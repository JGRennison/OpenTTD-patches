; This file is part of OpenTTD.
; OpenTTD is free software; you can redistribute it and/or modify it under the terms of the GNU General Public License as published by the Free Software Foundation, version 2.
; OpenTTD is distributed in the hope that it will be useful, but WITHOUT ANY WARRANTY; without even the implied warranty of MERCHANTABILITY or FITNESS FOR A PARTICULAR PURPOSE.
; See the GNU General Public License for more details. You should have received a copy of the GNU General Public License along with OpenTTD. If not, see <http://www.gnu.org/licenses/>.
;

[pre-amble]
static const uint GAME_DIFFICULTY_NUM = 18;
static uint16 _old_diff_custom[GAME_DIFFICULTY_NUM];
uint8 _old_diff_level;                                 ///< Old difficulty level from old savegames
uint8 _old_units;                                      ///< Old units from old savegames

/* Most of these strings are used both for gameopt-backward compatibility
 * and the settings tables. The rest is here for consistency. */
<<<<<<< HEAD
static const char *_locale_currencies = "GBP|USD|EUR|YEN|ATS|BEF|CHF|CZK|DEM|DKK|ESP|FIM|FRF|GRD|HUF|ISK|ITL|NLG|NOK|PLN|RON|RUR|SIT|SEK|YTL|SKK|BRL|EEK|custom";
static const char *_locale_units = "imperial|metric|si|gameunits";
static const char *_town_names = "english|french|german|american|latin|silly|swedish|dutch|finnish|polish|slovak|norwegian|hungarian|austrian|romanian|czech|swiss|danish|turkish|italian|catalan";
static const char *_climates = "temperate|arctic|tropic|toyland";
static const char *_autosave_interval = "off|monthly|quarterly|half year|yearly";
static const char *_roadsides = "left|right";
static const char *_savegame_date = "long|short|iso";
static const char *_savegame_overwrite_confirm = "no|different|not same|yes";
static const char *_osk_activation = "disabled|double|single|immediately";
static const char *_settings_profiles = "easy|medium|hard";
static const char *_news_display = "off|summarized|full";
=======
static std::initializer_list<const char*> _locale_currencies{"GBP", "USD", "EUR", "YEN", "ATS", "BEF", "CHF", "CZK", "DEM", "DKK", "ESP", "FIM", "FRF", "GRD", "HUF", "ISK", "ITL", "NLG", "NOK", "PLN", "RON", "RUR", "SIT", "SEK", "YTL", "SKK", "BRL", "EEK", "custom"};
static std::initializer_list<const char*> _locale_units{"imperial", "metric", "si", "gameunits"};
static std::initializer_list<const char*> _town_names{"english", "french", "german", "american", "latin", "silly", "swedish", "dutch", "finnish", "polish", "slovak", "norwegian", "hungarian", "austrian", "romanian", "czech", "swiss", "danish", "turkish", "italian", "catalan"};
static std::initializer_list<const char*> _climates{"temperate", "arctic", "tropic", "toyland"};
static std::initializer_list<const char*> _autosave_interval{"off", "monthly", "quarterly", "half year", "yearly"};
static std::initializer_list<const char*> _roadsides{"left", "right"};
static std::initializer_list<const char*> _savegame_date{"long", "short", "iso"};
static std::initializer_list<const char*> _osk_activation{"disabled", "double", "single", "immediately"};
static std::initializer_list<const char*> _settings_profiles{"easy", "medium", "hard"};
static std::initializer_list<const char*> _news_display{ "off", "summarized", "full"};
>>>>>>> 8372c679

static const SettingTable _gameopt_settings{
/* In version 4 a new difficulty setting has been added to the difficulty settings,
 * town attitude towards demolishing. Needs special handling because some dimwit thought
 * it funny to have the GameDifficulty struct be an array while it is a struct of
 * same-sized members
 * XXX - To save file-space and since values are never bigger than about 10? only
 * save the first 16 bits in the savegame. Question is why the values are still int32
 * and why not byte for example?
 * 'SLE_FILE_I16 | SLE_VAR_U16' in "diff_custom" is needed to get around SlArray() hack
 * for savegames version 0 - though it is an array, it has to go through the byteswap process */
[post-amble]
};
[templates]
<<<<<<< HEAD
SDTG_GENERAL = SDTG_GENERAL($name, $sdt_cmd, $sle_cmd, $type, $flags, $guiflags, $var, $length, $def, $min, $max, $interval, $full, $str, $strhelp, $strval, $proc, $guiproc, $from, $to, $cat, $startup, $extver, nullptr),
SDTG_VAR     =     SDTG_VAR($name,                     $type, $flags, $guiflags, $var,          $def, $min, $max, $interval,        $str, $strhelp, $strval, $proc, $guiproc, $from, $to, $cat, $startup, $extver, nullptr),
SDT_NULL     =   SDT_NULL($length, $from, $to, $extver),
SDTC_OMANY   = SDTC_OMANY(       $var, $type, $flags, $guiflags, $def,       $max, $full,            $str, $strhelp, $strval, $proc, $guiproc, $from, $to,        $cat, $startup, $extver, nullptr),
SDTG_OMANY   = SDTG_OMANY($name,       $type, $flags, $guiflags, $var, $def, $max, $full,            $str, $strhelp, $strval, $proc, $guiproc, $from, $to,        $cat, $startup, $extver, nullptr),
SDT_OMANY    =  SDT_OMANY($base, $var, $type, $flags, $guiflags, $def,       $max, $full,            $str, $strhelp, $strval, $proc, $guiproc, $from, $to, $load, $cat, $startup, $extver, nullptr),
SDT_VAR      =    SDT_VAR($base, $var, $type, $flags, $guiflags, $def, $min, $max,        $interval, $str, $strhelp, $strval, $proc, $guiproc, $from, $to,        $cat, $startup, $extver, nullptr),
=======
SDTG_LIST    =  SDTG_LIST($name,       $type, $flags, $guiflags, $var, $def, $length, $from, $to, $cat, $extra, $startup),
SDTG_VAR     =   SDTG_VAR($name,       $type, $flags, $guiflags, $var, $def, $min, $max, $interval,        $str, $strhelp, $strval, $proc, $from, $to, $cat, $extra, $startup),
SDT_NULL     =   SDT_NULL(                                                   $length, $from, $to),
SDTC_OMANY   = SDTC_OMANY(       $var, $type, $flags, $guiflags, $def,       $max, $full,            $str, $strhelp, $strval, $proc, $from, $to,        $cat, $extra, $startup),
SDTG_OMANY   = SDTG_OMANY($name,       $type, $flags, $guiflags, $var, $def, $max, $full,            $str, $strhelp, $strval, $proc, $from, $to,        $cat, $extra, $startup),
SDT_OMANY    =  SDT_OMANY($base, $var, $type, $flags, $guiflags, $def,       $max, $full,            $str, $strhelp, $strval, $proc, $from, $to, $load, $cat, $extra, $startup),
SDT_VAR      =    SDT_VAR($base, $var, $type, $flags, $guiflags, $def, $min, $max,        $interval, $str, $strhelp, $strval, $proc, $from, $to,        $cat, $extra, $startup),
>>>>>>> 8372c679

[validation]
SDTG_VAR = static_assert($max <= MAX_$type, "Maximum value for $var exceeds storage size");
SDTG_OMANY = static_assert($max <= MAX_$type, "Maximum value for $var exceeds storage size");
SDTC_OMANY = static_assert($max <= MAX_$type, "Maximum value for $var exceeds storage size");
SDT_OMANY = static_assert($max <= MAX_$type, "Maximum value for $base.$var exceeds storage size");
SDT_VAR = static_assert($max <= MAX_$type, "Maximum value for $base.$var exceeds storage size");

[defaults]
flags    = 0
guiflags = SGF_NONE
interval = 0
str      = STR_NULL
strhelp  = STR_CONFIG_SETTING_NO_EXPLANATION_AVAILABLE_HELPTEXT
strval   = STR_NULL
proc     = nullptr
guiproc  = nullptr
load     = nullptr
from     = SL_MIN_VERSION
to       = SL_MAX_VERSION
cat      = SC_ADVANCED
startup  = false
extver   = SlXvFeatureTest()



[SDTG_LIST]
name     = ""diff_custom""
sdt_cmd  = SDT_INTLIST
sle_cmd  = SL_ARR
type     = SLE_FILE_I16 | SLE_VAR_U16
flags    = SLF_NOT_IN_CONFIG
var      = _old_diff_custom
length   = 17
def      = nullptr
to       = SLV_4

[SDTG_LIST]
name     = ""diff_custom""
sdt_cmd  = SDT_INTLIST
sle_cmd  = SL_ARR
type     = SLE_UINT16
flags    = SLF_NOT_IN_CONFIG
var      = _old_diff_custom
length   = 18
def      = nullptr
full     = nullptr
from     = SLV_4

##
[SDTG_VAR]
name     = ""diff_level""
var      = _old_diff_level
type     = SLE_UINT8
flags    = SLF_NOT_IN_CONFIG
def      = SP_CUSTOM
min      = SP_EASY
max      = SP_CUSTOM
cat      = SC_BASIC

[SDT_OMANY]
base     = GameSettings
var      = locale.currency
type     = SLE_UINT8
flags    = SLF_NO_NETWORK_SYNC
def      = 0
max      = CURRENCY_END - 1
full     = _locale_currencies
cat      = SC_BASIC

[SDTG_OMANY]
name     = ""units""
var      = _old_units
type     = SLE_UINT8
flags    = SLF_NOT_IN_CONFIG
def      = 1
max      = 2
full     = _locale_units
cat      = SC_BASIC

# There are only 21 predefined town_name values (0-20), but you can have more with newgrf action F so allow
# these bigger values (21-255). Invalid values will fallback to english on use and (undefined string) in GUI.
[SDT_OMANY]
base     = GameSettings
var      = game_creation.town_name
type     = SLE_UINT8
def      = 0
max      = 255
full     = _town_names
cat      = SC_BASIC

[SDT_OMANY]
base     = GameSettings
var      = game_creation.landscape
type     = SLE_UINT8
def      = 0
max      = 3
full     = _climates
load     = ConvertLandscape
cat      = SC_BASIC

[SDT_VAR]
base     = GameSettings
var      = game_creation.snow_line_height
type     = SLE_UINT8
def      = DEF_SNOWLINE_HEIGHT * TILE_HEIGHT
min      = MIN_SNOWLINE_HEIGHT * TILE_HEIGHT
# "max" used to be MAX_SNOWLINE_HEIGHT * TILE_HEIGHT, but this would overflow the storage.
max      = UINT8_MAX
to       = SLV_22

;;game_creation.desert_amount
[SDT_NULL]
length   = 2
extver   = SlXvFeatureTest(XSLFTO_AND, XSLFI_JOKERPP)

[SDT_NULL]
length   = 1
from     = SLV_22
to       = SLV_165

[SDT_NULL]
length   = 1
to       = SLV_23

[SDTC_OMANY]
var      = gui.autosave
type     = SLE_UINT8
from     = SLV_23
flags    = SLF_NOT_IN_SAVE | SLF_NO_NETWORK_SYNC
def      = 1
max      = 4
full     = _autosave_interval
cat      = SC_BASIC

[SDT_OMANY]
base     = GameSettings
var      = vehicle.road_side
type     = SLE_UINT8
def      = 1
max      = 1
full     = _roadsides
cat      = SC_BASIC<|MERGE_RESOLUTION|>--- conflicted
+++ resolved
@@ -12,19 +12,6 @@
 
 /* Most of these strings are used both for gameopt-backward compatibility
  * and the settings tables. The rest is here for consistency. */
-<<<<<<< HEAD
-static const char *_locale_currencies = "GBP|USD|EUR|YEN|ATS|BEF|CHF|CZK|DEM|DKK|ESP|FIM|FRF|GRD|HUF|ISK|ITL|NLG|NOK|PLN|RON|RUR|SIT|SEK|YTL|SKK|BRL|EEK|custom";
-static const char *_locale_units = "imperial|metric|si|gameunits";
-static const char *_town_names = "english|french|german|american|latin|silly|swedish|dutch|finnish|polish|slovak|norwegian|hungarian|austrian|romanian|czech|swiss|danish|turkish|italian|catalan";
-static const char *_climates = "temperate|arctic|tropic|toyland";
-static const char *_autosave_interval = "off|monthly|quarterly|half year|yearly";
-static const char *_roadsides = "left|right";
-static const char *_savegame_date = "long|short|iso";
-static const char *_savegame_overwrite_confirm = "no|different|not same|yes";
-static const char *_osk_activation = "disabled|double|single|immediately";
-static const char *_settings_profiles = "easy|medium|hard";
-static const char *_news_display = "off|summarized|full";
-=======
 static std::initializer_list<const char*> _locale_currencies{"GBP", "USD", "EUR", "YEN", "ATS", "BEF", "CHF", "CZK", "DEM", "DKK", "ESP", "FIM", "FRF", "GRD", "HUF", "ISK", "ITL", "NLG", "NOK", "PLN", "RON", "RUR", "SIT", "SEK", "YTL", "SKK", "BRL", "EEK", "custom"};
 static std::initializer_list<const char*> _locale_units{"imperial", "metric", "si", "gameunits"};
 static std::initializer_list<const char*> _town_names{"english", "french", "german", "american", "latin", "silly", "swedish", "dutch", "finnish", "polish", "slovak", "norwegian", "hungarian", "austrian", "romanian", "czech", "swiss", "danish", "turkish", "italian", "catalan"};
@@ -32,10 +19,10 @@
 static std::initializer_list<const char*> _autosave_interval{"off", "monthly", "quarterly", "half year", "yearly"};
 static std::initializer_list<const char*> _roadsides{"left", "right"};
 static std::initializer_list<const char*> _savegame_date{"long", "short", "iso"};
+static std::initializer_list<const char*> _savegame_overwrite_confirm{"no", "different", "not same", "yes"};
 static std::initializer_list<const char*> _osk_activation{"disabled", "double", "single", "immediately"};
 static std::initializer_list<const char*> _settings_profiles{"easy", "medium", "hard"};
 static std::initializer_list<const char*> _news_display{ "off", "summarized", "full"};
->>>>>>> 8372c679
 
 static const SettingTable _gameopt_settings{
 /* In version 4 a new difficulty setting has been added to the difficulty settings,
@@ -50,23 +37,13 @@
 [post-amble]
 };
 [templates]
-<<<<<<< HEAD
-SDTG_GENERAL = SDTG_GENERAL($name, $sdt_cmd, $sle_cmd, $type, $flags, $guiflags, $var, $length, $def, $min, $max, $interval, $full, $str, $strhelp, $strval, $proc, $guiproc, $from, $to, $cat, $startup, $extver, nullptr),
-SDTG_VAR     =     SDTG_VAR($name,                     $type, $flags, $guiflags, $var,          $def, $min, $max, $interval,        $str, $strhelp, $strval, $proc, $guiproc, $from, $to, $cat, $startup, $extver, nullptr),
-SDT_NULL     =   SDT_NULL($length, $from, $to, $extver),
-SDTC_OMANY   = SDTC_OMANY(       $var, $type, $flags, $guiflags, $def,       $max, $full,            $str, $strhelp, $strval, $proc, $guiproc, $from, $to,        $cat, $startup, $extver, nullptr),
-SDTG_OMANY   = SDTG_OMANY($name,       $type, $flags, $guiflags, $var, $def, $max, $full,            $str, $strhelp, $strval, $proc, $guiproc, $from, $to,        $cat, $startup, $extver, nullptr),
-SDT_OMANY    =  SDT_OMANY($base, $var, $type, $flags, $guiflags, $def,       $max, $full,            $str, $strhelp, $strval, $proc, $guiproc, $from, $to, $load, $cat, $startup, $extver, nullptr),
-SDT_VAR      =    SDT_VAR($base, $var, $type, $flags, $guiflags, $def, $min, $max,        $interval, $str, $strhelp, $strval, $proc, $guiproc, $from, $to,        $cat, $startup, $extver, nullptr),
-=======
-SDTG_LIST    =  SDTG_LIST($name,       $type, $flags, $guiflags, $var, $def, $length, $from, $to, $cat, $extra, $startup),
-SDTG_VAR     =   SDTG_VAR($name,       $type, $flags, $guiflags, $var, $def, $min, $max, $interval,        $str, $strhelp, $strval, $proc, $from, $to, $cat, $extra, $startup),
-SDT_NULL     =   SDT_NULL(                                                   $length, $from, $to),
-SDTC_OMANY   = SDTC_OMANY(       $var, $type, $flags, $guiflags, $def,       $max, $full,            $str, $strhelp, $strval, $proc, $from, $to,        $cat, $extra, $startup),
-SDTG_OMANY   = SDTG_OMANY($name,       $type, $flags, $guiflags, $var, $def, $max, $full,            $str, $strhelp, $strval, $proc, $from, $to,        $cat, $extra, $startup),
-SDT_OMANY    =  SDT_OMANY($base, $var, $type, $flags, $guiflags, $def,       $max, $full,            $str, $strhelp, $strval, $proc, $from, $to, $load, $cat, $extra, $startup),
-SDT_VAR      =    SDT_VAR($base, $var, $type, $flags, $guiflags, $def, $min, $max,        $interval, $str, $strhelp, $strval, $proc, $from, $to,        $cat, $extra, $startup),
->>>>>>> 8372c679
+SDTG_LIST    =  SDTG_LIST($name,       $type, $flags, $guiflags, $var, $def, $length,                                                $from, $to, $extver,        $cat, $guiproc, $startup, nullptr),
+SDTG_VAR     =   SDTG_VAR($name,       $type, $flags, $guiflags, $var, $def, $min, $max, $interval,  $str, $strhelp, $strval, $proc, $from, $to, $extver,        $cat, $guiproc, $startup, nullptr),
+SDT_NULL     =   SDT_NULL(                                                   $length,                                                $from, $to, $extver),
+SDTC_OMANY   = SDTC_OMANY(       $var, $type, $flags, $guiflags, $def,       $max, $full,            $str, $strhelp, $strval, $proc, $from, $to, $extver,        $cat, $guiproc, $startup, nullptr),
+SDTG_OMANY   = SDTG_OMANY($name,       $type, $flags, $guiflags, $var, $def, $max, $full,            $str, $strhelp, $strval, $proc, $from, $to, $extver,        $cat, $guiproc, $startup, nullptr),
+SDT_OMANY    =  SDT_OMANY($base, $var, $type, $flags, $guiflags, $def,       $max, $full,            $str, $strhelp, $strval, $proc, $from, $to, $extver, $load, $cat, $guiproc, $startup, nullptr),
+SDT_VAR      =    SDT_VAR($base, $var, $type, $flags, $guiflags, $def, $min, $max,        $interval, $str, $strhelp, $strval, $proc, $from, $to, $extver,        $cat, $guiproc, $startup, nullptr),
 
 [validation]
 SDTG_VAR = static_assert($max <= MAX_$type, "Maximum value for $var exceeds storage size");
