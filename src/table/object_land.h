--- conflicted
+++ resolved
@@ -134,19 +134,11 @@
 #define Y LandscapeType::Toyland
 /** Specification of the original object structures. */
 extern const ObjectSpec _original_objects[] = {
-<<<<<<< HEAD
-	M(STR_LAI_OBJECT_DESCRIPTION_TRANSMITTER,          0x11,   0,   0, 10, LandscapeTypes({T,A,S  }), 15, OBJECT_FLAG_CANNOT_REMOVE | OBJECT_FLAG_ONLY_IN_SCENEDIT, OBJECT_CTRL_FLAG_NONE ),
-	M(STR_LAI_OBJECT_DESCRIPTION_LIGHTHOUSE,           0x11,   0,   0,  8, LandscapeTypes({T,A    }),  8, OBJECT_FLAG_CANNOT_REMOVE | OBJECT_FLAG_ONLY_IN_SCENEDIT | OBJECT_FLAG_SCALE_BY_WATER, OBJECT_CTRL_FLAG_NONE ),
-	M(STR_TOWN_BUILDING_NAME_STATUE_1,                 0x11,   0,   0,  5, LandscapeTypes({T,S,A,Y}),  0, OBJECT_FLAG_CANNOT_REMOVE | OBJECT_FLAG_ONLY_IN_GAME | OBJECT_FLAG_ONLY_IN_SCENEDIT, OBJECT_CTRL_FLAG_NONE ), // Yes, we disallow building this everywhere. Happens in "special" case!
-	M(STR_LAI_OBJECT_DESCRIPTION_COMPANY_OWNED_LAND,   0x11,  10,  10,  0, LandscapeTypes({T,S,A,Y}),  0, OBJECT_FLAG_AUTOREMOVE | OBJECT_FLAG_ONLY_IN_GAME | OBJECT_FLAG_CLEAR_INCOME | OBJECT_FLAG_HAS_NO_FOUNDATION, OBJECT_CTRL_FLAG_USE_LAND_GROUND ), // Only non-silly use case is to use it when you cannot build a station, so disallow bridges
-	M(STR_LAI_OBJECT_DESCRIPTION_COMPANY_HEADQUARTERS, 0x22,   0,   0,  7, LandscapeTypes({T,S,A,Y}),  0, OBJECT_FLAG_CANNOT_REMOVE | OBJECT_FLAG_ONLY_IN_GAME, OBJECT_CTRL_FLAG_NONE ),
-=======
-	M(STR_LAI_OBJECT_DESCRIPTION_TRANSMITTER,          0x11,   0,   0, 10, LandscapeTypes({T,A,S  }), 15, ObjectFlags({ObjectFlag::CannotRemove, ObjectFlag::OnlyInScenedit})),
-	M(STR_LAI_OBJECT_DESCRIPTION_LIGHTHOUSE,           0x11,   0,   0,  8, LandscapeTypes({T,A    }),  8, ObjectFlags({ObjectFlag::CannotRemove, ObjectFlag::OnlyInScenedit, ObjectFlag::ScaleByWater})),
-	M(STR_TOWN_BUILDING_NAME_STATUE_1,                 0x11,   0,   0,  5, LandscapeTypes({T,S,A,Y}),  0, ObjectFlags({ObjectFlag::CannotRemove, ObjectFlag::OnlyInGame, ObjectFlag::OnlyInScenedit})), // Yes, we disallow building this everywhere. Happens in "special" case!
-	M(STR_LAI_OBJECT_DESCRIPTION_COMPANY_OWNED_LAND,   0x11,  10,  10,  0, LandscapeTypes({T,S,A,Y}),  0, ObjectFlags({ObjectFlag::Autoremove, ObjectFlag::OnlyInGame, ObjectFlag::ClearIncome, ObjectFlag::HasNoFoundation})), // Only non-silly use case is to use it when you cannot build a station, so disallow bridges
-	M(STR_LAI_OBJECT_DESCRIPTION_COMPANY_HEADQUARTERS, 0x22,   0,   0,  7, LandscapeTypes({T,S,A,Y}),  0, ObjectFlags({ObjectFlag::CannotRemove, ObjectFlag::OnlyInGame})),
->>>>>>> adc79aca
+	M(STR_LAI_OBJECT_DESCRIPTION_TRANSMITTER,          0x11,   0,   0, 10, LandscapeTypes({T,A,S  }), 15, ObjectFlags({ObjectFlag::CannotRemove, ObjectFlag::OnlyInScenedit}), OBJECT_CTRL_FLAG_NONE),
+	M(STR_LAI_OBJECT_DESCRIPTION_LIGHTHOUSE,           0x11,   0,   0,  8, LandscapeTypes({T,A    }),  8, ObjectFlags({ObjectFlag::CannotRemove, ObjectFlag::OnlyInScenedit, ObjectFlag::ScaleByWater}), OBJECT_CTRL_FLAG_NONE),
+	M(STR_TOWN_BUILDING_NAME_STATUE_1,                 0x11,   0,   0,  5, LandscapeTypes({T,S,A,Y}),  0, ObjectFlags({ObjectFlag::CannotRemove, ObjectFlag::OnlyInGame, ObjectFlag::OnlyInScenedit}), OBJECT_CTRL_FLAG_NONE), // Yes, we disallow building this everywhere. Happens in "special" case!
+	M(STR_LAI_OBJECT_DESCRIPTION_COMPANY_OWNED_LAND,   0x11,  10,  10,  0, LandscapeTypes({T,S,A,Y}),  0, ObjectFlags({ObjectFlag::Autoremove, ObjectFlag::OnlyInGame, ObjectFlag::ClearIncome, ObjectFlag::HasNoFoundation}), OBJECT_CTRL_FLAG_USE_LAND_GROUND), // Only non-silly use case is to use it when you cannot build a station, so disallow bridges
+	M(STR_LAI_OBJECT_DESCRIPTION_COMPANY_HEADQUARTERS, 0x22,   0,   0,  7, LandscapeTypes({T,S,A,Y}),  0, ObjectFlags({ObjectFlag::CannotRemove, ObjectFlag::OnlyInGame}), OBJECT_CTRL_FLAG_NONE),
 };
 
 #undef M
