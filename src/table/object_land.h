/*
 * This file is part of OpenTTD.
 * OpenTTD is free software; you can redistribute it and/or modify it under the terms of the GNU General Public License as published by the Free Software Foundation, version 2.
 * OpenTTD is distributed in the hope that it will be useful, but WITHOUT ANY WARRANTY; without even the implied warranty of MERCHANTABILITY or FITNESS FOR A PARTICULAR PURPOSE.
 * See the GNU General Public License for more details. You should have received a copy of the GNU General Public License along with OpenTTD. If not, see <http://www.gnu.org/licenses/>.
 */

/** @file object_land.h Sprites to use and how to display them for object tiles. */

#define TILE_SEQ_LINE(sz, img) { 0, 0, 0, 16, 16, sz, {img, PAL_NONE} },
#define TILE_SEQ_END() { (int8_t)0x80, 0, 0, 0, 0, 0, {0, 0} }

static const DrawTileSeqStruct _object_nothing[] = {
	TILE_SEQ_END()
};

static const DrawTileSeqStruct _object_transmitter_seq[] = {
	{   7,  7,  0,  2,  2, 70, {SPR_TRANSMITTER, PAL_NONE}},
	TILE_SEQ_END()
};

static const DrawTileSeqStruct _object_lighthouse_seq[] = {
	{   4,  4,  0,  7,  7, 61, {SPR_LIGHTHOUSE, PAL_NONE}},
	TILE_SEQ_END()
};

static const DrawTileSeqStruct _object_statue_seq[] = {
	{   0,  0,  0, 16, 16, 25, {SPR_STATUE_COMPANY | (1 << PALETTE_MODIFIER_COLOUR), PAL_NONE}},
	TILE_SEQ_END()
};

static const DrawTileSeqStruct _object_owned_land_seq[] = {
	{   8,  8,  0,  1,  1,  6, {SPR_BOUGHT_LAND    | (1 << PALETTE_MODIFIER_COLOUR), PAL_NONE}},
	TILE_SEQ_END()
};

extern const DrawTileSprites _objects[] = {
	{ { SPR_FLAT_2_THIRD_GRASS_TILE, PAL_NONE }, _object_transmitter_seq },
	{ { SPR_FLAT_2_THIRD_GRASS_TILE, PAL_NONE }, _object_lighthouse_seq  },
	{ { SPR_CONCRETE_GROUND,         PAL_NONE }, _object_statue_seq      },
	{ { SPR_FLAT_BARE_LAND,          PAL_NONE }, _object_owned_land_seq  },
};


static const DrawTileSeqStruct _object_hq_medium_north[] = {
	TILE_SEQ_LINE(20, SPR_MEDIUMHQ_NORTH_WALL | (1 << PALETTE_MODIFIER_COLOUR))
	TILE_SEQ_END()
};

static const DrawTileSeqStruct _object_hq_medium_east[] = {
	TILE_SEQ_LINE(20, SPR_MEDIUMHQ_EAST_WALL  | (1 << PALETTE_MODIFIER_COLOUR))
	TILE_SEQ_END()
};

static const DrawTileSeqStruct _object_hq_medium_west[] = {
	TILE_SEQ_LINE(20, SPR_MEDIUMHQ_WEST_WALL  | (1 << PALETTE_MODIFIER_COLOUR))
	TILE_SEQ_END()
};

static const DrawTileSeqStruct _object_hq_large_north[] = {
	TILE_SEQ_LINE(50, SPR_LARGEHQ_NORTH_BUILD | (1 << PALETTE_MODIFIER_COLOUR))
	TILE_SEQ_END()
};

static const DrawTileSeqStruct _object_hq_large_east[] = {
	TILE_SEQ_LINE(50, SPR_LARGEHQ_EAST_BUILD  | (1 << PALETTE_MODIFIER_COLOUR))
	TILE_SEQ_END()
};

static const DrawTileSeqStruct _object_hq_large_west[] = {
	TILE_SEQ_LINE(50, SPR_LARGEHQ_WEST_BUILD  | (1 << PALETTE_MODIFIER_COLOUR))
	TILE_SEQ_END()
};

static const DrawTileSeqStruct _object_hq_huge_north[] = {
	TILE_SEQ_LINE(60, SPR_HUGEHQ_NORTH_BUILD  | (1 << PALETTE_MODIFIER_COLOUR))
	TILE_SEQ_END()
};

static const DrawTileSeqStruct _object_hq_huge_east[] = {
	TILE_SEQ_LINE(60, SPR_HUGEHQ_EAST_BUILD   | (1 << PALETTE_MODIFIER_COLOUR))
	TILE_SEQ_END()
};

static const DrawTileSeqStruct _object_hq_huge_west[] = {
	TILE_SEQ_LINE(60, SPR_HUGEHQ_WEST_BUILD   | (1 << PALETTE_MODIFIER_COLOUR))
	TILE_SEQ_END()
};

#undef TILE_SEQ_LINE
#undef TILE_SEQ_END

#define TILE_SPRITE_LINE(img, dtss) { {img | (1 << PALETTE_MODIFIER_COLOUR), PAL_NONE}, dtss },

static const DrawTileSprites _object_hq[] = {
	TILE_SPRITE_LINE(SPR_TINYHQ_NORTH,         _object_nothing)
	TILE_SPRITE_LINE(SPR_TINYHQ_WEST,          _object_nothing)
	TILE_SPRITE_LINE(SPR_TINYHQ_EAST,          _object_nothing)
	TILE_SPRITE_LINE(SPR_TINYHQ_SOUTH,         _object_nothing)

	TILE_SPRITE_LINE(SPR_SMALLHQ_NORTH,        _object_nothing)
	TILE_SPRITE_LINE(SPR_SMALLHQ_WEST,         _object_nothing)
	TILE_SPRITE_LINE(SPR_SMALLHQ_EAST,         _object_nothing)
	TILE_SPRITE_LINE(SPR_SMALLHQ_SOUTH,        _object_nothing)

	TILE_SPRITE_LINE(SPR_MEDIUMHQ_NORTH,       _object_hq_medium_north)
	TILE_SPRITE_LINE(SPR_MEDIUMHQ_WEST,        _object_hq_medium_west)
	TILE_SPRITE_LINE(SPR_MEDIUMHQ_EAST,        _object_hq_medium_east)
	TILE_SPRITE_LINE(SPR_MEDIUMHQ_SOUTH,       _object_nothing)

	TILE_SPRITE_LINE(SPR_LARGEHQ_NORTH_GROUND, _object_hq_large_north)
	TILE_SPRITE_LINE(SPR_LARGEHQ_WEST_GROUND,  _object_hq_large_west)
	TILE_SPRITE_LINE(SPR_LARGEHQ_EAST_GROUND,  _object_hq_large_east)
	TILE_SPRITE_LINE(SPR_LARGEHQ_SOUTH,        _object_nothing)

	TILE_SPRITE_LINE(SPR_HUGEHQ_NORTH_GROUND,  _object_hq_huge_north)
	TILE_SPRITE_LINE(SPR_HUGEHQ_WEST_GROUND,   _object_hq_huge_west)
	TILE_SPRITE_LINE(SPR_HUGEHQ_EAST_GROUND,   _object_hq_huge_east)
	TILE_SPRITE_LINE(SPR_HUGEHQ_SOUTH,         _object_nothing)
};

#undef TILE_SPRITE_LINE

<<<<<<< HEAD
#define M(name, size, build_cost_multiplier, clear_cost_multiplier, height, climate, gen_amount, flags, ctrl_flags) { {INVALID_OBJECT_CLASS, 0}, FixedGRFFileProps<2>(), {0, 0, 0, 0}, name, climate, size, build_cost_multiplier, clear_cost_multiplier, CalTime::Date{}, CalTime::MAX_DATE + 1, flags, ctrl_flags, {0, 0, 0, 0}, 0, height, 1, gen_amount, OVMT_DEFAULT, 0, {} }
=======
#define M(name, size, build_cost_multiplier, clear_cost_multiplier, height, climate, gen_amount, flags) {{INVALID_OBJECT_CLASS, 0}, GRFFilePropsBase<2>(), {0, 0, 0, 0}, name, climate, size, build_cost_multiplier, clear_cost_multiplier, TimerGameCalendar::Date{}, CalendarTime::MAX_DATE + 1, flags, ObjectCallbackMasks{}, height, 1, gen_amount}
>>>>>>> 2c7b3bb5

/* Climates
 * T = Temperate
 * A = Sub-Arctic
 * S = Sub-Tropic
 * Y = Toyland */
#define T 1
#define A 2
#define S 4
#define Y 8
/** Specification of the original object structures. */
extern const ObjectSpec _original_objects[] = {
	M(STR_LAI_OBJECT_DESCRIPTION_TRANSMITTER,          0x11,   0,   0, 10, T|A|S  , 15, OBJECT_FLAG_CANNOT_REMOVE | OBJECT_FLAG_ONLY_IN_SCENEDIT, OBJECT_CTRL_FLAG_NONE ),
	M(STR_LAI_OBJECT_DESCRIPTION_LIGHTHOUSE,           0x11,   0,   0,  8, T|A    ,  8, OBJECT_FLAG_CANNOT_REMOVE | OBJECT_FLAG_ONLY_IN_SCENEDIT | OBJECT_FLAG_SCALE_BY_WATER, OBJECT_CTRL_FLAG_NONE ),
	M(STR_TOWN_BUILDING_NAME_STATUE_1,                 0x11,   0,   0,  5, T|S|A|Y,  0, OBJECT_FLAG_CANNOT_REMOVE | OBJECT_FLAG_ONLY_IN_GAME | OBJECT_FLAG_ONLY_IN_SCENEDIT, OBJECT_CTRL_FLAG_NONE ), // Yes, we disallow building this everywhere. Happens in "special" case!
	M(STR_LAI_OBJECT_DESCRIPTION_COMPANY_OWNED_LAND,   0x11,  10,  10,  0, T|S|A|Y,  0, OBJECT_FLAG_AUTOREMOVE | OBJECT_FLAG_ONLY_IN_GAME | OBJECT_FLAG_CLEAR_INCOME | OBJECT_FLAG_HAS_NO_FOUNDATION, OBJECT_CTRL_FLAG_USE_LAND_GROUND ), // Only non-silly use case is to use it when you cannot build a station, so disallow bridges
	M(STR_LAI_OBJECT_DESCRIPTION_COMPANY_HEADQUARTERS, 0x22,   0,   0,  7, T|S|A|Y,  0, OBJECT_FLAG_CANNOT_REMOVE | OBJECT_FLAG_ONLY_IN_GAME, OBJECT_CTRL_FLAG_NONE ),
};

#undef M
#undef Y
#undef S
#undef A
#undef T<|MERGE_RESOLUTION|>--- conflicted
+++ resolved
@@ -121,11 +121,7 @@
 
 #undef TILE_SPRITE_LINE
 
-<<<<<<< HEAD
-#define M(name, size, build_cost_multiplier, clear_cost_multiplier, height, climate, gen_amount, flags, ctrl_flags) { {INVALID_OBJECT_CLASS, 0}, FixedGRFFileProps<2>(), {0, 0, 0, 0}, name, climate, size, build_cost_multiplier, clear_cost_multiplier, CalTime::Date{}, CalTime::MAX_DATE + 1, flags, ctrl_flags, {0, 0, 0, 0}, 0, height, 1, gen_amount, OVMT_DEFAULT, 0, {} }
-=======
-#define M(name, size, build_cost_multiplier, clear_cost_multiplier, height, climate, gen_amount, flags) {{INVALID_OBJECT_CLASS, 0}, GRFFilePropsBase<2>(), {0, 0, 0, 0}, name, climate, size, build_cost_multiplier, clear_cost_multiplier, TimerGameCalendar::Date{}, CalendarTime::MAX_DATE + 1, flags, ObjectCallbackMasks{}, height, 1, gen_amount}
->>>>>>> 2c7b3bb5
+#define M(name, size, build_cost_multiplier, clear_cost_multiplier, height, climate, gen_amount, flags, ctrl_flags) { {INVALID_OBJECT_CLASS, 0}, FixedGRFFileProps<2>(), {0, 0, 0, 0}, name, climate, size, build_cost_multiplier, clear_cost_multiplier, CalTime::Date{}, CalTime::MAX_DATE + 1, flags, ctrl_flags, {0, 0, 0, 0}, ObjectCallbackMasks{}, height, 1, gen_amount, OVMT_DEFAULT, 0, {} }
 
 /* Climates
  * T = Temperate
