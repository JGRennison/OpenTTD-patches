/*
 * This file is part of OpenTTD.
 * OpenTTD is free software; you can redistribute it and/or modify it under the terms of the GNU General Public License as published by the Free Software Foundation, version 2.
 * OpenTTD is distributed in the hope that it will be useful, but WITHOUT ANY WARRANTY; without even the implied warranty of MERCHANTABILITY or FITNESS FOR A PARTICULAR PURPOSE.
 * See the GNU General Public License for more details. You should have received a copy of the GNU General Public License along with OpenTTD. If not, see <http://www.gnu.org/licenses/>.
 */

/** @file object_land.h Sprites to use and how to display them for object tiles. */

#define TILE_SEQ_LINE(sz, img) { 0, 0, 0, 16, 16, sz, {img, PAL_NONE} },
#define TILE_SEQ_END() { (int8)0x80, 0, 0, 0, 0, 0, {0, 0} }

static const DrawTileSeqStruct _object_nothing[] = {
	TILE_SEQ_END()
};

static const DrawTileSeqStruct _object_transmitter_seq[] = {
	{   7,  7,  0,  2,  2, 70, {SPR_TRANSMITTER, PAL_NONE}},
	TILE_SEQ_END()
};

static const DrawTileSeqStruct _object_lighthouse_seq[] = {
	{   4,  4,  0,  7,  7, 61, {SPR_LIGHTHOUSE, PAL_NONE}},
	TILE_SEQ_END()
};

static const DrawTileSeqStruct _object_statue_seq[] = {
	{   0,  0,  0, 16, 16, 25, {SPR_STATUE_COMPANY | (1 << PALETTE_MODIFIER_COLOUR), PAL_NONE}},
	TILE_SEQ_END()
};

static const DrawTileSeqStruct _object_owned_land_seq[] = {
	{   8,  8,  0,  1,  1,  6, {SPR_BOUGHT_LAND    | (1 << PALETTE_MODIFIER_COLOUR), PAL_NONE}},
	TILE_SEQ_END()
};

extern const DrawTileSprites _objects[] = {
	{ { SPR_FLAT_2_THIRD_GRASS_TILE, PAL_NONE }, _object_transmitter_seq },
	{ { SPR_FLAT_2_THIRD_GRASS_TILE, PAL_NONE }, _object_lighthouse_seq  },
	{ { SPR_CONCRETE_GROUND,         PAL_NONE }, _object_statue_seq      },
	{ { SPR_FLAT_BARE_LAND,          PAL_NONE }, _object_owned_land_seq  },
};


static const DrawTileSeqStruct _object_hq_medium_north[] = {
	TILE_SEQ_LINE(20, SPR_MEDIUMHQ_NORTH_WALL | (1 << PALETTE_MODIFIER_COLOUR))
	TILE_SEQ_END()
};

static const DrawTileSeqStruct _object_hq_medium_east[] = {
	TILE_SEQ_LINE(20, SPR_MEDIUMHQ_EAST_WALL  | (1 << PALETTE_MODIFIER_COLOUR))
	TILE_SEQ_END()
};

static const DrawTileSeqStruct _object_hq_medium_west[] = {
	TILE_SEQ_LINE(20, SPR_MEDIUMHQ_WEST_WALL  | (1 << PALETTE_MODIFIER_COLOUR))
	TILE_SEQ_END()
};

static const DrawTileSeqStruct _object_hq_large_north[] = {
	TILE_SEQ_LINE(50, SPR_LARGEHQ_NORTH_BUILD | (1 << PALETTE_MODIFIER_COLOUR))
	TILE_SEQ_END()
};

static const DrawTileSeqStruct _object_hq_large_east[] = {
	TILE_SEQ_LINE(50, SPR_LARGEHQ_EAST_BUILD  | (1 << PALETTE_MODIFIER_COLOUR))
	TILE_SEQ_END()
};

static const DrawTileSeqStruct _object_hq_large_west[] = {
	TILE_SEQ_LINE(50, SPR_LARGEHQ_WEST_BUILD  | (1 << PALETTE_MODIFIER_COLOUR))
	TILE_SEQ_END()
};

static const DrawTileSeqStruct _object_hq_huge_north[] = {
	TILE_SEQ_LINE(60, SPR_HUGEHQ_NORTH_BUILD  | (1 << PALETTE_MODIFIER_COLOUR))
	TILE_SEQ_END()
};

static const DrawTileSeqStruct _object_hq_huge_east[] = {
	TILE_SEQ_LINE(60, SPR_HUGEHQ_EAST_BUILD   | (1 << PALETTE_MODIFIER_COLOUR))
	TILE_SEQ_END()
};

static const DrawTileSeqStruct _object_hq_huge_west[] = {
	TILE_SEQ_LINE(60, SPR_HUGEHQ_WEST_BUILD   | (1 << PALETTE_MODIFIER_COLOUR))
	TILE_SEQ_END()
};

#undef TILE_SEQ_LINE
#undef TILE_SEQ_END

#define TILE_SPRITE_LINE(img, dtss) { {img | (1 << PALETTE_MODIFIER_COLOUR), PAL_NONE}, dtss },

static const DrawTileSprites _object_hq[] = {
	TILE_SPRITE_LINE(SPR_TINYHQ_NORTH,         _object_nothing)
	TILE_SPRITE_LINE(SPR_TINYHQ_WEST,          _object_nothing)
	TILE_SPRITE_LINE(SPR_TINYHQ_EAST,          _object_nothing)
	TILE_SPRITE_LINE(SPR_TINYHQ_SOUTH,         _object_nothing)

	TILE_SPRITE_LINE(SPR_SMALLHQ_NORTH,        _object_nothing)
	TILE_SPRITE_LINE(SPR_SMALLHQ_WEST,         _object_nothing)
	TILE_SPRITE_LINE(SPR_SMALLHQ_EAST,         _object_nothing)
	TILE_SPRITE_LINE(SPR_SMALLHQ_SOUTH,        _object_nothing)

	TILE_SPRITE_LINE(SPR_MEDIUMHQ_NORTH,       _object_hq_medium_north)
	TILE_SPRITE_LINE(SPR_MEDIUMHQ_WEST,        _object_hq_medium_west)
	TILE_SPRITE_LINE(SPR_MEDIUMHQ_EAST,        _object_hq_medium_east)
	TILE_SPRITE_LINE(SPR_MEDIUMHQ_SOUTH,       _object_nothing)

	TILE_SPRITE_LINE(SPR_LARGEHQ_NORTH_GROUND, _object_hq_large_north)
	TILE_SPRITE_LINE(SPR_LARGEHQ_WEST_GROUND,  _object_hq_large_west)
	TILE_SPRITE_LINE(SPR_LARGEHQ_EAST_GROUND,  _object_hq_large_east)
	TILE_SPRITE_LINE(SPR_LARGEHQ_SOUTH,        _object_nothing)

	TILE_SPRITE_LINE(SPR_HUGEHQ_NORTH_GROUND,  _object_hq_huge_north)
	TILE_SPRITE_LINE(SPR_HUGEHQ_WEST_GROUND,   _object_hq_huge_west)
	TILE_SPRITE_LINE(SPR_HUGEHQ_EAST_GROUND,   _object_hq_huge_east)
	TILE_SPRITE_LINE(SPR_HUGEHQ_SOUTH,         _object_nothing)
};

#undef TILE_SPRITE_LINE

<<<<<<< HEAD
#define M(name, size, build_cost_multiplier, clear_cost_multiplier, height, climate, gen_amount, flags) { GRFFilePropsBase<2>(), INVALID_OBJECT_CLASS, name, climate, size, build_cost_multiplier, clear_cost_multiplier, 0, MAX_DAY + 1, flags, OBJECT_CTRL_FLAG_NONE, {0, 0, 0, 0}, {0, 0, 0, 0}, 0, height, 1, gen_amount, true, OVMT_DEFAULT, 0 }
=======
#define M(name, size, build_cost_multiplier, clear_cost_multiplier, height, climate, gen_amount, flags) { GRFFilePropsBase<2>(), {0, 0, 0, 0}, INVALID_OBJECT_CLASS, name, climate, size, build_cost_multiplier, clear_cost_multiplier, 0, MAX_DAY + 1, flags, 0, height, 1, gen_amount }
>>>>>>> a4a819c9

/* Climates
 * T = Temperate
 * A = Sub-Arctic
 * S = Sub-Tropic
 * Y = Toyland */
#define T 1
#define A 2
#define S 4
#define Y 8
/** Specification of the original object structures. */
extern const ObjectSpec _original_objects[] = {
	M(STR_LAI_OBJECT_DESCRIPTION_TRANSMITTER,          0x11,   0,   0, 10, T|A|S  , 15, OBJECT_FLAG_CANNOT_REMOVE | OBJECT_FLAG_ONLY_IN_SCENEDIT),
	M(STR_LAI_OBJECT_DESCRIPTION_LIGHTHOUSE,           0x11,   0,   0,  8, T|A    ,  8, OBJECT_FLAG_CANNOT_REMOVE | OBJECT_FLAG_ONLY_IN_SCENEDIT | OBJECT_FLAG_SCALE_BY_WATER),
	M(STR_TOWN_BUILDING_NAME_STATUE_1,                 0x11,   0,   0,  5, T|S|A|Y,  0, OBJECT_FLAG_CANNOT_REMOVE | OBJECT_FLAG_ONLY_IN_GAME | OBJECT_FLAG_ONLY_IN_SCENEDIT), // Yes, we disallow building this everywhere. Happens in "special" case!
	M(STR_LAI_OBJECT_DESCRIPTION_COMPANY_OWNED_LAND,   0x11,  10,  10,  0, T|S|A|Y,  0, OBJECT_FLAG_AUTOREMOVE | OBJECT_FLAG_ONLY_IN_GAME | OBJECT_FLAG_CLEAR_INCOME | OBJECT_FLAG_HAS_NO_FOUNDATION ), // Only non-silly use case is to use it when you cannot build a station, so disallow bridges
	M(STR_LAI_OBJECT_DESCRIPTION_COMPANY_HEADQUARTERS, 0x22,   0,   0,  7, T|S|A|Y,  0, OBJECT_FLAG_CANNOT_REMOVE | OBJECT_FLAG_ONLY_IN_GAME),
};

#undef M
#undef Y
#undef S
#undef A
#undef T<|MERGE_RESOLUTION|>--- conflicted
+++ resolved
@@ -121,11 +121,7 @@
 
 #undef TILE_SPRITE_LINE
 
-<<<<<<< HEAD
-#define M(name, size, build_cost_multiplier, clear_cost_multiplier, height, climate, gen_amount, flags) { GRFFilePropsBase<2>(), INVALID_OBJECT_CLASS, name, climate, size, build_cost_multiplier, clear_cost_multiplier, 0, MAX_DAY + 1, flags, OBJECT_CTRL_FLAG_NONE, {0, 0, 0, 0}, {0, 0, 0, 0}, 0, height, 1, gen_amount, true, OVMT_DEFAULT, 0 }
-=======
-#define M(name, size, build_cost_multiplier, clear_cost_multiplier, height, climate, gen_amount, flags) { GRFFilePropsBase<2>(), {0, 0, 0, 0}, INVALID_OBJECT_CLASS, name, climate, size, build_cost_multiplier, clear_cost_multiplier, 0, MAX_DAY + 1, flags, 0, height, 1, gen_amount }
->>>>>>> a4a819c9
+#define M(name, size, build_cost_multiplier, clear_cost_multiplier, height, climate, gen_amount, flags) { GRFFilePropsBase<2>(), {0, 0, 0, 0}, INVALID_OBJECT_CLASS, name, climate, size, build_cost_multiplier, clear_cost_multiplier, 0, MAX_DAY + 1, flags, OBJECT_CTRL_FLAG_NONE, {0, 0, 0, 0}, 0, height, 1, gen_amount, OVMT_DEFAULT, 0 }
 
 /* Climates
  * T = Temperate
