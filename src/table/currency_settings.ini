--- conflicted
+++ resolved
@@ -11,11 +11,7 @@
 [post-amble]
 };
 [templates]
-<<<<<<< HEAD
-SDT_VAR = SDT_VAR($base, $var, $type, $flags, $guiflags, $def, $min, $max, $interval, $str, $strhelp, $strval, $proc, $from, $to, $cat, $extver, NULL),
-=======
 SDT_VAR = SDT_VAR($base, $var, $type, $flags, $guiflags, $def, $min, $max, $interval, $str, $strhelp, $strval, $proc, $from, $to, $cat, $extver, NULL, $orderproc),
->>>>>>> 5abd7ad7
 SDT_CHR = SDT_CHR($base, $var,        $flags, $guiflags, $def,                        $str, $strhelp, $strval, $proc, $from, $to, $cat, $extver, NULL),
 SDT_STR = SDT_STR($base, $var, $type, $flags, $guiflags, $def,                        $str, $strhelp, $strval, $proc, $from, $to, $cat, $extver, NULL),
 SDT_END = SDT_END()
@@ -33,10 +29,7 @@
 to       = SL_MAX_VERSION
 cat      = SC_ADVANCED
 extver   = SlXvFeatureTest()
-<<<<<<< HEAD
-=======
 orderproc = NULL
->>>>>>> 5abd7ad7
 
 
 
