/* $Id$ */

/*
 * This file is part of OpenTTD.
 * OpenTTD is free software; you can redistribute it and/or modify it under the terms of the GNU General Public License as published by the Free Software Foundation, version 2.
 * OpenTTD is distributed in the hope that it will be useful, but WITHOUT ANY WARRANTY; without even the implied warranty of MERCHANTABILITY or FITNESS FOR A PARTICULAR PURPOSE.
 * See the GNU General Public License for more details. You should have received a copy of the GNU General Public License along with OpenTTD. If not, see <http://www.gnu.org/licenses/>.
 */

/** @file table/settings.h Settings to save in the savegame and config file. */

/* Callback function used in _settings[] as well as _company_settings[] */
static size_t ConvertLandscape(const char *value);


/****************************
 * OTTD specific INI stuff
 ****************************/

/**
 * Settings-macro usage:
 * The list might look daunting at first, but is in general easy to understand.
 * The macros can be grouped depending on where the config variable is
 * stored:
 * 1. SDTG_something
 *    These are for global variables, so this is the one you will use
 *    for a #SettingDescGlobVarList section. Here 'var' refers to a
 *    global variable.
 * 2. SDTC_something
 *    These are for client-only variables. Here the 'var' refers to an
 *    entry inside _settings_client.
 * 3. SDT_something
 *    Thse are for members in the struct described by the current
 *    #SettingDesc list / .ini file.  Here, 'base' specifies type of the
 *    struct while 'var' points out the member of the struct (the actual
 *    struct to store it in is implicitely defined by the #SettingDesc
 *    list / .ini file preamble the entry is in).
 *
 * The something part defines the type of variable to store. There are a
 * lot of types. Easy ones are:
 * - VAR:  any number type, 'type' field specifies what number. eg int8 or uint32
 * - BOOL: a boolean number type
 * - STR:  a string or character. 'type' field specifies what string. Normal, string, or quoted
 * A bit more difficult to use are MMANY (meaning ManyOfMany) and OMANY (OneOfMany)
 * These are actually normal numbers, only bitmasked. In MMANY several bits can
 * be set, in the other only one.
 * If nothing fits you, you can use the GENERAL macros, but it exposes the
 * internal structure somewhat so it needs a little looking. There are _NULL()
 * macros as well, these fill up space so you can add more settings there (in
 * place) and you DON'T have to increase the savegame version.
 *
 * While reading values from openttd.cfg, some values may not be converted
 * properly, for any kind of reasons.  In order to allow a process of self-cleaning
 * mechanism, a callback procedure is made available.  You will have to supply the function, which
 * will work on a string, one function per setting. And of course, enable the callback param
 * on the appropriate macro.
 */

#define NSD_GENERAL(name, def, cmd, guiflags, min, max, interval, many, str, strhelp, strval, proc, load, cat)\
	{name, (const void*)(size_t)(def), {(byte)cmd}, {(uint16)guiflags}, min, max, interval, many, str, strhelp, strval, proc, load, cat}

/* Macros for various objects to go in the configuration file.
 * This section is for global variables */
#define SDTG_GENERAL2(name, sdt_cmd, sle_cmd, type, flags, guiflags, var, length, def, min, max, interval, full, str, strhelp, strval, proc, from, to, cat, extver, patxname, orderproc)\
	{NSD_GENERAL(name, def, sdt_cmd, guiflags, min, max, interval, full, str, strhelp, strval, proc, NULL, cat), SLEG_GENERAL_X(sle_cmd, var, type | flags, length, from, to, extver), patxname, NULL, orderproc}

#define SDTG_GENERAL(name, sdt_cmd, sle_cmd, type, flags, guiflags, var, length, def, min, max, interval, full, str, strhelp, strval, proc, from, to, cat, extver, patxname)\
	SDTG_GENERAL2(name, sdt_cmd, sle_cmd, type, flags, guiflags, var, length, def, min, max, interval, full, str, strhelp, strval, proc, from, to, cat, extver, patxname, NULL)

#define SDTG_VAR(name, type, flags, guiflags, var, def, min, max, interval, str, strhelp, strval, proc, from, to, cat, extver, patxname, orderproc)\
	SDTG_GENERAL2(name, SDT_NUMX, SL_VAR, type, flags, guiflags, var, 0, def, min, max, interval, NULL, str, strhelp, strval, proc, from, to, cat, extver, patxname, orderproc)

#define SDTG_BOOL(name, flags, guiflags, var, def, str, strhelp, strval, proc, from, to, cat, extver, patxname)\
	SDTG_GENERAL(name, SDT_BOOLX, SL_VAR, SLE_BOOL, flags, guiflags, var, 0, def, 0, 1, 0, NULL, str, strhelp, strval, proc, from, to, cat, extver, patxname)

<<<<<<< HEAD
#define SDTG_LIST(name, type, length, flags, guiflags, var, def, str, strhelp, strval, proc, from, to, cat, extver, patxname)\
	SDTG_GENERAL(name, SDT_INTLIST, SL_ARR, type, flags, guiflags, var, length, def, 0, 0, 0, NULL, str, strhelp, strval, proc, from, to, cat, extver, patxname)
=======
#define SDTG_STR(name, type, flags, guiflags, var, def, str, strhelp, strval, proc, from, to, cat)\
	SDTG_GENERAL(name, SDT_STRING, SL_STR, type, flags, guiflags, var, sizeof(var), def, 0, 0, 0, NULL, str, strhelp, strval, proc, from, to, cat)
>>>>>>> 8f278b34

#define SDTG_STR(name, type, flags, guiflags, var, def, str, strhelp, strval, proc, from, to, cat, extver, patxname)\
	SDTG_GENERAL(name, SDT_STRING, SL_STR, type, flags, guiflags, var, lengthof(var), def, 0, 0, 0, NULL, str, strhelp, strval, proc, from, to, cat, extver, patxname)

#define SDTG_OMANY(name, type, flags, guiflags, var, def, max, full, str, strhelp, strval, proc, from, to, cat, extver, patxname)\
	SDTG_GENERAL(name, SDT_ONEOFMANY, SL_VAR, type, flags, guiflags, var, 0, def, 0, max, 0, full, str, strhelp, strval, proc, from, to, cat, extver, patxname)

#define SDTG_MMANY(name, type, flags, guiflags, var, def, full, str, strhelp, strval, proc, from, to, cat, extver, patxname)\
	SDTG_GENERAL(name, SDT_MANYOFMANY, SL_VAR, type, flags, guiflags, var, 0, def, 0, 0, 0, full, str, strhelp, strval, proc, from, to, cat, extver, patxname)

#define SDTG_NULL(length, from, to, extver)\
	{{"", NULL, {0}, {0}, 0, 0, 0, NULL, STR_NULL, STR_NULL, STR_NULL, NULL, NULL, SC_NONE}, SLEG_NULL_X(length, from, to, extver), NULL, NULL, NULL}

#define SDTG_END() {{NULL, NULL, {0}, {0}, 0, 0, 0, NULL, STR_NULL, STR_NULL, STR_NULL, NULL, NULL, SC_NONE}, SLEG_END(), NULL, NULL, NULL}

/* Macros for various objects to go in the configuration file.
 * This section is for structures where their various members are saved */
#define SDT_GENERAL2(name, sdt_cmd, sle_cmd, type, flags, guiflags, base, var, length, def, min, max, interval, full, str, strhelp, strval, proc, load, from, to, cat, extver, patxname, orderproc)\
	{NSD_GENERAL(name, def, sdt_cmd, guiflags, min, max, interval, full, str, strhelp, strval, proc, load, cat), SLE_GENERAL_X(sle_cmd, base, var, type | flags, length, from, to, extver), patxname, NULL, orderproc}

#define SDT_GENERAL(name, sdt_cmd, sle_cmd, type, flags, guiflags, base, var, length, def, min, max, interval, full, str, strhelp, strval, proc, load, from, to, cat, extver, patxname)\
	SDT_GENERAL2(name, sdt_cmd, sle_cmd, type, flags, guiflags, base, var, length, def, min, max, interval, full, str, strhelp, strval, proc, load, from, to, cat, extver, patxname, NULL)

#define SDT_VAR(base, var, type, flags, guiflags, def, min, max, interval, str, strhelp, strval, proc, from, to, cat, extver, patxname, orderproc)\
	SDT_GENERAL2(#var, SDT_NUMX, SL_VAR, type, flags, guiflags, base, var, 1, def, min, max, interval, NULL, str, strhelp, strval, proc, NULL, from, to, cat, extver, patxname, orderproc)

#define SDT_BOOL(base, var, flags, guiflags, def, str, strhelp, strval, proc, from, to, cat, extver, patxname)\
	SDT_GENERAL(#var, SDT_BOOLX, SL_VAR, SLE_BOOL, flags, guiflags, base, var, 1, def, 0, 1, 0, NULL, str, strhelp, strval, proc, NULL, from, to, cat, extver, patxname)

#define SDT_LIST(base, var, type, flags, guiflags, def, str, strhelp, strval, proc, from, to, cat, extver, patxname)\
	SDT_GENERAL(#var, SDT_INTLIST, SL_ARR, type, flags, guiflags, base, var, lengthof(((base*)8)->var), def, 0, 0, 0, NULL, str, strhelp, strval, proc, NULL, from, to, cat, extver, patxname)

#define SDT_STR(base, var, type, flags, guiflags, def, str, strhelp, strval, proc, from, to, cat, extver, patxname)\
	SDT_GENERAL(#var, SDT_STRING, SL_STR, type, flags, guiflags, base, var, lengthof(((base*)8)->var), def, 0, 0, 0, NULL, str, strhelp, strval, proc, NULL, from, to, cat, extver, patxname)

<<<<<<< HEAD
#define SDT_CHR(base, var, flags, guiflags, def, str, strhelp, strval, proc, from, to, cat, extver, patxname)\
	SDT_GENERAL(#var, SDT_STRING, SL_VAR, SLE_CHAR, flags, guiflags, base, var, 1, def, 0, 0, 0, NULL, str, strhelp, strval, proc, NULL, from, to, cat, extver, patxname)
=======
#define SDT_STR(base, var, type, flags, guiflags, def, str, strhelp, strval, proc, from, to, cat)\
	SDT_GENERAL(#var, SDT_STRING, SL_STR, type, flags, guiflags, base, var, sizeof(((base*)8)->var), def, 0, 0, 0, NULL, str, strhelp, strval, proc, NULL, from, to, cat)
>>>>>>> 8f278b34

#define SDT_OMANY(base, var, type, flags, guiflags, def, max, full, str, strhelp, strval, proc, from, to, load, cat, extver, patxname)\
	SDT_GENERAL(#var, SDT_ONEOFMANY, SL_VAR, type, flags, guiflags, base, var, 1, def, 0, max, 0, full, str, strhelp, strval, proc, load, from, to, cat, extver, patxname)

#define SDT_MMANY(base, var, type, flags, guiflags, def, full, str, proc, strhelp, strval, from, to, cat, extver, patxname)\
	SDT_GENERAL(#var, SDT_MANYOFMANY, SL_VAR, type, flags, guiflags, base, var, 1, def, 0, 0, 0, full, str, strhelp, strval, proc, NULL, from, to, cat, extver, patxname)

#define SDT_NULL(length, from, to, extver)\
	{{"", NULL, {0}, {0}, 0, 0, 0, NULL, STR_NULL, STR_NULL, STR_NULL, NULL, NULL, SC_NONE}, SLE_CONDNULL_X(length, from, to, extver), NULL, NULL, NULL}


#define SDTC_VAR(var, type, flags, guiflags, def, min, max, interval, str, strhelp, strval, proc, from, to, cat, extver, patxname, orderproc)\
	SDTG_GENERAL2(#var, SDT_NUMX, SL_VAR, type, flags, guiflags, _settings_client.var, 1, def, min, max, interval, NULL, str, strhelp, strval, proc, from, to, cat, extver, patxname, orderproc)

#define SDTC_BOOL(var, flags, guiflags, def, str, strhelp, strval, proc, from, to, cat, extver, patxname)\
	SDTG_GENERAL(#var, SDT_BOOLX, SL_VAR, SLE_BOOL, flags, guiflags, _settings_client.var, 1, def, 0, 1, 0, NULL, str, strhelp, strval, proc, from, to, cat, extver, patxname)

#define SDTC_LIST(var, type, flags, guiflags, def, str, strhelp, strval, proc, from, to, cat, extver, patxname)\
	SDTG_GENERAL(#var, SDT_INTLIST, SL_ARR, type, flags, guiflags, _settings_client.var, lengthof(_settings_client.var), def, 0, 0, 0, NULL, str, strhelp, strval, proc, from, to, cat, extver, patxname)

#define SDTC_STR(var, type, flags, guiflags, def, str, strhelp, strval, proc, from, to, cat, extver, patxname)\
	SDTG_GENERAL(#var, SDT_STRING, SL_STR, type, flags, guiflags, _settings_client.var, lengthof(_settings_client.var), def, 0, 0, 0, NULL, str, strhelp, strval, proc, from, to, cat, extver, patxname)

<<<<<<< HEAD
#define SDTC_OMANY(var, type, flags, guiflags, def, max, full, str, strhelp, strval, proc, from, to, cat, extver, patxname)\
	SDTG_GENERAL(#var, SDT_ONEOFMANY, SL_VAR, type, flags, guiflags, _settings_client.var, 1, def, 0, max, 0, full, str, strhelp, strval, proc, from, to, cat, extver, patxname)
=======
#define SDTC_STR(var, type, flags, guiflags, def, str, strhelp, strval, proc, from, to, cat)\
	SDTG_GENERAL(#var, SDT_STRING, SL_STR, type, flags, guiflags, _settings_client.var, sizeof(_settings_client.var), def, 0, 0, 0, NULL, str, strhelp, strval, proc, from, to, cat)
>>>>>>> 8f278b34

#define SDT_XREF(from, to, extver, xref)\
	{{"", NULL, {0}, {0}, 0, 0, 0, NULL, STR_NULL, STR_NULL, STR_NULL, NULL, NULL, SC_NONE}, SLE_CONDNULL_X(0, from, to, extver), NULL, xref, NULL}

#define SDT_END() {{NULL, NULL, {0}, {0}, 0, 0, 0, NULL, STR_NULL, STR_NULL, STR_NULL, NULL, NULL, SC_NONE}, SLE_END(), NULL, NULL, NULL}
<|MERGE_RESOLUTION|>--- conflicted
+++ resolved
@@ -73,16 +73,11 @@
 #define SDTG_BOOL(name, flags, guiflags, var, def, str, strhelp, strval, proc, from, to, cat, extver, patxname)\
 	SDTG_GENERAL(name, SDT_BOOLX, SL_VAR, SLE_BOOL, flags, guiflags, var, 0, def, 0, 1, 0, NULL, str, strhelp, strval, proc, from, to, cat, extver, patxname)
 
-<<<<<<< HEAD
 #define SDTG_LIST(name, type, length, flags, guiflags, var, def, str, strhelp, strval, proc, from, to, cat, extver, patxname)\
 	SDTG_GENERAL(name, SDT_INTLIST, SL_ARR, type, flags, guiflags, var, length, def, 0, 0, 0, NULL, str, strhelp, strval, proc, from, to, cat, extver, patxname)
-=======
-#define SDTG_STR(name, type, flags, guiflags, var, def, str, strhelp, strval, proc, from, to, cat)\
-	SDTG_GENERAL(name, SDT_STRING, SL_STR, type, flags, guiflags, var, sizeof(var), def, 0, 0, 0, NULL, str, strhelp, strval, proc, from, to, cat)
->>>>>>> 8f278b34
 
 #define SDTG_STR(name, type, flags, guiflags, var, def, str, strhelp, strval, proc, from, to, cat, extver, patxname)\
-	SDTG_GENERAL(name, SDT_STRING, SL_STR, type, flags, guiflags, var, lengthof(var), def, 0, 0, 0, NULL, str, strhelp, strval, proc, from, to, cat, extver, patxname)
+	SDTG_GENERAL(name, SDT_STRING, SL_STR, type, flags, guiflags, var, sizeof(var), def, 0, 0, 0, NULL, str, strhelp, strval, proc, from, to, cat, extver, patxname)
 
 #define SDTG_OMANY(name, type, flags, guiflags, var, def, max, full, str, strhelp, strval, proc, from, to, cat, extver, patxname)\
 	SDTG_GENERAL(name, SDT_ONEOFMANY, SL_VAR, type, flags, guiflags, var, 0, def, 0, max, 0, full, str, strhelp, strval, proc, from, to, cat, extver, patxname)
@@ -113,15 +108,10 @@
 	SDT_GENERAL(#var, SDT_INTLIST, SL_ARR, type, flags, guiflags, base, var, lengthof(((base*)8)->var), def, 0, 0, 0, NULL, str, strhelp, strval, proc, NULL, from, to, cat, extver, patxname)
 
 #define SDT_STR(base, var, type, flags, guiflags, def, str, strhelp, strval, proc, from, to, cat, extver, patxname)\
-	SDT_GENERAL(#var, SDT_STRING, SL_STR, type, flags, guiflags, base, var, lengthof(((base*)8)->var), def, 0, 0, 0, NULL, str, strhelp, strval, proc, NULL, from, to, cat, extver, patxname)
+	SDT_GENERAL(#var, SDT_STRING, SL_STR, type, flags, guiflags, base, var, sizeof(((base*)8)->var), def, 0, 0, 0, NULL, str, strhelp, strval, proc, NULL, from, to, cat, extver, patxname)
 
-<<<<<<< HEAD
 #define SDT_CHR(base, var, flags, guiflags, def, str, strhelp, strval, proc, from, to, cat, extver, patxname)\
 	SDT_GENERAL(#var, SDT_STRING, SL_VAR, SLE_CHAR, flags, guiflags, base, var, 1, def, 0, 0, 0, NULL, str, strhelp, strval, proc, NULL, from, to, cat, extver, patxname)
-=======
-#define SDT_STR(base, var, type, flags, guiflags, def, str, strhelp, strval, proc, from, to, cat)\
-	SDT_GENERAL(#var, SDT_STRING, SL_STR, type, flags, guiflags, base, var, sizeof(((base*)8)->var), def, 0, 0, 0, NULL, str, strhelp, strval, proc, NULL, from, to, cat)
->>>>>>> 8f278b34
 
 #define SDT_OMANY(base, var, type, flags, guiflags, def, max, full, str, strhelp, strval, proc, from, to, load, cat, extver, patxname)\
 	SDT_GENERAL(#var, SDT_ONEOFMANY, SL_VAR, type, flags, guiflags, base, var, 1, def, 0, max, 0, full, str, strhelp, strval, proc, load, from, to, cat, extver, patxname)
@@ -143,15 +133,10 @@
 	SDTG_GENERAL(#var, SDT_INTLIST, SL_ARR, type, flags, guiflags, _settings_client.var, lengthof(_settings_client.var), def, 0, 0, 0, NULL, str, strhelp, strval, proc, from, to, cat, extver, patxname)
 
 #define SDTC_STR(var, type, flags, guiflags, def, str, strhelp, strval, proc, from, to, cat, extver, patxname)\
-	SDTG_GENERAL(#var, SDT_STRING, SL_STR, type, flags, guiflags, _settings_client.var, lengthof(_settings_client.var), def, 0, 0, 0, NULL, str, strhelp, strval, proc, from, to, cat, extver, patxname)
+	SDTG_GENERAL(#var, SDT_STRING, SL_STR, type, flags, guiflags, _settings_client.var, sizeof(_settings_client.var), def, 0, 0, 0, NULL, str, strhelp, strval, proc, from, to, cat, extver, patxname)
 
-<<<<<<< HEAD
 #define SDTC_OMANY(var, type, flags, guiflags, def, max, full, str, strhelp, strval, proc, from, to, cat, extver, patxname)\
 	SDTG_GENERAL(#var, SDT_ONEOFMANY, SL_VAR, type, flags, guiflags, _settings_client.var, 1, def, 0, max, 0, full, str, strhelp, strval, proc, from, to, cat, extver, patxname)
-=======
-#define SDTC_STR(var, type, flags, guiflags, def, str, strhelp, strval, proc, from, to, cat)\
-	SDTG_GENERAL(#var, SDT_STRING, SL_STR, type, flags, guiflags, _settings_client.var, sizeof(_settings_client.var), def, 0, 0, 0, NULL, str, strhelp, strval, proc, from, to, cat)
->>>>>>> 8f278b34
 
 #define SDT_XREF(from, to, extver, xref)\
 	{{"", NULL, {0}, {0}, 0, 0, 0, NULL, STR_NULL, STR_NULL, STR_NULL, NULL, NULL, SC_NONE}, SLE_CONDNULL_X(0, from, to, extver), NULL, xref, NULL}
