--- conflicted
+++ resolved
@@ -56,12 +56,7 @@
 			if (max_cargo[cargo_type] > 0) {
 				if (!first) capacity += list_separator;
 
-<<<<<<< HEAD
 				AppendStringInPlace(capacity, STR_JUST_CARGO, cargo_type, max_cargo[cargo_type]);
-=======
-				auto params = MakeParameters(cargo_type, max_cargo[cargo_type]);
-				AppendStringWithArgsInPlace(capacity, STR_JUST_CARGO, params);
->>>>>>> 23ba18ad
 
 				if (subtype_text[cargo_type] != STR_NULL) {
 					AppendStringInPlace(capacity, subtype_text[cargo_type]);
@@ -104,18 +99,12 @@
 	}
 
 	/* Draw Transfer credits text */
-<<<<<<< HEAD
-	SetDParam(0, feeder_share);
-	DrawString(r.left, r.right, y, STR_VEHICLE_INFO_FEEDER_CARGO_VALUE);
+	DrawString(r.left, r.right, y, GetString(STR_VEHICLE_INFO_FEEDER_CARGO_VALUE, feeder_share));
 	y += GetCharacterHeight(FS_NORMAL) + WidgetDimensions::scaled.vsep_normal;
 
 	if (RoadVehicle::From(v)->critical_breakdown_count > 0) {
-		SetDParam(0, RoadVehicle::From(v)->GetDisplayEffectiveMaxSpeed());
-		DrawString(r.left, r.right, y, STR_NEED_REPAIR);
+		DrawString(r.left, r.right, y, GetString(STR_NEED_REPAIR, RoadVehicle::From(v)->GetDisplayEffectiveMaxSpeed()));
 	}
-=======
-	DrawString(r.left, r.right, y, GetString(STR_VEHICLE_INFO_FEEDER_CARGO_VALUE, feeder_share));
->>>>>>> 23ba18ad
 }
 
 /**
