--- conflicted
+++ resolved
@@ -1027,35 +1027,18 @@
 
 	std::vector<Order> orders;        ///< Order list.
 
-<<<<<<< HEAD
-	VehicleOrderID num_manual_orders; ///< NOSAVE: How many manually added orders are there in the list.
-	uint num_vehicles;                ///< NOSAVE: Number of vehicles that share this order list.
-	Vehicle *first_shared;            ///< NOSAVE: pointer to the first vehicle in the shared order chain.
-
-	Ticks timetable_duration;         ///< NOSAVE: Total timetabled duration of the order list.
-	Ticks total_duration;             ///< NOSAVE: Total (timetabled or not) duration of the order list.
-
-	std::vector<DispatchSchedule> dispatch_schedules; ///< Scheduled dispatch schedules
+	VehicleOrderID num_manual_orders = 0; ///< NOSAVE: How many manually added orders are there in the list.
+	uint num_vehicles = 0;                ///< NOSAVE: Number of vehicles that share this order list.
+	Vehicle *first_shared = nullptr;      ///< NOSAVE: pointer to the first vehicle in the shared order chain.
+
+	Ticks timetable_duration{};           ///< NOSAVE: Total timetabled duration of the order list.
+	Ticks total_duration{};               ///< NOSAVE: Total (timetabled or not) duration of the order list.
+
+	std::vector<DispatchSchedule> dispatch_schedules{}; ///< Scheduled dispatch schedules
 
 public:
 	/** Default constructor producing an invalid order list. */
-	OrderList()
-		: num_manual_orders(0), num_vehicles(0), first_shared(nullptr),
-		  timetable_duration(0), total_duration(0) { }
-=======
-	VehicleOrderID num_orders = INVALID_VEH_ORDER_ID; ///< NOSAVE: How many orders there are in the list.
-	VehicleOrderID num_manual_orders = 0; ///< NOSAVE: How many manually added orders are there in the list.
-	uint num_vehicles = 0; ///< NOSAVE: Number of vehicles that share this order list.
-	Vehicle *first_shared = nullptr; ///< NOSAVE: pointer to the first vehicle in the shared order chain.
-	Order *first = nullptr; ///< First order of the order list.
-
-	TimerGameTick::Ticks timetable_duration{}; ///< NOSAVE: Total timetabled duration of the order list.
-	TimerGameTick::Ticks total_duration{}; ///< NOSAVE: Total (timetabled or not) duration of the order list.
-
-public:
-	/** Default constructor producing an invalid order list. */
-	OrderList(VehicleOrderID num_orders = INVALID_VEH_ORDER_ID) : num_orders(num_orders) { }
->>>>>>> 0428f8c6
+	OrderList() {}
 
 	/**
 	 * Create an order list with the given order chain for the given vehicle.
