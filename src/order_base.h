--- conflicted
+++ resolved
@@ -121,7 +121,7 @@
 	uint16_t flags{};              ///< Load/unload types, depot order/action types.
 	DestinationID dest{};          ///< The destination of the order.
 	uint8_t type{};                ///< The type of order + non-stop flags
-	CargoID refit_cargo{};         ///< Refit CargoID
+	CargoType refit_cargo{};       ///< Refit CargoType
 	uint8_t occupancy{};           ///< Estimate of vehicle occupancy on departure, for the current order, 0 indicates invalid, 1 - 101 indicate 0 - 100%
 
 	TimetableTicks wait_time{};    ///< How long in ticks to wait at the destination.
@@ -147,15 +147,11 @@
 		return this->extra->xflags;
 	}
 
-<<<<<<< HEAD
 public:
 	inline uint32_t GetXData() const
 	{
 		return this->extra != nullptr ? this->extra->xdata : 0;
 	}
-=======
-	CargoType refit_cargo = CARGO_NO_REFIT; ///< Refit CargoType
->>>>>>> d1e001f1
 
 	inline uint16_t GetXDataLow() const
 	{
@@ -357,7 +353,7 @@
 	 * @param cargo_id The cargo type index.
 	 * @return The load type for this cargo.
 	 */
-	inline OrderLoadFlags GetCargoLoadTypeRaw(CargoID cargo_id) const
+	inline OrderLoadFlags GetCargoLoadTypeRaw(CargoType cargo_id) const
 	{
 		assert(cargo_id < NUM_CARGO);
 		if (!this->extra) return OLF_LOAD_IF_POSSIBLE;
@@ -369,7 +365,7 @@
 	 * @param cargo_id The cargo type index.
 	 * @return The load type for this cargo.
 	 */
-	inline OrderLoadFlags GetCargoLoadType(CargoID cargo_id) const
+	inline OrderLoadFlags GetCargoLoadType(CargoType cargo_id) const
 	{
 		assert(cargo_id < NUM_CARGO);
 		OrderLoadFlags olf = this->GetLoadType();
@@ -391,7 +387,7 @@
 	 * @param cargo_id The cargo type index.
 	 * @return The unload type for this cargo.
 	 */
-	inline OrderUnloadFlags GetCargoUnloadTypeRaw(CargoID cargo_id) const
+	inline OrderUnloadFlags GetCargoUnloadTypeRaw(CargoType cargo_id) const
 	{
 		assert(cargo_id < NUM_CARGO);
 		if (!this->extra) return OUF_UNLOAD_IF_POSSIBLE;
@@ -403,7 +399,7 @@
 	 * @param cargo_id The cargo type index.
 	 * @return The unload type for this cargo.
 	 */
-	inline OrderUnloadFlags GetCargoUnloadType(CargoID cargo_id) const
+	inline OrderUnloadFlags GetCargoUnloadType(CargoType cargo_id) const
 	{
 		assert(cargo_id < NUM_CARGO);
 		OrderUnloadFlags ouf = this->GetUnloadType();
@@ -415,7 +411,7 @@
 	{
 		if ((this->GetLoadType() == OLFB_CARGO_TYPE_LOAD) || (this->GetUnloadType() == OUFB_CARGO_TYPE_UNLOAD)) {
 			CargoTypes output_mask = cargo_mask;
-			for (CargoID cargo : SetCargoBitIterator(cargo_mask)) {
+			for (CargoType cargo : SetCargoBitIterator(cargo_mask)) {
 				if (!filter_func(this, cargo)) ClrBit(output_mask, cargo);
 			}
 			return output_mask;
@@ -470,7 +466,7 @@
 	 * @param load_type The load type.
 	 * @param cargo_id The cargo type index.
 	 */
-	inline void SetLoadType(OrderLoadFlags load_type, CargoID cargo_id)
+	inline void SetLoadType(OrderLoadFlags load_type, CargoType cargo_id)
 	{
 		assert(cargo_id < NUM_CARGO);
 		this->CheckExtraInfoAlloced();
@@ -490,7 +486,7 @@
 	 * @param unload_type The unload type.
 	 * @param cargo_id The cargo type index.
 	 */
-	inline void SetUnloadType(OrderUnloadFlags unload_type, CargoID cargo_id)
+	inline void SetUnloadType(OrderUnloadFlags unload_type, CargoType cargo_id)
 	{
 		assert(cargo_id < NUM_CARGO);
 		this->CheckExtraInfoAlloced();
@@ -656,7 +652,7 @@
 
 	bool ShouldStopAtStation(StationID last_station_visited, StationID station, bool waypoint) const;
 	bool ShouldStopAtStation(const Vehicle *v, StationID station, bool waypoint) const;
-	bool CanLeaveWithCargo(bool has_cargo, CargoID cargo) const;
+	bool CanLeaveWithCargo(bool has_cargo, CargoType cargo) const;
 
 	TileIndex GetLocation(const Vehicle *v, bool airport = false) const;
 	TileIndex GetAuxiliaryLocation(bool secondary = false) const;
@@ -762,7 +758,7 @@
 	CargoStationIDStackSet()
 			: first(ALL_CARGOTYPES, INVALID_STATION) {}
 
-	const StationIDStack& Get(CargoID cargo) const
+	const StationIDStack& Get(CargoType cargo) const
 	{
 		if (HasBit(first.cargo_mask, cargo)) return first.station;
 		for (size_t i = 0; i < more.size(); i++) {
@@ -777,7 +773,7 @@
 template <typename F> CargoTypes FilterCargoMask(F filter_func, CargoTypes cargo_mask = ALL_CARGOTYPES)
 {
 	CargoTypes output_mask = cargo_mask;
-	for (CargoID cargo : SetCargoBitIterator(cargo_mask)) {
+	for (CargoType cargo : SetCargoBitIterator(cargo_mask)) {
 		if (!filter_func(cargo)) ClrBit(output_mask, cargo);
 	}
 	return output_mask;
@@ -785,11 +781,11 @@
 
 template <typename T, typename F> T CargoMaskValueFilter(CargoTypes &cargo_mask, F filter_func)
 {
-	CargoID first_cargo_id = FindFirstBit(cargo_mask);
+	CargoType first_cargo_id = FindFirstBit(cargo_mask);
 	T value = filter_func(first_cargo_id);
 	CargoTypes other_cargo_mask = cargo_mask;
 	ClrBit(other_cargo_mask, first_cargo_id);
-	for (CargoID cargo : SetCargoBitIterator(other_cargo_mask)) {
+	for (CargoType cargo : SetCargoBitIterator(other_cargo_mask)) {
 		if (value != filter_func(cargo)) ClrBit(cargo_mask, cargo);
 	}
 	return value;
