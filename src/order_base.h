--- conflicted
+++ resolved
@@ -171,11 +171,7 @@
 
 	Order *next;          ///< Pointer to next order. If nullptr, end of list
 
-<<<<<<< HEAD
-	Order() : flags(0), refit_cargo(CT_NO_REFIT), max_speed(UINT16_MAX) {}
-=======
-	Order() : flags(0), refit_cargo(CARGO_NO_REFIT), wait_time(0), travel_time(0), max_speed(UINT16_MAX) {}
->>>>>>> f7bd70ba
+	Order() : flags(0), refit_cargo(CARGO_NO_REFIT), max_speed(UINT16_MAX) {}
 	~Order();
 
 	Order(uint64_t packed);
