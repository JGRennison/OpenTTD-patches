--- conflicted
+++ resolved
@@ -23,17 +23,12 @@
 #include "gfx_type.h"
 #include "sl/saveload_common.h"
 
-<<<<<<< HEAD
 #include <memory>
 #include <vector>
 #include "3rdparty/cpp-btree/btree_map.h"
 
-using OrderPool = Pool<OrderPoolItem, OrderID, 256, OrderID::End().base()>;
-using OrderListPool = Pool<OrderList, OrderListID, 128, OrderListID::End().base()>;
-=======
-using OrderPool = Pool<Order, OrderID, 256>;
+using OrderPool = Pool<OrderPoolItem, OrderID, 256>;
 using OrderListPool = Pool<OrderList, OrderListID, 128>;
->>>>>>> 53dd1258
 extern OrderPool _order_pool;
 extern OrderListPool _orderlist_pool;
 extern btree::btree_map<uint32_t, uint32_t> _order_destination_refcount_map;
@@ -776,7 +771,7 @@
 
 public:
 	CargoStationIDStackSet()
-			: first(ALL_CARGOTYPES, INVALID_STATION) {}
+			: first(ALL_CARGOTYPES, StationID::Invalid()) {}
 
 	const StationIDStack& Get(CargoType cargo) const
 	{
