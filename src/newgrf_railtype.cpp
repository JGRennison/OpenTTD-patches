/*
 * This file is part of OpenTTD.
 * OpenTTD is free software; you can redistribute it and/or modify it under the terms of the GNU General Public License as published by the Free Software Foundation, version 2.
 * OpenTTD is distributed in the hope that it will be useful, but WITHOUT ANY WARRANTY; without even the implied warranty of MERCHANTABILITY or FITNESS FOR A PARTICULAR PURPOSE.
 * See the GNU General Public License for more details. You should have received a copy of the GNU General Public License along with OpenTTD. If not, see <http://www.gnu.org/licenses/>.
 */

/** @file newgrf_railtype.cpp NewGRF handling of rail types. */

#include "stdafx.h"
#include "core/container_func.hpp"
#include "debug.h"
#include "newgrf_railtype.h"
#include "newgrf_newsignals.h"
#include "newgrf_extension.h"
#include "date_func.h"
#include "depot_base.h"
#include "town.h"
#include "tunnelbridge_map.h"
<<<<<<< HEAD
#include "signal_func.h"
#include "road.h"
#include "newgrf_dump.h"
=======
>>>>>>> 6d1f56ce

#include "safeguards.h"

/* virtual */ uint32_t RailTypeScopeResolver::GetRandomBits() const
{
	uint tmp = CountBits(this->tile.base() + (TileX(this->tile) + TileY(this->tile)) * TILE_SIZE);
	return GB(tmp, 0, 2);
}

/* virtual */ uint32_t RailTypeScopeResolver::GetVariable(uint16_t variable, uint32_t parameter, GetVariableExtra &extra) const
{
	if (this->tile == INVALID_TILE) {
		switch (variable) {
			case 0x40: return 0;
			case 0x41: return 0;
			case 0x42: return 0;
			case 0x43: return CalTime::CurDate().base();
			case 0x44: return HZB_TOWN_EDGE;
			case A2VRI_RAILTYPE_SIGNAL_RESTRICTION_INFO: return 0;
			case A2VRI_RAILTYPE_SIGNAL_CONTEXT: return GetNewSignalsSignalContext(this->signal_context);
			case A2VRI_RAILTYPE_SIGNAL_SIDE: return GetNewSignalsSideVariable();
			case A2VRI_RAILTYPE_SIGNAL_VERTICAL_CLEARANCE: return 0xFF;
			case A2VRI_RAILTYPE_ADJACENT_CROSSING: return 0;
		}
	}

	switch (variable) {
		case 0x40: return GetTerrainType(this->tile, this->context);
		case 0x41: return 0;
		case 0x42: return IsLevelCrossingTile(this->tile) && IsCrossingBarred(this->tile);
		case 0x43:
			if (IsRailDepotTile(this->tile)) return Depot::GetByTile(this->tile)->build_date.base();
			return CalTime::CurDate().base();
		case 0x44: {
			const Town *t = nullptr;
			if (IsRailDepotTile(this->tile)) {
				t = Depot::GetByTile(this->tile)->town;
			} else if (IsLevelCrossingTile(this->tile)) {
				t = ClosestTownFromTile(this->tile, UINT_MAX);
			}
			return t != nullptr ? GetTownRadiusGroup(t, this->tile) : HZB_TOWN_EDGE;
		}
		case A2VRI_RAILTYPE_SIGNAL_RESTRICTION_INFO:
			return GetNewSignalsRestrictedSignalsInfo(this->prog, this->tile, 0);
		case A2VRI_RAILTYPE_SIGNAL_CONTEXT:
			return GetNewSignalsSignalContext(this->signal_context);
		case A2VRI_RAILTYPE_SIGNAL_SIDE:
			return GetNewSignalsSideVariable();
		case A2VRI_RAILTYPE_SIGNAL_VERTICAL_CLEARANCE:
			return GetNewSignalsVerticalClearanceInfo(this->tile, this->z);
		case A2VRI_RAILTYPE_ADJACENT_CROSSING: {
			if (!IsLevelCrossingTile(this->tile) || !_settings_game.vehicle.adjacent_crossings) return 0;

			auto is_usable_crossing = [&](TileIndex t) -> bool {
				if (HasRoadTypeRoad(t) && !HasBit(_roadtypes_non_train_colliding, GetRoadTypeRoad(t))) return true;
				if (HasRoadTypeTram(t) && !HasBit(_roadtypes_non_train_colliding, GetRoadTypeTram(t))) return true;
				return false;
			};
			if (!is_usable_crossing(this->tile)) return 0;

			const Axis axis = GetCrossingRoadAxis(this->tile);
			const DiagDirection dir_s = AxisToDiagDir(axis);
			const DiagDirection dir_n = ReverseDiagDir(dir_s);

			uint32_t result = 0;
			auto test_dir = [&](DiagDirection dir, uint bit) {
				const TileIndex t = TileAddByDiagDir(this->tile, dir);
				if (t < Map::Size() && IsLevelCrossingTile(t) && GetCrossingRoadAxis(t) == axis && is_usable_crossing(t)) {
					SetBit(result, bit);
				}
			};
			test_dir(dir_s, 0);
			test_dir(dir_n, 1);
			return result;
		}
	}

	Debug(grf, 1, "Unhandled rail type tile variable 0x{:X}", variable);

	extra.available = false;
	return UINT_MAX;
}

GrfSpecFeature RailTypeResolverObject::GetFeature() const
{
	return GSF_RAILTYPES;
}

uint32_t RailTypeResolverObject::GetDebugID() const
{
	return this->railtype_scope.rti->label;
}

/**
 * Resolver object for rail types.
 * @param rti Railtype. nullptr in NewGRF Inspect window.
 * @param tile %Tile containing the track. For track on a bridge this is the southern bridgehead.
 * @param context Are we resolving sprites for the upper halftile, or on a bridge?
 * @param rtsg Railpart of interest
 * @param param1 Extra parameter (first parameter of the callback, except railtypes do not have callbacks).
 * @param param2 Extra parameter (second parameter of the callback, except railtypes do not have callbacks).
 * @param signal_context Signal context.
 * @param z Signal pixel z.
 * @param prog Routing restriction program.
 */
RailTypeResolverObject::RailTypeResolverObject(const RailTypeInfo *rti, TileIndex tile, TileContext context, RailTypeSpriteGroup rtsg, uint32_t param1, uint32_t param2,
		CustomSignalSpriteContext signal_context, const TraceRestrictProgram *prog, uint z)
	: ResolverObject(rti != nullptr ? rti->grffile[rtsg] : nullptr, CBID_NO_CALLBACK, param1, param2), railtype_scope(*this, rti, tile, context, signal_context, prog, z)
{
	this->root_spritegroup = rti != nullptr ? rti->group[rtsg] : nullptr;
}

/**
 * Get the sprite to draw for the given tile.
 * @param rti The rail type data (spec).
 * @param tile The tile to get the sprite for.
 * @param rtsg The type of sprite to draw.
 * @param context Where are we drawing the tile?
 * @param[out] num_results If not nullptr, return the number of sprites in the spriteset.
 * @return The sprite to draw.
 */
SpriteID GetCustomRailSprite(const RailTypeInfo *rti, TileIndex tile, RailTypeSpriteGroup rtsg, TileContext context, uint *num_results)
{
	assert(rtsg < RTSG_END);

	if (rti->group[rtsg] == nullptr) return 0;

	RailTypeResolverObject object(rti, tile, context, rtsg);
	const SpriteGroup *group = object.Resolve();
	if (group == nullptr || group->GetNumResults() == 0) return 0;

	if (num_results) *num_results = group->GetNumResults();

	return group->GetResult();
}

inline uint8_t RemapAspect(uint8_t aspect, uint8_t extra_aspects, uint8_t style)
{
	if (likely(extra_aspects == 0 || _extra_aspects == 0)) return std::min<uint8_t>(aspect, 1);
	if (aspect == 0) return 0;
	if (style != 0 && HasBit(_signal_style_masks.combined_normal_shunt, style)) {
		if (aspect == 1) {
			return 0xFF;
		}
		aspect--;
	}
	if (aspect >= extra_aspects + 1) return 1;
	return aspect + 1;
}

static PalSpriteID GetRailTypeCustomSignalSprite(const RailTypeInfo *rti, TileIndex tile, SignalType type, SignalVariant var, uint8_t aspect,
		CustomSignalSpriteContext context, const TraceRestrictProgram *prog, uint z)
{
	if (rti->group[RTSG_SIGNALS] == nullptr) return { 0, PAL_NONE };
	if (type == SIGTYPE_PROG && !HasBit(rti->ctrl_flags, RTCF_PROGSIG)) return { 0, PAL_NONE };
	if (type == SIGTYPE_NO_ENTRY && !HasBit(rti->ctrl_flags, RTCF_NOENTRYSIG)) return { 0, PAL_NONE };

	uint32_t param1 = (context.ctx_mode == CSSC_GUI) ? 0x10 : 0x00;
	uint32_t param2 = (type << 16) | (var << 8) | RemapAspect(aspect, rti->signal_extra_aspects, 0);
	if ((prog != nullptr) && HasBit(rti->ctrl_flags, RTCF_RESTRICTEDSIG)) SetBit(param2, 24);
	RailTypeResolverObject object(rti, tile, TCX_NORMAL, RTSG_SIGNALS, param1, param2, context, prog, z);

	const SpriteGroup *group = object.Resolve();
	if (group == nullptr || group->GetNumResults() == 0) return { 0, PAL_NONE };

	PaletteID pal = HasBit(rti->ctrl_flags, RTCF_RECOLOUR_ENABLED) ? GB(GetRegister(0x100), 0, 24) : PAL_NONE;
	return { group->GetResult(), pal };
}

/**
 * Get the sprite to draw for a given signal.
 * @param rti The rail type data (spec).
 * @param tile The tile to get the sprite for.
 * @param type Signal type.
 * @param var Signal variant.
 * @param state Signal state.
 * @param gui Is the sprite being used on the map or in the GUI?
 * @return The sprite to draw.
 */
CustomSignalSpriteResult GetCustomSignalSprite(const RailTypeInfo *rti, TileIndex tile, SignalType type, SignalVariant var, uint8_t aspect,
		CustomSignalSpriteContext context, uint8_t style, const TraceRestrictProgram *prog, uint z)
{
	if (_settings_client.gui.show_all_signal_default == SSDM_ON && style == 0) return { { 0, PAL_NONE }, false };

	if (style == 0) {
		PalSpriteID spr = GetRailTypeCustomSignalSprite(rti, tile, type, var, aspect, context, prog, z);
		if (spr.sprite != 0) return { spr, HasBit(rti->ctrl_flags, RTCF_RESTRICTEDSIG) };
	}

	for (const GRFFile *grf : _new_signals_grfs) {
		if (style == 0) {
			if (type == SIGTYPE_PROG && !HasBit(grf->new_signal_ctrl_flags, NSCF_PROGSIG)) continue;
			if (type == SIGTYPE_NO_ENTRY && !HasBit(grf->new_signal_ctrl_flags, NSCF_NOENTRYSIG)) continue;
		}
		if (!HasBit(grf->new_signal_style_mask, style)) continue;

		uint32_t param1 = (context.ctx_mode == CSSC_GUI) ? 0x10 : 0x00;
		uint32_t param2 = (type << 16) | (var << 8) | RemapAspect(aspect, grf->new_signal_extra_aspects, style);
		if ((prog != nullptr) && HasBit(grf->new_signal_ctrl_flags, NSCF_RESTRICTEDSIG)) SetBit(param2, 24);
		NewSignalsResolverObject object(grf, tile, TCX_NORMAL, param1, param2, context, style, prog, z);

		const SpriteGroup *group = object.Resolve();
		if (group != nullptr && group->GetNumResults() != 0) {
			PaletteID pal = HasBit(grf->new_signal_ctrl_flags, NSCF_RECOLOUR_ENABLED) ? GB(GetRegister(0x100), 0, 24) : PAL_NONE;
			return { { group->GetResult(), pal }, HasBit(grf->new_signal_ctrl_flags, NSCF_RESTRICTEDSIG) };
		}
	}

	return { { 0, PAL_NONE }, false };
}

/**
 * Translate an index to the GRF-local railtype-translation table into a RailType.
 * @param railtype  Index into GRF-local translation table.
 * @param grffile   Originating GRF file.
 * @return RailType or INVALID_RAILTYPE if the railtype is unknown.
 */
RailType GetRailTypeTranslation(uint8_t railtype, const GRFFile *grffile)
{
	if (grffile == nullptr || grffile->railtype_list.empty()) {
		/* No railtype table present. Return railtype as-is (if valid), so it works for original railtypes. */
		if (railtype >= RAILTYPE_END || GetRailTypeInfo(static_cast<RailType>(railtype))->label == 0) return INVALID_RAILTYPE;

		return static_cast<RailType>(railtype);
	} else {
		/* Railtype table present, but invalid index, return invalid type. */
		if (railtype >= grffile->railtype_list.size()) return INVALID_RAILTYPE;

		/* Look up railtype including alternate labels. */
		return GetRailTypeByLabel(grffile->railtype_list[railtype]);
	}
}

/**
 * Perform a reverse railtype lookup to get the GRF internal ID.
 * @param railtype The global (OpenTTD) railtype.
 * @param grffile The GRF to do the lookup for.
 * @return the GRF internal ID.
 */
uint8_t GetReverseRailTypeTranslation(RailType railtype, const GRFFile *grffile)
{
	/* No rail type table present, return rail type as-is */
	if (grffile == nullptr || grffile->railtype_list.empty()) return railtype;

	/* Look for a matching rail type label in the table */
	RailTypeLabel label = GetRailTypeInfo(railtype)->label;

	int idx = find_index(grffile->railtype_list, label);
	if (idx >= 0) return idx;

	/* If not found, return as invalid */
	return 0xFF;
}

std::vector<LabelObject<RailTypeLabel>> _railtype_list;

/**
 * Test if any saved rail type labels are different to the currently loaded
 * rail types. Rail types stored in the map will be converted if necessary.
 */
void ConvertRailTypes()
{
	std::vector<RailType> railtype_conversion_map;
	bool needs_conversion = false;

	for (auto it = std::begin(_railtype_list); it != std::end(_railtype_list); ++it) {
		RailType rt = GetRailTypeByLabel(it->label);
		if (rt == INVALID_RAILTYPE) {
			rt = RAILTYPE_RAIL;
		}

		railtype_conversion_map.push_back(rt);

		/* Conversion is needed if the rail type is in a different position than the list. */
		if (it->label != 0 && rt != std::distance(std::begin(_railtype_list), it)) needs_conversion = true;
	}

	if (!needs_conversion) return;

<<<<<<< HEAD
	auto convert = [&](TileIndex t) {
		SetRailType(t, railtype_conversion_map[GetRailType(t)]);
		RailType secondary = GetTileSecondaryRailTypeIfValid(t);
		if (secondary != INVALID_RAILTYPE) SetSecondaryRailType(t, railtype_conversion_map[secondary]);
	};

	for (TileIndex t(0); t < Map::Size(); t++) {
		switch (GetTileType(t)) {
			case MP_RAILWAY:
				convert(t);
=======
	for (const auto t : Map::Iterate()) {
		switch (GetTileType(t)) {
			case MP_RAILWAY:
				SetRailType(t, railtype_conversion_map[GetRailType(t)]);
>>>>>>> 6d1f56ce
				break;

			case MP_ROAD:
				if (IsLevelCrossing(t)) {
<<<<<<< HEAD
					convert(t);
=======
					SetRailType(t, railtype_conversion_map[GetRailType(t)]);
>>>>>>> 6d1f56ce
				}
				break;

			case MP_STATION:
				if (HasStationRail(t)) {
<<<<<<< HEAD
					convert(t);
=======
					SetRailType(t, railtype_conversion_map[GetRailType(t)]);
>>>>>>> 6d1f56ce
				}
				break;

			case MP_TUNNELBRIDGE:
				if (GetTunnelBridgeTransportType(t) == TRANSPORT_RAIL) {
<<<<<<< HEAD
					convert(t);
=======
					SetRailType(t, railtype_conversion_map[GetRailType(t)]);
>>>>>>> 6d1f56ce
				}
				break;

			default:
				break;
		}
	}
}

/** Populate railtype label list with current values. */
void SetCurrentRailTypeLabelList()
{
	_railtype_list.clear();

	for (RailType rt = RAILTYPE_BEGIN; rt != RAILTYPE_END; rt++) {
		_railtype_list.push_back({GetRailTypeInfo(rt)->label, 0});
	}
}

void ClearRailTypeLabelList()
{
	_railtype_list.clear();
<<<<<<< HEAD
}

void DumpRailTypeSpriteGroup(RailType rt, SpriteGroupDumper &dumper)
{
	format_buffer buffer;
	const RailTypeInfo *rti = GetRailTypeInfo(rt);

	static const char *sprite_group_names[] =  {
		"RTSG_CURSORS",
		"RTSG_OVERLAY",
		"RTSG_GROUND",
		"RTSG_TUNNEL",
		"RTSG_WIRES",
		"RTSG_PYLONS",
		"RTSG_BRIDGE",
		"RTSG_CROSSING",
		"RTSG_DEPOT",
		"RTSG_FENCES",
		"RTSG_TUNNEL_PORTAL",
		"RTSG_SIGNALS",
		"RTSG_GROUND_COMPLETE"
	};
	static_assert(lengthof(sprite_group_names) == RTSG_END);

	bool non_first_group = false;
	for (RailTypeSpriteGroup rtsg = (RailTypeSpriteGroup)0; rtsg < RTSG_END; rtsg = (RailTypeSpriteGroup)(rtsg + 1)) {
		if (rti->group[rtsg] != nullptr) {
			if (non_first_group) {
				dumper.Print("");
			} else {
				non_first_group = true;
			}
			buffer.clear();
			buffer.append(sprite_group_names[rtsg]);
			if (rti->grffile[rtsg] != nullptr) {
				buffer.format(", GRF: {:08X}", BSWAP32(rti->grffile[rtsg]->grfid));
			}
			dumper.Print(buffer);
			dumper.DumpSpriteGroup(rti->group[rtsg], 0);
		}
	}
=======
>>>>>>> 6d1f56ce
}<|MERGE_RESOLUTION|>--- conflicted
+++ resolved
@@ -17,12 +17,9 @@
 #include "depot_base.h"
 #include "town.h"
 #include "tunnelbridge_map.h"
-<<<<<<< HEAD
 #include "signal_func.h"
 #include "road.h"
 #include "newgrf_dump.h"
-=======
->>>>>>> 6d1f56ce
 
 #include "safeguards.h"
 
@@ -302,7 +299,6 @@
 
 	if (!needs_conversion) return;
 
-<<<<<<< HEAD
 	auto convert = [&](TileIndex t) {
 		SetRailType(t, railtype_conversion_map[GetRailType(t)]);
 		RailType secondary = GetTileSecondaryRailTypeIfValid(t);
@@ -313,41 +309,23 @@
 		switch (GetTileType(t)) {
 			case MP_RAILWAY:
 				convert(t);
-=======
-	for (const auto t : Map::Iterate()) {
-		switch (GetTileType(t)) {
-			case MP_RAILWAY:
-				SetRailType(t, railtype_conversion_map[GetRailType(t)]);
->>>>>>> 6d1f56ce
 				break;
 
 			case MP_ROAD:
 				if (IsLevelCrossing(t)) {
-<<<<<<< HEAD
 					convert(t);
-=======
-					SetRailType(t, railtype_conversion_map[GetRailType(t)]);
->>>>>>> 6d1f56ce
 				}
 				break;
 
 			case MP_STATION:
 				if (HasStationRail(t)) {
-<<<<<<< HEAD
 					convert(t);
-=======
-					SetRailType(t, railtype_conversion_map[GetRailType(t)]);
->>>>>>> 6d1f56ce
 				}
 				break;
 
 			case MP_TUNNELBRIDGE:
 				if (GetTunnelBridgeTransportType(t) == TRANSPORT_RAIL) {
-<<<<<<< HEAD
 					convert(t);
-=======
-					SetRailType(t, railtype_conversion_map[GetRailType(t)]);
->>>>>>> 6d1f56ce
 				}
 				break;
 
@@ -370,7 +348,6 @@
 void ClearRailTypeLabelList()
 {
 	_railtype_list.clear();
-<<<<<<< HEAD
 }
 
 void DumpRailTypeSpriteGroup(RailType rt, SpriteGroupDumper &dumper)
@@ -406,12 +383,10 @@
 			buffer.clear();
 			buffer.append(sprite_group_names[rtsg]);
 			if (rti->grffile[rtsg] != nullptr) {
-				buffer.format(", GRF: {:08X}", BSWAP32(rti->grffile[rtsg]->grfid));
+				buffer.format(", GRF: {:08X}", std::byteswap(rti->grffile[rtsg]->grfid));
 			}
 			dumper.Print(buffer);
 			dumper.DumpSpriteGroup(rti->group[rtsg], 0);
 		}
 	}
-=======
->>>>>>> 6d1f56ce
 }