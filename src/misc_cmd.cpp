--- conflicted
+++ resolved
@@ -218,7 +218,7 @@
 
 void UnpauseStepGame(uint32_t steps)
 {
-	CmdPause(DC_EXEC, PM_PAUSED_NORMAL, false);
+	CmdPause(DoCommandFlag::Execute, PM_PAUSED_NORMAL, false);
 	if (_pause_mode == PM_UNPAUSED) {
 		_pause_countdown = steps;
 	}
@@ -229,14 +229,10 @@
  * @param amount the amount of money to receive (if positive), or spend (if negative)
  * @return the cost of this operation or an error
  */
-<<<<<<< HEAD
-CommandCost CmdMoneyCheat(DoCommandFlag flags, Money amount)
-=======
-CommandCost CmdMoneyCheat(DoCommandFlags, Money amount)
->>>>>>> c3d5e6d2
+CommandCost CmdMoneyCheat(DoCommandFlags flags, Money amount)
 {
 	if (_networking && !_settings_game.difficulty.money_cheat_in_multiplayer) return CMD_ERROR;
-	if (flags & DC_EXEC) {
+	if (flags.Test(DoCommandFlag::Execute)) {
 		_cheats.money.been_used = true;
 		SetWindowDirty(WC_CHEATS, 0);
 	}
@@ -248,9 +244,9 @@
  * @param amount the amount of money to receive (if positive), or spend (if negative)
  * @return the cost of this operation or an error
  */
-CommandCost CmdMoneyCheatAdmin(DoCommandFlag flags, Money amount)
-{
-	if (flags & DC_EXEC) {
+CommandCost CmdMoneyCheatAdmin(DoCommandFlags flags, Money amount)
+{
+	if (flags.Test(DoCommandFlag::Execute)) {
 		_cheats.money.been_used = true;
 		SetWindowDirty(WC_CHEATS, 0);
 	}
@@ -264,7 +260,7 @@
  * @param value the cheat value
  * @return the cost of this operation or an error
  */
-CommandCost CmdCheatSetting(DoCommandFlag flags, CheatNumbers cheat, uint32_t value)
+CommandCost CmdCheatSetting(DoCommandFlags flags, CheatNumbers cheat, uint32_t value)
 {
 	Cheat *cht = nullptr;
 	switch (cheat) {
@@ -281,7 +277,7 @@
 			break;
 
 		case CHT_INFLATION_INCOME:
-			if (flags & DC_EXEC) {
+			if (flags.Test(DoCommandFlag::Execute)) {
 				_cheats.inflation_income.been_used = true;
 				_economy.inflation_payment = Clamp<uint64_t>(value, 1 << 16, MAX_INFLATION);
 				if (_economy.inflation_payment > _economy.inflation_prices) {
@@ -294,7 +290,7 @@
 			return CommandCost();
 
 		case CHT_INFLATION_COST:
-			if (flags & DC_EXEC) {
+			if (flags.Test(DoCommandFlag::Execute)) {
 				_cheats.inflation_cost.been_used = true;
 				_economy.inflation_prices = Clamp<uint64_t>(value, 1 << 16, MAX_INFLATION);
 				if (_economy.inflation_payment > _economy.inflation_prices) {
@@ -317,7 +313,7 @@
 		default:
 			return CMD_ERROR;
 	}
-	if (flags & DC_EXEC) {
+	if (flags.Test(DoCommandFlag::Execute)) {
 		cht->value = value;
 		cht->been_used = true;
 		SetWindowDirty(WC_CHEATS, 0);
@@ -375,7 +371,7 @@
  * @param dest_company the company to transfer the money to
  * @return the cost of this operation or an error
  */
-CommandCost CmdGiveMoney(DoCommandFlag flags, Money money, CompanyID dest_company)
+CommandCost CmdGiveMoney(DoCommandFlags flags, Money money, CompanyID dest_company)
 {
 	if (!_settings_game.economy.give_money) return CMD_ERROR;
 
@@ -386,7 +382,7 @@
 	if (c->money - c->current_loan < amount.GetCost() || amount.GetCost() < 0) return CommandCost(STR_ERROR_INSUFFICIENT_FUNDS);
 	if (!Company::IsValidID(dest_company)) return CMD_ERROR;
 
-	if (flags & DC_EXEC) {
+	if (flags.Test(DoCommandFlag::Execute)) {
 		/* Add money to company */
 		Backup<CompanyID> cur_company(_current_company, dest_company, FILE_LINE);
 		SubtractMoneyFromCompany(CommandCost(EXPENSES_OTHER, -amount.GetCost()));
