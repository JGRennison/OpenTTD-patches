/*
 * This file is part of OpenTTD.
 * OpenTTD is free software; you can redistribute it and/or modify it under the terms of the GNU General Public License as published by the Free Software Foundation, version 2.
 * OpenTTD is distributed in the hope that it will be useful, but WITHOUT ANY WARRANTY; without even the implied warranty of MERCHANTABILITY or FITNESS FOR A PARTICULAR PURPOSE.
 * See the GNU General Public License for more details. You should have received a copy of the GNU General Public License along with OpenTTD. If not, see <http://www.gnu.org/licenses/>.
 */

/** @file station_cmd.cpp Handling of station tiles. */

#include "stdafx.h"
#include "aircraft.h"
#include "bridge_map.h"
#include "viewport_func.h"
#include "viewport_kdtree.h"
#include "command_func.h"
#include "town.h"
#include "news_func.h"
#include "train.h"
#include "ship.h"
#include "roadveh.h"
#include "industry.h"
#include "newgrf_cargo.h"
#include "newgrf_debug.h"
#include "newgrf_station.h"
#include "newgrf_canal.h" /* For the buoy */
#include "pathfinder/yapf/yapf_cache.h"
#include "road_internal.h" /* For drawing catenary/checking road removal */
#include "autoslope.h"
#include "water.h"
#include "strings_func.h"
#include "clear_func.h"
#include "date_func.h"
#include "vehicle_func.h"
#include "string_func.h"
#include "animated_tile_func.h"
#include "elrail_func.h"
#include "station_base.h"
#include "station_cmd.h"
#include "station_func.h"
#include "station_kdtree.h"
#include "roadstop_base.h"
#include "newgrf_railtype.h"
#include "newgrf_roadtype.h"
#include "waypoint_base.h"
#include "waypoint_cmd.h"
#include "waypoint_func.h"
#include "pbs.h"
#include "debug.h"
#include "core/random_func.hpp"
#include "core/container_func.hpp"
#include "company_base.h"
#include "table/airporttile_ids.h"
#include "newgrf_airporttiles.h"
#include "order_backup.h"
#include "newgrf_house.h"
#include "company_gui.h"
#include "linkgraph/linkgraph_base.h"
#include "linkgraph/refresh.h"
#include "zoning.h"
#include "tunnelbridge_map.h"
#include "cheat_type.h"
#include "newgrf_roadstop.h"
#include "core/math_func.hpp"
#include "landscape_cmd.h"
#include "rail_cmd.h"

#include "widgets/station_widget.h"

#include "table/strings.h"

#include "3rdparty/cpp-btree/btree_set.h"
#include "3rdparty/robin_hood/robin_hood.h"

#include <bitset>

#include "safeguards.h"

static StationSpec::TileFlags GetStationTileFlags(StationGfx gfx, const StationSpec *statspec);

bool _town_noise_no_update = false;

/**
 * Check whether the given tile is a hangar.
 * @param t the tile to of whether it is a hangar.
 * @pre IsTileType(t, MP_STATION)
 * @return true if and only if the tile is a hangar.
 */
bool IsHangar(TileIndex t)
{
	assert_tile(IsTileType(t, MP_STATION), t);

	/* If the tile isn't an airport there's no chance it's a hangar. */
	if (!IsAirport(t)) return false;

	const Station *st = Station::GetByTile(t);
	const AirportSpec *as = st->airport.GetSpec();

	for (const auto &depot : as->depots) {
		if (st->airport.GetRotatedTileFromOffset(depot.ti) == TileIndex(t)) return true;
	}

	return false;
}

/**
 * Look for a station owned by the given company around the given tile area.
 * @param ta the area to search over
 * @param closest_station the closest owned station found so far
 * @param company the company whose stations to look for
 * @param st to 'return' the found station
 * @return Succeeded command (if zero or one station found) or failed command (for two or more stations found).
 */
template <class T, class F>
CommandCost GetStationAround(TileArea ta, StationID closest_station, CompanyID company, T **st, F filter)
{
	ta.Expand(1);

	/* check around to see if there are any stations there owned by the company */
	for (TileIndex tile_cur : ta) {
		if (IsTileType(tile_cur, MP_STATION)) {
			StationID t = GetStationIndex(tile_cur);
			if (!T::IsValidID(t) || T::Get(t)->owner != company || !filter(T::Get(t))) continue;
			if (closest_station == INVALID_STATION) {
				closest_station = t;
			} else if (closest_station != t) {
				return CommandCost(STR_ERROR_ADJOINS_MORE_THAN_ONE_EXISTING);
			}
		}
	}
	*st = (closest_station == INVALID_STATION) ? nullptr : T::Get(closest_station);
	return CommandCost();
}

/**
 * Function to check whether the given tile matches some criterion.
 * @param tile the tile to check
 * @return true if it matches, false otherwise
 */
typedef bool (*CMSAMatcher)(TileIndex tile);

/**
 * Counts the numbers of tiles matching a specific type in the area around
 * @param tile the center tile of the 'count area'
 * @param cmp the comparator/matcher (@see CMSAMatcher)
 * @return the number of matching tiles around
 */
static int CountMapSquareAround(TileIndex tile, CMSAMatcher cmp)
{
	int num = 0;

	for (int dx = -3; dx <= 3; dx++) {
		for (int dy = -3; dy <= 3; dy++) {
			TileIndex t = TileAddWrap(tile, dx, dy);
			if (t != INVALID_TILE && cmp(t)) num++;
		}
	}

	return num;
}

/**
 * Check whether the tile is a mine.
 * @param tile the tile to investigate.
 * @return true if and only if the tile is a mine
 */
static bool CMSAMine(TileIndex tile)
{
	/* No industry */
	if (!IsTileType(tile, MP_INDUSTRY)) return false;

	const Industry *ind = Industry::GetByTile(tile);

	/* No extractive industry */
	if (!GetIndustrySpec(ind->type)->life_type.Test(IndustryLifeType::Extractive)) return false;

	for (const auto &p : ind->Produced()) {
		/* The industry extracts something non-liquid, i.e. no oil or plastic, so it is a mine.
		 * Also the production of passengers and mail is ignored. */
		if (IsValidCargoType(p.cargo) &&
				!CargoSpec::Get(p.cargo)->classes.Any({CargoClass::Liquid, CargoClass::Passengers, CargoClass::Mail})) {
			return true;
		}
	}

	return false;
}

/**
 * Check whether the tile is water.
 * @param tile the tile to investigate.
 * @return true if and only if the tile is a water tile
 */
static bool CMSAWater(TileIndex tile)
{
	return IsTileType(tile, MP_WATER) && IsWater(tile);
}

/**
 * Check whether the tile is a tree.
 * @param tile the tile to investigate.
 * @return true if and only if the tile is a tree tile
 */
static bool CMSATree(TileIndex tile)
{
	return IsTileType(tile, MP_TREES);
}

#define M(x) ((x) - STR_SV_STNAME)

enum StationNaming : uint8_t {
	STATIONNAMING_RAIL,
	STATIONNAMING_ROAD,
	STATIONNAMING_AIRPORT,
	STATIONNAMING_OILRIG,
	STATIONNAMING_DOCK,
	STATIONNAMING_HELIPORT,
};

/** Information to handle station action 0 property 24 correctly */
struct StationNameInformation {
	uint32_t free_names; ///< Current bitset of free names (we can remove names).
	std::bitset<NUM_INDUSTRYTYPES> indtypes; ///< Bit set indicating when an industry type has been found.
};

/**
 * Find a station action 0 property 24 station name, or reduce the
 * free_names if needed.
 * @param tile the tile to search
 * @param user_data the StationNameInformation to base the search on
 * @return true if the tile contains an industry that has not given
 *              its name to one of the other stations in town.
 */
static bool FindNearIndustryName(TileIndex tile, void *user_data)
{
	/* All already found industry types */
	StationNameInformation *sni = (StationNameInformation*)user_data;
	if (!IsTileType(tile, MP_INDUSTRY)) return false;

	/* If the station name is undefined it means that it doesn't name a station */
	IndustryType indtype = GetIndustryType(tile);
	if (GetIndustrySpec(indtype)->station_name == STR_UNDEFINED) return false;

	/* In all cases if an industry that provides a name is found two of
	 * the standard names will be disabled. */
	sni->free_names &= ~(1 << M(STR_SV_STNAME_OILFIELD) | 1 << M(STR_SV_STNAME_MINES));
	return !sni->indtypes[indtype];
}

static StringID GenerateStationName(Station *st, TileIndex tile, StationNaming name_class, bool force_change = false)
{
	static const uint32_t _gen_station_name_bits[] = {
		0,                                       // STATIONNAMING_RAIL
		0,                                       // STATIONNAMING_ROAD
		1U << M(STR_SV_STNAME_AIRPORT),          // STATIONNAMING_AIRPORT
		1U << M(STR_SV_STNAME_OILFIELD),         // STATIONNAMING_OILRIG
		1U << M(STR_SV_STNAME_DOCKS),            // STATIONNAMING_DOCK
		1U << M(STR_SV_STNAME_HELIPORT),         // STATIONNAMING_HELIPORT
	};

	const Town *t = st->town;

	StationNameInformation sni{};
	sni.free_names = UINT32_MAX;

	std::bitset<MAX_EXTRA_STATION_NAMES> extra_names;

	for (const Station *s : Station::Iterate()) {
		if ((force_change || s != st) && s->town == t) {
			if (s->indtype != IT_INVALID) {
				sni.indtypes[s->indtype] = true;
				StringID name = GetIndustrySpec(s->indtype)->station_name;
				if (name != STR_UNDEFINED) {
					/* Filter for other industrytypes with the same name */
					for (IndustryType it = 0; it < NUM_INDUSTRYTYPES; it++) {
						const IndustrySpec *indsp = GetIndustrySpec(it);
						if (indsp->enabled && indsp->station_name == name) sni.indtypes[it] = true;
					}
				}
				continue;
			}
			if (s->extra_name_index < MAX_EXTRA_STATION_NAMES) {
				extra_names.set(s->extra_name_index);
			}
			uint str = M(s->string_id);
			if (str <= 0x20) {
				if (str == M(STR_SV_STNAME_FOREST)) {
					str = M(STR_SV_STNAME_WOODS);
				}
				ClrBit(sni.free_names, str);
			}
		}
	}

	st->extra_name_index = UINT16_MAX;

	TileIndex indtile = tile;
	if (CircularTileSearch(&indtile, 7, FindNearIndustryName, &sni)) {
		/* An industry has been found nearby */
		IndustryType indtype = GetIndustryType(indtile);
		const IndustrySpec *indsp = GetIndustrySpec(indtype);
		/* STR_NULL means it only disables oil rig/mines */
		if (indsp->station_name != STR_NULL) {
			st->indtype = indtype;
			return STR_SV_STNAME_FALLBACK;
		}
	}

	/* Oil rigs/mines name could be marked not free by looking for a near by industry. */

	/* check default names */
	uint32_t tmp = sni.free_names & _gen_station_name_bits[name_class];
	if (tmp != 0) return STR_SV_STNAME + FindFirstBit(tmp);

	/* check mine? */
	if (HasBit(sni.free_names, M(STR_SV_STNAME_MINES))) {
		if (CountMapSquareAround(tile, CMSAMine) >= 2) {
			return STR_SV_STNAME_MINES;
		}
	}

	/* check close enough to town to get central as name? */
	const bool is_central = DistanceMax(tile, t->xy) < 8;
	if (HasBit(sni.free_names, M(STR_SV_STNAME)) && (is_central ||
			DistanceSquare(tile, t->xy) <= std::max(t->cache.squared_town_zone_radius[HZB_TOWN_INNER_SUBURB], t->cache.squared_town_zone_radius[HZB_TOWN_OUTER_SUBURB]))) {
		return STR_SV_STNAME;
	}

	bool use_extra_names = !_extra_station_names.empty();
	auto check_extra_names = [&]() -> bool {
		if (use_extra_names) {
			use_extra_names = false;
			const bool near_water = CountMapSquareAround(tile, CMSAWater) >= 5;
			std::vector<uint16_t> candidates;
			for (size_t i = 0; i < _extra_station_names.size(); i++) {
				const ExtraStationNameInfo &info = _extra_station_names[i];
				if (extra_names[i]) continue;
				if (!HasBit(info.flags, name_class)) continue;
				if (HasBit(info.flags, ESNIF_CENTRAL) && !is_central) continue;
				if (HasBit(info.flags, ESNIF_NOT_CENTRAL) && is_central) continue;
				if (HasBit(info.flags, ESNIF_NEAR_WATER) && !near_water) continue;
				if (HasBit(info.flags, ESNIF_NOT_NEAR_WATER) && near_water) continue;
				candidates.push_back(static_cast<uint16_t>(i));
			}

			if (!candidates.empty()) {
				SavedRandomSeeds saved_seeds;
				SaveRandomSeeds(&saved_seeds);
				st->extra_name_index = candidates[RandomRange((uint)candidates.size())];
				RestoreRandomSeeds(saved_seeds);
				return true;
			}
		}
		return false;
	};

	if (_extra_station_names_probability > 0) {
		SavedRandomSeeds saved_seeds;
		SaveRandomSeeds(&saved_seeds);
		bool extra_name = (RandomRange(0xFF) < _extra_station_names_probability) && check_extra_names();
		RestoreRandomSeeds(saved_seeds);
		if (extra_name) return STR_SV_STNAME_FALLBACK;
	}

	/* check close enough to town to get central as name? */
	if (is_central && HasBit(sni.free_names, M(STR_SV_STNAME_CENTRAL))) {
		return STR_SV_STNAME_CENTRAL;
	}

	/* Check lakeside */
	if (HasBit(sni.free_names, M(STR_SV_STNAME_LAKESIDE)) &&
			DistanceFromEdge(tile) < 20 &&
			CountMapSquareAround(tile, CMSAWater) >= 5) {
		return STR_SV_STNAME_LAKESIDE;
	}

	/* Check woods */
	if (HasBit(sni.free_names, M(STR_SV_STNAME_WOODS)) && (
				CountMapSquareAround(tile, CMSATree) >= 8 ||
				CountMapSquareAround(tile, IsTileForestIndustry) >= 2)
			) {
		return _settings_game.game_creation.landscape == LandscapeType::Tropic ? STR_SV_STNAME_FOREST : STR_SV_STNAME_WOODS;
	}

	/* check elevation compared to town */
	int z = GetTileZ(tile);
	int z2 = GetTileZ(t->xy);
	if (z < z2) {
		if (HasBit(sni.free_names, M(STR_SV_STNAME_VALLEY))) return STR_SV_STNAME_VALLEY;
	} else if (z > z2) {
		if (HasBit(sni.free_names, M(STR_SV_STNAME_HEIGHTS))) return STR_SV_STNAME_HEIGHTS;
	}

	/* check direction compared to town */
	static const int8_t _direction_and_table[] = {
		~( (1 << M(STR_SV_STNAME_WEST))  | (1 << M(STR_SV_STNAME_EAST)) | (1 << M(STR_SV_STNAME_NORTH)) ),
		~( (1 << M(STR_SV_STNAME_SOUTH)) | (1 << M(STR_SV_STNAME_WEST)) | (1 << M(STR_SV_STNAME_NORTH)) ),
		~( (1 << M(STR_SV_STNAME_SOUTH)) | (1 << M(STR_SV_STNAME_EAST)) | (1 << M(STR_SV_STNAME_NORTH)) ),
		~( (1 << M(STR_SV_STNAME_SOUTH)) | (1 << M(STR_SV_STNAME_WEST)) | (1 << M(STR_SV_STNAME_EAST)) ),
	};

	sni.free_names &= _direction_and_table[
		(TileX(tile) < TileX(t->xy)) +
		(TileY(tile) < TileY(t->xy)) * 2];

	/** Bitmask of remaining station names that can be used when a more specific name has not been used. */
	static const uint32_t fallback_names = (
		(1U << M(STR_SV_STNAME_NORTH)) |
		(1U << M(STR_SV_STNAME_SOUTH)) |
		(1U << M(STR_SV_STNAME_EAST)) |
		(1U << M(STR_SV_STNAME_WEST)) |
		(1U << M(STR_SV_STNAME_TRANSFER)) |
		(1U << M(STR_SV_STNAME_HALT)) |
		(1U << M(STR_SV_STNAME_EXCHANGE)) |
		(1U << M(STR_SV_STNAME_ANNEXE)) |
		(1U << M(STR_SV_STNAME_SIDINGS)) |
		(1U << M(STR_SV_STNAME_BRANCH)) |
		(1U << M(STR_SV_STNAME_UPPER)) |
		(1U << M(STR_SV_STNAME_LOWER))
	);

	sni.free_names &= fallback_names;
	if (sni.free_names != 0) return STR_SV_STNAME + FindFirstBit(sni.free_names);

	if (check_extra_names()) return STR_SV_STNAME_FALLBACK;

	return STR_SV_STNAME_FALLBACK;
}
#undef M

/**
 * Find the closest deleted station of the current company
 * @param tile the tile to search from.
 * @return the closest station or nullptr if too far.
 */
static Station *GetClosestDeletedStation(TileIndex tile)
{
	uint threshold = 8;

	Station *best_station = nullptr;
	ForAllStationsRadius(tile, threshold, [&](Station *st) {
		if (!st->IsInUse() && st->owner == _current_company) {
			uint cur_dist = DistanceManhattan(tile, st->xy);

			if (cur_dist < threshold) {
				threshold = cur_dist;
				best_station = st;
			} else if (cur_dist == threshold && best_station != nullptr) {
				/* In case of a tie, lowest station ID wins */
				if (st->index < best_station->index) best_station = st;
			}
		}
	});

	return best_station;
}


void Station::GetTileArea(TileArea *ta, StationType type) const
{
	switch (type) {
		case StationType::Rail:
			*ta = this->train_station;
			return;

		case StationType::Airport:
			*ta = this->airport;
			return;

		case StationType::Truck:
			*ta = this->truck_station;
			return;

		case StationType::Bus:
			*ta = this->bus_station;
			return;

		case StationType::Dock:
		case StationType::Oilrig:
			*ta = this->docking_station;
			return;

		default: NOT_REACHED();
	}
}

/**
 * Update the cargo history.
 */
void Station::UpdateCargoHistory()
{
	uint storage_offset = 0;
	bool update_window = false;
	for (const CargoSpec *cs : CargoSpec::Iterate()) {
		uint amount = this->goods[cs->Index()].CargoTotalCount();
		if (!HasBit(this->station_cargo_history_cargoes, cs->Index())) {
			if (amount == 0) {
				/* No cargo present, and no history stored for this cargo, no work to do */
				continue;
			} else {
				if (this->station_cargo_history_cargoes == 0) update_window = true;
				SetBit(this->station_cargo_history_cargoes, cs->Index());
				this->station_cargo_history.emplace(this->station_cargo_history.begin() + storage_offset);
			}
		}
		this->station_cargo_history[storage_offset][this->station_cargo_history_offset] = RXCompressUint(amount);
		storage_offset++;
	}
	this->station_cargo_history_offset++;
	if (this->station_cargo_history_offset == MAX_STATION_CARGO_HISTORY_DAYS) this->station_cargo_history_offset = 0;
	if (update_window) InvalidateWindowData(WC_STATION_VIEW, this->index, -1);
}

/**
 * Update the virtual coords needed to draw the station sign.
 */
void Station::UpdateVirtCoord()
{
	if (IsHeadless()) return;
	Point pt = RemapCoords2(TileX(this->xy) * TILE_SIZE, TileY(this->xy) * TILE_SIZE);

	pt.y -= 32 * ZOOM_BASE;
	if ((this->facilities & FACIL_AIRPORT) && this->airport.type == AT_OILRIG) pt.y -= 16 * ZOOM_BASE;

	if (_viewport_sign_kdtree_valid && this->sign.kdtree_valid) _viewport_sign_kdtree.Remove(ViewportSignKdtreeItem::MakeStation(this->index));

	auto params = MakeParameters(this->index, this->facilities);
	this->sign.UpdatePosition(ShouldShowBaseStationViewportLabel(this) ? ZOOM_LVL_DRAW_SPR : ZOOM_LVL_END, pt.x, pt.y, params, STR_VIEWPORT_STATION, STR_STATION_NAME);

	if (_viewport_sign_kdtree_valid) _viewport_sign_kdtree.Insert(ViewportSignKdtreeItem::MakeStation(this->index));

	SetWindowDirty(WC_STATION_VIEW, this->index);
}

/**
 * Move the station main coordinate somewhere else.
 * @param new_xy new tile location of the sign
 */
void Station::MoveSign(TileIndex new_xy)
{
	if (this->xy == new_xy) return;

	MarkAllViewportOverlayStationLinksDirty(this);

	_station_kdtree.Remove(this->index);

	this->BaseStation::MoveSign(new_xy);

	_station_kdtree.Insert(this->index);

	MarkAllViewportOverlayStationLinksDirty(this);
}

/** Update the virtual coords needed to draw the station sign for all stations. */
void UpdateAllStationVirtCoords()
{
	if (IsHeadless()) return;
	for (BaseStation *st : BaseStation::Iterate()) {
		st->UpdateVirtCoord();
	}
}

void BaseStation::FillCachedName() const
{
	auto tmp_params = MakeParameters(this->index);
	this->cached_name = GetStringWithArgs(Waypoint::IsExpected(this) ? STR_WAYPOINT_NAME : STR_STATION_NAME, tmp_params);
}

void ClearAllStationCachedNames()
{
	for (BaseStation *st : BaseStation::Iterate()) {
		st->cached_name.clear();
	}
}

/**
 * Get a mask of the cargo types that the station accepts.
 * @param st Station to query
 * @return the expected mask
 */
CargoTypes GetAcceptanceMask(const Station *st)
{
	CargoTypes mask = 0;

	for (CargoType i = 0; i < NUM_CARGO; i++) {
		if (HasBit(st->goods[i].status, GoodsEntry::GES_ACCEPTANCE)) SetBit(mask, i);
	}
	return mask;
}

/**
 * Get a mask of the cargo types that are empty at the station.
 * @param st Station to query
 * @return the empty mask
 */
CargoTypes GetEmptyMask(const Station *st)
{
	CargoTypes mask = 0;

	for (CargoType i = 0; i < NUM_CARGO; i++) {
		if (st->goods[i].CargoTotalCount() == 0) SetBit(mask, i);
	}
	return mask;
}

/**
 * Add news item for when a station changes which cargoes it accepts.
 * @param st Station of cargo change.
 * @param cargoes Bit mask of cargo types to list.
 * @param reject True iff the station rejects the cargo types.
 */
static void ShowRejectOrAcceptNews(const Station *st, CargoTypes cargoes, bool reject)
{
	SetDParam(0, st->index);
	SetDParam(1, cargoes);
	StringID msg = reject ? STR_NEWS_STATION_NO_LONGER_ACCEPTS_CARGO_LIST : STR_NEWS_STATION_NOW_ACCEPTS_CARGO_LIST;
	AddNewsItem(msg, NewsType::Acceptance, NewsStyle::Small, NewsFlag::InColour, NewsReferenceType::Station, st->index);
}

/**
 * Get the cargo types being produced around the tile (in a rectangle).
 * @param north_tile Northern most tile of area
 * @param w X extent of the area
 * @param h Y extent of the area
 * @param rad Search radius in addition to the given area
 */
CargoArray GetProductionAroundTiles(TileIndex north_tile, int w, int h, int rad)
{
	CargoArray produced{};

	btree::btree_set<IndustryID> industries;
	TileArea ta = TileArea(north_tile, w, h).Expand(rad);

	/* Loop over all tiles to get the produced cargo of
	 * everything except industries */
	for (TileIndex tile : ta) {
		if (IsTileType(tile, MP_INDUSTRY)) industries.insert(GetIndustryIndex(tile));
		AddProducedCargo(tile, produced);
	}

	/* Loop over the seen industries. They produce cargo for
	 * anything that is within 'rad' of any one of their tiles.
	 */
	for (IndustryID industry : industries) {
		const Industry *i = Industry::Get(industry);
		/* Skip industry with neutral station */
		if (i->neutral_station != nullptr && !_settings_game.station.serve_neutral_industries) continue;

		for (const auto &p : i->Produced()) {
			if (p.cargo != INVALID_CARGO) produced[p.cargo]++;
		}
	}

	return produced;
}

/**
 * Get the acceptance of cargoes around the tile in 1/8.
 * @param center_tile Center of the search area
 * @param w X extent of area
 * @param h Y extent of area
 * @param rad Search radius in addition to given area
 * @param always_accepted bitmask of cargo accepted by houses and headquarters; can be nullptr
 * @param ind Industry associated with neutral station (e.g. oil rig) or nullptr
 */
CargoArray GetAcceptanceAroundTiles(TileIndex center_tile, int w, int h, int rad, CargoTypes *always_accepted)
{
	CargoArray acceptance{};
	if (always_accepted != nullptr) *always_accepted = 0;

	TileArea ta = TileArea(center_tile, w, h).Expand(rad);

	for (TileIndex tile : ta) {
		/* Ignore industry if it has a neutral station. */
		if (!_settings_game.station.serve_neutral_industries && IsTileType(tile, MP_INDUSTRY) && Industry::GetByTile(tile)->neutral_station != nullptr) continue;

		AddAcceptedCargo(tile, acceptance, always_accepted);
	}

	return acceptance;
}

/**
 * Get the acceptance of cargoes around the station in.
 * @param st Station to get acceptance of.
 * @param always_accepted bitmask of cargo accepted by houses and headquarters; can be nullptr
 */
static CargoArray GetAcceptanceAroundStation(const Station *st, CargoTypes *always_accepted)
{
	CargoArray acceptance{};
	if (always_accepted != nullptr) *always_accepted = 0;

	BitmapTileIterator it(st->catchment_tiles);
	for (TileIndex tile = it; tile != INVALID_TILE; tile = ++it) {
		AddAcceptedCargo(tile, acceptance, always_accepted);
	}

	return acceptance;
}

/**
 * Update the acceptance for a station.
 * @param st Station to update
 * @param show_msg controls whether to display a message that acceptance was changed.
 */
void UpdateStationAcceptance(Station *st, bool show_msg)
{
	/* old accepted goods types */
	CargoTypes old_acc = GetAcceptanceMask(st);

	/* And retrieve the acceptance. */
	CargoArray acceptance{};
	if (!st->rect.IsEmpty()) {
		acceptance = GetAcceptanceAroundStation(st, &st->always_accepted);
	}

	/* Adjust in case our station only accepts fewer kinds of goods */
	for (CargoType i = 0; i < NUM_CARGO; i++) {
		uint amt = acceptance[i];

		/* Make sure the station can accept the goods type. */
		bool is_passengers = IsCargoInClass(i, CargoClass::Passengers);
		if ((!is_passengers && !(st->facilities & ~FACIL_BUS_STOP)) ||
				(is_passengers && !(st->facilities & ~FACIL_TRUCK_STOP))) {
			amt = 0;
		}

		GoodsEntry &ge = st->goods[i];
		SB(ge.status, GoodsEntry::GES_ACCEPTANCE, 1, amt >= 8);
		if (LinkGraph::IsValidID(ge.link_graph)) {
			(*LinkGraph::Get(ge.link_graph))[ge.node].SetDemand(amt / 8);
		}
	}

	/* Only show a message in case the acceptance was actually changed. */
	CargoTypes new_acc = GetAcceptanceMask(st);
	if (old_acc == new_acc) return;

	/* show a message to report that the acceptance was changed? */
	if (show_msg && st->owner == _local_company && st->IsInUse()) {
		/* Combine old and new masks to get changes */
		CargoTypes accepts = new_acc & ~old_acc;
		CargoTypes rejects = ~new_acc & old_acc;

		/* Show news message if there are any changes */
		if (accepts != 0) ShowRejectOrAcceptNews(st, accepts, false);
		if (rejects != 0) ShowRejectOrAcceptNews(st, rejects, true);
	}

	/* redraw the station view since acceptance changed */
	SetWindowWidgetDirty(WC_STATION_VIEW, st->index, WID_SV_ACCEPT_RATING_LIST);
}

static void UpdateStationSignCoord(BaseStation *st)
{
	const StationRect *r = &st->rect;

	if (r->IsEmpty()) return; // no tiles belong to this station

	/* clamp sign coord to be inside the station rect */
	TileIndex new_xy = TileXY(ClampU(TileX(st->xy), r->left, r->right), ClampU(TileY(st->xy), r->top, r->bottom));
	st->MoveSign(new_xy);

	if (!Station::IsExpected(st)) return;
	Station *full_station = Station::From(st);
	for (const GoodsEntry &ge : full_station->goods) {
		LinkGraphID lg = ge.link_graph;
		if (!LinkGraph::IsValidID(lg)) continue;
		(*LinkGraph::Get(lg))[ge.node].UpdateLocation(st->xy);
	}
}

/**
 * Common part of building various station parts and possibly attaching them to an existing one.
 * @param[in,out] st Station to attach to
 * @param flags Command flags
 * @param reuse Whether to try to reuse a deleted station (gray sign) if possible
 * @param area Area occupied by the new part
 * @param name_class Station naming class to use to generate the new station's name
 * @return Command error that occurred, if any
 */
static CommandCost BuildStationPart(Station **st, DoCommandFlag flags, bool reuse, TileArea area, StationNaming name_class)
{
	/* Find a deleted station close to us */
	if (*st == nullptr && reuse) *st = GetClosestDeletedStation(area.tile);

	if (*st != nullptr) {
		if ((*st)->owner != _current_company) {
			return CommandCost(CMD_ERROR);
		}

		CommandCost ret = (*st)->rect.BeforeAddRect(area.tile, area.w, area.h, StationRect::ADD_TEST);
		if (ret.Failed()) return ret;
	} else {
		/* allocate and initialize new station */
		if (!Station::CanAllocateItem()) return CommandCost(STR_ERROR_TOO_MANY_STATIONS_LOADING);

		if (flags & DC_EXEC) {
			*st = new Station(area.tile);
			_station_kdtree.Insert((*st)->index);

			(*st)->town = ClosestTownFromTile(area.tile, UINT_MAX);
			(*st)->string_id = GenerateStationName(*st, area.tile, name_class);

			if (Company::IsValidID(_current_company)) {
				if (_local_company == _current_company && !(*st)->town->have_ratings.Test(_current_company)) {
					ZoningTownAuthorityRatingChange();
				}
				(*st)->town->have_ratings.Set(_current_company);
				if (_cheats.town_rating.value) {
					(*st)->town->ratings[_current_company] = RATING_MAXIMUM;
				}
			}
		}
	}
	return CommandCost();
}

/**
 * This is called right after a station was deleted.
 * It checks if the whole station is free of substations, and if so, the station will be
 * deleted after a little while.
 * @param st Station
 */
static void DeleteStationIfEmpty(BaseStation *st)
{
	if (!st->IsInUse()) {
		st->delete_ctr = 0;
		InvalidateWindowData(WC_STATION_LIST, st->owner, 0);
	}
	/* station remains but it probably lost some parts - station sign should stay in the station boundaries */
	UpdateStationSignCoord(st);
}

/**
 * After adding/removing tiles to station, update some station-related stuff.
 * @param adding True if adding tiles, false if removing them.
 * @param type StationType being modified.
 */
void Station::AfterStationTileSetChange(bool adding, StationType type)
{
	this->UpdateVirtCoord();
	DirtyCompanyInfrastructureWindows(this->owner);
	if (adding) InvalidateWindowData(WC_STATION_LIST, this->owner, 0);

	switch (type) {
		case StationType::Rail:
			SetWindowWidgetDirty(WC_STATION_VIEW, this->index, WID_SV_TRAINS);
			break;
		case StationType::Airport:
			break;
		case StationType::Truck:
		case StationType::Bus:
			SetWindowWidgetDirty(WC_STATION_VIEW, this->index, WID_SV_ROADVEHS);
			break;
		case StationType::Dock:
			SetWindowWidgetDirty(WC_STATION_VIEW, this->index, WID_SV_SHIPS);
			break;
		default: NOT_REACHED();
	}

	if (adding) {
		this->RecomputeCatchment();
		UpdateStationAcceptance(this, false);
		InvalidateWindowData(WC_SELECT_STATION, 0, 0);
	} else {
		DeleteStationIfEmpty(this);
		this->RecomputeCatchment();
	}

}

CommandCost ClearTile_Station(TileIndex tile, DoCommandFlag flags);

/**
 * Checks if the given tile is buildable, flat and has a certain height.
 * @param tile TileIndex to check.
 * @param invalid_dirs Prohibited directions for slopes (set of #DiagDirection).
 * @param allowed_z Height allowed for the tile. If allowed_z is negative, it will be set to the height of this tile.
 * @param allow_steep Whether steep slopes are allowed.
 * @param check_bridge Check for the existence of a bridge.
 * @return The cost in case of success, or an error code if it failed.
 */
CommandCost CheckBuildableTile(TileIndex tile, uint invalid_dirs, int &allowed_z, bool allow_steep, bool check_bridge)
{
	if (check_bridge && IsBridgeAbove(tile)) {
		return CommandCost(STR_ERROR_MUST_DEMOLISH_BRIDGE_FIRST);
	}

	CommandCost ret = EnsureNoVehicleOnGround(tile);
	if (ret.Failed()) return ret;

	auto [tileh, z] = GetTileSlopeZ(tile);

	/* Prohibit building if
	 *   1) The tile is "steep" (i.e. stretches two height levels).
	 *   2) The tile is non-flat and the build_on_slopes switch is disabled.
	 */
	if ((!allow_steep && IsSteepSlope(tileh)) ||
			((!_settings_game.construction.build_on_slopes) && tileh != SLOPE_FLAT)) {
		return CommandCost(STR_ERROR_FLAT_LAND_REQUIRED);
	}

	CommandCost cost(EXPENSES_CONSTRUCTION);
	int flat_z = z + GetSlopeMaxZ(tileh);
	if (tileh != SLOPE_FLAT) {
		/* Forbid building if the tile faces a slope in a invalid direction. */
		for (DiagDirection dir = DIAGDIR_BEGIN; dir != DIAGDIR_END; dir++) {
			if (HasBit(invalid_dirs, dir) && !CanBuildDepotByTileh(dir, tileh)) {
				return CommandCost(STR_ERROR_FLAT_LAND_REQUIRED);
			}
		}
		cost.AddCost(_price[PR_BUILD_FOUNDATION]);
	}

	/* The level of this tile must be equal to allowed_z. */
	if (allowed_z < 0) {
		/* First tile. */
		allowed_z = flat_z;
	} else if (allowed_z != flat_z) {
		return CommandCost(STR_ERROR_FLAT_LAND_REQUIRED);
	}

	return cost;
}

CommandCost IsRailStationBridgeAboveOk(TileIndex tile, const StationSpec *statspec, uint8_t layout, TileIndex northern_bridge_end, TileIndex southern_bridge_end, int bridge_height,
		BridgeType bridge_type, TransportType bridge_transport_type)
{
	if (statspec != nullptr && statspec->internal_flags.Test(StationSpecIntlFlag::BridgeHeightsSet)) {
		int height_above = statspec->GetBridgeAboveFlags(layout).height;
		if (height_above == 0) return CommandCost(INVALID_STRING_ID);
		if (GetTileMaxZ(tile) + height_above > bridge_height) {
			return CommandCost(STR_ERROR_BRIDGE_TOO_LOW_FOR_STATION);
		}
	} else if (!statspec) {
		/* Default stations/waypoints */
		const int height = layout < 4 ? 2 : 5;
		if (GetTileMaxZ(tile) + height > bridge_height) return CommandCost(STR_ERROR_BRIDGE_TOO_LOW_FOR_STATION);
	} else {
		if (!_settings_game.construction.allow_stations_under_bridges) return CommandCost(INVALID_STRING_ID);
	}

	BridgePiecePillarFlags disallowed_pillar_flags;
	if (statspec != nullptr && statspec->internal_flags.Test(StationSpecIntlFlag::BridgeDisallowedPillarsSet)) {
		/* Pillar flags set by NewGRF */
		disallowed_pillar_flags = (BridgePiecePillarFlags) statspec->GetBridgeAboveFlags(layout).disallowed_pillars;
	} else if (!statspec) {
		/* Default stations/waypoints */
		if (layout < 8) {
			static const uint8_t st_flags[8] = { 0x50, 0xA0, 0x50, 0xA0, 0x50 | 0x26, 0xA0 | 0x1C, 0x50 | 0x89, 0xA0 | 0x43 };
			disallowed_pillar_flags = (BridgePiecePillarFlags) st_flags[layout];
		} else {
			disallowed_pillar_flags = (BridgePiecePillarFlags) 0;
		}
	} else if (GetStationTileFlags(layout, statspec).Test(StationSpec::TileFlag::Blocked)) {
		/* Non-track station tiles */
		disallowed_pillar_flags = (BridgePiecePillarFlags) 0;
	} else {
		/* Tracked station tiles */
		const Axis axis = HasBit(layout, 0) ? AXIS_Y : AXIS_X;
		disallowed_pillar_flags = (BridgePiecePillarFlags) (axis == AXIS_X ? 0x50 : 0xA0);
	}

	if ((GetBridgeTilePillarFlags(tile, northern_bridge_end, southern_bridge_end, bridge_type, bridge_transport_type) & disallowed_pillar_flags) == 0) {
		return CommandCost();
	} else {
		return CommandCost(STR_ERROR_BRIDGE_PILLARS_OBSTRUCT_STATION);
	}
}

CommandCost IsRailStationBridgeAboveOk(TileIndex tile, const StationSpec *statspec, uint8_t layout)
{
	if (!IsBridgeAbove(tile)) return CommandCost();

	TileIndex southern_bridge_end = GetSouthernBridgeEnd(tile);
	TileIndex northern_bridge_end = GetNorthernBridgeEnd(tile);
	return IsRailStationBridgeAboveOk(tile, statspec, layout, northern_bridge_end, southern_bridge_end, GetBridgeHeight(southern_bridge_end),
			GetBridgeType(southern_bridge_end), GetTunnelBridgeTransportType(southern_bridge_end));
}

CommandCost IsRoadStopBridgeAboveOK(TileIndex tile, const RoadStopSpec *spec, bool drive_through, DiagDirection entrance,
		TileIndex northern_bridge_end, TileIndex southern_bridge_end, int bridge_height,
		BridgeType bridge_type, TransportType bridge_transport_type)
{
	if (spec != nullptr && spec->internal_flags.Test(RoadStopSpecIntlFlag::BridgeHeightsSet)) {
		int height = spec->bridge_height[drive_through ? (GFX_TRUCK_BUS_DRIVETHROUGH_OFFSET + DiagDirToAxis(entrance)) : entrance];
		if (height == 0) return CommandCost(INVALID_STRING_ID);
		if (GetTileMaxZ(tile) + height > bridge_height) {
			return CommandCost(STR_ERROR_BRIDGE_TOO_LOW_FOR_STATION);
		}
	} else {
		if (!_settings_game.construction.allow_road_stops_under_bridges) return CommandCost(INVALID_STRING_ID);

		if (GetTileMaxZ(tile) + (drive_through ? 1 : 2) > bridge_height) {
			return CommandCost(STR_ERROR_BRIDGE_TOO_LOW_FOR_STATION);
		}
	}

	BridgePiecePillarFlags disallowed_pillar_flags = (BridgePiecePillarFlags) 0;
	if (spec != nullptr && spec->internal_flags.Test(RoadStopSpecIntlFlag::BridgeDisallowedPillarsSet)) {
		disallowed_pillar_flags = (BridgePiecePillarFlags) spec->bridge_disallowed_pillars[drive_through ? (GFX_TRUCK_BUS_DRIVETHROUGH_OFFSET + DiagDirToAxis(entrance)) : entrance];
	} else if (drive_through) {
		disallowed_pillar_flags = (BridgePiecePillarFlags) (DiagDirToAxis(entrance) == AXIS_X ? 0x50 : 0xA0);
	} else {
		SetBit(disallowed_pillar_flags, 4 + entrance);
	}
	if ((GetBridgeTilePillarFlags(tile, northern_bridge_end, southern_bridge_end, bridge_type, bridge_transport_type) & disallowed_pillar_flags) == 0) {
		return CommandCost();
	} else {
		return CommandCost(STR_ERROR_BRIDGE_PILLARS_OBSTRUCT_STATION);
	}
}

/**
 * Checks if a rail station can be built at the given area.
 * @param tile_area Area to check.
 * @param flags Operation to perform.
 * @param axis Rail station axis.
 * @param station StationID to be queried and returned if available.
 * @param rt The rail type to check for (overbuilding rail stations over rail).
 * @param affected_vehicles List of trains with PBS reservations on the tiles
 * @param spec_class Station class.
 * @param spec_index Index into the station class.
 * @param plat_len Platform length.
 * @param numtracks Number of platforms.
 * @return The cost in case of success, or an error code if it failed.
 */
static CommandCost CheckFlatLandRailStation(TileArea tile_area, DoCommandFlag flags, Axis axis, StationID *station, RailType rt, std::vector<Train *> &affected_vehicles, StationClassID spec_class, uint16_t spec_index, uint8_t plat_len, uint8_t numtracks)
{
	CommandCost cost(EXPENSES_CONSTRUCTION);
	int allowed_z = -1;
	uint invalid_dirs = 5 << axis;

	const StationSpec *statspec = StationClass::Get(spec_class)->GetSpec(spec_index);
	bool slope_cb = statspec != nullptr && statspec->callback_mask.Test(StationCallbackMask::SlopeCheck);

	for (TileIndex tile_cur : tile_area) {
		CommandCost ret = CheckBuildableTile(tile_cur, invalid_dirs, allowed_z, false, false);
		if (ret.Failed()) return ret;
		cost.AddCost(ret);

		if (slope_cb) {
			/* Do slope check if requested. */
			ret = PerformStationTileSlopeCheck(tile_area.tile, tile_cur, rt, statspec, axis, plat_len, numtracks);
			if (ret.Failed()) return ret;
		}

		/* if station is set, then we have special handling to allow building on top of already existing stations.
		 * so station points to INVALID_STATION if we can build on any station.
		 * Or it points to a station if we're only allowed to build on exactly that station. */
		if (station != nullptr && IsTileType(tile_cur, MP_STATION)) {
			if (!IsRailStation(tile_cur)) {
				return ClearTile_Station(tile_cur, DC_AUTO); // get error message
			} else {
				StationID st = GetStationIndex(tile_cur);
				if (*station == INVALID_STATION) {
					*station = st;
				} else if (*station != st) {
					return CommandCost(STR_ERROR_ADJOINS_MORE_THAN_ONE_EXISTING);
				}
				if (_settings_game.vehicle.train_braking_model == TBM_REALISTIC && HasStationReservation(tile_cur)) {
					CommandCost ret = CheckTrainReservationPreventsTrackModification(tile_cur, GetRailStationTrack(tile_cur));
					if (ret.Failed()) return ret;
				}
			}
		} else {
			/* If we are building a station with a valid railtype, we may be able to overbuild an existing rail tile. */
			if (rt != INVALID_RAILTYPE && IsPlainRailTile(tile_cur)) {
				/* Don't overbuild signals. */
				if (HasSignals(tile_cur)) return CommandCost(STR_ERROR_MUST_REMOVE_SIGNALS_FIRST);

				/* The current rail type must have power on the to-be-built type (e.g. convert normal rail to electrified rail). */
				if (HasPowerOnRail(GetRailType(tile_cur), rt)) {
					TrackBits tracks = GetTrackBits(tile_cur);
					Track track = RemoveFirstTrack(&tracks);
					Track expected_track = HasBit(invalid_dirs, DIAGDIR_NE) ? TRACK_X : TRACK_Y;

					/* The existing track must align with the desired station axis. */
					if (tracks == TRACK_BIT_NONE && track == expected_track) {
						/* Check for trains having a reservation for this tile. */
						if (HasBit(GetRailReservationTrackBits(tile_cur), track)) {
							Train *v = GetTrainForReservation(tile_cur, track);
							if (v != nullptr) {
								CommandCost ret = CheckTrainReservationPreventsTrackModification(v);
								if (ret.Failed()) return ret;
								affected_vehicles.push_back(v);
							}
						}
						CommandCost ret = Command<CMD_REMOVE_SINGLE_RAIL>::Do(flags, tile_cur, track);
						if (ret.Failed()) return ret;
						cost.AddCost(ret);
						/* With flags & ~DC_EXEC CmdLandscapeClear would fail since the rail still exists */
						continue;
					}
				}
			}
			ret = Command<CMD_LANDSCAPE_CLEAR>::Do(flags, tile_cur);
			if (ret.Failed()) return ret;
			cost.AddCost(ret);
		}
	}

	return cost;
}

/**
 * Checks if a road stop can be built at the given tile.
 * @param tile_area Area to check.
 * @param spec Road stop spec.
 * @param flags Operation to perform.
 * @param invalid_dirs Prohibited directions (set of DiagDirections).
 * @param is_drive_through True if trying to build a drive-through station.
 * @param station_type Station type (bus, truck or road waypoint).
 * @param axis Axis of a drive-through road stop.
 * @param station StationID to be queried and returned if available.
 * @param rt Road type to build.
 * @param require_road Is existing road required.
 * @return The cost in case of success, or an error code if it failed.
 */
CommandCost CheckFlatLandRoadStop(TileArea tile_area, const RoadStopSpec *spec, DoCommandFlag flags, uint invalid_dirs, bool is_drive_through, StationType station_type, Axis axis, StationID *station, RoadType rt, bool require_road)
{
	CommandCost cost(EXPENSES_CONSTRUCTION);
	int allowed_z = -1;

	for (TileIndex cur_tile : tile_area) {
		bool allow_under_bridge = _settings_game.construction.allow_road_stops_under_bridges || (spec != nullptr && spec->internal_flags.Test(RoadStopSpecIntlFlag::BridgeHeightsSet));
		CommandCost ret = CheckBuildableTile(cur_tile, invalid_dirs, allowed_z, !is_drive_through, !allow_under_bridge);
		if (ret.Failed()) return ret;
		cost.AddCost(ret);

		if (allow_under_bridge && IsBridgeAbove(cur_tile)) {
			TileIndex southern_bridge_end = GetSouthernBridgeEnd(cur_tile);
			TileIndex northern_bridge_end = GetNorthernBridgeEnd(cur_tile);
			CommandCost bridge_ret = IsRoadStopBridgeAboveOK(cur_tile, spec, is_drive_through, (DiagDirection) FindFirstBit(invalid_dirs),
					northern_bridge_end, southern_bridge_end, GetBridgeHeight(southern_bridge_end),
					GetBridgeType(southern_bridge_end), GetTunnelBridgeTransportType(southern_bridge_end));
			if (bridge_ret.Failed()) return bridge_ret;
		}

		/* If station is set, then we have special handling to allow building on top of already existing stations.
		 * Station points to INVALID_STATION if we can build on any station.
		 * Or it points to a station if we're only allowed to build on exactly that station. */
		if (station != nullptr && IsTileType(cur_tile, MP_STATION)) {
			if (!IsAnyRoadStop(cur_tile)) {
				return ClearTile_Station(cur_tile, DC_AUTO); // Get error message.
			} else {
				if (station_type != GetStationType(cur_tile) ||
						is_drive_through != IsDriveThroughStopTile(cur_tile)) {
					return ClearTile_Station(cur_tile, DC_AUTO); // Get error message.
				}
				/* Drive-through station in the wrong direction. */
				if (is_drive_through && IsDriveThroughStopTile(cur_tile) && GetDriveThroughStopAxis(cur_tile) != axis) {
					return CommandCost(STR_ERROR_DRIVE_THROUGH_DIRECTION);
				}
				StationID st = GetStationIndex(cur_tile);
				if (*station == INVALID_STATION) {
					*station = st;
				} else if (*station != st) {
					return CommandCost(STR_ERROR_ADJOINS_MORE_THAN_ONE_EXISTING);
				}
			}
		} else {
			bool build_over_road = is_drive_through && IsNormalRoadTile(cur_tile);
			/* Road bits in the wrong direction. */
			RoadBits rb = IsNormalRoadTile(cur_tile) ? GetAllRoadBits(cur_tile) : ROAD_NONE;
			if (build_over_road && (rb & (axis == AXIS_X ? ROAD_Y : ROAD_X)) != 0) {
				/* Someone was pedantic and *NEEDED* three fracking different error messages. */
				switch (CountBits(rb)) {
					case 1:
						return CommandCost(STR_ERROR_DRIVE_THROUGH_DIRECTION);

					case 2:
						if (rb == ROAD_X || rb == ROAD_Y) return CommandCost(STR_ERROR_DRIVE_THROUGH_DIRECTION);
						return CommandCost(STR_ERROR_DRIVE_THROUGH_CORNER);

					default: // 3 or 4
						return CommandCost(STR_ERROR_DRIVE_THROUGH_JUNCTION);
				}
			}

			if (build_over_road) {
				/* There is a road, check if we can build road+tram stop over it. */
				RoadType road_rt = GetRoadType(cur_tile, RTT_ROAD);
				if (road_rt != INVALID_ROADTYPE) {
					Owner road_owner = GetRoadOwner(cur_tile, RTT_ROAD);
					if (road_owner == OWNER_TOWN) {
						if (!_settings_game.construction.road_stop_on_town_road) return CommandCost(STR_ERROR_DRIVE_THROUGH_ON_TOWN_ROAD);
					} else if (!_settings_game.construction.road_stop_on_competitor_road && road_owner != OWNER_NONE) {
						ret = CheckOwnership(road_owner);
						if (ret.Failed()) return ret;
					}
					uint num_pieces = CountBits(GetRoadBits(cur_tile, RTT_ROAD));

					if (rt != INVALID_ROADTYPE && RoadTypeIsRoad(rt) && !HasPowerOnRoad(rt, road_rt)) return CommandCost(STR_ERROR_NO_SUITABLE_ROAD);

					cost.AddCost(RoadBuildCost(road_rt) * (2 - num_pieces));
				} else if (rt != INVALID_ROADTYPE && RoadTypeIsRoad(rt)) {
					cost.AddCost(RoadBuildCost(rt) * 2);
				}

				/* There is a tram, check if we can build road+tram stop over it. */
				RoadType tram_rt = GetRoadType(cur_tile, RTT_TRAM);
				if (tram_rt != INVALID_ROADTYPE) {
					Owner tram_owner = GetRoadOwner(cur_tile, RTT_TRAM);
					if (Company::IsValidID(tram_owner) &&
							(!_settings_game.construction.road_stop_on_competitor_road ||
							/* Disallow breaking end-of-line of someone else
							 * so trams can still reverse on this tile. */
							HasExactlyOneBit(GetRoadBits(cur_tile, RTT_TRAM)))) {
						ret = CheckOwnership(tram_owner);
						if (ret.Failed()) return ret;
					}
					uint num_pieces = CountBits(GetRoadBits(cur_tile, RTT_TRAM));

					if (rt != INVALID_ROADTYPE && RoadTypeIsTram(rt) && !HasPowerOnRoad(rt, tram_rt)) return CommandCost(STR_ERROR_NO_SUITABLE_ROAD);

					cost.AddCost(RoadBuildCost(tram_rt) * (2 - num_pieces));
				} else if (rt != INVALID_ROADTYPE && RoadTypeIsTram(rt)) {
					cost.AddCost(RoadBuildCost(rt) * 2);
				}
			} else if (require_road) {
				return CommandCost(STR_ERROR_THERE_IS_NO_ROAD);
			} else {
				ret = Command<CMD_LANDSCAPE_CLEAR>::Do(flags, cur_tile);
				if (ret.Failed()) return ret;
				cost.AddCost(ret);
				cost.AddCost(RoadBuildCost(rt) * 2);
			}
		}
	}

	return cost;
}

/**
 * Checks if an airport can be built at the given location and clear the area.
 * @param tile_iter Airport tile iterator.
 * @param flags Operation to perform.
 * @param station StationID of airport allowed in search area.
 * @return The cost in case of success, or an error code if it failed.
 */
static CommandCost CheckFlatLandAirport(AirportTileTableIterator tile_iter, DoCommandFlag flags, StationID *station)
{
	CommandCost cost(EXPENSES_CONSTRUCTION);
	int allowed_z = -1;

	for (; tile_iter != INVALID_TILE; ++tile_iter) {
		const TileIndex tile_cur = tile_iter;
		CommandCost ret = CheckBuildableTile(tile_cur, 0, allowed_z, true, true);
		if (ret.Failed()) return ret;
		cost.AddCost(ret);

		/* if station is set, then allow building on top of an already
		 * existing airport, either the one in *station if it is not
		 * INVALID_STATION, or anyone otherwise and store which one
		 * in *station */
		if (station != nullptr && IsTileType(tile_cur, MP_STATION)) {
			if (!IsAirport(tile_cur)) {
				return ClearTile_Station(tile_cur, DC_AUTO); // get error message
			} else {
				StationID st = GetStationIndex(tile_cur);
				if (*station == INVALID_STATION) {
					*station = st;
				} else if (*station != st) {
					return CommandCost(STR_ERROR_ADJOINS_MORE_THAN_ONE_EXISTING);
				}
			}
		} else {
			ret = Command<CMD_LANDSCAPE_CLEAR>::Do(flags, tile_cur);
			if (ret.Failed()) return ret;
			cost.AddCost(ret);
		}
	}

	return cost;
}

/**
 * Check whether we can expand the rail part of the given station.
 * @param st the station to expand
 * @param new_ta the current (and if all is fine new) tile area of the rail part of the station
 * @return Succeeded or failed command.
 */
CommandCost CanExpandRailStation(const BaseStation *st, TileArea &new_ta)
{
	TileArea cur_ta = st->train_station;

	/* determine new size of train station region.. */
	int x = std::min(TileX(cur_ta.tile), TileX(new_ta.tile));
	int y = std::min(TileY(cur_ta.tile), TileY(new_ta.tile));
	new_ta.w = (uint16_t)std::max(TileX(cur_ta.tile) + cur_ta.w, TileX(new_ta.tile) + new_ta.w) - x;
	new_ta.h = (uint16_t)std::max(TileY(cur_ta.tile) + cur_ta.h, TileY(new_ta.tile) + new_ta.h) - y;
	new_ta.tile = TileXY(x, y);

	/* make sure the final size is not too big. */
	if (new_ta.w > _settings_game.station.station_spread || new_ta.h > _settings_game.station.station_spread) {
		return CommandCost(STR_ERROR_STATION_TOO_SPREAD_OUT);
	}

	return CommandCost();
}

static inline uint8_t *CreateSingle(uint8_t *layout, int n)
{
	int i = n;
	do *layout++ = 0; while (--i);
	layout[((n - 1) >> 1) - n] = 2;
	return layout;
}

static inline uint8_t *CreateMulti(uint8_t *layout, int n, uint8_t b)
{
	int i = n;
	do *layout++ = b; while (--i);
	if (n > 4) {
		layout[0 - n] = 0;
		layout[n - 1 - n] = 0;
	}
	return layout;
}

/**
 * Create the station layout for the given number of tracks and platform length.
 * @param layout    The layout to write to.
 * @param numtracks The number of tracks to write.
 * @param plat_len  The length of the platforms.
 * @param statspec  The specification of the station to (possibly) get the layout from.
 */
void GetStationLayout(uint8_t *layout, uint numtracks, uint plat_len, const StationSpec *statspec)
{
	if (statspec != nullptr) {
		auto found = statspec->layouts.find(GetStationLayoutKey(numtracks, plat_len));
		if (found != std::end(statspec->layouts)) {
			/* Custom layout defined, copy to buffer. */
			std::copy(std::begin(found->second), std::end(found->second), layout);
			return;
		}
	}

	if (plat_len == 1) {
		CreateSingle(layout, numtracks);
	} else {
		if (numtracks & 1) layout = CreateSingle(layout, plat_len);
		int n = numtracks >> 1;

		while (--n >= 0) {
			layout = CreateMulti(layout, plat_len, 4);
			layout = CreateMulti(layout, plat_len, 6);
		}
	}
}

/**
 * Find a nearby station that joins this station.
 * @tparam T the class to find a station for
 * @param existing_station an existing station we build over
 * @param station_to_join the station to join to
 * @param adjacent whether adjacent stations are allowed
 * @param ta the area of the newly build station
 * @param st 'return' pointer for the found station
 * @param error_message the error message when building a station on top of others
 * @return command cost with the error or 'okay'
 */
template <class T, class F>
CommandCost FindJoiningBaseStation(StationID existing_station, StationID station_to_join, bool adjacent, TileArea ta, T **st, StringID error_message, F filter)
{
	assert(*st == nullptr);
	bool check_surrounding = true;

	if (existing_station != INVALID_STATION) {
		if (adjacent && existing_station != station_to_join) {
			/* You can't build an adjacent station over the top of one that
			 * already exists. */
			return CommandCost(error_message);
		} else {
			/* Extend the current station, and don't check whether it will
			 * be near any other stations. */
			T *candidate = T::GetIfValid(existing_station);
			if (candidate != nullptr && filter(candidate)) *st = candidate;
			check_surrounding = (*st == nullptr);
		}
	} else {
		/* There's no station here. Don't check the tiles surrounding this
		 * one if the company wanted to build an adjacent station. */
		if (adjacent) check_surrounding = false;
	}

	if (check_surrounding) {
		/* Make sure there is no more than one other station around us that is owned by us. */
		CommandCost ret = GetStationAround(ta, existing_station, _current_company, st, filter);
		if (ret.Failed()) return ret;
	}

	/* Distant join */
	if (*st == nullptr && station_to_join != INVALID_STATION) *st = T::GetIfValid(station_to_join);

	return CommandCost();
}

/**
 * Find a nearby station that joins this station.
 * @param existing_station an existing station we build over
 * @param station_to_join the station to join to
 * @param adjacent whether adjacent stations are allowed
 * @param ta the area of the newly build station
 * @param st 'return' pointer for the found station
 * @param error_message the error message when building a station on top of others
 * @return command cost with the error or 'okay'
 */
static CommandCost FindJoiningStation(StationID existing_station, StationID station_to_join, bool adjacent, TileArea ta, Station **st, StringID error_message = STR_ERROR_MUST_REMOVE_RAILWAY_STATION_FIRST)
{
	return FindJoiningBaseStation<Station>(existing_station, station_to_join, adjacent, ta, st, error_message, [](Station *st) -> bool { return true; });
}

/**
 * Find a nearby waypoint that joins this waypoint.
 * @param existing_waypoint an existing waypoint we build over
 * @param waypoint_to_join the waypoint to join to
 * @param adjacent whether adjacent waypoints are allowed
 * @param ta the area of the newly build waypoint
 * @param wp 'return' pointer for the found waypoint
 * @return command cost with the error or 'okay'
 */
CommandCost FindJoiningWaypoint(StationID existing_waypoint, StationID waypoint_to_join, bool adjacent, TileArea ta, Waypoint **wp, bool is_road)
{
	return FindJoiningBaseStation<Waypoint>(existing_waypoint, waypoint_to_join, adjacent, ta, wp,
			is_road ? STR_ERROR_MUST_REMOVE_ROADWAYPOINT_FIRST : STR_ERROR_MUST_REMOVE_RAILWAYPOINT_FIRST,
			[is_road](Waypoint *wp) -> bool { return HasBit(wp->waypoint_flags, WPF_ROAD) == is_road; });
}

/**
 * Clear any rail station platform reservation ahead of and behind train.
 * @param v vehicle which may hold reservations
 */
void FreeTrainStationPlatformReservation(const Train *v)
{
	if (IsRailStationTile(v->tile)) SetRailStationPlatformReservation(v->tile, TrackdirToExitdir(v->GetVehicleTrackdir()), false);
	v = v->Last();
	if (IsRailStationTile(v->tile)) SetRailStationPlatformReservation(v->tile, TrackdirToExitdir(ReverseTrackdir(v->GetVehicleTrackdir())), false);
}

/**
 * Clear platform reservation during station building/removing.
 * @param v vehicle which holds reservation
 */
static void FreeTrainReservation(Train *v)
{
	FreeTrainTrackReservation(v);
	FreeTrainStationPlatformReservation(v);
}

/**
 * Restore platform reservation during station building/removing.
 * @param v vehicle which held reservation
 */
static void RestoreTrainReservation(Train *v)
{
	if (IsRailStationTile(v->tile)) SetRailStationPlatformReservation(v->tile, TrackdirToExitdir(v->GetVehicleTrackdir()), true);
	TryPathReserve(v, true, true);
	v = v->Last();
	if (IsRailStationTile(v->tile)) SetRailStationPlatformReservation(v->tile, TrackdirToExitdir(ReverseTrackdir(v->GetVehicleTrackdir())), true);
}

/**
 * Get station tile flags for the given StationGfx.
 * @param gfx StationGfx of station tile.
 * @param statspec Station spec of station tile.
 * @return Tile flags to apply.
 */
static StationSpec::TileFlags GetStationTileFlags(StationGfx gfx, const StationSpec *statspec)
{
	/* Default stations do not draw pylons under roofs (gfx >= 4) */
	if (statspec == nullptr || gfx >= statspec->tileflags.size()) return gfx < 4 ? StationSpec::TileFlag::Pylons : StationSpec::TileFlags{};
	return statspec->tileflags[gfx];
}

/**
 * Set rail station tile flags for the given tile.
 * @param tile Tile to set flags on.
 * @param statspec Statspec of the tile.
 */
void SetRailStationTileFlags(TileIndex tile, const StationSpec *statspec)
{
	const auto flags = GetStationTileFlags(GetStationGfx(tile), statspec);
	SetStationTileBlocked(tile, flags.Test(StationSpec::TileFlag::Blocked));
	SetStationTileHavePylons(tile, flags.Test(StationSpec::TileFlag::Pylons));
	SetStationTileHaveWires(tile, !flags.Test(StationSpec::TileFlag::NoWires));
}

/**
 * Build rail station
 * @param flags operation to perform
 * @param tile_org northern most position of station dragging/placement
 * @param rt railtype
 * @param axis orientation (Axis)
 * @param numtracks number of tracks
 * @param plat_len platform length
 * @param spec_class custom station class
 * @param spec_index custom station id
 * @param station_to_join station ID to join (NEW_STATION if build new one)
 * @param adjacent allow stations directly adjacent to other stations.
 * @return the cost of this operation or an error
 */
CommandCost CmdBuildRailStation(DoCommandFlag flags, TileIndex tile_org, RailType rt, Axis axis, uint8_t numtracks, uint8_t plat_len, StationClassID spec_class, uint16_t spec_index, StationID station_to_join, bool adjacent)
{
	/* Does the authority allow this? */
	CommandCost ret = CheckIfAuthorityAllowsNewStation(tile_org, flags);
	if (ret.Failed()) return ret;

	if (!ValParamRailType(rt) || !IsValidAxis(axis)) return CMD_ERROR;

	/* Check if the given station class is valid */
	if (static_cast<uint>(spec_class) >= StationClass::GetClassCount()) return CMD_ERROR;
	const StationClass *cls = StationClass::Get(spec_class);
	if (IsWaypointClass(*cls)) return CMD_ERROR;
	if (spec_index >= cls->GetSpecCount()) return CMD_ERROR;
	if (plat_len == 0 || numtracks == 0) return CMD_ERROR;

	int w_org, h_org;
	if (axis == AXIS_X) {
		w_org = plat_len;
		h_org = numtracks;
	} else {
		h_org = plat_len;
		w_org = numtracks;
	}

	/* Check if the first tile and the last tile are valid */
	if (!IsValidTile(tile_org) || TileAddWrap(tile_org, w_org - 1, h_org - 1) == INVALID_TILE) return CMD_ERROR;

	bool reuse = (station_to_join != NEW_STATION);
	if (!reuse) station_to_join = INVALID_STATION;
	bool distant_join = (station_to_join != INVALID_STATION);

	if (distant_join && (!_settings_game.station.distant_join_stations || !Station::IsValidID(station_to_join))) return CMD_ERROR;

	if (h_org > _settings_game.station.station_spread || w_org > _settings_game.station.station_spread) return CMD_ERROR;

	/* these values are those that will be stored in train_tile and station_platforms */
	TileArea new_location(tile_org, w_org, h_org);

	/* Make sure the area below consists of clear tiles. (OR tiles belonging to a certain rail station) */
	StationID est = INVALID_STATION;
	std::vector<Train *> affected_vehicles;

	const StationSpec *statspec = StationClass::Get(spec_class)->GetSpec(spec_index);

	TileIndexDiff tile_delta = TileOffsByAxis(axis); // offset to go to the next platform tile
	TileIndexDiff track_delta = TileOffsByAxis(OtherAxis(axis)); // offset to go to the next track
	TempBufferST<uint8_t> layout_buffer(numtracks * plat_len);
	GetStationLayout(layout_buffer, numtracks, plat_len, statspec);

	{
		TileIndex tile_track = tile_org;
		uint8_t *check_layout_ptr = layout_buffer;
		for (uint i = 0; i < numtracks; i++) {
			TileIndex tile = tile_track;
			for (uint j = 0; j < plat_len; j++) {
				CommandCost ret = IsRailStationBridgeAboveOk(tile, statspec, *check_layout_ptr++);
				if (ret.Failed()) {
					return CommandCost::DualErrorMessage(STR_ERROR_MUST_DEMOLISH_BRIDGE_FIRST, ret.GetErrorMessage());
				}
				tile += tile_delta;
			}
			tile_track += track_delta;
		}
	}

	/* Clear the land below the station. */
	CommandCost cost = CheckFlatLandRailStation(new_location, flags, axis, &est, rt, affected_vehicles, spec_class, spec_index, plat_len, numtracks);
	if (cost.Failed()) return cost;
	/* Add construction expenses. */
	cost.AddCost((numtracks * _price[PR_BUILD_STATION_RAIL] + _price[PR_BUILD_STATION_RAIL_LENGTH]) * plat_len);
	cost.AddCost(numtracks * plat_len * RailBuildCost(rt));

	Station *st = nullptr;
	ret = FindJoiningStation(est, station_to_join, adjacent, new_location, &st);
	if (ret.Failed()) return ret;

	ret = BuildStationPart(&st, flags, reuse, new_location, STATIONNAMING_RAIL);
	if (ret.Failed()) return ret;

	if (st != nullptr && st->train_station.tile != INVALID_TILE) {
		ret = CanExpandRailStation(st, new_location);
		if (ret.Failed()) return ret;
	}

	/* Check if we can allocate a custom stationspec to this station */
	int specindex = AllocateSpecToStation(statspec, st, (flags & DC_EXEC) != 0);
	if (specindex == -1) return CommandCost(STR_ERROR_TOO_MANY_STATION_SPECS);

	if (statspec != nullptr) {
		/* Perform NewStation checks */

		/* Check if the station size is permitted */
		if (HasBit(statspec->disallowed_platforms, std::min(numtracks - 1, 7))) return CommandCost(STR_ERROR_STATION_DISALLOWED_NUMBER_TRACKS);
		if (HasBit(statspec->disallowed_lengths, std::min(plat_len - 1, 7))) return CommandCost(STR_ERROR_STATION_DISALLOWED_LENGTH);

		/* Check if the station is buildable */
		if (statspec->callback_mask.Test(StationCallbackMask::Avail)) {
			uint16_t cb_res = GetStationCallback(CBID_STATION_AVAILABILITY, 0, 0, statspec, nullptr, INVALID_TILE, rt);
			if (cb_res != CALLBACK_FAILED && !Convert8bitBooleanCallback(statspec->grf_prop.grffile, CBID_STATION_AVAILABILITY, cb_res)) return CMD_ERROR;
		}
	}

	if (flags & DC_EXEC) {
		st->train_station = new_location;
		st->AddFacility(FACIL_TRAIN, new_location.tile);

		st->rect.BeforeAddRect(tile_org, w_org, h_org, StationRect::ADD_TRY);

		if (statspec != nullptr) {
			/* Include this station spec's animation trigger bitmask
			 * in the station's cached copy. */
			st->cached_anim_triggers |= statspec->animation.triggers;
		}

		Track track = AxisToTrack(axis);

		uint8_t numtracks_orig = numtracks;

		Company *c = Company::Get(st->owner);
		TileIndex tile_track = tile_org;
		uint8_t *layout_ptr = layout_buffer;
		do {
			TileIndex tile = tile_track;
			int w = plat_len;
			do {
				uint8_t layout = *layout_ptr++;
				if (IsRailStationTile(tile) && HasStationReservation(tile)) {
					/* Check for trains having a reservation for this tile. */
					Train *v = GetTrainForReservation(tile, AxisToTrack(GetRailStationAxis(tile)));
					if (v != nullptr) {
						affected_vehicles.push_back(v);
						/* Not necessary to call CheckTrainReservationPreventsTrackModification as that is done by CheckFlatLandRailStation */
						FreeTrainReservation(v);
					}
				}

				/* Railtype can change when overbuilding. */
				if (IsRailStationTile(tile)) {
					if (!IsStationTileBlocked(tile)) c->infrastructure.rail[GetRailType(tile)]--;
					c->infrastructure.station--;
				}

				/* Remove animation if overbuilding */
				DeleteAnimatedTile(tile);
				uint8_t old_specindex = HasStationTileRail(tile) ? GetCustomStationSpecIndex(tile) : 0;
				MakeRailStation(tile, st->owner, st->index, axis, layout & ~1, rt);
				/* Free the spec if we overbuild something */
				if (old_specindex != specindex) DeallocateSpecFromStation(st, old_specindex);

				SetCustomStationSpecIndex(tile, specindex);
				SetStationTileRandomBits(tile, GB(Random(), 0, 4));
				SetAnimationFrame(tile, 0);

				if (statspec != nullptr) {
					/* Use a fixed axis for GetPlatformInfo as our platforms / numtracks are always the right way around */
					uint32_t platinfo = GetPlatformInfo(AXIS_X, GetStationGfx(tile), plat_len, numtracks_orig, plat_len - w, numtracks_orig - numtracks, false);

					/* As the station is not yet completely finished, the station does not yet exist. */
					uint16_t callback = GetStationCallback(CBID_STATION_BUILD_TILE_LAYOUT, platinfo, 0, statspec, nullptr, tile, rt);
					if (callback != CALLBACK_FAILED) {
						if (callback <= UINT8_MAX) {
							SetStationGfx(tile, (callback & ~1) + axis);
						} else {
							ErrorUnknownCallbackResult(statspec->grf_prop.grfid, CBID_STATION_BUILD_TILE_LAYOUT, callback);
						}
					}

					/* Trigger station animation -- after building? */
					TriggerStationAnimation(st, tile, SAT_BUILT);
				}

				SetRailStationTileFlags(tile, statspec);

				if (!IsStationTileBlocked(tile)) c->infrastructure.rail[rt]++;
				c->infrastructure.station++;

				tile += tile_delta;
			} while (--w);
			AddTrackToSignalBuffer(tile_track, track, _current_company);
			YapfNotifyTrackLayoutChange(tile_track, track);
			tile_track += track_delta;
		} while (--numtracks);

		for (uint i = 0; i < affected_vehicles.size(); ++i) {
			/* Restore reservations of trains. */
			RestoreTrainReservation(affected_vehicles[i]);
		}

		/* Check whether we need to expand the reservation of trains already on the station. */
		TileArea update_reservation_area;
		if (axis == AXIS_X) {
			update_reservation_area = TileArea(tile_org, 1, numtracks_orig);
		} else {
			update_reservation_area = TileArea(tile_org, numtracks_orig, 1);
		}

		for (TileIndex tile : update_reservation_area) {
			/* Don't even try to make eye candy parts reserved. */
			if (IsStationTileBlocked(tile)) continue;

			DiagDirection dir = AxisToDiagDir(axis);
			TileIndexDiff tile_offset = TileOffsByDiagDir(dir);
			TileIndex platform_begin = tile;
			TileIndex platform_end = tile;

			/* We can only account for tiles that are reachable from this tile, so ignore primarily blocked tiles while finding the platform begin and end. */
			for (TileIndex next_tile = platform_begin - tile_offset; IsCompatibleTrainStationTile(next_tile, platform_begin); next_tile -= tile_offset) {
				platform_begin = next_tile;
			}
			for (TileIndex next_tile = platform_end + tile_offset; IsCompatibleTrainStationTile(next_tile, platform_end); next_tile += tile_offset) {
				platform_end = next_tile;
			}

			/* If there is at least on reservation on the platform, we reserve the whole platform. */
			bool reservation = false;
			for (TileIndex t = platform_begin; !reservation && t <= platform_end; t += tile_offset) {
				reservation = HasStationReservation(t);
			}

			if (reservation) {
				SetRailStationPlatformReservation(platform_begin, dir, true);
			}
		}

		st->MarkTilesDirty(false);
		st->AfterStationTileSetChange(true, StationType::Rail);
		ZoningMarkDirtyStationCoverageArea(st);
	}

	return cost;
}

static TileArea MakeStationAreaSmaller(BaseStation *st, TileArea ta, bool (*func)(BaseStation *, TileIndex))
{
restart:

	/* too small? */
	if (ta.w != 0 && ta.h != 0) {
		/* check the left side, x = constant, y changes */
		for (uint i = 0; !func(st, ta.tile + TileDiffXY(0, i));) {
			/* the left side is unused? */
			if (++i == ta.h) {
				ta.tile += TileDiffXY(1, 0);
				ta.w--;
				goto restart;
			}
		}

		/* check the right side, x = constant, y changes */
		for (uint i = 0; !func(st, ta.tile + TileDiffXY(ta.w - 1, i));) {
			/* the right side is unused? */
			if (++i == ta.h) {
				ta.w--;
				goto restart;
			}
		}

		/* check the upper side, y = constant, x changes */
		for (uint i = 0; !func(st, ta.tile + TileDiffXY(i, 0));) {
			/* the left side is unused? */
			if (++i == ta.w) {
				ta.tile += TileDiffXY(0, 1);
				ta.h--;
				goto restart;
			}
		}

		/* check the lower side, y = constant, x changes */
		for (uint i = 0; !func(st, ta.tile + TileDiffXY(i, ta.h - 1));) {
			/* the left side is unused? */
			if (++i == ta.w) {
				ta.h--;
				goto restart;
			}
		}
	} else {
		ta.Clear();
	}

	return ta;
}

static bool TileBelongsToRailStation(BaseStation *st, TileIndex tile)
{
	return st->TileBelongsToRailStation(tile);
}

static void MakeRailStationAreaSmaller(BaseStation *st)
{
	st->train_station = MakeStationAreaSmaller(st, st->train_station, TileBelongsToRailStation);
}

static bool TileBelongsToShipStation(BaseStation *st, TileIndex tile)
{
	return IsDockTile(tile) && GetStationIndex(tile) == st->index;
}

static void MakeShipStationAreaSmaller(Station *st)
{
	st->ship_station = MakeStationAreaSmaller(st, st->ship_station, TileBelongsToShipStation);
	UpdateStationDockingTiles(st);
}

static bool TileBelongsToRoadWaypointStation(BaseStation *st, TileIndex tile)
{
	return IsRoadWaypointTile(tile) && GetStationIndex(tile) == st->index;
}

void MakeRoadWaypointStationAreaSmaller(BaseStation *st, TileArea &road_waypoint_area)
{
	road_waypoint_area = MakeStationAreaSmaller(st, road_waypoint_area, TileBelongsToRoadWaypointStation);
}

/**
 * Remove a number of tiles from any rail station within the area.
 * @param ta the area to clear station tile from.
 * @param affected_stations the stations affected.
 * @param flags the command flags.
 * @param removal_cost the cost for removing the tile, including the rail.
 * @param keep_rail whether to keep the rail of the station.
 * @tparam T the type of station to remove.
 * @return the number of cleared tiles or an error.
 */
template <class T>
CommandCost RemoveFromRailBaseStation(TileArea ta, std::vector<T *> &affected_stations, DoCommandFlag flags, Money removal_cost, bool keep_rail)
{
	/* Count of the number of tiles removed */
	int quantity = 0;
	CommandCost total_cost(EXPENSES_CONSTRUCTION);
	/* Accumulator for the errors seen during clearing. If no errors happen,
	 * and the quantity is 0 there is no station. Otherwise it will be one
	 * of the other error that got accumulated. */
	CommandCost error;

	/* Do the action for every tile into the area */
	for (TileIndex tile : ta) {
		/* Make sure the specified tile is a rail station */
		if (!HasStationTileRail(tile)) continue;

		/* If there is a vehicle on ground, do not allow to remove (flood) the tile */
		CommandCost ret = EnsureNoVehicleOnGround(tile);
		error.AddCost(ret);
		if (ret.Failed()) continue;

		/* Check ownership of station */
		T *st = T::GetByTile(tile);
		if (st == nullptr) continue;

		if (_current_company != OWNER_WATER) {
			ret = CheckOwnership(st->owner);
			error.AddCost(ret);
			if (ret.Failed()) continue;
		}

		Train *v = nullptr;
		Track track = GetRailStationTrack(tile);
		if (HasStationReservation(tile)) {
			v = GetTrainForReservation(tile, track);
			if (v != nullptr) {
				CommandCost ret = CheckTrainReservationPreventsTrackModification(v);
				error.AddCost(ret);
				if (ret.Failed()) continue;
				if (flags & DC_EXEC) FreeTrainReservation(v);
			}
		}

		/* If we reached here, the tile is valid so increase the quantity of tiles we will remove */
		quantity++;

		if (keep_rail || IsStationTileBlocked(tile)) {
			/* Don't refund the 'steel' of the track when we keep the
			 *  rail, or when the tile didn't have any rail at all. */
			total_cost.AddCost(-_price[PR_CLEAR_RAIL]);
		}

		if (flags & DC_EXEC) {
			bool already_affected = include(affected_stations, st);
			if (!already_affected) ZoningMarkDirtyStationCoverageArea(st);

			/* read variables before the station tile is removed */
			uint specindex = GetCustomStationSpecIndex(tile);
			Owner owner = GetTileOwner(tile);
			RailType rt = GetRailType(tile);

			bool build_rail = keep_rail && !IsStationTileBlocked(tile);
			if (!build_rail && !IsStationTileBlocked(tile)) Company::Get(owner)->infrastructure.rail[rt]--;

			DoClearSquare(tile);
			DeleteNewGRFInspectWindow(GSF_STATIONS, tile.base());
			if (build_rail) MakeRailNormal(tile, owner, TrackToTrackBits(track), rt);
			Company::Get(owner)->infrastructure.station--;
			DirtyCompanyInfrastructureWindows(owner);

			st->rect.AfterRemoveTile(st, tile);
			AddTrackToSignalBuffer(tile, track, owner);
			YapfNotifyTrackLayoutChange(tile, track);

			DeallocateSpecFromStation(st, specindex);

			if (v != nullptr) RestoreTrainReservation(v);
		}
	}

	if (quantity == 0) return error.Failed() ? error : CommandCost(STR_ERROR_THERE_IS_NO_STATION);

	for (T *st : affected_stations) {

		/* now we need to make the "spanned" area of the railway station smaller
		 * if we deleted something at the edges.
		 * we also need to adjust train_tile. */
		MakeRailStationAreaSmaller(st);
		UpdateStationSignCoord(st);

		/* if we deleted the whole station, delete the train facility. */
		if (st->train_station.tile == INVALID_TILE) {
			st->facilities &= ~FACIL_TRAIN;
			SetWindowClassesDirty(WC_VEHICLE_ORDERS);
			SetWindowWidgetDirty(WC_STATION_VIEW, st->index, WID_SV_TRAINS);
			st->UpdateVirtCoord();
			DeleteStationIfEmpty(st);
		}
	}

	total_cost.AddCost(quantity * removal_cost);
	return total_cost;
}

/**
 * Remove a single tile from a rail station.
 * This allows for custom-built station with holes and weird layouts
 * @param flags operation to perform
 * @param start tile of station piece to remove
 * @param end other edge of the rect to remove
 * @param keep_rail if set keep the rail
 * @return the cost of this operation or an error
 */
CommandCost CmdRemoveFromRailStation(DoCommandFlag flags, TileIndex start, TileIndex end, bool keep_rail)
{
	if (end == 0) end = start;
	if (start >= Map::Size() || end >= Map::Size()) return CMD_ERROR;

	TileArea ta(start, end);
	std::vector<Station *> affected_stations;

	CommandCost ret = RemoveFromRailBaseStation(ta, affected_stations, flags, _price[PR_CLEAR_STATION_RAIL], keep_rail);
	if (ret.Failed()) return ret;

	/* Do all station specific functions here. */
	for (Station *st : affected_stations) {

		if (st->train_station.tile == INVALID_TILE) SetWindowWidgetDirty(WC_STATION_VIEW, st->index, WID_SV_TRAINS);
		st->MarkTilesDirty(false);
		st->RecomputeCatchment();
	}

	/* Now apply the rail cost to the number that we deleted */
	return ret;
}

/**
 * Remove a single tile from a waypoint.
 * This allows for custom-built waypoint with holes and weird layouts
 * @param flags operation to perform
 * @param start tile of waypoint piece to remove
 * @param end other edge of the rect to remove
 * @param keep_rail if set keep the rail
 * @return the cost of this operation or an error
 */
CommandCost CmdRemoveFromRailWaypoint(DoCommandFlag flags, TileIndex start, TileIndex end, bool keep_rail)
{
	if (end == 0) end = start;
	if (start >= Map::Size() || end >= Map::Size()) return CMD_ERROR;

	TileArea ta(start, end);
	std::vector<Waypoint *> affected_stations;

	return RemoveFromRailBaseStation(ta, affected_stations, flags, _price[PR_CLEAR_WAYPOINT_RAIL], keep_rail);
}


/**
 * Remove a rail station/waypoint
 * @param st The station/waypoint to remove the rail part from
 * @param flags operation to perform
 * @param removal_cost the cost for removing a tile
 * @tparam T the type of station to remove
 * @return cost or failure of operation
 */
template <class T>
CommandCost RemoveRailStation(T *st, DoCommandFlag flags, Money removal_cost)
{
	/* Current company owns the station? */
	if (_current_company != OWNER_WATER) {
		CommandCost ret = CheckOwnership(st->owner);
		if (ret.Failed()) return ret;
	}

	/* determine width and height of platforms */
	TileArea ta = st->train_station;

	assert(ta.w != 0 && ta.h != 0);

	CommandCost cost(EXPENSES_CONSTRUCTION);
	/* clear all areas of the station */
	for (TileIndex tile : ta) {
		/* only remove tiles that are actually train station tiles */
		if (st->TileBelongsToRailStation(tile)) {
			std::vector<T*> affected_stations; // dummy
			CommandCost ret = RemoveFromRailBaseStation(TileArea(tile, 1, 1), affected_stations, flags, removal_cost, false);
			if (ret.Failed()) return ret;
			cost.AddCost(ret);
		}
	}

	return cost;
}

/**
 * Remove a rail station
 * @param tile Tile of the station.
 * @param flags operation to perform
 * @return cost or failure of operation
 */
static CommandCost RemoveRailStation(TileIndex tile, DoCommandFlag flags)
{
	/* if there is flooding, remove platforms tile by tile */
	if (_current_company == OWNER_WATER) {
		return Command<CMD_REMOVE_FROM_RAIL_STATION>::Do(DC_EXEC, tile, TileIndex{}, false);
	}

	Station *st = Station::GetByTile(tile);

	if (flags & DC_EXEC) ZoningMarkDirtyStationCoverageArea(st);

	CommandCost cost = RemoveRailStation(st, flags, _price[PR_CLEAR_STATION_RAIL]);

	if (flags & DC_EXEC) st->RecomputeCatchment();

	return cost;
}

/**
 * Remove a rail waypoint
 * @param tile Tile of the waypoint.
 * @param flags operation to perform
 * @return cost or failure of operation
 */
static CommandCost RemoveRailWaypoint(TileIndex tile, DoCommandFlag flags)
{
	/* if there is flooding, remove waypoints tile by tile */
	if (_current_company == OWNER_WATER) {
		return Command<CMD_REMOVE_FROM_RAIL_WAYPOINT>::Do(DC_EXEC, tile, TileIndex{}, false);
	}

	return RemoveRailStation(Waypoint::GetByTile(tile), flags, _price[PR_CLEAR_WAYPOINT_RAIL]);
}


/**
 * @param truck_station Determines whether a stop is #RoadStopType::Bus or #RoadStopType::Truck
 * @param st The Station to do the whole procedure for
 * @return a pointer to where to link a new RoadStop*
 */
static RoadStop **FindRoadStopSpot(bool truck_station, Station *st)
{
	RoadStop **primary_stop = (truck_station) ? &st->truck_stops : &st->bus_stops;

	if (*primary_stop == nullptr) {
		/* we have no roadstop of the type yet, so write a "primary stop" */
		return primary_stop;
	} else {
		/* there are stops already, so append to the end of the list */
		RoadStop *stop = *primary_stop;
		while (stop->next != nullptr) stop = stop->next;
		return &stop->next;
	}
}

CommandCost RemoveRoadStop(TileIndex tile, DoCommandFlag flags, int replacement_spec_index = -1);

/**
 * Find a nearby station that joins this road stop.
 * @param existing_stop an existing road stop we build over
 * @param station_to_join the station to join to
 * @param adjacent whether adjacent stations are allowed
 * @param ta the area of the newly build station
 * @param st 'return' pointer for the found station
 * @return command cost with the error or 'okay'
 */
static CommandCost FindJoiningRoadStop(StationID existing_stop, StationID station_to_join, bool adjacent, TileArea ta, Station **st)
{
	return FindJoiningBaseStation<Station>(existing_stop, station_to_join, adjacent, ta, st, STR_ERROR_MUST_REMOVE_ROAD_STOP_FIRST, [](Station *st) -> bool { return true; });
}

/**
 * Build a bus or truck stop.
 * @param flags Operation to perform.
 * @param tile Northernmost tile of the stop.
 * @param width Width of the road stop.
 * @param length Length of the road stop.
 * @param stop_type Type of road stop (bus/truck).
 * @param is_drive_through False for normal stops, true for drive-through.
 * @param ddir Entrance direction (#DiagDirection) for normal stops. Converted to the axis for drive-through stops.
 * @param rt The roadtype.
 * @param spec_class Road stop spec class.
 * @param spec_index Road stop spec index.
 * @param station_to_join Station ID to join (NEW_STATION if build new one).
 * @param adjacent Allow stations directly adjacent to other stations.
 * @return The cost of this operation or an error.
 */
CommandCost CmdBuildRoadStop(DoCommandFlag flags, TileIndex tile, uint8_t width, uint8_t length, RoadStopType stop_type, bool is_drive_through,
		DiagDirection ddir, RoadType rt, RoadStopClassID spec_class, uint16_t spec_index, StationID station_to_join, bool adjacent)
{
	if (!ValParamRoadType(rt) || !IsValidDiagDirection(ddir) || stop_type >= RoadStopType::End) return CMD_ERROR;
	bool reuse = (station_to_join != NEW_STATION);
	if (!reuse) station_to_join = INVALID_STATION;
	bool distant_join = (station_to_join != INVALID_STATION);

	/* Check if the given station class is valid */
	if (static_cast<uint>(spec_class) >= RoadStopClass::GetClassCount()) return CMD_ERROR;
	const RoadStopClass *cls = RoadStopClass::Get(spec_class);
	if (IsWaypointClass(*cls)) return CMD_ERROR;
	if (spec_index >= cls->GetSpecCount()) return CMD_ERROR;

	const RoadStopSpec *roadstopspec = cls->GetSpec(spec_index);
	if (roadstopspec != nullptr) {
		if (stop_type == RoadStopType::Truck && roadstopspec->stop_type != ROADSTOPTYPE_FREIGHT && roadstopspec->stop_type != ROADSTOPTYPE_ALL) return CMD_ERROR;
		if (stop_type == RoadStopType::Bus && roadstopspec->stop_type != ROADSTOPTYPE_PASSENGER && roadstopspec->stop_type != ROADSTOPTYPE_ALL) return CMD_ERROR;
		if (!is_drive_through && roadstopspec->flags.Test(RoadStopSpecFlag::DriveThroughOnly)) return CMD_ERROR;
	}

	/* Check if the requested road stop is too big */
	if (width > _settings_game.station.station_spread || length > _settings_game.station.station_spread) return CommandCost(STR_ERROR_STATION_TOO_SPREAD_OUT);
	/* Check for incorrect width / length. */
	if (width == 0 || length == 0) return CMD_ERROR;
	/* Check if the first tile and the last tile are valid */
	if (!IsValidTile(tile) || TileAddWrap(tile, width - 1, length - 1) == INVALID_TILE) return CMD_ERROR;

	TileArea roadstop_area(tile, width, length);

	if (distant_join && (!_settings_game.station.distant_join_stations || !Station::IsValidID(station_to_join))) return CMD_ERROR;

	/* Trams only have drive through stops */
	if (!is_drive_through && RoadTypeIsTram(rt)) return CMD_ERROR;

	Axis axis = DiagDirToAxis(ddir);

	CommandCost ret = CheckIfAuthorityAllowsNewStation(tile, flags);
	if (ret.Failed()) return ret;

	bool is_truck_stop = stop_type == RoadStopType::Truck;
	StationType station_type = is_truck_stop ? StationType::Truck : StationType::Bus;

	/* Total road stop cost. */
	Money unit_cost;
	if (roadstopspec != nullptr) {
		unit_cost = roadstopspec->GetBuildCost(is_truck_stop ? PR_BUILD_STATION_TRUCK : PR_BUILD_STATION_BUS);
	} else {
		unit_cost = _price[is_truck_stop ? PR_BUILD_STATION_TRUCK : PR_BUILD_STATION_BUS];
	}
	CommandCost cost(EXPENSES_CONSTRUCTION, roadstop_area.w * roadstop_area.h * unit_cost);
	StationID est = INVALID_STATION;
	ret = CheckFlatLandRoadStop(roadstop_area, roadstopspec, flags, is_drive_through ? 5 << axis : 1 << ddir, is_drive_through, station_type, axis, &est, rt, false);
	if (ret.Failed()) return ret;
	cost.AddCost(ret);

	Station *st = nullptr;
	ret = FindJoiningRoadStop(est, station_to_join, adjacent, roadstop_area, &st);
	if (ret.Failed()) return ret;

	/* Check if this number of road stops can be allocated. */
	if (!RoadStop::CanAllocateItem(static_cast<size_t>(roadstop_area.w) * roadstop_area.h)) return CommandCost(is_truck_stop ? STR_ERROR_TOO_MANY_TRUCK_STOPS : STR_ERROR_TOO_MANY_BUS_STOPS);

	ret = BuildStationPart(&st, flags, reuse, roadstop_area, STATIONNAMING_ROAD);
	if (ret.Failed()) return ret;

	/* Check if we can allocate a custom stationspec to this station */
	int specindex = AllocateRoadStopSpecToStation(roadstopspec, st, (flags & DC_EXEC) != 0);
	if (specindex == -1) return CommandCost(STR_ERROR_TOO_MANY_STATION_SPECS);

	if (roadstopspec != nullptr) {
		/* Perform NewGRF checks */

		/* Check if the road stop is buildable */
		if (roadstopspec->callback_mask.Test(RoadStopCallbackMask::Avail)) {
			uint16_t cb_res = GetRoadStopCallback(CBID_STATION_AVAILABILITY, 0, 0, roadstopspec, nullptr, INVALID_TILE, rt, station_type, 0);
			if (cb_res != CALLBACK_FAILED && !Convert8bitBooleanCallback(roadstopspec->grf_prop.grffile, CBID_STATION_AVAILABILITY, cb_res)) return CMD_ERROR;
		}
	}

	if (flags & DC_EXEC) {
		/* Check every tile in the area. */
		for (TileIndex cur_tile : roadstop_area) {
			/* Get existing road types and owners before any tile clearing */
			RoadType road_rt = MayHaveRoad(cur_tile) ? GetRoadType(cur_tile, RTT_ROAD) : INVALID_ROADTYPE;
			RoadType tram_rt = MayHaveRoad(cur_tile) ? GetRoadType(cur_tile, RTT_TRAM) : INVALID_ROADTYPE;
			Owner road_owner = road_rt != INVALID_ROADTYPE ? GetRoadOwner(cur_tile, RTT_ROAD) : _current_company;
			Owner tram_owner = tram_rt != INVALID_ROADTYPE ? GetRoadOwner(cur_tile, RTT_TRAM) : _current_company;

			DisallowedRoadDirections drd = DRD_NONE;
			if (road_rt != INVALID_ROADTYPE) {
				if (IsNormalRoadTile(cur_tile)){
					drd = GetDisallowedRoadDirections(cur_tile);
				} else if (IsDriveThroughStopTile(cur_tile)) {
					drd = GetDriveThroughStopDisallowedRoadDirections(cur_tile);
				}
			}

			if (IsTileType(cur_tile, MP_STATION) && IsAnyRoadStop(cur_tile)) {
				RemoveRoadStop(cur_tile, flags, specindex);
			}

			if (roadstopspec != nullptr) {
				/* Include this road stop spec's animation trigger bitmask
				 * in the station's cached copy. */
				st->cached_roadstop_anim_triggers |= roadstopspec->animation.triggers;
			}

			RoadStop *road_stop = new RoadStop(cur_tile);
			/* Insert into linked list of RoadStops. */
			RoadStop **currstop = FindRoadStopSpot(is_truck_stop, st);
			*currstop = road_stop;

			if (is_truck_stop) {
				st->truck_station.Add(cur_tile);
			} else {
				st->bus_station.Add(cur_tile);
			}

			/* Initialize an empty station. */
			st->AddFacility(is_truck_stop ? FACIL_TRUCK_STOP : FACIL_BUS_STOP, cur_tile);

			st->rect.BeforeAddTile(cur_tile, StationRect::ADD_TRY);

			if (is_drive_through) {
				/* Update company infrastructure counts. If the current tile is a normal road tile, remove the old
				 * bits first. */
				if (IsNormalRoadTile(cur_tile)) {
					UpdateCompanyRoadInfrastructure(road_rt, road_owner, -(int)CountBits(GetRoadBits(cur_tile, RTT_ROAD)));
					UpdateCompanyRoadInfrastructure(tram_rt, tram_owner, -(int)CountBits(GetRoadBits(cur_tile, RTT_TRAM)));
				}

				if (road_rt == INVALID_ROADTYPE && RoadTypeIsRoad(rt)) road_rt = rt;
				if (tram_rt == INVALID_ROADTYPE && RoadTypeIsTram(rt)) tram_rt = rt;

				MakeDriveThroughRoadStop(cur_tile, st->owner, road_owner, tram_owner, st->index, station_type, road_rt, tram_rt, axis);
				SetDriveThroughStopDisallowedRoadDirections(cur_tile, drd);
				road_stop->MakeDriveThrough();
			} else {
				if (road_rt == INVALID_ROADTYPE && RoadTypeIsRoad(rt)) road_rt = rt;
				if (tram_rt == INVALID_ROADTYPE && RoadTypeIsTram(rt)) tram_rt = rt;
				MakeRoadStop(cur_tile, st->owner, st->index, stop_type, road_rt, tram_rt, ddir);
			}
			UpdateCompanyRoadInfrastructure(road_rt, road_owner, ROAD_STOP_TRACKBIT_FACTOR);
			UpdateCompanyRoadInfrastructure(tram_rt, tram_owner, ROAD_STOP_TRACKBIT_FACTOR);
			Company::Get(st->owner)->infrastructure.station++;

			SetCustomRoadStopSpecIndex(cur_tile, specindex);
			if (roadstopspec != nullptr) {
				st->SetRoadStopRandomBits(cur_tile, GB(Random(), 0, 8));
				TriggerRoadStopAnimation(st, cur_tile, SAT_BUILT);
			}

			MarkTileDirtyByTile(cur_tile);
			UpdateRoadCachedOneWayStatesAroundTile(cur_tile);
		}
		ZoningMarkDirtyStationCoverageArea(st);
		NotifyRoadLayoutChanged(true);

		if (st != nullptr) {
			st->AfterStationTileSetChange(true, station_type);
		}
	}
	return cost;
}


static Vehicle *ClearRoadStopStatusEnum(Vehicle *v, void *)
{
	/* Okay... we are a road vehicle on a drive through road stop.
	 * But that road stop has just been removed, so we need to make
	 * sure we are in a valid state... however, vehicles can also
	 * turn on road stop tiles, so only clear the 'road stop' state
	 * bits and only when the state was 'in road stop', otherwise
	 * we'll end up clearing the turn around bits. */
	RoadVehicle *rv = RoadVehicle::From(v);
	if (HasBit(rv->state, RVS_IN_DT_ROAD_STOP)) rv->state &= RVSB_ROAD_STOP_TRACKDIR_MASK;

	return nullptr;
}

CommandCost RemoveRoadWaypointStop(TileIndex tile, DoCommandFlag flags, int replacement_spec_index)
{
	Waypoint *wp = Waypoint::GetByTile(tile);

	if (_current_company != OWNER_WATER) {
		CommandCost ret = CheckOwnership(wp->owner);
		if (ret.Failed()) return ret;
	}

	/* don't do the check for drive-through road stops when company bankrupts */
	if (!(flags & DC_BANKRUPT)) {
		CommandCost ret = EnsureNoVehicleOnGround(tile);
		if (ret.Failed()) return ret;
	}

	const RoadStopSpec *spec = GetRoadStopSpec(tile);

	if (flags & DC_EXEC) {
		/* Update company infrastructure counts. */
		for (RoadTramType rtt : _roadtramtypes) {
			RoadType rt = GetRoadType(tile, rtt);
			UpdateCompanyRoadInfrastructure(rt, GetRoadOwner(tile, rtt), -static_cast<int>(ROAD_STOP_TRACKBIT_FACTOR));
		}

		Company::Get(wp->owner)->infrastructure.station--;
		DirtyCompanyInfrastructureWindows(wp->owner);

		DeleteAnimatedTile(tile);

		uint specindex = GetCustomRoadStopSpecIndex(tile);

		DeleteNewGRFInspectWindow(GSF_ROADSTOPS, tile.base());

		DoClearSquare(tile);

		wp->rect.AfterRemoveTile(wp, tile);

		wp->RemoveRoadStopTileData(tile);
		if ((int)specindex != replacement_spec_index) DeallocateRoadStopSpecFromStation(wp, specindex);

		if (replacement_spec_index < 0) {
			MakeRoadWaypointStationAreaSmaller(wp, wp->road_waypoint_area);

			UpdateStationSignCoord(wp);

			/* if we deleted the whole waypoint, delete the road facility. */
			if (wp->road_waypoint_area.tile == INVALID_TILE) {
				wp->facilities &= ~(FACIL_BUS_STOP | FACIL_TRUCK_STOP);
				SetWindowWidgetDirty(WC_STATION_VIEW, wp->index, WID_SV_ROADVEHS);
				wp->UpdateVirtCoord();
				DeleteStationIfEmpty(wp);
			}
		}

		NotifyRoadLayoutChanged(false);
	}

	return CommandCost(EXPENSES_CONSTRUCTION, spec != nullptr ? spec->GetClearCost(PR_CLEAR_STATION_TRUCK) : _price[PR_CLEAR_STATION_TRUCK]);
}

/**
 * Remove a bus station/truck stop
 * @param tile TileIndex been queried
 * @param flags operation to perform
 * @param replacement_spec_index replacement spec index to avoid deallocating, if < 0, tile is not being replaced
 * @return cost or failure of operation
 */
CommandCost RemoveRoadStop(TileIndex tile, DoCommandFlag flags, int replacement_spec_index)
{
	if (IsRoadWaypoint(tile)) {
		return RemoveRoadWaypointStop(tile, flags, replacement_spec_index);
	}

	Station *st = Station::GetByTile(tile);

	if (_current_company != OWNER_WATER) {
		CommandCost ret = CheckOwnership(st->owner);
		if (ret.Failed()) return ret;
	}

	bool is_truck = IsTruckStop(tile);

	RoadStop **primary_stop;
	RoadStop *cur_stop;
	if (is_truck) { // truck stop
		primary_stop = &st->truck_stops;
		cur_stop = RoadStop::GetByTile(tile, RoadStopType::Truck);
	} else {
		primary_stop = &st->bus_stops;
		cur_stop = RoadStop::GetByTile(tile, RoadStopType::Bus);
	}

	assert(cur_stop != nullptr);

	/* don't do the check for drive-through road stops when company bankrupts */
	if (IsDriveThroughStopTile(tile) && (flags & DC_BANKRUPT)) {
		/* remove the 'going through road stop' status from all vehicles on that tile */
		if (flags & DC_EXEC) FindVehicleOnPos(tile, VEH_ROAD, nullptr, &ClearRoadStopStatusEnum);
	} else {
		CommandCost ret = EnsureNoVehicleOnGround(tile);
		if (ret.Failed()) return ret;
	}

	const RoadStopSpec *spec = GetRoadStopSpec(tile);

	if (flags & DC_EXEC) {
		ZoningMarkDirtyStationCoverageArea(st);
		if (*primary_stop == cur_stop) {
			/* removed the first stop in the list */
			*primary_stop = cur_stop->next;
			/* removed the only stop? */
			if (*primary_stop == nullptr) {
				st->facilities &= (is_truck ? ~FACIL_TRUCK_STOP : ~FACIL_BUS_STOP);
				SetWindowClassesDirty(WC_VEHICLE_ORDERS);
			}
		} else {
			/* tell the predecessor in the list to skip this stop */
			RoadStop *pred = *primary_stop;
			while (pred->next != cur_stop) pred = pred->next;
			pred->next = cur_stop->next;
		}

		/* Update company infrastructure counts. */
		for (RoadTramType rtt : _roadtramtypes) {
			RoadType rt = GetRoadType(tile, rtt);
			UpdateCompanyRoadInfrastructure(rt, GetRoadOwner(tile, rtt), -static_cast<int>(ROAD_STOP_TRACKBIT_FACTOR));
		}

		Company::Get(st->owner)->infrastructure.station--;
		DirtyCompanyInfrastructureWindows(st->owner);

		DeleteAnimatedTile(tile);

		uint specindex = GetCustomRoadStopSpecIndex(tile);

		DeleteNewGRFInspectWindow(GSF_ROADSTOPS, tile.base());

		if (IsDriveThroughStopTile(tile)) {
			/* Clears the tile for us */
			cur_stop->ClearDriveThrough();
		} else {
			DoClearSquare(tile);
		}

		delete cur_stop;

		/* Make sure no vehicle is going to the old roadstop */
		for (RoadVehicle *v : RoadVehicle::IterateFrontOnly()) {
			if (v->current_order.IsType(OT_GOTO_STATION) && v->dest_tile == tile) {
				v->SetDestTile(v->GetOrderStationLocation(st->index));
			}
		}

		st->rect.AfterRemoveTile(st, tile);

		if (replacement_spec_index < 0) st->AfterStationTileSetChange(false, is_truck ? StationType::Truck: StationType::Bus);

		st->RemoveRoadStopTileData(tile);
		if ((int)specindex != replacement_spec_index) DeallocateRoadStopSpecFromStation(st, specindex);

		/* Update the tile area of the truck/bus stop */
		if (is_truck) {
			st->truck_station.Clear();
			for (const RoadStop *rs = st->truck_stops; rs != nullptr; rs = rs->next) st->truck_station.Add(rs->xy);
		} else {
			st->bus_station.Clear();
			for (const RoadStop *rs = st->bus_stops; rs != nullptr; rs = rs->next) st->bus_station.Add(rs->xy);
		}

		NotifyRoadLayoutChanged(false);
	}

	Price category = is_truck ? PR_CLEAR_STATION_TRUCK : PR_CLEAR_STATION_BUS;
	return CommandCost(EXPENSES_CONSTRUCTION, spec != nullptr ? spec->GetClearCost(category) : _price[category]);
}

/**
 * Remove a tile area of road stop or road waypoints
 * @param flags operation to perform
 * @param roadstop_area tile area of road stop or road waypoint tiles to remove
 * @param road_waypoint Whether to remove road waypoints or road stops
 * @param remove_road Remove roads of drive-through stops?
 * @return the cost of this operation or an error
 */
static CommandCost RemoveGenericRoadStop(DoCommandFlag flags, const TileArea &roadstop_area, bool road_waypoint, bool remove_road)
{
	CommandCost cost(EXPENSES_CONSTRUCTION);
	CommandCost last_error(STR_ERROR_THERE_IS_NO_STATION);
	bool had_success = false;

	for (TileIndex cur_tile : roadstop_area) {
		/* Make sure the specified tile is a road stop of the correct type */
		if (!IsTileType(cur_tile, MP_STATION) || !IsAnyRoadStop(cur_tile) || IsRoadWaypoint(cur_tile) != road_waypoint) continue;

		/* Save information on to-be-restored roads before the stop is removed. */
		RoadBits road_bits = ROAD_NONE;
		RoadType road_type[] = { INVALID_ROADTYPE, INVALID_ROADTYPE };
		Owner road_owner[] = { OWNER_NONE, OWNER_NONE };
		DisallowedRoadDirections drd = DRD_NONE;
		if (IsDriveThroughStopTile(cur_tile)) {
			for (RoadTramType rtt : _roadtramtypes) {
				road_type[rtt] = GetRoadType(cur_tile, rtt);
				if (road_type[rtt] == INVALID_ROADTYPE) continue;
				road_owner[rtt] = GetRoadOwner(cur_tile, rtt);
				/* If we don't want to preserve our roads then restore only roads of others. */
				if (remove_road && road_owner[rtt] == _current_company) road_type[rtt] = INVALID_ROADTYPE;
			}
			road_bits = AxisToRoadBits(GetDriveThroughStopAxis(cur_tile));
			drd = GetDriveThroughStopDisallowedRoadDirections(cur_tile);
		}

		CommandCost ret = RemoveRoadStop(cur_tile, flags);
		if (ret.Failed()) {
			last_error = ret;
			continue;
		}
		cost.AddCost(ret);
		had_success = true;

		/* Restore roads. */
		if ((flags & DC_EXEC) && (road_type[RTT_ROAD] != INVALID_ROADTYPE || road_type[RTT_TRAM] != INVALID_ROADTYPE)) {
			MakeRoadNormal(cur_tile, road_bits, road_type[RTT_ROAD], road_type[RTT_TRAM], ClosestTownFromTile(cur_tile, UINT_MAX)->index,
					road_owner[RTT_ROAD], road_owner[RTT_TRAM]);
			if (drd != DRD_NONE) SetDisallowedRoadDirections(cur_tile, drd);

			/* Update company infrastructure counts. */
			int count = CountBits(road_bits);
			UpdateCompanyRoadInfrastructure(road_type[RTT_ROAD], road_owner[RTT_ROAD], count);
			UpdateCompanyRoadInfrastructure(road_type[RTT_TRAM], road_owner[RTT_TRAM], count);
		}
		if (flags & DC_EXEC) UpdateRoadCachedOneWayStatesAroundTile(cur_tile);
	}

	return had_success ? cost : last_error;
}

/**
 * Remove bus or truck stops.
 * @param flags Operation to perform.
 * @param tile Northernmost tile of the removal area.
 * @param width Width of the removal area.
 * @param height Height of the removal area.
 * @param stop_type Type of stop (bus/truck).
 * @param remove_road Remove roads of drive-through stops?
 * @return The cost of this operation or an error.
 */
CommandCost CmdRemoveRoadStop(DoCommandFlag flags, TileIndex tile, uint8_t width, uint8_t height, RoadStopType stop_type, bool remove_road)
{
	if (stop_type >= RoadStopType::End) return CMD_ERROR;
	/* Check for incorrect width / height. */
	if (width == 0 || height == 0) return CMD_ERROR;
	/* Check if the first tile and the last tile are valid */
	if (!IsValidTile(tile) || TileAddWrap(tile, width - 1, height - 1) == INVALID_TILE) return CMD_ERROR;
	/* Bankrupting company is not supposed to remove roads, there may be road vehicles. */
	if (remove_road && (flags & DC_BANKRUPT)) return CMD_ERROR;

	TileArea roadstop_area(tile, width, height);

	return RemoveGenericRoadStop(flags, roadstop_area, false, remove_road);
}

/**
 * Remove road waypoints.
 * @param flags operation to perform
 * @param start tile of road waypoint piece to remove
 * @param end other edge of the rect to remove
 * @return the cost of this operation or an error
 */
CommandCost CmdRemoveFromRoadWaypoint(DoCommandFlag flags, TileIndex start, TileIndex end)
{
	if (end == 0) end = start;
	if (start >= Map::Size() || end >= Map::Size()) return CMD_ERROR;

	TileArea roadstop_area(start, end);

	return RemoveGenericRoadStop(flags, roadstop_area, true, false);
}

/**
 * Get a possible noise reduction factor based on distance from town center.
 * The further you get, the less noise you generate.
 * So all those folks at city council can now happily slee...  work in their offices
 * @param as airport information
 * @param distance minimum distance between town and airport
 * @return the noise that will be generated, according to distance
 */
uint8_t GetAirportNoiseLevelForDistance(const AirportSpec *as, uint distance)
{
	/* 0 cannot be accounted, and 1 is the lowest that can be reduced from town.
	 * So no need to go any further*/
	if (as->noise_level < 2) return as->noise_level;

	auto tolerance = _settings_game.difficulty.town_council_tolerance;
	if (tolerance == TOWN_COUNCIL_PERMISSIVE) tolerance = TOWN_COUNCIL_LENIENT;

	/* The steps for measuring noise reduction are based on the "magical" (and arbitrary) 8 base distance
	 * adding the town_council_tolerance 4 times, as a way to graduate, depending of the tolerance.
	 * Basically, it says that the less tolerant a town is, the bigger the distance before
	 * an actual decrease can be granted */
	uint8_t town_tolerance_distance = 8 + (tolerance * 4);

	/* now, we want to have the distance segmented using the distance judged bareable by town
	 * This will give us the coefficient of reduction the distance provides. */
	uint noise_reduction = distance / town_tolerance_distance;

	/* If the noise reduction equals the airport noise itself, don't give it for free.
	 * Otherwise, simply reduce the airport's level. */
	return noise_reduction >= as->noise_level ? 1 : as->noise_level - noise_reduction;
}

/**
 * Finds the town nearest to given airport. Based on minimal manhattan distance to any airport's tile.
 * If two towns have the same distance, town with lower index is returned.
 * @param as airport's description
 * @param rotation airport's rotation
 * @param tile origin tile (top corner of the airport)
 * @param it An iterator over all airport tiles (consumed)
 * @param[out] mindist Minimum distance to town
 * @return nearest town to airport
 */
Town *AirportGetNearestTown(const AirportSpec *as, Direction rotation, TileIndex tile, TileIterator &&it, uint &mindist)
{
	assert(Town::GetNumItems() > 0);

	Town *nearest = nullptr;

	auto width = as->size_x;
	auto height = as->size_y;
	if (rotation == DIR_E || rotation == DIR_W) std::swap(width, height);

	uint perimeter_min_x = TileX(tile);
	uint perimeter_min_y = TileY(tile);
	uint perimeter_max_x = perimeter_min_x + width - 1;
	uint perimeter_max_y = perimeter_min_y + height - 1;

	mindist = UINT_MAX - 1; // prevent overflow

	for (TileIndex cur_tile = *it; cur_tile != INVALID_TILE; cur_tile = ++it) {
		assert(IsInsideBS(TileX(cur_tile), perimeter_min_x, width));
		assert(IsInsideBS(TileY(cur_tile), perimeter_min_y, height));
		if (TileX(cur_tile) == perimeter_min_x || TileX(cur_tile) == perimeter_max_x || TileY(cur_tile) == perimeter_min_y || TileY(cur_tile) == perimeter_max_y) {
			Town *t = CalcClosestTownFromTile(cur_tile, mindist + 1);
			if (t == nullptr) continue;

			uint dist = DistanceManhattan(t->xy, cur_tile);
			if (dist == mindist && t->index < nearest->index) nearest = t;
			if (dist < mindist) {
				nearest = t;
				mindist = dist;
			}
		}
	}

	return nearest;
}

/**
 * Finds the town nearest to given existing airport. Based on minimal manhattan distance to any airport's tile.
 * If two towns have the same distance, town with lower index is returned.
 * @param station existing station with airport
 * @param[out] mindist Minimum distance to town
 * @return nearest town to airport
 */
static Town *AirportGetNearestTown(const Station *st, uint &mindist)
{
	return AirportGetNearestTown(st->airport.GetSpec(), st->airport.rotation, st->airport.tile, AirportTileIterator(st), mindist);
}


/** Recalculate the noise generated by the airports of each town */
void UpdateAirportsNoise()
{
	if (_town_noise_no_update) return;

	for (Town *t : Town::Iterate()) t->noise_reached = 0;

	for (const Station *st : Station::Iterate()) {
		if (st->airport.tile != INVALID_TILE && st->airport.type != AT_OILRIG) {
			uint dist;
			Town *nearest = AirportGetNearestTown(st, dist);
			nearest->noise_reached += GetAirportNoiseLevelForDistance(st->airport.GetSpec(), dist);
		}
	}
}


/**
 * Checks if an airport can be removed (no aircraft on it or landing)
 * @param st Station whose airport is to be removed
 * @param flags Operation to perform
 * @return Cost or failure of operation
 */
static CommandCost CanRemoveAirport(Station *st, DoCommandFlag flags)
{
	for (const Aircraft *a : Aircraft::Iterate()) {
		if (!a->IsNormalAircraft()) continue;
		if (a->targetairport == st->index && a->state != FLYING)
			return CommandCost(STR_ERROR_AIRCRAFT_IN_THE_WAY);
	}

	CommandCost cost(EXPENSES_CONSTRUCTION);

	for (TileIndex tile_cur : st->airport) {
		if (!st->TileBelongsToAirport(tile_cur)) continue;

		CommandCost ret = EnsureNoVehicleOnGround(tile_cur);
		if (ret.Failed()) return ret;

		cost.AddCost(_price[PR_CLEAR_STATION_AIRPORT]);
	}

	return cost;
}


/**
 * Place an Airport.
 * @param flags operation to perform
 * @param tile tile where airport will be built
 * @param airport_type airport type, @see airport.h
 * @param layout airport layout
 * @param station_to_join station ID to join (NEW_STATION if build new one)
 * @param allow_adjacent allow airports directly adjacent to other airports.
 * @return the cost of this operation or an error
 */
CommandCost CmdBuildAirport(DoCommandFlag flags, TileIndex tile, uint8_t airport_type, uint8_t layout, StationID station_to_join, bool allow_adjacent)
{
	bool reuse = (station_to_join != NEW_STATION);
	if (!reuse) station_to_join = INVALID_STATION;
	bool distant_join = (station_to_join != INVALID_STATION);

	if (distant_join && (!_settings_game.station.distant_join_stations || !Station::IsValidID(station_to_join))) return CMD_ERROR;

	if (airport_type >= NUM_AIRPORTS) return CMD_ERROR;

	CommandCost ret = CheckIfAuthorityAllowsNewStation(tile, flags);
	if (ret.Failed()) return ret;

	/* Check if a valid, buildable airport was chosen for construction */
	const AirportSpec *as = AirportSpec::Get(airport_type);
	if (!as->IsAvailable() || layout >= as->layouts.size()) return CMD_ERROR;
	if (!as->IsWithinMapBounds(layout, tile)) return CMD_ERROR;

	Direction rotation = as->layouts[layout].rotation;
	int w = as->size_x;
	int h = as->size_y;
	if (rotation == DIR_E || rotation == DIR_W) Swap(w, h);
	TileArea airport_area = TileArea(tile, w, h);

	if (w > _settings_game.station.station_spread || h > _settings_game.station.station_spread) {
		return CommandCost(STR_ERROR_STATION_TOO_SPREAD_OUT);
	}

	StationID est = INVALID_STATION;
	AirportTileTableIterator iter(as->layouts[layout].tiles.data(), tile);
	CommandCost cost = CheckFlatLandAirport(iter, flags, &est);
	if (cost.Failed()) return cost;

	Station *st = nullptr;
	ret = FindJoiningStation(est, station_to_join, allow_adjacent, airport_area, &st, STR_ERROR_MUST_DEMOLISH_AIRPORT_FIRST);
	if (ret.Failed()) return ret;

	/* Distant join */
	if (st == nullptr && distant_join) st = Station::GetIfValid(station_to_join);

	ret = BuildStationPart(&st, flags, reuse, airport_area, (GetAirport(airport_type)->flags & AirportFTAClass::AIRPLANES) ? STATIONNAMING_AIRPORT : STATIONNAMING_HELIPORT);
	if (ret.Failed()) return ret;

	/* action to be performed */
	enum {
		AIRPORT_NEW,      // airport is a new station
		AIRPORT_ADD,      // add an airport to an existing station
		AIRPORT_UPGRADE,  // upgrade the airport in a station
	} action =
		(est != INVALID_STATION) ? AIRPORT_UPGRADE :
		(st != nullptr) ? AIRPORT_ADD : AIRPORT_NEW;

	if (action == AIRPORT_ADD && st->airport.tile != INVALID_TILE) {
		return CommandCost(STR_ERROR_TOO_CLOSE_TO_ANOTHER_AIRPORT);
	}

	if (action == AIRPORT_UPGRADE && airport_type == st->airport.type && layout == st->airport.layout && st->airport.tile == tile) {
		return CommandCost(STR_ERROR_ALREADY_BUILT);
	}

	/* The noise level is the noise from the airport and reduce it to account for the distance to the town center. */
	AirportTileTableIterator nearest_town_iter = iter;
	uint dist;
	Town *nearest = AirportGetNearestTown(as, rotation, tile, std::move(nearest_town_iter), dist);
	uint newnoise_level = nearest->noise_reached + GetAirportNoiseLevelForDistance(as, dist);

	if (action == AIRPORT_UPGRADE) {
		uint old_dist;
		Town *old_nearest = AirportGetNearestTown(st, old_dist);
		if (old_nearest == nearest) {
			newnoise_level -= GetAirportNoiseLevelForDistance(st->airport.GetSpec(), old_dist);
		}
	}

	/* Check if local auth would allow a new airport */
	StringID authority_refuse_message = STR_NULL;
	Town *authority_refuse_town = nullptr;

	if (_settings_game.economy.station_noise_level) {
		/* do not allow to build a new airport if this raise the town noise over the maximum allowed by town */
		if (newnoise_level > nearest->MaxTownNoise()) {
			authority_refuse_message = STR_ERROR_LOCAL_AUTHORITY_REFUSES_NOISE;
			authority_refuse_town = nearest;
		}
	} else if (_settings_game.difficulty.town_council_tolerance != TOWN_COUNCIL_PERMISSIVE && action != AIRPORT_UPGRADE) {
		Town *t = ClosestTownFromTile(tile, UINT_MAX);
		uint num = 0;
		for (const Station *st : Station::Iterate()) {
			if (st->town == t && (st->facilities & FACIL_AIRPORT) && st->airport.type != AT_OILRIG) num++;
		}
		if (num >= 2) {
			authority_refuse_message = STR_ERROR_LOCAL_AUTHORITY_REFUSES_AIRPORT;
			authority_refuse_town = t;
		}
	}

	if (authority_refuse_message != STR_NULL) {
		SetDParam(0, authority_refuse_town->index);
		return CommandCost(authority_refuse_message);
	}

<<<<<<< HEAD
	if (action == AIRPORT_UPGRADE) {
		/* check that the old airport can be removed */
		CommandCost r = CanRemoveAirport(st, flags);
		if (r.Failed()) return r;
		cost.AddCost(r);
=======
	Station *st = nullptr;
	ret = FindJoiningStation(INVALID_STATION, station_to_join, allow_adjacent, airport_area, &st);
	if (ret.Failed()) return ret;

	/* Distant join */
	if (st == nullptr && distant_join) st = Station::GetIfValid(station_to_join);

	ret = BuildStationPart(&st, flags, reuse, airport_area, GetAirport(airport_type)->flags.Test(AirportFTAClass::Flag::Airplanes) ? STATIONNAMING_AIRPORT : STATIONNAMING_HELIPORT);
	if (ret.Failed()) return ret;

	if (st != nullptr && st->airport.tile != INVALID_TILE) {
		return CommandCost(STR_ERROR_TOO_CLOSE_TO_ANOTHER_AIRPORT);
>>>>>>> b2c57123
	}

	for (AirportTileTableIterator iter(as->layouts[layout].tiles.data(), tile); iter != INVALID_TILE; ++iter) {
		cost.AddCost(_price[PR_BUILD_STATION_AIRPORT]);
	}

	if (flags & DC_EXEC) {
		if (action == AIRPORT_UPGRADE) {
			/* delete old airport if upgrading */

			ZoningMarkDirtyStationCoverageArea(st);

			for (uint i = 0; i < st->airport.GetNumHangars(); ++i) {
				TileIndex tile_cur = st->airport.GetHangarTile(i);
				OrderBackup::Reset(tile_cur, false);
				CloseWindowById(WC_VEHICLE_DEPOT, tile_cur.base());
			}

			uint old_dist;
			Town *old_nearest = AirportGetNearestTown(st, old_dist);

			if (old_nearest != nearest) {
				old_nearest->noise_reached -= GetAirportNoiseLevelForDistance(st->airport.GetSpec(), old_dist);
				if (_settings_game.economy.station_noise_level) {
					SetWindowDirty(WC_TOWN_VIEW, st->town->index);
				}
			}

			for (TileIndex tile_cur : st->airport) {
				DeleteAnimatedTile(tile_cur);
				DoClearSquare(tile_cur);
				DeleteNewGRFInspectWindow(GSF_AIRPORTTILES, tile_cur.base());
			}

			st->rect.AfterRemoveRect(st, st->airport);
			st->airport.Clear();
		}

		/* Always add the noise, so there will be no need to recalculate when option toggles */
		nearest->noise_reached = newnoise_level;

		st->AddFacility(FACIL_AIRPORT, tile);
		st->airport.type = airport_type;
		st->airport.layout = layout;
		st->airport.flags = 0;
		st->airport.rotation = rotation;

		st->rect.BeforeAddRect(tile, w, h, StationRect::ADD_TRY);

		for (AirportTileTableIterator iter(as->layouts[layout].tiles.data(), tile); iter != INVALID_TILE; ++iter) {
			MakeAirport(iter, st->owner, st->index, iter.GetStationGfx(), WATER_CLASS_INVALID);
			SetStationTileRandomBits(iter, GB(Random(), 0, 4));
			st->airport.Add(iter);

			if (AirportTileSpec::Get(GetTranslatedAirportTileID(iter.GetStationGfx()))->animation.status != ANIM_STATUS_NO_ANIMATION) AddAnimatedTile(iter);
		}

		/* Only call the animation trigger after all tiles have been built */
		for (AirportTileTableIterator iter(as->layouts[layout].tiles.data(), tile); iter != INVALID_TILE; ++iter) {
			AirportTileAnimationTrigger(st, iter, AAT_BUILT);
		}

		if (action != AIRPORT_NEW) UpdateAirplanesOnNewStation(st);

		if (action == AIRPORT_UPGRADE) {
			UpdateStationSignCoord(st);
		} else {
			Company::Get(st->owner)->infrastructure.airport++;
		}

		st->AfterStationTileSetChange(true, StationType::Airport);
		ZoningMarkDirtyStationCoverageArea(st);
		InvalidateWindowData(WC_STATION_VIEW, st->index, -1);

		if (_settings_game.economy.station_noise_level) {
			SetWindowDirty(WC_TOWN_VIEW, nearest->index);
		}
	}

	return cost;
}

/**
 * Remove an airport
 * @param tile TileIndex been queried
 * @param flags operation to perform
 * @return cost or failure of operation
 */
static CommandCost RemoveAirport(TileIndex tile, DoCommandFlag flags)
{
	Station *st = Station::GetByTile(tile);

	if (_current_company != OWNER_WATER) {
		CommandCost ret = CheckOwnership(st->owner);
		if (ret.Failed()) return ret;
	}

	CommandCost cost = CanRemoveAirport(st, flags);
	if (cost.Failed()) return cost;

	if (flags & DC_EXEC) {
		for (uint i = 0; i < st->airport.GetNumHangars(); ++i) {
			TileIndex tile_cur = st->airport.GetHangarTile(i);
			OrderBackup::Reset(tile_cur, false);
			CloseWindowById(WC_VEHICLE_DEPOT, tile_cur.base());
		}

		ZoningMarkDirtyStationCoverageArea(st);
		/* The noise level is the noise from the airport and reduce it to account for the distance to the town center.
		 * And as for construction, always remove it, even if the setting is not set, in order to avoid the
		 * need of recalculation */
		uint dist;
		Town *nearest = AirportGetNearestTown(st, dist);
		nearest->noise_reached -= GetAirportNoiseLevelForDistance(st->airport.GetSpec(), dist);

		if (_settings_game.economy.station_noise_level) {
			SetWindowDirty(WC_TOWN_VIEW, nearest->index);
		}

		for (TileIndex tile_cur : st->airport) {
			if (!st->TileBelongsToAirport(tile_cur)) continue;

			DeleteAnimatedTile(tile_cur);
			DoClearSquare(tile_cur);
			DeleteNewGRFInspectWindow(GSF_AIRPORTTILES, tile_cur.base());
		}

		/* Clear the persistent storage. */
		delete st->airport.psa;

		st->rect.AfterRemoveRect(st, st->airport);

		st->airport.Clear();
		st->facilities &= ~FACIL_AIRPORT;
		SetWindowClassesDirty(WC_VEHICLE_ORDERS);

		InvalidateWindowData(WC_STATION_VIEW, st->index, -1);

		Company::Get(st->owner)->infrastructure.airport--;

		st->AfterStationTileSetChange(false, StationType::Airport);

		DeleteNewGRFInspectWindow(GSF_AIRPORTS, st->index);
	}

	return cost;
}

/**
 * Open/close an airport to incoming aircraft.
 * @param flags Operation to perform.
 * @param station_id Station ID of the airport.
 * @return the cost of this operation or an error
 */
CommandCost CmdOpenCloseAirport(DoCommandFlag flags, StationID station_id)
{
	if (!Station::IsValidID(station_id)) return CMD_ERROR;
	Station *st = Station::Get(station_id);

	if (!(st->facilities & FACIL_AIRPORT) || st->owner == OWNER_NONE) return CMD_ERROR;

	CommandCost ret = CheckOwnership(st->owner);
	if (ret.Failed()) return ret;

	if (flags & DC_EXEC) {
		st->airport.flags ^= AIRPORT_CLOSED_block;
		SetWindowWidgetDirty(WC_STATION_VIEW, st->index, WID_SV_CLOSE_AIRPORT);
	}
	return CommandCost();
}

/**
 * Tests whether the company's vehicles have this station in orders
 * @param station station ID
 * @param include_company If true only check vehicles of \a company, if false only check vehicles of other companies
 * @param company company ID
 */
bool HasStationInUse(StationID station, bool include_company, CompanyID company)
{
	bool found = false;
	IterateOrderRefcountMapForDestinationID(station, [&](CompanyID cid, OrderType order_type, VehicleType veh_type, uint32_t refcount) {
		if ((cid == company) == include_company) {
			if (order_type == OT_GOTO_STATION || order_type == OT_GOTO_WAYPOINT) {
				found = true;
				return false;
			}
		}
		return true;
	});
	return found;
}

static const TileIndexDiffC _dock_tileoffs_chkaround[] = {
	{-1,  0},
	{ 0,  0},
	{ 0,  0},
	{ 0, -1}
};
static const uint8_t _dock_w_chk[4] = { 2, 1, 2, 1 };
static const uint8_t _dock_h_chk[4] = { 1, 2, 1, 2 };

/**
 * Build a dock/haven.
 * @param flags operation to perform
 * @param tile tile where dock will be built
 * @param station_to_join station ID to join (NEW_STATION if build new one)
 * @param adjacent allow docks directly adjacent to other docks.
 * @return the cost of this operation or an error
 */
CommandCost CmdBuildDock(DoCommandFlag flags, TileIndex tile, StationID station_to_join, bool adjacent)
{
	bool reuse = (station_to_join != NEW_STATION);
	if (!reuse) station_to_join = INVALID_STATION;
	bool distant_join = (station_to_join != INVALID_STATION);

	if (distant_join && (!_settings_game.station.distant_join_stations || !Station::IsValidID(station_to_join))) return CMD_ERROR;

	DiagDirection direction = GetInclinedSlopeDirection(GetTileSlope(tile));
	if (direction == INVALID_DIAGDIR) return CommandCost(STR_ERROR_SITE_UNSUITABLE);
	direction = ReverseDiagDir(direction);

	/* Docks cannot be placed on rapids */
	if (HasTileWaterGround(tile)) return CommandCost(STR_ERROR_SITE_UNSUITABLE);

	CommandCost ret = CheckIfAuthorityAllowsNewStation(tile, flags);
	if (ret.Failed()) return ret;

	if (IsBridgeAbove(tile) && !_settings_game.construction.allow_docks_under_bridges) return CommandCost(STR_ERROR_MUST_DEMOLISH_BRIDGE_FIRST);

	CommandCost cost(EXPENSES_CONSTRUCTION, _price[PR_BUILD_STATION_DOCK]);
	ret = Command<CMD_LANDSCAPE_CLEAR>::Do(flags, tile);
	if (ret.Failed()) return ret;
	cost.AddCost(ret);

	TileIndex flat_tile = tile + TileOffsByDiagDir(direction);

	if (!HasTileWaterGround(flat_tile) || !IsTileFlat(flat_tile)) {
		return CommandCost(STR_ERROR_SITE_UNSUITABLE);
	}

	if (IsBridgeAbove(flat_tile) && !_settings_game.construction.allow_docks_under_bridges) return CommandCost(STR_ERROR_MUST_DEMOLISH_BRIDGE_FIRST);

	/* Get the water class of the water tile before it is cleared.*/
	WaterClass wc = GetWaterClass(flat_tile);

	bool add_cost = !IsWaterTile(flat_tile);
	ret = Command<CMD_LANDSCAPE_CLEAR>::Do(flags | DC_ALLOW_REMOVE_WATER, flat_tile);
	if (ret.Failed()) return ret;
	if (add_cost) cost.AddCost(ret);

	TileIndex adjacent_tile = flat_tile + TileOffsByDiagDir(direction);
	if (!IsTileType(adjacent_tile, MP_WATER) || !IsTileFlat(adjacent_tile)) {
		return CommandCost(STR_ERROR_SITE_UNSUITABLE);
	}

	TileArea dock_area = TileArea(tile + ToTileIndexDiff(_dock_tileoffs_chkaround[direction]),
			_dock_w_chk[direction], _dock_h_chk[direction]);

	/* middle */
	Station *st = nullptr;
	ret = FindJoiningStation(INVALID_STATION, station_to_join, adjacent, dock_area, &st);
	if (ret.Failed()) return ret;

	/* Distant join */
	if (st == nullptr && distant_join) st = Station::GetIfValid(station_to_join);

	ret = BuildStationPart(&st, flags, reuse, dock_area, STATIONNAMING_DOCK);
	if (ret.Failed()) return ret;

	if (flags & DC_EXEC) {
		st->ship_station.Add(tile);
		st->ship_station.Add(flat_tile);
		st->AddFacility(FACIL_DOCK, tile);

		st->rect.BeforeAddRect(dock_area.tile, dock_area.w, dock_area.h, StationRect::ADD_TRY);

		/* If the water part of the dock is on a canal, update infrastructure counts.
		 * This is needed as we've cleared that tile before.
		 * Clearing object tiles may result in water tiles which are already accounted for in the water infrastructure total.
		 * See: MakeWaterKeepingClass() */
		if (wc == WATER_CLASS_CANAL && !(HasTileWaterClass(flat_tile) && GetWaterClass(flat_tile) == WATER_CLASS_CANAL && IsTileOwner(flat_tile, _current_company))) {
			Company::Get(st->owner)->infrastructure.water++;
		}
		Company::Get(st->owner)->infrastructure.station += 2;

		MakeDock(tile, st->owner, st->index, direction, wc);
		UpdateStationDockingTiles(st);

		st->AfterStationTileSetChange(true, StationType::Dock);
		ZoningMarkDirtyStationCoverageArea(st);
	}

	return cost;
}

void RemoveDockingTile(TileIndex t)
{
	for (DiagDirection d = DIAGDIR_BEGIN; d != DIAGDIR_END; d++) {
		TileIndex tile = t + TileOffsByDiagDir(d);
		if (!IsValidTile(tile)) continue;

		if (IsTileType(tile, MP_STATION)) {
			Station *st = Station::GetByTile(tile);
			if (st != nullptr) UpdateStationDockingTiles(st);
		} else if (IsTileType(tile, MP_INDUSTRY)) {
			Station *neutral = Industry::GetByTile(tile)->neutral_station;
			if (neutral != nullptr) UpdateStationDockingTiles(neutral);
		}
	}
}

/**
 * Clear docking tile status from tiles around a removed dock, if the tile has
 * no neighbours which would keep it as a docking tile.
 * @param tile Ex-dock tile to check.
 */
void ClearDockingTilesCheckingNeighbours(TileIndex tile)
{
	assert(IsValidTile(tile));

	/* Clear and maybe re-set docking tile */
	for (DiagDirection d = DIAGDIR_BEGIN; d != DIAGDIR_END; d++) {
		TileIndex docking_tile = tile + TileOffsByDiagDir(d);
		if (!IsValidTile(docking_tile)) continue;

		if (IsPossibleDockingTile(docking_tile)) {
			SetDockingTile(docking_tile, false);
			CheckForDockingTile(docking_tile);
		}
	}
}

/**
 * Find the part of a dock that is land-based
 * @param t Dock tile to find land part of
 * @return tile of land part of dock
 */
static TileIndex FindDockLandPart(TileIndex t)
{
	assert(IsDockTile(t));

	StationGfx gfx = GetStationGfx(t);
	if (gfx < GFX_DOCK_BASE_WATER_PART) return t;

	for (DiagDirection d = DIAGDIR_BEGIN; d != DIAGDIR_END; d++) {
		TileIndex tile = t + TileOffsByDiagDir(d);
		if (!IsValidTile(tile)) continue;
		if (!IsDockTile(tile)) continue;
		if (GetStationGfx(tile) < GFX_DOCK_BASE_WATER_PART && tile + TileOffsByDiagDir(GetDockDirection(tile)) == t) return tile;
	}

	return INVALID_TILE;
}

/**
 * Remove a dock
 * @param tile TileIndex been queried
 * @param flags operation to perform
 * @return cost or failure of operation
 */
static CommandCost RemoveDock(TileIndex tile, DoCommandFlag flags)
{
	Station *st = Station::GetByTile(tile);
	CommandCost ret = CheckOwnership(st->owner);
	if (ret.Failed()) return ret;

	if (!IsDockTile(tile)) return CMD_ERROR;

	TileIndex tile1 = FindDockLandPart(tile);
	if (tile1 == INVALID_TILE) return CMD_ERROR;
	TileIndex tile2 = tile1 + TileOffsByDiagDir(GetDockDirection(tile1));

	ret = EnsureNoVehicleOnGround(tile1);
	if (ret.Succeeded()) ret = EnsureNoVehicleOnGround(tile2);
	if (ret.Failed()) return ret;

	if (flags & DC_EXEC) {
		ZoningMarkDirtyStationCoverageArea(st);

		DoClearSquare(tile1);
		MarkTileDirtyByTile(tile1);
		MakeWaterKeepingClass(tile2, st->owner);

		st->rect.AfterRemoveTile(st, tile1);
		st->rect.AfterRemoveTile(st, tile2);

		MakeShipStationAreaSmaller(st);
		if (st->ship_station.tile == INVALID_TILE) {
			st->ship_station.Clear();
			st->docking_station.Clear();
			st->docking_tiles.clear();
			st->facilities &= ~FACIL_DOCK;
			SetWindowClassesDirty(WC_VEHICLE_ORDERS);
		}

		Company::Get(st->owner)->infrastructure.station -= 2;

		st->AfterStationTileSetChange(false, StationType::Dock);

		ClearDockingTilesCheckingNeighbours(tile1);
		ClearDockingTilesCheckingNeighbours(tile2);

		for (Ship *s : Ship::IterateFrontOnly()) {
			/* Find all ships going to our dock. */
			if (s->current_order.GetDestination() != st->index) {
				continue;
			}

			/* Find ships that are marked as "loading" but are no longer on a
			 * docking tile. Force them to leave the station (as they were loading
			 * on the removed dock). */
			if (s->current_order.IsType(OT_LOADING) && !(IsDockingTile(s->tile) && IsShipDestinationTile(s->tile, st->index))) {
				s->LeaveStation();
			}

			/* If we no longer have a dock, mark the order as invalid and send
			 * the ship to the next order (or, if there is none, make it
			 * wander the world). */
			if (s->current_order.IsType(OT_GOTO_STATION) && !(st->facilities & FACIL_DOCK)) {
				s->SetDestTile(s->GetOrderStationLocation(st->index));
			}
		}
	}

	return CommandCost(EXPENSES_CONSTRUCTION, _price[PR_CLEAR_STATION_DOCK]);
}

#include "table/station_land.h"

/**
 * Get station tile layout for a station type and its station gfx.
 * @param st Station type to draw.
 * @param gfx StationGfx of tile to draw.
 * @return Tile layout to draw.
 */
const DrawTileSprites *GetStationTileLayout(StationType st, uint8_t gfx)
{
	const auto &layouts = _station_display_datas[to_underlying(st)];
	if (gfx >= layouts.size()) gfx &= 1;
	return layouts.data() + gfx;
}

/**
 * Check whether a sprite is a track sprite, which can be replaced by a non-track ground sprite and a rail overlay.
 * If the ground sprite is suitable, \a ground is replaced with the new non-track ground sprite, and \a overlay_offset
 * is set to the overlay to draw.
 * @param         ti             Positional info for the tile to decide snowyness etc. May be nullptr.
 * @param[in,out] ground         Groundsprite to draw.
 * @param[out]    overlay_offset Overlay to draw.
 * @return true if overlay can be drawn.
 */
bool SplitGroundSpriteForOverlay(const TileInfo *ti, SpriteID *ground, RailTrackOffset *overlay_offset)
{
	bool snow_desert;
	switch (*ground) {
		case SPR_RAIL_TRACK_X:
		case SPR_MONO_TRACK_X:
		case SPR_MGLV_TRACK_X:
			snow_desert = false;
			*overlay_offset = RTO_X;
			break;

		case SPR_RAIL_TRACK_Y:
		case SPR_MONO_TRACK_Y:
		case SPR_MGLV_TRACK_Y:
			snow_desert = false;
			*overlay_offset = RTO_Y;
			break;

		case SPR_RAIL_TRACK_X_SNOW:
		case SPR_MONO_TRACK_X_SNOW:
		case SPR_MGLV_TRACK_X_SNOW:
			snow_desert = true;
			*overlay_offset = RTO_X;
			break;

		case SPR_RAIL_TRACK_Y_SNOW:
		case SPR_MONO_TRACK_Y_SNOW:
		case SPR_MGLV_TRACK_Y_SNOW:
			snow_desert = true;
			*overlay_offset = RTO_Y;
			break;

		default:
			return false;
	}

	if (ti != nullptr) {
		/* Decide snow/desert from tile */
		switch (_settings_game.game_creation.landscape) {
			case LandscapeType::Arctic:
				snow_desert = (uint)ti->z > GetSnowLine() * TILE_HEIGHT;
				break;

			case LandscapeType::Tropic:
				snow_desert = GetTropicZone(ti->tile) == TROPICZONE_DESERT;
				break;

			default:
				break;
		}
	}

	*ground = snow_desert ? SPR_FLAT_SNOW_DESERT_TILE : SPR_FLAT_GRASS_TILE;
	return true;
}

static void DrawTile_Station(TileInfo *ti, DrawTileProcParams params)
{
	const NewGRFSpriteLayout *layout = nullptr;
	DrawTileSprites tmp_rail_layout;
	const DrawTileSprites *t = nullptr;
	int32_t total_offset;
	const RailTypeInfo *rti = nullptr;
	uint32_t relocation = 0;
	uint32_t ground_relocation = 0;
	BaseStation *st = nullptr;
	const StationSpec *statspec = nullptr;
	uint tile_layout = 0;

	if (HasStationRail(ti->tile)) {
		rti = GetRailTypeInfo(GetRailType(ti->tile));
		total_offset = rti->GetRailtypeSpriteOffset();

		if (IsCustomStationSpecIndex(ti->tile)) {
			/* look for customization */
			st = BaseStation::GetByTile(ti->tile);
			statspec = st->speclist[GetCustomStationSpecIndex(ti->tile)].spec;

			if (statspec != nullptr) {
				tile_layout = GetStationGfx(ti->tile);

				if (statspec->callback_mask.Test(StationCallbackMask::DrawTileLayout)) {
					uint16_t callback = GetStationCallback(CBID_STATION_DRAW_TILE_LAYOUT, 0, 0, statspec, st, ti->tile, INVALID_RAILTYPE);
					if (callback != CALLBACK_FAILED) tile_layout = (callback & ~1) + GetRailStationAxis(ti->tile);
				}

				/* Ensure the chosen tile layout is valid for this custom station */
				if (!statspec->renderdata.empty()) {
					layout = &statspec->renderdata[tile_layout < statspec->renderdata.size() ? tile_layout : (uint)GetRailStationAxis(ti->tile)];
					if (!layout->NeedsPreprocessing()) {
						t = layout;
						layout = nullptr;
					}
				}
			}
		}
	} else {
		total_offset = 0;
	}

	StationGfx gfx = GetStationGfx(ti->tile);
	if (IsAirport(ti->tile)) {
		gfx = GetAirportGfx(ti->tile);
		if (gfx >= NEW_AIRPORTTILE_OFFSET) {
			const AirportTileSpec *ats = AirportTileSpec::Get(gfx);
			if (ats->grf_prop.GetSpriteGroup() != nullptr && DrawNewAirportTile(ti, Station::GetByTile(ti->tile), ats)) {
				return;
			}
			/* No sprite group (or no valid one) found, meaning no graphics associated.
			 * Use the substitute one instead */
			assert(ats->grf_prop.subst_id != INVALID_AIRPORTTILE);
			gfx = ats->grf_prop.subst_id;
		}
		switch (gfx) {
			case APT_RADAR_GRASS_FENCE_SW:
				t = &_station_display_datas_airport_radar_grass_fence_sw[GetAnimationFrame(ti->tile)];
				break;
			case APT_GRASS_FENCE_NE_FLAG:
				t = &_station_display_datas_airport_flag_grass_fence_ne[GetAnimationFrame(ti->tile)];
				break;
			case APT_RADAR_FENCE_SW:
				t = &_station_display_datas_airport_radar_fence_sw[GetAnimationFrame(ti->tile)];
				break;
			case APT_RADAR_FENCE_NE:
				t = &_station_display_datas_airport_radar_fence_ne[GetAnimationFrame(ti->tile)];
				break;
			case APT_GRASS_FENCE_NE_FLAG_2:
				t = &_station_display_datas_airport_flag_grass_fence_ne_2[GetAnimationFrame(ti->tile)];
				break;
		}
	}

	Owner owner = GetTileOwner(ti->tile);

	PaletteID palette;
	if (Company::IsValidID(owner)) {
		palette = COMPANY_SPRITE_COLOUR(owner);
	} else {
		/* Some stations are not owner by a company, namely oil rigs */
		palette = PALETTE_TO_GREY;
	}

	if (layout == nullptr && (t == nullptr || t->seq == nullptr)) t = GetStationTileLayout(GetStationType(ti->tile), gfx);

	/* don't show foundation for docks */
	if (ti->tileh != SLOPE_FLAT && !IsDock(ti->tile)) {
		if (statspec != nullptr && statspec->flags.Test(StationSpecFlag::CustomFoundations)) {
			/* Station has custom foundations.
			 * Check whether the foundation continues beyond the tile's upper sides. */
			uint edge_info = 0;
			auto [slope, z] = GetFoundationPixelSlope(ti->tile);
			if (!HasFoundationNW(ti->tile, slope, z)) SetBit(edge_info, 0);
			if (!HasFoundationNE(ti->tile, slope, z)) SetBit(edge_info, 1);
			SpriteID image = GetCustomStationFoundationRelocation(statspec, st, ti->tile, tile_layout, edge_info);
			if (image == 0) goto draw_default_foundation;

			if (statspec->flags.Test(StationSpecFlag::ExtendedFoundations)) {
				/* Station provides extended foundations. */

				static const uint8_t foundation_parts[] = {
					0, 0, 0, 0, // Invalid,  Invalid,   Invalid,   SLOPE_SW
					0, 1, 2, 3, // Invalid,  SLOPE_EW,  SLOPE_SE,  SLOPE_WSE
					0, 4, 5, 6, // Invalid,  SLOPE_NW,  SLOPE_NS,  SLOPE_NWS
					7, 8, 9     // SLOPE_NE, SLOPE_ENW, SLOPE_SEN
				};

				AddSortableSpriteToDraw(image + foundation_parts[ti->tileh], PAL_NONE, ti->x, ti->y, 16, 16, 7, ti->z);
			} else {
				/* Draw simple foundations, built up from 8 possible foundation sprites. */

				/* Each set bit represents one of the eight composite sprites to be drawn.
				 * 'Invalid' entries will not drawn but are included for completeness. */
				static const uint8_t composite_foundation_parts[] = {
					/* Invalid  (00000000), Invalid   (11010001), Invalid   (11100100), SLOPE_SW  (11100000) */
					   0x00,                0xD1,                 0xE4,                 0xE0,
					/* Invalid  (11001010), SLOPE_EW  (11001001), SLOPE_SE  (11000100), SLOPE_WSE (11000000) */
					   0xCA,                0xC9,                 0xC4,                 0xC0,
					/* Invalid  (11010010), SLOPE_NW  (10010001), SLOPE_NS  (11100100), SLOPE_NWS (10100000) */
					   0xD2,                0x91,                 0xE4,                 0xA0,
					/* SLOPE_NE (01001010), SLOPE_ENW (00001001), SLOPE_SEN (01000100) */
					   0x4A,                0x09,                 0x44
				};

				uint8_t parts = composite_foundation_parts[ti->tileh];

				/* If foundations continue beyond the tile's upper sides then
				 * mask out the last two pieces. */
				if (HasBit(edge_info, 0)) ClrBit(parts, 6);
				if (HasBit(edge_info, 1)) ClrBit(parts, 7);

				if (parts == 0) {
					/* We always have to draw at least one sprite to make sure there is a boundingbox and a sprite with the
					 * correct offset for the childsprites.
					 * So, draw the (completely empty) sprite of the default foundations. */
					goto draw_default_foundation;
				}

				StartSpriteCombine();
				for (int i = 0; i < 8; i++) {
					if (HasBit(parts, i)) {
						AddSortableSpriteToDraw(image + i, PAL_NONE, ti->x, ti->y, 16, 16, 7, ti->z);
					}
				}
				EndSpriteCombine();
			}

			OffsetGroundSprite(0, -8);
			ti->z += ApplyPixelFoundationToSlope(FOUNDATION_LEVELED, ti->tileh);
		} else {
draw_default_foundation:
			DrawFoundation(ti, FOUNDATION_LEVELED);
		}
	}

	bool draw_ground = false;

	if (IsBuoy(ti->tile)) {
		DrawWaterClassGround(ti);
		SpriteID sprite = GetCanalSprite(CF_BUOY, ti->tile);
		if (sprite != 0) total_offset = sprite - SPR_IMG_BUOY;
	} else if (IsDock(ti->tile) || (IsOilRig(ti->tile) && IsTileOnWater(ti->tile))) {
		if (ti->tileh == SLOPE_FLAT) {
			DrawWaterClassGround(ti);
		} else {
			assert_tile(IsDock(ti->tile), ti->tile);
			TileIndex water_tile = ti->tile + TileOffsByDiagDir(GetDockDirection(ti->tile));
			WaterClass wc = HasTileWaterClass(water_tile) ? GetWaterClass(water_tile) : WATER_CLASS_INVALID;
			if (wc == WATER_CLASS_SEA) {
				DrawShoreTile(ti->tileh);
			} else {
				DrawClearLandTile(ti, 3);
			}
		}
	} else if (IsRoadWaypointTile(ti->tile)) {
		RoadBits bits = AxisToRoadBits(GetDriveThroughStopAxis(ti->tile));
		extern void DrawRoadBits(TileInfo *ti, RoadBits road, RoadBits tram, Roadside roadside, bool snow_or_desert, bool draw_catenary);
		DrawRoadBits(ti, GetRoadTypeRoad(ti->tile) != INVALID_ROADTYPE ? bits : ROAD_NONE,
				GetRoadTypeTram(ti->tile) != INVALID_ROADTYPE ? bits : ROAD_NONE,
				GetRoadWaypointRoadside(ti->tile), IsRoadWaypointOnSnowOrDesert(ti->tile), false);
	} else {
		if (layout != nullptr) {
			/* Sprite layout which needs preprocessing */
			bool separate_ground = statspec->flags.Test(StationSpecFlag::SeparateGround);
			uint32_t var10_values = layout->PrepareLayout(total_offset, rti->fallback_railtype, 0, 0, separate_ground);
			for (uint8_t var10 : SetBitIterator(var10_values)) {
				uint32_t var10_relocation = GetCustomStationRelocation(statspec, st, ti->tile, INVALID_RAILTYPE, var10);
				layout->ProcessRegisters(var10, var10_relocation, separate_ground);
			}
			tmp_rail_layout.seq = layout->GetLayout(&tmp_rail_layout.ground);
			t = &tmp_rail_layout;
			total_offset = 0;
		} else if (statspec != nullptr) {
			/* Simple sprite layout */
			ground_relocation = relocation = GetCustomStationRelocation(statspec, st, ti->tile, INVALID_RAILTYPE, 0);
			if (statspec->flags.Test(StationSpecFlag::SeparateGround)) {
				ground_relocation = GetCustomStationRelocation(statspec, st, ti->tile, INVALID_RAILTYPE, 1);
			}
			ground_relocation += rti->fallback_railtype;
		}

		draw_ground = true;
	}

	if (draw_ground && !IsAnyRoadStop(ti->tile)) {
		SpriteID image = t->ground.sprite;
		PaletteID pal  = t->ground.pal;
		RailTrackOffset overlay_offset;
		if (rti != nullptr && rti->UsesOverlay() && SplitGroundSpriteForOverlay(ti, &image, &overlay_offset)) {
			SpriteID ground = GetCustomRailSprite(rti, ti->tile, RTSG_GROUND);
			DrawGroundSprite(image, PAL_NONE);
			DrawGroundSprite(ground + overlay_offset, PAL_NONE);

			if (_game_mode != GM_MENU && _settings_client.gui.show_track_reservation && HasStationReservation(ti->tile)) {
				SpriteID overlay = GetCustomRailSprite(rti, ti->tile, RTSG_OVERLAY);
				DrawGroundSprite(overlay + overlay_offset, PALETTE_CRASH);
			}
		} else {
			image += HasBit(image, SPRITE_MODIFIER_CUSTOM_SPRITE) ? ground_relocation : total_offset;
			if (HasBit(pal, SPRITE_MODIFIER_CUSTOM_SPRITE)) pal += ground_relocation;
			DrawGroundSprite(image, GroundSpritePaletteTransform(image, pal, palette));

			/* PBS debugging, draw reserved tracks darker */
			if (_game_mode != GM_MENU && _settings_client.gui.show_track_reservation && HasStationRail(ti->tile) && HasStationReservation(ti->tile)) {
				DrawGroundSprite(GetRailStationAxis(ti->tile) == AXIS_X ? rti->base_sprites.single_x : rti->base_sprites.single_y, PALETTE_CRASH);
			}
		}
	}

	if (HasStationRail(ti->tile) && HasRailCatenaryDrawn(GetRailType(ti->tile))) DrawRailCatenary(ti);

	if (IsAnyRoadStop(ti->tile)) {
		RoadType road_rt = GetRoadTypeRoad(ti->tile);
		RoadType tram_rt = GetRoadTypeTram(ti->tile);
		const RoadTypeInfo *road_rti = road_rt == INVALID_ROADTYPE ? nullptr : GetRoadTypeInfo(road_rt);
		const RoadTypeInfo *tram_rti = tram_rt == INVALID_ROADTYPE ? nullptr : GetRoadTypeInfo(tram_rt);

		StationGfx view = GetStationGfx(ti->tile);
		StationType type = GetStationType(ti->tile);

		const RoadStopSpec *stopspec = GetRoadStopSpec(ti->tile);
		RoadStopDrawModes stop_draw_mode{};
		if (stopspec != nullptr) {
			stop_draw_mode = stopspec->draw_mode;
			st = BaseStation::GetByTile(ti->tile);
			RoadStopResolverObject object(stopspec, st, ti->tile, INVALID_ROADTYPE, type, view);
			const SpriteGroup *group = object.Resolve();
			if (group != nullptr && group->type == SGT_TILELAYOUT) {
				const DrawTileSprites *dts = ((const TileLayoutSpriteGroup *)group)->ProcessRegisters(nullptr);
				if (stopspec->flags.Test(RoadStopSpecFlag::DrawModeRegister)) {
					stop_draw_mode = (RoadStopDrawMode)GetRegister(0x100);
				}
				t = dts;
				if (type == StationType::RoadWaypoint && stop_draw_mode.Test(RoadStopDrawMode::WaypGround)) {
					draw_ground = true;
				}
			}
		}

		/* Draw ground sprite */
		if (draw_ground) {
			SpriteID image = t->ground.sprite;
			PaletteID pal  = t->ground.pal;
			image += HasBit(image, SPRITE_MODIFIER_CUSTOM_SPRITE) ? ground_relocation : total_offset;
			if (GB(image, 0, SPRITE_WIDTH) != 0) {
				if (HasBit(pal, SPRITE_MODIFIER_CUSTOM_SPRITE)) pal += ground_relocation;
				DrawGroundSprite(image, GroundSpritePaletteTransform(image, pal, palette));
			}
		}

		if (IsDriveThroughStopTile(ti->tile)) {
			if (type != StationType::RoadWaypoint && (stopspec == nullptr || stop_draw_mode.Test(RoadStopDrawMode::Overlay))) {
				uint sprite_offset = GetDriveThroughStopAxis(ti->tile) == AXIS_X ? 1 : 0;
				DrawRoadOverlays(ti, PAL_NONE, road_rti, tram_rti, sprite_offset, sprite_offset);
			}

			DisallowedRoadDirections drd = GetDriveThroughStopDisallowedRoadDirections(ti->tile);
			if (drd != DRD_NONE && (stopspec == nullptr || !stopspec->flags.Test(RoadStopSpecFlag::NoOneWayOverlay)) && road_rt != INVALID_ROADTYPE) {
				SpriteID oneway = GetCustomRoadSprite(road_rti, ti->tile, ROTSG_ONEWAY);
				if (oneway == 0) oneway = SPR_ONEWAY_BASE;
				DrawGroundSpriteAt(oneway + drd - 1 + ((GetDriveThroughStopAxis(ti->tile) == AXIS_X) ? 0 : 3), PAL_NONE, 8, 8, 0);
			}
		} else {
			/* Non-drivethrough road stops are only valid for roads. */
			assert_tile(road_rt != INVALID_ROADTYPE && tram_rt == INVALID_ROADTYPE, ti->tile);

			if ((stopspec == nullptr || stop_draw_mode.Test(RoadStopDrawMode::Road)) && road_rti->UsesOverlay()) {
				SpriteID ground = GetCustomRoadSprite(road_rti, ti->tile, ROTSG_ROADSTOP);
				DrawGroundSprite(ground + view, PAL_NONE);
			}
		}

		if (stopspec == nullptr || !stopspec->flags.Test(RoadStopSpecFlag::NoCatenary)) {
			/* Draw road, tram catenary */
			DrawRoadCatenary(ti);
		}
	}

	if (IsRailWaypoint(ti->tile)) {
		/* Don't offset the waypoint graphics; they're always the same. */
		total_offset = 0;
	}

	DrawRailTileSeq(ti, t, TO_BUILDINGS, total_offset, relocation, palette);
	DrawBridgeMiddle(ti);
}

void StationPickerDrawSprite(int x, int y, StationType st, RailType railtype, RoadType roadtype, int image)
{
	int32_t total_offset = 0;
	PaletteID pal = COMPANY_SPRITE_COLOUR(_local_company);
	const DrawTileSprites *t = GetStationTileLayout(st, image);
	const RailTypeInfo *railtype_info = nullptr;

	if (railtype != INVALID_RAILTYPE) {
		railtype_info = GetRailTypeInfo(railtype);
		total_offset = railtype_info->GetRailtypeSpriteOffset();
	}

	SpriteID img = t->ground.sprite;
	RailTrackOffset overlay_offset;
	if (railtype_info != nullptr && railtype_info->UsesOverlay() && SplitGroundSpriteForOverlay(nullptr, &img, &overlay_offset)) {
		SpriteID ground = GetCustomRailSprite(railtype_info, INVALID_TILE, RTSG_GROUND);
		DrawSprite(img, PAL_NONE, x, y);
		DrawSprite(ground + overlay_offset, PAL_NONE, x, y);
	} else {
		DrawSprite(img + total_offset, HasBit(img, PALETTE_MODIFIER_COLOUR) ? pal : PAL_NONE, x, y);
	}

	if (roadtype != INVALID_ROADTYPE) {
		const RoadTypeInfo *roadtype_info = GetRoadTypeInfo(roadtype);
		if (image >= 4) {
			/* Drive-through stop */
			uint sprite_offset = 5 - image;

			/* Road underlay takes precedence over tram */
			if (roadtype_info->UsesOverlay()) {
				SpriteID ground = GetCustomRoadSprite(roadtype_info, INVALID_TILE, ROTSG_GROUND);
				DrawSprite(ground + sprite_offset, PAL_NONE, x, y);

				SpriteID overlay = GetCustomRoadSprite(roadtype_info, INVALID_TILE, ROTSG_OVERLAY);
				if (overlay) DrawSprite(overlay + sprite_offset, PAL_NONE, x, y);
			} else if (RoadTypeIsTram(roadtype)) {
				DrawSprite(SPR_TRAMWAY_TRAM + sprite_offset, PAL_NONE, x, y);
			}
		} else {
			/* Bay stop */
			if (RoadTypeIsRoad(roadtype) && roadtype_info->UsesOverlay()) {
				SpriteID ground = GetCustomRoadSprite(roadtype_info, INVALID_TILE, ROTSG_ROADSTOP);
				DrawSprite(ground + image, PAL_NONE, x, y);
			}
		}
	}

	/* Default waypoint has no railtype specific sprites */
	DrawRailTileSeqInGUI(x, y, t, (st == StationType::RailWaypoint || st == StationType::RoadWaypoint) ? 0 : total_offset, 0, pal);
}

static int GetSlopePixelZ_Station(TileIndex tile, uint, uint, bool)
{
	return GetTileMaxPixelZ(tile);
}

static Foundation GetFoundation_Station(TileIndex, Slope tileh)
{
	return FlatteningFoundation(tileh);
}

static void FillTileDescRoadStop(TileIndex tile, TileDesc *td)
{
	RoadType road_rt = GetRoadTypeRoad(tile);
	RoadType tram_rt = GetRoadTypeTram(tile);
	Owner road_owner = INVALID_OWNER;
	Owner tram_owner = INVALID_OWNER;
	if (road_rt != INVALID_ROADTYPE) {
		const RoadTypeInfo *rti = GetRoadTypeInfo(road_rt);
		td->roadtype = rti->strings.name;
		td->road_speed = rti->max_speed / 2;
		road_owner = GetRoadOwner(tile, RTT_ROAD);
	}

	if (tram_rt != INVALID_ROADTYPE) {
		const RoadTypeInfo *rti = GetRoadTypeInfo(tram_rt);
		td->tramtype = rti->strings.name;
		td->tram_speed = rti->max_speed / 2;
		tram_owner = GetRoadOwner(tile, RTT_TRAM);
	}

	if (IsDriveThroughStopTile(tile)) {
		/* Is there a mix of owners? */
		if ((tram_owner != INVALID_OWNER && tram_owner != td->owner[0]) ||
				(road_owner != INVALID_OWNER && road_owner != td->owner[0])) {
			uint i = 1;
			if (road_owner != INVALID_OWNER) {
				td->owner_type[i] = STR_LAND_AREA_INFORMATION_ROAD_OWNER;
				td->owner[i] = road_owner;
				i++;
			}
			if (tram_owner != INVALID_OWNER) {
				td->owner_type[i] = STR_LAND_AREA_INFORMATION_TRAM_OWNER;
				td->owner[i] = tram_owner;
			}
		}
	}
}

void FillTileDescRailStation(TileIndex tile, TileDesc *td)
{
	const StationSpec *spec = GetStationSpec(tile);

	if (spec != nullptr) {
		td->station_class = StationClass::Get(spec->class_index)->name;
		td->station_name  = spec->name;

		if (spec->grf_prop.HasGrfFile()) {
			const GRFConfig *gc = GetGRFConfig(spec->grf_prop.grfid);
			td->grf = gc->GetName();
		}
	}

	const RailTypeInfo *rti = GetRailTypeInfo(GetRailType(tile));
	td->rail_speed = rti->max_speed;
	td->railtype = rti->strings.name;
}

void FillTileDescAirport(TileIndex tile, TileDesc *td)
{
	const AirportSpec *as = Station::GetByTile(tile)->airport.GetSpec();
	td->airport_class = AirportClass::Get(as->class_index)->name;
	td->airport_name = as->name;

	const AirportTileSpec *ats = AirportTileSpec::GetByTile(tile);
	td->airport_tile_name = ats->name;

	if (as->grf_prop.HasGrfFile()) {
		const GRFConfig *gc = GetGRFConfig(as->grf_prop.grfid);
		td->grf = gc->GetName();
	} else if (ats->grf_prop.HasGrfFile()) {
		const GRFConfig *gc = GetGRFConfig(ats->grf_prop.grfid);
		td->grf = gc->GetName();
	}
}

static void GetTileDesc_Station(TileIndex tile, TileDesc *td)
{
	td->owner[0] = GetTileOwner(tile);
	td->build_date = BaseStation::GetByTile(tile)->build_date;

	if (IsAnyRoadStopTile(tile)) FillTileDescRoadStop(tile, td);
	if (HasStationRail(tile)) FillTileDescRailStation(tile, td);
	if (IsAirport(tile)) FillTileDescAirport(tile, td);

	StringID str;
	switch (GetStationType(tile)) {
		default: NOT_REACHED();
		case StationType::Rail:     str = STR_LAI_STATION_DESCRIPTION_RAILROAD_STATION; break;
		case StationType::Airport:
			str = (IsHangar(tile) ? STR_LAI_STATION_DESCRIPTION_AIRCRAFT_HANGAR : STR_LAI_STATION_DESCRIPTION_AIRPORT);
			break;
		case StationType::Truck:    str = STR_LAI_STATION_DESCRIPTION_TRUCK_LOADING_AREA; break;
		case StationType::Bus:      str = STR_LAI_STATION_DESCRIPTION_BUS_STATION; break;
		case StationType::Oilrig: {
			const Industry *i = Station::GetByTile(tile)->industry;
			const IndustrySpec *is = GetIndustrySpec(i->type);
			td->owner[0] = i->owner;
			str = is->name;
			if (is->grf_prop.HasGrfFile()) td->grf = GetGRFConfig(is->grf_prop.grfid)->GetName();
			break;
		}
		case StationType::Dock:         str = STR_LAI_STATION_DESCRIPTION_SHIP_DOCK; break;
		case StationType::Buoy:         str = STR_LAI_STATION_DESCRIPTION_BUOY; break;
		case StationType::RailWaypoint: str = STR_LAI_STATION_DESCRIPTION_WAYPOINT; break;
		case StationType::RoadWaypoint: str = STR_LAI_STATION_DESCRIPTION_WAYPOINT; break;
	}
	td->str = str;
}


static TrackStatus GetTileTrackStatus_Station(TileIndex tile, TransportType mode, uint sub_mode, DiagDirection side)
{
	TrackdirBits trackdirbits = TRACKDIR_BIT_NONE;

	switch (mode) {
		case TRANSPORT_RAIL:
			if (HasStationRail(tile) && !IsStationTileBlocked(tile)) {
				trackdirbits = TrackToTrackdirBits(GetRailStationTrack(tile));
			}
			break;

		case TRANSPORT_WATER:
			/* buoy is coded as a station, it is always on open water */
			if (IsBuoy(tile)) {
				TrackBits trackbits = TRACK_BIT_ALL;
				/* remove tracks that connect NE map edge */
				if (TileX(tile) == 0) trackbits &= ~(TRACK_BIT_X | TRACK_BIT_UPPER | TRACK_BIT_RIGHT);
				/* remove tracks that connect NW map edge */
				if (TileY(tile) == 0) trackbits &= ~(TRACK_BIT_Y | TRACK_BIT_LEFT | TRACK_BIT_UPPER);
				trackdirbits = TrackBitsToTrackdirBits(trackbits);
			}
			break;

		case TRANSPORT_ROAD:
			if (IsAnyRoadStop(tile)) {
				RoadTramType rtt = (RoadTramType)GB(sub_mode, 0, 8);
				if (!HasTileRoadType(tile, rtt)) break;

				if (IsBayRoadStopTile(tile)) {
					DiagDirection dir = GetBayRoadStopDir(tile);
					if (side != INVALID_DIAGDIR && dir != side) break;
					TrackBits trackbits = DiagDirToDiagTrackBits(dir);
					trackdirbits = TrackBitsToTrackdirBits(trackbits);
				} else {
					Axis axis = GetDriveThroughStopAxis(tile);
					if (side != INVALID_DIAGDIR && axis != DiagDirToAxis(side)) break;
					TrackBits trackbits = AxisToTrackBits(axis);
					const uint drd_to_multiplier[DRD_END] = { 0x101, 0x100, 0x1, 0x0 };
					trackdirbits = (TrackdirBits)(trackbits * drd_to_multiplier[GetDriveThroughStopDisallowedRoadDirections(tile)]);
				}
			}
			break;

		default:
			break;
	}

	return CombineTrackStatus(trackdirbits, TRACKDIR_BIT_NONE);
}


static void TileLoop_Station(TileIndex tile)
{
	/* FIXME -- GetTileTrackStatus_Station -> animated stationtiles
	 * hardcoded.....not good */
	switch (GetStationType(tile)) {
		case StationType::Airport:
			AirportTileAnimationTrigger(Station::GetByTile(tile), tile, AAT_TILELOOP);
			break;

		case StationType::Dock:
			if (!IsTileFlat(tile)) break; // only handle water part
			[[fallthrough]];

		case StationType::Oilrig: //(station part)
		case StationType::Buoy:
			TileLoop_Water(tile);
			break;

		case StationType::RoadWaypoint: {
			switch (_settings_game.game_creation.landscape) {
				case LandscapeType::Arctic:
					if (IsRoadWaypointOnSnowOrDesert(tile) != (GetTileZ(tile) > GetSnowLine())) {
						ToggleRoadWaypointOnSnowOrDesert(tile);
						MarkTileDirtyByTile(tile, VMDF_NOT_MAP_MODE);
					}
					break;

				case LandscapeType::Tropic:
					if (GetTropicZone(tile) == TROPICZONE_DESERT && !IsRoadWaypointOnSnowOrDesert(tile)) {
						ToggleRoadWaypointOnSnowOrDesert(tile);
						MarkTileDirtyByTile(tile, VMDF_NOT_MAP_MODE);
					}
					break;

				default: break;
			}

			HouseZonesBits grp = HZB_TOWN_EDGE;
			const Town *t = ClosestTownFromTile(tile, UINT_MAX);
			if (t != nullptr) {
				grp = GetTownRadiusGroup(t, tile);
			}

			/* Adjust road ground type depending on 'grp' (grp is the distance to the center) */
			Roadside new_rs = grp > HZB_TOWN_EDGE ? ROADSIDE_PAVED : ROADSIDE_GRASS;
			Roadside cur_rs = GetRoadWaypointRoadside(tile);

			if (new_rs != cur_rs) {
				SetRoadWaypointRoadside(tile, cur_rs == ROADSIDE_BARREN ? new_rs : ROADSIDE_BARREN);
				MarkTileDirtyByTile(tile, VMDF_NOT_MAP_MODE);
			}
			break;
		}

		default: break;
	}
}


void AnimateTile_Station(TileIndex tile)
{
	if (HasStationRail(tile)) {
		AnimateStationTile(tile);
		return;
	}

	if (IsAirport(tile)) {
		AnimateAirportTile(tile);
		return;
	}

	if (IsAnyRoadStopTile(tile)) {
		AnimateRoadStopTile(tile);
		return;
	}
}

uint8_t GetAnimatedTileSpeed_Station(TileIndex tile)
{
	if (HasStationRail(tile)) {
		return GetStationTileAnimationSpeed(tile);
	}

	if (IsAirport(tile)) {
		return GetAirportTileAnimationSpeed(tile);
	}

	if (IsAnyRoadStopTile(tile)) {
		return GetRoadStopTileAnimationSpeed(tile);
	}
	return 0;
}


static bool ClickTile_Station(TileIndex tile)
{
	const BaseStation *bst = BaseStation::GetByTile(tile);

	if (bst->facilities & FACIL_WAYPOINT) {
		ShowWaypointWindow(Waypoint::From(bst));
	} else if (IsHangar(tile)) {
		const Station *st = Station::From(bst);
		ShowDepotWindow(st->airport.GetHangarTile(st->airport.GetHangarNum(tile)), VEH_AIRCRAFT);
	} else {
		ShowStationViewWindow(bst->index);
	}
	return true;
}

static VehicleEnterTileStatus VehicleEnter_Station(Vehicle *v, TileIndex tile, int x, int y)
{
	if (v->type == VEH_TRAIN) {
		StationID station_id = GetStationIndex(tile);
		if (v->current_order.IsType(OT_GOTO_WAYPOINT) && v->current_order.GetDestination() == station_id && v->current_order.GetWaypointFlags() & OWF_REVERSE) {
			Train *t = Train::From(v);
			// reverse at waypoint
			if (t->reverse_distance == 0) {
				t->reverse_distance = t->gcache.cached_total_length;
				if (t->current_order.IsWaitTimetabled()) {
					t->DeleteUnreachedImplicitOrders();
					UpdateVehicleTimetable(t, true);
					t->last_station_visited = station_id;
					SetWindowDirty(WC_VEHICLE_VIEW, t->index);
					t->current_order.MakeWaiting();
					t->current_order.SetNonStopType(ONSF_NO_STOP_AT_ANY_STATION);
					return VETSB_CONTINUE;
				}
			}
		}
		if (HasBit(Train::From(v)->flags, VRF_BEYOND_PLATFORM_END)) return VETSB_CONTINUE;
		Train *front = Train::From(v)->First();
		if (!front->IsFrontEngine()) return VETSB_CONTINUE;
		if (!(v == front || HasBit(Train::From(v)->Previous()->flags, VRF_BEYOND_PLATFORM_END))) return VETSB_CONTINUE;
		if (!HasStationTileRail(tile)) return VETSB_CONTINUE;
		if (!front->current_order.ShouldStopAtStation(front, station_id, IsRailWaypoint(tile))) return VETSB_CONTINUE;

		int station_ahead;
		int station_length;
		int stop = GetTrainStopLocation(station_id, tile, Train::From(v), true, &station_ahead, &station_length);

		/* Stop whenever that amount of station ahead + the distance from the
		 * begin of the platform to the stop location is longer than the length
		 * of the platform. Station ahead 'includes' the current tile where the
		 * vehicle is on, so we need to subtract that. */
		if (stop + station_ahead - (int)TILE_SIZE >= station_length) return VETSB_CONTINUE;

		DiagDirection dir = DirToDiagDir(v->direction);

		x &= 0xF;
		y &= 0xF;

		if (DiagDirToAxis(dir) != AXIS_X) Swap(x, y);
		if (y == TILE_SIZE / 2) {
			if (dir != DIAGDIR_SE && dir != DIAGDIR_SW) x = TILE_SIZE - 1 - x;
			stop &= TILE_SIZE - 1;

			if (x == stop) {
				if (front->UsingRealisticBraking() && front->cur_speed > 15 && !(front->lookahead != nullptr && front->lookahead->flags.Test(TrainReservationLookAheadFlag::ApplyAdvisory))) {
					/* Travelling too fast, do not stop and report overshoot to player */
					if (front->owner == _local_company) {
						SetDParam(0, front->index);
						SetDParam(1, IsRailWaypointTile(tile) ? STR_WAYPOINT_NAME : STR_STATION_NAME);
						SetDParam(2, station_id);
						AddNewsItem(STR_NEWS_TRAIN_OVERSHOT_STATION, NewsType::Advice, NewsStyle::Small, {NewsFlag::InColour, NewsFlag::VehicleParam0},
								NewsReferenceType::Vehicle, v->index,
								NewsReferenceType::Station, station_id);
					}
					for (Train *u = front; u != nullptr; u = u->Next()) {
						ClrBit(u->flags, VRF_BEYOND_PLATFORM_END);
					}
					return VETSB_CONTINUE;
				}
				return VETSB_ENTERED_STATION | (VehicleEnterTileStatus)(station_id << VETS_STATION_ID_OFFSET); // enter station
			} else if (x < stop) {
				if (front->UsingRealisticBraking() && front->cur_speed > 30) {
					/* Travelling too fast, take no action */
					return VETSB_CONTINUE;
				}
				front->vehstatus |= VS_TRAIN_SLOWING;
				uint16_t spd = std::max(0, (stop - x) * 20 - 15);
				if (spd < front->cur_speed) front->cur_speed = spd;
			}
		}
	} else if (v->type == VEH_ROAD) {
		RoadVehicle *rv = RoadVehicle::From(v);
		if (rv->state < RVSB_IN_ROAD_STOP && !IsReversingRoadTrackdir((Trackdir)rv->state) && rv->frame == 0) {
			if (IsStationRoadStop(tile) && rv->IsFrontEngine()) {
				/* Attempt to allocate a parking bay in a road stop */
				return RoadStop::GetByTile(tile, GetRoadStopType(tile))->Enter(rv) ? VETSB_CONTINUE : VETSB_CANNOT_ENTER;
			}
		}
	}

	return VETSB_CONTINUE;
}

/**
 * Run the watched cargo callback for all houses in the catchment area.
 * @param st Station.
 */
void TriggerWatchedCargoCallbacks(Station *st)
{
	/* Collect cargoes accepted since the last big tick. */
	CargoTypes cargoes = 0;
	for (CargoType cargo_type = 0; cargo_type < NUM_CARGO; cargo_type++) {
		if (HasBit(st->goods[cargo_type].status, GoodsEntry::GES_ACCEPTED_BIGTICK)) SetBit(cargoes, cargo_type);
	}

	/* Anything to do? */
	if (cargoes == 0) return;

	/* Loop over all houses in the catchment. */
	BitmapTileIterator it(st->catchment_tiles);
	for (TileIndex tile = it; tile != INVALID_TILE; tile = ++it) {
		if (IsTileType(tile, MP_HOUSE)) {
			WatchedCargoCallback(tile, cargoes);
		}
	}
}

/**
 * This function is called for each station once every 250 ticks.
 * Not all stations will get the tick at the same time.
 * @param st the station receiving the tick.
 * @return true if the station is still valid (wasn't deleted)
 */
static bool StationHandleBigTick(BaseStation *st)
{
	if (!st->IsInUse()) {
		if (++st->delete_ctr >= 8) delete st;
		return false;
	}

	if (Station::IsExpected(st)) {
		TriggerWatchedCargoCallbacks(Station::From(st));

		for (GoodsEntry &ge : Station::From(st)->goods) {
			ClrBit(ge.status, GoodsEntry::GES_ACCEPTED_BIGTICK);
		}
	}


	if ((st->facilities & FACIL_WAYPOINT) == 0) UpdateStationAcceptance(Station::From(st), true);

	return true;
}

static inline void byte_inc_sat(uint8_t *p)
{
	uint8_t b = *p + 1;
	if (b != 0) *p = b;
}

/**
 * Truncate the cargo by a specific amount.
 * @param cs The type of cargo to perform the truncation for.
 * @param ge The goods entry, of the station, to truncate.
 * @param amount The amount to truncate the cargo by.
 */
static void TruncateCargo(const CargoSpec *cs, GoodsEntry *ge, uint amount = UINT_MAX)
{
	/* If truncating also punish the source stations' ratings to
	 * decrease the flow of incoming cargo. */

	if (ge->data == nullptr) return;

	StationCargoAmountMap waiting_per_source;
	ge->data->cargo.Truncate(amount, &waiting_per_source);
	for (StationCargoAmountMap::iterator i(waiting_per_source.begin()); i != waiting_per_source.end(); ++i) {
		Station *source_station = Station::GetIfValid(i->first);
		if (source_station == nullptr) continue;

		GoodsEntry &source_ge = source_station->goods[cs->Index()];
		if (i->second > source_ge.max_waiting_cargo) {
			source_ge.max_waiting_cargo += (i->second - source_ge.max_waiting_cargo) / 4;
		}
	}
}

bool GetNewGrfRating(const Station *st, const CargoSpec *cs, const GoodsEntry *ge, int *new_grf_rating)
{
	*new_grf_rating = 0;
	bool is_using_newgrf_rating = false;

	/* Perform custom station rating. If it succeeds the speed, days in transit and
	 * waiting cargo ratings must not be executed. */

	/* NewGRFs expect last speed to be 0xFF when no vehicle has arrived yet. */
	uint last_speed = ge->HasVehicleEverTriedLoading() && ge->IsSupplyAllowed() ? ge->last_speed : 0xFF;

	uint32_t var18 = std::min<uint>(ge->time_since_pickup, 0xFFu)
		| (std::min<uint>(ge->max_waiting_cargo, 0xFFFFu) << 8)
		| (std::min<uint>(last_speed, 0xFFu) << 24);
	/* Convert to the 'old' vehicle types */
	uint32_t var10 = (ge->last_vehicle_type == VEH_INVALID) ? 0x0 : (ge->last_vehicle_type + 0x10);
	uint16_t callback = GetCargoCallback(CBID_CARGO_STATION_RATING_CALC, var10, var18, cs);
	if (callback != CALLBACK_FAILED) {
		is_using_newgrf_rating = true;
		*new_grf_rating = GB(callback, 0, 14);

		/* Simulate a 15 bit signed value */
		if (HasBit(callback, 14)) *new_grf_rating -= 0x4000;
	}

	return is_using_newgrf_rating;
}

int GetSpeedRating(const GoodsEntry *ge)
{
	const int b = ge->last_speed - 85;

	return (b >= 0) ? (b >> 2) : 0;
}

int GetWaitTimeRating(const CargoSpec *cs, const GoodsEntry *ge)
{
	int rating = 0;

	uint wait_time = ge->time_since_pickup;

	if (_settings_game.station.cargo_class_rating_wait_time) {
		if (cs->classes.Test(CargoClass::Passengers)) {
			wait_time *= 3;
		} else if (cs->classes.Test(CargoClass::Refrigerated)) {
			wait_time *= 2;
		} else if (cs->classes.Any({CargoClass::Mail, CargoClass::Armoured, CargoClass::Express})) {
			wait_time += (wait_time >> 1);
		} else if (cs->classes.Any({CargoClass::Bulk, CargoClass::Liquid})) {
			wait_time >>= 2;
		}
	}

	if (ge->last_vehicle_type == VEH_SHIP) wait_time >>= 2;
	if (wait_time <= 21) rating += 25;
	if (wait_time <= 12) rating += 25;
	if (wait_time <= 6) rating += 45;
	if (wait_time <= 3) rating += 35;

	return rating;
}

int GetWaitingCargoRating(const Station *st, const GoodsEntry *ge)
{
	int rating = -90;

	uint normalised_max_waiting_cargo = ge->max_waiting_cargo;

	if (_settings_game.station.station_size_rating_cargo_amount) {
		normalised_max_waiting_cargo *= 8;
		if (st->station_tiles > 1) normalised_max_waiting_cargo /= st->station_tiles;
	}

	if (normalised_max_waiting_cargo <= 1500) rating += 55;
	if (normalised_max_waiting_cargo <= 1000) rating += 35;
	if (normalised_max_waiting_cargo <= 600) rating += 10;
	if (normalised_max_waiting_cargo <= 300) rating += 20;
	if (normalised_max_waiting_cargo <= 100) rating += 10;

	return rating;
}

int GetStatueRating(const Station *st)
{
	return Company::IsValidID(st->owner) && st->town->statues.Test(st->owner) ? 26 : 0;
}

int GetVehicleAgeRating(const GoodsEntry *ge)
{
	int rating = 0;

	const uint8_t age = ge->last_age;

	if (age < 30) rating += 10;
	if (age < 20) rating += 10;
	if (age < 10) rating += 13;

	return rating;
}

int GetTargetRating(const Station *st, const CargoSpec *cs, const GoodsEntry *ge)
{
	bool skip = false;
	int rating = 0;

	if (_cheats.station_rating.value) {
		rating = 255;
		skip = true;
	} else if (cs->callback_mask.Test(CargoCallbackMask::StationRatingCalc)) {
		int new_grf_rating;

		if (GetNewGrfRating(st, cs, ge, &new_grf_rating)) {
			skip = true;
			rating = new_grf_rating;
		}
	}

	if (!skip) {
		rating += GetSpeedRating(ge);
		rating += GetWaitTimeRating(cs, ge);
		rating += GetWaitingCargoRating(st, ge);
	}

	rating += GetStatueRating(st);
	rating += GetVehicleAgeRating(ge);

	return ClampTo<uint8_t>(rating);
}

static void UpdateStationRating(Station *st)
{
	bool waiting_changed = false;

	byte_inc_sat(&st->time_since_load);
	byte_inc_sat(&st->time_since_unload);

	for (const CargoSpec *cs : CargoSpec::Iterate()) {
		GoodsEntry *ge = &st->goods[cs->Index()];

		/* Slowly increase the rating back to its original level in the case we
		 *  didn't deliver cargo yet to this station. This happens when a bribe
		 *  failed while you didn't moved that cargo yet to a station. */
		if (!ge->HasRating() && ge->rating < INITIAL_STATION_RATING) {
			ge->rating++;
		}

		/* Only change the rating if we are moving this cargo */
		if (ge->HasRating()) {
			byte_inc_sat(&ge->time_since_pickup);

			if (ge->time_since_pickup == 255 && _settings_game.order.selectgoods) {
				ClrBit(ge->status, GoodsEntry::GES_RATING);
				ge->last_speed = 0;
				TruncateCargo(cs, ge);
				waiting_changed = true;
				continue;
			}

			{
				int rating = GetTargetRating(st, cs, ge);

				uint waiting = ge->CargoAvailableCount();

				/* num_dests is at least 1 if there is any cargo as
				 * INVALID_STATION is also a destination.
				 */
				const uint num_dests = ge->data != nullptr ? (uint)ge->data->cargo.Packets()->MapSize() : 0;

				/* Average amount of cargo per next hop, but prefer solitary stations
				 * with only one or two next hops. They are allowed to have more
				 * cargo waiting per next hop.
				 * With manual cargo distribution waiting_avg = waiting / 2 as then
				 * INVALID_STATION is the only destination.
				 */
				const uint waiting_avg = waiting / (num_dests + 1);

				const int old_rating = ge->rating; // old rating

				/* only modify rating in steps of -2, -1, 0, 1 or 2 */
				ge->rating = rating = old_rating + Clamp(rating - old_rating, -2, 2);

				/* if rating is <= 64 and more than 100 items waiting on average per destination,
				 * remove some random amount of goods from the station */
				if (rating <= 64 && waiting_avg >= 100) {
					int dec = Random() & 0x1F;
					if (waiting_avg < 200) dec &= 7;
					waiting -= (dec + 1) * num_dests;
					waiting_changed = true;
				}

				/* if rating is <= 127 and there are any items waiting, maybe remove some goods. */
				if (rating <= 127 && waiting != 0) {
					uint32_t r = Random();
					if (rating <= (int)GB(r, 0, 7)) {
						/* Need to have int, otherwise it will just overflow etc. */
						waiting = std::max((int)waiting - (int)((GB(r, 8, 2) - 1) * num_dests), 0);
						waiting_changed = true;
					}
				}

				/* At some point we really must cap the cargo. Previously this
				 * was a strict 4095, but now we'll have a less strict, but
				 * increasingly aggressive truncation of the amount of cargo. */
				static const uint WAITING_CARGO_THRESHOLD  = 1 << 12;
				static const uint WAITING_CARGO_CUT_FACTOR = 1 <<  6;
				static const uint MAX_WAITING_CARGO        = 1 << 15;

				uint normalised_waiting_cargo_threshold = WAITING_CARGO_THRESHOLD;
				if (_settings_game.station.station_size_rating_cargo_amount) {
					if (st->station_tiles > 1) normalised_waiting_cargo_threshold *= st->station_tiles;
					normalised_waiting_cargo_threshold /= 8;
				}

				if (waiting > normalised_waiting_cargo_threshold) {
					const uint difference = waiting - normalised_waiting_cargo_threshold;
					waiting -= (difference / WAITING_CARGO_CUT_FACTOR);
					const uint normalised_max_waiting_cargo = normalised_waiting_cargo_threshold * (MAX_WAITING_CARGO / WAITING_CARGO_THRESHOLD);
					waiting = std::min(waiting, normalised_max_waiting_cargo);
					waiting_changed = true;
				}

				/* We can't truncate cargo that's already reserved for loading.
				 * Thus StoredCount() here. */
				if (waiting_changed && waiting < ge->CargoAvailableCount()) {
					/* Feed back the exact own waiting cargo at this station for the
					 * next rating calculation. */
					ge->max_waiting_cargo = 0;

					TruncateCargo(cs, ge, ge->CargoAvailableCount() - waiting);
				} else {
					/* If the average number per next hop is low, be more forgiving. */
					ge->max_waiting_cargo = waiting_avg;
				}
			}
		}
	}

	StationID index = st->index;

	if (waiting_changed) {
		SetWindowDirty(WC_STATION_VIEW, index); // update whole window
	} else {
		SetWindowWidgetDirty(WC_STATION_VIEW, index, WID_SV_ACCEPT_RATING_LIST); // update only ratings list
	}
}

/**
 * Reroute cargo of type c at station st or in any vehicles unloading there.
 * Make sure the cargo's new next hop is neither "avoid" nor "avoid2".
 * @param st Station to be rerouted at.
 * @param c Type of cargo.
 * @param avoid Original next hop of cargo, avoid this.
 * @param avoid2 Another station to be avoided when rerouting.
 */
void RerouteCargo(Station *st, CargoType c, StationID avoid, StationID avoid2)
{
	GoodsEntry &ge = st->goods[c];

	/* Reroute cargo in station. */
	if (ge.data != nullptr) ge.data->cargo.Reroute(UINT_MAX, &ge.data->cargo, avoid, avoid2, &ge);

	/* Reroute cargo staged to be transferred. */
	for (Vehicle *v : st->loading_vehicles) {
		for (Vehicle *u = v; u != nullptr; u = u->Next()) {
			if (u->cargo_type != c) continue;
			u->cargo.Reroute(UINT_MAX, &u->cargo, avoid, avoid2, &ge);
		}
	}
}

/**
 * Reroute cargo of type c from source at station st or in any vehicles unloading there.
 * Make sure the cargo's new next hop is neither "avoid" nor "avoid2".
 * @param st Station to be rerouted at.
 * @param c Type of cargo.
 * @param source Source station.
 * @param avoid Original next hop of cargo, avoid this.
 * @param avoid2 Another station to be avoided when rerouting.
 */
void RerouteCargoFromSource(Station *st, CargoType c, StationID source, StationID avoid, StationID avoid2)
{
	GoodsEntry &ge = st->goods[c];

	/* Reroute cargo in station. */
	if (ge.data != nullptr) ge.data->cargo.RerouteFromSource(UINT_MAX, &ge.data->cargo, source, avoid, avoid2, &ge);

	/* Reroute cargo staged to be transferred. */
	for (Vehicle *v : st->loading_vehicles) {
		for (; v != nullptr; v = v->Next()) {
			if (v->cargo_type != c) continue;
			v->cargo.RerouteFromSource(UINT_MAX, &v->cargo, source, avoid, avoid2, &ge);
		}
	}
}

robin_hood::unordered_flat_set<VehicleID> _delete_stale_links_vehicle_cache;

void ClearDeleteStaleLinksVehicleCache()
{
	_delete_stale_links_vehicle_cache.clear();
}

/**
 * Check all next hops of cargo packets in this station for existence of a
 * a valid link they may use to travel on. Reroute any cargo not having a valid
 * link and remove timed out links found like this from the linkgraph. We're
 * not all links here as that is expensive and useless. A link no one is using
 * doesn't hurt either.
 * @param from Station to check.
 */
void DeleteStaleLinks(Station *from)
{
	for (CargoType c = 0; c < NUM_CARGO; ++c) {
		const bool auto_distributed = (_settings_game.linkgraph.GetDistributionType(c) != DT_MANUAL);
		GoodsEntry &ge = from->goods[c];
		LinkGraph *lg = LinkGraph::GetIfValid(ge.link_graph);
		if (lg == nullptr) continue;
		lg->MutableIterateEdgesFromNode(ge.node, [&](LinkGraph::EdgeIterationHelper edge_helper) -> LinkGraph::EdgeIterationResult {
			Edge edge = edge_helper.GetEdge();
			NodeID to_id = edge_helper.to_id;

			LinkGraph::EdgeIterationResult result = LinkGraph::EdgeIterationResult::None;

			Station *to = Station::Get((*lg)[to_id].Station());
			assert(to->goods[c].node == to_id);
			assert(EconTime::CurDate() >= edge.LastUpdate());
			const EconTime::DateDelta timeout{std::max<int>((LinkGraph::MIN_TIMEOUT_DISTANCE + (DistanceManhattan(from->xy, to->xy) >> 3)) / DayLengthFactor(), 1)};
			if (edge.LastAircraftUpdate() != EconTime::INVALID_DATE && (EconTime::CurDate() - edge.LastAircraftUpdate()) > timeout) {
				edge.ClearAircraft();
			}
			if ((EconTime::CurDate() - edge.LastUpdate()) > timeout) {
				bool updated = false;

				if (auto_distributed) {
					/* Have all vehicles refresh their next hops before deciding to
					 * remove the node. */
					std::vector<Vehicle *> vehicles;
					for (const OrderList *l : OrderList::Iterate()) {
						bool found_from = false;
						bool found_to = false;
						for (const Order *order : l->Orders()) {
							if (!order->IsType(OT_GOTO_STATION) && !order->IsType(OT_IMPLICIT)) continue;
							if (order->GetDestination() == from->index) {
								found_from = true;
								if (found_to) break;
							} else if (order->GetDestination() == to->index) {
								found_to = true;
								if (found_from) break;
							}
						}
						if (!found_to || !found_from) continue;
						vehicles.push_back(l->GetFirstSharedVehicle());
					}

					auto iter = vehicles.begin();
					while (iter != vehicles.end()) {
						Vehicle *v = *iter;

						auto res = _delete_stale_links_vehicle_cache.insert(v->index);
						// Only run LinkRefresher if vehicle was not already in the cache
						if (res.second) {
							/* Do not refresh links of vehicles that have been stopped in depot for a long time. */
							if (!v->IsStoppedInDepot() || (EconTime::CurDate() - v->date_of_last_service) <=
									LinkGraph::STALE_LINK_DEPOT_TIMEOUT) {
								edge_helper.RecordSize();
								LinkRefresher::Run(v, false); // Don't allow merging. Otherwise lg might get deleted.
								if (edge_helper.RefreshIterationIfSizeChanged()) {
									edge = edge_helper.GetEdge();
								}
							}
						}
						if (edge.LastUpdate() == EconTime::CurDate()) {
							updated = true;
							break;
						}

						Vehicle *next_shared = v->NextShared();
						if (next_shared) {
							*iter = next_shared;
							++iter;
						} else {
							iter = vehicles.erase(iter);
						}

						if (iter == vehicles.end()) iter = vehicles.begin();
					}
				}

				if (!updated) {
					/* If it's still considered dead remove it. */
					result = LinkGraph::EdgeIterationResult::EraseEdge;
					if (ge.data != nullptr) ge.data->flows.DeleteFlows(to->index);
					RerouteCargo(from, c, to->index, from->index);
				}
			} else if (edge.LastUnrestrictedUpdate() != EconTime::INVALID_DATE && (EconTime::CurDate() - edge.LastUnrestrictedUpdate()) > timeout) {
				edge.Restrict();
				if (ge.data != nullptr) ge.data->flows.RestrictFlows(to->index);
				RerouteCargo(from, c, to->index, from->index);
			} else if (edge.LastRestrictedUpdate() != EconTime::INVALID_DATE && (EconTime::CurDate() - edge.LastRestrictedUpdate()) > timeout) {
				edge.Release();
			}

			return result;
		});
		assert(_scaled_tick_counter >= lg->LastCompression());
		if ((_scaled_tick_counter - lg->LastCompression()) > LinkGraph::COMPRESSION_INTERVAL) {
			lg->Compress();
		}
	}
}

/**
 * Increase capacity for a link stat given by station cargo and next hop.
 * @param st Station to get the link stats from.
 * @param cargo Cargo to increase stat for.
 * @param next_station_id Station the consist will be travelling to next.
 * @param capacity Capacity to add to link stat.
 * @param usage Usage to add to link stat.
 * @param mode Update mode to be applied.
 */
void IncreaseStats(Station *st, CargoType cargo, StationID next_station_id, uint capacity, uint usage, uint32_t time, EdgeUpdateMode mode)
{
	GoodsEntry &ge1 = st->goods[cargo];
	Station *st2 = Station::Get(next_station_id);
	GoodsEntry &ge2 = st2->goods[cargo];
	LinkGraph *lg = nullptr;
	if (ge1.link_graph == INVALID_LINK_GRAPH) {
		if (ge2.link_graph == INVALID_LINK_GRAPH) {
			if (LinkGraph::CanAllocateItem()) {
				lg = new LinkGraph(cargo);
				LinkGraphSchedule::instance.Queue(lg);
				ge2.link_graph = lg->index;
				ge2.node = lg->AddNode(st2);
			} else {
				Debug(misc, 0, "Can't allocate link graph");
			}
		} else {
			lg = LinkGraph::Get(ge2.link_graph);
		}
		if (lg) {
			ge1.link_graph = lg->index;
			ge1.node = lg->AddNode(st);
		}
	} else if (ge2.link_graph == INVALID_LINK_GRAPH) {
		lg = LinkGraph::Get(ge1.link_graph);
		ge2.link_graph = lg->index;
		ge2.node = lg->AddNode(st2);
	} else {
		lg = LinkGraph::Get(ge1.link_graph);
		if (ge1.link_graph != ge2.link_graph) {
			LinkGraph *lg2 = LinkGraph::Get(ge2.link_graph);
			if (lg->Size() < lg2->Size()) {
				LinkGraphSchedule::instance.Unqueue(lg);
				lg2->Merge(lg); // Updates GoodsEntries of lg
				lg = lg2;
			} else {
				LinkGraphSchedule::instance.Unqueue(lg2);
				lg->Merge(lg2); // Updates GoodsEntries of lg2
			}
		}
	}
	if (lg != nullptr) {
		lg->UpdateEdge(ge1.node, ge2.node, capacity, usage, time, mode);
	}
}

/* called for every station each tick */
static void StationHandleSmallTick(BaseStation *st)
{
	if ((st->facilities & FACIL_WAYPOINT) != 0 || !st->IsInUse()) return;

	uint8_t b = st->delete_ctr + 1;
	if (b >= STATION_RATING_TICKS) b = 0;
	st->delete_ctr = b;

	if (b == 0) UpdateStationRating(Station::From(st));
}

void UpdateAllStationRatings()
{
	for (Station *st : Station::Iterate()) {
		if (!st->IsInUse()) continue;
		UpdateStationRating(st);
	}
}

void OnTick_Station()
{
	if (_game_mode == GM_EDITOR) return;

	ClearDeleteStaleLinksVehicleCache();

	for (BaseStation *st : BaseStation::Iterate()) {
		StationHandleSmallTick(st);

		/* Clean up the link graph about once a week. */
		if (Station::IsExpected(st) && (_tick_counter + st->index) % STATION_LINKGRAPH_TICKS == 0) {
			DeleteStaleLinks(Station::From(st));
		};

		/* Run STATION_ACCEPTANCE_TICKS = 250 tick interval trigger for station animation.
		 * Station index is included so that triggers are not all done
		 * at the same time. */
		if ((_tick_counter + st->index) % STATION_ACCEPTANCE_TICKS == 0) {
			/* Stop processing this station if it was deleted */
			if (!StationHandleBigTick(st)) continue;
			TriggerStationAnimation(st, st->xy, SAT_250_TICKS);
			TriggerRoadStopAnimation(st, st->xy, SAT_250_TICKS);
			if (Station::IsExpected(st)) AirportAnimationTrigger(Station::From(st), AAT_STATION_250_TICKS);
		}
	}
}

/** Daily loop for stations. */
void StationDailyLoop()
{
	// Only record cargo history every second day.
	if (EconTime::CurDate().base() % 2 != 0) {
		for (Station *st : Station::Iterate()) {
			st->UpdateCargoHistory();
		}
		InvalidateWindowClassesData(WC_STATION_CARGO);
	}
}

/** Monthly loop for stations. */
void StationMonthlyLoop()
{
	for (Station *st : Station::Iterate()) {
		for (GoodsEntry &ge : st->goods) {
			SB(ge.status, GoodsEntry::GES_LAST_MONTH, 1, GB(ge.status, GoodsEntry::GES_CURRENT_MONTH, 1));
			ClrBit(ge.status, GoodsEntry::GES_CURRENT_MONTH);
		}
	}
}


void ModifyStationRatingAround(TileIndex tile, Owner owner, int amount, uint radius)
{
	ForAllStationsRadius(tile, radius, [&](Station *st) {
		if (st->owner == owner && DistanceManhattan(tile, st->xy) <= radius) {
			for (GoodsEntry &ge : st->goods) {
				if (ge.status != 0) {
					ge.rating = ClampTo<uint8_t>(ge.rating + amount);
				}
			}
		}
	});
}

static uint UpdateStationWaiting(Station *st, CargoType type, uint amount, Source source)
{
	/* We can't allocate a CargoPacket? Then don't do anything
	 * at all; i.e. just discard the incoming cargo. */
	if (!CargoPacket::CanAllocateItem()) return 0;

	GoodsEntry &ge = st->goods[type];
	amount += ge.amount_fract;
	ge.amount_fract = GB(amount, 0, 8);

	amount >>= 8;
	/* No new "real" cargo item yet. */
	if (amount == 0) return 0;

	StationID next = ge.GetVia(st->index);
	ge.CreateData().cargo.Append(new CargoPacket(st->index, amount, source), next);
	LinkGraph *lg = nullptr;
	if (ge.link_graph == INVALID_LINK_GRAPH) {
		if (LinkGraph::CanAllocateItem()) {
			lg = new LinkGraph(type);
			LinkGraphSchedule::instance.Queue(lg);
			ge.link_graph = lg->index;
			ge.node = lg->AddNode(st);
		} else {
			Debug(misc, 0, "Can't allocate link graph");
		}
	} else {
		lg = LinkGraph::Get(ge.link_graph);
	}
	if (lg != nullptr) (*lg)[ge.node].UpdateSupply(amount);

	if (!ge.HasRating()) {
		InvalidateWindowData(WC_STATION_LIST, st->owner);
		SetBit(ge.status, GoodsEntry::GES_RATING);
	}

	TriggerStationRandomisation(st, st->xy, SRT_NEW_CARGO, type);
	TriggerStationAnimation(st, st->xy, SAT_NEW_CARGO, type);
	AirportAnimationTrigger(st, AAT_STATION_NEW_CARGO, type);
	TriggerRoadStopAnimation(st, st->xy, SAT_NEW_CARGO, type);
	TriggerRoadStopRandomisation(st, st->xy, RSRT_NEW_CARGO, type);

	SetWindowDirty(WC_STATION_VIEW, st->index);
	st->MarkTilesDirty(true);
	return amount;
}

static bool IsUniqueStationName(std::string_view name)
{
	for (const Station *st : Station::Iterate()) {
		if (!st->name.empty() && st->name == name) return false;
	}

	return true;
}

/**
 * Rename a station
 * @param flags operation to perform
 * @param station_id station ID that is to be renamed
 * @param generate whether to generate a new default name, if resetting name
 * @param text the new name or an empty string when resetting to the default
 * @return the cost of this operation or an error
 */
CommandCost CmdRenameStation(DoCommandFlag flags, StationID station_id, bool generate, const std::string &text)
{
	Station *st = Station::GetIfValid(station_id);
	if (st == nullptr) return CMD_ERROR;

	CommandCost ret = CheckOwnership(st->owner);
	if (ret.Failed()) return ret;

	bool reset = text.empty();

	if (!reset) {
		if (Utf8StringLength(text) >= MAX_LENGTH_STATION_NAME_CHARS) return CMD_ERROR;
		if (!IsUniqueStationName(text)) return CommandCost(STR_ERROR_NAME_MUST_BE_UNIQUE);
	}

	if (flags & DC_EXEC) {
		st->cached_name.clear();
		if (reset) {
			st->name.clear();
			if (generate && st->industry == nullptr) {
				StationNaming name_class;
				if (st->facilities & FACIL_AIRPORT) {
					name_class = STATIONNAMING_AIRPORT;
				} else if (st->facilities & FACIL_DOCK) {
					name_class = STATIONNAMING_DOCK;
				} else if (st->facilities & FACIL_TRAIN) {
					name_class = STATIONNAMING_RAIL;
				} else if (st->facilities & (FACIL_BUS_STOP | FACIL_TRUCK_STOP)) {
					name_class = STATIONNAMING_ROAD;
				} else {
					name_class = STATIONNAMING_RAIL;
				}
				Random(); // Advance random seed each time this is called
				st->string_id = GenerateStationName(st, st->xy, name_class, true);
			}
		} else {
			st->name = text;
		}

		st->UpdateVirtCoord();
		InvalidateWindowData(WC_STATION_LIST, st->owner, 1);
	}

	return CommandCost();
}

/**
 * Exchange station names
 * @param flags operation to perform
 * @param station_id1 station ID to exchange name with
 * @param station_id2 station ID to exchange name with
 * @return the cost of this operation or an error
 */
CommandCost CmdExchangeStationNames(DoCommandFlag flags, StationID station_id1, StationID station_id2)
{
	Station *st = Station::GetIfValid(station_id1);
	if (st == nullptr) return CMD_ERROR;

	CommandCost ret = CheckOwnership(st->owner);
	if (ret.Failed()) return ret;

	if (st->industry != nullptr) return CommandCost(STR_ERROR_STATION_ATTACHED_TO_INDUSTRY);

	Station *st2 = Station::GetIfValid(station_id2);
	if (st2 == nullptr) return CMD_ERROR;

	ret = CheckOwnership(st2->owner);
	if (ret.Failed()) return ret;

	if (st2->industry != nullptr) return CommandCost(STR_ERROR_STATION_ATTACHED_TO_INDUSTRY);

	if (st->town != st2->town) return CommandCost(STR_ERROR_STATIONS_NOT_IN_SAME_TOWN);

	if (flags & DC_EXEC) {
		st->cached_name.clear();
		st2->cached_name.clear();
		std::swap(st->name, st2->name);
		std::swap(st->string_id, st2->string_id);
		std::swap(st->indtype, st2->indtype);
		std::swap(st->extra_name_index, st2->extra_name_index);
		st->UpdateVirtCoord();
		st2->UpdateVirtCoord();
		InvalidateWindowData(WC_STATION_LIST, st->owner, 1);
	}

	return CommandCost();
}

/**
 * Change whether a cargo may be supplied to a station
 * @param flags operation to perform
 * @param station_id station ID
 * @param cargo cargo ID
 * @param allow whether to allow supply
 * @return the cost of this operation or an error
 */
CommandCost CmdSetStationCargoAllowedSupply(DoCommandFlag flags, StationID station_id, CargoType cargo, bool allow)
{
	Station *st = Station::GetIfValid(station_id);
	if (st == nullptr) return CMD_ERROR;

	CommandCost ret = CheckOwnership(st->owner);
	if (ret.Failed()) return ret;

	if (cargo >= NUM_CARGO) return CMD_ERROR;

	if (flags & DC_EXEC) {
		GoodsEntry &ge = st->goods[cargo];
		AssignBit(ge.status, GoodsEntry::GES_NO_CARGO_SUPPLY, !allow);
		InvalidateWindowData(WC_STATION_VIEW, st->index, -1);
	}

	return CommandCost();
}

static void AddNearbyStationsByCatchment(TileIndex tile, StationList &stations, StationList &nearby)
{
	for (Station *st : nearby) {
		if (st->TileIsInCatchment(tile)) stations.insert(st);
	}
}

/**
 * Run a tile loop to find stations around a tile, on demand. Cache the result for further requests
 * @return pointer to a StationList containing all stations found
 */
const StationList &StationFinder::GetStations()
{
	if (this->tile != INVALID_TILE) {
		if (IsTileType(this->tile, MP_HOUSE)) {
			/* Town nearby stations need to be filtered per tile. */
			assert(this->w == 1 && this->h == 1);
			AddNearbyStationsByCatchment(this->tile, this->stations, Town::GetByTile(this->tile)->stations_near);
		} else {
			ForAllStationsAroundTiles(*this, [this](Station *st, TileIndex) {
				this->stations.insert(st);
				return true;
			});
		}
		this->tile = INVALID_TILE;
	}
	return this->stations;
}


static bool CanMoveGoodsToStation(const Station *st, CargoType type)
{
	/* Is the station reserved exclusively for somebody else? */
	if (st->owner != OWNER_NONE && st->town->exclusive_counter > 0 && st->town->exclusivity != st->owner) return false;

	/* Lowest possible rating, better not to give cargo anymore. */
	if (st->goods[type].rating == 0) return false;

	if (!st->goods[type].IsSupplyAllowed()) return false;

	/* Selectively servicing stations, and not this one. */
	if (_settings_game.order.selectgoods && !st->goods[type].HasVehicleEverTriedLoading()) return false;

	if (IsCargoInClass(type, CargoClass::Passengers)) {
		/* Passengers are never served by just a truck stop. */
		if (st->facilities == FACIL_TRUCK_STOP) return false;
	} else {
		/* Non-passengers are never served by just a bus stop. */
		if (st->facilities == FACIL_BUS_STOP) return false;
	}
	return true;
}

uint MoveGoodsToStation(CargoType type, uint amount, Source source, const StationList &all_stations, Owner exclusivity)
{
	/* Return if nothing to do. Also the rounding below fails for 0. */
	if (all_stations.empty()) return 0;
	if (amount == 0) return 0;

	Station *first_station = nullptr;
	typedef std::pair<Station *, uint> StationInfo;
	std::vector<StationInfo> used_stations;

	for (Station *st : all_stations) {
		if (exclusivity != INVALID_OWNER && exclusivity != st->owner) continue;
		if (!CanMoveGoodsToStation(st, type)) continue;

		/* Avoid allocating a vector if there is only one station to significantly
		 * improve performance in this common case. */
		if (first_station == nullptr) {
			first_station = st;
			continue;
		}
		if (used_stations.empty()) {
			used_stations.reserve(2);
			used_stations.emplace_back(first_station, 0);
		}
		used_stations.emplace_back(st, 0);
	}

	/* no stations around at all? */
	if (first_station == nullptr) return 0;

	if (used_stations.empty()) {
		/* only one station around */
		amount *= first_station->goods[type].rating + 1;
		return UpdateStationWaiting(first_station, type, amount, source);
	}

	uint company_best[OWNER_NONE + 1] = {};  // best rating for each company, including OWNER_NONE
	uint company_sum[OWNER_NONE + 1] = {};   // sum of ratings for each company
	uint best_rating = 0;
	uint best_sum = 0;  // sum of best ratings for each company

	for (auto &p : used_stations) {
		auto owner = p.first->owner;
		auto rating = p.first->goods[type].rating;
		if (rating > company_best[owner]) {
			best_sum += rating - company_best[owner];  // it's usually faster than iterating companies later
			company_best[owner] = rating;
			if (rating > best_rating) best_rating = rating;
		}
		company_sum[owner] += rating;
	}

	/* From now we'll calculate with fractional cargo amounts.
	 * First determine how much cargo we really have. */
	amount *= best_rating + 1;

	uint moving = 0;
	for (auto &p : used_stations) {
		uint owner = p.first->owner;
		/* Multiply the amount by (company best / sum of best for each company) to get cargo allocated to a company
		 * and by (station rating / sum of ratings in a company) to get the result for a single station. */
		p.second = ((uint64_t) amount) * ((uint64_t) company_best[owner]) * ((uint64_t) p.first->goods[type].rating) / (best_sum * company_sum[owner]);
		moving += p.second;
	}

	/* If there is some cargo left due to rounding issues distribute it among the best rated stations. */
	if (amount > moving) {
		std::stable_sort(used_stations.begin(), used_stations.end(), [type](const StationInfo &a, const StationInfo &b) {
			return b.first->goods[type].rating < a.first->goods[type].rating;
		});

		uint to_deliver = amount - moving;
		uint step_size = CeilDivT<uint>(to_deliver, (uint)used_stations.size());
		for (uint i = 0; i < used_stations.size() && to_deliver > 0; i++) {
			uint delivery = std::min<uint>(to_deliver, step_size);
			used_stations[i].second += delivery;
			to_deliver -= delivery;
		}
	}

	uint moved = 0;
	for (auto &p : used_stations) {
		moved += UpdateStationWaiting(p.first, type, p.second, source);
	}

	return moved;
}

void UpdateStationDockingTiles(Station *st)
{
	st->docking_station.Clear();
	st->docking_tiles.clear();

	/* For neutral stations, start with the industry area instead of dock area */
	const TileArea *area = st->industry != nullptr ? &st->industry->location : &st->ship_station;

	if (area->tile == INVALID_TILE) return;

	int x = TileX(area->tile);
	int y = TileY(area->tile);

	/* Expand the area by a tile on each side while
	 * making sure that we remain inside the map. */
	int x2 = std::min<int>(x + area->w + 1, Map::SizeX());
	int x1 = std::max<int>(x - 1, 0);

	int y2 = std::min<int>(y + area->h + 1, Map::SizeY());
	int y1 = std::max<int>(y - 1, 0);

	TileArea ta(TileXY(x1, y1), TileXY(x2 - 1, y2 - 1));
	for (TileIndex tile : ta) {
		if (IsValidTile(tile) && IsPossibleDockingTile(tile)) CheckForDockingTile(tile);
	}
}

void BuildOilRig(TileIndex tile)
{
	if (!Station::CanAllocateItem()) {
		Debug(misc, 0, "Can't allocate station for oilrig at 0x{:X}, reverting to oilrig only", tile);
		return;
	}

	Station *st = new Station(tile);
	_station_kdtree.Insert(st->index);
	st->town = ClosestTownFromTile(tile, UINT_MAX);

	st->string_id = GenerateStationName(st, tile, STATIONNAMING_OILRIG);

	assert_tile(IsTileType(tile, MP_INDUSTRY), tile);
	/* Mark industry as associated both ways */
	st->industry = Industry::GetByTile(tile);
	st->industry->neutral_station = st;
	DeleteAnimatedTile(tile);
	MakeOilrig(tile, st->index, GetWaterClass(tile));

	st->owner = OWNER_NONE;
	st->airport.type = AT_OILRIG;
	st->airport.Add(tile);
	st->ship_station.Add(tile);
	st->facilities = FACIL_AIRPORT | FACIL_DOCK;
	st->build_date = CalTime::CurDate();
	UpdateStationDockingTiles(st);

	st->rect.BeforeAddTile(tile, StationRect::ADD_FORCE);

	st->UpdateVirtCoord();

	/* An industry tile has now been replaced with a station tile, this may change the overlap between station catchments and industry tiles.
	 * Recalculate the station catchment for all stations currently in the industry's nearby list.
	 * Clear the industry's station nearby list first because Station::RecomputeCatchment cannot remove nearby industries in this case. */
	if (_settings_game.station.serve_neutral_industries) {
		StationList nearby = std::move(st->industry->stations_near);
		st->industry->stations_near.clear();
		for (Station *st_near : nearby) {
			st_near->RecomputeCatchment(true);
			UpdateStationAcceptance(st_near, true);
		}
	}

	st->RecomputeCatchment();
	UpdateStationAcceptance(st, false);
	ZoningMarkDirtyStationCoverageArea(st);
}

void DeleteOilRig(TileIndex tile)
{
	Station *st = Station::GetByTile(tile);
	ZoningMarkDirtyStationCoverageArea(st);

	MakeWaterKeepingClass(tile, OWNER_NONE);

	assert(st->facilities == (FACIL_AIRPORT | FACIL_DOCK) && st->airport.type == AT_OILRIG);
	if (st->industry != nullptr && st->industry->neutral_station == st) {
		/* Don't leave dangling neutral station pointer */
		st->industry->neutral_station = nullptr;
	}
	delete st;
}

static void ChangeTileOwner_Station(TileIndex tile, Owner old_owner, Owner new_owner)
{
	if (IsAnyRoadStopTile(tile)) {
		for (RoadTramType rtt : _roadtramtypes) {
			/* Update all roadtypes, no matter if they are present */
			if (GetRoadOwner(tile, rtt) == old_owner) {
				RoadType rt = GetRoadType(tile, rtt);
				if (rt != INVALID_ROADTYPE) {
					/* A drive-through road-stop has always two road bits. No need to dirty windows here, we'll redraw the whole screen anyway. */
					Company::Get(old_owner)->infrastructure.road[rt] -= 2;
					if (new_owner != INVALID_OWNER) Company::Get(new_owner)->infrastructure.road[rt] += 2;
				}
				SetRoadOwner(tile, rtt, new_owner == INVALID_OWNER ? OWNER_NONE : new_owner);
			}
		}
	}

	if (!IsTileOwner(tile, old_owner)) return;

	if (new_owner != INVALID_OWNER) {
		/* Update company infrastructure counts. Only do it here
		 * if the new owner is valid as otherwise the clear
		 * command will do it for us. No need to dirty windows
		 * here, we'll redraw the whole screen anyway.*/
		Company *old_company = Company::Get(old_owner);
		Company *new_company = Company::Get(new_owner);

		/* Update counts for underlying infrastructure. */
		switch (GetStationType(tile)) {
			case StationType::Rail:
			case StationType::RailWaypoint:
				if (!IsStationTileBlocked(tile)) {
					old_company->infrastructure.rail[GetRailType(tile)]--;
					new_company->infrastructure.rail[GetRailType(tile)]++;
				}
				break;

			case StationType::Bus:
			case StationType::Truck:
			case StationType::RoadWaypoint:
				/* Road stops were already handled above. */
				break;

			case StationType::Buoy:
			case StationType::Dock:
				if (GetWaterClass(tile) == WATER_CLASS_CANAL) {
					old_company->infrastructure.water--;
					new_company->infrastructure.water++;
				}
				break;

			default:
				break;
		}

		/* Update station tile count. */
		if (!IsBuoy(tile) && !IsAirport(tile)) {
			old_company->infrastructure.station--;
			new_company->infrastructure.station++;
		}

		/* for buoys, owner of tile is owner of water, st->owner == OWNER_NONE */
		SetTileOwner(tile, new_owner);
		InvalidateWindowClassesData(WC_STATION_LIST, 0);
	} else {
		if (IsDriveThroughStopTile(tile)) {
			/* Remove the drive-through road stop */
			if (IsRoadWaypoint(tile)) {
				Command<CMD_REMOVE_FROM_ROAD_WAYPOINT>::Do(DC_EXEC | DC_BANKRUPT, tile, tile);
			} else {
				Command<CMD_REMOVE_ROAD_STOP>::Do(DC_EXEC | DC_BANKRUPT, tile, 1, 1, (GetStationType(tile) == StationType::Truck) ? RoadStopType::Truck : RoadStopType::Bus, false);
			}
			assert_tile(IsTileType(tile, MP_ROAD), tile);
			/* Change owner of tile and all roadtypes */
			ChangeTileOwner(tile, old_owner, new_owner);
		} else {
			Command<CMD_LANDSCAPE_CLEAR>::Do(DC_EXEC | DC_BANKRUPT, tile);
			/* Set tile owner of water under (now removed) buoy and dock to OWNER_NONE.
			 * Update owner of buoy if it was not removed (was in orders).
			 * Do not update when owned by OWNER_WATER (sea and rivers). */
			if ((IsTileType(tile, MP_WATER) || IsBuoyTile(tile)) && IsTileOwner(tile, old_owner)) SetTileOwner(tile, OWNER_NONE);
		}
	}
}

/**
 * Check if a drive-through road stop tile can be cleared.
 * Road stops built on town-owned roads check the conditions
 * that would allow clearing of the original road.
 * @param tile The road stop tile to check.
 * @param flags Command flags.
 * @return A succeeded command if the road can be removed, a failed command with the relevant error message otherwise.
 */
static CommandCost CanRemoveRoadWithStop(TileIndex tile, DoCommandFlag flags)
{
	/* Water flooding can always clear road stops. */
	if (_current_company == OWNER_WATER) return CommandCost();

	CommandCost ret;

	if (GetRoadTypeTram(tile) != INVALID_ROADTYPE) {
		Owner tram_owner = GetRoadOwner(tile, RTT_TRAM);
		if (tram_owner != OWNER_NONE) {
			ret = CheckOwnership(tram_owner);
			if (ret.Failed()) return ret;
		}
	}

	if (GetRoadTypeRoad(tile) != INVALID_ROADTYPE) {
		Owner road_owner = GetRoadOwner(tile, RTT_ROAD);
		if (road_owner == OWNER_TOWN) {
			ret = CheckAllowRemoveRoad(tile, GetAnyRoadBits(tile, RTT_ROAD), OWNER_TOWN, RTT_ROAD, flags);
			if (ret.Failed()) return ret;
		} else if (road_owner != OWNER_NONE) {
			ret = CheckOwnership(road_owner);
			if (ret.Failed()) return ret;
		}
	}

	return CommandCost();
}

static CommandCost RemoveRoadStopAndUpdateRoadCachedOneWayState(TileIndex tile, DoCommandFlag flags)
{
	CommandCost cost = RemoveRoadStop(tile, flags);
	if ((flags & DC_EXEC) && cost.Succeeded()) UpdateRoadCachedOneWayStatesAroundTile(tile);
	return cost;
}

/**
 * Clear a single tile of a station.
 * @param tile The tile to clear.
 * @param flags The DoCommandOld flags related to the "command".
 * @return The cost, or error of clearing.
 */
CommandCost ClearTile_Station(TileIndex tile, DoCommandFlag flags)
{
	if (flags & DC_AUTO) {
		switch (GetStationType(tile)) {
			default: break;
			case StationType::Rail:         return CommandCost(STR_ERROR_MUST_DEMOLISH_RAILROAD);
			case StationType::RailWaypoint: return CommandCost(STR_ERROR_BUILDING_MUST_BE_DEMOLISHED);
			case StationType::RoadWaypoint: return CommandCost(STR_ERROR_BUILDING_MUST_BE_DEMOLISHED);
			case StationType::Airport:      return CommandCost(STR_ERROR_MUST_DEMOLISH_AIRPORT_FIRST);
			case StationType::Truck:        return CommandCost(HasTileRoadType(tile, RTT_TRAM) ? STR_ERROR_MUST_DEMOLISH_CARGO_TRAM_STATION_FIRST : STR_ERROR_MUST_DEMOLISH_TRUCK_STATION_FIRST);
			case StationType::Bus:          return CommandCost(HasTileRoadType(tile, RTT_TRAM) ? STR_ERROR_MUST_DEMOLISH_PASSENGER_TRAM_STATION_FIRST : STR_ERROR_MUST_DEMOLISH_BUS_STATION_FIRST);
			case StationType::Buoy:         return CommandCost(STR_ERROR_BUOY_IN_THE_WAY);
			case StationType::Dock:         return CommandCost(STR_ERROR_MUST_DEMOLISH_DOCK_FIRST);

			case StationType::Oilrig:
				SetDParam(1, STR_INDUSTRY_NAME_OIL_RIG);
				return CommandCost(STR_ERROR_GENERIC_OBJECT_IN_THE_WAY);
		}
	}

	switch (GetStationType(tile)) {
		case StationType::Rail:         return RemoveRailStation(tile, flags);
		case StationType::RailWaypoint: return RemoveRailWaypoint(tile, flags);
		case StationType::Airport:      return RemoveAirport(tile, flags);

		case StationType::Truck:
		case StationType::Bus:
			if (IsDriveThroughStopTile(tile)) {
				CommandCost remove_road = CanRemoveRoadWithStop(tile, flags);
				if (remove_road.Failed()) return remove_road;
			}
			return RemoveRoadStopAndUpdateRoadCachedOneWayState(tile, flags);

		case StationType::Buoy:     return RemoveBuoy(tile, flags);
		case StationType::Dock:     return RemoveDock(tile, flags);

		case StationType::RoadWaypoint:
			if (IsDriveThroughStopTile(tile)) {
				CommandCost remove_road = CanRemoveRoadWithStop(tile, flags);
				if (remove_road.Failed()) return remove_road;
			}
			return RemoveRoadStopAndUpdateRoadCachedOneWayState(tile, flags);

		default:
			break;
	}

	return CMD_ERROR;
}

static CommandCost TerraformTile_Station(TileIndex tile, DoCommandFlag flags, int z_new, Slope tileh_new)
{
	if (_settings_game.construction.build_on_slopes && AutoslopeEnabled()) {
		/* TODO: If you implement newgrf callback 149 'land slope check', you have to decide what to do with it here.
		 *       TTDP does not call it.
		 */
		if (GetTileMaxZ(tile) == z_new + GetSlopeMaxZ(tileh_new)) {
			switch (GetStationType(tile)) {
				case StationType::RailWaypoint:
				case StationType::Rail: {
					if (!AutoslopeCheckForAxis(tile, z_new, tileh_new, GetRailStationAxis(tile))) break;
					return CommandCost(EXPENSES_CONSTRUCTION, _price[PR_BUILD_FOUNDATION]);
				}

				case StationType::Airport:
					return CommandCost(EXPENSES_CONSTRUCTION, _price[PR_BUILD_FOUNDATION]);

				case StationType::Truck:
				case StationType::Bus:
				case StationType::RoadWaypoint: {
					if (IsDriveThroughStopTile(tile)) {
						if (!AutoslopeCheckForAxis(tile, z_new, tileh_new, GetDriveThroughStopAxis(tile))) break;
					} else {
						if (!AutoslopeCheckForEntranceEdge(tile, z_new, tileh_new, GetBayRoadStopDir(tile))) break;
					}
					return CommandCost(EXPENSES_CONSTRUCTION, _price[PR_BUILD_FOUNDATION]);
				}

				default: break;
			}
		}
	}
	return Command<CMD_LANDSCAPE_CLEAR>::Do(flags, tile);
}

FlowStat::iterator FlowStat::erase_item(FlowStat::iterator iter, uint flow_reduction)
{
	assert(!this->empty());
	const uint offset = iter - this->begin();
	const iterator last = this->end() - 1;
	for (; iter < last; ++iter) {
		*iter = { (iter + 1)->first - flow_reduction, (iter + 1)->second };
	}
	--this->count;
	if (this->count == 2) {
		// transition from external to internal storage
		ShareEntry *ptr = this->storage.ptr_shares.buffer;
		this->storage.inline_shares[0] = ptr[0];
		this->storage.inline_shares[1] = ptr[1];
		free(ptr);
	}
	return this->begin() + offset;
}

/**
 * Get flow for a station.
 * @param st Station to get flow for.
 * @return Flow for st.
 */
uint FlowStat::GetShare(StationID st) const
{
	uint32_t prev = 0;
	for (const_iterator it = this->begin(); it != this->end(); ++it) {
		if (it->second == st) {
			return it->first - prev;
		} else {
			prev = it->first;
		}
	}
	return 0;
}

/**
 * Get a station a package can be routed to, but exclude the given ones.
 * @param excluded StationID not to be selected.
 * @param excluded2 Another StationID not to be selected.
 * @return A station ID from the shares map.
 */
StationID FlowStat::GetVia(StationID excluded, StationID excluded2) const
{
	if (this->unrestricted == 0) return INVALID_STATION;
	assert(!this->empty());
	const_iterator it = std::upper_bound(this->data(), this->data() + this->count, RandomRange(this->unrestricted));
	assert(it != this->end() && it->first <= this->unrestricted);
	if (it->second != excluded && it->second != excluded2) return it->second;

	/* We've hit one of the excluded stations.
	 * Draw another share, from outside its range. */

	uint end = it->first;
	uint begin = (it == this->begin() ? 0 : (--it)->first);
	uint interval = end - begin;
	if (interval >= this->unrestricted) return INVALID_STATION; // Only one station in the map.
	uint new_max = this->unrestricted - interval;
	uint rand = RandomRange(new_max);
	const_iterator it2 = (rand < begin) ? this->upper_bound(rand) :
			this->upper_bound(rand + interval);
	assert(it2 != this->end() && it2->first <= this->unrestricted);
	if (it2->second != excluded && it2->second != excluded2) return it2->second;

	/* We've hit the second excluded station.
	 * Same as before, only a bit more complicated. */

	uint end2 = it2->first;
	uint begin2 = (it2 == this->begin() ? 0 : (--it2)->first);
	uint interval2 = end2 - begin2;
	if (interval2 >= new_max) return INVALID_STATION; // Only the two excluded stations in the map.
	new_max -= interval2;
	if (begin > begin2) {
		Swap(begin, begin2);
		Swap(end, end2);
		Swap(interval, interval2);
	}
	rand = RandomRange(new_max);
	const_iterator it3 = this->upper_bound(this->unrestricted);
	if (rand < begin) {
		it3 = this->upper_bound(rand);
	} else if (rand < begin2 - interval) {
		it3 = this->upper_bound(rand + interval);
	} else {
		it3 = this->upper_bound(rand + interval + interval2);
	}
	assert(it3 != this->end() && it3->first <= this->unrestricted);
	return it3->second;
}

/**
 * Change share for specified station. By specifying INT_MIN as parameter you
 * can erase a share. Newly added flows will be unrestricted.
 * @param st Next Hop to be removed.
 * @param flow Share to be added or removed.
 */
void FlowStat::ChangeShare(StationID st, int flow)
{
	/* We assert only before changing as afterwards the shares can actually
	 * be empty. In that case the whole flow stat must be deleted then. */
	assert(!this->empty());

	uint last_share = 0;
	for (iterator it(this->begin()); it != this->end(); ++it) {
		if (it->second == st) {
			uint share = it->first - last_share;
			if (flow < 0 && (flow == INT_MIN || (uint)(-flow) >= share)) {
				if (it->first <= this->unrestricted) this->unrestricted -= share;
				this->erase_item(it, share);
				break; // remove the whole share
			}
			if (it->first <= this->unrestricted) this->unrestricted += flow;
			for (; it != this->end(); ++it) {
				it->first += flow;
			}
			flow = 0;
			break;
		}
		last_share = it->first;
	}
	if (flow > 0) {
		// must be non-empty here
		last_share = (this->end() - 1)->first;
		this->AppendShare(st, (uint)flow, true); // true to avoid changing this->unrestricted, which we fixup below
		if (this->unrestricted < last_share) {
			// Move to front to unrestrict
			this->ReleaseShare(st);
		} else {
			// First restricted item, so bump unrestricted count
			this->unrestricted += flow;
		}
	}
}

/**
 * Restrict a flow by moving it to the end of the map and decreasing the amount
 * of unrestricted flow.
 * @param st Station of flow to be restricted.
 */
void FlowStat::RestrictShare(StationID st)
{
	assert(!this->empty());
	iterator it = this->begin();
	const iterator end = this->end();
	uint last_share = 0;
	for (; it != end; ++it) {
		if (it->first > this->unrestricted) return; // Not present or already restricted.
		if (it->second == st) {
			uint flow = it->first - last_share;
			this->unrestricted -= flow;
			if (this->unrestricted == last_share) return; // No further action required
			const iterator last = end - 1;
			for (iterator jt = it; jt != last; ++jt) {
				*jt = { (jt + 1)->first - flow, (jt + 1)->second };
			}
			*last = { flow + (last - 1)->first, st };
			return;
		}
		last_share = it->first;
	}
}

/**
 * Release ("unrestrict") a flow by moving it to the begin of the map and
 * increasing the amount of unrestricted flow.
 * @param st Station of flow to be released.
 */
void FlowStat::ReleaseShare(StationID st)
{
	assert(!this->empty());
	iterator it = this->end() - 1;
	const iterator start = this->begin();
	for (; it >= start; --it) {
		if (it->first < this->unrestricted) return; // Already unrestricted
		if (it->second == st) {
			if (it - 1 >= start) {
				uint flow = it->first - (it - 1)->first;
				this->unrestricted += flow;
				if (it->first == this->unrestricted) return; // No further action required
				for (iterator jt = it; jt != start; --jt) {
					*jt = { (jt - 1)->first + flow, (jt - 1)->second };
				}
				*start = { flow, st };
			} else {
				// already at start
				this->unrestricted = it->first;
			}
			return;
		}
	}
}

/**
 * Scale all shares from link graph's runtime to monthly values.
 * @param runtime Time the link graph has been running without compression, in scaled ticks.
 * @param day_length_factor Day length factor to use.
 * @pre runtime must be greater than 0 as we don't want infinite flow values.
 */
void FlowStat::ScaleToMonthly(uint runtime, uint8_t day_length_factor)
{
	assert(runtime > 0);
	uint share = 0;
	for (iterator i = this->begin(); i != this->end(); ++i) {
		share = std::max(share + 1, ClampTo<uint>((static_cast<uint64_t>(i->first) * 30 * DAY_TICKS * day_length_factor) / runtime));
		if (this->unrestricted == i->first) this->unrestricted = share;
		i->first = share;
	}
}

/**
 * Add some flow from "origin", going via "via".
 * @param origin Origin of the flow.
 * @param via Next hop.
 * @param flow Amount of flow to be added.
 */
void FlowStatMap::AddFlow(StationID origin, StationID via, uint flow)
{
	FlowStatMap::iterator origin_it = this->find(origin);
	if (origin_it == this->end()) {
		this->insert(FlowStat(origin, via, flow));
	} else {
		origin_it->ChangeShare(via, flow);
		assert(!origin_it->empty());
	}
}

/**
 * Pass on some flow, remembering it as invalid, for later subtraction from
 * locally consumed flow. This is necessary because we can't have negative
 * flows and we don't want to sort the flows before adding them up.
 * @param origin Origin of the flow.
 * @param via Next hop.
 * @param flow Amount of flow to be passed.
 */
void FlowStatMap::PassOnFlow(StationID origin, StationID via, uint flow)
{
	FlowStatMap::iterator prev_it = this->find(origin);
	if (prev_it == this->end()) {
		FlowStat fs(origin, via, flow);
		fs.AppendShare(INVALID_STATION, flow);
		this->insert(std::move(fs));
	} else {
		prev_it->ChangeShare(via, flow);
		prev_it->ChangeShare(INVALID_STATION, flow);
		assert(!prev_it->empty());
	}
}

/**
 * Subtract invalid flows from locally consumed flow.
 * @param self ID of own station.
 */
void FlowStatMap::FinalizeLocalConsumption(StationID self)
{
	for (FlowStat &fs : *this) {
		uint local = fs.GetShare(INVALID_STATION);
		if (local > INT_MAX) { // make sure it fits in an int
			fs.ChangeShare(self, -INT_MAX);
			fs.ChangeShare(INVALID_STATION, -INT_MAX);
			local -= INT_MAX;
		}
		fs.ChangeShare(self, -(int)local);
		fs.ChangeShare(INVALID_STATION, -(int)local);

		/* If the local share is used up there must be a share for some
		 * remote station. */
		assert(!fs.empty());
	}
}

/**
 * Delete all flows at a station for specific cargo and destination.
 * @param via Remote station of flows to be deleted.
 * @return IDs of source stations for which the complete FlowStat, not only a
 *         share, has been erased.
 */
StationIDStack FlowStatMap::DeleteFlows(StationID via)
{
	StationIDStack ret;
	for (FlowStatMap::iterator f_it = this->begin(); f_it != this->end();) {
		FlowStat &s_flows = *f_it;
		s_flows.ChangeShare(via, INT_MIN);
		if (s_flows.empty()) {
			ret.Push(f_it->GetOrigin());
			f_it = this->erase(f_it);
		} else {
			++f_it;
		}
	}
	return ret;
}

/**
 * Restrict all flows at a station for specific cargo and destination.
 * @param via Remote station of flows to be restricted.
 */
void FlowStatMap::RestrictFlows(StationID via)
{
	for (FlowStat &it : *this) {
		it.RestrictShare(via);
	}
}

/**
 * Get the sum of all flows from this FlowStatMap.
 * @return sum of all flows.
 */
uint FlowStatMap::GetFlow() const
{
	uint ret = 0;
	for (const FlowStat &it : this->IterateUnordered()) {
		if (it.IsInvalid()) continue;
		ret += (it.end() - 1)->first;
	}
	return ret;
}

/**
 * Get the sum of flows via a specific station from this FlowStatMap.
 * @param via Remote station to look for.
 * @return all flows for 'via' added up.
 */
uint FlowStatMap::GetFlowVia(StationID via) const
{
	uint ret = 0;
	for (const FlowStat &it : this->IterateUnordered()) {
		if (it.IsInvalid()) continue;
		ret += it.GetShare(via);
	}
	return ret;
}

/**
 * Get the sum of flows from a specific station from this FlowStatMap.
 * @param from Origin station to look for.
 * @return all flows from 'from' added up.
 */
uint FlowStatMap::GetFlowFrom(StationID from) const
{
	FlowStatMap::const_iterator i = this->find(from);
	if (i == this->end()) return 0;
	if (i->IsInvalid()) return 0;
	return (i->end() - 1)->first;
}

/**
 * Get the flow from a specific station via a specific other station.
 * @param from Origin station to look for.
 * @param via Remote station to look for.
 * @return flow share originating at 'from' and going to 'via'.
 */
uint FlowStatMap::GetFlowFromVia(StationID from, StationID via) const
{
	FlowStatMap::const_iterator i = this->find(from);
	if (i == this->end()) return 0;
	if (i->IsInvalid()) return 0;
	return i->GetShare(via);
}

void FlowStatMap::SortStorage()
{
	assert(this->flows_storage.size() == this->flows_index.size());
	std::sort(this->flows_storage.begin(), this->flows_storage.end(), [](const FlowStat &a, const FlowStat &b) -> bool {
		return a.origin < b.origin;
	});
	uint16_t index = 0;
	for (auto &it : this->flows_index) {
		it.second = index;
		index++;
	}
}

void DumpStationFlowStats(format_target &buffer)
{
	btree::btree_map<uint, uint> count_map;
	btree::btree_map<uint, uint> invalid_map;
	for (const Station *st : Station::Iterate()) {
		for (CargoType i = 0; i < NUM_CARGO; i++) {
			const GoodsEntry &ge = st->goods[i];
			if (ge.data == nullptr) continue;
			for (FlowStatMap::const_iterator it(ge.data->flows.begin()); it != ge.data->flows.end(); ++it) {
				count_map[(uint32_t)it->size()]++;
				invalid_map[it->GetRawFlags() & 0x1F]++;
			}
		}
	}
	buffer.append("Flow state shares size distribution:\n");
	for (const auto &it : count_map) {
		buffer.format("{:<5} {:<5}\n", it.first, it.second);
	}
	buffer.append("Flow state shares invalid state distribution:\n");
	for (const auto &it : invalid_map) {
		buffer.format("{:<2} {:<5}\n", it.first, it.second);
	}
}

extern const TileTypeProcs _tile_type_station_procs = {
	DrawTile_Station,           // draw_tile_proc
	GetSlopePixelZ_Station,     // get_slope_z_proc
	ClearTile_Station,          // clear_tile_proc
	nullptr,                       // add_accepted_cargo_proc
	GetTileDesc_Station,        // get_tile_desc_proc
	GetTileTrackStatus_Station, // get_tile_track_status_proc
	ClickTile_Station,          // click_tile_proc
	AnimateTile_Station,        // animate_tile_proc
	TileLoop_Station,           // tile_loop_proc
	ChangeTileOwner_Station,    // change_tile_owner_proc
	nullptr,                       // add_produced_cargo_proc
	VehicleEnter_Station,       // vehicle_enter_tile_proc
	GetFoundation_Station,      // get_foundation_proc
	TerraformTile_Station,      // terraform_tile_proc
};<|MERGE_RESOLUTION|>--- conflicted
+++ resolved
@@ -2757,7 +2757,7 @@
 	/* Distant join */
 	if (st == nullptr && distant_join) st = Station::GetIfValid(station_to_join);
 
-	ret = BuildStationPart(&st, flags, reuse, airport_area, (GetAirport(airport_type)->flags & AirportFTAClass::AIRPLANES) ? STATIONNAMING_AIRPORT : STATIONNAMING_HELIPORT);
+	ret = BuildStationPart(&st, flags, reuse, airport_area, GetAirport(airport_type)->flags.Test(AirportFTAClass::Flag::Airplanes) ? STATIONNAMING_AIRPORT : STATIONNAMING_HELIPORT);
 	if (ret.Failed()) return ret;
 
 	/* action to be performed */
@@ -2818,26 +2818,11 @@
 		return CommandCost(authority_refuse_message);
 	}
 
-<<<<<<< HEAD
 	if (action == AIRPORT_UPGRADE) {
 		/* check that the old airport can be removed */
 		CommandCost r = CanRemoveAirport(st, flags);
 		if (r.Failed()) return r;
 		cost.AddCost(r);
-=======
-	Station *st = nullptr;
-	ret = FindJoiningStation(INVALID_STATION, station_to_join, allow_adjacent, airport_area, &st);
-	if (ret.Failed()) return ret;
-
-	/* Distant join */
-	if (st == nullptr && distant_join) st = Station::GetIfValid(station_to_join);
-
-	ret = BuildStationPart(&st, flags, reuse, airport_area, GetAirport(airport_type)->flags.Test(AirportFTAClass::Flag::Airplanes) ? STATIONNAMING_AIRPORT : STATIONNAMING_HELIPORT);
-	if (ret.Failed()) return ret;
-
-	if (st != nullptr && st->airport.tile != INVALID_TILE) {
-		return CommandCost(STR_ERROR_TOO_CLOSE_TO_ANOTHER_AIRPORT);
->>>>>>> b2c57123
 	}
 
 	for (AirportTileTableIterator iter(as->layouts[layout].tiles.data(), tile); iter != INVALID_TILE; ++iter) {
