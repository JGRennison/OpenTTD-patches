--- conflicted
+++ resolved
@@ -4453,7 +4453,6 @@
 		GoodsEntry &ge = from->goods[cargo];
 		LinkGraph *lg = LinkGraph::GetIfValid(ge.link_graph);
 		if (lg == nullptr) continue;
-<<<<<<< HEAD
 		lg->MutableIterateEdgesFromNode(ge.node, [&](LinkGraph::EdgeIterationHelper edge_helper) -> LinkGraph::EdgeIterationResult {
 			Edge edge = edge_helper.GetEdge();
 			NodeID to_id = edge_helper.to_id;
@@ -4461,22 +4460,13 @@
 			LinkGraph::EdgeIterationResult result = LinkGraph::EdgeIterationResult::None;
 
 			Station *to = Station::Get((*lg)[to_id].Station());
-			assert(to->goods[c].node == to_id);
+			assert(to->goods[cargo].node == to_id);
 			assert(EconTime::CurDate() >= edge.LastUpdate());
 			const EconTime::DateDelta timeout{std::max<int>((LinkGraph::MIN_TIMEOUT_DISTANCE + (DistanceManhattan(from->xy, to->xy) >> 3)) / DayLengthFactor(), 1)};
 			if (edge.LastAircraftUpdate() != EconTime::INVALID_DATE && (EconTime::CurDate() - edge.LastAircraftUpdate()) > timeout) {
 				edge.ClearAircraft();
 			}
 			if ((EconTime::CurDate() - edge.LastUpdate()) > timeout) {
-=======
-		std::vector<NodeID> to_remove{};
-		for (Edge &edge : (*lg)[ge.node].edges) {
-			Station *to = Station::Get((*lg)[edge.dest_node].station);
-			assert(to->goods[cargo].node == edge.dest_node);
-			assert(TimerGameEconomy::date >= edge.LastUpdate());
-			auto timeout = TimerGameEconomy::Date(LinkGraph::MIN_TIMEOUT_DISTANCE + (DistanceManhattan(from->xy, to->xy) >> 3));
-			if (TimerGameEconomy::date - edge.LastUpdate() > timeout) {
->>>>>>> 819e097d
 				bool updated = false;
 
 				if (auto_distributed) {
@@ -4536,27 +4526,15 @@
 
 				if (!updated) {
 					/* If it's still considered dead remove it. */
-<<<<<<< HEAD
 					result = LinkGraph::EdgeIterationResult::EraseEdge;
 					if (ge.data != nullptr) ge.data->flows.DeleteFlows(to->index);
-					RerouteCargo(from, c, to->index, from->index);
-=======
-					to_remove.emplace_back(to->goods[cargo].node);
-					if (ge.HasData()) ge.GetData().flows.DeleteFlows(to->index);
 					RerouteCargo(from, cargo, to->index, from->index);
->>>>>>> 819e097d
 				}
 			} else if (edge.LastUnrestrictedUpdate() != EconTime::INVALID_DATE && (EconTime::CurDate() - edge.LastUnrestrictedUpdate()) > timeout) {
 				edge.Restrict();
-<<<<<<< HEAD
 				if (ge.data != nullptr) ge.data->flows.RestrictFlows(to->index);
-				RerouteCargo(from, c, to->index, from->index);
+				RerouteCargo(from, cargo, to->index, from->index);
 			} else if (edge.LastRestrictedUpdate() != EconTime::INVALID_DATE && (EconTime::CurDate() - edge.LastRestrictedUpdate()) > timeout) {
-=======
-				if (ge.HasData()) ge.GetData().flows.RestrictFlows(to->index);
-				RerouteCargo(from, cargo, to->index, from->index);
-			} else if (edge.last_restricted_update != EconomyTime::INVALID_DATE && TimerGameEconomy::date - edge.last_restricted_update > timeout) {
->>>>>>> 819e097d
 				edge.Release();
 			}
 
@@ -4744,20 +4722,11 @@
 		SetBit(ge.status, GoodsEntry::GES_RATING);
 	}
 
-<<<<<<< HEAD
-	TriggerStationRandomisation(st, st->xy, SRT_NEW_CARGO, type);
-	TriggerStationAnimation(st, st->xy, SAT_NEW_CARGO, type);
-	AirportAnimationTrigger(st, AAT_STATION_NEW_CARGO, type);
-	TriggerRoadStopAnimation(st, st->xy, SAT_NEW_CARGO, type);
-	TriggerRoadStopRandomisation(st, st->xy, RSRT_NEW_CARGO, type);
-=======
 	TriggerStationRandomisation(st, st->xy, SRT_NEW_CARGO, cargo);
 	TriggerStationAnimation(st, st->xy, SAT_NEW_CARGO, cargo);
 	AirportAnimationTrigger(st, AAT_STATION_NEW_CARGO, cargo);
 	TriggerRoadStopRandomisation(st, st->xy, RSRT_NEW_CARGO, cargo);
 	TriggerRoadStopAnimation(st, st->xy, SAT_NEW_CARGO, cargo);
-
->>>>>>> 819e097d
 
 	SetWindowDirty(WC_STATION_VIEW, st->index);
 	st->MarkTilesDirty(true);
@@ -4934,7 +4903,7 @@
 	/* Lowest possible rating, better not to give cargo anymore. */
 	if (st->goods[cargo].rating == 0) return false;
 
-	if (!st->goods[type].IsSupplyAllowed()) return false;
+	if (!st->goods[cargo].IsSupplyAllowed()) return false;
 
 	/* Selectively servicing stations, and not this one. */
 	if (_settings_game.order.selectgoods && !st->goods[cargo].HasVehicleEverTriedLoading()) return false;
@@ -5010,11 +4979,7 @@
 		Owner owner = p.first->owner;
 		/* Multiply the amount by (company best / sum of best for each company) to get cargo allocated to a company
 		 * and by (station rating / sum of ratings in a company) to get the result for a single station. */
-<<<<<<< HEAD
-		p.second = ((uint64_t) amount) * ((uint64_t) company_best[owner]) * ((uint64_t) p.first->goods[type].rating) / (best_sum * company_sum[owner]);
-=======
-		p.second = amount * company_best[owner] * p.first->goods[cargo].rating / best_sum / company_sum[owner];
->>>>>>> 819e097d
+		p.second = ((uint64_t) amount) * ((uint64_t) company_best[owner]) * ((uint64_t) p.first->goods[cargo].rating) / (best_sum * company_sum[owner]);
 		moving += p.second;
 	}
 
