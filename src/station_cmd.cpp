/*
 * This file is part of OpenTTD.
 * OpenTTD is free software; you can redistribute it and/or modify it under the terms of the GNU General Public License as published by the Free Software Foundation, version 2.
 * OpenTTD is distributed in the hope that it will be useful, but WITHOUT ANY WARRANTY; without even the implied warranty of MERCHANTABILITY or FITNESS FOR A PARTICULAR PURPOSE.
 * See the GNU General Public License for more details. You should have received a copy of the GNU General Public License along with OpenTTD. If not, see <http://www.gnu.org/licenses/>.
 */

/** @file station_cmd.cpp Handling of station tiles. */

#include "stdafx.h"
#include "aircraft.h"
#include "bridge_map.h"
#include "cmd_helper.h"
#include "viewport_func.h"
#include "viewport_kdtree.h"
#include "command_func.h"
#include "town.h"
#include "news_func.h"
#include "train.h"
#include "ship.h"
#include "roadveh.h"
#include "industry.h"
#include "newgrf_cargo.h"
#include "newgrf_debug.h"
#include "newgrf_station.h"
#include "newgrf_canal.h" /* For the buoy */
#include "pathfinder/yapf/yapf_cache.h"
#include "road_internal.h" /* For drawing catenary/checking road removal */
#include "autoslope.h"
#include "water.h"
#include "strings_func.h"
#include "clear_func.h"
#include "date_func.h"
#include "vehicle_func.h"
#include "string_func.h"
#include "animated_tile_func.h"
#include "elrail_func.h"
#include "station_base.h"
#include "station_func.h"
#include "station_kdtree.h"
#include "roadstop_base.h"
#include "newgrf_railtype.h"
#include "newgrf_roadtype.h"
#include "waypoint_base.h"
#include "waypoint_func.h"
#include "pbs.h"
#include "debug.h"
#include "core/random_func.hpp"
#include "core/container_func.hpp"
#include "company_base.h"
#include "table/airporttile_ids.h"
#include "newgrf_airporttiles.h"
#include "order_backup.h"
#include "newgrf_house.h"
#include "company_gui.h"
#include "linkgraph/linkgraph_base.h"
#include "linkgraph/refresh.h"
#include "zoning.h"
#include "tunnelbridge_map.h"
#include "cheat_type.h"
#include "newgrf_roadstop.h"
#include "core/math_func.hpp"

#include "widgets/station_widget.h"

#include "table/strings.h"

#include "3rdparty/cpp-btree/btree_set.h"
#include "3rdparty/robin_hood/robin_hood.h"

#include <bitset>

#include "safeguards.h"

static StationSpec::TileFlags GetStationTileFlags(StationGfx gfx, const StationSpec *statspec);

bool _town_noise_no_update = false;

/**
 * Check whether the given tile is a hangar.
 * @param t the tile to of whether it is a hangar.
 * @pre IsTileType(t, MP_STATION)
 * @return true if and only if the tile is a hangar.
 */
bool IsHangar(TileIndex t)
{
	assert_tile(IsTileType(t, MP_STATION), t);

	/* If the tile isn't an airport there's no chance it's a hangar. */
	if (!IsAirport(t)) return false;

	const Station *st = Station::GetByTile(t);
	const AirportSpec *as = st->airport.GetSpec();

	for (const auto &depot : as->depots) {
		if (st->airport.GetRotatedTileFromOffset(depot.ti) == TileIndex(t)) return true;
	}

	return false;
}

/**
 * Look for a station owned by the given company around the given tile area.
 * @param ta the area to search over
 * @param closest_station the closest owned station found so far
 * @param company the company whose stations to look for
 * @param st to 'return' the found station
 * @return Succeeded command (if zero or one station found) or failed command (for two or more stations found).
 */
template <class T, class F>
CommandCost GetStationAround(TileArea ta, StationID closest_station, CompanyID company, T **st, F filter)
{
	ta.Expand(1);

	/* check around to see if there are any stations there owned by the company */
	for (TileIndex tile_cur : ta) {
		if (IsTileType(tile_cur, MP_STATION)) {
			StationID t = GetStationIndex(tile_cur);
			if (!T::IsValidID(t) || T::Get(t)->owner != company || !filter(T::Get(t))) continue;
			if (closest_station == INVALID_STATION) {
				closest_station = t;
			} else if (closest_station != t) {
				return CommandCost(STR_ERROR_ADJOINS_MORE_THAN_ONE_EXISTING);
			}
		}
	}
	*st = (closest_station == INVALID_STATION) ? nullptr : T::Get(closest_station);
	return CommandCost();
}

/**
 * Function to check whether the given tile matches some criterion.
 * @param tile the tile to check
 * @return true if it matches, false otherwise
 */
typedef bool (*CMSAMatcher)(TileIndex tile);

/**
 * Counts the numbers of tiles matching a specific type in the area around
 * @param tile the center tile of the 'count area'
 * @param cmp the comparator/matcher (@see CMSAMatcher)
 * @return the number of matching tiles around
 */
static int CountMapSquareAround(TileIndex tile, CMSAMatcher cmp)
{
	int num = 0;

	for (int dx = -3; dx <= 3; dx++) {
		for (int dy = -3; dy <= 3; dy++) {
			TileIndex t = TileAddWrap(tile, dx, dy);
			if (t != INVALID_TILE && cmp(t)) num++;
		}
	}

	return num;
}

/**
 * Check whether the tile is a mine.
 * @param tile the tile to investigate.
 * @return true if and only if the tile is a mine
 */
static bool CMSAMine(TileIndex tile)
{
	/* No industry */
	if (!IsTileType(tile, MP_INDUSTRY)) return false;

	const Industry *ind = Industry::GetByTile(tile);

	/* No extractive industry */
	if ((GetIndustrySpec(ind->type)->life_type & INDUSTRYLIFE_EXTRACTIVE) == 0) return false;

	for (const auto &p : ind->Produced()) {
		/* The industry extracts something non-liquid, i.e. no oil or plastic, so it is a mine.
		 * Also the production of passengers and mail is ignored. */
		if (p.cargo != INVALID_CARGO &&
				(CargoSpec::Get(p.cargo)->classes & (CC_LIQUID | CC_PASSENGERS | CC_MAIL)) == 0) {
			return true;
		}
	}

	return false;
}

/**
 * Check whether the tile is water.
 * @param tile the tile to investigate.
 * @return true if and only if the tile is a water tile
 */
static bool CMSAWater(TileIndex tile)
{
	return IsTileType(tile, MP_WATER) && IsWater(tile);
}

/**
 * Check whether the tile is a tree.
 * @param tile the tile to investigate.
 * @return true if and only if the tile is a tree tile
 */
static bool CMSATree(TileIndex tile)
{
	return IsTileType(tile, MP_TREES);
}

#define M(x) ((x) - STR_SV_STNAME)

enum StationNaming {
	STATIONNAMING_RAIL,
	STATIONNAMING_ROAD,
	STATIONNAMING_AIRPORT,
	STATIONNAMING_OILRIG,
	STATIONNAMING_DOCK,
	STATIONNAMING_HELIPORT,
};

/** Information to handle station action 0 property 24 correctly */
struct StationNameInformation {
	uint32_t free_names; ///< Current bitset of free names (we can remove names).
	std::bitset<NUM_INDUSTRYTYPES> indtypes; ///< Bit set indicating when an industry type has been found.
};

/**
 * Find a station action 0 property 24 station name, or reduce the
 * free_names if needed.
 * @param tile the tile to search
 * @param user_data the StationNameInformation to base the search on
 * @return true if the tile contains an industry that has not given
 *              its name to one of the other stations in town.
 */
static bool FindNearIndustryName(TileIndex tile, void *user_data)
{
	/* All already found industry types */
	StationNameInformation *sni = (StationNameInformation*)user_data;
	if (!IsTileType(tile, MP_INDUSTRY)) return false;

	/* If the station name is undefined it means that it doesn't name a station */
	IndustryType indtype = GetIndustryType(tile);
	if (GetIndustrySpec(indtype)->station_name == STR_UNDEFINED) return false;

	/* In all cases if an industry that provides a name is found two of
	 * the standard names will be disabled. */
	sni->free_names &= ~(1 << M(STR_SV_STNAME_OILFIELD) | 1 << M(STR_SV_STNAME_MINES));
	return !sni->indtypes[indtype];
}

static StringID GenerateStationName(Station *st, TileIndex tile, StationNaming name_class, bool force_change = false)
{
	static const uint32_t _gen_station_name_bits[] = {
		0,                                       // STATIONNAMING_RAIL
		0,                                       // STATIONNAMING_ROAD
		1U << M(STR_SV_STNAME_AIRPORT),          // STATIONNAMING_AIRPORT
		1U << M(STR_SV_STNAME_OILFIELD),         // STATIONNAMING_OILRIG
		1U << M(STR_SV_STNAME_DOCKS),            // STATIONNAMING_DOCK
		1U << M(STR_SV_STNAME_HELIPORT),         // STATIONNAMING_HELIPORT
	};

	const Town *t = st->town;

	StationNameInformation sni{};
	sni.free_names = UINT32_MAX;

	std::bitset<MAX_EXTRA_STATION_NAMES> extra_names;

	for (const Station *s : Station::Iterate()) {
		if ((force_change || s != st) && s->town == t) {
			if (s->indtype != IT_INVALID) {
				sni.indtypes[s->indtype] = true;
				StringID name = GetIndustrySpec(s->indtype)->station_name;
				if (name != STR_UNDEFINED) {
					/* Filter for other industrytypes with the same name */
					for (IndustryType it = 0; it < NUM_INDUSTRYTYPES; it++) {
						const IndustrySpec *indsp = GetIndustrySpec(it);
						if (indsp->enabled && indsp->station_name == name) sni.indtypes[it] = true;
					}
				}
				continue;
			}
			if (s->extra_name_index < MAX_EXTRA_STATION_NAMES) {
				extra_names.set(s->extra_name_index);
			}
			uint str = M(s->string_id);
			if (str <= 0x20) {
				if (str == M(STR_SV_STNAME_FOREST)) {
					str = M(STR_SV_STNAME_WOODS);
				}
				ClrBit(sni.free_names, str);
			}
		}
	}

	st->extra_name_index = UINT16_MAX;

	TileIndex indtile = tile;
	if (CircularTileSearch(&indtile, 7, FindNearIndustryName, &sni)) {
		/* An industry has been found nearby */
		IndustryType indtype = GetIndustryType(indtile);
		const IndustrySpec *indsp = GetIndustrySpec(indtype);
		/* STR_NULL means it only disables oil rig/mines */
		if (indsp->station_name != STR_NULL) {
			st->indtype = indtype;
			return STR_SV_STNAME_FALLBACK;
		}
	}

	/* Oil rigs/mines name could be marked not free by looking for a near by industry. */

	/* check default names */
	uint32_t tmp = sni.free_names & _gen_station_name_bits[name_class];
	if (tmp != 0) return STR_SV_STNAME + FindFirstBit(tmp);

	/* check mine? */
	if (HasBit(sni.free_names, M(STR_SV_STNAME_MINES))) {
		if (CountMapSquareAround(tile, CMSAMine) >= 2) {
			return STR_SV_STNAME_MINES;
		}
	}

	/* check close enough to town to get central as name? */
	const bool is_central = DistanceMax(tile, t->xy) < 8;
	if (HasBit(sni.free_names, M(STR_SV_STNAME)) && (is_central ||
			DistanceSquare(tile, t->xy) <= std::max(t->cache.squared_town_zone_radius[HZB_TOWN_INNER_SUBURB], t->cache.squared_town_zone_radius[HZB_TOWN_OUTER_SUBURB]))) {
		return STR_SV_STNAME;
	}

	bool use_extra_names = !_extra_station_names.empty();
	auto check_extra_names = [&]() -> bool {
		if (use_extra_names) {
			use_extra_names = false;
			const bool near_water = CountMapSquareAround(tile, CMSAWater) >= 5;
			std::vector<uint16_t> candidates;
			for (size_t i = 0; i < _extra_station_names.size(); i++) {
				const ExtraStationNameInfo &info = _extra_station_names[i];
				if (extra_names[i]) continue;
				if (!HasBit(info.flags, name_class)) continue;
				if (HasBit(info.flags, ESNIF_CENTRAL) && !is_central) continue;
				if (HasBit(info.flags, ESNIF_NOT_CENTRAL) && is_central) continue;
				if (HasBit(info.flags, ESNIF_NEAR_WATER) && !near_water) continue;
				if (HasBit(info.flags, ESNIF_NOT_NEAR_WATER) && near_water) continue;
				candidates.push_back(static_cast<uint16_t>(i));
			}

			if (!candidates.empty()) {
				SavedRandomSeeds saved_seeds;
				SaveRandomSeeds(&saved_seeds);
				st->extra_name_index = candidates[RandomRange((uint)candidates.size())];
				RestoreRandomSeeds(saved_seeds);
				return true;
			}
		}
		return false;
	};

	if (_extra_station_names_probability > 0) {
		SavedRandomSeeds saved_seeds;
		SaveRandomSeeds(&saved_seeds);
		bool extra_name = (RandomRange(0xFF) < _extra_station_names_probability) && check_extra_names();
		RestoreRandomSeeds(saved_seeds);
		if (extra_name) return STR_SV_STNAME_FALLBACK;
	}

	/* check close enough to town to get central as name? */
	if (is_central && HasBit(sni.free_names, M(STR_SV_STNAME_CENTRAL))) {
		return STR_SV_STNAME_CENTRAL;
	}

	/* Check lakeside */
	if (HasBit(sni.free_names, M(STR_SV_STNAME_LAKESIDE)) &&
			DistanceFromEdge(tile) < 20 &&
			CountMapSquareAround(tile, CMSAWater) >= 5) {
		return STR_SV_STNAME_LAKESIDE;
	}

	/* Check woods */
	if (HasBit(sni.free_names, M(STR_SV_STNAME_WOODS)) && (
				CountMapSquareAround(tile, CMSATree) >= 8 ||
				CountMapSquareAround(tile, IsTileForestIndustry) >= 2)
			) {
		return _settings_game.game_creation.landscape == LT_TROPIC ? STR_SV_STNAME_FOREST : STR_SV_STNAME_WOODS;
	}

	/* check elevation compared to town */
	int z = GetTileZ(tile);
	int z2 = GetTileZ(t->xy);
	if (z < z2) {
		if (HasBit(sni.free_names, M(STR_SV_STNAME_VALLEY))) return STR_SV_STNAME_VALLEY;
	} else if (z > z2) {
		if (HasBit(sni.free_names, M(STR_SV_STNAME_HEIGHTS))) return STR_SV_STNAME_HEIGHTS;
	}

	/* check direction compared to town */
	static const int8_t _direction_and_table[] = {
		~( (1 << M(STR_SV_STNAME_WEST))  | (1 << M(STR_SV_STNAME_EAST)) | (1 << M(STR_SV_STNAME_NORTH)) ),
		~( (1 << M(STR_SV_STNAME_SOUTH)) | (1 << M(STR_SV_STNAME_WEST)) | (1 << M(STR_SV_STNAME_NORTH)) ),
		~( (1 << M(STR_SV_STNAME_SOUTH)) | (1 << M(STR_SV_STNAME_EAST)) | (1 << M(STR_SV_STNAME_NORTH)) ),
		~( (1 << M(STR_SV_STNAME_SOUTH)) | (1 << M(STR_SV_STNAME_WEST)) | (1 << M(STR_SV_STNAME_EAST)) ),
	};

	sni.free_names &= _direction_and_table[
		(TileX(tile) < TileX(t->xy)) +
		(TileY(tile) < TileY(t->xy)) * 2];

	/** Bitmask of remaining station names that can be used when a more specific name has not been used. */
	static const uint32_t fallback_names = (
		(1U << M(STR_SV_STNAME_NORTH)) |
		(1U << M(STR_SV_STNAME_SOUTH)) |
		(1U << M(STR_SV_STNAME_EAST)) |
		(1U << M(STR_SV_STNAME_WEST)) |
		(1U << M(STR_SV_STNAME_TRANSFER)) |
		(1U << M(STR_SV_STNAME_HALT)) |
		(1U << M(STR_SV_STNAME_EXCHANGE)) |
		(1U << M(STR_SV_STNAME_ANNEXE)) |
		(1U << M(STR_SV_STNAME_SIDINGS)) |
		(1U << M(STR_SV_STNAME_BRANCH)) |
		(1U << M(STR_SV_STNAME_UPPER)) |
		(1U << M(STR_SV_STNAME_LOWER))
	);

	sni.free_names &= fallback_names;
	if (sni.free_names != 0) return STR_SV_STNAME + FindFirstBit(sni.free_names);

	if (check_extra_names()) return STR_SV_STNAME_FALLBACK;

	return STR_SV_STNAME_FALLBACK;
}
#undef M

/**
 * Find the closest deleted station of the current company
 * @param tile the tile to search from.
 * @return the closest station or nullptr if too far.
 */
static Station *GetClosestDeletedStation(TileIndex tile)
{
	uint threshold = 8;

	Station *best_station = nullptr;
	ForAllStationsRadius(tile, threshold, [&](Station *st) {
		if (!st->IsInUse() && st->owner == _current_company) {
			uint cur_dist = DistanceManhattan(tile, st->xy);

			if (cur_dist < threshold) {
				threshold = cur_dist;
				best_station = st;
			} else if (cur_dist == threshold && best_station != nullptr) {
				/* In case of a tie, lowest station ID wins */
				if (st->index < best_station->index) best_station = st;
			}
		}
	});

	return best_station;
}


void Station::GetTileArea(TileArea *ta, StationType type) const
{
	switch (type) {
		case STATION_RAIL:
			*ta = this->train_station;
			return;

		case STATION_AIRPORT:
			*ta = this->airport;
			return;

		case STATION_TRUCK:
			*ta = this->truck_station;
			return;

		case STATION_BUS:
			*ta = this->bus_station;
			return;

		case STATION_DOCK:
		case STATION_OILRIG:
			*ta = this->docking_station;
			return;

		default: NOT_REACHED();
	}
}

/**
 * Update the cargo history.
 */
void Station::UpdateCargoHistory()
{
	uint storage_offset = 0;
	bool update_window = false;
	for (const CargoSpec *cs : CargoSpec::Iterate()) {
		uint amount = this->goods[cs->Index()].CargoTotalCount();
		if (!HasBit(this->station_cargo_history_cargoes, cs->Index())) {
			if (amount == 0) {
				/* No cargo present, and no history stored for this cargo, no work to do */
				continue;
			} else {
				if (this->station_cargo_history_cargoes == 0) update_window = true;
				SetBit(this->station_cargo_history_cargoes, cs->Index());
				this->station_cargo_history.emplace(this->station_cargo_history.begin() + storage_offset);
			}
		}
		this->station_cargo_history[storage_offset][this->station_cargo_history_offset] = RXCompressUint(amount);
		storage_offset++;
	}
	this->station_cargo_history_offset++;
	if (this->station_cargo_history_offset == MAX_STATION_CARGO_HISTORY_DAYS) this->station_cargo_history_offset = 0;
	if (update_window) InvalidateWindowData(WC_STATION_VIEW, this->index, -1);
}

/**
 * Update the virtual coords needed to draw the station sign.
 */
void Station::UpdateVirtCoord()
{
	if (IsHeadless()) return;
	Point pt = RemapCoords2(TileX(this->xy) * TILE_SIZE, TileY(this->xy) * TILE_SIZE);

	pt.y -= 32 * ZOOM_BASE;
	if ((this->facilities & FACIL_AIRPORT) && this->airport.type == AT_OILRIG) pt.y -= 16 * ZOOM_BASE;

	if (_viewport_sign_kdtree_valid && this->sign.kdtree_valid) _viewport_sign_kdtree.Remove(ViewportSignKdtreeItem::MakeStation(this->index));

	SetDParam(0, this->index);
	SetDParam(1, this->facilities);
<<<<<<< HEAD
	this->sign.UpdatePosition(ShouldShowBaseStationViewportLabel(this) ? ZOOM_LVL_DRAW_SPR : ZOOM_LVL_END, pt.x, pt.y, STR_VIEWPORT_STATION, STR_VIEWPORT_STATION_TINY);
=======
	this->sign.UpdatePosition(pt.x, pt.y, STR_VIEWPORT_STATION, STR_STATION_NAME);
>>>>>>> b653f875

	if (_viewport_sign_kdtree_valid) _viewport_sign_kdtree.Insert(ViewportSignKdtreeItem::MakeStation(this->index));

	SetWindowDirty(WC_STATION_VIEW, this->index);
}

/**
 * Move the station main coordinate somewhere else.
 * @param new_xy new tile location of the sign
 */
void Station::MoveSign(TileIndex new_xy)
{
	if (this->xy == new_xy) return;

	MarkAllViewportOverlayStationLinksDirty(this);

	_station_kdtree.Remove(this->index);

	this->BaseStation::MoveSign(new_xy);

	_station_kdtree.Insert(this->index);

	MarkAllViewportOverlayStationLinksDirty(this);
}

/** Update the virtual coords needed to draw the station sign for all stations. */
void UpdateAllStationVirtCoords()
{
	if (IsHeadless()) return;
	for (BaseStation *st : BaseStation::Iterate()) {
		st->UpdateVirtCoord();
	}
}

void BaseStation::FillCachedName() const
{
	auto tmp_params = MakeParameters(this->index);
	this->cached_name = GetStringWithArgs(Waypoint::IsExpected(this) ? STR_WAYPOINT_NAME : STR_STATION_NAME, tmp_params);
}

void ClearAllStationCachedNames()
{
	for (BaseStation *st : BaseStation::Iterate()) {
		st->cached_name.clear();
	}
}

/**
 * Get a mask of the cargo types that the station accepts.
 * @param st Station to query
 * @return the expected mask
 */
CargoTypes GetAcceptanceMask(const Station *st)
{
	CargoTypes mask = 0;

	for (CargoID i = 0; i < NUM_CARGO; i++) {
		if (HasBit(st->goods[i].status, GoodsEntry::GES_ACCEPTANCE)) SetBit(mask, i);
	}
	return mask;
}

/**
 * Get a mask of the cargo types that are empty at the station.
 * @param st Station to query
 * @return the empty mask
 */
CargoTypes GetEmptyMask(const Station *st)
{
	CargoTypes mask = 0;

<<<<<<< HEAD
	for (CargoID i = 0; i < NUM_CARGO; i++) {
		if (st->goods[i].CargoTotalCount() == 0) SetBit(mask, i);
=======
	for (auto it = std::begin(st->goods); it != std::end(st->goods); ++it) {
		if (!it->HasData() || it->GetData().cargo.TotalCount() == 0) SetBit(mask, std::distance(std::begin(st->goods), it));
>>>>>>> b653f875
	}
	return mask;
}

/**
 * Add news item for when a station changes which cargoes it accepts.
 * @param st Station of cargo change.
 * @param cargoes Bit mask of cargo types to list.
 * @param reject True iff the station rejects the cargo types.
 */
static void ShowRejectOrAcceptNews(const Station *st, CargoTypes cargoes, bool reject)
{
	SetDParam(0, st->index);
	SetDParam(1, cargoes);
	StringID msg = reject ? STR_NEWS_STATION_NO_LONGER_ACCEPTS_CARGO_LIST : STR_NEWS_STATION_NOW_ACCEPTS_CARGO_LIST;
	AddNewsItem(msg, NT_ACCEPTANCE, NF_INCOLOUR | NF_SMALL, NR_STATION, st->index);
}

/**
 * Get the cargo types being produced around the tile (in a rectangle).
 * @param north_tile Northern most tile of area
 * @param w X extent of the area
 * @param h Y extent of the area
 * @param rad Search radius in addition to the given area
 */
CargoArray GetProductionAroundTiles(TileIndex north_tile, int w, int h, int rad)
{
	CargoArray produced{};

	btree::btree_set<IndustryID> industries;
	TileArea ta = TileArea(north_tile, w, h).Expand(rad);

	/* Loop over all tiles to get the produced cargo of
	 * everything except industries */
	for (TileIndex tile : ta) {
		if (IsTileType(tile, MP_INDUSTRY)) industries.insert(GetIndustryIndex(tile));
		AddProducedCargo(tile, produced);
	}

	/* Loop over the seen industries. They produce cargo for
	 * anything that is within 'rad' of any one of their tiles.
	 */
	for (IndustryID industry : industries) {
		const Industry *i = Industry::Get(industry);
		/* Skip industry with neutral station */
		if (i->neutral_station != nullptr && !_settings_game.station.serve_neutral_industries) continue;

		for (const auto &p : i->Produced()) {
			if (p.cargo != INVALID_CARGO) produced[p.cargo]++;
		}
	}

	return produced;
}

/**
 * Get the acceptance of cargoes around the tile in 1/8.
 * @param center_tile Center of the search area
 * @param w X extent of area
 * @param h Y extent of area
 * @param rad Search radius in addition to given area
 * @param always_accepted bitmask of cargo accepted by houses and headquarters; can be nullptr
 * @param ind Industry associated with neutral station (e.g. oil rig) or nullptr
 */
CargoArray GetAcceptanceAroundTiles(TileIndex center_tile, int w, int h, int rad, CargoTypes *always_accepted)
{
	CargoArray acceptance{};
	if (always_accepted != nullptr) *always_accepted = 0;

	TileArea ta = TileArea(center_tile, w, h).Expand(rad);

	for (TileIndex tile : ta) {
		/* Ignore industry if it has a neutral station. */
		if (!_settings_game.station.serve_neutral_industries && IsTileType(tile, MP_INDUSTRY) && Industry::GetByTile(tile)->neutral_station != nullptr) continue;

		AddAcceptedCargo(tile, acceptance, always_accepted);
	}

	return acceptance;
}

/**
 * Get the acceptance of cargoes around the station in.
 * @param st Station to get acceptance of.
 * @param always_accepted bitmask of cargo accepted by houses and headquarters; can be nullptr
 */
static CargoArray GetAcceptanceAroundStation(const Station *st, CargoTypes *always_accepted)
{
	CargoArray acceptance{};
	if (always_accepted != nullptr) *always_accepted = 0;

	BitmapTileIterator it(st->catchment_tiles);
	for (TileIndex tile = it; tile != INVALID_TILE; tile = ++it) {
		AddAcceptedCargo(tile, acceptance, always_accepted);
	}

	return acceptance;
}

/**
 * Update the acceptance for a station.
 * @param st Station to update
 * @param show_msg controls whether to display a message that acceptance was changed.
 */
void UpdateStationAcceptance(Station *st, bool show_msg)
{
	/* old accepted goods types */
	CargoTypes old_acc = GetAcceptanceMask(st);

	/* And retrieve the acceptance. */
	CargoArray acceptance{};
	if (!st->rect.IsEmpty()) {
		acceptance = GetAcceptanceAroundStation(st, &st->always_accepted);
	}

	/* Adjust in case our station only accepts fewer kinds of goods */
	for (CargoID i = 0; i < NUM_CARGO; i++) {
		uint amt = acceptance[i];

		/* Make sure the station can accept the goods type. */
		bool is_passengers = IsCargoInClass(i, CC_PASSENGERS);
		if ((!is_passengers && !(st->facilities & ~FACIL_BUS_STOP)) ||
				(is_passengers && !(st->facilities & ~FACIL_TRUCK_STOP))) {
			amt = 0;
		}

		GoodsEntry &ge = st->goods[i];
		SB(ge.status, GoodsEntry::GES_ACCEPTANCE, 1, amt >= 8);
		if (LinkGraph::IsValidID(ge.link_graph)) {
			(*LinkGraph::Get(ge.link_graph))[ge.node].SetDemand(amt / 8);
		}
	}

	/* Only show a message in case the acceptance was actually changed. */
	CargoTypes new_acc = GetAcceptanceMask(st);
	if (old_acc == new_acc) return;

	/* show a message to report that the acceptance was changed? */
	if (show_msg && st->owner == _local_company && st->IsInUse()) {
		/* Combine old and new masks to get changes */
		CargoTypes accepts = new_acc & ~old_acc;
		CargoTypes rejects = ~new_acc & old_acc;

		/* Show news message if there are any changes */
		if (accepts != 0) ShowRejectOrAcceptNews(st, accepts, false);
		if (rejects != 0) ShowRejectOrAcceptNews(st, rejects, true);
	}

	/* redraw the station view since acceptance changed */
	SetWindowWidgetDirty(WC_STATION_VIEW, st->index, WID_SV_ACCEPT_RATING_LIST);
}

static void UpdateStationSignCoord(BaseStation *st)
{
	const StationRect *r = &st->rect;

	if (r->IsEmpty()) return; // no tiles belong to this station

	/* clamp sign coord to be inside the station rect */
	TileIndex new_xy = TileXY(ClampU(TileX(st->xy), r->left, r->right), ClampU(TileY(st->xy), r->top, r->bottom));
	st->MoveSign(new_xy);

	if (!Station::IsExpected(st)) return;
	Station *full_station = Station::From(st);
	for (const GoodsEntry &ge : full_station->goods) {
		LinkGraphID lg = ge.link_graph;
		if (!LinkGraph::IsValidID(lg)) continue;
		(*LinkGraph::Get(lg))[ge.node].UpdateLocation(st->xy);
	}
}

/**
 * Common part of building various station parts and possibly attaching them to an existing one.
 * @param[in,out] st Station to attach to
 * @param flags Command flags
 * @param reuse Whether to try to reuse a deleted station (gray sign) if possible
 * @param area Area occupied by the new part
 * @param name_class Station naming class to use to generate the new station's name
 * @return Command error that occurred, if any
 */
static CommandCost BuildStationPart(Station **st, DoCommandFlag flags, bool reuse, TileArea area, StationNaming name_class)
{
	/* Find a deleted station close to us */
	if (*st == nullptr && reuse) *st = GetClosestDeletedStation(area.tile);

	if (*st != nullptr) {
		if ((*st)->owner != _current_company) {
			return CommandCost(CMD_ERROR);
		}

		CommandCost ret = (*st)->rect.BeforeAddRect(area.tile, area.w, area.h, StationRect::ADD_TEST);
		if (ret.Failed()) return ret;
	} else {
		/* allocate and initialize new station */
		if (!Station::CanAllocateItem()) return CommandCost(STR_ERROR_TOO_MANY_STATIONS_LOADING);

		if (flags & DC_EXEC) {
			*st = new Station(area.tile);
			_station_kdtree.Insert((*st)->index);

			(*st)->town = ClosestTownFromTile(area.tile, UINT_MAX);
			(*st)->string_id = GenerateStationName(*st, area.tile, name_class);

			if (Company::IsValidID(_current_company)) {
				if (_local_company == _current_company && !HasBit((*st)->town->have_ratings, _current_company)) {
					ZoningTownAuthorityRatingChange();
				}
				SetBit((*st)->town->have_ratings, _current_company);
				if (_cheats.town_rating.value) {
					(*st)->town->ratings[_current_company] = RATING_MAXIMUM;
				}
			}
		}
	}
	return CommandCost();
}

/**
 * This is called right after a station was deleted.
 * It checks if the whole station is free of substations, and if so, the station will be
 * deleted after a little while.
 * @param st Station
 */
static void DeleteStationIfEmpty(BaseStation *st)
{
	if (!st->IsInUse()) {
		st->delete_ctr = 0;
		InvalidateWindowData(WC_STATION_LIST, st->owner, 0);
	}
	/* station remains but it probably lost some parts - station sign should stay in the station boundaries */
	UpdateStationSignCoord(st);
}

/**
 * After adding/removing tiles to station, update some station-related stuff.
 * @param adding True if adding tiles, false if removing them.
 * @param type StationType being modified.
 */
void Station::AfterStationTileSetChange(bool adding, StationType type)
{
	this->UpdateVirtCoord();
	DirtyCompanyInfrastructureWindows(this->owner);
	if (adding) InvalidateWindowData(WC_STATION_LIST, this->owner, 0);

	switch (type) {
		case STATION_RAIL:
			SetWindowWidgetDirty(WC_STATION_VIEW, this->index, WID_SV_TRAINS);
			break;
		case STATION_AIRPORT:
			break;
		case STATION_TRUCK:
		case STATION_BUS:
			SetWindowWidgetDirty(WC_STATION_VIEW, this->index, WID_SV_ROADVEHS);
			break;
		case STATION_DOCK:
			SetWindowWidgetDirty(WC_STATION_VIEW, this->index, WID_SV_SHIPS);
			break;
		default: NOT_REACHED();
	}

	if (adding) {
		this->RecomputeCatchment();
		UpdateStationAcceptance(this, false);
		InvalidateWindowData(WC_SELECT_STATION, 0, 0);
	} else {
		DeleteStationIfEmpty(this);
		this->RecomputeCatchment();
	}

}

CommandCost ClearTile_Station(TileIndex tile, DoCommandFlag flags);

/**
 * Checks if the given tile is buildable, flat and has a certain height.
 * @param tile TileIndex to check.
 * @param invalid_dirs Prohibited directions for slopes (set of #DiagDirection).
 * @param allowed_z Height allowed for the tile. If allowed_z is negative, it will be set to the height of this tile.
 * @param allow_steep Whether steep slopes are allowed.
 * @param check_bridge Check for the existence of a bridge.
 * @return The cost in case of success, or an error code if it failed.
 */
CommandCost CheckBuildableTile(TileIndex tile, uint invalid_dirs, int &allowed_z, bool allow_steep, bool check_bridge)
{
	if (check_bridge && IsBridgeAbove(tile)) {
		return CommandCost(STR_ERROR_MUST_DEMOLISH_BRIDGE_FIRST);
	}

	CommandCost ret = EnsureNoVehicleOnGround(tile);
	if (ret.Failed()) return ret;

	auto [tileh, z] = GetTileSlopeZ(tile);

	/* Prohibit building if
	 *   1) The tile is "steep" (i.e. stretches two height levels).
	 *   2) The tile is non-flat and the build_on_slopes switch is disabled.
	 */
	if ((!allow_steep && IsSteepSlope(tileh)) ||
			((!_settings_game.construction.build_on_slopes) && tileh != SLOPE_FLAT)) {
		return CommandCost(STR_ERROR_FLAT_LAND_REQUIRED);
	}

	CommandCost cost(EXPENSES_CONSTRUCTION);
	int flat_z = z + GetSlopeMaxZ(tileh);
	if (tileh != SLOPE_FLAT) {
		/* Forbid building if the tile faces a slope in a invalid direction. */
		for (DiagDirection dir = DIAGDIR_BEGIN; dir != DIAGDIR_END; dir++) {
			if (HasBit(invalid_dirs, dir) && !CanBuildDepotByTileh(dir, tileh)) {
				return CommandCost(STR_ERROR_FLAT_LAND_REQUIRED);
			}
		}
		cost.AddCost(_price[PR_BUILD_FOUNDATION]);
	}

	/* The level of this tile must be equal to allowed_z. */
	if (allowed_z < 0) {
		/* First tile. */
		allowed_z = flat_z;
	} else if (allowed_z != flat_z) {
		return CommandCost(STR_ERROR_FLAT_LAND_REQUIRED);
	}

	return cost;
}

CommandCost IsRailStationBridgeAboveOk(TileIndex tile, const StationSpec *statspec, uint8_t layout, TileIndex northern_bridge_end, TileIndex southern_bridge_end, int bridge_height,
		BridgeType bridge_type, TransportType bridge_transport_type)
{
	if (statspec != nullptr && HasBit(statspec->internal_flags, SSIF_BRIDGE_HEIGHTS_SET)) {
		int height_above = statspec->GetBridgeAboveFlags(layout).height;
		if (height_above == 0) return CommandCost(INVALID_STRING_ID);
		if (GetTileMaxZ(tile) + height_above > bridge_height) {
			return CommandCost(STR_ERROR_BRIDGE_TOO_LOW_FOR_STATION);
		}
	} else if (!statspec) {
		/* Default stations/waypoints */
		const int height = layout < 4 ? 2 : 5;
		if (GetTileMaxZ(tile) + height > bridge_height) return CommandCost(STR_ERROR_BRIDGE_TOO_LOW_FOR_STATION);
	} else {
		if (!_settings_game.construction.allow_stations_under_bridges) return CommandCost(INVALID_STRING_ID);
	}

	BridgePiecePillarFlags disallowed_pillar_flags;
	if (statspec != nullptr && HasBit(statspec->internal_flags, SSIF_BRIDGE_DISALLOWED_PILLARS_SET)) {
		/* Pillar flags set by NewGRF */
		disallowed_pillar_flags = (BridgePiecePillarFlags) statspec->GetBridgeAboveFlags(layout).disallowed_pillars;
	} else if (!statspec) {
		/* Default stations/waypoints */
		if (layout < 8) {
			static const uint8_t st_flags[8] = { 0x50, 0xA0, 0x50, 0xA0, 0x50 | 0x26, 0xA0 | 0x1C, 0x50 | 0x89, 0xA0 | 0x43 };
			disallowed_pillar_flags = (BridgePiecePillarFlags) st_flags[layout];
		} else {
			disallowed_pillar_flags = (BridgePiecePillarFlags) 0;
		}
	} else if ((GetStationTileFlags(layout, statspec) & StationSpec::TileFlags::Blocked) == StationSpec::TileFlags::Blocked) {
		/* Non-track station tiles */
		disallowed_pillar_flags = (BridgePiecePillarFlags) 0;
	} else {
		/* Tracked station tiles */
		const Axis axis = HasBit(layout, 0) ? AXIS_Y : AXIS_X;
		disallowed_pillar_flags = (BridgePiecePillarFlags) (axis == AXIS_X ? 0x50 : 0xA0);
	}

	if ((GetBridgeTilePillarFlags(tile, northern_bridge_end, southern_bridge_end, bridge_type, bridge_transport_type) & disallowed_pillar_flags) == 0) {
		return CommandCost();
	} else {
		return CommandCost(STR_ERROR_BRIDGE_PILLARS_OBSTRUCT_STATION);
	}
}

CommandCost IsRailStationBridgeAboveOk(TileIndex tile, const StationSpec *statspec, uint8_t layout)
{
	if (!IsBridgeAbove(tile)) return CommandCost();

	TileIndex southern_bridge_end = GetSouthernBridgeEnd(tile);
	TileIndex northern_bridge_end = GetNorthernBridgeEnd(tile);
	return IsRailStationBridgeAboveOk(tile, statspec, layout, northern_bridge_end, southern_bridge_end, GetBridgeHeight(southern_bridge_end),
			GetBridgeType(southern_bridge_end), GetTunnelBridgeTransportType(southern_bridge_end));
}

CommandCost IsRoadStopBridgeAboveOK(TileIndex tile, const RoadStopSpec *spec, bool drive_through, DiagDirection entrance,
		TileIndex northern_bridge_end, TileIndex southern_bridge_end, int bridge_height,
		BridgeType bridge_type, TransportType bridge_transport_type)
{
	if (spec && HasBit(spec->internal_flags, RSIF_BRIDGE_HEIGHTS_SET)) {
		int height = spec->bridge_height[drive_through ? (GFX_TRUCK_BUS_DRIVETHROUGH_OFFSET + DiagDirToAxis(entrance)) : entrance];
		if (height == 0) return CommandCost(INVALID_STRING_ID);
		if (GetTileMaxZ(tile) + height > bridge_height) {
			return CommandCost(STR_ERROR_BRIDGE_TOO_LOW_FOR_STATION);
		}
	} else {
		if (!_settings_game.construction.allow_road_stops_under_bridges) return CommandCost(INVALID_STRING_ID);

		if (GetTileMaxZ(tile) + (drive_through ? 1 : 2) > bridge_height) {
			return CommandCost(STR_ERROR_BRIDGE_TOO_LOW_FOR_STATION);
		}
	}

	BridgePiecePillarFlags disallowed_pillar_flags = (BridgePiecePillarFlags) 0;
	if (spec && HasBit(spec->internal_flags, RSIF_BRIDGE_DISALLOWED_PILLARS_SET)) {
		disallowed_pillar_flags = (BridgePiecePillarFlags) spec->bridge_disallowed_pillars[drive_through ? (GFX_TRUCK_BUS_DRIVETHROUGH_OFFSET + DiagDirToAxis(entrance)) : entrance];
	} else if (drive_through) {
		disallowed_pillar_flags = (BridgePiecePillarFlags) (DiagDirToAxis(entrance) == AXIS_X ? 0x50 : 0xA0);
	} else {
		SetBit(disallowed_pillar_flags, 4 + entrance);
	}
	if ((GetBridgeTilePillarFlags(tile, northern_bridge_end, southern_bridge_end, bridge_type, bridge_transport_type) & disallowed_pillar_flags) == 0) {
		return CommandCost();
	} else {
		return CommandCost(STR_ERROR_BRIDGE_PILLARS_OBSTRUCT_STATION);
	}
}

/**
 * Checks if a rail station can be built at the given area.
 * @param tile_area Area to check.
 * @param flags Operation to perform.
 * @param axis Rail station axis.
 * @param station StationID to be queried and returned if available.
 * @param rt The rail type to check for (overbuilding rail stations over rail).
 * @param affected_vehicles List of trains with PBS reservations on the tiles
 * @param spec_class Station class.
 * @param spec_index Index into the station class.
 * @param plat_len Platform length.
 * @param numtracks Number of platforms.
 * @return The cost in case of success, or an error code if it failed.
 */
static CommandCost CheckFlatLandRailStation(TileArea tile_area, DoCommandFlag flags, Axis axis, StationID *station, RailType rt, std::vector<Train *> &affected_vehicles, StationClassID spec_class, uint16_t spec_index, uint8_t plat_len, uint8_t numtracks)
{
	CommandCost cost(EXPENSES_CONSTRUCTION);
	int allowed_z = -1;
	uint invalid_dirs = 5 << axis;

	const StationSpec *statspec = StationClass::Get(spec_class)->GetSpec(spec_index);
	bool slope_cb = statspec != nullptr && HasBit(statspec->callback_mask, CBM_STATION_SLOPE_CHECK);

	for (TileIndex tile_cur : tile_area) {
		CommandCost ret = CheckBuildableTile(tile_cur, invalid_dirs, allowed_z, false, false);
		if (ret.Failed()) return ret;
		cost.AddCost(ret);

		if (slope_cb) {
			/* Do slope check if requested. */
			ret = PerformStationTileSlopeCheck(tile_area.tile, tile_cur, rt, statspec, axis, plat_len, numtracks);
			if (ret.Failed()) return ret;
		}

		/* if station is set, then we have special handling to allow building on top of already existing stations.
		 * so station points to INVALID_STATION if we can build on any station.
		 * Or it points to a station if we're only allowed to build on exactly that station. */
		if (station != nullptr && IsTileType(tile_cur, MP_STATION)) {
			if (!IsRailStation(tile_cur)) {
				return ClearTile_Station(tile_cur, DC_AUTO); // get error message
			} else {
				StationID st = GetStationIndex(tile_cur);
				if (*station == INVALID_STATION) {
					*station = st;
				} else if (*station != st) {
					return CommandCost(STR_ERROR_ADJOINS_MORE_THAN_ONE_EXISTING);
				}
				if (_settings_game.vehicle.train_braking_model == TBM_REALISTIC && HasStationReservation(tile_cur)) {
					CommandCost ret = CheckTrainReservationPreventsTrackModification(tile_cur, GetRailStationTrack(tile_cur));
					if (ret.Failed()) return ret;
				}
			}
		} else {
			/* If we are building a station with a valid railtype, we may be able to overbuild an existing rail tile. */
			if (rt != INVALID_RAILTYPE && IsPlainRailTile(tile_cur)) {
				/* Don't overbuild signals. */
				if (HasSignals(tile_cur)) return CommandCost(STR_ERROR_MUST_REMOVE_SIGNALS_FIRST);

				/* The current rail type must have power on the to-be-built type (e.g. convert normal rail to electrified rail). */
				if (HasPowerOnRail(GetRailType(tile_cur), rt)) {
					TrackBits tracks = GetTrackBits(tile_cur);
					Track track = RemoveFirstTrack(&tracks);
					Track expected_track = HasBit(invalid_dirs, DIAGDIR_NE) ? TRACK_X : TRACK_Y;

					/* The existing track must align with the desired station axis. */
					if (tracks == TRACK_BIT_NONE && track == expected_track) {
						/* Check for trains having a reservation for this tile. */
						if (HasBit(GetRailReservationTrackBits(tile_cur), track)) {
							Train *v = GetTrainForReservation(tile_cur, track);
							if (v != nullptr) {
								CommandCost ret = CheckTrainReservationPreventsTrackModification(v);
								if (ret.Failed()) return ret;
								affected_vehicles.push_back(v);
							}
						}
						CommandCost ret = DoCommand(tile_cur, 0, track, flags, CMD_REMOVE_SINGLE_RAIL);
						if (ret.Failed()) return ret;
						cost.AddCost(ret);
						/* With flags & ~DC_EXEC CmdLandscapeClear would fail since the rail still exists */
						continue;
					}
				}
			}
			ret = DoCommand(tile_cur, 0, 0, flags, CMD_LANDSCAPE_CLEAR);
			if (ret.Failed()) return ret;
			cost.AddCost(ret);
		}
	}

	return cost;
}

/**
 * Checks if a road stop can be built at the given tile.
 * @param tile_area Area to check.
 * @param spec Road stop spec.
 * @param flags Operation to perform.
 * @param invalid_dirs Prohibited directions (set of DiagDirections).
 * @param is_drive_through True if trying to build a drive-through station.
 * @param station_type Station type (bus, truck or road waypoint).
 * @param axis Axis of a drive-through road stop.
 * @param station StationID to be queried and returned if available.
 * @param rt Road type to build.
 * @param require_road Is existing road required.
 * @return The cost in case of success, or an error code if it failed.
 */
CommandCost CheckFlatLandRoadStop(TileArea tile_area, const RoadStopSpec *spec, DoCommandFlag flags, uint invalid_dirs, bool is_drive_through, StationType station_type, Axis axis, StationID *station, RoadType rt, bool require_road)
{
	CommandCost cost(EXPENSES_CONSTRUCTION);
	int allowed_z = -1;

	for (TileIndex cur_tile : tile_area) {
		bool allow_under_bridge = _settings_game.construction.allow_road_stops_under_bridges || (spec != nullptr && HasBit(spec->internal_flags, RSIF_BRIDGE_HEIGHTS_SET));
		CommandCost ret = CheckBuildableTile(cur_tile, invalid_dirs, allowed_z, !is_drive_through, !allow_under_bridge);
		if (ret.Failed()) return ret;
		cost.AddCost(ret);

		if (allow_under_bridge && IsBridgeAbove(cur_tile)) {
			TileIndex southern_bridge_end = GetSouthernBridgeEnd(cur_tile);
			TileIndex northern_bridge_end = GetNorthernBridgeEnd(cur_tile);
			CommandCost bridge_ret = IsRoadStopBridgeAboveOK(cur_tile, spec, is_drive_through, (DiagDirection) FindFirstBit(invalid_dirs),
					northern_bridge_end, southern_bridge_end, GetBridgeHeight(southern_bridge_end),
					GetBridgeType(southern_bridge_end), GetTunnelBridgeTransportType(southern_bridge_end));
			if (bridge_ret.Failed()) return bridge_ret;
		}

		/* If station is set, then we have special handling to allow building on top of already existing stations.
		 * Station points to INVALID_STATION if we can build on any station.
		 * Or it points to a station if we're only allowed to build on exactly that station. */
		if (station != nullptr && IsTileType(cur_tile, MP_STATION)) {
			if (!IsAnyRoadStop(cur_tile)) {
				return ClearTile_Station(cur_tile, DC_AUTO); // Get error message.
			} else {
				if (station_type != GetStationType(cur_tile) ||
						is_drive_through != IsDriveThroughStopTile(cur_tile)) {
					return ClearTile_Station(cur_tile, DC_AUTO); // Get error message.
				}
				/* Drive-through station in the wrong direction. */
				if (is_drive_through && IsDriveThroughStopTile(cur_tile) && GetDriveThroughStopAxis(cur_tile) != axis) {
					return CommandCost(STR_ERROR_DRIVE_THROUGH_DIRECTION);
				}
				StationID st = GetStationIndex(cur_tile);
				if (*station == INVALID_STATION) {
					*station = st;
				} else if (*station != st) {
					return CommandCost(STR_ERROR_ADJOINS_MORE_THAN_ONE_EXISTING);
				}
			}
		} else {
			bool build_over_road = is_drive_through && IsNormalRoadTile(cur_tile);
			/* Road bits in the wrong direction. */
			RoadBits rb = IsNormalRoadTile(cur_tile) ? GetAllRoadBits(cur_tile) : ROAD_NONE;
			if (build_over_road && (rb & (axis == AXIS_X ? ROAD_Y : ROAD_X)) != 0) {
				/* Someone was pedantic and *NEEDED* three fracking different error messages. */
				switch (CountBits(rb)) {
					case 1:
						return CommandCost(STR_ERROR_DRIVE_THROUGH_DIRECTION);

					case 2:
						if (rb == ROAD_X || rb == ROAD_Y) return CommandCost(STR_ERROR_DRIVE_THROUGH_DIRECTION);
						return CommandCost(STR_ERROR_DRIVE_THROUGH_CORNER);

					default: // 3 or 4
						return CommandCost(STR_ERROR_DRIVE_THROUGH_JUNCTION);
				}
			}

			if (build_over_road) {
				/* There is a road, check if we can build road+tram stop over it. */
				RoadType road_rt = GetRoadType(cur_tile, RTT_ROAD);
				if (road_rt != INVALID_ROADTYPE) {
					Owner road_owner = GetRoadOwner(cur_tile, RTT_ROAD);
					if (road_owner == OWNER_TOWN) {
						if (!_settings_game.construction.road_stop_on_town_road) return CommandCost(STR_ERROR_DRIVE_THROUGH_ON_TOWN_ROAD);
					} else if (!_settings_game.construction.road_stop_on_competitor_road && road_owner != OWNER_NONE) {
						ret = CheckOwnership(road_owner);
						if (ret.Failed()) return ret;
					}
					uint num_pieces = CountBits(GetRoadBits(cur_tile, RTT_ROAD));

					if (rt != INVALID_ROADTYPE && RoadTypeIsRoad(rt) && !HasPowerOnRoad(rt, road_rt)) return CommandCost(STR_ERROR_NO_SUITABLE_ROAD);

					cost.AddCost(RoadBuildCost(road_rt) * (2 - num_pieces));
				} else if (rt != INVALID_ROADTYPE && RoadTypeIsRoad(rt)) {
					cost.AddCost(RoadBuildCost(rt) * 2);
				}

				/* There is a tram, check if we can build road+tram stop over it. */
				RoadType tram_rt = GetRoadType(cur_tile, RTT_TRAM);
				if (tram_rt != INVALID_ROADTYPE) {
					Owner tram_owner = GetRoadOwner(cur_tile, RTT_TRAM);
					if (Company::IsValidID(tram_owner) &&
							(!_settings_game.construction.road_stop_on_competitor_road ||
							/* Disallow breaking end-of-line of someone else
							 * so trams can still reverse on this tile. */
							HasExactlyOneBit(GetRoadBits(cur_tile, RTT_TRAM)))) {
						ret = CheckOwnership(tram_owner);
						if (ret.Failed()) return ret;
					}
					uint num_pieces = CountBits(GetRoadBits(cur_tile, RTT_TRAM));

					if (rt != INVALID_ROADTYPE && RoadTypeIsTram(rt) && !HasPowerOnRoad(rt, tram_rt)) return CommandCost(STR_ERROR_NO_SUITABLE_ROAD);

					cost.AddCost(RoadBuildCost(tram_rt) * (2 - num_pieces));
				} else if (rt != INVALID_ROADTYPE && RoadTypeIsTram(rt)) {
					cost.AddCost(RoadBuildCost(rt) * 2);
				}
			} else if (require_road) {
				return CommandCost(STR_ERROR_THERE_IS_NO_ROAD);
			} else {
				ret = DoCommand(cur_tile, 0, 0, flags, CMD_LANDSCAPE_CLEAR);
				if (ret.Failed()) return ret;
				cost.AddCost(ret);
				cost.AddCost(RoadBuildCost(rt) * 2);
			}
		}
	}

	return cost;
}

/**
 * Checks if an airport can be built at the given location and clear the area.
 * @param tile_iter Airport tile iterator.
 * @param flags Operation to perform.
 * @param station StationID of airport allowed in search area.
 * @return The cost in case of success, or an error code if it failed.
 */
static CommandCost CheckFlatLandAirport(AirportTileTableIterator tile_iter, DoCommandFlag flags, StationID *station)
{
	CommandCost cost(EXPENSES_CONSTRUCTION);
	int allowed_z = -1;

	for (; tile_iter != INVALID_TILE; ++tile_iter) {
		const TileIndex tile_cur = tile_iter;
		CommandCost ret = CheckBuildableTile(tile_cur, 0, allowed_z, true, true);
		if (ret.Failed()) return ret;
		cost.AddCost(ret);

		/* if station is set, then allow building on top of an already
		 * existing airport, either the one in *station if it is not
		 * INVALID_STATION, or anyone otherwise and store which one
		 * in *station */
		if (station != nullptr && IsTileType(tile_cur, MP_STATION)) {
			if (!IsAirport(tile_cur)) {
				return ClearTile_Station(tile_cur, DC_AUTO); // get error message
			} else {
				StationID st = GetStationIndex(tile_cur);
				if (*station == INVALID_STATION) {
					*station = st;
				} else if (*station != st) {
					return CommandCost(STR_ERROR_ADJOINS_MORE_THAN_ONE_EXISTING);
				}
			}
		} else {
			ret = DoCommand(tile_cur, 0, 0, flags, CMD_LANDSCAPE_CLEAR);
			if (ret.Failed()) return ret;
			cost.AddCost(ret);
		}
	}

	return cost;
}

/**
 * Check whether we can expand the rail part of the given station.
 * @param st the station to expand
 * @param new_ta the current (and if all is fine new) tile area of the rail part of the station
 * @return Succeeded or failed command.
 */
CommandCost CanExpandRailStation(const BaseStation *st, TileArea &new_ta)
{
	TileArea cur_ta = st->train_station;

	/* determine new size of train station region.. */
	int x = std::min(TileX(cur_ta.tile), TileX(new_ta.tile));
	int y = std::min(TileY(cur_ta.tile), TileY(new_ta.tile));
	new_ta.w = (uint16_t)std::max(TileX(cur_ta.tile) + cur_ta.w, TileX(new_ta.tile) + new_ta.w) - x;
	new_ta.h = (uint16_t)std::max(TileY(cur_ta.tile) + cur_ta.h, TileY(new_ta.tile) + new_ta.h) - y;
	new_ta.tile = TileXY(x, y);

	/* make sure the final size is not too big. */
	if (new_ta.w > _settings_game.station.station_spread || new_ta.h > _settings_game.station.station_spread) {
		return CommandCost(STR_ERROR_STATION_TOO_SPREAD_OUT);
	}

	return CommandCost();
}

static inline uint8_t *CreateSingle(uint8_t *layout, int n)
{
	int i = n;
	do *layout++ = 0; while (--i);
	layout[((n - 1) >> 1) - n] = 2;
	return layout;
}

static inline uint8_t *CreateMulti(uint8_t *layout, int n, uint8_t b)
{
	int i = n;
	do *layout++ = b; while (--i);
	if (n > 4) {
		layout[0 - n] = 0;
		layout[n - 1 - n] = 0;
	}
	return layout;
}

/**
 * Create the station layout for the given number of tracks and platform length.
 * @param layout    The layout to write to.
 * @param numtracks The number of tracks to write.
 * @param plat_len  The length of the platforms.
 * @param statspec  The specification of the station to (possibly) get the layout from.
 */
void GetStationLayout(uint8_t *layout, uint numtracks, uint plat_len, const StationSpec *statspec)
{
	if (statspec != nullptr) {
		auto found = statspec->layouts.find(GetStationLayoutKey(numtracks, plat_len));
		if (found != std::end(statspec->layouts)) {
			/* Custom layout defined, copy to buffer. */
			std::copy(std::begin(found->second), std::end(found->second), layout);
			return;
		}
	}

	if (plat_len == 1) {
		CreateSingle(layout, numtracks);
	} else {
		if (numtracks & 1) layout = CreateSingle(layout, plat_len);
		int n = numtracks >> 1;

		while (--n >= 0) {
			layout = CreateMulti(layout, plat_len, 4);
			layout = CreateMulti(layout, plat_len, 6);
		}
	}
}

/**
 * Find a nearby station that joins this station.
 * @tparam T the class to find a station for
 * @param existing_station an existing station we build over
 * @param station_to_join the station to join to
 * @param adjacent whether adjacent stations are allowed
 * @param ta the area of the newly build station
 * @param st 'return' pointer for the found station
 * @param error_message the error message when building a station on top of others
 * @return command cost with the error or 'okay'
 */
template <class T, class F>
CommandCost FindJoiningBaseStation(StationID existing_station, StationID station_to_join, bool adjacent, TileArea ta, T **st, StringID error_message, F filter)
{
	assert(*st == nullptr);
	bool check_surrounding = true;

	if (existing_station != INVALID_STATION) {
		if (adjacent && existing_station != station_to_join) {
			/* You can't build an adjacent station over the top of one that
			 * already exists. */
			return CommandCost(error_message);
		} else {
			/* Extend the current station, and don't check whether it will
			 * be near any other stations. */
			T *candidate = T::GetIfValid(existing_station);
			if (candidate != nullptr && filter(candidate)) *st = candidate;
			check_surrounding = (*st == nullptr);
		}
	} else {
		/* There's no station here. Don't check the tiles surrounding this
		 * one if the company wanted to build an adjacent station. */
		if (adjacent) check_surrounding = false;
	}

	if (check_surrounding) {
		/* Make sure there is no more than one other station around us that is owned by us. */
		CommandCost ret = GetStationAround(ta, existing_station, _current_company, st, filter);
		if (ret.Failed()) return ret;
	}

	/* Distant join */
	if (*st == nullptr && station_to_join != INVALID_STATION) *st = T::GetIfValid(station_to_join);

	return CommandCost();
}

/**
 * Find a nearby station that joins this station.
 * @param existing_station an existing station we build over
 * @param station_to_join the station to join to
 * @param adjacent whether adjacent stations are allowed
 * @param ta the area of the newly build station
 * @param st 'return' pointer for the found station
 * @param error_message the error message when building a station on top of others
 * @return command cost with the error or 'okay'
 */
static CommandCost FindJoiningStation(StationID existing_station, StationID station_to_join, bool adjacent, TileArea ta, Station **st, StringID error_message = STR_ERROR_MUST_REMOVE_RAILWAY_STATION_FIRST)
{
	return FindJoiningBaseStation<Station>(existing_station, station_to_join, adjacent, ta, st, error_message, [](Station *st) -> bool { return true; });
}

/**
 * Find a nearby waypoint that joins this waypoint.
 * @param existing_waypoint an existing waypoint we build over
 * @param waypoint_to_join the waypoint to join to
 * @param adjacent whether adjacent waypoints are allowed
 * @param ta the area of the newly build waypoint
 * @param wp 'return' pointer for the found waypoint
 * @return command cost with the error or 'okay'
 */
CommandCost FindJoiningWaypoint(StationID existing_waypoint, StationID waypoint_to_join, bool adjacent, TileArea ta, Waypoint **wp, bool is_road)
{
	return FindJoiningBaseStation<Waypoint>(existing_waypoint, waypoint_to_join, adjacent, ta, wp,
			is_road ? STR_ERROR_MUST_REMOVE_ROADWAYPOINT_FIRST : STR_ERROR_MUST_REMOVE_RAILWAYPOINT_FIRST,
			[is_road](Waypoint *wp) -> bool { return HasBit(wp->waypoint_flags, WPF_ROAD) == is_road; });
}

/**
 * Clear any rail station platform reservation ahead of and behind train.
 * @param v vehicle which may hold reservations
 */
void FreeTrainStationPlatformReservation(const Train *v)
{
	if (IsRailStationTile(v->tile)) SetRailStationPlatformReservation(v->tile, TrackdirToExitdir(v->GetVehicleTrackdir()), false);
	v = v->Last();
	if (IsRailStationTile(v->tile)) SetRailStationPlatformReservation(v->tile, TrackdirToExitdir(ReverseTrackdir(v->GetVehicleTrackdir())), false);
}

/**
 * Clear platform reservation during station building/removing.
 * @param v vehicle which holds reservation
 */
static void FreeTrainReservation(Train *v)
{
	FreeTrainTrackReservation(v);
	FreeTrainStationPlatformReservation(v);
}

/**
 * Restore platform reservation during station building/removing.
 * @param v vehicle which held reservation
 */
static void RestoreTrainReservation(Train *v)
{
	if (IsRailStationTile(v->tile)) SetRailStationPlatformReservation(v->tile, TrackdirToExitdir(v->GetVehicleTrackdir()), true);
	TryPathReserve(v, true, true);
	v = v->Last();
	if (IsRailStationTile(v->tile)) SetRailStationPlatformReservation(v->tile, TrackdirToExitdir(ReverseTrackdir(v->GetVehicleTrackdir())), true);
}

/**
 * Get station tile flags for the given StationGfx.
 * @param gfx StationGfx of station tile.
 * @param statspec Station spec of station tile.
 * @return Tile flags to apply.
 */
static StationSpec::TileFlags GetStationTileFlags(StationGfx gfx, const StationSpec *statspec)
{
	/* Default stations do not draw pylons under roofs (gfx >= 4) */
	if (statspec == nullptr || gfx >= statspec->tileflags.size()) return gfx < 4 ? StationSpec::TileFlags::Pylons : StationSpec::TileFlags::None;
	return statspec->tileflags[gfx];
}

/**
 * Set rail station tile flags for the given tile.
 * @param tile Tile to set flags on.
 * @param statspec Statspec of the tile.
 */
void SetRailStationTileFlags(TileIndex tile, const StationSpec *statspec)
{
	const auto flags = GetStationTileFlags(GetStationGfx(tile), statspec);
	SetStationTileBlocked(tile, HasFlag(flags, StationSpec::TileFlags::Blocked));
	SetStationTileHavePylons(tile, HasFlag(flags, StationSpec::TileFlags::Pylons));
	SetStationTileHaveWires(tile, !HasFlag(flags, StationSpec::TileFlags::NoWires));
}

/**
 * Build rail station
 * @param tile_org northern most position of station dragging/placement
 * @param flags operation to perform
 * @param p1 various bitstuffed elements
 * - p1 = (bit  0- 5) - railtype
 * - p1 = (bit  6)    - orientation (Axis)
 * - p1 = (bit  8-15) - number of tracks
 * - p1 = (bit 16-23) - platform length
 * - p1 = (bit 24)    - allow stations directly adjacent to other stations.
 * @param p2 various bitstuffed elements
 * - p2 = (bit  0-15) - custom station class
 * - p2 = (bit 16-31) - station ID to join (NEW_STATION if build new one)
 * @param p3 various bitstuffed elements
 * - p3 = (bit  0-15) - custom station id
 * @param text unused
 * @return the cost of this operation or an error
 */
CommandCost CmdBuildRailStation(TileIndex tile_org, DoCommandFlag flags, uint32_t p1, uint32_t p2, uint64_t p3, const char *text, const CommandAuxiliaryBase *aux_data)
{
	/* Unpack parameters */
	RailType rt       = Extract<RailType, 0, 6>(p1);
	Axis axis         = Extract<Axis, 6, 1>(p1);
	uint8_t numtracks = GB(p1,  8, 8);
	uint8_t plat_len  = GB(p1, 16, 8);
	bool adjacent     = HasBit(p1, 24);

	StationClassID spec_class = Extract<StationClassID, 0, 16>(p2);
	uint16_t spec_index         = GB(p3, 0, 16);
	StationID station_to_join = GB(p2, 16, 16);

	/* Does the authority allow this? */
	CommandCost ret = CheckIfAuthorityAllowsNewStation(tile_org, flags);
	if (ret.Failed()) return ret;

	if (!ValParamRailType(rt)) return CMD_ERROR;

	/* Check if the given station class is valid */
	if (static_cast<uint>(spec_class) >= StationClass::GetClassCount()) return CMD_ERROR;
	const StationClass *cls = StationClass::Get(spec_class);
	if (IsWaypointClass(*cls)) return CMD_ERROR;
	if (spec_index >= cls->GetSpecCount()) return CMD_ERROR;
	if (plat_len == 0 || numtracks == 0) return CMD_ERROR;

	int w_org, h_org;
	if (axis == AXIS_X) {
		w_org = plat_len;
		h_org = numtracks;
	} else {
		h_org = plat_len;
		w_org = numtracks;
	}

	/* Check if the first tile and the last tile are valid */
	if (!IsValidTile(tile_org) || TileAddWrap(tile_org, w_org - 1, h_org - 1) == INVALID_TILE) return CMD_ERROR;

	bool reuse = (station_to_join != NEW_STATION);
	if (!reuse) station_to_join = INVALID_STATION;
	bool distant_join = (station_to_join != INVALID_STATION);

	if (distant_join && (!_settings_game.station.distant_join_stations || !Station::IsValidID(station_to_join))) return CMD_ERROR;

	if (h_org > _settings_game.station.station_spread || w_org > _settings_game.station.station_spread) return CMD_ERROR;

	/* these values are those that will be stored in train_tile and station_platforms */
	TileArea new_location(tile_org, w_org, h_org);

	/* Make sure the area below consists of clear tiles. (OR tiles belonging to a certain rail station) */
	StationID est = INVALID_STATION;
	std::vector<Train *> affected_vehicles;

	const StationSpec *statspec = StationClass::Get(spec_class)->GetSpec(spec_index);

	TileIndexDiff tile_delta = TileOffsByAxis(axis); // offset to go to the next platform tile
	TileIndexDiff track_delta = TileOffsByAxis(OtherAxis(axis)); // offset to go to the next track
	TempBufferST<uint8_t> layout_buffer(numtracks * plat_len);
	GetStationLayout(layout_buffer, numtracks, plat_len, statspec);

	{
		TileIndex tile_track = tile_org;
		uint8_t *check_layout_ptr = layout_buffer;
		for (uint i = 0; i < numtracks; i++) {
			TileIndex tile = tile_track;
			for (uint j = 0; j < plat_len; j++) {
				CommandCost ret = IsRailStationBridgeAboveOk(tile, statspec, *check_layout_ptr++);
				if (ret.Failed()) {
					return CommandCost::DualErrorMessage(STR_ERROR_MUST_DEMOLISH_BRIDGE_FIRST, ret.GetErrorMessage());
				}
				tile += tile_delta;
			}
			tile_track += track_delta;
		}
	}

	/* Clear the land below the station. */
	CommandCost cost = CheckFlatLandRailStation(new_location, flags, axis, &est, rt, affected_vehicles, spec_class, spec_index, plat_len, numtracks);
	if (cost.Failed()) return cost;
	/* Add construction expenses. */
	cost.AddCost((numtracks * _price[PR_BUILD_STATION_RAIL] + _price[PR_BUILD_STATION_RAIL_LENGTH]) * plat_len);
	cost.AddCost(numtracks * plat_len * RailBuildCost(rt));

	Station *st = nullptr;
	ret = FindJoiningStation(est, station_to_join, adjacent, new_location, &st);
	if (ret.Failed()) return ret;

	ret = BuildStationPart(&st, flags, reuse, new_location, STATIONNAMING_RAIL);
	if (ret.Failed()) return ret;

	if (st != nullptr && st->train_station.tile != INVALID_TILE) {
		ret = CanExpandRailStation(st, new_location);
		if (ret.Failed()) return ret;
	}

	/* Check if we can allocate a custom stationspec to this station */
	int specindex = AllocateSpecToStation(statspec, st, (flags & DC_EXEC) != 0);
	if (specindex == -1) return CommandCost(STR_ERROR_TOO_MANY_STATION_SPECS);

	if (statspec != nullptr) {
		/* Perform NewStation checks */

		/* Check if the station size is permitted */
		if (HasBit(statspec->disallowed_platforms, std::min(numtracks - 1, 7))) return CommandCost(STR_ERROR_STATION_DISALLOWED_NUMBER_TRACKS);
		if (HasBit(statspec->disallowed_lengths, std::min(plat_len - 1, 7))) return CommandCost(STR_ERROR_STATION_DISALLOWED_LENGTH);

		/* Check if the station is buildable */
		if (HasBit(statspec->callback_mask, CBM_STATION_AVAIL)) {
			uint16_t cb_res = GetStationCallback(CBID_STATION_AVAILABILITY, 0, 0, statspec, nullptr, INVALID_TILE, rt);
			if (cb_res != CALLBACK_FAILED && !Convert8bitBooleanCallback(statspec->grf_prop.grffile, CBID_STATION_AVAILABILITY, cb_res)) return CMD_ERROR;
		}
	}

	if (flags & DC_EXEC) {
		st->train_station = new_location;
		st->AddFacility(FACIL_TRAIN, new_location.tile);

		st->rect.BeforeAddRect(tile_org, w_org, h_org, StationRect::ADD_TRY);

		if (statspec != nullptr) {
			/* Include this station spec's animation trigger bitmask
			 * in the station's cached copy. */
			st->cached_anim_triggers |= statspec->animation.triggers;
		}

		Track track = AxisToTrack(axis);

		uint8_t numtracks_orig = numtracks;

		Company *c = Company::Get(st->owner);
		TileIndex tile_track = tile_org;
		uint8_t *layout_ptr = layout_buffer;
		do {
			TileIndex tile = tile_track;
			int w = plat_len;
			do {
				uint8_t layout = *layout_ptr++;
				if (IsRailStationTile(tile) && HasStationReservation(tile)) {
					/* Check for trains having a reservation for this tile. */
					Train *v = GetTrainForReservation(tile, AxisToTrack(GetRailStationAxis(tile)));
					if (v != nullptr) {
						affected_vehicles.push_back(v);
						/* Not necessary to call CheckTrainReservationPreventsTrackModification as that is done by CheckFlatLandRailStation */
						FreeTrainReservation(v);
					}
				}

				/* Railtype can change when overbuilding. */
				if (IsRailStationTile(tile)) {
					if (!IsStationTileBlocked(tile)) c->infrastructure.rail[GetRailType(tile)]--;
					c->infrastructure.station--;
				}

				/* Remove animation if overbuilding */
				DeleteAnimatedTile(tile);
				uint8_t old_specindex = HasStationTileRail(tile) ? GetCustomStationSpecIndex(tile) : 0;
				MakeRailStation(tile, st->owner, st->index, axis, layout & ~1, rt);
				/* Free the spec if we overbuild something */
				if (old_specindex != specindex) DeallocateSpecFromStation(st, old_specindex);

				SetCustomStationSpecIndex(tile, specindex);
				SetStationTileRandomBits(tile, GB(Random(), 0, 4));
				SetAnimationFrame(tile, 0);

				if (statspec != nullptr) {
					/* Use a fixed axis for GetPlatformInfo as our platforms / numtracks are always the right way around */
					uint32_t platinfo = GetPlatformInfo(AXIS_X, GetStationGfx(tile), plat_len, numtracks_orig, plat_len - w, numtracks_orig - numtracks, false);

					/* As the station is not yet completely finished, the station does not yet exist. */
					uint16_t callback = GetStationCallback(CBID_STATION_BUILD_TILE_LAYOUT, platinfo, 0, statspec, nullptr, tile, rt);
					if (callback != CALLBACK_FAILED) {
						if (callback <= UINT8_MAX) {
							SetStationGfx(tile, (callback & ~1) + axis);
						} else {
							ErrorUnknownCallbackResult(statspec->grf_prop.grfid, CBID_STATION_BUILD_TILE_LAYOUT, callback);
						}
					}

					/* Trigger station animation -- after building? */
					TriggerStationAnimation(st, tile, SAT_BUILT);
				}

				SetRailStationTileFlags(tile, statspec);

				if (!IsStationTileBlocked(tile)) c->infrastructure.rail[rt]++;
				c->infrastructure.station++;

				tile += tile_delta;
			} while (--w);
			AddTrackToSignalBuffer(tile_track, track, _current_company);
			YapfNotifyTrackLayoutChange(tile_track, track);
			tile_track += track_delta;
		} while (--numtracks);

		for (uint i = 0; i < affected_vehicles.size(); ++i) {
			/* Restore reservations of trains. */
			RestoreTrainReservation(affected_vehicles[i]);
		}

		/* Check whether we need to expand the reservation of trains already on the station. */
		TileArea update_reservation_area;
		if (axis == AXIS_X) {
			update_reservation_area = TileArea(tile_org, 1, numtracks_orig);
		} else {
			update_reservation_area = TileArea(tile_org, numtracks_orig, 1);
		}

		for (TileIndex tile : update_reservation_area) {
			/* Don't even try to make eye candy parts reserved. */
			if (IsStationTileBlocked(tile)) continue;

			DiagDirection dir = AxisToDiagDir(axis);
			TileIndexDiff tile_offset = TileOffsByDiagDir(dir);
			TileIndex platform_begin = tile;
			TileIndex platform_end = tile;

			/* We can only account for tiles that are reachable from this tile, so ignore primarily blocked tiles while finding the platform begin and end. */
			for (TileIndex next_tile = platform_begin - tile_offset; IsCompatibleTrainStationTile(next_tile, platform_begin); next_tile -= tile_offset) {
				platform_begin = next_tile;
			}
			for (TileIndex next_tile = platform_end + tile_offset; IsCompatibleTrainStationTile(next_tile, platform_end); next_tile += tile_offset) {
				platform_end = next_tile;
			}

			/* If there is at least on reservation on the platform, we reserve the whole platform. */
			bool reservation = false;
			for (TileIndex t = platform_begin; !reservation && t <= platform_end; t += tile_offset) {
				reservation = HasStationReservation(t);
			}

			if (reservation) {
				SetRailStationPlatformReservation(platform_begin, dir, true);
			}
		}

		st->MarkTilesDirty(false);
		st->AfterStationTileSetChange(true, STATION_RAIL);
		ZoningMarkDirtyStationCoverageArea(st);
	}

	return cost;
}

static TileArea MakeStationAreaSmaller(BaseStation *st, TileArea ta, bool (*func)(BaseStation *, TileIndex))
{
restart:

	/* too small? */
	if (ta.w != 0 && ta.h != 0) {
		/* check the left side, x = constant, y changes */
		for (uint i = 0; !func(st, ta.tile + TileDiffXY(0, i));) {
			/* the left side is unused? */
			if (++i == ta.h) {
				ta.tile += TileDiffXY(1, 0);
				ta.w--;
				goto restart;
			}
		}

		/* check the right side, x = constant, y changes */
		for (uint i = 0; !func(st, ta.tile + TileDiffXY(ta.w - 1, i));) {
			/* the right side is unused? */
			if (++i == ta.h) {
				ta.w--;
				goto restart;
			}
		}

		/* check the upper side, y = constant, x changes */
		for (uint i = 0; !func(st, ta.tile + TileDiffXY(i, 0));) {
			/* the left side is unused? */
			if (++i == ta.w) {
				ta.tile += TileDiffXY(0, 1);
				ta.h--;
				goto restart;
			}
		}

		/* check the lower side, y = constant, x changes */
		for (uint i = 0; !func(st, ta.tile + TileDiffXY(i, ta.h - 1));) {
			/* the left side is unused? */
			if (++i == ta.w) {
				ta.h--;
				goto restart;
			}
		}
	} else {
		ta.Clear();
	}

	return ta;
}

static bool TileBelongsToRailStation(BaseStation *st, TileIndex tile)
{
	return st->TileBelongsToRailStation(tile);
}

static void MakeRailStationAreaSmaller(BaseStation *st)
{
	st->train_station = MakeStationAreaSmaller(st, st->train_station, TileBelongsToRailStation);
}

static bool TileBelongsToShipStation(BaseStation *st, TileIndex tile)
{
	return IsDockTile(tile) && GetStationIndex(tile) == st->index;
}

static void MakeShipStationAreaSmaller(Station *st)
{
	st->ship_station = MakeStationAreaSmaller(st, st->ship_station, TileBelongsToShipStation);
	UpdateStationDockingTiles(st);
}

static bool TileBelongsToRoadWaypointStation(BaseStation *st, TileIndex tile)
{
	return IsRoadWaypointTile(tile) && GetStationIndex(tile) == st->index;
}

void MakeRoadWaypointStationAreaSmaller(BaseStation *st, TileArea &road_waypoint_area)
{
	road_waypoint_area = MakeStationAreaSmaller(st, road_waypoint_area, TileBelongsToRoadWaypointStation);
}

/**
 * Remove a number of tiles from any rail station within the area.
 * @param ta the area to clear station tile from.
 * @param affected_stations the stations affected.
 * @param flags the command flags.
 * @param removal_cost the cost for removing the tile, including the rail.
 * @param keep_rail whether to keep the rail of the station.
 * @tparam T the type of station to remove.
 * @return the number of cleared tiles or an error.
 */
template <class T>
CommandCost RemoveFromRailBaseStation(TileArea ta, std::vector<T *> &affected_stations, DoCommandFlag flags, Money removal_cost, bool keep_rail)
{
	/* Count of the number of tiles removed */
	int quantity = 0;
	CommandCost total_cost(EXPENSES_CONSTRUCTION);
	/* Accumulator for the errors seen during clearing. If no errors happen,
	 * and the quantity is 0 there is no station. Otherwise it will be one
	 * of the other error that got accumulated. */
	CommandCost error;

	/* Do the action for every tile into the area */
	for (TileIndex tile : ta) {
		/* Make sure the specified tile is a rail station */
		if (!HasStationTileRail(tile)) continue;

		/* If there is a vehicle on ground, do not allow to remove (flood) the tile */
		CommandCost ret = EnsureNoVehicleOnGround(tile);
		error.AddCost(ret);
		if (ret.Failed()) continue;

		/* Check ownership of station */
		T *st = T::GetByTile(tile);
		if (st == nullptr) continue;

		if (_current_company != OWNER_WATER) {
			ret = CheckOwnership(st->owner);
			error.AddCost(ret);
			if (ret.Failed()) continue;
		}

		Train *v = nullptr;
		Track track = GetRailStationTrack(tile);
		if (HasStationReservation(tile)) {
			v = GetTrainForReservation(tile, track);
			if (v != nullptr) {
				CommandCost ret = CheckTrainReservationPreventsTrackModification(v);
				error.AddCost(ret);
				if (ret.Failed()) continue;
				if (flags & DC_EXEC) FreeTrainReservation(v);
			}
		}

		/* If we reached here, the tile is valid so increase the quantity of tiles we will remove */
		quantity++;

		if (keep_rail || IsStationTileBlocked(tile)) {
			/* Don't refund the 'steel' of the track when we keep the
			 *  rail, or when the tile didn't have any rail at all. */
			total_cost.AddCost(-_price[PR_CLEAR_RAIL]);
		}

		if (flags & DC_EXEC) {
			bool already_affected = include(affected_stations, st);
			if (!already_affected) ZoningMarkDirtyStationCoverageArea(st);

			/* read variables before the station tile is removed */
			uint specindex = GetCustomStationSpecIndex(tile);
			Owner owner = GetTileOwner(tile);
			RailType rt = GetRailType(tile);

			bool build_rail = keep_rail && !IsStationTileBlocked(tile);
			if (!build_rail && !IsStationTileBlocked(tile)) Company::Get(owner)->infrastructure.rail[rt]--;

			DoClearSquare(tile);
			DeleteNewGRFInspectWindow(GSF_STATIONS, tile);
			if (build_rail) MakeRailNormal(tile, owner, TrackToTrackBits(track), rt);
			Company::Get(owner)->infrastructure.station--;
			DirtyCompanyInfrastructureWindows(owner);

			st->rect.AfterRemoveTile(st, tile);
			AddTrackToSignalBuffer(tile, track, owner);
			YapfNotifyTrackLayoutChange(tile, track);

			DeallocateSpecFromStation(st, specindex);

			if (v != nullptr) RestoreTrainReservation(v);
		}
	}

	if (quantity == 0) return error.Failed() ? error : CommandCost(STR_ERROR_THERE_IS_NO_STATION);

	for (T *st : affected_stations) {

		/* now we need to make the "spanned" area of the railway station smaller
		 * if we deleted something at the edges.
		 * we also need to adjust train_tile. */
		MakeRailStationAreaSmaller(st);
		UpdateStationSignCoord(st);

		/* if we deleted the whole station, delete the train facility. */
		if (st->train_station.tile == INVALID_TILE) {
			st->facilities &= ~FACIL_TRAIN;
			SetWindowClassesDirty(WC_VEHICLE_ORDERS);
			SetWindowWidgetDirty(WC_STATION_VIEW, st->index, WID_SV_TRAINS);
			st->UpdateVirtCoord();
			DeleteStationIfEmpty(st);
		}
	}

	total_cost.AddCost(quantity * removal_cost);
	return total_cost;
}

/**
 * Remove a single tile from a rail station.
 * This allows for custom-built station with holes and weird layouts
 * @param start tile of station piece to remove
 * @param flags operation to perform
 * @param p1 start_tile
 * @param p2 various bitstuffed elements
 * - p2 = bit 0 - if set keep the rail
 * @param text unused
 * @return the cost of this operation or an error
 */
CommandCost CmdRemoveFromRailStation(TileIndex start, DoCommandFlag flags, uint32_t p1, uint32_t p2, const char *text)
{
	TileIndex end = p1 == 0 ? start : p1;
	if (start >= MapSize() || end >= MapSize()) return CMD_ERROR;

	TileArea ta(start, end);
	std::vector<Station *> affected_stations;

	CommandCost ret = RemoveFromRailBaseStation(ta, affected_stations, flags, _price[PR_CLEAR_STATION_RAIL], HasBit(p2, 0));
	if (ret.Failed()) return ret;

	/* Do all station specific functions here. */
	for (Station *st : affected_stations) {

		if (st->train_station.tile == INVALID_TILE) SetWindowWidgetDirty(WC_STATION_VIEW, st->index, WID_SV_TRAINS);
		st->MarkTilesDirty(false);
		st->RecomputeCatchment();
	}

	/* Now apply the rail cost to the number that we deleted */
	return ret;
}

/**
 * Remove a single tile from a waypoint.
 * This allows for custom-built waypoint with holes and weird layouts
 * @param start tile of waypoint piece to remove
 * @param flags operation to perform
 * @param p1 start_tile
 * @param p2 various bitstuffed elements
 * - p2 = bit 0 - if set keep the rail
 * @param text unused
 * @return the cost of this operation or an error
 */
CommandCost CmdRemoveFromRailWaypoint(TileIndex start, DoCommandFlag flags, uint32_t p1, uint32_t p2, const char *text)
{
	TileIndex end = p1 == 0 ? start : p1;
	if (start >= MapSize() || end >= MapSize()) return CMD_ERROR;

	TileArea ta(start, end);
	std::vector<Waypoint *> affected_stations;

	return RemoveFromRailBaseStation(ta, affected_stations, flags, _price[PR_CLEAR_WAYPOINT_RAIL], HasBit(p2, 0));
}


/**
 * Remove a rail station/waypoint
 * @param st The station/waypoint to remove the rail part from
 * @param flags operation to perform
 * @param removal_cost the cost for removing a tile
 * @tparam T the type of station to remove
 * @return cost or failure of operation
 */
template <class T>
CommandCost RemoveRailStation(T *st, DoCommandFlag flags, Money removal_cost)
{
	/* Current company owns the station? */
	if (_current_company != OWNER_WATER) {
		CommandCost ret = CheckOwnership(st->owner);
		if (ret.Failed()) return ret;
	}

	/* determine width and height of platforms */
	TileArea ta = st->train_station;

	assert(ta.w != 0 && ta.h != 0);

	CommandCost cost(EXPENSES_CONSTRUCTION);
	/* clear all areas of the station */
	for (TileIndex tile : ta) {
		/* only remove tiles that are actually train station tiles */
		if (st->TileBelongsToRailStation(tile)) {
			std::vector<T*> affected_stations; // dummy
			CommandCost ret = RemoveFromRailBaseStation(TileArea(tile, 1, 1), affected_stations, flags, removal_cost, false);
			if (ret.Failed()) return ret;
			cost.AddCost(ret);
		}
	}

	return cost;
}

/**
 * Remove a rail station
 * @param tile Tile of the station.
 * @param flags operation to perform
 * @return cost or failure of operation
 */
static CommandCost RemoveRailStation(TileIndex tile, DoCommandFlag flags)
{
	/* if there is flooding, remove platforms tile by tile */
	if (_current_company == OWNER_WATER) {
		return DoCommand(tile, 0, 0, DC_EXEC, CMD_REMOVE_FROM_RAIL_STATION);
	}

	Station *st = Station::GetByTile(tile);

	if (flags & DC_EXEC) ZoningMarkDirtyStationCoverageArea(st);

	CommandCost cost = RemoveRailStation(st, flags, _price[PR_CLEAR_STATION_RAIL]);

	if (flags & DC_EXEC) st->RecomputeCatchment();

	return cost;
}

/**
 * Remove a rail waypoint
 * @param tile Tile of the waypoint.
 * @param flags operation to perform
 * @return cost or failure of operation
 */
static CommandCost RemoveRailWaypoint(TileIndex tile, DoCommandFlag flags)
{
	/* if there is flooding, remove waypoints tile by tile */
	if (_current_company == OWNER_WATER) {
		return DoCommand(tile, 0, 0, DC_EXEC, CMD_REMOVE_FROM_RAIL_WAYPOINT);
	}

	return RemoveRailStation(Waypoint::GetByTile(tile), flags, _price[PR_CLEAR_WAYPOINT_RAIL]);
}


/**
 * @param truck_station Determines whether a stop is #ROADSTOP_BUS or #ROADSTOP_TRUCK
 * @param st The Station to do the whole procedure for
 * @return a pointer to where to link a new RoadStop*
 */
static RoadStop **FindRoadStopSpot(bool truck_station, Station *st)
{
	RoadStop **primary_stop = (truck_station) ? &st->truck_stops : &st->bus_stops;

	if (*primary_stop == nullptr) {
		/* we have no roadstop of the type yet, so write a "primary stop" */
		return primary_stop;
	} else {
		/* there are stops already, so append to the end of the list */
		RoadStop *stop = *primary_stop;
		while (stop->next != nullptr) stop = stop->next;
		return &stop->next;
	}
}

CommandCost RemoveRoadStop(TileIndex tile, DoCommandFlag flags, int replacement_spec_index = -1);

/**
 * Find a nearby station that joins this road stop.
 * @param existing_stop an existing road stop we build over
 * @param station_to_join the station to join to
 * @param adjacent whether adjacent stations are allowed
 * @param ta the area of the newly build station
 * @param st 'return' pointer for the found station
 * @return command cost with the error or 'okay'
 */
static CommandCost FindJoiningRoadStop(StationID existing_stop, StationID station_to_join, bool adjacent, TileArea ta, Station **st)
{
	return FindJoiningBaseStation<Station>(existing_stop, station_to_join, adjacent, ta, st, STR_ERROR_MUST_REMOVE_ROAD_STOP_FIRST, [](Station *st) -> bool { return true; });
}

/**
 * Build a bus or truck stop.
 * @param tile Northernmost tile of the stop.
 * @param flags Operation to perform.
 * @param p1 bit 0..7: Width of the road stop.
 *           bit 8..15: Length of the road stop.
 * @param p2 bit 0: 0 For bus stops, 1 for truck stops.
 *           bit 1: 0 For normal stops, 1 for drive-through.
 *           bit 2: Allow stations directly adjacent to other stations.
 *           bit 3..4: Entrance direction (#DiagDirection) for normal stops.
 *           bit 3: #Axis of the road for drive-through stops.
 *           bit 5..10: The roadtype.
 *           bit 16..31: Station ID to join (NEW_STATION if build new one).
 * @param p3 bit 0..15: Roadstop class.
 *           bit 16..31: Roadstopspec index.
 * @param text Unused.
 * @return The cost of this operation or an error.
 */
CommandCost CmdBuildRoadStop(TileIndex tile, DoCommandFlag flags, uint32_t p1, uint32_t p2, uint64_t p3, const char *text, const CommandAuxiliaryBase *aux_data)
{
	bool type = HasBit(p2, 0);
	bool is_drive_through = HasBit(p2, 1);
	RoadType rt = Extract<RoadType, 5, 6>(p2);
	if (!ValParamRoadType(rt)) return CMD_ERROR;
	StationID station_to_join = GB(p2, 16, 16);
	bool reuse = (station_to_join != NEW_STATION);
	if (!reuse) station_to_join = INVALID_STATION;
	bool distant_join = (station_to_join != INVALID_STATION);

	uint8_t width = (uint8_t)GB(p1, 0, 8);
	uint8_t length = (uint8_t)GB(p1, 8, 8);

	RoadStopClassID spec_class = Extract<RoadStopClassID, 0, 16>(p3);
	uint16_t spec_index          = GB(p3, 16, 16);

	/* Check if the given station class is valid */
	if (static_cast<uint>(spec_class) >= RoadStopClass::GetClassCount()) return CMD_ERROR;
	const RoadStopClass *cls = RoadStopClass::Get(spec_class);
	if (IsWaypointClass(*cls)) return CMD_ERROR;
	if (spec_index >= cls->GetSpecCount()) return CMD_ERROR;

	const RoadStopSpec *roadstopspec = cls->GetSpec(spec_index);
	if (roadstopspec != nullptr) {
		if (type && roadstopspec->stop_type != ROADSTOPTYPE_FREIGHT && roadstopspec->stop_type != ROADSTOPTYPE_ALL) return CMD_ERROR;
		if (!type && roadstopspec->stop_type != ROADSTOPTYPE_PASSENGER && roadstopspec->stop_type != ROADSTOPTYPE_ALL) return CMD_ERROR;
		if (!is_drive_through && HasBit(roadstopspec->flags, RSF_DRIVE_THROUGH_ONLY)) return CMD_ERROR;
	}

	/* Check if the requested road stop is too big */
	if (width > _settings_game.station.station_spread || length > _settings_game.station.station_spread) return CommandCost(STR_ERROR_STATION_TOO_SPREAD_OUT);
	/* Check for incorrect width / length. */
	if (width == 0 || length == 0) return CMD_ERROR;
	/* Check if the first tile and the last tile are valid */
	if (!IsValidTile(tile) || TileAddWrap(tile, width - 1, length - 1) == INVALID_TILE) return CMD_ERROR;

	TileArea roadstop_area(tile, width, length);

	if (distant_join && (!_settings_game.station.distant_join_stations || !Station::IsValidID(station_to_join))) return CMD_ERROR;

	/* Trams only have drive through stops */
	if (!is_drive_through && RoadTypeIsTram(rt)) return CMD_ERROR;

	DiagDirection ddir;
	Axis axis;
	if (is_drive_through) {
		/* By definition axis is valid, due to there being 2 axes and reading 1 bit. */
		axis = Extract<Axis, 3, 1>(p2);
		ddir = AxisToDiagDir(axis);
	} else {
		/* By definition ddir is valid, due to there being 4 diagonal directions and reading 2 bits. */
		ddir = Extract<DiagDirection, 3, 2>(p2);
		axis = DiagDirToAxis(ddir);
	}

	CommandCost ret = CheckIfAuthorityAllowsNewStation(tile, flags);
	if (ret.Failed()) return ret;

	/* Total road stop cost. */
	Money unit_cost;
	if (roadstopspec != nullptr) {
		unit_cost = roadstopspec->GetBuildCost(type ? PR_BUILD_STATION_TRUCK : PR_BUILD_STATION_BUS);
	} else {
		unit_cost = _price[type ? PR_BUILD_STATION_TRUCK : PR_BUILD_STATION_BUS];
	}
	CommandCost cost(EXPENSES_CONSTRUCTION, roadstop_area.w * roadstop_area.h * unit_cost);
	StationID est = INVALID_STATION;
	ret = CheckFlatLandRoadStop(roadstop_area, roadstopspec, flags, is_drive_through ? 5 << axis : 1 << ddir, is_drive_through, type ? STATION_TRUCK : STATION_BUS, axis, &est, rt, false);
	if (ret.Failed()) return ret;
	cost.AddCost(ret);

	Station *st = nullptr;
	ret = FindJoiningRoadStop(est, station_to_join, HasBit(p2, 2), roadstop_area, &st);
	if (ret.Failed()) return ret;

	/* Check if this number of road stops can be allocated. */
	if (!RoadStop::CanAllocateItem(static_cast<size_t>(roadstop_area.w) * roadstop_area.h)) return CommandCost(type ? STR_ERROR_TOO_MANY_TRUCK_STOPS : STR_ERROR_TOO_MANY_BUS_STOPS);

	ret = BuildStationPart(&st, flags, reuse, roadstop_area, STATIONNAMING_ROAD);
	if (ret.Failed()) return ret;

	/* Check if we can allocate a custom stationspec to this station */
	int specindex = AllocateRoadStopSpecToStation(roadstopspec, st, (flags & DC_EXEC) != 0);
	if (specindex == -1) return CommandCost(STR_ERROR_TOO_MANY_STATION_SPECS);

	if (roadstopspec != nullptr) {
		/* Perform NewGRF checks */

		/* Check if the road stop is buildable */
		if (HasBit(roadstopspec->callback_mask, CBM_ROAD_STOP_AVAIL)) {
			uint16_t cb_res = GetRoadStopCallback(CBID_STATION_AVAILABILITY, 0, 0, roadstopspec, nullptr, INVALID_TILE, rt, type ? STATION_TRUCK : STATION_BUS, 0);
			if (cb_res != CALLBACK_FAILED && !Convert8bitBooleanCallback(roadstopspec->grf_prop.grffile, CBID_STATION_AVAILABILITY, cb_res)) return CMD_ERROR;
		}
	}

	if (flags & DC_EXEC) {
		/* Check every tile in the area. */
		for (TileIndex cur_tile : roadstop_area) {
			/* Get existing road types and owners before any tile clearing */
			RoadType road_rt = MayHaveRoad(cur_tile) ? GetRoadType(cur_tile, RTT_ROAD) : INVALID_ROADTYPE;
			RoadType tram_rt = MayHaveRoad(cur_tile) ? GetRoadType(cur_tile, RTT_TRAM) : INVALID_ROADTYPE;
			Owner road_owner = road_rt != INVALID_ROADTYPE ? GetRoadOwner(cur_tile, RTT_ROAD) : _current_company;
			Owner tram_owner = tram_rt != INVALID_ROADTYPE ? GetRoadOwner(cur_tile, RTT_TRAM) : _current_company;

			DisallowedRoadDirections drd = DRD_NONE;
			if (road_rt != INVALID_ROADTYPE) {
				if (IsNormalRoadTile(cur_tile)){
					drd = GetDisallowedRoadDirections(cur_tile);
				} else if (IsDriveThroughStopTile(cur_tile)) {
					drd = GetDriveThroughStopDisallowedRoadDirections(cur_tile);
				}
			}

			if (IsTileType(cur_tile, MP_STATION) && IsAnyRoadStop(cur_tile)) {
				RemoveRoadStop(cur_tile, flags, specindex);
			}

			if (roadstopspec != nullptr) {
				/* Include this road stop spec's animation trigger bitmask
				 * in the station's cached copy. */
				st->cached_roadstop_anim_triggers |= roadstopspec->animation.triggers;
			}

			RoadStop *road_stop = new RoadStop(cur_tile);
			/* Insert into linked list of RoadStops. */
			RoadStop **currstop = FindRoadStopSpot(type, st);
			*currstop = road_stop;

			if (type) {
				st->truck_station.Add(cur_tile);
			} else {
				st->bus_station.Add(cur_tile);
			}

			/* Initialize an empty station. */
			st->AddFacility((type) ? FACIL_TRUCK_STOP : FACIL_BUS_STOP, cur_tile);

			st->rect.BeforeAddTile(cur_tile, StationRect::ADD_TRY);

			RoadStopType rs_type = type ? ROADSTOP_TRUCK : ROADSTOP_BUS;
			if (is_drive_through) {
				/* Update company infrastructure counts. If the current tile is a normal road tile, remove the old
				 * bits first. */
				if (IsNormalRoadTile(cur_tile)) {
					UpdateCompanyRoadInfrastructure(road_rt, road_owner, -(int)CountBits(GetRoadBits(cur_tile, RTT_ROAD)));
					UpdateCompanyRoadInfrastructure(tram_rt, tram_owner, -(int)CountBits(GetRoadBits(cur_tile, RTT_TRAM)));
				}

				if (road_rt == INVALID_ROADTYPE && RoadTypeIsRoad(rt)) road_rt = rt;
				if (tram_rt == INVALID_ROADTYPE && RoadTypeIsTram(rt)) tram_rt = rt;

				MakeDriveThroughRoadStop(cur_tile, st->owner, road_owner, tram_owner, st->index, (rs_type == ROADSTOP_BUS ? STATION_BUS : STATION_TRUCK), road_rt, tram_rt, axis);
				SetDriveThroughStopDisallowedRoadDirections(cur_tile, drd);
				road_stop->MakeDriveThrough();
			} else {
				if (road_rt == INVALID_ROADTYPE && RoadTypeIsRoad(rt)) road_rt = rt;
				if (tram_rt == INVALID_ROADTYPE && RoadTypeIsTram(rt)) tram_rt = rt;
				MakeRoadStop(cur_tile, st->owner, st->index, rs_type, road_rt, tram_rt, ddir);
			}
			UpdateCompanyRoadInfrastructure(road_rt, road_owner, ROAD_STOP_TRACKBIT_FACTOR);
			UpdateCompanyRoadInfrastructure(tram_rt, tram_owner, ROAD_STOP_TRACKBIT_FACTOR);
			Company::Get(st->owner)->infrastructure.station++;

			SetCustomRoadStopSpecIndex(cur_tile, specindex);
			if (roadstopspec != nullptr) {
				st->SetRoadStopRandomBits(cur_tile, GB(Random(), 0, 8));
				TriggerRoadStopAnimation(st, cur_tile, SAT_BUILT);
			}

			MarkTileDirtyByTile(cur_tile);
			UpdateRoadCachedOneWayStatesAroundTile(cur_tile);
		}
		ZoningMarkDirtyStationCoverageArea(st);
		NotifyRoadLayoutChanged(true);

		if (st != nullptr) {
			st->AfterStationTileSetChange(true, type ? STATION_TRUCK: STATION_BUS);
		}
	}
	return cost;
}


static Vehicle *ClearRoadStopStatusEnum(Vehicle *v, void *)
{
	/* Okay... we are a road vehicle on a drive through road stop.
	 * But that road stop has just been removed, so we need to make
	 * sure we are in a valid state... however, vehicles can also
	 * turn on road stop tiles, so only clear the 'road stop' state
	 * bits and only when the state was 'in road stop', otherwise
	 * we'll end up clearing the turn around bits. */
	RoadVehicle *rv = RoadVehicle::From(v);
	if (HasBit(rv->state, RVS_IN_DT_ROAD_STOP)) rv->state &= RVSB_ROAD_STOP_TRACKDIR_MASK;

	return nullptr;
}

CommandCost RemoveRoadWaypointStop(TileIndex tile, DoCommandFlag flags, int replacement_spec_index)
{
	Waypoint *wp = Waypoint::GetByTile(tile);

	if (_current_company != OWNER_WATER) {
		CommandCost ret = CheckOwnership(wp->owner);
		if (ret.Failed()) return ret;
	}

	/* don't do the check for drive-through road stops when company bankrupts */
	if (!(flags & DC_BANKRUPT)) {
		CommandCost ret = EnsureNoVehicleOnGround(tile);
		if (ret.Failed()) return ret;
	}

	const RoadStopSpec *spec = GetRoadStopSpec(tile);

	if (flags & DC_EXEC) {
		/* Update company infrastructure counts. */
		for (RoadTramType rtt : _roadtramtypes) {
			RoadType rt = GetRoadType(tile, rtt);
			UpdateCompanyRoadInfrastructure(rt, GetRoadOwner(tile, rtt), -static_cast<int>(ROAD_STOP_TRACKBIT_FACTOR));
		}

		Company::Get(wp->owner)->infrastructure.station--;
		DirtyCompanyInfrastructureWindows(wp->owner);

		DeleteAnimatedTile(tile);

		uint specindex = GetCustomRoadStopSpecIndex(tile);

		DeleteNewGRFInspectWindow(GSF_ROADSTOPS, tile);

		DoClearSquare(tile);

		wp->rect.AfterRemoveTile(wp, tile);

		wp->RemoveRoadStopTileData(tile);
		if ((int)specindex != replacement_spec_index) DeallocateRoadStopSpecFromStation(wp, specindex);

		if (replacement_spec_index < 0) {
			MakeRoadWaypointStationAreaSmaller(wp, wp->road_waypoint_area);

			UpdateStationSignCoord(wp);

			/* if we deleted the whole waypoint, delete the road facility. */
			if (wp->road_waypoint_area.tile == INVALID_TILE) {
				wp->facilities &= ~(FACIL_BUS_STOP | FACIL_TRUCK_STOP);
				SetWindowWidgetDirty(WC_STATION_VIEW, wp->index, WID_SV_ROADVEHS);
				wp->UpdateVirtCoord();
				DeleteStationIfEmpty(wp);
			}
		}

		NotifyRoadLayoutChanged(false);
	}

	return CommandCost(EXPENSES_CONSTRUCTION, spec != nullptr ? spec->GetClearCost(PR_CLEAR_STATION_TRUCK) : _price[PR_CLEAR_STATION_TRUCK]);
}

/**
 * Remove a bus station/truck stop
 * @param tile TileIndex been queried
 * @param flags operation to perform
 * @param replacement_spec_index replacement spec index to avoid deallocating, if < 0, tile is not being replaced
 * @return cost or failure of operation
 */
CommandCost RemoveRoadStop(TileIndex tile, DoCommandFlag flags, int replacement_spec_index)
{
	if (IsRoadWaypoint(tile)) {
		return RemoveRoadWaypointStop(tile, flags, replacement_spec_index);
	}

	Station *st = Station::GetByTile(tile);

	if (_current_company != OWNER_WATER) {
		CommandCost ret = CheckOwnership(st->owner);
		if (ret.Failed()) return ret;
	}

	bool is_truck = IsTruckStop(tile);

	RoadStop **primary_stop;
	RoadStop *cur_stop;
	if (is_truck) { // truck stop
		primary_stop = &st->truck_stops;
		cur_stop = RoadStop::GetByTile(tile, ROADSTOP_TRUCK);
	} else {
		primary_stop = &st->bus_stops;
		cur_stop = RoadStop::GetByTile(tile, ROADSTOP_BUS);
	}

	assert(cur_stop != nullptr);

	/* don't do the check for drive-through road stops when company bankrupts */
	if (IsDriveThroughStopTile(tile) && (flags & DC_BANKRUPT)) {
		/* remove the 'going through road stop' status from all vehicles on that tile */
		if (flags & DC_EXEC) FindVehicleOnPos(tile, VEH_ROAD, nullptr, &ClearRoadStopStatusEnum);
	} else {
		CommandCost ret = EnsureNoVehicleOnGround(tile);
		if (ret.Failed()) return ret;
	}

	const RoadStopSpec *spec = GetRoadStopSpec(tile);

	if (flags & DC_EXEC) {
		ZoningMarkDirtyStationCoverageArea(st);
		if (*primary_stop == cur_stop) {
			/* removed the first stop in the list */
			*primary_stop = cur_stop->next;
			/* removed the only stop? */
			if (*primary_stop == nullptr) {
				st->facilities &= (is_truck ? ~FACIL_TRUCK_STOP : ~FACIL_BUS_STOP);
				SetWindowClassesDirty(WC_VEHICLE_ORDERS);
			}
		} else {
			/* tell the predecessor in the list to skip this stop */
			RoadStop *pred = *primary_stop;
			while (pred->next != cur_stop) pred = pred->next;
			pred->next = cur_stop->next;
		}

		/* Update company infrastructure counts. */
		for (RoadTramType rtt : _roadtramtypes) {
			RoadType rt = GetRoadType(tile, rtt);
			UpdateCompanyRoadInfrastructure(rt, GetRoadOwner(tile, rtt), -static_cast<int>(ROAD_STOP_TRACKBIT_FACTOR));
		}

		Company::Get(st->owner)->infrastructure.station--;
		DirtyCompanyInfrastructureWindows(st->owner);

		DeleteAnimatedTile(tile);

		uint specindex = GetCustomRoadStopSpecIndex(tile);

		DeleteNewGRFInspectWindow(GSF_ROADSTOPS, tile);

		if (IsDriveThroughStopTile(tile)) {
			/* Clears the tile for us */
			cur_stop->ClearDriveThrough();
		} else {
			DoClearSquare(tile);
		}

		delete cur_stop;

		/* Make sure no vehicle is going to the old roadstop */
		for (RoadVehicle *v : RoadVehicle::IterateFrontOnly()) {
			if (v->current_order.IsType(OT_GOTO_STATION) && v->dest_tile == tile) {
				v->SetDestTile(v->GetOrderStationLocation(st->index));
			}
		}

		st->rect.AfterRemoveTile(st, tile);

		if (replacement_spec_index < 0) st->AfterStationTileSetChange(false, is_truck ? STATION_TRUCK: STATION_BUS);

		st->RemoveRoadStopTileData(tile);
		if ((int)specindex != replacement_spec_index) DeallocateRoadStopSpecFromStation(st, specindex);

		/* Update the tile area of the truck/bus stop */
		if (is_truck) {
			st->truck_station.Clear();
			for (const RoadStop *rs = st->truck_stops; rs != nullptr; rs = rs->next) st->truck_station.Add(rs->xy);
		} else {
			st->bus_station.Clear();
			for (const RoadStop *rs = st->bus_stops; rs != nullptr; rs = rs->next) st->bus_station.Add(rs->xy);
		}

		NotifyRoadLayoutChanged(false);
	}

	Price category = is_truck ? PR_CLEAR_STATION_TRUCK : PR_CLEAR_STATION_BUS;
	return CommandCost(EXPENSES_CONSTRUCTION, spec != nullptr ? spec->GetClearCost(category) : _price[category]);
}

/**
 * Remove bus or truck stops.
 * @param tile Northernmost tile of the removal area.
 * @param flags Operation to perform.
 * @param p1 bit 0..7: Width of the removal area.
 *           bit 8..15: Height of the removal area.
 * @param p2 bit 0: 0 For bus stops, 1 for truck stops.
 * @param p2 bit 1: 0 to keep roads of all drive-through stops, 1 to remove them.
 * @param p2 bit 2: 0 for bus/truck stops, 1 for road waypoints.
 * @param text Unused.
 * @return The cost of this operation or an error.
 */
CommandCost CmdRemoveRoadStop(TileIndex tile, DoCommandFlag flags, uint32_t p1, uint32_t p2, const char *text)
{
	uint8_t width = (uint8_t)GB(p1, 0, 8);
	uint8_t height = (uint8_t)GB(p1, 8, 8);
	bool keep_drive_through_roads = !HasBit(p2, 1) || HasBit(p2, 2);

	/* Check for incorrect width / height. */
	if (width == 0 || height == 0) return CMD_ERROR;
	/* Check if the first tile and the last tile are valid */
	if (!IsValidTile(tile) || TileAddWrap(tile, width - 1, height - 1) == INVALID_TILE) return CMD_ERROR;
	/* Bankrupting company is not supposed to remove roads, there may be road vehicles. */
	if (!keep_drive_through_roads && (flags & DC_BANKRUPT)) return CMD_ERROR;

	TileArea roadstop_area(tile, width, height);

	CommandCost cost(EXPENSES_CONSTRUCTION);
	CommandCost last_error(STR_ERROR_THERE_IS_NO_STATION);
	bool had_success = false;

	for (TileIndex cur_tile : roadstop_area) {
		if (HasBit(p2, 2)) {
			/* Make sure the specified tile is a road waypoint */
			if (!IsTileType(cur_tile, MP_STATION) || !IsRoadWaypoint(cur_tile)) continue;
		} else {
			/* Make sure the specified tile is a road stop of the correct type */
			if (!IsTileType(cur_tile, MP_STATION) || !IsStationRoadStop(cur_tile) || (uint32_t)GetRoadStopType(cur_tile) != GB(p2, 0, 1)) continue;
		}

		/* Save information on to-be-restored roads before the stop is removed. */
		RoadBits road_bits = ROAD_NONE;
		RoadType road_type[] = { INVALID_ROADTYPE, INVALID_ROADTYPE };
		Owner road_owner[] = { OWNER_NONE, OWNER_NONE };
		DisallowedRoadDirections drd = DRD_NONE;
		if (IsDriveThroughStopTile(cur_tile)) {
			for (RoadTramType rtt : _roadtramtypes) {
				road_type[rtt] = GetRoadType(cur_tile, rtt);
				if (road_type[rtt] == INVALID_ROADTYPE) continue;
				road_owner[rtt] = GetRoadOwner(cur_tile, rtt);
				/* If we don't want to preserve our roads then restore only roads of others. */
				if (!keep_drive_through_roads && road_owner[rtt] == _current_company) road_type[rtt] = INVALID_ROADTYPE;
			}
			road_bits = AxisToRoadBits(GetDriveThroughStopAxis(cur_tile));
			drd = GetDriveThroughStopDisallowedRoadDirections(cur_tile);
		}

		CommandCost ret = RemoveRoadStop(cur_tile, flags);
		if (ret.Failed()) {
			last_error = ret;
			continue;
		}
		cost.AddCost(ret);
		had_success = true;

		/* Restore roads. */
		if ((flags & DC_EXEC) && (road_type[RTT_ROAD] != INVALID_ROADTYPE || road_type[RTT_TRAM] != INVALID_ROADTYPE)) {
			MakeRoadNormal(cur_tile, road_bits, road_type[RTT_ROAD], road_type[RTT_TRAM], ClosestTownFromTile(cur_tile, UINT_MAX)->index,
					road_owner[RTT_ROAD], road_owner[RTT_TRAM]);
			if (drd != DRD_NONE) SetDisallowedRoadDirections(cur_tile, drd);

			/* Update company infrastructure counts. */
			int count = CountBits(road_bits);
			UpdateCompanyRoadInfrastructure(road_type[RTT_ROAD], road_owner[RTT_ROAD], count);
			UpdateCompanyRoadInfrastructure(road_type[RTT_TRAM], road_owner[RTT_TRAM], count);
		}
		if (flags & DC_EXEC) UpdateRoadCachedOneWayStatesAroundTile(cur_tile);
	}

	return had_success ? cost : last_error;
}

/**
 * Get a possible noise reduction factor based on distance from town center.
 * The further you get, the less noise you generate.
 * So all those folks at city council can now happily slee...  work in their offices
 * @param as airport information
 * @param distance minimum distance between town and airport
 * @return the noise that will be generated, according to distance
 */
uint8_t GetAirportNoiseLevelForDistance(const AirportSpec *as, uint distance)
{
	/* 0 cannot be accounted, and 1 is the lowest that can be reduced from town.
	 * So no need to go any further*/
	if (as->noise_level < 2) return as->noise_level;

	auto tolerance = _settings_game.difficulty.town_council_tolerance;
	if (tolerance == TOWN_COUNCIL_PERMISSIVE) tolerance = TOWN_COUNCIL_LENIENT;

	/* The steps for measuring noise reduction are based on the "magical" (and arbitrary) 8 base distance
	 * adding the town_council_tolerance 4 times, as a way to graduate, depending of the tolerance.
	 * Basically, it says that the less tolerant a town is, the bigger the distance before
	 * an actual decrease can be granted */
	uint8_t town_tolerance_distance = 8 + (tolerance * 4);

	/* now, we want to have the distance segmented using the distance judged bareable by town
	 * This will give us the coefficient of reduction the distance provides. */
	uint noise_reduction = distance / town_tolerance_distance;

	/* If the noise reduction equals the airport noise itself, don't give it for free.
	 * Otherwise, simply reduce the airport's level. */
	return noise_reduction >= as->noise_level ? 1 : as->noise_level - noise_reduction;
}

/**
 * Finds the town nearest to given airport. Based on minimal manhattan distance to any airport's tile.
 * If two towns have the same distance, town with lower index is returned.
 * @param as airport's description
 * @param rotation airport's rotation
 * @param tile origin tile (top corner of the airport)
 * @param it An iterator over all airport tiles (consumed)
 * @param[out] mindist Minimum distance to town
 * @return nearest town to airport
 */
Town *AirportGetNearestTown(const AirportSpec *as, Direction rotation, TileIndex tile, TileIterator &&it, uint &mindist)
{
	assert(Town::GetNumItems() > 0);

	Town *nearest = nullptr;

	auto width = as->size_x;
	auto height = as->size_y;
	if (rotation == DIR_E || rotation == DIR_W) std::swap(width, height);

	uint perimeter_min_x = TileX(tile);
	uint perimeter_min_y = TileY(tile);
	uint perimeter_max_x = perimeter_min_x + width - 1;
	uint perimeter_max_y = perimeter_min_y + height - 1;

	mindist = UINT_MAX - 1; // prevent overflow

	for (TileIndex cur_tile = *it; cur_tile != INVALID_TILE; cur_tile = ++it) {
		assert(IsInsideBS(TileX(cur_tile), perimeter_min_x, width));
		assert(IsInsideBS(TileY(cur_tile), perimeter_min_y, height));
		if (TileX(cur_tile) == perimeter_min_x || TileX(cur_tile) == perimeter_max_x || TileY(cur_tile) == perimeter_min_y || TileY(cur_tile) == perimeter_max_y) {
			Town *t = CalcClosestTownFromTile(cur_tile, mindist + 1);
			if (t == nullptr) continue;

			uint dist = DistanceManhattan(t->xy, cur_tile);
			if (dist == mindist && t->index < nearest->index) nearest = t;
			if (dist < mindist) {
				nearest = t;
				mindist = dist;
			}
		}
	}

	return nearest;
}

/**
 * Finds the town nearest to given existing airport. Based on minimal manhattan distance to any airport's tile.
 * If two towns have the same distance, town with lower index is returned.
 * @param station existing station with airport
 * @param[out] mindist Minimum distance to town
 * @return nearest town to airport
 */
static Town *AirportGetNearestTown(const Station *st, uint &mindist)
{
	return AirportGetNearestTown(st->airport.GetSpec(), st->airport.rotation, st->airport.tile, AirportTileIterator(st), mindist);
}


/** Recalculate the noise generated by the airports of each town */
void UpdateAirportsNoise()
{
	if (_town_noise_no_update) return;

	for (Town *t : Town::Iterate()) t->noise_reached = 0;

	for (const Station *st : Station::Iterate()) {
		if (st->airport.tile != INVALID_TILE && st->airport.type != AT_OILRIG) {
			uint dist;
			Town *nearest = AirportGetNearestTown(st, dist);
			nearest->noise_reached += GetAirportNoiseLevelForDistance(st->airport.GetSpec(), dist);
		}
	}
}


/**
 * Checks if an airport can be removed (no aircraft on it or landing)
 * @param st Station whose airport is to be removed
 * @param flags Operation to perform
 * @return Cost or failure of operation
 */
static CommandCost CanRemoveAirport(Station *st, DoCommandFlag flags)
{
	for (const Aircraft *a : Aircraft::Iterate()) {
		if (!a->IsNormalAircraft()) continue;
		if (a->targetairport == st->index && a->state != FLYING)
			return CommandCost(STR_ERROR_AIRCRAFT_IN_THE_WAY);
	}

	CommandCost cost(EXPENSES_CONSTRUCTION);

	for (TileIndex tile_cur : st->airport) {
		if (!st->TileBelongsToAirport(tile_cur)) continue;

		CommandCost ret = EnsureNoVehicleOnGround(tile_cur);
		if (ret.Failed()) return ret;

		cost.AddCost(_price[PR_CLEAR_STATION_AIRPORT]);
	}

	return cost;
}


/**
 * Place an Airport.
 * @param tile tile where airport will be built
 * @param flags operation to perform
 * @param p1
 * - p1 = (bit  0- 7) - airport type, @see airport.h
 * - p1 = (bit  8-15) - airport layout
 * @param p2 various bitstuffed elements
 * - p2 = (bit     0) - allow airports directly adjacent to other airports.
 * - p2 = (bit 16-31) - station ID to join (NEW_STATION if build new one)
 * @param text unused
 * @return the cost of this operation or an error
 */
CommandCost CmdBuildAirport(TileIndex tile, DoCommandFlag flags, uint32_t p1, uint32_t p2, const char *text)
{
	StationID station_to_join = GB(p2, 16, 16);
	bool reuse = (station_to_join != NEW_STATION);
	if (!reuse) station_to_join = INVALID_STATION;
	bool distant_join = (station_to_join != INVALID_STATION);
	uint8_t airport_type = GB(p1, 0, 8);
	uint8_t layout = GB(p1, 8, 8);

	if (distant_join && (!_settings_game.station.distant_join_stations || !Station::IsValidID(station_to_join))) return CMD_ERROR;

	if (airport_type >= NUM_AIRPORTS) return CMD_ERROR;

	CommandCost ret = CheckIfAuthorityAllowsNewStation(tile, flags);
	if (ret.Failed()) return ret;

	/* Check if a valid, buildable airport was chosen for construction */
	const AirportSpec *as = AirportSpec::Get(airport_type);
	if (!as->IsAvailable() || layout >= as->layouts.size()) return CMD_ERROR;
	if (!as->IsWithinMapBounds(layout, tile)) return CMD_ERROR;

	Direction rotation = as->layouts[layout].rotation;
	int w = as->size_x;
	int h = as->size_y;
	if (rotation == DIR_E || rotation == DIR_W) Swap(w, h);
	TileArea airport_area = TileArea(tile, w, h);

	if (w > _settings_game.station.station_spread || h > _settings_game.station.station_spread) {
		return CommandCost(STR_ERROR_STATION_TOO_SPREAD_OUT);
	}

	StationID est = INVALID_STATION;
	AirportTileTableIterator iter(as->layouts[layout].tiles.data(), tile);
	CommandCost cost = CheckFlatLandAirport(iter, flags, &est);
	if (cost.Failed()) return cost;

	Station *st = nullptr;
	ret = FindJoiningStation(est, station_to_join, HasBit(p2, 0), airport_area, &st, STR_ERROR_MUST_DEMOLISH_AIRPORT_FIRST);
	if (ret.Failed()) return ret;

	/* Distant join */
	if (st == nullptr && distant_join) st = Station::GetIfValid(station_to_join);

	ret = BuildStationPart(&st, flags, reuse, airport_area, (GetAirport(airport_type)->flags & AirportFTAClass::AIRPLANES) ? STATIONNAMING_AIRPORT : STATIONNAMING_HELIPORT);
	if (ret.Failed()) return ret;

	/* action to be performed */
	enum {
		AIRPORT_NEW,      // airport is a new station
		AIRPORT_ADD,      // add an airport to an existing station
		AIRPORT_UPGRADE,  // upgrade the airport in a station
	} action =
		(est != INVALID_STATION) ? AIRPORT_UPGRADE :
		(st != nullptr) ? AIRPORT_ADD : AIRPORT_NEW;

	if (action == AIRPORT_ADD && st->airport.tile != INVALID_TILE) {
		return CommandCost(STR_ERROR_TOO_CLOSE_TO_ANOTHER_AIRPORT);
	}

	if (action == AIRPORT_UPGRADE && airport_type == st->airport.type && layout == st->airport.layout && st->airport.tile == tile) {
		return CommandCost(STR_ERROR_ALREADY_BUILT);
	}

	/* The noise level is the noise from the airport and reduce it to account for the distance to the town center. */
	AirportTileTableIterator nearest_town_iter = iter;
	uint dist;
	Town *nearest = AirportGetNearestTown(as, rotation, tile, std::move(nearest_town_iter), dist);
	uint newnoise_level = nearest->noise_reached + GetAirportNoiseLevelForDistance(as, dist);

	if (action == AIRPORT_UPGRADE) {
		uint old_dist;
		Town *old_nearest = AirportGetNearestTown(st, old_dist);
		if (old_nearest == nearest) {
			newnoise_level -= GetAirportNoiseLevelForDistance(st->airport.GetSpec(), old_dist);
		}
	}

	/* Check if local auth would allow a new airport */
	StringID authority_refuse_message = STR_NULL;
	Town *authority_refuse_town = nullptr;

	if (_settings_game.economy.station_noise_level) {
		/* do not allow to build a new airport if this raise the town noise over the maximum allowed by town */
		if (newnoise_level > nearest->MaxTownNoise()) {
			authority_refuse_message = STR_ERROR_LOCAL_AUTHORITY_REFUSES_NOISE;
			authority_refuse_town = nearest;
		}
	} else if (_settings_game.difficulty.town_council_tolerance != TOWN_COUNCIL_PERMISSIVE && action != AIRPORT_UPGRADE) {
		Town *t = ClosestTownFromTile(tile, UINT_MAX);
		uint num = 0;
		for (const Station *st : Station::Iterate()) {
			if (st->town == t && (st->facilities & FACIL_AIRPORT) && st->airport.type != AT_OILRIG) num++;
		}
		if (num >= 2) {
			authority_refuse_message = STR_ERROR_LOCAL_AUTHORITY_REFUSES_AIRPORT;
			authority_refuse_town = t;
		}
	}

	if (authority_refuse_message != STR_NULL) {
		SetDParam(0, authority_refuse_town->index);
		return CommandCost(authority_refuse_message);
	}

	if (action == AIRPORT_UPGRADE) {
		/* check that the old airport can be removed */
		CommandCost r = CanRemoveAirport(st, flags);
		if (r.Failed()) return r;
		cost.AddCost(r);
	}

	for (AirportTileTableIterator iter(as->layouts[layout].tiles.data(), tile); iter != INVALID_TILE; ++iter) {
		cost.AddCost(_price[PR_BUILD_STATION_AIRPORT]);
	}

	if (flags & DC_EXEC) {
		if (action == AIRPORT_UPGRADE) {
			/* delete old airport if upgrading */

			ZoningMarkDirtyStationCoverageArea(st);

			for (uint i = 0; i < st->airport.GetNumHangars(); ++i) {
				TileIndex tile_cur = st->airport.GetHangarTile(i);
				OrderBackup::Reset(tile_cur, false);
				CloseWindowById(WC_VEHICLE_DEPOT, tile_cur);
			}

			uint old_dist;
			Town *old_nearest = AirportGetNearestTown(st, old_dist);

			if (old_nearest != nearest) {
				old_nearest->noise_reached -= GetAirportNoiseLevelForDistance(st->airport.GetSpec(), old_dist);
				if (_settings_game.economy.station_noise_level) {
					SetWindowDirty(WC_TOWN_VIEW, st->town->index);
				}
			}

			for (TileIndex tile_cur : st->airport) {
				DeleteAnimatedTile(tile_cur);
				DoClearSquare(tile_cur);
				DeleteNewGRFInspectWindow(GSF_AIRPORTTILES, tile_cur);
			}

			st->rect.AfterRemoveRect(st, st->airport);
			st->airport.Clear();
		}

		/* Always add the noise, so there will be no need to recalculate when option toggles */
		nearest->noise_reached = newnoise_level;

		st->AddFacility(FACIL_AIRPORT, tile);
		st->airport.type = airport_type;
		st->airport.layout = layout;
		st->airport.flags = 0;
		st->airport.rotation = rotation;

		st->rect.BeforeAddRect(tile, w, h, StationRect::ADD_TRY);

		for (AirportTileTableIterator iter(as->layouts[layout].tiles.data(), tile); iter != INVALID_TILE; ++iter) {
			MakeAirport(iter, st->owner, st->index, iter.GetStationGfx(), WATER_CLASS_INVALID);
			SetStationTileRandomBits(iter, GB(Random(), 0, 4));
			st->airport.Add(iter);

			if (AirportTileSpec::Get(GetTranslatedAirportTileID(iter.GetStationGfx()))->animation.status != ANIM_STATUS_NO_ANIMATION) AddAnimatedTile(iter);
		}

		/* Only call the animation trigger after all tiles have been built */
		for (AirportTileTableIterator iter(as->layouts[layout].tiles.data(), tile); iter != INVALID_TILE; ++iter) {
			AirportTileAnimationTrigger(st, iter, AAT_BUILT);
		}

		if (action != AIRPORT_NEW) UpdateAirplanesOnNewStation(st);

		if (action == AIRPORT_UPGRADE) {
			UpdateStationSignCoord(st);
		} else {
			Company::Get(st->owner)->infrastructure.airport++;
		}

		st->AfterStationTileSetChange(true, STATION_AIRPORT);
		ZoningMarkDirtyStationCoverageArea(st);
		InvalidateWindowData(WC_STATION_VIEW, st->index, -1);

		if (_settings_game.economy.station_noise_level) {
			SetWindowDirty(WC_TOWN_VIEW, nearest->index);
		}
	}

	return cost;
}

/**
 * Remove an airport
 * @param tile TileIndex been queried
 * @param flags operation to perform
 * @return cost or failure of operation
 */
static CommandCost RemoveAirport(TileIndex tile, DoCommandFlag flags)
{
	Station *st = Station::GetByTile(tile);

	if (_current_company != OWNER_WATER) {
		CommandCost ret = CheckOwnership(st->owner);
		if (ret.Failed()) return ret;
	}

	CommandCost cost = CanRemoveAirport(st, flags);
	if (cost.Failed()) return cost;

	if (flags & DC_EXEC) {
		for (uint i = 0; i < st->airport.GetNumHangars(); ++i) {
			TileIndex tile_cur = st->airport.GetHangarTile(i);
			OrderBackup::Reset(tile_cur, false);
			CloseWindowById(WC_VEHICLE_DEPOT, tile_cur);
		}

		ZoningMarkDirtyStationCoverageArea(st);
		/* The noise level is the noise from the airport and reduce it to account for the distance to the town center.
		 * And as for construction, always remove it, even if the setting is not set, in order to avoid the
		 * need of recalculation */
		uint dist;
		Town *nearest = AirportGetNearestTown(st, dist);
		nearest->noise_reached -= GetAirportNoiseLevelForDistance(st->airport.GetSpec(), dist);

		if (_settings_game.economy.station_noise_level) {
			SetWindowDirty(WC_TOWN_VIEW, nearest->index);
		}

		for (TileIndex tile_cur : st->airport) {
			if (!st->TileBelongsToAirport(tile_cur)) continue;

			DeleteAnimatedTile(tile_cur);
			DoClearSquare(tile_cur);
			DeleteNewGRFInspectWindow(GSF_AIRPORTTILES, tile_cur);
		}

		/* Clear the persistent storage. */
		delete st->airport.psa;

		st->rect.AfterRemoveRect(st, st->airport);

		st->airport.Clear();
		st->facilities &= ~FACIL_AIRPORT;
		SetWindowClassesDirty(WC_VEHICLE_ORDERS);

		InvalidateWindowData(WC_STATION_VIEW, st->index, -1);

		Company::Get(st->owner)->infrastructure.airport--;

		st->AfterStationTileSetChange(false, STATION_AIRPORT);

		DeleteNewGRFInspectWindow(GSF_AIRPORTS, st->index);
	}

	return cost;
}

/**
 * Open/close an airport to incoming aircraft.
 * @param tile Unused.
 * @param flags Operation to perform.
 * @param p1 Station ID of the airport.
 * @param p2 Unused.
 * @param text unused
 * @return the cost of this operation or an error
 */
CommandCost CmdOpenCloseAirport(TileIndex tile, DoCommandFlag flags, uint32_t p1, uint32_t p2, const char *text)
{
	if (!Station::IsValidID(p1)) return CMD_ERROR;
	Station *st = Station::Get(p1);

	if (!(st->facilities & FACIL_AIRPORT) || st->owner == OWNER_NONE) return CMD_ERROR;

	CommandCost ret = CheckOwnership(st->owner);
	if (ret.Failed()) return ret;

	if (flags & DC_EXEC) {
		st->airport.flags ^= AIRPORT_CLOSED_block;
		SetWindowWidgetDirty(WC_STATION_VIEW, st->index, WID_SV_CLOSE_AIRPORT);
	}
	return CommandCost();
}

/**
 * Tests whether the company's vehicles have this station in orders
 * @param station station ID
 * @param include_company If true only check vehicles of \a company, if false only check vehicles of other companies
 * @param company company ID
 */
bool HasStationInUse(StationID station, bool include_company, CompanyID company)
{
	bool found = false;
	IterateOrderRefcountMapForDestinationID(station, [&](CompanyID cid, OrderType order_type, VehicleType veh_type, uint32_t refcount) {
		if ((cid == company) == include_company) {
			if (order_type == OT_GOTO_STATION || order_type == OT_GOTO_WAYPOINT) {
				found = true;
				return false;
			}
		}
		return true;
	});
	return found;
}

static const TileIndexDiffC _dock_tileoffs_chkaround[] = {
	{-1,  0},
	{ 0,  0},
	{ 0,  0},
	{ 0, -1}
};
static const uint8_t _dock_w_chk[4] = { 2, 1, 2, 1 };
static const uint8_t _dock_h_chk[4] = { 1, 2, 1, 2 };

/**
 * Build a dock/haven.
 * @param tile tile where dock will be built
 * @param flags operation to perform
 * @param p1 (bit 0) - allow docks directly adjacent to other docks.
 * @param p2 bit 16-31: station ID to join (NEW_STATION if build new one)
 * @param text unused
 * @return the cost of this operation or an error
 */
CommandCost CmdBuildDock(TileIndex tile, DoCommandFlag flags, uint32_t p1, uint32_t p2, const char *text)
{
	StationID station_to_join = GB(p2, 16, 16);
	bool reuse = (station_to_join != NEW_STATION);
	if (!reuse) station_to_join = INVALID_STATION;
	bool distant_join = (station_to_join != INVALID_STATION);

	if (distant_join && (!_settings_game.station.distant_join_stations || !Station::IsValidID(station_to_join))) return CMD_ERROR;

	TileIndex slope_tile = tile;

	DiagDirection direction = GetInclinedSlopeDirection(GetTileSlope(slope_tile));
	if (direction == INVALID_DIAGDIR) return CommandCost(STR_ERROR_SITE_UNSUITABLE);
	direction = ReverseDiagDir(direction);

	TileIndex flat_tile = slope_tile + TileOffsByDiagDir(direction);

	/* Docks cannot be placed on rapids */
	if (HasTileWaterGround(slope_tile)) return CommandCost(STR_ERROR_SITE_UNSUITABLE);

	CommandCost ret = CheckIfAuthorityAllowsNewStation(slope_tile, flags);
	if (ret.Failed()) return ret;

	if (IsBridgeAbove(slope_tile) && !_settings_game.construction.allow_docks_under_bridges) return CommandCost(STR_ERROR_MUST_DEMOLISH_BRIDGE_FIRST);

	CommandCost cost(EXPENSES_CONSTRUCTION, _price[PR_BUILD_STATION_DOCK]);
	ret = DoCommand(slope_tile, 0, 0, flags, CMD_LANDSCAPE_CLEAR);
	if (ret.Failed()) return ret;
	cost.AddCost(ret);

	if (!HasTileWaterGround(flat_tile) || !IsTileFlat(flat_tile)) {
		return CommandCost(STR_ERROR_SITE_UNSUITABLE);
	}

	if (IsBridgeAbove(flat_tile) && !_settings_game.construction.allow_docks_under_bridges) return CommandCost(STR_ERROR_MUST_DEMOLISH_BRIDGE_FIRST);

	/* Get the water class of the water tile before it is cleared.*/
	WaterClass wc = GetWaterClass(flat_tile);

	bool add_cost = !IsWaterTile(flat_tile);
	ret = DoCommand(flat_tile, 0, 0, flags | DC_ALLOW_REMOVE_WATER, CMD_LANDSCAPE_CLEAR);
	if (ret.Failed()) return ret;
	if (add_cost) cost.AddCost(ret);

	TileIndex adjacent_tile = flat_tile + TileOffsByDiagDir(direction);
	if (!IsTileType(adjacent_tile, MP_WATER) || !IsTileFlat(adjacent_tile)) {
		return CommandCost(STR_ERROR_SITE_UNSUITABLE);
	}

	TileArea dock_area = TileArea(slope_tile + ToTileIndexDiff(_dock_tileoffs_chkaround[direction]),
			_dock_w_chk[direction], _dock_h_chk[direction]);

	/* middle */
	Station *st = nullptr;
	ret = FindJoiningStation(INVALID_STATION, station_to_join, HasBit(p1, 0), dock_area, &st);
	if (ret.Failed()) return ret;

	/* Distant join */
	if (st == nullptr && distant_join) st = Station::GetIfValid(station_to_join);

	ret = BuildStationPart(&st, flags, reuse, dock_area, STATIONNAMING_DOCK);
	if (ret.Failed()) return ret;

	if (flags & DC_EXEC) {
		st->ship_station.Add(tile);
		st->ship_station.Add(flat_tile);
		st->AddFacility(FACIL_DOCK, tile);

		st->rect.BeforeAddRect(dock_area.tile, dock_area.w, dock_area.h, StationRect::ADD_TRY);

		/* If the water part of the dock is on a canal, update infrastructure counts.
		 * This is needed as we've cleared that tile before.
		 * Clearing object tiles may result in water tiles which are already accounted for in the water infrastructure total.
		 * See: MakeWaterKeepingClass() */
		if (wc == WATER_CLASS_CANAL && !(HasTileWaterClass(flat_tile) && GetWaterClass(flat_tile) == WATER_CLASS_CANAL && IsTileOwner(flat_tile, _current_company))) {
			Company::Get(st->owner)->infrastructure.water++;
		}
		Company::Get(st->owner)->infrastructure.station += 2;

		MakeDock(tile, st->owner, st->index, direction, wc);
		UpdateStationDockingTiles(st);

		st->AfterStationTileSetChange(true, STATION_DOCK);
		ZoningMarkDirtyStationCoverageArea(st);
	}

	return cost;
}

void RemoveDockingTile(TileIndex t)
{
	for (DiagDirection d = DIAGDIR_BEGIN; d != DIAGDIR_END; d++) {
		TileIndex tile = t + TileOffsByDiagDir(d);
		if (!IsValidTile(tile)) continue;

		if (IsTileType(tile, MP_STATION)) {
			Station *st = Station::GetByTile(tile);
			if (st != nullptr) UpdateStationDockingTiles(st);
		} else if (IsTileType(tile, MP_INDUSTRY)) {
			Station *neutral = Industry::GetByTile(tile)->neutral_station;
			if (neutral != nullptr) UpdateStationDockingTiles(neutral);
		}
	}
}

/**
 * Clear docking tile status from tiles around a removed dock, if the tile has
 * no neighbours which would keep it as a docking tile.
 * @param tile Ex-dock tile to check.
 */
void ClearDockingTilesCheckingNeighbours(TileIndex tile)
{
	assert(IsValidTile(tile));

	/* Clear and maybe re-set docking tile */
	for (DiagDirection d = DIAGDIR_BEGIN; d != DIAGDIR_END; d++) {
		TileIndex docking_tile = tile + TileOffsByDiagDir(d);
		if (!IsValidTile(docking_tile)) continue;

		if (IsPossibleDockingTile(docking_tile)) {
			SetDockingTile(docking_tile, false);
			CheckForDockingTile(docking_tile);
		}
	}
}

/**
 * Find the part of a dock that is land-based
 * @param t Dock tile to find land part of
 * @return tile of land part of dock
 */
static TileIndex FindDockLandPart(TileIndex t)
{
	assert(IsDockTile(t));

	StationGfx gfx = GetStationGfx(t);
	if (gfx < GFX_DOCK_BASE_WATER_PART) return t;

	for (DiagDirection d = DIAGDIR_BEGIN; d != DIAGDIR_END; d++) {
		TileIndex tile = t + TileOffsByDiagDir(d);
		if (!IsValidTile(tile)) continue;
		if (!IsDockTile(tile)) continue;
		if (GetStationGfx(tile) < GFX_DOCK_BASE_WATER_PART && tile + TileOffsByDiagDir(GetDockDirection(tile)) == t) return tile;
	}

	return INVALID_TILE;
}

/**
 * Remove a dock
 * @param tile TileIndex been queried
 * @param flags operation to perform
 * @return cost or failure of operation
 */
static CommandCost RemoveDock(TileIndex tile, DoCommandFlag flags)
{
	Station *st = Station::GetByTile(tile);
	CommandCost ret = CheckOwnership(st->owner);
	if (ret.Failed()) return ret;

	if (!IsDockTile(tile)) return CMD_ERROR;

	TileIndex tile1 = FindDockLandPart(tile);
	if (tile1 == INVALID_TILE) return CMD_ERROR;
	TileIndex tile2 = tile1 + TileOffsByDiagDir(GetDockDirection(tile1));

	ret = EnsureNoVehicleOnGround(tile1);
	if (ret.Succeeded()) ret = EnsureNoVehicleOnGround(tile2);
	if (ret.Failed()) return ret;

	if (flags & DC_EXEC) {
		ZoningMarkDirtyStationCoverageArea(st);

		DoClearSquare(tile1);
		MarkTileDirtyByTile(tile1);
		MakeWaterKeepingClass(tile2, st->owner);

		st->rect.AfterRemoveTile(st, tile1);
		st->rect.AfterRemoveTile(st, tile2);

		MakeShipStationAreaSmaller(st);
		if (st->ship_station.tile == INVALID_TILE) {
			st->ship_station.Clear();
			st->docking_station.Clear();
			st->docking_tiles.clear();
			st->facilities &= ~FACIL_DOCK;
			SetWindowClassesDirty(WC_VEHICLE_ORDERS);
		}

		Company::Get(st->owner)->infrastructure.station -= 2;

		st->AfterStationTileSetChange(false, STATION_DOCK);

		ClearDockingTilesCheckingNeighbours(tile1);
		ClearDockingTilesCheckingNeighbours(tile2);

		for (Ship *s : Ship::IterateFrontOnly()) {
			/* Find all ships going to our dock. */
			if (s->current_order.GetDestination() != st->index) {
				continue;
			}

			/* Find ships that are marked as "loading" but are no longer on a
			 * docking tile. Force them to leave the station (as they were loading
			 * on the removed dock). */
			if (s->current_order.IsType(OT_LOADING) && !(IsDockingTile(s->tile) && IsShipDestinationTile(s->tile, st->index))) {
				s->LeaveStation();
			}

			/* If we no longer have a dock, mark the order as invalid and send
			 * the ship to the next order (or, if there is none, make it
			 * wander the world). */
			if (s->current_order.IsType(OT_GOTO_STATION) && !(st->facilities & FACIL_DOCK)) {
				s->SetDestTile(s->GetOrderStationLocation(st->index));
			}
		}
	}

	return CommandCost(EXPENSES_CONSTRUCTION, _price[PR_CLEAR_STATION_DOCK]);
}

#include "table/station_land.h"

/**
 * Get station tile layout for a station type and its station gfx.
 * @param st Station type to draw.
 * @param gfx StationGfx of tile to draw.
 * @return Tile layout to draw.
 */
const DrawTileSprites *GetStationTileLayout(StationType st, uint8_t gfx)
{
	const auto &layouts = _station_display_datas[st];
	if (gfx >= layouts.size()) gfx &= 1;
	return layouts.data() + gfx;
}

/**
 * Check whether a sprite is a track sprite, which can be replaced by a non-track ground sprite and a rail overlay.
 * If the ground sprite is suitable, \a ground is replaced with the new non-track ground sprite, and \a overlay_offset
 * is set to the overlay to draw.
 * @param         ti             Positional info for the tile to decide snowyness etc. May be nullptr.
 * @param[in,out] ground         Groundsprite to draw.
 * @param[out]    overlay_offset Overlay to draw.
 * @return true if overlay can be drawn.
 */
bool SplitGroundSpriteForOverlay(const TileInfo *ti, SpriteID *ground, RailTrackOffset *overlay_offset)
{
	bool snow_desert;
	switch (*ground) {
		case SPR_RAIL_TRACK_X:
		case SPR_MONO_TRACK_X:
		case SPR_MGLV_TRACK_X:
			snow_desert = false;
			*overlay_offset = RTO_X;
			break;

		case SPR_RAIL_TRACK_Y:
		case SPR_MONO_TRACK_Y:
		case SPR_MGLV_TRACK_Y:
			snow_desert = false;
			*overlay_offset = RTO_Y;
			break;

		case SPR_RAIL_TRACK_X_SNOW:
		case SPR_MONO_TRACK_X_SNOW:
		case SPR_MGLV_TRACK_X_SNOW:
			snow_desert = true;
			*overlay_offset = RTO_X;
			break;

		case SPR_RAIL_TRACK_Y_SNOW:
		case SPR_MONO_TRACK_Y_SNOW:
		case SPR_MGLV_TRACK_Y_SNOW:
			snow_desert = true;
			*overlay_offset = RTO_Y;
			break;

		default:
			return false;
	}

	if (ti != nullptr) {
		/* Decide snow/desert from tile */
		switch (_settings_game.game_creation.landscape) {
			case LT_ARCTIC:
				snow_desert = (uint)ti->z > GetSnowLine() * TILE_HEIGHT;
				break;

			case LT_TROPIC:
				snow_desert = GetTropicZone(ti->tile) == TROPICZONE_DESERT;
				break;

			default:
				break;
		}
	}

	*ground = snow_desert ? SPR_FLAT_SNOW_DESERT_TILE : SPR_FLAT_GRASS_TILE;
	return true;
}

static void DrawTile_Station(TileInfo *ti, DrawTileProcParams params)
{
	const NewGRFSpriteLayout *layout = nullptr;
	DrawTileSprites tmp_rail_layout;
	const DrawTileSprites *t = nullptr;
	int32_t total_offset;
	const RailTypeInfo *rti = nullptr;
	uint32_t relocation = 0;
	uint32_t ground_relocation = 0;
	BaseStation *st = nullptr;
	const StationSpec *statspec = nullptr;
	uint tile_layout = 0;

	if (HasStationRail(ti->tile)) {
		rti = GetRailTypeInfo(GetRailType(ti->tile));
		total_offset = rti->GetRailtypeSpriteOffset();

		if (IsCustomStationSpecIndex(ti->tile)) {
			/* look for customization */
			st = BaseStation::GetByTile(ti->tile);
			statspec = st->speclist[GetCustomStationSpecIndex(ti->tile)].spec;

			if (statspec != nullptr) {
				tile_layout = GetStationGfx(ti->tile);

				if (HasBit(statspec->callback_mask, CBM_STATION_DRAW_TILE_LAYOUT)) {
					uint16_t callback = GetStationCallback(CBID_STATION_DRAW_TILE_LAYOUT, 0, 0, statspec, st, ti->tile, INVALID_RAILTYPE);
					if (callback != CALLBACK_FAILED) tile_layout = (callback & ~1) + GetRailStationAxis(ti->tile);
				}

				/* Ensure the chosen tile layout is valid for this custom station */
				if (!statspec->renderdata.empty()) {
					layout = &statspec->renderdata[tile_layout < statspec->renderdata.size() ? tile_layout : (uint)GetRailStationAxis(ti->tile)];
					if (!layout->NeedsPreprocessing()) {
						t = layout;
						layout = nullptr;
					}
				}
			}
		}
	} else {
		total_offset = 0;
	}

	StationGfx gfx = GetStationGfx(ti->tile);
	if (IsAirport(ti->tile)) {
		gfx = GetAirportGfx(ti->tile);
		if (gfx >= NEW_AIRPORTTILE_OFFSET) {
			const AirportTileSpec *ats = AirportTileSpec::Get(gfx);
			if (ats->grf_prop.spritegroup[0] != nullptr && DrawNewAirportTile(ti, Station::GetByTile(ti->tile), ats)) {
				return;
			}
			/* No sprite group (or no valid one) found, meaning no graphics associated.
			 * Use the substitute one instead */
			assert(ats->grf_prop.subst_id != INVALID_AIRPORTTILE);
			gfx = ats->grf_prop.subst_id;
		}
		switch (gfx) {
			case APT_RADAR_GRASS_FENCE_SW:
				t = &_station_display_datas_airport_radar_grass_fence_sw[GetAnimationFrame(ti->tile)];
				break;
			case APT_GRASS_FENCE_NE_FLAG:
				t = &_station_display_datas_airport_flag_grass_fence_ne[GetAnimationFrame(ti->tile)];
				break;
			case APT_RADAR_FENCE_SW:
				t = &_station_display_datas_airport_radar_fence_sw[GetAnimationFrame(ti->tile)];
				break;
			case APT_RADAR_FENCE_NE:
				t = &_station_display_datas_airport_radar_fence_ne[GetAnimationFrame(ti->tile)];
				break;
			case APT_GRASS_FENCE_NE_FLAG_2:
				t = &_station_display_datas_airport_flag_grass_fence_ne_2[GetAnimationFrame(ti->tile)];
				break;
		}
	}

	Owner owner = GetTileOwner(ti->tile);

	PaletteID palette;
	if (Company::IsValidID(owner)) {
		palette = COMPANY_SPRITE_COLOUR(owner);
	} else {
		/* Some stations are not owner by a company, namely oil rigs */
		palette = PALETTE_TO_GREY;
	}

	if (layout == nullptr && (t == nullptr || t->seq == nullptr)) t = GetStationTileLayout(GetStationType(ti->tile), gfx);

	/* don't show foundation for docks */
	if (ti->tileh != SLOPE_FLAT && !IsDock(ti->tile)) {
		if (statspec != nullptr && HasBit(statspec->flags, SSF_CUSTOM_FOUNDATIONS)) {
			/* Station has custom foundations.
			 * Check whether the foundation continues beyond the tile's upper sides. */
			uint edge_info = 0;
			auto [slope, z] = GetFoundationPixelSlope(ti->tile);
			if (!HasFoundationNW(ti->tile, slope, z)) SetBit(edge_info, 0);
			if (!HasFoundationNE(ti->tile, slope, z)) SetBit(edge_info, 1);
			SpriteID image = GetCustomStationFoundationRelocation(statspec, st, ti->tile, tile_layout, edge_info);
			if (image == 0) goto draw_default_foundation;

			if (HasBit(statspec->flags, SSF_EXTENDED_FOUNDATIONS)) {
				/* Station provides extended foundations. */

				static const uint8_t foundation_parts[] = {
					0, 0, 0, 0, // Invalid,  Invalid,   Invalid,   SLOPE_SW
					0, 1, 2, 3, // Invalid,  SLOPE_EW,  SLOPE_SE,  SLOPE_WSE
					0, 4, 5, 6, // Invalid,  SLOPE_NW,  SLOPE_NS,  SLOPE_NWS
					7, 8, 9     // SLOPE_NE, SLOPE_ENW, SLOPE_SEN
				};

				AddSortableSpriteToDraw(image + foundation_parts[ti->tileh], PAL_NONE, ti->x, ti->y, 16, 16, 7, ti->z);
			} else {
				/* Draw simple foundations, built up from 8 possible foundation sprites. */

				/* Each set bit represents one of the eight composite sprites to be drawn.
				 * 'Invalid' entries will not drawn but are included for completeness. */
				static const uint8_t composite_foundation_parts[] = {
					/* Invalid  (00000000), Invalid   (11010001), Invalid   (11100100), SLOPE_SW  (11100000) */
					   0x00,                0xD1,                 0xE4,                 0xE0,
					/* Invalid  (11001010), SLOPE_EW  (11001001), SLOPE_SE  (11000100), SLOPE_WSE (11000000) */
					   0xCA,                0xC9,                 0xC4,                 0xC0,
					/* Invalid  (11010010), SLOPE_NW  (10010001), SLOPE_NS  (11100100), SLOPE_NWS (10100000) */
					   0xD2,                0x91,                 0xE4,                 0xA0,
					/* SLOPE_NE (01001010), SLOPE_ENW (00001001), SLOPE_SEN (01000100) */
					   0x4A,                0x09,                 0x44
				};

				uint8_t parts = composite_foundation_parts[ti->tileh];

				/* If foundations continue beyond the tile's upper sides then
				 * mask out the last two pieces. */
				if (HasBit(edge_info, 0)) ClrBit(parts, 6);
				if (HasBit(edge_info, 1)) ClrBit(parts, 7);

				if (parts == 0) {
					/* We always have to draw at least one sprite to make sure there is a boundingbox and a sprite with the
					 * correct offset for the childsprites.
					 * So, draw the (completely empty) sprite of the default foundations. */
					goto draw_default_foundation;
				}

				StartSpriteCombine();
				for (int i = 0; i < 8; i++) {
					if (HasBit(parts, i)) {
						AddSortableSpriteToDraw(image + i, PAL_NONE, ti->x, ti->y, 16, 16, 7, ti->z);
					}
				}
				EndSpriteCombine();
			}

			OffsetGroundSprite(0, -8);
			ti->z += ApplyPixelFoundationToSlope(FOUNDATION_LEVELED, ti->tileh);
		} else {
draw_default_foundation:
			DrawFoundation(ti, FOUNDATION_LEVELED);
		}
	}

	bool draw_ground = false;

	if (IsBuoy(ti->tile)) {
		DrawWaterClassGround(ti);
		SpriteID sprite = GetCanalSprite(CF_BUOY, ti->tile);
		if (sprite != 0) total_offset = sprite - SPR_IMG_BUOY;
	} else if (IsDock(ti->tile) || (IsOilRig(ti->tile) && IsTileOnWater(ti->tile))) {
		if (ti->tileh == SLOPE_FLAT) {
			DrawWaterClassGround(ti);
		} else {
			assert_tile(IsDock(ti->tile), ti->tile);
			TileIndex water_tile = ti->tile + TileOffsByDiagDir(GetDockDirection(ti->tile));
			WaterClass wc = HasTileWaterClass(water_tile) ? GetWaterClass(water_tile) : WATER_CLASS_INVALID;
			if (wc == WATER_CLASS_SEA) {
				DrawShoreTile(ti->tileh);
			} else {
				DrawClearLandTile(ti, 3);
			}
		}
	} else if (IsRoadWaypointTile(ti->tile)) {
		RoadBits bits = AxisToRoadBits(GetDriveThroughStopAxis(ti->tile));
		extern void DrawRoadBits(TileInfo *ti, RoadBits road, RoadBits tram, Roadside roadside, bool snow_or_desert, bool draw_catenary);
		DrawRoadBits(ti, GetRoadTypeRoad(ti->tile) != INVALID_ROADTYPE ? bits : ROAD_NONE,
				GetRoadTypeTram(ti->tile) != INVALID_ROADTYPE ? bits : ROAD_NONE,
				GetRoadWaypointRoadside(ti->tile), IsRoadWaypointOnSnowOrDesert(ti->tile), false);
	} else {
		if (layout != nullptr) {
			/* Sprite layout which needs preprocessing */
			bool separate_ground = HasBit(statspec->flags, SSF_SEPARATE_GROUND);
			uint32_t var10_values = layout->PrepareLayout(total_offset, rti->fallback_railtype, 0, 0, separate_ground);
			for (uint8_t var10 : SetBitIterator(var10_values)) {
				uint32_t var10_relocation = GetCustomStationRelocation(statspec, st, ti->tile, INVALID_RAILTYPE, var10);
				layout->ProcessRegisters(var10, var10_relocation, separate_ground);
			}
			tmp_rail_layout.seq = layout->GetLayout(&tmp_rail_layout.ground);
			t = &tmp_rail_layout;
			total_offset = 0;
		} else if (statspec != nullptr) {
			/* Simple sprite layout */
			ground_relocation = relocation = GetCustomStationRelocation(statspec, st, ti->tile, INVALID_RAILTYPE, 0);
			if (HasBit(statspec->flags, SSF_SEPARATE_GROUND)) {
				ground_relocation = GetCustomStationRelocation(statspec, st, ti->tile, INVALID_RAILTYPE, 1);
			}
			ground_relocation += rti->fallback_railtype;
		}

		draw_ground = true;
	}

	if (draw_ground && !IsAnyRoadStop(ti->tile)) {
		SpriteID image = t->ground.sprite;
		PaletteID pal  = t->ground.pal;
		RailTrackOffset overlay_offset;
		if (rti != nullptr && rti->UsesOverlay() && SplitGroundSpriteForOverlay(ti, &image, &overlay_offset)) {
			SpriteID ground = GetCustomRailSprite(rti, ti->tile, RTSG_GROUND);
			DrawGroundSprite(image, PAL_NONE);
			DrawGroundSprite(ground + overlay_offset, PAL_NONE);

			if (_game_mode != GM_MENU && _settings_client.gui.show_track_reservation && HasStationReservation(ti->tile)) {
				SpriteID overlay = GetCustomRailSprite(rti, ti->tile, RTSG_OVERLAY);
				DrawGroundSprite(overlay + overlay_offset, PALETTE_CRASH);
			}
		} else {
			image += HasBit(image, SPRITE_MODIFIER_CUSTOM_SPRITE) ? ground_relocation : total_offset;
			if (HasBit(pal, SPRITE_MODIFIER_CUSTOM_SPRITE)) pal += ground_relocation;
			DrawGroundSprite(image, GroundSpritePaletteTransform(image, pal, palette));

			/* PBS debugging, draw reserved tracks darker */
			if (_game_mode != GM_MENU && _settings_client.gui.show_track_reservation && HasStationRail(ti->tile) && HasStationReservation(ti->tile)) {
				DrawGroundSprite(GetRailStationAxis(ti->tile) == AXIS_X ? rti->base_sprites.single_x : rti->base_sprites.single_y, PALETTE_CRASH);
			}
		}
	}

	if (HasStationRail(ti->tile) && HasRailCatenaryDrawn(GetRailType(ti->tile))) DrawRailCatenary(ti);

	if (IsAnyRoadStop(ti->tile)) {
		RoadType road_rt = GetRoadTypeRoad(ti->tile);
		RoadType tram_rt = GetRoadTypeTram(ti->tile);
		const RoadTypeInfo *road_rti = road_rt == INVALID_ROADTYPE ? nullptr : GetRoadTypeInfo(road_rt);
		const RoadTypeInfo *tram_rti = tram_rt == INVALID_ROADTYPE ? nullptr : GetRoadTypeInfo(tram_rt);

		StationGfx view = GetStationGfx(ti->tile);
		StationType type = GetStationType(ti->tile);

		const RoadStopSpec *stopspec = GetRoadStopSpec(ti->tile);
		RoadStopDrawMode stop_draw_mode = (RoadStopDrawMode)0;
		if (stopspec != nullptr) {
			stop_draw_mode = stopspec->draw_mode;
			st = BaseStation::GetByTile(ti->tile);
			RoadStopResolverObject object(stopspec, st, ti->tile, INVALID_ROADTYPE, type, view);
			const SpriteGroup *group = object.Resolve();
			if (group != nullptr && group->type == SGT_TILELAYOUT) {
				const DrawTileSprites *dts = ((const TileLayoutSpriteGroup *)group)->ProcessRegisters(nullptr);
				if (HasBit(stopspec->flags, RSF_DRAW_MODE_REGISTER)) {
					stop_draw_mode = (RoadStopDrawMode)GetRegister(0x100);
				}
				t = dts;
				if (type == STATION_ROADWAYPOINT && (stop_draw_mode & ROADSTOP_DRAW_MODE_WAYP_GROUND)) {
					draw_ground = true;
				}
			}
		}

		/* Draw ground sprite */
		if (draw_ground) {
			SpriteID image = t->ground.sprite;
			PaletteID pal  = t->ground.pal;
			image += HasBit(image, SPRITE_MODIFIER_CUSTOM_SPRITE) ? ground_relocation : total_offset;
			if (GB(image, 0, SPRITE_WIDTH) != 0) {
				if (HasBit(pal, SPRITE_MODIFIER_CUSTOM_SPRITE)) pal += ground_relocation;
				DrawGroundSprite(image, GroundSpritePaletteTransform(image, pal, palette));
			}
		}

		if (IsDriveThroughStopTile(ti->tile)) {
			if (type != STATION_ROADWAYPOINT && (stopspec == nullptr || (stop_draw_mode & ROADSTOP_DRAW_MODE_OVERLAY) != 0)) {
				uint sprite_offset = GetDriveThroughStopAxis(ti->tile) == AXIS_X ? 1 : 0;
				DrawRoadOverlays(ti, PAL_NONE, road_rti, tram_rti, sprite_offset, sprite_offset);
			}

			DisallowedRoadDirections drd = GetDriveThroughStopDisallowedRoadDirections(ti->tile);
			if (drd != DRD_NONE && (stopspec == nullptr || !HasBit(stopspec->flags, RSF_NO_ONE_WAY_OVERLAY)) && road_rt != INVALID_ROADTYPE) {
				SpriteID oneway = GetCustomRoadSprite(road_rti, ti->tile, ROTSG_ONEWAY);
				if (oneway == 0) oneway = SPR_ONEWAY_BASE;
				DrawGroundSpriteAt(oneway + drd - 1 + ((GetDriveThroughStopAxis(ti->tile) == AXIS_X) ? 0 : 3), PAL_NONE, 8, 8, 0);
			}
		} else {
			/* Non-drivethrough road stops are only valid for roads. */
			assert_tile(road_rt != INVALID_ROADTYPE && tram_rt == INVALID_ROADTYPE, ti->tile);

			if ((stopspec == nullptr || (stop_draw_mode & ROADSTOP_DRAW_MODE_ROAD) != 0) && road_rti->UsesOverlay()) {
				SpriteID ground = GetCustomRoadSprite(road_rti, ti->tile, ROTSG_ROADSTOP);
				DrawGroundSprite(ground + view, PAL_NONE);
			}
		}

		if (stopspec == nullptr || !HasBit(stopspec->flags, RSF_NO_CATENARY)) {
			/* Draw road, tram catenary */
			DrawRoadCatenary(ti);
		}
	}

	if (IsRailWaypoint(ti->tile)) {
		/* Don't offset the waypoint graphics; they're always the same. */
		total_offset = 0;
	}

	DrawRailTileSeq(ti, t, TO_BUILDINGS, total_offset, relocation, palette);
	DrawBridgeMiddle(ti);
}

void StationPickerDrawSprite(int x, int y, StationType st, RailType railtype, RoadType roadtype, int image)
{
	int32_t total_offset = 0;
	PaletteID pal = COMPANY_SPRITE_COLOUR(_local_company);
	const DrawTileSprites *t = GetStationTileLayout(st, image);
	const RailTypeInfo *railtype_info = nullptr;

	if (railtype != INVALID_RAILTYPE) {
		railtype_info = GetRailTypeInfo(railtype);
		total_offset = railtype_info->GetRailtypeSpriteOffset();
	}

	SpriteID img = t->ground.sprite;
	RailTrackOffset overlay_offset;
	if (railtype_info != nullptr && railtype_info->UsesOverlay() && SplitGroundSpriteForOverlay(nullptr, &img, &overlay_offset)) {
		SpriteID ground = GetCustomRailSprite(railtype_info, INVALID_TILE, RTSG_GROUND);
		DrawSprite(img, PAL_NONE, x, y);
		DrawSprite(ground + overlay_offset, PAL_NONE, x, y);
	} else {
		DrawSprite(img + total_offset, HasBit(img, PALETTE_MODIFIER_COLOUR) ? pal : PAL_NONE, x, y);
	}

	if (roadtype != INVALID_ROADTYPE) {
		const RoadTypeInfo *roadtype_info = GetRoadTypeInfo(roadtype);
		if (image >= 4) {
			/* Drive-through stop */
			uint sprite_offset = 5 - image;

			/* Road underlay takes precedence over tram */
			if (roadtype_info->UsesOverlay()) {
				SpriteID ground = GetCustomRoadSprite(roadtype_info, INVALID_TILE, ROTSG_GROUND);
				DrawSprite(ground + sprite_offset, PAL_NONE, x, y);

				SpriteID overlay = GetCustomRoadSprite(roadtype_info, INVALID_TILE, ROTSG_OVERLAY);
				if (overlay) DrawSprite(overlay + sprite_offset, PAL_NONE, x, y);
			} else if (RoadTypeIsTram(roadtype)) {
				DrawSprite(SPR_TRAMWAY_TRAM + sprite_offset, PAL_NONE, x, y);
			}
		} else {
			/* Bay stop */
			if (RoadTypeIsRoad(roadtype) && roadtype_info->UsesOverlay()) {
				SpriteID ground = GetCustomRoadSprite(roadtype_info, INVALID_TILE, ROTSG_ROADSTOP);
				DrawSprite(ground + image, PAL_NONE, x, y);
			}
		}
	}

	/* Default waypoint has no railtype specific sprites */
	DrawRailTileSeqInGUI(x, y, t, (st == STATION_WAYPOINT || st == STATION_ROADWAYPOINT) ? 0 : total_offset, 0, pal);
}

static int GetSlopePixelZ_Station(TileIndex tile, uint, uint, bool)
{
	return GetTileMaxPixelZ(tile);
}

static Foundation GetFoundation_Station(TileIndex, Slope tileh)
{
	return FlatteningFoundation(tileh);
}

static void FillTileDescRoadStop(TileIndex tile, TileDesc *td)
{
	RoadType road_rt = GetRoadTypeRoad(tile);
	RoadType tram_rt = GetRoadTypeTram(tile);
	Owner road_owner = INVALID_OWNER;
	Owner tram_owner = INVALID_OWNER;
	if (road_rt != INVALID_ROADTYPE) {
		const RoadTypeInfo *rti = GetRoadTypeInfo(road_rt);
		td->roadtype = rti->strings.name;
		td->road_speed = rti->max_speed / 2;
		road_owner = GetRoadOwner(tile, RTT_ROAD);
	}

	if (tram_rt != INVALID_ROADTYPE) {
		const RoadTypeInfo *rti = GetRoadTypeInfo(tram_rt);
		td->tramtype = rti->strings.name;
		td->tram_speed = rti->max_speed / 2;
		tram_owner = GetRoadOwner(tile, RTT_TRAM);
	}

	if (IsDriveThroughStopTile(tile)) {
		/* Is there a mix of owners? */
		if ((tram_owner != INVALID_OWNER && tram_owner != td->owner[0]) ||
				(road_owner != INVALID_OWNER && road_owner != td->owner[0])) {
			uint i = 1;
			if (road_owner != INVALID_OWNER) {
				td->owner_type[i] = STR_LAND_AREA_INFORMATION_ROAD_OWNER;
				td->owner[i] = road_owner;
				i++;
			}
			if (tram_owner != INVALID_OWNER) {
				td->owner_type[i] = STR_LAND_AREA_INFORMATION_TRAM_OWNER;
				td->owner[i] = tram_owner;
			}
		}
	}
}

void FillTileDescRailStation(TileIndex tile, TileDesc *td)
{
	const StationSpec *spec = GetStationSpec(tile);

	if (spec != nullptr) {
		td->station_class = StationClass::Get(spec->class_index)->name;
		td->station_name  = spec->name;

		if (spec->grf_prop.HasGrfFile()) {
			const GRFConfig *gc = GetGRFConfig(spec->grf_prop.grfid);
			td->grf = gc->GetName();
		}
	}

	const RailTypeInfo *rti = GetRailTypeInfo(GetRailType(tile));
	td->rail_speed = rti->max_speed;
	td->railtype = rti->strings.name;
}

void FillTileDescAirport(TileIndex tile, TileDesc *td)
{
	const AirportSpec *as = Station::GetByTile(tile)->airport.GetSpec();
	td->airport_class = AirportClass::Get(as->class_index)->name;
	td->airport_name = as->name;

	const AirportTileSpec *ats = AirportTileSpec::GetByTile(tile);
	td->airport_tile_name = ats->name;

	if (as->grf_prop.HasGrfFile()) {
		const GRFConfig *gc = GetGRFConfig(as->grf_prop.grfid);
		td->grf = gc->GetName();
	} else if (ats->grf_prop.HasGrfFile()) {
		const GRFConfig *gc = GetGRFConfig(ats->grf_prop.grfid);
		td->grf = gc->GetName();
	}
}

static void GetTileDesc_Station(TileIndex tile, TileDesc *td)
{
	td->owner[0] = GetTileOwner(tile);
	td->build_date = BaseStation::GetByTile(tile)->build_date;

	if (IsAnyRoadStopTile(tile)) FillTileDescRoadStop(tile, td);
	if (HasStationRail(tile)) FillTileDescRailStation(tile, td);
	if (IsAirport(tile)) FillTileDescAirport(tile, td);

	StringID str;
	switch (GetStationType(tile)) {
		default: NOT_REACHED();
		case STATION_RAIL:     str = STR_LAI_STATION_DESCRIPTION_RAILROAD_STATION; break;
		case STATION_AIRPORT:
			str = (IsHangar(tile) ? STR_LAI_STATION_DESCRIPTION_AIRCRAFT_HANGAR : STR_LAI_STATION_DESCRIPTION_AIRPORT);
			break;
		case STATION_TRUCK:    str = STR_LAI_STATION_DESCRIPTION_TRUCK_LOADING_AREA; break;
		case STATION_BUS:      str = STR_LAI_STATION_DESCRIPTION_BUS_STATION; break;
		case STATION_OILRIG: {
			const Industry *i = Station::GetByTile(tile)->industry;
			const IndustrySpec *is = GetIndustrySpec(i->type);
			td->owner[0] = i->owner;
			str = is->name;
			if (is->grf_prop.HasGrfFile()) td->grf = GetGRFConfig(is->grf_prop.grfid)->GetName();
			break;
		}
		case STATION_DOCK:     str = STR_LAI_STATION_DESCRIPTION_SHIP_DOCK; break;
		case STATION_BUOY:     str = STR_LAI_STATION_DESCRIPTION_BUOY; break;
		case STATION_WAYPOINT: str = STR_LAI_STATION_DESCRIPTION_WAYPOINT; break;
		case STATION_ROADWAYPOINT: str = STR_LAI_STATION_DESCRIPTION_WAYPOINT; break;
	}
	td->str = str;
}


static TrackStatus GetTileTrackStatus_Station(TileIndex tile, TransportType mode, uint sub_mode, DiagDirection side)
{
	TrackdirBits trackdirbits = TRACKDIR_BIT_NONE;

	switch (mode) {
		case TRANSPORT_RAIL:
			if (HasStationRail(tile) && !IsStationTileBlocked(tile)) {
				trackdirbits = TrackToTrackdirBits(GetRailStationTrack(tile));
			}
			break;

		case TRANSPORT_WATER:
			/* buoy is coded as a station, it is always on open water */
			if (IsBuoy(tile)) {
				TrackBits trackbits = TRACK_BIT_ALL;
				/* remove tracks that connect NE map edge */
				if (TileX(tile) == 0) trackbits &= ~(TRACK_BIT_X | TRACK_BIT_UPPER | TRACK_BIT_RIGHT);
				/* remove tracks that connect NW map edge */
				if (TileY(tile) == 0) trackbits &= ~(TRACK_BIT_Y | TRACK_BIT_LEFT | TRACK_BIT_UPPER);
				trackdirbits = TrackBitsToTrackdirBits(trackbits);
			}
			break;

		case TRANSPORT_ROAD:
			if (IsAnyRoadStop(tile)) {
				RoadTramType rtt = (RoadTramType)GB(sub_mode, 0, 8);
				if (!HasTileRoadType(tile, rtt)) break;

				if (IsBayRoadStopTile(tile)) {
					DiagDirection dir = GetBayRoadStopDir(tile);
					if (side != INVALID_DIAGDIR && dir != side) break;
					TrackBits trackbits = DiagDirToDiagTrackBits(dir);
					trackdirbits = TrackBitsToTrackdirBits(trackbits);
				} else {
					Axis axis = GetDriveThroughStopAxis(tile);
					if (side != INVALID_DIAGDIR && axis != DiagDirToAxis(side)) break;
					TrackBits trackbits = AxisToTrackBits(axis);
					const uint drd_to_multiplier[DRD_END] = { 0x101, 0x100, 0x1, 0x0 };
					trackdirbits = (TrackdirBits)(trackbits * drd_to_multiplier[GetDriveThroughStopDisallowedRoadDirections(tile)]);
				}
			}
			break;

		default:
			break;
	}

	return CombineTrackStatus(trackdirbits, TRACKDIR_BIT_NONE);
}


static void TileLoop_Station(TileIndex tile)
{
	/* FIXME -- GetTileTrackStatus_Station -> animated stationtiles
	 * hardcoded.....not good */
	switch (GetStationType(tile)) {
		case STATION_AIRPORT:
			AirportTileAnimationTrigger(Station::GetByTile(tile), tile, AAT_TILELOOP);
			break;

		case STATION_DOCK:
			if (!IsTileFlat(tile)) break; // only handle water part
			[[fallthrough]];

		case STATION_OILRIG: //(station part)
		case STATION_BUOY:
			TileLoop_Water(tile);
			break;

		case STATION_ROADWAYPOINT: {
			switch (_settings_game.game_creation.landscape) {
				case LT_ARCTIC:
					if (IsRoadWaypointOnSnowOrDesert(tile) != (GetTileZ(tile) > GetSnowLine())) {
						ToggleRoadWaypointOnSnowOrDesert(tile);
						MarkTileDirtyByTile(tile, VMDF_NOT_MAP_MODE);
					}
					break;

				case LT_TROPIC:
					if (GetTropicZone(tile) == TROPICZONE_DESERT && !IsRoadWaypointOnSnowOrDesert(tile)) {
						ToggleRoadWaypointOnSnowOrDesert(tile);
						MarkTileDirtyByTile(tile, VMDF_NOT_MAP_MODE);
					}
					break;
			}

			HouseZonesBits grp = HZB_TOWN_EDGE;
			const Town *t = ClosestTownFromTile(tile, UINT_MAX);
			if (t != nullptr) {
				grp = GetTownRadiusGroup(t, tile);
			}

			/* Adjust road ground type depending on 'grp' (grp is the distance to the center) */
			Roadside new_rs = grp > HZB_TOWN_EDGE ? ROADSIDE_PAVED : ROADSIDE_GRASS;
			Roadside cur_rs = GetRoadWaypointRoadside(tile);

			if (new_rs != cur_rs) {
				SetRoadWaypointRoadside(tile, cur_rs == ROADSIDE_BARREN ? new_rs : ROADSIDE_BARREN);
				MarkTileDirtyByTile(tile, VMDF_NOT_MAP_MODE);
			}
			break;
		}

		default: break;
	}
}


void AnimateTile_Station(TileIndex tile)
{
	if (HasStationRail(tile)) {
		AnimateStationTile(tile);
		return;
	}

	if (IsAirport(tile)) {
		AnimateAirportTile(tile);
		return;
	}

	if (IsAnyRoadStopTile(tile)) {
		AnimateRoadStopTile(tile);
		return;
	}
}

uint8_t GetAnimatedTileSpeed_Station(TileIndex tile)
{
	if (HasStationRail(tile)) {
		return GetStationTileAnimationSpeed(tile);
	}

	if (IsAirport(tile)) {
		return GetAirportTileAnimationSpeed(tile);
	}

	if (IsAnyRoadStopTile(tile)) {
		return GetRoadStopTileAnimationSpeed(tile);
	}
	return 0;
}


static bool ClickTile_Station(TileIndex tile)
{
	const BaseStation *bst = BaseStation::GetByTile(tile);

	if (bst->facilities & FACIL_WAYPOINT) {
		ShowWaypointWindow(Waypoint::From(bst));
	} else if (IsHangar(tile)) {
		const Station *st = Station::From(bst);
		ShowDepotWindow(st->airport.GetHangarTile(st->airport.GetHangarNum(tile)), VEH_AIRCRAFT);
	} else {
		ShowStationViewWindow(bst->index);
	}
	return true;
}

static VehicleEnterTileStatus VehicleEnter_Station(Vehicle *v, TileIndex tile, int x, int y)
{
	if (v->type == VEH_TRAIN) {
		StationID station_id = GetStationIndex(tile);
		if (v->current_order.IsType(OT_GOTO_WAYPOINT) && v->current_order.GetDestination() == station_id && v->current_order.GetWaypointFlags() & OWF_REVERSE) {
			Train *t = Train::From(v);
			// reverse at waypoint
			if (t->reverse_distance == 0) {
				t->reverse_distance = t->gcache.cached_total_length;
				if (t->current_order.IsWaitTimetabled()) {
					t->DeleteUnreachedImplicitOrders();
					UpdateVehicleTimetable(t, true);
					t->last_station_visited = station_id;
					SetWindowDirty(WC_VEHICLE_VIEW, t->index);
					t->current_order.MakeWaiting();
					t->current_order.SetNonStopType(ONSF_NO_STOP_AT_ANY_STATION);
					return VETSB_CONTINUE;
				}
			}
		}
		if (HasBit(Train::From(v)->flags, VRF_BEYOND_PLATFORM_END)) return VETSB_CONTINUE;
		Train *front = Train::From(v)->First();
		if (!front->IsFrontEngine()) return VETSB_CONTINUE;
		if (!(v == front || HasBit(Train::From(v)->Previous()->flags, VRF_BEYOND_PLATFORM_END))) return VETSB_CONTINUE;
		if (!HasStationTileRail(tile)) return VETSB_CONTINUE;
		if (!front->current_order.ShouldStopAtStation(front, station_id, IsRailWaypoint(tile))) return VETSB_CONTINUE;

		int station_ahead;
		int station_length;
		int stop = GetTrainStopLocation(station_id, tile, Train::From(v), true, &station_ahead, &station_length);

		/* Stop whenever that amount of station ahead + the distance from the
		 * begin of the platform to the stop location is longer than the length
		 * of the platform. Station ahead 'includes' the current tile where the
		 * vehicle is on, so we need to subtract that. */
		if (stop + station_ahead - (int)TILE_SIZE >= station_length) return VETSB_CONTINUE;

		DiagDirection dir = DirToDiagDir(v->direction);

		x &= 0xF;
		y &= 0xF;

		if (DiagDirToAxis(dir) != AXIS_X) Swap(x, y);
		if (y == TILE_SIZE / 2) {
			if (dir != DIAGDIR_SE && dir != DIAGDIR_SW) x = TILE_SIZE - 1 - x;
			stop &= TILE_SIZE - 1;

			if (x == stop) {
				if (front->UsingRealisticBraking() && front->cur_speed > 15 && !(front->lookahead != nullptr && HasBit(front->lookahead->flags, TRLF_APPLY_ADVISORY))) {
					/* Travelling too fast, do not stop and report overshoot to player */
					if (front->owner == _local_company) {
						SetDParam(0, front->index);
						SetDParam(1, IsRailWaypointTile(tile) ? STR_WAYPOINT_NAME : STR_STATION_NAME);
						SetDParam(2, station_id);
						AddNewsItem(STR_NEWS_TRAIN_OVERSHOT_STATION, NT_ADVICE, NF_INCOLOUR | NF_SMALL | NF_VEHICLE_PARAM0,
								NR_VEHICLE, v->index,
								NR_STATION, station_id);
					}
					for (Train *u = front; u != nullptr; u = u->Next()) {
						ClrBit(u->flags, VRF_BEYOND_PLATFORM_END);
					}
					return VETSB_CONTINUE;
				}
				return VETSB_ENTERED_STATION | (VehicleEnterTileStatus)(station_id << VETS_STATION_ID_OFFSET); // enter station
			} else if (x < stop) {
				if (front->UsingRealisticBraking() && front->cur_speed > 30) {
					/* Travelling too fast, take no action */
					return VETSB_CONTINUE;
				}
				front->vehstatus |= VS_TRAIN_SLOWING;
				uint16_t spd = std::max(0, (stop - x) * 20 - 15);
				if (spd < front->cur_speed) front->cur_speed = spd;
			}
		}
	} else if (v->type == VEH_ROAD) {
		RoadVehicle *rv = RoadVehicle::From(v);
		if (rv->state < RVSB_IN_ROAD_STOP && !IsReversingRoadTrackdir((Trackdir)rv->state) && rv->frame == 0) {
			if (IsStationRoadStop(tile) && rv->IsFrontEngine()) {
				/* Attempt to allocate a parking bay in a road stop */
				return RoadStop::GetByTile(tile, GetRoadStopType(tile))->Enter(rv) ? VETSB_CONTINUE : VETSB_CANNOT_ENTER;
			}
		}
	}

	return VETSB_CONTINUE;
}

/**
 * Run the watched cargo callback for all houses in the catchment area.
 * @param st Station.
 */
void TriggerWatchedCargoCallbacks(Station *st)
{
	/* Collect cargoes accepted since the last big tick. */
	CargoTypes cargoes = 0;
	for (CargoID cid = 0; cid < NUM_CARGO; cid++) {
		if (HasBit(st->goods[cid].status, GoodsEntry::GES_ACCEPTED_BIGTICK)) SetBit(cargoes, cid);
	}

	/* Anything to do? */
	if (cargoes == 0) return;

	/* Loop over all houses in the catchment. */
	BitmapTileIterator it(st->catchment_tiles);
	for (TileIndex tile = it; tile != INVALID_TILE; tile = ++it) {
		if (IsTileType(tile, MP_HOUSE)) {
			WatchedCargoCallback(tile, cargoes);
		}
	}
}

/**
 * This function is called for each station once every 250 ticks.
 * Not all stations will get the tick at the same time.
 * @param st the station receiving the tick.
 * @return true if the station is still valid (wasn't deleted)
 */
static bool StationHandleBigTick(BaseStation *st)
{
	if (!st->IsInUse()) {
		if (++st->delete_ctr >= 8) delete st;
		return false;
	}

	if (Station::IsExpected(st)) {
		TriggerWatchedCargoCallbacks(Station::From(st));

		for (GoodsEntry &ge : Station::From(st)->goods) {
			ClrBit(ge.status, GoodsEntry::GES_ACCEPTED_BIGTICK);
		}
	}


	if ((st->facilities & FACIL_WAYPOINT) == 0) UpdateStationAcceptance(Station::From(st), true);

	return true;
}

static inline void byte_inc_sat(uint8_t *p)
{
	uint8_t b = *p + 1;
	if (b != 0) *p = b;
}

/**
 * Truncate the cargo by a specific amount.
 * @param cs The type of cargo to perform the truncation for.
 * @param ge The goods entry, of the station, to truncate.
 * @param amount The amount to truncate the cargo by.
 */
static void TruncateCargo(const CargoSpec *cs, GoodsEntry *ge, uint amount = UINT_MAX)
{
	/* If truncating also punish the source stations' ratings to
	 * decrease the flow of incoming cargo. */

<<<<<<< HEAD
	if (ge->data == nullptr) return;

	StationCargoAmountMap waiting_per_source;
	ge->data->cargo.Truncate(amount, &waiting_per_source);
=======
	if (!ge->HasData()) return;

	StationCargoAmountMap waiting_per_source;
	ge->GetData().cargo.Truncate(amount, &waiting_per_source);
>>>>>>> b653f875
	for (StationCargoAmountMap::iterator i(waiting_per_source.begin()); i != waiting_per_source.end(); ++i) {
		Station *source_station = Station::GetIfValid(i->first);
		if (source_station == nullptr) continue;

		GoodsEntry &source_ge = source_station->goods[cs->Index()];
		if (i->second > source_ge.max_waiting_cargo) {
			source_ge.max_waiting_cargo += (i->second - source_ge.max_waiting_cargo) / 4;
		}
	}
}

bool GetNewGrfRating(const Station *st, const CargoSpec *cs, const GoodsEntry *ge, int *new_grf_rating)
{
	*new_grf_rating = 0;
	bool is_using_newgrf_rating = false;

	/* Perform custom station rating. If it succeeds the speed, days in transit and
	 * waiting cargo ratings must not be executed. */

	/* NewGRFs expect last speed to be 0xFF when no vehicle has arrived yet. */
	uint last_speed = ge->HasVehicleEverTriedLoading() && ge->IsSupplyAllowed() ? ge->last_speed : 0xFF;

	uint32_t var18 = std::min<uint>(ge->time_since_pickup, 0xFFu)
		| (std::min<uint>(ge->max_waiting_cargo, 0xFFFFu) << 8)
		| (std::min<uint>(last_speed, 0xFFu) << 24);
	/* Convert to the 'old' vehicle types */
	uint32_t var10 = (ge->last_vehicle_type == VEH_INVALID) ? 0x0 : (ge->last_vehicle_type + 0x10);
	uint16_t callback = GetCargoCallback(CBID_CARGO_STATION_RATING_CALC, var10, var18, cs);
	if (callback != CALLBACK_FAILED) {
		is_using_newgrf_rating = true;
		*new_grf_rating = GB(callback, 0, 14);

		/* Simulate a 15 bit signed value */
		if (HasBit(callback, 14)) *new_grf_rating -= 0x4000;
	}

	return is_using_newgrf_rating;
}

int GetSpeedRating(const GoodsEntry *ge)
{
	const int b = ge->last_speed - 85;

	return (b >= 0) ? (b >> 2) : 0;
}

int GetWaitTimeRating(const CargoSpec *cs, const GoodsEntry *ge)
{
	int rating = 0;

	uint wait_time = ge->time_since_pickup;

	if (_settings_game.station.cargo_class_rating_wait_time) {
		if (cs->classes & CC_PASSENGERS) {
			wait_time *= 3;
		} else if (cs->classes & CC_REFRIGERATED) {
			wait_time *= 2;
		} else if (cs->classes & (CC_MAIL | CC_ARMOURED | CC_EXPRESS)) {
			wait_time += (wait_time >> 1);
		} else if (cs->classes & (CC_BULK | CC_LIQUID)) {
			wait_time >>= 2;
		}
	}

	if (ge->last_vehicle_type == VEH_SHIP) wait_time >>= 2;
	if (wait_time <= 21) rating += 25;
	if (wait_time <= 12) rating += 25;
	if (wait_time <= 6) rating += 45;
	if (wait_time <= 3) rating += 35;

	return rating;
}

int GetWaitingCargoRating(const Station *st, const GoodsEntry *ge)
{
	int rating = -90;

	uint normalised_max_waiting_cargo = ge->max_waiting_cargo;

	if (_settings_game.station.station_size_rating_cargo_amount) {
		normalised_max_waiting_cargo *= 8;
		if (st->station_tiles > 1) normalised_max_waiting_cargo /= st->station_tiles;
	}

	if (normalised_max_waiting_cargo <= 1500) rating += 55;
	if (normalised_max_waiting_cargo <= 1000) rating += 35;
	if (normalised_max_waiting_cargo <= 600) rating += 10;
	if (normalised_max_waiting_cargo <= 300) rating += 20;
	if (normalised_max_waiting_cargo <= 100) rating += 10;

	return rating;
}

int GetStatueRating(const Station *st)
{
	return Company::IsValidID(st->owner) && HasBit(st->town->statues, st->owner) ? 26 : 0;
}

int GetVehicleAgeRating(const GoodsEntry *ge)
{
	int rating = 0;

	const uint8_t age = ge->last_age;

	if (age < 30) rating += 10;
	if (age < 20) rating += 10;
	if (age < 10) rating += 13;

	return rating;
}

int GetTargetRating(const Station *st, const CargoSpec *cs, const GoodsEntry *ge)
{
	bool skip = false;
	int rating = 0;

	if (_cheats.station_rating.value) {
		rating = 255;
		skip = true;
	} else if (HasBit(cs->callback_mask, CBM_CARGO_STATION_RATING_CALC)) {

		int new_grf_rating;

		if (GetNewGrfRating(st, cs, ge, &new_grf_rating)) {
			skip = true;
			rating += new_grf_rating;
		}
	}

	if (!skip) {
		rating += GetSpeedRating(ge);
		rating += GetWaitTimeRating(cs, ge);
		rating += GetWaitingCargoRating(st, ge);
	}

	rating += GetStatueRating(st);
	rating += GetVehicleAgeRating(ge);

	return ClampTo<uint8_t>(rating);
}

static void UpdateStationRating(Station *st)
{
	bool waiting_changed = false;

	byte_inc_sat(&st->time_since_load);
	byte_inc_sat(&st->time_since_unload);

	for (const CargoSpec *cs : CargoSpec::Iterate()) {
		GoodsEntry *ge = &st->goods[cs->Index()];

		/* Slowly increase the rating back to its original level in the case we
		 *  didn't deliver cargo yet to this station. This happens when a bribe
		 *  failed while you didn't moved that cargo yet to a station. */
		if (!ge->HasRating() && ge->rating < INITIAL_STATION_RATING) {
			ge->rating++;
		}

		/* Only change the rating if we are moving this cargo */
		if (ge->HasRating()) {
			byte_inc_sat(&ge->time_since_pickup);

			if (ge->time_since_pickup == 255 && _settings_game.order.selectgoods) {
				ClrBit(ge->status, GoodsEntry::GES_RATING);
				ge->last_speed = 0;
				TruncateCargo(cs, ge);
				waiting_changed = true;
				continue;
			}

<<<<<<< HEAD
			{
				int rating = GetTargetRating(st, cs, ge);
=======
			bool skip = false;
			int rating = 0;
			uint waiting = ge->HasData() ? ge->GetData().cargo.AvailableCount() : 0;

			/* num_dests is at least 1 if there is any cargo as
			 * INVALID_STATION is also a destination.
			 */
			uint num_dests = ge->HasData() ? static_cast<uint>(ge->GetData().cargo.Packets()->MapSize()) : 0;

			/* Average amount of cargo per next hop, but prefer solitary stations
			 * with only one or two next hops. They are allowed to have more
			 * cargo waiting per next hop.
			 * With manual cargo distribution waiting_avg = waiting / 2 as then
			 * INVALID_STATION is the only destination.
			 */
			uint waiting_avg = waiting / (num_dests + 1);

			if (_cheats.station_rating.value) {
				ge->rating = rating = MAX_STATION_RATING;
				skip = true;
			} else if (HasBit(cs->callback_mask, CBM_CARGO_STATION_RATING_CALC)) {
				/* Perform custom station rating. If it succeeds the speed, days in transit and
				 * waiting cargo ratings must not be executed. */

				/* NewGRFs expect last speed to be 0xFF when no vehicle has arrived yet. */
				uint last_speed = ge->HasVehicleEverTriedLoading() ? ge->last_speed : 0xFF;

				uint32_t var18 = ClampTo<uint8_t>(ge->time_since_pickup)
					| (ClampTo<uint16_t>(ge->max_waiting_cargo) << 8)
					| (ClampTo<uint8_t>(last_speed) << 24);
				/* Convert to the 'old' vehicle types */
				uint32_t var10 = (st->last_vehicle_type == VEH_INVALID) ? 0x0 : (st->last_vehicle_type + 0x10);
				uint16_t callback = GetCargoCallback(CBID_CARGO_STATION_RATING_CALC, var10, var18, cs);
				if (callback != CALLBACK_FAILED) {
					skip = true;
					rating = GB(callback, 0, 14);

					/* Simulate a 15 bit signed value */
					if (HasBit(callback, 14)) rating -= 0x4000;
				}
			}
>>>>>>> b653f875

				uint waiting = ge->CargoAvailableCount();

				/* num_dests is at least 1 if there is any cargo as
				 * INVALID_STATION is also a destination.
				 */
				const uint num_dests = ge->data != nullptr ? (uint)ge->data->cargo.Packets()->MapSize() : 0;

				/* Average amount of cargo per next hop, but prefer solitary stations
				 * with only one or two next hops. They are allowed to have more
				 * cargo waiting per next hop.
				 * With manual cargo distribution waiting_avg = waiting / 2 as then
				 * INVALID_STATION is the only destination.
				 */
				const uint waiting_avg = waiting / (num_dests + 1);

				const int old_rating = ge->rating; // old rating

				/* only modify rating in steps of -2, -1, 0, 1 or 2 */
				ge->rating = rating = old_rating + Clamp(rating - old_rating, -2, 2);

				/* if rating is <= 64 and more than 100 items waiting on average per destination,
				 * remove some random amount of goods from the station */
				if (rating <= 64 && waiting_avg >= 100) {
					int dec = Random() & 0x1F;
					if (waiting_avg < 200) dec &= 7;
					waiting -= (dec + 1) * num_dests;
					waiting_changed = true;
				}

				/* if rating is <= 127 and there are any items waiting, maybe remove some goods. */
				if (rating <= 127 && waiting != 0) {
					uint32_t r = Random();
					if (rating <= (int)GB(r, 0, 7)) {
						/* Need to have int, otherwise it will just overflow etc. */
						waiting = std::max((int)waiting - (int)((GB(r, 8, 2) - 1) * num_dests), 0);
						waiting_changed = true;
					}
				}

				/* At some point we really must cap the cargo. Previously this
				 * was a strict 4095, but now we'll have a less strict, but
				 * increasingly aggressive truncation of the amount of cargo. */
				static const uint WAITING_CARGO_THRESHOLD  = 1 << 12;
				static const uint WAITING_CARGO_CUT_FACTOR = 1 <<  6;
				static const uint MAX_WAITING_CARGO        = 1 << 15;

				uint normalised_waiting_cargo_threshold = WAITING_CARGO_THRESHOLD;
				if (_settings_game.station.station_size_rating_cargo_amount) {
					if (st->station_tiles > 1) normalised_waiting_cargo_threshold *= st->station_tiles;
					normalised_waiting_cargo_threshold /= 8;
				}

				if (waiting > normalised_waiting_cargo_threshold) {
					const uint difference = waiting - normalised_waiting_cargo_threshold;
					waiting -= (difference / WAITING_CARGO_CUT_FACTOR);
					const uint normalised_max_waiting_cargo = normalised_waiting_cargo_threshold * (MAX_WAITING_CARGO / WAITING_CARGO_THRESHOLD);
					waiting = std::min(waiting, normalised_max_waiting_cargo);
					waiting_changed = true;
				}

				/* We can't truncate cargo that's already reserved for loading.
				 * Thus StoredCount() here. */
<<<<<<< HEAD
				if (waiting_changed && waiting < ge->CargoAvailableCount()) {
=======
				if (waiting_changed && waiting < (ge->HasData() ? ge->GetData().cargo.AvailableCount() : 0)) {
>>>>>>> b653f875
					/* Feed back the exact own waiting cargo at this station for the
					 * next rating calculation. */
					ge->max_waiting_cargo = 0;

<<<<<<< HEAD
					TruncateCargo(cs, ge, ge->CargoAvailableCount() - waiting);
=======
					TruncateCargo(cs, ge, ge->GetData().cargo.AvailableCount() - waiting);
>>>>>>> b653f875
				} else {
					/* If the average number per next hop is low, be more forgiving. */
					ge->max_waiting_cargo = waiting_avg;
				}
			}
		}
	}

	StationID index = st->index;

	if (waiting_changed) {
		SetWindowDirty(WC_STATION_VIEW, index); // update whole window
	} else {
		SetWindowWidgetDirty(WC_STATION_VIEW, index, WID_SV_ACCEPT_RATING_LIST); // update only ratings list
	}
}

/**
 * Reroute cargo of type c at station st or in any vehicles unloading there.
 * Make sure the cargo's new next hop is neither "avoid" nor "avoid2".
 * @param st Station to be rerouted at.
 * @param c Type of cargo.
 * @param avoid Original next hop of cargo, avoid this.
 * @param avoid2 Another station to be avoided when rerouting.
 */
void RerouteCargo(Station *st, CargoID c, StationID avoid, StationID avoid2)
{
	GoodsEntry &ge = st->goods[c];

	/* Reroute cargo in station. */
<<<<<<< HEAD
	if (ge.data != nullptr) ge.data->cargo.Reroute(UINT_MAX, &ge.data->cargo, avoid, avoid2, &ge);
=======
	if (ge.HasData()) ge.GetData().cargo.Reroute(UINT_MAX, &ge.GetData().cargo, avoid, avoid2, &ge);
>>>>>>> b653f875

	/* Reroute cargo staged to be transferred. */
	for (Vehicle *v : st->loading_vehicles) {
		for (Vehicle *u = v; u != nullptr; u = u->Next()) {
			if (u->cargo_type != c) continue;
			u->cargo.Reroute(UINT_MAX, &u->cargo, avoid, avoid2, &ge);
		}
	}
}

/**
 * Reroute cargo of type c from source at station st or in any vehicles unloading there.
 * Make sure the cargo's new next hop is neither "avoid" nor "avoid2".
 * @param st Station to be rerouted at.
 * @param c Type of cargo.
 * @param source Source station.
 * @param avoid Original next hop of cargo, avoid this.
 * @param avoid2 Another station to be avoided when rerouting.
 */
void RerouteCargoFromSource(Station *st, CargoID c, StationID source, StationID avoid, StationID avoid2)
{
	GoodsEntry &ge = st->goods[c];

	/* Reroute cargo in station. */
	if (ge.data != nullptr) ge.data->cargo.RerouteFromSource(UINT_MAX, &ge.data->cargo, source, avoid, avoid2, &ge);

	/* Reroute cargo staged to be transferred. */
	for (Vehicle *v : st->loading_vehicles) {
		for (; v != nullptr; v = v->Next()) {
			if (v->cargo_type != c) continue;
			v->cargo.RerouteFromSource(UINT_MAX, &v->cargo, source, avoid, avoid2, &ge);
		}
	}
}

robin_hood::unordered_flat_set<VehicleID> _delete_stale_links_vehicle_cache;

void ClearDeleteStaleLinksVehicleCache()
{
	_delete_stale_links_vehicle_cache.clear();
}

/**
 * Check all next hops of cargo packets in this station for existence of a
 * a valid link they may use to travel on. Reroute any cargo not having a valid
 * link and remove timed out links found like this from the linkgraph. We're
 * not all links here as that is expensive and useless. A link no one is using
 * doesn't hurt either.
 * @param from Station to check.
 */
void DeleteStaleLinks(Station *from)
{
	for (CargoID c = 0; c < NUM_CARGO; ++c) {
		const bool auto_distributed = (_settings_game.linkgraph.GetDistributionType(c) != DT_MANUAL);
		GoodsEntry &ge = from->goods[c];
		LinkGraph *lg = LinkGraph::GetIfValid(ge.link_graph);
		if (lg == nullptr) continue;
		lg->MutableIterateEdgesFromNode(ge.node, [&](LinkGraph::EdgeIterationHelper edge_helper) -> LinkGraph::EdgeIterationResult {
			Edge edge = edge_helper.GetEdge();
			NodeID to_id = edge_helper.to_id;

			LinkGraph::EdgeIterationResult result = LinkGraph::EdgeIterationResult::None;

			Station *to = Station::Get((*lg)[to_id].Station());
			assert(to->goods[c].node == to_id);
			assert(EconTime::CurDate() >= edge.LastUpdate());
			const DateDelta timeout = DateDelta{std::max<int>((LinkGraph::MIN_TIMEOUT_DISTANCE + (DistanceManhattan(from->xy, to->xy) >> 3)) / DayLengthFactor(), 1)};
			if (edge.LastAircraftUpdate() != EconTime::INVALID_DATE && (EconTime::CurDate() - edge.LastAircraftUpdate()) > timeout) {
				edge.ClearAircraft();
			}
			if ((EconTime::CurDate() - edge.LastUpdate()) > timeout) {
				bool updated = false;

				if (auto_distributed) {
					/* Have all vehicles refresh their next hops before deciding to
					 * remove the node. */
					std::vector<Vehicle *> vehicles;
					for (const OrderList *l : OrderList::Iterate()) {
						bool found_from = false;
						bool found_to = false;
						for (const Order *order : l->Orders()) {
							if (!order->IsType(OT_GOTO_STATION) && !order->IsType(OT_IMPLICIT)) continue;
							if (order->GetDestination() == from->index) {
								found_from = true;
								if (found_to) break;
							} else if (order->GetDestination() == to->index) {
								found_to = true;
								if (found_from) break;
							}
						}
						if (!found_to || !found_from) continue;
						vehicles.push_back(l->GetFirstSharedVehicle());
					}

					auto iter = vehicles.begin();
					while (iter != vehicles.end()) {
						Vehicle *v = *iter;

						auto res = _delete_stale_links_vehicle_cache.insert(v->index);
						// Only run LinkRefresher if vehicle was not already in the cache
						if (res.second) {
							/* Do not refresh links of vehicles that have been stopped in depot for a long time. */
							if (!v->IsStoppedInDepot() || (EconTime::CurDate() - v->date_of_last_service) <=
									LinkGraph::STALE_LINK_DEPOT_TIMEOUT) {
								edge_helper.RecordSize();
								LinkRefresher::Run(v, false); // Don't allow merging. Otherwise lg might get deleted.
								if (edge_helper.RefreshIterationIfSizeChanged()) {
									edge = edge_helper.GetEdge();
								}
							}
						}
						if (edge.LastUpdate() == EconTime::CurDate()) {
							updated = true;
							break;
						}

						Vehicle *next_shared = v->NextShared();
						if (next_shared) {
							*iter = next_shared;
							++iter;
						} else {
							iter = vehicles.erase(iter);
						}

						if (iter == vehicles.end()) iter = vehicles.begin();
					}
				}

				if (!updated) {
					/* If it's still considered dead remove it. */
<<<<<<< HEAD
					result = LinkGraph::EdgeIterationResult::EraseEdge;
					if (ge.data != nullptr) ge.data->flows.DeleteFlows(to->index);
=======
					to_remove.emplace_back(to->goods[c].node);
					if (ge.HasData()) ge.GetData().flows.DeleteFlows(to->index);
>>>>>>> b653f875
					RerouteCargo(from, c, to->index, from->index);
				}
			} else if (edge.LastUnrestrictedUpdate() != EconTime::INVALID_DATE && (EconTime::CurDate() - edge.LastUnrestrictedUpdate()) > timeout) {
				edge.Restrict();
<<<<<<< HEAD
				if (ge.data != nullptr) ge.data->flows.RestrictFlows(to->index);
=======
				if (ge.HasData()) ge.GetData().flows.RestrictFlows(to->index);
>>>>>>> b653f875
				RerouteCargo(from, c, to->index, from->index);
			} else if (edge.LastRestrictedUpdate() != EconTime::INVALID_DATE && (EconTime::CurDate() - edge.LastRestrictedUpdate()) > timeout) {
				edge.Release();
			}

			return result;
		});
		assert(_scaled_tick_counter >= lg->LastCompression());
		if ((_scaled_tick_counter - lg->LastCompression()) > LinkGraph::COMPRESSION_INTERVAL) {
			lg->Compress();
		}
	}
}

/**
 * Increase capacity for a link stat given by station cargo and next hop.
 * @param st Station to get the link stats from.
 * @param cargo Cargo to increase stat for.
 * @param next_station_id Station the consist will be travelling to next.
 * @param capacity Capacity to add to link stat.
 * @param usage Usage to add to link stat.
 * @param mode Update mode to be applied.
 */
void IncreaseStats(Station *st, CargoID cargo, StationID next_station_id, uint capacity, uint usage, uint32_t time, EdgeUpdateMode mode)
{
	GoodsEntry &ge1 = st->goods[cargo];
	Station *st2 = Station::Get(next_station_id);
	GoodsEntry &ge2 = st2->goods[cargo];
	LinkGraph *lg = nullptr;
	if (ge1.link_graph == INVALID_LINK_GRAPH) {
		if (ge2.link_graph == INVALID_LINK_GRAPH) {
			if (LinkGraph::CanAllocateItem()) {
				lg = new LinkGraph(cargo);
				LinkGraphSchedule::instance.Queue(lg);
				ge2.link_graph = lg->index;
				ge2.node = lg->AddNode(st2);
			} else {
				Debug(misc, 0, "Can't allocate link graph");
			}
		} else {
			lg = LinkGraph::Get(ge2.link_graph);
		}
		if (lg) {
			ge1.link_graph = lg->index;
			ge1.node = lg->AddNode(st);
		}
	} else if (ge2.link_graph == INVALID_LINK_GRAPH) {
		lg = LinkGraph::Get(ge1.link_graph);
		ge2.link_graph = lg->index;
		ge2.node = lg->AddNode(st2);
	} else {
		lg = LinkGraph::Get(ge1.link_graph);
		if (ge1.link_graph != ge2.link_graph) {
			LinkGraph *lg2 = LinkGraph::Get(ge2.link_graph);
			if (lg->Size() < lg2->Size()) {
				LinkGraphSchedule::instance.Unqueue(lg);
				lg2->Merge(lg); // Updates GoodsEntries of lg
				lg = lg2;
			} else {
				LinkGraphSchedule::instance.Unqueue(lg2);
				lg->Merge(lg2); // Updates GoodsEntries of lg2
			}
		}
	}
	if (lg != nullptr) {
		lg->UpdateEdge(ge1.node, ge2.node, capacity, usage, time, mode);
	}
}

/* called for every station each tick */
static void StationHandleSmallTick(BaseStation *st)
{
	if ((st->facilities & FACIL_WAYPOINT) != 0 || !st->IsInUse()) return;

	uint8_t b = st->delete_ctr + 1;
	if (b >= STATION_RATING_TICKS) b = 0;
	st->delete_ctr = b;

	if (b == 0) UpdateStationRating(Station::From(st));
}

void UpdateAllStationRatings()
{
	for (Station *st : Station::Iterate()) {
		if (!st->IsInUse()) continue;
		UpdateStationRating(st);
	}
}

void OnTick_Station()
{
	if (_game_mode == GM_EDITOR) return;

	ClearDeleteStaleLinksVehicleCache();

	for (BaseStation *st : BaseStation::Iterate()) {
		StationHandleSmallTick(st);

		/* Clean up the link graph about once a week. */
		if (Station::IsExpected(st) && (_tick_counter + st->index) % STATION_LINKGRAPH_TICKS == 0) {
			DeleteStaleLinks(Station::From(st));
		};

		/* Run STATION_ACCEPTANCE_TICKS = 250 tick interval trigger for station animation.
		 * Station index is included so that triggers are not all done
		 * at the same time. */
		if ((_tick_counter + st->index) % STATION_ACCEPTANCE_TICKS == 0) {
			/* Stop processing this station if it was deleted */
			if (!StationHandleBigTick(st)) continue;
			TriggerStationAnimation(st, st->xy, SAT_250_TICKS);
			TriggerRoadStopAnimation(st, st->xy, SAT_250_TICKS);
			if (Station::IsExpected(st)) AirportAnimationTrigger(Station::From(st), AAT_STATION_250_TICKS);
		}
	}
}

/** Daily loop for stations. */
void StationDailyLoop()
{
	// Only record cargo history every second day.
	if (EconTime::CurDate().base() % 2 != 0) {
		for (Station *st : Station::Iterate()) {
			st->UpdateCargoHistory();
		}
		InvalidateWindowClassesData(WC_STATION_CARGO);
	}
}

/** Monthly loop for stations. */
void StationMonthlyLoop()
{
	for (Station *st : Station::Iterate()) {
		for (GoodsEntry &ge : st->goods) {
			SB(ge.status, GoodsEntry::GES_LAST_MONTH, 1, GB(ge.status, GoodsEntry::GES_CURRENT_MONTH, 1));
			ClrBit(ge.status, GoodsEntry::GES_CURRENT_MONTH);
		}
	}
}


void ModifyStationRatingAround(TileIndex tile, Owner owner, int amount, uint radius)
{
	ForAllStationsRadius(tile, radius, [&](Station *st) {
		if (st->owner == owner && DistanceManhattan(tile, st->xy) <= radius) {
			for (GoodsEntry &ge : st->goods) {
				if (ge.status != 0) {
					ge.rating = ClampTo<uint8_t>(ge.rating + amount);
				}
			}
		}
	});
}

static uint UpdateStationWaiting(Station *st, CargoID type, uint amount, SourceType source_type, SourceID source_id)
{
	/* We can't allocate a CargoPacket? Then don't do anything
	 * at all; i.e. just discard the incoming cargo. */
	if (!CargoPacket::CanAllocateItem()) return 0;

	GoodsEntry &ge = st->goods[type];
	amount += ge.amount_fract;
	ge.amount_fract = GB(amount, 0, 8);

	amount >>= 8;
	/* No new "real" cargo item yet. */
	if (amount == 0) return 0;

	StationID next = ge.GetVia(st->index);
<<<<<<< HEAD
	ge.CreateData().cargo.Append(new CargoPacket(st->index, amount, source_type, source_id), next);
=======
	ge.GetOrCreateData().cargo.Append(new CargoPacket(st->index, amount, source_type, source_id), next);
>>>>>>> b653f875
	LinkGraph *lg = nullptr;
	if (ge.link_graph == INVALID_LINK_GRAPH) {
		if (LinkGraph::CanAllocateItem()) {
			lg = new LinkGraph(type);
			LinkGraphSchedule::instance.Queue(lg);
			ge.link_graph = lg->index;
			ge.node = lg->AddNode(st);
		} else {
			Debug(misc, 0, "Can't allocate link graph");
		}
	} else {
		lg = LinkGraph::Get(ge.link_graph);
	}
	if (lg != nullptr) (*lg)[ge.node].UpdateSupply(amount);

	if (!ge.HasRating()) {
		InvalidateWindowData(WC_STATION_LIST, st->owner);
		SetBit(ge.status, GoodsEntry::GES_RATING);
	}

	TriggerStationRandomisation(st, st->xy, SRT_NEW_CARGO, type);
	TriggerStationAnimation(st, st->xy, SAT_NEW_CARGO, type);
	AirportAnimationTrigger(st, AAT_STATION_NEW_CARGO, type);
	TriggerRoadStopAnimation(st, st->xy, SAT_NEW_CARGO, type);
	TriggerRoadStopRandomisation(st, st->xy, RSRT_NEW_CARGO, type);

	SetWindowDirty(WC_STATION_VIEW, st->index);
	st->MarkTilesDirty(true);
	return amount;
}

static bool IsUniqueStationName(const char *name)
{
	for (const Station *st : Station::Iterate()) {
		if (!st->name.empty() && st->name == name) return false;
	}

	return true;
}

/**
 * Rename a station
 * @param tile unused
 * @param flags operation to perform
 * @param p1 station ID that is to be renamed
 * @param p2 various bitstuffed elements
 * - p2 = (bit 0) - whether to generate a new default name, if resetting name
 * @param text the new name or an empty string when resetting to the default
 * @return the cost of this operation or an error
 */
CommandCost CmdRenameStation(TileIndex tile, DoCommandFlag flags, uint32_t p1, uint32_t p2, const char *text)
{
	Station *st = Station::GetIfValid(p1);
	if (st == nullptr) return CMD_ERROR;

	CommandCost ret = CheckOwnership(st->owner);
	if (ret.Failed()) return ret;

	bool reset = StrEmpty(text);

	if (!reset) {
		if (Utf8StringLength(text) >= MAX_LENGTH_STATION_NAME_CHARS) return CMD_ERROR;
		if (!IsUniqueStationName(text)) return CommandCost(STR_ERROR_NAME_MUST_BE_UNIQUE);
	}

	if (flags & DC_EXEC) {
		st->cached_name.clear();
		if (reset) {
			st->name.clear();
			if (HasBit(p2, 0) && st->industry == nullptr) {
				StationNaming name_class;
				if (st->facilities & FACIL_AIRPORT) {
					name_class = STATIONNAMING_AIRPORT;
				} else if (st->facilities & FACIL_DOCK) {
					name_class = STATIONNAMING_DOCK;
				} else if (st->facilities & FACIL_TRAIN) {
					name_class = STATIONNAMING_RAIL;
				} else if (st->facilities & (FACIL_BUS_STOP | FACIL_TRUCK_STOP)) {
					name_class = STATIONNAMING_ROAD;
				} else {
					name_class = STATIONNAMING_RAIL;
				}
				Random(); // Advance random seed each time this is called
				st->string_id = GenerateStationName(st, st->xy, name_class, true);
			}
		} else {
			st->name = text;
		}

		st->UpdateVirtCoord();
		InvalidateWindowData(WC_STATION_LIST, st->owner, 1);
	}

	return CommandCost();
}

/**
 * Exchange station names
 * @param tile tile of other station to exchange name with
 * @param flags operation to perform
 * @param p1 station ID to exchange name with
 * @param p2 unused
 * @param text unused
 * @return the cost of this operation or an error
 */
CommandCost CmdExchangeStationNames(TileIndex tile, DoCommandFlag flags, uint32_t p1, uint32_t p2, const char *text)
{
	Station *st = Station::GetIfValid(p1);
	if (st == nullptr) return CMD_ERROR;

	CommandCost ret = CheckOwnership(st->owner);
	if (ret.Failed()) return ret;

	if (st->industry != nullptr) return CommandCost(STR_ERROR_STATION_ATTACHED_TO_INDUSTRY);

	if (!IsTileType(tile, MP_STATION)) return CommandCost(STR_ERROR_THERE_IS_NO_STATION);
	Station *st2 = Station::GetByTile(tile);

	ret = CheckOwnership(st2->owner);
	if (ret.Failed()) return ret;

	if (st2->industry != nullptr) return CommandCost(STR_ERROR_STATION_ATTACHED_TO_INDUSTRY);

	if (st->town != st2->town) return CommandCost(STR_ERROR_STATIONS_NOT_IN_SAME_TOWN);

	if (flags & DC_EXEC) {
		st->cached_name.clear();
		st2->cached_name.clear();
		std::swap(st->name, st2->name);
		std::swap(st->string_id, st2->string_id);
		std::swap(st->indtype, st2->indtype);
		std::swap(st->extra_name_index, st2->extra_name_index);
		st->UpdateVirtCoord();
		st2->UpdateVirtCoord();
		InvalidateWindowData(WC_STATION_LIST, st->owner, 1);
	}

	return CommandCost();
}

/**
 * Change whether a cargo may be supplied to a station
 * @param tile unused
 * @param flags operation to perform
 * @param p1 station ID
 * @param p2 various bitstuffed elements
 * - p2 = (bit  0- 7) - cargo ID
 * - p2 = (bit     8) - whether to allow supply
 * @param text unused
 * @return the cost of this operation or an error
 */
CommandCost CmdSetStationCargoAllowedSupply(TileIndex tile, DoCommandFlag flags, uint32_t p1, uint32_t p2, const char *text)
{
	Station *st = Station::GetIfValid(p1);
	if (st == nullptr) return CMD_ERROR;

	CommandCost ret = CheckOwnership(st->owner);
	if (ret.Failed()) return ret;

	CargoID cid = GB(p2, 0, 8);
	if (cid >= NUM_CARGO) return CMD_ERROR;

	if (flags & DC_EXEC) {
		GoodsEntry &ge = st->goods[cid];
		AssignBit(ge.status, GoodsEntry::GES_NO_CARGO_SUPPLY, !HasBit(p2, 8));
		InvalidateWindowData(WC_STATION_VIEW, st->index, -1);
	}

	return CommandCost();
}

static void AddNearbyStationsByCatchment(TileIndex tile, StationList &stations, StationList &nearby)
{
	for (Station *st : nearby) {
		if (st->TileIsInCatchment(tile)) stations.insert(st);
	}
}

/**
 * Run a tile loop to find stations around a tile, on demand. Cache the result for further requests
 * @return pointer to a StationList containing all stations found
 */
const StationList &StationFinder::GetStations()
{
	if (this->tile != INVALID_TILE) {
		if (IsTileType(this->tile, MP_HOUSE)) {
			/* Town nearby stations need to be filtered per tile. */
			assert(this->w == 1 && this->h == 1);
			AddNearbyStationsByCatchment(this->tile, this->stations, Town::GetByTile(this->tile)->stations_near);
		} else {
			ForAllStationsAroundTiles(*this, [this](Station *st, TileIndex) {
				this->stations.insert(st);
				return true;
			});
		}
		this->tile = INVALID_TILE;
	}
	return this->stations;
}


static bool CanMoveGoodsToStation(const Station *st, CargoID type)
{
	/* Is the station reserved exclusively for somebody else? */
	if (st->owner != OWNER_NONE && st->town->exclusive_counter > 0 && st->town->exclusivity != st->owner) return false;

	/* Lowest possible rating, better not to give cargo anymore. */
	if (st->goods[type].rating == 0) return false;

	if (!st->goods[type].IsSupplyAllowed()) return false;

	/* Selectively servicing stations, and not this one. */
	if (_settings_game.order.selectgoods && !st->goods[type].HasVehicleEverTriedLoading()) return false;

	if (IsCargoInClass(type, CC_PASSENGERS)) {
		/* Passengers are never served by just a truck stop. */
		if (st->facilities == FACIL_TRUCK_STOP) return false;
	} else {
		/* Non-passengers are never served by just a bus stop. */
		if (st->facilities == FACIL_BUS_STOP) return false;
	}
	return true;
}

uint MoveGoodsToStation(CargoID type, uint amount, SourceType source_type, SourceID source_id, const StationList &all_stations, Owner exclusivity)
{
	/* Return if nothing to do. Also the rounding below fails for 0. */
	if (all_stations.empty()) return 0;
	if (amount == 0) return 0;

	Station *first_station = nullptr;
	typedef std::pair<Station *, uint> StationInfo;
	std::vector<StationInfo> used_stations;

	for (Station *st : all_stations) {
		if (exclusivity != INVALID_OWNER && exclusivity != st->owner) continue;
		if (!CanMoveGoodsToStation(st, type)) continue;

		/* Avoid allocating a vector if there is only one station to significantly
		 * improve performance in this common case. */
		if (first_station == nullptr) {
			first_station = st;
			continue;
		}
		if (used_stations.empty()) {
			used_stations.reserve(2);
			used_stations.emplace_back(first_station, 0);
		}
		used_stations.emplace_back(st, 0);
	}

	/* no stations around at all? */
	if (first_station == nullptr) return 0;

	if (used_stations.empty()) {
		/* only one station around */
		amount *= first_station->goods[type].rating + 1;
		return UpdateStationWaiting(first_station, type, amount, source_type, source_id);
	}

	uint company_best[OWNER_NONE + 1] = {};  // best rating for each company, including OWNER_NONE
	uint company_sum[OWNER_NONE + 1] = {};   // sum of ratings for each company
	uint best_rating = 0;
	uint best_sum = 0;  // sum of best ratings for each company

	for (auto &p : used_stations) {
		auto owner = p.first->owner;
		auto rating = p.first->goods[type].rating;
		if (rating > company_best[owner]) {
			best_sum += rating - company_best[owner];  // it's usually faster than iterating companies later
			company_best[owner] = rating;
			if (rating > best_rating) best_rating = rating;
		}
		company_sum[owner] += rating;
	}

	/* From now we'll calculate with fractional cargo amounts.
	 * First determine how much cargo we really have. */
	amount *= best_rating + 1;

	uint moving = 0;
	for (auto &p : used_stations) {
		uint owner = p.first->owner;
		/* Multiply the amount by (company best / sum of best for each company) to get cargo allocated to a company
		 * and by (station rating / sum of ratings in a company) to get the result for a single station. */
		p.second = ((uint64_t) amount) * ((uint64_t) company_best[owner]) * ((uint64_t) p.first->goods[type].rating) / (best_sum * company_sum[owner]);
		moving += p.second;
	}

	/* If there is some cargo left due to rounding issues distribute it among the best rated stations. */
	if (amount > moving) {
		std::stable_sort(used_stations.begin(), used_stations.end(), [type](const StationInfo &a, const StationInfo &b) {
			return b.first->goods[type].rating < a.first->goods[type].rating;
		});

		uint to_deliver = amount - moving;
		uint step_size = CeilDivT<uint>(to_deliver, (uint)used_stations.size());
		for (uint i = 0; i < used_stations.size() && to_deliver > 0; i++) {
			uint delivery = std::min<uint>(to_deliver, step_size);
			used_stations[i].second += delivery;
			to_deliver -= delivery;
		}
	}

	uint moved = 0;
	for (auto &p : used_stations) {
		moved += UpdateStationWaiting(p.first, type, p.second, source_type, source_id);
	}

	return moved;
}

void UpdateStationDockingTiles(Station *st)
{
	st->docking_station.Clear();
	st->docking_tiles.clear();

	/* For neutral stations, start with the industry area instead of dock area */
	const TileArea *area = st->industry != nullptr ? &st->industry->location : &st->ship_station;

	if (area->tile == INVALID_TILE) return;

	int x = TileX(area->tile);
	int y = TileY(area->tile);

	/* Expand the area by a tile on each side while
	 * making sure that we remain inside the map. */
	int x2 = std::min<int>(x + area->w + 1, MapSizeX());
	int x1 = std::max<int>(x - 1, 0);

	int y2 = std::min<int>(y + area->h + 1, MapSizeY());
	int y1 = std::max<int>(y - 1, 0);

	TileArea ta(TileXY(x1, y1), TileXY(x2 - 1, y2 - 1));
	for (TileIndex tile : ta) {
		if (IsValidTile(tile) && IsPossibleDockingTile(tile)) CheckForDockingTile(tile);
	}
}

void BuildOilRig(TileIndex tile)
{
	if (!Station::CanAllocateItem()) {
		Debug(misc, 0, "Can't allocate station for oilrig at 0x{:X}, reverting to oilrig only", tile);
		return;
	}

	Station *st = new Station(tile);
	_station_kdtree.Insert(st->index);
	st->town = ClosestTownFromTile(tile, UINT_MAX);

	st->string_id = GenerateStationName(st, tile, STATIONNAMING_OILRIG);

	assert_tile(IsTileType(tile, MP_INDUSTRY), tile);
	/* Mark industry as associated both ways */
	st->industry = Industry::GetByTile(tile);
	st->industry->neutral_station = st;
	DeleteAnimatedTile(tile);
	MakeOilrig(tile, st->index, GetWaterClass(tile));

	st->owner = OWNER_NONE;
	st->airport.type = AT_OILRIG;
	st->airport.Add(tile);
	st->ship_station.Add(tile);
	st->facilities = FACIL_AIRPORT | FACIL_DOCK;
	st->build_date = CalTime::CurDate();
	UpdateStationDockingTiles(st);

	st->rect.BeforeAddTile(tile, StationRect::ADD_FORCE);

	st->UpdateVirtCoord();

	/* An industry tile has now been replaced with a station tile, this may change the overlap between station catchments and industry tiles.
	 * Recalculate the station catchment for all stations currently in the industry's nearby list.
	 * Clear the industry's station nearby list first because Station::RecomputeCatchment cannot remove nearby industries in this case. */
	if (_settings_game.station.serve_neutral_industries) {
		StationList nearby = std::move(st->industry->stations_near);
		st->industry->stations_near.clear();
		for (Station *st_near : nearby) {
			st_near->RecomputeCatchment(true);
			UpdateStationAcceptance(st_near, true);
		}
	}

	st->RecomputeCatchment();
	UpdateStationAcceptance(st, false);
	ZoningMarkDirtyStationCoverageArea(st);
}

void DeleteOilRig(TileIndex tile)
{
	Station *st = Station::GetByTile(tile);
	ZoningMarkDirtyStationCoverageArea(st);

	MakeWaterKeepingClass(tile, OWNER_NONE);

	assert(st->facilities == (FACIL_AIRPORT | FACIL_DOCK) && st->airport.type == AT_OILRIG);
	if (st->industry != nullptr && st->industry->neutral_station == st) {
		/* Don't leave dangling neutral station pointer */
		st->industry->neutral_station = nullptr;
	}
	delete st;
}

static void ChangeTileOwner_Station(TileIndex tile, Owner old_owner, Owner new_owner)
{
	if (IsAnyRoadStopTile(tile)) {
		for (RoadTramType rtt : _roadtramtypes) {
			/* Update all roadtypes, no matter if they are present */
			if (GetRoadOwner(tile, rtt) == old_owner) {
				RoadType rt = GetRoadType(tile, rtt);
				if (rt != INVALID_ROADTYPE) {
					/* A drive-through road-stop has always two road bits. No need to dirty windows here, we'll redraw the whole screen anyway. */
					Company::Get(old_owner)->infrastructure.road[rt] -= 2;
					if (new_owner != INVALID_OWNER) Company::Get(new_owner)->infrastructure.road[rt] += 2;
				}
				SetRoadOwner(tile, rtt, new_owner == INVALID_OWNER ? OWNER_NONE : new_owner);
			}
		}
	}

	if (!IsTileOwner(tile, old_owner)) return;

	if (new_owner != INVALID_OWNER) {
		/* Update company infrastructure counts. Only do it here
		 * if the new owner is valid as otherwise the clear
		 * command will do it for us. No need to dirty windows
		 * here, we'll redraw the whole screen anyway.*/
		Company *old_company = Company::Get(old_owner);
		Company *new_company = Company::Get(new_owner);

		/* Update counts for underlying infrastructure. */
		switch (GetStationType(tile)) {
			case STATION_RAIL:
			case STATION_WAYPOINT:
				if (!IsStationTileBlocked(tile)) {
					old_company->infrastructure.rail[GetRailType(tile)]--;
					new_company->infrastructure.rail[GetRailType(tile)]++;
				}
				break;

			case STATION_BUS:
			case STATION_TRUCK:
			case STATION_ROADWAYPOINT:
				/* Road stops were already handled above. */
				break;

			case STATION_BUOY:
			case STATION_DOCK:
				if (GetWaterClass(tile) == WATER_CLASS_CANAL) {
					old_company->infrastructure.water--;
					new_company->infrastructure.water++;
				}
				break;

			default:
				break;
		}

		/* Update station tile count. */
		if (!IsBuoy(tile) && !IsAirport(tile)) {
			old_company->infrastructure.station--;
			new_company->infrastructure.station++;
		}

		/* for buoys, owner of tile is owner of water, st->owner == OWNER_NONE */
		SetTileOwner(tile, new_owner);
		InvalidateWindowClassesData(WC_STATION_LIST, 0);
	} else {
		if (IsDriveThroughStopTile(tile)) {
			/* Remove the drive-through road stop */
			uint p2;
			switch (GetStationType(tile)) {
				case STATION_BUS:
					p2 = ROADSTOP_BUS;
					break;
				case STATION_TRUCK:
					p2 = ROADSTOP_TRUCK;
					break;
				case STATION_ROADWAYPOINT:
					p2 = (1 << 2);
					break;
				default:
					NOT_REACHED();
			}
			DoCommand(tile, 1 | 1 << 8, p2, DC_EXEC | DC_BANKRUPT, CMD_REMOVE_ROAD_STOP);
			assert_tile(IsTileType(tile, MP_ROAD), tile);
			/* Change owner of tile and all roadtypes */
			ChangeTileOwner(tile, old_owner, new_owner);
		} else {
			DoCommand(tile, 0, 0, DC_EXEC | DC_BANKRUPT, CMD_LANDSCAPE_CLEAR);
			/* Set tile owner of water under (now removed) buoy and dock to OWNER_NONE.
			 * Update owner of buoy if it was not removed (was in orders).
			 * Do not update when owned by OWNER_WATER (sea and rivers). */
			if ((IsTileType(tile, MP_WATER) || IsBuoyTile(tile)) && IsTileOwner(tile, old_owner)) SetTileOwner(tile, OWNER_NONE);
		}
	}
}

/**
 * Check if a drive-through road stop tile can be cleared.
 * Road stops built on town-owned roads check the conditions
 * that would allow clearing of the original road.
 * @param tile The road stop tile to check.
 * @param flags Command flags.
 * @return A succeeded command if the road can be removed, a failed command with the relevant error message otherwise.
 */
static CommandCost CanRemoveRoadWithStop(TileIndex tile, DoCommandFlag flags)
{
	/* Water flooding can always clear road stops. */
	if (_current_company == OWNER_WATER) return CommandCost();

	CommandCost ret;

	if (GetRoadTypeTram(tile) != INVALID_ROADTYPE) {
		Owner tram_owner = GetRoadOwner(tile, RTT_TRAM);
		if (tram_owner != OWNER_NONE) {
			ret = CheckOwnership(tram_owner);
			if (ret.Failed()) return ret;
		}
	}

	if (GetRoadTypeRoad(tile) != INVALID_ROADTYPE) {
		Owner road_owner = GetRoadOwner(tile, RTT_ROAD);
		if (road_owner == OWNER_TOWN) {
			ret = CheckAllowRemoveRoad(tile, GetAnyRoadBits(tile, RTT_ROAD), OWNER_TOWN, RTT_ROAD, flags);
			if (ret.Failed()) return ret;
		} else if (road_owner != OWNER_NONE) {
			ret = CheckOwnership(road_owner);
			if (ret.Failed()) return ret;
		}
	}

	return CommandCost();
}

static CommandCost RemoveRoadStopAndUpdateRoadCachedOneWayState(TileIndex tile, DoCommandFlag flags)
{
	CommandCost cost = RemoveRoadStop(tile, flags);
	if ((flags & DC_EXEC) && cost.Succeeded()) UpdateRoadCachedOneWayStatesAroundTile(tile);
	return cost;
}

/**
 * Clear a single tile of a station.
 * @param tile The tile to clear.
 * @param flags The DoCommand flags related to the "command".
 * @return The cost, or error of clearing.
 */
CommandCost ClearTile_Station(TileIndex tile, DoCommandFlag flags)
{
	if (flags & DC_AUTO) {
		switch (GetStationType(tile)) {
			default: break;
			case STATION_RAIL:     return CommandCost(STR_ERROR_MUST_DEMOLISH_RAILROAD);
			case STATION_WAYPOINT: return CommandCost(STR_ERROR_BUILDING_MUST_BE_DEMOLISHED);
			case STATION_ROADWAYPOINT: return CommandCost(STR_ERROR_BUILDING_MUST_BE_DEMOLISHED);
			case STATION_AIRPORT:  return CommandCost(STR_ERROR_MUST_DEMOLISH_AIRPORT_FIRST);
			case STATION_TRUCK:    return CommandCost(HasTileRoadType(tile, RTT_TRAM) ? STR_ERROR_MUST_DEMOLISH_CARGO_TRAM_STATION_FIRST : STR_ERROR_MUST_DEMOLISH_TRUCK_STATION_FIRST);
			case STATION_BUS:      return CommandCost(HasTileRoadType(tile, RTT_TRAM) ? STR_ERROR_MUST_DEMOLISH_PASSENGER_TRAM_STATION_FIRST : STR_ERROR_MUST_DEMOLISH_BUS_STATION_FIRST);
			case STATION_BUOY:     return CommandCost(STR_ERROR_BUOY_IN_THE_WAY);
			case STATION_DOCK:     return CommandCost(STR_ERROR_MUST_DEMOLISH_DOCK_FIRST);
			case STATION_OILRIG:
				SetDParam(1, STR_INDUSTRY_NAME_OIL_RIG);
				return CommandCost(STR_ERROR_GENERIC_OBJECT_IN_THE_WAY);
		}
	}

	switch (GetStationType(tile)) {
		case STATION_RAIL:     return RemoveRailStation(tile, flags);
		case STATION_WAYPOINT: return RemoveRailWaypoint(tile, flags);
		case STATION_AIRPORT:  return RemoveAirport(tile, flags);
		case STATION_TRUCK:    [[fallthrough]];
		case STATION_BUS:
			if (IsDriveThroughStopTile(tile)) {
				CommandCost remove_road = CanRemoveRoadWithStop(tile, flags);
				if (remove_road.Failed()) return remove_road;
			}
			return RemoveRoadStopAndUpdateRoadCachedOneWayState(tile, flags);
		case STATION_BUOY:     return RemoveBuoy(tile, flags);
		case STATION_DOCK:     return RemoveDock(tile, flags);
		case STATION_ROADWAYPOINT:
			if (IsDriveThroughStopTile(tile)) {
				CommandCost remove_road = CanRemoveRoadWithStop(tile, flags);
				if (remove_road.Failed()) return remove_road;
			}
			return RemoveRoadStopAndUpdateRoadCachedOneWayState(tile, flags);
		default: break;
	}

	return CMD_ERROR;
}

static CommandCost TerraformTile_Station(TileIndex tile, DoCommandFlag flags, int z_new, Slope tileh_new)
{
	if (_settings_game.construction.build_on_slopes && AutoslopeEnabled()) {
		/* TODO: If you implement newgrf callback 149 'land slope check', you have to decide what to do with it here.
		 *       TTDP does not call it.
		 */
		if (GetTileMaxZ(tile) == z_new + GetSlopeMaxZ(tileh_new)) {
			switch (GetStationType(tile)) {
				case STATION_WAYPOINT:
				case STATION_RAIL: {
					if (!AutoslopeCheckForAxis(tile, z_new, tileh_new, GetRailStationAxis(tile))) break;
					return CommandCost(EXPENSES_CONSTRUCTION, _price[PR_BUILD_FOUNDATION]);
				}

				case STATION_AIRPORT:
					return CommandCost(EXPENSES_CONSTRUCTION, _price[PR_BUILD_FOUNDATION]);

				case STATION_TRUCK:
				case STATION_BUS:
				case STATION_ROADWAYPOINT: {
					if (IsDriveThroughStopTile(tile)) {
						if (!AutoslopeCheckForAxis(tile, z_new, tileh_new, GetDriveThroughStopAxis(tile))) break;
					} else {
						if (!AutoslopeCheckForEntranceEdge(tile, z_new, tileh_new, GetBayRoadStopDir(tile))) break;
					}
					return CommandCost(EXPENSES_CONSTRUCTION, _price[PR_BUILD_FOUNDATION]);
				}

				default: break;
			}
		}
	}
	return DoCommand(tile, 0, 0, flags, CMD_LANDSCAPE_CLEAR);
}

FlowStat::iterator FlowStat::erase_item(FlowStat::iterator iter, uint flow_reduction)
{
	assert(!this->empty());
	const uint offset = iter - this->begin();
	const iterator last = this->end() - 1;
	for (; iter < last; ++iter) {
		*iter = { (iter + 1)->first - flow_reduction, (iter + 1)->second };
	}
	--this->count;
	if (this->count == 2) {
		// transition from external to internal storage
		ShareEntry *ptr = this->storage.ptr_shares.buffer;
		this->storage.inline_shares[0] = ptr[0];
		this->storage.inline_shares[1] = ptr[1];
		free(ptr);
	}
	return this->begin() + offset;
}

/**
 * Get flow for a station.
 * @param st Station to get flow for.
 * @return Flow for st.
 */
uint FlowStat::GetShare(StationID st) const
{
	uint32_t prev = 0;
	for (const_iterator it = this->begin(); it != this->end(); ++it) {
		if (it->second == st) {
			return it->first - prev;
		} else {
			prev = it->first;
		}
	}
	return 0;
}

/**
 * Get a station a package can be routed to, but exclude the given ones.
 * @param excluded StationID not to be selected.
 * @param excluded2 Another StationID not to be selected.
 * @return A station ID from the shares map.
 */
StationID FlowStat::GetVia(StationID excluded, StationID excluded2) const
{
	if (this->unrestricted == 0) return INVALID_STATION;
	assert(!this->empty());
	const_iterator it = std::upper_bound(this->data(), this->data() + this->count, RandomRange(this->unrestricted));
	assert(it != this->end() && it->first <= this->unrestricted);
	if (it->second != excluded && it->second != excluded2) return it->second;

	/* We've hit one of the excluded stations.
	 * Draw another share, from outside its range. */

	uint end = it->first;
	uint begin = (it == this->begin() ? 0 : (--it)->first);
	uint interval = end - begin;
	if (interval >= this->unrestricted) return INVALID_STATION; // Only one station in the map.
	uint new_max = this->unrestricted - interval;
	uint rand = RandomRange(new_max);
	const_iterator it2 = (rand < begin) ? this->upper_bound(rand) :
			this->upper_bound(rand + interval);
	assert(it2 != this->end() && it2->first <= this->unrestricted);
	if (it2->second != excluded && it2->second != excluded2) return it2->second;

	/* We've hit the second excluded station.
	 * Same as before, only a bit more complicated. */

	uint end2 = it2->first;
	uint begin2 = (it2 == this->begin() ? 0 : (--it2)->first);
	uint interval2 = end2 - begin2;
	if (interval2 >= new_max) return INVALID_STATION; // Only the two excluded stations in the map.
	new_max -= interval2;
	if (begin > begin2) {
		Swap(begin, begin2);
		Swap(end, end2);
		Swap(interval, interval2);
	}
	rand = RandomRange(new_max);
	const_iterator it3 = this->upper_bound(this->unrestricted);
	if (rand < begin) {
		it3 = this->upper_bound(rand);
	} else if (rand < begin2 - interval) {
		it3 = this->upper_bound(rand + interval);
	} else {
		it3 = this->upper_bound(rand + interval + interval2);
	}
	assert(it3 != this->end() && it3->first <= this->unrestricted);
	return it3->second;
}

/**
 * Change share for specified station. By specifying INT_MIN as parameter you
 * can erase a share. Newly added flows will be unrestricted.
 * @param st Next Hop to be removed.
 * @param flow Share to be added or removed.
 */
void FlowStat::ChangeShare(StationID st, int flow)
{
	/* We assert only before changing as afterwards the shares can actually
	 * be empty. In that case the whole flow stat must be deleted then. */
	assert(!this->empty());

	uint last_share = 0;
	for (iterator it(this->begin()); it != this->end(); ++it) {
		if (it->second == st) {
			uint share = it->first - last_share;
			if (flow < 0 && (flow == INT_MIN || (uint)(-flow) >= share)) {
				if (it->first <= this->unrestricted) this->unrestricted -= share;
				this->erase_item(it, share);
				break; // remove the whole share
			}
			if (it->first <= this->unrestricted) this->unrestricted += flow;
			for (; it != this->end(); ++it) {
				it->first += flow;
			}
			flow = 0;
			break;
		}
		last_share = it->first;
	}
	if (flow > 0) {
		// must be non-empty here
		last_share = (this->end() - 1)->first;
		this->AppendShare(st, (uint)flow, true); // true to avoid changing this->unrestricted, which we fixup below
		if (this->unrestricted < last_share) {
			// Move to front to unrestrict
			this->ReleaseShare(st);
		} else {
			// First restricted item, so bump unrestricted count
			this->unrestricted += flow;
		}
	}
}

/**
 * Restrict a flow by moving it to the end of the map and decreasing the amount
 * of unrestricted flow.
 * @param st Station of flow to be restricted.
 */
void FlowStat::RestrictShare(StationID st)
{
	assert(!this->empty());
	iterator it = this->begin();
	const iterator end = this->end();
	uint last_share = 0;
	for (; it != end; ++it) {
		if (it->first > this->unrestricted) return; // Not present or already restricted.
		if (it->second == st) {
			uint flow = it->first - last_share;
			this->unrestricted -= flow;
			if (this->unrestricted == last_share) return; // No further action required
			const iterator last = end - 1;
			for (iterator jt = it; jt != last; ++jt) {
				*jt = { (jt + 1)->first - flow, (jt + 1)->second };
			}
			*last = { flow + (last - 1)->first, st };
			return;
		}
		last_share = it->first;
	}
}

/**
 * Release ("unrestrict") a flow by moving it to the begin of the map and
 * increasing the amount of unrestricted flow.
 * @param st Station of flow to be released.
 */
void FlowStat::ReleaseShare(StationID st)
{
	assert(!this->empty());
	iterator it = this->end() - 1;
	const iterator start = this->begin();
	for (; it >= start; --it) {
		if (it->first < this->unrestricted) return; // Already unrestricted
		if (it->second == st) {
			if (it - 1 >= start) {
				uint flow = it->first - (it - 1)->first;
				this->unrestricted += flow;
				if (it->first == this->unrestricted) return; // No further action required
				for (iterator jt = it; jt != start; --jt) {
					*jt = { (jt - 1)->first + flow, (jt - 1)->second };
				}
				*start = { flow, st };
			} else {
				// already at start
				this->unrestricted = it->first;
			}
			return;
		}
	}
}

/**
 * Scale all shares from link graph's runtime to monthly values.
 * @param runtime Time the link graph has been running without compression, in scaled ticks.
 * @param day_length_factor Day length factor to use.
 * @pre runtime must be greater than 0 as we don't want infinite flow values.
 */
void FlowStat::ScaleToMonthly(uint runtime, uint8_t day_length_factor)
{
	assert(runtime > 0);
	uint share = 0;
	for (iterator i = this->begin(); i != this->end(); ++i) {
		share = std::max(share + 1, ClampTo<uint>((static_cast<uint64_t>(i->first) * 30 * DAY_TICKS * day_length_factor) / runtime));
		if (this->unrestricted == i->first) this->unrestricted = share;
		i->first = share;
	}
}

/**
 * Add some flow from "origin", going via "via".
 * @param origin Origin of the flow.
 * @param via Next hop.
 * @param flow Amount of flow to be added.
 */
void FlowStatMap::AddFlow(StationID origin, StationID via, uint flow)
{
	FlowStatMap::iterator origin_it = this->find(origin);
	if (origin_it == this->end()) {
		this->insert(FlowStat(origin, via, flow));
	} else {
		origin_it->ChangeShare(via, flow);
		assert(!origin_it->empty());
	}
}

/**
 * Pass on some flow, remembering it as invalid, for later subtraction from
 * locally consumed flow. This is necessary because we can't have negative
 * flows and we don't want to sort the flows before adding them up.
 * @param origin Origin of the flow.
 * @param via Next hop.
 * @param flow Amount of flow to be passed.
 */
void FlowStatMap::PassOnFlow(StationID origin, StationID via, uint flow)
{
	FlowStatMap::iterator prev_it = this->find(origin);
	if (prev_it == this->end()) {
		FlowStat fs(origin, via, flow);
		fs.AppendShare(INVALID_STATION, flow);
		this->insert(std::move(fs));
	} else {
		prev_it->ChangeShare(via, flow);
		prev_it->ChangeShare(INVALID_STATION, flow);
		assert(!prev_it->empty());
	}
}

/**
 * Subtract invalid flows from locally consumed flow.
 * @param self ID of own station.
 */
void FlowStatMap::FinalizeLocalConsumption(StationID self)
{
	for (FlowStat &fs : *this) {
		uint local = fs.GetShare(INVALID_STATION);
		if (local > INT_MAX) { // make sure it fits in an int
			fs.ChangeShare(self, -INT_MAX);
			fs.ChangeShare(INVALID_STATION, -INT_MAX);
			local -= INT_MAX;
		}
		fs.ChangeShare(self, -(int)local);
		fs.ChangeShare(INVALID_STATION, -(int)local);

		/* If the local share is used up there must be a share for some
		 * remote station. */
		assert(!fs.empty());
	}
}

/**
 * Delete all flows at a station for specific cargo and destination.
 * @param via Remote station of flows to be deleted.
 * @return IDs of source stations for which the complete FlowStat, not only a
 *         share, has been erased.
 */
StationIDStack FlowStatMap::DeleteFlows(StationID via)
{
	StationIDStack ret;
	for (FlowStatMap::iterator f_it = this->begin(); f_it != this->end();) {
		FlowStat &s_flows = *f_it;
		s_flows.ChangeShare(via, INT_MIN);
		if (s_flows.empty()) {
			ret.Push(f_it->GetOrigin());
			f_it = this->erase(f_it);
		} else {
			++f_it;
		}
	}
	return ret;
}

/**
 * Restrict all flows at a station for specific cargo and destination.
 * @param via Remote station of flows to be restricted.
 */
void FlowStatMap::RestrictFlows(StationID via)
{
	for (FlowStat &it : *this) {
		it.RestrictShare(via);
	}
}

/**
 * Get the sum of all flows from this FlowStatMap.
 * @return sum of all flows.
 */
uint FlowStatMap::GetFlow() const
{
	uint ret = 0;
	for (const FlowStat &it : this->IterateUnordered()) {
		if (it.IsInvalid()) continue;
		ret += (it.end() - 1)->first;
	}
	return ret;
}

/**
 * Get the sum of flows via a specific station from this FlowStatMap.
 * @param via Remote station to look for.
 * @return all flows for 'via' added up.
 */
uint FlowStatMap::GetFlowVia(StationID via) const
{
	uint ret = 0;
	for (const FlowStat &it : this->IterateUnordered()) {
		if (it.IsInvalid()) continue;
		ret += it.GetShare(via);
	}
	return ret;
}

/**
 * Get the sum of flows from a specific station from this FlowStatMap.
 * @param from Origin station to look for.
 * @return all flows from 'from' added up.
 */
uint FlowStatMap::GetFlowFrom(StationID from) const
{
	FlowStatMap::const_iterator i = this->find(from);
	if (i == this->end()) return 0;
	if (i->IsInvalid()) return 0;
	return (i->end() - 1)->first;
}

/**
 * Get the flow from a specific station via a specific other station.
 * @param from Origin station to look for.
 * @param via Remote station to look for.
 * @return flow share originating at 'from' and going to 'via'.
 */
uint FlowStatMap::GetFlowFromVia(StationID from, StationID via) const
{
	FlowStatMap::const_iterator i = this->find(from);
	if (i == this->end()) return 0;
	if (i->IsInvalid()) return 0;
	return i->GetShare(via);
}

void FlowStatMap::SortStorage()
{
	assert(this->flows_storage.size() == this->flows_index.size());
	std::sort(this->flows_storage.begin(), this->flows_storage.end(), [](const FlowStat &a, const FlowStat &b) -> bool {
		return a.origin < b.origin;
	});
	uint16_t index = 0;
	for (auto &it : this->flows_index) {
		it.second = index;
		index++;
	}
}

void DumpStationFlowStats(format_target &buffer)
{
	btree::btree_map<uint, uint> count_map;
	btree::btree_map<uint, uint> invalid_map;
	for (const Station *st : Station::Iterate()) {
		for (CargoID i = 0; i < NUM_CARGO; i++) {
			const GoodsEntry &ge = st->goods[i];
			if (ge.data == nullptr) continue;
			for (FlowStatMap::const_iterator it(ge.data->flows.begin()); it != ge.data->flows.end(); ++it) {
				count_map[(uint32_t)it->size()]++;
				invalid_map[it->GetRawFlags() & 0x1F]++;
			}
		}
	}
	buffer.append("Flow state shares size distribution:\n");
	for (const auto &it : count_map) {
		buffer.format("{:<5} {:<5}\n", it.first, it.second);
	}
	buffer.append("Flow state shares invalid state distribution:\n");
	for (const auto &it : invalid_map) {
		buffer.format("{:<2} {:<5}\n", it.first, it.second);
	}
}

extern const TileTypeProcs _tile_type_station_procs = {
	DrawTile_Station,           // draw_tile_proc
	GetSlopePixelZ_Station,     // get_slope_z_proc
	ClearTile_Station,          // clear_tile_proc
	nullptr,                       // add_accepted_cargo_proc
	GetTileDesc_Station,        // get_tile_desc_proc
	GetTileTrackStatus_Station, // get_tile_track_status_proc
	ClickTile_Station,          // click_tile_proc
	AnimateTile_Station,        // animate_tile_proc
	TileLoop_Station,           // tile_loop_proc
	ChangeTileOwner_Station,    // change_tile_owner_proc
	nullptr,                       // add_produced_cargo_proc
	VehicleEnter_Station,       // vehicle_enter_tile_proc
	GetFoundation_Station,      // get_foundation_proc
	TerraformTile_Station,      // terraform_tile_proc
};<|MERGE_RESOLUTION|>--- conflicted
+++ resolved
@@ -522,11 +522,7 @@
 
 	SetDParam(0, this->index);
 	SetDParam(1, this->facilities);
-<<<<<<< HEAD
-	this->sign.UpdatePosition(ShouldShowBaseStationViewportLabel(this) ? ZOOM_LVL_DRAW_SPR : ZOOM_LVL_END, pt.x, pt.y, STR_VIEWPORT_STATION, STR_VIEWPORT_STATION_TINY);
-=======
-	this->sign.UpdatePosition(pt.x, pt.y, STR_VIEWPORT_STATION, STR_STATION_NAME);
->>>>>>> b653f875
+	this->sign.UpdatePosition(ShouldShowBaseStationViewportLabel(this) ? ZOOM_LVL_DRAW_SPR : ZOOM_LVL_END, pt.x, pt.y, STR_VIEWPORT_STATION, STR_STATION_NAME);
 
 	if (_viewport_sign_kdtree_valid) _viewport_sign_kdtree.Insert(ViewportSignKdtreeItem::MakeStation(this->index));
 
@@ -598,13 +594,8 @@
 {
 	CargoTypes mask = 0;
 
-<<<<<<< HEAD
 	for (CargoID i = 0; i < NUM_CARGO; i++) {
 		if (st->goods[i].CargoTotalCount() == 0) SetBit(mask, i);
-=======
-	for (auto it = std::begin(st->goods); it != std::end(st->goods); ++it) {
-		if (!it->HasData() || it->GetData().cargo.TotalCount() == 0) SetBit(mask, std::distance(std::begin(st->goods), it));
->>>>>>> b653f875
 	}
 	return mask;
 }
@@ -4162,17 +4153,10 @@
 	/* If truncating also punish the source stations' ratings to
 	 * decrease the flow of incoming cargo. */
 
-<<<<<<< HEAD
 	if (ge->data == nullptr) return;
 
 	StationCargoAmountMap waiting_per_source;
 	ge->data->cargo.Truncate(amount, &waiting_per_source);
-=======
-	if (!ge->HasData()) return;
-
-	StationCargoAmountMap waiting_per_source;
-	ge->GetData().cargo.Truncate(amount, &waiting_per_source);
->>>>>>> b653f875
 	for (StationCargoAmountMap::iterator i(waiting_per_source.begin()); i != waiting_per_source.end(); ++i) {
 		Station *source_station = Station::GetIfValid(i->first);
 		if (source_station == nullptr) continue;
@@ -4343,52 +4327,8 @@
 				continue;
 			}
 
-<<<<<<< HEAD
 			{
 				int rating = GetTargetRating(st, cs, ge);
-=======
-			bool skip = false;
-			int rating = 0;
-			uint waiting = ge->HasData() ? ge->GetData().cargo.AvailableCount() : 0;
-
-			/* num_dests is at least 1 if there is any cargo as
-			 * INVALID_STATION is also a destination.
-			 */
-			uint num_dests = ge->HasData() ? static_cast<uint>(ge->GetData().cargo.Packets()->MapSize()) : 0;
-
-			/* Average amount of cargo per next hop, but prefer solitary stations
-			 * with only one or two next hops. They are allowed to have more
-			 * cargo waiting per next hop.
-			 * With manual cargo distribution waiting_avg = waiting / 2 as then
-			 * INVALID_STATION is the only destination.
-			 */
-			uint waiting_avg = waiting / (num_dests + 1);
-
-			if (_cheats.station_rating.value) {
-				ge->rating = rating = MAX_STATION_RATING;
-				skip = true;
-			} else if (HasBit(cs->callback_mask, CBM_CARGO_STATION_RATING_CALC)) {
-				/* Perform custom station rating. If it succeeds the speed, days in transit and
-				 * waiting cargo ratings must not be executed. */
-
-				/* NewGRFs expect last speed to be 0xFF when no vehicle has arrived yet. */
-				uint last_speed = ge->HasVehicleEverTriedLoading() ? ge->last_speed : 0xFF;
-
-				uint32_t var18 = ClampTo<uint8_t>(ge->time_since_pickup)
-					| (ClampTo<uint16_t>(ge->max_waiting_cargo) << 8)
-					| (ClampTo<uint8_t>(last_speed) << 24);
-				/* Convert to the 'old' vehicle types */
-				uint32_t var10 = (st->last_vehicle_type == VEH_INVALID) ? 0x0 : (st->last_vehicle_type + 0x10);
-				uint16_t callback = GetCargoCallback(CBID_CARGO_STATION_RATING_CALC, var10, var18, cs);
-				if (callback != CALLBACK_FAILED) {
-					skip = true;
-					rating = GB(callback, 0, 14);
-
-					/* Simulate a 15 bit signed value */
-					if (HasBit(callback, 14)) rating -= 0x4000;
-				}
-			}
->>>>>>> b653f875
 
 				uint waiting = ge->CargoAvailableCount();
 
@@ -4452,20 +4392,12 @@
 
 				/* We can't truncate cargo that's already reserved for loading.
 				 * Thus StoredCount() here. */
-<<<<<<< HEAD
 				if (waiting_changed && waiting < ge->CargoAvailableCount()) {
-=======
-				if (waiting_changed && waiting < (ge->HasData() ? ge->GetData().cargo.AvailableCount() : 0)) {
->>>>>>> b653f875
 					/* Feed back the exact own waiting cargo at this station for the
 					 * next rating calculation. */
 					ge->max_waiting_cargo = 0;
 
-<<<<<<< HEAD
 					TruncateCargo(cs, ge, ge->CargoAvailableCount() - waiting);
-=======
-					TruncateCargo(cs, ge, ge->GetData().cargo.AvailableCount() - waiting);
->>>>>>> b653f875
 				} else {
 					/* If the average number per next hop is low, be more forgiving. */
 					ge->max_waiting_cargo = waiting_avg;
@@ -4496,11 +4428,7 @@
 	GoodsEntry &ge = st->goods[c];
 
 	/* Reroute cargo in station. */
-<<<<<<< HEAD
 	if (ge.data != nullptr) ge.data->cargo.Reroute(UINT_MAX, &ge.data->cargo, avoid, avoid2, &ge);
-=======
-	if (ge.HasData()) ge.GetData().cargo.Reroute(UINT_MAX, &ge.GetData().cargo, avoid, avoid2, &ge);
->>>>>>> b653f875
 
 	/* Reroute cargo staged to be transferred. */
 	for (Vehicle *v : st->loading_vehicles) {
@@ -4631,22 +4559,13 @@
 
 				if (!updated) {
 					/* If it's still considered dead remove it. */
-<<<<<<< HEAD
 					result = LinkGraph::EdgeIterationResult::EraseEdge;
 					if (ge.data != nullptr) ge.data->flows.DeleteFlows(to->index);
-=======
-					to_remove.emplace_back(to->goods[c].node);
-					if (ge.HasData()) ge.GetData().flows.DeleteFlows(to->index);
->>>>>>> b653f875
 					RerouteCargo(from, c, to->index, from->index);
 				}
 			} else if (edge.LastUnrestrictedUpdate() != EconTime::INVALID_DATE && (EconTime::CurDate() - edge.LastUnrestrictedUpdate()) > timeout) {
 				edge.Restrict();
-<<<<<<< HEAD
 				if (ge.data != nullptr) ge.data->flows.RestrictFlows(to->index);
-=======
-				if (ge.HasData()) ge.GetData().flows.RestrictFlows(to->index);
->>>>>>> b653f875
 				RerouteCargo(from, c, to->index, from->index);
 			} else if (edge.LastRestrictedUpdate() != EconTime::INVALID_DATE && (EconTime::CurDate() - edge.LastRestrictedUpdate()) > timeout) {
 				edge.Release();
@@ -4815,11 +4734,7 @@
 	if (amount == 0) return 0;
 
 	StationID next = ge.GetVia(st->index);
-<<<<<<< HEAD
 	ge.CreateData().cargo.Append(new CargoPacket(st->index, amount, source_type, source_id), next);
-=======
-	ge.GetOrCreateData().cargo.Append(new CargoPacket(st->index, amount, source_type, source_id), next);
->>>>>>> b653f875
 	LinkGraph *lg = nullptr;
 	if (ge.link_graph == INVALID_LINK_GRAPH) {
 		if (LinkGraph::CanAllocateItem()) {
