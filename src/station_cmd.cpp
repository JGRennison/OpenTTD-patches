--- conflicted
+++ resolved
@@ -1563,7 +1563,8 @@
 
 	const StationSpec *statspec = StationClass::Get(spec_class)->GetSpec(spec_index);
 
-	TileIndexDiff tile_delta = (axis == AXIS_X ? TileDiffXY(1, 0) : TileDiffXY(0, 1));
+	TileIndexDiff tile_delta = (axis == AXIS_X ? TileDiffXY(1, 0) : TileDiffXY(0, 1)); // offset to go to the next platform tile
+	TileIndexDiff track_delta = (axis == AXIS_X ? TileDiffXY(0, 1) : TileDiffXY(1, 0)); // offset to go to the next track
 	TempBufferST<uint8_t> layout_buffer(numtracks * plat_len);
 	GetStationLayout(layout_buffer, numtracks, plat_len, statspec);
 
@@ -1579,7 +1580,7 @@
 				}
 				tile += tile_delta;
 			}
-			tile_track += tile_delta ^ TileDiffXY(1, 1); // perpendicular to tile_delta
+			tile_track += track_delta;
 		}
 	}
 
@@ -1621,13 +1622,6 @@
 	}
 
 	if (flags & DC_EXEC) {
-<<<<<<< HEAD
-
-		uint8_t numtracks_orig;
-		Track track;
-
-=======
->>>>>>> 7a71df29
 		st->train_station = new_location;
 		st->AddFacility(FACIL_TRAIN, new_location.tile);
 
@@ -1639,20 +1633,9 @@
 			st->cached_anim_triggers |= statspec->animation.triggers;
 		}
 
-<<<<<<< HEAD
-		track = AxisToTrack(axis);
-
-		numtracks_orig = numtracks;
-=======
-		TileIndexDiff tile_delta = (axis == AXIS_X ? TileDiffXY(1, 0) : TileDiffXY(0, 1)); // offset to go to the next platform tile
-		TileIndexDiff track_delta = (axis == AXIS_X ? TileDiffXY(0, 1) : TileDiffXY(1, 0)); // offset to go to the next track
 		Track track = AxisToTrack(axis);
 
-		std::vector<uint8_t> layouts(numtracks * plat_len);
-		GetStationLayout(layouts.data(), numtracks, plat_len, statspec);
-
 		uint8_t numtracks_orig = numtracks;
->>>>>>> 7a71df29
 
 		Company *c = Company::Get(st->owner);
 		TileIndex tile_track = tile_org;
