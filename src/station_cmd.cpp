--- conflicted
+++ resolved
@@ -40,7 +40,6 @@
 #include "station_base.h"
 #include "station_kdtree.h"
 #include "roadstop_base.h"
-#include "dock_base.h"
 #include "newgrf_railtype.h"
 #include "newgrf_roadtype.h"
 #include "waypoint_base.h"
@@ -57,11 +56,8 @@
 #include "linkgraph/linkgraph_base.h"
 #include "linkgraph/refresh.h"
 #include "widgets/station_widget.h"
-<<<<<<< HEAD
 #include "zoning.h"
-=======
 #include "tunnelbridge_map.h"
->>>>>>> a52bbb72
 
 #include "table/strings.h"
 
@@ -407,11 +403,7 @@
 
 		case STATION_DOCK:
 		case STATION_OILRIG:
-<<<<<<< HEAD
-			*ta = this->dock_station;
-=======
 			*ta = this->docking_station;
->>>>>>> a52bbb72
 			break;
 
 		default: NOT_REACHED();
@@ -2783,26 +2775,13 @@
 	/* Distant join */
 	if (st == nullptr && distant_join) st = Station::GetIfValid(station_to_join);
 
-	if (!Dock::CanAllocateItem()) return_cmd_error(STR_ERROR_TOO_MANY_DOCKS);
-
 	ret = BuildStationPart(&st, flags, reuse, dock_area, STATIONNAMING_DOCK);
 	if (ret.Failed()) return ret;
 
 	if (flags & DC_EXEC) {
-<<<<<<< HEAD
-		/* Create the dock and insert it into the list of docks. */
-		Dock *dock = new Dock(slope_tile, flat_tile);
-		dock->next = st->docks;
-		st->docks = dock;
-
-		st->dock_station.Add(slope_tile);
-		st->dock_station.Add(flat_tile);
-		st->AddFacility(FACIL_DOCK, slope_tile);
-=======
 		st->ship_station.Add(tile);
 		st->ship_station.Add(tile + TileOffsByDiagDir(direction));
 		st->AddFacility(FACIL_DOCK, tile);
->>>>>>> a52bbb72
 
 		st->rect.BeforeAddRect(dock_area.tile, dock_area.w, dock_area.h, StationRect::ADD_TRY);
 
@@ -2813,12 +2792,8 @@
 		}
 		Company::Get(st->owner)->infrastructure.station += 2;
 
-<<<<<<< HEAD
-		MakeDock(slope_tile, st->owner, st->index, direction, wc);
-=======
 		MakeDock(tile, st->owner, st->index, direction, wc);
 		UpdateStationDockingTiles(st);
->>>>>>> a52bbb72
 
 		st->AfterStationTileSetChange(true, STATION_DOCK);
 		ZoningMarkDirtyStationCoverageArea(st);
@@ -2918,22 +2893,11 @@
 	CommandCost ret = CheckOwnership(st->owner);
 	if (ret.Failed()) return ret;
 
-<<<<<<< HEAD
-	Dock *removing_dock = Dock::GetByTile(tile);
-	assert(removing_dock != nullptr);
-
-	TileIndex tile1 = removing_dock->sloped;
-	TileIndex tile2 = removing_dock->flat;
-
-	DiagDirection direction = DiagdirBetweenTiles(removing_dock->sloped, removing_dock->flat);
-	TileIndex docking_location = removing_dock->flat + TileOffsByDiagDir(direction);
-=======
 	if (!IsDockTile(tile)) return CMD_ERROR;
 
 	TileIndex tile1 = FindDockLandPart(tile);
 	if (tile1 == INVALID_TILE) return CMD_ERROR;
 	TileIndex tile2 = tile1 + TileOffsByDiagDir(GetDockDirection(tile1));
->>>>>>> a52bbb72
 
 	ret = EnsureNoVehicleOnGround(tile1);
 	if (ret.Succeeded()) ret = EnsureNoVehicleOnGround(tile2);
@@ -2942,22 +2906,6 @@
 	if (flags & DC_EXEC) {
 		ZoningMarkDirtyStationCoverageArea(st);
 
-		if (st->docks == removing_dock) {
-			/* The first dock in the list is removed. */
-			st->docks = removing_dock->next;
-			/* Last dock is removed. */
-			if (st->docks == nullptr) {
-				st->facilities &= ~FACIL_DOCK;
-			}
-		} else {
-			/* Tell the predecessor in the list to skip this dock. */
-			Dock *pred = st->docks;
-			while (pred->next != removing_dock) pred = pred->next;
-			pred->next = removing_dock->next;
-		}
-
-		delete removing_dock;
-
 		DoClearSquare(tile1);
 		MarkTileDirtyByTile(tile1);
 		MakeWaterKeepingClass(tile2, st->owner);
@@ -2965,18 +2913,12 @@
 		st->rect.AfterRemoveTile(st, tile1);
 		st->rect.AfterRemoveTile(st, tile2);
 
-<<<<<<< HEAD
-		st->dock_station.Clear();
-		for (Dock *dock = st->docks; dock != nullptr; dock = dock->next) {
-			st->dock_station.Add(dock->flat);
-			st->dock_station.Add(dock->sloped);
-=======
 		MakeShipStationAreaSmaller(st);
 		if (st->ship_station.tile == INVALID_TILE) {
 			st->ship_station.Clear();
 			st->docking_station.Clear();
+			st->docking_tiles.clear();
 			st->facilities &= ~FACIL_DOCK;
->>>>>>> a52bbb72
 		}
 
 		Company::Get(st->owner)->infrastructure.station -= 2;
@@ -4383,6 +4325,7 @@
 void UpdateStationDockingTiles(Station *st)
 {
 	st->docking_station.Clear();
+	st->docking_tiles.clear();
 
 	/* For neutral stations, start with the industry area instead of dock area */
 	const TileArea *area = st->industry != nullptr ? &st->industry->location : &st->ship_station;
@@ -4429,22 +4372,8 @@
 	st->owner = OWNER_NONE;
 	st->airport.type = AT_OILRIG;
 	st->airport.Add(tile);
-<<<<<<< HEAD
-	st->dock_station.tile = tile;
-	st->facilities = FACIL_AIRPORT;
-
-	if (!Dock::CanAllocateItem()) {
-		DEBUG(misc, 0, "Can't allocate dock for oilrig at 0x%X, reverting to oilrig with airport only", tile);
-	} else {
-		st->docks = new Dock(tile, tile + ToTileIndexDiff({1, 0}));
-		st->dock_station.tile = tile;
-		st->facilities |= FACIL_DOCK;
-	}
-
-=======
 	st->ship_station.Add(tile);
 	st->facilities = FACIL_AIRPORT | FACIL_DOCK;
->>>>>>> a52bbb72
 	st->build_date = _date;
 	UpdateStationDockingTiles(st);
 
@@ -4464,20 +4393,46 @@
 
 	MakeWaterKeepingClass(tile, OWNER_NONE);
 
-	st->dock_station.tile = INVALID_TILE;
-	if (st->docks != nullptr) {
-		delete st->docks;
-		st->docks = nullptr;
+	assert(st->facilities == (FACIL_AIRPORT | FACIL_DOCK) && st->airport.type == AT_OILRIG);
+	delete st;
+	return;
+
+	MakeShipStationAreaSmaller(st);
+	if (st->ship_station.tile == INVALID_TILE) {
+		st->ship_station.Clear();
+		st->docking_station.Clear();
+		st->docking_tiles.clear();
+		st->facilities &= ~FACIL_DOCK;
 	}
 	st->airport.Clear();
-	st->facilities &= ~(FACIL_AIRPORT | FACIL_DOCK);
+	st->facilities &= ~FACIL_AIRPORT;
 	st->airport.flags = 0;
 
 	st->rect.AfterRemoveTile(st, tile);
 
 	st->UpdateVirtCoord();
 	st->RecomputeCatchment();
-	if (!st->IsInUse()) delete st;
+	if (!st->IsInUse()) {
+		delete st;
+	} else {
+		st->industry = nullptr;
+		/* All ships that were going to our station, can't go to it anymore.
+		 * Just clear the order, then automatically the next appropriate order
+		 * will be selected and in case of no appropriate order it will just
+		 * wander around the world. */
+		if (!(st->facilities & FACIL_DOCK)) {
+			Ship *s;
+			FOR_ALL_SHIPS(s) {
+				if (s->current_order.IsType(OT_LOADING) && s->current_order.GetDestination() == st->index) {
+					s->LeaveStation();
+				}
+
+				if (s->current_order.IsType(OT_GOTO_STATION) && s->current_order.GetDestination() == st->index) {
+					s->SetDestTile(s->GetOrderStationLocation(st->index));
+				}
+			}
+		}
+	}
 }
 
 static void ChangeTileOwner_Station(TileIndex tile, Owner old_owner, Owner new_owner)
