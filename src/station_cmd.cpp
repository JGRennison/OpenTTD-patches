--- conflicted
+++ resolved
@@ -923,18 +923,8 @@
 	return cost;
 }
 
-<<<<<<< HEAD
 CommandCost IsRailStationBridgeAboveOk(TileIndex tile, const StationSpec *statspec, uint8_t layout, TileIndex northern_bridge_end, TileIndex southern_bridge_end, int bridge_height,
 		BridgeType bridge_type, TransportType bridge_transport_type)
-=======
-/**
- * Checks if an airport can be built at the given location and clear the area.
- * @param tile_iter Airport tile iterator.
- * @param flags Operation to perform.
- * @return The cost in case of success, or an error code if it failed.
- */
-static CommandCost CheckFlatLandAirport(AirportTileTableIterator tile_iter, DoCommandFlags flags)
->>>>>>> c3d5e6d2
 {
 	if (statspec != nullptr && statspec->internal_flags.Test(StationSpecIntlFlag::BridgeHeightsSet)) {
 		int height_above = statspec->GetBridgeAboveFlags(layout).height;
@@ -1035,11 +1025,7 @@
  * @param numtracks Number of platforms.
  * @return The cost in case of success, or an error code if it failed.
  */
-<<<<<<< HEAD
-static CommandCost CheckFlatLandRailStation(TileArea tile_area, DoCommandFlag flags, Axis axis, StationID *station, RailType rt, std::vector<Train *> &affected_vehicles, StationClassID spec_class, uint16_t spec_index, uint8_t plat_len, uint8_t numtracks)
-=======
-static CommandCost CheckFlatLandRailStation(TileIndex tile_cur, TileIndex north_tile, int &allowed_z, DoCommandFlags flags, Axis axis, StationID *station, RailType rt, std::vector<Train *> &affected_vehicles, StationClassID spec_class, uint16_t spec_index, uint8_t plat_len, uint8_t numtracks)
->>>>>>> c3d5e6d2
+static CommandCost CheckFlatLandRailStation(TileArea tile_area, DoCommandFlags flags, Axis axis, StationID *station, RailType rt, std::vector<Train *> &affected_vehicles, StationClassID spec_class, uint16_t spec_index, uint8_t plat_len, uint8_t numtracks)
 {
 	CommandCost cost(EXPENSES_CONSTRUCTION);
 	int allowed_z = -1;
@@ -1053,26 +1039,10 @@
 		if (ret.Failed()) return ret;
 		cost.AddCost(ret);
 
-<<<<<<< HEAD
 		if (slope_cb) {
 			/* Do slope check if requested. */
 			ret = PerformStationTileSlopeCheck(tile_area.tile, tile_cur, rt, statspec, axis, plat_len, numtracks);
 			if (ret.Failed()) return ret;
-=======
-	/* if station is set, then we have special handling to allow building on top of already existing stations.
-		* so station points to INVALID_STATION if we can build on any station.
-		* Or it points to a station if we're only allowed to build on exactly that station. */
-	if (station != nullptr && IsTileType(tile_cur, MP_STATION)) {
-		if (!IsRailStation(tile_cur)) {
-			return ClearTile_Station(tile_cur, DoCommandFlag::Auto); // get error message
-		} else {
-			StationID st = GetStationIndex(tile_cur);
-			if (*station == INVALID_STATION) {
-				*station = st;
-			} else if (*station != st) {
-				return CommandCost(STR_ERROR_ADJOINS_MORE_THAN_ONE_EXISTING);
-			}
->>>>>>> c3d5e6d2
 		}
 
 		/* if station is set, then we have special handling to allow building on top of already existing stations.
@@ -1080,7 +1050,7 @@
 		 * Or it points to a station if we're only allowed to build on exactly that station. */
 		if (station != nullptr && IsTileType(tile_cur, MP_STATION)) {
 			if (!IsRailStation(tile_cur)) {
-				return ClearTile_Station(tile_cur, DC_AUTO); // get error message
+				return ClearTile_Station(tile_cur, DoCommandFlag::Auto); // get error message
 			} else {
 				StationID st = GetStationIndex(tile_cur);
 				if (*station == INVALID_STATION) {
@@ -1119,17 +1089,9 @@
 						CommandCost ret = Command<CMD_REMOVE_SINGLE_RAIL>::Do(flags, tile_cur, track);
 						if (ret.Failed()) return ret;
 						cost.AddCost(ret);
-						/* With flags & ~DC_EXEC CmdLandscapeClear would fail since the rail still exists */
+						/* With DoCommandFlags{flags}.Reset(DoCommandFlag::Execute) CmdLandscapeClear would fail since the rail still exists */
 						continue;
 					}
-<<<<<<< HEAD
-=======
-					ret = Command<CMD_REMOVE_SINGLE_RAIL>::Do(flags, tile_cur, track);
-					if (ret.Failed()) return ret;
-					cost.AddCost(ret);
-					/* With DoCommandFlags{flags}.Reset(DoCommandFlag::Execute) CmdLandscapeClear would fail since the rail still exists */
-					return cost;
->>>>>>> c3d5e6d2
 				}
 			}
 			ret = Command<CMD_LANDSCAPE_CLEAR>::Do(flags, tile_cur);
@@ -1155,11 +1117,7 @@
  * @param require_road Is existing road required.
  * @return The cost in case of success, or an error code if it failed.
  */
-<<<<<<< HEAD
-CommandCost CheckFlatLandRoadStop(TileArea tile_area, const RoadStopSpec *spec, DoCommandFlag flags, uint invalid_dirs, bool is_drive_through, StationType station_type, Axis axis, StationID *station, RoadType rt, bool require_road)
-=======
-CommandCost CheckFlatLandRoadStop(TileIndex cur_tile, int &allowed_z, DoCommandFlags flags, uint invalid_dirs, bool is_drive_through, StationType station_type, Axis axis, StationID *station, RoadType rt)
->>>>>>> c3d5e6d2
+CommandCost CheckFlatLandRoadStop(TileArea tile_area, const RoadStopSpec *spec, DoCommandFlags flags, uint invalid_dirs, bool is_drive_through, StationType station_type, Axis axis, StationID *station, RoadType rt, bool require_road)
 {
 	CommandCost cost(EXPENSES_CONSTRUCTION);
 	int allowed_z = -1;
@@ -1170,7 +1128,6 @@
 		if (ret.Failed()) return ret;
 		cost.AddCost(ret);
 
-<<<<<<< HEAD
 		if (allow_under_bridge && IsBridgeAbove(cur_tile)) {
 			TileIndex southern_bridge_end = GetSouthernBridgeEnd(cur_tile);
 			TileIndex northern_bridge_end = GetNorthernBridgeEnd(cur_tile);
@@ -1185,11 +1142,11 @@
 		 * Or it points to a station if we're only allowed to build on exactly that station. */
 		if (station != nullptr && IsTileType(cur_tile, MP_STATION)) {
 			if (!IsAnyRoadStop(cur_tile)) {
-				return ClearTile_Station(cur_tile, DC_AUTO); // Get error message.
+				return ClearTile_Station(cur_tile, DoCommandFlag::Auto); // Get error message.
 			} else {
 				if (station_type != GetStationType(cur_tile) ||
 						is_drive_through != IsDriveThroughStopTile(cur_tile)) {
-					return ClearTile_Station(cur_tile, DC_AUTO); // Get error message.
+					return ClearTile_Station(cur_tile, DoCommandFlag::Auto); // Get error message.
 				}
 				/* Drive-through station in the wrong direction. */
 				if (is_drive_through && IsDriveThroughStopTile(cur_tile) && GetDriveThroughStopAxis(cur_tile) != axis) {
@@ -1201,18 +1158,6 @@
 				} else if (*station != st) {
 					return CommandCost(STR_ERROR_ADJOINS_MORE_THAN_ONE_EXISTING);
 				}
-=======
-	/* If station is set, then we have special handling to allow building on top of already existing stations.
-	 * Station points to INVALID_STATION if we can build on any station.
-	 * Or it points to a station if we're only allowed to build on exactly that station. */
-	if (station != nullptr && IsTileType(cur_tile, MP_STATION)) {
-		if (!IsAnyRoadStop(cur_tile)) {
-			return ClearTile_Station(cur_tile, DoCommandFlag::Auto); // Get error message.
-		} else {
-			if (station_type != GetStationType(cur_tile) ||
-					is_drive_through != IsDriveThroughStopTile(cur_tile)) {
-				return ClearTile_Station(cur_tile, DoCommandFlag::Auto); // Get error message.
->>>>>>> c3d5e6d2
 			}
 		} else {
 			bool build_over_road = is_drive_through && IsNormalRoadTile(cur_tile);
@@ -1294,7 +1239,7 @@
  * @param station StationID of airport allowed in search area.
  * @return The cost in case of success, or an error code if it failed.
  */
-static CommandCost CheckFlatLandAirport(AirportTileTableIterator tile_iter, DoCommandFlag flags, StationID *station)
+static CommandCost CheckFlatLandAirport(AirportTileTableIterator tile_iter, DoCommandFlags flags, StationID *station)
 {
 	CommandCost cost(EXPENSES_CONSTRUCTION);
 	int allowed_z = -1;
@@ -1311,7 +1256,7 @@
 		 * in *station */
 		if (station != nullptr && IsTileType(tile_cur, MP_STATION)) {
 			if (!IsAirport(tile_cur)) {
-				return ClearTile_Station(tile_cur, DC_AUTO); // get error message
+				return ClearTile_Station(tile_cur, DoCommandFlag::Auto); // get error message
 			} else {
 				StationID st = GetStationIndex(tile_cur);
 				if (*station == INVALID_STATION) {
@@ -1517,58 +1462,6 @@
 }
 
 /**
-<<<<<<< HEAD
-=======
- * Calculates cost of new rail stations within the area.
- * @param tile_area Area to check.
- * @param flags Operation to perform.
- * @param axis Rail station axis.
- * @param station StationID to be queried and returned if available.
- * @param rt The rail type to check for (overbuilding rail stations over rail).
- * @param affected_vehicles List of trains with PBS reservations on the tiles
- * @param spec_class Station class.
- * @param spec_index Index into the station class.
- * @param plat_len Platform length.
- * @param numtracks Number of platforms.
- * @return The cost in case of success, or an error code if it failed.
- */
-static CommandCost CalculateRailStationCost(TileArea tile_area, DoCommandFlags flags, Axis axis, StationID *station, RailType rt, std::vector<Train *> &affected_vehicles, StationClassID spec_class, uint16_t spec_index, uint8_t plat_len, uint8_t numtracks)
-{
-	CommandCost cost(EXPENSES_CONSTRUCTION);
-	bool length_price_ready = true;
-	uint8_t tracknum = 0;
-	int allowed_z = -1;
-	for (TileIndex cur_tile : tile_area) {
-		/* Clear the land below the station. */
-		CommandCost ret = CheckFlatLandRailStation(cur_tile, tile_area.tile, allowed_z, flags, axis, station, rt, affected_vehicles, spec_class, spec_index, plat_len, numtracks);
-		if (ret.Failed()) return ret;
-
-		/* Only add _price[PR_BUILD_STATION_RAIL_LENGTH] once for each valid plat_len. */
-		if (tracknum == numtracks) {
-			length_price_ready = true;
-			tracknum = 0;
-		} else {
-			tracknum++;
-		}
-
-		/* AddCost for new or rotated rail stations. */
-		if (!IsRailStationTile(cur_tile) || (IsRailStationTile(cur_tile) && GetRailStationAxis(cur_tile) != axis)) {
-			cost.AddCost(ret);
-			cost.AddCost(_price[PR_BUILD_STATION_RAIL]);
-			cost.AddCost(RailBuildCost(rt));
-
-			if (length_price_ready) {
-				cost.AddCost(_price[PR_BUILD_STATION_RAIL_LENGTH]);
-				length_price_ready = false;
-			}
-		}
-	}
-
-	return cost;
-}
-
-/**
->>>>>>> c3d5e6d2
  * Get station tile flags for the given StationGfx.
  * @param gfx StationGfx of station tile.
  * @param statspec Station spec of station tile.
@@ -1693,12 +1586,7 @@
 	}
 
 	/* Check if we can allocate a custom stationspec to this station */
-<<<<<<< HEAD
-	int specindex = AllocateSpecToStation(statspec, st, (flags & DC_EXEC) != 0);
-=======
-	const StationSpec *statspec = StationClass::Get(spec_class)->GetSpec(spec_index);
 	int specindex = AllocateSpecToStation(statspec, st, flags.Test(DoCommandFlag::Execute));
->>>>>>> c3d5e6d2
 	if (specindex == -1) return CommandCost(STR_ERROR_TOO_MANY_STATION_SPECS);
 
 	if (statspec != nullptr) {
@@ -1975,7 +1863,7 @@
 				CommandCost ret = CheckTrainReservationPreventsTrackModification(v);
 				error.AddCost(ret);
 				if (ret.Failed()) continue;
-				if (flags & DC_EXEC) FreeTrainReservation(v);
+				if (flags.Test(DoCommandFlag::Execute)) FreeTrainReservation(v);
 			}
 		}
 
@@ -1988,14 +1876,10 @@
 			total_cost.AddCost(-_price[PR_CLEAR_RAIL]);
 		}
 
-<<<<<<< HEAD
-		if (flags & DC_EXEC) {
+		if (flags.Test(DoCommandFlag::Execute)) {
 			bool already_affected = include(affected_stations, st);
 			if (!already_affected) ZoningMarkDirtyStationCoverageArea(st);
 
-=======
-		if (flags.Test(DoCommandFlag::Execute)) {
->>>>>>> c3d5e6d2
 			/* read variables before the station tile is removed */
 			uint specindex = GetCustomStationSpecIndex(tile);
 			Owner owner = GetTileOwner(tile);
@@ -2149,7 +2033,7 @@
 
 	Station *st = Station::GetByTile(tile);
 
-	if (flags & DC_EXEC) ZoningMarkDirtyStationCoverageArea(st);
+	if (flags.Test(DoCommandFlag::Execute)) ZoningMarkDirtyStationCoverageArea(st);
 
 	CommandCost cost = RemoveRailStation(st, flags, _price[PR_CLEAR_STATION_RAIL]);
 
@@ -2195,12 +2079,7 @@
 	}
 }
 
-<<<<<<< HEAD
-CommandCost RemoveRoadStop(TileIndex tile, DoCommandFlag flags, int replacement_spec_index = -1);
-=======
-static CommandCost RemoveRoadStop(TileIndex tile, DoCommandFlags flags, int replacement_spec_index = -1);
-CommandCost RemoveRoadWaypointStop(TileIndex tile, DoCommandFlags flags, int replacement_spec_index = -1);
->>>>>>> c3d5e6d2
+CommandCost RemoveRoadStop(TileIndex tile, DoCommandFlags flags, int replacement_spec_index = -1);
 
 /**
  * Find a nearby station that joins this road stop.
@@ -2219,50 +2098,6 @@
 /**
  * Build a bus or truck stop.
  * @param flags Operation to perform.
-<<<<<<< HEAD
-=======
- * @param is_drive_through True if trying to build a drive-through station.
- * @param station_type Station type (bus, truck or road waypoint).
- * @param axis Axis of a drive-through road stop.
- * @param ddir Entrance direction (#DiagDirection) for normal stops. Converted to the axis for drive-through stops.
- * @param station StationID to be queried and returned if available.
- * @param rt Road type to build, may be INVALID_ROADTYPE if an existing road is required.
- * @param unit_cost The cost to build one road stop of the current type.
- * @return The cost in case of success, or an error code if it failed.
- */
-CommandCost CalculateRoadStopCost(TileArea tile_area, DoCommandFlags flags, bool is_drive_through, StationType station_type, Axis axis, DiagDirection ddir, StationID *est, RoadType rt, Money unit_cost)
-{
-	uint invalid_dirs = 0;
-	if (is_drive_through) {
-		SetBit(invalid_dirs, AxisToDiagDir(axis));
-		SetBit(invalid_dirs, ReverseDiagDir(AxisToDiagDir(axis)));
-	} else {
-		SetBit(invalid_dirs, ddir);
-	}
-
-	/* Check every tile in the area. */
-	int allowed_z = -1;
-	CommandCost cost(EXPENSES_CONSTRUCTION);
-	for (TileIndex cur_tile : tile_area) {
-		CommandCost ret = CheckFlatLandRoadStop(cur_tile, allowed_z, flags, invalid_dirs, is_drive_through, station_type, axis, est, rt);
-		if (ret.Failed()) return ret;
-
-		bool is_preexisting_roadstop = IsTileType(cur_tile, MP_STATION) && IsAnyRoadStop(cur_tile);
-
-		/* Only add costs if a stop doesn't already exist in the location */
-		if (!is_preexisting_roadstop) {
-			cost.AddCost(ret);
-			cost.AddCost(unit_cost);
-		}
-	}
-
-	return cost;
-}
-
-/**
- * Build a bus or truck stop.
- * @param flags Operation to perform.
->>>>>>> c3d5e6d2
  * @param tile Northernmost tile of the stop.
  * @param width Width of the road stop.
  * @param length Length of the road stop.
@@ -2343,11 +2178,7 @@
 	if (ret.Failed()) return ret;
 
 	/* Check if we can allocate a custom stationspec to this station */
-<<<<<<< HEAD
-	int specindex = AllocateRoadStopSpecToStation(roadstopspec, st, (flags & DC_EXEC) != 0);
-=======
-	int specindex = AllocateSpecToRoadStop(roadstopspec, st, flags.Test(DoCommandFlag::Execute));
->>>>>>> c3d5e6d2
+	int specindex = AllocateRoadStopSpecToStation(roadstopspec, st, flags.Test(DoCommandFlag::Execute));
 	if (specindex == -1) return CommandCost(STR_ERROR_TOO_MANY_STATION_SPECS);
 
 	if (roadstopspec != nullptr) {
@@ -2461,7 +2292,7 @@
 	return nullptr;
 }
 
-CommandCost RemoveRoadWaypointStop(TileIndex tile, DoCommandFlag flags, int replacement_spec_index)
+CommandCost RemoveRoadWaypointStop(TileIndex tile, DoCommandFlags flags, int replacement_spec_index)
 {
 	Waypoint *wp = Waypoint::GetByTile(tile);
 
@@ -2471,14 +2302,14 @@
 	}
 
 	/* don't do the check for drive-through road stops when company bankrupts */
-	if (!(flags & DC_BANKRUPT)) {
+	if (!flags.Test(DoCommandFlag::Bankrupt)) {
 		CommandCost ret = EnsureNoVehicleOnGround(tile);
 		if (ret.Failed()) return ret;
 	}
 
 	const RoadStopSpec *spec = GetRoadStopSpec(tile);
 
-	if (flags & DC_EXEC) {
+	if (flags.Test(DoCommandFlag::Execute)) {
 		/* Update company infrastructure counts. */
 		for (RoadTramType rtt : _roadtramtypes) {
 			RoadType rt = GetRoadType(tile, rtt);
@@ -2529,11 +2360,7 @@
  * @param replacement_spec_index replacement spec index to avoid deallocating, if < 0, tile is not being replaced
  * @return cost or failure of operation
  */
-<<<<<<< HEAD
-CommandCost RemoveRoadStop(TileIndex tile, DoCommandFlag flags, int replacement_spec_index)
-=======
-static CommandCost RemoveRoadStop(TileIndex tile, DoCommandFlags flags, int replacement_spec_index)
->>>>>>> c3d5e6d2
+CommandCost RemoveRoadStop(TileIndex tile, DoCommandFlags flags, int replacement_spec_index)
 {
 	if (IsRoadWaypoint(tile)) {
 		return RemoveRoadWaypointStop(tile, flags, replacement_spec_index);
@@ -2563,11 +2390,7 @@
 	/* don't do the check for drive-through road stops when company bankrupts */
 	if (IsDriveThroughStopTile(tile) && flags.Test(DoCommandFlag::Bankrupt)) {
 		/* remove the 'going through road stop' status from all vehicles on that tile */
-<<<<<<< HEAD
-		if (flags & DC_EXEC) FindVehicleOnPos(tile, VEH_ROAD, nullptr, &ClearRoadStopStatusEnum);
-=======
-		if (flags.Test(DoCommandFlag::Execute)) FindVehicleOnPos(tile, nullptr, &ClearRoadStopStatusEnum);
->>>>>>> c3d5e6d2
+		if (flags.Test(DoCommandFlag::Execute)) FindVehicleOnPos(tile, VEH_ROAD, nullptr, &ClearRoadStopStatusEnum);
 	} else {
 		CommandCost ret = EnsureNoVehicleOnGround(tile);
 		if (ret.Failed()) return ret;
@@ -2575,12 +2398,8 @@
 
 	const RoadStopSpec *spec = GetRoadStopSpec(tile);
 
-<<<<<<< HEAD
-	if (flags & DC_EXEC) {
+	if (flags.Test(DoCommandFlag::Execute)) {
 		ZoningMarkDirtyStationCoverageArea(st);
-=======
-	if (flags.Test(DoCommandFlag::Execute)) {
->>>>>>> c3d5e6d2
 		if (*primary_stop == cur_stop) {
 			/* removed the first stop in the list */
 			*primary_stop = cur_stop->next;
@@ -2651,72 +2470,6 @@
 }
 
 /**
-<<<<<<< HEAD
-=======
- * Remove a road waypoint
- * @param tile TileIndex been queried
- * @param flags operation to perform
- * @param replacement_spec_index replacement spec index to avoid deallocating, if < 0, tile is not being replaced
- * @return cost or failure of operation
- */
-CommandCost RemoveRoadWaypointStop(TileIndex tile, DoCommandFlags flags, int replacement_spec_index)
-{
-	Waypoint *wp = Waypoint::GetByTile(tile);
-
-	if (_current_company != OWNER_WATER) {
-		CommandCost ret = CheckOwnership(wp->owner);
-		if (ret.Failed()) return ret;
-	}
-
-	/* Ignore vehicles when the company goes bankrupt. The road will remain, any vehicles going to the waypoint will be removed. */
-	if (!flags.Test(DoCommandFlag::Bankrupt)) {
-		CommandCost ret = EnsureNoVehicleOnGround(tile);
-		if (ret.Failed()) return ret;
-	}
-
-	const RoadStopSpec *spec = GetRoadStopSpec(tile);
-
-	if (flags.Test(DoCommandFlag::Execute)) {
-		/* Update company infrastructure counts. */
-		for (RoadTramType rtt : _roadtramtypes) {
-			RoadType rt = GetRoadType(tile, rtt);
-			UpdateCompanyRoadInfrastructure(rt, GetRoadOwner(tile, rtt), -static_cast<int>(ROAD_STOP_TRACKBIT_FACTOR));
-		}
-
-		Company::Get(wp->owner)->infrastructure.station--;
-		DirtyCompanyInfrastructureWindows(wp->owner);
-
-		uint specindex = GetCustomRoadStopSpecIndex(tile);
-
-		DeleteNewGRFInspectWindow(GSF_ROADSTOPS, tile.base());
-
-		DoClearSquare(tile);
-
-		wp->rect.AfterRemoveTile(wp, tile);
-
-		wp->RemoveRoadStopTileData(tile);
-		if ((int)specindex != replacement_spec_index) DeallocateSpecFromRoadStop(wp, specindex);
-
-		if (replacement_spec_index < 0) {
-			MakeRoadWaypointStationAreaSmaller(wp, wp->road_waypoint_area);
-
-			UpdateStationSignCoord(wp);
-
-			/* if we deleted the whole waypoint, delete the road facility. */
-			if (wp->road_waypoint_area.tile == INVALID_TILE) {
-				wp->facilities.Reset(StationFacility::BusStop).Reset(StationFacility::TruckStop);
-				SetWindowWidgetDirty(WC_STATION_VIEW, wp->index, WID_SV_ROADVEHS);
-				wp->UpdateVirtCoord();
-				DeleteStationIfEmpty(wp);
-			}
-		}
-	}
-
-	return CommandCost(EXPENSES_CONSTRUCTION, spec != nullptr ? spec->GetClearCost(PR_CLEAR_STATION_TRUCK) : _price[PR_CLEAR_STATION_TRUCK]);
-}
-
-/**
->>>>>>> c3d5e6d2
  * Remove a tile area of road stop or road waypoints
  * @param flags operation to perform
  * @param roadstop_area tile area of road stop or road waypoint tiles to remove
@@ -2770,7 +2523,7 @@
 			UpdateCompanyRoadInfrastructure(road_type[RTT_ROAD], road_owner[RTT_ROAD], count);
 			UpdateCompanyRoadInfrastructure(road_type[RTT_TRAM], road_owner[RTT_TRAM], count);
 		}
-		if (flags & DC_EXEC) UpdateRoadCachedOneWayStatesAroundTile(cur_tile);
+		if (flags.Test(DoCommandFlag::Execute)) UpdateRoadCachedOneWayStatesAroundTile(cur_tile);
 	}
 
 	return had_success ? cost : last_error;
@@ -2932,7 +2685,7 @@
  * @param flags Operation to perform
  * @return Cost or failure of operation
  */
-static CommandCost CanRemoveAirport(Station *st, DoCommandFlag flags)
+static CommandCost CanRemoveAirport(Station *st, DoCommandFlags flags)
 {
 	for (const Aircraft *a : Aircraft::Iterate()) {
 		if (!a->IsNormalAircraft()) continue;
@@ -3077,8 +2830,7 @@
 		cost.AddCost(_price[PR_BUILD_STATION_AIRPORT]);
 	}
 
-<<<<<<< HEAD
-	if (flags & DC_EXEC) {
+	if (flags.Test(DoCommandFlag::Execute)) {
 		if (action == AIRPORT_UPGRADE) {
 			/* delete old airport if upgrading */
 
@@ -3110,9 +2862,6 @@
 			st->airport.Clear();
 		}
 
-=======
-	if (flags.Test(DoCommandFlag::Execute)) {
->>>>>>> c3d5e6d2
 		/* Always add the noise, so there will be no need to recalculate when option toggles */
 		nearest->noise_reached = newnoise_level;
 
@@ -3197,19 +2946,11 @@
 		for (TileIndex tile_cur : st->airport) {
 			if (!st->TileBelongsToAirport(tile_cur)) continue;
 
-<<<<<<< HEAD
 			DeleteAnimatedTile(tile_cur);
-=======
-		if (flags.Test(DoCommandFlag::Execute)) {
->>>>>>> c3d5e6d2
 			DoClearSquare(tile_cur);
 			DeleteNewGRFInspectWindow(GSF_AIRPORTTILES, tile_cur.base());
 		}
 
-<<<<<<< HEAD
-=======
-	if (flags.Test(DoCommandFlag::Execute)) {
->>>>>>> c3d5e6d2
 		/* Clear the persistent storage. */
 		delete st->airport.psa;
 
@@ -3329,7 +3070,7 @@
 	WaterClass wc = GetWaterClass(flat_tile);
 
 	bool add_cost = !IsWaterTile(flat_tile);
-	ret = Command<CMD_LANDSCAPE_CLEAR>::Do(flags | DC_ALLOW_REMOVE_WATER, flat_tile);
+	ret = Command<CMD_LANDSCAPE_CLEAR>::Do(flags | DoCommandFlag::AllowRemoveWater, flat_tile);
 	if (ret.Failed()) return ret;
 	if (add_cost) cost.AddCost(ret);
 
@@ -3459,13 +3200,9 @@
 	if (ret.Succeeded()) ret = EnsureNoVehicleOnGround(tile2);
 	if (ret.Failed()) return ret;
 
-<<<<<<< HEAD
-	if (flags & DC_EXEC) {
+	if (flags.Test(DoCommandFlag::Execute)) {
 		ZoningMarkDirtyStationCoverageArea(st);
 
-=======
-	if (flags.Test(DoCommandFlag::Execute)) {
->>>>>>> c3d5e6d2
 		DoClearSquare(tile1);
 		MarkTileDirtyByTile(tile1);
 		MakeWaterKeepingClass(tile2, st->owner);
@@ -5019,11 +4756,7 @@
  * @param text the new name or an empty string when resetting to the default
  * @return the cost of this operation or an error
  */
-<<<<<<< HEAD
-CommandCost CmdRenameStation(DoCommandFlag flags, StationID station_id, bool generate, const std::string &text)
-=======
-CommandCost CmdRenameStation(DoCommandFlags flags, StationID station_id, const std::string &text)
->>>>>>> c3d5e6d2
+CommandCost CmdRenameStation(DoCommandFlags flags, StationID station_id, bool generate, const std::string &text)
 {
 	Station *st = Station::GetIfValid(station_id);
 	if (st == nullptr) return CMD_ERROR;
@@ -5076,7 +4809,7 @@
  * @param station_id2 station ID to exchange name with
  * @return the cost of this operation or an error
  */
-CommandCost CmdExchangeStationNames(DoCommandFlag flags, StationID station_id1, StationID station_id2)
+CommandCost CmdExchangeStationNames(DoCommandFlags flags, StationID station_id1, StationID station_id2)
 {
 	Station *st = Station::GetIfValid(station_id1);
 	if (st == nullptr) return CMD_ERROR;
@@ -5096,7 +4829,7 @@
 
 	if (st->town != st2->town) return CommandCost(STR_ERROR_STATIONS_NOT_IN_SAME_TOWN);
 
-	if (flags & DC_EXEC) {
+	if (flags.Test(DoCommandFlag::Execute)) {
 		st->cached_name.clear();
 		st2->cached_name.clear();
 		std::swap(st->name, st2->name);
@@ -5119,7 +4852,7 @@
  * @param allow whether to allow supply
  * @return the cost of this operation or an error
  */
-CommandCost CmdSetStationCargoAllowedSupply(DoCommandFlag flags, StationID station_id, CargoType cargo, bool allow)
+CommandCost CmdSetStationCargoAllowedSupply(DoCommandFlags flags, StationID station_id, CargoType cargo, bool allow)
 {
 	Station *st = Station::GetIfValid(station_id);
 	if (st == nullptr) return CMD_ERROR;
@@ -5129,7 +4862,7 @@
 
 	if (cargo >= NUM_CARGO) return CMD_ERROR;
 
-	if (flags & DC_EXEC) {
+	if (flags.Test(DoCommandFlag::Execute)) {
 		GoodsEntry &ge = st->goods[cargo];
 		AssignBit(ge.status, GoodsEntry::GES_NO_CARGO_SUPPLY, !allow);
 		InvalidateWindowData(WC_STATION_VIEW, st->index, -1);
@@ -5495,10 +5228,10 @@
 	return CommandCost();
 }
 
-static CommandCost RemoveRoadStopAndUpdateRoadCachedOneWayState(TileIndex tile, DoCommandFlag flags)
+static CommandCost RemoveRoadStopAndUpdateRoadCachedOneWayState(TileIndex tile, DoCommandFlags flags)
 {
 	CommandCost cost = RemoveRoadStop(tile, flags);
-	if ((flags & DC_EXEC) && cost.Succeeded()) UpdateRoadCachedOneWayStatesAroundTile(tile);
+	if ((flags.Test(DoCommandFlag::Execute)) && cost.Succeeded()) UpdateRoadCachedOneWayStatesAroundTile(tile);
 	return cost;
 }
 
