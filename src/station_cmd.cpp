/*
 * This file is part of OpenTTD.
 * OpenTTD is free software; you can redistribute it and/or modify it under the terms of the GNU General Public License as published by the Free Software Foundation, version 2.
 * OpenTTD is distributed in the hope that it will be useful, but WITHOUT ANY WARRANTY; without even the implied warranty of MERCHANTABILITY or FITNESS FOR A PARTICULAR PURPOSE.
 * See the GNU General Public License for more details. You should have received a copy of the GNU General Public License along with OpenTTD. If not, see <http://www.gnu.org/licenses/>.
 */

/** @file station_cmd.cpp Handling of station tiles. */

#include "stdafx.h"
#include "aircraft.h"
#include "bridge_map.h"
#include "viewport_func.h"
#include "viewport_kdtree.h"
#include "command_func.h"
#include "town.h"
#include "news_func.h"
#include "train.h"
#include "ship.h"
#include "roadveh.h"
#include "industry.h"
#include "newgrf_cargo.h"
#include "newgrf_debug.h"
#include "newgrf_station.h"
#include "newgrf_canal.h" /* For the buoy */
#include "pathfinder/yapf/yapf_cache.h"
#include "road_internal.h" /* For drawing catenary/checking road removal */
#include "autoslope.h"
#include "water.h"
#include "strings_func.h"
#include "clear_func.h"
#include "date_func.h"
#include "vehicle_func.h"
#include "string_func.h"
#include "animated_tile_func.h"
#include "elrail_func.h"
#include "station_base.h"
#include "station_cmd.h"
#include "station_func.h"
#include "station_kdtree.h"
#include "roadstop_base.h"
#include "newgrf_railtype.h"
#include "newgrf_roadtype.h"
#include "waypoint_base.h"
#include "waypoint_cmd.h"
#include "waypoint_func.h"
#include "pbs.h"
#include "debug.h"
#include "core/random_func.hpp"
#include "core/container_func.hpp"
#include "company_base.h"
#include "table/airporttile_ids.h"
#include "newgrf_airporttiles.h"
#include "order_backup.h"
#include "newgrf_house.h"
#include "company_gui.h"
#include "linkgraph/linkgraph_base.h"
#include "linkgraph/refresh.h"
#include "zoning.h"
#include "tunnelbridge_map.h"
#include "cheat_type.h"
#include "newgrf_roadstop.h"
#include "core/math_func.hpp"
#include "landscape_cmd.h"
#include "rail_cmd.h"

#include "widgets/station_widget.h"

#include "table/strings.h"

#include "3rdparty/cpp-btree/btree_set.h"
#include "3rdparty/robin_hood/robin_hood.h"

#include <bitset>

#include "safeguards.h"

static StationSpec::TileFlags GetStationTileFlags(StationGfx gfx, const StationSpec *statspec);

bool _town_noise_no_update = false;

/**
 * Check whether the given tile is a hangar.
 * @param t the tile to of whether it is a hangar.
 * @pre IsTileType(t, MP_STATION)
 * @return true if and only if the tile is a hangar.
 */
bool IsHangar(TileIndex t)
{
	assert_tile(IsTileType(t, MP_STATION), t);

	/* If the tile isn't an airport there's no chance it's a hangar. */
	if (!IsAirport(t)) return false;

	const Station *st = Station::GetByTile(t);
	const AirportSpec *as = st->airport.GetSpec();

	for (const auto &depot : as->depots) {
		if (st->airport.GetRotatedTileFromOffset(depot.ti) == TileIndex(t)) return true;
	}

	return false;
}

/**
 * Look for a station owned by the given company around the given tile area.
 * @param ta the area to search over
 * @param closest_station the closest owned station found so far
 * @param company the company whose stations to look for
 * @param st to 'return' the found station
 * @return Succeeded command (if zero or one station found) or failed command (for two or more stations found).
 */
template <class T, class F>
CommandCost GetStationAround(TileArea ta, StationID closest_station, CompanyID company, T **st, F filter)
{
	ta.Expand(1);

	/* check around to see if there are any stations there owned by the company */
	for (TileIndex tile_cur : ta) {
		if (IsTileType(tile_cur, MP_STATION)) {
			StationID t = GetStationIndex(tile_cur);
			if (!T::IsValidID(t) || T::Get(t)->owner != company || !filter(T::Get(t))) continue;
			if (closest_station == INVALID_STATION) {
				closest_station = t;
			} else if (closest_station != t) {
				return CommandCost(STR_ERROR_ADJOINS_MORE_THAN_ONE_EXISTING);
			}
		}
	}
	*st = (closest_station == INVALID_STATION) ? nullptr : T::Get(closest_station);
	return CommandCost();
}

/**
 * Function to check whether the given tile matches some criterion.
 * @param tile the tile to check
 * @return true if it matches, false otherwise
 */
typedef bool (*CMSAMatcher)(TileIndex tile);

/**
 * Counts the numbers of tiles matching a specific type in the area around
 * @param tile the center tile of the 'count area'
 * @param cmp the comparator/matcher (@see CMSAMatcher)
 * @return the number of matching tiles around
 */
static int CountMapSquareAround(TileIndex tile, CMSAMatcher cmp)
{
	int num = 0;

	for (int dx = -3; dx <= 3; dx++) {
		for (int dy = -3; dy <= 3; dy++) {
			TileIndex t = TileAddWrap(tile, dx, dy);
			if (t != INVALID_TILE && cmp(t)) num++;
		}
	}

	return num;
}

/**
 * Check whether the tile is a mine.
 * @param tile the tile to investigate.
 * @return true if and only if the tile is a mine
 */
static bool CMSAMine(TileIndex tile)
{
	/* No industry */
	if (!IsTileType(tile, MP_INDUSTRY)) return false;

	const Industry *ind = Industry::GetByTile(tile);

	/* No extractive industry */
	if ((GetIndustrySpec(ind->type)->life_type & INDUSTRYLIFE_EXTRACTIVE) == 0) return false;

	for (const auto &p : ind->Produced()) {
		/* The industry extracts something non-liquid, i.e. no oil or plastic, so it is a mine.
		 * Also the production of passengers and mail is ignored. */
		if (p.cargo != INVALID_CARGO &&
				(CargoSpec::Get(p.cargo)->classes & (CC_LIQUID | CC_PASSENGERS | CC_MAIL)) == 0) {
			return true;
		}
	}

	return false;
}

/**
 * Check whether the tile is water.
 * @param tile the tile to investigate.
 * @return true if and only if the tile is a water tile
 */
static bool CMSAWater(TileIndex tile)
{
	return IsTileType(tile, MP_WATER) && IsWater(tile);
}

/**
 * Check whether the tile is a tree.
 * @param tile the tile to investigate.
 * @return true if and only if the tile is a tree tile
 */
static bool CMSATree(TileIndex tile)
{
	return IsTileType(tile, MP_TREES);
}

#define M(x) ((x) - STR_SV_STNAME)

enum StationNaming : uint8_t {
	STATIONNAMING_RAIL,
	STATIONNAMING_ROAD,
	STATIONNAMING_AIRPORT,
	STATIONNAMING_OILRIG,
	STATIONNAMING_DOCK,
	STATIONNAMING_HELIPORT,
};

/** Information to handle station action 0 property 24 correctly */
struct StationNameInformation {
	uint32_t free_names; ///< Current bitset of free names (we can remove names).
	std::bitset<NUM_INDUSTRYTYPES> indtypes; ///< Bit set indicating when an industry type has been found.
};

/**
 * Find a station action 0 property 24 station name, or reduce the
 * free_names if needed.
 * @param tile the tile to search
 * @param user_data the StationNameInformation to base the search on
 * @return true if the tile contains an industry that has not given
 *              its name to one of the other stations in town.
 */
static bool FindNearIndustryName(TileIndex tile, void *user_data)
{
	/* All already found industry types */
	StationNameInformation *sni = (StationNameInformation*)user_data;
	if (!IsTileType(tile, MP_INDUSTRY)) return false;

	/* If the station name is undefined it means that it doesn't name a station */
	IndustryType indtype = GetIndustryType(tile);
	if (GetIndustrySpec(indtype)->station_name == STR_UNDEFINED) return false;

	/* In all cases if an industry that provides a name is found two of
	 * the standard names will be disabled. */
	sni->free_names &= ~(1 << M(STR_SV_STNAME_OILFIELD) | 1 << M(STR_SV_STNAME_MINES));
	return !sni->indtypes[indtype];
}

static StringID GenerateStationName(Station *st, TileIndex tile, StationNaming name_class, bool force_change = false)
{
	static const uint32_t _gen_station_name_bits[] = {
		0,                                       // STATIONNAMING_RAIL
		0,                                       // STATIONNAMING_ROAD
		1U << M(STR_SV_STNAME_AIRPORT),          // STATIONNAMING_AIRPORT
		1U << M(STR_SV_STNAME_OILFIELD),         // STATIONNAMING_OILRIG
		1U << M(STR_SV_STNAME_DOCKS),            // STATIONNAMING_DOCK
		1U << M(STR_SV_STNAME_HELIPORT),         // STATIONNAMING_HELIPORT
	};

	const Town *t = st->town;

	StationNameInformation sni{};
	sni.free_names = UINT32_MAX;

	std::bitset<MAX_EXTRA_STATION_NAMES> extra_names;

	for (const Station *s : Station::Iterate()) {
		if ((force_change || s != st) && s->town == t) {
			if (s->indtype != IT_INVALID) {
				sni.indtypes[s->indtype] = true;
				StringID name = GetIndustrySpec(s->indtype)->station_name;
				if (name != STR_UNDEFINED) {
					/* Filter for other industrytypes with the same name */
					for (IndustryType it = 0; it < NUM_INDUSTRYTYPES; it++) {
						const IndustrySpec *indsp = GetIndustrySpec(it);
						if (indsp->enabled && indsp->station_name == name) sni.indtypes[it] = true;
					}
				}
				continue;
			}
			if (s->extra_name_index < MAX_EXTRA_STATION_NAMES) {
				extra_names.set(s->extra_name_index);
			}
			uint str = M(s->string_id);
			if (str <= 0x20) {
				if (str == M(STR_SV_STNAME_FOREST)) {
					str = M(STR_SV_STNAME_WOODS);
				}
				ClrBit(sni.free_names, str);
			}
		}
	}

	st->extra_name_index = UINT16_MAX;

	TileIndex indtile = tile;
	if (CircularTileSearch(&indtile, 7, FindNearIndustryName, &sni)) {
		/* An industry has been found nearby */
		IndustryType indtype = GetIndustryType(indtile);
		const IndustrySpec *indsp = GetIndustrySpec(indtype);
		/* STR_NULL means it only disables oil rig/mines */
		if (indsp->station_name != STR_NULL) {
			st->indtype = indtype;
			return STR_SV_STNAME_FALLBACK;
		}
	}

	/* Oil rigs/mines name could be marked not free by looking for a near by industry. */

	/* check default names */
	uint32_t tmp = sni.free_names & _gen_station_name_bits[name_class];
	if (tmp != 0) return STR_SV_STNAME + FindFirstBit(tmp);

	/* check mine? */
	if (HasBit(sni.free_names, M(STR_SV_STNAME_MINES))) {
		if (CountMapSquareAround(tile, CMSAMine) >= 2) {
			return STR_SV_STNAME_MINES;
		}
	}

	/* check close enough to town to get central as name? */
	const bool is_central = DistanceMax(tile, t->xy) < 8;
	if (HasBit(sni.free_names, M(STR_SV_STNAME)) && (is_central ||
			DistanceSquare(tile, t->xy) <= std::max(t->cache.squared_town_zone_radius[HZB_TOWN_INNER_SUBURB], t->cache.squared_town_zone_radius[HZB_TOWN_OUTER_SUBURB]))) {
		return STR_SV_STNAME;
	}

	bool use_extra_names = !_extra_station_names.empty();
	auto check_extra_names = [&]() -> bool {
		if (use_extra_names) {
			use_extra_names = false;
			const bool near_water = CountMapSquareAround(tile, CMSAWater) >= 5;
			std::vector<uint16_t> candidates;
			for (size_t i = 0; i < _extra_station_names.size(); i++) {
				const ExtraStationNameInfo &info = _extra_station_names[i];
				if (extra_names[i]) continue;
				if (!HasBit(info.flags, name_class)) continue;
				if (HasBit(info.flags, ESNIF_CENTRAL) && !is_central) continue;
				if (HasBit(info.flags, ESNIF_NOT_CENTRAL) && is_central) continue;
				if (HasBit(info.flags, ESNIF_NEAR_WATER) && !near_water) continue;
				if (HasBit(info.flags, ESNIF_NOT_NEAR_WATER) && near_water) continue;
				candidates.push_back(static_cast<uint16_t>(i));
			}

			if (!candidates.empty()) {
				SavedRandomSeeds saved_seeds;
				SaveRandomSeeds(&saved_seeds);
				st->extra_name_index = candidates[RandomRange((uint)candidates.size())];
				RestoreRandomSeeds(saved_seeds);
				return true;
			}
		}
		return false;
	};

	if (_extra_station_names_probability > 0) {
		SavedRandomSeeds saved_seeds;
		SaveRandomSeeds(&saved_seeds);
		bool extra_name = (RandomRange(0xFF) < _extra_station_names_probability) && check_extra_names();
		RestoreRandomSeeds(saved_seeds);
		if (extra_name) return STR_SV_STNAME_FALLBACK;
	}

	/* check close enough to town to get central as name? */
	if (is_central && HasBit(sni.free_names, M(STR_SV_STNAME_CENTRAL))) {
		return STR_SV_STNAME_CENTRAL;
	}

	/* Check lakeside */
	if (HasBit(sni.free_names, M(STR_SV_STNAME_LAKESIDE)) &&
			DistanceFromEdge(tile) < 20 &&
			CountMapSquareAround(tile, CMSAWater) >= 5) {
		return STR_SV_STNAME_LAKESIDE;
	}

	/* Check woods */
	if (HasBit(sni.free_names, M(STR_SV_STNAME_WOODS)) && (
				CountMapSquareAround(tile, CMSATree) >= 8 ||
				CountMapSquareAround(tile, IsTileForestIndustry) >= 2)
			) {
		return _settings_game.game_creation.landscape == LT_TROPIC ? STR_SV_STNAME_FOREST : STR_SV_STNAME_WOODS;
	}

	/* check elevation compared to town */
	int z = GetTileZ(tile);
	int z2 = GetTileZ(t->xy);
	if (z < z2) {
		if (HasBit(sni.free_names, M(STR_SV_STNAME_VALLEY))) return STR_SV_STNAME_VALLEY;
	} else if (z > z2) {
		if (HasBit(sni.free_names, M(STR_SV_STNAME_HEIGHTS))) return STR_SV_STNAME_HEIGHTS;
	}

	/* check direction compared to town */
	static const int8_t _direction_and_table[] = {
		~( (1 << M(STR_SV_STNAME_WEST))  | (1 << M(STR_SV_STNAME_EAST)) | (1 << M(STR_SV_STNAME_NORTH)) ),
		~( (1 << M(STR_SV_STNAME_SOUTH)) | (1 << M(STR_SV_STNAME_WEST)) | (1 << M(STR_SV_STNAME_NORTH)) ),
		~( (1 << M(STR_SV_STNAME_SOUTH)) | (1 << M(STR_SV_STNAME_EAST)) | (1 << M(STR_SV_STNAME_NORTH)) ),
		~( (1 << M(STR_SV_STNAME_SOUTH)) | (1 << M(STR_SV_STNAME_WEST)) | (1 << M(STR_SV_STNAME_EAST)) ),
	};

	sni.free_names &= _direction_and_table[
		(TileX(tile) < TileX(t->xy)) +
		(TileY(tile) < TileY(t->xy)) * 2];

	/** Bitmask of remaining station names that can be used when a more specific name has not been used. */
	static const uint32_t fallback_names = (
		(1U << M(STR_SV_STNAME_NORTH)) |
		(1U << M(STR_SV_STNAME_SOUTH)) |
		(1U << M(STR_SV_STNAME_EAST)) |
		(1U << M(STR_SV_STNAME_WEST)) |
		(1U << M(STR_SV_STNAME_TRANSFER)) |
		(1U << M(STR_SV_STNAME_HALT)) |
		(1U << M(STR_SV_STNAME_EXCHANGE)) |
		(1U << M(STR_SV_STNAME_ANNEXE)) |
		(1U << M(STR_SV_STNAME_SIDINGS)) |
		(1U << M(STR_SV_STNAME_BRANCH)) |
		(1U << M(STR_SV_STNAME_UPPER)) |
		(1U << M(STR_SV_STNAME_LOWER))
	);

	sni.free_names &= fallback_names;
	if (sni.free_names != 0) return STR_SV_STNAME + FindFirstBit(sni.free_names);

	if (check_extra_names()) return STR_SV_STNAME_FALLBACK;

	return STR_SV_STNAME_FALLBACK;
}
#undef M

/**
 * Find the closest deleted station of the current company
 * @param tile the tile to search from.
 * @return the closest station or nullptr if too far.
 */
static Station *GetClosestDeletedStation(TileIndex tile)
{
	uint threshold = 8;

	Station *best_station = nullptr;
	ForAllStationsRadius(tile, threshold, [&](Station *st) {
		if (!st->IsInUse() && st->owner == _current_company) {
			uint cur_dist = DistanceManhattan(tile, st->xy);

			if (cur_dist < threshold) {
				threshold = cur_dist;
				best_station = st;
			} else if (cur_dist == threshold && best_station != nullptr) {
				/* In case of a tie, lowest station ID wins */
				if (st->index < best_station->index) best_station = st;
			}
		}
	});

	return best_station;
}


void Station::GetTileArea(TileArea *ta, StationType type) const
{
	switch (type) {
		case StationType::Rail:
			*ta = this->train_station;
			return;

		case StationType::Airport:
			*ta = this->airport;
			return;

		case StationType::Truck:
			*ta = this->truck_station;
			return;

		case StationType::Bus:
			*ta = this->bus_station;
			return;

		case StationType::Dock:
		case StationType::Oilrig:
			*ta = this->docking_station;
			return;

		default: NOT_REACHED();
	}
}

/**
 * Update the cargo history.
 */
void Station::UpdateCargoHistory()
{
	uint storage_offset = 0;
	bool update_window = false;
	for (const CargoSpec *cs : CargoSpec::Iterate()) {
		uint amount = this->goods[cs->Index()].CargoTotalCount();
		if (!HasBit(this->station_cargo_history_cargoes, cs->Index())) {
			if (amount == 0) {
				/* No cargo present, and no history stored for this cargo, no work to do */
				continue;
			} else {
				if (this->station_cargo_history_cargoes == 0) update_window = true;
				SetBit(this->station_cargo_history_cargoes, cs->Index());
				this->station_cargo_history.emplace(this->station_cargo_history.begin() + storage_offset);
			}
		}
		this->station_cargo_history[storage_offset][this->station_cargo_history_offset] = RXCompressUint(amount);
		storage_offset++;
	}
	this->station_cargo_history_offset++;
	if (this->station_cargo_history_offset == MAX_STATION_CARGO_HISTORY_DAYS) this->station_cargo_history_offset = 0;
	if (update_window) InvalidateWindowData(WC_STATION_VIEW, this->index, -1);
}

/**
 * Update the virtual coords needed to draw the station sign.
 */
void Station::UpdateVirtCoord()
{
	if (IsHeadless()) return;
	Point pt = RemapCoords2(TileX(this->xy) * TILE_SIZE, TileY(this->xy) * TILE_SIZE);

	pt.y -= 32 * ZOOM_BASE;
	if ((this->facilities & FACIL_AIRPORT) && this->airport.type == AT_OILRIG) pt.y -= 16 * ZOOM_BASE;

	if (_viewport_sign_kdtree_valid && this->sign.kdtree_valid) _viewport_sign_kdtree.Remove(ViewportSignKdtreeItem::MakeStation(this->index));

	SetDParam(0, this->index);
	SetDParam(1, this->facilities);
	this->sign.UpdatePosition(ShouldShowBaseStationViewportLabel(this) ? ZOOM_LVL_DRAW_SPR : ZOOM_LVL_END, pt.x, pt.y, STR_VIEWPORT_STATION, STR_STATION_NAME);

	if (_viewport_sign_kdtree_valid) _viewport_sign_kdtree.Insert(ViewportSignKdtreeItem::MakeStation(this->index));

	SetWindowDirty(WC_STATION_VIEW, this->index);
}

/**
 * Move the station main coordinate somewhere else.
 * @param new_xy new tile location of the sign
 */
void Station::MoveSign(TileIndex new_xy)
{
	if (this->xy == new_xy) return;

	MarkAllViewportOverlayStationLinksDirty(this);

	_station_kdtree.Remove(this->index);

	this->BaseStation::MoveSign(new_xy);

	_station_kdtree.Insert(this->index);

	MarkAllViewportOverlayStationLinksDirty(this);
}

/** Update the virtual coords needed to draw the station sign for all stations. */
void UpdateAllStationVirtCoords()
{
	if (IsHeadless()) return;
	for (BaseStation *st : BaseStation::Iterate()) {
		st->UpdateVirtCoord();
	}
}

void BaseStation::FillCachedName() const
{
	auto tmp_params = MakeParameters(this->index);
	this->cached_name = GetStringWithArgs(Waypoint::IsExpected(this) ? STR_WAYPOINT_NAME : STR_STATION_NAME, tmp_params);
}

void ClearAllStationCachedNames()
{
	for (BaseStation *st : BaseStation::Iterate()) {
		st->cached_name.clear();
	}
}

/**
 * Get a mask of the cargo types that the station accepts.
 * @param st Station to query
 * @return the expected mask
 */
CargoTypes GetAcceptanceMask(const Station *st)
{
	CargoTypes mask = 0;

	for (CargoType i = 0; i < NUM_CARGO; i++) {
		if (HasBit(st->goods[i].status, GoodsEntry::GES_ACCEPTANCE)) SetBit(mask, i);
	}
	return mask;
}

/**
 * Get a mask of the cargo types that are empty at the station.
 * @param st Station to query
 * @return the empty mask
 */
CargoTypes GetEmptyMask(const Station *st)
{
	CargoTypes mask = 0;

	for (CargoType i = 0; i < NUM_CARGO; i++) {
		if (st->goods[i].CargoTotalCount() == 0) SetBit(mask, i);
	}
	return mask;
}

/**
 * Add news item for when a station changes which cargoes it accepts.
 * @param st Station of cargo change.
 * @param cargoes Bit mask of cargo types to list.
 * @param reject True iff the station rejects the cargo types.
 */
static void ShowRejectOrAcceptNews(const Station *st, CargoTypes cargoes, bool reject)
{
	SetDParam(0, st->index);
	SetDParam(1, cargoes);
	StringID msg = reject ? STR_NEWS_STATION_NO_LONGER_ACCEPTS_CARGO_LIST : STR_NEWS_STATION_NOW_ACCEPTS_CARGO_LIST;
	AddNewsItem(msg, NT_ACCEPTANCE, NF_INCOLOUR | NF_SMALL, NR_STATION, st->index);
}

/**
 * Get the cargo types being produced around the tile (in a rectangle).
 * @param north_tile Northern most tile of area
 * @param w X extent of the area
 * @param h Y extent of the area
 * @param rad Search radius in addition to the given area
 */
CargoArray GetProductionAroundTiles(TileIndex north_tile, int w, int h, int rad)
{
	CargoArray produced{};

	btree::btree_set<IndustryID> industries;
	TileArea ta = TileArea(north_tile, w, h).Expand(rad);

	/* Loop over all tiles to get the produced cargo of
	 * everything except industries */
	for (TileIndex tile : ta) {
		if (IsTileType(tile, MP_INDUSTRY)) industries.insert(GetIndustryIndex(tile));
		AddProducedCargo(tile, produced);
	}

	/* Loop over the seen industries. They produce cargo for
	 * anything that is within 'rad' of any one of their tiles.
	 */
	for (IndustryID industry : industries) {
		const Industry *i = Industry::Get(industry);
		/* Skip industry with neutral station */
		if (i->neutral_station != nullptr && !_settings_game.station.serve_neutral_industries) continue;

		for (const auto &p : i->Produced()) {
			if (p.cargo != INVALID_CARGO) produced[p.cargo]++;
		}
	}

	return produced;
}

/**
 * Get the acceptance of cargoes around the tile in 1/8.
 * @param center_tile Center of the search area
 * @param w X extent of area
 * @param h Y extent of area
 * @param rad Search radius in addition to given area
 * @param always_accepted bitmask of cargo accepted by houses and headquarters; can be nullptr
 * @param ind Industry associated with neutral station (e.g. oil rig) or nullptr
 */
CargoArray GetAcceptanceAroundTiles(TileIndex center_tile, int w, int h, int rad, CargoTypes *always_accepted)
{
	CargoArray acceptance{};
	if (always_accepted != nullptr) *always_accepted = 0;

	TileArea ta = TileArea(center_tile, w, h).Expand(rad);

	for (TileIndex tile : ta) {
		/* Ignore industry if it has a neutral station. */
		if (!_settings_game.station.serve_neutral_industries && IsTileType(tile, MP_INDUSTRY) && Industry::GetByTile(tile)->neutral_station != nullptr) continue;

		AddAcceptedCargo(tile, acceptance, always_accepted);
	}

	return acceptance;
}

/**
 * Get the acceptance of cargoes around the station in.
 * @param st Station to get acceptance of.
 * @param always_accepted bitmask of cargo accepted by houses and headquarters; can be nullptr
 */
static CargoArray GetAcceptanceAroundStation(const Station *st, CargoTypes *always_accepted)
{
	CargoArray acceptance{};
	if (always_accepted != nullptr) *always_accepted = 0;

	BitmapTileIterator it(st->catchment_tiles);
	for (TileIndex tile = it; tile != INVALID_TILE; tile = ++it) {
		AddAcceptedCargo(tile, acceptance, always_accepted);
	}

	return acceptance;
}

/**
 * Update the acceptance for a station.
 * @param st Station to update
 * @param show_msg controls whether to display a message that acceptance was changed.
 */
void UpdateStationAcceptance(Station *st, bool show_msg)
{
	/* old accepted goods types */
	CargoTypes old_acc = GetAcceptanceMask(st);

	/* And retrieve the acceptance. */
	CargoArray acceptance{};
	if (!st->rect.IsEmpty()) {
		acceptance = GetAcceptanceAroundStation(st, &st->always_accepted);
	}

	/* Adjust in case our station only accepts fewer kinds of goods */
	for (CargoType i = 0; i < NUM_CARGO; i++) {
		uint amt = acceptance[i];

		/* Make sure the station can accept the goods type. */
		bool is_passengers = IsCargoInClass(i, CC_PASSENGERS);
		if ((!is_passengers && !(st->facilities & ~FACIL_BUS_STOP)) ||
				(is_passengers && !(st->facilities & ~FACIL_TRUCK_STOP))) {
			amt = 0;
		}

		GoodsEntry &ge = st->goods[i];
		SB(ge.status, GoodsEntry::GES_ACCEPTANCE, 1, amt >= 8);
		if (LinkGraph::IsValidID(ge.link_graph)) {
			(*LinkGraph::Get(ge.link_graph))[ge.node].SetDemand(amt / 8);
		}
	}

	/* Only show a message in case the acceptance was actually changed. */
	CargoTypes new_acc = GetAcceptanceMask(st);
	if (old_acc == new_acc) return;

	/* show a message to report that the acceptance was changed? */
	if (show_msg && st->owner == _local_company && st->IsInUse()) {
		/* Combine old and new masks to get changes */
		CargoTypes accepts = new_acc & ~old_acc;
		CargoTypes rejects = ~new_acc & old_acc;

		/* Show news message if there are any changes */
		if (accepts != 0) ShowRejectOrAcceptNews(st, accepts, false);
		if (rejects != 0) ShowRejectOrAcceptNews(st, rejects, true);
	}

	/* redraw the station view since acceptance changed */
	SetWindowWidgetDirty(WC_STATION_VIEW, st->index, WID_SV_ACCEPT_RATING_LIST);
}

static void UpdateStationSignCoord(BaseStation *st)
{
	const StationRect *r = &st->rect;

	if (r->IsEmpty()) return; // no tiles belong to this station

	/* clamp sign coord to be inside the station rect */
	TileIndex new_xy = TileXY(ClampU(TileX(st->xy), r->left, r->right), ClampU(TileY(st->xy), r->top, r->bottom));
	st->MoveSign(new_xy);

	if (!Station::IsExpected(st)) return;
	Station *full_station = Station::From(st);
	for (const GoodsEntry &ge : full_station->goods) {
		LinkGraphID lg = ge.link_graph;
		if (!LinkGraph::IsValidID(lg)) continue;
		(*LinkGraph::Get(lg))[ge.node].UpdateLocation(st->xy);
	}
}

/**
 * Common part of building various station parts and possibly attaching them to an existing one.
 * @param[in,out] st Station to attach to
 * @param flags Command flags
 * @param reuse Whether to try to reuse a deleted station (gray sign) if possible
 * @param area Area occupied by the new part
 * @param name_class Station naming class to use to generate the new station's name
 * @return Command error that occurred, if any
 */
static CommandCost BuildStationPart(Station **st, DoCommandFlag flags, bool reuse, TileArea area, StationNaming name_class)
{
	/* Find a deleted station close to us */
	if (*st == nullptr && reuse) *st = GetClosestDeletedStation(area.tile);

	if (*st != nullptr) {
		if ((*st)->owner != _current_company) {
			return CommandCost(CMD_ERROR);
		}

		CommandCost ret = (*st)->rect.BeforeAddRect(area.tile, area.w, area.h, StationRect::ADD_TEST);
		if (ret.Failed()) return ret;
	} else {
		/* allocate and initialize new station */
		if (!Station::CanAllocateItem()) return CommandCost(STR_ERROR_TOO_MANY_STATIONS_LOADING);

		if (flags & DC_EXEC) {
			*st = new Station(area.tile);
			_station_kdtree.Insert((*st)->index);

			(*st)->town = ClosestTownFromTile(area.tile, UINT_MAX);
			(*st)->string_id = GenerateStationName(*st, area.tile, name_class);

			if (Company::IsValidID(_current_company)) {
				if (_local_company == _current_company && !HasBit((*st)->town->have_ratings, _current_company)) {
					ZoningTownAuthorityRatingChange();
				}
				SetBit((*st)->town->have_ratings, _current_company);
				if (_cheats.town_rating.value) {
					(*st)->town->ratings[_current_company] = RATING_MAXIMUM;
				}
			}
		}
	}
	return CommandCost();
}

/**
 * This is called right after a station was deleted.
 * It checks if the whole station is free of substations, and if so, the station will be
 * deleted after a little while.
 * @param st Station
 */
static void DeleteStationIfEmpty(BaseStation *st)
{
	if (!st->IsInUse()) {
		st->delete_ctr = 0;
		InvalidateWindowData(WC_STATION_LIST, st->owner, 0);
	}
	/* station remains but it probably lost some parts - station sign should stay in the station boundaries */
	UpdateStationSignCoord(st);
}

/**
 * After adding/removing tiles to station, update some station-related stuff.
 * @param adding True if adding tiles, false if removing them.
 * @param type StationType being modified.
 */
void Station::AfterStationTileSetChange(bool adding, StationType type)
{
	this->UpdateVirtCoord();
	DirtyCompanyInfrastructureWindows(this->owner);
	if (adding) InvalidateWindowData(WC_STATION_LIST, this->owner, 0);

	switch (type) {
		case StationType::Rail:
			SetWindowWidgetDirty(WC_STATION_VIEW, this->index, WID_SV_TRAINS);
			break;
		case StationType::Airport:
			break;
		case StationType::Truck:
		case StationType::Bus:
			SetWindowWidgetDirty(WC_STATION_VIEW, this->index, WID_SV_ROADVEHS);
			break;
		case StationType::Dock:
			SetWindowWidgetDirty(WC_STATION_VIEW, this->index, WID_SV_SHIPS);
			break;
		default: NOT_REACHED();
	}

	if (adding) {
		this->RecomputeCatchment();
		UpdateStationAcceptance(this, false);
		InvalidateWindowData(WC_SELECT_STATION, 0, 0);
	} else {
		DeleteStationIfEmpty(this);
		this->RecomputeCatchment();
	}

}

CommandCost ClearTile_Station(TileIndex tile, DoCommandFlag flags);

/**
 * Checks if the given tile is buildable, flat and has a certain height.
 * @param tile TileIndex to check.
 * @param invalid_dirs Prohibited directions for slopes (set of #DiagDirection).
 * @param allowed_z Height allowed for the tile. If allowed_z is negative, it will be set to the height of this tile.
 * @param allow_steep Whether steep slopes are allowed.
 * @param check_bridge Check for the existence of a bridge.
 * @return The cost in case of success, or an error code if it failed.
 */
CommandCost CheckBuildableTile(TileIndex tile, uint invalid_dirs, int &allowed_z, bool allow_steep, bool check_bridge)
{
	if (check_bridge && IsBridgeAbove(tile)) {
		return CommandCost(STR_ERROR_MUST_DEMOLISH_BRIDGE_FIRST);
	}

	CommandCost ret = EnsureNoVehicleOnGround(tile);
	if (ret.Failed()) return ret;

	auto [tileh, z] = GetTileSlopeZ(tile);

	/* Prohibit building if
	 *   1) The tile is "steep" (i.e. stretches two height levels).
	 *   2) The tile is non-flat and the build_on_slopes switch is disabled.
	 */
	if ((!allow_steep && IsSteepSlope(tileh)) ||
			((!_settings_game.construction.build_on_slopes) && tileh != SLOPE_FLAT)) {
		return CommandCost(STR_ERROR_FLAT_LAND_REQUIRED);
	}

	CommandCost cost(EXPENSES_CONSTRUCTION);
	int flat_z = z + GetSlopeMaxZ(tileh);
	if (tileh != SLOPE_FLAT) {
		/* Forbid building if the tile faces a slope in a invalid direction. */
		for (DiagDirection dir = DIAGDIR_BEGIN; dir != DIAGDIR_END; dir++) {
			if (HasBit(invalid_dirs, dir) && !CanBuildDepotByTileh(dir, tileh)) {
				return CommandCost(STR_ERROR_FLAT_LAND_REQUIRED);
			}
		}
		cost.AddCost(_price[PR_BUILD_FOUNDATION]);
	}

	/* The level of this tile must be equal to allowed_z. */
	if (allowed_z < 0) {
		/* First tile. */
		allowed_z = flat_z;
	} else if (allowed_z != flat_z) {
		return CommandCost(STR_ERROR_FLAT_LAND_REQUIRED);
	}

	return cost;
}

CommandCost IsRailStationBridgeAboveOk(TileIndex tile, const StationSpec *statspec, uint8_t layout, TileIndex northern_bridge_end, TileIndex southern_bridge_end, int bridge_height,
		BridgeType bridge_type, TransportType bridge_transport_type)
{
	if (statspec != nullptr && HasBit(statspec->internal_flags, SSIF_BRIDGE_HEIGHTS_SET)) {
		int height_above = statspec->GetBridgeAboveFlags(layout).height;
		if (height_above == 0) return CommandCost(INVALID_STRING_ID);
		if (GetTileMaxZ(tile) + height_above > bridge_height) {
			return CommandCost(STR_ERROR_BRIDGE_TOO_LOW_FOR_STATION);
		}
	} else if (!statspec) {
		/* Default stations/waypoints */
		const int height = layout < 4 ? 2 : 5;
		if (GetTileMaxZ(tile) + height > bridge_height) return CommandCost(STR_ERROR_BRIDGE_TOO_LOW_FOR_STATION);
	} else {
		if (!_settings_game.construction.allow_stations_under_bridges) return CommandCost(INVALID_STRING_ID);
	}

	BridgePiecePillarFlags disallowed_pillar_flags;
	if (statspec != nullptr && HasBit(statspec->internal_flags, SSIF_BRIDGE_DISALLOWED_PILLARS_SET)) {
		/* Pillar flags set by NewGRF */
		disallowed_pillar_flags = (BridgePiecePillarFlags) statspec->GetBridgeAboveFlags(layout).disallowed_pillars;
	} else if (!statspec) {
		/* Default stations/waypoints */
		if (layout < 8) {
			static const uint8_t st_flags[8] = { 0x50, 0xA0, 0x50, 0xA0, 0x50 | 0x26, 0xA0 | 0x1C, 0x50 | 0x89, 0xA0 | 0x43 };
			disallowed_pillar_flags = (BridgePiecePillarFlags) st_flags[layout];
		} else {
			disallowed_pillar_flags = (BridgePiecePillarFlags) 0;
		}
	} else if (GetStationTileFlags(layout, statspec).Test(StationSpec::TileFlag::Blocked)) {
		/* Non-track station tiles */
		disallowed_pillar_flags = (BridgePiecePillarFlags) 0;
	} else {
		/* Tracked station tiles */
		const Axis axis = HasBit(layout, 0) ? AXIS_Y : AXIS_X;
		disallowed_pillar_flags = (BridgePiecePillarFlags) (axis == AXIS_X ? 0x50 : 0xA0);
	}

	if ((GetBridgeTilePillarFlags(tile, northern_bridge_end, southern_bridge_end, bridge_type, bridge_transport_type) & disallowed_pillar_flags) == 0) {
		return CommandCost();
	} else {
		return CommandCost(STR_ERROR_BRIDGE_PILLARS_OBSTRUCT_STATION);
	}
}

CommandCost IsRailStationBridgeAboveOk(TileIndex tile, const StationSpec *statspec, uint8_t layout)
{
	if (!IsBridgeAbove(tile)) return CommandCost();

	TileIndex southern_bridge_end = GetSouthernBridgeEnd(tile);
	TileIndex northern_bridge_end = GetNorthernBridgeEnd(tile);
	return IsRailStationBridgeAboveOk(tile, statspec, layout, northern_bridge_end, southern_bridge_end, GetBridgeHeight(southern_bridge_end),
			GetBridgeType(southern_bridge_end), GetTunnelBridgeTransportType(southern_bridge_end));
}

CommandCost IsRoadStopBridgeAboveOK(TileIndex tile, const RoadStopSpec *spec, bool drive_through, DiagDirection entrance,
		TileIndex northern_bridge_end, TileIndex southern_bridge_end, int bridge_height,
		BridgeType bridge_type, TransportType bridge_transport_type)
{
	if (spec && HasBit(spec->internal_flags, RSIF_BRIDGE_HEIGHTS_SET)) {
		int height = spec->bridge_height[drive_through ? (GFX_TRUCK_BUS_DRIVETHROUGH_OFFSET + DiagDirToAxis(entrance)) : entrance];
		if (height == 0) return CommandCost(INVALID_STRING_ID);
		if (GetTileMaxZ(tile) + height > bridge_height) {
			return CommandCost(STR_ERROR_BRIDGE_TOO_LOW_FOR_STATION);
		}
	} else {
		if (!_settings_game.construction.allow_road_stops_under_bridges) return CommandCost(INVALID_STRING_ID);

		if (GetTileMaxZ(tile) + (drive_through ? 1 : 2) > bridge_height) {
			return CommandCost(STR_ERROR_BRIDGE_TOO_LOW_FOR_STATION);
		}
	}

	BridgePiecePillarFlags disallowed_pillar_flags = (BridgePiecePillarFlags) 0;
	if (spec && HasBit(spec->internal_flags, RSIF_BRIDGE_DISALLOWED_PILLARS_SET)) {
		disallowed_pillar_flags = (BridgePiecePillarFlags) spec->bridge_disallowed_pillars[drive_through ? (GFX_TRUCK_BUS_DRIVETHROUGH_OFFSET + DiagDirToAxis(entrance)) : entrance];
	} else if (drive_through) {
		disallowed_pillar_flags = (BridgePiecePillarFlags) (DiagDirToAxis(entrance) == AXIS_X ? 0x50 : 0xA0);
	} else {
		SetBit(disallowed_pillar_flags, 4 + entrance);
	}
	if ((GetBridgeTilePillarFlags(tile, northern_bridge_end, southern_bridge_end, bridge_type, bridge_transport_type) & disallowed_pillar_flags) == 0) {
		return CommandCost();
	} else {
		return CommandCost(STR_ERROR_BRIDGE_PILLARS_OBSTRUCT_STATION);
	}
}

/**
 * Checks if a rail station can be built at the given area.
 * @param tile_area Area to check.
 * @param flags Operation to perform.
 * @param axis Rail station axis.
 * @param station StationID to be queried and returned if available.
 * @param rt The rail type to check for (overbuilding rail stations over rail).
 * @param affected_vehicles List of trains with PBS reservations on the tiles
 * @param spec_class Station class.
 * @param spec_index Index into the station class.
 * @param plat_len Platform length.
 * @param numtracks Number of platforms.
 * @return The cost in case of success, or an error code if it failed.
 */
static CommandCost CheckFlatLandRailStation(TileArea tile_area, DoCommandFlag flags, Axis axis, StationID *station, RailType rt, std::vector<Train *> &affected_vehicles, StationClassID spec_class, uint16_t spec_index, uint8_t plat_len, uint8_t numtracks)
{
	CommandCost cost(EXPENSES_CONSTRUCTION);
	int allowed_z = -1;
	uint invalid_dirs = 5 << axis;

	const StationSpec *statspec = StationClass::Get(spec_class)->GetSpec(spec_index);
	bool slope_cb = statspec != nullptr && statspec->callback_mask.Test(StationCallbackMask::SlopeCheck);

	for (TileIndex tile_cur : tile_area) {
		CommandCost ret = CheckBuildableTile(tile_cur, invalid_dirs, allowed_z, false, false);
		if (ret.Failed()) return ret;
		cost.AddCost(ret);

		if (slope_cb) {
			/* Do slope check if requested. */
			ret = PerformStationTileSlopeCheck(tile_area.tile, tile_cur, rt, statspec, axis, plat_len, numtracks);
			if (ret.Failed()) return ret;
		}

		/* if station is set, then we have special handling to allow building on top of already existing stations.
		 * so station points to INVALID_STATION if we can build on any station.
		 * Or it points to a station if we're only allowed to build on exactly that station. */
		if (station != nullptr && IsTileType(tile_cur, MP_STATION)) {
			if (!IsRailStation(tile_cur)) {
				return ClearTile_Station(tile_cur, DC_AUTO); // get error message
			} else {
				StationID st = GetStationIndex(tile_cur);
				if (*station == INVALID_STATION) {
					*station = st;
				} else if (*station != st) {
					return CommandCost(STR_ERROR_ADJOINS_MORE_THAN_ONE_EXISTING);
				}
				if (_settings_game.vehicle.train_braking_model == TBM_REALISTIC && HasStationReservation(tile_cur)) {
					CommandCost ret = CheckTrainReservationPreventsTrackModification(tile_cur, GetRailStationTrack(tile_cur));
					if (ret.Failed()) return ret;
				}
			}
		} else {
			/* If we are building a station with a valid railtype, we may be able to overbuild an existing rail tile. */
			if (rt != INVALID_RAILTYPE && IsPlainRailTile(tile_cur)) {
				/* Don't overbuild signals. */
				if (HasSignals(tile_cur)) return CommandCost(STR_ERROR_MUST_REMOVE_SIGNALS_FIRST);

				/* The current rail type must have power on the to-be-built type (e.g. convert normal rail to electrified rail). */
				if (HasPowerOnRail(GetRailType(tile_cur), rt)) {
					TrackBits tracks = GetTrackBits(tile_cur);
					Track track = RemoveFirstTrack(&tracks);
					Track expected_track = HasBit(invalid_dirs, DIAGDIR_NE) ? TRACK_X : TRACK_Y;

					/* The existing track must align with the desired station axis. */
					if (tracks == TRACK_BIT_NONE && track == expected_track) {
						/* Check for trains having a reservation for this tile. */
						if (HasBit(GetRailReservationTrackBits(tile_cur), track)) {
							Train *v = GetTrainForReservation(tile_cur, track);
							if (v != nullptr) {
								CommandCost ret = CheckTrainReservationPreventsTrackModification(v);
								if (ret.Failed()) return ret;
								affected_vehicles.push_back(v);
							}
						}
						CommandCost ret = Command<CMD_REMOVE_SINGLE_RAIL>::Do(flags, tile_cur, track);
						if (ret.Failed()) return ret;
						cost.AddCost(ret);
						/* With flags & ~DC_EXEC CmdLandscapeClear would fail since the rail still exists */
						continue;
					}
				}
			}
			ret = Command<CMD_LANDSCAPE_CLEAR>::Do(flags, tile_cur);
			if (ret.Failed()) return ret;
			cost.AddCost(ret);
		}
	}

	return cost;
}

/**
 * Checks if a road stop can be built at the given tile.
 * @param tile_area Area to check.
 * @param spec Road stop spec.
 * @param flags Operation to perform.
 * @param invalid_dirs Prohibited directions (set of DiagDirections).
 * @param is_drive_through True if trying to build a drive-through station.
 * @param station_type Station type (bus, truck or road waypoint).
 * @param axis Axis of a drive-through road stop.
 * @param station StationID to be queried and returned if available.
 * @param rt Road type to build.
 * @param require_road Is existing road required.
 * @return The cost in case of success, or an error code if it failed.
 */
CommandCost CheckFlatLandRoadStop(TileArea tile_area, const RoadStopSpec *spec, DoCommandFlag flags, uint invalid_dirs, bool is_drive_through, StationType station_type, Axis axis, StationID *station, RoadType rt, bool require_road)
{
	CommandCost cost(EXPENSES_CONSTRUCTION);
	int allowed_z = -1;

	for (TileIndex cur_tile : tile_area) {
		bool allow_under_bridge = _settings_game.construction.allow_road_stops_under_bridges || (spec != nullptr && HasBit(spec->internal_flags, RSIF_BRIDGE_HEIGHTS_SET));
		CommandCost ret = CheckBuildableTile(cur_tile, invalid_dirs, allowed_z, !is_drive_through, !allow_under_bridge);
		if (ret.Failed()) return ret;
		cost.AddCost(ret);

		if (allow_under_bridge && IsBridgeAbove(cur_tile)) {
			TileIndex southern_bridge_end = GetSouthernBridgeEnd(cur_tile);
			TileIndex northern_bridge_end = GetNorthernBridgeEnd(cur_tile);
			CommandCost bridge_ret = IsRoadStopBridgeAboveOK(cur_tile, spec, is_drive_through, (DiagDirection) FindFirstBit(invalid_dirs),
					northern_bridge_end, southern_bridge_end, GetBridgeHeight(southern_bridge_end),
					GetBridgeType(southern_bridge_end), GetTunnelBridgeTransportType(southern_bridge_end));
			if (bridge_ret.Failed()) return bridge_ret;
		}

		/* If station is set, then we have special handling to allow building on top of already existing stations.
		 * Station points to INVALID_STATION if we can build on any station.
		 * Or it points to a station if we're only allowed to build on exactly that station. */
		if (station != nullptr && IsTileType(cur_tile, MP_STATION)) {
			if (!IsAnyRoadStop(cur_tile)) {
				return ClearTile_Station(cur_tile, DC_AUTO); // Get error message.
			} else {
				if (station_type != GetStationType(cur_tile) ||
						is_drive_through != IsDriveThroughStopTile(cur_tile)) {
					return ClearTile_Station(cur_tile, DC_AUTO); // Get error message.
				}
				/* Drive-through station in the wrong direction. */
				if (is_drive_through && IsDriveThroughStopTile(cur_tile) && GetDriveThroughStopAxis(cur_tile) != axis) {
					return CommandCost(STR_ERROR_DRIVE_THROUGH_DIRECTION);
				}
				StationID st = GetStationIndex(cur_tile);
				if (*station == INVALID_STATION) {
					*station = st;
				} else if (*station != st) {
					return CommandCost(STR_ERROR_ADJOINS_MORE_THAN_ONE_EXISTING);
				}
			}
		} else {
			bool build_over_road = is_drive_through && IsNormalRoadTile(cur_tile);
			/* Road bits in the wrong direction. */
			RoadBits rb = IsNormalRoadTile(cur_tile) ? GetAllRoadBits(cur_tile) : ROAD_NONE;
			if (build_over_road && (rb & (axis == AXIS_X ? ROAD_Y : ROAD_X)) != 0) {
				/* Someone was pedantic and *NEEDED* three fracking different error messages. */
				switch (CountBits(rb)) {
					case 1:
						return CommandCost(STR_ERROR_DRIVE_THROUGH_DIRECTION);

					case 2:
						if (rb == ROAD_X || rb == ROAD_Y) return CommandCost(STR_ERROR_DRIVE_THROUGH_DIRECTION);
						return CommandCost(STR_ERROR_DRIVE_THROUGH_CORNER);

					default: // 3 or 4
						return CommandCost(STR_ERROR_DRIVE_THROUGH_JUNCTION);
				}
			}

			if (build_over_road) {
				/* There is a road, check if we can build road+tram stop over it. */
				RoadType road_rt = GetRoadType(cur_tile, RTT_ROAD);
				if (road_rt != INVALID_ROADTYPE) {
					Owner road_owner = GetRoadOwner(cur_tile, RTT_ROAD);
					if (road_owner == OWNER_TOWN) {
						if (!_settings_game.construction.road_stop_on_town_road) return CommandCost(STR_ERROR_DRIVE_THROUGH_ON_TOWN_ROAD);
					} else if (!_settings_game.construction.road_stop_on_competitor_road && road_owner != OWNER_NONE) {
						ret = CheckOwnership(road_owner);
						if (ret.Failed()) return ret;
					}
					uint num_pieces = CountBits(GetRoadBits(cur_tile, RTT_ROAD));

					if (rt != INVALID_ROADTYPE && RoadTypeIsRoad(rt) && !HasPowerOnRoad(rt, road_rt)) return CommandCost(STR_ERROR_NO_SUITABLE_ROAD);

					cost.AddCost(RoadBuildCost(road_rt) * (2 - num_pieces));
				} else if (rt != INVALID_ROADTYPE && RoadTypeIsRoad(rt)) {
					cost.AddCost(RoadBuildCost(rt) * 2);
				}

				/* There is a tram, check if we can build road+tram stop over it. */
				RoadType tram_rt = GetRoadType(cur_tile, RTT_TRAM);
				if (tram_rt != INVALID_ROADTYPE) {
					Owner tram_owner = GetRoadOwner(cur_tile, RTT_TRAM);
					if (Company::IsValidID(tram_owner) &&
							(!_settings_game.construction.road_stop_on_competitor_road ||
							/* Disallow breaking end-of-line of someone else
							 * so trams can still reverse on this tile. */
							HasExactlyOneBit(GetRoadBits(cur_tile, RTT_TRAM)))) {
						ret = CheckOwnership(tram_owner);
						if (ret.Failed()) return ret;
					}
					uint num_pieces = CountBits(GetRoadBits(cur_tile, RTT_TRAM));

					if (rt != INVALID_ROADTYPE && RoadTypeIsTram(rt) && !HasPowerOnRoad(rt, tram_rt)) return CommandCost(STR_ERROR_NO_SUITABLE_ROAD);

					cost.AddCost(RoadBuildCost(tram_rt) * (2 - num_pieces));
				} else if (rt != INVALID_ROADTYPE && RoadTypeIsTram(rt)) {
					cost.AddCost(RoadBuildCost(rt) * 2);
				}
			} else if (require_road) {
				return CommandCost(STR_ERROR_THERE_IS_NO_ROAD);
			} else {
				ret = Command<CMD_LANDSCAPE_CLEAR>::Do(flags, cur_tile);
				if (ret.Failed()) return ret;
				cost.AddCost(ret);
				cost.AddCost(RoadBuildCost(rt) * 2);
			}
		}
	}

	return cost;
}

/**
 * Checks if an airport can be built at the given location and clear the area.
 * @param tile_iter Airport tile iterator.
 * @param flags Operation to perform.
 * @param station StationID of airport allowed in search area.
 * @return The cost in case of success, or an error code if it failed.
 */
static CommandCost CheckFlatLandAirport(AirportTileTableIterator tile_iter, DoCommandFlag flags, StationID *station)
{
	CommandCost cost(EXPENSES_CONSTRUCTION);
	int allowed_z = -1;

	for (; tile_iter != INVALID_TILE; ++tile_iter) {
		const TileIndex tile_cur = tile_iter;
		CommandCost ret = CheckBuildableTile(tile_cur, 0, allowed_z, true, true);
		if (ret.Failed()) return ret;
		cost.AddCost(ret);

		/* if station is set, then allow building on top of an already
		 * existing airport, either the one in *station if it is not
		 * INVALID_STATION, or anyone otherwise and store which one
		 * in *station */
		if (station != nullptr && IsTileType(tile_cur, MP_STATION)) {
			if (!IsAirport(tile_cur)) {
				return ClearTile_Station(tile_cur, DC_AUTO); // get error message
			} else {
				StationID st = GetStationIndex(tile_cur);
				if (*station == INVALID_STATION) {
					*station = st;
				} else if (*station != st) {
					return CommandCost(STR_ERROR_ADJOINS_MORE_THAN_ONE_EXISTING);
				}
			}
		} else {
			ret = Command<CMD_LANDSCAPE_CLEAR>::Do(flags, tile_cur);
			if (ret.Failed()) return ret;
			cost.AddCost(ret);
		}
	}

	return cost;
}

/**
 * Check whether we can expand the rail part of the given station.
 * @param st the station to expand
 * @param new_ta the current (and if all is fine new) tile area of the rail part of the station
 * @return Succeeded or failed command.
 */
CommandCost CanExpandRailStation(const BaseStation *st, TileArea &new_ta)
{
	TileArea cur_ta = st->train_station;

	/* determine new size of train station region.. */
	int x = std::min(TileX(cur_ta.tile), TileX(new_ta.tile));
	int y = std::min(TileY(cur_ta.tile), TileY(new_ta.tile));
	new_ta.w = (uint16_t)std::max(TileX(cur_ta.tile) + cur_ta.w, TileX(new_ta.tile) + new_ta.w) - x;
	new_ta.h = (uint16_t)std::max(TileY(cur_ta.tile) + cur_ta.h, TileY(new_ta.tile) + new_ta.h) - y;
	new_ta.tile = TileXY(x, y);

	/* make sure the final size is not too big. */
	if (new_ta.w > _settings_game.station.station_spread || new_ta.h > _settings_game.station.station_spread) {
		return CommandCost(STR_ERROR_STATION_TOO_SPREAD_OUT);
	}

	return CommandCost();
}

static inline uint8_t *CreateSingle(uint8_t *layout, int n)
{
	int i = n;
	do *layout++ = 0; while (--i);
	layout[((n - 1) >> 1) - n] = 2;
	return layout;
}

static inline uint8_t *CreateMulti(uint8_t *layout, int n, uint8_t b)
{
	int i = n;
	do *layout++ = b; while (--i);
	if (n > 4) {
		layout[0 - n] = 0;
		layout[n - 1 - n] = 0;
	}
	return layout;
}

/**
 * Create the station layout for the given number of tracks and platform length.
 * @param layout    The layout to write to.
 * @param numtracks The number of tracks to write.
 * @param plat_len  The length of the platforms.
 * @param statspec  The specification of the station to (possibly) get the layout from.
 */
void GetStationLayout(uint8_t *layout, uint numtracks, uint plat_len, const StationSpec *statspec)
{
	if (statspec != nullptr) {
		auto found = statspec->layouts.find(GetStationLayoutKey(numtracks, plat_len));
		if (found != std::end(statspec->layouts)) {
			/* Custom layout defined, copy to buffer. */
			std::copy(std::begin(found->second), std::end(found->second), layout);
			return;
		}
	}

	if (plat_len == 1) {
		CreateSingle(layout, numtracks);
	} else {
		if (numtracks & 1) layout = CreateSingle(layout, plat_len);
		int n = numtracks >> 1;

		while (--n >= 0) {
			layout = CreateMulti(layout, plat_len, 4);
			layout = CreateMulti(layout, plat_len, 6);
		}
	}
}

/**
 * Find a nearby station that joins this station.
 * @tparam T the class to find a station for
 * @param existing_station an existing station we build over
 * @param station_to_join the station to join to
 * @param adjacent whether adjacent stations are allowed
 * @param ta the area of the newly build station
 * @param st 'return' pointer for the found station
 * @param error_message the error message when building a station on top of others
 * @return command cost with the error or 'okay'
 */
template <class T, class F>
CommandCost FindJoiningBaseStation(StationID existing_station, StationID station_to_join, bool adjacent, TileArea ta, T **st, StringID error_message, F filter)
{
	assert(*st == nullptr);
	bool check_surrounding = true;

	if (existing_station != INVALID_STATION) {
		if (adjacent && existing_station != station_to_join) {
			/* You can't build an adjacent station over the top of one that
			 * already exists. */
			return CommandCost(error_message);
		} else {
			/* Extend the current station, and don't check whether it will
			 * be near any other stations. */
			T *candidate = T::GetIfValid(existing_station);
			if (candidate != nullptr && filter(candidate)) *st = candidate;
			check_surrounding = (*st == nullptr);
		}
	} else {
		/* There's no station here. Don't check the tiles surrounding this
		 * one if the company wanted to build an adjacent station. */
		if (adjacent) check_surrounding = false;
	}

	if (check_surrounding) {
		/* Make sure there is no more than one other station around us that is owned by us. */
		CommandCost ret = GetStationAround(ta, existing_station, _current_company, st, filter);
		if (ret.Failed()) return ret;
	}

	/* Distant join */
	if (*st == nullptr && station_to_join != INVALID_STATION) *st = T::GetIfValid(station_to_join);

	return CommandCost();
}

/**
 * Find a nearby station that joins this station.
 * @param existing_station an existing station we build over
 * @param station_to_join the station to join to
 * @param adjacent whether adjacent stations are allowed
 * @param ta the area of the newly build station
 * @param st 'return' pointer for the found station
 * @param error_message the error message when building a station on top of others
 * @return command cost with the error or 'okay'
 */
static CommandCost FindJoiningStation(StationID existing_station, StationID station_to_join, bool adjacent, TileArea ta, Station **st, StringID error_message = STR_ERROR_MUST_REMOVE_RAILWAY_STATION_FIRST)
{
	return FindJoiningBaseStation<Station>(existing_station, station_to_join, adjacent, ta, st, error_message, [](Station *st) -> bool { return true; });
}

/**
 * Find a nearby waypoint that joins this waypoint.
 * @param existing_waypoint an existing waypoint we build over
 * @param waypoint_to_join the waypoint to join to
 * @param adjacent whether adjacent waypoints are allowed
 * @param ta the area of the newly build waypoint
 * @param wp 'return' pointer for the found waypoint
 * @return command cost with the error or 'okay'
 */
CommandCost FindJoiningWaypoint(StationID existing_waypoint, StationID waypoint_to_join, bool adjacent, TileArea ta, Waypoint **wp, bool is_road)
{
	return FindJoiningBaseStation<Waypoint>(existing_waypoint, waypoint_to_join, adjacent, ta, wp,
			is_road ? STR_ERROR_MUST_REMOVE_ROADWAYPOINT_FIRST : STR_ERROR_MUST_REMOVE_RAILWAYPOINT_FIRST,
			[is_road](Waypoint *wp) -> bool { return HasBit(wp->waypoint_flags, WPF_ROAD) == is_road; });
}

/**
 * Clear any rail station platform reservation ahead of and behind train.
 * @param v vehicle which may hold reservations
 */
void FreeTrainStationPlatformReservation(const Train *v)
{
	if (IsRailStationTile(v->tile)) SetRailStationPlatformReservation(v->tile, TrackdirToExitdir(v->GetVehicleTrackdir()), false);
	v = v->Last();
	if (IsRailStationTile(v->tile)) SetRailStationPlatformReservation(v->tile, TrackdirToExitdir(ReverseTrackdir(v->GetVehicleTrackdir())), false);
}

/**
 * Clear platform reservation during station building/removing.
 * @param v vehicle which holds reservation
 */
static void FreeTrainReservation(Train *v)
{
	FreeTrainTrackReservation(v);
	FreeTrainStationPlatformReservation(v);
}

/**
 * Restore platform reservation during station building/removing.
 * @param v vehicle which held reservation
 */
static void RestoreTrainReservation(Train *v)
{
	if (IsRailStationTile(v->tile)) SetRailStationPlatformReservation(v->tile, TrackdirToExitdir(v->GetVehicleTrackdir()), true);
	TryPathReserve(v, true, true);
	v = v->Last();
	if (IsRailStationTile(v->tile)) SetRailStationPlatformReservation(v->tile, TrackdirToExitdir(ReverseTrackdir(v->GetVehicleTrackdir())), true);
}

/**
 * Get station tile flags for the given StationGfx.
 * @param gfx StationGfx of station tile.
 * @param statspec Station spec of station tile.
 * @return Tile flags to apply.
 */
static StationSpec::TileFlags GetStationTileFlags(StationGfx gfx, const StationSpec *statspec)
{
	/* Default stations do not draw pylons under roofs (gfx >= 4) */
	if (statspec == nullptr || gfx >= statspec->tileflags.size()) return gfx < 4 ? StationSpec::TileFlag::Pylons : StationSpec::TileFlags{};
	return statspec->tileflags[gfx];
}

/**
 * Set rail station tile flags for the given tile.
 * @param tile Tile to set flags on.
 * @param statspec Statspec of the tile.
 */
void SetRailStationTileFlags(TileIndex tile, const StationSpec *statspec)
{
	const auto flags = GetStationTileFlags(GetStationGfx(tile), statspec);
	SetStationTileBlocked(tile, flags.Test(StationSpec::TileFlag::Blocked));
	SetStationTileHavePylons(tile, flags.Test(StationSpec::TileFlag::Pylons));
	SetStationTileHaveWires(tile, !flags.Test(StationSpec::TileFlag::NoWires));
}

/**
 * Build rail station
 * @param flags operation to perform
 * @param tile_org northern most position of station dragging/placement
 * @param rt railtype
 * @param axis orientation (Axis)
 * @param numtracks number of tracks
 * @param plat_len platform length
 * @param spec_class custom station class
 * @param spec_index custom station id
 * @param station_to_join station ID to join (NEW_STATION if build new one)
 * @param adjacent allow stations directly adjacent to other stations.
 * @return the cost of this operation or an error
 */
CommandCost CmdBuildRailStation(DoCommandFlag flags, TileIndex tile_org, RailType rt, Axis axis, uint8_t numtracks, uint8_t plat_len, StationClassID spec_class, uint16_t spec_index, StationID station_to_join, bool adjacent)
{
	/* Does the authority allow this? */
	CommandCost ret = CheckIfAuthorityAllowsNewStation(tile_org, flags);
	if (ret.Failed()) return ret;

	if (!ValParamRailType(rt) || !IsValidAxis(axis)) return CMD_ERROR;

	/* Check if the given station class is valid */
	if (static_cast<uint>(spec_class) >= StationClass::GetClassCount()) return CMD_ERROR;
	const StationClass *cls = StationClass::Get(spec_class);
	if (IsWaypointClass(*cls)) return CMD_ERROR;
	if (spec_index >= cls->GetSpecCount()) return CMD_ERROR;
	if (plat_len == 0 || numtracks == 0) return CMD_ERROR;

	int w_org, h_org;
	if (axis == AXIS_X) {
		w_org = plat_len;
		h_org = numtracks;
	} else {
		h_org = plat_len;
		w_org = numtracks;
	}

	/* Check if the first tile and the last tile are valid */
	if (!IsValidTile(tile_org) || TileAddWrap(tile_org, w_org - 1, h_org - 1) == INVALID_TILE) return CMD_ERROR;

	bool reuse = (station_to_join != NEW_STATION);
	if (!reuse) station_to_join = INVALID_STATION;
	bool distant_join = (station_to_join != INVALID_STATION);

	if (distant_join && (!_settings_game.station.distant_join_stations || !Station::IsValidID(station_to_join))) return CMD_ERROR;

	if (h_org > _settings_game.station.station_spread || w_org > _settings_game.station.station_spread) return CMD_ERROR;

	/* these values are those that will be stored in train_tile and station_platforms */
	TileArea new_location(tile_org, w_org, h_org);

	/* Make sure the area below consists of clear tiles. (OR tiles belonging to a certain rail station) */
	StationID est = INVALID_STATION;
	std::vector<Train *> affected_vehicles;

	const StationSpec *statspec = StationClass::Get(spec_class)->GetSpec(spec_index);

	TileIndexDiff tile_delta = TileOffsByAxis(axis); // offset to go to the next platform tile
	TileIndexDiff track_delta = TileOffsByAxis(OtherAxis(axis)); // offset to go to the next track
	TempBufferST<uint8_t> layout_buffer(numtracks * plat_len);
	GetStationLayout(layout_buffer, numtracks, plat_len, statspec);

	{
		TileIndex tile_track = tile_org;
		uint8_t *check_layout_ptr = layout_buffer;
		for (uint i = 0; i < numtracks; i++) {
			TileIndex tile = tile_track;
			for (uint j = 0; j < plat_len; j++) {
				CommandCost ret = IsRailStationBridgeAboveOk(tile, statspec, *check_layout_ptr++);
				if (ret.Failed()) {
					return CommandCost::DualErrorMessage(STR_ERROR_MUST_DEMOLISH_BRIDGE_FIRST, ret.GetErrorMessage());
				}
				tile += tile_delta;
			}
			tile_track += track_delta;
		}
	}

	/* Clear the land below the station. */
	CommandCost cost = CheckFlatLandRailStation(new_location, flags, axis, &est, rt, affected_vehicles, spec_class, spec_index, plat_len, numtracks);
	if (cost.Failed()) return cost;
	/* Add construction expenses. */
	cost.AddCost((numtracks * _price[PR_BUILD_STATION_RAIL] + _price[PR_BUILD_STATION_RAIL_LENGTH]) * plat_len);
	cost.AddCost(numtracks * plat_len * RailBuildCost(rt));

	Station *st = nullptr;
	ret = FindJoiningStation(est, station_to_join, adjacent, new_location, &st);
	if (ret.Failed()) return ret;

	ret = BuildStationPart(&st, flags, reuse, new_location, STATIONNAMING_RAIL);
	if (ret.Failed()) return ret;

	if (st != nullptr && st->train_station.tile != INVALID_TILE) {
		ret = CanExpandRailStation(st, new_location);
		if (ret.Failed()) return ret;
	}

	/* Check if we can allocate a custom stationspec to this station */
	int specindex = AllocateSpecToStation(statspec, st, (flags & DC_EXEC) != 0);
	if (specindex == -1) return CommandCost(STR_ERROR_TOO_MANY_STATION_SPECS);

	if (statspec != nullptr) {
		/* Perform NewStation checks */

		/* Check if the station size is permitted */
		if (HasBit(statspec->disallowed_platforms, std::min(numtracks - 1, 7))) return CommandCost(STR_ERROR_STATION_DISALLOWED_NUMBER_TRACKS);
		if (HasBit(statspec->disallowed_lengths, std::min(plat_len - 1, 7))) return CommandCost(STR_ERROR_STATION_DISALLOWED_LENGTH);

		/* Check if the station is buildable */
<<<<<<< HEAD
		if (HasBit(statspec->callback_mask, CBM_STATION_AVAIL)) {
			uint16_t cb_res = GetStationCallback(CBID_STATION_AVAILABILITY, 0, 0, statspec, nullptr, INVALID_TILE, rt);
=======
		if (statspec->callback_mask.Test(StationCallbackMask::Avail)) {
			uint16_t cb_res = GetStationCallback(CBID_STATION_AVAILABILITY, 0, 0, statspec, nullptr, INVALID_TILE);
>>>>>>> 2c7b3bb5
			if (cb_res != CALLBACK_FAILED && !Convert8bitBooleanCallback(statspec->grf_prop.grffile, CBID_STATION_AVAILABILITY, cb_res)) return CMD_ERROR;
		}
	}

	if (flags & DC_EXEC) {
		st->train_station = new_location;
		st->AddFacility(FACIL_TRAIN, new_location.tile);

		st->rect.BeforeAddRect(tile_org, w_org, h_org, StationRect::ADD_TRY);

		if (statspec != nullptr) {
			/* Include this station spec's animation trigger bitmask
			 * in the station's cached copy. */
			st->cached_anim_triggers |= statspec->animation.triggers;
		}

		Track track = AxisToTrack(axis);

		uint8_t numtracks_orig = numtracks;

		Company *c = Company::Get(st->owner);
		TileIndex tile_track = tile_org;
		uint8_t *layout_ptr = layout_buffer;
		do {
			TileIndex tile = tile_track;
			int w = plat_len;
			do {
				uint8_t layout = *layout_ptr++;
				if (IsRailStationTile(tile) && HasStationReservation(tile)) {
					/* Check for trains having a reservation for this tile. */
					Train *v = GetTrainForReservation(tile, AxisToTrack(GetRailStationAxis(tile)));
					if (v != nullptr) {
						affected_vehicles.push_back(v);
						/* Not necessary to call CheckTrainReservationPreventsTrackModification as that is done by CheckFlatLandRailStation */
						FreeTrainReservation(v);
					}
				}

				/* Railtype can change when overbuilding. */
				if (IsRailStationTile(tile)) {
					if (!IsStationTileBlocked(tile)) c->infrastructure.rail[GetRailType(tile)]--;
					c->infrastructure.station--;
				}

				/* Remove animation if overbuilding */
				DeleteAnimatedTile(tile);
				uint8_t old_specindex = HasStationTileRail(tile) ? GetCustomStationSpecIndex(tile) : 0;
				MakeRailStation(tile, st->owner, st->index, axis, layout & ~1, rt);
				/* Free the spec if we overbuild something */
				if (old_specindex != specindex) DeallocateSpecFromStation(st, old_specindex);

				SetCustomStationSpecIndex(tile, specindex);
				SetStationTileRandomBits(tile, GB(Random(), 0, 4));
				SetAnimationFrame(tile, 0);

				if (statspec != nullptr) {
					/* Use a fixed axis for GetPlatformInfo as our platforms / numtracks are always the right way around */
					uint32_t platinfo = GetPlatformInfo(AXIS_X, GetStationGfx(tile), plat_len, numtracks_orig, plat_len - w, numtracks_orig - numtracks, false);

					/* As the station is not yet completely finished, the station does not yet exist. */
					uint16_t callback = GetStationCallback(CBID_STATION_BUILD_TILE_LAYOUT, platinfo, 0, statspec, nullptr, tile, rt);
					if (callback != CALLBACK_FAILED) {
						if (callback <= UINT8_MAX) {
							SetStationGfx(tile, (callback & ~1) + axis);
						} else {
							ErrorUnknownCallbackResult(statspec->grf_prop.grfid, CBID_STATION_BUILD_TILE_LAYOUT, callback);
						}
					}

					/* Trigger station animation -- after building? */
					TriggerStationAnimation(st, tile, SAT_BUILT);
				}

				SetRailStationTileFlags(tile, statspec);

				if (!IsStationTileBlocked(tile)) c->infrastructure.rail[rt]++;
				c->infrastructure.station++;

				tile += tile_delta;
			} while (--w);
			AddTrackToSignalBuffer(tile_track, track, _current_company);
			YapfNotifyTrackLayoutChange(tile_track, track);
			tile_track += track_delta;
		} while (--numtracks);

		for (uint i = 0; i < affected_vehicles.size(); ++i) {
			/* Restore reservations of trains. */
			RestoreTrainReservation(affected_vehicles[i]);
		}

		/* Check whether we need to expand the reservation of trains already on the station. */
		TileArea update_reservation_area;
		if (axis == AXIS_X) {
			update_reservation_area = TileArea(tile_org, 1, numtracks_orig);
		} else {
			update_reservation_area = TileArea(tile_org, numtracks_orig, 1);
		}

		for (TileIndex tile : update_reservation_area) {
			/* Don't even try to make eye candy parts reserved. */
			if (IsStationTileBlocked(tile)) continue;

			DiagDirection dir = AxisToDiagDir(axis);
			TileIndexDiff tile_offset = TileOffsByDiagDir(dir);
			TileIndex platform_begin = tile;
			TileIndex platform_end = tile;

			/* We can only account for tiles that are reachable from this tile, so ignore primarily blocked tiles while finding the platform begin and end. */
			for (TileIndex next_tile = platform_begin - tile_offset; IsCompatibleTrainStationTile(next_tile, platform_begin); next_tile -= tile_offset) {
				platform_begin = next_tile;
			}
			for (TileIndex next_tile = platform_end + tile_offset; IsCompatibleTrainStationTile(next_tile, platform_end); next_tile += tile_offset) {
				platform_end = next_tile;
			}

			/* If there is at least on reservation on the platform, we reserve the whole platform. */
			bool reservation = false;
			for (TileIndex t = platform_begin; !reservation && t <= platform_end; t += tile_offset) {
				reservation = HasStationReservation(t);
			}

			if (reservation) {
				SetRailStationPlatformReservation(platform_begin, dir, true);
			}
		}

		st->MarkTilesDirty(false);
		st->AfterStationTileSetChange(true, StationType::Rail);
		ZoningMarkDirtyStationCoverageArea(st);
	}

	return cost;
}

static TileArea MakeStationAreaSmaller(BaseStation *st, TileArea ta, bool (*func)(BaseStation *, TileIndex))
{
restart:

	/* too small? */
	if (ta.w != 0 && ta.h != 0) {
		/* check the left side, x = constant, y changes */
		for (uint i = 0; !func(st, ta.tile + TileDiffXY(0, i));) {
			/* the left side is unused? */
			if (++i == ta.h) {
				ta.tile += TileDiffXY(1, 0);
				ta.w--;
				goto restart;
			}
		}

		/* check the right side, x = constant, y changes */
		for (uint i = 0; !func(st, ta.tile + TileDiffXY(ta.w - 1, i));) {
			/* the right side is unused? */
			if (++i == ta.h) {
				ta.w--;
				goto restart;
			}
		}

		/* check the upper side, y = constant, x changes */
		for (uint i = 0; !func(st, ta.tile + TileDiffXY(i, 0));) {
			/* the left side is unused? */
			if (++i == ta.w) {
				ta.tile += TileDiffXY(0, 1);
				ta.h--;
				goto restart;
			}
		}

		/* check the lower side, y = constant, x changes */
		for (uint i = 0; !func(st, ta.tile + TileDiffXY(i, ta.h - 1));) {
			/* the left side is unused? */
			if (++i == ta.w) {
				ta.h--;
				goto restart;
			}
		}
	} else {
		ta.Clear();
	}

	return ta;
}

static bool TileBelongsToRailStation(BaseStation *st, TileIndex tile)
{
	return st->TileBelongsToRailStation(tile);
}

static void MakeRailStationAreaSmaller(BaseStation *st)
{
	st->train_station = MakeStationAreaSmaller(st, st->train_station, TileBelongsToRailStation);
}

static bool TileBelongsToShipStation(BaseStation *st, TileIndex tile)
{
	return IsDockTile(tile) && GetStationIndex(tile) == st->index;
}

static void MakeShipStationAreaSmaller(Station *st)
{
	st->ship_station = MakeStationAreaSmaller(st, st->ship_station, TileBelongsToShipStation);
	UpdateStationDockingTiles(st);
}

static bool TileBelongsToRoadWaypointStation(BaseStation *st, TileIndex tile)
{
	return IsRoadWaypointTile(tile) && GetStationIndex(tile) == st->index;
}

void MakeRoadWaypointStationAreaSmaller(BaseStation *st, TileArea &road_waypoint_area)
{
	road_waypoint_area = MakeStationAreaSmaller(st, road_waypoint_area, TileBelongsToRoadWaypointStation);
}

/**
 * Remove a number of tiles from any rail station within the area.
 * @param ta the area to clear station tile from.
 * @param affected_stations the stations affected.
 * @param flags the command flags.
 * @param removal_cost the cost for removing the tile, including the rail.
 * @param keep_rail whether to keep the rail of the station.
 * @tparam T the type of station to remove.
 * @return the number of cleared tiles or an error.
 */
template <class T>
CommandCost RemoveFromRailBaseStation(TileArea ta, std::vector<T *> &affected_stations, DoCommandFlag flags, Money removal_cost, bool keep_rail)
{
	/* Count of the number of tiles removed */
	int quantity = 0;
	CommandCost total_cost(EXPENSES_CONSTRUCTION);
	/* Accumulator for the errors seen during clearing. If no errors happen,
	 * and the quantity is 0 there is no station. Otherwise it will be one
	 * of the other error that got accumulated. */
	CommandCost error;

	/* Do the action for every tile into the area */
	for (TileIndex tile : ta) {
		/* Make sure the specified tile is a rail station */
		if (!HasStationTileRail(tile)) continue;

		/* If there is a vehicle on ground, do not allow to remove (flood) the tile */
		CommandCost ret = EnsureNoVehicleOnGround(tile);
		error.AddCost(ret);
		if (ret.Failed()) continue;

		/* Check ownership of station */
		T *st = T::GetByTile(tile);
		if (st == nullptr) continue;

		if (_current_company != OWNER_WATER) {
			ret = CheckOwnership(st->owner);
			error.AddCost(ret);
			if (ret.Failed()) continue;
		}

		Train *v = nullptr;
		Track track = GetRailStationTrack(tile);
		if (HasStationReservation(tile)) {
			v = GetTrainForReservation(tile, track);
			if (v != nullptr) {
				CommandCost ret = CheckTrainReservationPreventsTrackModification(v);
				error.AddCost(ret);
				if (ret.Failed()) continue;
				if (flags & DC_EXEC) FreeTrainReservation(v);
			}
		}

		/* If we reached here, the tile is valid so increase the quantity of tiles we will remove */
		quantity++;

		if (keep_rail || IsStationTileBlocked(tile)) {
			/* Don't refund the 'steel' of the track when we keep the
			 *  rail, or when the tile didn't have any rail at all. */
			total_cost.AddCost(-_price[PR_CLEAR_RAIL]);
		}

		if (flags & DC_EXEC) {
			bool already_affected = include(affected_stations, st);
			if (!already_affected) ZoningMarkDirtyStationCoverageArea(st);

			/* read variables before the station tile is removed */
			uint specindex = GetCustomStationSpecIndex(tile);
			Owner owner = GetTileOwner(tile);
			RailType rt = GetRailType(tile);

			bool build_rail = keep_rail && !IsStationTileBlocked(tile);
			if (!build_rail && !IsStationTileBlocked(tile)) Company::Get(owner)->infrastructure.rail[rt]--;

			DoClearSquare(tile);
			DeleteNewGRFInspectWindow(GSF_STATIONS, tile.base());
			if (build_rail) MakeRailNormal(tile, owner, TrackToTrackBits(track), rt);
			Company::Get(owner)->infrastructure.station--;
			DirtyCompanyInfrastructureWindows(owner);

			st->rect.AfterRemoveTile(st, tile);
			AddTrackToSignalBuffer(tile, track, owner);
			YapfNotifyTrackLayoutChange(tile, track);

			DeallocateSpecFromStation(st, specindex);

			if (v != nullptr) RestoreTrainReservation(v);
		}
	}

	if (quantity == 0) return error.Failed() ? error : CommandCost(STR_ERROR_THERE_IS_NO_STATION);

	for (T *st : affected_stations) {

		/* now we need to make the "spanned" area of the railway station smaller
		 * if we deleted something at the edges.
		 * we also need to adjust train_tile. */
		MakeRailStationAreaSmaller(st);
		UpdateStationSignCoord(st);

		/* if we deleted the whole station, delete the train facility. */
		if (st->train_station.tile == INVALID_TILE) {
			st->facilities &= ~FACIL_TRAIN;
			SetWindowClassesDirty(WC_VEHICLE_ORDERS);
			SetWindowWidgetDirty(WC_STATION_VIEW, st->index, WID_SV_TRAINS);
			st->UpdateVirtCoord();
			DeleteStationIfEmpty(st);
		}
	}

	total_cost.AddCost(quantity * removal_cost);
	return total_cost;
}

/**
 * Remove a single tile from a rail station.
 * This allows for custom-built station with holes and weird layouts
 * @param flags operation to perform
 * @param start tile of station piece to remove
 * @param end other edge of the rect to remove
 * @param keep_rail if set keep the rail
 * @return the cost of this operation or an error
 */
CommandCost CmdRemoveFromRailStation(DoCommandFlag flags, TileIndex start, TileIndex end, bool keep_rail)
{
	if (end == 0) end = start;
	if (start >= Map::Size() || end >= Map::Size()) return CMD_ERROR;

	TileArea ta(start, end);
	std::vector<Station *> affected_stations;

	CommandCost ret = RemoveFromRailBaseStation(ta, affected_stations, flags, _price[PR_CLEAR_STATION_RAIL], keep_rail);
	if (ret.Failed()) return ret;

	/* Do all station specific functions here. */
	for (Station *st : affected_stations) {

		if (st->train_station.tile == INVALID_TILE) SetWindowWidgetDirty(WC_STATION_VIEW, st->index, WID_SV_TRAINS);
		st->MarkTilesDirty(false);
		st->RecomputeCatchment();
	}

	/* Now apply the rail cost to the number that we deleted */
	return ret;
}

/**
 * Remove a single tile from a waypoint.
 * This allows for custom-built waypoint with holes and weird layouts
 * @param flags operation to perform
 * @param start tile of waypoint piece to remove
 * @param end other edge of the rect to remove
 * @param keep_rail if set keep the rail
 * @return the cost of this operation or an error
 */
CommandCost CmdRemoveFromRailWaypoint(DoCommandFlag flags, TileIndex start, TileIndex end, bool keep_rail)
{
	if (end == 0) end = start;
	if (start >= Map::Size() || end >= Map::Size()) return CMD_ERROR;

	TileArea ta(start, end);
	std::vector<Waypoint *> affected_stations;

	return RemoveFromRailBaseStation(ta, affected_stations, flags, _price[PR_CLEAR_WAYPOINT_RAIL], keep_rail);
}


/**
 * Remove a rail station/waypoint
 * @param st The station/waypoint to remove the rail part from
 * @param flags operation to perform
 * @param removal_cost the cost for removing a tile
 * @tparam T the type of station to remove
 * @return cost or failure of operation
 */
template <class T>
CommandCost RemoveRailStation(T *st, DoCommandFlag flags, Money removal_cost)
{
	/* Current company owns the station? */
	if (_current_company != OWNER_WATER) {
		CommandCost ret = CheckOwnership(st->owner);
		if (ret.Failed()) return ret;
	}

	/* determine width and height of platforms */
	TileArea ta = st->train_station;

	assert(ta.w != 0 && ta.h != 0);

	CommandCost cost(EXPENSES_CONSTRUCTION);
	/* clear all areas of the station */
	for (TileIndex tile : ta) {
		/* only remove tiles that are actually train station tiles */
		if (st->TileBelongsToRailStation(tile)) {
			std::vector<T*> affected_stations; // dummy
			CommandCost ret = RemoveFromRailBaseStation(TileArea(tile, 1, 1), affected_stations, flags, removal_cost, false);
			if (ret.Failed()) return ret;
			cost.AddCost(ret);
		}
	}

	return cost;
}

/**
 * Remove a rail station
 * @param tile Tile of the station.
 * @param flags operation to perform
 * @return cost or failure of operation
 */
static CommandCost RemoveRailStation(TileIndex tile, DoCommandFlag flags)
{
	/* if there is flooding, remove platforms tile by tile */
	if (_current_company == OWNER_WATER) {
		return Command<CMD_REMOVE_FROM_RAIL_STATION>::Do(DC_EXEC, tile, TileIndex{}, false);
	}

	Station *st = Station::GetByTile(tile);

	if (flags & DC_EXEC) ZoningMarkDirtyStationCoverageArea(st);

	CommandCost cost = RemoveRailStation(st, flags, _price[PR_CLEAR_STATION_RAIL]);

	if (flags & DC_EXEC) st->RecomputeCatchment();

	return cost;
}

/**
 * Remove a rail waypoint
 * @param tile Tile of the waypoint.
 * @param flags operation to perform
 * @return cost or failure of operation
 */
static CommandCost RemoveRailWaypoint(TileIndex tile, DoCommandFlag flags)
{
	/* if there is flooding, remove waypoints tile by tile */
	if (_current_company == OWNER_WATER) {
		return Command<CMD_REMOVE_FROM_RAIL_WAYPOINT>::Do(DC_EXEC, tile, TileIndex{}, false);
	}

	return RemoveRailStation(Waypoint::GetByTile(tile), flags, _price[PR_CLEAR_WAYPOINT_RAIL]);
}


/**
 * @param truck_station Determines whether a stop is #RoadStopType::Bus or #RoadStopType::Truck
 * @param st The Station to do the whole procedure for
 * @return a pointer to where to link a new RoadStop*
 */
static RoadStop **FindRoadStopSpot(bool truck_station, Station *st)
{
	RoadStop **primary_stop = (truck_station) ? &st->truck_stops : &st->bus_stops;

	if (*primary_stop == nullptr) {
		/* we have no roadstop of the type yet, so write a "primary stop" */
		return primary_stop;
	} else {
		/* there are stops already, so append to the end of the list */
		RoadStop *stop = *primary_stop;
		while (stop->next != nullptr) stop = stop->next;
		return &stop->next;
	}
}

CommandCost RemoveRoadStop(TileIndex tile, DoCommandFlag flags, int replacement_spec_index = -1);

/**
 * Find a nearby station that joins this road stop.
 * @param existing_stop an existing road stop we build over
 * @param station_to_join the station to join to
 * @param adjacent whether adjacent stations are allowed
 * @param ta the area of the newly build station
 * @param st 'return' pointer for the found station
 * @return command cost with the error or 'okay'
 */
static CommandCost FindJoiningRoadStop(StationID existing_stop, StationID station_to_join, bool adjacent, TileArea ta, Station **st)
{
	return FindJoiningBaseStation<Station>(existing_stop, station_to_join, adjacent, ta, st, STR_ERROR_MUST_REMOVE_ROAD_STOP_FIRST, [](Station *st) -> bool { return true; });
}

/**
 * Build a bus or truck stop.
 * @param flags Operation to perform.
 * @param tile Northernmost tile of the stop.
 * @param width Width of the road stop.
 * @param length Length of the road stop.
 * @param stop_type Type of road stop (bus/truck).
 * @param is_drive_through False for normal stops, true for drive-through.
 * @param ddir Entrance direction (#DiagDirection) for normal stops. Converted to the axis for drive-through stops.
 * @param rt The roadtype.
 * @param spec_class Road stop spec class.
 * @param spec_index Road stop spec index.
 * @param station_to_join Station ID to join (NEW_STATION if build new one).
 * @param adjacent Allow stations directly adjacent to other stations.
 * @return The cost of this operation or an error.
 */
CommandCost CmdBuildRoadStop(DoCommandFlag flags, TileIndex tile, uint8_t width, uint8_t length, RoadStopType stop_type, bool is_drive_through,
		DiagDirection ddir, RoadType rt, RoadStopClassID spec_class, uint16_t spec_index, StationID station_to_join, bool adjacent)
{
	if (!ValParamRoadType(rt) || !IsValidDiagDirection(ddir) || stop_type >= RoadStopType::End) return CMD_ERROR;
	bool reuse = (station_to_join != NEW_STATION);
	if (!reuse) station_to_join = INVALID_STATION;
	bool distant_join = (station_to_join != INVALID_STATION);

	/* Check if the given station class is valid */
	if (static_cast<uint>(spec_class) >= RoadStopClass::GetClassCount()) return CMD_ERROR;
	const RoadStopClass *cls = RoadStopClass::Get(spec_class);
	if (IsWaypointClass(*cls)) return CMD_ERROR;
	if (spec_index >= cls->GetSpecCount()) return CMD_ERROR;

	const RoadStopSpec *roadstopspec = cls->GetSpec(spec_index);
	if (roadstopspec != nullptr) {
		if (stop_type == RoadStopType::Truck && roadstopspec->stop_type != ROADSTOPTYPE_FREIGHT && roadstopspec->stop_type != ROADSTOPTYPE_ALL) return CMD_ERROR;
		if (stop_type == RoadStopType::Bus && roadstopspec->stop_type != ROADSTOPTYPE_PASSENGER && roadstopspec->stop_type != ROADSTOPTYPE_ALL) return CMD_ERROR;
		if (!is_drive_through && HasBit(roadstopspec->flags, RSF_DRIVE_THROUGH_ONLY)) return CMD_ERROR;
	}

	/* Check if the requested road stop is too big */
	if (width > _settings_game.station.station_spread || length > _settings_game.station.station_spread) return CommandCost(STR_ERROR_STATION_TOO_SPREAD_OUT);
	/* Check for incorrect width / length. */
	if (width == 0 || length == 0) return CMD_ERROR;
	/* Check if the first tile and the last tile are valid */
	if (!IsValidTile(tile) || TileAddWrap(tile, width - 1, length - 1) == INVALID_TILE) return CMD_ERROR;

	TileArea roadstop_area(tile, width, length);

	if (distant_join && (!_settings_game.station.distant_join_stations || !Station::IsValidID(station_to_join))) return CMD_ERROR;

	/* Trams only have drive through stops */
	if (!is_drive_through && RoadTypeIsTram(rt)) return CMD_ERROR;

	Axis axis = DiagDirToAxis(ddir);

	CommandCost ret = CheckIfAuthorityAllowsNewStation(tile, flags);
	if (ret.Failed()) return ret;

	bool is_truck_stop = stop_type == RoadStopType::Truck;
	StationType station_type = is_truck_stop ? StationType::Truck : StationType::Bus;

	/* Total road stop cost. */
	Money unit_cost;
	if (roadstopspec != nullptr) {
		unit_cost = roadstopspec->GetBuildCost(is_truck_stop ? PR_BUILD_STATION_TRUCK : PR_BUILD_STATION_BUS);
	} else {
		unit_cost = _price[is_truck_stop ? PR_BUILD_STATION_TRUCK : PR_BUILD_STATION_BUS];
	}
	CommandCost cost(EXPENSES_CONSTRUCTION, roadstop_area.w * roadstop_area.h * unit_cost);
	StationID est = INVALID_STATION;
	ret = CheckFlatLandRoadStop(roadstop_area, roadstopspec, flags, is_drive_through ? 5 << axis : 1 << ddir, is_drive_through, station_type, axis, &est, rt, false);
	if (ret.Failed()) return ret;
	cost.AddCost(ret);

	Station *st = nullptr;
	ret = FindJoiningRoadStop(est, station_to_join, adjacent, roadstop_area, &st);
	if (ret.Failed()) return ret;

	/* Check if this number of road stops can be allocated. */
	if (!RoadStop::CanAllocateItem(static_cast<size_t>(roadstop_area.w) * roadstop_area.h)) return CommandCost(is_truck_stop ? STR_ERROR_TOO_MANY_TRUCK_STOPS : STR_ERROR_TOO_MANY_BUS_STOPS);

	ret = BuildStationPart(&st, flags, reuse, roadstop_area, STATIONNAMING_ROAD);
	if (ret.Failed()) return ret;

	/* Check if we can allocate a custom stationspec to this station */
	int specindex = AllocateRoadStopSpecToStation(roadstopspec, st, (flags & DC_EXEC) != 0);
	if (specindex == -1) return CommandCost(STR_ERROR_TOO_MANY_STATION_SPECS);

	if (roadstopspec != nullptr) {
		/* Perform NewGRF checks */

		/* Check if the road stop is buildable */
<<<<<<< HEAD
		if (HasBit(roadstopspec->callback_mask, CBM_ROAD_STOP_AVAIL)) {
			uint16_t cb_res = GetRoadStopCallback(CBID_STATION_AVAILABILITY, 0, 0, roadstopspec, nullptr, INVALID_TILE, rt, station_type, 0);
=======
		if (roadstopspec->callback_mask.Test(RoadStopCallbackMask::Avail)) {
			uint16_t cb_res = GetRoadStopCallback(CBID_STATION_AVAILABILITY, 0, 0, roadstopspec, nullptr, INVALID_TILE, rt, is_truck_stop ? StationType::Truck : StationType::Bus, 0);
>>>>>>> 2c7b3bb5
			if (cb_res != CALLBACK_FAILED && !Convert8bitBooleanCallback(roadstopspec->grf_prop.grffile, CBID_STATION_AVAILABILITY, cb_res)) return CMD_ERROR;
		}
	}

	if (flags & DC_EXEC) {
		/* Check every tile in the area. */
		for (TileIndex cur_tile : roadstop_area) {
			/* Get existing road types and owners before any tile clearing */
			RoadType road_rt = MayHaveRoad(cur_tile) ? GetRoadType(cur_tile, RTT_ROAD) : INVALID_ROADTYPE;
			RoadType tram_rt = MayHaveRoad(cur_tile) ? GetRoadType(cur_tile, RTT_TRAM) : INVALID_ROADTYPE;
			Owner road_owner = road_rt != INVALID_ROADTYPE ? GetRoadOwner(cur_tile, RTT_ROAD) : _current_company;
			Owner tram_owner = tram_rt != INVALID_ROADTYPE ? GetRoadOwner(cur_tile, RTT_TRAM) : _current_company;

			DisallowedRoadDirections drd = DRD_NONE;
			if (road_rt != INVALID_ROADTYPE) {
				if (IsNormalRoadTile(cur_tile)){
					drd = GetDisallowedRoadDirections(cur_tile);
				} else if (IsDriveThroughStopTile(cur_tile)) {
					drd = GetDriveThroughStopDisallowedRoadDirections(cur_tile);
				}
			}

			if (IsTileType(cur_tile, MP_STATION) && IsAnyRoadStop(cur_tile)) {
				RemoveRoadStop(cur_tile, flags, specindex);
			}

			if (roadstopspec != nullptr) {
				/* Include this road stop spec's animation trigger bitmask
				 * in the station's cached copy. */
				st->cached_roadstop_anim_triggers |= roadstopspec->animation.triggers;
			}

			RoadStop *road_stop = new RoadStop(cur_tile);
			/* Insert into linked list of RoadStops. */
			RoadStop **currstop = FindRoadStopSpot(is_truck_stop, st);
			*currstop = road_stop;

			if (is_truck_stop) {
				st->truck_station.Add(cur_tile);
			} else {
				st->bus_station.Add(cur_tile);
			}

			/* Initialize an empty station. */
			st->AddFacility(is_truck_stop ? FACIL_TRUCK_STOP : FACIL_BUS_STOP, cur_tile);

			st->rect.BeforeAddTile(cur_tile, StationRect::ADD_TRY);

			if (is_drive_through) {
				/* Update company infrastructure counts. If the current tile is a normal road tile, remove the old
				 * bits first. */
				if (IsNormalRoadTile(cur_tile)) {
					UpdateCompanyRoadInfrastructure(road_rt, road_owner, -(int)CountBits(GetRoadBits(cur_tile, RTT_ROAD)));
					UpdateCompanyRoadInfrastructure(tram_rt, tram_owner, -(int)CountBits(GetRoadBits(cur_tile, RTT_TRAM)));
				}

				if (road_rt == INVALID_ROADTYPE && RoadTypeIsRoad(rt)) road_rt = rt;
				if (tram_rt == INVALID_ROADTYPE && RoadTypeIsTram(rt)) tram_rt = rt;

				MakeDriveThroughRoadStop(cur_tile, st->owner, road_owner, tram_owner, st->index, station_type, road_rt, tram_rt, axis);
				SetDriveThroughStopDisallowedRoadDirections(cur_tile, drd);
				road_stop->MakeDriveThrough();
			} else {
				if (road_rt == INVALID_ROADTYPE && RoadTypeIsRoad(rt)) road_rt = rt;
				if (tram_rt == INVALID_ROADTYPE && RoadTypeIsTram(rt)) tram_rt = rt;
				MakeRoadStop(cur_tile, st->owner, st->index, stop_type, road_rt, tram_rt, ddir);
			}
			UpdateCompanyRoadInfrastructure(road_rt, road_owner, ROAD_STOP_TRACKBIT_FACTOR);
			UpdateCompanyRoadInfrastructure(tram_rt, tram_owner, ROAD_STOP_TRACKBIT_FACTOR);
			Company::Get(st->owner)->infrastructure.station++;

			SetCustomRoadStopSpecIndex(cur_tile, specindex);
			if (roadstopspec != nullptr) {
				st->SetRoadStopRandomBits(cur_tile, GB(Random(), 0, 8));
				TriggerRoadStopAnimation(st, cur_tile, SAT_BUILT);
			}

			MarkTileDirtyByTile(cur_tile);
			UpdateRoadCachedOneWayStatesAroundTile(cur_tile);
		}
		ZoningMarkDirtyStationCoverageArea(st);
		NotifyRoadLayoutChanged(true);

		if (st != nullptr) {
			st->AfterStationTileSetChange(true, station_type);
		}
	}
	return cost;
}


static Vehicle *ClearRoadStopStatusEnum(Vehicle *v, void *)
{
	/* Okay... we are a road vehicle on a drive through road stop.
	 * But that road stop has just been removed, so we need to make
	 * sure we are in a valid state... however, vehicles can also
	 * turn on road stop tiles, so only clear the 'road stop' state
	 * bits and only when the state was 'in road stop', otherwise
	 * we'll end up clearing the turn around bits. */
	RoadVehicle *rv = RoadVehicle::From(v);
	if (HasBit(rv->state, RVS_IN_DT_ROAD_STOP)) rv->state &= RVSB_ROAD_STOP_TRACKDIR_MASK;

	return nullptr;
}

CommandCost RemoveRoadWaypointStop(TileIndex tile, DoCommandFlag flags, int replacement_spec_index)
{
	Waypoint *wp = Waypoint::GetByTile(tile);

	if (_current_company != OWNER_WATER) {
		CommandCost ret = CheckOwnership(wp->owner);
		if (ret.Failed()) return ret;
	}

	/* don't do the check for drive-through road stops when company bankrupts */
	if (!(flags & DC_BANKRUPT)) {
		CommandCost ret = EnsureNoVehicleOnGround(tile);
		if (ret.Failed()) return ret;
	}

	const RoadStopSpec *spec = GetRoadStopSpec(tile);

	if (flags & DC_EXEC) {
		/* Update company infrastructure counts. */
		for (RoadTramType rtt : _roadtramtypes) {
			RoadType rt = GetRoadType(tile, rtt);
			UpdateCompanyRoadInfrastructure(rt, GetRoadOwner(tile, rtt), -static_cast<int>(ROAD_STOP_TRACKBIT_FACTOR));
		}

		Company::Get(wp->owner)->infrastructure.station--;
		DirtyCompanyInfrastructureWindows(wp->owner);

		DeleteAnimatedTile(tile);

		uint specindex = GetCustomRoadStopSpecIndex(tile);

		DeleteNewGRFInspectWindow(GSF_ROADSTOPS, tile.base());

		DoClearSquare(tile);

		wp->rect.AfterRemoveTile(wp, tile);

		wp->RemoveRoadStopTileData(tile);
		if ((int)specindex != replacement_spec_index) DeallocateRoadStopSpecFromStation(wp, specindex);

		if (replacement_spec_index < 0) {
			MakeRoadWaypointStationAreaSmaller(wp, wp->road_waypoint_area);

			UpdateStationSignCoord(wp);

			/* if we deleted the whole waypoint, delete the road facility. */
			if (wp->road_waypoint_area.tile == INVALID_TILE) {
				wp->facilities &= ~(FACIL_BUS_STOP | FACIL_TRUCK_STOP);
				SetWindowWidgetDirty(WC_STATION_VIEW, wp->index, WID_SV_ROADVEHS);
				wp->UpdateVirtCoord();
				DeleteStationIfEmpty(wp);
			}
		}

		NotifyRoadLayoutChanged(false);
	}

	return CommandCost(EXPENSES_CONSTRUCTION, spec != nullptr ? spec->GetClearCost(PR_CLEAR_STATION_TRUCK) : _price[PR_CLEAR_STATION_TRUCK]);
}

/**
 * Remove a bus station/truck stop
 * @param tile TileIndex been queried
 * @param flags operation to perform
 * @param replacement_spec_index replacement spec index to avoid deallocating, if < 0, tile is not being replaced
 * @return cost or failure of operation
 */
CommandCost RemoveRoadStop(TileIndex tile, DoCommandFlag flags, int replacement_spec_index)
{
	if (IsRoadWaypoint(tile)) {
		return RemoveRoadWaypointStop(tile, flags, replacement_spec_index);
	}

	Station *st = Station::GetByTile(tile);

	if (_current_company != OWNER_WATER) {
		CommandCost ret = CheckOwnership(st->owner);
		if (ret.Failed()) return ret;
	}

	bool is_truck = IsTruckStop(tile);

	RoadStop **primary_stop;
	RoadStop *cur_stop;
	if (is_truck) { // truck stop
		primary_stop = &st->truck_stops;
		cur_stop = RoadStop::GetByTile(tile, RoadStopType::Truck);
	} else {
		primary_stop = &st->bus_stops;
		cur_stop = RoadStop::GetByTile(tile, RoadStopType::Bus);
	}

	assert(cur_stop != nullptr);

	/* don't do the check for drive-through road stops when company bankrupts */
	if (IsDriveThroughStopTile(tile) && (flags & DC_BANKRUPT)) {
		/* remove the 'going through road stop' status from all vehicles on that tile */
		if (flags & DC_EXEC) FindVehicleOnPos(tile, VEH_ROAD, nullptr, &ClearRoadStopStatusEnum);
	} else {
		CommandCost ret = EnsureNoVehicleOnGround(tile);
		if (ret.Failed()) return ret;
	}

	const RoadStopSpec *spec = GetRoadStopSpec(tile);

	if (flags & DC_EXEC) {
		ZoningMarkDirtyStationCoverageArea(st);
		if (*primary_stop == cur_stop) {
			/* removed the first stop in the list */
			*primary_stop = cur_stop->next;
			/* removed the only stop? */
			if (*primary_stop == nullptr) {
				st->facilities &= (is_truck ? ~FACIL_TRUCK_STOP : ~FACIL_BUS_STOP);
				SetWindowClassesDirty(WC_VEHICLE_ORDERS);
			}
		} else {
			/* tell the predecessor in the list to skip this stop */
			RoadStop *pred = *primary_stop;
			while (pred->next != cur_stop) pred = pred->next;
			pred->next = cur_stop->next;
		}

		/* Update company infrastructure counts. */
		for (RoadTramType rtt : _roadtramtypes) {
			RoadType rt = GetRoadType(tile, rtt);
			UpdateCompanyRoadInfrastructure(rt, GetRoadOwner(tile, rtt), -static_cast<int>(ROAD_STOP_TRACKBIT_FACTOR));
		}

		Company::Get(st->owner)->infrastructure.station--;
		DirtyCompanyInfrastructureWindows(st->owner);

		DeleteAnimatedTile(tile);

		uint specindex = GetCustomRoadStopSpecIndex(tile);

		DeleteNewGRFInspectWindow(GSF_ROADSTOPS, tile.base());

		if (IsDriveThroughStopTile(tile)) {
			/* Clears the tile for us */
			cur_stop->ClearDriveThrough();
		} else {
			DoClearSquare(tile);
		}

		delete cur_stop;

		/* Make sure no vehicle is going to the old roadstop */
		for (RoadVehicle *v : RoadVehicle::IterateFrontOnly()) {
			if (v->current_order.IsType(OT_GOTO_STATION) && v->dest_tile == tile) {
				v->SetDestTile(v->GetOrderStationLocation(st->index));
			}
		}

		st->rect.AfterRemoveTile(st, tile);

		if (replacement_spec_index < 0) st->AfterStationTileSetChange(false, is_truck ? StationType::Truck: StationType::Bus);

		st->RemoveRoadStopTileData(tile);
		if ((int)specindex != replacement_spec_index) DeallocateRoadStopSpecFromStation(st, specindex);

		/* Update the tile area of the truck/bus stop */
		if (is_truck) {
			st->truck_station.Clear();
			for (const RoadStop *rs = st->truck_stops; rs != nullptr; rs = rs->next) st->truck_station.Add(rs->xy);
		} else {
			st->bus_station.Clear();
			for (const RoadStop *rs = st->bus_stops; rs != nullptr; rs = rs->next) st->bus_station.Add(rs->xy);
		}

		NotifyRoadLayoutChanged(false);
	}

	Price category = is_truck ? PR_CLEAR_STATION_TRUCK : PR_CLEAR_STATION_BUS;
	return CommandCost(EXPENSES_CONSTRUCTION, spec != nullptr ? spec->GetClearCost(category) : _price[category]);
}

/**
 * Remove a tile area of road stop or road waypoints
 * @param flags operation to perform
 * @param roadstop_area tile area of road stop or road waypoint tiles to remove
 * @param road_waypoint Whether to remove road waypoints or road stops
 * @param remove_road Remove roads of drive-through stops?
 * @return the cost of this operation or an error
 */
static CommandCost RemoveGenericRoadStop(DoCommandFlag flags, const TileArea &roadstop_area, bool road_waypoint, bool remove_road)
{
	CommandCost cost(EXPENSES_CONSTRUCTION);
	CommandCost last_error(STR_ERROR_THERE_IS_NO_STATION);
	bool had_success = false;

	for (TileIndex cur_tile : roadstop_area) {
		/* Make sure the specified tile is a road stop of the correct type */
		if (!IsTileType(cur_tile, MP_STATION) || !IsAnyRoadStop(cur_tile) || IsRoadWaypoint(cur_tile) != road_waypoint) continue;

		/* Save information on to-be-restored roads before the stop is removed. */
		RoadBits road_bits = ROAD_NONE;
		RoadType road_type[] = { INVALID_ROADTYPE, INVALID_ROADTYPE };
		Owner road_owner[] = { OWNER_NONE, OWNER_NONE };
		DisallowedRoadDirections drd = DRD_NONE;
		if (IsDriveThroughStopTile(cur_tile)) {
			for (RoadTramType rtt : _roadtramtypes) {
				road_type[rtt] = GetRoadType(cur_tile, rtt);
				if (road_type[rtt] == INVALID_ROADTYPE) continue;
				road_owner[rtt] = GetRoadOwner(cur_tile, rtt);
				/* If we don't want to preserve our roads then restore only roads of others. */
				if (remove_road && road_owner[rtt] == _current_company) road_type[rtt] = INVALID_ROADTYPE;
			}
			road_bits = AxisToRoadBits(GetDriveThroughStopAxis(cur_tile));
			drd = GetDriveThroughStopDisallowedRoadDirections(cur_tile);
		}

		CommandCost ret = RemoveRoadStop(cur_tile, flags);
		if (ret.Failed()) {
			last_error = ret;
			continue;
		}
		cost.AddCost(ret);
		had_success = true;

		/* Restore roads. */
		if ((flags & DC_EXEC) && (road_type[RTT_ROAD] != INVALID_ROADTYPE || road_type[RTT_TRAM] != INVALID_ROADTYPE)) {
			MakeRoadNormal(cur_tile, road_bits, road_type[RTT_ROAD], road_type[RTT_TRAM], ClosestTownFromTile(cur_tile, UINT_MAX)->index,
					road_owner[RTT_ROAD], road_owner[RTT_TRAM]);
			if (drd != DRD_NONE) SetDisallowedRoadDirections(cur_tile, drd);

			/* Update company infrastructure counts. */
			int count = CountBits(road_bits);
			UpdateCompanyRoadInfrastructure(road_type[RTT_ROAD], road_owner[RTT_ROAD], count);
			UpdateCompanyRoadInfrastructure(road_type[RTT_TRAM], road_owner[RTT_TRAM], count);
		}
		if (flags & DC_EXEC) UpdateRoadCachedOneWayStatesAroundTile(cur_tile);
	}

	return had_success ? cost : last_error;
}

/**
 * Remove bus or truck stops.
 * @param flags Operation to perform.
 * @param tile Northernmost tile of the removal area.
 * @param width Width of the removal area.
 * @param height Height of the removal area.
 * @param stop_type Type of stop (bus/truck).
 * @param remove_road Remove roads of drive-through stops?
 * @return The cost of this operation or an error.
 */
CommandCost CmdRemoveRoadStop(DoCommandFlag flags, TileIndex tile, uint8_t width, uint8_t height, RoadStopType stop_type, bool remove_road)
{
	if (stop_type >= RoadStopType::End) return CMD_ERROR;
	/* Check for incorrect width / height. */
	if (width == 0 || height == 0) return CMD_ERROR;
	/* Check if the first tile and the last tile are valid */
	if (!IsValidTile(tile) || TileAddWrap(tile, width - 1, height - 1) == INVALID_TILE) return CMD_ERROR;
	/* Bankrupting company is not supposed to remove roads, there may be road vehicles. */
	if (remove_road && (flags & DC_BANKRUPT)) return CMD_ERROR;

	TileArea roadstop_area(tile, width, height);

	return RemoveGenericRoadStop(flags, roadstop_area, false, remove_road);
}

/**
 * Remove road waypoints.
 * @param flags operation to perform
 * @param start tile of road waypoint piece to remove
 * @param end other edge of the rect to remove
 * @return the cost of this operation or an error
 */
CommandCost CmdRemoveFromRoadWaypoint(DoCommandFlag flags, TileIndex start, TileIndex end)
{
	if (end == 0) end = start;
	if (start >= Map::Size() || end >= Map::Size()) return CMD_ERROR;

	TileArea roadstop_area(start, end);

	return RemoveGenericRoadStop(flags, roadstop_area, true, false);
}

/**
 * Get a possible noise reduction factor based on distance from town center.
 * The further you get, the less noise you generate.
 * So all those folks at city council can now happily slee...  work in their offices
 * @param as airport information
 * @param distance minimum distance between town and airport
 * @return the noise that will be generated, according to distance
 */
uint8_t GetAirportNoiseLevelForDistance(const AirportSpec *as, uint distance)
{
	/* 0 cannot be accounted, and 1 is the lowest that can be reduced from town.
	 * So no need to go any further*/
	if (as->noise_level < 2) return as->noise_level;

	auto tolerance = _settings_game.difficulty.town_council_tolerance;
	if (tolerance == TOWN_COUNCIL_PERMISSIVE) tolerance = TOWN_COUNCIL_LENIENT;

	/* The steps for measuring noise reduction are based on the "magical" (and arbitrary) 8 base distance
	 * adding the town_council_tolerance 4 times, as a way to graduate, depending of the tolerance.
	 * Basically, it says that the less tolerant a town is, the bigger the distance before
	 * an actual decrease can be granted */
	uint8_t town_tolerance_distance = 8 + (tolerance * 4);

	/* now, we want to have the distance segmented using the distance judged bareable by town
	 * This will give us the coefficient of reduction the distance provides. */
	uint noise_reduction = distance / town_tolerance_distance;

	/* If the noise reduction equals the airport noise itself, don't give it for free.
	 * Otherwise, simply reduce the airport's level. */
	return noise_reduction >= as->noise_level ? 1 : as->noise_level - noise_reduction;
}

/**
 * Finds the town nearest to given airport. Based on minimal manhattan distance to any airport's tile.
 * If two towns have the same distance, town with lower index is returned.
 * @param as airport's description
 * @param rotation airport's rotation
 * @param tile origin tile (top corner of the airport)
 * @param it An iterator over all airport tiles (consumed)
 * @param[out] mindist Minimum distance to town
 * @return nearest town to airport
 */
Town *AirportGetNearestTown(const AirportSpec *as, Direction rotation, TileIndex tile, TileIterator &&it, uint &mindist)
{
	assert(Town::GetNumItems() > 0);

	Town *nearest = nullptr;

	auto width = as->size_x;
	auto height = as->size_y;
	if (rotation == DIR_E || rotation == DIR_W) std::swap(width, height);

	uint perimeter_min_x = TileX(tile);
	uint perimeter_min_y = TileY(tile);
	uint perimeter_max_x = perimeter_min_x + width - 1;
	uint perimeter_max_y = perimeter_min_y + height - 1;

	mindist = UINT_MAX - 1; // prevent overflow

	for (TileIndex cur_tile = *it; cur_tile != INVALID_TILE; cur_tile = ++it) {
		assert(IsInsideBS(TileX(cur_tile), perimeter_min_x, width));
		assert(IsInsideBS(TileY(cur_tile), perimeter_min_y, height));
		if (TileX(cur_tile) == perimeter_min_x || TileX(cur_tile) == perimeter_max_x || TileY(cur_tile) == perimeter_min_y || TileY(cur_tile) == perimeter_max_y) {
			Town *t = CalcClosestTownFromTile(cur_tile, mindist + 1);
			if (t == nullptr) continue;

			uint dist = DistanceManhattan(t->xy, cur_tile);
			if (dist == mindist && t->index < nearest->index) nearest = t;
			if (dist < mindist) {
				nearest = t;
				mindist = dist;
			}
		}
	}

	return nearest;
}

/**
 * Finds the town nearest to given existing airport. Based on minimal manhattan distance to any airport's tile.
 * If two towns have the same distance, town with lower index is returned.
 * @param station existing station with airport
 * @param[out] mindist Minimum distance to town
 * @return nearest town to airport
 */
static Town *AirportGetNearestTown(const Station *st, uint &mindist)
{
	return AirportGetNearestTown(st->airport.GetSpec(), st->airport.rotation, st->airport.tile, AirportTileIterator(st), mindist);
}


/** Recalculate the noise generated by the airports of each town */
void UpdateAirportsNoise()
{
	if (_town_noise_no_update) return;

	for (Town *t : Town::Iterate()) t->noise_reached = 0;

	for (const Station *st : Station::Iterate()) {
		if (st->airport.tile != INVALID_TILE && st->airport.type != AT_OILRIG) {
			uint dist;
			Town *nearest = AirportGetNearestTown(st, dist);
			nearest->noise_reached += GetAirportNoiseLevelForDistance(st->airport.GetSpec(), dist);
		}
	}
}


/**
 * Checks if an airport can be removed (no aircraft on it or landing)
 * @param st Station whose airport is to be removed
 * @param flags Operation to perform
 * @return Cost or failure of operation
 */
static CommandCost CanRemoveAirport(Station *st, DoCommandFlag flags)
{
	for (const Aircraft *a : Aircraft::Iterate()) {
		if (!a->IsNormalAircraft()) continue;
		if (a->targetairport == st->index && a->state != FLYING)
			return CommandCost(STR_ERROR_AIRCRAFT_IN_THE_WAY);
	}

	CommandCost cost(EXPENSES_CONSTRUCTION);

	for (TileIndex tile_cur : st->airport) {
		if (!st->TileBelongsToAirport(tile_cur)) continue;

		CommandCost ret = EnsureNoVehicleOnGround(tile_cur);
		if (ret.Failed()) return ret;

		cost.AddCost(_price[PR_CLEAR_STATION_AIRPORT]);
	}

	return cost;
}


/**
 * Place an Airport.
 * @param flags operation to perform
 * @param tile tile where airport will be built
 * @param airport_type airport type, @see airport.h
 * @param layout airport layout
 * @param station_to_join station ID to join (NEW_STATION if build new one)
 * @param allow_adjacent allow airports directly adjacent to other airports.
 * @return the cost of this operation or an error
 */
CommandCost CmdBuildAirport(DoCommandFlag flags, TileIndex tile, uint8_t airport_type, uint8_t layout, StationID station_to_join, bool allow_adjacent)
{
	bool reuse = (station_to_join != NEW_STATION);
	if (!reuse) station_to_join = INVALID_STATION;
	bool distant_join = (station_to_join != INVALID_STATION);

	if (distant_join && (!_settings_game.station.distant_join_stations || !Station::IsValidID(station_to_join))) return CMD_ERROR;

	if (airport_type >= NUM_AIRPORTS) return CMD_ERROR;

	CommandCost ret = CheckIfAuthorityAllowsNewStation(tile, flags);
	if (ret.Failed()) return ret;

	/* Check if a valid, buildable airport was chosen for construction */
	const AirportSpec *as = AirportSpec::Get(airport_type);
	if (!as->IsAvailable() || layout >= as->layouts.size()) return CMD_ERROR;
	if (!as->IsWithinMapBounds(layout, tile)) return CMD_ERROR;

	Direction rotation = as->layouts[layout].rotation;
	int w = as->size_x;
	int h = as->size_y;
	if (rotation == DIR_E || rotation == DIR_W) Swap(w, h);
	TileArea airport_area = TileArea(tile, w, h);

	if (w > _settings_game.station.station_spread || h > _settings_game.station.station_spread) {
		return CommandCost(STR_ERROR_STATION_TOO_SPREAD_OUT);
	}

	StationID est = INVALID_STATION;
	AirportTileTableIterator iter(as->layouts[layout].tiles.data(), tile);
	CommandCost cost = CheckFlatLandAirport(iter, flags, &est);
	if (cost.Failed()) return cost;

	Station *st = nullptr;
	ret = FindJoiningStation(est, station_to_join, allow_adjacent, airport_area, &st, STR_ERROR_MUST_DEMOLISH_AIRPORT_FIRST);
	if (ret.Failed()) return ret;

	/* Distant join */
	if (st == nullptr && distant_join) st = Station::GetIfValid(station_to_join);

	ret = BuildStationPart(&st, flags, reuse, airport_area, (GetAirport(airport_type)->flags & AirportFTAClass::AIRPLANES) ? STATIONNAMING_AIRPORT : STATIONNAMING_HELIPORT);
	if (ret.Failed()) return ret;

	/* action to be performed */
	enum {
		AIRPORT_NEW,      // airport is a new station
		AIRPORT_ADD,      // add an airport to an existing station
		AIRPORT_UPGRADE,  // upgrade the airport in a station
	} action =
		(est != INVALID_STATION) ? AIRPORT_UPGRADE :
		(st != nullptr) ? AIRPORT_ADD : AIRPORT_NEW;

	if (action == AIRPORT_ADD && st->airport.tile != INVALID_TILE) {
		return CommandCost(STR_ERROR_TOO_CLOSE_TO_ANOTHER_AIRPORT);
	}

	if (action == AIRPORT_UPGRADE && airport_type == st->airport.type && layout == st->airport.layout && st->airport.tile == tile) {
		return CommandCost(STR_ERROR_ALREADY_BUILT);
	}

	/* The noise level is the noise from the airport and reduce it to account for the distance to the town center. */
	AirportTileTableIterator nearest_town_iter = iter;
	uint dist;
	Town *nearest = AirportGetNearestTown(as, rotation, tile, std::move(nearest_town_iter), dist);
	uint newnoise_level = nearest->noise_reached + GetAirportNoiseLevelForDistance(as, dist);

	if (action == AIRPORT_UPGRADE) {
		uint old_dist;
		Town *old_nearest = AirportGetNearestTown(st, old_dist);
		if (old_nearest == nearest) {
			newnoise_level -= GetAirportNoiseLevelForDistance(st->airport.GetSpec(), old_dist);
		}
	}

	/* Check if local auth would allow a new airport */
	StringID authority_refuse_message = STR_NULL;
	Town *authority_refuse_town = nullptr;

	if (_settings_game.economy.station_noise_level) {
		/* do not allow to build a new airport if this raise the town noise over the maximum allowed by town */
		if (newnoise_level > nearest->MaxTownNoise()) {
			authority_refuse_message = STR_ERROR_LOCAL_AUTHORITY_REFUSES_NOISE;
			authority_refuse_town = nearest;
		}
	} else if (_settings_game.difficulty.town_council_tolerance != TOWN_COUNCIL_PERMISSIVE && action != AIRPORT_UPGRADE) {
		Town *t = ClosestTownFromTile(tile, UINT_MAX);
		uint num = 0;
		for (const Station *st : Station::Iterate()) {
			if (st->town == t && (st->facilities & FACIL_AIRPORT) && st->airport.type != AT_OILRIG) num++;
		}
		if (num >= 2) {
			authority_refuse_message = STR_ERROR_LOCAL_AUTHORITY_REFUSES_AIRPORT;
			authority_refuse_town = t;
		}
	}

	if (authority_refuse_message != STR_NULL) {
		SetDParam(0, authority_refuse_town->index);
		return CommandCost(authority_refuse_message);
	}

	if (action == AIRPORT_UPGRADE) {
		/* check that the old airport can be removed */
		CommandCost r = CanRemoveAirport(st, flags);
		if (r.Failed()) return r;
		cost.AddCost(r);
	}

	for (AirportTileTableIterator iter(as->layouts[layout].tiles.data(), tile); iter != INVALID_TILE; ++iter) {
		cost.AddCost(_price[PR_BUILD_STATION_AIRPORT]);
	}

	if (flags & DC_EXEC) {
		if (action == AIRPORT_UPGRADE) {
			/* delete old airport if upgrading */

			ZoningMarkDirtyStationCoverageArea(st);

			for (uint i = 0; i < st->airport.GetNumHangars(); ++i) {
				TileIndex tile_cur = st->airport.GetHangarTile(i);
				OrderBackup::Reset(tile_cur, false);
				CloseWindowById(WC_VEHICLE_DEPOT, tile_cur.base());
			}

			uint old_dist;
			Town *old_nearest = AirportGetNearestTown(st, old_dist);

			if (old_nearest != nearest) {
				old_nearest->noise_reached -= GetAirportNoiseLevelForDistance(st->airport.GetSpec(), old_dist);
				if (_settings_game.economy.station_noise_level) {
					SetWindowDirty(WC_TOWN_VIEW, st->town->index);
				}
			}

			for (TileIndex tile_cur : st->airport) {
				DeleteAnimatedTile(tile_cur);
				DoClearSquare(tile_cur);
				DeleteNewGRFInspectWindow(GSF_AIRPORTTILES, tile_cur.base());
			}

			st->rect.AfterRemoveRect(st, st->airport);
			st->airport.Clear();
		}

		/* Always add the noise, so there will be no need to recalculate when option toggles */
		nearest->noise_reached = newnoise_level;

		st->AddFacility(FACIL_AIRPORT, tile);
		st->airport.type = airport_type;
		st->airport.layout = layout;
		st->airport.flags = 0;
		st->airport.rotation = rotation;

		st->rect.BeforeAddRect(tile, w, h, StationRect::ADD_TRY);

		for (AirportTileTableIterator iter(as->layouts[layout].tiles.data(), tile); iter != INVALID_TILE; ++iter) {
			MakeAirport(iter, st->owner, st->index, iter.GetStationGfx(), WATER_CLASS_INVALID);
			SetStationTileRandomBits(iter, GB(Random(), 0, 4));
			st->airport.Add(iter);

			if (AirportTileSpec::Get(GetTranslatedAirportTileID(iter.GetStationGfx()))->animation.status != ANIM_STATUS_NO_ANIMATION) AddAnimatedTile(iter);
		}

		/* Only call the animation trigger after all tiles have been built */
		for (AirportTileTableIterator iter(as->layouts[layout].tiles.data(), tile); iter != INVALID_TILE; ++iter) {
			AirportTileAnimationTrigger(st, iter, AAT_BUILT);
		}

		if (action != AIRPORT_NEW) UpdateAirplanesOnNewStation(st);

		if (action == AIRPORT_UPGRADE) {
			UpdateStationSignCoord(st);
		} else {
			Company::Get(st->owner)->infrastructure.airport++;
		}

		st->AfterStationTileSetChange(true, StationType::Airport);
		ZoningMarkDirtyStationCoverageArea(st);
		InvalidateWindowData(WC_STATION_VIEW, st->index, -1);

		if (_settings_game.economy.station_noise_level) {
			SetWindowDirty(WC_TOWN_VIEW, nearest->index);
		}
	}

	return cost;
}

/**
 * Remove an airport
 * @param tile TileIndex been queried
 * @param flags operation to perform
 * @return cost or failure of operation
 */
static CommandCost RemoveAirport(TileIndex tile, DoCommandFlag flags)
{
	Station *st = Station::GetByTile(tile);

	if (_current_company != OWNER_WATER) {
		CommandCost ret = CheckOwnership(st->owner);
		if (ret.Failed()) return ret;
	}

	CommandCost cost = CanRemoveAirport(st, flags);
	if (cost.Failed()) return cost;

	if (flags & DC_EXEC) {
		for (uint i = 0; i < st->airport.GetNumHangars(); ++i) {
			TileIndex tile_cur = st->airport.GetHangarTile(i);
			OrderBackup::Reset(tile_cur, false);
			CloseWindowById(WC_VEHICLE_DEPOT, tile_cur.base());
		}

		ZoningMarkDirtyStationCoverageArea(st);
		/* The noise level is the noise from the airport and reduce it to account for the distance to the town center.
		 * And as for construction, always remove it, even if the setting is not set, in order to avoid the
		 * need of recalculation */
		uint dist;
		Town *nearest = AirportGetNearestTown(st, dist);
		nearest->noise_reached -= GetAirportNoiseLevelForDistance(st->airport.GetSpec(), dist);

		if (_settings_game.economy.station_noise_level) {
			SetWindowDirty(WC_TOWN_VIEW, nearest->index);
		}

		for (TileIndex tile_cur : st->airport) {
			if (!st->TileBelongsToAirport(tile_cur)) continue;

			DeleteAnimatedTile(tile_cur);
			DoClearSquare(tile_cur);
			DeleteNewGRFInspectWindow(GSF_AIRPORTTILES, tile_cur.base());
		}

		/* Clear the persistent storage. */
		delete st->airport.psa;

		st->rect.AfterRemoveRect(st, st->airport);

		st->airport.Clear();
		st->facilities &= ~FACIL_AIRPORT;
		SetWindowClassesDirty(WC_VEHICLE_ORDERS);

		InvalidateWindowData(WC_STATION_VIEW, st->index, -1);

		Company::Get(st->owner)->infrastructure.airport--;

		st->AfterStationTileSetChange(false, StationType::Airport);

		DeleteNewGRFInspectWindow(GSF_AIRPORTS, st->index);
	}

	return cost;
}

/**
 * Open/close an airport to incoming aircraft.
 * @param flags Operation to perform.
 * @param station_id Station ID of the airport.
 * @return the cost of this operation or an error
 */
CommandCost CmdOpenCloseAirport(DoCommandFlag flags, StationID station_id)
{
	if (!Station::IsValidID(station_id)) return CMD_ERROR;
	Station *st = Station::Get(station_id);

	if (!(st->facilities & FACIL_AIRPORT) || st->owner == OWNER_NONE) return CMD_ERROR;

	CommandCost ret = CheckOwnership(st->owner);
	if (ret.Failed()) return ret;

	if (flags & DC_EXEC) {
		st->airport.flags ^= AIRPORT_CLOSED_block;
		SetWindowWidgetDirty(WC_STATION_VIEW, st->index, WID_SV_CLOSE_AIRPORT);
	}
	return CommandCost();
}

/**
 * Tests whether the company's vehicles have this station in orders
 * @param station station ID
 * @param include_company If true only check vehicles of \a company, if false only check vehicles of other companies
 * @param company company ID
 */
bool HasStationInUse(StationID station, bool include_company, CompanyID company)
{
	bool found = false;
	IterateOrderRefcountMapForDestinationID(station, [&](CompanyID cid, OrderType order_type, VehicleType veh_type, uint32_t refcount) {
		if ((cid == company) == include_company) {
			if (order_type == OT_GOTO_STATION || order_type == OT_GOTO_WAYPOINT) {
				found = true;
				return false;
			}
		}
		return true;
	});
	return found;
}

static const TileIndexDiffC _dock_tileoffs_chkaround[] = {
	{-1,  0},
	{ 0,  0},
	{ 0,  0},
	{ 0, -1}
};
static const uint8_t _dock_w_chk[4] = { 2, 1, 2, 1 };
static const uint8_t _dock_h_chk[4] = { 1, 2, 1, 2 };

/**
 * Build a dock/haven.
 * @param flags operation to perform
 * @param tile tile where dock will be built
 * @param station_to_join station ID to join (NEW_STATION if build new one)
 * @param adjacent allow docks directly adjacent to other docks.
 * @return the cost of this operation or an error
 */
CommandCost CmdBuildDock(DoCommandFlag flags, TileIndex tile, StationID station_to_join, bool adjacent)
{
	bool reuse = (station_to_join != NEW_STATION);
	if (!reuse) station_to_join = INVALID_STATION;
	bool distant_join = (station_to_join != INVALID_STATION);

	if (distant_join && (!_settings_game.station.distant_join_stations || !Station::IsValidID(station_to_join))) return CMD_ERROR;

	DiagDirection direction = GetInclinedSlopeDirection(GetTileSlope(tile));
	if (direction == INVALID_DIAGDIR) return CommandCost(STR_ERROR_SITE_UNSUITABLE);
	direction = ReverseDiagDir(direction);

	/* Docks cannot be placed on rapids */
	if (HasTileWaterGround(tile)) return CommandCost(STR_ERROR_SITE_UNSUITABLE);

	CommandCost ret = CheckIfAuthorityAllowsNewStation(tile, flags);
	if (ret.Failed()) return ret;

	if (IsBridgeAbove(tile) && !_settings_game.construction.allow_docks_under_bridges) return CommandCost(STR_ERROR_MUST_DEMOLISH_BRIDGE_FIRST);

	CommandCost cost(EXPENSES_CONSTRUCTION, _price[PR_BUILD_STATION_DOCK]);
	ret = Command<CMD_LANDSCAPE_CLEAR>::Do(flags, tile);
	if (ret.Failed()) return ret;
	cost.AddCost(ret);

	TileIndex flat_tile = tile + TileOffsByDiagDir(direction);

	if (!HasTileWaterGround(flat_tile) || !IsTileFlat(flat_tile)) {
		return CommandCost(STR_ERROR_SITE_UNSUITABLE);
	}

	if (IsBridgeAbove(flat_tile) && !_settings_game.construction.allow_docks_under_bridges) return CommandCost(STR_ERROR_MUST_DEMOLISH_BRIDGE_FIRST);

	/* Get the water class of the water tile before it is cleared.*/
	WaterClass wc = GetWaterClass(flat_tile);

	bool add_cost = !IsWaterTile(flat_tile);
	ret = Command<CMD_LANDSCAPE_CLEAR>::Do(flags | DC_ALLOW_REMOVE_WATER, flat_tile);
	if (ret.Failed()) return ret;
	if (add_cost) cost.AddCost(ret);

	TileIndex adjacent_tile = flat_tile + TileOffsByDiagDir(direction);
	if (!IsTileType(adjacent_tile, MP_WATER) || !IsTileFlat(adjacent_tile)) {
		return CommandCost(STR_ERROR_SITE_UNSUITABLE);
	}

	TileArea dock_area = TileArea(tile + ToTileIndexDiff(_dock_tileoffs_chkaround[direction]),
			_dock_w_chk[direction], _dock_h_chk[direction]);

	/* middle */
	Station *st = nullptr;
	ret = FindJoiningStation(INVALID_STATION, station_to_join, adjacent, dock_area, &st);
	if (ret.Failed()) return ret;

	/* Distant join */
	if (st == nullptr && distant_join) st = Station::GetIfValid(station_to_join);

	ret = BuildStationPart(&st, flags, reuse, dock_area, STATIONNAMING_DOCK);
	if (ret.Failed()) return ret;

	if (flags & DC_EXEC) {
		st->ship_station.Add(tile);
		st->ship_station.Add(flat_tile);
		st->AddFacility(FACIL_DOCK, tile);

		st->rect.BeforeAddRect(dock_area.tile, dock_area.w, dock_area.h, StationRect::ADD_TRY);

		/* If the water part of the dock is on a canal, update infrastructure counts.
		 * This is needed as we've cleared that tile before.
		 * Clearing object tiles may result in water tiles which are already accounted for in the water infrastructure total.
		 * See: MakeWaterKeepingClass() */
		if (wc == WATER_CLASS_CANAL && !(HasTileWaterClass(flat_tile) && GetWaterClass(flat_tile) == WATER_CLASS_CANAL && IsTileOwner(flat_tile, _current_company))) {
			Company::Get(st->owner)->infrastructure.water++;
		}
		Company::Get(st->owner)->infrastructure.station += 2;

		MakeDock(tile, st->owner, st->index, direction, wc);
		UpdateStationDockingTiles(st);

		st->AfterStationTileSetChange(true, StationType::Dock);
		ZoningMarkDirtyStationCoverageArea(st);
	}

	return cost;
}

void RemoveDockingTile(TileIndex t)
{
	for (DiagDirection d = DIAGDIR_BEGIN; d != DIAGDIR_END; d++) {
		TileIndex tile = t + TileOffsByDiagDir(d);
		if (!IsValidTile(tile)) continue;

		if (IsTileType(tile, MP_STATION)) {
			Station *st = Station::GetByTile(tile);
			if (st != nullptr) UpdateStationDockingTiles(st);
		} else if (IsTileType(tile, MP_INDUSTRY)) {
			Station *neutral = Industry::GetByTile(tile)->neutral_station;
			if (neutral != nullptr) UpdateStationDockingTiles(neutral);
		}
	}
}

/**
 * Clear docking tile status from tiles around a removed dock, if the tile has
 * no neighbours which would keep it as a docking tile.
 * @param tile Ex-dock tile to check.
 */
void ClearDockingTilesCheckingNeighbours(TileIndex tile)
{
	assert(IsValidTile(tile));

	/* Clear and maybe re-set docking tile */
	for (DiagDirection d = DIAGDIR_BEGIN; d != DIAGDIR_END; d++) {
		TileIndex docking_tile = tile + TileOffsByDiagDir(d);
		if (!IsValidTile(docking_tile)) continue;

		if (IsPossibleDockingTile(docking_tile)) {
			SetDockingTile(docking_tile, false);
			CheckForDockingTile(docking_tile);
		}
	}
}

/**
 * Find the part of a dock that is land-based
 * @param t Dock tile to find land part of
 * @return tile of land part of dock
 */
static TileIndex FindDockLandPart(TileIndex t)
{
	assert(IsDockTile(t));

	StationGfx gfx = GetStationGfx(t);
	if (gfx < GFX_DOCK_BASE_WATER_PART) return t;

	for (DiagDirection d = DIAGDIR_BEGIN; d != DIAGDIR_END; d++) {
		TileIndex tile = t + TileOffsByDiagDir(d);
		if (!IsValidTile(tile)) continue;
		if (!IsDockTile(tile)) continue;
		if (GetStationGfx(tile) < GFX_DOCK_BASE_WATER_PART && tile + TileOffsByDiagDir(GetDockDirection(tile)) == t) return tile;
	}

	return INVALID_TILE;
}

/**
 * Remove a dock
 * @param tile TileIndex been queried
 * @param flags operation to perform
 * @return cost or failure of operation
 */
static CommandCost RemoveDock(TileIndex tile, DoCommandFlag flags)
{
	Station *st = Station::GetByTile(tile);
	CommandCost ret = CheckOwnership(st->owner);
	if (ret.Failed()) return ret;

	if (!IsDockTile(tile)) return CMD_ERROR;

	TileIndex tile1 = FindDockLandPart(tile);
	if (tile1 == INVALID_TILE) return CMD_ERROR;
	TileIndex tile2 = tile1 + TileOffsByDiagDir(GetDockDirection(tile1));

	ret = EnsureNoVehicleOnGround(tile1);
	if (ret.Succeeded()) ret = EnsureNoVehicleOnGround(tile2);
	if (ret.Failed()) return ret;

	if (flags & DC_EXEC) {
		ZoningMarkDirtyStationCoverageArea(st);

		DoClearSquare(tile1);
		MarkTileDirtyByTile(tile1);
		MakeWaterKeepingClass(tile2, st->owner);

		st->rect.AfterRemoveTile(st, tile1);
		st->rect.AfterRemoveTile(st, tile2);

		MakeShipStationAreaSmaller(st);
		if (st->ship_station.tile == INVALID_TILE) {
			st->ship_station.Clear();
			st->docking_station.Clear();
			st->docking_tiles.clear();
			st->facilities &= ~FACIL_DOCK;
			SetWindowClassesDirty(WC_VEHICLE_ORDERS);
		}

		Company::Get(st->owner)->infrastructure.station -= 2;

		st->AfterStationTileSetChange(false, StationType::Dock);

		ClearDockingTilesCheckingNeighbours(tile1);
		ClearDockingTilesCheckingNeighbours(tile2);

		for (Ship *s : Ship::IterateFrontOnly()) {
			/* Find all ships going to our dock. */
			if (s->current_order.GetDestination() != st->index) {
				continue;
			}

			/* Find ships that are marked as "loading" but are no longer on a
			 * docking tile. Force them to leave the station (as they were loading
			 * on the removed dock). */
			if (s->current_order.IsType(OT_LOADING) && !(IsDockingTile(s->tile) && IsShipDestinationTile(s->tile, st->index))) {
				s->LeaveStation();
			}

			/* If we no longer have a dock, mark the order as invalid and send
			 * the ship to the next order (or, if there is none, make it
			 * wander the world). */
			if (s->current_order.IsType(OT_GOTO_STATION) && !(st->facilities & FACIL_DOCK)) {
				s->SetDestTile(s->GetOrderStationLocation(st->index));
			}
		}
	}

	return CommandCost(EXPENSES_CONSTRUCTION, _price[PR_CLEAR_STATION_DOCK]);
}

#include "table/station_land.h"

/**
 * Get station tile layout for a station type and its station gfx.
 * @param st Station type to draw.
 * @param gfx StationGfx of tile to draw.
 * @return Tile layout to draw.
 */
const DrawTileSprites *GetStationTileLayout(StationType st, uint8_t gfx)
{
	const auto &layouts = _station_display_datas[to_underlying(st)];
	if (gfx >= layouts.size()) gfx &= 1;
	return layouts.data() + gfx;
}

/**
 * Check whether a sprite is a track sprite, which can be replaced by a non-track ground sprite and a rail overlay.
 * If the ground sprite is suitable, \a ground is replaced with the new non-track ground sprite, and \a overlay_offset
 * is set to the overlay to draw.
 * @param         ti             Positional info for the tile to decide snowyness etc. May be nullptr.
 * @param[in,out] ground         Groundsprite to draw.
 * @param[out]    overlay_offset Overlay to draw.
 * @return true if overlay can be drawn.
 */
bool SplitGroundSpriteForOverlay(const TileInfo *ti, SpriteID *ground, RailTrackOffset *overlay_offset)
{
	bool snow_desert;
	switch (*ground) {
		case SPR_RAIL_TRACK_X:
		case SPR_MONO_TRACK_X:
		case SPR_MGLV_TRACK_X:
			snow_desert = false;
			*overlay_offset = RTO_X;
			break;

		case SPR_RAIL_TRACK_Y:
		case SPR_MONO_TRACK_Y:
		case SPR_MGLV_TRACK_Y:
			snow_desert = false;
			*overlay_offset = RTO_Y;
			break;

		case SPR_RAIL_TRACK_X_SNOW:
		case SPR_MONO_TRACK_X_SNOW:
		case SPR_MGLV_TRACK_X_SNOW:
			snow_desert = true;
			*overlay_offset = RTO_X;
			break;

		case SPR_RAIL_TRACK_Y_SNOW:
		case SPR_MONO_TRACK_Y_SNOW:
		case SPR_MGLV_TRACK_Y_SNOW:
			snow_desert = true;
			*overlay_offset = RTO_Y;
			break;

		default:
			return false;
	}

	if (ti != nullptr) {
		/* Decide snow/desert from tile */
		switch (_settings_game.game_creation.landscape) {
			case LT_ARCTIC:
				snow_desert = (uint)ti->z > GetSnowLine() * TILE_HEIGHT;
				break;

			case LT_TROPIC:
				snow_desert = GetTropicZone(ti->tile) == TROPICZONE_DESERT;
				break;

			default:
				break;
		}
	}

	*ground = snow_desert ? SPR_FLAT_SNOW_DESERT_TILE : SPR_FLAT_GRASS_TILE;
	return true;
}

static void DrawTile_Station(TileInfo *ti, DrawTileProcParams params)
{
	const NewGRFSpriteLayout *layout = nullptr;
	DrawTileSprites tmp_rail_layout;
	const DrawTileSprites *t = nullptr;
	int32_t total_offset;
	const RailTypeInfo *rti = nullptr;
	uint32_t relocation = 0;
	uint32_t ground_relocation = 0;
	BaseStation *st = nullptr;
	const StationSpec *statspec = nullptr;
	uint tile_layout = 0;

	if (HasStationRail(ti->tile)) {
		rti = GetRailTypeInfo(GetRailType(ti->tile));
		total_offset = rti->GetRailtypeSpriteOffset();

		if (IsCustomStationSpecIndex(ti->tile)) {
			/* look for customization */
			st = BaseStation::GetByTile(ti->tile);
			statspec = st->speclist[GetCustomStationSpecIndex(ti->tile)].spec;

			if (statspec != nullptr) {
				tile_layout = GetStationGfx(ti->tile);

<<<<<<< HEAD
				if (HasBit(statspec->callback_mask, CBM_STATION_DRAW_TILE_LAYOUT)) {
					uint16_t callback = GetStationCallback(CBID_STATION_DRAW_TILE_LAYOUT, 0, 0, statspec, st, ti->tile, INVALID_RAILTYPE);
=======
				if (statspec->callback_mask.Test(StationCallbackMask::DrawTileLayout)) {
					uint16_t callback = GetStationCallback(CBID_STATION_DRAW_TILE_LAYOUT, 0, 0, statspec, st, ti->tile);
>>>>>>> 2c7b3bb5
					if (callback != CALLBACK_FAILED) tile_layout = (callback & ~1) + GetRailStationAxis(ti->tile);
				}

				/* Ensure the chosen tile layout is valid for this custom station */
				if (!statspec->renderdata.empty()) {
					layout = &statspec->renderdata[tile_layout < statspec->renderdata.size() ? tile_layout : (uint)GetRailStationAxis(ti->tile)];
					if (!layout->NeedsPreprocessing()) {
						t = layout;
						layout = nullptr;
					}
				}
			}
		}
	} else {
		total_offset = 0;
	}

	StationGfx gfx = GetStationGfx(ti->tile);
	if (IsAirport(ti->tile)) {
		gfx = GetAirportGfx(ti->tile);
		if (gfx >= NEW_AIRPORTTILE_OFFSET) {
			const AirportTileSpec *ats = AirportTileSpec::Get(gfx);
			if (ats->grf_prop.GetSpriteGroup() != nullptr && DrawNewAirportTile(ti, Station::GetByTile(ti->tile), ats)) {
				return;
			}
			/* No sprite group (or no valid one) found, meaning no graphics associated.
			 * Use the substitute one instead */
			assert(ats->grf_prop.subst_id != INVALID_AIRPORTTILE);
			gfx = ats->grf_prop.subst_id;
		}
		switch (gfx) {
			case APT_RADAR_GRASS_FENCE_SW:
				t = &_station_display_datas_airport_radar_grass_fence_sw[GetAnimationFrame(ti->tile)];
				break;
			case APT_GRASS_FENCE_NE_FLAG:
				t = &_station_display_datas_airport_flag_grass_fence_ne[GetAnimationFrame(ti->tile)];
				break;
			case APT_RADAR_FENCE_SW:
				t = &_station_display_datas_airport_radar_fence_sw[GetAnimationFrame(ti->tile)];
				break;
			case APT_RADAR_FENCE_NE:
				t = &_station_display_datas_airport_radar_fence_ne[GetAnimationFrame(ti->tile)];
				break;
			case APT_GRASS_FENCE_NE_FLAG_2:
				t = &_station_display_datas_airport_flag_grass_fence_ne_2[GetAnimationFrame(ti->tile)];
				break;
		}
	}

	Owner owner = GetTileOwner(ti->tile);

	PaletteID palette;
	if (Company::IsValidID(owner)) {
		palette = COMPANY_SPRITE_COLOUR(owner);
	} else {
		/* Some stations are not owner by a company, namely oil rigs */
		palette = PALETTE_TO_GREY;
	}

	if (layout == nullptr && (t == nullptr || t->seq == nullptr)) t = GetStationTileLayout(GetStationType(ti->tile), gfx);

	/* don't show foundation for docks */
	if (ti->tileh != SLOPE_FLAT && !IsDock(ti->tile)) {
		if (statspec != nullptr && HasBit(statspec->flags, SSF_CUSTOM_FOUNDATIONS)) {
			/* Station has custom foundations.
			 * Check whether the foundation continues beyond the tile's upper sides. */
			uint edge_info = 0;
			auto [slope, z] = GetFoundationPixelSlope(ti->tile);
			if (!HasFoundationNW(ti->tile, slope, z)) SetBit(edge_info, 0);
			if (!HasFoundationNE(ti->tile, slope, z)) SetBit(edge_info, 1);
			SpriteID image = GetCustomStationFoundationRelocation(statspec, st, ti->tile, tile_layout, edge_info);
			if (image == 0) goto draw_default_foundation;

			if (HasBit(statspec->flags, SSF_EXTENDED_FOUNDATIONS)) {
				/* Station provides extended foundations. */

				static const uint8_t foundation_parts[] = {
					0, 0, 0, 0, // Invalid,  Invalid,   Invalid,   SLOPE_SW
					0, 1, 2, 3, // Invalid,  SLOPE_EW,  SLOPE_SE,  SLOPE_WSE
					0, 4, 5, 6, // Invalid,  SLOPE_NW,  SLOPE_NS,  SLOPE_NWS
					7, 8, 9     // SLOPE_NE, SLOPE_ENW, SLOPE_SEN
				};

				AddSortableSpriteToDraw(image + foundation_parts[ti->tileh], PAL_NONE, ti->x, ti->y, 16, 16, 7, ti->z);
			} else {
				/* Draw simple foundations, built up from 8 possible foundation sprites. */

				/* Each set bit represents one of the eight composite sprites to be drawn.
				 * 'Invalid' entries will not drawn but are included for completeness. */
				static const uint8_t composite_foundation_parts[] = {
					/* Invalid  (00000000), Invalid   (11010001), Invalid   (11100100), SLOPE_SW  (11100000) */
					   0x00,                0xD1,                 0xE4,                 0xE0,
					/* Invalid  (11001010), SLOPE_EW  (11001001), SLOPE_SE  (11000100), SLOPE_WSE (11000000) */
					   0xCA,                0xC9,                 0xC4,                 0xC0,
					/* Invalid  (11010010), SLOPE_NW  (10010001), SLOPE_NS  (11100100), SLOPE_NWS (10100000) */
					   0xD2,                0x91,                 0xE4,                 0xA0,
					/* SLOPE_NE (01001010), SLOPE_ENW (00001001), SLOPE_SEN (01000100) */
					   0x4A,                0x09,                 0x44
				};

				uint8_t parts = composite_foundation_parts[ti->tileh];

				/* If foundations continue beyond the tile's upper sides then
				 * mask out the last two pieces. */
				if (HasBit(edge_info, 0)) ClrBit(parts, 6);
				if (HasBit(edge_info, 1)) ClrBit(parts, 7);

				if (parts == 0) {
					/* We always have to draw at least one sprite to make sure there is a boundingbox and a sprite with the
					 * correct offset for the childsprites.
					 * So, draw the (completely empty) sprite of the default foundations. */
					goto draw_default_foundation;
				}

				StartSpriteCombine();
				for (int i = 0; i < 8; i++) {
					if (HasBit(parts, i)) {
						AddSortableSpriteToDraw(image + i, PAL_NONE, ti->x, ti->y, 16, 16, 7, ti->z);
					}
				}
				EndSpriteCombine();
			}

			OffsetGroundSprite(0, -8);
			ti->z += ApplyPixelFoundationToSlope(FOUNDATION_LEVELED, ti->tileh);
		} else {
draw_default_foundation:
			DrawFoundation(ti, FOUNDATION_LEVELED);
		}
	}

	bool draw_ground = false;

	if (IsBuoy(ti->tile)) {
		DrawWaterClassGround(ti);
		SpriteID sprite = GetCanalSprite(CF_BUOY, ti->tile);
		if (sprite != 0) total_offset = sprite - SPR_IMG_BUOY;
	} else if (IsDock(ti->tile) || (IsOilRig(ti->tile) && IsTileOnWater(ti->tile))) {
		if (ti->tileh == SLOPE_FLAT) {
			DrawWaterClassGround(ti);
		} else {
			assert_tile(IsDock(ti->tile), ti->tile);
			TileIndex water_tile = ti->tile + TileOffsByDiagDir(GetDockDirection(ti->tile));
			WaterClass wc = HasTileWaterClass(water_tile) ? GetWaterClass(water_tile) : WATER_CLASS_INVALID;
			if (wc == WATER_CLASS_SEA) {
				DrawShoreTile(ti->tileh);
			} else {
				DrawClearLandTile(ti, 3);
			}
		}
	} else if (IsRoadWaypointTile(ti->tile)) {
		RoadBits bits = AxisToRoadBits(GetDriveThroughStopAxis(ti->tile));
		extern void DrawRoadBits(TileInfo *ti, RoadBits road, RoadBits tram, Roadside roadside, bool snow_or_desert, bool draw_catenary);
		DrawRoadBits(ti, GetRoadTypeRoad(ti->tile) != INVALID_ROADTYPE ? bits : ROAD_NONE,
				GetRoadTypeTram(ti->tile) != INVALID_ROADTYPE ? bits : ROAD_NONE,
				GetRoadWaypointRoadside(ti->tile), IsRoadWaypointOnSnowOrDesert(ti->tile), false);
	} else {
		if (layout != nullptr) {
			/* Sprite layout which needs preprocessing */
			bool separate_ground = HasBit(statspec->flags, SSF_SEPARATE_GROUND);
			uint32_t var10_values = layout->PrepareLayout(total_offset, rti->fallback_railtype, 0, 0, separate_ground);
			for (uint8_t var10 : SetBitIterator(var10_values)) {
				uint32_t var10_relocation = GetCustomStationRelocation(statspec, st, ti->tile, INVALID_RAILTYPE, var10);
				layout->ProcessRegisters(var10, var10_relocation, separate_ground);
			}
			tmp_rail_layout.seq = layout->GetLayout(&tmp_rail_layout.ground);
			t = &tmp_rail_layout;
			total_offset = 0;
		} else if (statspec != nullptr) {
			/* Simple sprite layout */
			ground_relocation = relocation = GetCustomStationRelocation(statspec, st, ti->tile, INVALID_RAILTYPE, 0);
			if (HasBit(statspec->flags, SSF_SEPARATE_GROUND)) {
				ground_relocation = GetCustomStationRelocation(statspec, st, ti->tile, INVALID_RAILTYPE, 1);
			}
			ground_relocation += rti->fallback_railtype;
		}

		draw_ground = true;
	}

	if (draw_ground && !IsAnyRoadStop(ti->tile)) {
		SpriteID image = t->ground.sprite;
		PaletteID pal  = t->ground.pal;
		RailTrackOffset overlay_offset;
		if (rti != nullptr && rti->UsesOverlay() && SplitGroundSpriteForOverlay(ti, &image, &overlay_offset)) {
			SpriteID ground = GetCustomRailSprite(rti, ti->tile, RTSG_GROUND);
			DrawGroundSprite(image, PAL_NONE);
			DrawGroundSprite(ground + overlay_offset, PAL_NONE);

			if (_game_mode != GM_MENU && _settings_client.gui.show_track_reservation && HasStationReservation(ti->tile)) {
				SpriteID overlay = GetCustomRailSprite(rti, ti->tile, RTSG_OVERLAY);
				DrawGroundSprite(overlay + overlay_offset, PALETTE_CRASH);
			}
		} else {
			image += HasBit(image, SPRITE_MODIFIER_CUSTOM_SPRITE) ? ground_relocation : total_offset;
			if (HasBit(pal, SPRITE_MODIFIER_CUSTOM_SPRITE)) pal += ground_relocation;
			DrawGroundSprite(image, GroundSpritePaletteTransform(image, pal, palette));

			/* PBS debugging, draw reserved tracks darker */
			if (_game_mode != GM_MENU && _settings_client.gui.show_track_reservation && HasStationRail(ti->tile) && HasStationReservation(ti->tile)) {
				DrawGroundSprite(GetRailStationAxis(ti->tile) == AXIS_X ? rti->base_sprites.single_x : rti->base_sprites.single_y, PALETTE_CRASH);
			}
		}
	}

	if (HasStationRail(ti->tile) && HasRailCatenaryDrawn(GetRailType(ti->tile))) DrawRailCatenary(ti);

	if (IsAnyRoadStop(ti->tile)) {
		RoadType road_rt = GetRoadTypeRoad(ti->tile);
		RoadType tram_rt = GetRoadTypeTram(ti->tile);
		const RoadTypeInfo *road_rti = road_rt == INVALID_ROADTYPE ? nullptr : GetRoadTypeInfo(road_rt);
		const RoadTypeInfo *tram_rti = tram_rt == INVALID_ROADTYPE ? nullptr : GetRoadTypeInfo(tram_rt);

		StationGfx view = GetStationGfx(ti->tile);
		StationType type = GetStationType(ti->tile);

		const RoadStopSpec *stopspec = GetRoadStopSpec(ti->tile);
		RoadStopDrawMode stop_draw_mode = (RoadStopDrawMode)0;
		if (stopspec != nullptr) {
			stop_draw_mode = stopspec->draw_mode;
			st = BaseStation::GetByTile(ti->tile);
			RoadStopResolverObject object(stopspec, st, ti->tile, INVALID_ROADTYPE, type, view);
			const SpriteGroup *group = object.Resolve();
			if (group != nullptr && group->type == SGT_TILELAYOUT) {
				const DrawTileSprites *dts = ((const TileLayoutSpriteGroup *)group)->ProcessRegisters(nullptr);
				if (HasBit(stopspec->flags, RSF_DRAW_MODE_REGISTER)) {
					stop_draw_mode = (RoadStopDrawMode)GetRegister(0x100);
				}
				t = dts;
				if (type == StationType::RoadWaypoint && (stop_draw_mode & ROADSTOP_DRAW_MODE_WAYP_GROUND)) {
					draw_ground = true;
				}
			}
		}

		/* Draw ground sprite */
		if (draw_ground) {
			SpriteID image = t->ground.sprite;
			PaletteID pal  = t->ground.pal;
			image += HasBit(image, SPRITE_MODIFIER_CUSTOM_SPRITE) ? ground_relocation : total_offset;
			if (GB(image, 0, SPRITE_WIDTH) != 0) {
				if (HasBit(pal, SPRITE_MODIFIER_CUSTOM_SPRITE)) pal += ground_relocation;
				DrawGroundSprite(image, GroundSpritePaletteTransform(image, pal, palette));
			}
		}

		if (IsDriveThroughStopTile(ti->tile)) {
			if (type != StationType::RoadWaypoint && (stopspec == nullptr || (stop_draw_mode & ROADSTOP_DRAW_MODE_OVERLAY) != 0)) {
				uint sprite_offset = GetDriveThroughStopAxis(ti->tile) == AXIS_X ? 1 : 0;
				DrawRoadOverlays(ti, PAL_NONE, road_rti, tram_rti, sprite_offset, sprite_offset);
			}

			DisallowedRoadDirections drd = GetDriveThroughStopDisallowedRoadDirections(ti->tile);
			if (drd != DRD_NONE && (stopspec == nullptr || !HasBit(stopspec->flags, RSF_NO_ONE_WAY_OVERLAY)) && road_rt != INVALID_ROADTYPE) {
				SpriteID oneway = GetCustomRoadSprite(road_rti, ti->tile, ROTSG_ONEWAY);
				if (oneway == 0) oneway = SPR_ONEWAY_BASE;
				DrawGroundSpriteAt(oneway + drd - 1 + ((GetDriveThroughStopAxis(ti->tile) == AXIS_X) ? 0 : 3), PAL_NONE, 8, 8, 0);
			}
		} else {
			/* Non-drivethrough road stops are only valid for roads. */
			assert_tile(road_rt != INVALID_ROADTYPE && tram_rt == INVALID_ROADTYPE, ti->tile);

			if ((stopspec == nullptr || (stop_draw_mode & ROADSTOP_DRAW_MODE_ROAD) != 0) && road_rti->UsesOverlay()) {
				SpriteID ground = GetCustomRoadSprite(road_rti, ti->tile, ROTSG_ROADSTOP);
				DrawGroundSprite(ground + view, PAL_NONE);
			}
		}

		if (stopspec == nullptr || !HasBit(stopspec->flags, RSF_NO_CATENARY)) {
			/* Draw road, tram catenary */
			DrawRoadCatenary(ti);
		}
	}

	if (IsRailWaypoint(ti->tile)) {
		/* Don't offset the waypoint graphics; they're always the same. */
		total_offset = 0;
	}

	DrawRailTileSeq(ti, t, TO_BUILDINGS, total_offset, relocation, palette);
	DrawBridgeMiddle(ti);
}

void StationPickerDrawSprite(int x, int y, StationType st, RailType railtype, RoadType roadtype, int image)
{
	int32_t total_offset = 0;
	PaletteID pal = COMPANY_SPRITE_COLOUR(_local_company);
	const DrawTileSprites *t = GetStationTileLayout(st, image);
	const RailTypeInfo *railtype_info = nullptr;

	if (railtype != INVALID_RAILTYPE) {
		railtype_info = GetRailTypeInfo(railtype);
		total_offset = railtype_info->GetRailtypeSpriteOffset();
	}

	SpriteID img = t->ground.sprite;
	RailTrackOffset overlay_offset;
	if (railtype_info != nullptr && railtype_info->UsesOverlay() && SplitGroundSpriteForOverlay(nullptr, &img, &overlay_offset)) {
		SpriteID ground = GetCustomRailSprite(railtype_info, INVALID_TILE, RTSG_GROUND);
		DrawSprite(img, PAL_NONE, x, y);
		DrawSprite(ground + overlay_offset, PAL_NONE, x, y);
	} else {
		DrawSprite(img + total_offset, HasBit(img, PALETTE_MODIFIER_COLOUR) ? pal : PAL_NONE, x, y);
	}

	if (roadtype != INVALID_ROADTYPE) {
		const RoadTypeInfo *roadtype_info = GetRoadTypeInfo(roadtype);
		if (image >= 4) {
			/* Drive-through stop */
			uint sprite_offset = 5 - image;

			/* Road underlay takes precedence over tram */
			if (roadtype_info->UsesOverlay()) {
				SpriteID ground = GetCustomRoadSprite(roadtype_info, INVALID_TILE, ROTSG_GROUND);
				DrawSprite(ground + sprite_offset, PAL_NONE, x, y);

				SpriteID overlay = GetCustomRoadSprite(roadtype_info, INVALID_TILE, ROTSG_OVERLAY);
				if (overlay) DrawSprite(overlay + sprite_offset, PAL_NONE, x, y);
			} else if (RoadTypeIsTram(roadtype)) {
				DrawSprite(SPR_TRAMWAY_TRAM + sprite_offset, PAL_NONE, x, y);
			}
		} else {
			/* Bay stop */
			if (RoadTypeIsRoad(roadtype) && roadtype_info->UsesOverlay()) {
				SpriteID ground = GetCustomRoadSprite(roadtype_info, INVALID_TILE, ROTSG_ROADSTOP);
				DrawSprite(ground + image, PAL_NONE, x, y);
			}
		}
	}

	/* Default waypoint has no railtype specific sprites */
	DrawRailTileSeqInGUI(x, y, t, (st == StationType::RailWaypoint || st == StationType::RoadWaypoint) ? 0 : total_offset, 0, pal);
}

static int GetSlopePixelZ_Station(TileIndex tile, uint, uint, bool)
{
	return GetTileMaxPixelZ(tile);
}

static Foundation GetFoundation_Station(TileIndex, Slope tileh)
{
	return FlatteningFoundation(tileh);
}

static void FillTileDescRoadStop(TileIndex tile, TileDesc *td)
{
	RoadType road_rt = GetRoadTypeRoad(tile);
	RoadType tram_rt = GetRoadTypeTram(tile);
	Owner road_owner = INVALID_OWNER;
	Owner tram_owner = INVALID_OWNER;
	if (road_rt != INVALID_ROADTYPE) {
		const RoadTypeInfo *rti = GetRoadTypeInfo(road_rt);
		td->roadtype = rti->strings.name;
		td->road_speed = rti->max_speed / 2;
		road_owner = GetRoadOwner(tile, RTT_ROAD);
	}

	if (tram_rt != INVALID_ROADTYPE) {
		const RoadTypeInfo *rti = GetRoadTypeInfo(tram_rt);
		td->tramtype = rti->strings.name;
		td->tram_speed = rti->max_speed / 2;
		tram_owner = GetRoadOwner(tile, RTT_TRAM);
	}

	if (IsDriveThroughStopTile(tile)) {
		/* Is there a mix of owners? */
		if ((tram_owner != INVALID_OWNER && tram_owner != td->owner[0]) ||
				(road_owner != INVALID_OWNER && road_owner != td->owner[0])) {
			uint i = 1;
			if (road_owner != INVALID_OWNER) {
				td->owner_type[i] = STR_LAND_AREA_INFORMATION_ROAD_OWNER;
				td->owner[i] = road_owner;
				i++;
			}
			if (tram_owner != INVALID_OWNER) {
				td->owner_type[i] = STR_LAND_AREA_INFORMATION_TRAM_OWNER;
				td->owner[i] = tram_owner;
			}
		}
	}
}

void FillTileDescRailStation(TileIndex tile, TileDesc *td)
{
	const StationSpec *spec = GetStationSpec(tile);

	if (spec != nullptr) {
		td->station_class = StationClass::Get(spec->class_index)->name;
		td->station_name  = spec->name;

		if (spec->grf_prop.HasGrfFile()) {
			const GRFConfig *gc = GetGRFConfig(spec->grf_prop.grfid);
			td->grf = gc->GetName();
		}
	}

	const RailTypeInfo *rti = GetRailTypeInfo(GetRailType(tile));
	td->rail_speed = rti->max_speed;
	td->railtype = rti->strings.name;
}

void FillTileDescAirport(TileIndex tile, TileDesc *td)
{
	const AirportSpec *as = Station::GetByTile(tile)->airport.GetSpec();
	td->airport_class = AirportClass::Get(as->class_index)->name;
	td->airport_name = as->name;

	const AirportTileSpec *ats = AirportTileSpec::GetByTile(tile);
	td->airport_tile_name = ats->name;

	if (as->grf_prop.HasGrfFile()) {
		const GRFConfig *gc = GetGRFConfig(as->grf_prop.grfid);
		td->grf = gc->GetName();
	} else if (ats->grf_prop.HasGrfFile()) {
		const GRFConfig *gc = GetGRFConfig(ats->grf_prop.grfid);
		td->grf = gc->GetName();
	}
}

static void GetTileDesc_Station(TileIndex tile, TileDesc *td)
{
	td->owner[0] = GetTileOwner(tile);
	td->build_date = BaseStation::GetByTile(tile)->build_date;

	if (IsAnyRoadStopTile(tile)) FillTileDescRoadStop(tile, td);
	if (HasStationRail(tile)) FillTileDescRailStation(tile, td);
	if (IsAirport(tile)) FillTileDescAirport(tile, td);

	StringID str;
	switch (GetStationType(tile)) {
		default: NOT_REACHED();
		case StationType::Rail:     str = STR_LAI_STATION_DESCRIPTION_RAILROAD_STATION; break;
		case StationType::Airport:
			str = (IsHangar(tile) ? STR_LAI_STATION_DESCRIPTION_AIRCRAFT_HANGAR : STR_LAI_STATION_DESCRIPTION_AIRPORT);
			break;
		case StationType::Truck:    str = STR_LAI_STATION_DESCRIPTION_TRUCK_LOADING_AREA; break;
		case StationType::Bus:      str = STR_LAI_STATION_DESCRIPTION_BUS_STATION; break;
		case StationType::Oilrig: {
			const Industry *i = Station::GetByTile(tile)->industry;
			const IndustrySpec *is = GetIndustrySpec(i->type);
			td->owner[0] = i->owner;
			str = is->name;
			if (is->grf_prop.HasGrfFile()) td->grf = GetGRFConfig(is->grf_prop.grfid)->GetName();
			break;
		}
		case StationType::Dock:         str = STR_LAI_STATION_DESCRIPTION_SHIP_DOCK; break;
		case StationType::Buoy:         str = STR_LAI_STATION_DESCRIPTION_BUOY; break;
		case StationType::RailWaypoint: str = STR_LAI_STATION_DESCRIPTION_WAYPOINT; break;
		case StationType::RoadWaypoint: str = STR_LAI_STATION_DESCRIPTION_WAYPOINT; break;
	}
	td->str = str;
}


static TrackStatus GetTileTrackStatus_Station(TileIndex tile, TransportType mode, uint sub_mode, DiagDirection side)
{
	TrackdirBits trackdirbits = TRACKDIR_BIT_NONE;

	switch (mode) {
		case TRANSPORT_RAIL:
			if (HasStationRail(tile) && !IsStationTileBlocked(tile)) {
				trackdirbits = TrackToTrackdirBits(GetRailStationTrack(tile));
			}
			break;

		case TRANSPORT_WATER:
			/* buoy is coded as a station, it is always on open water */
			if (IsBuoy(tile)) {
				TrackBits trackbits = TRACK_BIT_ALL;
				/* remove tracks that connect NE map edge */
				if (TileX(tile) == 0) trackbits &= ~(TRACK_BIT_X | TRACK_BIT_UPPER | TRACK_BIT_RIGHT);
				/* remove tracks that connect NW map edge */
				if (TileY(tile) == 0) trackbits &= ~(TRACK_BIT_Y | TRACK_BIT_LEFT | TRACK_BIT_UPPER);
				trackdirbits = TrackBitsToTrackdirBits(trackbits);
			}
			break;

		case TRANSPORT_ROAD:
			if (IsAnyRoadStop(tile)) {
				RoadTramType rtt = (RoadTramType)GB(sub_mode, 0, 8);
				if (!HasTileRoadType(tile, rtt)) break;

				if (IsBayRoadStopTile(tile)) {
					DiagDirection dir = GetBayRoadStopDir(tile);
					if (side != INVALID_DIAGDIR && dir != side) break;
					TrackBits trackbits = DiagDirToDiagTrackBits(dir);
					trackdirbits = TrackBitsToTrackdirBits(trackbits);
				} else {
					Axis axis = GetDriveThroughStopAxis(tile);
					if (side != INVALID_DIAGDIR && axis != DiagDirToAxis(side)) break;
					TrackBits trackbits = AxisToTrackBits(axis);
					const uint drd_to_multiplier[DRD_END] = { 0x101, 0x100, 0x1, 0x0 };
					trackdirbits = (TrackdirBits)(trackbits * drd_to_multiplier[GetDriveThroughStopDisallowedRoadDirections(tile)]);
				}
			}
			break;

		default:
			break;
	}

	return CombineTrackStatus(trackdirbits, TRACKDIR_BIT_NONE);
}


static void TileLoop_Station(TileIndex tile)
{
	/* FIXME -- GetTileTrackStatus_Station -> animated stationtiles
	 * hardcoded.....not good */
	switch (GetStationType(tile)) {
		case StationType::Airport:
			AirportTileAnimationTrigger(Station::GetByTile(tile), tile, AAT_TILELOOP);
			break;

		case StationType::Dock:
			if (!IsTileFlat(tile)) break; // only handle water part
			[[fallthrough]];

		case StationType::Oilrig: //(station part)
		case StationType::Buoy:
			TileLoop_Water(tile);
			break;

		case StationType::RoadWaypoint: {
			switch (_settings_game.game_creation.landscape) {
				case LT_ARCTIC:
					if (IsRoadWaypointOnSnowOrDesert(tile) != (GetTileZ(tile) > GetSnowLine())) {
						ToggleRoadWaypointOnSnowOrDesert(tile);
						MarkTileDirtyByTile(tile, VMDF_NOT_MAP_MODE);
					}
					break;

				case LT_TROPIC:
					if (GetTropicZone(tile) == TROPICZONE_DESERT && !IsRoadWaypointOnSnowOrDesert(tile)) {
						ToggleRoadWaypointOnSnowOrDesert(tile);
						MarkTileDirtyByTile(tile, VMDF_NOT_MAP_MODE);
					}
					break;
			}

			HouseZonesBits grp = HZB_TOWN_EDGE;
			const Town *t = ClosestTownFromTile(tile, UINT_MAX);
			if (t != nullptr) {
				grp = GetTownRadiusGroup(t, tile);
			}

			/* Adjust road ground type depending on 'grp' (grp is the distance to the center) */
			Roadside new_rs = grp > HZB_TOWN_EDGE ? ROADSIDE_PAVED : ROADSIDE_GRASS;
			Roadside cur_rs = GetRoadWaypointRoadside(tile);

			if (new_rs != cur_rs) {
				SetRoadWaypointRoadside(tile, cur_rs == ROADSIDE_BARREN ? new_rs : ROADSIDE_BARREN);
				MarkTileDirtyByTile(tile, VMDF_NOT_MAP_MODE);
			}
			break;
		}

		default: break;
	}
}


void AnimateTile_Station(TileIndex tile)
{
	if (HasStationRail(tile)) {
		AnimateStationTile(tile);
		return;
	}

	if (IsAirport(tile)) {
		AnimateAirportTile(tile);
		return;
	}

	if (IsAnyRoadStopTile(tile)) {
		AnimateRoadStopTile(tile);
		return;
	}
}

uint8_t GetAnimatedTileSpeed_Station(TileIndex tile)
{
	if (HasStationRail(tile)) {
		return GetStationTileAnimationSpeed(tile);
	}

	if (IsAirport(tile)) {
		return GetAirportTileAnimationSpeed(tile);
	}

	if (IsAnyRoadStopTile(tile)) {
		return GetRoadStopTileAnimationSpeed(tile);
	}
	return 0;
}


static bool ClickTile_Station(TileIndex tile)
{
	const BaseStation *bst = BaseStation::GetByTile(tile);

	if (bst->facilities & FACIL_WAYPOINT) {
		ShowWaypointWindow(Waypoint::From(bst));
	} else if (IsHangar(tile)) {
		const Station *st = Station::From(bst);
		ShowDepotWindow(st->airport.GetHangarTile(st->airport.GetHangarNum(tile)), VEH_AIRCRAFT);
	} else {
		ShowStationViewWindow(bst->index);
	}
	return true;
}

static VehicleEnterTileStatus VehicleEnter_Station(Vehicle *v, TileIndex tile, int x, int y)
{
	if (v->type == VEH_TRAIN) {
		StationID station_id = GetStationIndex(tile);
		if (v->current_order.IsType(OT_GOTO_WAYPOINT) && v->current_order.GetDestination() == station_id && v->current_order.GetWaypointFlags() & OWF_REVERSE) {
			Train *t = Train::From(v);
			// reverse at waypoint
			if (t->reverse_distance == 0) {
				t->reverse_distance = t->gcache.cached_total_length;
				if (t->current_order.IsWaitTimetabled()) {
					t->DeleteUnreachedImplicitOrders();
					UpdateVehicleTimetable(t, true);
					t->last_station_visited = station_id;
					SetWindowDirty(WC_VEHICLE_VIEW, t->index);
					t->current_order.MakeWaiting();
					t->current_order.SetNonStopType(ONSF_NO_STOP_AT_ANY_STATION);
					return VETSB_CONTINUE;
				}
			}
		}
		if (HasBit(Train::From(v)->flags, VRF_BEYOND_PLATFORM_END)) return VETSB_CONTINUE;
		Train *front = Train::From(v)->First();
		if (!front->IsFrontEngine()) return VETSB_CONTINUE;
		if (!(v == front || HasBit(Train::From(v)->Previous()->flags, VRF_BEYOND_PLATFORM_END))) return VETSB_CONTINUE;
		if (!HasStationTileRail(tile)) return VETSB_CONTINUE;
		if (!front->current_order.ShouldStopAtStation(front, station_id, IsRailWaypoint(tile))) return VETSB_CONTINUE;

		int station_ahead;
		int station_length;
		int stop = GetTrainStopLocation(station_id, tile, Train::From(v), true, &station_ahead, &station_length);

		/* Stop whenever that amount of station ahead + the distance from the
		 * begin of the platform to the stop location is longer than the length
		 * of the platform. Station ahead 'includes' the current tile where the
		 * vehicle is on, so we need to subtract that. */
		if (stop + station_ahead - (int)TILE_SIZE >= station_length) return VETSB_CONTINUE;

		DiagDirection dir = DirToDiagDir(v->direction);

		x &= 0xF;
		y &= 0xF;

		if (DiagDirToAxis(dir) != AXIS_X) Swap(x, y);
		if (y == TILE_SIZE / 2) {
			if (dir != DIAGDIR_SE && dir != DIAGDIR_SW) x = TILE_SIZE - 1 - x;
			stop &= TILE_SIZE - 1;

			if (x == stop) {
				if (front->UsingRealisticBraking() && front->cur_speed > 15 && !(front->lookahead != nullptr && HasBit(front->lookahead->flags, TRLF_APPLY_ADVISORY))) {
					/* Travelling too fast, do not stop and report overshoot to player */
					if (front->owner == _local_company) {
						SetDParam(0, front->index);
						SetDParam(1, IsRailWaypointTile(tile) ? STR_WAYPOINT_NAME : STR_STATION_NAME);
						SetDParam(2, station_id);
						AddNewsItem(STR_NEWS_TRAIN_OVERSHOT_STATION, NT_ADVICE, NF_INCOLOUR | NF_SMALL | NF_VEHICLE_PARAM0,
								NR_VEHICLE, v->index,
								NR_STATION, station_id);
					}
					for (Train *u = front; u != nullptr; u = u->Next()) {
						ClrBit(u->flags, VRF_BEYOND_PLATFORM_END);
					}
					return VETSB_CONTINUE;
				}
				return VETSB_ENTERED_STATION | (VehicleEnterTileStatus)(station_id << VETS_STATION_ID_OFFSET); // enter station
			} else if (x < stop) {
				if (front->UsingRealisticBraking() && front->cur_speed > 30) {
					/* Travelling too fast, take no action */
					return VETSB_CONTINUE;
				}
				front->vehstatus |= VS_TRAIN_SLOWING;
				uint16_t spd = std::max(0, (stop - x) * 20 - 15);
				if (spd < front->cur_speed) front->cur_speed = spd;
			}
		}
	} else if (v->type == VEH_ROAD) {
		RoadVehicle *rv = RoadVehicle::From(v);
		if (rv->state < RVSB_IN_ROAD_STOP && !IsReversingRoadTrackdir((Trackdir)rv->state) && rv->frame == 0) {
			if (IsStationRoadStop(tile) && rv->IsFrontEngine()) {
				/* Attempt to allocate a parking bay in a road stop */
				return RoadStop::GetByTile(tile, GetRoadStopType(tile))->Enter(rv) ? VETSB_CONTINUE : VETSB_CANNOT_ENTER;
			}
		}
	}

	return VETSB_CONTINUE;
}

/**
 * Run the watched cargo callback for all houses in the catchment area.
 * @param st Station.
 */
void TriggerWatchedCargoCallbacks(Station *st)
{
	/* Collect cargoes accepted since the last big tick. */
	CargoTypes cargoes = 0;
	for (CargoType cargo_type = 0; cargo_type < NUM_CARGO; cargo_type++) {
		if (HasBit(st->goods[cargo_type].status, GoodsEntry::GES_ACCEPTED_BIGTICK)) SetBit(cargoes, cargo_type);
	}

	/* Anything to do? */
	if (cargoes == 0) return;

	/* Loop over all houses in the catchment. */
	BitmapTileIterator it(st->catchment_tiles);
	for (TileIndex tile = it; tile != INVALID_TILE; tile = ++it) {
		if (IsTileType(tile, MP_HOUSE)) {
			WatchedCargoCallback(tile, cargoes);
		}
	}
}

/**
 * This function is called for each station once every 250 ticks.
 * Not all stations will get the tick at the same time.
 * @param st the station receiving the tick.
 * @return true if the station is still valid (wasn't deleted)
 */
static bool StationHandleBigTick(BaseStation *st)
{
	if (!st->IsInUse()) {
		if (++st->delete_ctr >= 8) delete st;
		return false;
	}

	if (Station::IsExpected(st)) {
		TriggerWatchedCargoCallbacks(Station::From(st));

		for (GoodsEntry &ge : Station::From(st)->goods) {
			ClrBit(ge.status, GoodsEntry::GES_ACCEPTED_BIGTICK);
		}
	}


	if ((st->facilities & FACIL_WAYPOINT) == 0) UpdateStationAcceptance(Station::From(st), true);

	return true;
}

static inline void byte_inc_sat(uint8_t *p)
{
	uint8_t b = *p + 1;
	if (b != 0) *p = b;
}

/**
 * Truncate the cargo by a specific amount.
 * @param cs The type of cargo to perform the truncation for.
 * @param ge The goods entry, of the station, to truncate.
 * @param amount The amount to truncate the cargo by.
 */
static void TruncateCargo(const CargoSpec *cs, GoodsEntry *ge, uint amount = UINT_MAX)
{
	/* If truncating also punish the source stations' ratings to
	 * decrease the flow of incoming cargo. */

	if (ge->data == nullptr) return;

	StationCargoAmountMap waiting_per_source;
	ge->data->cargo.Truncate(amount, &waiting_per_source);
	for (StationCargoAmountMap::iterator i(waiting_per_source.begin()); i != waiting_per_source.end(); ++i) {
		Station *source_station = Station::GetIfValid(i->first);
		if (source_station == nullptr) continue;

		GoodsEntry &source_ge = source_station->goods[cs->Index()];
		if (i->second > source_ge.max_waiting_cargo) {
			source_ge.max_waiting_cargo += (i->second - source_ge.max_waiting_cargo) / 4;
		}
	}
}

bool GetNewGrfRating(const Station *st, const CargoSpec *cs, const GoodsEntry *ge, int *new_grf_rating)
{
	*new_grf_rating = 0;
	bool is_using_newgrf_rating = false;

	/* Perform custom station rating. If it succeeds the speed, days in transit and
	 * waiting cargo ratings must not be executed. */

	/* NewGRFs expect last speed to be 0xFF when no vehicle has arrived yet. */
	uint last_speed = ge->HasVehicleEverTriedLoading() && ge->IsSupplyAllowed() ? ge->last_speed : 0xFF;

	uint32_t var18 = std::min<uint>(ge->time_since_pickup, 0xFFu)
		| (std::min<uint>(ge->max_waiting_cargo, 0xFFFFu) << 8)
		| (std::min<uint>(last_speed, 0xFFu) << 24);
	/* Convert to the 'old' vehicle types */
	uint32_t var10 = (ge->last_vehicle_type == VEH_INVALID) ? 0x0 : (ge->last_vehicle_type + 0x10);
	uint16_t callback = GetCargoCallback(CBID_CARGO_STATION_RATING_CALC, var10, var18, cs);
	if (callback != CALLBACK_FAILED) {
		is_using_newgrf_rating = true;
		*new_grf_rating = GB(callback, 0, 14);

		/* Simulate a 15 bit signed value */
		if (HasBit(callback, 14)) *new_grf_rating -= 0x4000;
	}

	return is_using_newgrf_rating;
}

int GetSpeedRating(const GoodsEntry *ge)
{
	const int b = ge->last_speed - 85;

	return (b >= 0) ? (b >> 2) : 0;
}

int GetWaitTimeRating(const CargoSpec *cs, const GoodsEntry *ge)
{
	int rating = 0;

	uint wait_time = ge->time_since_pickup;

	if (_settings_game.station.cargo_class_rating_wait_time) {
		if (cs->classes & CC_PASSENGERS) {
			wait_time *= 3;
		} else if (cs->classes & CC_REFRIGERATED) {
			wait_time *= 2;
		} else if (cs->classes & (CC_MAIL | CC_ARMOURED | CC_EXPRESS)) {
			wait_time += (wait_time >> 1);
		} else if (cs->classes & (CC_BULK | CC_LIQUID)) {
			wait_time >>= 2;
		}
	}

	if (ge->last_vehicle_type == VEH_SHIP) wait_time >>= 2;
	if (wait_time <= 21) rating += 25;
	if (wait_time <= 12) rating += 25;
	if (wait_time <= 6) rating += 45;
	if (wait_time <= 3) rating += 35;

	return rating;
}

int GetWaitingCargoRating(const Station *st, const GoodsEntry *ge)
{
	int rating = -90;

	uint normalised_max_waiting_cargo = ge->max_waiting_cargo;

	if (_settings_game.station.station_size_rating_cargo_amount) {
		normalised_max_waiting_cargo *= 8;
		if (st->station_tiles > 1) normalised_max_waiting_cargo /= st->station_tiles;
	}

	if (normalised_max_waiting_cargo <= 1500) rating += 55;
	if (normalised_max_waiting_cargo <= 1000) rating += 35;
	if (normalised_max_waiting_cargo <= 600) rating += 10;
	if (normalised_max_waiting_cargo <= 300) rating += 20;
	if (normalised_max_waiting_cargo <= 100) rating += 10;

	return rating;
}

int GetStatueRating(const Station *st)
{
	return Company::IsValidID(st->owner) && HasBit(st->town->statues, st->owner) ? 26 : 0;
}

int GetVehicleAgeRating(const GoodsEntry *ge)
{
	int rating = 0;

	const uint8_t age = ge->last_age;

	if (age < 30) rating += 10;
	if (age < 20) rating += 10;
	if (age < 10) rating += 13;

	return rating;
}

int GetTargetRating(const Station *st, const CargoSpec *cs, const GoodsEntry *ge)
{
	bool skip = false;
	int rating = 0;

	if (_cheats.station_rating.value) {
		rating = 255;
		skip = true;
	} else if (HasBit(cs->callback_mask, CBM_CARGO_STATION_RATING_CALC)) {

		int new_grf_rating;

		if (GetNewGrfRating(st, cs, ge, &new_grf_rating)) {
			skip = true;
			rating += new_grf_rating;
		}
	}

	if (!skip) {
		rating += GetSpeedRating(ge);
		rating += GetWaitTimeRating(cs, ge);
		rating += GetWaitingCargoRating(st, ge);
	}

	rating += GetStatueRating(st);
	rating += GetVehicleAgeRating(ge);

	return ClampTo<uint8_t>(rating);
}

static void UpdateStationRating(Station *st)
{
	bool waiting_changed = false;

	byte_inc_sat(&st->time_since_load);
	byte_inc_sat(&st->time_since_unload);

	for (const CargoSpec *cs : CargoSpec::Iterate()) {
		GoodsEntry *ge = &st->goods[cs->Index()];

		/* Slowly increase the rating back to its original level in the case we
		 *  didn't deliver cargo yet to this station. This happens when a bribe
		 *  failed while you didn't moved that cargo yet to a station. */
		if (!ge->HasRating() && ge->rating < INITIAL_STATION_RATING) {
			ge->rating++;
		}

		/* Only change the rating if we are moving this cargo */
		if (ge->HasRating()) {
			byte_inc_sat(&ge->time_since_pickup);

			if (ge->time_since_pickup == 255 && _settings_game.order.selectgoods) {
				ClrBit(ge->status, GoodsEntry::GES_RATING);
				ge->last_speed = 0;
				TruncateCargo(cs, ge);
				waiting_changed = true;
				continue;
			}

<<<<<<< HEAD
			{
				int rating = GetTargetRating(st, cs, ge);
=======
			bool skip = false;
			int rating = 0;
			uint waiting = ge->HasData() ? ge->GetData().cargo.AvailableCount() : 0;

			/* num_dests is at least 1 if there is any cargo as
			 * INVALID_STATION is also a destination.
			 */
			uint num_dests = ge->HasData() ? static_cast<uint>(ge->GetData().cargo.Packets()->MapSize()) : 0;

			/* Average amount of cargo per next hop, but prefer solitary stations
			 * with only one or two next hops. They are allowed to have more
			 * cargo waiting per next hop.
			 * With manual cargo distribution waiting_avg = waiting / 2 as then
			 * INVALID_STATION is the only destination.
			 */
			uint waiting_avg = waiting / (num_dests + 1);

			if (_cheats.station_rating.value) {
				ge->rating = rating = MAX_STATION_RATING;
				skip = true;
			} else if (cs->callback_mask.Test(CargoCallbackMask::StationRatingCalc)) {
				/* Perform custom station rating. If it succeeds the speed, days in transit and
				 * waiting cargo ratings must not be executed. */

				/* NewGRFs expect last speed to be 0xFF when no vehicle has arrived yet. */
				uint last_speed = ge->HasVehicleEverTriedLoading() ? ge->last_speed : 0xFF;

				uint32_t var18 = ClampTo<uint8_t>(ge->time_since_pickup)
					| (ClampTo<uint16_t>(ge->max_waiting_cargo) << 8)
					| (ClampTo<uint8_t>(last_speed) << 24);
				/* Convert to the 'old' vehicle types */
				uint32_t var10 = (st->last_vehicle_type == VEH_INVALID) ? 0x0 : (st->last_vehicle_type + 0x10);
				uint16_t callback = GetCargoCallback(CBID_CARGO_STATION_RATING_CALC, var10, var18, cs);
				if (callback != CALLBACK_FAILED) {
					skip = true;
					rating = GB(callback, 0, 14);

					/* Simulate a 15 bit signed value */
					if (HasBit(callback, 14)) rating -= 0x4000;
				}
			}
>>>>>>> 2c7b3bb5

				uint waiting = ge->CargoAvailableCount();

				/* num_dests is at least 1 if there is any cargo as
				 * INVALID_STATION is also a destination.
				 */
				const uint num_dests = ge->data != nullptr ? (uint)ge->data->cargo.Packets()->MapSize() : 0;

				/* Average amount of cargo per next hop, but prefer solitary stations
				 * with only one or two next hops. They are allowed to have more
				 * cargo waiting per next hop.
				 * With manual cargo distribution waiting_avg = waiting / 2 as then
				 * INVALID_STATION is the only destination.
				 */
				const uint waiting_avg = waiting / (num_dests + 1);

				const int old_rating = ge->rating; // old rating

				/* only modify rating in steps of -2, -1, 0, 1 or 2 */
				ge->rating = rating = old_rating + Clamp(rating - old_rating, -2, 2);

				/* if rating is <= 64 and more than 100 items waiting on average per destination,
				 * remove some random amount of goods from the station */
				if (rating <= 64 && waiting_avg >= 100) {
					int dec = Random() & 0x1F;
					if (waiting_avg < 200) dec &= 7;
					waiting -= (dec + 1) * num_dests;
					waiting_changed = true;
				}

				/* if rating is <= 127 and there are any items waiting, maybe remove some goods. */
				if (rating <= 127 && waiting != 0) {
					uint32_t r = Random();
					if (rating <= (int)GB(r, 0, 7)) {
						/* Need to have int, otherwise it will just overflow etc. */
						waiting = std::max((int)waiting - (int)((GB(r, 8, 2) - 1) * num_dests), 0);
						waiting_changed = true;
					}
				}

				/* At some point we really must cap the cargo. Previously this
				 * was a strict 4095, but now we'll have a less strict, but
				 * increasingly aggressive truncation of the amount of cargo. */
				static const uint WAITING_CARGO_THRESHOLD  = 1 << 12;
				static const uint WAITING_CARGO_CUT_FACTOR = 1 <<  6;
				static const uint MAX_WAITING_CARGO        = 1 << 15;

				uint normalised_waiting_cargo_threshold = WAITING_CARGO_THRESHOLD;
				if (_settings_game.station.station_size_rating_cargo_amount) {
					if (st->station_tiles > 1) normalised_waiting_cargo_threshold *= st->station_tiles;
					normalised_waiting_cargo_threshold /= 8;
				}

				if (waiting > normalised_waiting_cargo_threshold) {
					const uint difference = waiting - normalised_waiting_cargo_threshold;
					waiting -= (difference / WAITING_CARGO_CUT_FACTOR);
					const uint normalised_max_waiting_cargo = normalised_waiting_cargo_threshold * (MAX_WAITING_CARGO / WAITING_CARGO_THRESHOLD);
					waiting = std::min(waiting, normalised_max_waiting_cargo);
					waiting_changed = true;
				}

				/* We can't truncate cargo that's already reserved for loading.
				 * Thus StoredCount() here. */
				if (waiting_changed && waiting < ge->CargoAvailableCount()) {
					/* Feed back the exact own waiting cargo at this station for the
					 * next rating calculation. */
					ge->max_waiting_cargo = 0;

					TruncateCargo(cs, ge, ge->CargoAvailableCount() - waiting);
				} else {
					/* If the average number per next hop is low, be more forgiving. */
					ge->max_waiting_cargo = waiting_avg;
				}
			}
		}
	}

	StationID index = st->index;

	if (waiting_changed) {
		SetWindowDirty(WC_STATION_VIEW, index); // update whole window
	} else {
		SetWindowWidgetDirty(WC_STATION_VIEW, index, WID_SV_ACCEPT_RATING_LIST); // update only ratings list
	}
}

/**
 * Reroute cargo of type c at station st or in any vehicles unloading there.
 * Make sure the cargo's new next hop is neither "avoid" nor "avoid2".
 * @param st Station to be rerouted at.
 * @param c Type of cargo.
 * @param avoid Original next hop of cargo, avoid this.
 * @param avoid2 Another station to be avoided when rerouting.
 */
void RerouteCargo(Station *st, CargoType c, StationID avoid, StationID avoid2)
{
	GoodsEntry &ge = st->goods[c];

	/* Reroute cargo in station. */
	if (ge.data != nullptr) ge.data->cargo.Reroute(UINT_MAX, &ge.data->cargo, avoid, avoid2, &ge);

	/* Reroute cargo staged to be transferred. */
	for (Vehicle *v : st->loading_vehicles) {
		for (Vehicle *u = v; u != nullptr; u = u->Next()) {
			if (u->cargo_type != c) continue;
			u->cargo.Reroute(UINT_MAX, &u->cargo, avoid, avoid2, &ge);
		}
	}
}

/**
 * Reroute cargo of type c from source at station st or in any vehicles unloading there.
 * Make sure the cargo's new next hop is neither "avoid" nor "avoid2".
 * @param st Station to be rerouted at.
 * @param c Type of cargo.
 * @param source Source station.
 * @param avoid Original next hop of cargo, avoid this.
 * @param avoid2 Another station to be avoided when rerouting.
 */
void RerouteCargoFromSource(Station *st, CargoType c, StationID source, StationID avoid, StationID avoid2)
{
	GoodsEntry &ge = st->goods[c];

	/* Reroute cargo in station. */
	if (ge.data != nullptr) ge.data->cargo.RerouteFromSource(UINT_MAX, &ge.data->cargo, source, avoid, avoid2, &ge);

	/* Reroute cargo staged to be transferred. */
	for (Vehicle *v : st->loading_vehicles) {
		for (; v != nullptr; v = v->Next()) {
			if (v->cargo_type != c) continue;
			v->cargo.RerouteFromSource(UINT_MAX, &v->cargo, source, avoid, avoid2, &ge);
		}
	}
}

robin_hood::unordered_flat_set<VehicleID> _delete_stale_links_vehicle_cache;

void ClearDeleteStaleLinksVehicleCache()
{
	_delete_stale_links_vehicle_cache.clear();
}

/**
 * Check all next hops of cargo packets in this station for existence of a
 * a valid link they may use to travel on. Reroute any cargo not having a valid
 * link and remove timed out links found like this from the linkgraph. We're
 * not all links here as that is expensive and useless. A link no one is using
 * doesn't hurt either.
 * @param from Station to check.
 */
void DeleteStaleLinks(Station *from)
{
	for (CargoType c = 0; c < NUM_CARGO; ++c) {
		const bool auto_distributed = (_settings_game.linkgraph.GetDistributionType(c) != DT_MANUAL);
		GoodsEntry &ge = from->goods[c];
		LinkGraph *lg = LinkGraph::GetIfValid(ge.link_graph);
		if (lg == nullptr) continue;
		lg->MutableIterateEdgesFromNode(ge.node, [&](LinkGraph::EdgeIterationHelper edge_helper) -> LinkGraph::EdgeIterationResult {
			Edge edge = edge_helper.GetEdge();
			NodeID to_id = edge_helper.to_id;

			LinkGraph::EdgeIterationResult result = LinkGraph::EdgeIterationResult::None;

			Station *to = Station::Get((*lg)[to_id].Station());
			assert(to->goods[c].node == to_id);
			assert(EconTime::CurDate() >= edge.LastUpdate());
			const EconTime::DateDelta timeout{std::max<int>((LinkGraph::MIN_TIMEOUT_DISTANCE + (DistanceManhattan(from->xy, to->xy) >> 3)) / DayLengthFactor(), 1)};
			if (edge.LastAircraftUpdate() != EconTime::INVALID_DATE && (EconTime::CurDate() - edge.LastAircraftUpdate()) > timeout) {
				edge.ClearAircraft();
			}
			if ((EconTime::CurDate() - edge.LastUpdate()) > timeout) {
				bool updated = false;

				if (auto_distributed) {
					/* Have all vehicles refresh their next hops before deciding to
					 * remove the node. */
					std::vector<Vehicle *> vehicles;
					for (const OrderList *l : OrderList::Iterate()) {
						bool found_from = false;
						bool found_to = false;
						for (const Order *order : l->Orders()) {
							if (!order->IsType(OT_GOTO_STATION) && !order->IsType(OT_IMPLICIT)) continue;
							if (order->GetDestination() == from->index) {
								found_from = true;
								if (found_to) break;
							} else if (order->GetDestination() == to->index) {
								found_to = true;
								if (found_from) break;
							}
						}
						if (!found_to || !found_from) continue;
						vehicles.push_back(l->GetFirstSharedVehicle());
					}

					auto iter = vehicles.begin();
					while (iter != vehicles.end()) {
						Vehicle *v = *iter;

						auto res = _delete_stale_links_vehicle_cache.insert(v->index);
						// Only run LinkRefresher if vehicle was not already in the cache
						if (res.second) {
							/* Do not refresh links of vehicles that have been stopped in depot for a long time. */
							if (!v->IsStoppedInDepot() || (EconTime::CurDate() - v->date_of_last_service) <=
									LinkGraph::STALE_LINK_DEPOT_TIMEOUT) {
								edge_helper.RecordSize();
								LinkRefresher::Run(v, false); // Don't allow merging. Otherwise lg might get deleted.
								if (edge_helper.RefreshIterationIfSizeChanged()) {
									edge = edge_helper.GetEdge();
								}
							}
						}
						if (edge.LastUpdate() == EconTime::CurDate()) {
							updated = true;
							break;
						}

						Vehicle *next_shared = v->NextShared();
						if (next_shared) {
							*iter = next_shared;
							++iter;
						} else {
							iter = vehicles.erase(iter);
						}

						if (iter == vehicles.end()) iter = vehicles.begin();
					}
				}

				if (!updated) {
					/* If it's still considered dead remove it. */
					result = LinkGraph::EdgeIterationResult::EraseEdge;
					if (ge.data != nullptr) ge.data->flows.DeleteFlows(to->index);
					RerouteCargo(from, c, to->index, from->index);
				}
			} else if (edge.LastUnrestrictedUpdate() != EconTime::INVALID_DATE && (EconTime::CurDate() - edge.LastUnrestrictedUpdate()) > timeout) {
				edge.Restrict();
				if (ge.data != nullptr) ge.data->flows.RestrictFlows(to->index);
				RerouteCargo(from, c, to->index, from->index);
			} else if (edge.LastRestrictedUpdate() != EconTime::INVALID_DATE && (EconTime::CurDate() - edge.LastRestrictedUpdate()) > timeout) {
				edge.Release();
			}

			return result;
		});
		assert(_scaled_tick_counter >= lg->LastCompression());
		if ((_scaled_tick_counter - lg->LastCompression()) > LinkGraph::COMPRESSION_INTERVAL) {
			lg->Compress();
		}
	}
}

/**
 * Increase capacity for a link stat given by station cargo and next hop.
 * @param st Station to get the link stats from.
 * @param cargo Cargo to increase stat for.
 * @param next_station_id Station the consist will be travelling to next.
 * @param capacity Capacity to add to link stat.
 * @param usage Usage to add to link stat.
 * @param mode Update mode to be applied.
 */
void IncreaseStats(Station *st, CargoType cargo, StationID next_station_id, uint capacity, uint usage, uint32_t time, EdgeUpdateMode mode)
{
	GoodsEntry &ge1 = st->goods[cargo];
	Station *st2 = Station::Get(next_station_id);
	GoodsEntry &ge2 = st2->goods[cargo];
	LinkGraph *lg = nullptr;
	if (ge1.link_graph == INVALID_LINK_GRAPH) {
		if (ge2.link_graph == INVALID_LINK_GRAPH) {
			if (LinkGraph::CanAllocateItem()) {
				lg = new LinkGraph(cargo);
				LinkGraphSchedule::instance.Queue(lg);
				ge2.link_graph = lg->index;
				ge2.node = lg->AddNode(st2);
			} else {
				Debug(misc, 0, "Can't allocate link graph");
			}
		} else {
			lg = LinkGraph::Get(ge2.link_graph);
		}
		if (lg) {
			ge1.link_graph = lg->index;
			ge1.node = lg->AddNode(st);
		}
	} else if (ge2.link_graph == INVALID_LINK_GRAPH) {
		lg = LinkGraph::Get(ge1.link_graph);
		ge2.link_graph = lg->index;
		ge2.node = lg->AddNode(st2);
	} else {
		lg = LinkGraph::Get(ge1.link_graph);
		if (ge1.link_graph != ge2.link_graph) {
			LinkGraph *lg2 = LinkGraph::Get(ge2.link_graph);
			if (lg->Size() < lg2->Size()) {
				LinkGraphSchedule::instance.Unqueue(lg);
				lg2->Merge(lg); // Updates GoodsEntries of lg
				lg = lg2;
			} else {
				LinkGraphSchedule::instance.Unqueue(lg2);
				lg->Merge(lg2); // Updates GoodsEntries of lg2
			}
		}
	}
	if (lg != nullptr) {
		lg->UpdateEdge(ge1.node, ge2.node, capacity, usage, time, mode);
	}
}

/* called for every station each tick */
static void StationHandleSmallTick(BaseStation *st)
{
	if ((st->facilities & FACIL_WAYPOINT) != 0 || !st->IsInUse()) return;

	uint8_t b = st->delete_ctr + 1;
	if (b >= STATION_RATING_TICKS) b = 0;
	st->delete_ctr = b;

	if (b == 0) UpdateStationRating(Station::From(st));
}

void UpdateAllStationRatings()
{
	for (Station *st : Station::Iterate()) {
		if (!st->IsInUse()) continue;
		UpdateStationRating(st);
	}
}

void OnTick_Station()
{
	if (_game_mode == GM_EDITOR) return;

	ClearDeleteStaleLinksVehicleCache();

	for (BaseStation *st : BaseStation::Iterate()) {
		StationHandleSmallTick(st);

		/* Clean up the link graph about once a week. */
		if (Station::IsExpected(st) && (_tick_counter + st->index) % STATION_LINKGRAPH_TICKS == 0) {
			DeleteStaleLinks(Station::From(st));
		};

		/* Run STATION_ACCEPTANCE_TICKS = 250 tick interval trigger for station animation.
		 * Station index is included so that triggers are not all done
		 * at the same time. */
		if ((_tick_counter + st->index) % STATION_ACCEPTANCE_TICKS == 0) {
			/* Stop processing this station if it was deleted */
			if (!StationHandleBigTick(st)) continue;
			TriggerStationAnimation(st, st->xy, SAT_250_TICKS);
			TriggerRoadStopAnimation(st, st->xy, SAT_250_TICKS);
			if (Station::IsExpected(st)) AirportAnimationTrigger(Station::From(st), AAT_STATION_250_TICKS);
		}
	}
}

/** Daily loop for stations. */
void StationDailyLoop()
{
	// Only record cargo history every second day.
	if (EconTime::CurDate().base() % 2 != 0) {
		for (Station *st : Station::Iterate()) {
			st->UpdateCargoHistory();
		}
		InvalidateWindowClassesData(WC_STATION_CARGO);
	}
}

/** Monthly loop for stations. */
void StationMonthlyLoop()
{
	for (Station *st : Station::Iterate()) {
		for (GoodsEntry &ge : st->goods) {
			SB(ge.status, GoodsEntry::GES_LAST_MONTH, 1, GB(ge.status, GoodsEntry::GES_CURRENT_MONTH, 1));
			ClrBit(ge.status, GoodsEntry::GES_CURRENT_MONTH);
		}
	}
}


void ModifyStationRatingAround(TileIndex tile, Owner owner, int amount, uint radius)
{
	ForAllStationsRadius(tile, radius, [&](Station *st) {
		if (st->owner == owner && DistanceManhattan(tile, st->xy) <= radius) {
			for (GoodsEntry &ge : st->goods) {
				if (ge.status != 0) {
					ge.rating = ClampTo<uint8_t>(ge.rating + amount);
				}
			}
		}
	});
}

static uint UpdateStationWaiting(Station *st, CargoType type, uint amount, SourceType source_type, SourceID source_id)
{
	/* We can't allocate a CargoPacket? Then don't do anything
	 * at all; i.e. just discard the incoming cargo. */
	if (!CargoPacket::CanAllocateItem()) return 0;

	GoodsEntry &ge = st->goods[type];
	amount += ge.amount_fract;
	ge.amount_fract = GB(amount, 0, 8);

	amount >>= 8;
	/* No new "real" cargo item yet. */
	if (amount == 0) return 0;

	StationID next = ge.GetVia(st->index);
	ge.CreateData().cargo.Append(new CargoPacket(st->index, amount, source_type, source_id), next);
	LinkGraph *lg = nullptr;
	if (ge.link_graph == INVALID_LINK_GRAPH) {
		if (LinkGraph::CanAllocateItem()) {
			lg = new LinkGraph(type);
			LinkGraphSchedule::instance.Queue(lg);
			ge.link_graph = lg->index;
			ge.node = lg->AddNode(st);
		} else {
			Debug(misc, 0, "Can't allocate link graph");
		}
	} else {
		lg = LinkGraph::Get(ge.link_graph);
	}
	if (lg != nullptr) (*lg)[ge.node].UpdateSupply(amount);

	if (!ge.HasRating()) {
		InvalidateWindowData(WC_STATION_LIST, st->owner);
		SetBit(ge.status, GoodsEntry::GES_RATING);
	}

	TriggerStationRandomisation(st, st->xy, SRT_NEW_CARGO, type);
	TriggerStationAnimation(st, st->xy, SAT_NEW_CARGO, type);
	AirportAnimationTrigger(st, AAT_STATION_NEW_CARGO, type);
	TriggerRoadStopAnimation(st, st->xy, SAT_NEW_CARGO, type);
	TriggerRoadStopRandomisation(st, st->xy, RSRT_NEW_CARGO, type);

	SetWindowDirty(WC_STATION_VIEW, st->index);
	st->MarkTilesDirty(true);
	return amount;
}

static bool IsUniqueStationName(std::string_view name)
{
	for (const Station *st : Station::Iterate()) {
		if (!st->name.empty() && st->name == name) return false;
	}

	return true;
}

/**
 * Rename a station
 * @param flags operation to perform
 * @param station_id station ID that is to be renamed
 * @param generate whether to generate a new default name, if resetting name
 * @param text the new name or an empty string when resetting to the default
 * @return the cost of this operation or an error
 */
CommandCost CmdRenameStation(DoCommandFlag flags, StationID station_id, bool generate, const std::string &text)
{
	Station *st = Station::GetIfValid(station_id);
	if (st == nullptr) return CMD_ERROR;

	CommandCost ret = CheckOwnership(st->owner);
	if (ret.Failed()) return ret;

	bool reset = text.empty();

	if (!reset) {
		if (Utf8StringLength(text) >= MAX_LENGTH_STATION_NAME_CHARS) return CMD_ERROR;
		if (!IsUniqueStationName(text)) return CommandCost(STR_ERROR_NAME_MUST_BE_UNIQUE);
	}

	if (flags & DC_EXEC) {
		st->cached_name.clear();
		if (reset) {
			st->name.clear();
			if (generate && st->industry == nullptr) {
				StationNaming name_class;
				if (st->facilities & FACIL_AIRPORT) {
					name_class = STATIONNAMING_AIRPORT;
				} else if (st->facilities & FACIL_DOCK) {
					name_class = STATIONNAMING_DOCK;
				} else if (st->facilities & FACIL_TRAIN) {
					name_class = STATIONNAMING_RAIL;
				} else if (st->facilities & (FACIL_BUS_STOP | FACIL_TRUCK_STOP)) {
					name_class = STATIONNAMING_ROAD;
				} else {
					name_class = STATIONNAMING_RAIL;
				}
				Random(); // Advance random seed each time this is called
				st->string_id = GenerateStationName(st, st->xy, name_class, true);
			}
		} else {
			st->name = text;
		}

		st->UpdateVirtCoord();
		InvalidateWindowData(WC_STATION_LIST, st->owner, 1);
	}

	return CommandCost();
}

/**
 * Exchange station names
 * @param flags operation to perform
 * @param station_id1 station ID to exchange name with
 * @param station_id2 station ID to exchange name with
 * @return the cost of this operation or an error
 */
CommandCost CmdExchangeStationNames(DoCommandFlag flags, StationID station_id1, StationID station_id2)
{
	Station *st = Station::GetIfValid(station_id1);
	if (st == nullptr) return CMD_ERROR;

	CommandCost ret = CheckOwnership(st->owner);
	if (ret.Failed()) return ret;

	if (st->industry != nullptr) return CommandCost(STR_ERROR_STATION_ATTACHED_TO_INDUSTRY);

	Station *st2 = Station::GetIfValid(station_id2);
	if (st2 == nullptr) return CMD_ERROR;

	ret = CheckOwnership(st2->owner);
	if (ret.Failed()) return ret;

	if (st2->industry != nullptr) return CommandCost(STR_ERROR_STATION_ATTACHED_TO_INDUSTRY);

	if (st->town != st2->town) return CommandCost(STR_ERROR_STATIONS_NOT_IN_SAME_TOWN);

	if (flags & DC_EXEC) {
		st->cached_name.clear();
		st2->cached_name.clear();
		std::swap(st->name, st2->name);
		std::swap(st->string_id, st2->string_id);
		std::swap(st->indtype, st2->indtype);
		std::swap(st->extra_name_index, st2->extra_name_index);
		st->UpdateVirtCoord();
		st2->UpdateVirtCoord();
		InvalidateWindowData(WC_STATION_LIST, st->owner, 1);
	}

	return CommandCost();
}

/**
 * Change whether a cargo may be supplied to a station
 * @param flags operation to perform
 * @param station_id station ID
 * @param cargo cargo ID
 * @param allow whether to allow supply
 * @return the cost of this operation or an error
 */
CommandCost CmdSetStationCargoAllowedSupply(DoCommandFlag flags, StationID station_id, CargoType cargo, bool allow)
{
	Station *st = Station::GetIfValid(station_id);
	if (st == nullptr) return CMD_ERROR;

	CommandCost ret = CheckOwnership(st->owner);
	if (ret.Failed()) return ret;

	if (cargo >= NUM_CARGO) return CMD_ERROR;

	if (flags & DC_EXEC) {
		GoodsEntry &ge = st->goods[cargo];
		AssignBit(ge.status, GoodsEntry::GES_NO_CARGO_SUPPLY, !allow);
		InvalidateWindowData(WC_STATION_VIEW, st->index, -1);
	}

	return CommandCost();
}

static void AddNearbyStationsByCatchment(TileIndex tile, StationList &stations, StationList &nearby)
{
	for (Station *st : nearby) {
		if (st->TileIsInCatchment(tile)) stations.insert(st);
	}
}

/**
 * Run a tile loop to find stations around a tile, on demand. Cache the result for further requests
 * @return pointer to a StationList containing all stations found
 */
const StationList &StationFinder::GetStations()
{
	if (this->tile != INVALID_TILE) {
		if (IsTileType(this->tile, MP_HOUSE)) {
			/* Town nearby stations need to be filtered per tile. */
			assert(this->w == 1 && this->h == 1);
			AddNearbyStationsByCatchment(this->tile, this->stations, Town::GetByTile(this->tile)->stations_near);
		} else {
			ForAllStationsAroundTiles(*this, [this](Station *st, TileIndex) {
				this->stations.insert(st);
				return true;
			});
		}
		this->tile = INVALID_TILE;
	}
	return this->stations;
}


static bool CanMoveGoodsToStation(const Station *st, CargoType type)
{
	/* Is the station reserved exclusively for somebody else? */
	if (st->owner != OWNER_NONE && st->town->exclusive_counter > 0 && st->town->exclusivity != st->owner) return false;

	/* Lowest possible rating, better not to give cargo anymore. */
	if (st->goods[type].rating == 0) return false;

	if (!st->goods[type].IsSupplyAllowed()) return false;

	/* Selectively servicing stations, and not this one. */
	if (_settings_game.order.selectgoods && !st->goods[type].HasVehicleEverTriedLoading()) return false;

	if (IsCargoInClass(type, CC_PASSENGERS)) {
		/* Passengers are never served by just a truck stop. */
		if (st->facilities == FACIL_TRUCK_STOP) return false;
	} else {
		/* Non-passengers are never served by just a bus stop. */
		if (st->facilities == FACIL_BUS_STOP) return false;
	}
	return true;
}

uint MoveGoodsToStation(CargoType type, uint amount, SourceType source_type, SourceID source_id, const StationList &all_stations, Owner exclusivity)
{
	/* Return if nothing to do. Also the rounding below fails for 0. */
	if (all_stations.empty()) return 0;
	if (amount == 0) return 0;

	Station *first_station = nullptr;
	typedef std::pair<Station *, uint> StationInfo;
	std::vector<StationInfo> used_stations;

	for (Station *st : all_stations) {
		if (exclusivity != INVALID_OWNER && exclusivity != st->owner) continue;
		if (!CanMoveGoodsToStation(st, type)) continue;

		/* Avoid allocating a vector if there is only one station to significantly
		 * improve performance in this common case. */
		if (first_station == nullptr) {
			first_station = st;
			continue;
		}
		if (used_stations.empty()) {
			used_stations.reserve(2);
			used_stations.emplace_back(first_station, 0);
		}
		used_stations.emplace_back(st, 0);
	}

	/* no stations around at all? */
	if (first_station == nullptr) return 0;

	if (used_stations.empty()) {
		/* only one station around */
		amount *= first_station->goods[type].rating + 1;
		return UpdateStationWaiting(first_station, type, amount, source_type, source_id);
	}

	uint company_best[OWNER_NONE + 1] = {};  // best rating for each company, including OWNER_NONE
	uint company_sum[OWNER_NONE + 1] = {};   // sum of ratings for each company
	uint best_rating = 0;
	uint best_sum = 0;  // sum of best ratings for each company

	for (auto &p : used_stations) {
		auto owner = p.first->owner;
		auto rating = p.first->goods[type].rating;
		if (rating > company_best[owner]) {
			best_sum += rating - company_best[owner];  // it's usually faster than iterating companies later
			company_best[owner] = rating;
			if (rating > best_rating) best_rating = rating;
		}
		company_sum[owner] += rating;
	}

	/* From now we'll calculate with fractional cargo amounts.
	 * First determine how much cargo we really have. */
	amount *= best_rating + 1;

	uint moving = 0;
	for (auto &p : used_stations) {
		uint owner = p.first->owner;
		/* Multiply the amount by (company best / sum of best for each company) to get cargo allocated to a company
		 * and by (station rating / sum of ratings in a company) to get the result for a single station. */
		p.second = ((uint64_t) amount) * ((uint64_t) company_best[owner]) * ((uint64_t) p.first->goods[type].rating) / (best_sum * company_sum[owner]);
		moving += p.second;
	}

	/* If there is some cargo left due to rounding issues distribute it among the best rated stations. */
	if (amount > moving) {
		std::stable_sort(used_stations.begin(), used_stations.end(), [type](const StationInfo &a, const StationInfo &b) {
			return b.first->goods[type].rating < a.first->goods[type].rating;
		});

		uint to_deliver = amount - moving;
		uint step_size = CeilDivT<uint>(to_deliver, (uint)used_stations.size());
		for (uint i = 0; i < used_stations.size() && to_deliver > 0; i++) {
			uint delivery = std::min<uint>(to_deliver, step_size);
			used_stations[i].second += delivery;
			to_deliver -= delivery;
		}
	}

	uint moved = 0;
	for (auto &p : used_stations) {
		moved += UpdateStationWaiting(p.first, type, p.second, source_type, source_id);
	}

	return moved;
}

void UpdateStationDockingTiles(Station *st)
{
	st->docking_station.Clear();
	st->docking_tiles.clear();

	/* For neutral stations, start with the industry area instead of dock area */
	const TileArea *area = st->industry != nullptr ? &st->industry->location : &st->ship_station;

	if (area->tile == INVALID_TILE) return;

	int x = TileX(area->tile);
	int y = TileY(area->tile);

	/* Expand the area by a tile on each side while
	 * making sure that we remain inside the map. */
	int x2 = std::min<int>(x + area->w + 1, Map::SizeX());
	int x1 = std::max<int>(x - 1, 0);

	int y2 = std::min<int>(y + area->h + 1, Map::SizeY());
	int y1 = std::max<int>(y - 1, 0);

	TileArea ta(TileXY(x1, y1), TileXY(x2 - 1, y2 - 1));
	for (TileIndex tile : ta) {
		if (IsValidTile(tile) && IsPossibleDockingTile(tile)) CheckForDockingTile(tile);
	}
}

void BuildOilRig(TileIndex tile)
{
	if (!Station::CanAllocateItem()) {
		Debug(misc, 0, "Can't allocate station for oilrig at 0x{:X}, reverting to oilrig only", tile);
		return;
	}

	Station *st = new Station(tile);
	_station_kdtree.Insert(st->index);
	st->town = ClosestTownFromTile(tile, UINT_MAX);

	st->string_id = GenerateStationName(st, tile, STATIONNAMING_OILRIG);

	assert_tile(IsTileType(tile, MP_INDUSTRY), tile);
	/* Mark industry as associated both ways */
	st->industry = Industry::GetByTile(tile);
	st->industry->neutral_station = st;
	DeleteAnimatedTile(tile);
	MakeOilrig(tile, st->index, GetWaterClass(tile));

	st->owner = OWNER_NONE;
	st->airport.type = AT_OILRIG;
	st->airport.Add(tile);
	st->ship_station.Add(tile);
	st->facilities = FACIL_AIRPORT | FACIL_DOCK;
	st->build_date = CalTime::CurDate();
	UpdateStationDockingTiles(st);

	st->rect.BeforeAddTile(tile, StationRect::ADD_FORCE);

	st->UpdateVirtCoord();

	/* An industry tile has now been replaced with a station tile, this may change the overlap between station catchments and industry tiles.
	 * Recalculate the station catchment for all stations currently in the industry's nearby list.
	 * Clear the industry's station nearby list first because Station::RecomputeCatchment cannot remove nearby industries in this case. */
	if (_settings_game.station.serve_neutral_industries) {
		StationList nearby = std::move(st->industry->stations_near);
		st->industry->stations_near.clear();
		for (Station *st_near : nearby) {
			st_near->RecomputeCatchment(true);
			UpdateStationAcceptance(st_near, true);
		}
	}

	st->RecomputeCatchment();
	UpdateStationAcceptance(st, false);
	ZoningMarkDirtyStationCoverageArea(st);
}

void DeleteOilRig(TileIndex tile)
{
	Station *st = Station::GetByTile(tile);
	ZoningMarkDirtyStationCoverageArea(st);

	MakeWaterKeepingClass(tile, OWNER_NONE);

	assert(st->facilities == (FACIL_AIRPORT | FACIL_DOCK) && st->airport.type == AT_OILRIG);
	if (st->industry != nullptr && st->industry->neutral_station == st) {
		/* Don't leave dangling neutral station pointer */
		st->industry->neutral_station = nullptr;
	}
	delete st;
}

static void ChangeTileOwner_Station(TileIndex tile, Owner old_owner, Owner new_owner)
{
	if (IsAnyRoadStopTile(tile)) {
		for (RoadTramType rtt : _roadtramtypes) {
			/* Update all roadtypes, no matter if they are present */
			if (GetRoadOwner(tile, rtt) == old_owner) {
				RoadType rt = GetRoadType(tile, rtt);
				if (rt != INVALID_ROADTYPE) {
					/* A drive-through road-stop has always two road bits. No need to dirty windows here, we'll redraw the whole screen anyway. */
					Company::Get(old_owner)->infrastructure.road[rt] -= 2;
					if (new_owner != INVALID_OWNER) Company::Get(new_owner)->infrastructure.road[rt] += 2;
				}
				SetRoadOwner(tile, rtt, new_owner == INVALID_OWNER ? OWNER_NONE : new_owner);
			}
		}
	}

	if (!IsTileOwner(tile, old_owner)) return;

	if (new_owner != INVALID_OWNER) {
		/* Update company infrastructure counts. Only do it here
		 * if the new owner is valid as otherwise the clear
		 * command will do it for us. No need to dirty windows
		 * here, we'll redraw the whole screen anyway.*/
		Company *old_company = Company::Get(old_owner);
		Company *new_company = Company::Get(new_owner);

		/* Update counts for underlying infrastructure. */
		switch (GetStationType(tile)) {
			case StationType::Rail:
			case StationType::RailWaypoint:
				if (!IsStationTileBlocked(tile)) {
					old_company->infrastructure.rail[GetRailType(tile)]--;
					new_company->infrastructure.rail[GetRailType(tile)]++;
				}
				break;

			case StationType::Bus:
			case StationType::Truck:
			case StationType::RoadWaypoint:
				/* Road stops were already handled above. */
				break;

			case StationType::Buoy:
			case StationType::Dock:
				if (GetWaterClass(tile) == WATER_CLASS_CANAL) {
					old_company->infrastructure.water--;
					new_company->infrastructure.water++;
				}
				break;

			default:
				break;
		}

		/* Update station tile count. */
		if (!IsBuoy(tile) && !IsAirport(tile)) {
			old_company->infrastructure.station--;
			new_company->infrastructure.station++;
		}

		/* for buoys, owner of tile is owner of water, st->owner == OWNER_NONE */
		SetTileOwner(tile, new_owner);
		InvalidateWindowClassesData(WC_STATION_LIST, 0);
	} else {
		if (IsDriveThroughStopTile(tile)) {
			/* Remove the drive-through road stop */
			if (IsRoadWaypoint(tile)) {
				Command<CMD_REMOVE_FROM_ROAD_WAYPOINT>::Do(DC_EXEC | DC_BANKRUPT, tile, tile);
			} else {
				Command<CMD_REMOVE_ROAD_STOP>::Do(DC_EXEC | DC_BANKRUPT, tile, 1, 1, (GetStationType(tile) == StationType::Truck) ? RoadStopType::Truck : RoadStopType::Bus, false);
			}
			assert_tile(IsTileType(tile, MP_ROAD), tile);
			/* Change owner of tile and all roadtypes */
			ChangeTileOwner(tile, old_owner, new_owner);
		} else {
			Command<CMD_LANDSCAPE_CLEAR>::Do(DC_EXEC | DC_BANKRUPT, tile);
			/* Set tile owner of water under (now removed) buoy and dock to OWNER_NONE.
			 * Update owner of buoy if it was not removed (was in orders).
			 * Do not update when owned by OWNER_WATER (sea and rivers). */
			if ((IsTileType(tile, MP_WATER) || IsBuoyTile(tile)) && IsTileOwner(tile, old_owner)) SetTileOwner(tile, OWNER_NONE);
		}
	}
}

/**
 * Check if a drive-through road stop tile can be cleared.
 * Road stops built on town-owned roads check the conditions
 * that would allow clearing of the original road.
 * @param tile The road stop tile to check.
 * @param flags Command flags.
 * @return A succeeded command if the road can be removed, a failed command with the relevant error message otherwise.
 */
static CommandCost CanRemoveRoadWithStop(TileIndex tile, DoCommandFlag flags)
{
	/* Water flooding can always clear road stops. */
	if (_current_company == OWNER_WATER) return CommandCost();

	CommandCost ret;

	if (GetRoadTypeTram(tile) != INVALID_ROADTYPE) {
		Owner tram_owner = GetRoadOwner(tile, RTT_TRAM);
		if (tram_owner != OWNER_NONE) {
			ret = CheckOwnership(tram_owner);
			if (ret.Failed()) return ret;
		}
	}

	if (GetRoadTypeRoad(tile) != INVALID_ROADTYPE) {
		Owner road_owner = GetRoadOwner(tile, RTT_ROAD);
		if (road_owner == OWNER_TOWN) {
			ret = CheckAllowRemoveRoad(tile, GetAnyRoadBits(tile, RTT_ROAD), OWNER_TOWN, RTT_ROAD, flags);
			if (ret.Failed()) return ret;
		} else if (road_owner != OWNER_NONE) {
			ret = CheckOwnership(road_owner);
			if (ret.Failed()) return ret;
		}
	}

	return CommandCost();
}

static CommandCost RemoveRoadStopAndUpdateRoadCachedOneWayState(TileIndex tile, DoCommandFlag flags)
{
	CommandCost cost = RemoveRoadStop(tile, flags);
	if ((flags & DC_EXEC) && cost.Succeeded()) UpdateRoadCachedOneWayStatesAroundTile(tile);
	return cost;
}

/**
 * Clear a single tile of a station.
 * @param tile The tile to clear.
 * @param flags The DoCommandOld flags related to the "command".
 * @return The cost, or error of clearing.
 */
CommandCost ClearTile_Station(TileIndex tile, DoCommandFlag flags)
{
	if (flags & DC_AUTO) {
		switch (GetStationType(tile)) {
			default: break;
			case StationType::Rail:         return CommandCost(STR_ERROR_MUST_DEMOLISH_RAILROAD);
			case StationType::RailWaypoint: return CommandCost(STR_ERROR_BUILDING_MUST_BE_DEMOLISHED);
			case StationType::RoadWaypoint: return CommandCost(STR_ERROR_BUILDING_MUST_BE_DEMOLISHED);
			case StationType::Airport:      return CommandCost(STR_ERROR_MUST_DEMOLISH_AIRPORT_FIRST);
			case StationType::Truck:        return CommandCost(HasTileRoadType(tile, RTT_TRAM) ? STR_ERROR_MUST_DEMOLISH_CARGO_TRAM_STATION_FIRST : STR_ERROR_MUST_DEMOLISH_TRUCK_STATION_FIRST);
			case StationType::Bus:          return CommandCost(HasTileRoadType(tile, RTT_TRAM) ? STR_ERROR_MUST_DEMOLISH_PASSENGER_TRAM_STATION_FIRST : STR_ERROR_MUST_DEMOLISH_BUS_STATION_FIRST);
			case StationType::Buoy:         return CommandCost(STR_ERROR_BUOY_IN_THE_WAY);
			case StationType::Dock:         return CommandCost(STR_ERROR_MUST_DEMOLISH_DOCK_FIRST);

			case StationType::Oilrig:
				SetDParam(1, STR_INDUSTRY_NAME_OIL_RIG);
				return CommandCost(STR_ERROR_GENERIC_OBJECT_IN_THE_WAY);
		}
	}

	switch (GetStationType(tile)) {
		case StationType::Rail:         return RemoveRailStation(tile, flags);
		case StationType::RailWaypoint: return RemoveRailWaypoint(tile, flags);
		case StationType::Airport:      return RemoveAirport(tile, flags);

		case StationType::Truck:
		case StationType::Bus:
			if (IsDriveThroughStopTile(tile)) {
				CommandCost remove_road = CanRemoveRoadWithStop(tile, flags);
				if (remove_road.Failed()) return remove_road;
			}
			return RemoveRoadStopAndUpdateRoadCachedOneWayState(tile, flags);

		case StationType::Buoy:     return RemoveBuoy(tile, flags);
		case StationType::Dock:     return RemoveDock(tile, flags);

		case StationType::RoadWaypoint:
			if (IsDriveThroughStopTile(tile)) {
				CommandCost remove_road = CanRemoveRoadWithStop(tile, flags);
				if (remove_road.Failed()) return remove_road;
			}
			return RemoveRoadStopAndUpdateRoadCachedOneWayState(tile, flags);

		default:
			break;
	}

	return CMD_ERROR;
}

static CommandCost TerraformTile_Station(TileIndex tile, DoCommandFlag flags, int z_new, Slope tileh_new)
{
	if (_settings_game.construction.build_on_slopes && AutoslopeEnabled()) {
		/* TODO: If you implement newgrf callback 149 'land slope check', you have to decide what to do with it here.
		 *       TTDP does not call it.
		 */
		if (GetTileMaxZ(tile) == z_new + GetSlopeMaxZ(tileh_new)) {
			switch (GetStationType(tile)) {
				case StationType::RailWaypoint:
				case StationType::Rail: {
					if (!AutoslopeCheckForAxis(tile, z_new, tileh_new, GetRailStationAxis(tile))) break;
					return CommandCost(EXPENSES_CONSTRUCTION, _price[PR_BUILD_FOUNDATION]);
				}

				case StationType::Airport:
					return CommandCost(EXPENSES_CONSTRUCTION, _price[PR_BUILD_FOUNDATION]);

				case StationType::Truck:
				case StationType::Bus:
				case StationType::RoadWaypoint: {
					if (IsDriveThroughStopTile(tile)) {
						if (!AutoslopeCheckForAxis(tile, z_new, tileh_new, GetDriveThroughStopAxis(tile))) break;
					} else {
						if (!AutoslopeCheckForEntranceEdge(tile, z_new, tileh_new, GetBayRoadStopDir(tile))) break;
					}
					return CommandCost(EXPENSES_CONSTRUCTION, _price[PR_BUILD_FOUNDATION]);
				}

				default: break;
			}
		}
	}
	return Command<CMD_LANDSCAPE_CLEAR>::Do(flags, tile);
}

FlowStat::iterator FlowStat::erase_item(FlowStat::iterator iter, uint flow_reduction)
{
	assert(!this->empty());
	const uint offset = iter - this->begin();
	const iterator last = this->end() - 1;
	for (; iter < last; ++iter) {
		*iter = { (iter + 1)->first - flow_reduction, (iter + 1)->second };
	}
	--this->count;
	if (this->count == 2) {
		// transition from external to internal storage
		ShareEntry *ptr = this->storage.ptr_shares.buffer;
		this->storage.inline_shares[0] = ptr[0];
		this->storage.inline_shares[1] = ptr[1];
		free(ptr);
	}
	return this->begin() + offset;
}

/**
 * Get flow for a station.
 * @param st Station to get flow for.
 * @return Flow for st.
 */
uint FlowStat::GetShare(StationID st) const
{
	uint32_t prev = 0;
	for (const_iterator it = this->begin(); it != this->end(); ++it) {
		if (it->second == st) {
			return it->first - prev;
		} else {
			prev = it->first;
		}
	}
	return 0;
}

/**
 * Get a station a package can be routed to, but exclude the given ones.
 * @param excluded StationID not to be selected.
 * @param excluded2 Another StationID not to be selected.
 * @return A station ID from the shares map.
 */
StationID FlowStat::GetVia(StationID excluded, StationID excluded2) const
{
	if (this->unrestricted == 0) return INVALID_STATION;
	assert(!this->empty());
	const_iterator it = std::upper_bound(this->data(), this->data() + this->count, RandomRange(this->unrestricted));
	assert(it != this->end() && it->first <= this->unrestricted);
	if (it->second != excluded && it->second != excluded2) return it->second;

	/* We've hit one of the excluded stations.
	 * Draw another share, from outside its range. */

	uint end = it->first;
	uint begin = (it == this->begin() ? 0 : (--it)->first);
	uint interval = end - begin;
	if (interval >= this->unrestricted) return INVALID_STATION; // Only one station in the map.
	uint new_max = this->unrestricted - interval;
	uint rand = RandomRange(new_max);
	const_iterator it2 = (rand < begin) ? this->upper_bound(rand) :
			this->upper_bound(rand + interval);
	assert(it2 != this->end() && it2->first <= this->unrestricted);
	if (it2->second != excluded && it2->second != excluded2) return it2->second;

	/* We've hit the second excluded station.
	 * Same as before, only a bit more complicated. */

	uint end2 = it2->first;
	uint begin2 = (it2 == this->begin() ? 0 : (--it2)->first);
	uint interval2 = end2 - begin2;
	if (interval2 >= new_max) return INVALID_STATION; // Only the two excluded stations in the map.
	new_max -= interval2;
	if (begin > begin2) {
		Swap(begin, begin2);
		Swap(end, end2);
		Swap(interval, interval2);
	}
	rand = RandomRange(new_max);
	const_iterator it3 = this->upper_bound(this->unrestricted);
	if (rand < begin) {
		it3 = this->upper_bound(rand);
	} else if (rand < begin2 - interval) {
		it3 = this->upper_bound(rand + interval);
	} else {
		it3 = this->upper_bound(rand + interval + interval2);
	}
	assert(it3 != this->end() && it3->first <= this->unrestricted);
	return it3->second;
}

/**
 * Change share for specified station. By specifying INT_MIN as parameter you
 * can erase a share. Newly added flows will be unrestricted.
 * @param st Next Hop to be removed.
 * @param flow Share to be added or removed.
 */
void FlowStat::ChangeShare(StationID st, int flow)
{
	/* We assert only before changing as afterwards the shares can actually
	 * be empty. In that case the whole flow stat must be deleted then. */
	assert(!this->empty());

	uint last_share = 0;
	for (iterator it(this->begin()); it != this->end(); ++it) {
		if (it->second == st) {
			uint share = it->first - last_share;
			if (flow < 0 && (flow == INT_MIN || (uint)(-flow) >= share)) {
				if (it->first <= this->unrestricted) this->unrestricted -= share;
				this->erase_item(it, share);
				break; // remove the whole share
			}
			if (it->first <= this->unrestricted) this->unrestricted += flow;
			for (; it != this->end(); ++it) {
				it->first += flow;
			}
			flow = 0;
			break;
		}
		last_share = it->first;
	}
	if (flow > 0) {
		// must be non-empty here
		last_share = (this->end() - 1)->first;
		this->AppendShare(st, (uint)flow, true); // true to avoid changing this->unrestricted, which we fixup below
		if (this->unrestricted < last_share) {
			// Move to front to unrestrict
			this->ReleaseShare(st);
		} else {
			// First restricted item, so bump unrestricted count
			this->unrestricted += flow;
		}
	}
}

/**
 * Restrict a flow by moving it to the end of the map and decreasing the amount
 * of unrestricted flow.
 * @param st Station of flow to be restricted.
 */
void FlowStat::RestrictShare(StationID st)
{
	assert(!this->empty());
	iterator it = this->begin();
	const iterator end = this->end();
	uint last_share = 0;
	for (; it != end; ++it) {
		if (it->first > this->unrestricted) return; // Not present or already restricted.
		if (it->second == st) {
			uint flow = it->first - last_share;
			this->unrestricted -= flow;
			if (this->unrestricted == last_share) return; // No further action required
			const iterator last = end - 1;
			for (iterator jt = it; jt != last; ++jt) {
				*jt = { (jt + 1)->first - flow, (jt + 1)->second };
			}
			*last = { flow + (last - 1)->first, st };
			return;
		}
		last_share = it->first;
	}
}

/**
 * Release ("unrestrict") a flow by moving it to the begin of the map and
 * increasing the amount of unrestricted flow.
 * @param st Station of flow to be released.
 */
void FlowStat::ReleaseShare(StationID st)
{
	assert(!this->empty());
	iterator it = this->end() - 1;
	const iterator start = this->begin();
	for (; it >= start; --it) {
		if (it->first < this->unrestricted) return; // Already unrestricted
		if (it->second == st) {
			if (it - 1 >= start) {
				uint flow = it->first - (it - 1)->first;
				this->unrestricted += flow;
				if (it->first == this->unrestricted) return; // No further action required
				for (iterator jt = it; jt != start; --jt) {
					*jt = { (jt - 1)->first + flow, (jt - 1)->second };
				}
				*start = { flow, st };
			} else {
				// already at start
				this->unrestricted = it->first;
			}
			return;
		}
	}
}

/**
 * Scale all shares from link graph's runtime to monthly values.
 * @param runtime Time the link graph has been running without compression, in scaled ticks.
 * @param day_length_factor Day length factor to use.
 * @pre runtime must be greater than 0 as we don't want infinite flow values.
 */
void FlowStat::ScaleToMonthly(uint runtime, uint8_t day_length_factor)
{
	assert(runtime > 0);
	uint share = 0;
	for (iterator i = this->begin(); i != this->end(); ++i) {
		share = std::max(share + 1, ClampTo<uint>((static_cast<uint64_t>(i->first) * 30 * DAY_TICKS * day_length_factor) / runtime));
		if (this->unrestricted == i->first) this->unrestricted = share;
		i->first = share;
	}
}

/**
 * Add some flow from "origin", going via "via".
 * @param origin Origin of the flow.
 * @param via Next hop.
 * @param flow Amount of flow to be added.
 */
void FlowStatMap::AddFlow(StationID origin, StationID via, uint flow)
{
	FlowStatMap::iterator origin_it = this->find(origin);
	if (origin_it == this->end()) {
		this->insert(FlowStat(origin, via, flow));
	} else {
		origin_it->ChangeShare(via, flow);
		assert(!origin_it->empty());
	}
}

/**
 * Pass on some flow, remembering it as invalid, for later subtraction from
 * locally consumed flow. This is necessary because we can't have negative
 * flows and we don't want to sort the flows before adding them up.
 * @param origin Origin of the flow.
 * @param via Next hop.
 * @param flow Amount of flow to be passed.
 */
void FlowStatMap::PassOnFlow(StationID origin, StationID via, uint flow)
{
	FlowStatMap::iterator prev_it = this->find(origin);
	if (prev_it == this->end()) {
		FlowStat fs(origin, via, flow);
		fs.AppendShare(INVALID_STATION, flow);
		this->insert(std::move(fs));
	} else {
		prev_it->ChangeShare(via, flow);
		prev_it->ChangeShare(INVALID_STATION, flow);
		assert(!prev_it->empty());
	}
}

/**
 * Subtract invalid flows from locally consumed flow.
 * @param self ID of own station.
 */
void FlowStatMap::FinalizeLocalConsumption(StationID self)
{
	for (FlowStat &fs : *this) {
		uint local = fs.GetShare(INVALID_STATION);
		if (local > INT_MAX) { // make sure it fits in an int
			fs.ChangeShare(self, -INT_MAX);
			fs.ChangeShare(INVALID_STATION, -INT_MAX);
			local -= INT_MAX;
		}
		fs.ChangeShare(self, -(int)local);
		fs.ChangeShare(INVALID_STATION, -(int)local);

		/* If the local share is used up there must be a share for some
		 * remote station. */
		assert(!fs.empty());
	}
}

/**
 * Delete all flows at a station for specific cargo and destination.
 * @param via Remote station of flows to be deleted.
 * @return IDs of source stations for which the complete FlowStat, not only a
 *         share, has been erased.
 */
StationIDStack FlowStatMap::DeleteFlows(StationID via)
{
	StationIDStack ret;
	for (FlowStatMap::iterator f_it = this->begin(); f_it != this->end();) {
		FlowStat &s_flows = *f_it;
		s_flows.ChangeShare(via, INT_MIN);
		if (s_flows.empty()) {
			ret.Push(f_it->GetOrigin());
			f_it = this->erase(f_it);
		} else {
			++f_it;
		}
	}
	return ret;
}

/**
 * Restrict all flows at a station for specific cargo and destination.
 * @param via Remote station of flows to be restricted.
 */
void FlowStatMap::RestrictFlows(StationID via)
{
	for (FlowStat &it : *this) {
		it.RestrictShare(via);
	}
}

/**
 * Get the sum of all flows from this FlowStatMap.
 * @return sum of all flows.
 */
uint FlowStatMap::GetFlow() const
{
	uint ret = 0;
	for (const FlowStat &it : this->IterateUnordered()) {
		if (it.IsInvalid()) continue;
		ret += (it.end() - 1)->first;
	}
	return ret;
}

/**
 * Get the sum of flows via a specific station from this FlowStatMap.
 * @param via Remote station to look for.
 * @return all flows for 'via' added up.
 */
uint FlowStatMap::GetFlowVia(StationID via) const
{
	uint ret = 0;
	for (const FlowStat &it : this->IterateUnordered()) {
		if (it.IsInvalid()) continue;
		ret += it.GetShare(via);
	}
	return ret;
}

/**
 * Get the sum of flows from a specific station from this FlowStatMap.
 * @param from Origin station to look for.
 * @return all flows from 'from' added up.
 */
uint FlowStatMap::GetFlowFrom(StationID from) const
{
	FlowStatMap::const_iterator i = this->find(from);
	if (i == this->end()) return 0;
	if (i->IsInvalid()) return 0;
	return (i->end() - 1)->first;
}

/**
 * Get the flow from a specific station via a specific other station.
 * @param from Origin station to look for.
 * @param via Remote station to look for.
 * @return flow share originating at 'from' and going to 'via'.
 */
uint FlowStatMap::GetFlowFromVia(StationID from, StationID via) const
{
	FlowStatMap::const_iterator i = this->find(from);
	if (i == this->end()) return 0;
	if (i->IsInvalid()) return 0;
	return i->GetShare(via);
}

void FlowStatMap::SortStorage()
{
	assert(this->flows_storage.size() == this->flows_index.size());
	std::sort(this->flows_storage.begin(), this->flows_storage.end(), [](const FlowStat &a, const FlowStat &b) -> bool {
		return a.origin < b.origin;
	});
	uint16_t index = 0;
	for (auto &it : this->flows_index) {
		it.second = index;
		index++;
	}
}

void DumpStationFlowStats(format_target &buffer)
{
	btree::btree_map<uint, uint> count_map;
	btree::btree_map<uint, uint> invalid_map;
	for (const Station *st : Station::Iterate()) {
		for (CargoType i = 0; i < NUM_CARGO; i++) {
			const GoodsEntry &ge = st->goods[i];
			if (ge.data == nullptr) continue;
			for (FlowStatMap::const_iterator it(ge.data->flows.begin()); it != ge.data->flows.end(); ++it) {
				count_map[(uint32_t)it->size()]++;
				invalid_map[it->GetRawFlags() & 0x1F]++;
			}
		}
	}
	buffer.append("Flow state shares size distribution:\n");
	for (const auto &it : count_map) {
		buffer.format("{:<5} {:<5}\n", it.first, it.second);
	}
	buffer.append("Flow state shares invalid state distribution:\n");
	for (const auto &it : invalid_map) {
		buffer.format("{:<2} {:<5}\n", it.first, it.second);
	}
}

extern const TileTypeProcs _tile_type_station_procs = {
	DrawTile_Station,           // draw_tile_proc
	GetSlopePixelZ_Station,     // get_slope_z_proc
	ClearTile_Station,          // clear_tile_proc
	nullptr,                       // add_accepted_cargo_proc
	GetTileDesc_Station,        // get_tile_desc_proc
	GetTileTrackStatus_Station, // get_tile_track_status_proc
	ClickTile_Station,          // click_tile_proc
	AnimateTile_Station,        // animate_tile_proc
	TileLoop_Station,           // tile_loop_proc
	ChangeTileOwner_Station,    // change_tile_owner_proc
	nullptr,                       // add_produced_cargo_proc
	VehicleEnter_Station,       // vehicle_enter_tile_proc
	GetFoundation_Station,      // get_foundation_proc
	TerraformTile_Station,      // terraform_tile_proc
};<|MERGE_RESOLUTION|>--- conflicted
+++ resolved
@@ -803,10 +803,10 @@
 			(*st)->string_id = GenerateStationName(*st, area.tile, name_class);
 
 			if (Company::IsValidID(_current_company)) {
-				if (_local_company == _current_company && !HasBit((*st)->town->have_ratings, _current_company)) {
+				if (_local_company == _current_company && !(*st)->town->have_ratings.Test(_current_company)) {
 					ZoningTownAuthorityRatingChange();
 				}
-				SetBit((*st)->town->have_ratings, _current_company);
+				(*st)->town->have_ratings.Set(_current_company);
 				if (_cheats.town_rating.value) {
 					(*st)->town->ratings[_current_company] = RATING_MAXIMUM;
 				}
@@ -1598,13 +1598,8 @@
 		if (HasBit(statspec->disallowed_lengths, std::min(plat_len - 1, 7))) return CommandCost(STR_ERROR_STATION_DISALLOWED_LENGTH);
 
 		/* Check if the station is buildable */
-<<<<<<< HEAD
-		if (HasBit(statspec->callback_mask, CBM_STATION_AVAIL)) {
+		if (statspec->callback_mask.Test(StationCallbackMask::Avail)) {
 			uint16_t cb_res = GetStationCallback(CBID_STATION_AVAILABILITY, 0, 0, statspec, nullptr, INVALID_TILE, rt);
-=======
-		if (statspec->callback_mask.Test(StationCallbackMask::Avail)) {
-			uint16_t cb_res = GetStationCallback(CBID_STATION_AVAILABILITY, 0, 0, statspec, nullptr, INVALID_TILE);
->>>>>>> 2c7b3bb5
 			if (cb_res != CALLBACK_FAILED && !Convert8bitBooleanCallback(statspec->grf_prop.grffile, CBID_STATION_AVAILABILITY, cb_res)) return CMD_ERROR;
 		}
 	}
@@ -2191,13 +2186,8 @@
 		/* Perform NewGRF checks */
 
 		/* Check if the road stop is buildable */
-<<<<<<< HEAD
-		if (HasBit(roadstopspec->callback_mask, CBM_ROAD_STOP_AVAIL)) {
+		if (roadstopspec->callback_mask.Test(RoadStopCallbackMask::Avail)) {
 			uint16_t cb_res = GetRoadStopCallback(CBID_STATION_AVAILABILITY, 0, 0, roadstopspec, nullptr, INVALID_TILE, rt, station_type, 0);
-=======
-		if (roadstopspec->callback_mask.Test(RoadStopCallbackMask::Avail)) {
-			uint16_t cb_res = GetRoadStopCallback(CBID_STATION_AVAILABILITY, 0, 0, roadstopspec, nullptr, INVALID_TILE, rt, is_truck_stop ? StationType::Truck : StationType::Bus, 0);
->>>>>>> 2c7b3bb5
 			if (cb_res != CALLBACK_FAILED && !Convert8bitBooleanCallback(roadstopspec->grf_prop.grffile, CBID_STATION_AVAILABILITY, cb_res)) return CMD_ERROR;
 		}
 	}
@@ -3366,13 +3356,8 @@
 			if (statspec != nullptr) {
 				tile_layout = GetStationGfx(ti->tile);
 
-<<<<<<< HEAD
-				if (HasBit(statspec->callback_mask, CBM_STATION_DRAW_TILE_LAYOUT)) {
+				if (statspec->callback_mask.Test(StationCallbackMask::DrawTileLayout)) {
 					uint16_t callback = GetStationCallback(CBID_STATION_DRAW_TILE_LAYOUT, 0, 0, statspec, st, ti->tile, INVALID_RAILTYPE);
-=======
-				if (statspec->callback_mask.Test(StationCallbackMask::DrawTileLayout)) {
-					uint16_t callback = GetStationCallback(CBID_STATION_DRAW_TILE_LAYOUT, 0, 0, statspec, st, ti->tile);
->>>>>>> 2c7b3bb5
 					if (callback != CALLBACK_FAILED) tile_layout = (callback & ~1) + GetRailStationAxis(ti->tile);
 				}
 
@@ -4239,7 +4224,7 @@
 
 int GetStatueRating(const Station *st)
 {
-	return Company::IsValidID(st->owner) && HasBit(st->town->statues, st->owner) ? 26 : 0;
+	return Company::IsValidID(st->owner) && st->town->statues.Test(st->owner) ? 26 : 0;
 }
 
 int GetVehicleAgeRating(const GoodsEntry *ge)
@@ -4263,13 +4248,12 @@
 	if (_cheats.station_rating.value) {
 		rating = 255;
 		skip = true;
-	} else if (HasBit(cs->callback_mask, CBM_CARGO_STATION_RATING_CALC)) {
-
+	} else if (cs->callback_mask.Test(CargoCallbackMask::StationRatingCalc)) {
 		int new_grf_rating;
 
 		if (GetNewGrfRating(st, cs, ge, &new_grf_rating)) {
 			skip = true;
-			rating += new_grf_rating;
+			rating = new_grf_rating;
 		}
 	}
 
@@ -4314,52 +4298,8 @@
 				continue;
 			}
 
-<<<<<<< HEAD
 			{
 				int rating = GetTargetRating(st, cs, ge);
-=======
-			bool skip = false;
-			int rating = 0;
-			uint waiting = ge->HasData() ? ge->GetData().cargo.AvailableCount() : 0;
-
-			/* num_dests is at least 1 if there is any cargo as
-			 * INVALID_STATION is also a destination.
-			 */
-			uint num_dests = ge->HasData() ? static_cast<uint>(ge->GetData().cargo.Packets()->MapSize()) : 0;
-
-			/* Average amount of cargo per next hop, but prefer solitary stations
-			 * with only one or two next hops. They are allowed to have more
-			 * cargo waiting per next hop.
-			 * With manual cargo distribution waiting_avg = waiting / 2 as then
-			 * INVALID_STATION is the only destination.
-			 */
-			uint waiting_avg = waiting / (num_dests + 1);
-
-			if (_cheats.station_rating.value) {
-				ge->rating = rating = MAX_STATION_RATING;
-				skip = true;
-			} else if (cs->callback_mask.Test(CargoCallbackMask::StationRatingCalc)) {
-				/* Perform custom station rating. If it succeeds the speed, days in transit and
-				 * waiting cargo ratings must not be executed. */
-
-				/* NewGRFs expect last speed to be 0xFF when no vehicle has arrived yet. */
-				uint last_speed = ge->HasVehicleEverTriedLoading() ? ge->last_speed : 0xFF;
-
-				uint32_t var18 = ClampTo<uint8_t>(ge->time_since_pickup)
-					| (ClampTo<uint16_t>(ge->max_waiting_cargo) << 8)
-					| (ClampTo<uint8_t>(last_speed) << 24);
-				/* Convert to the 'old' vehicle types */
-				uint32_t var10 = (st->last_vehicle_type == VEH_INVALID) ? 0x0 : (st->last_vehicle_type + 0x10);
-				uint16_t callback = GetCargoCallback(CBID_CARGO_STATION_RATING_CALC, var10, var18, cs);
-				if (callback != CALLBACK_FAILED) {
-					skip = true;
-					rating = GB(callback, 0, 14);
-
-					/* Simulate a 15 bit signed value */
-					if (HasBit(callback, 14)) rating -= 0x4000;
-				}
-			}
->>>>>>> 2c7b3bb5
 
 				uint waiting = ge->CargoAvailableCount();
 
