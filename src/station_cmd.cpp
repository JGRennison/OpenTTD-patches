/*
 * This file is part of OpenTTD.
 * OpenTTD is free software; you can redistribute it and/or modify it under the terms of the GNU General Public License as published by the Free Software Foundation, version 2.
 * OpenTTD is distributed in the hope that it will be useful, but WITHOUT ANY WARRANTY; without even the implied warranty of MERCHANTABILITY or FITNESS FOR A PARTICULAR PURPOSE.
 * See the GNU General Public License for more details. You should have received a copy of the GNU General Public License along with OpenTTD. If not, see <http://www.gnu.org/licenses/>.
 */

/** @file station_cmd.cpp Handling of station tiles. */

#include "stdafx.h"
#include "aircraft.h"
#include "bridge_map.h"
#include "viewport_func.h"
#include "viewport_kdtree.h"
#include "command_func.h"
#include "town.h"
#include "news_func.h"
#include "train.h"
#include "ship.h"
#include "roadveh.h"
#include "industry.h"
#include "newgrf_cargo.h"
#include "newgrf_debug.h"
#include "newgrf_station.h"
#include "newgrf_canal.h" /* For the buoy */
#include "pathfinder/yapf/yapf_cache.h"
#include "road_internal.h" /* For drawing catenary/checking road removal */
#include "autoslope.h"
#include "water.h"
#include "strings_func.h"
#include "clear_func.h"
#include "date_func.h"
#include "vehicle_func.h"
#include "string_func.h"
#include "animated_tile_func.h"
#include "elrail_func.h"
#include "station_base.h"
#include "station_cmd.h"
#include "station_func.h"
#include "station_kdtree.h"
#include "roadstop_base.h"
#include "newgrf_railtype.h"
#include "newgrf_roadtype.h"
#include "waypoint_base.h"
#include "waypoint_cmd.h"
#include "waypoint_func.h"
#include "pbs.h"
#include "debug.h"
#include "core/random_func.hpp"
#include "core/container_func.hpp"
#include "company_base.h"
#include "table/airporttile_ids.h"
#include "newgrf_airporttiles.h"
#include "order_backup.h"
#include "newgrf_house.h"
#include "company_gui.h"
#include "linkgraph/linkgraph_base.h"
#include "linkgraph/refresh.h"
#include "zoning.h"
#include "tunnelbridge_map.h"
#include "cheat_type.h"
#include "newgrf_roadstop.h"
#include "core/math_func.hpp"
#include "landscape_cmd.h"
#include "rail_cmd.h"

#include "widgets/station_widget.h"

#include "table/strings.h"

#include "3rdparty/cpp-btree/btree_set.h"
#include "3rdparty/robin_hood/robin_hood.h"

#include <bitset>

#include "safeguards.h"

static StationSpec::TileFlags GetStationTileFlags(StationGfx gfx, const StationSpec *statspec);

bool _town_noise_no_update = false;

/**
 * Check whether the given tile is a hangar.
 * @param t the tile to of whether it is a hangar.
 * @pre IsTileType(t, MP_STATION)
 * @return true if and only if the tile is a hangar.
 */
bool IsHangar(TileIndex t)
{
	assert_tile(IsTileType(t, MP_STATION), t);

	/* If the tile isn't an airport there's no chance it's a hangar. */
	if (!IsAirport(t)) return false;

	const Station *st = Station::GetByTile(t);
	const AirportSpec *as = st->airport.GetSpec();

	for (const auto &depot : as->depots) {
		if (st->airport.GetRotatedTileFromOffset(depot.ti) == TileIndex(t)) return true;
	}

	return false;
}

/**
 * Look for a station owned by the given company around the given tile area.
 * @param ta the area to search over
 * @param closest_station the closest owned station found so far
 * @param company the company whose stations to look for
 * @param st to 'return' the found station
 * @return Succeeded command (if zero or one station found) or failed command (for two or more stations found).
 */
template <class T, class F>
CommandCost GetStationAround(TileArea ta, StationID closest_station, CompanyID company, T **st, F filter)
{
	ta.Expand(1);

	/* check around to see if there are any stations there owned by the company */
	for (TileIndex tile_cur : ta) {
		if (IsTileType(tile_cur, MP_STATION)) {
			StationID t = GetStationIndex(tile_cur);
			if (!T::IsValidID(t) || T::Get(t)->owner != company || !filter(T::Get(t))) continue;
			if (closest_station == StationID::Invalid()) {
				closest_station = t;
			} else if (closest_station != t) {
				return CommandCost(STR_ERROR_ADJOINS_MORE_THAN_ONE_EXISTING);
			}
		}
	}
	*st = (closest_station == StationID::Invalid()) ? nullptr : T::Get(closest_station);
	return CommandCost();
}

/**
 * Function to check whether the given tile matches some criterion.
 * @param tile the tile to check
 * @return true if it matches, false otherwise
 */
typedef bool (*CMSAMatcher)(TileIndex tile);

/**
 * Counts the numbers of tiles matching a specific type in the area around
 * @param tile the center tile of the 'count area'
 * @param cmp the comparator/matcher (@see CMSAMatcher)
 * @return the number of matching tiles around
 */
static int CountMapSquareAround(TileIndex tile, CMSAMatcher cmp)
{
	int num = 0;

	for (int dx = -3; dx <= 3; dx++) {
		for (int dy = -3; dy <= 3; dy++) {
			TileIndex t = TileAddWrap(tile, dx, dy);
			if (t != INVALID_TILE && cmp(t)) num++;
		}
	}

	return num;
}

/**
 * Check whether the tile is a mine.
 * @param tile the tile to investigate.
 * @return true if and only if the tile is a mine
 */
static bool CMSAMine(TileIndex tile)
{
	/* No industry */
	if (!IsTileType(tile, MP_INDUSTRY)) return false;

	const Industry *ind = Industry::GetByTile(tile);

	/* No extractive industry */
	if (!GetIndustrySpec(ind->type)->life_type.Test(IndustryLifeType::Extractive)) return false;

	for (const auto &p : ind->Produced()) {
		/* The industry extracts something non-liquid, i.e. no oil or plastic, so it is a mine.
		 * Also the production of passengers and mail is ignored. */
		if (IsValidCargoType(p.cargo) &&
				!CargoSpec::Get(p.cargo)->classes.Any({CargoClass::Liquid, CargoClass::Passengers, CargoClass::Mail})) {
			return true;
		}
	}

	return false;
}

/**
 * Check whether the tile is water.
 * @param tile the tile to investigate.
 * @return true if and only if the tile is a water tile
 */
static bool CMSAWater(TileIndex tile)
{
	return IsTileType(tile, MP_WATER) && IsWater(tile);
}

/**
 * Check whether the tile is a tree.
 * @param tile the tile to investigate.
 * @return true if and only if the tile is a tree tile
 */
static bool CMSATree(TileIndex tile)
{
	return IsTileType(tile, MP_TREES);
}

#define M(x) ((x) - STR_SV_STNAME)

enum StationNaming : uint8_t {
	STATIONNAMING_RAIL,
	STATIONNAMING_ROAD,
	STATIONNAMING_AIRPORT,
	STATIONNAMING_OILRIG,
	STATIONNAMING_DOCK,
	STATIONNAMING_HELIPORT,
};

/** Information to handle station action 0 property 24 correctly */
struct StationNameInformation {
	uint32_t free_names; ///< Current bitset of free names (we can remove names).
	std::bitset<NUM_INDUSTRYTYPES> indtypes; ///< Bit set indicating when an industry type has been found.
};

/**
 * Find a station action 0 property 24 station name, or reduce the
 * free_names if needed.
 * @param tile the tile to search
 * @param user_data the StationNameInformation to base the search on
 * @return true if the tile contains an industry that has not given
 *              its name to one of the other stations in town.
 */
static bool FindNearIndustryName(TileIndex tile, void *user_data)
{
	/* All already found industry types */
	StationNameInformation *sni = (StationNameInformation*)user_data;
	if (!IsTileType(tile, MP_INDUSTRY)) return false;

	/* If the station name is undefined it means that it doesn't name a station */
	IndustryType indtype = GetIndustryType(tile);
	if (GetIndustrySpec(indtype)->station_name == STR_UNDEFINED) return false;

	/* In all cases if an industry that provides a name is found two of
	 * the standard names will be disabled. */
	sni->free_names &= ~(1 << M(STR_SV_STNAME_OILFIELD) | 1 << M(STR_SV_STNAME_MINES));
	return !sni->indtypes[indtype];
}

static StringID GenerateStationName(Station *st, TileIndex tile, StationNaming name_class, bool force_change = false)
{
	static const uint32_t _gen_station_name_bits[] = {
		0,                                       // STATIONNAMING_RAIL
		0,                                       // STATIONNAMING_ROAD
		1U << M(STR_SV_STNAME_AIRPORT),          // STATIONNAMING_AIRPORT
		1U << M(STR_SV_STNAME_OILFIELD),         // STATIONNAMING_OILRIG
		1U << M(STR_SV_STNAME_DOCKS),            // STATIONNAMING_DOCK
		1U << M(STR_SV_STNAME_HELIPORT),         // STATIONNAMING_HELIPORT
	};

	const Town *t = st->town;

	StationNameInformation sni{};
	sni.free_names = UINT32_MAX;

	std::bitset<MAX_EXTRA_STATION_NAMES> extra_names;

	for (const Station *s : Station::Iterate()) {
		if ((force_change || s != st) && s->town == t) {
			if (s->indtype != IT_INVALID) {
				sni.indtypes[s->indtype] = true;
				StringID name = GetIndustrySpec(s->indtype)->station_name;
				if (name != STR_UNDEFINED) {
					/* Filter for other industrytypes with the same name */
					for (IndustryType it = 0; it < NUM_INDUSTRYTYPES; it++) {
						const IndustrySpec *indsp = GetIndustrySpec(it);
						if (indsp->enabled && indsp->station_name == name) sni.indtypes[it] = true;
					}
				}
				continue;
			}
			if (s->extra_name_index < MAX_EXTRA_STATION_NAMES) {
				extra_names.set(s->extra_name_index);
			}
			uint str = M(s->string_id);
			if (str <= 0x20) {
				if (str == M(STR_SV_STNAME_FOREST)) {
					str = M(STR_SV_STNAME_WOODS);
				}
				ClrBit(sni.free_names, str);
			}
		}
	}

	st->extra_name_index = UINT16_MAX;

	TileIndex indtile = tile;
	if (CircularTileSearch(&indtile, 7, FindNearIndustryName, &sni)) {
		/* An industry has been found nearby */
		IndustryType indtype = GetIndustryType(indtile);
		const IndustrySpec *indsp = GetIndustrySpec(indtype);
		/* STR_NULL means it only disables oil rig/mines */
		if (indsp->station_name != STR_NULL) {
			st->indtype = indtype;
			return STR_SV_STNAME_FALLBACK;
		}
	}

	/* Oil rigs/mines name could be marked not free by looking for a near by industry. */

	/* check default names */
	uint32_t tmp = sni.free_names & _gen_station_name_bits[name_class];
	if (tmp != 0) return STR_SV_STNAME + FindFirstBit(tmp);

	/* check mine? */
	if (HasBit(sni.free_names, M(STR_SV_STNAME_MINES))) {
		if (CountMapSquareAround(tile, CMSAMine) >= 2) {
			return STR_SV_STNAME_MINES;
		}
	}

	/* check close enough to town to get central as name? */
	const bool is_central = DistanceMax(tile, t->xy) < 8;
	if (HasBit(sni.free_names, M(STR_SV_STNAME)) && (is_central ||
			DistanceSquare(tile, t->xy) <= std::max(t->cache.squared_town_zone_radius[HZB_TOWN_INNER_SUBURB], t->cache.squared_town_zone_radius[HZB_TOWN_OUTER_SUBURB]))) {
		return STR_SV_STNAME;
	}

	bool use_extra_names = !_extra_station_names.empty();
	auto check_extra_names = [&]() -> bool {
		if (use_extra_names) {
			use_extra_names = false;
			const bool near_water = CountMapSquareAround(tile, CMSAWater) >= 5;
			std::vector<uint16_t> candidates;
			for (size_t i = 0; i < _extra_station_names.size(); i++) {
				const ExtraStationNameInfo &info = _extra_station_names[i];
				if (extra_names[i]) continue;
				if (!HasBit(info.flags, name_class)) continue;
				if (HasBit(info.flags, ESNIF_CENTRAL) && !is_central) continue;
				if (HasBit(info.flags, ESNIF_NOT_CENTRAL) && is_central) continue;
				if (HasBit(info.flags, ESNIF_NEAR_WATER) && !near_water) continue;
				if (HasBit(info.flags, ESNIF_NOT_NEAR_WATER) && near_water) continue;
				candidates.push_back(static_cast<uint16_t>(i));
			}

			if (!candidates.empty()) {
				SavedRandomSeeds saved_seeds;
				SaveRandomSeeds(&saved_seeds);
				st->extra_name_index = candidates[RandomRange((uint)candidates.size())];
				RestoreRandomSeeds(saved_seeds);
				return true;
			}
		}
		return false;
	};

	if (_extra_station_names_probability > 0) {
		SavedRandomSeeds saved_seeds;
		SaveRandomSeeds(&saved_seeds);
		bool extra_name = (RandomRange(0xFF) < _extra_station_names_probability) && check_extra_names();
		RestoreRandomSeeds(saved_seeds);
		if (extra_name) return STR_SV_STNAME_FALLBACK;
	}

	/* check close enough to town to get central as name? */
	if (is_central && HasBit(sni.free_names, M(STR_SV_STNAME_CENTRAL))) {
		return STR_SV_STNAME_CENTRAL;
	}

	/* Check lakeside */
	if (HasBit(sni.free_names, M(STR_SV_STNAME_LAKESIDE)) &&
			DistanceFromEdge(tile) < 20 &&
			CountMapSquareAround(tile, CMSAWater) >= 5) {
		return STR_SV_STNAME_LAKESIDE;
	}

	/* Check woods */
	if (HasBit(sni.free_names, M(STR_SV_STNAME_WOODS)) && (
				CountMapSquareAround(tile, CMSATree) >= 8 ||
				CountMapSquareAround(tile, IsTileForestIndustry) >= 2)
			) {
		return _settings_game.game_creation.landscape == LandscapeType::Tropic ? STR_SV_STNAME_FOREST : STR_SV_STNAME_WOODS;
	}

	/* check elevation compared to town */
	int z = GetTileZ(tile);
	int z2 = GetTileZ(t->xy);
	if (z < z2) {
		if (HasBit(sni.free_names, M(STR_SV_STNAME_VALLEY))) return STR_SV_STNAME_VALLEY;
	} else if (z > z2) {
		if (HasBit(sni.free_names, M(STR_SV_STNAME_HEIGHTS))) return STR_SV_STNAME_HEIGHTS;
	}

	/* check direction compared to town */
	static const int8_t _direction_and_table[] = {
		~( (1 << M(STR_SV_STNAME_WEST))  | (1 << M(STR_SV_STNAME_EAST)) | (1 << M(STR_SV_STNAME_NORTH)) ),
		~( (1 << M(STR_SV_STNAME_SOUTH)) | (1 << M(STR_SV_STNAME_WEST)) | (1 << M(STR_SV_STNAME_NORTH)) ),
		~( (1 << M(STR_SV_STNAME_SOUTH)) | (1 << M(STR_SV_STNAME_EAST)) | (1 << M(STR_SV_STNAME_NORTH)) ),
		~( (1 << M(STR_SV_STNAME_SOUTH)) | (1 << M(STR_SV_STNAME_WEST)) | (1 << M(STR_SV_STNAME_EAST)) ),
	};

	sni.free_names &= _direction_and_table[
		(TileX(tile) < TileX(t->xy)) +
		(TileY(tile) < TileY(t->xy)) * 2];

	/** Bitmask of remaining station names that can be used when a more specific name has not been used. */
	static const uint32_t fallback_names = (
		(1U << M(STR_SV_STNAME_NORTH)) |
		(1U << M(STR_SV_STNAME_SOUTH)) |
		(1U << M(STR_SV_STNAME_EAST)) |
		(1U << M(STR_SV_STNAME_WEST)) |
		(1U << M(STR_SV_STNAME_TRANSFER)) |
		(1U << M(STR_SV_STNAME_HALT)) |
		(1U << M(STR_SV_STNAME_EXCHANGE)) |
		(1U << M(STR_SV_STNAME_ANNEXE)) |
		(1U << M(STR_SV_STNAME_SIDINGS)) |
		(1U << M(STR_SV_STNAME_BRANCH)) |
		(1U << M(STR_SV_STNAME_UPPER)) |
		(1U << M(STR_SV_STNAME_LOWER))
	);

	sni.free_names &= fallback_names;
	if (sni.free_names != 0) return STR_SV_STNAME + FindFirstBit(sni.free_names);

	if (check_extra_names()) return STR_SV_STNAME_FALLBACK;

	return STR_SV_STNAME_FALLBACK;
}
#undef M

/**
 * Find the closest deleted station of the current company
 * @param tile the tile to search from.
 * @return the closest station or nullptr if too far.
 */
static Station *GetClosestDeletedStation(TileIndex tile)
{
	uint threshold = 8;

	Station *best_station = nullptr;
	ForAllStationsRadius(tile, threshold, [&](Station *st) {
		if (!st->IsInUse() && st->owner == _current_company) {
			uint cur_dist = DistanceManhattan(tile, st->xy);

			if (cur_dist < threshold) {
				threshold = cur_dist;
				best_station = st;
			} else if (cur_dist == threshold && best_station != nullptr) {
				/* In case of a tie, lowest station ID wins */
				if (st->index < best_station->index) best_station = st;
			}
		}
	});

	return best_station;
}


void Station::GetTileArea(TileArea *ta, StationType type) const
{
	switch (type) {
		case StationType::Rail:
			*ta = this->train_station;
			return;

		case StationType::Airport:
			*ta = this->airport;
			return;

		case StationType::Truck:
			*ta = this->truck_station;
			return;

		case StationType::Bus:
			*ta = this->bus_station;
			return;

		case StationType::Dock:
		case StationType::Oilrig:
			*ta = this->docking_station;
			return;

		default: NOT_REACHED();
	}
}

/**
 * Update the cargo history.
 */
void Station::UpdateCargoHistory()
{
	uint storage_offset = 0;
	bool update_window = false;
	for (const CargoSpec *cs : CargoSpec::Iterate()) {
		uint amount = this->goods[cs->Index()].CargoTotalCount();
		if (!HasBit(this->station_cargo_history_cargoes, cs->Index())) {
			if (amount == 0) {
				/* No cargo present, and no history stored for this cargo, no work to do */
				continue;
			} else {
				if (this->station_cargo_history_cargoes == 0) update_window = true;
				SetBit(this->station_cargo_history_cargoes, cs->Index());
				this->station_cargo_history.emplace(this->station_cargo_history.begin() + storage_offset);
			}
		}
		this->station_cargo_history[storage_offset][this->station_cargo_history_offset] = RXCompressUint(amount);
		storage_offset++;
	}
	this->station_cargo_history_offset++;
	if (this->station_cargo_history_offset == MAX_STATION_CARGO_HISTORY_DAYS) this->station_cargo_history_offset = 0;
	if (update_window) InvalidateWindowData(WC_STATION_VIEW, this->index, -1);
}

/**
 * Update the virtual coords needed to draw the station sign.
 */
void Station::UpdateVirtCoord()
{
	if (IsHeadless()) return;
	Point pt = RemapCoords2(TileX(this->xy) * TILE_SIZE, TileY(this->xy) * TILE_SIZE);

	pt.y -= 32 * ZOOM_BASE;
	if (this->facilities.Test(StationFacility::Airport) && this->airport.type == AT_OILRIG) pt.y -= 16 * ZOOM_BASE;

	if (_viewport_sign_kdtree_valid && this->sign.kdtree_valid) _viewport_sign_kdtree.Remove(ViewportSignKdtreeItem::MakeStation(this->index));

	auto params = MakeParameters(this->index, this->facilities);
	this->sign.UpdatePosition(ShouldShowBaseStationViewportLabel(this) ? ZOOM_LVL_DRAW_SPR : ZOOM_LVL_END, pt.x, pt.y, params, STR_VIEWPORT_STATION, STR_STATION_NAME);

	if (_viewport_sign_kdtree_valid) _viewport_sign_kdtree.Insert(ViewportSignKdtreeItem::MakeStation(this->index));

	SetWindowDirty(WC_STATION_VIEW, this->index);
}

/**
 * Move the station main coordinate somewhere else.
 * @param new_xy new tile location of the sign
 */
void Station::MoveSign(TileIndex new_xy)
{
	if (this->xy == new_xy) return;

	MarkAllViewportOverlayStationLinksDirty(this);

	_station_kdtree.Remove(this->index);

	this->BaseStation::MoveSign(new_xy);

	_station_kdtree.Insert(this->index);

	MarkAllViewportOverlayStationLinksDirty(this);
}

/** Update the virtual coords needed to draw the station sign for all stations. */
void UpdateAllStationVirtCoords()
{
	if (IsHeadless()) return;
	for (BaseStation *st : BaseStation::Iterate()) {
		st->UpdateVirtCoord();
	}
}

void BaseStation::FillCachedName() const
{
	auto tmp_params = MakeParameters(this->index);
	this->cached_name = GetStringWithArgs(Waypoint::IsExpected(this) ? STR_WAYPOINT_NAME : STR_STATION_NAME, tmp_params);
}

void ClearAllStationCachedNames()
{
	for (BaseStation *st : BaseStation::Iterate()) {
		st->cached_name.clear();
	}
}

/**
 * Get a mask of the cargo types that the station accepts.
 * @param st Station to query
 * @return the expected mask
 */
CargoTypes GetAcceptanceMask(const Station *st)
{
	CargoTypes mask = 0;

	for (CargoType i = 0; i < NUM_CARGO; i++) {
		if (HasBit(st->goods[i].status, GoodsEntry::GES_ACCEPTANCE)) SetBit(mask, i);
	}
	return mask;
}

/**
 * Get a mask of the cargo types that are empty at the station.
 * @param st Station to query
 * @return the empty mask
 */
CargoTypes GetEmptyMask(const Station *st)
{
	CargoTypes mask = 0;

	for (CargoType i = 0; i < NUM_CARGO; i++) {
		if (st->goods[i].CargoTotalCount() == 0) SetBit(mask, i);
	}
	return mask;
}

/**
 * Add news item for when a station changes which cargoes it accepts.
 * @param st Station of cargo change.
 * @param cargoes Bit mask of cargo types to list.
 * @param reject True iff the station rejects the cargo types.
 */
static void ShowRejectOrAcceptNews(const Station *st, CargoTypes cargoes, bool reject)
{
	StringID msg = reject ? STR_NEWS_STATION_NO_LONGER_ACCEPTS_CARGO_LIST : STR_NEWS_STATION_NOW_ACCEPTS_CARGO_LIST;
	AddNewsItem(GetEncodedString(msg, st->index, cargoes), NewsType::Acceptance, NewsStyle::Small, NewsFlag::InColour, st->index);
}

/**
 * Get the cargo types being produced around the tile (in a rectangle).
 * @param north_tile Northern most tile of area
 * @param w X extent of the area
 * @param h Y extent of the area
 * @param rad Search radius in addition to the given area
 */
CargoArray GetProductionAroundTiles(TileIndex north_tile, int w, int h, int rad)
{
	CargoArray produced{};

	btree::btree_set<IndustryID> industries;
	TileArea ta = TileArea(north_tile, w, h).Expand(rad);

	/* Loop over all tiles to get the produced cargo of
	 * everything except industries */
	for (TileIndex tile : ta) {
		if (IsTileType(tile, MP_INDUSTRY)) industries.insert(GetIndustryIndex(tile));
		AddProducedCargo(tile, produced);
	}

	/* Loop over the seen industries. They produce cargo for
	 * anything that is within 'rad' of any one of their tiles.
	 */
	for (IndustryID industry : industries) {
		const Industry *i = Industry::Get(industry);
		/* Skip industry with neutral station */
		if (i->neutral_station != nullptr && !_settings_game.station.serve_neutral_industries) continue;

		for (const auto &p : i->Produced()) {
			if (p.cargo != INVALID_CARGO) produced[p.cargo]++;
		}
	}

	return produced;
}

/**
 * Get the acceptance of cargoes around the tile in 1/8.
 * @param center_tile Center of the search area
 * @param w X extent of area
 * @param h Y extent of area
 * @param rad Search radius in addition to given area
 * @param always_accepted bitmask of cargo accepted by houses and headquarters; can be nullptr
 * @param ind Industry associated with neutral station (e.g. oil rig) or nullptr
 */
CargoArray GetAcceptanceAroundTiles(TileIndex center_tile, int w, int h, int rad, CargoTypes *always_accepted)
{
	CargoArray acceptance{};
	if (always_accepted != nullptr) *always_accepted = 0;

	TileArea ta = TileArea(center_tile, w, h).Expand(rad);

	for (TileIndex tile : ta) {
		/* Ignore industry if it has a neutral station. */
		if (!_settings_game.station.serve_neutral_industries && IsTileType(tile, MP_INDUSTRY) && Industry::GetByTile(tile)->neutral_station != nullptr) continue;

		AddAcceptedCargo(tile, acceptance, always_accepted);
	}

	return acceptance;
}

/**
 * Get the acceptance of cargoes around the station in.
 * @param st Station to get acceptance of.
 * @param always_accepted bitmask of cargo accepted by houses and headquarters; can be nullptr
 */
static CargoArray GetAcceptanceAroundStation(const Station *st, CargoTypes *always_accepted)
{
	CargoArray acceptance{};
	if (always_accepted != nullptr) *always_accepted = 0;

	BitmapTileIterator it(st->catchment_tiles);
	for (TileIndex tile = it; tile != INVALID_TILE; tile = ++it) {
		AddAcceptedCargo(tile, acceptance, always_accepted);
	}

	return acceptance;
}

/**
 * Update the acceptance for a station.
 * @param st Station to update
 * @param show_msg controls whether to display a message that acceptance was changed.
 */
void UpdateStationAcceptance(Station *st, bool show_msg)
{
	/* old accepted goods types */
	CargoTypes old_acc = GetAcceptanceMask(st);

	/* And retrieve the acceptance. */
	CargoArray acceptance{};
	if (!st->rect.IsEmpty()) {
		acceptance = GetAcceptanceAroundStation(st, &st->always_accepted);
	}

	/* Adjust in case our station only accepts fewer kinds of goods */
	for (CargoType i = 0; i < NUM_CARGO; i++) {
		uint amt = acceptance[i];

		/* Make sure the station can accept the goods type. */
		bool is_passengers = IsCargoInClass(i, CargoClass::Passengers);
		if ((!is_passengers && !st->facilities.Any({StationFacility::Train, StationFacility::TruckStop, StationFacility::Airport, StationFacility::Dock})) ||
				(is_passengers && !st->facilities.Any({StationFacility::Train, StationFacility::BusStop, StationFacility::Airport, StationFacility::Dock}))) {
			amt = 0;
		}

		GoodsEntry &ge = st->goods[i];
		SB(ge.status, GoodsEntry::GES_ACCEPTANCE, 1, amt >= 8);
		if (LinkGraph::IsValidID(ge.link_graph)) {
			(*LinkGraph::Get(ge.link_graph))[ge.node].SetDemand(amt / 8);
		}
	}

	/* Only show a message in case the acceptance was actually changed. */
	CargoTypes new_acc = GetAcceptanceMask(st);
	if (old_acc == new_acc) return;

	/* show a message to report that the acceptance was changed? */
	if (show_msg && st->owner == _local_company && st->IsInUse()) {
		/* Combine old and new masks to get changes */
		CargoTypes accepts = new_acc & ~old_acc;
		CargoTypes rejects = ~new_acc & old_acc;

		/* Show news message if there are any changes */
		if (accepts != 0) ShowRejectOrAcceptNews(st, accepts, false);
		if (rejects != 0) ShowRejectOrAcceptNews(st, rejects, true);
	}

	/* redraw the station view since acceptance changed */
	SetWindowWidgetDirty(WC_STATION_VIEW, st->index, WID_SV_ACCEPT_RATING_LIST);
}

static void UpdateStationSignCoord(BaseStation *st)
{
	const StationRect *r = &st->rect;

	if (r->IsEmpty()) return; // no tiles belong to this station

	/* clamp sign coord to be inside the station rect */
	TileIndex new_xy = TileXY(ClampU(TileX(st->xy), r->left, r->right), ClampU(TileY(st->xy), r->top, r->bottom));
	st->MoveSign(new_xy);

	if (!Station::IsExpected(st)) return;
	Station *full_station = Station::From(st);
	for (const GoodsEntry &ge : full_station->goods) {
		LinkGraphID lg = ge.link_graph;
		if (!LinkGraph::IsValidID(lg)) continue;
		(*LinkGraph::Get(lg))[ge.node].UpdateLocation(st->xy);
	}
}

/**
 * Common part of building various station parts and possibly attaching them to an existing one.
 * @param[in,out] st Station to attach to
 * @param flags Command flags
 * @param reuse Whether to try to reuse a deleted station (gray sign) if possible
 * @param area Area occupied by the new part
 * @param name_class Station naming class to use to generate the new station's name
 * @return Command error that occurred, if any
 */
static CommandCost BuildStationPart(Station **st, DoCommandFlags flags, bool reuse, TileArea area, StationNaming name_class)
{
	/* Find a deleted station close to us */
	if (*st == nullptr && reuse) *st = GetClosestDeletedStation(area.tile);

	if (*st != nullptr) {
		if ((*st)->owner != _current_company) {
			return CommandCost(CMD_ERROR);
		}

		CommandCost ret = (*st)->rect.BeforeAddRect(area.tile, area.w, area.h, StationRect::ADD_TEST);
		if (ret.Failed()) return ret;
	} else {
		/* allocate and initialize new station */
		if (!Station::CanAllocateItem()) return CommandCost(STR_ERROR_TOO_MANY_STATIONS_LOADING);

		if (flags.Test(DoCommandFlag::Execute)) {
			*st = new Station(area.tile);
			_station_kdtree.Insert((*st)->index);

			(*st)->town = ClosestTownFromTile(area.tile, UINT_MAX);
			(*st)->string_id = GenerateStationName(*st, area.tile, name_class);

			if (Company::IsValidID(_current_company)) {
				if (_local_company == _current_company && !(*st)->town->have_ratings.Test(_current_company)) {
					ZoningTownAuthorityRatingChange();
				}
				(*st)->town->have_ratings.Set(_current_company);
				if (_cheats.town_rating.value) {
					(*st)->town->ratings[_current_company] = RATING_MAXIMUM;
				}
			}
		}
	}
	return CommandCost();
}

/**
 * This is called right after a station was deleted.
 * It checks if the whole station is free of substations, and if so, the station will be
 * deleted after a little while.
 * @param st Station
 */
static void DeleteStationIfEmpty(BaseStation *st)
{
	if (!st->IsInUse()) {
		st->delete_ctr = 0;
		InvalidateWindowData(WC_STATION_LIST, st->owner, 0);
	}
	/* station remains but it probably lost some parts - station sign should stay in the station boundaries */
	UpdateStationSignCoord(st);
}

/**
 * After adding/removing tiles to station, update some station-related stuff.
 * @param adding True if adding tiles, false if removing them.
 * @param type StationType being modified.
 */
void Station::AfterStationTileSetChange(bool adding, StationType type)
{
	this->UpdateVirtCoord();
	DirtyCompanyInfrastructureWindows(this->owner);
	if (adding) InvalidateWindowData(WC_STATION_LIST, this->owner, 0);

	switch (type) {
		case StationType::Rail:
			SetWindowWidgetDirty(WC_STATION_VIEW, this->index, WID_SV_TRAINS);
			break;
		case StationType::Airport:
			break;
		case StationType::Truck:
		case StationType::Bus:
			SetWindowWidgetDirty(WC_STATION_VIEW, this->index, WID_SV_ROADVEHS);
			break;
		case StationType::Dock:
			SetWindowWidgetDirty(WC_STATION_VIEW, this->index, WID_SV_SHIPS);
			break;
		default: NOT_REACHED();
	}

	if (adding) {
		this->RecomputeCatchment();
		UpdateStationAcceptance(this, false);
		InvalidateWindowData(WC_SELECT_STATION, 0, 0);
	} else {
		DeleteStationIfEmpty(this);
		this->RecomputeCatchment();
	}

}

CommandCost ClearTile_Station(TileIndex tile, DoCommandFlags flags);

/**
 * Checks if the given tile is buildable, flat and has a certain height.
 * @param tile TileIndex to check.
 * @param invalid_dirs Prohibited directions for slopes (set of #DiagDirection).
 * @param allowed_z Height allowed for the tile. If allowed_z is negative, it will be set to the height of this tile.
 * @param allow_steep Whether steep slopes are allowed.
 * @param check_bridge Check for the existence of a bridge.
 * @return The cost in case of success, or an error code if it failed.
 */
CommandCost CheckBuildableTile(TileIndex tile, uint invalid_dirs, int &allowed_z, bool allow_steep, bool check_bridge)
{
	if (check_bridge && IsBridgeAbove(tile)) {
		return CommandCost(STR_ERROR_MUST_DEMOLISH_BRIDGE_FIRST);
	}

	CommandCost ret = EnsureNoVehicleOnGround(tile);
	if (ret.Failed()) return ret;

	auto [tileh, z] = GetTileSlopeZ(tile);

	/* Prohibit building if
	 *   1) The tile is "steep" (i.e. stretches two height levels).
	 *   2) The tile is non-flat and the build_on_slopes switch is disabled.
	 */
	if ((!allow_steep && IsSteepSlope(tileh)) ||
			((!_settings_game.construction.build_on_slopes) && tileh != SLOPE_FLAT)) {
		return CommandCost(STR_ERROR_FLAT_LAND_REQUIRED);
	}

	CommandCost cost(EXPENSES_CONSTRUCTION);
	int flat_z = z + GetSlopeMaxZ(tileh);
	if (tileh != SLOPE_FLAT) {
		/* Forbid building if the tile faces a slope in a invalid direction. */
		for (DiagDirection dir = DIAGDIR_BEGIN; dir != DIAGDIR_END; dir++) {
			if (HasBit(invalid_dirs, dir) && !CanBuildDepotByTileh(dir, tileh)) {
				return CommandCost(STR_ERROR_FLAT_LAND_REQUIRED);
			}
		}
		cost.AddCost(_price[PR_BUILD_FOUNDATION]);
	}

	/* The level of this tile must be equal to allowed_z. */
	if (allowed_z < 0) {
		/* First tile. */
		allowed_z = flat_z;
	} else if (allowed_z != flat_z) {
		return CommandCost(STR_ERROR_FLAT_LAND_REQUIRED);
	}

	return cost;
}

CommandCost IsRailStationBridgeAboveOk(TileIndex tile, const StationSpec *statspec, uint8_t layout, TileIndex northern_bridge_end, TileIndex southern_bridge_end, int bridge_height,
		BridgeType bridge_type, TransportType bridge_transport_type)
{
	if (statspec != nullptr && statspec->internal_flags.Test(StationSpecIntlFlag::BridgeHeightsSet)) {
		int height_above = statspec->GetBridgeAboveFlags(layout).height;
		if (height_above == 0) return CommandCost(INVALID_STRING_ID);
		if (GetTileMaxZ(tile) + height_above > bridge_height) {
			return CommandCost(STR_ERROR_BRIDGE_TOO_LOW_FOR_STATION);
		}
	} else if (!statspec) {
		/* Default stations/waypoints */
		const int height = layout < 4 ? 2 : 5;
		if (GetTileMaxZ(tile) + height > bridge_height) return CommandCost(STR_ERROR_BRIDGE_TOO_LOW_FOR_STATION);
	} else {
		if (!_settings_game.construction.allow_stations_under_bridges) return CommandCost(INVALID_STRING_ID);
	}

	BridgePiecePillarFlags disallowed_pillar_flags;
	if (statspec != nullptr && statspec->internal_flags.Test(StationSpecIntlFlag::BridgeDisallowedPillarsSet)) {
		/* Pillar flags set by NewGRF */
		disallowed_pillar_flags = (BridgePiecePillarFlags) statspec->GetBridgeAboveFlags(layout).disallowed_pillars;
	} else if (!statspec) {
		/* Default stations/waypoints */
		if (layout < 8) {
			static const uint8_t st_flags[8] = { 0x50, 0xA0, 0x50, 0xA0, 0x50 | 0x26, 0xA0 | 0x1C, 0x50 | 0x89, 0xA0 | 0x43 };
			disallowed_pillar_flags = (BridgePiecePillarFlags) st_flags[layout];
		} else {
			disallowed_pillar_flags = (BridgePiecePillarFlags) 0;
		}
	} else if (GetStationTileFlags(layout, statspec).Test(StationSpec::TileFlag::Blocked)) {
		/* Non-track station tiles */
		disallowed_pillar_flags = (BridgePiecePillarFlags) 0;
	} else {
		/* Tracked station tiles */
		const Axis axis = HasBit(layout, 0) ? AXIS_Y : AXIS_X;
		disallowed_pillar_flags = (BridgePiecePillarFlags) (axis == AXIS_X ? 0x50 : 0xA0);
	}

<<<<<<< HEAD
	if ((GetBridgeTilePillarFlags(tile, northern_bridge_end, southern_bridge_end, bridge_type, bridge_transport_type) & disallowed_pillar_flags) == 0) {
		return CommandCost();
	} else {
		return CommandCost(STR_ERROR_BRIDGE_PILLARS_OBSTRUCT_STATION);
	}
}

CommandCost IsRailStationBridgeAboveOk(TileIndex tile, const StationSpec *statspec, uint8_t layout)
{
	if (!IsBridgeAbove(tile)) return CommandCost();

	TileIndex southern_bridge_end = GetSouthernBridgeEnd(tile);
	TileIndex northern_bridge_end = GetNorthernBridgeEnd(tile);
	return IsRailStationBridgeAboveOk(tile, statspec, layout, northern_bridge_end, southern_bridge_end, GetBridgeHeight(southern_bridge_end),
			GetBridgeType(southern_bridge_end), GetTunnelBridgeTransportType(southern_bridge_end));
}

CommandCost IsRoadStopBridgeAboveOK(TileIndex tile, const RoadStopSpec *spec, bool drive_through, DiagDirection entrance,
		TileIndex northern_bridge_end, TileIndex southern_bridge_end, int bridge_height,
		BridgeType bridge_type, TransportType bridge_transport_type)
{
	if (spec != nullptr && spec->internal_flags.Test(RoadStopSpecIntlFlag::BridgeHeightsSet)) {
		int height = spec->bridge_height[drive_through ? (GFX_TRUCK_BUS_DRIVETHROUGH_OFFSET + DiagDirToAxis(entrance)) : entrance];
		if (height == 0) return CommandCost(INVALID_STRING_ID);
		if (GetTileMaxZ(tile) + height > bridge_height) {
			return CommandCost(STR_ERROR_BRIDGE_TOO_LOW_FOR_STATION);
		}
	} else {
		if (!_settings_game.construction.allow_road_stops_under_bridges) return CommandCost(INVALID_STRING_ID);

		if (GetTileMaxZ(tile) + (drive_through ? 1 : 2) > bridge_height) {
			return CommandCost(STR_ERROR_BRIDGE_TOO_LOW_FOR_STATION);
		}
=======
	for (; tile_iter != INVALID_TILE; ++tile_iter) {
		CommandCost ret = CheckBuildableTile(tile_iter, 0, allowed_z, true);
		if (ret.Failed()) return ret;
		cost.AddCost(ret.GetCost());

		ret = Command<CMD_LANDSCAPE_CLEAR>::Do(flags, tile_iter);
		if (ret.Failed()) return ret;
		cost.AddCost(ret.GetCost());
>>>>>>> edb101d1
	}

	BridgePiecePillarFlags disallowed_pillar_flags = (BridgePiecePillarFlags) 0;
	if (spec != nullptr && spec->internal_flags.Test(RoadStopSpecIntlFlag::BridgeDisallowedPillarsSet)) {
		disallowed_pillar_flags = (BridgePiecePillarFlags) spec->bridge_disallowed_pillars[drive_through ? (GFX_TRUCK_BUS_DRIVETHROUGH_OFFSET + DiagDirToAxis(entrance)) : entrance];
	} else if (drive_through) {
		disallowed_pillar_flags = (BridgePiecePillarFlags) (DiagDirToAxis(entrance) == AXIS_X ? 0x50 : 0xA0);
	} else {
		SetBit(disallowed_pillar_flags, 4 + entrance);
	}
	if ((GetBridgeTilePillarFlags(tile, northern_bridge_end, southern_bridge_end, bridge_type, bridge_transport_type) & disallowed_pillar_flags) == 0) {
		return CommandCost();
	} else {
		return CommandCost(STR_ERROR_BRIDGE_PILLARS_OBSTRUCT_STATION);
	}
}

/**
 * Checks if a rail station can be built at the given area.
 * @param tile_area Area to check.
 * @param flags Operation to perform.
 * @param axis Rail station axis.
 * @param station StationID to be queried and returned if available.
 * @param rt The rail type to check for (overbuilding rail stations over rail).
 * @param affected_vehicles List of trains with PBS reservations on the tiles
 * @param spec_class Station class.
 * @param spec_index Index into the station class.
 * @param plat_len Platform length.
 * @param numtracks Number of platforms.
 * @return The cost in case of success, or an error code if it failed.
 */
static CommandCost CheckFlatLandRailStation(TileArea tile_area, DoCommandFlags flags, Axis axis, StationID *station, RailType rt, std::vector<Train *> &affected_vehicles, StationClassID spec_class, uint16_t spec_index, uint8_t plat_len, uint8_t numtracks)
{
	CommandCost cost(EXPENSES_CONSTRUCTION);
	int allowed_z = -1;
	uint invalid_dirs = 5 << axis;

	const StationSpec *statspec = StationClass::Get(spec_class)->GetSpec(spec_index);
	bool slope_cb = statspec != nullptr && statspec->callback_mask.Test(StationCallbackMask::SlopeCheck);

<<<<<<< HEAD
	for (TileIndex tile_cur : tile_area) {
		CommandCost ret = CheckBuildableTile(tile_cur, invalid_dirs, allowed_z, false, false);
=======
	CommandCost ret = CheckBuildableTile(tile_cur, invalid_dirs, allowed_z, false);
	if (ret.Failed()) return ret;
	cost.AddCost(ret.GetCost());

	if (slope_cb) {
		/* Do slope check if requested. */
		ret = PerformStationTileSlopeCheck(north_tile, tile_cur, statspec, axis, plat_len, numtracks);
>>>>>>> edb101d1
		if (ret.Failed()) return ret;
		cost.AddCost(ret);

		if (slope_cb) {
			/* Do slope check if requested. */
			ret = PerformStationTileSlopeCheck(tile_area.tile, tile_cur, rt, statspec, axis, plat_len, numtracks);
			if (ret.Failed()) return ret;
		}

		/* if station is set, then we have special handling to allow building on top of already existing stations.
		 * so station points to StationID::Invalid() if we can build on any station.
		 * Or it points to a station if we're only allowed to build on exactly that station. */
		if (station != nullptr && IsTileType(tile_cur, MP_STATION)) {
			if (!IsRailStation(tile_cur)) {
				return ClearTile_Station(tile_cur, DoCommandFlag::Auto); // get error message
			} else {
				StationID st = GetStationIndex(tile_cur);
				if (*station == StationID::Invalid()) {
					*station = st;
				} else if (*station != st) {
					return CommandCost(STR_ERROR_ADJOINS_MORE_THAN_ONE_EXISTING);
				}
				if (_settings_game.vehicle.train_braking_model == TBM_REALISTIC && HasStationReservation(tile_cur)) {
					CommandCost ret = CheckTrainReservationPreventsTrackModification(tile_cur, GetRailStationTrack(tile_cur));
					if (ret.Failed()) return ret;
				}
			}
		} else {
			/* If we are building a station with a valid railtype, we may be able to overbuild an existing rail tile. */
			if (rt != INVALID_RAILTYPE && IsPlainRailTile(tile_cur)) {
				/* Don't overbuild signals. */
				if (HasSignals(tile_cur)) return CommandCost(STR_ERROR_MUST_REMOVE_SIGNALS_FIRST);

				/* The current rail type must have power on the to-be-built type (e.g. convert normal rail to electrified rail). */
				if (HasPowerOnRail(GetRailType(tile_cur), rt)) {
					TrackBits tracks = GetTrackBits(tile_cur);
					Track track = RemoveFirstTrack(&tracks);
					Track expected_track = HasBit(invalid_dirs, DIAGDIR_NE) ? TRACK_X : TRACK_Y;

					/* The existing track must align with the desired station axis. */
					if (tracks == TRACK_BIT_NONE && track == expected_track) {
						/* Check for trains having a reservation for this tile. */
						if (HasBit(GetRailReservationTrackBits(tile_cur), track)) {
							Train *v = GetTrainForReservation(tile_cur, track);
							if (v != nullptr) {
								CommandCost ret = CheckTrainReservationPreventsTrackModification(v);
								if (ret.Failed()) return ret;
								affected_vehicles.push_back(v);
							}
						}
						CommandCost ret = Command<CMD_REMOVE_SINGLE_RAIL>::Do(flags, tile_cur, track);
						if (ret.Failed()) return ret;
						cost.AddCost(ret);
						/* With DoCommandFlags{flags}.Reset(DoCommandFlag::Execute) CmdLandscapeClear would fail since the rail still exists */
						continue;
					}
<<<<<<< HEAD
=======
					ret = Command<CMD_REMOVE_SINGLE_RAIL>::Do(flags, tile_cur, track);
					if (ret.Failed()) return ret;
					cost.AddCost(ret.GetCost());
					/* With DoCommandFlags{flags}.Reset(DoCommandFlag::Execute) CmdLandscapeClear would fail since the rail still exists */
					return cost;
>>>>>>> edb101d1
				}
			}
			ret = Command<CMD_LANDSCAPE_CLEAR>::Do(flags, tile_cur);
			if (ret.Failed()) return ret;
			cost.AddCost(ret);
		}
<<<<<<< HEAD
=======
		ret = Command<CMD_LANDSCAPE_CLEAR>::Do(flags, tile_cur);
		if (ret.Failed()) return ret;
		cost.AddCost(ret.GetCost());
>>>>>>> edb101d1
	}

	return cost;
}

/**
 * Checks if a road stop can be built at the given tile.
 * @param tile_area Area to check.
 * @param spec Road stop spec.
 * @param flags Operation to perform.
 * @param invalid_dirs Prohibited directions (set of DiagDirections).
 * @param is_drive_through True if trying to build a drive-through station.
 * @param station_type Station type (bus, truck or road waypoint).
 * @param axis Axis of a drive-through road stop.
 * @param station StationID to be queried and returned if available.
 * @param rt Road type to build.
 * @param require_road Is existing road required.
 * @return The cost in case of success, or an error code if it failed.
 */
CommandCost CheckFlatLandRoadStop(TileArea tile_area, const RoadStopSpec *spec, DoCommandFlags flags, uint invalid_dirs, bool is_drive_through, StationType station_type, Axis axis, StationID *station, RoadType rt, bool require_road)
{
	CommandCost cost(EXPENSES_CONSTRUCTION);
	int allowed_z = -1;

<<<<<<< HEAD
	for (TileIndex cur_tile : tile_area) {
		bool allow_under_bridge = _settings_game.construction.allow_road_stops_under_bridges || (spec != nullptr && spec->internal_flags.Test(RoadStopSpecIntlFlag::BridgeHeightsSet));
		CommandCost ret = CheckBuildableTile(cur_tile, invalid_dirs, allowed_z, !is_drive_through, !allow_under_bridge);
		if (ret.Failed()) return ret;
		cost.AddCost(ret);
=======
	CommandCost ret = CheckBuildableTile(cur_tile, invalid_dirs, allowed_z, !is_drive_through);
	if (ret.Failed()) return ret;
	cost.AddCost(ret.GetCost());
>>>>>>> edb101d1

		if (allow_under_bridge && IsBridgeAbove(cur_tile)) {
			TileIndex southern_bridge_end = GetSouthernBridgeEnd(cur_tile);
			TileIndex northern_bridge_end = GetNorthernBridgeEnd(cur_tile);
			CommandCost bridge_ret = IsRoadStopBridgeAboveOK(cur_tile, spec, is_drive_through, (DiagDirection) FindFirstBit(invalid_dirs),
					northern_bridge_end, southern_bridge_end, GetBridgeHeight(southern_bridge_end),
					GetBridgeType(southern_bridge_end), GetTunnelBridgeTransportType(southern_bridge_end));
			if (bridge_ret.Failed()) return bridge_ret;
		}

		/* If station is set, then we have special handling to allow building on top of already existing stations.
		 * Station points to StationID::Invalid() if we can build on any station.
		 * Or it points to a station if we're only allowed to build on exactly that station. */
		if (station != nullptr && IsTileType(cur_tile, MP_STATION)) {
			if (!IsAnyRoadStop(cur_tile)) {
				return ClearTile_Station(cur_tile, DoCommandFlag::Auto); // Get error message.
			} else {
				if (station_type != GetStationType(cur_tile) ||
						is_drive_through != IsDriveThroughStopTile(cur_tile)) {
					return ClearTile_Station(cur_tile, DoCommandFlag::Auto); // Get error message.
				}
				/* Drive-through station in the wrong direction. */
				if (is_drive_through && IsDriveThroughStopTile(cur_tile) && GetDriveThroughStopAxis(cur_tile) != axis) {
					return CommandCost(STR_ERROR_DRIVE_THROUGH_DIRECTION);
				}
				StationID st = GetStationIndex(cur_tile);
				if (*station == StationID::Invalid()) {
					*station = st;
				} else if (*station != st) {
					return CommandCost(STR_ERROR_ADJOINS_MORE_THAN_ONE_EXISTING);
				}
			}
		} else {
			bool build_over_road = is_drive_through && IsNormalRoadTile(cur_tile);
			/* Road bits in the wrong direction. */
			RoadBits rb = IsNormalRoadTile(cur_tile) ? GetAllRoadBits(cur_tile) : ROAD_NONE;
			if (build_over_road && (rb & (axis == AXIS_X ? ROAD_Y : ROAD_X)) != 0) {
				/* Someone was pedantic and *NEEDED* three fracking different error messages. */
				switch (CountBits(rb)) {
					case 1:
						return CommandCost(STR_ERROR_DRIVE_THROUGH_DIRECTION);

					case 2:
						if (rb == ROAD_X || rb == ROAD_Y) return CommandCost(STR_ERROR_DRIVE_THROUGH_DIRECTION);
						return CommandCost(STR_ERROR_DRIVE_THROUGH_CORNER);

					default: // 3 or 4
						return CommandCost(STR_ERROR_DRIVE_THROUGH_JUNCTION);
				}
			}

			if (build_over_road) {
				/* There is a road, check if we can build road+tram stop over it. */
				RoadType road_rt = GetRoadType(cur_tile, RTT_ROAD);
				if (road_rt != INVALID_ROADTYPE) {
					Owner road_owner = GetRoadOwner(cur_tile, RTT_ROAD);
					if (road_owner == OWNER_TOWN) {
						if (!_settings_game.construction.road_stop_on_town_road) return CommandCost(STR_ERROR_DRIVE_THROUGH_ON_TOWN_ROAD);
					} else if (!_settings_game.construction.road_stop_on_competitor_road && road_owner != OWNER_NONE) {
						ret = CheckOwnership(road_owner);
						if (ret.Failed()) return ret;
					}
					uint num_pieces = CountBits(GetRoadBits(cur_tile, RTT_ROAD));

					if (rt != INVALID_ROADTYPE && RoadTypeIsRoad(rt) && !HasPowerOnRoad(rt, road_rt)) return CommandCost(STR_ERROR_NO_SUITABLE_ROAD);

					cost.AddCost(RoadBuildCost(road_rt) * (2 - num_pieces));
				} else if (rt != INVALID_ROADTYPE && RoadTypeIsRoad(rt)) {
					cost.AddCost(RoadBuildCost(rt) * 2);
				}

				/* There is a tram, check if we can build road+tram stop over it. */
				RoadType tram_rt = GetRoadType(cur_tile, RTT_TRAM);
				if (tram_rt != INVALID_ROADTYPE) {
					Owner tram_owner = GetRoadOwner(cur_tile, RTT_TRAM);
					if (Company::IsValidID(tram_owner) &&
							(!_settings_game.construction.road_stop_on_competitor_road ||
							/* Disallow breaking end-of-line of someone else
							 * so trams can still reverse on this tile. */
							HasExactlyOneBit(GetRoadBits(cur_tile, RTT_TRAM)))) {
						ret = CheckOwnership(tram_owner);
						if (ret.Failed()) return ret;
					}
					uint num_pieces = CountBits(GetRoadBits(cur_tile, RTT_TRAM));

					if (rt != INVALID_ROADTYPE && RoadTypeIsTram(rt) && !HasPowerOnRoad(rt, tram_rt)) return CommandCost(STR_ERROR_NO_SUITABLE_ROAD);

					cost.AddCost(RoadBuildCost(tram_rt) * (2 - num_pieces));
				} else if (rt != INVALID_ROADTYPE && RoadTypeIsTram(rt)) {
					cost.AddCost(RoadBuildCost(rt) * 2);
				}
			} else if (require_road) {
				return CommandCost(STR_ERROR_THERE_IS_NO_ROAD);
			} else {
				ret = Command<CMD_LANDSCAPE_CLEAR>::Do(flags, cur_tile);
				if (ret.Failed()) return ret;
				cost.AddCost(ret);
				cost.AddCost(RoadBuildCost(rt) * 2);
			}
		}
	}

	return cost;
}

/**
 * Checks if an airport can be built at the given location and clear the area.
 * @param tile_iter Airport tile iterator.
 * @param flags Operation to perform.
 * @param station StationID of airport allowed in search area.
 * @return The cost in case of success, or an error code if it failed.
 */
static CommandCost CheckFlatLandAirport(AirportTileTableIterator tile_iter, DoCommandFlags flags, StationID *station)
{
	CommandCost cost(EXPENSES_CONSTRUCTION);
	int allowed_z = -1;

	for (; tile_iter != INVALID_TILE; ++tile_iter) {
		const TileIndex tile_cur = tile_iter;
		CommandCost ret = CheckBuildableTile(tile_cur, 0, allowed_z, true, true);
		if (ret.Failed()) return ret;
		cost.AddCost(ret);

		/* if station is set, then allow building on top of an already
		 * existing airport, either the one in *station if it is not
		 * StationID::Invalid(), or anyone otherwise and store which one
		 * in *station */
		if (station != nullptr && IsTileType(tile_cur, MP_STATION)) {
			if (!IsAirport(tile_cur)) {
				return ClearTile_Station(tile_cur, DoCommandFlag::Auto); // get error message
			} else {
				StationID st = GetStationIndex(tile_cur);
				if (*station == StationID::Invalid()) {
					*station = st;
				} else if (*station != st) {
					return CommandCost(STR_ERROR_ADJOINS_MORE_THAN_ONE_EXISTING);
				}
			}
		} else {
			ret = Command<CMD_LANDSCAPE_CLEAR>::Do(flags, tile_cur);
			if (ret.Failed()) return ret;
<<<<<<< HEAD
			cost.AddCost(ret);
=======
			cost.AddCost(ret.GetCost());
			cost.AddCost(RoadBuildCost(rt) * 2);
>>>>>>> edb101d1
		}
	}

	return cost;
}

/**
 * Check whether we can expand the rail part of the given station.
 * @param st the station to expand
 * @param new_ta the current (and if all is fine new) tile area of the rail part of the station
 * @return Succeeded or failed command.
 */
CommandCost CanExpandRailStation(const BaseStation *st, TileArea &new_ta)
{
	TileArea cur_ta = st->train_station;

	/* determine new size of train station region.. */
	int x = std::min(TileX(cur_ta.tile), TileX(new_ta.tile));
	int y = std::min(TileY(cur_ta.tile), TileY(new_ta.tile));
	new_ta.w = (uint16_t)std::max(TileX(cur_ta.tile) + cur_ta.w, TileX(new_ta.tile) + new_ta.w) - x;
	new_ta.h = (uint16_t)std::max(TileY(cur_ta.tile) + cur_ta.h, TileY(new_ta.tile) + new_ta.h) - y;
	new_ta.tile = TileXY(x, y);

	/* make sure the final size is not too big. */
	if (new_ta.w > _settings_game.station.station_spread || new_ta.h > _settings_game.station.station_spread) {
		return CommandCost(STR_ERROR_STATION_TOO_SPREAD_OUT);
	}

	return CommandCost();
}

static inline uint8_t *CreateSingle(uint8_t *layout, int n)
{
	int i = n;
	do *layout++ = 0; while (--i);
	layout[((n - 1) >> 1) - n] = 2;
	return layout;
}

static inline uint8_t *CreateMulti(uint8_t *layout, int n, uint8_t b)
{
	int i = n;
	do *layout++ = b; while (--i);
	if (n > 4) {
		layout[0 - n] = 0;
		layout[n - 1 - n] = 0;
	}
	return layout;
}

/**
 * Create the station layout for the given number of tracks and platform length.
 * @param layout    The layout to write to.
 * @param numtracks The number of tracks to write.
 * @param plat_len  The length of the platforms.
 * @param statspec  The specification of the station to (possibly) get the layout from.
 */
void GetStationLayout(uint8_t *layout, uint numtracks, uint plat_len, const StationSpec *statspec)
{
	if (statspec != nullptr) {
		auto found = statspec->layouts.find(GetStationLayoutKey(numtracks, plat_len));
		if (found != std::end(statspec->layouts)) {
			/* Custom layout defined, copy to buffer. */
			std::copy(std::begin(found->second), std::end(found->second), layout);
			return;
		}
	}

	if (plat_len == 1) {
		CreateSingle(layout, numtracks);
	} else {
		if (numtracks & 1) layout = CreateSingle(layout, plat_len);
		int n = numtracks >> 1;

		while (--n >= 0) {
			layout = CreateMulti(layout, plat_len, 4);
			layout = CreateMulti(layout, plat_len, 6);
		}
	}
}

/**
 * Find a nearby station that joins this station.
 * @tparam T the class to find a station for
 * @param existing_station an existing station we build over
 * @param station_to_join the station to join to
 * @param adjacent whether adjacent stations are allowed
 * @param ta the area of the newly build station
 * @param st 'return' pointer for the found station
 * @param error_message the error message when building a station on top of others
 * @return command cost with the error or 'okay'
 */
template <class T, class F>
CommandCost FindJoiningBaseStation(StationID existing_station, StationID station_to_join, bool adjacent, TileArea ta, T **st, StringID error_message, F filter)
{
	assert(*st == nullptr);
	bool check_surrounding = true;

	if (existing_station != StationID::Invalid()) {
		if (adjacent && existing_station != station_to_join) {
			/* You can't build an adjacent station over the top of one that
			 * already exists. */
			return CommandCost(error_message);
		} else {
			/* Extend the current station, and don't check whether it will
			 * be near any other stations. */
			T *candidate = T::GetIfValid(existing_station);
			if (candidate != nullptr && filter(candidate)) *st = candidate;
			check_surrounding = (*st == nullptr);
		}
	} else {
		/* There's no station here. Don't check the tiles surrounding this
		 * one if the company wanted to build an adjacent station. */
		if (adjacent) check_surrounding = false;
	}

	if (check_surrounding) {
		/* Make sure there is no more than one other station around us that is owned by us. */
		CommandCost ret = GetStationAround(ta, existing_station, _current_company, st, filter);
		if (ret.Failed()) return ret;
	}

	/* Distant join */
	if (*st == nullptr && station_to_join != StationID::Invalid()) *st = T::GetIfValid(station_to_join);

	return CommandCost();
}

/**
 * Find a nearby station that joins this station.
 * @param existing_station an existing station we build over
 * @param station_to_join the station to join to
 * @param adjacent whether adjacent stations are allowed
 * @param ta the area of the newly build station
 * @param st 'return' pointer for the found station
 * @param error_message the error message when building a station on top of others
 * @return command cost with the error or 'okay'
 */
static CommandCost FindJoiningStation(StationID existing_station, StationID station_to_join, bool adjacent, TileArea ta, Station **st, StringID error_message = STR_ERROR_MUST_REMOVE_RAILWAY_STATION_FIRST)
{
	return FindJoiningBaseStation<Station>(existing_station, station_to_join, adjacent, ta, st, error_message, [](Station *st) -> bool { return true; });
}

/**
 * Find a nearby waypoint that joins this waypoint.
 * @param existing_waypoint an existing waypoint we build over
 * @param waypoint_to_join the waypoint to join to
 * @param adjacent whether adjacent waypoints are allowed
 * @param ta the area of the newly build waypoint
 * @param wp 'return' pointer for the found waypoint
 * @return command cost with the error or 'okay'
 */
CommandCost FindJoiningWaypoint(StationID existing_waypoint, StationID waypoint_to_join, bool adjacent, TileArea ta, Waypoint **wp, bool is_road)
{
	return FindJoiningBaseStation<Waypoint>(existing_waypoint, waypoint_to_join, adjacent, ta, wp,
			is_road ? STR_ERROR_MUST_REMOVE_ROADWAYPOINT_FIRST : STR_ERROR_MUST_REMOVE_RAILWAYPOINT_FIRST,
			[is_road](Waypoint *wp) -> bool { return HasBit(wp->waypoint_flags, WPF_ROAD) == is_road; });
}

/**
 * Clear any rail station platform reservation ahead of and behind train.
 * @param v vehicle which may hold reservations
 */
void FreeTrainStationPlatformReservation(const Train *v)
{
	if (IsRailStationTile(v->tile)) SetRailStationPlatformReservation(v->tile, TrackdirToExitdir(v->GetVehicleTrackdir()), false);
	v = v->Last();
	if (IsRailStationTile(v->tile)) SetRailStationPlatformReservation(v->tile, TrackdirToExitdir(ReverseTrackdir(v->GetVehicleTrackdir())), false);
}

/**
 * Clear platform reservation during station building/removing.
 * @param v vehicle which holds reservation
 */
static void FreeTrainReservation(Train *v)
{
	FreeTrainTrackReservation(v);
	FreeTrainStationPlatformReservation(v);
}

/**
 * Restore platform reservation during station building/removing.
 * @param v vehicle which held reservation
 */
static void RestoreTrainReservation(Train *v)
{
	if (IsRailStationTile(v->tile)) SetRailStationPlatformReservation(v->tile, TrackdirToExitdir(v->GetVehicleTrackdir()), true);
	TryPathReserve(v, true, true);
	v = v->Last();
	if (IsRailStationTile(v->tile)) SetRailStationPlatformReservation(v->tile, TrackdirToExitdir(ReverseTrackdir(v->GetVehicleTrackdir())), true);
}

/**
<<<<<<< HEAD
=======
 * Calculates cost of new rail stations within the area.
 * @param tile_area Area to check.
 * @param flags Operation to perform.
 * @param axis Rail station axis.
 * @param station StationID to be queried and returned if available.
 * @param rt The rail type to check for (overbuilding rail stations over rail).
 * @param affected_vehicles List of trains with PBS reservations on the tiles
 * @param spec_class Station class.
 * @param spec_index Index into the station class.
 * @param plat_len Platform length.
 * @param numtracks Number of platforms.
 * @return The cost in case of success, or an error code if it failed.
 */
static CommandCost CalculateRailStationCost(TileArea tile_area, DoCommandFlags flags, Axis axis, StationID *station, RailType rt, std::vector<Train *> &affected_vehicles, StationClassID spec_class, uint16_t spec_index, uint8_t plat_len, uint8_t numtracks)
{
	CommandCost cost(EXPENSES_CONSTRUCTION);
	bool length_price_ready = true;
	uint8_t tracknum = 0;
	int allowed_z = -1;
	for (TileIndex cur_tile : tile_area) {
		/* Clear the land below the station. */
		CommandCost ret = CheckFlatLandRailStation(cur_tile, tile_area.tile, allowed_z, flags, axis, station, rt, affected_vehicles, spec_class, spec_index, plat_len, numtracks);
		if (ret.Failed()) return ret;

		/* Only add _price[PR_BUILD_STATION_RAIL_LENGTH] once for each valid plat_len. */
		if (tracknum == numtracks) {
			length_price_ready = true;
			tracknum = 0;
		} else {
			tracknum++;
		}

		/* AddCost for new or rotated rail stations. */
		if (!IsRailStationTile(cur_tile) || (IsRailStationTile(cur_tile) && GetRailStationAxis(cur_tile) != axis)) {
			cost.AddCost(ret.GetCost());
			cost.AddCost(_price[PR_BUILD_STATION_RAIL]);
			cost.AddCost(RailBuildCost(rt));

			if (length_price_ready) {
				cost.AddCost(_price[PR_BUILD_STATION_RAIL_LENGTH]);
				length_price_ready = false;
			}
		}
	}

	return cost;
}

/**
>>>>>>> edb101d1
 * Get station tile flags for the given StationGfx.
 * @param gfx StationGfx of station tile.
 * @param statspec Station spec of station tile.
 * @return Tile flags to apply.
 */
static StationSpec::TileFlags GetStationTileFlags(StationGfx gfx, const StationSpec *statspec)
{
	/* Default stations do not draw pylons under roofs (gfx >= 4) */
	if (statspec == nullptr || gfx >= statspec->tileflags.size()) return gfx < 4 ? StationSpec::TileFlag::Pylons : StationSpec::TileFlags{};
	return statspec->tileflags[gfx];
}

/**
 * Set rail station tile flags for the given tile.
 * @param tile Tile to set flags on.
 * @param statspec Statspec of the tile.
 */
void SetRailStationTileFlags(TileIndex tile, const StationSpec *statspec)
{
	const auto flags = GetStationTileFlags(GetStationGfx(tile), statspec);
	SetStationTileBlocked(tile, flags.Test(StationSpec::TileFlag::Blocked));
	SetStationTileHavePylons(tile, flags.Test(StationSpec::TileFlag::Pylons));
	SetStationTileHaveWires(tile, !flags.Test(StationSpec::TileFlag::NoWires));
}

/**
 * Build rail station
 * @param flags operation to perform
 * @param tile_org northern most position of station dragging/placement
 * @param rt railtype
 * @param axis orientation (Axis)
 * @param numtracks number of tracks
 * @param plat_len platform length
 * @param spec_class custom station class
 * @param spec_index custom station id
 * @param station_to_join station ID to join (NEW_STATION if build new one)
 * @param adjacent allow stations directly adjacent to other stations.
 * @return the cost of this operation or an error
 */
CommandCost CmdBuildRailStation(DoCommandFlags flags, TileIndex tile_org, RailType rt, Axis axis, uint8_t numtracks, uint8_t plat_len, StationClassID spec_class, uint16_t spec_index, StationID station_to_join, bool adjacent)
{
	/* Does the authority allow this? */
	CommandCost ret = CheckIfAuthorityAllowsNewStation(tile_org, flags);
	if (ret.Failed()) return ret;

	if (!ValParamRailType(rt) || !IsValidAxis(axis)) return CMD_ERROR;

	/* Check if the given station class is valid */
	if (static_cast<uint>(spec_class) >= StationClass::GetClassCount()) return CMD_ERROR;
	const StationClass *cls = StationClass::Get(spec_class);
	if (IsWaypointClass(*cls)) return CMD_ERROR;
	if (spec_index >= cls->GetSpecCount()) return CMD_ERROR;
	if (plat_len == 0 || numtracks == 0) return CMD_ERROR;

	int w_org, h_org;
	if (axis == AXIS_X) {
		w_org = plat_len;
		h_org = numtracks;
	} else {
		h_org = plat_len;
		w_org = numtracks;
	}

	/* Check if the first tile and the last tile are valid */
	if (!IsValidTile(tile_org) || TileAddWrap(tile_org, w_org - 1, h_org - 1) == INVALID_TILE) return CMD_ERROR;

	bool reuse = (station_to_join != NEW_STATION);
	if (!reuse) station_to_join = StationID::Invalid();
	bool distant_join = (station_to_join != StationID::Invalid());

	if (distant_join && (!_settings_game.station.distant_join_stations || !Station::IsValidID(station_to_join))) return CMD_ERROR;

	if (h_org > _settings_game.station.station_spread || w_org > _settings_game.station.station_spread) return CMD_ERROR;

	/* these values are those that will be stored in train_tile and station_platforms */
	TileArea new_location(tile_org, w_org, h_org);

	/* Make sure the area below consists of clear tiles. (OR tiles belonging to a certain rail station) */
	StationID est = StationID::Invalid();
	std::vector<Train *> affected_vehicles;

	const StationSpec *statspec = StationClass::Get(spec_class)->GetSpec(spec_index);

	TileIndexDiff tile_delta = TileOffsByAxis(axis); // offset to go to the next platform tile
	TileIndexDiff track_delta = TileOffsByAxis(OtherAxis(axis)); // offset to go to the next track
	TempBufferST<uint8_t> layout_buffer(numtracks * plat_len);
	GetStationLayout(layout_buffer, numtracks, plat_len, statspec);

	{
		TileIndex tile_track = tile_org;
		uint8_t *check_layout_ptr = layout_buffer;
		for (uint i = 0; i < numtracks; i++) {
			TileIndex tile = tile_track;
			for (uint j = 0; j < plat_len; j++) {
				CommandCost ret = IsRailStationBridgeAboveOk(tile, statspec, *check_layout_ptr++);
				if (ret.Failed()) {
					return CommandCost::DualErrorMessage(STR_ERROR_MUST_DEMOLISH_BRIDGE_FIRST, ret.GetErrorMessage());
				}
				tile += tile_delta;
			}
			tile_track += track_delta;
		}
	}

	/* Clear the land below the station. */
	CommandCost cost = CheckFlatLandRailStation(new_location, flags, axis, &est, rt, affected_vehicles, spec_class, spec_index, plat_len, numtracks);
	if (cost.Failed()) return cost;
	/* Add construction expenses. */
	cost.AddCost((numtracks * _price[PR_BUILD_STATION_RAIL] + _price[PR_BUILD_STATION_RAIL_LENGTH]) * plat_len);
	cost.AddCost(numtracks * plat_len * RailBuildCost(rt));

	Station *st = nullptr;
	ret = FindJoiningStation(est, station_to_join, adjacent, new_location, &st);
	if (ret.Failed()) return ret;

	ret = BuildStationPart(&st, flags, reuse, new_location, STATIONNAMING_RAIL);
	if (ret.Failed()) return ret;

	if (st != nullptr && st->train_station.tile != INVALID_TILE) {
		ret = CanExpandRailStation(st, new_location);
		if (ret.Failed()) return ret;
	}

	/* Check if we can allocate a custom stationspec to this station */
	int specindex = AllocateSpecToStation(statspec, st, flags.Test(DoCommandFlag::Execute));
	if (specindex == -1) return CommandCost(STR_ERROR_TOO_MANY_STATION_SPECS);

	if (statspec != nullptr) {
		/* Perform NewStation checks */

		/* Check if the station size is permitted */
		if (HasBit(statspec->disallowed_platforms, std::min(numtracks - 1, 7))) return CommandCost(STR_ERROR_STATION_DISALLOWED_NUMBER_TRACKS);
		if (HasBit(statspec->disallowed_lengths, std::min(plat_len - 1, 7))) return CommandCost(STR_ERROR_STATION_DISALLOWED_LENGTH);

		/* Check if the station is buildable */
		if (statspec->callback_mask.Test(StationCallbackMask::Avail)) {
			uint16_t cb_res = GetStationCallback(CBID_STATION_AVAILABILITY, 0, 0, statspec, nullptr, INVALID_TILE, rt);
			if (cb_res != CALLBACK_FAILED && !Convert8bitBooleanCallback(statspec->grf_prop.grffile, CBID_STATION_AVAILABILITY, cb_res)) return CMD_ERROR;
		}
	}

	if (flags.Test(DoCommandFlag::Execute)) {
		st->train_station = new_location;
		st->AddFacility(StationFacility::Train, new_location.tile);

		st->rect.BeforeAddRect(tile_org, w_org, h_org, StationRect::ADD_TRY);

		if (statspec != nullptr) {
			/* Include this station spec's animation trigger bitmask
			 * in the station's cached copy. */
			st->cached_anim_triggers |= statspec->animation.triggers;
		}

		Track track = AxisToTrack(axis);

		uint8_t numtracks_orig = numtracks;

		Company *c = Company::Get(st->owner);
		TileIndex tile_track = tile_org;
		uint8_t *layout_ptr = layout_buffer;
		do {
			TileIndex tile = tile_track;
			int w = plat_len;
			do {
				uint8_t layout = *layout_ptr++;
				if (IsRailStationTile(tile) && HasStationReservation(tile)) {
					/* Check for trains having a reservation for this tile. */
					Train *v = GetTrainForReservation(tile, AxisToTrack(GetRailStationAxis(tile)));
					if (v != nullptr) {
						affected_vehicles.push_back(v);
						/* Not necessary to call CheckTrainReservationPreventsTrackModification as that is done by CheckFlatLandRailStation */
						FreeTrainReservation(v);
					}
				}

				/* Railtype can change when overbuilding. */
				if (IsRailStationTile(tile)) {
					if (!IsStationTileBlocked(tile)) c->infrastructure.rail[GetRailType(tile)]--;
					c->infrastructure.station--;
				}

				/* Remove animation if overbuilding */
				DeleteAnimatedTile(tile);
				uint8_t old_specindex = HasStationTileRail(tile) ? GetCustomStationSpecIndex(tile) : 0;
				MakeRailStation(tile, st->owner, st->index, axis, layout & ~1, rt);
				/* Free the spec if we overbuild something */
				if (old_specindex != specindex) DeallocateSpecFromStation(st, old_specindex);

				SetCustomStationSpecIndex(tile, specindex);
				SetStationTileRandomBits(tile, GB(Random(), 0, 4));
				SetAnimationFrame(tile, 0);

				if (statspec != nullptr) {
					/* Use a fixed axis for GetPlatformInfo as our platforms / numtracks are always the right way around */
					uint32_t platinfo = GetPlatformInfo(AXIS_X, GetStationGfx(tile), plat_len, numtracks_orig, plat_len - w, numtracks_orig - numtracks, false);

					/* As the station is not yet completely finished, the station does not yet exist. */
					uint16_t callback = GetStationCallback(CBID_STATION_BUILD_TILE_LAYOUT, platinfo, 0, statspec, nullptr, tile, rt);
					if (callback != CALLBACK_FAILED) {
						if (callback <= UINT8_MAX) {
							SetStationGfx(tile, (callback & ~1) + axis);
						} else {
							ErrorUnknownCallbackResult(statspec->grf_prop.grfid, CBID_STATION_BUILD_TILE_LAYOUT, callback);
						}
					}

					/* Trigger station animation -- after building? */
					TriggerStationAnimation(st, tile, SAT_BUILT);
				}

				SetRailStationTileFlags(tile, statspec);

				if (!IsStationTileBlocked(tile)) c->infrastructure.rail[rt]++;
				c->infrastructure.station++;

				tile += tile_delta;
			} while (--w);
			AddTrackToSignalBuffer(tile_track, track, _current_company);
			YapfNotifyTrackLayoutChange(tile_track, track);
			tile_track += track_delta;
		} while (--numtracks);

		for (uint i = 0; i < affected_vehicles.size(); ++i) {
			/* Restore reservations of trains. */
			RestoreTrainReservation(affected_vehicles[i]);
		}

		/* Check whether we need to expand the reservation of trains already on the station. */
		TileArea update_reservation_area;
		if (axis == AXIS_X) {
			update_reservation_area = TileArea(tile_org, 1, numtracks_orig);
		} else {
			update_reservation_area = TileArea(tile_org, numtracks_orig, 1);
		}

		for (TileIndex tile : update_reservation_area) {
			/* Don't even try to make eye candy parts reserved. */
			if (IsStationTileBlocked(tile)) continue;

			DiagDirection dir = AxisToDiagDir(axis);
			TileIndexDiff tile_offset = TileOffsByDiagDir(dir);
			TileIndex platform_begin = tile;
			TileIndex platform_end = tile;

			/* We can only account for tiles that are reachable from this tile, so ignore primarily blocked tiles while finding the platform begin and end. */
			for (TileIndex next_tile = platform_begin - tile_offset; IsCompatibleTrainStationTile(next_tile, platform_begin); next_tile -= tile_offset) {
				platform_begin = next_tile;
			}
			for (TileIndex next_tile = platform_end + tile_offset; IsCompatibleTrainStationTile(next_tile, platform_end); next_tile += tile_offset) {
				platform_end = next_tile;
			}

			/* If there is at least on reservation on the platform, we reserve the whole platform. */
			bool reservation = false;
			for (TileIndex t = platform_begin; !reservation && t <= platform_end; t += tile_offset) {
				reservation = HasStationReservation(t);
			}

			if (reservation) {
				SetRailStationPlatformReservation(platform_begin, dir, true);
			}
		}

		st->MarkTilesDirty(false);
		st->AfterStationTileSetChange(true, StationType::Rail);
		ZoningMarkDirtyStationCoverageArea(st);
	}

	return cost;
}

static TileArea MakeStationAreaSmaller(BaseStation *st, TileArea ta, bool (*func)(BaseStation *, TileIndex))
{
restart:

	/* too small? */
	if (ta.w != 0 && ta.h != 0) {
		/* check the left side, x = constant, y changes */
		for (uint i = 0; !func(st, ta.tile + TileDiffXY(0, i));) {
			/* the left side is unused? */
			if (++i == ta.h) {
				ta.tile += TileDiffXY(1, 0);
				ta.w--;
				goto restart;
			}
		}

		/* check the right side, x = constant, y changes */
		for (uint i = 0; !func(st, ta.tile + TileDiffXY(ta.w - 1, i));) {
			/* the right side is unused? */
			if (++i == ta.h) {
				ta.w--;
				goto restart;
			}
		}

		/* check the upper side, y = constant, x changes */
		for (uint i = 0; !func(st, ta.tile + TileDiffXY(i, 0));) {
			/* the left side is unused? */
			if (++i == ta.w) {
				ta.tile += TileDiffXY(0, 1);
				ta.h--;
				goto restart;
			}
		}

		/* check the lower side, y = constant, x changes */
		for (uint i = 0; !func(st, ta.tile + TileDiffXY(i, ta.h - 1));) {
			/* the left side is unused? */
			if (++i == ta.w) {
				ta.h--;
				goto restart;
			}
		}
	} else {
		ta.Clear();
	}

	return ta;
}

static bool TileBelongsToRailStation(BaseStation *st, TileIndex tile)
{
	return st->TileBelongsToRailStation(tile);
}

static void MakeRailStationAreaSmaller(BaseStation *st)
{
	st->train_station = MakeStationAreaSmaller(st, st->train_station, TileBelongsToRailStation);
}

static bool TileBelongsToShipStation(BaseStation *st, TileIndex tile)
{
	return IsDockTile(tile) && GetStationIndex(tile) == st->index;
}

static void MakeShipStationAreaSmaller(Station *st)
{
	st->ship_station = MakeStationAreaSmaller(st, st->ship_station, TileBelongsToShipStation);
	UpdateStationDockingTiles(st);
}

static bool TileBelongsToRoadWaypointStation(BaseStation *st, TileIndex tile)
{
	return IsRoadWaypointTile(tile) && GetStationIndex(tile) == st->index;
}

void MakeRoadWaypointStationAreaSmaller(BaseStation *st, TileArea &road_waypoint_area)
{
	road_waypoint_area = MakeStationAreaSmaller(st, road_waypoint_area, TileBelongsToRoadWaypointStation);
}

/**
 * Remove a number of tiles from any rail station within the area.
 * @param ta the area to clear station tile from.
 * @param affected_stations the stations affected.
 * @param flags the command flags.
 * @param removal_cost the cost for removing the tile, including the rail.
 * @param keep_rail whether to keep the rail of the station.
 * @tparam T the type of station to remove.
 * @return the number of cleared tiles or an error.
 */
template <class T>
CommandCost RemoveFromRailBaseStation(TileArea ta, std::vector<T *> &affected_stations, DoCommandFlags flags, Money removal_cost, bool keep_rail)
{
	/* Count of the number of tiles removed */
	int quantity = 0;
	CommandCost total_cost(EXPENSES_CONSTRUCTION);
	/* Accumulator for the errors seen during clearing. If no errors happen,
	 * and the quantity is 0 there is no station. Otherwise it will be one
	 * of the other error that got accumulated. */
	CommandCost error;

	/* Do the action for every tile into the area */
	for (TileIndex tile : ta) {
		/* Make sure the specified tile is a rail station */
		if (!HasStationTileRail(tile)) continue;

		/* If there is a vehicle on ground, do not allow to remove (flood) the tile */
		CommandCost ret = EnsureNoVehicleOnGround(tile);
		error.AddCost(std::move(ret));
		if (error.Failed()) continue;

		/* Check ownership of station */
		T *st = T::GetByTile(tile);
		if (st == nullptr) continue;

		if (_current_company != OWNER_WATER) {
			ret = CheckOwnership(st->owner);
			error.AddCost(std::move(ret));
			if (error.Failed()) continue;
		}

		Train *v = nullptr;
		Track track = GetRailStationTrack(tile);
		if (HasStationReservation(tile)) {
			v = GetTrainForReservation(tile, track);
			if (v != nullptr) {
				CommandCost ret = CheckTrainReservationPreventsTrackModification(v);
				error.AddCost(ret);
				if (ret.Failed()) continue;
				if (flags.Test(DoCommandFlag::Execute)) FreeTrainReservation(v);
			}
		}

		/* If we reached here, the tile is valid so increase the quantity of tiles we will remove */
		quantity++;

		if (keep_rail || IsStationTileBlocked(tile)) {
			/* Don't refund the 'steel' of the track when we keep the
			 *  rail, or when the tile didn't have any rail at all. */
			total_cost.AddCost(-_price[PR_CLEAR_RAIL]);
		}

		if (flags.Test(DoCommandFlag::Execute)) {
			bool already_affected = include(affected_stations, st);
			if (!already_affected) ZoningMarkDirtyStationCoverageArea(st);

			/* read variables before the station tile is removed */
			uint specindex = GetCustomStationSpecIndex(tile);
			Owner owner = GetTileOwner(tile);
			RailType rt = GetRailType(tile);

			bool build_rail = keep_rail && !IsStationTileBlocked(tile);
			if (!build_rail && !IsStationTileBlocked(tile)) Company::Get(owner)->infrastructure.rail[rt]--;

			DoClearSquare(tile);
			DeleteNewGRFInspectWindow(GSF_STATIONS, tile.base());
			if (build_rail) MakeRailNormal(tile, owner, TrackToTrackBits(track), rt);
			Company::Get(owner)->infrastructure.station--;
			DirtyCompanyInfrastructureWindows(owner);

			st->rect.AfterRemoveTile(st, tile);
			AddTrackToSignalBuffer(tile, track, owner);
			YapfNotifyTrackLayoutChange(tile, track);

			DeallocateSpecFromStation(st, specindex);

			if (v != nullptr) RestoreTrainReservation(v);
		}
	}

	if (quantity == 0) return error.Failed() ? error : CommandCost(STR_ERROR_THERE_IS_NO_STATION);

	for (T *st : affected_stations) {

		/* now we need to make the "spanned" area of the railway station smaller
		 * if we deleted something at the edges.
		 * we also need to adjust train_tile. */
		MakeRailStationAreaSmaller(st);
		UpdateStationSignCoord(st);

		/* if we deleted the whole station, delete the train facility. */
		if (st->train_station.tile == INVALID_TILE) {
			st->facilities.Reset(StationFacility::Train);
			SetWindowClassesDirty(WC_VEHICLE_ORDERS);
			SetWindowWidgetDirty(WC_STATION_VIEW, st->index, WID_SV_TRAINS);
			st->UpdateVirtCoord();
			DeleteStationIfEmpty(st);
		}
	}

	total_cost.AddCost(quantity * removal_cost);
	return total_cost;
}

/**
 * Remove a single tile from a rail station.
 * This allows for custom-built station with holes and weird layouts
 * @param flags operation to perform
 * @param start tile of station piece to remove
 * @param end other edge of the rect to remove
 * @param keep_rail if set keep the rail
 * @return the cost of this operation or an error
 */
CommandCost CmdRemoveFromRailStation(DoCommandFlags flags, TileIndex start, TileIndex end, bool keep_rail)
{
	if (end == 0) end = start;
	if (start >= Map::Size() || end >= Map::Size()) return CMD_ERROR;

	TileArea ta(start, end);
	std::vector<Station *> affected_stations;

	CommandCost ret = RemoveFromRailBaseStation(ta, affected_stations, flags, _price[PR_CLEAR_STATION_RAIL], keep_rail);
	if (ret.Failed()) return ret;

	/* Do all station specific functions here. */
	for (Station *st : affected_stations) {

		if (st->train_station.tile == INVALID_TILE) SetWindowWidgetDirty(WC_STATION_VIEW, st->index, WID_SV_TRAINS);
		st->MarkTilesDirty(false);
		st->RecomputeCatchment();
	}

	/* Now apply the rail cost to the number that we deleted */
	return ret;
}

/**
 * Remove a single tile from a waypoint.
 * This allows for custom-built waypoint with holes and weird layouts
 * @param flags operation to perform
 * @param start tile of waypoint piece to remove
 * @param end other edge of the rect to remove
 * @param keep_rail if set keep the rail
 * @return the cost of this operation or an error
 */
CommandCost CmdRemoveFromRailWaypoint(DoCommandFlags flags, TileIndex start, TileIndex end, bool keep_rail)
{
	if (end == 0) end = start;
	if (start >= Map::Size() || end >= Map::Size()) return CMD_ERROR;

	TileArea ta(start, end);
	std::vector<Waypoint *> affected_stations;

	return RemoveFromRailBaseStation(ta, affected_stations, flags, _price[PR_CLEAR_WAYPOINT_RAIL], keep_rail);
}


/**
 * Remove a rail station/waypoint
 * @param st The station/waypoint to remove the rail part from
 * @param flags operation to perform
 * @param removal_cost the cost for removing a tile
 * @tparam T the type of station to remove
 * @return cost or failure of operation
 */
template <class T>
CommandCost RemoveRailStation(T *st, DoCommandFlags flags, Money removal_cost)
{
	/* Current company owns the station? */
	if (_current_company != OWNER_WATER) {
		CommandCost ret = CheckOwnership(st->owner);
		if (ret.Failed()) return ret;
	}

	/* determine width and height of platforms */
	TileArea ta = st->train_station;

	assert(ta.w != 0 && ta.h != 0);

	CommandCost cost(EXPENSES_CONSTRUCTION);
	/* clear all areas of the station */
	for (TileIndex tile : ta) {
		/* only remove tiles that are actually train station tiles */
		if (st->TileBelongsToRailStation(tile)) {
			std::vector<T*> affected_stations; // dummy
			CommandCost ret = RemoveFromRailBaseStation(TileArea(tile, 1, 1), affected_stations, flags, removal_cost, false);
			if (ret.Failed()) return ret;
			cost.AddCost(ret.GetCost());
		}
	}

	return cost;
}

/**
 * Remove a rail station
 * @param tile Tile of the station.
 * @param flags operation to perform
 * @return cost or failure of operation
 */
static CommandCost RemoveRailStation(TileIndex tile, DoCommandFlags flags)
{
	/* if there is flooding, remove platforms tile by tile */
	if (_current_company == OWNER_WATER) {
		return Command<CMD_REMOVE_FROM_RAIL_STATION>::Do(DoCommandFlag::Execute, tile, TileIndex{}, false);
	}

	Station *st = Station::GetByTile(tile);

	if (flags.Test(DoCommandFlag::Execute)) ZoningMarkDirtyStationCoverageArea(st);

	CommandCost cost = RemoveRailStation(st, flags, _price[PR_CLEAR_STATION_RAIL]);

	if (flags.Test(DoCommandFlag::Execute)) st->RecomputeCatchment();

	return cost;
}

/**
 * Remove a rail waypoint
 * @param tile Tile of the waypoint.
 * @param flags operation to perform
 * @return cost or failure of operation
 */
static CommandCost RemoveRailWaypoint(TileIndex tile, DoCommandFlags flags)
{
	/* if there is flooding, remove waypoints tile by tile */
	if (_current_company == OWNER_WATER) {
		return Command<CMD_REMOVE_FROM_RAIL_WAYPOINT>::Do(DoCommandFlag::Execute, tile, TileIndex{}, false);
	}

	return RemoveRailStation(Waypoint::GetByTile(tile), flags, _price[PR_CLEAR_WAYPOINT_RAIL]);
}


/**
 * @param truck_station Determines whether a stop is #RoadStopType::Bus or #RoadStopType::Truck
 * @param st The Station to do the whole procedure for
 * @return a pointer to where to link a new RoadStop*
 */
static RoadStop **FindRoadStopSpot(bool truck_station, Station *st)
{
	RoadStop **primary_stop = (truck_station) ? &st->truck_stops : &st->bus_stops;

	if (*primary_stop == nullptr) {
		/* we have no roadstop of the type yet, so write a "primary stop" */
		return primary_stop;
	} else {
		/* there are stops already, so append to the end of the list */
		RoadStop *stop = *primary_stop;
		while (stop->next != nullptr) stop = stop->next;
		return &stop->next;
	}
}

CommandCost RemoveRoadStop(TileIndex tile, DoCommandFlags flags, int replacement_spec_index = -1);

/**
 * Find a nearby station that joins this road stop.
 * @param existing_stop an existing road stop we build over
 * @param station_to_join the station to join to
 * @param adjacent whether adjacent stations are allowed
 * @param ta the area of the newly build station
 * @param st 'return' pointer for the found station
 * @return command cost with the error or 'okay'
 */
static CommandCost FindJoiningRoadStop(StationID existing_stop, StationID station_to_join, bool adjacent, TileArea ta, Station **st)
{
	return FindJoiningBaseStation<Station>(existing_stop, station_to_join, adjacent, ta, st, STR_ERROR_MUST_REMOVE_ROAD_STOP_FIRST, [](Station *st) -> bool { return true; });
}

/**
 * Build a bus or truck stop.
 * @param flags Operation to perform.
<<<<<<< HEAD
=======
 * @param is_drive_through True if trying to build a drive-through station.
 * @param station_type Station type (bus, truck or road waypoint).
 * @param axis Axis of a drive-through road stop.
 * @param ddir Entrance direction (#DiagDirection) for normal stops. Converted to the axis for drive-through stops.
 * @param station StationID to be queried and returned if available.
 * @param rt Road type to build, may be INVALID_ROADTYPE if an existing road is required.
 * @param unit_cost The cost to build one road stop of the current type.
 * @return The cost in case of success, or an error code if it failed.
 */
CommandCost CalculateRoadStopCost(TileArea tile_area, DoCommandFlags flags, bool is_drive_through, StationType station_type, Axis axis, DiagDirection ddir, StationID *est, RoadType rt, Money unit_cost)
{
	uint invalid_dirs = 0;
	if (is_drive_through) {
		SetBit(invalid_dirs, AxisToDiagDir(axis));
		SetBit(invalid_dirs, ReverseDiagDir(AxisToDiagDir(axis)));
	} else {
		SetBit(invalid_dirs, ddir);
	}

	/* Check every tile in the area. */
	int allowed_z = -1;
	CommandCost cost(EXPENSES_CONSTRUCTION);
	for (TileIndex cur_tile : tile_area) {
		CommandCost ret = CheckFlatLandRoadStop(cur_tile, allowed_z, flags, invalid_dirs, is_drive_through, station_type, axis, est, rt);
		if (ret.Failed()) return ret;

		bool is_preexisting_roadstop = IsTileType(cur_tile, MP_STATION) && IsAnyRoadStop(cur_tile);

		/* Only add costs if a stop doesn't already exist in the location */
		if (!is_preexisting_roadstop) {
			cost.AddCost(ret.GetCost());
			cost.AddCost(unit_cost);
		}
	}

	return cost;
}

/**
 * Build a bus or truck stop.
 * @param flags Operation to perform.
>>>>>>> edb101d1
 * @param tile Northernmost tile of the stop.
 * @param width Width of the road stop.
 * @param length Length of the road stop.
 * @param stop_type Type of road stop (bus/truck).
 * @param is_drive_through False for normal stops, true for drive-through.
 * @param ddir Entrance direction (#DiagDirection) for normal stops. Converted to the axis for drive-through stops.
 * @param rt The roadtype.
 * @param spec_class Road stop spec class.
 * @param spec_index Road stop spec index.
 * @param station_to_join Station ID to join (NEW_STATION if build new one).
 * @param adjacent Allow stations directly adjacent to other stations.
 * @return The cost of this operation or an error.
 */
CommandCost CmdBuildRoadStop(DoCommandFlags flags, TileIndex tile, uint8_t width, uint8_t length, RoadStopType stop_type, bool is_drive_through,
		DiagDirection ddir, RoadType rt, RoadStopClassID spec_class, uint16_t spec_index, StationID station_to_join, bool adjacent)
{
	if (!ValParamRoadType(rt) || !IsValidDiagDirection(ddir) || stop_type >= RoadStopType::End) return CMD_ERROR;
	bool reuse = (station_to_join != NEW_STATION);
	if (!reuse) station_to_join = StationID::Invalid();
	bool distant_join = (station_to_join != StationID::Invalid());

	/* Check if the given station class is valid */
	if (static_cast<uint>(spec_class) >= RoadStopClass::GetClassCount()) return CMD_ERROR;
	const RoadStopClass *cls = RoadStopClass::Get(spec_class);
	if (IsWaypointClass(*cls)) return CMD_ERROR;
	if (spec_index >= cls->GetSpecCount()) return CMD_ERROR;

	const RoadStopSpec *roadstopspec = cls->GetSpec(spec_index);
	if (roadstopspec != nullptr) {
		if (stop_type == RoadStopType::Truck && roadstopspec->stop_type != ROADSTOPTYPE_FREIGHT && roadstopspec->stop_type != ROADSTOPTYPE_ALL) return CMD_ERROR;
		if (stop_type == RoadStopType::Bus && roadstopspec->stop_type != ROADSTOPTYPE_PASSENGER && roadstopspec->stop_type != ROADSTOPTYPE_ALL) return CMD_ERROR;
		if (!is_drive_through && roadstopspec->flags.Test(RoadStopSpecFlag::DriveThroughOnly)) return CMD_ERROR;
	}

	/* Check if the requested road stop is too big */
	if (width > _settings_game.station.station_spread || length > _settings_game.station.station_spread) return CommandCost(STR_ERROR_STATION_TOO_SPREAD_OUT);
	/* Check for incorrect width / length. */
	if (width == 0 || length == 0) return CMD_ERROR;
	/* Check if the first tile and the last tile are valid */
	if (!IsValidTile(tile) || TileAddWrap(tile, width - 1, length - 1) == INVALID_TILE) return CMD_ERROR;

	TileArea roadstop_area(tile, width, length);

	if (distant_join && (!_settings_game.station.distant_join_stations || !Station::IsValidID(station_to_join))) return CMD_ERROR;

	/* Trams only have drive through stops */
	if (!is_drive_through && RoadTypeIsTram(rt)) return CMD_ERROR;

	Axis axis = DiagDirToAxis(ddir);

	CommandCost ret = CheckIfAuthorityAllowsNewStation(tile, flags);
	if (ret.Failed()) return ret;

	bool is_truck_stop = stop_type == RoadStopType::Truck;
	StationType station_type = is_truck_stop ? StationType::Truck : StationType::Bus;

	/* Total road stop cost. */
	Money unit_cost;
	if (roadstopspec != nullptr) {
		unit_cost = roadstopspec->GetBuildCost(is_truck_stop ? PR_BUILD_STATION_TRUCK : PR_BUILD_STATION_BUS);
	} else {
		unit_cost = _price[is_truck_stop ? PR_BUILD_STATION_TRUCK : PR_BUILD_STATION_BUS];
	}
	CommandCost cost(EXPENSES_CONSTRUCTION, roadstop_area.w * roadstop_area.h * unit_cost);
	StationID est = StationID::Invalid();
	ret = CheckFlatLandRoadStop(roadstop_area, roadstopspec, flags, is_drive_through ? 5 << axis : 1 << ddir, is_drive_through, station_type, axis, &est, rt, false);
	if (ret.Failed()) return ret;
	cost.AddCost(ret);

	Station *st = nullptr;
	ret = FindJoiningRoadStop(est, station_to_join, adjacent, roadstop_area, &st);
	if (ret.Failed()) return ret;

	/* Check if this number of road stops can be allocated. */
	if (!RoadStop::CanAllocateItem(static_cast<size_t>(roadstop_area.w) * roadstop_area.h)) return CommandCost(is_truck_stop ? STR_ERROR_TOO_MANY_TRUCK_STOPS : STR_ERROR_TOO_MANY_BUS_STOPS);

	ret = BuildStationPart(&st, flags, reuse, roadstop_area, STATIONNAMING_ROAD);
	if (ret.Failed()) return ret;

	/* Check if we can allocate a custom stationspec to this station */
	int specindex = AllocateRoadStopSpecToStation(roadstopspec, st, flags.Test(DoCommandFlag::Execute));
	if (specindex == -1) return CommandCost(STR_ERROR_TOO_MANY_STATION_SPECS);

	if (roadstopspec != nullptr) {
		/* Perform NewGRF checks */

		/* Check if the road stop is buildable */
		if (roadstopspec->callback_mask.Test(RoadStopCallbackMask::Avail)) {
			uint16_t cb_res = GetRoadStopCallback(CBID_STATION_AVAILABILITY, 0, 0, roadstopspec, nullptr, INVALID_TILE, rt, station_type, 0);
			if (cb_res != CALLBACK_FAILED && !Convert8bitBooleanCallback(roadstopspec->grf_prop.grffile, CBID_STATION_AVAILABILITY, cb_res)) return CMD_ERROR;
		}
	}

	if (flags.Test(DoCommandFlag::Execute)) {
		/* Check every tile in the area. */
		for (TileIndex cur_tile : roadstop_area) {
			/* Get existing road types and owners before any tile clearing */
			RoadType road_rt = MayHaveRoad(cur_tile) ? GetRoadType(cur_tile, RTT_ROAD) : INVALID_ROADTYPE;
			RoadType tram_rt = MayHaveRoad(cur_tile) ? GetRoadType(cur_tile, RTT_TRAM) : INVALID_ROADTYPE;
			Owner road_owner = road_rt != INVALID_ROADTYPE ? GetRoadOwner(cur_tile, RTT_ROAD) : _current_company;
			Owner tram_owner = tram_rt != INVALID_ROADTYPE ? GetRoadOwner(cur_tile, RTT_TRAM) : _current_company;

			DisallowedRoadDirections drd = DRD_NONE;
			if (road_rt != INVALID_ROADTYPE) {
				if (IsNormalRoadTile(cur_tile)){
					drd = GetDisallowedRoadDirections(cur_tile);
				} else if (IsDriveThroughStopTile(cur_tile)) {
					drd = GetDriveThroughStopDisallowedRoadDirections(cur_tile);
				}
			}

			if (IsTileType(cur_tile, MP_STATION) && IsAnyRoadStop(cur_tile)) {
				RemoveRoadStop(cur_tile, flags, specindex);
			}

			if (roadstopspec != nullptr) {
				/* Include this road stop spec's animation trigger bitmask
				 * in the station's cached copy. */
				st->cached_roadstop_anim_triggers |= roadstopspec->animation.triggers;
			}

			RoadStop *road_stop = new RoadStop(cur_tile);
			/* Insert into linked list of RoadStops. */
			RoadStop **currstop = FindRoadStopSpot(is_truck_stop, st);
			*currstop = road_stop;

			if (is_truck_stop) {
				st->truck_station.Add(cur_tile);
			} else {
				st->bus_station.Add(cur_tile);
			}

			/* Initialize an empty station. */
			st->AddFacility(is_truck_stop ? StationFacility::TruckStop : StationFacility::BusStop, cur_tile);

			st->rect.BeforeAddTile(cur_tile, StationRect::ADD_TRY);

			if (is_drive_through) {
				/* Update company infrastructure counts. If the current tile is a normal road tile, remove the old
				 * bits first. */
				if (IsNormalRoadTile(cur_tile)) {
					UpdateCompanyRoadInfrastructure(road_rt, road_owner, -(int)CountBits(GetRoadBits(cur_tile, RTT_ROAD)));
					UpdateCompanyRoadInfrastructure(tram_rt, tram_owner, -(int)CountBits(GetRoadBits(cur_tile, RTT_TRAM)));
				}

				if (road_rt == INVALID_ROADTYPE && RoadTypeIsRoad(rt)) road_rt = rt;
				if (tram_rt == INVALID_ROADTYPE && RoadTypeIsTram(rt)) tram_rt = rt;

				MakeDriveThroughRoadStop(cur_tile, st->owner, road_owner, tram_owner, st->index, station_type, road_rt, tram_rt, axis);
				SetDriveThroughStopDisallowedRoadDirections(cur_tile, drd);
				road_stop->MakeDriveThrough();
			} else {
				if (road_rt == INVALID_ROADTYPE && RoadTypeIsRoad(rt)) road_rt = rt;
				if (tram_rt == INVALID_ROADTYPE && RoadTypeIsTram(rt)) tram_rt = rt;
				MakeRoadStop(cur_tile, st->owner, st->index, stop_type, road_rt, tram_rt, ddir);
			}
			UpdateCompanyRoadInfrastructure(road_rt, road_owner, ROAD_STOP_TRACKBIT_FACTOR);
			UpdateCompanyRoadInfrastructure(tram_rt, tram_owner, ROAD_STOP_TRACKBIT_FACTOR);
			Company::Get(st->owner)->infrastructure.station++;

			SetCustomRoadStopSpecIndex(cur_tile, specindex);
			if (roadstopspec != nullptr) {
				st->SetRoadStopRandomBits(cur_tile, GB(Random(), 0, 8));
				TriggerRoadStopAnimation(st, cur_tile, SAT_BUILT);
			}

			MarkTileDirtyByTile(cur_tile);
			UpdateRoadCachedOneWayStatesAroundTile(cur_tile);
		}
		ZoningMarkDirtyStationCoverageArea(st);
		NotifyRoadLayoutChanged(true);

		if (st != nullptr) {
			st->AfterStationTileSetChange(true, station_type);
		}
	}
	return cost;
}


static Vehicle *ClearRoadStopStatusEnum(Vehicle *v, void *)
{
	/* Okay... we are a road vehicle on a drive through road stop.
	 * But that road stop has just been removed, so we need to make
	 * sure we are in a valid state... however, vehicles can also
	 * turn on road stop tiles, so only clear the 'road stop' state
	 * bits and only when the state was 'in road stop', otherwise
	 * we'll end up clearing the turn around bits. */
	RoadVehicle *rv = RoadVehicle::From(v);
	if (HasBit(rv->state, RVS_IN_DT_ROAD_STOP)) rv->state &= RVSB_ROAD_STOP_TRACKDIR_MASK;

	return nullptr;
}

CommandCost RemoveRoadWaypointStop(TileIndex tile, DoCommandFlags flags, int replacement_spec_index)
{
	Waypoint *wp = Waypoint::GetByTile(tile);

	if (_current_company != OWNER_WATER) {
		CommandCost ret = CheckOwnership(wp->owner);
		if (ret.Failed()) return ret;
	}

	/* don't do the check for drive-through road stops when company bankrupts */
	if (!flags.Test(DoCommandFlag::Bankrupt)) {
		CommandCost ret = EnsureNoVehicleOnGround(tile);
		if (ret.Failed()) return ret;
	}

	const RoadStopSpec *spec = GetRoadStopSpec(tile);

	if (flags.Test(DoCommandFlag::Execute)) {
		/* Update company infrastructure counts. */
		for (RoadTramType rtt : _roadtramtypes) {
			RoadType rt = GetRoadType(tile, rtt);
			UpdateCompanyRoadInfrastructure(rt, GetRoadOwner(tile, rtt), -static_cast<int>(ROAD_STOP_TRACKBIT_FACTOR));
		}

		Company::Get(wp->owner)->infrastructure.station--;
		DirtyCompanyInfrastructureWindows(wp->owner);

		DeleteAnimatedTile(tile);

		uint specindex = GetCustomRoadStopSpecIndex(tile);

		DeleteNewGRFInspectWindow(GSF_ROADSTOPS, tile.base());

		DoClearSquare(tile);

		wp->rect.AfterRemoveTile(wp, tile);

		wp->RemoveRoadStopTileData(tile);
		if ((int)specindex != replacement_spec_index) DeallocateRoadStopSpecFromStation(wp, specindex);

		if (replacement_spec_index < 0) {
			MakeRoadWaypointStationAreaSmaller(wp, wp->road_waypoint_area);

			UpdateStationSignCoord(wp);

			/* if we deleted the whole waypoint, delete the road facility. */
			if (wp->road_waypoint_area.tile == INVALID_TILE) {
				wp->facilities.Reset(StationFacility::BusStop);
				wp->facilities.Reset(StationFacility::TruckStop);
				SetWindowWidgetDirty(WC_STATION_VIEW, wp->index, WID_SV_ROADVEHS);
				wp->UpdateVirtCoord();
				DeleteStationIfEmpty(wp);
			}
		}

		NotifyRoadLayoutChanged(false);
	}

	return CommandCost(EXPENSES_CONSTRUCTION, spec != nullptr ? spec->GetClearCost(PR_CLEAR_STATION_TRUCK) : _price[PR_CLEAR_STATION_TRUCK]);
}

/**
 * Remove a bus station/truck stop
 * @param tile TileIndex been queried
 * @param flags operation to perform
 * @param replacement_spec_index replacement spec index to avoid deallocating, if < 0, tile is not being replaced
 * @return cost or failure of operation
 */
CommandCost RemoveRoadStop(TileIndex tile, DoCommandFlags flags, int replacement_spec_index)
{
	if (IsRoadWaypoint(tile)) {
		return RemoveRoadWaypointStop(tile, flags, replacement_spec_index);
	}

	Station *st = Station::GetByTile(tile);

	if (_current_company != OWNER_WATER) {
		CommandCost ret = CheckOwnership(st->owner);
		if (ret.Failed()) return ret;
	}

	bool is_truck = IsTruckStop(tile);

	RoadStop **primary_stop;
	RoadStop *cur_stop;
	if (is_truck) { // truck stop
		primary_stop = &st->truck_stops;
		cur_stop = RoadStop::GetByTile(tile, RoadStopType::Truck);
	} else {
		primary_stop = &st->bus_stops;
		cur_stop = RoadStop::GetByTile(tile, RoadStopType::Bus);
	}

	assert(cur_stop != nullptr);

	/* don't do the check for drive-through road stops when company bankrupts */
	if (IsDriveThroughStopTile(tile) && flags.Test(DoCommandFlag::Bankrupt)) {
		/* remove the 'going through road stop' status from all vehicles on that tile */
		if (flags.Test(DoCommandFlag::Execute)) FindVehicleOnPos(tile, VEH_ROAD, nullptr, &ClearRoadStopStatusEnum);
	} else {
		CommandCost ret = EnsureNoVehicleOnGround(tile);
		if (ret.Failed()) return ret;
	}

	const RoadStopSpec *spec = GetRoadStopSpec(tile);

	if (flags.Test(DoCommandFlag::Execute)) {
		ZoningMarkDirtyStationCoverageArea(st);
		if (*primary_stop == cur_stop) {
			/* removed the first stop in the list */
			*primary_stop = cur_stop->next;
			/* removed the only stop? */
			if (*primary_stop == nullptr) {
				st->facilities.Reset(is_truck ? StationFacility::TruckStop : StationFacility::BusStop);
				SetWindowClassesDirty(WC_VEHICLE_ORDERS);
			}
		} else {
			/* tell the predecessor in the list to skip this stop */
			RoadStop *pred = *primary_stop;
			while (pred->next != cur_stop) pred = pred->next;
			pred->next = cur_stop->next;
		}

		/* Update company infrastructure counts. */
		for (RoadTramType rtt : _roadtramtypes) {
			RoadType rt = GetRoadType(tile, rtt);
			UpdateCompanyRoadInfrastructure(rt, GetRoadOwner(tile, rtt), -static_cast<int>(ROAD_STOP_TRACKBIT_FACTOR));
		}

		Company::Get(st->owner)->infrastructure.station--;
		DirtyCompanyInfrastructureWindows(st->owner);

		DeleteAnimatedTile(tile);

		uint specindex = GetCustomRoadStopSpecIndex(tile);

		DeleteNewGRFInspectWindow(GSF_ROADSTOPS, tile.base());

		if (IsDriveThroughStopTile(tile)) {
			/* Clears the tile for us */
			cur_stop->ClearDriveThrough();
		} else {
			DoClearSquare(tile);
		}

		delete cur_stop;

		/* Make sure no vehicle is going to the old roadstop */
		for (RoadVehicle *v : RoadVehicle::IterateFrontOnly()) {
			if (v->current_order.IsType(OT_GOTO_STATION) && v->dest_tile == tile) {
				v->SetDestTile(v->GetOrderStationLocation(st->index));
			}
		}

		st->rect.AfterRemoveTile(st, tile);

		if (replacement_spec_index < 0) st->AfterStationTileSetChange(false, is_truck ? StationType::Truck: StationType::Bus);

		st->RemoveRoadStopTileData(tile);
		if ((int)specindex != replacement_spec_index) DeallocateRoadStopSpecFromStation(st, specindex);

		/* Update the tile area of the truck/bus stop */
		if (is_truck) {
			st->truck_station.Clear();
			for (const RoadStop *rs = st->truck_stops; rs != nullptr; rs = rs->next) st->truck_station.Add(rs->xy);
		} else {
			st->bus_station.Clear();
			for (const RoadStop *rs = st->bus_stops; rs != nullptr; rs = rs->next) st->bus_station.Add(rs->xy);
		}

		NotifyRoadLayoutChanged(false);
	}

	Price category = is_truck ? PR_CLEAR_STATION_TRUCK : PR_CLEAR_STATION_BUS;
	return CommandCost(EXPENSES_CONSTRUCTION, spec != nullptr ? spec->GetClearCost(category) : _price[category]);
}

/**
 * Remove a tile area of road stop or road waypoints
 * @param flags operation to perform
 * @param roadstop_area tile area of road stop or road waypoint tiles to remove
 * @param road_waypoint Whether to remove road waypoints or road stops
 * @param remove_road Remove roads of drive-through stops?
 * @return the cost of this operation or an error
 */
static CommandCost RemoveGenericRoadStop(DoCommandFlags flags, const TileArea &roadstop_area, bool road_waypoint, bool remove_road)
{
	CommandCost cost(EXPENSES_CONSTRUCTION);
	CommandCost last_error(STR_ERROR_THERE_IS_NO_STATION);
	bool had_success = false;

	for (TileIndex cur_tile : roadstop_area) {
		/* Make sure the specified tile is a road stop of the correct type */
		if (!IsTileType(cur_tile, MP_STATION) || !IsAnyRoadStop(cur_tile) || IsRoadWaypoint(cur_tile) != road_waypoint) continue;

		/* Save information on to-be-restored roads before the stop is removed. */
		RoadBits road_bits = ROAD_NONE;
		RoadType road_type[] = { INVALID_ROADTYPE, INVALID_ROADTYPE };
		Owner road_owner[] = { OWNER_NONE, OWNER_NONE };
		DisallowedRoadDirections drd = DRD_NONE;
		if (IsDriveThroughStopTile(cur_tile)) {
			for (RoadTramType rtt : _roadtramtypes) {
				road_type[rtt] = GetRoadType(cur_tile, rtt);
				if (road_type[rtt] == INVALID_ROADTYPE) continue;
				road_owner[rtt] = GetRoadOwner(cur_tile, rtt);
				/* If we don't want to preserve our roads then restore only roads of others. */
				if (remove_road && road_owner[rtt] == _current_company) road_type[rtt] = INVALID_ROADTYPE;
			}
			road_bits = AxisToRoadBits(GetDriveThroughStopAxis(cur_tile));
			drd = GetDriveThroughStopDisallowedRoadDirections(cur_tile);
		}

		CommandCost ret = RemoveRoadStop(cur_tile, flags);
		if (ret.Failed()) {
			last_error = std::move(ret);
			continue;
		}
		cost.AddCost(ret.GetCost());
		had_success = true;

		/* Restore roads. */
		if (flags.Test(DoCommandFlag::Execute) && (road_type[RTT_ROAD] != INVALID_ROADTYPE || road_type[RTT_TRAM] != INVALID_ROADTYPE)) {
			MakeRoadNormal(cur_tile, road_bits, road_type[RTT_ROAD], road_type[RTT_TRAM], ClosestTownFromTile(cur_tile, UINT_MAX)->index,
					road_owner[RTT_ROAD], road_owner[RTT_TRAM]);
			if (drd != DRD_NONE) SetDisallowedRoadDirections(cur_tile, drd);

			/* Update company infrastructure counts. */
			int count = CountBits(road_bits);
			UpdateCompanyRoadInfrastructure(road_type[RTT_ROAD], road_owner[RTT_ROAD], count);
			UpdateCompanyRoadInfrastructure(road_type[RTT_TRAM], road_owner[RTT_TRAM], count);
		}
		if (flags.Test(DoCommandFlag::Execute)) UpdateRoadCachedOneWayStatesAroundTile(cur_tile);
	}

	return had_success ? cost : last_error;
}

/**
 * Remove bus or truck stops.
 * @param flags Operation to perform.
 * @param tile Northernmost tile of the removal area.
 * @param width Width of the removal area.
 * @param height Height of the removal area.
 * @param stop_type Type of stop (bus/truck).
 * @param remove_road Remove roads of drive-through stops?
 * @return The cost of this operation or an error.
 */
CommandCost CmdRemoveRoadStop(DoCommandFlags flags, TileIndex tile, uint8_t width, uint8_t height, RoadStopType stop_type, bool remove_road)
{
	if (stop_type >= RoadStopType::End) return CMD_ERROR;
	/* Check for incorrect width / height. */
	if (width == 0 || height == 0) return CMD_ERROR;
	/* Check if the first tile and the last tile are valid */
	if (!IsValidTile(tile) || TileAddWrap(tile, width - 1, height - 1) == INVALID_TILE) return CMD_ERROR;
	/* Bankrupting company is not supposed to remove roads, there may be road vehicles. */
	if (remove_road && flags.Test(DoCommandFlag::Bankrupt)) return CMD_ERROR;

	TileArea roadstop_area(tile, width, height);

	return RemoveGenericRoadStop(flags, roadstop_area, false, remove_road);
}

/**
 * Remove road waypoints.
 * @param flags operation to perform
 * @param start tile of road waypoint piece to remove
 * @param end other edge of the rect to remove
 * @return the cost of this operation or an error
 */
CommandCost CmdRemoveFromRoadWaypoint(DoCommandFlags flags, TileIndex start, TileIndex end)
{
	if (end == 0) end = start;
	if (start >= Map::Size() || end >= Map::Size()) return CMD_ERROR;

	TileArea roadstop_area(start, end);

	return RemoveGenericRoadStop(flags, roadstop_area, true, false);
}

/**
 * Get a possible noise reduction factor based on distance from town center.
 * The further you get, the less noise you generate.
 * So all those folks at city council can now happily slee...  work in their offices
 * @param as airport information
 * @param distance minimum distance between town and airport
 * @return the noise that will be generated, according to distance
 */
uint8_t GetAirportNoiseLevelForDistance(const AirportSpec *as, uint distance)
{
	/* 0 cannot be accounted, and 1 is the lowest that can be reduced from town.
	 * So no need to go any further*/
	if (as->noise_level < 2) return as->noise_level;

	auto tolerance = _settings_game.difficulty.town_council_tolerance;
	if (tolerance == TOWN_COUNCIL_PERMISSIVE) tolerance = TOWN_COUNCIL_LENIENT;

	/* The steps for measuring noise reduction are based on the "magical" (and arbitrary) 8 base distance
	 * adding the town_council_tolerance 4 times, as a way to graduate, depending of the tolerance.
	 * Basically, it says that the less tolerant a town is, the bigger the distance before
	 * an actual decrease can be granted */
	uint8_t town_tolerance_distance = 8 + (tolerance * 4);

	/* now, we want to have the distance segmented using the distance judged bareable by town
	 * This will give us the coefficient of reduction the distance provides. */
	uint noise_reduction = distance / town_tolerance_distance;

	/* If the noise reduction equals the airport noise itself, don't give it for free.
	 * Otherwise, simply reduce the airport's level. */
	return noise_reduction >= as->noise_level ? 1 : as->noise_level - noise_reduction;
}

/**
 * Finds the town nearest to given airport. Based on minimal manhattan distance to any airport's tile.
 * If two towns have the same distance, town with lower index is returned.
 * @param as airport's description
 * @param rotation airport's rotation
 * @param tile origin tile (top corner of the airport)
 * @param it An iterator over all airport tiles (consumed)
 * @param[out] mindist Minimum distance to town
 * @return nearest town to airport
 */
Town *AirportGetNearestTown(const AirportSpec *as, Direction rotation, TileIndex tile, TileIterator &&it, uint &mindist)
{
	assert(Town::GetNumItems() > 0);

	Town *nearest = nullptr;

	auto width = as->size_x;
	auto height = as->size_y;
	if (rotation == DIR_E || rotation == DIR_W) std::swap(width, height);

	uint perimeter_min_x = TileX(tile);
	uint perimeter_min_y = TileY(tile);
	uint perimeter_max_x = perimeter_min_x + width - 1;
	uint perimeter_max_y = perimeter_min_y + height - 1;

	mindist = UINT_MAX - 1; // prevent overflow

	for (TileIndex cur_tile = *it; cur_tile != INVALID_TILE; cur_tile = ++it) {
		assert(IsInsideBS(TileX(cur_tile), perimeter_min_x, width));
		assert(IsInsideBS(TileY(cur_tile), perimeter_min_y, height));
		if (TileX(cur_tile) == perimeter_min_x || TileX(cur_tile) == perimeter_max_x || TileY(cur_tile) == perimeter_min_y || TileY(cur_tile) == perimeter_max_y) {
			Town *t = CalcClosestTownFromTile(cur_tile, mindist + 1);
			if (t == nullptr) continue;

			uint dist = DistanceManhattan(t->xy, cur_tile);
			if (dist == mindist && t->index < nearest->index) nearest = t;
			if (dist < mindist) {
				nearest = t;
				mindist = dist;
			}
		}
	}

	return nearest;
}

/**
 * Finds the town nearest to given existing airport. Based on minimal manhattan distance to any airport's tile.
 * If two towns have the same distance, town with lower index is returned.
 * @param station existing station with airport
 * @param[out] mindist Minimum distance to town
 * @return nearest town to airport
 */
static Town *AirportGetNearestTown(const Station *st, uint &mindist)
{
	return AirportGetNearestTown(st->airport.GetSpec(), st->airport.rotation, st->airport.tile, AirportTileIterator(st), mindist);
}


/** Recalculate the noise generated by the airports of each town */
void UpdateAirportsNoise()
{
	if (_town_noise_no_update) return;

	for (Town *t : Town::Iterate()) t->noise_reached = 0;

	for (const Station *st : Station::Iterate()) {
		if (st->airport.tile != INVALID_TILE && st->airport.type != AT_OILRIG) {
			uint dist;
			Town *nearest = AirportGetNearestTown(st, dist);
			nearest->noise_reached += GetAirportNoiseLevelForDistance(st->airport.GetSpec(), dist);
		}
	}
}


/**
 * Checks if an airport can be removed (no aircraft on it or landing)
 * @param st Station whose airport is to be removed
 * @param flags Operation to perform
 * @return Cost or failure of operation
 */
static CommandCost CanRemoveAirport(Station *st, DoCommandFlags flags)
{
	for (const Aircraft *a : Aircraft::Iterate()) {
		if (!a->IsNormalAircraft()) continue;
		if (a->targetairport == st->index && a->state != FLYING)
			return CommandCost(STR_ERROR_AIRCRAFT_IN_THE_WAY);
	}

	CommandCost cost(EXPENSES_CONSTRUCTION);

	for (TileIndex tile_cur : st->airport) {
		if (!st->TileBelongsToAirport(tile_cur)) continue;

		CommandCost ret = EnsureNoVehicleOnGround(tile_cur);
		if (ret.Failed()) return ret;

		cost.AddCost(_price[PR_CLEAR_STATION_AIRPORT]);
	}

	return cost;
}


/**
 * Place an Airport.
 * @param flags operation to perform
 * @param tile tile where airport will be built
 * @param airport_type airport type, @see airport.h
 * @param layout airport layout
 * @param station_to_join station ID to join (NEW_STATION if build new one)
 * @param allow_adjacent allow airports directly adjacent to other airports.
 * @return the cost of this operation or an error
 */
CommandCost CmdBuildAirport(DoCommandFlags flags, TileIndex tile, uint8_t airport_type, uint8_t layout, StationID station_to_join, bool allow_adjacent)
{
	bool reuse = (station_to_join != NEW_STATION);
	if (!reuse) station_to_join = StationID::Invalid();
	bool distant_join = (station_to_join != StationID::Invalid());

	if (distant_join && (!_settings_game.station.distant_join_stations || !Station::IsValidID(station_to_join))) return CMD_ERROR;

	if (airport_type >= NUM_AIRPORTS) return CMD_ERROR;

	CommandCost ret = CheckIfAuthorityAllowsNewStation(tile, flags);
	if (ret.Failed()) return ret;

	/* Check if a valid, buildable airport was chosen for construction */
	const AirportSpec *as = AirportSpec::Get(airport_type);
	if (!as->IsAvailable() || layout >= as->layouts.size()) return CMD_ERROR;
	if (!as->IsWithinMapBounds(layout, tile)) return CMD_ERROR;

	Direction rotation = as->layouts[layout].rotation;
	int w = as->size_x;
	int h = as->size_y;
	if (rotation == DIR_E || rotation == DIR_W) Swap(w, h);
	TileArea airport_area = TileArea(tile, w, h);

	if (w > _settings_game.station.station_spread || h > _settings_game.station.station_spread) {
		return CommandCost(STR_ERROR_STATION_TOO_SPREAD_OUT);
	}

	StationID est = StationID::Invalid();
	AirportTileTableIterator iter(as->layouts[layout].tiles.data(), tile);
	CommandCost cost = CheckFlatLandAirport(iter, flags, &est);
	if (cost.Failed()) return cost;

	Station *st = nullptr;
	ret = FindJoiningStation(est, station_to_join, allow_adjacent, airport_area, &st, STR_ERROR_MUST_DEMOLISH_AIRPORT_FIRST);
	if (ret.Failed()) return ret;

	/* Distant join */
	if (st == nullptr && distant_join) st = Station::GetIfValid(station_to_join);

	ret = BuildStationPart(&st, flags, reuse, airport_area, GetAirport(airport_type)->flags.Test(AirportFTAClass::Flag::Airplanes) ? STATIONNAMING_AIRPORT : STATIONNAMING_HELIPORT);
	if (ret.Failed()) return ret;

	/* action to be performed */
	enum {
		AIRPORT_NEW,      // airport is a new station
		AIRPORT_ADD,      // add an airport to an existing station
		AIRPORT_UPGRADE,  // upgrade the airport in a station
	} action =
		(est != StationID::Invalid()) ? AIRPORT_UPGRADE :
		(st != nullptr) ? AIRPORT_ADD : AIRPORT_NEW;

	if (action == AIRPORT_ADD && st->airport.tile != INVALID_TILE) {
		return CommandCost(STR_ERROR_TOO_CLOSE_TO_ANOTHER_AIRPORT);
	}

	if (action == AIRPORT_UPGRADE && airport_type == st->airport.type && layout == st->airport.layout && st->airport.tile == tile) {
		return CommandCost(STR_ERROR_ALREADY_BUILT);
	}

	/* The noise level is the noise from the airport and reduce it to account for the distance to the town center. */
	AirportTileTableIterator nearest_town_iter = iter;
	uint dist;
	Town *nearest = AirportGetNearestTown(as, rotation, tile, std::move(nearest_town_iter), dist);
	uint newnoise_level = nearest->noise_reached + GetAirportNoiseLevelForDistance(as, dist);

	if (action == AIRPORT_UPGRADE) {
		uint old_dist;
		Town *old_nearest = AirportGetNearestTown(st, old_dist);
		if (old_nearest == nearest) {
			newnoise_level -= GetAirportNoiseLevelForDistance(st->airport.GetSpec(), old_dist);
		}
	}

	/* Check if local auth would allow a new airport */
	StringID authority_refuse_message = STR_NULL;
	Town *authority_refuse_town = nullptr;

	if (_settings_game.economy.station_noise_level) {
		/* do not allow to build a new airport if this raise the town noise over the maximum allowed by town */
		if (newnoise_level > nearest->MaxTownNoise()) {
			authority_refuse_message = STR_ERROR_LOCAL_AUTHORITY_REFUSES_NOISE;
			authority_refuse_town = nearest;
		}
	} else if (_settings_game.difficulty.town_council_tolerance != TOWN_COUNCIL_PERMISSIVE && action != AIRPORT_UPGRADE) {
		Town *t = ClosestTownFromTile(tile, UINT_MAX);
		uint num = 0;
		for (const Station *st : Station::Iterate()) {
			if (st->town == t && st->facilities.Test(StationFacility::Airport) && st->airport.type != AT_OILRIG) num++;
		}
		if (num >= 2) {
			authority_refuse_message = STR_ERROR_LOCAL_AUTHORITY_REFUSES_AIRPORT;
			authority_refuse_town = t;
		}
	}

	if (authority_refuse_message != STR_NULL) {
		return CommandCostWithParam(authority_refuse_message, authority_refuse_town->index);
	}

	if (action == AIRPORT_UPGRADE) {
		/* check that the old airport can be removed */
		CommandCost r = CanRemoveAirport(st, flags);
		if (r.Failed()) return r;
		cost.AddCost(r);
	}

	for (AirportTileTableIterator iter(as->layouts[layout].tiles.data(), tile); iter != INVALID_TILE; ++iter) {
		cost.AddCost(_price[PR_BUILD_STATION_AIRPORT]);
	}

	if (flags.Test(DoCommandFlag::Execute)) {
		if (action == AIRPORT_UPGRADE) {
			/* delete old airport if upgrading */

			ZoningMarkDirtyStationCoverageArea(st);

			for (uint i = 0; i < st->airport.GetNumHangars(); ++i) {
				TileIndex tile_cur = st->airport.GetHangarTile(i);
				OrderBackup::Reset(tile_cur, false);
				CloseWindowById(WC_VEHICLE_DEPOT, tile_cur.base());
			}

			uint old_dist;
			Town *old_nearest = AirportGetNearestTown(st, old_dist);

			if (old_nearest != nearest) {
				old_nearest->noise_reached -= GetAirportNoiseLevelForDistance(st->airport.GetSpec(), old_dist);
				if (_settings_game.economy.station_noise_level) {
					SetWindowDirty(WC_TOWN_VIEW, st->town->index);
				}
			}

			for (TileIndex tile_cur : st->airport) {
				DeleteAnimatedTile(tile_cur);
				DoClearSquare(tile_cur);
				DeleteNewGRFInspectWindow(GSF_AIRPORTTILES, tile_cur.base());
			}

			st->rect.AfterRemoveRect(st, st->airport);
			st->airport.Clear();
		}

		/* Always add the noise, so there will be no need to recalculate when option toggles */
		nearest->noise_reached = newnoise_level;

		st->AddFacility(StationFacility::Airport, tile);
		st->airport.type = airport_type;
		st->airport.layout = layout;
		st->airport.blocks = {};
		st->airport.rotation = rotation;

		st->rect.BeforeAddRect(tile, w, h, StationRect::ADD_TRY);

		for (AirportTileTableIterator iter(as->layouts[layout].tiles.data(), tile); iter != INVALID_TILE; ++iter) {
			MakeAirport(iter, st->owner, st->index, iter.GetStationGfx(), WATER_CLASS_INVALID);
			SetStationTileRandomBits(iter, GB(Random(), 0, 4));
			st->airport.Add(iter);

			if (AirportTileSpec::Get(GetTranslatedAirportTileID(iter.GetStationGfx()))->animation.status != ANIM_STATUS_NO_ANIMATION) AddAnimatedTile(iter);
		}

		/* Only call the animation trigger after all tiles have been built */
		for (AirportTileTableIterator iter(as->layouts[layout].tiles.data(), tile); iter != INVALID_TILE; ++iter) {
			AirportTileAnimationTrigger(st, iter, AAT_BUILT);
		}

		if (action != AIRPORT_NEW) UpdateAirplanesOnNewStation(st);

		if (action == AIRPORT_UPGRADE) {
			UpdateStationSignCoord(st);
		} else {
			Company::Get(st->owner)->infrastructure.airport++;
		}

		st->AfterStationTileSetChange(true, StationType::Airport);
		ZoningMarkDirtyStationCoverageArea(st);
		InvalidateWindowData(WC_STATION_VIEW, st->index, -1);

		if (_settings_game.economy.station_noise_level) {
			SetWindowDirty(WC_TOWN_VIEW, nearest->index);
		}
	}

	return cost;
}

/**
 * Remove an airport
 * @param tile TileIndex been queried
 * @param flags operation to perform
 * @return cost or failure of operation
 */
static CommandCost RemoveAirport(TileIndex tile, DoCommandFlags flags)
{
	Station *st = Station::GetByTile(tile);

	if (_current_company != OWNER_WATER) {
		CommandCost ret = CheckOwnership(st->owner);
		if (ret.Failed()) return ret;
	}

	CommandCost cost = CanRemoveAirport(st, flags);
	if (cost.Failed()) return cost;

	if (flags.Test(DoCommandFlag::Execute)) {
		for (uint i = 0; i < st->airport.GetNumHangars(); ++i) {
			TileIndex tile_cur = st->airport.GetHangarTile(i);
			OrderBackup::Reset(tile_cur, false);
			CloseWindowById(WC_VEHICLE_DEPOT, tile_cur.base());
		}

		ZoningMarkDirtyStationCoverageArea(st);
		/* The noise level is the noise from the airport and reduce it to account for the distance to the town center.
		 * And as for construction, always remove it, even if the setting is not set, in order to avoid the
		 * need of recalculation */
		uint dist;
		Town *nearest = AirportGetNearestTown(st, dist);
		nearest->noise_reached -= GetAirportNoiseLevelForDistance(st->airport.GetSpec(), dist);

		if (_settings_game.economy.station_noise_level) {
			SetWindowDirty(WC_TOWN_VIEW, nearest->index);
		}

		for (TileIndex tile_cur : st->airport) {
			if (!st->TileBelongsToAirport(tile_cur)) continue;

			DeleteAnimatedTile(tile_cur);
			DoClearSquare(tile_cur);
			DeleteNewGRFInspectWindow(GSF_AIRPORTTILES, tile_cur.base());
		}

		/* Clear the persistent storage. */
		delete st->airport.psa;

		st->rect.AfterRemoveRect(st, st->airport);

		st->airport.Clear();
		st->facilities.Reset(StationFacility::Airport);
		SetWindowClassesDirty(WC_VEHICLE_ORDERS);

		InvalidateWindowData(WC_STATION_VIEW, st->index, -1);

		Company::Get(st->owner)->infrastructure.airport--;

		st->AfterStationTileSetChange(false, StationType::Airport);

		DeleteNewGRFInspectWindow(GSF_AIRPORTS, st->index.base());
	}

	return cost;
}

/**
 * Open/close an airport to incoming aircraft.
 * @param flags Operation to perform.
 * @param station_id Station ID of the airport.
 * @return the cost of this operation or an error
 */
CommandCost CmdOpenCloseAirport(DoCommandFlags flags, StationID station_id)
{
	if (!Station::IsValidID(station_id)) return CMD_ERROR;
	Station *st = Station::Get(station_id);

	if (!st->facilities.Test(StationFacility::Airport) || st->owner == OWNER_NONE) return CMD_ERROR;

	CommandCost ret = CheckOwnership(st->owner);
	if (ret.Failed()) return ret;

	if (flags.Test(DoCommandFlag::Execute)) {
		st->airport.blocks.Flip(AirportBlock::AirportClosed);
		SetWindowWidgetDirty(WC_STATION_VIEW, st->index, WID_SV_CLOSE_AIRPORT);
	}
	return CommandCost();
}

/**
 * Tests whether the company's vehicles have this station in orders
 * @param station station ID
 * @param include_company If true only check vehicles of \a company, if false only check vehicles of other companies
 * @param company company ID
 */
bool HasStationInUse(StationID station, bool include_company, CompanyID company)
{
	bool found = false;
	IterateOrderRefcountMapForDestinationID(station, [&](CompanyID cid, OrderType order_type, VehicleType veh_type, uint32_t refcount) {
		if ((cid == company) == include_company) {
			if (order_type == OT_GOTO_STATION || order_type == OT_GOTO_WAYPOINT) {
				found = true;
				return false;
			}
		}
		return true;
	});
	return found;
}

static const TileIndexDiffC _dock_tileoffs_chkaround[] = {
	{-1,  0},
	{ 0,  0},
	{ 0,  0},
	{ 0, -1}
};
static const uint8_t _dock_w_chk[4] = { 2, 1, 2, 1 };
static const uint8_t _dock_h_chk[4] = { 1, 2, 1, 2 };

/**
 * Build a dock/haven.
 * @param flags operation to perform
 * @param tile tile where dock will be built
 * @param station_to_join station ID to join (NEW_STATION if build new one)
 * @param adjacent allow docks directly adjacent to other docks.
 * @return the cost of this operation or an error
 */
CommandCost CmdBuildDock(DoCommandFlags flags, TileIndex tile, StationID station_to_join, bool adjacent)
{
	bool reuse = (station_to_join != NEW_STATION);
	if (!reuse) station_to_join = StationID::Invalid();
	bool distant_join = (station_to_join != StationID::Invalid());

	if (distant_join && (!_settings_game.station.distant_join_stations || !Station::IsValidID(station_to_join))) return CMD_ERROR;

	DiagDirection direction = GetInclinedSlopeDirection(GetTileSlope(tile));
	if (direction == INVALID_DIAGDIR) return CommandCost(STR_ERROR_SITE_UNSUITABLE);
	direction = ReverseDiagDir(direction);

	/* Docks cannot be placed on rapids */
	if (HasTileWaterGround(tile)) return CommandCost(STR_ERROR_SITE_UNSUITABLE);

	CommandCost ret = CheckIfAuthorityAllowsNewStation(tile, flags);
	if (ret.Failed()) return ret;

	if (IsBridgeAbove(tile) && !_settings_game.construction.allow_docks_under_bridges) return CommandCost(STR_ERROR_MUST_DEMOLISH_BRIDGE_FIRST);

	CommandCost cost(EXPENSES_CONSTRUCTION, _price[PR_BUILD_STATION_DOCK]);
	ret = Command<CMD_LANDSCAPE_CLEAR>::Do(flags, tile);
	if (ret.Failed()) return ret;
	cost.AddCost(ret.GetCost());

	TileIndex flat_tile = tile + TileOffsByDiagDir(direction);

	if (!HasTileWaterGround(flat_tile) || !IsTileFlat(flat_tile)) {
		return CommandCost(STR_ERROR_SITE_UNSUITABLE);
	}

	if (IsBridgeAbove(flat_tile) && !_settings_game.construction.allow_docks_under_bridges) return CommandCost(STR_ERROR_MUST_DEMOLISH_BRIDGE_FIRST);

	/* Get the water class of the water tile before it is cleared.*/
	WaterClass wc = GetWaterClass(flat_tile);

	bool add_cost = !IsWaterTile(flat_tile);
	ret = Command<CMD_LANDSCAPE_CLEAR>::Do(flags | DoCommandFlag::AllowRemoveWater, flat_tile);
	if (ret.Failed()) return ret;
	if (add_cost) cost.AddCost(ret.GetCost());

	TileIndex adjacent_tile = flat_tile + TileOffsByDiagDir(direction);
	if (!IsTileType(adjacent_tile, MP_WATER) || !IsTileFlat(adjacent_tile)) {
		return CommandCost(STR_ERROR_SITE_UNSUITABLE);
	}

	TileArea dock_area = TileArea(tile + ToTileIndexDiff(_dock_tileoffs_chkaround[direction]),
			_dock_w_chk[direction], _dock_h_chk[direction]);

	/* middle */
	Station *st = nullptr;
	ret = FindJoiningStation(StationID::Invalid(), station_to_join, adjacent, dock_area, &st);
	if (ret.Failed()) return ret;

	/* Distant join */
	if (st == nullptr && distant_join) st = Station::GetIfValid(station_to_join);

	ret = BuildStationPart(&st, flags, reuse, dock_area, STATIONNAMING_DOCK);
	if (ret.Failed()) return ret;

	if (flags.Test(DoCommandFlag::Execute)) {
		st->ship_station.Add(tile);
		st->ship_station.Add(flat_tile);
		st->AddFacility(StationFacility::Dock, tile);

		st->rect.BeforeAddRect(dock_area.tile, dock_area.w, dock_area.h, StationRect::ADD_TRY);

		/* If the water part of the dock is on a canal, update infrastructure counts.
		 * This is needed as we've cleared that tile before.
		 * Clearing object tiles may result in water tiles which are already accounted for in the water infrastructure total.
		 * See: MakeWaterKeepingClass() */
		if (wc == WATER_CLASS_CANAL && !(HasTileWaterClass(flat_tile) && GetWaterClass(flat_tile) == WATER_CLASS_CANAL && IsTileOwner(flat_tile, _current_company))) {
			Company::Get(st->owner)->infrastructure.water++;
		}
		Company::Get(st->owner)->infrastructure.station += 2;

		MakeDock(tile, st->owner, st->index, direction, wc);
		UpdateStationDockingTiles(st);

		st->AfterStationTileSetChange(true, StationType::Dock);
		ZoningMarkDirtyStationCoverageArea(st);
	}

	return cost;
}

void RemoveDockingTile(TileIndex t)
{
	for (DiagDirection d = DIAGDIR_BEGIN; d != DIAGDIR_END; d++) {
		TileIndex tile = t + TileOffsByDiagDir(d);
		if (!IsValidTile(tile)) continue;

		if (IsTileType(tile, MP_STATION)) {
			Station *st = Station::GetByTile(tile);
			if (st != nullptr) UpdateStationDockingTiles(st);
		} else if (IsTileType(tile, MP_INDUSTRY)) {
			Station *neutral = Industry::GetByTile(tile)->neutral_station;
			if (neutral != nullptr) UpdateStationDockingTiles(neutral);
		}
	}
}

/**
 * Clear docking tile status from tiles around a removed dock, if the tile has
 * no neighbours which would keep it as a docking tile.
 * @param tile Ex-dock tile to check.
 */
void ClearDockingTilesCheckingNeighbours(TileIndex tile)
{
	assert(IsValidTile(tile));

	/* Clear and maybe re-set docking tile */
	for (DiagDirection d = DIAGDIR_BEGIN; d != DIAGDIR_END; d++) {
		TileIndex docking_tile = tile + TileOffsByDiagDir(d);
		if (!IsValidTile(docking_tile)) continue;

		if (IsPossibleDockingTile(docking_tile)) {
			SetDockingTile(docking_tile, false);
			CheckForDockingTile(docking_tile);
		}
	}
}

/**
 * Find the part of a dock that is land-based
 * @param t Dock tile to find land part of
 * @return tile of land part of dock
 */
static TileIndex FindDockLandPart(TileIndex t)
{
	assert(IsDockTile(t));

	StationGfx gfx = GetStationGfx(t);
	if (gfx < GFX_DOCK_BASE_WATER_PART) return t;

	for (DiagDirection d = DIAGDIR_BEGIN; d != DIAGDIR_END; d++) {
		TileIndex tile = t + TileOffsByDiagDir(d);
		if (!IsValidTile(tile)) continue;
		if (!IsDockTile(tile)) continue;
		if (GetStationGfx(tile) < GFX_DOCK_BASE_WATER_PART && tile + TileOffsByDiagDir(GetDockDirection(tile)) == t) return tile;
	}

	return INVALID_TILE;
}

/**
 * Remove a dock
 * @param tile TileIndex been queried
 * @param flags operation to perform
 * @return cost or failure of operation
 */
static CommandCost RemoveDock(TileIndex tile, DoCommandFlags flags)
{
	Station *st = Station::GetByTile(tile);
	CommandCost ret = CheckOwnership(st->owner);
	if (ret.Failed()) return ret;

	if (!IsDockTile(tile)) return CMD_ERROR;

	TileIndex tile1 = FindDockLandPart(tile);
	if (tile1 == INVALID_TILE) return CMD_ERROR;
	TileIndex tile2 = tile1 + TileOffsByDiagDir(GetDockDirection(tile1));

	ret = EnsureNoVehicleOnGround(tile1);
	if (ret.Succeeded()) ret = EnsureNoVehicleOnGround(tile2);
	if (ret.Failed()) return ret;

	if (flags.Test(DoCommandFlag::Execute)) {
		ZoningMarkDirtyStationCoverageArea(st);

		DoClearSquare(tile1);
		MarkTileDirtyByTile(tile1);
		MakeWaterKeepingClass(tile2, st->owner);

		st->rect.AfterRemoveTile(st, tile1);
		st->rect.AfterRemoveTile(st, tile2);

		MakeShipStationAreaSmaller(st);
		if (st->ship_station.tile == INVALID_TILE) {
			st->ship_station.Clear();
			st->docking_station.Clear();
			st->docking_tiles.clear();
			st->facilities.Reset(StationFacility::Dock);
			SetWindowClassesDirty(WC_VEHICLE_ORDERS);
		}

		Company::Get(st->owner)->infrastructure.station -= 2;

		st->AfterStationTileSetChange(false, StationType::Dock);

		ClearDockingTilesCheckingNeighbours(tile1);
		ClearDockingTilesCheckingNeighbours(tile2);

		for (Ship *s : Ship::IterateFrontOnly()) {
			/* Find all ships going to our dock. */
			if (s->current_order.GetDestination() != st->index) {
				continue;
			}

			/* Find ships that are marked as "loading" but are no longer on a
			 * docking tile. Force them to leave the station (as they were loading
			 * on the removed dock). */
			if (s->current_order.IsType(OT_LOADING) && !(IsDockingTile(s->tile) && IsShipDestinationTile(s->tile, st->index))) {
				s->LeaveStation();
			}

			/* If we no longer have a dock, mark the order as invalid and send
			 * the ship to the next order (or, if there is none, make it
			 * wander the world). */
			if (s->current_order.IsType(OT_GOTO_STATION) && !st->facilities.Test(StationFacility::Dock)) {
				s->SetDestTile(s->GetOrderStationLocation(st->index));
			}
		}
	}

	return CommandCost(EXPENSES_CONSTRUCTION, _price[PR_CLEAR_STATION_DOCK]);
}

#include "table/station_land.h"

/**
 * Get station tile layout for a station type and its station gfx.
 * @param st Station type to draw.
 * @param gfx StationGfx of tile to draw.
 * @return Tile layout to draw.
 */
const DrawTileSprites *GetStationTileLayout(StationType st, uint8_t gfx)
{
	const auto &layouts = _station_display_datas[to_underlying(st)];
	if (gfx >= layouts.size()) gfx &= 1;
	return layouts.data() + gfx;
}

/**
 * Check whether a sprite is a track sprite, which can be replaced by a non-track ground sprite and a rail overlay.
 * If the ground sprite is suitable, \a ground is replaced with the new non-track ground sprite, and \a overlay_offset
 * is set to the overlay to draw.
 * @param         ti             Positional info for the tile to decide snowyness etc. May be nullptr.
 * @param[in,out] ground         Groundsprite to draw.
 * @param[out]    overlay_offset Overlay to draw.
 * @return true if overlay can be drawn.
 */
bool SplitGroundSpriteForOverlay(const TileInfo *ti, SpriteID *ground, RailTrackOffset *overlay_offset)
{
	bool snow_desert;
	switch (*ground) {
		case SPR_RAIL_TRACK_X:
		case SPR_MONO_TRACK_X:
		case SPR_MGLV_TRACK_X:
			snow_desert = false;
			*overlay_offset = RTO_X;
			break;

		case SPR_RAIL_TRACK_Y:
		case SPR_MONO_TRACK_Y:
		case SPR_MGLV_TRACK_Y:
			snow_desert = false;
			*overlay_offset = RTO_Y;
			break;

		case SPR_RAIL_TRACK_X_SNOW:
		case SPR_MONO_TRACK_X_SNOW:
		case SPR_MGLV_TRACK_X_SNOW:
			snow_desert = true;
			*overlay_offset = RTO_X;
			break;

		case SPR_RAIL_TRACK_Y_SNOW:
		case SPR_MONO_TRACK_Y_SNOW:
		case SPR_MGLV_TRACK_Y_SNOW:
			snow_desert = true;
			*overlay_offset = RTO_Y;
			break;

		default:
			return false;
	}

	if (ti != nullptr) {
		/* Decide snow/desert from tile */
		switch (_settings_game.game_creation.landscape) {
			case LandscapeType::Arctic:
				snow_desert = (uint)ti->z > GetSnowLine() * TILE_HEIGHT;
				break;

			case LandscapeType::Tropic:
				snow_desert = GetTropicZone(ti->tile) == TROPICZONE_DESERT;
				break;

			default:
				break;
		}
	}

	*ground = snow_desert ? SPR_FLAT_SNOW_DESERT_TILE : SPR_FLAT_GRASS_TILE;
	return true;
}

static void DrawTile_Station(TileInfo *ti, DrawTileProcParams params)
{
	const NewGRFSpriteLayout *layout = nullptr;
	DrawTileSpriteSpan tmp_rail_layout;
	const DrawTileSprites *t = nullptr;
	int32_t total_offset;
	const RailTypeInfo *rti = nullptr;
	uint32_t relocation = 0;
	uint32_t ground_relocation = 0;
	BaseStation *st = nullptr;
	const StationSpec *statspec = nullptr;
	uint tile_layout = 0;

	if (HasStationRail(ti->tile)) {
		rti = GetRailTypeInfo(GetRailType(ti->tile));
		total_offset = rti->GetRailtypeSpriteOffset();

		if (IsCustomStationSpecIndex(ti->tile)) {
			/* look for customization */
			st = BaseStation::GetByTile(ti->tile);
			statspec = st->speclist[GetCustomStationSpecIndex(ti->tile)].spec;

			if (statspec != nullptr) {
				tile_layout = GetStationGfx(ti->tile);

				if (statspec->callback_mask.Test(StationCallbackMask::DrawTileLayout)) {
					uint16_t callback = GetStationCallback(CBID_STATION_DRAW_TILE_LAYOUT, 0, 0, statspec, st, ti->tile, INVALID_RAILTYPE);
					if (callback != CALLBACK_FAILED) tile_layout = (callback & ~1) + GetRailStationAxis(ti->tile);
				}

				/* Ensure the chosen tile layout is valid for this custom station */
				if (!statspec->renderdata.empty()) {
					layout = &statspec->renderdata[tile_layout < statspec->renderdata.size() ? tile_layout : (uint)GetRailStationAxis(ti->tile)];
					if (!layout->NeedsPreprocessing()) {
						t = layout;
						layout = nullptr;
					}
				}
			}
		}
	} else {
		total_offset = 0;
	}

	StationGfx gfx = GetStationGfx(ti->tile);
	if (IsAirport(ti->tile)) {
		gfx = GetAirportGfx(ti->tile);
		if (gfx >= NEW_AIRPORTTILE_OFFSET) {
			const AirportTileSpec *ats = AirportTileSpec::Get(gfx);
			if (ats->grf_prop.GetSpriteGroup() != nullptr && DrawNewAirportTile(ti, Station::GetByTile(ti->tile), ats)) {
				return;
			}
			/* No sprite group (or no valid one) found, meaning no graphics associated.
			 * Use the substitute one instead */
			assert(ats->grf_prop.subst_id != INVALID_AIRPORTTILE);
			gfx = ats->grf_prop.subst_id;
		}
		switch (gfx) {
			case APT_RADAR_GRASS_FENCE_SW:
				t = &_station_display_datas_airport_radar_grass_fence_sw[GetAnimationFrame(ti->tile)];
				break;
			case APT_GRASS_FENCE_NE_FLAG:
				t = &_station_display_datas_airport_flag_grass_fence_ne[GetAnimationFrame(ti->tile)];
				break;
			case APT_RADAR_FENCE_SW:
				t = &_station_display_datas_airport_radar_fence_sw[GetAnimationFrame(ti->tile)];
				break;
			case APT_RADAR_FENCE_NE:
				t = &_station_display_datas_airport_radar_fence_ne[GetAnimationFrame(ti->tile)];
				break;
			case APT_GRASS_FENCE_NE_FLAG_2:
				t = &_station_display_datas_airport_flag_grass_fence_ne_2[GetAnimationFrame(ti->tile)];
				break;
		}
	}

	Owner owner = GetTileOwner(ti->tile);

	PaletteID palette;
	if (Company::IsValidID(owner)) {
		palette = COMPANY_SPRITE_COLOUR(owner);
	} else {
		/* Some stations are not owner by a company, namely oil rigs */
		palette = PALETTE_TO_GREY;
	}

	if (layout == nullptr && (t == nullptr || t->GetSequence().empty())) t = GetStationTileLayout(GetStationType(ti->tile), gfx);

	/* don't show foundation for docks */
	if (ti->tileh != SLOPE_FLAT && !IsDock(ti->tile)) {
		if (statspec != nullptr && statspec->flags.Test(StationSpecFlag::CustomFoundations)) {
			/* Station has custom foundations.
			 * Check whether the foundation continues beyond the tile's upper sides. */
			uint edge_info = 0;
			auto [slope, z] = GetFoundationPixelSlope(ti->tile);
			if (!HasFoundationNW(ti->tile, slope, z)) SetBit(edge_info, 0);
			if (!HasFoundationNE(ti->tile, slope, z)) SetBit(edge_info, 1);
			SpriteID image = GetCustomStationFoundationRelocation(statspec, st, ti->tile, tile_layout, edge_info);
			if (image == 0) goto draw_default_foundation;

			if (statspec->flags.Test(StationSpecFlag::ExtendedFoundations)) {
				/* Station provides extended foundations. */

				static const uint8_t foundation_parts[] = {
					0, 0, 0, 0, // Invalid,  Invalid,   Invalid,   SLOPE_SW
					0, 1, 2, 3, // Invalid,  SLOPE_EW,  SLOPE_SE,  SLOPE_WSE
					0, 4, 5, 6, // Invalid,  SLOPE_NW,  SLOPE_NS,  SLOPE_NWS
					7, 8, 9     // SLOPE_NE, SLOPE_ENW, SLOPE_SEN
				};

				AddSortableSpriteToDraw(image + foundation_parts[ti->tileh], PAL_NONE, ti->x, ti->y, 16, 16, 7, ti->z);
			} else {
				/* Draw simple foundations, built up from 8 possible foundation sprites. */

				/* Each set bit represents one of the eight composite sprites to be drawn.
				 * 'Invalid' entries will not drawn but are included for completeness. */
				static const uint8_t composite_foundation_parts[] = {
					/* Invalid  (00000000), Invalid   (11010001), Invalid   (11100100), SLOPE_SW  (11100000) */
					   0x00,                0xD1,                 0xE4,                 0xE0,
					/* Invalid  (11001010), SLOPE_EW  (11001001), SLOPE_SE  (11000100), SLOPE_WSE (11000000) */
					   0xCA,                0xC9,                 0xC4,                 0xC0,
					/* Invalid  (11010010), SLOPE_NW  (10010001), SLOPE_NS  (11100100), SLOPE_NWS (10100000) */
					   0xD2,                0x91,                 0xE4,                 0xA0,
					/* SLOPE_NE (01001010), SLOPE_ENW (00001001), SLOPE_SEN (01000100) */
					   0x4A,                0x09,                 0x44
				};

				uint8_t parts = composite_foundation_parts[ti->tileh];

				/* If foundations continue beyond the tile's upper sides then
				 * mask out the last two pieces. */
				if (HasBit(edge_info, 0)) ClrBit(parts, 6);
				if (HasBit(edge_info, 1)) ClrBit(parts, 7);

				if (parts == 0) {
					/* We always have to draw at least one sprite to make sure there is a boundingbox and a sprite with the
					 * correct offset for the childsprites.
					 * So, draw the (completely empty) sprite of the default foundations. */
					goto draw_default_foundation;
				}

				StartSpriteCombine();
				for (int i = 0; i < 8; i++) {
					if (HasBit(parts, i)) {
						AddSortableSpriteToDraw(image + i, PAL_NONE, ti->x, ti->y, 16, 16, 7, ti->z);
					}
				}
				EndSpriteCombine();
			}

			OffsetGroundSprite(0, -8);
			ti->z += ApplyPixelFoundationToSlope(FOUNDATION_LEVELED, ti->tileh);
		} else {
draw_default_foundation:
			DrawFoundation(ti, FOUNDATION_LEVELED);
		}
	}

	bool draw_ground = false;

	if (IsBuoy(ti->tile)) {
		DrawWaterClassGround(ti);
		SpriteID sprite = GetCanalSprite(CF_BUOY, ti->tile);
		if (sprite != 0) total_offset = sprite - SPR_IMG_BUOY;
	} else if (IsDock(ti->tile) || (IsOilRig(ti->tile) && IsTileOnWater(ti->tile))) {
		if (ti->tileh == SLOPE_FLAT) {
			DrawWaterClassGround(ti);
		} else {
			assert_tile(IsDock(ti->tile), ti->tile);
			TileIndex water_tile = ti->tile + TileOffsByDiagDir(GetDockDirection(ti->tile));
			WaterClass wc = HasTileWaterClass(water_tile) ? GetWaterClass(water_tile) : WATER_CLASS_INVALID;
			if (wc == WATER_CLASS_SEA) {
				DrawShoreTile(ti->tileh);
			} else {
				DrawClearLandTile(ti, 3);
			}
		}
	} else if (IsRoadWaypointTile(ti->tile)) {
		RoadBits bits = AxisToRoadBits(GetDriveThroughStopAxis(ti->tile));
		extern void DrawRoadBits(TileInfo *ti, RoadBits road, RoadBits tram, Roadside roadside, bool snow_or_desert, bool draw_catenary);
		DrawRoadBits(ti, GetRoadTypeRoad(ti->tile) != INVALID_ROADTYPE ? bits : ROAD_NONE,
				GetRoadTypeTram(ti->tile) != INVALID_ROADTYPE ? bits : ROAD_NONE,
				GetRoadWaypointRoadside(ti->tile), IsRoadWaypointOnSnowOrDesert(ti->tile), false);
	} else {
		if (layout != nullptr) {
			/* Sprite layout which needs preprocessing */
			bool separate_ground = statspec->flags.Test(StationSpecFlag::SeparateGround);
			uint32_t var10_values = layout->PrepareLayout(total_offset, rti->fallback_railtype, 0, 0, separate_ground);
			for (uint8_t var10 : SetBitIterator(var10_values)) {
				uint32_t var10_relocation = GetCustomStationRelocation(statspec, st, ti->tile, INVALID_RAILTYPE, var10);
				layout->ProcessRegisters(var10, var10_relocation, separate_ground);
			}
			tmp_rail_layout.seq = layout->GetLayout(&tmp_rail_layout.ground);
			t = &tmp_rail_layout;
			total_offset = 0;
		} else if (statspec != nullptr) {
			/* Simple sprite layout */
			ground_relocation = relocation = GetCustomStationRelocation(statspec, st, ti->tile, INVALID_RAILTYPE, 0);
			if (statspec->flags.Test(StationSpecFlag::SeparateGround)) {
				ground_relocation = GetCustomStationRelocation(statspec, st, ti->tile, INVALID_RAILTYPE, 1);
			}
			ground_relocation += rti->fallback_railtype;
		}

		draw_ground = true;
	}

	if (draw_ground && !IsAnyRoadStop(ti->tile)) {
		SpriteID image = t->ground.sprite;
		PaletteID pal  = t->ground.pal;
		RailTrackOffset overlay_offset;
		if (rti != nullptr && rti->UsesOverlay() && SplitGroundSpriteForOverlay(ti, &image, &overlay_offset)) {
			SpriteID ground = GetCustomRailSprite(rti, ti->tile, RTSG_GROUND);
			DrawGroundSprite(image, PAL_NONE);
			DrawGroundSprite(ground + overlay_offset, PAL_NONE);

			if (_game_mode != GM_MENU && _settings_client.gui.show_track_reservation && HasStationReservation(ti->tile)) {
				SpriteID overlay = GetCustomRailSprite(rti, ti->tile, RTSG_OVERLAY);
				DrawGroundSprite(overlay + overlay_offset, PALETTE_CRASH);
			}
		} else {
			image += HasBit(image, SPRITE_MODIFIER_CUSTOM_SPRITE) ? ground_relocation : total_offset;
			if (HasBit(pal, SPRITE_MODIFIER_CUSTOM_SPRITE)) pal += ground_relocation;
			DrawGroundSprite(image, GroundSpritePaletteTransform(image, pal, palette));

			/* PBS debugging, draw reserved tracks darker */
			if (_game_mode != GM_MENU && _settings_client.gui.show_track_reservation && HasStationRail(ti->tile) && HasStationReservation(ti->tile)) {
				DrawGroundSprite(GetRailStationAxis(ti->tile) == AXIS_X ? rti->base_sprites.single_x : rti->base_sprites.single_y, PALETTE_CRASH);
			}
		}
	}

	if (HasStationRail(ti->tile) && HasRailCatenaryDrawn(GetRailType(ti->tile))) DrawRailCatenary(ti);

	if (IsAnyRoadStop(ti->tile)) {
		RoadType road_rt = GetRoadTypeRoad(ti->tile);
		RoadType tram_rt = GetRoadTypeTram(ti->tile);
		const RoadTypeInfo *road_rti = road_rt == INVALID_ROADTYPE ? nullptr : GetRoadTypeInfo(road_rt);
		const RoadTypeInfo *tram_rti = tram_rt == INVALID_ROADTYPE ? nullptr : GetRoadTypeInfo(tram_rt);

		StationGfx view = GetStationGfx(ti->tile);
		StationType type = GetStationType(ti->tile);

		const RoadStopSpec *stopspec = GetRoadStopSpec(ti->tile);
		RoadStopDrawModes stop_draw_mode{};
		if (stopspec != nullptr) {
			stop_draw_mode = stopspec->draw_mode;
			st = BaseStation::GetByTile(ti->tile);
			RoadStopResolverObject object(stopspec, st, ti->tile, INVALID_ROADTYPE, type, view);
			const SpriteGroup *group = object.Resolve();
			if (group != nullptr && group->type == SGT_TILELAYOUT) {
				const DrawTileSprites *dts = ((const TileLayoutSpriteGroup *)group)->ProcessRegisters(nullptr);
				if (stopspec->flags.Test(RoadStopSpecFlag::DrawModeRegister)) {
					stop_draw_mode = static_cast<RoadStopDrawModes>(GetRegister(0x100));
				}
				t = dts;
				if (type == StationType::RoadWaypoint && stop_draw_mode.Test(RoadStopDrawMode::WaypGround)) {
					draw_ground = true;
				}
			}
		}

		/* Draw ground sprite */
		if (draw_ground) {
			SpriteID image = t->ground.sprite;
			PaletteID pal  = t->ground.pal;
			image += HasBit(image, SPRITE_MODIFIER_CUSTOM_SPRITE) ? ground_relocation : total_offset;
			if (GB(image, 0, SPRITE_WIDTH) != 0) {
				if (HasBit(pal, SPRITE_MODIFIER_CUSTOM_SPRITE)) pal += ground_relocation;
				DrawGroundSprite(image, GroundSpritePaletteTransform(image, pal, palette));
			}
		}

		if (IsDriveThroughStopTile(ti->tile)) {
			if (type != StationType::RoadWaypoint && (stopspec == nullptr || stop_draw_mode.Test(RoadStopDrawMode::Overlay))) {
				uint sprite_offset = GetDriveThroughStopAxis(ti->tile) == AXIS_X ? 1 : 0;
				DrawRoadOverlays(ti, PAL_NONE, road_rti, tram_rti, sprite_offset, sprite_offset);
			}

			DisallowedRoadDirections drd = GetDriveThroughStopDisallowedRoadDirections(ti->tile);
			if (drd != DRD_NONE && (stopspec == nullptr || !stopspec->flags.Test(RoadStopSpecFlag::NoOneWayOverlay)) && road_rt != INVALID_ROADTYPE) {
				SpriteID oneway = GetCustomRoadSprite(road_rti, ti->tile, ROTSG_ONEWAY);
				if (oneway == 0) oneway = SPR_ONEWAY_BASE;
				DrawGroundSpriteAt(oneway + drd - 1 + ((GetDriveThroughStopAxis(ti->tile) == AXIS_X) ? 0 : 3), PAL_NONE, 8, 8, 0);
			}
		} else {
			/* Non-drivethrough road stops are only valid for roads. */
			assert_tile(road_rt != INVALID_ROADTYPE && tram_rt == INVALID_ROADTYPE, ti->tile);

			if ((stopspec == nullptr || stop_draw_mode.Test(RoadStopDrawMode::Road)) && road_rti->UsesOverlay()) {
				SpriteID ground = GetCustomRoadSprite(road_rti, ti->tile, ROTSG_ROADSTOP);
				DrawGroundSprite(ground + view, PAL_NONE);
			}
		}

		if (stopspec == nullptr || !stopspec->flags.Test(RoadStopSpecFlag::NoCatenary)) {
			/* Draw road, tram catenary */
			DrawRoadCatenary(ti);
		}
	}

	if (IsRailWaypoint(ti->tile)) {
		/* Don't offset the waypoint graphics; they're always the same. */
		total_offset = 0;
	}

	DrawRailTileSeq(ti, t, TO_BUILDINGS, total_offset, relocation, palette);
	DrawBridgeMiddle(ti);
}

void StationPickerDrawSprite(int x, int y, StationType st, RailType railtype, RoadType roadtype, int image)
{
	int32_t total_offset = 0;
	PaletteID pal = COMPANY_SPRITE_COLOUR(_local_company);
	const DrawTileSprites *t = GetStationTileLayout(st, image);
	const RailTypeInfo *railtype_info = nullptr;

	if (railtype != INVALID_RAILTYPE) {
		railtype_info = GetRailTypeInfo(railtype);
		total_offset = railtype_info->GetRailtypeSpriteOffset();
	}

	SpriteID img = t->ground.sprite;
	RailTrackOffset overlay_offset;
	if (railtype_info != nullptr && railtype_info->UsesOverlay() && SplitGroundSpriteForOverlay(nullptr, &img, &overlay_offset)) {
		SpriteID ground = GetCustomRailSprite(railtype_info, INVALID_TILE, RTSG_GROUND);
		DrawSprite(img, PAL_NONE, x, y);
		DrawSprite(ground + overlay_offset, PAL_NONE, x, y);
	} else {
		DrawSprite(img + total_offset, HasBit(img, PALETTE_MODIFIER_COLOUR) ? pal : PAL_NONE, x, y);
	}

	if (roadtype != INVALID_ROADTYPE) {
		const RoadTypeInfo *roadtype_info = GetRoadTypeInfo(roadtype);
		if (image >= 4) {
			/* Drive-through stop */
			uint sprite_offset = 5 - image;

			/* Road underlay takes precedence over tram */
			if (roadtype_info->UsesOverlay()) {
				SpriteID ground = GetCustomRoadSprite(roadtype_info, INVALID_TILE, ROTSG_GROUND);
				DrawSprite(ground + sprite_offset, PAL_NONE, x, y);

				SpriteID overlay = GetCustomRoadSprite(roadtype_info, INVALID_TILE, ROTSG_OVERLAY);
				if (overlay) DrawSprite(overlay + sprite_offset, PAL_NONE, x, y);
			} else if (RoadTypeIsTram(roadtype)) {
				DrawSprite(SPR_TRAMWAY_TRAM + sprite_offset, PAL_NONE, x, y);
			}
		} else {
			/* Bay stop */
			if (RoadTypeIsRoad(roadtype) && roadtype_info->UsesOverlay()) {
				SpriteID ground = GetCustomRoadSprite(roadtype_info, INVALID_TILE, ROTSG_ROADSTOP);
				DrawSprite(ground + image, PAL_NONE, x, y);
			}
		}
	}

	/* Default waypoint has no railtype specific sprites */
	DrawRailTileSeqInGUI(x, y, t, (st == StationType::RailWaypoint || st == StationType::RoadWaypoint) ? 0 : total_offset, 0, pal);
}

static int GetSlopePixelZ_Station(TileIndex tile, uint, uint, bool)
{
	return GetTileMaxPixelZ(tile);
}

static Foundation GetFoundation_Station(TileIndex, Slope tileh)
{
	return FlatteningFoundation(tileh);
}

static void FillTileDescRoadStop(TileIndex tile, TileDesc &td)
{
	RoadType road_rt = GetRoadTypeRoad(tile);
	RoadType tram_rt = GetRoadTypeTram(tile);
	Owner road_owner = INVALID_OWNER;
	Owner tram_owner = INVALID_OWNER;
	if (road_rt != INVALID_ROADTYPE) {
		const RoadTypeInfo *rti = GetRoadTypeInfo(road_rt);
		td.roadtype = rti->strings.name;
		td.road_speed = rti->max_speed / 2;
		road_owner = GetRoadOwner(tile, RTT_ROAD);
	}

	if (tram_rt != INVALID_ROADTYPE) {
		const RoadTypeInfo *rti = GetRoadTypeInfo(tram_rt);
		td.tramtype = rti->strings.name;
		td.tram_speed = rti->max_speed / 2;
		tram_owner = GetRoadOwner(tile, RTT_TRAM);
	}

	if (IsDriveThroughStopTile(tile)) {
		/* Is there a mix of owners? */
		if ((tram_owner != INVALID_OWNER && tram_owner != td.owner[0]) ||
				(road_owner != INVALID_OWNER && road_owner != td.owner[0])) {
			uint i = 1;
			if (road_owner != INVALID_OWNER) {
				td.owner_type[i] = STR_LAND_AREA_INFORMATION_ROAD_OWNER;
				td.owner[i] = road_owner;
				i++;
			}
			if (tram_owner != INVALID_OWNER) {
				td.owner_type[i] = STR_LAND_AREA_INFORMATION_TRAM_OWNER;
				td.owner[i] = tram_owner;
			}
		}
	}
}

void FillTileDescRailStation(TileIndex tile, TileDesc &td)
{
	const StationSpec *spec = GetStationSpec(tile);

	if (spec != nullptr) {
		td.station_class = StationClass::Get(spec->class_index)->name;
		td.station_name  = spec->name;

		if (spec->grf_prop.HasGrfFile()) {
			const GRFConfig *gc = GetGRFConfig(spec->grf_prop.grfid);
			td.grf = gc->GetName();
		}
	}

	const RailTypeInfo *rti = GetRailTypeInfo(GetRailType(tile));
	td.rail_speed = rti->max_speed;
	td.railtype = rti->strings.name;
}

void FillTileDescAirport(TileIndex tile, TileDesc &td)
{
	const AirportSpec *as = Station::GetByTile(tile)->airport.GetSpec();
	td.airport_class = AirportClass::Get(as->class_index)->name;
	td.airport_name = as->name;

	const AirportTileSpec *ats = AirportTileSpec::GetByTile(tile);
	td.airport_tile_name = ats->name;

	if (as->grf_prop.HasGrfFile()) {
		const GRFConfig *gc = GetGRFConfig(as->grf_prop.grfid);
		td.grf = gc->GetName();
	} else if (ats->grf_prop.HasGrfFile()) {
		const GRFConfig *gc = GetGRFConfig(ats->grf_prop.grfid);
		td.grf = gc->GetName();
	}
}

static void GetTileDesc_Station(TileIndex tile, TileDesc &td)
{
	td.owner[0] = GetTileOwner(tile);
	td.build_date = BaseStation::GetByTile(tile)->build_date;

	if (IsAnyRoadStopTile(tile)) FillTileDescRoadStop(tile, td);
	if (HasStationRail(tile)) FillTileDescRailStation(tile, td);
	if (IsAirport(tile)) FillTileDescAirport(tile, td);

	StringID str;
	switch (GetStationType(tile)) {
		default: NOT_REACHED();
		case StationType::Rail:     str = STR_LAI_STATION_DESCRIPTION_RAILROAD_STATION; break;
		case StationType::Airport:
			str = (IsHangar(tile) ? STR_LAI_STATION_DESCRIPTION_AIRCRAFT_HANGAR : STR_LAI_STATION_DESCRIPTION_AIRPORT);
			break;
		case StationType::Truck:    str = STR_LAI_STATION_DESCRIPTION_TRUCK_LOADING_AREA; break;
		case StationType::Bus:      str = STR_LAI_STATION_DESCRIPTION_BUS_STATION; break;
		case StationType::Oilrig: {
			const Industry *i = Station::GetByTile(tile)->industry;
			const IndustrySpec *is = GetIndustrySpec(i->type);
			td.owner[0] = i->owner;
			str = is->name;
			if (is->grf_prop.HasGrfFile()) td.grf = GetGRFConfig(is->grf_prop.grfid)->GetName();
			break;
		}
		case StationType::Dock:         str = STR_LAI_STATION_DESCRIPTION_SHIP_DOCK; break;
		case StationType::Buoy:         str = STR_LAI_STATION_DESCRIPTION_BUOY; break;
		case StationType::RailWaypoint: str = STR_LAI_STATION_DESCRIPTION_WAYPOINT; break;
		case StationType::RoadWaypoint: str = STR_LAI_STATION_DESCRIPTION_WAYPOINT; break;
	}
	td.str = str;
}


static TrackStatus GetTileTrackStatus_Station(TileIndex tile, TransportType mode, uint sub_mode, DiagDirection side)
{
	TrackdirBits trackdirbits = TRACKDIR_BIT_NONE;

	switch (mode) {
		case TRANSPORT_RAIL:
			if (HasStationRail(tile) && !IsStationTileBlocked(tile)) {
				trackdirbits = TrackToTrackdirBits(GetRailStationTrack(tile));
			}
			break;

		case TRANSPORT_WATER:
			/* buoy is coded as a station, it is always on open water */
			if (IsBuoy(tile)) {
				TrackBits trackbits = TRACK_BIT_ALL;
				/* remove tracks that connect NE map edge */
				if (TileX(tile) == 0) trackbits &= ~(TRACK_BIT_X | TRACK_BIT_UPPER | TRACK_BIT_RIGHT);
				/* remove tracks that connect NW map edge */
				if (TileY(tile) == 0) trackbits &= ~(TRACK_BIT_Y | TRACK_BIT_LEFT | TRACK_BIT_UPPER);
				trackdirbits = TrackBitsToTrackdirBits(trackbits);
			}
			break;

		case TRANSPORT_ROAD:
			if (IsAnyRoadStop(tile)) {
				RoadTramType rtt = (RoadTramType)GB(sub_mode, 0, 8);
				if (!HasTileRoadType(tile, rtt)) break;

				if (IsBayRoadStopTile(tile)) {
					DiagDirection dir = GetBayRoadStopDir(tile);
					if (side != INVALID_DIAGDIR && dir != side) break;
					TrackBits trackbits = DiagDirToDiagTrackBits(dir);
					trackdirbits = TrackBitsToTrackdirBits(trackbits);
				} else {
					Axis axis = GetDriveThroughStopAxis(tile);
					if (side != INVALID_DIAGDIR && axis != DiagDirToAxis(side)) break;
					TrackBits trackbits = AxisToTrackBits(axis);
					const uint drd_to_multiplier[DRD_END] = { 0x101, 0x100, 0x1, 0x0 };
					trackdirbits = (TrackdirBits)(trackbits * drd_to_multiplier[GetDriveThroughStopDisallowedRoadDirections(tile)]);
				}
			}
			break;

		default:
			break;
	}

	return CombineTrackStatus(trackdirbits, TRACKDIR_BIT_NONE);
}


static void TileLoop_Station(TileIndex tile)
{
	switch (GetStationType(tile)) {
		case StationType::Airport:
			AirportTileAnimationTrigger(Station::GetByTile(tile), tile, AAT_TILELOOP);
			break;

		case StationType::Dock:
			if (!IsTileFlat(tile)) break; // only handle water part
			[[fallthrough]];

		case StationType::Oilrig: //(station part)
		case StationType::Buoy:
			TileLoop_Water(tile);
			break;

		case StationType::RoadWaypoint: {
			switch (_settings_game.game_creation.landscape) {
				case LandscapeType::Arctic:
					if (IsRoadWaypointOnSnowOrDesert(tile) != (GetTileZ(tile) > GetSnowLine())) {
						ToggleRoadWaypointOnSnowOrDesert(tile);
						MarkTileDirtyByTile(tile, VMDF_NOT_MAP_MODE);
					}
					break;

				case LandscapeType::Tropic:
					if (GetTropicZone(tile) == TROPICZONE_DESERT && !IsRoadWaypointOnSnowOrDesert(tile)) {
						ToggleRoadWaypointOnSnowOrDesert(tile);
						MarkTileDirtyByTile(tile, VMDF_NOT_MAP_MODE);
					}
					break;

				default: break;
			}

			HouseZonesBits grp = HZB_TOWN_EDGE;
			const Town *t = ClosestTownFromTile(tile, UINT_MAX);
			if (t != nullptr) {
				grp = GetTownRadiusGroup(t, tile);
			}

			/* Adjust road ground type depending on 'grp' (grp is the distance to the center) */
			Roadside new_rs = grp > HZB_TOWN_EDGE ? ROADSIDE_PAVED : ROADSIDE_GRASS;
			Roadside cur_rs = GetRoadWaypointRoadside(tile);

			if (new_rs != cur_rs) {
				SetRoadWaypointRoadside(tile, cur_rs == ROADSIDE_BARREN ? new_rs : ROADSIDE_BARREN);
				MarkTileDirtyByTile(tile, VMDF_NOT_MAP_MODE);
			}
			break;
		}

		default: break;
	}
}


void AnimateTile_Station(TileIndex tile)
{
	if (HasStationRail(tile)) {
		AnimateStationTile(tile);
		return;
	}

	if (IsAirport(tile)) {
		AnimateAirportTile(tile);
		return;
	}

	if (IsAnyRoadStopTile(tile)) {
		AnimateRoadStopTile(tile);
		return;
	}
}

uint8_t GetAnimatedTileSpeed_Station(TileIndex tile)
{
	if (HasStationRail(tile)) {
		return GetStationTileAnimationSpeed(tile);
	}

	if (IsAirport(tile)) {
		return GetAirportTileAnimationSpeed(tile);
	}

	if (IsAnyRoadStopTile(tile)) {
		return GetRoadStopTileAnimationSpeed(tile);
	}
	return 0;
}


static bool ClickTile_Station(TileIndex tile)
{
	const BaseStation *bst = BaseStation::GetByTile(tile);

	if (bst->facilities.Test(StationFacility::Waypoint)) {
		ShowWaypointWindow(Waypoint::From(bst));
	} else if (IsHangar(tile)) {
		const Station *st = Station::From(bst);
		ShowDepotWindow(st->airport.GetHangarTile(st->airport.GetHangarNum(tile)), VEH_AIRCRAFT);
	} else {
		ShowStationViewWindow(bst->index);
	}
	return true;
}

static VehicleEnterTileStatus VehicleEnter_Station(Vehicle *v, TileIndex tile, int x, int y)
{
	if (v->type == VEH_TRAIN) {
		StationID station_id = GetStationIndex(tile);
		if (v->current_order.IsType(OT_GOTO_WAYPOINT) && v->current_order.GetDestination() == station_id && v->current_order.GetWaypointFlags() & OWF_REVERSE) {
			Train *t = Train::From(v);
			// reverse at waypoint
			if (t->reverse_distance == 0) {
				t->reverse_distance = t->gcache.cached_total_length;
				if (t->current_order.IsWaitTimetabled()) {
					t->DeleteUnreachedImplicitOrders();
					UpdateVehicleTimetable(t, true);
					t->last_station_visited = station_id;
					SetWindowDirty(WC_VEHICLE_VIEW, t->index);
					t->current_order.MakeWaiting();
					t->current_order.SetNonStopType(ONSF_NO_STOP_AT_ANY_STATION);
					return VETSB_CONTINUE;
				}
			}
		}
		if (HasBit(Train::From(v)->flags, VRF_BEYOND_PLATFORM_END)) return VETSB_CONTINUE;
		Train *front = Train::From(v)->First();
		if (!front->IsFrontEngine()) return VETSB_CONTINUE;
		if (!(v == front || HasBit(Train::From(v)->Previous()->flags, VRF_BEYOND_PLATFORM_END))) return VETSB_CONTINUE;
		if (!HasStationTileRail(tile)) return VETSB_CONTINUE;
		if (!front->current_order.ShouldStopAtStation(front, station_id, IsRailWaypoint(tile))) return VETSB_CONTINUE;

		int station_ahead;
		int station_length;
		int stop = GetTrainStopLocation(station_id, tile, Train::From(v), true, &station_ahead, &station_length);

		/* Stop whenever that amount of station ahead + the distance from the
		 * begin of the platform to the stop location is longer than the length
		 * of the platform. Station ahead 'includes' the current tile where the
		 * vehicle is on, so we need to subtract that. */
		if (stop + station_ahead - (int)TILE_SIZE >= station_length) return VETSB_CONTINUE;

		DiagDirection dir = DirToDiagDir(v->direction);

		x &= 0xF;
		y &= 0xF;

		if (DiagDirToAxis(dir) != AXIS_X) Swap(x, y);
		if (y == TILE_SIZE / 2) {
			if (dir != DIAGDIR_SE && dir != DIAGDIR_SW) x = TILE_SIZE - 1 - x;
			stop &= TILE_SIZE - 1;

			if (x == stop) {
				if (front->UsingRealisticBraking() && front->cur_speed > 15 && !(front->lookahead != nullptr && front->lookahead->flags.Test(TrainReservationLookAheadFlag::ApplyAdvisory))) {
					/* Travelling too fast, do not stop and report overshoot to player */
					if (front->owner == _local_company) {
						EncodedString msg = GetEncodedString(STR_NEWS_TRAIN_OVERSHOT_STATION,
								front->index,
								IsRailWaypointTile(tile) ? STR_WAYPOINT_NAME : STR_STATION_NAME,
								station_id);
						AddNewsItem(std::move(msg), NewsType::Advice, NewsStyle::Small, {NewsFlag::InColour, NewsFlag::VehicleParam0}, v->index, station_id);
					}
					for (Train *u = front; u != nullptr; u = u->Next()) {
						ClrBit(u->flags, VRF_BEYOND_PLATFORM_END);
					}
					return VETSB_CONTINUE;
				}
				return VETSB_ENTERED_STATION | (VehicleEnterTileStatus)(station_id.base() << VETS_STATION_ID_OFFSET); // enter station
			} else if (x < stop) {
				if (front->UsingRealisticBraking() && front->cur_speed > 30) {
					/* Travelling too fast, take no action */
					return VETSB_CONTINUE;
				}
				front->vehstatus.Set(VehState::TrainSlowing);
				uint16_t spd = std::max(0, (stop - x) * 20 - 15);
				if (spd < front->cur_speed) front->cur_speed = spd;
			}
		}
	} else if (v->type == VEH_ROAD) {
		RoadVehicle *rv = RoadVehicle::From(v);
		if (rv->state < RVSB_IN_ROAD_STOP && !IsReversingRoadTrackdir((Trackdir)rv->state) && rv->frame == 0) {
			if (IsStationRoadStop(tile) && rv->IsFrontEngine()) {
				/* Attempt to allocate a parking bay in a road stop */
				return RoadStop::GetByTile(tile, GetRoadStopType(tile))->Enter(rv) ? VETSB_CONTINUE : VETSB_CANNOT_ENTER;
			}
		}
	}

	return VETSB_CONTINUE;
}

/**
 * Run the watched cargo callback for all houses in the catchment area.
 * @param st Station.
 */
void TriggerWatchedCargoCallbacks(Station *st)
{
	/* Collect cargoes accepted since the last big tick. */
	CargoTypes cargoes = 0;
	for (CargoType cargo_type = 0; cargo_type < NUM_CARGO; cargo_type++) {
		if (HasBit(st->goods[cargo_type].status, GoodsEntry::GES_ACCEPTED_BIGTICK)) SetBit(cargoes, cargo_type);
	}

	/* Anything to do? */
	if (cargoes == 0) return;

	/* Loop over all houses in the catchment. */
	BitmapTileIterator it(st->catchment_tiles);
	for (TileIndex tile = it; tile != INVALID_TILE; tile = ++it) {
		if (IsTileType(tile, MP_HOUSE)) {
			WatchedCargoCallback(tile, cargoes);
		}
	}
}

/**
 * This function is called for each station once every 250 ticks.
 * Not all stations will get the tick at the same time.
 * @param st the station receiving the tick.
 * @return true if the station is still valid (wasn't deleted)
 */
static bool StationHandleBigTick(BaseStation *st)
{
	if (!st->IsInUse()) {
		if (++st->delete_ctr >= 8) delete st;
		return false;
	}

	if (Station::IsExpected(st)) {
		TriggerWatchedCargoCallbacks(Station::From(st));

		for (GoodsEntry &ge : Station::From(st)->goods) {
			ClrBit(ge.status, GoodsEntry::GES_ACCEPTED_BIGTICK);
		}
	}


	if (!st->facilities.Test(StationFacility::Waypoint)) UpdateStationAcceptance(Station::From(st), true);

	return true;
}

static inline void byte_inc_sat(uint8_t *p)
{
	uint8_t b = *p + 1;
	if (b != 0) *p = b;
}

/**
 * Truncate the cargo by a specific amount.
 * @param cs The type of cargo to perform the truncation for.
 * @param ge The goods entry, of the station, to truncate.
 * @param amount The amount to truncate the cargo by.
 */
static void TruncateCargo(const CargoSpec *cs, GoodsEntry *ge, uint amount = UINT_MAX)
{
	/* If truncating also punish the source stations' ratings to
	 * decrease the flow of incoming cargo. */

	if (ge->data == nullptr) return;

	StationCargoAmountMap waiting_per_source;
	ge->data->cargo.Truncate(amount, &waiting_per_source);
	for (StationCargoAmountMap::iterator i(waiting_per_source.begin()); i != waiting_per_source.end(); ++i) {
		Station *source_station = Station::GetIfValid(i->first);
		if (source_station == nullptr) continue;

		GoodsEntry &source_ge = source_station->goods[cs->Index()];
		if (i->second > source_ge.max_waiting_cargo) {
			source_ge.max_waiting_cargo += (i->second - source_ge.max_waiting_cargo) / 4;
		}
	}
}

bool GetNewGrfRating(const Station *st, const CargoSpec *cs, const GoodsEntry *ge, int *new_grf_rating)
{
	*new_grf_rating = 0;
	bool is_using_newgrf_rating = false;

	/* Perform custom station rating. If it succeeds the speed, days in transit and
	 * waiting cargo ratings must not be executed. */

	/* NewGRFs expect last speed to be 0xFF when no vehicle has arrived yet. */
	uint last_speed = ge->HasVehicleEverTriedLoading() && ge->IsSupplyAllowed() ? ge->last_speed : 0xFF;

	uint32_t var18 = std::min<uint>(ge->time_since_pickup, 0xFFu)
		| (std::min<uint>(ge->max_waiting_cargo, 0xFFFFu) << 8)
		| (std::min<uint>(last_speed, 0xFFu) << 24);
	/* Convert to the 'old' vehicle types */
	uint32_t var10 = (ge->last_vehicle_type == VEH_INVALID) ? 0x0 : (ge->last_vehicle_type + 0x10);
	uint16_t callback = GetCargoCallback(CBID_CARGO_STATION_RATING_CALC, var10, var18, cs);
	if (callback != CALLBACK_FAILED) {
		is_using_newgrf_rating = true;
		*new_grf_rating = GB(callback, 0, 14);

		/* Simulate a 15 bit signed value */
		if (HasBit(callback, 14)) *new_grf_rating -= 0x4000;
	}

	return is_using_newgrf_rating;
}

int GetSpeedRating(const GoodsEntry *ge)
{
	const int b = ge->last_speed - 85;

	return (b >= 0) ? (b >> 2) : 0;
}

int GetWaitTimeRating(const CargoSpec *cs, const GoodsEntry *ge)
{
	int rating = 0;

	uint wait_time = ge->time_since_pickup;

	if (_settings_game.station.cargo_class_rating_wait_time) {
		if (cs->classes.Test(CargoClass::Passengers)) {
			wait_time *= 3;
		} else if (cs->classes.Test(CargoClass::Refrigerated)) {
			wait_time *= 2;
		} else if (cs->classes.Any({CargoClass::Mail, CargoClass::Armoured, CargoClass::Express})) {
			wait_time += (wait_time >> 1);
		} else if (cs->classes.Any({CargoClass::Bulk, CargoClass::Liquid})) {
			wait_time >>= 2;
		}
	}

	if (ge->last_vehicle_type == VEH_SHIP) wait_time >>= 2;
	if (wait_time <= 21) rating += 25;
	if (wait_time <= 12) rating += 25;
	if (wait_time <= 6) rating += 45;
	if (wait_time <= 3) rating += 35;

	return rating;
}

int GetWaitingCargoRating(const Station *st, const GoodsEntry *ge)
{
	int rating = -90;

	uint normalised_max_waiting_cargo = ge->max_waiting_cargo;

	if (_settings_game.station.station_size_rating_cargo_amount) {
		normalised_max_waiting_cargo *= 8;
		if (st->station_tiles > 1) normalised_max_waiting_cargo /= st->station_tiles;
	}

	if (normalised_max_waiting_cargo <= 1500) rating += 55;
	if (normalised_max_waiting_cargo <= 1000) rating += 35;
	if (normalised_max_waiting_cargo <= 600) rating += 10;
	if (normalised_max_waiting_cargo <= 300) rating += 20;
	if (normalised_max_waiting_cargo <= 100) rating += 10;

	return rating;
}

int GetStatueRating(const Station *st)
{
	return Company::IsValidID(st->owner) && st->town->statues.Test(st->owner) ? 26 : 0;
}

int GetVehicleAgeRating(const GoodsEntry *ge)
{
	int rating = 0;

	const uint8_t age = ge->last_age;

	if (age < 30) rating += 10;
	if (age < 20) rating += 10;
	if (age < 10) rating += 13;

	return rating;
}

int GetTargetRating(const Station *st, const CargoSpec *cs, const GoodsEntry *ge)
{
	bool skip = false;
	int rating = 0;

	if (_cheats.station_rating.value) {
		rating = 255;
		skip = true;
	} else if (cs->callback_mask.Test(CargoCallbackMask::StationRatingCalc)) {
		int new_grf_rating;

		if (GetNewGrfRating(st, cs, ge, &new_grf_rating)) {
			skip = true;
			rating = new_grf_rating;
		}
	}

	if (!skip) {
		rating += GetSpeedRating(ge);
		rating += GetWaitTimeRating(cs, ge);
		rating += GetWaitingCargoRating(st, ge);
	}

	rating += GetStatueRating(st);
	rating += GetVehicleAgeRating(ge);

	return ClampTo<uint8_t>(rating);
}

static void UpdateStationRating(Station *st)
{
	bool waiting_changed = false;

	byte_inc_sat(&st->time_since_load);
	byte_inc_sat(&st->time_since_unload);

	for (const CargoSpec *cs : CargoSpec::Iterate()) {
		GoodsEntry *ge = &st->goods[cs->Index()];

		/* Slowly increase the rating back to its original level in the case we
		 *  didn't deliver cargo yet to this station. This happens when a bribe
		 *  failed while you didn't moved that cargo yet to a station. */
		if (!ge->HasRating() && ge->rating < INITIAL_STATION_RATING) {
			ge->rating++;
		}

		/* Only change the rating if we are moving this cargo */
		if (ge->HasRating()) {
			byte_inc_sat(&ge->time_since_pickup);

			if (ge->time_since_pickup == 255 && _settings_game.order.selectgoods) {
				ClrBit(ge->status, GoodsEntry::GES_RATING);
				ge->last_speed = 0;
				TruncateCargo(cs, ge);
				waiting_changed = true;
				continue;
			}

			{
				int rating = GetTargetRating(st, cs, ge);

				uint waiting = ge->CargoAvailableCount();

				/* num_dests is at least 1 if there is any cargo as
				 * StationID::Invalid() is also a destination.
				 */
				const uint num_dests = ge->data != nullptr ? (uint)ge->data->cargo.Packets()->MapSize() : 0;

				/* Average amount of cargo per next hop, but prefer solitary stations
				 * with only one or two next hops. They are allowed to have more
				 * cargo waiting per next hop.
				 * With manual cargo distribution waiting_avg = waiting / 2 as then
				 * StationID::Invalid() is the only destination.
				 */
				const uint waiting_avg = waiting / (num_dests + 1);

				const int old_rating = ge->rating; // old rating

				/* only modify rating in steps of -2, -1, 0, 1 or 2 */
<<<<<<< HEAD
				ge->rating = rating = old_rating + Clamp(rating - old_rating, -2, 2);
=======
				ge->rating = rating = ClampTo<uint8_t>(or_ + Clamp(rating - or_, -2, 2));
>>>>>>> edb101d1

				/* if rating is <= 64 and more than 100 items waiting on average per destination,
				 * remove some random amount of goods from the station */
				if (rating <= 64 && waiting_avg >= 100) {
					int dec = Random() & 0x1F;
					if (waiting_avg < 200) dec &= 7;
					waiting -= (dec + 1) * num_dests;
					waiting_changed = true;
				}

				/* if rating is <= 127 and there are any items waiting, maybe remove some goods. */
				if (rating <= 127 && waiting != 0) {
					uint32_t r = Random();
					if (rating <= (int)GB(r, 0, 7)) {
						/* Need to have int, otherwise it will just overflow etc. */
						waiting = std::max((int)waiting - (int)((GB(r, 8, 2) - 1) * num_dests), 0);
						waiting_changed = true;
					}
				}

				/* At some point we really must cap the cargo. Previously this
				 * was a strict 4095, but now we'll have a less strict, but
				 * increasingly aggressive truncation of the amount of cargo. */
				static const uint WAITING_CARGO_THRESHOLD  = 1 << 12;
				static const uint WAITING_CARGO_CUT_FACTOR = 1 <<  6;
				static const uint MAX_WAITING_CARGO        = 1 << 15;

				uint normalised_waiting_cargo_threshold = WAITING_CARGO_THRESHOLD;
				if (_settings_game.station.station_size_rating_cargo_amount) {
					if (st->station_tiles > 1) normalised_waiting_cargo_threshold *= st->station_tiles;
					normalised_waiting_cargo_threshold /= 8;
				}

				if (waiting > normalised_waiting_cargo_threshold) {
					const uint difference = waiting - normalised_waiting_cargo_threshold;
					waiting -= (difference / WAITING_CARGO_CUT_FACTOR);
					const uint normalised_max_waiting_cargo = normalised_waiting_cargo_threshold * (MAX_WAITING_CARGO / WAITING_CARGO_THRESHOLD);
					waiting = std::min(waiting, normalised_max_waiting_cargo);
					waiting_changed = true;
				}

				/* We can't truncate cargo that's already reserved for loading.
				 * Thus StoredCount() here. */
				if (waiting_changed && waiting < ge->CargoAvailableCount()) {
					/* Feed back the exact own waiting cargo at this station for the
					 * next rating calculation. */
					ge->max_waiting_cargo = 0;

					TruncateCargo(cs, ge, ge->CargoAvailableCount() - waiting);
				} else {
					/* If the average number per next hop is low, be more forgiving. */
					ge->max_waiting_cargo = waiting_avg;
				}
			}
		}
	}

	StationID index = st->index;

	if (waiting_changed) {
		SetWindowDirty(WC_STATION_VIEW, index); // update whole window
	} else {
		SetWindowWidgetDirty(WC_STATION_VIEW, index, WID_SV_ACCEPT_RATING_LIST); // update only ratings list
	}
}

/**
 * Reroute cargo of type c at station st or in any vehicles unloading there.
 * Make sure the cargo's new next hop is neither "avoid" nor "avoid2".
 * @param st Station to be rerouted at.
 * @param c Type of cargo.
 * @param avoid Original next hop of cargo, avoid this.
 * @param avoid2 Another station to be avoided when rerouting.
 */
void RerouteCargo(Station *st, CargoType c, StationID avoid, StationID avoid2)
{
	GoodsEntry &ge = st->goods[c];

	/* Reroute cargo in station. */
	if (ge.data != nullptr) ge.data->cargo.Reroute(UINT_MAX, &ge.data->cargo, avoid, avoid2, &ge);

	/* Reroute cargo staged to be transferred. */
	for (Vehicle *v : st->loading_vehicles) {
		for (Vehicle *u = v; u != nullptr; u = u->Next()) {
			if (u->cargo_type != c) continue;
			u->cargo.Reroute(UINT_MAX, &u->cargo, avoid, avoid2, &ge);
		}
	}
}

/**
 * Reroute cargo of type c from source at station st or in any vehicles unloading there.
 * Make sure the cargo's new next hop is neither "avoid" nor "avoid2".
 * @param st Station to be rerouted at.
 * @param c Type of cargo.
 * @param source Source station.
 * @param avoid Original next hop of cargo, avoid this.
 * @param avoid2 Another station to be avoided when rerouting.
 */
void RerouteCargoFromSource(Station *st, CargoType c, StationID source, StationID avoid, StationID avoid2)
{
	GoodsEntry &ge = st->goods[c];

	/* Reroute cargo in station. */
	if (ge.data != nullptr) ge.data->cargo.RerouteFromSource(UINT_MAX, &ge.data->cargo, source, avoid, avoid2, &ge);

	/* Reroute cargo staged to be transferred. */
	for (Vehicle *v : st->loading_vehicles) {
		for (; v != nullptr; v = v->Next()) {
			if (v->cargo_type != c) continue;
			v->cargo.RerouteFromSource(UINT_MAX, &v->cargo, source, avoid, avoid2, &ge);
		}
	}
}

robin_hood::unordered_flat_set<VehicleID> _delete_stale_links_vehicle_cache;

void ClearDeleteStaleLinksVehicleCache()
{
	_delete_stale_links_vehicle_cache.clear();
}

/**
 * Check all next hops of cargo packets in this station for existence of a
 * a valid link they may use to travel on. Reroute any cargo not having a valid
 * link and remove timed out links found like this from the linkgraph. We're
 * not all links here as that is expensive and useless. A link no one is using
 * doesn't hurt either.
 * @param from Station to check.
 */
void DeleteStaleLinks(Station *from)
{
	for (CargoType c = 0; c < NUM_CARGO; ++c) {
		const bool auto_distributed = (_settings_game.linkgraph.GetDistributionType(c) != DT_MANUAL);
		GoodsEntry &ge = from->goods[c];
		LinkGraph *lg = LinkGraph::GetIfValid(ge.link_graph);
		if (lg == nullptr) continue;
		lg->MutableIterateEdgesFromNode(ge.node, [&](LinkGraph::EdgeIterationHelper edge_helper) -> LinkGraph::EdgeIterationResult {
			Edge edge = edge_helper.GetEdge();
			NodeID to_id = edge_helper.to_id;

			LinkGraph::EdgeIterationResult result = LinkGraph::EdgeIterationResult::None;

			Station *to = Station::Get((*lg)[to_id].Station());
			assert(to->goods[c].node == to_id);
			assert(EconTime::CurDate() >= edge.LastUpdate());
			const EconTime::DateDelta timeout{std::max<int>((LinkGraph::MIN_TIMEOUT_DISTANCE + (DistanceManhattan(from->xy, to->xy) >> 3)) / DayLengthFactor(), 1)};
			if (edge.LastAircraftUpdate() != EconTime::INVALID_DATE && (EconTime::CurDate() - edge.LastAircraftUpdate()) > timeout) {
				edge.ClearAircraft();
			}
			if ((EconTime::CurDate() - edge.LastUpdate()) > timeout) {
				bool updated = false;

				if (auto_distributed) {
					/* Have all vehicles refresh their next hops before deciding to
					 * remove the node. */
					std::vector<Vehicle *> vehicles;
					for (const OrderList *l : OrderList::Iterate()) {
						bool found_from = false;
						bool found_to = false;
						for (const Order *order : l->Orders()) {
							if (!order->IsType(OT_GOTO_STATION) && !order->IsType(OT_IMPLICIT)) continue;
							if (order->GetDestination() == from->index) {
								found_from = true;
								if (found_to) break;
							} else if (order->GetDestination() == to->index) {
								found_to = true;
								if (found_from) break;
							}
						}
						if (!found_to || !found_from) continue;
						vehicles.push_back(l->GetFirstSharedVehicle());
					}

					auto iter = vehicles.begin();
					while (iter != vehicles.end()) {
						Vehicle *v = *iter;

						auto res = _delete_stale_links_vehicle_cache.insert(v->index);
						// Only run LinkRefresher if vehicle was not already in the cache
						if (res.second) {
							/* Do not refresh links of vehicles that have been stopped in depot for a long time. */
							if (!v->IsStoppedInDepot() || (EconTime::CurDate() - v->date_of_last_service) <=
									LinkGraph::STALE_LINK_DEPOT_TIMEOUT) {
								edge_helper.RecordSize();
								LinkRefresher::Run(v, false); // Don't allow merging. Otherwise lg might get deleted.
								if (edge_helper.RefreshIterationIfSizeChanged()) {
									edge = edge_helper.GetEdge();
								}
							}
						}
						if (edge.LastUpdate() == EconTime::CurDate()) {
							updated = true;
							break;
						}

						Vehicle *next_shared = v->NextShared();
						if (next_shared) {
							*iter = next_shared;
							++iter;
						} else {
							iter = vehicles.erase(iter);
						}

						if (iter == vehicles.end()) iter = vehicles.begin();
					}
				}

				if (!updated) {
					/* If it's still considered dead remove it. */
					result = LinkGraph::EdgeIterationResult::EraseEdge;
					if (ge.data != nullptr) ge.data->flows.DeleteFlows(to->index);
					RerouteCargo(from, c, to->index, from->index);
				}
			} else if (edge.LastUnrestrictedUpdate() != EconTime::INVALID_DATE && (EconTime::CurDate() - edge.LastUnrestrictedUpdate()) > timeout) {
				edge.Restrict();
				if (ge.data != nullptr) ge.data->flows.RestrictFlows(to->index);
				RerouteCargo(from, c, to->index, from->index);
			} else if (edge.LastRestrictedUpdate() != EconTime::INVALID_DATE && (EconTime::CurDate() - edge.LastRestrictedUpdate()) > timeout) {
				edge.Release();
			}

			return result;
		});
		assert(_scaled_tick_counter >= lg->LastCompression());
		if ((_scaled_tick_counter - lg->LastCompression()) > LinkGraph::COMPRESSION_INTERVAL) {
			lg->Compress();
		}
	}
}

/**
 * Increase capacity for a link stat given by station cargo and next hop.
 * @param st Station to get the link stats from.
 * @param cargo Cargo to increase stat for.
 * @param next_station_id Station the consist will be travelling to next.
 * @param capacity Capacity to add to link stat.
 * @param usage Usage to add to link stat.
 * @param mode Update mode to be applied.
 */
void IncreaseStats(Station *st, CargoType cargo, StationID next_station_id, uint capacity, uint usage, uint32_t time, EdgeUpdateModes modes)
{
	GoodsEntry &ge1 = st->goods[cargo];
	Station *st2 = Station::Get(next_station_id);
	GoodsEntry &ge2 = st2->goods[cargo];
	LinkGraph *lg = nullptr;
	if (ge1.link_graph == LinkGraphID::Invalid()) {
		if (ge2.link_graph == LinkGraphID::Invalid()) {
			if (LinkGraph::CanAllocateItem()) {
				lg = new LinkGraph(cargo);
				LinkGraphSchedule::instance.Queue(lg);
				ge2.link_graph = lg->index;
				ge2.node = lg->AddNode(st2);
			} else {
				Debug(misc, 0, "Can't allocate link graph");
			}
		} else {
			lg = LinkGraph::Get(ge2.link_graph);
		}
		if (lg) {
			ge1.link_graph = lg->index;
			ge1.node = lg->AddNode(st);
		}
	} else if (ge2.link_graph == LinkGraphID::Invalid()) {
		lg = LinkGraph::Get(ge1.link_graph);
		ge2.link_graph = lg->index;
		ge2.node = lg->AddNode(st2);
	} else {
		lg = LinkGraph::Get(ge1.link_graph);
		if (ge1.link_graph != ge2.link_graph) {
			LinkGraph *lg2 = LinkGraph::Get(ge2.link_graph);
			if (lg->Size() < lg2->Size()) {
				LinkGraphSchedule::instance.Unqueue(lg);
				lg2->Merge(lg); // Updates GoodsEntries of lg
				lg = lg2;
			} else {
				LinkGraphSchedule::instance.Unqueue(lg2);
				lg->Merge(lg2); // Updates GoodsEntries of lg2
			}
		}
	}
	if (lg != nullptr) {
		lg->UpdateEdge(ge1.node, ge2.node, capacity, usage, time, modes);
	}
}

/* called for every station each tick */
static void StationHandleSmallTick(BaseStation *st)
{
	if (st->facilities.Test(StationFacility::Waypoint) || !st->IsInUse()) return;

	uint8_t b = st->delete_ctr + 1;
	if (b >= STATION_RATING_TICKS) b = 0;
	st->delete_ctr = b;

	if (b == 0) UpdateStationRating(Station::From(st));
}

void UpdateAllStationRatings()
{
	for (Station *st : Station::Iterate()) {
		if (!st->IsInUse()) continue;
		UpdateStationRating(st);
	}
}

void OnTick_Station()
{
	if (_game_mode == GM_EDITOR) return;

	ClearDeleteStaleLinksVehicleCache();

	for (BaseStation *st : BaseStation::Iterate()) {
		StationHandleSmallTick(st);

		/* Clean up the link graph about once a week. */
		if (Station::IsExpected(st) && (_tick_counter + st->index) % STATION_LINKGRAPH_TICKS == 0) {
			DeleteStaleLinks(Station::From(st));
		};

		/* Run STATION_ACCEPTANCE_TICKS = 250 tick interval trigger for station animation.
		 * Station index is included so that triggers are not all done
		 * at the same time. */
		if ((_tick_counter + st->index) % STATION_ACCEPTANCE_TICKS == 0) {
			/* Stop processing this station if it was deleted */
			if (!StationHandleBigTick(st)) continue;
			TriggerStationAnimation(st, st->xy, SAT_250_TICKS);
			TriggerRoadStopAnimation(st, st->xy, SAT_250_TICKS);
			if (Station::IsExpected(st)) AirportAnimationTrigger(Station::From(st), AAT_STATION_250_TICKS);
		}
	}
}

/** Daily loop for stations. */
void StationDailyLoop()
{
	// Only record cargo history every second day.
	if (EconTime::CurDate().base() % 2 != 0) {
		for (Station *st : Station::Iterate()) {
			st->UpdateCargoHistory();
		}
		InvalidateWindowClassesData(WC_STATION_CARGO);
	}
}

/** Monthly loop for stations. */
void StationMonthlyLoop()
{
	for (Station *st : Station::Iterate()) {
		for (GoodsEntry &ge : st->goods) {
			SB(ge.status, GoodsEntry::GES_LAST_MONTH, 1, GB(ge.status, GoodsEntry::GES_CURRENT_MONTH, 1));
			ClrBit(ge.status, GoodsEntry::GES_CURRENT_MONTH);
		}
	}
}


void ModifyStationRatingAround(TileIndex tile, Owner owner, int amount, uint radius)
{
	ForAllStationsRadius(tile, radius, [&](Station *st) {
		if (st->owner == owner && DistanceManhattan(tile, st->xy) <= radius) {
			for (GoodsEntry &ge : st->goods) {
				if (ge.status != 0) {
					ge.rating = ClampTo<uint8_t>(ge.rating + amount);
				}
			}
		}
	});
}

static uint UpdateStationWaiting(Station *st, CargoType type, uint amount, Source source)
{
	/* We can't allocate a CargoPacket? Then don't do anything
	 * at all; i.e. just discard the incoming cargo. */
	if (!CargoPacket::CanAllocateItem()) return 0;

	GoodsEntry &ge = st->goods[type];
	amount += ge.amount_fract;
	ge.amount_fract = GB(amount, 0, 8);

	amount >>= 8;
	/* No new "real" cargo item yet. */
	if (amount == 0) return 0;

	StationID next = ge.GetVia(st->index);
	ge.CreateData().cargo.Append(new CargoPacket(st->index, amount, source), next);
	LinkGraph *lg = nullptr;
	if (ge.link_graph == LinkGraphID::Invalid()) {
		if (LinkGraph::CanAllocateItem()) {
			lg = new LinkGraph(type);
			LinkGraphSchedule::instance.Queue(lg);
			ge.link_graph = lg->index;
			ge.node = lg->AddNode(st);
		} else {
			Debug(misc, 0, "Can't allocate link graph");
		}
	} else {
		lg = LinkGraph::Get(ge.link_graph);
	}
	if (lg != nullptr) (*lg)[ge.node].UpdateSupply(amount);

	if (!ge.HasRating()) {
		InvalidateWindowData(WC_STATION_LIST, st->owner);
		SetBit(ge.status, GoodsEntry::GES_RATING);
	}

	TriggerStationRandomisation(st, st->xy, SRT_NEW_CARGO, type);
	TriggerStationAnimation(st, st->xy, SAT_NEW_CARGO, type);
	AirportAnimationTrigger(st, AAT_STATION_NEW_CARGO, type);
	TriggerRoadStopAnimation(st, st->xy, SAT_NEW_CARGO, type);
	TriggerRoadStopRandomisation(st, st->xy, RSRT_NEW_CARGO, type);

	SetWindowDirty(WC_STATION_VIEW, st->index);
	st->MarkTilesDirty(true);
	return amount;
}

static bool IsUniqueStationName(std::string_view name)
{
	for (const Station *st : Station::Iterate()) {
		if (!st->name.empty() && st->name == name) return false;
	}

	return true;
}

/**
 * Rename a station
 * @param flags operation to perform
 * @param station_id station ID that is to be renamed
 * @param generate whether to generate a new default name, if resetting name
 * @param text the new name or an empty string when resetting to the default
 * @return the cost of this operation or an error
 */
CommandCost CmdRenameStation(DoCommandFlags flags, StationID station_id, bool generate, const std::string &text)
{
	Station *st = Station::GetIfValid(station_id);
	if (st == nullptr) return CMD_ERROR;

	CommandCost ret = CheckOwnership(st->owner);
	if (ret.Failed()) return ret;

	bool reset = text.empty();

	if (!reset) {
		if (Utf8StringLength(text) >= MAX_LENGTH_STATION_NAME_CHARS) return CMD_ERROR;
		if (!IsUniqueStationName(text)) return CommandCost(STR_ERROR_NAME_MUST_BE_UNIQUE);
	}

	if (flags.Test(DoCommandFlag::Execute)) {
		st->cached_name.clear();
		if (reset) {
			st->name.clear();
			if (generate && st->industry == nullptr) {
				StationNaming name_class;
				if (st->facilities.Test(StationFacility::Airport)) {
					name_class = STATIONNAMING_AIRPORT;
				} else if (st->facilities.Test(StationFacility::Dock)) {
					name_class = STATIONNAMING_DOCK;
				} else if (st->facilities.Test(StationFacility::Train)) {
					name_class = STATIONNAMING_RAIL;
				} else if (st->facilities.Any({StationFacility::BusStop, StationFacility::TruckStop})) {
					name_class = STATIONNAMING_ROAD;
				} else {
					name_class = STATIONNAMING_RAIL;
				}
				Random(); // Advance random seed each time this is called
				st->string_id = GenerateStationName(st, st->xy, name_class, true);
			}
		} else {
			st->name = text;
		}

		st->UpdateVirtCoord();
		InvalidateWindowData(WC_STATION_LIST, st->owner, 1);
	}

	return CommandCost();
}

/**
 * Exchange station names
 * @param flags operation to perform
 * @param station_id1 station ID to exchange name with
 * @param station_id2 station ID to exchange name with
 * @return the cost of this operation or an error
 */
CommandCost CmdExchangeStationNames(DoCommandFlags flags, StationID station_id1, StationID station_id2)
{
	Station *st = Station::GetIfValid(station_id1);
	if (st == nullptr) return CMD_ERROR;

	CommandCost ret = CheckOwnership(st->owner);
	if (ret.Failed()) return ret;

	if (st->industry != nullptr) return CommandCost(STR_ERROR_STATION_ATTACHED_TO_INDUSTRY);

	Station *st2 = Station::GetIfValid(station_id2);
	if (st2 == nullptr) return CMD_ERROR;

	ret = CheckOwnership(st2->owner);
	if (ret.Failed()) return ret;

	if (st2->industry != nullptr) return CommandCost(STR_ERROR_STATION_ATTACHED_TO_INDUSTRY);

	if (st->town != st2->town) return CommandCost(STR_ERROR_STATIONS_NOT_IN_SAME_TOWN);

	if (flags.Test(DoCommandFlag::Execute)) {
		st->cached_name.clear();
		st2->cached_name.clear();
		std::swap(st->name, st2->name);
		std::swap(st->string_id, st2->string_id);
		std::swap(st->indtype, st2->indtype);
		std::swap(st->extra_name_index, st2->extra_name_index);
		st->UpdateVirtCoord();
		st2->UpdateVirtCoord();
		InvalidateWindowData(WC_STATION_LIST, st->owner, 1);
	}

	return CommandCost();
}

/**
 * Change whether a cargo may be supplied to a station
 * @param flags operation to perform
 * @param station_id station ID
 * @param cargo cargo ID
 * @param allow whether to allow supply
 * @return the cost of this operation or an error
 */
CommandCost CmdSetStationCargoAllowedSupply(DoCommandFlags flags, StationID station_id, CargoType cargo, bool allow)
{
	Station *st = Station::GetIfValid(station_id);
	if (st == nullptr) return CMD_ERROR;

	CommandCost ret = CheckOwnership(st->owner);
	if (ret.Failed()) return ret;

	if (cargo >= NUM_CARGO) return CMD_ERROR;

	if (flags.Test(DoCommandFlag::Execute)) {
		GoodsEntry &ge = st->goods[cargo];
		AssignBit(ge.status, GoodsEntry::GES_NO_CARGO_SUPPLY, !allow);
		InvalidateWindowData(WC_STATION_VIEW, st->index, -1);
	}

	return CommandCost();
}

static void AddNearbyStationsByCatchment(TileIndex tile, StationList &stations, StationList &nearby)
{
	for (Station *st : nearby) {
		if (st->TileIsInCatchment(tile)) stations.insert(st);
	}
}

/**
 * Run a tile loop to find stations around a tile, on demand. Cache the result for further requests
 * @return pointer to a StationList containing all stations found
 */
const StationList &StationFinder::GetStations()
{
	if (this->tile != INVALID_TILE) {
		if (IsTileType(this->tile, MP_HOUSE)) {
			/* Town nearby stations need to be filtered per tile. */
			assert(this->w == 1 && this->h == 1);
			AddNearbyStationsByCatchment(this->tile, this->stations, Town::GetByTile(this->tile)->stations_near);
		} else {
			ForAllStationsAroundTiles(*this, [this](Station *st, TileIndex) {
				this->stations.insert(st);
				return true;
			});
		}
		this->tile = INVALID_TILE;
	}
	return this->stations;
}


static bool CanMoveGoodsToStation(const Station *st, CargoType type)
{
	/* Is the station reserved exclusively for somebody else? */
	if (st->owner != OWNER_NONE && st->town->exclusive_counter > 0 && st->town->exclusivity != st->owner) return false;

	/* Lowest possible rating, better not to give cargo anymore. */
	if (st->goods[type].rating == 0) return false;

	if (!st->goods[type].IsSupplyAllowed()) return false;

	/* Selectively servicing stations, and not this one. */
	if (_settings_game.order.selectgoods && !st->goods[type].HasVehicleEverTriedLoading()) return false;

	if (IsCargoInClass(type, CargoClass::Passengers)) {
		/* Passengers are never served by just a truck stop. */
		if (st->facilities == StationFacility::TruckStop) return false;
	} else {
		/* Non-passengers are never served by just a bus stop. */
		if (st->facilities == StationFacility::BusStop) return false;
	}
	return true;
}

uint MoveGoodsToStation(CargoType type, uint amount, Source source, const StationList &all_stations, Owner exclusivity)
{
	/* Return if nothing to do. Also the rounding below fails for 0. */
	if (all_stations.empty()) return 0;
	if (amount == 0) return 0;

	Station *first_station = nullptr;
	typedef std::pair<Station *, uint> StationInfo;
	std::vector<StationInfo> used_stations;

	for (Station *st : all_stations) {
		if (exclusivity != INVALID_OWNER && exclusivity != st->owner) continue;
		if (!CanMoveGoodsToStation(st, type)) continue;

		/* Avoid allocating a vector if there is only one station to significantly
		 * improve performance in this common case. */
		if (first_station == nullptr) {
			first_station = st;
			continue;
		}
		if (used_stations.empty()) {
			used_stations.reserve(2);
			used_stations.emplace_back(first_station, 0);
		}
		used_stations.emplace_back(st, 0);
	}

	/* no stations around at all? */
	if (first_station == nullptr) return 0;

	if (used_stations.empty()) {
		/* only one station around */
		amount *= first_station->goods[type].rating + 1;
		return UpdateStationWaiting(first_station, type, amount, source);
	}

	TypedIndexContainer<std::array<uint32_t, OWNER_END.base()>, Owner> company_best = {};  // best rating for each company, including OWNER_NONE
	TypedIndexContainer<std::array<uint32_t, OWNER_END.base()>, Owner> company_sum = {};   // sum of ratings for each company
	uint best_rating = 0;
	uint best_sum = 0;  // sum of best ratings for each company

	for (auto &p : used_stations) {
		auto owner = p.first->owner;
		auto rating = p.first->goods[type].rating;
		if (rating > company_best[owner]) {
			best_sum += rating - company_best[owner];  // it's usually faster than iterating companies later
			company_best[owner] = rating;
			if (rating > best_rating) best_rating = rating;
		}
		company_sum[owner] += rating;
	}

	/* From now we'll calculate with fractional cargo amounts.
	 * First determine how much cargo we really have. */
	amount *= best_rating + 1;

	uint moving = 0;
	for (auto &p : used_stations) {
		Owner owner = p.first->owner;
		/* Multiply the amount by (company best / sum of best for each company) to get cargo allocated to a company
		 * and by (station rating / sum of ratings in a company) to get the result for a single station. */
		p.second = ((uint64_t) amount) * ((uint64_t) company_best[owner]) * ((uint64_t) p.first->goods[type].rating) / (best_sum * company_sum[owner]);
		moving += p.second;
	}

	/* If there is some cargo left due to rounding issues distribute it among the best rated stations. */
	if (amount > moving) {
		std::stable_sort(used_stations.begin(), used_stations.end(), [type](const StationInfo &a, const StationInfo &b) {
			return b.first->goods[type].rating < a.first->goods[type].rating;
		});

		uint to_deliver = amount - moving;
		uint step_size = CeilDivT<uint>(to_deliver, (uint)used_stations.size());
		for (uint i = 0; i < used_stations.size() && to_deliver > 0; i++) {
			uint delivery = std::min<uint>(to_deliver, step_size);
			used_stations[i].second += delivery;
			to_deliver -= delivery;
		}
	}

	uint moved = 0;
	for (auto &p : used_stations) {
		moved += UpdateStationWaiting(p.first, type, p.second, source);
	}

	return moved;
}

void UpdateStationDockingTiles(Station *st)
{
	st->docking_station.Clear();
	st->docking_tiles.clear();

	/* For neutral stations, start with the industry area instead of dock area */
	const TileArea *area = st->industry != nullptr ? &st->industry->location : &st->ship_station;

	if (area->tile == INVALID_TILE) return;

	int x = TileX(area->tile);
	int y = TileY(area->tile);

	/* Expand the area by a tile on each side while
	 * making sure that we remain inside the map. */
	int x2 = std::min<int>(x + area->w + 1, Map::SizeX());
	int x1 = std::max<int>(x - 1, 0);

	int y2 = std::min<int>(y + area->h + 1, Map::SizeY());
	int y1 = std::max<int>(y - 1, 0);

	TileArea ta(TileXY(x1, y1), TileXY(x2 - 1, y2 - 1));
	for (TileIndex tile : ta) {
		if (IsValidTile(tile) && IsPossibleDockingTile(tile)) CheckForDockingTile(tile);
	}
}

void BuildOilRig(TileIndex tile)
{
	if (!Station::CanAllocateItem()) {
		Debug(misc, 0, "Can't allocate station for oilrig at 0x{:X}, reverting to oilrig only", tile);
		return;
	}

	Station *st = new Station(tile);
	_station_kdtree.Insert(st->index);
	st->town = ClosestTownFromTile(tile, UINT_MAX);

	st->string_id = GenerateStationName(st, tile, STATIONNAMING_OILRIG);

	assert_tile(IsTileType(tile, MP_INDUSTRY), tile);
	/* Mark industry as associated both ways */
	st->industry = Industry::GetByTile(tile);
	st->industry->neutral_station = st;
	DeleteAnimatedTile(tile);
	MakeOilrig(tile, st->index, GetWaterClass(tile));

	st->owner = OWNER_NONE;
	st->airport.type = AT_OILRIG;
	st->airport.Add(tile);
	st->ship_station.Add(tile);
	st->facilities = {StationFacility::Airport, StationFacility::Dock};
	st->build_date = CalTime::CurDate();
	UpdateStationDockingTiles(st);

	st->rect.BeforeAddTile(tile, StationRect::ADD_FORCE);

	st->UpdateVirtCoord();

	/* An industry tile has now been replaced with a station tile, this may change the overlap between station catchments and industry tiles.
	 * Recalculate the station catchment for all stations currently in the industry's nearby list.
	 * Clear the industry's station nearby list first because Station::RecomputeCatchment cannot remove nearby industries in this case. */
	if (_settings_game.station.serve_neutral_industries) {
		StationList nearby = std::move(st->industry->stations_near);
		st->industry->stations_near.clear();
		for (Station *st_near : nearby) {
			st_near->RecomputeCatchment(true);
			UpdateStationAcceptance(st_near, true);
		}
	}

	st->RecomputeCatchment();
	UpdateStationAcceptance(st, false);
	ZoningMarkDirtyStationCoverageArea(st);
}

void DeleteOilRig(TileIndex tile)
{
	Station *st = Station::GetByTile(tile);
	ZoningMarkDirtyStationCoverageArea(st);

	MakeWaterKeepingClass(tile, OWNER_NONE);

	/* The oil rig station is not supposed to be shared with anything else */
	[[maybe_unused]] static constexpr StationFacilities expected_facility{StationFacility::Airport, StationFacility::Dock};
	assert(st->facilities == expected_facility && st->airport.type == AT_OILRIG);
	if (st->industry != nullptr && st->industry->neutral_station == st) {
		/* Don't leave dangling neutral station pointer */
		st->industry->neutral_station = nullptr;
	}
	delete st;
}

static void ChangeTileOwner_Station(TileIndex tile, Owner old_owner, Owner new_owner)
{

	if (IsAnyRoadStopTile(tile)) {
		for (RoadTramType rtt : _roadtramtypes) {
			/* Update all roadtypes, no matter if they are present */
			if (GetRoadOwner(tile, rtt) == old_owner) {
				RoadType rt = GetRoadType(tile, rtt);
				if (rt != INVALID_ROADTYPE) {
					/* A drive-through road-stop has always two road bits. No need to dirty windows here, we'll redraw the whole screen anyway. */
					Company::Get(old_owner)->infrastructure.road[rt] -= 2;
					if (new_owner != INVALID_OWNER) Company::Get(new_owner)->infrastructure.road[rt] += 2;
				}
				SetRoadOwner(tile, rtt, new_owner == INVALID_OWNER ? OWNER_NONE : new_owner);
			}
		}
	}

	if (!IsTileOwner(tile, old_owner)) return;

	if (new_owner != INVALID_OWNER) {
		/* Update company infrastructure counts. Only do it here
		 * if the new owner is valid as otherwise the clear
		 * command will do it for us. No need to dirty windows
		 * here, we'll redraw the whole screen anyway.*/
		Company *old_company = Company::Get(old_owner);
		Company *new_company = Company::Get(new_owner);

		/* Update counts for underlying infrastructure. */
		switch (GetStationType(tile)) {
			case StationType::Rail:
			case StationType::RailWaypoint:
				if (!IsStationTileBlocked(tile)) {
					old_company->infrastructure.rail[GetRailType(tile)]--;
					new_company->infrastructure.rail[GetRailType(tile)]++;
				}
				break;

			case StationType::Bus:
			case StationType::Truck:
			case StationType::RoadWaypoint:
				/* Road stops were already handled above. */
				break;

			case StationType::Buoy:
			case StationType::Dock:
				if (GetWaterClass(tile) == WATER_CLASS_CANAL) {
					old_company->infrastructure.water--;
					new_company->infrastructure.water++;
				}
				break;

			default:
				break;
		}

		/* Update station tile count. */
		if (!IsBuoy(tile) && !IsAirport(tile)) {
			old_company->infrastructure.station--;
			new_company->infrastructure.station++;
		}

		/* for buoys, owner of tile is owner of water, st->owner == OWNER_NONE */
		SetTileOwner(tile, new_owner);
		InvalidateWindowClassesData(WC_STATION_LIST, 0);
	} else {
		if (IsDriveThroughStopTile(tile)) {
			/* Remove the drive-through road stop */
			if (IsRoadWaypoint(tile)) {
				Command<CMD_REMOVE_FROM_ROAD_WAYPOINT>::Do({DoCommandFlag::Execute, DoCommandFlag::Bankrupt}, tile, tile);
			} else {
				Command<CMD_REMOVE_ROAD_STOP>::Do({DoCommandFlag::Execute, DoCommandFlag::Bankrupt}, tile, 1, 1, (GetStationType(tile) == StationType::Truck) ? RoadStopType::Truck : RoadStopType::Bus, false);
			}
			assert_tile(IsTileType(tile, MP_ROAD), tile);
			/* Change owner of tile and all roadtypes */
			ChangeTileOwner(tile, old_owner, new_owner);
		} else {
			Command<CMD_LANDSCAPE_CLEAR>::Do({DoCommandFlag::Execute, DoCommandFlag::Bankrupt}, tile);
			/* Set tile owner of water under (now removed) buoy and dock to OWNER_NONE.
			 * Update owner of buoy if it was not removed (was in orders).
			 * Do not update when owned by OWNER_WATER (sea and rivers). */
			if ((IsTileType(tile, MP_WATER) || IsBuoyTile(tile)) && IsTileOwner(tile, old_owner)) SetTileOwner(tile, OWNER_NONE);
		}
	}
}

/**
 * Check if a drive-through road stop tile can be cleared.
 * Road stops built on town-owned roads check the conditions
 * that would allow clearing of the original road.
 * @param tile The road stop tile to check.
 * @param flags Command flags.
 * @return A succeeded command if the road can be removed, a failed command with the relevant error message otherwise.
 */
static CommandCost CanRemoveRoadWithStop(TileIndex tile, DoCommandFlags flags)
{
	/* Water flooding can always clear road stops. */
	if (_current_company == OWNER_WATER) return CommandCost();

	CommandCost ret;

	if (GetRoadTypeTram(tile) != INVALID_ROADTYPE) {
		Owner tram_owner = GetRoadOwner(tile, RTT_TRAM);
		if (tram_owner != OWNER_NONE) {
			ret = CheckOwnership(tram_owner);
			if (ret.Failed()) return ret;
		}
	}

	if (GetRoadTypeRoad(tile) != INVALID_ROADTYPE) {
		Owner road_owner = GetRoadOwner(tile, RTT_ROAD);
		if (road_owner == OWNER_TOWN) {
			ret = CheckAllowRemoveRoad(tile, GetAnyRoadBits(tile, RTT_ROAD), OWNER_TOWN, RTT_ROAD, flags);
			if (ret.Failed()) return ret;
		} else if (road_owner != OWNER_NONE) {
			ret = CheckOwnership(road_owner);
			if (ret.Failed()) return ret;
		}
	}

	return CommandCost();
}

static CommandCost RemoveRoadStopAndUpdateRoadCachedOneWayState(TileIndex tile, DoCommandFlags flags)
{
	CommandCost cost = RemoveRoadStop(tile, flags);
	if ((flags.Test(DoCommandFlag::Execute)) && cost.Succeeded()) UpdateRoadCachedOneWayStatesAroundTile(tile);
	return cost;
}

/**
 * Clear a single tile of a station.
 * @param tile The tile to clear.
 * @param flags The DoCommandOld flags related to the "command".
 * @return The cost, or error of clearing.
 */
CommandCost ClearTile_Station(TileIndex tile, DoCommandFlags flags)
{
	if (flags.Test(DoCommandFlag::Auto)) {
		switch (GetStationType(tile)) {
			default: break;
			case StationType::Rail:         return CommandCost(STR_ERROR_MUST_DEMOLISH_RAILROAD);
			case StationType::RailWaypoint: return CommandCost(STR_ERROR_BUILDING_MUST_BE_DEMOLISHED);
			case StationType::RoadWaypoint: return CommandCost(STR_ERROR_BUILDING_MUST_BE_DEMOLISHED);
			case StationType::Airport:      return CommandCost(STR_ERROR_MUST_DEMOLISH_AIRPORT_FIRST);
			case StationType::Truck:        return CommandCost(HasTileRoadType(tile, RTT_TRAM) ? STR_ERROR_MUST_DEMOLISH_CARGO_TRAM_STATION_FIRST : STR_ERROR_MUST_DEMOLISH_TRUCK_STATION_FIRST);
			case StationType::Bus:          return CommandCost(HasTileRoadType(tile, RTT_TRAM) ? STR_ERROR_MUST_DEMOLISH_PASSENGER_TRAM_STATION_FIRST : STR_ERROR_MUST_DEMOLISH_BUS_STATION_FIRST);
			case StationType::Buoy:         return CommandCost(STR_ERROR_BUOY_IN_THE_WAY);
			case StationType::Dock:         return CommandCost(STR_ERROR_MUST_DEMOLISH_DOCK_FIRST);

			case StationType::Oilrig:
				return CommandCostWithParam(STR_ERROR_GENERIC_OBJECT_IN_THE_WAY, STR_INDUSTRY_NAME_OIL_RIG);
		}
	}

	switch (GetStationType(tile)) {
		case StationType::Rail:         return RemoveRailStation(tile, flags);
		case StationType::RailWaypoint: return RemoveRailWaypoint(tile, flags);
		case StationType::Airport:      return RemoveAirport(tile, flags);

		case StationType::Truck:
		case StationType::Bus:
			if (IsDriveThroughStopTile(tile)) {
				CommandCost remove_road = CanRemoveRoadWithStop(tile, flags);
				if (remove_road.Failed()) return remove_road;
			}
			return RemoveRoadStopAndUpdateRoadCachedOneWayState(tile, flags);

		case StationType::Buoy:     return RemoveBuoy(tile, flags);
		case StationType::Dock:     return RemoveDock(tile, flags);

		case StationType::RoadWaypoint:
			if (IsDriveThroughStopTile(tile)) {
				CommandCost remove_road = CanRemoveRoadWithStop(tile, flags);
				if (remove_road.Failed()) return remove_road;
			}
			return RemoveRoadStopAndUpdateRoadCachedOneWayState(tile, flags);

		default:
			break;
	}

	return CMD_ERROR;
}

static CommandCost TerraformTile_Station(TileIndex tile, DoCommandFlags flags, int z_new, Slope tileh_new)
{
	if (_settings_game.construction.build_on_slopes && AutoslopeEnabled()) {
		/* TODO: If you implement newgrf callback 149 'land slope check', you have to decide what to do with it here.
		 *       TTDP does not call it.
		 */
		if (GetTileMaxZ(tile) == z_new + GetSlopeMaxZ(tileh_new)) {
			switch (GetStationType(tile)) {
				case StationType::RailWaypoint:
				case StationType::Rail: {
					if (!AutoslopeCheckForAxis(tile, z_new, tileh_new, GetRailStationAxis(tile))) break;
					return CommandCost(EXPENSES_CONSTRUCTION, _price[PR_BUILD_FOUNDATION]);
				}

				case StationType::Airport:
					return CommandCost(EXPENSES_CONSTRUCTION, _price[PR_BUILD_FOUNDATION]);

				case StationType::Truck:
				case StationType::Bus:
				case StationType::RoadWaypoint: {
					if (IsDriveThroughStopTile(tile)) {
						if (!AutoslopeCheckForAxis(tile, z_new, tileh_new, GetDriveThroughStopAxis(tile))) break;
					} else {
						if (!AutoslopeCheckForEntranceEdge(tile, z_new, tileh_new, GetBayRoadStopDir(tile))) break;
					}
					return CommandCost(EXPENSES_CONSTRUCTION, _price[PR_BUILD_FOUNDATION]);
				}

				default: break;
			}
		}
	}
	return Command<CMD_LANDSCAPE_CLEAR>::Do(flags, tile);
}

FlowStat::iterator FlowStat::erase_item(FlowStat::iterator iter, uint flow_reduction)
{
	assert(!this->empty());
	const uint offset = iter - this->begin();
	const iterator last = this->end() - 1;
	for (; iter < last; ++iter) {
		*iter = { (iter + 1)->first - flow_reduction, (iter + 1)->second };
	}
	--this->count;
	if (this->count == 2) {
		// transition from external to internal storage
		ShareEntry *ptr = this->storage.ptr_shares.buffer;
		this->storage.inline_shares[0] = ptr[0];
		this->storage.inline_shares[1] = ptr[1];
		free(ptr);
	}
	return this->begin() + offset;
}

/**
 * Get flow for a station.
 * @param st Station to get flow for.
 * @return Flow for st.
 */
uint FlowStat::GetShare(StationID st) const
{
	uint32_t prev = 0;
	for (const_iterator it = this->begin(); it != this->end(); ++it) {
		if (it->second == st) {
			return it->first - prev;
		} else {
			prev = it->first;
		}
	}
	return 0;
}

/**
 * Get a station a package can be routed to, but exclude the given ones.
 * @param excluded StationID not to be selected.
 * @param excluded2 Another StationID not to be selected.
 * @return A station ID from the shares map.
 */
StationID FlowStat::GetVia(StationID excluded, StationID excluded2) const
{
	if (this->unrestricted == 0) return StationID::Invalid();
	assert(!this->empty());
	const_iterator it = std::upper_bound(this->data(), this->data() + this->count, RandomRange(this->unrestricted));
	assert(it != this->end() && it->first <= this->unrestricted);
	if (it->second != excluded && it->second != excluded2) return it->second;

	/* We've hit one of the excluded stations.
	 * Draw another share, from outside its range. */

	uint end = it->first;
	uint begin = (it == this->begin() ? 0 : (--it)->first);
	uint interval = end - begin;
	if (interval >= this->unrestricted) return StationID::Invalid(); // Only one station in the map.
	uint new_max = this->unrestricted - interval;
	uint rand = RandomRange(new_max);
	const_iterator it2 = (rand < begin) ? this->upper_bound(rand) :
			this->upper_bound(rand + interval);
	assert(it2 != this->end() && it2->first <= this->unrestricted);
	if (it2->second != excluded && it2->second != excluded2) return it2->second;

	/* We've hit the second excluded station.
	 * Same as before, only a bit more complicated. */

	uint end2 = it2->first;
	uint begin2 = (it2 == this->begin() ? 0 : (--it2)->first);
	uint interval2 = end2 - begin2;
	if (interval2 >= new_max) return StationID::Invalid(); // Only the two excluded stations in the map.
	new_max -= interval2;
	if (begin > begin2) {
		Swap(begin, begin2);
		Swap(end, end2);
		Swap(interval, interval2);
	}
	rand = RandomRange(new_max);
	const_iterator it3 = this->upper_bound(this->unrestricted);
	if (rand < begin) {
		it3 = this->upper_bound(rand);
	} else if (rand < begin2 - interval) {
		it3 = this->upper_bound(rand + interval);
	} else {
		it3 = this->upper_bound(rand + interval + interval2);
	}
	assert(it3 != this->end() && it3->first <= this->unrestricted);
	return it3->second;
}

/**
 * Change share for specified station. By specifying INT_MIN as parameter you
 * can erase a share. Newly added flows will be unrestricted.
 * @param st Next Hop to be removed.
 * @param flow Share to be added or removed.
 */
void FlowStat::ChangeShare(StationID st, int flow)
{
	/* We assert only before changing as afterwards the shares can actually
	 * be empty. In that case the whole flow stat must be deleted then. */
	assert(!this->empty());

	uint last_share = 0;
	for (iterator it(this->begin()); it != this->end(); ++it) {
		if (it->second == st) {
			uint share = it->first - last_share;
			if (flow < 0 && (flow == INT_MIN || (uint)(-flow) >= share)) {
				if (it->first <= this->unrestricted) this->unrestricted -= share;
				this->erase_item(it, share);
				break; // remove the whole share
			}
			if (it->first <= this->unrestricted) this->unrestricted += flow;
			for (; it != this->end(); ++it) {
				it->first += flow;
			}
			flow = 0;
			break;
		}
		last_share = it->first;
	}
	if (flow > 0) {
		// must be non-empty here
		last_share = (this->end() - 1)->first;
		this->AppendShare(st, (uint)flow, true); // true to avoid changing this->unrestricted, which we fixup below
		if (this->unrestricted < last_share) {
			// Move to front to unrestrict
			this->ReleaseShare(st);
		} else {
			// First restricted item, so bump unrestricted count
			this->unrestricted += flow;
		}
	}
}

/**
 * Restrict a flow by moving it to the end of the map and decreasing the amount
 * of unrestricted flow.
 * @param st Station of flow to be restricted.
 */
void FlowStat::RestrictShare(StationID st)
{
	assert(!this->empty());
	iterator it = this->begin();
	const iterator end = this->end();
	uint last_share = 0;
	for (; it != end; ++it) {
		if (it->first > this->unrestricted) return; // Not present or already restricted.
		if (it->second == st) {
			uint flow = it->first - last_share;
			this->unrestricted -= flow;
			if (this->unrestricted == last_share) return; // No further action required
			const iterator last = end - 1;
			for (iterator jt = it; jt != last; ++jt) {
				*jt = { (jt + 1)->first - flow, (jt + 1)->second };
			}
			*last = { flow + (last - 1)->first, st };
			return;
		}
		last_share = it->first;
	}
}

/**
 * Release ("unrestrict") a flow by moving it to the begin of the map and
 * increasing the amount of unrestricted flow.
 * @param st Station of flow to be released.
 */
void FlowStat::ReleaseShare(StationID st)
{
	assert(!this->empty());
	iterator it = this->end() - 1;
	const iterator start = this->begin();
	for (; it >= start; --it) {
		if (it->first < this->unrestricted) return; // Already unrestricted
		if (it->second == st) {
			if (it - 1 >= start) {
				uint flow = it->first - (it - 1)->first;
				this->unrestricted += flow;
				if (it->first == this->unrestricted) return; // No further action required
				for (iterator jt = it; jt != start; --jt) {
					*jt = { (jt - 1)->first + flow, (jt - 1)->second };
				}
				*start = { flow, st };
			} else {
				// already at start
				this->unrestricted = it->first;
			}
			return;
		}
	}
}

/**
 * Scale all shares from link graph's runtime to monthly values.
 * @param runtime Time the link graph has been running without compression, in scaled ticks.
 * @param day_length_factor Day length factor to use.
 * @pre runtime must be greater than 0 as we don't want infinite flow values.
 */
void FlowStat::ScaleToMonthly(uint runtime, uint8_t day_length_factor)
{
	assert(runtime > 0);
	uint share = 0;
	for (iterator i = this->begin(); i != this->end(); ++i) {
		share = std::max(share + 1, ClampTo<uint>((static_cast<uint64_t>(i->first) * 30 * DAY_TICKS * day_length_factor) / runtime));
		if (this->unrestricted == i->first) this->unrestricted = share;
		i->first = share;
	}
}

/**
 * Add some flow from "origin", going via "via".
 * @param origin Origin of the flow.
 * @param via Next hop.
 * @param flow Amount of flow to be added.
 */
void FlowStatMap::AddFlow(StationID origin, StationID via, uint flow)
{
	FlowStatMap::iterator origin_it = this->find(origin);
	if (origin_it == this->end()) {
		this->insert(FlowStat(origin, via, flow));
	} else {
		origin_it->ChangeShare(via, flow);
		assert(!origin_it->empty());
	}
}

/**
 * Pass on some flow, remembering it as invalid, for later subtraction from
 * locally consumed flow. This is necessary because we can't have negative
 * flows and we don't want to sort the flows before adding them up.
 * @param origin Origin of the flow.
 * @param via Next hop.
 * @param flow Amount of flow to be passed.
 */
void FlowStatMap::PassOnFlow(StationID origin, StationID via, uint flow)
{
	FlowStatMap::iterator prev_it = this->find(origin);
	if (prev_it == this->end()) {
		FlowStat fs(origin, via, flow);
		fs.AppendShare(StationID::Invalid(), flow);
		this->insert(std::move(fs));
	} else {
		prev_it->ChangeShare(via, flow);
		prev_it->ChangeShare(StationID::Invalid(), flow);
		assert(!prev_it->empty());
	}
}

/**
 * Subtract invalid flows from locally consumed flow.
 * @param self ID of own station.
 */
void FlowStatMap::FinalizeLocalConsumption(StationID self)
{
	for (FlowStat &fs : *this) {
		uint local = fs.GetShare(StationID::Invalid());
		if (local > INT_MAX) { // make sure it fits in an int
			fs.ChangeShare(self, -INT_MAX);
			fs.ChangeShare(StationID::Invalid(), -INT_MAX);
			local -= INT_MAX;
		}
		fs.ChangeShare(self, -(int)local);
		fs.ChangeShare(StationID::Invalid(), -(int)local);

		/* If the local share is used up there must be a share for some
		 * remote station. */
		assert(!fs.empty());
	}
}

/**
 * Delete all flows at a station for specific cargo and destination.
 * @param via Remote station of flows to be deleted.
 * @return IDs of source stations for which the complete FlowStat, not only a
 *         share, has been erased.
 */
StationIDStack FlowStatMap::DeleteFlows(StationID via)
{
	StationIDStack ret;
	for (FlowStatMap::iterator f_it = this->begin(); f_it != this->end();) {
		FlowStat &s_flows = *f_it;
		s_flows.ChangeShare(via, INT_MIN);
		if (s_flows.empty()) {
			ret.Push(f_it->GetOrigin());
			f_it = this->erase(f_it);
		} else {
			++f_it;
		}
	}
	return ret;
}

/**
 * Restrict all flows at a station for specific cargo and destination.
 * @param via Remote station of flows to be restricted.
 */
void FlowStatMap::RestrictFlows(StationID via)
{
	for (FlowStat &it : *this) {
		it.RestrictShare(via);
	}
}

/**
 * Get the sum of all flows from this FlowStatMap.
 * @return sum of all flows.
 */
uint FlowStatMap::GetFlow() const
{
	uint ret = 0;
	for (const FlowStat &it : this->IterateUnordered()) {
		if (it.IsInvalid()) continue;
		ret += (it.end() - 1)->first;
	}
	return ret;
}

/**
 * Get the sum of flows via a specific station from this FlowStatMap.
 * @param via Remote station to look for.
 * @return all flows for 'via' added up.
 */
uint FlowStatMap::GetFlowVia(StationID via) const
{
	uint ret = 0;
	for (const FlowStat &it : this->IterateUnordered()) {
		if (it.IsInvalid()) continue;
		ret += it.GetShare(via);
	}
	return ret;
}

/**
 * Get the sum of flows from a specific station from this FlowStatMap.
 * @param from Origin station to look for.
 * @return all flows from 'from' added up.
 */
uint FlowStatMap::GetFlowFrom(StationID from) const
{
	FlowStatMap::const_iterator i = this->find(from);
	if (i == this->end()) return 0;
	if (i->IsInvalid()) return 0;
	return (i->end() - 1)->first;
}

/**
 * Get the flow from a specific station via a specific other station.
 * @param from Origin station to look for.
 * @param via Remote station to look for.
 * @return flow share originating at 'from' and going to 'via'.
 */
uint FlowStatMap::GetFlowFromVia(StationID from, StationID via) const
{
	FlowStatMap::const_iterator i = this->find(from);
	if (i == this->end()) return 0;
	if (i->IsInvalid()) return 0;
	return i->GetShare(via);
}

void FlowStatMap::SortStorage()
{
	assert(this->flows_storage.size() == this->flows_index.size());
	std::sort(this->flows_storage.begin(), this->flows_storage.end(), [](const FlowStat &a, const FlowStat &b) -> bool {
		return a.origin < b.origin;
	});
	uint16_t index = 0;
	for (auto &it : this->flows_index) {
		it.second = index;
		index++;
	}
}

void DumpStationFlowStats(format_target &buffer)
{
	btree::btree_map<uint, uint> count_map;
	btree::btree_map<uint, uint> invalid_map;
	for (const Station *st : Station::Iterate()) {
		for (CargoType i = 0; i < NUM_CARGO; i++) {
			const GoodsEntry &ge = st->goods[i];
			if (ge.data == nullptr) continue;
			for (FlowStatMap::const_iterator it(ge.data->flows.begin()); it != ge.data->flows.end(); ++it) {
				count_map[(uint32_t)it->size()]++;
				invalid_map[it->GetRawFlags() & 0x1F]++;
			}
		}
	}
	buffer.append("Flow state shares size distribution:\n");
	for (const auto &it : count_map) {
		buffer.format("{:<5} {:<5}\n", it.first, it.second);
	}
	buffer.append("Flow state shares invalid state distribution:\n");
	for (const auto &it : invalid_map) {
		buffer.format("{:<2} {:<5}\n", it.first, it.second);
	}
}

extern const TileTypeProcs _tile_type_station_procs = {
	DrawTile_Station,           // draw_tile_proc
	GetSlopePixelZ_Station,     // get_slope_z_proc
	ClearTile_Station,          // clear_tile_proc
	nullptr,                       // add_accepted_cargo_proc
	GetTileDesc_Station,        // get_tile_desc_proc
	GetTileTrackStatus_Station, // get_tile_track_status_proc
	ClickTile_Station,          // click_tile_proc
	AnimateTile_Station,        // animate_tile_proc
	TileLoop_Station,           // tile_loop_proc
	ChangeTileOwner_Station,    // change_tile_owner_proc
	nullptr,                       // add_produced_cargo_proc
	VehicleEnter_Station,       // vehicle_enter_tile_proc
	GetFoundation_Station,      // get_foundation_proc
	TerraformTile_Station,      // terraform_tile_proc
};<|MERGE_RESOLUTION|>--- conflicted
+++ resolved
@@ -959,7 +959,6 @@
 		disallowed_pillar_flags = (BridgePiecePillarFlags) (axis == AXIS_X ? 0x50 : 0xA0);
 	}
 
-<<<<<<< HEAD
 	if ((GetBridgeTilePillarFlags(tile, northern_bridge_end, southern_bridge_end, bridge_type, bridge_transport_type) & disallowed_pillar_flags) == 0) {
 		return CommandCost();
 	} else {
@@ -993,16 +992,6 @@
 		if (GetTileMaxZ(tile) + (drive_through ? 1 : 2) > bridge_height) {
 			return CommandCost(STR_ERROR_BRIDGE_TOO_LOW_FOR_STATION);
 		}
-=======
-	for (; tile_iter != INVALID_TILE; ++tile_iter) {
-		CommandCost ret = CheckBuildableTile(tile_iter, 0, allowed_z, true);
-		if (ret.Failed()) return ret;
-		cost.AddCost(ret.GetCost());
-
-		ret = Command<CMD_LANDSCAPE_CLEAR>::Do(flags, tile_iter);
-		if (ret.Failed()) return ret;
-		cost.AddCost(ret.GetCost());
->>>>>>> edb101d1
 	}
 
 	BridgePiecePillarFlags disallowed_pillar_flags = (BridgePiecePillarFlags) 0;
@@ -1043,20 +1032,10 @@
 	const StationSpec *statspec = StationClass::Get(spec_class)->GetSpec(spec_index);
 	bool slope_cb = statspec != nullptr && statspec->callback_mask.Test(StationCallbackMask::SlopeCheck);
 
-<<<<<<< HEAD
 	for (TileIndex tile_cur : tile_area) {
 		CommandCost ret = CheckBuildableTile(tile_cur, invalid_dirs, allowed_z, false, false);
-=======
-	CommandCost ret = CheckBuildableTile(tile_cur, invalid_dirs, allowed_z, false);
-	if (ret.Failed()) return ret;
-	cost.AddCost(ret.GetCost());
-
-	if (slope_cb) {
-		/* Do slope check if requested. */
-		ret = PerformStationTileSlopeCheck(north_tile, tile_cur, statspec, axis, plat_len, numtracks);
->>>>>>> edb101d1
 		if (ret.Failed()) return ret;
-		cost.AddCost(ret);
+		cost.AddCost(ret.GetCost());
 
 		if (slope_cb) {
 			/* Do slope check if requested. */
@@ -1107,30 +1086,16 @@
 						}
 						CommandCost ret = Command<CMD_REMOVE_SINGLE_RAIL>::Do(flags, tile_cur, track);
 						if (ret.Failed()) return ret;
-						cost.AddCost(ret);
+						cost.AddCost(ret.GetCost());
 						/* With DoCommandFlags{flags}.Reset(DoCommandFlag::Execute) CmdLandscapeClear would fail since the rail still exists */
 						continue;
 					}
-<<<<<<< HEAD
-=======
-					ret = Command<CMD_REMOVE_SINGLE_RAIL>::Do(flags, tile_cur, track);
-					if (ret.Failed()) return ret;
-					cost.AddCost(ret.GetCost());
-					/* With DoCommandFlags{flags}.Reset(DoCommandFlag::Execute) CmdLandscapeClear would fail since the rail still exists */
-					return cost;
->>>>>>> edb101d1
 				}
 			}
 			ret = Command<CMD_LANDSCAPE_CLEAR>::Do(flags, tile_cur);
 			if (ret.Failed()) return ret;
-			cost.AddCost(ret);
-		}
-<<<<<<< HEAD
-=======
-		ret = Command<CMD_LANDSCAPE_CLEAR>::Do(flags, tile_cur);
-		if (ret.Failed()) return ret;
-		cost.AddCost(ret.GetCost());
->>>>>>> edb101d1
+			cost.AddCost(ret.GetCost());
+		}
 	}
 
 	return cost;
@@ -1155,17 +1120,11 @@
 	CommandCost cost(EXPENSES_CONSTRUCTION);
 	int allowed_z = -1;
 
-<<<<<<< HEAD
 	for (TileIndex cur_tile : tile_area) {
 		bool allow_under_bridge = _settings_game.construction.allow_road_stops_under_bridges || (spec != nullptr && spec->internal_flags.Test(RoadStopSpecIntlFlag::BridgeHeightsSet));
 		CommandCost ret = CheckBuildableTile(cur_tile, invalid_dirs, allowed_z, !is_drive_through, !allow_under_bridge);
 		if (ret.Failed()) return ret;
-		cost.AddCost(ret);
-=======
-	CommandCost ret = CheckBuildableTile(cur_tile, invalid_dirs, allowed_z, !is_drive_through);
-	if (ret.Failed()) return ret;
-	cost.AddCost(ret.GetCost());
->>>>>>> edb101d1
+		cost.AddCost(ret.GetCost());
 
 		if (allow_under_bridge && IsBridgeAbove(cur_tile)) {
 			TileIndex southern_bridge_end = GetSouthernBridgeEnd(cur_tile);
@@ -1262,7 +1221,7 @@
 			} else {
 				ret = Command<CMD_LANDSCAPE_CLEAR>::Do(flags, cur_tile);
 				if (ret.Failed()) return ret;
-				cost.AddCost(ret);
+				cost.AddCost(ret.GetCost());
 				cost.AddCost(RoadBuildCost(rt) * 2);
 			}
 		}
@@ -1287,7 +1246,7 @@
 		const TileIndex tile_cur = tile_iter;
 		CommandCost ret = CheckBuildableTile(tile_cur, 0, allowed_z, true, true);
 		if (ret.Failed()) return ret;
-		cost.AddCost(ret);
+		cost.AddCost(ret.GetCost());
 
 		/* if station is set, then allow building on top of an already
 		 * existing airport, either the one in *station if it is not
@@ -1307,12 +1266,7 @@
 		} else {
 			ret = Command<CMD_LANDSCAPE_CLEAR>::Do(flags, tile_cur);
 			if (ret.Failed()) return ret;
-<<<<<<< HEAD
-			cost.AddCost(ret);
-=======
 			cost.AddCost(ret.GetCost());
-			cost.AddCost(RoadBuildCost(rt) * 2);
->>>>>>> edb101d1
 		}
 	}
 
@@ -1506,58 +1460,6 @@
 }
 
 /**
-<<<<<<< HEAD
-=======
- * Calculates cost of new rail stations within the area.
- * @param tile_area Area to check.
- * @param flags Operation to perform.
- * @param axis Rail station axis.
- * @param station StationID to be queried and returned if available.
- * @param rt The rail type to check for (overbuilding rail stations over rail).
- * @param affected_vehicles List of trains with PBS reservations on the tiles
- * @param spec_class Station class.
- * @param spec_index Index into the station class.
- * @param plat_len Platform length.
- * @param numtracks Number of platforms.
- * @return The cost in case of success, or an error code if it failed.
- */
-static CommandCost CalculateRailStationCost(TileArea tile_area, DoCommandFlags flags, Axis axis, StationID *station, RailType rt, std::vector<Train *> &affected_vehicles, StationClassID spec_class, uint16_t spec_index, uint8_t plat_len, uint8_t numtracks)
-{
-	CommandCost cost(EXPENSES_CONSTRUCTION);
-	bool length_price_ready = true;
-	uint8_t tracknum = 0;
-	int allowed_z = -1;
-	for (TileIndex cur_tile : tile_area) {
-		/* Clear the land below the station. */
-		CommandCost ret = CheckFlatLandRailStation(cur_tile, tile_area.tile, allowed_z, flags, axis, station, rt, affected_vehicles, spec_class, spec_index, plat_len, numtracks);
-		if (ret.Failed()) return ret;
-
-		/* Only add _price[PR_BUILD_STATION_RAIL_LENGTH] once for each valid plat_len. */
-		if (tracknum == numtracks) {
-			length_price_ready = true;
-			tracknum = 0;
-		} else {
-			tracknum++;
-		}
-
-		/* AddCost for new or rotated rail stations. */
-		if (!IsRailStationTile(cur_tile) || (IsRailStationTile(cur_tile) && GetRailStationAxis(cur_tile) != axis)) {
-			cost.AddCost(ret.GetCost());
-			cost.AddCost(_price[PR_BUILD_STATION_RAIL]);
-			cost.AddCost(RailBuildCost(rt));
-
-			if (length_price_ready) {
-				cost.AddCost(_price[PR_BUILD_STATION_RAIL_LENGTH]);
-				length_price_ready = false;
-			}
-		}
-	}
-
-	return cost;
-}
-
-/**
->>>>>>> edb101d1
  * Get station tile flags for the given StationGfx.
  * @param gfx StationGfx of station tile.
  * @param statspec Station spec of station tile.
@@ -1957,7 +1859,7 @@
 			v = GetTrainForReservation(tile, track);
 			if (v != nullptr) {
 				CommandCost ret = CheckTrainReservationPreventsTrackModification(v);
-				error.AddCost(ret);
+				error.AddCost(ret.GetCost());
 				if (ret.Failed()) continue;
 				if (flags.Test(DoCommandFlag::Execute)) FreeTrainReservation(v);
 			}
@@ -2194,50 +2096,6 @@
 /**
  * Build a bus or truck stop.
  * @param flags Operation to perform.
-<<<<<<< HEAD
-=======
- * @param is_drive_through True if trying to build a drive-through station.
- * @param station_type Station type (bus, truck or road waypoint).
- * @param axis Axis of a drive-through road stop.
- * @param ddir Entrance direction (#DiagDirection) for normal stops. Converted to the axis for drive-through stops.
- * @param station StationID to be queried and returned if available.
- * @param rt Road type to build, may be INVALID_ROADTYPE if an existing road is required.
- * @param unit_cost The cost to build one road stop of the current type.
- * @return The cost in case of success, or an error code if it failed.
- */
-CommandCost CalculateRoadStopCost(TileArea tile_area, DoCommandFlags flags, bool is_drive_through, StationType station_type, Axis axis, DiagDirection ddir, StationID *est, RoadType rt, Money unit_cost)
-{
-	uint invalid_dirs = 0;
-	if (is_drive_through) {
-		SetBit(invalid_dirs, AxisToDiagDir(axis));
-		SetBit(invalid_dirs, ReverseDiagDir(AxisToDiagDir(axis)));
-	} else {
-		SetBit(invalid_dirs, ddir);
-	}
-
-	/* Check every tile in the area. */
-	int allowed_z = -1;
-	CommandCost cost(EXPENSES_CONSTRUCTION);
-	for (TileIndex cur_tile : tile_area) {
-		CommandCost ret = CheckFlatLandRoadStop(cur_tile, allowed_z, flags, invalid_dirs, is_drive_through, station_type, axis, est, rt);
-		if (ret.Failed()) return ret;
-
-		bool is_preexisting_roadstop = IsTileType(cur_tile, MP_STATION) && IsAnyRoadStop(cur_tile);
-
-		/* Only add costs if a stop doesn't already exist in the location */
-		if (!is_preexisting_roadstop) {
-			cost.AddCost(ret.GetCost());
-			cost.AddCost(unit_cost);
-		}
-	}
-
-	return cost;
-}
-
-/**
- * Build a bus or truck stop.
- * @param flags Operation to perform.
->>>>>>> edb101d1
  * @param tile Northernmost tile of the stop.
  * @param width Width of the road stop.
  * @param length Length of the road stop.
@@ -2305,7 +2163,7 @@
 	StationID est = StationID::Invalid();
 	ret = CheckFlatLandRoadStop(roadstop_area, roadstopspec, flags, is_drive_through ? 5 << axis : 1 << ddir, is_drive_through, station_type, axis, &est, rt, false);
 	if (ret.Failed()) return ret;
-	cost.AddCost(ret);
+	cost.AddCost(ret.GetCost());
 
 	Station *st = nullptr;
 	ret = FindJoiningRoadStop(est, station_to_join, adjacent, roadstop_area, &st);
@@ -2962,7 +2820,7 @@
 		/* check that the old airport can be removed */
 		CommandCost r = CanRemoveAirport(st, flags);
 		if (r.Failed()) return r;
-		cost.AddCost(r);
+		cost.AddCost(r.GetCost());
 	}
 
 	for (AirportTileTableIterator iter(as->layouts[layout].tiles.data(), tile); iter != INVALID_TILE; ++iter) {
@@ -4457,11 +4315,7 @@
 				const int old_rating = ge->rating; // old rating
 
 				/* only modify rating in steps of -2, -1, 0, 1 or 2 */
-<<<<<<< HEAD
-				ge->rating = rating = old_rating + Clamp(rating - old_rating, -2, 2);
-=======
-				ge->rating = rating = ClampTo<uint8_t>(or_ + Clamp(rating - or_, -2, 2));
->>>>>>> edb101d1
+				ge->rating = rating = ClampTo<uint8_t>(old_rating + Clamp(rating - old_rating, -2, 2));
 
 				/* if rating is <= 64 and more than 100 items waiting on average per destination,
 				 * remove some random amount of goods from the station */
