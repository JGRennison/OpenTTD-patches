/*
 * This file is part of OpenTTD.
 * OpenTTD is free software; you can redistribute it and/or modify it under the terms of the GNU General Public License as published by the Free Software Foundation, version 2.
 * OpenTTD is distributed in the hope that it will be useful, but WITHOUT ANY WARRANTY; without even the implied warranty of MERCHANTABILITY or FITNESS FOR A PARTICULAR PURPOSE.
 * See the GNU General Public License for more details. You should have received a copy of the GNU General Public License along with OpenTTD. If not, see <http://www.gnu.org/licenses/>.
 */

/** @file station_cmd.cpp Handling of station tiles. */

#include "stdafx.h"
#include "aircraft.h"
#include "bridge_map.h"
#include "cmd_helper.h"
#include "viewport_func.h"
#include "viewport_kdtree.h"
#include "command_func.h"
#include "town.h"
#include "news_func.h"
#include "train.h"
#include "ship.h"
#include "roadveh.h"
#include "industry.h"
#include "newgrf_cargo.h"
#include "newgrf_debug.h"
#include "newgrf_station.h"
#include "newgrf_canal.h" /* For the buoy */
#include "pathfinder/yapf/yapf_cache.h"
#include "road_internal.h" /* For drawing catenary/checking road removal */
#include "autoslope.h"
#include "water.h"
#include "strings_func.h"
#include "clear_func.h"
#include "date_func.h"
#include "vehicle_func.h"
#include "string_func.h"
#include "animated_tile_func.h"
#include "elrail_func.h"
#include "station_base.h"
#include "station_func.h"
#include "station_kdtree.h"
#include "roadstop_base.h"
#include "newgrf_railtype.h"
#include "newgrf_roadtype.h"
#include "waypoint_base.h"
#include "waypoint_func.h"
#include "pbs.h"
#include "debug.h"
#include "core/random_func.hpp"
#include "core/container_func.hpp"
#include "company_base.h"
#include "table/airporttile_ids.h"
#include "newgrf_airporttiles.h"
#include "order_backup.h"
#include "newgrf_house.h"
#include "company_gui.h"
#include "linkgraph/linkgraph_base.h"
#include "linkgraph/refresh.h"
#include "zoning.h"
#include "tunnelbridge_map.h"
#include "cheat_type.h"
#include "newgrf_roadstop.h"
#include "core/math_func.hpp"

#include "widgets/station_widget.h"

#include "table/strings.h"

#include "3rdparty/cpp-btree/btree_set.h"

#include <bitset>

#include "safeguards.h"

bool _town_noise_no_update = false;

/**
 * Check whether the given tile is a hangar.
 * @param t the tile to of whether it is a hangar.
 * @pre IsTileType(t, MP_STATION)
 * @return true if and only if the tile is a hangar.
 */
bool IsHangar(TileIndex t)
{
	assert_tile(IsTileType(t, MP_STATION), t);

	/* If the tile isn't an airport there's no chance it's a hangar. */
	if (!IsAirport(t)) return false;

	const Station *st = Station::GetByTile(t);
	const AirportSpec *as = st->airport.GetSpec();

	for (uint i = 0; i < as->nof_depots; i++) {
		if (st->airport.GetHangarTile(i) == t) return true;
	}

	return false;
}

/**
 * Look for a station owned by the given company around the given tile area.
 * @param ta the area to search over
 * @param closest_station the closest owned station found so far
 * @param company the company whose stations to look for
 * @param st to 'return' the found station
 * @return Succeeded command (if zero or one station found) or failed command (for two or more stations found).
 */
template <class T, class F>
CommandCost GetStationAround(TileArea ta, StationID closest_station, CompanyID company, T **st, F filter)
{
	ta.Expand(1);

	/* check around to see if there are any stations there owned by the company */
	for (TileIndex tile_cur : ta) {
		if (IsTileType(tile_cur, MP_STATION)) {
			StationID t = GetStationIndex(tile_cur);
			if (!T::IsValidID(t) || T::Get(t)->owner != company || !filter(T::Get(t))) continue;
			if (closest_station == INVALID_STATION) {
				closest_station = t;
			} else if (closest_station != t) {
				return_cmd_error(STR_ERROR_ADJOINS_MORE_THAN_ONE_EXISTING);
			}
		}
	}
	*st = (closest_station == INVALID_STATION) ? nullptr : T::Get(closest_station);
	return CommandCost();
}

/**
 * Function to check whether the given tile matches some criterion.
 * @param tile the tile to check
 * @return true if it matches, false otherwise
 */
typedef bool (*CMSAMatcher)(TileIndex tile);

/**
 * Counts the numbers of tiles matching a specific type in the area around
 * @param tile the center tile of the 'count area'
 * @param cmp the comparator/matcher (@see CMSAMatcher)
 * @return the number of matching tiles around
 */
static int CountMapSquareAround(TileIndex tile, CMSAMatcher cmp)
{
	int num = 0;

	for (int dx = -3; dx <= 3; dx++) {
		for (int dy = -3; dy <= 3; dy++) {
			TileIndex t = TileAddWrap(tile, dx, dy);
			if (t != INVALID_TILE && cmp(t)) num++;
		}
	}

	return num;
}

/**
 * Check whether the tile is a mine.
 * @param tile the tile to investigate.
 * @return true if and only if the tile is a mine
 */
static bool CMSAMine(TileIndex tile)
{
	/* No industry */
	if (!IsTileType(tile, MP_INDUSTRY)) return false;

	const Industry *ind = Industry::GetByTile(tile);

	/* No extractive industry */
	if ((GetIndustrySpec(ind->type)->life_type & INDUSTRYLIFE_EXTRACTIVE) == 0) return false;

	for (uint i = 0; i < std::size(ind->produced_cargo); i++) {
		/* The industry extracts something non-liquid, i.e. no oil or plastic, so it is a mine.
		 * Also the production of passengers and mail is ignored. */
		if (ind->produced_cargo[i] != INVALID_CARGO &&
				(CargoSpec::Get(ind->produced_cargo[i])->classes & (CC_LIQUID | CC_PASSENGERS | CC_MAIL)) == 0) {
			return true;
		}
	}

	return false;
}

/**
 * Check whether the tile is water.
 * @param tile the tile to investigate.
 * @return true if and only if the tile is a water tile
 */
static bool CMSAWater(TileIndex tile)
{
	return IsTileType(tile, MP_WATER) && IsWater(tile);
}

/**
 * Check whether the tile is a tree.
 * @param tile the tile to investigate.
 * @return true if and only if the tile is a tree tile
 */
static bool CMSATree(TileIndex tile)
{
	return IsTileType(tile, MP_TREES);
}

#define M(x) ((x) - STR_SV_STNAME)

enum StationNaming {
	STATIONNAMING_RAIL,
	STATIONNAMING_ROAD,
	STATIONNAMING_AIRPORT,
	STATIONNAMING_OILRIG,
	STATIONNAMING_DOCK,
	STATIONNAMING_HELIPORT,
};

/** Information to handle station action 0 property 24 correctly */
struct StationNameInformation {
	uint32_t free_names; ///< Current bitset of free names (we can remove names).
	std::bitset<NUM_INDUSTRYTYPES> indtypes; ///< Bit set indicating when an industry type has been found.
};

/**
 * Find a station action 0 property 24 station name, or reduce the
 * free_names if needed.
 * @param tile the tile to search
 * @param user_data the StationNameInformation to base the search on
 * @return true if the tile contains an industry that has not given
 *              its name to one of the other stations in town.
 */
static bool FindNearIndustryName(TileIndex tile, void *user_data)
{
	/* All already found industry types */
	StationNameInformation *sni = (StationNameInformation*)user_data;
	if (!IsTileType(tile, MP_INDUSTRY)) return false;

	/* If the station name is undefined it means that it doesn't name a station */
	IndustryType indtype = GetIndustryType(tile);
	if (GetIndustrySpec(indtype)->station_name == STR_UNDEFINED) return false;

	/* In all cases if an industry that provides a name is found two of
	 * the standard names will be disabled. */
	sni->free_names &= ~(1 << M(STR_SV_STNAME_OILFIELD) | 1 << M(STR_SV_STNAME_MINES));
	return !sni->indtypes[indtype];
}

static StringID GenerateStationName(Station *st, TileIndex tile, StationNaming name_class, bool force_change = false)
{
	static const uint32_t _gen_station_name_bits[] = {
		0,                                       // STATIONNAMING_RAIL
		0,                                       // STATIONNAMING_ROAD
		1U << M(STR_SV_STNAME_AIRPORT),          // STATIONNAMING_AIRPORT
		1U << M(STR_SV_STNAME_OILFIELD),         // STATIONNAMING_OILRIG
		1U << M(STR_SV_STNAME_DOCKS),            // STATIONNAMING_DOCK
		1U << M(STR_SV_STNAME_HELIPORT),         // STATIONNAMING_HELIPORT
	};

	const Town *t = st->town;

	StationNameInformation sni{};
	sni.free_names = UINT32_MAX;

	std::bitset<MAX_EXTRA_STATION_NAMES> extra_names;

	for (const Station *s : Station::Iterate()) {
		if ((force_change || s != st) && s->town == t) {
			if (s->indtype != IT_INVALID) {
				sni.indtypes[s->indtype] = true;
				StringID name = GetIndustrySpec(s->indtype)->station_name;
				if (name != STR_UNDEFINED) {
					/* Filter for other industrytypes with the same name */
					for (IndustryType it = 0; it < NUM_INDUSTRYTYPES; it++) {
						const IndustrySpec *indsp = GetIndustrySpec(it);
						if (indsp->enabled && indsp->station_name == name) sni.indtypes[it] = true;
					}
				}
				continue;
			}
			if (s->extra_name_index < MAX_EXTRA_STATION_NAMES) {
				extra_names.set(s->extra_name_index);
			}
			uint str = M(s->string_id);
			if (str <= 0x20) {
				if (str == M(STR_SV_STNAME_FOREST)) {
					str = M(STR_SV_STNAME_WOODS);
				}
				ClrBit(sni.free_names, str);
			}
		}
	}

	st->extra_name_index = UINT16_MAX;

	TileIndex indtile = tile;
	if (CircularTileSearch(&indtile, 7, FindNearIndustryName, &sni)) {
		/* An industry has been found nearby */
		IndustryType indtype = GetIndustryType(indtile);
		const IndustrySpec *indsp = GetIndustrySpec(indtype);
		/* STR_NULL means it only disables oil rig/mines */
		if (indsp->station_name != STR_NULL) {
			st->indtype = indtype;
			return STR_SV_STNAME_FALLBACK;
		}
	}

	/* Oil rigs/mines name could be marked not free by looking for a near by industry. */

	/* check default names */
	uint32_t tmp = sni.free_names & _gen_station_name_bits[name_class];
	if (tmp != 0) return STR_SV_STNAME + FindFirstBit(tmp);

	/* check mine? */
	if (HasBit(sni.free_names, M(STR_SV_STNAME_MINES))) {
		if (CountMapSquareAround(tile, CMSAMine) >= 2) {
			return STR_SV_STNAME_MINES;
		}
	}

	/* check close enough to town to get central as name? */
	const bool is_central = DistanceMax(tile, t->xy) < 8;
	if (HasBit(sni.free_names, M(STR_SV_STNAME)) && (is_central ||
			DistanceSquare(tile, t->xy) <= std::max(t->cache.squared_town_zone_radius[HZB_TOWN_INNER_SUBURB], t->cache.squared_town_zone_radius[HZB_TOWN_OUTER_SUBURB]))) {
		return STR_SV_STNAME;
	}

	bool use_extra_names = !_extra_station_names.empty();
	auto check_extra_names = [&]() -> bool {
		if (use_extra_names) {
			use_extra_names = false;
			const bool near_water = CountMapSquareAround(tile, CMSAWater) >= 5;
			std::vector<uint16_t> candidates;
			for (size_t i = 0; i < _extra_station_names.size(); i++) {
				const ExtraStationNameInfo &info = _extra_station_names[i];
				if (extra_names[i]) continue;
				if (!HasBit(info.flags, name_class)) continue;
				if (HasBit(info.flags, ESNIF_CENTRAL) && !is_central) continue;
				if (HasBit(info.flags, ESNIF_NOT_CENTRAL) && is_central) continue;
				if (HasBit(info.flags, ESNIF_NEAR_WATER) && !near_water) continue;
				if (HasBit(info.flags, ESNIF_NOT_NEAR_WATER) && near_water) continue;
				candidates.push_back(static_cast<uint16_t>(i));
			}

			if (!candidates.empty()) {
				SavedRandomSeeds saved_seeds;
				SaveRandomSeeds(&saved_seeds);
				st->extra_name_index = candidates[RandomRange((uint)candidates.size())];
				RestoreRandomSeeds(saved_seeds);
				return true;
			}
		}
		return false;
	};

	if (_extra_station_names_probability > 0) {
		SavedRandomSeeds saved_seeds;
		SaveRandomSeeds(&saved_seeds);
		bool extra_name = (RandomRange(0xFF) < _extra_station_names_probability) && check_extra_names();
		RestoreRandomSeeds(saved_seeds);
		if (extra_name) return STR_SV_STNAME_FALLBACK;
	}

	/* check close enough to town to get central as name? */
	if (is_central && HasBit(sni.free_names, M(STR_SV_STNAME_CENTRAL))) {
		return STR_SV_STNAME_CENTRAL;
	}

	/* Check lakeside */
	if (HasBit(sni.free_names, M(STR_SV_STNAME_LAKESIDE)) &&
			DistanceFromEdge(tile) < 20 &&
			CountMapSquareAround(tile, CMSAWater) >= 5) {
		return STR_SV_STNAME_LAKESIDE;
	}

	/* Check woods */
	if (HasBit(sni.free_names, M(STR_SV_STNAME_WOODS)) && (
				CountMapSquareAround(tile, CMSATree) >= 8 ||
				CountMapSquareAround(tile, IsTileForestIndustry) >= 2)
			) {
		return _settings_game.game_creation.landscape == LT_TROPIC ? STR_SV_STNAME_FOREST : STR_SV_STNAME_WOODS;
	}

	/* check elevation compared to town */
	int z = GetTileZ(tile);
	int z2 = GetTileZ(t->xy);
	if (z < z2) {
		if (HasBit(sni.free_names, M(STR_SV_STNAME_VALLEY))) return STR_SV_STNAME_VALLEY;
	} else if (z > z2) {
		if (HasBit(sni.free_names, M(STR_SV_STNAME_HEIGHTS))) return STR_SV_STNAME_HEIGHTS;
	}

	/* check direction compared to town */
	static const int8_t _direction_and_table[] = {
		~( (1 << M(STR_SV_STNAME_WEST))  | (1 << M(STR_SV_STNAME_EAST)) | (1 << M(STR_SV_STNAME_NORTH)) ),
		~( (1 << M(STR_SV_STNAME_SOUTH)) | (1 << M(STR_SV_STNAME_WEST)) | (1 << M(STR_SV_STNAME_NORTH)) ),
		~( (1 << M(STR_SV_STNAME_SOUTH)) | (1 << M(STR_SV_STNAME_EAST)) | (1 << M(STR_SV_STNAME_NORTH)) ),
		~( (1 << M(STR_SV_STNAME_SOUTH)) | (1 << M(STR_SV_STNAME_WEST)) | (1 << M(STR_SV_STNAME_EAST)) ),
	};

	sni.free_names &= _direction_and_table[
		(TileX(tile) < TileX(t->xy)) +
		(TileY(tile) < TileY(t->xy)) * 2];

	/** Bitmask of remaining station names that can be used when a more specific name has not been used. */
	static const uint32_t fallback_names = (
		(1U << M(STR_SV_STNAME_NORTH)) |
		(1U << M(STR_SV_STNAME_SOUTH)) |
		(1U << M(STR_SV_STNAME_EAST)) |
		(1U << M(STR_SV_STNAME_WEST)) |
		(1U << M(STR_SV_STNAME_TRANSFER)) |
		(1U << M(STR_SV_STNAME_HALT)) |
		(1U << M(STR_SV_STNAME_EXCHANGE)) |
		(1U << M(STR_SV_STNAME_ANNEXE)) |
		(1U << M(STR_SV_STNAME_SIDINGS)) |
		(1U << M(STR_SV_STNAME_BRANCH)) |
		(1U << M(STR_SV_STNAME_UPPER)) |
		(1U << M(STR_SV_STNAME_LOWER))
	);

	sni.free_names &= fallback_names;
	if (sni.free_names != 0) return STR_SV_STNAME + FindFirstBit(sni.free_names);

	if (check_extra_names()) return STR_SV_STNAME_FALLBACK;

	return STR_SV_STNAME_FALLBACK;
}
#undef M

/**
 * Find the closest deleted station of the current company
 * @param tile the tile to search from.
 * @return the closest station or nullptr if too far.
 */
static Station *GetClosestDeletedStation(TileIndex tile)
{
	uint threshold = 8;

	Station *best_station = nullptr;
	ForAllStationsRadius(tile, threshold, [&](Station *st) {
		if (!st->IsInUse() && st->owner == _current_company) {
			uint cur_dist = DistanceManhattan(tile, st->xy);

			if (cur_dist < threshold) {
				threshold = cur_dist;
				best_station = st;
			} else if (cur_dist == threshold && best_station != nullptr) {
				/* In case of a tie, lowest station ID wins */
				if (st->index < best_station->index) best_station = st;
			}
		}
	});

	return best_station;
}


void Station::GetTileArea(TileArea *ta, StationType type) const
{
	switch (type) {
		case STATION_RAIL:
			*ta = this->train_station;
			return;

		case STATION_AIRPORT:
			*ta = this->airport;
			return;

		case STATION_TRUCK:
			*ta = this->truck_station;
			return;

		case STATION_BUS:
			*ta = this->bus_station;
			return;

		case STATION_DOCK:
		case STATION_OILRIG:
			*ta = this->docking_station;
			return;

		default: NOT_REACHED();
	}
}

/**
 * Update the cargo history.
 */
void Station::UpdateCargoHistory()
{
	uint storage_offset = 0;
	bool update_window = false;
	for (const CargoSpec *cs : CargoSpec::Iterate()) {
		uint amount = this->goods[cs->Index()].CargoTotalCount();
		if (!HasBit(this->station_cargo_history_cargoes, cs->Index())) {
			if (amount == 0) {
				/* No cargo present, and no history stored for this cargo, no work to do */
				continue;
			} else {
				if (this->station_cargo_history_cargoes == 0) update_window = true;
				SetBit(this->station_cargo_history_cargoes, cs->Index());
				this->station_cargo_history.emplace(this->station_cargo_history.begin() + storage_offset);
			}
		}
		this->station_cargo_history[storage_offset][this->station_cargo_history_offset] = RXCompressUint(amount);
		storage_offset++;
	}
	this->station_cargo_history_offset++;
	if (this->station_cargo_history_offset == MAX_STATION_CARGO_HISTORY_DAYS) this->station_cargo_history_offset = 0;
	if (update_window) InvalidateWindowData(WC_STATION_VIEW, this->index, -1);
}

/**
 * Update the virtual coords needed to draw the station sign.
 */
void Station::UpdateVirtCoord()
{
	if (IsHeadless()) return;
	Point pt = RemapCoords2(TileX(this->xy) * TILE_SIZE, TileY(this->xy) * TILE_SIZE);

	pt.y -= 32 * ZOOM_BASE;
	if ((this->facilities & FACIL_AIRPORT) && this->airport.type == AT_OILRIG) pt.y -= 16 * ZOOM_BASE;

	if (_viewport_sign_kdtree_valid && this->sign.kdtree_valid) _viewport_sign_kdtree.Remove(ViewportSignKdtreeItem::MakeStation(this->index));

	SetDParam(0, this->index);
	SetDParam(1, this->facilities);
	this->sign.UpdatePosition(ShouldShowBaseStationViewportLabel(this) ? ZOOM_LVL_DRAW_SPR : ZOOM_LVL_END, pt.x, pt.y, STR_VIEWPORT_STATION, STR_VIEWPORT_STATION_TINY);

	if (_viewport_sign_kdtree_valid) _viewport_sign_kdtree.Insert(ViewportSignKdtreeItem::MakeStation(this->index));

	SetWindowDirty(WC_STATION_VIEW, this->index);
}

/**
 * Move the station main coordinate somewhere else.
 * @param new_xy new tile location of the sign
 */
void Station::MoveSign(TileIndex new_xy)
{
	if (this->xy == new_xy) return;

	MarkAllViewportOverlayStationLinksDirty(this);

	_station_kdtree.Remove(this->index);

	this->BaseStation::MoveSign(new_xy);

	_station_kdtree.Insert(this->index);

	MarkAllViewportOverlayStationLinksDirty(this);
}

/** Update the virtual coords needed to draw the station sign for all stations. */
void UpdateAllStationVirtCoords()
{
	if (IsHeadless()) return;
	for (BaseStation *st : BaseStation::Iterate()) {
		st->UpdateVirtCoord();
	}
}

void BaseStation::FillCachedName() const
{
	auto tmp_params = MakeParameters(this->index);
	this->cached_name = GetStringWithArgs(Waypoint::IsExpected(this) ? STR_WAYPOINT_NAME : STR_STATION_NAME, tmp_params);
}

void ClearAllStationCachedNames()
{
	for (BaseStation *st : BaseStation::Iterate()) {
		st->cached_name.clear();
	}
}

/**
 * Get a mask of the cargo types that the station accepts.
 * @param st Station to query
 * @return the expected mask
 */
CargoTypes GetAcceptanceMask(const Station *st)
{
	CargoTypes mask = 0;

	for (CargoID i = 0; i < NUM_CARGO; i++) {
		if (HasBit(st->goods[i].status, GoodsEntry::GES_ACCEPTANCE)) SetBit(mask, i);
	}
	return mask;
}

/**
 * Get a mask of the cargo types that are empty at the station.
 * @param st Station to query
 * @return the empty mask
 */
CargoTypes GetEmptyMask(const Station *st)
{
	CargoTypes mask = 0;

	for (CargoID i = 0; i < NUM_CARGO; i++) {
		if (st->goods[i].CargoTotalCount() == 0) SetBit(mask, i);
	}
	return mask;
}

/**
 * Add news item for when a station changes which cargoes it accepts.
 * @param st Station of cargo change.
 * @param cargoes Bit mask of cargo types to list.
 * @param reject True iff the station rejects the cargo types.
 */
static void ShowRejectOrAcceptNews(const Station *st, CargoTypes cargoes, bool reject)
{
	SetDParam(0, st->index);
	SetDParam(1, cargoes);
	StringID msg = reject ? STR_NEWS_STATION_NO_LONGER_ACCEPTS_CARGO_LIST : STR_NEWS_STATION_NOW_ACCEPTS_CARGO_LIST;
	AddNewsItem(msg, NT_ACCEPTANCE, NF_INCOLOUR | NF_SMALL, NR_STATION, st->index);
}

/**
 * Get the cargo types being produced around the tile (in a rectangle).
 * @param north_tile Northern most tile of area
 * @param w X extent of the area
 * @param h Y extent of the area
 * @param rad Search radius in addition to the given area
 */
CargoArray GetProductionAroundTiles(TileIndex north_tile, int w, int h, int rad)
{
	CargoArray produced{};

	btree::btree_set<IndustryID> industries;
	TileArea ta = TileArea(north_tile, w, h).Expand(rad);

	/* Loop over all tiles to get the produced cargo of
	 * everything except industries */
	for (TileIndex tile : ta) {
		if (IsTileType(tile, MP_INDUSTRY)) industries.insert(GetIndustryIndex(tile));
		AddProducedCargo(tile, produced);
	}

	/* Loop over the seen industries. They produce cargo for
	 * anything that is within 'rad' of any one of their tiles.
	 */
	for (IndustryID industry : industries) {
		const Industry *i = Industry::Get(industry);
		/* Skip industry with neutral station */
		if (i->neutral_station != nullptr && !_settings_game.station.serve_neutral_industries) continue;

		for (uint j = 0; j < std::size(i->produced_cargo); j++) {
			CargoID cargo = i->produced_cargo[j];
			if (cargo != INVALID_CARGO) produced[cargo]++;
		}
	}

	return produced;
}

/**
 * Get the acceptance of cargoes around the tile in 1/8.
 * @param center_tile Center of the search area
 * @param w X extent of area
 * @param h Y extent of area
 * @param rad Search radius in addition to given area
 * @param always_accepted bitmask of cargo accepted by houses and headquarters; can be nullptr
 * @param ind Industry associated with neutral station (e.g. oil rig) or nullptr
 */
CargoArray GetAcceptanceAroundTiles(TileIndex center_tile, int w, int h, int rad, CargoTypes *always_accepted)
{
	CargoArray acceptance{};
	if (always_accepted != nullptr) *always_accepted = 0;

	TileArea ta = TileArea(center_tile, w, h).Expand(rad);

	for (TileIndex tile : ta) {
		/* Ignore industry if it has a neutral station. */
		if (!_settings_game.station.serve_neutral_industries && IsTileType(tile, MP_INDUSTRY) && Industry::GetByTile(tile)->neutral_station != nullptr) continue;

		AddAcceptedCargo(tile, acceptance, always_accepted);
	}

	return acceptance;
}

/**
 * Get the acceptance of cargoes around the station in.
 * @param st Station to get acceptance of.
 * @param always_accepted bitmask of cargo accepted by houses and headquarters; can be nullptr
 */
static CargoArray GetAcceptanceAroundStation(const Station *st, CargoTypes *always_accepted)
{
	CargoArray acceptance{};
	if (always_accepted != nullptr) *always_accepted = 0;

	BitmapTileIterator it(st->catchment_tiles);
	for (TileIndex tile = it; tile != INVALID_TILE; tile = ++it) {
		AddAcceptedCargo(tile, acceptance, always_accepted);
	}

	return acceptance;
}

/**
 * Update the acceptance for a station.
 * @param st Station to update
 * @param show_msg controls whether to display a message that acceptance was changed.
 */
void UpdateStationAcceptance(Station *st, bool show_msg)
{
	/* old accepted goods types */
	CargoTypes old_acc = GetAcceptanceMask(st);

	/* And retrieve the acceptance. */
	CargoArray acceptance{};
	if (!st->rect.IsEmpty()) {
		acceptance = GetAcceptanceAroundStation(st, &st->always_accepted);
	}

	/* Adjust in case our station only accepts fewer kinds of goods */
	for (CargoID i = 0; i < NUM_CARGO; i++) {
		uint amt = acceptance[i];

		/* Make sure the station can accept the goods type. */
		bool is_passengers = IsCargoInClass(i, CC_PASSENGERS);
		if ((!is_passengers && !(st->facilities & ~FACIL_BUS_STOP)) ||
				(is_passengers && !(st->facilities & ~FACIL_TRUCK_STOP))) {
			amt = 0;
		}

		GoodsEntry &ge = st->goods[i];
		SB(ge.status, GoodsEntry::GES_ACCEPTANCE, 1, amt >= 8);
		if (LinkGraph::IsValidID(ge.link_graph)) {
			(*LinkGraph::Get(ge.link_graph))[ge.node].SetDemand(amt / 8);
		}
	}

	/* Only show a message in case the acceptance was actually changed. */
	CargoTypes new_acc = GetAcceptanceMask(st);
	if (old_acc == new_acc) return;

	/* show a message to report that the acceptance was changed? */
	if (show_msg && st->owner == _local_company && st->IsInUse()) {
		/* Combine old and new masks to get changes */
		CargoTypes accepts = new_acc & ~old_acc;
		CargoTypes rejects = ~new_acc & old_acc;

		/* Show news message if there are any changes */
		if (accepts != 0) ShowRejectOrAcceptNews(st, accepts, false);
		if (rejects != 0) ShowRejectOrAcceptNews(st, rejects, true);
	}

	/* redraw the station view since acceptance changed */
	SetWindowWidgetDirty(WC_STATION_VIEW, st->index, WID_SV_ACCEPT_RATING_LIST);
}

static void UpdateStationSignCoord(BaseStation *st)
{
	const StationRect *r = &st->rect;

	if (r->IsEmpty()) return; // no tiles belong to this station

	/* clamp sign coord to be inside the station rect */
	TileIndex new_xy = TileXY(ClampU(TileX(st->xy), r->left, r->right), ClampU(TileY(st->xy), r->top, r->bottom));
	st->MoveSign(new_xy);

	if (!Station::IsExpected(st)) return;
	Station *full_station = Station::From(st);
	for (const GoodsEntry &ge : full_station->goods) {
		LinkGraphID lg = ge.link_graph;
		if (!LinkGraph::IsValidID(lg)) continue;
		(*LinkGraph::Get(lg))[ge.node].UpdateLocation(st->xy);
	}
}

/**
 * Common part of building various station parts and possibly attaching them to an existing one.
 * @param[in,out] st Station to attach to
 * @param flags Command flags
 * @param reuse Whether to try to reuse a deleted station (gray sign) if possible
 * @param area Area occupied by the new part
 * @param name_class Station naming class to use to generate the new station's name
 * @return Command error that occurred, if any
 */
static CommandCost BuildStationPart(Station **st, DoCommandFlag flags, bool reuse, TileArea area, StationNaming name_class)
{
	/* Find a deleted station close to us */
	if (*st == nullptr && reuse) *st = GetClosestDeletedStation(area.tile);

	if (*st != nullptr) {
		if ((*st)->owner != _current_company) {
			return_cmd_error(CMD_ERROR);
		}

		CommandCost ret = (*st)->rect.BeforeAddRect(area.tile, area.w, area.h, StationRect::ADD_TEST);
		if (ret.Failed()) return ret;
	} else {
		/* allocate and initialize new station */
		if (!Station::CanAllocateItem()) return_cmd_error(STR_ERROR_TOO_MANY_STATIONS_LOADING);

		if (flags & DC_EXEC) {
			*st = new Station(area.tile);
			_station_kdtree.Insert((*st)->index);

			(*st)->town = ClosestTownFromTile(area.tile, UINT_MAX);
			(*st)->string_id = GenerateStationName(*st, area.tile, name_class);

			if (Company::IsValidID(_current_company)) {
				if (_local_company == _current_company && !HasBit((*st)->town->have_ratings, _current_company)) {
					ZoningTownAuthorityRatingChange();
				}
				SetBit((*st)->town->have_ratings, _current_company);
				if (_cheats.town_rating.value) {
					(*st)->town->ratings[_current_company] = RATING_MAXIMUM;
				}
			}
		}
	}
	return CommandCost();
}

/**
 * This is called right after a station was deleted.
 * It checks if the whole station is free of substations, and if so, the station will be
 * deleted after a little while.
 * @param st Station
 */
static void DeleteStationIfEmpty(BaseStation *st)
{
	if (!st->IsInUse()) {
		st->delete_ctr = 0;
		InvalidateWindowData(WC_STATION_LIST, st->owner, 0);
	}
	/* station remains but it probably lost some parts - station sign should stay in the station boundaries */
	UpdateStationSignCoord(st);
}

/**
 * After adding/removing tiles to station, update some station-related stuff.
 * @param adding True if adding tiles, false if removing them.
 * @param type StationType being modified.
 */
void Station::AfterStationTileSetChange(bool adding, StationType type)
{
	this->UpdateVirtCoord();
	DirtyCompanyInfrastructureWindows(this->owner);
	if (adding) InvalidateWindowData(WC_STATION_LIST, this->owner, 0);

	switch (type) {
		case STATION_RAIL:
			SetWindowWidgetDirty(WC_STATION_VIEW, this->index, WID_SV_TRAINS);
			break;
		case STATION_AIRPORT:
			break;
		case STATION_TRUCK:
		case STATION_BUS:
			SetWindowWidgetDirty(WC_STATION_VIEW, this->index, WID_SV_ROADVEHS);
			break;
		case STATION_DOCK:
			SetWindowWidgetDirty(WC_STATION_VIEW, this->index, WID_SV_SHIPS);
			break;
		default: NOT_REACHED();
	}

	if (adding) {
		this->RecomputeCatchment();
		UpdateStationAcceptance(this, false);
		InvalidateWindowData(WC_SELECT_STATION, 0, 0);
	} else {
		DeleteStationIfEmpty(this);
		this->RecomputeCatchment();
	}

}

CommandCost ClearTile_Station(TileIndex tile, DoCommandFlag flags);

/**
 * Checks if the given tile is buildable, flat and has a certain height.
 * @param tile TileIndex to check.
 * @param invalid_dirs Prohibited directions for slopes (set of #DiagDirection).
 * @param allowed_z Height allowed for the tile. If allowed_z is negative, it will be set to the height of this tile.
 * @param allow_steep Whether steep slopes are allowed.
 * @param check_bridge Check for the existence of a bridge.
 * @return The cost in case of success, or an error code if it failed.
 */
CommandCost CheckBuildableTile(TileIndex tile, uint invalid_dirs, int &allowed_z, bool allow_steep, bool check_bridge)
{
	if (check_bridge && IsBridgeAbove(tile)) {
		return_cmd_error(STR_ERROR_MUST_DEMOLISH_BRIDGE_FIRST);
	}

	CommandCost ret = EnsureNoVehicleOnGround(tile);
	if (ret.Failed()) return ret;

	auto [tileh, z] = GetTileSlopeZ(tile);

	/* Prohibit building if
	 *   1) The tile is "steep" (i.e. stretches two height levels).
	 *   2) The tile is non-flat and the build_on_slopes switch is disabled.
	 */
	if ((!allow_steep && IsSteepSlope(tileh)) ||
			((!_settings_game.construction.build_on_slopes) && tileh != SLOPE_FLAT)) {
		return_cmd_error(STR_ERROR_FLAT_LAND_REQUIRED);
	}

	CommandCost cost(EXPENSES_CONSTRUCTION);
	int flat_z = z + GetSlopeMaxZ(tileh);
	if (tileh != SLOPE_FLAT) {
		/* Forbid building if the tile faces a slope in a invalid direction. */
		for (DiagDirection dir = DIAGDIR_BEGIN; dir != DIAGDIR_END; dir++) {
			if (HasBit(invalid_dirs, dir) && !CanBuildDepotByTileh(dir, tileh)) {
				return_cmd_error(STR_ERROR_FLAT_LAND_REQUIRED);
			}
		}
		cost.AddCost(_price[PR_BUILD_FOUNDATION]);
	}

	/* The level of this tile must be equal to allowed_z. */
	if (allowed_z < 0) {
		/* First tile. */
		allowed_z = flat_z;
	} else if (allowed_z != flat_z) {
		return_cmd_error(STR_ERROR_FLAT_LAND_REQUIRED);
	}

	return cost;
}

CommandCost IsRailStationBridgeAboveOk(TileIndex tile, const StationSpec *statspec, uint8_t layout, TileIndex northern_bridge_end, TileIndex southern_bridge_end, int bridge_height,
		BridgeType bridge_type, TransportType bridge_transport_type)
{
	assert(layout < 8);

	if (statspec && HasBit(statspec->internal_flags, SSIF_BRIDGE_HEIGHTS_SET)) {
		if (statspec->bridge_height[layout] == 0) return CommandCost(INVALID_STRING_ID);
		if (GetTileMaxZ(tile) + statspec->bridge_height[layout] > bridge_height) {
			return CommandCost(STR_ERROR_BRIDGE_TOO_LOW_FOR_STATION);
		}
	} else if (!statspec) {
		// default stations/waypoints
		const int height = layout < 4 ? 2 : 5;
		if (GetTileMaxZ(tile) + height > bridge_height) return CommandCost(STR_ERROR_BRIDGE_TOO_LOW_FOR_STATION);
	} else {
		if (!_settings_game.construction.allow_stations_under_bridges) return CommandCost(INVALID_STRING_ID);
	}

	BridgePiecePillarFlags disallowed_pillar_flags;
	if (statspec && HasBit(statspec->internal_flags, SSIF_BRIDGE_DISALLOWED_PILLARS_SET)) {
		// pillar flags set by NewGRF
		disallowed_pillar_flags = (BridgePiecePillarFlags) statspec->bridge_disallowed_pillars[layout];
	} else if (!statspec) {
		// default stations/waypoints
		static const uint8_t st_flags[8] = { 0x50, 0xA0, 0x50, 0xA0, 0x50 | 0x26, 0xA0 | 0x1C, 0x50 | 0x89, 0xA0 | 0x43 };
		disallowed_pillar_flags = (BridgePiecePillarFlags) st_flags[layout];
	} else if (HasBit(statspec->blocked, layout)) {
		// non-track station tiles
		disallowed_pillar_flags = (BridgePiecePillarFlags) 0;
	} else {
		// tracked station tiles
		const Axis axis = HasBit(layout, 0) ? AXIS_Y : AXIS_X;
		disallowed_pillar_flags = (BridgePiecePillarFlags) (axis == AXIS_X ? 0x50 : 0xA0);
	}

	if ((GetBridgeTilePillarFlags(tile, northern_bridge_end, southern_bridge_end, bridge_type, bridge_transport_type) & disallowed_pillar_flags) == 0) {
		return CommandCost();
	} else {
		return CommandCost(STR_ERROR_BRIDGE_PILLARS_OBSTRUCT_STATION);
	}
}

CommandCost IsRailStationBridgeAboveOk(TileIndex tile, const StationSpec *statspec, uint8_t layout)
{
	if (!IsBridgeAbove(tile)) return CommandCost();

	TileIndex southern_bridge_end = GetSouthernBridgeEnd(tile);
	TileIndex northern_bridge_end = GetNorthernBridgeEnd(tile);
	return IsRailStationBridgeAboveOk(tile, statspec, layout, northern_bridge_end, southern_bridge_end, GetBridgeHeight(southern_bridge_end),
			GetBridgeType(southern_bridge_end), GetTunnelBridgeTransportType(southern_bridge_end));
}

CommandCost IsRoadStopBridgeAboveOK(TileIndex tile, const RoadStopSpec *spec, bool drive_through, DiagDirection entrance,
		TileIndex northern_bridge_end, TileIndex southern_bridge_end, int bridge_height,
		BridgeType bridge_type, TransportType bridge_transport_type)
{
	if (spec && HasBit(spec->internal_flags, RSIF_BRIDGE_HEIGHTS_SET)) {
		int height = spec->bridge_height[drive_through ? (GFX_TRUCK_BUS_DRIVETHROUGH_OFFSET + DiagDirToAxis(entrance)) : entrance];
		if (height == 0) return CommandCost(INVALID_STRING_ID);
		if (GetTileMaxZ(tile) + height > bridge_height) {
			return CommandCost(STR_ERROR_BRIDGE_TOO_LOW_FOR_STATION);
		}
	} else {
		if (!_settings_game.construction.allow_road_stops_under_bridges) return CommandCost(INVALID_STRING_ID);

		if (GetTileMaxZ(tile) + (drive_through ? 1 : 2) > bridge_height) {
			return CommandCost(STR_ERROR_BRIDGE_TOO_LOW_FOR_STATION);
		}
	}

	BridgePiecePillarFlags disallowed_pillar_flags = (BridgePiecePillarFlags) 0;
	if (spec && HasBit(spec->internal_flags, RSIF_BRIDGE_DISALLOWED_PILLARS_SET)) {
		disallowed_pillar_flags = (BridgePiecePillarFlags) spec->bridge_disallowed_pillars[drive_through ? (GFX_TRUCK_BUS_DRIVETHROUGH_OFFSET + DiagDirToAxis(entrance)) : entrance];
	} else if (drive_through) {
		disallowed_pillar_flags = (BridgePiecePillarFlags) (DiagDirToAxis(entrance) == AXIS_X ? 0x50 : 0xA0);
	} else {
		SetBit(disallowed_pillar_flags, 4 + entrance);
	}
	if ((GetBridgeTilePillarFlags(tile, northern_bridge_end, southern_bridge_end, bridge_type, bridge_transport_type) & disallowed_pillar_flags) == 0) {
		return CommandCost();
	} else {
		return CommandCost(STR_ERROR_BRIDGE_PILLARS_OBSTRUCT_STATION);
	}
}

/**
 * Checks if a rail station can be built at the given area.
 * @param tile_area Area to check.
 * @param flags Operation to perform.
 * @param axis Rail station axis.
 * @param station StationID to be queried and returned if available.
 * @param rt The rail type to check for (overbuilding rail stations over rail).
 * @param affected_vehicles List of trains with PBS reservations on the tiles
 * @param spec_class Station class.
 * @param spec_index Index into the station class.
 * @param plat_len Platform length.
 * @param numtracks Number of platforms.
 * @return The cost in case of success, or an error code if it failed.
 */
static CommandCost CheckFlatLandRailStation(TileArea tile_area, DoCommandFlag flags, Axis axis, StationID *station, RailType rt, std::vector<Train *> &affected_vehicles, StationClassID spec_class, uint16_t spec_index, uint8_t plat_len, uint8_t numtracks)
{
	CommandCost cost(EXPENSES_CONSTRUCTION);
	int allowed_z = -1;
	uint invalid_dirs = 5 << axis;

	const StationSpec *statspec = StationClass::Get(spec_class)->GetSpec(spec_index);
	bool slope_cb = statspec != nullptr && HasBit(statspec->callback_mask, CBM_STATION_SLOPE_CHECK);

	for (TileIndex tile_cur : tile_area) {
		CommandCost ret = CheckBuildableTile(tile_cur, invalid_dirs, allowed_z, false, false);
		if (ret.Failed()) return ret;
		cost.AddCost(ret);

		if (slope_cb) {
			/* Do slope check if requested. */
			ret = PerformStationTileSlopeCheck(tile_area.tile, tile_cur, rt, statspec, axis, plat_len, numtracks);
			if (ret.Failed()) return ret;
		}

		/* if station is set, then we have special handling to allow building on top of already existing stations.
		 * so station points to INVALID_STATION if we can build on any station.
		 * Or it points to a station if we're only allowed to build on exactly that station. */
		if (station != nullptr && IsTileType(tile_cur, MP_STATION)) {
			if (!IsRailStation(tile_cur)) {
				return ClearTile_Station(tile_cur, DC_AUTO); // get error message
			} else {
				StationID st = GetStationIndex(tile_cur);
				if (*station == INVALID_STATION) {
					*station = st;
				} else if (*station != st) {
					return_cmd_error(STR_ERROR_ADJOINS_MORE_THAN_ONE_EXISTING);
				}
				if (_settings_game.vehicle.train_braking_model == TBM_REALISTIC && HasStationReservation(tile_cur)) {
					CommandCost ret = CheckTrainReservationPreventsTrackModification(tile_cur, GetRailStationTrack(tile_cur));
					if (ret.Failed()) return ret;
				}
			}
		} else {
			/* Rail type is only valid when building a railway station; if station to
			 * build isn't a rail station it's INVALID_RAILTYPE. */
			if (rt != INVALID_RAILTYPE &&
					IsPlainRailTile(tile_cur) && !HasSignals(tile_cur) &&
					HasPowerOnRail(GetRailType(tile_cur), rt)) {
				/* Allow overbuilding if the tile:
				 *  - has rail, but no signals
				 *  - it has exactly one track
				 *  - the track is in line with the station
				 *  - the current rail type has power on the to-be-built type (e.g. convert normal rail to el rail)
				 */
				TrackBits tracks = GetTrackBits(tile_cur);
				Track track = RemoveFirstTrack(&tracks);
				Track expected_track = HasBit(invalid_dirs, DIAGDIR_NE) ? TRACK_X : TRACK_Y;

				if (tracks == TRACK_BIT_NONE && track == expected_track) {
					/* Check for trains having a reservation for this tile. */
					if (HasBit(GetRailReservationTrackBits(tile_cur), track)) {
						Train *v = GetTrainForReservation(tile_cur, track);
						if (v != nullptr) {
							CommandCost ret = CheckTrainReservationPreventsTrackModification(v);
							if (ret.Failed()) return ret;
							affected_vehicles.push_back(v);
						}
					}
					CommandCost ret = DoCommand(tile_cur, 0, track, flags, CMD_REMOVE_SINGLE_RAIL);
					if (ret.Failed()) return ret;
					cost.AddCost(ret);
					/* With flags & ~DC_EXEC CmdLandscapeClear would fail since the rail still exists */
					continue;
				}
			}
			ret = DoCommand(tile_cur, 0, 0, flags, CMD_LANDSCAPE_CLEAR);
			if (ret.Failed()) return ret;
			cost.AddCost(ret);
		}
	}

	return cost;
}

/**
 * Checks if a road stop can be built at the given tile.
 * @param tile_area Area to check.
 * @param spec Road stop spec.
 * @param flags Operation to perform.
 * @param invalid_dirs Prohibited directions (set of DiagDirections).
 * @param is_drive_through True if trying to build a drive-through station.
 * @param station_type Station type (bus, truck or road waypoint).
 * @param axis Axis of a drive-through road stop.
 * @param station StationID to be queried and returned if available.
 * @param rt Road type to build.
 * @param require_road Is existing road required.
 * @return The cost in case of success, or an error code if it failed.
 */
CommandCost CheckFlatLandRoadStop(TileArea tile_area, const RoadStopSpec *spec, DoCommandFlag flags, uint invalid_dirs, bool is_drive_through, StationType station_type, Axis axis, StationID *station, RoadType rt, bool require_road)
{
	CommandCost cost(EXPENSES_CONSTRUCTION);
	int allowed_z = -1;

	for (TileIndex cur_tile : tile_area) {
		bool allow_under_bridge = _settings_game.construction.allow_road_stops_under_bridges || (spec != nullptr && HasBit(spec->internal_flags, RSIF_BRIDGE_HEIGHTS_SET));
		CommandCost ret = CheckBuildableTile(cur_tile, invalid_dirs, allowed_z, !is_drive_through, !allow_under_bridge);
		if (ret.Failed()) return ret;
		cost.AddCost(ret);

		if (allow_under_bridge && IsBridgeAbove(cur_tile)) {
			TileIndex southern_bridge_end = GetSouthernBridgeEnd(cur_tile);
			TileIndex northern_bridge_end = GetNorthernBridgeEnd(cur_tile);
			CommandCost bridge_ret = IsRoadStopBridgeAboveOK(cur_tile, spec, is_drive_through, (DiagDirection) FindFirstBit(invalid_dirs),
					northern_bridge_end, southern_bridge_end, GetBridgeHeight(southern_bridge_end),
					GetBridgeType(southern_bridge_end), GetTunnelBridgeTransportType(southern_bridge_end));
			if (bridge_ret.Failed()) return bridge_ret;
		}

		/* If station is set, then we have special handling to allow building on top of already existing stations.
		 * Station points to INVALID_STATION if we can build on any station.
		 * Or it points to a station if we're only allowed to build on exactly that station. */
		if (station != nullptr && IsTileType(cur_tile, MP_STATION)) {
			if (!IsAnyRoadStop(cur_tile)) {
				return ClearTile_Station(cur_tile, DC_AUTO); // Get error message.
			} else {
				if (station_type != GetStationType(cur_tile) ||
						is_drive_through != IsDriveThroughStopTile(cur_tile)) {
					return ClearTile_Station(cur_tile, DC_AUTO); // Get error message.
				}
				/* Drive-through station in the wrong direction. */
				if (is_drive_through && IsDriveThroughStopTile(cur_tile) && DiagDirToAxis(GetRoadStopDir(cur_tile)) != axis) {
					return_cmd_error(STR_ERROR_DRIVE_THROUGH_DIRECTION);
				}
				StationID st = GetStationIndex(cur_tile);
				if (*station == INVALID_STATION) {
					*station = st;
				} else if (*station != st) {
					return_cmd_error(STR_ERROR_ADJOINS_MORE_THAN_ONE_EXISTING);
				}
			}
		} else {
			bool build_over_road = is_drive_through && IsNormalRoadTile(cur_tile);
			/* Road bits in the wrong direction. */
			RoadBits rb = IsNormalRoadTile(cur_tile) ? GetAllRoadBits(cur_tile) : ROAD_NONE;
			if (build_over_road && (rb & (axis == AXIS_X ? ROAD_Y : ROAD_X)) != 0) {
				/* Someone was pedantic and *NEEDED* three fracking different error messages. */
				switch (CountBits(rb)) {
					case 1:
						return_cmd_error(STR_ERROR_DRIVE_THROUGH_DIRECTION);

					case 2:
						if (rb == ROAD_X || rb == ROAD_Y) return_cmd_error(STR_ERROR_DRIVE_THROUGH_DIRECTION);
						return_cmd_error(STR_ERROR_DRIVE_THROUGH_CORNER);

					default: // 3 or 4
						return_cmd_error(STR_ERROR_DRIVE_THROUGH_JUNCTION);
				}
			}

			if (build_over_road) {
				/* There is a road, check if we can build road+tram stop over it. */
				RoadType road_rt = GetRoadType(cur_tile, RTT_ROAD);
				if (road_rt != INVALID_ROADTYPE) {
					Owner road_owner = GetRoadOwner(cur_tile, RTT_ROAD);
					if (road_owner == OWNER_TOWN) {
						if (!_settings_game.construction.road_stop_on_town_road) return_cmd_error(STR_ERROR_DRIVE_THROUGH_ON_TOWN_ROAD);
					} else if (!_settings_game.construction.road_stop_on_competitor_road && road_owner != OWNER_NONE) {
						ret = CheckOwnership(road_owner);
						if (ret.Failed()) return ret;
					}
					uint num_pieces = CountBits(GetRoadBits(cur_tile, RTT_ROAD));

					if (rt != INVALID_ROADTYPE && RoadTypeIsRoad(rt) && !HasPowerOnRoad(rt, road_rt)) return_cmd_error(STR_ERROR_NO_SUITABLE_ROAD);

					cost.AddCost(RoadBuildCost(road_rt) * (2 - num_pieces));
				} else if (rt != INVALID_ROADTYPE && RoadTypeIsRoad(rt)) {
					cost.AddCost(RoadBuildCost(rt) * 2);
				}

				/* There is a tram, check if we can build road+tram stop over it. */
				RoadType tram_rt = GetRoadType(cur_tile, RTT_TRAM);
				if (tram_rt != INVALID_ROADTYPE) {
					Owner tram_owner = GetRoadOwner(cur_tile, RTT_TRAM);
					if (Company::IsValidID(tram_owner) &&
							(!_settings_game.construction.road_stop_on_competitor_road ||
							/* Disallow breaking end-of-line of someone else
							 * so trams can still reverse on this tile. */
							HasExactlyOneBit(GetRoadBits(cur_tile, RTT_TRAM)))) {
						ret = CheckOwnership(tram_owner);
						if (ret.Failed()) return ret;
					}
					uint num_pieces = CountBits(GetRoadBits(cur_tile, RTT_TRAM));

					if (rt != INVALID_ROADTYPE && RoadTypeIsTram(rt) && !HasPowerOnRoad(rt, tram_rt)) return_cmd_error(STR_ERROR_NO_SUITABLE_ROAD);

					cost.AddCost(RoadBuildCost(tram_rt) * (2 - num_pieces));
				} else if (rt != INVALID_ROADTYPE && RoadTypeIsTram(rt)) {
					cost.AddCost(RoadBuildCost(rt) * 2);
				}
			} else if (require_road) {
				return_cmd_error(STR_ERROR_THERE_IS_NO_ROAD);
			} else {
				ret = DoCommand(cur_tile, 0, 0, flags, CMD_LANDSCAPE_CLEAR);
				if (ret.Failed()) return ret;
				cost.AddCost(ret);
				cost.AddCost(RoadBuildCost(rt) * 2);
			}
		}
	}

	return cost;
}

/**
 * Checks if an airport can be built at the given location and clear the area.
 * @param tile_iter Airport tile iterator.
 * @param flags Operation to perform.
 * @param station StationID of airport allowed in search area.
 * @return The cost in case of success, or an error code if it failed.
 */
static CommandCost CheckFlatLandAirport(AirportTileTableIterator tile_iter, DoCommandFlag flags, StationID *station)
{
	CommandCost cost(EXPENSES_CONSTRUCTION);
	int allowed_z = -1;

	for (; tile_iter != INVALID_TILE; ++tile_iter) {
		const TileIndex tile_cur = tile_iter;
		CommandCost ret = CheckBuildableTile(tile_cur, 0, allowed_z, true, true);
		if (ret.Failed()) return ret;
		cost.AddCost(ret);

		/* if station is set, then allow building on top of an already
		 * existing airport, either the one in *station if it is not
		 * INVALID_STATION, or anyone otherwise and store which one
		 * in *station */
		if (station != nullptr && IsTileType(tile_cur, MP_STATION)) {
			if (!IsAirport(tile_cur)) {
				return ClearTile_Station(tile_cur, DC_AUTO); // get error message
			} else {
				StationID st = GetStationIndex(tile_cur);
				if (*station == INVALID_STATION) {
					*station = st;
				} else if (*station != st) {
					return_cmd_error(STR_ERROR_ADJOINS_MORE_THAN_ONE_EXISTING);
				}
			}
		} else {
			ret = DoCommand(tile_cur, 0, 0, flags, CMD_LANDSCAPE_CLEAR);
			if (ret.Failed()) return ret;
			cost.AddCost(ret);
		}
	}

	return cost;
}

/**
 * Check whether we can expand the rail part of the given station.
 * @param st the station to expand
 * @param new_ta the current (and if all is fine new) tile area of the rail part of the station
 * @return Succeeded or failed command.
 */
CommandCost CanExpandRailStation(const BaseStation *st, TileArea &new_ta)
{
	TileArea cur_ta = st->train_station;

	/* determine new size of train station region.. */
	int x = std::min(TileX(cur_ta.tile), TileX(new_ta.tile));
	int y = std::min(TileY(cur_ta.tile), TileY(new_ta.tile));
	new_ta.w = (uint16_t)std::max(TileX(cur_ta.tile) + cur_ta.w, TileX(new_ta.tile) + new_ta.w) - x;
	new_ta.h = (uint16_t)std::max(TileY(cur_ta.tile) + cur_ta.h, TileY(new_ta.tile) + new_ta.h) - y;
	new_ta.tile = TileXY(x, y);

	/* make sure the final size is not too big. */
	if (new_ta.w > _settings_game.station.station_spread || new_ta.h > _settings_game.station.station_spread) {
		return_cmd_error(STR_ERROR_STATION_TOO_SPREAD_OUT);
	}

	return CommandCost();
}

static inline uint8_t *CreateSingle(uint8_t *layout, int n)
{
	int i = n;
	do *layout++ = 0; while (--i);
	layout[((n - 1) >> 1) - n] = 2;
	return layout;
}

static inline uint8_t *CreateMulti(uint8_t *layout, int n, uint8_t b)
{
	int i = n;
	do *layout++ = b; while (--i);
	if (n > 4) {
		layout[0 - n] = 0;
		layout[n - 1 - n] = 0;
	}
	return layout;
}

/**
 * Create the station layout for the given number of tracks and platform length.
 * @param layout    The layout to write to.
 * @param numtracks The number of tracks to write.
 * @param plat_len  The length of the platforms.
 * @param statspec  The specification of the station to (possibly) get the layout from.
 */
void GetStationLayout(uint8_t *layout, uint numtracks, uint plat_len, const StationSpec *statspec)
{
	if (statspec != nullptr && statspec->layouts.size() >= plat_len &&
			statspec->layouts[plat_len - 1].size() >= numtracks &&
			!statspec->layouts[plat_len - 1][numtracks - 1].empty()) {
		/* Custom layout defined, follow it. */
		memcpy(layout, statspec->layouts[plat_len - 1][numtracks - 1].data(),
			static_cast<size_t>(plat_len) * numtracks);
		return;
	}

	if (plat_len == 1) {
		CreateSingle(layout, numtracks);
	} else {
		if (numtracks & 1) layout = CreateSingle(layout, plat_len);
		int n = numtracks >> 1;

		while (--n >= 0) {
			layout = CreateMulti(layout, plat_len, 4);
			layout = CreateMulti(layout, plat_len, 6);
		}
	}
}

/**
 * Find a nearby station that joins this station.
 * @tparam T the class to find a station for
 * @param existing_station an existing station we build over
 * @param station_to_join the station to join to
 * @param adjacent whether adjacent stations are allowed
 * @param ta the area of the newly build station
 * @param st 'return' pointer for the found station
 * @param error_message the error message when building a station on top of others
 * @return command cost with the error or 'okay'
 */
template <class T, class F>
CommandCost FindJoiningBaseStation(StationID existing_station, StationID station_to_join, bool adjacent, TileArea ta, T **st, StringID error_message, F filter)
{
	assert(*st == nullptr);
	bool check_surrounding = true;

	if (_settings_game.station.adjacent_stations) {
		if (existing_station != INVALID_STATION) {
			if (adjacent && existing_station != station_to_join) {
				/* You can't build an adjacent station over the top of one that
				 * already exists. */
				return_cmd_error(error_message);
			} else {
				/* Extend the current station, and don't check whether it will
				 * be near any other stations. */
				T *candidate = T::GetIfValid(existing_station);
				if (candidate != nullptr && filter(candidate)) *st = candidate;
				check_surrounding = (*st == nullptr);
			}
		} else {
			/* There's no station here. Don't check the tiles surrounding this
			 * one if the company wanted to build an adjacent station. */
			if (adjacent) check_surrounding = false;
		}
	}

	if (check_surrounding) {
		/* Make sure there is no more than one other station around us that is owned by us. */
		CommandCost ret = GetStationAround(ta, existing_station, _current_company, st, filter);
		if (ret.Failed()) return ret;
	}

	/* Distant join */
	if (*st == nullptr && station_to_join != INVALID_STATION) *st = T::GetIfValid(station_to_join);

	return CommandCost();
}

/**
 * Find a nearby station that joins this station.
 * @param existing_station an existing station we build over
 * @param station_to_join the station to join to
 * @param adjacent whether adjacent stations are allowed
 * @param ta the area of the newly build station
 * @param st 'return' pointer for the found station
 * @param error_message the error message when building a station on top of others
 * @return command cost with the error or 'okay'
 */
static CommandCost FindJoiningStation(StationID existing_station, StationID station_to_join, bool adjacent, TileArea ta, Station **st, StringID error_message = STR_ERROR_MUST_REMOVE_RAILWAY_STATION_FIRST)
{
	return FindJoiningBaseStation<Station>(existing_station, station_to_join, adjacent, ta, st, error_message, [](Station *st) -> bool { return true; });
}

/**
 * Find a nearby waypoint that joins this waypoint.
 * @param existing_waypoint an existing waypoint we build over
 * @param waypoint_to_join the waypoint to join to
 * @param adjacent whether adjacent waypoints are allowed
 * @param ta the area of the newly build waypoint
 * @param wp 'return' pointer for the found waypoint
 * @return command cost with the error or 'okay'
 */
CommandCost FindJoiningWaypoint(StationID existing_waypoint, StationID waypoint_to_join, bool adjacent, TileArea ta, Waypoint **wp, bool is_road)
{
	return FindJoiningBaseStation<Waypoint>(existing_waypoint, waypoint_to_join, adjacent, ta, wp,
			is_road ? STR_ERROR_MUST_REMOVE_ROADWAYPOINT_FIRST : STR_ERROR_MUST_REMOVE_RAILWAYPOINT_FIRST,
			[is_road](Waypoint *wp) -> bool { return HasBit(wp->waypoint_flags, WPF_ROAD) == is_road; });
}

/**
 * Clear any rail station platform reservation ahead of and behind train.
 * @param v vehicle which may hold reservations
 */
void FreeTrainStationPlatformReservation(const Train *v)
{
	if (IsRailStationTile(v->tile)) SetRailStationPlatformReservation(v->tile, TrackdirToExitdir(v->GetVehicleTrackdir()), false);
	v = v->Last();
	if (IsRailStationTile(v->tile)) SetRailStationPlatformReservation(v->tile, TrackdirToExitdir(ReverseTrackdir(v->GetVehicleTrackdir())), false);
}

/**
 * Clear platform reservation during station building/removing.
 * @param v vehicle which holds reservation
 */
static void FreeTrainReservation(Train *v)
{
	FreeTrainTrackReservation(v);
	FreeTrainStationPlatformReservation(v);
}

/**
 * Restore platform reservation during station building/removing.
 * @param v vehicle which held reservation
 */
static void RestoreTrainReservation(Train *v)
{
	if (IsRailStationTile(v->tile)) SetRailStationPlatformReservation(v->tile, TrackdirToExitdir(v->GetVehicleTrackdir()), true);
	TryPathReserve(v, true, true);
	v = v->Last();
	if (IsRailStationTile(v->tile)) SetRailStationPlatformReservation(v->tile, TrackdirToExitdir(ReverseTrackdir(v->GetVehicleTrackdir())), true);
}

/**
 * Set rail station tile flags for the given tile.
 * @param tile Tile to set flags on.
 * @param statspec Statspec of the tile.
 */
void SetRailStationTileFlags(TileIndex tile, const StationSpec *statspec)
{
	const StationGfx gfx = GetStationGfx(tile);
	bool blocked = statspec != nullptr && HasBit(statspec->blocked, gfx);
	/* Default stations do not draw pylons under roofs (gfx >= 4) */
	bool pylons = statspec != nullptr ? HasBit(statspec->pylons, gfx) : gfx < 4;
	bool wires = statspec == nullptr || !HasBit(statspec->wires, gfx);

	SetStationTileBlocked(tile, blocked);
	SetStationTileHavePylons(tile, pylons);
	SetStationTileHaveWires(tile, wires);
}

/**
 * Build rail station
 * @param tile_org northern most position of station dragging/placement
 * @param flags operation to perform
 * @param p1 various bitstuffed elements
 * - p1 = (bit  0- 5) - railtype
 * - p1 = (bit  6)    - orientation (Axis)
 * - p1 = (bit  8-15) - number of tracks
 * - p1 = (bit 16-23) - platform length
 * - p1 = (bit 24)    - allow stations directly adjacent to other stations.
 * @param p2 various bitstuffed elements
 * - p2 = (bit  0-15) - custom station class
 * - p2 = (bit 16-31) - station ID to join (NEW_STATION if build new one)
 * @param p3 various bitstuffed elements
 * - p3 = (bit  0-15) - custom station id
 * @param text unused
 * @return the cost of this operation or an error
 */
CommandCost CmdBuildRailStation(TileIndex tile_org, DoCommandFlag flags, uint32_t p1, uint32_t p2, uint64_t p3, const char *text, const CommandAuxiliaryBase *aux_data)
{
	/* Unpack parameters */
	RailType rt       = Extract<RailType, 0, 6>(p1);
	Axis axis         = Extract<Axis, 6, 1>(p1);
	uint8_t numtracks = GB(p1,  8, 8);
	uint8_t plat_len  = GB(p1, 16, 8);
	bool adjacent     = HasBit(p1, 24);

	StationClassID spec_class = Extract<StationClassID, 0, 16>(p2);
	uint16_t spec_index         = GB(p3, 0, 16);
	StationID station_to_join = GB(p2, 16, 16);

	/* Does the authority allow this? */
	CommandCost ret = CheckIfAuthorityAllowsNewStation(tile_org, flags);
	if (ret.Failed()) return ret;

	if (!ValParamRailType(rt)) return CMD_ERROR;

	/* Check if the given station class is valid */
	if ((uint)spec_class >= StationClass::GetClassCount() || spec_class == STAT_CLASS_WAYP) return CMD_ERROR;
	if (spec_index >= StationClass::Get(spec_class)->GetSpecCount()) return CMD_ERROR;
	if (plat_len == 0 || numtracks == 0) return CMD_ERROR;

	int w_org, h_org;
	if (axis == AXIS_X) {
		w_org = plat_len;
		h_org = numtracks;
	} else {
		h_org = plat_len;
		w_org = numtracks;
	}

	/* Check if the first tile and the last tile are valid */
	if (!IsValidTile(tile_org) || TileAddWrap(tile_org, w_org - 1, h_org - 1) == INVALID_TILE) return CMD_ERROR;

	bool reuse = (station_to_join != NEW_STATION);
	if (!reuse) station_to_join = INVALID_STATION;
	bool distant_join = (station_to_join != INVALID_STATION);

	if (distant_join && (!_settings_game.station.distant_join_stations || !Station::IsValidID(station_to_join))) return CMD_ERROR;

	if (h_org > _settings_game.station.station_spread || w_org > _settings_game.station.station_spread) return CMD_ERROR;

	/* these values are those that will be stored in train_tile and station_platforms */
	TileArea new_location(tile_org, w_org, h_org);

	/* Make sure the area below consists of clear tiles. (OR tiles belonging to a certain rail station) */
	StationID est = INVALID_STATION;
	std::vector<Train *> affected_vehicles;

	const StationSpec *statspec = StationClass::Get(spec_class)->GetSpec(spec_index);

	TileIndexDiff tile_delta = (axis == AXIS_X ? TileDiffXY(1, 0) : TileDiffXY(0, 1));
	uint8_t *layout_ptr = AllocaM(uint8_t, numtracks * plat_len);
	GetStationLayout(layout_ptr, numtracks, plat_len, statspec);

	{
		TileIndex tile_track = tile_org;
		uint8_t *check_layout_ptr = layout_ptr;
		for (uint i = 0; i < numtracks; i++) {
			TileIndex tile = tile_track;
			for (uint j = 0; j < plat_len; j++) {
				CommandCost ret = IsRailStationBridgeAboveOk(tile, statspec, *check_layout_ptr++);
				if (ret.Failed()) {
					return CommandCost::DualErrorMessage(STR_ERROR_MUST_DEMOLISH_BRIDGE_FIRST, ret.GetErrorMessage());
				}
				tile += tile_delta;
			}
			tile_track += tile_delta ^ TileDiffXY(1, 1); // perpendicular to tile_delta
		}
	}

	/* Clear the land below the station. */
	CommandCost cost = CheckFlatLandRailStation(new_location, flags, axis, &est, rt, affected_vehicles, spec_class, spec_index, plat_len, numtracks);
	if (cost.Failed()) return cost;
	/* Add construction expenses. */
	cost.AddCost((numtracks * _price[PR_BUILD_STATION_RAIL] + _price[PR_BUILD_STATION_RAIL_LENGTH]) * plat_len);
	cost.AddCost(numtracks * plat_len * RailBuildCost(rt));

	Station *st = nullptr;
	ret = FindJoiningStation(est, station_to_join, adjacent, new_location, &st);
	if (ret.Failed()) return ret;

	ret = BuildStationPart(&st, flags, reuse, new_location, STATIONNAMING_RAIL);
	if (ret.Failed()) return ret;

	if (st != nullptr && st->train_station.tile != INVALID_TILE) {
		ret = CanExpandRailStation(st, new_location);
		if (ret.Failed()) return ret;
	}

	/* Check if we can allocate a custom stationspec to this station */
	int specindex = AllocateSpecToStation(statspec, st, (flags & DC_EXEC) != 0);
	if (specindex == -1) return_cmd_error(STR_ERROR_TOO_MANY_STATION_SPECS);

	if (statspec != nullptr) {
		/* Perform NewStation checks */

		/* Check if the station size is permitted */
		if (HasBit(statspec->disallowed_platforms, std::min(numtracks - 1, 7)) || HasBit(statspec->disallowed_lengths, std::min(plat_len - 1, 7))) {
			return CMD_ERROR;
		}

		/* Check if the station is buildable */
		if (HasBit(statspec->callback_mask, CBM_STATION_AVAIL)) {
			uint16_t cb_res = GetStationCallback(CBID_STATION_AVAILABILITY, 0, 0, statspec, nullptr, INVALID_TILE, rt);
			if (cb_res != CALLBACK_FAILED && !Convert8bitBooleanCallback(statspec->grf_prop.grffile, CBID_STATION_AVAILABILITY, cb_res)) return CMD_ERROR;
		}
	}

	if (flags & DC_EXEC) {

		uint8_t numtracks_orig;
		Track track;

		st->train_station = new_location;
		st->AddFacility(FACIL_TRAIN, new_location.tile);

		st->rect.BeforeAddRect(tile_org, w_org, h_org, StationRect::ADD_TRY);

		if (statspec != nullptr) {
			/* Include this station spec's animation trigger bitmask
			 * in the station's cached copy. */
			st->cached_anim_triggers |= statspec->animation.triggers;
		}

		track = AxisToTrack(axis);

		numtracks_orig = numtracks;

		Company *c = Company::Get(st->owner);
		TileIndex tile_track = tile_org;
		do {
			TileIndex tile = tile_track;
			int w = plat_len;
			do {
				uint8_t layout = *layout_ptr++;
				if (IsRailStationTile(tile) && HasStationReservation(tile)) {
					/* Check for trains having a reservation for this tile. */
					Train *v = GetTrainForReservation(tile, AxisToTrack(GetRailStationAxis(tile)));
					if (v != nullptr) {
						affected_vehicles.push_back(v);
						/* Not necessary to call CheckTrainReservationPreventsTrackModification as that is done by CheckFlatLandRailStation */
						FreeTrainReservation(v);
					}
				}

				/* Railtype can change when overbuilding. */
				if (IsRailStationTile(tile)) {
					if (!IsStationTileBlocked(tile)) c->infrastructure.rail[GetRailType(tile)]--;
					c->infrastructure.station--;
				}

				/* Remove animation if overbuilding */
				DeleteAnimatedTile(tile);
				uint8_t old_specindex = HasStationTileRail(tile) ? GetCustomStationSpecIndex(tile) : 0;
				MakeRailStation(tile, st->owner, st->index, axis, layout & ~1, rt);
				/* Free the spec if we overbuild something */
				if (old_specindex != specindex) DeallocateSpecFromStation(st, old_specindex);

				SetCustomStationSpecIndex(tile, specindex);
				SetStationTileRandomBits(tile, GB(Random(), 0, 4));
				SetAnimationFrame(tile, 0);

				if (statspec != nullptr) {
					/* Use a fixed axis for GetPlatformInfo as our platforms / numtracks are always the right way around */
					uint32_t platinfo = GetPlatformInfo(AXIS_X, GetStationGfx(tile), plat_len, numtracks_orig, plat_len - w, numtracks_orig - numtracks, false);

					/* As the station is not yet completely finished, the station does not yet exist. */
					uint16_t callback = GetStationCallback(CBID_STATION_TILE_LAYOUT, platinfo, 0, statspec, nullptr, tile, rt);
					if (callback != CALLBACK_FAILED) {
						if (callback < 8) {
							SetStationGfx(tile, (callback & ~1) + axis);
						} else {
							ErrorUnknownCallbackResult(statspec->grf_prop.grffile->grfid, CBID_STATION_TILE_LAYOUT, callback);
						}
					}

					/* Trigger station animation -- after building? */
					TriggerStationAnimation(st, tile, SAT_BUILT);
				}

				SetRailStationTileFlags(tile, statspec);

				if (!IsStationTileBlocked(tile)) c->infrastructure.rail[rt]++;
				c->infrastructure.station++;

				tile += tile_delta;
			} while (--w);
			AddTrackToSignalBuffer(tile_track, track, _current_company);
			YapfNotifyTrackLayoutChange(tile_track, track);
			tile_track += tile_delta ^ TileDiffXY(1, 1); // perpendicular to tile_delta
		} while (--numtracks);

		for (uint i = 0; i < affected_vehicles.size(); ++i) {
			/* Restore reservations of trains. */
			RestoreTrainReservation(affected_vehicles[i]);
		}

		/* Check whether we need to expand the reservation of trains already on the station. */
		TileArea update_reservation_area;
		if (axis == AXIS_X) {
			update_reservation_area = TileArea(tile_org, 1, numtracks_orig);
		} else {
			update_reservation_area = TileArea(tile_org, numtracks_orig, 1);
		}

		for (TileIndex tile : update_reservation_area) {
			/* Don't even try to make eye candy parts reserved. */
			if (IsStationTileBlocked(tile)) continue;

			DiagDirection dir = AxisToDiagDir(axis);
			TileIndexDiff tile_offset = TileOffsByDiagDir(dir);
			TileIndex platform_begin = tile;
			TileIndex platform_end = tile;

			/* We can only account for tiles that are reachable from this tile, so ignore primarily blocked tiles while finding the platform begin and end. */
			for (TileIndex next_tile = platform_begin - tile_offset; IsCompatibleTrainStationTile(next_tile, platform_begin); next_tile -= tile_offset) {
				platform_begin = next_tile;
			}
			for (TileIndex next_tile = platform_end + tile_offset; IsCompatibleTrainStationTile(next_tile, platform_end); next_tile += tile_offset) {
				platform_end = next_tile;
			}

			/* If there is at least on reservation on the platform, we reserve the whole platform. */
			bool reservation = false;
			for (TileIndex t = platform_begin; !reservation && t <= platform_end; t += tile_offset) {
				reservation = HasStationReservation(t);
			}

			if (reservation) {
				SetRailStationPlatformReservation(platform_begin, dir, true);
			}
		}

		st->MarkTilesDirty(false);
		st->AfterStationTileSetChange(true, STATION_RAIL);
		ZoningMarkDirtyStationCoverageArea(st);
	}

	return cost;
}

static TileArea MakeStationAreaSmaller(BaseStation *st, TileArea ta, bool (*func)(BaseStation *, TileIndex))
{
restart:

	/* too small? */
	if (ta.w != 0 && ta.h != 0) {
		/* check the left side, x = constant, y changes */
		for (uint i = 0; !func(st, ta.tile + TileDiffXY(0, i));) {
			/* the left side is unused? */
			if (++i == ta.h) {
				ta.tile += TileDiffXY(1, 0);
				ta.w--;
				goto restart;
			}
		}

		/* check the right side, x = constant, y changes */
		for (uint i = 0; !func(st, ta.tile + TileDiffXY(ta.w - 1, i));) {
			/* the right side is unused? */
			if (++i == ta.h) {
				ta.w--;
				goto restart;
			}
		}

		/* check the upper side, y = constant, x changes */
		for (uint i = 0; !func(st, ta.tile + TileDiffXY(i, 0));) {
			/* the left side is unused? */
			if (++i == ta.w) {
				ta.tile += TileDiffXY(0, 1);
				ta.h--;
				goto restart;
			}
		}

		/* check the lower side, y = constant, x changes */
		for (uint i = 0; !func(st, ta.tile + TileDiffXY(i, ta.h - 1));) {
			/* the left side is unused? */
			if (++i == ta.w) {
				ta.h--;
				goto restart;
			}
		}
	} else {
		ta.Clear();
	}

	return ta;
}

static bool TileBelongsToRailStation(BaseStation *st, TileIndex tile)
{
	return st->TileBelongsToRailStation(tile);
}

static void MakeRailStationAreaSmaller(BaseStation *st)
{
	st->train_station = MakeStationAreaSmaller(st, st->train_station, TileBelongsToRailStation);
}

static bool TileBelongsToShipStation(BaseStation *st, TileIndex tile)
{
	return IsDockTile(tile) && GetStationIndex(tile) == st->index;
}

static void MakeShipStationAreaSmaller(Station *st)
{
	st->ship_station = MakeStationAreaSmaller(st, st->ship_station, TileBelongsToShipStation);
	UpdateStationDockingTiles(st);
}

static bool TileBelongsToRoadWaypointStation(BaseStation *st, TileIndex tile)
{
	return IsRoadWaypointTile(tile) && GetStationIndex(tile) == st->index;
}

void MakeRoadWaypointStationAreaSmaller(BaseStation *st, TileArea &road_waypoint_area)
{
	road_waypoint_area = MakeStationAreaSmaller(st, road_waypoint_area, TileBelongsToRoadWaypointStation);
}

/**
 * Remove a number of tiles from any rail station within the area.
 * @param ta the area to clear station tile from.
 * @param affected_stations the stations affected.
 * @param flags the command flags.
 * @param removal_cost the cost for removing the tile, including the rail.
 * @param keep_rail whether to keep the rail of the station.
 * @tparam T the type of station to remove.
 * @return the number of cleared tiles or an error.
 */
template <class T>
CommandCost RemoveFromRailBaseStation(TileArea ta, std::vector<T *> &affected_stations, DoCommandFlag flags, Money removal_cost, bool keep_rail)
{
	/* Count of the number of tiles removed */
	int quantity = 0;
	CommandCost total_cost(EXPENSES_CONSTRUCTION);
	/* Accumulator for the errors seen during clearing. If no errors happen,
	 * and the quantity is 0 there is no station. Otherwise it will be one
	 * of the other error that got accumulated. */
	CommandCost error;

	/* Do the action for every tile into the area */
	for (TileIndex tile : ta) {
		/* Make sure the specified tile is a rail station */
		if (!HasStationTileRail(tile)) continue;

		/* If there is a vehicle on ground, do not allow to remove (flood) the tile */
		CommandCost ret = EnsureNoVehicleOnGround(tile);
		error.AddCost(ret);
		if (ret.Failed()) continue;

		/* Check ownership of station */
		T *st = T::GetByTile(tile);
		if (st == nullptr) continue;

		if (_current_company != OWNER_WATER) {
			ret = CheckOwnership(st->owner);
			error.AddCost(ret);
			if (ret.Failed()) continue;
		}

		Train *v = nullptr;
		Track track = GetRailStationTrack(tile);
		if (HasStationReservation(tile)) {
			v = GetTrainForReservation(tile, track);
			if (v != nullptr) {
				CommandCost ret = CheckTrainReservationPreventsTrackModification(v);
				error.AddCost(ret);
				if (ret.Failed()) continue;
				if (flags & DC_EXEC) FreeTrainReservation(v);
			}
		}

		/* If we reached here, the tile is valid so increase the quantity of tiles we will remove */
		quantity++;

		if (keep_rail || IsStationTileBlocked(tile)) {
			/* Don't refund the 'steel' of the track when we keep the
			 *  rail, or when the tile didn't have any rail at all. */
			total_cost.AddCost(-_price[PR_CLEAR_RAIL]);
		}

		if (flags & DC_EXEC) {
			bool already_affected = include(affected_stations, st);
			if (!already_affected) ZoningMarkDirtyStationCoverageArea(st);

			/* read variables before the station tile is removed */
			uint specindex = GetCustomStationSpecIndex(tile);
			Owner owner = GetTileOwner(tile);
			RailType rt = GetRailType(tile);

			bool build_rail = keep_rail && !IsStationTileBlocked(tile);
			if (!build_rail && !IsStationTileBlocked(tile)) Company::Get(owner)->infrastructure.rail[rt]--;

			DoClearSquare(tile);
			DeleteNewGRFInspectWindow(GSF_STATIONS, tile);
			if (build_rail) MakeRailNormal(tile, owner, TrackToTrackBits(track), rt);
			Company::Get(owner)->infrastructure.station--;
			DirtyCompanyInfrastructureWindows(owner);

			st->rect.AfterRemoveTile(st, tile);
			AddTrackToSignalBuffer(tile, track, owner);
			YapfNotifyTrackLayoutChange(tile, track);

			DeallocateSpecFromStation(st, specindex);

			if (v != nullptr) RestoreTrainReservation(v);
		}
	}

	if (quantity == 0) return error.Failed() ? error : CommandCost(STR_ERROR_THERE_IS_NO_STATION);

	for (T *st : affected_stations) {

		/* now we need to make the "spanned" area of the railway station smaller
		 * if we deleted something at the edges.
		 * we also need to adjust train_tile. */
		MakeRailStationAreaSmaller(st);
		UpdateStationSignCoord(st);

		/* if we deleted the whole station, delete the train facility. */
		if (st->train_station.tile == INVALID_TILE) {
			st->facilities &= ~FACIL_TRAIN;
			SetWindowClassesDirty(WC_VEHICLE_ORDERS);
			SetWindowWidgetDirty(WC_STATION_VIEW, st->index, WID_SV_TRAINS);
			st->UpdateVirtCoord();
			DeleteStationIfEmpty(st);
		}
	}

	total_cost.AddCost(quantity * removal_cost);
	return total_cost;
}

/**
 * Remove a single tile from a rail station.
 * This allows for custom-built station with holes and weird layouts
 * @param start tile of station piece to remove
 * @param flags operation to perform
 * @param p1 start_tile
 * @param p2 various bitstuffed elements
 * - p2 = bit 0 - if set keep the rail
 * @param text unused
 * @return the cost of this operation or an error
 */
CommandCost CmdRemoveFromRailStation(TileIndex start, DoCommandFlag flags, uint32_t p1, uint32_t p2, const char *text)
{
	TileIndex end = p1 == 0 ? start : p1;
	if (start >= MapSize() || end >= MapSize()) return CMD_ERROR;

	TileArea ta(start, end);
	std::vector<Station *> affected_stations;

	CommandCost ret = RemoveFromRailBaseStation(ta, affected_stations, flags, _price[PR_CLEAR_STATION_RAIL], HasBit(p2, 0));
	if (ret.Failed()) return ret;

	/* Do all station specific functions here. */
	for (Station *st : affected_stations) {

		if (st->train_station.tile == INVALID_TILE) SetWindowWidgetDirty(WC_STATION_VIEW, st->index, WID_SV_TRAINS);
		st->MarkTilesDirty(false);
		st->RecomputeCatchment();
	}

	/* Now apply the rail cost to the number that we deleted */
	return ret;
}

/**
 * Remove a single tile from a waypoint.
 * This allows for custom-built waypoint with holes and weird layouts
 * @param start tile of waypoint piece to remove
 * @param flags operation to perform
 * @param p1 start_tile
 * @param p2 various bitstuffed elements
 * - p2 = bit 0 - if set keep the rail
 * @param text unused
 * @return the cost of this operation or an error
 */
CommandCost CmdRemoveFromRailWaypoint(TileIndex start, DoCommandFlag flags, uint32_t p1, uint32_t p2, const char *text)
{
	TileIndex end = p1 == 0 ? start : p1;
	if (start >= MapSize() || end >= MapSize()) return CMD_ERROR;

	TileArea ta(start, end);
	std::vector<Waypoint *> affected_stations;

	return RemoveFromRailBaseStation(ta, affected_stations, flags, _price[PR_CLEAR_WAYPOINT_RAIL], HasBit(p2, 0));
}


/**
 * Remove a rail station/waypoint
 * @param st The station/waypoint to remove the rail part from
 * @param flags operation to perform
 * @param removal_cost the cost for removing a tile
 * @tparam T the type of station to remove
 * @return cost or failure of operation
 */
template <class T>
CommandCost RemoveRailStation(T *st, DoCommandFlag flags, Money removal_cost)
{
	/* Current company owns the station? */
	if (_current_company != OWNER_WATER) {
		CommandCost ret = CheckOwnership(st->owner);
		if (ret.Failed()) return ret;
	}

	/* determine width and height of platforms */
	TileArea ta = st->train_station;

	assert(ta.w != 0 && ta.h != 0);

	CommandCost cost(EXPENSES_CONSTRUCTION);
	/* clear all areas of the station */
	for (TileIndex tile : ta) {
		/* only remove tiles that are actually train station tiles */
		if (st->TileBelongsToRailStation(tile)) {
			std::vector<T*> affected_stations; // dummy
			CommandCost ret = RemoveFromRailBaseStation(TileArea(tile, 1, 1), affected_stations, flags, removal_cost, false);
			if (ret.Failed()) return ret;
			cost.AddCost(ret);
		}
	}

	return cost;
}

/**
 * Remove a rail station
 * @param tile Tile of the station.
 * @param flags operation to perform
 * @return cost or failure of operation
 */
static CommandCost RemoveRailStation(TileIndex tile, DoCommandFlag flags)
{
	/* if there is flooding, remove platforms tile by tile */
	if (_current_company == OWNER_WATER) {
		return DoCommand(tile, 0, 0, DC_EXEC, CMD_REMOVE_FROM_RAIL_STATION);
	}

	Station *st = Station::GetByTile(tile);

	if (flags & DC_EXEC) ZoningMarkDirtyStationCoverageArea(st);

	CommandCost cost = RemoveRailStation(st, flags, _price[PR_CLEAR_STATION_RAIL]);

	if (flags & DC_EXEC) st->RecomputeCatchment();

	return cost;
}

/**
 * Remove a rail waypoint
 * @param tile Tile of the waypoint.
 * @param flags operation to perform
 * @return cost or failure of operation
 */
static CommandCost RemoveRailWaypoint(TileIndex tile, DoCommandFlag flags)
{
	/* if there is flooding, remove waypoints tile by tile */
	if (_current_company == OWNER_WATER) {
		return DoCommand(tile, 0, 0, DC_EXEC, CMD_REMOVE_FROM_RAIL_WAYPOINT);
	}

	return RemoveRailStation(Waypoint::GetByTile(tile), flags, _price[PR_CLEAR_WAYPOINT_RAIL]);
}


/**
 * @param truck_station Determines whether a stop is #ROADSTOP_BUS or #ROADSTOP_TRUCK
 * @param st The Station to do the whole procedure for
 * @return a pointer to where to link a new RoadStop*
 */
static RoadStop **FindRoadStopSpot(bool truck_station, Station *st)
{
	RoadStop **primary_stop = (truck_station) ? &st->truck_stops : &st->bus_stops;

	if (*primary_stop == nullptr) {
		/* we have no roadstop of the type yet, so write a "primary stop" */
		return primary_stop;
	} else {
		/* there are stops already, so append to the end of the list */
		RoadStop *stop = *primary_stop;
		while (stop->next != nullptr) stop = stop->next;
		return &stop->next;
	}
}

CommandCost RemoveRoadStop(TileIndex tile, DoCommandFlag flags, int replacement_spec_index = -1);

/**
 * Find a nearby station that joins this road stop.
 * @param existing_stop an existing road stop we build over
 * @param station_to_join the station to join to
 * @param adjacent whether adjacent stations are allowed
 * @param ta the area of the newly build station
 * @param st 'return' pointer for the found station
 * @return command cost with the error or 'okay'
 */
static CommandCost FindJoiningRoadStop(StationID existing_stop, StationID station_to_join, bool adjacent, TileArea ta, Station **st)
{
	return FindJoiningBaseStation<Station>(existing_stop, station_to_join, adjacent, ta, st, STR_ERROR_MUST_REMOVE_ROAD_STOP_FIRST, [](Station *st) -> bool { return true; });
}

/**
 * Build a bus or truck stop.
 * @param tile Northernmost tile of the stop.
 * @param flags Operation to perform.
 * @param p1 bit 0..7: Width of the road stop.
 *           bit 8..15: Length of the road stop.
 * @param p2 bit 0: 0 For bus stops, 1 for truck stops.
 *           bit 1: 0 For normal stops, 1 for drive-through.
 *           bit 2: Allow stations directly adjacent to other stations.
 *           bit 3..4: Entrance direction (#DiagDirection) for normal stops.
 *           bit 3: #Axis of the road for drive-through stops.
 *           bit 5..10: The roadtype.
 *           bit 16..31: Station ID to join (NEW_STATION if build new one).
 * @param p3 bit 0..15: Roadstop class.
 *           bit 16..31: Roadstopspec index.
 * @param text Unused.
 * @return The cost of this operation or an error.
 */
CommandCost CmdBuildRoadStop(TileIndex tile, DoCommandFlag flags, uint32_t p1, uint32_t p2, uint64_t p3, const char *text, const CommandAuxiliaryBase *aux_data)
{
	bool type = HasBit(p2, 0);
	bool is_drive_through = HasBit(p2, 1);
	RoadType rt = Extract<RoadType, 5, 6>(p2);
	if (!ValParamRoadType(rt)) return CMD_ERROR;
	StationID station_to_join = GB(p2, 16, 16);
	bool reuse = (station_to_join != NEW_STATION);
	if (!reuse) station_to_join = INVALID_STATION;
	bool distant_join = (station_to_join != INVALID_STATION);

	uint8_t width = (uint8_t)GB(p1, 0, 8);
	uint8_t length = (uint8_t)GB(p1, 8, 8);

	RoadStopClassID spec_class = Extract<RoadStopClassID, 0, 16>(p3);
	uint16_t spec_index          = GB(p3, 16, 16);

	/* Check if the given station class is valid */
	if ((uint)spec_class >= RoadStopClass::GetClassCount() || spec_class == ROADSTOP_CLASS_WAYP) return CMD_ERROR;
	if (spec_index >= RoadStopClass::Get(spec_class)->GetSpecCount()) return CMD_ERROR;

	const RoadStopSpec *roadstopspec = RoadStopClass::Get(spec_class)->GetSpec(spec_index);
	if (roadstopspec != nullptr) {
		if (type && roadstopspec->stop_type != ROADSTOPTYPE_FREIGHT && roadstopspec->stop_type != ROADSTOPTYPE_ALL) return CMD_ERROR;
		if (!type && roadstopspec->stop_type != ROADSTOPTYPE_PASSENGER && roadstopspec->stop_type != ROADSTOPTYPE_ALL) return CMD_ERROR;
		if (!is_drive_through && HasBit(roadstopspec->flags, RSF_DRIVE_THROUGH_ONLY)) return CMD_ERROR;
	}

	/* Check if the requested road stop is too big */
	if (width > _settings_game.station.station_spread || length > _settings_game.station.station_spread) return_cmd_error(STR_ERROR_STATION_TOO_SPREAD_OUT);
	/* Check for incorrect width / length. */
	if (width == 0 || length == 0) return CMD_ERROR;
	/* Check if the first tile and the last tile are valid */
	if (!IsValidTile(tile) || TileAddWrap(tile, width - 1, length - 1) == INVALID_TILE) return CMD_ERROR;

	TileArea roadstop_area(tile, width, length);

	if (distant_join && (!_settings_game.station.distant_join_stations || !Station::IsValidID(station_to_join))) return CMD_ERROR;

	/* Trams only have drive through stops */
	if (!is_drive_through && RoadTypeIsTram(rt)) return CMD_ERROR;

	DiagDirection ddir;
	Axis axis;
	if (is_drive_through) {
		/* By definition axis is valid, due to there being 2 axes and reading 1 bit. */
		axis = Extract<Axis, 3, 1>(p2);
		ddir = AxisToDiagDir(axis);
	} else {
		/* By definition ddir is valid, due to there being 4 diagonal directions and reading 2 bits. */
		ddir = Extract<DiagDirection, 3, 2>(p2);
		axis = DiagDirToAxis(ddir);
	}

	CommandCost ret = CheckIfAuthorityAllowsNewStation(tile, flags);
	if (ret.Failed()) return ret;

	/* Total road stop cost. */
	Money unit_cost;
	if (roadstopspec != nullptr) {
		unit_cost = roadstopspec->GetBuildCost(type ? PR_BUILD_STATION_TRUCK : PR_BUILD_STATION_BUS);
	} else {
		unit_cost = _price[type ? PR_BUILD_STATION_TRUCK : PR_BUILD_STATION_BUS];
	}
	CommandCost cost(EXPENSES_CONSTRUCTION, roadstop_area.w * roadstop_area.h * unit_cost);
	StationID est = INVALID_STATION;
	ret = CheckFlatLandRoadStop(roadstop_area, roadstopspec, flags, is_drive_through ? 5 << axis : 1 << ddir, is_drive_through, type ? STATION_TRUCK : STATION_BUS, axis, &est, rt, false);
	if (ret.Failed()) return ret;
	cost.AddCost(ret);

	Station *st = nullptr;
	ret = FindJoiningRoadStop(est, station_to_join, HasBit(p2, 2), roadstop_area, &st);
	if (ret.Failed()) return ret;

	/* Check if this number of road stops can be allocated. */
	if (!RoadStop::CanAllocateItem(static_cast<size_t>(roadstop_area.w) * roadstop_area.h)) return_cmd_error(type ? STR_ERROR_TOO_MANY_TRUCK_STOPS : STR_ERROR_TOO_MANY_BUS_STOPS);

	ret = BuildStationPart(&st, flags, reuse, roadstop_area, STATIONNAMING_ROAD);
	if (ret.Failed()) return ret;

	/* Check if we can allocate a custom stationspec to this station */
	int specindex = AllocateRoadStopSpecToStation(roadstopspec, st, (flags & DC_EXEC) != 0);
	if (specindex == -1) return_cmd_error(STR_ERROR_TOO_MANY_STATION_SPECS);

	if (roadstopspec != nullptr) {
		/* Perform NewGRF checks */

		/* Check if the road stop is buildable */
		if (HasBit(roadstopspec->callback_mask, CBM_ROAD_STOP_AVAIL)) {
			uint16_t cb_res = GetRoadStopCallback(CBID_STATION_AVAILABILITY, 0, 0, roadstopspec, nullptr, INVALID_TILE, rt, type ? STATION_TRUCK : STATION_BUS, 0);
			if (cb_res != CALLBACK_FAILED && !Convert8bitBooleanCallback(roadstopspec->grf_prop.grffile, CBID_STATION_AVAILABILITY, cb_res)) return CMD_ERROR;
		}
	}

	if (flags & DC_EXEC) {
		/* Check every tile in the area. */
		for (TileIndex cur_tile : roadstop_area) {
			/* Get existing road types and owners before any tile clearing */
			RoadType road_rt = MayHaveRoad(cur_tile) ? GetRoadType(cur_tile, RTT_ROAD) : INVALID_ROADTYPE;
			RoadType tram_rt = MayHaveRoad(cur_tile) ? GetRoadType(cur_tile, RTT_TRAM) : INVALID_ROADTYPE;
			Owner road_owner = road_rt != INVALID_ROADTYPE ? GetRoadOwner(cur_tile, RTT_ROAD) : _current_company;
			Owner tram_owner = tram_rt != INVALID_ROADTYPE ? GetRoadOwner(cur_tile, RTT_TRAM) : _current_company;

			DisallowedRoadDirections drd = DRD_NONE;
			if (road_rt != INVALID_ROADTYPE) {
				if (IsNormalRoadTile(cur_tile)){
					drd = GetDisallowedRoadDirections(cur_tile);
				} else if (IsDriveThroughStopTile(cur_tile)) {
					drd = GetDriveThroughStopDisallowedRoadDirections(cur_tile);
				}
			}

			if (IsTileType(cur_tile, MP_STATION) && IsAnyRoadStop(cur_tile)) {
				RemoveRoadStop(cur_tile, flags, specindex);
			}

			if (roadstopspec != nullptr) {
				/* Include this road stop spec's animation trigger bitmask
				 * in the station's cached copy. */
				st->cached_roadstop_anim_triggers |= roadstopspec->animation.triggers;
			}

			RoadStop *road_stop = new RoadStop(cur_tile);
			/* Insert into linked list of RoadStops. */
			RoadStop **currstop = FindRoadStopSpot(type, st);
			*currstop = road_stop;

			if (type) {
				st->truck_station.Add(cur_tile);
			} else {
				st->bus_station.Add(cur_tile);
			}

			/* Initialize an empty station. */
			st->AddFacility((type) ? FACIL_TRUCK_STOP : FACIL_BUS_STOP, cur_tile);

			st->rect.BeforeAddTile(cur_tile, StationRect::ADD_TRY);

			RoadStopType rs_type = type ? ROADSTOP_TRUCK : ROADSTOP_BUS;
			if (is_drive_through) {
				/* Update company infrastructure counts. If the current tile is a normal road tile, remove the old
				 * bits first. */
				if (IsNormalRoadTile(cur_tile)) {
					UpdateCompanyRoadInfrastructure(road_rt, road_owner, -(int)CountBits(GetRoadBits(cur_tile, RTT_ROAD)));
					UpdateCompanyRoadInfrastructure(tram_rt, tram_owner, -(int)CountBits(GetRoadBits(cur_tile, RTT_TRAM)));
				}

				if (road_rt == INVALID_ROADTYPE && RoadTypeIsRoad(rt)) road_rt = rt;
				if (tram_rt == INVALID_ROADTYPE && RoadTypeIsTram(rt)) tram_rt = rt;

				MakeDriveThroughRoadStop(cur_tile, st->owner, road_owner, tram_owner, st->index, (rs_type == ROADSTOP_BUS ? STATION_BUS : STATION_TRUCK), road_rt, tram_rt, axis);
				SetDriveThroughStopDisallowedRoadDirections(cur_tile, drd);
				road_stop->MakeDriveThrough();
			} else {
				if (road_rt == INVALID_ROADTYPE && RoadTypeIsRoad(rt)) road_rt = rt;
				if (tram_rt == INVALID_ROADTYPE && RoadTypeIsTram(rt)) tram_rt = rt;
				MakeRoadStop(cur_tile, st->owner, st->index, rs_type, road_rt, tram_rt, ddir);
			}
			UpdateCompanyRoadInfrastructure(road_rt, road_owner, ROAD_STOP_TRACKBIT_FACTOR);
			UpdateCompanyRoadInfrastructure(tram_rt, tram_owner, ROAD_STOP_TRACKBIT_FACTOR);
			Company::Get(st->owner)->infrastructure.station++;

			SetCustomRoadStopSpecIndex(cur_tile, specindex);
			if (roadstopspec != nullptr) {
				st->SetRoadStopRandomBits(cur_tile, GB(Random(), 0, 8));
				TriggerRoadStopAnimation(st, cur_tile, SAT_BUILT);
			}

			MarkTileDirtyByTile(cur_tile);
			UpdateRoadCachedOneWayStatesAroundTile(cur_tile);
		}
		ZoningMarkDirtyStationCoverageArea(st);
		NotifyRoadLayoutChanged(true);

		if (st != nullptr) {
			st->AfterStationTileSetChange(true, type ? STATION_TRUCK: STATION_BUS);
		}
	}
	return cost;
}


static Vehicle *ClearRoadStopStatusEnum(Vehicle *v, void *)
{
	/* Okay... we are a road vehicle on a drive through road stop.
	 * But that road stop has just been removed, so we need to make
	 * sure we are in a valid state... however, vehicles can also
	 * turn on road stop tiles, so only clear the 'road stop' state
	 * bits and only when the state was 'in road stop', otherwise
	 * we'll end up clearing the turn around bits. */
	RoadVehicle *rv = RoadVehicle::From(v);
	if (HasBit(rv->state, RVS_IN_DT_ROAD_STOP)) rv->state &= RVSB_ROAD_STOP_TRACKDIR_MASK;

	return nullptr;
}

CommandCost RemoveRoadWaypointStop(TileIndex tile, DoCommandFlag flags, int replacement_spec_index)
{
	Waypoint *wp = Waypoint::GetByTile(tile);

	if (_current_company != OWNER_WATER) {
		CommandCost ret = CheckOwnership(wp->owner);
		if (ret.Failed()) return ret;
	}

	/* don't do the check for drive-through road stops when company bankrupts */
	if (!(flags & DC_BANKRUPT)) {
		CommandCost ret = EnsureNoVehicleOnGround(tile);
		if (ret.Failed()) return ret;
	}

	const RoadStopSpec *spec = GetRoadStopSpec(tile);

	if (flags & DC_EXEC) {
		/* Update company infrastructure counts. */
		for (RoadTramType rtt : _roadtramtypes) {
			RoadType rt = GetRoadType(tile, rtt);
			UpdateCompanyRoadInfrastructure(rt, GetRoadOwner(tile, rtt), -static_cast<int>(ROAD_STOP_TRACKBIT_FACTOR));
		}

		Company::Get(wp->owner)->infrastructure.station--;
		DirtyCompanyInfrastructureWindows(wp->owner);

		DeleteAnimatedTile(tile);

		uint specindex = GetCustomRoadStopSpecIndex(tile);

		DeleteNewGRFInspectWindow(GSF_ROADSTOPS, tile);

		DoClearSquare(tile);

		wp->rect.AfterRemoveTile(wp, tile);

		wp->RemoveRoadStopTileData(tile);
		if ((int)specindex != replacement_spec_index) DeallocateRoadStopSpecFromStation(wp, specindex);

		if (replacement_spec_index < 0) {
			MakeRoadWaypointStationAreaSmaller(wp, wp->road_waypoint_area);

			UpdateStationSignCoord(wp);

			/* if we deleted the whole waypoint, delete the road facility. */
			if (wp->road_waypoint_area.tile == INVALID_TILE) {
				wp->facilities &= ~(FACIL_BUS_STOP | FACIL_TRUCK_STOP);
				SetWindowWidgetDirty(WC_STATION_VIEW, wp->index, WID_SV_ROADVEHS);
				wp->UpdateVirtCoord();
				DeleteStationIfEmpty(wp);
			}
		}

		NotifyRoadLayoutChanged(false);
	}

	return CommandCost(EXPENSES_CONSTRUCTION, spec != nullptr ? spec->GetClearCost(PR_CLEAR_STATION_TRUCK) : _price[PR_CLEAR_STATION_TRUCK]);
}

/**
 * Remove a bus station/truck stop
 * @param tile TileIndex been queried
 * @param flags operation to perform
 * @param replacement_spec_index replacement spec index to avoid deallocating, if < 0, tile is not being replaced
 * @return cost or failure of operation
 */
CommandCost RemoveRoadStop(TileIndex tile, DoCommandFlag flags, int replacement_spec_index)
{
	if (IsRoadWaypoint(tile)) {
		return RemoveRoadWaypointStop(tile, flags, replacement_spec_index);
	}

	Station *st = Station::GetByTile(tile);

	if (_current_company != OWNER_WATER) {
		CommandCost ret = CheckOwnership(st->owner);
		if (ret.Failed()) return ret;
	}

	bool is_truck = IsTruckStop(tile);

	RoadStop **primary_stop;
	RoadStop *cur_stop;
	if (is_truck) { // truck stop
		primary_stop = &st->truck_stops;
		cur_stop = RoadStop::GetByTile(tile, ROADSTOP_TRUCK);
	} else {
		primary_stop = &st->bus_stops;
		cur_stop = RoadStop::GetByTile(tile, ROADSTOP_BUS);
	}

	assert(cur_stop != nullptr);

	/* don't do the check for drive-through road stops when company bankrupts */
	if (IsDriveThroughStopTile(tile) && (flags & DC_BANKRUPT)) {
		/* remove the 'going through road stop' status from all vehicles on that tile */
		if (flags & DC_EXEC) FindVehicleOnPos(tile, VEH_ROAD, nullptr, &ClearRoadStopStatusEnum);
	} else {
		CommandCost ret = EnsureNoVehicleOnGround(tile);
		if (ret.Failed()) return ret;
	}

	const RoadStopSpec *spec = GetRoadStopSpec(tile);

	if (flags & DC_EXEC) {
		ZoningMarkDirtyStationCoverageArea(st);
		if (*primary_stop == cur_stop) {
			/* removed the first stop in the list */
			*primary_stop = cur_stop->next;
			/* removed the only stop? */
			if (*primary_stop == nullptr) {
				st->facilities &= (is_truck ? ~FACIL_TRUCK_STOP : ~FACIL_BUS_STOP);
				SetWindowClassesDirty(WC_VEHICLE_ORDERS);
			}
		} else {
			/* tell the predecessor in the list to skip this stop */
			RoadStop *pred = *primary_stop;
			while (pred->next != cur_stop) pred = pred->next;
			pred->next = cur_stop->next;
		}

		/* Update company infrastructure counts. */
		for (RoadTramType rtt : _roadtramtypes) {
			RoadType rt = GetRoadType(tile, rtt);
			UpdateCompanyRoadInfrastructure(rt, GetRoadOwner(tile, rtt), -static_cast<int>(ROAD_STOP_TRACKBIT_FACTOR));
		}

		Company::Get(st->owner)->infrastructure.station--;
		DirtyCompanyInfrastructureWindows(st->owner);

		DeleteAnimatedTile(tile);

		uint specindex = GetCustomRoadStopSpecIndex(tile);

		DeleteNewGRFInspectWindow(GSF_ROADSTOPS, tile);

		if (IsDriveThroughStopTile(tile)) {
			/* Clears the tile for us */
			cur_stop->ClearDriveThrough();
		} else {
			DoClearSquare(tile);
		}

		delete cur_stop;

<<<<<<< HEAD
		/* Make sure no vehicle is going to the old roadstop */
		for (RoadVehicle *v : RoadVehicle::IterateFrontOnly()) {
			if (v->current_order.IsType(OT_GOTO_STATION) && v->dest_tile == tile) {
				v->SetDestTile(v->GetOrderStationLocation(st->index));
=======
		/* Make sure no vehicle is going to the old roadstop. Narrow the search to any road vehicles with an order to
		 * this station, then look for any currently heading to the tile. */
		StationID station_id = st->index;
		FindVehiclesWithOrder(
			[](const Vehicle *v) { return v->type == VEH_ROAD; },
			[station_id](const Order *order) { return order->IsType(OT_GOTO_STATION) && order->GetDestination() == station_id; },
			[station_id, tile](Vehicle *v) {
				if (v->current_order.IsType(OT_GOTO_STATION) && v->dest_tile == tile) {
					v->SetDestTile(v->GetOrderStationLocation(station_id));
				}
>>>>>>> 91217705
			}
		}

		st->rect.AfterRemoveTile(st, tile);

		if (replacement_spec_index < 0) st->AfterStationTileSetChange(false, is_truck ? STATION_TRUCK: STATION_BUS);

		st->RemoveRoadStopTileData(tile);
		if ((int)specindex != replacement_spec_index) DeallocateRoadStopSpecFromStation(st, specindex);

		/* Update the tile area of the truck/bus stop */
		if (is_truck) {
			st->truck_station.Clear();
			for (const RoadStop *rs = st->truck_stops; rs != nullptr; rs = rs->next) st->truck_station.Add(rs->xy);
		} else {
			st->bus_station.Clear();
			for (const RoadStop *rs = st->bus_stops; rs != nullptr; rs = rs->next) st->bus_station.Add(rs->xy);
		}

		NotifyRoadLayoutChanged(false);
	}

	Price category = is_truck ? PR_CLEAR_STATION_TRUCK : PR_CLEAR_STATION_BUS;
	return CommandCost(EXPENSES_CONSTRUCTION, spec != nullptr ? spec->GetClearCost(category) : _price[category]);
}

/**
 * Remove bus or truck stops.
 * @param tile Northernmost tile of the removal area.
 * @param flags Operation to perform.
 * @param p1 bit 0..7: Width of the removal area.
 *           bit 8..15: Height of the removal area.
 * @param p2 bit 0: 0 For bus stops, 1 for truck stops.
 * @param p2 bit 1: 0 to keep roads of all drive-through stops, 1 to remove them.
 * @param p2 bit 2: 0 for bus/truck stops, 1 for road waypoints.
 * @param text Unused.
 * @return The cost of this operation or an error.
 */
CommandCost CmdRemoveRoadStop(TileIndex tile, DoCommandFlag flags, uint32_t p1, uint32_t p2, const char *text)
{
	uint8_t width = (uint8_t)GB(p1, 0, 8);
	uint8_t height = (uint8_t)GB(p1, 8, 8);
	bool keep_drive_through_roads = !HasBit(p2, 1) || HasBit(p2, 2);

	/* Check for incorrect width / height. */
	if (width == 0 || height == 0) return CMD_ERROR;
	/* Check if the first tile and the last tile are valid */
	if (!IsValidTile(tile) || TileAddWrap(tile, width - 1, height - 1) == INVALID_TILE) return CMD_ERROR;
	/* Bankrupting company is not supposed to remove roads, there may be road vehicles. */
	if (!keep_drive_through_roads && (flags & DC_BANKRUPT)) return CMD_ERROR;

	TileArea roadstop_area(tile, width, height);

	CommandCost cost(EXPENSES_CONSTRUCTION);
	CommandCost last_error(STR_ERROR_THERE_IS_NO_STATION);
	bool had_success = false;

	for (TileIndex cur_tile : roadstop_area) {
		if (HasBit(p2, 2)) {
			/* Make sure the specified tile is a road waypoint */
			if (!IsTileType(cur_tile, MP_STATION) || !IsRoadWaypoint(cur_tile)) continue;
		} else {
			/* Make sure the specified tile is a road stop of the correct type */
			if (!IsTileType(cur_tile, MP_STATION) || !IsStationRoadStop(cur_tile) || (uint32_t)GetRoadStopType(cur_tile) != GB(p2, 0, 1)) continue;
		}

		/* Save information on to-be-restored roads before the stop is removed. */
		RoadBits road_bits = ROAD_NONE;
		RoadType road_type[] = { INVALID_ROADTYPE, INVALID_ROADTYPE };
		Owner road_owner[] = { OWNER_NONE, OWNER_NONE };
		DisallowedRoadDirections drd = DRD_NONE;
		if (IsDriveThroughStopTile(cur_tile)) {
			for (RoadTramType rtt : _roadtramtypes) {
				road_type[rtt] = GetRoadType(cur_tile, rtt);
				if (road_type[rtt] == INVALID_ROADTYPE) continue;
				road_owner[rtt] = GetRoadOwner(cur_tile, rtt);
				/* If we don't want to preserve our roads then restore only roads of others. */
				if (!keep_drive_through_roads && road_owner[rtt] == _current_company) road_type[rtt] = INVALID_ROADTYPE;
			}
			road_bits = AxisToRoadBits(DiagDirToAxis(GetRoadStopDir(cur_tile)));
			drd = GetDriveThroughStopDisallowedRoadDirections(cur_tile);
		}

		CommandCost ret = RemoveRoadStop(cur_tile, flags);
		if (ret.Failed()) {
			last_error = ret;
			continue;
		}
		cost.AddCost(ret);
		had_success = true;

		/* Restore roads. */
		if ((flags & DC_EXEC) && (road_type[RTT_ROAD] != INVALID_ROADTYPE || road_type[RTT_TRAM] != INVALID_ROADTYPE)) {
			MakeRoadNormal(cur_tile, road_bits, road_type[RTT_ROAD], road_type[RTT_TRAM], ClosestTownFromTile(cur_tile, UINT_MAX)->index,
					road_owner[RTT_ROAD], road_owner[RTT_TRAM]);
			if (drd != DRD_NONE) SetDisallowedRoadDirections(cur_tile, drd);

			/* Update company infrastructure counts. */
			int count = CountBits(road_bits);
			UpdateCompanyRoadInfrastructure(road_type[RTT_ROAD], road_owner[RTT_ROAD], count);
			UpdateCompanyRoadInfrastructure(road_type[RTT_TRAM], road_owner[RTT_TRAM], count);
		}
		if (flags & DC_EXEC) UpdateRoadCachedOneWayStatesAroundTile(cur_tile);
	}

	return had_success ? cost : last_error;
}

/**
 * Get a possible noise reduction factor based on distance from town center.
 * The further you get, the less noise you generate.
 * So all those folks at city council can now happily slee...  work in their offices
 * @param as airport information
 * @param distance minimum distance between town and airport
 * @return the noise that will be generated, according to distance
 */
uint8_t GetAirportNoiseLevelForDistance(const AirportSpec *as, uint distance)
{
	/* 0 cannot be accounted, and 1 is the lowest that can be reduced from town.
	 * So no need to go any further*/
	if (as->noise_level < 2) return as->noise_level;

	auto tolerance = _settings_game.difficulty.town_council_tolerance;
	if (tolerance == TOWN_COUNCIL_PERMISSIVE) tolerance = TOWN_COUNCIL_LENIENT;

	/* The steps for measuring noise reduction are based on the "magical" (and arbitrary) 8 base distance
	 * adding the town_council_tolerance 4 times, as a way to graduate, depending of the tolerance.
	 * Basically, it says that the less tolerant a town is, the bigger the distance before
	 * an actual decrease can be granted */
	uint8_t town_tolerance_distance = 8 + (tolerance * 4);

	/* now, we want to have the distance segmented using the distance judged bareable by town
	 * This will give us the coefficient of reduction the distance provides. */
	uint noise_reduction = distance / town_tolerance_distance;

	/* If the noise reduction equals the airport noise itself, don't give it for free.
	 * Otherwise, simply reduce the airport's level. */
	return noise_reduction >= as->noise_level ? 1 : as->noise_level - noise_reduction;
}

/**
 * Finds the town nearest to given airport. Based on minimal manhattan distance to any airport's tile.
 * If two towns have the same distance, town with lower index is returned.
 * @param as airport's description
 * @param rotation airport's rotation
 * @param tile origin tile (top corner of the airport)
 * @param it An iterator over all airport tiles (consumed)
 * @param[out] mindist Minimum distance to town
 * @return nearest town to airport
 */
Town *AirportGetNearestTown(const AirportSpec *as, Direction rotation, TileIndex tile, TileIterator &&it, uint &mindist)
{
	assert(Town::GetNumItems() > 0);

	Town *nearest = nullptr;

	auto width = as->size_x;
	auto height = as->size_y;
	if (rotation == DIR_E || rotation == DIR_W) std::swap(width, height);

	uint perimeter_min_x = TileX(tile);
	uint perimeter_min_y = TileY(tile);
	uint perimeter_max_x = perimeter_min_x + width - 1;
	uint perimeter_max_y = perimeter_min_y + height - 1;

	mindist = UINT_MAX - 1; // prevent overflow

	for (TileIndex cur_tile = *it; cur_tile != INVALID_TILE; cur_tile = ++it) {
		assert(IsInsideBS(TileX(cur_tile), perimeter_min_x, width));
		assert(IsInsideBS(TileY(cur_tile), perimeter_min_y, height));
		if (TileX(cur_tile) == perimeter_min_x || TileX(cur_tile) == perimeter_max_x || TileY(cur_tile) == perimeter_min_y || TileY(cur_tile) == perimeter_max_y) {
			Town *t = CalcClosestTownFromTile(cur_tile, mindist + 1);
			if (t == nullptr) continue;

			uint dist = DistanceManhattan(t->xy, cur_tile);
			if (dist == mindist && t->index < nearest->index) nearest = t;
			if (dist < mindist) {
				nearest = t;
				mindist = dist;
			}
		}
	}

	return nearest;
}

/**
 * Finds the town nearest to given existing airport. Based on minimal manhattan distance to any airport's tile.
 * If two towns have the same distance, town with lower index is returned.
 * @param station existing station with airport
 * @param[out] mindist Minimum distance to town
 * @return nearest town to airport
 */
static Town *AirportGetNearestTown(const Station *st, uint &mindist)
{
	return AirportGetNearestTown(st->airport.GetSpec(), st->airport.rotation, st->airport.tile, AirportTileIterator(st), mindist);
}


/** Recalculate the noise generated by the airports of each town */
void UpdateAirportsNoise()
{
	if (_town_noise_no_update) return;

	for (Town *t : Town::Iterate()) t->noise_reached = 0;

	for (const Station *st : Station::Iterate()) {
		if (st->airport.tile != INVALID_TILE && st->airport.type != AT_OILRIG) {
			uint dist;
			Town *nearest = AirportGetNearestTown(st, dist);
			nearest->noise_reached += GetAirportNoiseLevelForDistance(st->airport.GetSpec(), dist);
		}
	}
}


/**
 * Checks if an airport can be removed (no aircraft on it or landing)
 * @param st Station whose airport is to be removed
 * @param flags Operation to perform
 * @return Cost or failure of operation
 */
static CommandCost CanRemoveAirport(Station *st, DoCommandFlag flags)
{
	for (const Aircraft *a : Aircraft::Iterate()) {
		if (!a->IsNormalAircraft()) continue;
		if (a->targetairport == st->index && a->state != FLYING)
			return_cmd_error(STR_ERROR_AIRCRAFT_IN_THE_WAY);
	}

	CommandCost cost(EXPENSES_CONSTRUCTION);

	for (TileIndex tile_cur : st->airport) {
		if (!st->TileBelongsToAirport(tile_cur)) continue;

		CommandCost ret = EnsureNoVehicleOnGround(tile_cur);
		if (ret.Failed()) return ret;

		cost.AddCost(_price[PR_CLEAR_STATION_AIRPORT]);
	}

	return cost;
}


/**
 * Place an Airport.
 * @param tile tile where airport will be built
 * @param flags operation to perform
 * @param p1
 * - p1 = (bit  0- 7) - airport type, @see airport.h
 * - p1 = (bit  8-15) - airport layout
 * @param p2 various bitstuffed elements
 * - p2 = (bit     0) - allow airports directly adjacent to other airports.
 * - p2 = (bit 16-31) - station ID to join (NEW_STATION if build new one)
 * @param text unused
 * @return the cost of this operation or an error
 */
CommandCost CmdBuildAirport(TileIndex tile, DoCommandFlag flags, uint32_t p1, uint32_t p2, const char *text)
{
	StationID station_to_join = GB(p2, 16, 16);
	bool reuse = (station_to_join != NEW_STATION);
	if (!reuse) station_to_join = INVALID_STATION;
	bool distant_join = (station_to_join != INVALID_STATION);
	uint8_t airport_type = GB(p1, 0, 8);
	uint8_t layout = GB(p1, 8, 8);

	if (distant_join && (!_settings_game.station.distant_join_stations || !Station::IsValidID(station_to_join))) return CMD_ERROR;

	if (airport_type >= NUM_AIRPORTS) return CMD_ERROR;

	CommandCost ret = CheckIfAuthorityAllowsNewStation(tile, flags);
	if (ret.Failed()) return ret;

	/* Check if a valid, buildable airport was chosen for construction */
	const AirportSpec *as = AirportSpec::Get(airport_type);
	if (!as->IsAvailable() || layout >= as->num_table) return CMD_ERROR;
	if (!as->IsWithinMapBounds(layout, tile)) return CMD_ERROR;

	Direction rotation = as->rotation[layout];
	int w = as->size_x;
	int h = as->size_y;
	if (rotation == DIR_E || rotation == DIR_W) Swap(w, h);
	TileArea airport_area = TileArea(tile, w, h);

	if (w > _settings_game.station.station_spread || h > _settings_game.station.station_spread) {
		return_cmd_error(STR_ERROR_STATION_TOO_SPREAD_OUT);
	}

	StationID est = INVALID_STATION;
	AirportTileTableIterator iter(as->table[layout], tile);
	CommandCost cost = CheckFlatLandAirport(iter, flags, &est);
	if (cost.Failed()) return cost;

	Station *st = nullptr;
	ret = FindJoiningStation(est, station_to_join, HasBit(p2, 0), airport_area, &st, STR_ERROR_MUST_DEMOLISH_AIRPORT_FIRST);
	if (ret.Failed()) return ret;

	/* Distant join */
	if (st == nullptr && distant_join) st = Station::GetIfValid(station_to_join);

	ret = BuildStationPart(&st, flags, reuse, airport_area, (GetAirport(airport_type)->flags & AirportFTAClass::AIRPLANES) ? STATIONNAMING_AIRPORT : STATIONNAMING_HELIPORT);
	if (ret.Failed()) return ret;

	/* action to be performed */
	enum {
		AIRPORT_NEW,      // airport is a new station
		AIRPORT_ADD,      // add an airport to an existing station
		AIRPORT_UPGRADE,  // upgrade the airport in a station
	} action =
		(est != INVALID_STATION) ? AIRPORT_UPGRADE :
		(st != nullptr) ? AIRPORT_ADD : AIRPORT_NEW;

	if (action == AIRPORT_ADD && st->airport.tile != INVALID_TILE) {
		return_cmd_error(STR_ERROR_TOO_CLOSE_TO_ANOTHER_AIRPORT);
	}

	if (action == AIRPORT_UPGRADE && airport_type == st->airport.type && layout == st->airport.layout && st->airport.tile == tile) {
		return_cmd_error(STR_ERROR_ALREADY_BUILT);
	}

	/* The noise level is the noise from the airport and reduce it to account for the distance to the town center. */
	AirportTileTableIterator nearest_town_iter = iter;
	uint dist;
	Town *nearest = AirportGetNearestTown(as, rotation, tile, std::move(nearest_town_iter), dist);
	uint newnoise_level = nearest->noise_reached + GetAirportNoiseLevelForDistance(as, dist);

	if (action == AIRPORT_UPGRADE) {
		uint old_dist;
		Town *old_nearest = AirportGetNearestTown(st, old_dist);
		if (old_nearest == nearest) {
			newnoise_level -= GetAirportNoiseLevelForDistance(st->airport.GetSpec(), old_dist);
		}
	}

	/* Check if local auth would allow a new airport */
	StringID authority_refuse_message = STR_NULL;
	Town *authority_refuse_town = nullptr;

	if (_settings_game.economy.station_noise_level) {
		/* do not allow to build a new airport if this raise the town noise over the maximum allowed by town */
		if (newnoise_level > nearest->MaxTownNoise()) {
			authority_refuse_message = STR_ERROR_LOCAL_AUTHORITY_REFUSES_NOISE;
			authority_refuse_town = nearest;
		}
	} else if (_settings_game.difficulty.town_council_tolerance != TOWN_COUNCIL_PERMISSIVE && action != AIRPORT_UPGRADE) {
		Town *t = ClosestTownFromTile(tile, UINT_MAX);
		uint num = 0;
		for (const Station *st : Station::Iterate()) {
			if (st->town == t && (st->facilities & FACIL_AIRPORT) && st->airport.type != AT_OILRIG) num++;
		}
		if (num >= 2) {
			authority_refuse_message = STR_ERROR_LOCAL_AUTHORITY_REFUSES_AIRPORT;
			authority_refuse_town = t;
		}
	}

	if (authority_refuse_message != STR_NULL) {
		SetDParam(0, authority_refuse_town->index);
		return_cmd_error(authority_refuse_message);
	}

	if (action == AIRPORT_UPGRADE) {
		/* check that the old airport can be removed */
		CommandCost r = CanRemoveAirport(st, flags);
		if (r.Failed()) return r;
		cost.AddCost(r);
	}

	for (AirportTileTableIterator iter(as->table[layout], tile); iter != INVALID_TILE; ++iter) {
		cost.AddCost(_price[PR_BUILD_STATION_AIRPORT]);
	}

	if (flags & DC_EXEC) {
		if (action == AIRPORT_UPGRADE) {
			/* delete old airport if upgrading */

			ZoningMarkDirtyStationCoverageArea(st);

			for (uint i = 0; i < st->airport.GetNumHangars(); ++i) {
				TileIndex tile_cur = st->airport.GetHangarTile(i);
				OrderBackup::Reset(tile_cur, false);
				CloseWindowById(WC_VEHICLE_DEPOT, tile_cur);
			}

			uint old_dist;
			Town *old_nearest = AirportGetNearestTown(st, old_dist);

			if (old_nearest != nearest) {
				old_nearest->noise_reached -= GetAirportNoiseLevelForDistance(st->airport.GetSpec(), old_dist);
				if (_settings_game.economy.station_noise_level) {
					SetWindowDirty(WC_TOWN_VIEW, st->town->index);
				}
			}

			for (TileIndex tile_cur : st->airport) {
				DeleteAnimatedTile(tile_cur);
				DoClearSquare(tile_cur);
				DeleteNewGRFInspectWindow(GSF_AIRPORTTILES, tile_cur);
			}

			st->rect.AfterRemoveRect(st, st->airport);
			st->airport.Clear();
		}

		/* Always add the noise, so there will be no need to recalculate when option toggles */
		nearest->noise_reached = newnoise_level;

		st->AddFacility(FACIL_AIRPORT, tile);
		st->airport.type = airport_type;
		st->airport.layout = layout;
		st->airport.flags = 0;
		st->airport.rotation = rotation;

		st->rect.BeforeAddRect(tile, w, h, StationRect::ADD_TRY);

		for (AirportTileTableIterator iter(as->table[layout], tile); iter != INVALID_TILE; ++iter) {
			MakeAirport(iter, st->owner, st->index, iter.GetStationGfx(), WATER_CLASS_INVALID);
			SetStationTileRandomBits(iter, GB(Random(), 0, 4));
			st->airport.Add(iter);

			if (AirportTileSpec::Get(GetTranslatedAirportTileID(iter.GetStationGfx()))->animation.status != ANIM_STATUS_NO_ANIMATION) AddAnimatedTile(iter);
		}

		/* Only call the animation trigger after all tiles have been built */
		for (AirportTileTableIterator iter(as->table[layout], tile); iter != INVALID_TILE; ++iter) {
			AirportTileAnimationTrigger(st, iter, AAT_BUILT);
		}

		if (action != AIRPORT_NEW) UpdateAirplanesOnNewStation(st);

		if (action == AIRPORT_UPGRADE) {
			UpdateStationSignCoord(st);
		} else {
			Company::Get(st->owner)->infrastructure.airport++;
		}

		st->AfterStationTileSetChange(true, STATION_AIRPORT);
		ZoningMarkDirtyStationCoverageArea(st);
		InvalidateWindowData(WC_STATION_VIEW, st->index, -1);

		if (_settings_game.economy.station_noise_level) {
			SetWindowDirty(WC_TOWN_VIEW, nearest->index);
		}
	}

	return cost;
}

/**
 * Remove an airport
 * @param tile TileIndex been queried
 * @param flags operation to perform
 * @return cost or failure of operation
 */
static CommandCost RemoveAirport(TileIndex tile, DoCommandFlag flags)
{
	Station *st = Station::GetByTile(tile);

	if (_current_company != OWNER_WATER) {
		CommandCost ret = CheckOwnership(st->owner);
		if (ret.Failed()) return ret;
	}

	CommandCost cost = CanRemoveAirport(st, flags);
	if (cost.Failed()) return cost;

	if (flags & DC_EXEC) {
		for (uint i = 0; i < st->airport.GetNumHangars(); ++i) {
			TileIndex tile_cur = st->airport.GetHangarTile(i);
			OrderBackup::Reset(tile_cur, false);
			CloseWindowById(WC_VEHICLE_DEPOT, tile_cur);
		}

		ZoningMarkDirtyStationCoverageArea(st);
		/* The noise level is the noise from the airport and reduce it to account for the distance to the town center.
		 * And as for construction, always remove it, even if the setting is not set, in order to avoid the
		 * need of recalculation */
		uint dist;
		Town *nearest = AirportGetNearestTown(st, dist);
		nearest->noise_reached -= GetAirportNoiseLevelForDistance(st->airport.GetSpec(), dist);

		if (_settings_game.economy.station_noise_level) {
			SetWindowDirty(WC_TOWN_VIEW, nearest->index);
		}

		for (TileIndex tile_cur : st->airport) {
			if (!st->TileBelongsToAirport(tile_cur)) continue;

			DeleteAnimatedTile(tile_cur);
			DoClearSquare(tile_cur);
			DeleteNewGRFInspectWindow(GSF_AIRPORTTILES, tile_cur);
		}

		/* Clear the persistent storage. */
		delete st->airport.psa;

		st->rect.AfterRemoveRect(st, st->airport);

		st->airport.Clear();
		st->facilities &= ~FACIL_AIRPORT;
		SetWindowClassesDirty(WC_VEHICLE_ORDERS);

		InvalidateWindowData(WC_STATION_VIEW, st->index, -1);

		Company::Get(st->owner)->infrastructure.airport--;

		st->AfterStationTileSetChange(false, STATION_AIRPORT);

		DeleteNewGRFInspectWindow(GSF_AIRPORTS, st->index);
	}

	return cost;
}

/**
 * Open/close an airport to incoming aircraft.
 * @param tile Unused.
 * @param flags Operation to perform.
 * @param p1 Station ID of the airport.
 * @param p2 Unused.
 * @param text unused
 * @return the cost of this operation or an error
 */
CommandCost CmdOpenCloseAirport(TileIndex tile, DoCommandFlag flags, uint32_t p1, uint32_t p2, const char *text)
{
	if (!Station::IsValidID(p1)) return CMD_ERROR;
	Station *st = Station::Get(p1);

	if (!(st->facilities & FACIL_AIRPORT) || st->owner == OWNER_NONE) return CMD_ERROR;

	CommandCost ret = CheckOwnership(st->owner);
	if (ret.Failed()) return ret;

	if (flags & DC_EXEC) {
		st->airport.flags ^= AIRPORT_CLOSED_block;
		SetWindowWidgetDirty(WC_STATION_VIEW, st->index, WID_SV_CLOSE_AIRPORT);
	}
	return CommandCost();
}

/**
 * Tests whether the company's vehicles have this station in orders
 * @param station station ID
 * @param include_company If true only check vehicles of \a company, if false only check vehicles of other companies
 * @param company company ID
 */
bool HasStationInUse(StationID station, bool include_company, CompanyID company)
{
	bool found = false;
	IterateOrderRefcountMapForDestinationID(station, [&](CompanyID cid, OrderType order_type, VehicleType veh_type, uint32_t refcount) {
		if ((cid == company) == include_company) {
			if (order_type == OT_GOTO_STATION || order_type == OT_GOTO_WAYPOINT) {
				found = true;
				return false;
			}
		}
		return true;
	});
	return found;
}

static const TileIndexDiffC _dock_tileoffs_chkaround[] = {
	{-1,  0},
	{ 0,  0},
	{ 0,  0},
	{ 0, -1}
};
static const uint8_t _dock_w_chk[4] = { 2, 1, 2, 1 };
static const uint8_t _dock_h_chk[4] = { 1, 2, 1, 2 };

/**
 * Build a dock/haven.
 * @param tile tile where dock will be built
 * @param flags operation to perform
 * @param p1 (bit 0) - allow docks directly adjacent to other docks.
 * @param p2 bit 16-31: station ID to join (NEW_STATION if build new one)
 * @param text unused
 * @return the cost of this operation or an error
 */
CommandCost CmdBuildDock(TileIndex tile, DoCommandFlag flags, uint32_t p1, uint32_t p2, const char *text)
{
	StationID station_to_join = GB(p2, 16, 16);
	bool reuse = (station_to_join != NEW_STATION);
	if (!reuse) station_to_join = INVALID_STATION;
	bool distant_join = (station_to_join != INVALID_STATION);

	if (distant_join && (!_settings_game.station.distant_join_stations || !Station::IsValidID(station_to_join))) return CMD_ERROR;

	TileIndex slope_tile = tile;

	DiagDirection direction = GetInclinedSlopeDirection(GetTileSlope(slope_tile));
	if (direction == INVALID_DIAGDIR) return_cmd_error(STR_ERROR_SITE_UNSUITABLE);
	direction = ReverseDiagDir(direction);

	TileIndex flat_tile = slope_tile + TileOffsByDiagDir(direction);

	/* Docks cannot be placed on rapids */
	if (HasTileWaterGround(slope_tile)) return_cmd_error(STR_ERROR_SITE_UNSUITABLE);

	CommandCost ret = CheckIfAuthorityAllowsNewStation(slope_tile, flags);
	if (ret.Failed()) return ret;

	if (IsBridgeAbove(slope_tile) && !_settings_game.construction.allow_docks_under_bridges) return_cmd_error(STR_ERROR_MUST_DEMOLISH_BRIDGE_FIRST);

	CommandCost cost(EXPENSES_CONSTRUCTION, _price[PR_BUILD_STATION_DOCK]);
	ret = DoCommand(slope_tile, 0, 0, flags, CMD_LANDSCAPE_CLEAR);
	if (ret.Failed()) return ret;
	cost.AddCost(ret);

	if (!HasTileWaterGround(flat_tile) || !IsTileFlat(flat_tile)) {
		return_cmd_error(STR_ERROR_SITE_UNSUITABLE);
	}

	if (IsBridgeAbove(flat_tile) && !_settings_game.construction.allow_docks_under_bridges) return_cmd_error(STR_ERROR_MUST_DEMOLISH_BRIDGE_FIRST);

	/* Get the water class of the water tile before it is cleared.*/
	WaterClass wc = GetWaterClass(flat_tile);

	bool add_cost = !IsWaterTile(flat_tile);
	ret = DoCommand(flat_tile, 0, 0, flags | DC_ALLOW_REMOVE_WATER, CMD_LANDSCAPE_CLEAR);
	if (ret.Failed()) return ret;
	if (add_cost) cost.AddCost(ret);

	TileIndex adjacent_tile = flat_tile + TileOffsByDiagDir(direction);
	if (!IsTileType(adjacent_tile, MP_WATER) || !IsTileFlat(adjacent_tile)) {
		return_cmd_error(STR_ERROR_SITE_UNSUITABLE);
	}

	TileArea dock_area = TileArea(slope_tile + ToTileIndexDiff(_dock_tileoffs_chkaround[direction]),
			_dock_w_chk[direction], _dock_h_chk[direction]);

	/* middle */
	Station *st = nullptr;
	ret = FindJoiningStation(INVALID_STATION, station_to_join, HasBit(p1, 0), dock_area, &st);
	if (ret.Failed()) return ret;

	/* Distant join */
	if (st == nullptr && distant_join) st = Station::GetIfValid(station_to_join);

	ret = BuildStationPart(&st, flags, reuse, dock_area, STATIONNAMING_DOCK);
	if (ret.Failed()) return ret;

	if (flags & DC_EXEC) {
		st->ship_station.Add(tile);
		st->ship_station.Add(flat_tile);
		st->AddFacility(FACIL_DOCK, tile);

		st->rect.BeforeAddRect(dock_area.tile, dock_area.w, dock_area.h, StationRect::ADD_TRY);

		/* If the water part of the dock is on a canal, update infrastructure counts.
		 * This is needed as we've cleared that tile before.
		 * Clearing object tiles may result in water tiles which are already accounted for in the water infrastructure total.
		 * See: MakeWaterKeepingClass() */
		if (wc == WATER_CLASS_CANAL && !(HasTileWaterClass(flat_tile) && GetWaterClass(flat_tile) == WATER_CLASS_CANAL && IsTileOwner(flat_tile, _current_company))) {
			Company::Get(st->owner)->infrastructure.water++;
		}
		Company::Get(st->owner)->infrastructure.station += 2;

		MakeDock(tile, st->owner, st->index, direction, wc);
		UpdateStationDockingTiles(st);

		st->AfterStationTileSetChange(true, STATION_DOCK);
		ZoningMarkDirtyStationCoverageArea(st);
	}

	return cost;
}

void RemoveDockingTile(TileIndex t)
{
	for (DiagDirection d = DIAGDIR_BEGIN; d != DIAGDIR_END; d++) {
		TileIndex tile = t + TileOffsByDiagDir(d);
		if (!IsValidTile(tile)) continue;

		if (IsTileType(tile, MP_STATION)) {
			Station *st = Station::GetByTile(tile);
			if (st != nullptr) UpdateStationDockingTiles(st);
		} else if (IsTileType(tile, MP_INDUSTRY)) {
			Station *neutral = Industry::GetByTile(tile)->neutral_station;
			if (neutral != nullptr) UpdateStationDockingTiles(neutral);
		}
	}
}

/**
 * Clear docking tile status from tiles around a removed dock, if the tile has
 * no neighbours which would keep it as a docking tile.
 * @param tile Ex-dock tile to check.
 */
void ClearDockingTilesCheckingNeighbours(TileIndex tile)
{
	assert(IsValidTile(tile));

	/* Clear and maybe re-set docking tile */
	for (DiagDirection d = DIAGDIR_BEGIN; d != DIAGDIR_END; d++) {
		TileIndex docking_tile = tile + TileOffsByDiagDir(d);
		if (!IsValidTile(docking_tile)) continue;

		if (IsPossibleDockingTile(docking_tile)) {
			SetDockingTile(docking_tile, false);
			CheckForDockingTile(docking_tile);
		}
	}
}

/**
 * Find the part of a dock that is land-based
 * @param t Dock tile to find land part of
 * @return tile of land part of dock
 */
static TileIndex FindDockLandPart(TileIndex t)
{
	assert(IsDockTile(t));

	StationGfx gfx = GetStationGfx(t);
	if (gfx < GFX_DOCK_BASE_WATER_PART) return t;

	for (DiagDirection d = DIAGDIR_BEGIN; d != DIAGDIR_END; d++) {
		TileIndex tile = t + TileOffsByDiagDir(d);
		if (!IsValidTile(tile)) continue;
		if (!IsDockTile(tile)) continue;
		if (GetStationGfx(tile) < GFX_DOCK_BASE_WATER_PART && tile + TileOffsByDiagDir(GetDockDirection(tile)) == t) return tile;
	}

	return INVALID_TILE;
}

/**
 * Remove a dock
 * @param tile TileIndex been queried
 * @param flags operation to perform
 * @return cost or failure of operation
 */
static CommandCost RemoveDock(TileIndex tile, DoCommandFlag flags)
{
	Station *st = Station::GetByTile(tile);
	CommandCost ret = CheckOwnership(st->owner);
	if (ret.Failed()) return ret;

	if (!IsDockTile(tile)) return CMD_ERROR;

	TileIndex tile1 = FindDockLandPart(tile);
	if (tile1 == INVALID_TILE) return CMD_ERROR;
	TileIndex tile2 = tile1 + TileOffsByDiagDir(GetDockDirection(tile1));

	ret = EnsureNoVehicleOnGround(tile1);
	if (ret.Succeeded()) ret = EnsureNoVehicleOnGround(tile2);
	if (ret.Failed()) return ret;

	if (flags & DC_EXEC) {
		ZoningMarkDirtyStationCoverageArea(st);

		DoClearSquare(tile1);
		MarkTileDirtyByTile(tile1);
		MakeWaterKeepingClass(tile2, st->owner);

		st->rect.AfterRemoveTile(st, tile1);
		st->rect.AfterRemoveTile(st, tile2);

		MakeShipStationAreaSmaller(st);
		if (st->ship_station.tile == INVALID_TILE) {
			st->ship_station.Clear();
			st->docking_station.Clear();
			st->docking_tiles.clear();
			st->facilities &= ~FACIL_DOCK;
			SetWindowClassesDirty(WC_VEHICLE_ORDERS);
		}

		Company::Get(st->owner)->infrastructure.station -= 2;

		st->AfterStationTileSetChange(false, STATION_DOCK);

		ClearDockingTilesCheckingNeighbours(tile1);
		ClearDockingTilesCheckingNeighbours(tile2);

		for (Ship *s : Ship::IterateFrontOnly()) {
			/* Find all ships going to our dock. */
			if (s->current_order.GetDestination() != st->index) {
				continue;
			}

			/* Find ships that are marked as "loading" but are no longer on a
			 * docking tile. Force them to leave the station (as they were loading
			 * on the removed dock). */
			if (s->current_order.IsType(OT_LOADING) && !(IsDockingTile(s->tile) && IsShipDestinationTile(s->tile, st->index))) {
				s->LeaveStation();
			}

			/* If we no longer have a dock, mark the order as invalid and send
			 * the ship to the next order (or, if there is none, make it
			 * wander the world). */
			if (s->current_order.IsType(OT_GOTO_STATION) && !(st->facilities & FACIL_DOCK)) {
				s->SetDestTile(s->GetOrderStationLocation(st->index));
			}
		}
	}

	return CommandCost(EXPENSES_CONSTRUCTION, _price[PR_CLEAR_STATION_DOCK]);
}

#include "table/station_land.h"

const DrawTileSprites *GetStationTileLayout(StationType st, uint8_t gfx)
{
	return &_station_display_datas[st][gfx];
}

/**
 * Check whether a sprite is a track sprite, which can be replaced by a non-track ground sprite and a rail overlay.
 * If the ground sprite is suitable, \a ground is replaced with the new non-track ground sprite, and \a overlay_offset
 * is set to the overlay to draw.
 * @param         ti             Positional info for the tile to decide snowyness etc. May be nullptr.
 * @param[in,out] ground         Groundsprite to draw.
 * @param[out]    overlay_offset Overlay to draw.
 * @return true if overlay can be drawn.
 */
bool SplitGroundSpriteForOverlay(const TileInfo *ti, SpriteID *ground, RailTrackOffset *overlay_offset)
{
	bool snow_desert;
	switch (*ground) {
		case SPR_RAIL_TRACK_X:
		case SPR_MONO_TRACK_X:
		case SPR_MGLV_TRACK_X:
			snow_desert = false;
			*overlay_offset = RTO_X;
			break;

		case SPR_RAIL_TRACK_Y:
		case SPR_MONO_TRACK_Y:
		case SPR_MGLV_TRACK_Y:
			snow_desert = false;
			*overlay_offset = RTO_Y;
			break;

		case SPR_RAIL_TRACK_X_SNOW:
		case SPR_MONO_TRACK_X_SNOW:
		case SPR_MGLV_TRACK_X_SNOW:
			snow_desert = true;
			*overlay_offset = RTO_X;
			break;

		case SPR_RAIL_TRACK_Y_SNOW:
		case SPR_MONO_TRACK_Y_SNOW:
		case SPR_MGLV_TRACK_Y_SNOW:
			snow_desert = true;
			*overlay_offset = RTO_Y;
			break;

		default:
			return false;
	}

	if (ti != nullptr) {
		/* Decide snow/desert from tile */
		switch (_settings_game.game_creation.landscape) {
			case LT_ARCTIC:
				snow_desert = (uint)ti->z > GetSnowLine() * TILE_HEIGHT;
				break;

			case LT_TROPIC:
				snow_desert = GetTropicZone(ti->tile) == TROPICZONE_DESERT;
				break;

			default:
				break;
		}
	}

	*ground = snow_desert ? SPR_FLAT_SNOW_DESERT_TILE : SPR_FLAT_GRASS_TILE;
	return true;
}

static void DrawTile_Station(TileInfo *ti, DrawTileProcParams params)
{
	const NewGRFSpriteLayout *layout = nullptr;
	DrawTileSprites tmp_rail_layout;
	const DrawTileSprites *t = nullptr;
	int32_t total_offset;
	const RailTypeInfo *rti = nullptr;
	uint32_t relocation = 0;
	uint32_t ground_relocation = 0;
	BaseStation *st = nullptr;
	const StationSpec *statspec = nullptr;
	uint tile_layout = 0;

	if (HasStationRail(ti->tile)) {
		rti = GetRailTypeInfo(GetRailType(ti->tile));
		total_offset = rti->GetRailtypeSpriteOffset();

		if (IsCustomStationSpecIndex(ti->tile)) {
			/* look for customization */
			st = BaseStation::GetByTile(ti->tile);
			statspec = st->speclist[GetCustomStationSpecIndex(ti->tile)].spec;

			if (statspec != nullptr) {
				tile_layout = GetStationGfx(ti->tile);

				if (HasBit(statspec->callback_mask, CBM_STATION_SPRITE_LAYOUT)) {
					uint16_t callback = GetStationCallback(CBID_STATION_SPRITE_LAYOUT, 0, 0, statspec, st, ti->tile, INVALID_RAILTYPE);
					if (callback != CALLBACK_FAILED) tile_layout = (callback & ~1) + GetRailStationAxis(ti->tile);
				}

				/* Ensure the chosen tile layout is valid for this custom station */
				if (!statspec->renderdata.empty()) {
					layout = &statspec->renderdata[tile_layout < statspec->renderdata.size() ? tile_layout : (uint)GetRailStationAxis(ti->tile)];
					if (!layout->NeedsPreprocessing()) {
						t = layout;
						layout = nullptr;
					}
				}
			}
		}
	} else {
		total_offset = 0;
	}

	StationGfx gfx = GetStationGfx(ti->tile);
	if (IsAirport(ti->tile)) {
		gfx = GetAirportGfx(ti->tile);
		if (gfx >= NEW_AIRPORTTILE_OFFSET) {
			const AirportTileSpec *ats = AirportTileSpec::Get(gfx);
			if (ats->grf_prop.spritegroup[0] != nullptr && DrawNewAirportTile(ti, Station::GetByTile(ti->tile), ats)) {
				return;
			}
			/* No sprite group (or no valid one) found, meaning no graphics associated.
			 * Use the substitute one instead */
			assert(ats->grf_prop.subst_id != INVALID_AIRPORTTILE);
			gfx = ats->grf_prop.subst_id;
		}
		switch (gfx) {
			case APT_RADAR_GRASS_FENCE_SW:
				t = &_station_display_datas_airport_radar_grass_fence_sw[GetAnimationFrame(ti->tile)];
				break;
			case APT_GRASS_FENCE_NE_FLAG:
				t = &_station_display_datas_airport_flag_grass_fence_ne[GetAnimationFrame(ti->tile)];
				break;
			case APT_RADAR_FENCE_SW:
				t = &_station_display_datas_airport_radar_fence_sw[GetAnimationFrame(ti->tile)];
				break;
			case APT_RADAR_FENCE_NE:
				t = &_station_display_datas_airport_radar_fence_ne[GetAnimationFrame(ti->tile)];
				break;
			case APT_GRASS_FENCE_NE_FLAG_2:
				t = &_station_display_datas_airport_flag_grass_fence_ne_2[GetAnimationFrame(ti->tile)];
				break;
		}
	}

	Owner owner = GetTileOwner(ti->tile);

	PaletteID palette;
	if (Company::IsValidID(owner)) {
		palette = COMPANY_SPRITE_COLOUR(owner);
	} else {
		/* Some stations are not owner by a company, namely oil rigs */
		palette = PALETTE_TO_GREY;
	}

	if (layout == nullptr && (t == nullptr || t->seq == nullptr)) t = GetStationTileLayout(GetStationType(ti->tile), gfx);

	/* don't show foundation for docks */
	if (ti->tileh != SLOPE_FLAT && !IsDock(ti->tile)) {
		if (statspec != nullptr && HasBit(statspec->flags, SSF_CUSTOM_FOUNDATIONS)) {
			/* Station has custom foundations.
			 * Check whether the foundation continues beyond the tile's upper sides. */
			uint edge_info = 0;
			auto [slope, z] = GetFoundationPixelSlope(ti->tile);
			if (!HasFoundationNW(ti->tile, slope, z)) SetBit(edge_info, 0);
			if (!HasFoundationNE(ti->tile, slope, z)) SetBit(edge_info, 1);
			SpriteID image = GetCustomStationFoundationRelocation(statspec, st, ti->tile, tile_layout, edge_info);
			if (image == 0) goto draw_default_foundation;

			if (HasBit(statspec->flags, SSF_EXTENDED_FOUNDATIONS)) {
				/* Station provides extended foundations. */

				static const uint8_t foundation_parts[] = {
					0, 0, 0, 0, // Invalid,  Invalid,   Invalid,   SLOPE_SW
					0, 1, 2, 3, // Invalid,  SLOPE_EW,  SLOPE_SE,  SLOPE_WSE
					0, 4, 5, 6, // Invalid,  SLOPE_NW,  SLOPE_NS,  SLOPE_NWS
					7, 8, 9     // SLOPE_NE, SLOPE_ENW, SLOPE_SEN
				};

				AddSortableSpriteToDraw(image + foundation_parts[ti->tileh], PAL_NONE, ti->x, ti->y, 16, 16, 7, ti->z);
			} else {
				/* Draw simple foundations, built up from 8 possible foundation sprites. */

				/* Each set bit represents one of the eight composite sprites to be drawn.
				 * 'Invalid' entries will not drawn but are included for completeness. */
				static const uint8_t composite_foundation_parts[] = {
					/* Invalid  (00000000), Invalid   (11010001), Invalid   (11100100), SLOPE_SW  (11100000) */
					   0x00,                0xD1,                 0xE4,                 0xE0,
					/* Invalid  (11001010), SLOPE_EW  (11001001), SLOPE_SE  (11000100), SLOPE_WSE (11000000) */
					   0xCA,                0xC9,                 0xC4,                 0xC0,
					/* Invalid  (11010010), SLOPE_NW  (10010001), SLOPE_NS  (11100100), SLOPE_NWS (10100000) */
					   0xD2,                0x91,                 0xE4,                 0xA0,
					/* SLOPE_NE (01001010), SLOPE_ENW (00001001), SLOPE_SEN (01000100) */
					   0x4A,                0x09,                 0x44
				};

				uint8_t parts = composite_foundation_parts[ti->tileh];

				/* If foundations continue beyond the tile's upper sides then
				 * mask out the last two pieces. */
				if (HasBit(edge_info, 0)) ClrBit(parts, 6);
				if (HasBit(edge_info, 1)) ClrBit(parts, 7);

				if (parts == 0) {
					/* We always have to draw at least one sprite to make sure there is a boundingbox and a sprite with the
					 * correct offset for the childsprites.
					 * So, draw the (completely empty) sprite of the default foundations. */
					goto draw_default_foundation;
				}

				StartSpriteCombine();
				for (int i = 0; i < 8; i++) {
					if (HasBit(parts, i)) {
						AddSortableSpriteToDraw(image + i, PAL_NONE, ti->x, ti->y, 16, 16, 7, ti->z);
					}
				}
				EndSpriteCombine();
			}

			OffsetGroundSprite(0, -8);
			ti->z += ApplyPixelFoundationToSlope(FOUNDATION_LEVELED, ti->tileh);
		} else {
draw_default_foundation:
			DrawFoundation(ti, FOUNDATION_LEVELED);
		}
	}

	bool draw_ground = false;

	if (IsBuoy(ti->tile)) {
		DrawWaterClassGround(ti);
		SpriteID sprite = GetCanalSprite(CF_BUOY, ti->tile);
		if (sprite != 0) total_offset = sprite - SPR_IMG_BUOY;
	} else if (IsDock(ti->tile) || (IsOilRig(ti->tile) && IsTileOnWater(ti->tile))) {
		if (ti->tileh == SLOPE_FLAT) {
			DrawWaterClassGround(ti);
		} else {
			assert_tile(IsDock(ti->tile), ti->tile);
			TileIndex water_tile = ti->tile + TileOffsByDiagDir(GetDockDirection(ti->tile));
			WaterClass wc = HasTileWaterClass(water_tile) ? GetWaterClass(water_tile) : WATER_CLASS_INVALID;
			if (wc == WATER_CLASS_SEA) {
				DrawShoreTile(ti->tileh);
			} else {
				DrawClearLandTile(ti, 3);
			}
		}
	} else if (IsRoadWaypointTile(ti->tile)) {
		RoadBits bits = GetRoadStopDir(ti->tile) == DIAGDIR_NE ? ROAD_X : ROAD_Y;
		extern void DrawRoadBits(TileInfo *ti, RoadBits road, RoadBits tram, Roadside roadside, bool snow_or_desert, bool draw_catenary);
		DrawRoadBits(ti, GetRoadTypeRoad(ti->tile) != INVALID_ROADTYPE ? bits : ROAD_NONE,
				GetRoadTypeTram(ti->tile) != INVALID_ROADTYPE ? bits : ROAD_NONE,
				GetRoadWaypointRoadside(ti->tile), IsRoadWaypointOnSnowOrDesert(ti->tile), false);
	} else {
		if (layout != nullptr) {
			/* Sprite layout which needs preprocessing */
			bool separate_ground = HasBit(statspec->flags, SSF_SEPARATE_GROUND);
			uint32_t var10_values = layout->PrepareLayout(total_offset, rti->fallback_railtype, 0, 0, separate_ground);
			for (uint8_t var10 : SetBitIterator(var10_values)) {
				uint32_t var10_relocation = GetCustomStationRelocation(statspec, st, ti->tile, INVALID_RAILTYPE, var10);
				layout->ProcessRegisters(var10, var10_relocation, separate_ground);
			}
			tmp_rail_layout.seq = layout->GetLayout(&tmp_rail_layout.ground);
			t = &tmp_rail_layout;
			total_offset = 0;
		} else if (statspec != nullptr) {
			/* Simple sprite layout */
			ground_relocation = relocation = GetCustomStationRelocation(statspec, st, ti->tile, INVALID_RAILTYPE, 0);
			if (HasBit(statspec->flags, SSF_SEPARATE_GROUND)) {
				ground_relocation = GetCustomStationRelocation(statspec, st, ti->tile, INVALID_RAILTYPE, 1);
			}
			ground_relocation += rti->fallback_railtype;
		}

		draw_ground = true;
	}

	if (draw_ground && !IsAnyRoadStop(ti->tile)) {
		SpriteID image = t->ground.sprite;
		PaletteID pal  = t->ground.pal;
		RailTrackOffset overlay_offset;
		if (rti != nullptr && rti->UsesOverlay() && SplitGroundSpriteForOverlay(ti, &image, &overlay_offset)) {
			SpriteID ground = GetCustomRailSprite(rti, ti->tile, RTSG_GROUND);
			DrawGroundSprite(image, PAL_NONE);
			DrawGroundSprite(ground + overlay_offset, PAL_NONE);

			if (_game_mode != GM_MENU && _settings_client.gui.show_track_reservation && HasStationReservation(ti->tile)) {
				SpriteID overlay = GetCustomRailSprite(rti, ti->tile, RTSG_OVERLAY);
				DrawGroundSprite(overlay + overlay_offset, PALETTE_CRASH);
			}
		} else {
			image += HasBit(image, SPRITE_MODIFIER_CUSTOM_SPRITE) ? ground_relocation : total_offset;
			if (HasBit(pal, SPRITE_MODIFIER_CUSTOM_SPRITE)) pal += ground_relocation;
			DrawGroundSprite(image, GroundSpritePaletteTransform(image, pal, palette));

			/* PBS debugging, draw reserved tracks darker */
			if (_game_mode != GM_MENU && _settings_client.gui.show_track_reservation && HasStationRail(ti->tile) && HasStationReservation(ti->tile)) {
				DrawGroundSprite(GetRailStationAxis(ti->tile) == AXIS_X ? rti->base_sprites.single_x : rti->base_sprites.single_y, PALETTE_CRASH);
			}
		}
	}

	if (HasStationRail(ti->tile) && HasRailCatenaryDrawn(GetRailType(ti->tile))) DrawRailCatenary(ti);

	if (IsAnyRoadStop(ti->tile)) {
		RoadType road_rt = GetRoadTypeRoad(ti->tile);
		RoadType tram_rt = GetRoadTypeTram(ti->tile);
		const RoadTypeInfo *road_rti = road_rt == INVALID_ROADTYPE ? nullptr : GetRoadTypeInfo(road_rt);
		const RoadTypeInfo *tram_rti = tram_rt == INVALID_ROADTYPE ? nullptr : GetRoadTypeInfo(tram_rt);

		Axis axis = GetRoadStopDir(ti->tile) == DIAGDIR_NE ? AXIS_X : AXIS_Y;
		DiagDirection dir = GetRoadStopDir(ti->tile);
		StationType type = GetStationType(ti->tile);

		const RoadStopSpec *stopspec = GetRoadStopSpec(ti->tile);
		RoadStopDrawMode stop_draw_mode = (RoadStopDrawMode)0;
		if (stopspec != nullptr) {
			stop_draw_mode = stopspec->draw_mode;
			int view = dir;
			if (IsDriveThroughStopTile(ti->tile)) view += 4;
			st = BaseStation::GetByTile(ti->tile);
			RoadStopResolverObject object(stopspec, st, ti->tile, INVALID_ROADTYPE, type, view);
			const SpriteGroup *group = object.Resolve();
			if (group != nullptr && group->type == SGT_TILELAYOUT) {
				const DrawTileSprites *dts = ((const TileLayoutSpriteGroup *)group)->ProcessRegisters(nullptr);
				if (HasBit(stopspec->flags, RSF_DRAW_MODE_REGISTER)) {
					stop_draw_mode = (RoadStopDrawMode)GetRegister(0x100);
				}
				t = dts;
				if (type == STATION_ROADWAYPOINT && (stop_draw_mode & ROADSTOP_DRAW_MODE_WAYP_GROUND)) {
					draw_ground = true;
				}
			}
		}

		/* Draw ground sprite */
		if (draw_ground) {
			SpriteID image = t->ground.sprite;
			PaletteID pal  = t->ground.pal;
			image += HasBit(image, SPRITE_MODIFIER_CUSTOM_SPRITE) ? ground_relocation : total_offset;
			if (GB(image, 0, SPRITE_WIDTH) != 0) {
				if (HasBit(pal, SPRITE_MODIFIER_CUSTOM_SPRITE)) pal += ground_relocation;
				DrawGroundSprite(image, GroundSpritePaletteTransform(image, pal, palette));
			}
		}

		if (IsDriveThroughStopTile(ti->tile)) {
			if (type != STATION_ROADWAYPOINT && (stopspec == nullptr || (stop_draw_mode & ROADSTOP_DRAW_MODE_OVERLAY) != 0)) {
				uint sprite_offset = axis == AXIS_X ? 1 : 0;
				DrawRoadOverlays(ti, PAL_NONE, road_rti, tram_rti, sprite_offset, sprite_offset);
			}

			DisallowedRoadDirections drd = GetDriveThroughStopDisallowedRoadDirections(ti->tile);
			if (drd != DRD_NONE && (stopspec == nullptr || !HasBit(stopspec->flags, RSF_NO_ONE_WAY_OVERLAY)) && road_rt != INVALID_ROADTYPE) {
				SpriteID oneway = GetCustomRoadSprite(road_rti, ti->tile, ROTSG_ONEWAY);
				if (oneway == 0) oneway = SPR_ONEWAY_BASE;
				DrawGroundSpriteAt(oneway + drd - 1 + ((axis == AXIS_X) ? 0 : 3), PAL_NONE, 8, 8, 0);
			}
		} else {
			/* Non-drivethrough road stops are only valid for roads. */
			assert_tile(road_rt != INVALID_ROADTYPE && tram_rt == INVALID_ROADTYPE, ti->tile);

			if ((stopspec == nullptr || (stop_draw_mode & ROADSTOP_DRAW_MODE_ROAD) != 0) && road_rti->UsesOverlay()) {
				SpriteID ground = GetCustomRoadSprite(road_rti, ti->tile, ROTSG_ROADSTOP);
				DrawGroundSprite(ground + dir, PAL_NONE);
			}
		}

		if (stopspec == nullptr || !HasBit(stopspec->flags, RSF_NO_CATENARY)) {
			/* Draw road, tram catenary */
			DrawRoadCatenary(ti);
		}
	}

	if (IsRailWaypoint(ti->tile)) {
		/* Don't offset the waypoint graphics; they're always the same. */
		total_offset = 0;
	}

	DrawRailTileSeq(ti, t, TO_BUILDINGS, total_offset, relocation, palette);
	DrawBridgeMiddle(ti);
}

void StationPickerDrawSprite(int x, int y, StationType st, RailType railtype, RoadType roadtype, int image)
{
	int32_t total_offset = 0;
	PaletteID pal = COMPANY_SPRITE_COLOUR(_local_company);
	const DrawTileSprites *t = GetStationTileLayout(st, image);
	const RailTypeInfo *railtype_info = nullptr;

	if (railtype != INVALID_RAILTYPE) {
		railtype_info = GetRailTypeInfo(railtype);
		total_offset = railtype_info->GetRailtypeSpriteOffset();
	}

	SpriteID img = t->ground.sprite;
	RailTrackOffset overlay_offset;
	if (railtype_info != nullptr && railtype_info->UsesOverlay() && SplitGroundSpriteForOverlay(nullptr, &img, &overlay_offset)) {
		SpriteID ground = GetCustomRailSprite(railtype_info, INVALID_TILE, RTSG_GROUND);
		DrawSprite(img, PAL_NONE, x, y);
		DrawSprite(ground + overlay_offset, PAL_NONE, x, y);
	} else {
		DrawSprite(img + total_offset, HasBit(img, PALETTE_MODIFIER_COLOUR) ? pal : PAL_NONE, x, y);
	}

	if (roadtype != INVALID_ROADTYPE) {
		const RoadTypeInfo *roadtype_info = GetRoadTypeInfo(roadtype);
		if (image >= 4) {
			/* Drive-through stop */
			uint sprite_offset = 5 - image;

			/* Road underlay takes precedence over tram */
			if (roadtype_info->UsesOverlay()) {
				SpriteID ground = GetCustomRoadSprite(roadtype_info, INVALID_TILE, ROTSG_GROUND);
				DrawSprite(ground + sprite_offset, PAL_NONE, x, y);

				SpriteID overlay = GetCustomRoadSprite(roadtype_info, INVALID_TILE, ROTSG_OVERLAY);
				if (overlay) DrawSprite(overlay + sprite_offset, PAL_NONE, x, y);
			} else if (RoadTypeIsTram(roadtype)) {
				DrawSprite(SPR_TRAMWAY_TRAM + sprite_offset, PAL_NONE, x, y);
			}
		} else {
			/* Bay stop */
			if (RoadTypeIsRoad(roadtype) && roadtype_info->UsesOverlay()) {
				SpriteID ground = GetCustomRoadSprite(roadtype_info, INVALID_TILE, ROTSG_ROADSTOP);
				DrawSprite(ground + image, PAL_NONE, x, y);
			}
		}
	}

	/* Default waypoint has no railtype specific sprites */
	DrawRailTileSeqInGUI(x, y, t, (st == STATION_WAYPOINT || st == STATION_ROADWAYPOINT) ? 0 : total_offset, 0, pal);
}

static int GetSlopePixelZ_Station(TileIndex tile, uint, uint, bool)
{
	return GetTileMaxPixelZ(tile);
}

static Foundation GetFoundation_Station(TileIndex, Slope tileh)
{
	return FlatteningFoundation(tileh);
}

static void FillTileDescRoadStop(TileIndex tile, TileDesc *td)
{
	RoadType road_rt = GetRoadTypeRoad(tile);
	RoadType tram_rt = GetRoadTypeTram(tile);
	Owner road_owner = INVALID_OWNER;
	Owner tram_owner = INVALID_OWNER;
	if (road_rt != INVALID_ROADTYPE) {
		const RoadTypeInfo *rti = GetRoadTypeInfo(road_rt);
		td->roadtype = rti->strings.name;
		td->road_speed = rti->max_speed / 2;
		road_owner = GetRoadOwner(tile, RTT_ROAD);
	}

	if (tram_rt != INVALID_ROADTYPE) {
		const RoadTypeInfo *rti = GetRoadTypeInfo(tram_rt);
		td->tramtype = rti->strings.name;
		td->tram_speed = rti->max_speed / 2;
		tram_owner = GetRoadOwner(tile, RTT_TRAM);
	}

	if (IsDriveThroughStopTile(tile)) {
		/* Is there a mix of owners? */
		if ((tram_owner != INVALID_OWNER && tram_owner != td->owner[0]) ||
				(road_owner != INVALID_OWNER && road_owner != td->owner[0])) {
			uint i = 1;
			if (road_owner != INVALID_OWNER) {
				td->owner_type[i] = STR_LAND_AREA_INFORMATION_ROAD_OWNER;
				td->owner[i] = road_owner;
				i++;
			}
			if (tram_owner != INVALID_OWNER) {
				td->owner_type[i] = STR_LAND_AREA_INFORMATION_TRAM_OWNER;
				td->owner[i] = tram_owner;
			}
		}
	}
}

void FillTileDescRailStation(TileIndex tile, TileDesc *td)
{
	const StationSpec *spec = GetStationSpec(tile);

	if (spec != nullptr) {
		td->station_class = StationClass::Get(spec->cls_id)->name;
		td->station_name  = spec->name;

		if (spec->grf_prop.grffile != nullptr) {
			const GRFConfig *gc = GetGRFConfig(spec->grf_prop.grffile->grfid);
			td->grf = gc->GetName();
		}
	}

	const RailTypeInfo *rti = GetRailTypeInfo(GetRailType(tile));
	td->rail_speed = rti->max_speed;
	td->railtype = rti->strings.name;
}

void FillTileDescAirport(TileIndex tile, TileDesc *td)
{
	const AirportSpec *as = Station::GetByTile(tile)->airport.GetSpec();
	td->airport_class = AirportClass::Get(as->cls_id)->name;
	td->airport_name = as->name;

	const AirportTileSpec *ats = AirportTileSpec::GetByTile(tile);
	td->airport_tile_name = ats->name;

	if (as->grf_prop.grffile != nullptr) {
		const GRFConfig *gc = GetGRFConfig(as->grf_prop.grffile->grfid);
		td->grf = gc->GetName();
	} else if (ats->grf_prop.grffile != nullptr) {
		const GRFConfig *gc = GetGRFConfig(ats->grf_prop.grffile->grfid);
		td->grf = gc->GetName();
	}
}

static void GetTileDesc_Station(TileIndex tile, TileDesc *td)
{
	td->owner[0] = GetTileOwner(tile);
	td->build_date = BaseStation::GetByTile(tile)->build_date;

	if (IsAnyRoadStopTile(tile)) FillTileDescRoadStop(tile, td);
	if (HasStationRail(tile)) FillTileDescRailStation(tile, td);
	if (IsAirport(tile)) FillTileDescAirport(tile, td);

	StringID str;
	switch (GetStationType(tile)) {
		default: NOT_REACHED();
		case STATION_RAIL:     str = STR_LAI_STATION_DESCRIPTION_RAILROAD_STATION; break;
		case STATION_AIRPORT:
			str = (IsHangar(tile) ? STR_LAI_STATION_DESCRIPTION_AIRCRAFT_HANGAR : STR_LAI_STATION_DESCRIPTION_AIRPORT);
			break;
		case STATION_TRUCK:    str = STR_LAI_STATION_DESCRIPTION_TRUCK_LOADING_AREA; break;
		case STATION_BUS:      str = STR_LAI_STATION_DESCRIPTION_BUS_STATION; break;
		case STATION_OILRIG: {
			const Industry *i = Station::GetByTile(tile)->industry;
			const IndustrySpec *is = GetIndustrySpec(i->type);
			td->owner[0] = i->owner;
			str = is->name;
			if (is->grf_prop.grffile != nullptr) td->grf = GetGRFConfig(is->grf_prop.grffile->grfid)->GetName();
			break;
		}
		case STATION_DOCK:     str = STR_LAI_STATION_DESCRIPTION_SHIP_DOCK; break;
		case STATION_BUOY:     str = STR_LAI_STATION_DESCRIPTION_BUOY; break;
		case STATION_WAYPOINT: str = STR_LAI_STATION_DESCRIPTION_WAYPOINT; break;
		case STATION_ROADWAYPOINT: str = STR_LAI_STATION_DESCRIPTION_WAYPOINT; break;
	}
	td->str = str;
}


static TrackStatus GetTileTrackStatus_Station(TileIndex tile, TransportType mode, uint sub_mode, DiagDirection side)
{
	TrackdirBits trackdirbits = TRACKDIR_BIT_NONE;

	switch (mode) {
		case TRANSPORT_RAIL:
			if (HasStationRail(tile) && !IsStationTileBlocked(tile)) {
				trackdirbits = TrackToTrackdirBits(GetRailStationTrack(tile));
			}
			break;

		case TRANSPORT_WATER:
			/* buoy is coded as a station, it is always on open water */
			if (IsBuoy(tile)) {
				TrackBits trackbits = TRACK_BIT_ALL;
				/* remove tracks that connect NE map edge */
				if (TileX(tile) == 0) trackbits &= ~(TRACK_BIT_X | TRACK_BIT_UPPER | TRACK_BIT_RIGHT);
				/* remove tracks that connect NW map edge */
				if (TileY(tile) == 0) trackbits &= ~(TRACK_BIT_Y | TRACK_BIT_LEFT | TRACK_BIT_UPPER);
				trackdirbits = TrackBitsToTrackdirBits(trackbits);
			}
			break;

		case TRANSPORT_ROAD:
			if (IsAnyRoadStop(tile)) {
				RoadTramType rtt = (RoadTramType)GB(sub_mode, 0, 8);
				if (!HasTileRoadType(tile, rtt)) break;

				DiagDirection dir = GetRoadStopDir(tile);
				Axis axis = DiagDirToAxis(dir);

				if (side != INVALID_DIAGDIR) {
					if (axis != DiagDirToAxis(side) || (IsBayRoadStopTile(tile) && dir != side)) break;
				}

				TrackBits trackbits = AxisToTrackBits(axis);
				if (IsDriveThroughStopTile(tile)) {
					const uint drd_to_multiplier[DRD_END] = { 0x101, 0x100, 0x1, 0x0 };
					trackdirbits = (TrackdirBits)(trackbits * drd_to_multiplier[GetDriveThroughStopDisallowedRoadDirections(tile)]);
				} else {
					trackdirbits = TrackBitsToTrackdirBits(trackbits);
				}
			}
			break;

		default:
			break;
	}

	return CombineTrackStatus(trackdirbits, TRACKDIR_BIT_NONE);
}


static void TileLoop_Station(TileIndex tile)
{
	/* FIXME -- GetTileTrackStatus_Station -> animated stationtiles
	 * hardcoded.....not good */
	switch (GetStationType(tile)) {
		case STATION_AIRPORT:
			AirportTileAnimationTrigger(Station::GetByTile(tile), tile, AAT_TILELOOP);
			break;

		case STATION_DOCK:
			if (!IsTileFlat(tile)) break; // only handle water part
			[[fallthrough]];

		case STATION_OILRIG: //(station part)
		case STATION_BUOY:
			TileLoop_Water(tile);
			break;

		case STATION_ROADWAYPOINT: {
			switch (_settings_game.game_creation.landscape) {
				case LT_ARCTIC:
					if (IsRoadWaypointOnSnowOrDesert(tile) != (GetTileZ(tile) > GetSnowLine())) {
						ToggleRoadWaypointOnSnowOrDesert(tile);
						MarkTileDirtyByTile(tile, VMDF_NOT_MAP_MODE);
					}
					break;

				case LT_TROPIC:
					if (GetTropicZone(tile) == TROPICZONE_DESERT && !IsRoadWaypointOnSnowOrDesert(tile)) {
						ToggleRoadWaypointOnSnowOrDesert(tile);
						MarkTileDirtyByTile(tile, VMDF_NOT_MAP_MODE);
					}
					break;
			}

			HouseZonesBits grp = HZB_TOWN_EDGE;
			const Town *t = ClosestTownFromTile(tile, UINT_MAX);
			if (t != nullptr) {
				grp = GetTownRadiusGroup(t, tile);
			}

			/* Adjust road ground type depending on 'grp' (grp is the distance to the center) */
			Roadside new_rs = grp > HZB_TOWN_EDGE ? ROADSIDE_PAVED : ROADSIDE_GRASS;
			Roadside cur_rs = GetRoadWaypointRoadside(tile);

			if (new_rs != cur_rs) {
				SetRoadWaypointRoadside(tile, cur_rs == ROADSIDE_BARREN ? new_rs : ROADSIDE_BARREN);
				MarkTileDirtyByTile(tile, VMDF_NOT_MAP_MODE);
			}
			break;
		}

		default: break;
	}
}


void AnimateTile_Station(TileIndex tile)
{
	if (HasStationRail(tile)) {
		AnimateStationTile(tile);
		return;
	}

	if (IsAirport(tile)) {
		AnimateAirportTile(tile);
		return;
	}

	if (IsAnyRoadStopTile(tile)) {
		AnimateRoadStopTile(tile);
		return;
	}
}

uint8_t GetAnimatedTileSpeed_Station(TileIndex tile)
{
	if (HasStationRail(tile)) {
		return GetStationTileAnimationSpeed(tile);
	}

	if (IsAirport(tile)) {
		return GetAirportTileAnimationSpeed(tile);
	}

	if (IsAnyRoadStopTile(tile)) {
		return GetRoadStopTileAnimationSpeed(tile);
	}
	return 0;
}


static bool ClickTile_Station(TileIndex tile)
{
	const BaseStation *bst = BaseStation::GetByTile(tile);

	if (bst->facilities & FACIL_WAYPOINT) {
		ShowWaypointWindow(Waypoint::From(bst));
	} else if (IsHangar(tile)) {
		const Station *st = Station::From(bst);
		ShowDepotWindow(st->airport.GetHangarTile(st->airport.GetHangarNum(tile)), VEH_AIRCRAFT);
	} else {
		ShowStationViewWindow(bst->index);
	}
	return true;
}

static VehicleEnterTileStatus VehicleEnter_Station(Vehicle *v, TileIndex tile, int x, int y)
{
	if (v->type == VEH_TRAIN) {
		StationID station_id = GetStationIndex(tile);
		if (v->current_order.IsType(OT_GOTO_WAYPOINT) && v->current_order.GetDestination() == station_id && v->current_order.GetWaypointFlags() & OWF_REVERSE) {
			Train *t = Train::From(v);
			// reverse at waypoint
			if (t->reverse_distance == 0) {
				t->reverse_distance = t->gcache.cached_total_length;
				if (t->current_order.IsWaitTimetabled()) {
					t->DeleteUnreachedImplicitOrders();
					UpdateVehicleTimetable(t, true);
					t->last_station_visited = station_id;
					SetWindowDirty(WC_VEHICLE_VIEW, t->index);
					t->current_order.MakeWaiting();
					t->current_order.SetNonStopType(ONSF_NO_STOP_AT_ANY_STATION);
					return VETSB_CONTINUE;
				}
			}
		}
		if (HasBit(Train::From(v)->flags, VRF_BEYOND_PLATFORM_END)) return VETSB_CONTINUE;
		Train *front = Train::From(v)->First();
		if (!front->IsFrontEngine()) return VETSB_CONTINUE;
		if (!(v == front || HasBit(Train::From(v)->Previous()->flags, VRF_BEYOND_PLATFORM_END))) return VETSB_CONTINUE;
		if (!HasStationTileRail(tile)) return VETSB_CONTINUE;
		if (!front->current_order.ShouldStopAtStation(front, station_id, IsRailWaypoint(tile))) return VETSB_CONTINUE;

		int station_ahead;
		int station_length;
		int stop = GetTrainStopLocation(station_id, tile, Train::From(v), true, &station_ahead, &station_length);

		/* Stop whenever that amount of station ahead + the distance from the
		 * begin of the platform to the stop location is longer than the length
		 * of the platform. Station ahead 'includes' the current tile where the
		 * vehicle is on, so we need to subtract that. */
		if (stop + station_ahead - (int)TILE_SIZE >= station_length) return VETSB_CONTINUE;

		DiagDirection dir = DirToDiagDir(v->direction);

		x &= 0xF;
		y &= 0xF;

		if (DiagDirToAxis(dir) != AXIS_X) Swap(x, y);
		if (y == TILE_SIZE / 2) {
			if (dir != DIAGDIR_SE && dir != DIAGDIR_SW) x = TILE_SIZE - 1 - x;
			stop &= TILE_SIZE - 1;

			if (x == stop) {
				if (front->UsingRealisticBraking() && front->cur_speed > 15 && !(front->lookahead != nullptr && HasBit(front->lookahead->flags, TRLF_APPLY_ADVISORY))) {
					/* Travelling too fast, do not stop and report overshoot to player */
					if (front->owner == _local_company) {
						SetDParam(0, front->index);
						SetDParam(1, IsRailWaypointTile(tile) ? STR_WAYPOINT_NAME : STR_STATION_NAME);
						SetDParam(2, station_id);
						AddNewsItem(STR_NEWS_TRAIN_OVERSHOT_STATION, NT_ADVICE, NF_INCOLOUR | NF_SMALL | NF_VEHICLE_PARAM0,
								NR_VEHICLE, v->index,
								NR_STATION, station_id);
					}
					for (Train *u = front; u != nullptr; u = u->Next()) {
						ClrBit(u->flags, VRF_BEYOND_PLATFORM_END);
					}
					return VETSB_CONTINUE;
				}
				return VETSB_ENTERED_STATION | (VehicleEnterTileStatus)(station_id << VETS_STATION_ID_OFFSET); // enter station
			} else if (x < stop) {
				if (front->UsingRealisticBraking() && front->cur_speed > 30) {
					/* Travelling too fast, take no action */
					return VETSB_CONTINUE;
				}
				front->vehstatus |= VS_TRAIN_SLOWING;
				uint16_t spd = std::max(0, (stop - x) * 20 - 15);
				if (spd < front->cur_speed) front->cur_speed = spd;
			}
		}
	} else if (v->type == VEH_ROAD) {
		RoadVehicle *rv = RoadVehicle::From(v);
		if (rv->state < RVSB_IN_ROAD_STOP && !IsReversingRoadTrackdir((Trackdir)rv->state) && rv->frame == 0) {
			if (IsStationRoadStop(tile) && rv->IsFrontEngine()) {
				/* Attempt to allocate a parking bay in a road stop */
				return RoadStop::GetByTile(tile, GetRoadStopType(tile))->Enter(rv) ? VETSB_CONTINUE : VETSB_CANNOT_ENTER;
			}
		}
	}

	return VETSB_CONTINUE;
}

/**
 * Run the watched cargo callback for all houses in the catchment area.
 * @param st Station.
 */
void TriggerWatchedCargoCallbacks(Station *st)
{
	/* Collect cargoes accepted since the last big tick. */
	CargoTypes cargoes = 0;
	for (CargoID cid = 0; cid < NUM_CARGO; cid++) {
		if (HasBit(st->goods[cid].status, GoodsEntry::GES_ACCEPTED_BIGTICK)) SetBit(cargoes, cid);
	}

	/* Anything to do? */
	if (cargoes == 0) return;

	/* Loop over all houses in the catchment. */
	BitmapTileIterator it(st->catchment_tiles);
	for (TileIndex tile = it; tile != INVALID_TILE; tile = ++it) {
		if (IsTileType(tile, MP_HOUSE)) {
			WatchedCargoCallback(tile, cargoes);
		}
	}
}

/**
 * This function is called for each station once every 250 ticks.
 * Not all stations will get the tick at the same time.
 * @param st the station receiving the tick.
 * @return true if the station is still valid (wasn't deleted)
 */
static bool StationHandleBigTick(BaseStation *st)
{
	if (!st->IsInUse()) {
		if (++st->delete_ctr >= 8) delete st;
		return false;
	}

	if (Station::IsExpected(st)) {
		TriggerWatchedCargoCallbacks(Station::From(st));

		for (GoodsEntry &ge : Station::From(st)->goods) {
			ClrBit(ge.status, GoodsEntry::GES_ACCEPTED_BIGTICK);
		}
	}


	if ((st->facilities & FACIL_WAYPOINT) == 0) UpdateStationAcceptance(Station::From(st), true);

	return true;
}

static inline void byte_inc_sat(uint8_t *p)
{
	uint8_t b = *p + 1;
	if (b != 0) *p = b;
}

/**
 * Truncate the cargo by a specific amount.
 * @param cs The type of cargo to perform the truncation for.
 * @param ge The goods entry, of the station, to truncate.
 * @param amount The amount to truncate the cargo by.
 */
static void TruncateCargo(const CargoSpec *cs, GoodsEntry *ge, uint amount = UINT_MAX)
{
	/* If truncating also punish the source stations' ratings to
	 * decrease the flow of incoming cargo. */

	if (ge->data == nullptr) return;

	StationCargoAmountMap waiting_per_source;
	ge->data->cargo.Truncate(amount, &waiting_per_source);
	for (StationCargoAmountMap::iterator i(waiting_per_source.begin()); i != waiting_per_source.end(); ++i) {
		Station *source_station = Station::GetIfValid(i->first);
		if (source_station == nullptr) continue;

		GoodsEntry &source_ge = source_station->goods[cs->Index()];
		if (i->second > source_ge.max_waiting_cargo) {
			source_ge.max_waiting_cargo += (i->second - source_ge.max_waiting_cargo) / 4;
		}
	}
}

bool GetNewGrfRating(const Station *st, const CargoSpec *cs, const GoodsEntry *ge, int *new_grf_rating)
{
	*new_grf_rating = 0;
	bool is_using_newgrf_rating = false;

	/* Perform custom station rating. If it succeeds the speed, days in transit and
	 * waiting cargo ratings must not be executed. */

	/* NewGRFs expect last speed to be 0xFF when no vehicle has arrived yet. */
	uint last_speed = ge->HasVehicleEverTriedLoading() && ge->IsSupplyAllowed() ? ge->last_speed : 0xFF;

	uint32_t var18 = std::min<uint>(ge->time_since_pickup, 0xFFu)
		| (std::min<uint>(ge->max_waiting_cargo, 0xFFFFu) << 8)
		| (std::min<uint>(last_speed, 0xFFu) << 24);
	/* Convert to the 'old' vehicle types */
	uint32_t var10 = (ge->last_vehicle_type == VEH_INVALID) ? 0x0 : (ge->last_vehicle_type + 0x10);
	uint16_t callback = GetCargoCallback(CBID_CARGO_STATION_RATING_CALC, var10, var18, cs);
	if (callback != CALLBACK_FAILED) {
		is_using_newgrf_rating = true;
		*new_grf_rating = GB(callback, 0, 14);

		/* Simulate a 15 bit signed value */
		if (HasBit(callback, 14)) *new_grf_rating -= 0x4000;
	}

	return is_using_newgrf_rating;
}

int GetSpeedRating(const GoodsEntry *ge)
{
	const int b = ge->last_speed - 85;

	return (b >= 0) ? (b >> 2) : 0;
}

int GetWaitTimeRating(const CargoSpec *cs, const GoodsEntry *ge)
{
	int rating = 0;

	uint wait_time = ge->time_since_pickup;

	if (_settings_game.station.cargo_class_rating_wait_time) {
		if (cs->classes & CC_PASSENGERS) {
			wait_time *= 3;
		} else if (cs->classes & CC_REFRIGERATED) {
			wait_time *= 2;
		} else if (cs->classes & (CC_MAIL | CC_ARMOURED | CC_EXPRESS)) {
			wait_time += (wait_time >> 1);
		} else if (cs->classes & (CC_BULK | CC_LIQUID)) {
			wait_time >>= 2;
		}
	}

	if (ge->last_vehicle_type == VEH_SHIP) wait_time >>= 2;
	if (wait_time <= 21) rating += 25;
	if (wait_time <= 12) rating += 25;
	if (wait_time <= 6) rating += 45;
	if (wait_time <= 3) rating += 35;

	return rating;
}

int GetWaitingCargoRating(const Station *st, const GoodsEntry *ge)
{
	int rating = -90;

	uint normalised_max_waiting_cargo = ge->max_waiting_cargo;

	if (_settings_game.station.station_size_rating_cargo_amount) {
		normalised_max_waiting_cargo *= 8;
		if (st->station_tiles > 1) normalised_max_waiting_cargo /= st->station_tiles;
	}

	if (normalised_max_waiting_cargo <= 1500) rating += 55;
	if (normalised_max_waiting_cargo <= 1000) rating += 35;
	if (normalised_max_waiting_cargo <= 600) rating += 10;
	if (normalised_max_waiting_cargo <= 300) rating += 20;
	if (normalised_max_waiting_cargo <= 100) rating += 10;

	return rating;
}

int GetStatueRating(const Station *st)
{
	return Company::IsValidID(st->owner) && HasBit(st->town->statues, st->owner) ? 26 : 0;
}

int GetVehicleAgeRating(const GoodsEntry *ge)
{
	int rating = 0;

	const uint8_t age = ge->last_age;

	if (age < 30) rating += 10;
	if (age < 20) rating += 10;
	if (age < 10) rating += 13;

	return rating;
}

int GetTargetRating(const Station *st, const CargoSpec *cs, const GoodsEntry *ge)
{
	bool skip = false;
	int rating = 0;

	if (_cheats.station_rating.value) {
		rating = 255;
		skip = true;
	} else if (HasBit(cs->callback_mask, CBM_CARGO_STATION_RATING_CALC)) {

		int new_grf_rating;

		if (GetNewGrfRating(st, cs, ge, &new_grf_rating)) {
			skip = true;
			rating += new_grf_rating;
		}
	}

	if (!skip) {
		rating += GetSpeedRating(ge);
		rating += GetWaitTimeRating(cs, ge);
		rating += GetWaitingCargoRating(st, ge);
	}

	rating += GetStatueRating(st);
	rating += GetVehicleAgeRating(ge);

	return ClampTo<uint8_t>(rating);
}

static void UpdateStationRating(Station *st)
{
	bool waiting_changed = false;

	byte_inc_sat(&st->time_since_load);
	byte_inc_sat(&st->time_since_unload);

	for (const CargoSpec *cs : CargoSpec::Iterate()) {
		GoodsEntry *ge = &st->goods[cs->Index()];

		/* Slowly increase the rating back to its original level in the case we
		 *  didn't deliver cargo yet to this station. This happens when a bribe
		 *  failed while you didn't moved that cargo yet to a station. */
		if (!ge->HasRating() && ge->rating < INITIAL_STATION_RATING) {
			ge->rating++;
		}

		/* Only change the rating if we are moving this cargo */
		if (ge->HasRating()) {
			byte_inc_sat(&ge->time_since_pickup);

			if (ge->time_since_pickup == 255 && _settings_game.order.selectgoods) {
				ClrBit(ge->status, GoodsEntry::GES_RATING);
				ge->last_speed = 0;
				TruncateCargo(cs, ge);
				waiting_changed = true;
				continue;
			}

			{
				int rating = GetTargetRating(st, cs, ge);

				uint waiting = ge->CargoAvailableCount();

				/* num_dests is at least 1 if there is any cargo as
				 * INVALID_STATION is also a destination.
				 */
				const uint num_dests = ge->data != nullptr ? (uint)ge->data->cargo.Packets()->MapSize() : 0;

				/* Average amount of cargo per next hop, but prefer solitary stations
				 * with only one or two next hops. They are allowed to have more
				 * cargo waiting per next hop.
				 * With manual cargo distribution waiting_avg = waiting / 2 as then
				 * INVALID_STATION is the only destination.
				 */
				const uint waiting_avg = waiting / (num_dests + 1);

				const int old_rating = ge->rating; // old rating

				/* only modify rating in steps of -2, -1, 0, 1 or 2 */
				ge->rating = rating = old_rating + Clamp(rating - old_rating, -2, 2);

				/* if rating is <= 64 and more than 100 items waiting on average per destination,
				 * remove some random amount of goods from the station */
				if (rating <= 64 && waiting_avg >= 100) {
					int dec = Random() & 0x1F;
					if (waiting_avg < 200) dec &= 7;
					waiting -= (dec + 1) * num_dests;
					waiting_changed = true;
				}

				/* if rating is <= 127 and there are any items waiting, maybe remove some goods. */
				if (rating <= 127 && waiting != 0) {
					uint32_t r = Random();
					if (rating <= (int)GB(r, 0, 7)) {
						/* Need to have int, otherwise it will just overflow etc. */
						waiting = std::max((int)waiting - (int)((GB(r, 8, 2) - 1) * num_dests), 0);
						waiting_changed = true;
					}
				}

				/* At some point we really must cap the cargo. Previously this
				 * was a strict 4095, but now we'll have a less strict, but
				 * increasingly aggressive truncation of the amount of cargo. */
				static const uint WAITING_CARGO_THRESHOLD  = 1 << 12;
				static const uint WAITING_CARGO_CUT_FACTOR = 1 <<  6;
				static const uint MAX_WAITING_CARGO        = 1 << 15;

				uint normalised_waiting_cargo_threshold = WAITING_CARGO_THRESHOLD;
				if (_settings_game.station.station_size_rating_cargo_amount) {
					if (st->station_tiles > 1) normalised_waiting_cargo_threshold *= st->station_tiles;
					normalised_waiting_cargo_threshold /= 8;
				}

				if (waiting > normalised_waiting_cargo_threshold) {
					const uint difference = waiting - normalised_waiting_cargo_threshold;
					waiting -= (difference / WAITING_CARGO_CUT_FACTOR);
					const uint normalised_max_waiting_cargo = normalised_waiting_cargo_threshold * (MAX_WAITING_CARGO / WAITING_CARGO_THRESHOLD);
					waiting = std::min(waiting, normalised_max_waiting_cargo);
					waiting_changed = true;
				}

				/* We can't truncate cargo that's already reserved for loading.
				 * Thus StoredCount() here. */
				if (waiting_changed && waiting < ge->CargoAvailableCount()) {
					/* Feed back the exact own waiting cargo at this station for the
					 * next rating calculation. */
					ge->max_waiting_cargo = 0;

					TruncateCargo(cs, ge, ge->CargoAvailableCount() - waiting);
				} else {
					/* If the average number per next hop is low, be more forgiving. */
					ge->max_waiting_cargo = waiting_avg;
				}
			}
		}
	}

	StationID index = st->index;

	if (waiting_changed) {
		SetWindowDirty(WC_STATION_VIEW, index); // update whole window
	} else {
		SetWindowWidgetDirty(WC_STATION_VIEW, index, WID_SV_ACCEPT_RATING_LIST); // update only ratings list
	}
}

/**
 * Reroute cargo of type c at station st or in any vehicles unloading there.
 * Make sure the cargo's new next hop is neither "avoid" nor "avoid2".
 * @param st Station to be rerouted at.
 * @param c Type of cargo.
 * @param avoid Original next hop of cargo, avoid this.
 * @param avoid2 Another station to be avoided when rerouting.
 */
void RerouteCargo(Station *st, CargoID c, StationID avoid, StationID avoid2)
{
	GoodsEntry &ge = st->goods[c];

	/* Reroute cargo in station. */
	if (ge.data != nullptr) ge.data->cargo.Reroute(UINT_MAX, &ge.data->cargo, avoid, avoid2, &ge);

	/* Reroute cargo staged to be transferred. */
	for (Vehicle *v : st->loading_vehicles) {
		for (Vehicle *u = v; u != nullptr; u = u->Next()) {
			if (u->cargo_type != c) continue;
			u->cargo.Reroute(UINT_MAX, &u->cargo, avoid, avoid2, &ge);
		}
	}
}

/**
 * Reroute cargo of type c from source at station st or in any vehicles unloading there.
 * Make sure the cargo's new next hop is neither "avoid" nor "avoid2".
 * @param st Station to be rerouted at.
 * @param c Type of cargo.
 * @param source Source station.
 * @param avoid Original next hop of cargo, avoid this.
 * @param avoid2 Another station to be avoided when rerouting.
 */
void RerouteCargoFromSource(Station *st, CargoID c, StationID source, StationID avoid, StationID avoid2)
{
	GoodsEntry &ge = st->goods[c];

	/* Reroute cargo in station. */
	if (ge.data != nullptr) ge.data->cargo.RerouteFromSource(UINT_MAX, &ge.data->cargo, source, avoid, avoid2, &ge);

	/* Reroute cargo staged to be transferred. */
	for (Vehicle *v : st->loading_vehicles) {
		for (; v != nullptr; v = v->Next()) {
			if (v->cargo_type != c) continue;
			v->cargo.RerouteFromSource(UINT_MAX, &v->cargo, source, avoid, avoid2, &ge);
		}
	}
}

btree::btree_set<VehicleID> _delete_stale_links_vehicle_cache;

void ClearDeleteStaleLinksVehicleCache()
{
	_delete_stale_links_vehicle_cache.clear();
}

/**
 * Check all next hops of cargo packets in this station for existence of a
 * a valid link they may use to travel on. Reroute any cargo not having a valid
 * link and remove timed out links found like this from the linkgraph. We're
 * not all links here as that is expensive and useless. A link no one is using
 * doesn't hurt either.
 * @param from Station to check.
 */
void DeleteStaleLinks(Station *from)
{
	for (CargoID c = 0; c < NUM_CARGO; ++c) {
		const bool auto_distributed = (_settings_game.linkgraph.GetDistributionType(c) != DT_MANUAL);
		GoodsEntry &ge = from->goods[c];
		LinkGraph *lg = LinkGraph::GetIfValid(ge.link_graph);
		if (lg == nullptr) continue;
		lg->MutableIterateEdgesFromNode(ge.node, [&](LinkGraph::EdgeIterationHelper edge_helper) -> LinkGraph::EdgeIterationResult {
			Edge edge = edge_helper.GetEdge();
			NodeID to_id = edge_helper.to_id;

			LinkGraph::EdgeIterationResult result = LinkGraph::EdgeIterationResult::None;

			Station *to = Station::Get((*lg)[to_id].Station());
			assert(to->goods[c].node == to_id);
			assert(EconTime::CurDate() >= edge.LastUpdate());
			DateDelta timeout = std::max<uint>((LinkGraph::MIN_TIMEOUT_DISTANCE + (DistanceManhattan(from->xy, to->xy) >> 3)) / DayLengthFactor(), 1);
			if (edge.LastAircraftUpdate() != EconTime::INVALID_DATE && (EconTime::CurDate() - edge.LastAircraftUpdate()) > timeout) {
				edge.ClearAircraft();
			}
			if ((EconTime::CurDate() - edge.LastUpdate()) > timeout) {
				bool updated = false;

				if (auto_distributed) {
					/* Have all vehicles refresh their next hops before deciding to
					 * remove the node. */
					std::vector<Vehicle *> vehicles;
					for (OrderList *l : OrderList::Iterate()) {
						bool found_from = false;
						bool found_to = false;
						for (Order *order = l->GetFirstOrder(); order != nullptr; order = order->next) {
							if (!order->IsType(OT_GOTO_STATION) && !order->IsType(OT_IMPLICIT)) continue;
							if (order->GetDestination() == from->index) {
								found_from = true;
								if (found_to) break;
							} else if (order->GetDestination() == to->index) {
								found_to = true;
								if (found_from) break;
							}
						}
						if (!found_to || !found_from) continue;
						vehicles.push_back(l->GetFirstSharedVehicle());
					}

					auto iter = vehicles.begin();
					while (iter != vehicles.end()) {
						Vehicle *v = *iter;

						auto res = _delete_stale_links_vehicle_cache.insert(v->index);
						// Only run LinkRefresher if vehicle was not already in the cache
						if (res.second) {
							/* Do not refresh links of vehicles that have been stopped in depot for a long time. */
							if (!v->IsStoppedInDepot() || (EconTime::CurDate() - v->date_of_last_service) <=
									LinkGraph::STALE_LINK_DEPOT_TIMEOUT) {
								edge_helper.RecordSize();
								LinkRefresher::Run(v, false); // Don't allow merging. Otherwise lg might get deleted.
								if (edge_helper.RefreshIterationIfSizeChanged()) {
									edge = edge_helper.GetEdge();
								}
							}
						}
						if (edge.LastUpdate() == EconTime::CurDate()) {
							updated = true;
							break;
						}

						Vehicle *next_shared = v->NextShared();
						if (next_shared) {
							*iter = next_shared;
							++iter;
						} else {
							iter = vehicles.erase(iter);
						}

						if (iter == vehicles.end()) iter = vehicles.begin();
					}
				}

				if (!updated) {
					/* If it's still considered dead remove it. */
					result = LinkGraph::EdgeIterationResult::EraseEdge;
					if (ge.data != nullptr) ge.data->flows.DeleteFlows(to->index);
					RerouteCargo(from, c, to->index, from->index);
				}
			} else if (edge.LastUnrestrictedUpdate() != EconTime::INVALID_DATE && (EconTime::CurDate() - edge.LastUnrestrictedUpdate()) > timeout) {
				edge.Restrict();
				if (ge.data != nullptr) ge.data->flows.RestrictFlows(to->index);
				RerouteCargo(from, c, to->index, from->index);
			} else if (edge.LastRestrictedUpdate() != EconTime::INVALID_DATE && (EconTime::CurDate() - edge.LastRestrictedUpdate()) > timeout) {
				edge.Release();
			}

			return result;
		});
		assert(_scaled_tick_counter >= lg->LastCompression());
		if ((_scaled_tick_counter - lg->LastCompression()) > LinkGraph::COMPRESSION_INTERVAL) {
			lg->Compress();
		}
	}
}

/**
 * Increase capacity for a link stat given by station cargo and next hop.
 * @param st Station to get the link stats from.
 * @param cargo Cargo to increase stat for.
 * @param next_station_id Station the consist will be travelling to next.
 * @param capacity Capacity to add to link stat.
 * @param usage Usage to add to link stat.
 * @param mode Update mode to be applied.
 */
void IncreaseStats(Station *st, CargoID cargo, StationID next_station_id, uint capacity, uint usage, uint32_t time, EdgeUpdateMode mode)
{
	GoodsEntry &ge1 = st->goods[cargo];
	Station *st2 = Station::Get(next_station_id);
	GoodsEntry &ge2 = st2->goods[cargo];
	LinkGraph *lg = nullptr;
	if (ge1.link_graph == INVALID_LINK_GRAPH) {
		if (ge2.link_graph == INVALID_LINK_GRAPH) {
			if (LinkGraph::CanAllocateItem()) {
				lg = new LinkGraph(cargo);
				LinkGraphSchedule::instance.Queue(lg);
				ge2.link_graph = lg->index;
				ge2.node = lg->AddNode(st2);
			} else {
				DEBUG(misc, 0, "Can't allocate link graph");
			}
		} else {
			lg = LinkGraph::Get(ge2.link_graph);
		}
		if (lg) {
			ge1.link_graph = lg->index;
			ge1.node = lg->AddNode(st);
		}
	} else if (ge2.link_graph == INVALID_LINK_GRAPH) {
		lg = LinkGraph::Get(ge1.link_graph);
		ge2.link_graph = lg->index;
		ge2.node = lg->AddNode(st2);
	} else {
		lg = LinkGraph::Get(ge1.link_graph);
		if (ge1.link_graph != ge2.link_graph) {
			LinkGraph *lg2 = LinkGraph::Get(ge2.link_graph);
			if (lg->Size() < lg2->Size()) {
				LinkGraphSchedule::instance.Unqueue(lg);
				lg2->Merge(lg); // Updates GoodsEntries of lg
				lg = lg2;
			} else {
				LinkGraphSchedule::instance.Unqueue(lg2);
				lg->Merge(lg2); // Updates GoodsEntries of lg2
			}
		}
	}
	if (lg != nullptr) {
		lg->UpdateEdge(ge1.node, ge2.node, capacity, usage, time, mode);
	}
}

/* called for every station each tick */
static void StationHandleSmallTick(BaseStation *st)
{
	if ((st->facilities & FACIL_WAYPOINT) != 0 || !st->IsInUse()) return;

	uint8_t b = st->delete_ctr + 1;
	if (b >= STATION_RATING_TICKS) b = 0;
	st->delete_ctr = b;

	if (b == 0) UpdateStationRating(Station::From(st));
}

void UpdateAllStationRatings()
{
	for (Station *st : Station::Iterate()) {
		if (!st->IsInUse()) continue;
		UpdateStationRating(st);
	}
}

void OnTick_Station()
{
	if (_game_mode == GM_EDITOR) return;

	ClearDeleteStaleLinksVehicleCache();

	for (BaseStation *st : BaseStation::Iterate()) {
		StationHandleSmallTick(st);

		/* Clean up the link graph about once a week. */
		if (Station::IsExpected(st) && (_tick_counter + st->index) % STATION_LINKGRAPH_TICKS == 0) {
			DeleteStaleLinks(Station::From(st));
		};

		/* Run STATION_ACCEPTANCE_TICKS = 250 tick interval trigger for station animation.
		 * Station index is included so that triggers are not all done
		 * at the same time. */
		if ((_tick_counter + st->index) % STATION_ACCEPTANCE_TICKS == 0) {
			/* Stop processing this station if it was deleted */
			if (!StationHandleBigTick(st)) continue;
			TriggerStationAnimation(st, st->xy, SAT_250_TICKS);
			TriggerRoadStopAnimation(st, st->xy, SAT_250_TICKS);
			if (Station::IsExpected(st)) AirportAnimationTrigger(Station::From(st), AAT_STATION_250_TICKS);
		}
	}
}

/** Daily loop for stations. */
void StationDailyLoop()
{
	// Only record cargo history every second day.
	if (EconTime::CurDate().base() % 2 != 0) {
		for (Station *st : Station::Iterate()) {
			st->UpdateCargoHistory();
		}
		InvalidateWindowClassesData(WC_STATION_CARGO);
	}
}

/** Monthly loop for stations. */
void StationMonthlyLoop()
{
	for (Station *st : Station::Iterate()) {
		for (GoodsEntry &ge : st->goods) {
			SB(ge.status, GoodsEntry::GES_LAST_MONTH, 1, GB(ge.status, GoodsEntry::GES_CURRENT_MONTH, 1));
			ClrBit(ge.status, GoodsEntry::GES_CURRENT_MONTH);
		}
	}
}


void ModifyStationRatingAround(TileIndex tile, Owner owner, int amount, uint radius)
{
	ForAllStationsRadius(tile, radius, [&](Station *st) {
		if (st->owner == owner && DistanceManhattan(tile, st->xy) <= radius) {
			for (GoodsEntry &ge : st->goods) {
				if (ge.status != 0) {
					ge.rating = ClampTo<uint8_t>(ge.rating + amount);
				}
			}
		}
	});
}

static uint UpdateStationWaiting(Station *st, CargoID type, uint amount, SourceType source_type, SourceID source_id)
{
	/* We can't allocate a CargoPacket? Then don't do anything
	 * at all; i.e. just discard the incoming cargo. */
	if (!CargoPacket::CanAllocateItem()) return 0;

	GoodsEntry &ge = st->goods[type];
	amount += ge.amount_fract;
	ge.amount_fract = GB(amount, 0, 8);

	amount >>= 8;
	/* No new "real" cargo item yet. */
	if (amount == 0) return 0;

	StationID next = ge.GetVia(st->index);
	ge.CreateData().cargo.Append(new CargoPacket(st->index, amount, source_type, source_id), next);
	LinkGraph *lg = nullptr;
	if (ge.link_graph == INVALID_LINK_GRAPH) {
		if (LinkGraph::CanAllocateItem()) {
			lg = new LinkGraph(type);
			LinkGraphSchedule::instance.Queue(lg);
			ge.link_graph = lg->index;
			ge.node = lg->AddNode(st);
		} else {
			DEBUG(misc, 0, "Can't allocate link graph");
		}
	} else {
		lg = LinkGraph::Get(ge.link_graph);
	}
	if (lg != nullptr) (*lg)[ge.node].UpdateSupply(amount);

	if (!ge.HasRating()) {
		InvalidateWindowData(WC_STATION_LIST, st->owner);
		SetBit(ge.status, GoodsEntry::GES_RATING);
	}

	TriggerStationRandomisation(st, st->xy, SRT_NEW_CARGO, type);
	TriggerStationAnimation(st, st->xy, SAT_NEW_CARGO, type);
	AirportAnimationTrigger(st, AAT_STATION_NEW_CARGO, type);
	TriggerRoadStopAnimation(st, st->xy, SAT_NEW_CARGO, type);
	TriggerRoadStopRandomisation(st, st->xy, RSRT_NEW_CARGO, type);

	SetWindowDirty(WC_STATION_VIEW, st->index);
	st->MarkTilesDirty(true);
	return amount;
}

static bool IsUniqueStationName(const char *name)
{
	for (const Station *st : Station::Iterate()) {
		if (!st->name.empty() && st->name == name) return false;
	}

	return true;
}

/**
 * Rename a station
 * @param tile unused
 * @param flags operation to perform
 * @param p1 station ID that is to be renamed
 * @param p2 various bitstuffed elements
 * - p2 = (bit 0) - whether to generate a new default name, if resetting name
 * @param text the new name or an empty string when resetting to the default
 * @return the cost of this operation or an error
 */
CommandCost CmdRenameStation(TileIndex tile, DoCommandFlag flags, uint32_t p1, uint32_t p2, const char *text)
{
	Station *st = Station::GetIfValid(p1);
	if (st == nullptr) return CMD_ERROR;

	CommandCost ret = CheckOwnership(st->owner);
	if (ret.Failed()) return ret;

	bool reset = StrEmpty(text);

	if (!reset) {
		if (Utf8StringLength(text) >= MAX_LENGTH_STATION_NAME_CHARS) return CMD_ERROR;
		if (!IsUniqueStationName(text)) return_cmd_error(STR_ERROR_NAME_MUST_BE_UNIQUE);
	}

	if (flags & DC_EXEC) {
		st->cached_name.clear();
		if (reset) {
			st->name.clear();
			if (HasBit(p2, 0) && st->industry == nullptr) {
				StationNaming name_class;
				if (st->facilities & FACIL_AIRPORT) {
					name_class = STATIONNAMING_AIRPORT;
				} else if (st->facilities & FACIL_DOCK) {
					name_class = STATIONNAMING_DOCK;
				} else if (st->facilities & FACIL_TRAIN) {
					name_class = STATIONNAMING_RAIL;
				} else if (st->facilities & (FACIL_BUS_STOP | FACIL_TRUCK_STOP)) {
					name_class = STATIONNAMING_ROAD;
				} else {
					name_class = STATIONNAMING_RAIL;
				}
				Random(); // Advance random seed each time this is called
				st->string_id = GenerateStationName(st, st->xy, name_class, true);
			}
		} else {
			st->name = text;
		}

		st->UpdateVirtCoord();
		InvalidateWindowData(WC_STATION_LIST, st->owner, 1);
	}

	return CommandCost();
}

/**
 * Exchange station names
 * @param tile tile of other station to exchange name with
 * @param flags operation to perform
 * @param p1 station ID to exchange name with
 * @param p2 unused
 * @param text unused
 * @return the cost of this operation or an error
 */
CommandCost CmdExchangeStationNames(TileIndex tile, DoCommandFlag flags, uint32_t p1, uint32_t p2, const char *text)
{
	Station *st = Station::GetIfValid(p1);
	if (st == nullptr) return CMD_ERROR;

	CommandCost ret = CheckOwnership(st->owner);
	if (ret.Failed()) return ret;

	if (st->industry != nullptr) return CommandCost(STR_ERROR_STATION_ATTACHED_TO_INDUSTRY);

	if (!IsTileType(tile, MP_STATION)) return CommandCost(STR_ERROR_THERE_IS_NO_STATION);
	Station *st2 = Station::GetByTile(tile);

	ret = CheckOwnership(st2->owner);
	if (ret.Failed()) return ret;

	if (st2->industry != nullptr) return CommandCost(STR_ERROR_STATION_ATTACHED_TO_INDUSTRY);

	if (st->town != st2->town) return CommandCost(STR_ERROR_STATIONS_NOT_IN_SAME_TOWN);

	if (flags & DC_EXEC) {
		st->cached_name.clear();
		st2->cached_name.clear();
		std::swap(st->name, st2->name);
		std::swap(st->string_id, st2->string_id);
		std::swap(st->extra_name_index, st2->extra_name_index);
		st->UpdateVirtCoord();
		st2->UpdateVirtCoord();
		InvalidateWindowData(WC_STATION_LIST, st->owner, 1);
	}

	return CommandCost();
}

/**
 * Change whether a cargo may be supplied to a station
 * @param tile unused
 * @param flags operation to perform
 * @param p1 station ID
 * @param p2 various bitstuffed elements
 * - p2 = (bit  0- 7) - cargo ID
 * - p2 = (bit     8) - whether to allow supply
 * @param text unused
 * @return the cost of this operation or an error
 */
CommandCost CmdSetStationCargoAllowedSupply(TileIndex tile, DoCommandFlag flags, uint32_t p1, uint32_t p2, const char *text)
{
	Station *st = Station::GetIfValid(p1);
	if (st == nullptr) return CMD_ERROR;

	CommandCost ret = CheckOwnership(st->owner);
	if (ret.Failed()) return ret;

	CargoID cid = GB(p2, 0, 8);
	if (cid >= NUM_CARGO) return CMD_ERROR;

	if (flags & DC_EXEC) {
		GoodsEntry &ge = st->goods[cid];
		SB(ge.status, GoodsEntry::GES_NO_CARGO_SUPPLY, 1, HasBit(p2, 8) ? 0 : 1);
		InvalidateWindowData(WC_STATION_VIEW, st->index, -1);
	}

	return CommandCost();
}

static void AddNearbyStationsByCatchment(TileIndex tile, StationList *stations, StationList &nearby)
{
	for (Station *st : nearby) {
		if (st->TileIsInCatchment(tile)) stations->insert(st);
	}
}

/**
 * Run a tile loop to find stations around a tile, on demand. Cache the result for further requests
 * @return pointer to a StationList containing all stations found
 */
const StationList *StationFinder::GetStations()
{
	if (this->tile != INVALID_TILE) {
		if (IsTileType(this->tile, MP_HOUSE)) {
			/* Town nearby stations need to be filtered per tile. */
			assert(this->w == 1 && this->h == 1);
			AddNearbyStationsByCatchment(this->tile, &this->stations, Town::GetByTile(this->tile)->stations_near);
		} else {
			ForAllStationsAroundTiles(*this, [this](Station *st, TileIndex) {
				this->stations.insert(st);
				return true;
			});
		}
		this->tile = INVALID_TILE;
	}
	return &this->stations;
}


static bool CanMoveGoodsToStation(const Station *st, CargoID type)
{
	/* Is the station reserved exclusively for somebody else? */
	if (st->owner != OWNER_NONE && st->town->exclusive_counter > 0 && st->town->exclusivity != st->owner) return false;

	/* Lowest possible rating, better not to give cargo anymore. */
	if (st->goods[type].rating == 0) return false;

	if (!st->goods[type].IsSupplyAllowed()) return false;

	/* Selectively servicing stations, and not this one. */
	if (_settings_game.order.selectgoods && !st->goods[type].HasVehicleEverTriedLoading()) return false;

	if (IsCargoInClass(type, CC_PASSENGERS)) {
		/* Passengers are never served by just a truck stop. */
		if (st->facilities == FACIL_TRUCK_STOP) return false;
	} else {
		/* Non-passengers are never served by just a bus stop. */
		if (st->facilities == FACIL_BUS_STOP) return false;
	}
	return true;
}

uint MoveGoodsToStation(CargoID type, uint amount, SourceType source_type, SourceID source_id, const StationList *all_stations, Owner exclusivity)
{
	/* Return if nothing to do. Also the rounding below fails for 0. */
	if (all_stations->empty()) return 0;
	if (amount == 0) return 0;

	Station *first_station = nullptr;
	typedef std::pair<Station *, uint> StationInfo;
	std::vector<StationInfo> used_stations;

	for (Station *st : *all_stations) {
		if (exclusivity != INVALID_OWNER && exclusivity != st->owner) continue;
		if (!CanMoveGoodsToStation(st, type)) continue;

		/* Avoid allocating a vector if there is only one station to significantly
		 * improve performance in this common case. */
		if (first_station == nullptr) {
			first_station = st;
			continue;
		}
		if (used_stations.empty()) {
			used_stations.reserve(2);
			used_stations.emplace_back(first_station, 0);
		}
		used_stations.emplace_back(st, 0);
	}

	/* no stations around at all? */
	if (first_station == nullptr) return 0;

	if (used_stations.empty()) {
		/* only one station around */
		amount *= first_station->goods[type].rating + 1;
		return UpdateStationWaiting(first_station, type, amount, source_type, source_id);
	}

	uint company_best[OWNER_NONE + 1] = {};  // best rating for each company, including OWNER_NONE
	uint company_sum[OWNER_NONE + 1] = {};   // sum of ratings for each company
	uint best_rating = 0;
	uint best_sum = 0;  // sum of best ratings for each company

	for (auto &p : used_stations) {
		auto owner = p.first->owner;
		auto rating = p.first->goods[type].rating;
		if (rating > company_best[owner]) {
			best_sum += rating - company_best[owner];  // it's usually faster than iterating companies later
			company_best[owner] = rating;
			if (rating > best_rating) best_rating = rating;
		}
		company_sum[owner] += rating;
	}

	/* From now we'll calculate with fractional cargo amounts.
	 * First determine how much cargo we really have. */
	amount *= best_rating + 1;

	uint moving = 0;
	for (auto &p : used_stations) {
		uint owner = p.first->owner;
		/* Multiply the amount by (company best / sum of best for each company) to get cargo allocated to a company
		 * and by (station rating / sum of ratings in a company) to get the result for a single station. */
		p.second = ((uint64_t) amount) * ((uint64_t) company_best[owner]) * ((uint64_t) p.first->goods[type].rating) / (best_sum * company_sum[owner]);
		moving += p.second;
	}

	/* If there is some cargo left due to rounding issues distribute it among the best rated stations. */
	if (amount > moving) {
		std::stable_sort(used_stations.begin(), used_stations.end(), [type](const StationInfo &a, const StationInfo &b) {
			return b.first->goods[type].rating < a.first->goods[type].rating;
		});

		uint to_deliver = amount - moving;
		uint step_size = CeilDivT<uint>(to_deliver, (uint)used_stations.size());
		for (uint i = 0; i < used_stations.size() && to_deliver > 0; i++) {
			uint delivery = std::min<uint>(to_deliver, step_size);
			used_stations[i].second += delivery;
			to_deliver -= delivery;
		}
	}

	uint moved = 0;
	for (auto &p : used_stations) {
		moved += UpdateStationWaiting(p.first, type, p.second, source_type, source_id);
	}

	return moved;
}

void UpdateStationDockingTiles(Station *st)
{
	st->docking_station.Clear();
	st->docking_tiles.clear();

	/* For neutral stations, start with the industry area instead of dock area */
	const TileArea *area = st->industry != nullptr ? &st->industry->location : &st->ship_station;

	if (area->tile == INVALID_TILE) return;

	int x = TileX(area->tile);
	int y = TileY(area->tile);

	/* Expand the area by a tile on each side while
	 * making sure that we remain inside the map. */
	int x2 = std::min<int>(x + area->w + 1, MapSizeX());
	int x1 = std::max<int>(x - 1, 0);

	int y2 = std::min<int>(y + area->h + 1, MapSizeY());
	int y1 = std::max<int>(y - 1, 0);

	TileArea ta(TileXY(x1, y1), TileXY(x2 - 1, y2 - 1));
	for (TileIndex tile : ta) {
		if (IsValidTile(tile) && IsPossibleDockingTile(tile)) CheckForDockingTile(tile);
	}
}

void BuildOilRig(TileIndex tile)
{
	if (!Station::CanAllocateItem()) {
		DEBUG(misc, 0, "Can't allocate station for oilrig at 0x%X, reverting to oilrig only", tile);
		return;
	}

	Station *st = new Station(tile);
	_station_kdtree.Insert(st->index);
	st->town = ClosestTownFromTile(tile, UINT_MAX);

	st->string_id = GenerateStationName(st, tile, STATIONNAMING_OILRIG);

	assert_tile(IsTileType(tile, MP_INDUSTRY), tile);
	/* Mark industry as associated both ways */
	st->industry = Industry::GetByTile(tile);
	st->industry->neutral_station = st;
	DeleteAnimatedTile(tile);
	MakeOilrig(tile, st->index, GetWaterClass(tile));

	st->owner = OWNER_NONE;
	st->airport.type = AT_OILRIG;
	st->airport.Add(tile);
	st->ship_station.Add(tile);
	st->facilities = FACIL_AIRPORT | FACIL_DOCK;
	st->build_date = CalTime::CurDate();
	UpdateStationDockingTiles(st);

	st->rect.BeforeAddTile(tile, StationRect::ADD_FORCE);

	st->UpdateVirtCoord();

	/* An industry tile has now been replaced with a station tile, this may change the overlap between station catchments and industry tiles.
	 * Recalculate the station catchment for all stations currently in the industry's nearby list.
	 * Clear the industry's station nearby list first because Station::RecomputeCatchment cannot remove nearby industries in this case. */
	if (_settings_game.station.serve_neutral_industries) {
		StationList nearby = std::move(st->industry->stations_near);
		st->industry->stations_near.clear();
		for (Station *st_near : nearby) {
			st_near->RecomputeCatchment(true);
			UpdateStationAcceptance(st_near, true);
		}
	}

	st->RecomputeCatchment();
	UpdateStationAcceptance(st, false);
	ZoningMarkDirtyStationCoverageArea(st);
}

void DeleteOilRig(TileIndex tile)
{
	Station *st = Station::GetByTile(tile);
	ZoningMarkDirtyStationCoverageArea(st);

	MakeWaterKeepingClass(tile, OWNER_NONE);

	assert(st->facilities == (FACIL_AIRPORT | FACIL_DOCK) && st->airport.type == AT_OILRIG);
	if (st->industry != nullptr && st->industry->neutral_station == st) {
		/* Don't leave dangling neutral station pointer */
		st->industry->neutral_station = nullptr;
	}
	delete st;
}

static void ChangeTileOwner_Station(TileIndex tile, Owner old_owner, Owner new_owner)
{
	if (IsAnyRoadStopTile(tile)) {
		for (RoadTramType rtt : _roadtramtypes) {
			/* Update all roadtypes, no matter if they are present */
			if (GetRoadOwner(tile, rtt) == old_owner) {
				RoadType rt = GetRoadType(tile, rtt);
				if (rt != INVALID_ROADTYPE) {
					/* A drive-through road-stop has always two road bits. No need to dirty windows here, we'll redraw the whole screen anyway. */
					Company::Get(old_owner)->infrastructure.road[rt] -= 2;
					if (new_owner != INVALID_OWNER) Company::Get(new_owner)->infrastructure.road[rt] += 2;
				}
				SetRoadOwner(tile, rtt, new_owner == INVALID_OWNER ? OWNER_NONE : new_owner);
			}
		}
	}

	if (!IsTileOwner(tile, old_owner)) return;

	if (new_owner != INVALID_OWNER) {
		/* Update company infrastructure counts. Only do it here
		 * if the new owner is valid as otherwise the clear
		 * command will do it for us. No need to dirty windows
		 * here, we'll redraw the whole screen anyway.*/
		Company *old_company = Company::Get(old_owner);
		Company *new_company = Company::Get(new_owner);

		/* Update counts for underlying infrastructure. */
		switch (GetStationType(tile)) {
			case STATION_RAIL:
			case STATION_WAYPOINT:
				if (!IsStationTileBlocked(tile)) {
					old_company->infrastructure.rail[GetRailType(tile)]--;
					new_company->infrastructure.rail[GetRailType(tile)]++;
				}
				break;

			case STATION_BUS:
			case STATION_TRUCK:
			case STATION_ROADWAYPOINT:
				/* Road stops were already handled above. */
				break;

			case STATION_BUOY:
			case STATION_DOCK:
				if (GetWaterClass(tile) == WATER_CLASS_CANAL) {
					old_company->infrastructure.water--;
					new_company->infrastructure.water++;
				}
				break;

			default:
				break;
		}

		/* Update station tile count. */
		if (!IsBuoy(tile) && !IsAirport(tile)) {
			old_company->infrastructure.station--;
			new_company->infrastructure.station++;
		}

		/* for buoys, owner of tile is owner of water, st->owner == OWNER_NONE */
		SetTileOwner(tile, new_owner);
		InvalidateWindowClassesData(WC_STATION_LIST, 0);
	} else {
		if (IsDriveThroughStopTile(tile)) {
			/* Remove the drive-through road stop */
			uint p2;
			switch (GetStationType(tile)) {
				case STATION_BUS:
					p2 = ROADSTOP_BUS;
					break;
				case STATION_TRUCK:
					p2 = ROADSTOP_TRUCK;
					break;
				case STATION_ROADWAYPOINT:
					p2 = (1 << 2);
					break;
				default:
					NOT_REACHED();
			}
			DoCommand(tile, 1 | 1 << 8, p2, DC_EXEC | DC_BANKRUPT, CMD_REMOVE_ROAD_STOP);
			assert_tile(IsTileType(tile, MP_ROAD), tile);
			/* Change owner of tile and all roadtypes */
			ChangeTileOwner(tile, old_owner, new_owner);
		} else {
			DoCommand(tile, 0, 0, DC_EXEC | DC_BANKRUPT, CMD_LANDSCAPE_CLEAR);
			/* Set tile owner of water under (now removed) buoy and dock to OWNER_NONE.
			 * Update owner of buoy if it was not removed (was in orders).
			 * Do not update when owned by OWNER_WATER (sea and rivers). */
			if ((IsTileType(tile, MP_WATER) || IsBuoyTile(tile)) && IsTileOwner(tile, old_owner)) SetTileOwner(tile, OWNER_NONE);
		}
	}
}

/**
 * Check if a drive-through road stop tile can be cleared.
 * Road stops built on town-owned roads check the conditions
 * that would allow clearing of the original road.
 * @param tile The road stop tile to check.
 * @param flags Command flags.
 * @return A succeeded command if the road can be removed, a failed command with the relevant error message otherwise.
 */
static CommandCost CanRemoveRoadWithStop(TileIndex tile, DoCommandFlag flags)
{
	/* Water flooding can always clear road stops. */
	if (_current_company == OWNER_WATER) return CommandCost();

	CommandCost ret;

	if (GetRoadTypeTram(tile) != INVALID_ROADTYPE) {
		Owner tram_owner = GetRoadOwner(tile, RTT_TRAM);
		if (tram_owner != OWNER_NONE) {
			ret = CheckOwnership(tram_owner);
			if (ret.Failed()) return ret;
		}
	}

	if (GetRoadTypeRoad(tile) != INVALID_ROADTYPE) {
		Owner road_owner = GetRoadOwner(tile, RTT_ROAD);
		if (road_owner == OWNER_TOWN) {
			ret = CheckAllowRemoveRoad(tile, GetAnyRoadBits(tile, RTT_ROAD), OWNER_TOWN, RTT_ROAD, flags);
			if (ret.Failed()) return ret;
		} else if (road_owner != OWNER_NONE) {
			ret = CheckOwnership(road_owner);
			if (ret.Failed()) return ret;
		}
	}

	return CommandCost();
}

static CommandCost RemoveRoadStopAndUpdateRoadCachedOneWayState(TileIndex tile, DoCommandFlag flags)
{
	CommandCost cost = RemoveRoadStop(tile, flags);
	if ((flags & DC_EXEC) && cost.Succeeded()) UpdateRoadCachedOneWayStatesAroundTile(tile);
	return cost;
}

/**
 * Clear a single tile of a station.
 * @param tile The tile to clear.
 * @param flags The DoCommand flags related to the "command".
 * @return The cost, or error of clearing.
 */
CommandCost ClearTile_Station(TileIndex tile, DoCommandFlag flags)
{
	if (flags & DC_AUTO) {
		switch (GetStationType(tile)) {
			default: break;
			case STATION_RAIL:     return_cmd_error(STR_ERROR_MUST_DEMOLISH_RAILROAD);
			case STATION_WAYPOINT: return_cmd_error(STR_ERROR_BUILDING_MUST_BE_DEMOLISHED);
			case STATION_ROADWAYPOINT: return_cmd_error(STR_ERROR_BUILDING_MUST_BE_DEMOLISHED);
			case STATION_AIRPORT:  return_cmd_error(STR_ERROR_MUST_DEMOLISH_AIRPORT_FIRST);
			case STATION_TRUCK:    return_cmd_error(HasTileRoadType(tile, RTT_TRAM) ? STR_ERROR_MUST_DEMOLISH_CARGO_TRAM_STATION_FIRST : STR_ERROR_MUST_DEMOLISH_TRUCK_STATION_FIRST);
			case STATION_BUS:      return_cmd_error(HasTileRoadType(tile, RTT_TRAM) ? STR_ERROR_MUST_DEMOLISH_PASSENGER_TRAM_STATION_FIRST : STR_ERROR_MUST_DEMOLISH_BUS_STATION_FIRST);
			case STATION_BUOY:     return_cmd_error(STR_ERROR_BUOY_IN_THE_WAY);
			case STATION_DOCK:     return_cmd_error(STR_ERROR_MUST_DEMOLISH_DOCK_FIRST);
			case STATION_OILRIG:
				SetDParam(1, STR_INDUSTRY_NAME_OIL_RIG);
				return_cmd_error(STR_ERROR_GENERIC_OBJECT_IN_THE_WAY);
		}
	}

	switch (GetStationType(tile)) {
		case STATION_RAIL:     return RemoveRailStation(tile, flags);
		case STATION_WAYPOINT: return RemoveRailWaypoint(tile, flags);
		case STATION_AIRPORT:  return RemoveAirport(tile, flags);
		case STATION_TRUCK:    [[fallthrough]];
		case STATION_BUS:
			if (IsDriveThroughStopTile(tile)) {
				CommandCost remove_road = CanRemoveRoadWithStop(tile, flags);
				if (remove_road.Failed()) return remove_road;
			}
			return RemoveRoadStopAndUpdateRoadCachedOneWayState(tile, flags);
		case STATION_BUOY:     return RemoveBuoy(tile, flags);
		case STATION_DOCK:     return RemoveDock(tile, flags);
		case STATION_ROADWAYPOINT:
			if (IsDriveThroughStopTile(tile)) {
				CommandCost remove_road = CanRemoveRoadWithStop(tile, flags);
				if (remove_road.Failed()) return remove_road;
			}
			return RemoveRoadStopAndUpdateRoadCachedOneWayState(tile, flags);
		default: break;
	}

	return CMD_ERROR;
}

static CommandCost TerraformTile_Station(TileIndex tile, DoCommandFlag flags, int z_new, Slope tileh_new)
{
	if (_settings_game.construction.build_on_slopes && AutoslopeEnabled()) {
		/* TODO: If you implement newgrf callback 149 'land slope check', you have to decide what to do with it here.
		 *       TTDP does not call it.
		 */
		if (GetTileMaxZ(tile) == z_new + GetSlopeMaxZ(tileh_new)) {
			switch (GetStationType(tile)) {
				case STATION_WAYPOINT:
				case STATION_RAIL: {
					DiagDirection direction = AxisToDiagDir(GetRailStationAxis(tile));
					if (!AutoslopeCheckForEntranceEdge(tile, z_new, tileh_new, direction)) break;
					if (!AutoslopeCheckForEntranceEdge(tile, z_new, tileh_new, ReverseDiagDir(direction))) break;
					return CommandCost(EXPENSES_CONSTRUCTION, _price[PR_BUILD_FOUNDATION]);
				}

				case STATION_AIRPORT:
					return CommandCost(EXPENSES_CONSTRUCTION, _price[PR_BUILD_FOUNDATION]);

				case STATION_TRUCK:
				case STATION_BUS:
				case STATION_ROADWAYPOINT: {
					DiagDirection direction = GetRoadStopDir(tile);
					if (!AutoslopeCheckForEntranceEdge(tile, z_new, tileh_new, direction)) break;
					if (IsDriveThroughStopTile(tile)) {
						if (!AutoslopeCheckForEntranceEdge(tile, z_new, tileh_new, ReverseDiagDir(direction))) break;
					}
					return CommandCost(EXPENSES_CONSTRUCTION, _price[PR_BUILD_FOUNDATION]);
				}

				default: break;
			}
		}
	}
	return DoCommand(tile, 0, 0, flags, CMD_LANDSCAPE_CLEAR);
}

FlowStat::iterator FlowStat::erase_item(FlowStat::iterator iter, uint flow_reduction)
{
	assert(!this->empty());
	const uint offset = iter - this->begin();
	const iterator last = this->end() - 1;
	for (; iter < last; ++iter) {
		*iter = { (iter + 1)->first - flow_reduction, (iter + 1)->second };
	}
	--this->count;
	if (this->count == 2) {
		// transition from external to internal storage
		ShareEntry *ptr = this->storage.ptr_shares.buffer;
		this->storage.inline_shares[0] = ptr[0];
		this->storage.inline_shares[1] = ptr[1];
		free(ptr);
	}
	return this->begin() + offset;
}

/**
 * Get flow for a station.
 * @param st Station to get flow for.
 * @return Flow for st.
 */
uint FlowStat::GetShare(StationID st) const
{
	uint32_t prev = 0;
	for (const_iterator it = this->begin(); it != this->end(); ++it) {
		if (it->second == st) {
			return it->first - prev;
		} else {
			prev = it->first;
		}
	}
	return 0;
}

/**
 * Get a station a package can be routed to, but exclude the given ones.
 * @param excluded StationID not to be selected.
 * @param excluded2 Another StationID not to be selected.
 * @return A station ID from the shares map.
 */
StationID FlowStat::GetVia(StationID excluded, StationID excluded2) const
{
	if (this->unrestricted == 0) return INVALID_STATION;
	assert(!this->empty());
	const_iterator it = std::upper_bound(this->data(), this->data() + this->count, RandomRange(this->unrestricted));
	assert(it != this->end() && it->first <= this->unrestricted);
	if (it->second != excluded && it->second != excluded2) return it->second;

	/* We've hit one of the excluded stations.
	 * Draw another share, from outside its range. */

	uint end = it->first;
	uint begin = (it == this->begin() ? 0 : (--it)->first);
	uint interval = end - begin;
	if (interval >= this->unrestricted) return INVALID_STATION; // Only one station in the map.
	uint new_max = this->unrestricted - interval;
	uint rand = RandomRange(new_max);
	const_iterator it2 = (rand < begin) ? this->upper_bound(rand) :
			this->upper_bound(rand + interval);
	assert(it2 != this->end() && it2->first <= this->unrestricted);
	if (it2->second != excluded && it2->second != excluded2) return it2->second;

	/* We've hit the second excluded station.
	 * Same as before, only a bit more complicated. */

	uint end2 = it2->first;
	uint begin2 = (it2 == this->begin() ? 0 : (--it2)->first);
	uint interval2 = end2 - begin2;
	if (interval2 >= new_max) return INVALID_STATION; // Only the two excluded stations in the map.
	new_max -= interval2;
	if (begin > begin2) {
		Swap(begin, begin2);
		Swap(end, end2);
		Swap(interval, interval2);
	}
	rand = RandomRange(new_max);
	const_iterator it3 = this->upper_bound(this->unrestricted);
	if (rand < begin) {
		it3 = this->upper_bound(rand);
	} else if (rand < begin2 - interval) {
		it3 = this->upper_bound(rand + interval);
	} else {
		it3 = this->upper_bound(rand + interval + interval2);
	}
	assert(it3 != this->end() && it3->first <= this->unrestricted);
	return it3->second;
}

/**
 * Change share for specified station. By specifying INT_MIN as parameter you
 * can erase a share. Newly added flows will be unrestricted.
 * @param st Next Hop to be removed.
 * @param flow Share to be added or removed.
 */
void FlowStat::ChangeShare(StationID st, int flow)
{
	/* We assert only before changing as afterwards the shares can actually
	 * be empty. In that case the whole flow stat must be deleted then. */
	assert(!this->empty());

	uint last_share = 0;
	for (iterator it(this->begin()); it != this->end(); ++it) {
		if (it->second == st) {
			uint share = it->first - last_share;
			if (flow < 0 && (flow == INT_MIN || (uint)(-flow) >= share)) {
				if (it->first <= this->unrestricted) this->unrestricted -= share;
				this->erase_item(it, share);
				break; // remove the whole share
			}
			if (it->first <= this->unrestricted) this->unrestricted += flow;
			for (; it != this->end(); ++it) {
				it->first += flow;
			}
			flow = 0;
			break;
		}
		last_share = it->first;
	}
	if (flow > 0) {
		// must be non-empty here
		last_share = (this->end() - 1)->first;
		this->AppendShare(st, (uint)flow, true); // true to avoid changing this->unrestricted, which we fixup below
		if (this->unrestricted < last_share) {
			// Move to front to unrestrict
			this->ReleaseShare(st);
		} else {
			// First restricted item, so bump unrestricted count
			this->unrestricted += flow;
		}
	}
}

/**
 * Restrict a flow by moving it to the end of the map and decreasing the amount
 * of unrestricted flow.
 * @param st Station of flow to be restricted.
 */
void FlowStat::RestrictShare(StationID st)
{
	assert(!this->empty());
	iterator it = this->begin();
	const iterator end = this->end();
	uint last_share = 0;
	for (; it != end; ++it) {
		if (it->first > this->unrestricted) return; // Not present or already restricted.
		if (it->second == st) {
			uint flow = it->first - last_share;
			this->unrestricted -= flow;
			if (this->unrestricted == last_share) return; // No further action required
			const iterator last = end - 1;
			for (iterator jt = it; jt != last; ++jt) {
				*jt = { (jt + 1)->first - flow, (jt + 1)->second };
			}
			*last = { flow + (last - 1)->first, st };
			return;
		}
		last_share = it->first;
	}
}

/**
 * Release ("unrestrict") a flow by moving it to the begin of the map and
 * increasing the amount of unrestricted flow.
 * @param st Station of flow to be released.
 */
void FlowStat::ReleaseShare(StationID st)
{
	assert(!this->empty());
	iterator it = this->end() - 1;
	const iterator start = this->begin();
	for (; it >= start; --it) {
		if (it->first < this->unrestricted) return; // Already unrestricted
		if (it->second == st) {
			if (it - 1 >= start) {
				uint flow = it->first - (it - 1)->first;
				this->unrestricted += flow;
				if (it->first == this->unrestricted) return; // No further action required
				for (iterator jt = it; jt != start; --jt) {
					*jt = { (jt - 1)->first + flow, (jt - 1)->second };
				}
				*start = { flow, st };
			} else {
				// already at start
				this->unrestricted = it->first;
			}
			return;
		}
	}
}

/**
 * Scale all shares from link graph's runtime to monthly values.
 * @param runtime Time the link graph has been running without compression, in scaled ticks.
 * @pre runtime must be greater than 0 as we don't want infinite flow values.
 */
void FlowStat::ScaleToMonthly(uint runtime)
{
	assert(runtime > 0);
	uint share = 0;
	for (iterator i = this->begin(); i != this->end(); ++i) {
		share = std::max(share + 1, ClampTo<uint>((static_cast<uint64_t>(i->first) * 30 * DAY_TICKS * DayLengthFactor()) / runtime));
		if (this->unrestricted == i->first) this->unrestricted = share;
		i->first = share;
	}
}

/**
 * Add some flow from "origin", going via "via".
 * @param origin Origin of the flow.
 * @param via Next hop.
 * @param flow Amount of flow to be added.
 */
void FlowStatMap::AddFlow(StationID origin, StationID via, uint flow)
{
	FlowStatMap::iterator origin_it = this->find(origin);
	if (origin_it == this->end()) {
<<<<<<< HEAD
		this->insert(FlowStat(origin, via, flow));
=======
		this->emplace(origin, FlowStat(via, flow));
>>>>>>> 91217705
	} else {
		origin_it->ChangeShare(via, flow);
		assert(!origin_it->empty());
	}
}

/**
 * Pass on some flow, remembering it as invalid, for later subtraction from
 * locally consumed flow. This is necessary because we can't have negative
 * flows and we don't want to sort the flows before adding them up.
 * @param origin Origin of the flow.
 * @param via Next hop.
 * @param flow Amount of flow to be passed.
 */
void FlowStatMap::PassOnFlow(StationID origin, StationID via, uint flow)
{
	FlowStatMap::iterator prev_it = this->find(origin);
	if (prev_it == this->end()) {
		FlowStat fs(origin, via, flow);
		fs.AppendShare(INVALID_STATION, flow);
<<<<<<< HEAD
		this->insert(std::move(fs));
=======
		this->emplace(origin, fs);
>>>>>>> 91217705
	} else {
		prev_it->ChangeShare(via, flow);
		prev_it->ChangeShare(INVALID_STATION, flow);
		assert(!prev_it->empty());
	}
}

/**
 * Subtract invalid flows from locally consumed flow.
 * @param self ID of own station.
 */
void FlowStatMap::FinalizeLocalConsumption(StationID self)
{
	for (FlowStat &fs : *this) {
		uint local = fs.GetShare(INVALID_STATION);
		if (local > INT_MAX) { // make sure it fits in an int
			fs.ChangeShare(self, -INT_MAX);
			fs.ChangeShare(INVALID_STATION, -INT_MAX);
			local -= INT_MAX;
		}
		fs.ChangeShare(self, -(int)local);
		fs.ChangeShare(INVALID_STATION, -(int)local);

		/* If the local share is used up there must be a share for some
		 * remote station. */
		assert(!fs.empty());
	}
}

/**
 * Delete all flows at a station for specific cargo and destination.
 * @param via Remote station of flows to be deleted.
 * @return IDs of source stations for which the complete FlowStat, not only a
 *         share, has been erased.
 */
StationIDStack FlowStatMap::DeleteFlows(StationID via)
{
	StationIDStack ret;
	for (FlowStatMap::iterator f_it = this->begin(); f_it != this->end();) {
		FlowStat &s_flows = *f_it;
		s_flows.ChangeShare(via, INT_MIN);
		if (s_flows.empty()) {
			ret.Push(f_it->GetOrigin());
			f_it = this->erase(f_it);
		} else {
			++f_it;
		}
	}
	return ret;
}

/**
 * Restrict all flows at a station for specific cargo and destination.
 * @param via Remote station of flows to be restricted.
 */
void FlowStatMap::RestrictFlows(StationID via)
{
	for (FlowStat &it : *this) {
		it.RestrictShare(via);
	}
}

/**
 * Get the sum of all flows from this FlowStatMap.
 * @return sum of all flows.
 */
uint FlowStatMap::GetFlow() const
{
	uint ret = 0;
	for (const FlowStat &it : this->IterateUnordered()) {
		if (it.IsInvalid()) continue;
		ret += (it.end() - 1)->first;
	}
	return ret;
}

/**
 * Get the sum of flows via a specific station from this FlowStatMap.
 * @param via Remote station to look for.
 * @return all flows for 'via' added up.
 */
uint FlowStatMap::GetFlowVia(StationID via) const
{
	uint ret = 0;
	for (const FlowStat &it : this->IterateUnordered()) {
		if (it.IsInvalid()) continue;
		ret += it.GetShare(via);
	}
	return ret;
}

/**
 * Get the sum of flows from a specific station from this FlowStatMap.
 * @param from Origin station to look for.
 * @return all flows from 'from' added up.
 */
uint FlowStatMap::GetFlowFrom(StationID from) const
{
	FlowStatMap::const_iterator i = this->find(from);
	if (i == this->end()) return 0;
	if (i->IsInvalid()) return 0;
	return (i->end() - 1)->first;
}

/**
 * Get the flow from a specific station via a specific other station.
 * @param from Origin station to look for.
 * @param via Remote station to look for.
 * @return flow share originating at 'from' and going to 'via'.
 */
uint FlowStatMap::GetFlowFromVia(StationID from, StationID via) const
{
	FlowStatMap::const_iterator i = this->find(from);
	if (i == this->end()) return 0;
	if (i->IsInvalid()) return 0;
	return i->GetShare(via);
}

void FlowStatMap::SortStorage()
{
	assert(this->flows_storage.size() == this->flows_index.size());
	std::sort(this->flows_storage.begin(), this->flows_storage.end(), [](const FlowStat &a, const FlowStat &b) -> bool {
		return a.origin < b.origin;
	});
	uint16_t index = 0;
	for (auto &it : this->flows_index) {
		it.second = index;
		index++;
	}
}

void DumpStationFlowStats(char *b, const char *last)
{
	btree::btree_map<uint, uint> count_map;
	btree::btree_map<uint, uint> invalid_map;
	for (const Station *st : Station::Iterate()) {
		for (CargoID i = 0; i < NUM_CARGO; i++) {
			const GoodsEntry &ge = st->goods[i];
			if (ge.data == nullptr) continue;
			for (FlowStatMap::const_iterator it(ge.data->flows.begin()); it != ge.data->flows.end(); ++it) {
				count_map[(uint32_t)it->size()]++;
				invalid_map[it->GetRawFlags() & 0x1F]++;
			}
		}
	}
	b += seprintf(b, last, "Flow state shares size distribution:\n");
	for (const auto &it : count_map) {
		b += seprintf(b, last, "%-5u %-5u\n", it.first, it.second);
	}
	b += seprintf(b, last, "Flow state shares invalid state distribution:\n");
	for (const auto &it : invalid_map) {
		b += seprintf(b, last, "%-2u %-5u\n", it.first, it.second);
	}
}

extern const TileTypeProcs _tile_type_station_procs = {
	DrawTile_Station,           // draw_tile_proc
	GetSlopePixelZ_Station,     // get_slope_z_proc
	ClearTile_Station,          // clear_tile_proc
	nullptr,                       // add_accepted_cargo_proc
	GetTileDesc_Station,        // get_tile_desc_proc
	GetTileTrackStatus_Station, // get_tile_track_status_proc
	ClickTile_Station,          // click_tile_proc
	AnimateTile_Station,        // animate_tile_proc
	TileLoop_Station,           // tile_loop_proc
	ChangeTileOwner_Station,    // change_tile_owner_proc
	nullptr,                       // add_produced_cargo_proc
	VehicleEnter_Station,       // vehicle_enter_tile_proc
	GetFoundation_Station,      // get_foundation_proc
	TerraformTile_Station,      // terraform_tile_proc
};<|MERGE_RESOLUTION|>--- conflicted
+++ resolved
@@ -2464,23 +2464,10 @@
 
 		delete cur_stop;
 
-<<<<<<< HEAD
 		/* Make sure no vehicle is going to the old roadstop */
 		for (RoadVehicle *v : RoadVehicle::IterateFrontOnly()) {
 			if (v->current_order.IsType(OT_GOTO_STATION) && v->dest_tile == tile) {
 				v->SetDestTile(v->GetOrderStationLocation(st->index));
-=======
-		/* Make sure no vehicle is going to the old roadstop. Narrow the search to any road vehicles with an order to
-		 * this station, then look for any currently heading to the tile. */
-		StationID station_id = st->index;
-		FindVehiclesWithOrder(
-			[](const Vehicle *v) { return v->type == VEH_ROAD; },
-			[station_id](const Order *order) { return order->IsType(OT_GOTO_STATION) && order->GetDestination() == station_id; },
-			[station_id, tile](Vehicle *v) {
-				if (v->current_order.IsType(OT_GOTO_STATION) && v->dest_tile == tile) {
-					v->SetDestTile(v->GetOrderStationLocation(station_id));
-				}
->>>>>>> 91217705
 			}
 		}
 
@@ -5582,11 +5569,7 @@
 {
 	FlowStatMap::iterator origin_it = this->find(origin);
 	if (origin_it == this->end()) {
-<<<<<<< HEAD
 		this->insert(FlowStat(origin, via, flow));
-=======
-		this->emplace(origin, FlowStat(via, flow));
->>>>>>> 91217705
 	} else {
 		origin_it->ChangeShare(via, flow);
 		assert(!origin_it->empty());
@@ -5607,11 +5590,7 @@
 	if (prev_it == this->end()) {
 		FlowStat fs(origin, via, flow);
 		fs.AppendShare(INVALID_STATION, flow);
-<<<<<<< HEAD
 		this->insert(std::move(fs));
-=======
-		this->emplace(origin, fs);
->>>>>>> 91217705
 	} else {
 		prev_it->ChangeShare(via, flow);
 		prev_it->ChangeShare(INVALID_STATION, flow);
