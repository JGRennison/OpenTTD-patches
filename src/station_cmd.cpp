/*
 * This file is part of OpenTTD.
 * OpenTTD is free software; you can redistribute it and/or modify it under the terms of the GNU General Public License as published by the Free Software Foundation, version 2.
 * OpenTTD is distributed in the hope that it will be useful, but WITHOUT ANY WARRANTY; without even the implied warranty of MERCHANTABILITY or FITNESS FOR A PARTICULAR PURPOSE.
 * See the GNU General Public License for more details. You should have received a copy of the GNU General Public License along with OpenTTD. If not, see <http://www.gnu.org/licenses/>.
 */

/** @file station_cmd.cpp Handling of station tiles. */

#include "stdafx.h"
#include "aircraft.h"
#include "bridge_map.h"
#include "viewport_func.h"
#include "viewport_kdtree.h"
#include "command_func.h"
#include "town.h"
#include "news_func.h"
#include "train.h"
#include "ship.h"
#include "roadveh.h"
#include "industry.h"
#include "newgrf_cargo.h"
#include "newgrf_debug.h"
#include "newgrf_station.h"
#include "newgrf_canal.h" /* For the buoy */
#include "pathfinder/yapf/yapf_cache.h"
#include "road_internal.h" /* For drawing catenary/checking road removal */
#include "autoslope.h"
#include "water.h"
#include "strings_func.h"
#include "clear_func.h"
#include "date_func.h"
#include "vehicle_func.h"
#include "string_func.h"
#include "animated_tile_func.h"
#include "elrail_func.h"
#include "station_base.h"
#include "station_cmd.h"
#include "station_func.h"
#include "station_kdtree.h"
#include "roadstop_base.h"
#include "newgrf_railtype.h"
#include "newgrf_roadtype.h"
#include "waypoint_base.h"
#include "waypoint_cmd.h"
#include "waypoint_func.h"
#include "pbs.h"
#include "debug.h"
#include "core/random_func.hpp"
#include "core/container_func.hpp"
#include "company_base.h"
#include "table/airporttile_ids.h"
#include "newgrf_airporttiles.h"
#include "order_backup.h"
#include "newgrf_house.h"
#include "company_gui.h"
#include "linkgraph/linkgraph_base.h"
#include "linkgraph/refresh.h"
#include "zoning.h"
#include "tunnelbridge_map.h"
#include "cheat_type.h"
#include "newgrf_roadstop.h"
#include "core/math_func.hpp"
#include "landscape_cmd.h"
#include "rail_cmd.h"

#include "widgets/station_widget.h"

#include "table/strings.h"

#include "3rdparty/cpp-btree/btree_set.h"
#include "3rdparty/robin_hood/robin_hood.h"

#include <bitset>

#include "safeguards.h"

static StationSpec::TileFlags GetStationTileFlags(StationGfx gfx, const StationSpec *statspec);

bool _town_noise_no_update = false;

/**
 * Check whether the given tile is a hangar.
 * @param t the tile to of whether it is a hangar.
 * @pre IsTileType(t, MP_STATION)
 * @return true if and only if the tile is a hangar.
 */
bool IsHangar(TileIndex t)
{
	assert_tile(IsTileType(t, MP_STATION), t);

	/* If the tile isn't an airport there's no chance it's a hangar. */
	if (!IsAirport(t)) return false;

	const Station *st = Station::GetByTile(t);
	const AirportSpec *as = st->airport.GetSpec();

	for (const auto &depot : as->depots) {
		if (st->airport.GetRotatedTileFromOffset(depot.ti) == TileIndex(t)) return true;
	}

	return false;
}

/**
 * Look for a station owned by the given company around the given tile area.
 * @param ta the area to search over
 * @param closest_station the closest owned station found so far
 * @param company the company whose stations to look for
 * @param st to 'return' the found station
 * @return Succeeded command (if zero or one station found) or failed command (for two or more stations found).
 */
template <class T, class F>
CommandCost GetStationAround(TileArea ta, StationID closest_station, CompanyID company, T **st, F filter)
{
	ta.Expand(1);

	/* check around to see if there are any stations there owned by the company */
	for (TileIndex tile_cur : ta) {
		if (IsTileType(tile_cur, MP_STATION)) {
			StationID t = GetStationIndex(tile_cur);
			if (!T::IsValidID(t) || T::Get(t)->owner != company || !filter(T::Get(t))) continue;
			if (closest_station == INVALID_STATION) {
				closest_station = t;
			} else if (closest_station != t) {
				return CommandCost(STR_ERROR_ADJOINS_MORE_THAN_ONE_EXISTING);
			}
		}
	}
	*st = (closest_station == INVALID_STATION) ? nullptr : T::Get(closest_station);
	return CommandCost();
}

/**
 * Function to check whether the given tile matches some criterion.
 * @param tile the tile to check
 * @return true if it matches, false otherwise
 */
typedef bool (*CMSAMatcher)(TileIndex tile);

/**
 * Counts the numbers of tiles matching a specific type in the area around
 * @param tile the center tile of the 'count area'
 * @param cmp the comparator/matcher (@see CMSAMatcher)
 * @return the number of matching tiles around
 */
static int CountMapSquareAround(TileIndex tile, CMSAMatcher cmp)
{
	int num = 0;

	for (int dx = -3; dx <= 3; dx++) {
		for (int dy = -3; dy <= 3; dy++) {
			TileIndex t = TileAddWrap(tile, dx, dy);
			if (t != INVALID_TILE && cmp(t)) num++;
		}
	}

	return num;
}

/**
 * Check whether the tile is a mine.
 * @param tile the tile to investigate.
 * @return true if and only if the tile is a mine
 */
static bool CMSAMine(TileIndex tile)
{
	/* No industry */
	if (!IsTileType(tile, MP_INDUSTRY)) return false;

	const Industry *ind = Industry::GetByTile(tile);

	/* No extractive industry */
	if (!GetIndustrySpec(ind->type)->life_type.Test(IndustryLifeType::Extractive)) return false;

	for (const auto &p : ind->Produced()) {
		/* The industry extracts something non-liquid, i.e. no oil or plastic, so it is a mine.
		 * Also the production of passengers and mail is ignored. */
		if (IsValidCargoType(p.cargo) &&
				!CargoSpec::Get(p.cargo)->classes.Any({CargoClass::Liquid, CargoClass::Passengers, CargoClass::Mail})) {
			return true;
		}
	}

	return false;
}

/**
 * Check whether the tile is water.
 * @param tile the tile to investigate.
 * @return true if and only if the tile is a water tile
 */
static bool CMSAWater(TileIndex tile)
{
	return IsTileType(tile, MP_WATER) && IsWater(tile);
}

/**
 * Check whether the tile is a tree.
 * @param tile the tile to investigate.
 * @return true if and only if the tile is a tree tile
 */
static bool CMSATree(TileIndex tile)
{
	return IsTileType(tile, MP_TREES);
}

#define M(x) ((x) - STR_SV_STNAME)

enum StationNaming : uint8_t {
	STATIONNAMING_RAIL,
	STATIONNAMING_ROAD,
	STATIONNAMING_AIRPORT,
	STATIONNAMING_OILRIG,
	STATIONNAMING_DOCK,
	STATIONNAMING_HELIPORT,
};

/** Information to handle station action 0 property 24 correctly */
struct StationNameInformation {
	uint32_t free_names; ///< Current bitset of free names (we can remove names).
	std::bitset<NUM_INDUSTRYTYPES> indtypes; ///< Bit set indicating when an industry type has been found.
};

/**
 * Find a station action 0 property 24 station name, or reduce the
 * free_names if needed.
 * @param tile the tile to search
 * @param user_data the StationNameInformation to base the search on
 * @return true if the tile contains an industry that has not given
 *              its name to one of the other stations in town.
 */
static bool FindNearIndustryName(TileIndex tile, void *user_data)
{
	/* All already found industry types */
	StationNameInformation *sni = (StationNameInformation*)user_data;
	if (!IsTileType(tile, MP_INDUSTRY)) return false;

	/* If the station name is undefined it means that it doesn't name a station */
	IndustryType indtype = GetIndustryType(tile);
	if (GetIndustrySpec(indtype)->station_name == STR_UNDEFINED) return false;

	/* In all cases if an industry that provides a name is found two of
	 * the standard names will be disabled. */
	sni->free_names &= ~(1 << M(STR_SV_STNAME_OILFIELD) | 1 << M(STR_SV_STNAME_MINES));
	return !sni->indtypes[indtype];
}

static StringID GenerateStationName(Station *st, TileIndex tile, StationNaming name_class, bool force_change = false)
{
	static const uint32_t _gen_station_name_bits[] = {
		0,                                       // STATIONNAMING_RAIL
		0,                                       // STATIONNAMING_ROAD
		1U << M(STR_SV_STNAME_AIRPORT),          // STATIONNAMING_AIRPORT
		1U << M(STR_SV_STNAME_OILFIELD),         // STATIONNAMING_OILRIG
		1U << M(STR_SV_STNAME_DOCKS),            // STATIONNAMING_DOCK
		1U << M(STR_SV_STNAME_HELIPORT),         // STATIONNAMING_HELIPORT
	};

	const Town *t = st->town;

	StationNameInformation sni{};
	sni.free_names = UINT32_MAX;

	std::bitset<MAX_EXTRA_STATION_NAMES> extra_names;

	for (const Station *s : Station::Iterate()) {
		if ((force_change || s != st) && s->town == t) {
			if (s->indtype != IT_INVALID) {
				sni.indtypes[s->indtype] = true;
				StringID name = GetIndustrySpec(s->indtype)->station_name;
				if (name != STR_UNDEFINED) {
					/* Filter for other industrytypes with the same name */
					for (IndustryType it = 0; it < NUM_INDUSTRYTYPES; it++) {
						const IndustrySpec *indsp = GetIndustrySpec(it);
						if (indsp->enabled && indsp->station_name == name) sni.indtypes[it] = true;
					}
				}
				continue;
			}
			if (s->extra_name_index < MAX_EXTRA_STATION_NAMES) {
				extra_names.set(s->extra_name_index);
			}
			uint str = M(s->string_id);
			if (str <= 0x20) {
				if (str == M(STR_SV_STNAME_FOREST)) {
					str = M(STR_SV_STNAME_WOODS);
				}
				ClrBit(sni.free_names, str);
			}
		}
	}

	st->extra_name_index = UINT16_MAX;

	TileIndex indtile = tile;
	if (CircularTileSearch(&indtile, 7, FindNearIndustryName, &sni)) {
		/* An industry has been found nearby */
		IndustryType indtype = GetIndustryType(indtile);
		const IndustrySpec *indsp = GetIndustrySpec(indtype);
		/* STR_NULL means it only disables oil rig/mines */
		if (indsp->station_name != STR_NULL) {
			st->indtype = indtype;
			return STR_SV_STNAME_FALLBACK;
		}
	}

	/* Oil rigs/mines name could be marked not free by looking for a near by industry. */

	/* check default names */
	uint32_t tmp = sni.free_names & _gen_station_name_bits[name_class];
	if (tmp != 0) return STR_SV_STNAME + FindFirstBit(tmp);

	/* check mine? */
	if (HasBit(sni.free_names, M(STR_SV_STNAME_MINES))) {
		if (CountMapSquareAround(tile, CMSAMine) >= 2) {
			return STR_SV_STNAME_MINES;
		}
	}

	/* check close enough to town to get central as name? */
	const bool is_central = DistanceMax(tile, t->xy) < 8;
	if (HasBit(sni.free_names, M(STR_SV_STNAME)) && (is_central ||
			DistanceSquare(tile, t->xy) <= std::max(t->cache.squared_town_zone_radius[HZB_TOWN_INNER_SUBURB], t->cache.squared_town_zone_radius[HZB_TOWN_OUTER_SUBURB]))) {
		return STR_SV_STNAME;
	}

	bool use_extra_names = !_extra_station_names.empty();
	auto check_extra_names = [&]() -> bool {
		if (use_extra_names) {
			use_extra_names = false;
			const bool near_water = CountMapSquareAround(tile, CMSAWater) >= 5;
			std::vector<uint16_t> candidates;
			for (size_t i = 0; i < _extra_station_names.size(); i++) {
				const ExtraStationNameInfo &info = _extra_station_names[i];
				if (extra_names[i]) continue;
				if (!HasBit(info.flags, name_class)) continue;
				if (HasBit(info.flags, ESNIF_CENTRAL) && !is_central) continue;
				if (HasBit(info.flags, ESNIF_NOT_CENTRAL) && is_central) continue;
				if (HasBit(info.flags, ESNIF_NEAR_WATER) && !near_water) continue;
				if (HasBit(info.flags, ESNIF_NOT_NEAR_WATER) && near_water) continue;
				candidates.push_back(static_cast<uint16_t>(i));
			}

			if (!candidates.empty()) {
				SavedRandomSeeds saved_seeds;
				SaveRandomSeeds(&saved_seeds);
				st->extra_name_index = candidates[RandomRange((uint)candidates.size())];
				RestoreRandomSeeds(saved_seeds);
				return true;
			}
		}
		return false;
	};

	if (_extra_station_names_probability > 0) {
		SavedRandomSeeds saved_seeds;
		SaveRandomSeeds(&saved_seeds);
		bool extra_name = (RandomRange(0xFF) < _extra_station_names_probability) && check_extra_names();
		RestoreRandomSeeds(saved_seeds);
		if (extra_name) return STR_SV_STNAME_FALLBACK;
	}

	/* check close enough to town to get central as name? */
	if (is_central && HasBit(sni.free_names, M(STR_SV_STNAME_CENTRAL))) {
		return STR_SV_STNAME_CENTRAL;
	}

	/* Check lakeside */
	if (HasBit(sni.free_names, M(STR_SV_STNAME_LAKESIDE)) &&
			DistanceFromEdge(tile) < 20 &&
			CountMapSquareAround(tile, CMSAWater) >= 5) {
		return STR_SV_STNAME_LAKESIDE;
	}

	/* Check woods */
	if (HasBit(sni.free_names, M(STR_SV_STNAME_WOODS)) && (
				CountMapSquareAround(tile, CMSATree) >= 8 ||
				CountMapSquareAround(tile, IsTileForestIndustry) >= 2)
			) {
		return _settings_game.game_creation.landscape == LandscapeType::Tropic ? STR_SV_STNAME_FOREST : STR_SV_STNAME_WOODS;
	}

	/* check elevation compared to town */
	int z = GetTileZ(tile);
	int z2 = GetTileZ(t->xy);
	if (z < z2) {
		if (HasBit(sni.free_names, M(STR_SV_STNAME_VALLEY))) return STR_SV_STNAME_VALLEY;
	} else if (z > z2) {
		if (HasBit(sni.free_names, M(STR_SV_STNAME_HEIGHTS))) return STR_SV_STNAME_HEIGHTS;
	}

	/* check direction compared to town */
	static const int8_t _direction_and_table[] = {
		~( (1 << M(STR_SV_STNAME_WEST))  | (1 << M(STR_SV_STNAME_EAST)) | (1 << M(STR_SV_STNAME_NORTH)) ),
		~( (1 << M(STR_SV_STNAME_SOUTH)) | (1 << M(STR_SV_STNAME_WEST)) | (1 << M(STR_SV_STNAME_NORTH)) ),
		~( (1 << M(STR_SV_STNAME_SOUTH)) | (1 << M(STR_SV_STNAME_EAST)) | (1 << M(STR_SV_STNAME_NORTH)) ),
		~( (1 << M(STR_SV_STNAME_SOUTH)) | (1 << M(STR_SV_STNAME_WEST)) | (1 << M(STR_SV_STNAME_EAST)) ),
	};

	sni.free_names &= _direction_and_table[
		(TileX(tile) < TileX(t->xy)) +
		(TileY(tile) < TileY(t->xy)) * 2];

	/** Bitmask of remaining station names that can be used when a more specific name has not been used. */
	static const uint32_t fallback_names = (
		(1U << M(STR_SV_STNAME_NORTH)) |
		(1U << M(STR_SV_STNAME_SOUTH)) |
		(1U << M(STR_SV_STNAME_EAST)) |
		(1U << M(STR_SV_STNAME_WEST)) |
		(1U << M(STR_SV_STNAME_TRANSFER)) |
		(1U << M(STR_SV_STNAME_HALT)) |
		(1U << M(STR_SV_STNAME_EXCHANGE)) |
		(1U << M(STR_SV_STNAME_ANNEXE)) |
		(1U << M(STR_SV_STNAME_SIDINGS)) |
		(1U << M(STR_SV_STNAME_BRANCH)) |
		(1U << M(STR_SV_STNAME_UPPER)) |
		(1U << M(STR_SV_STNAME_LOWER))
	);

	sni.free_names &= fallback_names;
	if (sni.free_names != 0) return STR_SV_STNAME + FindFirstBit(sni.free_names);

	if (check_extra_names()) return STR_SV_STNAME_FALLBACK;

	return STR_SV_STNAME_FALLBACK;
}
#undef M

/**
 * Find the closest deleted station of the current company
 * @param tile the tile to search from.
 * @return the closest station or nullptr if too far.
 */
static Station *GetClosestDeletedStation(TileIndex tile)
{
	uint threshold = 8;

	Station *best_station = nullptr;
	ForAllStationsRadius(tile, threshold, [&](Station *st) {
		if (!st->IsInUse() && st->owner == _current_company) {
			uint cur_dist = DistanceManhattan(tile, st->xy);

			if (cur_dist < threshold) {
				threshold = cur_dist;
				best_station = st;
			} else if (cur_dist == threshold && best_station != nullptr) {
				/* In case of a tie, lowest station ID wins */
				if (st->index < best_station->index) best_station = st;
			}
		}
	});

	return best_station;
}


void Station::GetTileArea(TileArea *ta, StationType type) const
{
	switch (type) {
		case StationType::Rail:
			*ta = this->train_station;
			return;

		case StationType::Airport:
			*ta = this->airport;
			return;

		case StationType::Truck:
			*ta = this->truck_station;
			return;

		case StationType::Bus:
			*ta = this->bus_station;
			return;

		case StationType::Dock:
		case StationType::Oilrig:
			*ta = this->docking_station;
			return;

		default: NOT_REACHED();
	}
}

/**
 * Update the cargo history.
 */
void Station::UpdateCargoHistory()
{
	uint storage_offset = 0;
	bool update_window = false;
	for (const CargoSpec *cs : CargoSpec::Iterate()) {
		uint amount = this->goods[cs->Index()].CargoTotalCount();
		if (!HasBit(this->station_cargo_history_cargoes, cs->Index())) {
			if (amount == 0) {
				/* No cargo present, and no history stored for this cargo, no work to do */
				continue;
			} else {
				if (this->station_cargo_history_cargoes == 0) update_window = true;
				SetBit(this->station_cargo_history_cargoes, cs->Index());
				this->station_cargo_history.emplace(this->station_cargo_history.begin() + storage_offset);
			}
		}
		this->station_cargo_history[storage_offset][this->station_cargo_history_offset] = RXCompressUint(amount);
		storage_offset++;
	}
	this->station_cargo_history_offset++;
	if (this->station_cargo_history_offset == MAX_STATION_CARGO_HISTORY_DAYS) this->station_cargo_history_offset = 0;
	if (update_window) InvalidateWindowData(WC_STATION_VIEW, this->index, -1);
}

/**
 * Update the virtual coords needed to draw the station sign.
 */
void Station::UpdateVirtCoord()
{
	if (IsHeadless()) return;
	Point pt = RemapCoords2(TileX(this->xy) * TILE_SIZE, TileY(this->xy) * TILE_SIZE);

	pt.y -= 32 * ZOOM_BASE;
	if (this->facilities.Test(StationFacility::Airport) && this->airport.type == AT_OILRIG) pt.y -= 16 * ZOOM_BASE;

	if (_viewport_sign_kdtree_valid && this->sign.kdtree_valid) _viewport_sign_kdtree.Remove(ViewportSignKdtreeItem::MakeStation(this->index));

	auto params = MakeParameters(this->index, this->facilities);
	this->sign.UpdatePosition(ShouldShowBaseStationViewportLabel(this) ? ZOOM_LVL_DRAW_SPR : ZOOM_LVL_END, pt.x, pt.y, params, STR_VIEWPORT_STATION, STR_STATION_NAME);

	if (_viewport_sign_kdtree_valid) _viewport_sign_kdtree.Insert(ViewportSignKdtreeItem::MakeStation(this->index));

	SetWindowDirty(WC_STATION_VIEW, this->index);
}

/**
 * Move the station main coordinate somewhere else.
 * @param new_xy new tile location of the sign
 */
void Station::MoveSign(TileIndex new_xy)
{
	if (this->xy == new_xy) return;

	MarkAllViewportOverlayStationLinksDirty(this);

	_station_kdtree.Remove(this->index);

	this->BaseStation::MoveSign(new_xy);

	_station_kdtree.Insert(this->index);

	MarkAllViewportOverlayStationLinksDirty(this);
}

/** Update the virtual coords needed to draw the station sign for all stations. */
void UpdateAllStationVirtCoords()
{
	if (IsHeadless()) return;
	for (BaseStation *st : BaseStation::Iterate()) {
		st->UpdateVirtCoord();
	}
}

void BaseStation::FillCachedName() const
{
	auto tmp_params = MakeParameters(this->index);
	this->cached_name = GetStringWithArgs(Waypoint::IsExpected(this) ? STR_WAYPOINT_NAME : STR_STATION_NAME, tmp_params);
}

void ClearAllStationCachedNames()
{
	for (BaseStation *st : BaseStation::Iterate()) {
		st->cached_name.clear();
	}
}

/**
 * Get a mask of the cargo types that the station accepts.
 * @param st Station to query
 * @return the expected mask
 */
CargoTypes GetAcceptanceMask(const Station *st)
{
	CargoTypes mask = 0;

	for (CargoType i = 0; i < NUM_CARGO; i++) {
		if (HasBit(st->goods[i].status, GoodsEntry::GES_ACCEPTANCE)) SetBit(mask, i);
	}
	return mask;
}

/**
 * Get a mask of the cargo types that are empty at the station.
 * @param st Station to query
 * @return the empty mask
 */
CargoTypes GetEmptyMask(const Station *st)
{
	CargoTypes mask = 0;

	for (CargoType i = 0; i < NUM_CARGO; i++) {
		if (st->goods[i].CargoTotalCount() == 0) SetBit(mask, i);
	}
	return mask;
}

/**
 * Add news item for when a station changes which cargoes it accepts.
 * @param st Station of cargo change.
 * @param cargoes Bit mask of cargo types to list.
 * @param reject True iff the station rejects the cargo types.
 */
static void ShowRejectOrAcceptNews(const Station *st, CargoTypes cargoes, bool reject)
{
	SetDParam(0, st->index);
	SetDParam(1, cargoes);
	StringID msg = reject ? STR_NEWS_STATION_NO_LONGER_ACCEPTS_CARGO_LIST : STR_NEWS_STATION_NOW_ACCEPTS_CARGO_LIST;
	AddNewsItem(msg, NewsType::Acceptance, NewsStyle::Small, NewsFlag::InColour, NewsReferenceType::Station, st->index);
}

/**
 * Get the cargo types being produced around the tile (in a rectangle).
 * @param north_tile Northern most tile of area
 * @param w X extent of the area
 * @param h Y extent of the area
 * @param rad Search radius in addition to the given area
 */
CargoArray GetProductionAroundTiles(TileIndex north_tile, int w, int h, int rad)
{
	CargoArray produced{};

	btree::btree_set<IndustryID> industries;
	TileArea ta = TileArea(north_tile, w, h).Expand(rad);

	/* Loop over all tiles to get the produced cargo of
	 * everything except industries */
	for (TileIndex tile : ta) {
		if (IsTileType(tile, MP_INDUSTRY)) industries.insert(GetIndustryIndex(tile));
		AddProducedCargo(tile, produced);
	}

	/* Loop over the seen industries. They produce cargo for
	 * anything that is within 'rad' of any one of their tiles.
	 */
	for (IndustryID industry : industries) {
		const Industry *i = Industry::Get(industry);
		/* Skip industry with neutral station */
		if (i->neutral_station != nullptr && !_settings_game.station.serve_neutral_industries) continue;

		for (const auto &p : i->Produced()) {
			if (p.cargo != INVALID_CARGO) produced[p.cargo]++;
		}
	}

	return produced;
}

/**
 * Get the acceptance of cargoes around the tile in 1/8.
 * @param center_tile Center of the search area
 * @param w X extent of area
 * @param h Y extent of area
 * @param rad Search radius in addition to given area
 * @param always_accepted bitmask of cargo accepted by houses and headquarters; can be nullptr
 * @param ind Industry associated with neutral station (e.g. oil rig) or nullptr
 */
CargoArray GetAcceptanceAroundTiles(TileIndex center_tile, int w, int h, int rad, CargoTypes *always_accepted)
{
	CargoArray acceptance{};
	if (always_accepted != nullptr) *always_accepted = 0;

	TileArea ta = TileArea(center_tile, w, h).Expand(rad);

	for (TileIndex tile : ta) {
		/* Ignore industry if it has a neutral station. */
		if (!_settings_game.station.serve_neutral_industries && IsTileType(tile, MP_INDUSTRY) && Industry::GetByTile(tile)->neutral_station != nullptr) continue;

		AddAcceptedCargo(tile, acceptance, always_accepted);
	}

	return acceptance;
}

/**
 * Get the acceptance of cargoes around the station in.
 * @param st Station to get acceptance of.
 * @param always_accepted bitmask of cargo accepted by houses and headquarters; can be nullptr
 */
static CargoArray GetAcceptanceAroundStation(const Station *st, CargoTypes *always_accepted)
{
	CargoArray acceptance{};
	if (always_accepted != nullptr) *always_accepted = 0;

	BitmapTileIterator it(st->catchment_tiles);
	for (TileIndex tile = it; tile != INVALID_TILE; tile = ++it) {
		AddAcceptedCargo(tile, acceptance, always_accepted);
	}

	return acceptance;
}

/**
 * Update the acceptance for a station.
 * @param st Station to update
 * @param show_msg controls whether to display a message that acceptance was changed.
 */
void UpdateStationAcceptance(Station *st, bool show_msg)
{
	/* old accepted goods types */
	CargoTypes old_acc = GetAcceptanceMask(st);

	/* And retrieve the acceptance. */
	CargoArray acceptance{};
	if (!st->rect.IsEmpty()) {
		acceptance = GetAcceptanceAroundStation(st, &st->always_accepted);
	}

	/* Adjust in case our station only accepts fewer kinds of goods */
	for (CargoType i = 0; i < NUM_CARGO; i++) {
		uint amt = acceptance[i];

		/* Make sure the station can accept the goods type. */
		bool is_passengers = IsCargoInClass(i, CargoClass::Passengers);
		if ((!is_passengers && !st->facilities.Any({StationFacility::Train, StationFacility::TruckStop, StationFacility::Airport, StationFacility::Dock})) ||
				(is_passengers && !st->facilities.Any({StationFacility::Train, StationFacility::BusStop, StationFacility::Airport, StationFacility::Dock}))) {
			amt = 0;
		}

		GoodsEntry &ge = st->goods[i];
		SB(ge.status, GoodsEntry::GES_ACCEPTANCE, 1, amt >= 8);
		if (LinkGraph::IsValidID(ge.link_graph)) {
			(*LinkGraph::Get(ge.link_graph))[ge.node].SetDemand(amt / 8);
		}
	}

	/* Only show a message in case the acceptance was actually changed. */
	CargoTypes new_acc = GetAcceptanceMask(st);
	if (old_acc == new_acc) return;

	/* show a message to report that the acceptance was changed? */
	if (show_msg && st->owner == _local_company && st->IsInUse()) {
		/* Combine old and new masks to get changes */
		CargoTypes accepts = new_acc & ~old_acc;
		CargoTypes rejects = ~new_acc & old_acc;

		/* Show news message if there are any changes */
		if (accepts != 0) ShowRejectOrAcceptNews(st, accepts, false);
		if (rejects != 0) ShowRejectOrAcceptNews(st, rejects, true);
	}

	/* redraw the station view since acceptance changed */
	SetWindowWidgetDirty(WC_STATION_VIEW, st->index, WID_SV_ACCEPT_RATING_LIST);
}

static void UpdateStationSignCoord(BaseStation *st)
{
	const StationRect *r = &st->rect;

	if (r->IsEmpty()) return; // no tiles belong to this station

	/* clamp sign coord to be inside the station rect */
	TileIndex new_xy = TileXY(ClampU(TileX(st->xy), r->left, r->right), ClampU(TileY(st->xy), r->top, r->bottom));
	st->MoveSign(new_xy);

	if (!Station::IsExpected(st)) return;
	Station *full_station = Station::From(st);
	for (const GoodsEntry &ge : full_station->goods) {
		LinkGraphID lg = ge.link_graph;
		if (!LinkGraph::IsValidID(lg)) continue;
		(*LinkGraph::Get(lg))[ge.node].UpdateLocation(st->xy);
	}
}

/**
 * Common part of building various station parts and possibly attaching them to an existing one.
 * @param[in,out] st Station to attach to
 * @param flags Command flags
 * @param reuse Whether to try to reuse a deleted station (gray sign) if possible
 * @param area Area occupied by the new part
 * @param name_class Station naming class to use to generate the new station's name
 * @return Command error that occurred, if any
 */
static CommandCost BuildStationPart(Station **st, DoCommandFlag flags, bool reuse, TileArea area, StationNaming name_class)
{
	/* Find a deleted station close to us */
	if (*st == nullptr && reuse) *st = GetClosestDeletedStation(area.tile);

	if (*st != nullptr) {
		if ((*st)->owner != _current_company) {
			return CommandCost(CMD_ERROR);
		}

		CommandCost ret = (*st)->rect.BeforeAddRect(area.tile, area.w, area.h, StationRect::ADD_TEST);
		if (ret.Failed()) return ret;
	} else {
		/* allocate and initialize new station */
		if (!Station::CanAllocateItem()) return CommandCost(STR_ERROR_TOO_MANY_STATIONS_LOADING);

		if (flags & DC_EXEC) {
			*st = new Station(area.tile);
			_station_kdtree.Insert((*st)->index);

			(*st)->town = ClosestTownFromTile(area.tile, UINT_MAX);
			(*st)->string_id = GenerateStationName(*st, area.tile, name_class);

			if (Company::IsValidID(_current_company)) {
				if (_local_company == _current_company && !(*st)->town->have_ratings.Test(_current_company)) {
					ZoningTownAuthorityRatingChange();
				}
				(*st)->town->have_ratings.Set(_current_company);
				if (_cheats.town_rating.value) {
					(*st)->town->ratings[_current_company] = RATING_MAXIMUM;
				}
			}
		}
	}
	return CommandCost();
}

/**
 * This is called right after a station was deleted.
 * It checks if the whole station is free of substations, and if so, the station will be
 * deleted after a little while.
 * @param st Station
 */
static void DeleteStationIfEmpty(BaseStation *st)
{
	if (!st->IsInUse()) {
		st->delete_ctr = 0;
		InvalidateWindowData(WC_STATION_LIST, st->owner, 0);
	}
	/* station remains but it probably lost some parts - station sign should stay in the station boundaries */
	UpdateStationSignCoord(st);
}

/**
 * After adding/removing tiles to station, update some station-related stuff.
 * @param adding True if adding tiles, false if removing them.
 * @param type StationType being modified.
 */
void Station::AfterStationTileSetChange(bool adding, StationType type)
{
	this->UpdateVirtCoord();
	DirtyCompanyInfrastructureWindows(this->owner);
	if (adding) InvalidateWindowData(WC_STATION_LIST, this->owner, 0);

	switch (type) {
		case StationType::Rail:
			SetWindowWidgetDirty(WC_STATION_VIEW, this->index, WID_SV_TRAINS);
			break;
		case StationType::Airport:
			break;
		case StationType::Truck:
		case StationType::Bus:
			SetWindowWidgetDirty(WC_STATION_VIEW, this->index, WID_SV_ROADVEHS);
			break;
		case StationType::Dock:
			SetWindowWidgetDirty(WC_STATION_VIEW, this->index, WID_SV_SHIPS);
			break;
		default: NOT_REACHED();
	}

	if (adding) {
		this->RecomputeCatchment();
		UpdateStationAcceptance(this, false);
		InvalidateWindowData(WC_SELECT_STATION, 0, 0);
	} else {
		DeleteStationIfEmpty(this);
		this->RecomputeCatchment();
	}

}

CommandCost ClearTile_Station(TileIndex tile, DoCommandFlag flags);

/**
 * Checks if the given tile is buildable, flat and has a certain height.
 * @param tile TileIndex to check.
 * @param invalid_dirs Prohibited directions for slopes (set of #DiagDirection).
 * @param allowed_z Height allowed for the tile. If allowed_z is negative, it will be set to the height of this tile.
 * @param allow_steep Whether steep slopes are allowed.
 * @param check_bridge Check for the existence of a bridge.
 * @return The cost in case of success, or an error code if it failed.
 */
CommandCost CheckBuildableTile(TileIndex tile, uint invalid_dirs, int &allowed_z, bool allow_steep, bool check_bridge)
{
	if (check_bridge && IsBridgeAbove(tile)) {
		return CommandCost(STR_ERROR_MUST_DEMOLISH_BRIDGE_FIRST);
	}

	CommandCost ret = EnsureNoVehicleOnGround(tile);
	if (ret.Failed()) return ret;

	auto [tileh, z] = GetTileSlopeZ(tile);

	/* Prohibit building if
	 *   1) The tile is "steep" (i.e. stretches two height levels).
	 *   2) The tile is non-flat and the build_on_slopes switch is disabled.
	 */
	if ((!allow_steep && IsSteepSlope(tileh)) ||
			((!_settings_game.construction.build_on_slopes) && tileh != SLOPE_FLAT)) {
		return CommandCost(STR_ERROR_FLAT_LAND_REQUIRED);
	}

	CommandCost cost(EXPENSES_CONSTRUCTION);
	int flat_z = z + GetSlopeMaxZ(tileh);
	if (tileh != SLOPE_FLAT) {
		/* Forbid building if the tile faces a slope in a invalid direction. */
		for (DiagDirection dir = DIAGDIR_BEGIN; dir != DIAGDIR_END; dir++) {
			if (HasBit(invalid_dirs, dir) && !CanBuildDepotByTileh(dir, tileh)) {
				return CommandCost(STR_ERROR_FLAT_LAND_REQUIRED);
			}
		}
		cost.AddCost(_price[PR_BUILD_FOUNDATION]);
	}

	/* The level of this tile must be equal to allowed_z. */
	if (allowed_z < 0) {
		/* First tile. */
		allowed_z = flat_z;
	} else if (allowed_z != flat_z) {
		return CommandCost(STR_ERROR_FLAT_LAND_REQUIRED);
	}

	return cost;
}

CommandCost IsRailStationBridgeAboveOk(TileIndex tile, const StationSpec *statspec, uint8_t layout, TileIndex northern_bridge_end, TileIndex southern_bridge_end, int bridge_height,
		BridgeType bridge_type, TransportType bridge_transport_type)
{
	if (statspec != nullptr && statspec->internal_flags.Test(StationSpecIntlFlag::BridgeHeightsSet)) {
		int height_above = statspec->GetBridgeAboveFlags(layout).height;
		if (height_above == 0) return CommandCost(INVALID_STRING_ID);
		if (GetTileMaxZ(tile) + height_above > bridge_height) {
			return CommandCost(STR_ERROR_BRIDGE_TOO_LOW_FOR_STATION);
		}
	} else if (!statspec) {
		/* Default stations/waypoints */
		const int height = layout < 4 ? 2 : 5;
		if (GetTileMaxZ(tile) + height > bridge_height) return CommandCost(STR_ERROR_BRIDGE_TOO_LOW_FOR_STATION);
	} else {
		if (!_settings_game.construction.allow_stations_under_bridges) return CommandCost(INVALID_STRING_ID);
	}

	BridgePiecePillarFlags disallowed_pillar_flags;
	if (statspec != nullptr && statspec->internal_flags.Test(StationSpecIntlFlag::BridgeDisallowedPillarsSet)) {
		/* Pillar flags set by NewGRF */
		disallowed_pillar_flags = (BridgePiecePillarFlags) statspec->GetBridgeAboveFlags(layout).disallowed_pillars;
	} else if (!statspec) {
		/* Default stations/waypoints */
		if (layout < 8) {
			static const uint8_t st_flags[8] = { 0x50, 0xA0, 0x50, 0xA0, 0x50 | 0x26, 0xA0 | 0x1C, 0x50 | 0x89, 0xA0 | 0x43 };
			disallowed_pillar_flags = (BridgePiecePillarFlags) st_flags[layout];
		} else {
			disallowed_pillar_flags = (BridgePiecePillarFlags) 0;
		}
	} else if (GetStationTileFlags(layout, statspec).Test(StationSpec::TileFlag::Blocked)) {
		/* Non-track station tiles */
		disallowed_pillar_flags = (BridgePiecePillarFlags) 0;
	} else {
		/* Tracked station tiles */
		const Axis axis = HasBit(layout, 0) ? AXIS_Y : AXIS_X;
		disallowed_pillar_flags = (BridgePiecePillarFlags) (axis == AXIS_X ? 0x50 : 0xA0);
	}

	if ((GetBridgeTilePillarFlags(tile, northern_bridge_end, southern_bridge_end, bridge_type, bridge_transport_type) & disallowed_pillar_flags) == 0) {
		return CommandCost();
	} else {
		return CommandCost(STR_ERROR_BRIDGE_PILLARS_OBSTRUCT_STATION);
	}
}

CommandCost IsRailStationBridgeAboveOk(TileIndex tile, const StationSpec *statspec, uint8_t layout)
{
	if (!IsBridgeAbove(tile)) return CommandCost();

	TileIndex southern_bridge_end = GetSouthernBridgeEnd(tile);
	TileIndex northern_bridge_end = GetNorthernBridgeEnd(tile);
	return IsRailStationBridgeAboveOk(tile, statspec, layout, northern_bridge_end, southern_bridge_end, GetBridgeHeight(southern_bridge_end),
			GetBridgeType(southern_bridge_end), GetTunnelBridgeTransportType(southern_bridge_end));
}

CommandCost IsRoadStopBridgeAboveOK(TileIndex tile, const RoadStopSpec *spec, bool drive_through, DiagDirection entrance,
		TileIndex northern_bridge_end, TileIndex southern_bridge_end, int bridge_height,
		BridgeType bridge_type, TransportType bridge_transport_type)
{
	if (spec != nullptr && spec->internal_flags.Test(RoadStopSpecIntlFlag::BridgeHeightsSet)) {
		int height = spec->bridge_height[drive_through ? (GFX_TRUCK_BUS_DRIVETHROUGH_OFFSET + DiagDirToAxis(entrance)) : entrance];
		if (height == 0) return CommandCost(INVALID_STRING_ID);
		if (GetTileMaxZ(tile) + height > bridge_height) {
			return CommandCost(STR_ERROR_BRIDGE_TOO_LOW_FOR_STATION);
		}
	} else {
		if (!_settings_game.construction.allow_road_stops_under_bridges) return CommandCost(INVALID_STRING_ID);

		if (GetTileMaxZ(tile) + (drive_through ? 1 : 2) > bridge_height) {
			return CommandCost(STR_ERROR_BRIDGE_TOO_LOW_FOR_STATION);
		}
	}

	BridgePiecePillarFlags disallowed_pillar_flags = (BridgePiecePillarFlags) 0;
	if (spec != nullptr && spec->internal_flags.Test(RoadStopSpecIntlFlag::BridgeDisallowedPillarsSet)) {
		disallowed_pillar_flags = (BridgePiecePillarFlags) spec->bridge_disallowed_pillars[drive_through ? (GFX_TRUCK_BUS_DRIVETHROUGH_OFFSET + DiagDirToAxis(entrance)) : entrance];
	} else if (drive_through) {
		disallowed_pillar_flags = (BridgePiecePillarFlags) (DiagDirToAxis(entrance) == AXIS_X ? 0x50 : 0xA0);
	} else {
		SetBit(disallowed_pillar_flags, 4 + entrance);
	}
	if ((GetBridgeTilePillarFlags(tile, northern_bridge_end, southern_bridge_end, bridge_type, bridge_transport_type) & disallowed_pillar_flags) == 0) {
		return CommandCost();
	} else {
		return CommandCost(STR_ERROR_BRIDGE_PILLARS_OBSTRUCT_STATION);
	}
}

/**
 * Checks if a rail station can be built at the given area.
 * @param tile_area Area to check.
 * @param flags Operation to perform.
 * @param axis Rail station axis.
 * @param station StationID to be queried and returned if available.
 * @param rt The rail type to check for (overbuilding rail stations over rail).
 * @param affected_vehicles List of trains with PBS reservations on the tiles
 * @param spec_class Station class.
 * @param spec_index Index into the station class.
 * @param plat_len Platform length.
 * @param numtracks Number of platforms.
 * @return The cost in case of success, or an error code if it failed.
 */
static CommandCost CheckFlatLandRailStation(TileArea tile_area, DoCommandFlag flags, Axis axis, StationID *station, RailType rt, std::vector<Train *> &affected_vehicles, StationClassID spec_class, uint16_t spec_index, uint8_t plat_len, uint8_t numtracks)
{
	CommandCost cost(EXPENSES_CONSTRUCTION);
	int allowed_z = -1;
	uint invalid_dirs = 5 << axis;

	const StationSpec *statspec = StationClass::Get(spec_class)->GetSpec(spec_index);
	bool slope_cb = statspec != nullptr && statspec->callback_mask.Test(StationCallbackMask::SlopeCheck);

	for (TileIndex tile_cur : tile_area) {
		CommandCost ret = CheckBuildableTile(tile_cur, invalid_dirs, allowed_z, false, false);
		if (ret.Failed()) return ret;
		cost.AddCost(ret);

		if (slope_cb) {
			/* Do slope check if requested. */
			ret = PerformStationTileSlopeCheck(tile_area.tile, tile_cur, rt, statspec, axis, plat_len, numtracks);
			if (ret.Failed()) return ret;
		}

		/* if station is set, then we have special handling to allow building on top of already existing stations.
		 * so station points to INVALID_STATION if we can build on any station.
		 * Or it points to a station if we're only allowed to build on exactly that station. */
		if (station != nullptr && IsTileType(tile_cur, MP_STATION)) {
			if (!IsRailStation(tile_cur)) {
				return ClearTile_Station(tile_cur, DC_AUTO); // get error message
			} else {
				StationID st = GetStationIndex(tile_cur);
				if (*station == INVALID_STATION) {
					*station = st;
				} else if (*station != st) {
					return CommandCost(STR_ERROR_ADJOINS_MORE_THAN_ONE_EXISTING);
				}
				if (_settings_game.vehicle.train_braking_model == TBM_REALISTIC && HasStationReservation(tile_cur)) {
					CommandCost ret = CheckTrainReservationPreventsTrackModification(tile_cur, GetRailStationTrack(tile_cur));
					if (ret.Failed()) return ret;
				}
			}
		} else {
			/* If we are building a station with a valid railtype, we may be able to overbuild an existing rail tile. */
			if (rt != INVALID_RAILTYPE && IsPlainRailTile(tile_cur)) {
				/* Don't overbuild signals. */
				if (HasSignals(tile_cur)) return CommandCost(STR_ERROR_MUST_REMOVE_SIGNALS_FIRST);

				/* The current rail type must have power on the to-be-built type (e.g. convert normal rail to electrified rail). */
				if (HasPowerOnRail(GetRailType(tile_cur), rt)) {
					TrackBits tracks = GetTrackBits(tile_cur);
					Track track = RemoveFirstTrack(&tracks);
					Track expected_track = HasBit(invalid_dirs, DIAGDIR_NE) ? TRACK_X : TRACK_Y;

					/* The existing track must align with the desired station axis. */
					if (tracks == TRACK_BIT_NONE && track == expected_track) {
						/* Check for trains having a reservation for this tile. */
						if (HasBit(GetRailReservationTrackBits(tile_cur), track)) {
							Train *v = GetTrainForReservation(tile_cur, track);
							if (v != nullptr) {
								CommandCost ret = CheckTrainReservationPreventsTrackModification(v);
								if (ret.Failed()) return ret;
								affected_vehicles.push_back(v);
							}
						}
						CommandCost ret = Command<CMD_REMOVE_SINGLE_RAIL>::Do(flags, tile_cur, track);
						if (ret.Failed()) return ret;
						cost.AddCost(ret);
						/* With flags & ~DC_EXEC CmdLandscapeClear would fail since the rail still exists */
						continue;
					}
				}
			}
			ret = Command<CMD_LANDSCAPE_CLEAR>::Do(flags, tile_cur);
			if (ret.Failed()) return ret;
			cost.AddCost(ret);
		}
	}

	return cost;
}

/**
 * Checks if a road stop can be built at the given tile.
 * @param tile_area Area to check.
 * @param spec Road stop spec.
 * @param flags Operation to perform.
 * @param invalid_dirs Prohibited directions (set of DiagDirections).
 * @param is_drive_through True if trying to build a drive-through station.
 * @param station_type Station type (bus, truck or road waypoint).
 * @param axis Axis of a drive-through road stop.
 * @param station StationID to be queried and returned if available.
 * @param rt Road type to build.
 * @param require_road Is existing road required.
 * @return The cost in case of success, or an error code if it failed.
 */
CommandCost CheckFlatLandRoadStop(TileArea tile_area, const RoadStopSpec *spec, DoCommandFlag flags, uint invalid_dirs, bool is_drive_through, StationType station_type, Axis axis, StationID *station, RoadType rt, bool require_road)
{
	CommandCost cost(EXPENSES_CONSTRUCTION);
	int allowed_z = -1;

	for (TileIndex cur_tile : tile_area) {
		bool allow_under_bridge = _settings_game.construction.allow_road_stops_under_bridges || (spec != nullptr && spec->internal_flags.Test(RoadStopSpecIntlFlag::BridgeHeightsSet));
		CommandCost ret = CheckBuildableTile(cur_tile, invalid_dirs, allowed_z, !is_drive_through, !allow_under_bridge);
		if (ret.Failed()) return ret;
		cost.AddCost(ret);

		if (allow_under_bridge && IsBridgeAbove(cur_tile)) {
			TileIndex southern_bridge_end = GetSouthernBridgeEnd(cur_tile);
			TileIndex northern_bridge_end = GetNorthernBridgeEnd(cur_tile);
			CommandCost bridge_ret = IsRoadStopBridgeAboveOK(cur_tile, spec, is_drive_through, (DiagDirection) FindFirstBit(invalid_dirs),
					northern_bridge_end, southern_bridge_end, GetBridgeHeight(southern_bridge_end),
					GetBridgeType(southern_bridge_end), GetTunnelBridgeTransportType(southern_bridge_end));
			if (bridge_ret.Failed()) return bridge_ret;
		}

		/* If station is set, then we have special handling to allow building on top of already existing stations.
		 * Station points to INVALID_STATION if we can build on any station.
		 * Or it points to a station if we're only allowed to build on exactly that station. */
		if (station != nullptr && IsTileType(cur_tile, MP_STATION)) {
			if (!IsAnyRoadStop(cur_tile)) {
				return ClearTile_Station(cur_tile, DC_AUTO); // Get error message.
			} else {
				if (station_type != GetStationType(cur_tile) ||
						is_drive_through != IsDriveThroughStopTile(cur_tile)) {
					return ClearTile_Station(cur_tile, DC_AUTO); // Get error message.
				}
				/* Drive-through station in the wrong direction. */
				if (is_drive_through && IsDriveThroughStopTile(cur_tile) && GetDriveThroughStopAxis(cur_tile) != axis) {
					return CommandCost(STR_ERROR_DRIVE_THROUGH_DIRECTION);
				}
				StationID st = GetStationIndex(cur_tile);
				if (*station == INVALID_STATION) {
					*station = st;
				} else if (*station != st) {
					return CommandCost(STR_ERROR_ADJOINS_MORE_THAN_ONE_EXISTING);
				}
			}
		} else {
			bool build_over_road = is_drive_through && IsNormalRoadTile(cur_tile);
			/* Road bits in the wrong direction. */
			RoadBits rb = IsNormalRoadTile(cur_tile) ? GetAllRoadBits(cur_tile) : ROAD_NONE;
			if (build_over_road && (rb & (axis == AXIS_X ? ROAD_Y : ROAD_X)) != 0) {
				/* Someone was pedantic and *NEEDED* three fracking different error messages. */
				switch (CountBits(rb)) {
					case 1:
						return CommandCost(STR_ERROR_DRIVE_THROUGH_DIRECTION);

					case 2:
						if (rb == ROAD_X || rb == ROAD_Y) return CommandCost(STR_ERROR_DRIVE_THROUGH_DIRECTION);
						return CommandCost(STR_ERROR_DRIVE_THROUGH_CORNER);

					default: // 3 or 4
						return CommandCost(STR_ERROR_DRIVE_THROUGH_JUNCTION);
				}
			}

			if (build_over_road) {
				/* There is a road, check if we can build road+tram stop over it. */
				RoadType road_rt = GetRoadType(cur_tile, RTT_ROAD);
				if (road_rt != INVALID_ROADTYPE) {
					Owner road_owner = GetRoadOwner(cur_tile, RTT_ROAD);
					if (road_owner == OWNER_TOWN) {
						if (!_settings_game.construction.road_stop_on_town_road) return CommandCost(STR_ERROR_DRIVE_THROUGH_ON_TOWN_ROAD);
					} else if (!_settings_game.construction.road_stop_on_competitor_road && road_owner != OWNER_NONE) {
						ret = CheckOwnership(road_owner);
						if (ret.Failed()) return ret;
					}
					uint num_pieces = CountBits(GetRoadBits(cur_tile, RTT_ROAD));

					if (rt != INVALID_ROADTYPE && RoadTypeIsRoad(rt) && !HasPowerOnRoad(rt, road_rt)) return CommandCost(STR_ERROR_NO_SUITABLE_ROAD);

					cost.AddCost(RoadBuildCost(road_rt) * (2 - num_pieces));
				} else if (rt != INVALID_ROADTYPE && RoadTypeIsRoad(rt)) {
					cost.AddCost(RoadBuildCost(rt) * 2);
				}

				/* There is a tram, check if we can build road+tram stop over it. */
				RoadType tram_rt = GetRoadType(cur_tile, RTT_TRAM);
				if (tram_rt != INVALID_ROADTYPE) {
					Owner tram_owner = GetRoadOwner(cur_tile, RTT_TRAM);
					if (Company::IsValidID(tram_owner) &&
							(!_settings_game.construction.road_stop_on_competitor_road ||
							/* Disallow breaking end-of-line of someone else
							 * so trams can still reverse on this tile. */
							HasExactlyOneBit(GetRoadBits(cur_tile, RTT_TRAM)))) {
						ret = CheckOwnership(tram_owner);
						if (ret.Failed()) return ret;
					}
					uint num_pieces = CountBits(GetRoadBits(cur_tile, RTT_TRAM));

					if (rt != INVALID_ROADTYPE && RoadTypeIsTram(rt) && !HasPowerOnRoad(rt, tram_rt)) return CommandCost(STR_ERROR_NO_SUITABLE_ROAD);

					cost.AddCost(RoadBuildCost(tram_rt) * (2 - num_pieces));
				} else if (rt != INVALID_ROADTYPE && RoadTypeIsTram(rt)) {
					cost.AddCost(RoadBuildCost(rt) * 2);
				}
			} else if (require_road) {
				return CommandCost(STR_ERROR_THERE_IS_NO_ROAD);
			} else {
				ret = Command<CMD_LANDSCAPE_CLEAR>::Do(flags, cur_tile);
				if (ret.Failed()) return ret;
				cost.AddCost(ret);
				cost.AddCost(RoadBuildCost(rt) * 2);
			}
		}
	}

	return cost;
}

/**
 * Checks if an airport can be built at the given location and clear the area.
 * @param tile_iter Airport tile iterator.
 * @param flags Operation to perform.
 * @param station StationID of airport allowed in search area.
 * @return The cost in case of success, or an error code if it failed.
 */
static CommandCost CheckFlatLandAirport(AirportTileTableIterator tile_iter, DoCommandFlag flags, StationID *station)
{
	CommandCost cost(EXPENSES_CONSTRUCTION);
	int allowed_z = -1;

	for (; tile_iter != INVALID_TILE; ++tile_iter) {
		const TileIndex tile_cur = tile_iter;
		CommandCost ret = CheckBuildableTile(tile_cur, 0, allowed_z, true, true);
		if (ret.Failed()) return ret;
		cost.AddCost(ret);

		/* if station is set, then allow building on top of an already
		 * existing airport, either the one in *station if it is not
		 * INVALID_STATION, or anyone otherwise and store which one
		 * in *station */
		if (station != nullptr && IsTileType(tile_cur, MP_STATION)) {
			if (!IsAirport(tile_cur)) {
				return ClearTile_Station(tile_cur, DC_AUTO); // get error message
			} else {
				StationID st = GetStationIndex(tile_cur);
				if (*station == INVALID_STATION) {
					*station = st;
				} else if (*station != st) {
					return CommandCost(STR_ERROR_ADJOINS_MORE_THAN_ONE_EXISTING);
				}
			}
		} else {
			ret = Command<CMD_LANDSCAPE_CLEAR>::Do(flags, tile_cur);
			if (ret.Failed()) return ret;
			cost.AddCost(ret);
		}
	}

	return cost;
}

/**
 * Check whether we can expand the rail part of the given station.
 * @param st the station to expand
 * @param new_ta the current (and if all is fine new) tile area of the rail part of the station
 * @return Succeeded or failed command.
 */
CommandCost CanExpandRailStation(const BaseStation *st, TileArea &new_ta)
{
	TileArea cur_ta = st->train_station;

	/* determine new size of train station region.. */
	int x = std::min(TileX(cur_ta.tile), TileX(new_ta.tile));
	int y = std::min(TileY(cur_ta.tile), TileY(new_ta.tile));
	new_ta.w = (uint16_t)std::max(TileX(cur_ta.tile) + cur_ta.w, TileX(new_ta.tile) + new_ta.w) - x;
	new_ta.h = (uint16_t)std::max(TileY(cur_ta.tile) + cur_ta.h, TileY(new_ta.tile) + new_ta.h) - y;
	new_ta.tile = TileXY(x, y);

	/* make sure the final size is not too big. */
	if (new_ta.w > _settings_game.station.station_spread || new_ta.h > _settings_game.station.station_spread) {
		return CommandCost(STR_ERROR_STATION_TOO_SPREAD_OUT);
	}

	return CommandCost();
}

static inline uint8_t *CreateSingle(uint8_t *layout, int n)
{
	int i = n;
	do *layout++ = 0; while (--i);
	layout[((n - 1) >> 1) - n] = 2;
	return layout;
}

static inline uint8_t *CreateMulti(uint8_t *layout, int n, uint8_t b)
{
	int i = n;
	do *layout++ = b; while (--i);
	if (n > 4) {
		layout[0 - n] = 0;
		layout[n - 1 - n] = 0;
	}
	return layout;
}

/**
 * Create the station layout for the given number of tracks and platform length.
 * @param layout    The layout to write to.
 * @param numtracks The number of tracks to write.
 * @param plat_len  The length of the platforms.
 * @param statspec  The specification of the station to (possibly) get the layout from.
 */
void GetStationLayout(uint8_t *layout, uint numtracks, uint plat_len, const StationSpec *statspec)
{
	if (statspec != nullptr) {
		auto found = statspec->layouts.find(GetStationLayoutKey(numtracks, plat_len));
		if (found != std::end(statspec->layouts)) {
			/* Custom layout defined, copy to buffer. */
			std::copy(std::begin(found->second), std::end(found->second), layout);
			return;
		}
	}

	if (plat_len == 1) {
		CreateSingle(layout, numtracks);
	} else {
		if (numtracks & 1) layout = CreateSingle(layout, plat_len);
		int n = numtracks >> 1;

		while (--n >= 0) {
			layout = CreateMulti(layout, plat_len, 4);
			layout = CreateMulti(layout, plat_len, 6);
		}
	}
}

/**
 * Find a nearby station that joins this station.
 * @tparam T the class to find a station for
 * @param existing_station an existing station we build over
 * @param station_to_join the station to join to
 * @param adjacent whether adjacent stations are allowed
 * @param ta the area of the newly build station
 * @param st 'return' pointer for the found station
 * @param error_message the error message when building a station on top of others
 * @return command cost with the error or 'okay'
 */
template <class T, class F>
CommandCost FindJoiningBaseStation(StationID existing_station, StationID station_to_join, bool adjacent, TileArea ta, T **st, StringID error_message, F filter)
{
	assert(*st == nullptr);
	bool check_surrounding = true;

	if (existing_station != INVALID_STATION) {
		if (adjacent && existing_station != station_to_join) {
			/* You can't build an adjacent station over the top of one that
			 * already exists. */
			return CommandCost(error_message);
		} else {
			/* Extend the current station, and don't check whether it will
			 * be near any other stations. */
			T *candidate = T::GetIfValid(existing_station);
			if (candidate != nullptr && filter(candidate)) *st = candidate;
			check_surrounding = (*st == nullptr);
		}
	} else {
		/* There's no station here. Don't check the tiles surrounding this
		 * one if the company wanted to build an adjacent station. */
		if (adjacent) check_surrounding = false;
	}

	if (check_surrounding) {
		/* Make sure there is no more than one other station around us that is owned by us. */
		CommandCost ret = GetStationAround(ta, existing_station, _current_company, st, filter);
		if (ret.Failed()) return ret;
	}

	/* Distant join */
	if (*st == nullptr && station_to_join != INVALID_STATION) *st = T::GetIfValid(station_to_join);

	return CommandCost();
}

/**
 * Find a nearby station that joins this station.
 * @param existing_station an existing station we build over
 * @param station_to_join the station to join to
 * @param adjacent whether adjacent stations are allowed
 * @param ta the area of the newly build station
 * @param st 'return' pointer for the found station
 * @param error_message the error message when building a station on top of others
 * @return command cost with the error or 'okay'
 */
static CommandCost FindJoiningStation(StationID existing_station, StationID station_to_join, bool adjacent, TileArea ta, Station **st, StringID error_message = STR_ERROR_MUST_REMOVE_RAILWAY_STATION_FIRST)
{
	return FindJoiningBaseStation<Station>(existing_station, station_to_join, adjacent, ta, st, error_message, [](Station *st) -> bool { return true; });
}

/**
 * Find a nearby waypoint that joins this waypoint.
 * @param existing_waypoint an existing waypoint we build over
 * @param waypoint_to_join the waypoint to join to
 * @param adjacent whether adjacent waypoints are allowed
 * @param ta the area of the newly build waypoint
 * @param wp 'return' pointer for the found waypoint
 * @return command cost with the error or 'okay'
 */
CommandCost FindJoiningWaypoint(StationID existing_waypoint, StationID waypoint_to_join, bool adjacent, TileArea ta, Waypoint **wp, bool is_road)
{
	return FindJoiningBaseStation<Waypoint>(existing_waypoint, waypoint_to_join, adjacent, ta, wp,
			is_road ? STR_ERROR_MUST_REMOVE_ROADWAYPOINT_FIRST : STR_ERROR_MUST_REMOVE_RAILWAYPOINT_FIRST,
			[is_road](Waypoint *wp) -> bool { return HasBit(wp->waypoint_flags, WPF_ROAD) == is_road; });
}

/**
 * Clear any rail station platform reservation ahead of and behind train.
 * @param v vehicle which may hold reservations
 */
void FreeTrainStationPlatformReservation(const Train *v)
{
	if (IsRailStationTile(v->tile)) SetRailStationPlatformReservation(v->tile, TrackdirToExitdir(v->GetVehicleTrackdir()), false);
	v = v->Last();
	if (IsRailStationTile(v->tile)) SetRailStationPlatformReservation(v->tile, TrackdirToExitdir(ReverseTrackdir(v->GetVehicleTrackdir())), false);
}

/**
 * Clear platform reservation during station building/removing.
 * @param v vehicle which holds reservation
 */
static void FreeTrainReservation(Train *v)
{
	FreeTrainTrackReservation(v);
	FreeTrainStationPlatformReservation(v);
}

/**
 * Restore platform reservation during station building/removing.
 * @param v vehicle which held reservation
 */
static void RestoreTrainReservation(Train *v)
{
	if (IsRailStationTile(v->tile)) SetRailStationPlatformReservation(v->tile, TrackdirToExitdir(v->GetVehicleTrackdir()), true);
	TryPathReserve(v, true, true);
	v = v->Last();
	if (IsRailStationTile(v->tile)) SetRailStationPlatformReservation(v->tile, TrackdirToExitdir(ReverseTrackdir(v->GetVehicleTrackdir())), true);
}

/**
 * Get station tile flags for the given StationGfx.
 * @param gfx StationGfx of station tile.
 * @param statspec Station spec of station tile.
 * @return Tile flags to apply.
 */
static StationSpec::TileFlags GetStationTileFlags(StationGfx gfx, const StationSpec *statspec)
{
	/* Default stations do not draw pylons under roofs (gfx >= 4) */
	if (statspec == nullptr || gfx >= statspec->tileflags.size()) return gfx < 4 ? StationSpec::TileFlag::Pylons : StationSpec::TileFlags{};
	return statspec->tileflags[gfx];
}

/**
 * Set rail station tile flags for the given tile.
 * @param tile Tile to set flags on.
 * @param statspec Statspec of the tile.
 */
void SetRailStationTileFlags(TileIndex tile, const StationSpec *statspec)
{
	const auto flags = GetStationTileFlags(GetStationGfx(tile), statspec);
	SetStationTileBlocked(tile, flags.Test(StationSpec::TileFlag::Blocked));
	SetStationTileHavePylons(tile, flags.Test(StationSpec::TileFlag::Pylons));
	SetStationTileHaveWires(tile, !flags.Test(StationSpec::TileFlag::NoWires));
}

/**
 * Build rail station
 * @param flags operation to perform
 * @param tile_org northern most position of station dragging/placement
 * @param rt railtype
 * @param axis orientation (Axis)
 * @param numtracks number of tracks
 * @param plat_len platform length
 * @param spec_class custom station class
 * @param spec_index custom station id
 * @param station_to_join station ID to join (NEW_STATION if build new one)
 * @param adjacent allow stations directly adjacent to other stations.
 * @return the cost of this operation or an error
 */
CommandCost CmdBuildRailStation(DoCommandFlag flags, TileIndex tile_org, RailType rt, Axis axis, uint8_t numtracks, uint8_t plat_len, StationClassID spec_class, uint16_t spec_index, StationID station_to_join, bool adjacent)
{
	/* Does the authority allow this? */
	CommandCost ret = CheckIfAuthorityAllowsNewStation(tile_org, flags);
	if (ret.Failed()) return ret;

	if (!ValParamRailType(rt) || !IsValidAxis(axis)) return CMD_ERROR;

	/* Check if the given station class is valid */
	if (static_cast<uint>(spec_class) >= StationClass::GetClassCount()) return CMD_ERROR;
	const StationClass *cls = StationClass::Get(spec_class);
	if (IsWaypointClass(*cls)) return CMD_ERROR;
	if (spec_index >= cls->GetSpecCount()) return CMD_ERROR;
	if (plat_len == 0 || numtracks == 0) return CMD_ERROR;

	int w_org, h_org;
	if (axis == AXIS_X) {
		w_org = plat_len;
		h_org = numtracks;
	} else {
		h_org = plat_len;
		w_org = numtracks;
	}

	/* Check if the first tile and the last tile are valid */
	if (!IsValidTile(tile_org) || TileAddWrap(tile_org, w_org - 1, h_org - 1) == INVALID_TILE) return CMD_ERROR;

	bool reuse = (station_to_join != NEW_STATION);
	if (!reuse) station_to_join = INVALID_STATION;
	bool distant_join = (station_to_join != INVALID_STATION);

	if (distant_join && (!_settings_game.station.distant_join_stations || !Station::IsValidID(station_to_join))) return CMD_ERROR;

	if (h_org > _settings_game.station.station_spread || w_org > _settings_game.station.station_spread) return CMD_ERROR;

	/* these values are those that will be stored in train_tile and station_platforms */
	TileArea new_location(tile_org, w_org, h_org);

	/* Make sure the area below consists of clear tiles. (OR tiles belonging to a certain rail station) */
	StationID est = INVALID_STATION;
	std::vector<Train *> affected_vehicles;

	const StationSpec *statspec = StationClass::Get(spec_class)->GetSpec(spec_index);

	TileIndexDiff tile_delta = TileOffsByAxis(axis); // offset to go to the next platform tile
	TileIndexDiff track_delta = TileOffsByAxis(OtherAxis(axis)); // offset to go to the next track
	TempBufferST<uint8_t> layout_buffer(numtracks * plat_len);
	GetStationLayout(layout_buffer, numtracks, plat_len, statspec);

	{
		TileIndex tile_track = tile_org;
		uint8_t *check_layout_ptr = layout_buffer;
		for (uint i = 0; i < numtracks; i++) {
			TileIndex tile = tile_track;
			for (uint j = 0; j < plat_len; j++) {
				CommandCost ret = IsRailStationBridgeAboveOk(tile, statspec, *check_layout_ptr++);
				if (ret.Failed()) {
					return CommandCost::DualErrorMessage(STR_ERROR_MUST_DEMOLISH_BRIDGE_FIRST, ret.GetErrorMessage());
				}
				tile += tile_delta;
			}
			tile_track += track_delta;
		}
	}

	/* Clear the land below the station. */
	CommandCost cost = CheckFlatLandRailStation(new_location, flags, axis, &est, rt, affected_vehicles, spec_class, spec_index, plat_len, numtracks);
	if (cost.Failed()) return cost;
	/* Add construction expenses. */
	cost.AddCost((numtracks * _price[PR_BUILD_STATION_RAIL] + _price[PR_BUILD_STATION_RAIL_LENGTH]) * plat_len);
	cost.AddCost(numtracks * plat_len * RailBuildCost(rt));

	Station *st = nullptr;
	ret = FindJoiningStation(est, station_to_join, adjacent, new_location, &st);
	if (ret.Failed()) return ret;

	ret = BuildStationPart(&st, flags, reuse, new_location, STATIONNAMING_RAIL);
	if (ret.Failed()) return ret;

	if (st != nullptr && st->train_station.tile != INVALID_TILE) {
		ret = CanExpandRailStation(st, new_location);
		if (ret.Failed()) return ret;
	}

	/* Check if we can allocate a custom stationspec to this station */
	int specindex = AllocateSpecToStation(statspec, st, (flags & DC_EXEC) != 0);
	if (specindex == -1) return CommandCost(STR_ERROR_TOO_MANY_STATION_SPECS);

	if (statspec != nullptr) {
		/* Perform NewStation checks */

		/* Check if the station size is permitted */
		if (HasBit(statspec->disallowed_platforms, std::min(numtracks - 1, 7))) return CommandCost(STR_ERROR_STATION_DISALLOWED_NUMBER_TRACKS);
		if (HasBit(statspec->disallowed_lengths, std::min(plat_len - 1, 7))) return CommandCost(STR_ERROR_STATION_DISALLOWED_LENGTH);

		/* Check if the station is buildable */
		if (statspec->callback_mask.Test(StationCallbackMask::Avail)) {
			uint16_t cb_res = GetStationCallback(CBID_STATION_AVAILABILITY, 0, 0, statspec, nullptr, INVALID_TILE, rt);
			if (cb_res != CALLBACK_FAILED && !Convert8bitBooleanCallback(statspec->grf_prop.grffile, CBID_STATION_AVAILABILITY, cb_res)) return CMD_ERROR;
		}
	}

	if (flags & DC_EXEC) {
		st->train_station = new_location;
		st->AddFacility(StationFacility::Train, new_location.tile);

		st->rect.BeforeAddRect(tile_org, w_org, h_org, StationRect::ADD_TRY);

		if (statspec != nullptr) {
			/* Include this station spec's animation trigger bitmask
			 * in the station's cached copy. */
			st->cached_anim_triggers |= statspec->animation.triggers;
		}

		Track track = AxisToTrack(axis);

		uint8_t numtracks_orig = numtracks;

		Company *c = Company::Get(st->owner);
		TileIndex tile_track = tile_org;
		uint8_t *layout_ptr = layout_buffer;
		do {
			TileIndex tile = tile_track;
			int w = plat_len;
			do {
				uint8_t layout = *layout_ptr++;
				if (IsRailStationTile(tile) && HasStationReservation(tile)) {
					/* Check for trains having a reservation for this tile. */
					Train *v = GetTrainForReservation(tile, AxisToTrack(GetRailStationAxis(tile)));
					if (v != nullptr) {
						affected_vehicles.push_back(v);
						/* Not necessary to call CheckTrainReservationPreventsTrackModification as that is done by CheckFlatLandRailStation */
						FreeTrainReservation(v);
					}
				}

				/* Railtype can change when overbuilding. */
				if (IsRailStationTile(tile)) {
					if (!IsStationTileBlocked(tile)) c->infrastructure.rail[GetRailType(tile)]--;
					c->infrastructure.station--;
				}

				/* Remove animation if overbuilding */
				DeleteAnimatedTile(tile);
				uint8_t old_specindex = HasStationTileRail(tile) ? GetCustomStationSpecIndex(tile) : 0;
				MakeRailStation(tile, st->owner, st->index, axis, layout & ~1, rt);
				/* Free the spec if we overbuild something */
				if (old_specindex != specindex) DeallocateSpecFromStation(st, old_specindex);

				SetCustomStationSpecIndex(tile, specindex);
				SetStationTileRandomBits(tile, GB(Random(), 0, 4));
				SetAnimationFrame(tile, 0);

				if (statspec != nullptr) {
					/* Use a fixed axis for GetPlatformInfo as our platforms / numtracks are always the right way around */
					uint32_t platinfo = GetPlatformInfo(AXIS_X, GetStationGfx(tile), plat_len, numtracks_orig, plat_len - w, numtracks_orig - numtracks, false);

					/* As the station is not yet completely finished, the station does not yet exist. */
					uint16_t callback = GetStationCallback(CBID_STATION_BUILD_TILE_LAYOUT, platinfo, 0, statspec, nullptr, tile, rt);
					if (callback != CALLBACK_FAILED) {
						if (callback <= UINT8_MAX) {
							SetStationGfx(tile, (callback & ~1) + axis);
						} else {
							ErrorUnknownCallbackResult(statspec->grf_prop.grfid, CBID_STATION_BUILD_TILE_LAYOUT, callback);
						}
					}

					/* Trigger station animation -- after building? */
					TriggerStationAnimation(st, tile, SAT_BUILT);
				}

				SetRailStationTileFlags(tile, statspec);

				if (!IsStationTileBlocked(tile)) c->infrastructure.rail[rt]++;
				c->infrastructure.station++;

				tile += tile_delta;
			} while (--w);
			AddTrackToSignalBuffer(tile_track, track, _current_company);
			YapfNotifyTrackLayoutChange(tile_track, track);
			tile_track += track_delta;
		} while (--numtracks);

		for (uint i = 0; i < affected_vehicles.size(); ++i) {
			/* Restore reservations of trains. */
			RestoreTrainReservation(affected_vehicles[i]);
		}

		/* Check whether we need to expand the reservation of trains already on the station. */
		TileArea update_reservation_area;
		if (axis == AXIS_X) {
			update_reservation_area = TileArea(tile_org, 1, numtracks_orig);
		} else {
			update_reservation_area = TileArea(tile_org, numtracks_orig, 1);
		}

		for (TileIndex tile : update_reservation_area) {
			/* Don't even try to make eye candy parts reserved. */
			if (IsStationTileBlocked(tile)) continue;

			DiagDirection dir = AxisToDiagDir(axis);
			TileIndexDiff tile_offset = TileOffsByDiagDir(dir);
			TileIndex platform_begin = tile;
			TileIndex platform_end = tile;

			/* We can only account for tiles that are reachable from this tile, so ignore primarily blocked tiles while finding the platform begin and end. */
			for (TileIndex next_tile = platform_begin - tile_offset; IsCompatibleTrainStationTile(next_tile, platform_begin); next_tile -= tile_offset) {
				platform_begin = next_tile;
			}
			for (TileIndex next_tile = platform_end + tile_offset; IsCompatibleTrainStationTile(next_tile, platform_end); next_tile += tile_offset) {
				platform_end = next_tile;
			}

			/* If there is at least on reservation on the platform, we reserve the whole platform. */
			bool reservation = false;
			for (TileIndex t = platform_begin; !reservation && t <= platform_end; t += tile_offset) {
				reservation = HasStationReservation(t);
			}

			if (reservation) {
				SetRailStationPlatformReservation(platform_begin, dir, true);
			}
		}

		st->MarkTilesDirty(false);
		st->AfterStationTileSetChange(true, StationType::Rail);
		ZoningMarkDirtyStationCoverageArea(st);
	}

	return cost;
}

static TileArea MakeStationAreaSmaller(BaseStation *st, TileArea ta, bool (*func)(BaseStation *, TileIndex))
{
restart:

	/* too small? */
	if (ta.w != 0 && ta.h != 0) {
		/* check the left side, x = constant, y changes */
		for (uint i = 0; !func(st, ta.tile + TileDiffXY(0, i));) {
			/* the left side is unused? */
			if (++i == ta.h) {
				ta.tile += TileDiffXY(1, 0);
				ta.w--;
				goto restart;
			}
		}

		/* check the right side, x = constant, y changes */
		for (uint i = 0; !func(st, ta.tile + TileDiffXY(ta.w - 1, i));) {
			/* the right side is unused? */
			if (++i == ta.h) {
				ta.w--;
				goto restart;
			}
		}

		/* check the upper side, y = constant, x changes */
		for (uint i = 0; !func(st, ta.tile + TileDiffXY(i, 0));) {
			/* the left side is unused? */
			if (++i == ta.w) {
				ta.tile += TileDiffXY(0, 1);
				ta.h--;
				goto restart;
			}
		}

		/* check the lower side, y = constant, x changes */
		for (uint i = 0; !func(st, ta.tile + TileDiffXY(i, ta.h - 1));) {
			/* the left side is unused? */
			if (++i == ta.w) {
				ta.h--;
				goto restart;
			}
		}
	} else {
		ta.Clear();
	}

	return ta;
}

static bool TileBelongsToRailStation(BaseStation *st, TileIndex tile)
{
	return st->TileBelongsToRailStation(tile);
}

static void MakeRailStationAreaSmaller(BaseStation *st)
{
	st->train_station = MakeStationAreaSmaller(st, st->train_station, TileBelongsToRailStation);
}

static bool TileBelongsToShipStation(BaseStation *st, TileIndex tile)
{
	return IsDockTile(tile) && GetStationIndex(tile) == st->index;
}

static void MakeShipStationAreaSmaller(Station *st)
{
	st->ship_station = MakeStationAreaSmaller(st, st->ship_station, TileBelongsToShipStation);
	UpdateStationDockingTiles(st);
}

static bool TileBelongsToRoadWaypointStation(BaseStation *st, TileIndex tile)
{
	return IsRoadWaypointTile(tile) && GetStationIndex(tile) == st->index;
}

void MakeRoadWaypointStationAreaSmaller(BaseStation *st, TileArea &road_waypoint_area)
{
	road_waypoint_area = MakeStationAreaSmaller(st, road_waypoint_area, TileBelongsToRoadWaypointStation);
}

/**
 * Remove a number of tiles from any rail station within the area.
 * @param ta the area to clear station tile from.
 * @param affected_stations the stations affected.
 * @param flags the command flags.
 * @param removal_cost the cost for removing the tile, including the rail.
 * @param keep_rail whether to keep the rail of the station.
 * @tparam T the type of station to remove.
 * @return the number of cleared tiles or an error.
 */
template <class T>
CommandCost RemoveFromRailBaseStation(TileArea ta, std::vector<T *> &affected_stations, DoCommandFlag flags, Money removal_cost, bool keep_rail)
{
	/* Count of the number of tiles removed */
	int quantity = 0;
	CommandCost total_cost(EXPENSES_CONSTRUCTION);
	/* Accumulator for the errors seen during clearing. If no errors happen,
	 * and the quantity is 0 there is no station. Otherwise it will be one
	 * of the other error that got accumulated. */
	CommandCost error;

	/* Do the action for every tile into the area */
	for (TileIndex tile : ta) {
		/* Make sure the specified tile is a rail station */
		if (!HasStationTileRail(tile)) continue;

		/* If there is a vehicle on ground, do not allow to remove (flood) the tile */
		CommandCost ret = EnsureNoVehicleOnGround(tile);
		error.AddCost(ret);
		if (ret.Failed()) continue;

		/* Check ownership of station */
		T *st = T::GetByTile(tile);
		if (st == nullptr) continue;

		if (_current_company != OWNER_WATER) {
			ret = CheckOwnership(st->owner);
			error.AddCost(ret);
			if (ret.Failed()) continue;
		}

		Train *v = nullptr;
		Track track = GetRailStationTrack(tile);
		if (HasStationReservation(tile)) {
			v = GetTrainForReservation(tile, track);
			if (v != nullptr) {
				CommandCost ret = CheckTrainReservationPreventsTrackModification(v);
				error.AddCost(ret);
				if (ret.Failed()) continue;
				if (flags & DC_EXEC) FreeTrainReservation(v);
			}
		}

		/* If we reached here, the tile is valid so increase the quantity of tiles we will remove */
		quantity++;

		if (keep_rail || IsStationTileBlocked(tile)) {
			/* Don't refund the 'steel' of the track when we keep the
			 *  rail, or when the tile didn't have any rail at all. */
			total_cost.AddCost(-_price[PR_CLEAR_RAIL]);
		}

		if (flags & DC_EXEC) {
			bool already_affected = include(affected_stations, st);
			if (!already_affected) ZoningMarkDirtyStationCoverageArea(st);

			/* read variables before the station tile is removed */
			uint specindex = GetCustomStationSpecIndex(tile);
			Owner owner = GetTileOwner(tile);
			RailType rt = GetRailType(tile);

			bool build_rail = keep_rail && !IsStationTileBlocked(tile);
			if (!build_rail && !IsStationTileBlocked(tile)) Company::Get(owner)->infrastructure.rail[rt]--;

			DoClearSquare(tile);
			DeleteNewGRFInspectWindow(GSF_STATIONS, tile.base());
			if (build_rail) MakeRailNormal(tile, owner, TrackToTrackBits(track), rt);
			Company::Get(owner)->infrastructure.station--;
			DirtyCompanyInfrastructureWindows(owner);

			st->rect.AfterRemoveTile(st, tile);
			AddTrackToSignalBuffer(tile, track, owner);
			YapfNotifyTrackLayoutChange(tile, track);

			DeallocateSpecFromStation(st, specindex);

			if (v != nullptr) RestoreTrainReservation(v);
		}
	}

	if (quantity == 0) return error.Failed() ? error : CommandCost(STR_ERROR_THERE_IS_NO_STATION);

	for (T *st : affected_stations) {

		/* now we need to make the "spanned" area of the railway station smaller
		 * if we deleted something at the edges.
		 * we also need to adjust train_tile. */
		MakeRailStationAreaSmaller(st);
		UpdateStationSignCoord(st);

		/* if we deleted the whole station, delete the train facility. */
		if (st->train_station.tile == INVALID_TILE) {
			st->facilities.Reset(StationFacility::Train);
			SetWindowClassesDirty(WC_VEHICLE_ORDERS);
			SetWindowWidgetDirty(WC_STATION_VIEW, st->index, WID_SV_TRAINS);
			st->UpdateVirtCoord();
			DeleteStationIfEmpty(st);
		}
	}

	total_cost.AddCost(quantity * removal_cost);
	return total_cost;
}

/**
 * Remove a single tile from a rail station.
 * This allows for custom-built station with holes and weird layouts
 * @param flags operation to perform
 * @param start tile of station piece to remove
 * @param end other edge of the rect to remove
 * @param keep_rail if set keep the rail
 * @return the cost of this operation or an error
 */
CommandCost CmdRemoveFromRailStation(DoCommandFlag flags, TileIndex start, TileIndex end, bool keep_rail)
{
	if (end == 0) end = start;
	if (start >= Map::Size() || end >= Map::Size()) return CMD_ERROR;

	TileArea ta(start, end);
	std::vector<Station *> affected_stations;

	CommandCost ret = RemoveFromRailBaseStation(ta, affected_stations, flags, _price[PR_CLEAR_STATION_RAIL], keep_rail);
	if (ret.Failed()) return ret;

	/* Do all station specific functions here. */
	for (Station *st : affected_stations) {

		if (st->train_station.tile == INVALID_TILE) SetWindowWidgetDirty(WC_STATION_VIEW, st->index, WID_SV_TRAINS);
		st->MarkTilesDirty(false);
		st->RecomputeCatchment();
	}

	/* Now apply the rail cost to the number that we deleted */
	return ret;
}

/**
 * Remove a single tile from a waypoint.
 * This allows for custom-built waypoint with holes and weird layouts
 * @param flags operation to perform
 * @param start tile of waypoint piece to remove
 * @param end other edge of the rect to remove
 * @param keep_rail if set keep the rail
 * @return the cost of this operation or an error
 */
CommandCost CmdRemoveFromRailWaypoint(DoCommandFlag flags, TileIndex start, TileIndex end, bool keep_rail)
{
	if (end == 0) end = start;
	if (start >= Map::Size() || end >= Map::Size()) return CMD_ERROR;

	TileArea ta(start, end);
	std::vector<Waypoint *> affected_stations;

	return RemoveFromRailBaseStation(ta, affected_stations, flags, _price[PR_CLEAR_WAYPOINT_RAIL], keep_rail);
}


/**
 * Remove a rail station/waypoint
 * @param st The station/waypoint to remove the rail part from
 * @param flags operation to perform
 * @param removal_cost the cost for removing a tile
 * @tparam T the type of station to remove
 * @return cost or failure of operation
 */
template <class T>
CommandCost RemoveRailStation(T *st, DoCommandFlag flags, Money removal_cost)
{
	/* Current company owns the station? */
	if (_current_company != OWNER_WATER) {
		CommandCost ret = CheckOwnership(st->owner);
		if (ret.Failed()) return ret;
	}

	/* determine width and height of platforms */
	TileArea ta = st->train_station;

	assert(ta.w != 0 && ta.h != 0);

	CommandCost cost(EXPENSES_CONSTRUCTION);
	/* clear all areas of the station */
	for (TileIndex tile : ta) {
		/* only remove tiles that are actually train station tiles */
		if (st->TileBelongsToRailStation(tile)) {
			std::vector<T*> affected_stations; // dummy
			CommandCost ret = RemoveFromRailBaseStation(TileArea(tile, 1, 1), affected_stations, flags, removal_cost, false);
			if (ret.Failed()) return ret;
			cost.AddCost(ret);
		}
	}

	return cost;
}

/**
 * Remove a rail station
 * @param tile Tile of the station.
 * @param flags operation to perform
 * @return cost or failure of operation
 */
static CommandCost RemoveRailStation(TileIndex tile, DoCommandFlag flags)
{
	/* if there is flooding, remove platforms tile by tile */
	if (_current_company == OWNER_WATER) {
		return Command<CMD_REMOVE_FROM_RAIL_STATION>::Do(DC_EXEC, tile, TileIndex{}, false);
	}

	Station *st = Station::GetByTile(tile);

	if (flags & DC_EXEC) ZoningMarkDirtyStationCoverageArea(st);

	CommandCost cost = RemoveRailStation(st, flags, _price[PR_CLEAR_STATION_RAIL]);

	if (flags & DC_EXEC) st->RecomputeCatchment();

	return cost;
}

/**
 * Remove a rail waypoint
 * @param tile Tile of the waypoint.
 * @param flags operation to perform
 * @return cost or failure of operation
 */
static CommandCost RemoveRailWaypoint(TileIndex tile, DoCommandFlag flags)
{
	/* if there is flooding, remove waypoints tile by tile */
	if (_current_company == OWNER_WATER) {
		return Command<CMD_REMOVE_FROM_RAIL_WAYPOINT>::Do(DC_EXEC, tile, TileIndex{}, false);
	}

	return RemoveRailStation(Waypoint::GetByTile(tile), flags, _price[PR_CLEAR_WAYPOINT_RAIL]);
}


/**
 * @param truck_station Determines whether a stop is #RoadStopType::Bus or #RoadStopType::Truck
 * @param st The Station to do the whole procedure for
 * @return a pointer to where to link a new RoadStop*
 */
static RoadStop **FindRoadStopSpot(bool truck_station, Station *st)
{
	RoadStop **primary_stop = (truck_station) ? &st->truck_stops : &st->bus_stops;

	if (*primary_stop == nullptr) {
		/* we have no roadstop of the type yet, so write a "primary stop" */
		return primary_stop;
	} else {
		/* there are stops already, so append to the end of the list */
		RoadStop *stop = *primary_stop;
		while (stop->next != nullptr) stop = stop->next;
		return &stop->next;
	}
}

CommandCost RemoveRoadStop(TileIndex tile, DoCommandFlag flags, int replacement_spec_index = -1);

/**
 * Find a nearby station that joins this road stop.
 * @param existing_stop an existing road stop we build over
 * @param station_to_join the station to join to
 * @param adjacent whether adjacent stations are allowed
 * @param ta the area of the newly build station
 * @param st 'return' pointer for the found station
 * @return command cost with the error or 'okay'
 */
static CommandCost FindJoiningRoadStop(StationID existing_stop, StationID station_to_join, bool adjacent, TileArea ta, Station **st)
{
	return FindJoiningBaseStation<Station>(existing_stop, station_to_join, adjacent, ta, st, STR_ERROR_MUST_REMOVE_ROAD_STOP_FIRST, [](Station *st) -> bool { return true; });
}

/**
 * Build a bus or truck stop.
 * @param flags Operation to perform.
 * @param tile Northernmost tile of the stop.
 * @param width Width of the road stop.
 * @param length Length of the road stop.
 * @param stop_type Type of road stop (bus/truck).
 * @param is_drive_through False for normal stops, true for drive-through.
 * @param ddir Entrance direction (#DiagDirection) for normal stops. Converted to the axis for drive-through stops.
 * @param rt The roadtype.
 * @param spec_class Road stop spec class.
 * @param spec_index Road stop spec index.
 * @param station_to_join Station ID to join (NEW_STATION if build new one).
 * @param adjacent Allow stations directly adjacent to other stations.
 * @return The cost of this operation or an error.
 */
CommandCost CmdBuildRoadStop(DoCommandFlag flags, TileIndex tile, uint8_t width, uint8_t length, RoadStopType stop_type, bool is_drive_through,
		DiagDirection ddir, RoadType rt, RoadStopClassID spec_class, uint16_t spec_index, StationID station_to_join, bool adjacent)
{
	if (!ValParamRoadType(rt) || !IsValidDiagDirection(ddir) || stop_type >= RoadStopType::End) return CMD_ERROR;
	bool reuse = (station_to_join != NEW_STATION);
	if (!reuse) station_to_join = INVALID_STATION;
	bool distant_join = (station_to_join != INVALID_STATION);

	/* Check if the given station class is valid */
	if (static_cast<uint>(spec_class) >= RoadStopClass::GetClassCount()) return CMD_ERROR;
	const RoadStopClass *cls = RoadStopClass::Get(spec_class);
	if (IsWaypointClass(*cls)) return CMD_ERROR;
	if (spec_index >= cls->GetSpecCount()) return CMD_ERROR;

	const RoadStopSpec *roadstopspec = cls->GetSpec(spec_index);
	if (roadstopspec != nullptr) {
		if (stop_type == RoadStopType::Truck && roadstopspec->stop_type != ROADSTOPTYPE_FREIGHT && roadstopspec->stop_type != ROADSTOPTYPE_ALL) return CMD_ERROR;
		if (stop_type == RoadStopType::Bus && roadstopspec->stop_type != ROADSTOPTYPE_PASSENGER && roadstopspec->stop_type != ROADSTOPTYPE_ALL) return CMD_ERROR;
		if (!is_drive_through && roadstopspec->flags.Test(RoadStopSpecFlag::DriveThroughOnly)) return CMD_ERROR;
	}

	/* Check if the requested road stop is too big */
	if (width > _settings_game.station.station_spread || length > _settings_game.station.station_spread) return CommandCost(STR_ERROR_STATION_TOO_SPREAD_OUT);
	/* Check for incorrect width / length. */
	if (width == 0 || length == 0) return CMD_ERROR;
	/* Check if the first tile and the last tile are valid */
	if (!IsValidTile(tile) || TileAddWrap(tile, width - 1, length - 1) == INVALID_TILE) return CMD_ERROR;

	TileArea roadstop_area(tile, width, length);

	if (distant_join && (!_settings_game.station.distant_join_stations || !Station::IsValidID(station_to_join))) return CMD_ERROR;

	/* Trams only have drive through stops */
	if (!is_drive_through && RoadTypeIsTram(rt)) return CMD_ERROR;

	Axis axis = DiagDirToAxis(ddir);

	CommandCost ret = CheckIfAuthorityAllowsNewStation(tile, flags);
	if (ret.Failed()) return ret;

	bool is_truck_stop = stop_type == RoadStopType::Truck;
	StationType station_type = is_truck_stop ? StationType::Truck : StationType::Bus;

	/* Total road stop cost. */
	Money unit_cost;
	if (roadstopspec != nullptr) {
		unit_cost = roadstopspec->GetBuildCost(is_truck_stop ? PR_BUILD_STATION_TRUCK : PR_BUILD_STATION_BUS);
	} else {
		unit_cost = _price[is_truck_stop ? PR_BUILD_STATION_TRUCK : PR_BUILD_STATION_BUS];
	}
	CommandCost cost(EXPENSES_CONSTRUCTION, roadstop_area.w * roadstop_area.h * unit_cost);
	StationID est = INVALID_STATION;
	ret = CheckFlatLandRoadStop(roadstop_area, roadstopspec, flags, is_drive_through ? 5 << axis : 1 << ddir, is_drive_through, station_type, axis, &est, rt, false);
	if (ret.Failed()) return ret;
	cost.AddCost(ret);

	Station *st = nullptr;
	ret = FindJoiningRoadStop(est, station_to_join, adjacent, roadstop_area, &st);
	if (ret.Failed()) return ret;

	/* Check if this number of road stops can be allocated. */
	if (!RoadStop::CanAllocateItem(static_cast<size_t>(roadstop_area.w) * roadstop_area.h)) return CommandCost(is_truck_stop ? STR_ERROR_TOO_MANY_TRUCK_STOPS : STR_ERROR_TOO_MANY_BUS_STOPS);

	ret = BuildStationPart(&st, flags, reuse, roadstop_area, STATIONNAMING_ROAD);
	if (ret.Failed()) return ret;

	/* Check if we can allocate a custom stationspec to this station */
	int specindex = AllocateRoadStopSpecToStation(roadstopspec, st, (flags & DC_EXEC) != 0);
	if (specindex == -1) return CommandCost(STR_ERROR_TOO_MANY_STATION_SPECS);

	if (roadstopspec != nullptr) {
		/* Perform NewGRF checks */

		/* Check if the road stop is buildable */
		if (roadstopspec->callback_mask.Test(RoadStopCallbackMask::Avail)) {
			uint16_t cb_res = GetRoadStopCallback(CBID_STATION_AVAILABILITY, 0, 0, roadstopspec, nullptr, INVALID_TILE, rt, station_type, 0);
			if (cb_res != CALLBACK_FAILED && !Convert8bitBooleanCallback(roadstopspec->grf_prop.grffile, CBID_STATION_AVAILABILITY, cb_res)) return CMD_ERROR;
		}
	}

	if (flags & DC_EXEC) {
		/* Check every tile in the area. */
		for (TileIndex cur_tile : roadstop_area) {
			/* Get existing road types and owners before any tile clearing */
			RoadType road_rt = MayHaveRoad(cur_tile) ? GetRoadType(cur_tile, RTT_ROAD) : INVALID_ROADTYPE;
			RoadType tram_rt = MayHaveRoad(cur_tile) ? GetRoadType(cur_tile, RTT_TRAM) : INVALID_ROADTYPE;
			Owner road_owner = road_rt != INVALID_ROADTYPE ? GetRoadOwner(cur_tile, RTT_ROAD) : _current_company;
			Owner tram_owner = tram_rt != INVALID_ROADTYPE ? GetRoadOwner(cur_tile, RTT_TRAM) : _current_company;

			DisallowedRoadDirections drd = DRD_NONE;
			if (road_rt != INVALID_ROADTYPE) {
				if (IsNormalRoadTile(cur_tile)){
					drd = GetDisallowedRoadDirections(cur_tile);
				} else if (IsDriveThroughStopTile(cur_tile)) {
					drd = GetDriveThroughStopDisallowedRoadDirections(cur_tile);
				}
			}

			if (IsTileType(cur_tile, MP_STATION) && IsAnyRoadStop(cur_tile)) {
				RemoveRoadStop(cur_tile, flags, specindex);
			}

			if (roadstopspec != nullptr) {
				/* Include this road stop spec's animation trigger bitmask
				 * in the station's cached copy. */
				st->cached_roadstop_anim_triggers |= roadstopspec->animation.triggers;
			}

			RoadStop *road_stop = new RoadStop(cur_tile);
			/* Insert into linked list of RoadStops. */
			RoadStop **currstop = FindRoadStopSpot(is_truck_stop, st);
			*currstop = road_stop;

			if (is_truck_stop) {
				st->truck_station.Add(cur_tile);
			} else {
				st->bus_station.Add(cur_tile);
			}

			/* Initialize an empty station. */
			st->AddFacility(is_truck_stop ? StationFacility::TruckStop : StationFacility::BusStop, cur_tile);

			st->rect.BeforeAddTile(cur_tile, StationRect::ADD_TRY);

			if (is_drive_through) {
				/* Update company infrastructure counts. If the current tile is a normal road tile, remove the old
				 * bits first. */
				if (IsNormalRoadTile(cur_tile)) {
					UpdateCompanyRoadInfrastructure(road_rt, road_owner, -(int)CountBits(GetRoadBits(cur_tile, RTT_ROAD)));
					UpdateCompanyRoadInfrastructure(tram_rt, tram_owner, -(int)CountBits(GetRoadBits(cur_tile, RTT_TRAM)));
				}

				if (road_rt == INVALID_ROADTYPE && RoadTypeIsRoad(rt)) road_rt = rt;
				if (tram_rt == INVALID_ROADTYPE && RoadTypeIsTram(rt)) tram_rt = rt;

				MakeDriveThroughRoadStop(cur_tile, st->owner, road_owner, tram_owner, st->index, station_type, road_rt, tram_rt, axis);
				SetDriveThroughStopDisallowedRoadDirections(cur_tile, drd);
				road_stop->MakeDriveThrough();
			} else {
				if (road_rt == INVALID_ROADTYPE && RoadTypeIsRoad(rt)) road_rt = rt;
				if (tram_rt == INVALID_ROADTYPE && RoadTypeIsTram(rt)) tram_rt = rt;
				MakeRoadStop(cur_tile, st->owner, st->index, stop_type, road_rt, tram_rt, ddir);
			}
			UpdateCompanyRoadInfrastructure(road_rt, road_owner, ROAD_STOP_TRACKBIT_FACTOR);
			UpdateCompanyRoadInfrastructure(tram_rt, tram_owner, ROAD_STOP_TRACKBIT_FACTOR);
			Company::Get(st->owner)->infrastructure.station++;

			SetCustomRoadStopSpecIndex(cur_tile, specindex);
			if (roadstopspec != nullptr) {
				st->SetRoadStopRandomBits(cur_tile, GB(Random(), 0, 8));
				TriggerRoadStopAnimation(st, cur_tile, SAT_BUILT);
			}

			MarkTileDirtyByTile(cur_tile);
			UpdateRoadCachedOneWayStatesAroundTile(cur_tile);
		}
		ZoningMarkDirtyStationCoverageArea(st);
		NotifyRoadLayoutChanged(true);

		if (st != nullptr) {
			st->AfterStationTileSetChange(true, station_type);
		}
	}
	return cost;
}


static Vehicle *ClearRoadStopStatusEnum(Vehicle *v, void *)
{
	/* Okay... we are a road vehicle on a drive through road stop.
	 * But that road stop has just been removed, so we need to make
	 * sure we are in a valid state... however, vehicles can also
	 * turn on road stop tiles, so only clear the 'road stop' state
	 * bits and only when the state was 'in road stop', otherwise
	 * we'll end up clearing the turn around bits. */
	RoadVehicle *rv = RoadVehicle::From(v);
	if (HasBit(rv->state, RVS_IN_DT_ROAD_STOP)) rv->state &= RVSB_ROAD_STOP_TRACKDIR_MASK;

	return nullptr;
}

CommandCost RemoveRoadWaypointStop(TileIndex tile, DoCommandFlag flags, int replacement_spec_index)
{
	Waypoint *wp = Waypoint::GetByTile(tile);

	if (_current_company != OWNER_WATER) {
		CommandCost ret = CheckOwnership(wp->owner);
		if (ret.Failed()) return ret;
	}

	/* don't do the check for drive-through road stops when company bankrupts */
	if (!(flags & DC_BANKRUPT)) {
		CommandCost ret = EnsureNoVehicleOnGround(tile);
		if (ret.Failed()) return ret;
	}

	const RoadStopSpec *spec = GetRoadStopSpec(tile);

	if (flags & DC_EXEC) {
		/* Update company infrastructure counts. */
		for (RoadTramType rtt : _roadtramtypes) {
			RoadType rt = GetRoadType(tile, rtt);
			UpdateCompanyRoadInfrastructure(rt, GetRoadOwner(tile, rtt), -static_cast<int>(ROAD_STOP_TRACKBIT_FACTOR));
		}

		Company::Get(wp->owner)->infrastructure.station--;
		DirtyCompanyInfrastructureWindows(wp->owner);

		DeleteAnimatedTile(tile);

		uint specindex = GetCustomRoadStopSpecIndex(tile);

		DeleteNewGRFInspectWindow(GSF_ROADSTOPS, tile.base());

		DoClearSquare(tile);

		wp->rect.AfterRemoveTile(wp, tile);

		wp->RemoveRoadStopTileData(tile);
		if ((int)specindex != replacement_spec_index) DeallocateRoadStopSpecFromStation(wp, specindex);

		if (replacement_spec_index < 0) {
			MakeRoadWaypointStationAreaSmaller(wp, wp->road_waypoint_area);

			UpdateStationSignCoord(wp);

			/* if we deleted the whole waypoint, delete the road facility. */
			if (wp->road_waypoint_area.tile == INVALID_TILE) {
				wp->facilities &= ~(FACIL_BUS_STOP | FACIL_TRUCK_STOP);
				SetWindowWidgetDirty(WC_STATION_VIEW, wp->index, WID_SV_ROADVEHS);
				wp->UpdateVirtCoord();
				DeleteStationIfEmpty(wp);
			}
		}

		NotifyRoadLayoutChanged(false);
	}

	return CommandCost(EXPENSES_CONSTRUCTION, spec != nullptr ? spec->GetClearCost(PR_CLEAR_STATION_TRUCK) : _price[PR_CLEAR_STATION_TRUCK]);
}

/**
 * Remove a bus station/truck stop
 * @param tile TileIndex been queried
 * @param flags operation to perform
 * @param replacement_spec_index replacement spec index to avoid deallocating, if < 0, tile is not being replaced
 * @return cost or failure of operation
 */
CommandCost RemoveRoadStop(TileIndex tile, DoCommandFlag flags, int replacement_spec_index)
{
	if (IsRoadWaypoint(tile)) {
		return RemoveRoadWaypointStop(tile, flags, replacement_spec_index);
	}

	Station *st = Station::GetByTile(tile);

	if (_current_company != OWNER_WATER) {
		CommandCost ret = CheckOwnership(st->owner);
		if (ret.Failed()) return ret;
	}

	bool is_truck = IsTruckStop(tile);

	RoadStop **primary_stop;
	RoadStop *cur_stop;
	if (is_truck) { // truck stop
		primary_stop = &st->truck_stops;
		cur_stop = RoadStop::GetByTile(tile, RoadStopType::Truck);
	} else {
		primary_stop = &st->bus_stops;
		cur_stop = RoadStop::GetByTile(tile, RoadStopType::Bus);
	}

	assert(cur_stop != nullptr);

	/* don't do the check for drive-through road stops when company bankrupts */
	if (IsDriveThroughStopTile(tile) && (flags & DC_BANKRUPT)) {
		/* remove the 'going through road stop' status from all vehicles on that tile */
		if (flags & DC_EXEC) FindVehicleOnPos(tile, VEH_ROAD, nullptr, &ClearRoadStopStatusEnum);
	} else {
		CommandCost ret = EnsureNoVehicleOnGround(tile);
		if (ret.Failed()) return ret;
	}

	const RoadStopSpec *spec = GetRoadStopSpec(tile);

	if (flags & DC_EXEC) {
		ZoningMarkDirtyStationCoverageArea(st);
		if (*primary_stop == cur_stop) {
			/* removed the first stop in the list */
			*primary_stop = cur_stop->next;
			/* removed the only stop? */
			if (*primary_stop == nullptr) {
				st->facilities.Reset(is_truck ? StationFacility::TruckStop : StationFacility::BusStop);
				SetWindowClassesDirty(WC_VEHICLE_ORDERS);
			}
		} else {
			/* tell the predecessor in the list to skip this stop */
			RoadStop *pred = *primary_stop;
			while (pred->next != cur_stop) pred = pred->next;
			pred->next = cur_stop->next;
		}

		/* Update company infrastructure counts. */
		for (RoadTramType rtt : _roadtramtypes) {
			RoadType rt = GetRoadType(tile, rtt);
			UpdateCompanyRoadInfrastructure(rt, GetRoadOwner(tile, rtt), -static_cast<int>(ROAD_STOP_TRACKBIT_FACTOR));
		}

		Company::Get(st->owner)->infrastructure.station--;
		DirtyCompanyInfrastructureWindows(st->owner);

		DeleteAnimatedTile(tile);

		uint specindex = GetCustomRoadStopSpecIndex(tile);

		DeleteNewGRFInspectWindow(GSF_ROADSTOPS, tile.base());

		if (IsDriveThroughStopTile(tile)) {
			/* Clears the tile for us */
			cur_stop->ClearDriveThrough();
		} else {
			DoClearSquare(tile);
		}

		delete cur_stop;

		/* Make sure no vehicle is going to the old roadstop */
		for (RoadVehicle *v : RoadVehicle::IterateFrontOnly()) {
			if (v->current_order.IsType(OT_GOTO_STATION) && v->dest_tile == tile) {
				v->SetDestTile(v->GetOrderStationLocation(st->index));
			}
		}

		st->rect.AfterRemoveTile(st, tile);

		if (replacement_spec_index < 0) st->AfterStationTileSetChange(false, is_truck ? StationType::Truck: StationType::Bus);

		st->RemoveRoadStopTileData(tile);
		if ((int)specindex != replacement_spec_index) DeallocateRoadStopSpecFromStation(st, specindex);

		/* Update the tile area of the truck/bus stop */
		if (is_truck) {
			st->truck_station.Clear();
			for (const RoadStop *rs = st->truck_stops; rs != nullptr; rs = rs->next) st->truck_station.Add(rs->xy);
		} else {
			st->bus_station.Clear();
			for (const RoadStop *rs = st->bus_stops; rs != nullptr; rs = rs->next) st->bus_station.Add(rs->xy);
		}

		NotifyRoadLayoutChanged(false);
	}

	Price category = is_truck ? PR_CLEAR_STATION_TRUCK : PR_CLEAR_STATION_BUS;
	return CommandCost(EXPENSES_CONSTRUCTION, spec != nullptr ? spec->GetClearCost(category) : _price[category]);
}

/**
<<<<<<< HEAD
=======
 * Remove a road waypoint
 * @param tile TileIndex been queried
 * @param flags operation to perform
 * @param replacement_spec_index replacement spec index to avoid deallocating, if < 0, tile is not being replaced
 * @return cost or failure of operation
 */
CommandCost RemoveRoadWaypointStop(TileIndex tile, DoCommandFlag flags, int replacement_spec_index)
{
	Waypoint *wp = Waypoint::GetByTile(tile);

	if (_current_company != OWNER_WATER) {
		CommandCost ret = CheckOwnership(wp->owner);
		if (ret.Failed()) return ret;
	}

	/* Ignore vehicles when the company goes bankrupt. The road will remain, any vehicles going to the waypoint will be removed. */
	if (!(flags & DC_BANKRUPT)) {
		CommandCost ret = EnsureNoVehicleOnGround(tile);
		if (ret.Failed()) return ret;
	}

	const RoadStopSpec *spec = GetRoadStopSpec(tile);

	if (flags & DC_EXEC) {
		/* Update company infrastructure counts. */
		for (RoadTramType rtt : _roadtramtypes) {
			RoadType rt = GetRoadType(tile, rtt);
			UpdateCompanyRoadInfrastructure(rt, GetRoadOwner(tile, rtt), -static_cast<int>(ROAD_STOP_TRACKBIT_FACTOR));
		}

		Company::Get(wp->owner)->infrastructure.station--;
		DirtyCompanyInfrastructureWindows(wp->owner);

		uint specindex = GetCustomRoadStopSpecIndex(tile);

		DeleteNewGRFInspectWindow(GSF_ROADSTOPS, tile.base());

		DoClearSquare(tile);

		wp->rect.AfterRemoveTile(wp, tile);

		wp->RemoveRoadStopTileData(tile);
		if ((int)specindex != replacement_spec_index) DeallocateSpecFromRoadStop(wp, specindex);

		if (replacement_spec_index < 0) {
			MakeRoadWaypointStationAreaSmaller(wp, wp->road_waypoint_area);

			UpdateStationSignCoord(wp);

			/* if we deleted the whole waypoint, delete the road facility. */
			if (wp->road_waypoint_area.tile == INVALID_TILE) {
				wp->facilities.Reset(StationFacility::BusStop).Reset(StationFacility::TruckStop);
				SetWindowWidgetDirty(WC_STATION_VIEW, wp->index, WID_SV_ROADVEHS);
				wp->UpdateVirtCoord();
				DeleteStationIfEmpty(wp);
			}
		}
	}

	return CommandCost(EXPENSES_CONSTRUCTION, spec != nullptr ? spec->GetClearCost(PR_CLEAR_STATION_TRUCK) : _price[PR_CLEAR_STATION_TRUCK]);
}

/**
>>>>>>> f309b90a
 * Remove a tile area of road stop or road waypoints
 * @param flags operation to perform
 * @param roadstop_area tile area of road stop or road waypoint tiles to remove
 * @param road_waypoint Whether to remove road waypoints or road stops
 * @param remove_road Remove roads of drive-through stops?
 * @return the cost of this operation or an error
 */
static CommandCost RemoveGenericRoadStop(DoCommandFlag flags, const TileArea &roadstop_area, bool road_waypoint, bool remove_road)
{
	CommandCost cost(EXPENSES_CONSTRUCTION);
	CommandCost last_error(STR_ERROR_THERE_IS_NO_STATION);
	bool had_success = false;

	for (TileIndex cur_tile : roadstop_area) {
		/* Make sure the specified tile is a road stop of the correct type */
		if (!IsTileType(cur_tile, MP_STATION) || !IsAnyRoadStop(cur_tile) || IsRoadWaypoint(cur_tile) != road_waypoint) continue;

		/* Save information on to-be-restored roads before the stop is removed. */
		RoadBits road_bits = ROAD_NONE;
		RoadType road_type[] = { INVALID_ROADTYPE, INVALID_ROADTYPE };
		Owner road_owner[] = { OWNER_NONE, OWNER_NONE };
		DisallowedRoadDirections drd = DRD_NONE;
		if (IsDriveThroughStopTile(cur_tile)) {
			for (RoadTramType rtt : _roadtramtypes) {
				road_type[rtt] = GetRoadType(cur_tile, rtt);
				if (road_type[rtt] == INVALID_ROADTYPE) continue;
				road_owner[rtt] = GetRoadOwner(cur_tile, rtt);
				/* If we don't want to preserve our roads then restore only roads of others. */
				if (remove_road && road_owner[rtt] == _current_company) road_type[rtt] = INVALID_ROADTYPE;
			}
			road_bits = AxisToRoadBits(GetDriveThroughStopAxis(cur_tile));
			drd = GetDriveThroughStopDisallowedRoadDirections(cur_tile);
		}

		CommandCost ret = RemoveRoadStop(cur_tile, flags);
		if (ret.Failed()) {
			last_error = ret;
			continue;
		}
		cost.AddCost(ret);
		had_success = true;

		/* Restore roads. */
		if ((flags & DC_EXEC) && (road_type[RTT_ROAD] != INVALID_ROADTYPE || road_type[RTT_TRAM] != INVALID_ROADTYPE)) {
			MakeRoadNormal(cur_tile, road_bits, road_type[RTT_ROAD], road_type[RTT_TRAM], ClosestTownFromTile(cur_tile, UINT_MAX)->index,
					road_owner[RTT_ROAD], road_owner[RTT_TRAM]);
			if (drd != DRD_NONE) SetDisallowedRoadDirections(cur_tile, drd);

			/* Update company infrastructure counts. */
			int count = CountBits(road_bits);
			UpdateCompanyRoadInfrastructure(road_type[RTT_ROAD], road_owner[RTT_ROAD], count);
			UpdateCompanyRoadInfrastructure(road_type[RTT_TRAM], road_owner[RTT_TRAM], count);
		}
		if (flags & DC_EXEC) UpdateRoadCachedOneWayStatesAroundTile(cur_tile);
	}

	return had_success ? cost : last_error;
}

/**
 * Remove bus or truck stops.
 * @param flags Operation to perform.
 * @param tile Northernmost tile of the removal area.
 * @param width Width of the removal area.
 * @param height Height of the removal area.
 * @param stop_type Type of stop (bus/truck).
 * @param remove_road Remove roads of drive-through stops?
 * @return The cost of this operation or an error.
 */
CommandCost CmdRemoveRoadStop(DoCommandFlag flags, TileIndex tile, uint8_t width, uint8_t height, RoadStopType stop_type, bool remove_road)
{
	if (stop_type >= RoadStopType::End) return CMD_ERROR;
	/* Check for incorrect width / height. */
	if (width == 0 || height == 0) return CMD_ERROR;
	/* Check if the first tile and the last tile are valid */
	if (!IsValidTile(tile) || TileAddWrap(tile, width - 1, height - 1) == INVALID_TILE) return CMD_ERROR;
	/* Bankrupting company is not supposed to remove roads, there may be road vehicles. */
	if (remove_road && (flags & DC_BANKRUPT)) return CMD_ERROR;

	TileArea roadstop_area(tile, width, height);

	return RemoveGenericRoadStop(flags, roadstop_area, false, remove_road);
}

/**
 * Remove road waypoints.
 * @param flags operation to perform
 * @param start tile of road waypoint piece to remove
 * @param end other edge of the rect to remove
 * @return the cost of this operation or an error
 */
CommandCost CmdRemoveFromRoadWaypoint(DoCommandFlag flags, TileIndex start, TileIndex end)
{
	if (end == 0) end = start;
	if (start >= Map::Size() || end >= Map::Size()) return CMD_ERROR;

	TileArea roadstop_area(start, end);

	return RemoveGenericRoadStop(flags, roadstop_area, true, false);
}

/**
 * Get a possible noise reduction factor based on distance from town center.
 * The further you get, the less noise you generate.
 * So all those folks at city council can now happily slee...  work in their offices
 * @param as airport information
 * @param distance minimum distance between town and airport
 * @return the noise that will be generated, according to distance
 */
uint8_t GetAirportNoiseLevelForDistance(const AirportSpec *as, uint distance)
{
	/* 0 cannot be accounted, and 1 is the lowest that can be reduced from town.
	 * So no need to go any further*/
	if (as->noise_level < 2) return as->noise_level;

	auto tolerance = _settings_game.difficulty.town_council_tolerance;
	if (tolerance == TOWN_COUNCIL_PERMISSIVE) tolerance = TOWN_COUNCIL_LENIENT;

	/* The steps for measuring noise reduction are based on the "magical" (and arbitrary) 8 base distance
	 * adding the town_council_tolerance 4 times, as a way to graduate, depending of the tolerance.
	 * Basically, it says that the less tolerant a town is, the bigger the distance before
	 * an actual decrease can be granted */
	uint8_t town_tolerance_distance = 8 + (tolerance * 4);

	/* now, we want to have the distance segmented using the distance judged bareable by town
	 * This will give us the coefficient of reduction the distance provides. */
	uint noise_reduction = distance / town_tolerance_distance;

	/* If the noise reduction equals the airport noise itself, don't give it for free.
	 * Otherwise, simply reduce the airport's level. */
	return noise_reduction >= as->noise_level ? 1 : as->noise_level - noise_reduction;
}

/**
 * Finds the town nearest to given airport. Based on minimal manhattan distance to any airport's tile.
 * If two towns have the same distance, town with lower index is returned.
 * @param as airport's description
 * @param rotation airport's rotation
 * @param tile origin tile (top corner of the airport)
 * @param it An iterator over all airport tiles (consumed)
 * @param[out] mindist Minimum distance to town
 * @return nearest town to airport
 */
Town *AirportGetNearestTown(const AirportSpec *as, Direction rotation, TileIndex tile, TileIterator &&it, uint &mindist)
{
	assert(Town::GetNumItems() > 0);

	Town *nearest = nullptr;

	auto width = as->size_x;
	auto height = as->size_y;
	if (rotation == DIR_E || rotation == DIR_W) std::swap(width, height);

	uint perimeter_min_x = TileX(tile);
	uint perimeter_min_y = TileY(tile);
	uint perimeter_max_x = perimeter_min_x + width - 1;
	uint perimeter_max_y = perimeter_min_y + height - 1;

	mindist = UINT_MAX - 1; // prevent overflow

	for (TileIndex cur_tile = *it; cur_tile != INVALID_TILE; cur_tile = ++it) {
		assert(IsInsideBS(TileX(cur_tile), perimeter_min_x, width));
		assert(IsInsideBS(TileY(cur_tile), perimeter_min_y, height));
		if (TileX(cur_tile) == perimeter_min_x || TileX(cur_tile) == perimeter_max_x || TileY(cur_tile) == perimeter_min_y || TileY(cur_tile) == perimeter_max_y) {
			Town *t = CalcClosestTownFromTile(cur_tile, mindist + 1);
			if (t == nullptr) continue;

			uint dist = DistanceManhattan(t->xy, cur_tile);
			if (dist == mindist && t->index < nearest->index) nearest = t;
			if (dist < mindist) {
				nearest = t;
				mindist = dist;
			}
		}
	}

	return nearest;
}

/**
 * Finds the town nearest to given existing airport. Based on minimal manhattan distance to any airport's tile.
 * If two towns have the same distance, town with lower index is returned.
 * @param station existing station with airport
 * @param[out] mindist Minimum distance to town
 * @return nearest town to airport
 */
static Town *AirportGetNearestTown(const Station *st, uint &mindist)
{
	return AirportGetNearestTown(st->airport.GetSpec(), st->airport.rotation, st->airport.tile, AirportTileIterator(st), mindist);
}


/** Recalculate the noise generated by the airports of each town */
void UpdateAirportsNoise()
{
	if (_town_noise_no_update) return;

	for (Town *t : Town::Iterate()) t->noise_reached = 0;

	for (const Station *st : Station::Iterate()) {
		if (st->airport.tile != INVALID_TILE && st->airport.type != AT_OILRIG) {
			uint dist;
			Town *nearest = AirportGetNearestTown(st, dist);
			nearest->noise_reached += GetAirportNoiseLevelForDistance(st->airport.GetSpec(), dist);
		}
	}
}


/**
 * Checks if an airport can be removed (no aircraft on it or landing)
 * @param st Station whose airport is to be removed
 * @param flags Operation to perform
 * @return Cost or failure of operation
 */
static CommandCost CanRemoveAirport(Station *st, DoCommandFlag flags)
{
	for (const Aircraft *a : Aircraft::Iterate()) {
		if (!a->IsNormalAircraft()) continue;
		if (a->targetairport == st->index && a->state != FLYING)
			return CommandCost(STR_ERROR_AIRCRAFT_IN_THE_WAY);
	}

	CommandCost cost(EXPENSES_CONSTRUCTION);

	for (TileIndex tile_cur : st->airport) {
		if (!st->TileBelongsToAirport(tile_cur)) continue;

		CommandCost ret = EnsureNoVehicleOnGround(tile_cur);
		if (ret.Failed()) return ret;

		cost.AddCost(_price[PR_CLEAR_STATION_AIRPORT]);
	}

	return cost;
}


/**
 * Place an Airport.
 * @param flags operation to perform
 * @param tile tile where airport will be built
 * @param airport_type airport type, @see airport.h
 * @param layout airport layout
 * @param station_to_join station ID to join (NEW_STATION if build new one)
 * @param allow_adjacent allow airports directly adjacent to other airports.
 * @return the cost of this operation or an error
 */
CommandCost CmdBuildAirport(DoCommandFlag flags, TileIndex tile, uint8_t airport_type, uint8_t layout, StationID station_to_join, bool allow_adjacent)
{
	bool reuse = (station_to_join != NEW_STATION);
	if (!reuse) station_to_join = INVALID_STATION;
	bool distant_join = (station_to_join != INVALID_STATION);

	if (distant_join && (!_settings_game.station.distant_join_stations || !Station::IsValidID(station_to_join))) return CMD_ERROR;

	if (airport_type >= NUM_AIRPORTS) return CMD_ERROR;

	CommandCost ret = CheckIfAuthorityAllowsNewStation(tile, flags);
	if (ret.Failed()) return ret;

	/* Check if a valid, buildable airport was chosen for construction */
	const AirportSpec *as = AirportSpec::Get(airport_type);
	if (!as->IsAvailable() || layout >= as->layouts.size()) return CMD_ERROR;
	if (!as->IsWithinMapBounds(layout, tile)) return CMD_ERROR;

	Direction rotation = as->layouts[layout].rotation;
	int w = as->size_x;
	int h = as->size_y;
	if (rotation == DIR_E || rotation == DIR_W) Swap(w, h);
	TileArea airport_area = TileArea(tile, w, h);

	if (w > _settings_game.station.station_spread || h > _settings_game.station.station_spread) {
		return CommandCost(STR_ERROR_STATION_TOO_SPREAD_OUT);
	}

	StationID est = INVALID_STATION;
	AirportTileTableIterator iter(as->layouts[layout].tiles.data(), tile);
	CommandCost cost = CheckFlatLandAirport(iter, flags, &est);
	if (cost.Failed()) return cost;

	Station *st = nullptr;
	ret = FindJoiningStation(est, station_to_join, allow_adjacent, airport_area, &st, STR_ERROR_MUST_DEMOLISH_AIRPORT_FIRST);
	if (ret.Failed()) return ret;

	/* Distant join */
	if (st == nullptr && distant_join) st = Station::GetIfValid(station_to_join);

	ret = BuildStationPart(&st, flags, reuse, airport_area, GetAirport(airport_type)->flags.Test(AirportFTAClass::Flag::Airplanes) ? STATIONNAMING_AIRPORT : STATIONNAMING_HELIPORT);
	if (ret.Failed()) return ret;

	/* action to be performed */
	enum {
		AIRPORT_NEW,      // airport is a new station
		AIRPORT_ADD,      // add an airport to an existing station
		AIRPORT_UPGRADE,  // upgrade the airport in a station
	} action =
		(est != INVALID_STATION) ? AIRPORT_UPGRADE :
		(st != nullptr) ? AIRPORT_ADD : AIRPORT_NEW;

	if (action == AIRPORT_ADD && st->airport.tile != INVALID_TILE) {
		return CommandCost(STR_ERROR_TOO_CLOSE_TO_ANOTHER_AIRPORT);
	}

	if (action == AIRPORT_UPGRADE && airport_type == st->airport.type && layout == st->airport.layout && st->airport.tile == tile) {
		return CommandCost(STR_ERROR_ALREADY_BUILT);
	}

	/* The noise level is the noise from the airport and reduce it to account for the distance to the town center. */
	AirportTileTableIterator nearest_town_iter = iter;
	uint dist;
	Town *nearest = AirportGetNearestTown(as, rotation, tile, std::move(nearest_town_iter), dist);
	uint newnoise_level = nearest->noise_reached + GetAirportNoiseLevelForDistance(as, dist);

	if (action == AIRPORT_UPGRADE) {
		uint old_dist;
		Town *old_nearest = AirportGetNearestTown(st, old_dist);
		if (old_nearest == nearest) {
			newnoise_level -= GetAirportNoiseLevelForDistance(st->airport.GetSpec(), old_dist);
		}
	}

	/* Check if local auth would allow a new airport */
	StringID authority_refuse_message = STR_NULL;
	Town *authority_refuse_town = nullptr;

	if (_settings_game.economy.station_noise_level) {
		/* do not allow to build a new airport if this raise the town noise over the maximum allowed by town */
		if (newnoise_level > nearest->MaxTownNoise()) {
			authority_refuse_message = STR_ERROR_LOCAL_AUTHORITY_REFUSES_NOISE;
			authority_refuse_town = nearest;
		}
	} else if (_settings_game.difficulty.town_council_tolerance != TOWN_COUNCIL_PERMISSIVE && action != AIRPORT_UPGRADE) {
		Town *t = ClosestTownFromTile(tile, UINT_MAX);
		uint num = 0;
		for (const Station *st : Station::Iterate()) {
			if (st->town == t && st->facilities.Test(StationFacility::Airport) && st->airport.type != AT_OILRIG) num++;
		}
		if (num >= 2) {
			authority_refuse_message = STR_ERROR_LOCAL_AUTHORITY_REFUSES_AIRPORT;
			authority_refuse_town = t;
		}
	}

	if (authority_refuse_message != STR_NULL) {
		SetDParam(0, authority_refuse_town->index);
		return CommandCost(authority_refuse_message);
	}

	if (action == AIRPORT_UPGRADE) {
		/* check that the old airport can be removed */
		CommandCost r = CanRemoveAirport(st, flags);
		if (r.Failed()) return r;
		cost.AddCost(r);
	}

	for (AirportTileTableIterator iter(as->layouts[layout].tiles.data(), tile); iter != INVALID_TILE; ++iter) {
		cost.AddCost(_price[PR_BUILD_STATION_AIRPORT]);
	}

	if (flags & DC_EXEC) {
		if (action == AIRPORT_UPGRADE) {
			/* delete old airport if upgrading */

			ZoningMarkDirtyStationCoverageArea(st);

			for (uint i = 0; i < st->airport.GetNumHangars(); ++i) {
				TileIndex tile_cur = st->airport.GetHangarTile(i);
				OrderBackup::Reset(tile_cur, false);
				CloseWindowById(WC_VEHICLE_DEPOT, tile_cur.base());
			}

			uint old_dist;
			Town *old_nearest = AirportGetNearestTown(st, old_dist);

			if (old_nearest != nearest) {
				old_nearest->noise_reached -= GetAirportNoiseLevelForDistance(st->airport.GetSpec(), old_dist);
				if (_settings_game.economy.station_noise_level) {
					SetWindowDirty(WC_TOWN_VIEW, st->town->index);
				}
			}

			for (TileIndex tile_cur : st->airport) {
				DeleteAnimatedTile(tile_cur);
				DoClearSquare(tile_cur);
				DeleteNewGRFInspectWindow(GSF_AIRPORTTILES, tile_cur.base());
			}

			st->rect.AfterRemoveRect(st, st->airport);
			st->airport.Clear();
		}

		/* Always add the noise, so there will be no need to recalculate when option toggles */
		nearest->noise_reached = newnoise_level;

		st->AddFacility(StationFacility::Airport, tile);
		st->airport.type = airport_type;
		st->airport.layout = layout;
		st->airport.blocks = {};
		st->airport.rotation = rotation;

		st->rect.BeforeAddRect(tile, w, h, StationRect::ADD_TRY);

		for (AirportTileTableIterator iter(as->layouts[layout].tiles.data(), tile); iter != INVALID_TILE; ++iter) {
			MakeAirport(iter, st->owner, st->index, iter.GetStationGfx(), WATER_CLASS_INVALID);
			SetStationTileRandomBits(iter, GB(Random(), 0, 4));
			st->airport.Add(iter);

			if (AirportTileSpec::Get(GetTranslatedAirportTileID(iter.GetStationGfx()))->animation.status != ANIM_STATUS_NO_ANIMATION) AddAnimatedTile(iter);
		}

		/* Only call the animation trigger after all tiles have been built */
		for (AirportTileTableIterator iter(as->layouts[layout].tiles.data(), tile); iter != INVALID_TILE; ++iter) {
			AirportTileAnimationTrigger(st, iter, AAT_BUILT);
		}

		if (action != AIRPORT_NEW) UpdateAirplanesOnNewStation(st);

		if (action == AIRPORT_UPGRADE) {
			UpdateStationSignCoord(st);
		} else {
			Company::Get(st->owner)->infrastructure.airport++;
		}

		st->AfterStationTileSetChange(true, StationType::Airport);
		ZoningMarkDirtyStationCoverageArea(st);
		InvalidateWindowData(WC_STATION_VIEW, st->index, -1);

		if (_settings_game.economy.station_noise_level) {
			SetWindowDirty(WC_TOWN_VIEW, nearest->index);
		}
	}

	return cost;
}

/**
 * Remove an airport
 * @param tile TileIndex been queried
 * @param flags operation to perform
 * @return cost or failure of operation
 */
static CommandCost RemoveAirport(TileIndex tile, DoCommandFlag flags)
{
	Station *st = Station::GetByTile(tile);

	if (_current_company != OWNER_WATER) {
		CommandCost ret = CheckOwnership(st->owner);
		if (ret.Failed()) return ret;
	}

	CommandCost cost = CanRemoveAirport(st, flags);
	if (cost.Failed()) return cost;

	if (flags & DC_EXEC) {
		for (uint i = 0; i < st->airport.GetNumHangars(); ++i) {
			TileIndex tile_cur = st->airport.GetHangarTile(i);
			OrderBackup::Reset(tile_cur, false);
			CloseWindowById(WC_VEHICLE_DEPOT, tile_cur.base());
		}

		ZoningMarkDirtyStationCoverageArea(st);
		/* The noise level is the noise from the airport and reduce it to account for the distance to the town center.
		 * And as for construction, always remove it, even if the setting is not set, in order to avoid the
		 * need of recalculation */
		uint dist;
		Town *nearest = AirportGetNearestTown(st, dist);
		nearest->noise_reached -= GetAirportNoiseLevelForDistance(st->airport.GetSpec(), dist);

		if (_settings_game.economy.station_noise_level) {
			SetWindowDirty(WC_TOWN_VIEW, nearest->index);
		}

		for (TileIndex tile_cur : st->airport) {
			if (!st->TileBelongsToAirport(tile_cur)) continue;

			DeleteAnimatedTile(tile_cur);
			DoClearSquare(tile_cur);
			DeleteNewGRFInspectWindow(GSF_AIRPORTTILES, tile_cur.base());
		}

		/* Clear the persistent storage. */
		delete st->airport.psa;

		st->rect.AfterRemoveRect(st, st->airport);

		st->airport.Clear();
		st->facilities.Reset(StationFacility::Airport);
		SetWindowClassesDirty(WC_VEHICLE_ORDERS);

		InvalidateWindowData(WC_STATION_VIEW, st->index, -1);

		Company::Get(st->owner)->infrastructure.airport--;

		st->AfterStationTileSetChange(false, StationType::Airport);

		DeleteNewGRFInspectWindow(GSF_AIRPORTS, st->index);
	}

	return cost;
}

/**
 * Open/close an airport to incoming aircraft.
 * @param flags Operation to perform.
 * @param station_id Station ID of the airport.
 * @return the cost of this operation or an error
 */
CommandCost CmdOpenCloseAirport(DoCommandFlag flags, StationID station_id)
{
	if (!Station::IsValidID(station_id)) return CMD_ERROR;
	Station *st = Station::Get(station_id);

	if (!st->facilities.Test(StationFacility::Airport) || st->owner == OWNER_NONE) return CMD_ERROR;

	CommandCost ret = CheckOwnership(st->owner);
	if (ret.Failed()) return ret;

	if (flags & DC_EXEC) {
		st->airport.blocks.Flip(AirportBlock::AirportClosed);
		SetWindowWidgetDirty(WC_STATION_VIEW, st->index, WID_SV_CLOSE_AIRPORT);
	}
	return CommandCost();
}

/**
 * Tests whether the company's vehicles have this station in orders
 * @param station station ID
 * @param include_company If true only check vehicles of \a company, if false only check vehicles of other companies
 * @param company company ID
 */
bool HasStationInUse(StationID station, bool include_company, CompanyID company)
{
	bool found = false;
	IterateOrderRefcountMapForDestinationID(station, [&](CompanyID cid, OrderType order_type, VehicleType veh_type, uint32_t refcount) {
		if ((cid == company) == include_company) {
			if (order_type == OT_GOTO_STATION || order_type == OT_GOTO_WAYPOINT) {
				found = true;
				return false;
			}
		}
		return true;
	});
	return found;
}

static const TileIndexDiffC _dock_tileoffs_chkaround[] = {
	{-1,  0},
	{ 0,  0},
	{ 0,  0},
	{ 0, -1}
};
static const uint8_t _dock_w_chk[4] = { 2, 1, 2, 1 };
static const uint8_t _dock_h_chk[4] = { 1, 2, 1, 2 };

/**
 * Build a dock/haven.
 * @param flags operation to perform
 * @param tile tile where dock will be built
 * @param station_to_join station ID to join (NEW_STATION if build new one)
 * @param adjacent allow docks directly adjacent to other docks.
 * @return the cost of this operation or an error
 */
CommandCost CmdBuildDock(DoCommandFlag flags, TileIndex tile, StationID station_to_join, bool adjacent)
{
	bool reuse = (station_to_join != NEW_STATION);
	if (!reuse) station_to_join = INVALID_STATION;
	bool distant_join = (station_to_join != INVALID_STATION);

	if (distant_join && (!_settings_game.station.distant_join_stations || !Station::IsValidID(station_to_join))) return CMD_ERROR;

	DiagDirection direction = GetInclinedSlopeDirection(GetTileSlope(tile));
	if (direction == INVALID_DIAGDIR) return CommandCost(STR_ERROR_SITE_UNSUITABLE);
	direction = ReverseDiagDir(direction);

	/* Docks cannot be placed on rapids */
	if (HasTileWaterGround(tile)) return CommandCost(STR_ERROR_SITE_UNSUITABLE);

	CommandCost ret = CheckIfAuthorityAllowsNewStation(tile, flags);
	if (ret.Failed()) return ret;

	if (IsBridgeAbove(tile) && !_settings_game.construction.allow_docks_under_bridges) return CommandCost(STR_ERROR_MUST_DEMOLISH_BRIDGE_FIRST);

	CommandCost cost(EXPENSES_CONSTRUCTION, _price[PR_BUILD_STATION_DOCK]);
	ret = Command<CMD_LANDSCAPE_CLEAR>::Do(flags, tile);
	if (ret.Failed()) return ret;
	cost.AddCost(ret);

	TileIndex flat_tile = tile + TileOffsByDiagDir(direction);

	if (!HasTileWaterGround(flat_tile) || !IsTileFlat(flat_tile)) {
		return CommandCost(STR_ERROR_SITE_UNSUITABLE);
	}

	if (IsBridgeAbove(flat_tile) && !_settings_game.construction.allow_docks_under_bridges) return CommandCost(STR_ERROR_MUST_DEMOLISH_BRIDGE_FIRST);

	/* Get the water class of the water tile before it is cleared.*/
	WaterClass wc = GetWaterClass(flat_tile);

	bool add_cost = !IsWaterTile(flat_tile);
	ret = Command<CMD_LANDSCAPE_CLEAR>::Do(flags | DC_ALLOW_REMOVE_WATER, flat_tile);
	if (ret.Failed()) return ret;
	if (add_cost) cost.AddCost(ret);

	TileIndex adjacent_tile = flat_tile + TileOffsByDiagDir(direction);
	if (!IsTileType(adjacent_tile, MP_WATER) || !IsTileFlat(adjacent_tile)) {
		return CommandCost(STR_ERROR_SITE_UNSUITABLE);
	}

	TileArea dock_area = TileArea(tile + ToTileIndexDiff(_dock_tileoffs_chkaround[direction]),
			_dock_w_chk[direction], _dock_h_chk[direction]);

	/* middle */
	Station *st = nullptr;
	ret = FindJoiningStation(INVALID_STATION, station_to_join, adjacent, dock_area, &st);
	if (ret.Failed()) return ret;

	/* Distant join */
	if (st == nullptr && distant_join) st = Station::GetIfValid(station_to_join);

	ret = BuildStationPart(&st, flags, reuse, dock_area, STATIONNAMING_DOCK);
	if (ret.Failed()) return ret;

	if (flags & DC_EXEC) {
		st->ship_station.Add(tile);
		st->ship_station.Add(flat_tile);
		st->AddFacility(StationFacility::Dock, tile);

		st->rect.BeforeAddRect(dock_area.tile, dock_area.w, dock_area.h, StationRect::ADD_TRY);

		/* If the water part of the dock is on a canal, update infrastructure counts.
		 * This is needed as we've cleared that tile before.
		 * Clearing object tiles may result in water tiles which are already accounted for in the water infrastructure total.
		 * See: MakeWaterKeepingClass() */
		if (wc == WATER_CLASS_CANAL && !(HasTileWaterClass(flat_tile) && GetWaterClass(flat_tile) == WATER_CLASS_CANAL && IsTileOwner(flat_tile, _current_company))) {
			Company::Get(st->owner)->infrastructure.water++;
		}
		Company::Get(st->owner)->infrastructure.station += 2;

		MakeDock(tile, st->owner, st->index, direction, wc);
		UpdateStationDockingTiles(st);

		st->AfterStationTileSetChange(true, StationType::Dock);
		ZoningMarkDirtyStationCoverageArea(st);
	}

	return cost;
}

void RemoveDockingTile(TileIndex t)
{
	for (DiagDirection d = DIAGDIR_BEGIN; d != DIAGDIR_END; d++) {
		TileIndex tile = t + TileOffsByDiagDir(d);
		if (!IsValidTile(tile)) continue;

		if (IsTileType(tile, MP_STATION)) {
			Station *st = Station::GetByTile(tile);
			if (st != nullptr) UpdateStationDockingTiles(st);
		} else if (IsTileType(tile, MP_INDUSTRY)) {
			Station *neutral = Industry::GetByTile(tile)->neutral_station;
			if (neutral != nullptr) UpdateStationDockingTiles(neutral);
		}
	}
}

/**
 * Clear docking tile status from tiles around a removed dock, if the tile has
 * no neighbours which would keep it as a docking tile.
 * @param tile Ex-dock tile to check.
 */
void ClearDockingTilesCheckingNeighbours(TileIndex tile)
{
	assert(IsValidTile(tile));

	/* Clear and maybe re-set docking tile */
	for (DiagDirection d = DIAGDIR_BEGIN; d != DIAGDIR_END; d++) {
		TileIndex docking_tile = tile + TileOffsByDiagDir(d);
		if (!IsValidTile(docking_tile)) continue;

		if (IsPossibleDockingTile(docking_tile)) {
			SetDockingTile(docking_tile, false);
			CheckForDockingTile(docking_tile);
		}
	}
}

/**
 * Find the part of a dock that is land-based
 * @param t Dock tile to find land part of
 * @return tile of land part of dock
 */
static TileIndex FindDockLandPart(TileIndex t)
{
	assert(IsDockTile(t));

	StationGfx gfx = GetStationGfx(t);
	if (gfx < GFX_DOCK_BASE_WATER_PART) return t;

	for (DiagDirection d = DIAGDIR_BEGIN; d != DIAGDIR_END; d++) {
		TileIndex tile = t + TileOffsByDiagDir(d);
		if (!IsValidTile(tile)) continue;
		if (!IsDockTile(tile)) continue;
		if (GetStationGfx(tile) < GFX_DOCK_BASE_WATER_PART && tile + TileOffsByDiagDir(GetDockDirection(tile)) == t) return tile;
	}

	return INVALID_TILE;
}

/**
 * Remove a dock
 * @param tile TileIndex been queried
 * @param flags operation to perform
 * @return cost or failure of operation
 */
static CommandCost RemoveDock(TileIndex tile, DoCommandFlag flags)
{
	Station *st = Station::GetByTile(tile);
	CommandCost ret = CheckOwnership(st->owner);
	if (ret.Failed()) return ret;

	if (!IsDockTile(tile)) return CMD_ERROR;

	TileIndex tile1 = FindDockLandPart(tile);
	if (tile1 == INVALID_TILE) return CMD_ERROR;
	TileIndex tile2 = tile1 + TileOffsByDiagDir(GetDockDirection(tile1));

	ret = EnsureNoVehicleOnGround(tile1);
	if (ret.Succeeded()) ret = EnsureNoVehicleOnGround(tile2);
	if (ret.Failed()) return ret;

	if (flags & DC_EXEC) {
		ZoningMarkDirtyStationCoverageArea(st);

		DoClearSquare(tile1);
		MarkTileDirtyByTile(tile1);
		MakeWaterKeepingClass(tile2, st->owner);

		st->rect.AfterRemoveTile(st, tile1);
		st->rect.AfterRemoveTile(st, tile2);

		MakeShipStationAreaSmaller(st);
		if (st->ship_station.tile == INVALID_TILE) {
			st->ship_station.Clear();
			st->docking_station.Clear();
<<<<<<< HEAD
			st->docking_tiles.clear();
			st->facilities &= ~FACIL_DOCK;
=======
			st->facilities.Reset(StationFacility::Dock);
>>>>>>> f309b90a
			SetWindowClassesDirty(WC_VEHICLE_ORDERS);
		}

		Company::Get(st->owner)->infrastructure.station -= 2;

		st->AfterStationTileSetChange(false, StationType::Dock);

		ClearDockingTilesCheckingNeighbours(tile1);
		ClearDockingTilesCheckingNeighbours(tile2);

		for (Ship *s : Ship::IterateFrontOnly()) {
			/* Find all ships going to our dock. */
			if (s->current_order.GetDestination() != st->index) {
				continue;
			}

			/* Find ships that are marked as "loading" but are no longer on a
			 * docking tile. Force them to leave the station (as they were loading
			 * on the removed dock). */
			if (s->current_order.IsType(OT_LOADING) && !(IsDockingTile(s->tile) && IsShipDestinationTile(s->tile, st->index))) {
				s->LeaveStation();
			}

			/* If we no longer have a dock, mark the order as invalid and send
			 * the ship to the next order (or, if there is none, make it
			 * wander the world). */
			if (s->current_order.IsType(OT_GOTO_STATION) && !st->facilities.Test(StationFacility::Dock)) {
				s->SetDestTile(s->GetOrderStationLocation(st->index));
			}
		}
	}

	return CommandCost(EXPENSES_CONSTRUCTION, _price[PR_CLEAR_STATION_DOCK]);
}

#include "table/station_land.h"

/**
 * Get station tile layout for a station type and its station gfx.
 * @param st Station type to draw.
 * @param gfx StationGfx of tile to draw.
 * @return Tile layout to draw.
 */
const DrawTileSprites *GetStationTileLayout(StationType st, uint8_t gfx)
{
	const auto &layouts = _station_display_datas[to_underlying(st)];
	if (gfx >= layouts.size()) gfx &= 1;
	return layouts.data() + gfx;
}

/**
 * Check whether a sprite is a track sprite, which can be replaced by a non-track ground sprite and a rail overlay.
 * If the ground sprite is suitable, \a ground is replaced with the new non-track ground sprite, and \a overlay_offset
 * is set to the overlay to draw.
 * @param         ti             Positional info for the tile to decide snowyness etc. May be nullptr.
 * @param[in,out] ground         Groundsprite to draw.
 * @param[out]    overlay_offset Overlay to draw.
 * @return true if overlay can be drawn.
 */
bool SplitGroundSpriteForOverlay(const TileInfo *ti, SpriteID *ground, RailTrackOffset *overlay_offset)
{
	bool snow_desert;
	switch (*ground) {
		case SPR_RAIL_TRACK_X:
		case SPR_MONO_TRACK_X:
		case SPR_MGLV_TRACK_X:
			snow_desert = false;
			*overlay_offset = RTO_X;
			break;

		case SPR_RAIL_TRACK_Y:
		case SPR_MONO_TRACK_Y:
		case SPR_MGLV_TRACK_Y:
			snow_desert = false;
			*overlay_offset = RTO_Y;
			break;

		case SPR_RAIL_TRACK_X_SNOW:
		case SPR_MONO_TRACK_X_SNOW:
		case SPR_MGLV_TRACK_X_SNOW:
			snow_desert = true;
			*overlay_offset = RTO_X;
			break;

		case SPR_RAIL_TRACK_Y_SNOW:
		case SPR_MONO_TRACK_Y_SNOW:
		case SPR_MGLV_TRACK_Y_SNOW:
			snow_desert = true;
			*overlay_offset = RTO_Y;
			break;

		default:
			return false;
	}

	if (ti != nullptr) {
		/* Decide snow/desert from tile */
		switch (_settings_game.game_creation.landscape) {
			case LandscapeType::Arctic:
				snow_desert = (uint)ti->z > GetSnowLine() * TILE_HEIGHT;
				break;

			case LandscapeType::Tropic:
				snow_desert = GetTropicZone(ti->tile) == TROPICZONE_DESERT;
				break;

			default:
				break;
		}
	}

	*ground = snow_desert ? SPR_FLAT_SNOW_DESERT_TILE : SPR_FLAT_GRASS_TILE;
	return true;
}

static void DrawTile_Station(TileInfo *ti, DrawTileProcParams params)
{
	const NewGRFSpriteLayout *layout = nullptr;
	DrawTileSprites tmp_rail_layout;
	const DrawTileSprites *t = nullptr;
	int32_t total_offset;
	const RailTypeInfo *rti = nullptr;
	uint32_t relocation = 0;
	uint32_t ground_relocation = 0;
	BaseStation *st = nullptr;
	const StationSpec *statspec = nullptr;
	uint tile_layout = 0;

	if (HasStationRail(ti->tile)) {
		rti = GetRailTypeInfo(GetRailType(ti->tile));
		total_offset = rti->GetRailtypeSpriteOffset();

		if (IsCustomStationSpecIndex(ti->tile)) {
			/* look for customization */
			st = BaseStation::GetByTile(ti->tile);
			statspec = st->speclist[GetCustomStationSpecIndex(ti->tile)].spec;

			if (statspec != nullptr) {
				tile_layout = GetStationGfx(ti->tile);

				if (statspec->callback_mask.Test(StationCallbackMask::DrawTileLayout)) {
					uint16_t callback = GetStationCallback(CBID_STATION_DRAW_TILE_LAYOUT, 0, 0, statspec, st, ti->tile, INVALID_RAILTYPE);
					if (callback != CALLBACK_FAILED) tile_layout = (callback & ~1) + GetRailStationAxis(ti->tile);
				}

				/* Ensure the chosen tile layout is valid for this custom station */
				if (!statspec->renderdata.empty()) {
					layout = &statspec->renderdata[tile_layout < statspec->renderdata.size() ? tile_layout : (uint)GetRailStationAxis(ti->tile)];
					if (!layout->NeedsPreprocessing()) {
						t = layout;
						layout = nullptr;
					}
				}
			}
		}
	} else {
		total_offset = 0;
	}

	StationGfx gfx = GetStationGfx(ti->tile);
	if (IsAirport(ti->tile)) {
		gfx = GetAirportGfx(ti->tile);
		if (gfx >= NEW_AIRPORTTILE_OFFSET) {
			const AirportTileSpec *ats = AirportTileSpec::Get(gfx);
			if (ats->grf_prop.GetSpriteGroup() != nullptr && DrawNewAirportTile(ti, Station::GetByTile(ti->tile), ats)) {
				return;
			}
			/* No sprite group (or no valid one) found, meaning no graphics associated.
			 * Use the substitute one instead */
			assert(ats->grf_prop.subst_id != INVALID_AIRPORTTILE);
			gfx = ats->grf_prop.subst_id;
		}
		switch (gfx) {
			case APT_RADAR_GRASS_FENCE_SW:
				t = &_station_display_datas_airport_radar_grass_fence_sw[GetAnimationFrame(ti->tile)];
				break;
			case APT_GRASS_FENCE_NE_FLAG:
				t = &_station_display_datas_airport_flag_grass_fence_ne[GetAnimationFrame(ti->tile)];
				break;
			case APT_RADAR_FENCE_SW:
				t = &_station_display_datas_airport_radar_fence_sw[GetAnimationFrame(ti->tile)];
				break;
			case APT_RADAR_FENCE_NE:
				t = &_station_display_datas_airport_radar_fence_ne[GetAnimationFrame(ti->tile)];
				break;
			case APT_GRASS_FENCE_NE_FLAG_2:
				t = &_station_display_datas_airport_flag_grass_fence_ne_2[GetAnimationFrame(ti->tile)];
				break;
		}
	}

	Owner owner = GetTileOwner(ti->tile);

	PaletteID palette;
	if (Company::IsValidID(owner)) {
		palette = COMPANY_SPRITE_COLOUR(owner);
	} else {
		/* Some stations are not owner by a company, namely oil rigs */
		palette = PALETTE_TO_GREY;
	}

	if (layout == nullptr && (t == nullptr || t->seq == nullptr)) t = GetStationTileLayout(GetStationType(ti->tile), gfx);

	/* don't show foundation for docks */
	if (ti->tileh != SLOPE_FLAT && !IsDock(ti->tile)) {
		if (statspec != nullptr && statspec->flags.Test(StationSpecFlag::CustomFoundations)) {
			/* Station has custom foundations.
			 * Check whether the foundation continues beyond the tile's upper sides. */
			uint edge_info = 0;
			auto [slope, z] = GetFoundationPixelSlope(ti->tile);
			if (!HasFoundationNW(ti->tile, slope, z)) SetBit(edge_info, 0);
			if (!HasFoundationNE(ti->tile, slope, z)) SetBit(edge_info, 1);
			SpriteID image = GetCustomStationFoundationRelocation(statspec, st, ti->tile, tile_layout, edge_info);
			if (image == 0) goto draw_default_foundation;

			if (statspec->flags.Test(StationSpecFlag::ExtendedFoundations)) {
				/* Station provides extended foundations. */

				static const uint8_t foundation_parts[] = {
					0, 0, 0, 0, // Invalid,  Invalid,   Invalid,   SLOPE_SW
					0, 1, 2, 3, // Invalid,  SLOPE_EW,  SLOPE_SE,  SLOPE_WSE
					0, 4, 5, 6, // Invalid,  SLOPE_NW,  SLOPE_NS,  SLOPE_NWS
					7, 8, 9     // SLOPE_NE, SLOPE_ENW, SLOPE_SEN
				};

				AddSortableSpriteToDraw(image + foundation_parts[ti->tileh], PAL_NONE, ti->x, ti->y, 16, 16, 7, ti->z);
			} else {
				/* Draw simple foundations, built up from 8 possible foundation sprites. */

				/* Each set bit represents one of the eight composite sprites to be drawn.
				 * 'Invalid' entries will not drawn but are included for completeness. */
				static const uint8_t composite_foundation_parts[] = {
					/* Invalid  (00000000), Invalid   (11010001), Invalid   (11100100), SLOPE_SW  (11100000) */
					   0x00,                0xD1,                 0xE4,                 0xE0,
					/* Invalid  (11001010), SLOPE_EW  (11001001), SLOPE_SE  (11000100), SLOPE_WSE (11000000) */
					   0xCA,                0xC9,                 0xC4,                 0xC0,
					/* Invalid  (11010010), SLOPE_NW  (10010001), SLOPE_NS  (11100100), SLOPE_NWS (10100000) */
					   0xD2,                0x91,                 0xE4,                 0xA0,
					/* SLOPE_NE (01001010), SLOPE_ENW (00001001), SLOPE_SEN (01000100) */
					   0x4A,                0x09,                 0x44
				};

				uint8_t parts = composite_foundation_parts[ti->tileh];

				/* If foundations continue beyond the tile's upper sides then
				 * mask out the last two pieces. */
				if (HasBit(edge_info, 0)) ClrBit(parts, 6);
				if (HasBit(edge_info, 1)) ClrBit(parts, 7);

				if (parts == 0) {
					/* We always have to draw at least one sprite to make sure there is a boundingbox and a sprite with the
					 * correct offset for the childsprites.
					 * So, draw the (completely empty) sprite of the default foundations. */
					goto draw_default_foundation;
				}

				StartSpriteCombine();
				for (int i = 0; i < 8; i++) {
					if (HasBit(parts, i)) {
						AddSortableSpriteToDraw(image + i, PAL_NONE, ti->x, ti->y, 16, 16, 7, ti->z);
					}
				}
				EndSpriteCombine();
			}

			OffsetGroundSprite(0, -8);
			ti->z += ApplyPixelFoundationToSlope(FOUNDATION_LEVELED, ti->tileh);
		} else {
draw_default_foundation:
			DrawFoundation(ti, FOUNDATION_LEVELED);
		}
	}

	bool draw_ground = false;

	if (IsBuoy(ti->tile)) {
		DrawWaterClassGround(ti);
		SpriteID sprite = GetCanalSprite(CF_BUOY, ti->tile);
		if (sprite != 0) total_offset = sprite - SPR_IMG_BUOY;
	} else if (IsDock(ti->tile) || (IsOilRig(ti->tile) && IsTileOnWater(ti->tile))) {
		if (ti->tileh == SLOPE_FLAT) {
			DrawWaterClassGround(ti);
		} else {
			assert_tile(IsDock(ti->tile), ti->tile);
			TileIndex water_tile = ti->tile + TileOffsByDiagDir(GetDockDirection(ti->tile));
			WaterClass wc = HasTileWaterClass(water_tile) ? GetWaterClass(water_tile) : WATER_CLASS_INVALID;
			if (wc == WATER_CLASS_SEA) {
				DrawShoreTile(ti->tileh);
			} else {
				DrawClearLandTile(ti, 3);
			}
		}
	} else if (IsRoadWaypointTile(ti->tile)) {
		RoadBits bits = AxisToRoadBits(GetDriveThroughStopAxis(ti->tile));
		extern void DrawRoadBits(TileInfo *ti, RoadBits road, RoadBits tram, Roadside roadside, bool snow_or_desert, bool draw_catenary);
		DrawRoadBits(ti, GetRoadTypeRoad(ti->tile) != INVALID_ROADTYPE ? bits : ROAD_NONE,
				GetRoadTypeTram(ti->tile) != INVALID_ROADTYPE ? bits : ROAD_NONE,
				GetRoadWaypointRoadside(ti->tile), IsRoadWaypointOnSnowOrDesert(ti->tile), false);
	} else {
		if (layout != nullptr) {
			/* Sprite layout which needs preprocessing */
			bool separate_ground = statspec->flags.Test(StationSpecFlag::SeparateGround);
			uint32_t var10_values = layout->PrepareLayout(total_offset, rti->fallback_railtype, 0, 0, separate_ground);
			for (uint8_t var10 : SetBitIterator(var10_values)) {
				uint32_t var10_relocation = GetCustomStationRelocation(statspec, st, ti->tile, INVALID_RAILTYPE, var10);
				layout->ProcessRegisters(var10, var10_relocation, separate_ground);
			}
			tmp_rail_layout.seq = layout->GetLayout(&tmp_rail_layout.ground);
			t = &tmp_rail_layout;
			total_offset = 0;
		} else if (statspec != nullptr) {
			/* Simple sprite layout */
			ground_relocation = relocation = GetCustomStationRelocation(statspec, st, ti->tile, INVALID_RAILTYPE, 0);
			if (statspec->flags.Test(StationSpecFlag::SeparateGround)) {
				ground_relocation = GetCustomStationRelocation(statspec, st, ti->tile, INVALID_RAILTYPE, 1);
			}
			ground_relocation += rti->fallback_railtype;
		}

		draw_ground = true;
	}

	if (draw_ground && !IsAnyRoadStop(ti->tile)) {
		SpriteID image = t->ground.sprite;
		PaletteID pal  = t->ground.pal;
		RailTrackOffset overlay_offset;
		if (rti != nullptr && rti->UsesOverlay() && SplitGroundSpriteForOverlay(ti, &image, &overlay_offset)) {
			SpriteID ground = GetCustomRailSprite(rti, ti->tile, RTSG_GROUND);
			DrawGroundSprite(image, PAL_NONE);
			DrawGroundSprite(ground + overlay_offset, PAL_NONE);

			if (_game_mode != GM_MENU && _settings_client.gui.show_track_reservation && HasStationReservation(ti->tile)) {
				SpriteID overlay = GetCustomRailSprite(rti, ti->tile, RTSG_OVERLAY);
				DrawGroundSprite(overlay + overlay_offset, PALETTE_CRASH);
			}
		} else {
			image += HasBit(image, SPRITE_MODIFIER_CUSTOM_SPRITE) ? ground_relocation : total_offset;
			if (HasBit(pal, SPRITE_MODIFIER_CUSTOM_SPRITE)) pal += ground_relocation;
			DrawGroundSprite(image, GroundSpritePaletteTransform(image, pal, palette));

			/* PBS debugging, draw reserved tracks darker */
			if (_game_mode != GM_MENU && _settings_client.gui.show_track_reservation && HasStationRail(ti->tile) && HasStationReservation(ti->tile)) {
				DrawGroundSprite(GetRailStationAxis(ti->tile) == AXIS_X ? rti->base_sprites.single_x : rti->base_sprites.single_y, PALETTE_CRASH);
			}
		}
	}

	if (HasStationRail(ti->tile) && HasRailCatenaryDrawn(GetRailType(ti->tile))) DrawRailCatenary(ti);

	if (IsAnyRoadStop(ti->tile)) {
		RoadType road_rt = GetRoadTypeRoad(ti->tile);
		RoadType tram_rt = GetRoadTypeTram(ti->tile);
		const RoadTypeInfo *road_rti = road_rt == INVALID_ROADTYPE ? nullptr : GetRoadTypeInfo(road_rt);
		const RoadTypeInfo *tram_rti = tram_rt == INVALID_ROADTYPE ? nullptr : GetRoadTypeInfo(tram_rt);

		StationGfx view = GetStationGfx(ti->tile);
		StationType type = GetStationType(ti->tile);

		const RoadStopSpec *stopspec = GetRoadStopSpec(ti->tile);
		RoadStopDrawModes stop_draw_mode{};
		if (stopspec != nullptr) {
			stop_draw_mode = stopspec->draw_mode;
			st = BaseStation::GetByTile(ti->tile);
			RoadStopResolverObject object(stopspec, st, ti->tile, INVALID_ROADTYPE, type, view);
			const SpriteGroup *group = object.Resolve();
			if (group != nullptr && group->type == SGT_TILELAYOUT) {
				const DrawTileSprites *dts = ((const TileLayoutSpriteGroup *)group)->ProcessRegisters(nullptr);
				if (stopspec->flags.Test(RoadStopSpecFlag::DrawModeRegister)) {
					stop_draw_mode = static_cast<RoadStopDrawModes>(GetRegister(0x100));
				}
				t = dts;
				if (type == StationType::RoadWaypoint && stop_draw_mode.Test(RoadStopDrawMode::WaypGround)) {
					draw_ground = true;
				}
			}
		}

		/* Draw ground sprite */
		if (draw_ground) {
			SpriteID image = t->ground.sprite;
			PaletteID pal  = t->ground.pal;
			image += HasBit(image, SPRITE_MODIFIER_CUSTOM_SPRITE) ? ground_relocation : total_offset;
			if (GB(image, 0, SPRITE_WIDTH) != 0) {
				if (HasBit(pal, SPRITE_MODIFIER_CUSTOM_SPRITE)) pal += ground_relocation;
				DrawGroundSprite(image, GroundSpritePaletteTransform(image, pal, palette));
			}
		}

		if (IsDriveThroughStopTile(ti->tile)) {
			if (type != StationType::RoadWaypoint && (stopspec == nullptr || stop_draw_mode.Test(RoadStopDrawMode::Overlay))) {
				uint sprite_offset = GetDriveThroughStopAxis(ti->tile) == AXIS_X ? 1 : 0;
				DrawRoadOverlays(ti, PAL_NONE, road_rti, tram_rti, sprite_offset, sprite_offset);
			}

			DisallowedRoadDirections drd = GetDriveThroughStopDisallowedRoadDirections(ti->tile);
			if (drd != DRD_NONE && (stopspec == nullptr || !stopspec->flags.Test(RoadStopSpecFlag::NoOneWayOverlay)) && road_rt != INVALID_ROADTYPE) {
				SpriteID oneway = GetCustomRoadSprite(road_rti, ti->tile, ROTSG_ONEWAY);
				if (oneway == 0) oneway = SPR_ONEWAY_BASE;
				DrawGroundSpriteAt(oneway + drd - 1 + ((GetDriveThroughStopAxis(ti->tile) == AXIS_X) ? 0 : 3), PAL_NONE, 8, 8, 0);
			}
		} else {
			/* Non-drivethrough road stops are only valid for roads. */
			assert_tile(road_rt != INVALID_ROADTYPE && tram_rt == INVALID_ROADTYPE, ti->tile);

			if ((stopspec == nullptr || stop_draw_mode.Test(RoadStopDrawMode::Road)) && road_rti->UsesOverlay()) {
				SpriteID ground = GetCustomRoadSprite(road_rti, ti->tile, ROTSG_ROADSTOP);
				DrawGroundSprite(ground + view, PAL_NONE);
			}
		}

		if (stopspec == nullptr || !stopspec->flags.Test(RoadStopSpecFlag::NoCatenary)) {
			/* Draw road, tram catenary */
			DrawRoadCatenary(ti);
		}
	}

	if (IsRailWaypoint(ti->tile)) {
		/* Don't offset the waypoint graphics; they're always the same. */
		total_offset = 0;
	}

	DrawRailTileSeq(ti, t, TO_BUILDINGS, total_offset, relocation, palette);
	DrawBridgeMiddle(ti);
}

void StationPickerDrawSprite(int x, int y, StationType st, RailType railtype, RoadType roadtype, int image)
{
	int32_t total_offset = 0;
	PaletteID pal = COMPANY_SPRITE_COLOUR(_local_company);
	const DrawTileSprites *t = GetStationTileLayout(st, image);
	const RailTypeInfo *railtype_info = nullptr;

	if (railtype != INVALID_RAILTYPE) {
		railtype_info = GetRailTypeInfo(railtype);
		total_offset = railtype_info->GetRailtypeSpriteOffset();
	}

	SpriteID img = t->ground.sprite;
	RailTrackOffset overlay_offset;
	if (railtype_info != nullptr && railtype_info->UsesOverlay() && SplitGroundSpriteForOverlay(nullptr, &img, &overlay_offset)) {
		SpriteID ground = GetCustomRailSprite(railtype_info, INVALID_TILE, RTSG_GROUND);
		DrawSprite(img, PAL_NONE, x, y);
		DrawSprite(ground + overlay_offset, PAL_NONE, x, y);
	} else {
		DrawSprite(img + total_offset, HasBit(img, PALETTE_MODIFIER_COLOUR) ? pal : PAL_NONE, x, y);
	}

	if (roadtype != INVALID_ROADTYPE) {
		const RoadTypeInfo *roadtype_info = GetRoadTypeInfo(roadtype);
		if (image >= 4) {
			/* Drive-through stop */
			uint sprite_offset = 5 - image;

			/* Road underlay takes precedence over tram */
			if (roadtype_info->UsesOverlay()) {
				SpriteID ground = GetCustomRoadSprite(roadtype_info, INVALID_TILE, ROTSG_GROUND);
				DrawSprite(ground + sprite_offset, PAL_NONE, x, y);

				SpriteID overlay = GetCustomRoadSprite(roadtype_info, INVALID_TILE, ROTSG_OVERLAY);
				if (overlay) DrawSprite(overlay + sprite_offset, PAL_NONE, x, y);
			} else if (RoadTypeIsTram(roadtype)) {
				DrawSprite(SPR_TRAMWAY_TRAM + sprite_offset, PAL_NONE, x, y);
			}
		} else {
			/* Bay stop */
			if (RoadTypeIsRoad(roadtype) && roadtype_info->UsesOverlay()) {
				SpriteID ground = GetCustomRoadSprite(roadtype_info, INVALID_TILE, ROTSG_ROADSTOP);
				DrawSprite(ground + image, PAL_NONE, x, y);
			}
		}
	}

	/* Default waypoint has no railtype specific sprites */
	DrawRailTileSeqInGUI(x, y, t, (st == StationType::RailWaypoint || st == StationType::RoadWaypoint) ? 0 : total_offset, 0, pal);
}

static int GetSlopePixelZ_Station(TileIndex tile, uint, uint, bool)
{
	return GetTileMaxPixelZ(tile);
}

static Foundation GetFoundation_Station(TileIndex, Slope tileh)
{
	return FlatteningFoundation(tileh);
}

static void FillTileDescRoadStop(TileIndex tile, TileDesc *td)
{
	RoadType road_rt = GetRoadTypeRoad(tile);
	RoadType tram_rt = GetRoadTypeTram(tile);
	Owner road_owner = INVALID_OWNER;
	Owner tram_owner = INVALID_OWNER;
	if (road_rt != INVALID_ROADTYPE) {
		const RoadTypeInfo *rti = GetRoadTypeInfo(road_rt);
		td->roadtype = rti->strings.name;
		td->road_speed = rti->max_speed / 2;
		road_owner = GetRoadOwner(tile, RTT_ROAD);
	}

	if (tram_rt != INVALID_ROADTYPE) {
		const RoadTypeInfo *rti = GetRoadTypeInfo(tram_rt);
		td->tramtype = rti->strings.name;
		td->tram_speed = rti->max_speed / 2;
		tram_owner = GetRoadOwner(tile, RTT_TRAM);
	}

	if (IsDriveThroughStopTile(tile)) {
		/* Is there a mix of owners? */
		if ((tram_owner != INVALID_OWNER && tram_owner != td->owner[0]) ||
				(road_owner != INVALID_OWNER && road_owner != td->owner[0])) {
			uint i = 1;
			if (road_owner != INVALID_OWNER) {
				td->owner_type[i] = STR_LAND_AREA_INFORMATION_ROAD_OWNER;
				td->owner[i] = road_owner;
				i++;
			}
			if (tram_owner != INVALID_OWNER) {
				td->owner_type[i] = STR_LAND_AREA_INFORMATION_TRAM_OWNER;
				td->owner[i] = tram_owner;
			}
		}
	}
}

void FillTileDescRailStation(TileIndex tile, TileDesc *td)
{
	const StationSpec *spec = GetStationSpec(tile);

	if (spec != nullptr) {
		td->station_class = StationClass::Get(spec->class_index)->name;
		td->station_name  = spec->name;

		if (spec->grf_prop.HasGrfFile()) {
			const GRFConfig *gc = GetGRFConfig(spec->grf_prop.grfid);
			td->grf = gc->GetName();
		}
	}

	const RailTypeInfo *rti = GetRailTypeInfo(GetRailType(tile));
	td->rail_speed = rti->max_speed;
	td->railtype = rti->strings.name;
}

void FillTileDescAirport(TileIndex tile, TileDesc *td)
{
	const AirportSpec *as = Station::GetByTile(tile)->airport.GetSpec();
	td->airport_class = AirportClass::Get(as->class_index)->name;
	td->airport_name = as->name;

	const AirportTileSpec *ats = AirportTileSpec::GetByTile(tile);
	td->airport_tile_name = ats->name;

	if (as->grf_prop.HasGrfFile()) {
		const GRFConfig *gc = GetGRFConfig(as->grf_prop.grfid);
		td->grf = gc->GetName();
	} else if (ats->grf_prop.HasGrfFile()) {
		const GRFConfig *gc = GetGRFConfig(ats->grf_prop.grfid);
		td->grf = gc->GetName();
	}
}

static void GetTileDesc_Station(TileIndex tile, TileDesc *td)
{
	td->owner[0] = GetTileOwner(tile);
	td->build_date = BaseStation::GetByTile(tile)->build_date;

	if (IsAnyRoadStopTile(tile)) FillTileDescRoadStop(tile, td);
	if (HasStationRail(tile)) FillTileDescRailStation(tile, td);
	if (IsAirport(tile)) FillTileDescAirport(tile, td);

	StringID str;
	switch (GetStationType(tile)) {
		default: NOT_REACHED();
		case StationType::Rail:     str = STR_LAI_STATION_DESCRIPTION_RAILROAD_STATION; break;
		case StationType::Airport:
			str = (IsHangar(tile) ? STR_LAI_STATION_DESCRIPTION_AIRCRAFT_HANGAR : STR_LAI_STATION_DESCRIPTION_AIRPORT);
			break;
		case StationType::Truck:    str = STR_LAI_STATION_DESCRIPTION_TRUCK_LOADING_AREA; break;
		case StationType::Bus:      str = STR_LAI_STATION_DESCRIPTION_BUS_STATION; break;
		case StationType::Oilrig: {
			const Industry *i = Station::GetByTile(tile)->industry;
			const IndustrySpec *is = GetIndustrySpec(i->type);
			td->owner[0] = i->owner;
			str = is->name;
			if (is->grf_prop.HasGrfFile()) td->grf = GetGRFConfig(is->grf_prop.grfid)->GetName();
			break;
		}
		case StationType::Dock:         str = STR_LAI_STATION_DESCRIPTION_SHIP_DOCK; break;
		case StationType::Buoy:         str = STR_LAI_STATION_DESCRIPTION_BUOY; break;
		case StationType::RailWaypoint: str = STR_LAI_STATION_DESCRIPTION_WAYPOINT; break;
		case StationType::RoadWaypoint: str = STR_LAI_STATION_DESCRIPTION_WAYPOINT; break;
	}
	td->str = str;
}


static TrackStatus GetTileTrackStatus_Station(TileIndex tile, TransportType mode, uint sub_mode, DiagDirection side)
{
	TrackdirBits trackdirbits = TRACKDIR_BIT_NONE;

	switch (mode) {
		case TRANSPORT_RAIL:
			if (HasStationRail(tile) && !IsStationTileBlocked(tile)) {
				trackdirbits = TrackToTrackdirBits(GetRailStationTrack(tile));
			}
			break;

		case TRANSPORT_WATER:
			/* buoy is coded as a station, it is always on open water */
			if (IsBuoy(tile)) {
				TrackBits trackbits = TRACK_BIT_ALL;
				/* remove tracks that connect NE map edge */
				if (TileX(tile) == 0) trackbits &= ~(TRACK_BIT_X | TRACK_BIT_UPPER | TRACK_BIT_RIGHT);
				/* remove tracks that connect NW map edge */
				if (TileY(tile) == 0) trackbits &= ~(TRACK_BIT_Y | TRACK_BIT_LEFT | TRACK_BIT_UPPER);
				trackdirbits = TrackBitsToTrackdirBits(trackbits);
			}
			break;

		case TRANSPORT_ROAD:
			if (IsAnyRoadStop(tile)) {
				RoadTramType rtt = (RoadTramType)GB(sub_mode, 0, 8);
				if (!HasTileRoadType(tile, rtt)) break;

				if (IsBayRoadStopTile(tile)) {
					DiagDirection dir = GetBayRoadStopDir(tile);
					if (side != INVALID_DIAGDIR && dir != side) break;
					TrackBits trackbits = DiagDirToDiagTrackBits(dir);
					trackdirbits = TrackBitsToTrackdirBits(trackbits);
				} else {
					Axis axis = GetDriveThroughStopAxis(tile);
					if (side != INVALID_DIAGDIR && axis != DiagDirToAxis(side)) break;
					TrackBits trackbits = AxisToTrackBits(axis);
					const uint drd_to_multiplier[DRD_END] = { 0x101, 0x100, 0x1, 0x0 };
					trackdirbits = (TrackdirBits)(trackbits * drd_to_multiplier[GetDriveThroughStopDisallowedRoadDirections(tile)]);
				}
			}
			break;

		default:
			break;
	}

	return CombineTrackStatus(trackdirbits, TRACKDIR_BIT_NONE);
}


static void TileLoop_Station(TileIndex tile)
{
	/* FIXME -- GetTileTrackStatus_Station -> animated stationtiles
	 * hardcoded.....not good */
	switch (GetStationType(tile)) {
		case StationType::Airport:
			AirportTileAnimationTrigger(Station::GetByTile(tile), tile, AAT_TILELOOP);
			break;

		case StationType::Dock:
			if (!IsTileFlat(tile)) break; // only handle water part
			[[fallthrough]];

		case StationType::Oilrig: //(station part)
		case StationType::Buoy:
			TileLoop_Water(tile);
			break;

		case StationType::RoadWaypoint: {
			switch (_settings_game.game_creation.landscape) {
				case LandscapeType::Arctic:
					if (IsRoadWaypointOnSnowOrDesert(tile) != (GetTileZ(tile) > GetSnowLine())) {
						ToggleRoadWaypointOnSnowOrDesert(tile);
						MarkTileDirtyByTile(tile, VMDF_NOT_MAP_MODE);
					}
					break;

				case LandscapeType::Tropic:
					if (GetTropicZone(tile) == TROPICZONE_DESERT && !IsRoadWaypointOnSnowOrDesert(tile)) {
						ToggleRoadWaypointOnSnowOrDesert(tile);
						MarkTileDirtyByTile(tile, VMDF_NOT_MAP_MODE);
					}
					break;

				default: break;
			}

			HouseZonesBits grp = HZB_TOWN_EDGE;
			const Town *t = ClosestTownFromTile(tile, UINT_MAX);
			if (t != nullptr) {
				grp = GetTownRadiusGroup(t, tile);
			}

			/* Adjust road ground type depending on 'grp' (grp is the distance to the center) */
			Roadside new_rs = grp > HZB_TOWN_EDGE ? ROADSIDE_PAVED : ROADSIDE_GRASS;
			Roadside cur_rs = GetRoadWaypointRoadside(tile);

			if (new_rs != cur_rs) {
				SetRoadWaypointRoadside(tile, cur_rs == ROADSIDE_BARREN ? new_rs : ROADSIDE_BARREN);
				MarkTileDirtyByTile(tile, VMDF_NOT_MAP_MODE);
			}
			break;
		}

		default: break;
	}
}


void AnimateTile_Station(TileIndex tile)
{
	if (HasStationRail(tile)) {
		AnimateStationTile(tile);
		return;
	}

	if (IsAirport(tile)) {
		AnimateAirportTile(tile);
		return;
	}

	if (IsAnyRoadStopTile(tile)) {
		AnimateRoadStopTile(tile);
		return;
	}
}

uint8_t GetAnimatedTileSpeed_Station(TileIndex tile)
{
	if (HasStationRail(tile)) {
		return GetStationTileAnimationSpeed(tile);
	}

	if (IsAirport(tile)) {
		return GetAirportTileAnimationSpeed(tile);
	}

	if (IsAnyRoadStopTile(tile)) {
		return GetRoadStopTileAnimationSpeed(tile);
	}
	return 0;
}


static bool ClickTile_Station(TileIndex tile)
{
	const BaseStation *bst = BaseStation::GetByTile(tile);

	if (bst->facilities.Test(StationFacility::Waypoint)) {
		ShowWaypointWindow(Waypoint::From(bst));
	} else if (IsHangar(tile)) {
		const Station *st = Station::From(bst);
		ShowDepotWindow(st->airport.GetHangarTile(st->airport.GetHangarNum(tile)), VEH_AIRCRAFT);
	} else {
		ShowStationViewWindow(bst->index);
	}
	return true;
}

static VehicleEnterTileStatus VehicleEnter_Station(Vehicle *v, TileIndex tile, int x, int y)
{
	if (v->type == VEH_TRAIN) {
		StationID station_id = GetStationIndex(tile);
		if (v->current_order.IsType(OT_GOTO_WAYPOINT) && v->current_order.GetDestination() == station_id && v->current_order.GetWaypointFlags() & OWF_REVERSE) {
			Train *t = Train::From(v);
			// reverse at waypoint
			if (t->reverse_distance == 0) {
				t->reverse_distance = t->gcache.cached_total_length;
				if (t->current_order.IsWaitTimetabled()) {
					t->DeleteUnreachedImplicitOrders();
					UpdateVehicleTimetable(t, true);
					t->last_station_visited = station_id;
					SetWindowDirty(WC_VEHICLE_VIEW, t->index);
					t->current_order.MakeWaiting();
					t->current_order.SetNonStopType(ONSF_NO_STOP_AT_ANY_STATION);
					return VETSB_CONTINUE;
				}
			}
		}
		if (HasBit(Train::From(v)->flags, VRF_BEYOND_PLATFORM_END)) return VETSB_CONTINUE;
		Train *front = Train::From(v)->First();
		if (!front->IsFrontEngine()) return VETSB_CONTINUE;
		if (!(v == front || HasBit(Train::From(v)->Previous()->flags, VRF_BEYOND_PLATFORM_END))) return VETSB_CONTINUE;
		if (!HasStationTileRail(tile)) return VETSB_CONTINUE;
		if (!front->current_order.ShouldStopAtStation(front, station_id, IsRailWaypoint(tile))) return VETSB_CONTINUE;

		int station_ahead;
		int station_length;
		int stop = GetTrainStopLocation(station_id, tile, Train::From(v), true, &station_ahead, &station_length);

		/* Stop whenever that amount of station ahead + the distance from the
		 * begin of the platform to the stop location is longer than the length
		 * of the platform. Station ahead 'includes' the current tile where the
		 * vehicle is on, so we need to subtract that. */
		if (stop + station_ahead - (int)TILE_SIZE >= station_length) return VETSB_CONTINUE;

		DiagDirection dir = DirToDiagDir(v->direction);

		x &= 0xF;
		y &= 0xF;

		if (DiagDirToAxis(dir) != AXIS_X) Swap(x, y);
		if (y == TILE_SIZE / 2) {
			if (dir != DIAGDIR_SE && dir != DIAGDIR_SW) x = TILE_SIZE - 1 - x;
			stop &= TILE_SIZE - 1;

			if (x == stop) {
				if (front->UsingRealisticBraking() && front->cur_speed > 15 && !(front->lookahead != nullptr && front->lookahead->flags.Test(TrainReservationLookAheadFlag::ApplyAdvisory))) {
					/* Travelling too fast, do not stop and report overshoot to player */
					if (front->owner == _local_company) {
						SetDParam(0, front->index);
						SetDParam(1, IsRailWaypointTile(tile) ? STR_WAYPOINT_NAME : STR_STATION_NAME);
						SetDParam(2, station_id);
						AddNewsItem(STR_NEWS_TRAIN_OVERSHOT_STATION, NewsType::Advice, NewsStyle::Small, {NewsFlag::InColour, NewsFlag::VehicleParam0},
								NewsReferenceType::Vehicle, v->index,
								NewsReferenceType::Station, station_id);
					}
					for (Train *u = front; u != nullptr; u = u->Next()) {
						ClrBit(u->flags, VRF_BEYOND_PLATFORM_END);
					}
					return VETSB_CONTINUE;
				}
				return VETSB_ENTERED_STATION | (VehicleEnterTileStatus)(station_id << VETS_STATION_ID_OFFSET); // enter station
			} else if (x < stop) {
				if (front->UsingRealisticBraking() && front->cur_speed > 30) {
					/* Travelling too fast, take no action */
					return VETSB_CONTINUE;
				}
				front->vehstatus |= VS_TRAIN_SLOWING;
				uint16_t spd = std::max(0, (stop - x) * 20 - 15);
				if (spd < front->cur_speed) front->cur_speed = spd;
			}
		}
	} else if (v->type == VEH_ROAD) {
		RoadVehicle *rv = RoadVehicle::From(v);
		if (rv->state < RVSB_IN_ROAD_STOP && !IsReversingRoadTrackdir((Trackdir)rv->state) && rv->frame == 0) {
			if (IsStationRoadStop(tile) && rv->IsFrontEngine()) {
				/* Attempt to allocate a parking bay in a road stop */
				return RoadStop::GetByTile(tile, GetRoadStopType(tile))->Enter(rv) ? VETSB_CONTINUE : VETSB_CANNOT_ENTER;
			}
		}
	}

	return VETSB_CONTINUE;
}

/**
 * Run the watched cargo callback for all houses in the catchment area.
 * @param st Station.
 */
void TriggerWatchedCargoCallbacks(Station *st)
{
	/* Collect cargoes accepted since the last big tick. */
	CargoTypes cargoes = 0;
	for (CargoType cargo_type = 0; cargo_type < NUM_CARGO; cargo_type++) {
		if (HasBit(st->goods[cargo_type].status, GoodsEntry::GES_ACCEPTED_BIGTICK)) SetBit(cargoes, cargo_type);
	}

	/* Anything to do? */
	if (cargoes == 0) return;

	/* Loop over all houses in the catchment. */
	BitmapTileIterator it(st->catchment_tiles);
	for (TileIndex tile = it; tile != INVALID_TILE; tile = ++it) {
		if (IsTileType(tile, MP_HOUSE)) {
			WatchedCargoCallback(tile, cargoes);
		}
	}
}

/**
 * This function is called for each station once every 250 ticks.
 * Not all stations will get the tick at the same time.
 * @param st the station receiving the tick.
 * @return true if the station is still valid (wasn't deleted)
 */
static bool StationHandleBigTick(BaseStation *st)
{
	if (!st->IsInUse()) {
		if (++st->delete_ctr >= 8) delete st;
		return false;
	}

	if (Station::IsExpected(st)) {
		TriggerWatchedCargoCallbacks(Station::From(st));

		for (GoodsEntry &ge : Station::From(st)->goods) {
			ClrBit(ge.status, GoodsEntry::GES_ACCEPTED_BIGTICK);
		}
	}


	if (!st->facilities.Test(StationFacility::Waypoint)) UpdateStationAcceptance(Station::From(st), true);

	return true;
}

static inline void byte_inc_sat(uint8_t *p)
{
	uint8_t b = *p + 1;
	if (b != 0) *p = b;
}

/**
 * Truncate the cargo by a specific amount.
 * @param cs The type of cargo to perform the truncation for.
 * @param ge The goods entry, of the station, to truncate.
 * @param amount The amount to truncate the cargo by.
 */
static void TruncateCargo(const CargoSpec *cs, GoodsEntry *ge, uint amount = UINT_MAX)
{
	/* If truncating also punish the source stations' ratings to
	 * decrease the flow of incoming cargo. */

	if (ge->data == nullptr) return;

	StationCargoAmountMap waiting_per_source;
	ge->data->cargo.Truncate(amount, &waiting_per_source);
	for (StationCargoAmountMap::iterator i(waiting_per_source.begin()); i != waiting_per_source.end(); ++i) {
		Station *source_station = Station::GetIfValid(i->first);
		if (source_station == nullptr) continue;

		GoodsEntry &source_ge = source_station->goods[cs->Index()];
		if (i->second > source_ge.max_waiting_cargo) {
			source_ge.max_waiting_cargo += (i->second - source_ge.max_waiting_cargo) / 4;
		}
	}
}

bool GetNewGrfRating(const Station *st, const CargoSpec *cs, const GoodsEntry *ge, int *new_grf_rating)
{
	*new_grf_rating = 0;
	bool is_using_newgrf_rating = false;

	/* Perform custom station rating. If it succeeds the speed, days in transit and
	 * waiting cargo ratings must not be executed. */

	/* NewGRFs expect last speed to be 0xFF when no vehicle has arrived yet. */
	uint last_speed = ge->HasVehicleEverTriedLoading() && ge->IsSupplyAllowed() ? ge->last_speed : 0xFF;

	uint32_t var18 = std::min<uint>(ge->time_since_pickup, 0xFFu)
		| (std::min<uint>(ge->max_waiting_cargo, 0xFFFFu) << 8)
		| (std::min<uint>(last_speed, 0xFFu) << 24);
	/* Convert to the 'old' vehicle types */
	uint32_t var10 = (ge->last_vehicle_type == VEH_INVALID) ? 0x0 : (ge->last_vehicle_type + 0x10);
	uint16_t callback = GetCargoCallback(CBID_CARGO_STATION_RATING_CALC, var10, var18, cs);
	if (callback != CALLBACK_FAILED) {
		is_using_newgrf_rating = true;
		*new_grf_rating = GB(callback, 0, 14);

		/* Simulate a 15 bit signed value */
		if (HasBit(callback, 14)) *new_grf_rating -= 0x4000;
	}

	return is_using_newgrf_rating;
}

int GetSpeedRating(const GoodsEntry *ge)
{
	const int b = ge->last_speed - 85;

	return (b >= 0) ? (b >> 2) : 0;
}

int GetWaitTimeRating(const CargoSpec *cs, const GoodsEntry *ge)
{
	int rating = 0;

	uint wait_time = ge->time_since_pickup;

	if (_settings_game.station.cargo_class_rating_wait_time) {
		if (cs->classes.Test(CargoClass::Passengers)) {
			wait_time *= 3;
		} else if (cs->classes.Test(CargoClass::Refrigerated)) {
			wait_time *= 2;
		} else if (cs->classes.Any({CargoClass::Mail, CargoClass::Armoured, CargoClass::Express})) {
			wait_time += (wait_time >> 1);
		} else if (cs->classes.Any({CargoClass::Bulk, CargoClass::Liquid})) {
			wait_time >>= 2;
		}
	}

	if (ge->last_vehicle_type == VEH_SHIP) wait_time >>= 2;
	if (wait_time <= 21) rating += 25;
	if (wait_time <= 12) rating += 25;
	if (wait_time <= 6) rating += 45;
	if (wait_time <= 3) rating += 35;

	return rating;
}

int GetWaitingCargoRating(const Station *st, const GoodsEntry *ge)
{
	int rating = -90;

	uint normalised_max_waiting_cargo = ge->max_waiting_cargo;

	if (_settings_game.station.station_size_rating_cargo_amount) {
		normalised_max_waiting_cargo *= 8;
		if (st->station_tiles > 1) normalised_max_waiting_cargo /= st->station_tiles;
	}

	if (normalised_max_waiting_cargo <= 1500) rating += 55;
	if (normalised_max_waiting_cargo <= 1000) rating += 35;
	if (normalised_max_waiting_cargo <= 600) rating += 10;
	if (normalised_max_waiting_cargo <= 300) rating += 20;
	if (normalised_max_waiting_cargo <= 100) rating += 10;

	return rating;
}

int GetStatueRating(const Station *st)
{
	return Company::IsValidID(st->owner) && st->town->statues.Test(st->owner) ? 26 : 0;
}

int GetVehicleAgeRating(const GoodsEntry *ge)
{
	int rating = 0;

	const uint8_t age = ge->last_age;

	if (age < 30) rating += 10;
	if (age < 20) rating += 10;
	if (age < 10) rating += 13;

	return rating;
}

int GetTargetRating(const Station *st, const CargoSpec *cs, const GoodsEntry *ge)
{
	bool skip = false;
	int rating = 0;

	if (_cheats.station_rating.value) {
		rating = 255;
		skip = true;
	} else if (cs->callback_mask.Test(CargoCallbackMask::StationRatingCalc)) {
		int new_grf_rating;

		if (GetNewGrfRating(st, cs, ge, &new_grf_rating)) {
			skip = true;
			rating = new_grf_rating;
		}
	}

	if (!skip) {
		rating += GetSpeedRating(ge);
		rating += GetWaitTimeRating(cs, ge);
		rating += GetWaitingCargoRating(st, ge);
	}

	rating += GetStatueRating(st);
	rating += GetVehicleAgeRating(ge);

	return ClampTo<uint8_t>(rating);
}

static void UpdateStationRating(Station *st)
{
	bool waiting_changed = false;

	byte_inc_sat(&st->time_since_load);
	byte_inc_sat(&st->time_since_unload);

	for (const CargoSpec *cs : CargoSpec::Iterate()) {
		GoodsEntry *ge = &st->goods[cs->Index()];

		/* Slowly increase the rating back to its original level in the case we
		 *  didn't deliver cargo yet to this station. This happens when a bribe
		 *  failed while you didn't moved that cargo yet to a station. */
		if (!ge->HasRating() && ge->rating < INITIAL_STATION_RATING) {
			ge->rating++;
		}

		/* Only change the rating if we are moving this cargo */
		if (ge->HasRating()) {
			byte_inc_sat(&ge->time_since_pickup);

			if (ge->time_since_pickup == 255 && _settings_game.order.selectgoods) {
				ClrBit(ge->status, GoodsEntry::GES_RATING);
				ge->last_speed = 0;
				TruncateCargo(cs, ge);
				waiting_changed = true;
				continue;
			}

			{
				int rating = GetTargetRating(st, cs, ge);

				uint waiting = ge->CargoAvailableCount();

				/* num_dests is at least 1 if there is any cargo as
				 * INVALID_STATION is also a destination.
				 */
				const uint num_dests = ge->data != nullptr ? (uint)ge->data->cargo.Packets()->MapSize() : 0;

				/* Average amount of cargo per next hop, but prefer solitary stations
				 * with only one or two next hops. They are allowed to have more
				 * cargo waiting per next hop.
				 * With manual cargo distribution waiting_avg = waiting / 2 as then
				 * INVALID_STATION is the only destination.
				 */
				const uint waiting_avg = waiting / (num_dests + 1);

				const int old_rating = ge->rating; // old rating

				/* only modify rating in steps of -2, -1, 0, 1 or 2 */
				ge->rating = rating = old_rating + Clamp(rating - old_rating, -2, 2);

				/* if rating is <= 64 and more than 100 items waiting on average per destination,
				 * remove some random amount of goods from the station */
				if (rating <= 64 && waiting_avg >= 100) {
					int dec = Random() & 0x1F;
					if (waiting_avg < 200) dec &= 7;
					waiting -= (dec + 1) * num_dests;
					waiting_changed = true;
				}

				/* if rating is <= 127 and there are any items waiting, maybe remove some goods. */
				if (rating <= 127 && waiting != 0) {
					uint32_t r = Random();
					if (rating <= (int)GB(r, 0, 7)) {
						/* Need to have int, otherwise it will just overflow etc. */
						waiting = std::max((int)waiting - (int)((GB(r, 8, 2) - 1) * num_dests), 0);
						waiting_changed = true;
					}
				}

				/* At some point we really must cap the cargo. Previously this
				 * was a strict 4095, but now we'll have a less strict, but
				 * increasingly aggressive truncation of the amount of cargo. */
				static const uint WAITING_CARGO_THRESHOLD  = 1 << 12;
				static const uint WAITING_CARGO_CUT_FACTOR = 1 <<  6;
				static const uint MAX_WAITING_CARGO        = 1 << 15;

				uint normalised_waiting_cargo_threshold = WAITING_CARGO_THRESHOLD;
				if (_settings_game.station.station_size_rating_cargo_amount) {
					if (st->station_tiles > 1) normalised_waiting_cargo_threshold *= st->station_tiles;
					normalised_waiting_cargo_threshold /= 8;
				}

				if (waiting > normalised_waiting_cargo_threshold) {
					const uint difference = waiting - normalised_waiting_cargo_threshold;
					waiting -= (difference / WAITING_CARGO_CUT_FACTOR);
					const uint normalised_max_waiting_cargo = normalised_waiting_cargo_threshold * (MAX_WAITING_CARGO / WAITING_CARGO_THRESHOLD);
					waiting = std::min(waiting, normalised_max_waiting_cargo);
					waiting_changed = true;
				}

				/* We can't truncate cargo that's already reserved for loading.
				 * Thus StoredCount() here. */
				if (waiting_changed && waiting < ge->CargoAvailableCount()) {
					/* Feed back the exact own waiting cargo at this station for the
					 * next rating calculation. */
					ge->max_waiting_cargo = 0;

					TruncateCargo(cs, ge, ge->CargoAvailableCount() - waiting);
				} else {
					/* If the average number per next hop is low, be more forgiving. */
					ge->max_waiting_cargo = waiting_avg;
				}
			}
		}
	}

	StationID index = st->index;

	if (waiting_changed) {
		SetWindowDirty(WC_STATION_VIEW, index); // update whole window
	} else {
		SetWindowWidgetDirty(WC_STATION_VIEW, index, WID_SV_ACCEPT_RATING_LIST); // update only ratings list
	}
}

/**
 * Reroute cargo of type c at station st or in any vehicles unloading there.
 * Make sure the cargo's new next hop is neither "avoid" nor "avoid2".
 * @param st Station to be rerouted at.
 * @param c Type of cargo.
 * @param avoid Original next hop of cargo, avoid this.
 * @param avoid2 Another station to be avoided when rerouting.
 */
void RerouteCargo(Station *st, CargoType c, StationID avoid, StationID avoid2)
{
	GoodsEntry &ge = st->goods[c];

	/* Reroute cargo in station. */
	if (ge.data != nullptr) ge.data->cargo.Reroute(UINT_MAX, &ge.data->cargo, avoid, avoid2, &ge);

	/* Reroute cargo staged to be transferred. */
	for (Vehicle *v : st->loading_vehicles) {
		for (Vehicle *u = v; u != nullptr; u = u->Next()) {
			if (u->cargo_type != c) continue;
			u->cargo.Reroute(UINT_MAX, &u->cargo, avoid, avoid2, &ge);
		}
	}
}

/**
 * Reroute cargo of type c from source at station st or in any vehicles unloading there.
 * Make sure the cargo's new next hop is neither "avoid" nor "avoid2".
 * @param st Station to be rerouted at.
 * @param c Type of cargo.
 * @param source Source station.
 * @param avoid Original next hop of cargo, avoid this.
 * @param avoid2 Another station to be avoided when rerouting.
 */
void RerouteCargoFromSource(Station *st, CargoType c, StationID source, StationID avoid, StationID avoid2)
{
	GoodsEntry &ge = st->goods[c];

	/* Reroute cargo in station. */
	if (ge.data != nullptr) ge.data->cargo.RerouteFromSource(UINT_MAX, &ge.data->cargo, source, avoid, avoid2, &ge);

	/* Reroute cargo staged to be transferred. */
	for (Vehicle *v : st->loading_vehicles) {
		for (; v != nullptr; v = v->Next()) {
			if (v->cargo_type != c) continue;
			v->cargo.RerouteFromSource(UINT_MAX, &v->cargo, source, avoid, avoid2, &ge);
		}
	}
}

robin_hood::unordered_flat_set<VehicleID> _delete_stale_links_vehicle_cache;

void ClearDeleteStaleLinksVehicleCache()
{
	_delete_stale_links_vehicle_cache.clear();
}

/**
 * Check all next hops of cargo packets in this station for existence of a
 * a valid link they may use to travel on. Reroute any cargo not having a valid
 * link and remove timed out links found like this from the linkgraph. We're
 * not all links here as that is expensive and useless. A link no one is using
 * doesn't hurt either.
 * @param from Station to check.
 */
void DeleteStaleLinks(Station *from)
{
	for (CargoType c = 0; c < NUM_CARGO; ++c) {
		const bool auto_distributed = (_settings_game.linkgraph.GetDistributionType(c) != DT_MANUAL);
		GoodsEntry &ge = from->goods[c];
		LinkGraph *lg = LinkGraph::GetIfValid(ge.link_graph);
		if (lg == nullptr) continue;
		lg->MutableIterateEdgesFromNode(ge.node, [&](LinkGraph::EdgeIterationHelper edge_helper) -> LinkGraph::EdgeIterationResult {
			Edge edge = edge_helper.GetEdge();
			NodeID to_id = edge_helper.to_id;

			LinkGraph::EdgeIterationResult result = LinkGraph::EdgeIterationResult::None;

			Station *to = Station::Get((*lg)[to_id].Station());
			assert(to->goods[c].node == to_id);
			assert(EconTime::CurDate() >= edge.LastUpdate());
			const EconTime::DateDelta timeout{std::max<int>((LinkGraph::MIN_TIMEOUT_DISTANCE + (DistanceManhattan(from->xy, to->xy) >> 3)) / DayLengthFactor(), 1)};
			if (edge.LastAircraftUpdate() != EconTime::INVALID_DATE && (EconTime::CurDate() - edge.LastAircraftUpdate()) > timeout) {
				edge.ClearAircraft();
			}
			if ((EconTime::CurDate() - edge.LastUpdate()) > timeout) {
				bool updated = false;

				if (auto_distributed) {
					/* Have all vehicles refresh their next hops before deciding to
					 * remove the node. */
					std::vector<Vehicle *> vehicles;
					for (const OrderList *l : OrderList::Iterate()) {
						bool found_from = false;
						bool found_to = false;
						for (const Order *order : l->Orders()) {
							if (!order->IsType(OT_GOTO_STATION) && !order->IsType(OT_IMPLICIT)) continue;
							if (order->GetDestination() == from->index) {
								found_from = true;
								if (found_to) break;
							} else if (order->GetDestination() == to->index) {
								found_to = true;
								if (found_from) break;
							}
						}
						if (!found_to || !found_from) continue;
						vehicles.push_back(l->GetFirstSharedVehicle());
					}

					auto iter = vehicles.begin();
					while (iter != vehicles.end()) {
						Vehicle *v = *iter;

						auto res = _delete_stale_links_vehicle_cache.insert(v->index);
						// Only run LinkRefresher if vehicle was not already in the cache
						if (res.second) {
							/* Do not refresh links of vehicles that have been stopped in depot for a long time. */
							if (!v->IsStoppedInDepot() || (EconTime::CurDate() - v->date_of_last_service) <=
									LinkGraph::STALE_LINK_DEPOT_TIMEOUT) {
								edge_helper.RecordSize();
								LinkRefresher::Run(v, false); // Don't allow merging. Otherwise lg might get deleted.
								if (edge_helper.RefreshIterationIfSizeChanged()) {
									edge = edge_helper.GetEdge();
								}
							}
						}
						if (edge.LastUpdate() == EconTime::CurDate()) {
							updated = true;
							break;
						}

						Vehicle *next_shared = v->NextShared();
						if (next_shared) {
							*iter = next_shared;
							++iter;
						} else {
							iter = vehicles.erase(iter);
						}

						if (iter == vehicles.end()) iter = vehicles.begin();
					}
				}

				if (!updated) {
					/* If it's still considered dead remove it. */
					result = LinkGraph::EdgeIterationResult::EraseEdge;
					if (ge.data != nullptr) ge.data->flows.DeleteFlows(to->index);
					RerouteCargo(from, c, to->index, from->index);
				}
			} else if (edge.LastUnrestrictedUpdate() != EconTime::INVALID_DATE && (EconTime::CurDate() - edge.LastUnrestrictedUpdate()) > timeout) {
				edge.Restrict();
				if (ge.data != nullptr) ge.data->flows.RestrictFlows(to->index);
				RerouteCargo(from, c, to->index, from->index);
			} else if (edge.LastRestrictedUpdate() != EconTime::INVALID_DATE && (EconTime::CurDate() - edge.LastRestrictedUpdate()) > timeout) {
				edge.Release();
			}

			return result;
		});
		assert(_scaled_tick_counter >= lg->LastCompression());
		if ((_scaled_tick_counter - lg->LastCompression()) > LinkGraph::COMPRESSION_INTERVAL) {
			lg->Compress();
		}
	}
}

/**
 * Increase capacity for a link stat given by station cargo and next hop.
 * @param st Station to get the link stats from.
 * @param cargo Cargo to increase stat for.
 * @param next_station_id Station the consist will be travelling to next.
 * @param capacity Capacity to add to link stat.
 * @param usage Usage to add to link stat.
 * @param mode Update mode to be applied.
 */
void IncreaseStats(Station *st, CargoType cargo, StationID next_station_id, uint capacity, uint usage, uint32_t time, EdgeUpdateMode mode)
{
	GoodsEntry &ge1 = st->goods[cargo];
	Station *st2 = Station::Get(next_station_id);
	GoodsEntry &ge2 = st2->goods[cargo];
	LinkGraph *lg = nullptr;
	if (ge1.link_graph == INVALID_LINK_GRAPH) {
		if (ge2.link_graph == INVALID_LINK_GRAPH) {
			if (LinkGraph::CanAllocateItem()) {
				lg = new LinkGraph(cargo);
				LinkGraphSchedule::instance.Queue(lg);
				ge2.link_graph = lg->index;
				ge2.node = lg->AddNode(st2);
			} else {
				Debug(misc, 0, "Can't allocate link graph");
			}
		} else {
			lg = LinkGraph::Get(ge2.link_graph);
		}
		if (lg) {
			ge1.link_graph = lg->index;
			ge1.node = lg->AddNode(st);
		}
	} else if (ge2.link_graph == INVALID_LINK_GRAPH) {
		lg = LinkGraph::Get(ge1.link_graph);
		ge2.link_graph = lg->index;
		ge2.node = lg->AddNode(st2);
	} else {
		lg = LinkGraph::Get(ge1.link_graph);
		if (ge1.link_graph != ge2.link_graph) {
			LinkGraph *lg2 = LinkGraph::Get(ge2.link_graph);
			if (lg->Size() < lg2->Size()) {
				LinkGraphSchedule::instance.Unqueue(lg);
				lg2->Merge(lg); // Updates GoodsEntries of lg
				lg = lg2;
			} else {
				LinkGraphSchedule::instance.Unqueue(lg2);
				lg->Merge(lg2); // Updates GoodsEntries of lg2
			}
		}
	}
	if (lg != nullptr) {
		lg->UpdateEdge(ge1.node, ge2.node, capacity, usage, time, mode);
	}
}

/* called for every station each tick */
static void StationHandleSmallTick(BaseStation *st)
{
	if (st->facilities.Test(StationFacility::Waypoint) || !st->IsInUse()) return;

	uint8_t b = st->delete_ctr + 1;
	if (b >= STATION_RATING_TICKS) b = 0;
	st->delete_ctr = b;

	if (b == 0) UpdateStationRating(Station::From(st));
}

void UpdateAllStationRatings()
{
	for (Station *st : Station::Iterate()) {
		if (!st->IsInUse()) continue;
		UpdateStationRating(st);
	}
}

void OnTick_Station()
{
	if (_game_mode == GM_EDITOR) return;

	ClearDeleteStaleLinksVehicleCache();

	for (BaseStation *st : BaseStation::Iterate()) {
		StationHandleSmallTick(st);

		/* Clean up the link graph about once a week. */
		if (Station::IsExpected(st) && (_tick_counter + st->index) % STATION_LINKGRAPH_TICKS == 0) {
			DeleteStaleLinks(Station::From(st));
		};

		/* Run STATION_ACCEPTANCE_TICKS = 250 tick interval trigger for station animation.
		 * Station index is included so that triggers are not all done
		 * at the same time. */
		if ((_tick_counter + st->index) % STATION_ACCEPTANCE_TICKS == 0) {
			/* Stop processing this station if it was deleted */
			if (!StationHandleBigTick(st)) continue;
			TriggerStationAnimation(st, st->xy, SAT_250_TICKS);
			TriggerRoadStopAnimation(st, st->xy, SAT_250_TICKS);
			if (Station::IsExpected(st)) AirportAnimationTrigger(Station::From(st), AAT_STATION_250_TICKS);
		}
	}
}

/** Daily loop for stations. */
void StationDailyLoop()
{
	// Only record cargo history every second day.
	if (EconTime::CurDate().base() % 2 != 0) {
		for (Station *st : Station::Iterate()) {
			st->UpdateCargoHistory();
		}
		InvalidateWindowClassesData(WC_STATION_CARGO);
	}
}

/** Monthly loop for stations. */
void StationMonthlyLoop()
{
	for (Station *st : Station::Iterate()) {
		for (GoodsEntry &ge : st->goods) {
			SB(ge.status, GoodsEntry::GES_LAST_MONTH, 1, GB(ge.status, GoodsEntry::GES_CURRENT_MONTH, 1));
			ClrBit(ge.status, GoodsEntry::GES_CURRENT_MONTH);
		}
	}
}


void ModifyStationRatingAround(TileIndex tile, Owner owner, int amount, uint radius)
{
	ForAllStationsRadius(tile, radius, [&](Station *st) {
		if (st->owner == owner && DistanceManhattan(tile, st->xy) <= radius) {
			for (GoodsEntry &ge : st->goods) {
				if (ge.status != 0) {
					ge.rating = ClampTo<uint8_t>(ge.rating + amount);
				}
			}
		}
	});
}

static uint UpdateStationWaiting(Station *st, CargoType type, uint amount, Source source)
{
	/* We can't allocate a CargoPacket? Then don't do anything
	 * at all; i.e. just discard the incoming cargo. */
	if (!CargoPacket::CanAllocateItem()) return 0;

	GoodsEntry &ge = st->goods[type];
	amount += ge.amount_fract;
	ge.amount_fract = GB(amount, 0, 8);

	amount >>= 8;
	/* No new "real" cargo item yet. */
	if (amount == 0) return 0;

	StationID next = ge.GetVia(st->index);
	ge.CreateData().cargo.Append(new CargoPacket(st->index, amount, source), next);
	LinkGraph *lg = nullptr;
	if (ge.link_graph == INVALID_LINK_GRAPH) {
		if (LinkGraph::CanAllocateItem()) {
			lg = new LinkGraph(type);
			LinkGraphSchedule::instance.Queue(lg);
			ge.link_graph = lg->index;
			ge.node = lg->AddNode(st);
		} else {
			Debug(misc, 0, "Can't allocate link graph");
		}
	} else {
		lg = LinkGraph::Get(ge.link_graph);
	}
	if (lg != nullptr) (*lg)[ge.node].UpdateSupply(amount);

	if (!ge.HasRating()) {
		InvalidateWindowData(WC_STATION_LIST, st->owner);
		SetBit(ge.status, GoodsEntry::GES_RATING);
	}

	TriggerStationRandomisation(st, st->xy, SRT_NEW_CARGO, type);
	TriggerStationAnimation(st, st->xy, SAT_NEW_CARGO, type);
	AirportAnimationTrigger(st, AAT_STATION_NEW_CARGO, type);
	TriggerRoadStopAnimation(st, st->xy, SAT_NEW_CARGO, type);
	TriggerRoadStopRandomisation(st, st->xy, RSRT_NEW_CARGO, type);

	SetWindowDirty(WC_STATION_VIEW, st->index);
	st->MarkTilesDirty(true);
	return amount;
}

static bool IsUniqueStationName(std::string_view name)
{
	for (const Station *st : Station::Iterate()) {
		if (!st->name.empty() && st->name == name) return false;
	}

	return true;
}

/**
 * Rename a station
 * @param flags operation to perform
 * @param station_id station ID that is to be renamed
 * @param generate whether to generate a new default name, if resetting name
 * @param text the new name or an empty string when resetting to the default
 * @return the cost of this operation or an error
 */
CommandCost CmdRenameStation(DoCommandFlag flags, StationID station_id, bool generate, const std::string &text)
{
	Station *st = Station::GetIfValid(station_id);
	if (st == nullptr) return CMD_ERROR;

	CommandCost ret = CheckOwnership(st->owner);
	if (ret.Failed()) return ret;

	bool reset = text.empty();

	if (!reset) {
		if (Utf8StringLength(text) >= MAX_LENGTH_STATION_NAME_CHARS) return CMD_ERROR;
		if (!IsUniqueStationName(text)) return CommandCost(STR_ERROR_NAME_MUST_BE_UNIQUE);
	}

	if (flags & DC_EXEC) {
		st->cached_name.clear();
		if (reset) {
			st->name.clear();
			if (generate && st->industry == nullptr) {
				StationNaming name_class;
				if (st->facilities & FACIL_AIRPORT) {
					name_class = STATIONNAMING_AIRPORT;
				} else if (st->facilities & FACIL_DOCK) {
					name_class = STATIONNAMING_DOCK;
				} else if (st->facilities & FACIL_TRAIN) {
					name_class = STATIONNAMING_RAIL;
				} else if (st->facilities & (FACIL_BUS_STOP | FACIL_TRUCK_STOP)) {
					name_class = STATIONNAMING_ROAD;
				} else {
					name_class = STATIONNAMING_RAIL;
				}
				Random(); // Advance random seed each time this is called
				st->string_id = GenerateStationName(st, st->xy, name_class, true);
			}
		} else {
			st->name = text;
		}

		st->UpdateVirtCoord();
		InvalidateWindowData(WC_STATION_LIST, st->owner, 1);
	}

	return CommandCost();
}

/**
 * Exchange station names
 * @param flags operation to perform
 * @param station_id1 station ID to exchange name with
 * @param station_id2 station ID to exchange name with
 * @return the cost of this operation or an error
 */
CommandCost CmdExchangeStationNames(DoCommandFlag flags, StationID station_id1, StationID station_id2)
{
	Station *st = Station::GetIfValid(station_id1);
	if (st == nullptr) return CMD_ERROR;

	CommandCost ret = CheckOwnership(st->owner);
	if (ret.Failed()) return ret;

	if (st->industry != nullptr) return CommandCost(STR_ERROR_STATION_ATTACHED_TO_INDUSTRY);

	Station *st2 = Station::GetIfValid(station_id2);
	if (st2 == nullptr) return CMD_ERROR;

	ret = CheckOwnership(st2->owner);
	if (ret.Failed()) return ret;

	if (st2->industry != nullptr) return CommandCost(STR_ERROR_STATION_ATTACHED_TO_INDUSTRY);

	if (st->town != st2->town) return CommandCost(STR_ERROR_STATIONS_NOT_IN_SAME_TOWN);

	if (flags & DC_EXEC) {
		st->cached_name.clear();
		st2->cached_name.clear();
		std::swap(st->name, st2->name);
		std::swap(st->string_id, st2->string_id);
		std::swap(st->indtype, st2->indtype);
		std::swap(st->extra_name_index, st2->extra_name_index);
		st->UpdateVirtCoord();
		st2->UpdateVirtCoord();
		InvalidateWindowData(WC_STATION_LIST, st->owner, 1);
	}

	return CommandCost();
}

/**
 * Change whether a cargo may be supplied to a station
 * @param flags operation to perform
 * @param station_id station ID
 * @param cargo cargo ID
 * @param allow whether to allow supply
 * @return the cost of this operation or an error
 */
CommandCost CmdSetStationCargoAllowedSupply(DoCommandFlag flags, StationID station_id, CargoType cargo, bool allow)
{
	Station *st = Station::GetIfValid(station_id);
	if (st == nullptr) return CMD_ERROR;

	CommandCost ret = CheckOwnership(st->owner);
	if (ret.Failed()) return ret;

	if (cargo >= NUM_CARGO) return CMD_ERROR;

	if (flags & DC_EXEC) {
		GoodsEntry &ge = st->goods[cargo];
		AssignBit(ge.status, GoodsEntry::GES_NO_CARGO_SUPPLY, !allow);
		InvalidateWindowData(WC_STATION_VIEW, st->index, -1);
	}

	return CommandCost();
}

static void AddNearbyStationsByCatchment(TileIndex tile, StationList &stations, StationList &nearby)
{
	for (Station *st : nearby) {
		if (st->TileIsInCatchment(tile)) stations.insert(st);
	}
}

/**
 * Run a tile loop to find stations around a tile, on demand. Cache the result for further requests
 * @return pointer to a StationList containing all stations found
 */
const StationList &StationFinder::GetStations()
{
	if (this->tile != INVALID_TILE) {
		if (IsTileType(this->tile, MP_HOUSE)) {
			/* Town nearby stations need to be filtered per tile. */
			assert(this->w == 1 && this->h == 1);
			AddNearbyStationsByCatchment(this->tile, this->stations, Town::GetByTile(this->tile)->stations_near);
		} else {
			ForAllStationsAroundTiles(*this, [this](Station *st, TileIndex) {
				this->stations.insert(st);
				return true;
			});
		}
		this->tile = INVALID_TILE;
	}
	return this->stations;
}


static bool CanMoveGoodsToStation(const Station *st, CargoType type)
{
	/* Is the station reserved exclusively for somebody else? */
	if (st->owner != OWNER_NONE && st->town->exclusive_counter > 0 && st->town->exclusivity != st->owner) return false;

	/* Lowest possible rating, better not to give cargo anymore. */
	if (st->goods[type].rating == 0) return false;

	if (!st->goods[type].IsSupplyAllowed()) return false;

	/* Selectively servicing stations, and not this one. */
	if (_settings_game.order.selectgoods && !st->goods[type].HasVehicleEverTriedLoading()) return false;

	if (IsCargoInClass(type, CargoClass::Passengers)) {
		/* Passengers are never served by just a truck stop. */
		if (st->facilities == StationFacility::TruckStop) return false;
	} else {
		/* Non-passengers are never served by just a bus stop. */
		if (st->facilities == StationFacility::BusStop) return false;
	}
	return true;
}

uint MoveGoodsToStation(CargoType type, uint amount, Source source, const StationList &all_stations, Owner exclusivity)
{
	/* Return if nothing to do. Also the rounding below fails for 0. */
	if (all_stations.empty()) return 0;
	if (amount == 0) return 0;

	Station *first_station = nullptr;
	typedef std::pair<Station *, uint> StationInfo;
	std::vector<StationInfo> used_stations;

	for (Station *st : all_stations) {
		if (exclusivity != INVALID_OWNER && exclusivity != st->owner) continue;
		if (!CanMoveGoodsToStation(st, type)) continue;

		/* Avoid allocating a vector if there is only one station to significantly
		 * improve performance in this common case. */
		if (first_station == nullptr) {
			first_station = st;
			continue;
		}
		if (used_stations.empty()) {
			used_stations.reserve(2);
			used_stations.emplace_back(first_station, 0);
		}
		used_stations.emplace_back(st, 0);
	}

	/* no stations around at all? */
	if (first_station == nullptr) return 0;

	if (used_stations.empty()) {
		/* only one station around */
		amount *= first_station->goods[type].rating + 1;
		return UpdateStationWaiting(first_station, type, amount, source);
	}

	uint company_best[OWNER_NONE + 1] = {};  // best rating for each company, including OWNER_NONE
	uint company_sum[OWNER_NONE + 1] = {};   // sum of ratings for each company
	uint best_rating = 0;
	uint best_sum = 0;  // sum of best ratings for each company

	for (auto &p : used_stations) {
		auto owner = p.first->owner;
		auto rating = p.first->goods[type].rating;
		if (rating > company_best[owner]) {
			best_sum += rating - company_best[owner];  // it's usually faster than iterating companies later
			company_best[owner] = rating;
			if (rating > best_rating) best_rating = rating;
		}
		company_sum[owner] += rating;
	}

	/* From now we'll calculate with fractional cargo amounts.
	 * First determine how much cargo we really have. */
	amount *= best_rating + 1;

	uint moving = 0;
	for (auto &p : used_stations) {
		uint owner = p.first->owner;
		/* Multiply the amount by (company best / sum of best for each company) to get cargo allocated to a company
		 * and by (station rating / sum of ratings in a company) to get the result for a single station. */
		p.second = ((uint64_t) amount) * ((uint64_t) company_best[owner]) * ((uint64_t) p.first->goods[type].rating) / (best_sum * company_sum[owner]);
		moving += p.second;
	}

	/* If there is some cargo left due to rounding issues distribute it among the best rated stations. */
	if (amount > moving) {
		std::stable_sort(used_stations.begin(), used_stations.end(), [type](const StationInfo &a, const StationInfo &b) {
			return b.first->goods[type].rating < a.first->goods[type].rating;
		});

		uint to_deliver = amount - moving;
		uint step_size = CeilDivT<uint>(to_deliver, (uint)used_stations.size());
		for (uint i = 0; i < used_stations.size() && to_deliver > 0; i++) {
			uint delivery = std::min<uint>(to_deliver, step_size);
			used_stations[i].second += delivery;
			to_deliver -= delivery;
		}
	}

	uint moved = 0;
	for (auto &p : used_stations) {
		moved += UpdateStationWaiting(p.first, type, p.second, source);
	}

	return moved;
}

void UpdateStationDockingTiles(Station *st)
{
	st->docking_station.Clear();
	st->docking_tiles.clear();

	/* For neutral stations, start with the industry area instead of dock area */
	const TileArea *area = st->industry != nullptr ? &st->industry->location : &st->ship_station;

	if (area->tile == INVALID_TILE) return;

	int x = TileX(area->tile);
	int y = TileY(area->tile);

	/* Expand the area by a tile on each side while
	 * making sure that we remain inside the map. */
	int x2 = std::min<int>(x + area->w + 1, Map::SizeX());
	int x1 = std::max<int>(x - 1, 0);

	int y2 = std::min<int>(y + area->h + 1, Map::SizeY());
	int y1 = std::max<int>(y - 1, 0);

	TileArea ta(TileXY(x1, y1), TileXY(x2 - 1, y2 - 1));
	for (TileIndex tile : ta) {
		if (IsValidTile(tile) && IsPossibleDockingTile(tile)) CheckForDockingTile(tile);
	}
}

void BuildOilRig(TileIndex tile)
{
	if (!Station::CanAllocateItem()) {
		Debug(misc, 0, "Can't allocate station for oilrig at 0x{:X}, reverting to oilrig only", tile);
		return;
	}

	Station *st = new Station(tile);
	_station_kdtree.Insert(st->index);
	st->town = ClosestTownFromTile(tile, UINT_MAX);

	st->string_id = GenerateStationName(st, tile, STATIONNAMING_OILRIG);

	assert_tile(IsTileType(tile, MP_INDUSTRY), tile);
	/* Mark industry as associated both ways */
	st->industry = Industry::GetByTile(tile);
	st->industry->neutral_station = st;
	DeleteAnimatedTile(tile);
	MakeOilrig(tile, st->index, GetWaterClass(tile));

	st->owner = OWNER_NONE;
	st->airport.type = AT_OILRIG;
	st->airport.Add(tile);
	st->ship_station.Add(tile);
<<<<<<< HEAD
	st->facilities = FACIL_AIRPORT | FACIL_DOCK;
	st->build_date = CalTime::CurDate();
=======
	st->facilities = {StationFacility::Airport, StationFacility::Dock};
	st->build_date = TimerGameCalendar::date;
>>>>>>> f309b90a
	UpdateStationDockingTiles(st);

	st->rect.BeforeAddTile(tile, StationRect::ADD_FORCE);

	st->UpdateVirtCoord();

	/* An industry tile has now been replaced with a station tile, this may change the overlap between station catchments and industry tiles.
	 * Recalculate the station catchment for all stations currently in the industry's nearby list.
	 * Clear the industry's station nearby list first because Station::RecomputeCatchment cannot remove nearby industries in this case. */
	if (_settings_game.station.serve_neutral_industries) {
		StationList nearby = std::move(st->industry->stations_near);
		st->industry->stations_near.clear();
		for (Station *st_near : nearby) {
			st_near->RecomputeCatchment(true);
			UpdateStationAcceptance(st_near, true);
		}
	}

	st->RecomputeCatchment();
	UpdateStationAcceptance(st, false);
	ZoningMarkDirtyStationCoverageArea(st);
}

void DeleteOilRig(TileIndex tile)
{
	Station *st = Station::GetByTile(tile);
	ZoningMarkDirtyStationCoverageArea(st);

	MakeWaterKeepingClass(tile, OWNER_NONE);

<<<<<<< HEAD
	assert(st->facilities == (FACIL_AIRPORT | FACIL_DOCK) && st->airport.type == AT_OILRIG);
=======
	/* The oil rig station is not supposed to be shared with anything else */
	[[maybe_unused]] static constexpr StationFacilities expected_facility{StationFacility::Airport, StationFacility::Dock};
	assert(st->facilities == expected_facility && st->airport.type == AT_OILRIG);
>>>>>>> f309b90a
	if (st->industry != nullptr && st->industry->neutral_station == st) {
		/* Don't leave dangling neutral station pointer */
		st->industry->neutral_station = nullptr;
	}
	delete st;
}

static void ChangeTileOwner_Station(TileIndex tile, Owner old_owner, Owner new_owner)
{

	if (IsAnyRoadStopTile(tile)) {
		for (RoadTramType rtt : _roadtramtypes) {
			/* Update all roadtypes, no matter if they are present */
			if (GetRoadOwner(tile, rtt) == old_owner) {
				RoadType rt = GetRoadType(tile, rtt);
				if (rt != INVALID_ROADTYPE) {
					/* A drive-through road-stop has always two road bits. No need to dirty windows here, we'll redraw the whole screen anyway. */
					Company::Get(old_owner)->infrastructure.road[rt] -= 2;
					if (new_owner != INVALID_OWNER) Company::Get(new_owner)->infrastructure.road[rt] += 2;
				}
				SetRoadOwner(tile, rtt, new_owner == INVALID_OWNER ? OWNER_NONE : new_owner);
			}
		}
	}

	if (!IsTileOwner(tile, old_owner)) return;

	if (new_owner != INVALID_OWNER) {
		/* Update company infrastructure counts. Only do it here
		 * if the new owner is valid as otherwise the clear
		 * command will do it for us. No need to dirty windows
		 * here, we'll redraw the whole screen anyway.*/
		Company *old_company = Company::Get(old_owner);
		Company *new_company = Company::Get(new_owner);

		/* Update counts for underlying infrastructure. */
		switch (GetStationType(tile)) {
			case StationType::Rail:
			case StationType::RailWaypoint:
				if (!IsStationTileBlocked(tile)) {
					old_company->infrastructure.rail[GetRailType(tile)]--;
					new_company->infrastructure.rail[GetRailType(tile)]++;
				}
				break;

			case StationType::Bus:
			case StationType::Truck:
			case StationType::RoadWaypoint:
				/* Road stops were already handled above. */
				break;

			case StationType::Buoy:
			case StationType::Dock:
				if (GetWaterClass(tile) == WATER_CLASS_CANAL) {
					old_company->infrastructure.water--;
					new_company->infrastructure.water++;
				}
				break;

			default:
				break;
		}

		/* Update station tile count. */
		if (!IsBuoy(tile) && !IsAirport(tile)) {
			old_company->infrastructure.station--;
			new_company->infrastructure.station++;
		}

		/* for buoys, owner of tile is owner of water, st->owner == OWNER_NONE */
		SetTileOwner(tile, new_owner);
		InvalidateWindowClassesData(WC_STATION_LIST, 0);
	} else {
		if (IsDriveThroughStopTile(tile)) {
			/* Remove the drive-through road stop */
			if (IsRoadWaypoint(tile)) {
				Command<CMD_REMOVE_FROM_ROAD_WAYPOINT>::Do(DC_EXEC | DC_BANKRUPT, tile, tile);
			} else {
				Command<CMD_REMOVE_ROAD_STOP>::Do(DC_EXEC | DC_BANKRUPT, tile, 1, 1, (GetStationType(tile) == StationType::Truck) ? RoadStopType::Truck : RoadStopType::Bus, false);
			}
			assert_tile(IsTileType(tile, MP_ROAD), tile);
			/* Change owner of tile and all roadtypes */
			ChangeTileOwner(tile, old_owner, new_owner);
		} else {
			Command<CMD_LANDSCAPE_CLEAR>::Do(DC_EXEC | DC_BANKRUPT, tile);
			/* Set tile owner of water under (now removed) buoy and dock to OWNER_NONE.
			 * Update owner of buoy if it was not removed (was in orders).
			 * Do not update when owned by OWNER_WATER (sea and rivers). */
			if ((IsTileType(tile, MP_WATER) || IsBuoyTile(tile)) && IsTileOwner(tile, old_owner)) SetTileOwner(tile, OWNER_NONE);
		}
	}
}

/**
 * Check if a drive-through road stop tile can be cleared.
 * Road stops built on town-owned roads check the conditions
 * that would allow clearing of the original road.
 * @param tile The road stop tile to check.
 * @param flags Command flags.
 * @return A succeeded command if the road can be removed, a failed command with the relevant error message otherwise.
 */
static CommandCost CanRemoveRoadWithStop(TileIndex tile, DoCommandFlag flags)
{
	/* Water flooding can always clear road stops. */
	if (_current_company == OWNER_WATER) return CommandCost();

	CommandCost ret;

	if (GetRoadTypeTram(tile) != INVALID_ROADTYPE) {
		Owner tram_owner = GetRoadOwner(tile, RTT_TRAM);
		if (tram_owner != OWNER_NONE) {
			ret = CheckOwnership(tram_owner);
			if (ret.Failed()) return ret;
		}
	}

	if (GetRoadTypeRoad(tile) != INVALID_ROADTYPE) {
		Owner road_owner = GetRoadOwner(tile, RTT_ROAD);
		if (road_owner == OWNER_TOWN) {
			ret = CheckAllowRemoveRoad(tile, GetAnyRoadBits(tile, RTT_ROAD), OWNER_TOWN, RTT_ROAD, flags);
			if (ret.Failed()) return ret;
		} else if (road_owner != OWNER_NONE) {
			ret = CheckOwnership(road_owner);
			if (ret.Failed()) return ret;
		}
	}

	return CommandCost();
}

static CommandCost RemoveRoadStopAndUpdateRoadCachedOneWayState(TileIndex tile, DoCommandFlag flags)
{
	CommandCost cost = RemoveRoadStop(tile, flags);
	if ((flags & DC_EXEC) && cost.Succeeded()) UpdateRoadCachedOneWayStatesAroundTile(tile);
	return cost;
}

/**
 * Clear a single tile of a station.
 * @param tile The tile to clear.
 * @param flags The DoCommandOld flags related to the "command".
 * @return The cost, or error of clearing.
 */
CommandCost ClearTile_Station(TileIndex tile, DoCommandFlag flags)
{
	if (flags & DC_AUTO) {
		switch (GetStationType(tile)) {
			default: break;
			case StationType::Rail:         return CommandCost(STR_ERROR_MUST_DEMOLISH_RAILROAD);
			case StationType::RailWaypoint: return CommandCost(STR_ERROR_BUILDING_MUST_BE_DEMOLISHED);
			case StationType::RoadWaypoint: return CommandCost(STR_ERROR_BUILDING_MUST_BE_DEMOLISHED);
			case StationType::Airport:      return CommandCost(STR_ERROR_MUST_DEMOLISH_AIRPORT_FIRST);
			case StationType::Truck:        return CommandCost(HasTileRoadType(tile, RTT_TRAM) ? STR_ERROR_MUST_DEMOLISH_CARGO_TRAM_STATION_FIRST : STR_ERROR_MUST_DEMOLISH_TRUCK_STATION_FIRST);
			case StationType::Bus:          return CommandCost(HasTileRoadType(tile, RTT_TRAM) ? STR_ERROR_MUST_DEMOLISH_PASSENGER_TRAM_STATION_FIRST : STR_ERROR_MUST_DEMOLISH_BUS_STATION_FIRST);
			case StationType::Buoy:         return CommandCost(STR_ERROR_BUOY_IN_THE_WAY);
			case StationType::Dock:         return CommandCost(STR_ERROR_MUST_DEMOLISH_DOCK_FIRST);

			case StationType::Oilrig:
				SetDParam(1, STR_INDUSTRY_NAME_OIL_RIG);
				return CommandCost(STR_ERROR_GENERIC_OBJECT_IN_THE_WAY);
		}
	}

	switch (GetStationType(tile)) {
		case StationType::Rail:         return RemoveRailStation(tile, flags);
		case StationType::RailWaypoint: return RemoveRailWaypoint(tile, flags);
		case StationType::Airport:      return RemoveAirport(tile, flags);

		case StationType::Truck:
		case StationType::Bus:
			if (IsDriveThroughStopTile(tile)) {
				CommandCost remove_road = CanRemoveRoadWithStop(tile, flags);
				if (remove_road.Failed()) return remove_road;
			}
			return RemoveRoadStopAndUpdateRoadCachedOneWayState(tile, flags);

		case StationType::Buoy:     return RemoveBuoy(tile, flags);
		case StationType::Dock:     return RemoveDock(tile, flags);

		case StationType::RoadWaypoint:
			if (IsDriveThroughStopTile(tile)) {
				CommandCost remove_road = CanRemoveRoadWithStop(tile, flags);
				if (remove_road.Failed()) return remove_road;
			}
			return RemoveRoadStopAndUpdateRoadCachedOneWayState(tile, flags);

		default:
			break;
	}

	return CMD_ERROR;
}

static CommandCost TerraformTile_Station(TileIndex tile, DoCommandFlag flags, int z_new, Slope tileh_new)
{
	if (_settings_game.construction.build_on_slopes && AutoslopeEnabled()) {
		/* TODO: If you implement newgrf callback 149 'land slope check', you have to decide what to do with it here.
		 *       TTDP does not call it.
		 */
		if (GetTileMaxZ(tile) == z_new + GetSlopeMaxZ(tileh_new)) {
			switch (GetStationType(tile)) {
				case StationType::RailWaypoint:
				case StationType::Rail: {
					if (!AutoslopeCheckForAxis(tile, z_new, tileh_new, GetRailStationAxis(tile))) break;
					return CommandCost(EXPENSES_CONSTRUCTION, _price[PR_BUILD_FOUNDATION]);
				}

				case StationType::Airport:
					return CommandCost(EXPENSES_CONSTRUCTION, _price[PR_BUILD_FOUNDATION]);

				case StationType::Truck:
				case StationType::Bus:
				case StationType::RoadWaypoint: {
					if (IsDriveThroughStopTile(tile)) {
						if (!AutoslopeCheckForAxis(tile, z_new, tileh_new, GetDriveThroughStopAxis(tile))) break;
					} else {
						if (!AutoslopeCheckForEntranceEdge(tile, z_new, tileh_new, GetBayRoadStopDir(tile))) break;
					}
					return CommandCost(EXPENSES_CONSTRUCTION, _price[PR_BUILD_FOUNDATION]);
				}

				default: break;
			}
		}
	}
	return Command<CMD_LANDSCAPE_CLEAR>::Do(flags, tile);
}

FlowStat::iterator FlowStat::erase_item(FlowStat::iterator iter, uint flow_reduction)
{
	assert(!this->empty());
	const uint offset = iter - this->begin();
	const iterator last = this->end() - 1;
	for (; iter < last; ++iter) {
		*iter = { (iter + 1)->first - flow_reduction, (iter + 1)->second };
	}
	--this->count;
	if (this->count == 2) {
		// transition from external to internal storage
		ShareEntry *ptr = this->storage.ptr_shares.buffer;
		this->storage.inline_shares[0] = ptr[0];
		this->storage.inline_shares[1] = ptr[1];
		free(ptr);
	}
	return this->begin() + offset;
}

/**
 * Get flow for a station.
 * @param st Station to get flow for.
 * @return Flow for st.
 */
uint FlowStat::GetShare(StationID st) const
{
	uint32_t prev = 0;
	for (const_iterator it = this->begin(); it != this->end(); ++it) {
		if (it->second == st) {
			return it->first - prev;
		} else {
			prev = it->first;
		}
	}
	return 0;
}

/**
 * Get a station a package can be routed to, but exclude the given ones.
 * @param excluded StationID not to be selected.
 * @param excluded2 Another StationID not to be selected.
 * @return A station ID from the shares map.
 */
StationID FlowStat::GetVia(StationID excluded, StationID excluded2) const
{
	if (this->unrestricted == 0) return INVALID_STATION;
	assert(!this->empty());
	const_iterator it = std::upper_bound(this->data(), this->data() + this->count, RandomRange(this->unrestricted));
	assert(it != this->end() && it->first <= this->unrestricted);
	if (it->second != excluded && it->second != excluded2) return it->second;

	/* We've hit one of the excluded stations.
	 * Draw another share, from outside its range. */

	uint end = it->first;
	uint begin = (it == this->begin() ? 0 : (--it)->first);
	uint interval = end - begin;
	if (interval >= this->unrestricted) return INVALID_STATION; // Only one station in the map.
	uint new_max = this->unrestricted - interval;
	uint rand = RandomRange(new_max);
	const_iterator it2 = (rand < begin) ? this->upper_bound(rand) :
			this->upper_bound(rand + interval);
	assert(it2 != this->end() && it2->first <= this->unrestricted);
	if (it2->second != excluded && it2->second != excluded2) return it2->second;

	/* We've hit the second excluded station.
	 * Same as before, only a bit more complicated. */

	uint end2 = it2->first;
	uint begin2 = (it2 == this->begin() ? 0 : (--it2)->first);
	uint interval2 = end2 - begin2;
	if (interval2 >= new_max) return INVALID_STATION; // Only the two excluded stations in the map.
	new_max -= interval2;
	if (begin > begin2) {
		Swap(begin, begin2);
		Swap(end, end2);
		Swap(interval, interval2);
	}
	rand = RandomRange(new_max);
	const_iterator it3 = this->upper_bound(this->unrestricted);
	if (rand < begin) {
		it3 = this->upper_bound(rand);
	} else if (rand < begin2 - interval) {
		it3 = this->upper_bound(rand + interval);
	} else {
		it3 = this->upper_bound(rand + interval + interval2);
	}
	assert(it3 != this->end() && it3->first <= this->unrestricted);
	return it3->second;
}

/**
 * Change share for specified station. By specifying INT_MIN as parameter you
 * can erase a share. Newly added flows will be unrestricted.
 * @param st Next Hop to be removed.
 * @param flow Share to be added or removed.
 */
void FlowStat::ChangeShare(StationID st, int flow)
{
	/* We assert only before changing as afterwards the shares can actually
	 * be empty. In that case the whole flow stat must be deleted then. */
	assert(!this->empty());

	uint last_share = 0;
	for (iterator it(this->begin()); it != this->end(); ++it) {
		if (it->second == st) {
			uint share = it->first - last_share;
			if (flow < 0 && (flow == INT_MIN || (uint)(-flow) >= share)) {
				if (it->first <= this->unrestricted) this->unrestricted -= share;
				this->erase_item(it, share);
				break; // remove the whole share
			}
			if (it->first <= this->unrestricted) this->unrestricted += flow;
			for (; it != this->end(); ++it) {
				it->first += flow;
			}
			flow = 0;
			break;
		}
		last_share = it->first;
	}
	if (flow > 0) {
		// must be non-empty here
		last_share = (this->end() - 1)->first;
		this->AppendShare(st, (uint)flow, true); // true to avoid changing this->unrestricted, which we fixup below
		if (this->unrestricted < last_share) {
			// Move to front to unrestrict
			this->ReleaseShare(st);
		} else {
			// First restricted item, so bump unrestricted count
			this->unrestricted += flow;
		}
	}
}

/**
 * Restrict a flow by moving it to the end of the map and decreasing the amount
 * of unrestricted flow.
 * @param st Station of flow to be restricted.
 */
void FlowStat::RestrictShare(StationID st)
{
	assert(!this->empty());
	iterator it = this->begin();
	const iterator end = this->end();
	uint last_share = 0;
	for (; it != end; ++it) {
		if (it->first > this->unrestricted) return; // Not present or already restricted.
		if (it->second == st) {
			uint flow = it->first - last_share;
			this->unrestricted -= flow;
			if (this->unrestricted == last_share) return; // No further action required
			const iterator last = end - 1;
			for (iterator jt = it; jt != last; ++jt) {
				*jt = { (jt + 1)->first - flow, (jt + 1)->second };
			}
			*last = { flow + (last - 1)->first, st };
			return;
		}
		last_share = it->first;
	}
}

/**
 * Release ("unrestrict") a flow by moving it to the begin of the map and
 * increasing the amount of unrestricted flow.
 * @param st Station of flow to be released.
 */
void FlowStat::ReleaseShare(StationID st)
{
	assert(!this->empty());
	iterator it = this->end() - 1;
	const iterator start = this->begin();
	for (; it >= start; --it) {
		if (it->first < this->unrestricted) return; // Already unrestricted
		if (it->second == st) {
			if (it - 1 >= start) {
				uint flow = it->first - (it - 1)->first;
				this->unrestricted += flow;
				if (it->first == this->unrestricted) return; // No further action required
				for (iterator jt = it; jt != start; --jt) {
					*jt = { (jt - 1)->first + flow, (jt - 1)->second };
				}
				*start = { flow, st };
			} else {
				// already at start
				this->unrestricted = it->first;
			}
			return;
		}
	}
}

/**
 * Scale all shares from link graph's runtime to monthly values.
 * @param runtime Time the link graph has been running without compression, in scaled ticks.
 * @param day_length_factor Day length factor to use.
 * @pre runtime must be greater than 0 as we don't want infinite flow values.
 */
void FlowStat::ScaleToMonthly(uint runtime, uint8_t day_length_factor)
{
	assert(runtime > 0);
	uint share = 0;
	for (iterator i = this->begin(); i != this->end(); ++i) {
		share = std::max(share + 1, ClampTo<uint>((static_cast<uint64_t>(i->first) * 30 * DAY_TICKS * day_length_factor) / runtime));
		if (this->unrestricted == i->first) this->unrestricted = share;
		i->first = share;
	}
}

/**
 * Add some flow from "origin", going via "via".
 * @param origin Origin of the flow.
 * @param via Next hop.
 * @param flow Amount of flow to be added.
 */
void FlowStatMap::AddFlow(StationID origin, StationID via, uint flow)
{
	FlowStatMap::iterator origin_it = this->find(origin);
	if (origin_it == this->end()) {
		this->insert(FlowStat(origin, via, flow));
	} else {
		origin_it->ChangeShare(via, flow);
		assert(!origin_it->empty());
	}
}

/**
 * Pass on some flow, remembering it as invalid, for later subtraction from
 * locally consumed flow. This is necessary because we can't have negative
 * flows and we don't want to sort the flows before adding them up.
 * @param origin Origin of the flow.
 * @param via Next hop.
 * @param flow Amount of flow to be passed.
 */
void FlowStatMap::PassOnFlow(StationID origin, StationID via, uint flow)
{
	FlowStatMap::iterator prev_it = this->find(origin);
	if (prev_it == this->end()) {
		FlowStat fs(origin, via, flow);
		fs.AppendShare(INVALID_STATION, flow);
		this->insert(std::move(fs));
	} else {
		prev_it->ChangeShare(via, flow);
		prev_it->ChangeShare(INVALID_STATION, flow);
		assert(!prev_it->empty());
	}
}

/**
 * Subtract invalid flows from locally consumed flow.
 * @param self ID of own station.
 */
void FlowStatMap::FinalizeLocalConsumption(StationID self)
{
	for (FlowStat &fs : *this) {
		uint local = fs.GetShare(INVALID_STATION);
		if (local > INT_MAX) { // make sure it fits in an int
			fs.ChangeShare(self, -INT_MAX);
			fs.ChangeShare(INVALID_STATION, -INT_MAX);
			local -= INT_MAX;
		}
		fs.ChangeShare(self, -(int)local);
		fs.ChangeShare(INVALID_STATION, -(int)local);

		/* If the local share is used up there must be a share for some
		 * remote station. */
		assert(!fs.empty());
	}
}

/**
 * Delete all flows at a station for specific cargo and destination.
 * @param via Remote station of flows to be deleted.
 * @return IDs of source stations for which the complete FlowStat, not only a
 *         share, has been erased.
 */
StationIDStack FlowStatMap::DeleteFlows(StationID via)
{
	StationIDStack ret;
	for (FlowStatMap::iterator f_it = this->begin(); f_it != this->end();) {
		FlowStat &s_flows = *f_it;
		s_flows.ChangeShare(via, INT_MIN);
		if (s_flows.empty()) {
			ret.Push(f_it->GetOrigin());
			f_it = this->erase(f_it);
		} else {
			++f_it;
		}
	}
	return ret;
}

/**
 * Restrict all flows at a station for specific cargo and destination.
 * @param via Remote station of flows to be restricted.
 */
void FlowStatMap::RestrictFlows(StationID via)
{
	for (FlowStat &it : *this) {
		it.RestrictShare(via);
	}
}

/**
 * Get the sum of all flows from this FlowStatMap.
 * @return sum of all flows.
 */
uint FlowStatMap::GetFlow() const
{
	uint ret = 0;
	for (const FlowStat &it : this->IterateUnordered()) {
		if (it.IsInvalid()) continue;
		ret += (it.end() - 1)->first;
	}
	return ret;
}

/**
 * Get the sum of flows via a specific station from this FlowStatMap.
 * @param via Remote station to look for.
 * @return all flows for 'via' added up.
 */
uint FlowStatMap::GetFlowVia(StationID via) const
{
	uint ret = 0;
	for (const FlowStat &it : this->IterateUnordered()) {
		if (it.IsInvalid()) continue;
		ret += it.GetShare(via);
	}
	return ret;
}

/**
 * Get the sum of flows from a specific station from this FlowStatMap.
 * @param from Origin station to look for.
 * @return all flows from 'from' added up.
 */
uint FlowStatMap::GetFlowFrom(StationID from) const
{
	FlowStatMap::const_iterator i = this->find(from);
	if (i == this->end()) return 0;
	if (i->IsInvalid()) return 0;
	return (i->end() - 1)->first;
}

/**
 * Get the flow from a specific station via a specific other station.
 * @param from Origin station to look for.
 * @param via Remote station to look for.
 * @return flow share originating at 'from' and going to 'via'.
 */
uint FlowStatMap::GetFlowFromVia(StationID from, StationID via) const
{
	FlowStatMap::const_iterator i = this->find(from);
	if (i == this->end()) return 0;
	if (i->IsInvalid()) return 0;
	return i->GetShare(via);
}

void FlowStatMap::SortStorage()
{
	assert(this->flows_storage.size() == this->flows_index.size());
	std::sort(this->flows_storage.begin(), this->flows_storage.end(), [](const FlowStat &a, const FlowStat &b) -> bool {
		return a.origin < b.origin;
	});
	uint16_t index = 0;
	for (auto &it : this->flows_index) {
		it.second = index;
		index++;
	}
}

void DumpStationFlowStats(format_target &buffer)
{
	btree::btree_map<uint, uint> count_map;
	btree::btree_map<uint, uint> invalid_map;
	for (const Station *st : Station::Iterate()) {
		for (CargoType i = 0; i < NUM_CARGO; i++) {
			const GoodsEntry &ge = st->goods[i];
			if (ge.data == nullptr) continue;
			for (FlowStatMap::const_iterator it(ge.data->flows.begin()); it != ge.data->flows.end(); ++it) {
				count_map[(uint32_t)it->size()]++;
				invalid_map[it->GetRawFlags() & 0x1F]++;
			}
		}
	}
	buffer.append("Flow state shares size distribution:\n");
	for (const auto &it : count_map) {
		buffer.format("{:<5} {:<5}\n", it.first, it.second);
	}
	buffer.append("Flow state shares invalid state distribution:\n");
	for (const auto &it : invalid_map) {
		buffer.format("{:<2} {:<5}\n", it.first, it.second);
	}
}

extern const TileTypeProcs _tile_type_station_procs = {
	DrawTile_Station,           // draw_tile_proc
	GetSlopePixelZ_Station,     // get_slope_z_proc
	ClearTile_Station,          // clear_tile_proc
	nullptr,                       // add_accepted_cargo_proc
	GetTileDesc_Station,        // get_tile_desc_proc
	GetTileTrackStatus_Station, // get_tile_track_status_proc
	ClickTile_Station,          // click_tile_proc
	AnimateTile_Station,        // animate_tile_proc
	TileLoop_Station,           // tile_loop_proc
	ChangeTileOwner_Station,    // change_tile_owner_proc
	nullptr,                       // add_produced_cargo_proc
	VehicleEnter_Station,       // vehicle_enter_tile_proc
	GetFoundation_Station,      // get_foundation_proc
	TerraformTile_Station,      // terraform_tile_proc
};<|MERGE_RESOLUTION|>--- conflicted
+++ resolved
@@ -2339,7 +2339,8 @@
 
 			/* if we deleted the whole waypoint, delete the road facility. */
 			if (wp->road_waypoint_area.tile == INVALID_TILE) {
-				wp->facilities &= ~(FACIL_BUS_STOP | FACIL_TRUCK_STOP);
+				wp->facilities.Reset(StationFacility::BusStop);
+				wp->facilities.Reset(StationFacility::TruckStop);
 				SetWindowWidgetDirty(WC_STATION_VIEW, wp->index, WID_SV_ROADVEHS);
 				wp->UpdateVirtCoord();
 				DeleteStationIfEmpty(wp);
@@ -2469,72 +2470,6 @@
 }
 
 /**
-<<<<<<< HEAD
-=======
- * Remove a road waypoint
- * @param tile TileIndex been queried
- * @param flags operation to perform
- * @param replacement_spec_index replacement spec index to avoid deallocating, if < 0, tile is not being replaced
- * @return cost or failure of operation
- */
-CommandCost RemoveRoadWaypointStop(TileIndex tile, DoCommandFlag flags, int replacement_spec_index)
-{
-	Waypoint *wp = Waypoint::GetByTile(tile);
-
-	if (_current_company != OWNER_WATER) {
-		CommandCost ret = CheckOwnership(wp->owner);
-		if (ret.Failed()) return ret;
-	}
-
-	/* Ignore vehicles when the company goes bankrupt. The road will remain, any vehicles going to the waypoint will be removed. */
-	if (!(flags & DC_BANKRUPT)) {
-		CommandCost ret = EnsureNoVehicleOnGround(tile);
-		if (ret.Failed()) return ret;
-	}
-
-	const RoadStopSpec *spec = GetRoadStopSpec(tile);
-
-	if (flags & DC_EXEC) {
-		/* Update company infrastructure counts. */
-		for (RoadTramType rtt : _roadtramtypes) {
-			RoadType rt = GetRoadType(tile, rtt);
-			UpdateCompanyRoadInfrastructure(rt, GetRoadOwner(tile, rtt), -static_cast<int>(ROAD_STOP_TRACKBIT_FACTOR));
-		}
-
-		Company::Get(wp->owner)->infrastructure.station--;
-		DirtyCompanyInfrastructureWindows(wp->owner);
-
-		uint specindex = GetCustomRoadStopSpecIndex(tile);
-
-		DeleteNewGRFInspectWindow(GSF_ROADSTOPS, tile.base());
-
-		DoClearSquare(tile);
-
-		wp->rect.AfterRemoveTile(wp, tile);
-
-		wp->RemoveRoadStopTileData(tile);
-		if ((int)specindex != replacement_spec_index) DeallocateSpecFromRoadStop(wp, specindex);
-
-		if (replacement_spec_index < 0) {
-			MakeRoadWaypointStationAreaSmaller(wp, wp->road_waypoint_area);
-
-			UpdateStationSignCoord(wp);
-
-			/* if we deleted the whole waypoint, delete the road facility. */
-			if (wp->road_waypoint_area.tile == INVALID_TILE) {
-				wp->facilities.Reset(StationFacility::BusStop).Reset(StationFacility::TruckStop);
-				SetWindowWidgetDirty(WC_STATION_VIEW, wp->index, WID_SV_ROADVEHS);
-				wp->UpdateVirtCoord();
-				DeleteStationIfEmpty(wp);
-			}
-		}
-	}
-
-	return CommandCost(EXPENSES_CONSTRUCTION, spec != nullptr ? spec->GetClearCost(PR_CLEAR_STATION_TRUCK) : _price[PR_CLEAR_STATION_TRUCK]);
-}
-
-/**
->>>>>>> f309b90a
  * Remove a tile area of road stop or road waypoints
  * @param flags operation to perform
  * @param roadstop_area tile area of road stop or road waypoint tiles to remove
@@ -3279,12 +3214,8 @@
 		if (st->ship_station.tile == INVALID_TILE) {
 			st->ship_station.Clear();
 			st->docking_station.Clear();
-<<<<<<< HEAD
 			st->docking_tiles.clear();
-			st->facilities &= ~FACIL_DOCK;
-=======
 			st->facilities.Reset(StationFacility::Dock);
->>>>>>> f309b90a
 			SetWindowClassesDirty(WC_VEHICLE_ORDERS);
 		}
 
@@ -4846,13 +4777,13 @@
 			st->name.clear();
 			if (generate && st->industry == nullptr) {
 				StationNaming name_class;
-				if (st->facilities & FACIL_AIRPORT) {
+				if (st->facilities.Test(StationFacility::Airport)) {
 					name_class = STATIONNAMING_AIRPORT;
-				} else if (st->facilities & FACIL_DOCK) {
+				} else if (st->facilities.Test(StationFacility::Dock)) {
 					name_class = STATIONNAMING_DOCK;
-				} else if (st->facilities & FACIL_TRAIN) {
+				} else if (st->facilities.Test(StationFacility::Train)) {
 					name_class = STATIONNAMING_RAIL;
-				} else if (st->facilities & (FACIL_BUS_STOP | FACIL_TRUCK_STOP)) {
+				} else if (st->facilities.Any({StationFacility::BusStop, StationFacility::TruckStop})) {
 					name_class = STATIONNAMING_ROAD;
 				} else {
 					name_class = STATIONNAMING_RAIL;
@@ -5132,13 +5063,8 @@
 	st->airport.type = AT_OILRIG;
 	st->airport.Add(tile);
 	st->ship_station.Add(tile);
-<<<<<<< HEAD
-	st->facilities = FACIL_AIRPORT | FACIL_DOCK;
+	st->facilities = {StationFacility::Airport, StationFacility::Dock};
 	st->build_date = CalTime::CurDate();
-=======
-	st->facilities = {StationFacility::Airport, StationFacility::Dock};
-	st->build_date = TimerGameCalendar::date;
->>>>>>> f309b90a
 	UpdateStationDockingTiles(st);
 
 	st->rect.BeforeAddTile(tile, StationRect::ADD_FORCE);
@@ -5169,13 +5095,9 @@
 
 	MakeWaterKeepingClass(tile, OWNER_NONE);
 
-<<<<<<< HEAD
-	assert(st->facilities == (FACIL_AIRPORT | FACIL_DOCK) && st->airport.type == AT_OILRIG);
-=======
 	/* The oil rig station is not supposed to be shared with anything else */
 	[[maybe_unused]] static constexpr StationFacilities expected_facility{StationFacility::Airport, StationFacility::Dock};
 	assert(st->facilities == expected_facility && st->airport.type == AT_OILRIG);
->>>>>>> f309b90a
 	if (st->industry != nullptr && st->industry->neutral_station == st) {
 		/* Don't leave dangling neutral station pointer */
 		st->industry->neutral_station = nullptr;
