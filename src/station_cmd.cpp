/*
 * This file is part of OpenTTD.
 * OpenTTD is free software; you can redistribute it and/or modify it under the terms of the GNU General Public License as published by the Free Software Foundation, version 2.
 * OpenTTD is distributed in the hope that it will be useful, but WITHOUT ANY WARRANTY; without even the implied warranty of MERCHANTABILITY or FITNESS FOR A PARTICULAR PURPOSE.
 * See the GNU General Public License for more details. You should have received a copy of the GNU General Public License along with OpenTTD. If not, see <http://www.gnu.org/licenses/>.
 */

/** @file station_cmd.cpp Handling of station tiles. */

#include "stdafx.h"
#include "aircraft.h"
#include "bridge_map.h"
#include "viewport_func.h"
#include "viewport_kdtree.h"
#include "command_func.h"
#include "town.h"
#include "news_func.h"
#include "train.h"
#include "ship.h"
#include "roadveh.h"
#include "industry.h"
#include "newgrf_cargo.h"
#include "newgrf_debug.h"
#include "newgrf_station.h"
#include "newgrf_canal.h" /* For the buoy */
#include "pathfinder/yapf/yapf_cache.h"
#include "road_internal.h" /* For drawing catenary/checking road removal */
#include "autoslope.h"
#include "water.h"
#include "strings_func.h"
#include "clear_func.h"
#include "date_func.h"
#include "vehicle_func.h"
#include "string_func.h"
#include "animated_tile_func.h"
#include "elrail_func.h"
#include "station_base.h"
#include "station_cmd.h"
#include "station_func.h"
#include "station_kdtree.h"
#include "roadstop_base.h"
#include "newgrf_railtype.h"
#include "newgrf_roadtype.h"
#include "waypoint_base.h"
#include "waypoint_cmd.h"
#include "waypoint_func.h"
#include "pbs.h"
#include "debug.h"
#include "core/random_func.hpp"
#include "core/container_func.hpp"
#include "company_base.h"
#include "table/airporttile_ids.h"
#include "newgrf_airporttiles.h"
#include "order_backup.h"
#include "newgrf_house.h"
#include "company_gui.h"
#include "linkgraph/linkgraph_base.h"
#include "linkgraph/refresh.h"
#include "zoning.h"
#include "tunnelbridge_map.h"
#include "cheat_type.h"
#include "newgrf_roadstop.h"
#include "core/math_func.hpp"
#include "landscape_cmd.h"
#include "rail_cmd.h"

#include "widgets/station_widget.h"

#include "table/strings.h"

#include "3rdparty/cpp-btree/btree_set.h"
#include "3rdparty/robin_hood/robin_hood.h"

#include <bitset>

#include "safeguards.h"

static StationSpec::TileFlags GetStationTileFlags(StationGfx gfx, const StationSpec *statspec);

bool _town_noise_no_update = false;

/**
 * Check whether the given tile is a hangar.
 * @param t the tile to of whether it is a hangar.
 * @pre IsTileType(t, MP_STATION)
 * @return true if and only if the tile is a hangar.
 */
bool IsHangar(TileIndex t)
{
	assert_tile(IsTileType(t, MP_STATION), t);

	/* If the tile isn't an airport there's no chance it's a hangar. */
	if (!IsAirport(t)) return false;

	const Station *st = Station::GetByTile(t);
	const AirportSpec *as = st->airport.GetSpec();

	for (const auto &depot : as->depots) {
		if (st->airport.GetRotatedTileFromOffset(depot.ti) == TileIndex(t)) return true;
	}

	return false;
}

/**
 * Look for a station owned by the given company around the given tile area.
 * @param ta the area to search over
 * @param closest_station the closest owned station found so far
 * @param company the company whose stations to look for
 * @param st to 'return' the found station
 * @return Succeeded command (if zero or one station found) or failed command (for two or more stations found).
 */
template <class T, class F>
CommandCost GetStationAround(TileArea ta, StationID closest_station, CompanyID company, T **st, F filter)
{
	ta.Expand(1);

	/* check around to see if there are any stations there owned by the company */
	for (TileIndex tile_cur : ta) {
		if (IsTileType(tile_cur, MP_STATION)) {
			StationID t = GetStationIndex(tile_cur);
			if (!T::IsValidID(t) || T::Get(t)->owner != company || !filter(T::Get(t))) continue;
			if (closest_station == INVALID_STATION) {
				closest_station = t;
			} else if (closest_station != t) {
				return CommandCost(STR_ERROR_ADJOINS_MORE_THAN_ONE_EXISTING);
			}
		}
	}
	*st = (closest_station == INVALID_STATION) ? nullptr : T::Get(closest_station);
	return CommandCost();
}

/**
 * Function to check whether the given tile matches some criterion.
 * @param tile the tile to check
 * @return true if it matches, false otherwise
 */
typedef bool (*CMSAMatcher)(TileIndex tile);

/**
 * Counts the numbers of tiles matching a specific type in the area around
 * @param tile the center tile of the 'count area'
 * @param cmp the comparator/matcher (@see CMSAMatcher)
 * @return the number of matching tiles around
 */
static int CountMapSquareAround(TileIndex tile, CMSAMatcher cmp)
{
	int num = 0;

	for (int dx = -3; dx <= 3; dx++) {
		for (int dy = -3; dy <= 3; dy++) {
			TileIndex t = TileAddWrap(tile, dx, dy);
			if (t != INVALID_TILE && cmp(t)) num++;
		}
	}

	return num;
}

/**
 * Check whether the tile is a mine.
 * @param tile the tile to investigate.
 * @return true if and only if the tile is a mine
 */
static bool CMSAMine(TileIndex tile)
{
	/* No industry */
	if (!IsTileType(tile, MP_INDUSTRY)) return false;

	const Industry *ind = Industry::GetByTile(tile);

	/* No extractive industry */
	if ((GetIndustrySpec(ind->type)->life_type & INDUSTRYLIFE_EXTRACTIVE) == 0) return false;

	for (const auto &p : ind->Produced()) {
		/* The industry extracts something non-liquid, i.e. no oil or plastic, so it is a mine.
		 * Also the production of passengers and mail is ignored. */
		if (p.cargo != INVALID_CARGO &&
				(CargoSpec::Get(p.cargo)->classes & (CC_LIQUID | CC_PASSENGERS | CC_MAIL)) == 0) {
			return true;
		}
	}

	return false;
}

/**
 * Check whether the tile is water.
 * @param tile the tile to investigate.
 * @return true if and only if the tile is a water tile
 */
static bool CMSAWater(TileIndex tile)
{
	return IsTileType(tile, MP_WATER) && IsWater(tile);
}

/**
 * Check whether the tile is a tree.
 * @param tile the tile to investigate.
 * @return true if and only if the tile is a tree tile
 */
static bool CMSATree(TileIndex tile)
{
	return IsTileType(tile, MP_TREES);
}

#define M(x) ((x) - STR_SV_STNAME)

enum StationNaming : uint8_t {
	STATIONNAMING_RAIL,
	STATIONNAMING_ROAD,
	STATIONNAMING_AIRPORT,
	STATIONNAMING_OILRIG,
	STATIONNAMING_DOCK,
	STATIONNAMING_HELIPORT,
};

/** Information to handle station action 0 property 24 correctly */
struct StationNameInformation {
	uint32_t free_names; ///< Current bitset of free names (we can remove names).
	std::bitset<NUM_INDUSTRYTYPES> indtypes; ///< Bit set indicating when an industry type has been found.
};

/**
 * Find a station action 0 property 24 station name, or reduce the
 * free_names if needed.
 * @param tile the tile to search
 * @param user_data the StationNameInformation to base the search on
 * @return true if the tile contains an industry that has not given
 *              its name to one of the other stations in town.
 */
static bool FindNearIndustryName(TileIndex tile, void *user_data)
{
	/* All already found industry types */
	StationNameInformation *sni = (StationNameInformation*)user_data;
	if (!IsTileType(tile, MP_INDUSTRY)) return false;

	/* If the station name is undefined it means that it doesn't name a station */
	IndustryType indtype = GetIndustryType(tile);
	if (GetIndustrySpec(indtype)->station_name == STR_UNDEFINED) return false;

	/* In all cases if an industry that provides a name is found two of
	 * the standard names will be disabled. */
	sni->free_names &= ~(1 << M(STR_SV_STNAME_OILFIELD) | 1 << M(STR_SV_STNAME_MINES));
	return !sni->indtypes[indtype];
}

static StringID GenerateStationName(Station *st, TileIndex tile, StationNaming name_class, bool force_change = false)
{
	static const uint32_t _gen_station_name_bits[] = {
		0,                                       // STATIONNAMING_RAIL
		0,                                       // STATIONNAMING_ROAD
		1U << M(STR_SV_STNAME_AIRPORT),          // STATIONNAMING_AIRPORT
		1U << M(STR_SV_STNAME_OILFIELD),         // STATIONNAMING_OILRIG
		1U << M(STR_SV_STNAME_DOCKS),            // STATIONNAMING_DOCK
		1U << M(STR_SV_STNAME_HELIPORT),         // STATIONNAMING_HELIPORT
	};

	const Town *t = st->town;

	StationNameInformation sni{};
	sni.free_names = UINT32_MAX;

	std::bitset<MAX_EXTRA_STATION_NAMES> extra_names;

	for (const Station *s : Station::Iterate()) {
		if ((force_change || s != st) && s->town == t) {
			if (s->indtype != IT_INVALID) {
				sni.indtypes[s->indtype] = true;
				StringID name = GetIndustrySpec(s->indtype)->station_name;
				if (name != STR_UNDEFINED) {
					/* Filter for other industrytypes with the same name */
					for (IndustryType it = 0; it < NUM_INDUSTRYTYPES; it++) {
						const IndustrySpec *indsp = GetIndustrySpec(it);
						if (indsp->enabled && indsp->station_name == name) sni.indtypes[it] = true;
					}
				}
				continue;
			}
			if (s->extra_name_index < MAX_EXTRA_STATION_NAMES) {
				extra_names.set(s->extra_name_index);
			}
			uint str = M(s->string_id);
			if (str <= 0x20) {
				if (str == M(STR_SV_STNAME_FOREST)) {
					str = M(STR_SV_STNAME_WOODS);
				}
				ClrBit(sni.free_names, str);
			}
		}
	}

	st->extra_name_index = UINT16_MAX;

	TileIndex indtile = tile;
	if (CircularTileSearch(&indtile, 7, FindNearIndustryName, &sni)) {
		/* An industry has been found nearby */
		IndustryType indtype = GetIndustryType(indtile);
		const IndustrySpec *indsp = GetIndustrySpec(indtype);
		/* STR_NULL means it only disables oil rig/mines */
		if (indsp->station_name != STR_NULL) {
			st->indtype = indtype;
			return STR_SV_STNAME_FALLBACK;
		}
	}

	/* Oil rigs/mines name could be marked not free by looking for a near by industry. */

	/* check default names */
	uint32_t tmp = sni.free_names & _gen_station_name_bits[name_class];
	if (tmp != 0) return STR_SV_STNAME + FindFirstBit(tmp);

	/* check mine? */
	if (HasBit(sni.free_names, M(STR_SV_STNAME_MINES))) {
		if (CountMapSquareAround(tile, CMSAMine) >= 2) {
			return STR_SV_STNAME_MINES;
		}
	}

	/* check close enough to town to get central as name? */
	const bool is_central = DistanceMax(tile, t->xy) < 8;
	if (HasBit(sni.free_names, M(STR_SV_STNAME)) && (is_central ||
			DistanceSquare(tile, t->xy) <= std::max(t->cache.squared_town_zone_radius[HZB_TOWN_INNER_SUBURB], t->cache.squared_town_zone_radius[HZB_TOWN_OUTER_SUBURB]))) {
		return STR_SV_STNAME;
	}

	bool use_extra_names = !_extra_station_names.empty();
	auto check_extra_names = [&]() -> bool {
		if (use_extra_names) {
			use_extra_names = false;
			const bool near_water = CountMapSquareAround(tile, CMSAWater) >= 5;
			std::vector<uint16_t> candidates;
			for (size_t i = 0; i < _extra_station_names.size(); i++) {
				const ExtraStationNameInfo &info = _extra_station_names[i];
				if (extra_names[i]) continue;
				if (!HasBit(info.flags, name_class)) continue;
				if (HasBit(info.flags, ESNIF_CENTRAL) && !is_central) continue;
				if (HasBit(info.flags, ESNIF_NOT_CENTRAL) && is_central) continue;
				if (HasBit(info.flags, ESNIF_NEAR_WATER) && !near_water) continue;
				if (HasBit(info.flags, ESNIF_NOT_NEAR_WATER) && near_water) continue;
				candidates.push_back(static_cast<uint16_t>(i));
			}

			if (!candidates.empty()) {
				SavedRandomSeeds saved_seeds;
				SaveRandomSeeds(&saved_seeds);
				st->extra_name_index = candidates[RandomRange((uint)candidates.size())];
				RestoreRandomSeeds(saved_seeds);
				return true;
			}
		}
		return false;
	};

	if (_extra_station_names_probability > 0) {
		SavedRandomSeeds saved_seeds;
		SaveRandomSeeds(&saved_seeds);
		bool extra_name = (RandomRange(0xFF) < _extra_station_names_probability) && check_extra_names();
		RestoreRandomSeeds(saved_seeds);
		if (extra_name) return STR_SV_STNAME_FALLBACK;
	}

	/* check close enough to town to get central as name? */
	if (is_central && HasBit(sni.free_names, M(STR_SV_STNAME_CENTRAL))) {
		return STR_SV_STNAME_CENTRAL;
	}

	/* Check lakeside */
	if (HasBit(sni.free_names, M(STR_SV_STNAME_LAKESIDE)) &&
			DistanceFromEdge(tile) < 20 &&
			CountMapSquareAround(tile, CMSAWater) >= 5) {
		return STR_SV_STNAME_LAKESIDE;
	}

	/* Check woods */
	if (HasBit(sni.free_names, M(STR_SV_STNAME_WOODS)) && (
				CountMapSquareAround(tile, CMSATree) >= 8 ||
				CountMapSquareAround(tile, IsTileForestIndustry) >= 2)
			) {
		return _settings_game.game_creation.landscape == LandscapeType::Tropic ? STR_SV_STNAME_FOREST : STR_SV_STNAME_WOODS;
	}

	/* check elevation compared to town */
	int z = GetTileZ(tile);
	int z2 = GetTileZ(t->xy);
	if (z < z2) {
		if (HasBit(sni.free_names, M(STR_SV_STNAME_VALLEY))) return STR_SV_STNAME_VALLEY;
	} else if (z > z2) {
		if (HasBit(sni.free_names, M(STR_SV_STNAME_HEIGHTS))) return STR_SV_STNAME_HEIGHTS;
	}

	/* check direction compared to town */
	static const int8_t _direction_and_table[] = {
		~( (1 << M(STR_SV_STNAME_WEST))  | (1 << M(STR_SV_STNAME_EAST)) | (1 << M(STR_SV_STNAME_NORTH)) ),
		~( (1 << M(STR_SV_STNAME_SOUTH)) | (1 << M(STR_SV_STNAME_WEST)) | (1 << M(STR_SV_STNAME_NORTH)) ),
		~( (1 << M(STR_SV_STNAME_SOUTH)) | (1 << M(STR_SV_STNAME_EAST)) | (1 << M(STR_SV_STNAME_NORTH)) ),
		~( (1 << M(STR_SV_STNAME_SOUTH)) | (1 << M(STR_SV_STNAME_WEST)) | (1 << M(STR_SV_STNAME_EAST)) ),
	};

	sni.free_names &= _direction_and_table[
		(TileX(tile) < TileX(t->xy)) +
		(TileY(tile) < TileY(t->xy)) * 2];

	/** Bitmask of remaining station names that can be used when a more specific name has not been used. */
	static const uint32_t fallback_names = (
		(1U << M(STR_SV_STNAME_NORTH)) |
		(1U << M(STR_SV_STNAME_SOUTH)) |
		(1U << M(STR_SV_STNAME_EAST)) |
		(1U << M(STR_SV_STNAME_WEST)) |
		(1U << M(STR_SV_STNAME_TRANSFER)) |
		(1U << M(STR_SV_STNAME_HALT)) |
		(1U << M(STR_SV_STNAME_EXCHANGE)) |
		(1U << M(STR_SV_STNAME_ANNEXE)) |
		(1U << M(STR_SV_STNAME_SIDINGS)) |
		(1U << M(STR_SV_STNAME_BRANCH)) |
		(1U << M(STR_SV_STNAME_UPPER)) |
		(1U << M(STR_SV_STNAME_LOWER))
	);

	sni.free_names &= fallback_names;
	if (sni.free_names != 0) return STR_SV_STNAME + FindFirstBit(sni.free_names);

	if (check_extra_names()) return STR_SV_STNAME_FALLBACK;

	return STR_SV_STNAME_FALLBACK;
}
#undef M

/**
 * Find the closest deleted station of the current company
 * @param tile the tile to search from.
 * @return the closest station or nullptr if too far.
 */
static Station *GetClosestDeletedStation(TileIndex tile)
{
	uint threshold = 8;

	Station *best_station = nullptr;
	ForAllStationsRadius(tile, threshold, [&](Station *st) {
		if (!st->IsInUse() && st->owner == _current_company) {
			uint cur_dist = DistanceManhattan(tile, st->xy);

			if (cur_dist < threshold) {
				threshold = cur_dist;
				best_station = st;
			} else if (cur_dist == threshold && best_station != nullptr) {
				/* In case of a tie, lowest station ID wins */
				if (st->index < best_station->index) best_station = st;
			}
		}
	});

	return best_station;
}


void Station::GetTileArea(TileArea *ta, StationType type) const
{
	switch (type) {
		case StationType::Rail:
			*ta = this->train_station;
			return;

		case StationType::Airport:
			*ta = this->airport;
			return;

		case StationType::Truck:
			*ta = this->truck_station;
			return;

		case StationType::Bus:
			*ta = this->bus_station;
			return;

		case StationType::Dock:
		case StationType::Oilrig:
			*ta = this->docking_station;
			return;

		default: NOT_REACHED();
	}
}

/**
 * Update the cargo history.
 */
void Station::UpdateCargoHistory()
{
	uint storage_offset = 0;
	bool update_window = false;
	for (const CargoSpec *cs : CargoSpec::Iterate()) {
		uint amount = this->goods[cs->Index()].CargoTotalCount();
		if (!HasBit(this->station_cargo_history_cargoes, cs->Index())) {
			if (amount == 0) {
				/* No cargo present, and no history stored for this cargo, no work to do */
				continue;
			} else {
				if (this->station_cargo_history_cargoes == 0) update_window = true;
				SetBit(this->station_cargo_history_cargoes, cs->Index());
				this->station_cargo_history.emplace(this->station_cargo_history.begin() + storage_offset);
			}
		}
		this->station_cargo_history[storage_offset][this->station_cargo_history_offset] = RXCompressUint(amount);
		storage_offset++;
	}
	this->station_cargo_history_offset++;
	if (this->station_cargo_history_offset == MAX_STATION_CARGO_HISTORY_DAYS) this->station_cargo_history_offset = 0;
	if (update_window) InvalidateWindowData(WC_STATION_VIEW, this->index, -1);
}

/**
 * Update the virtual coords needed to draw the station sign.
 */
void Station::UpdateVirtCoord()
{
	if (IsHeadless()) return;
	Point pt = RemapCoords2(TileX(this->xy) * TILE_SIZE, TileY(this->xy) * TILE_SIZE);

	pt.y -= 32 * ZOOM_BASE;
	if ((this->facilities & FACIL_AIRPORT) && this->airport.type == AT_OILRIG) pt.y -= 16 * ZOOM_BASE;

	if (_viewport_sign_kdtree_valid && this->sign.kdtree_valid) _viewport_sign_kdtree.Remove(ViewportSignKdtreeItem::MakeStation(this->index));

	SetDParam(0, this->index);
	SetDParam(1, this->facilities);
	this->sign.UpdatePosition(ShouldShowBaseStationViewportLabel(this) ? ZOOM_LVL_DRAW_SPR : ZOOM_LVL_END, pt.x, pt.y, STR_VIEWPORT_STATION, STR_STATION_NAME);

	if (_viewport_sign_kdtree_valid) _viewport_sign_kdtree.Insert(ViewportSignKdtreeItem::MakeStation(this->index));

	SetWindowDirty(WC_STATION_VIEW, this->index);
}

/**
 * Move the station main coordinate somewhere else.
 * @param new_xy new tile location of the sign
 */
void Station::MoveSign(TileIndex new_xy)
{
	if (this->xy == new_xy) return;

	MarkAllViewportOverlayStationLinksDirty(this);

	_station_kdtree.Remove(this->index);

	this->BaseStation::MoveSign(new_xy);

	_station_kdtree.Insert(this->index);

	MarkAllViewportOverlayStationLinksDirty(this);
}

/** Update the virtual coords needed to draw the station sign for all stations. */
void UpdateAllStationVirtCoords()
{
	if (IsHeadless()) return;
	for (BaseStation *st : BaseStation::Iterate()) {
		st->UpdateVirtCoord();
	}
}

void BaseStation::FillCachedName() const
{
	auto tmp_params = MakeParameters(this->index);
	this->cached_name = GetStringWithArgs(Waypoint::IsExpected(this) ? STR_WAYPOINT_NAME : STR_STATION_NAME, tmp_params);
}

void ClearAllStationCachedNames()
{
	for (BaseStation *st : BaseStation::Iterate()) {
		st->cached_name.clear();
	}
}

/**
 * Get a mask of the cargo types that the station accepts.
 * @param st Station to query
 * @return the expected mask
 */
CargoTypes GetAcceptanceMask(const Station *st)
{
	CargoTypes mask = 0;

	for (CargoType i = 0; i < NUM_CARGO; i++) {
		if (HasBit(st->goods[i].status, GoodsEntry::GES_ACCEPTANCE)) SetBit(mask, i);
	}
	return mask;
}

/**
 * Get a mask of the cargo types that are empty at the station.
 * @param st Station to query
 * @return the empty mask
 */
CargoTypes GetEmptyMask(const Station *st)
{
	CargoTypes mask = 0;

	for (CargoType i = 0; i < NUM_CARGO; i++) {
		if (st->goods[i].CargoTotalCount() == 0) SetBit(mask, i);
	}
	return mask;
}

/**
 * Add news item for when a station changes which cargoes it accepts.
 * @param st Station of cargo change.
 * @param cargoes Bit mask of cargo types to list.
 * @param reject True iff the station rejects the cargo types.
 */
static void ShowRejectOrAcceptNews(const Station *st, CargoTypes cargoes, bool reject)
{
	SetDParam(0, st->index);
	SetDParam(1, cargoes);
	StringID msg = reject ? STR_NEWS_STATION_NO_LONGER_ACCEPTS_CARGO_LIST : STR_NEWS_STATION_NOW_ACCEPTS_CARGO_LIST;
	AddNewsItem(msg, NT_ACCEPTANCE, NF_INCOLOUR | NF_SMALL, NR_STATION, st->index);
}

/**
 * Get the cargo types being produced around the tile (in a rectangle).
 * @param north_tile Northern most tile of area
 * @param w X extent of the area
 * @param h Y extent of the area
 * @param rad Search radius in addition to the given area
 */
CargoArray GetProductionAroundTiles(TileIndex north_tile, int w, int h, int rad)
{
	CargoArray produced{};

	btree::btree_set<IndustryID> industries;
	TileArea ta = TileArea(north_tile, w, h).Expand(rad);

	/* Loop over all tiles to get the produced cargo of
	 * everything except industries */
	for (TileIndex tile : ta) {
		if (IsTileType(tile, MP_INDUSTRY)) industries.insert(GetIndustryIndex(tile));
		AddProducedCargo(tile, produced);
	}

	/* Loop over the seen industries. They produce cargo for
	 * anything that is within 'rad' of any one of their tiles.
	 */
	for (IndustryID industry : industries) {
		const Industry *i = Industry::Get(industry);
		/* Skip industry with neutral station */
		if (i->neutral_station != nullptr && !_settings_game.station.serve_neutral_industries) continue;

		for (const auto &p : i->Produced()) {
			if (p.cargo != INVALID_CARGO) produced[p.cargo]++;
		}
	}

	return produced;
}

/**
 * Get the acceptance of cargoes around the tile in 1/8.
 * @param center_tile Center of the search area
 * @param w X extent of area
 * @param h Y extent of area
 * @param rad Search radius in addition to given area
 * @param always_accepted bitmask of cargo accepted by houses and headquarters; can be nullptr
 * @param ind Industry associated with neutral station (e.g. oil rig) or nullptr
 */
CargoArray GetAcceptanceAroundTiles(TileIndex center_tile, int w, int h, int rad, CargoTypes *always_accepted)
{
	CargoArray acceptance{};
	if (always_accepted != nullptr) *always_accepted = 0;

	TileArea ta = TileArea(center_tile, w, h).Expand(rad);

	for (TileIndex tile : ta) {
		/* Ignore industry if it has a neutral station. */
		if (!_settings_game.station.serve_neutral_industries && IsTileType(tile, MP_INDUSTRY) && Industry::GetByTile(tile)->neutral_station != nullptr) continue;

		AddAcceptedCargo(tile, acceptance, always_accepted);
	}

	return acceptance;
}

/**
 * Get the acceptance of cargoes around the station in.
 * @param st Station to get acceptance of.
 * @param always_accepted bitmask of cargo accepted by houses and headquarters; can be nullptr
 */
static CargoArray GetAcceptanceAroundStation(const Station *st, CargoTypes *always_accepted)
{
	CargoArray acceptance{};
	if (always_accepted != nullptr) *always_accepted = 0;

	BitmapTileIterator it(st->catchment_tiles);
	for (TileIndex tile = it; tile != INVALID_TILE; tile = ++it) {
		AddAcceptedCargo(tile, acceptance, always_accepted);
	}

	return acceptance;
}

/**
 * Update the acceptance for a station.
 * @param st Station to update
 * @param show_msg controls whether to display a message that acceptance was changed.
 */
void UpdateStationAcceptance(Station *st, bool show_msg)
{
	/* old accepted goods types */
	CargoTypes old_acc = GetAcceptanceMask(st);

	/* And retrieve the acceptance. */
	CargoArray acceptance{};
	if (!st->rect.IsEmpty()) {
		acceptance = GetAcceptanceAroundStation(st, &st->always_accepted);
	}

	/* Adjust in case our station only accepts fewer kinds of goods */
	for (CargoType i = 0; i < NUM_CARGO; i++) {
		uint amt = acceptance[i];

		/* Make sure the station can accept the goods type. */
		bool is_passengers = IsCargoInClass(i, CC_PASSENGERS);
		if ((!is_passengers && !(st->facilities & ~FACIL_BUS_STOP)) ||
				(is_passengers && !(st->facilities & ~FACIL_TRUCK_STOP))) {
			amt = 0;
		}

		GoodsEntry &ge = st->goods[i];
		SB(ge.status, GoodsEntry::GES_ACCEPTANCE, 1, amt >= 8);
		if (LinkGraph::IsValidID(ge.link_graph)) {
			(*LinkGraph::Get(ge.link_graph))[ge.node].SetDemand(amt / 8);
		}
	}

	/* Only show a message in case the acceptance was actually changed. */
	CargoTypes new_acc = GetAcceptanceMask(st);
	if (old_acc == new_acc) return;

	/* show a message to report that the acceptance was changed? */
	if (show_msg && st->owner == _local_company && st->IsInUse()) {
		/* Combine old and new masks to get changes */
		CargoTypes accepts = new_acc & ~old_acc;
		CargoTypes rejects = ~new_acc & old_acc;

		/* Show news message if there are any changes */
		if (accepts != 0) ShowRejectOrAcceptNews(st, accepts, false);
		if (rejects != 0) ShowRejectOrAcceptNews(st, rejects, true);
	}

	/* redraw the station view since acceptance changed */
	SetWindowWidgetDirty(WC_STATION_VIEW, st->index, WID_SV_ACCEPT_RATING_LIST);
}

static void UpdateStationSignCoord(BaseStation *st)
{
	const StationRect *r = &st->rect;

	if (r->IsEmpty()) return; // no tiles belong to this station

	/* clamp sign coord to be inside the station rect */
	TileIndex new_xy = TileXY(ClampU(TileX(st->xy), r->left, r->right), ClampU(TileY(st->xy), r->top, r->bottom));
	st->MoveSign(new_xy);

	if (!Station::IsExpected(st)) return;
	Station *full_station = Station::From(st);
	for (const GoodsEntry &ge : full_station->goods) {
		LinkGraphID lg = ge.link_graph;
		if (!LinkGraph::IsValidID(lg)) continue;
		(*LinkGraph::Get(lg))[ge.node].UpdateLocation(st->xy);
	}
}

/**
 * Common part of building various station parts and possibly attaching them to an existing one.
 * @param[in,out] st Station to attach to
 * @param flags Command flags
 * @param reuse Whether to try to reuse a deleted station (gray sign) if possible
 * @param area Area occupied by the new part
 * @param name_class Station naming class to use to generate the new station's name
 * @return Command error that occurred, if any
 */
static CommandCost BuildStationPart(Station **st, DoCommandFlag flags, bool reuse, TileArea area, StationNaming name_class)
{
	/* Find a deleted station close to us */
	if (*st == nullptr && reuse) *st = GetClosestDeletedStation(area.tile);

	if (*st != nullptr) {
		if ((*st)->owner != _current_company) {
			return CommandCost(CMD_ERROR);
		}

		CommandCost ret = (*st)->rect.BeforeAddRect(area.tile, area.w, area.h, StationRect::ADD_TEST);
		if (ret.Failed()) return ret;
	} else {
		/* allocate and initialize new station */
		if (!Station::CanAllocateItem()) return CommandCost(STR_ERROR_TOO_MANY_STATIONS_LOADING);

		if (flags & DC_EXEC) {
			*st = new Station(area.tile);
			_station_kdtree.Insert((*st)->index);

			(*st)->town = ClosestTownFromTile(area.tile, UINT_MAX);
			(*st)->string_id = GenerateStationName(*st, area.tile, name_class);

			if (Company::IsValidID(_current_company)) {
				if (_local_company == _current_company && !(*st)->town->have_ratings.Test(_current_company)) {
					ZoningTownAuthorityRatingChange();
				}
				(*st)->town->have_ratings.Set(_current_company);
				if (_cheats.town_rating.value) {
					(*st)->town->ratings[_current_company] = RATING_MAXIMUM;
				}
			}
		}
	}
	return CommandCost();
}

/**
 * This is called right after a station was deleted.
 * It checks if the whole station is free of substations, and if so, the station will be
 * deleted after a little while.
 * @param st Station
 */
static void DeleteStationIfEmpty(BaseStation *st)
{
	if (!st->IsInUse()) {
		st->delete_ctr = 0;
		InvalidateWindowData(WC_STATION_LIST, st->owner, 0);
	}
	/* station remains but it probably lost some parts - station sign should stay in the station boundaries */
	UpdateStationSignCoord(st);
}

/**
 * After adding/removing tiles to station, update some station-related stuff.
 * @param adding True if adding tiles, false if removing them.
 * @param type StationType being modified.
 */
void Station::AfterStationTileSetChange(bool adding, StationType type)
{
	this->UpdateVirtCoord();
	DirtyCompanyInfrastructureWindows(this->owner);
	if (adding) InvalidateWindowData(WC_STATION_LIST, this->owner, 0);

	switch (type) {
		case StationType::Rail:
			SetWindowWidgetDirty(WC_STATION_VIEW, this->index, WID_SV_TRAINS);
			break;
		case StationType::Airport:
			break;
		case StationType::Truck:
		case StationType::Bus:
			SetWindowWidgetDirty(WC_STATION_VIEW, this->index, WID_SV_ROADVEHS);
			break;
		case StationType::Dock:
			SetWindowWidgetDirty(WC_STATION_VIEW, this->index, WID_SV_SHIPS);
			break;
		default: NOT_REACHED();
	}

	if (adding) {
		this->RecomputeCatchment();
		UpdateStationAcceptance(this, false);
		InvalidateWindowData(WC_SELECT_STATION, 0, 0);
	} else {
		DeleteStationIfEmpty(this);
		this->RecomputeCatchment();
	}

}

CommandCost ClearTile_Station(TileIndex tile, DoCommandFlag flags);

/**
 * Checks if the given tile is buildable, flat and has a certain height.
 * @param tile TileIndex to check.
 * @param invalid_dirs Prohibited directions for slopes (set of #DiagDirection).
 * @param allowed_z Height allowed for the tile. If allowed_z is negative, it will be set to the height of this tile.
 * @param allow_steep Whether steep slopes are allowed.
 * @param check_bridge Check for the existence of a bridge.
 * @return The cost in case of success, or an error code if it failed.
 */
CommandCost CheckBuildableTile(TileIndex tile, uint invalid_dirs, int &allowed_z, bool allow_steep, bool check_bridge)
{
	if (check_bridge && IsBridgeAbove(tile)) {
		return CommandCost(STR_ERROR_MUST_DEMOLISH_BRIDGE_FIRST);
	}

	CommandCost ret = EnsureNoVehicleOnGround(tile);
	if (ret.Failed()) return ret;

	auto [tileh, z] = GetTileSlopeZ(tile);

	/* Prohibit building if
	 *   1) The tile is "steep" (i.e. stretches two height levels).
	 *   2) The tile is non-flat and the build_on_slopes switch is disabled.
	 */
	if ((!allow_steep && IsSteepSlope(tileh)) ||
			((!_settings_game.construction.build_on_slopes) && tileh != SLOPE_FLAT)) {
		return CommandCost(STR_ERROR_FLAT_LAND_REQUIRED);
	}

	CommandCost cost(EXPENSES_CONSTRUCTION);
	int flat_z = z + GetSlopeMaxZ(tileh);
	if (tileh != SLOPE_FLAT) {
		/* Forbid building if the tile faces a slope in a invalid direction. */
		for (DiagDirection dir = DIAGDIR_BEGIN; dir != DIAGDIR_END; dir++) {
			if (HasBit(invalid_dirs, dir) && !CanBuildDepotByTileh(dir, tileh)) {
				return CommandCost(STR_ERROR_FLAT_LAND_REQUIRED);
			}
		}
		cost.AddCost(_price[PR_BUILD_FOUNDATION]);
	}

	/* The level of this tile must be equal to allowed_z. */
	if (allowed_z < 0) {
		/* First tile. */
		allowed_z = flat_z;
	} else if (allowed_z != flat_z) {
		return CommandCost(STR_ERROR_FLAT_LAND_REQUIRED);
	}

	return cost;
}

CommandCost IsRailStationBridgeAboveOk(TileIndex tile, const StationSpec *statspec, uint8_t layout, TileIndex northern_bridge_end, TileIndex southern_bridge_end, int bridge_height,
		BridgeType bridge_type, TransportType bridge_transport_type)
{
	if (statspec != nullptr && HasBit(statspec->internal_flags, SSIF_BRIDGE_HEIGHTS_SET)) {
		int height_above = statspec->GetBridgeAboveFlags(layout).height;
		if (height_above == 0) return CommandCost(INVALID_STRING_ID);
		if (GetTileMaxZ(tile) + height_above > bridge_height) {
			return CommandCost(STR_ERROR_BRIDGE_TOO_LOW_FOR_STATION);
		}
	} else if (!statspec) {
		/* Default stations/waypoints */
		const int height = layout < 4 ? 2 : 5;
		if (GetTileMaxZ(tile) + height > bridge_height) return CommandCost(STR_ERROR_BRIDGE_TOO_LOW_FOR_STATION);
	} else {
		if (!_settings_game.construction.allow_stations_under_bridges) return CommandCost(INVALID_STRING_ID);
	}

	BridgePiecePillarFlags disallowed_pillar_flags;
	if (statspec != nullptr && HasBit(statspec->internal_flags, SSIF_BRIDGE_DISALLOWED_PILLARS_SET)) {
		/* Pillar flags set by NewGRF */
		disallowed_pillar_flags = (BridgePiecePillarFlags) statspec->GetBridgeAboveFlags(layout).disallowed_pillars;
	} else if (!statspec) {
		/* Default stations/waypoints */
		if (layout < 8) {
			static const uint8_t st_flags[8] = { 0x50, 0xA0, 0x50, 0xA0, 0x50 | 0x26, 0xA0 | 0x1C, 0x50 | 0x89, 0xA0 | 0x43 };
			disallowed_pillar_flags = (BridgePiecePillarFlags) st_flags[layout];
		} else {
			disallowed_pillar_flags = (BridgePiecePillarFlags) 0;
		}
	} else if (GetStationTileFlags(layout, statspec).Test(StationSpec::TileFlag::Blocked)) {
		/* Non-track station tiles */
		disallowed_pillar_flags = (BridgePiecePillarFlags) 0;
	} else {
		/* Tracked station tiles */
		const Axis axis = HasBit(layout, 0) ? AXIS_Y : AXIS_X;
		disallowed_pillar_flags = (BridgePiecePillarFlags) (axis == AXIS_X ? 0x50 : 0xA0);
	}

	if ((GetBridgeTilePillarFlags(tile, northern_bridge_end, southern_bridge_end, bridge_type, bridge_transport_type) & disallowed_pillar_flags) == 0) {
		return CommandCost();
	} else {
		return CommandCost(STR_ERROR_BRIDGE_PILLARS_OBSTRUCT_STATION);
	}
}

CommandCost IsRailStationBridgeAboveOk(TileIndex tile, const StationSpec *statspec, uint8_t layout)
{
	if (!IsBridgeAbove(tile)) return CommandCost();

	TileIndex southern_bridge_end = GetSouthernBridgeEnd(tile);
	TileIndex northern_bridge_end = GetNorthernBridgeEnd(tile);
	return IsRailStationBridgeAboveOk(tile, statspec, layout, northern_bridge_end, southern_bridge_end, GetBridgeHeight(southern_bridge_end),
			GetBridgeType(southern_bridge_end), GetTunnelBridgeTransportType(southern_bridge_end));
}

CommandCost IsRoadStopBridgeAboveOK(TileIndex tile, const RoadStopSpec *spec, bool drive_through, DiagDirection entrance,
		TileIndex northern_bridge_end, TileIndex southern_bridge_end, int bridge_height,
		BridgeType bridge_type, TransportType bridge_transport_type)
{
	if (spec && HasBit(spec->internal_flags, RSIF_BRIDGE_HEIGHTS_SET)) {
		int height = spec->bridge_height[drive_through ? (GFX_TRUCK_BUS_DRIVETHROUGH_OFFSET + DiagDirToAxis(entrance)) : entrance];
		if (height == 0) return CommandCost(INVALID_STRING_ID);
		if (GetTileMaxZ(tile) + height > bridge_height) {
			return CommandCost(STR_ERROR_BRIDGE_TOO_LOW_FOR_STATION);
		}
	} else {
		if (!_settings_game.construction.allow_road_stops_under_bridges) return CommandCost(INVALID_STRING_ID);

		if (GetTileMaxZ(tile) + (drive_through ? 1 : 2) > bridge_height) {
			return CommandCost(STR_ERROR_BRIDGE_TOO_LOW_FOR_STATION);
		}
	}

	BridgePiecePillarFlags disallowed_pillar_flags = (BridgePiecePillarFlags) 0;
	if (spec && HasBit(spec->internal_flags, RSIF_BRIDGE_DISALLOWED_PILLARS_SET)) {
		disallowed_pillar_flags = (BridgePiecePillarFlags) spec->bridge_disallowed_pillars[drive_through ? (GFX_TRUCK_BUS_DRIVETHROUGH_OFFSET + DiagDirToAxis(entrance)) : entrance];
	} else if (drive_through) {
		disallowed_pillar_flags = (BridgePiecePillarFlags) (DiagDirToAxis(entrance) == AXIS_X ? 0x50 : 0xA0);
	} else {
		SetBit(disallowed_pillar_flags, 4 + entrance);
	}
	if ((GetBridgeTilePillarFlags(tile, northern_bridge_end, southern_bridge_end, bridge_type, bridge_transport_type) & disallowed_pillar_flags) == 0) {
		return CommandCost();
	} else {
		return CommandCost(STR_ERROR_BRIDGE_PILLARS_OBSTRUCT_STATION);
	}
}

/**
 * Checks if a rail station can be built at the given area.
 * @param tile_area Area to check.
 * @param flags Operation to perform.
 * @param axis Rail station axis.
 * @param station StationID to be queried and returned if available.
 * @param rt The rail type to check for (overbuilding rail stations over rail).
 * @param affected_vehicles List of trains with PBS reservations on the tiles
 * @param spec_class Station class.
 * @param spec_index Index into the station class.
 * @param plat_len Platform length.
 * @param numtracks Number of platforms.
 * @return The cost in case of success, or an error code if it failed.
 */
static CommandCost CheckFlatLandRailStation(TileArea tile_area, DoCommandFlag flags, Axis axis, StationID *station, RailType rt, std::vector<Train *> &affected_vehicles, StationClassID spec_class, uint16_t spec_index, uint8_t plat_len, uint8_t numtracks)
{
	CommandCost cost(EXPENSES_CONSTRUCTION);
	int allowed_z = -1;
	uint invalid_dirs = 5 << axis;

	const StationSpec *statspec = StationClass::Get(spec_class)->GetSpec(spec_index);
	bool slope_cb = statspec != nullptr && statspec->callback_mask.Test(StationCallbackMask::SlopeCheck);

	for (TileIndex tile_cur : tile_area) {
		CommandCost ret = CheckBuildableTile(tile_cur, invalid_dirs, allowed_z, false, false);
		if (ret.Failed()) return ret;
		cost.AddCost(ret);

		if (slope_cb) {
			/* Do slope check if requested. */
			ret = PerformStationTileSlopeCheck(tile_area.tile, tile_cur, rt, statspec, axis, plat_len, numtracks);
			if (ret.Failed()) return ret;
		}

		/* if station is set, then we have special handling to allow building on top of already existing stations.
		 * so station points to INVALID_STATION if we can build on any station.
		 * Or it points to a station if we're only allowed to build on exactly that station. */
		if (station != nullptr && IsTileType(tile_cur, MP_STATION)) {
			if (!IsRailStation(tile_cur)) {
				return ClearTile_Station(tile_cur, DC_AUTO); // get error message
			} else {
				StationID st = GetStationIndex(tile_cur);
				if (*station == INVALID_STATION) {
					*station = st;
				} else if (*station != st) {
					return CommandCost(STR_ERROR_ADJOINS_MORE_THAN_ONE_EXISTING);
				}
				if (_settings_game.vehicle.train_braking_model == TBM_REALISTIC && HasStationReservation(tile_cur)) {
					CommandCost ret = CheckTrainReservationPreventsTrackModification(tile_cur, GetRailStationTrack(tile_cur));
					if (ret.Failed()) return ret;
				}
			}
		} else {
			/* If we are building a station with a valid railtype, we may be able to overbuild an existing rail tile. */
			if (rt != INVALID_RAILTYPE && IsPlainRailTile(tile_cur)) {
				/* Don't overbuild signals. */
				if (HasSignals(tile_cur)) return CommandCost(STR_ERROR_MUST_REMOVE_SIGNALS_FIRST);

				/* The current rail type must have power on the to-be-built type (e.g. convert normal rail to electrified rail). */
				if (HasPowerOnRail(GetRailType(tile_cur), rt)) {
					TrackBits tracks = GetTrackBits(tile_cur);
					Track track = RemoveFirstTrack(&tracks);
					Track expected_track = HasBit(invalid_dirs, DIAGDIR_NE) ? TRACK_X : TRACK_Y;

					/* The existing track must align with the desired station axis. */
					if (tracks == TRACK_BIT_NONE && track == expected_track) {
						/* Check for trains having a reservation for this tile. */
						if (HasBit(GetRailReservationTrackBits(tile_cur), track)) {
							Train *v = GetTrainForReservation(tile_cur, track);
							if (v != nullptr) {
								CommandCost ret = CheckTrainReservationPreventsTrackModification(v);
								if (ret.Failed()) return ret;
								affected_vehicles.push_back(v);
							}
						}
						CommandCost ret = Command<CMD_REMOVE_SINGLE_RAIL>::Do(flags, tile_cur, track);
						if (ret.Failed()) return ret;
						cost.AddCost(ret);
						/* With flags & ~DC_EXEC CmdLandscapeClear would fail since the rail still exists */
						continue;
					}
				}
			}
			ret = Command<CMD_LANDSCAPE_CLEAR>::Do(flags, tile_cur);
			if (ret.Failed()) return ret;
			cost.AddCost(ret);
		}
	}

	return cost;
}

/**
 * Checks if a road stop can be built at the given tile.
 * @param tile_area Area to check.
 * @param spec Road stop spec.
 * @param flags Operation to perform.
 * @param invalid_dirs Prohibited directions (set of DiagDirections).
 * @param is_drive_through True if trying to build a drive-through station.
 * @param station_type Station type (bus, truck or road waypoint).
 * @param axis Axis of a drive-through road stop.
 * @param station StationID to be queried and returned if available.
 * @param rt Road type to build.
 * @param require_road Is existing road required.
 * @return The cost in case of success, or an error code if it failed.
 */
CommandCost CheckFlatLandRoadStop(TileArea tile_area, const RoadStopSpec *spec, DoCommandFlag flags, uint invalid_dirs, bool is_drive_through, StationType station_type, Axis axis, StationID *station, RoadType rt, bool require_road)
{
	CommandCost cost(EXPENSES_CONSTRUCTION);
	int allowed_z = -1;

	for (TileIndex cur_tile : tile_area) {
		bool allow_under_bridge = _settings_game.construction.allow_road_stops_under_bridges || (spec != nullptr && HasBit(spec->internal_flags, RSIF_BRIDGE_HEIGHTS_SET));
		CommandCost ret = CheckBuildableTile(cur_tile, invalid_dirs, allowed_z, !is_drive_through, !allow_under_bridge);
		if (ret.Failed()) return ret;
		cost.AddCost(ret);

		if (allow_under_bridge && IsBridgeAbove(cur_tile)) {
			TileIndex southern_bridge_end = GetSouthernBridgeEnd(cur_tile);
			TileIndex northern_bridge_end = GetNorthernBridgeEnd(cur_tile);
			CommandCost bridge_ret = IsRoadStopBridgeAboveOK(cur_tile, spec, is_drive_through, (DiagDirection) FindFirstBit(invalid_dirs),
					northern_bridge_end, southern_bridge_end, GetBridgeHeight(southern_bridge_end),
					GetBridgeType(southern_bridge_end), GetTunnelBridgeTransportType(southern_bridge_end));
			if (bridge_ret.Failed()) return bridge_ret;
		}

		/* If station is set, then we have special handling to allow building on top of already existing stations.
		 * Station points to INVALID_STATION if we can build on any station.
		 * Or it points to a station if we're only allowed to build on exactly that station. */
		if (station != nullptr && IsTileType(cur_tile, MP_STATION)) {
			if (!IsAnyRoadStop(cur_tile)) {
				return ClearTile_Station(cur_tile, DC_AUTO); // Get error message.
			} else {
				if (station_type != GetStationType(cur_tile) ||
						is_drive_through != IsDriveThroughStopTile(cur_tile)) {
					return ClearTile_Station(cur_tile, DC_AUTO); // Get error message.
				}
				/* Drive-through station in the wrong direction. */
				if (is_drive_through && IsDriveThroughStopTile(cur_tile) && GetDriveThroughStopAxis(cur_tile) != axis) {
					return CommandCost(STR_ERROR_DRIVE_THROUGH_DIRECTION);
				}
				StationID st = GetStationIndex(cur_tile);
				if (*station == INVALID_STATION) {
					*station = st;
				} else if (*station != st) {
					return CommandCost(STR_ERROR_ADJOINS_MORE_THAN_ONE_EXISTING);
				}
			}
		} else {
			bool build_over_road = is_drive_through && IsNormalRoadTile(cur_tile);
			/* Road bits in the wrong direction. */
			RoadBits rb = IsNormalRoadTile(cur_tile) ? GetAllRoadBits(cur_tile) : ROAD_NONE;
			if (build_over_road && (rb & (axis == AXIS_X ? ROAD_Y : ROAD_X)) != 0) {
				/* Someone was pedantic and *NEEDED* three fracking different error messages. */
				switch (CountBits(rb)) {
					case 1:
						return CommandCost(STR_ERROR_DRIVE_THROUGH_DIRECTION);

					case 2:
						if (rb == ROAD_X || rb == ROAD_Y) return CommandCost(STR_ERROR_DRIVE_THROUGH_DIRECTION);
						return CommandCost(STR_ERROR_DRIVE_THROUGH_CORNER);

					default: // 3 or 4
						return CommandCost(STR_ERROR_DRIVE_THROUGH_JUNCTION);
				}
			}

			if (build_over_road) {
				/* There is a road, check if we can build road+tram stop over it. */
				RoadType road_rt = GetRoadType(cur_tile, RTT_ROAD);
				if (road_rt != INVALID_ROADTYPE) {
					Owner road_owner = GetRoadOwner(cur_tile, RTT_ROAD);
					if (road_owner == OWNER_TOWN) {
						if (!_settings_game.construction.road_stop_on_town_road) return CommandCost(STR_ERROR_DRIVE_THROUGH_ON_TOWN_ROAD);
					} else if (!_settings_game.construction.road_stop_on_competitor_road && road_owner != OWNER_NONE) {
						ret = CheckOwnership(road_owner);
						if (ret.Failed()) return ret;
					}
					uint num_pieces = CountBits(GetRoadBits(cur_tile, RTT_ROAD));

					if (rt != INVALID_ROADTYPE && RoadTypeIsRoad(rt) && !HasPowerOnRoad(rt, road_rt)) return CommandCost(STR_ERROR_NO_SUITABLE_ROAD);

					cost.AddCost(RoadBuildCost(road_rt) * (2 - num_pieces));
				} else if (rt != INVALID_ROADTYPE && RoadTypeIsRoad(rt)) {
					cost.AddCost(RoadBuildCost(rt) * 2);
				}

				/* There is a tram, check if we can build road+tram stop over it. */
				RoadType tram_rt = GetRoadType(cur_tile, RTT_TRAM);
				if (tram_rt != INVALID_ROADTYPE) {
					Owner tram_owner = GetRoadOwner(cur_tile, RTT_TRAM);
					if (Company::IsValidID(tram_owner) &&
							(!_settings_game.construction.road_stop_on_competitor_road ||
							/* Disallow breaking end-of-line of someone else
							 * so trams can still reverse on this tile. */
							HasExactlyOneBit(GetRoadBits(cur_tile, RTT_TRAM)))) {
						ret = CheckOwnership(tram_owner);
						if (ret.Failed()) return ret;
					}
					uint num_pieces = CountBits(GetRoadBits(cur_tile, RTT_TRAM));

					if (rt != INVALID_ROADTYPE && RoadTypeIsTram(rt) && !HasPowerOnRoad(rt, tram_rt)) return CommandCost(STR_ERROR_NO_SUITABLE_ROAD);

					cost.AddCost(RoadBuildCost(tram_rt) * (2 - num_pieces));
				} else if (rt != INVALID_ROADTYPE && RoadTypeIsTram(rt)) {
					cost.AddCost(RoadBuildCost(rt) * 2);
				}
			} else if (require_road) {
				return CommandCost(STR_ERROR_THERE_IS_NO_ROAD);
			} else {
				ret = Command<CMD_LANDSCAPE_CLEAR>::Do(flags, cur_tile);
				if (ret.Failed()) return ret;
				cost.AddCost(ret);
				cost.AddCost(RoadBuildCost(rt) * 2);
			}
		}
	}

	return cost;
}

/**
 * Checks if an airport can be built at the given location and clear the area.
 * @param tile_iter Airport tile iterator.
 * @param flags Operation to perform.
 * @param station StationID of airport allowed in search area.
 * @return The cost in case of success, or an error code if it failed.
 */
static CommandCost CheckFlatLandAirport(AirportTileTableIterator tile_iter, DoCommandFlag flags, StationID *station)
{
	CommandCost cost(EXPENSES_CONSTRUCTION);
	int allowed_z = -1;

	for (; tile_iter != INVALID_TILE; ++tile_iter) {
		const TileIndex tile_cur = tile_iter;
		CommandCost ret = CheckBuildableTile(tile_cur, 0, allowed_z, true, true);
		if (ret.Failed()) return ret;
		cost.AddCost(ret);

		/* if station is set, then allow building on top of an already
		 * existing airport, either the one in *station if it is not
		 * INVALID_STATION, or anyone otherwise and store which one
		 * in *station */
		if (station != nullptr && IsTileType(tile_cur, MP_STATION)) {
			if (!IsAirport(tile_cur)) {
				return ClearTile_Station(tile_cur, DC_AUTO); // get error message
			} else {
				StationID st = GetStationIndex(tile_cur);
				if (*station == INVALID_STATION) {
					*station = st;
				} else if (*station != st) {
					return CommandCost(STR_ERROR_ADJOINS_MORE_THAN_ONE_EXISTING);
				}
			}
		} else {
			ret = Command<CMD_LANDSCAPE_CLEAR>::Do(flags, tile_cur);
			if (ret.Failed()) return ret;
			cost.AddCost(ret);
		}
	}

	return cost;
}

/**
 * Check whether we can expand the rail part of the given station.
 * @param st the station to expand
 * @param new_ta the current (and if all is fine new) tile area of the rail part of the station
 * @return Succeeded or failed command.
 */
CommandCost CanExpandRailStation(const BaseStation *st, TileArea &new_ta)
{
	TileArea cur_ta = st->train_station;

	/* determine new size of train station region.. */
	int x = std::min(TileX(cur_ta.tile), TileX(new_ta.tile));
	int y = std::min(TileY(cur_ta.tile), TileY(new_ta.tile));
	new_ta.w = (uint16_t)std::max(TileX(cur_ta.tile) + cur_ta.w, TileX(new_ta.tile) + new_ta.w) - x;
	new_ta.h = (uint16_t)std::max(TileY(cur_ta.tile) + cur_ta.h, TileY(new_ta.tile) + new_ta.h) - y;
	new_ta.tile = TileXY(x, y);

	/* make sure the final size is not too big. */
	if (new_ta.w > _settings_game.station.station_spread || new_ta.h > _settings_game.station.station_spread) {
		return CommandCost(STR_ERROR_STATION_TOO_SPREAD_OUT);
	}

	return CommandCost();
}

static inline uint8_t *CreateSingle(uint8_t *layout, int n)
{
	int i = n;
	do *layout++ = 0; while (--i);
	layout[((n - 1) >> 1) - n] = 2;
	return layout;
}

static inline uint8_t *CreateMulti(uint8_t *layout, int n, uint8_t b)
{
	int i = n;
	do *layout++ = b; while (--i);
	if (n > 4) {
		layout[0 - n] = 0;
		layout[n - 1 - n] = 0;
	}
	return layout;
}

/**
 * Create the station layout for the given number of tracks and platform length.
 * @param layout    The layout to write to.
 * @param numtracks The number of tracks to write.
 * @param plat_len  The length of the platforms.
 * @param statspec  The specification of the station to (possibly) get the layout from.
 */
void GetStationLayout(uint8_t *layout, uint numtracks, uint plat_len, const StationSpec *statspec)
{
	if (statspec != nullptr) {
		auto found = statspec->layouts.find(GetStationLayoutKey(numtracks, plat_len));
		if (found != std::end(statspec->layouts)) {
			/* Custom layout defined, copy to buffer. */
			std::copy(std::begin(found->second), std::end(found->second), layout);
			return;
		}
	}

	if (plat_len == 1) {
		CreateSingle(layout, numtracks);
	} else {
		if (numtracks & 1) layout = CreateSingle(layout, plat_len);
		int n = numtracks >> 1;

		while (--n >= 0) {
			layout = CreateMulti(layout, plat_len, 4);
			layout = CreateMulti(layout, plat_len, 6);
		}
	}
}

/**
 * Find a nearby station that joins this station.
 * @tparam T the class to find a station for
 * @param existing_station an existing station we build over
 * @param station_to_join the station to join to
 * @param adjacent whether adjacent stations are allowed
 * @param ta the area of the newly build station
 * @param st 'return' pointer for the found station
 * @param error_message the error message when building a station on top of others
 * @return command cost with the error or 'okay'
 */
template <class T, class F>
CommandCost FindJoiningBaseStation(StationID existing_station, StationID station_to_join, bool adjacent, TileArea ta, T **st, StringID error_message, F filter)
{
	assert(*st == nullptr);
	bool check_surrounding = true;

	if (existing_station != INVALID_STATION) {
		if (adjacent && existing_station != station_to_join) {
			/* You can't build an adjacent station over the top of one that
			 * already exists. */
			return CommandCost(error_message);
		} else {
			/* Extend the current station, and don't check whether it will
			 * be near any other stations. */
			T *candidate = T::GetIfValid(existing_station);
			if (candidate != nullptr && filter(candidate)) *st = candidate;
			check_surrounding = (*st == nullptr);
		}
	} else {
		/* There's no station here. Don't check the tiles surrounding this
		 * one if the company wanted to build an adjacent station. */
		if (adjacent) check_surrounding = false;
	}

	if (check_surrounding) {
		/* Make sure there is no more than one other station around us that is owned by us. */
		CommandCost ret = GetStationAround(ta, existing_station, _current_company, st, filter);
		if (ret.Failed()) return ret;
	}

	/* Distant join */
	if (*st == nullptr && station_to_join != INVALID_STATION) *st = T::GetIfValid(station_to_join);

	return CommandCost();
}

/**
 * Find a nearby station that joins this station.
 * @param existing_station an existing station we build over
 * @param station_to_join the station to join to
 * @param adjacent whether adjacent stations are allowed
 * @param ta the area of the newly build station
 * @param st 'return' pointer for the found station
 * @param error_message the error message when building a station on top of others
 * @return command cost with the error or 'okay'
 */
static CommandCost FindJoiningStation(StationID existing_station, StationID station_to_join, bool adjacent, TileArea ta, Station **st, StringID error_message = STR_ERROR_MUST_REMOVE_RAILWAY_STATION_FIRST)
{
	return FindJoiningBaseStation<Station>(existing_station, station_to_join, adjacent, ta, st, error_message, [](Station *st) -> bool { return true; });
}

/**
 * Find a nearby waypoint that joins this waypoint.
 * @param existing_waypoint an existing waypoint we build over
 * @param waypoint_to_join the waypoint to join to
 * @param adjacent whether adjacent waypoints are allowed
 * @param ta the area of the newly build waypoint
 * @param wp 'return' pointer for the found waypoint
 * @return command cost with the error or 'okay'
 */
CommandCost FindJoiningWaypoint(StationID existing_waypoint, StationID waypoint_to_join, bool adjacent, TileArea ta, Waypoint **wp, bool is_road)
{
	return FindJoiningBaseStation<Waypoint>(existing_waypoint, waypoint_to_join, adjacent, ta, wp,
			is_road ? STR_ERROR_MUST_REMOVE_ROADWAYPOINT_FIRST : STR_ERROR_MUST_REMOVE_RAILWAYPOINT_FIRST,
			[is_road](Waypoint *wp) -> bool { return HasBit(wp->waypoint_flags, WPF_ROAD) == is_road; });
}

/**
 * Clear any rail station platform reservation ahead of and behind train.
 * @param v vehicle which may hold reservations
 */
void FreeTrainStationPlatformReservation(const Train *v)
{
	if (IsRailStationTile(v->tile)) SetRailStationPlatformReservation(v->tile, TrackdirToExitdir(v->GetVehicleTrackdir()), false);
	v = v->Last();
	if (IsRailStationTile(v->tile)) SetRailStationPlatformReservation(v->tile, TrackdirToExitdir(ReverseTrackdir(v->GetVehicleTrackdir())), false);
}

/**
 * Clear platform reservation during station building/removing.
 * @param v vehicle which holds reservation
 */
static void FreeTrainReservation(Train *v)
{
	FreeTrainTrackReservation(v);
	FreeTrainStationPlatformReservation(v);
}

/**
 * Restore platform reservation during station building/removing.
 * @param v vehicle which held reservation
 */
static void RestoreTrainReservation(Train *v)
{
	if (IsRailStationTile(v->tile)) SetRailStationPlatformReservation(v->tile, TrackdirToExitdir(v->GetVehicleTrackdir()), true);
	TryPathReserve(v, true, true);
	v = v->Last();
	if (IsRailStationTile(v->tile)) SetRailStationPlatformReservation(v->tile, TrackdirToExitdir(ReverseTrackdir(v->GetVehicleTrackdir())), true);
}

/**
 * Get station tile flags for the given StationGfx.
 * @param gfx StationGfx of station tile.
 * @param statspec Station spec of station tile.
 * @return Tile flags to apply.
 */
static StationSpec::TileFlags GetStationTileFlags(StationGfx gfx, const StationSpec *statspec)
{
	/* Default stations do not draw pylons under roofs (gfx >= 4) */
	if (statspec == nullptr || gfx >= statspec->tileflags.size()) return gfx < 4 ? StationSpec::TileFlag::Pylons : StationSpec::TileFlags{};
	return statspec->tileflags[gfx];
}

/**
 * Set rail station tile flags for the given tile.
 * @param tile Tile to set flags on.
 * @param statspec Statspec of the tile.
 */
void SetRailStationTileFlags(TileIndex tile, const StationSpec *statspec)
{
	const auto flags = GetStationTileFlags(GetStationGfx(tile), statspec);
	SetStationTileBlocked(tile, flags.Test(StationSpec::TileFlag::Blocked));
	SetStationTileHavePylons(tile, flags.Test(StationSpec::TileFlag::Pylons));
	SetStationTileHaveWires(tile, !flags.Test(StationSpec::TileFlag::NoWires));
}

/**
 * Build rail station
 * @param flags operation to perform
 * @param tile_org northern most position of station dragging/placement
 * @param rt railtype
 * @param axis orientation (Axis)
 * @param numtracks number of tracks
 * @param plat_len platform length
 * @param spec_class custom station class
 * @param spec_index custom station id
 * @param station_to_join station ID to join (NEW_STATION if build new one)
 * @param adjacent allow stations directly adjacent to other stations.
 * @return the cost of this operation or an error
 */
CommandCost CmdBuildRailStation(DoCommandFlag flags, TileIndex tile_org, RailType rt, Axis axis, uint8_t numtracks, uint8_t plat_len, StationClassID spec_class, uint16_t spec_index, StationID station_to_join, bool adjacent)
{
	/* Does the authority allow this? */
	CommandCost ret = CheckIfAuthorityAllowsNewStation(tile_org, flags);
	if (ret.Failed()) return ret;

	if (!ValParamRailType(rt) || !IsValidAxis(axis)) return CMD_ERROR;

	/* Check if the given station class is valid */
	if (static_cast<uint>(spec_class) >= StationClass::GetClassCount()) return CMD_ERROR;
	const StationClass *cls = StationClass::Get(spec_class);
	if (IsWaypointClass(*cls)) return CMD_ERROR;
	if (spec_index >= cls->GetSpecCount()) return CMD_ERROR;
	if (plat_len == 0 || numtracks == 0) return CMD_ERROR;

	int w_org, h_org;
	if (axis == AXIS_X) {
		w_org = plat_len;
		h_org = numtracks;
	} else {
		h_org = plat_len;
		w_org = numtracks;
	}

	/* Check if the first tile and the last tile are valid */
	if (!IsValidTile(tile_org) || TileAddWrap(tile_org, w_org - 1, h_org - 1) == INVALID_TILE) return CMD_ERROR;

	bool reuse = (station_to_join != NEW_STATION);
	if (!reuse) station_to_join = INVALID_STATION;
	bool distant_join = (station_to_join != INVALID_STATION);

	if (distant_join && (!_settings_game.station.distant_join_stations || !Station::IsValidID(station_to_join))) return CMD_ERROR;

	if (h_org > _settings_game.station.station_spread || w_org > _settings_game.station.station_spread) return CMD_ERROR;

	/* these values are those that will be stored in train_tile and station_platforms */
	TileArea new_location(tile_org, w_org, h_org);

	/* Make sure the area below consists of clear tiles. (OR tiles belonging to a certain rail station) */
	StationID est = INVALID_STATION;
	std::vector<Train *> affected_vehicles;

	const StationSpec *statspec = StationClass::Get(spec_class)->GetSpec(spec_index);

	TileIndexDiff tile_delta = TileOffsByAxis(axis); // offset to go to the next platform tile
	TileIndexDiff track_delta = TileOffsByAxis(OtherAxis(axis)); // offset to go to the next track
	TempBufferST<uint8_t> layout_buffer(numtracks * plat_len);
	GetStationLayout(layout_buffer, numtracks, plat_len, statspec);

	{
		TileIndex tile_track = tile_org;
		uint8_t *check_layout_ptr = layout_buffer;
		for (uint i = 0; i < numtracks; i++) {
			TileIndex tile = tile_track;
			for (uint j = 0; j < plat_len; j++) {
				CommandCost ret = IsRailStationBridgeAboveOk(tile, statspec, *check_layout_ptr++);
				if (ret.Failed()) {
					return CommandCost::DualErrorMessage(STR_ERROR_MUST_DEMOLISH_BRIDGE_FIRST, ret.GetErrorMessage());
				}
				tile += tile_delta;
			}
			tile_track += track_delta;
		}
	}

	/* Clear the land below the station. */
	CommandCost cost = CheckFlatLandRailStation(new_location, flags, axis, &est, rt, affected_vehicles, spec_class, spec_index, plat_len, numtracks);
	if (cost.Failed()) return cost;
	/* Add construction expenses. */
	cost.AddCost((numtracks * _price[PR_BUILD_STATION_RAIL] + _price[PR_BUILD_STATION_RAIL_LENGTH]) * plat_len);
	cost.AddCost(numtracks * plat_len * RailBuildCost(rt));

	Station *st = nullptr;
	ret = FindJoiningStation(est, station_to_join, adjacent, new_location, &st);
	if (ret.Failed()) return ret;

	ret = BuildStationPart(&st, flags, reuse, new_location, STATIONNAMING_RAIL);
	if (ret.Failed()) return ret;

	if (st != nullptr && st->train_station.tile != INVALID_TILE) {
		ret = CanExpandRailStation(st, new_location);
		if (ret.Failed()) return ret;
	}

	/* Check if we can allocate a custom stationspec to this station */
	int specindex = AllocateSpecToStation(statspec, st, (flags & DC_EXEC) != 0);
	if (specindex == -1) return CommandCost(STR_ERROR_TOO_MANY_STATION_SPECS);

	if (statspec != nullptr) {
		/* Perform NewStation checks */

		/* Check if the station size is permitted */
		if (HasBit(statspec->disallowed_platforms, std::min(numtracks - 1, 7))) return CommandCost(STR_ERROR_STATION_DISALLOWED_NUMBER_TRACKS);
		if (HasBit(statspec->disallowed_lengths, std::min(plat_len - 1, 7))) return CommandCost(STR_ERROR_STATION_DISALLOWED_LENGTH);

		/* Check if the station is buildable */
		if (statspec->callback_mask.Test(StationCallbackMask::Avail)) {
			uint16_t cb_res = GetStationCallback(CBID_STATION_AVAILABILITY, 0, 0, statspec, nullptr, INVALID_TILE, rt);
			if (cb_res != CALLBACK_FAILED && !Convert8bitBooleanCallback(statspec->grf_prop.grffile, CBID_STATION_AVAILABILITY, cb_res)) return CMD_ERROR;
		}
	}

	if (flags & DC_EXEC) {
		st->train_station = new_location;
		st->AddFacility(FACIL_TRAIN, new_location.tile);

		st->rect.BeforeAddRect(tile_org, w_org, h_org, StationRect::ADD_TRY);

		if (statspec != nullptr) {
			/* Include this station spec's animation trigger bitmask
			 * in the station's cached copy. */
			st->cached_anim_triggers |= statspec->animation.triggers;
		}

		Track track = AxisToTrack(axis);

		uint8_t numtracks_orig = numtracks;

		Company *c = Company::Get(st->owner);
		TileIndex tile_track = tile_org;
		uint8_t *layout_ptr = layout_buffer;
		do {
			TileIndex tile = tile_track;
			int w = plat_len;
			do {
				uint8_t layout = *layout_ptr++;
				if (IsRailStationTile(tile) && HasStationReservation(tile)) {
					/* Check for trains having a reservation for this tile. */
					Train *v = GetTrainForReservation(tile, AxisToTrack(GetRailStationAxis(tile)));
					if (v != nullptr) {
						affected_vehicles.push_back(v);
						/* Not necessary to call CheckTrainReservationPreventsTrackModification as that is done by CheckFlatLandRailStation */
						FreeTrainReservation(v);
					}
				}

				/* Railtype can change when overbuilding. */
				if (IsRailStationTile(tile)) {
					if (!IsStationTileBlocked(tile)) c->infrastructure.rail[GetRailType(tile)]--;
					c->infrastructure.station--;
				}

				/* Remove animation if overbuilding */
				DeleteAnimatedTile(tile);
				uint8_t old_specindex = HasStationTileRail(tile) ? GetCustomStationSpecIndex(tile) : 0;
				MakeRailStation(tile, st->owner, st->index, axis, layout & ~1, rt);
				/* Free the spec if we overbuild something */
				if (old_specindex != specindex) DeallocateSpecFromStation(st, old_specindex);

				SetCustomStationSpecIndex(tile, specindex);
				SetStationTileRandomBits(tile, GB(Random(), 0, 4));
				SetAnimationFrame(tile, 0);

				if (statspec != nullptr) {
					/* Use a fixed axis for GetPlatformInfo as our platforms / numtracks are always the right way around */
					uint32_t platinfo = GetPlatformInfo(AXIS_X, GetStationGfx(tile), plat_len, numtracks_orig, plat_len - w, numtracks_orig - numtracks, false);

					/* As the station is not yet completely finished, the station does not yet exist. */
					uint16_t callback = GetStationCallback(CBID_STATION_BUILD_TILE_LAYOUT, platinfo, 0, statspec, nullptr, tile, rt);
					if (callback != CALLBACK_FAILED) {
						if (callback <= UINT8_MAX) {
							SetStationGfx(tile, (callback & ~1) + axis);
						} else {
							ErrorUnknownCallbackResult(statspec->grf_prop.grfid, CBID_STATION_BUILD_TILE_LAYOUT, callback);
						}
					}

					/* Trigger station animation -- after building? */
					TriggerStationAnimation(st, tile, SAT_BUILT);
				}

				SetRailStationTileFlags(tile, statspec);

				if (!IsStationTileBlocked(tile)) c->infrastructure.rail[rt]++;
				c->infrastructure.station++;

				tile += tile_delta;
			} while (--w);
			AddTrackToSignalBuffer(tile_track, track, _current_company);
			YapfNotifyTrackLayoutChange(tile_track, track);
			tile_track += track_delta;
		} while (--numtracks);

		for (uint i = 0; i < affected_vehicles.size(); ++i) {
			/* Restore reservations of trains. */
			RestoreTrainReservation(affected_vehicles[i]);
		}

		/* Check whether we need to expand the reservation of trains already on the station. */
		TileArea update_reservation_area;
		if (axis == AXIS_X) {
			update_reservation_area = TileArea(tile_org, 1, numtracks_orig);
		} else {
			update_reservation_area = TileArea(tile_org, numtracks_orig, 1);
		}

		for (TileIndex tile : update_reservation_area) {
			/* Don't even try to make eye candy parts reserved. */
			if (IsStationTileBlocked(tile)) continue;

			DiagDirection dir = AxisToDiagDir(axis);
			TileIndexDiff tile_offset = TileOffsByDiagDir(dir);
			TileIndex platform_begin = tile;
			TileIndex platform_end = tile;

			/* We can only account for tiles that are reachable from this tile, so ignore primarily blocked tiles while finding the platform begin and end. */
			for (TileIndex next_tile = platform_begin - tile_offset; IsCompatibleTrainStationTile(next_tile, platform_begin); next_tile -= tile_offset) {
				platform_begin = next_tile;
			}
			for (TileIndex next_tile = platform_end + tile_offset; IsCompatibleTrainStationTile(next_tile, platform_end); next_tile += tile_offset) {
				platform_end = next_tile;
			}

			/* If there is at least on reservation on the platform, we reserve the whole platform. */
			bool reservation = false;
			for (TileIndex t = platform_begin; !reservation && t <= platform_end; t += tile_offset) {
				reservation = HasStationReservation(t);
			}

			if (reservation) {
				SetRailStationPlatformReservation(platform_begin, dir, true);
			}
		}

		st->MarkTilesDirty(false);
		st->AfterStationTileSetChange(true, StationType::Rail);
		ZoningMarkDirtyStationCoverageArea(st);
	}

	return cost;
}

static TileArea MakeStationAreaSmaller(BaseStation *st, TileArea ta, bool (*func)(BaseStation *, TileIndex))
{
restart:

	/* too small? */
	if (ta.w != 0 && ta.h != 0) {
		/* check the left side, x = constant, y changes */
		for (uint i = 0; !func(st, ta.tile + TileDiffXY(0, i));) {
			/* the left side is unused? */
			if (++i == ta.h) {
				ta.tile += TileDiffXY(1, 0);
				ta.w--;
				goto restart;
			}
		}

		/* check the right side, x = constant, y changes */
		for (uint i = 0; !func(st, ta.tile + TileDiffXY(ta.w - 1, i));) {
			/* the right side is unused? */
			if (++i == ta.h) {
				ta.w--;
				goto restart;
			}
		}

		/* check the upper side, y = constant, x changes */
		for (uint i = 0; !func(st, ta.tile + TileDiffXY(i, 0));) {
			/* the left side is unused? */
			if (++i == ta.w) {
				ta.tile += TileDiffXY(0, 1);
				ta.h--;
				goto restart;
			}
		}

		/* check the lower side, y = constant, x changes */
		for (uint i = 0; !func(st, ta.tile + TileDiffXY(i, ta.h - 1));) {
			/* the left side is unused? */
			if (++i == ta.w) {
				ta.h--;
				goto restart;
			}
		}
	} else {
		ta.Clear();
	}

	return ta;
}

static bool TileBelongsToRailStation(BaseStation *st, TileIndex tile)
{
	return st->TileBelongsToRailStation(tile);
}

static void MakeRailStationAreaSmaller(BaseStation *st)
{
	st->train_station = MakeStationAreaSmaller(st, st->train_station, TileBelongsToRailStation);
}

static bool TileBelongsToShipStation(BaseStation *st, TileIndex tile)
{
	return IsDockTile(tile) && GetStationIndex(tile) == st->index;
}

static void MakeShipStationAreaSmaller(Station *st)
{
	st->ship_station = MakeStationAreaSmaller(st, st->ship_station, TileBelongsToShipStation);
	UpdateStationDockingTiles(st);
}

static bool TileBelongsToRoadWaypointStation(BaseStation *st, TileIndex tile)
{
	return IsRoadWaypointTile(tile) && GetStationIndex(tile) == st->index;
}

void MakeRoadWaypointStationAreaSmaller(BaseStation *st, TileArea &road_waypoint_area)
{
	road_waypoint_area = MakeStationAreaSmaller(st, road_waypoint_area, TileBelongsToRoadWaypointStation);
}

/**
 * Remove a number of tiles from any rail station within the area.
 * @param ta the area to clear station tile from.
 * @param affected_stations the stations affected.
 * @param flags the command flags.
 * @param removal_cost the cost for removing the tile, including the rail.
 * @param keep_rail whether to keep the rail of the station.
 * @tparam T the type of station to remove.
 * @return the number of cleared tiles or an error.
 */
template <class T>
CommandCost RemoveFromRailBaseStation(TileArea ta, std::vector<T *> &affected_stations, DoCommandFlag flags, Money removal_cost, bool keep_rail)
{
	/* Count of the number of tiles removed */
	int quantity = 0;
	CommandCost total_cost(EXPENSES_CONSTRUCTION);
	/* Accumulator for the errors seen during clearing. If no errors happen,
	 * and the quantity is 0 there is no station. Otherwise it will be one
	 * of the other error that got accumulated. */
	CommandCost error;

	/* Do the action for every tile into the area */
	for (TileIndex tile : ta) {
		/* Make sure the specified tile is a rail station */
		if (!HasStationTileRail(tile)) continue;

		/* If there is a vehicle on ground, do not allow to remove (flood) the tile */
		CommandCost ret = EnsureNoVehicleOnGround(tile);
		error.AddCost(ret);
		if (ret.Failed()) continue;

		/* Check ownership of station */
		T *st = T::GetByTile(tile);
		if (st == nullptr) continue;

		if (_current_company != OWNER_WATER) {
			ret = CheckOwnership(st->owner);
			error.AddCost(ret);
			if (ret.Failed()) continue;
		}

		Train *v = nullptr;
		Track track = GetRailStationTrack(tile);
		if (HasStationReservation(tile)) {
			v = GetTrainForReservation(tile, track);
			if (v != nullptr) {
				CommandCost ret = CheckTrainReservationPreventsTrackModification(v);
				error.AddCost(ret);
				if (ret.Failed()) continue;
				if (flags & DC_EXEC) FreeTrainReservation(v);
			}
		}

		/* If we reached here, the tile is valid so increase the quantity of tiles we will remove */
		quantity++;

		if (keep_rail || IsStationTileBlocked(tile)) {
			/* Don't refund the 'steel' of the track when we keep the
			 *  rail, or when the tile didn't have any rail at all. */
			total_cost.AddCost(-_price[PR_CLEAR_RAIL]);
		}

		if (flags & DC_EXEC) {
			bool already_affected = include(affected_stations, st);
			if (!already_affected) ZoningMarkDirtyStationCoverageArea(st);

			/* read variables before the station tile is removed */
			uint specindex = GetCustomStationSpecIndex(tile);
			Owner owner = GetTileOwner(tile);
			RailType rt = GetRailType(tile);

			bool build_rail = keep_rail && !IsStationTileBlocked(tile);
			if (!build_rail && !IsStationTileBlocked(tile)) Company::Get(owner)->infrastructure.rail[rt]--;

			DoClearSquare(tile);
			DeleteNewGRFInspectWindow(GSF_STATIONS, tile.base());
			if (build_rail) MakeRailNormal(tile, owner, TrackToTrackBits(track), rt);
			Company::Get(owner)->infrastructure.station--;
			DirtyCompanyInfrastructureWindows(owner);

			st->rect.AfterRemoveTile(st, tile);
			AddTrackToSignalBuffer(tile, track, owner);
			YapfNotifyTrackLayoutChange(tile, track);

			DeallocateSpecFromStation(st, specindex);

			if (v != nullptr) RestoreTrainReservation(v);
		}
	}

	if (quantity == 0) return error.Failed() ? error : CommandCost(STR_ERROR_THERE_IS_NO_STATION);

	for (T *st : affected_stations) {

		/* now we need to make the "spanned" area of the railway station smaller
		 * if we deleted something at the edges.
		 * we also need to adjust train_tile. */
		MakeRailStationAreaSmaller(st);
		UpdateStationSignCoord(st);

		/* if we deleted the whole station, delete the train facility. */
		if (st->train_station.tile == INVALID_TILE) {
			st->facilities &= ~FACIL_TRAIN;
			SetWindowClassesDirty(WC_VEHICLE_ORDERS);
			SetWindowWidgetDirty(WC_STATION_VIEW, st->index, WID_SV_TRAINS);
			st->UpdateVirtCoord();
			DeleteStationIfEmpty(st);
		}
	}

	total_cost.AddCost(quantity * removal_cost);
	return total_cost;
}

/**
 * Remove a single tile from a rail station.
 * This allows for custom-built station with holes and weird layouts
 * @param flags operation to perform
 * @param start tile of station piece to remove
 * @param end other edge of the rect to remove
 * @param keep_rail if set keep the rail
 * @return the cost of this operation or an error
 */
CommandCost CmdRemoveFromRailStation(DoCommandFlag flags, TileIndex start, TileIndex end, bool keep_rail)
{
	if (end == 0) end = start;
	if (start >= Map::Size() || end >= Map::Size()) return CMD_ERROR;

	TileArea ta(start, end);
	std::vector<Station *> affected_stations;

	CommandCost ret = RemoveFromRailBaseStation(ta, affected_stations, flags, _price[PR_CLEAR_STATION_RAIL], keep_rail);
	if (ret.Failed()) return ret;

	/* Do all station specific functions here. */
	for (Station *st : affected_stations) {

		if (st->train_station.tile == INVALID_TILE) SetWindowWidgetDirty(WC_STATION_VIEW, st->index, WID_SV_TRAINS);
		st->MarkTilesDirty(false);
		st->RecomputeCatchment();
	}

	/* Now apply the rail cost to the number that we deleted */
	return ret;
}

/**
 * Remove a single tile from a waypoint.
 * This allows for custom-built waypoint with holes and weird layouts
 * @param flags operation to perform
 * @param start tile of waypoint piece to remove
 * @param end other edge of the rect to remove
 * @param keep_rail if set keep the rail
 * @return the cost of this operation or an error
 */
CommandCost CmdRemoveFromRailWaypoint(DoCommandFlag flags, TileIndex start, TileIndex end, bool keep_rail)
{
	if (end == 0) end = start;
	if (start >= Map::Size() || end >= Map::Size()) return CMD_ERROR;

	TileArea ta(start, end);
	std::vector<Waypoint *> affected_stations;

	return RemoveFromRailBaseStation(ta, affected_stations, flags, _price[PR_CLEAR_WAYPOINT_RAIL], keep_rail);
}


/**
 * Remove a rail station/waypoint
 * @param st The station/waypoint to remove the rail part from
 * @param flags operation to perform
 * @param removal_cost the cost for removing a tile
 * @tparam T the type of station to remove
 * @return cost or failure of operation
 */
template <class T>
CommandCost RemoveRailStation(T *st, DoCommandFlag flags, Money removal_cost)
{
	/* Current company owns the station? */
	if (_current_company != OWNER_WATER) {
		CommandCost ret = CheckOwnership(st->owner);
		if (ret.Failed()) return ret;
	}

	/* determine width and height of platforms */
	TileArea ta = st->train_station;

	assert(ta.w != 0 && ta.h != 0);

	CommandCost cost(EXPENSES_CONSTRUCTION);
	/* clear all areas of the station */
	for (TileIndex tile : ta) {
		/* only remove tiles that are actually train station tiles */
		if (st->TileBelongsToRailStation(tile)) {
			std::vector<T*> affected_stations; // dummy
			CommandCost ret = RemoveFromRailBaseStation(TileArea(tile, 1, 1), affected_stations, flags, removal_cost, false);
			if (ret.Failed()) return ret;
			cost.AddCost(ret);
		}
	}

	return cost;
}

/**
 * Remove a rail station
 * @param tile Tile of the station.
 * @param flags operation to perform
 * @return cost or failure of operation
 */
static CommandCost RemoveRailStation(TileIndex tile, DoCommandFlag flags)
{
	/* if there is flooding, remove platforms tile by tile */
	if (_current_company == OWNER_WATER) {
		return Command<CMD_REMOVE_FROM_RAIL_STATION>::Do(DC_EXEC, tile, TileIndex{}, false);
	}

	Station *st = Station::GetByTile(tile);

	if (flags & DC_EXEC) ZoningMarkDirtyStationCoverageArea(st);

	CommandCost cost = RemoveRailStation(st, flags, _price[PR_CLEAR_STATION_RAIL]);

	if (flags & DC_EXEC) st->RecomputeCatchment();

	return cost;
}

/**
 * Remove a rail waypoint
 * @param tile Tile of the waypoint.
 * @param flags operation to perform
 * @return cost or failure of operation
 */
static CommandCost RemoveRailWaypoint(TileIndex tile, DoCommandFlag flags)
{
	/* if there is flooding, remove waypoints tile by tile */
	if (_current_company == OWNER_WATER) {
		return Command<CMD_REMOVE_FROM_RAIL_WAYPOINT>::Do(DC_EXEC, tile, TileIndex{}, false);
	}

	return RemoveRailStation(Waypoint::GetByTile(tile), flags, _price[PR_CLEAR_WAYPOINT_RAIL]);
}


/**
 * @param truck_station Determines whether a stop is #RoadStopType::Bus or #RoadStopType::Truck
 * @param st The Station to do the whole procedure for
 * @return a pointer to where to link a new RoadStop*
 */
static RoadStop **FindRoadStopSpot(bool truck_station, Station *st)
{
	RoadStop **primary_stop = (truck_station) ? &st->truck_stops : &st->bus_stops;

	if (*primary_stop == nullptr) {
		/* we have no roadstop of the type yet, so write a "primary stop" */
		return primary_stop;
	} else {
		/* there are stops already, so append to the end of the list */
		RoadStop *stop = *primary_stop;
		while (stop->next != nullptr) stop = stop->next;
		return &stop->next;
	}
}

CommandCost RemoveRoadStop(TileIndex tile, DoCommandFlag flags, int replacement_spec_index = -1);

/**
 * Find a nearby station that joins this road stop.
 * @param existing_stop an existing road stop we build over
 * @param station_to_join the station to join to
 * @param adjacent whether adjacent stations are allowed
 * @param ta the area of the newly build station
 * @param st 'return' pointer for the found station
 * @return command cost with the error or 'okay'
 */
static CommandCost FindJoiningRoadStop(StationID existing_stop, StationID station_to_join, bool adjacent, TileArea ta, Station **st)
{
	return FindJoiningBaseStation<Station>(existing_stop, station_to_join, adjacent, ta, st, STR_ERROR_MUST_REMOVE_ROAD_STOP_FIRST, [](Station *st) -> bool { return true; });
}

/**
 * Build a bus or truck stop.
 * @param flags Operation to perform.
 * @param tile Northernmost tile of the stop.
 * @param width Width of the road stop.
 * @param length Length of the road stop.
 * @param stop_type Type of road stop (bus/truck).
 * @param is_drive_through False for normal stops, true for drive-through.
 * @param ddir Entrance direction (#DiagDirection) for normal stops. Converted to the axis for drive-through stops.
 * @param rt The roadtype.
 * @param spec_class Road stop spec class.
 * @param spec_index Road stop spec index.
 * @param station_to_join Station ID to join (NEW_STATION if build new one).
 * @param adjacent Allow stations directly adjacent to other stations.
 * @return The cost of this operation or an error.
 */
CommandCost CmdBuildRoadStop(DoCommandFlag flags, TileIndex tile, uint8_t width, uint8_t length, RoadStopType stop_type, bool is_drive_through,
		DiagDirection ddir, RoadType rt, RoadStopClassID spec_class, uint16_t spec_index, StationID station_to_join, bool adjacent)
{
	if (!ValParamRoadType(rt) || !IsValidDiagDirection(ddir) || stop_type >= RoadStopType::End) return CMD_ERROR;
	bool reuse = (station_to_join != NEW_STATION);
	if (!reuse) station_to_join = INVALID_STATION;
	bool distant_join = (station_to_join != INVALID_STATION);

	/* Check if the given station class is valid */
	if (static_cast<uint>(spec_class) >= RoadStopClass::GetClassCount()) return CMD_ERROR;
	const RoadStopClass *cls = RoadStopClass::Get(spec_class);
	if (IsWaypointClass(*cls)) return CMD_ERROR;
	if (spec_index >= cls->GetSpecCount()) return CMD_ERROR;

	const RoadStopSpec *roadstopspec = cls->GetSpec(spec_index);
	if (roadstopspec != nullptr) {
		if (stop_type == RoadStopType::Truck && roadstopspec->stop_type != ROADSTOPTYPE_FREIGHT && roadstopspec->stop_type != ROADSTOPTYPE_ALL) return CMD_ERROR;
		if (stop_type == RoadStopType::Bus && roadstopspec->stop_type != ROADSTOPTYPE_PASSENGER && roadstopspec->stop_type != ROADSTOPTYPE_ALL) return CMD_ERROR;
		if (!is_drive_through && roadstopspec->flags.Test(RoadStopSpecFlag::DriveThroughOnly)) return CMD_ERROR;
	}

	/* Check if the requested road stop is too big */
	if (width > _settings_game.station.station_spread || length > _settings_game.station.station_spread) return CommandCost(STR_ERROR_STATION_TOO_SPREAD_OUT);
	/* Check for incorrect width / length. */
	if (width == 0 || length == 0) return CMD_ERROR;
	/* Check if the first tile and the last tile are valid */
	if (!IsValidTile(tile) || TileAddWrap(tile, width - 1, length - 1) == INVALID_TILE) return CMD_ERROR;

	TileArea roadstop_area(tile, width, length);

	if (distant_join && (!_settings_game.station.distant_join_stations || !Station::IsValidID(station_to_join))) return CMD_ERROR;

	/* Trams only have drive through stops */
	if (!is_drive_through && RoadTypeIsTram(rt)) return CMD_ERROR;

	Axis axis = DiagDirToAxis(ddir);

	CommandCost ret = CheckIfAuthorityAllowsNewStation(tile, flags);
	if (ret.Failed()) return ret;

	bool is_truck_stop = stop_type == RoadStopType::Truck;
	StationType station_type = is_truck_stop ? StationType::Truck : StationType::Bus;

	/* Total road stop cost. */
	Money unit_cost;
	if (roadstopspec != nullptr) {
		unit_cost = roadstopspec->GetBuildCost(is_truck_stop ? PR_BUILD_STATION_TRUCK : PR_BUILD_STATION_BUS);
	} else {
		unit_cost = _price[is_truck_stop ? PR_BUILD_STATION_TRUCK : PR_BUILD_STATION_BUS];
	}
	CommandCost cost(EXPENSES_CONSTRUCTION, roadstop_area.w * roadstop_area.h * unit_cost);
	StationID est = INVALID_STATION;
	ret = CheckFlatLandRoadStop(roadstop_area, roadstopspec, flags, is_drive_through ? 5 << axis : 1 << ddir, is_drive_through, station_type, axis, &est, rt, false);
	if (ret.Failed()) return ret;
	cost.AddCost(ret);

	Station *st = nullptr;
	ret = FindJoiningRoadStop(est, station_to_join, adjacent, roadstop_area, &st);
	if (ret.Failed()) return ret;

	/* Check if this number of road stops can be allocated. */
	if (!RoadStop::CanAllocateItem(static_cast<size_t>(roadstop_area.w) * roadstop_area.h)) return CommandCost(is_truck_stop ? STR_ERROR_TOO_MANY_TRUCK_STOPS : STR_ERROR_TOO_MANY_BUS_STOPS);

	ret = BuildStationPart(&st, flags, reuse, roadstop_area, STATIONNAMING_ROAD);
	if (ret.Failed()) return ret;

	/* Check if we can allocate a custom stationspec to this station */
	int specindex = AllocateRoadStopSpecToStation(roadstopspec, st, (flags & DC_EXEC) != 0);
	if (specindex == -1) return CommandCost(STR_ERROR_TOO_MANY_STATION_SPECS);

	if (roadstopspec != nullptr) {
		/* Perform NewGRF checks */

		/* Check if the road stop is buildable */
		if (roadstopspec->callback_mask.Test(RoadStopCallbackMask::Avail)) {
			uint16_t cb_res = GetRoadStopCallback(CBID_STATION_AVAILABILITY, 0, 0, roadstopspec, nullptr, INVALID_TILE, rt, station_type, 0);
			if (cb_res != CALLBACK_FAILED && !Convert8bitBooleanCallback(roadstopspec->grf_prop.grffile, CBID_STATION_AVAILABILITY, cb_res)) return CMD_ERROR;
		}
	}

	if (flags & DC_EXEC) {
		/* Check every tile in the area. */
		for (TileIndex cur_tile : roadstop_area) {
			/* Get existing road types and owners before any tile clearing */
			RoadType road_rt = MayHaveRoad(cur_tile) ? GetRoadType(cur_tile, RTT_ROAD) : INVALID_ROADTYPE;
			RoadType tram_rt = MayHaveRoad(cur_tile) ? GetRoadType(cur_tile, RTT_TRAM) : INVALID_ROADTYPE;
			Owner road_owner = road_rt != INVALID_ROADTYPE ? GetRoadOwner(cur_tile, RTT_ROAD) : _current_company;
			Owner tram_owner = tram_rt != INVALID_ROADTYPE ? GetRoadOwner(cur_tile, RTT_TRAM) : _current_company;

			DisallowedRoadDirections drd = DRD_NONE;
			if (road_rt != INVALID_ROADTYPE) {
				if (IsNormalRoadTile(cur_tile)){
					drd = GetDisallowedRoadDirections(cur_tile);
				} else if (IsDriveThroughStopTile(cur_tile)) {
					drd = GetDriveThroughStopDisallowedRoadDirections(cur_tile);
				}
			}

			if (IsTileType(cur_tile, MP_STATION) && IsAnyRoadStop(cur_tile)) {
				RemoveRoadStop(cur_tile, flags, specindex);
			}

			if (roadstopspec != nullptr) {
				/* Include this road stop spec's animation trigger bitmask
				 * in the station's cached copy. */
				st->cached_roadstop_anim_triggers |= roadstopspec->animation.triggers;
			}

			RoadStop *road_stop = new RoadStop(cur_tile);
			/* Insert into linked list of RoadStops. */
			RoadStop **currstop = FindRoadStopSpot(is_truck_stop, st);
			*currstop = road_stop;

			if (is_truck_stop) {
				st->truck_station.Add(cur_tile);
			} else {
				st->bus_station.Add(cur_tile);
			}

			/* Initialize an empty station. */
			st->AddFacility(is_truck_stop ? FACIL_TRUCK_STOP : FACIL_BUS_STOP, cur_tile);

			st->rect.BeforeAddTile(cur_tile, StationRect::ADD_TRY);

			if (is_drive_through) {
				/* Update company infrastructure counts. If the current tile is a normal road tile, remove the old
				 * bits first. */
				if (IsNormalRoadTile(cur_tile)) {
					UpdateCompanyRoadInfrastructure(road_rt, road_owner, -(int)CountBits(GetRoadBits(cur_tile, RTT_ROAD)));
					UpdateCompanyRoadInfrastructure(tram_rt, tram_owner, -(int)CountBits(GetRoadBits(cur_tile, RTT_TRAM)));
				}

				if (road_rt == INVALID_ROADTYPE && RoadTypeIsRoad(rt)) road_rt = rt;
				if (tram_rt == INVALID_ROADTYPE && RoadTypeIsTram(rt)) tram_rt = rt;

				MakeDriveThroughRoadStop(cur_tile, st->owner, road_owner, tram_owner, st->index, station_type, road_rt, tram_rt, axis);
				SetDriveThroughStopDisallowedRoadDirections(cur_tile, drd);
				road_stop->MakeDriveThrough();
			} else {
				if (road_rt == INVALID_ROADTYPE && RoadTypeIsRoad(rt)) road_rt = rt;
				if (tram_rt == INVALID_ROADTYPE && RoadTypeIsTram(rt)) tram_rt = rt;
				MakeRoadStop(cur_tile, st->owner, st->index, stop_type, road_rt, tram_rt, ddir);
			}
			UpdateCompanyRoadInfrastructure(road_rt, road_owner, ROAD_STOP_TRACKBIT_FACTOR);
			UpdateCompanyRoadInfrastructure(tram_rt, tram_owner, ROAD_STOP_TRACKBIT_FACTOR);
			Company::Get(st->owner)->infrastructure.station++;

			SetCustomRoadStopSpecIndex(cur_tile, specindex);
			if (roadstopspec != nullptr) {
				st->SetRoadStopRandomBits(cur_tile, GB(Random(), 0, 8));
				TriggerRoadStopAnimation(st, cur_tile, SAT_BUILT);
			}

			MarkTileDirtyByTile(cur_tile);
			UpdateRoadCachedOneWayStatesAroundTile(cur_tile);
		}
		ZoningMarkDirtyStationCoverageArea(st);
		NotifyRoadLayoutChanged(true);

		if (st != nullptr) {
			st->AfterStationTileSetChange(true, station_type);
		}
	}
	return cost;
}


static Vehicle *ClearRoadStopStatusEnum(Vehicle *v, void *)
{
	/* Okay... we are a road vehicle on a drive through road stop.
	 * But that road stop has just been removed, so we need to make
	 * sure we are in a valid state... however, vehicles can also
	 * turn on road stop tiles, so only clear the 'road stop' state
	 * bits and only when the state was 'in road stop', otherwise
	 * we'll end up clearing the turn around bits. */
	RoadVehicle *rv = RoadVehicle::From(v);
	if (HasBit(rv->state, RVS_IN_DT_ROAD_STOP)) rv->state &= RVSB_ROAD_STOP_TRACKDIR_MASK;

	return nullptr;
}

CommandCost RemoveRoadWaypointStop(TileIndex tile, DoCommandFlag flags, int replacement_spec_index)
{
	Waypoint *wp = Waypoint::GetByTile(tile);

	if (_current_company != OWNER_WATER) {
		CommandCost ret = CheckOwnership(wp->owner);
		if (ret.Failed()) return ret;
	}

	/* don't do the check for drive-through road stops when company bankrupts */
	if (!(flags & DC_BANKRUPT)) {
		CommandCost ret = EnsureNoVehicleOnGround(tile);
		if (ret.Failed()) return ret;
	}

	const RoadStopSpec *spec = GetRoadStopSpec(tile);

	if (flags & DC_EXEC) {
		/* Update company infrastructure counts. */
		for (RoadTramType rtt : _roadtramtypes) {
			RoadType rt = GetRoadType(tile, rtt);
			UpdateCompanyRoadInfrastructure(rt, GetRoadOwner(tile, rtt), -static_cast<int>(ROAD_STOP_TRACKBIT_FACTOR));
		}

		Company::Get(wp->owner)->infrastructure.station--;
		DirtyCompanyInfrastructureWindows(wp->owner);

		DeleteAnimatedTile(tile);

		uint specindex = GetCustomRoadStopSpecIndex(tile);

		DeleteNewGRFInspectWindow(GSF_ROADSTOPS, tile.base());

		DoClearSquare(tile);

		wp->rect.AfterRemoveTile(wp, tile);

		wp->RemoveRoadStopTileData(tile);
		if ((int)specindex != replacement_spec_index) DeallocateRoadStopSpecFromStation(wp, specindex);

		if (replacement_spec_index < 0) {
			MakeRoadWaypointStationAreaSmaller(wp, wp->road_waypoint_area);

			UpdateStationSignCoord(wp);

			/* if we deleted the whole waypoint, delete the road facility. */
			if (wp->road_waypoint_area.tile == INVALID_TILE) {
				wp->facilities &= ~(FACIL_BUS_STOP | FACIL_TRUCK_STOP);
				SetWindowWidgetDirty(WC_STATION_VIEW, wp->index, WID_SV_ROADVEHS);
				wp->UpdateVirtCoord();
				DeleteStationIfEmpty(wp);
			}
		}

		NotifyRoadLayoutChanged(false);
	}

	return CommandCost(EXPENSES_CONSTRUCTION, spec != nullptr ? spec->GetClearCost(PR_CLEAR_STATION_TRUCK) : _price[PR_CLEAR_STATION_TRUCK]);
}

/**
 * Remove a bus station/truck stop
 * @param tile TileIndex been queried
 * @param flags operation to perform
 * @param replacement_spec_index replacement spec index to avoid deallocating, if < 0, tile is not being replaced
 * @return cost or failure of operation
 */
CommandCost RemoveRoadStop(TileIndex tile, DoCommandFlag flags, int replacement_spec_index)
{
	if (IsRoadWaypoint(tile)) {
		return RemoveRoadWaypointStop(tile, flags, replacement_spec_index);
	}

	Station *st = Station::GetByTile(tile);

	if (_current_company != OWNER_WATER) {
		CommandCost ret = CheckOwnership(st->owner);
		if (ret.Failed()) return ret;
	}

	bool is_truck = IsTruckStop(tile);

	RoadStop **primary_stop;
	RoadStop *cur_stop;
	if (is_truck) { // truck stop
		primary_stop = &st->truck_stops;
		cur_stop = RoadStop::GetByTile(tile, RoadStopType::Truck);
	} else {
		primary_stop = &st->bus_stops;
		cur_stop = RoadStop::GetByTile(tile, RoadStopType::Bus);
	}

	assert(cur_stop != nullptr);

	/* don't do the check for drive-through road stops when company bankrupts */
	if (IsDriveThroughStopTile(tile) && (flags & DC_BANKRUPT)) {
		/* remove the 'going through road stop' status from all vehicles on that tile */
		if (flags & DC_EXEC) FindVehicleOnPos(tile, VEH_ROAD, nullptr, &ClearRoadStopStatusEnum);
	} else {
		CommandCost ret = EnsureNoVehicleOnGround(tile);
		if (ret.Failed()) return ret;
	}

	const RoadStopSpec *spec = GetRoadStopSpec(tile);

	if (flags & DC_EXEC) {
		ZoningMarkDirtyStationCoverageArea(st);
		if (*primary_stop == cur_stop) {
			/* removed the first stop in the list */
			*primary_stop = cur_stop->next;
			/* removed the only stop? */
			if (*primary_stop == nullptr) {
				st->facilities &= (is_truck ? ~FACIL_TRUCK_STOP : ~FACIL_BUS_STOP);
				SetWindowClassesDirty(WC_VEHICLE_ORDERS);
			}
		} else {
			/* tell the predecessor in the list to skip this stop */
			RoadStop *pred = *primary_stop;
			while (pred->next != cur_stop) pred = pred->next;
			pred->next = cur_stop->next;
		}

		/* Update company infrastructure counts. */
		for (RoadTramType rtt : _roadtramtypes) {
			RoadType rt = GetRoadType(tile, rtt);
			UpdateCompanyRoadInfrastructure(rt, GetRoadOwner(tile, rtt), -static_cast<int>(ROAD_STOP_TRACKBIT_FACTOR));
		}

		Company::Get(st->owner)->infrastructure.station--;
		DirtyCompanyInfrastructureWindows(st->owner);

		DeleteAnimatedTile(tile);

		uint specindex = GetCustomRoadStopSpecIndex(tile);

		DeleteNewGRFInspectWindow(GSF_ROADSTOPS, tile.base());

		if (IsDriveThroughStopTile(tile)) {
			/* Clears the tile for us */
			cur_stop->ClearDriveThrough();
		} else {
			DoClearSquare(tile);
		}

		delete cur_stop;

		/* Make sure no vehicle is going to the old roadstop */
		for (RoadVehicle *v : RoadVehicle::IterateFrontOnly()) {
			if (v->current_order.IsType(OT_GOTO_STATION) && v->dest_tile == tile) {
				v->SetDestTile(v->GetOrderStationLocation(st->index));
			}
		}

		st->rect.AfterRemoveTile(st, tile);

		if (replacement_spec_index < 0) st->AfterStationTileSetChange(false, is_truck ? StationType::Truck: StationType::Bus);

		st->RemoveRoadStopTileData(tile);
		if ((int)specindex != replacement_spec_index) DeallocateRoadStopSpecFromStation(st, specindex);

		/* Update the tile area of the truck/bus stop */
		if (is_truck) {
			st->truck_station.Clear();
			for (const RoadStop *rs = st->truck_stops; rs != nullptr; rs = rs->next) st->truck_station.Add(rs->xy);
		} else {
			st->bus_station.Clear();
			for (const RoadStop *rs = st->bus_stops; rs != nullptr; rs = rs->next) st->bus_station.Add(rs->xy);
		}

		NotifyRoadLayoutChanged(false);
	}

	Price category = is_truck ? PR_CLEAR_STATION_TRUCK : PR_CLEAR_STATION_BUS;
	return CommandCost(EXPENSES_CONSTRUCTION, spec != nullptr ? spec->GetClearCost(category) : _price[category]);
}

/**
 * Remove a tile area of road stop or road waypoints
 * @param flags operation to perform
 * @param roadstop_area tile area of road stop or road waypoint tiles to remove
 * @param road_waypoint Whether to remove road waypoints or road stops
 * @param remove_road Remove roads of drive-through stops?
 * @return the cost of this operation or an error
 */
static CommandCost RemoveGenericRoadStop(DoCommandFlag flags, const TileArea &roadstop_area, bool road_waypoint, bool remove_road)
{
	CommandCost cost(EXPENSES_CONSTRUCTION);
	CommandCost last_error(STR_ERROR_THERE_IS_NO_STATION);
	bool had_success = false;

	for (TileIndex cur_tile : roadstop_area) {
		/* Make sure the specified tile is a road stop of the correct type */
		if (!IsTileType(cur_tile, MP_STATION) || !IsAnyRoadStop(cur_tile) || IsRoadWaypoint(cur_tile) != road_waypoint) continue;

		/* Save information on to-be-restored roads before the stop is removed. */
		RoadBits road_bits = ROAD_NONE;
		RoadType road_type[] = { INVALID_ROADTYPE, INVALID_ROADTYPE };
		Owner road_owner[] = { OWNER_NONE, OWNER_NONE };
		DisallowedRoadDirections drd = DRD_NONE;
		if (IsDriveThroughStopTile(cur_tile)) {
			for (RoadTramType rtt : _roadtramtypes) {
				road_type[rtt] = GetRoadType(cur_tile, rtt);
				if (road_type[rtt] == INVALID_ROADTYPE) continue;
				road_owner[rtt] = GetRoadOwner(cur_tile, rtt);
				/* If we don't want to preserve our roads then restore only roads of others. */
				if (remove_road && road_owner[rtt] == _current_company) road_type[rtt] = INVALID_ROADTYPE;
			}
			road_bits = AxisToRoadBits(GetDriveThroughStopAxis(cur_tile));
			drd = GetDriveThroughStopDisallowedRoadDirections(cur_tile);
		}

		CommandCost ret = RemoveRoadStop(cur_tile, flags);
		if (ret.Failed()) {
			last_error = ret;
			continue;
		}
		cost.AddCost(ret);
		had_success = true;

		/* Restore roads. */
		if ((flags & DC_EXEC) && (road_type[RTT_ROAD] != INVALID_ROADTYPE || road_type[RTT_TRAM] != INVALID_ROADTYPE)) {
			MakeRoadNormal(cur_tile, road_bits, road_type[RTT_ROAD], road_type[RTT_TRAM], ClosestTownFromTile(cur_tile, UINT_MAX)->index,
					road_owner[RTT_ROAD], road_owner[RTT_TRAM]);
			if (drd != DRD_NONE) SetDisallowedRoadDirections(cur_tile, drd);

			/* Update company infrastructure counts. */
			int count = CountBits(road_bits);
			UpdateCompanyRoadInfrastructure(road_type[RTT_ROAD], road_owner[RTT_ROAD], count);
			UpdateCompanyRoadInfrastructure(road_type[RTT_TRAM], road_owner[RTT_TRAM], count);
		}
		if (flags & DC_EXEC) UpdateRoadCachedOneWayStatesAroundTile(cur_tile);
	}

	return had_success ? cost : last_error;
}

/**
 * Remove bus or truck stops.
 * @param flags Operation to perform.
 * @param tile Northernmost tile of the removal area.
 * @param width Width of the removal area.
 * @param height Height of the removal area.
 * @param stop_type Type of stop (bus/truck).
 * @param remove_road Remove roads of drive-through stops?
 * @return The cost of this operation or an error.
 */
CommandCost CmdRemoveRoadStop(DoCommandFlag flags, TileIndex tile, uint8_t width, uint8_t height, RoadStopType stop_type, bool remove_road)
{
	if (stop_type >= RoadStopType::End) return CMD_ERROR;
	/* Check for incorrect width / height. */
	if (width == 0 || height == 0) return CMD_ERROR;
	/* Check if the first tile and the last tile are valid */
	if (!IsValidTile(tile) || TileAddWrap(tile, width - 1, height - 1) == INVALID_TILE) return CMD_ERROR;
	/* Bankrupting company is not supposed to remove roads, there may be road vehicles. */
	if (remove_road && (flags & DC_BANKRUPT)) return CMD_ERROR;

	TileArea roadstop_area(tile, width, height);

	return RemoveGenericRoadStop(flags, roadstop_area, false, remove_road);
}

/**
 * Remove road waypoints.
 * @param flags operation to perform
 * @param start tile of road waypoint piece to remove
 * @param end other edge of the rect to remove
 * @return the cost of this operation or an error
 */
CommandCost CmdRemoveFromRoadWaypoint(DoCommandFlag flags, TileIndex start, TileIndex end)
{
	if (end == 0) end = start;
	if (start >= Map::Size() || end >= Map::Size()) return CMD_ERROR;

	TileArea roadstop_area(start, end);

	return RemoveGenericRoadStop(flags, roadstop_area, true, false);
}

/**
 * Get a possible noise reduction factor based on distance from town center.
 * The further you get, the less noise you generate.
 * So all those folks at city council can now happily slee...  work in their offices
 * @param as airport information
 * @param distance minimum distance between town and airport
 * @return the noise that will be generated, according to distance
 */
uint8_t GetAirportNoiseLevelForDistance(const AirportSpec *as, uint distance)
{
	/* 0 cannot be accounted, and 1 is the lowest that can be reduced from town.
	 * So no need to go any further*/
	if (as->noise_level < 2) return as->noise_level;

	auto tolerance = _settings_game.difficulty.town_council_tolerance;
	if (tolerance == TOWN_COUNCIL_PERMISSIVE) tolerance = TOWN_COUNCIL_LENIENT;

	/* The steps for measuring noise reduction are based on the "magical" (and arbitrary) 8 base distance
	 * adding the town_council_tolerance 4 times, as a way to graduate, depending of the tolerance.
	 * Basically, it says that the less tolerant a town is, the bigger the distance before
	 * an actual decrease can be granted */
	uint8_t town_tolerance_distance = 8 + (tolerance * 4);

	/* now, we want to have the distance segmented using the distance judged bareable by town
	 * This will give us the coefficient of reduction the distance provides. */
	uint noise_reduction = distance / town_tolerance_distance;

	/* If the noise reduction equals the airport noise itself, don't give it for free.
	 * Otherwise, simply reduce the airport's level. */
	return noise_reduction >= as->noise_level ? 1 : as->noise_level - noise_reduction;
}

/**
 * Finds the town nearest to given airport. Based on minimal manhattan distance to any airport's tile.
 * If two towns have the same distance, town with lower index is returned.
 * @param as airport's description
 * @param rotation airport's rotation
 * @param tile origin tile (top corner of the airport)
 * @param it An iterator over all airport tiles (consumed)
 * @param[out] mindist Minimum distance to town
 * @return nearest town to airport
 */
Town *AirportGetNearestTown(const AirportSpec *as, Direction rotation, TileIndex tile, TileIterator &&it, uint &mindist)
{
	assert(Town::GetNumItems() > 0);

	Town *nearest = nullptr;

	auto width = as->size_x;
	auto height = as->size_y;
	if (rotation == DIR_E || rotation == DIR_W) std::swap(width, height);

	uint perimeter_min_x = TileX(tile);
	uint perimeter_min_y = TileY(tile);
	uint perimeter_max_x = perimeter_min_x + width - 1;
	uint perimeter_max_y = perimeter_min_y + height - 1;

	mindist = UINT_MAX - 1; // prevent overflow

	for (TileIndex cur_tile = *it; cur_tile != INVALID_TILE; cur_tile = ++it) {
		assert(IsInsideBS(TileX(cur_tile), perimeter_min_x, width));
		assert(IsInsideBS(TileY(cur_tile), perimeter_min_y, height));
		if (TileX(cur_tile) == perimeter_min_x || TileX(cur_tile) == perimeter_max_x || TileY(cur_tile) == perimeter_min_y || TileY(cur_tile) == perimeter_max_y) {
			Town *t = CalcClosestTownFromTile(cur_tile, mindist + 1);
			if (t == nullptr) continue;

			uint dist = DistanceManhattan(t->xy, cur_tile);
			if (dist == mindist && t->index < nearest->index) nearest = t;
			if (dist < mindist) {
				nearest = t;
				mindist = dist;
			}
		}
	}

	return nearest;
}

/**
 * Finds the town nearest to given existing airport. Based on minimal manhattan distance to any airport's tile.
 * If two towns have the same distance, town with lower index is returned.
 * @param station existing station with airport
 * @param[out] mindist Minimum distance to town
 * @return nearest town to airport
 */
static Town *AirportGetNearestTown(const Station *st, uint &mindist)
{
	return AirportGetNearestTown(st->airport.GetSpec(), st->airport.rotation, st->airport.tile, AirportTileIterator(st), mindist);
}


/** Recalculate the noise generated by the airports of each town */
void UpdateAirportsNoise()
{
	if (_town_noise_no_update) return;

	for (Town *t : Town::Iterate()) t->noise_reached = 0;

	for (const Station *st : Station::Iterate()) {
		if (st->airport.tile != INVALID_TILE && st->airport.type != AT_OILRIG) {
			uint dist;
			Town *nearest = AirportGetNearestTown(st, dist);
			nearest->noise_reached += GetAirportNoiseLevelForDistance(st->airport.GetSpec(), dist);
		}
	}
}


/**
 * Checks if an airport can be removed (no aircraft on it or landing)
 * @param st Station whose airport is to be removed
 * @param flags Operation to perform
 * @return Cost or failure of operation
 */
static CommandCost CanRemoveAirport(Station *st, DoCommandFlag flags)
{
	for (const Aircraft *a : Aircraft::Iterate()) {
		if (!a->IsNormalAircraft()) continue;
		if (a->targetairport == st->index && a->state != FLYING)
			return CommandCost(STR_ERROR_AIRCRAFT_IN_THE_WAY);
	}

	CommandCost cost(EXPENSES_CONSTRUCTION);

	for (TileIndex tile_cur : st->airport) {
		if (!st->TileBelongsToAirport(tile_cur)) continue;

		CommandCost ret = EnsureNoVehicleOnGround(tile_cur);
		if (ret.Failed()) return ret;

		cost.AddCost(_price[PR_CLEAR_STATION_AIRPORT]);
	}

	return cost;
}


/**
 * Place an Airport.
 * @param flags operation to perform
 * @param tile tile where airport will be built
 * @param airport_type airport type, @see airport.h
 * @param layout airport layout
 * @param station_to_join station ID to join (NEW_STATION if build new one)
 * @param allow_adjacent allow airports directly adjacent to other airports.
 * @return the cost of this operation or an error
 */
CommandCost CmdBuildAirport(DoCommandFlag flags, TileIndex tile, uint8_t airport_type, uint8_t layout, StationID station_to_join, bool allow_adjacent)
{
	bool reuse = (station_to_join != NEW_STATION);
	if (!reuse) station_to_join = INVALID_STATION;
	bool distant_join = (station_to_join != INVALID_STATION);

	if (distant_join && (!_settings_game.station.distant_join_stations || !Station::IsValidID(station_to_join))) return CMD_ERROR;

	if (airport_type >= NUM_AIRPORTS) return CMD_ERROR;

	CommandCost ret = CheckIfAuthorityAllowsNewStation(tile, flags);
	if (ret.Failed()) return ret;

	/* Check if a valid, buildable airport was chosen for construction */
	const AirportSpec *as = AirportSpec::Get(airport_type);
	if (!as->IsAvailable() || layout >= as->layouts.size()) return CMD_ERROR;
	if (!as->IsWithinMapBounds(layout, tile)) return CMD_ERROR;

	Direction rotation = as->layouts[layout].rotation;
	int w = as->size_x;
	int h = as->size_y;
	if (rotation == DIR_E || rotation == DIR_W) Swap(w, h);
	TileArea airport_area = TileArea(tile, w, h);

	if (w > _settings_game.station.station_spread || h > _settings_game.station.station_spread) {
		return CommandCost(STR_ERROR_STATION_TOO_SPREAD_OUT);
	}

	StationID est = INVALID_STATION;
	AirportTileTableIterator iter(as->layouts[layout].tiles.data(), tile);
	CommandCost cost = CheckFlatLandAirport(iter, flags, &est);
	if (cost.Failed()) return cost;

	Station *st = nullptr;
	ret = FindJoiningStation(est, station_to_join, allow_adjacent, airport_area, &st, STR_ERROR_MUST_DEMOLISH_AIRPORT_FIRST);
	if (ret.Failed()) return ret;

	/* Distant join */
	if (st == nullptr && distant_join) st = Station::GetIfValid(station_to_join);

	ret = BuildStationPart(&st, flags, reuse, airport_area, (GetAirport(airport_type)->flags & AirportFTAClass::AIRPLANES) ? STATIONNAMING_AIRPORT : STATIONNAMING_HELIPORT);
	if (ret.Failed()) return ret;

	/* action to be performed */
	enum {
		AIRPORT_NEW,      // airport is a new station
		AIRPORT_ADD,      // add an airport to an existing station
		AIRPORT_UPGRADE,  // upgrade the airport in a station
	} action =
		(est != INVALID_STATION) ? AIRPORT_UPGRADE :
		(st != nullptr) ? AIRPORT_ADD : AIRPORT_NEW;

	if (action == AIRPORT_ADD && st->airport.tile != INVALID_TILE) {
		return CommandCost(STR_ERROR_TOO_CLOSE_TO_ANOTHER_AIRPORT);
	}

	if (action == AIRPORT_UPGRADE && airport_type == st->airport.type && layout == st->airport.layout && st->airport.tile == tile) {
		return CommandCost(STR_ERROR_ALREADY_BUILT);
	}

	/* The noise level is the noise from the airport and reduce it to account for the distance to the town center. */
	AirportTileTableIterator nearest_town_iter = iter;
	uint dist;
	Town *nearest = AirportGetNearestTown(as, rotation, tile, std::move(nearest_town_iter), dist);
	uint newnoise_level = nearest->noise_reached + GetAirportNoiseLevelForDistance(as, dist);

	if (action == AIRPORT_UPGRADE) {
		uint old_dist;
		Town *old_nearest = AirportGetNearestTown(st, old_dist);
		if (old_nearest == nearest) {
			newnoise_level -= GetAirportNoiseLevelForDistance(st->airport.GetSpec(), old_dist);
		}
	}

	/* Check if local auth would allow a new airport */
	StringID authority_refuse_message = STR_NULL;
	Town *authority_refuse_town = nullptr;

	if (_settings_game.economy.station_noise_level) {
		/* do not allow to build a new airport if this raise the town noise over the maximum allowed by town */
		if (newnoise_level > nearest->MaxTownNoise()) {
			authority_refuse_message = STR_ERROR_LOCAL_AUTHORITY_REFUSES_NOISE;
			authority_refuse_town = nearest;
		}
	} else if (_settings_game.difficulty.town_council_tolerance != TOWN_COUNCIL_PERMISSIVE && action != AIRPORT_UPGRADE) {
		Town *t = ClosestTownFromTile(tile, UINT_MAX);
		uint num = 0;
		for (const Station *st : Station::Iterate()) {
			if (st->town == t && (st->facilities & FACIL_AIRPORT) && st->airport.type != AT_OILRIG) num++;
		}
		if (num >= 2) {
			authority_refuse_message = STR_ERROR_LOCAL_AUTHORITY_REFUSES_AIRPORT;
			authority_refuse_town = t;
		}
	}

	if (authority_refuse_message != STR_NULL) {
		SetDParam(0, authority_refuse_town->index);
		return CommandCost(authority_refuse_message);
	}

	if (action == AIRPORT_UPGRADE) {
		/* check that the old airport can be removed */
		CommandCost r = CanRemoveAirport(st, flags);
		if (r.Failed()) return r;
		cost.AddCost(r);
	}

	for (AirportTileTableIterator iter(as->layouts[layout].tiles.data(), tile); iter != INVALID_TILE; ++iter) {
		cost.AddCost(_price[PR_BUILD_STATION_AIRPORT]);
	}

	if (flags & DC_EXEC) {
		if (action == AIRPORT_UPGRADE) {
			/* delete old airport if upgrading */

			ZoningMarkDirtyStationCoverageArea(st);

			for (uint i = 0; i < st->airport.GetNumHangars(); ++i) {
				TileIndex tile_cur = st->airport.GetHangarTile(i);
				OrderBackup::Reset(tile_cur, false);
				CloseWindowById(WC_VEHICLE_DEPOT, tile_cur.base());
			}

			uint old_dist;
			Town *old_nearest = AirportGetNearestTown(st, old_dist);

			if (old_nearest != nearest) {
				old_nearest->noise_reached -= GetAirportNoiseLevelForDistance(st->airport.GetSpec(), old_dist);
				if (_settings_game.economy.station_noise_level) {
					SetWindowDirty(WC_TOWN_VIEW, st->town->index);
				}
			}

			for (TileIndex tile_cur : st->airport) {
				DeleteAnimatedTile(tile_cur);
				DoClearSquare(tile_cur);
				DeleteNewGRFInspectWindow(GSF_AIRPORTTILES, tile_cur.base());
			}

			st->rect.AfterRemoveRect(st, st->airport);
			st->airport.Clear();
		}

		/* Always add the noise, so there will be no need to recalculate when option toggles */
		nearest->noise_reached = newnoise_level;

		st->AddFacility(FACIL_AIRPORT, tile);
		st->airport.type = airport_type;
		st->airport.layout = layout;
		st->airport.flags = 0;
		st->airport.rotation = rotation;

		st->rect.BeforeAddRect(tile, w, h, StationRect::ADD_TRY);

		for (AirportTileTableIterator iter(as->layouts[layout].tiles.data(), tile); iter != INVALID_TILE; ++iter) {
			MakeAirport(iter, st->owner, st->index, iter.GetStationGfx(), WATER_CLASS_INVALID);
			SetStationTileRandomBits(iter, GB(Random(), 0, 4));
			st->airport.Add(iter);

			if (AirportTileSpec::Get(GetTranslatedAirportTileID(iter.GetStationGfx()))->animation.status != ANIM_STATUS_NO_ANIMATION) AddAnimatedTile(iter);
		}

		/* Only call the animation trigger after all tiles have been built */
		for (AirportTileTableIterator iter(as->layouts[layout].tiles.data(), tile); iter != INVALID_TILE; ++iter) {
			AirportTileAnimationTrigger(st, iter, AAT_BUILT);
		}

		if (action != AIRPORT_NEW) UpdateAirplanesOnNewStation(st);

		if (action == AIRPORT_UPGRADE) {
			UpdateStationSignCoord(st);
		} else {
			Company::Get(st->owner)->infrastructure.airport++;
		}

		st->AfterStationTileSetChange(true, StationType::Airport);
		ZoningMarkDirtyStationCoverageArea(st);
		InvalidateWindowData(WC_STATION_VIEW, st->index, -1);

		if (_settings_game.economy.station_noise_level) {
			SetWindowDirty(WC_TOWN_VIEW, nearest->index);
		}
	}

	return cost;
}

/**
 * Remove an airport
 * @param tile TileIndex been queried
 * @param flags operation to perform
 * @return cost or failure of operation
 */
static CommandCost RemoveAirport(TileIndex tile, DoCommandFlag flags)
{
	Station *st = Station::GetByTile(tile);

	if (_current_company != OWNER_WATER) {
		CommandCost ret = CheckOwnership(st->owner);
		if (ret.Failed()) return ret;
	}

	CommandCost cost = CanRemoveAirport(st, flags);
	if (cost.Failed()) return cost;

	if (flags & DC_EXEC) {
		for (uint i = 0; i < st->airport.GetNumHangars(); ++i) {
			TileIndex tile_cur = st->airport.GetHangarTile(i);
			OrderBackup::Reset(tile_cur, false);
			CloseWindowById(WC_VEHICLE_DEPOT, tile_cur.base());
		}

		ZoningMarkDirtyStationCoverageArea(st);
		/* The noise level is the noise from the airport and reduce it to account for the distance to the town center.
		 * And as for construction, always remove it, even if the setting is not set, in order to avoid the
		 * need of recalculation */
		uint dist;
		Town *nearest = AirportGetNearestTown(st, dist);
		nearest->noise_reached -= GetAirportNoiseLevelForDistance(st->airport.GetSpec(), dist);

		if (_settings_game.economy.station_noise_level) {
			SetWindowDirty(WC_TOWN_VIEW, nearest->index);
		}

		for (TileIndex tile_cur : st->airport) {
			if (!st->TileBelongsToAirport(tile_cur)) continue;

			DeleteAnimatedTile(tile_cur);
			DoClearSquare(tile_cur);
			DeleteNewGRFInspectWindow(GSF_AIRPORTTILES, tile_cur.base());
		}

		/* Clear the persistent storage. */
		delete st->airport.psa;

		st->rect.AfterRemoveRect(st, st->airport);

		st->airport.Clear();
		st->facilities &= ~FACIL_AIRPORT;
		SetWindowClassesDirty(WC_VEHICLE_ORDERS);

		InvalidateWindowData(WC_STATION_VIEW, st->index, -1);

		Company::Get(st->owner)->infrastructure.airport--;

		st->AfterStationTileSetChange(false, StationType::Airport);

		DeleteNewGRFInspectWindow(GSF_AIRPORTS, st->index);
	}

	return cost;
}

/**
 * Open/close an airport to incoming aircraft.
 * @param flags Operation to perform.
 * @param station_id Station ID of the airport.
 * @return the cost of this operation or an error
 */
CommandCost CmdOpenCloseAirport(DoCommandFlag flags, StationID station_id)
{
	if (!Station::IsValidID(station_id)) return CMD_ERROR;
	Station *st = Station::Get(station_id);

	if (!(st->facilities & FACIL_AIRPORT) || st->owner == OWNER_NONE) return CMD_ERROR;

	CommandCost ret = CheckOwnership(st->owner);
	if (ret.Failed()) return ret;

	if (flags & DC_EXEC) {
		st->airport.flags ^= AIRPORT_CLOSED_block;
		SetWindowWidgetDirty(WC_STATION_VIEW, st->index, WID_SV_CLOSE_AIRPORT);
	}
	return CommandCost();
}

/**
 * Tests whether the company's vehicles have this station in orders
 * @param station station ID
 * @param include_company If true only check vehicles of \a company, if false only check vehicles of other companies
 * @param company company ID
 */
bool HasStationInUse(StationID station, bool include_company, CompanyID company)
{
	bool found = false;
	IterateOrderRefcountMapForDestinationID(station, [&](CompanyID cid, OrderType order_type, VehicleType veh_type, uint32_t refcount) {
		if ((cid == company) == include_company) {
			if (order_type == OT_GOTO_STATION || order_type == OT_GOTO_WAYPOINT) {
				found = true;
				return false;
			}
		}
		return true;
	});
	return found;
}

static const TileIndexDiffC _dock_tileoffs_chkaround[] = {
	{-1,  0},
	{ 0,  0},
	{ 0,  0},
	{ 0, -1}
};
static const uint8_t _dock_w_chk[4] = { 2, 1, 2, 1 };
static const uint8_t _dock_h_chk[4] = { 1, 2, 1, 2 };

/**
 * Build a dock/haven.
 * @param flags operation to perform
 * @param tile tile where dock will be built
 * @param station_to_join station ID to join (NEW_STATION if build new one)
 * @param adjacent allow docks directly adjacent to other docks.
 * @return the cost of this operation or an error
 */
CommandCost CmdBuildDock(DoCommandFlag flags, TileIndex tile, StationID station_to_join, bool adjacent)
{
	bool reuse = (station_to_join != NEW_STATION);
	if (!reuse) station_to_join = INVALID_STATION;
	bool distant_join = (station_to_join != INVALID_STATION);

	if (distant_join && (!_settings_game.station.distant_join_stations || !Station::IsValidID(station_to_join))) return CMD_ERROR;

	DiagDirection direction = GetInclinedSlopeDirection(GetTileSlope(tile));
	if (direction == INVALID_DIAGDIR) return CommandCost(STR_ERROR_SITE_UNSUITABLE);
	direction = ReverseDiagDir(direction);

	/* Docks cannot be placed on rapids */
	if (HasTileWaterGround(tile)) return CommandCost(STR_ERROR_SITE_UNSUITABLE);

	CommandCost ret = CheckIfAuthorityAllowsNewStation(tile, flags);
	if (ret.Failed()) return ret;

	if (IsBridgeAbove(tile) && !_settings_game.construction.allow_docks_under_bridges) return CommandCost(STR_ERROR_MUST_DEMOLISH_BRIDGE_FIRST);

	CommandCost cost(EXPENSES_CONSTRUCTION, _price[PR_BUILD_STATION_DOCK]);
	ret = Command<CMD_LANDSCAPE_CLEAR>::Do(flags, tile);
	if (ret.Failed()) return ret;
	cost.AddCost(ret);

	TileIndex flat_tile = tile + TileOffsByDiagDir(direction);

	if (!HasTileWaterGround(flat_tile) || !IsTileFlat(flat_tile)) {
		return CommandCost(STR_ERROR_SITE_UNSUITABLE);
	}

	if (IsBridgeAbove(flat_tile) && !_settings_game.construction.allow_docks_under_bridges) return CommandCost(STR_ERROR_MUST_DEMOLISH_BRIDGE_FIRST);

	/* Get the water class of the water tile before it is cleared.*/
	WaterClass wc = GetWaterClass(flat_tile);

	bool add_cost = !IsWaterTile(flat_tile);
	ret = Command<CMD_LANDSCAPE_CLEAR>::Do(flags | DC_ALLOW_REMOVE_WATER, flat_tile);
	if (ret.Failed()) return ret;
	if (add_cost) cost.AddCost(ret);

	TileIndex adjacent_tile = flat_tile + TileOffsByDiagDir(direction);
	if (!IsTileType(adjacent_tile, MP_WATER) || !IsTileFlat(adjacent_tile)) {
		return CommandCost(STR_ERROR_SITE_UNSUITABLE);
	}

	TileArea dock_area = TileArea(tile + ToTileIndexDiff(_dock_tileoffs_chkaround[direction]),
			_dock_w_chk[direction], _dock_h_chk[direction]);

	/* middle */
	Station *st = nullptr;
	ret = FindJoiningStation(INVALID_STATION, station_to_join, adjacent, dock_area, &st);
	if (ret.Failed()) return ret;

	/* Distant join */
	if (st == nullptr && distant_join) st = Station::GetIfValid(station_to_join);

	ret = BuildStationPart(&st, flags, reuse, dock_area, STATIONNAMING_DOCK);
	if (ret.Failed()) return ret;

	if (flags & DC_EXEC) {
		st->ship_station.Add(tile);
		st->ship_station.Add(flat_tile);
		st->AddFacility(FACIL_DOCK, tile);

		st->rect.BeforeAddRect(dock_area.tile, dock_area.w, dock_area.h, StationRect::ADD_TRY);

		/* If the water part of the dock is on a canal, update infrastructure counts.
		 * This is needed as we've cleared that tile before.
		 * Clearing object tiles may result in water tiles which are already accounted for in the water infrastructure total.
		 * See: MakeWaterKeepingClass() */
		if (wc == WATER_CLASS_CANAL && !(HasTileWaterClass(flat_tile) && GetWaterClass(flat_tile) == WATER_CLASS_CANAL && IsTileOwner(flat_tile, _current_company))) {
			Company::Get(st->owner)->infrastructure.water++;
		}
		Company::Get(st->owner)->infrastructure.station += 2;

		MakeDock(tile, st->owner, st->index, direction, wc);
		UpdateStationDockingTiles(st);

		st->AfterStationTileSetChange(true, StationType::Dock);
		ZoningMarkDirtyStationCoverageArea(st);
	}

	return cost;
}

void RemoveDockingTile(TileIndex t)
{
	for (DiagDirection d = DIAGDIR_BEGIN; d != DIAGDIR_END; d++) {
		TileIndex tile = t + TileOffsByDiagDir(d);
		if (!IsValidTile(tile)) continue;

		if (IsTileType(tile, MP_STATION)) {
			Station *st = Station::GetByTile(tile);
			if (st != nullptr) UpdateStationDockingTiles(st);
		} else if (IsTileType(tile, MP_INDUSTRY)) {
			Station *neutral = Industry::GetByTile(tile)->neutral_station;
			if (neutral != nullptr) UpdateStationDockingTiles(neutral);
		}
	}
}

/**
 * Clear docking tile status from tiles around a removed dock, if the tile has
 * no neighbours which would keep it as a docking tile.
 * @param tile Ex-dock tile to check.
 */
void ClearDockingTilesCheckingNeighbours(TileIndex tile)
{
	assert(IsValidTile(tile));

	/* Clear and maybe re-set docking tile */
	for (DiagDirection d = DIAGDIR_BEGIN; d != DIAGDIR_END; d++) {
		TileIndex docking_tile = tile + TileOffsByDiagDir(d);
		if (!IsValidTile(docking_tile)) continue;

		if (IsPossibleDockingTile(docking_tile)) {
			SetDockingTile(docking_tile, false);
			CheckForDockingTile(docking_tile);
		}
	}
}

/**
 * Find the part of a dock that is land-based
 * @param t Dock tile to find land part of
 * @return tile of land part of dock
 */
static TileIndex FindDockLandPart(TileIndex t)
{
	assert(IsDockTile(t));

	StationGfx gfx = GetStationGfx(t);
	if (gfx < GFX_DOCK_BASE_WATER_PART) return t;

	for (DiagDirection d = DIAGDIR_BEGIN; d != DIAGDIR_END; d++) {
		TileIndex tile = t + TileOffsByDiagDir(d);
		if (!IsValidTile(tile)) continue;
		if (!IsDockTile(tile)) continue;
		if (GetStationGfx(tile) < GFX_DOCK_BASE_WATER_PART && tile + TileOffsByDiagDir(GetDockDirection(tile)) == t) return tile;
	}

	return INVALID_TILE;
}

/**
 * Remove a dock
 * @param tile TileIndex been queried
 * @param flags operation to perform
 * @return cost or failure of operation
 */
static CommandCost RemoveDock(TileIndex tile, DoCommandFlag flags)
{
	Station *st = Station::GetByTile(tile);
	CommandCost ret = CheckOwnership(st->owner);
	if (ret.Failed()) return ret;

	if (!IsDockTile(tile)) return CMD_ERROR;

	TileIndex tile1 = FindDockLandPart(tile);
	if (tile1 == INVALID_TILE) return CMD_ERROR;
	TileIndex tile2 = tile1 + TileOffsByDiagDir(GetDockDirection(tile1));

	ret = EnsureNoVehicleOnGround(tile1);
	if (ret.Succeeded()) ret = EnsureNoVehicleOnGround(tile2);
	if (ret.Failed()) return ret;

	if (flags & DC_EXEC) {
		ZoningMarkDirtyStationCoverageArea(st);

		DoClearSquare(tile1);
		MarkTileDirtyByTile(tile1);
		MakeWaterKeepingClass(tile2, st->owner);

		st->rect.AfterRemoveTile(st, tile1);
		st->rect.AfterRemoveTile(st, tile2);

		MakeShipStationAreaSmaller(st);
		if (st->ship_station.tile == INVALID_TILE) {
			st->ship_station.Clear();
			st->docking_station.Clear();
			st->docking_tiles.clear();
			st->facilities &= ~FACIL_DOCK;
			SetWindowClassesDirty(WC_VEHICLE_ORDERS);
		}

		Company::Get(st->owner)->infrastructure.station -= 2;

		st->AfterStationTileSetChange(false, StationType::Dock);

		ClearDockingTilesCheckingNeighbours(tile1);
		ClearDockingTilesCheckingNeighbours(tile2);

		for (Ship *s : Ship::IterateFrontOnly()) {
			/* Find all ships going to our dock. */
			if (s->current_order.GetDestination() != st->index) {
				continue;
			}

			/* Find ships that are marked as "loading" but are no longer on a
			 * docking tile. Force them to leave the station (as they were loading
			 * on the removed dock). */
			if (s->current_order.IsType(OT_LOADING) && !(IsDockingTile(s->tile) && IsShipDestinationTile(s->tile, st->index))) {
				s->LeaveStation();
			}

			/* If we no longer have a dock, mark the order as invalid and send
			 * the ship to the next order (or, if there is none, make it
			 * wander the world). */
			if (s->current_order.IsType(OT_GOTO_STATION) && !(st->facilities & FACIL_DOCK)) {
				s->SetDestTile(s->GetOrderStationLocation(st->index));
			}
		}
	}

	return CommandCost(EXPENSES_CONSTRUCTION, _price[PR_CLEAR_STATION_DOCK]);
}

#include "table/station_land.h"

/**
 * Get station tile layout for a station type and its station gfx.
 * @param st Station type to draw.
 * @param gfx StationGfx of tile to draw.
 * @return Tile layout to draw.
 */
const DrawTileSprites *GetStationTileLayout(StationType st, uint8_t gfx)
{
	const auto &layouts = _station_display_datas[to_underlying(st)];
	if (gfx >= layouts.size()) gfx &= 1;
	return layouts.data() + gfx;
}

/**
 * Check whether a sprite is a track sprite, which can be replaced by a non-track ground sprite and a rail overlay.
 * If the ground sprite is suitable, \a ground is replaced with the new non-track ground sprite, and \a overlay_offset
 * is set to the overlay to draw.
 * @param         ti             Positional info for the tile to decide snowyness etc. May be nullptr.
 * @param[in,out] ground         Groundsprite to draw.
 * @param[out]    overlay_offset Overlay to draw.
 * @return true if overlay can be drawn.
 */
bool SplitGroundSpriteForOverlay(const TileInfo *ti, SpriteID *ground, RailTrackOffset *overlay_offset)
{
	bool snow_desert;
	switch (*ground) {
		case SPR_RAIL_TRACK_X:
		case SPR_MONO_TRACK_X:
		case SPR_MGLV_TRACK_X:
			snow_desert = false;
			*overlay_offset = RTO_X;
			break;

		case SPR_RAIL_TRACK_Y:
		case SPR_MONO_TRACK_Y:
		case SPR_MGLV_TRACK_Y:
			snow_desert = false;
			*overlay_offset = RTO_Y;
			break;

		case SPR_RAIL_TRACK_X_SNOW:
		case SPR_MONO_TRACK_X_SNOW:
		case SPR_MGLV_TRACK_X_SNOW:
			snow_desert = true;
			*overlay_offset = RTO_X;
			break;

		case SPR_RAIL_TRACK_Y_SNOW:
		case SPR_MONO_TRACK_Y_SNOW:
		case SPR_MGLV_TRACK_Y_SNOW:
			snow_desert = true;
			*overlay_offset = RTO_Y;
			break;

		default:
			return false;
	}

	if (ti != nullptr) {
		/* Decide snow/desert from tile */
		switch (_settings_game.game_creation.landscape) {
			case LandscapeType::Arctic:
				snow_desert = (uint)ti->z > GetSnowLine() * TILE_HEIGHT;
				break;

			case LandscapeType::Tropic:
				snow_desert = GetTropicZone(ti->tile) == TROPICZONE_DESERT;
				break;

			default:
				break;
		}
	}

	*ground = snow_desert ? SPR_FLAT_SNOW_DESERT_TILE : SPR_FLAT_GRASS_TILE;
	return true;
}

static void DrawTile_Station(TileInfo *ti, DrawTileProcParams params)
{
	const NewGRFSpriteLayout *layout = nullptr;
	DrawTileSprites tmp_rail_layout;
	const DrawTileSprites *t = nullptr;
	int32_t total_offset;
	const RailTypeInfo *rti = nullptr;
	uint32_t relocation = 0;
	uint32_t ground_relocation = 0;
	BaseStation *st = nullptr;
	const StationSpec *statspec = nullptr;
	uint tile_layout = 0;

	if (HasStationRail(ti->tile)) {
		rti = GetRailTypeInfo(GetRailType(ti->tile));
		total_offset = rti->GetRailtypeSpriteOffset();

		if (IsCustomStationSpecIndex(ti->tile)) {
			/* look for customization */
			st = BaseStation::GetByTile(ti->tile);
			statspec = st->speclist[GetCustomStationSpecIndex(ti->tile)].spec;

			if (statspec != nullptr) {
				tile_layout = GetStationGfx(ti->tile);

				if (statspec->callback_mask.Test(StationCallbackMask::DrawTileLayout)) {
					uint16_t callback = GetStationCallback(CBID_STATION_DRAW_TILE_LAYOUT, 0, 0, statspec, st, ti->tile, INVALID_RAILTYPE);
					if (callback != CALLBACK_FAILED) tile_layout = (callback & ~1) + GetRailStationAxis(ti->tile);
				}

				/* Ensure the chosen tile layout is valid for this custom station */
				if (!statspec->renderdata.empty()) {
					layout = &statspec->renderdata[tile_layout < statspec->renderdata.size() ? tile_layout : (uint)GetRailStationAxis(ti->tile)];
					if (!layout->NeedsPreprocessing()) {
						t = layout;
						layout = nullptr;
					}
				}
			}
		}
	} else {
		total_offset = 0;
	}

	StationGfx gfx = GetStationGfx(ti->tile);
	if (IsAirport(ti->tile)) {
		gfx = GetAirportGfx(ti->tile);
		if (gfx >= NEW_AIRPORTTILE_OFFSET) {
			const AirportTileSpec *ats = AirportTileSpec::Get(gfx);
			if (ats->grf_prop.GetSpriteGroup() != nullptr && DrawNewAirportTile(ti, Station::GetByTile(ti->tile), ats)) {
				return;
			}
			/* No sprite group (or no valid one) found, meaning no graphics associated.
			 * Use the substitute one instead */
			assert(ats->grf_prop.subst_id != INVALID_AIRPORTTILE);
			gfx = ats->grf_prop.subst_id;
		}
		switch (gfx) {
			case APT_RADAR_GRASS_FENCE_SW:
				t = &_station_display_datas_airport_radar_grass_fence_sw[GetAnimationFrame(ti->tile)];
				break;
			case APT_GRASS_FENCE_NE_FLAG:
				t = &_station_display_datas_airport_flag_grass_fence_ne[GetAnimationFrame(ti->tile)];
				break;
			case APT_RADAR_FENCE_SW:
				t = &_station_display_datas_airport_radar_fence_sw[GetAnimationFrame(ti->tile)];
				break;
			case APT_RADAR_FENCE_NE:
				t = &_station_display_datas_airport_radar_fence_ne[GetAnimationFrame(ti->tile)];
				break;
			case APT_GRASS_FENCE_NE_FLAG_2:
				t = &_station_display_datas_airport_flag_grass_fence_ne_2[GetAnimationFrame(ti->tile)];
				break;
		}
	}

	Owner owner = GetTileOwner(ti->tile);

	PaletteID palette;
	if (Company::IsValidID(owner)) {
		palette = COMPANY_SPRITE_COLOUR(owner);
	} else {
		/* Some stations are not owner by a company, namely oil rigs */
		palette = PALETTE_TO_GREY;
	}

	if (layout == nullptr && (t == nullptr || t->seq == nullptr)) t = GetStationTileLayout(GetStationType(ti->tile), gfx);

	/* don't show foundation for docks */
	if (ti->tileh != SLOPE_FLAT && !IsDock(ti->tile)) {
		if (statspec != nullptr && statspec->flags.Test(StationSpecFlag::CustomFoundations)) {
			/* Station has custom foundations.
			 * Check whether the foundation continues beyond the tile's upper sides. */
			uint edge_info = 0;
			auto [slope, z] = GetFoundationPixelSlope(ti->tile);
			if (!HasFoundationNW(ti->tile, slope, z)) SetBit(edge_info, 0);
			if (!HasFoundationNE(ti->tile, slope, z)) SetBit(edge_info, 1);
			SpriteID image = GetCustomStationFoundationRelocation(statspec, st, ti->tile, tile_layout, edge_info);
			if (image == 0) goto draw_default_foundation;

			if (statspec->flags.Test(StationSpecFlag::ExtendedFoundations)) {
				/* Station provides extended foundations. */

				static const uint8_t foundation_parts[] = {
					0, 0, 0, 0, // Invalid,  Invalid,   Invalid,   SLOPE_SW
					0, 1, 2, 3, // Invalid,  SLOPE_EW,  SLOPE_SE,  SLOPE_WSE
					0, 4, 5, 6, // Invalid,  SLOPE_NW,  SLOPE_NS,  SLOPE_NWS
					7, 8, 9     // SLOPE_NE, SLOPE_ENW, SLOPE_SEN
				};

				AddSortableSpriteToDraw(image + foundation_parts[ti->tileh], PAL_NONE, ti->x, ti->y, 16, 16, 7, ti->z);
			} else {
				/* Draw simple foundations, built up from 8 possible foundation sprites. */

				/* Each set bit represents one of the eight composite sprites to be drawn.
				 * 'Invalid' entries will not drawn but are included for completeness. */
				static const uint8_t composite_foundation_parts[] = {
					/* Invalid  (00000000), Invalid   (11010001), Invalid   (11100100), SLOPE_SW  (11100000) */
					   0x00,                0xD1,                 0xE4,                 0xE0,
					/* Invalid  (11001010), SLOPE_EW  (11001001), SLOPE_SE  (11000100), SLOPE_WSE (11000000) */
					   0xCA,                0xC9,                 0xC4,                 0xC0,
					/* Invalid  (11010010), SLOPE_NW  (10010001), SLOPE_NS  (11100100), SLOPE_NWS (10100000) */
					   0xD2,                0x91,                 0xE4,                 0xA0,
					/* SLOPE_NE (01001010), SLOPE_ENW (00001001), SLOPE_SEN (01000100) */
					   0x4A,                0x09,                 0x44
				};

				uint8_t parts = composite_foundation_parts[ti->tileh];

				/* If foundations continue beyond the tile's upper sides then
				 * mask out the last two pieces. */
				if (HasBit(edge_info, 0)) ClrBit(parts, 6);
				if (HasBit(edge_info, 1)) ClrBit(parts, 7);

				if (parts == 0) {
					/* We always have to draw at least one sprite to make sure there is a boundingbox and a sprite with the
					 * correct offset for the childsprites.
					 * So, draw the (completely empty) sprite of the default foundations. */
					goto draw_default_foundation;
				}

				StartSpriteCombine();
				for (int i = 0; i < 8; i++) {
					if (HasBit(parts, i)) {
						AddSortableSpriteToDraw(image + i, PAL_NONE, ti->x, ti->y, 16, 16, 7, ti->z);
					}
				}
				EndSpriteCombine();
			}

			OffsetGroundSprite(0, -8);
			ti->z += ApplyPixelFoundationToSlope(FOUNDATION_LEVELED, ti->tileh);
		} else {
draw_default_foundation:
			DrawFoundation(ti, FOUNDATION_LEVELED);
		}
	}

	bool draw_ground = false;

	if (IsBuoy(ti->tile)) {
		DrawWaterClassGround(ti);
		SpriteID sprite = GetCanalSprite(CF_BUOY, ti->tile);
		if (sprite != 0) total_offset = sprite - SPR_IMG_BUOY;
	} else if (IsDock(ti->tile) || (IsOilRig(ti->tile) && IsTileOnWater(ti->tile))) {
		if (ti->tileh == SLOPE_FLAT) {
			DrawWaterClassGround(ti);
		} else {
			assert_tile(IsDock(ti->tile), ti->tile);
			TileIndex water_tile = ti->tile + TileOffsByDiagDir(GetDockDirection(ti->tile));
			WaterClass wc = HasTileWaterClass(water_tile) ? GetWaterClass(water_tile) : WATER_CLASS_INVALID;
			if (wc == WATER_CLASS_SEA) {
				DrawShoreTile(ti->tileh);
			} else {
				DrawClearLandTile(ti, 3);
			}
		}
	} else if (IsRoadWaypointTile(ti->tile)) {
		RoadBits bits = AxisToRoadBits(GetDriveThroughStopAxis(ti->tile));
		extern void DrawRoadBits(TileInfo *ti, RoadBits road, RoadBits tram, Roadside roadside, bool snow_or_desert, bool draw_catenary);
		DrawRoadBits(ti, GetRoadTypeRoad(ti->tile) != INVALID_ROADTYPE ? bits : ROAD_NONE,
				GetRoadTypeTram(ti->tile) != INVALID_ROADTYPE ? bits : ROAD_NONE,
				GetRoadWaypointRoadside(ti->tile), IsRoadWaypointOnSnowOrDesert(ti->tile), false);
	} else {
		if (layout != nullptr) {
			/* Sprite layout which needs preprocessing */
			bool separate_ground = statspec->flags.Test(StationSpecFlag::SeparateGround);
			uint32_t var10_values = layout->PrepareLayout(total_offset, rti->fallback_railtype, 0, 0, separate_ground);
			for (uint8_t var10 : SetBitIterator(var10_values)) {
				uint32_t var10_relocation = GetCustomStationRelocation(statspec, st, ti->tile, INVALID_RAILTYPE, var10);
				layout->ProcessRegisters(var10, var10_relocation, separate_ground);
			}
			tmp_rail_layout.seq = layout->GetLayout(&tmp_rail_layout.ground);
			t = &tmp_rail_layout;
			total_offset = 0;
		} else if (statspec != nullptr) {
			/* Simple sprite layout */
<<<<<<< HEAD
			ground_relocation = relocation = GetCustomStationRelocation(statspec, st, ti->tile, INVALID_RAILTYPE, 0);
			if (HasBit(statspec->flags, SSF_SEPARATE_GROUND)) {
				ground_relocation = GetCustomStationRelocation(statspec, st, ti->tile, INVALID_RAILTYPE, 1);
=======
			ground_relocation = relocation = GetCustomStationRelocation(statspec, st, ti->tile, 0);
			if (statspec->flags.Test(StationSpecFlag::SeparateGround)) {
				ground_relocation = GetCustomStationRelocation(statspec, st, ti->tile, 1);
>>>>>>> adc79aca
			}
			ground_relocation += rti->fallback_railtype;
		}

		draw_ground = true;
	}

	if (draw_ground && !IsAnyRoadStop(ti->tile)) {
		SpriteID image = t->ground.sprite;
		PaletteID pal  = t->ground.pal;
		RailTrackOffset overlay_offset;
		if (rti != nullptr && rti->UsesOverlay() && SplitGroundSpriteForOverlay(ti, &image, &overlay_offset)) {
			SpriteID ground = GetCustomRailSprite(rti, ti->tile, RTSG_GROUND);
			DrawGroundSprite(image, PAL_NONE);
			DrawGroundSprite(ground + overlay_offset, PAL_NONE);

			if (_game_mode != GM_MENU && _settings_client.gui.show_track_reservation && HasStationReservation(ti->tile)) {
				SpriteID overlay = GetCustomRailSprite(rti, ti->tile, RTSG_OVERLAY);
				DrawGroundSprite(overlay + overlay_offset, PALETTE_CRASH);
			}
		} else {
			image += HasBit(image, SPRITE_MODIFIER_CUSTOM_SPRITE) ? ground_relocation : total_offset;
			if (HasBit(pal, SPRITE_MODIFIER_CUSTOM_SPRITE)) pal += ground_relocation;
			DrawGroundSprite(image, GroundSpritePaletteTransform(image, pal, palette));

			/* PBS debugging, draw reserved tracks darker */
			if (_game_mode != GM_MENU && _settings_client.gui.show_track_reservation && HasStationRail(ti->tile) && HasStationReservation(ti->tile)) {
				DrawGroundSprite(GetRailStationAxis(ti->tile) == AXIS_X ? rti->base_sprites.single_x : rti->base_sprites.single_y, PALETTE_CRASH);
			}
		}
	}

	if (HasStationRail(ti->tile) && HasRailCatenaryDrawn(GetRailType(ti->tile))) DrawRailCatenary(ti);

	if (IsAnyRoadStop(ti->tile)) {
		RoadType road_rt = GetRoadTypeRoad(ti->tile);
		RoadType tram_rt = GetRoadTypeTram(ti->tile);
		const RoadTypeInfo *road_rti = road_rt == INVALID_ROADTYPE ? nullptr : GetRoadTypeInfo(road_rt);
		const RoadTypeInfo *tram_rti = tram_rt == INVALID_ROADTYPE ? nullptr : GetRoadTypeInfo(tram_rt);

		StationGfx view = GetStationGfx(ti->tile);
		StationType type = GetStationType(ti->tile);

		const RoadStopSpec *stopspec = GetRoadStopSpec(ti->tile);
<<<<<<< HEAD
		RoadStopDrawMode stop_draw_mode = (RoadStopDrawMode)0;
=======
		RoadStopDrawModes stop_draw_mode{};
>>>>>>> adc79aca
		if (stopspec != nullptr) {
			stop_draw_mode = stopspec->draw_mode;
			st = BaseStation::GetByTile(ti->tile);
			RoadStopResolverObject object(stopspec, st, ti->tile, INVALID_ROADTYPE, type, view);
			const SpriteGroup *group = object.Resolve();
			if (group != nullptr && group->type == SGT_TILELAYOUT) {
<<<<<<< HEAD
				const DrawTileSprites *dts = ((const TileLayoutSpriteGroup *)group)->ProcessRegisters(nullptr);
				if (HasBit(stopspec->flags, RSF_DRAW_MODE_REGISTER)) {
					stop_draw_mode = (RoadStopDrawMode)GetRegister(0x100);
				}
				t = dts;
				if (type == StationType::RoadWaypoint && (stop_draw_mode & ROADSTOP_DRAW_MODE_WAYP_GROUND)) {
=======
				if (stopspec->flags.Test(RoadStopSpecFlag::DrawModeRegister)) {
					stop_draw_mode = static_cast<RoadStopDrawMode>(GetRegister(0x100));
				}
				if (type == StationType::RoadWaypoint && stop_draw_mode.Test(RoadStopDrawMode::WaypGround)) {
>>>>>>> adc79aca
					draw_ground = true;
				}
			}
		}

		/* Draw ground sprite */
		if (draw_ground) {
			SpriteID image = t->ground.sprite;
			PaletteID pal  = t->ground.pal;
			image += HasBit(image, SPRITE_MODIFIER_CUSTOM_SPRITE) ? ground_relocation : total_offset;
			if (GB(image, 0, SPRITE_WIDTH) != 0) {
				if (HasBit(pal, SPRITE_MODIFIER_CUSTOM_SPRITE)) pal += ground_relocation;
				DrawGroundSprite(image, GroundSpritePaletteTransform(image, pal, palette));
			}
		}

		if (IsDriveThroughStopTile(ti->tile)) {
			if (type != StationType::RoadWaypoint && (stopspec == nullptr || stop_draw_mode.Test(RoadStopDrawMode::Overlay))) {
				uint sprite_offset = GetDriveThroughStopAxis(ti->tile) == AXIS_X ? 1 : 0;
				DrawRoadOverlays(ti, PAL_NONE, road_rti, tram_rti, sprite_offset, sprite_offset);
			}

			DisallowedRoadDirections drd = GetDriveThroughStopDisallowedRoadDirections(ti->tile);
			if (drd != DRD_NONE && (stopspec == nullptr || !HasBit(stopspec->flags, RSF_NO_ONE_WAY_OVERLAY)) && road_rt != INVALID_ROADTYPE) {
				SpriteID oneway = GetCustomRoadSprite(road_rti, ti->tile, ROTSG_ONEWAY);
				if (oneway == 0) oneway = SPR_ONEWAY_BASE;
				DrawGroundSpriteAt(oneway + drd - 1 + ((GetDriveThroughStopAxis(ti->tile) == AXIS_X) ? 0 : 3), PAL_NONE, 8, 8, 0);
			}
		} else {
			/* Non-drivethrough road stops are only valid for roads. */
			assert_tile(road_rt != INVALID_ROADTYPE && tram_rt == INVALID_ROADTYPE, ti->tile);

			if ((stopspec == nullptr || stop_draw_mode.Test(RoadStopDrawMode::Road)) && road_rti->UsesOverlay()) {
				SpriteID ground = GetCustomRoadSprite(road_rti, ti->tile, ROTSG_ROADSTOP);
				DrawGroundSprite(ground + view, PAL_NONE);
			}
		}

		if (stopspec == nullptr || !stopspec->flags.Test(RoadStopSpecFlag::NoCatenary)) {
			/* Draw road, tram catenary */
			DrawRoadCatenary(ti);
		}
	}

	if (IsRailWaypoint(ti->tile)) {
		/* Don't offset the waypoint graphics; they're always the same. */
		total_offset = 0;
	}

	DrawRailTileSeq(ti, t, TO_BUILDINGS, total_offset, relocation, palette);
	DrawBridgeMiddle(ti);
}

void StationPickerDrawSprite(int x, int y, StationType st, RailType railtype, RoadType roadtype, int image)
{
	int32_t total_offset = 0;
	PaletteID pal = COMPANY_SPRITE_COLOUR(_local_company);
	const DrawTileSprites *t = GetStationTileLayout(st, image);
	const RailTypeInfo *railtype_info = nullptr;

	if (railtype != INVALID_RAILTYPE) {
		railtype_info = GetRailTypeInfo(railtype);
		total_offset = railtype_info->GetRailtypeSpriteOffset();
	}

	SpriteID img = t->ground.sprite;
	RailTrackOffset overlay_offset;
	if (railtype_info != nullptr && railtype_info->UsesOverlay() && SplitGroundSpriteForOverlay(nullptr, &img, &overlay_offset)) {
		SpriteID ground = GetCustomRailSprite(railtype_info, INVALID_TILE, RTSG_GROUND);
		DrawSprite(img, PAL_NONE, x, y);
		DrawSprite(ground + overlay_offset, PAL_NONE, x, y);
	} else {
		DrawSprite(img + total_offset, HasBit(img, PALETTE_MODIFIER_COLOUR) ? pal : PAL_NONE, x, y);
	}

	if (roadtype != INVALID_ROADTYPE) {
		const RoadTypeInfo *roadtype_info = GetRoadTypeInfo(roadtype);
		if (image >= 4) {
			/* Drive-through stop */
			uint sprite_offset = 5 - image;

			/* Road underlay takes precedence over tram */
			if (roadtype_info->UsesOverlay()) {
				SpriteID ground = GetCustomRoadSprite(roadtype_info, INVALID_TILE, ROTSG_GROUND);
				DrawSprite(ground + sprite_offset, PAL_NONE, x, y);

				SpriteID overlay = GetCustomRoadSprite(roadtype_info, INVALID_TILE, ROTSG_OVERLAY);
				if (overlay) DrawSprite(overlay + sprite_offset, PAL_NONE, x, y);
			} else if (RoadTypeIsTram(roadtype)) {
				DrawSprite(SPR_TRAMWAY_TRAM + sprite_offset, PAL_NONE, x, y);
			}
		} else {
			/* Bay stop */
			if (RoadTypeIsRoad(roadtype) && roadtype_info->UsesOverlay()) {
				SpriteID ground = GetCustomRoadSprite(roadtype_info, INVALID_TILE, ROTSG_ROADSTOP);
				DrawSprite(ground + image, PAL_NONE, x, y);
			}
		}
	}

	/* Default waypoint has no railtype specific sprites */
	DrawRailTileSeqInGUI(x, y, t, (st == StationType::RailWaypoint || st == StationType::RoadWaypoint) ? 0 : total_offset, 0, pal);
}

static int GetSlopePixelZ_Station(TileIndex tile, uint, uint, bool)
{
	return GetTileMaxPixelZ(tile);
}

static Foundation GetFoundation_Station(TileIndex, Slope tileh)
{
	return FlatteningFoundation(tileh);
}

static void FillTileDescRoadStop(TileIndex tile, TileDesc *td)
{
	RoadType road_rt = GetRoadTypeRoad(tile);
	RoadType tram_rt = GetRoadTypeTram(tile);
	Owner road_owner = INVALID_OWNER;
	Owner tram_owner = INVALID_OWNER;
	if (road_rt != INVALID_ROADTYPE) {
		const RoadTypeInfo *rti = GetRoadTypeInfo(road_rt);
		td->roadtype = rti->strings.name;
		td->road_speed = rti->max_speed / 2;
		road_owner = GetRoadOwner(tile, RTT_ROAD);
	}

	if (tram_rt != INVALID_ROADTYPE) {
		const RoadTypeInfo *rti = GetRoadTypeInfo(tram_rt);
		td->tramtype = rti->strings.name;
		td->tram_speed = rti->max_speed / 2;
		tram_owner = GetRoadOwner(tile, RTT_TRAM);
	}

	if (IsDriveThroughStopTile(tile)) {
		/* Is there a mix of owners? */
		if ((tram_owner != INVALID_OWNER && tram_owner != td->owner[0]) ||
				(road_owner != INVALID_OWNER && road_owner != td->owner[0])) {
			uint i = 1;
			if (road_owner != INVALID_OWNER) {
				td->owner_type[i] = STR_LAND_AREA_INFORMATION_ROAD_OWNER;
				td->owner[i] = road_owner;
				i++;
			}
			if (tram_owner != INVALID_OWNER) {
				td->owner_type[i] = STR_LAND_AREA_INFORMATION_TRAM_OWNER;
				td->owner[i] = tram_owner;
			}
		}
	}
}

void FillTileDescRailStation(TileIndex tile, TileDesc *td)
{
	const StationSpec *spec = GetStationSpec(tile);

	if (spec != nullptr) {
		td->station_class = StationClass::Get(spec->class_index)->name;
		td->station_name  = spec->name;

		if (spec->grf_prop.HasGrfFile()) {
			const GRFConfig *gc = GetGRFConfig(spec->grf_prop.grfid);
			td->grf = gc->GetName();
		}
	}

	const RailTypeInfo *rti = GetRailTypeInfo(GetRailType(tile));
	td->rail_speed = rti->max_speed;
	td->railtype = rti->strings.name;
}

void FillTileDescAirport(TileIndex tile, TileDesc *td)
{
	const AirportSpec *as = Station::GetByTile(tile)->airport.GetSpec();
	td->airport_class = AirportClass::Get(as->class_index)->name;
	td->airport_name = as->name;

	const AirportTileSpec *ats = AirportTileSpec::GetByTile(tile);
	td->airport_tile_name = ats->name;

	if (as->grf_prop.HasGrfFile()) {
		const GRFConfig *gc = GetGRFConfig(as->grf_prop.grfid);
		td->grf = gc->GetName();
	} else if (ats->grf_prop.HasGrfFile()) {
		const GRFConfig *gc = GetGRFConfig(ats->grf_prop.grfid);
		td->grf = gc->GetName();
	}
}

static void GetTileDesc_Station(TileIndex tile, TileDesc *td)
{
	td->owner[0] = GetTileOwner(tile);
	td->build_date = BaseStation::GetByTile(tile)->build_date;

	if (IsAnyRoadStopTile(tile)) FillTileDescRoadStop(tile, td);
	if (HasStationRail(tile)) FillTileDescRailStation(tile, td);
	if (IsAirport(tile)) FillTileDescAirport(tile, td);

	StringID str;
	switch (GetStationType(tile)) {
		default: NOT_REACHED();
		case StationType::Rail:     str = STR_LAI_STATION_DESCRIPTION_RAILROAD_STATION; break;
		case StationType::Airport:
			str = (IsHangar(tile) ? STR_LAI_STATION_DESCRIPTION_AIRCRAFT_HANGAR : STR_LAI_STATION_DESCRIPTION_AIRPORT);
			break;
		case StationType::Truck:    str = STR_LAI_STATION_DESCRIPTION_TRUCK_LOADING_AREA; break;
		case StationType::Bus:      str = STR_LAI_STATION_DESCRIPTION_BUS_STATION; break;
		case StationType::Oilrig: {
			const Industry *i = Station::GetByTile(tile)->industry;
			const IndustrySpec *is = GetIndustrySpec(i->type);
			td->owner[0] = i->owner;
			str = is->name;
			if (is->grf_prop.HasGrfFile()) td->grf = GetGRFConfig(is->grf_prop.grfid)->GetName();
			break;
		}
		case StationType::Dock:         str = STR_LAI_STATION_DESCRIPTION_SHIP_DOCK; break;
		case StationType::Buoy:         str = STR_LAI_STATION_DESCRIPTION_BUOY; break;
		case StationType::RailWaypoint: str = STR_LAI_STATION_DESCRIPTION_WAYPOINT; break;
		case StationType::RoadWaypoint: str = STR_LAI_STATION_DESCRIPTION_WAYPOINT; break;
	}
	td->str = str;
}


static TrackStatus GetTileTrackStatus_Station(TileIndex tile, TransportType mode, uint sub_mode, DiagDirection side)
{
	TrackdirBits trackdirbits = TRACKDIR_BIT_NONE;

	switch (mode) {
		case TRANSPORT_RAIL:
			if (HasStationRail(tile) && !IsStationTileBlocked(tile)) {
				trackdirbits = TrackToTrackdirBits(GetRailStationTrack(tile));
			}
			break;

		case TRANSPORT_WATER:
			/* buoy is coded as a station, it is always on open water */
			if (IsBuoy(tile)) {
				TrackBits trackbits = TRACK_BIT_ALL;
				/* remove tracks that connect NE map edge */
				if (TileX(tile) == 0) trackbits &= ~(TRACK_BIT_X | TRACK_BIT_UPPER | TRACK_BIT_RIGHT);
				/* remove tracks that connect NW map edge */
				if (TileY(tile) == 0) trackbits &= ~(TRACK_BIT_Y | TRACK_BIT_LEFT | TRACK_BIT_UPPER);
				trackdirbits = TrackBitsToTrackdirBits(trackbits);
			}
			break;

		case TRANSPORT_ROAD:
			if (IsAnyRoadStop(tile)) {
				RoadTramType rtt = (RoadTramType)GB(sub_mode, 0, 8);
				if (!HasTileRoadType(tile, rtt)) break;

				if (IsBayRoadStopTile(tile)) {
					DiagDirection dir = GetBayRoadStopDir(tile);
					if (side != INVALID_DIAGDIR && dir != side) break;
					TrackBits trackbits = DiagDirToDiagTrackBits(dir);
					trackdirbits = TrackBitsToTrackdirBits(trackbits);
				} else {
					Axis axis = GetDriveThroughStopAxis(tile);
					if (side != INVALID_DIAGDIR && axis != DiagDirToAxis(side)) break;
					TrackBits trackbits = AxisToTrackBits(axis);
					const uint drd_to_multiplier[DRD_END] = { 0x101, 0x100, 0x1, 0x0 };
					trackdirbits = (TrackdirBits)(trackbits * drd_to_multiplier[GetDriveThroughStopDisallowedRoadDirections(tile)]);
				}
			}
			break;

		default:
			break;
	}

	return CombineTrackStatus(trackdirbits, TRACKDIR_BIT_NONE);
}


static void TileLoop_Station(TileIndex tile)
{
	/* FIXME -- GetTileTrackStatus_Station -> animated stationtiles
	 * hardcoded.....not good */
	switch (GetStationType(tile)) {
		case StationType::Airport:
			AirportTileAnimationTrigger(Station::GetByTile(tile), tile, AAT_TILELOOP);
			break;

		case StationType::Dock:
			if (!IsTileFlat(tile)) break; // only handle water part
			[[fallthrough]];

		case StationType::Oilrig: //(station part)
		case StationType::Buoy:
			TileLoop_Water(tile);
			break;

		case StationType::RoadWaypoint: {
			switch (_settings_game.game_creation.landscape) {
				case LandscapeType::Arctic:
					if (IsRoadWaypointOnSnowOrDesert(tile) != (GetTileZ(tile) > GetSnowLine())) {
						ToggleRoadWaypointOnSnowOrDesert(tile);
						MarkTileDirtyByTile(tile, VMDF_NOT_MAP_MODE);
					}
					break;

				case LandscapeType::Tropic:
					if (GetTropicZone(tile) == TROPICZONE_DESERT && !IsRoadWaypointOnSnowOrDesert(tile)) {
						ToggleRoadWaypointOnSnowOrDesert(tile);
						MarkTileDirtyByTile(tile, VMDF_NOT_MAP_MODE);
					}
					break;

				default: break;
			}

			HouseZonesBits grp = HZB_TOWN_EDGE;
			const Town *t = ClosestTownFromTile(tile, UINT_MAX);
			if (t != nullptr) {
				grp = GetTownRadiusGroup(t, tile);
			}

			/* Adjust road ground type depending on 'grp' (grp is the distance to the center) */
			Roadside new_rs = grp > HZB_TOWN_EDGE ? ROADSIDE_PAVED : ROADSIDE_GRASS;
			Roadside cur_rs = GetRoadWaypointRoadside(tile);

			if (new_rs != cur_rs) {
				SetRoadWaypointRoadside(tile, cur_rs == ROADSIDE_BARREN ? new_rs : ROADSIDE_BARREN);
				MarkTileDirtyByTile(tile, VMDF_NOT_MAP_MODE);
			}
			break;
		}

		default: break;
	}
}


void AnimateTile_Station(TileIndex tile)
{
	if (HasStationRail(tile)) {
		AnimateStationTile(tile);
		return;
	}

	if (IsAirport(tile)) {
		AnimateAirportTile(tile);
		return;
	}

	if (IsAnyRoadStopTile(tile)) {
		AnimateRoadStopTile(tile);
		return;
	}
}

uint8_t GetAnimatedTileSpeed_Station(TileIndex tile)
{
	if (HasStationRail(tile)) {
		return GetStationTileAnimationSpeed(tile);
	}

	if (IsAirport(tile)) {
		return GetAirportTileAnimationSpeed(tile);
	}

	if (IsAnyRoadStopTile(tile)) {
		return GetRoadStopTileAnimationSpeed(tile);
	}
	return 0;
}


static bool ClickTile_Station(TileIndex tile)
{
	const BaseStation *bst = BaseStation::GetByTile(tile);

	if (bst->facilities & FACIL_WAYPOINT) {
		ShowWaypointWindow(Waypoint::From(bst));
	} else if (IsHangar(tile)) {
		const Station *st = Station::From(bst);
		ShowDepotWindow(st->airport.GetHangarTile(st->airport.GetHangarNum(tile)), VEH_AIRCRAFT);
	} else {
		ShowStationViewWindow(bst->index);
	}
	return true;
}

static VehicleEnterTileStatus VehicleEnter_Station(Vehicle *v, TileIndex tile, int x, int y)
{
	if (v->type == VEH_TRAIN) {
		StationID station_id = GetStationIndex(tile);
		if (v->current_order.IsType(OT_GOTO_WAYPOINT) && v->current_order.GetDestination() == station_id && v->current_order.GetWaypointFlags() & OWF_REVERSE) {
			Train *t = Train::From(v);
			// reverse at waypoint
			if (t->reverse_distance == 0) {
				t->reverse_distance = t->gcache.cached_total_length;
				if (t->current_order.IsWaitTimetabled()) {
					t->DeleteUnreachedImplicitOrders();
					UpdateVehicleTimetable(t, true);
					t->last_station_visited = station_id;
					SetWindowDirty(WC_VEHICLE_VIEW, t->index);
					t->current_order.MakeWaiting();
					t->current_order.SetNonStopType(ONSF_NO_STOP_AT_ANY_STATION);
					return VETSB_CONTINUE;
				}
			}
		}
		if (HasBit(Train::From(v)->flags, VRF_BEYOND_PLATFORM_END)) return VETSB_CONTINUE;
		Train *front = Train::From(v)->First();
		if (!front->IsFrontEngine()) return VETSB_CONTINUE;
		if (!(v == front || HasBit(Train::From(v)->Previous()->flags, VRF_BEYOND_PLATFORM_END))) return VETSB_CONTINUE;
		if (!HasStationTileRail(tile)) return VETSB_CONTINUE;
		if (!front->current_order.ShouldStopAtStation(front, station_id, IsRailWaypoint(tile))) return VETSB_CONTINUE;

		int station_ahead;
		int station_length;
		int stop = GetTrainStopLocation(station_id, tile, Train::From(v), true, &station_ahead, &station_length);

		/* Stop whenever that amount of station ahead + the distance from the
		 * begin of the platform to the stop location is longer than the length
		 * of the platform. Station ahead 'includes' the current tile where the
		 * vehicle is on, so we need to subtract that. */
		if (stop + station_ahead - (int)TILE_SIZE >= station_length) return VETSB_CONTINUE;

		DiagDirection dir = DirToDiagDir(v->direction);

		x &= 0xF;
		y &= 0xF;

		if (DiagDirToAxis(dir) != AXIS_X) Swap(x, y);
		if (y == TILE_SIZE / 2) {
			if (dir != DIAGDIR_SE && dir != DIAGDIR_SW) x = TILE_SIZE - 1 - x;
			stop &= TILE_SIZE - 1;

			if (x == stop) {
				if (front->UsingRealisticBraking() && front->cur_speed > 15 && !(front->lookahead != nullptr && HasBit(front->lookahead->flags, TRLF_APPLY_ADVISORY))) {
					/* Travelling too fast, do not stop and report overshoot to player */
					if (front->owner == _local_company) {
						SetDParam(0, front->index);
						SetDParam(1, IsRailWaypointTile(tile) ? STR_WAYPOINT_NAME : STR_STATION_NAME);
						SetDParam(2, station_id);
						AddNewsItem(STR_NEWS_TRAIN_OVERSHOT_STATION, NT_ADVICE, NF_INCOLOUR | NF_SMALL | NF_VEHICLE_PARAM0,
								NR_VEHICLE, v->index,
								NR_STATION, station_id);
					}
					for (Train *u = front; u != nullptr; u = u->Next()) {
						ClrBit(u->flags, VRF_BEYOND_PLATFORM_END);
					}
					return VETSB_CONTINUE;
				}
				return VETSB_ENTERED_STATION | (VehicleEnterTileStatus)(station_id << VETS_STATION_ID_OFFSET); // enter station
			} else if (x < stop) {
				if (front->UsingRealisticBraking() && front->cur_speed > 30) {
					/* Travelling too fast, take no action */
					return VETSB_CONTINUE;
				}
				front->vehstatus |= VS_TRAIN_SLOWING;
				uint16_t spd = std::max(0, (stop - x) * 20 - 15);
				if (spd < front->cur_speed) front->cur_speed = spd;
			}
		}
	} else if (v->type == VEH_ROAD) {
		RoadVehicle *rv = RoadVehicle::From(v);
		if (rv->state < RVSB_IN_ROAD_STOP && !IsReversingRoadTrackdir((Trackdir)rv->state) && rv->frame == 0) {
			if (IsStationRoadStop(tile) && rv->IsFrontEngine()) {
				/* Attempt to allocate a parking bay in a road stop */
				return RoadStop::GetByTile(tile, GetRoadStopType(tile))->Enter(rv) ? VETSB_CONTINUE : VETSB_CANNOT_ENTER;
			}
		}
	}

	return VETSB_CONTINUE;
}

/**
 * Run the watched cargo callback for all houses in the catchment area.
 * @param st Station.
 */
void TriggerWatchedCargoCallbacks(Station *st)
{
	/* Collect cargoes accepted since the last big tick. */
	CargoTypes cargoes = 0;
	for (CargoType cargo_type = 0; cargo_type < NUM_CARGO; cargo_type++) {
		if (HasBit(st->goods[cargo_type].status, GoodsEntry::GES_ACCEPTED_BIGTICK)) SetBit(cargoes, cargo_type);
	}

	/* Anything to do? */
	if (cargoes == 0) return;

	/* Loop over all houses in the catchment. */
	BitmapTileIterator it(st->catchment_tiles);
	for (TileIndex tile = it; tile != INVALID_TILE; tile = ++it) {
		if (IsTileType(tile, MP_HOUSE)) {
			WatchedCargoCallback(tile, cargoes);
		}
	}
}

/**
 * This function is called for each station once every 250 ticks.
 * Not all stations will get the tick at the same time.
 * @param st the station receiving the tick.
 * @return true if the station is still valid (wasn't deleted)
 */
static bool StationHandleBigTick(BaseStation *st)
{
	if (!st->IsInUse()) {
		if (++st->delete_ctr >= 8) delete st;
		return false;
	}

	if (Station::IsExpected(st)) {
		TriggerWatchedCargoCallbacks(Station::From(st));

		for (GoodsEntry &ge : Station::From(st)->goods) {
			ClrBit(ge.status, GoodsEntry::GES_ACCEPTED_BIGTICK);
		}
	}


	if ((st->facilities & FACIL_WAYPOINT) == 0) UpdateStationAcceptance(Station::From(st), true);

	return true;
}

static inline void byte_inc_sat(uint8_t *p)
{
	uint8_t b = *p + 1;
	if (b != 0) *p = b;
}

/**
 * Truncate the cargo by a specific amount.
 * @param cs The type of cargo to perform the truncation for.
 * @param ge The goods entry, of the station, to truncate.
 * @param amount The amount to truncate the cargo by.
 */
static void TruncateCargo(const CargoSpec *cs, GoodsEntry *ge, uint amount = UINT_MAX)
{
	/* If truncating also punish the source stations' ratings to
	 * decrease the flow of incoming cargo. */

	if (ge->data == nullptr) return;

	StationCargoAmountMap waiting_per_source;
	ge->data->cargo.Truncate(amount, &waiting_per_source);
	for (StationCargoAmountMap::iterator i(waiting_per_source.begin()); i != waiting_per_source.end(); ++i) {
		Station *source_station = Station::GetIfValid(i->first);
		if (source_station == nullptr) continue;

		GoodsEntry &source_ge = source_station->goods[cs->Index()];
		if (i->second > source_ge.max_waiting_cargo) {
			source_ge.max_waiting_cargo += (i->second - source_ge.max_waiting_cargo) / 4;
		}
	}
}

bool GetNewGrfRating(const Station *st, const CargoSpec *cs, const GoodsEntry *ge, int *new_grf_rating)
{
	*new_grf_rating = 0;
	bool is_using_newgrf_rating = false;

	/* Perform custom station rating. If it succeeds the speed, days in transit and
	 * waiting cargo ratings must not be executed. */

	/* NewGRFs expect last speed to be 0xFF when no vehicle has arrived yet. */
	uint last_speed = ge->HasVehicleEverTriedLoading() && ge->IsSupplyAllowed() ? ge->last_speed : 0xFF;

	uint32_t var18 = std::min<uint>(ge->time_since_pickup, 0xFFu)
		| (std::min<uint>(ge->max_waiting_cargo, 0xFFFFu) << 8)
		| (std::min<uint>(last_speed, 0xFFu) << 24);
	/* Convert to the 'old' vehicle types */
	uint32_t var10 = (ge->last_vehicle_type == VEH_INVALID) ? 0x0 : (ge->last_vehicle_type + 0x10);
	uint16_t callback = GetCargoCallback(CBID_CARGO_STATION_RATING_CALC, var10, var18, cs);
	if (callback != CALLBACK_FAILED) {
		is_using_newgrf_rating = true;
		*new_grf_rating = GB(callback, 0, 14);

		/* Simulate a 15 bit signed value */
		if (HasBit(callback, 14)) *new_grf_rating -= 0x4000;
	}

	return is_using_newgrf_rating;
}

int GetSpeedRating(const GoodsEntry *ge)
{
	const int b = ge->last_speed - 85;

	return (b >= 0) ? (b >> 2) : 0;
}

int GetWaitTimeRating(const CargoSpec *cs, const GoodsEntry *ge)
{
	int rating = 0;

	uint wait_time = ge->time_since_pickup;

	if (_settings_game.station.cargo_class_rating_wait_time) {
		if (cs->classes & CC_PASSENGERS) {
			wait_time *= 3;
		} else if (cs->classes & CC_REFRIGERATED) {
			wait_time *= 2;
		} else if (cs->classes & (CC_MAIL | CC_ARMOURED | CC_EXPRESS)) {
			wait_time += (wait_time >> 1);
		} else if (cs->classes & (CC_BULK | CC_LIQUID)) {
			wait_time >>= 2;
		}
	}

	if (ge->last_vehicle_type == VEH_SHIP) wait_time >>= 2;
	if (wait_time <= 21) rating += 25;
	if (wait_time <= 12) rating += 25;
	if (wait_time <= 6) rating += 45;
	if (wait_time <= 3) rating += 35;

	return rating;
}

int GetWaitingCargoRating(const Station *st, const GoodsEntry *ge)
{
	int rating = -90;

	uint normalised_max_waiting_cargo = ge->max_waiting_cargo;

	if (_settings_game.station.station_size_rating_cargo_amount) {
		normalised_max_waiting_cargo *= 8;
		if (st->station_tiles > 1) normalised_max_waiting_cargo /= st->station_tiles;
	}

	if (normalised_max_waiting_cargo <= 1500) rating += 55;
	if (normalised_max_waiting_cargo <= 1000) rating += 35;
	if (normalised_max_waiting_cargo <= 600) rating += 10;
	if (normalised_max_waiting_cargo <= 300) rating += 20;
	if (normalised_max_waiting_cargo <= 100) rating += 10;

	return rating;
}

int GetStatueRating(const Station *st)
{
	return Company::IsValidID(st->owner) && st->town->statues.Test(st->owner) ? 26 : 0;
}

int GetVehicleAgeRating(const GoodsEntry *ge)
{
	int rating = 0;

	const uint8_t age = ge->last_age;

	if (age < 30) rating += 10;
	if (age < 20) rating += 10;
	if (age < 10) rating += 13;

	return rating;
}

int GetTargetRating(const Station *st, const CargoSpec *cs, const GoodsEntry *ge)
{
	bool skip = false;
	int rating = 0;

	if (_cheats.station_rating.value) {
		rating = 255;
		skip = true;
	} else if (cs->callback_mask.Test(CargoCallbackMask::StationRatingCalc)) {
		int new_grf_rating;

		if (GetNewGrfRating(st, cs, ge, &new_grf_rating)) {
			skip = true;
			rating = new_grf_rating;
		}
	}

	if (!skip) {
		rating += GetSpeedRating(ge);
		rating += GetWaitTimeRating(cs, ge);
		rating += GetWaitingCargoRating(st, ge);
	}

	rating += GetStatueRating(st);
	rating += GetVehicleAgeRating(ge);

	return ClampTo<uint8_t>(rating);
}

static void UpdateStationRating(Station *st)
{
	bool waiting_changed = false;

	byte_inc_sat(&st->time_since_load);
	byte_inc_sat(&st->time_since_unload);

	for (const CargoSpec *cs : CargoSpec::Iterate()) {
		GoodsEntry *ge = &st->goods[cs->Index()];

		/* Slowly increase the rating back to its original level in the case we
		 *  didn't deliver cargo yet to this station. This happens when a bribe
		 *  failed while you didn't moved that cargo yet to a station. */
		if (!ge->HasRating() && ge->rating < INITIAL_STATION_RATING) {
			ge->rating++;
		}

		/* Only change the rating if we are moving this cargo */
		if (ge->HasRating()) {
			byte_inc_sat(&ge->time_since_pickup);

			if (ge->time_since_pickup == 255 && _settings_game.order.selectgoods) {
				ClrBit(ge->status, GoodsEntry::GES_RATING);
				ge->last_speed = 0;
				TruncateCargo(cs, ge);
				waiting_changed = true;
				continue;
			}

			{
				int rating = GetTargetRating(st, cs, ge);

				uint waiting = ge->CargoAvailableCount();

				/* num_dests is at least 1 if there is any cargo as
				 * INVALID_STATION is also a destination.
				 */
				const uint num_dests = ge->data != nullptr ? (uint)ge->data->cargo.Packets()->MapSize() : 0;

				/* Average amount of cargo per next hop, but prefer solitary stations
				 * with only one or two next hops. They are allowed to have more
				 * cargo waiting per next hop.
				 * With manual cargo distribution waiting_avg = waiting / 2 as then
				 * INVALID_STATION is the only destination.
				 */
				const uint waiting_avg = waiting / (num_dests + 1);

				const int old_rating = ge->rating; // old rating

				/* only modify rating in steps of -2, -1, 0, 1 or 2 */
				ge->rating = rating = old_rating + Clamp(rating - old_rating, -2, 2);

				/* if rating is <= 64 and more than 100 items waiting on average per destination,
				 * remove some random amount of goods from the station */
				if (rating <= 64 && waiting_avg >= 100) {
					int dec = Random() & 0x1F;
					if (waiting_avg < 200) dec &= 7;
					waiting -= (dec + 1) * num_dests;
					waiting_changed = true;
				}

				/* if rating is <= 127 and there are any items waiting, maybe remove some goods. */
				if (rating <= 127 && waiting != 0) {
					uint32_t r = Random();
					if (rating <= (int)GB(r, 0, 7)) {
						/* Need to have int, otherwise it will just overflow etc. */
						waiting = std::max((int)waiting - (int)((GB(r, 8, 2) - 1) * num_dests), 0);
						waiting_changed = true;
					}
				}

				/* At some point we really must cap the cargo. Previously this
				 * was a strict 4095, but now we'll have a less strict, but
				 * increasingly aggressive truncation of the amount of cargo. */
				static const uint WAITING_CARGO_THRESHOLD  = 1 << 12;
				static const uint WAITING_CARGO_CUT_FACTOR = 1 <<  6;
				static const uint MAX_WAITING_CARGO        = 1 << 15;

				uint normalised_waiting_cargo_threshold = WAITING_CARGO_THRESHOLD;
				if (_settings_game.station.station_size_rating_cargo_amount) {
					if (st->station_tiles > 1) normalised_waiting_cargo_threshold *= st->station_tiles;
					normalised_waiting_cargo_threshold /= 8;
				}

				if (waiting > normalised_waiting_cargo_threshold) {
					const uint difference = waiting - normalised_waiting_cargo_threshold;
					waiting -= (difference / WAITING_CARGO_CUT_FACTOR);
					const uint normalised_max_waiting_cargo = normalised_waiting_cargo_threshold * (MAX_WAITING_CARGO / WAITING_CARGO_THRESHOLD);
					waiting = std::min(waiting, normalised_max_waiting_cargo);
					waiting_changed = true;
				}

				/* We can't truncate cargo that's already reserved for loading.
				 * Thus StoredCount() here. */
				if (waiting_changed && waiting < ge->CargoAvailableCount()) {
					/* Feed back the exact own waiting cargo at this station for the
					 * next rating calculation. */
					ge->max_waiting_cargo = 0;

					TruncateCargo(cs, ge, ge->CargoAvailableCount() - waiting);
				} else {
					/* If the average number per next hop is low, be more forgiving. */
					ge->max_waiting_cargo = waiting_avg;
				}
			}
		}
	}

	StationID index = st->index;

	if (waiting_changed) {
		SetWindowDirty(WC_STATION_VIEW, index); // update whole window
	} else {
		SetWindowWidgetDirty(WC_STATION_VIEW, index, WID_SV_ACCEPT_RATING_LIST); // update only ratings list
	}
}

/**
 * Reroute cargo of type c at station st or in any vehicles unloading there.
 * Make sure the cargo's new next hop is neither "avoid" nor "avoid2".
 * @param st Station to be rerouted at.
 * @param c Type of cargo.
 * @param avoid Original next hop of cargo, avoid this.
 * @param avoid2 Another station to be avoided when rerouting.
 */
void RerouteCargo(Station *st, CargoType c, StationID avoid, StationID avoid2)
{
	GoodsEntry &ge = st->goods[c];

	/* Reroute cargo in station. */
	if (ge.data != nullptr) ge.data->cargo.Reroute(UINT_MAX, &ge.data->cargo, avoid, avoid2, &ge);

	/* Reroute cargo staged to be transferred. */
	for (Vehicle *v : st->loading_vehicles) {
		for (Vehicle *u = v; u != nullptr; u = u->Next()) {
			if (u->cargo_type != c) continue;
			u->cargo.Reroute(UINT_MAX, &u->cargo, avoid, avoid2, &ge);
		}
	}
}

/**
 * Reroute cargo of type c from source at station st or in any vehicles unloading there.
 * Make sure the cargo's new next hop is neither "avoid" nor "avoid2".
 * @param st Station to be rerouted at.
 * @param c Type of cargo.
 * @param source Source station.
 * @param avoid Original next hop of cargo, avoid this.
 * @param avoid2 Another station to be avoided when rerouting.
 */
void RerouteCargoFromSource(Station *st, CargoType c, StationID source, StationID avoid, StationID avoid2)
{
	GoodsEntry &ge = st->goods[c];

	/* Reroute cargo in station. */
	if (ge.data != nullptr) ge.data->cargo.RerouteFromSource(UINT_MAX, &ge.data->cargo, source, avoid, avoid2, &ge);

	/* Reroute cargo staged to be transferred. */
	for (Vehicle *v : st->loading_vehicles) {
		for (; v != nullptr; v = v->Next()) {
			if (v->cargo_type != c) continue;
			v->cargo.RerouteFromSource(UINT_MAX, &v->cargo, source, avoid, avoid2, &ge);
		}
	}
}

robin_hood::unordered_flat_set<VehicleID> _delete_stale_links_vehicle_cache;

void ClearDeleteStaleLinksVehicleCache()
{
	_delete_stale_links_vehicle_cache.clear();
}

/**
 * Check all next hops of cargo packets in this station for existence of a
 * a valid link they may use to travel on. Reroute any cargo not having a valid
 * link and remove timed out links found like this from the linkgraph. We're
 * not all links here as that is expensive and useless. A link no one is using
 * doesn't hurt either.
 * @param from Station to check.
 */
void DeleteStaleLinks(Station *from)
{
	for (CargoType c = 0; c < NUM_CARGO; ++c) {
		const bool auto_distributed = (_settings_game.linkgraph.GetDistributionType(c) != DT_MANUAL);
		GoodsEntry &ge = from->goods[c];
		LinkGraph *lg = LinkGraph::GetIfValid(ge.link_graph);
		if (lg == nullptr) continue;
		lg->MutableIterateEdgesFromNode(ge.node, [&](LinkGraph::EdgeIterationHelper edge_helper) -> LinkGraph::EdgeIterationResult {
			Edge edge = edge_helper.GetEdge();
			NodeID to_id = edge_helper.to_id;

			LinkGraph::EdgeIterationResult result = LinkGraph::EdgeIterationResult::None;

			Station *to = Station::Get((*lg)[to_id].Station());
			assert(to->goods[c].node == to_id);
			assert(EconTime::CurDate() >= edge.LastUpdate());
			const EconTime::DateDelta timeout{std::max<int>((LinkGraph::MIN_TIMEOUT_DISTANCE + (DistanceManhattan(from->xy, to->xy) >> 3)) / DayLengthFactor(), 1)};
			if (edge.LastAircraftUpdate() != EconTime::INVALID_DATE && (EconTime::CurDate() - edge.LastAircraftUpdate()) > timeout) {
				edge.ClearAircraft();
			}
			if ((EconTime::CurDate() - edge.LastUpdate()) > timeout) {
				bool updated = false;

				if (auto_distributed) {
					/* Have all vehicles refresh their next hops before deciding to
					 * remove the node. */
					std::vector<Vehicle *> vehicles;
					for (const OrderList *l : OrderList::Iterate()) {
						bool found_from = false;
						bool found_to = false;
						for (const Order *order : l->Orders()) {
							if (!order->IsType(OT_GOTO_STATION) && !order->IsType(OT_IMPLICIT)) continue;
							if (order->GetDestination() == from->index) {
								found_from = true;
								if (found_to) break;
							} else if (order->GetDestination() == to->index) {
								found_to = true;
								if (found_from) break;
							}
						}
						if (!found_to || !found_from) continue;
						vehicles.push_back(l->GetFirstSharedVehicle());
					}

					auto iter = vehicles.begin();
					while (iter != vehicles.end()) {
						Vehicle *v = *iter;

						auto res = _delete_stale_links_vehicle_cache.insert(v->index);
						// Only run LinkRefresher if vehicle was not already in the cache
						if (res.second) {
							/* Do not refresh links of vehicles that have been stopped in depot for a long time. */
							if (!v->IsStoppedInDepot() || (EconTime::CurDate() - v->date_of_last_service) <=
									LinkGraph::STALE_LINK_DEPOT_TIMEOUT) {
								edge_helper.RecordSize();
								LinkRefresher::Run(v, false); // Don't allow merging. Otherwise lg might get deleted.
								if (edge_helper.RefreshIterationIfSizeChanged()) {
									edge = edge_helper.GetEdge();
								}
							}
						}
						if (edge.LastUpdate() == EconTime::CurDate()) {
							updated = true;
							break;
						}

						Vehicle *next_shared = v->NextShared();
						if (next_shared) {
							*iter = next_shared;
							++iter;
						} else {
							iter = vehicles.erase(iter);
						}

						if (iter == vehicles.end()) iter = vehicles.begin();
					}
				}

				if (!updated) {
					/* If it's still considered dead remove it. */
					result = LinkGraph::EdgeIterationResult::EraseEdge;
					if (ge.data != nullptr) ge.data->flows.DeleteFlows(to->index);
					RerouteCargo(from, c, to->index, from->index);
				}
			} else if (edge.LastUnrestrictedUpdate() != EconTime::INVALID_DATE && (EconTime::CurDate() - edge.LastUnrestrictedUpdate()) > timeout) {
				edge.Restrict();
				if (ge.data != nullptr) ge.data->flows.RestrictFlows(to->index);
				RerouteCargo(from, c, to->index, from->index);
			} else if (edge.LastRestrictedUpdate() != EconTime::INVALID_DATE && (EconTime::CurDate() - edge.LastRestrictedUpdate()) > timeout) {
				edge.Release();
			}

			return result;
		});
		assert(_scaled_tick_counter >= lg->LastCompression());
		if ((_scaled_tick_counter - lg->LastCompression()) > LinkGraph::COMPRESSION_INTERVAL) {
			lg->Compress();
		}
	}
}

/**
 * Increase capacity for a link stat given by station cargo and next hop.
 * @param st Station to get the link stats from.
 * @param cargo Cargo to increase stat for.
 * @param next_station_id Station the consist will be travelling to next.
 * @param capacity Capacity to add to link stat.
 * @param usage Usage to add to link stat.
 * @param mode Update mode to be applied.
 */
void IncreaseStats(Station *st, CargoType cargo, StationID next_station_id, uint capacity, uint usage, uint32_t time, EdgeUpdateMode mode)
{
	GoodsEntry &ge1 = st->goods[cargo];
	Station *st2 = Station::Get(next_station_id);
	GoodsEntry &ge2 = st2->goods[cargo];
	LinkGraph *lg = nullptr;
	if (ge1.link_graph == INVALID_LINK_GRAPH) {
		if (ge2.link_graph == INVALID_LINK_GRAPH) {
			if (LinkGraph::CanAllocateItem()) {
				lg = new LinkGraph(cargo);
				LinkGraphSchedule::instance.Queue(lg);
				ge2.link_graph = lg->index;
				ge2.node = lg->AddNode(st2);
			} else {
				Debug(misc, 0, "Can't allocate link graph");
			}
		} else {
			lg = LinkGraph::Get(ge2.link_graph);
		}
		if (lg) {
			ge1.link_graph = lg->index;
			ge1.node = lg->AddNode(st);
		}
	} else if (ge2.link_graph == INVALID_LINK_GRAPH) {
		lg = LinkGraph::Get(ge1.link_graph);
		ge2.link_graph = lg->index;
		ge2.node = lg->AddNode(st2);
	} else {
		lg = LinkGraph::Get(ge1.link_graph);
		if (ge1.link_graph != ge2.link_graph) {
			LinkGraph *lg2 = LinkGraph::Get(ge2.link_graph);
			if (lg->Size() < lg2->Size()) {
				LinkGraphSchedule::instance.Unqueue(lg);
				lg2->Merge(lg); // Updates GoodsEntries of lg
				lg = lg2;
			} else {
				LinkGraphSchedule::instance.Unqueue(lg2);
				lg->Merge(lg2); // Updates GoodsEntries of lg2
			}
		}
	}
	if (lg != nullptr) {
		lg->UpdateEdge(ge1.node, ge2.node, capacity, usage, time, mode);
	}
}

/* called for every station each tick */
static void StationHandleSmallTick(BaseStation *st)
{
	if ((st->facilities & FACIL_WAYPOINT) != 0 || !st->IsInUse()) return;

	uint8_t b = st->delete_ctr + 1;
	if (b >= STATION_RATING_TICKS) b = 0;
	st->delete_ctr = b;

	if (b == 0) UpdateStationRating(Station::From(st));
}

void UpdateAllStationRatings()
{
	for (Station *st : Station::Iterate()) {
		if (!st->IsInUse()) continue;
		UpdateStationRating(st);
	}
}

void OnTick_Station()
{
	if (_game_mode == GM_EDITOR) return;

	ClearDeleteStaleLinksVehicleCache();

	for (BaseStation *st : BaseStation::Iterate()) {
		StationHandleSmallTick(st);

		/* Clean up the link graph about once a week. */
		if (Station::IsExpected(st) && (_tick_counter + st->index) % STATION_LINKGRAPH_TICKS == 0) {
			DeleteStaleLinks(Station::From(st));
		};

		/* Run STATION_ACCEPTANCE_TICKS = 250 tick interval trigger for station animation.
		 * Station index is included so that triggers are not all done
		 * at the same time. */
		if ((_tick_counter + st->index) % STATION_ACCEPTANCE_TICKS == 0) {
			/* Stop processing this station if it was deleted */
			if (!StationHandleBigTick(st)) continue;
			TriggerStationAnimation(st, st->xy, SAT_250_TICKS);
			TriggerRoadStopAnimation(st, st->xy, SAT_250_TICKS);
			if (Station::IsExpected(st)) AirportAnimationTrigger(Station::From(st), AAT_STATION_250_TICKS);
		}
	}
}

/** Daily loop for stations. */
void StationDailyLoop()
{
	// Only record cargo history every second day.
	if (EconTime::CurDate().base() % 2 != 0) {
		for (Station *st : Station::Iterate()) {
			st->UpdateCargoHistory();
		}
		InvalidateWindowClassesData(WC_STATION_CARGO);
	}
}

/** Monthly loop for stations. */
void StationMonthlyLoop()
{
	for (Station *st : Station::Iterate()) {
		for (GoodsEntry &ge : st->goods) {
			SB(ge.status, GoodsEntry::GES_LAST_MONTH, 1, GB(ge.status, GoodsEntry::GES_CURRENT_MONTH, 1));
			ClrBit(ge.status, GoodsEntry::GES_CURRENT_MONTH);
		}
	}
}


void ModifyStationRatingAround(TileIndex tile, Owner owner, int amount, uint radius)
{
	ForAllStationsRadius(tile, radius, [&](Station *st) {
		if (st->owner == owner && DistanceManhattan(tile, st->xy) <= radius) {
			for (GoodsEntry &ge : st->goods) {
				if (ge.status != 0) {
					ge.rating = ClampTo<uint8_t>(ge.rating + amount);
				}
			}
		}
	});
}

static uint UpdateStationWaiting(Station *st, CargoType type, uint amount, SourceType source_type, SourceID source_id)
{
	/* We can't allocate a CargoPacket? Then don't do anything
	 * at all; i.e. just discard the incoming cargo. */
	if (!CargoPacket::CanAllocateItem()) return 0;

	GoodsEntry &ge = st->goods[type];
	amount += ge.amount_fract;
	ge.amount_fract = GB(amount, 0, 8);

	amount >>= 8;
	/* No new "real" cargo item yet. */
	if (amount == 0) return 0;

	StationID next = ge.GetVia(st->index);
	ge.CreateData().cargo.Append(new CargoPacket(st->index, amount, source_type, source_id), next);
	LinkGraph *lg = nullptr;
	if (ge.link_graph == INVALID_LINK_GRAPH) {
		if (LinkGraph::CanAllocateItem()) {
			lg = new LinkGraph(type);
			LinkGraphSchedule::instance.Queue(lg);
			ge.link_graph = lg->index;
			ge.node = lg->AddNode(st);
		} else {
			Debug(misc, 0, "Can't allocate link graph");
		}
	} else {
		lg = LinkGraph::Get(ge.link_graph);
	}
	if (lg != nullptr) (*lg)[ge.node].UpdateSupply(amount);

	if (!ge.HasRating()) {
		InvalidateWindowData(WC_STATION_LIST, st->owner);
		SetBit(ge.status, GoodsEntry::GES_RATING);
	}

	TriggerStationRandomisation(st, st->xy, SRT_NEW_CARGO, type);
	TriggerStationAnimation(st, st->xy, SAT_NEW_CARGO, type);
	AirportAnimationTrigger(st, AAT_STATION_NEW_CARGO, type);
	TriggerRoadStopAnimation(st, st->xy, SAT_NEW_CARGO, type);
	TriggerRoadStopRandomisation(st, st->xy, RSRT_NEW_CARGO, type);

	SetWindowDirty(WC_STATION_VIEW, st->index);
	st->MarkTilesDirty(true);
	return amount;
}

static bool IsUniqueStationName(std::string_view name)
{
	for (const Station *st : Station::Iterate()) {
		if (!st->name.empty() && st->name == name) return false;
	}

	return true;
}

/**
 * Rename a station
 * @param flags operation to perform
 * @param station_id station ID that is to be renamed
 * @param generate whether to generate a new default name, if resetting name
 * @param text the new name or an empty string when resetting to the default
 * @return the cost of this operation or an error
 */
CommandCost CmdRenameStation(DoCommandFlag flags, StationID station_id, bool generate, const std::string &text)
{
	Station *st = Station::GetIfValid(station_id);
	if (st == nullptr) return CMD_ERROR;

	CommandCost ret = CheckOwnership(st->owner);
	if (ret.Failed()) return ret;

	bool reset = text.empty();

	if (!reset) {
		if (Utf8StringLength(text) >= MAX_LENGTH_STATION_NAME_CHARS) return CMD_ERROR;
		if (!IsUniqueStationName(text)) return CommandCost(STR_ERROR_NAME_MUST_BE_UNIQUE);
	}

	if (flags & DC_EXEC) {
		st->cached_name.clear();
		if (reset) {
			st->name.clear();
			if (generate && st->industry == nullptr) {
				StationNaming name_class;
				if (st->facilities & FACIL_AIRPORT) {
					name_class = STATIONNAMING_AIRPORT;
				} else if (st->facilities & FACIL_DOCK) {
					name_class = STATIONNAMING_DOCK;
				} else if (st->facilities & FACIL_TRAIN) {
					name_class = STATIONNAMING_RAIL;
				} else if (st->facilities & (FACIL_BUS_STOP | FACIL_TRUCK_STOP)) {
					name_class = STATIONNAMING_ROAD;
				} else {
					name_class = STATIONNAMING_RAIL;
				}
				Random(); // Advance random seed each time this is called
				st->string_id = GenerateStationName(st, st->xy, name_class, true);
			}
		} else {
			st->name = text;
		}

		st->UpdateVirtCoord();
		InvalidateWindowData(WC_STATION_LIST, st->owner, 1);
	}

	return CommandCost();
}

/**
 * Exchange station names
 * @param flags operation to perform
 * @param station_id1 station ID to exchange name with
 * @param station_id2 station ID to exchange name with
 * @return the cost of this operation or an error
 */
CommandCost CmdExchangeStationNames(DoCommandFlag flags, StationID station_id1, StationID station_id2)
{
	Station *st = Station::GetIfValid(station_id1);
	if (st == nullptr) return CMD_ERROR;

	CommandCost ret = CheckOwnership(st->owner);
	if (ret.Failed()) return ret;

	if (st->industry != nullptr) return CommandCost(STR_ERROR_STATION_ATTACHED_TO_INDUSTRY);

	Station *st2 = Station::GetIfValid(station_id2);
	if (st2 == nullptr) return CMD_ERROR;

	ret = CheckOwnership(st2->owner);
	if (ret.Failed()) return ret;

	if (st2->industry != nullptr) return CommandCost(STR_ERROR_STATION_ATTACHED_TO_INDUSTRY);

	if (st->town != st2->town) return CommandCost(STR_ERROR_STATIONS_NOT_IN_SAME_TOWN);

	if (flags & DC_EXEC) {
		st->cached_name.clear();
		st2->cached_name.clear();
		std::swap(st->name, st2->name);
		std::swap(st->string_id, st2->string_id);
		std::swap(st->indtype, st2->indtype);
		std::swap(st->extra_name_index, st2->extra_name_index);
		st->UpdateVirtCoord();
		st2->UpdateVirtCoord();
		InvalidateWindowData(WC_STATION_LIST, st->owner, 1);
	}

	return CommandCost();
}

/**
 * Change whether a cargo may be supplied to a station
 * @param flags operation to perform
 * @param station_id station ID
 * @param cargo cargo ID
 * @param allow whether to allow supply
 * @return the cost of this operation or an error
 */
CommandCost CmdSetStationCargoAllowedSupply(DoCommandFlag flags, StationID station_id, CargoType cargo, bool allow)
{
	Station *st = Station::GetIfValid(station_id);
	if (st == nullptr) return CMD_ERROR;

	CommandCost ret = CheckOwnership(st->owner);
	if (ret.Failed()) return ret;

	if (cargo >= NUM_CARGO) return CMD_ERROR;

	if (flags & DC_EXEC) {
		GoodsEntry &ge = st->goods[cargo];
		AssignBit(ge.status, GoodsEntry::GES_NO_CARGO_SUPPLY, !allow);
		InvalidateWindowData(WC_STATION_VIEW, st->index, -1);
	}

	return CommandCost();
}

static void AddNearbyStationsByCatchment(TileIndex tile, StationList &stations, StationList &nearby)
{
	for (Station *st : nearby) {
		if (st->TileIsInCatchment(tile)) stations.insert(st);
	}
}

/**
 * Run a tile loop to find stations around a tile, on demand. Cache the result for further requests
 * @return pointer to a StationList containing all stations found
 */
const StationList &StationFinder::GetStations()
{
	if (this->tile != INVALID_TILE) {
		if (IsTileType(this->tile, MP_HOUSE)) {
			/* Town nearby stations need to be filtered per tile. */
			assert(this->w == 1 && this->h == 1);
			AddNearbyStationsByCatchment(this->tile, this->stations, Town::GetByTile(this->tile)->stations_near);
		} else {
			ForAllStationsAroundTiles(*this, [this](Station *st, TileIndex) {
				this->stations.insert(st);
				return true;
			});
		}
		this->tile = INVALID_TILE;
	}
	return this->stations;
}


static bool CanMoveGoodsToStation(const Station *st, CargoType type)
{
	/* Is the station reserved exclusively for somebody else? */
	if (st->owner != OWNER_NONE && st->town->exclusive_counter > 0 && st->town->exclusivity != st->owner) return false;

	/* Lowest possible rating, better not to give cargo anymore. */
	if (st->goods[type].rating == 0) return false;

	if (!st->goods[type].IsSupplyAllowed()) return false;

	/* Selectively servicing stations, and not this one. */
	if (_settings_game.order.selectgoods && !st->goods[type].HasVehicleEverTriedLoading()) return false;

	if (IsCargoInClass(type, CC_PASSENGERS)) {
		/* Passengers are never served by just a truck stop. */
		if (st->facilities == FACIL_TRUCK_STOP) return false;
	} else {
		/* Non-passengers are never served by just a bus stop. */
		if (st->facilities == FACIL_BUS_STOP) return false;
	}
	return true;
}

uint MoveGoodsToStation(CargoType type, uint amount, SourceType source_type, SourceID source_id, const StationList &all_stations, Owner exclusivity)
{
	/* Return if nothing to do. Also the rounding below fails for 0. */
	if (all_stations.empty()) return 0;
	if (amount == 0) return 0;

	Station *first_station = nullptr;
	typedef std::pair<Station *, uint> StationInfo;
	std::vector<StationInfo> used_stations;

	for (Station *st : all_stations) {
		if (exclusivity != INVALID_OWNER && exclusivity != st->owner) continue;
		if (!CanMoveGoodsToStation(st, type)) continue;

		/* Avoid allocating a vector if there is only one station to significantly
		 * improve performance in this common case. */
		if (first_station == nullptr) {
			first_station = st;
			continue;
		}
		if (used_stations.empty()) {
			used_stations.reserve(2);
			used_stations.emplace_back(first_station, 0);
		}
		used_stations.emplace_back(st, 0);
	}

	/* no stations around at all? */
	if (first_station == nullptr) return 0;

	if (used_stations.empty()) {
		/* only one station around */
		amount *= first_station->goods[type].rating + 1;
		return UpdateStationWaiting(first_station, type, amount, source_type, source_id);
	}

	uint company_best[OWNER_NONE + 1] = {};  // best rating for each company, including OWNER_NONE
	uint company_sum[OWNER_NONE + 1] = {};   // sum of ratings for each company
	uint best_rating = 0;
	uint best_sum = 0;  // sum of best ratings for each company

	for (auto &p : used_stations) {
		auto owner = p.first->owner;
		auto rating = p.first->goods[type].rating;
		if (rating > company_best[owner]) {
			best_sum += rating - company_best[owner];  // it's usually faster than iterating companies later
			company_best[owner] = rating;
			if (rating > best_rating) best_rating = rating;
		}
		company_sum[owner] += rating;
	}

	/* From now we'll calculate with fractional cargo amounts.
	 * First determine how much cargo we really have. */
	amount *= best_rating + 1;

	uint moving = 0;
	for (auto &p : used_stations) {
		uint owner = p.first->owner;
		/* Multiply the amount by (company best / sum of best for each company) to get cargo allocated to a company
		 * and by (station rating / sum of ratings in a company) to get the result for a single station. */
		p.second = ((uint64_t) amount) * ((uint64_t) company_best[owner]) * ((uint64_t) p.first->goods[type].rating) / (best_sum * company_sum[owner]);
		moving += p.second;
	}

	/* If there is some cargo left due to rounding issues distribute it among the best rated stations. */
	if (amount > moving) {
		std::stable_sort(used_stations.begin(), used_stations.end(), [type](const StationInfo &a, const StationInfo &b) {
			return b.first->goods[type].rating < a.first->goods[type].rating;
		});

		uint to_deliver = amount - moving;
		uint step_size = CeilDivT<uint>(to_deliver, (uint)used_stations.size());
		for (uint i = 0; i < used_stations.size() && to_deliver > 0; i++) {
			uint delivery = std::min<uint>(to_deliver, step_size);
			used_stations[i].second += delivery;
			to_deliver -= delivery;
		}
	}

	uint moved = 0;
	for (auto &p : used_stations) {
		moved += UpdateStationWaiting(p.first, type, p.second, source_type, source_id);
	}

	return moved;
}

void UpdateStationDockingTiles(Station *st)
{
	st->docking_station.Clear();
	st->docking_tiles.clear();

	/* For neutral stations, start with the industry area instead of dock area */
	const TileArea *area = st->industry != nullptr ? &st->industry->location : &st->ship_station;

	if (area->tile == INVALID_TILE) return;

	int x = TileX(area->tile);
	int y = TileY(area->tile);

	/* Expand the area by a tile on each side while
	 * making sure that we remain inside the map. */
	int x2 = std::min<int>(x + area->w + 1, Map::SizeX());
	int x1 = std::max<int>(x - 1, 0);

	int y2 = std::min<int>(y + area->h + 1, Map::SizeY());
	int y1 = std::max<int>(y - 1, 0);

	TileArea ta(TileXY(x1, y1), TileXY(x2 - 1, y2 - 1));
	for (TileIndex tile : ta) {
		if (IsValidTile(tile) && IsPossibleDockingTile(tile)) CheckForDockingTile(tile);
	}
}

void BuildOilRig(TileIndex tile)
{
	if (!Station::CanAllocateItem()) {
		Debug(misc, 0, "Can't allocate station for oilrig at 0x{:X}, reverting to oilrig only", tile);
		return;
	}

	Station *st = new Station(tile);
	_station_kdtree.Insert(st->index);
	st->town = ClosestTownFromTile(tile, UINT_MAX);

	st->string_id = GenerateStationName(st, tile, STATIONNAMING_OILRIG);

	assert_tile(IsTileType(tile, MP_INDUSTRY), tile);
	/* Mark industry as associated both ways */
	st->industry = Industry::GetByTile(tile);
	st->industry->neutral_station = st;
	DeleteAnimatedTile(tile);
	MakeOilrig(tile, st->index, GetWaterClass(tile));

	st->owner = OWNER_NONE;
	st->airport.type = AT_OILRIG;
	st->airport.Add(tile);
	st->ship_station.Add(tile);
	st->facilities = FACIL_AIRPORT | FACIL_DOCK;
	st->build_date = CalTime::CurDate();
	UpdateStationDockingTiles(st);

	st->rect.BeforeAddTile(tile, StationRect::ADD_FORCE);

	st->UpdateVirtCoord();

	/* An industry tile has now been replaced with a station tile, this may change the overlap between station catchments and industry tiles.
	 * Recalculate the station catchment for all stations currently in the industry's nearby list.
	 * Clear the industry's station nearby list first because Station::RecomputeCatchment cannot remove nearby industries in this case. */
	if (_settings_game.station.serve_neutral_industries) {
		StationList nearby = std::move(st->industry->stations_near);
		st->industry->stations_near.clear();
		for (Station *st_near : nearby) {
			st_near->RecomputeCatchment(true);
			UpdateStationAcceptance(st_near, true);
		}
	}

	st->RecomputeCatchment();
	UpdateStationAcceptance(st, false);
	ZoningMarkDirtyStationCoverageArea(st);
}

void DeleteOilRig(TileIndex tile)
{
	Station *st = Station::GetByTile(tile);
	ZoningMarkDirtyStationCoverageArea(st);

	MakeWaterKeepingClass(tile, OWNER_NONE);

	assert(st->facilities == (FACIL_AIRPORT | FACIL_DOCK) && st->airport.type == AT_OILRIG);
	if (st->industry != nullptr && st->industry->neutral_station == st) {
		/* Don't leave dangling neutral station pointer */
		st->industry->neutral_station = nullptr;
	}
	delete st;
}

static void ChangeTileOwner_Station(TileIndex tile, Owner old_owner, Owner new_owner)
{
	if (IsAnyRoadStopTile(tile)) {
		for (RoadTramType rtt : _roadtramtypes) {
			/* Update all roadtypes, no matter if they are present */
			if (GetRoadOwner(tile, rtt) == old_owner) {
				RoadType rt = GetRoadType(tile, rtt);
				if (rt != INVALID_ROADTYPE) {
					/* A drive-through road-stop has always two road bits. No need to dirty windows here, we'll redraw the whole screen anyway. */
					Company::Get(old_owner)->infrastructure.road[rt] -= 2;
					if (new_owner != INVALID_OWNER) Company::Get(new_owner)->infrastructure.road[rt] += 2;
				}
				SetRoadOwner(tile, rtt, new_owner == INVALID_OWNER ? OWNER_NONE : new_owner);
			}
		}
	}

	if (!IsTileOwner(tile, old_owner)) return;

	if (new_owner != INVALID_OWNER) {
		/* Update company infrastructure counts. Only do it here
		 * if the new owner is valid as otherwise the clear
		 * command will do it for us. No need to dirty windows
		 * here, we'll redraw the whole screen anyway.*/
		Company *old_company = Company::Get(old_owner);
		Company *new_company = Company::Get(new_owner);

		/* Update counts for underlying infrastructure. */
		switch (GetStationType(tile)) {
			case StationType::Rail:
			case StationType::RailWaypoint:
				if (!IsStationTileBlocked(tile)) {
					old_company->infrastructure.rail[GetRailType(tile)]--;
					new_company->infrastructure.rail[GetRailType(tile)]++;
				}
				break;

			case StationType::Bus:
			case StationType::Truck:
			case StationType::RoadWaypoint:
				/* Road stops were already handled above. */
				break;

			case StationType::Buoy:
			case StationType::Dock:
				if (GetWaterClass(tile) == WATER_CLASS_CANAL) {
					old_company->infrastructure.water--;
					new_company->infrastructure.water++;
				}
				break;

			default:
				break;
		}

		/* Update station tile count. */
		if (!IsBuoy(tile) && !IsAirport(tile)) {
			old_company->infrastructure.station--;
			new_company->infrastructure.station++;
		}

		/* for buoys, owner of tile is owner of water, st->owner == OWNER_NONE */
		SetTileOwner(tile, new_owner);
		InvalidateWindowClassesData(WC_STATION_LIST, 0);
	} else {
		if (IsDriveThroughStopTile(tile)) {
			/* Remove the drive-through road stop */
			if (IsRoadWaypoint(tile)) {
				Command<CMD_REMOVE_FROM_ROAD_WAYPOINT>::Do(DC_EXEC | DC_BANKRUPT, tile, tile);
			} else {
				Command<CMD_REMOVE_ROAD_STOP>::Do(DC_EXEC | DC_BANKRUPT, tile, 1, 1, (GetStationType(tile) == StationType::Truck) ? RoadStopType::Truck : RoadStopType::Bus, false);
			}
			assert_tile(IsTileType(tile, MP_ROAD), tile);
			/* Change owner of tile and all roadtypes */
			ChangeTileOwner(tile, old_owner, new_owner);
		} else {
			Command<CMD_LANDSCAPE_CLEAR>::Do(DC_EXEC | DC_BANKRUPT, tile);
			/* Set tile owner of water under (now removed) buoy and dock to OWNER_NONE.
			 * Update owner of buoy if it was not removed (was in orders).
			 * Do not update when owned by OWNER_WATER (sea and rivers). */
			if ((IsTileType(tile, MP_WATER) || IsBuoyTile(tile)) && IsTileOwner(tile, old_owner)) SetTileOwner(tile, OWNER_NONE);
		}
	}
}

/**
 * Check if a drive-through road stop tile can be cleared.
 * Road stops built on town-owned roads check the conditions
 * that would allow clearing of the original road.
 * @param tile The road stop tile to check.
 * @param flags Command flags.
 * @return A succeeded command if the road can be removed, a failed command with the relevant error message otherwise.
 */
static CommandCost CanRemoveRoadWithStop(TileIndex tile, DoCommandFlag flags)
{
	/* Water flooding can always clear road stops. */
	if (_current_company == OWNER_WATER) return CommandCost();

	CommandCost ret;

	if (GetRoadTypeTram(tile) != INVALID_ROADTYPE) {
		Owner tram_owner = GetRoadOwner(tile, RTT_TRAM);
		if (tram_owner != OWNER_NONE) {
			ret = CheckOwnership(tram_owner);
			if (ret.Failed()) return ret;
		}
	}

	if (GetRoadTypeRoad(tile) != INVALID_ROADTYPE) {
		Owner road_owner = GetRoadOwner(tile, RTT_ROAD);
		if (road_owner == OWNER_TOWN) {
			ret = CheckAllowRemoveRoad(tile, GetAnyRoadBits(tile, RTT_ROAD), OWNER_TOWN, RTT_ROAD, flags);
			if (ret.Failed()) return ret;
		} else if (road_owner != OWNER_NONE) {
			ret = CheckOwnership(road_owner);
			if (ret.Failed()) return ret;
		}
	}

	return CommandCost();
}

static CommandCost RemoveRoadStopAndUpdateRoadCachedOneWayState(TileIndex tile, DoCommandFlag flags)
{
	CommandCost cost = RemoveRoadStop(tile, flags);
	if ((flags & DC_EXEC) && cost.Succeeded()) UpdateRoadCachedOneWayStatesAroundTile(tile);
	return cost;
}

/**
 * Clear a single tile of a station.
 * @param tile The tile to clear.
 * @param flags The DoCommandOld flags related to the "command".
 * @return The cost, or error of clearing.
 */
CommandCost ClearTile_Station(TileIndex tile, DoCommandFlag flags)
{
	if (flags & DC_AUTO) {
		switch (GetStationType(tile)) {
			default: break;
			case StationType::Rail:         return CommandCost(STR_ERROR_MUST_DEMOLISH_RAILROAD);
			case StationType::RailWaypoint: return CommandCost(STR_ERROR_BUILDING_MUST_BE_DEMOLISHED);
			case StationType::RoadWaypoint: return CommandCost(STR_ERROR_BUILDING_MUST_BE_DEMOLISHED);
			case StationType::Airport:      return CommandCost(STR_ERROR_MUST_DEMOLISH_AIRPORT_FIRST);
			case StationType::Truck:        return CommandCost(HasTileRoadType(tile, RTT_TRAM) ? STR_ERROR_MUST_DEMOLISH_CARGO_TRAM_STATION_FIRST : STR_ERROR_MUST_DEMOLISH_TRUCK_STATION_FIRST);
			case StationType::Bus:          return CommandCost(HasTileRoadType(tile, RTT_TRAM) ? STR_ERROR_MUST_DEMOLISH_PASSENGER_TRAM_STATION_FIRST : STR_ERROR_MUST_DEMOLISH_BUS_STATION_FIRST);
			case StationType::Buoy:         return CommandCost(STR_ERROR_BUOY_IN_THE_WAY);
			case StationType::Dock:         return CommandCost(STR_ERROR_MUST_DEMOLISH_DOCK_FIRST);

			case StationType::Oilrig:
				SetDParam(1, STR_INDUSTRY_NAME_OIL_RIG);
				return CommandCost(STR_ERROR_GENERIC_OBJECT_IN_THE_WAY);
		}
	}

	switch (GetStationType(tile)) {
		case StationType::Rail:         return RemoveRailStation(tile, flags);
		case StationType::RailWaypoint: return RemoveRailWaypoint(tile, flags);
		case StationType::Airport:      return RemoveAirport(tile, flags);

		case StationType::Truck:
		case StationType::Bus:
			if (IsDriveThroughStopTile(tile)) {
				CommandCost remove_road = CanRemoveRoadWithStop(tile, flags);
				if (remove_road.Failed()) return remove_road;
			}
			return RemoveRoadStopAndUpdateRoadCachedOneWayState(tile, flags);

		case StationType::Buoy:     return RemoveBuoy(tile, flags);
		case StationType::Dock:     return RemoveDock(tile, flags);

		case StationType::RoadWaypoint:
			if (IsDriveThroughStopTile(tile)) {
				CommandCost remove_road = CanRemoveRoadWithStop(tile, flags);
				if (remove_road.Failed()) return remove_road;
			}
			return RemoveRoadStopAndUpdateRoadCachedOneWayState(tile, flags);

		default:
			break;
	}

	return CMD_ERROR;
}

static CommandCost TerraformTile_Station(TileIndex tile, DoCommandFlag flags, int z_new, Slope tileh_new)
{
	if (_settings_game.construction.build_on_slopes && AutoslopeEnabled()) {
		/* TODO: If you implement newgrf callback 149 'land slope check', you have to decide what to do with it here.
		 *       TTDP does not call it.
		 */
		if (GetTileMaxZ(tile) == z_new + GetSlopeMaxZ(tileh_new)) {
			switch (GetStationType(tile)) {
				case StationType::RailWaypoint:
				case StationType::Rail: {
					if (!AutoslopeCheckForAxis(tile, z_new, tileh_new, GetRailStationAxis(tile))) break;
					return CommandCost(EXPENSES_CONSTRUCTION, _price[PR_BUILD_FOUNDATION]);
				}

				case StationType::Airport:
					return CommandCost(EXPENSES_CONSTRUCTION, _price[PR_BUILD_FOUNDATION]);

				case StationType::Truck:
				case StationType::Bus:
				case StationType::RoadWaypoint: {
					if (IsDriveThroughStopTile(tile)) {
						if (!AutoslopeCheckForAxis(tile, z_new, tileh_new, GetDriveThroughStopAxis(tile))) break;
					} else {
						if (!AutoslopeCheckForEntranceEdge(tile, z_new, tileh_new, GetBayRoadStopDir(tile))) break;
					}
					return CommandCost(EXPENSES_CONSTRUCTION, _price[PR_BUILD_FOUNDATION]);
				}

				default: break;
			}
		}
	}
	return Command<CMD_LANDSCAPE_CLEAR>::Do(flags, tile);
}

FlowStat::iterator FlowStat::erase_item(FlowStat::iterator iter, uint flow_reduction)
{
	assert(!this->empty());
	const uint offset = iter - this->begin();
	const iterator last = this->end() - 1;
	for (; iter < last; ++iter) {
		*iter = { (iter + 1)->first - flow_reduction, (iter + 1)->second };
	}
	--this->count;
	if (this->count == 2) {
		// transition from external to internal storage
		ShareEntry *ptr = this->storage.ptr_shares.buffer;
		this->storage.inline_shares[0] = ptr[0];
		this->storage.inline_shares[1] = ptr[1];
		free(ptr);
	}
	return this->begin() + offset;
}

/**
 * Get flow for a station.
 * @param st Station to get flow for.
 * @return Flow for st.
 */
uint FlowStat::GetShare(StationID st) const
{
	uint32_t prev = 0;
	for (const_iterator it = this->begin(); it != this->end(); ++it) {
		if (it->second == st) {
			return it->first - prev;
		} else {
			prev = it->first;
		}
	}
	return 0;
}

/**
 * Get a station a package can be routed to, but exclude the given ones.
 * @param excluded StationID not to be selected.
 * @param excluded2 Another StationID not to be selected.
 * @return A station ID from the shares map.
 */
StationID FlowStat::GetVia(StationID excluded, StationID excluded2) const
{
	if (this->unrestricted == 0) return INVALID_STATION;
	assert(!this->empty());
	const_iterator it = std::upper_bound(this->data(), this->data() + this->count, RandomRange(this->unrestricted));
	assert(it != this->end() && it->first <= this->unrestricted);
	if (it->second != excluded && it->second != excluded2) return it->second;

	/* We've hit one of the excluded stations.
	 * Draw another share, from outside its range. */

	uint end = it->first;
	uint begin = (it == this->begin() ? 0 : (--it)->first);
	uint interval = end - begin;
	if (interval >= this->unrestricted) return INVALID_STATION; // Only one station in the map.
	uint new_max = this->unrestricted - interval;
	uint rand = RandomRange(new_max);
	const_iterator it2 = (rand < begin) ? this->upper_bound(rand) :
			this->upper_bound(rand + interval);
	assert(it2 != this->end() && it2->first <= this->unrestricted);
	if (it2->second != excluded && it2->second != excluded2) return it2->second;

	/* We've hit the second excluded station.
	 * Same as before, only a bit more complicated. */

	uint end2 = it2->first;
	uint begin2 = (it2 == this->begin() ? 0 : (--it2)->first);
	uint interval2 = end2 - begin2;
	if (interval2 >= new_max) return INVALID_STATION; // Only the two excluded stations in the map.
	new_max -= interval2;
	if (begin > begin2) {
		Swap(begin, begin2);
		Swap(end, end2);
		Swap(interval, interval2);
	}
	rand = RandomRange(new_max);
	const_iterator it3 = this->upper_bound(this->unrestricted);
	if (rand < begin) {
		it3 = this->upper_bound(rand);
	} else if (rand < begin2 - interval) {
		it3 = this->upper_bound(rand + interval);
	} else {
		it3 = this->upper_bound(rand + interval + interval2);
	}
	assert(it3 != this->end() && it3->first <= this->unrestricted);
	return it3->second;
}

/**
 * Change share for specified station. By specifying INT_MIN as parameter you
 * can erase a share. Newly added flows will be unrestricted.
 * @param st Next Hop to be removed.
 * @param flow Share to be added or removed.
 */
void FlowStat::ChangeShare(StationID st, int flow)
{
	/* We assert only before changing as afterwards the shares can actually
	 * be empty. In that case the whole flow stat must be deleted then. */
	assert(!this->empty());

	uint last_share = 0;
	for (iterator it(this->begin()); it != this->end(); ++it) {
		if (it->second == st) {
			uint share = it->first - last_share;
			if (flow < 0 && (flow == INT_MIN || (uint)(-flow) >= share)) {
				if (it->first <= this->unrestricted) this->unrestricted -= share;
				this->erase_item(it, share);
				break; // remove the whole share
			}
			if (it->first <= this->unrestricted) this->unrestricted += flow;
			for (; it != this->end(); ++it) {
				it->first += flow;
			}
			flow = 0;
			break;
		}
		last_share = it->first;
	}
	if (flow > 0) {
		// must be non-empty here
		last_share = (this->end() - 1)->first;
		this->AppendShare(st, (uint)flow, true); // true to avoid changing this->unrestricted, which we fixup below
		if (this->unrestricted < last_share) {
			// Move to front to unrestrict
			this->ReleaseShare(st);
		} else {
			// First restricted item, so bump unrestricted count
			this->unrestricted += flow;
		}
	}
}

/**
 * Restrict a flow by moving it to the end of the map and decreasing the amount
 * of unrestricted flow.
 * @param st Station of flow to be restricted.
 */
void FlowStat::RestrictShare(StationID st)
{
	assert(!this->empty());
	iterator it = this->begin();
	const iterator end = this->end();
	uint last_share = 0;
	for (; it != end; ++it) {
		if (it->first > this->unrestricted) return; // Not present or already restricted.
		if (it->second == st) {
			uint flow = it->first - last_share;
			this->unrestricted -= flow;
			if (this->unrestricted == last_share) return; // No further action required
			const iterator last = end - 1;
			for (iterator jt = it; jt != last; ++jt) {
				*jt = { (jt + 1)->first - flow, (jt + 1)->second };
			}
			*last = { flow + (last - 1)->first, st };
			return;
		}
		last_share = it->first;
	}
}

/**
 * Release ("unrestrict") a flow by moving it to the begin of the map and
 * increasing the amount of unrestricted flow.
 * @param st Station of flow to be released.
 */
void FlowStat::ReleaseShare(StationID st)
{
	assert(!this->empty());
	iterator it = this->end() - 1;
	const iterator start = this->begin();
	for (; it >= start; --it) {
		if (it->first < this->unrestricted) return; // Already unrestricted
		if (it->second == st) {
			if (it - 1 >= start) {
				uint flow = it->first - (it - 1)->first;
				this->unrestricted += flow;
				if (it->first == this->unrestricted) return; // No further action required
				for (iterator jt = it; jt != start; --jt) {
					*jt = { (jt - 1)->first + flow, (jt - 1)->second };
				}
				*start = { flow, st };
			} else {
				// already at start
				this->unrestricted = it->first;
			}
			return;
		}
	}
}

/**
 * Scale all shares from link graph's runtime to monthly values.
 * @param runtime Time the link graph has been running without compression, in scaled ticks.
 * @param day_length_factor Day length factor to use.
 * @pre runtime must be greater than 0 as we don't want infinite flow values.
 */
void FlowStat::ScaleToMonthly(uint runtime, uint8_t day_length_factor)
{
	assert(runtime > 0);
	uint share = 0;
	for (iterator i = this->begin(); i != this->end(); ++i) {
		share = std::max(share + 1, ClampTo<uint>((static_cast<uint64_t>(i->first) * 30 * DAY_TICKS * day_length_factor) / runtime));
		if (this->unrestricted == i->first) this->unrestricted = share;
		i->first = share;
	}
}

/**
 * Add some flow from "origin", going via "via".
 * @param origin Origin of the flow.
 * @param via Next hop.
 * @param flow Amount of flow to be added.
 */
void FlowStatMap::AddFlow(StationID origin, StationID via, uint flow)
{
	FlowStatMap::iterator origin_it = this->find(origin);
	if (origin_it == this->end()) {
		this->insert(FlowStat(origin, via, flow));
	} else {
		origin_it->ChangeShare(via, flow);
		assert(!origin_it->empty());
	}
}

/**
 * Pass on some flow, remembering it as invalid, for later subtraction from
 * locally consumed flow. This is necessary because we can't have negative
 * flows and we don't want to sort the flows before adding them up.
 * @param origin Origin of the flow.
 * @param via Next hop.
 * @param flow Amount of flow to be passed.
 */
void FlowStatMap::PassOnFlow(StationID origin, StationID via, uint flow)
{
	FlowStatMap::iterator prev_it = this->find(origin);
	if (prev_it == this->end()) {
		FlowStat fs(origin, via, flow);
		fs.AppendShare(INVALID_STATION, flow);
		this->insert(std::move(fs));
	} else {
		prev_it->ChangeShare(via, flow);
		prev_it->ChangeShare(INVALID_STATION, flow);
		assert(!prev_it->empty());
	}
}

/**
 * Subtract invalid flows from locally consumed flow.
 * @param self ID of own station.
 */
void FlowStatMap::FinalizeLocalConsumption(StationID self)
{
	for (FlowStat &fs : *this) {
		uint local = fs.GetShare(INVALID_STATION);
		if (local > INT_MAX) { // make sure it fits in an int
			fs.ChangeShare(self, -INT_MAX);
			fs.ChangeShare(INVALID_STATION, -INT_MAX);
			local -= INT_MAX;
		}
		fs.ChangeShare(self, -(int)local);
		fs.ChangeShare(INVALID_STATION, -(int)local);

		/* If the local share is used up there must be a share for some
		 * remote station. */
		assert(!fs.empty());
	}
}

/**
 * Delete all flows at a station for specific cargo and destination.
 * @param via Remote station of flows to be deleted.
 * @return IDs of source stations for which the complete FlowStat, not only a
 *         share, has been erased.
 */
StationIDStack FlowStatMap::DeleteFlows(StationID via)
{
	StationIDStack ret;
	for (FlowStatMap::iterator f_it = this->begin(); f_it != this->end();) {
		FlowStat &s_flows = *f_it;
		s_flows.ChangeShare(via, INT_MIN);
		if (s_flows.empty()) {
			ret.Push(f_it->GetOrigin());
			f_it = this->erase(f_it);
		} else {
			++f_it;
		}
	}
	return ret;
}

/**
 * Restrict all flows at a station for specific cargo and destination.
 * @param via Remote station of flows to be restricted.
 */
void FlowStatMap::RestrictFlows(StationID via)
{
	for (FlowStat &it : *this) {
		it.RestrictShare(via);
	}
}

/**
 * Get the sum of all flows from this FlowStatMap.
 * @return sum of all flows.
 */
uint FlowStatMap::GetFlow() const
{
	uint ret = 0;
	for (const FlowStat &it : this->IterateUnordered()) {
		if (it.IsInvalid()) continue;
		ret += (it.end() - 1)->first;
	}
	return ret;
}

/**
 * Get the sum of flows via a specific station from this FlowStatMap.
 * @param via Remote station to look for.
 * @return all flows for 'via' added up.
 */
uint FlowStatMap::GetFlowVia(StationID via) const
{
	uint ret = 0;
	for (const FlowStat &it : this->IterateUnordered()) {
		if (it.IsInvalid()) continue;
		ret += it.GetShare(via);
	}
	return ret;
}

/**
 * Get the sum of flows from a specific station from this FlowStatMap.
 * @param from Origin station to look for.
 * @return all flows from 'from' added up.
 */
uint FlowStatMap::GetFlowFrom(StationID from) const
{
	FlowStatMap::const_iterator i = this->find(from);
	if (i == this->end()) return 0;
	if (i->IsInvalid()) return 0;
	return (i->end() - 1)->first;
}

/**
 * Get the flow from a specific station via a specific other station.
 * @param from Origin station to look for.
 * @param via Remote station to look for.
 * @return flow share originating at 'from' and going to 'via'.
 */
uint FlowStatMap::GetFlowFromVia(StationID from, StationID via) const
{
	FlowStatMap::const_iterator i = this->find(from);
	if (i == this->end()) return 0;
	if (i->IsInvalid()) return 0;
	return i->GetShare(via);
}

void FlowStatMap::SortStorage()
{
	assert(this->flows_storage.size() == this->flows_index.size());
	std::sort(this->flows_storage.begin(), this->flows_storage.end(), [](const FlowStat &a, const FlowStat &b) -> bool {
		return a.origin < b.origin;
	});
	uint16_t index = 0;
	for (auto &it : this->flows_index) {
		it.second = index;
		index++;
	}
}

void DumpStationFlowStats(format_target &buffer)
{
	btree::btree_map<uint, uint> count_map;
	btree::btree_map<uint, uint> invalid_map;
	for (const Station *st : Station::Iterate()) {
		for (CargoType i = 0; i < NUM_CARGO; i++) {
			const GoodsEntry &ge = st->goods[i];
			if (ge.data == nullptr) continue;
			for (FlowStatMap::const_iterator it(ge.data->flows.begin()); it != ge.data->flows.end(); ++it) {
				count_map[(uint32_t)it->size()]++;
				invalid_map[it->GetRawFlags() & 0x1F]++;
			}
		}
	}
	buffer.append("Flow state shares size distribution:\n");
	for (const auto &it : count_map) {
		buffer.format("{:<5} {:<5}\n", it.first, it.second);
	}
	buffer.append("Flow state shares invalid state distribution:\n");
	for (const auto &it : invalid_map) {
		buffer.format("{:<2} {:<5}\n", it.first, it.second);
	}
}

extern const TileTypeProcs _tile_type_station_procs = {
	DrawTile_Station,           // draw_tile_proc
	GetSlopePixelZ_Station,     // get_slope_z_proc
	ClearTile_Station,          // clear_tile_proc
	nullptr,                       // add_accepted_cargo_proc
	GetTileDesc_Station,        // get_tile_desc_proc
	GetTileTrackStatus_Station, // get_tile_track_status_proc
	ClickTile_Station,          // click_tile_proc
	AnimateTile_Station,        // animate_tile_proc
	TileLoop_Station,           // tile_loop_proc
	ChangeTileOwner_Station,    // change_tile_owner_proc
	nullptr,                       // add_produced_cargo_proc
	VehicleEnter_Station,       // vehicle_enter_tile_proc
	GetFoundation_Station,      // get_foundation_proc
	TerraformTile_Station,      // terraform_tile_proc
};<|MERGE_RESOLUTION|>--- conflicted
+++ resolved
@@ -3528,15 +3528,9 @@
 			total_offset = 0;
 		} else if (statspec != nullptr) {
 			/* Simple sprite layout */
-<<<<<<< HEAD
 			ground_relocation = relocation = GetCustomStationRelocation(statspec, st, ti->tile, INVALID_RAILTYPE, 0);
-			if (HasBit(statspec->flags, SSF_SEPARATE_GROUND)) {
+			if (statspec->flags.Test(StationSpecFlag::SeparateGround)) {
 				ground_relocation = GetCustomStationRelocation(statspec, st, ti->tile, INVALID_RAILTYPE, 1);
-=======
-			ground_relocation = relocation = GetCustomStationRelocation(statspec, st, ti->tile, 0);
-			if (statspec->flags.Test(StationSpecFlag::SeparateGround)) {
-				ground_relocation = GetCustomStationRelocation(statspec, st, ti->tile, 1);
->>>>>>> adc79aca
 			}
 			ground_relocation += rti->fallback_railtype;
 		}
@@ -3581,30 +3575,19 @@
 		StationType type = GetStationType(ti->tile);
 
 		const RoadStopSpec *stopspec = GetRoadStopSpec(ti->tile);
-<<<<<<< HEAD
-		RoadStopDrawMode stop_draw_mode = (RoadStopDrawMode)0;
-=======
 		RoadStopDrawModes stop_draw_mode{};
->>>>>>> adc79aca
 		if (stopspec != nullptr) {
 			stop_draw_mode = stopspec->draw_mode;
 			st = BaseStation::GetByTile(ti->tile);
 			RoadStopResolverObject object(stopspec, st, ti->tile, INVALID_ROADTYPE, type, view);
 			const SpriteGroup *group = object.Resolve();
 			if (group != nullptr && group->type == SGT_TILELAYOUT) {
-<<<<<<< HEAD
 				const DrawTileSprites *dts = ((const TileLayoutSpriteGroup *)group)->ProcessRegisters(nullptr);
-				if (HasBit(stopspec->flags, RSF_DRAW_MODE_REGISTER)) {
+				if (stopspec->flags.Test(RoadStopSpecFlag::DrawModeRegister)) {
 					stop_draw_mode = (RoadStopDrawMode)GetRegister(0x100);
 				}
 				t = dts;
-				if (type == StationType::RoadWaypoint && (stop_draw_mode & ROADSTOP_DRAW_MODE_WAYP_GROUND)) {
-=======
-				if (stopspec->flags.Test(RoadStopSpecFlag::DrawModeRegister)) {
-					stop_draw_mode = static_cast<RoadStopDrawMode>(GetRegister(0x100));
-				}
 				if (type == StationType::RoadWaypoint && stop_draw_mode.Test(RoadStopDrawMode::WaypGround)) {
->>>>>>> adc79aca
 					draw_ground = true;
 				}
 			}
@@ -3628,7 +3611,7 @@
 			}
 
 			DisallowedRoadDirections drd = GetDriveThroughStopDisallowedRoadDirections(ti->tile);
-			if (drd != DRD_NONE && (stopspec == nullptr || !HasBit(stopspec->flags, RSF_NO_ONE_WAY_OVERLAY)) && road_rt != INVALID_ROADTYPE) {
+			if (drd != DRD_NONE && (stopspec == nullptr || !stopspec->flags.Test(RoadStopSpecFlag::NoOneWayOverlay)) && road_rt != INVALID_ROADTYPE) {
 				SpriteID oneway = GetCustomRoadSprite(road_rti, ti->tile, ROTSG_ONEWAY);
 				if (oneway == 0) oneway = SPR_ONEWAY_BASE;
 				DrawGroundSpriteAt(oneway + drd - 1 + ((GetDriveThroughStopAxis(ti->tile) == AXIS_X) ? 0 : 3), PAL_NONE, 8, 8, 0);
