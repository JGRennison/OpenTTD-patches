--- conflicted
+++ resolved
@@ -4033,15 +4033,11 @@
 				}
 				return VETSB_ENTERED_STATION | (VehicleEnterTileStatus)(station_id.base() << VETS_STATION_ID_OFFSET); // enter station
 			} else if (x < stop) {
-<<<<<<< HEAD
 				if (front->UsingRealisticBraking() && front->cur_speed > 30) {
 					/* Travelling too fast, take no action */
 					return VETSB_CONTINUE;
 				}
-				front->vehstatus |= VS_TRAIN_SLOWING;
-=======
-				v->vehstatus.Set(VehState::TrainSlowing);
->>>>>>> 0de7fd3c
+				front->vehstatus.Set(VehState::TrainSlowing);
 				uint16_t spd = std::max(0, (stop - x) * 20 - 15);
 				if (spd < front->cur_speed) front->cur_speed = spd;
 			}
