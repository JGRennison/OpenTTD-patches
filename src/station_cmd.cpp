--- conflicted
+++ resolved
@@ -3055,20 +3055,15 @@
 
 	if (flags & DC_EXEC) {
 		st->ship_station.Add(tile);
-		TileIndex flat_tile = tile + TileOffsByDiagDir(direction);
 		st->ship_station.Add(flat_tile);
 		st->AddFacility(FACIL_DOCK, tile);
 
 		st->rect.BeforeAddRect(dock_area.tile, dock_area.w, dock_area.h, StationRect::ADD_TRY);
 
 		/* If the water part of the dock is on a canal, update infrastructure counts.
-<<<<<<< HEAD
-		 * This is needed as we've cleared that tile before. */
-=======
 		 * This is needed as we've cleared that tile before.
 		 * Clearing object tiles may result in water tiles which are already accounted for in the water infrastructure total.
 		 * See: MakeWaterKeepingClass() */
->>>>>>> 09f7f32b
 		if (wc == WATER_CLASS_CANAL && !(HasTileWaterClass(flat_tile) && GetWaterClass(flat_tile) == WATER_CLASS_CANAL && IsTileOwner(flat_tile, _current_company))) {
 			Company::Get(st->owner)->infrastructure.water++;
 		}
