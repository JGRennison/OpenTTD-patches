/*
 * This file is part of OpenTTD.
 * OpenTTD is free software; you can redistribute it and/or modify it under the terms of the GNU General Public License as published by the Free Software Foundation, version 2.
 * OpenTTD is distributed in the hope that it will be useful, but WITHOUT ANY WARRANTY; without even the implied warranty of MERCHANTABILITY or FITNESS FOR A PARTICULAR PURPOSE.
 * See the GNU General Public License for more details. You should have received a copy of the GNU General Public License along with OpenTTD. If not, see <http://www.gnu.org/licenses/>.
 */

/** @file station_cmd.cpp Handling of station tiles. */

#include "stdafx.h"
#include "aircraft.h"
#include "bridge_map.h"
#include "cmd_helper.h"
#include "viewport_func.h"
#include "viewport_kdtree.h"
#include "command_func.h"
#include "town.h"
#include "news_func.h"
#include "train.h"
#include "ship.h"
#include "roadveh.h"
#include "industry.h"
#include "newgrf_cargo.h"
#include "newgrf_debug.h"
#include "newgrf_station.h"
#include "newgrf_canal.h" /* For the buoy */
#include "pathfinder/yapf/yapf_cache.h"
#include "road_internal.h" /* For drawing catenary/checking road removal */
#include "autoslope.h"
#include "water.h"
#include "strings_func.h"
#include "clear_func.h"
#include "date_func.h"
#include "vehicle_func.h"
#include "string_func.h"
#include "animated_tile_func.h"
#include "elrail_func.h"
#include "station_base.h"
#include "station_func.h"
#include "station_kdtree.h"
#include "roadstop_base.h"
#include "newgrf_railtype.h"
#include "newgrf_roadtype.h"
#include "waypoint_base.h"
#include "waypoint_func.h"
#include "pbs.h"
#include "debug.h"
#include "core/random_func.hpp"
#include "company_base.h"
#include "table/airporttile_ids.h"
#include "newgrf_airporttiles.h"
#include "order_backup.h"
#include "newgrf_house.h"
#include "company_gui.h"
#include "linkgraph/linkgraph_base.h"
#include "linkgraph/refresh.h"
#include "widgets/station_widget.h"
#include "zoning.h"
#include "tunnelbridge_map.h"

#include "table/strings.h"

#include "3rdparty/cpp-btree/btree_set.h"

#include "safeguards.h"

/**
 * Check whether the given tile is a hangar.
 * @param t the tile to of whether it is a hangar.
 * @pre IsTileType(t, MP_STATION)
 * @return true if and only if the tile is a hangar.
 */
bool IsHangar(TileIndex t)
{
	assert_tile(IsTileType(t, MP_STATION), t);

	/* If the tile isn't an airport there's no chance it's a hangar. */
	if (!IsAirport(t)) return false;

	const Station *st = Station::GetByTile(t);
	const AirportSpec *as = st->airport.GetSpec();

	for (uint i = 0; i < as->nof_depots; i++) {
		if (st->airport.GetHangarTile(i) == t) return true;
	}

	return false;
}

/**
 * Look for a station owned by the given company around the given tile area.
 * @param ta the area to search over
 * @param closest_station the closest owned station found so far
 * @param company the company whose stations to look for
 * @param st to 'return' the found station
 * @return Succeeded command (if zero or one station found) or failed command (for two or more stations found).
 */
template <class T>
CommandCost GetStationAround(TileArea ta, StationID closest_station, CompanyID company, T **st)
{
	ta.Expand(1);

	/* check around to see if there are any stations there owned by the company */
	TILE_AREA_LOOP(tile_cur, ta) {
		if (IsTileType(tile_cur, MP_STATION)) {
			StationID t = GetStationIndex(tile_cur);
			if (!T::IsValidID(t) || Station::Get(t)->owner != company) continue;
			if (closest_station == INVALID_STATION) {
				closest_station = t;
			} else if (closest_station != t) {
				return_cmd_error(STR_ERROR_ADJOINS_MORE_THAN_ONE_EXISTING);
			}
		}
	}
	*st = (closest_station == INVALID_STATION) ? nullptr : T::Get(closest_station);
	return CommandCost();
}

/**
 * Function to check whether the given tile matches some criterion.
 * @param tile the tile to check
 * @return true if it matches, false otherwise
 */
typedef bool (*CMSAMatcher)(TileIndex tile);

/**
 * Counts the numbers of tiles matching a specific type in the area around
 * @param tile the center tile of the 'count area'
 * @param cmp the comparator/matcher (@see CMSAMatcher)
 * @return the number of matching tiles around
 */
static int CountMapSquareAround(TileIndex tile, CMSAMatcher cmp)
{
	int num = 0;

	for (int dx = -3; dx <= 3; dx++) {
		for (int dy = -3; dy <= 3; dy++) {
			TileIndex t = TileAddWrap(tile, dx, dy);
			if (t != INVALID_TILE && cmp(t)) num++;
		}
	}

	return num;
}

/**
 * Check whether the tile is a mine.
 * @param tile the tile to investigate.
 * @return true if and only if the tile is a mine
 */
static bool CMSAMine(TileIndex tile)
{
	/* No industry */
	if (!IsTileType(tile, MP_INDUSTRY)) return false;

	const Industry *ind = Industry::GetByTile(tile);

	/* No extractive industry */
	if ((GetIndustrySpec(ind->type)->life_type & INDUSTRYLIFE_EXTRACTIVE) == 0) return false;

	for (uint i = 0; i < lengthof(ind->produced_cargo); i++) {
		/* The industry extracts something non-liquid, i.e. no oil or plastic, so it is a mine.
		 * Also the production of passengers and mail is ignored. */
		if (ind->produced_cargo[i] != CT_INVALID &&
				(CargoSpec::Get(ind->produced_cargo[i])->classes & (CC_LIQUID | CC_PASSENGERS | CC_MAIL)) == 0) {
			return true;
		}
	}

	return false;
}

/**
 * Check whether the tile is water.
 * @param tile the tile to investigate.
 * @return true if and only if the tile is a water tile
 */
static bool CMSAWater(TileIndex tile)
{
	return IsTileType(tile, MP_WATER) && IsWater(tile);
}

/**
 * Check whether the tile is a tree.
 * @param tile the tile to investigate.
 * @return true if and only if the tile is a tree tile
 */
static bool CMSATree(TileIndex tile)
{
	return IsTileType(tile, MP_TREES);
}

#define M(x) ((x) - STR_SV_STNAME)

enum StationNaming {
	STATIONNAMING_RAIL,
	STATIONNAMING_ROAD,
	STATIONNAMING_AIRPORT,
	STATIONNAMING_OILRIG,
	STATIONNAMING_DOCK,
	STATIONNAMING_HELIPORT,
};

/** Information to handle station action 0 property 24 correctly */
struct StationNameInformation {
	uint32 free_names; ///< Current bitset of free names (we can remove names).
	bool *indtypes;    ///< Array of bools telling whether an industry type has been found.
};

/**
 * Find a station action 0 property 24 station name, or reduce the
 * free_names if needed.
 * @param tile the tile to search
 * @param user_data the StationNameInformation to base the search on
 * @return true if the tile contains an industry that has not given
 *              its name to one of the other stations in town.
 */
static bool FindNearIndustryName(TileIndex tile, void *user_data)
{
	/* All already found industry types */
	StationNameInformation *sni = (StationNameInformation*)user_data;
	if (!IsTileType(tile, MP_INDUSTRY)) return false;

	/* If the station name is undefined it means that it doesn't name a station */
	IndustryType indtype = GetIndustryType(tile);
	if (GetIndustrySpec(indtype)->station_name == STR_UNDEFINED) return false;

	/* In all cases if an industry that provides a name is found two of
	 * the standard names will be disabled. */
	sni->free_names &= ~(1 << M(STR_SV_STNAME_OILFIELD) | 1 << M(STR_SV_STNAME_MINES));
	return !sni->indtypes[indtype];
}

static StringID GenerateStationName(Station *st, TileIndex tile, StationNaming name_class)
{
	static const uint32 _gen_station_name_bits[] = {
		0,                                       // STATIONNAMING_RAIL
		0,                                       // STATIONNAMING_ROAD
		1U << M(STR_SV_STNAME_AIRPORT),          // STATIONNAMING_AIRPORT
		1U << M(STR_SV_STNAME_OILFIELD),         // STATIONNAMING_OILRIG
		1U << M(STR_SV_STNAME_DOCKS),            // STATIONNAMING_DOCK
		1U << M(STR_SV_STNAME_HELIPORT),         // STATIONNAMING_HELIPORT
	};

	const Town *t = st->town;
	uint32 free_names = UINT32_MAX;

	bool indtypes[NUM_INDUSTRYTYPES];
	memset(indtypes, 0, sizeof(indtypes));

	for (const Station *s : Station::Iterate()) {
		if (s != st && s->town == t) {
			if (s->indtype != IT_INVALID) {
				indtypes[s->indtype] = true;
				StringID name = GetIndustrySpec(s->indtype)->station_name;
				if (name != STR_UNDEFINED) {
					/* Filter for other industrytypes with the same name */
					for (IndustryType it = 0; it < NUM_INDUSTRYTYPES; it++) {
						const IndustrySpec *indsp = GetIndustrySpec(it);
						if (indsp->enabled && indsp->station_name == name) indtypes[it] = true;
					}
				}
				continue;
			}
			uint str = M(s->string_id);
			if (str <= 0x20) {
				if (str == M(STR_SV_STNAME_FOREST)) {
					str = M(STR_SV_STNAME_WOODS);
				}
				ClrBit(free_names, str);
			}
		}
	}

	TileIndex indtile = tile;
	StationNameInformation sni = { free_names, indtypes };
	if (CircularTileSearch(&indtile, 7, FindNearIndustryName, &sni)) {
		/* An industry has been found nearby */
		IndustryType indtype = GetIndustryType(indtile);
		const IndustrySpec *indsp = GetIndustrySpec(indtype);
		/* STR_NULL means it only disables oil rig/mines */
		if (indsp->station_name != STR_NULL) {
			st->indtype = indtype;
			return STR_SV_STNAME_FALLBACK;
		}
	}

	/* Oil rigs/mines name could be marked not free by looking for a near by industry. */
	free_names = sni.free_names;

	/* check default names */
	uint32 tmp = free_names & _gen_station_name_bits[name_class];
	if (tmp != 0) return STR_SV_STNAME + FindFirstBit(tmp);

	/* check mine? */
	if (HasBit(free_names, M(STR_SV_STNAME_MINES))) {
		if (CountMapSquareAround(tile, CMSAMine) >= 2) {
			return STR_SV_STNAME_MINES;
		}
	}

	/* check close enough to town to get central as name? */
	if (DistanceMax(tile, t->xy) < 8) {
		if (HasBit(free_names, M(STR_SV_STNAME))) return STR_SV_STNAME;

		if (HasBit(free_names, M(STR_SV_STNAME_CENTRAL))) return STR_SV_STNAME_CENTRAL;
	}

	/* Check lakeside */
	if (HasBit(free_names, M(STR_SV_STNAME_LAKESIDE)) &&
			DistanceFromEdge(tile) < 20 &&
			CountMapSquareAround(tile, CMSAWater) >= 5) {
		return STR_SV_STNAME_LAKESIDE;
	}

	/* Check woods */
	if (HasBit(free_names, M(STR_SV_STNAME_WOODS)) && (
				CountMapSquareAround(tile, CMSATree) >= 8 ||
				CountMapSquareAround(tile, IsTileForestIndustry) >= 2)
			) {
		return _settings_game.game_creation.landscape == LT_TROPIC ? STR_SV_STNAME_FOREST : STR_SV_STNAME_WOODS;
	}

	/* check elevation compared to town */
	int z = GetTileZ(tile);
	int z2 = GetTileZ(t->xy);
	if (z < z2) {
		if (HasBit(free_names, M(STR_SV_STNAME_VALLEY))) return STR_SV_STNAME_VALLEY;
	} else if (z > z2) {
		if (HasBit(free_names, M(STR_SV_STNAME_HEIGHTS))) return STR_SV_STNAME_HEIGHTS;
	}

	/* check direction compared to town */
	static const int8 _direction_and_table[] = {
		~( (1 << M(STR_SV_STNAME_WEST))  | (1 << M(STR_SV_STNAME_EAST)) | (1 << M(STR_SV_STNAME_NORTH)) ),
		~( (1 << M(STR_SV_STNAME_SOUTH)) | (1 << M(STR_SV_STNAME_WEST)) | (1 << M(STR_SV_STNAME_NORTH)) ),
		~( (1 << M(STR_SV_STNAME_SOUTH)) | (1 << M(STR_SV_STNAME_EAST)) | (1 << M(STR_SV_STNAME_NORTH)) ),
		~( (1 << M(STR_SV_STNAME_SOUTH)) | (1 << M(STR_SV_STNAME_WEST)) | (1 << M(STR_SV_STNAME_EAST)) ),
	};

	free_names &= _direction_and_table[
		(TileX(tile) < TileX(t->xy)) +
		(TileY(tile) < TileY(t->xy)) * 2];

	tmp = free_names & ((1 << 1) | (1 << 2) | (1 << 3) | (1 << 4) | (1 << 6) | (1 << 7) | (1 << 12) | (1 << 26) | (1 << 27) | (1 << 28) | (1 << 29) | (1 << 30));
	return (tmp == 0) ? STR_SV_STNAME_FALLBACK : (STR_SV_STNAME + FindFirstBit(tmp));
}
#undef M

/**
 * Find the closest deleted station of the current company
 * @param tile the tile to search from.
 * @return the closest station or nullptr if too far.
 */
static Station *GetClosestDeletedStation(TileIndex tile)
{
	uint threshold = 8;

	Station *best_station = nullptr;
	ForAllStationsRadius(tile, threshold, [&](Station *st) {
		if (!st->IsInUse() && st->owner == _current_company) {
			uint cur_dist = DistanceManhattan(tile, st->xy);

			if (cur_dist < threshold) {
				threshold = cur_dist;
				best_station = st;
			} else if (cur_dist == threshold && best_station != nullptr) {
				/* In case of a tie, lowest station ID wins */
				if (st->index < best_station->index) best_station = st;
			}
		}
	});

	return best_station;
}


void Station::GetTileArea(TileArea *ta, StationType type) const
{
	switch (type) {
		case STATION_RAIL:
			*ta = this->train_station;
			return;

		case STATION_AIRPORT:
			*ta = this->airport;
			return;

		case STATION_TRUCK:
			*ta = this->truck_station;
			return;

		case STATION_BUS:
			*ta = this->bus_station;
			return;

		case STATION_DOCK:
		case STATION_OILRIG:
			*ta = this->docking_station;
			return;

		default: NOT_REACHED();
	}
}

/**
 * Update the virtual coords needed to draw the station sign.
 */
void Station::UpdateVirtCoord()
{
	Point pt = RemapCoords2(TileX(this->xy) * TILE_SIZE, TileY(this->xy) * TILE_SIZE);

	pt.y -= 32 * ZOOM_LVL_BASE;
	if ((this->facilities & FACIL_AIRPORT) && this->airport.type == AT_OILRIG) pt.y -= 16 * ZOOM_LVL_BASE;

	if (_viewport_sign_kdtree_valid && this->sign.kdtree_valid) _viewport_sign_kdtree.Remove(ViewportSignKdtreeItem::MakeStation(this->index));

	SetDParam(0, this->index);
	SetDParam(1, this->facilities);
	bool shown = HasBit(_display_opt, DO_SHOW_STATION_NAMES) && !(_local_company != this->owner && this->owner != OWNER_NONE && !HasBit(_display_opt, DO_SHOW_COMPETITOR_SIGNS));
	this->sign.UpdatePosition(shown ? ZOOM_LVL_DRAW_SPR : ZOOM_LVL_END, pt.x, pt.y, STR_VIEWPORT_STATION);

	if (_viewport_sign_kdtree_valid) _viewport_sign_kdtree.Insert(ViewportSignKdtreeItem::MakeStation(this->index));

	SetWindowDirty(WC_STATION_VIEW, this->index);
}

/**
 * Move the station main coordinate somewhere else.
 * @param new_xy new tile location of the sign
 */
void Station::MoveSign(TileIndex new_xy)
{
	if (this->xy == new_xy) return;

	MarkAllViewportOverlayStationLinksDirty(this);

	_station_kdtree.Remove(this->index);

	this->BaseStation::MoveSign(new_xy);

	_station_kdtree.Insert(this->index);

	MarkAllViewportOverlayStationLinksDirty(this);
}

/** Update the virtual coords needed to draw the station sign for all stations. */
void UpdateAllStationVirtCoords()
{
	for (BaseStation *st : BaseStation::Iterate()) {
		st->UpdateVirtCoord();
	}
}

void BaseStation::FillCachedName() const
{
	char buf[MAX_LENGTH_STATION_NAME_CHARS * MAX_CHAR_LENGTH];
	int64 args_array[] = { this->index };
	StringParameters tmp_params(args_array);
	char *end = GetStringWithArgs(buf, Waypoint::IsExpected(this) ? STR_WAYPOINT_NAME : STR_STATION_NAME, &tmp_params, lastof(buf));
	this->cached_name.assign(buf, end);
}

void ClearAllStationCachedNames()
{
	for (BaseStation *st : BaseStation::Iterate()) {
		st->cached_name.clear();
	}
}

/**
 * Get a mask of the cargo types that the station accepts.
 * @param st Station to query
 * @return the expected mask
 */
static CargoTypes GetAcceptanceMask(const Station *st)
{
	CargoTypes mask = 0;

	for (CargoID i = 0; i < NUM_CARGO; i++) {
		if (HasBit(st->goods[i].status, GoodsEntry::GES_ACCEPTANCE)) SetBit(mask, i);
	}
	return mask;
}

/**
 * Items contains the two cargo names that are to be accepted or rejected.
 * msg is the string id of the message to display.
 */
static void ShowRejectOrAcceptNews(const Station *st, uint num_items, CargoID *cargo, StringID msg)
{
	for (uint i = 0; i < num_items; i++) {
		SetDParam(i + 1, CargoSpec::Get(cargo[i])->name);
	}

	SetDParam(0, st->index);
	AddNewsItem(msg, NT_ACCEPTANCE, NF_INCOLOUR | NF_SMALL, NR_STATION, st->index);
}

/**
 * Get the cargo types being produced around the tile (in a rectangle).
 * @param tile Northtile of area
 * @param w X extent of the area
 * @param h Y extent of the area
 * @param rad Search radius in addition to the given area
 */
CargoArray GetProductionAroundTiles(TileIndex tile, int w, int h, int rad)
{
	CargoArray produced;

	btree::btree_set<IndustryID> industries;
	TileArea ta = TileArea(tile, w, h).Expand(rad);

	/* Loop over all tiles to get the produced cargo of
	 * everything except industries */
	TILE_AREA_LOOP(tile, ta) {
		if (IsTileType(tile, MP_INDUSTRY)) industries.insert(GetIndustryIndex(tile));
		AddProducedCargo(tile, produced);
	}

	/* Loop over the seen industries. They produce cargo for
	 * anything that is within 'rad' of any one of their tiles.
	 */
	for (IndustryID industry : industries) {
		const Industry *i = Industry::Get(industry);
		/* Skip industry with neutral station */
		if (i->neutral_station != nullptr && !_settings_game.station.serve_neutral_industries) continue;

		for (uint j = 0; j < lengthof(i->produced_cargo); j++) {
			CargoID cargo = i->produced_cargo[j];
			if (cargo != CT_INVALID) produced[cargo]++;
		}
	}

	return produced;
}

/**
 * Get the acceptance of cargoes around the tile in 1/8.
 * @param tile Center of the search area
 * @param w X extent of area
 * @param h Y extent of area
 * @param rad Search radius in addition to given area
 * @param always_accepted bitmask of cargo accepted by houses and headquarters; can be nullptr
 * @param ind Industry associated with neutral station (e.g. oil rig) or nullptr
 */
CargoArray GetAcceptanceAroundTiles(TileIndex tile, int w, int h, int rad, CargoTypes *always_accepted)
{
	CargoArray acceptance;
	if (always_accepted != nullptr) *always_accepted = 0;

	TileArea ta = TileArea(tile, w, h).Expand(rad);

	TILE_AREA_LOOP(tile, ta) {
		/* Ignore industry if it has a neutral station. */
		if (!_settings_game.station.serve_neutral_industries && IsTileType(tile, MP_INDUSTRY) && Industry::GetByTile(tile)->neutral_station != nullptr) continue;

		AddAcceptedCargo(tile, acceptance, always_accepted);
	}

	return acceptance;
}

/**
 * Get the acceptance of cargoes around the station in.
 * @param st Station to get acceptance of.
 * @param always_accepted bitmask of cargo accepted by houses and headquarters; can be nullptr
 */
static CargoArray GetAcceptanceAroundStation(const Station *st, CargoTypes *always_accepted)
{
	CargoArray acceptance;
	if (always_accepted != nullptr) *always_accepted = 0;

	BitmapTileIterator it(st->catchment_tiles);
	for (TileIndex tile = it; tile != INVALID_TILE; tile = ++it) {
		AddAcceptedCargo(tile, acceptance, always_accepted);
	}

	return acceptance;
}

/**
 * Update the acceptance for a station.
 * @param st Station to update
 * @param show_msg controls whether to display a message that acceptance was changed.
 */
void UpdateStationAcceptance(Station *st, bool show_msg)
{
	/* old accepted goods types */
	CargoTypes old_acc = GetAcceptanceMask(st);

	/* And retrieve the acceptance. */
	CargoArray acceptance;
	if (!st->rect.IsEmpty()) {
		acceptance = GetAcceptanceAroundStation(st, &st->always_accepted);
	}

	/* Adjust in case our station only accepts fewer kinds of goods */
	for (CargoID i = 0; i < NUM_CARGO; i++) {
		uint amt = acceptance[i];

		/* Make sure the station can accept the goods type. */
		bool is_passengers = IsCargoInClass(i, CC_PASSENGERS);
		if ((!is_passengers && !(st->facilities & ~FACIL_BUS_STOP)) ||
				(is_passengers && !(st->facilities & ~FACIL_TRUCK_STOP))) {
			amt = 0;
		}

		GoodsEntry &ge = st->goods[i];
		SB(ge.status, GoodsEntry::GES_ACCEPTANCE, 1, amt >= 8);
		if (LinkGraph::IsValidID(ge.link_graph)) {
			(*LinkGraph::Get(ge.link_graph))[ge.node].SetDemand(amt / 8);
		}
	}

	/* Only show a message in case the acceptance was actually changed. */
	CargoTypes new_acc = GetAcceptanceMask(st);
	if (old_acc == new_acc) return;

	/* show a message to report that the acceptance was changed? */
	if (show_msg && st->owner == _local_company && st->IsInUse()) {
		/* List of accept and reject strings for different number of
		 * cargo types */
		static const StringID accept_msg[] = {
			STR_NEWS_STATION_NOW_ACCEPTS_CARGO,
			STR_NEWS_STATION_NOW_ACCEPTS_CARGO_AND_CARGO,
		};
		static const StringID reject_msg[] = {
			STR_NEWS_STATION_NO_LONGER_ACCEPTS_CARGO,
			STR_NEWS_STATION_NO_LONGER_ACCEPTS_CARGO_OR_CARGO,
		};

		/* Array of accepted and rejected cargo types */
		CargoID accepts[2] = { CT_INVALID, CT_INVALID };
		CargoID rejects[2] = { CT_INVALID, CT_INVALID };
		uint num_acc = 0;
		uint num_rej = 0;

		/* Test each cargo type to see if its acceptance has changed */
		for (CargoID i = 0; i < NUM_CARGO; i++) {
			if (HasBit(new_acc, i)) {
				if (!HasBit(old_acc, i) && num_acc < lengthof(accepts)) {
					/* New cargo is accepted */
					accepts[num_acc++] = i;
				}
			} else {
				if (HasBit(old_acc, i) && num_rej < lengthof(rejects)) {
					/* Old cargo is no longer accepted */
					rejects[num_rej++] = i;
				}
			}
		}

		/* Show news message if there are any changes */
		if (num_acc > 0) ShowRejectOrAcceptNews(st, num_acc, accepts, accept_msg[num_acc - 1]);
		if (num_rej > 0) ShowRejectOrAcceptNews(st, num_rej, rejects, reject_msg[num_rej - 1]);
	}

	/* redraw the station view since acceptance changed */
	SetWindowWidgetDirty(WC_STATION_VIEW, st->index, WID_SV_ACCEPT_RATING_LIST);
}

static void UpdateStationSignCoord(BaseStation *st)
{
	const StationRect *r = &st->rect;

	if (r->IsEmpty()) return; // no tiles belong to this station

	/* clamp sign coord to be inside the station rect */
	TileIndex new_xy = TileXY(ClampU(TileX(st->xy), r->left, r->right), ClampU(TileY(st->xy), r->top, r->bottom));
	st->MoveSign(new_xy);

	if (!Station::IsExpected(st)) return;
	Station *full_station = Station::From(st);
	for (CargoID c = 0; c < NUM_CARGO; ++c) {
		LinkGraphID lg = full_station->goods[c].link_graph;
		if (!LinkGraph::IsValidID(lg)) continue;
		(*LinkGraph::Get(lg))[full_station->goods[c].node].UpdateLocation(st->xy);
	}
}

/**
 * Common part of building various station parts and possibly attaching them to an existing one.
 * @param[in,out] st Station to attach to
 * @param flags Command flags
 * @param reuse Whether to try to reuse a deleted station (gray sign) if possible
 * @param area Area occupied by the new part
 * @param name_class Station naming class to use to generate the new station's name
 * @return Command error that occurred, if any
 */
static CommandCost BuildStationPart(Station **st, DoCommandFlag flags, bool reuse, TileArea area, StationNaming name_class)
{
	/* Find a deleted station close to us */
	if (*st == nullptr && reuse) *st = GetClosestDeletedStation(area.tile);

	if (*st != nullptr) {
		if ((*st)->owner != _current_company) {
			return_cmd_error(CMD_ERROR);
		}

		CommandCost ret = (*st)->rect.BeforeAddRect(area.tile, area.w, area.h, StationRect::ADD_TEST);
		if (ret.Failed()) return ret;
	} else {
		/* allocate and initialize new station */
		if (!Station::CanAllocateItem()) return_cmd_error(STR_ERROR_TOO_MANY_STATIONS_LOADING);

		if (flags & DC_EXEC) {
			*st = new Station(area.tile);
			_station_kdtree.Insert((*st)->index);

			(*st)->town = ClosestTownFromTile(area.tile, UINT_MAX);
			(*st)->string_id = GenerateStationName(*st, area.tile, name_class);

			if (Company::IsValidID(_current_company)) {
				if (_local_company == _current_company && !HasBit((*st)->town->have_ratings, _current_company)) {
					ZoningTownAuthorityRatingChange();
				}
				SetBit((*st)->town->have_ratings, _current_company);
			}
		}
	}
	return CommandCost();
}

/**
 * This is called right after a station was deleted.
 * It checks if the whole station is free of substations, and if so, the station will be
 * deleted after a little while.
 * @param st Station
 */
static void DeleteStationIfEmpty(BaseStation *st)
{
	if (!st->IsInUse()) {
		st->delete_ctr = 0;
		InvalidateWindowData(WC_STATION_LIST, st->owner, 0);
	}
	/* station remains but it probably lost some parts - station sign should stay in the station boundaries */
	UpdateStationSignCoord(st);
}

/**
 * After adding/removing tiles to station, update some station-related stuff.
 * @param adding True if adding tiles, false if removing them.
 * @param type StationType being modified.
 */
void Station::AfterStationTileSetChange(bool adding, StationType type)
{
	this->UpdateVirtCoord();
	this->RecomputeCatchment();
	DirtyCompanyInfrastructureWindows(this->owner);
	if (adding) InvalidateWindowData(WC_STATION_LIST, this->owner, 0);

	switch (type) {
		case STATION_RAIL:
			SetWindowWidgetDirty(WC_STATION_VIEW, this->index, WID_SV_TRAINS);
			break;
		case STATION_AIRPORT:
			break;
		case STATION_TRUCK:
		case STATION_BUS:
			SetWindowWidgetDirty(WC_STATION_VIEW, this->index, WID_SV_ROADVEHS);
			break;
		case STATION_DOCK:
			SetWindowWidgetDirty(WC_STATION_VIEW, this->index, WID_SV_SHIPS);
			break;
		default: NOT_REACHED();
	}

	if (adding) {
		UpdateStationAcceptance(this, false);
		InvalidateWindowData(WC_SELECT_STATION, 0, 0);
	} else {
		DeleteStationIfEmpty(this);
	}

}

CommandCost ClearTile_Station(TileIndex tile, DoCommandFlag flags);

/**
 * Checks if the given tile is buildable, flat and has a certain height.
 * @param tile TileIndex to check.
 * @param invalid_dirs Prohibited directions for slopes (set of #DiagDirection).
 * @param allowed_z Height allowed for the tile. If allowed_z is negative, it will be set to the height of this tile.
 * @param allow_steep Whether steep slopes are allowed.
 * @param check_bridge Check for the existence of a bridge.
 * @return The cost in case of success, or an error code if it failed.
 */
CommandCost CheckBuildableTile(TileIndex tile, uint invalid_dirs, int &allowed_z, bool allow_steep, bool check_bridge)
{
	if (check_bridge && IsBridgeAbove(tile)) {
		return_cmd_error(STR_ERROR_MUST_DEMOLISH_BRIDGE_FIRST);
	}

	CommandCost ret = EnsureNoVehicleOnGround(tile);
	if (ret.Failed()) return ret;

	int z;
	Slope tileh = GetTileSlope(tile, &z);

	/* Prohibit building if
	 *   1) The tile is "steep" (i.e. stretches two height levels).
	 *   2) The tile is non-flat and the build_on_slopes switch is disabled.
	 */
	if ((!allow_steep && IsSteepSlope(tileh)) ||
			((!_settings_game.construction.build_on_slopes) && tileh != SLOPE_FLAT)) {
		return_cmd_error(STR_ERROR_FLAT_LAND_REQUIRED);
	}

	CommandCost cost(EXPENSES_CONSTRUCTION);
	int flat_z = z + GetSlopeMaxZ(tileh);
	if (tileh != SLOPE_FLAT) {
		/* Forbid building if the tile faces a slope in a invalid direction. */
		for (DiagDirection dir = DIAGDIR_BEGIN; dir != DIAGDIR_END; dir++) {
			if (HasBit(invalid_dirs, dir) && !CanBuildDepotByTileh(dir, tileh)) {
				return_cmd_error(STR_ERROR_FLAT_LAND_REQUIRED);
			}
		}
		cost.AddCost(_price[PR_BUILD_FOUNDATION]);
	}

	/* The level of this tile must be equal to allowed_z. */
	if (allowed_z < 0) {
		/* First tile. */
		allowed_z = flat_z;
	} else if (allowed_z != flat_z) {
		return_cmd_error(STR_ERROR_FLAT_LAND_REQUIRED);
	}

	return cost;
}

CommandCost IsRailStationBridgeAboveOk(TileIndex tile, const StationSpec *statspec, byte layout, TileIndex northern_bridge_end, TileIndex southern_bridge_end, int bridge_height,
		BridgeType bridge_type, TransportType bridge_transport_type)
{
	assert(layout < 8);

	if (statspec && HasBit(statspec->internal_flags, SSIF_BRIDGE_HEIGHTS_SET)) {
		if (statspec->bridge_height[layout] == 0) return CommandCost(INVALID_STRING_ID);
		if (GetTileMaxZ(tile) + statspec->bridge_height[layout] > bridge_height) {
			return CommandCost(STR_ERROR_BRIDGE_TOO_LOW_FOR_STATION);
		}
	} else if (!statspec) {
		// default stations/waypoints
		const int height = layout < 4 ? 2 : 5;
		if (GetTileMaxZ(tile) + height > bridge_height) return CommandCost(STR_ERROR_BRIDGE_TOO_LOW_FOR_STATION);
	} else {
		if (!_settings_game.construction.allow_stations_under_bridges) return CommandCost(INVALID_STRING_ID);
	}

	BridgePiecePillarFlags disallowed_pillar_flags;
	if (statspec && HasBit(statspec->internal_flags, SSIF_BRIDGE_DISALLOWED_PILLARS_SET)) {
		// pillar flags set by NewGRF
		disallowed_pillar_flags = (BridgePiecePillarFlags) statspec->bridge_disallowed_pillars[layout];
	} else if (!statspec) {
		// default stations/waypoints
		static const uint8 st_flags[8] = { 0x50, 0xA0, 0x50, 0xA0, 0x50 | 0x26, 0xA0 | 0x1C, 0x50 | 0x89, 0xA0 | 0x43 };
		disallowed_pillar_flags = (BridgePiecePillarFlags) st_flags[layout];
	} else if (HasBit(statspec->blocked, layout)) {
		// non-track station tiles
		disallowed_pillar_flags = (BridgePiecePillarFlags) 0;
	} else {
		// tracked station tiles
		const Axis axis = HasBit(layout, 0) ? AXIS_Y : AXIS_X;
		disallowed_pillar_flags = (BridgePiecePillarFlags) (axis == AXIS_X ? 0x50 : 0xA0);
	}

	if ((GetBridgeTilePillarFlags(tile, northern_bridge_end, southern_bridge_end, bridge_type, bridge_transport_type) & disallowed_pillar_flags) == 0) {
		return CommandCost();
	} else {
		return CommandCost(STR_ERROR_BRIDGE_PILLARS_OBSTRUCT_STATION);
	}
}

CommandCost IsRailStationBridgeAboveOk(TileIndex tile, const StationSpec *statspec, byte layout)
{
	if (!IsBridgeAbove(tile)) return CommandCost();

	TileIndex southern_bridge_end = GetSouthernBridgeEnd(tile);
	TileIndex northern_bridge_end = GetNorthernBridgeEnd(tile);
	return IsRailStationBridgeAboveOk(tile, statspec, layout, northern_bridge_end, southern_bridge_end, GetBridgeHeight(southern_bridge_end),
			GetBridgeType(southern_bridge_end), GetTunnelBridgeTransportType(southern_bridge_end));
}

CommandCost IsRoadStopBridgeAboveOK(TileIndex tile, bool drive_through, DiagDirection entrance,
		TileIndex northern_bridge_end, TileIndex southern_bridge_end, int bridge_height,
		BridgeType bridge_type, TransportType bridge_transport_type)
{
	if (!_settings_game.construction.allow_road_stops_under_bridges) return CommandCost(INVALID_STRING_ID);

	if (GetTileMaxZ(tile) + (drive_through ? 1 : 2) > bridge_height) {
		return CommandCost(STR_ERROR_BRIDGE_TOO_LOW_FOR_STATION);
	}

	BridgePiecePillarFlags disallowed_pillar_flags = (BridgePiecePillarFlags) 0;
	if (drive_through) {
		disallowed_pillar_flags = (BridgePiecePillarFlags) (DiagDirToAxis(entrance) == AXIS_X ? 0x50 : 0xA0);
	} else {
		SetBit(disallowed_pillar_flags, 4 + entrance);
	}
	if ((GetBridgeTilePillarFlags(tile, northern_bridge_end, southern_bridge_end, bridge_type, bridge_transport_type) & disallowed_pillar_flags) == 0) {
		return CommandCost();
	} else {
		return CommandCost(STR_ERROR_BRIDGE_PILLARS_OBSTRUCT_STATION);
	}
}

/**
 * Checks if a rail station can be built at the given area.
 * @param tile_area Area to check.
 * @param flags Operation to perform.
 * @param axis Rail station axis.
 * @param station StationID to be queried and returned if available.
 * @param rt The rail type to check for (overbuilding rail stations over rail).
 * @param affected_vehicles List of trains with PBS reservations on the tiles
 * @param spec_class Station class.
 * @param spec_index Index into the station class.
 * @param plat_len Platform length.
 * @param numtracks Number of platforms.
 * @return The cost in case of success, or an error code if it failed.
 */
static CommandCost CheckFlatLandRailStation(TileArea tile_area, DoCommandFlag flags, Axis axis, StationID *station, RailType rt, std::vector<Train *> &affected_vehicles, StationClassID spec_class, byte spec_index, byte plat_len, byte numtracks)
{
	CommandCost cost(EXPENSES_CONSTRUCTION);
	int allowed_z = -1;
	uint invalid_dirs = 5 << axis;

	const StationSpec *statspec = StationClass::Get(spec_class)->GetSpec(spec_index);
	bool slope_cb = statspec != nullptr && HasBit(statspec->callback_mask, CBM_STATION_SLOPE_CHECK);

	TILE_AREA_LOOP(tile_cur, tile_area) {
		CommandCost ret = CheckBuildableTile(tile_cur, invalid_dirs, allowed_z, false, false);
		if (ret.Failed()) return ret;
		cost.AddCost(ret);

		if (slope_cb) {
			/* Do slope check if requested. */
			ret = PerformStationTileSlopeCheck(tile_area.tile, tile_cur, rt, statspec, axis, plat_len, numtracks);
			if (ret.Failed()) return ret;
		}

		/* if station is set, then we have special handling to allow building on top of already existing stations.
		 * so station points to INVALID_STATION if we can build on any station.
		 * Or it points to a station if we're only allowed to build on exactly that station. */
		if (station != nullptr && IsTileType(tile_cur, MP_STATION)) {
			if (!IsRailStation(tile_cur)) {
				return ClearTile_Station(tile_cur, DC_AUTO); // get error message
			} else {
				StationID st = GetStationIndex(tile_cur);
				if (*station == INVALID_STATION) {
					*station = st;
				} else if (*station != st) {
					return_cmd_error(STR_ERROR_ADJOINS_MORE_THAN_ONE_EXISTING);
				}
			}
		} else {
			/* Rail type is only valid when building a railway station; if station to
			 * build isn't a rail station it's INVALID_RAILTYPE. */
			if (rt != INVALID_RAILTYPE &&
					IsPlainRailTile(tile_cur) && !HasSignals(tile_cur) &&
					HasPowerOnRail(GetRailType(tile_cur), rt)) {
				/* Allow overbuilding if the tile:
				 *  - has rail, but no signals
				 *  - it has exactly one track
				 *  - the track is in line with the station
				 *  - the current rail type has power on the to-be-built type (e.g. convert normal rail to el rail)
				 */
				TrackBits tracks = GetTrackBits(tile_cur);
				Track track = RemoveFirstTrack(&tracks);
				Track expected_track = HasBit(invalid_dirs, DIAGDIR_NE) ? TRACK_X : TRACK_Y;

				if (tracks == TRACK_BIT_NONE && track == expected_track) {
					/* Check for trains having a reservation for this tile. */
					if (HasBit(GetRailReservationTrackBits(tile_cur), track)) {
						Train *v = GetTrainForReservation(tile_cur, track);
						if (v != nullptr) {
							CommandCost ret = CheckTrainReservationPreventsTrackModification(v);
							if (ret.Failed()) return ret;
							affected_vehicles.push_back(v);
						}
					}
					CommandCost ret = DoCommand(tile_cur, 0, track, flags, CMD_REMOVE_SINGLE_RAIL);
					if (ret.Failed()) return ret;
					cost.AddCost(ret);
					/* With flags & ~DC_EXEC CmdLandscapeClear would fail since the rail still exists */
					continue;
				}
			}
			ret = DoCommand(tile_cur, 0, 0, flags, CMD_LANDSCAPE_CLEAR);
			if (ret.Failed()) return ret;
			cost.AddCost(ret);
		}
	}

	return cost;
}

/**
 * Checks if a road stop can be built at the given tile.
 * @param tile_area Area to check.
 * @param flags Operation to perform.
 * @param invalid_dirs Prohibited directions (set of DiagDirections).
 * @param is_drive_through True if trying to build a drive-through station.
 * @param is_truck_stop True when building a truck stop, false otherwise.
 * @param axis Axis of a drive-through road stop.
 * @param station StationID to be queried and returned if available.
 * @param rt Road type to build.
 * @return The cost in case of success, or an error code if it failed.
 */
static CommandCost CheckFlatLandRoadStop(TileArea tile_area, DoCommandFlag flags, uint invalid_dirs, bool is_drive_through, bool is_truck_stop, Axis axis, StationID *station, RoadType rt)
{
	CommandCost cost(EXPENSES_CONSTRUCTION);
	int allowed_z = -1;

	TILE_AREA_LOOP(cur_tile, tile_area) {
		CommandCost ret = CheckBuildableTile(cur_tile, invalid_dirs, allowed_z, !is_drive_through, !_settings_game.construction.allow_road_stops_under_bridges);
		if (ret.Failed()) return ret;
		cost.AddCost(ret);

		if (_settings_game.construction.allow_road_stops_under_bridges && IsBridgeAbove(cur_tile)) {
			TileIndex southern_bridge_end = GetSouthernBridgeEnd(cur_tile);
			TileIndex northern_bridge_end = GetNorthernBridgeEnd(cur_tile);
			CommandCost bridge_ret = IsRoadStopBridgeAboveOK(cur_tile, is_drive_through, (DiagDirection) FindFirstBit(invalid_dirs),
					northern_bridge_end, southern_bridge_end, GetBridgeHeight(southern_bridge_end),
					GetBridgeType(southern_bridge_end), GetTunnelBridgeTransportType(southern_bridge_end));
			if (bridge_ret.Failed()) return bridge_ret;
		}

		/* If station is set, then we have special handling to allow building on top of already existing stations.
		 * Station points to INVALID_STATION if we can build on any station.
		 * Or it points to a station if we're only allowed to build on exactly that station. */
		if (station != nullptr && IsTileType(cur_tile, MP_STATION)) {
			if (!IsRoadStop(cur_tile)) {
				return ClearTile_Station(cur_tile, DC_AUTO); // Get error message.
			} else {
				if (is_truck_stop != IsTruckStop(cur_tile) ||
						is_drive_through != IsDriveThroughStopTile(cur_tile)) {
					return ClearTile_Station(cur_tile, DC_AUTO); // Get error message.
				}
				/* Drive-through station in the wrong direction. */
				if (is_drive_through && IsDriveThroughStopTile(cur_tile) && DiagDirToAxis(GetRoadStopDir(cur_tile)) != axis){
					return_cmd_error(STR_ERROR_DRIVE_THROUGH_DIRECTION);
				}
				StationID st = GetStationIndex(cur_tile);
				if (*station == INVALID_STATION) {
					*station = st;
				} else if (*station != st) {
					return_cmd_error(STR_ERROR_ADJOINS_MORE_THAN_ONE_EXISTING);
				}
			}
		} else {
			bool build_over_road = is_drive_through && IsNormalRoadTile(cur_tile);
			/* Road bits in the wrong direction. */
			RoadBits rb = IsNormalRoadTile(cur_tile) ? GetAllRoadBits(cur_tile) : ROAD_NONE;
			if (build_over_road && (rb & (axis == AXIS_X ? ROAD_Y : ROAD_X)) != 0) {
				/* Someone was pedantic and *NEEDED* three fracking different error messages. */
				switch (CountBits(rb)) {
					case 1:
						return_cmd_error(STR_ERROR_DRIVE_THROUGH_DIRECTION);

					case 2:
						if (rb == ROAD_X || rb == ROAD_Y) return_cmd_error(STR_ERROR_DRIVE_THROUGH_DIRECTION);
						return_cmd_error(STR_ERROR_DRIVE_THROUGH_CORNER);

					default: // 3 or 4
						return_cmd_error(STR_ERROR_DRIVE_THROUGH_JUNCTION);
				}
			}

			if (build_over_road) {
				/* There is a road, check if we can build road+tram stop over it. */
				RoadType road_rt = GetRoadType(cur_tile, RTT_ROAD);
				if (road_rt != INVALID_ROADTYPE) {
					Owner road_owner = GetRoadOwner(cur_tile, RTT_ROAD);
					if (road_owner == OWNER_TOWN) {
						if (!_settings_game.construction.road_stop_on_town_road) return_cmd_error(STR_ERROR_DRIVE_THROUGH_ON_TOWN_ROAD);
					} else if (!_settings_game.construction.road_stop_on_competitor_road && road_owner != OWNER_NONE) {
						CommandCost ret = CheckOwnership(road_owner);
						if (ret.Failed()) return ret;
					}
					uint num_pieces = CountBits(GetRoadBits(cur_tile, RTT_ROAD));

					if (RoadTypeIsRoad(rt) && !HasPowerOnRoad(rt, road_rt)) return_cmd_error(STR_ERROR_NO_SUITABLE_ROAD);

					cost.AddCost(RoadBuildCost(road_rt) * (2 - num_pieces));
				} else if (RoadTypeIsRoad(rt)) {
					cost.AddCost(RoadBuildCost(rt) * 2);
				}

				/* There is a tram, check if we can build road+tram stop over it. */
				RoadType tram_rt = GetRoadType(cur_tile, RTT_TRAM);
				if (tram_rt != INVALID_ROADTYPE) {
					Owner tram_owner = GetRoadOwner(cur_tile, RTT_TRAM);
					if (Company::IsValidID(tram_owner) &&
							(!_settings_game.construction.road_stop_on_competitor_road ||
							/* Disallow breaking end-of-line of someone else
							 * so trams can still reverse on this tile. */
							HasExactlyOneBit(GetRoadBits(cur_tile, RTT_TRAM)))) {
						CommandCost ret = CheckOwnership(tram_owner);
						if (ret.Failed()) return ret;
					}
					uint num_pieces = CountBits(GetRoadBits(cur_tile, RTT_TRAM));

					if (RoadTypeIsTram(rt) && !HasPowerOnRoad(rt, tram_rt)) return_cmd_error(STR_ERROR_NO_SUITABLE_ROAD);

					cost.AddCost(RoadBuildCost(tram_rt) * (2 - num_pieces));
				} else if (RoadTypeIsTram(rt)) {
					cost.AddCost(RoadBuildCost(rt) * 2);
				}
			} else {
				ret = DoCommand(cur_tile, 0, 0, flags, CMD_LANDSCAPE_CLEAR);
				if (ret.Failed()) return ret;
				cost.AddCost(ret);
				cost.AddCost(RoadBuildCost(rt) * 2);
			}
		}
	}

	return cost;
}

/**
 * Checks if an airport can be built at the given location and clear the area.
 * @param tile_iter Airport tile iterator.
 * @param flags Operation to perform.
 * @param station StationID of airport allowed in search area.
 * @return The cost in case of success, or an error code if it failed.
 */
static CommandCost CheckFlatLandAirport(AirportTileTableIterator tile_iter, DoCommandFlag flags, StationID *station)
{
	CommandCost cost(EXPENSES_CONSTRUCTION);
	int allowed_z = -1;

	for (; tile_iter != INVALID_TILE; ++tile_iter) {
		const TileIndex tile_cur = tile_iter;
		CommandCost ret = CheckBuildableTile(tile_cur, 0, allowed_z, true, true);
		if (ret.Failed()) return ret;
		cost.AddCost(ret);

		/* if station is set, then allow building on top of an already
		 * existing airport, either the one in *station if it is not
		 * INVALID_STATION, or anyone otherwise and store which one
		 * in *station */
		if (station != nullptr && IsTileType(tile_cur, MP_STATION)) {
			if (!IsAirport(tile_cur)) {
				return ClearTile_Station(tile_cur, DC_AUTO); // get error message
			} else {
				StationID st = GetStationIndex(tile_cur);
				if (*station == INVALID_STATION) {
					*station = st;
				} else if (*station != st) {
					return_cmd_error(STR_ERROR_ADJOINS_MORE_THAN_ONE_EXISTING);
				}
			}
		} else {
			ret = DoCommand(tile_cur, 0, 0, flags, CMD_LANDSCAPE_CLEAR);
			if (ret.Failed()) return ret;
			cost.AddCost(ret);
		}
	}

	return cost;
}

/**
 * Check whether we can expand the rail part of the given station.
 * @param st the station to expand
 * @param new_ta the current (and if all is fine new) tile area of the rail part of the station
 * @param axis the axis of the newly build rail
 * @return Succeeded or failed command.
 */
CommandCost CanExpandRailStation(const BaseStation *st, TileArea &new_ta, Axis axis)
{
	TileArea cur_ta = st->train_station;

	/* determine new size of train station region.. */
	int x = std::min(TileX(cur_ta.tile), TileX(new_ta.tile));
	int y = std::min(TileY(cur_ta.tile), TileY(new_ta.tile));
	new_ta.w = std::max(TileX(cur_ta.tile) + cur_ta.w, TileX(new_ta.tile) + new_ta.w) - x;
	new_ta.h = std::max(TileY(cur_ta.tile) + cur_ta.h, TileY(new_ta.tile) + new_ta.h) - y;
	new_ta.tile = TileXY(x, y);

	/* make sure the final size is not too big. */
	if (new_ta.w > _settings_game.station.station_spread || new_ta.h > _settings_game.station.station_spread) {
		return_cmd_error(STR_ERROR_STATION_TOO_SPREAD_OUT);
	}

	return CommandCost();
}

static inline byte *CreateSingle(byte *layout, int n)
{
	int i = n;
	do *layout++ = 0; while (--i);
	layout[((n - 1) >> 1) - n] = 2;
	return layout;
}

static inline byte *CreateMulti(byte *layout, int n, byte b)
{
	int i = n;
	do *layout++ = b; while (--i);
	if (n > 4) {
		layout[0 - n] = 0;
		layout[n - 1 - n] = 0;
	}
	return layout;
}

/**
 * Create the station layout for the given number of tracks and platform length.
 * @param layout    The layout to write to.
 * @param numtracks The number of tracks to write.
 * @param plat_len  The length of the platforms.
 * @param statspec  The specification of the station to (possibly) get the layout from.
 */
void GetStationLayout(byte *layout, int numtracks, int plat_len, const StationSpec *statspec)
{
	if (statspec != nullptr && statspec->lengths >= plat_len &&
			statspec->platforms[plat_len - 1] >= numtracks &&
			statspec->layouts[plat_len - 1][numtracks - 1]) {
		/* Custom layout defined, follow it. */
		memcpy(layout, statspec->layouts[plat_len - 1][numtracks - 1],
			plat_len * numtracks);
		return;
	}

	if (plat_len == 1) {
		CreateSingle(layout, numtracks);
	} else {
		if (numtracks & 1) layout = CreateSingle(layout, plat_len);
		numtracks >>= 1;

		while (--numtracks >= 0) {
			layout = CreateMulti(layout, plat_len, 4);
			layout = CreateMulti(layout, plat_len, 6);
		}
	}
}

/**
 * Find a nearby station that joins this station.
 * @tparam T the class to find a station for
 * @param existing_station an existing station we build over
 * @param station_to_join the station to join to
 * @param adjacent whether adjacent stations are allowed
 * @param ta the area of the newly build station
 * @param st 'return' pointer for the found station
 * @param error_message the error message when building a station on top of others
 * @return command cost with the error or 'okay'
 */
template <class T>
CommandCost FindJoiningBaseStation(StationID existing_station, StationID station_to_join, bool adjacent, TileArea ta, T **st, StringID error_message)
{
	assert(*st == nullptr);
	bool check_surrounding = true;

	if (_settings_game.station.adjacent_stations) {
		if (existing_station != INVALID_STATION) {
			if (adjacent && existing_station != station_to_join) {
				/* You can't build an adjacent station over the top of one that
				 * already exists. */
				return_cmd_error(error_message);
			} else {
				/* Extend the current station, and don't check whether it will
				 * be near any other stations. */
				*st = T::GetIfValid(existing_station);
				check_surrounding = (*st == nullptr);
			}
		} else {
			/* There's no station here. Don't check the tiles surrounding this
			 * one if the company wanted to build an adjacent station. */
			if (adjacent) check_surrounding = false;
		}
	}

	if (check_surrounding) {
		/* Make sure there is no more than one other station around us that is owned by us. */
		CommandCost ret = GetStationAround(ta, existing_station, _current_company, st);
		if (ret.Failed()) return ret;
	}

	/* Distant join */
	if (*st == nullptr && station_to_join != INVALID_STATION) *st = T::GetIfValid(station_to_join);

	return CommandCost();
}

/**
 * Find a nearby station that joins this station.
 * @param existing_station an existing station we build over
 * @param station_to_join the station to join to
 * @param adjacent whether adjacent stations are allowed
 * @param ta the area of the newly build station
 * @param st 'return' pointer for the found station
 * @param error_message the error message when building a station on top of others
 * @return command cost with the error or 'okay'
 */
static CommandCost FindJoiningStation(StationID existing_station, StationID station_to_join, bool adjacent, TileArea ta, Station **st, StringID error_message = STR_ERROR_MUST_REMOVE_RAILWAY_STATION_FIRST)
{
	return FindJoiningBaseStation<Station>(existing_station, station_to_join, adjacent, ta, st, error_message);
}

/**
 * Find a nearby waypoint that joins this waypoint.
 * @param existing_waypoint an existing waypoint we build over
 * @param waypoint_to_join the waypoint to join to
 * @param adjacent whether adjacent waypoints are allowed
 * @param ta the area of the newly build waypoint
 * @param wp 'return' pointer for the found waypoint
 * @return command cost with the error or 'okay'
 */
CommandCost FindJoiningWaypoint(StationID existing_waypoint, StationID waypoint_to_join, bool adjacent, TileArea ta, Waypoint **wp)
{
	return FindJoiningBaseStation<Waypoint>(existing_waypoint, waypoint_to_join, adjacent, ta, wp, STR_ERROR_MUST_REMOVE_RAILWAYPOINT_FIRST);
}

/**
 * Clear platform reservation during station building/removing.
 * @param v vehicle which holds reservation
 */
static void FreeTrainReservation(Train *v)
{
	FreeTrainTrackReservation(v);
	if (IsRailStationTile(v->tile)) SetRailStationPlatformReservation(v->tile, TrackdirToExitdir(v->GetVehicleTrackdir()), false);
	v = v->Last();
	if (IsRailStationTile(v->tile)) SetRailStationPlatformReservation(v->tile, TrackdirToExitdir(ReverseTrackdir(v->GetVehicleTrackdir())), false);
}

/**
 * Restore platform reservation during station building/removing.
 * @param v vehicle which held reservation
 */
static void RestoreTrainReservation(Train *v)
{
	if (IsRailStationTile(v->tile)) SetRailStationPlatformReservation(v->tile, TrackdirToExitdir(v->GetVehicleTrackdir()), true);
	TryPathReserve(v, true, true);
	v = v->Last();
	if (IsRailStationTile(v->tile)) SetRailStationPlatformReservation(v->tile, TrackdirToExitdir(ReverseTrackdir(v->GetVehicleTrackdir())), true);
}

/**
 * Build rail station
 * @param tile_org northern most position of station dragging/placement
 * @param flags operation to perform
 * @param p1 various bitstuffed elements
 * - p1 = (bit  0- 5) - railtype
 * - p1 = (bit  6)    - orientation (Axis)
 * - p1 = (bit  8-15) - number of tracks
 * - p1 = (bit 16-23) - platform length
 * - p1 = (bit 24)    - allow stations directly adjacent to other stations.
 * @param p2 various bitstuffed elements
 * - p2 = (bit  0- 7) - custom station class
 * - p2 = (bit  8-15) - custom station id
 * - p2 = (bit 16-31) - station ID to join (NEW_STATION if build new one)
 * @param text unused
 * @return the cost of this operation or an error
 */
CommandCost CmdBuildRailStation(TileIndex tile_org, DoCommandFlag flags, uint32 p1, uint32 p2, const char *text)
{
	/* Unpack parameters */
	RailType rt    = Extract<RailType, 0, 6>(p1);
	Axis axis      = Extract<Axis, 6, 1>(p1);
	byte numtracks = GB(p1,  8, 8);
	byte plat_len  = GB(p1, 16, 8);
	bool adjacent  = HasBit(p1, 24);

	StationClassID spec_class = Extract<StationClassID, 0, 8>(p2);
	byte spec_index           = GB(p2, 8, 8);
	StationID station_to_join = GB(p2, 16, 16);

	/* Does the authority allow this? */
	CommandCost ret = CheckIfAuthorityAllowsNewStation(tile_org, flags);
	if (ret.Failed()) return ret;

	if (!ValParamRailtype(rt)) return CMD_ERROR;

	/* Check if the given station class is valid */
	if ((uint)spec_class >= StationClass::GetClassCount() || spec_class == STAT_CLASS_WAYP) return CMD_ERROR;
	if (spec_index >= StationClass::Get(spec_class)->GetSpecCount()) return CMD_ERROR;
	if (plat_len == 0 || numtracks == 0) return CMD_ERROR;

	int w_org, h_org;
	if (axis == AXIS_X) {
		w_org = plat_len;
		h_org = numtracks;
	} else {
		h_org = plat_len;
		w_org = numtracks;
	}

	/* Check if the first tile and the last tile are valid */
	if (!IsValidTile(tile_org) || TileAddWrap(tile_org, w_org - 1, h_org - 1) == INVALID_TILE) return CMD_ERROR;

	bool reuse = (station_to_join != NEW_STATION);
	if (!reuse) station_to_join = INVALID_STATION;
	bool distant_join = (station_to_join != INVALID_STATION);

	if (distant_join && (!_settings_game.station.distant_join_stations || !Station::IsValidID(station_to_join))) return CMD_ERROR;

	if (h_org > _settings_game.station.station_spread || w_org > _settings_game.station.station_spread) return CMD_ERROR;

	/* these values are those that will be stored in train_tile and station_platforms */
	TileArea new_location(tile_org, w_org, h_org);

	/* Make sure the area below consists of clear tiles. (OR tiles belonging to a certain rail station) */
	StationID est = INVALID_STATION;
	std::vector<Train *> affected_vehicles;

	const StationSpec *statspec = StationClass::Get(spec_class)->GetSpec(spec_index);

	TileIndexDiff tile_delta = (axis == AXIS_X ? TileDiffXY(1, 0) : TileDiffXY(0, 1));
	byte *layout_ptr = AllocaM(byte, numtracks * plat_len);
	GetStationLayout(layout_ptr, numtracks, plat_len, statspec);

	{
		TileIndex tile_track = tile_org;
		byte *check_layout_ptr = layout_ptr;
		for (uint i = 0; i < numtracks; i++) {
			TileIndex tile = tile_track;
			for (uint j = 0; j < plat_len; j++) {
				CommandCost ret = IsRailStationBridgeAboveOk(tile, statspec, *check_layout_ptr++);
				if (ret.Failed()) {
					return CommandCost::DualErrorMessage(STR_ERROR_MUST_DEMOLISH_BRIDGE_FIRST, ret.GetErrorMessage());
				}
				tile += tile_delta;
			}
			tile_track += tile_delta ^ TileDiffXY(1, 1); // perpendicular to tile_delta
		}
	}

	/* Clear the land below the station. */
	CommandCost cost = CheckFlatLandRailStation(new_location, flags, axis, &est, rt, affected_vehicles, spec_class, spec_index, plat_len, numtracks);
	if (cost.Failed()) return cost;
	/* Add construction expenses. */
	cost.AddCost((numtracks * _price[PR_BUILD_STATION_RAIL] + _price[PR_BUILD_STATION_RAIL_LENGTH]) * plat_len);
	cost.AddCost(numtracks * plat_len * RailBuildCost(rt));

	Station *st = nullptr;
	ret = FindJoiningStation(est, station_to_join, adjacent, new_location, &st);
	if (ret.Failed()) return ret;

	ret = BuildStationPart(&st, flags, reuse, new_location, STATIONNAMING_RAIL);
	if (ret.Failed()) return ret;

	if (st != nullptr && st->train_station.tile != INVALID_TILE) {
		CommandCost ret = CanExpandRailStation(st, new_location, axis);
		if (ret.Failed()) return ret;
	}

	/* Check if we can allocate a custom stationspec to this station */
	int specindex = AllocateSpecToStation(statspec, st, (flags & DC_EXEC) != 0);
	if (specindex == -1) return_cmd_error(STR_ERROR_TOO_MANY_STATION_SPECS);

	if (statspec != nullptr) {
		/* Perform NewStation checks */

		/* Check if the station size is permitted */
		if (HasBit(statspec->disallowed_platforms, std::min(numtracks - 1, 7)) || HasBit(statspec->disallowed_lengths, std::min(plat_len - 1, 7))) {
			return CMD_ERROR;
		}

		/* Check if the station is buildable */
		if (HasBit(statspec->callback_mask, CBM_STATION_AVAIL)) {
			uint16 cb_res = GetStationCallback(CBID_STATION_AVAILABILITY, 0, 0, statspec, nullptr, INVALID_TILE, rt);
			if (cb_res != CALLBACK_FAILED && !Convert8bitBooleanCallback(statspec->grf_prop.grffile, CBID_STATION_AVAILABILITY, cb_res)) return CMD_ERROR;
		}
	}

	if (flags & DC_EXEC) {

		byte numtracks_orig;
		Track track;

		st->train_station = new_location;
		st->AddFacility(FACIL_TRAIN, new_location.tile);

		st->rect.BeforeAddRect(tile_org, w_org, h_org, StationRect::ADD_TRY);

		if (statspec != nullptr) {
			/* Include this station spec's animation trigger bitmask
			 * in the station's cached copy. */
			st->cached_anim_triggers |= statspec->animation.triggers;
		}

		track = AxisToTrack(axis);

		numtracks_orig = numtracks;

		Company *c = Company::Get(st->owner);
		TileIndex tile_track = tile_org;
		do {
			TileIndex tile = tile_track;
			int w = plat_len;
			do {
				byte layout = *layout_ptr++;
				if (IsRailStationTile(tile) && HasStationReservation(tile)) {
					/* Check for trains having a reservation for this tile. */
					Train *v = GetTrainForReservation(tile, AxisToTrack(GetRailStationAxis(tile)));
					if (v != nullptr) {
						affected_vehicles.push_back(v);
						/* Not necessary to call CheckTrainReservationPreventsTrackModification as that is done by CheckFlatLandRailStation */
						FreeTrainReservation(v);
					}
				}

				/* Railtype can change when overbuilding. */
				if (IsRailStationTile(tile)) {
					if (!IsStationTileBlocked(tile)) c->infrastructure.rail[GetRailType(tile)]--;
					c->infrastructure.station--;
				}

				/* Remove animation if overbuilding */
				DeleteAnimatedTile(tile);
				byte old_specindex = HasStationTileRail(tile) ? GetCustomStationSpecIndex(tile) : 0;
				MakeRailStation(tile, st->owner, st->index, axis, layout & ~1, rt);
				/* Free the spec if we overbuild something */
				DeallocateSpecFromStation(st, old_specindex);

				SetCustomStationSpecIndex(tile, specindex);
				SetStationTileRandomBits(tile, GB(Random(), 0, 4));
				SetAnimationFrame(tile, 0);

				if (!IsStationTileBlocked(tile)) c->infrastructure.rail[rt]++;
				c->infrastructure.station++;

				if (statspec != nullptr) {
					/* Use a fixed axis for GetPlatformInfo as our platforms / numtracks are always the right way around */
					uint32 platinfo = GetPlatformInfo(AXIS_X, GetStationGfx(tile), plat_len, numtracks_orig, plat_len - w, numtracks_orig - numtracks, false);

					/* As the station is not yet completely finished, the station does not yet exist. */
					uint16 callback = GetStationCallback(CBID_STATION_TILE_LAYOUT, platinfo, 0, statspec, nullptr, tile, rt);
					if (callback != CALLBACK_FAILED) {
						if (callback < 8) {
							SetStationGfx(tile, (callback & ~1) + axis);
						} else {
							ErrorUnknownCallbackResult(statspec->grf_prop.grffile->grfid, CBID_STATION_TILE_LAYOUT, callback);
						}
					}

					/* Trigger station animation -- after building? */
					TriggerStationAnimation(st, tile, SAT_BUILT);
				}

				tile += tile_delta;
			} while (--w);
			AddTrackToSignalBuffer(tile_track, track, _current_company);
			YapfNotifyTrackLayoutChange(tile_track, track);
			tile_track += tile_delta ^ TileDiffXY(1, 1); // perpendicular to tile_delta
		} while (--numtracks);

		for (uint i = 0; i < affected_vehicles.size(); ++i) {
			/* Restore reservations of trains. */
			RestoreTrainReservation(affected_vehicles[i]);
		}

		/* Check whether we need to expand the reservation of trains already on the station. */
		TileArea update_reservation_area;
		if (axis == AXIS_X) {
			update_reservation_area = TileArea(tile_org, 1, numtracks_orig);
		} else {
			update_reservation_area = TileArea(tile_org, numtracks_orig, 1);
		}

		TILE_AREA_LOOP(tile, update_reservation_area) {
			/* Don't even try to make eye candy parts reserved. */
			if (IsStationTileBlocked(tile)) continue;

			DiagDirection dir = AxisToDiagDir(axis);
			TileIndexDiff tile_offset = TileOffsByDiagDir(dir);
			TileIndex platform_begin = tile;
			TileIndex platform_end = tile;

			/* We can only account for tiles that are reachable from this tile, so ignore primarily blocked tiles while finding the platform begin and end. */
			for (TileIndex next_tile = platform_begin - tile_offset; IsCompatibleTrainStationTile(next_tile, platform_begin); next_tile -= tile_offset) {
				platform_begin = next_tile;
			}
			for (TileIndex next_tile = platform_end + tile_offset; IsCompatibleTrainStationTile(next_tile, platform_end); next_tile += tile_offset) {
				platform_end = next_tile;
			}

			/* If there is at least on reservation on the platform, we reserve the whole platform. */
			bool reservation = false;
			for (TileIndex t = platform_begin; !reservation && t <= platform_end; t += tile_offset) {
				reservation = HasStationReservation(t);
			}

			if (reservation) {
				SetRailStationPlatformReservation(platform_begin, dir, true);
			}
		}

		st->MarkTilesDirty(false);
		st->AfterStationTileSetChange(true, STATION_RAIL);
		ZoningMarkDirtyStationCoverageArea(st);
	}

	return cost;
}

static TileArea MakeStationAreaSmaller(BaseStation *st, TileArea ta, bool (*func)(BaseStation *, TileIndex))
{
restart:

	/* too small? */
	if (ta.w != 0 && ta.h != 0) {
		/* check the left side, x = constant, y changes */
		for (uint i = 0; !func(st, ta.tile + TileDiffXY(0, i));) {
			/* the left side is unused? */
			if (++i == ta.h) {
				ta.tile += TileDiffXY(1, 0);
				ta.w--;
				goto restart;
			}
		}

		/* check the right side, x = constant, y changes */
		for (uint i = 0; !func(st, ta.tile + TileDiffXY(ta.w - 1, i));) {
			/* the right side is unused? */
			if (++i == ta.h) {
				ta.w--;
				goto restart;
			}
		}

		/* check the upper side, y = constant, x changes */
		for (uint i = 0; !func(st, ta.tile + TileDiffXY(i, 0));) {
			/* the left side is unused? */
			if (++i == ta.w) {
				ta.tile += TileDiffXY(0, 1);
				ta.h--;
				goto restart;
			}
		}

		/* check the lower side, y = constant, x changes */
		for (uint i = 0; !func(st, ta.tile + TileDiffXY(i, ta.h - 1));) {
			/* the left side is unused? */
			if (++i == ta.w) {
				ta.h--;
				goto restart;
			}
		}
	} else {
		ta.Clear();
	}

	return ta;
}

static bool TileBelongsToRailStation(BaseStation *st, TileIndex tile)
{
	return st->TileBelongsToRailStation(tile);
}

static void MakeRailStationAreaSmaller(BaseStation *st)
{
	st->train_station = MakeStationAreaSmaller(st, st->train_station, TileBelongsToRailStation);
}

static bool TileBelongsToShipStation(BaseStation *st, TileIndex tile)
{
	return IsDockTile(tile) && GetStationIndex(tile) == st->index;
}

static void MakeShipStationAreaSmaller(Station *st)
{
	st->ship_station = MakeStationAreaSmaller(st, st->ship_station, TileBelongsToShipStation);
	UpdateStationDockingTiles(st);
}

/**
 * Remove a number of tiles from any rail station within the area.
 * @param ta the area to clear station tile from.
 * @param affected_stations the stations affected.
 * @param flags the command flags.
 * @param removal_cost the cost for removing the tile, including the rail.
 * @param keep_rail whether to keep the rail of the station.
 * @tparam T the type of station to remove.
 * @return the number of cleared tiles or an error.
 */
template <class T>
CommandCost RemoveFromRailBaseStation(TileArea ta, std::vector<T *> &affected_stations, DoCommandFlag flags, Money removal_cost, bool keep_rail)
{
	/* Count of the number of tiles removed */
	int quantity = 0;
	CommandCost total_cost(EXPENSES_CONSTRUCTION);
	/* Accumulator for the errors seen during clearing. If no errors happen,
	 * and the quantity is 0 there is no station. Otherwise it will be one
	 * of the other error that got accumulated. */
	CommandCost error;

	/* Do the action for every tile into the area */
	TILE_AREA_LOOP(tile, ta) {
		/* Make sure the specified tile is a rail station */
		if (!HasStationTileRail(tile)) continue;

		/* If there is a vehicle on ground, do not allow to remove (flood) the tile */
		CommandCost ret = EnsureNoVehicleOnGround(tile);
		error.AddCost(ret);
		if (ret.Failed()) continue;

		/* Check ownership of station */
		T *st = T::GetByTile(tile);
		if (st == nullptr) continue;

		if (_current_company != OWNER_WATER) {
			CommandCost ret = CheckOwnership(st->owner);
			error.AddCost(ret);
			if (ret.Failed()) continue;
		}

		Train *v = nullptr;
		Track track = GetRailStationTrack(tile);
		if (HasStationReservation(tile)) {
			v = GetTrainForReservation(tile, track);
			if (v != nullptr) {
				CommandCost ret = CheckTrainReservationPreventsTrackModification(v);
				error.AddCost(ret);
				if (ret.Failed()) continue;
				if (flags & DC_EXEC) FreeTrainReservation(v);
			}
		}

		/* If we reached here, the tile is valid so increase the quantity of tiles we will remove */
		quantity++;

		if (keep_rail || IsStationTileBlocked(tile)) {
			/* Don't refund the 'steel' of the track when we keep the
			 *  rail, or when the tile didn't have any rail at all. */
			total_cost.AddCost(-_price[PR_CLEAR_RAIL]);
		}

		if (flags & DC_EXEC) {
			bool already_affected = include(affected_stations, st);
			if (!already_affected) ZoningMarkDirtyStationCoverageArea(st);

			/* read variables before the station tile is removed */
			uint specindex = GetCustomStationSpecIndex(tile);
			Owner owner = GetTileOwner(tile);
			RailType rt = GetRailType(tile);

			bool build_rail = keep_rail && !IsStationTileBlocked(tile);
			if (!build_rail && !IsStationTileBlocked(tile)) Company::Get(owner)->infrastructure.rail[rt]--;

			DoClearSquare(tile);
			DeleteNewGRFInspectWindow(GSF_STATIONS, tile);
			if (build_rail) MakeRailNormal(tile, owner, TrackToTrackBits(track), rt);
			Company::Get(owner)->infrastructure.station--;
			DirtyCompanyInfrastructureWindows(owner);

			st->rect.AfterRemoveTile(st, tile);
			AddTrackToSignalBuffer(tile, track, owner);
			YapfNotifyTrackLayoutChange(tile, track);

			DeallocateSpecFromStation(st, specindex);

			if (v != nullptr) RestoreTrainReservation(v);
		}
	}

	if (quantity == 0) return error.Failed() ? error : CommandCost(STR_ERROR_THERE_IS_NO_STATION);

	for (T *st : affected_stations) {

		/* now we need to make the "spanned" area of the railway station smaller
		 * if we deleted something at the edges.
		 * we also need to adjust train_tile. */
		MakeRailStationAreaSmaller(st);
		UpdateStationSignCoord(st);

		/* if we deleted the whole station, delete the train facility. */
		if (st->train_station.tile == INVALID_TILE) {
			st->facilities &= ~FACIL_TRAIN;
			SetWindowWidgetDirty(WC_STATION_VIEW, st->index, WID_SV_TRAINS);
			st->UpdateVirtCoord();
			DeleteStationIfEmpty(st);
		}
	}

	total_cost.AddCost(quantity * removal_cost);
	return total_cost;
}

/**
 * Remove a single tile from a rail station.
 * This allows for custom-built station with holes and weird layouts
 * @param start tile of station piece to remove
 * @param flags operation to perform
 * @param p1 start_tile
 * @param p2 various bitstuffed elements
 * - p2 = bit 0 - if set keep the rail
 * @param text unused
 * @return the cost of this operation or an error
 */
CommandCost CmdRemoveFromRailStation(TileIndex start, DoCommandFlag flags, uint32 p1, uint32 p2, const char *text)
{
	TileIndex end = p1 == 0 ? start : p1;
	if (start >= MapSize() || end >= MapSize()) return CMD_ERROR;

	TileArea ta(start, end);
	std::vector<Station *> affected_stations;

	CommandCost ret = RemoveFromRailBaseStation(ta, affected_stations, flags, _price[PR_CLEAR_STATION_RAIL], HasBit(p2, 0));
	if (ret.Failed()) return ret;

	/* Do all station specific functions here. */
	for (Station *st : affected_stations) {

		if (st->train_station.tile == INVALID_TILE) SetWindowWidgetDirty(WC_STATION_VIEW, st->index, WID_SV_TRAINS);
		st->MarkTilesDirty(false);
		st->RecomputeCatchment();
	}

	/* Now apply the rail cost to the number that we deleted */
	return ret;
}

/**
 * Remove a single tile from a waypoint.
 * This allows for custom-built waypoint with holes and weird layouts
 * @param start tile of waypoint piece to remove
 * @param flags operation to perform
 * @param p1 start_tile
 * @param p2 various bitstuffed elements
 * - p2 = bit 0 - if set keep the rail
 * @param text unused
 * @return the cost of this operation or an error
 */
CommandCost CmdRemoveFromRailWaypoint(TileIndex start, DoCommandFlag flags, uint32 p1, uint32 p2, const char *text)
{
	TileIndex end = p1 == 0 ? start : p1;
	if (start >= MapSize() || end >= MapSize()) return CMD_ERROR;

	TileArea ta(start, end);
	std::vector<Waypoint *> affected_stations;

	return RemoveFromRailBaseStation(ta, affected_stations, flags, _price[PR_CLEAR_WAYPOINT_RAIL], HasBit(p2, 0));
}


/**
 * Remove a rail station/waypoint
 * @param st The station/waypoint to remove the rail part from
 * @param flags operation to perform
 * @param removal_cost the cost for removing a tile
 * @tparam T the type of station to remove
 * @return cost or failure of operation
 */
template <class T>
CommandCost RemoveRailStation(T *st, DoCommandFlag flags, Money removal_cost)
{
	/* Current company owns the station? */
	if (_current_company != OWNER_WATER) {
		CommandCost ret = CheckOwnership(st->owner);
		if (ret.Failed()) return ret;
	}

	/* determine width and height of platforms */
	TileArea ta = st->train_station;

	assert(ta.w != 0 && ta.h != 0);

	CommandCost cost(EXPENSES_CONSTRUCTION);
	/* clear all areas of the station */
	TILE_AREA_LOOP(tile, ta) {
		/* only remove tiles that are actually train station tiles */
		if (st->TileBelongsToRailStation(tile)) {
			std::vector<T*> affected_stations; // dummy
			CommandCost ret = RemoveFromRailBaseStation(TileArea(tile, 1, 1), affected_stations, flags, removal_cost, false);
			if (ret.Failed()) return ret;
			cost.AddCost(ret);
		}
	}

	return cost;
}

/**
 * Remove a rail station
 * @param tile Tile of the station.
 * @param flags operation to perform
 * @return cost or failure of operation
 */
static CommandCost RemoveRailStation(TileIndex tile, DoCommandFlag flags)
{
	/* if there is flooding, remove platforms tile by tile */
	if (_current_company == OWNER_WATER) {
		return DoCommand(tile, 0, 0, DC_EXEC, CMD_REMOVE_FROM_RAIL_STATION);
	}

	Station *st = Station::GetByTile(tile);

	if (flags & DC_EXEC) ZoningMarkDirtyStationCoverageArea(st);

	CommandCost cost = RemoveRailStation(st, flags, _price[PR_CLEAR_STATION_RAIL]);

	if (flags & DC_EXEC) st->RecomputeCatchment();

	return cost;
}

/**
 * Remove a rail waypoint
 * @param tile Tile of the waypoint.
 * @param flags operation to perform
 * @return cost or failure of operation
 */
static CommandCost RemoveRailWaypoint(TileIndex tile, DoCommandFlag flags)
{
	/* if there is flooding, remove waypoints tile by tile */
	if (_current_company == OWNER_WATER) {
		return DoCommand(tile, 0, 0, DC_EXEC, CMD_REMOVE_FROM_RAIL_WAYPOINT);
	}

	return RemoveRailStation(Waypoint::GetByTile(tile), flags, _price[PR_CLEAR_WAYPOINT_RAIL]);
}


/**
 * @param truck_station Determines whether a stop is #ROADSTOP_BUS or #ROADSTOP_TRUCK
 * @param st The Station to do the whole procedure for
 * @return a pointer to where to link a new RoadStop*
 */
static RoadStop **FindRoadStopSpot(bool truck_station, Station *st)
{
	RoadStop **primary_stop = (truck_station) ? &st->truck_stops : &st->bus_stops;

	if (*primary_stop == nullptr) {
		/* we have no roadstop of the type yet, so write a "primary stop" */
		return primary_stop;
	} else {
		/* there are stops already, so append to the end of the list */
		RoadStop *stop = *primary_stop;
		while (stop->next != nullptr) stop = stop->next;
		return &stop->next;
	}
}

static CommandCost RemoveRoadStop(TileIndex tile, DoCommandFlag flags);

/**
 * Find a nearby station that joins this road stop.
 * @param existing_stop an existing road stop we build over
 * @param station_to_join the station to join to
 * @param adjacent whether adjacent stations are allowed
 * @param ta the area of the newly build station
 * @param st 'return' pointer for the found station
 * @return command cost with the error or 'okay'
 */
static CommandCost FindJoiningRoadStop(StationID existing_stop, StationID station_to_join, bool adjacent, TileArea ta, Station **st)
{
	return FindJoiningBaseStation<Station>(existing_stop, station_to_join, adjacent, ta, st, STR_ERROR_MUST_REMOVE_ROAD_STOP_FIRST);
}

/**
 * Build a bus or truck stop.
 * @param tile Northernmost tile of the stop.
 * @param flags Operation to perform.
 * @param p1 bit 0..7: Width of the road stop.
 *           bit 8..15: Length of the road stop.
 * @param p2 bit 0: 0 For bus stops, 1 for truck stops.
 *           bit 1: 0 For normal stops, 1 for drive-through.
 *           bit 2: Allow stations directly adjacent to other stations.
 *           bit 3..4: Entrance direction (#DiagDirection) for normal stops.
 *           bit 3: #Axis of the road for drive-through stops.
 *           bit 5..10: The roadtype.
 *           bit 16..31: Station ID to join (NEW_STATION if build new one).
 * @param text Unused.
 * @return The cost of this operation or an error.
 */
CommandCost CmdBuildRoadStop(TileIndex tile, DoCommandFlag flags, uint32 p1, uint32 p2, const char *text)
{
	bool type = HasBit(p2, 0);
	bool is_drive_through = HasBit(p2, 1);
	RoadType rt = Extract<RoadType, 5, 6>(p2);
	if (!ValParamRoadType(rt)) return CMD_ERROR;
	StationID station_to_join = GB(p2, 16, 16);
	bool reuse = (station_to_join != NEW_STATION);
	if (!reuse) station_to_join = INVALID_STATION;
	bool distant_join = (station_to_join != INVALID_STATION);

	uint8 width = (uint8)GB(p1, 0, 8);
	uint8 length = (uint8)GB(p1, 8, 8);

	/* Check if the requested road stop is too big */
	if (width > _settings_game.station.station_spread || length > _settings_game.station.station_spread) return_cmd_error(STR_ERROR_STATION_TOO_SPREAD_OUT);
	/* Check for incorrect width / length. */
	if (width == 0 || length == 0) return CMD_ERROR;
	/* Check if the first tile and the last tile are valid */
	if (!IsValidTile(tile) || TileAddWrap(tile, width - 1, length - 1) == INVALID_TILE) return CMD_ERROR;

	TileArea roadstop_area(tile, width, length);

	if (distant_join && (!_settings_game.station.distant_join_stations || !Station::IsValidID(station_to_join))) return CMD_ERROR;

	/* Trams only have drive through stops */
	if (!is_drive_through && RoadTypeIsTram(rt)) return CMD_ERROR;

	DiagDirection ddir;
	Axis axis;
	if (is_drive_through) {
		/* By definition axis is valid, due to there being 2 axes and reading 1 bit. */
		axis = Extract<Axis, 3, 1>(p2);
		ddir = AxisToDiagDir(axis);
	} else {
		/* By definition ddir is valid, due to there being 4 diagonal directions and reading 2 bits. */
		ddir = Extract<DiagDirection, 3, 2>(p2);
		axis = DiagDirToAxis(ddir);
	}

	CommandCost ret = CheckIfAuthorityAllowsNewStation(tile, flags);
	if (ret.Failed()) return ret;

	/* Total road stop cost. */
	CommandCost cost(EXPENSES_CONSTRUCTION, roadstop_area.w * roadstop_area.h * _price[type ? PR_BUILD_STATION_TRUCK : PR_BUILD_STATION_BUS]);
	StationID est = INVALID_STATION;
	ret = CheckFlatLandRoadStop(roadstop_area, flags, is_drive_through ? 5 << axis : 1 << ddir, is_drive_through, type, axis, &est, rt);
	if (ret.Failed()) return ret;
	cost.AddCost(ret);

	Station *st = nullptr;
	ret = FindJoiningRoadStop(est, station_to_join, HasBit(p2, 2), roadstop_area, &st);
	if (ret.Failed()) return ret;

	/* Check if this number of road stops can be allocated. */
	if (!RoadStop::CanAllocateItem(roadstop_area.w * roadstop_area.h)) return_cmd_error(type ? STR_ERROR_TOO_MANY_TRUCK_STOPS : STR_ERROR_TOO_MANY_BUS_STOPS);

	ret = BuildStationPart(&st, flags, reuse, roadstop_area, STATIONNAMING_ROAD);
	if (ret.Failed()) return ret;

	if (flags & DC_EXEC) {
		/* Check every tile in the area. */
		TILE_AREA_LOOP(cur_tile, roadstop_area) {
			/* Get existing road types and owners before any tile clearing */
			RoadType road_rt = MayHaveRoad(cur_tile) ? GetRoadType(cur_tile, RTT_ROAD) : INVALID_ROADTYPE;
			RoadType tram_rt = MayHaveRoad(cur_tile) ? GetRoadType(cur_tile, RTT_TRAM) : INVALID_ROADTYPE;
			Owner road_owner = road_rt != INVALID_ROADTYPE ? GetRoadOwner(cur_tile, RTT_ROAD) : _current_company;
			Owner tram_owner = tram_rt != INVALID_ROADTYPE ? GetRoadOwner(cur_tile, RTT_TRAM) : _current_company;
			DisallowedRoadDirections drd = IsNormalRoadTile(cur_tile) ? GetDisallowedRoadDirections(cur_tile) : DRD_NONE;

			if (IsTileType(cur_tile, MP_STATION) && IsRoadStop(cur_tile)) {
				RemoveRoadStop(cur_tile, flags);
			}

			RoadStop *road_stop = new RoadStop(cur_tile);
			/* Insert into linked list of RoadStops. */
			RoadStop **currstop = FindRoadStopSpot(type, st);
			*currstop = road_stop;

			if (type) {
				st->truck_station.Add(cur_tile);
			} else {
				st->bus_station.Add(cur_tile);
			}

			/* Initialize an empty station. */
			st->AddFacility((type) ? FACIL_TRUCK_STOP : FACIL_BUS_STOP, cur_tile);

			st->rect.BeforeAddTile(cur_tile, StationRect::ADD_TRY);

			RoadStopType rs_type = type ? ROADSTOP_TRUCK : ROADSTOP_BUS;
			if (is_drive_through) {
				/* Update company infrastructure counts. If the current tile is a normal road tile, remove the old
				 * bits first. */
				if (IsNormalRoadTile(cur_tile)) {
					UpdateCompanyRoadInfrastructure(road_rt, road_owner, -(int)CountBits(GetRoadBits(cur_tile, RTT_ROAD)));
					UpdateCompanyRoadInfrastructure(tram_rt, tram_owner, -(int)CountBits(GetRoadBits(cur_tile, RTT_TRAM)));
				}

				if (road_rt == INVALID_ROADTYPE && RoadTypeIsRoad(rt)) road_rt = rt;
				if (tram_rt == INVALID_ROADTYPE && RoadTypeIsTram(rt)) tram_rt = rt;

				UpdateCompanyRoadInfrastructure(road_rt, road_owner, ROAD_STOP_TRACKBIT_FACTOR);
				UpdateCompanyRoadInfrastructure(tram_rt, tram_owner, ROAD_STOP_TRACKBIT_FACTOR);

				MakeDriveThroughRoadStop(cur_tile, st->owner, road_owner, tram_owner, st->index, rs_type, road_rt, tram_rt, axis);
				SetDriveThroughStopDisallowedRoadDirections(cur_tile, drd);
				road_stop->MakeDriveThrough();
			} else {
				if (road_rt == INVALID_ROADTYPE && RoadTypeIsRoad(rt)) road_rt = rt;
				if (tram_rt == INVALID_ROADTYPE && RoadTypeIsTram(rt)) tram_rt = rt;
				/* Non-drive-through stop never overbuild and always count as two road bits. */
				Company::Get(st->owner)->infrastructure.road[rt] += ROAD_STOP_TRACKBIT_FACTOR;
				MakeRoadStop(cur_tile, st->owner, st->index, rs_type, road_rt, tram_rt, ddir);
			}
			Company::Get(st->owner)->infrastructure.station++;

			MarkTileDirtyByTile(cur_tile);
		}
		ZoningMarkDirtyStationCoverageArea(st);
		NotifyRoadLayoutChanged(true);
		UpdateRoadCachedOneWayStatesAroundTile(tile);
	}

	if (st != nullptr) {
		st->AfterStationTileSetChange(true, type ? STATION_TRUCK: STATION_BUS);
	}
	return cost;
}


static Vehicle *ClearRoadStopStatusEnum(Vehicle *v, void *)
{
	/* Okay... we are a road vehicle on a drive through road stop.
	 * But that road stop has just been removed, so we need to make
	 * sure we are in a valid state... however, vehicles can also
	 * turn on road stop tiles, so only clear the 'road stop' state
	 * bits and only when the state was 'in road stop', otherwise
	 * we'll end up clearing the turn around bits. */
	RoadVehicle *rv = RoadVehicle::From(v);
	if (HasBit(rv->state, RVS_IN_DT_ROAD_STOP)) rv->state &= RVSB_ROAD_STOP_TRACKDIR_MASK;

	return nullptr;
}


/**
 * Remove a bus station/truck stop
 * @param tile TileIndex been queried
 * @param flags operation to perform
 * @return cost or failure of operation
 */
static CommandCost RemoveRoadStop(TileIndex tile, DoCommandFlag flags)
{
	Station *st = Station::GetByTile(tile);

	if (_current_company != OWNER_WATER) {
		CommandCost ret = CheckOwnership(st->owner);
		if (ret.Failed()) return ret;
	}

	bool is_truck = IsTruckStop(tile);

	RoadStop **primary_stop;
	RoadStop *cur_stop;
	if (is_truck) { // truck stop
		primary_stop = &st->truck_stops;
		cur_stop = RoadStop::GetByTile(tile, ROADSTOP_TRUCK);
	} else {
		primary_stop = &st->bus_stops;
		cur_stop = RoadStop::GetByTile(tile, ROADSTOP_BUS);
	}

	assert(cur_stop != nullptr);

	/* don't do the check for drive-through road stops when company bankrupts */
	if (IsDriveThroughStopTile(tile) && (flags & DC_BANKRUPT)) {
		/* remove the 'going through road stop' status from all vehicles on that tile */
		if (flags & DC_EXEC) FindVehicleOnPos(tile, VEH_ROAD, nullptr, &ClearRoadStopStatusEnum);
	} else {
		CommandCost ret = EnsureNoVehicleOnGround(tile);
		if (ret.Failed()) return ret;
	}

	if (flags & DC_EXEC) {
		ZoningMarkDirtyStationCoverageArea(st);
		if (*primary_stop == cur_stop) {
			/* removed the first stop in the list */
			*primary_stop = cur_stop->next;
			/* removed the only stop? */
			if (*primary_stop == nullptr) {
				st->facilities &= (is_truck ? ~FACIL_TRUCK_STOP : ~FACIL_BUS_STOP);
			}
		} else {
			/* tell the predecessor in the list to skip this stop */
			RoadStop *pred = *primary_stop;
			while (pred->next != cur_stop) pred = pred->next;
			pred->next = cur_stop->next;
		}

		/* Update company infrastructure counts. */
		FOR_ALL_ROADTRAMTYPES(rtt) {
			RoadType rt = GetRoadType(tile, rtt);
			UpdateCompanyRoadInfrastructure(rt, GetRoadOwner(tile, rtt), -static_cast<int>(ROAD_STOP_TRACKBIT_FACTOR));
		}

		Company::Get(st->owner)->infrastructure.station--;
		DirtyCompanyInfrastructureWindows(st->owner);

		if (IsDriveThroughStopTile(tile)) {
			/* Clears the tile for us */
			cur_stop->ClearDriveThrough();
		} else {
			DoClearSquare(tile);
		}

		delete cur_stop;

		/* Make sure no vehicle is going to the old roadstop */
		for (RoadVehicle *v : RoadVehicle::Iterate()) {
			if (v->First() == v && v->current_order.IsType(OT_GOTO_STATION) &&
					v->dest_tile == tile) {
				v->SetDestTile(v->GetOrderStationLocation(st->index));
			}
		}

		st->rect.AfterRemoveTile(st, tile);

		st->AfterStationTileSetChange(false, is_truck ? STATION_TRUCK: STATION_BUS);

		/* Update the tile area of the truck/bus stop */
		if (is_truck) {
			st->truck_station.Clear();
			for (const RoadStop *rs = st->truck_stops; rs != nullptr; rs = rs->next) st->truck_station.Add(rs->xy);
		} else {
			st->bus_station.Clear();
			for (const RoadStop *rs = st->bus_stops; rs != nullptr; rs = rs->next) st->bus_station.Add(rs->xy);
		}

		NotifyRoadLayoutChanged(false);
	}

	return CommandCost(EXPENSES_CONSTRUCTION, _price[is_truck ? PR_CLEAR_STATION_TRUCK : PR_CLEAR_STATION_BUS]);
}

/**
 * Remove bus or truck stops.
 * @param tile Northernmost tile of the removal area.
 * @param flags Operation to perform.
 * @param p1 bit 0..7: Width of the removal area.
 *           bit 8..15: Height of the removal area.
 * @param p2 bit 0: 0 For bus stops, 1 for truck stops.
 * @param p2 bit 1: 0 to keep roads of all drive-through stops, 1 to remove them.
 * @param text Unused.
 * @return The cost of this operation or an error.
 */
CommandCost CmdRemoveRoadStop(TileIndex tile, DoCommandFlag flags, uint32 p1, uint32 p2, const char *text)
{
	uint8 width = (uint8)GB(p1, 0, 8);
	uint8 height = (uint8)GB(p1, 8, 8);
	bool keep_drive_through_roads = !HasBit(p2, 1);

	/* Check for incorrect width / height. */
	if (width == 0 || height == 0) return CMD_ERROR;
	/* Check if the first tile and the last tile are valid */
	if (!IsValidTile(tile) || TileAddWrap(tile, width - 1, height - 1) == INVALID_TILE) return CMD_ERROR;
	/* Bankrupting company is not supposed to remove roads, there may be road vehicles. */
	if (!keep_drive_through_roads && (flags & DC_BANKRUPT)) return CMD_ERROR;

	TileArea roadstop_area(tile, width, height);

	CommandCost cost(EXPENSES_CONSTRUCTION);
	CommandCost last_error(STR_ERROR_THERE_IS_NO_STATION);
	bool had_success = false;

	TILE_AREA_LOOP(cur_tile, roadstop_area) {
		/* Make sure the specified tile is a road stop of the correct type */
		if (!IsTileType(cur_tile, MP_STATION) || !IsRoadStop(cur_tile) || (uint32)GetRoadStopType(cur_tile) != GB(p2, 0, 1)) continue;

		/* Save information on to-be-restored roads before the stop is removed. */
		RoadBits road_bits = ROAD_NONE;
		RoadType road_type[] = { INVALID_ROADTYPE, INVALID_ROADTYPE };
		Owner road_owner[] = { OWNER_NONE, OWNER_NONE };
		DisallowedRoadDirections drd = DRD_NONE;
		if (IsDriveThroughStopTile(cur_tile)) {
			FOR_ALL_ROADTRAMTYPES(rtt) {
				road_type[rtt] = GetRoadType(cur_tile, rtt);
				if (road_type[rtt] == INVALID_ROADTYPE) continue;
				road_owner[rtt] = GetRoadOwner(cur_tile, rtt);
				/* If we don't want to preserve our roads then restore only roads of others. */
				if (!keep_drive_through_roads && road_owner[rtt] == _current_company) road_type[rtt] = INVALID_ROADTYPE;
			}
			road_bits = AxisToRoadBits(DiagDirToAxis(GetRoadStopDir(cur_tile)));
			drd = GetDriveThroughStopDisallowedRoadDirections(cur_tile);
		}

		CommandCost ret = RemoveRoadStop(cur_tile, flags);
		if (ret.Failed()) {
			last_error = ret;
			continue;
		}
		cost.AddCost(ret);
		had_success = true;

		/* Restore roads. */
		if ((flags & DC_EXEC) && (road_type[RTT_ROAD] != INVALID_ROADTYPE || road_type[RTT_TRAM] != INVALID_ROADTYPE)) {
			MakeRoadNormal(cur_tile, road_bits, road_type[RTT_ROAD], road_type[RTT_TRAM], ClosestTownFromTile(cur_tile, UINT_MAX)->index,
					road_owner[RTT_ROAD], road_owner[RTT_TRAM]);
			if (drd != DRD_NONE) SetDisallowedRoadDirections(cur_tile, drd);

			/* Update company infrastructure counts. */
			int count = CountBits(road_bits);
			UpdateCompanyRoadInfrastructure(road_type[RTT_ROAD], road_owner[RTT_ROAD], count);
			UpdateCompanyRoadInfrastructure(road_type[RTT_TRAM], road_owner[RTT_TRAM], count);
		}
		if (flags & DC_EXEC) UpdateRoadCachedOneWayStatesAroundTile(cur_tile);
	}

	return had_success ? cost : last_error;
}

/**
 * Get a possible noise reduction factor based on distance from town center.
 * The further you get, the less noise you generate.
 * So all those folks at city council can now happily slee...  work in their offices
 * @param as airport information
 * @param distance minimum distance between town and airport
 * @return the noise that will be generated, according to distance
 */
uint8 GetAirportNoiseLevelForDistance(const AirportSpec *as, uint distance)
{
	/* 0 cannot be accounted, and 1 is the lowest that can be reduced from town.
	 * So no need to go any further*/
	if (as->noise_level < 2) return as->noise_level;

	/* The steps for measuring noise reduction are based on the "magical" (and arbitrary) 8 base distance
	 * adding the town_council_tolerance 4 times, as a way to graduate, depending of the tolerance.
	 * Basically, it says that the less tolerant a town is, the bigger the distance before
	 * an actual decrease can be granted */
	uint8 town_tolerance_distance = 8 + (_settings_game.difficulty.town_council_tolerance * 4);

	/* now, we want to have the distance segmented using the distance judged bareable by town
	 * This will give us the coefficient of reduction the distance provides. */
	uint noise_reduction = distance / town_tolerance_distance;

	/* If the noise reduction equals the airport noise itself, don't give it for free.
	 * Otherwise, simply reduce the airport's level. */
	return noise_reduction >= as->noise_level ? 1 : as->noise_level - noise_reduction;
}

/**
 * Finds the town nearest to given airport. Based on minimal manhattan distance to any airport's tile.
 * If two towns have the same distance, town with lower index is returned.
 * @param as airport's description
 * @param it An iterator over all airport tiles
 * @param[out] mindist Minimum distance to town
 * @return nearest town to airport
 */
Town *AirportGetNearestTown(const AirportSpec *as, const TileIterator &it, uint &mindist)
{
	assert(Town::GetNumItems() > 0);

	Town *nearest = nullptr;

	uint perimeter_min_x = TileX(it);
	uint perimeter_min_y = TileY(it);
	uint perimeter_max_x = perimeter_min_x + as->size_x - 1;
	uint perimeter_max_y = perimeter_min_y + as->size_y - 1;

	mindist = UINT_MAX - 1; // prevent overflow

	std::unique_ptr<TileIterator> copy(it.Clone());
	for (TileIndex cur_tile = *copy; cur_tile != INVALID_TILE; cur_tile = ++*copy) {
		if (TileX(cur_tile) == perimeter_min_x || TileX(cur_tile) == perimeter_max_x || TileY(cur_tile) == perimeter_min_y || TileY(cur_tile) == perimeter_max_y) {
			Town *t = CalcClosestTownFromTile(cur_tile, mindist + 1);
			if (t == nullptr) continue;

			uint dist = DistanceManhattan(t->xy, cur_tile);
			if (dist == mindist && t->index < nearest->index) nearest = t;
			if (dist < mindist) {
				nearest = t;
				mindist = dist;
			}
		}
	}

	return nearest;
}


/** Recalculate the noise generated by the airports of each town */
void UpdateAirportsNoise()
{
	for (Town *t : Town::Iterate()) t->noise_reached = 0;

	for (const Station *st : Station::Iterate()) {
		if (st->airport.tile != INVALID_TILE && st->airport.type != AT_OILRIG) {
			const AirportSpec *as = st->airport.GetSpec();
			AirportTileIterator it(st);
			uint dist;
			Town *nearest = AirportGetNearestTown(as, it, dist);
			nearest->noise_reached += GetAirportNoiseLevelForDistance(as, dist);
		}
	}
}


/**
 * Checks if an airport can be removed (no aircraft on it or landing)
 * @param st Station whose airport is to be removed
 * @param flags Operation to perform
 * @return Cost or failure of operation
 */
static CommandCost CanRemoveAirport(Station *st, DoCommandFlag flags)
{
	for (const Aircraft *a : Aircraft::Iterate()) {
		if (!a->IsNormalAircraft()) continue;
		if (a->targetairport == st->index && a->state != FLYING)
			return_cmd_error(STR_ERROR_AIRCRAFT_IN_THE_WAY);
	}

	CommandCost cost(EXPENSES_CONSTRUCTION);

	TILE_AREA_LOOP(tile_cur, st->airport) {
		if (!st->TileBelongsToAirport(tile_cur)) continue;

		CommandCost ret = EnsureNoVehicleOnGround(tile_cur);
		if (ret.Failed()) return ret;

		cost.AddCost(_price[PR_CLEAR_STATION_AIRPORT]);
	}

	return cost;
}


/**
 * Place an Airport.
 * @param tile tile where airport will be built
 * @param flags operation to perform
 * @param p1
 * - p1 = (bit  0- 7) - airport type, @see airport.h
 * - p1 = (bit  8-15) - airport layout
 * @param p2 various bitstuffed elements
 * - p2 = (bit     0) - allow airports directly adjacent to other airports.
 * - p2 = (bit 16-31) - station ID to join (NEW_STATION if build new one)
 * @param text unused
 * @return the cost of this operation or an error
 */
CommandCost CmdBuildAirport(TileIndex tile, DoCommandFlag flags, uint32 p1, uint32 p2, const char *text)
{
	StationID station_to_join = GB(p2, 16, 16);
	bool reuse = (station_to_join != NEW_STATION);
	if (!reuse) station_to_join = INVALID_STATION;
	bool distant_join = (station_to_join != INVALID_STATION);
	byte airport_type = GB(p1, 0, 8);
	byte layout = GB(p1, 8, 8);

	if (distant_join && (!_settings_game.station.distant_join_stations || !Station::IsValidID(station_to_join))) return CMD_ERROR;

	if (airport_type >= NUM_AIRPORTS) return CMD_ERROR;

	CommandCost ret = CheckIfAuthorityAllowsNewStation(tile, flags);
	if (ret.Failed()) return ret;

	/* Check if a valid, buildable airport was chosen for construction */
	const AirportSpec *as = AirportSpec::Get(airport_type);
	if (!as->IsAvailable() || layout >= as->num_table) return CMD_ERROR;
	if (!as->IsWithinMapBounds(layout, tile)) return CMD_ERROR;

	Direction rotation = as->rotation[layout];
	int w = as->size_x;
	int h = as->size_y;
	if (rotation == DIR_E || rotation == DIR_W) Swap(w, h);
	TileArea airport_area = TileArea(tile, w, h);

	if (w > _settings_game.station.station_spread || h > _settings_game.station.station_spread) {
		return_cmd_error(STR_ERROR_STATION_TOO_SPREAD_OUT);
	}

	StationID est = INVALID_STATION;
	AirportTileTableIterator iter(as->table[layout], tile);
	CommandCost cost = CheckFlatLandAirport(iter, flags, &est);
	if (cost.Failed()) return cost;

	Station *st = nullptr;
	ret = FindJoiningStation(est, station_to_join, HasBit(p2, 0), airport_area, &st, STR_ERROR_MUST_DEMOLISH_AIRPORT_FIRST);
	if (ret.Failed()) return ret;

	/* Distant join */
	if (st == nullptr && distant_join) st = Station::GetIfValid(station_to_join);

	ret = BuildStationPart(&st, flags, reuse, airport_area, (GetAirport(airport_type)->flags & AirportFTAClass::AIRPLANES) ? STATIONNAMING_AIRPORT : STATIONNAMING_HELIPORT);
	if (ret.Failed()) return ret;

	/* action to be performed */
	enum {
		AIRPORT_NEW,      // airport is a new station
		AIRPORT_ADD,      // add an airport to an existing station
		AIRPORT_UPGRADE,  // upgrade the airport in a station
	} action =
		(est != INVALID_STATION) ? AIRPORT_UPGRADE :
		(st != nullptr) ? AIRPORT_ADD : AIRPORT_NEW;

	if (action == AIRPORT_ADD && st->airport.tile != INVALID_TILE) {
		return_cmd_error(STR_ERROR_TOO_CLOSE_TO_ANOTHER_AIRPORT);
	}

	if (action == AIRPORT_UPGRADE && airport_type == st->airport.type && layout == st->airport.layout && st->airport.tile == tile) {
		return_cmd_error(STR_ERROR_ALREADY_BUILT);
	}

	/* The noise level is the noise from the airport and reduce it to account for the distance to the town center. */
	uint dist;
	Town *nearest = AirportGetNearestTown(as, iter, dist);
	uint newnoise_level = nearest->noise_reached + GetAirportNoiseLevelForDistance(as, dist);

	if (action == AIRPORT_UPGRADE) {
		const AirportSpec *old_as = st->airport.GetSpec();
		AirportTileTableIterator old_iter(old_as->table[st->airport.layout], st->airport.tile);
		uint old_dist;
		Town *old_nearest = AirportGetNearestTown(old_as, old_iter, old_dist);
		if (old_nearest == nearest) {
			newnoise_level -= GetAirportNoiseLevelForDistance(old_as, old_dist);
		}
	}

	/* Check if local auth would allow a new airport */
	StringID authority_refuse_message = STR_NULL;
	Town *authority_refuse_town = nullptr;

	if (_settings_game.economy.station_noise_level) {
		/* do not allow to build a new airport if this raise the town noise over the maximum allowed by town */
		if (newnoise_level > nearest->MaxTownNoise()) {
			authority_refuse_message = STR_ERROR_LOCAL_AUTHORITY_REFUSES_NOISE;
			authority_refuse_town = nearest;
		}
	} else if (action != AIRPORT_UPGRADE) {
		Town *t = ClosestTownFromTile(tile, UINT_MAX);
		uint num = 0;
		for (const Station *st : Station::Iterate()) {
			if (st->town == t && (st->facilities & FACIL_AIRPORT) && st->airport.type != AT_OILRIG) num++;
		}
		if (num >= 2) {
			authority_refuse_message = STR_ERROR_LOCAL_AUTHORITY_REFUSES_AIRPORT;
			authority_refuse_town = t;
		}
	}

	if (authority_refuse_message != STR_NULL) {
		SetDParam(0, authority_refuse_town->index);
		return_cmd_error(authority_refuse_message);
	}

	if (action == AIRPORT_UPGRADE) {
		/* check that the old airport can be removed */
		CommandCost r = CanRemoveAirport(st, flags);
		if (r.Failed()) return r;
		cost.AddCost(r);
	}

	for (AirportTileTableIterator iter(as->table[layout], tile); iter != INVALID_TILE; ++iter) {
		cost.AddCost(_price[PR_BUILD_STATION_AIRPORT]);
	}

	if (flags & DC_EXEC) {
		if (action == AIRPORT_UPGRADE) {
			/* delete old airport if upgrading */
			const AirportSpec *old_as = st->airport.GetSpec();
			AirportTileTableIterator old_iter(old_as->table[st->airport.layout], st->airport.tile);
			uint old_dist;
			Town *old_nearest = AirportGetNearestTown(old_as, old_iter, old_dist);

			if (old_nearest != nearest) {
				old_nearest->noise_reached -= GetAirportNoiseLevelForDistance(old_as, old_dist);
				if (_settings_game.economy.station_noise_level) {
					SetWindowDirty(WC_TOWN_VIEW, st->town->index);
				}
			}

			TILE_AREA_LOOP(tile_cur, st->airport) {
				if (IsHangarTile(tile_cur)) OrderBackup::Reset(tile_cur, false);
				DeleteAnimatedTile(tile_cur);
				DoClearSquare(tile_cur);
				DeleteNewGRFInspectWindow(GSF_AIRPORTTILES, tile_cur);
			}

			for (uint i = 0; i < st->airport.GetNumHangars(); ++i) {
				DeleteWindowById(
					WC_VEHICLE_DEPOT, st->airport.GetHangarTile(i)
				);
			}

			st->rect.AfterRemoveRect(st, st->airport);
			st->airport.Clear();
		}

		/* Always add the noise, so there will be no need to recalculate when option toggles */
		nearest->noise_reached = newnoise_level;

		st->AddFacility(FACIL_AIRPORT, tile);
		st->airport.type = airport_type;
		st->airport.layout = layout;
		st->airport.flags = 0;
		st->airport.rotation = rotation;

		st->rect.BeforeAddRect(tile, w, h, StationRect::ADD_TRY);

		for (AirportTileTableIterator iter(as->table[layout], tile); iter != INVALID_TILE; ++iter) {
			MakeAirport(iter, st->owner, st->index, iter.GetStationGfx(), WATER_CLASS_INVALID);
			SetStationTileRandomBits(iter, GB(Random(), 0, 4));
			st->airport.Add(iter);

			if (AirportTileSpec::Get(GetTranslatedAirportTileID(iter.GetStationGfx()))->animation.status != ANIM_STATUS_NO_ANIMATION) AddAnimatedTile(iter);
		}

		/* Only call the animation trigger after all tiles have been built */
		for (AirportTileTableIterator iter(as->table[layout], tile); iter != INVALID_TILE; ++iter) {
			AirportTileAnimationTrigger(st, iter, AAT_BUILT);
		}

		if (action != AIRPORT_NEW) UpdateAirplanesOnNewStation(st);

		if (action == AIRPORT_UPGRADE) {
			UpdateStationSignCoord(st);
		} else {
			Company::Get(st->owner)->infrastructure.airport++;
		}

		st->AfterStationTileSetChange(true, STATION_AIRPORT);
		ZoningMarkDirtyStationCoverageArea(st);
		InvalidateWindowData(WC_STATION_VIEW, st->index, -1);

		if (_settings_game.economy.station_noise_level) {
			SetWindowDirty(WC_TOWN_VIEW, st->town->index);
		}
	}

	return cost;
}

/**
 * Remove an airport
 * @param tile TileIndex been queried
 * @param flags operation to perform
 * @return cost or failure of operation
 */
static CommandCost RemoveAirport(TileIndex tile, DoCommandFlag flags)
{
	Station *st = Station::GetByTile(tile);

	if (_current_company != OWNER_WATER) {
		CommandCost ret = CheckOwnership(st->owner);
		if (ret.Failed()) return ret;
	}

	CommandCost cost = CanRemoveAirport(st, flags);
	if (cost.Failed()) return cost;

	if (flags & DC_EXEC) {
		ZoningMarkDirtyStationCoverageArea(st);
		const AirportSpec *as = st->airport.GetSpec();
		/* The noise level is the noise from the airport and reduce it to account for the distance to the town center.
		 * And as for construction, always remove it, even if the setting is not set, in order to avoid the
		 * need of recalculation */
		AirportTileIterator it(st);
		uint dist;
		Town *nearest = AirportGetNearestTown(as, it, dist);
		nearest->noise_reached -= GetAirportNoiseLevelForDistance(as, dist);

		TILE_AREA_LOOP(tile_cur, st->airport) {
			if (IsHangarTile(tile_cur)) OrderBackup::Reset(tile_cur, false);
			DeleteAnimatedTile(tile_cur);
			DoClearSquare(tile_cur);
			DeleteNewGRFInspectWindow(GSF_AIRPORTTILES, tile_cur);
		}

		/* Clear the persistent storage. */
		delete st->airport.psa;

		for (uint i = 0; i < st->airport.GetNumHangars(); ++i) {
			DeleteWindowById(
				WC_VEHICLE_DEPOT, st->airport.GetHangarTile(i)
			);
		}

		st->rect.AfterRemoveRect(st, st->airport);

		st->airport.Clear();
		st->facilities &= ~FACIL_AIRPORT;

		InvalidateWindowData(WC_STATION_VIEW, st->index, -1);

		if (_settings_game.economy.station_noise_level) {
			SetWindowDirty(WC_TOWN_VIEW, st->town->index);
		}

		Company::Get(st->owner)->infrastructure.airport--;

		st->AfterStationTileSetChange(false, STATION_AIRPORT);

		DeleteNewGRFInspectWindow(GSF_AIRPORTS, st->index);
	}

	return cost;
}

/**
 * Open/close an airport to incoming aircraft.
 * @param tile Unused.
 * @param flags Operation to perform.
 * @param p1 Station ID of the airport.
 * @param p2 Unused.
 * @param text unused
 * @return the cost of this operation or an error
 */
CommandCost CmdOpenCloseAirport(TileIndex tile, DoCommandFlag flags, uint32 p1, uint32 p2, const char *text)
{
	if (!Station::IsValidID(p1)) return CMD_ERROR;
	Station *st = Station::Get(p1);

	if (!(st->facilities & FACIL_AIRPORT) || st->owner == OWNER_NONE) return CMD_ERROR;

	CommandCost ret = CheckOwnership(st->owner);
	if (ret.Failed()) return ret;

	if (flags & DC_EXEC) {
		st->airport.flags ^= AIRPORT_CLOSED_block;
		SetWindowWidgetDirty(WC_STATION_VIEW, st->index, WID_SV_CLOSE_AIRPORT);
	}
	return CommandCost();
}

/**
 * Tests whether the company's vehicles have this station in orders
 * @param station station ID
 * @param include_company If true only check vehicles of \a company, if false only check vehicles of other companies
 * @param company company ID
 */
bool HasStationInUse(StationID station, bool include_company, CompanyID company)
{
	bool found = false;
	IterateOrderRefcountMapForDestinationID(station, [&](CompanyID cid, OrderType order_type, VehicleType veh_type, uint32 refcount) {
		if ((cid == company) == include_company) {
			if (order_type == OT_GOTO_STATION || order_type == OT_GOTO_WAYPOINT) {
				found = true;
				return false;
			}
		}
		return true;
	});
	return found;
}

static const TileIndexDiffC _dock_tileoffs_chkaround[] = {
	{-1,  0},
	{ 0,  0},
	{ 0,  0},
	{ 0, -1}
};
static const byte _dock_w_chk[4] = { 2, 1, 2, 1 };
static const byte _dock_h_chk[4] = { 1, 2, 1, 2 };

/**
 * Build a dock/haven.
 * @param tile tile where dock will be built
 * @param flags operation to perform
 * @param p1 (bit 0) - allow docks directly adjacent to other docks.
 * @param p2 bit 16-31: station ID to join (NEW_STATION if build new one)
 * @param text unused
 * @return the cost of this operation or an error
 */
CommandCost CmdBuildDock(TileIndex tile, DoCommandFlag flags, uint32 p1, uint32 p2, const char *text)
{
	StationID station_to_join = GB(p2, 16, 16);
	bool reuse = (station_to_join != NEW_STATION);
	if (!reuse) station_to_join = INVALID_STATION;
	bool distant_join = (station_to_join != INVALID_STATION);

	if (distant_join && (!_settings_game.station.distant_join_stations || !Station::IsValidID(station_to_join))) return CMD_ERROR;

	TileIndex slope_tile = tile;

	DiagDirection direction = GetInclinedSlopeDirection(GetTileSlope(slope_tile));
	if (direction == INVALID_DIAGDIR) return_cmd_error(STR_ERROR_SITE_UNSUITABLE);
	direction = ReverseDiagDir(direction);

	TileIndex flat_tile = slope_tile + TileOffsByDiagDir(direction);

	/* Docks cannot be placed on rapids */
	if (HasTileWaterGround(slope_tile)) return_cmd_error(STR_ERROR_SITE_UNSUITABLE);

	CommandCost ret = CheckIfAuthorityAllowsNewStation(slope_tile, flags);
	if (ret.Failed()) return ret;

	if (IsBridgeAbove(slope_tile) && !_settings_game.construction.allow_docks_under_bridges) return_cmd_error(STR_ERROR_MUST_DEMOLISH_BRIDGE_FIRST);

	CommandCost cost(EXPENSES_CONSTRUCTION, _price[PR_BUILD_STATION_DOCK]);
	ret = DoCommand(slope_tile, 0, 0, flags, CMD_LANDSCAPE_CLEAR);
	if (ret.Failed()) return ret;
	cost.AddCost(ret);

	if (!IsTileType(flat_tile, MP_WATER) || !IsTileFlat(flat_tile)) {
		return_cmd_error(STR_ERROR_SITE_UNSUITABLE);
	}

	if (IsBridgeAbove(flat_tile) && !_settings_game.construction.allow_docks_under_bridges) return_cmd_error(STR_ERROR_MUST_DEMOLISH_BRIDGE_FIRST);

	/* Get the water class of the water tile before it is cleared.*/
	WaterClass wc = GetWaterClass(flat_tile);

	ret = DoCommand(flat_tile, 0, 0, flags | DC_ALLOW_REMOVE_WATER, CMD_LANDSCAPE_CLEAR);
	if (ret.Failed()) return ret;

	TileIndex adjacent_tile = flat_tile + TileOffsByDiagDir(direction);
	if (!IsTileType(adjacent_tile, MP_WATER) || !IsTileFlat(adjacent_tile)) {
		return_cmd_error(STR_ERROR_SITE_UNSUITABLE);
	}

	TileArea dock_area = TileArea(slope_tile + ToTileIndexDiff(_dock_tileoffs_chkaround[direction]),
			_dock_w_chk[direction], _dock_h_chk[direction]);

	/* middle */
	Station *st = nullptr;
	ret = FindJoiningStation(INVALID_STATION, station_to_join, HasBit(p1, 0), dock_area, &st);
	if (ret.Failed()) return ret;

	/* Distant join */
	if (st == nullptr && distant_join) st = Station::GetIfValid(station_to_join);

	ret = BuildStationPart(&st, flags, reuse, dock_area, STATIONNAMING_DOCK);
	if (ret.Failed()) return ret;

	if (flags & DC_EXEC) {
		st->ship_station.Add(tile);
		st->ship_station.Add(tile + TileOffsByDiagDir(direction));
		st->AddFacility(FACIL_DOCK, tile);

		st->rect.BeforeAddRect(dock_area.tile, dock_area.w, dock_area.h, StationRect::ADD_TRY);

		/* If the water part of the dock is on a canal, update infrastructure counts.
		 * This is needed as we've unconditionally cleared that tile before. */
		if (wc == WATER_CLASS_CANAL) {
			Company::Get(st->owner)->infrastructure.water++;
		}
		Company::Get(st->owner)->infrastructure.station += 2;

		MakeDock(tile, st->owner, st->index, direction, wc);
		UpdateStationDockingTiles(st);

		st->AfterStationTileSetChange(true, STATION_DOCK);
		ZoningMarkDirtyStationCoverageArea(st);
	}

	return cost;
}

void RemoveDockingTile(TileIndex t)
{
	for (DiagDirection d = DIAGDIR_BEGIN; d != DIAGDIR_END; d++) {
		TileIndex tile = t + TileOffsByDiagDir(d);
		if (!IsValidTile(tile)) continue;

		if (IsTileType(tile, MP_STATION)) {
			Station *st = Station::GetByTile(tile);
			if (st != nullptr) UpdateStationDockingTiles(st);
		} else if (IsTileType(tile, MP_INDUSTRY)) {
			Station *neutral = Industry::GetByTile(tile)->neutral_station;
			if (neutral != nullptr) UpdateStationDockingTiles(neutral);
		}
	}
}

/**
 * Clear docking tile status from tiles around a removed dock, if the tile has
 * no neighbours which would keep it as a docking tile.
 * @param tile Ex-dock tile to check.
 */
void ClearDockingTilesCheckingNeighbours(TileIndex tile)
{
	assert(IsValidTile(tile));

	/* Clear and maybe re-set docking tile */
	for (DiagDirection d = DIAGDIR_BEGIN; d != DIAGDIR_END; d++) {
		TileIndex docking_tile = tile + TileOffsByDiagDir(d);
		if (!IsValidTile(docking_tile)) continue;

		if (IsPossibleDockingTile(docking_tile)) {
			SetDockingTile(docking_tile, false);
			CheckForDockingTile(docking_tile);
		}
	}
}

/**
 * Check if a dock tile can be docked from the given direction.
 * @param t Tile index of dock.
 * @param d DiagDirection adjacent to dock being tested.
 * @return True iff the dock can be docked from the given direction.
 */
bool IsValidDockingDirectionForDock(TileIndex t, DiagDirection d)
{
	assert(IsDockTile(t));

	/** Bitmap of valid directions for each dock tile part. */
	static const uint8 _valid_docking_tile[] = {
		0, 0, 0, 0,                        // No docking against the slope part.
		1 << DIAGDIR_NE | 1 << DIAGDIR_SW, // Docking permitted at the end
		1 << DIAGDIR_NW | 1 << DIAGDIR_SE, // of the flat piers.
	};

	StationGfx gfx = GetStationGfx(t);
	assert(gfx < lengthof(_valid_docking_tile));
	return HasBit(_valid_docking_tile[gfx], d);
}

/**
 * Find the part of a dock that is land-based
 * @param t Dock tile to find land part of
 * @return tile of land part of dock
 */
static TileIndex FindDockLandPart(TileIndex t)
{
	assert(IsDockTile(t));

	StationGfx gfx = GetStationGfx(t);
	if (gfx < GFX_DOCK_BASE_WATER_PART) return t;

	for (DiagDirection d = DIAGDIR_BEGIN; d != DIAGDIR_END; d++) {
		TileIndex tile = t + TileOffsByDiagDir(d);
		if (!IsValidTile(tile)) continue;
		if (!IsDockTile(tile)) continue;
		if (GetStationGfx(tile) < GFX_DOCK_BASE_WATER_PART && tile + TileOffsByDiagDir(GetDockDirection(tile)) == t) return tile;
	}

	return INVALID_TILE;
}

/**
 * Remove a dock
 * @param tile TileIndex been queried
 * @param flags operation to perform
 * @return cost or failure of operation
 */
static CommandCost RemoveDock(TileIndex tile, DoCommandFlag flags)
{
	Station *st = Station::GetByTile(tile);
	CommandCost ret = CheckOwnership(st->owner);
	if (ret.Failed()) return ret;

	if (!IsDockTile(tile)) return CMD_ERROR;

	TileIndex tile1 = FindDockLandPart(tile);
	if (tile1 == INVALID_TILE) return CMD_ERROR;
	TileIndex tile2 = tile1 + TileOffsByDiagDir(GetDockDirection(tile1));

	ret = EnsureNoVehicleOnGround(tile1);
	if (ret.Succeeded()) ret = EnsureNoVehicleOnGround(tile2);
	if (ret.Failed()) return ret;

	if (flags & DC_EXEC) {
		ZoningMarkDirtyStationCoverageArea(st);

		DoClearSquare(tile1);
		MarkTileDirtyByTile(tile1);
		MakeWaterKeepingClass(tile2, st->owner);

		st->rect.AfterRemoveTile(st, tile1);
		st->rect.AfterRemoveTile(st, tile2);

		MakeShipStationAreaSmaller(st);
		if (st->ship_station.tile == INVALID_TILE) {
			st->ship_station.Clear();
			st->docking_station.Clear();
			st->docking_tiles.clear();
			st->facilities &= ~FACIL_DOCK;
		}

		Company::Get(st->owner)->infrastructure.station -= 2;

		st->AfterStationTileSetChange(false, STATION_DOCK);

		ClearDockingTilesCheckingNeighbours(tile1);
		ClearDockingTilesCheckingNeighbours(tile2);

		/* All ships that were going to our station, can't go to it anymore.
		 * Just clear the order, then automatically the next appropriate order
		 * will be selected and in case of no appropriate order it will just
		 * wander around the world. */
		if (!(st->facilities & FACIL_DOCK)) {
			for (Ship *s : Ship::Iterate()) {
				if (s->current_order.IsType(OT_LOADING) && s->current_order.GetDestination() == st->index) {
					s->LeaveStation();
				}

				if (s->current_order.IsType(OT_GOTO_STATION) && s->current_order.GetDestination() == st->index) {
					s->SetDestTile(s->GetOrderStationLocation(st->index));
				}
			}
		}
	}

	return CommandCost(EXPENSES_CONSTRUCTION, _price[PR_CLEAR_STATION_DOCK]);
}

#include "table/station_land.h"

const DrawTileSprites *GetStationTileLayout(StationType st, byte gfx)
{
	return &_station_display_datas[st][gfx];
}

/**
 * Check whether a sprite is a track sprite, which can be replaced by a non-track ground sprite and a rail overlay.
 * If the ground sprite is suitable, \a ground is replaced with the new non-track ground sprite, and \a overlay_offset
 * is set to the overlay to draw.
 * @param         ti             Positional info for the tile to decide snowyness etc. May be nullptr.
 * @param[in,out] ground         Groundsprite to draw.
 * @param[out]    overlay_offset Overlay to draw.
 * @return true if overlay can be drawn.
 */
bool SplitGroundSpriteForOverlay(const TileInfo *ti, SpriteID *ground, RailTrackOffset *overlay_offset)
{
	bool snow_desert;
	switch (*ground) {
		case SPR_RAIL_TRACK_X:
		case SPR_MONO_TRACK_X:
		case SPR_MGLV_TRACK_X:
			snow_desert = false;
			*overlay_offset = RTO_X;
			break;

		case SPR_RAIL_TRACK_Y:
		case SPR_MONO_TRACK_Y:
		case SPR_MGLV_TRACK_Y:
			snow_desert = false;
			*overlay_offset = RTO_Y;
			break;

		case SPR_RAIL_TRACK_X_SNOW:
		case SPR_MONO_TRACK_X_SNOW:
		case SPR_MGLV_TRACK_X_SNOW:
			snow_desert = true;
			*overlay_offset = RTO_X;
			break;

		case SPR_RAIL_TRACK_Y_SNOW:
		case SPR_MONO_TRACK_Y_SNOW:
		case SPR_MGLV_TRACK_Y_SNOW:
			snow_desert = true;
			*overlay_offset = RTO_Y;
			break;

		default:
			return false;
	}

	if (ti != nullptr) {
		/* Decide snow/desert from tile */
		switch (_settings_game.game_creation.landscape) {
			case LT_ARCTIC:
				snow_desert = (uint)ti->z > GetSnowLine() * TILE_HEIGHT;
				break;

			case LT_TROPIC:
				snow_desert = GetTropicZone(ti->tile) == TROPICZONE_DESERT;
				break;

			default:
				break;
		}
	}

	*ground = snow_desert ? SPR_FLAT_SNOW_DESERT_TILE : SPR_FLAT_GRASS_TILE;
	return true;
}

static void DrawTile_Station(TileInfo *ti, DrawTileProcParams params)
{
	const NewGRFSpriteLayout *layout = nullptr;
	DrawTileSprites tmp_rail_layout;
	const DrawTileSprites *t = nullptr;
	int32 total_offset;
	const RailtypeInfo *rti = nullptr;
	uint32 relocation = 0;
	uint32 ground_relocation = 0;
	BaseStation *st = nullptr;
	const StationSpec *statspec = nullptr;
	uint tile_layout = 0;

	if (HasStationRail(ti->tile)) {
		rti = GetRailTypeInfo(GetRailType(ti->tile));
		total_offset = rti->GetRailtypeSpriteOffset();

		if (IsCustomStationSpecIndex(ti->tile)) {
			/* look for customization */
			st = BaseStation::GetByTile(ti->tile);
			statspec = st->speclist[GetCustomStationSpecIndex(ti->tile)].spec;

			if (statspec != nullptr) {
				tile_layout = GetStationGfx(ti->tile);

				if (HasBit(statspec->callback_mask, CBM_STATION_SPRITE_LAYOUT)) {
					uint16 callback = GetStationCallback(CBID_STATION_SPRITE_LAYOUT, 0, 0, statspec, st, ti->tile, INVALID_RAILTYPE);
					if (callback != CALLBACK_FAILED) tile_layout = (callback & ~1) + GetRailStationAxis(ti->tile);
				}

				/* Ensure the chosen tile layout is valid for this custom station */
				if (statspec->renderdata != nullptr) {
					layout = &statspec->renderdata[tile_layout < statspec->tiles ? tile_layout : (uint)GetRailStationAxis(ti->tile)];
					if (!layout->NeedsPreprocessing()) {
						t = layout;
						layout = nullptr;
					}
				}
			}
		}
	} else {
		total_offset = 0;
	}

	StationGfx gfx = GetStationGfx(ti->tile);
	if (IsAirport(ti->tile)) {
		gfx = GetAirportGfx(ti->tile);
		if (gfx >= NEW_AIRPORTTILE_OFFSET) {
			const AirportTileSpec *ats = AirportTileSpec::Get(gfx);
			if (ats->grf_prop.spritegroup[0] != nullptr && DrawNewAirportTile(ti, Station::GetByTile(ti->tile), gfx, ats)) {
				return;
			}
			/* No sprite group (or no valid one) found, meaning no graphics associated.
			 * Use the substitute one instead */
			assert(ats->grf_prop.subst_id != INVALID_AIRPORTTILE);
			gfx = ats->grf_prop.subst_id;
		}
		switch (gfx) {
			case APT_RADAR_GRASS_FENCE_SW:
				t = &_station_display_datas_airport_radar_grass_fence_sw[GetAnimationFrame(ti->tile)];
				break;
			case APT_GRASS_FENCE_NE_FLAG:
				t = &_station_display_datas_airport_flag_grass_fence_ne[GetAnimationFrame(ti->tile)];
				break;
			case APT_RADAR_FENCE_SW:
				t = &_station_display_datas_airport_radar_fence_sw[GetAnimationFrame(ti->tile)];
				break;
			case APT_RADAR_FENCE_NE:
				t = &_station_display_datas_airport_radar_fence_ne[GetAnimationFrame(ti->tile)];
				break;
			case APT_GRASS_FENCE_NE_FLAG_2:
				t = &_station_display_datas_airport_flag_grass_fence_ne_2[GetAnimationFrame(ti->tile)];
				break;
		}
	}

	Owner owner = GetTileOwner(ti->tile);

	PaletteID palette;
	if (Company::IsValidID(owner)) {
		palette = COMPANY_SPRITE_COLOUR(owner);
	} else {
		/* Some stations are not owner by a company, namely oil rigs */
		palette = PALETTE_TO_GREY;
	}

	if (layout == nullptr && (t == nullptr || t->seq == nullptr)) t = GetStationTileLayout(GetStationType(ti->tile), gfx);

	/* don't show foundation for docks */
	if (ti->tileh != SLOPE_FLAT && !IsDock(ti->tile)) {
		if (statspec != nullptr && HasBit(statspec->flags, SSF_CUSTOM_FOUNDATIONS)) {
			/* Station has custom foundations.
			 * Check whether the foundation continues beyond the tile's upper sides. */
			uint edge_info = 0;
			int z;
			Slope slope = GetFoundationPixelSlope(ti->tile, &z);
			if (!HasFoundationNW(ti->tile, slope, z)) SetBit(edge_info, 0);
			if (!HasFoundationNE(ti->tile, slope, z)) SetBit(edge_info, 1);
			SpriteID image = GetCustomStationFoundationRelocation(statspec, st, ti->tile, tile_layout, edge_info);
			if (image == 0) goto draw_default_foundation;

			if (HasBit(statspec->flags, SSF_EXTENDED_FOUNDATIONS)) {
				/* Station provides extended foundations. */

				static const uint8 foundation_parts[] = {
					0, 0, 0, 0, // Invalid,  Invalid,   Invalid,   SLOPE_SW
					0, 1, 2, 3, // Invalid,  SLOPE_EW,  SLOPE_SE,  SLOPE_WSE
					0, 4, 5, 6, // Invalid,  SLOPE_NW,  SLOPE_NS,  SLOPE_NWS
					7, 8, 9     // SLOPE_NE, SLOPE_ENW, SLOPE_SEN
				};

				AddSortableSpriteToDraw(image + foundation_parts[ti->tileh], PAL_NONE, ti->x, ti->y, 16, 16, 7, ti->z);
			} else {
				/* Draw simple foundations, built up from 8 possible foundation sprites. */

				/* Each set bit represents one of the eight composite sprites to be drawn.
				 * 'Invalid' entries will not drawn but are included for completeness. */
				static const uint8 composite_foundation_parts[] = {
					/* Invalid  (00000000), Invalid   (11010001), Invalid   (11100100), SLOPE_SW  (11100000) */
					   0x00,                0xD1,                 0xE4,                 0xE0,
					/* Invalid  (11001010), SLOPE_EW  (11001001), SLOPE_SE  (11000100), SLOPE_WSE (11000000) */
					   0xCA,                0xC9,                 0xC4,                 0xC0,
					/* Invalid  (11010010), SLOPE_NW  (10010001), SLOPE_NS  (11100100), SLOPE_NWS (10100000) */
					   0xD2,                0x91,                 0xE4,                 0xA0,
					/* SLOPE_NE (01001010), SLOPE_ENW (00001001), SLOPE_SEN (01000100) */
					   0x4A,                0x09,                 0x44
				};

				uint8 parts = composite_foundation_parts[ti->tileh];

				/* If foundations continue beyond the tile's upper sides then
				 * mask out the last two pieces. */
				if (HasBit(edge_info, 0)) ClrBit(parts, 6);
				if (HasBit(edge_info, 1)) ClrBit(parts, 7);

				if (parts == 0) {
					/* We always have to draw at least one sprite to make sure there is a boundingbox and a sprite with the
					 * correct offset for the childsprites.
					 * So, draw the (completely empty) sprite of the default foundations. */
					goto draw_default_foundation;
				}

				StartSpriteCombine();
				for (int i = 0; i < 8; i++) {
					if (HasBit(parts, i)) {
						AddSortableSpriteToDraw(image + i, PAL_NONE, ti->x, ti->y, 16, 16, 7, ti->z);
					}
				}
				EndSpriteCombine();
			}

			OffsetGroundSprite(31, 1);
			ti->z += ApplyPixelFoundationToSlope(FOUNDATION_LEVELED, &ti->tileh);
		} else {
draw_default_foundation:
			DrawFoundation(ti, FOUNDATION_LEVELED);
		}
	}

	if (IsBuoy(ti->tile)) {
		DrawWaterClassGround(ti);
		SpriteID sprite = GetCanalSprite(CF_BUOY, ti->tile);
		if (sprite != 0) total_offset = sprite - SPR_IMG_BUOY;
	} else if (IsDock(ti->tile) || (IsOilRig(ti->tile) && IsTileOnWater(ti->tile))) {
		if (ti->tileh == SLOPE_FLAT) {
			DrawWaterClassGround(ti);
		} else {
			assert_tile(IsDock(ti->tile), ti->tile);
			TileIndex water_tile = ti->tile + TileOffsByDiagDir(GetDockDirection(ti->tile));
			WaterClass wc = HasTileWaterClass(water_tile) ? GetWaterClass(water_tile) : WATER_CLASS_INVALID;
			if (wc == WATER_CLASS_SEA) {
				DrawShoreTile(ti->tileh);
			} else {
				DrawClearLandTile(ti, 3);
			}
		}
	} else {
		if (layout != nullptr) {
			/* Sprite layout which needs preprocessing */
			bool separate_ground = HasBit(statspec->flags, SSF_SEPARATE_GROUND);
			uint32 var10_values = layout->PrepareLayout(total_offset, rti->fallback_railtype, 0, 0, separate_ground);
			uint8 var10;
			FOR_EACH_SET_BIT(var10, var10_values) {
				uint32 var10_relocation = GetCustomStationRelocation(statspec, st, ti->tile, INVALID_RAILTYPE, var10);
				layout->ProcessRegisters(var10, var10_relocation, separate_ground);
			}
			tmp_rail_layout.seq = layout->GetLayout(&tmp_rail_layout.ground);
			t = &tmp_rail_layout;
			total_offset = 0;
		} else if (statspec != nullptr) {
			/* Simple sprite layout */
			ground_relocation = relocation = GetCustomStationRelocation(statspec, st, ti->tile, INVALID_RAILTYPE, 0);
			if (HasBit(statspec->flags, SSF_SEPARATE_GROUND)) {
				ground_relocation = GetCustomStationRelocation(statspec, st, ti->tile, INVALID_RAILTYPE, 1);
			}
			ground_relocation += rti->fallback_railtype;
		}

		SpriteID image = t->ground.sprite;
		PaletteID pal  = t->ground.pal;
		RailTrackOffset overlay_offset;
		if (rti != nullptr && rti->UsesOverlay() && SplitGroundSpriteForOverlay(ti, &image, &overlay_offset)) {
			SpriteID ground = GetCustomRailSprite(rti, ti->tile, RTSG_GROUND);
			DrawGroundSprite(image, PAL_NONE);
			DrawGroundSprite(ground + overlay_offset, PAL_NONE);

			if (_game_mode != GM_MENU && _settings_client.gui.show_track_reservation && HasStationReservation(ti->tile)) {
				SpriteID overlay = GetCustomRailSprite(rti, ti->tile, RTSG_OVERLAY);
				DrawGroundSprite(overlay + overlay_offset, PALETTE_CRASH);
			}
		} else {
			image += HasBit(image, SPRITE_MODIFIER_CUSTOM_SPRITE) ? ground_relocation : total_offset;
			if (HasBit(pal, SPRITE_MODIFIER_CUSTOM_SPRITE)) pal += ground_relocation;
			DrawGroundSprite(image, GroundSpritePaletteTransform(image, pal, palette));

			/* PBS debugging, draw reserved tracks darker */
			if (_game_mode != GM_MENU && _settings_client.gui.show_track_reservation && HasStationRail(ti->tile) && HasStationReservation(ti->tile)) {
				const RailtypeInfo *rti = GetRailTypeInfo(GetRailType(ti->tile));
				DrawGroundSprite(GetRailStationAxis(ti->tile) == AXIS_X ? rti->base_sprites.single_x : rti->base_sprites.single_y, PALETTE_CRASH);
			}
		}
	}

	if (HasStationRail(ti->tile) && HasRailCatenaryDrawn(GetRailType(ti->tile))) DrawRailCatenary(ti);

	if (IsRoadStop(ti->tile)) {
		RoadType road_rt = GetRoadTypeRoad(ti->tile);
		RoadType tram_rt = GetRoadTypeTram(ti->tile);
		const RoadTypeInfo* road_rti = road_rt == INVALID_ROADTYPE ? nullptr : GetRoadTypeInfo(road_rt);
		const RoadTypeInfo* tram_rti = tram_rt == INVALID_ROADTYPE ? nullptr : GetRoadTypeInfo(tram_rt);

		if (IsDriveThroughStopTile(ti->tile)) {
			Axis axis = GetRoadStopDir(ti->tile) == DIAGDIR_NE ? AXIS_X : AXIS_Y;
			uint sprite_offset = axis == AXIS_X ? 1 : 0;

			DrawRoadOverlays(ti, PAL_NONE, road_rti, tram_rti, sprite_offset, sprite_offset);

			DisallowedRoadDirections drd = GetDriveThroughStopDisallowedRoadDirections(ti->tile);
			if (drd != DRD_NONE) {
				DrawGroundSpriteAt(SPR_ONEWAY_BASE + drd - 1 + ((axis == AXIS_X) ? 0 : 3), PAL_NONE, 8, 8, 0);
			}
		} else {
			/* Non-drivethrough road stops are only valid for roads. */
			assert_tile(road_rt != INVALID_ROADTYPE && tram_rt == INVALID_ROADTYPE, ti->tile);

			if (road_rti->UsesOverlay()) {
				DiagDirection dir = GetRoadStopDir(ti->tile);
				SpriteID ground = GetCustomRoadSprite(road_rti, ti->tile, ROTSG_ROADSTOP);
				DrawGroundSprite(ground + dir, PAL_NONE);
			}
		}

		/* Draw road, tram catenary */
		DrawRoadCatenary(ti);
	}

	if (IsRailWaypoint(ti->tile)) {
		/* Don't offset the waypoint graphics; they're always the same. */
		total_offset = 0;
	}

	DrawRailTileSeq(ti, t, TO_BUILDINGS, total_offset, relocation, palette);
	DrawBridgeMiddle(ti);
}

void StationPickerDrawSprite(int x, int y, StationType st, RailType railtype, RoadType roadtype, int image)
{
	int32 total_offset = 0;
	PaletteID pal = COMPANY_SPRITE_COLOUR(_local_company);
	const DrawTileSprites *t = GetStationTileLayout(st, image);
	const RailtypeInfo *rti = nullptr;

	if (railtype != INVALID_RAILTYPE) {
		rti = GetRailTypeInfo(railtype);
		total_offset = rti->GetRailtypeSpriteOffset();
	}

	SpriteID img = t->ground.sprite;
	RailTrackOffset overlay_offset;
	if (rti != nullptr && rti->UsesOverlay() && SplitGroundSpriteForOverlay(nullptr, &img, &overlay_offset)) {
		SpriteID ground = GetCustomRailSprite(rti, INVALID_TILE, RTSG_GROUND);
		DrawSprite(img, PAL_NONE, x, y);
		DrawSprite(ground + overlay_offset, PAL_NONE, x, y);
	} else {
		DrawSprite(img + total_offset, HasBit(img, PALETTE_MODIFIER_COLOUR) ? pal : PAL_NONE, x, y);
	}

	if (roadtype != INVALID_ROADTYPE) {
		const RoadTypeInfo* rti = GetRoadTypeInfo(roadtype);
		if (image >= 4) {
			/* Drive-through stop */
			uint sprite_offset = 5 - image;

			/* Road underlay takes precedence over tram */
			if (rti->UsesOverlay()) {
				SpriteID ground = GetCustomRoadSprite(rti, INVALID_TILE, ROTSG_GROUND);
				DrawSprite(ground + sprite_offset, PAL_NONE, x, y);

				SpriteID overlay = GetCustomRoadSprite(rti, INVALID_TILE, ROTSG_OVERLAY);
				if (overlay) DrawSprite(overlay + sprite_offset, PAL_NONE, x, y);
			} else if (RoadTypeIsTram(roadtype)) {
				DrawSprite(SPR_TRAMWAY_TRAM + sprite_offset, PAL_NONE, x, y);
			}
		} else {
			/* Drive-in stop */
			if (RoadTypeIsRoad(roadtype) && rti->UsesOverlay()) {
				SpriteID ground = GetCustomRoadSprite(rti, INVALID_TILE, ROTSG_ROADSTOP);
				DrawSprite(ground + image, PAL_NONE, x, y);
			}
		}
	}

	/* Default waypoint has no railtype specific sprites */
	DrawRailTileSeqInGUI(x, y, t, st == STATION_WAYPOINT ? 0 : total_offset, 0, pal);
}

static int GetSlopePixelZ_Station(TileIndex tile, uint x, uint y)
{
	return GetTileMaxPixelZ(tile);
}

static Foundation GetFoundation_Station(TileIndex tile, Slope tileh)
{
	return FlatteningFoundation(tileh);
}

static void GetTileDesc_Station(TileIndex tile, TileDesc *td)
{
	td->owner[0] = GetTileOwner(tile);

	if (IsRoadStopTile(tile)) {
		RoadType road_rt = GetRoadTypeRoad(tile);
		RoadType tram_rt = GetRoadTypeTram(tile);
		Owner road_owner = INVALID_OWNER;
		Owner tram_owner = INVALID_OWNER;
		if (road_rt != INVALID_ROADTYPE) {
			const RoadTypeInfo *rti = GetRoadTypeInfo(road_rt);
			td->roadtype = rti->strings.name;
			td->road_speed = rti->max_speed / 2;
			road_owner = GetRoadOwner(tile, RTT_ROAD);
		}

		if (tram_rt != INVALID_ROADTYPE) {
			const RoadTypeInfo *rti = GetRoadTypeInfo(tram_rt);
			td->tramtype = rti->strings.name;
			td->tram_speed = rti->max_speed / 2;
			tram_owner = GetRoadOwner(tile, RTT_TRAM);
		}

		if (IsDriveThroughStopTile(tile)) {
			/* Is there a mix of owners? */
			if ((tram_owner != INVALID_OWNER && tram_owner != td->owner[0]) ||
					(road_owner != INVALID_OWNER && road_owner != td->owner[0])) {
				uint i = 1;
				if (road_owner != INVALID_OWNER) {
					td->owner_type[i] = STR_LAND_AREA_INFORMATION_ROAD_OWNER;
					td->owner[i] = road_owner;
					i++;
				}
				if (tram_owner != INVALID_OWNER) {
					td->owner_type[i] = STR_LAND_AREA_INFORMATION_TRAM_OWNER;
					td->owner[i] = tram_owner;
				}
			}
		}
	}

	td->build_date = BaseStation::GetByTile(tile)->build_date;

	if (HasStationTileRail(tile)) {
		const StationSpec *spec = GetStationSpec(tile);

		if (spec != nullptr) {
			td->station_class = StationClass::Get(spec->cls_id)->name;
			td->station_name  = spec->name;

			if (spec->grf_prop.grffile != nullptr) {
				const GRFConfig *gc = GetGRFConfig(spec->grf_prop.grffile->grfid);
				td->grf = gc->GetName();
			}
		}

		const RailtypeInfo *rti = GetRailTypeInfo(GetRailType(tile));
		td->rail_speed = rti->max_speed;
		td->railtype = rti->strings.name;
	}

	if (IsAirport(tile)) {
		const AirportSpec *as = Station::GetByTile(tile)->airport.GetSpec();
		td->airport_class = AirportClass::Get(as->cls_id)->name;
		td->airport_name = as->name;

		const AirportTileSpec *ats = AirportTileSpec::GetByTile(tile);
		td->airport_tile_name = ats->name;

		if (as->grf_prop.grffile != nullptr) {
			const GRFConfig *gc = GetGRFConfig(as->grf_prop.grffile->grfid);
			td->grf = gc->GetName();
		} else if (ats->grf_prop.grffile != nullptr) {
			const GRFConfig *gc = GetGRFConfig(ats->grf_prop.grffile->grfid);
			td->grf = gc->GetName();
		}
	}

	StringID str;
	switch (GetStationType(tile)) {
		default: NOT_REACHED();
		case STATION_RAIL:     str = STR_LAI_STATION_DESCRIPTION_RAILROAD_STATION; break;
		case STATION_AIRPORT:
			str = (IsHangar(tile) ? STR_LAI_STATION_DESCRIPTION_AIRCRAFT_HANGAR : STR_LAI_STATION_DESCRIPTION_AIRPORT);
			break;
		case STATION_TRUCK:    str = STR_LAI_STATION_DESCRIPTION_TRUCK_LOADING_AREA; break;
		case STATION_BUS:      str = STR_LAI_STATION_DESCRIPTION_BUS_STATION; break;
		case STATION_OILRIG: {
			const Industry *i = Station::GetByTile(tile)->industry;
			const IndustrySpec *is = GetIndustrySpec(i->type);
			td->owner[0] = i->owner;
			str = is->name;
			if (is->grf_prop.grffile != nullptr) td->grf = GetGRFConfig(is->grf_prop.grffile->grfid)->GetName();
			break;
		}
		case STATION_DOCK:     str = STR_LAI_STATION_DESCRIPTION_SHIP_DOCK; break;
		case STATION_BUOY:     str = STR_LAI_STATION_DESCRIPTION_BUOY; break;
		case STATION_WAYPOINT: str = STR_LAI_STATION_DESCRIPTION_WAYPOINT; break;
	}
	td->str = str;
}


static TrackStatus GetTileTrackStatus_Station(TileIndex tile, TransportType mode, uint sub_mode, DiagDirection side)
{
	TrackdirBits trackdirbits = TRACKDIR_BIT_NONE;

	switch (mode) {
		case TRANSPORT_RAIL:
			if (HasStationRail(tile) && !IsStationTileBlocked(tile)) {
				trackdirbits = TrackToTrackdirBits(GetRailStationTrack(tile));
			}
			break;

		case TRANSPORT_WATER:
			/* buoy is coded as a station, it is always on open water */
			if (IsBuoy(tile)) {
				TrackBits trackbits = TRACK_BIT_ALL;
				/* remove tracks that connect NE map edge */
				if (TileX(tile) == 0) trackbits &= ~(TRACK_BIT_X | TRACK_BIT_UPPER | TRACK_BIT_RIGHT);
				/* remove tracks that connect NW map edge */
				if (TileY(tile) == 0) trackbits &= ~(TRACK_BIT_Y | TRACK_BIT_LEFT | TRACK_BIT_UPPER);
				trackdirbits = TrackBitsToTrackdirBits(trackbits);
			}
			break;

		case TRANSPORT_ROAD:
			if (IsRoadStop(tile)) {
				RoadTramType rtt = (RoadTramType)sub_mode;
				if (!HasTileRoadType(tile, rtt)) break;

				DiagDirection dir = GetRoadStopDir(tile);
				Axis axis = DiagDirToAxis(dir);

				if (side != INVALID_DIAGDIR) {
					if (axis != DiagDirToAxis(side) || (IsStandardRoadStopTile(tile) && dir != side)) break;
				}

				TrackBits trackbits = AxisToTrackBits(axis);
				if (IsDriveThroughStopTile(tile)) {
					const uint drd_to_multiplier[DRD_END] = { 0x101, 0x100, 0x1, 0x0 };
					trackdirbits = (TrackdirBits)(trackbits * drd_to_multiplier[GetDriveThroughStopDisallowedRoadDirections(tile)]);
				} else {
					trackdirbits = TrackBitsToTrackdirBits(trackbits);
				}
			}
			break;

		default:
			break;
	}

	return CombineTrackStatus(trackdirbits, TRACKDIR_BIT_NONE);
}


static void TileLoop_Station(TileIndex tile)
{
	/* FIXME -- GetTileTrackStatus_Station -> animated stationtiles
	 * hardcoded.....not good */
	switch (GetStationType(tile)) {
		case STATION_AIRPORT:
			AirportTileAnimationTrigger(Station::GetByTile(tile), tile, AAT_TILELOOP);
			break;

		case STATION_DOCK:
			if (!IsTileFlat(tile)) break; // only handle water part
			FALLTHROUGH;

		case STATION_OILRIG: //(station part)
		case STATION_BUOY:
			TileLoop_Water(tile);
			break;

		default: break;
	}
}


void AnimateTile_Station(TileIndex tile)
{
	if (HasStationRail(tile)) {
		AnimateStationTile(tile);
		return;
	}

	if (IsAirport(tile)) {
		AnimateAirportTile(tile);
	}
}

uint8 GetAnimatedTileSpeed_Station(TileIndex tile)
{
	if (HasStationRail(tile)) {
		return GetStationTileAnimationSpeed(tile);
	}

	if (IsAirport(tile)) {
		AnimateAirportTile(tile);
	}
	return 0;
}


static bool ClickTile_Station(TileIndex tile)
{
	const BaseStation *bst = BaseStation::GetByTile(tile);

	if (bst->facilities & FACIL_WAYPOINT) {
		ShowWaypointWindow(Waypoint::From(bst));
	} else if (IsHangar(tile)) {
		const Station *st = Station::From(bst);
		ShowDepotWindow(st->airport.GetHangarTile(st->airport.GetHangarNum(tile)), VEH_AIRCRAFT);
	} else {
		ShowStationViewWindow(bst->index);
	}
	return true;
}

static VehicleEnterTileStatus VehicleEnter_Station(Vehicle *v, TileIndex tile, int x, int y)
{
	if (v->type == VEH_TRAIN) {
		StationID station_id = GetStationIndex(tile);
		if (v->current_order.IsType(OT_GOTO_WAYPOINT) && v->current_order.GetDestination() == station_id && v->current_order.GetWaypointFlags() & OWF_REVERSE) {
			Train *t = Train::From(v);
			// reverse at waypoint
			if (t->reverse_distance == 0) {
				t->reverse_distance = t->gcache.cached_total_length;
				if (t->current_order.IsWaitTimetabled()) {
					t->DeleteUnreachedImplicitOrders();
					UpdateVehicleTimetable(t, true);
					t->last_station_visited = station_id;
					SetWindowDirty(WC_VEHICLE_VIEW, t->index);
					t->current_order.MakeWaiting();
					t->current_order.SetNonStopType(ONSF_NO_STOP_AT_ANY_STATION);
					return VETSB_CONTINUE;
				}
			}
		}
		if (HasBit(Train::From(v)->flags, VRF_BEYOND_PLATFORM_END)) return VETSB_CONTINUE;
		Train *front = Train::From(v)->First();
		if (!front->IsFrontEngine()) return VETSB_CONTINUE;
		if (!(v == front || HasBit(Train::From(v)->Previous()->flags, VRF_BEYOND_PLATFORM_END))) return VETSB_CONTINUE;
		if (!HasStationTileRail(tile)) return VETSB_CONTINUE;
		if (!front->current_order.ShouldStopAtStation(front, station_id, IsRailWaypoint(tile))) return VETSB_CONTINUE;

		int station_ahead;
		int station_length;
		int stop = GetTrainStopLocation(station_id, tile, Train::From(v), true, &station_ahead, &station_length, x, y);

		/* Stop whenever that amount of station ahead + the distance from the
		 * begin of the platform to the stop location is longer than the length
		 * of the platform. Station ahead 'includes' the current tile where the
		 * vehicle is on, so we need to subtract that. */
		if (stop + station_ahead - (int)TILE_SIZE >= station_length) return VETSB_CONTINUE;

		DiagDirection dir = DirToDiagDir(v->direction);

		x &= 0xF;
		y &= 0xF;

		if (DiagDirToAxis(dir) != AXIS_X) Swap(x, y);
		if (y == TILE_SIZE / 2) {
			if (dir != DIAGDIR_SE && dir != DIAGDIR_SW) x = TILE_SIZE - 1 - x;
			stop &= TILE_SIZE - 1;

			if (x == stop) {
				if (_settings_game.vehicle.train_braking_model == TBM_REALISTIC && front->cur_speed > 15 && !(front->lookahead != nullptr && HasBit(front->lookahead->flags, TRLF_APPLY_ADVISORY))) {
					/* Travelling too fast, do not stop and report overshoot to player */
					SetDParam(0, front->index);
					SetDParam(1, IsRailWaypointTile(tile) ? STR_WAYPOINT_NAME : STR_STATION_NAME);
					SetDParam(2, station_id);
					AddNewsItem(STR_NEWS_TRAIN_OVERSHOT_STATION, NT_ADVICE, NF_INCOLOUR | NF_SMALL | NF_VEHICLE_PARAM0,
							NR_VEHICLE, v->index,
							NR_STATION, station_id);
					for (Train *u = front; u != nullptr; u = u->Next()) {
						ClrBit(u->flags, VRF_BEYOND_PLATFORM_END);
					}
					return VETSB_CONTINUE;
				}
				return VETSB_ENTERED_STATION | (VehicleEnterTileStatus)(station_id << VETS_STATION_ID_OFFSET); // enter station
			} else if (x < stop) {
<<<<<<< HEAD
				if (_settings_game.vehicle.train_braking_model == TBM_REALISTIC && front->cur_speed > 30) {
					/* Travelling too fast, take no action */
					return VETSB_CONTINUE;
				}
				front->vehstatus |= VS_TRAIN_SLOWING;
				uint16 spd = max(0, (stop - x) * 20 - 15);
				if (spd < front->cur_speed) front->cur_speed = spd;
=======
				v->vehstatus |= VS_TRAIN_SLOWING;
				uint16 spd = std::max(0, (stop - x) * 20 - 15);
				if (spd < v->cur_speed) v->cur_speed = spd;
>>>>>>> cd36e171
			}
		}
	} else if (v->type == VEH_ROAD) {
		RoadVehicle *rv = RoadVehicle::From(v);
		if (rv->state < RVSB_IN_ROAD_STOP && !IsReversingRoadTrackdir((Trackdir)rv->state) && rv->frame == 0) {
			if (IsRoadStop(tile) && rv->IsFrontEngine()) {
				/* Attempt to allocate a parking bay in a road stop */
				return RoadStop::GetByTile(tile, GetRoadStopType(tile))->Enter(rv) ? VETSB_CONTINUE : VETSB_CANNOT_ENTER;
			}
		}
	}

	return VETSB_CONTINUE;
}

/**
 * Run the watched cargo callback for all houses in the catchment area.
 * @param st Station.
 */
void TriggerWatchedCargoCallbacks(Station *st)
{
	/* Collect cargoes accepted since the last big tick. */
	CargoTypes cargoes = 0;
	for (CargoID cid = 0; cid < NUM_CARGO; cid++) {
		if (HasBit(st->goods[cid].status, GoodsEntry::GES_ACCEPTED_BIGTICK)) SetBit(cargoes, cid);
	}

	/* Anything to do? */
	if (cargoes == 0) return;

	/* Loop over all houses in the catchment. */
	BitmapTileIterator it(st->catchment_tiles);
	for (TileIndex tile = it; tile != INVALID_TILE; tile = ++it) {
		if (IsTileType(tile, MP_HOUSE)) {
			WatchedCargoCallback(tile, cargoes);
		}
	}
}

/**
 * This function is called for each station once every 250 ticks.
 * Not all stations will get the tick at the same time.
 * @param st the station receiving the tick.
 * @return true if the station is still valid (wasn't deleted)
 */
static bool StationHandleBigTick(BaseStation *st)
{
	if (!st->IsInUse()) {
		if (++st->delete_ctr >= 8) delete st;
		return false;
	}

	if (Station::IsExpected(st)) {
		TriggerWatchedCargoCallbacks(Station::From(st));

		for (CargoID i = 0; i < NUM_CARGO; i++) {
			ClrBit(Station::From(st)->goods[i].status, GoodsEntry::GES_ACCEPTED_BIGTICK);
		}
	}


	if ((st->facilities & FACIL_WAYPOINT) == 0) UpdateStationAcceptance(Station::From(st), true);

	return true;
}

static inline void byte_inc_sat(byte *p)
{
	byte b = *p + 1;
	if (b != 0) *p = b;
}

/**
 * Truncate the cargo by a specific amount.
 * @param cs The type of cargo to perform the truncation for.
 * @param ge The goods entry, of the station, to truncate.
 * @param amount The amount to truncate the cargo by.
 */
static void TruncateCargo(const CargoSpec *cs, GoodsEntry *ge, uint amount = UINT_MAX)
{
	/* If truncating also punish the source stations' ratings to
	 * decrease the flow of incoming cargo. */

	StationCargoAmountMap waiting_per_source;
	ge->cargo.Truncate(amount, &waiting_per_source);
	for (StationCargoAmountMap::iterator i(waiting_per_source.begin()); i != waiting_per_source.end(); ++i) {
		Station *source_station = Station::GetIfValid(i->first);
		if (source_station == nullptr) continue;

		GoodsEntry &source_ge = source_station->goods[cs->Index()];
		source_ge.max_waiting_cargo = std::max(source_ge.max_waiting_cargo, i->second);
	}
}

static void UpdateStationRating(Station *st)
{
	bool waiting_changed = false;

	byte_inc_sat(&st->time_since_load);
	byte_inc_sat(&st->time_since_unload);

	const CargoSpec *cs;
	FOR_ALL_CARGOSPECS(cs) {
		GoodsEntry *ge = &st->goods[cs->Index()];
		/* Slowly increase the rating back to his original level in the case we
		 *  didn't deliver cargo yet to this station. This happens when a bribe
		 *  failed while you didn't moved that cargo yet to a station. */
		if (!ge->HasRating() && ge->rating < INITIAL_STATION_RATING) {
			ge->rating++;
		}

		/* Only change the rating if we are moving this cargo */
		if (ge->HasRating()) {
			byte_inc_sat(&ge->time_since_pickup);
			if (ge->time_since_pickup == 255 && _settings_game.order.selectgoods) {
				ClrBit(ge->status, GoodsEntry::GES_RATING);
				ge->last_speed = 0;
				TruncateCargo(cs, ge);
				waiting_changed = true;
				continue;
			}

			bool skip = false;
			int rating = 0;
			uint waiting = ge->cargo.AvailableCount();

			/* num_dests is at least 1 if there is any cargo as
			 * INVALID_STATION is also a destination.
			 */
			uint num_dests = (uint)ge->cargo.Packets()->MapSize();

			/* Average amount of cargo per next hop, but prefer solitary stations
			 * with only one or two next hops. They are allowed to have more
			 * cargo waiting per next hop.
			 * With manual cargo distribution waiting_avg = waiting / 2 as then
			 * INVALID_STATION is the only destination.
			 */
			uint waiting_avg = waiting / (num_dests + 1);

			if (HasBit(cs->callback_mask, CBM_CARGO_STATION_RATING_CALC)) {
				/* Perform custom station rating. If it succeeds the speed, days in transit and
				 * waiting cargo ratings must not be executed. */

				/* NewGRFs expect last speed to be 0xFF when no vehicle has arrived yet. */
				uint last_speed = ge->HasVehicleEverTriedLoading() && ge->IsSupplyAllowed() ? ge->last_speed : 0xFF;

				uint32 var18 = std::min<uint>(ge->time_since_pickup, 0xFFu)
					| (std::min<uint>(ge->max_waiting_cargo, 0xFFFFu) << 8)
					| (std::min<uint>(last_speed, 0xFFu) << 24);
				/* Convert to the 'old' vehicle types */
				uint32 var10 = (ge->last_vehicle_type == VEH_INVALID) ? 0x0 : (ge->last_vehicle_type + 0x10);
				uint16 callback = GetCargoCallback(CBID_CARGO_STATION_RATING_CALC, var10, var18, cs);
				if (callback != CALLBACK_FAILED) {
					skip = true;
					rating = GB(callback, 0, 14);

					/* Simulate a 15 bit signed value */
					if (HasBit(callback, 14)) rating -= 0x4000;
				}
			}

			if (!skip) {
				int b = ge->last_speed - 85;
				if (b >= 0) rating += b >> 2;

				uint waittime = ge->time_since_pickup;
				if (_settings_game.station.cargo_class_rating_wait_time) {
					if (cs->classes & CC_PASSENGERS) {
						waittime *= 3;
					} else if (cs->classes & CC_REFRIGERATED) {
						waittime *= 2;
					} else if (cs->classes & (CC_MAIL | CC_ARMOURED | CC_EXPRESS)) {
						waittime += (waittime >> 1);
					} else if (cs->classes & (CC_BULK | CC_LIQUID)) {
						waittime >>= 2;
					}
				}
				if (ge->last_vehicle_type == VEH_SHIP) waittime >>= 2;
				if (waittime <= 21) rating += 25;
				if (waittime <= 12) rating += 25;
				if (waittime <= 6) rating += 45;
				if (waittime <= 3) rating += 35;

				rating -= 90;
				uint normalised_max_waiting_cargo = ge->max_waiting_cargo;
				if (_settings_game.station.station_size_rating_cargo_amount) {
					normalised_max_waiting_cargo *= 8;
					if (st->station_tiles > 1) normalised_max_waiting_cargo /= st->station_tiles;
				}
				if (normalised_max_waiting_cargo <= 1500) rating += 55;
				if (normalised_max_waiting_cargo <= 1000) rating += 35;
				if (normalised_max_waiting_cargo <= 600) rating += 10;
				if (normalised_max_waiting_cargo <= 300) rating += 20;
				if (normalised_max_waiting_cargo <= 100) rating += 10;
			}

			if (Company::IsValidID(st->owner) && HasBit(st->town->statues, st->owner)) rating += 26;

			byte age = ge->last_age;
			if (age < 3) rating += 10;
			if (age < 2) rating += 10;
			if (age < 1) rating += 13;

			{
				int or_ = ge->rating; // old rating

				/* only modify rating in steps of -2, -1, 0, 1 or 2 */
				ge->rating = rating = or_ + Clamp(Clamp(rating, 0, 255) - or_, -2, 2);

				/* if rating is <= 64 and more than 100 items waiting on average per destination,
				 * remove some random amount of goods from the station */
				if (rating <= 64 && waiting_avg >= 100) {
					int dec = Random() & 0x1F;
					if (waiting_avg < 200) dec &= 7;
					waiting -= (dec + 1) * num_dests;
					waiting_changed = true;
				}

				/* if rating is <= 127 and there are any items waiting, maybe remove some goods. */
				if (rating <= 127 && waiting != 0) {
					uint32 r = Random();
					if (rating <= (int)GB(r, 0, 7)) {
						/* Need to have int, otherwise it will just overflow etc. */
						waiting = std::max((int)waiting - (int)((GB(r, 8, 2) - 1) * num_dests), 0);
						waiting_changed = true;
					}
				}

				/* At some point we really must cap the cargo. Previously this
				 * was a strict 4095, but now we'll have a less strict, but
				 * increasingly aggressive truncation of the amount of cargo. */
				static const uint WAITING_CARGO_THRESHOLD  = 1 << 12;
				static const uint WAITING_CARGO_CUT_FACTOR = 1 <<  6;
				static const uint MAX_WAITING_CARGO        = 1 << 15;

				uint normalised_waiting_cargo_threshold = WAITING_CARGO_THRESHOLD;
				if (_settings_game.station.station_size_rating_cargo_amount) {
					if (st->station_tiles > 1) normalised_waiting_cargo_threshold *= st->station_tiles;
					normalised_waiting_cargo_threshold /= 8;
				}

<<<<<<< HEAD
				if (waiting > normalised_waiting_cargo_threshold) {
					const uint difference = waiting - normalised_waiting_cargo_threshold;
					waiting -= (difference / WAITING_CARGO_CUT_FACTOR);
					const uint normalised_max_waiting_cargo = normalised_waiting_cargo_threshold * (MAX_WAITING_CARGO / WAITING_CARGO_THRESHOLD);
					waiting = min(waiting, normalised_max_waiting_cargo);
=======
					waiting = std::min(waiting, MAX_WAITING_CARGO);
>>>>>>> cd36e171
					waiting_changed = true;
				}

				/* We can't truncate cargo that's already reserved for loading.
				 * Thus StoredCount() here. */
				if (waiting_changed && waiting < ge->cargo.AvailableCount()) {
					/* Feed back the exact own waiting cargo at this station for the
					 * next rating calculation. */
					ge->max_waiting_cargo = 0;

					TruncateCargo(cs, ge, ge->cargo.AvailableCount() - waiting);
				} else {
					/* If the average number per next hop is low, be more forgiving. */
					ge->max_waiting_cargo = waiting_avg;
				}
			}
		}
	}

	StationID index = st->index;
	if (waiting_changed) {
		SetWindowDirty(WC_STATION_VIEW, index); // update whole window
	} else {
		SetWindowWidgetDirty(WC_STATION_VIEW, index, WID_SV_ACCEPT_RATING_LIST); // update only ratings list
	}
}

/**
 * Reroute cargo of type c at station st or in any vehicles unloading there.
 * Make sure the cargo's new next hop is neither "avoid" nor "avoid2".
 * @param st Station to be rerouted at.
 * @param c Type of cargo.
 * @param avoid Original next hop of cargo, avoid this.
 * @param avoid2 Another station to be avoided when rerouting.
 */
void RerouteCargo(Station *st, CargoID c, StationID avoid, StationID avoid2)
{
	GoodsEntry &ge = st->goods[c];

	/* Reroute cargo in station. */
	ge.cargo.Reroute(UINT_MAX, &ge.cargo, avoid, avoid2, &ge);

	/* Reroute cargo staged to be transferred. */
	for (Vehicle *v : st->loading_vehicles) {
		for (; v != nullptr; v = v->Next()) {
			if (v->cargo_type != c) continue;
			v->cargo.Reroute(UINT_MAX, &v->cargo, avoid, avoid2, &ge);
		}
	}
}

btree::btree_set<VehicleID> _delete_stale_links_vehicle_cache;

void ClearDeleteStaleLinksVehicleCache()
{
	_delete_stale_links_vehicle_cache.clear();
}

/**
 * Check all next hops of cargo packets in this station for existence of a
 * a valid link they may use to travel on. Reroute any cargo not having a valid
 * link and remove timed out links found like this from the linkgraph. We're
 * not all links here as that is expensive and useless. A link no one is using
 * doesn't hurt either.
 * @param from Station to check.
 */
void DeleteStaleLinks(Station *from)
{
	for (CargoID c = 0; c < NUM_CARGO; ++c) {
		const bool auto_distributed = (_settings_game.linkgraph.GetDistributionType(c) != DT_MANUAL);
		GoodsEntry &ge = from->goods[c];
		LinkGraph *lg = LinkGraph::GetIfValid(ge.link_graph);
		if (lg == nullptr) continue;
		Node node = (*lg)[ge.node];
		for (EdgeIterator it(node.Begin()); it != node.End();) {
			Edge edge = it->second;
			Station *to = Station::Get((*lg)[it->first].Station());
			assert(to->goods[c].node == it->first);
			++it; // Do that before removing the edge. Anything else may crash.
			assert(_date >= edge.LastUpdate());
			uint timeout = max<uint>((LinkGraph::MIN_TIMEOUT_DISTANCE + (DistanceManhattan(from->xy, to->xy) >> 3)) / _settings_game.economy.day_length_factor, 1);
			if ((uint)(_date - edge.LastUpdate()) > timeout) {
				bool updated = false;

				if (auto_distributed) {
					/* Have all vehicles refresh their next hops before deciding to
					 * remove the node. */
					std::vector<Vehicle *> vehicles;
					for (OrderList *l : OrderList::Iterate()) {
						bool found_from = false;
						bool found_to = false;
						for (Order *order = l->GetFirstOrder(); order != nullptr; order = order->next) {
							if (!order->IsType(OT_GOTO_STATION) && !order->IsType(OT_IMPLICIT)) continue;
							if (order->GetDestination() == from->index) {
								found_from = true;
								if (found_to) break;
							} else if (order->GetDestination() == to->index) {
								found_to = true;
								if (found_from) break;
							}
						}
						if (!found_to || !found_from) continue;
						vehicles.push_back(l->GetFirstSharedVehicle());
					}

					auto iter = vehicles.begin();
					while (iter != vehicles.end()) {
						Vehicle *v = *iter;

						auto res = _delete_stale_links_vehicle_cache.insert(v->index);
						// Only run LinkRefresher if vehicle was not already in the cache
						if (res.second) {
							LinkRefresher::Run(v, false); // Don't allow merging. Otherwise lg might get deleted.
						}
						if (edge.LastUpdate() == _date) {
							updated = true;
							break;
						}

						Vehicle *next_shared = v->NextShared();
						if (next_shared) {
							*iter = next_shared;
							++iter;
						} else {
							iter = vehicles.erase(iter);
						}

						if (iter == vehicles.end()) iter = vehicles.begin();
					}
				}

				if (!updated) {
					/* If it's still considered dead remove it. */
					node.RemoveEdge(to->goods[c].node);
					ge.flows.DeleteFlows(to->index);
					RerouteCargo(from, c, to->index, from->index);
				}
			} else if (edge.LastUnrestrictedUpdate() != INVALID_DATE && (uint)(_date - edge.LastUnrestrictedUpdate()) > timeout) {
				edge.Restrict();
				ge.flows.RestrictFlows(to->index);
				RerouteCargo(from, c, to->index, from->index);
			} else if (edge.LastRestrictedUpdate() != INVALID_DATE && (uint)(_date - edge.LastRestrictedUpdate()) > timeout) {
				edge.Release();
			}
		}
		assert(_date >= lg->LastCompression());
		if ((uint)(_date - lg->LastCompression()) > max<uint>(LinkGraph::COMPRESSION_INTERVAL / _settings_game.economy.day_length_factor, 1)) {
			lg->Compress();
		}
	}
}

/**
 * Increase capacity for a link stat given by station cargo and next hop.
 * @param st Station to get the link stats from.
 * @param cargo Cargo to increase stat for.
 * @param next_station_id Station the consist will be travelling to next.
 * @param capacity Capacity to add to link stat.
 * @param usage Usage to add to link stat.
 * @param mode Update mode to be applied.
 */
void IncreaseStats(Station *st, CargoID cargo, StationID next_station_id, uint capacity, uint usage, EdgeUpdateMode mode)
{
	GoodsEntry &ge1 = st->goods[cargo];
	Station *st2 = Station::Get(next_station_id);
	GoodsEntry &ge2 = st2->goods[cargo];
	LinkGraph *lg = nullptr;
	if (ge1.link_graph == INVALID_LINK_GRAPH) {
		if (ge2.link_graph == INVALID_LINK_GRAPH) {
			if (LinkGraph::CanAllocateItem()) {
				lg = new LinkGraph(cargo);
				LinkGraphSchedule::instance.Queue(lg);
				ge2.link_graph = lg->index;
				ge2.node = lg->AddNode(st2);
			} else {
				DEBUG(misc, 0, "Can't allocate link graph");
			}
		} else {
			lg = LinkGraph::Get(ge2.link_graph);
		}
		if (lg) {
			ge1.link_graph = lg->index;
			ge1.node = lg->AddNode(st);
		}
	} else if (ge2.link_graph == INVALID_LINK_GRAPH) {
		lg = LinkGraph::Get(ge1.link_graph);
		ge2.link_graph = lg->index;
		ge2.node = lg->AddNode(st2);
	} else {
		lg = LinkGraph::Get(ge1.link_graph);
		if (ge1.link_graph != ge2.link_graph) {
			LinkGraph *lg2 = LinkGraph::Get(ge2.link_graph);
			if (lg->Size() < lg2->Size()) {
				LinkGraphSchedule::instance.Unqueue(lg);
				lg2->Merge(lg); // Updates GoodsEntries of lg
				lg = lg2;
			} else {
				LinkGraphSchedule::instance.Unqueue(lg2);
				lg->Merge(lg2); // Updates GoodsEntries of lg2
			}
		}
	}
	if (lg != nullptr) {
		(*lg)[ge1.node].UpdateEdge(ge2.node, capacity, usage, mode);
	}
}

<<<<<<< HEAD
=======
/**
 * Increase capacity for all link stats associated with vehicles in the given consist.
 * @param st Station to get the link stats from.
 * @param front First vehicle in the consist.
 * @param next_station_id Station the consist will be travelling to next.
 */
void IncreaseStats(Station *st, const Vehicle *front, StationID next_station_id)
{
	for (const Vehicle *v = front; v != nullptr; v = v->Next()) {
		if (v->refit_cap > 0) {
			/* The cargo count can indeed be higher than the refit_cap if
			 * wagons have been auto-replaced and subsequently auto-
			 * refitted to a higher capacity. The cargo gets redistributed
			 * among the wagons in that case.
			 * As usage is not such an important figure anyway we just
			 * ignore the additional cargo then.*/
			IncreaseStats(st, v->cargo_type, next_station_id, v->refit_cap,
					std::min<uint>(v->refit_cap, v->cargo.StoredCount()), EUM_INCREASE);
		}
	}
}

>>>>>>> cd36e171
/* called for every station each tick */
static void StationHandleSmallTick(BaseStation *st)
{
	if ((st->facilities & FACIL_WAYPOINT) != 0 || !st->IsInUse()) return;

	byte b = st->delete_ctr + 1;
	if (b >= STATION_RATING_TICKS) b = 0;
	st->delete_ctr = b;

	if (b == 0) UpdateStationRating(Station::From(st));
}

void OnTick_Station()
{
	if (_game_mode == GM_EDITOR) return;

	ClearDeleteStaleLinksVehicleCache();

	for (BaseStation *st : BaseStation::Iterate()) {
		StationHandleSmallTick(st);

		/* Clean up the link graph about once a week. */
		if (Station::IsExpected(st) && (_tick_counter + st->index) % STATION_LINKGRAPH_TICKS == 0) {
			DeleteStaleLinks(Station::From(st));
		};

		/* Run STATION_ACCEPTANCE_TICKS = 250 tick interval trigger for station animation.
		 * Station index is included so that triggers are not all done
		 * at the same time. */
		if ((_tick_counter + st->index) % STATION_ACCEPTANCE_TICKS == 0) {
			/* Stop processing this station if it was deleted */
			if (!StationHandleBigTick(st)) continue;
			TriggerStationAnimation(st, st->xy, SAT_250_TICKS);
			if (Station::IsExpected(st)) AirportAnimationTrigger(Station::From(st), AAT_STATION_250_TICKS);
		}
	}
}

/** Monthly loop for stations. */
void StationMonthlyLoop()
{
	for (Station *st : Station::Iterate()) {
		for (CargoID i = 0; i < NUM_CARGO; i++) {
			GoodsEntry *ge = &st->goods[i];
			SB(ge->status, GoodsEntry::GES_LAST_MONTH, 1, GB(ge->status, GoodsEntry::GES_CURRENT_MONTH, 1));
			ClrBit(ge->status, GoodsEntry::GES_CURRENT_MONTH);
		}
	}
}


void ModifyStationRatingAround(TileIndex tile, Owner owner, int amount, uint radius)
{
	ForAllStationsRadius(tile, radius, [&](Station *st) {
		if (st->owner == owner && DistanceManhattan(tile, st->xy) <= radius) {
			for (CargoID i = 0; i < NUM_CARGO; i++) {
				GoodsEntry *ge = &st->goods[i];

				if (ge->status != 0) {
					ge->rating = Clamp(ge->rating + amount, 0, 255);
				}
			}
		}
	});
}

static uint UpdateStationWaiting(Station *st, CargoID type, uint amount, SourceType source_type, SourceID source_id)
{
	/* We can't allocate a CargoPacket? Then don't do anything
	 * at all; i.e. just discard the incoming cargo. */
	if (!CargoPacket::CanAllocateItem()) return 0;

	GoodsEntry &ge = st->goods[type];
	amount += ge.amount_fract;
	ge.amount_fract = GB(amount, 0, 8);

	amount >>= 8;
	/* No new "real" cargo item yet. */
	if (amount == 0) return 0;

	StationID next = ge.GetVia(st->index);
	ge.cargo.Append(new CargoPacket(st->index, st->xy, amount, source_type, source_id), next);
	LinkGraph *lg = nullptr;
	if (ge.link_graph == INVALID_LINK_GRAPH) {
		if (LinkGraph::CanAllocateItem()) {
			lg = new LinkGraph(type);
			LinkGraphSchedule::instance.Queue(lg);
			ge.link_graph = lg->index;
			ge.node = lg->AddNode(st);
		} else {
			DEBUG(misc, 0, "Can't allocate link graph");
		}
	} else {
		lg = LinkGraph::Get(ge.link_graph);
	}
	if (lg != nullptr) (*lg)[ge.node].UpdateSupply(amount);

	if (!ge.HasRating()) {
		InvalidateWindowData(WC_STATION_LIST, st->index);
		SetBit(ge.status, GoodsEntry::GES_RATING);
	}

	TriggerStationRandomisation(st, st->xy, SRT_NEW_CARGO, type);
	TriggerStationAnimation(st, st->xy, SAT_NEW_CARGO, type);
	AirportAnimationTrigger(st, AAT_STATION_NEW_CARGO, type);

	SetWindowDirty(WC_STATION_VIEW, st->index);
	st->MarkTilesDirty(true);
	return amount;
}

static bool IsUniqueStationName(const char *name)
{
	for (const Station *st : Station::Iterate()) {
		if (!st->name.empty() && st->name == name) return false;
	}

	return true;
}

/**
 * Rename a station
 * @param tile unused
 * @param flags operation to perform
 * @param p1 station ID that is to be renamed
 * @param p2 unused
 * @param text the new name or an empty string when resetting to the default
 * @return the cost of this operation or an error
 */
CommandCost CmdRenameStation(TileIndex tile, DoCommandFlag flags, uint32 p1, uint32 p2, const char *text)
{
	Station *st = Station::GetIfValid(p1);
	if (st == nullptr) return CMD_ERROR;

	CommandCost ret = CheckOwnership(st->owner);
	if (ret.Failed()) return ret;

	bool reset = StrEmpty(text);

	if (!reset) {
		if (Utf8StringLength(text) >= MAX_LENGTH_STATION_NAME_CHARS) return CMD_ERROR;
		if (!IsUniqueStationName(text)) return_cmd_error(STR_ERROR_NAME_MUST_BE_UNIQUE);
	}

	if (flags & DC_EXEC) {
		st->cached_name.clear();
		if (reset) {
			st->name.clear();
		} else {
			st->name = text;
		}

		st->UpdateVirtCoord();
		InvalidateWindowData(WC_STATION_LIST, st->owner, 1);
	}

	return CommandCost();
}

/**
 * Change whether a cargo may be supplied to a station
 * @param tile unused
 * @param flags operation to perform
 * @param p1 station ID
 * @param p2 various bitstuffed elements
 * - p2 = (bit  0- 7) - cargo ID
 * - p2 = (bit     8) - whether to allow supply
 * @param text unused
 * @return the cost of this operation or an error
 */
CommandCost CmdSetStationCargoAllowedSupply(TileIndex tile, DoCommandFlag flags, uint32 p1, uint32 p2, const char *text)
{
	Station *st = Station::GetIfValid(p1);
	if (st == nullptr) return CMD_ERROR;

	CommandCost ret = CheckOwnership(st->owner);
	if (ret.Failed()) return ret;

	CargoID cid = GB(p2, 0, 8);
	if (cid >= NUM_CARGO) return CMD_ERROR;

	if (flags & DC_EXEC) {
		GoodsEntry &ge = st->goods[cid];
		SB(ge.status, GoodsEntry::GES_NO_CARGO_SUPPLY, 1, HasBit(p2, 8) ? 0 : 1);
		InvalidateWindowData(WC_STATION_VIEW, st->index, -1);
	}

	return CommandCost();
}

static void AddNearbyStationsByCatchment(TileIndex tile, StationList *stations, StationList &nearby)
{
	for (Station *st : nearby) {
		if (st->TileIsInCatchment(tile)) stations->insert(st);
	}
}

/**
 * Run a tile loop to find stations around a tile, on demand. Cache the result for further requests
 * @return pointer to a StationList containing all stations found
 */
const StationList *StationFinder::GetStations()
{
	if (this->tile != INVALID_TILE) {
		if (IsTileType(this->tile, MP_HOUSE)) {
			/* Town nearby stations need to be filtered per tile. */
			assert(this->w == 1 && this->h == 1);
			AddNearbyStationsByCatchment(this->tile, &this->stations, Town::GetByTile(this->tile)->stations_near);
		} else {
			ForAllStationsAroundTiles(*this, [this](Station *st, TileIndex tile) {
				this->stations.insert(st);
				return true;
			});
		}
		this->tile = INVALID_TILE;
	}
	return &this->stations;
}


static bool CanMoveGoodsToStation(const Station *st, CargoID type)
{
	/* Is the station reserved exclusively for somebody else? */
	if (st->owner != OWNER_NONE && st->town->exclusive_counter > 0 && st->town->exclusivity != st->owner) return false;

	/* Lowest possible rating, better not to give cargo anymore. */
	if (st->goods[type].rating == 0) return false;

	if (!st->goods[type].IsSupplyAllowed()) return false;

	/* Selectively servicing stations, and not this one. */
	if (_settings_game.order.selectgoods && !st->goods[type].HasVehicleEverTriedLoading()) return false;

	if (IsCargoInClass(type, CC_PASSENGERS)) {
		/* Passengers are never served by just a truck stop. */
		if (st->facilities == FACIL_TRUCK_STOP) return false;
	} else {
		/* Non-passengers are never served by just a bus stop. */
		if (st->facilities == FACIL_BUS_STOP) return false;
	}
	return true;
}

uint MoveGoodsToStation(CargoID type, uint amount, SourceType source_type, SourceID source_id, const StationList *all_stations, Owner exclusivity)
{
	/* Return if nothing to do. Also the rounding below fails for 0. */
	if (all_stations->empty()) return 0;
	if (amount == 0) return 0;

	Station *first_station = nullptr;
	typedef std::pair<Station *, uint> StationInfo;
	std::vector<StationInfo> used_stations;

	for (Station *st : *all_stations) {
		if (exclusivity != INVALID_OWNER && exclusivity != st->owner) continue;
		if (!CanMoveGoodsToStation(st, type)) continue;

		/* Avoid allocating a vector if there is only one station to significantly
		 * improve performance in this common case. */
		if (first_station == nullptr) {
			first_station = st;
			continue;
		}
		if  (used_stations.empty()) {
			used_stations.reserve(2);
			used_stations.emplace_back(std::make_pair(first_station, 0));
		}
		used_stations.emplace_back(std::make_pair(st, 0));
	}

	/* no stations around at all? */
	if (first_station == nullptr) return 0;

	if (used_stations.empty()) {
		/* only one station around */
		amount *= first_station->goods[type].rating + 1;
		return UpdateStationWaiting(first_station, type, amount, source_type, source_id);
	}

	uint company_best[OWNER_NONE + 1] = {};  // best rating for each company, including OWNER_NONE
	uint company_sum[OWNER_NONE + 1] = {};   // sum of ratings for each company
	uint best_rating = 0;
	uint best_sum = 0;  // sum of best ratings for each company

	for (auto &p : used_stations) {
		auto owner = p.first->owner;
		auto rating = p.first->goods[type].rating;
		if (rating > company_best[owner]) {
			best_sum += rating - company_best[owner];  // it's usually faster than iterating companies later
			company_best[owner] = rating;
			if (rating > best_rating) best_rating = rating;
		}
		company_sum[owner] += rating;
	}

	/* From now we'll calculate with fractional cargo amounts.
	 * First determine how much cargo we really have. */
	amount *= best_rating + 1;

	uint moving = 0;
	for (auto &p : used_stations) {
		uint owner = p.first->owner;
		/* Multiply the amount by (company best / sum of best for each company) to get cargo allocated to a company
		 * and by (station rating / sum of ratings in a company) to get the result for a single station. */
		p.second = ((uint64) amount) * ((uint64) company_best[owner]) * ((uint64) p.first->goods[type].rating) / (best_sum * company_sum[owner]);
		moving += p.second;
	}

	/* If there is some cargo left due to rounding issues distribute it among the best rated stations.  */
	if (amount > moving) {
		std::sort(used_stations.begin(), used_stations.end(), [type] (const StationInfo &a, const StationInfo &b) {
			return b.first->goods[type].rating < a.first->goods[type].rating;
		});

		uint to_deliver = amount - moving;
		uint step_size = CeilDivT<uint>(to_deliver, used_stations.size());
		for (uint i = 0; i < used_stations.size() && to_deliver > 0; i++) {
			uint delivery = min<uint>(to_deliver, step_size);
			used_stations[i].second += delivery;
			to_deliver -= delivery;
		}
	}

	uint moved = 0;
	for (auto &p : used_stations) {
		moved += UpdateStationWaiting(p.first, type, p.second, source_type, source_id);
	}

	return moved;
}

void UpdateStationDockingTiles(Station *st)
{
	st->docking_station.Clear();
	st->docking_tiles.clear();

	/* For neutral stations, start with the industry area instead of dock area */
	const TileArea *area = st->industry != nullptr ? &st->industry->location : &st->ship_station;

	if (area->tile == INVALID_TILE) return;

	int x = TileX(area->tile);
	int y = TileY(area->tile);

	/* Expand the area by a tile on each side while
	 * making sure that we remain inside the map. */
	int x2 = std::min<int>(x + area->w + 1, MapSizeX());
	int x1 = std::max<int>(x - 1, 0);

	int y2 = std::min<int>(y + area->h + 1, MapSizeY());
	int y1 = std::max<int>(y - 1, 0);

	TileArea ta(TileXY(x1, y1), TileXY(x2 - 1, y2 - 1));
	TILE_AREA_LOOP(tile, ta) {
		if (IsValidTile(tile) && IsPossibleDockingTile(tile)) CheckForDockingTile(tile);
	}
}

void BuildOilRig(TileIndex tile)
{
	if (!Station::CanAllocateItem()) {
		DEBUG(misc, 0, "Can't allocate station for oilrig at 0x%X, reverting to oilrig only", tile);
		return;
	}

	Station *st = new Station(tile);
	_station_kdtree.Insert(st->index);
	st->town = ClosestTownFromTile(tile, UINT_MAX);

	st->string_id = GenerateStationName(st, tile, STATIONNAMING_OILRIG);

	assert_tile(IsTileType(tile, MP_INDUSTRY), tile);
	/* Mark industry as associated both ways */
	st->industry = Industry::GetByTile(tile);
	st->industry->neutral_station = st;
	DeleteAnimatedTile(tile);
	MakeOilrig(tile, st->index, GetWaterClass(tile));

	st->owner = OWNER_NONE;
	st->airport.type = AT_OILRIG;
	st->airport.Add(tile);
	st->ship_station.Add(tile);
	st->facilities = FACIL_AIRPORT | FACIL_DOCK;
	st->build_date = _date;
	UpdateStationDockingTiles(st);

	st->rect.BeforeAddTile(tile, StationRect::ADD_FORCE);

	st->UpdateVirtCoord();
	st->RecomputeCatchment();
	UpdateStationAcceptance(st, false);
	ZoningMarkDirtyStationCoverageArea(st);
}

void DeleteOilRig(TileIndex tile)
{
	Station *st = Station::GetByTile(tile);
	ZoningMarkDirtyStationCoverageArea(st);

	MakeWaterKeepingClass(tile, OWNER_NONE);

	assert(st->facilities == (FACIL_AIRPORT | FACIL_DOCK) && st->airport.type == AT_OILRIG);
	if (st->industry != nullptr && st->industry->neutral_station == st) {
		/* Don't leave dangling neutral station pointer */
		st->industry->neutral_station = nullptr;
	}
	delete st;
}

static void ChangeTileOwner_Station(TileIndex tile, Owner old_owner, Owner new_owner)
{
	if (IsRoadStopTile(tile)) {
		FOR_ALL_ROADTRAMTYPES(rtt) {
			/* Update all roadtypes, no matter if they are present */
			if (GetRoadOwner(tile, rtt) == old_owner) {
				RoadType rt = GetRoadType(tile, rtt);
				if (rt != INVALID_ROADTYPE) {
					/* A drive-through road-stop has always two road bits. No need to dirty windows here, we'll redraw the whole screen anyway. */
					Company::Get(old_owner)->infrastructure.road[rt] -= 2;
					if (new_owner != INVALID_OWNER) Company::Get(new_owner)->infrastructure.road[rt] += 2;
				}
				SetRoadOwner(tile, rtt, new_owner == INVALID_OWNER ? OWNER_NONE : new_owner);
			}
		}
	}

	if (!IsTileOwner(tile, old_owner)) return;

	if (new_owner != INVALID_OWNER) {
		/* Update company infrastructure counts. Only do it here
		 * if the new owner is valid as otherwise the clear
		 * command will do it for us. No need to dirty windows
		 * here, we'll redraw the whole screen anyway.*/
		Company *old_company = Company::Get(old_owner);
		Company *new_company = Company::Get(new_owner);

		/* Update counts for underlying infrastructure. */
		switch (GetStationType(tile)) {
			case STATION_RAIL:
			case STATION_WAYPOINT:
				if (!IsStationTileBlocked(tile)) {
					old_company->infrastructure.rail[GetRailType(tile)]--;
					new_company->infrastructure.rail[GetRailType(tile)]++;
				}
				break;

			case STATION_BUS:
			case STATION_TRUCK:
				/* Road stops were already handled above. */
				break;

			case STATION_BUOY:
			case STATION_DOCK:
				if (GetWaterClass(tile) == WATER_CLASS_CANAL) {
					old_company->infrastructure.water--;
					new_company->infrastructure.water++;
				}
				break;

			default:
				break;
		}

		/* Update station tile count. */
		if (!IsBuoy(tile) && !IsAirport(tile)) {
			old_company->infrastructure.station--;
			new_company->infrastructure.station++;
		}

		/* for buoys, owner of tile is owner of water, st->owner == OWNER_NONE */
		SetTileOwner(tile, new_owner);
		InvalidateWindowClassesData(WC_STATION_LIST, 0);
	} else {
		if (IsDriveThroughStopTile(tile)) {
			/* Remove the drive-through road stop */
			DoCommand(tile, 1 | 1 << 8, (GetStationType(tile) == STATION_TRUCK) ? ROADSTOP_TRUCK : ROADSTOP_BUS, DC_EXEC | DC_BANKRUPT, CMD_REMOVE_ROAD_STOP);
			assert_tile(IsTileType(tile, MP_ROAD), tile);
			/* Change owner of tile and all roadtypes */
			ChangeTileOwner(tile, old_owner, new_owner);
		} else {
			DoCommand(tile, 0, 0, DC_EXEC | DC_BANKRUPT, CMD_LANDSCAPE_CLEAR);
			/* Set tile owner of water under (now removed) buoy and dock to OWNER_NONE.
			 * Update owner of buoy if it was not removed (was in orders).
			 * Do not update when owned by OWNER_WATER (sea and rivers). */
			if ((IsTileType(tile, MP_WATER) || IsBuoyTile(tile)) && IsTileOwner(tile, old_owner)) SetTileOwner(tile, OWNER_NONE);
		}
	}
}

/**
 * Check if a drive-through road stop tile can be cleared.
 * Road stops built on town-owned roads check the conditions
 * that would allow clearing of the original road.
 * @param tile road stop tile to check
 * @param flags command flags
 * @return true if the road can be cleared
 */
static bool CanRemoveRoadWithStop(TileIndex tile, DoCommandFlag flags)
{
	/* Yeah... water can always remove stops, right? */
	if (_current_company == OWNER_WATER) return true;

	if (GetRoadTypeTram(tile) != INVALID_ROADTYPE) {
		Owner tram_owner = GetRoadOwner(tile, RTT_TRAM);
		if (tram_owner != OWNER_NONE && CheckOwnership(tram_owner).Failed()) return false;
	}
	if (GetRoadTypeRoad(tile) != INVALID_ROADTYPE) {
		Owner road_owner = GetRoadOwner(tile, RTT_ROAD);
		if (road_owner != OWNER_TOWN) {
			if (road_owner != OWNER_NONE && CheckOwnership(road_owner).Failed()) return false;
		} else {
			if (CheckAllowRemoveRoad(tile, GetAnyRoadBits(tile, RTT_ROAD), OWNER_TOWN, RTT_ROAD, flags).Failed()) return false;
		}
	}

	return true;
}

static CommandCost RemoveRoadStopAndUpdateRoadCachedOneWayState(TileIndex tile, DoCommandFlag flags)
{
	CommandCost cost = RemoveRoadStop(tile, flags);
	if ((flags & DC_EXEC) && cost.Succeeded()) UpdateRoadCachedOneWayStatesAroundTile(tile);
	return cost;
}

/**
 * Clear a single tile of a station.
 * @param tile The tile to clear.
 * @param flags The DoCommand flags related to the "command".
 * @return The cost, or error of clearing.
 */
CommandCost ClearTile_Station(TileIndex tile, DoCommandFlag flags)
{
	if (flags & DC_AUTO) {
		switch (GetStationType(tile)) {
			default: break;
			case STATION_RAIL:     return_cmd_error(STR_ERROR_MUST_DEMOLISH_RAILROAD);
			case STATION_WAYPOINT: return_cmd_error(STR_ERROR_BUILDING_MUST_BE_DEMOLISHED);
			case STATION_AIRPORT:  return_cmd_error(STR_ERROR_MUST_DEMOLISH_AIRPORT_FIRST);
			case STATION_TRUCK:    return_cmd_error(HasTileRoadType(tile, RTT_TRAM) ? STR_ERROR_MUST_DEMOLISH_CARGO_TRAM_STATION_FIRST : STR_ERROR_MUST_DEMOLISH_TRUCK_STATION_FIRST);
			case STATION_BUS:      return_cmd_error(HasTileRoadType(tile, RTT_TRAM) ? STR_ERROR_MUST_DEMOLISH_PASSENGER_TRAM_STATION_FIRST : STR_ERROR_MUST_DEMOLISH_BUS_STATION_FIRST);
			case STATION_BUOY:     return_cmd_error(STR_ERROR_BUOY_IN_THE_WAY);
			case STATION_DOCK:     return_cmd_error(STR_ERROR_MUST_DEMOLISH_DOCK_FIRST);
			case STATION_OILRIG:
				SetDParam(1, STR_INDUSTRY_NAME_OIL_RIG);
				return_cmd_error(STR_ERROR_GENERIC_OBJECT_IN_THE_WAY);
		}
	}

	switch (GetStationType(tile)) {
		case STATION_RAIL:     return RemoveRailStation(tile, flags);
		case STATION_WAYPOINT: return RemoveRailWaypoint(tile, flags);
		case STATION_AIRPORT:  return RemoveAirport(tile, flags);
		case STATION_TRUCK:
			if (IsDriveThroughStopTile(tile) && !CanRemoveRoadWithStop(tile, flags)) {
				return_cmd_error(STR_ERROR_MUST_DEMOLISH_TRUCK_STATION_FIRST);
			}
			return RemoveRoadStopAndUpdateRoadCachedOneWayState(tile, flags);
		case STATION_BUS:
			if (IsDriveThroughStopTile(tile) && !CanRemoveRoadWithStop(tile, flags)) {
				return_cmd_error(STR_ERROR_MUST_DEMOLISH_BUS_STATION_FIRST);
			}
			return RemoveRoadStopAndUpdateRoadCachedOneWayState(tile, flags);
		case STATION_BUOY:     return RemoveBuoy(tile, flags);
		case STATION_DOCK:     return RemoveDock(tile, flags);
		default: break;
	}

	return CMD_ERROR;
}

static CommandCost TerraformTile_Station(TileIndex tile, DoCommandFlag flags, int z_new, Slope tileh_new)
{
	if (_settings_game.construction.build_on_slopes && AutoslopeEnabled()) {
		/* TODO: If you implement newgrf callback 149 'land slope check', you have to decide what to do with it here.
		 *       TTDP does not call it.
		 */
		if (GetTileMaxZ(tile) == z_new + GetSlopeMaxZ(tileh_new)) {
			switch (GetStationType(tile)) {
				case STATION_WAYPOINT:
				case STATION_RAIL: {
					DiagDirection direction = AxisToDiagDir(GetRailStationAxis(tile));
					if (!AutoslopeCheckForEntranceEdge(tile, z_new, tileh_new, direction)) break;
					if (!AutoslopeCheckForEntranceEdge(tile, z_new, tileh_new, ReverseDiagDir(direction))) break;
					return CommandCost(EXPENSES_CONSTRUCTION, _price[PR_BUILD_FOUNDATION]);
				}

				case STATION_AIRPORT:
					return CommandCost(EXPENSES_CONSTRUCTION, _price[PR_BUILD_FOUNDATION]);

				case STATION_TRUCK:
				case STATION_BUS: {
					DiagDirection direction = GetRoadStopDir(tile);
					if (!AutoslopeCheckForEntranceEdge(tile, z_new, tileh_new, direction)) break;
					if (IsDriveThroughStopTile(tile)) {
						if (!AutoslopeCheckForEntranceEdge(tile, z_new, tileh_new, ReverseDiagDir(direction))) break;
					}
					return CommandCost(EXPENSES_CONSTRUCTION, _price[PR_BUILD_FOUNDATION]);
				}

				default: break;
			}
		}
	}
	return DoCommand(tile, 0, 0, flags, CMD_LANDSCAPE_CLEAR);
}

FlowStat::iterator FlowStat::erase_item(FlowStat::iterator iter, uint flow_reduction)
{
	assert(!this->empty());
	const uint offset = iter - this->begin();
	const iterator last = this->end() - 1;
	for (; iter < last; ++iter) {
		*iter = { (iter + 1)->first - flow_reduction, (iter + 1)->second };
	}
	--this->count;
	if (this->count == 2) {
		// transition from external to internal storage
		ShareEntry *ptr = this->storage.ptr_shares.buffer;
		this->storage.inline_shares[0] = ptr[0];
		this->storage.inline_shares[1] = ptr[1];
		free(ptr);
	}
	return this->begin() + offset;
}

/**
 * Get flow for a station.
 * @param st Station to get flow for.
 * @return Flow for st.
 */
uint FlowStat::GetShare(StationID st) const
{
	uint32 prev = 0;
	for (const_iterator it = this->begin(); it != this->end(); ++it) {
		if (it->second == st) {
			return it->first - prev;
		} else {
			prev = it->first;
		}
	}
	return 0;
}

/**
 * Get a station a package can be routed to, but exclude the given ones.
 * @param excluded StationID not to be selected.
 * @param excluded2 Another StationID not to be selected.
 * @return A station ID from the shares map.
 */
StationID FlowStat::GetVia(StationID excluded, StationID excluded2) const
{
	if (this->unrestricted == 0) return INVALID_STATION;
	assert(!this->empty());
	const_iterator it = std::upper_bound(this->data(), this->data() + this->count, RandomRange(this->unrestricted));
	assert(it != this->end() && it->first <= this->unrestricted);
	if (it->second != excluded && it->second != excluded2) return it->second;

	/* We've hit one of the excluded stations.
	 * Draw another share, from outside its range. */

	uint end = it->first;
	uint begin = (it == this->begin() ? 0 : (--it)->first);
	uint interval = end - begin;
	if (interval >= this->unrestricted) return INVALID_STATION; // Only one station in the map.
	uint new_max = this->unrestricted - interval;
	uint rand = RandomRange(new_max);
	const_iterator it2 = (rand < begin) ? this->upper_bound(rand) :
			this->upper_bound(rand + interval);
	assert(it2 != this->end() && it2->first <= this->unrestricted);
	if (it2->second != excluded && it2->second != excluded2) return it2->second;

	/* We've hit the second excluded station.
	 * Same as before, only a bit more complicated. */

	uint end2 = it2->first;
	uint begin2 = (it2 == this->begin() ? 0 : (--it2)->first);
	uint interval2 = end2 - begin2;
	if (interval2 >= new_max) return INVALID_STATION; // Only the two excluded stations in the map.
	new_max -= interval2;
	if (begin > begin2) {
		Swap(begin, begin2);
		Swap(end, end2);
		Swap(interval, interval2);
	}
	rand = RandomRange(new_max);
	const_iterator it3 = this->upper_bound(this->unrestricted);
	if (rand < begin) {
		it3 = this->upper_bound(rand);
	} else if (rand < begin2 - interval) {
		it3 = this->upper_bound(rand + interval);
	} else {
		it3 = this->upper_bound(rand + interval + interval2);
	}
	assert(it3 != this->end() && it3->first <= this->unrestricted);
	return it3->second;
}

/**
 * Change share for specified station. By specifying INT_MIN as parameter you
 * can erase a share. Newly added flows will be unrestricted.
 * @param st Next Hop to be removed.
 * @param flow Share to be added or removed.
 */
void FlowStat::ChangeShare(StationID st, int flow)
{
	/* We assert only before changing as afterwards the shares can actually
	 * be empty. In that case the whole flow stat must be deleted then. */
	assert(!this->empty());

	uint last_share = 0;
	for (iterator it(this->begin()); it != this->end(); ++it) {
		if (it->second == st) {
			uint share = it->first - last_share;
			if (flow < 0 && (flow == INT_MIN || (uint)(-flow) >= share)) {
				if (it->first <= this->unrestricted) this->unrestricted -= share;
				this->erase_item(it, share);
				break; // remove the whole share
			}
			if (it->first <= this->unrestricted) this->unrestricted += flow;
			for (; it != this->end(); ++it) {
				it->first += flow;
			}
			flow = 0;
			break;
		}
		last_share = it->first;
	}
	if (flow > 0) {
		// must be non-empty here
		last_share = (this->end() - 1)->first;
		this->AppendShare(st, (uint)flow, true); // true to avoid changing this->unrestricted, which we fixup below
		if (this->unrestricted < last_share) {
			// Move to front to unrestrict
			this->ReleaseShare(st);
		} else {
			// First restricted item, so bump unrestricted count
			this->unrestricted += flow;
		}
	}
}

/**
 * Restrict a flow by moving it to the end of the map and decreasing the amount
 * of unrestricted flow.
 * @param st Station of flow to be restricted.
 */
void FlowStat::RestrictShare(StationID st)
{
	assert(!this->empty());
	iterator it = this->begin();
	const iterator end = this->end();
	uint last_share = 0;
	for (; it != end; ++it) {
		if (it->first > this->unrestricted) return; // Not present or already restricted.
		if (it->second == st) {
			uint flow = it->first - last_share;
			this->unrestricted -= flow;
			if (this->unrestricted == last_share) return; // No further action required
			const iterator last = end - 1;
			for (iterator jt = it; jt != last; ++jt) {
				*jt = { (jt + 1)->first - flow, (jt + 1)->second };
			}
			*last = { flow + (last - 1)->first, st };
			return;
		}
		last_share = it->first;
	}
}

/**
 * Release ("unrestrict") a flow by moving it to the begin of the map and
 * increasing the amount of unrestricted flow.
 * @param st Station of flow to be released.
 */
void FlowStat::ReleaseShare(StationID st)
{
	assert(!this->empty());
	iterator it = this->end() - 1;
	const iterator start = this->begin();
	for (; it >= start; --it) {
		if (it->first < this->unrestricted) return; // Already unrestricted
		if (it->second == st) {
			if (it - 1 >= start) {
				uint flow = it->first - (it - 1)->first;
				this->unrestricted += flow;
				if (it->first == this->unrestricted) return; // No further action required
				for (iterator jt = it; jt != start; --jt) {
					*jt = { (jt - 1)->first + flow, (jt - 1)->second };
				}
				*start = { flow, st };
			} else {
				// already at start
				this->unrestricted = it->first;
			}
			return;
		}
	}
}

/**
 * Scale all shares from link graph's runtime to monthly values.
 * @param runtime Time the link graph has been running without compression.
 * @pre runtime must be greater than 0 as we don't want infinite flow values.
 */
void FlowStat::ScaleToMonthly(uint runtime)
{
	assert(runtime > 0);
	uint share = 0;
<<<<<<< HEAD
	for (iterator i = this->begin(); i != this->end(); ++i) {
		share = max(share + 1, i->first * 30 / runtime);
=======
	for (SharesMap::iterator i = this->shares.begin(); i != this->shares.end(); ++i) {
		share = std::max(share + 1, i->first * 30 / runtime);
		new_shares[share] = i->second;
>>>>>>> cd36e171
		if (this->unrestricted == i->first) this->unrestricted = share;
		i->first = share;
	}
}

/**
 * Add some flow from "origin", going via "via".
 * @param origin Origin of the flow.
 * @param via Next hop.
 * @param flow Amount of flow to be added.
 */
void FlowStatMap::AddFlow(StationID origin, StationID via, uint flow)
{
	FlowStatMap::iterator origin_it = this->find(origin);
	if (origin_it == this->end()) {
		this->insert(FlowStat(origin, via, flow));
	} else {
		origin_it->ChangeShare(via, flow);
		assert(!origin_it->empty());
	}
}

/**
 * Pass on some flow, remembering it as invalid, for later subtraction from
 * locally consumed flow. This is necessary because we can't have negative
 * flows and we don't want to sort the flows before adding them up.
 * @param origin Origin of the flow.
 * @param via Next hop.
 * @param flow Amount of flow to be passed.
 */
void FlowStatMap::PassOnFlow(StationID origin, StationID via, uint flow)
{
	FlowStatMap::iterator prev_it = this->find(origin);
	if (prev_it == this->end()) {
		FlowStat fs(origin, via, flow);
		fs.AppendShare(INVALID_STATION, flow);
		this->insert(std::move(fs));
	} else {
		prev_it->ChangeShare(via, flow);
		prev_it->ChangeShare(INVALID_STATION, flow);
		assert(!prev_it->empty());
	}
}

/**
 * Subtract invalid flows from locally consumed flow.
 * @param self ID of own station.
 */
void FlowStatMap::FinalizeLocalConsumption(StationID self)
{
	for (FlowStatMap::iterator i = this->begin(); i != this->end(); ++i) {
		FlowStat &fs = *i;
		uint local = fs.GetShare(INVALID_STATION);
		if (local > INT_MAX) { // make sure it fits in an int
			fs.ChangeShare(self, -INT_MAX);
			fs.ChangeShare(INVALID_STATION, -INT_MAX);
			local -= INT_MAX;
		}
		fs.ChangeShare(self, -(int)local);
		fs.ChangeShare(INVALID_STATION, -(int)local);

		/* If the local share is used up there must be a share for some
		 * remote station. */
		assert(!fs.empty());
	}
}

/**
 * Delete all flows at a station for specific cargo and destination.
 * @param via Remote station of flows to be deleted.
 * @return IDs of source stations for which the complete FlowStat, not only a
 *         share, has been erased.
 */
StationIDStack FlowStatMap::DeleteFlows(StationID via)
{
	StationIDStack ret;
	for (FlowStatMap::iterator f_it = this->begin(); f_it != this->end();) {
		FlowStat &s_flows = *f_it;
		s_flows.ChangeShare(via, INT_MIN);
		if (s_flows.empty()) {
			ret.Push(f_it->GetOrigin());
			f_it = this->erase(f_it);
		} else {
			++f_it;
		}
	}
	return ret;
}

/**
 * Restrict all flows at a station for specific cargo and destination.
 * @param via Remote station of flows to be restricted.
 */
void FlowStatMap::RestrictFlows(StationID via)
{
	for (FlowStatMap::iterator it = this->begin(); it != this->end(); ++it) {
		it->RestrictShare(via);
	}
}

/**
 * Get the sum of all flows from this FlowStatMap.
 * @return sum of all flows.
 */
uint FlowStatMap::GetFlow() const
{
	uint ret = 0;
	for (FlowStatMap::const_iterator i = this->begin(); i != this->end(); ++i) {
		if (i->IsInvalid()) continue;
		ret += (i->end() - 1)->first;
	}
	return ret;
}

/**
 * Get the sum of flows via a specific station from this FlowStatMap.
 * @param via Remote station to look for.
 * @return all flows for 'via' added up.
 */
uint FlowStatMap::GetFlowVia(StationID via) const
{
	uint ret = 0;
	for (FlowStatMap::const_iterator i = this->begin(); i != this->end(); ++i) {
		if (i->IsInvalid()) continue;
		ret += i->GetShare(via);
	}
	return ret;
}

/**
 * Get the sum of flows from a specific station from this FlowStatMap.
 * @param from Origin station to look for.
 * @return all flows from 'from' added up.
 */
uint FlowStatMap::GetFlowFrom(StationID from) const
{
	FlowStatMap::const_iterator i = this->find(from);
	if (i == this->end()) return 0;
	if (i->IsInvalid()) return 0;
	return (i->end() - 1)->first;
}

/**
 * Get the flow from a specific station via a specific other station.
 * @param from Origin station to look for.
 * @param via Remote station to look for.
 * @return flow share originating at 'from' and going to 'via'.
 */
uint FlowStatMap::GetFlowFromVia(StationID from, StationID via) const
{
	FlowStatMap::const_iterator i = this->find(from);
	if (i == this->end()) return 0;
	if (i->IsInvalid()) return 0;
	return i->GetShare(via);
}

void FlowStatMap::SortStorage()
{
	assert(this->flows_storage.size() == this->flows_index.size());
	std::sort(this->flows_storage.begin(), this->flows_storage.end(), [](const FlowStat &a, const FlowStat &b) -> bool {
		return a.origin < b.origin;
	});
	uint16 index = 0;
	for (auto &it : this->flows_index) {
		it.second = index;
		index++;
	}
}

void DumpStationFlowStats(char *b, const char *last)
{
	btree::btree_map<uint, uint> count_map;
	btree::btree_map<uint, uint> invalid_map;
	for (const Station *st : Station::Iterate()) {
		for (CargoID i = 0; i < NUM_CARGO; i++) {
			const GoodsEntry &ge = st->goods[i];
			for (FlowStatMap::const_iterator it(ge.flows.begin()); it != ge.flows.end(); ++it) {
				count_map[(uint32)it->size()]++;
				invalid_map[it->GetRawFlags() & 0x1F]++;
			}
		}
	}
	b += seprintf(b, last, "Flow state shares size distribution:\n");
	for (const auto &it : count_map) {
		b += seprintf(b, last, "%-5u %-5u\n", it.first, it.second);
	}
	b += seprintf(b, last, "Flow state shares invalid state distribution:\n");
	for (const auto &it : invalid_map) {
		b += seprintf(b, last, "%-2u %-5u\n", it.first, it.second);
	}
}

extern const TileTypeProcs _tile_type_station_procs = {
	DrawTile_Station,           // draw_tile_proc
	GetSlopePixelZ_Station,     // get_slope_z_proc
	ClearTile_Station,          // clear_tile_proc
	nullptr,                       // add_accepted_cargo_proc
	GetTileDesc_Station,        // get_tile_desc_proc
	GetTileTrackStatus_Station, // get_tile_track_status_proc
	ClickTile_Station,          // click_tile_proc
	AnimateTile_Station,        // animate_tile_proc
	TileLoop_Station,           // tile_loop_proc
	ChangeTileOwner_Station,    // change_tile_owner_proc
	nullptr,                       // add_produced_cargo_proc
	VehicleEnter_Station,       // vehicle_enter_tile_proc
	GetFoundation_Station,      // get_foundation_proc
	TerraformTile_Station,      // terraform_tile_proc
};<|MERGE_RESOLUTION|>--- conflicted
+++ resolved
@@ -3654,19 +3654,13 @@
 				}
 				return VETSB_ENTERED_STATION | (VehicleEnterTileStatus)(station_id << VETS_STATION_ID_OFFSET); // enter station
 			} else if (x < stop) {
-<<<<<<< HEAD
 				if (_settings_game.vehicle.train_braking_model == TBM_REALISTIC && front->cur_speed > 30) {
 					/* Travelling too fast, take no action */
 					return VETSB_CONTINUE;
 				}
 				front->vehstatus |= VS_TRAIN_SLOWING;
-				uint16 spd = max(0, (stop - x) * 20 - 15);
+				uint16 spd = std::max(0, (stop - x) * 20 - 15);
 				if (spd < front->cur_speed) front->cur_speed = spd;
-=======
-				v->vehstatus |= VS_TRAIN_SLOWING;
-				uint16 spd = std::max(0, (stop - x) * 20 - 15);
-				if (spd < v->cur_speed) v->cur_speed = spd;
->>>>>>> cd36e171
 			}
 		}
 	} else if (v->type == VEH_ROAD) {
@@ -3908,15 +3902,11 @@
 					normalised_waiting_cargo_threshold /= 8;
 				}
 
-<<<<<<< HEAD
 				if (waiting > normalised_waiting_cargo_threshold) {
 					const uint difference = waiting - normalised_waiting_cargo_threshold;
 					waiting -= (difference / WAITING_CARGO_CUT_FACTOR);
 					const uint normalised_max_waiting_cargo = normalised_waiting_cargo_threshold * (MAX_WAITING_CARGO / WAITING_CARGO_THRESHOLD);
-					waiting = min(waiting, normalised_max_waiting_cargo);
-=======
-					waiting = std::min(waiting, MAX_WAITING_CARGO);
->>>>>>> cd36e171
+					waiting = std::min(waiting, normalised_max_waiting_cargo);
 					waiting_changed = true;
 				}
 
@@ -3997,7 +3987,7 @@
 			assert(to->goods[c].node == it->first);
 			++it; // Do that before removing the edge. Anything else may crash.
 			assert(_date >= edge.LastUpdate());
-			uint timeout = max<uint>((LinkGraph::MIN_TIMEOUT_DISTANCE + (DistanceManhattan(from->xy, to->xy) >> 3)) / _settings_game.economy.day_length_factor, 1);
+			uint timeout = std::max<uint>((LinkGraph::MIN_TIMEOUT_DISTANCE + (DistanceManhattan(from->xy, to->xy) >> 3)) / _settings_game.economy.day_length_factor, 1);
 			if ((uint)(_date - edge.LastUpdate()) > timeout) {
 				bool updated = false;
 
@@ -4063,7 +4053,7 @@
 			}
 		}
 		assert(_date >= lg->LastCompression());
-		if ((uint)(_date - lg->LastCompression()) > max<uint>(LinkGraph::COMPRESSION_INTERVAL / _settings_game.economy.day_length_factor, 1)) {
+		if ((uint)(_date - lg->LastCompression()) > std::max<uint>(LinkGraph::COMPRESSION_INTERVAL / _settings_game.economy.day_length_factor, 1)) {
 			lg->Compress();
 		}
 	}
@@ -4124,31 +4114,6 @@
 	}
 }
 
-<<<<<<< HEAD
-=======
-/**
- * Increase capacity for all link stats associated with vehicles in the given consist.
- * @param st Station to get the link stats from.
- * @param front First vehicle in the consist.
- * @param next_station_id Station the consist will be travelling to next.
- */
-void IncreaseStats(Station *st, const Vehicle *front, StationID next_station_id)
-{
-	for (const Vehicle *v = front; v != nullptr; v = v->Next()) {
-		if (v->refit_cap > 0) {
-			/* The cargo count can indeed be higher than the refit_cap if
-			 * wagons have been auto-replaced and subsequently auto-
-			 * refitted to a higher capacity. The cargo gets redistributed
-			 * among the wagons in that case.
-			 * As usage is not such an important figure anyway we just
-			 * ignore the additional cargo then.*/
-			IncreaseStats(st, v->cargo_type, next_station_id, v->refit_cap,
-					std::min<uint>(v->refit_cap, v->cargo.StoredCount()), EUM_INCREASE);
-		}
-	}
-}
-
->>>>>>> cd36e171
 /* called for every station each tick */
 static void StationHandleSmallTick(BaseStation *st)
 {
@@ -4466,7 +4431,7 @@
 		uint to_deliver = amount - moving;
 		uint step_size = CeilDivT<uint>(to_deliver, used_stations.size());
 		for (uint i = 0; i < used_stations.size() && to_deliver > 0; i++) {
-			uint delivery = min<uint>(to_deliver, step_size);
+			uint delivery = std::min<uint>(to_deliver, step_size);
 			used_stations[i].second += delivery;
 			to_deliver -= delivery;
 		}
@@ -4958,14 +4923,8 @@
 {
 	assert(runtime > 0);
 	uint share = 0;
-<<<<<<< HEAD
 	for (iterator i = this->begin(); i != this->end(); ++i) {
-		share = max(share + 1, i->first * 30 / runtime);
-=======
-	for (SharesMap::iterator i = this->shares.begin(); i != this->shares.end(); ++i) {
 		share = std::max(share + 1, i->first * 30 / runtime);
-		new_shares[share] = i->second;
->>>>>>> cd36e171
 		if (this->unrestricted == i->first) this->unrestricted = share;
 		i->first = share;
 	}
