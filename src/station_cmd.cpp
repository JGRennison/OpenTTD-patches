/*
 * This file is part of OpenTTD.
 * OpenTTD is free software; you can redistribute it and/or modify it under the terms of the GNU General Public License as published by the Free Software Foundation, version 2.
 * OpenTTD is distributed in the hope that it will be useful, but WITHOUT ANY WARRANTY; without even the implied warranty of MERCHANTABILITY or FITNESS FOR A PARTICULAR PURPOSE.
 * See the GNU General Public License for more details. You should have received a copy of the GNU General Public License along with OpenTTD. If not, see <http://www.gnu.org/licenses/>.
 */

/** @file station_cmd.cpp Handling of station tiles. */

#include "stdafx.h"
#include "aircraft.h"
#include "bridge_map.h"
#include "cmd_helper.h"
#include "viewport_func.h"
#include "viewport_kdtree.h"
#include "command_func.h"
#include "town.h"
#include "news_func.h"
#include "train.h"
#include "ship.h"
#include "roadveh.h"
#include "industry.h"
#include "newgrf_cargo.h"
#include "newgrf_debug.h"
#include "newgrf_station.h"
#include "newgrf_canal.h" /* For the buoy */
#include "pathfinder/yapf/yapf_cache.h"
#include "road_internal.h" /* For drawing catenary/checking road removal */
#include "autoslope.h"
#include "water.h"
#include "strings_func.h"
#include "clear_func.h"
#include "date_func.h"
#include "vehicle_func.h"
#include "string_func.h"
#include "animated_tile_func.h"
#include "elrail_func.h"
#include "station_base.h"
#include "station_cmd.h"
#include "station_func.h"
#include "station_kdtree.h"
#include "roadstop_base.h"
#include "newgrf_railtype.h"
#include "newgrf_roadtype.h"
#include "waypoint_base.h"
#include "waypoint_cmd.h"
#include "waypoint_func.h"
#include "pbs.h"
#include "debug.h"
#include "core/random_func.hpp"
#include "core/container_func.hpp"
#include "company_base.h"
#include "table/airporttile_ids.h"
#include "newgrf_airporttiles.h"
#include "order_backup.h"
#include "newgrf_house.h"
#include "company_gui.h"
#include "linkgraph/linkgraph_base.h"
#include "linkgraph/refresh.h"
#include "zoning.h"
#include "tunnelbridge_map.h"
#include "cheat_type.h"
#include "newgrf_roadstop.h"
#include "core/math_func.hpp"
#include "landscape_cmd.h"
#include "rail_cmd.h"

#include "widgets/station_widget.h"

#include "table/strings.h"

#include "3rdparty/cpp-btree/btree_set.h"
#include "3rdparty/robin_hood/robin_hood.h"

#include <bitset>

#include "safeguards.h"

static StationSpec::TileFlags GetStationTileFlags(StationGfx gfx, const StationSpec *statspec);

bool _town_noise_no_update = false;

/**
 * Check whether the given tile is a hangar.
 * @param t the tile to of whether it is a hangar.
 * @pre IsTileType(t, MP_STATION)
 * @return true if and only if the tile is a hangar.
 */
bool IsHangar(TileIndex t)
{
	assert_tile(IsTileType(t, MP_STATION), t);

	/* If the tile isn't an airport there's no chance it's a hangar. */
	if (!IsAirport(t)) return false;

	const Station *st = Station::GetByTile(t);
	const AirportSpec *as = st->airport.GetSpec();

	for (const auto &depot : as->depots) {
		if (st->airport.GetRotatedTileFromOffset(depot.ti) == TileIndex(t)) return true;
	}

	return false;
}

/**
 * Look for a station owned by the given company around the given tile area.
 * @param ta the area to search over
 * @param closest_station the closest owned station found so far
 * @param company the company whose stations to look for
 * @param st to 'return' the found station
 * @return Succeeded command (if zero or one station found) or failed command (for two or more stations found).
 */
template <class T, class F>
CommandCost GetStationAround(TileArea ta, StationID closest_station, CompanyID company, T **st, F filter)
{
	ta.Expand(1);

	/* check around to see if there are any stations there owned by the company */
	for (TileIndex tile_cur : ta) {
		if (IsTileType(tile_cur, MP_STATION)) {
			StationID t = GetStationIndex(tile_cur);
			if (!T::IsValidID(t) || T::Get(t)->owner != company || !filter(T::Get(t))) continue;
			if (closest_station == INVALID_STATION) {
				closest_station = t;
			} else if (closest_station != t) {
				return CommandCost(STR_ERROR_ADJOINS_MORE_THAN_ONE_EXISTING);
			}
		}
	}
	*st = (closest_station == INVALID_STATION) ? nullptr : T::Get(closest_station);
	return CommandCost();
}

/**
 * Function to check whether the given tile matches some criterion.
 * @param tile the tile to check
 * @return true if it matches, false otherwise
 */
typedef bool (*CMSAMatcher)(TileIndex tile);

/**
 * Counts the numbers of tiles matching a specific type in the area around
 * @param tile the center tile of the 'count area'
 * @param cmp the comparator/matcher (@see CMSAMatcher)
 * @return the number of matching tiles around
 */
static int CountMapSquareAround(TileIndex tile, CMSAMatcher cmp)
{
	int num = 0;

	for (int dx = -3; dx <= 3; dx++) {
		for (int dy = -3; dy <= 3; dy++) {
			TileIndex t = TileAddWrap(tile, dx, dy);
			if (t != INVALID_TILE && cmp(t)) num++;
		}
	}

	return num;
}

/**
 * Check whether the tile is a mine.
 * @param tile the tile to investigate.
 * @return true if and only if the tile is a mine
 */
static bool CMSAMine(TileIndex tile)
{
	/* No industry */
	if (!IsTileType(tile, MP_INDUSTRY)) return false;

	const Industry *ind = Industry::GetByTile(tile);

	/* No extractive industry */
	if ((GetIndustrySpec(ind->type)->life_type & INDUSTRYLIFE_EXTRACTIVE) == 0) return false;

	for (const auto &p : ind->Produced()) {
		/* The industry extracts something non-liquid, i.e. no oil or plastic, so it is a mine.
		 * Also the production of passengers and mail is ignored. */
<<<<<<< HEAD
		if (p.cargo != INVALID_CARGO &&
=======
		if (IsValidCargoType(p.cargo) &&
>>>>>>> d1e001f1
				(CargoSpec::Get(p.cargo)->classes & (CC_LIQUID | CC_PASSENGERS | CC_MAIL)) == 0) {
			return true;
		}
	}

	return false;
}

/**
 * Check whether the tile is water.
 * @param tile the tile to investigate.
 * @return true if and only if the tile is a water tile
 */
static bool CMSAWater(TileIndex tile)
{
	return IsTileType(tile, MP_WATER) && IsWater(tile);
}

/**
 * Check whether the tile is a tree.
 * @param tile the tile to investigate.
 * @return true if and only if the tile is a tree tile
 */
static bool CMSATree(TileIndex tile)
{
	return IsTileType(tile, MP_TREES);
}

#define M(x) ((x) - STR_SV_STNAME)

enum StationNaming {
	STATIONNAMING_RAIL,
	STATIONNAMING_ROAD,
	STATIONNAMING_AIRPORT,
	STATIONNAMING_OILRIG,
	STATIONNAMING_DOCK,
	STATIONNAMING_HELIPORT,
};

/** Information to handle station action 0 property 24 correctly */
struct StationNameInformation {
	uint32_t free_names; ///< Current bitset of free names (we can remove names).
	std::bitset<NUM_INDUSTRYTYPES> indtypes; ///< Bit set indicating when an industry type has been found.
};

/**
 * Find a station action 0 property 24 station name, or reduce the
 * free_names if needed.
 * @param tile the tile to search
 * @param user_data the StationNameInformation to base the search on
 * @return true if the tile contains an industry that has not given
 *              its name to one of the other stations in town.
 */
static bool FindNearIndustryName(TileIndex tile, void *user_data)
{
	/* All already found industry types */
	StationNameInformation *sni = (StationNameInformation*)user_data;
	if (!IsTileType(tile, MP_INDUSTRY)) return false;

	/* If the station name is undefined it means that it doesn't name a station */
	IndustryType indtype = GetIndustryType(tile);
	if (GetIndustrySpec(indtype)->station_name == STR_UNDEFINED) return false;

	/* In all cases if an industry that provides a name is found two of
	 * the standard names will be disabled. */
	sni->free_names &= ~(1 << M(STR_SV_STNAME_OILFIELD) | 1 << M(STR_SV_STNAME_MINES));
	return !sni->indtypes[indtype];
}

static StringID GenerateStationName(Station *st, TileIndex tile, StationNaming name_class, bool force_change = false)
{
	static const uint32_t _gen_station_name_bits[] = {
		0,                                       // STATIONNAMING_RAIL
		0,                                       // STATIONNAMING_ROAD
		1U << M(STR_SV_STNAME_AIRPORT),          // STATIONNAMING_AIRPORT
		1U << M(STR_SV_STNAME_OILFIELD),         // STATIONNAMING_OILRIG
		1U << M(STR_SV_STNAME_DOCKS),            // STATIONNAMING_DOCK
		1U << M(STR_SV_STNAME_HELIPORT),         // STATIONNAMING_HELIPORT
	};

	const Town *t = st->town;

	StationNameInformation sni{};
	sni.free_names = UINT32_MAX;

	std::bitset<MAX_EXTRA_STATION_NAMES> extra_names;

	for (const Station *s : Station::Iterate()) {
		if ((force_change || s != st) && s->town == t) {
			if (s->indtype != IT_INVALID) {
				sni.indtypes[s->indtype] = true;
				StringID name = GetIndustrySpec(s->indtype)->station_name;
				if (name != STR_UNDEFINED) {
					/* Filter for other industrytypes with the same name */
					for (IndustryType it = 0; it < NUM_INDUSTRYTYPES; it++) {
						const IndustrySpec *indsp = GetIndustrySpec(it);
						if (indsp->enabled && indsp->station_name == name) sni.indtypes[it] = true;
					}
				}
				continue;
			}
			if (s->extra_name_index < MAX_EXTRA_STATION_NAMES) {
				extra_names.set(s->extra_name_index);
			}
			uint str = M(s->string_id);
			if (str <= 0x20) {
				if (str == M(STR_SV_STNAME_FOREST)) {
					str = M(STR_SV_STNAME_WOODS);
				}
				ClrBit(sni.free_names, str);
			}
		}
	}

	st->extra_name_index = UINT16_MAX;

	TileIndex indtile = tile;
	if (CircularTileSearch(&indtile, 7, FindNearIndustryName, &sni)) {
		/* An industry has been found nearby */
		IndustryType indtype = GetIndustryType(indtile);
		const IndustrySpec *indsp = GetIndustrySpec(indtype);
		/* STR_NULL means it only disables oil rig/mines */
		if (indsp->station_name != STR_NULL) {
			st->indtype = indtype;
			return STR_SV_STNAME_FALLBACK;
		}
	}

	/* Oil rigs/mines name could be marked not free by looking for a near by industry. */

	/* check default names */
	uint32_t tmp = sni.free_names & _gen_station_name_bits[name_class];
	if (tmp != 0) return STR_SV_STNAME + FindFirstBit(tmp);

	/* check mine? */
	if (HasBit(sni.free_names, M(STR_SV_STNAME_MINES))) {
		if (CountMapSquareAround(tile, CMSAMine) >= 2) {
			return STR_SV_STNAME_MINES;
		}
	}

	/* check close enough to town to get central as name? */
	const bool is_central = DistanceMax(tile, t->xy) < 8;
	if (HasBit(sni.free_names, M(STR_SV_STNAME)) && (is_central ||
			DistanceSquare(tile, t->xy) <= std::max(t->cache.squared_town_zone_radius[HZB_TOWN_INNER_SUBURB], t->cache.squared_town_zone_radius[HZB_TOWN_OUTER_SUBURB]))) {
		return STR_SV_STNAME;
	}

	bool use_extra_names = !_extra_station_names.empty();
	auto check_extra_names = [&]() -> bool {
		if (use_extra_names) {
			use_extra_names = false;
			const bool near_water = CountMapSquareAround(tile, CMSAWater) >= 5;
			std::vector<uint16_t> candidates;
			for (size_t i = 0; i < _extra_station_names.size(); i++) {
				const ExtraStationNameInfo &info = _extra_station_names[i];
				if (extra_names[i]) continue;
				if (!HasBit(info.flags, name_class)) continue;
				if (HasBit(info.flags, ESNIF_CENTRAL) && !is_central) continue;
				if (HasBit(info.flags, ESNIF_NOT_CENTRAL) && is_central) continue;
				if (HasBit(info.flags, ESNIF_NEAR_WATER) && !near_water) continue;
				if (HasBit(info.flags, ESNIF_NOT_NEAR_WATER) && near_water) continue;
				candidates.push_back(static_cast<uint16_t>(i));
			}

			if (!candidates.empty()) {
				SavedRandomSeeds saved_seeds;
				SaveRandomSeeds(&saved_seeds);
				st->extra_name_index = candidates[RandomRange((uint)candidates.size())];
				RestoreRandomSeeds(saved_seeds);
				return true;
			}
		}
		return false;
	};

	if (_extra_station_names_probability > 0) {
		SavedRandomSeeds saved_seeds;
		SaveRandomSeeds(&saved_seeds);
		bool extra_name = (RandomRange(0xFF) < _extra_station_names_probability) && check_extra_names();
		RestoreRandomSeeds(saved_seeds);
		if (extra_name) return STR_SV_STNAME_FALLBACK;
	}

	/* check close enough to town to get central as name? */
	if (is_central && HasBit(sni.free_names, M(STR_SV_STNAME_CENTRAL))) {
		return STR_SV_STNAME_CENTRAL;
	}

	/* Check lakeside */
	if (HasBit(sni.free_names, M(STR_SV_STNAME_LAKESIDE)) &&
			DistanceFromEdge(tile) < 20 &&
			CountMapSquareAround(tile, CMSAWater) >= 5) {
		return STR_SV_STNAME_LAKESIDE;
	}

	/* Check woods */
	if (HasBit(sni.free_names, M(STR_SV_STNAME_WOODS)) && (
				CountMapSquareAround(tile, CMSATree) >= 8 ||
				CountMapSquareAround(tile, IsTileForestIndustry) >= 2)
			) {
		return _settings_game.game_creation.landscape == LT_TROPIC ? STR_SV_STNAME_FOREST : STR_SV_STNAME_WOODS;
	}

	/* check elevation compared to town */
	int z = GetTileZ(tile);
	int z2 = GetTileZ(t->xy);
	if (z < z2) {
		if (HasBit(sni.free_names, M(STR_SV_STNAME_VALLEY))) return STR_SV_STNAME_VALLEY;
	} else if (z > z2) {
		if (HasBit(sni.free_names, M(STR_SV_STNAME_HEIGHTS))) return STR_SV_STNAME_HEIGHTS;
	}

	/* check direction compared to town */
	static const int8_t _direction_and_table[] = {
		~( (1 << M(STR_SV_STNAME_WEST))  | (1 << M(STR_SV_STNAME_EAST)) | (1 << M(STR_SV_STNAME_NORTH)) ),
		~( (1 << M(STR_SV_STNAME_SOUTH)) | (1 << M(STR_SV_STNAME_WEST)) | (1 << M(STR_SV_STNAME_NORTH)) ),
		~( (1 << M(STR_SV_STNAME_SOUTH)) | (1 << M(STR_SV_STNAME_EAST)) | (1 << M(STR_SV_STNAME_NORTH)) ),
		~( (1 << M(STR_SV_STNAME_SOUTH)) | (1 << M(STR_SV_STNAME_WEST)) | (1 << M(STR_SV_STNAME_EAST)) ),
	};

	sni.free_names &= _direction_and_table[
		(TileX(tile) < TileX(t->xy)) +
		(TileY(tile) < TileY(t->xy)) * 2];

	/** Bitmask of remaining station names that can be used when a more specific name has not been used. */
	static const uint32_t fallback_names = (
		(1U << M(STR_SV_STNAME_NORTH)) |
		(1U << M(STR_SV_STNAME_SOUTH)) |
		(1U << M(STR_SV_STNAME_EAST)) |
		(1U << M(STR_SV_STNAME_WEST)) |
		(1U << M(STR_SV_STNAME_TRANSFER)) |
		(1U << M(STR_SV_STNAME_HALT)) |
		(1U << M(STR_SV_STNAME_EXCHANGE)) |
		(1U << M(STR_SV_STNAME_ANNEXE)) |
		(1U << M(STR_SV_STNAME_SIDINGS)) |
		(1U << M(STR_SV_STNAME_BRANCH)) |
		(1U << M(STR_SV_STNAME_UPPER)) |
		(1U << M(STR_SV_STNAME_LOWER))
	);

	sni.free_names &= fallback_names;
	if (sni.free_names != 0) return STR_SV_STNAME + FindFirstBit(sni.free_names);

	if (check_extra_names()) return STR_SV_STNAME_FALLBACK;

	return STR_SV_STNAME_FALLBACK;
}
#undef M

/**
 * Find the closest deleted station of the current company
 * @param tile the tile to search from.
 * @return the closest station or nullptr if too far.
 */
static Station *GetClosestDeletedStation(TileIndex tile)
{
	uint threshold = 8;

	Station *best_station = nullptr;
	ForAllStationsRadius(tile, threshold, [&](Station *st) {
		if (!st->IsInUse() && st->owner == _current_company) {
			uint cur_dist = DistanceManhattan(tile, st->xy);

			if (cur_dist < threshold) {
				threshold = cur_dist;
				best_station = st;
			} else if (cur_dist == threshold && best_station != nullptr) {
				/* In case of a tie, lowest station ID wins */
				if (st->index < best_station->index) best_station = st;
			}
		}
	});

	return best_station;
}


void Station::GetTileArea(TileArea *ta, StationType type) const
{
	switch (type) {
		case StationType::Rail:
			*ta = this->train_station;
			return;

		case StationType::Airport:
			*ta = this->airport;
			return;

		case StationType::Truck:
			*ta = this->truck_station;
			return;

		case StationType::Bus:
			*ta = this->bus_station;
			return;

		case StationType::Dock:
		case StationType::Oilrig:
			*ta = this->docking_station;
			return;

		default: NOT_REACHED();
	}
}

/**
 * Update the cargo history.
 */
void Station::UpdateCargoHistory()
{
	uint storage_offset = 0;
	bool update_window = false;
	for (const CargoSpec *cs : CargoSpec::Iterate()) {
		uint amount = this->goods[cs->Index()].CargoTotalCount();
		if (!HasBit(this->station_cargo_history_cargoes, cs->Index())) {
			if (amount == 0) {
				/* No cargo present, and no history stored for this cargo, no work to do */
				continue;
			} else {
				if (this->station_cargo_history_cargoes == 0) update_window = true;
				SetBit(this->station_cargo_history_cargoes, cs->Index());
				this->station_cargo_history.emplace(this->station_cargo_history.begin() + storage_offset);
			}
		}
		this->station_cargo_history[storage_offset][this->station_cargo_history_offset] = RXCompressUint(amount);
		storage_offset++;
	}
	this->station_cargo_history_offset++;
	if (this->station_cargo_history_offset == MAX_STATION_CARGO_HISTORY_DAYS) this->station_cargo_history_offset = 0;
	if (update_window) InvalidateWindowData(WC_STATION_VIEW, this->index, -1);
}

/**
 * Update the virtual coords needed to draw the station sign.
 */
void Station::UpdateVirtCoord()
{
	if (IsHeadless()) return;
	Point pt = RemapCoords2(TileX(this->xy) * TILE_SIZE, TileY(this->xy) * TILE_SIZE);

	pt.y -= 32 * ZOOM_BASE;
	if ((this->facilities & FACIL_AIRPORT) && this->airport.type == AT_OILRIG) pt.y -= 16 * ZOOM_BASE;

	if (_viewport_sign_kdtree_valid && this->sign.kdtree_valid) _viewport_sign_kdtree.Remove(ViewportSignKdtreeItem::MakeStation(this->index));

	SetDParam(0, this->index);
	SetDParam(1, this->facilities);
	this->sign.UpdatePosition(ShouldShowBaseStationViewportLabel(this) ? ZOOM_LVL_DRAW_SPR : ZOOM_LVL_END, pt.x, pt.y, STR_VIEWPORT_STATION, STR_STATION_NAME);

	if (_viewport_sign_kdtree_valid) _viewport_sign_kdtree.Insert(ViewportSignKdtreeItem::MakeStation(this->index));

	SetWindowDirty(WC_STATION_VIEW, this->index);
}

/**
 * Move the station main coordinate somewhere else.
 * @param new_xy new tile location of the sign
 */
void Station::MoveSign(TileIndex new_xy)
{
	if (this->xy == new_xy) return;

	MarkAllViewportOverlayStationLinksDirty(this);

	_station_kdtree.Remove(this->index);

	this->BaseStation::MoveSign(new_xy);

	_station_kdtree.Insert(this->index);

	MarkAllViewportOverlayStationLinksDirty(this);
}

/** Update the virtual coords needed to draw the station sign for all stations. */
void UpdateAllStationVirtCoords()
{
	if (IsHeadless()) return;
	for (BaseStation *st : BaseStation::Iterate()) {
		st->UpdateVirtCoord();
	}
}

void BaseStation::FillCachedName() const
{
	auto tmp_params = MakeParameters(this->index);
	this->cached_name = GetStringWithArgs(Waypoint::IsExpected(this) ? STR_WAYPOINT_NAME : STR_STATION_NAME, tmp_params);
}

void ClearAllStationCachedNames()
{
	for (BaseStation *st : BaseStation::Iterate()) {
		st->cached_name.clear();
	}
}

/**
 * Get a mask of the cargo types that the station accepts.
 * @param st Station to query
 * @return the expected mask
 */
CargoTypes GetAcceptanceMask(const Station *st)
{
	CargoTypes mask = 0;

	for (CargoID i = 0; i < NUM_CARGO; i++) {
		if (HasBit(st->goods[i].status, GoodsEntry::GES_ACCEPTANCE)) SetBit(mask, i);
	}
	return mask;
}

/**
 * Get a mask of the cargo types that are empty at the station.
 * @param st Station to query
 * @return the empty mask
 */
CargoTypes GetEmptyMask(const Station *st)
{
	CargoTypes mask = 0;

	for (CargoID i = 0; i < NUM_CARGO; i++) {
		if (st->goods[i].CargoTotalCount() == 0) SetBit(mask, i);
	}
	return mask;
}

/**
 * Add news item for when a station changes which cargoes it accepts.
 * @param st Station of cargo change.
 * @param cargoes Bit mask of cargo types to list.
 * @param reject True iff the station rejects the cargo types.
 */
static void ShowRejectOrAcceptNews(const Station *st, CargoTypes cargoes, bool reject)
{
	SetDParam(0, st->index);
	SetDParam(1, cargoes);
	StringID msg = reject ? STR_NEWS_STATION_NO_LONGER_ACCEPTS_CARGO_LIST : STR_NEWS_STATION_NOW_ACCEPTS_CARGO_LIST;
	AddNewsItem(msg, NT_ACCEPTANCE, NF_INCOLOUR | NF_SMALL, NR_STATION, st->index);
}

/**
 * Get the cargo types being produced around the tile (in a rectangle).
 * @param north_tile Northern most tile of area
 * @param w X extent of the area
 * @param h Y extent of the area
 * @param rad Search radius in addition to the given area
 */
CargoArray GetProductionAroundTiles(TileIndex north_tile, int w, int h, int rad)
{
	CargoArray produced{};

	btree::btree_set<IndustryID> industries;
	TileArea ta = TileArea(north_tile, w, h).Expand(rad);

	/* Loop over all tiles to get the produced cargo of
	 * everything except industries */
	for (TileIndex tile : ta) {
		if (IsTileType(tile, MP_INDUSTRY)) industries.insert(GetIndustryIndex(tile));
		AddProducedCargo(tile, produced);
	}

	/* Loop over the seen industries. They produce cargo for
	 * anything that is within 'rad' of any one of their tiles.
	 */
	for (IndustryID industry : industries) {
		const Industry *i = Industry::Get(industry);
		/* Skip industry with neutral station */
		if (i->neutral_station != nullptr && !_settings_game.station.serve_neutral_industries) continue;

<<<<<<< HEAD
		for (const auto &p : i->Produced()) {
			if (p.cargo != INVALID_CARGO) produced[p.cargo]++;
=======
		for (const auto &p : i->produced) {
			if (IsValidCargoType(p.cargo)) produced[p.cargo]++;
>>>>>>> d1e001f1
		}
	}

	return produced;
}

/**
 * Get the acceptance of cargoes around the tile in 1/8.
 * @param center_tile Center of the search area
 * @param w X extent of area
 * @param h Y extent of area
 * @param rad Search radius in addition to given area
 * @param always_accepted bitmask of cargo accepted by houses and headquarters; can be nullptr
 * @param ind Industry associated with neutral station (e.g. oil rig) or nullptr
 */
CargoArray GetAcceptanceAroundTiles(TileIndex center_tile, int w, int h, int rad, CargoTypes *always_accepted)
{
	CargoArray acceptance{};
	if (always_accepted != nullptr) *always_accepted = 0;

	TileArea ta = TileArea(center_tile, w, h).Expand(rad);

	for (TileIndex tile : ta) {
		/* Ignore industry if it has a neutral station. */
		if (!_settings_game.station.serve_neutral_industries && IsTileType(tile, MP_INDUSTRY) && Industry::GetByTile(tile)->neutral_station != nullptr) continue;

		AddAcceptedCargo(tile, acceptance, always_accepted);
	}

	return acceptance;
}

/**
 * Get the acceptance of cargoes around the station in.
 * @param st Station to get acceptance of.
 * @param always_accepted bitmask of cargo accepted by houses and headquarters; can be nullptr
 */
static CargoArray GetAcceptanceAroundStation(const Station *st, CargoTypes *always_accepted)
{
	CargoArray acceptance{};
	if (always_accepted != nullptr) *always_accepted = 0;

	BitmapTileIterator it(st->catchment_tiles);
	for (TileIndex tile = it; tile != INVALID_TILE; tile = ++it) {
		AddAcceptedCargo(tile, acceptance, always_accepted);
	}

	return acceptance;
}

/**
 * Update the acceptance for a station.
 * @param st Station to update
 * @param show_msg controls whether to display a message that acceptance was changed.
 */
void UpdateStationAcceptance(Station *st, bool show_msg)
{
	/* old accepted goods types */
	CargoTypes old_acc = GetAcceptanceMask(st);

	/* And retrieve the acceptance. */
	CargoArray acceptance{};
	if (!st->rect.IsEmpty()) {
		acceptance = GetAcceptanceAroundStation(st, &st->always_accepted);
	}

	/* Adjust in case our station only accepts fewer kinds of goods */
	for (CargoType i = 0; i < NUM_CARGO; i++) {
		uint amt = acceptance[i];

		/* Make sure the station can accept the goods type. */
		bool is_passengers = IsCargoInClass(i, CC_PASSENGERS);
		if ((!is_passengers && !(st->facilities & ~FACIL_BUS_STOP)) ||
				(is_passengers && !(st->facilities & ~FACIL_TRUCK_STOP))) {
			amt = 0;
		}

		GoodsEntry &ge = st->goods[i];
		SB(ge.status, GoodsEntry::GES_ACCEPTANCE, 1, amt >= 8);
		if (LinkGraph::IsValidID(ge.link_graph)) {
			(*LinkGraph::Get(ge.link_graph))[ge.node].SetDemand(amt / 8);
		}
	}

	/* Only show a message in case the acceptance was actually changed. */
	CargoTypes new_acc = GetAcceptanceMask(st);
	if (old_acc == new_acc) return;

	/* show a message to report that the acceptance was changed? */
	if (show_msg && st->owner == _local_company && st->IsInUse()) {
		/* Combine old and new masks to get changes */
		CargoTypes accepts = new_acc & ~old_acc;
		CargoTypes rejects = ~new_acc & old_acc;

		/* Show news message if there are any changes */
		if (accepts != 0) ShowRejectOrAcceptNews(st, accepts, false);
		if (rejects != 0) ShowRejectOrAcceptNews(st, rejects, true);
	}

	/* redraw the station view since acceptance changed */
	SetWindowWidgetDirty(WC_STATION_VIEW, st->index, WID_SV_ACCEPT_RATING_LIST);
}

static void UpdateStationSignCoord(BaseStation *st)
{
	const StationRect *r = &st->rect;

	if (r->IsEmpty()) return; // no tiles belong to this station

	/* clamp sign coord to be inside the station rect */
	TileIndex new_xy = TileXY(ClampU(TileX(st->xy), r->left, r->right), ClampU(TileY(st->xy), r->top, r->bottom));
	st->MoveSign(new_xy);

	if (!Station::IsExpected(st)) return;
	Station *full_station = Station::From(st);
	for (const GoodsEntry &ge : full_station->goods) {
		LinkGraphID lg = ge.link_graph;
		if (!LinkGraph::IsValidID(lg)) continue;
		(*LinkGraph::Get(lg))[ge.node].UpdateLocation(st->xy);
	}
}

/**
 * Common part of building various station parts and possibly attaching them to an existing one.
 * @param[in,out] st Station to attach to
 * @param flags Command flags
 * @param reuse Whether to try to reuse a deleted station (gray sign) if possible
 * @param area Area occupied by the new part
 * @param name_class Station naming class to use to generate the new station's name
 * @return Command error that occurred, if any
 */
static CommandCost BuildStationPart(Station **st, DoCommandFlag flags, bool reuse, TileArea area, StationNaming name_class)
{
	/* Find a deleted station close to us */
	if (*st == nullptr && reuse) *st = GetClosestDeletedStation(area.tile);

	if (*st != nullptr) {
		if ((*st)->owner != _current_company) {
			return CommandCost(CMD_ERROR);
		}

		CommandCost ret = (*st)->rect.BeforeAddRect(area.tile, area.w, area.h, StationRect::ADD_TEST);
		if (ret.Failed()) return ret;
	} else {
		/* allocate and initialize new station */
		if (!Station::CanAllocateItem()) return CommandCost(STR_ERROR_TOO_MANY_STATIONS_LOADING);

		if (flags & DC_EXEC) {
			*st = new Station(area.tile);
			_station_kdtree.Insert((*st)->index);

			(*st)->town = ClosestTownFromTile(area.tile, UINT_MAX);
			(*st)->string_id = GenerateStationName(*st, area.tile, name_class);

			if (Company::IsValidID(_current_company)) {
				if (_local_company == _current_company && !HasBit((*st)->town->have_ratings, _current_company)) {
					ZoningTownAuthorityRatingChange();
				}
				SetBit((*st)->town->have_ratings, _current_company);
				if (_cheats.town_rating.value) {
					(*st)->town->ratings[_current_company] = RATING_MAXIMUM;
				}
			}
		}
	}
	return CommandCost();
}

/**
 * This is called right after a station was deleted.
 * It checks if the whole station is free of substations, and if so, the station will be
 * deleted after a little while.
 * @param st Station
 */
static void DeleteStationIfEmpty(BaseStation *st)
{
	if (!st->IsInUse()) {
		st->delete_ctr = 0;
		InvalidateWindowData(WC_STATION_LIST, st->owner, 0);
	}
	/* station remains but it probably lost some parts - station sign should stay in the station boundaries */
	UpdateStationSignCoord(st);
}

/**
 * After adding/removing tiles to station, update some station-related stuff.
 * @param adding True if adding tiles, false if removing them.
 * @param type StationType being modified.
 */
void Station::AfterStationTileSetChange(bool adding, StationType type)
{
	this->UpdateVirtCoord();
	DirtyCompanyInfrastructureWindows(this->owner);
	if (adding) InvalidateWindowData(WC_STATION_LIST, this->owner, 0);

	switch (type) {
		case StationType::Rail:
			SetWindowWidgetDirty(WC_STATION_VIEW, this->index, WID_SV_TRAINS);
			break;
		case StationType::Airport:
			break;
		case StationType::Truck:
		case StationType::Bus:
			SetWindowWidgetDirty(WC_STATION_VIEW, this->index, WID_SV_ROADVEHS);
			break;
		case StationType::Dock:
			SetWindowWidgetDirty(WC_STATION_VIEW, this->index, WID_SV_SHIPS);
			break;
		default: NOT_REACHED();
	}

	if (adding) {
		this->RecomputeCatchment();
		UpdateStationAcceptance(this, false);
		InvalidateWindowData(WC_SELECT_STATION, 0, 0);
	} else {
		DeleteStationIfEmpty(this);
		this->RecomputeCatchment();
	}

}

CommandCost ClearTile_Station(TileIndex tile, DoCommandFlag flags);

/**
 * Checks if the given tile is buildable, flat and has a certain height.
 * @param tile TileIndex to check.
 * @param invalid_dirs Prohibited directions for slopes (set of #DiagDirection).
 * @param allowed_z Height allowed for the tile. If allowed_z is negative, it will be set to the height of this tile.
 * @param allow_steep Whether steep slopes are allowed.
 * @param check_bridge Check for the existence of a bridge.
 * @return The cost in case of success, or an error code if it failed.
 */
CommandCost CheckBuildableTile(TileIndex tile, uint invalid_dirs, int &allowed_z, bool allow_steep, bool check_bridge)
{
	if (check_bridge && IsBridgeAbove(tile)) {
		return CommandCost(STR_ERROR_MUST_DEMOLISH_BRIDGE_FIRST);
	}

	CommandCost ret = EnsureNoVehicleOnGround(tile);
	if (ret.Failed()) return ret;

	auto [tileh, z] = GetTileSlopeZ(tile);

	/* Prohibit building if
	 *   1) The tile is "steep" (i.e. stretches two height levels).
	 *   2) The tile is non-flat and the build_on_slopes switch is disabled.
	 */
	if ((!allow_steep && IsSteepSlope(tileh)) ||
			((!_settings_game.construction.build_on_slopes) && tileh != SLOPE_FLAT)) {
		return CommandCost(STR_ERROR_FLAT_LAND_REQUIRED);
	}

	CommandCost cost(EXPENSES_CONSTRUCTION);
	int flat_z = z + GetSlopeMaxZ(tileh);
	if (tileh != SLOPE_FLAT) {
		/* Forbid building if the tile faces a slope in a invalid direction. */
		for (DiagDirection dir = DIAGDIR_BEGIN; dir != DIAGDIR_END; dir++) {
			if (HasBit(invalid_dirs, dir) && !CanBuildDepotByTileh(dir, tileh)) {
				return CommandCost(STR_ERROR_FLAT_LAND_REQUIRED);
			}
		}
		cost.AddCost(_price[PR_BUILD_FOUNDATION]);
	}

	/* The level of this tile must be equal to allowed_z. */
	if (allowed_z < 0) {
		/* First tile. */
		allowed_z = flat_z;
	} else if (allowed_z != flat_z) {
		return CommandCost(STR_ERROR_FLAT_LAND_REQUIRED);
	}

	return cost;
}

CommandCost IsRailStationBridgeAboveOk(TileIndex tile, const StationSpec *statspec, uint8_t layout, TileIndex northern_bridge_end, TileIndex southern_bridge_end, int bridge_height,
		BridgeType bridge_type, TransportType bridge_transport_type)
{
	if (statspec != nullptr && HasBit(statspec->internal_flags, SSIF_BRIDGE_HEIGHTS_SET)) {
		int height_above = statspec->GetBridgeAboveFlags(layout).height;
		if (height_above == 0) return CommandCost(INVALID_STRING_ID);
		if (GetTileMaxZ(tile) + height_above > bridge_height) {
			return CommandCost(STR_ERROR_BRIDGE_TOO_LOW_FOR_STATION);
		}
	} else if (!statspec) {
		/* Default stations/waypoints */
		const int height = layout < 4 ? 2 : 5;
		if (GetTileMaxZ(tile) + height > bridge_height) return CommandCost(STR_ERROR_BRIDGE_TOO_LOW_FOR_STATION);
	} else {
		if (!_settings_game.construction.allow_stations_under_bridges) return CommandCost(INVALID_STRING_ID);
	}

	BridgePiecePillarFlags disallowed_pillar_flags;
	if (statspec != nullptr && HasBit(statspec->internal_flags, SSIF_BRIDGE_DISALLOWED_PILLARS_SET)) {
		/* Pillar flags set by NewGRF */
		disallowed_pillar_flags = (BridgePiecePillarFlags) statspec->GetBridgeAboveFlags(layout).disallowed_pillars;
	} else if (!statspec) {
		/* Default stations/waypoints */
		if (layout < 8) {
			static const uint8_t st_flags[8] = { 0x50, 0xA0, 0x50, 0xA0, 0x50 | 0x26, 0xA0 | 0x1C, 0x50 | 0x89, 0xA0 | 0x43 };
			disallowed_pillar_flags = (BridgePiecePillarFlags) st_flags[layout];
		} else {
			disallowed_pillar_flags = (BridgePiecePillarFlags) 0;
		}
	} else if ((GetStationTileFlags(layout, statspec) & StationSpec::TileFlags::Blocked) == StationSpec::TileFlags::Blocked) {
		/* Non-track station tiles */
		disallowed_pillar_flags = (BridgePiecePillarFlags) 0;
	} else {
		/* Tracked station tiles */
		const Axis axis = HasBit(layout, 0) ? AXIS_Y : AXIS_X;
		disallowed_pillar_flags = (BridgePiecePillarFlags) (axis == AXIS_X ? 0x50 : 0xA0);
	}

	if ((GetBridgeTilePillarFlags(tile, northern_bridge_end, southern_bridge_end, bridge_type, bridge_transport_type) & disallowed_pillar_flags) == 0) {
		return CommandCost();
	} else {
		return CommandCost(STR_ERROR_BRIDGE_PILLARS_OBSTRUCT_STATION);
	}
}

CommandCost IsRailStationBridgeAboveOk(TileIndex tile, const StationSpec *statspec, uint8_t layout)
{
	if (!IsBridgeAbove(tile)) return CommandCost();

	TileIndex southern_bridge_end = GetSouthernBridgeEnd(tile);
	TileIndex northern_bridge_end = GetNorthernBridgeEnd(tile);
	return IsRailStationBridgeAboveOk(tile, statspec, layout, northern_bridge_end, southern_bridge_end, GetBridgeHeight(southern_bridge_end),
			GetBridgeType(southern_bridge_end), GetTunnelBridgeTransportType(southern_bridge_end));
}

CommandCost IsRoadStopBridgeAboveOK(TileIndex tile, const RoadStopSpec *spec, bool drive_through, DiagDirection entrance,
		TileIndex northern_bridge_end, TileIndex southern_bridge_end, int bridge_height,
		BridgeType bridge_type, TransportType bridge_transport_type)
{
	if (spec && HasBit(spec->internal_flags, RSIF_BRIDGE_HEIGHTS_SET)) {
		int height = spec->bridge_height[drive_through ? (GFX_TRUCK_BUS_DRIVETHROUGH_OFFSET + DiagDirToAxis(entrance)) : entrance];
		if (height == 0) return CommandCost(INVALID_STRING_ID);
		if (GetTileMaxZ(tile) + height > bridge_height) {
			return CommandCost(STR_ERROR_BRIDGE_TOO_LOW_FOR_STATION);
		}
	} else {
		if (!_settings_game.construction.allow_road_stops_under_bridges) return CommandCost(INVALID_STRING_ID);

		if (GetTileMaxZ(tile) + (drive_through ? 1 : 2) > bridge_height) {
			return CommandCost(STR_ERROR_BRIDGE_TOO_LOW_FOR_STATION);
		}
	}

	BridgePiecePillarFlags disallowed_pillar_flags = (BridgePiecePillarFlags) 0;
	if (spec && HasBit(spec->internal_flags, RSIF_BRIDGE_DISALLOWED_PILLARS_SET)) {
		disallowed_pillar_flags = (BridgePiecePillarFlags) spec->bridge_disallowed_pillars[drive_through ? (GFX_TRUCK_BUS_DRIVETHROUGH_OFFSET + DiagDirToAxis(entrance)) : entrance];
	} else if (drive_through) {
		disallowed_pillar_flags = (BridgePiecePillarFlags) (DiagDirToAxis(entrance) == AXIS_X ? 0x50 : 0xA0);
	} else {
		SetBit(disallowed_pillar_flags, 4 + entrance);
	}
	if ((GetBridgeTilePillarFlags(tile, northern_bridge_end, southern_bridge_end, bridge_type, bridge_transport_type) & disallowed_pillar_flags) == 0) {
		return CommandCost();
	} else {
		return CommandCost(STR_ERROR_BRIDGE_PILLARS_OBSTRUCT_STATION);
	}
}

/**
 * Checks if a rail station can be built at the given area.
 * @param tile_area Area to check.
 * @param flags Operation to perform.
 * @param axis Rail station axis.
 * @param station StationID to be queried and returned if available.
 * @param rt The rail type to check for (overbuilding rail stations over rail).
 * @param affected_vehicles List of trains with PBS reservations on the tiles
 * @param spec_class Station class.
 * @param spec_index Index into the station class.
 * @param plat_len Platform length.
 * @param numtracks Number of platforms.
 * @return The cost in case of success, or an error code if it failed.
 */
static CommandCost CheckFlatLandRailStation(TileArea tile_area, DoCommandFlag flags, Axis axis, StationID *station, RailType rt, std::vector<Train *> &affected_vehicles, StationClassID spec_class, uint16_t spec_index, uint8_t plat_len, uint8_t numtracks)
{
	CommandCost cost(EXPENSES_CONSTRUCTION);
	int allowed_z = -1;
	uint invalid_dirs = 5 << axis;

	const StationSpec *statspec = StationClass::Get(spec_class)->GetSpec(spec_index);
	bool slope_cb = statspec != nullptr && HasBit(statspec->callback_mask, CBM_STATION_SLOPE_CHECK);

	for (TileIndex tile_cur : tile_area) {
		CommandCost ret = CheckBuildableTile(tile_cur, invalid_dirs, allowed_z, false, false);
		if (ret.Failed()) return ret;
		cost.AddCost(ret);

		if (slope_cb) {
			/* Do slope check if requested. */
			ret = PerformStationTileSlopeCheck(tile_area.tile, tile_cur, rt, statspec, axis, plat_len, numtracks);
			if (ret.Failed()) return ret;
		}

		/* if station is set, then we have special handling to allow building on top of already existing stations.
		 * so station points to INVALID_STATION if we can build on any station.
		 * Or it points to a station if we're only allowed to build on exactly that station. */
		if (station != nullptr && IsTileType(tile_cur, MP_STATION)) {
			if (!IsRailStation(tile_cur)) {
				return ClearTile_Station(tile_cur, DC_AUTO); // get error message
			} else {
				StationID st = GetStationIndex(tile_cur);
				if (*station == INVALID_STATION) {
					*station = st;
				} else if (*station != st) {
					return CommandCost(STR_ERROR_ADJOINS_MORE_THAN_ONE_EXISTING);
				}
				if (_settings_game.vehicle.train_braking_model == TBM_REALISTIC && HasStationReservation(tile_cur)) {
					CommandCost ret = CheckTrainReservationPreventsTrackModification(tile_cur, GetRailStationTrack(tile_cur));
					if (ret.Failed()) return ret;
				}
			}
		} else {
			/* If we are building a station with a valid railtype, we may be able to overbuild an existing rail tile. */
			if (rt != INVALID_RAILTYPE && IsPlainRailTile(tile_cur)) {
				/* Don't overbuild signals. */
				if (HasSignals(tile_cur)) return CommandCost(STR_ERROR_MUST_REMOVE_SIGNALS_FIRST);

				/* The current rail type must have power on the to-be-built type (e.g. convert normal rail to electrified rail). */
				if (HasPowerOnRail(GetRailType(tile_cur), rt)) {
					TrackBits tracks = GetTrackBits(tile_cur);
					Track track = RemoveFirstTrack(&tracks);
					Track expected_track = HasBit(invalid_dirs, DIAGDIR_NE) ? TRACK_X : TRACK_Y;

					/* The existing track must align with the desired station axis. */
					if (tracks == TRACK_BIT_NONE && track == expected_track) {
						/* Check for trains having a reservation for this tile. */
						if (HasBit(GetRailReservationTrackBits(tile_cur), track)) {
							Train *v = GetTrainForReservation(tile_cur, track);
							if (v != nullptr) {
								CommandCost ret = CheckTrainReservationPreventsTrackModification(v);
								if (ret.Failed()) return ret;
								affected_vehicles.push_back(v);
							}
						}
						CommandCost ret = Command<CMD_REMOVE_SINGLE_RAIL>::Do(flags, tile_cur, track);
						if (ret.Failed()) return ret;
						cost.AddCost(ret);
						/* With flags & ~DC_EXEC CmdLandscapeClear would fail since the rail still exists */
						continue;
					}
				}
			}
			ret = Command<CMD_LANDSCAPE_CLEAR>::Do(flags, tile_cur);
			if (ret.Failed()) return ret;
			cost.AddCost(ret);
		}
	}

	return cost;
}

/**
 * Checks if a road stop can be built at the given tile.
 * @param tile_area Area to check.
 * @param spec Road stop spec.
 * @param flags Operation to perform.
 * @param invalid_dirs Prohibited directions (set of DiagDirections).
 * @param is_drive_through True if trying to build a drive-through station.
 * @param station_type Station type (bus, truck or road waypoint).
 * @param axis Axis of a drive-through road stop.
 * @param station StationID to be queried and returned if available.
 * @param rt Road type to build.
 * @param require_road Is existing road required.
 * @return The cost in case of success, or an error code if it failed.
 */
CommandCost CheckFlatLandRoadStop(TileArea tile_area, const RoadStopSpec *spec, DoCommandFlag flags, uint invalid_dirs, bool is_drive_through, StationType station_type, Axis axis, StationID *station, RoadType rt, bool require_road)
{
	CommandCost cost(EXPENSES_CONSTRUCTION);
	int allowed_z = -1;

	for (TileIndex cur_tile : tile_area) {
		bool allow_under_bridge = _settings_game.construction.allow_road_stops_under_bridges || (spec != nullptr && HasBit(spec->internal_flags, RSIF_BRIDGE_HEIGHTS_SET));
		CommandCost ret = CheckBuildableTile(cur_tile, invalid_dirs, allowed_z, !is_drive_through, !allow_under_bridge);
		if (ret.Failed()) return ret;
		cost.AddCost(ret);

		if (allow_under_bridge && IsBridgeAbove(cur_tile)) {
			TileIndex southern_bridge_end = GetSouthernBridgeEnd(cur_tile);
			TileIndex northern_bridge_end = GetNorthernBridgeEnd(cur_tile);
			CommandCost bridge_ret = IsRoadStopBridgeAboveOK(cur_tile, spec, is_drive_through, (DiagDirection) FindFirstBit(invalid_dirs),
					northern_bridge_end, southern_bridge_end, GetBridgeHeight(southern_bridge_end),
					GetBridgeType(southern_bridge_end), GetTunnelBridgeTransportType(southern_bridge_end));
			if (bridge_ret.Failed()) return bridge_ret;
		}

		/* If station is set, then we have special handling to allow building on top of already existing stations.
		 * Station points to INVALID_STATION if we can build on any station.
		 * Or it points to a station if we're only allowed to build on exactly that station. */
		if (station != nullptr && IsTileType(cur_tile, MP_STATION)) {
			if (!IsAnyRoadStop(cur_tile)) {
				return ClearTile_Station(cur_tile, DC_AUTO); // Get error message.
			} else {
				if (station_type != GetStationType(cur_tile) ||
						is_drive_through != IsDriveThroughStopTile(cur_tile)) {
					return ClearTile_Station(cur_tile, DC_AUTO); // Get error message.
				}
				/* Drive-through station in the wrong direction. */
				if (is_drive_through && IsDriveThroughStopTile(cur_tile) && GetDriveThroughStopAxis(cur_tile) != axis) {
					return CommandCost(STR_ERROR_DRIVE_THROUGH_DIRECTION);
				}
				StationID st = GetStationIndex(cur_tile);
				if (*station == INVALID_STATION) {
					*station = st;
				} else if (*station != st) {
					return CommandCost(STR_ERROR_ADJOINS_MORE_THAN_ONE_EXISTING);
				}
			}
		} else {
			bool build_over_road = is_drive_through && IsNormalRoadTile(cur_tile);
			/* Road bits in the wrong direction. */
			RoadBits rb = IsNormalRoadTile(cur_tile) ? GetAllRoadBits(cur_tile) : ROAD_NONE;
			if (build_over_road && (rb & (axis == AXIS_X ? ROAD_Y : ROAD_X)) != 0) {
				/* Someone was pedantic and *NEEDED* three fracking different error messages. */
				switch (CountBits(rb)) {
					case 1:
						return CommandCost(STR_ERROR_DRIVE_THROUGH_DIRECTION);

					case 2:
						if (rb == ROAD_X || rb == ROAD_Y) return CommandCost(STR_ERROR_DRIVE_THROUGH_DIRECTION);
						return CommandCost(STR_ERROR_DRIVE_THROUGH_CORNER);

					default: // 3 or 4
						return CommandCost(STR_ERROR_DRIVE_THROUGH_JUNCTION);
				}
			}

			if (build_over_road) {
				/* There is a road, check if we can build road+tram stop over it. */
				RoadType road_rt = GetRoadType(cur_tile, RTT_ROAD);
				if (road_rt != INVALID_ROADTYPE) {
					Owner road_owner = GetRoadOwner(cur_tile, RTT_ROAD);
					if (road_owner == OWNER_TOWN) {
						if (!_settings_game.construction.road_stop_on_town_road) return CommandCost(STR_ERROR_DRIVE_THROUGH_ON_TOWN_ROAD);
					} else if (!_settings_game.construction.road_stop_on_competitor_road && road_owner != OWNER_NONE) {
						ret = CheckOwnership(road_owner);
						if (ret.Failed()) return ret;
					}
					uint num_pieces = CountBits(GetRoadBits(cur_tile, RTT_ROAD));

					if (rt != INVALID_ROADTYPE && RoadTypeIsRoad(rt) && !HasPowerOnRoad(rt, road_rt)) return CommandCost(STR_ERROR_NO_SUITABLE_ROAD);

					cost.AddCost(RoadBuildCost(road_rt) * (2 - num_pieces));
				} else if (rt != INVALID_ROADTYPE && RoadTypeIsRoad(rt)) {
					cost.AddCost(RoadBuildCost(rt) * 2);
				}

				/* There is a tram, check if we can build road+tram stop over it. */
				RoadType tram_rt = GetRoadType(cur_tile, RTT_TRAM);
				if (tram_rt != INVALID_ROADTYPE) {
					Owner tram_owner = GetRoadOwner(cur_tile, RTT_TRAM);
					if (Company::IsValidID(tram_owner) &&
							(!_settings_game.construction.road_stop_on_competitor_road ||
							/* Disallow breaking end-of-line of someone else
							 * so trams can still reverse on this tile. */
							HasExactlyOneBit(GetRoadBits(cur_tile, RTT_TRAM)))) {
						ret = CheckOwnership(tram_owner);
						if (ret.Failed()) return ret;
					}
					uint num_pieces = CountBits(GetRoadBits(cur_tile, RTT_TRAM));

					if (rt != INVALID_ROADTYPE && RoadTypeIsTram(rt) && !HasPowerOnRoad(rt, tram_rt)) return CommandCost(STR_ERROR_NO_SUITABLE_ROAD);

					cost.AddCost(RoadBuildCost(tram_rt) * (2 - num_pieces));
				} else if (rt != INVALID_ROADTYPE && RoadTypeIsTram(rt)) {
					cost.AddCost(RoadBuildCost(rt) * 2);
				}
			} else if (require_road) {
				return CommandCost(STR_ERROR_THERE_IS_NO_ROAD);
			} else {
				ret = Command<CMD_LANDSCAPE_CLEAR>::Do(flags, cur_tile);
				if (ret.Failed()) return ret;
				cost.AddCost(ret);
				cost.AddCost(RoadBuildCost(rt) * 2);
			}
		}
	}

	return cost;
}

/**
 * Checks if an airport can be built at the given location and clear the area.
 * @param tile_iter Airport tile iterator.
 * @param flags Operation to perform.
 * @param station StationID of airport allowed in search area.
 * @return The cost in case of success, or an error code if it failed.
 */
static CommandCost CheckFlatLandAirport(AirportTileTableIterator tile_iter, DoCommandFlag flags, StationID *station)
{
	CommandCost cost(EXPENSES_CONSTRUCTION);
	int allowed_z = -1;

	for (; tile_iter != INVALID_TILE; ++tile_iter) {
		const TileIndex tile_cur = tile_iter;
		CommandCost ret = CheckBuildableTile(tile_cur, 0, allowed_z, true, true);
		if (ret.Failed()) return ret;
		cost.AddCost(ret);

		/* if station is set, then allow building on top of an already
		 * existing airport, either the one in *station if it is not
		 * INVALID_STATION, or anyone otherwise and store which one
		 * in *station */
		if (station != nullptr && IsTileType(tile_cur, MP_STATION)) {
			if (!IsAirport(tile_cur)) {
				return ClearTile_Station(tile_cur, DC_AUTO); // get error message
			} else {
				StationID st = GetStationIndex(tile_cur);
				if (*station == INVALID_STATION) {
					*station = st;
				} else if (*station != st) {
					return CommandCost(STR_ERROR_ADJOINS_MORE_THAN_ONE_EXISTING);
				}
			}
		} else {
			ret = Command<CMD_LANDSCAPE_CLEAR>::Do(flags, tile_cur);
			if (ret.Failed()) return ret;
			cost.AddCost(ret);
		}
	}

	return cost;
}

/**
 * Check whether we can expand the rail part of the given station.
 * @param st the station to expand
 * @param new_ta the current (and if all is fine new) tile area of the rail part of the station
 * @return Succeeded or failed command.
 */
CommandCost CanExpandRailStation(const BaseStation *st, TileArea &new_ta)
{
	TileArea cur_ta = st->train_station;

	/* determine new size of train station region.. */
	int x = std::min(TileX(cur_ta.tile), TileX(new_ta.tile));
	int y = std::min(TileY(cur_ta.tile), TileY(new_ta.tile));
	new_ta.w = (uint16_t)std::max(TileX(cur_ta.tile) + cur_ta.w, TileX(new_ta.tile) + new_ta.w) - x;
	new_ta.h = (uint16_t)std::max(TileY(cur_ta.tile) + cur_ta.h, TileY(new_ta.tile) + new_ta.h) - y;
	new_ta.tile = TileXY(x, y);

	/* make sure the final size is not too big. */
	if (new_ta.w > _settings_game.station.station_spread || new_ta.h > _settings_game.station.station_spread) {
		return CommandCost(STR_ERROR_STATION_TOO_SPREAD_OUT);
	}

	return CommandCost();
}

static inline uint8_t *CreateSingle(uint8_t *layout, int n)
{
	int i = n;
	do *layout++ = 0; while (--i);
	layout[((n - 1) >> 1) - n] = 2;
	return layout;
}

static inline uint8_t *CreateMulti(uint8_t *layout, int n, uint8_t b)
{
	int i = n;
	do *layout++ = b; while (--i);
	if (n > 4) {
		layout[0 - n] = 0;
		layout[n - 1 - n] = 0;
	}
	return layout;
}

/**
 * Create the station layout for the given number of tracks and platform length.
 * @param layout    The layout to write to.
 * @param numtracks The number of tracks to write.
 * @param plat_len  The length of the platforms.
 * @param statspec  The specification of the station to (possibly) get the layout from.
 */
void GetStationLayout(uint8_t *layout, uint numtracks, uint plat_len, const StationSpec *statspec)
{
	if (statspec != nullptr) {
		auto found = statspec->layouts.find(GetStationLayoutKey(numtracks, plat_len));
		if (found != std::end(statspec->layouts)) {
			/* Custom layout defined, copy to buffer. */
			std::copy(std::begin(found->second), std::end(found->second), layout);
			return;
		}
	}

	if (plat_len == 1) {
		CreateSingle(layout, numtracks);
	} else {
		if (numtracks & 1) layout = CreateSingle(layout, plat_len);
		int n = numtracks >> 1;

		while (--n >= 0) {
			layout = CreateMulti(layout, plat_len, 4);
			layout = CreateMulti(layout, plat_len, 6);
		}
	}
}

/**
 * Find a nearby station that joins this station.
 * @tparam T the class to find a station for
 * @param existing_station an existing station we build over
 * @param station_to_join the station to join to
 * @param adjacent whether adjacent stations are allowed
 * @param ta the area of the newly build station
 * @param st 'return' pointer for the found station
 * @param error_message the error message when building a station on top of others
 * @return command cost with the error or 'okay'
 */
template <class T, class F>
CommandCost FindJoiningBaseStation(StationID existing_station, StationID station_to_join, bool adjacent, TileArea ta, T **st, StringID error_message, F filter)
{
	assert(*st == nullptr);
	bool check_surrounding = true;

	if (existing_station != INVALID_STATION) {
		if (adjacent && existing_station != station_to_join) {
			/* You can't build an adjacent station over the top of one that
			 * already exists. */
			return CommandCost(error_message);
		} else {
			/* Extend the current station, and don't check whether it will
			 * be near any other stations. */
			T *candidate = T::GetIfValid(existing_station);
			if (candidate != nullptr && filter(candidate)) *st = candidate;
			check_surrounding = (*st == nullptr);
		}
	} else {
		/* There's no station here. Don't check the tiles surrounding this
		 * one if the company wanted to build an adjacent station. */
		if (adjacent) check_surrounding = false;
	}

	if (check_surrounding) {
		/* Make sure there is no more than one other station around us that is owned by us. */
		CommandCost ret = GetStationAround(ta, existing_station, _current_company, st, filter);
		if (ret.Failed()) return ret;
	}

	/* Distant join */
	if (*st == nullptr && station_to_join != INVALID_STATION) *st = T::GetIfValid(station_to_join);

	return CommandCost();
}

/**
 * Find a nearby station that joins this station.
 * @param existing_station an existing station we build over
 * @param station_to_join the station to join to
 * @param adjacent whether adjacent stations are allowed
 * @param ta the area of the newly build station
 * @param st 'return' pointer for the found station
 * @param error_message the error message when building a station on top of others
 * @return command cost with the error or 'okay'
 */
static CommandCost FindJoiningStation(StationID existing_station, StationID station_to_join, bool adjacent, TileArea ta, Station **st, StringID error_message = STR_ERROR_MUST_REMOVE_RAILWAY_STATION_FIRST)
{
	return FindJoiningBaseStation<Station>(existing_station, station_to_join, adjacent, ta, st, error_message, [](Station *st) -> bool { return true; });
}

/**
 * Find a nearby waypoint that joins this waypoint.
 * @param existing_waypoint an existing waypoint we build over
 * @param waypoint_to_join the waypoint to join to
 * @param adjacent whether adjacent waypoints are allowed
 * @param ta the area of the newly build waypoint
 * @param wp 'return' pointer for the found waypoint
 * @return command cost with the error or 'okay'
 */
CommandCost FindJoiningWaypoint(StationID existing_waypoint, StationID waypoint_to_join, bool adjacent, TileArea ta, Waypoint **wp, bool is_road)
{
	return FindJoiningBaseStation<Waypoint>(existing_waypoint, waypoint_to_join, adjacent, ta, wp,
			is_road ? STR_ERROR_MUST_REMOVE_ROADWAYPOINT_FIRST : STR_ERROR_MUST_REMOVE_RAILWAYPOINT_FIRST,
			[is_road](Waypoint *wp) -> bool { return HasBit(wp->waypoint_flags, WPF_ROAD) == is_road; });
}

/**
 * Clear any rail station platform reservation ahead of and behind train.
 * @param v vehicle which may hold reservations
 */
void FreeTrainStationPlatformReservation(const Train *v)
{
	if (IsRailStationTile(v->tile)) SetRailStationPlatformReservation(v->tile, TrackdirToExitdir(v->GetVehicleTrackdir()), false);
	v = v->Last();
	if (IsRailStationTile(v->tile)) SetRailStationPlatformReservation(v->tile, TrackdirToExitdir(ReverseTrackdir(v->GetVehicleTrackdir())), false);
}

/**
 * Clear platform reservation during station building/removing.
 * @param v vehicle which holds reservation
 */
static void FreeTrainReservation(Train *v)
{
	FreeTrainTrackReservation(v);
	FreeTrainStationPlatformReservation(v);
}

/**
 * Restore platform reservation during station building/removing.
 * @param v vehicle which held reservation
 */
static void RestoreTrainReservation(Train *v)
{
	if (IsRailStationTile(v->tile)) SetRailStationPlatformReservation(v->tile, TrackdirToExitdir(v->GetVehicleTrackdir()), true);
	TryPathReserve(v, true, true);
	v = v->Last();
	if (IsRailStationTile(v->tile)) SetRailStationPlatformReservation(v->tile, TrackdirToExitdir(ReverseTrackdir(v->GetVehicleTrackdir())), true);
}

/**
 * Get station tile flags for the given StationGfx.
 * @param gfx StationGfx of station tile.
 * @param statspec Station spec of station tile.
 * @return Tile flags to apply.
 */
static StationSpec::TileFlags GetStationTileFlags(StationGfx gfx, const StationSpec *statspec)
{
	/* Default stations do not draw pylons under roofs (gfx >= 4) */
	if (statspec == nullptr || gfx >= statspec->tileflags.size()) return gfx < 4 ? StationSpec::TileFlags::Pylons : StationSpec::TileFlags::None;
	return statspec->tileflags[gfx];
}

/**
 * Set rail station tile flags for the given tile.
 * @param tile Tile to set flags on.
 * @param statspec Statspec of the tile.
 */
void SetRailStationTileFlags(TileIndex tile, const StationSpec *statspec)
{
	const auto flags = GetStationTileFlags(GetStationGfx(tile), statspec);
	SetStationTileBlocked(tile, HasFlag(flags, StationSpec::TileFlags::Blocked));
	SetStationTileHavePylons(tile, HasFlag(flags, StationSpec::TileFlags::Pylons));
	SetStationTileHaveWires(tile, !HasFlag(flags, StationSpec::TileFlags::NoWires));
}

/**
 * Build rail station
 * @param flags operation to perform
 * @param tile_org northern most position of station dragging/placement
 * @param rt railtype
 * @param axis orientation (Axis)
 * @param numtracks number of tracks
 * @param plat_len platform length
 * @param spec_class custom station class
 * @param spec_index custom station id
 * @param station_to_join station ID to join (NEW_STATION if build new one)
 * @param adjacent allow stations directly adjacent to other stations.
 * @return the cost of this operation or an error
 */
CommandCost CmdBuildRailStation(DoCommandFlag flags, TileIndex tile_org, RailType rt, Axis axis, uint8_t numtracks, uint8_t plat_len, StationClassID spec_class, uint16_t spec_index, StationID station_to_join, bool adjacent)
{
	/* Does the authority allow this? */
	CommandCost ret = CheckIfAuthorityAllowsNewStation(tile_org, flags);
	if (ret.Failed()) return ret;

	if (!ValParamRailType(rt) || !IsValidAxis(axis)) return CMD_ERROR;

	/* Check if the given station class is valid */
	if (static_cast<uint>(spec_class) >= StationClass::GetClassCount()) return CMD_ERROR;
	const StationClass *cls = StationClass::Get(spec_class);
	if (IsWaypointClass(*cls)) return CMD_ERROR;
	if (spec_index >= cls->GetSpecCount()) return CMD_ERROR;
	if (plat_len == 0 || numtracks == 0) return CMD_ERROR;

	int w_org, h_org;
	if (axis == AXIS_X) {
		w_org = plat_len;
		h_org = numtracks;
	} else {
		h_org = plat_len;
		w_org = numtracks;
	}

	/* Check if the first tile and the last tile are valid */
	if (!IsValidTile(tile_org) || TileAddWrap(tile_org, w_org - 1, h_org - 1) == INVALID_TILE) return CMD_ERROR;

	bool reuse = (station_to_join != NEW_STATION);
	if (!reuse) station_to_join = INVALID_STATION;
	bool distant_join = (station_to_join != INVALID_STATION);

	if (distant_join && (!_settings_game.station.distant_join_stations || !Station::IsValidID(station_to_join))) return CMD_ERROR;

	if (h_org > _settings_game.station.station_spread || w_org > _settings_game.station.station_spread) return CMD_ERROR;

	/* these values are those that will be stored in train_tile and station_platforms */
	TileArea new_location(tile_org, w_org, h_org);

	/* Make sure the area below consists of clear tiles. (OR tiles belonging to a certain rail station) */
	StationID est = INVALID_STATION;
	std::vector<Train *> affected_vehicles;

	const StationSpec *statspec = StationClass::Get(spec_class)->GetSpec(spec_index);

	TileIndexDiff tile_delta = TileOffsByAxis(axis); // offset to go to the next platform tile
	TileIndexDiff track_delta = TileOffsByAxis(OtherAxis(axis)); // offset to go to the next track
	TempBufferST<uint8_t> layout_buffer(numtracks * plat_len);
	GetStationLayout(layout_buffer, numtracks, plat_len, statspec);

	{
		TileIndex tile_track = tile_org;
		uint8_t *check_layout_ptr = layout_buffer;
		for (uint i = 0; i < numtracks; i++) {
			TileIndex tile = tile_track;
			for (uint j = 0; j < plat_len; j++) {
				CommandCost ret = IsRailStationBridgeAboveOk(tile, statspec, *check_layout_ptr++);
				if (ret.Failed()) {
					return CommandCost::DualErrorMessage(STR_ERROR_MUST_DEMOLISH_BRIDGE_FIRST, ret.GetErrorMessage());
				}
				tile += tile_delta;
			}
			tile_track += track_delta;
		}
	}

	/* Clear the land below the station. */
	CommandCost cost = CheckFlatLandRailStation(new_location, flags, axis, &est, rt, affected_vehicles, spec_class, spec_index, plat_len, numtracks);
	if (cost.Failed()) return cost;
	/* Add construction expenses. */
	cost.AddCost((numtracks * _price[PR_BUILD_STATION_RAIL] + _price[PR_BUILD_STATION_RAIL_LENGTH]) * plat_len);
	cost.AddCost(numtracks * plat_len * RailBuildCost(rt));

	Station *st = nullptr;
	ret = FindJoiningStation(est, station_to_join, adjacent, new_location, &st);
	if (ret.Failed()) return ret;

	ret = BuildStationPart(&st, flags, reuse, new_location, STATIONNAMING_RAIL);
	if (ret.Failed()) return ret;

	if (st != nullptr && st->train_station.tile != INVALID_TILE) {
		ret = CanExpandRailStation(st, new_location);
		if (ret.Failed()) return ret;
	}

	/* Check if we can allocate a custom stationspec to this station */
	int specindex = AllocateSpecToStation(statspec, st, (flags & DC_EXEC) != 0);
	if (specindex == -1) return CommandCost(STR_ERROR_TOO_MANY_STATION_SPECS);

	if (statspec != nullptr) {
		/* Perform NewStation checks */

		/* Check if the station size is permitted */
		if (HasBit(statspec->disallowed_platforms, std::min(numtracks - 1, 7))) return CommandCost(STR_ERROR_STATION_DISALLOWED_NUMBER_TRACKS);
		if (HasBit(statspec->disallowed_lengths, std::min(plat_len - 1, 7))) return CommandCost(STR_ERROR_STATION_DISALLOWED_LENGTH);

		/* Check if the station is buildable */
		if (HasBit(statspec->callback_mask, CBM_STATION_AVAIL)) {
			uint16_t cb_res = GetStationCallback(CBID_STATION_AVAILABILITY, 0, 0, statspec, nullptr, INVALID_TILE, rt);
			if (cb_res != CALLBACK_FAILED && !Convert8bitBooleanCallback(statspec->grf_prop.grffile, CBID_STATION_AVAILABILITY, cb_res)) return CMD_ERROR;
		}
	}

	if (flags & DC_EXEC) {
		st->train_station = new_location;
		st->AddFacility(FACIL_TRAIN, new_location.tile);

		st->rect.BeforeAddRect(tile_org, w_org, h_org, StationRect::ADD_TRY);

		if (statspec != nullptr) {
			/* Include this station spec's animation trigger bitmask
			 * in the station's cached copy. */
			st->cached_anim_triggers |= statspec->animation.triggers;
		}

		Track track = AxisToTrack(axis);

		uint8_t numtracks_orig = numtracks;

		Company *c = Company::Get(st->owner);
		TileIndex tile_track = tile_org;
		uint8_t *layout_ptr = layout_buffer;
		do {
			TileIndex tile = tile_track;
			int w = plat_len;
			do {
				uint8_t layout = *layout_ptr++;
				if (IsRailStationTile(tile) && HasStationReservation(tile)) {
					/* Check for trains having a reservation for this tile. */
					Train *v = GetTrainForReservation(tile, AxisToTrack(GetRailStationAxis(tile)));
					if (v != nullptr) {
						affected_vehicles.push_back(v);
						/* Not necessary to call CheckTrainReservationPreventsTrackModification as that is done by CheckFlatLandRailStation */
						FreeTrainReservation(v);
					}
				}

				/* Railtype can change when overbuilding. */
				if (IsRailStationTile(tile)) {
					if (!IsStationTileBlocked(tile)) c->infrastructure.rail[GetRailType(tile)]--;
					c->infrastructure.station--;
				}

				/* Remove animation if overbuilding */
				DeleteAnimatedTile(tile);
				uint8_t old_specindex = HasStationTileRail(tile) ? GetCustomStationSpecIndex(tile) : 0;
				MakeRailStation(tile, st->owner, st->index, axis, layout & ~1, rt);
				/* Free the spec if we overbuild something */
				if (old_specindex != specindex) DeallocateSpecFromStation(st, old_specindex);

				SetCustomStationSpecIndex(tile, specindex);
				SetStationTileRandomBits(tile, GB(Random(), 0, 4));
				SetAnimationFrame(tile, 0);

				if (statspec != nullptr) {
					/* Use a fixed axis for GetPlatformInfo as our platforms / numtracks are always the right way around */
					uint32_t platinfo = GetPlatformInfo(AXIS_X, GetStationGfx(tile), plat_len, numtracks_orig, plat_len - w, numtracks_orig - numtracks, false);

					/* As the station is not yet completely finished, the station does not yet exist. */
					uint16_t callback = GetStationCallback(CBID_STATION_BUILD_TILE_LAYOUT, platinfo, 0, statspec, nullptr, tile, rt);
					if (callback != CALLBACK_FAILED) {
						if (callback <= UINT8_MAX) {
							SetStationGfx(tile, (callback & ~1) + axis);
						} else {
							ErrorUnknownCallbackResult(statspec->grf_prop.grfid, CBID_STATION_BUILD_TILE_LAYOUT, callback);
						}
					}

					/* Trigger station animation -- after building? */
					TriggerStationAnimation(st, tile, SAT_BUILT);
				}

				SetRailStationTileFlags(tile, statspec);

				if (!IsStationTileBlocked(tile)) c->infrastructure.rail[rt]++;
				c->infrastructure.station++;

				tile += tile_delta;
			} while (--w);
			AddTrackToSignalBuffer(tile_track, track, _current_company);
			YapfNotifyTrackLayoutChange(tile_track, track);
			tile_track += track_delta;
		} while (--numtracks);

		for (uint i = 0; i < affected_vehicles.size(); ++i) {
			/* Restore reservations of trains. */
			RestoreTrainReservation(affected_vehicles[i]);
		}

		/* Check whether we need to expand the reservation of trains already on the station. */
		TileArea update_reservation_area;
		if (axis == AXIS_X) {
			update_reservation_area = TileArea(tile_org, 1, numtracks_orig);
		} else {
			update_reservation_area = TileArea(tile_org, numtracks_orig, 1);
		}

		for (TileIndex tile : update_reservation_area) {
			/* Don't even try to make eye candy parts reserved. */
			if (IsStationTileBlocked(tile)) continue;

			DiagDirection dir = AxisToDiagDir(axis);
			TileIndexDiff tile_offset = TileOffsByDiagDir(dir);
			TileIndex platform_begin = tile;
			TileIndex platform_end = tile;

			/* We can only account for tiles that are reachable from this tile, so ignore primarily blocked tiles while finding the platform begin and end. */
			for (TileIndex next_tile = platform_begin - tile_offset; IsCompatibleTrainStationTile(next_tile, platform_begin); next_tile -= tile_offset) {
				platform_begin = next_tile;
			}
			for (TileIndex next_tile = platform_end + tile_offset; IsCompatibleTrainStationTile(next_tile, platform_end); next_tile += tile_offset) {
				platform_end = next_tile;
			}

			/* If there is at least on reservation on the platform, we reserve the whole platform. */
			bool reservation = false;
			for (TileIndex t = platform_begin; !reservation && t <= platform_end; t += tile_offset) {
				reservation = HasStationReservation(t);
			}

			if (reservation) {
				SetRailStationPlatformReservation(platform_begin, dir, true);
			}
		}

		st->MarkTilesDirty(false);
		st->AfterStationTileSetChange(true, StationType::Rail);
		ZoningMarkDirtyStationCoverageArea(st);
	}

	return cost;
}

static TileArea MakeStationAreaSmaller(BaseStation *st, TileArea ta, bool (*func)(BaseStation *, TileIndex))
{
restart:

	/* too small? */
	if (ta.w != 0 && ta.h != 0) {
		/* check the left side, x = constant, y changes */
		for (uint i = 0; !func(st, ta.tile + TileDiffXY(0, i));) {
			/* the left side is unused? */
			if (++i == ta.h) {
				ta.tile += TileDiffXY(1, 0);
				ta.w--;
				goto restart;
			}
		}

		/* check the right side, x = constant, y changes */
		for (uint i = 0; !func(st, ta.tile + TileDiffXY(ta.w - 1, i));) {
			/* the right side is unused? */
			if (++i == ta.h) {
				ta.w--;
				goto restart;
			}
		}

		/* check the upper side, y = constant, x changes */
		for (uint i = 0; !func(st, ta.tile + TileDiffXY(i, 0));) {
			/* the left side is unused? */
			if (++i == ta.w) {
				ta.tile += TileDiffXY(0, 1);
				ta.h--;
				goto restart;
			}
		}

		/* check the lower side, y = constant, x changes */
		for (uint i = 0; !func(st, ta.tile + TileDiffXY(i, ta.h - 1));) {
			/* the left side is unused? */
			if (++i == ta.w) {
				ta.h--;
				goto restart;
			}
		}
	} else {
		ta.Clear();
	}

	return ta;
}

static bool TileBelongsToRailStation(BaseStation *st, TileIndex tile)
{
	return st->TileBelongsToRailStation(tile);
}

static void MakeRailStationAreaSmaller(BaseStation *st)
{
	st->train_station = MakeStationAreaSmaller(st, st->train_station, TileBelongsToRailStation);
}

static bool TileBelongsToShipStation(BaseStation *st, TileIndex tile)
{
	return IsDockTile(tile) && GetStationIndex(tile) == st->index;
}

static void MakeShipStationAreaSmaller(Station *st)
{
	st->ship_station = MakeStationAreaSmaller(st, st->ship_station, TileBelongsToShipStation);
	UpdateStationDockingTiles(st);
}

static bool TileBelongsToRoadWaypointStation(BaseStation *st, TileIndex tile)
{
	return IsRoadWaypointTile(tile) && GetStationIndex(tile) == st->index;
}

void MakeRoadWaypointStationAreaSmaller(BaseStation *st, TileArea &road_waypoint_area)
{
	road_waypoint_area = MakeStationAreaSmaller(st, road_waypoint_area, TileBelongsToRoadWaypointStation);
}

/**
 * Remove a number of tiles from any rail station within the area.
 * @param ta the area to clear station tile from.
 * @param affected_stations the stations affected.
 * @param flags the command flags.
 * @param removal_cost the cost for removing the tile, including the rail.
 * @param keep_rail whether to keep the rail of the station.
 * @tparam T the type of station to remove.
 * @return the number of cleared tiles or an error.
 */
template <class T>
CommandCost RemoveFromRailBaseStation(TileArea ta, std::vector<T *> &affected_stations, DoCommandFlag flags, Money removal_cost, bool keep_rail)
{
	/* Count of the number of tiles removed */
	int quantity = 0;
	CommandCost total_cost(EXPENSES_CONSTRUCTION);
	/* Accumulator for the errors seen during clearing. If no errors happen,
	 * and the quantity is 0 there is no station. Otherwise it will be one
	 * of the other error that got accumulated. */
	CommandCost error;

	/* Do the action for every tile into the area */
	for (TileIndex tile : ta) {
		/* Make sure the specified tile is a rail station */
		if (!HasStationTileRail(tile)) continue;

		/* If there is a vehicle on ground, do not allow to remove (flood) the tile */
		CommandCost ret = EnsureNoVehicleOnGround(tile);
		error.AddCost(ret);
		if (ret.Failed()) continue;

		/* Check ownership of station */
		T *st = T::GetByTile(tile);
		if (st == nullptr) continue;

		if (_current_company != OWNER_WATER) {
			ret = CheckOwnership(st->owner);
			error.AddCost(ret);
			if (ret.Failed()) continue;
		}

		Train *v = nullptr;
		Track track = GetRailStationTrack(tile);
		if (HasStationReservation(tile)) {
			v = GetTrainForReservation(tile, track);
			if (v != nullptr) {
				CommandCost ret = CheckTrainReservationPreventsTrackModification(v);
				error.AddCost(ret);
				if (ret.Failed()) continue;
				if (flags & DC_EXEC) FreeTrainReservation(v);
			}
		}

		/* If we reached here, the tile is valid so increase the quantity of tiles we will remove */
		quantity++;

		if (keep_rail || IsStationTileBlocked(tile)) {
			/* Don't refund the 'steel' of the track when we keep the
			 *  rail, or when the tile didn't have any rail at all. */
			total_cost.AddCost(-_price[PR_CLEAR_RAIL]);
		}

		if (flags & DC_EXEC) {
			bool already_affected = include(affected_stations, st);
			if (!already_affected) ZoningMarkDirtyStationCoverageArea(st);

			/* read variables before the station tile is removed */
			uint specindex = GetCustomStationSpecIndex(tile);
			Owner owner = GetTileOwner(tile);
			RailType rt = GetRailType(tile);

			bool build_rail = keep_rail && !IsStationTileBlocked(tile);
			if (!build_rail && !IsStationTileBlocked(tile)) Company::Get(owner)->infrastructure.rail[rt]--;

			DoClearSquare(tile);
			DeleteNewGRFInspectWindow(GSF_STATIONS, tile.base());
			if (build_rail) MakeRailNormal(tile, owner, TrackToTrackBits(track), rt);
			Company::Get(owner)->infrastructure.station--;
			DirtyCompanyInfrastructureWindows(owner);

			st->rect.AfterRemoveTile(st, tile);
			AddTrackToSignalBuffer(tile, track, owner);
			YapfNotifyTrackLayoutChange(tile, track);

			DeallocateSpecFromStation(st, specindex);

			if (v != nullptr) RestoreTrainReservation(v);
		}
	}

	if (quantity == 0) return error.Failed() ? error : CommandCost(STR_ERROR_THERE_IS_NO_STATION);

	for (T *st : affected_stations) {

		/* now we need to make the "spanned" area of the railway station smaller
		 * if we deleted something at the edges.
		 * we also need to adjust train_tile. */
		MakeRailStationAreaSmaller(st);
		UpdateStationSignCoord(st);

		/* if we deleted the whole station, delete the train facility. */
		if (st->train_station.tile == INVALID_TILE) {
			st->facilities &= ~FACIL_TRAIN;
			SetWindowClassesDirty(WC_VEHICLE_ORDERS);
			SetWindowWidgetDirty(WC_STATION_VIEW, st->index, WID_SV_TRAINS);
			st->UpdateVirtCoord();
			DeleteStationIfEmpty(st);
		}
	}

	total_cost.AddCost(quantity * removal_cost);
	return total_cost;
}

/**
 * Remove a single tile from a rail station.
 * This allows for custom-built station with holes and weird layouts
 * @param flags operation to perform
 * @param start tile of station piece to remove
 * @param end other edge of the rect to remove
 * @param keep_rail if set keep the rail
 * @return the cost of this operation or an error
 */
CommandCost CmdRemoveFromRailStation(DoCommandFlag flags, TileIndex start, TileIndex end, bool keep_rail)
{
	if (end == 0) end = start;
	if (start >= Map::Size() || end >= Map::Size()) return CMD_ERROR;

	TileArea ta(start, end);
	std::vector<Station *> affected_stations;

	CommandCost ret = RemoveFromRailBaseStation(ta, affected_stations, flags, _price[PR_CLEAR_STATION_RAIL], keep_rail);
	if (ret.Failed()) return ret;

	/* Do all station specific functions here. */
	for (Station *st : affected_stations) {

		if (st->train_station.tile == INVALID_TILE) SetWindowWidgetDirty(WC_STATION_VIEW, st->index, WID_SV_TRAINS);
		st->MarkTilesDirty(false);
		st->RecomputeCatchment();
	}

	/* Now apply the rail cost to the number that we deleted */
	return ret;
}

/**
 * Remove a single tile from a waypoint.
 * This allows for custom-built waypoint with holes and weird layouts
 * @param flags operation to perform
 * @param start tile of waypoint piece to remove
 * @param end other edge of the rect to remove
 * @param keep_rail if set keep the rail
 * @return the cost of this operation or an error
 */
CommandCost CmdRemoveFromRailWaypoint(DoCommandFlag flags, TileIndex start, TileIndex end, bool keep_rail)
{
	if (end == 0) end = start;
	if (start >= Map::Size() || end >= Map::Size()) return CMD_ERROR;

	TileArea ta(start, end);
	std::vector<Waypoint *> affected_stations;

	return RemoveFromRailBaseStation(ta, affected_stations, flags, _price[PR_CLEAR_WAYPOINT_RAIL], keep_rail);
}


/**
 * Remove a rail station/waypoint
 * @param st The station/waypoint to remove the rail part from
 * @param flags operation to perform
 * @param removal_cost the cost for removing a tile
 * @tparam T the type of station to remove
 * @return cost or failure of operation
 */
template <class T>
CommandCost RemoveRailStation(T *st, DoCommandFlag flags, Money removal_cost)
{
	/* Current company owns the station? */
	if (_current_company != OWNER_WATER) {
		CommandCost ret = CheckOwnership(st->owner);
		if (ret.Failed()) return ret;
	}

	/* determine width and height of platforms */
	TileArea ta = st->train_station;

	assert(ta.w != 0 && ta.h != 0);

	CommandCost cost(EXPENSES_CONSTRUCTION);
	/* clear all areas of the station */
	for (TileIndex tile : ta) {
		/* only remove tiles that are actually train station tiles */
		if (st->TileBelongsToRailStation(tile)) {
			std::vector<T*> affected_stations; // dummy
			CommandCost ret = RemoveFromRailBaseStation(TileArea(tile, 1, 1), affected_stations, flags, removal_cost, false);
			if (ret.Failed()) return ret;
			cost.AddCost(ret);
		}
	}

	return cost;
}

/**
 * Remove a rail station
 * @param tile Tile of the station.
 * @param flags operation to perform
 * @return cost or failure of operation
 */
static CommandCost RemoveRailStation(TileIndex tile, DoCommandFlag flags)
{
	/* if there is flooding, remove platforms tile by tile */
	if (_current_company == OWNER_WATER) {
		return Command<CMD_REMOVE_FROM_RAIL_STATION>::Do(DC_EXEC, tile, TileIndex{}, false);
	}

	Station *st = Station::GetByTile(tile);

	if (flags & DC_EXEC) ZoningMarkDirtyStationCoverageArea(st);

	CommandCost cost = RemoveRailStation(st, flags, _price[PR_CLEAR_STATION_RAIL]);

	if (flags & DC_EXEC) st->RecomputeCatchment();

	return cost;
}

/**
 * Remove a rail waypoint
 * @param tile Tile of the waypoint.
 * @param flags operation to perform
 * @return cost or failure of operation
 */
static CommandCost RemoveRailWaypoint(TileIndex tile, DoCommandFlag flags)
{
	/* if there is flooding, remove waypoints tile by tile */
	if (_current_company == OWNER_WATER) {
		return Command<CMD_REMOVE_FROM_RAIL_WAYPOINT>::Do(DC_EXEC, tile, TileIndex{}, false);
	}

	return RemoveRailStation(Waypoint::GetByTile(tile), flags, _price[PR_CLEAR_WAYPOINT_RAIL]);
}


/**
 * @param truck_station Determines whether a stop is #RoadStopType::Bus or #RoadStopType::Truck
 * @param st The Station to do the whole procedure for
 * @return a pointer to where to link a new RoadStop*
 */
static RoadStop **FindRoadStopSpot(bool truck_station, Station *st)
{
	RoadStop **primary_stop = (truck_station) ? &st->truck_stops : &st->bus_stops;

	if (*primary_stop == nullptr) {
		/* we have no roadstop of the type yet, so write a "primary stop" */
		return primary_stop;
	} else {
		/* there are stops already, so append to the end of the list */
		RoadStop *stop = *primary_stop;
		while (stop->next != nullptr) stop = stop->next;
		return &stop->next;
	}
}

CommandCost RemoveRoadStop(TileIndex tile, DoCommandFlag flags, int replacement_spec_index = -1);

/**
 * Find a nearby station that joins this road stop.
 * @param existing_stop an existing road stop we build over
 * @param station_to_join the station to join to
 * @param adjacent whether adjacent stations are allowed
 * @param ta the area of the newly build station
 * @param st 'return' pointer for the found station
 * @return command cost with the error or 'okay'
 */
static CommandCost FindJoiningRoadStop(StationID existing_stop, StationID station_to_join, bool adjacent, TileArea ta, Station **st)
{
	return FindJoiningBaseStation<Station>(existing_stop, station_to_join, adjacent, ta, st, STR_ERROR_MUST_REMOVE_ROAD_STOP_FIRST, [](Station *st) -> bool { return true; });
}

/**
 * Build a bus or truck stop.
 * @param flags Operation to perform.
 * @param tile Northernmost tile of the stop.
 * @param width Width of the road stop.
 * @param length Length of the road stop.
 * @param stop_type Type of road stop (bus/truck).
 * @param is_drive_through False for normal stops, true for drive-through.
 * @param ddir Entrance direction (#DiagDirection) for normal stops. Converted to the axis for drive-through stops.
 * @param rt The roadtype.
 * @param spec_class Road stop spec class.
 * @param spec_index Road stop spec index.
 * @param station_to_join Station ID to join (NEW_STATION if build new one).
 * @param adjacent Allow stations directly adjacent to other stations.
 * @return The cost of this operation or an error.
 */
CommandCost CmdBuildRoadStop(DoCommandFlag flags, TileIndex tile, uint8_t width, uint8_t length, RoadStopType stop_type, bool is_drive_through,
		DiagDirection ddir, RoadType rt, RoadStopClassID spec_class, uint16_t spec_index, StationID station_to_join, bool adjacent)
{
	if (!ValParamRoadType(rt) || !IsValidDiagDirection(ddir) || stop_type >= RoadStopType::End) return CMD_ERROR;
	bool reuse = (station_to_join != NEW_STATION);
	if (!reuse) station_to_join = INVALID_STATION;
	bool distant_join = (station_to_join != INVALID_STATION);

	/* Check if the given station class is valid */
	if (static_cast<uint>(spec_class) >= RoadStopClass::GetClassCount()) return CMD_ERROR;
	const RoadStopClass *cls = RoadStopClass::Get(spec_class);
	if (IsWaypointClass(*cls)) return CMD_ERROR;
	if (spec_index >= cls->GetSpecCount()) return CMD_ERROR;

	const RoadStopSpec *roadstopspec = cls->GetSpec(spec_index);
	if (roadstopspec != nullptr) {
		if (stop_type == RoadStopType::Truck && roadstopspec->stop_type != ROADSTOPTYPE_FREIGHT && roadstopspec->stop_type != ROADSTOPTYPE_ALL) return CMD_ERROR;
		if (stop_type == RoadStopType::Bus && roadstopspec->stop_type != ROADSTOPTYPE_PASSENGER && roadstopspec->stop_type != ROADSTOPTYPE_ALL) return CMD_ERROR;
		if (!is_drive_through && HasBit(roadstopspec->flags, RSF_DRIVE_THROUGH_ONLY)) return CMD_ERROR;
	}

	/* Check if the requested road stop is too big */
	if (width > _settings_game.station.station_spread || length > _settings_game.station.station_spread) return CommandCost(STR_ERROR_STATION_TOO_SPREAD_OUT);
	/* Check for incorrect width / length. */
	if (width == 0 || length == 0) return CMD_ERROR;
	/* Check if the first tile and the last tile are valid */
	if (!IsValidTile(tile) || TileAddWrap(tile, width - 1, length - 1) == INVALID_TILE) return CMD_ERROR;

	TileArea roadstop_area(tile, width, length);

	if (distant_join && (!_settings_game.station.distant_join_stations || !Station::IsValidID(station_to_join))) return CMD_ERROR;

	/* Trams only have drive through stops */
	if (!is_drive_through && RoadTypeIsTram(rt)) return CMD_ERROR;

	Axis axis = DiagDirToAxis(ddir);

	CommandCost ret = CheckIfAuthorityAllowsNewStation(tile, flags);
	if (ret.Failed()) return ret;

	bool is_truck_stop = stop_type == RoadStopType::Truck;
	StationType station_type = is_truck_stop ? StationType::Truck : StationType::Bus;

	/* Total road stop cost. */
	Money unit_cost;
	if (roadstopspec != nullptr) {
		unit_cost = roadstopspec->GetBuildCost(is_truck_stop ? PR_BUILD_STATION_TRUCK : PR_BUILD_STATION_BUS);
	} else {
		unit_cost = _price[is_truck_stop ? PR_BUILD_STATION_TRUCK : PR_BUILD_STATION_BUS];
	}
	CommandCost cost(EXPENSES_CONSTRUCTION, roadstop_area.w * roadstop_area.h * unit_cost);
	StationID est = INVALID_STATION;
	ret = CheckFlatLandRoadStop(roadstop_area, roadstopspec, flags, is_drive_through ? 5 << axis : 1 << ddir, is_drive_through, station_type, axis, &est, rt, false);
	if (ret.Failed()) return ret;
	cost.AddCost(ret);

	Station *st = nullptr;
	ret = FindJoiningRoadStop(est, station_to_join, adjacent, roadstop_area, &st);
	if (ret.Failed()) return ret;

	/* Check if this number of road stops can be allocated. */
	if (!RoadStop::CanAllocateItem(static_cast<size_t>(roadstop_area.w) * roadstop_area.h)) return CommandCost(is_truck_stop ? STR_ERROR_TOO_MANY_TRUCK_STOPS : STR_ERROR_TOO_MANY_BUS_STOPS);

	ret = BuildStationPart(&st, flags, reuse, roadstop_area, STATIONNAMING_ROAD);
	if (ret.Failed()) return ret;

	/* Check if we can allocate a custom stationspec to this station */
	int specindex = AllocateRoadStopSpecToStation(roadstopspec, st, (flags & DC_EXEC) != 0);
	if (specindex == -1) return CommandCost(STR_ERROR_TOO_MANY_STATION_SPECS);

	if (roadstopspec != nullptr) {
		/* Perform NewGRF checks */

		/* Check if the road stop is buildable */
		if (HasBit(roadstopspec->callback_mask, CBM_ROAD_STOP_AVAIL)) {
			uint16_t cb_res = GetRoadStopCallback(CBID_STATION_AVAILABILITY, 0, 0, roadstopspec, nullptr, INVALID_TILE, rt, station_type, 0);
			if (cb_res != CALLBACK_FAILED && !Convert8bitBooleanCallback(roadstopspec->grf_prop.grffile, CBID_STATION_AVAILABILITY, cb_res)) return CMD_ERROR;
		}
	}

	if (flags & DC_EXEC) {
		/* Check every tile in the area. */
		for (TileIndex cur_tile : roadstop_area) {
			/* Get existing road types and owners before any tile clearing */
			RoadType road_rt = MayHaveRoad(cur_tile) ? GetRoadType(cur_tile, RTT_ROAD) : INVALID_ROADTYPE;
			RoadType tram_rt = MayHaveRoad(cur_tile) ? GetRoadType(cur_tile, RTT_TRAM) : INVALID_ROADTYPE;
			Owner road_owner = road_rt != INVALID_ROADTYPE ? GetRoadOwner(cur_tile, RTT_ROAD) : _current_company;
			Owner tram_owner = tram_rt != INVALID_ROADTYPE ? GetRoadOwner(cur_tile, RTT_TRAM) : _current_company;

			DisallowedRoadDirections drd = DRD_NONE;
			if (road_rt != INVALID_ROADTYPE) {
				if (IsNormalRoadTile(cur_tile)){
					drd = GetDisallowedRoadDirections(cur_tile);
				} else if (IsDriveThroughStopTile(cur_tile)) {
					drd = GetDriveThroughStopDisallowedRoadDirections(cur_tile);
				}
			}

			if (IsTileType(cur_tile, MP_STATION) && IsAnyRoadStop(cur_tile)) {
				RemoveRoadStop(cur_tile, flags, specindex);
			}

			if (roadstopspec != nullptr) {
				/* Include this road stop spec's animation trigger bitmask
				 * in the station's cached copy. */
				st->cached_roadstop_anim_triggers |= roadstopspec->animation.triggers;
			}

			RoadStop *road_stop = new RoadStop(cur_tile);
			/* Insert into linked list of RoadStops. */
			RoadStop **currstop = FindRoadStopSpot(is_truck_stop, st);
			*currstop = road_stop;

			if (is_truck_stop) {
				st->truck_station.Add(cur_tile);
			} else {
				st->bus_station.Add(cur_tile);
			}

			/* Initialize an empty station. */
			st->AddFacility(is_truck_stop ? FACIL_TRUCK_STOP : FACIL_BUS_STOP, cur_tile);

			st->rect.BeforeAddTile(cur_tile, StationRect::ADD_TRY);

			if (is_drive_through) {
				/* Update company infrastructure counts. If the current tile is a normal road tile, remove the old
				 * bits first. */
				if (IsNormalRoadTile(cur_tile)) {
					UpdateCompanyRoadInfrastructure(road_rt, road_owner, -(int)CountBits(GetRoadBits(cur_tile, RTT_ROAD)));
					UpdateCompanyRoadInfrastructure(tram_rt, tram_owner, -(int)CountBits(GetRoadBits(cur_tile, RTT_TRAM)));
				}

				if (road_rt == INVALID_ROADTYPE && RoadTypeIsRoad(rt)) road_rt = rt;
				if (tram_rt == INVALID_ROADTYPE && RoadTypeIsTram(rt)) tram_rt = rt;

				MakeDriveThroughRoadStop(cur_tile, st->owner, road_owner, tram_owner, st->index, station_type, road_rt, tram_rt, axis);
				SetDriveThroughStopDisallowedRoadDirections(cur_tile, drd);
				road_stop->MakeDriveThrough();
			} else {
				if (road_rt == INVALID_ROADTYPE && RoadTypeIsRoad(rt)) road_rt = rt;
				if (tram_rt == INVALID_ROADTYPE && RoadTypeIsTram(rt)) tram_rt = rt;
				MakeRoadStop(cur_tile, st->owner, st->index, stop_type, road_rt, tram_rt, ddir);
			}
			UpdateCompanyRoadInfrastructure(road_rt, road_owner, ROAD_STOP_TRACKBIT_FACTOR);
			UpdateCompanyRoadInfrastructure(tram_rt, tram_owner, ROAD_STOP_TRACKBIT_FACTOR);
			Company::Get(st->owner)->infrastructure.station++;

			SetCustomRoadStopSpecIndex(cur_tile, specindex);
			if (roadstopspec != nullptr) {
				st->SetRoadStopRandomBits(cur_tile, GB(Random(), 0, 8));
				TriggerRoadStopAnimation(st, cur_tile, SAT_BUILT);
			}

			MarkTileDirtyByTile(cur_tile);
			UpdateRoadCachedOneWayStatesAroundTile(cur_tile);
		}
		ZoningMarkDirtyStationCoverageArea(st);
		NotifyRoadLayoutChanged(true);

		if (st != nullptr) {
			st->AfterStationTileSetChange(true, station_type);
		}
	}
	return cost;
}


static Vehicle *ClearRoadStopStatusEnum(Vehicle *v, void *)
{
	/* Okay... we are a road vehicle on a drive through road stop.
	 * But that road stop has just been removed, so we need to make
	 * sure we are in a valid state... however, vehicles can also
	 * turn on road stop tiles, so only clear the 'road stop' state
	 * bits and only when the state was 'in road stop', otherwise
	 * we'll end up clearing the turn around bits. */
	RoadVehicle *rv = RoadVehicle::From(v);
	if (HasBit(rv->state, RVS_IN_DT_ROAD_STOP)) rv->state &= RVSB_ROAD_STOP_TRACKDIR_MASK;

	return nullptr;
}

CommandCost RemoveRoadWaypointStop(TileIndex tile, DoCommandFlag flags, int replacement_spec_index)
{
	Waypoint *wp = Waypoint::GetByTile(tile);

	if (_current_company != OWNER_WATER) {
		CommandCost ret = CheckOwnership(wp->owner);
		if (ret.Failed()) return ret;
	}

	/* don't do the check for drive-through road stops when company bankrupts */
	if (!(flags & DC_BANKRUPT)) {
		CommandCost ret = EnsureNoVehicleOnGround(tile);
		if (ret.Failed()) return ret;
	}

	const RoadStopSpec *spec = GetRoadStopSpec(tile);

	if (flags & DC_EXEC) {
		/* Update company infrastructure counts. */
		for (RoadTramType rtt : _roadtramtypes) {
			RoadType rt = GetRoadType(tile, rtt);
			UpdateCompanyRoadInfrastructure(rt, GetRoadOwner(tile, rtt), -static_cast<int>(ROAD_STOP_TRACKBIT_FACTOR));
		}

		Company::Get(wp->owner)->infrastructure.station--;
		DirtyCompanyInfrastructureWindows(wp->owner);

		DeleteAnimatedTile(tile);

		uint specindex = GetCustomRoadStopSpecIndex(tile);

		DeleteNewGRFInspectWindow(GSF_ROADSTOPS, tile.base());

		DoClearSquare(tile);

		wp->rect.AfterRemoveTile(wp, tile);

		wp->RemoveRoadStopTileData(tile);
		if ((int)specindex != replacement_spec_index) DeallocateRoadStopSpecFromStation(wp, specindex);

		if (replacement_spec_index < 0) {
			MakeRoadWaypointStationAreaSmaller(wp, wp->road_waypoint_area);

			UpdateStationSignCoord(wp);

			/* if we deleted the whole waypoint, delete the road facility. */
			if (wp->road_waypoint_area.tile == INVALID_TILE) {
				wp->facilities &= ~(FACIL_BUS_STOP | FACIL_TRUCK_STOP);
				SetWindowWidgetDirty(WC_STATION_VIEW, wp->index, WID_SV_ROADVEHS);
				wp->UpdateVirtCoord();
				DeleteStationIfEmpty(wp);
			}
		}

		NotifyRoadLayoutChanged(false);
	}

	return CommandCost(EXPENSES_CONSTRUCTION, spec != nullptr ? spec->GetClearCost(PR_CLEAR_STATION_TRUCK) : _price[PR_CLEAR_STATION_TRUCK]);
}

/**
 * Remove a bus station/truck stop
 * @param tile TileIndex been queried
 * @param flags operation to perform
 * @param replacement_spec_index replacement spec index to avoid deallocating, if < 0, tile is not being replaced
 * @return cost or failure of operation
 */
CommandCost RemoveRoadStop(TileIndex tile, DoCommandFlag flags, int replacement_spec_index)
{
	if (IsRoadWaypoint(tile)) {
		return RemoveRoadWaypointStop(tile, flags, replacement_spec_index);
	}

	Station *st = Station::GetByTile(tile);

	if (_current_company != OWNER_WATER) {
		CommandCost ret = CheckOwnership(st->owner);
		if (ret.Failed()) return ret;
	}

	bool is_truck = IsTruckStop(tile);

	RoadStop **primary_stop;
	RoadStop *cur_stop;
	if (is_truck) { // truck stop
		primary_stop = &st->truck_stops;
		cur_stop = RoadStop::GetByTile(tile, RoadStopType::Truck);
	} else {
		primary_stop = &st->bus_stops;
		cur_stop = RoadStop::GetByTile(tile, RoadStopType::Bus);
	}

	assert(cur_stop != nullptr);

	/* don't do the check for drive-through road stops when company bankrupts */
	if (IsDriveThroughStopTile(tile) && (flags & DC_BANKRUPT)) {
		/* remove the 'going through road stop' status from all vehicles on that tile */
		if (flags & DC_EXEC) FindVehicleOnPos(tile, VEH_ROAD, nullptr, &ClearRoadStopStatusEnum);
	} else {
		CommandCost ret = EnsureNoVehicleOnGround(tile);
		if (ret.Failed()) return ret;
	}

	const RoadStopSpec *spec = GetRoadStopSpec(tile);

	if (flags & DC_EXEC) {
		ZoningMarkDirtyStationCoverageArea(st);
		if (*primary_stop == cur_stop) {
			/* removed the first stop in the list */
			*primary_stop = cur_stop->next;
			/* removed the only stop? */
			if (*primary_stop == nullptr) {
				st->facilities &= (is_truck ? ~FACIL_TRUCK_STOP : ~FACIL_BUS_STOP);
				SetWindowClassesDirty(WC_VEHICLE_ORDERS);
			}
		} else {
			/* tell the predecessor in the list to skip this stop */
			RoadStop *pred = *primary_stop;
			while (pred->next != cur_stop) pred = pred->next;
			pred->next = cur_stop->next;
		}

		/* Update company infrastructure counts. */
		for (RoadTramType rtt : _roadtramtypes) {
			RoadType rt = GetRoadType(tile, rtt);
			UpdateCompanyRoadInfrastructure(rt, GetRoadOwner(tile, rtt), -static_cast<int>(ROAD_STOP_TRACKBIT_FACTOR));
		}

		Company::Get(st->owner)->infrastructure.station--;
		DirtyCompanyInfrastructureWindows(st->owner);

		DeleteAnimatedTile(tile);

		uint specindex = GetCustomRoadStopSpecIndex(tile);

		DeleteNewGRFInspectWindow(GSF_ROADSTOPS, tile.base());

		if (IsDriveThroughStopTile(tile)) {
			/* Clears the tile for us */
			cur_stop->ClearDriveThrough();
		} else {
			DoClearSquare(tile);
		}

		delete cur_stop;

		/* Make sure no vehicle is going to the old roadstop */
		for (RoadVehicle *v : RoadVehicle::IterateFrontOnly()) {
			if (v->current_order.IsType(OT_GOTO_STATION) && v->dest_tile == tile) {
				v->SetDestTile(v->GetOrderStationLocation(st->index));
			}
		}

		st->rect.AfterRemoveTile(st, tile);

		if (replacement_spec_index < 0) st->AfterStationTileSetChange(false, is_truck ? StationType::Truck: StationType::Bus);

		st->RemoveRoadStopTileData(tile);
		if ((int)specindex != replacement_spec_index) DeallocateRoadStopSpecFromStation(st, specindex);

		/* Update the tile area of the truck/bus stop */
		if (is_truck) {
			st->truck_station.Clear();
			for (const RoadStop *rs = st->truck_stops; rs != nullptr; rs = rs->next) st->truck_station.Add(rs->xy);
		} else {
			st->bus_station.Clear();
			for (const RoadStop *rs = st->bus_stops; rs != nullptr; rs = rs->next) st->bus_station.Add(rs->xy);
		}

		NotifyRoadLayoutChanged(false);
	}

	Price category = is_truck ? PR_CLEAR_STATION_TRUCK : PR_CLEAR_STATION_BUS;
	return CommandCost(EXPENSES_CONSTRUCTION, spec != nullptr ? spec->GetClearCost(category) : _price[category]);
}

/**
 * Remove a tile area of road stop or road waypoints
 * @param flags operation to perform
 * @param roadstop_area tile area of road stop or road waypoint tiles to remove
 * @param road_waypoint Whether to remove road waypoints or road stops
 * @param remove_road Remove roads of drive-through stops?
 * @return the cost of this operation or an error
 */
static CommandCost RemoveGenericRoadStop(DoCommandFlag flags, const TileArea &roadstop_area, bool road_waypoint, bool remove_road)
{
	CommandCost cost(EXPENSES_CONSTRUCTION);
	CommandCost last_error(STR_ERROR_THERE_IS_NO_STATION);
	bool had_success = false;

	for (TileIndex cur_tile : roadstop_area) {
		/* Make sure the specified tile is a road stop of the correct type */
		if (!IsTileType(cur_tile, MP_STATION) || !IsAnyRoadStop(cur_tile) || IsRoadWaypoint(cur_tile) != road_waypoint) continue;

		/* Save information on to-be-restored roads before the stop is removed. */
		RoadBits road_bits = ROAD_NONE;
		RoadType road_type[] = { INVALID_ROADTYPE, INVALID_ROADTYPE };
		Owner road_owner[] = { OWNER_NONE, OWNER_NONE };
		DisallowedRoadDirections drd = DRD_NONE;
		if (IsDriveThroughStopTile(cur_tile)) {
			for (RoadTramType rtt : _roadtramtypes) {
				road_type[rtt] = GetRoadType(cur_tile, rtt);
				if (road_type[rtt] == INVALID_ROADTYPE) continue;
				road_owner[rtt] = GetRoadOwner(cur_tile, rtt);
				/* If we don't want to preserve our roads then restore only roads of others. */
				if (remove_road && road_owner[rtt] == _current_company) road_type[rtt] = INVALID_ROADTYPE;
			}
			road_bits = AxisToRoadBits(GetDriveThroughStopAxis(cur_tile));
			drd = GetDriveThroughStopDisallowedRoadDirections(cur_tile);
		}

<<<<<<< HEAD
		CommandCost ret = RemoveRoadStop(cur_tile, flags);
=======
		CommandCost ret;
		if (road_waypoint) {
			ret = RemoveRoadWaypointStop(cur_tile, flags);
		} else {
			ret = RemoveRoadStop(cur_tile, flags);
		}
>>>>>>> d1e001f1
		if (ret.Failed()) {
			last_error = ret;
			continue;
		}
		cost.AddCost(ret);
		had_success = true;

		/* Restore roads. */
		if ((flags & DC_EXEC) && (road_type[RTT_ROAD] != INVALID_ROADTYPE || road_type[RTT_TRAM] != INVALID_ROADTYPE)) {
			MakeRoadNormal(cur_tile, road_bits, road_type[RTT_ROAD], road_type[RTT_TRAM], ClosestTownFromTile(cur_tile, UINT_MAX)->index,
					road_owner[RTT_ROAD], road_owner[RTT_TRAM]);
			if (drd != DRD_NONE) SetDisallowedRoadDirections(cur_tile, drd);

			/* Update company infrastructure counts. */
			int count = CountBits(road_bits);
			UpdateCompanyRoadInfrastructure(road_type[RTT_ROAD], road_owner[RTT_ROAD], count);
			UpdateCompanyRoadInfrastructure(road_type[RTT_TRAM], road_owner[RTT_TRAM], count);
		}
		if (flags & DC_EXEC) UpdateRoadCachedOneWayStatesAroundTile(cur_tile);
	}

	return had_success ? cost : last_error;
}

/**
 * Remove bus or truck stops.
 * @param flags Operation to perform.
 * @param tile Northernmost tile of the removal area.
 * @param width Width of the removal area.
 * @param height Height of the removal area.
 * @param stop_type Type of stop (bus/truck).
 * @param remove_road Remove roads of drive-through stops?
 * @return The cost of this operation or an error.
 */
CommandCost CmdRemoveRoadStop(DoCommandFlag flags, TileIndex tile, uint8_t width, uint8_t height, RoadStopType stop_type, bool remove_road)
{
	if (stop_type >= RoadStopType::End) return CMD_ERROR;
	/* Check for incorrect width / height. */
	if (width == 0 || height == 0) return CMD_ERROR;
	/* Check if the first tile and the last tile are valid */
	if (!IsValidTile(tile) || TileAddWrap(tile, width - 1, height - 1) == INVALID_TILE) return CMD_ERROR;
	/* Bankrupting company is not supposed to remove roads, there may be road vehicles. */
	if (remove_road && (flags & DC_BANKRUPT)) return CMD_ERROR;

	TileArea roadstop_area(tile, width, height);

	return RemoveGenericRoadStop(flags, roadstop_area, false, remove_road);
}

/**
 * Remove road waypoints.
 * @param flags operation to perform
 * @param start tile of road waypoint piece to remove
 * @param end other edge of the rect to remove
 * @return the cost of this operation or an error
 */
CommandCost CmdRemoveFromRoadWaypoint(DoCommandFlag flags, TileIndex start, TileIndex end)
{
	if (end == 0) end = start;
	if (start >= Map::Size() || end >= Map::Size()) return CMD_ERROR;

	TileArea roadstop_area(start, end);

	return RemoveGenericRoadStop(flags, roadstop_area, true, false);
}

/**
 * Get a possible noise reduction factor based on distance from town center.
 * The further you get, the less noise you generate.
 * So all those folks at city council can now happily slee...  work in their offices
 * @param as airport information
 * @param distance minimum distance between town and airport
 * @return the noise that will be generated, according to distance
 */
uint8_t GetAirportNoiseLevelForDistance(const AirportSpec *as, uint distance)
{
	/* 0 cannot be accounted, and 1 is the lowest that can be reduced from town.
	 * So no need to go any further*/
	if (as->noise_level < 2) return as->noise_level;

	auto tolerance = _settings_game.difficulty.town_council_tolerance;
	if (tolerance == TOWN_COUNCIL_PERMISSIVE) tolerance = TOWN_COUNCIL_LENIENT;

	/* The steps for measuring noise reduction are based on the "magical" (and arbitrary) 8 base distance
	 * adding the town_council_tolerance 4 times, as a way to graduate, depending of the tolerance.
	 * Basically, it says that the less tolerant a town is, the bigger the distance before
	 * an actual decrease can be granted */
	uint8_t town_tolerance_distance = 8 + (tolerance * 4);

	/* now, we want to have the distance segmented using the distance judged bareable by town
	 * This will give us the coefficient of reduction the distance provides. */
	uint noise_reduction = distance / town_tolerance_distance;

	/* If the noise reduction equals the airport noise itself, don't give it for free.
	 * Otherwise, simply reduce the airport's level. */
	return noise_reduction >= as->noise_level ? 1 : as->noise_level - noise_reduction;
}

/**
 * Finds the town nearest to given airport. Based on minimal manhattan distance to any airport's tile.
 * If two towns have the same distance, town with lower index is returned.
 * @param as airport's description
 * @param rotation airport's rotation
 * @param tile origin tile (top corner of the airport)
 * @param it An iterator over all airport tiles (consumed)
 * @param[out] mindist Minimum distance to town
 * @return nearest town to airport
 */
Town *AirportGetNearestTown(const AirportSpec *as, Direction rotation, TileIndex tile, TileIterator &&it, uint &mindist)
{
	assert(Town::GetNumItems() > 0);

	Town *nearest = nullptr;

	auto width = as->size_x;
	auto height = as->size_y;
	if (rotation == DIR_E || rotation == DIR_W) std::swap(width, height);

	uint perimeter_min_x = TileX(tile);
	uint perimeter_min_y = TileY(tile);
	uint perimeter_max_x = perimeter_min_x + width - 1;
	uint perimeter_max_y = perimeter_min_y + height - 1;

	mindist = UINT_MAX - 1; // prevent overflow

	for (TileIndex cur_tile = *it; cur_tile != INVALID_TILE; cur_tile = ++it) {
		assert(IsInsideBS(TileX(cur_tile), perimeter_min_x, width));
		assert(IsInsideBS(TileY(cur_tile), perimeter_min_y, height));
		if (TileX(cur_tile) == perimeter_min_x || TileX(cur_tile) == perimeter_max_x || TileY(cur_tile) == perimeter_min_y || TileY(cur_tile) == perimeter_max_y) {
			Town *t = CalcClosestTownFromTile(cur_tile, mindist + 1);
			if (t == nullptr) continue;

			uint dist = DistanceManhattan(t->xy, cur_tile);
			if (dist == mindist && t->index < nearest->index) nearest = t;
			if (dist < mindist) {
				nearest = t;
				mindist = dist;
			}
		}
	}

	return nearest;
}

/**
 * Finds the town nearest to given existing airport. Based on minimal manhattan distance to any airport's tile.
 * If two towns have the same distance, town with lower index is returned.
 * @param station existing station with airport
 * @param[out] mindist Minimum distance to town
 * @return nearest town to airport
 */
static Town *AirportGetNearestTown(const Station *st, uint &mindist)
{
	return AirportGetNearestTown(st->airport.GetSpec(), st->airport.rotation, st->airport.tile, AirportTileIterator(st), mindist);
}


/** Recalculate the noise generated by the airports of each town */
void UpdateAirportsNoise()
{
	if (_town_noise_no_update) return;

	for (Town *t : Town::Iterate()) t->noise_reached = 0;

	for (const Station *st : Station::Iterate()) {
		if (st->airport.tile != INVALID_TILE && st->airport.type != AT_OILRIG) {
			uint dist;
			Town *nearest = AirportGetNearestTown(st, dist);
			nearest->noise_reached += GetAirportNoiseLevelForDistance(st->airport.GetSpec(), dist);
		}
	}
}


/**
 * Checks if an airport can be removed (no aircraft on it or landing)
 * @param st Station whose airport is to be removed
 * @param flags Operation to perform
 * @return Cost or failure of operation
 */
static CommandCost CanRemoveAirport(Station *st, DoCommandFlag flags)
{
	for (const Aircraft *a : Aircraft::Iterate()) {
		if (!a->IsNormalAircraft()) continue;
		if (a->targetairport == st->index && a->state != FLYING)
			return CommandCost(STR_ERROR_AIRCRAFT_IN_THE_WAY);
	}

	CommandCost cost(EXPENSES_CONSTRUCTION);

	for (TileIndex tile_cur : st->airport) {
		if (!st->TileBelongsToAirport(tile_cur)) continue;

		CommandCost ret = EnsureNoVehicleOnGround(tile_cur);
		if (ret.Failed()) return ret;

		cost.AddCost(_price[PR_CLEAR_STATION_AIRPORT]);
	}

	return cost;
}


/**
 * Place an Airport.
 * @param flags operation to perform
 * @param tile tile where airport will be built
 * @param airport_type airport type, @see airport.h
 * @param layout airport layout
 * @param station_to_join station ID to join (NEW_STATION if build new one)
 * @param allow_adjacent allow airports directly adjacent to other airports.
 * @return the cost of this operation or an error
 */
CommandCost CmdBuildAirport(DoCommandFlag flags, TileIndex tile, uint8_t airport_type, uint8_t layout, StationID station_to_join, bool allow_adjacent)
{
	bool reuse = (station_to_join != NEW_STATION);
	if (!reuse) station_to_join = INVALID_STATION;
	bool distant_join = (station_to_join != INVALID_STATION);

	if (distant_join && (!_settings_game.station.distant_join_stations || !Station::IsValidID(station_to_join))) return CMD_ERROR;

	if (airport_type >= NUM_AIRPORTS) return CMD_ERROR;

	CommandCost ret = CheckIfAuthorityAllowsNewStation(tile, flags);
	if (ret.Failed()) return ret;

	/* Check if a valid, buildable airport was chosen for construction */
	const AirportSpec *as = AirportSpec::Get(airport_type);
	if (!as->IsAvailable() || layout >= as->layouts.size()) return CMD_ERROR;
	if (!as->IsWithinMapBounds(layout, tile)) return CMD_ERROR;

	Direction rotation = as->layouts[layout].rotation;
	int w = as->size_x;
	int h = as->size_y;
	if (rotation == DIR_E || rotation == DIR_W) Swap(w, h);
	TileArea airport_area = TileArea(tile, w, h);

	if (w > _settings_game.station.station_spread || h > _settings_game.station.station_spread) {
		return CommandCost(STR_ERROR_STATION_TOO_SPREAD_OUT);
	}

	StationID est = INVALID_STATION;
	AirportTileTableIterator iter(as->layouts[layout].tiles.data(), tile);
	CommandCost cost = CheckFlatLandAirport(iter, flags, &est);
	if (cost.Failed()) return cost;

	Station *st = nullptr;
	ret = FindJoiningStation(est, station_to_join, allow_adjacent, airport_area, &st, STR_ERROR_MUST_DEMOLISH_AIRPORT_FIRST);
	if (ret.Failed()) return ret;

	/* Distant join */
	if (st == nullptr && distant_join) st = Station::GetIfValid(station_to_join);

	ret = BuildStationPart(&st, flags, reuse, airport_area, (GetAirport(airport_type)->flags & AirportFTAClass::AIRPLANES) ? STATIONNAMING_AIRPORT : STATIONNAMING_HELIPORT);
	if (ret.Failed()) return ret;

	/* action to be performed */
	enum {
		AIRPORT_NEW,      // airport is a new station
		AIRPORT_ADD,      // add an airport to an existing station
		AIRPORT_UPGRADE,  // upgrade the airport in a station
	} action =
		(est != INVALID_STATION) ? AIRPORT_UPGRADE :
		(st != nullptr) ? AIRPORT_ADD : AIRPORT_NEW;

	if (action == AIRPORT_ADD && st->airport.tile != INVALID_TILE) {
		return CommandCost(STR_ERROR_TOO_CLOSE_TO_ANOTHER_AIRPORT);
	}

	if (action == AIRPORT_UPGRADE && airport_type == st->airport.type && layout == st->airport.layout && st->airport.tile == tile) {
		return CommandCost(STR_ERROR_ALREADY_BUILT);
	}

	/* The noise level is the noise from the airport and reduce it to account for the distance to the town center. */
	AirportTileTableIterator nearest_town_iter = iter;
	uint dist;
	Town *nearest = AirportGetNearestTown(as, rotation, tile, std::move(nearest_town_iter), dist);
	uint newnoise_level = nearest->noise_reached + GetAirportNoiseLevelForDistance(as, dist);

	if (action == AIRPORT_UPGRADE) {
		uint old_dist;
		Town *old_nearest = AirportGetNearestTown(st, old_dist);
		if (old_nearest == nearest) {
			newnoise_level -= GetAirportNoiseLevelForDistance(st->airport.GetSpec(), old_dist);
		}
	}

	/* Check if local auth would allow a new airport */
	StringID authority_refuse_message = STR_NULL;
	Town *authority_refuse_town = nullptr;

	if (_settings_game.economy.station_noise_level) {
		/* do not allow to build a new airport if this raise the town noise over the maximum allowed by town */
		if (newnoise_level > nearest->MaxTownNoise()) {
			authority_refuse_message = STR_ERROR_LOCAL_AUTHORITY_REFUSES_NOISE;
			authority_refuse_town = nearest;
		}
	} else if (_settings_game.difficulty.town_council_tolerance != TOWN_COUNCIL_PERMISSIVE && action != AIRPORT_UPGRADE) {
		Town *t = ClosestTownFromTile(tile, UINT_MAX);
		uint num = 0;
		for (const Station *st : Station::Iterate()) {
			if (st->town == t && (st->facilities & FACIL_AIRPORT) && st->airport.type != AT_OILRIG) num++;
		}
		if (num >= 2) {
			authority_refuse_message = STR_ERROR_LOCAL_AUTHORITY_REFUSES_AIRPORT;
			authority_refuse_town = t;
		}
	}

	if (authority_refuse_message != STR_NULL) {
		SetDParam(0, authority_refuse_town->index);
		return CommandCost(authority_refuse_message);
	}

	if (action == AIRPORT_UPGRADE) {
		/* check that the old airport can be removed */
		CommandCost r = CanRemoveAirport(st, flags);
		if (r.Failed()) return r;
		cost.AddCost(r);
	}

	for (AirportTileTableIterator iter(as->layouts[layout].tiles.data(), tile); iter != INVALID_TILE; ++iter) {
		cost.AddCost(_price[PR_BUILD_STATION_AIRPORT]);
	}

	if (flags & DC_EXEC) {
		if (action == AIRPORT_UPGRADE) {
			/* delete old airport if upgrading */

			ZoningMarkDirtyStationCoverageArea(st);

			for (uint i = 0; i < st->airport.GetNumHangars(); ++i) {
				TileIndex tile_cur = st->airport.GetHangarTile(i);
				OrderBackup::Reset(tile_cur, false);
				CloseWindowById(WC_VEHICLE_DEPOT, tile_cur.base());
			}

			uint old_dist;
			Town *old_nearest = AirportGetNearestTown(st, old_dist);

			if (old_nearest != nearest) {
				old_nearest->noise_reached -= GetAirportNoiseLevelForDistance(st->airport.GetSpec(), old_dist);
				if (_settings_game.economy.station_noise_level) {
					SetWindowDirty(WC_TOWN_VIEW, st->town->index);
				}
			}

			for (TileIndex tile_cur : st->airport) {
				DeleteAnimatedTile(tile_cur);
				DoClearSquare(tile_cur);
				DeleteNewGRFInspectWindow(GSF_AIRPORTTILES, tile_cur.base());
			}

			st->rect.AfterRemoveRect(st, st->airport);
			st->airport.Clear();
		}

		/* Always add the noise, so there will be no need to recalculate when option toggles */
		nearest->noise_reached = newnoise_level;

		st->AddFacility(FACIL_AIRPORT, tile);
		st->airport.type = airport_type;
		st->airport.layout = layout;
		st->airport.flags = 0;
		st->airport.rotation = rotation;

		st->rect.BeforeAddRect(tile, w, h, StationRect::ADD_TRY);

		for (AirportTileTableIterator iter(as->layouts[layout].tiles.data(), tile); iter != INVALID_TILE; ++iter) {
			MakeAirport(iter, st->owner, st->index, iter.GetStationGfx(), WATER_CLASS_INVALID);
			SetStationTileRandomBits(iter, GB(Random(), 0, 4));
			st->airport.Add(iter);

			if (AirportTileSpec::Get(GetTranslatedAirportTileID(iter.GetStationGfx()))->animation.status != ANIM_STATUS_NO_ANIMATION) AddAnimatedTile(iter);
		}

		/* Only call the animation trigger after all tiles have been built */
		for (AirportTileTableIterator iter(as->layouts[layout].tiles.data(), tile); iter != INVALID_TILE; ++iter) {
			AirportTileAnimationTrigger(st, iter, AAT_BUILT);
		}

		if (action != AIRPORT_NEW) UpdateAirplanesOnNewStation(st);

		if (action == AIRPORT_UPGRADE) {
			UpdateStationSignCoord(st);
		} else {
			Company::Get(st->owner)->infrastructure.airport++;
		}

		st->AfterStationTileSetChange(true, StationType::Airport);
		ZoningMarkDirtyStationCoverageArea(st);
		InvalidateWindowData(WC_STATION_VIEW, st->index, -1);

		if (_settings_game.economy.station_noise_level) {
			SetWindowDirty(WC_TOWN_VIEW, nearest->index);
		}
	}

	return cost;
}

/**
 * Remove an airport
 * @param tile TileIndex been queried
 * @param flags operation to perform
 * @return cost or failure of operation
 */
static CommandCost RemoveAirport(TileIndex tile, DoCommandFlag flags)
{
	Station *st = Station::GetByTile(tile);

	if (_current_company != OWNER_WATER) {
		CommandCost ret = CheckOwnership(st->owner);
		if (ret.Failed()) return ret;
	}

	CommandCost cost = CanRemoveAirport(st, flags);
	if (cost.Failed()) return cost;

	if (flags & DC_EXEC) {
		for (uint i = 0; i < st->airport.GetNumHangars(); ++i) {
			TileIndex tile_cur = st->airport.GetHangarTile(i);
			OrderBackup::Reset(tile_cur, false);
			CloseWindowById(WC_VEHICLE_DEPOT, tile_cur.base());
		}

		ZoningMarkDirtyStationCoverageArea(st);
		/* The noise level is the noise from the airport and reduce it to account for the distance to the town center.
		 * And as for construction, always remove it, even if the setting is not set, in order to avoid the
		 * need of recalculation */
		uint dist;
		Town *nearest = AirportGetNearestTown(st, dist);
		nearest->noise_reached -= GetAirportNoiseLevelForDistance(st->airport.GetSpec(), dist);

		if (_settings_game.economy.station_noise_level) {
			SetWindowDirty(WC_TOWN_VIEW, nearest->index);
		}

		for (TileIndex tile_cur : st->airport) {
			if (!st->TileBelongsToAirport(tile_cur)) continue;

			DeleteAnimatedTile(tile_cur);
			DoClearSquare(tile_cur);
			DeleteNewGRFInspectWindow(GSF_AIRPORTTILES, tile_cur.base());
		}

		/* Clear the persistent storage. */
		delete st->airport.psa;

		st->rect.AfterRemoveRect(st, st->airport);

		st->airport.Clear();
		st->facilities &= ~FACIL_AIRPORT;
		SetWindowClassesDirty(WC_VEHICLE_ORDERS);

		InvalidateWindowData(WC_STATION_VIEW, st->index, -1);

		Company::Get(st->owner)->infrastructure.airport--;

		st->AfterStationTileSetChange(false, StationType::Airport);

		DeleteNewGRFInspectWindow(GSF_AIRPORTS, st->index);
	}

	return cost;
}

/**
 * Open/close an airport to incoming aircraft.
 * @param flags Operation to perform.
 * @param station_id Station ID of the airport.
 * @return the cost of this operation or an error
 */
CommandCost CmdOpenCloseAirport(DoCommandFlag flags, StationID station_id)
{
	if (!Station::IsValidID(station_id)) return CMD_ERROR;
	Station *st = Station::Get(station_id);

	if (!(st->facilities & FACIL_AIRPORT) || st->owner == OWNER_NONE) return CMD_ERROR;

	CommandCost ret = CheckOwnership(st->owner);
	if (ret.Failed()) return ret;

	if (flags & DC_EXEC) {
		st->airport.flags ^= AIRPORT_CLOSED_block;
		SetWindowWidgetDirty(WC_STATION_VIEW, st->index, WID_SV_CLOSE_AIRPORT);
	}
	return CommandCost();
}

/**
 * Tests whether the company's vehicles have this station in orders
 * @param station station ID
 * @param include_company If true only check vehicles of \a company, if false only check vehicles of other companies
 * @param company company ID
 */
bool HasStationInUse(StationID station, bool include_company, CompanyID company)
{
	bool found = false;
	IterateOrderRefcountMapForDestinationID(station, [&](CompanyID cid, OrderType order_type, VehicleType veh_type, uint32_t refcount) {
		if ((cid == company) == include_company) {
			if (order_type == OT_GOTO_STATION || order_type == OT_GOTO_WAYPOINT) {
				found = true;
				return false;
			}
		}
		return true;
	});
	return found;
}

static const TileIndexDiffC _dock_tileoffs_chkaround[] = {
	{-1,  0},
	{ 0,  0},
	{ 0,  0},
	{ 0, -1}
};
static const uint8_t _dock_w_chk[4] = { 2, 1, 2, 1 };
static const uint8_t _dock_h_chk[4] = { 1, 2, 1, 2 };

/**
 * Build a dock/haven.
 * @param flags operation to perform
 * @param tile tile where dock will be built
 * @param station_to_join station ID to join (NEW_STATION if build new one)
 * @param adjacent allow docks directly adjacent to other docks.
 * @return the cost of this operation or an error
 */
CommandCost CmdBuildDock(DoCommandFlag flags, TileIndex tile, StationID station_to_join, bool adjacent)
{
	bool reuse = (station_to_join != NEW_STATION);
	if (!reuse) station_to_join = INVALID_STATION;
	bool distant_join = (station_to_join != INVALID_STATION);

	if (distant_join && (!_settings_game.station.distant_join_stations || !Station::IsValidID(station_to_join))) return CMD_ERROR;

	DiagDirection direction = GetInclinedSlopeDirection(GetTileSlope(tile));
	if (direction == INVALID_DIAGDIR) return CommandCost(STR_ERROR_SITE_UNSUITABLE);
	direction = ReverseDiagDir(direction);

	/* Docks cannot be placed on rapids */
	if (HasTileWaterGround(tile)) return CommandCost(STR_ERROR_SITE_UNSUITABLE);

	CommandCost ret = CheckIfAuthorityAllowsNewStation(tile, flags);
	if (ret.Failed()) return ret;

	if (IsBridgeAbove(tile) && !_settings_game.construction.allow_docks_under_bridges) return CommandCost(STR_ERROR_MUST_DEMOLISH_BRIDGE_FIRST);

	CommandCost cost(EXPENSES_CONSTRUCTION, _price[PR_BUILD_STATION_DOCK]);
	ret = Command<CMD_LANDSCAPE_CLEAR>::Do(flags, tile);
	if (ret.Failed()) return ret;
	cost.AddCost(ret);

	TileIndex flat_tile = tile + TileOffsByDiagDir(direction);

	if (!HasTileWaterGround(flat_tile) || !IsTileFlat(flat_tile)) {
		return CommandCost(STR_ERROR_SITE_UNSUITABLE);
	}

	if (IsBridgeAbove(flat_tile) && !_settings_game.construction.allow_docks_under_bridges) return CommandCost(STR_ERROR_MUST_DEMOLISH_BRIDGE_FIRST);

	/* Get the water class of the water tile before it is cleared.*/
	WaterClass wc = GetWaterClass(flat_tile);

	bool add_cost = !IsWaterTile(flat_tile);
	ret = Command<CMD_LANDSCAPE_CLEAR>::Do(flags | DC_ALLOW_REMOVE_WATER, flat_tile);
	if (ret.Failed()) return ret;
	if (add_cost) cost.AddCost(ret);

	TileIndex adjacent_tile = flat_tile + TileOffsByDiagDir(direction);
	if (!IsTileType(adjacent_tile, MP_WATER) || !IsTileFlat(adjacent_tile)) {
		return CommandCost(STR_ERROR_SITE_UNSUITABLE);
	}

	TileArea dock_area = TileArea(tile + ToTileIndexDiff(_dock_tileoffs_chkaround[direction]),
			_dock_w_chk[direction], _dock_h_chk[direction]);

	/* middle */
	Station *st = nullptr;
	ret = FindJoiningStation(INVALID_STATION, station_to_join, adjacent, dock_area, &st);
	if (ret.Failed()) return ret;

	/* Distant join */
	if (st == nullptr && distant_join) st = Station::GetIfValid(station_to_join);

	ret = BuildStationPart(&st, flags, reuse, dock_area, STATIONNAMING_DOCK);
	if (ret.Failed()) return ret;

	if (flags & DC_EXEC) {
		st->ship_station.Add(tile);
		st->ship_station.Add(flat_tile);
		st->AddFacility(FACIL_DOCK, tile);

		st->rect.BeforeAddRect(dock_area.tile, dock_area.w, dock_area.h, StationRect::ADD_TRY);

		/* If the water part of the dock is on a canal, update infrastructure counts.
		 * This is needed as we've cleared that tile before.
		 * Clearing object tiles may result in water tiles which are already accounted for in the water infrastructure total.
		 * See: MakeWaterKeepingClass() */
		if (wc == WATER_CLASS_CANAL && !(HasTileWaterClass(flat_tile) && GetWaterClass(flat_tile) == WATER_CLASS_CANAL && IsTileOwner(flat_tile, _current_company))) {
			Company::Get(st->owner)->infrastructure.water++;
		}
		Company::Get(st->owner)->infrastructure.station += 2;

		MakeDock(tile, st->owner, st->index, direction, wc);
		UpdateStationDockingTiles(st);

		st->AfterStationTileSetChange(true, StationType::Dock);
		ZoningMarkDirtyStationCoverageArea(st);
	}

	return cost;
}

void RemoveDockingTile(TileIndex t)
{
	for (DiagDirection d = DIAGDIR_BEGIN; d != DIAGDIR_END; d++) {
		TileIndex tile = t + TileOffsByDiagDir(d);
		if (!IsValidTile(tile)) continue;

		if (IsTileType(tile, MP_STATION)) {
			Station *st = Station::GetByTile(tile);
			if (st != nullptr) UpdateStationDockingTiles(st);
		} else if (IsTileType(tile, MP_INDUSTRY)) {
			Station *neutral = Industry::GetByTile(tile)->neutral_station;
			if (neutral != nullptr) UpdateStationDockingTiles(neutral);
		}
	}
}

/**
 * Clear docking tile status from tiles around a removed dock, if the tile has
 * no neighbours which would keep it as a docking tile.
 * @param tile Ex-dock tile to check.
 */
void ClearDockingTilesCheckingNeighbours(TileIndex tile)
{
	assert(IsValidTile(tile));

	/* Clear and maybe re-set docking tile */
	for (DiagDirection d = DIAGDIR_BEGIN; d != DIAGDIR_END; d++) {
		TileIndex docking_tile = tile + TileOffsByDiagDir(d);
		if (!IsValidTile(docking_tile)) continue;

		if (IsPossibleDockingTile(docking_tile)) {
			SetDockingTile(docking_tile, false);
			CheckForDockingTile(docking_tile);
		}
	}
}

/**
 * Find the part of a dock that is land-based
 * @param t Dock tile to find land part of
 * @return tile of land part of dock
 */
static TileIndex FindDockLandPart(TileIndex t)
{
	assert(IsDockTile(t));

	StationGfx gfx = GetStationGfx(t);
	if (gfx < GFX_DOCK_BASE_WATER_PART) return t;

	for (DiagDirection d = DIAGDIR_BEGIN; d != DIAGDIR_END; d++) {
		TileIndex tile = t + TileOffsByDiagDir(d);
		if (!IsValidTile(tile)) continue;
		if (!IsDockTile(tile)) continue;
		if (GetStationGfx(tile) < GFX_DOCK_BASE_WATER_PART && tile + TileOffsByDiagDir(GetDockDirection(tile)) == t) return tile;
	}

	return INVALID_TILE;
}

/**
 * Remove a dock
 * @param tile TileIndex been queried
 * @param flags operation to perform
 * @return cost or failure of operation
 */
static CommandCost RemoveDock(TileIndex tile, DoCommandFlag flags)
{
	Station *st = Station::GetByTile(tile);
	CommandCost ret = CheckOwnership(st->owner);
	if (ret.Failed()) return ret;

	if (!IsDockTile(tile)) return CMD_ERROR;

	TileIndex tile1 = FindDockLandPart(tile);
	if (tile1 == INVALID_TILE) return CMD_ERROR;
	TileIndex tile2 = tile1 + TileOffsByDiagDir(GetDockDirection(tile1));

	ret = EnsureNoVehicleOnGround(tile1);
	if (ret.Succeeded()) ret = EnsureNoVehicleOnGround(tile2);
	if (ret.Failed()) return ret;

	if (flags & DC_EXEC) {
		ZoningMarkDirtyStationCoverageArea(st);

		DoClearSquare(tile1);
		MarkTileDirtyByTile(tile1);
		MakeWaterKeepingClass(tile2, st->owner);

		st->rect.AfterRemoveTile(st, tile1);
		st->rect.AfterRemoveTile(st, tile2);

		MakeShipStationAreaSmaller(st);
		if (st->ship_station.tile == INVALID_TILE) {
			st->ship_station.Clear();
			st->docking_station.Clear();
			st->docking_tiles.clear();
			st->facilities &= ~FACIL_DOCK;
			SetWindowClassesDirty(WC_VEHICLE_ORDERS);
		}

		Company::Get(st->owner)->infrastructure.station -= 2;

		st->AfterStationTileSetChange(false, StationType::Dock);

		ClearDockingTilesCheckingNeighbours(tile1);
		ClearDockingTilesCheckingNeighbours(tile2);

		for (Ship *s : Ship::IterateFrontOnly()) {
			/* Find all ships going to our dock. */
			if (s->current_order.GetDestination() != st->index) {
				continue;
			}

			/* Find ships that are marked as "loading" but are no longer on a
			 * docking tile. Force them to leave the station (as they were loading
			 * on the removed dock). */
			if (s->current_order.IsType(OT_LOADING) && !(IsDockingTile(s->tile) && IsShipDestinationTile(s->tile, st->index))) {
				s->LeaveStation();
			}

			/* If we no longer have a dock, mark the order as invalid and send
			 * the ship to the next order (or, if there is none, make it
			 * wander the world). */
			if (s->current_order.IsType(OT_GOTO_STATION) && !(st->facilities & FACIL_DOCK)) {
				s->SetDestTile(s->GetOrderStationLocation(st->index));
			}
		}
	}

	return CommandCost(EXPENSES_CONSTRUCTION, _price[PR_CLEAR_STATION_DOCK]);
}

#include "table/station_land.h"

/**
 * Get station tile layout for a station type and its station gfx.
 * @param st Station type to draw.
 * @param gfx StationGfx of tile to draw.
 * @return Tile layout to draw.
 */
const DrawTileSprites *GetStationTileLayout(StationType st, uint8_t gfx)
{
	const auto &layouts = _station_display_datas[to_underlying(st)];
	if (gfx >= layouts.size()) gfx &= 1;
	return layouts.data() + gfx;
}

/**
 * Check whether a sprite is a track sprite, which can be replaced by a non-track ground sprite and a rail overlay.
 * If the ground sprite is suitable, \a ground is replaced with the new non-track ground sprite, and \a overlay_offset
 * is set to the overlay to draw.
 * @param         ti             Positional info for the tile to decide snowyness etc. May be nullptr.
 * @param[in,out] ground         Groundsprite to draw.
 * @param[out]    overlay_offset Overlay to draw.
 * @return true if overlay can be drawn.
 */
bool SplitGroundSpriteForOverlay(const TileInfo *ti, SpriteID *ground, RailTrackOffset *overlay_offset)
{
	bool snow_desert;
	switch (*ground) {
		case SPR_RAIL_TRACK_X:
		case SPR_MONO_TRACK_X:
		case SPR_MGLV_TRACK_X:
			snow_desert = false;
			*overlay_offset = RTO_X;
			break;

		case SPR_RAIL_TRACK_Y:
		case SPR_MONO_TRACK_Y:
		case SPR_MGLV_TRACK_Y:
			snow_desert = false;
			*overlay_offset = RTO_Y;
			break;

		case SPR_RAIL_TRACK_X_SNOW:
		case SPR_MONO_TRACK_X_SNOW:
		case SPR_MGLV_TRACK_X_SNOW:
			snow_desert = true;
			*overlay_offset = RTO_X;
			break;

		case SPR_RAIL_TRACK_Y_SNOW:
		case SPR_MONO_TRACK_Y_SNOW:
		case SPR_MGLV_TRACK_Y_SNOW:
			snow_desert = true;
			*overlay_offset = RTO_Y;
			break;

		default:
			return false;
	}

	if (ti != nullptr) {
		/* Decide snow/desert from tile */
		switch (_settings_game.game_creation.landscape) {
			case LT_ARCTIC:
				snow_desert = (uint)ti->z > GetSnowLine() * TILE_HEIGHT;
				break;

			case LT_TROPIC:
				snow_desert = GetTropicZone(ti->tile) == TROPICZONE_DESERT;
				break;

			default:
				break;
		}
	}

	*ground = snow_desert ? SPR_FLAT_SNOW_DESERT_TILE : SPR_FLAT_GRASS_TILE;
	return true;
}

static void DrawTile_Station(TileInfo *ti, DrawTileProcParams params)
{
	const NewGRFSpriteLayout *layout = nullptr;
	DrawTileSprites tmp_rail_layout;
	const DrawTileSprites *t = nullptr;
	int32_t total_offset;
	const RailTypeInfo *rti = nullptr;
	uint32_t relocation = 0;
	uint32_t ground_relocation = 0;
	BaseStation *st = nullptr;
	const StationSpec *statspec = nullptr;
	uint tile_layout = 0;

	if (HasStationRail(ti->tile)) {
		rti = GetRailTypeInfo(GetRailType(ti->tile));
		total_offset = rti->GetRailtypeSpriteOffset();

		if (IsCustomStationSpecIndex(ti->tile)) {
			/* look for customization */
			st = BaseStation::GetByTile(ti->tile);
			statspec = st->speclist[GetCustomStationSpecIndex(ti->tile)].spec;

			if (statspec != nullptr) {
				tile_layout = GetStationGfx(ti->tile);

				if (HasBit(statspec->callback_mask, CBM_STATION_DRAW_TILE_LAYOUT)) {
					uint16_t callback = GetStationCallback(CBID_STATION_DRAW_TILE_LAYOUT, 0, 0, statspec, st, ti->tile, INVALID_RAILTYPE);
					if (callback != CALLBACK_FAILED) tile_layout = (callback & ~1) + GetRailStationAxis(ti->tile);
				}

				/* Ensure the chosen tile layout is valid for this custom station */
				if (!statspec->renderdata.empty()) {
					layout = &statspec->renderdata[tile_layout < statspec->renderdata.size() ? tile_layout : (uint)GetRailStationAxis(ti->tile)];
					if (!layout->NeedsPreprocessing()) {
						t = layout;
						layout = nullptr;
					}
				}
			}
		}
	} else {
		total_offset = 0;
	}

	StationGfx gfx = GetStationGfx(ti->tile);
	if (IsAirport(ti->tile)) {
		gfx = GetAirportGfx(ti->tile);
		if (gfx >= NEW_AIRPORTTILE_OFFSET) {
			const AirportTileSpec *ats = AirportTileSpec::Get(gfx);
			if (ats->grf_prop.spritegroup[0] != nullptr && DrawNewAirportTile(ti, Station::GetByTile(ti->tile), ats)) {
				return;
			}
			/* No sprite group (or no valid one) found, meaning no graphics associated.
			 * Use the substitute one instead */
			assert(ats->grf_prop.subst_id != INVALID_AIRPORTTILE);
			gfx = ats->grf_prop.subst_id;
		}
		switch (gfx) {
			case APT_RADAR_GRASS_FENCE_SW:
				t = &_station_display_datas_airport_radar_grass_fence_sw[GetAnimationFrame(ti->tile)];
				break;
			case APT_GRASS_FENCE_NE_FLAG:
				t = &_station_display_datas_airport_flag_grass_fence_ne[GetAnimationFrame(ti->tile)];
				break;
			case APT_RADAR_FENCE_SW:
				t = &_station_display_datas_airport_radar_fence_sw[GetAnimationFrame(ti->tile)];
				break;
			case APT_RADAR_FENCE_NE:
				t = &_station_display_datas_airport_radar_fence_ne[GetAnimationFrame(ti->tile)];
				break;
			case APT_GRASS_FENCE_NE_FLAG_2:
				t = &_station_display_datas_airport_flag_grass_fence_ne_2[GetAnimationFrame(ti->tile)];
				break;
		}
	}

	Owner owner = GetTileOwner(ti->tile);

	PaletteID palette;
	if (Company::IsValidID(owner)) {
		palette = COMPANY_SPRITE_COLOUR(owner);
	} else {
		/* Some stations are not owner by a company, namely oil rigs */
		palette = PALETTE_TO_GREY;
	}

	if (layout == nullptr && (t == nullptr || t->seq == nullptr)) t = GetStationTileLayout(GetStationType(ti->tile), gfx);

	/* don't show foundation for docks */
	if (ti->tileh != SLOPE_FLAT && !IsDock(ti->tile)) {
		if (statspec != nullptr && HasBit(statspec->flags, SSF_CUSTOM_FOUNDATIONS)) {
			/* Station has custom foundations.
			 * Check whether the foundation continues beyond the tile's upper sides. */
			uint edge_info = 0;
			auto [slope, z] = GetFoundationPixelSlope(ti->tile);
			if (!HasFoundationNW(ti->tile, slope, z)) SetBit(edge_info, 0);
			if (!HasFoundationNE(ti->tile, slope, z)) SetBit(edge_info, 1);
			SpriteID image = GetCustomStationFoundationRelocation(statspec, st, ti->tile, tile_layout, edge_info);
			if (image == 0) goto draw_default_foundation;

			if (HasBit(statspec->flags, SSF_EXTENDED_FOUNDATIONS)) {
				/* Station provides extended foundations. */

				static const uint8_t foundation_parts[] = {
					0, 0, 0, 0, // Invalid,  Invalid,   Invalid,   SLOPE_SW
					0, 1, 2, 3, // Invalid,  SLOPE_EW,  SLOPE_SE,  SLOPE_WSE
					0, 4, 5, 6, // Invalid,  SLOPE_NW,  SLOPE_NS,  SLOPE_NWS
					7, 8, 9     // SLOPE_NE, SLOPE_ENW, SLOPE_SEN
				};

				AddSortableSpriteToDraw(image + foundation_parts[ti->tileh], PAL_NONE, ti->x, ti->y, 16, 16, 7, ti->z);
			} else {
				/* Draw simple foundations, built up from 8 possible foundation sprites. */

				/* Each set bit represents one of the eight composite sprites to be drawn.
				 * 'Invalid' entries will not drawn but are included for completeness. */
				static const uint8_t composite_foundation_parts[] = {
					/* Invalid  (00000000), Invalid   (11010001), Invalid   (11100100), SLOPE_SW  (11100000) */
					   0x00,                0xD1,                 0xE4,                 0xE0,
					/* Invalid  (11001010), SLOPE_EW  (11001001), SLOPE_SE  (11000100), SLOPE_WSE (11000000) */
					   0xCA,                0xC9,                 0xC4,                 0xC0,
					/* Invalid  (11010010), SLOPE_NW  (10010001), SLOPE_NS  (11100100), SLOPE_NWS (10100000) */
					   0xD2,                0x91,                 0xE4,                 0xA0,
					/* SLOPE_NE (01001010), SLOPE_ENW (00001001), SLOPE_SEN (01000100) */
					   0x4A,                0x09,                 0x44
				};

				uint8_t parts = composite_foundation_parts[ti->tileh];

				/* If foundations continue beyond the tile's upper sides then
				 * mask out the last two pieces. */
				if (HasBit(edge_info, 0)) ClrBit(parts, 6);
				if (HasBit(edge_info, 1)) ClrBit(parts, 7);

				if (parts == 0) {
					/* We always have to draw at least one sprite to make sure there is a boundingbox and a sprite with the
					 * correct offset for the childsprites.
					 * So, draw the (completely empty) sprite of the default foundations. */
					goto draw_default_foundation;
				}

				StartSpriteCombine();
				for (int i = 0; i < 8; i++) {
					if (HasBit(parts, i)) {
						AddSortableSpriteToDraw(image + i, PAL_NONE, ti->x, ti->y, 16, 16, 7, ti->z);
					}
				}
				EndSpriteCombine();
			}

			OffsetGroundSprite(0, -8);
			ti->z += ApplyPixelFoundationToSlope(FOUNDATION_LEVELED, ti->tileh);
		} else {
draw_default_foundation:
			DrawFoundation(ti, FOUNDATION_LEVELED);
		}
	}

	bool draw_ground = false;

	if (IsBuoy(ti->tile)) {
		DrawWaterClassGround(ti);
		SpriteID sprite = GetCanalSprite(CF_BUOY, ti->tile);
		if (sprite != 0) total_offset = sprite - SPR_IMG_BUOY;
	} else if (IsDock(ti->tile) || (IsOilRig(ti->tile) && IsTileOnWater(ti->tile))) {
		if (ti->tileh == SLOPE_FLAT) {
			DrawWaterClassGround(ti);
		} else {
			assert_tile(IsDock(ti->tile), ti->tile);
			TileIndex water_tile = ti->tile + TileOffsByDiagDir(GetDockDirection(ti->tile));
			WaterClass wc = HasTileWaterClass(water_tile) ? GetWaterClass(water_tile) : WATER_CLASS_INVALID;
			if (wc == WATER_CLASS_SEA) {
				DrawShoreTile(ti->tileh);
			} else {
				DrawClearLandTile(ti, 3);
			}
		}
	} else if (IsRoadWaypointTile(ti->tile)) {
		RoadBits bits = AxisToRoadBits(GetDriveThroughStopAxis(ti->tile));
		extern void DrawRoadBits(TileInfo *ti, RoadBits road, RoadBits tram, Roadside roadside, bool snow_or_desert, bool draw_catenary);
		DrawRoadBits(ti, GetRoadTypeRoad(ti->tile) != INVALID_ROADTYPE ? bits : ROAD_NONE,
				GetRoadTypeTram(ti->tile) != INVALID_ROADTYPE ? bits : ROAD_NONE,
				GetRoadWaypointRoadside(ti->tile), IsRoadWaypointOnSnowOrDesert(ti->tile), false);
	} else {
		if (layout != nullptr) {
			/* Sprite layout which needs preprocessing */
			bool separate_ground = HasBit(statspec->flags, SSF_SEPARATE_GROUND);
			uint32_t var10_values = layout->PrepareLayout(total_offset, rti->fallback_railtype, 0, 0, separate_ground);
			for (uint8_t var10 : SetBitIterator(var10_values)) {
				uint32_t var10_relocation = GetCustomStationRelocation(statspec, st, ti->tile, INVALID_RAILTYPE, var10);
				layout->ProcessRegisters(var10, var10_relocation, separate_ground);
			}
			tmp_rail_layout.seq = layout->GetLayout(&tmp_rail_layout.ground);
			t = &tmp_rail_layout;
			total_offset = 0;
		} else if (statspec != nullptr) {
			/* Simple sprite layout */
			ground_relocation = relocation = GetCustomStationRelocation(statspec, st, ti->tile, INVALID_RAILTYPE, 0);
			if (HasBit(statspec->flags, SSF_SEPARATE_GROUND)) {
				ground_relocation = GetCustomStationRelocation(statspec, st, ti->tile, INVALID_RAILTYPE, 1);
			}
			ground_relocation += rti->fallback_railtype;
		}

		draw_ground = true;
	}

	if (draw_ground && !IsAnyRoadStop(ti->tile)) {
		SpriteID image = t->ground.sprite;
		PaletteID pal  = t->ground.pal;
		RailTrackOffset overlay_offset;
		if (rti != nullptr && rti->UsesOverlay() && SplitGroundSpriteForOverlay(ti, &image, &overlay_offset)) {
			SpriteID ground = GetCustomRailSprite(rti, ti->tile, RTSG_GROUND);
			DrawGroundSprite(image, PAL_NONE);
			DrawGroundSprite(ground + overlay_offset, PAL_NONE);

			if (_game_mode != GM_MENU && _settings_client.gui.show_track_reservation && HasStationReservation(ti->tile)) {
				SpriteID overlay = GetCustomRailSprite(rti, ti->tile, RTSG_OVERLAY);
				DrawGroundSprite(overlay + overlay_offset, PALETTE_CRASH);
			}
		} else {
			image += HasBit(image, SPRITE_MODIFIER_CUSTOM_SPRITE) ? ground_relocation : total_offset;
			if (HasBit(pal, SPRITE_MODIFIER_CUSTOM_SPRITE)) pal += ground_relocation;
			DrawGroundSprite(image, GroundSpritePaletteTransform(image, pal, palette));

			/* PBS debugging, draw reserved tracks darker */
			if (_game_mode != GM_MENU && _settings_client.gui.show_track_reservation && HasStationRail(ti->tile) && HasStationReservation(ti->tile)) {
				DrawGroundSprite(GetRailStationAxis(ti->tile) == AXIS_X ? rti->base_sprites.single_x : rti->base_sprites.single_y, PALETTE_CRASH);
			}
		}
	}

	if (HasStationRail(ti->tile) && HasRailCatenaryDrawn(GetRailType(ti->tile))) DrawRailCatenary(ti);

	if (IsAnyRoadStop(ti->tile)) {
		RoadType road_rt = GetRoadTypeRoad(ti->tile);
		RoadType tram_rt = GetRoadTypeTram(ti->tile);
		const RoadTypeInfo *road_rti = road_rt == INVALID_ROADTYPE ? nullptr : GetRoadTypeInfo(road_rt);
		const RoadTypeInfo *tram_rti = tram_rt == INVALID_ROADTYPE ? nullptr : GetRoadTypeInfo(tram_rt);

		StationGfx view = GetStationGfx(ti->tile);
		StationType type = GetStationType(ti->tile);

		const RoadStopSpec *stopspec = GetRoadStopSpec(ti->tile);
		RoadStopDrawMode stop_draw_mode = (RoadStopDrawMode)0;
		if (stopspec != nullptr) {
			stop_draw_mode = stopspec->draw_mode;
			st = BaseStation::GetByTile(ti->tile);
			RoadStopResolverObject object(stopspec, st, ti->tile, INVALID_ROADTYPE, type, view);
			const SpriteGroup *group = object.Resolve();
			if (group != nullptr && group->type == SGT_TILELAYOUT) {
				const DrawTileSprites *dts = ((const TileLayoutSpriteGroup *)group)->ProcessRegisters(nullptr);
				if (HasBit(stopspec->flags, RSF_DRAW_MODE_REGISTER)) {
					stop_draw_mode = (RoadStopDrawMode)GetRegister(0x100);
				}
				t = dts;
				if (type == StationType::RoadWaypoint && (stop_draw_mode & ROADSTOP_DRAW_MODE_WAYP_GROUND)) {
					draw_ground = true;
				}
			}
		}

		/* Draw ground sprite */
		if (draw_ground) {
			SpriteID image = t->ground.sprite;
			PaletteID pal  = t->ground.pal;
			image += HasBit(image, SPRITE_MODIFIER_CUSTOM_SPRITE) ? ground_relocation : total_offset;
			if (GB(image, 0, SPRITE_WIDTH) != 0) {
				if (HasBit(pal, SPRITE_MODIFIER_CUSTOM_SPRITE)) pal += ground_relocation;
				DrawGroundSprite(image, GroundSpritePaletteTransform(image, pal, palette));
			}
		}

		if (IsDriveThroughStopTile(ti->tile)) {
			if (type != StationType::RoadWaypoint && (stopspec == nullptr || (stop_draw_mode & ROADSTOP_DRAW_MODE_OVERLAY) != 0)) {
				uint sprite_offset = GetDriveThroughStopAxis(ti->tile) == AXIS_X ? 1 : 0;
				DrawRoadOverlays(ti, PAL_NONE, road_rti, tram_rti, sprite_offset, sprite_offset);
			}

			DisallowedRoadDirections drd = GetDriveThroughStopDisallowedRoadDirections(ti->tile);
			if (drd != DRD_NONE && (stopspec == nullptr || !HasBit(stopspec->flags, RSF_NO_ONE_WAY_OVERLAY)) && road_rt != INVALID_ROADTYPE) {
				SpriteID oneway = GetCustomRoadSprite(road_rti, ti->tile, ROTSG_ONEWAY);
				if (oneway == 0) oneway = SPR_ONEWAY_BASE;
				DrawGroundSpriteAt(oneway + drd - 1 + ((GetDriveThroughStopAxis(ti->tile) == AXIS_X) ? 0 : 3), PAL_NONE, 8, 8, 0);
			}
		} else {
			/* Non-drivethrough road stops are only valid for roads. */
			assert_tile(road_rt != INVALID_ROADTYPE && tram_rt == INVALID_ROADTYPE, ti->tile);

			if ((stopspec == nullptr || (stop_draw_mode & ROADSTOP_DRAW_MODE_ROAD) != 0) && road_rti->UsesOverlay()) {
				SpriteID ground = GetCustomRoadSprite(road_rti, ti->tile, ROTSG_ROADSTOP);
				DrawGroundSprite(ground + view, PAL_NONE);
			}
		}

		if (stopspec == nullptr || !HasBit(stopspec->flags, RSF_NO_CATENARY)) {
			/* Draw road, tram catenary */
			DrawRoadCatenary(ti);
		}
	}

	if (IsRailWaypoint(ti->tile)) {
		/* Don't offset the waypoint graphics; they're always the same. */
		total_offset = 0;
	}

	DrawRailTileSeq(ti, t, TO_BUILDINGS, total_offset, relocation, palette);
	DrawBridgeMiddle(ti);
}

void StationPickerDrawSprite(int x, int y, StationType st, RailType railtype, RoadType roadtype, int image)
{
	int32_t total_offset = 0;
	PaletteID pal = COMPANY_SPRITE_COLOUR(_local_company);
	const DrawTileSprites *t = GetStationTileLayout(st, image);
	const RailTypeInfo *railtype_info = nullptr;

	if (railtype != INVALID_RAILTYPE) {
		railtype_info = GetRailTypeInfo(railtype);
		total_offset = railtype_info->GetRailtypeSpriteOffset();
	}

	SpriteID img = t->ground.sprite;
	RailTrackOffset overlay_offset;
	if (railtype_info != nullptr && railtype_info->UsesOverlay() && SplitGroundSpriteForOverlay(nullptr, &img, &overlay_offset)) {
		SpriteID ground = GetCustomRailSprite(railtype_info, INVALID_TILE, RTSG_GROUND);
		DrawSprite(img, PAL_NONE, x, y);
		DrawSprite(ground + overlay_offset, PAL_NONE, x, y);
	} else {
		DrawSprite(img + total_offset, HasBit(img, PALETTE_MODIFIER_COLOUR) ? pal : PAL_NONE, x, y);
	}

	if (roadtype != INVALID_ROADTYPE) {
		const RoadTypeInfo *roadtype_info = GetRoadTypeInfo(roadtype);
		if (image >= 4) {
			/* Drive-through stop */
			uint sprite_offset = 5 - image;

			/* Road underlay takes precedence over tram */
			if (roadtype_info->UsesOverlay()) {
				SpriteID ground = GetCustomRoadSprite(roadtype_info, INVALID_TILE, ROTSG_GROUND);
				DrawSprite(ground + sprite_offset, PAL_NONE, x, y);

				SpriteID overlay = GetCustomRoadSprite(roadtype_info, INVALID_TILE, ROTSG_OVERLAY);
				if (overlay) DrawSprite(overlay + sprite_offset, PAL_NONE, x, y);
			} else if (RoadTypeIsTram(roadtype)) {
				DrawSprite(SPR_TRAMWAY_TRAM + sprite_offset, PAL_NONE, x, y);
			}
		} else {
			/* Bay stop */
			if (RoadTypeIsRoad(roadtype) && roadtype_info->UsesOverlay()) {
				SpriteID ground = GetCustomRoadSprite(roadtype_info, INVALID_TILE, ROTSG_ROADSTOP);
				DrawSprite(ground + image, PAL_NONE, x, y);
			}
		}
	}

	/* Default waypoint has no railtype specific sprites */
	DrawRailTileSeqInGUI(x, y, t, (st == StationType::RailWaypoint || st == StationType::RoadWaypoint) ? 0 : total_offset, 0, pal);
}

static int GetSlopePixelZ_Station(TileIndex tile, uint, uint, bool)
{
	return GetTileMaxPixelZ(tile);
}

static Foundation GetFoundation_Station(TileIndex, Slope tileh)
{
	return FlatteningFoundation(tileh);
}

static void FillTileDescRoadStop(TileIndex tile, TileDesc *td)
{
	RoadType road_rt = GetRoadTypeRoad(tile);
	RoadType tram_rt = GetRoadTypeTram(tile);
	Owner road_owner = INVALID_OWNER;
	Owner tram_owner = INVALID_OWNER;
	if (road_rt != INVALID_ROADTYPE) {
		const RoadTypeInfo *rti = GetRoadTypeInfo(road_rt);
		td->roadtype = rti->strings.name;
		td->road_speed = rti->max_speed / 2;
		road_owner = GetRoadOwner(tile, RTT_ROAD);
	}

	if (tram_rt != INVALID_ROADTYPE) {
		const RoadTypeInfo *rti = GetRoadTypeInfo(tram_rt);
		td->tramtype = rti->strings.name;
		td->tram_speed = rti->max_speed / 2;
		tram_owner = GetRoadOwner(tile, RTT_TRAM);
	}

	if (IsDriveThroughStopTile(tile)) {
		/* Is there a mix of owners? */
		if ((tram_owner != INVALID_OWNER && tram_owner != td->owner[0]) ||
				(road_owner != INVALID_OWNER && road_owner != td->owner[0])) {
			uint i = 1;
			if (road_owner != INVALID_OWNER) {
				td->owner_type[i] = STR_LAND_AREA_INFORMATION_ROAD_OWNER;
				td->owner[i] = road_owner;
				i++;
			}
			if (tram_owner != INVALID_OWNER) {
				td->owner_type[i] = STR_LAND_AREA_INFORMATION_TRAM_OWNER;
				td->owner[i] = tram_owner;
			}
		}
	}
}

void FillTileDescRailStation(TileIndex tile, TileDesc *td)
{
	const StationSpec *spec = GetStationSpec(tile);

	if (spec != nullptr) {
		td->station_class = StationClass::Get(spec->class_index)->name;
		td->station_name  = spec->name;

		if (spec->grf_prop.HasGrfFile()) {
			const GRFConfig *gc = GetGRFConfig(spec->grf_prop.grfid);
			td->grf = gc->GetName();
		}
	}

	const RailTypeInfo *rti = GetRailTypeInfo(GetRailType(tile));
	td->rail_speed = rti->max_speed;
	td->railtype = rti->strings.name;
}

void FillTileDescAirport(TileIndex tile, TileDesc *td)
{
	const AirportSpec *as = Station::GetByTile(tile)->airport.GetSpec();
	td->airport_class = AirportClass::Get(as->class_index)->name;
	td->airport_name = as->name;

	const AirportTileSpec *ats = AirportTileSpec::GetByTile(tile);
	td->airport_tile_name = ats->name;

	if (as->grf_prop.HasGrfFile()) {
		const GRFConfig *gc = GetGRFConfig(as->grf_prop.grfid);
		td->grf = gc->GetName();
	} else if (ats->grf_prop.HasGrfFile()) {
		const GRFConfig *gc = GetGRFConfig(ats->grf_prop.grfid);
		td->grf = gc->GetName();
	}
}

static void GetTileDesc_Station(TileIndex tile, TileDesc *td)
{
	td->owner[0] = GetTileOwner(tile);
	td->build_date = BaseStation::GetByTile(tile)->build_date;

	if (IsAnyRoadStopTile(tile)) FillTileDescRoadStop(tile, td);
	if (HasStationRail(tile)) FillTileDescRailStation(tile, td);
	if (IsAirport(tile)) FillTileDescAirport(tile, td);

	StringID str;
	switch (GetStationType(tile)) {
		default: NOT_REACHED();
		case StationType::Rail:     str = STR_LAI_STATION_DESCRIPTION_RAILROAD_STATION; break;
		case StationType::Airport:
			str = (IsHangar(tile) ? STR_LAI_STATION_DESCRIPTION_AIRCRAFT_HANGAR : STR_LAI_STATION_DESCRIPTION_AIRPORT);
			break;
		case StationType::Truck:    str = STR_LAI_STATION_DESCRIPTION_TRUCK_LOADING_AREA; break;
		case StationType::Bus:      str = STR_LAI_STATION_DESCRIPTION_BUS_STATION; break;
		case StationType::Oilrig: {
			const Industry *i = Station::GetByTile(tile)->industry;
			const IndustrySpec *is = GetIndustrySpec(i->type);
			td->owner[0] = i->owner;
			str = is->name;
			if (is->grf_prop.HasGrfFile()) td->grf = GetGRFConfig(is->grf_prop.grfid)->GetName();
			break;
		}
		case StationType::Dock:         str = STR_LAI_STATION_DESCRIPTION_SHIP_DOCK; break;
		case StationType::Buoy:         str = STR_LAI_STATION_DESCRIPTION_BUOY; break;
		case StationType::RailWaypoint: str = STR_LAI_STATION_DESCRIPTION_WAYPOINT; break;
		case StationType::RoadWaypoint: str = STR_LAI_STATION_DESCRIPTION_WAYPOINT; break;
	}
	td->str = str;
}


static TrackStatus GetTileTrackStatus_Station(TileIndex tile, TransportType mode, uint sub_mode, DiagDirection side)
{
	TrackdirBits trackdirbits = TRACKDIR_BIT_NONE;

	switch (mode) {
		case TRANSPORT_RAIL:
			if (HasStationRail(tile) && !IsStationTileBlocked(tile)) {
				trackdirbits = TrackToTrackdirBits(GetRailStationTrack(tile));
			}
			break;

		case TRANSPORT_WATER:
			/* buoy is coded as a station, it is always on open water */
			if (IsBuoy(tile)) {
				TrackBits trackbits = TRACK_BIT_ALL;
				/* remove tracks that connect NE map edge */
				if (TileX(tile) == 0) trackbits &= ~(TRACK_BIT_X | TRACK_BIT_UPPER | TRACK_BIT_RIGHT);
				/* remove tracks that connect NW map edge */
				if (TileY(tile) == 0) trackbits &= ~(TRACK_BIT_Y | TRACK_BIT_LEFT | TRACK_BIT_UPPER);
				trackdirbits = TrackBitsToTrackdirBits(trackbits);
			}
			break;

		case TRANSPORT_ROAD:
			if (IsAnyRoadStop(tile)) {
				RoadTramType rtt = (RoadTramType)GB(sub_mode, 0, 8);
				if (!HasTileRoadType(tile, rtt)) break;

				if (IsBayRoadStopTile(tile)) {
					DiagDirection dir = GetBayRoadStopDir(tile);
					if (side != INVALID_DIAGDIR && dir != side) break;
					TrackBits trackbits = DiagDirToDiagTrackBits(dir);
					trackdirbits = TrackBitsToTrackdirBits(trackbits);
				} else {
					Axis axis = GetDriveThroughStopAxis(tile);
					if (side != INVALID_DIAGDIR && axis != DiagDirToAxis(side)) break;
					TrackBits trackbits = AxisToTrackBits(axis);
					const uint drd_to_multiplier[DRD_END] = { 0x101, 0x100, 0x1, 0x0 };
					trackdirbits = (TrackdirBits)(trackbits * drd_to_multiplier[GetDriveThroughStopDisallowedRoadDirections(tile)]);
				}
			}
			break;

		default:
			break;
	}

	return CombineTrackStatus(trackdirbits, TRACKDIR_BIT_NONE);
}


static void TileLoop_Station(TileIndex tile)
{
	/* FIXME -- GetTileTrackStatus_Station -> animated stationtiles
	 * hardcoded.....not good */
	switch (GetStationType(tile)) {
		case StationType::Airport:
			AirportTileAnimationTrigger(Station::GetByTile(tile), tile, AAT_TILELOOP);
			break;

		case StationType::Dock:
			if (!IsTileFlat(tile)) break; // only handle water part
			[[fallthrough]];

		case StationType::Oilrig: //(station part)
		case StationType::Buoy:
			TileLoop_Water(tile);
			break;

		case StationType::RoadWaypoint: {
			switch (_settings_game.game_creation.landscape) {
				case LT_ARCTIC:
					if (IsRoadWaypointOnSnowOrDesert(tile) != (GetTileZ(tile) > GetSnowLine())) {
						ToggleRoadWaypointOnSnowOrDesert(tile);
						MarkTileDirtyByTile(tile, VMDF_NOT_MAP_MODE);
					}
					break;

				case LT_TROPIC:
					if (GetTropicZone(tile) == TROPICZONE_DESERT && !IsRoadWaypointOnSnowOrDesert(tile)) {
						ToggleRoadWaypointOnSnowOrDesert(tile);
						MarkTileDirtyByTile(tile, VMDF_NOT_MAP_MODE);
					}
					break;
			}

			HouseZonesBits grp = HZB_TOWN_EDGE;
			const Town *t = ClosestTownFromTile(tile, UINT_MAX);
			if (t != nullptr) {
				grp = GetTownRadiusGroup(t, tile);
			}

			/* Adjust road ground type depending on 'grp' (grp is the distance to the center) */
			Roadside new_rs = grp > HZB_TOWN_EDGE ? ROADSIDE_PAVED : ROADSIDE_GRASS;
			Roadside cur_rs = GetRoadWaypointRoadside(tile);

			if (new_rs != cur_rs) {
				SetRoadWaypointRoadside(tile, cur_rs == ROADSIDE_BARREN ? new_rs : ROADSIDE_BARREN);
				MarkTileDirtyByTile(tile, VMDF_NOT_MAP_MODE);
			}
			break;
		}

		default: break;
	}
}


void AnimateTile_Station(TileIndex tile)
{
	if (HasStationRail(tile)) {
		AnimateStationTile(tile);
		return;
	}

	if (IsAirport(tile)) {
		AnimateAirportTile(tile);
		return;
	}

	if (IsAnyRoadStopTile(tile)) {
		AnimateRoadStopTile(tile);
		return;
	}
}

uint8_t GetAnimatedTileSpeed_Station(TileIndex tile)
{
	if (HasStationRail(tile)) {
		return GetStationTileAnimationSpeed(tile);
	}

	if (IsAirport(tile)) {
		return GetAirportTileAnimationSpeed(tile);
	}

	if (IsAnyRoadStopTile(tile)) {
		return GetRoadStopTileAnimationSpeed(tile);
	}
	return 0;
}


static bool ClickTile_Station(TileIndex tile)
{
	const BaseStation *bst = BaseStation::GetByTile(tile);

	if (bst->facilities & FACIL_WAYPOINT) {
		ShowWaypointWindow(Waypoint::From(bst));
	} else if (IsHangar(tile)) {
		const Station *st = Station::From(bst);
		ShowDepotWindow(st->airport.GetHangarTile(st->airport.GetHangarNum(tile)), VEH_AIRCRAFT);
	} else {
		ShowStationViewWindow(bst->index);
	}
	return true;
}

static VehicleEnterTileStatus VehicleEnter_Station(Vehicle *v, TileIndex tile, int x, int y)
{
	if (v->type == VEH_TRAIN) {
		StationID station_id = GetStationIndex(tile);
		if (v->current_order.IsType(OT_GOTO_WAYPOINT) && v->current_order.GetDestination() == station_id && v->current_order.GetWaypointFlags() & OWF_REVERSE) {
			Train *t = Train::From(v);
			// reverse at waypoint
			if (t->reverse_distance == 0) {
				t->reverse_distance = t->gcache.cached_total_length;
				if (t->current_order.IsWaitTimetabled()) {
					t->DeleteUnreachedImplicitOrders();
					UpdateVehicleTimetable(t, true);
					t->last_station_visited = station_id;
					SetWindowDirty(WC_VEHICLE_VIEW, t->index);
					t->current_order.MakeWaiting();
					t->current_order.SetNonStopType(ONSF_NO_STOP_AT_ANY_STATION);
					return VETSB_CONTINUE;
				}
			}
		}
		if (HasBit(Train::From(v)->flags, VRF_BEYOND_PLATFORM_END)) return VETSB_CONTINUE;
		Train *front = Train::From(v)->First();
		if (!front->IsFrontEngine()) return VETSB_CONTINUE;
		if (!(v == front || HasBit(Train::From(v)->Previous()->flags, VRF_BEYOND_PLATFORM_END))) return VETSB_CONTINUE;
		if (!HasStationTileRail(tile)) return VETSB_CONTINUE;
		if (!front->current_order.ShouldStopAtStation(front, station_id, IsRailWaypoint(tile))) return VETSB_CONTINUE;

		int station_ahead;
		int station_length;
		int stop = GetTrainStopLocation(station_id, tile, Train::From(v), true, &station_ahead, &station_length);

		/* Stop whenever that amount of station ahead + the distance from the
		 * begin of the platform to the stop location is longer than the length
		 * of the platform. Station ahead 'includes' the current tile where the
		 * vehicle is on, so we need to subtract that. */
		if (stop + station_ahead - (int)TILE_SIZE >= station_length) return VETSB_CONTINUE;

		DiagDirection dir = DirToDiagDir(v->direction);

		x &= 0xF;
		y &= 0xF;

		if (DiagDirToAxis(dir) != AXIS_X) Swap(x, y);
		if (y == TILE_SIZE / 2) {
			if (dir != DIAGDIR_SE && dir != DIAGDIR_SW) x = TILE_SIZE - 1 - x;
			stop &= TILE_SIZE - 1;

			if (x == stop) {
				if (front->UsingRealisticBraking() && front->cur_speed > 15 && !(front->lookahead != nullptr && HasBit(front->lookahead->flags, TRLF_APPLY_ADVISORY))) {
					/* Travelling too fast, do not stop and report overshoot to player */
					if (front->owner == _local_company) {
						SetDParam(0, front->index);
						SetDParam(1, IsRailWaypointTile(tile) ? STR_WAYPOINT_NAME : STR_STATION_NAME);
						SetDParam(2, station_id);
						AddNewsItem(STR_NEWS_TRAIN_OVERSHOT_STATION, NT_ADVICE, NF_INCOLOUR | NF_SMALL | NF_VEHICLE_PARAM0,
								NR_VEHICLE, v->index,
								NR_STATION, station_id);
					}
					for (Train *u = front; u != nullptr; u = u->Next()) {
						ClrBit(u->flags, VRF_BEYOND_PLATFORM_END);
					}
					return VETSB_CONTINUE;
				}
				return VETSB_ENTERED_STATION | (VehicleEnterTileStatus)(station_id << VETS_STATION_ID_OFFSET); // enter station
			} else if (x < stop) {
				if (front->UsingRealisticBraking() && front->cur_speed > 30) {
					/* Travelling too fast, take no action */
					return VETSB_CONTINUE;
				}
				front->vehstatus |= VS_TRAIN_SLOWING;
				uint16_t spd = std::max(0, (stop - x) * 20 - 15);
				if (spd < front->cur_speed) front->cur_speed = spd;
			}
		}
	} else if (v->type == VEH_ROAD) {
		RoadVehicle *rv = RoadVehicle::From(v);
		if (rv->state < RVSB_IN_ROAD_STOP && !IsReversingRoadTrackdir((Trackdir)rv->state) && rv->frame == 0) {
			if (IsStationRoadStop(tile) && rv->IsFrontEngine()) {
				/* Attempt to allocate a parking bay in a road stop */
				return RoadStop::GetByTile(tile, GetRoadStopType(tile))->Enter(rv) ? VETSB_CONTINUE : VETSB_CANNOT_ENTER;
			}
		}
	}

	return VETSB_CONTINUE;
}

/**
 * Run the watched cargo callback for all houses in the catchment area.
 * @param st Station.
 */
void TriggerWatchedCargoCallbacks(Station *st)
{
	/* Collect cargoes accepted since the last big tick. */
	CargoTypes cargoes = 0;
	for (CargoType cargo_type = 0; cargo_type < NUM_CARGO; cargo_type++) {
		if (HasBit(st->goods[cargo_type].status, GoodsEntry::GES_ACCEPTED_BIGTICK)) SetBit(cargoes, cargo_type);
	}

	/* Anything to do? */
	if (cargoes == 0) return;

	/* Loop over all houses in the catchment. */
	BitmapTileIterator it(st->catchment_tiles);
	for (TileIndex tile = it; tile != INVALID_TILE; tile = ++it) {
		if (IsTileType(tile, MP_HOUSE)) {
			WatchedCargoCallback(tile, cargoes);
		}
	}
}

/**
 * This function is called for each station once every 250 ticks.
 * Not all stations will get the tick at the same time.
 * @param st the station receiving the tick.
 * @return true if the station is still valid (wasn't deleted)
 */
static bool StationHandleBigTick(BaseStation *st)
{
	if (!st->IsInUse()) {
		if (++st->delete_ctr >= 8) delete st;
		return false;
	}

	if (Station::IsExpected(st)) {
		TriggerWatchedCargoCallbacks(Station::From(st));

		for (GoodsEntry &ge : Station::From(st)->goods) {
			ClrBit(ge.status, GoodsEntry::GES_ACCEPTED_BIGTICK);
		}
	}


	if ((st->facilities & FACIL_WAYPOINT) == 0) UpdateStationAcceptance(Station::From(st), true);

	return true;
}

static inline void byte_inc_sat(uint8_t *p)
{
	uint8_t b = *p + 1;
	if (b != 0) *p = b;
}

/**
 * Truncate the cargo by a specific amount.
 * @param cs The type of cargo to perform the truncation for.
 * @param ge The goods entry, of the station, to truncate.
 * @param amount The amount to truncate the cargo by.
 */
static void TruncateCargo(const CargoSpec *cs, GoodsEntry *ge, uint amount = UINT_MAX)
{
	/* If truncating also punish the source stations' ratings to
	 * decrease the flow of incoming cargo. */

	if (ge->data == nullptr) return;

	StationCargoAmountMap waiting_per_source;
	ge->data->cargo.Truncate(amount, &waiting_per_source);
	for (StationCargoAmountMap::iterator i(waiting_per_source.begin()); i != waiting_per_source.end(); ++i) {
		Station *source_station = Station::GetIfValid(i->first);
		if (source_station == nullptr) continue;

		GoodsEntry &source_ge = source_station->goods[cs->Index()];
		if (i->second > source_ge.max_waiting_cargo) {
			source_ge.max_waiting_cargo += (i->second - source_ge.max_waiting_cargo) / 4;
		}
	}
}

bool GetNewGrfRating(const Station *st, const CargoSpec *cs, const GoodsEntry *ge, int *new_grf_rating)
{
	*new_grf_rating = 0;
	bool is_using_newgrf_rating = false;

	/* Perform custom station rating. If it succeeds the speed, days in transit and
	 * waiting cargo ratings must not be executed. */

	/* NewGRFs expect last speed to be 0xFF when no vehicle has arrived yet. */
	uint last_speed = ge->HasVehicleEverTriedLoading() && ge->IsSupplyAllowed() ? ge->last_speed : 0xFF;

	uint32_t var18 = std::min<uint>(ge->time_since_pickup, 0xFFu)
		| (std::min<uint>(ge->max_waiting_cargo, 0xFFFFu) << 8)
		| (std::min<uint>(last_speed, 0xFFu) << 24);
	/* Convert to the 'old' vehicle types */
	uint32_t var10 = (ge->last_vehicle_type == VEH_INVALID) ? 0x0 : (ge->last_vehicle_type + 0x10);
	uint16_t callback = GetCargoCallback(CBID_CARGO_STATION_RATING_CALC, var10, var18, cs);
	if (callback != CALLBACK_FAILED) {
		is_using_newgrf_rating = true;
		*new_grf_rating = GB(callback, 0, 14);

		/* Simulate a 15 bit signed value */
		if (HasBit(callback, 14)) *new_grf_rating -= 0x4000;
	}

	return is_using_newgrf_rating;
}

int GetSpeedRating(const GoodsEntry *ge)
{
	const int b = ge->last_speed - 85;

	return (b >= 0) ? (b >> 2) : 0;
}

int GetWaitTimeRating(const CargoSpec *cs, const GoodsEntry *ge)
{
	int rating = 0;

	uint wait_time = ge->time_since_pickup;

	if (_settings_game.station.cargo_class_rating_wait_time) {
		if (cs->classes & CC_PASSENGERS) {
			wait_time *= 3;
		} else if (cs->classes & CC_REFRIGERATED) {
			wait_time *= 2;
		} else if (cs->classes & (CC_MAIL | CC_ARMOURED | CC_EXPRESS)) {
			wait_time += (wait_time >> 1);
		} else if (cs->classes & (CC_BULK | CC_LIQUID)) {
			wait_time >>= 2;
		}
	}

	if (ge->last_vehicle_type == VEH_SHIP) wait_time >>= 2;
	if (wait_time <= 21) rating += 25;
	if (wait_time <= 12) rating += 25;
	if (wait_time <= 6) rating += 45;
	if (wait_time <= 3) rating += 35;

	return rating;
}

int GetWaitingCargoRating(const Station *st, const GoodsEntry *ge)
{
	int rating = -90;

	uint normalised_max_waiting_cargo = ge->max_waiting_cargo;

	if (_settings_game.station.station_size_rating_cargo_amount) {
		normalised_max_waiting_cargo *= 8;
		if (st->station_tiles > 1) normalised_max_waiting_cargo /= st->station_tiles;
	}

	if (normalised_max_waiting_cargo <= 1500) rating += 55;
	if (normalised_max_waiting_cargo <= 1000) rating += 35;
	if (normalised_max_waiting_cargo <= 600) rating += 10;
	if (normalised_max_waiting_cargo <= 300) rating += 20;
	if (normalised_max_waiting_cargo <= 100) rating += 10;

	return rating;
}

int GetStatueRating(const Station *st)
{
	return Company::IsValidID(st->owner) && HasBit(st->town->statues, st->owner) ? 26 : 0;
}

int GetVehicleAgeRating(const GoodsEntry *ge)
{
	int rating = 0;

	const uint8_t age = ge->last_age;

	if (age < 30) rating += 10;
	if (age < 20) rating += 10;
	if (age < 10) rating += 13;

	return rating;
}

int GetTargetRating(const Station *st, const CargoSpec *cs, const GoodsEntry *ge)
{
	bool skip = false;
	int rating = 0;

	if (_cheats.station_rating.value) {
		rating = 255;
		skip = true;
	} else if (HasBit(cs->callback_mask, CBM_CARGO_STATION_RATING_CALC)) {

		int new_grf_rating;

		if (GetNewGrfRating(st, cs, ge, &new_grf_rating)) {
			skip = true;
			rating += new_grf_rating;
		}
	}

	if (!skip) {
		rating += GetSpeedRating(ge);
		rating += GetWaitTimeRating(cs, ge);
		rating += GetWaitingCargoRating(st, ge);
	}

	rating += GetStatueRating(st);
	rating += GetVehicleAgeRating(ge);

	return ClampTo<uint8_t>(rating);
}

static void UpdateStationRating(Station *st)
{
	bool waiting_changed = false;

	byte_inc_sat(&st->time_since_load);
	byte_inc_sat(&st->time_since_unload);

	for (const CargoSpec *cs : CargoSpec::Iterate()) {
		GoodsEntry *ge = &st->goods[cs->Index()];

		/* Slowly increase the rating back to its original level in the case we
		 *  didn't deliver cargo yet to this station. This happens when a bribe
		 *  failed while you didn't moved that cargo yet to a station. */
		if (!ge->HasRating() && ge->rating < INITIAL_STATION_RATING) {
			ge->rating++;
		}

		/* Only change the rating if we are moving this cargo */
		if (ge->HasRating()) {
			byte_inc_sat(&ge->time_since_pickup);

			if (ge->time_since_pickup == 255 && _settings_game.order.selectgoods) {
				ClrBit(ge->status, GoodsEntry::GES_RATING);
				ge->last_speed = 0;
				TruncateCargo(cs, ge);
				waiting_changed = true;
				continue;
			}

			{
				int rating = GetTargetRating(st, cs, ge);

				uint waiting = ge->CargoAvailableCount();

				/* num_dests is at least 1 if there is any cargo as
				 * INVALID_STATION is also a destination.
				 */
				const uint num_dests = ge->data != nullptr ? (uint)ge->data->cargo.Packets()->MapSize() : 0;

				/* Average amount of cargo per next hop, but prefer solitary stations
				 * with only one or two next hops. They are allowed to have more
				 * cargo waiting per next hop.
				 * With manual cargo distribution waiting_avg = waiting / 2 as then
				 * INVALID_STATION is the only destination.
				 */
				const uint waiting_avg = waiting / (num_dests + 1);

				const int old_rating = ge->rating; // old rating

				/* only modify rating in steps of -2, -1, 0, 1 or 2 */
				ge->rating = rating = old_rating + Clamp(rating - old_rating, -2, 2);

				/* if rating is <= 64 and more than 100 items waiting on average per destination,
				 * remove some random amount of goods from the station */
				if (rating <= 64 && waiting_avg >= 100) {
					int dec = Random() & 0x1F;
					if (waiting_avg < 200) dec &= 7;
					waiting -= (dec + 1) * num_dests;
					waiting_changed = true;
				}

				/* if rating is <= 127 and there are any items waiting, maybe remove some goods. */
				if (rating <= 127 && waiting != 0) {
					uint32_t r = Random();
					if (rating <= (int)GB(r, 0, 7)) {
						/* Need to have int, otherwise it will just overflow etc. */
						waiting = std::max((int)waiting - (int)((GB(r, 8, 2) - 1) * num_dests), 0);
						waiting_changed = true;
					}
				}

				/* At some point we really must cap the cargo. Previously this
				 * was a strict 4095, but now we'll have a less strict, but
				 * increasingly aggressive truncation of the amount of cargo. */
				static const uint WAITING_CARGO_THRESHOLD  = 1 << 12;
				static const uint WAITING_CARGO_CUT_FACTOR = 1 <<  6;
				static const uint MAX_WAITING_CARGO        = 1 << 15;

				uint normalised_waiting_cargo_threshold = WAITING_CARGO_THRESHOLD;
				if (_settings_game.station.station_size_rating_cargo_amount) {
					if (st->station_tiles > 1) normalised_waiting_cargo_threshold *= st->station_tiles;
					normalised_waiting_cargo_threshold /= 8;
				}

				if (waiting > normalised_waiting_cargo_threshold) {
					const uint difference = waiting - normalised_waiting_cargo_threshold;
					waiting -= (difference / WAITING_CARGO_CUT_FACTOR);
					const uint normalised_max_waiting_cargo = normalised_waiting_cargo_threshold * (MAX_WAITING_CARGO / WAITING_CARGO_THRESHOLD);
					waiting = std::min(waiting, normalised_max_waiting_cargo);
					waiting_changed = true;
				}

				/* We can't truncate cargo that's already reserved for loading.
				 * Thus StoredCount() here. */
				if (waiting_changed && waiting < ge->CargoAvailableCount()) {
					/* Feed back the exact own waiting cargo at this station for the
					 * next rating calculation. */
					ge->max_waiting_cargo = 0;

					TruncateCargo(cs, ge, ge->CargoAvailableCount() - waiting);
				} else {
					/* If the average number per next hop is low, be more forgiving. */
					ge->max_waiting_cargo = waiting_avg;
				}
			}
		}
	}

	StationID index = st->index;

	if (waiting_changed) {
		SetWindowDirty(WC_STATION_VIEW, index); // update whole window
	} else {
		SetWindowWidgetDirty(WC_STATION_VIEW, index, WID_SV_ACCEPT_RATING_LIST); // update only ratings list
	}
}

/**
 * Reroute cargo of type c at station st or in any vehicles unloading there.
 * Make sure the cargo's new next hop is neither "avoid" nor "avoid2".
 * @param st Station to be rerouted at.
 * @param c Type of cargo.
 * @param avoid Original next hop of cargo, avoid this.
 * @param avoid2 Another station to be avoided when rerouting.
 */
void RerouteCargo(Station *st, CargoType c, StationID avoid, StationID avoid2)
{
	GoodsEntry &ge = st->goods[c];

	/* Reroute cargo in station. */
	if (ge.data != nullptr) ge.data->cargo.Reroute(UINT_MAX, &ge.data->cargo, avoid, avoid2, &ge);

	/* Reroute cargo staged to be transferred. */
	for (Vehicle *v : st->loading_vehicles) {
		for (Vehicle *u = v; u != nullptr; u = u->Next()) {
			if (u->cargo_type != c) continue;
			u->cargo.Reroute(UINT_MAX, &u->cargo, avoid, avoid2, &ge);
		}
	}
}

/**
 * Reroute cargo of type c from source at station st or in any vehicles unloading there.
 * Make sure the cargo's new next hop is neither "avoid" nor "avoid2".
 * @param st Station to be rerouted at.
 * @param c Type of cargo.
 * @param source Source station.
 * @param avoid Original next hop of cargo, avoid this.
 * @param avoid2 Another station to be avoided when rerouting.
 */
void RerouteCargoFromSource(Station *st, CargoID c, StationID source, StationID avoid, StationID avoid2)
{
	GoodsEntry &ge = st->goods[c];

	/* Reroute cargo in station. */
	if (ge.data != nullptr) ge.data->cargo.RerouteFromSource(UINT_MAX, &ge.data->cargo, source, avoid, avoid2, &ge);

	/* Reroute cargo staged to be transferred. */
	for (Vehicle *v : st->loading_vehicles) {
		for (; v != nullptr; v = v->Next()) {
			if (v->cargo_type != c) continue;
			v->cargo.RerouteFromSource(UINT_MAX, &v->cargo, source, avoid, avoid2, &ge);
		}
	}
}

robin_hood::unordered_flat_set<VehicleID> _delete_stale_links_vehicle_cache;

void ClearDeleteStaleLinksVehicleCache()
{
	_delete_stale_links_vehicle_cache.clear();
}

/**
 * Check all next hops of cargo packets in this station for existence of a
 * a valid link they may use to travel on. Reroute any cargo not having a valid
 * link and remove timed out links found like this from the linkgraph. We're
 * not all links here as that is expensive and useless. A link no one is using
 * doesn't hurt either.
 * @param from Station to check.
 */
void DeleteStaleLinks(Station *from)
{
	for (CargoType c = 0; c < NUM_CARGO; ++c) {
		const bool auto_distributed = (_settings_game.linkgraph.GetDistributionType(c) != DT_MANUAL);
		GoodsEntry &ge = from->goods[c];
		LinkGraph *lg = LinkGraph::GetIfValid(ge.link_graph);
		if (lg == nullptr) continue;
		lg->MutableIterateEdgesFromNode(ge.node, [&](LinkGraph::EdgeIterationHelper edge_helper) -> LinkGraph::EdgeIterationResult {
			Edge edge = edge_helper.GetEdge();
			NodeID to_id = edge_helper.to_id;

			LinkGraph::EdgeIterationResult result = LinkGraph::EdgeIterationResult::None;

			Station *to = Station::Get((*lg)[to_id].Station());
			assert(to->goods[c].node == to_id);
			assert(EconTime::CurDate() >= edge.LastUpdate());
			const EconTime::DateDelta timeout{std::max<int>((LinkGraph::MIN_TIMEOUT_DISTANCE + (DistanceManhattan(from->xy, to->xy) >> 3)) / DayLengthFactor(), 1)};
			if (edge.LastAircraftUpdate() != EconTime::INVALID_DATE && (EconTime::CurDate() - edge.LastAircraftUpdate()) > timeout) {
				edge.ClearAircraft();
			}
			if ((EconTime::CurDate() - edge.LastUpdate()) > timeout) {
				bool updated = false;

				if (auto_distributed) {
					/* Have all vehicles refresh their next hops before deciding to
					 * remove the node. */
					std::vector<Vehicle *> vehicles;
					for (const OrderList *l : OrderList::Iterate()) {
						bool found_from = false;
						bool found_to = false;
						for (const Order *order : l->Orders()) {
							if (!order->IsType(OT_GOTO_STATION) && !order->IsType(OT_IMPLICIT)) continue;
							if (order->GetDestination() == from->index) {
								found_from = true;
								if (found_to) break;
							} else if (order->GetDestination() == to->index) {
								found_to = true;
								if (found_from) break;
							}
						}
						if (!found_to || !found_from) continue;
						vehicles.push_back(l->GetFirstSharedVehicle());
					}

					auto iter = vehicles.begin();
					while (iter != vehicles.end()) {
						Vehicle *v = *iter;

						auto res = _delete_stale_links_vehicle_cache.insert(v->index);
						// Only run LinkRefresher if vehicle was not already in the cache
						if (res.second) {
							/* Do not refresh links of vehicles that have been stopped in depot for a long time. */
							if (!v->IsStoppedInDepot() || (EconTime::CurDate() - v->date_of_last_service) <=
									LinkGraph::STALE_LINK_DEPOT_TIMEOUT) {
								edge_helper.RecordSize();
								LinkRefresher::Run(v, false); // Don't allow merging. Otherwise lg might get deleted.
								if (edge_helper.RefreshIterationIfSizeChanged()) {
									edge = edge_helper.GetEdge();
								}
							}
						}
						if (edge.LastUpdate() == EconTime::CurDate()) {
							updated = true;
							break;
						}

						Vehicle *next_shared = v->NextShared();
						if (next_shared) {
							*iter = next_shared;
							++iter;
						} else {
							iter = vehicles.erase(iter);
						}

						if (iter == vehicles.end()) iter = vehicles.begin();
					}
				}

				if (!updated) {
					/* If it's still considered dead remove it. */
					result = LinkGraph::EdgeIterationResult::EraseEdge;
					if (ge.data != nullptr) ge.data->flows.DeleteFlows(to->index);
					RerouteCargo(from, c, to->index, from->index);
				}
			} else if (edge.LastUnrestrictedUpdate() != EconTime::INVALID_DATE && (EconTime::CurDate() - edge.LastUnrestrictedUpdate()) > timeout) {
				edge.Restrict();
				if (ge.data != nullptr) ge.data->flows.RestrictFlows(to->index);
				RerouteCargo(from, c, to->index, from->index);
			} else if (edge.LastRestrictedUpdate() != EconTime::INVALID_DATE && (EconTime::CurDate() - edge.LastRestrictedUpdate()) > timeout) {
				edge.Release();
			}

			return result;
		});
		assert(_scaled_tick_counter >= lg->LastCompression());
		if ((_scaled_tick_counter - lg->LastCompression()) > LinkGraph::COMPRESSION_INTERVAL) {
			lg->Compress();
		}
	}
}

/**
 * Increase capacity for a link stat given by station cargo and next hop.
 * @param st Station to get the link stats from.
 * @param cargo Cargo to increase stat for.
 * @param next_station_id Station the consist will be travelling to next.
 * @param capacity Capacity to add to link stat.
 * @param usage Usage to add to link stat.
 * @param mode Update mode to be applied.
 */
void IncreaseStats(Station *st, CargoType cargo, StationID next_station_id, uint capacity, uint usage, uint32_t time, EdgeUpdateMode mode)
{
	GoodsEntry &ge1 = st->goods[cargo];
	Station *st2 = Station::Get(next_station_id);
	GoodsEntry &ge2 = st2->goods[cargo];
	LinkGraph *lg = nullptr;
	if (ge1.link_graph == INVALID_LINK_GRAPH) {
		if (ge2.link_graph == INVALID_LINK_GRAPH) {
			if (LinkGraph::CanAllocateItem()) {
				lg = new LinkGraph(cargo);
				LinkGraphSchedule::instance.Queue(lg);
				ge2.link_graph = lg->index;
				ge2.node = lg->AddNode(st2);
			} else {
				Debug(misc, 0, "Can't allocate link graph");
			}
		} else {
			lg = LinkGraph::Get(ge2.link_graph);
		}
		if (lg) {
			ge1.link_graph = lg->index;
			ge1.node = lg->AddNode(st);
		}
	} else if (ge2.link_graph == INVALID_LINK_GRAPH) {
		lg = LinkGraph::Get(ge1.link_graph);
		ge2.link_graph = lg->index;
		ge2.node = lg->AddNode(st2);
	} else {
		lg = LinkGraph::Get(ge1.link_graph);
		if (ge1.link_graph != ge2.link_graph) {
			LinkGraph *lg2 = LinkGraph::Get(ge2.link_graph);
			if (lg->Size() < lg2->Size()) {
				LinkGraphSchedule::instance.Unqueue(lg);
				lg2->Merge(lg); // Updates GoodsEntries of lg
				lg = lg2;
			} else {
				LinkGraphSchedule::instance.Unqueue(lg2);
				lg->Merge(lg2); // Updates GoodsEntries of lg2
			}
		}
	}
	if (lg != nullptr) {
		lg->UpdateEdge(ge1.node, ge2.node, capacity, usage, time, mode);
	}
}

/* called for every station each tick */
static void StationHandleSmallTick(BaseStation *st)
{
	if ((st->facilities & FACIL_WAYPOINT) != 0 || !st->IsInUse()) return;

	uint8_t b = st->delete_ctr + 1;
	if (b >= STATION_RATING_TICKS) b = 0;
	st->delete_ctr = b;

	if (b == 0) UpdateStationRating(Station::From(st));
}

void UpdateAllStationRatings()
{
	for (Station *st : Station::Iterate()) {
		if (!st->IsInUse()) continue;
		UpdateStationRating(st);
	}
}

void OnTick_Station()
{
	if (_game_mode == GM_EDITOR) return;

	ClearDeleteStaleLinksVehicleCache();

	for (BaseStation *st : BaseStation::Iterate()) {
		StationHandleSmallTick(st);

		/* Clean up the link graph about once a week. */
		if (Station::IsExpected(st) && (_tick_counter + st->index) % STATION_LINKGRAPH_TICKS == 0) {
			DeleteStaleLinks(Station::From(st));
		};

		/* Run STATION_ACCEPTANCE_TICKS = 250 tick interval trigger for station animation.
		 * Station index is included so that triggers are not all done
		 * at the same time. */
		if ((_tick_counter + st->index) % STATION_ACCEPTANCE_TICKS == 0) {
			/* Stop processing this station if it was deleted */
			if (!StationHandleBigTick(st)) continue;
			TriggerStationAnimation(st, st->xy, SAT_250_TICKS);
			TriggerRoadStopAnimation(st, st->xy, SAT_250_TICKS);
			if (Station::IsExpected(st)) AirportAnimationTrigger(Station::From(st), AAT_STATION_250_TICKS);
		}
	}
}

/** Daily loop for stations. */
void StationDailyLoop()
{
	// Only record cargo history every second day.
	if (EconTime::CurDate().base() % 2 != 0) {
		for (Station *st : Station::Iterate()) {
			st->UpdateCargoHistory();
		}
		InvalidateWindowClassesData(WC_STATION_CARGO);
	}
}

/** Monthly loop for stations. */
void StationMonthlyLoop()
{
	for (Station *st : Station::Iterate()) {
		for (GoodsEntry &ge : st->goods) {
			SB(ge.status, GoodsEntry::GES_LAST_MONTH, 1, GB(ge.status, GoodsEntry::GES_CURRENT_MONTH, 1));
			ClrBit(ge.status, GoodsEntry::GES_CURRENT_MONTH);
		}
	}
}


void ModifyStationRatingAround(TileIndex tile, Owner owner, int amount, uint radius)
{
	ForAllStationsRadius(tile, radius, [&](Station *st) {
		if (st->owner == owner && DistanceManhattan(tile, st->xy) <= radius) {
			for (GoodsEntry &ge : st->goods) {
				if (ge.status != 0) {
					ge.rating = ClampTo<uint8_t>(ge.rating + amount);
				}
			}
		}
	});
}

static uint UpdateStationWaiting(Station *st, CargoType type, uint amount, SourceType source_type, SourceID source_id)
{
	/* We can't allocate a CargoPacket? Then don't do anything
	 * at all; i.e. just discard the incoming cargo. */
	if (!CargoPacket::CanAllocateItem()) return 0;

	GoodsEntry &ge = st->goods[type];
	amount += ge.amount_fract;
	ge.amount_fract = GB(amount, 0, 8);

	amount >>= 8;
	/* No new "real" cargo item yet. */
	if (amount == 0) return 0;

	StationID next = ge.GetVia(st->index);
	ge.CreateData().cargo.Append(new CargoPacket(st->index, amount, source_type, source_id), next);
	LinkGraph *lg = nullptr;
	if (ge.link_graph == INVALID_LINK_GRAPH) {
		if (LinkGraph::CanAllocateItem()) {
			lg = new LinkGraph(type);
			LinkGraphSchedule::instance.Queue(lg);
			ge.link_graph = lg->index;
			ge.node = lg->AddNode(st);
		} else {
			Debug(misc, 0, "Can't allocate link graph");
		}
	} else {
		lg = LinkGraph::Get(ge.link_graph);
	}
	if (lg != nullptr) (*lg)[ge.node].UpdateSupply(amount);

	if (!ge.HasRating()) {
		InvalidateWindowData(WC_STATION_LIST, st->owner);
		SetBit(ge.status, GoodsEntry::GES_RATING);
	}

	TriggerStationRandomisation(st, st->xy, SRT_NEW_CARGO, type);
	TriggerStationAnimation(st, st->xy, SAT_NEW_CARGO, type);
	AirportAnimationTrigger(st, AAT_STATION_NEW_CARGO, type);
	TriggerRoadStopAnimation(st, st->xy, SAT_NEW_CARGO, type);
	TriggerRoadStopRandomisation(st, st->xy, RSRT_NEW_CARGO, type);

	SetWindowDirty(WC_STATION_VIEW, st->index);
	st->MarkTilesDirty(true);
	return amount;
}

static bool IsUniqueStationName(std::string_view name)
{
	for (const Station *st : Station::Iterate()) {
		if (!st->name.empty() && st->name == name) return false;
	}

	return true;
}

/**
 * Rename a station
 * @param flags operation to perform
 * @param station_id station ID that is to be renamed
 * @param generate whether to generate a new default name, if resetting name
 * @param text the new name or an empty string when resetting to the default
 * @return the cost of this operation or an error
 */
CommandCost CmdRenameStation(DoCommandFlag flags, StationID station_id, bool generate, const std::string &text)
{
	Station *st = Station::GetIfValid(station_id);
	if (st == nullptr) return CMD_ERROR;

	CommandCost ret = CheckOwnership(st->owner);
	if (ret.Failed()) return ret;

	bool reset = text.empty();

	if (!reset) {
		if (Utf8StringLength(text) >= MAX_LENGTH_STATION_NAME_CHARS) return CMD_ERROR;
		if (!IsUniqueStationName(text)) return CommandCost(STR_ERROR_NAME_MUST_BE_UNIQUE);
	}

	if (flags & DC_EXEC) {
		st->cached_name.clear();
		if (reset) {
			st->name.clear();
			if (generate && st->industry == nullptr) {
				StationNaming name_class;
				if (st->facilities & FACIL_AIRPORT) {
					name_class = STATIONNAMING_AIRPORT;
				} else if (st->facilities & FACIL_DOCK) {
					name_class = STATIONNAMING_DOCK;
				} else if (st->facilities & FACIL_TRAIN) {
					name_class = STATIONNAMING_RAIL;
				} else if (st->facilities & (FACIL_BUS_STOP | FACIL_TRUCK_STOP)) {
					name_class = STATIONNAMING_ROAD;
				} else {
					name_class = STATIONNAMING_RAIL;
				}
				Random(); // Advance random seed each time this is called
				st->string_id = GenerateStationName(st, st->xy, name_class, true);
			}
		} else {
			st->name = text;
		}

		st->UpdateVirtCoord();
		InvalidateWindowData(WC_STATION_LIST, st->owner, 1);
	}

	return CommandCost();
}

/**
 * Exchange station names
 * @param flags operation to perform
 * @param station_id1 station ID to exchange name with
 * @param station_id2 station ID to exchange name with
 * @return the cost of this operation or an error
 */
CommandCost CmdExchangeStationNames(DoCommandFlag flags, StationID station_id1, StationID station_id2)
{
	Station *st = Station::GetIfValid(station_id1);
	if (st == nullptr) return CMD_ERROR;

	CommandCost ret = CheckOwnership(st->owner);
	if (ret.Failed()) return ret;

	if (st->industry != nullptr) return CommandCost(STR_ERROR_STATION_ATTACHED_TO_INDUSTRY);

	Station *st2 = Station::GetIfValid(station_id2);
	if (st2 == nullptr) return CMD_ERROR;

	ret = CheckOwnership(st2->owner);
	if (ret.Failed()) return ret;

	if (st2->industry != nullptr) return CommandCost(STR_ERROR_STATION_ATTACHED_TO_INDUSTRY);

	if (st->town != st2->town) return CommandCost(STR_ERROR_STATIONS_NOT_IN_SAME_TOWN);

	if (flags & DC_EXEC) {
		st->cached_name.clear();
		st2->cached_name.clear();
		std::swap(st->name, st2->name);
		std::swap(st->string_id, st2->string_id);
		std::swap(st->indtype, st2->indtype);
		std::swap(st->extra_name_index, st2->extra_name_index);
		st->UpdateVirtCoord();
		st2->UpdateVirtCoord();
		InvalidateWindowData(WC_STATION_LIST, st->owner, 1);
	}

	return CommandCost();
}

/**
 * Change whether a cargo may be supplied to a station
 * @param flags operation to perform
 * @param station_id station ID
 * @param cargo cargo ID
 * @param allow whether to allow supply
 * @return the cost of this operation or an error
 */
CommandCost CmdSetStationCargoAllowedSupply(DoCommandFlag flags, StationID station_id, CargoID cargo, bool allow)
{
	Station *st = Station::GetIfValid(station_id);
	if (st == nullptr) return CMD_ERROR;

	CommandCost ret = CheckOwnership(st->owner);
	if (ret.Failed()) return ret;

	if (cargo >= NUM_CARGO) return CMD_ERROR;

	if (flags & DC_EXEC) {
		GoodsEntry &ge = st->goods[cargo];
		AssignBit(ge.status, GoodsEntry::GES_NO_CARGO_SUPPLY, !allow);
		InvalidateWindowData(WC_STATION_VIEW, st->index, -1);
	}

	return CommandCost();
}

static void AddNearbyStationsByCatchment(TileIndex tile, StationList &stations, StationList &nearby)
{
	for (Station *st : nearby) {
		if (st->TileIsInCatchment(tile)) stations.insert(st);
	}
}

/**
 * Run a tile loop to find stations around a tile, on demand. Cache the result for further requests
 * @return pointer to a StationList containing all stations found
 */
const StationList &StationFinder::GetStations()
{
	if (this->tile != INVALID_TILE) {
		if (IsTileType(this->tile, MP_HOUSE)) {
			/* Town nearby stations need to be filtered per tile. */
			assert(this->w == 1 && this->h == 1);
			AddNearbyStationsByCatchment(this->tile, this->stations, Town::GetByTile(this->tile)->stations_near);
		} else {
			ForAllStationsAroundTiles(*this, [this](Station *st, TileIndex) {
				this->stations.insert(st);
				return true;
			});
		}
		this->tile = INVALID_TILE;
	}
	return this->stations;
}


static bool CanMoveGoodsToStation(const Station *st, CargoType type)
{
	/* Is the station reserved exclusively for somebody else? */
	if (st->owner != OWNER_NONE && st->town->exclusive_counter > 0 && st->town->exclusivity != st->owner) return false;

	/* Lowest possible rating, better not to give cargo anymore. */
	if (st->goods[type].rating == 0) return false;

	if (!st->goods[type].IsSupplyAllowed()) return false;

	/* Selectively servicing stations, and not this one. */
	if (_settings_game.order.selectgoods && !st->goods[type].HasVehicleEverTriedLoading()) return false;

	if (IsCargoInClass(type, CC_PASSENGERS)) {
		/* Passengers are never served by just a truck stop. */
		if (st->facilities == FACIL_TRUCK_STOP) return false;
	} else {
		/* Non-passengers are never served by just a bus stop. */
		if (st->facilities == FACIL_BUS_STOP) return false;
	}
	return true;
}

uint MoveGoodsToStation(CargoType type, uint amount, SourceType source_type, SourceID source_id, const StationList &all_stations, Owner exclusivity)
{
	/* Return if nothing to do. Also the rounding below fails for 0. */
	if (all_stations.empty()) return 0;
	if (amount == 0) return 0;

	Station *first_station = nullptr;
	typedef std::pair<Station *, uint> StationInfo;
	std::vector<StationInfo> used_stations;

	for (Station *st : all_stations) {
		if (exclusivity != INVALID_OWNER && exclusivity != st->owner) continue;
		if (!CanMoveGoodsToStation(st, type)) continue;

		/* Avoid allocating a vector if there is only one station to significantly
		 * improve performance in this common case. */
		if (first_station == nullptr) {
			first_station = st;
			continue;
		}
		if (used_stations.empty()) {
			used_stations.reserve(2);
			used_stations.emplace_back(first_station, 0);
		}
		used_stations.emplace_back(st, 0);
	}

	/* no stations around at all? */
	if (first_station == nullptr) return 0;

	if (used_stations.empty()) {
		/* only one station around */
		amount *= first_station->goods[type].rating + 1;
		return UpdateStationWaiting(first_station, type, amount, source_type, source_id);
	}

	uint company_best[OWNER_NONE + 1] = {};  // best rating for each company, including OWNER_NONE
	uint company_sum[OWNER_NONE + 1] = {};   // sum of ratings for each company
	uint best_rating = 0;
	uint best_sum = 0;  // sum of best ratings for each company

	for (auto &p : used_stations) {
		auto owner = p.first->owner;
		auto rating = p.first->goods[type].rating;
		if (rating > company_best[owner]) {
			best_sum += rating - company_best[owner];  // it's usually faster than iterating companies later
			company_best[owner] = rating;
			if (rating > best_rating) best_rating = rating;
		}
		company_sum[owner] += rating;
	}

	/* From now we'll calculate with fractional cargo amounts.
	 * First determine how much cargo we really have. */
	amount *= best_rating + 1;

	uint moving = 0;
	for (auto &p : used_stations) {
		uint owner = p.first->owner;
		/* Multiply the amount by (company best / sum of best for each company) to get cargo allocated to a company
		 * and by (station rating / sum of ratings in a company) to get the result for a single station. */
		p.second = ((uint64_t) amount) * ((uint64_t) company_best[owner]) * ((uint64_t) p.first->goods[type].rating) / (best_sum * company_sum[owner]);
		moving += p.second;
	}

	/* If there is some cargo left due to rounding issues distribute it among the best rated stations. */
	if (amount > moving) {
		std::stable_sort(used_stations.begin(), used_stations.end(), [type](const StationInfo &a, const StationInfo &b) {
			return b.first->goods[type].rating < a.first->goods[type].rating;
		});

		uint to_deliver = amount - moving;
		uint step_size = CeilDivT<uint>(to_deliver, (uint)used_stations.size());
		for (uint i = 0; i < used_stations.size() && to_deliver > 0; i++) {
			uint delivery = std::min<uint>(to_deliver, step_size);
			used_stations[i].second += delivery;
			to_deliver -= delivery;
		}
	}

	uint moved = 0;
	for (auto &p : used_stations) {
		moved += UpdateStationWaiting(p.first, type, p.second, source_type, source_id);
	}

	return moved;
}

void UpdateStationDockingTiles(Station *st)
{
	st->docking_station.Clear();
	st->docking_tiles.clear();

	/* For neutral stations, start with the industry area instead of dock area */
	const TileArea *area = st->industry != nullptr ? &st->industry->location : &st->ship_station;

	if (area->tile == INVALID_TILE) return;

	int x = TileX(area->tile);
	int y = TileY(area->tile);

	/* Expand the area by a tile on each side while
	 * making sure that we remain inside the map. */
	int x2 = std::min<int>(x + area->w + 1, Map::SizeX());
	int x1 = std::max<int>(x - 1, 0);

	int y2 = std::min<int>(y + area->h + 1, Map::SizeY());
	int y1 = std::max<int>(y - 1, 0);

	TileArea ta(TileXY(x1, y1), TileXY(x2 - 1, y2 - 1));
	for (TileIndex tile : ta) {
		if (IsValidTile(tile) && IsPossibleDockingTile(tile)) CheckForDockingTile(tile);
	}
}

void BuildOilRig(TileIndex tile)
{
	if (!Station::CanAllocateItem()) {
		Debug(misc, 0, "Can't allocate station for oilrig at 0x{:X}, reverting to oilrig only", tile);
		return;
	}

	Station *st = new Station(tile);
	_station_kdtree.Insert(st->index);
	st->town = ClosestTownFromTile(tile, UINT_MAX);

	st->string_id = GenerateStationName(st, tile, STATIONNAMING_OILRIG);

	assert_tile(IsTileType(tile, MP_INDUSTRY), tile);
	/* Mark industry as associated both ways */
	st->industry = Industry::GetByTile(tile);
	st->industry->neutral_station = st;
	DeleteAnimatedTile(tile);
	MakeOilrig(tile, st->index, GetWaterClass(tile));

	st->owner = OWNER_NONE;
	st->airport.type = AT_OILRIG;
	st->airport.Add(tile);
	st->ship_station.Add(tile);
	st->facilities = FACIL_AIRPORT | FACIL_DOCK;
	st->build_date = CalTime::CurDate();
	UpdateStationDockingTiles(st);

	st->rect.BeforeAddTile(tile, StationRect::ADD_FORCE);

	st->UpdateVirtCoord();

	/* An industry tile has now been replaced with a station tile, this may change the overlap between station catchments and industry tiles.
	 * Recalculate the station catchment for all stations currently in the industry's nearby list.
	 * Clear the industry's station nearby list first because Station::RecomputeCatchment cannot remove nearby industries in this case. */
	if (_settings_game.station.serve_neutral_industries) {
		StationList nearby = std::move(st->industry->stations_near);
		st->industry->stations_near.clear();
		for (Station *st_near : nearby) {
			st_near->RecomputeCatchment(true);
			UpdateStationAcceptance(st_near, true);
		}
	}

	st->RecomputeCatchment();
	UpdateStationAcceptance(st, false);
	ZoningMarkDirtyStationCoverageArea(st);
}

void DeleteOilRig(TileIndex tile)
{
	Station *st = Station::GetByTile(tile);
	ZoningMarkDirtyStationCoverageArea(st);

	MakeWaterKeepingClass(tile, OWNER_NONE);

	assert(st->facilities == (FACIL_AIRPORT | FACIL_DOCK) && st->airport.type == AT_OILRIG);
	if (st->industry != nullptr && st->industry->neutral_station == st) {
		/* Don't leave dangling neutral station pointer */
		st->industry->neutral_station = nullptr;
	}
	delete st;
}

static void ChangeTileOwner_Station(TileIndex tile, Owner old_owner, Owner new_owner)
{
	if (IsAnyRoadStopTile(tile)) {
		for (RoadTramType rtt : _roadtramtypes) {
			/* Update all roadtypes, no matter if they are present */
			if (GetRoadOwner(tile, rtt) == old_owner) {
				RoadType rt = GetRoadType(tile, rtt);
				if (rt != INVALID_ROADTYPE) {
					/* A drive-through road-stop has always two road bits. No need to dirty windows here, we'll redraw the whole screen anyway. */
					Company::Get(old_owner)->infrastructure.road[rt] -= 2;
					if (new_owner != INVALID_OWNER) Company::Get(new_owner)->infrastructure.road[rt] += 2;
				}
				SetRoadOwner(tile, rtt, new_owner == INVALID_OWNER ? OWNER_NONE : new_owner);
			}
		}
	}

	if (!IsTileOwner(tile, old_owner)) return;

	if (new_owner != INVALID_OWNER) {
		/* Update company infrastructure counts. Only do it here
		 * if the new owner is valid as otherwise the clear
		 * command will do it for us. No need to dirty windows
		 * here, we'll redraw the whole screen anyway.*/
		Company *old_company = Company::Get(old_owner);
		Company *new_company = Company::Get(new_owner);

		/* Update counts for underlying infrastructure. */
		switch (GetStationType(tile)) {
			case StationType::Rail:
			case StationType::RailWaypoint:
				if (!IsStationTileBlocked(tile)) {
					old_company->infrastructure.rail[GetRailType(tile)]--;
					new_company->infrastructure.rail[GetRailType(tile)]++;
				}
				break;

			case StationType::Bus:
			case StationType::Truck:
			case StationType::RoadWaypoint:
				/* Road stops were already handled above. */
				break;

			case StationType::Buoy:
			case StationType::Dock:
				if (GetWaterClass(tile) == WATER_CLASS_CANAL) {
					old_company->infrastructure.water--;
					new_company->infrastructure.water++;
				}
				break;

			default:
				break;
		}

		/* Update station tile count. */
		if (!IsBuoy(tile) && !IsAirport(tile)) {
			old_company->infrastructure.station--;
			new_company->infrastructure.station++;
		}

		/* for buoys, owner of tile is owner of water, st->owner == OWNER_NONE */
		SetTileOwner(tile, new_owner);
		InvalidateWindowClassesData(WC_STATION_LIST, 0);
	} else {
		if (IsDriveThroughStopTile(tile)) {
			/* Remove the drive-through road stop */
			if (IsRoadWaypoint(tile)) {
				Command<CMD_REMOVE_FROM_ROAD_WAYPOINT>::Do(DC_EXEC | DC_BANKRUPT, tile, tile);
			} else {
				Command<CMD_REMOVE_ROAD_STOP>::Do(DC_EXEC | DC_BANKRUPT, tile, 1, 1, (GetStationType(tile) == StationType::Truck) ? RoadStopType::Truck : RoadStopType::Bus, false);
			}
			assert_tile(IsTileType(tile, MP_ROAD), tile);
			/* Change owner of tile and all roadtypes */
			ChangeTileOwner(tile, old_owner, new_owner);
		} else {
			Command<CMD_LANDSCAPE_CLEAR>::Do(DC_EXEC | DC_BANKRUPT, tile);
			/* Set tile owner of water under (now removed) buoy and dock to OWNER_NONE.
			 * Update owner of buoy if it was not removed (was in orders).
			 * Do not update when owned by OWNER_WATER (sea and rivers). */
			if ((IsTileType(tile, MP_WATER) || IsBuoyTile(tile)) && IsTileOwner(tile, old_owner)) SetTileOwner(tile, OWNER_NONE);
		}
	}
}

/**
 * Check if a drive-through road stop tile can be cleared.
 * Road stops built on town-owned roads check the conditions
 * that would allow clearing of the original road.
 * @param tile The road stop tile to check.
 * @param flags Command flags.
 * @return A succeeded command if the road can be removed, a failed command with the relevant error message otherwise.
 */
static CommandCost CanRemoveRoadWithStop(TileIndex tile, DoCommandFlag flags)
{
	/* Water flooding can always clear road stops. */
	if (_current_company == OWNER_WATER) return CommandCost();

	CommandCost ret;

	if (GetRoadTypeTram(tile) != INVALID_ROADTYPE) {
		Owner tram_owner = GetRoadOwner(tile, RTT_TRAM);
		if (tram_owner != OWNER_NONE) {
			ret = CheckOwnership(tram_owner);
			if (ret.Failed()) return ret;
		}
	}

	if (GetRoadTypeRoad(tile) != INVALID_ROADTYPE) {
		Owner road_owner = GetRoadOwner(tile, RTT_ROAD);
		if (road_owner == OWNER_TOWN) {
			ret = CheckAllowRemoveRoad(tile, GetAnyRoadBits(tile, RTT_ROAD), OWNER_TOWN, RTT_ROAD, flags);
			if (ret.Failed()) return ret;
		} else if (road_owner != OWNER_NONE) {
			ret = CheckOwnership(road_owner);
			if (ret.Failed()) return ret;
		}
	}

	return CommandCost();
}

static CommandCost RemoveRoadStopAndUpdateRoadCachedOneWayState(TileIndex tile, DoCommandFlag flags)
{
	CommandCost cost = RemoveRoadStop(tile, flags);
	if ((flags & DC_EXEC) && cost.Succeeded()) UpdateRoadCachedOneWayStatesAroundTile(tile);
	return cost;
}

/**
 * Clear a single tile of a station.
 * @param tile The tile to clear.
 * @param flags The DoCommandOld flags related to the "command".
 * @return The cost, or error of clearing.
 */
CommandCost ClearTile_Station(TileIndex tile, DoCommandFlag flags)
{
	if (flags & DC_AUTO) {
		switch (GetStationType(tile)) {
			default: break;
			case StationType::Rail:         return CommandCost(STR_ERROR_MUST_DEMOLISH_RAILROAD);
			case StationType::RailWaypoint: return CommandCost(STR_ERROR_BUILDING_MUST_BE_DEMOLISHED);
			case StationType::RoadWaypoint: return CommandCost(STR_ERROR_BUILDING_MUST_BE_DEMOLISHED);
			case StationType::Airport:      return CommandCost(STR_ERROR_MUST_DEMOLISH_AIRPORT_FIRST);
			case StationType::Truck:        return CommandCost(HasTileRoadType(tile, RTT_TRAM) ? STR_ERROR_MUST_DEMOLISH_CARGO_TRAM_STATION_FIRST : STR_ERROR_MUST_DEMOLISH_TRUCK_STATION_FIRST);
			case StationType::Bus:          return CommandCost(HasTileRoadType(tile, RTT_TRAM) ? STR_ERROR_MUST_DEMOLISH_PASSENGER_TRAM_STATION_FIRST : STR_ERROR_MUST_DEMOLISH_BUS_STATION_FIRST);
			case StationType::Buoy:         return CommandCost(STR_ERROR_BUOY_IN_THE_WAY);
			case StationType::Dock:         return CommandCost(STR_ERROR_MUST_DEMOLISH_DOCK_FIRST);

			case StationType::Oilrig:
				SetDParam(1, STR_INDUSTRY_NAME_OIL_RIG);
				return CommandCost(STR_ERROR_GENERIC_OBJECT_IN_THE_WAY);
		}
	}

	switch (GetStationType(tile)) {
		case StationType::Rail:         return RemoveRailStation(tile, flags);
		case StationType::RailWaypoint: return RemoveRailWaypoint(tile, flags);
		case StationType::Airport:      return RemoveAirport(tile, flags);

		case StationType::Truck:
		case StationType::Bus:
			if (IsDriveThroughStopTile(tile)) {
				CommandCost remove_road = CanRemoveRoadWithStop(tile, flags);
				if (remove_road.Failed()) return remove_road;
			}
			return RemoveRoadStopAndUpdateRoadCachedOneWayState(tile, flags);

		case StationType::Buoy:     return RemoveBuoy(tile, flags);
		case StationType::Dock:     return RemoveDock(tile, flags);

		case StationType::RoadWaypoint:
			if (IsDriveThroughStopTile(tile)) {
				CommandCost remove_road = CanRemoveRoadWithStop(tile, flags);
				if (remove_road.Failed()) return remove_road;
			}
			return RemoveRoadStopAndUpdateRoadCachedOneWayState(tile, flags);

		default:
			break;
	}

	return CMD_ERROR;
}

static CommandCost TerraformTile_Station(TileIndex tile, DoCommandFlag flags, int z_new, Slope tileh_new)
{
	if (_settings_game.construction.build_on_slopes && AutoslopeEnabled()) {
		/* TODO: If you implement newgrf callback 149 'land slope check', you have to decide what to do with it here.
		 *       TTDP does not call it.
		 */
		if (GetTileMaxZ(tile) == z_new + GetSlopeMaxZ(tileh_new)) {
			switch (GetStationType(tile)) {
				case StationType::RailWaypoint:
				case StationType::Rail: {
					if (!AutoslopeCheckForAxis(tile, z_new, tileh_new, GetRailStationAxis(tile))) break;
					return CommandCost(EXPENSES_CONSTRUCTION, _price[PR_BUILD_FOUNDATION]);
				}

				case StationType::Airport:
					return CommandCost(EXPENSES_CONSTRUCTION, _price[PR_BUILD_FOUNDATION]);

				case StationType::Truck:
				case StationType::Bus:
				case StationType::RoadWaypoint: {
					if (IsDriveThroughStopTile(tile)) {
						if (!AutoslopeCheckForAxis(tile, z_new, tileh_new, GetDriveThroughStopAxis(tile))) break;
					} else {
						if (!AutoslopeCheckForEntranceEdge(tile, z_new, tileh_new, GetBayRoadStopDir(tile))) break;
					}
					return CommandCost(EXPENSES_CONSTRUCTION, _price[PR_BUILD_FOUNDATION]);
				}

				default: break;
			}
		}
	}
	return Command<CMD_LANDSCAPE_CLEAR>::Do(flags, tile);
}

FlowStat::iterator FlowStat::erase_item(FlowStat::iterator iter, uint flow_reduction)
{
	assert(!this->empty());
	const uint offset = iter - this->begin();
	const iterator last = this->end() - 1;
	for (; iter < last; ++iter) {
		*iter = { (iter + 1)->first - flow_reduction, (iter + 1)->second };
	}
	--this->count;
	if (this->count == 2) {
		// transition from external to internal storage
		ShareEntry *ptr = this->storage.ptr_shares.buffer;
		this->storage.inline_shares[0] = ptr[0];
		this->storage.inline_shares[1] = ptr[1];
		free(ptr);
	}
	return this->begin() + offset;
}

/**
 * Get flow for a station.
 * @param st Station to get flow for.
 * @return Flow for st.
 */
uint FlowStat::GetShare(StationID st) const
{
	uint32_t prev = 0;
	for (const_iterator it = this->begin(); it != this->end(); ++it) {
		if (it->second == st) {
			return it->first - prev;
		} else {
			prev = it->first;
		}
	}
	return 0;
}

/**
 * Get a station a package can be routed to, but exclude the given ones.
 * @param excluded StationID not to be selected.
 * @param excluded2 Another StationID not to be selected.
 * @return A station ID from the shares map.
 */
StationID FlowStat::GetVia(StationID excluded, StationID excluded2) const
{
	if (this->unrestricted == 0) return INVALID_STATION;
	assert(!this->empty());
	const_iterator it = std::upper_bound(this->data(), this->data() + this->count, RandomRange(this->unrestricted));
	assert(it != this->end() && it->first <= this->unrestricted);
	if (it->second != excluded && it->second != excluded2) return it->second;

	/* We've hit one of the excluded stations.
	 * Draw another share, from outside its range. */

	uint end = it->first;
	uint begin = (it == this->begin() ? 0 : (--it)->first);
	uint interval = end - begin;
	if (interval >= this->unrestricted) return INVALID_STATION; // Only one station in the map.
	uint new_max = this->unrestricted - interval;
	uint rand = RandomRange(new_max);
	const_iterator it2 = (rand < begin) ? this->upper_bound(rand) :
			this->upper_bound(rand + interval);
	assert(it2 != this->end() && it2->first <= this->unrestricted);
	if (it2->second != excluded && it2->second != excluded2) return it2->second;

	/* We've hit the second excluded station.
	 * Same as before, only a bit more complicated. */

	uint end2 = it2->first;
	uint begin2 = (it2 == this->begin() ? 0 : (--it2)->first);
	uint interval2 = end2 - begin2;
	if (interval2 >= new_max) return INVALID_STATION; // Only the two excluded stations in the map.
	new_max -= interval2;
	if (begin > begin2) {
		Swap(begin, begin2);
		Swap(end, end2);
		Swap(interval, interval2);
	}
	rand = RandomRange(new_max);
	const_iterator it3 = this->upper_bound(this->unrestricted);
	if (rand < begin) {
		it3 = this->upper_bound(rand);
	} else if (rand < begin2 - interval) {
		it3 = this->upper_bound(rand + interval);
	} else {
		it3 = this->upper_bound(rand + interval + interval2);
	}
	assert(it3 != this->end() && it3->first <= this->unrestricted);
	return it3->second;
}

/**
 * Change share for specified station. By specifying INT_MIN as parameter you
 * can erase a share. Newly added flows will be unrestricted.
 * @param st Next Hop to be removed.
 * @param flow Share to be added or removed.
 */
void FlowStat::ChangeShare(StationID st, int flow)
{
	/* We assert only before changing as afterwards the shares can actually
	 * be empty. In that case the whole flow stat must be deleted then. */
	assert(!this->empty());

	uint last_share = 0;
	for (iterator it(this->begin()); it != this->end(); ++it) {
		if (it->second == st) {
			uint share = it->first - last_share;
			if (flow < 0 && (flow == INT_MIN || (uint)(-flow) >= share)) {
				if (it->first <= this->unrestricted) this->unrestricted -= share;
				this->erase_item(it, share);
				break; // remove the whole share
			}
			if (it->first <= this->unrestricted) this->unrestricted += flow;
			for (; it != this->end(); ++it) {
				it->first += flow;
			}
			flow = 0;
			break;
		}
		last_share = it->first;
	}
	if (flow > 0) {
		// must be non-empty here
		last_share = (this->end() - 1)->first;
		this->AppendShare(st, (uint)flow, true); // true to avoid changing this->unrestricted, which we fixup below
		if (this->unrestricted < last_share) {
			// Move to front to unrestrict
			this->ReleaseShare(st);
		} else {
			// First restricted item, so bump unrestricted count
			this->unrestricted += flow;
		}
	}
}

/**
 * Restrict a flow by moving it to the end of the map and decreasing the amount
 * of unrestricted flow.
 * @param st Station of flow to be restricted.
 */
void FlowStat::RestrictShare(StationID st)
{
	assert(!this->empty());
	iterator it = this->begin();
	const iterator end = this->end();
	uint last_share = 0;
	for (; it != end; ++it) {
		if (it->first > this->unrestricted) return; // Not present or already restricted.
		if (it->second == st) {
			uint flow = it->first - last_share;
			this->unrestricted -= flow;
			if (this->unrestricted == last_share) return; // No further action required
			const iterator last = end - 1;
			for (iterator jt = it; jt != last; ++jt) {
				*jt = { (jt + 1)->first - flow, (jt + 1)->second };
			}
			*last = { flow + (last - 1)->first, st };
			return;
		}
		last_share = it->first;
	}
}

/**
 * Release ("unrestrict") a flow by moving it to the begin of the map and
 * increasing the amount of unrestricted flow.
 * @param st Station of flow to be released.
 */
void FlowStat::ReleaseShare(StationID st)
{
	assert(!this->empty());
	iterator it = this->end() - 1;
	const iterator start = this->begin();
	for (; it >= start; --it) {
		if (it->first < this->unrestricted) return; // Already unrestricted
		if (it->second == st) {
			if (it - 1 >= start) {
				uint flow = it->first - (it - 1)->first;
				this->unrestricted += flow;
				if (it->first == this->unrestricted) return; // No further action required
				for (iterator jt = it; jt != start; --jt) {
					*jt = { (jt - 1)->first + flow, (jt - 1)->second };
				}
				*start = { flow, st };
			} else {
				// already at start
				this->unrestricted = it->first;
			}
			return;
		}
	}
}

/**
 * Scale all shares from link graph's runtime to monthly values.
 * @param runtime Time the link graph has been running without compression, in scaled ticks.
 * @param day_length_factor Day length factor to use.
 * @pre runtime must be greater than 0 as we don't want infinite flow values.
 */
void FlowStat::ScaleToMonthly(uint runtime, uint8_t day_length_factor)
{
	assert(runtime > 0);
	uint share = 0;
	for (iterator i = this->begin(); i != this->end(); ++i) {
		share = std::max(share + 1, ClampTo<uint>((static_cast<uint64_t>(i->first) * 30 * DAY_TICKS * day_length_factor) / runtime));
		if (this->unrestricted == i->first) this->unrestricted = share;
		i->first = share;
	}
}

/**
 * Add some flow from "origin", going via "via".
 * @param origin Origin of the flow.
 * @param via Next hop.
 * @param flow Amount of flow to be added.
 */
void FlowStatMap::AddFlow(StationID origin, StationID via, uint flow)
{
	FlowStatMap::iterator origin_it = this->find(origin);
	if (origin_it == this->end()) {
		this->insert(FlowStat(origin, via, flow));
	} else {
		origin_it->ChangeShare(via, flow);
		assert(!origin_it->empty());
	}
}

/**
 * Pass on some flow, remembering it as invalid, for later subtraction from
 * locally consumed flow. This is necessary because we can't have negative
 * flows and we don't want to sort the flows before adding them up.
 * @param origin Origin of the flow.
 * @param via Next hop.
 * @param flow Amount of flow to be passed.
 */
void FlowStatMap::PassOnFlow(StationID origin, StationID via, uint flow)
{
	FlowStatMap::iterator prev_it = this->find(origin);
	if (prev_it == this->end()) {
		FlowStat fs(origin, via, flow);
		fs.AppendShare(INVALID_STATION, flow);
		this->insert(std::move(fs));
	} else {
		prev_it->ChangeShare(via, flow);
		prev_it->ChangeShare(INVALID_STATION, flow);
		assert(!prev_it->empty());
	}
}

/**
 * Subtract invalid flows from locally consumed flow.
 * @param self ID of own station.
 */
void FlowStatMap::FinalizeLocalConsumption(StationID self)
{
	for (FlowStat &fs : *this) {
		uint local = fs.GetShare(INVALID_STATION);
		if (local > INT_MAX) { // make sure it fits in an int
			fs.ChangeShare(self, -INT_MAX);
			fs.ChangeShare(INVALID_STATION, -INT_MAX);
			local -= INT_MAX;
		}
		fs.ChangeShare(self, -(int)local);
		fs.ChangeShare(INVALID_STATION, -(int)local);

		/* If the local share is used up there must be a share for some
		 * remote station. */
		assert(!fs.empty());
	}
}

/**
 * Delete all flows at a station for specific cargo and destination.
 * @param via Remote station of flows to be deleted.
 * @return IDs of source stations for which the complete FlowStat, not only a
 *         share, has been erased.
 */
StationIDStack FlowStatMap::DeleteFlows(StationID via)
{
	StationIDStack ret;
	for (FlowStatMap::iterator f_it = this->begin(); f_it != this->end();) {
		FlowStat &s_flows = *f_it;
		s_flows.ChangeShare(via, INT_MIN);
		if (s_flows.empty()) {
			ret.Push(f_it->GetOrigin());
			f_it = this->erase(f_it);
		} else {
			++f_it;
		}
	}
	return ret;
}

/**
 * Restrict all flows at a station for specific cargo and destination.
 * @param via Remote station of flows to be restricted.
 */
void FlowStatMap::RestrictFlows(StationID via)
{
	for (FlowStat &it : *this) {
		it.RestrictShare(via);
	}
}

/**
 * Get the sum of all flows from this FlowStatMap.
 * @return sum of all flows.
 */
uint FlowStatMap::GetFlow() const
{
	uint ret = 0;
	for (const FlowStat &it : this->IterateUnordered()) {
		if (it.IsInvalid()) continue;
		ret += (it.end() - 1)->first;
	}
	return ret;
}

/**
 * Get the sum of flows via a specific station from this FlowStatMap.
 * @param via Remote station to look for.
 * @return all flows for 'via' added up.
 */
uint FlowStatMap::GetFlowVia(StationID via) const
{
	uint ret = 0;
	for (const FlowStat &it : this->IterateUnordered()) {
		if (it.IsInvalid()) continue;
		ret += it.GetShare(via);
	}
	return ret;
}

/**
 * Get the sum of flows from a specific station from this FlowStatMap.
 * @param from Origin station to look for.
 * @return all flows from 'from' added up.
 */
uint FlowStatMap::GetFlowFrom(StationID from) const
{
	FlowStatMap::const_iterator i = this->find(from);
	if (i == this->end()) return 0;
	if (i->IsInvalid()) return 0;
	return (i->end() - 1)->first;
}

/**
 * Get the flow from a specific station via a specific other station.
 * @param from Origin station to look for.
 * @param via Remote station to look for.
 * @return flow share originating at 'from' and going to 'via'.
 */
uint FlowStatMap::GetFlowFromVia(StationID from, StationID via) const
{
	FlowStatMap::const_iterator i = this->find(from);
	if (i == this->end()) return 0;
	if (i->IsInvalid()) return 0;
	return i->GetShare(via);
}

void FlowStatMap::SortStorage()
{
	assert(this->flows_storage.size() == this->flows_index.size());
	std::sort(this->flows_storage.begin(), this->flows_storage.end(), [](const FlowStat &a, const FlowStat &b) -> bool {
		return a.origin < b.origin;
	});
	uint16_t index = 0;
	for (auto &it : this->flows_index) {
		it.second = index;
		index++;
	}
}

void DumpStationFlowStats(format_target &buffer)
{
	btree::btree_map<uint, uint> count_map;
	btree::btree_map<uint, uint> invalid_map;
	for (const Station *st : Station::Iterate()) {
		for (CargoID i = 0; i < NUM_CARGO; i++) {
			const GoodsEntry &ge = st->goods[i];
			if (ge.data == nullptr) continue;
			for (FlowStatMap::const_iterator it(ge.data->flows.begin()); it != ge.data->flows.end(); ++it) {
				count_map[(uint32_t)it->size()]++;
				invalid_map[it->GetRawFlags() & 0x1F]++;
			}
		}
	}
	buffer.append("Flow state shares size distribution:\n");
	for (const auto &it : count_map) {
		buffer.format("{:<5} {:<5}\n", it.first, it.second);
	}
	buffer.append("Flow state shares invalid state distribution:\n");
	for (const auto &it : invalid_map) {
		buffer.format("{:<2} {:<5}\n", it.first, it.second);
	}
}

extern const TileTypeProcs _tile_type_station_procs = {
	DrawTile_Station,           // draw_tile_proc
	GetSlopePixelZ_Station,     // get_slope_z_proc
	ClearTile_Station,          // clear_tile_proc
	nullptr,                       // add_accepted_cargo_proc
	GetTileDesc_Station,        // get_tile_desc_proc
	GetTileTrackStatus_Station, // get_tile_track_status_proc
	ClickTile_Station,          // click_tile_proc
	AnimateTile_Station,        // animate_tile_proc
	TileLoop_Station,           // tile_loop_proc
	ChangeTileOwner_Station,    // change_tile_owner_proc
	nullptr,                       // add_produced_cargo_proc
	VehicleEnter_Station,       // vehicle_enter_tile_proc
	GetFoundation_Station,      // get_foundation_proc
	TerraformTile_Station,      // terraform_tile_proc
};<|MERGE_RESOLUTION|>--- conflicted
+++ resolved
@@ -177,11 +177,7 @@
 	for (const auto &p : ind->Produced()) {
 		/* The industry extracts something non-liquid, i.e. no oil or plastic, so it is a mine.
 		 * Also the production of passengers and mail is ignored. */
-<<<<<<< HEAD
 		if (p.cargo != INVALID_CARGO &&
-=======
-		if (IsValidCargoType(p.cargo) &&
->>>>>>> d1e001f1
 				(CargoSpec::Get(p.cargo)->classes & (CC_LIQUID | CC_PASSENGERS | CC_MAIL)) == 0) {
 			return true;
 		}
@@ -587,7 +583,7 @@
 {
 	CargoTypes mask = 0;
 
-	for (CargoID i = 0; i < NUM_CARGO; i++) {
+	for (CargoType i = 0; i < NUM_CARGO; i++) {
 		if (HasBit(st->goods[i].status, GoodsEntry::GES_ACCEPTANCE)) SetBit(mask, i);
 	}
 	return mask;
@@ -602,7 +598,7 @@
 {
 	CargoTypes mask = 0;
 
-	for (CargoID i = 0; i < NUM_CARGO; i++) {
+	for (CargoType i = 0; i < NUM_CARGO; i++) {
 		if (st->goods[i].CargoTotalCount() == 0) SetBit(mask, i);
 	}
 	return mask;
@@ -651,13 +647,8 @@
 		/* Skip industry with neutral station */
 		if (i->neutral_station != nullptr && !_settings_game.station.serve_neutral_industries) continue;
 
-<<<<<<< HEAD
 		for (const auto &p : i->Produced()) {
 			if (p.cargo != INVALID_CARGO) produced[p.cargo]++;
-=======
-		for (const auto &p : i->produced) {
-			if (IsValidCargoType(p.cargo)) produced[p.cargo]++;
->>>>>>> d1e001f1
 		}
 	}
 
@@ -2514,16 +2505,7 @@
 			drd = GetDriveThroughStopDisallowedRoadDirections(cur_tile);
 		}
 
-<<<<<<< HEAD
 		CommandCost ret = RemoveRoadStop(cur_tile, flags);
-=======
-		CommandCost ret;
-		if (road_waypoint) {
-			ret = RemoveRoadWaypointStop(cur_tile, flags);
-		} else {
-			ret = RemoveRoadStop(cur_tile, flags);
-		}
->>>>>>> d1e001f1
 		if (ret.Failed()) {
 			last_error = ret;
 			continue;
@@ -4439,7 +4421,7 @@
  * @param avoid Original next hop of cargo, avoid this.
  * @param avoid2 Another station to be avoided when rerouting.
  */
-void RerouteCargoFromSource(Station *st, CargoID c, StationID source, StationID avoid, StationID avoid2)
+void RerouteCargoFromSource(Station *st, CargoType c, StationID source, StationID avoid, StationID avoid2)
 {
 	GoodsEntry &ge = st->goods[c];
 
@@ -4870,7 +4852,7 @@
  * @param allow whether to allow supply
  * @return the cost of this operation or an error
  */
-CommandCost CmdSetStationCargoAllowedSupply(DoCommandFlag flags, StationID station_id, CargoID cargo, bool allow)
+CommandCost CmdSetStationCargoAllowedSupply(DoCommandFlag flags, StationID station_id, CargoType cargo, bool allow)
 {
 	Station *st = Station::GetIfValid(station_id);
 	if (st == nullptr) return CMD_ERROR;
@@ -5719,7 +5701,7 @@
 	btree::btree_map<uint, uint> count_map;
 	btree::btree_map<uint, uint> invalid_map;
 	for (const Station *st : Station::Iterate()) {
-		for (CargoID i = 0; i < NUM_CARGO; i++) {
+		for (CargoType i = 0; i < NUM_CARGO; i++) {
 			const GoodsEntry &ge = st->goods[i];
 			if (ge.data == nullptr) continue;
 			for (FlowStatMap::const_iterator it(ge.data->flows.begin()); it != ge.data->flows.end(); ++it) {
