--- conflicted
+++ resolved
@@ -1108,12 +1108,8 @@
 		this->cursor_sprites.emplace_back(sc);
 
 		if (!this->cursor_cache.Contains(sc.image.sprite)) {
-<<<<<<< HEAD
-			Sprite *old = this->cursor_cache.Insert(sc.image.sprite, (Sprite *)GetRawSprite(sc.image.sprite, SpriteType::Normal, UINT8_MAX, &SimpleSpriteAlloc, this));
-=======
 			SimpleSpriteAllocator allocator;
-			Sprite *old = this->cursor_cache.Insert(sc.image.sprite, static_cast<Sprite *>(GetRawSprite(sc.image.sprite, SpriteType::Normal, &allocator, this)));
->>>>>>> 7116f143
+			Sprite *old = this->cursor_cache.Insert(sc.image.sprite, static_cast<Sprite *>(GetRawSprite(sc.image.sprite, SpriteType::Normal, UINT8_MAX, &allocator, this)));
 			if (old != nullptr) {
 				OpenGLSprite *gl_sprite = (OpenGLSprite *)old->data;
 				gl_sprite->~OpenGLSprite();
