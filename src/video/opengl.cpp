--- conflicted
+++ resolved
@@ -1107,13 +1107,8 @@
 	for (const auto &sc : _cursor.sprites) {
 		this->cursor_sprites.emplace_back(sc);
 
-<<<<<<< HEAD
-		if (!this->cursor_cache.Contains(sprite)) {
-			Sprite *old = this->cursor_cache.Insert(sprite, (Sprite *)GetRawSprite(sprite, SpriteType::Normal, UINT8_MAX, &SimpleSpriteAlloc, this));
-=======
 		if (!this->cursor_cache.Contains(sc.image.sprite)) {
-			Sprite *old = this->cursor_cache.Insert(sc.image.sprite, (Sprite *)GetRawSprite(sc.image.sprite, SpriteType::Normal, &SimpleSpriteAlloc, this));
->>>>>>> ef55cc79
+			Sprite *old = this->cursor_cache.Insert(sc.image.sprite, (Sprite *)GetRawSprite(sc.image.sprite, SpriteType::Normal, UINT8_MAX, &SimpleSpriteAlloc, this));
 			if (old != nullptr) {
 				OpenGLSprite *gl_sprite = (OpenGLSprite *)old->data;
 				gl_sprite->~OpenGLSprite();
