/*
 * This file is part of OpenTTD.
 * OpenTTD is free software; you can redistribute it and/or modify it under the terms of the GNU General Public License as published by the Free Software Foundation, version 2.
 * OpenTTD is distributed in the hope that it will be useful, but WITHOUT ANY WARRANTY; without even the implied warranty of MERCHANTABILITY or FITNESS FOR A PARTICULAR PURPOSE.
 * See the GNU General Public License for more details. You should have received a copy of the GNU General Public License along with OpenTTD. If not, see <http://www.gnu.org/licenses/>.
 */

/**
 * @file allegro_v.cpp Implementation of the Allegro video driver.
 * @note Implementing threaded pushing of data to the display is
 *       not faster (it's a few percent slower) in contrast to the
 *       results gained with threading it for SDL.
 */

#ifdef WITH_ALLEGRO

#include "../stdafx.h"
#include "../openttd.h"
#include "../error_func.h"
#include "../gfx_func.h"
#include "../blitter/factory.hpp"
#include "../core/random_func.hpp"
#include "../core/math_func.hpp"
#include "../framerate_type.h"
#include "../progress.h"
#include "../thread.h"
#include "../window_func.h"
#include "allegro_v.h"
#include <allegro.h>

#include "../safeguards.h"

#ifdef _DEBUG
/* Allegro replaces SEGV/ABRT signals meaning that the debugger will never
 * be triggered, so rereplace the signals and make the debugger useful. */
#include <signal.h>
#endif

static FVideoDriver_Allegro iFVideoDriver_Allegro;

static BITMAP *_allegro_screen;

<<<<<<< HEAD
#define MAX_DIRTY_RECTS 100
static PointDimension _dirty_rects[MAX_DIRTY_RECTS];
static int _num_dirty_rects;
=======
static PointDimension _dirty_rects[100];
static size_t _num_dirty_rects;
static Palette _local_palette; ///< Current palette to use for drawing.
>>>>>>> 54de376c

void VideoDriver_Allegro::MakeDirty(int left, int top, int width, int height)
{
	if (_num_dirty_rects < std::size(_dirty_rects)) {
		_dirty_rects[_num_dirty_rects].x = left;
		_dirty_rects[_num_dirty_rects].y = top;
		_dirty_rects[_num_dirty_rects].width = width;
		_dirty_rects[_num_dirty_rects].height = height;
	}
	_num_dirty_rects++;
}

void VideoDriver_Allegro::Paint()
{
	PerformanceMeasurer framerate(PFE_VIDEO);

	size_t n = _num_dirty_rects;
	if (n == 0) return;

	_num_dirty_rects = 0;
	if (n > std::size(_dirty_rects)) {
		blit(_allegro_screen, screen, 0, 0, 0, 0, _allegro_screen->w, _allegro_screen->h);
		return;
	}

	for (size_t i = 0; i < n; i++) {
		blit(_allegro_screen, screen, _dirty_rects[i].x, _dirty_rects[i].y, _dirty_rects[i].x, _dirty_rects[i].y, _dirty_rects[i].width, _dirty_rects[i].height);
	}
}


static void UpdatePalette(uint start, uint count)
{
	static PALETTE pal;

	uint end = start + count;
	for (uint i = start; i != end; i++) {
		pal[i].r = _cur_palette.palette[i].r / 4;
		pal[i].g = _cur_palette.palette[i].g / 4;
		pal[i].b = _cur_palette.palette[i].b / 4;
		pal[i].filler = 0;
	}

	set_palette_range(pal, start, end - 1, 1);
}

static void InitPalette()
{
	UpdatePalette(0, 256);
}

void VideoDriver_Allegro::CheckPaletteAnim()
{
	if (_cur_palette.count_dirty != 0) {
		Blitter *blitter = BlitterFactory::GetCurrentBlitter();

		switch (blitter->UsePaletteAnimation()) {
			case Blitter::PaletteAnimation::VideoBackend:
				UpdatePalette(_cur_palette.first_dirty, _cur_palette.count_dirty);
				break;

			case Blitter::PaletteAnimation::Blitter:
				blitter->PaletteAnimate(_cur_palette);
				break;

			case Blitter::PaletteAnimation::None:
				break;

			default:
				NOT_REACHED();
		}
		_cur_palette.count_dirty = 0;
	}
}

static const Dimension default_resolutions[] = {
	{ 640,  480},
	{ 800,  600},
	{1024,  768},
	{1152,  864},
	{1280,  800},
	{1280,  960},
	{1280, 1024},
	{1400, 1050},
	{1600, 1200},
	{1680, 1050},
	{1920, 1200}
};

static void GetVideoModes()
{
	/* Need to set a gfx_mode as there is NO other way to autodetect for
	 * cards ourselves... and we need a card to get the modes. */
	set_gfx_mode(_fullscreen ? GFX_AUTODETECT_FULLSCREEN : GFX_AUTODETECT_WINDOWED, 640, 480, 0, 0);

	_resolutions.clear();

	GFX_MODE_LIST *mode_list = get_gfx_mode_list(gfx_driver->id);
	if (mode_list == nullptr) {
		_resolutions.assign(std::begin(default_resolutions), std::end(default_resolutions));
		return;
	}

	GFX_MODE *modes = mode_list->mode;

	for (int i = 0; modes[i].bpp != 0; i++) {
		uint w = modes[i].width;
		uint h = modes[i].height;
		if (w < 640 || h < 480) continue;
		if (std::ranges::find(_resolutions, Dimension(w, h)) != _resolutions.end()) continue;
		_resolutions.emplace_back(w, h);
	}

	SortResolutions();

	destroy_gfx_mode_list(mode_list);
}

static void GetAvailableVideoMode(uint *w, uint *h)
{
	/* No video modes, so just try it and see where it ends */
	if (_resolutions.empty()) return;

	/* is the wanted mode among the available modes? */
	if (std::ranges::find(_resolutions, Dimension(*w, *h)) != _resolutions.end()) return;

	/* use the closest possible resolution */
	uint best = 0;
	uint delta = Delta(_resolutions[0].width, *w) * Delta(_resolutions[0].height, *h);
	for (uint i = 1; i != _resolutions.size(); ++i) {
		uint newdelta = Delta(_resolutions[i].width, *w) * Delta(_resolutions[i].height, *h);
		if (newdelta < delta) {
			best = i;
			delta = newdelta;
		}
	}
	*w = _resolutions[best].width;
	*h = _resolutions[best].height;
}

static bool CreateMainSurface(uint w, uint h)
{
	int bpp = BlitterFactory::GetCurrentBlitter()->GetScreenDepth();
	if (bpp == 0) UserError("Can't use a blitter that blits 0 bpp for normal visuals");
	set_color_depth(bpp);

	GetAvailableVideoMode(&w, &h);
	if (set_gfx_mode(_fullscreen ? GFX_AUTODETECT_FULLSCREEN : GFX_AUTODETECT_WINDOWED, w, h, 0, 0) != 0) {
		Debug(driver, 0, "Allegro: Couldn't allocate a window to draw on '{}'", allegro_error);
		return false;
	}

	/* The size of the screen might be bigger than the part we can actually draw on!
	 * So calculate the size based on the top, bottom, left and right */
	_allegro_screen = create_bitmap_ex(bpp, screen->cr - screen->cl, screen->cb - screen->ct);
	_screen.width = _allegro_screen->w;
	_screen.height = _allegro_screen->h;
	_screen.pitch = ((uint8_t*)screen->line[1] - (uint8_t*)screen->line[0]) / (bpp / 8);
	_screen.dst_ptr = _allegro_screen->line[0];

	/* Initialise the screen so we don't blit garbage to the screen */
	memset(_screen.dst_ptr, 0, static_cast<size_t>(_screen.height) * _screen.pitch);

	/* Set the mouse at the place where we expect it */
	poll_mouse();
	_cursor.pos.x = mouse_x;
	_cursor.pos.y = mouse_y;

	BlitterFactory::GetCurrentBlitter()->PostResize();

	InitPalette();

	std::string caption = VideoDriver::GetCaption();
	set_window_title(caption.c_str());

	enable_hardware_cursor();
	select_mouse_cursor(MOUSE_CURSOR_ARROW);
	show_mouse(_allegro_screen);

	GameSizeChanged();

	return true;
}

bool VideoDriver_Allegro::ClaimMousePointer()
{
	select_mouse_cursor(MOUSE_CURSOR_NONE);
	show_mouse(nullptr);
	disable_hardware_cursor();
	return true;
}

std::vector<int> VideoDriver_Allegro::GetListOfMonitorRefreshRates()
{
	std::vector<int> rates = {};

	int refresh_rate = get_refresh_rate();
	if (refresh_rate != 0) rates.push_back(refresh_rate);

	return rates;
}

struct AllegroVkMapping {
	uint16_t vk_from;
	uint8_t vk_count;
	uint8_t map_to;
};

#define AS(x, z) {x, 1, z}
#define AM(x, y, z, w) {x, y - x + 1, z}

static const AllegroVkMapping _vk_mapping[] = {
	/* Pageup stuff + up/down */
	AM(KEY_PGUP, KEY_PGDN, WKC_PAGEUP, WKC_PAGEDOWN),
	AS(KEY_UP,     WKC_UP),
	AS(KEY_DOWN,   WKC_DOWN),
	AS(KEY_LEFT,   WKC_LEFT),
	AS(KEY_RIGHT,  WKC_RIGHT),

	AS(KEY_HOME,   WKC_HOME),
	AS(KEY_END,    WKC_END),

	AS(KEY_INSERT, WKC_INSERT),
	AS(KEY_DEL,    WKC_DELETE),

	/* Map letters & digits */
	AM(KEY_A, KEY_Z, 'A', 'Z'),
	AM(KEY_0, KEY_9, '0', '9'),

	AS(KEY_ESC,       WKC_ESC),
	AS(KEY_PAUSE,     WKC_PAUSE),
	AS(KEY_BACKSPACE, WKC_BACKSPACE),

	AS(KEY_SPACE,     WKC_SPACE),
	AS(KEY_ENTER,     WKC_RETURN),
	AS(KEY_TAB,       WKC_TAB),

	/* Function keys */
	AM(KEY_F1, KEY_F12, WKC_F1, WKC_F12),

	/* Numeric part. */
	AM(KEY_0_PAD, KEY_9_PAD, '0', '9'),
	AS(KEY_SLASH_PAD,   WKC_NUM_DIV),
	AS(KEY_ASTERISK,    WKC_NUM_MUL),
	AS(KEY_MINUS_PAD,   WKC_NUM_MINUS),
	AS(KEY_PLUS_PAD,    WKC_NUM_PLUS),
	AS(KEY_ENTER_PAD,   WKC_NUM_ENTER),
	AS(KEY_DEL_PAD,     WKC_DELETE),

	/* Other non-letter keys */
	AS(KEY_SLASH,        WKC_SLASH),
	AS(KEY_SEMICOLON,    WKC_SEMICOLON),
	AS(KEY_EQUALS,       WKC_EQUALS),
	AS(KEY_OPENBRACE,    WKC_L_BRACKET),
	AS(KEY_BACKSLASH,    WKC_BACKSLASH),
	AS(KEY_CLOSEBRACE,   WKC_R_BRACKET),

	AS(KEY_QUOTE,   WKC_SINGLEQUOTE),
	AS(KEY_COMMA,   WKC_COMMA),
	AS(KEY_MINUS,   WKC_MINUS),
	AS(KEY_STOP,    WKC_PERIOD),
	AS(KEY_TILDE,   WKC_BACKQUOTE),
};

static uint32_t ConvertAllegroKeyIntoMy(char32_t *character)
{
	int scancode;
	int unicode = ureadkey(&scancode);

	uint key = 0;

	for (const auto &map : _vk_mapping) {
		if (IsInsideBS(scancode, map.vk_from, map.vk_count)) {
			key = scancode - map.vk_from + map.map_to;
			break;
		}
	}

	if (key_shifts & KB_SHIFT_FLAG) key |= WKC_SHIFT;
	if (key_shifts & KB_CTRL_FLAG)  key |= WKC_CTRL;
	if (key_shifts & KB_ALT_FLAG)   key |= WKC_ALT;
#if 0
	Debug(driver, 0, "Scancode character pressed {}", scancode);
	Debug(driver, 0, "Unicode character pressed {}", unicode);
#endif

	*character = unicode;
	return key;
}

static const uint LEFT_BUTTON  = 0;
static const uint RIGHT_BUTTON = 1;

bool VideoDriver_Allegro::PollEvent()
{
	poll_mouse();

	bool mouse_action = false;

	/* Mouse buttons */
	static int prev_button_state;
	if (prev_button_state != mouse_b) {
		uint diff = prev_button_state ^ mouse_b;
		while (diff != 0) {
			uint button = FindFirstBit(diff);
			ClrBit(diff, button);
			if (HasBit(mouse_b, button)) {
				/* Pressed mouse button */
				if (_rightclick_emulate && (key_shifts & KB_CTRL_FLAG)) {
					button = RIGHT_BUTTON;
					ClrBit(diff, RIGHT_BUTTON);
				}
				switch (button) {
					case LEFT_BUTTON:
						_left_button_down = true;
						break;

					case RIGHT_BUTTON:
						_right_button_down = true;
						_right_button_clicked = true;
						break;

					default:
						/* ignore rest */
						break;
				}
			} else {
				/* Released mouse button */
				if (_rightclick_emulate) {
					_right_button_down = false;
					_left_button_down = false;
					_left_button_clicked = false;
				} else if (button == LEFT_BUTTON) {
					_left_button_down = false;
					_left_button_clicked = false;
				} else if (button == RIGHT_BUTTON) {
					_right_button_down = false;
				}
			}
		}
		prev_button_state = mouse_b;
		mouse_action = true;
	}

	/* Mouse movement */
	if (_cursor.UpdateCursorPosition(mouse_x, mouse_y)) {
		position_mouse(_cursor.pos.x, _cursor.pos.y);
	}
	if (_cursor.delta.x != 0 || _cursor.delta.y) mouse_action = true;

	static int prev_mouse_z = 0;
	if (prev_mouse_z != mouse_z) {
		_cursor.wheel = (prev_mouse_z - mouse_z) < 0 ? -1 : 1;
		prev_mouse_z = mouse_z;
		mouse_action = true;
	}

	if (mouse_action) HandleMouseEvents();

	poll_keyboard();
	if ((key_shifts & KB_ALT_FLAG) && (key[KEY_ENTER] || key[KEY_F])) {
		ToggleFullScreen(!_fullscreen);
	} else if (keypressed()) {
		char32_t character;
		uint keycode = ConvertAllegroKeyIntoMy(&character);
		HandleKeypress(keycode, character);
	}

	return false;
}

/**
 * There are multiple modules that might be using Allegro and
 * Allegro can only be initiated once.
 */
int _allegro_instance_count = 0;

const char *VideoDriver_Allegro::Start(const StringList &param)
{
	if (_allegro_instance_count == 0 && install_allegro(SYSTEM_AUTODETECT, &errno, nullptr)) {
		Debug(driver, 0, "allegro: install_allegro failed '{}'", allegro_error);
		return "Failed to set up Allegro";
	}
	_allegro_instance_count++;

	this->UpdateAutoResolution();

	install_timer();
	install_mouse();
	install_keyboard();

#if defined _DEBUG
/* Allegro replaces SEGV/ABRT signals meaning that the debugger will never
 * be triggered, so rereplace the signals and make the debugger useful. */
	signal(SIGABRT, nullptr);
	signal(SIGSEGV, nullptr);
#endif

	GetVideoModes();
	if (!CreateMainSurface(_cur_resolution.width, _cur_resolution.height)) {
		return "Failed to set up Allegro video";
	}
	MarkWholeScreenDirty();
	set_close_button_callback(HandleExitGameRequest);

	this->is_game_threaded = !GetDriverParamBool(param, "no_threads") && !GetDriverParamBool(param, "no_thread");

	return nullptr;
}

void VideoDriver_Allegro::Stop()
{
	if (--_allegro_instance_count == 0) allegro_exit();
}

void VideoDriver_Allegro::InputLoop()
{
	bool old_ctrl_pressed = _ctrl_pressed;
	bool old_shift_pressed = _shift_pressed;

	_ctrl_pressed  = !!(key_shifts & KB_CTRL_FLAG) != _invert_ctrl;
	_shift_pressed = !!(key_shifts & KB_SHIFT_FLAG) != _invert_shift;

	/* Speedup when pressing tab, except when using ALT+TAB
	 * to switch to another application. */
	this->fast_forward_key_pressed = key[KEY_TAB] && (key_shifts & KB_ALT_FLAG) == 0;

	/* Determine which directional keys are down. */
	_dirkeys =
		(key[KEY_LEFT]  ? 1 : 0) |
		(key[KEY_UP]    ? 2 : 0) |
		(key[KEY_RIGHT] ? 4 : 0) |
		(key[KEY_DOWN]  ? 8 : 0);

	if (old_ctrl_pressed != _ctrl_pressed) HandleCtrlChanged();
	if (old_shift_pressed != _shift_pressed) HandleShiftChanged();
}

void VideoDriver_Allegro::MainLoop()
{
	this->StartGameThread();

	for (;;) {
		if (_exit_game) break;

		this->Tick();
		this->SleepTillNextTick();
	}

	this->StopGameThread();
}

bool VideoDriver_Allegro::ChangeResolution(int w, int h)
{
	return CreateMainSurface(w, h);
}

bool VideoDriver_Allegro::ToggleFullscreen(bool fullscreen)
{
	_fullscreen = fullscreen;
	GetVideoModes(); // get the list of available video modes
	if (_resolutions.empty() || !this->ChangeResolution(_cur_resolution.width, _cur_resolution.height)) {
		/* switching resolution failed, put back full_screen to original status */
		_fullscreen ^= true;
		return false;
	}
	return true;
}

bool VideoDriver_Allegro::AfterBlitterChange()
{
	return CreateMainSurface(_screen.width, _screen.height);
}

#endif /* WITH_ALLEGRO */<|MERGE_RESOLUTION|>--- conflicted
+++ resolved
@@ -40,15 +40,8 @@
 
 static BITMAP *_allegro_screen;
 
-<<<<<<< HEAD
-#define MAX_DIRTY_RECTS 100
-static PointDimension _dirty_rects[MAX_DIRTY_RECTS];
-static int _num_dirty_rects;
-=======
 static PointDimension _dirty_rects[100];
 static size_t _num_dirty_rects;
-static Palette _local_palette; ///< Current palette to use for drawing.
->>>>>>> 54de376c
 
 void VideoDriver_Allegro::MakeDirty(int left, int top, int width, int height)
 {
