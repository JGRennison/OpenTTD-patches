/*
 * This file is part of OpenTTD.
 * OpenTTD is free software; you can redistribute it and/or modify it under the terms of the GNU General Public License as published by the Free Software Foundation, version 2.
 * OpenTTD is distributed in the hope that it will be useful, but WITHOUT ANY WARRANTY; without even the implied warranty of MERCHANTABILITY or FITNESS FOR A PARTICULAR PURPOSE.
 * See the GNU General Public License for more details. You should have received a copy of the GNU General Public License along with OpenTTD. If not, see <http://www.gnu.org/licenses/>.
 */

/**
 * @file allegro_v.cpp Implementation of the Allegro video driver.
 * @note Implementing threaded pushing of data to the display is
 *       not faster (it's a few percent slower) in contrast to the
 *       results gained with threading it for SDL.
 */

#ifdef WITH_ALLEGRO

#include "../stdafx.h"
#include "../openttd.h"
#include "../error_func.h"
#include "../gfx_func.h"
#include "../blitter/factory.hpp"
#include "../core/random_func.hpp"
#include "../core/math_func.hpp"
#include "../framerate_type.h"
#include "../progress.h"
#include "../thread.h"
#include "../window_func.h"
#include "allegro_v.h"
#include <allegro.h>

#include "../safeguards.h"

#ifdef _DEBUG
/* Allegro replaces SEGV/ABRT signals meaning that the debugger will never
 * be triggered, so rereplace the signals and make the debugger useful. */
#include <signal.h>
#endif

static FVideoDriver_Allegro iFVideoDriver_Allegro;

static BITMAP *_allegro_screen;

#define MAX_DIRTY_RECTS 100
static PointDimension _dirty_rects[MAX_DIRTY_RECTS];
static int _num_dirty_rects;

void VideoDriver_Allegro::MakeDirty(int left, int top, int width, int height)
{
	if (_num_dirty_rects < MAX_DIRTY_RECTS) {
		_dirty_rects[_num_dirty_rects].x = left;
		_dirty_rects[_num_dirty_rects].y = top;
		_dirty_rects[_num_dirty_rects].width = width;
		_dirty_rects[_num_dirty_rects].height = height;
	}
	_num_dirty_rects++;
}

void VideoDriver_Allegro::Paint()
{
	PerformanceMeasurer framerate(PFE_VIDEO);

	int n = _num_dirty_rects;
	if (n == 0) return;

	_num_dirty_rects = 0;
	if (n > MAX_DIRTY_RECTS) {
		blit(_allegro_screen, screen, 0, 0, 0, 0, _allegro_screen->w, _allegro_screen->h);
		return;
	}

	for (int i = 0; i < n; i++) {
		blit(_allegro_screen, screen, _dirty_rects[i].x, _dirty_rects[i].y, _dirty_rects[i].x, _dirty_rects[i].y, _dirty_rects[i].width, _dirty_rects[i].height);
	}
}


static void UpdatePalette(uint start, uint count)
{
	static PALETTE pal;

	uint end = start + count;
	for (uint i = start; i != end; i++) {
		pal[i].r = _cur_palette.palette[i].r / 4;
		pal[i].g = _cur_palette.palette[i].g / 4;
		pal[i].b = _cur_palette.palette[i].b / 4;
		pal[i].filler = 0;
	}

	set_palette_range(pal, start, end - 1, 1);
}

static void InitPalette()
{
	UpdatePalette(0, 256);
}

void VideoDriver_Allegro::CheckPaletteAnim()
{
	if (_cur_palette.count_dirty != 0) {
		Blitter *blitter = BlitterFactory::GetCurrentBlitter();

		switch (blitter->UsePaletteAnimation()) {
			case Blitter::PALETTE_ANIMATION_VIDEO_BACKEND:
				UpdatePalette(_cur_palette.first_dirty, _cur_palette.count_dirty);
				break;

<<<<<<< HEAD
			case Blitter::PALETTE_ANIMATION_BLITTER:
				blitter->PaletteAnimate(_cur_palette);
				break;

			case Blitter::PALETTE_ANIMATION_NONE:
				break;

			default:
				NOT_REACHED();
		}
		_cur_palette.count_dirty = 0;
=======
	switch (blitter->UsePaletteAnimation()) {
		case Blitter::PaletteAnimation::VideoBackend:
			UpdatePalette(_local_palette.first_dirty, _local_palette.count_dirty);
			break;

		case Blitter::PaletteAnimation::Blitter:
			blitter->PaletteAnimate(_local_palette);
			break;

		case Blitter::PaletteAnimation::None:
			break;

		default:
			NOT_REACHED();
>>>>>>> d05cc2ef
	}
}

static const Dimension default_resolutions[] = {
	{ 640,  480},
	{ 800,  600},
	{1024,  768},
	{1152,  864},
	{1280,  800},
	{1280,  960},
	{1280, 1024},
	{1400, 1050},
	{1600, 1200},
	{1680, 1050},
	{1920, 1200}
};

static void GetVideoModes()
{
	/* Need to set a gfx_mode as there is NO other way to autodetect for
	 * cards ourselves... and we need a card to get the modes. */
	set_gfx_mode(_fullscreen ? GFX_AUTODETECT_FULLSCREEN : GFX_AUTODETECT_WINDOWED, 640, 480, 0, 0);

	_resolutions.clear();

	GFX_MODE_LIST *mode_list = get_gfx_mode_list(gfx_driver->id);
	if (mode_list == nullptr) {
		_resolutions.assign(std::begin(default_resolutions), std::end(default_resolutions));
		return;
	}

	GFX_MODE *modes = mode_list->mode;

	for (int i = 0; modes[i].bpp != 0; i++) {
		uint w = modes[i].width;
		uint h = modes[i].height;
		if (w < 640 || h < 480) continue;
		if (std::ranges::find(_resolutions, Dimension(w, h)) != _resolutions.end()) continue;
		_resolutions.emplace_back(w, h);
	}

	SortResolutions();

	destroy_gfx_mode_list(mode_list);
}

static void GetAvailableVideoMode(uint *w, uint *h)
{
	/* No video modes, so just try it and see where it ends */
	if (_resolutions.empty()) return;

	/* is the wanted mode among the available modes? */
	if (std::ranges::find(_resolutions, Dimension(*w, *h)) != _resolutions.end()) return;

	/* use the closest possible resolution */
	uint best = 0;
	uint delta = Delta(_resolutions[0].width, *w) * Delta(_resolutions[0].height, *h);
	for (uint i = 1; i != _resolutions.size(); ++i) {
		uint newdelta = Delta(_resolutions[i].width, *w) * Delta(_resolutions[i].height, *h);
		if (newdelta < delta) {
			best = i;
			delta = newdelta;
		}
	}
	*w = _resolutions[best].width;
	*h = _resolutions[best].height;
}

static bool CreateMainSurface(uint w, uint h)
{
	int bpp = BlitterFactory::GetCurrentBlitter()->GetScreenDepth();
	if (bpp == 0) UserError("Can't use a blitter that blits 0 bpp for normal visuals");
	set_color_depth(bpp);

	GetAvailableVideoMode(&w, &h);
	if (set_gfx_mode(_fullscreen ? GFX_AUTODETECT_FULLSCREEN : GFX_AUTODETECT_WINDOWED, w, h, 0, 0) != 0) {
		Debug(driver, 0, "Allegro: Couldn't allocate a window to draw on '{}'", allegro_error);
		return false;
	}

	/* The size of the screen might be bigger than the part we can actually draw on!
	 * So calculate the size based on the top, bottom, left and right */
	_allegro_screen = create_bitmap_ex(bpp, screen->cr - screen->cl, screen->cb - screen->ct);
	_screen.width = _allegro_screen->w;
	_screen.height = _allegro_screen->h;
	_screen.pitch = ((uint8_t*)screen->line[1] - (uint8_t*)screen->line[0]) / (bpp / 8);
	_screen.dst_ptr = _allegro_screen->line[0];

	/* Initialise the screen so we don't blit garbage to the screen */
	memset(_screen.dst_ptr, 0, static_cast<size_t>(_screen.height) * _screen.pitch);

	/* Set the mouse at the place where we expect it */
	poll_mouse();
	_cursor.pos.x = mouse_x;
	_cursor.pos.y = mouse_y;

	BlitterFactory::GetCurrentBlitter()->PostResize();

	InitPalette();

	std::string caption = VideoDriver::GetCaption();
	set_window_title(caption.c_str());

	enable_hardware_cursor();
	select_mouse_cursor(MOUSE_CURSOR_ARROW);
	show_mouse(_allegro_screen);

	GameSizeChanged();

	return true;
}

bool VideoDriver_Allegro::ClaimMousePointer()
{
	select_mouse_cursor(MOUSE_CURSOR_NONE);
	show_mouse(nullptr);
	disable_hardware_cursor();
	return true;
}

std::vector<int> VideoDriver_Allegro::GetListOfMonitorRefreshRates()
{
	std::vector<int> rates = {};

	int refresh_rate = get_refresh_rate();
	if (refresh_rate != 0) rates.push_back(refresh_rate);

	return rates;
}

struct AllegroVkMapping {
	uint16_t vk_from;
	uint8_t vk_count;
	uint8_t map_to;
};

#define AS(x, z) {x, 1, z}
#define AM(x, y, z, w) {x, y - x + 1, z}

static const AllegroVkMapping _vk_mapping[] = {
	/* Pageup stuff + up/down */
	AM(KEY_PGUP, KEY_PGDN, WKC_PAGEUP, WKC_PAGEDOWN),
	AS(KEY_UP,     WKC_UP),
	AS(KEY_DOWN,   WKC_DOWN),
	AS(KEY_LEFT,   WKC_LEFT),
	AS(KEY_RIGHT,  WKC_RIGHT),

	AS(KEY_HOME,   WKC_HOME),
	AS(KEY_END,    WKC_END),

	AS(KEY_INSERT, WKC_INSERT),
	AS(KEY_DEL,    WKC_DELETE),

	/* Map letters & digits */
	AM(KEY_A, KEY_Z, 'A', 'Z'),
	AM(KEY_0, KEY_9, '0', '9'),

	AS(KEY_ESC,       WKC_ESC),
	AS(KEY_PAUSE,     WKC_PAUSE),
	AS(KEY_BACKSPACE, WKC_BACKSPACE),

	AS(KEY_SPACE,     WKC_SPACE),
	AS(KEY_ENTER,     WKC_RETURN),
	AS(KEY_TAB,       WKC_TAB),

	/* Function keys */
	AM(KEY_F1, KEY_F12, WKC_F1, WKC_F12),

	/* Numeric part. */
	AM(KEY_0_PAD, KEY_9_PAD, '0', '9'),
	AS(KEY_SLASH_PAD,   WKC_NUM_DIV),
	AS(KEY_ASTERISK,    WKC_NUM_MUL),
	AS(KEY_MINUS_PAD,   WKC_NUM_MINUS),
	AS(KEY_PLUS_PAD,    WKC_NUM_PLUS),
	AS(KEY_ENTER_PAD,   WKC_NUM_ENTER),
	AS(KEY_DEL_PAD,     WKC_DELETE),

	/* Other non-letter keys */
	AS(KEY_SLASH,        WKC_SLASH),
	AS(KEY_SEMICOLON,    WKC_SEMICOLON),
	AS(KEY_EQUALS,       WKC_EQUALS),
	AS(KEY_OPENBRACE,    WKC_L_BRACKET),
	AS(KEY_BACKSLASH,    WKC_BACKSLASH),
	AS(KEY_CLOSEBRACE,   WKC_R_BRACKET),

	AS(KEY_QUOTE,   WKC_SINGLEQUOTE),
	AS(KEY_COMMA,   WKC_COMMA),
	AS(KEY_MINUS,   WKC_MINUS),
	AS(KEY_STOP,    WKC_PERIOD),
	AS(KEY_TILDE,   WKC_BACKQUOTE),
};

static uint32_t ConvertAllegroKeyIntoMy(char32_t *character)
{
	int scancode;
	int unicode = ureadkey(&scancode);

	uint key = 0;

	for (const auto &map : _vk_mapping) {
		if (IsInsideBS(scancode, map.vk_from, map.vk_count)) {
			key = scancode - map.vk_from + map.map_to;
			break;
		}
	}

	if (key_shifts & KB_SHIFT_FLAG) key |= WKC_SHIFT;
	if (key_shifts & KB_CTRL_FLAG)  key |= WKC_CTRL;
	if (key_shifts & KB_ALT_FLAG)   key |= WKC_ALT;
#if 0
	Debug(driver, 0, "Scancode character pressed {}", scancode);
	Debug(driver, 0, "Unicode character pressed {}", unicode);
#endif

	*character = unicode;
	return key;
}

static const uint LEFT_BUTTON  = 0;
static const uint RIGHT_BUTTON = 1;

bool VideoDriver_Allegro::PollEvent()
{
	poll_mouse();

	bool mouse_action = false;

	/* Mouse buttons */
	static int prev_button_state;
	if (prev_button_state != mouse_b) {
		uint diff = prev_button_state ^ mouse_b;
		while (diff != 0) {
			uint button = FindFirstBit(diff);
			ClrBit(diff, button);
			if (HasBit(mouse_b, button)) {
				/* Pressed mouse button */
				if (_rightclick_emulate && (key_shifts & KB_CTRL_FLAG)) {
					button = RIGHT_BUTTON;
					ClrBit(diff, RIGHT_BUTTON);
				}
				switch (button) {
					case LEFT_BUTTON:
						_left_button_down = true;
						break;

					case RIGHT_BUTTON:
						_right_button_down = true;
						_right_button_clicked = true;
						break;

					default:
						/* ignore rest */
						break;
				}
			} else {
				/* Released mouse button */
				if (_rightclick_emulate) {
					_right_button_down = false;
					_left_button_down = false;
					_left_button_clicked = false;
				} else if (button == LEFT_BUTTON) {
					_left_button_down = false;
					_left_button_clicked = false;
				} else if (button == RIGHT_BUTTON) {
					_right_button_down = false;
				}
			}
		}
		prev_button_state = mouse_b;
		mouse_action = true;
	}

	/* Mouse movement */
	if (_cursor.UpdateCursorPosition(mouse_x, mouse_y)) {
		position_mouse(_cursor.pos.x, _cursor.pos.y);
	}
	if (_cursor.delta.x != 0 || _cursor.delta.y) mouse_action = true;

	static int prev_mouse_z = 0;
	if (prev_mouse_z != mouse_z) {
		_cursor.wheel = (prev_mouse_z - mouse_z) < 0 ? -1 : 1;
		prev_mouse_z = mouse_z;
		mouse_action = true;
	}

	if (mouse_action) HandleMouseEvents();

	poll_keyboard();
	if ((key_shifts & KB_ALT_FLAG) && (key[KEY_ENTER] || key[KEY_F])) {
		ToggleFullScreen(!_fullscreen);
	} else if (keypressed()) {
		char32_t character;
		uint keycode = ConvertAllegroKeyIntoMy(&character);
		HandleKeypress(keycode, character);
	}

	return false;
}

/**
 * There are multiple modules that might be using Allegro and
 * Allegro can only be initiated once.
 */
int _allegro_instance_count = 0;

const char *VideoDriver_Allegro::Start(const StringList &param)
{
	if (_allegro_instance_count == 0 && install_allegro(SYSTEM_AUTODETECT, &errno, nullptr)) {
		Debug(driver, 0, "allegro: install_allegro failed '{}'", allegro_error);
		return "Failed to set up Allegro";
	}
	_allegro_instance_count++;

	this->UpdateAutoResolution();

	install_timer();
	install_mouse();
	install_keyboard();

#if defined _DEBUG
/* Allegro replaces SEGV/ABRT signals meaning that the debugger will never
 * be triggered, so rereplace the signals and make the debugger useful. */
	signal(SIGABRT, nullptr);
	signal(SIGSEGV, nullptr);
#endif

	GetVideoModes();
	if (!CreateMainSurface(_cur_resolution.width, _cur_resolution.height)) {
		return "Failed to set up Allegro video";
	}
	MarkWholeScreenDirty();
	set_close_button_callback(HandleExitGameRequest);

	this->is_game_threaded = !GetDriverParamBool(param, "no_threads") && !GetDriverParamBool(param, "no_thread");

	return nullptr;
}

void VideoDriver_Allegro::Stop()
{
	if (--_allegro_instance_count == 0) allegro_exit();
}

void VideoDriver_Allegro::InputLoop()
{
	bool old_ctrl_pressed = _ctrl_pressed;
	bool old_shift_pressed = _shift_pressed;

	_ctrl_pressed  = !!(key_shifts & KB_CTRL_FLAG) != _invert_ctrl;
	_shift_pressed = !!(key_shifts & KB_SHIFT_FLAG) != _invert_shift;

	/* Speedup when pressing tab, except when using ALT+TAB
	 * to switch to another application. */
	this->fast_forward_key_pressed = key[KEY_TAB] && (key_shifts & KB_ALT_FLAG) == 0;

	/* Determine which directional keys are down. */
	_dirkeys =
		(key[KEY_LEFT]  ? 1 : 0) |
		(key[KEY_UP]    ? 2 : 0) |
		(key[KEY_RIGHT] ? 4 : 0) |
		(key[KEY_DOWN]  ? 8 : 0);

	if (old_ctrl_pressed != _ctrl_pressed) HandleCtrlChanged();
	if (old_shift_pressed != _shift_pressed) HandleShiftChanged();
}

void VideoDriver_Allegro::MainLoop()
{
	this->StartGameThread();

	for (;;) {
		if (_exit_game) break;

		this->Tick();
		this->SleepTillNextTick();
	}

	this->StopGameThread();
}

bool VideoDriver_Allegro::ChangeResolution(int w, int h)
{
	return CreateMainSurface(w, h);
}

bool VideoDriver_Allegro::ToggleFullscreen(bool fullscreen)
{
	_fullscreen = fullscreen;
	GetVideoModes(); // get the list of available video modes
	if (_resolutions.empty() || !this->ChangeResolution(_cur_resolution.width, _cur_resolution.height)) {
		/* switching resolution failed, put back full_screen to original status */
		_fullscreen ^= true;
		return false;
	}
	return true;
}

bool VideoDriver_Allegro::AfterBlitterChange()
{
	return CreateMainSurface(_screen.width, _screen.height);
}

#endif /* WITH_ALLEGRO */<|MERGE_RESOLUTION|>--- conflicted
+++ resolved
@@ -100,38 +100,21 @@
 		Blitter *blitter = BlitterFactory::GetCurrentBlitter();
 
 		switch (blitter->UsePaletteAnimation()) {
-			case Blitter::PALETTE_ANIMATION_VIDEO_BACKEND:
+			case Blitter::PaletteAnimation::VideoBackend:
 				UpdatePalette(_cur_palette.first_dirty, _cur_palette.count_dirty);
 				break;
 
-<<<<<<< HEAD
-			case Blitter::PALETTE_ANIMATION_BLITTER:
+			case Blitter::PaletteAnimation::Blitter:
 				blitter->PaletteAnimate(_cur_palette);
 				break;
 
-			case Blitter::PALETTE_ANIMATION_NONE:
+			case Blitter::PaletteAnimation::None:
 				break;
 
 			default:
 				NOT_REACHED();
 		}
 		_cur_palette.count_dirty = 0;
-=======
-	switch (blitter->UsePaletteAnimation()) {
-		case Blitter::PaletteAnimation::VideoBackend:
-			UpdatePalette(_local_palette.first_dirty, _local_palette.count_dirty);
-			break;
-
-		case Blitter::PaletteAnimation::Blitter:
-			blitter->PaletteAnimate(_local_palette);
-			break;
-
-		case Blitter::PaletteAnimation::None:
-			break;
-
-		default:
-			NOT_REACHED();
->>>>>>> d05cc2ef
 	}
 }
 
