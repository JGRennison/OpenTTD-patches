/*
 * This file is part of OpenTTD.
 * OpenTTD is free software; you can redistribute it and/or modify it under the terms of the GNU General Public License as published by the Free Software Foundation, version 2.
 * OpenTTD is distributed in the hope that it will be useful, but WITHOUT ANY WARRANTY; without even the implied warranty of MERCHANTABILITY or FITNESS FOR A PARTICULAR PURPOSE.
 * See the GNU General Public License for more details. You should have received a copy of the GNU General Public License along with OpenTTD. If not, see <http://www.gnu.org/licenses/>.
 */

/** @file sdl2_v.h Base of the SDL2 video driver. */

#ifndef VIDEO_SDL_H
#define VIDEO_SDL_H

#include <condition_variable>

#include "video_driver.hpp"
#include <vector>

/** The SDL video driver. */
class VideoDriver_SDL_Base : public VideoDriver {
public:
	VideoDriver_SDL_Base(bool uses_hardware_acceleration = false) : VideoDriver(uses_hardware_acceleration) {}

	const char *Start(const StringList &param) override;

	void Stop() override;

	void MakeDirty(int left, int top, int width, int height) override;

	void MainLoop() override;

	bool ChangeResolution(int w, int h) override;

	bool ToggleFullscreen(bool fullscreen) override;

	bool AfterBlitterChange() override;

	bool ClaimMousePointer() override;

	void EditBoxGainedFocus() override;

	void EditBoxLostFocus() override;

	std::vector<int> GetListOfMonitorRefreshRates() override;

	const char *GetInfoString() const override { return this->driver_info.c_str(); }

protected:
<<<<<<< HEAD
	struct SDL_Window *sdl_window; ///< Main SDL window.
	Palette local_palette; ///< Copy of _cur_palette.
	bool buffer_locked; ///< Video buffer was locked by the main thread.
	Rect dirty_rect; ///< Rectangle encompassing the dirty area of the video buffer.
	std::string driver_info; ///< Information string about selected driver.
=======
	struct SDL_Window *sdl_window = nullptr; ///< Main SDL window.
	Palette local_palette{}; ///< Current palette to use for drawing.
	bool buffer_locked = false; ///< Video buffer was locked by the main thread.
	Rect dirty_rect{}; ///< Rectangle encompassing the dirty area of the video buffer.
	std::string driver_info{}; ///< Information string about selected driver.
>>>>>>> dc343ca1

	Dimension GetScreenSize() const override;
	void InputLoop() override;
	bool LockVideoBuffer() override;
	void UnlockVideoBuffer() override;
	void CheckPaletteAnim() override;
	bool PollEvent() override;

	/** Indicate to the driver the client-side might have changed. */
	void ClientSizeChanged(int w, int h, bool force);

	/** (Re-)create the backing store. */
	virtual bool AllocateBackingStore(int w, int h, bool force = false) = 0;
	/** Get a pointer to the video buffer. */
	virtual void *GetVideoPointer() = 0;
	/** Hand video buffer back to the painting backend. */
	virtual void ReleaseVideoPointer() = 0;
	/** Create the main window. */
	virtual bool CreateMainWindow(uint w, uint h, uint flags = 0);

private:
	void LoopOnce();
	void MainLoopCleanup();
	bool CreateMainSurface(uint w, uint h, bool resize);
	const char *Initialize();

#ifdef __EMSCRIPTEN__
	/* Convert a constant pointer back to a non-constant pointer to a member function. */
	static void EmscriptenLoop(void *self) { ((VideoDriver_SDL_Base *)self)->LoopOnce(); }
#endif

	/**
	 * This is true to indicate that keyboard input is in text input mode, and SDL_TEXTINPUT events are enabled.
	 */
	bool edit_box_focused = false;

	int startup_display = 0;
};

#endif /* VIDEO_SDL_H */<|MERGE_RESOLUTION|>--- conflicted
+++ resolved
@@ -45,19 +45,11 @@
 	const char *GetInfoString() const override { return this->driver_info.c_str(); }
 
 protected:
-<<<<<<< HEAD
-	struct SDL_Window *sdl_window; ///< Main SDL window.
-	Palette local_palette; ///< Copy of _cur_palette.
-	bool buffer_locked; ///< Video buffer was locked by the main thread.
-	Rect dirty_rect; ///< Rectangle encompassing the dirty area of the video buffer.
-	std::string driver_info; ///< Information string about selected driver.
-=======
 	struct SDL_Window *sdl_window = nullptr; ///< Main SDL window.
 	Palette local_palette{}; ///< Current palette to use for drawing.
 	bool buffer_locked = false; ///< Video buffer was locked by the main thread.
 	Rect dirty_rect{}; ///< Rectangle encompassing the dirty area of the video buffer.
 	std::string driver_info{}; ///< Information string about selected driver.
->>>>>>> dc343ca1
 
 	Dimension GetScreenSize() const override;
 	void InputLoop() override;
