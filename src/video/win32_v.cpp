/*
 * This file is part of OpenTTD.
 * OpenTTD is free software; you can redistribute it and/or modify it under the terms of the GNU General Public License as published by the Free Software Foundation, version 2.
 * OpenTTD is distributed in the hope that it will be useful, but WITHOUT ANY WARRANTY; without even the implied warranty of MERCHANTABILITY or FITNESS FOR A PARTICULAR PURPOSE.
 * See the GNU General Public License for more details. You should have received a copy of the GNU General Public License along with OpenTTD. If not, see <http://www.gnu.org/licenses/>.
 */

/** @file win32_v.cpp Implementation of the Windows (GDI) video driver. */

#include "../stdafx.h"
#include "../openttd.h"
#include "../error_func.h"
#include "../gfx_func.h"
#include "../os/windows/win32.h"
#include "../blitter/factory.hpp"
#include "../core/alloc_func.hpp"
#include "../core/geometry_func.hpp"
#include "../core/math_func.hpp"
#include "../core/random_func.hpp"
#include "../texteff.hpp"
#include "../thread.h"
#include "../progress.h"
#include "../window_gui.h"
#include "../window_func.h"
#include "../framerate_type.h"
#include "../library_loader.h"
#include "../core/utf8.hpp"
#include "win32_v.h"
#include <windows.h>
#include <imm.h>
#include <versionhelpers.h>
#if defined(_MSC_VER) && defined(NTDDI_WIN10_RS4)
#include <winrt/Windows.UI.ViewManagement.h>
#endif
#include <algorithm>

#include "../safeguards.h"

/* Missing define in MinGW headers. */
#ifndef MAPVK_VK_TO_CHAR
#define MAPVK_VK_TO_CHAR    (2)
#endif

#ifndef PM_QS_INPUT
#define PM_QS_INPUT 0x20000
#endif

#ifndef WM_DPICHANGED
#define WM_DPICHANGED 0x02E0
#endif

bool _window_maximize;
static Dimension _bck_resolution;
DWORD _imm_props;

/** Local copy of the palette for use in the drawing thread. */
static Palette _local_palette;

bool VideoDriver_Win32Base::ClaimMousePointer()
{
	MyShowCursor(false, true);
	return true;
}

struct Win32VkMapping {
	uint8_t vk_from;
	uint8_t vk_count;
	uint8_t map_to;
};

#define AS(x, z) {x, 1, z}
#define AM(x, y, z, w) {x, y - x + 1, z}

static const Win32VkMapping _vk_mapping[] = {
	/* Pageup stuff + up/down */
	AM(VK_PRIOR, VK_DOWN, WKC_PAGEUP, WKC_DOWN),
	/* Map letters & digits */
	AM('A', 'Z', 'A', 'Z'),
	AM('0', '9', '0', '9'),

	AS(VK_ESCAPE,   WKC_ESC),
	AS(VK_PAUSE,    WKC_PAUSE),
	AS(VK_BACK,     WKC_BACKSPACE),
	AM(VK_INSERT,   VK_DELETE, WKC_INSERT, WKC_DELETE),

	AS(VK_SPACE,    WKC_SPACE),
	AS(VK_RETURN,   WKC_RETURN),
	AS(VK_TAB,      WKC_TAB),

	/* Function keys */
	AM(VK_F1, VK_F12, WKC_F1, WKC_F12),

	/* Numeric part */
	AM(VK_NUMPAD0, VK_NUMPAD9, '0', '9'),
	AS(VK_DIVIDE,   WKC_NUM_DIV),
	AS(VK_MULTIPLY, WKC_NUM_MUL),
	AS(VK_SUBTRACT, WKC_NUM_MINUS),
	AS(VK_ADD,      WKC_NUM_PLUS),
	AS(VK_DECIMAL,  WKC_NUM_DECIMAL),

	/* Other non-letter keys */
	AS(0xBF,  WKC_SLASH),
	AS(0xBA,  WKC_SEMICOLON),
	AS(0xBB,  WKC_EQUALS),
	AS(0xDB,  WKC_L_BRACKET),
	AS(0xDC,  WKC_BACKSLASH),
	AS(0xDD,  WKC_R_BRACKET),

	AS(0xDE,  WKC_SINGLEQUOTE),
	AS(0xBC,  WKC_COMMA),
	AS(0xBD,  WKC_MINUS),
	AS(0xBE,  WKC_PERIOD)
};

static uint MapWindowsKey(uint sym)
{
	uint key = 0;

	for (const auto &map : _vk_mapping) {
		if (IsInsideBS(sym, map.vk_from, map.vk_count)) {
			key = sym - map.vk_from + map.map_to;
			break;
		}
	}

	if (GetAsyncKeyState(VK_SHIFT)   < 0) key |= WKC_SHIFT;
	if (GetAsyncKeyState(VK_CONTROL) < 0) key |= WKC_CTRL;
	if (GetAsyncKeyState(VK_MENU)    < 0) key |= WKC_ALT;
	return key;
}

/** Colour depth to use for fullscreen display modes. */
uint8_t VideoDriver_Win32Base::GetFullscreenBpp()
{
	/* Check modes for the relevant fullscreen bpp */
	return _support8bpp != S8BPP_HARDWARE ? 32 : BlitterFactory::GetCurrentBlitter()->GetScreenDepth();
}

/**
 * Instantiate a new window.
 * @param full_screen Whether to make a full screen window or not.
 * @param resize Whether to change window size.
 * @return True if the window could be created.
 */
bool VideoDriver_Win32Base::MakeWindow(bool full_screen, bool resize)
{
	/* full_screen is whether the new window should be fullscreen,
	 * _wnd.fullscreen is whether the current window is. */
	_fullscreen = full_screen;

	/* recreate window? */
	if ((full_screen != this->fullscreen) && this->main_wnd) {
		DestroyWindow(this->main_wnd);
		this->main_wnd = 0;
	}

	if (full_screen) {
		DEVMODE settings;

		memset(&settings, 0, sizeof(settings));
		settings.dmSize = sizeof(settings);
		settings.dmFields =
			DM_BITSPERPEL |
			DM_PELSWIDTH |
			DM_PELSHEIGHT;
		settings.dmBitsPerPel = this->GetFullscreenBpp();
		settings.dmPelsWidth  = this->width_org;
		settings.dmPelsHeight = this->height_org;

		/* Check for 8 bpp support. */
		if (settings.dmBitsPerPel == 8 && ChangeDisplaySettings(&settings, CDS_FULLSCREEN | CDS_TEST) != DISP_CHANGE_SUCCESSFUL) {
			settings.dmBitsPerPel = 32;
		}

		/* Test fullscreen with current resolution, if it fails use desktop resolution. */
		if (ChangeDisplaySettings(&settings, CDS_FULLSCREEN | CDS_TEST) != DISP_CHANGE_SUCCESSFUL) {
			RECT r;
			GetWindowRect(GetDesktopWindow(), &r);
			/* Guard against recursion. If we already failed here once, just fall through to
			 * the next ChangeDisplaySettings call which will fail and error out appropriately. */
			if ((int)settings.dmPelsWidth != r.right - r.left || (int)settings.dmPelsHeight != r.bottom - r.top) {
				return this->ChangeResolution(r.right - r.left, r.bottom - r.top);
			}
		}

		if (ChangeDisplaySettings(&settings, CDS_FULLSCREEN) != DISP_CHANGE_SUCCESSFUL) {
			this->MakeWindow(false, resize);  // don't care about the result
			return false;  // the request failed
		}
	} else if (this->fullscreen) {
		/* restore display? */
		ChangeDisplaySettings(nullptr, 0);
		/* restore the resolution */
		this->width = _bck_resolution.width;
		this->height = _bck_resolution.height;
	}

	{
		RECT r;
		DWORD style, showstyle;
		int w, h;

		showstyle = SW_SHOWNORMAL;
		this->fullscreen = full_screen;
		if (this->fullscreen) {
			style = WS_POPUP;
			SetRect(&r, 0, 0, this->width_org, this->height_org);
		} else {
			style = WS_OVERLAPPEDWINDOW;
			/* On window creation, check if we were in maximize mode before */
			if (_window_maximize) showstyle = SW_SHOWMAXIMIZED;
			SetRect(&r, 0, 0, this->width, this->height);
		}

		AdjustWindowRect(&r, style, FALSE);
		w = r.right - r.left;
		h = r.bottom - r.top;

		if (this->main_wnd != nullptr) {
			if (!_window_maximize && resize) SetWindowPos(this->main_wnd, 0, 0, 0, w, h, SWP_NOACTIVATE | SWP_NOOWNERZORDER | SWP_NOZORDER | SWP_NOMOVE);
		} else {
			int x = 0;
			int y = 0;

			/* For windowed mode, center on the workspace of the primary display. */
			if (!this->fullscreen) {
				MONITORINFO mi;
				mi.cbSize = sizeof(mi);
				GetMonitorInfo(MonitorFromWindow(0, MONITOR_DEFAULTTOPRIMARY), &mi);

				x = (mi.rcWork.right - mi.rcWork.left - w) / 2;
				y = (mi.rcWork.bottom - mi.rcWork.top - h) / 2;
			}

			std::string window_title = VideoDriver::GetCaption();

			this->main_wnd = CreateWindow(L"OTTD", OTTD2FS(window_title).c_str(), style, x, y, w, h, 0, 0, GetModuleHandle(nullptr), this);
			if (this->main_wnd == nullptr) UserError("CreateWindow failed");
			ShowWindow(this->main_wnd, showstyle);
		}
	}

	BlitterFactory::GetCurrentBlitter()->PostResize();

	GameSizeChanged();
	return true;
}

/** Forward key presses to the window system. */
static LRESULT HandleCharMsg(uint keycode, char32_t charcode)
{
	static char32_t prev_char = 0;

	/* Did we get a lead surrogate? If yes, store and exit. */
	if (Utf16IsLeadSurrogate(charcode)) {
		if (prev_char != 0) Debug(driver, 1, "Got two UTF-16 lead surrogates, dropping the first one");
		prev_char = charcode;
		return 0;
	}

	/* Stored lead surrogate and incoming trail surrogate? Combine and forward to input handling. */
	if (prev_char != 0) {
		if (Utf16IsTrailSurrogate(charcode)) {
			charcode = Utf16DecodeSurrogate(prev_char, charcode);
		} else {
			Debug(driver, 1, "Got an UTF-16 lead surrogate without a trail surrogate, dropping the lead surrogate");
		}
	}
	prev_char = 0;

	HandleKeypress(keycode, charcode);

	return 0;
}

/** Should we draw the composition string ourself, i.e is this a normal IME? */
static bool DrawIMECompositionString()
{
	return (_imm_props & IME_PROP_AT_CARET) && !(_imm_props & IME_PROP_SPECIAL_UI);
}

/** Set position of the composition window to the caret position. */
static void SetCompositionPos(HWND hwnd)
{
	HIMC hIMC = ImmGetContext(hwnd);
	if (hIMC != nullptr) {
		COMPOSITIONFORM cf;
		cf.dwStyle = CFS_POINT;

		if (EditBoxInGlobalFocus()) {
			/* Get caret position. */
			Point pt = _focused_window->GetCaretPosition();
			cf.ptCurrentPos.x = _focused_window->left + pt.x;
			cf.ptCurrentPos.y = _focused_window->top  + pt.y;
		} else {
			cf.ptCurrentPos.x = 0;
			cf.ptCurrentPos.y = 0;
		}
		ImmSetCompositionWindow(hIMC, &cf);
	}
	ImmReleaseContext(hwnd, hIMC);
}

/** Set the position of the candidate window. */
static void SetCandidatePos(HWND hwnd)
{
	HIMC hIMC = ImmGetContext(hwnd);
	if (hIMC != nullptr) {
		CANDIDATEFORM cf;
		cf.dwIndex = 0;
		cf.dwStyle = CFS_EXCLUDE;

		if (EditBoxInGlobalFocus()) {
			Point pt = _focused_window->GetCaretPosition();
			cf.ptCurrentPos.x = _focused_window->left + pt.x;
			cf.ptCurrentPos.y = _focused_window->top  + pt.y;
			if (_focused_window->window_class == WC_CONSOLE) {
				cf.rcArea.left   = _focused_window->left;
				cf.rcArea.top    = _focused_window->top;
				cf.rcArea.right  = _focused_window->left + _focused_window->width;
				cf.rcArea.bottom = _focused_window->top  + _focused_window->height;
			} else {
				cf.rcArea.left   = _focused_window->left + _focused_window->nested_focus->pos_x;
				cf.rcArea.top    = _focused_window->top  + _focused_window->nested_focus->pos_y;
				cf.rcArea.right  = cf.rcArea.left + _focused_window->nested_focus->current_x;
				cf.rcArea.bottom = cf.rcArea.top  + _focused_window->nested_focus->current_y;
			}
		} else {
			cf.ptCurrentPos.x = 0;
			cf.ptCurrentPos.y = 0;
			SetRectEmpty(&cf.rcArea);
		}
		ImmSetCandidateWindow(hIMC, &cf);
	}
	ImmReleaseContext(hwnd, hIMC);
}

/** Handle WM_IME_COMPOSITION messages. */
static LRESULT HandleIMEComposition(HWND hwnd, WPARAM wParam, LPARAM lParam)
{
	HIMC hIMC = ImmGetContext(hwnd);

	if (hIMC != nullptr) {
		if (lParam & GCS_RESULTSTR) {
			/* Read result string from the IME. */
			LONG len = ImmGetCompositionString(hIMC, GCS_RESULTSTR, nullptr, 0); // Length is always in bytes, even in UNICODE build.
			TempBufferST<wchar_t, 1024> str(1 + len / sizeof(wchar_t));
			len = ImmGetCompositionString(hIMC, GCS_RESULTSTR, str, len);
			str[len / sizeof(wchar_t)] = '\0';

			/* Transmit text to windowing system. */
			if (len > 0) {
				HandleTextInput(nullptr, true); // Clear marked string.
				HandleTextInput(FS2OTTD(str.get()).c_str());
			}
			SetCompositionPos(hwnd);

			/* Don't pass the result string on to the default window proc. */
			lParam &= ~(GCS_RESULTSTR | GCS_RESULTCLAUSE | GCS_RESULTREADCLAUSE | GCS_RESULTREADSTR);
		}

		if ((lParam & GCS_COMPSTR) && DrawIMECompositionString()) {
			/* Read composition string from the IME. */
			LONG len = ImmGetCompositionString(hIMC, GCS_COMPSTR, nullptr, 0); // Length is always in bytes, even in UNICODE build.
			TempBufferST<wchar_t, 1024> str(1 + len / sizeof(wchar_t));
			len = ImmGetCompositionString(hIMC, GCS_COMPSTR, str, len);
			str[len / sizeof(wchar_t)] = '\0';

			if (len > 0) {
				static char utf8_buf[1024];
				convert_from_fs(str.get(), utf8_buf);

				/* Convert caret position from bytes in the input string to a position in the UTF-8 encoded string. */
				LONG caret_bytes = ImmGetCompositionString(hIMC, GCS_CURSORPOS, nullptr, 0);
<<<<<<< HEAD
				const char *caret = utf8_buf;
				for (const wchar_t *c = str; *c != '\0' && *caret != '\0' && caret_bytes > 0; c++, caret_bytes--) {
=======
				Utf8View view(utf8_buf);
				auto caret = view.begin();
				const auto end = view.end();
				for (const wchar_t *c = str.c_str(); *c != '\0' && caret != end && caret_bytes > 0; c++, caret_bytes--) {
>>>>>>> cedc5113
					/* Skip DBCS lead bytes or leading surrogates. */
					if (Utf16IsLeadSurrogate(*c)) {
						c++;
						caret_bytes--;
					}
					++caret;
				}

				HandleTextInput(utf8_buf, true, utf8_buf + caret.GetByteOffset());
			} else {
				HandleTextInput(nullptr, true);
			}

			lParam &= ~(GCS_COMPSTR | GCS_COMPATTR | GCS_COMPCLAUSE | GCS_CURSORPOS | GCS_DELTASTART);
		}
	}
	ImmReleaseContext(hwnd, hIMC);

	return lParam != 0 ? DefWindowProc(hwnd, WM_IME_COMPOSITION, wParam, lParam) : 0;
}

/** Clear the current composition string. */
static void CancelIMEComposition(HWND hwnd)
{
	HIMC hIMC = ImmGetContext(hwnd);
	if (hIMC != nullptr) ImmNotifyIME(hIMC, NI_COMPOSITIONSTR, CPS_CANCEL, 0);
	ImmReleaseContext(hwnd, hIMC);
	/* Clear any marked string from the current edit box. */
	HandleTextInput(nullptr, true);
}

#if defined(_MSC_VER) && defined(NTDDI_WIN10_RS4)
/* We only use WinRT functions on Windows 10 or later. Unfortunately, newer Windows SDKs are now
 * linking the two functions below directly instead of using dynamic linking as previously.
 * To avoid any runtime linking errors on Windows 7 or older, we stub in our own dynamic
 * linking trampoline. */

static LibraryLoader _combase("combase.dll");

extern "C" int32_t __stdcall WINRT_IMPL_RoOriginateLanguageException(int32_t error, void *message, void *languageException) noexcept
{
	typedef BOOL(WINAPI *PFNRoOriginateLanguageException)(int32_t, void *, void *);
	static PFNRoOriginateLanguageException RoOriginateLanguageException = _combase.GetFunction("RoOriginateLanguageException");

	if (RoOriginateLanguageException != nullptr) {
		return RoOriginateLanguageException(error, message, languageException);
	} else {
		return TRUE;
	}
}

extern "C" int32_t __stdcall WINRT_IMPL_RoGetActivationFactory(void *classId, winrt::guid const &iid, void **factory) noexcept
{
	typedef BOOL(WINAPI *PFNRoGetActivationFactory)(void *, winrt::guid const &, void **);
	static PFNRoGetActivationFactory RoGetActivationFactory = _combase.GetFunction("RoGetActivationFactory");

	if (RoGetActivationFactory != nullptr) {
		return RoGetActivationFactory(classId, iid, factory);
	} else {
		*factory = nullptr;
		return winrt::impl::error_class_not_available;
	}
}
#endif

static bool IsDarkModeEnabled()
{
	/* Only build if SDK is Windows 10 1803 or later. */
#if defined(_MSC_VER) && defined(NTDDI_WIN10_RS4)
	if (IsWindows10OrGreater()) {
		try {
			/*
			 * The official documented way to find out if the system is running in dark mode is to
			 * check the brightness of the current theme's colour.
			 * See: https://learn.microsoft.com/en-us/windows/apps/desktop/modernize/ui/apply-windows-themes#know-when-dark-mode-is-enabled
			 *
			 * There are other variants floating around on the Internet, but they all rely on internal,
			 * undocumented Windows functions that may or may not work in the future.
			 */
			winrt::Windows::UI::ViewManagement::UISettings settings;
			auto foreground = settings.GetColorValue(winrt::Windows::UI::ViewManagement::UIColorType::Foreground);

			/* If the Foreground colour is a light colour, the system is running in dark mode. */
			return ((5 * foreground.G) + (2 * foreground.R) + foreground.B) > (8 * 128);
		} catch (...) {
			/* Some kind of error, like a too old Windows version. Just return false. */
			return false;
		}
	}
#endif /* defined(_MSC_VER) && defined(NTDDI_WIN10_RS4) */

	return false;
}

static void SetDarkModeForWindow(HWND hWnd, bool dark_mode)
{
	/* Only build if SDK is Windows 10+. */
#if defined(NTDDI_WIN10)
	if (!IsWindows10OrGreater()) return;

	/* This function is documented, but not supported on all Windows 10/11 SDK builds. For this
	 * reason, the code uses dynamic loading and ignores any errors for a best-effort result. */
	static LibraryLoader _dwmapi("dwmapi.dll");
	typedef HRESULT(WINAPI *PFNDWMSETWINDOWATTRIBUTE)(HWND, DWORD, LPCVOID, DWORD);
	static PFNDWMSETWINDOWATTRIBUTE DwmSetWindowAttribute = _dwmapi.GetFunction("DwmSetWindowAttribute");

	if (DwmSetWindowAttribute != nullptr) {
		/* Contrary to the published documentation, DWMWA_USE_IMMERSIVE_DARK_MODE does not change the
		 * window chrome according to the current theme, but forces it to either light or dark mode.
		 * As such, the set value has to depend on the current theming mode.*/
		BOOL value = dark_mode ? TRUE : FALSE;
		if (DwmSetWindowAttribute(hWnd, 20 /* DWMWA_USE_IMMERSIVE_DARK_MODE */, &value, sizeof(value)) != S_OK) {
			DwmSetWindowAttribute(hWnd, 19 /* DWMWA_USE_IMMERSIVE_DARK_MODE_BEFORE_20H1 */, &value, sizeof(value)); // Ignore errors. It works or it doesn't.
		}
	}
#endif /* defined(NTDDI_WIN10) */
}

LRESULT CALLBACK WndProcGdi(HWND hwnd, UINT msg, WPARAM wParam, LPARAM lParam)
{
	static uint32_t keycode = 0;
	static bool console = false;

	const float SCROLL_BUILTIN_MULTIPLIER = 14.0f / WHEEL_DELTA;

	VideoDriver_Win32Base *video_driver = (VideoDriver_Win32Base *)GetWindowLongPtr(hwnd, GWLP_USERDATA);

	switch (msg) {
		case WM_CREATE:
			SetWindowLongPtr(hwnd, GWLP_USERDATA, (LONG_PTR)((LPCREATESTRUCT)lParam)->lpCreateParams);
			_cursor.in_window = false; // Win32 has mouse tracking.
			SetCompositionPos(hwnd);
			_imm_props = ImmGetProperty(GetKeyboardLayout(0), IGP_PROPERTY);

			/* Enable dark mode theming for window chrome. */
			SetDarkModeForWindow(hwnd, IsDarkModeEnabled());
			break;

		case WM_SETTINGCHANGE:
			/* Synchronize dark mode theming state. */
			SetDarkModeForWindow(hwnd, IsDarkModeEnabled());
			break;

		case WM_PAINT: {
			RECT r;
			GetUpdateRect(hwnd, &r, FALSE);
			video_driver->MakeDirty(r.left, r.top, r.right - r.left, r.bottom - r.top);

			ValidateRect(hwnd, nullptr);
			return 0;
		}

		case WM_PALETTECHANGED:
			if ((HWND)wParam == hwnd) return 0;
			[[fallthrough]];

		case WM_QUERYNEWPALETTE:
			video_driver->PaletteChanged(hwnd);
			return 0;

		case WM_CLOSE:
			HandleExitGameRequest();
			return 0;

		case WM_DESTROY:
			if (_window_maximize) _cur_resolution = _bck_resolution;
			return 0;

		case WM_LBUTTONDOWN:
			SetCapture(hwnd);
			_left_button_down = true;
			HandleMouseEvents();
			return 0;

		case WM_LBUTTONUP:
			ReleaseCapture();
			_left_button_down = false;
			_left_button_clicked = false;
			HandleMouseEvents();
			return 0;

		case WM_RBUTTONDOWN:
			SetCapture(hwnd);
			_right_button_down = true;
			_right_button_clicked = true;
			HandleMouseEvents();
			return 0;

		case WM_RBUTTONUP:
			ReleaseCapture();
			_right_button_down = false;
			HandleMouseEvents();
			return 0;

		case WM_MOUSELEAVE:
			UndrawMouseCursor();
			_cursor.in_window = false;

			if (!_left_button_down && !_right_button_down) MyShowCursor(true);
			return 0;

		case WM_MOUSEMOVE: {
			int x = (int16_t)LOWORD(lParam);
			int y = (int16_t)HIWORD(lParam);

			/* If the mouse was not in the window and it has moved it means it has
			 * come into the window, so start drawing the mouse. Also start
			 * tracking the mouse for exiting the window */
			if (!_cursor.in_window) {
				_cursor.in_window = true;
				TRACKMOUSEEVENT tme;
				tme.cbSize = sizeof(tme);
				tme.dwFlags = TME_LEAVE;
				tme.hwndTrack = hwnd;

				TrackMouseEvent(&tme);
			}

			if (_cursor.fix_at) {
				/* Get all queued mouse events now in case we have to warp the cursor. In the
				 * end, we only care about the current mouse position and not bygone events. */
				MSG m;
				while (PeekMessage(&m, hwnd, WM_MOUSEMOVE, WM_MOUSEMOVE, PM_REMOVE | PM_NOYIELD | PM_QS_INPUT)) {
					x = (int16_t)LOWORD(m.lParam);
					y = (int16_t)HIWORD(m.lParam);
				}
			}

			if (_cursor.UpdateCursorPosition(x, y)) {
				POINT pt;
				pt.x = _cursor.pos.x;
				pt.y = _cursor.pos.y;
				ClientToScreen(hwnd, &pt);
				SetCursorPos(pt.x, pt.y);
			}
			MyShowCursor(false);
			HandleMouseEvents();
			return 0;
		}

		case WM_INPUTLANGCHANGE:
			_imm_props = ImmGetProperty(GetKeyboardLayout(0), IGP_PROPERTY);
			break;

		case WM_IME_SETCONTEXT:
			/* Don't show the composition window if we draw the string ourself. */
			if (DrawIMECompositionString()) lParam &= ~ISC_SHOWUICOMPOSITIONWINDOW;
			break;

		case WM_IME_STARTCOMPOSITION:
			SetCompositionPos(hwnd);
			if (DrawIMECompositionString()) return 0;
			break;

		case WM_IME_COMPOSITION:
			return HandleIMEComposition(hwnd, wParam, lParam);

		case WM_IME_ENDCOMPOSITION:
			/* Clear any pending composition string. */
			HandleTextInput(nullptr, true);
			if (DrawIMECompositionString()) return 0;
			break;

		case WM_IME_NOTIFY:
			if (wParam == IMN_OPENCANDIDATE) SetCandidatePos(hwnd);
			break;

		case WM_DEADCHAR:
			console = GB(lParam, 16, 8) == 41;
			return 0;

		case WM_CHAR: {
			uint scancode = GB(lParam, 16, 8);
			uint charcode = wParam;

			/* If the console key is a dead-key, we need to press it twice to get a WM_CHAR message.
			 * But we then get two WM_CHAR messages, so ignore the first one */
			if (console && scancode == 41) {
				console = false;
				return 0;
			}

			/* IMEs and other input methods sometimes send a WM_CHAR without a WM_KEYDOWN,
			 * clear the keycode so a previous WM_KEYDOWN doesn't become 'stuck'. */
			uint cur_keycode = keycode;
			keycode = 0;

			return HandleCharMsg(cur_keycode, charcode);
		}

		case WM_KEYDOWN: {
			/* No matter the keyboard layout, we will map the '~' to the console. */
			uint scancode = GB(lParam, 16, 8);
			keycode = scancode == 41 ? (uint)WKC_BACKQUOTE : MapWindowsKey(wParam);

			uint charcode = MapVirtualKey(wParam, MAPVK_VK_TO_CHAR);

			/* No character translation? */
			if (charcode == 0) {
				HandleKeypress(keycode, 0);
				return 0;
			}

			/* If an edit box is in focus, wait for the corresponding WM_CHAR message. */
			if (!EditBoxInGlobalFocus()) {
				/* Is the console key a dead key? If yes, ignore the first key down event. */
				if (HasBit(charcode, 31) && !console) {
					if (scancode == 41) {
						console = true;
						return 0;
					}
				}
				console = false;

				/* IMEs and other input methods sometimes send a WM_CHAR without a WM_KEYDOWN,
				 * clear the keycode so a previous WM_KEYDOWN doesn't become 'stuck'. */
				uint cur_keycode = keycode;
				keycode = 0;

				return HandleCharMsg(cur_keycode, LOWORD(charcode));
			}

			return 0;
		}

		case WM_SYSKEYDOWN: // user presses F10 or Alt, both activating the title-menu
			switch (wParam) {
				case VK_RETURN:
				case 'F': // Full Screen on ALT + ENTER/F
					ToggleFullScreen(!video_driver->fullscreen);
					return 0;

				case VK_MENU: // Just ALT
					return 0; // do nothing

				case VK_F10: // F10, ignore activation of menu
					HandleKeypress(MapWindowsKey(wParam), 0);
					return 0;

				default: // ALT in combination with something else
					HandleKeypress(MapWindowsKey(wParam), 0);
					break;
			}
			break;

		case WM_SIZE:
			if (wParam != SIZE_MINIMIZED) {
				/* Set maximized flag when we maximize (obviously), but also when we
				 * switched to fullscreen from a maximized state */
				_window_maximize = (wParam == SIZE_MAXIMIZED || (_window_maximize && _fullscreen));
				if (_window_maximize || _fullscreen) _bck_resolution = _cur_resolution;
				video_driver->ClientSizeChanged(LOWORD(lParam), HIWORD(lParam));
			}
			return 0;

		case WM_SIZING: {
			RECT *r = (RECT*)lParam;
			RECT r2;
			int w, h;

			SetRect(&r2, 0, 0, 0, 0);
			AdjustWindowRect(&r2, GetWindowLong(hwnd, GWL_STYLE), FALSE);

			w = r->right - r->left - (r2.right - r2.left);
			h = r->bottom - r->top - (r2.bottom - r2.top);
			w = std::max(w, 64);
			h = std::max(h, 64);
			SetRect(&r2, 0, 0, w, h);

			AdjustWindowRect(&r2, GetWindowLong(hwnd, GWL_STYLE), FALSE);
			w = r2.right - r2.left;
			h = r2.bottom - r2.top;

			switch (wParam) {
				case WMSZ_BOTTOM:
					r->bottom = r->top + h;
					break;

				case WMSZ_BOTTOMLEFT:
					r->bottom = r->top + h;
					r->left = r->right - w;
					break;

				case WMSZ_BOTTOMRIGHT:
					r->bottom = r->top + h;
					r->right = r->left + w;
					break;

				case WMSZ_LEFT:
					r->left = r->right - w;
					break;

				case WMSZ_RIGHT:
					r->right = r->left + w;
					break;

				case WMSZ_TOP:
					r->top = r->bottom - h;
					break;

				case WMSZ_TOPLEFT:
					r->top = r->bottom - h;
					r->left = r->right - w;
					break;

				case WMSZ_TOPRIGHT:
					r->top = r->bottom - h;
					r->right = r->left + w;
					break;
			}
			return TRUE;
		}

		case WM_DPICHANGED: {
			auto did_adjust = AdjustGUIZoom(AGZM_AUTOMATIC);

			/* Resize the window to match the new DPI setting. */
			RECT *prcNewWindow = (RECT *)lParam;
			SetWindowPos(hwnd,
				nullptr,
				prcNewWindow->left,
				prcNewWindow->top,
				prcNewWindow->right - prcNewWindow->left,
				prcNewWindow->bottom - prcNewWindow->top,
				SWP_NOZORDER | SWP_NOACTIVATE);

			if (did_adjust) ReInitAllWindows(true);

			return 0;
		}

/* needed for wheel */
#if !defined(WM_MOUSEWHEEL)
# define WM_MOUSEWHEEL 0x020A
#endif  /* WM_MOUSEWHEEL */
#if !defined(WM_MOUSEHWHEEL)
# define WM_MOUSEHWHEEL 0x020E
#endif  /* WM_MOUSEHWHEEL */
#if !defined(GET_WHEEL_DELTA_WPARAM)
# define GET_WHEEL_DELTA_WPARAM(wparam) ((short)HIWORD(wparam))
#endif  /* GET_WHEEL_DELTA_WPARAM */

		case WM_MOUSEWHEEL: {
			int delta = GET_WHEEL_DELTA_WPARAM(wParam);

			if (delta < 0) {
				_cursor.wheel++;
			} else if (delta > 0) {
				_cursor.wheel--;
			}

			_cursor.v_wheel -= static_cast<float>(delta) * SCROLL_BUILTIN_MULTIPLIER * _settings_client.gui.scrollwheel_multiplier;
			_cursor.wheel_moved = true;
			HandleMouseEvents();
			return 0;
		}

		case WM_MOUSEHWHEEL: {
			int delta = GET_WHEEL_DELTA_WPARAM(wParam);

			_cursor.h_wheel += static_cast<float>(delta) * SCROLL_BUILTIN_MULTIPLIER * _settings_client.gui.scrollwheel_multiplier;
			_cursor.wheel_moved = true;
			HandleMouseEvents();
			return 0;
		}

		case WM_SETFOCUS:
			video_driver->has_focus = true;
			SetCompositionPos(hwnd);
			break;

		case WM_KILLFOCUS:
			video_driver->has_focus = false;
			break;

		case WM_ACTIVATE: {
			/* Don't do anything if we are closing openttd */
			if (_exit_game) break;

			bool active = (LOWORD(wParam) != WA_INACTIVE);
			bool minimized = (HIWORD(wParam) != 0);
			if (video_driver->fullscreen) {
				if (active && minimized) {
					/* Restore the game window */
					Dimension d = _bck_resolution; // Save current non-fullscreen window size as it will be overwritten by ShowWindow.
					ShowWindow(hwnd, SW_RESTORE);
					_bck_resolution = d;
					video_driver->MakeWindow(true);
				} else if (!active && !minimized) {
					/* Minimise the window and restore desktop */
					ShowWindow(hwnd, SW_MINIMIZE);
					ChangeDisplaySettings(nullptr, 0);
				}
			}
			break;
		}
	}

	return DefWindowProc(hwnd, msg, wParam, lParam);
}

static void RegisterWndClass()
{
	static bool registered = false;

	if (registered) return;

	HINSTANCE hinst = GetModuleHandle(nullptr);
	WNDCLASS wnd = {
		CS_OWNDC,
		WndProcGdi,
		0,
		0,
		hinst,
		LoadIcon(hinst, MAKEINTRESOURCE(100)),
		LoadCursor(nullptr, IDC_ARROW),
		0,
		0,
		L"OTTD"
	};

	registered = true;
	if (!RegisterClass(&wnd)) UserError("RegisterClass failed");
}

static const Dimension default_resolutions[] = {
	{  640,  480 },
	{  800,  600 },
	{ 1024,  768 },
	{ 1152,  864 },
	{ 1280,  800 },
	{ 1280,  960 },
	{ 1280, 1024 },
	{ 1400, 1050 },
	{ 1600, 1200 },
	{ 1680, 1050 },
	{ 1920, 1200 }
};

static void FindResolutions(uint8_t bpp)
{
	_resolutions.clear();

	DEVMODE dm;
	for (uint i = 0; EnumDisplaySettings(nullptr, i, &dm) != 0; i++) {
		if (dm.dmBitsPerPel != bpp || dm.dmPelsWidth < 640 || dm.dmPelsHeight < 480) continue;
		if (std::ranges::find(_resolutions, Dimension(dm.dmPelsWidth, dm.dmPelsHeight)) != _resolutions.end()) continue;
		_resolutions.emplace_back(dm.dmPelsWidth, dm.dmPelsHeight);
	}

	/* We have found no resolutions, show the default list */
	if (_resolutions.empty()) {
		_resolutions.assign(std::begin(default_resolutions), std::end(default_resolutions));
	}

	SortResolutions();
}

void VideoDriver_Win32Base::Initialize()
{
	this->UpdateAutoResolution();

	RegisterWndClass();
	FindResolutions(this->GetFullscreenBpp());

	/* fullscreen uses those */
	this->width  = this->width_org  = _cur_resolution.width;
	this->height = this->height_org = _cur_resolution.height;

	Debug(driver, 2, "Resolution for display: {}x{}", _cur_resolution.width, _cur_resolution.height);
}

void VideoDriver_Win32Base::Stop()
{
	DestroyWindow(this->main_wnd);

	if (this->fullscreen) ChangeDisplaySettings(nullptr, 0);
	MyShowCursor(true);
}
void VideoDriver_Win32Base::MakeDirty(int left, int top, int width, int height)
{
	Rect r = {left, top, left + width, top + height};
	this->dirty_rect = BoundingRect(this->dirty_rect, r);
}

void VideoDriver_Win32Base::CheckPaletteAnim()
{
	if (_cur_palette.count_dirty == 0) return;

	_local_palette = _cur_palette;
	_cur_palette.count_dirty = 0;
	this->MakeDirty(0, 0, _screen.width, _screen.height);
}

void VideoDriver_Win32Base::InputLoop()
{
	bool old_ctrl_pressed = _ctrl_pressed;
	bool old_shift_pressed = _shift_pressed;

	_ctrl_pressed = (this->has_focus && GetAsyncKeyState(VK_CONTROL) < 0) != _invert_ctrl;
	_shift_pressed = (this->has_focus && GetAsyncKeyState(VK_SHIFT) < 0) != _invert_shift;

	/* Speedup when pressing tab, except when using ALT+TAB
	 * to switch to another application. */
	this->fast_forward_key_pressed = this->has_focus && GetAsyncKeyState(VK_TAB) < 0 && GetAsyncKeyState(VK_MENU) >= 0;

	/* Determine which directional keys are down. */
	if (this->has_focus) {
		_dirkeys =
			(GetAsyncKeyState(VK_LEFT) < 0 ? 1 : 0) +
			(GetAsyncKeyState(VK_UP) < 0 ? 2 : 0) +
			(GetAsyncKeyState(VK_RIGHT) < 0 ? 4 : 0) +
			(GetAsyncKeyState(VK_DOWN) < 0 ? 8 : 0);
	} else {
		_dirkeys = 0;
	}

	if (old_ctrl_pressed != _ctrl_pressed) HandleCtrlChanged();
	if (old_shift_pressed != _shift_pressed) HandleShiftChanged();
}

bool VideoDriver_Win32Base::PollEvent()
{
	MSG mesg;

	if (!PeekMessage(&mesg, nullptr, 0, 0, PM_REMOVE)) return false;

	/* Convert key messages to char messages if we want text input. */
	if (EditBoxInGlobalFocus()) TranslateMessage(&mesg);
	DispatchMessage(&mesg);

	return true;
}

void VideoDriver_Win32Base::MainLoop()
{
	this->StartGameThread();

	for (;;) {
		if (_exit_game) break;

		this->Tick();
		this->SleepTillNextTick();
	}

	this->StopGameThread();
}

void VideoDriver_Win32Base::ClientSizeChanged(int w, int h, bool force)
{
	/* Allocate backing store of the new size. */
	if (this->AllocateBackingStore(w, h, force)) {
		/* Mark all palette colours dirty. */
		_cur_palette.first_dirty = 0;
		_cur_palette.count_dirty = 256;
		_local_palette = _cur_palette;
		_cur_palette.count_dirty = 0;

		BlitterFactory::GetCurrentBlitter()->PostResize();

		GameSizeChanged();
	}
}

bool VideoDriver_Win32Base::ChangeResolution(int w, int h)
{
	if (_window_maximize) ShowWindow(this->main_wnd, SW_SHOWNORMAL);

	this->width = this->width_org = w;
	this->height = this->height_org = h;

	return this->MakeWindow(_fullscreen); // _wnd.fullscreen screws up ingame resolution switching
}

bool VideoDriver_Win32Base::ToggleFullscreen(bool full_screen)
{
	bool res = this->MakeWindow(full_screen);

	this->InvalidateGameOptionsWindow();
	return res;
}

void VideoDriver_Win32Base::EditBoxLostFocus()
{
	CancelIMEComposition(this->main_wnd);
	SetCompositionPos(this->main_wnd);
	SetCandidatePos(this->main_wnd);
}

static BOOL CALLBACK MonitorEnumProc(HMONITOR hMonitor, HDC, LPRECT, LPARAM data)
{
	auto &list = *reinterpret_cast<std::vector<int>*>(data);

	MONITORINFOEX monitorInfo = {};
	monitorInfo.cbSize = sizeof(MONITORINFOEX);
	GetMonitorInfo(hMonitor, &monitorInfo);

	DEVMODE devMode = {};
	devMode.dmSize = sizeof(DEVMODE);
	devMode.dmDriverExtra = 0;
	EnumDisplaySettings(monitorInfo.szDevice, ENUM_CURRENT_SETTINGS, &devMode);

	if (devMode.dmDisplayFrequency != 0) list.push_back(devMode.dmDisplayFrequency);
	return true;
}

std::vector<int> VideoDriver_Win32Base::GetListOfMonitorRefreshRates()
{
	std::vector<int> rates = {};
	EnumDisplayMonitors(nullptr, nullptr, MonitorEnumProc, reinterpret_cast<LPARAM>(&rates));
	return rates;
}

Dimension VideoDriver_Win32Base::GetScreenSize() const
{
	return { static_cast<uint>(GetSystemMetrics(SM_CXSCREEN)), static_cast<uint>(GetSystemMetrics(SM_CYSCREEN)) };
}

float VideoDriver_Win32Base::GetDPIScale()
{
	typedef UINT (WINAPI *PFNGETDPIFORWINDOW)(HWND hwnd);
	typedef UINT (WINAPI *PFNGETDPIFORSYSTEM)(VOID);
	typedef HRESULT (WINAPI *PFNGETDPIFORMONITOR)(HMONITOR hMonitor, int dpiType, UINT *dpiX, UINT *dpiY);

	static PFNGETDPIFORWINDOW _GetDpiForWindow = nullptr;
	static PFNGETDPIFORSYSTEM _GetDpiForSystem = nullptr;
	static PFNGETDPIFORMONITOR _GetDpiForMonitor = nullptr;

	static bool init_done = false;
	if (!init_done) {
		init_done = true;
		static LibraryLoader _user32("user32.dll");
		static LibraryLoader _shcore("shcore.dll");
		_GetDpiForWindow = _user32.GetFunction("GetDpiForWindow");
		_GetDpiForSystem = _user32.GetFunction("GetDpiForSystem");
		_GetDpiForMonitor = _shcore.GetFunction("GetDpiForMonitor");
	}

	UINT cur_dpi = 0;

	if (cur_dpi == 0 && _GetDpiForWindow != nullptr && this->main_wnd != nullptr) {
		/* Per window DPI is supported since Windows 10 Ver 1607. */
		cur_dpi = _GetDpiForWindow(this->main_wnd);
	}
	if (cur_dpi == 0 && _GetDpiForMonitor != nullptr && this->main_wnd != nullptr) {
		/* Per monitor is supported since Windows 8.1. */
		UINT dpiX, dpiY;
		if (SUCCEEDED(_GetDpiForMonitor(MonitorFromWindow(this->main_wnd, MONITOR_DEFAULTTOPRIMARY), 0 /* MDT_EFFECTIVE_DPI */, &dpiX, &dpiY))) {
			cur_dpi = dpiX; // X and Y are always identical.
		}
	}
	if (cur_dpi == 0 && _GetDpiForSystem != nullptr) {
		/* Fall back to system DPI. */
		cur_dpi = _GetDpiForSystem();
	}

	return cur_dpi > 0 ? cur_dpi / 96.0f : 1.0f; // Default Windows DPI value is 96.
}

bool VideoDriver_Win32Base::LockVideoBuffer()
{
	if (this->buffer_locked) return false;
	this->buffer_locked = true;

	_screen.dst_ptr = this->GetVideoPointer();
	assert(_screen.dst_ptr != nullptr);

	return true;
}

void VideoDriver_Win32Base::UnlockVideoBuffer()
{
	assert(_screen.dst_ptr != nullptr);
	if (_screen.dst_ptr != nullptr) {
		/* Hand video buffer back to the drawing backend. */
		this->ReleaseVideoPointer();
		_screen.dst_ptr = nullptr;
	}

	this->buffer_locked = false;
}


static FVideoDriver_Win32GDI iFVideoDriver_Win32GDI;

const char *VideoDriver_Win32GDI::Start(const StringList &param)
{
	if (BlitterFactory::GetCurrentBlitter()->GetScreenDepth() == 0) return "Only real blitters supported";

	this->Initialize();

	this->MakePalette();
	this->AllocateBackingStore(_cur_resolution.width, _cur_resolution.height);
	this->MakeWindow(_fullscreen);

	MarkWholeScreenDirty();

	this->is_game_threaded = !GetDriverParamBool(param, "no_threads") && !GetDriverParamBool(param, "no_thread");

	return nullptr;
}

void VideoDriver_Win32GDI::Stop()
{
	DeleteObject(this->gdi_palette);
	DeleteObject(this->dib_sect);

	this->VideoDriver_Win32Base::Stop();
}

bool VideoDriver_Win32GDI::AllocateBackingStore(int w, int h, bool force)
{
	uint bpp = BlitterFactory::GetCurrentBlitter()->GetScreenDepth();

	w = std::max(w, 64);
	h = std::max(h, 64);

	if (!force && w == _screen.width && h == _screen.height) return false;

	struct BitmapInfoAllocation {
		BITMAPINFOHEADER header;
		RGBQUAD rgb[256];
	};
	BitmapInfoAllocation bmalloc;

	memset(&bmalloc, 0, sizeof(BitmapInfoAllocation));
	BITMAPINFO *bi = reinterpret_cast<BITMAPINFO *>(&bmalloc);
	bi->bmiHeader.biSize = sizeof(BITMAPINFOHEADER);

	bi->bmiHeader.biWidth = this->width = w;
	bi->bmiHeader.biHeight = -(this->height = h);

	bi->bmiHeader.biPlanes = 1;
	bi->bmiHeader.biBitCount = bpp;
	bi->bmiHeader.biCompression = BI_RGB;

	if (this->dib_sect) DeleteObject(this->dib_sect);

	HDC dc = GetDC(0);
	this->dib_sect = CreateDIBSection(dc, bi, DIB_RGB_COLORS, (VOID **)&this->buffer_bits, nullptr, 0);
	if (this->dib_sect == nullptr) UserError("CreateDIBSection failed");
	ReleaseDC(0, dc);

	_screen.width = w;
	_screen.pitch = (bpp == 8) ? Align(w, 4) : w;
	_screen.height = h;
	_screen.dst_ptr = this->GetVideoPointer();

	return true;
}

bool VideoDriver_Win32GDI::AfterBlitterChange()
{
	assert(BlitterFactory::GetCurrentBlitter()->GetScreenDepth() != 0);
	return this->AllocateBackingStore(_screen.width, _screen.height, true) && this->MakeWindow(_fullscreen, false);
}

void VideoDriver_Win32GDI::MakePalette()
{
	_cur_palette.first_dirty = 0;
	_cur_palette.count_dirty = 256;
	_local_palette = _cur_palette;

	struct PaletteAllocation {
		LOGPALETTE pal;
		PALETTEENTRY entries[256 - 1];
	};
	static_assert(sizeof(PaletteAllocation) == sizeof(LOGPALETTE) + (256 - 1) * sizeof(PALETTEENTRY));
	PaletteAllocation palalloc;
	LOGPALETTE *pal = &palalloc.pal;

	pal->palVersion = 0x300;
	pal->palNumEntries = 256;

	for (uint i = 0; i != 256; i++) {
		pal->palPalEntry[i].peRed   = _local_palette.palette[i].r;
		pal->palPalEntry[i].peGreen = _local_palette.palette[i].g;
		pal->palPalEntry[i].peBlue  = _local_palette.palette[i].b;
		pal->palPalEntry[i].peFlags = 0;

	}
	this->gdi_palette = CreatePalette(pal);
	if (this->gdi_palette == nullptr) UserError("CreatePalette failed!\n");
}

void VideoDriver_Win32GDI::UpdatePalette(HDC dc, uint start, uint count)
{
	RGBQUAD rgb[256];

	for (uint i = 0; i != count; i++) {
		rgb[i].rgbRed   = _local_palette.palette[start + i].r;
		rgb[i].rgbGreen = _local_palette.palette[start + i].g;
		rgb[i].rgbBlue  = _local_palette.palette[start + i].b;
		rgb[i].rgbReserved = 0;
	}

	SetDIBColorTable(dc, start, count, rgb);
}

void VideoDriver_Win32GDI::PaletteChanged(HWND hWnd)
{
	HDC hDC = GetWindowDC(hWnd);
	HPALETTE hOldPalette = SelectPalette(hDC, this->gdi_palette, FALSE);
	UINT nChanged = RealizePalette(hDC);

	SelectPalette(hDC, hOldPalette, TRUE);
	ReleaseDC(hWnd, hDC);
	if (nChanged != 0) this->MakeDirty(0, 0, _screen.width, _screen.height);
}

void VideoDriver_Win32GDI::Paint()
{
	PerformanceMeasurer framerate(PFE_VIDEO);

	if (IsEmptyRect(this->dirty_rect)) return;

	HDC dc = GetDC(this->main_wnd);
	HDC dc2 = CreateCompatibleDC(dc);

	HBITMAP old_bmp = (HBITMAP)SelectObject(dc2, this->dib_sect);
	HPALETTE old_palette = SelectPalette(dc, this->gdi_palette, FALSE);

	if (_local_palette.count_dirty != 0) {
		Blitter *blitter = BlitterFactory::GetCurrentBlitter();

		switch (blitter->UsePaletteAnimation()) {
			case Blitter::PaletteAnimation::VideoBackend:
				this->UpdatePalette(dc2, _local_palette.first_dirty, _local_palette.count_dirty);
				break;

			case Blitter::PaletteAnimation::Blitter: {
				blitter->PaletteAnimate(_local_palette);
				break;
			}

			case Blitter::PaletteAnimation::None:
				break;

			default:
				NOT_REACHED();
		}
		_local_palette.count_dirty = 0;
	}

	BitBlt(dc, 0, 0, this->width, this->height, dc2, 0, 0, SRCCOPY);
	SelectPalette(dc, old_palette, TRUE);
	SelectObject(dc2, old_bmp);
	DeleteDC(dc2);

	ReleaseDC(this->main_wnd, dc);

	this->dirty_rect = {};
}

#ifdef _DEBUG
/* Keep this function here..
 * It allows you to redraw the screen from within the MSVC debugger */
/* static */ int VideoDriver_Win32GDI::RedrawScreenDebug()
{
	static int _fooctr;

	VideoDriver_Win32GDI *drv = static_cast<VideoDriver_Win32GDI *>(VideoDriver::GetInstance());

	_screen.dst_ptr = drv->GetVideoPointer();
	UpdateWindows();

	drv->Paint();
	GdiFlush();

	return _fooctr++;
}
#endif

#ifdef WITH_OPENGL

#include <GL/gl.h>
#include "../3rdparty/opengl/glext.h"
#include "../3rdparty/opengl/wglext.h"
#include "opengl.h"

#ifndef PFD_SUPPORT_COMPOSITION
#	define PFD_SUPPORT_COMPOSITION 0x00008000
#endif

static PFNWGLCREATECONTEXTATTRIBSARBPROC _wglCreateContextAttribsARB = nullptr;
static PFNWGLSWAPINTERVALEXTPROC _wglSwapIntervalEXT = nullptr;
static bool _hasWGLARBCreateContextProfile = false; ///< Is WGL_ARB_create_context_profile supported?

/** Platform-specific callback to get an OpenGL function pointer. */
static OGLProc GetOGLProcAddressCallback(const char *proc)
{
	OGLProc ret = reinterpret_cast<OGLProc>(wglGetProcAddress(proc));
	if (ret == nullptr) {
		/* Non-extension GL function? Try normal loading. */
		ret = reinterpret_cast<OGLProc>(GetProcAddress(GetModuleHandle(L"opengl32"), proc));
	}
	return ret;
}

/**
 * Set the pixel format of a window-
 * @param dc Device context to set the pixel format of.
 * @return nullptr on success, error message otherwise.
 */
static const char *SelectPixelFormat(HDC dc)
{
	PIXELFORMATDESCRIPTOR pfd = {
		sizeof(PIXELFORMATDESCRIPTOR), // Size of this struct.
		1,                             // Version of this struct.
		PFD_DRAW_TO_WINDOW |           // Require window support.
		PFD_SUPPORT_OPENGL |           // Require OpenGL support.
		PFD_DOUBLEBUFFER   |           // Use double buffering.
		PFD_DEPTH_DONTCARE,
		PFD_TYPE_RGBA,                 // Request RGBA format.
		24,                            // 24 bpp (excluding alpha).
		0, 0, 0, 0, 0, 0, 0, 0,        // Colour bits and shift ignored.
		0, 0, 0, 0, 0,                 // No accumulation buffer.
		0, 0,                          // No depth/stencil buffer.
		0,                             // No aux buffers.
		PFD_MAIN_PLANE,                // Main layer.
		0, 0, 0, 0                     // Ignored/reserved.
	};

	pfd.dwFlags |= PFD_SUPPORT_COMPOSITION; // Make OpenTTD compatible with Aero.

	/* Choose a suitable pixel format. */
	int format = ChoosePixelFormat(dc, &pfd);
	if (format == 0) return "No suitable pixel format found";
	if (!SetPixelFormat(dc, format, &pfd)) return "Can't set pixel format";

	return nullptr;
}

/** Bind all WGL extension functions we need. */
static void LoadWGLExtensions()
{
	/* Querying the supported WGL extensions and loading the matching
	 * functions requires a valid context, even for the extensions
	 * regarding context creation. To get around this, we create
	 * a dummy window with a dummy context. The extension functions
	 * remain valid even after this context is destroyed. */
	HWND wnd = CreateWindow(L"STATIC", L"dummy", WS_OVERLAPPEDWINDOW, 0, 0, 0, 0, nullptr, nullptr, GetModuleHandle(nullptr), nullptr);
	HDC dc = GetDC(wnd);

	/* Set pixel format of the window. */
	if (SelectPixelFormat(dc) == nullptr) {
		/* Create rendering context. */
		HGLRC rc = wglCreateContext(dc);
		if (rc != nullptr) {
			wglMakeCurrent(dc, rc);

#ifdef __MINGW32__
			/* GCC doesn't understand the expected usage of wglGetProcAddress(). */
#pragma GCC diagnostic push
#pragma GCC diagnostic ignored "-Wcast-function-type"
#endif /* __MINGW32__ */

			/* Get list of WGL extensions. */
			PFNWGLGETEXTENSIONSSTRINGARBPROC wglGetExtensionsStringARB = (PFNWGLGETEXTENSIONSSTRINGARBPROC)wglGetProcAddress("wglGetExtensionsStringARB");
			if (wglGetExtensionsStringARB != nullptr) {
				const char *wgl_exts = wglGetExtensionsStringARB(dc);
				/* Bind supported functions. */
				if (FindStringInExtensionList(wgl_exts, "WGL_ARB_create_context") != nullptr) {
					_wglCreateContextAttribsARB = (PFNWGLCREATECONTEXTATTRIBSARBPROC)wglGetProcAddress("wglCreateContextAttribsARB");
				}
				_hasWGLARBCreateContextProfile = FindStringInExtensionList(wgl_exts, "WGL_ARB_create_context_profile") != nullptr;
				if (FindStringInExtensionList(wgl_exts, "WGL_EXT_swap_control") != nullptr) {
					_wglSwapIntervalEXT = (PFNWGLSWAPINTERVALEXTPROC)wglGetProcAddress("wglSwapIntervalEXT");
				}
			}

#ifdef __MINGW32__
#pragma GCC diagnostic pop
#endif
			wglMakeCurrent(nullptr, nullptr);
			wglDeleteContext(rc);
		}
	}

	ReleaseDC(wnd, dc);
	DestroyWindow(wnd);
}

static FVideoDriver_Win32OpenGL iFVideoDriver_Win32OpenGL;

const char *VideoDriver_Win32OpenGL::Start(const StringList &param)
{
	if (BlitterFactory::GetCurrentBlitter()->GetScreenDepth() == 0) return "Only real blitters supported";

	Dimension old_res = _cur_resolution; // Save current screen resolution in case of errors, as MakeWindow invalidates it.

	LoadWGLExtensions();

	this->Initialize();
	this->MakeWindow(_fullscreen);

	/* Create and initialize OpenGL context. */
	const char *err = this->AllocateContext();
	if (err != nullptr) {
		this->Stop();
		_cur_resolution = old_res;
		return err;
	}

	this->driver_info = GetName();
	this->driver_info += " (";
	this->driver_info += OpenGLBackend::Get()->GetDriverName();
	this->driver_info += ")";

	this->ClientSizeChanged(this->width, this->height, true);
	/* We should have a valid screen buffer now. If not, something went wrong and we should abort. */
	if (_screen.dst_ptr == nullptr) {
		this->Stop();
		_cur_resolution = old_res;
		return "Can't get pointer to screen buffer";
	}
	/* Main loop expects to start with the buffer unmapped. */
	this->ReleaseVideoPointer();

	MarkWholeScreenDirty();

	this->is_game_threaded = !GetDriverParamBool(param, "no_threads") && !GetDriverParamBool(param, "no_thread");

	return nullptr;
}

void VideoDriver_Win32OpenGL::Stop()
{
	this->DestroyContext();
	this->VideoDriver_Win32Base::Stop();
}

void VideoDriver_Win32OpenGL::DestroyContext()
{
	OpenGLBackend::Destroy();

	wglMakeCurrent(nullptr, nullptr);
	if (this->gl_rc != nullptr) {
		wglDeleteContext(this->gl_rc);
		this->gl_rc = nullptr;
	}
	if (this->dc != nullptr) {
		ReleaseDC(this->main_wnd, this->dc);
		this->dc = nullptr;
	}
}

void VideoDriver_Win32OpenGL::ToggleVsync(bool vsync)
{
	if (_wglSwapIntervalEXT != nullptr) {
		_wglSwapIntervalEXT(vsync);
	} else if (vsync) {
		Debug(driver, 0, "OpenGL: Vsync requested, but not supported by driver");
	}
}

const char *VideoDriver_Win32OpenGL::AllocateContext()
{
	this->dc = GetDC(this->main_wnd);

	const char *err = SelectPixelFormat(this->dc);
	if (err != nullptr) return err;

	HGLRC rc = nullptr;

	/* Create OpenGL device context. Try to get an 3.2+ context if possible. */
	if (_wglCreateContextAttribsARB != nullptr) {
		/* Try for OpenGL 4.5 first. */
		int attribs[] = {
			WGL_CONTEXT_MAJOR_VERSION_ARB, 4,
			WGL_CONTEXT_MINOR_VERSION_ARB, 5,
			WGL_CONTEXT_FLAGS_ARB, GetDebugLevel(DebugLevelID::driver) >= 8 ? WGL_CONTEXT_DEBUG_BIT_ARB : 0,
			_hasWGLARBCreateContextProfile ? WGL_CONTEXT_PROFILE_MASK_ARB : 0, WGL_CONTEXT_CORE_PROFILE_BIT_ARB, // Terminate list if WGL_ARB_create_context_profile isn't supported.
			0
		};
		rc = _wglCreateContextAttribsARB(this->dc, nullptr, attribs);

		if (rc == nullptr) {
			/* Try again for a 3.2 context. */
			attribs[1] = 3;
			attribs[3] = 2;
			rc = _wglCreateContextAttribsARB(this->dc, nullptr, attribs);
		}
	}

	if (rc == nullptr) {
		/* Old OpenGL or old driver, let's hope for the best. */
		rc = wglCreateContext(this->dc);
		if (rc == nullptr) return "Can't create OpenGL context";
	}
	if (!wglMakeCurrent(this->dc, rc)) return "Can't active GL context";

	this->ToggleVsync(_video_vsync);

	this->gl_rc = rc;
	return OpenGLBackend::Create(&GetOGLProcAddressCallback, this->GetScreenSize());
}

bool VideoDriver_Win32OpenGL::ToggleFullscreen(bool full_screen)
{
	if (_screen.dst_ptr != nullptr) this->ReleaseVideoPointer();
	this->DestroyContext();
	bool res = this->VideoDriver_Win32Base::ToggleFullscreen(full_screen);
	res &= this->AllocateContext() == nullptr;
	this->ClientSizeChanged(this->width, this->height, true);
	return res;
}

bool VideoDriver_Win32OpenGL::AfterBlitterChange()
{
	assert(BlitterFactory::GetCurrentBlitter()->GetScreenDepth() != 0);
	this->ClientSizeChanged(this->width, this->height, true);
	return true;
}

void VideoDriver_Win32OpenGL::PopulateSystemSprites()
{
	OpenGLBackend::Get()->PopulateCursorCache();
}

void VideoDriver_Win32OpenGL::ClearSystemSprites()
{
	OpenGLBackend::Get()->ClearCursorCache();
}

bool VideoDriver_Win32OpenGL::AllocateBackingStore(int w, int h, bool force)
{
	if (!force && w == _screen.width && h == _screen.height) return false;

	this->width = w = std::max(w, 64);
	this->height = h = std::max(h, 64);

	if (this->gl_rc == nullptr) return false;

	if (_screen.dst_ptr != nullptr) this->ReleaseVideoPointer();

	this->dirty_rect = {};
	bool res = OpenGLBackend::Get()->Resize(w, h, force);
	SwapBuffers(this->dc);
	_screen.dst_ptr = this->GetVideoPointer();

	return res;
}

void *VideoDriver_Win32OpenGL::GetVideoPointer()
{
	if (BlitterFactory::GetCurrentBlitter()->NeedsAnimationBuffer()) {
		this->anim_buffer = OpenGLBackend::Get()->GetAnimBuffer();
	}
	return OpenGLBackend::Get()->GetVideoBuffer();
}

void VideoDriver_Win32OpenGL::ReleaseVideoPointer()
{
	if (this->anim_buffer != nullptr) OpenGLBackend::Get()->ReleaseAnimBuffer(this->dirty_rect);
	OpenGLBackend::Get()->ReleaseVideoBuffer(this->dirty_rect);
	this->dirty_rect = {};
	_screen.dst_ptr = nullptr;
	this->anim_buffer = nullptr;
}

void VideoDriver_Win32OpenGL::Paint()
{
	PerformanceMeasurer framerate(PFE_VIDEO);

	if (_local_palette.count_dirty != 0) {
		Blitter *blitter = BlitterFactory::GetCurrentBlitter();

		/* Always push a changed palette to OpenGL. */
		OpenGLBackend::Get()->UpdatePalette(_local_palette.palette, _local_palette.first_dirty, _local_palette.count_dirty);
		if (blitter->UsePaletteAnimation() == Blitter::PaletteAnimation::Blitter) {
			blitter->PaletteAnimate(_local_palette);
		}

		_local_palette.count_dirty = 0;
	}

	OpenGLBackend::Get()->Paint();
	OpenGLBackend::Get()->DrawMouseCursor();

	SwapBuffers(this->dc);
}

#endif /* WITH_OPENGL */<|MERGE_RESOLUTION|>--- conflicted
+++ resolved
@@ -372,15 +372,10 @@
 
 				/* Convert caret position from bytes in the input string to a position in the UTF-8 encoded string. */
 				LONG caret_bytes = ImmGetCompositionString(hIMC, GCS_CURSORPOS, nullptr, 0);
-<<<<<<< HEAD
-				const char *caret = utf8_buf;
-				for (const wchar_t *c = str; *c != '\0' && *caret != '\0' && caret_bytes > 0; c++, caret_bytes--) {
-=======
 				Utf8View view(utf8_buf);
 				auto caret = view.begin();
 				const auto end = view.end();
-				for (const wchar_t *c = str.c_str(); *c != '\0' && caret != end && caret_bytes > 0; c++, caret_bytes--) {
->>>>>>> cedc5113
+				for (const wchar_t *c = str.get(); *c != '\0' && caret != end && caret_bytes > 0; c++, caret_bytes--) {
 					/* Skip DBCS lead bytes or leading surrogates. */
 					if (Utf16IsLeadSurrogate(*c)) {
 						c++;
