--- conflicted
+++ resolved
@@ -736,33 +736,17 @@
 	if (_cur_palette.count_dirty != 0) {
 		Blitter *blitter = BlitterFactory::GetCurrentBlitter();
 
-<<<<<<< HEAD
 		switch (blitter->UsePaletteAnimation()) {
 			case Blitter::PALETTE_ANIMATION_VIDEO_BACKEND:
 				this->UpdatePalette(_cur_palette.first_dirty, _cur_palette.count_dirty);
 				break;
 
-			case Blitter::PALETTE_ANIMATION_BLITTER:
+			case Blitter::PaletteAnimation::Blitter:
 				blitter->PaletteAnimate(_cur_palette);
 				break;
 
-			case Blitter::PALETTE_ANIMATION_NONE:
+			case Blitter::PaletteAnimation::None:
 				break;
-=======
-	Blitter *blitter = BlitterFactory::GetCurrentBlitter();
-
-	switch (blitter->UsePaletteAnimation()) {
-		case Blitter::PaletteAnimation::VideoBackend:
-			this->UpdatePalette(_local_palette.first_dirty, _local_palette.count_dirty);
-			break;
-
-		case Blitter::PaletteAnimation::Blitter:
-			blitter->PaletteAnimate(_local_palette);
-			break;
-
-		case Blitter::PaletteAnimation::None:
-			break;
->>>>>>> d05cc2ef
 
 			default:
 				NOT_REACHED();
