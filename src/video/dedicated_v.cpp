--- conflicted
+++ resolved
@@ -82,11 +82,7 @@
 /* Windows Console thread. Just loop and signal when input has been received */
 static void WINAPI CheckForConsoleInput()
 {
-<<<<<<< HEAD
-	SetWin32ThreadName(-1, "ottd:win-console");
-=======
 	SetCurrentThreadName("ottd:win-console");
->>>>>>> 01261dae
 
 	DWORD nb;
 	HANDLE hStdin = GetStdHandle(STD_INPUT_HANDLE);
@@ -150,11 +146,7 @@
 	ScreenSizeChanged();
 	BlitterFactory::GetCurrentBlitter()->PostResize();
 
-<<<<<<< HEAD
-#if defined(WIN32)
-=======
 #if defined(_WIN32)
->>>>>>> 01261dae
 	/* For win32 we need to allocate a console (debug mode does the same) */
 	CreateConsole();
 	CreateWindowsConsoleThread();
