/*
 * This file is part of OpenTTD.
 * OpenTTD is free software; you can redistribute it and/or modify it under the terms of the GNU General Public License as published by the Free Software Foundation, version 2.
 * OpenTTD is distributed in the hope that it will be useful, but WITHOUT ANY WARRANTY; without even the implied warranty of MERCHANTABILITY or FITNESS FOR A PARTICULAR PURPOSE.
 * See the GNU General Public License for more details. You should have received a copy of the GNU General Public License along with OpenTTD. If not, see <http://www.gnu.org/licenses/>.
 */

/** @file dedicated_v.cpp Dedicated server video 'driver'. */

#include "../stdafx.h"

#include "../gfx_func.h"
#include "../network/network.h"
#include "../network/network_internal.h"
#include "../console_func.h"
#include "../genworld.h"
#include "../fileio_type.h"
#include "../fios.h"
#include "../blitter/factory.hpp"
#include "../company_func.h"
#include "../core/random_func.hpp"
#include "../saveload/saveload.h"
#include "../thread.h"
#include "../window_func.h"
#include "dedicated_v.h"

#ifdef __OS2__
#	include <sys/time.h> /* gettimeofday */
#	include <sys/types.h>
#	include <unistd.h>
#	include <conio.h>

#	define INCL_DOS
#	include <os2.h>

#	define STDIN 0  /* file descriptor for standard input */

/**
 * Switches OpenTTD to a console app at run-time, instead of a PM app
 * Necessary to see stdout, etc.
 */
static void OS2_SwitchToConsoleMode()
{
	PPIB pib;
	PTIB tib;

	DosGetInfoBlocks(&tib, &pib);

	/* Change flag from PM to VIO */
	pib->pib_ultype = 3;
}
#endif

#if defined(UNIX)
#	include <sys/time.h> /* gettimeofday */
#	include <sys/types.h>
#	include <unistd.h>
#	include <signal.h>
#	define STDIN 0  /* file descriptor for standard input */

/* Signal handlers */
static void DedicatedSignalHandler(int sig)
{
	if (_game_mode == GM_NORMAL && _settings_client.gui.autosave_on_exit) DoExitSave();
	_exit_game = true;
	signal(sig, DedicatedSignalHandler);
}
#endif

#if defined(_WIN32)
# include <windows.h> /* GetTickCount */
# include <conio.h>
# include <time.h>
# include <tchar.h>
# include "../os/windows/win32.h"

static HANDLE _hInputReady, _hWaitForInputHandling;
static HANDLE _hThread; // Thread to close
static char _win_console_thread_buffer[200];

/* Windows Console thread. Just loop and signal when input has been received */
static void WINAPI CheckForConsoleInput()
{
	SetCurrentThreadName("ottd:win-console");

	DWORD nb;
	HANDLE hStdin = GetStdHandle(STD_INPUT_HANDLE);
	for (;;) {
		ReadFile(hStdin, _win_console_thread_buffer, lengthof(_win_console_thread_buffer), &nb, nullptr);
		if (nb >= lengthof(_win_console_thread_buffer)) nb = lengthof(_win_console_thread_buffer) - 1;
		_win_console_thread_buffer[nb] = '\0';

		/* Signal input waiting that input is read and wait for it being handled
		 * SignalObjectAndWait() should be used here, but it's unsupported in Win98< */
		SetEvent(_hInputReady);
		WaitForSingleObject(_hWaitForInputHandling, INFINITE);
	}
}

static void CreateWindowsConsoleThread()
{
	DWORD dwThreadId;
	/* Create event to signal when console input is ready */
	_hInputReady = CreateEvent(nullptr, false, false, nullptr);
	_hWaitForInputHandling = CreateEvent(nullptr, false, false, nullptr);
	if (_hInputReady == nullptr || _hWaitForInputHandling == nullptr) usererror("Cannot create console event!");

	_hThread = CreateThread(nullptr, 0, (LPTHREAD_START_ROUTINE)CheckForConsoleInput, nullptr, 0, &dwThreadId);
	if (_hThread == nullptr) usererror("Cannot create console thread!");

	DEBUG(driver, 2, "Windows console thread started");
}

static void CloseWindowsConsoleThread()
{
	CloseHandle(_hThread);
	CloseHandle(_hInputReady);
	CloseHandle(_hWaitForInputHandling);
	DEBUG(driver, 2, "Windows console thread shut down");
}

#endif

#include "../safeguards.h"


static void *_dedicated_video_mem;

/* Whether a fork has been done. */
bool _dedicated_forks;

extern bool SafeLoad(const std::string &filename, SaveLoadOperation fop, DetailedFileType dft, GameMode newgm, Subdirectory subdir, struct LoadFilter *lf = nullptr);

static FVideoDriver_Dedicated iFVideoDriver_Dedicated;


const char *VideoDriver_Dedicated::Start(const StringList &parm)
{
	this->UpdateAutoResolution();

	int bpp = BlitterFactory::GetCurrentBlitter()->GetScreenDepth();
	_dedicated_video_mem = (bpp == 0) ? nullptr : MallocT<byte>(_cur_resolution.width * _cur_resolution.height * (bpp / 8));

	_screen.width  = _screen.pitch = _cur_resolution.width;
	_screen.height = _cur_resolution.height;
	_screen.dst_ptr = _dedicated_video_mem;
	ScreenSizeChanged();
	BlitterFactory::GetCurrentBlitter()->PostResize();

#if defined(_WIN32)
	/* For win32 we need to allocate a console (debug mode does the same) */
	CreateConsole();
	CreateWindowsConsoleThread();
	SetConsoleTitle(_T("OpenTTD Dedicated Server"));
#endif

#ifdef _MSC_VER
	/* Disable the MSVC assertion message box. */
	_set_error_mode(_OUT_TO_STDERR);
#endif

#ifdef __OS2__
	/* For OS/2 we also need to switch to console mode instead of PM mode */
	OS2_SwitchToConsoleMode();
#endif

	DEBUG(driver, 1, "Loading dedicated server");
	return nullptr;
}

void VideoDriver_Dedicated::Stop()
{
#ifdef _WIN32
	CloseWindowsConsoleThread();
#endif
	free(_dedicated_video_mem);
}

void VideoDriver_Dedicated::MakeDirty(int left, int top, int width, int height) {}
bool VideoDriver_Dedicated::ChangeResolution(int w, int h) { return false; }
bool VideoDriver_Dedicated::ToggleFullscreen(bool fs) { return false; }

#if defined(UNIX) || defined(__OS2__)
static bool InputWaiting()
{
	struct timeval tv;
	fd_set readfds;

	tv.tv_sec = 0;
	tv.tv_usec = 1;

	FD_ZERO(&readfds);
	FD_SET(STDIN, &readfds);

	/* don't care about writefds and exceptfds: */
	return select(STDIN + 1, &readfds, nullptr, nullptr, &tv) > 0;
}

#else

static bool InputWaiting()
{
	return WaitForSingleObject(_hInputReady, 1) == WAIT_OBJECT_0;
}

#endif

static void DedicatedHandleKeyInput()
{
	static char input_line[1024] = "";

	if (!InputWaiting()) return;

	if (_exit_game) return;

#if defined(UNIX) || defined(__OS2__)
	if (fgets(input_line, lengthof(input_line), stdin) == nullptr) return;
#else
	/* Handle console input, and signal console thread, it can accept input again */
	static_assert(lengthof(_win_console_thread_buffer) <= lengthof(input_line));
	strecpy(input_line, _win_console_thread_buffer, lastof(input_line));
	SetEvent(_hWaitForInputHandling);
#endif

	/* Remove trailing \r or \n */
	for (char *c = input_line; *c != '\0'; c++) {
		if (*c == '\n' || *c == '\r' || c == lastof(input_line)) {
			*c = '\0';
			break;
		}
	}
	str_validate(input_line, lastof(input_line));

	IConsoleCmdExec(input_line); // execute command
}

void VideoDriver_Dedicated::MainLoop()
{
	/* Signal handlers */
#if defined(UNIX)
	signal(SIGTERM, DedicatedSignalHandler);
	signal(SIGINT, DedicatedSignalHandler);
	signal(SIGQUIT, DedicatedSignalHandler);
#endif

	/* Load the dedicated server stuff */
	_is_network_server = true;
	_network_dedicated = true;
	_current_company = _local_company = COMPANY_SPECTATOR;

	/* If SwitchMode is SM_LOAD_GAME, it means that the user used the '-g' options */
	if (_switch_mode != SM_LOAD_GAME) {
		StartNewGameWithoutGUI(GENERATE_NEW_SEED);
		SwitchToMode(_switch_mode);
		_switch_mode = SM_NONE;
	} else {
		_switch_mode = SM_NONE;
		/* First we need to test if the savegame can be loaded, else we will end up playing the
		 *  intro game... */
		if (!SafeLoad(_file_to_saveload.name, _file_to_saveload.file_op, _file_to_saveload.detail_ftype, GM_NORMAL, BASE_DIR)) {
			/* Loading failed, pop out.. */
			DEBUG(net, 0, "Loading requested map failed, aborting");
			_networking = false;
		} else {
			/* We can load this game, so go ahead */
			SwitchToMode(SM_LOAD_GAME);
		}
	}

	/* Done loading, start game! */

	if (!_networking) {
		DEBUG(net, 0, "Dedicated server could not be started, aborting");
		return;
	}

	while (!_exit_game) {
		InteractiveRandom(); // randomness

		if (!_dedicated_forks) DedicatedHandleKeyInput();

<<<<<<< HEAD
		cur_ticks = std::chrono::steady_clock::now();

		/* If more than a millisecond has passed, increase the _realtime_tick. */
		if (cur_ticks - last_realtime_tick > std::chrono::milliseconds(1)) {
			auto delta = std::chrono::duration_cast<std::chrono::milliseconds>(cur_ticks - last_realtime_tick);
			IncreaseRealtimeTick(delta.count());
			last_realtime_tick += delta;
		}

		if (cur_ticks >= next_game_tick || _ddc_fastforward) {
			if (_ddc_fastforward) {
				next_game_tick = cur_ticks + this->GetGameInterval();
			} else {
				next_game_tick += this->GetGameInterval();
				/* Avoid next_game_tick getting behind more and more if it cannot keep up. */
				if (next_game_tick < cur_ticks - ALLOWED_DRIFT * this->GetGameInterval()) next_game_tick = cur_ticks;
			}

			GameLoop();
			GameLoopPaletteAnimations();
			InputLoop();
			UpdateWindows();
		}

		/* Don't sleep when fast forwarding (for desync debugging) */
		if (!_ddc_fastforward) {
			/* Sleep longer on a dedicated server, if the game is paused and no clients connected.
			 * That can allow the CPU to better use deep sleep states. */
			if (_pause_mode != 0 && !HasClients()) {
				std::this_thread::sleep_for(std::chrono::milliseconds(100));
			} else {
				/* See how much time there is till we have to process the next event, and try to hit that as close as possible. */
				auto now = std::chrono::steady_clock::now();

				if (next_game_tick > now) {
					std::this_thread::sleep_for(next_game_tick - now);
				}
			}
		}
=======
		_fast_forward = _ddc_fastforward;
		this->Tick();
		this->SleepTillNextTick();
>>>>>>> e1b1608d
	}
}<|MERGE_RESOLUTION|>--- conflicted
+++ resolved
@@ -279,50 +279,8 @@
 
 		if (!_dedicated_forks) DedicatedHandleKeyInput();
 
-<<<<<<< HEAD
-		cur_ticks = std::chrono::steady_clock::now();
-
-		/* If more than a millisecond has passed, increase the _realtime_tick. */
-		if (cur_ticks - last_realtime_tick > std::chrono::milliseconds(1)) {
-			auto delta = std::chrono::duration_cast<std::chrono::milliseconds>(cur_ticks - last_realtime_tick);
-			IncreaseRealtimeTick(delta.count());
-			last_realtime_tick += delta;
-		}
-
-		if (cur_ticks >= next_game_tick || _ddc_fastforward) {
-			if (_ddc_fastforward) {
-				next_game_tick = cur_ticks + this->GetGameInterval();
-			} else {
-				next_game_tick += this->GetGameInterval();
-				/* Avoid next_game_tick getting behind more and more if it cannot keep up. */
-				if (next_game_tick < cur_ticks - ALLOWED_DRIFT * this->GetGameInterval()) next_game_tick = cur_ticks;
-			}
-
-			GameLoop();
-			GameLoopPaletteAnimations();
-			InputLoop();
-			UpdateWindows();
-		}
-
-		/* Don't sleep when fast forwarding (for desync debugging) */
-		if (!_ddc_fastforward) {
-			/* Sleep longer on a dedicated server, if the game is paused and no clients connected.
-			 * That can allow the CPU to better use deep sleep states. */
-			if (_pause_mode != 0 && !HasClients()) {
-				std::this_thread::sleep_for(std::chrono::milliseconds(100));
-			} else {
-				/* See how much time there is till we have to process the next event, and try to hit that as close as possible. */
-				auto now = std::chrono::steady_clock::now();
-
-				if (next_game_tick > now) {
-					std::this_thread::sleep_for(next_game_tick - now);
-				}
-			}
-		}
-=======
 		_fast_forward = _ddc_fastforward;
 		this->Tick();
 		this->SleepTillNextTick();
->>>>>>> e1b1608d
 	}
 }