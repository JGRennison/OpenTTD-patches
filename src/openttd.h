/*
 * This file is part of OpenTTD.
 * OpenTTD is free software; you can redistribute it and/or modify it under the terms of the GNU General Public License as published by the Free Software Foundation, version 2.
 * OpenTTD is distributed in the hope that it will be useful, but WITHOUT ANY WARRANTY; without even the implied warranty of MERCHANTABILITY or FITNESS FOR A PARTICULAR PURPOSE.
 * See the GNU General Public License for more details. You should have received a copy of the GNU General Public License along with OpenTTD. If not, see <http://www.gnu.org/licenses/>.
 */

/** @file openttd.h Some generic types. */

#ifndef OPENTTD_H
#define OPENTTD_H

#include <atomic>
#include <chrono>
#include <optional>
#include "core/enum_type.hpp"

/** Mode which defines the state of the game. */
enum GameMode : uint8_t {
	GM_MENU,
	GM_NORMAL,
	GM_EDITOR,
	GM_BOOTSTRAP
};

/** Mode which defines what mode we're switching to. */
enum SwitchMode : uint8_t {
	SM_NONE,
	SM_NEWGAME,           ///< New Game --> 'Random game'.
	SM_RESTARTGAME,       ///< Restart --> 'Random game' with current settings.
	SM_RELOADGAME,        ///< Reload the savegame / scenario / heightmap you started the game with.
	SM_EDITOR,            ///< Switch to scenario editor.
	SM_LOAD_GAME,         ///< Load game, Play Scenario.
	SM_MENU,              ///< Switch to game intro menu.
	SM_SAVE_GAME,         ///< Save game.
	SM_SAVE_HEIGHTMAP,    ///< Save heightmap.
	SM_GENRANDLAND,       ///< Generate random land within scenario editor.
	SM_LOAD_SCENARIO,     ///< Load scenario from scenario editor.
	SM_START_HEIGHTMAP,   ///< Load a heightmap and start a new game from it.
	SM_LOAD_HEIGHTMAP,    ///< Load heightmap from scenario editor.
	SM_RESTART_HEIGHTMAP, ///< Load a heightmap and start a new game from it with current settings.
	SM_JOIN_GAME,         ///< Join a network game.
};

/** Display Options */
enum DisplayOptions : uint8_t {
	DO_SHOW_TOWN_NAMES     = 0, ///< Display town names.
	DO_SHOW_STATION_NAMES  = 1, ///< Display station names.
	DO_SHOW_SIGNS          = 2, ///< Display signs.
	DO_FULL_ANIMATION      = 3, ///< Perform palette animation.
	DO_FULL_DETAIL         = 5, ///< Also draw details of track and roads.
	DO_SHOW_WAYPOINT_NAMES = 6, ///< Display waypoint names.
	DO_SHOW_COMPETITOR_SIGNS = 7, ///< Display signs, station names and waypoint names of opponent companies. Buoys and oilrig-stations are always shown, even if this option is turned off.
};

/** Extra Display Options */
enum ExtraDisplayOptions {
	XDO_SHOW_MONEY_TEXT_EFFECTS = 0, ///< Display money text effects.
	XDO_SHOW_HIDDEN_SIGNS       = 1, ///< Show hidden signs
};

struct GameSessionStats {
	std::optional<std::chrono::steady_clock::time_point> start_time; ///< Time when the current game was started.
	std::string savegame_id;                                         ///< Unique ID of the savegame.
	std::optional<size_t> savegame_size;                             ///< Size of the last saved savegame in bytes, or std::nullopt if not saved yet.
};

extern GameMode _game_mode;
extern SwitchMode _switch_mode;
extern bool _check_special_modes;
extern GameSessionStats _game_session_stats;
extern std::atomic<bool> _exit_game;
extern bool _save_config;

/** Modes of pausing we've got */
enum class PauseMode : uint8_t {
	Normal             = 0, ///< A game normally paused
	SaveLoad           = 1, ///< A game paused for saving/loading
	Join               = 2, ///< A game paused for 'pause_on_join'
	Error              = 3, ///< A game paused because a (critical) error
	ActiveClients      = 4, ///< A game paused for 'min_active_clients'
	GameScript         = 5, ///< A game paused by a game script
	LinkGraph          = 6, ///< A game paused due to the link graph schedule lagging
	CommandDuringPause = 7, ///< A game paused, and a command executed during the pause; resets on autosave
};
using PauseModes = EnumBitSet<PauseMode, uint8_t>;

/** The current pause mode */
<<<<<<< HEAD
extern PauseMode _pause_mode;
extern uint32_t _pause_countdown;
=======
extern PauseModes _pause_mode;
>>>>>>> 43c7865c

void AskExitGame();
void AskExitToGameMenu();

int openttd_main(std::span<char * const> arguments);
void StateGameLoop();
void HandleExitGameRequest();
void InitMusicDriver(bool init_volume);

void SwitchToMode(SwitchMode new_mode);

bool RequestNewGRFScan(struct NewGRFScanCallback *callback = nullptr);
void GenerateSavegameId();

void OpenBrowser(const std::string &url);
void ChangeAutosaveFrequency(bool reset);

#endif /* OPENTTD_H */<|MERGE_RESOLUTION|>--- conflicted
+++ resolved
@@ -86,12 +86,8 @@
 using PauseModes = EnumBitSet<PauseMode, uint8_t>;
 
 /** The current pause mode */
-<<<<<<< HEAD
-extern PauseMode _pause_mode;
+extern PauseModes _pause_mode;
 extern uint32_t _pause_countdown;
-=======
-extern PauseModes _pause_mode;
->>>>>>> 43c7865c
 
 void AskExitGame();
 void AskExitToGameMenu();
