--- conflicted
+++ resolved
@@ -5899,7 +5899,7 @@
 
 			distance %= 2; // we're only interested if the distance is even or uneven
 			style &= HT_DIR_MASK;
-			assert(style < HT_DIR_END);
+			dbg_assert(style < HT_DIR_END);
 
 			/* To handle autorail, we do some magic to be able to use a lookup table.
 			 * Firstly if we drag the other way around, we switch start&end, and if needed
@@ -5915,28 +5915,12 @@
 			};
 
 			/* Use lookup table for start-tile based on HighLightStyle direction */
-<<<<<<< HEAD
-			uint8_t style_t = style * 2;
-			dbg_assert(style_t < lengthof(heightdiff_line_by_dir) - 13);
-			h0 = TileHeight(TileAdd(start_tile, ToTileIndexDiff(heightdiff_line_by_dir[style_t])));
-			uint ht = TileHeight(TileAdd(start_tile, ToTileIndexDiff(heightdiff_line_by_dir[style_t + 1])));
-			h0 = std::max(h0, ht);
-
-			/* Use lookup table for end-tile based on HighLightStyle direction
-			 * flip around side (lower/upper, left/right) based on distance */
-			if (distance == 0) style_t = flip_style_direction[style] * 2;
-			dbg_assert(style_t < lengthof(heightdiff_line_by_dir) - 13);
-			h1 = TileHeight(TileAdd(end_tile, ToTileIndexDiff(heightdiff_line_by_dir[12 + style_t])));
-			ht = TileHeight(TileAdd(end_tile, ToTileIndexDiff(heightdiff_line_by_dir[12 + style_t + 1])));
-			h1 = std::max(h1, ht);
-=======
 			h0 = get_height(start_tile, start_heightdiff_line_by_dir[style]);
 
 			/* Use lookup table for end-tile based on HighLightStyle direction
 			 * flip around side (lower/upper, left/right) based on distance */
 			if (distance == 0) style = flip_style_direction[style];
 			h1 = get_height(end_tile, end_heightdiff_line_by_dir[style]);
->>>>>>> ef55cc79
 			break;
 		}
 	}
