--- conflicted
+++ resolved
@@ -84,6 +84,8 @@
 #include "vehicle_gui.h"
 #include "blitter/factory.hpp"
 #include "strings_func.h"
+#include "strings_internal.h"
+#include "strings_builder.h"
 #include "zoom_func.h"
 #include "vehicle_func.h"
 #include "company_func.h"
@@ -155,21 +157,23 @@
 static const int MAX_TILE_EXTENT_BOTTOM = ZOOM_BASE * (TILE_PIXELS + 2 * TILE_HEIGHT); ///< Maximum bottom extent of tile relative to north corner (worst case: #SLOPE_STEEP_N).
 
 struct StringSpriteToDraw {
-<<<<<<< HEAD
 	StringID string;
-=======
-	std::string string;
 	uint16_t width;
->>>>>>> b653f875
 	Colours colour;
 	ViewportStringFlags flags;
 	int32_t x;
 	int32_t y;
-<<<<<<< HEAD
 	uint64_t params[2];
-	uint16_t width;
-=======
->>>>>>> b653f875
+
+	StringSpriteToDraw(int x, int y, ViewportStringFlags flags, uint16_t width) : width(width), flags(flags), x(x), y(y) {}
+
+	void FillDetails(StringID string, uint64_t params_1, uint64_t params_2, Colours colour)
+	{
+		this->string = string;
+		this->params[0] = params_1;
+		this->params[1] = params_2;
+		this->colour = colour;
+	}
 };
 
 struct TileSpriteToDraw {
@@ -1490,36 +1494,18 @@
 	_vd.last_child = child_store;
 }
 
-<<<<<<< HEAD
-static void AddStringToDraw(ViewportDrawerDynamic *vdd, int x, int y, StringID string, uint64_t params_1, uint64_t params_2, Colours colour, uint16_t width)
-{
-	dbg_assert(width != 0);
-	StringSpriteToDraw &ss = vdd->string_sprites_to_draw.emplace_back();
-	ss.string = string;
-=======
 /**
  * Add a string to draw to a viewport.
+ * @param vdd Viewport drawer.
  * @param x Left position of string.
  * @param y Top position of string.
- * @param colour Colour of string.
  * @param flags ViewportStringFlags to control the string's appearance.
  * @param width Width of the string.
- * @returns Reference to raw string which should be filled in by the caller.
- */
-static std::string &AddStringToDraw(int x, int y, Colours colour, ViewportStringFlags flags, uint16_t width)
-{
-	assert(width != 0);
-	StringSpriteToDraw &ss = _vd.string_sprites_to_draw.emplace_back();
-	ss.colour = colour;
-	ss.flags = flags;
->>>>>>> b653f875
-	ss.x = x;
-	ss.y = y;
-	ss.params[0] = params_1;
-	ss.params[1] = params_2;
-	ss.width = width;
-
-	return ss.string;
+ */
+static StringSpriteToDraw &AddStringToDraw(ViewportDrawerDynamic *vdd, int x, int y, ViewportStringFlags flags, uint16_t width)
+{
+	dbg_assert(width != 0);
+	return vdd->string_sprites_to_draw.emplace_back(x, y, flags, width);
 }
 
 
@@ -1976,24 +1962,14 @@
 }
 
 /**
-<<<<<<< HEAD
- * Add a string to draw in the viewport
+ * Add a string to draw in the current viewport.
  * @param vdd viewport drawer
-=======
- * Add a string to draw in the current viewport.
->>>>>>> b653f875
  * @param dpi current viewport area
- * @param small_from Zoomlevel from when the small font should be used
  * @param sign sign position and dimension
  * @param flags ViewportStringFlags to control the string's appearance.
- * @param colour colour of the sign background; or INVALID_COLOUR if transparent
- * @returns Pointer to std::string to filled with sign, or nullptr if string would be outside the viewport bounds.
- */
-<<<<<<< HEAD
-void ViewportAddString(ViewportDrawerDynamic *vdd, const DrawPixelInfo *dpi, ZoomLevel small_from, const ViewportSign *sign, StringID string_normal, StringID string_small, StringID string_small_shadow, uint64_t params_1, uint64_t params_2, Colours colour)
-=======
-std::string *ViewportAddString(const DrawPixelInfo *dpi, const ViewportSign *sign, ViewportStringFlags flags, Colours colour)
->>>>>>> b653f875
+ * @returns Pointer to StringSpriteToDraw to fill in using FillDetails, or nullptr if string would be outside the viewport bounds.
+ */
+static StringSpriteToDraw *ViewportAddString(ViewportDrawerDynamic *vdd, const DrawPixelInfo *dpi, const ViewportSign *sign, ViewportStringFlags flags)
 {
 	int left   = dpi->left;
 	int top    = dpi->top;
@@ -2011,21 +1987,26 @@
 		return nullptr;
 	}
 
-<<<<<<< HEAD
-	if (!small) {
-		AddStringToDraw(vdd, sign->center - sign_half_width, sign->top, string_normal, params_1, params_2, colour, sign->width_normal);
-	} else {
-		int shadow_offset = 0;
-		if (string_small_shadow != STR_NULL) {
-			shadow_offset = 4;
-			AddStringToDraw(vdd, sign->center - sign_half_width + shadow_offset, sign->top, string_small_shadow, params_1, params_2, INVALID_COLOUR, sign->width_small | 0x8000);
-		}
-		AddStringToDraw(vdd, sign->center - sign_half_width, sign->top - shadow_offset, string_small, params_1, params_2,
-				colour, sign->width_small | 0x8000);
-	}
-=======
-	return &AddStringToDraw(sign->center - sign_half_width, sign->top, colour, flags, small ? sign->width_small : sign->width_normal);
->>>>>>> b653f875
+	return &AddStringToDraw(vdd, sign->center - sign_half_width, sign->top, flags, small ? sign->width_small : sign->width_normal);
+}
+
+/**
+ * Add a string to draw in the current viewport.
+ * @param vdd viewport drawer
+ * @param dpi current viewport area
+ * @param sign sign position and dimension
+ * @param flags ViewportStringFlags to control the string's appearance.
+ * @param string String ID
+ * @param params_1 String parameter 1
+ * @param params_2 String parameter 2
+ * @param colour colour of the sign background; or INVALID_COLOUR if transparent
+ */
+void ViewportAddString(ViewportDrawerDynamic *vdd, const DrawPixelInfo *dpi, const ViewportSign *sign, ViewportStringFlags flags, StringID string, uint64_t params_1, uint64_t params_2, Colours colour)
+{
+	StringSpriteToDraw *str = ViewportAddString(vdd, dpi, sign, flags);
+	if (str != nullptr) {
+		str->FillDetails(string, params_1, params_2, colour);
+	}
 }
 
 static Rect ExpandRectWithViewportSignMargins(Rect r, ZoomLevel zoom)
@@ -2043,85 +2024,78 @@
 	return r;
 }
 
-<<<<<<< HEAD
-static void ViewportAddKdtreeSigns(ViewportDrawerDynamic *vdd, DrawPixelInfo *dpi, bool towns_only)
-=======
 /**
  * Add town strings to a viewport.
+ * @param vdd viewport drawer
  * @param dpi Current viewport area.
  * @param towns List of towns to add.
  * @param small Add small versions of strings.
  */
-static void ViewportAddTownStrings(DrawPixelInfo *dpi, const std::vector<const Town *> &towns, bool small)
+static void ViewportAddTownStrings(ViewportDrawerDynamic *vdd, DrawPixelInfo *dpi, const std::vector<const Town *> &towns, bool small)
 {
 	ViewportStringFlags flags{};
 	if (small) flags = ViewportStringFlags::Small | ViewportStringFlags::Shadow;
 
-	StringID stringid = !small && _settings_client.gui.population_in_label ? STR_VIEWPORT_TOWN_POP : STR_TOWN_NAME;
+	StringID stringid = small ? STR_VIEWPORT_TOWN_LABEL_TINY : STR_VIEWPORT_TOWN_LABEL;
 	for (const Town *t : towns) {
-		std::string *str = ViewportAddString(dpi, &t->cache.sign, flags, INVALID_COLOUR);
-		if (str == nullptr) continue;
-
-		SetDParam(0, t->index);
-		SetDParam(1, t->cache.population);
-		*str = GetString(stringid);
+		StringSpriteToDraw *str = ViewportAddString(vdd, dpi, &t->cache.sign, flags);
+		if (str != nullptr) {
+			str->FillDetails(stringid, t->index, t->LabelParam2(), INVALID_COLOUR);
+		}
 	}
 }
 
 /**
  * Add sign strings to a viewport.
+ * @param vdd viewport drawer
  * @param dpi Current viewport area.
  * @param towns List of signs to add.
  * @param small Add small versions of strings.
  */
-static void ViewportAddSignStrings(DrawPixelInfo *dpi, const std::vector<const Sign *> &signs, bool small)
+static void ViewportAddSignStrings(ViewportDrawerDynamic *vdd, DrawPixelInfo *dpi, const std::vector<const Sign *> &signs, bool small)
 {
 	ViewportStringFlags flags{};
 	if (small) flags = ViewportStringFlags::Small;
 
 	/* Signs placed by a game script don't have a frame. */
 	ViewportStringFlags deity_flags{flags};
-	flags |= IsTransparencySet(TO_SIGNS) ? ViewportStringFlags::TransparentRect : ViewportStringFlags::ColourRect;
+	flags |= vdd->IsTransparencySet(TO_SIGNS) ? ViewportStringFlags::TransparentRect : ViewportStringFlags::ColourRect;
 
 	for (const Sign *si : signs) {
-		std::string *str = ViewportAddString(dpi, &si->sign, (si->owner == OWNER_DEITY) ? deity_flags : flags,
-			(si->owner == OWNER_NONE) ? COLOUR_GREY : (si->owner == OWNER_DEITY ? INVALID_COLOUR : _company_colours[si->owner]));
-		if (str == nullptr) continue;
-
-		SetDParam(0, si->index);
-		*str = GetString(STR_SIGN_NAME);
+		StringSpriteToDraw *str = ViewportAddString(vdd, dpi, &si->sign, (si->owner == OWNER_DEITY) ? deity_flags : flags);
+		if (str != nullptr) {
+			str->FillDetails(STR_SIGN_NAME, si->index, 0, (si->owner == OWNER_NONE) ? COLOUR_GREY : (si->owner == OWNER_DEITY ? INVALID_COLOUR : _company_colours[si->owner]));
+		}
 	}
 }
 
 /**
  * Add station strings to a viewport.
+ * @param vdd viewport drawer
  * @param dpi Current viewport area.
  * @param towns List of stations to add.
  * @param small Add small versions of strings.
  */
-static void ViewportAddStationStrings(DrawPixelInfo *dpi, const std::vector<const BaseStation *> &stations, bool small)
+static void ViewportAddStationStrings(ViewportDrawerDynamic *vdd, DrawPixelInfo *dpi, const std::vector<const BaseStation *> &stations, bool small)
 {
 	/* Transparent station signs have colour text instead of a colour panel. */
-	ViewportStringFlags flags{IsTransparencySet(TO_SIGNS) ? ViewportStringFlags::TextColour : ViewportStringFlags::ColourRect};
-	if (small) flags = ViewportStringFlags::Small;
+	ViewportStringFlags flags{vdd->IsTransparencySet(TO_SIGNS) ? ViewportStringFlags::TextColour : ViewportStringFlags::ColourRect};
+	if (small) flags |= ViewportStringFlags::Small;
 
 	for (const BaseStation *st : stations) {
-		std::string *str = ViewportAddString(dpi, &st->sign, flags, (st->owner == OWNER_NONE || !st->IsInUse()) ? COLOUR_GREY : _company_colours[st->owner]);
+		StringSpriteToDraw *str = ViewportAddString(vdd, dpi, &st->sign, flags);
 		if (str == nullptr) continue;
 
+		Colours colour = (st->owner == OWNER_NONE || !st->IsInUse()) ? COLOUR_GREY : _company_colours[st->owner];
 		if (Station::IsExpected(st)) { /* Station */
-			SetDParam(0, st->index);
-			SetDParam(1, st->facilities);
-			*str = GetString(small ? STR_STATION_NAME : STR_VIEWPORT_STATION);
+			str->FillDetails(small ? STR_STATION_NAME : STR_VIEWPORT_STATION, st->index, st->facilities, colour);
 		} else { /* Waypoint */
-			SetDParam(0, st->index);
-			*str = GetString(STR_WAYPOINT_NAME);
-		}
-	}
-}
-
-static void ViewportAddKdtreeSigns(DrawPixelInfo *dpi)
->>>>>>> b653f875
+			str->FillDetails(STR_WAYPOINT_NAME, st->index, 0, colour);
+		}
+	}
+}
+
+static void ViewportAddKdtreeSigns(ViewportDrawerDynamic *vdd, DrawPixelInfo *dpi, bool towns_only)
 {
 	Rect search_rect{ dpi->left, dpi->top, dpi->left + dpi->width, dpi->top + dpi->height };
 	search_rect = ExpandRectWithViewportSignMargins(search_rect, dpi->zoom);
@@ -2189,45 +2163,14 @@
 	/* Small versions of signs are used zoom level 4X and higher. */
 	bool small = dpi->zoom >= ZOOM_LVL_OUT_4X;
 
-<<<<<<< HEAD
-	for (const auto *t : towns) {
-		ViewportAddString(vdd, dpi, ZOOM_LVL_OUT_4X, &t->cache.sign,
-			STR_VIEWPORT_TOWN_LABEL, STR_VIEWPORT_TOWN_LABEL_TINY, STR_VIEWPORT_TOWN_TINY_BLACK,
-			t->index, t->LabelParam2());
-	}
-=======
 	/* Layering order (bottom to top): Town names, signs, stations */
-	ViewportAddTownStrings(dpi, towns, small);
->>>>>>> b653f875
+	ViewportAddTownStrings(vdd, dpi, towns, small);
 
 	/* Do not draw signs nor station names if they are set invisible */
 	if (vdd->IsInvisibilitySet(TO_SIGNS)) return;
 
-<<<<<<< HEAD
-	for (const auto *si : signs) {
-		ViewportAddString(vdd, dpi, ZOOM_LVL_OUT_4X, &si->sign,
-			STR_WHITE_SIGN,
-			(vdd->IsTransparencySet(TO_SIGNS) || si->owner == OWNER_DEITY) ? STR_VIEWPORT_SIGN_SMALL_WHITE : STR_VIEWPORT_SIGN_SMALL_BLACK, STR_NULL,
-			si->index, 0, (si->owner == OWNER_NONE) ? COLOUR_GREY : (si->owner == OWNER_DEITY ? INVALID_COLOUR : _company_colours[si->owner]));
-	}
-
-	for (const auto *st : stations) {
-		if (Station::IsExpected(st)) {
-			/* Station */
-			ViewportAddString(vdd, dpi, ZOOM_LVL_OUT_4X, &st->sign,
-				STR_VIEWPORT_STATION, STR_VIEWPORT_STATION_TINY, STR_NULL,
-				st->index, st->facilities, (st->owner == OWNER_NONE || !st->IsInUse()) ? COLOUR_GREY : _company_colours[st->owner]);
-		} else {
-			/* Waypoint */
-			ViewportAddString(vdd, dpi, ZOOM_LVL_OUT_4X, &st->sign,
-				STR_VIEWPORT_WAYPOINT, STR_VIEWPORT_WAYPOINT_TINY, STR_NULL,
-				st->index, st->facilities, (st->owner == OWNER_NONE || !st->IsInUse()) ? COLOUR_GREY : _company_colours[st->owner]);
-		}
-	}
-=======
-	ViewportAddSignStrings(dpi, signs, small);
-	ViewportAddStationStrings(dpi, stations, small);
->>>>>>> b653f875
+	ViewportAddSignStrings(vdd, dpi, signs, small);
+	ViewportAddStationStrings(vdd, dpi, stations, small);
 }
 
 
@@ -2607,25 +2550,10 @@
 		int y = UnScaleByZoom(ss.y, zoom);
 		int h = WidgetDimensions::scaled.fullbevel.Vertical() + GetCharacterHeight(small ? FS_SMALL : FS_NORMAL);
 
-		SetDParam(0, ss.params[0]);
-		SetDParam(1, ss.params[1]);
-
-<<<<<<< HEAD
-		if (ss.colour != INVALID_COLOUR) {
-			if (vdd->IsTransparencySet(TO_SIGNS) && ss.string != STR_WHITE_SIGN) {
-				/* Don't draw the rectangle.
-				 * Real colours need the TC_IS_PALETTE_COLOUR flag.
-				 * Otherwise colours from _string_colourmap are assumed. */
-				colour = (TextColour)GetColourGradient(ss.colour, SHADE_LIGHTER) | TC_IS_PALETTE_COLOUR;
-			} else {
-				/* Draw the rectangle if 'transparent station signs' is off,
-				 * or if we are drawing a general text sign (STR_WHITE_SIGN). */
-				DrawFrameRect(
-					x, y, x + w, y + h, ss.colour,
-					vdd->IsTransparencySet(TO_SIGNS) ? FR_TRANSPARENT : FR_NONE
-				);
-			}
-=======
+		format_buffer string;
+		auto string_params = MakeParameters(ss.params[0], ss.params[1]);
+		GetStringWithArgs(StringBuilder(string), ss.string, string_params);
+
 		TextColour colour = TC_WHITE;
 		if (HasFlag(ss.flags, ViewportStringFlags::ColourRect)) {
 			if (ss.colour != INVALID_COLOUR) DrawFrameRect(x, y, x + w - 1, y + h - 1, ss.colour, FR_NONE);
@@ -2646,11 +2574,10 @@
 		if (small && HasFlag(ss.flags, ViewportStringFlags::Shadow)) {
 			/* Shadow needs to be shifted 1 pixel. */
 			shadow_offset = WidgetDimensions::scaled.fullbevel.top;
-			DrawString(left + shadow_offset, right + shadow_offset, top, ss.string, TC_BLACK, SA_HOR_CENTER, false, FS_SMALL);
->>>>>>> b653f875
-		}
-
-		DrawString(left, right, top - shadow_offset, ss.string, colour, SA_HOR_CENTER, false, small ? FS_SMALL : FS_NORMAL);
+			DrawString(left + shadow_offset, right + shadow_offset, top, string, TC_BLACK | TC_FORCED, SA_HOR_CENTER, false, FS_SMALL);
+		}
+
+		DrawString(left, right, top - shadow_offset, string, colour, SA_HOR_CENTER, false, small ? FS_SMALL : FS_NORMAL);
 	}
 }
 
