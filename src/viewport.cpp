/* $Id$ */

/*
 * This file is part of OpenTTD.
 * OpenTTD is free software; you can redistribute it and/or modify it under the terms of the GNU General Public License as published by the Free Software Foundation, version 2.
 * OpenTTD is distributed in the hope that it will be useful, but WITHOUT ANY WARRANTY; without even the implied warranty of MERCHANTABILITY or FITNESS FOR A PARTICULAR PURPOSE.
 * See the GNU General Public License for more details. You should have received a copy of the GNU General Public License along with OpenTTD. If not, see <http://www.gnu.org/licenses/>.
 */

/**
 * @file viewport.cpp Handling of all viewports.
 *
 * \verbatim
 * The in-game coordinate system looks like this *
 *                                               *
 *                    ^ Z                        *
 *                    |                          *
 *                    |                          *
 *                    |                          *
 *                    |                          *
 *                 /     \                       *
 *              /           \                    *
 *           /                 \                 *
 *        /                       \              *
 *   X <                             > Y         *
 * \endverbatim
 */

/**
 * @defgroup vp_column_row Rows and columns in the viewport
 *
 * Columns are vertical sections of the viewport that are half a tile wide.
 * The origin, i.e. column 0, is through the northern and southern most tile.
 * This means that the column of e.g. Tile(0, 0) and Tile(100, 100) are in
 * column number 0. The negative columns are towards the left of the screen,
 * or towards the west, whereas the positive ones are towards respectively
 * the right and east.
 * With half a tile wide is meant that the next column of tiles directly west
 * or east of the centre line are respectively column -1 and 1. Their tile
 * centers are only half a tile from the center of their adjoining tile when
 * looking only at the X-coordinate.
 *
 * \verbatim
 *        ╳        *
 *       ╱ ╲       *
 *      ╳ 0 ╳      *
 *     ╱ ╲ ╱ ╲     *
 *    ╳-1 ╳ 1 ╳    *
 *   ╱ ╲ ╱ ╲ ╱ ╲   *
 *  ╳-2 ╳ 0 ╳ 2 ╳  *
 *   ╲ ╱ ╲ ╱ ╲ ╱   *
 *    ╳-1 ╳ 1 ╳    *
 *     ╲ ╱ ╲ ╱     *
 *      ╳ 0 ╳      *
 *       ╲ ╱       *
 *        ╳        *
 * \endverbatim
 *
 *
 * Rows are horizontal sections of the viewport, also half a tile wide.
 * This time the nothern most tile on the map defines 0 and
 * everything south of that has a positive number.
 */

#include "stdafx.h"
#include "clear_map.h"
#include "tree_map.h"
#include "industry.h"
#include "smallmap_gui.h"
#include "smallmap_colours.h"
#include "table/tree_land.h"
#include "blitter/32bpp_base.hpp"
#include "core/math_func.hpp"
#include "core/smallvec_type.hpp"
#include "landscape.h"
#include "viewport_func.h"
#include "station_base.h"
#include "waypoint_base.h"
#include "town.h"
#include "signs_base.h"
#include "signs_func.h"
#include "plans_base.h"
#include "plans_func.h"
#include "vehicle_base.h"
#include "vehicle_gui.h"
#include "blitter/factory.hpp"
#include "strings_func.h"
#include "zoom_func.h"
#include "vehicle_func.h"
#include "company_func.h"
#include "waypoint_func.h"
#include "window_func.h"
#include "tilehighlight_func.h"
#include "zoning.h"
#include "window_gui.h"
#include "linkgraph/linkgraph_gui.h"
#include "viewport_sprite_sorter.h"
#include "bridge_map.h"
<<<<<<< HEAD
#include "company_base.h"
#include "command_func.h"
#include "network/network_func.h"
#include "depot_base.h"
#include "tunnelbridge_map.h"
#include "gui.h"
#include "core/container_func.hpp"
=======
#include "tunnelbridge_map.h"
>>>>>>> 77362b82

#include <map>
#include <vector>
#include <math.h>
#include <algorithm>
#include <tuple>

#include "table/strings.h"
#include "table/string_colours.h"

#include "safeguards.h"

Point _tile_fract_coords;


static const int MAX_TILE_EXTENT_LEFT   = ZOOM_LVL_BASE * TILE_PIXELS;                     ///< Maximum left   extent of tile relative to north corner.
static const int MAX_TILE_EXTENT_RIGHT  = ZOOM_LVL_BASE * TILE_PIXELS;                     ///< Maximum right  extent of tile relative to north corner.
static const int MAX_TILE_EXTENT_TOP    = ZOOM_LVL_BASE * MAX_BUILDING_PIXELS;             ///< Maximum top    extent of tile relative to north corner (not considering bridges).
static const int MAX_TILE_EXTENT_BOTTOM = ZOOM_LVL_BASE * (TILE_PIXELS + 2 * TILE_HEIGHT); ///< Maximum bottom extent of tile relative to north corner (worst case: #SLOPE_STEEP_N).

struct StringSpriteToDraw {
	StringID string;
	Colours colour;
	int32 x;
	int32 y;
	uint64 params[2];
	uint16 width;
};

struct TileSpriteToDraw {
	SpriteID image;
	PaletteID pal;
	const SubSprite *sub;           ///< only draw a rectangular part of the sprite
	int32 x;                        ///< screen X coordinate of sprite
	int32 y;                        ///< screen Y coordinate of sprite
};

struct ChildScreenSpriteToDraw {
	SpriteID image;
	PaletteID pal;
	const SubSprite *sub;           ///< only draw a rectangular part of the sprite
	int32 x;
	int32 y;
	int next;                       ///< next child to draw (-1 at the end)
};

/**
 * Mode of "sprite combining"
 * @see StartSpriteCombine
 */
enum SpriteCombineMode {
	SPRITE_COMBINE_NONE,     ///< Every #AddSortableSpriteToDraw start its own bounding box
	SPRITE_COMBINE_PENDING,  ///< %Sprite combining will start with the next unclipped sprite.
	SPRITE_COMBINE_ACTIVE,   ///< %Sprite combining is active. #AddSortableSpriteToDraw outputs child sprites.
};

typedef SmallVector<TileSpriteToDraw, 64> TileSpriteToDrawVector;
typedef SmallVector<StringSpriteToDraw, 4> StringSpriteToDrawVector;
typedef SmallVector<ParentSpriteToDraw, 64> ParentSpriteToDrawVector;
typedef SmallVector<ChildScreenSpriteToDraw, 16> ChildScreenSpriteToDrawVector;

typedef std::vector<std::pair<int, OrderType> > RankOrderTypeList;
typedef std::map<TileIndex, RankOrderTypeList> RouteStepsMap;

const uint max_rank_order_type_count = 10;

enum RailSnapMode {
	RSM_NO_SNAP,
	RSM_SNAP_TO_TILE,
	RSM_SNAP_TO_RAIL,
};

/**
 * Snapping point for a track.
 *
 * Point where a track (rail/road/other) can be snapped to while selecting tracks with polyline
 * tool (HT_POLY). Besides of x/y coordinates expressed in tile "units" it contains a set of
 * allowed line directions.
 */
struct LineSnapPoint : Point {
	uint8 dirs; ///< Allowed line directions, set of #Direction bits.
};

typedef SmallVector<LineSnapPoint, 4> LineSnapPoints; ///< Set of snapping points

/** Coordinates of a polyline track made of 2 connected line segments. */
struct PolylineInfo {
	Point start;           ///< The point where the first segment starts (as given in LineSnapPoint).
	Direction first_dir;   ///< Direction of the first line segment.
	uint first_len;        ///< Length of the first segment - number of track pieces.
	Direction second_dir;  ///< Direction of the second line segment.
	uint second_len;       ///< Length of the second segment - number of track pieces.
};

/** Data structure storing rendering information */
struct ViewportDrawer {
	DrawPixelInfo dpi;

	StringSpriteToDrawVector string_sprites_to_draw;
	TileSpriteToDrawVector tile_sprites_to_draw;
	ParentSpriteToDrawVector parent_sprites_to_draw;
	ParentSpriteToSortVector parent_sprites_to_sort; ///< Parent sprite pointer array used for sorting
	ChildScreenSpriteToDrawVector child_screen_sprites_to_draw;
	TunnelBridgeToMapVector tunnel_to_map;
	TunnelBridgeToMapVector bridge_to_map;

	int *last_child;

	SpriteCombineMode combine_sprites;               ///< Current mode of "sprite combining". @see StartSpriteCombine

	int foundation[FOUNDATION_PART_END];             ///< Foundation sprites (index into parent_sprites_to_draw).
	FoundationPart foundation_part;                  ///< Currently active foundation for ground sprite drawing.
	int *last_foundation_child[FOUNDATION_PART_END]; ///< Tail of ChildSprite list of the foundations. (index into child_screen_sprites_to_draw)
	Point foundation_offset[FOUNDATION_PART_END];    ///< Pixel offset for ground sprites on the foundations.
};

static void MarkViewportDirty(const ViewPort * const vp, int left, int top, int right, int bottom);
static void MarkRouteStepDirty(RouteStepsMap::const_iterator cit);
static void MarkRouteStepDirty(const TileIndex tile, uint order_nr);

static DrawPixelInfo _dpi_for_text;
static ViewportDrawer _vd;

static std::vector<ViewPort *> _viewport_window_cache;

RouteStepsMap _vp_route_steps;
RouteStepsMap _vp_route_steps_last_mark_dirty;
uint _vp_route_step_width = 0;
uint _vp_route_step_height_top = 0;
uint _vp_route_step_height_middle = 0;
uint _vp_route_step_height_bottom = 0;
SubSprite _vp_route_step_subsprite;

struct DrawnPathRouteTileLine {
	TileIndex from_tile;
	TileIndex to_tile;
	bool order_match;

	bool operator==(const DrawnPathRouteTileLine &other) const
	{
		return std::tie(this->from_tile, this->to_tile, this->order_match) == std::tie(other.from_tile, other.to_tile, other.order_match);
	}

	bool operator!=(const DrawnPathRouteTileLine &other) const
	{
		return !(*this == other);
	}

	bool operator<(const DrawnPathRouteTileLine &other) const
	{
		return std::tie(this->from_tile, this->to_tile, this->order_match) < std::tie(other.from_tile, other.to_tile, other.order_match);
	}
};

std::vector<DrawnPathRouteTileLine> _vp_route_paths;
std::vector<DrawnPathRouteTileLine> _vp_route_paths_last_mark_dirty;

static void MarkRoutePathsDirty(const std::vector<DrawnPathRouteTileLine> &lines);

TileHighlightData _thd;
static TileInfo *_cur_ti;
bool _draw_bounding_boxes = false;
bool _draw_dirty_blocks = false;
uint _dirty_block_colour = 0;
static VpSpriteSorter _vp_sprite_sorter = NULL;

const byte *_pal2trsp_remap_ptr = NULL;

static RailSnapMode _rail_snap_mode = RSM_NO_SNAP; ///< Type of rail track snapping (polyline tool).
static LineSnapPoints _tile_snap_points; ///< Tile to which a rail track will be snapped to (polyline tool).
static LineSnapPoints _rail_snap_points; ///< Set of points where a rail track will be snapped to (polyline tool).
static LineSnapPoint _current_snap_lock; ///< Start point and direction at which selected track is locked on currently (while dragging in polyline mode).

static RailSnapMode GetRailSnapMode();
static void SetRailSnapMode(RailSnapMode mode);
static TileIndex GetRailSnapTile();
static void SetRailSnapTile(TileIndex tile);

static Point MapXYZToViewport(const ViewPort *vp, int x, int y, int z)
{
	Point p = RemapCoords(x, y, z);
	p.x -= vp->virtual_width / 2;
	p.y -= vp->virtual_height / 2;
	return p;
}

void DeleteWindowViewport(Window *w)
{
	if (w->viewport == NULL) return;

	container_unordered_remove(_viewport_window_cache, w->viewport);
	delete w->viewport->overlay;
	delete w->viewport;
	w->viewport = NULL;
}

/**
 * Initialize viewport of the window for use.
 * @param w Window to use/display the viewport in
 * @param x Offset of left edge of viewport with respect to left edge window \a w
 * @param y Offset of top edge of viewport with respect to top edge window \a w
 * @param width Width of the viewport
 * @param height Height of the viewport
 * @param follow_flags Flags controlling the viewport.
 *        - If bit 31 is set, the lower 20 bits are the vehicle that the viewport should follow.
 *        - If bit 31 is clear, it is a #TileIndex.
 * @param zoom Zoomlevel to display
 */
void InitializeWindowViewport(Window *w, int x, int y,
	int width, int height, uint32 follow_flags, ZoomLevel zoom)
{
	assert(w->viewport == NULL);

	ViewportData *vp = new ViewportData();

	vp->overlay = NULL;
	vp->left = x + w->left;
	vp->top = y + w->top;
	vp->width = width;
	vp->height = height;

	vp->zoom = static_cast<ZoomLevel>(Clamp(zoom, _settings_client.gui.zoom_min, _settings_client.gui.zoom_max));

	vp->virtual_left = 0;
	vp->virtual_top = 0;
	vp->virtual_width = ScaleByZoom(width, zoom);
	vp->virtual_height = ScaleByZoom(height, zoom);

	vp->map_type = VPMT_BEGIN;

	Point pt;

	if (follow_flags & 0x80000000) {
		const Vehicle *veh;

		vp->follow_vehicle = (VehicleID)(follow_flags & 0xFFFFF);
		veh = Vehicle::Get(vp->follow_vehicle);
		pt = MapXYZToViewport(vp, veh->x_pos, veh->y_pos, veh->z_pos);
		MarkAllRoutePathsDirty(veh);
		MarkAllRouteStepsDirty(veh);
	} else {
		uint x = TileX(follow_flags) * TILE_SIZE;
		uint y = TileY(follow_flags) * TILE_SIZE;

		vp->follow_vehicle = INVALID_VEHICLE;
		pt = MapXYZToViewport(vp, x, y, GetSlopePixelZ(x, y));
	}

	vp->scrollpos_x = pt.x;
	vp->scrollpos_y = pt.y;
	vp->dest_scrollpos_x = pt.x;
	vp->dest_scrollpos_y = pt.y;

	w->viewport = vp;
	_viewport_window_cache.push_back(vp);
}

static Point _vp_move_offs;

static void DoSetViewportPosition(const Window *w, int left, int top, int width, int height)
{
	IncrementWindowUpdateNumber();

	FOR_ALL_WINDOWS_FROM_BACK_FROM(w, w) {
		if (left + width > w->left &&
				w->left + w->width > left &&
				top + height > w->top &&
				w->top + w->height > top) {

			if (left < w->left) {
				DoSetViewportPosition(w, left, top, w->left - left, height);
				DoSetViewportPosition(w, left + (w->left - left), top, width - (w->left - left), height);
				return;
			}

			if (left + width > w->left + w->width) {
				DoSetViewportPosition(w, left, top, (w->left + w->width - left), height);
				DoSetViewportPosition(w, left + (w->left + w->width - left), top, width - (w->left + w->width - left), height);
				return;
			}

			if (top < w->top) {
				DoSetViewportPosition(w, left, top, width, (w->top - top));
				DoSetViewportPosition(w, left, top + (w->top - top), width, height - (w->top - top));
				return;
			}

			if (top + height > w->top + w->height) {
				DoSetViewportPosition(w, left, top, width, (w->top + w->height - top));
				DoSetViewportPosition(w, left, top + (w->top + w->height - top), width, height - (w->top + w->height - top));
				return;
			}

			return;
		}
	}

	{
		int xo = _vp_move_offs.x;
		int yo = _vp_move_offs.y;

		if (abs(xo) >= width || abs(yo) >= height) {
			/* fully_outside */
			RedrawScreenRect(left, top, left + width, top + height);
			return;
		}

		GfxScroll(left, top, width, height, xo, yo);

		if (xo > 0) {
			RedrawScreenRect(left, top, xo + left, top + height);
			left += xo;
			width -= xo;
		} else if (xo < 0) {
			RedrawScreenRect(left + width + xo, top, left + width, top + height);
			width += xo;
		}

		if (yo > 0) {
			RedrawScreenRect(left, top, width + left, top + yo);
		} else if (yo < 0) {
			RedrawScreenRect(left, top + height + yo, width + left, top + height);
		}
	}
}

static void SetViewportPosition(Window *w, int x, int y, bool force_update_overlay)
{
	ViewPort *vp = w->viewport;
	int old_left = vp->virtual_left;
	int old_top = vp->virtual_top;
	int i;
	int left, top, width, height;

	vp->virtual_left = x;
	vp->virtual_top = y;

	if (force_update_overlay || IsViewportOverlayOutsideCachedRegion(w)) RebuildViewportOverlay(w, true);

	/* Viewport is bound to its left top corner, so it must be rounded down (UnScaleByZoomLower)
	 * else glitch described in FS#1412 will happen (offset by 1 pixel with zoom level > NORMAL)
	 */
	old_left = UnScaleByZoomLower(old_left, vp->zoom);
	old_top = UnScaleByZoomLower(old_top, vp->zoom);
	x = UnScaleByZoomLower(x, vp->zoom);
	y = UnScaleByZoomLower(y, vp->zoom);

	old_left -= x;
	old_top -= y;

	if (old_top == 0 && old_left == 0) return;

	_vp_move_offs.x = old_left;
	_vp_move_offs.y = old_top;

	left = vp->left;
	top = vp->top;
	width = vp->width;
	height = vp->height;

	if (left < 0) {
		width += left;
		left = 0;
	}

	i = left + width - _screen.width;
	if (i >= 0) width -= i;

	if (width > 0) {
		if (top < 0) {
			height += top;
			top = 0;
		}

		i = top + height - _screen.height;
		if (i >= 0) height -= i;

		if (height > 0) DoSetViewportPosition((const Window *) w->z_front, left, top, width, height);
	}
}

/**
 * Is a xy position inside the viewport of the window?
 * @param w Window to examine its viewport
 * @param x X coordinate of the xy position
 * @param y Y coordinate of the xy position
 * @return Pointer to the viewport if the xy position is in the viewport of the window,
 *         otherwise \c NULL is returned.
 */
ViewPort *IsPtInWindowViewport(const Window *w, int x, int y)
{
	ViewPort *vp = w->viewport;

	if (vp != NULL &&
			IsInsideMM(x, vp->left, vp->left + vp->width) &&
			IsInsideMM(y, vp->top, vp->top + vp->height))
		return vp;

	return NULL;
}

/**
 * Translate screen coordinate in a viewport to a tile coordinate
 * @param vp  Viewport that contains the (\a x, \a y) screen coordinate
 * @param x   Screen x coordinate
 * @param y   Screen y coordinate
 * @param clamp_to_map Clamp the coordinate outside of the map to the closest tile within the map.
 * @return Tile coordinate
 */
Point TranslateXYToTileCoord(const ViewPort *vp, int x, int y, bool clamp_to_map)
{
	Point pt;
	int a, b;
	int z;

	if ( (uint)(x -= vp->left) >= (uint)vp->width ||
				(uint)(y -= vp->top) >= (uint)vp->height) {
				Point pt = {-1, -1};
				return pt;
	}

	x = (ScaleByZoom(x, vp->zoom) + vp->virtual_left) >> (2 + ZOOM_LVL_SHIFT);
	y = (ScaleByZoom(y, vp->zoom) + vp->virtual_top) >> (1 + ZOOM_LVL_SHIFT);

	a = y - x;
	b = y + x;

	if (clamp_to_map) {
		/* Bring the coordinates near to a valid range. This is mostly due to the
		 * tiles on the north side of the map possibly being drawn too high due to
		 * the extra height levels. So at the top we allow a number of extra tiles.
		 * This number is based on the tile height and pixels. */
		int extra_tiles = CeilDiv(_settings_game.construction.max_heightlevel * TILE_HEIGHT, TILE_PIXELS);
		a = Clamp(a, -extra_tiles * TILE_SIZE, MapMaxX() * TILE_SIZE - 1);
		b = Clamp(b, -extra_tiles * TILE_SIZE, MapMaxY() * TILE_SIZE - 1);
	}

	/* (a, b) is the X/Y-world coordinate that belongs to (x,y) if the landscape would be completely flat on height 0.
	 * Now find the Z-world coordinate by fix point iteration.
	 * This is a bit tricky because the tile height is non-continuous at foundations.
	 * The clicked point should be approached from the back, otherwise there are regions that are not clickable.
	 * (FOUNDATION_HALFTILE_LOWER on SLOPE_STEEP_S hides north halftile completely)
	 * So give it a z-malus of 4 in the first iterations.
	 */
	z = 0;

	int min_coord = _settings_game.construction.freeform_edges ? TILE_SIZE : 0;

	for (int i = 0; i < 5; i++) z = GetSlopePixelZ(Clamp(a + max(z, 4) - 4, min_coord, MapMaxX() * TILE_SIZE - 1), Clamp(b + max(z, 4) - 4, min_coord, MapMaxY() * TILE_SIZE - 1)) / 2;
	for (int malus = 3; malus > 0; malus--) z = GetSlopePixelZ(Clamp(a + max(z, malus) - malus, min_coord, MapMaxX() * TILE_SIZE - 1), Clamp(b + max(z, malus) - malus, min_coord, MapMaxY() * TILE_SIZE - 1)) / 2;
	for (int i = 0; i < 5; i++) z = GetSlopePixelZ(Clamp(a + z, min_coord, MapMaxX() * TILE_SIZE - 1), Clamp(b + z, min_coord, MapMaxY() * TILE_SIZE - 1)) / 2;

	if (clamp_to_map) {
		pt.x = Clamp(a + z, min_coord, MapMaxX() * TILE_SIZE - 1);
		pt.y = Clamp(b + z, min_coord, MapMaxY() * TILE_SIZE - 1);
	} else {
		pt.x = a + z;
		pt.y = b + z;
	}

	return pt;
}

/* When used for zooming, check area below current coordinates (x,y)
 * and return the tile of the zoomed out/in position (zoom_x, zoom_y)
 * when you just want the tile, make x = zoom_x and y = zoom_y */
static Point GetTileFromScreenXY(int x, int y, int zoom_x, int zoom_y)
{
	Window *w;
	ViewPort *vp;
	Point pt;

	if ( (w = FindWindowFromPt(x, y)) != NULL &&
			 (vp = IsPtInWindowViewport(w, x, y)) != NULL)
				return TranslateXYToTileCoord(vp, zoom_x, zoom_y);

	pt.y = pt.x = -1;
	return pt;
}

Point GetTileBelowCursor()
{
	return GetTileFromScreenXY(_cursor.pos.x, _cursor.pos.y, _cursor.pos.x, _cursor.pos.y);
}


Point GetTileZoomCenterWindow(bool in, Window * w)
{
	int x, y;
	ViewPort *vp = w->viewport;

	if (in) {
		x = ((_cursor.pos.x - vp->left) >> 1) + (vp->width >> 2);
		y = ((_cursor.pos.y - vp->top) >> 1) + (vp->height >> 2);
	} else {
		x = vp->width - (_cursor.pos.x - vp->left);
		y = vp->height - (_cursor.pos.y - vp->top);
	}
	/* Get the tile below the cursor and center on the zoomed-out center */
	return GetTileFromScreenXY(_cursor.pos.x, _cursor.pos.y, x + vp->left, y + vp->top);
}

/**
 * Update the status of the zoom-buttons according to the zoom-level
 * of the viewport. This will update their status and invalidate accordingly
 * @param w Window pointer to the window that has the zoom buttons
 * @param vp pointer to the viewport whose zoom-level the buttons represent
 * @param widget_zoom_in widget index for window with zoom-in button
 * @param widget_zoom_out widget index for window with zoom-out button
 */
void HandleZoomMessage(Window *w, const ViewPort *vp, byte widget_zoom_in, byte widget_zoom_out)
{
	w->SetWidgetDisabledState(widget_zoom_in, vp->zoom <= _settings_client.gui.zoom_min);
	w->SetWidgetDirty(widget_zoom_in);

	w->SetWidgetDisabledState(widget_zoom_out, vp->zoom >= _settings_client.gui.zoom_max);
	w->SetWidgetDirty(widget_zoom_out);
}

/**
 * Schedules a tile sprite for drawing.
 *
 * @param image the image to draw.
 * @param pal the provided palette.
 * @param x position x (world coordinates) of the sprite.
 * @param y position y (world coordinates) of the sprite.
 * @param z position z (world coordinates) of the sprite.
 * @param sub Only draw a part of the sprite.
 * @param extra_offs_x Pixel X offset for the sprite position.
 * @param extra_offs_y Pixel Y offset for the sprite position.
 */
static void AddTileSpriteToDraw(SpriteID image, PaletteID pal, int32 x, int32 y, int z, const SubSprite *sub = NULL, int extra_offs_x = 0, int extra_offs_y = 0)
{
	assert((image & SPRITE_MASK) < MAX_SPRITES);

	TileSpriteToDraw *ts = _vd.tile_sprites_to_draw.Append();
	ts->image = image;
	ts->pal = pal;
	ts->sub = sub;
	Point pt = RemapCoords(x, y, z);
	ts->x = pt.x + extra_offs_x;
	ts->y = pt.y + extra_offs_y;
}

/**
 * Adds a child sprite to the active foundation.
 *
 * The pixel offset of the sprite relative to the ParentSprite is the sum of the offset passed to OffsetGroundSprite() and extra_offs_?.
 *
 * @param image the image to draw.
 * @param pal the provided palette.
 * @param sub Only draw a part of the sprite.
 * @param foundation_part Foundation part.
 * @param extra_offs_x Pixel X offset for the sprite position.
 * @param extra_offs_y Pixel Y offset for the sprite position.
 */
static void AddChildSpriteToFoundation(SpriteID image, PaletteID pal, const SubSprite *sub, FoundationPart foundation_part, int extra_offs_x, int extra_offs_y)
{
	assert(IsInsideMM(foundation_part, 0, FOUNDATION_PART_END));
	assert(_vd.foundation[foundation_part] != -1);
	Point offs = _vd.foundation_offset[foundation_part];

	/* Change the active ChildSprite list to the one of the foundation */
	int *old_child = _vd.last_child;
	_vd.last_child = _vd.last_foundation_child[foundation_part];

	AddChildSpriteScreen(image, pal, offs.x + extra_offs_x, offs.y + extra_offs_y, false, sub, false);

	/* Switch back to last ChildSprite list */
	_vd.last_child = old_child;
}

/**
 * Draws a ground sprite at a specific world-coordinate relative to the current tile.
 * If the current tile is drawn on top of a foundation the sprite is added as child sprite to the "foundation"-ParentSprite.
 *
 * @param image the image to draw.
 * @param pal the provided palette.
 * @param x position x (world coordinates) of the sprite relative to current tile.
 * @param y position y (world coordinates) of the sprite relative to current tile.
 * @param z position z (world coordinates) of the sprite relative to current tile.
 * @param sub Only draw a part of the sprite.
 * @param extra_offs_x Pixel X offset for the sprite position.
 * @param extra_offs_y Pixel Y offset for the sprite position.
 */
void DrawGroundSpriteAt(SpriteID image, PaletteID pal, int32 x, int32 y, int z, const SubSprite *sub, int extra_offs_x, int extra_offs_y)
{
	/* Switch to first foundation part, if no foundation was drawn */
	if (_vd.foundation_part == FOUNDATION_PART_NONE) _vd.foundation_part = FOUNDATION_PART_NORMAL;

	if (_vd.foundation[_vd.foundation_part] != -1) {
		Point pt = RemapCoords(x, y, z);
		AddChildSpriteToFoundation(image, pal, sub, _vd.foundation_part, pt.x + extra_offs_x * ZOOM_LVL_BASE, pt.y + extra_offs_y * ZOOM_LVL_BASE);
	} else {
		AddTileSpriteToDraw(image, pal, _cur_ti->x + x, _cur_ti->y + y, _cur_ti->z + z, sub, extra_offs_x * ZOOM_LVL_BASE, extra_offs_y * ZOOM_LVL_BASE);
	}
}

/**
 * Draws a ground sprite for the current tile.
 * If the current tile is drawn on top of a foundation the sprite is added as child sprite to the "foundation"-ParentSprite.
 *
 * @param image the image to draw.
 * @param pal the provided palette.
 * @param sub Only draw a part of the sprite.
 * @param extra_offs_x Pixel X offset for the sprite position.
 * @param extra_offs_y Pixel Y offset for the sprite position.
 */
void DrawGroundSprite(SpriteID image, PaletteID pal, const SubSprite *sub, int extra_offs_x, int extra_offs_y)
{
	DrawGroundSpriteAt(image, pal, 0, 0, 0, sub, extra_offs_x, extra_offs_y);
}

/**
 * Called when a foundation has been drawn for the current tile.
 * Successive ground sprites for the current tile will be drawn as child sprites of the "foundation"-ParentSprite, not as TileSprites.
 *
 * @param x sprite x-offset (screen coordinates) of ground sprites relative to the "foundation"-ParentSprite.
 * @param y sprite y-offset (screen coordinates) of ground sprites relative to the "foundation"-ParentSprite.
 */
void OffsetGroundSprite(int x, int y)
{
	/* Switch to next foundation part */
	switch (_vd.foundation_part) {
		case FOUNDATION_PART_NONE:
			_vd.foundation_part = FOUNDATION_PART_NORMAL;
			break;
		case FOUNDATION_PART_NORMAL:
			_vd.foundation_part = FOUNDATION_PART_HALFTILE;
			break;
		default: NOT_REACHED();
	}

	/* _vd.last_child == NULL if foundation sprite was clipped by the viewport bounds */
	if (_vd.last_child != NULL) _vd.foundation[_vd.foundation_part] = _vd.parent_sprites_to_draw.Length() - 1;

	_vd.foundation_offset[_vd.foundation_part].x = x * ZOOM_LVL_BASE;
	_vd.foundation_offset[_vd.foundation_part].y = y * ZOOM_LVL_BASE;
	_vd.last_foundation_child[_vd.foundation_part] = _vd.last_child;
}

/**
 * Adds a child sprite to a parent sprite.
 * In contrast to "AddChildSpriteScreen()" the sprite position is in world coordinates
 *
 * @param image the image to draw.
 * @param pal the provided palette.
 * @param x position x of the sprite.
 * @param y position y of the sprite.
 * @param z position z of the sprite.
 * @param sub Only draw a part of the sprite.
 */
static void AddCombinedSprite(SpriteID image, PaletteID pal, int x, int y, int z, const SubSprite *sub)
{
	Point pt = RemapCoords(x, y, z);
	const Sprite *spr = GetSprite(image & SPRITE_MASK, ST_NORMAL);

	if (pt.x + spr->x_offs >= _vd.dpi.left + _vd.dpi.width ||
			pt.x + spr->x_offs + spr->width <= _vd.dpi.left ||
			pt.y + spr->y_offs >= _vd.dpi.top + _vd.dpi.height ||
			pt.y + spr->y_offs + spr->height <= _vd.dpi.top)
		return;

	const ParentSpriteToDraw *pstd = _vd.parent_sprites_to_draw.End() - 1;
	AddChildSpriteScreen(image, pal, pt.x - pstd->left, pt.y - pstd->top, false, sub, false);
}

/**
 * Draw a (transparent) sprite at given coordinates with a given bounding box.
 * The bounding box extends from (x + bb_offset_x, y + bb_offset_y, z + bb_offset_z) to (x + w - 1, y + h - 1, z + dz - 1), both corners included.
 * Bounding boxes with bb_offset_x == w or bb_offset_y == h or bb_offset_z == dz are allowed and produce thin slices.
 *
 * @note Bounding boxes are normally specified with bb_offset_x = bb_offset_y = bb_offset_z = 0. The extent of the bounding box in negative direction is
 *       defined by the sprite offset in the grf file.
 *       However if modifying the sprite offsets is not suitable (e.g. when using existing graphics), the bounding box can be tuned by bb_offset.
 *
 * @pre w >= bb_offset_x, h >= bb_offset_y, dz >= bb_offset_z. Else w, h or dz are ignored.
 *
 * @param image the image to combine and draw,
 * @param pal the provided palette,
 * @param x position X (world) of the sprite,
 * @param y position Y (world) of the sprite,
 * @param w bounding box extent towards positive X (world),
 * @param h bounding box extent towards positive Y (world),
 * @param dz bounding box extent towards positive Z (world),
 * @param z position Z (world) of the sprite,
 * @param transparent if true, switch the palette between the provided palette and the transparent palette,
 * @param bb_offset_x bounding box extent towards negative X (world),
 * @param bb_offset_y bounding box extent towards negative Y (world),
 * @param bb_offset_z bounding box extent towards negative Z (world)
 * @param sub Only draw a part of the sprite.
 */
void AddSortableSpriteToDraw(SpriteID image, PaletteID pal, int x, int y, int w, int h, int dz, int z, bool transparent, int bb_offset_x, int bb_offset_y, int bb_offset_z, const SubSprite *sub)
{
	int32 left, right, top, bottom;

	assert((image & SPRITE_MASK) < MAX_SPRITES);

	/* make the sprites transparent with the right palette */
	if (transparent) {
		SetBit(image, PALETTE_MODIFIER_TRANSPARENT);
		pal = PALETTE_TO_TRANSPARENT;
	}

	if (_vd.combine_sprites == SPRITE_COMBINE_ACTIVE) {
		AddCombinedSprite(image, pal, x, y, z, sub);
		return;
	}

	_vd.last_child = NULL;

	Point pt = RemapCoords(x, y, z);
	int tmp_left, tmp_top, tmp_x = pt.x, tmp_y = pt.y;

	/* Compute screen extents of sprite */
	if (image == SPR_EMPTY_BOUNDING_BOX) {
		left = tmp_left = RemapCoords(x + w          , y + bb_offset_y, z + bb_offset_z).x;
		right           = RemapCoords(x + bb_offset_x, y + h          , z + bb_offset_z).x + 1;
		top  = tmp_top  = RemapCoords(x + bb_offset_x, y + bb_offset_y, z + dz         ).y;
		bottom          = RemapCoords(x + w          , y + h          , z + bb_offset_z).y + 1;
	} else {
		const Sprite *spr = GetSprite(image & SPRITE_MASK, ST_NORMAL);
		left = tmp_left = (pt.x += spr->x_offs);
		right           = (pt.x +  spr->width );
		top  = tmp_top  = (pt.y += spr->y_offs);
		bottom          = (pt.y +  spr->height);
	}

	if (_draw_bounding_boxes && (image != SPR_EMPTY_BOUNDING_BOX)) {
		/* Compute maximal extents of sprite and its bounding box */
		left   = min(left  , RemapCoords(x + w          , y + bb_offset_y, z + bb_offset_z).x);
		right  = max(right , RemapCoords(x + bb_offset_x, y + h          , z + bb_offset_z).x + 1);
		top    = min(top   , RemapCoords(x + bb_offset_x, y + bb_offset_y, z + dz         ).y);
		bottom = max(bottom, RemapCoords(x + w          , y + h          , z + bb_offset_z).y + 1);
	}

	/* Do not add the sprite to the viewport, if it is outside */
	if (left   >= _vd.dpi.left + _vd.dpi.width ||
	    right  <= _vd.dpi.left                 ||
	    top    >= _vd.dpi.top + _vd.dpi.height ||
	    bottom <= _vd.dpi.top) {
		return;
	}

	ParentSpriteToDraw *ps = _vd.parent_sprites_to_draw.Append();
	ps->x = tmp_x;
	ps->y = tmp_y;

	ps->left = tmp_left;
	ps->top  = tmp_top;

	ps->image = image;
	ps->pal = pal;
	ps->sub = sub;
	ps->xmin = x + bb_offset_x;
	ps->xmax = x + max(bb_offset_x, w) - 1;

	ps->ymin = y + bb_offset_y;
	ps->ymax = y + max(bb_offset_y, h) - 1;

	ps->zmin = z + bb_offset_z;
	ps->zmax = z + max(bb_offset_z, dz) - 1;

	ps->comparison_done = false;
	ps->first_child = -1;

	_vd.last_child = &ps->first_child;

	if (_vd.combine_sprites == SPRITE_COMBINE_PENDING) _vd.combine_sprites = SPRITE_COMBINE_ACTIVE;
}

/**
 * Starts a block of sprites, which are "combined" into a single bounding box.
 *
 * Subsequent calls to #AddSortableSpriteToDraw will be drawn into the same bounding box.
 * That is: The first sprite that is not clipped by the viewport defines the bounding box, and
 * the following sprites will be child sprites to that one.
 *
 * That implies:
 *  - The drawing order is definite. No other sprites will be sorted between those of the block.
 *  - You have to provide a valid bounding box for all sprites,
 *    as you won't know which one is the first non-clipped one.
 *    Preferable you use the same bounding box for all.
 *  - You cannot use #AddChildSpriteScreen inside the block, as its result will be indefinite.
 *
 * The block is terminated by #EndSpriteCombine.
 *
 * You cannot nest "combined" blocks.
 */
void StartSpriteCombine()
{
	assert(_vd.combine_sprites == SPRITE_COMBINE_NONE);
	_vd.combine_sprites = SPRITE_COMBINE_PENDING;
}

/**
 * Terminates a block of sprites started by #StartSpriteCombine.
 * Take a look there for details.
 */
void EndSpriteCombine()
{
	assert(_vd.combine_sprites != SPRITE_COMBINE_NONE);
	_vd.combine_sprites = SPRITE_COMBINE_NONE;
}

/**
 * Check if the parameter "check" is inside the interval between
 * begin and end, including both begin and end.
 * @note Whether \c begin or \c end is the biggest does not matter.
 *       This method will account for that.
 * @param begin The begin of the interval.
 * @param end   The end of the interval.
 * @param check The value to check.
 */
static bool IsInRangeInclusive(int begin, int end, int check)
{
	if (begin > end) Swap(begin, end);
	return begin <= check && check <= end;
}

/**
 * Checks whether a point is inside the selected rectangle given by _thd.size, _thd.pos and _thd.diagonal
 * @param x The x coordinate of the point to be checked.
 * @param y The y coordinate of the point to be checked.
 * @return True if the point is inside the rectangle, else false.
 */
static bool IsInsideSelectedRectangle(int x, int y)
{
	if (!_thd.diagonal) {
		return IsInsideBS(x, _thd.pos.x, _thd.size.x) && IsInsideBS(y, _thd.pos.y, _thd.size.y);
	}

	int dist_a = (_thd.size.x + _thd.size.y);      // Rotated coordinate system for selected rectangle.
	int dist_b = (_thd.size.x - _thd.size.y);      // We don't have to divide by 2. It's all relative!
	int a = ((x - _thd.pos.x) + (y - _thd.pos.y)); // Rotated coordinate system for the point under scrutiny.
	int b = ((x - _thd.pos.x) - (y - _thd.pos.y));

	/* Check if a and b are between 0 and dist_a or dist_b respectively. */
	return IsInRangeInclusive(dist_a, 0, a) && IsInRangeInclusive(dist_b, 0, b);
}

/**
 * Add a child sprite to a parent sprite.
 *
 * @param image the image to draw.
 * @param pal the provided palette.
 * @param x sprite x-offset (screen coordinates) relative to parent sprite.
 * @param y sprite y-offset (screen coordinates) relative to parent sprite.
 * @param transparent if true, switch the palette between the provided palette and the transparent palette,
 * @param sub Only draw a part of the sprite.
 */
void AddChildSpriteScreen(SpriteID image, PaletteID pal, int x, int y, bool transparent, const SubSprite *sub, bool scale)
{
	assert((image & SPRITE_MASK) < MAX_SPRITES);

	/* If the ParentSprite was clipped by the viewport bounds, do not draw the ChildSprites either */
	if (_vd.last_child == NULL) return;

	/* make the sprites transparent with the right palette */
	if (transparent) {
		SetBit(image, PALETTE_MODIFIER_TRANSPARENT);
		pal = PALETTE_TO_TRANSPARENT;
	}

	*_vd.last_child = _vd.child_screen_sprites_to_draw.Length();

	ChildScreenSpriteToDraw *cs = _vd.child_screen_sprites_to_draw.Append();
	cs->image = image;
	cs->pal = pal;
	cs->sub = sub;
	cs->x = scale ? x * ZOOM_LVL_BASE : x;
	cs->y = scale ? y * ZOOM_LVL_BASE : y;
	cs->next = -1;

	/* Append the sprite to the active ChildSprite list.
	 * If the active ParentSprite is a foundation, update last_foundation_child as well.
	 * Note: ChildSprites of foundations are NOT sequential in the vector, as selection sprites are added at last. */
	if (_vd.last_foundation_child[0] == _vd.last_child) _vd.last_foundation_child[0] = &cs->next;
	if (_vd.last_foundation_child[1] == _vd.last_child) _vd.last_foundation_child[1] = &cs->next;
	_vd.last_child = &cs->next;
}

static void AddStringToDraw(int x, int y, StringID string, uint64 params_1, uint64 params_2, Colours colour, uint16 width)
{
	assert(width != 0);
	StringSpriteToDraw *ss = _vd.string_sprites_to_draw.Append();
	ss->string = string;
	ss->x = x;
	ss->y = y;
	ss->params[0] = params_1;
	ss->params[1] = params_2;
	ss->width = width;
	ss->colour = colour;
}


/**
 * Draws sprites between ground sprite and everything above.
 *
 * The sprite is either drawn as TileSprite or as ChildSprite of the active foundation.
 *
 * @param image the image to draw.
 * @param pal the provided palette.
 * @param ti TileInfo Tile that is being drawn
 * @param z_offset Z offset relative to the groundsprite. Only used for the sprite position, not for sprite sorting.
 * @param foundation_part Foundation part the sprite belongs to.
 * @param sub Sub-section of sprite to draw.
 */
void DrawSelectionSprite(SpriteID image, PaletteID pal, const TileInfo *ti, int z_offset, FoundationPart foundation_part, const SubSprite *sub)
{
	/* FIXME: This is not totally valid for some autorail highlights that extend over the edges of the tile. */
	if (_vd.foundation[foundation_part] == -1) {
		/* draw on real ground */
		AddTileSpriteToDraw(image, pal, ti->x, ti->y, ti->z + z_offset, sub);
	} else {
		/* draw on top of foundation */
		AddChildSpriteToFoundation(image, pal, sub, foundation_part, 0, -z_offset * ZOOM_LVL_BASE);
	}
}

/**
 * Draws a selection rectangle on a tile.
 *
 * @param ti TileInfo Tile that is being drawn
 * @param pal Palette to apply.
 */
void DrawTileSelectionRect(const TileInfo *ti, PaletteID pal)
{
	if (!IsValidTile(ti->tile)) return;

	SpriteID sel;
	if (IsHalftileSlope(ti->tileh)) {
		Corner halftile_corner = GetHalftileSlopeCorner(ti->tileh);
		SpriteID sel2 = SPR_HALFTILE_SELECTION_FLAT + halftile_corner;
		DrawSelectionSprite(sel2, pal, ti, 7 + TILE_HEIGHT, FOUNDATION_PART_HALFTILE);

		Corner opposite_corner = OppositeCorner(halftile_corner);
		if (IsSteepSlope(ti->tileh)) {
			sel = SPR_HALFTILE_SELECTION_DOWN;
		} else {
			sel = ((ti->tileh & SlopeWithOneCornerRaised(opposite_corner)) != 0 ? SPR_HALFTILE_SELECTION_UP : SPR_HALFTILE_SELECTION_FLAT);
		}
		sel += opposite_corner;
	} else {
		sel = SPR_SELECT_TILE + SlopeToSpriteOffset(ti->tileh);
	}
	DrawSelectionSprite(sel, pal, ti, 7, FOUNDATION_PART_NORMAL);
}

static HighLightStyle GetPartOfAutoLine(int px, int py, const Point &selstart, const Point &selend, HighLightStyle dir)
{
	if (!IsInRangeInclusive(selstart.x & ~TILE_UNIT_MASK, selend.x & ~TILE_UNIT_MASK, px)) return HT_DIR_END;
	if (!IsInRangeInclusive(selstart.y & ~TILE_UNIT_MASK, selend.y & ~TILE_UNIT_MASK, py)) return HT_DIR_END;

	px -= selstart.x & ~TILE_UNIT_MASK;
	py -= selstart.y & ~TILE_UNIT_MASK;

	switch (dir) {
		case HT_DIR_X: return (py == 0) ? HT_DIR_X : HT_DIR_END;
		case HT_DIR_Y: return (px == 0) ? HT_DIR_Y : HT_DIR_END;
		case HT_DIR_HU: return (px == -py) ? HT_DIR_HU : (px == -py - (int)TILE_SIZE) ? HT_DIR_HL : HT_DIR_END;
		case HT_DIR_HL: return (px == -py) ? HT_DIR_HL : (px == -py + (int)TILE_SIZE) ? HT_DIR_HU : HT_DIR_END;
		case HT_DIR_VL: return (px ==  py) ? HT_DIR_VL : (px ==  py + (int)TILE_SIZE) ? HT_DIR_VR : HT_DIR_END;
		case HT_DIR_VR: return (px ==  py) ? HT_DIR_VR : (px ==  py - (int)TILE_SIZE) ? HT_DIR_VL : HT_DIR_END;
		default: NOT_REACHED(); break;
	}

	return HT_DIR_END;
}

#include "table/autorail.h"

/**
 * Draws autorail highlights.
 *
 * @param *ti TileInfo Tile that is being drawn
 * @param autorail_type \c HT_DIR_XXX, offset into _AutorailTilehSprite[][]
 * @param pal Palette to use, -1 to autodetect
 */
static void DrawAutorailSelection(const TileInfo *ti, HighLightStyle autorail_type, PaletteID pal = -1)
{
<<<<<<< HEAD
	SpriteID image;
=======
	FoundationPart foundation_part = FOUNDATION_PART_NORMAL;
>>>>>>> 77362b82
	int offset;
	bool bridge_head_mode = false;

<<<<<<< HEAD
	FoundationPart foundation_part = FOUNDATION_PART_NORMAL;
	Slope autorail_tileh = RemoveHalftileSlope(ti->tileh);
	if (IsHalftileSlope(ti->tileh)) {
		static const HighLightStyle _lower_rail[CORNER_END] = { HT_DIR_VR, HT_DIR_HU, HT_DIR_VL, HT_DIR_HL }; // CORNER_W, CORNER_S, CORNER_E, CORNER_N
		Corner halftile_corner = GetHalftileSlopeCorner(ti->tileh);
		if (autorail_type != _lower_rail[halftile_corner]) {
			foundation_part = FOUNDATION_PART_HALFTILE;
			/* Here we draw the highlights of the "three-corners-raised"-slope. That looks ok to me. */
			autorail_tileh = SlopeWithThreeCornersRaised(OppositeCorner(halftile_corner));
=======
	if (IsFlatRailBridgeHeadTile(ti->tile)) {
		extern bool IsValidFlatRailBridgeHeadTrackBits(Slope normalised_slope, DiagDirection bridge_direction, TrackBits tracks);

		offset = _AutorailTilehSprite[SLOPE_FLAT][autorail_type];
		const Slope real_tileh = GetTileSlope(ti->tile, nullptr);
		const Slope normalised_tileh = IsSteepSlope(real_tileh) ? SlopeWithOneCornerRaised(GetHighestSlopeCorner(real_tileh)) : real_tileh;
		if (!IsValidFlatRailBridgeHeadTrackBits(normalised_tileh, GetTunnelBridgeDirection(ti->tile), TrackToTrackBits((Track) autorail_type))) {
			offset = -offset;
		}
		if (!IsRailCustomBridgeHead(ti->tile)) {
			bridge_head_mode = true;
>>>>>>> 77362b82
		}
	} else {
		Slope autorail_tileh = RemoveHalftileSlope(ti->tileh);
		if (IsHalftileSlope(ti->tileh)) {
			static const uint _lower_rail[4] = { 5U, 2U, 4U, 3U };
			Corner halftile_corner = GetHalftileSlopeCorner(ti->tileh);
			if (autorail_type != _lower_rail[halftile_corner]) {
				foundation_part = FOUNDATION_PART_HALFTILE;
				/* Here we draw the highlights of the "three-corners-raised"-slope. That looks ok to me. */
				autorail_tileh = SlopeWithThreeCornersRaised(OppositeCorner(halftile_corner));
			}
		}
		offset = _AutorailTilehSprite[autorail_tileh][autorail_type];
	}

<<<<<<< HEAD
	assert(autorail_type < HT_DIR_END);
	offset = _AutorailTilehSprite[autorail_tileh][autorail_type];
=======
	SpriteID image;
	PaletteID pal;
>>>>>>> 77362b82
	if (offset >= 0) {
		image = SPR_AUTORAIL_BASE + offset;
		if (pal == (PaletteID)-1) pal = _thd.make_square_red ? PALETTE_SEL_TILE_RED : PAL_NONE;
	} else {
		image = SPR_AUTORAIL_BASE - offset;
		if (pal == (PaletteID)-1) pal = PALETTE_SEL_TILE_RED;
	}

<<<<<<< HEAD
	DrawSelectionSprite(image, pal, ti, 7, foundation_part);
=======
	if (bridge_head_mode) {
		AddSortableSpriteToDraw(image, _thd.make_square_red ? PALETTE_SEL_TILE_RED : pal, ti->x, ti->y, 16, 16, 0, ti->z + 15);
	} else {
		DrawSelectionSprite(image, _thd.make_square_red ? PALETTE_SEL_TILE_RED : pal, ti, 7, foundation_part);
	}
>>>>>>> 77362b82
}

/**
 * Checks if the specified tile is selected and if so draws selection using correct selectionstyle.
 * @param *ti TileInfo Tile that is being drawn
 */
static void DrawTileSelection(const TileInfo *ti)
{
	/* Draw a red error square? */
	bool is_redsq = _thd.redsq == ti->tile;
	if (is_redsq) DrawTileSelectionRect(ti, PALETTE_TILE_RED_PULSATING);

	switch (_thd.drawstyle & HT_DRAG_MASK) {
		default: break; // No tile selection active?

		case HT_RECT:
			if (!is_redsq) {
				if (IsInsideSelectedRectangle(ti->x, ti->y)) {
					DrawTileSelectionRect(ti, _thd.make_square_red ? PALETTE_SEL_TILE_RED : PAL_NONE);
				} else if (_thd.outersize.x > 0 &&
						/* Check if it's inside the outer area? */
						IsInsideBS(ti->x, _thd.pos.x + _thd.offs.x, _thd.size.x + _thd.outersize.x) &&
						IsInsideBS(ti->y, _thd.pos.y + _thd.offs.y, _thd.size.y + _thd.outersize.y)) {
					/* Draw a blue rect. */
					DrawTileSelectionRect(ti, PALETTE_SEL_TILE_BLUE);
				}
			}
			break;

		case HT_POINT:
			if (IsInsideSelectedRectangle(ti->x, ti->y)) {
				/* Figure out the Z coordinate for the single dot. */
				int z = 0;
				FoundationPart foundation_part = FOUNDATION_PART_NORMAL;
				if (ti->tileh & SLOPE_N) {
					z += TILE_HEIGHT;
					if (RemoveHalftileSlope(ti->tileh) == SLOPE_STEEP_N) z += TILE_HEIGHT;
				}
				if (IsHalftileSlope(ti->tileh)) {
					Corner halftile_corner = GetHalftileSlopeCorner(ti->tileh);
					if ((halftile_corner == CORNER_W) || (halftile_corner == CORNER_E)) z += TILE_HEIGHT;
					if (halftile_corner != CORNER_S) {
						foundation_part = FOUNDATION_PART_HALFTILE;
						if (IsSteepSlope(ti->tileh)) z -= TILE_HEIGHT;
					}
				}
				DrawSelectionSprite(_cur_dpi->zoom <= ZOOM_LVL_DETAIL ? SPR_DOT : SPR_DOT_SMALL, PAL_NONE, ti, z, foundation_part);
			}
			break;

		case HT_RAIL:
			if (ti->tile == TileVirtXY(_thd.pos.x, _thd.pos.y)) {
				assert((_thd.drawstyle & HT_DIR_MASK) < HT_DIR_END);
				DrawAutorailSelection(ti, _thd.drawstyle & HT_DIR_MASK);
			}
			break;

		case HT_LINE: {
			HighLightStyle type = GetPartOfAutoLine(ti->x, ti->y, _thd.selstart, _thd.selend, _thd.drawstyle & HT_DIR_MASK);
			if (type < HT_DIR_END) {
				DrawAutorailSelection(ti, type);
			} else if (_thd.dir2 < HT_DIR_END) {
				type = GetPartOfAutoLine(ti->x, ti->y, _thd.selstart2, _thd.selend2, _thd.dir2);
				if (type < HT_DIR_END) DrawAutorailSelection(ti, type, PALETTE_SEL_TILE_BLUE);
			}
			break;
		}
	}
}

/**
 * Returns the y coordinate in the viewport coordinate system where the given
 * tile is painted.
 * @param tile Any tile.
 * @return The viewport y coordinate where the tile is painted.
 */
static int GetViewportY(Point tile)
{
	/* Each increment in X or Y direction moves down by half a tile, i.e. TILE_PIXELS / 2. */
	return (tile.y * (int)(TILE_PIXELS / 2) + tile.x * (int)(TILE_PIXELS / 2) - TilePixelHeightOutsideMap(tile.x, tile.y)) << ZOOM_LVL_SHIFT;
}

/**
 * Add the landscape to the viewport, i.e. all ground tiles and buildings.
 */
static void ViewportAddLandscape()
{
	assert(_vd.dpi.top <= _vd.dpi.top + _vd.dpi.height);
	assert(_vd.dpi.left <= _vd.dpi.left + _vd.dpi.width);

	Point upper_left = InverseRemapCoords(_vd.dpi.left, _vd.dpi.top);
	Point upper_right = InverseRemapCoords(_vd.dpi.left + _vd.dpi.width, _vd.dpi.top);

	/* Transformations between tile coordinates and viewport rows/columns: See vp_column_row
	 *   column = y - x
	 *   row    = x + y
	 *   x      = (row - column) / 2
	 *   y      = (row + column) / 2
	 * Note: (row, columns) pairs are only valid, if they are both even or both odd.
	 */

	/* Columns overlap with neighbouring columns by a half tile.
	 *  - Left column is column of upper_left (rounded down) and one column to the left.
	 *  - Right column is column of upper_right (rounded up) and one column to the right.
	 * Note: Integer-division does not round down for negative numbers, so ensure rounding with another increment/decrement.
	 */
	int left_column = (upper_left.y - upper_left.x) / (int)TILE_SIZE - 2;
	int right_column = (upper_right.y - upper_right.x) / (int)TILE_SIZE + 2;

	int potential_bridge_height = ZOOM_LVL_BASE * TILE_HEIGHT * _settings_game.construction.max_bridge_height;

	/* Rows overlap with neighbouring rows by a half tile.
	 * The first row that could possibly be visible is the row above upper_left (if it is at height 0).
	 * Due to integer-division not rounding down for negative numbers, we need another decrement.
	 */
	int row = (upper_left.x + upper_left.y) / (int)TILE_SIZE - 2;
	bool last_row = false;
	for (; !last_row; row++) {
		last_row = true;
		for (int column = left_column; column <= right_column; column++) {
			/* Valid row/column? */
			if ((row + column) % 2 != 0) continue;

			Point tilecoord;
			tilecoord.x = (row - column) / 2;
			tilecoord.y = (row + column) / 2;
			assert(column == tilecoord.y - tilecoord.x);
			assert(row == tilecoord.y + tilecoord.x);

			TileType tile_type;
			TileInfo tile_info;
			_cur_ti = &tile_info;
			tile_info.x = tilecoord.x * TILE_SIZE; // FIXME tile_info should use signed integers
			tile_info.y = tilecoord.y * TILE_SIZE;

			if (IsInsideBS(tilecoord.x, 0, MapSizeX()) && IsInsideBS(tilecoord.y, 0, MapSizeY())) {
				/* This includes the south border at MapMaxX / MapMaxY. When terraforming we still draw tile selections there. */
				tile_info.tile = TileXY(tilecoord.x, tilecoord.y);
				tile_type = GetTileType(tile_info.tile);
			} else {
				tile_info.tile = INVALID_TILE;
				tile_type = MP_VOID;
			}

			if (tile_type != MP_VOID) {
				/* We are inside the map => paint landscape. */
				tile_info.tileh = GetTilePixelSlope(tile_info.tile, &tile_info.z);
			} else {
				/* We are outside the map => paint black. */
				tile_info.tileh = GetTilePixelSlopeOutsideMap(tilecoord.x, tilecoord.y, &tile_info.z);
			}

			int viewport_y = GetViewportY(tilecoord);

			if (viewport_y + MAX_TILE_EXTENT_BOTTOM < _vd.dpi.top) {
				/* The tile in this column is not visible yet.
				 * Tiles in other columns may be visible, but we need more rows in any case. */
				last_row = false;
				continue;
			}

			int min_visible_height = viewport_y - (_vd.dpi.top + _vd.dpi.height);
			bool tile_visible = min_visible_height <= 0;

			if (tile_type != MP_VOID) {
				/* Is tile with buildings visible? */
				if (min_visible_height < MAX_TILE_EXTENT_TOP) tile_visible = true;

				if (IsBridgeAbove(tile_info.tile)) {
					/* Is the bridge visible? */
					TileIndex bridge_tile = GetNorthernBridgeEnd(tile_info.tile);
					int bridge_height = ZOOM_LVL_BASE * (GetBridgePixelHeight(bridge_tile) - TilePixelHeight(tile_info.tile));
					if (min_visible_height < bridge_height + MAX_TILE_EXTENT_TOP) tile_visible = true;
				}

				/* Would a higher bridge on a more southern tile be visible?
				 * If yes, we need to loop over more rows to possibly find one. */
				if (min_visible_height < potential_bridge_height + MAX_TILE_EXTENT_TOP) last_row = false;
			} else {
				/* Outside of map. If we are on the north border of the map, there may still be a bridge visible,
				 * so we need to loop over more rows to possibly find one. */
				if ((tilecoord.x <= 0 || tilecoord.y <= 0) && min_visible_height < potential_bridge_height + MAX_TILE_EXTENT_TOP) last_row = false;
			}

			if (tile_visible) {
				last_row = false;
				_vd.foundation_part = FOUNDATION_PART_NONE;
				_vd.foundation[0] = -1;
				_vd.foundation[1] = -1;
				_vd.last_foundation_child[0] = NULL;
				_vd.last_foundation_child[1] = NULL;

				_tile_type_procs[tile_type]->draw_tile_proc(&tile_info);
				if (tile_info.tile != INVALID_TILE) {
					DrawTileSelection(&tile_info);
					DrawTileZoning(&tile_info);
				}
			}
		}
	}
}

/**
 * Add a string to draw in the viewport
 * @param dpi current viewport area
 * @param small_from Zoomlevel from when the small font should be used
 * @param sign sign position and dimension
 * @param string_normal String for normal and 2x zoom level
 * @param string_small String for 4x and 8x zoom level
 * @param string_small_shadow Shadow string for 4x and 8x zoom level; or #STR_NULL if no shadow
 * @param colour colour of the sign background; or INVALID_COLOUR if transparent
 */
void ViewportAddString(const DrawPixelInfo *dpi, ZoomLevel small_from, const ViewportSign *sign, StringID string_normal, StringID string_small, StringID string_small_shadow, uint64 params_1, uint64 params_2, Colours colour)
{
	bool small = dpi->zoom >= small_from;

	int left   = dpi->left;
	int top    = dpi->top;
	int right  = left + dpi->width;
	int bottom = top + dpi->height;

	int sign_height     = ScaleByZoom(VPSM_TOP + FONT_HEIGHT_NORMAL + VPSM_BOTTOM, dpi->zoom);
	int sign_half_width = ScaleByZoom((small ? sign->width_small : sign->width_normal) / 2, dpi->zoom);

	if (bottom < sign->top ||
			top   > sign->top + sign_height ||
			right < sign->center - sign_half_width ||
			left  > sign->center + sign_half_width) {
		return;
	}

	if (!small) {
		AddStringToDraw(sign->center - sign_half_width, sign->top, string_normal, params_1, params_2, colour, sign->width_normal);
	} else {
		int shadow_offset = 0;
		if (string_small_shadow != STR_NULL) {
			shadow_offset = 4;
			AddStringToDraw(sign->center - sign_half_width + shadow_offset, sign->top, string_small_shadow, params_1, params_2, INVALID_COLOUR, sign->width_small);
		}
		AddStringToDraw(sign->center - sign_half_width, sign->top - shadow_offset, string_small, params_1, params_2,
				colour, sign->width_small | 0x8000);
	}
}

struct ViewportAddStringApproxBoundsChecker {
	int top;
	int bottom;

	ViewportAddStringApproxBoundsChecker(const DrawPixelInfo *dpi)
	{
		this->top    = dpi->top - ScaleByZoom(VPSM_TOP + FONT_HEIGHT_NORMAL + VPSM_BOTTOM, dpi->zoom);
		this->bottom = dpi->top + dpi->height;
	}

	bool IsSignMaybeOnScreen(const ViewportSign *sign) const
	{
		return !(this->bottom < sign->top || this->top > sign->top);
	}
};

static void ViewportAddTownNames(DrawPixelInfo *dpi)
{
	if (!HasBit(_display_opt, DO_SHOW_TOWN_NAMES) || _game_mode == GM_MENU) return;

	ViewportAddStringApproxBoundsChecker checker(dpi);

	const Town *t;
	FOR_ALL_TOWNS(t) {
		if (!checker.IsSignMaybeOnScreen(&t->cache.sign)) continue;
		ViewportAddString(dpi, ZOOM_LVL_OUT_16X, &t->cache.sign,
				t->Label(), t->SmallLabel(), STR_VIEWPORT_TOWN_TINY_BLACK,
				t->index, t->cache.population);
	}
}


static void ViewportAddStationNames(DrawPixelInfo *dpi)
{
	if (!(HasBit(_display_opt, DO_SHOW_STATION_NAMES) || HasBit(_display_opt, DO_SHOW_WAYPOINT_NAMES)) || _game_mode == GM_MENU) return;

	ViewportAddStringApproxBoundsChecker checker(dpi);

	const BaseStation *st;
	FOR_ALL_BASE_STATIONS(st) {
		/* Check whether the base station is a station or a waypoint */
		bool is_station = Station::IsExpected(st);

		/* Don't draw if the display options are disabled */
		if (!HasBit(_display_opt, is_station ? DO_SHOW_STATION_NAMES : DO_SHOW_WAYPOINT_NAMES)) continue;

		/* Don't draw if station is owned by another company and competitor station names are hidden. Stations owned by none are never ignored. */
		if (!HasBit(_display_opt, DO_SHOW_COMPETITOR_SIGNS) && _local_company != st->owner && st->owner != OWNER_NONE) continue;

		if (!checker.IsSignMaybeOnScreen(&st->sign)) continue;

		ViewportAddString(dpi, ZOOM_LVL_OUT_16X, &st->sign,
				is_station ? STR_VIEWPORT_STATION : STR_VIEWPORT_WAYPOINT,
				(is_station ? STR_VIEWPORT_STATION : STR_VIEWPORT_WAYPOINT) + 1, STR_NULL,
				st->index, st->facilities, (st->owner == OWNER_NONE || !st->IsInUse()) ? COLOUR_GREY : _company_colours[st->owner]);
	}
}


static void ViewportAddSigns(DrawPixelInfo *dpi)
{
	/* Signs are turned off or are invisible */
	if (!HasBit(_display_opt, DO_SHOW_SIGNS) || IsInvisibilitySet(TO_SIGNS)) return;

	ViewportAddStringApproxBoundsChecker checker(dpi);

	const Sign *si;
	FOR_ALL_SIGNS(si) {
		/* Don't draw if sign is owned by another company and competitor signs should be hidden.
		 * Note: It is intentional that also signs owned by OWNER_NONE are hidden. Bankrupt
		 * companies can leave OWNER_NONE signs after them. */
		if (!HasBit(_display_opt, DO_SHOW_COMPETITOR_SIGNS) && _local_company != si->owner && si->owner != OWNER_DEITY) continue;

		if (!checker.IsSignMaybeOnScreen(&si->sign)) continue;

		ViewportAddString(dpi, ZOOM_LVL_OUT_16X, &si->sign,
				STR_WHITE_SIGN,
				(IsTransparencySet(TO_SIGNS) || si->owner == OWNER_DEITY) ? STR_VIEWPORT_SIGN_SMALL_WHITE : STR_VIEWPORT_SIGN_SMALL_BLACK, STR_NULL,
				si->index, 0, (si->owner == OWNER_NONE) ? COLOUR_GREY : (si->owner == OWNER_DEITY ? INVALID_COLOUR : _company_colours[si->owner]));
	}
}

/**
 * Update the position of the viewport sign.
 * @param center the (preferred) center of the viewport sign
 * @param top    the new top of the sign
 * @param str    the string to show in the sign
 * @param str_small the string to show when zoomed out. STR_NULL means same as \a str
 */
void ViewportSign::UpdatePosition(int center, int top, StringID str, StringID str_small)
{
	if (this->width_normal != 0) this->MarkDirty();

	this->top = top;

	char buffer[DRAW_STRING_BUFFER];

	GetString(buffer, str, lastof(buffer));
	this->width_normal = VPSM_LEFT + Align(GetStringBoundingBox(buffer).width, 2) + VPSM_RIGHT;
	this->center = center;

	/* zoomed out version */
	if (str_small != STR_NULL) {
		GetString(buffer, str_small, lastof(buffer));
	}
	this->width_small = VPSM_LEFT + Align(GetStringBoundingBox(buffer, FS_SMALL).width, 2) + VPSM_RIGHT;

	this->MarkDirty();
}

/**
 * Mark the sign dirty in all viewports.
 * @param maxzoom Maximum %ZoomLevel at which the text is visible.
 *
 * @ingroup dirty
 */
void ViewportSign::MarkDirty(ZoomLevel maxzoom) const
{
	Rect zoomlevels[ZOOM_LVL_COUNT];

	for (ZoomLevel zoom = ZOOM_LVL_BEGIN; zoom != ZOOM_LVL_END; zoom++) {
		/* FIXME: This doesn't switch to width_small when appropriate. */
		zoomlevels[zoom].left   = this->center - ScaleByZoom(this->width_normal / 2 + 1, zoom);
		zoomlevels[zoom].top    = this->top    - ScaleByZoom(1, zoom);
		zoomlevels[zoom].right  = this->center + ScaleByZoom(this->width_normal / 2 + 1, zoom);
		zoomlevels[zoom].bottom = this->top    + ScaleByZoom(VPSM_TOP + FONT_HEIGHT_NORMAL + VPSM_BOTTOM + 1, zoom);
	}

	for (ViewPort *vp : _viewport_window_cache) {
		if (vp->zoom <= maxzoom) {
			Rect &zl = zoomlevels[vp->zoom];
			MarkViewportDirty(vp, zl.left, zl.top, zl.right, zl.bottom);
		}
	}
}

static void ViewportDrawTileSprites(const TileSpriteToDrawVector *tstdv)
{
	const TileSpriteToDraw *tsend = tstdv->End();
	for (const TileSpriteToDraw *ts = tstdv->Begin(); ts != tsend; ++ts) {
		DrawSpriteViewport(ts->image, ts->pal, ts->x, ts->y, ts->sub);
	}
}

/** This fallback sprite checker always exists. */
static bool ViewportSortParentSpritesChecker()
{
	return true;
}

/** Sort parent sprites pointer array */
static void ViewportSortParentSprites(ParentSpriteToSortVector *psdv)
{
	ParentSpriteToDraw **psdvend = psdv->End();
	ParentSpriteToDraw **psd = psdv->Begin();
	while (psd != psdvend) {
		ParentSpriteToDraw *ps = *psd;

		if (ps->comparison_done) {
			psd++;
			continue;
		}

		ps->comparison_done = true;

		for (ParentSpriteToDraw **psd2 = psd + 1; psd2 != psdvend; psd2++) {
			ParentSpriteToDraw *ps2 = *psd2;

			if (ps2->comparison_done) continue;

			/* Decide which comparator to use, based on whether the bounding
			 * boxes overlap
			 */
			if (ps->xmax >= ps2->xmin && ps->xmin <= ps2->xmax && // overlap in X?
					ps->ymax >= ps2->ymin && ps->ymin <= ps2->ymax && // overlap in Y?
					ps->zmax >= ps2->zmin && ps->zmin <= ps2->zmax) { // overlap in Z?
				/* Use X+Y+Z as the sorting order, so sprites closer to the bottom of
				 * the screen and with higher Z elevation, are drawn in front.
				 * Here X,Y,Z are the coordinates of the "center of mass" of the sprite,
				 * i.e. X=(left+right)/2, etc.
				 * However, since we only care about order, don't actually divide / 2
				 */
				if (ps->xmin + ps->xmax + ps->ymin + ps->ymax + ps->zmin + ps->zmax <=
						ps2->xmin + ps2->xmax + ps2->ymin + ps2->ymax + ps2->zmin + ps2->zmax) {
					continue;
				}
			} else {
				/* We only change the order, if it is definite.
				 * I.e. every single order of X, Y, Z says ps2 is behind ps or they overlap.
				 * That is: If one partial order says ps behind ps2, do not change the order.
				 */
				if (ps->xmax < ps2->xmin ||
						ps->ymax < ps2->ymin ||
						ps->zmax < ps2->zmin) {
					continue;
				}
			}

			/* Move ps2 in front of ps */
			ParentSpriteToDraw *temp = ps2;
			for (ParentSpriteToDraw **psd3 = psd2; psd3 > psd; psd3--) {
				*psd3 = *(psd3 - 1);
			}
			*psd = temp;
		}
	}
}

static void ViewportDrawParentSprites(const ParentSpriteToSortVector *psd, const ChildScreenSpriteToDrawVector *csstdv)
{
	const ParentSpriteToDraw * const *psd_end = psd->End();
	for (const ParentSpriteToDraw * const *it = psd->Begin(); it != psd_end; it++) {
		const ParentSpriteToDraw *ps = *it;
		if (ps->image != SPR_EMPTY_BOUNDING_BOX) DrawSpriteViewport(ps->image, ps->pal, ps->x, ps->y, ps->sub);

		int child_idx = ps->first_child;
		while (child_idx >= 0) {
			const ChildScreenSpriteToDraw *cs = csstdv->Get(child_idx);
			child_idx = cs->next;
			DrawSpriteViewport(cs->image, cs->pal, ps->left + cs->x, ps->top + cs->y, cs->sub);
		}
	}
}

/**
 * Draws the bounding boxes of all ParentSprites
 * @param psd Array of ParentSprites
 */
static void ViewportDrawBoundingBoxes(const ParentSpriteToSortVector *psd)
{
	const ParentSpriteToDraw * const *psd_end = psd->End();
	for (const ParentSpriteToDraw * const *it = psd->Begin(); it != psd_end; it++) {
		const ParentSpriteToDraw *ps = *it;
		Point pt1 = RemapCoords(ps->xmax + 1, ps->ymax + 1, ps->zmax + 1); // top front corner
		Point pt2 = RemapCoords(ps->xmin    , ps->ymax + 1, ps->zmax + 1); // top left corner
		Point pt3 = RemapCoords(ps->xmax + 1, ps->ymin    , ps->zmax + 1); // top right corner
		Point pt4 = RemapCoords(ps->xmax + 1, ps->ymax + 1, ps->zmin    ); // bottom front corner

		DrawBox(        pt1.x,         pt1.y,
		        pt2.x - pt1.x, pt2.y - pt1.y,
		        pt3.x - pt1.x, pt3.y - pt1.y,
		        pt4.x - pt1.x, pt4.y - pt1.y);
	}
}

static void ViewportMapStoreBridgeTunnel(const ViewPort * const vp, const TileIndex tile)
{
	extern LegendAndColour _legend_land_owners[NUM_NO_COMPANY_ENTRIES + MAX_COMPANIES + 1];
	extern uint _company_to_list_pos[MAX_COMPANIES];

	/* No need to bother for hidden things */
	const bool tile_is_tunnel = IsTunnel(tile);
	if (tile_is_tunnel) {
		if (!_settings_client.gui.show_tunnels_on_map) return;
	} else {
		if (!_settings_client.gui.show_bridges_on_map) return;
	}
	const Owner o = GetTileOwner(tile);
	if (o < MAX_COMPANIES && !_legend_land_owners[_company_to_list_pos[o]].show_on_map) return;

	/* Check if already stored */
	TunnelBridgeToMapVector * const tbtmv = tile_is_tunnel ? &_vd.tunnel_to_map : &_vd.bridge_to_map;
	TunnelBridgeToMap *tbtm = tbtmv->Begin();
	const TunnelBridgeToMap * const tbtm_end = tbtmv->End();
	while (tbtm != tbtm_end) {
		if (tile == tbtm->from_tile || tile == tbtm->to_tile) return;
		tbtm++;
	}

	/* It's a new one, add it to the list */
	tbtm = tbtmv->Append();
	TileIndex other_end = GetOtherTunnelBridgeEnd(tile);

	/* ensure deterministic ordering, to avoid render flicker */
	if (other_end > tile) {
		tbtm->from_tile = other_end;
		tbtm->to_tile = tile;
	} else {
		tbtm->from_tile = tile;
		tbtm->to_tile = other_end;
	}
}

void ViewportMapClearTunnelCache()
{
	_vd.tunnel_to_map.Clear();
}

void ViewportMapInvalidateTunnelCacheByTile(const TileIndex tile)
{
	TunnelBridgeToMapVector * const tbtmv = &_vd.tunnel_to_map;
	for (TunnelBridgeToMap *tbtm = tbtmv->Begin(); tbtm != tbtmv->End(); tbtm++) {
		if (tbtm->from_tile == tile || tbtm->to_tile == tile) {
			tbtmv->Erase(tbtm);
			tbtm--;
		}
	}
}

/**
 * Draw/colour the blocks that have been redrawn.
 */
static void ViewportDrawDirtyBlocks()
{
	Blitter *blitter = BlitterFactory::GetCurrentBlitter();
	const DrawPixelInfo *dpi = _cur_dpi;
	void *dst;
	int right =  UnScaleByZoom(dpi->width,  dpi->zoom);
	int bottom = UnScaleByZoom(dpi->height, dpi->zoom);

	int colour = _string_colourmap[_dirty_block_colour & 0xF];

	dst = dpi->dst_ptr;

	byte bo = UnScaleByZoom(dpi->left + dpi->top, dpi->zoom) & 1;
	do {
		for (int i = (bo ^= 1); i < right; i += 2) blitter->SetPixel(dst, i, 0, (uint8)colour);
		dst = blitter->MoveTo(dst, 0, 1);
	} while (--bottom > 0);
}

static void ViewportDrawStrings(ZoomLevel zoom, const StringSpriteToDrawVector *sstdv)
{
	const StringSpriteToDraw *ssend = sstdv->End();
	for (const StringSpriteToDraw *ss = sstdv->Begin(); ss != ssend; ++ss) {
		TextColour colour = TC_BLACK;
		bool small = HasBit(ss->width, 15);
		int w = GB(ss->width, 0, 15);
		int x = UnScaleByZoom(ss->x, zoom);
		int y = UnScaleByZoom(ss->y, zoom);
		int h = VPSM_TOP + (small ? FONT_HEIGHT_SMALL : FONT_HEIGHT_NORMAL) + VPSM_BOTTOM;

		SetDParam(0, ss->params[0]);
		SetDParam(1, ss->params[1]);

		if (ss->colour != INVALID_COLOUR) {
			/* Do not draw signs nor station names if they are set invisible */
			if (IsInvisibilitySet(TO_SIGNS) && ss->string != STR_WHITE_SIGN) continue;

			if (IsTransparencySet(TO_SIGNS) && ss->string != STR_WHITE_SIGN) {
				/* Don't draw the rectangle.
				 * Real colours need the TC_IS_PALETTE_COLOUR flag.
				 * Otherwise colours from _string_colourmap are assumed. */
				colour = (TextColour)_colour_gradient[ss->colour][6] | TC_IS_PALETTE_COLOUR;
			} else {
				/* Draw the rectangle if 'transparent station signs' is off,
				 * or if we are drawing a general text sign (STR_WHITE_SIGN). */
				DrawFrameRect(
					x, y, x + w, y + h, ss->colour,
					IsTransparencySet(TO_SIGNS) ? FR_TRANSPARENT : FR_NONE
				);
			}
		}

		DrawString(x + VPSM_LEFT, x + w - 1 - VPSM_RIGHT, y + VPSM_TOP, ss->string, colour, SA_HOR_CENTER);
	}
}

static inline Vehicle *GetVehicleFromWindow(Window *w)
{
	if (w) {
		WindowClass wc = w->window_class;
		WindowNumber wn = w->window_number;

		if (wc == WC_DROPDOWN_MENU) GetParentWindowInfo(w, wc, wn);

		switch (wc) {
			case WC_VEHICLE_VIEW:
			case WC_VEHICLE_ORDERS:
			case WC_VEHICLE_TIMETABLE:
			case WC_VEHICLE_DETAILS:
			case WC_VEHICLE_REFIT:
			case WC_VEHICLE_CARGO_TYPE_LOAD_ORDERS:
			case WC_VEHICLE_CARGO_TYPE_UNLOAD_ORDERS:
				if (wn != INVALID_VEHICLE) return Vehicle::Get(wn);
				break;
			default:
				break;
		}
	}
	return NULL;
}

static inline TileIndex GetLastValidOrderLocation(const Vehicle *veh)
{
	Order *order;
	TileIndex tmp, result = INVALID_TILE;
	FOR_VEHICLE_ORDERS(veh, order) {
		switch (order->GetType()) {
			case OT_GOTO_STATION:
			case OT_GOTO_WAYPOINT:
			case OT_IMPLICIT:
			case OT_GOTO_DEPOT:
				tmp = order->GetLocation(veh, veh->type == VEH_AIRCRAFT);
				if (tmp != INVALID_TILE) result = tmp;
				break;
			default:
				break;
		}
	}
	return result;
}

static inline Order *GetFinalOrder(const Vehicle *veh, Order *order)
{
	// Use Floyd's cycle-finding algorithm to prevent endless loop
	// due to a cycle formed by confitional orders.
	auto cycle_check = order;

	while (order->IsType(OT_CONDITIONAL)) {
		order = veh->GetOrder(order->GetConditionSkipToOrder());

		if (cycle_check->IsType(OT_CONDITIONAL)) {
			cycle_check = veh->GetOrder(cycle_check->GetConditionSkipToOrder());

			if (cycle_check->IsType(OT_CONDITIONAL)) {
				cycle_check = veh->GetOrder(cycle_check->GetConditionSkipToOrder());
			}
		}

		bool cycle_detected = (order->IsType(OT_CONDITIONAL) && (order == cycle_check));

		if (cycle_detected) return nullptr;
	}

	return order;
}

static bool ViewportMapPrepareVehicleRoute(const Vehicle * const veh)
{
	if (!veh) return false;

	if (_vp_route_paths.size() == 0) {
		TileIndex from_tile = GetLastValidOrderLocation(veh);
		if (from_tile == INVALID_TILE) return false;

		Order *order;
		FOR_VEHICLE_ORDERS(veh, order) {
			Order *final_order = GetFinalOrder(veh, order);
			if (final_order == nullptr) continue;
			const TileIndex to_tile = final_order->GetLocation(veh, veh->type == VEH_AIRCRAFT);
			if (to_tile == INVALID_TILE) continue;

			DrawnPathRouteTileLine path = { from_tile, to_tile, (final_order == order) };
			if (path.from_tile > path.to_tile) std::swap(path.from_tile, path.to_tile);
			_vp_route_paths.push_back(path);

			const OrderType ot = order->GetType();
			if (ot == OT_GOTO_STATION || ot == OT_GOTO_DEPOT || ot == OT_GOTO_WAYPOINT || ot == OT_IMPLICIT) from_tile = to_tile;
		}
		// remove duplicate lines
		std::sort(_vp_route_paths.begin(), _vp_route_paths.end());
		_vp_route_paths.erase(std::unique(_vp_route_paths.begin(), _vp_route_paths.end()), _vp_route_paths.end());
	}
	return true;
}

/** Draw the route of a vehicle. */
static void ViewportMapDrawVehicleRoute(const ViewPort *vp)
{
	const Vehicle *veh = GetVehicleFromWindow(_focused_window);
	if (!veh) {
		if (!_vp_route_paths.empty()) {
			// make sure we remove any leftover paths
			MarkRoutePathsDirty(_vp_route_paths);
			_vp_route_paths.clear();
			_vp_route_paths_last_mark_dirty.clear();
			DEBUG(misc, 1, "ViewportMapDrawVehicleRoute: redrawing dirty paths 0");
		}
		return;
	}

	switch (_settings_client.gui.show_vehicle_route) {
		/* case 0: return; // No */
		case 1: { // Simple
			if (!ViewportMapPrepareVehicleRoute(veh)) {
				if (!_vp_route_paths.empty()) {
					// make sure we remove any leftover paths
					MarkRoutePathsDirty(_vp_route_paths);
					_vp_route_paths.clear();
					DEBUG(misc, 1, "ViewportMapDrawVehicleRoute: redrawing dirty paths 1");
				}
				return;
			}

			DrawPixelInfo *old_dpi = _cur_dpi;
			_cur_dpi = &_dpi_for_text;

			for (const auto &iter : _vp_route_paths) {
				const Point from_pt = RemapCoords2(TileX(iter.from_tile) * TILE_SIZE + TILE_SIZE / 2, TileY(iter.from_tile) * TILE_SIZE + TILE_SIZE / 2);
				const int from_x = UnScaleByZoom(from_pt.x, vp->zoom);
				const int from_y = UnScaleByZoom(from_pt.y, vp->zoom);

				const Point to_pt = RemapCoords2(TileX(iter.to_tile) * TILE_SIZE + TILE_SIZE / 2, TileY(iter.to_tile) * TILE_SIZE + TILE_SIZE / 2);
				const int to_x = UnScaleByZoom(to_pt.x, vp->zoom);
				const int to_y = UnScaleByZoom(to_pt.y, vp->zoom);

				int line_width = 3;
				if (_settings_client.gui.dash_level_of_route_lines == 0) {
					GfxDrawLine(from_x, from_y, to_x, to_y, PC_BLACK, 3, _settings_client.gui.dash_level_of_route_lines);
					line_width = 1;
				}
				GfxDrawLine(from_x, from_y, to_x, to_y, iter.order_match ? PC_WHITE : PC_YELLOW, line_width, _settings_client.gui.dash_level_of_route_lines);
			}

			if (_vp_route_paths_last_mark_dirty != _vp_route_paths) {
				// make sure we're not drawing a partial path
				MarkRoutePathsDirty(_vp_route_paths);
				_vp_route_paths_last_mark_dirty = _vp_route_paths;
				DEBUG(misc, 1, "ViewportMapDrawVehicleRoute: redrawing dirty paths 2");
			}

			_cur_dpi = old_dpi;
			break;
		}
	}
}

static inline void DrawRouteStep(const ViewPort * const vp, const TileIndex tile, const RankOrderTypeList list)
{
	if (tile == INVALID_TILE) return;
	const uint step_count = list.size() > max_rank_order_type_count ? 1 : list.size();
	const Point pt = RemapCoords2(TileX(tile) * TILE_SIZE + TILE_SIZE / 2, TileY(tile) * TILE_SIZE + TILE_SIZE / 2);
	const int x = UnScaleByZoomLower(pt.x - _vd.dpi.left, _vd.dpi.zoom) - (_vp_route_step_width / 2);
	const int char_height = GetCharacterHeight(FS_SMALL) + 1;
	const int rsth = _vp_route_step_height_top + (int) step_count * char_height + _vp_route_step_height_bottom;
	const int y = UnScaleByZoomLower(pt.y - _vd.dpi.top,  _vd.dpi.zoom) - rsth;

	/* Draw the background. */
	DrawSprite(SPR_ROUTE_STEP_TOP, PAL_NONE, _cur_dpi->left + x, _cur_dpi->top + y);
	uint y2 = y + _vp_route_step_height_top;

	for (uint r = step_count; r != 0; r--, y2 += char_height) {
		DrawSprite(SPR_ROUTE_STEP_MIDDLE, PAL_NONE, _cur_dpi->left + x, _cur_dpi->top + y2, &_vp_route_step_subsprite);
	}

	DrawSprite(SPR_ROUTE_STEP_BOTTOM, PAL_NONE, _cur_dpi->left + x, _cur_dpi->top + y2);
	SpriteID s = SPR_ROUTE_STEP_BOTTOM_SHADOW;
	DrawSprite(SetBit(s, PALETTE_MODIFIER_TRANSPARENT), PALETTE_TO_TRANSPARENT, _cur_dpi->left + x, _cur_dpi->top + y2);

	/* Fill with the data. */
	DrawPixelInfo *old_dpi = _cur_dpi;
	y2 = y + _vp_route_step_height_top;
	_cur_dpi = &_dpi_for_text;

	if (list.size() > max_rank_order_type_count) {
		/* Write order overflow item */
		SetDParam(0, list.size());
		DrawString(_dpi_for_text.left + x, _dpi_for_text.left + x + _vp_route_step_width - 1, _dpi_for_text.top + y2,
				STR_VIEWPORT_SHOW_VEHICLE_ROUTE_STEP_OVERFLOW, TC_FROMSTRING, SA_CENTER, false, FS_SMALL);
	} else {
		for (RankOrderTypeList::const_iterator cit = list.begin(); cit != list.end(); cit++, y2 += char_height) {
			bool ok = true;
			switch (cit->second) {
				case OT_GOTO_STATION:
					SetDParam(1, STR_VIEWPORT_SHOW_VEHICLE_ROUTE_STEP_STATION);
					break;
				case OT_GOTO_DEPOT:
					SetDParam(1, STR_VIEWPORT_SHOW_VEHICLE_ROUTE_STEP_DEPOT);
					break;
				case OT_GOTO_WAYPOINT:
					SetDParam(1, STR_VIEWPORT_SHOW_VEHICLE_ROUTE_STEP_WAYPOINT);
					break;
				case OT_IMPLICIT:
					SetDParam(1, STR_VIEWPORT_SHOW_VEHICLE_ROUTE_STEP_IMPLICIT);
					break;
				default: // OT_NOTHING OT_LOADING OT_LEAVESTATION OT_DUMMY OT_CONDITIONAL
					ok = false;
					break;
			}
			if (ok) {
				/* Write order's info */
				SetDParam(0, cit->first);
				DrawString(_dpi_for_text.left + x, _dpi_for_text.left + x + _vp_route_step_width - 1, _dpi_for_text.top + y2,
						STR_VIEWPORT_SHOW_VEHICLE_ROUTE_STEP, TC_FROMSTRING, SA_CENTER, false, FS_SMALL);
			}
		}
	}
	_cur_dpi = old_dpi;
}

static bool ViewportPrepareVehicleRouteSteps(const Vehicle * const veh)
{
	if (!veh) return false;

	if (_vp_route_steps.size() == 0) {
		/* Prepare data. */
		Order *order;
		int order_rank = 0;
		FOR_VEHICLE_ORDERS(veh, order) {
			const TileIndex tile = order->GetLocation(veh, veh->type == VEH_AIRCRAFT);
			order_rank++;
			if (tile == INVALID_TILE) continue;
			_vp_route_steps[tile].push_back(std::pair<int, OrderType>(order_rank, order->GetType()));
		}
	}

	return true;
}

/** Draw the route steps of a vehicle. */
static void ViewportDrawVehicleRouteSteps(const ViewPort * const vp)
{
	const Vehicle * const veh = GetVehicleFromWindow(_focused_window);
	if (veh && ViewportPrepareVehicleRouteSteps(veh)) {
		if (_vp_route_steps != _vp_route_steps_last_mark_dirty) {
			for (RouteStepsMap::const_iterator cit = _vp_route_steps.begin(); cit != _vp_route_steps.end(); cit++) {
				MarkRouteStepDirty(cit);
			}
			_vp_route_steps_last_mark_dirty = _vp_route_steps;
		}
		for (RouteStepsMap::const_iterator cit = _vp_route_steps.begin(); cit != _vp_route_steps.end(); cit++) {
			DrawRouteStep(vp, cit->first, cit->second);
		}
	}
}

void ViewportDrawPlans(const ViewPort *vp)
{
	DrawPixelInfo *old_dpi = _cur_dpi;
	_cur_dpi = &_dpi_for_text;

	Plan *p;
	FOR_ALL_PLANS(p) {
		if (!p->IsVisible()) continue;
		for (PlanLineVector::iterator it = p->lines.begin(); it != p->lines.end(); it++) {
			PlanLine *pl = *it;
			if (!pl->visible) continue;
			for (uint i = 1; i < pl->tiles.size(); i++) {
				const TileIndex from_tile = pl->tiles[i-1];
				const Point from_pt = RemapCoords2(TileX(from_tile) * TILE_SIZE + TILE_SIZE / 2, TileY(from_tile) * TILE_SIZE + TILE_SIZE / 2);
				const int from_x = UnScaleByZoom(from_pt.x, vp->zoom);
				const int from_y = UnScaleByZoom(from_pt.y, vp->zoom);

				const TileIndex to_tile = pl->tiles[i];
				const Point to_pt = RemapCoords2(TileX(to_tile) * TILE_SIZE + TILE_SIZE / 2, TileY(to_tile) * TILE_SIZE + TILE_SIZE / 2);
				const int to_x = UnScaleByZoom(to_pt.x, vp->zoom);
				const int to_y = UnScaleByZoom(to_pt.y, vp->zoom);

				GfxDrawLine(from_x, from_y, to_x, to_y, PC_BLACK, 3);
				if (pl->focused) {
					GfxDrawLine(from_x, from_y, to_x, to_y, PC_RED, 1);
				} else {
					GfxDrawLine(from_x, from_y, to_x, to_y, PC_WHITE, 1);
				}
			}
		}
	}

	if (_current_plan && _current_plan->temp_line->tiles.size() > 1) {
		for (uint i = 1; i < _current_plan->temp_line->tiles.size(); i++) {
			const TileIndex from_tile = _current_plan->temp_line->tiles[i-1];
			const Point from_pt = RemapCoords2(TileX(from_tile) * TILE_SIZE + TILE_SIZE / 2, TileY(from_tile) * TILE_SIZE + TILE_SIZE / 2);
			const int from_x = UnScaleByZoom(from_pt.x, vp->zoom);
			const int from_y = UnScaleByZoom(from_pt.y, vp->zoom);

			const TileIndex to_tile = _current_plan->temp_line->tiles[i];
			const Point to_pt = RemapCoords2(TileX(to_tile) * TILE_SIZE + TILE_SIZE / 2, TileY(to_tile) * TILE_SIZE + TILE_SIZE / 2);
			const int to_x = UnScaleByZoom(to_pt.x, vp->zoom);
			const int to_y = UnScaleByZoom(to_pt.y, vp->zoom);

			GfxDrawLine(from_x, from_y, to_x, to_y, PC_WHITE, 3, 1);
		}
	}

	_cur_dpi = old_dpi;
}

#define SLOPIFY_COLOUR(tile, height, vF, vW, vS, vE, vN, action) { \
	if (show_slope) { \
		const Slope slope = GetTileSlope((tile), (height)); \
		switch (slope) { \
			case SLOPE_FLAT: \
			case SLOPE_ELEVATED: \
				action (vF); break; \
			default: { \
				switch (slope & SLOPE_EW) { \
					case SLOPE_W: action (vW); break; \
					case SLOPE_E: action (vE); break; \
					default:      action (slope & SLOPE_S) ? (vS) : (vN); break; \
				} \
				break; \
			} \
		} \
	} else { \
		action (vF); \
	} \
}
#define RETURN_SLOPIFIED_COLOUR(tile, height, colour, colour_light, colour_dark) SLOPIFY_COLOUR(tile, height, colour, colour_light, colour_dark, colour_dark, colour_light, return)
#define ASSIGN_SLOPIFIED_COLOUR(tile, height, colour, colour_light, colour_dark, to_var) SLOPIFY_COLOUR(tile, height, colour, colour_light, colour_dark, colour_dark, colour_light, to_var =)
#define GET_SLOPE_INDEX(slope_index) SLOPIFY_COLOUR(tile, NULL, 0, 1, 2, 3, 4, slope_index =)

#define COL8TO32(x) _cur_palette.palette[x].data
#define COLOUR_FROM_INDEX(x) ((const uint8 *)&(x))[colour_index]
#define IS32(x) (is_32bpp ? COL8TO32(x) : (x))

/* Variables containing Colour if 32bpp or palette index if 8bpp. */
uint32 _vp_map_vegetation_clear_colours[16][6][8]; ///< [Slope][ClearGround][Multi (see LoadClearGroundMainColours())]
uint32 _vp_map_vegetation_tree_colours[5][MAX_TREE_COUNT_BY_LANDSCAPE]; ///< [TreeGround][max of _tree_count_by_landscape]
uint32 _vp_map_water_colour[5]; ///< [Slope]

static inline uint ViewportMapGetColourIndexMulti(const TileIndex tile, const ClearGround cg)
{
	switch (cg) {
		case CLEAR_GRASS:
		case CLEAR_SNOW:
		case CLEAR_DESERT:
			return GetClearDensity(tile);
		case CLEAR_ROUGH:
			return GB(TileX(tile) ^ TileY(tile), 4, 3);
		case CLEAR_ROCKS:
			return TileHash(TileX(tile), TileY(tile)) & 1;
		case CLEAR_FIELDS:
			return GetFieldType(tile) & 7;
		default: NOT_REACHED();
	}
}

static const ClearGround _treeground_to_clearground[5] = {
	CLEAR_GRASS, // TREE_GROUND_GRASS
	CLEAR_ROUGH, // TREE_GROUND_ROUGH
	CLEAR_SNOW,  // TREE_GROUND_SNOW_DESERT, make it +1 if _settings_game.game_creation.landscape == LT_TROPIC
	CLEAR_GRASS, // TREE_GROUND_SHORE
	CLEAR_SNOW,  // TREE_GROUND_ROUGH_SNOW, make it +1 if _settings_game.game_creation.landscape == LT_TROPIC
};

template <bool is_32bpp, bool show_slope>
static inline uint32 ViewportMapGetColourVegetation(const TileIndex tile, TileType t, const uint colour_index)
{
	uint32 colour;
	switch (t) {
		case MP_CLEAR: {
			Slope slope = show_slope ? (Slope) (GetTileSlope(tile, NULL) & 15) : SLOPE_FLAT;
			uint multi;
			ClearGround cg = GetClearGround(tile);
			if (cg == CLEAR_FIELDS && colour_index & 1) {
				cg = CLEAR_GRASS;
				multi = 1;
			} else multi = ViewportMapGetColourIndexMulti(tile, cg);
			return _vp_map_vegetation_clear_colours[slope][cg][multi];
		}

		case MP_INDUSTRY:
			colour = IsTileForestIndustry(tile) ? (colour_index & 1 ? PC_GREEN : 0x7B) : GREY_SCALE(3);
			break;

		case MP_TREES: {
			const TreeGround tg = GetTreeGround(tile);
			const uint td = GetTreeDensity(tile);
			if (IsTransparencySet(TO_TREES)) {
				ClearGround cg = _treeground_to_clearground[tg];
				if (cg == CLEAR_SNOW && _settings_game.game_creation.landscape == LT_TROPIC) cg = CLEAR_DESERT;
				Slope slope = show_slope ? (Slope) (GetTileSlope(tile, NULL) & 15) : SLOPE_FLAT;
				uint32 ground_colour = _vp_map_vegetation_clear_colours[slope][cg][td];

				if (IsInvisibilitySet(TO_TREES)) {
					/* Like ground. */
					return ground_colour;
				}

				/* Take ground and make it darker. */
				if (is_32bpp) {
					return Blitter_32bppBase::MakeTransparent(ground_colour, 192, 256).data;
				} else {
					/* 8bpp transparent snow trees give blue. Definitely don't want that. Prefer grey. */
					if (cg == CLEAR_SNOW && td > 1) return GREY_SCALE(13 - GetTreeCount(tile));
					return _pal2trsp_remap_ptr[ground_colour];
				}
			} else {
				if (tg == TREE_GROUND_SNOW_DESERT || tg == TREE_GROUND_ROUGH_SNOW) {
					return _vp_map_vegetation_clear_colours[colour_index][_settings_game.game_creation.landscape == LT_TROPIC ? CLEAR_DESERT : CLEAR_SNOW][td];
				} else {
					const uint rnd = min(GetTreeCount(tile) ^ (((tile & 3) ^ (TileY(tile) & 3)) * td), MAX_TREE_COUNT_BY_LANDSCAPE - 1);
					return _vp_map_vegetation_tree_colours[tg][rnd];
				}
			}
		}

		case MP_WATER:
			if (is_32bpp) {
				uint slope_index = 0;
				if (IsTileType(tile, MP_WATER) && GetWaterTileType(tile) != WATER_TILE_COAST) GET_SLOPE_INDEX(slope_index);
				return _vp_map_water_colour[slope_index];
			}
			/* FALL THROUGH */

		default:
			colour = ApplyMask(MKCOLOUR_XXXX(GREY_SCALE(3)), &_smallmap_vehicles_andor[t]);
			colour = COLOUR_FROM_INDEX(colour);
			break;
	}

	if (is_32bpp) {
		return COL8TO32(colour);
	} else {
		if (show_slope) ASSIGN_SLOPIFIED_COLOUR(tile, NULL, colour, _lighten_colour[colour], _darken_colour[colour], colour);
		return colour;
	}
}

template <bool is_32bpp, bool show_slope>
static inline uint32 ViewportMapGetColourIndustries(const TileIndex tile, const TileType t, const uint colour_index)
{
	extern LegendAndColour _legend_from_industries[NUM_INDUSTRYTYPES + 1];
	extern uint _industry_to_list_pos[NUM_INDUSTRYTYPES];
	extern bool _smallmap_show_heightmap;

	TileType t2 = t;
	if (t == MP_INDUSTRY) {
		/* If industry is allowed to be seen, use its colour on the map. */
		const IndustryType it = Industry::GetByTile(tile)->type;
		if (_legend_from_industries[_industry_to_list_pos[it]].show_on_map)
			return IS32(GetIndustrySpec(it)->map_colour);
		/* Otherwise, return the colour which will make it disappear. */
		t2 = IsTileOnWater(tile) ? MP_WATER : MP_CLEAR;
	}

	if (is_32bpp && t2 == MP_WATER) {
		uint slope_index = 0;
		if (t != MP_INDUSTRY && IsTileType(tile, MP_WATER) && GetWaterTileType(tile) != WATER_TILE_COAST) GET_SLOPE_INDEX(slope_index); ///< Ignore industry on water not shown on map.
		return _vp_map_water_colour[slope_index];
	}

	const int h = TileHeight(tile);
	const SmallMapColourScheme * const cs = &_heightmap_schemes[_settings_client.gui.smallmap_land_colour];
	const uint32 colours = ApplyMask(_smallmap_show_heightmap ? cs->height_colours[h] : cs->default_colour, &_smallmap_vehicles_andor[t2]);
	uint32 colour = COLOUR_FROM_INDEX(colours);

	if (show_slope) ASSIGN_SLOPIFIED_COLOUR(tile, NULL, colour, _lighten_colour[colour], _darken_colour[colour], colour);

	return IS32(colour);
}

template <bool is_32bpp, bool show_slope>
static inline uint32 ViewportMapGetColourOwner(const TileIndex tile, TileType t, const uint colour_index)
{
	extern LegendAndColour _legend_land_owners[NUM_NO_COMPANY_ENTRIES + MAX_COMPANIES + 1];
	extern uint _company_to_list_pos[MAX_COMPANIES];

	switch (t) {
		case MP_INDUSTRY: return IS32(PC_DARK_GREY);
		case MP_HOUSE:    return IS32(colour_index & 1 ? PC_DARK_RED : GREY_SCALE(3));
		default:          break;
	}

	const Owner o = GetTileOwner(tile);
	if ((o < MAX_COMPANIES && !_legend_land_owners[_company_to_list_pos[o]].show_on_map) || o == OWNER_NONE || o == OWNER_WATER) {
		if (t == MP_WATER) {
			if (is_32bpp) {
				uint slope_index = 0;
				if (IsTileType(tile, MP_WATER) && GetWaterTileType(tile) != WATER_TILE_COAST) GET_SLOPE_INDEX(slope_index);
				return _vp_map_water_colour[slope_index];
			} else {
				return PC_WATER;
			}
		}

		const int h = TileHeight(tile);
		uint32 colour = COLOUR_FROM_INDEX(_heightmap_schemes[_settings_client.gui.smallmap_land_colour].height_colours[h]);
		if (show_slope) ASSIGN_SLOPIFIED_COLOUR(tile, NULL, colour, _lighten_colour[colour], _darken_colour[colour], colour);
		return IS32(colour);

	} else if (o == OWNER_TOWN) {
		return IS32(t == MP_ROAD ? (colour_index & 1 ? PC_BLACK : GREY_SCALE(3)) : PC_DARK_RED);
	}

	/* Train stations are sometimes hard to spot.
	 * So we give the player a hint by mixing his colour with black. */
	uint32 colour = _legend_land_owners[_company_to_list_pos[o]].colour;
	if (t != MP_STATION) {
		if (show_slope) ASSIGN_SLOPIFIED_COLOUR(tile, NULL, colour, _lighten_colour[colour], _darken_colour[colour], colour);
	} else {
		if (GetStationType(tile) == STATION_RAIL) colour = colour_index & 1 ? colour : PC_BLACK;
	}
	if (is_32bpp) return COL8TO32(colour);
	return colour;
}

static inline void ViewportMapStoreBridgeAboveTile(const ViewPort * const vp, const TileIndex tile)
{
	/* No need to bother for hidden things */
	if (!_settings_client.gui.show_bridges_on_map) return;

	/* Check existing stored bridges */
	TunnelBridgeToMap *tbtm = _vd.bridge_to_map.Begin();
	TunnelBridgeToMap *tbtm_end = _vd.bridge_to_map.End();
	for (; tbtm != tbtm_end; ++tbtm) {
		if (!IsBridge(tbtm->from_tile)) continue;

		TileIndex from = tbtm->from_tile;
		TileIndex to = tbtm->to_tile;
		if (TileX(from) == TileX(to) && TileX(from) == TileX(tile)) {
			if (TileY(from) > TileY(to)) std::swap(from, to);
			if (TileY(from) <= TileY(tile) && TileY(tile) <= TileY(to)) return; /* already covered */
		} else if (TileY(from) == TileY(to) && TileY(from) == TileY(tile)) {
			if (TileX(from) > TileX(to)) std::swap(from, to);
			if (TileX(from) <= TileX(tile) && TileX(tile) <= TileX(to)) return; /* already covered */
		}
	}

	ViewportMapStoreBridgeTunnel(vp, GetSouthernBridgeEnd(tile));
}

static inline TileIndex ViewportMapGetMostSignificantTileType(const ViewPort * const vp, const TileIndex from_tile, TileType * const tile_type)
{
	if (vp->zoom <= ZOOM_LVL_OUT_128X || !_settings_client.gui.viewport_map_scan_surroundings) {
		const TileType ttype = GetTileType(from_tile);
		/* Store bridges and tunnels. */
		if (ttype != MP_TUNNELBRIDGE) {
			*tile_type = ttype;
			if (IsBridgeAbove(from_tile)) ViewportMapStoreBridgeAboveTile(vp, from_tile);
		} else {
			ViewportMapStoreBridgeTunnel(vp, from_tile);
			switch (GetTunnelBridgeTransportType(from_tile)) {
				case TRANSPORT_RAIL:  *tile_type = MP_RAILWAY; break;
				case TRANSPORT_ROAD:  *tile_type = MP_ROAD;    break;
				case TRANSPORT_WATER: *tile_type = MP_WATER;   break;
				default:              NOT_REACHED();           break;
			}
		}
		return from_tile;
	}

	const uint8 length = (vp->zoom - ZOOM_LVL_OUT_128X) * 2;
	TileArea tile_area = TileArea(from_tile, length, length);
	tile_area.ClampToMap();

	/* Find the most important tile of the area. */
	TileIndex result = from_tile;
	uint importance = 0;
	TILE_AREA_LOOP_WITH_PREFETCH(tile, tile_area) {
		const TileType ttype = GetTileType(tile);
		const uint tile_importance = _tiletype_importance[ttype];
		if (tile_importance > importance) {
			importance = tile_importance;
			result = tile;
		}
		if (ttype != MP_TUNNELBRIDGE && IsBridgeAbove(tile)) {
			ViewportMapStoreBridgeAboveTile(vp, tile);
		}
	}

	/* Store bridges and tunnels. */
	*tile_type = GetTileType(result);
	if (*tile_type == MP_TUNNELBRIDGE) {
		ViewportMapStoreBridgeTunnel(vp, result);
		switch (GetTunnelBridgeTransportType(result)) {
			case TRANSPORT_RAIL: *tile_type = MP_RAILWAY; break;
			case TRANSPORT_ROAD: *tile_type = MP_ROAD;    break;
			default:             *tile_type = MP_WATER;   break;
		}
	}

	return result;
}

/** Get the colour of a tile, can be 32bpp RGB or 8bpp palette index. */
template <bool is_32bpp, bool show_slope>
uint32 ViewportMapGetColour(const ViewPort * const vp, uint x, uint y, const uint colour_index)
{
	if (!(IsInsideMM(x, TILE_SIZE, MapMaxX() * TILE_SIZE - 1) &&
		  IsInsideMM(y, TILE_SIZE, MapMaxY() * TILE_SIZE - 1)))
		return 0;

	/* Very approximative but fast way to get the tile when taking Z into account. */
	const TileIndex tile_tmp = TileVirtXY(x, y);
	const uint z = TileHeight(tile_tmp) * 4;
	TileIndex tile = TileVirtXY(x + z, y + z);
	if (tile >= MapSize()) return 0;
	if (_settings_game.construction.freeform_edges) {
		/* tile_tmp and tile must be from the same side,
		 * otherwise it's an approximation erroneous case
		 * that leads to a graphic glitch below south west border.
		 */
		if (TileX(tile_tmp) > (MapSizeX() - (MapSizeX() / 8)))
			if ((TileX(tile_tmp) < (MapSizeX() / 2)) != (TileX(tile) < (MapSizeX() / 2)))
				return 0;
	}
	TileType tile_type = MP_VOID;
	tile = ViewportMapGetMostSignificantTileType(vp, tile, &tile_type);
	if (tile_type == MP_VOID) return 0;

	/* Return the colours. */
	switch (vp->map_type) {
		default:              return ViewportMapGetColourOwner<is_32bpp, show_slope>(tile, tile_type, colour_index);
		case VPMT_INDUSTRY:   return ViewportMapGetColourIndustries<is_32bpp, show_slope>(tile, tile_type, colour_index);
		case VPMT_VEGETATION: return ViewportMapGetColourVegetation<is_32bpp, show_slope>(tile, tile_type, colour_index);
	}
}

/* Taken from http://stereopsis.com/doubleblend.html, PixelBlend() is faster than ComposeColourRGBANoCheck() */
static inline void PixelBlend(uint32 * const d, const uint32 s)
{
	const uint32 a     = (s >> 24) + 1;
	const uint32 dstrb = *d & 0xFF00FF;
	const uint32 dstg  = *d & 0xFF00;
	const uint32 srcrb = s & 0xFF00FF;
	const uint32 srcg  = s & 0xFF00;
	uint32 drb = srcrb - dstrb;
	uint32 dg  =  srcg - dstg;
	drb *= a;
	dg  *= a;
	drb >>= 8;
	dg  >>= 8;
	uint32 rb = (drb + dstrb) & 0xFF00FF;
	uint32 g  = (dg  + dstg) & 0xFF00;
	*d = rb | g;
}

/** Draw the bounding boxes of the scrolling viewport (right-clicked and dragged) */
static void ViewportMapDrawScrollingViewportBox(const ViewPort * const vp)
{
	if (_scrolling_viewport && _scrolling_viewport->viewport) {
		const ViewPort * const vp_scrolling = _scrolling_viewport->viewport;
		if (vp_scrolling->zoom < ZOOM_LVL_DRAW_MAP) {
			/* Check intersection of dpi and vp_scrolling */
			const int mask = ScaleByZoom(-1, vp->zoom);
			const int vp_scrolling_virtual_top_mask = vp_scrolling->virtual_top & mask;
			const int vp_scrolling_virtual_bottom_mask = (vp_scrolling->virtual_top + vp_scrolling->virtual_height) & mask;
			const int t_inter = max(vp_scrolling_virtual_top_mask, _vd.dpi.top);
			const int b_inter = min(vp_scrolling_virtual_bottom_mask, _vd.dpi.top + _vd.dpi.height);
			if (t_inter < b_inter) {
				const int vp_scrolling_virtual_left_mask = vp_scrolling->virtual_left & mask;
				const int vp_scrolling_virtual_right_mask = (vp_scrolling->virtual_left + vp_scrolling->virtual_width) & mask;
				const int l_inter = max(vp_scrolling_virtual_left_mask, _vd.dpi.left);
				const int r_inter = min(vp_scrolling_virtual_right_mask, _vd.dpi.left + _vd.dpi.width);
				if (l_inter < r_inter) {
					/* OK, so we can draw something that tells where the scrolling viewport is */
					Blitter * const blitter = BlitterFactory::GetCurrentBlitter();
					const int w_inter = UnScaleByZoom(r_inter - l_inter, vp->zoom);
					const int h_inter = UnScaleByZoom(b_inter - t_inter, vp->zoom);
					const int x = UnScaleByZoom(l_inter - _vd.dpi.left, vp->zoom);
					const int y = UnScaleByZoom(t_inter - _vd.dpi.top, vp->zoom);

					/* If asked, with 32bpp we can do some blending */
					if (_settings_client.gui.show_scrolling_viewport_on_map >= 2 && blitter->GetScreenDepth() == 32)
						for (int j = y; j < y + h_inter; j++)
							for (int i = x; i < x + w_inter; i++)
								PixelBlend((uint32*) blitter->MoveTo(_vd.dpi.dst_ptr, i, j), 0x40FCFCFC);

					/* Draw area contour */
					if (_settings_client.gui.show_scrolling_viewport_on_map != 2) {
						if (t_inter == vp_scrolling_virtual_top_mask)
							for (int i = x; i < x + w_inter; i += 2)
								blitter->SetPixel(_vd.dpi.dst_ptr, i, y, PC_WHITE);
						if (b_inter == vp_scrolling_virtual_bottom_mask)
							for (int i = x; i < x + w_inter; i += 2)
								blitter->SetPixel(_vd.dpi.dst_ptr, i, y + h_inter, PC_WHITE);
						if (l_inter == vp_scrolling_virtual_left_mask)
							for (int j = y; j < y + h_inter; j += 2)
								blitter->SetPixel(_vd.dpi.dst_ptr, x, j, PC_WHITE);
						if (r_inter == vp_scrolling_virtual_right_mask)
							for (int j = y; j < y + h_inter; j += 2)
								blitter->SetPixel(_vd.dpi.dst_ptr, x + w_inter, j, PC_WHITE);
					}
				}
			}
		}
	}
}

uint32 *_vp_map_line; ///< Buffer for drawing the map of a viewport.

static void ViewportMapDrawBridgeTunnel(const ViewPort * const vp, const TunnelBridgeToMap * const tbtm, const int z,
		const bool is_tunnel, const int w, const int h, Blitter * const blitter)
{
	extern LegendAndColour _legend_land_owners[NUM_NO_COMPANY_ENTRIES + MAX_COMPANIES + 1];
	extern uint _company_to_list_pos[MAX_COMPANIES];

	TileIndex tile = tbtm->from_tile;
	const Owner o = GetTileOwner(tile);
	if (o < MAX_COMPANIES && !_legend_land_owners[_company_to_list_pos[o]].show_on_map) return;

	uint8 colour;
	if (vp->map_type == VPMT_OWNER && _settings_client.gui.use_owner_colour_for_tunnelbridge && o < MAX_COMPANIES) {
		colour = _legend_land_owners[_company_to_list_pos[o]].colour;
		colour = is_tunnel ? _darken_colour[colour] : _lighten_colour[colour];
	} else {
		colour = is_tunnel ? PC_BLACK : PC_VERY_LIGHT_YELLOW;
	}

	TileIndexDiff delta = TileOffsByDiagDir(GetTunnelBridgeDirection(tile));
	for (; tile != tbtm->to_tile; tile += delta) { // For each tile
		const Point pt = RemapCoords(TileX(tile) * TILE_SIZE, TileY(tile) * TILE_SIZE, z);
		const int x = UnScaleByZoomLower(pt.x - _vd.dpi.left, _vd.dpi.zoom);
		if (IsInsideMM(x, 0, w)) {
			const int y = UnScaleByZoomLower(pt.y - _vd.dpi.top, _vd.dpi.zoom);
			if (IsInsideMM(y, 0, h)) blitter->SetPixel(_vd.dpi.dst_ptr, x, y, colour);
		}
	}
}

/** Draw the map on a viewport. */
template <bool is_32bpp, bool show_slope>
void ViewportMapDraw(const ViewPort * const vp)
{
	assert(vp != NULL);
	Blitter * const blitter = BlitterFactory::GetCurrentBlitter();

	SmallMapWindow::RebuildColourIndexIfNecessary();

	/* Index of colour: _green_map_heights[] contains blocks of 4 colours, say ABCD
	 * For a XXXY colour block to render nicely, follow the model:
	 *   line 1: ABCDABCDABCD
	 *   line 2: CDABCDABCDAB
	 *   line 3: ABCDABCDABCD
	 * => colour_index_base's second bit is changed every new line.
	 */
	const  int sx = UnScaleByZoomLower(_vd.dpi.left, _vd.dpi.zoom);
	const  int sy = UnScaleByZoomLower(_vd.dpi.top, _vd.dpi.zoom);
	const uint line_padding = 2 * (sy & 1);
	uint       colour_index_base = (sx + line_padding) & 3;

	const  int incr_a = (1 << (vp->zoom - 2)) / ZOOM_LVL_BASE;
	const  int incr_b = (1 << (vp->zoom - 1)) / ZOOM_LVL_BASE;
	const  int a = (_vd.dpi.left >> 2) / ZOOM_LVL_BASE;
	int        b = (_vd.dpi.top >> 1) / ZOOM_LVL_BASE;
	const  int w = UnScaleByZoom(_vd.dpi.width, vp->zoom);
	const  int h = UnScaleByZoom(_vd.dpi.height, vp->zoom);
	int        j = 0;

	/* Render base map. */
	do { // For each line
		int i = w;
		uint colour_index = colour_index_base;
		colour_index_base ^= 2;
		uint32 *vp_map_line_ptr32 = _vp_map_line;
		uint8 *vp_map_line_ptr8 = (uint8*) _vp_map_line;
		int c = b - a;
		int d = b + a;
		do { // For each pixel of a line
			if (is_32bpp) {
				*vp_map_line_ptr32 = ViewportMapGetColour<is_32bpp, show_slope>(vp, c, d, colour_index);
				vp_map_line_ptr32++;
			} else {
				*vp_map_line_ptr8 = (uint8) ViewportMapGetColour<is_32bpp, show_slope>(vp, c, d, colour_index);
				vp_map_line_ptr8++;
			}
			colour_index = (colour_index + 1) & 3;
			c -= incr_a;
			d += incr_a;
		} while (--i);
		if (is_32bpp) {
			blitter->SetLine32(_vd.dpi.dst_ptr, 0, j, _vp_map_line, w);
		} else {
			blitter->SetLine(_vd.dpi.dst_ptr, 0, j, (uint8*) _vp_map_line, w);
		}
		b += incr_b;
	} while (++j < h);

	/* Render tunnels */
	if (_settings_client.gui.show_tunnels_on_map && _vd.tunnel_to_map.Length() != 0) {
		const TunnelBridgeToMap * const tbtm_end = _vd.tunnel_to_map.End();
		for (const TunnelBridgeToMap *tbtm = _vd.tunnel_to_map.Begin(); tbtm != tbtm_end; tbtm++) { // For each tunnel
			const int tunnel_z = GetTileZ(tbtm->from_tile) * TILE_HEIGHT;
			const Point pt_from = RemapCoords(TileX(tbtm->from_tile) * TILE_SIZE, TileY(tbtm->from_tile) * TILE_SIZE, tunnel_z);
			const Point pt_to = RemapCoords(TileX(tbtm->to_tile) * TILE_SIZE, TileY(tbtm->to_tile) * TILE_SIZE, tunnel_z);

			/* check if tunnel is wholly outside redrawing area */
			const int x_from = UnScaleByZoomLower(pt_from.x - _vd.dpi.left, _vd.dpi.zoom);
			const int x_to = UnScaleByZoomLower(pt_to.x - _vd.dpi.left, _vd.dpi.zoom);
			if ((x_from < 0 && x_to < 0) || (x_from > w && x_to > w)) continue;
			const int y_from = UnScaleByZoomLower(pt_from.y - _vd.dpi.top, _vd.dpi.zoom);
			const int y_to = UnScaleByZoomLower(pt_to.y - _vd.dpi.top, _vd.dpi.zoom);
			if ((y_from < 0 && y_to < 0) || (y_from > h && y_to > h)) continue;

			ViewportMapDrawBridgeTunnel(vp, tbtm, tunnel_z, true, w, h, blitter);
		}
	}

	/* Render bridges */
	if (_settings_client.gui.show_bridges_on_map && _vd.bridge_to_map.Length() != 0) {
		const TunnelBridgeToMap * const tbtm_end = _vd.bridge_to_map.End();
		for (const TunnelBridgeToMap *tbtm = _vd.bridge_to_map.Begin(); tbtm != tbtm_end; tbtm++) { // For each bridge
			ViewportMapDrawBridgeTunnel(vp, tbtm, (GetBridgeHeight(tbtm->from_tile) - 1) * TILE_HEIGHT, false, w, h, blitter);
		}
	}
}

void ViewportDoDraw(const ViewPort *vp, int left, int top, int right, int bottom)
{
	DrawPixelInfo *old_dpi = _cur_dpi;
	_cur_dpi = &_vd.dpi;

	_vd.dpi.zoom = vp->zoom;
	int mask = ScaleByZoom(-1, vp->zoom);

	_vd.combine_sprites = SPRITE_COMBINE_NONE;

	_vd.dpi.width = (right - left) & mask;
	_vd.dpi.height = (bottom - top) & mask;
	_vd.dpi.left = left & mask;
	_vd.dpi.top = top & mask;
	_vd.dpi.pitch = old_dpi->pitch;
	_vd.last_child = NULL;

	int x = UnScaleByZoom(_vd.dpi.left - (vp->virtual_left & mask), vp->zoom) + vp->left;
	int y = UnScaleByZoom(_vd.dpi.top - (vp->virtual_top & mask), vp->zoom) + vp->top;

	_vd.dpi.dst_ptr = BlitterFactory::GetCurrentBlitter()->MoveTo(old_dpi->dst_ptr, x - old_dpi->left, y - old_dpi->top);

	_dpi_for_text        = _vd.dpi;
	_dpi_for_text.left   = UnScaleByZoom(_dpi_for_text.left,   _dpi_for_text.zoom);
	_dpi_for_text.top    = UnScaleByZoom(_dpi_for_text.top,    _dpi_for_text.zoom);
	_dpi_for_text.width  = UnScaleByZoom(_dpi_for_text.width,  _dpi_for_text.zoom);
	_dpi_for_text.height = UnScaleByZoom(_dpi_for_text.height, _dpi_for_text.zoom);
	_dpi_for_text.zoom   = ZOOM_LVL_NORMAL;

	if (vp->zoom >= ZOOM_LVL_DRAW_MAP) {
		/* Here the rendering is like smallmap. */
		if (BlitterFactory::GetCurrentBlitter()->GetScreenDepth() == 32) {
			if (_settings_client.gui.show_slopes_on_viewport_map) ViewportMapDraw<true, true>(vp);
			else ViewportMapDraw<true, false>(vp);
		} else {
			_pal2trsp_remap_ptr = IsTransparencySet(TO_TREES) ? GetNonSprite(GB(PALETTE_TO_TRANSPARENT, 0, PALETTE_WIDTH), ST_RECOLOUR) + 1 : NULL;
			if (_settings_client.gui.show_slopes_on_viewport_map) ViewportMapDraw<false, true>(vp);
			else ViewportMapDraw<false, false>(vp);
		}
		ViewportMapDrawVehicles(&_vd.dpi);
		if (_scrolling_viewport && _settings_client.gui.show_scrolling_viewport_on_map) ViewportMapDrawScrollingViewportBox(vp);
		if (vp->zoom < ZOOM_LVL_OUT_256X) ViewportAddTownNames(&_vd.dpi);
	} else {
		/* Classic rendering. */
		ViewportAddLandscape();
		ViewportAddVehicles(&_vd.dpi);

		ViewportAddTownNames(&_vd.dpi);
		ViewportAddStationNames(&_vd.dpi);
		ViewportAddSigns(&_vd.dpi);

		DrawTextEffects(&_vd.dpi);

		if (_vd.tile_sprites_to_draw.Length() != 0) ViewportDrawTileSprites(&_vd.tile_sprites_to_draw);

		ParentSpriteToDraw *psd_end = _vd.parent_sprites_to_draw.End();
		for (ParentSpriteToDraw *it = _vd.parent_sprites_to_draw.Begin(); it != psd_end; it++) {
			*_vd.parent_sprites_to_sort.Append() = it;
		}

		_vp_sprite_sorter(&_vd.parent_sprites_to_sort);
		ViewportDrawParentSprites(&_vd.parent_sprites_to_sort, &_vd.child_screen_sprites_to_draw);

		if (_draw_bounding_boxes) ViewportDrawBoundingBoxes(&_vd.parent_sprites_to_sort);
	}
	if (_draw_dirty_blocks) ViewportDrawDirtyBlocks();

	DrawPixelInfo dp = _vd.dpi;
	ZoomLevel zoom = _vd.dpi.zoom;
	dp.zoom = ZOOM_LVL_NORMAL;
	dp.width = UnScaleByZoom(dp.width, zoom);
	dp.height = UnScaleByZoom(dp.height, zoom);
	_cur_dpi = &dp;

	if (vp->overlay != NULL && vp->overlay->GetCargoMask() != 0 && vp->overlay->GetCompanyMask() != 0) {
		/* translate to window coordinates */
		dp.left = x;
		dp.top = y;
		vp->overlay->Draw(&dp);
	}

	if (_settings_client.gui.show_vehicle_route) ViewportMapDrawVehicleRoute(vp);
	if (_vd.string_sprites_to_draw.Length() != 0) {
		/* translate to world coordinates */
		dp.left = UnScaleByZoom(_vd.dpi.left, zoom);
		dp.top = UnScaleByZoom(_vd.dpi.top, zoom);
		ViewportDrawStrings(zoom, &_vd.string_sprites_to_draw);
	}
	if (_settings_client.gui.show_vehicle_route_steps) ViewportDrawVehicleRouteSteps(vp);
	ViewportDrawPlans(vp);

	_cur_dpi = old_dpi;

	_vd.bridge_to_map.Clear();
	_vd.string_sprites_to_draw.Clear();
	_vd.tile_sprites_to_draw.Clear();
	_vd.parent_sprites_to_draw.Clear();
	_vd.parent_sprites_to_sort.Clear();
	_vd.child_screen_sprites_to_draw.Clear();
}

/**
 * Make sure we don't draw a too big area at a time.
 * If we do, the sprite sorter will run into major performance problems and the sprite memory may overflow.
 */
static void ViewportDrawChk(const ViewPort *vp, int left, int top, int right, int bottom)
{
	if ((vp->zoom < ZOOM_LVL_DRAW_MAP) && (ScaleByZoom(bottom - top, vp->zoom) * ScaleByZoom(right - left, vp->zoom) > 180000 * ZOOM_LVL_BASE * ZOOM_LVL_BASE)) {
		if ((bottom - top) > (right - left)) {
			int t = (top + bottom) >> 1;
			ViewportDrawChk(vp, left, top, right, t);
			ViewportDrawChk(vp, left, t, right, bottom);
		} else {
			int t = (left + right) >> 1;
			ViewportDrawChk(vp, left, top, t, bottom);
			ViewportDrawChk(vp, t, top, right, bottom);
		}
	} else {
		ViewportDoDraw(vp,
			ScaleByZoom(left - vp->left, vp->zoom) + vp->virtual_left,
			ScaleByZoom(top - vp->top, vp->zoom) + vp->virtual_top,
			ScaleByZoom(right - vp->left, vp->zoom) + vp->virtual_left,
			ScaleByZoom(bottom - vp->top, vp->zoom) + vp->virtual_top
		);
	}
}

static inline void ViewportDraw(const ViewPort *vp, int left, int top, int right, int bottom)
{
	if (right <= vp->left || bottom <= vp->top) return;

	if (left >= vp->left + vp->width) return;

	if (left < vp->left) left = vp->left;
	if (right > vp->left + vp->width) right = vp->left + vp->width;

	if (top >= vp->top + vp->height) return;

	if (top < vp->top) top = vp->top;
	if (bottom > vp->top + vp->height) bottom = vp->top + vp->height;

	ViewportDrawChk(vp, left, top, right, bottom);
}

/**
 * Draw the viewport of this window.
 */
void Window::DrawViewport() const
{
	DrawPixelInfo *dpi = _cur_dpi;

	dpi->left += this->left;
	dpi->top += this->top;

	ViewportDraw(this->viewport, dpi->left, dpi->top, dpi->left + dpi->width, dpi->top + dpi->height);

	dpi->left -= this->left;
	dpi->top -= this->top;
}

/**
 * Continue criteria for the SearchMapEdge function.
 * @param iter       Value to check.
 * @param iter_limit Maximum value for the iter
 * @param sy         Screen y coordinate calculated for the tile at hand
 * @param sy_limit   Limit to the screen y coordinate
 * @return True when we should continue searching.
 */
typedef bool ContinueMapEdgeSearch(int iter, int iter_limit, int sy, int sy_limit);

/** Continue criteria for searching a no-longer-visible tile in negative direction, starting at some tile. */
static inline bool ContinueLowerMapEdgeSearch(int iter, int iter_limit, int sy, int sy_limit) { return iter > 0          && sy > sy_limit; }
/** Continue criteria for searching a no-longer-visible tile in positive direction, starting at some tile. */
static inline bool ContinueUpperMapEdgeSearch(int iter, int iter_limit, int sy, int sy_limit) { return iter < iter_limit && sy < sy_limit; }

/**
 * Searches, starting at the given tile, by applying the given offset to iter, for a no longer visible tile.
 * The whole sense of this function is keeping the to-be-written code small, thus it is a little bit abstracted
 * so the same function can be used for both the X and Y locations. As such a reference to one of the elements
 * in curr_tile was needed.
 * @param curr_tile  A tile
 * @param iter       Reference to either the X or Y of curr_tile.
 * @param iter_limit Upper search limit for the iter value.
 * @param offset     Search in steps of this size
 * @param sy_limit   Search limit to be passed to the criteria
 * @param continue_criteria Search as long as this criteria is true
 * @return The final value of iter.
 */
static int SearchMapEdge(Point &curr_tile, int &iter, int iter_limit, int offset, int sy_limit, ContinueMapEdgeSearch continue_criteria)
{
	int sy;
	do {
		iter = Clamp(iter + offset, 0, iter_limit);
		sy = GetViewportY(curr_tile);
	} while (continue_criteria(iter, iter_limit, sy, sy_limit));

	return iter;
}

/**
 * Determine the clamping of either the X or Y coordinate to the map.
 * @param curr_tile   A tile
 * @param iter        Reference to either the X or Y of curr_tile.
 * @param iter_limit  Upper search limit for the iter value.
 * @param start       Start value for the iteration.
 * @param other_ref   Reference to the opposite axis in curr_tile than of iter.
 * @param other_value Start value for of the opposite axis
 * @param vp_value    Value of the viewport location in the opposite axis as for iter.
 * @param other_limit Limit for the other value, so if iter is X, then other_limit is for Y.
 * @param vp_top      Top of the viewport.
 * @param vp_bottom   Bottom of the viewport.
 * @return Clamped version of vp_value.
 */
static inline int ClampXYToMap(Point &curr_tile, int &iter, int iter_limit, int start, int &other_ref, int other_value, int vp_value, int other_limit, int vp_top, int vp_bottom)
{
	bool upper_edge = other_value < _settings_game.construction.max_heightlevel / 4;

	/*
	 * First get an estimate of the tiles relevant for us at that edge.  Relevant in the sense
	 * "at least close to the visible area". Thus, we don't look at exactly each tile, inspecting
	 * e.g. every tenth should be enough. After all, the desired screen limit is set such that
	 * the bordermost tiles are painted in the middle of the screen when one hits the limit,
	 * i.e. it is no harm if there is some small error in that calculation
	 */

	other_ref = upper_edge ? 0 : other_limit;
	iter = start;
	int min_iter = SearchMapEdge(curr_tile, iter, iter_limit, upper_edge ? -10 : +10, vp_top,    upper_edge ? ContinueLowerMapEdgeSearch : ContinueUpperMapEdgeSearch);
	iter = start;
	int max_iter = SearchMapEdge(curr_tile, iter, iter_limit, upper_edge ? +10 : -10, vp_bottom, upper_edge ? ContinueUpperMapEdgeSearch : ContinueLowerMapEdgeSearch);

	max_iter = min(max_iter + _settings_game.construction.max_heightlevel / 4, iter_limit);
	min_iter = min(min_iter, max_iter);

	/* Now, calculate the highest heightlevel of these tiles. Again just as an estimate. */
	int max_heightlevel_at_edge = 0;
	for (iter = min_iter; iter <= max_iter; iter += 10) {
		max_heightlevel_at_edge = max(max_heightlevel_at_edge, (int)TileHeight(TileXY(curr_tile.x, curr_tile.y)));
	}

	/* Based on that heightlevel, calculate the limit. For the upper edge a tile with height zero would
	 * get a limit of zero, on the other side it depends on the number of tiles along the axis. */
	return upper_edge ?
			max(vp_value, -max_heightlevel_at_edge * (int)(TILE_HEIGHT * 2 * ZOOM_LVL_BASE)) :
			min(vp_value, (other_limit * TILE_SIZE * 4 - max_heightlevel_at_edge * TILE_HEIGHT * 2) * ZOOM_LVL_BASE);
}

static inline void ClampViewportToMap(const ViewPort *vp, int &x, int &y)
{
	int original_y = y;

	/* Centre of the viewport is hot spot */
	x += vp->virtual_width / 2;
	y += vp->virtual_height / 2;

	/* Convert viewport coordinates to map coordinates
	 * Calculation is scaled by 4 to avoid rounding errors */
	int vx = -x + y * 2;
	int vy =  x + y * 2;

	/* Find out which tile corresponds to (vx,vy) if one assumes height zero.  The cast is necessary to prevent C++ from
	 * converting the result to an uint, which gives an overflow instead of a negative result... */
	int tx = vx / (int)(TILE_SIZE * 4 * ZOOM_LVL_BASE);
	int ty = vy / (int)(TILE_SIZE * 4 * ZOOM_LVL_BASE);

	Point curr_tile;
	vx = ClampXYToMap(curr_tile, curr_tile.y, MapMaxY(), ty, curr_tile.x, tx, vx, MapMaxX(), original_y, original_y + vp->virtual_height);
	vy = ClampXYToMap(curr_tile, curr_tile.x, MapMaxX(), tx, curr_tile.y, ty, vy, MapMaxY(), original_y, original_y + vp->virtual_height);

	/* Convert map coordinates to viewport coordinates */
	x = (-vx + vy) / 2;
	y = ( vx + vy) / 4;

	/* Remove centering */
	x -= vp->virtual_width / 2;
	y -= vp->virtual_height / 2;
}

/**
 * Update the viewport position being displayed.
 * @param w %Window owning the viewport.
 */
void UpdateViewportPosition(Window *w)
{
	const ViewPort *vp = w->viewport;

	if (w->viewport->follow_vehicle != INVALID_VEHICLE) {
		const Vehicle *veh = Vehicle::Get(w->viewport->follow_vehicle);
		Point pt = MapXYZToViewport(vp, veh->x_pos, veh->y_pos, veh->z_pos);

		w->viewport->scrollpos_x = pt.x;
		w->viewport->scrollpos_y = pt.y;
		SetViewportPosition(w, pt.x, pt.y, false);
	} else {
		/* Ensure the destination location is within the map */
		ClampViewportToMap(vp, w->viewport->dest_scrollpos_x, w->viewport->dest_scrollpos_y);

		int delta_x = w->viewport->dest_scrollpos_x - w->viewport->scrollpos_x;
		int delta_y = w->viewport->dest_scrollpos_y - w->viewport->scrollpos_y;

		bool update_overlay = false;
		if (delta_x != 0 || delta_y != 0) {
			if (_settings_client.gui.smooth_scroll) {
				int max_scroll = ScaleByMapSize1D(512 * ZOOM_LVL_BASE);
				/* Not at our desired position yet... */
				w->viewport->scrollpos_x += Clamp(delta_x / 4, -max_scroll, max_scroll);
				w->viewport->scrollpos_y += Clamp(delta_y / 4, -max_scroll, max_scroll);
			} else {
				w->viewport->scrollpos_x = w->viewport->dest_scrollpos_x;
				w->viewport->scrollpos_y = w->viewport->dest_scrollpos_y;
			}
			update_overlay = (w->viewport->scrollpos_x == w->viewport->dest_scrollpos_x &&
								w->viewport->scrollpos_y == w->viewport->dest_scrollpos_y);
		}

		ClampViewportToMap(vp, w->viewport->scrollpos_x, w->viewport->scrollpos_y);

		if (_scrolling_viewport == w) UpdateActiveScrollingViewport(w);

		SetViewportPosition(w, w->viewport->scrollpos_x, w->viewport->scrollpos_y, update_overlay);
	}
}

void UpdateActiveScrollingViewport(Window *w)
{
	if (w && (!_settings_client.gui.show_scrolling_viewport_on_map || w->viewport->zoom >= ZOOM_LVL_DRAW_MAP)) w = nullptr;

	const bool bound_valid = (_scrolling_viewport_bound.left != _scrolling_viewport_bound.right);

	if (!w && !bound_valid) return;

	const int gap = ScaleByZoom(1, ZOOM_LVL_MAX);

	auto get_bounds = [&gap](const ViewportData *vp) -> Rect {
		int lr_low = vp->virtual_left;
		int lr_hi = vp->dest_scrollpos_x;
		if (lr_low > lr_hi) Swap(lr_low, lr_hi);
		int right = lr_hi + vp->virtual_width + gap;

		int tb_low = vp->virtual_top;
		int tb_hi = vp->scrollpos_y;
		if (tb_low > tb_hi) Swap(tb_low, tb_hi);
		int bottom = tb_hi + vp->virtual_height + gap;

		return { lr_low, tb_low, right, bottom };
	};

	if (w && !bound_valid) {
		const Rect bounds = get_bounds(w->viewport);
		MarkAllViewportMapsDirty(bounds.left, bounds.top, bounds.right, bounds.bottom);
		_scrolling_viewport_bound = bounds;
	} else if (!w && bound_valid) {
		const Rect &bounds = _scrolling_viewport_bound;
		MarkAllViewportMapsDirty(bounds.left, bounds.top, bounds.right, bounds.bottom);
		_scrolling_viewport_bound = { 0, 0, 0, 0 };
	} else {
		/* Calculate symmetric difference of two rectangles */
		const Rect a = get_bounds(w->viewport);
		const Rect &b = _scrolling_viewport_bound;
		if (a.left != b.left) MarkAllViewportMapsDirty(min(a.left, b.left) - gap, min(a.top, b.top) - gap, max(a.left, b.left) + gap, max(a.bottom, b.bottom) + gap);
		if (a.top != b.top) MarkAllViewportMapsDirty(min(a.left, b.left) - gap, min(a.top, b.top) - gap, max(a.right, b.right) + gap, max(a.top, b.top) + gap);
		if (a.right != b.right) MarkAllViewportMapsDirty(min(a.right, b.right) - (2 * gap), min(a.top, b.top) - gap, max(a.right, b.right) + gap, max(a.bottom, b.bottom) + gap);
		if (a.bottom != b.bottom) MarkAllViewportMapsDirty(min(a.left, b.left) - gap, min(a.bottom, b.bottom) - (2 * gap), max(a.right, b.right) + gap, max(a.bottom, b.bottom) + gap);
		_scrolling_viewport_bound = a;
	}
}

/**
 * Marks a viewport as dirty for repaint if it displays (a part of) the area the needs to be repainted.
 * @param vp     The viewport to mark as dirty
 * @param left   Left edge of area to repaint
 * @param top    Top edge of area to repaint
 * @param right  Right edge of area to repaint
 * @param bottom Bottom edge of area to repaint
 * @ingroup dirty
 */
static void MarkViewportDirty(const ViewPort * const vp, int left, int top, int right, int bottom)
{
	/* Rounding wrt. zoom-out level */
	right  += (1 << vp->zoom) - 1;
	bottom += (1 << vp->zoom) - 1;

	right -= vp->virtual_left;
	if (right <= 0) return;
	right = min(right, vp->virtual_width);

	bottom -= vp->virtual_top;
	if (bottom <= 0) return;
	bottom = min(bottom, vp->virtual_height);

	left = max(0, left - vp->virtual_left);

	if (left >= vp->virtual_width) return;

	top = max(0, top - vp->virtual_top);

	if (top >= vp->virtual_height) return;

	SetDirtyBlocks(
		UnScaleByZoomLower(left, vp->zoom) + vp->left,
		UnScaleByZoomLower(top, vp->zoom) + vp->top,
		UnScaleByZoom(right, vp->zoom) + vp->left + 1,
		UnScaleByZoom(bottom, vp->zoom) + vp->top + 1
	);
}

/**
 * Mark all viewports that display an area as dirty (in need of repaint).
 * @param left   Left   edge of area to repaint. (viewport coordinates, that is wrt. #ZOOM_LVL_NORMAL)
 * @param top    Top    edge of area to repaint. (viewport coordinates, that is wrt. #ZOOM_LVL_NORMAL)
 * @param right  Right  edge of area to repaint. (viewport coordinates, that is wrt. #ZOOM_LVL_NORMAL)
 * @param bottom Bottom edge of area to repaint. (viewport coordinates, that is wrt. #ZOOM_LVL_NORMAL)
 * @param mark_dirty_if_zoomlevel_is_below To tell if an update is relevant or not (for example, animations in map mode are not)
 * @ingroup dirty
 */
void MarkAllViewportsDirty(int left, int top, int right, int bottom, const ZoomLevel mark_dirty_if_zoomlevel_is_below)
{
	for (const ViewPort * const vp : _viewport_window_cache) {
		if (vp->zoom >= mark_dirty_if_zoomlevel_is_below) continue;
		MarkViewportDirty(vp, left, top, right, bottom);
	}
}

static void MarkRouteStepDirty(RouteStepsMap::const_iterator cit)
{
	const uint size = cit->second.size() > max_rank_order_type_count ? 1 : cit->second.size();
	MarkRouteStepDirty(cit->first, size);
}

static void MarkRouteStepDirty(const TileIndex tile, uint order_nr)
{
	assert(tile != INVALID_TILE);
	const Point pt = RemapCoords2(TileX(tile) * TILE_SIZE + TILE_SIZE / 2, TileY(tile) * TILE_SIZE + TILE_SIZE / 2);
	const int char_height = GetCharacterHeight(FS_SMALL) + 1;
	for (const ViewPort * const vp : _viewport_window_cache) {
		const int half_width = ScaleByZoom((_vp_route_step_width / 2) + 1, vp->zoom);
		const int height = ScaleByZoom(_vp_route_step_height_top + char_height * order_nr + _vp_route_step_height_bottom, vp->zoom);
		MarkViewportDirty(vp, pt.x - half_width, pt.y - height, pt.x + half_width, pt.y);
	}
}

void MarkAllRouteStepsDirty(const Vehicle *veh)
{
	ViewportPrepareVehicleRouteSteps(veh);
	for (RouteStepsMap::const_iterator cit = _vp_route_steps.begin(); cit != _vp_route_steps.end(); cit++) {
		MarkRouteStepDirty(cit);
	}
	_vp_route_steps_last_mark_dirty.swap(_vp_route_steps);
	_vp_route_steps.clear();
}

/**
 * Mark all viewports in map mode that display an area as dirty (in need of repaint).
 * @param left   Left edge of area to repaint
 * @param top    Top edge of area to repaint
 * @param right  Right edge of area to repaint
 * @param bottom Bottom edge of area to repaint
 * @ingroup dirty
 */
void MarkAllViewportMapsDirty(int left, int top, int right, int bottom)
{
	Window *w;
	FOR_ALL_WINDOWS_FROM_BACK(w) {
		const ViewPort *vp = w->viewport;
		if (vp != NULL && vp->zoom >= ZOOM_LVL_DRAW_MAP) {
			assert(vp->width != 0);
			MarkViewportDirty(vp, left, top, right, bottom);
		}
	}
}

void ConstrainAllViewportsZoom()
{
	Window *w;
	FOR_ALL_WINDOWS_FROM_FRONT(w) {
		if (w->viewport == NULL) continue;

		ZoomLevel zoom = static_cast<ZoomLevel>(Clamp(w->viewport->zoom, _settings_client.gui.zoom_min, _settings_client.gui.zoom_max));
		if (zoom != w->viewport->zoom) {
			while (w->viewport->zoom < zoom) DoZoomInOutWindow(ZOOM_OUT, w);
			while (w->viewport->zoom > zoom) DoZoomInOutWindow(ZOOM_IN, w);
		}
	}
}

/**
 * Mark a tile given by its index dirty for repaint.
 * @param tile The tile to mark dirty.
 * @param mark_dirty_if_zoomlevel_is_below To tell if an update is relevant or not (for example, animations in map mode are not).
 * @param bridge_level_offset Height of bridge on tile to also mark dirty. (Height level relative to north corner.)
 * @ingroup dirty
 */
void MarkTileDirtyByTile(TileIndex tile, const ZoomLevel mark_dirty_if_zoomlevel_is_below, int bridge_level_offset)
{
	Point pt = RemapCoords(TileX(tile) * TILE_SIZE, TileY(tile) * TILE_SIZE, TilePixelHeight(tile));
	MarkAllViewportsDirty(
			pt.x - 31  * ZOOM_LVL_BASE,
			pt.y - 122 * ZOOM_LVL_BASE - ZOOM_LVL_BASE * TILE_HEIGHT * bridge_level_offset,
			pt.x - 31  * ZOOM_LVL_BASE + 67  * ZOOM_LVL_BASE,
			pt.y - 122 * ZOOM_LVL_BASE + 154 * ZOOM_LVL_BASE,
			mark_dirty_if_zoomlevel_is_below
	);
}

/**
 * Mark a (virtual) tile outside the map dirty for repaint.
 * @param x Tile X position.
 * @param y Tile Y position.
 * @ingroup dirty
 */
void MarkTileDirtyByTileOutsideMap(int x, int y)
{
	Point pt = RemapCoords(x * TILE_SIZE, y * TILE_SIZE, TilePixelHeightOutsideMap(x, y));
	MarkAllViewportsDirty(
			pt.x - MAX_TILE_EXTENT_LEFT,
			pt.y, // no buildings outside of map
			pt.x + MAX_TILE_EXTENT_RIGHT,
			pt.y + MAX_TILE_EXTENT_BOTTOM);
}

void MarkTileLineDirty(const TileIndex from_tile, const TileIndex to_tile)
{
	assert(from_tile != INVALID_TILE);
	assert(to_tile != INVALID_TILE);

	const Point from_pt = RemapCoords2(TileX(from_tile) * TILE_SIZE + TILE_SIZE / 2, TileY(from_tile) * TILE_SIZE + TILE_SIZE / 2);
	const Point to_pt = RemapCoords2(TileX(to_tile) * TILE_SIZE + TILE_SIZE / 2, TileY(to_tile) * TILE_SIZE + TILE_SIZE / 2);

	const int block_radius = 20;

	int x1 = from_pt.x / block_radius;
	int y1 = from_pt.y / block_radius;
	const int x2 = to_pt.x / block_radius;
	const int y2 = to_pt.y / block_radius;

	/* http://en.wikipedia.org/wiki/Bresenham%27s_line_algorithm#Simplification */
	const int dx = abs(x2 - x1);
	const int dy = abs(y2 - y1);
	const int sx = (x1 < x2) ? 1 : -1;
	const int sy = (y1 < y2) ? 1 : -1;
	int err = dx - dy;
	for (;;) {
		MarkAllViewportsDirty(
				(x1 - 1) * block_radius,
				(y1 - 1) * block_radius,
				(x1 + 1) * block_radius,
				(y1 + 1) * block_radius,
				ZOOM_LVL_END
		);
		if (x1 == x2 && y1 == y2) break;
		const int e2 = 2 * err;
		if (e2 > -dy) {
			err -= dy;
			x1 += sx;
		}
		if (e2 < dx) {
			err += dx;
			y1 += sy;
		}
	}
}

static void MarkRoutePathsDirty(const std::vector<DrawnPathRouteTileLine> &lines)
{
	for (std::vector<DrawnPathRouteTileLine>::const_iterator it = lines.begin(); it != lines.end(); ++it) {
		MarkTileLineDirty(it->from_tile, it->to_tile);
	}
}

void MarkAllRoutePathsDirty(const Vehicle *veh)
{
	switch (_settings_client.gui.show_vehicle_route) {
		case 0: // No
			return;

		case 1: // Simple
			ViewportMapPrepareVehicleRoute(veh);
			break;
	}
	for (const auto &iter : _vp_route_paths) {
		MarkTileLineDirty(iter.from_tile, iter.to_tile);
	}
	_vp_route_paths_last_mark_dirty.swap(_vp_route_paths);
	_vp_route_paths.clear();
}

void CheckMarkDirtyFocusedRoutePaths(const Vehicle *veh)
{
	const Vehicle *focused_veh = GetVehicleFromWindow(_focused_window);
	if (focused_veh && veh == focused_veh) {
		MarkAllRoutePathsDirty(veh);
		MarkAllRouteStepsDirty(veh);
	}
}

/**
 * Marks the selected tiles as dirty.
 *
 * This function marks the selected tiles as dirty for repaint
 *
 * @ingroup dirty
 */
static void SetSelectionTilesDirty()
{
	int x_size = _thd.size.x;
	int y_size = _thd.size.y;

	if (!_thd.diagonal) { // Selecting in a straight rectangle (or a single square)
		int x_start = _thd.pos.x;
		int y_start = _thd.pos.y;

		if (_thd.outersize.x != 0 || _thd.outersize.y != 0) {
			x_size  += _thd.outersize.x;
			x_start += _thd.offs.x;
			y_size  += _thd.outersize.y;
			y_start += _thd.offs.y;
		}

		x_size -= TILE_SIZE;
		y_size -= TILE_SIZE;

		assert(x_size >= 0);
		assert(y_size >= 0);

		int x_end = Clamp(x_start + x_size, 0, MapSizeX() * TILE_SIZE - TILE_SIZE);
		int y_end = Clamp(y_start + y_size, 0, MapSizeY() * TILE_SIZE - TILE_SIZE);

		x_start = Clamp(x_start, 0, MapSizeX() * TILE_SIZE - TILE_SIZE);
		y_start = Clamp(y_start, 0, MapSizeY() * TILE_SIZE - TILE_SIZE);

		/* make sure everything is multiple of TILE_SIZE */
		assert((x_end | y_end | x_start | y_start) % TILE_SIZE == 0);

		/* How it works:
		 * Suppose we have to mark dirty rectangle of 3x4 tiles:
		 *   x
		 *  xxx
		 * xxxxx
		 *  xxxxx
		 *   xxx
		 *    x
		 * This algorithm marks dirty columns of tiles, so it is done in 3+4-1 steps:
		 * 1)  x     2)  x
		 *    xxx       Oxx
		 *   Oxxxx     xOxxx
		 *    xxxxx     Oxxxx
		 *     xxx       xxx
		 *      x         x
		 * And so forth...
		 */

		int top_x = x_end; // coordinates of top dirty tile
		int top_y = y_start;
		int bot_x = top_x; // coordinates of bottom dirty tile
		int bot_y = top_y;

		do {
			/* topmost dirty point */
			TileIndex top_tile = TileVirtXY(top_x, top_y);
			Point top = RemapCoords(top_x, top_y, GetTileMaxPixelZ(top_tile));

			/* bottommost point */
			TileIndex bottom_tile = TileVirtXY(bot_x, bot_y);
			Point bot = RemapCoords(bot_x + TILE_SIZE, bot_y + TILE_SIZE, GetTilePixelZ(bottom_tile)); // bottommost point

			/* the 'x' coordinate of 'top' and 'bot' is the same (and always in the same distance from tile middle),
			 * tile height/slope affects only the 'y' on-screen coordinate! */

			int l = top.x - TILE_PIXELS * ZOOM_LVL_BASE; // 'x' coordinate of left   side of the dirty rectangle
			int t = top.y;                               // 'y' coordinate of top    side of the dirty rectangle
			int r = top.x + TILE_PIXELS * ZOOM_LVL_BASE; // 'x' coordinate of right  side of the dirty rectangle
			int b = bot.y;                               // 'y' coordinate of bottom side of the dirty rectangle

			static const int OVERLAY_WIDTH = 4 * ZOOM_LVL_BASE; // part of selection sprites is drawn outside the selected area (in particular: terraforming)

			/* For halftile foundations on SLOPE_STEEP_S the sprite extents some more towards the top */
			MarkAllViewportsDirty(l - OVERLAY_WIDTH, t - OVERLAY_WIDTH - TILE_HEIGHT * ZOOM_LVL_BASE, r + OVERLAY_WIDTH, b + OVERLAY_WIDTH);

			/* haven't we reached the topmost tile yet? */
			if (top_x != x_start) {
				top_x -= TILE_SIZE;
			} else {
				top_y += TILE_SIZE;
			}

			/* the way the bottom tile changes is different when we reach the bottommost tile */
			if (bot_y != y_end) {
				bot_y += TILE_SIZE;
			} else {
				bot_x -= TILE_SIZE;
			}
		} while (bot_x >= top_x);
	} else { // Selecting in a 45 degrees rotated (diagonal) rectangle.
		/* a_size, b_size describe a rectangle with rotated coordinates */
		int a_size = x_size + y_size, b_size = x_size - y_size;

		int interval_a = a_size < 0 ? -(int)TILE_SIZE : (int)TILE_SIZE;
		int interval_b = b_size < 0 ? -(int)TILE_SIZE : (int)TILE_SIZE;

		for (int a = -interval_a; a != a_size + interval_a; a += interval_a) {
			for (int b = -interval_b; b != b_size + interval_b; b += interval_b) {
				uint x = (_thd.pos.x + (a + b) / 2) / TILE_SIZE;
				uint y = (_thd.pos.y + (a - b) / 2) / TILE_SIZE;

				if (x < MapMaxX() && y < MapMaxY()) {
					MarkTileDirtyByTile(TileXY(x, y));
				}
			}
		}
	}
}


void SetSelectionRed(bool b)
{
	_thd.make_square_red = b;
	SetSelectionTilesDirty();
}

/**
 * Test whether a sign is below the mouse
 * @param vp the clicked viewport
 * @param x X position of click
 * @param y Y position of click
 * @param sign the sign to check
 * @return true if the sign was hit
 */
static bool CheckClickOnViewportSign(const ViewPort *vp, int x, int y, const ViewportSign *sign)
{
	bool small = (vp->zoom >= ZOOM_LVL_OUT_16X);
	int sign_half_width = ScaleByZoom((small ? sign->width_small : sign->width_normal) / 2, vp->zoom);
	int sign_height = ScaleByZoom(VPSM_TOP + (small ? FONT_HEIGHT_SMALL : FONT_HEIGHT_NORMAL) + VPSM_BOTTOM, vp->zoom);

	x = ScaleByZoom(x - vp->left, vp->zoom) + vp->virtual_left;
	y = ScaleByZoom(y - vp->top, vp->zoom) + vp->virtual_top;

	return y >= sign->top && y < sign->top + sign_height &&
			x >= sign->center - sign_half_width && x < sign->center + sign_half_width;
}

static bool CheckClickOnTown(const ViewPort *vp, int x, int y)
{
	if (!HasBit(_display_opt, DO_SHOW_TOWN_NAMES)) return false;

	const Town *t;
	FOR_ALL_TOWNS(t) {
		if (CheckClickOnViewportSign(vp, x, y, &t->cache.sign)) {
			ShowTownViewWindow(t->index);
			return true;
		}
	}

	return false;
}

static bool CheckClickOnStation(const ViewPort *vp, int x, int y)
{
	if (!(HasBit(_display_opt, DO_SHOW_STATION_NAMES) || HasBit(_display_opt, DO_SHOW_WAYPOINT_NAMES)) || IsInvisibilitySet(TO_SIGNS)) return false;

	const BaseStation *st;
	FOR_ALL_BASE_STATIONS(st) {
		/* Check whether the base station is a station or a waypoint */
		bool is_station = Station::IsExpected(st);

		/* Don't check if the display options are disabled */
		if (!HasBit(_display_opt, is_station ? DO_SHOW_STATION_NAMES : DO_SHOW_WAYPOINT_NAMES)) continue;

		/* Don't check if competitor signs are not shown and the sign isn't owned by the local company */
		if (!HasBit(_display_opt, DO_SHOW_COMPETITOR_SIGNS) && _local_company != st->owner && st->owner != OWNER_NONE) continue;

		if (CheckClickOnViewportSign(vp, x, y, &st->sign)) {
			if (is_station) {
				ShowStationViewWindow(st->index);
			} else {
				ShowWaypointWindow(Waypoint::From(st));
			}
			return true;
		}
	}

	return false;
}


static bool CheckClickOnSign(const ViewPort *vp, int x, int y)
{
	/* Signs are turned off, or they are transparent and invisibility is ON, or company is a spectator */
	if (!HasBit(_display_opt, DO_SHOW_SIGNS) || IsInvisibilitySet(TO_SIGNS) || _local_company == COMPANY_SPECTATOR) return false;

	const Sign *si;
	FOR_ALL_SIGNS(si) {
		/* If competitor signs are hidden, don't check signs that aren't owned by local company */
		if (!HasBit(_display_opt, DO_SHOW_COMPETITOR_SIGNS) && _local_company != si->owner && si->owner != OWNER_DEITY) continue;
		if (si->owner == OWNER_DEITY && _game_mode != GM_EDITOR) continue;

		if (CheckClickOnViewportSign(vp, x, y, &si->sign)) {
			HandleClickOnSign(si);
			return true;
		}
	}

	return false;
}


static bool CheckClickOnLandscape(const ViewPort *vp, int x, int y)
{
	Point pt = TranslateXYToTileCoord(vp, x, y);

	_tile_fract_coords.x = pt.x & TILE_UNIT_MASK;
	_tile_fract_coords.y = pt.y & TILE_UNIT_MASK;

	if (pt.x != -1) return ClickTile(TileVirtXY(pt.x, pt.y));
	return true;
}

static void PlaceObject()
{
	Point pt;
	Window *w;

	pt = GetTileBelowCursor();
	if (pt.x == -1) return;

	if ((_thd.place_mode & HT_DRAG_MASK) == HT_POINT) {
		pt.x += TILE_SIZE / 2;
		pt.y += TILE_SIZE / 2;
	}

	_tile_fract_coords.x = pt.x & TILE_UNIT_MASK;
	_tile_fract_coords.y = pt.y & TILE_UNIT_MASK;

	w = _thd.GetCallbackWnd();
	if (w != NULL) w->OnPlaceObject(pt, TileVirtXY(pt.x, pt.y));
}

bool HandleViewportDoubleClicked(Window *w, int x, int y)
{
	ViewPort *vp = w->viewport;
	if (vp->zoom < ZOOM_LVL_DRAW_MAP) return false;

	switch (_settings_client.gui.action_when_viewport_map_is_dblclicked) {
		case 0: // Do nothing
			return false;
		case 1: // Zoom in main viewport
			while (vp->zoom != ZOOM_LVL_VIEWPORT)
				ZoomInOrOutToCursorWindow(true, w);
			return true;
		case 2: // Open an extra viewport
			ShowExtraViewPortWindowForTileUnderCursor();
			return true;
		default:
			return false;
	}
}

bool HandleViewportClicked(const ViewPort *vp, int x, int y, bool double_click)
{
	/* No click in smallmap mode except for plan making. */
	if (vp->zoom >= ZOOM_LVL_DRAW_MAP && !(_thd.place_mode == HT_POINT && _thd.select_proc == DDSP_DRAW_PLANLINE)) return true;

	const Vehicle *v = CheckClickOnVehicle(vp, x, y);

	if (_thd.place_mode & HT_VEHICLE) {
		if (v != NULL && VehicleClicked(v)) return true;
	}

	/* Vehicle placement mode already handled above. */
	if ((_thd.place_mode & HT_DRAG_MASK) != HT_NONE) {
		if (_thd.place_mode & HT_POLY) {
			/* In polyline mode double-clicking on a single white line, finishes current polyline.
			 * If however the user double-clicks on a line that has a white and a blue section,
			 * both lines (white and blue) will be constructed consecutively. */
			static bool stop_snap_on_double_click = false;
			if (double_click && stop_snap_on_double_click) {
				SetRailSnapMode(RSM_NO_SNAP);
				return true;
			}
			stop_snap_on_double_click = !(_thd.drawstyle & HT_LINE) || (_thd.dir2 == HT_DIR_END);
		}

		PlaceObject();
		return true;
	}

	if (CheckClickOnTown(vp, x, y)) return true;
	if (CheckClickOnStation(vp, x, y)) return true;
	if (CheckClickOnSign(vp, x, y)) return true;
	bool result = CheckClickOnLandscape(vp, x, y);

	if (v != NULL) {
		DEBUG(misc, 2, "Vehicle %d (index %d) at %p", v->unitnumber, v->index, v);
		if (IsCompanyBuildableVehicleType(v)) {
			v = v->First();
			WindowClass wc = _thd.GetCallbackWnd()->window_class;
			if (_ctrl_pressed && v->owner == _local_company) {
				StartStopVehicle(v, true);
			} else if (wc != WC_CREATE_TEMPLATE && wc != WC_TEMPLATEGUI_MAIN) {
				ShowVehicleViewWindow(v);
			}
		}
		return true;
	}
	return result;
}

void RebuildViewportOverlay(Window *w, bool incremental)
{
	if (w->viewport->overlay != NULL &&
			w->viewport->overlay->GetCompanyMask() != 0 &&
			w->viewport->overlay->GetCargoMask() != 0) {
		w->viewport->overlay->RebuildCache(incremental);
		if (!incremental) w->SetDirty();
	}
}

bool IsViewportOverlayOutsideCachedRegion(Window *w)
{
	if (w->viewport->overlay != NULL &&
			w->viewport->overlay->GetCompanyMask() != 0 &&
			w->viewport->overlay->GetCargoMask() != 0) {
		return !w->viewport->overlay->CacheStillValid();
	} else {
		return false;
	}
}

/**
 * Scrolls the viewport in a window to a given location.
 * @param x       Desired x location of the map to scroll to (world coordinate).
 * @param y       Desired y location of the map to scroll to (world coordinate).
 * @param z       Desired z location of the map to scroll to (world coordinate). Use \c -1 to scroll to the height of the map at the \a x, \a y location.
 * @param w       %Window containing the viewport.
 * @param instant Jump to the location instead of slowly moving to it.
 * @return Destination of the viewport was changed (to activate other actions when the viewport is already at the desired position).
 */
bool ScrollWindowTo(int x, int y, int z, Window *w, bool instant)
{
	/* The slope cannot be acquired outside of the map, so make sure we are always within the map. */
	if (z == -1) {
		if ( x >= 0 && x <= (int)MapSizeX() * (int)TILE_SIZE - 1
				&& y >= 0 && y <= (int)MapSizeY() * (int)TILE_SIZE - 1) {
			z = GetSlopePixelZ(x, y);
		} else {
			z = TileHeightOutsideMap(x / (int)TILE_SIZE, y / (int)TILE_SIZE);
		}
	}

	Point pt = MapXYZToViewport(w->viewport, x, y, z);
	w->viewport->follow_vehicle = INVALID_VEHICLE;

	if (w->viewport->dest_scrollpos_x == pt.x && w->viewport->dest_scrollpos_y == pt.y) return false;

	if (instant) {
		w->viewport->scrollpos_x = pt.x;
		w->viewport->scrollpos_y = pt.y;
		RebuildViewportOverlay(w, true);
	}

	w->viewport->dest_scrollpos_x = pt.x;
	w->viewport->dest_scrollpos_y = pt.y;
	return true;
}

/**
 * Scrolls the viewport in a window to a given location.
 * @param tile    Desired tile to center on.
 * @param w       %Window containing the viewport.
 * @param instant Jump to the location instead of slowly moving to it.
 * @return Destination of the viewport was changed (to activate other actions when the viewport is already at the desired position).
 */
bool ScrollWindowToTile(TileIndex tile, Window *w, bool instant)
{
	return ScrollWindowTo(TileX(tile) * TILE_SIZE, TileY(tile) * TILE_SIZE, -1, w, instant);
}

/**
 * Scrolls the viewport of the main window to a given location.
 * @param tile    Desired tile to center on.
 * @param instant Jump to the location instead of slowly moving to it.
 * @return Destination of the viewport was changed (to activate other actions when the viewport is already at the desired position).
 */
bool ScrollMainWindowToTile(TileIndex tile, bool instant)
{
	return ScrollMainWindowTo(TileX(tile) * TILE_SIZE + TILE_SIZE / 2, TileY(tile) * TILE_SIZE + TILE_SIZE / 2, -1, instant);
}

/**
 * Set a tile to display a red error square.
 * @param tile Tile that should show the red error square.
 */
void SetRedErrorSquare(TileIndex tile)
{
	TileIndex old;

	old = _thd.redsq;
	_thd.redsq = tile;

	if (tile != old) {
		if (tile != INVALID_TILE) MarkTileDirtyByTile(tile, ZOOM_LVL_DRAW_MAP);
		if (old  != INVALID_TILE) MarkTileDirtyByTile(old, ZOOM_LVL_DRAW_MAP);
	}
}

/**
 * Highlight \a w by \a h tiles at the cursor.
 * @param w Width of the highlighted tiles rectangle.
 * @param h Height of the highlighted tiles rectangle.
 */
void SetTileSelectSize(int w, int h)
{
	_thd.new_size.x = w * TILE_SIZE;
	_thd.new_size.y = h * TILE_SIZE;
	_thd.new_outersize.x = 0;
	_thd.new_outersize.y = 0;
}

void SetTileSelectBigSize(int ox, int oy, int sx, int sy)
{
	_thd.new_offs.x = ox * TILE_SIZE;
	_thd.new_offs.y = oy * TILE_SIZE;
	_thd.new_outersize.x = sx * TILE_SIZE;
	_thd.new_outersize.y = sy * TILE_SIZE;
}

/** returns the best autorail highlight type from map coordinates */
static HighLightStyle GetAutorailHT(int x, int y)
{
	return HT_RAIL | _autorail_piece[x & TILE_UNIT_MASK][y & TILE_UNIT_MASK];
}

/**
 * Reset tile highlighting.
 */
void TileHighlightData::Reset()
{
	this->pos.x = 0;
	this->pos.y = 0;
	this->new_pos.x = 0;
	this->new_pos.y = 0;
}

/**
 * Is the user dragging a 'diagonal rectangle'?
 * @return User is dragging a rotated rectangle.
 */
bool TileHighlightData::IsDraggingDiagonal()
{
	return (this->place_mode & HT_DIAGONAL) != 0 && _ctrl_pressed && _left_button_down;
}

/**
 * Get the window that started the current highlighting.
 * @return The window that requested the current tile highlighting, or \c NULL if not available.
 */
Window *TileHighlightData::GetCallbackWnd()
{
	return FindWindowById(this->window_class, this->window_number);
}

static HighLightStyle CalcPolyrailDrawstyle(Point pt, bool dragging);

static inline void CalcNewPolylineOutersize()
{
	/* use the 'outersize' to mark the second (blue) part of a polyline selection */
	if (_thd.dir2 < HT_DIR_END) {
		/* get bounds of the second part */
		int outer_x1 = _thd.selstart2.x & ~TILE_UNIT_MASK;
		int outer_y1 = _thd.selstart2.y & ~TILE_UNIT_MASK;
		int outer_x2 = _thd.selend2.x & ~TILE_UNIT_MASK;
		int outer_y2 = _thd.selend2.y & ~TILE_UNIT_MASK;
		if (outer_x1 > outer_x2) Swap(outer_x1, outer_x2);
		if (outer_y1 > outer_y2) Swap(outer_y1, outer_y2);
		/* include the first part */
		outer_x1 = min<int>(outer_x1, _thd.new_pos.x);
		outer_y1 = min<int>(outer_y1, _thd.new_pos.y);
		outer_x2 = max<int>(outer_x2, _thd.new_pos.x + _thd.new_size.x - TILE_SIZE);
		outer_y2 = max<int>(outer_y2, _thd.new_pos.y + _thd.new_size.y - TILE_SIZE);
		/* write new values */
		_thd.new_offs.x = outer_x1 - _thd.new_pos.x;
		_thd.new_offs.y = outer_y1 - _thd.new_pos.y;
		_thd.new_outersize.x = outer_x2 - outer_x1 + TILE_SIZE - _thd.new_size.x;
		_thd.new_outersize.y = outer_y2 - outer_y1 + TILE_SIZE - _thd.new_size.y;
	} else {
		_thd.new_offs.x = 0;
		_thd.new_offs.y = 0;
		_thd.new_outersize.x = 0;
		_thd.new_outersize.y = 0;
	}
}

/**
 * Updates tile highlighting for all cases.
 * Uses _thd.selstart and _thd.selend and _thd.place_mode (set elsewhere) to determine _thd.pos and _thd.size
 * Also drawstyle is determined. Uses _thd.new.* as a buffer and calls SetSelectionTilesDirty() twice,
 * Once for the old and once for the new selection.
 * _thd is TileHighlightData, found in viewport.h
 */
void UpdateTileSelection()
{
	int x1;
	int y1;

	HighLightStyle new_drawstyle = HT_NONE;
	bool new_diagonal = false;

	if ((_thd.place_mode & HT_DRAG_MASK) == HT_SPECIAL) {
		x1 = _thd.selend.x;
		y1 = _thd.selend.y;
		if (x1 != -1) {
			int x2 = _thd.selstart.x & ~TILE_UNIT_MASK;
			int y2 = _thd.selstart.y & ~TILE_UNIT_MASK;
			x1 &= ~TILE_UNIT_MASK;
			y1 &= ~TILE_UNIT_MASK;

			if (_thd.IsDraggingDiagonal()) {
				new_diagonal = true;
			} else {
				if (x1 >= x2) Swap(x1, x2);
				if (y1 >= y2) Swap(y1, y2);
			}
			_thd.new_pos.x = x1;
			_thd.new_pos.y = y1;
			_thd.new_size.x = x2 - x1;
			_thd.new_size.y = y2 - y1;
			if (!new_diagonal) {
				_thd.new_size.x += TILE_SIZE;
				_thd.new_size.y += TILE_SIZE;
			}
			new_drawstyle = _thd.next_drawstyle;
		}
	} else if ((_thd.place_mode & HT_DRAG_MASK) != HT_NONE) {
		Point pt = GetTileBelowCursor();
		x1 = pt.x;
		y1 = pt.y;
		if (x1 != -1) {
			switch (_thd.place_mode & HT_DRAG_MASK) {
				case HT_RECT:
					new_drawstyle = HT_RECT;
					break;
				case HT_POINT:
					new_drawstyle = HT_POINT;
					x1 += TILE_SIZE / 2;
					y1 += TILE_SIZE / 2;
					break;
				case HT_RAIL:
				case HT_LINE:
					/* HT_POLY */
					if (_thd.place_mode & HT_POLY) {
						RailSnapMode snap_mode = GetRailSnapMode();
						if (snap_mode == RSM_NO_SNAP ||
								(snap_mode == RSM_SNAP_TO_TILE && GetRailSnapTile() == TileVirtXY(pt.x, pt.y))) {
							new_drawstyle = GetAutorailHT(pt.x, pt.y);
							_thd.new_offs.x = 0;
							_thd.new_offs.y = 0;
							_thd.new_outersize.x = 0;
							_thd.new_outersize.y = 0;
							_thd.dir2 = HT_DIR_END;
						} else {
							new_drawstyle = CalcPolyrailDrawstyle(pt, false);
							if (new_drawstyle != HT_NONE) {
								x1 = _thd.selstart.x & ~TILE_UNIT_MASK;
								y1 = _thd.selstart.y & ~TILE_UNIT_MASK;
								int x2 = _thd.selend.x & ~TILE_UNIT_MASK;
								int y2 = _thd.selend.y & ~TILE_UNIT_MASK;
								if (x1 > x2) Swap(x1, x2);
								if (y1 > y2) Swap(y1, y2);
								_thd.new_pos.x = x1;
								_thd.new_pos.y = y1;
								_thd.new_size.x = x2 - x1 + TILE_SIZE;
								_thd.new_size.y = y2 - y1 + TILE_SIZE;
							}
						}
						break;
					}
					/* HT_RAIL */
					if (_thd.place_mode & HT_RAIL) {
						/* Draw one highlighted tile in any direction */
						new_drawstyle = GetAutorailHT(pt.x, pt.y);
						break;
					}
					/* HT_LINE */
					switch (_thd.place_mode & HT_DIR_MASK) {
						case HT_DIR_X: new_drawstyle = HT_LINE | HT_DIR_X; break;
						case HT_DIR_Y: new_drawstyle = HT_LINE | HT_DIR_Y; break;

						case HT_DIR_HU:
						case HT_DIR_HL:
							new_drawstyle = (pt.x & TILE_UNIT_MASK) + (pt.y & TILE_UNIT_MASK) <= TILE_SIZE ? HT_LINE | HT_DIR_HU : HT_LINE | HT_DIR_HL;
							break;

						case HT_DIR_VL:
						case HT_DIR_VR:
							new_drawstyle = (pt.x & TILE_UNIT_MASK) > (pt.y & TILE_UNIT_MASK) ? HT_LINE | HT_DIR_VL : HT_LINE | HT_DIR_VR;
							break;

						default: NOT_REACHED();
					}
					_thd.selstart.x = x1 & ~TILE_UNIT_MASK;
					_thd.selstart.y = y1 & ~TILE_UNIT_MASK;
					_thd.selend.x = x1;
					_thd.selend.y = y1;
					break;
				default:
					NOT_REACHED();
					break;
			}
			_thd.new_pos.x = x1 & ~TILE_UNIT_MASK;
			_thd.new_pos.y = y1 & ~TILE_UNIT_MASK;
		}
	}

	if (new_drawstyle & HT_LINE) CalcNewPolylineOutersize();

	/* redraw selection */
	if (_thd.drawstyle != new_drawstyle ||
			_thd.pos.x != _thd.new_pos.x || _thd.pos.y != _thd.new_pos.y ||
			_thd.size.x != _thd.new_size.x || _thd.size.y != _thd.new_size.y ||
			_thd.offs.x != _thd.new_offs.x || _thd.offs.y != _thd.new_offs.y ||
			_thd.outersize.x != _thd.new_outersize.x ||
			_thd.outersize.y != _thd.new_outersize.y ||
			_thd.diagonal    != new_diagonal) {
		/* Clear the old tile selection? */
		if ((_thd.drawstyle & HT_DRAG_MASK) != HT_NONE) SetSelectionTilesDirty();

		_thd.drawstyle = new_drawstyle;
		_thd.pos = _thd.new_pos;
		_thd.size = _thd.new_size;
		_thd.offs = _thd.new_offs;
		_thd.outersize = _thd.new_outersize;
		_thd.diagonal = new_diagonal;
		_thd.dirty = 0xff;

		/* Draw the new tile selection? */
		if ((new_drawstyle & HT_DRAG_MASK) != HT_NONE) SetSelectionTilesDirty();
	}
}

/**
 * Displays the measurement tooltips when selecting multiple tiles
 * @param str String to be displayed
 * @param paramcount number of params to deal with
 * @param params (optional) up to 5 pieces of additional information that may be added to a tooltip
 * @param close_cond Condition for closing this tooltip.
 */
static inline void ShowMeasurementTooltips(StringID str, uint paramcount, const uint64 params[], TooltipCloseCondition close_cond = TCC_LEFT_CLICK)
{
	if (!_settings_client.gui.measure_tooltip) return;
	GuiShowTooltips(_thd.GetCallbackWnd(), str, paramcount, params, close_cond);
}

/** highlighting tiles while only going over them with the mouse */
void VpStartPlaceSizing(TileIndex tile, ViewportPlaceMethod method, ViewportDragDropSelectionProcess process)
{
	_thd.select_method = method;
	_thd.select_proc   = process;
	_thd.selend.x = TileX(tile) * TILE_SIZE;
	_thd.selstart.x = TileX(tile) * TILE_SIZE;
	_thd.selend.y = TileY(tile) * TILE_SIZE;
	_thd.selstart.y = TileY(tile) * TILE_SIZE;

	/* Needed so several things (road, autoroad, bridges, ...) are placed correctly.
	 * In effect, placement starts from the centre of a tile
	 */
	if (method == VPM_X_OR_Y || method == VPM_FIX_X || method == VPM_FIX_Y) {
		_thd.selend.x += TILE_SIZE / 2;
		_thd.selend.y += TILE_SIZE / 2;
		_thd.selstart.x += TILE_SIZE / 2;
		_thd.selstart.y += TILE_SIZE / 2;
	}

	HighLightStyle others = _thd.place_mode & ~(HT_DRAG_MASK | HT_DIR_MASK);
	if ((_thd.place_mode & HT_DRAG_MASK) == HT_RECT) {
		_thd.place_mode = HT_SPECIAL | others;
		_thd.next_drawstyle = HT_RECT | others;
	} else if (_thd.place_mode & (HT_RAIL | HT_LINE)) {
		_thd.place_mode = HT_SPECIAL | others;
		_thd.next_drawstyle = _thd.drawstyle | others;
		_current_snap_lock.x = -1;
		if ((_thd.place_mode & HT_POLY) != 0 && GetRailSnapMode() == RSM_NO_SNAP) {
			SetRailSnapMode(RSM_SNAP_TO_TILE);
			SetRailSnapTile(tile);
		}
	} else {
		_thd.place_mode = HT_SPECIAL | others;
		_thd.next_drawstyle = HT_POINT | others;
	}
	_special_mouse_mode = WSM_SIZING;
}

void VpSetPlaceSizingLimit(int limit)
{
	_thd.sizelimit = limit;
}

/**
 * Highlights all tiles between a set of two tiles. Used in dock and tunnel placement
 * @param from TileIndex of the first tile to highlight
 * @param to TileIndex of the last tile to highlight
 */
void VpSetPresizeRange(TileIndex from, TileIndex to)
{
	uint64 distance = DistanceManhattan(from, to) + 1;

	_thd.selend.x = TileX(to) * TILE_SIZE;
	_thd.selend.y = TileY(to) * TILE_SIZE;
	_thd.selstart.x = TileX(from) * TILE_SIZE;
	_thd.selstart.y = TileY(from) * TILE_SIZE;
	_thd.next_drawstyle = HT_RECT;

	/* show measurement only if there is any length to speak of */
	if (distance > 1) ShowMeasurementTooltips(STR_MEASURE_LENGTH, 1, &distance, TCC_HOVER);
}

static void VpStartPreSizing()
{
	_thd.selend.x = -1;
	_special_mouse_mode = WSM_PRESIZE;
}

/**
 * returns information about the 2x1 piece to be build.
 * The lower bits (0-3) are the track type.
 */
static HighLightStyle Check2x1AutoRail(int mode)
{
	int fxpy = _tile_fract_coords.x + _tile_fract_coords.y;
	int sxpy = (_thd.selend.x & TILE_UNIT_MASK) + (_thd.selend.y & TILE_UNIT_MASK);
	int fxmy = _tile_fract_coords.x - _tile_fract_coords.y;
	int sxmy = (_thd.selend.x & TILE_UNIT_MASK) - (_thd.selend.y & TILE_UNIT_MASK);

	switch (mode) {
		default: NOT_REACHED();
		case 0: // end piece is lower right
			if (fxpy >= 20 && sxpy <= 12) return HT_DIR_HL;
			if (fxmy < -3 && sxmy > 3) return HT_DIR_VR;
			return HT_DIR_Y;

		case 1:
			if (fxmy > 3 && sxmy < -3) return HT_DIR_VL;
			if (fxpy <= 12 && sxpy >= 20) return HT_DIR_HU;
			return HT_DIR_Y;

		case 2:
			if (fxmy > 3 && sxmy < -3) return HT_DIR_VL;
			if (fxpy >= 20 && sxpy <= 12) return HT_DIR_HL;
			return HT_DIR_X;

		case 3:
			if (fxmy < -3 && sxmy > 3) return HT_DIR_VR;
			if (fxpy <= 12 && sxpy >= 20) return HT_DIR_HU;
			return HT_DIR_X;
	}
}

/**
 * Check if the direction of start and end tile should be swapped based on
 * the dragging-style. Default directions are:
 * in the case of a line (HT_RAIL, HT_LINE):  DIR_NE, DIR_NW, DIR_N, DIR_E
 * in the case of a rect (HT_RECT, HT_POINT): DIR_S, DIR_E
 * For example dragging a rectangle area from south to north should be swapped to
 * north-south (DIR_S) to obtain the same results with less code. This is what
 * the return value signifies.
 * @param style HighLightStyle dragging style
 * @param start_tile start tile of drag
 * @param end_tile end tile of drag
 * @return boolean value which when true means start/end should be swapped
 */
static bool SwapDirection(HighLightStyle style, TileIndex start_tile, TileIndex end_tile)
{
	uint start_x = TileX(start_tile);
	uint start_y = TileY(start_tile);
	uint end_x = TileX(end_tile);
	uint end_y = TileY(end_tile);

	switch (style & HT_DRAG_MASK) {
		case HT_RAIL:
		case HT_LINE: return (end_x > start_x || (end_x == start_x && end_y > start_y));

		case HT_RECT:
		case HT_POINT: return (end_x != start_x && end_y < start_y);
		default: NOT_REACHED();
	}

	return false;
}

/**
 * Calculates height difference between one tile and another.
 * Multiplies the result to suit the standard given by #TILE_HEIGHT_STEP.
 *
 * To correctly get the height difference we need the direction we are dragging
 * in, as well as with what kind of tool we are dragging. For example a horizontal
 * autorail tool that starts in bottom and ends at the top of a tile will need the
 * maximum of SW, S and SE, N corners respectively. This is handled by the lookup table below
 * See #_tileoffs_by_dir in map.cpp for the direction enums if you can't figure out the values yourself.
 * @param style      Highlighting style of the drag. This includes direction and style (autorail, rect, etc.)
 * @param distance   Number of tiles dragged, important for horizontal/vertical drags, ignored for others.
 * @param start_tile Start tile of the drag operation.
 * @param end_tile   End tile of the drag operation.
 * @return Height difference between two tiles. The tile measurement tool utilizes this value in its tooltip.
 */
static int CalcHeightdiff(HighLightStyle style, uint distance, TileIndex start_tile, TileIndex end_tile)
{
	bool swap = SwapDirection(style, start_tile, end_tile);
	uint h0, h1; // Start height and end height.

	if (start_tile == end_tile) return 0;
	if (swap) Swap(start_tile, end_tile);

	switch (style & HT_DRAG_MASK) {
		case HT_RECT: {
			static const TileIndexDiffC heightdiff_area_by_dir[] = {
				/* Start */ {1, 0}, /* Dragging east */ {0, 0}, // Dragging south
				/* End   */ {0, 1}, /* Dragging east */ {1, 1}  // Dragging south
			};

			/* In the case of an area we can determine whether we were dragging south or
			 * east by checking the X-coordinates of the tiles */
			byte style_t = (byte)(TileX(end_tile) > TileX(start_tile));
			start_tile = TILE_ADD(start_tile, ToTileIndexDiff(heightdiff_area_by_dir[style_t]));
			end_tile   = TILE_ADD(end_tile, ToTileIndexDiff(heightdiff_area_by_dir[2 + style_t]));
			FALLTHROUGH;
		}

		case HT_POINT:
			h0 = TileHeight(start_tile);
			h1 = TileHeight(end_tile);
			break;
		default: { // All other types, this is mostly only line/autorail
			static const HighLightStyle flip_style_direction[] = {
				HT_DIR_X, HT_DIR_Y, HT_DIR_HL, HT_DIR_HU, HT_DIR_VR, HT_DIR_VL
			};
			static const TileIndexDiffC heightdiff_line_by_dir[] = {
				/* Start */ {1, 0}, {1, 1}, /* HT_DIR_X  */ {0, 1}, {1, 1}, // HT_DIR_Y
				/* Start */ {1, 0}, {0, 0}, /* HT_DIR_HU */ {1, 0}, {1, 1}, // HT_DIR_HL
				/* Start */ {1, 0}, {1, 1}, /* HT_DIR_VL */ {0, 1}, {1, 1}, // HT_DIR_VR

				/* Start */ {0, 1}, {0, 0}, /* HT_DIR_X  */ {1, 0}, {0, 0}, // HT_DIR_Y
				/* End   */ {0, 1}, {0, 0}, /* HT_DIR_HU */ {1, 1}, {0, 1}, // HT_DIR_HL
				/* End   */ {1, 0}, {0, 0}, /* HT_DIR_VL */ {0, 0}, {0, 1}, // HT_DIR_VR
			};

			distance %= 2; // we're only interested if the distance is even or uneven
			style &= HT_DIR_MASK;

			/* To handle autorail, we do some magic to be able to use a lookup table.
			 * Firstly if we drag the other way around, we switch start&end, and if needed
			 * also flip the drag-position. Eg if it was on the left, and the distance is even
			 * that means the end, which is now the start is on the right */
			if (swap && distance == 0) style = flip_style_direction[style];

			/* Use lookup table for start-tile based on HighLightStyle direction */
			byte style_t = style * 2;
			assert(style_t < lengthof(heightdiff_line_by_dir) - 13);
			h0 = TileHeight(TILE_ADD(start_tile, ToTileIndexDiff(heightdiff_line_by_dir[style_t])));
			uint ht = TileHeight(TILE_ADD(start_tile, ToTileIndexDiff(heightdiff_line_by_dir[style_t + 1])));
			h0 = max(h0, ht);

			/* Use lookup table for end-tile based on HighLightStyle direction
			 * flip around side (lower/upper, left/right) based on distance */
			if (distance == 0) style_t = flip_style_direction[style] * 2;
			assert(style_t < lengthof(heightdiff_line_by_dir) - 13);
			h1 = TileHeight(TILE_ADD(end_tile, ToTileIndexDiff(heightdiff_line_by_dir[12 + style_t])));
			ht = TileHeight(TILE_ADD(end_tile, ToTileIndexDiff(heightdiff_line_by_dir[12 + style_t + 1])));
			h1 = max(h1, ht);
			break;
		}
	}

	if (swap) Swap(h0, h1);
	return (int)(h1 - h0) * TILE_HEIGHT_STEP;
}

static void ShowLengthMeasurement(HighLightStyle style, TileIndex start_tile, TileIndex end_tile, TooltipCloseCondition close_cond = TCC_LEFT_CLICK, bool show_single_tile_length = false)
{
	static const StringID measure_strings_length[] = {STR_NULL, STR_MEASURE_LENGTH, STR_MEASURE_LENGTH_HEIGHTDIFF};

	if (_settings_client.gui.measure_tooltip) {
		uint distance = DistanceManhattan(start_tile, end_tile) + 1;
		byte index = 0;
		uint64 params[2];

		if (show_single_tile_length || distance != 1) {
			int heightdiff = CalcHeightdiff(style, distance, start_tile, end_tile);
			/* If we are showing a tooltip for horizontal or vertical drags,
			 * 2 tiles have a length of 1. To bias towards the ceiling we add
			 * one before division. It feels more natural to count 3 lengths as 2 */
			if ((style & HT_DIR_MASK) != HT_DIR_X && (style & HT_DIR_MASK) != HT_DIR_Y) {
				distance = CeilDiv(distance, 2);
			}

			params[index++] = distance;
			if (heightdiff != 0) params[index++] = heightdiff;
		}

		ShowMeasurementTooltips(measure_strings_length[index], index, params, close_cond);
	}
}

/**
 * Check for underflowing the map.
 * @param test  the variable to test for underflowing
 * @param other the other variable to update to keep the line
 * @param mult  the constant to multiply the difference by for \c other
 */
static void CheckUnderflow(int &test, int &other, int mult)
{
	if (test >= 0) return;

	other += mult * test;
	test = 0;
}

/**
 * Check for overflowing the map.
 * @param test  the variable to test for overflowing
 * @param other the other variable to update to keep the line
 * @param max   the maximum value for the \c test variable
 * @param mult  the constant to multiply the difference by for \c other
 */
static void CheckOverflow(int &test, int &other, int max, int mult)
{
	if (test <= max) return;

	other += mult * (test - max);
	test = max;
}

static const uint X_DIRS = (1 << DIR_NE) | (1 << DIR_SW);
static const uint Y_DIRS = (1 << DIR_SE) | (1 << DIR_NW);
static const uint HORZ_DIRS = (1 << DIR_W) | (1 << DIR_E);
static const uint VERT_DIRS = (1 << DIR_N) | (1 << DIR_S);

Trackdir PointDirToTrackdir(const Point &pt, Direction dir)
{
	Trackdir ret;

	if (IsDiagonalDirection(dir)) {
		ret = DiagDirToDiagTrackdir(DirToDiagDir(dir));
	} else {
		int x = pt.x & TILE_UNIT_MASK;
		int y = pt.y & TILE_UNIT_MASK;
		int ns = x + y;
		int we = y - x;
		if (HasBit(HORZ_DIRS, dir)) {
			ret = TrackDirectionToTrackdir(ns < (int)TILE_SIZE ? TRACK_UPPER : TRACK_LOWER, dir);
		} else {
			ret = TrackDirectionToTrackdir(we < 0 ? TRACK_LEFT : TRACK_RIGHT, dir);
		}
	}

	return ret;
}

static bool FindPolyline(const Point &pt, const LineSnapPoint &start, PolylineInfo *ret)
{
	/* relative coordinats of the mouse point (offset against the snap point) */
	int x = pt.x - start.x;
	int y = pt.y - start.y;
	int we = y - x;
	int ns = x + y;

	/* in-tile alignment of the snap point (there are two variants: [0, 8] or [8, 0]) */
	uint align_x = start.x & TILE_UNIT_MASK;
	uint align_y = start.y & TILE_UNIT_MASK;
	assert((align_x == TILE_SIZE / 2 && align_y == 0 && !(start.dirs & X_DIRS)) || (align_x == 0 && align_y == TILE_SIZE / 2 && !(start.dirs & Y_DIRS)));

	/* absolute distance between points (in tiles) */
	uint d_x = abs(RoundDivSU(x < 0 ? x - align_y : x + align_y, TILE_SIZE));
	uint d_y = abs(RoundDivSU(y < 0 ? y - align_x : y + align_x, TILE_SIZE));
	uint d_ns = abs(RoundDivSU(ns, TILE_SIZE));
	uint d_we = abs(RoundDivSU(we, TILE_SIZE));

	/* Find on which quadrant is the mouse point (reltively to the snap point).
	 * Numeration (clockwise like in Direction):
	 * ortho            diag
	 *   \   2   /       2 | 3
	 *     \   /         --+---> [we]
	 *  1    X    3      1 | 0
	 *     /   \           v
	 *  [x]  0  [y]       [ns]          */
	uint ortho_quadrant = 2 * (x < 0) + ((x < 0) != (y < 0)); // implicit cast: false/true --> 0/1
	uint diag_quadrant = 2 * (ns < 0) + ((ns < 0) != (we < 0));

	/* direction from the snap point to the mouse point */
	Direction ortho_line_dir = ChangeDir(DIR_S, (DirDiff)(2 * ortho_quadrant)); // DIR_S is the middle of the ortho quadrant no. 0
	Direction diag_line_dir = ChangeDir(DIR_SE, (DirDiff)(2 * diag_quadrant));  // DIR_SE is the middle of the diag quadrant no. 0
	if (!HasBit(start.dirs, ortho_line_dir) && !HasBit(start.dirs, diag_line_dir)) return false;

	/* length of booth segments of auto line (choosing orthogonal direction first) */
	uint ortho_len = 0, ortho_len2 = 0;
	if (HasBit(start.dirs, ortho_line_dir)) {
		bool is_len_even = (align_x != 0) ? d_x >= d_y : d_x <= d_y;
		ortho_len = 2 * min(d_x, d_y) - (int)is_len_even;
		assert((int)ortho_len >= 0);
		if (d_ns == 0 || d_we == 0) { // just single segment?
			ortho_len++;
		} else {
			ortho_len2 = abs((int)d_x - (int)d_y) + (int)is_len_even;
		}
	}

	/* length of booth segments of auto line (choosing diagonal direction first) */
	uint diag_len = 0, diag_len2 = 0;
	if (HasBit(start.dirs, diag_line_dir)) {
		if (d_x == 0 || d_y == 0) { // just single segment?
			diag_len = d_x + d_y;
		} else {
			diag_len = min(d_ns, d_we);
			diag_len2 = d_x + d_y - diag_len;
		}
	}

	/* choose the best variant */
	if (ortho_len != 0 && diag_len != 0) {
		/* in the first place, choose this line whose first segment ends up closer
		 * to the mouse point (thus the second segment is shorter) */
		int cmp = ortho_len2 - diag_len2;
		/* if equeal, choose the shorter line */
		if (cmp == 0) cmp = ortho_len - diag_len;
		/* finally look at small "units" and choose the line which is closer to the mouse point */
		if (cmp == 0) cmp = min(abs(we), abs(ns)) - min(abs(x), abs(y));
		/* based on comparison, disable one of variants */
		if (cmp > 0) {
			ortho_len = 0;
		} else {
			diag_len = 0;
		}
	}

	/* store results */
	if (ortho_len != 0) {
		ret->first_dir = ortho_line_dir;
		ret->first_len = ortho_len;
		ret->second_dir = (ortho_len2 != 0) ? diag_line_dir : INVALID_DIR;
		ret->second_len = ortho_len2;
	} else if (diag_len != 0) {
		ret->first_dir = diag_line_dir;
		ret->first_len = diag_len;
		ret->second_dir = (diag_len2 != 0) ? ortho_line_dir : INVALID_DIR;
		ret->second_len = diag_len2;
	} else {
		return false;
	}

	ret->start = start;
	return true;
}

/**
 * Calculate squared euclidean distance between two points.
 * @param a the first point
 * @param b the second point
 * @return |b - a| ^ 2
 */
static inline uint SqrDist(const Point &a, const Point &b)
{
	return (b.x - a.x) * (b.x - a.x) + (b.y - a.y) * (b.y - a.y);
}

static LineSnapPoint *FindBestPolyline(const Point &pt, LineSnapPoint *snap_points, uint num_points, PolylineInfo *ret)
{
	/* Find the best polyline (a pair of two lines - the white one and the blue
	 * one) led from any of saved snap points to the mouse cursor. */

	LineSnapPoint *best_snap_point = NULL; // the best polyline we found so far is led from this snap point

	for (int i = 0; i < (int)num_points; i++) {
		/* try to fit a polyline */
		PolylineInfo polyline;
		if (!FindPolyline(pt, snap_points[i], &polyline)) continue; // skip non-matching snap points
		/* check whether we've found a better polyline */
		if (best_snap_point != NULL) {
			/* firstly choose shorter polyline (the one with smaller amount of
			 * track pieces composing booth the white and the blue line) */
			uint cur_len = polyline.first_len + polyline.second_len;
			uint best_len = ret->first_len + ret->second_len;
			if (cur_len > best_len) continue;
			/* secondly choose that polyline which has longer first (white) line */
			if (cur_len == best_len && polyline.first_len < ret->first_len) continue;
			/* finally check euclidean distance to snap points and choose the
			 * one which is closer */
			if (cur_len == best_len && polyline.first_len == ret->first_len && SqrDist(pt, snap_points[i]) >= SqrDist(pt, *best_snap_point)) continue;
		}
		/* save the found polyline */
		*ret = polyline;
		best_snap_point = &snap_points[i];
	}

	return best_snap_point;
}

/** while dragging */
static void CalcRaildirsDrawstyle(int x, int y, int method)
{
	HighLightStyle b;

	int dx = _thd.selstart.x - (_thd.selend.x & ~TILE_UNIT_MASK);
	int dy = _thd.selstart.y - (_thd.selend.y & ~TILE_UNIT_MASK);
	uint w = abs(dx) + TILE_SIZE;
	uint h = abs(dy) + TILE_SIZE;

	if (method & ~(VPM_RAILDIRS | VPM_SIGNALDIRS)) {
		/* We 'force' a selection direction; first four rail buttons. */
		method &= ~(VPM_RAILDIRS | VPM_SIGNALDIRS);
		int raw_dx = _thd.selstart.x - _thd.selend.x;
		int raw_dy = _thd.selstart.y - _thd.selend.y;
		switch (method) {
			case VPM_FIX_X:
				b = HT_LINE | HT_DIR_Y;
				x = _thd.selstart.x;
				break;

			case VPM_FIX_Y:
				b = HT_LINE | HT_DIR_X;
				y = _thd.selstart.y;
				break;

			case VPM_FIX_HORIZONTAL:
				if (dx == -dy) {
					/* We are on a straight horizontal line. Determine the 'rail'
					 * to build based the sub tile location. */
					b = (x & TILE_UNIT_MASK) + (y & TILE_UNIT_MASK) >= TILE_SIZE ? HT_LINE | HT_DIR_HL : HT_LINE | HT_DIR_HU;
				} else {
					/* We are not on a straight line. Determine the rail to build
					 * based on whether we are above or below it. */
					b = dx + dy >= (int)TILE_SIZE ? HT_LINE | HT_DIR_HU : HT_LINE | HT_DIR_HL;

					/* Calculate where a horizontal line through the start point and
					 * a vertical line from the selected end point intersect and
					 * use that point as the end point. */
					int offset = (raw_dx - raw_dy) / 2;
					x = _thd.selstart.x - (offset & ~TILE_UNIT_MASK);
					y = _thd.selstart.y + (offset & ~TILE_UNIT_MASK);

					/* 'Build' the last half rail tile if needed */
					if ((offset & TILE_UNIT_MASK) > (TILE_SIZE / 2)) {
						if (dx + dy >= (int)TILE_SIZE) {
							x += (dx + dy < 0) ? (int)TILE_SIZE : -(int)TILE_SIZE;
						} else {
							y += (dx + dy < 0) ? (int)TILE_SIZE : -(int)TILE_SIZE;
						}
					}

					/* Make sure we do not overflow the map! */
					CheckUnderflow(x, y, 1);
					CheckUnderflow(y, x, 1);
					CheckOverflow(x, y, (MapMaxX() - 1) * TILE_SIZE, 1);
					CheckOverflow(y, x, (MapMaxY() - 1) * TILE_SIZE, 1);
					assert(x >= 0 && y >= 0 && x <= (int)(MapMaxX() * TILE_SIZE) && y <= (int)(MapMaxY() * TILE_SIZE));
				}
				break;

			case VPM_FIX_VERTICAL:
				if (dx == dy) {
					/* We are on a straight vertical line. Determine the 'rail'
					 * to build based the sub tile location. */
					b = (x & TILE_UNIT_MASK) > (y & TILE_UNIT_MASK) ? HT_LINE | HT_DIR_VL : HT_LINE | HT_DIR_VR;
				} else {
					/* We are not on a straight line. Determine the rail to build
					 * based on whether we are left or right from it. */
					b = dx < dy ? HT_LINE | HT_DIR_VL : HT_LINE | HT_DIR_VR;

					/* Calculate where a vertical line through the start point and
					 * a horizontal line from the selected end point intersect and
					 * use that point as the end point. */
					int offset = (raw_dx + raw_dy + (int)TILE_SIZE) / 2;
					x = _thd.selstart.x - (offset & ~TILE_UNIT_MASK);
					y = _thd.selstart.y - (offset & ~TILE_UNIT_MASK);

					/* 'Build' the last half rail tile if needed */
					if ((offset & TILE_UNIT_MASK) > (TILE_SIZE / 2)) {
						if (dx - dy < 0) {
							y += (dx > dy) ? (int)TILE_SIZE : -(int)TILE_SIZE;
						} else {
							x += (dx < dy) ? (int)TILE_SIZE : -(int)TILE_SIZE;
						}
					}

					/* Make sure we do not overflow the map! */
					CheckUnderflow(x, y, -1);
					CheckUnderflow(y, x, -1);
					CheckOverflow(x, y, (MapMaxX() - 1) * TILE_SIZE, -1);
					CheckOverflow(y, x, (MapMaxY() - 1) * TILE_SIZE, -1);
					assert(x >= 0 && y >= 0 && x <= (int)(MapMaxX() * TILE_SIZE) && y <= (int)(MapMaxY() * TILE_SIZE));
				}
				break;

			default:
				NOT_REACHED();
		}
	} else if (TileVirtXY(_thd.selstart.x, _thd.selstart.y) == TileVirtXY(x, y)) { // check if we're only within one tile
		if (method & VPM_RAILDIRS) {
			b = GetAutorailHT(x, y);
		} else { // rect for autosignals on one tile
			b = HT_RECT;
		}
	} else if (h == TILE_SIZE) { // Is this in X direction?
		if (dx == (int)TILE_SIZE) { // 2x1 special handling
			b = (Check2x1AutoRail(3)) | HT_LINE;
		} else if (dx == -(int)TILE_SIZE) {
			b = (Check2x1AutoRail(2)) | HT_LINE;
		} else {
			b = HT_LINE | HT_DIR_X;
		}
		y = _thd.selstart.y;
	} else if (w == TILE_SIZE) { // Or Y direction?
		if (dy == (int)TILE_SIZE) { // 2x1 special handling
			b = (Check2x1AutoRail(1)) | HT_LINE;
		} else if (dy == -(int)TILE_SIZE) { // 2x1 other direction
			b = (Check2x1AutoRail(0)) | HT_LINE;
		} else {
			b = HT_LINE | HT_DIR_Y;
		}
		x = _thd.selstart.x;
	} else if (w > h * 2) { // still count as x dir?
		b = HT_LINE | HT_DIR_X;
		y = _thd.selstart.y;
	} else if (h > w * 2) { // still count as y dir?
		b = HT_LINE | HT_DIR_Y;
		x = _thd.selstart.x;
	} else { // complicated direction
		int d = w - h;
		_thd.selend.x = _thd.selend.x & ~TILE_UNIT_MASK;
		_thd.selend.y = _thd.selend.y & ~TILE_UNIT_MASK;

		/* four cases. */
		if (x > _thd.selstart.x) {
			if (y > _thd.selstart.y) {
				/* south */
				if (d == 0) {
					b = (x & TILE_UNIT_MASK) > (y & TILE_UNIT_MASK) ? HT_LINE | HT_DIR_VL : HT_LINE | HT_DIR_VR;
				} else if (d >= 0) {
					x = _thd.selstart.x + h;
					b = HT_LINE | HT_DIR_VL;
				} else {
					y = _thd.selstart.y + w;
					b = HT_LINE | HT_DIR_VR;
				}
			} else {
				/* west */
				if (d == 0) {
					b = (x & TILE_UNIT_MASK) + (y & TILE_UNIT_MASK) >= TILE_SIZE ? HT_LINE | HT_DIR_HL : HT_LINE | HT_DIR_HU;
				} else if (d >= 0) {
					x = _thd.selstart.x + h;
					b = HT_LINE | HT_DIR_HL;
				} else {
					y = _thd.selstart.y - w;
					b = HT_LINE | HT_DIR_HU;
				}
			}
		} else {
			if (y > _thd.selstart.y) {
				/* east */
				if (d == 0) {
					b = (x & TILE_UNIT_MASK) + (y & TILE_UNIT_MASK) >= TILE_SIZE ? HT_LINE | HT_DIR_HL : HT_LINE | HT_DIR_HU;
				} else if (d >= 0) {
					x = _thd.selstart.x - h;
					b = HT_LINE | HT_DIR_HU;
				} else {
					y = _thd.selstart.y + w;
					b = HT_LINE | HT_DIR_HL;
				}
			} else {
				/* north */
				if (d == 0) {
					b = (x & TILE_UNIT_MASK) > (y & TILE_UNIT_MASK) ? HT_LINE | HT_DIR_VL : HT_LINE | HT_DIR_VR;
				} else if (d >= 0) {
					x = _thd.selstart.x - h;
					b = HT_LINE | HT_DIR_VR;
				} else {
					y = _thd.selstart.y - w;
					b = HT_LINE | HT_DIR_VL;
				}
			}
		}
	}

	_thd.selend.x = x;
	_thd.selend.y = y;
	_thd.dir2 = HT_DIR_END;
	_thd.next_drawstyle = b;

	ShowLengthMeasurement(b, TileVirtXY(_thd.selstart.x, _thd.selstart.y), TileVirtXY(_thd.selend.x, _thd.selend.y));
}

static HighLightStyle CalcPolyrailDrawstyle(Point pt, bool dragging)
{
	RailSnapMode snap_mode = GetRailSnapMode();

	/* are we only within one tile? */
	if (snap_mode == RSM_SNAP_TO_TILE && GetRailSnapTile() == TileVirtXY(pt.x, pt.y)) {
		_thd.selend.x = pt.x;
		_thd.selend.y = pt.y;
		return GetAutorailHT(pt.x, pt.y);
	}

	/* find the best track */
	PolylineInfo line;

	bool lock_snapping = dragging && snap_mode == RSM_SNAP_TO_RAIL;
	if (!lock_snapping) _current_snap_lock.x = -1;

	const LineSnapPoint *snap_point;
	if (_current_snap_lock.x != -1) {
		snap_point = FindBestPolyline(pt, &_current_snap_lock, 1, &line);
	} else if (snap_mode == RSM_SNAP_TO_TILE) {
		snap_point = FindBestPolyline(pt, _tile_snap_points.Begin(), _tile_snap_points.Length(), &line);
	} else {
		assert(snap_mode == RSM_SNAP_TO_RAIL);
		snap_point = FindBestPolyline(pt, _rail_snap_points.Begin(), _rail_snap_points.Length(), &line);
	}

	if (snap_point == NULL) return HT_NONE; // no match

	if (lock_snapping && _current_snap_lock.x == -1) {
		/* lock down the snap point */
		_current_snap_lock = *snap_point;
		_current_snap_lock.dirs &= (1 << line.first_dir) | (1 << ReverseDir(line.first_dir));
	}

	TileIndexDiffC first_dir = TileIndexDiffCByDir(line.first_dir);
	_thd.selstart.x  = line.start.x;
	_thd.selstart.y  = line.start.y;
	_thd.selend.x    = _thd.selstart.x + line.first_len * first_dir.x * (IsDiagonalDirection(line.first_dir) ? TILE_SIZE : TILE_SIZE / 2);
	_thd.selend.y    = _thd.selstart.y + line.first_len * first_dir.y * (IsDiagonalDirection(line.first_dir) ? TILE_SIZE : TILE_SIZE / 2);
	_thd.selstart2.x = _thd.selend.x;
	_thd.selstart2.y = _thd.selend.y;
	_thd.selstart.x  += first_dir.x;
	_thd.selstart.y  += first_dir.y;
	_thd.selend.x    -= first_dir.x;
	_thd.selend.y    -= first_dir.y;
	Trackdir seldir = PointDirToTrackdir(_thd.selstart, line.first_dir);
	_thd.selstart.x  &= ~TILE_UNIT_MASK;
	_thd.selstart.y  &= ~TILE_UNIT_MASK;

	if (line.second_len != 0) {
		TileIndexDiffC second_dir = TileIndexDiffCByDir(line.second_dir);
		_thd.selend2.x   = _thd.selstart2.x + line.second_len * second_dir.x * (IsDiagonalDirection(line.second_dir) ? TILE_SIZE : TILE_SIZE / 2);
		_thd.selend2.y   = _thd.selstart2.y + line.second_len * second_dir.y * (IsDiagonalDirection(line.second_dir) ? TILE_SIZE : TILE_SIZE / 2);
		_thd.selstart2.x += second_dir.x;
		_thd.selstart2.y += second_dir.y;
		_thd.selend2.x   -= second_dir.x;
		_thd.selend2.y   -= second_dir.y;
		Trackdir seldir2 = PointDirToTrackdir(_thd.selstart2, line.second_dir);
		_thd.selstart2.x &= ~TILE_UNIT_MASK;
		_thd.selstart2.y &= ~TILE_UNIT_MASK;
		_thd.dir2 = (HighLightStyle)TrackdirToTrack(seldir2);
	} else {
		_thd.dir2 = HT_DIR_END;
	}

	HighLightStyle ret = HT_LINE | (HighLightStyle)TrackdirToTrack(seldir);
	ShowLengthMeasurement(ret, TileVirtXY(_thd.selstart.x, _thd.selstart.y), TileVirtXY(_thd.selend.x, _thd.selend.y), TCC_HOVER, true);
	return ret;
}

/**
 * Selects tiles while dragging
 * @param x X coordinate of end of selection
 * @param y Y coordinate of end of selection
 * @param method modifies the way tiles are selected. Possible
 * methods are VPM_* in viewport.h
 */
void VpSelectTilesWithMethod(int x, int y, ViewportPlaceMethod method)
{
	int sx, sy;
	HighLightStyle style;

	if (x == -1) {
		_thd.selend.x = -1;
		return;
	}

	if ((_thd.place_mode & HT_POLY) && GetRailSnapMode() != RSM_NO_SNAP) {
		Point pt = { x, y };
		_thd.next_drawstyle = CalcPolyrailDrawstyle(pt, true);
		return;
	}

	/* Special handling of drag in any (8-way) direction */
	if (method & (VPM_RAILDIRS | VPM_SIGNALDIRS)) {
		_thd.selend.x = x;
		_thd.selend.y = y;
		CalcRaildirsDrawstyle(x, y, method);
		return;
	}

	/* Needed so level-land is placed correctly */
	if ((_thd.next_drawstyle & HT_DRAG_MASK) == HT_POINT) {
		x += TILE_SIZE / 2;
		y += TILE_SIZE / 2;
	}

	sx = _thd.selstart.x;
	sy = _thd.selstart.y;

	int limit = 0;

	switch (method) {
		case VPM_X_OR_Y: // drag in X or Y direction
			if (abs(sy - y) < abs(sx - x)) {
				y = sy;
				style = HT_DIR_X;
			} else {
				x = sx;
				style = HT_DIR_Y;
			}
			goto calc_heightdiff_single_direction;

		case VPM_X_LIMITED: // Drag in X direction (limited size).
			limit = (_thd.sizelimit - 1) * TILE_SIZE;
			FALLTHROUGH;

		case VPM_FIX_X: // drag in Y direction
			x = sx;
			style = HT_DIR_Y;
			goto calc_heightdiff_single_direction;

		case VPM_Y_LIMITED: // Drag in Y direction (limited size).
			limit = (_thd.sizelimit - 1) * TILE_SIZE;
			FALLTHROUGH;

		case VPM_FIX_Y: // drag in X direction
			y = sy;
			style = HT_DIR_X;

calc_heightdiff_single_direction:;
			if (limit > 0) {
				x = sx + Clamp(x - sx, -limit, limit);
				y = sy + Clamp(y - sy, -limit, limit);
			}
			/* With current code passing a HT_LINE style to calculate the height
			 * difference is enough. However if/when a point-tool is created
			 * with this method, function should be called with new_style (below)
			 * instead of HT_LINE | style case HT_POINT is handled specially
			 * new_style := (_thd.next_drawstyle & HT_RECT) ? HT_LINE | style : _thd.next_drawstyle; */
			ShowLengthMeasurement(HT_LINE | style, TileVirtXY(sx, sy), TileVirtXY(x, y));
			break;

		case VPM_A_B_LINE: { // drag an A to B line
			TileIndex t0 = TileVirtXY(sx, sy);
			TileIndex t1 = TileVirtXY(x, y);
			uint dx = Delta(TileX(t0), TileX(t1)) + 1;
			uint dy = Delta(TileY(t0), TileY(t1)) + 1;
			byte index = 0;
			uint64 params[5];
			memset( params, 0, sizeof( params ) );

			/* If dragging an area (eg dynamite tool) and it is actually a single
			 * row/column, change the type to 'line' to get proper calculation for height */
			style = (HighLightStyle)_thd.next_drawstyle;
			if (style & HT_RECT) {
				if (dx == 1) {
					style = HT_LINE | HT_DIR_Y;
				} else if (dy == 1) {
					style = HT_LINE | HT_DIR_X;
				}
			}

			int heightdiff = 0;

			if (dx != 1 || dy != 1) {
				heightdiff = CalcHeightdiff(style, 0, t0, t1);
				params[index++] = DistanceManhattan(t0, t1);
				params[index++] = sqrtl(dx * dx + dy * dy); //DistanceSquare does not like big numbers

			} else {
				index += 2;
			}

			params[index++] = DistanceFromEdge(t1);
			params[index++] = GetTileMaxZ(t1) * TILE_HEIGHT_STEP;
			params[index++] = heightdiff;
			//Show always the measurement tooltip
			GuiShowTooltips(_thd.GetCallbackWnd(),STR_MEASURE_DIST_HEIGHTDIFF, index, params, TCC_LEFT_CLICK);
			break;
		}

		case VPM_X_AND_Y_LIMITED: // Drag an X by Y constrained rect area.
			limit = (_thd.sizelimit - 1) * TILE_SIZE;
			x = sx + Clamp(x - sx, -limit, limit);
			y = sy + Clamp(y - sy, -limit, limit);
			FALLTHROUGH;

		case VPM_X_AND_Y: // drag an X by Y area
			if (_settings_client.gui.measure_tooltip) {
				static const StringID measure_strings_area[] = {
					STR_NULL, STR_NULL, STR_MEASURE_AREA, STR_MEASURE_AREA_HEIGHTDIFF
				};

				TileIndex t0 = TileVirtXY(sx, sy);
				TileIndex t1 = TileVirtXY(x, y);
				uint dx = Delta(TileX(t0), TileX(t1)) + 1;
				uint dy = Delta(TileY(t0), TileY(t1)) + 1;
				byte index = 0;
				uint64 params[3];

				/* If dragging an area (eg dynamite tool) and it is actually a single
				 * row/column, change the type to 'line' to get proper calculation for height */
				style = (HighLightStyle)_thd.next_drawstyle;
				if (_thd.IsDraggingDiagonal()) {
					/* Determine the "area" of the diagonal dragged selection.
					 * We assume the area is the number of tiles along the X
					 * edge and the number of tiles along the Y edge. However,
					 * multiplying these two numbers does not give the exact
					 * number of tiles; basically we are counting the black
					 * squares on a chess board and ignore the white ones to
					 * make the tile counts at the edges match up. There is no
					 * other way to make a proper count though.
					 *
					 * First convert to the rotated coordinate system. */
					int dist_x = TileX(t0) - TileX(t1);
					int dist_y = TileY(t0) - TileY(t1);
					int a_max = dist_x + dist_y;
					int b_max = dist_y - dist_x;

					/* Now determine the size along the edge, but due to the
					 * chess board principle this counts double. */
					a_max = abs(a_max + (a_max > 0 ? 2 : -2)) / 2;
					b_max = abs(b_max + (b_max > 0 ? 2 : -2)) / 2;

					/* We get a 1x1 on normal 2x1 rectangles, due to it being
					 * a seen as two sides. As the result for actual building
					 * will be the same as non-diagonal dragging revert to that
					 * behaviour to give it a more normally looking size. */
					if (a_max != 1 || b_max != 1) {
						dx = a_max;
						dy = b_max;
					}
				} else if (style & HT_RECT) {
					if (dx == 1) {
						style = HT_LINE | HT_DIR_Y;
					} else if (dy == 1) {
						style = HT_LINE | HT_DIR_X;
					}
				}

				if (dx != 1 || dy != 1) {
					int heightdiff = CalcHeightdiff(style, 0, t0, t1);

					params[index++] = dx - (style & HT_POINT ? 1 : 0);
					params[index++] = dy - (style & HT_POINT ? 1 : 0);
					if (heightdiff != 0) params[index++] = heightdiff;
				}

				ShowMeasurementTooltips(measure_strings_area[index], index, params);
			}
			break;

		default: NOT_REACHED();
	}

	_thd.selend.x = x;
	_thd.selend.y = y;
	_thd.dir2 = HT_DIR_END;
}

/**
 * Handle the mouse while dragging for placement/resizing.
 * @return State of handling the event.
 */
EventState VpHandlePlaceSizingDrag()
{
	if (_special_mouse_mode != WSM_SIZING) return ES_NOT_HANDLED;

	/* stop drag mode if the window has been closed */
	Window *w = _thd.GetCallbackWnd();
	if (w == NULL) {
		ResetObjectToPlace();
		return ES_HANDLED;
	}

	/* While dragging execute the drag procedure of the corresponding window (mostly VpSelectTilesWithMethod() ).
	 * Do it even if the button is no longer pressed to make sure that OnPlaceDrag was called at least once. */
	w->OnPlaceDrag(_thd.select_method, _thd.select_proc, GetTileBelowCursor());
	if (_left_button_down) return ES_HANDLED;

	/* mouse button released..
	 * keep the selected tool, but reset it to the original mode. */
	_special_mouse_mode = WSM_NONE;
	HighLightStyle others = _thd.place_mode & ~(HT_DRAG_MASK | HT_DIR_MASK);
	if ((_thd.next_drawstyle & HT_DRAG_MASK) == HT_RECT) {
		_thd.place_mode = HT_RECT | others;
	} else if (_thd.select_method & VPM_SIGNALDIRS) {
		_thd.place_mode = HT_RECT | others;
	} else if (_thd.select_method & VPM_RAILDIRS) {
		_thd.place_mode = (_thd.select_method & ~VPM_RAILDIRS ? _thd.next_drawstyle : HT_RAIL) | others;
	} else {
		_thd.place_mode = HT_POINT | others;
	}
	SetTileSelectSize(1, 1);

	if (_thd.place_mode & HT_POLY) {
		if (GetRailSnapMode() == RSM_SNAP_TO_TILE) SetRailSnapMode(RSM_NO_SNAP);
		if (_thd.drawstyle == HT_NONE) return ES_HANDLED;
	}

	w->OnPlaceMouseUp(_thd.select_method, _thd.select_proc, _thd.selend, TileVirtXY(_thd.selstart.x, _thd.selstart.y), TileVirtXY(_thd.selend.x, _thd.selend.y));
	return ES_HANDLED;
}

/**
 * Change the cursor and mouse click/drag handling to a mode for performing special operations like tile area selection, object placement, etc.
 * @param icon New shape of the mouse cursor.
 * @param pal Palette to use.
 * @param mode Mode to perform.
 * @param w %Window requesting the mode change.
 */
void SetObjectToPlaceWnd(CursorID icon, PaletteID pal, HighLightStyle mode, Window *w)
{
	SetObjectToPlace(icon, pal, mode, w->window_class, w->window_number);
}

#include "table/animcursors.h"

/**
 * Change the cursor and mouse click/drag handling to a mode for performing special operations like tile area selection, object placement, etc.
 * @param icon New shape of the mouse cursor.
 * @param pal Palette to use.
 * @param mode Mode to perform.
 * @param window_class %Window class of the window requesting the mode change.
 * @param window_num Number of the window in its class requesting the mode change.
 */
void SetObjectToPlace(CursorID icon, PaletteID pal, HighLightStyle mode, WindowClass window_class, WindowNumber window_num)
{
	if (_thd.window_class != WC_INVALID) {
		/* Undo clicking on button and drag & drop */
		Window *w = _thd.GetCallbackWnd();
		/* Call the abort function, but set the window class to something
		 * that will never be used to avoid infinite loops. Setting it to
		 * the 'next' window class must not be done because recursion into
		 * this function might in some cases reset the newly set object to
		 * place or not properly reset the original selection. */
		_thd.window_class = WC_INVALID;
		if (w != NULL) w->OnPlaceObjectAbort();
	}

	/* Mark the old selection dirty, in case the selection shape or colour changes */
	if ((_thd.drawstyle & HT_DRAG_MASK) != HT_NONE) SetSelectionTilesDirty();

	SetTileSelectSize(1, 1);

	_thd.make_square_red = false;

	if (mode == HT_DRAG) { // HT_DRAG is for dragdropping trains in the depot window
		mode = HT_NONE;
		_special_mouse_mode = WSM_DRAGDROP;
	} else {
		_special_mouse_mode = WSM_NONE;
	}

	_thd.place_mode = mode;
	_thd.window_class = window_class;
	_thd.window_number = window_num;

	if ((mode & HT_DRAG_MASK) == HT_SPECIAL) { // special tools, like tunnels or docks start with presizing mode
		VpStartPreSizing();
	}

	if (mode & HT_POLY) {
		SetRailSnapMode((mode & HT_NEW_POLY) == HT_NEW_POLY ? RSM_NO_SNAP : RSM_SNAP_TO_RAIL);
	}

	if ((icon & ANIMCURSOR_FLAG) != 0) {
		SetAnimatedMouseCursor(_animcursors[icon & ~ANIMCURSOR_FLAG]);
	} else {
		SetMouseCursor(icon, pal);
	}

}

/** Reset the cursor and mouse mode handling back to default (normal cursor, only clicking in windows). */
void ResetObjectToPlace()
{
	SetObjectToPlace(SPR_CURSOR_MOUSE, PAL_NONE, HT_NONE, WC_MAIN_WINDOW, 0);
}

ViewportMapType ChangeRenderMode(const ViewPort *vp, bool down) {
	ViewportMapType map_type = vp->map_type;
	if (vp->zoom < ZOOM_LVL_DRAW_MAP) return map_type;
	if (down) {
		return (map_type == VPMT_MIN) ? VPMT_MAX : (ViewportMapType) (map_type - 1);
	} else {
		return (map_type == VPMT_MAX) ? VPMT_MIN : (ViewportMapType) (map_type + 1);
	}
}

Point GetViewportStationMiddle(const ViewPort *vp, const Station *st)
{
	int x = TileX(st->xy) * TILE_SIZE;
	int y = TileY(st->xy) * TILE_SIZE;
	int z = GetSlopePixelZ(Clamp(x, 0, MapSizeX() * TILE_SIZE - 1), Clamp(y, 0, MapSizeY() * TILE_SIZE - 1));

	Point p = RemapCoords(x, y, z);
	p.x = UnScaleByZoom(p.x - vp->virtual_left, vp->zoom) + vp->left;
	p.y = UnScaleByZoom(p.y - vp->virtual_top, vp->zoom) + vp->top;
	return p;
}

/** Helper class for getting the best sprite sorter. */
struct ViewportSSCSS {
	VpSorterChecker fct_checker; ///< The check function.
	VpSpriteSorter fct_sorter;   ///< The sorting function.
};

/** List of sorters ordered from best to worst. */
static ViewportSSCSS _vp_sprite_sorters[] = {
#ifdef WITH_SSE
	{ &ViewportSortParentSpritesSSE41Checker, &ViewportSortParentSpritesSSE41 },
#endif
	{ &ViewportSortParentSpritesChecker, &ViewportSortParentSprites }
};

/** Choose the "best" sprite sorter and set _vp_sprite_sorter. */
void InitializeSpriteSorter()
{
	for (uint i = 0; i < lengthof(_vp_sprite_sorters); i++) {
		if (_vp_sprite_sorters[i].fct_checker()) {
			_vp_sprite_sorter = _vp_sprite_sorters[i].fct_sorter;
			break;
		}
	}
	assert(_vp_sprite_sorter != NULL);
}

/**
 * Scroll players main viewport.
 * @param tile tile to center viewport on
 * @param flags type of operation
 * @param p1 ViewportScrollTarget of scroll target
 * @param p2 company or client id depending on the target
 * @param text unused
 * @return the cost of this operation or an error
 */
CommandCost CmdScrollViewport(TileIndex tile, DoCommandFlag flags, uint32 p1, uint32 p2, const char *text)
{
	if (_current_company != OWNER_DEITY) return CMD_ERROR;
	ViewportScrollTarget target = (ViewportScrollTarget)p1;
	switch (target) {
		case VST_EVERYONE:
			break;
		case VST_COMPANY:
			if (_local_company != (CompanyID)p2) return CommandCost();
			break;
		case VST_CLIENT:
#ifdef ENABLE_NETWORK
			if (_network_own_client_id != (ClientID)p2) return CommandCost();
			break;
#else
			return CommandCost();
#endif
		default:
			return CMD_ERROR;
	}

	if (flags & DC_EXEC) {
		ResetObjectToPlace();
		ScrollMainWindowToTile(tile);
	}
	return CommandCost();
}

static LineSnapPoint LineSnapPointAtRailTrackEndpoint(TileIndex tile, DiagDirection exit_dir, bool bidirectional)
{
	LineSnapPoint ret;
	ret.x = (TILE_SIZE / 2) * (uint)(2 * TileX(tile) + TileIndexDiffCByDiagDir(exit_dir).x + 1);
	ret.y = (TILE_SIZE / 2) * (uint)(2 * TileY(tile) + TileIndexDiffCByDiagDir(exit_dir).y + 1);

	ret.dirs = 0;
	SetBit(ret.dirs, DiagDirToDir(exit_dir));
	SetBit(ret.dirs, ChangeDir(DiagDirToDir(exit_dir), DIRDIFF_45LEFT));
	SetBit(ret.dirs, ChangeDir(DiagDirToDir(exit_dir), DIRDIFF_45RIGHT));
	if (bidirectional) ret.dirs |= ROR<uint8>(ret.dirs, DIRDIFF_REVERSE);

	return ret;
}

/**
 * Store the position of lastly built rail track; for highlighting purposes.
 *
 * In "polyline" highlighting mode, the stored end point will be used as a snapping point for new
 * tracks allowing to place multi-segment polylines.
 *
 * @param start_tile         tile where the track starts
 * @param end_tile           tile where the track ends
 * @param start_track        track piece on the start_tile
 * @param bidirectional_exit whether to allow to highlight next track in any direction; otherwise new track will have to fallow the stored one (usefull when placing tunnels and bridges)
 */
void StoreRailPlacementEndpoints(TileIndex start_tile, TileIndex end_tile, Track start_track, bool bidirectional_exit)
{
	if (start_tile != INVALID_TILE && end_tile != INVALID_TILE) {
		/* calculate trackdirs at booth ends of the track */
		Trackdir exit_trackdir_at_start = TrackToTrackdir(start_track);
		Trackdir exit_trackdir_at_end = ReverseTrackdir(TrackToTrackdir(start_track));
		if (start_tile != end_tile) { // multi-tile case
			/* determine proper direction (pointing outside of the track) */
			uint distance = DistanceManhattan(start_tile, end_tile);
			if (distance > DistanceManhattan(TileAddByDiagDir(start_tile, TrackdirToExitdir(exit_trackdir_at_start)), end_tile)) {
				Swap(exit_trackdir_at_start, exit_trackdir_at_end);
			}
			/* determine proper track on the end tile - switch between upper/lower or left/right based on the length */
			if (distance % 2 != 0) exit_trackdir_at_end = NextTrackdir(exit_trackdir_at_end);
		}

		LineSnapPoint snap_start = LineSnapPointAtRailTrackEndpoint(start_tile, TrackdirToExitdir(exit_trackdir_at_start), bidirectional_exit);
		LineSnapPoint snap_end = LineSnapPointAtRailTrackEndpoint(end_tile, TrackdirToExitdir(exit_trackdir_at_end), bidirectional_exit);
		/* Find if we already had these coordinates before. */
		LineSnapPoint *snap;
		bool had_start = false;
		bool had_end = false;
		for (snap = _rail_snap_points.Begin(); snap != _rail_snap_points.End(); snap++) {
			had_start |= (snap->x == snap_start.x && snap->y == snap_start.y);
			had_end |= (snap->x == snap_end.x && snap->y == snap_end.y);
		}
		/* Create new snap point set. */
		if (had_start && had_end) {
			/* just stop snaping, don't forget snap points */
			SetRailSnapMode(RSM_NO_SNAP);
		} else {
			/* include only new points */
			_rail_snap_points.Clear();
			if (!had_start) *_rail_snap_points.Append() = snap_start;
			if (!had_end) *_rail_snap_points.Append() = snap_end;
			SetRailSnapMode(RSM_SNAP_TO_RAIL);
		}
	}
}

bool CurrentlySnappingRailPlacement()
{
	return (_thd.place_mode & HT_POLY) && GetRailSnapMode() == RSM_SNAP_TO_RAIL;
}

static RailSnapMode GetRailSnapMode()
{
	if (_rail_snap_mode == RSM_SNAP_TO_TILE && _tile_snap_points.Length() == 0) return RSM_NO_SNAP;
	if (_rail_snap_mode == RSM_SNAP_TO_RAIL && _rail_snap_points.Length() == 0) return RSM_NO_SNAP;
	return _rail_snap_mode;
}

static void SetRailSnapMode(RailSnapMode mode)
{
	_rail_snap_mode = mode;

	if ((_thd.place_mode & HT_POLY) && (GetRailSnapMode() == RSM_NO_SNAP)) {
		SetTileSelectSize(1, 1);
	}
}

static TileIndex GetRailSnapTile()
{
	if (_tile_snap_points.Length() == 0) return INVALID_TILE;
	return TileVirtXY(_tile_snap_points[DIAGDIR_NE].x, _tile_snap_points[DIAGDIR_NE].y);
}

static void SetRailSnapTile(TileIndex tile)
{
	_tile_snap_points.Clear();
	if (tile == INVALID_TILE) return;

	for (DiagDirection dir = DIAGDIR_BEGIN; dir < DIAGDIR_END; dir++) {
		LineSnapPoint *point = _tile_snap_points.Append();
		*point = LineSnapPointAtRailTrackEndpoint(tile, dir, false);
		point->dirs = ROR<uint8>(point->dirs, DIRDIFF_REVERSE);
	}
}

void ResetRailPlacementSnapping()
{
	_rail_snap_mode = RSM_NO_SNAP;
	_tile_snap_points.Clear();
	_rail_snap_points.Clear();
	_current_snap_lock.x = -1;
}<|MERGE_RESOLUTION|>--- conflicted
+++ resolved
@@ -96,7 +96,6 @@
 #include "linkgraph/linkgraph_gui.h"
 #include "viewport_sprite_sorter.h"
 #include "bridge_map.h"
-<<<<<<< HEAD
 #include "company_base.h"
 #include "command_func.h"
 #include "network/network_func.h"
@@ -104,9 +103,7 @@
 #include "tunnelbridge_map.h"
 #include "gui.h"
 #include "core/container_func.hpp"
-=======
 #include "tunnelbridge_map.h"
->>>>>>> 77362b82
 
 #include <map>
 #include <vector>
@@ -1088,25 +1085,11 @@
  */
 static void DrawAutorailSelection(const TileInfo *ti, HighLightStyle autorail_type, PaletteID pal = -1)
 {
-<<<<<<< HEAD
 	SpriteID image;
-=======
 	FoundationPart foundation_part = FOUNDATION_PART_NORMAL;
->>>>>>> 77362b82
 	int offset;
 	bool bridge_head_mode = false;
 
-<<<<<<< HEAD
-	FoundationPart foundation_part = FOUNDATION_PART_NORMAL;
-	Slope autorail_tileh = RemoveHalftileSlope(ti->tileh);
-	if (IsHalftileSlope(ti->tileh)) {
-		static const HighLightStyle _lower_rail[CORNER_END] = { HT_DIR_VR, HT_DIR_HU, HT_DIR_VL, HT_DIR_HL }; // CORNER_W, CORNER_S, CORNER_E, CORNER_N
-		Corner halftile_corner = GetHalftileSlopeCorner(ti->tileh);
-		if (autorail_type != _lower_rail[halftile_corner]) {
-			foundation_part = FOUNDATION_PART_HALFTILE;
-			/* Here we draw the highlights of the "three-corners-raised"-slope. That looks ok to me. */
-			autorail_tileh = SlopeWithThreeCornersRaised(OppositeCorner(halftile_corner));
-=======
 	if (IsFlatRailBridgeHeadTile(ti->tile)) {
 		extern bool IsValidFlatRailBridgeHeadTrackBits(Slope normalised_slope, DiagDirection bridge_direction, TrackBits tracks);
 
@@ -1118,12 +1101,11 @@
 		}
 		if (!IsRailCustomBridgeHead(ti->tile)) {
 			bridge_head_mode = true;
->>>>>>> 77362b82
 		}
 	} else {
 		Slope autorail_tileh = RemoveHalftileSlope(ti->tileh);
 		if (IsHalftileSlope(ti->tileh)) {
-			static const uint _lower_rail[4] = { 5U, 2U, 4U, 3U };
+			static const HighLightStyle _lower_rail[CORNER_END] = { HT_DIR_VR, HT_DIR_HU, HT_DIR_VL, HT_DIR_HL }; // CORNER_W, CORNER_S, CORNER_E, CORNER_N
 			Corner halftile_corner = GetHalftileSlopeCorner(ti->tileh);
 			if (autorail_type != _lower_rail[halftile_corner]) {
 				foundation_part = FOUNDATION_PART_HALFTILE;
@@ -1131,16 +1113,10 @@
 				autorail_tileh = SlopeWithThreeCornersRaised(OppositeCorner(halftile_corner));
 			}
 		}
+		assert(autorail_type < HT_DIR_END);
 		offset = _AutorailTilehSprite[autorail_tileh][autorail_type];
 	}
 
-<<<<<<< HEAD
-	assert(autorail_type < HT_DIR_END);
-	offset = _AutorailTilehSprite[autorail_tileh][autorail_type];
-=======
-	SpriteID image;
-	PaletteID pal;
->>>>>>> 77362b82
 	if (offset >= 0) {
 		image = SPR_AUTORAIL_BASE + offset;
 		if (pal == (PaletteID)-1) pal = _thd.make_square_red ? PALETTE_SEL_TILE_RED : PAL_NONE;
@@ -1149,15 +1125,11 @@
 		if (pal == (PaletteID)-1) pal = PALETTE_SEL_TILE_RED;
 	}
 
-<<<<<<< HEAD
-	DrawSelectionSprite(image, pal, ti, 7, foundation_part);
-=======
 	if (bridge_head_mode) {
-		AddSortableSpriteToDraw(image, _thd.make_square_red ? PALETTE_SEL_TILE_RED : pal, ti->x, ti->y, 16, 16, 0, ti->z + 15);
+		AddSortableSpriteToDraw(image, pal, ti->x, ti->y, 16, 16, 0, ti->z + 15);
 	} else {
-		DrawSelectionSprite(image, _thd.make_square_red ? PALETTE_SEL_TILE_RED : pal, ti, 7, foundation_part);
-	}
->>>>>>> 77362b82
+		DrawSelectionSprite(image, pal, ti, 7, foundation_part);
+	}
 }
 
 /**
