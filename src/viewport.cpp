/* $Id$ */

/*
 * This file is part of OpenTTD.
 * OpenTTD is free software; you can redistribute it and/or modify it under the terms of the GNU General Public License as published by the Free Software Foundation, version 2.
 * OpenTTD is distributed in the hope that it will be useful, but WITHOUT ANY WARRANTY; without even the implied warranty of MERCHANTABILITY or FITNESS FOR A PARTICULAR PURPOSE.
 * See the GNU General Public License for more details. You should have received a copy of the GNU General Public License along with OpenTTD. If not, see <http://www.gnu.org/licenses/>.
 */

/**
 * @file viewport.cpp Handling of all viewports.
 *
 * \verbatim
 * The in-game coordinate system looks like this *
 *                                               *
 *                    ^ Z                        *
 *                    |                          *
 *                    |                          *
 *                    |                          *
 *                    |                          *
 *                 /     \                       *
 *              /           \                    *
 *           /                 \                 *
 *        /                       \              *
 *   X <                             > Y         *
 * \endverbatim
 */

/**
 * @defgroup vp_column_row Rows and columns in the viewport
 *
 * Columns are vertical sections of the viewport that are half a tile wide.
 * The origin, i.e. column 0, is through the northern and southern most tile.
 * This means that the column of e.g. Tile(0, 0) and Tile(100, 100) are in
 * column number 0. The negative columns are towards the left of the screen,
 * or towards the west, whereas the positive ones are towards respectively
 * the right and east.
 * With half a tile wide is meant that the next column of tiles directly west
 * or east of the centre line are respectively column -1 and 1. Their tile
 * centers are only half a tile from the center of their adjoining tile when
 * looking only at the X-coordinate.
 *
 * \verbatim
 *        ╳        *
 *       ╱ ╲       *
 *      ╳ 0 ╳      *
 *     ╱ ╲ ╱ ╲     *
 *    ╳-1 ╳ 1 ╳    *
 *   ╱ ╲ ╱ ╲ ╱ ╲   *
 *  ╳-2 ╳ 0 ╳ 2 ╳  *
 *   ╲ ╱ ╲ ╱ ╲ ╱   *
 *    ╳-1 ╳ 1 ╳    *
 *     ╲ ╱ ╲ ╱     *
 *      ╳ 0 ╳      *
 *       ╲ ╱       *
 *        ╳        *
 * \endverbatim
 *
 *
 * Rows are horizontal sections of the viewport, also half a tile wide.
 * This time the nothern most tile on the map defines 0 and
 * everything south of that has a positive number.
 */

#include "stdafx.h"
<<<<<<< HEAD
#include "clear_map.h"
#include "tree_map.h"
#include "industry.h"
#include "smallmap_gui.h"
#include "smallmap_colours.h"
#include "table/tree_land.h"
#include "blitter/32bpp_base.hpp"
=======
#include "core/math_func.hpp"
#include "core/smallvec_type.hpp"
>>>>>>> 01cf154f
#include "landscape.h"
#include "viewport_func.h"
#include "station_base.h"
#include "waypoint_base.h"
#include "town.h"
#include "signs_base.h"
#include "signs_func.h"
#include "plans_base.h"
#include "plans_func.h"
#include "vehicle_base.h"
#include "vehicle_gui.h"
#include "blitter/factory.hpp"
#include "strings_func.h"
#include "zoom_func.h"
#include "vehicle_func.h"
#include "company_func.h"
#include "waypoint_func.h"
#include "window_func.h"
#include "tilehighlight_func.h"
#include "zoning.h"
#include "window_gui.h"
#include "linkgraph/linkgraph_gui.h"
#include "viewport_sprite_sorter.h"
#include "bridge_map.h"
#include "depot_base.h"
#include "tunnelbridge_map.h"
#include "gui.h"

#include <map>
#include <vector>

#include "table/strings.h"
#include "table/string_colours.h"

#include "safeguards.h"

Point _tile_fract_coords;


static const int MAX_TILE_EXTENT_LEFT   = ZOOM_LVL_BASE * TILE_PIXELS;                     ///< Maximum left   extent of tile relative to north corner.
static const int MAX_TILE_EXTENT_RIGHT  = ZOOM_LVL_BASE * TILE_PIXELS;                     ///< Maximum right  extent of tile relative to north corner.
static const int MAX_TILE_EXTENT_TOP    = ZOOM_LVL_BASE * MAX_BUILDING_PIXELS;             ///< Maximum top    extent of tile relative to north corner (not considering bridges).
static const int MAX_TILE_EXTENT_BOTTOM = ZOOM_LVL_BASE * (TILE_PIXELS + 2 * TILE_HEIGHT); ///< Maximum bottom extent of tile relative to north corner (worst case: #SLOPE_STEEP_N).

struct StringSpriteToDraw {
	StringID string;
	Colours colour;
	int32 x;
	int32 y;
	uint64 params[2];
	uint16 width;
};

struct TileSpriteToDraw {
	SpriteID image;
	PaletteID pal;
	const SubSprite *sub;           ///< only draw a rectangular part of the sprite
	int32 x;                        ///< screen X coordinate of sprite
	int32 y;                        ///< screen Y coordinate of sprite
};

struct ChildScreenSpriteToDraw {
	SpriteID image;
	PaletteID pal;
	const SubSprite *sub;           ///< only draw a rectangular part of the sprite
	int32 x;
	int32 y;
	int next;                       ///< next child to draw (-1 at the end)
};

/** Enumeration of multi-part foundations */
enum FoundationPart {
	FOUNDATION_PART_NONE     = 0xFF,  ///< Neither foundation nor groundsprite drawn yet.
	FOUNDATION_PART_NORMAL   = 0,     ///< First part (normal foundation or no foundation)
	FOUNDATION_PART_HALFTILE = 1,     ///< Second part (halftile foundation)
	FOUNDATION_PART_END
};

/**
 * Mode of "sprite combining"
 * @see StartSpriteCombine
 */
enum SpriteCombineMode {
	SPRITE_COMBINE_NONE,     ///< Every #AddSortableSpriteToDraw start its own bounding box
	SPRITE_COMBINE_PENDING,  ///< %Sprite combining will start with the next unclipped sprite.
	SPRITE_COMBINE_ACTIVE,   ///< %Sprite combining is active. #AddSortableSpriteToDraw outputs child sprites.
};

typedef SmallVector<TileSpriteToDraw, 64> TileSpriteToDrawVector;
typedef SmallVector<StringSpriteToDraw, 4> StringSpriteToDrawVector;
typedef SmallVector<ParentSpriteToDraw, 64> ParentSpriteToDrawVector;
typedef SmallVector<ChildScreenSpriteToDraw, 16> ChildScreenSpriteToDrawVector;

<<<<<<< HEAD
typedef std::list<std::pair<int, OrderType> > RankOrderTypeList;
typedef std::map<TileIndex, RankOrderTypeList> RouteStepsMap;
=======
enum RailSnapMode {
	RSM_NO_SNAP,
	RSM_SNAP_TO_TILE,
	RSM_SNAP_TO_RAIL,
};

/**
 * Snapping point for a track.
 *
 * Point where a track (rail/road/other) can be snapped to while selecting tracks with polyline
 * tool (HT_POLY). Besides of x/y coordinates expressed in tile "units" it contains a set of
 * allowed line directions.
 */
struct LineSnapPoint : Point {
	uint8 dirs; ///< Allowed line directions, set of #Direction bits.
};

typedef SmallVector<LineSnapPoint, 4> LineSnapPoints; ///< Set of snapping points

/** Coordinates of a polyline track made of 2 connected line segments. */
struct Polyline {
	Point start;           ///< The point where the first segment starts (as given in LineSnapPoint).
	Direction first_dir;   ///< Direction of the first line segment.
	uint first_len;        ///< Length of the first segment - number of track pieces.
	Direction second_dir;  ///< Direction of the second line segment.
	uint second_len;       ///< Length of the second segment - number of track pieces.
};
>>>>>>> 01cf154f

/** Data structure storing rendering information */
struct ViewportDrawer {
	DrawPixelInfo dpi;

	StringSpriteToDrawVector string_sprites_to_draw;
	TileSpriteToDrawVector tile_sprites_to_draw;
	ParentSpriteToDrawVector parent_sprites_to_draw;
	ParentSpriteToSortVector parent_sprites_to_sort; ///< Parent sprite pointer array used for sorting
	ChildScreenSpriteToDrawVector child_screen_sprites_to_draw;
	TunnelBridgeToMapVector tunnel_to_map;
	TunnelBridgeToMapVector bridge_to_map;

	int *last_child;

	SpriteCombineMode combine_sprites;               ///< Current mode of "sprite combining". @see StartSpriteCombine

	int foundation[FOUNDATION_PART_END];             ///< Foundation sprites (index into parent_sprites_to_draw).
	FoundationPart foundation_part;                  ///< Currently active foundation for ground sprite drawing.
	int *last_foundation_child[FOUNDATION_PART_END]; ///< Tail of ChildSprite list of the foundations. (index into child_screen_sprites_to_draw)
	Point foundation_offset[FOUNDATION_PART_END];    ///< Pixel offset for ground sprites on the foundations.
};

static void MarkViewportDirty(const ViewPort * const vp, int left, int top, int right, int bottom);
static void MarkRouteStepDirty(const TileIndex tile, uint order_nr);

static DrawPixelInfo _dpi_for_text;
static ViewportDrawer _vd;

RouteStepsMap _vp_route_steps;
RouteStepsMap _vp_route_steps_last_mark_dirty;
uint _vp_route_step_width = 0;
uint _vp_route_step_height_top = 0;
uint _vp_route_step_height_middle = 0;
uint _vp_route_step_height_bottom = 0;
SubSprite _vp_route_step_subsprite;

struct DrawnPathRouteTileLine {
	TileIndex from_tile;
	TileIndex to_tile;

	bool operator==(const DrawnPathRouteTileLine &other) const
	{
		return this->from_tile == other.from_tile && this->to_tile == other.to_tile;
	}

	bool operator!=(const DrawnPathRouteTileLine &other) const
	{
		return !(*this == other);
	}
};

std::vector<DrawnPathRouteTileLine> _vp_route_paths_drawn_dirty;
std::vector<DrawnPathRouteTileLine> _vp_route_paths_last_mark_dirty;

static void MarkRoutePathsDirty(const std::vector<DrawnPathRouteTileLine> &lines);

TileHighlightData _thd;
static TileInfo *_cur_ti;
bool _draw_bounding_boxes = false;
bool _draw_dirty_blocks = false;
uint _dirty_block_colour = 0;
static VpSpriteSorter _vp_sprite_sorter = NULL;

<<<<<<< HEAD
const byte *_pal2trsp_remap_ptr = NULL;
=======
static RailSnapMode _rail_snap_mode = RSM_NO_SNAP; ///< Type of rail track snapping (polyline tool).
static LineSnapPoints _tile_snap_points; ///< Tile to which a rail track will be snapped to (polyline tool).
static LineSnapPoints _rail_snap_points; ///< Set of points where a rail track will be snapped to (polyline tool).
static LineSnapPoint _current_snap_lock; ///< Start point and direction at which selected track is locked on currently (while dragging in polyline mode).

static RailSnapMode GetRailSnapMode();
static void SetRailSnapMode(RailSnapMode mode);
static TileIndex GetRailSnapTile();
static void SetRailSnapTile(TileIndex tile);
>>>>>>> 01cf154f

static Point MapXYZToViewport(const ViewPort *vp, int x, int y, int z)
{
	Point p = RemapCoords(x, y, z);
	p.x -= vp->virtual_width / 2;
	p.y -= vp->virtual_height / 2;
	return p;
}

void DeleteWindowViewport(Window *w)
{
	if (w->viewport == NULL) return;

	delete w->viewport->overlay;
	free(w->viewport);
	w->viewport = NULL;
}

/**
 * Initialize viewport of the window for use.
 * @param w Window to use/display the viewport in
 * @param x Offset of left edge of viewport with respect to left edge window \a w
 * @param y Offset of top edge of viewport with respect to top edge window \a w
 * @param width Width of the viewport
 * @param height Height of the viewport
 * @param follow_flags Flags controlling the viewport.
 *        - If bit 31 is set, the lower 20 bits are the vehicle that the viewport should follow.
 *        - If bit 31 is clear, it is a #TileIndex.
 * @param zoom Zoomlevel to display
 */
void InitializeWindowViewport(Window *w, int x, int y,
	int width, int height, uint32 follow_flags, ZoomLevel zoom)
{
	assert(w->viewport == NULL);

	ViewportData *vp = CallocT<ViewportData>(1);

	vp->left = x + w->left;
	vp->top = y + w->top;
	vp->width = width;
	vp->height = height;

	vp->zoom = static_cast<ZoomLevel>(Clamp(zoom, _settings_client.gui.zoom_min, _settings_client.gui.zoom_max));

	vp->virtual_width = ScaleByZoom(width, zoom);
	vp->virtual_height = ScaleByZoom(height, zoom);

	Point pt;

	if (follow_flags & 0x80000000) {
		const Vehicle *veh;

		vp->follow_vehicle = (VehicleID)(follow_flags & 0xFFFFF);
		veh = Vehicle::Get(vp->follow_vehicle);
		pt = MapXYZToViewport(vp, veh->x_pos, veh->y_pos, veh->z_pos);
		MarkAllRoutePathsDirty(veh);
		MarkAllRouteStepsDirty(w);
	} else {
		uint x = TileX(follow_flags) * TILE_SIZE;
		uint y = TileY(follow_flags) * TILE_SIZE;

		vp->follow_vehicle = INVALID_VEHICLE;
		pt = MapXYZToViewport(vp, x, y, GetSlopePixelZ(x, y));
	}

	vp->scrollpos_x = pt.x;
	vp->scrollpos_y = pt.y;
	vp->dest_scrollpos_x = pt.x;
	vp->dest_scrollpos_y = pt.y;

	vp->overlay = NULL;

	w->viewport = vp;
	vp->virtual_left = 0; // pt.x;
	vp->virtual_top = 0;  // pt.y;
}

static Point _vp_move_offs;

static void DoSetViewportPosition(const Window *w, int left, int top, int width, int height)
{
	FOR_ALL_WINDOWS_FROM_BACK_FROM(w, w) {
		if (left + width > w->left &&
				w->left + w->width > left &&
				top + height > w->top &&
				w->top + w->height > top) {

			if (left < w->left) {
				DoSetViewportPosition(w, left, top, w->left - left, height);
				DoSetViewportPosition(w, left + (w->left - left), top, width - (w->left - left), height);
				return;
			}

			if (left + width > w->left + w->width) {
				DoSetViewportPosition(w, left, top, (w->left + w->width - left), height);
				DoSetViewportPosition(w, left + (w->left + w->width - left), top, width - (w->left + w->width - left), height);
				return;
			}

			if (top < w->top) {
				DoSetViewportPosition(w, left, top, width, (w->top - top));
				DoSetViewportPosition(w, left, top + (w->top - top), width, height - (w->top - top));
				return;
			}

			if (top + height > w->top + w->height) {
				DoSetViewportPosition(w, left, top, width, (w->top + w->height - top));
				DoSetViewportPosition(w, left, top + (w->top + w->height - top), width, height - (w->top + w->height - top));
				return;
			}

			return;
		}
	}

	{
		int xo = _vp_move_offs.x;
		int yo = _vp_move_offs.y;

		if (abs(xo) >= width || abs(yo) >= height) {
			/* fully_outside */
			RedrawScreenRect(left, top, left + width, top + height);
			return;
		}

		GfxScroll(left, top, width, height, xo, yo);

		if (xo > 0) {
			RedrawScreenRect(left, top, xo + left, top + height);
			left += xo;
			width -= xo;
		} else if (xo < 0) {
			RedrawScreenRect(left + width + xo, top, left + width, top + height);
			width += xo;
		}

		if (yo > 0) {
			RedrawScreenRect(left, top, width + left, top + yo);
		} else if (yo < 0) {
			RedrawScreenRect(left, top + height + yo, width + left, top + height);
		}
	}
}

static void SetViewportPosition(Window *w, int x, int y)
{
	ViewPort *vp = w->viewport;
	int old_left = vp->virtual_left;
	int old_top = vp->virtual_top;
	int i;
	int left, top, width, height;

	vp->virtual_left = x;
	vp->virtual_top = y;

	/* Viewport is bound to its left top corner, so it must be rounded down (UnScaleByZoomLower)
	 * else glitch described in FS#1412 will happen (offset by 1 pixel with zoom level > NORMAL)
	 */
	old_left = UnScaleByZoomLower(old_left, vp->zoom);
	old_top = UnScaleByZoomLower(old_top, vp->zoom);
	x = UnScaleByZoomLower(x, vp->zoom);
	y = UnScaleByZoomLower(y, vp->zoom);

	old_left -= x;
	old_top -= y;

	if (old_top == 0 && old_left == 0) return;

	_vp_move_offs.x = old_left;
	_vp_move_offs.y = old_top;

	left = vp->left;
	top = vp->top;
	width = vp->width;
	height = vp->height;

	if (left < 0) {
		width += left;
		left = 0;
	}

	i = left + width - _screen.width;
	if (i >= 0) width -= i;

	if (width > 0) {
		if (top < 0) {
			height += top;
			top = 0;
		}

		i = top + height - _screen.height;
		if (i >= 0) height -= i;

		if (height > 0) DoSetViewportPosition(w->z_front, left, top, width, height);
	}
}

/**
 * Is a xy position inside the viewport of the window?
 * @param w Window to examine its viewport
 * @param x X coordinate of the xy position
 * @param y Y coordinate of the xy position
 * @return Pointer to the viewport if the xy position is in the viewport of the window,
 *         otherwise \c NULL is returned.
 */
ViewPort *IsPtInWindowViewport(const Window *w, int x, int y)
{
	ViewPort *vp = w->viewport;

	if (vp != NULL &&
			IsInsideMM(x, vp->left, vp->left + vp->width) &&
			IsInsideMM(y, vp->top, vp->top + vp->height))
		return vp;

	return NULL;
}

/**
 * Translate screen coordinate in a viewport to a tile coordinate
 * @param vp  Viewport that contains the (\a x, \a y) screen coordinate
 * @param x   Screen x coordinate
 * @param y   Screen y coordinate
 * @param clamp_to_map Clamp the coordinate outside of the map to the closest tile within the map.
 * @return Tile coordinate
 */
Point TranslateXYToTileCoord(const ViewPort *vp, int x, int y, bool clamp_to_map)
{
	Point pt;
	int a, b;
	int z;

	if ( (uint)(x -= vp->left) >= (uint)vp->width ||
				(uint)(y -= vp->top) >= (uint)vp->height) {
				Point pt = {-1, -1};
				return pt;
	}

	x = (ScaleByZoom(x, vp->zoom) + vp->virtual_left) >> (2 + ZOOM_LVL_SHIFT);
	y = (ScaleByZoom(y, vp->zoom) + vp->virtual_top) >> (1 + ZOOM_LVL_SHIFT);

	a = y - x;
	b = y + x;

	if (clamp_to_map) {
		/* Bring the coordinates near to a valid range. This is mostly due to the
		 * tiles on the north side of the map possibly being drawn too high due to
		 * the extra height levels. So at the top we allow a number of extra tiles.
		 * This number is based on the tile height and pixels. */
		int extra_tiles = CeilDiv(_settings_game.construction.max_heightlevel * TILE_HEIGHT, TILE_PIXELS);
		a = Clamp(a, -extra_tiles * TILE_SIZE, MapMaxX() * TILE_SIZE - 1);
		b = Clamp(b, -extra_tiles * TILE_SIZE, MapMaxY() * TILE_SIZE - 1);
	}

	/* (a, b) is the X/Y-world coordinate that belongs to (x,y) if the landscape would be completely flat on height 0.
	 * Now find the Z-world coordinate by fix point iteration.
	 * This is a bit tricky because the tile height is non-continuous at foundations.
	 * The clicked point should be approached from the back, otherwise there are regions that are not clickable.
	 * (FOUNDATION_HALFTILE_LOWER on SLOPE_STEEP_S hides north halftile completely)
	 * So give it a z-malus of 4 in the first iterations.
	 */
	z = 0;

	int min_coord = _settings_game.construction.freeform_edges ? TILE_SIZE : 0;

	for (int i = 0; i < 5; i++) z = GetSlopePixelZ(Clamp(a + max(z, 4) - 4, min_coord, MapMaxX() * TILE_SIZE - 1), Clamp(b + max(z, 4) - 4, min_coord, MapMaxY() * TILE_SIZE - 1)) / 2;
	for (int malus = 3; malus > 0; malus--) z = GetSlopePixelZ(Clamp(a + max(z, malus) - malus, min_coord, MapMaxX() * TILE_SIZE - 1), Clamp(b + max(z, malus) - malus, min_coord, MapMaxY() * TILE_SIZE - 1)) / 2;
	for (int i = 0; i < 5; i++) z = GetSlopePixelZ(Clamp(a + z, min_coord, MapMaxX() * TILE_SIZE - 1), Clamp(b + z, min_coord, MapMaxY() * TILE_SIZE - 1)) / 2;

	if (clamp_to_map) {
		pt.x = Clamp(a + z, min_coord, MapMaxX() * TILE_SIZE - 1);
		pt.y = Clamp(b + z, min_coord, MapMaxY() * TILE_SIZE - 1);
	} else {
		pt.x = a + z;
		pt.y = b + z;
	}

	return pt;
}

/* When used for zooming, check area below current coordinates (x,y)
 * and return the tile of the zoomed out/in position (zoom_x, zoom_y)
 * when you just want the tile, make x = zoom_x and y = zoom_y */
static Point GetTileFromScreenXY(int x, int y, int zoom_x, int zoom_y)
{
	Window *w;
	ViewPort *vp;
	Point pt;

	if ( (w = FindWindowFromPt(x, y)) != NULL &&
			 (vp = IsPtInWindowViewport(w, x, y)) != NULL)
				return TranslateXYToTileCoord(vp, zoom_x, zoom_y);

	pt.y = pt.x = -1;
	return pt;
}

Point GetTileBelowCursor()
{
	return GetTileFromScreenXY(_cursor.pos.x, _cursor.pos.y, _cursor.pos.x, _cursor.pos.y);
}


Point GetTileZoomCenterWindow(bool in, Window * w)
{
	int x, y;
	ViewPort *vp = w->viewport;

	if (in) {
		x = ((_cursor.pos.x - vp->left) >> 1) + (vp->width >> 2);
		y = ((_cursor.pos.y - vp->top) >> 1) + (vp->height >> 2);
	} else {
		x = vp->width - (_cursor.pos.x - vp->left);
		y = vp->height - (_cursor.pos.y - vp->top);
	}
	/* Get the tile below the cursor and center on the zoomed-out center */
	return GetTileFromScreenXY(_cursor.pos.x, _cursor.pos.y, x + vp->left, y + vp->top);
}

/**
 * Update the status of the zoom-buttons according to the zoom-level
 * of the viewport. This will update their status and invalidate accordingly
 * @param w Window pointer to the window that has the zoom buttons
 * @param vp pointer to the viewport whose zoom-level the buttons represent
 * @param widget_zoom_in widget index for window with zoom-in button
 * @param widget_zoom_out widget index for window with zoom-out button
 */
void HandleZoomMessage(Window *w, const ViewPort *vp, byte widget_zoom_in, byte widget_zoom_out)
{
	w->SetWidgetDisabledState(widget_zoom_in, vp->zoom <= _settings_client.gui.zoom_min);
	w->SetWidgetDirty(widget_zoom_in);

	w->SetWidgetDisabledState(widget_zoom_out, vp->zoom >= _settings_client.gui.zoom_max);
	w->SetWidgetDirty(widget_zoom_out);
}

/**
 * Schedules a tile sprite for drawing.
 *
 * @param image the image to draw.
 * @param pal the provided palette.
 * @param x position x (world coordinates) of the sprite.
 * @param y position y (world coordinates) of the sprite.
 * @param z position z (world coordinates) of the sprite.
 * @param sub Only draw a part of the sprite.
 * @param extra_offs_x Pixel X offset for the sprite position.
 * @param extra_offs_y Pixel Y offset for the sprite position.
 */
static void AddTileSpriteToDraw(SpriteID image, PaletteID pal, int32 x, int32 y, int z, const SubSprite *sub = NULL, int extra_offs_x = 0, int extra_offs_y = 0)
{
	assert((image & SPRITE_MASK) < MAX_SPRITES);

	TileSpriteToDraw *ts = _vd.tile_sprites_to_draw.Append();
	ts->image = image;
	ts->pal = pal;
	ts->sub = sub;
	Point pt = RemapCoords(x, y, z);
	ts->x = pt.x + extra_offs_x;
	ts->y = pt.y + extra_offs_y;
}

/**
 * Adds a child sprite to the active foundation.
 *
 * The pixel offset of the sprite relative to the ParentSprite is the sum of the offset passed to OffsetGroundSprite() and extra_offs_?.
 *
 * @param image the image to draw.
 * @param pal the provided palette.
 * @param sub Only draw a part of the sprite.
 * @param foundation_part Foundation part.
 * @param extra_offs_x Pixel X offset for the sprite position.
 * @param extra_offs_y Pixel Y offset for the sprite position.
 */
static void AddChildSpriteToFoundation(SpriteID image, PaletteID pal, const SubSprite *sub, FoundationPart foundation_part, int extra_offs_x, int extra_offs_y)
{
	assert(IsInsideMM(foundation_part, 0, FOUNDATION_PART_END));
	assert(_vd.foundation[foundation_part] != -1);
	Point offs = _vd.foundation_offset[foundation_part];

	/* Change the active ChildSprite list to the one of the foundation */
	int *old_child = _vd.last_child;
	_vd.last_child = _vd.last_foundation_child[foundation_part];

	AddChildSpriteScreen(image, pal, offs.x + extra_offs_x, offs.y + extra_offs_y, false, sub, false);

	/* Switch back to last ChildSprite list */
	_vd.last_child = old_child;
}

/**
 * Draws a ground sprite at a specific world-coordinate relative to the current tile.
 * If the current tile is drawn on top of a foundation the sprite is added as child sprite to the "foundation"-ParentSprite.
 *
 * @param image the image to draw.
 * @param pal the provided palette.
 * @param x position x (world coordinates) of the sprite relative to current tile.
 * @param y position y (world coordinates) of the sprite relative to current tile.
 * @param z position z (world coordinates) of the sprite relative to current tile.
 * @param sub Only draw a part of the sprite.
 * @param extra_offs_x Pixel X offset for the sprite position.
 * @param extra_offs_y Pixel Y offset for the sprite position.
 */
void DrawGroundSpriteAt(SpriteID image, PaletteID pal, int32 x, int32 y, int z, const SubSprite *sub, int extra_offs_x, int extra_offs_y)
{
	/* Switch to first foundation part, if no foundation was drawn */
	if (_vd.foundation_part == FOUNDATION_PART_NONE) _vd.foundation_part = FOUNDATION_PART_NORMAL;

	if (_vd.foundation[_vd.foundation_part] != -1) {
		Point pt = RemapCoords(x, y, z);
		AddChildSpriteToFoundation(image, pal, sub, _vd.foundation_part, pt.x + extra_offs_x * ZOOM_LVL_BASE, pt.y + extra_offs_y * ZOOM_LVL_BASE);
	} else {
		AddTileSpriteToDraw(image, pal, _cur_ti->x + x, _cur_ti->y + y, _cur_ti->z + z, sub, extra_offs_x * ZOOM_LVL_BASE, extra_offs_y * ZOOM_LVL_BASE);
	}
}

/**
 * Draws a ground sprite for the current tile.
 * If the current tile is drawn on top of a foundation the sprite is added as child sprite to the "foundation"-ParentSprite.
 *
 * @param image the image to draw.
 * @param pal the provided palette.
 * @param sub Only draw a part of the sprite.
 * @param extra_offs_x Pixel X offset for the sprite position.
 * @param extra_offs_y Pixel Y offset for the sprite position.
 */
void DrawGroundSprite(SpriteID image, PaletteID pal, const SubSprite *sub, int extra_offs_x, int extra_offs_y)
{
	DrawGroundSpriteAt(image, pal, 0, 0, 0, sub, extra_offs_x, extra_offs_y);
}

/**
 * Called when a foundation has been drawn for the current tile.
 * Successive ground sprites for the current tile will be drawn as child sprites of the "foundation"-ParentSprite, not as TileSprites.
 *
 * @param x sprite x-offset (screen coordinates) of ground sprites relative to the "foundation"-ParentSprite.
 * @param y sprite y-offset (screen coordinates) of ground sprites relative to the "foundation"-ParentSprite.
 */
void OffsetGroundSprite(int x, int y)
{
	/* Switch to next foundation part */
	switch (_vd.foundation_part) {
		case FOUNDATION_PART_NONE:
			_vd.foundation_part = FOUNDATION_PART_NORMAL;
			break;
		case FOUNDATION_PART_NORMAL:
			_vd.foundation_part = FOUNDATION_PART_HALFTILE;
			break;
		default: NOT_REACHED();
	}

	/* _vd.last_child == NULL if foundation sprite was clipped by the viewport bounds */
	if (_vd.last_child != NULL) _vd.foundation[_vd.foundation_part] = _vd.parent_sprites_to_draw.Length() - 1;

	_vd.foundation_offset[_vd.foundation_part].x = x * ZOOM_LVL_BASE;
	_vd.foundation_offset[_vd.foundation_part].y = y * ZOOM_LVL_BASE;
	_vd.last_foundation_child[_vd.foundation_part] = _vd.last_child;
}

/**
 * Adds a child sprite to a parent sprite.
 * In contrast to "AddChildSpriteScreen()" the sprite position is in world coordinates
 *
 * @param image the image to draw.
 * @param pal the provided palette.
 * @param x position x of the sprite.
 * @param y position y of the sprite.
 * @param z position z of the sprite.
 * @param sub Only draw a part of the sprite.
 */
static void AddCombinedSprite(SpriteID image, PaletteID pal, int x, int y, int z, const SubSprite *sub)
{
	Point pt = RemapCoords(x, y, z);
	const Sprite *spr = GetSprite(image & SPRITE_MASK, ST_NORMAL);

	if (pt.x + spr->x_offs >= _vd.dpi.left + _vd.dpi.width ||
			pt.x + spr->x_offs + spr->width <= _vd.dpi.left ||
			pt.y + spr->y_offs >= _vd.dpi.top + _vd.dpi.height ||
			pt.y + spr->y_offs + spr->height <= _vd.dpi.top)
		return;

	const ParentSpriteToDraw *pstd = _vd.parent_sprites_to_draw.End() - 1;
	AddChildSpriteScreen(image, pal, pt.x - pstd->left, pt.y - pstd->top, false, sub, false);
}

/**
 * Draw a (transparent) sprite at given coordinates with a given bounding box.
 * The bounding box extends from (x + bb_offset_x, y + bb_offset_y, z + bb_offset_z) to (x + w - 1, y + h - 1, z + dz - 1), both corners included.
 * Bounding boxes with bb_offset_x == w or bb_offset_y == h or bb_offset_z == dz are allowed and produce thin slices.
 *
 * @note Bounding boxes are normally specified with bb_offset_x = bb_offset_y = bb_offset_z = 0. The extent of the bounding box in negative direction is
 *       defined by the sprite offset in the grf file.
 *       However if modifying the sprite offsets is not suitable (e.g. when using existing graphics), the bounding box can be tuned by bb_offset.
 *
 * @pre w >= bb_offset_x, h >= bb_offset_y, dz >= bb_offset_z. Else w, h or dz are ignored.
 *
 * @param image the image to combine and draw,
 * @param pal the provided palette,
 * @param x position X (world) of the sprite,
 * @param y position Y (world) of the sprite,
 * @param w bounding box extent towards positive X (world),
 * @param h bounding box extent towards positive Y (world),
 * @param dz bounding box extent towards positive Z (world),
 * @param z position Z (world) of the sprite,
 * @param transparent if true, switch the palette between the provided palette and the transparent palette,
 * @param bb_offset_x bounding box extent towards negative X (world),
 * @param bb_offset_y bounding box extent towards negative Y (world),
 * @param bb_offset_z bounding box extent towards negative Z (world)
 * @param sub Only draw a part of the sprite.
 */
void AddSortableSpriteToDraw(SpriteID image, PaletteID pal, int x, int y, int w, int h, int dz, int z, bool transparent, int bb_offset_x, int bb_offset_y, int bb_offset_z, const SubSprite *sub)
{
	int32 left, right, top, bottom;

	assert((image & SPRITE_MASK) < MAX_SPRITES);

	/* make the sprites transparent with the right palette */
	if (transparent) {
		SetBit(image, PALETTE_MODIFIER_TRANSPARENT);
		pal = PALETTE_TO_TRANSPARENT;
	}

	if (_vd.combine_sprites == SPRITE_COMBINE_ACTIVE) {
		AddCombinedSprite(image, pal, x, y, z, sub);
		return;
	}

	_vd.last_child = NULL;

	Point pt = RemapCoords(x, y, z);
	int tmp_left, tmp_top, tmp_x = pt.x, tmp_y = pt.y;

	/* Compute screen extents of sprite */
	if (image == SPR_EMPTY_BOUNDING_BOX) {
		left = tmp_left = RemapCoords(x + w          , y + bb_offset_y, z + bb_offset_z).x;
		right           = RemapCoords(x + bb_offset_x, y + h          , z + bb_offset_z).x + 1;
		top  = tmp_top  = RemapCoords(x + bb_offset_x, y + bb_offset_y, z + dz         ).y;
		bottom          = RemapCoords(x + w          , y + h          , z + bb_offset_z).y + 1;
	} else {
		const Sprite *spr = GetSprite(image & SPRITE_MASK, ST_NORMAL);
		left = tmp_left = (pt.x += spr->x_offs);
		right           = (pt.x +  spr->width );
		top  = tmp_top  = (pt.y += spr->y_offs);
		bottom          = (pt.y +  spr->height);
	}

	if (_draw_bounding_boxes && (image != SPR_EMPTY_BOUNDING_BOX)) {
		/* Compute maximal extents of sprite and its bounding box */
		left   = min(left  , RemapCoords(x + w          , y + bb_offset_y, z + bb_offset_z).x);
		right  = max(right , RemapCoords(x + bb_offset_x, y + h          , z + bb_offset_z).x + 1);
		top    = min(top   , RemapCoords(x + bb_offset_x, y + bb_offset_y, z + dz         ).y);
		bottom = max(bottom, RemapCoords(x + w          , y + h          , z + bb_offset_z).y + 1);
	}

	/* Do not add the sprite to the viewport, if it is outside */
	if (left   >= _vd.dpi.left + _vd.dpi.width ||
	    right  <= _vd.dpi.left                 ||
	    top    >= _vd.dpi.top + _vd.dpi.height ||
	    bottom <= _vd.dpi.top) {
		return;
	}

	ParentSpriteToDraw *ps = _vd.parent_sprites_to_draw.Append();
	ps->x = tmp_x;
	ps->y = tmp_y;

	ps->left = tmp_left;
	ps->top  = tmp_top;

	ps->image = image;
	ps->pal = pal;
	ps->sub = sub;
	ps->xmin = x + bb_offset_x;
	ps->xmax = x + max(bb_offset_x, w) - 1;

	ps->ymin = y + bb_offset_y;
	ps->ymax = y + max(bb_offset_y, h) - 1;

	ps->zmin = z + bb_offset_z;
	ps->zmax = z + max(bb_offset_z, dz) - 1;

	ps->comparison_done = false;
	ps->first_child = -1;

	_vd.last_child = &ps->first_child;

	if (_vd.combine_sprites == SPRITE_COMBINE_PENDING) _vd.combine_sprites = SPRITE_COMBINE_ACTIVE;
}

/**
 * Starts a block of sprites, which are "combined" into a single bounding box.
 *
 * Subsequent calls to #AddSortableSpriteToDraw will be drawn into the same bounding box.
 * That is: The first sprite that is not clipped by the viewport defines the bounding box, and
 * the following sprites will be child sprites to that one.
 *
 * That implies:
 *  - The drawing order is definite. No other sprites will be sorted between those of the block.
 *  - You have to provide a valid bounding box for all sprites,
 *    as you won't know which one is the first non-clipped one.
 *    Preferable you use the same bounding box for all.
 *  - You cannot use #AddChildSpriteScreen inside the block, as its result will be indefinite.
 *
 * The block is terminated by #EndSpriteCombine.
 *
 * You cannot nest "combined" blocks.
 */
void StartSpriteCombine()
{
	assert(_vd.combine_sprites == SPRITE_COMBINE_NONE);
	_vd.combine_sprites = SPRITE_COMBINE_PENDING;
}

/**
 * Terminates a block of sprites started by #StartSpriteCombine.
 * Take a look there for details.
 */
void EndSpriteCombine()
{
	assert(_vd.combine_sprites != SPRITE_COMBINE_NONE);
	_vd.combine_sprites = SPRITE_COMBINE_NONE;
}

/**
 * Check if the parameter "check" is inside the interval between
 * begin and end, including both begin and end.
 * @note Whether \c begin or \c end is the biggest does not matter.
 *       This method will account for that.
 * @param begin The begin of the interval.
 * @param end   The end of the interval.
 * @param check The value to check.
 */
static bool IsInRangeInclusive(int begin, int end, int check)
{
	if (begin > end) Swap(begin, end);
	return begin <= check && check <= end;
}

/**
 * Checks whether a point is inside the selected rectangle given by _thd.size, _thd.pos and _thd.diagonal
 * @param x The x coordinate of the point to be checked.
 * @param y The y coordinate of the point to be checked.
 * @return True if the point is inside the rectangle, else false.
 */
static bool IsInsideSelectedRectangle(int x, int y)
{
	if (!_thd.diagonal) {
		return IsInsideBS(x, _thd.pos.x, _thd.size.x) && IsInsideBS(y, _thd.pos.y, _thd.size.y);
	}

	int dist_a = (_thd.size.x + _thd.size.y);      // Rotated coordinate system for selected rectangle.
	int dist_b = (_thd.size.x - _thd.size.y);      // We don't have to divide by 2. It's all relative!
	int a = ((x - _thd.pos.x) + (y - _thd.pos.y)); // Rotated coordinate system for the point under scrutiny.
	int b = ((x - _thd.pos.x) - (y - _thd.pos.y));

	/* Check if a and b are between 0 and dist_a or dist_b respectively. */
	return IsInRangeInclusive(dist_a, 0, a) && IsInRangeInclusive(dist_b, 0, b);
}

/**
 * Add a child sprite to a parent sprite.
 *
 * @param image the image to draw.
 * @param pal the provided palette.
 * @param x sprite x-offset (screen coordinates) relative to parent sprite.
 * @param y sprite y-offset (screen coordinates) relative to parent sprite.
 * @param transparent if true, switch the palette between the provided palette and the transparent palette,
 * @param sub Only draw a part of the sprite.
 */
void AddChildSpriteScreen(SpriteID image, PaletteID pal, int x, int y, bool transparent, const SubSprite *sub, bool scale)
{
	assert((image & SPRITE_MASK) < MAX_SPRITES);

	/* If the ParentSprite was clipped by the viewport bounds, do not draw the ChildSprites either */
	if (_vd.last_child == NULL) return;

	/* make the sprites transparent with the right palette */
	if (transparent) {
		SetBit(image, PALETTE_MODIFIER_TRANSPARENT);
		pal = PALETTE_TO_TRANSPARENT;
	}

	*_vd.last_child = _vd.child_screen_sprites_to_draw.Length();

	ChildScreenSpriteToDraw *cs = _vd.child_screen_sprites_to_draw.Append();
	cs->image = image;
	cs->pal = pal;
	cs->sub = sub;
	cs->x = scale ? x * ZOOM_LVL_BASE : x;
	cs->y = scale ? y * ZOOM_LVL_BASE : y;
	cs->next = -1;

	/* Append the sprite to the active ChildSprite list.
	 * If the active ParentSprite is a foundation, update last_foundation_child as well.
	 * Note: ChildSprites of foundations are NOT sequential in the vector, as selection sprites are added at last. */
	if (_vd.last_foundation_child[0] == _vd.last_child) _vd.last_foundation_child[0] = &cs->next;
	if (_vd.last_foundation_child[1] == _vd.last_child) _vd.last_foundation_child[1] = &cs->next;
	_vd.last_child = &cs->next;
}

static void AddStringToDraw(int x, int y, StringID string, uint64 params_1, uint64 params_2, Colours colour, uint16 width)
{
	assert(width != 0);
	StringSpriteToDraw *ss = _vd.string_sprites_to_draw.Append();
	ss->string = string;
	ss->x = x;
	ss->y = y;
	ss->params[0] = params_1;
	ss->params[1] = params_2;
	ss->width = width;
	ss->colour = colour;
}


/**
 * Draws sprites between ground sprite and everything above.
 *
 * The sprite is either drawn as TileSprite or as ChildSprite of the active foundation.
 *
 * @param image the image to draw.
 * @param pal the provided palette.
 * @param ti TileInfo Tile that is being drawn
 * @param z_offset Z offset relative to the groundsprite. Only used for the sprite position, not for sprite sorting.
 * @param foundation_part Foundation part the sprite belongs to.
 */
static void DrawSelectionSprite(SpriteID image, PaletteID pal, const TileInfo *ti, int z_offset, FoundationPart foundation_part)
{
	/* FIXME: This is not totally valid for some autorail highlights that extend over the edges of the tile. */
	if (_vd.foundation[foundation_part] == -1) {
		/* draw on real ground */
		AddTileSpriteToDraw(image, pal, ti->x, ti->y, ti->z + z_offset);
	} else {
		/* draw on top of foundation */
		AddChildSpriteToFoundation(image, pal, NULL, foundation_part, 0, -z_offset * ZOOM_LVL_BASE);
	}
}

/**
 * Draws a selection rectangle on a tile.
 *
 * @param ti TileInfo Tile that is being drawn
 * @param pal Palette to apply.
 */
static void DrawTileSelectionRect(const TileInfo *ti, PaletteID pal)
{
	if (!IsValidTile(ti->tile)) return;

	SpriteID sel;
	if (IsHalftileSlope(ti->tileh)) {
		Corner halftile_corner = GetHalftileSlopeCorner(ti->tileh);
		SpriteID sel2 = SPR_HALFTILE_SELECTION_FLAT + halftile_corner;
		DrawSelectionSprite(sel2, pal, ti, 7 + TILE_HEIGHT, FOUNDATION_PART_HALFTILE);

		Corner opposite_corner = OppositeCorner(halftile_corner);
		if (IsSteepSlope(ti->tileh)) {
			sel = SPR_HALFTILE_SELECTION_DOWN;
		} else {
			sel = ((ti->tileh & SlopeWithOneCornerRaised(opposite_corner)) != 0 ? SPR_HALFTILE_SELECTION_UP : SPR_HALFTILE_SELECTION_FLAT);
		}
		sel += opposite_corner;
	} else {
		sel = SPR_SELECT_TILE + SlopeToSpriteOffset(ti->tileh);
	}
	DrawSelectionSprite(sel, pal, ti, 7, FOUNDATION_PART_NORMAL);
}

static HighLightStyle GetPartOfAutoLine(int px, int py, const Point &selstart, const Point &selend, HighLightStyle dir)
{
	if (!IsInRangeInclusive(selstart.x & ~TILE_UNIT_MASK, selend.x & ~TILE_UNIT_MASK, px)) return HT_DIR_END;
	if (!IsInRangeInclusive(selstart.y & ~TILE_UNIT_MASK, selend.y & ~TILE_UNIT_MASK, py)) return HT_DIR_END;

	px -= selstart.x & ~TILE_UNIT_MASK;
	py -= selstart.y & ~TILE_UNIT_MASK;

	switch (dir) {
		case HT_DIR_X: return (py == 0) ? HT_DIR_X : HT_DIR_END;
		case HT_DIR_Y: return (px == 0) ? HT_DIR_Y : HT_DIR_END;
		case HT_DIR_HU: return (px == -py) ? HT_DIR_HU : (px == -py - (int)TILE_SIZE) ? HT_DIR_HL : HT_DIR_END;
		case HT_DIR_HL: return (px == -py) ? HT_DIR_HL : (px == -py + (int)TILE_SIZE) ? HT_DIR_HU : HT_DIR_END;
		case HT_DIR_VL: return (px ==  py) ? HT_DIR_VL : (px ==  py + (int)TILE_SIZE) ? HT_DIR_VR : HT_DIR_END;
		case HT_DIR_VR: return (px ==  py) ? HT_DIR_VR : (px ==  py - (int)TILE_SIZE) ? HT_DIR_VL : HT_DIR_END;
		default: NOT_REACHED(); break;
	}

	return HT_DIR_END;
}

#include "table/autorail.h"

/**
 * Draws autorail highlights.
 *
 * @param *ti TileInfo Tile that is being drawn
 * @param autorail_type \c HT_DIR_XXX, offset into _AutorailTilehSprite[][]
 * @param pal Palette to use, -1 to autodetect
 */
static void DrawAutorailSelection(const TileInfo *ti, HighLightStyle autorail_type, PaletteID pal = -1)
{
	SpriteID image;
	int offset;

	FoundationPart foundation_part = FOUNDATION_PART_NORMAL;
	Slope autorail_tileh = RemoveHalftileSlope(ti->tileh);
	if (IsHalftileSlope(ti->tileh)) {
		static const HighLightStyle _lower_rail[CORNER_END] = { HT_DIR_VR, HT_DIR_HU, HT_DIR_VL, HT_DIR_HL }; // CORNER_W, CORNER_S, CORNER_E, CORNER_N
		Corner halftile_corner = GetHalftileSlopeCorner(ti->tileh);
		if (autorail_type != _lower_rail[halftile_corner]) {
			foundation_part = FOUNDATION_PART_HALFTILE;
			/* Here we draw the highlights of the "three-corners-raised"-slope. That looks ok to me. */
			autorail_tileh = SlopeWithThreeCornersRaised(OppositeCorner(halftile_corner));
		}
	}

	assert(autorail_type < HT_DIR_END);
	offset = _AutorailTilehSprite[autorail_tileh][autorail_type];
	if (offset >= 0) {
		image = SPR_AUTORAIL_BASE + offset;
		if (pal == (PaletteID)-1) pal = _thd.make_square_red ? PALETTE_SEL_TILE_RED : PAL_NONE;
	} else {
		image = SPR_AUTORAIL_BASE - offset;
		if (pal == (PaletteID)-1) pal = PALETTE_SEL_TILE_RED;
	}

	DrawSelectionSprite(image, pal, ti, 7, foundation_part);
}

/**
 * Checks if the specified tile is selected and if so draws selection using correct selectionstyle.
 * @param *ti TileInfo Tile that is being drawn
 */
static void DrawTileSelection(const TileInfo *ti)
{
	/* Draw a red error square? */
	bool is_redsq = _thd.redsq == ti->tile;
	if (is_redsq) DrawTileSelectionRect(ti, PALETTE_TILE_RED_PULSATING);

	switch (_thd.drawstyle & HT_DRAG_MASK) {
		default: break; // No tile selection active?

		case HT_RECT:
			if (!is_redsq) {
				if (IsInsideSelectedRectangle(ti->x, ti->y)) {
					DrawTileSelectionRect(ti, _thd.make_square_red ? PALETTE_SEL_TILE_RED : PAL_NONE);
				} else if (_thd.outersize.x > 0 &&
						/* Check if it's inside the outer area? */
						IsInsideBS(ti->x, _thd.pos.x + _thd.offs.x, _thd.size.x + _thd.outersize.x) &&
						IsInsideBS(ti->y, _thd.pos.y + _thd.offs.y, _thd.size.y + _thd.outersize.y)) {
					/* Draw a blue rect. */
					DrawTileSelectionRect(ti, PALETTE_SEL_TILE_BLUE);
				}
			}
			break;

		case HT_POINT:
			if (IsInsideSelectedRectangle(ti->x, ti->y)) {
				/* Figure out the Z coordinate for the single dot. */
				int z = 0;
				FoundationPart foundation_part = FOUNDATION_PART_NORMAL;
				if (ti->tileh & SLOPE_N) {
					z += TILE_HEIGHT;
					if (RemoveHalftileSlope(ti->tileh) == SLOPE_STEEP_N) z += TILE_HEIGHT;
				}
				if (IsHalftileSlope(ti->tileh)) {
					Corner halftile_corner = GetHalftileSlopeCorner(ti->tileh);
					if ((halftile_corner == CORNER_W) || (halftile_corner == CORNER_E)) z += TILE_HEIGHT;
					if (halftile_corner != CORNER_S) {
						foundation_part = FOUNDATION_PART_HALFTILE;
						if (IsSteepSlope(ti->tileh)) z -= TILE_HEIGHT;
					}
				}
				DrawSelectionSprite(_cur_dpi->zoom <= ZOOM_LVL_DETAIL ? SPR_DOT : SPR_DOT_SMALL, PAL_NONE, ti, z, foundation_part);
			}
			break;

		case HT_RAIL:
			if (ti->tile == TileVirtXY(_thd.pos.x, _thd.pos.y)) {
				assert((_thd.drawstyle & HT_DIR_MASK) < HT_DIR_END);
				DrawAutorailSelection(ti, _thd.drawstyle & HT_DIR_MASK);
			}
			break;

		case HT_LINE: {
			HighLightStyle type = GetPartOfAutoLine(ti->x, ti->y, _thd.selstart, _thd.selend, _thd.drawstyle & HT_DIR_MASK);
			if (type < HT_DIR_END) {
				DrawAutorailSelection(ti, type);
			} else if (_thd.dir2 < HT_DIR_END) {
				type = GetPartOfAutoLine(ti->x, ti->y, _thd.selstart2, _thd.selend2, _thd.dir2);
				if (type < HT_DIR_END) DrawAutorailSelection(ti, type, PALETTE_SEL_TILE_BLUE);
			}
			break;
		}
	}
}

/**
 * Returns the y coordinate in the viewport coordinate system where the given
 * tile is painted.
 * @param tile Any tile.
 * @return The viewport y coordinate where the tile is painted.
 */
static int GetViewportY(Point tile)
{
	/* Each increment in X or Y direction moves down by half a tile, i.e. TILE_PIXELS / 2. */
	return (tile.y * (int)(TILE_PIXELS / 2) + tile.x * (int)(TILE_PIXELS / 2) - TilePixelHeightOutsideMap(tile.x, tile.y)) << ZOOM_LVL_SHIFT;
}

/**
 * Add the landscape to the viewport, i.e. all ground tiles and buildings.
 */
static void ViewportAddLandscape()
{
	assert(_vd.dpi.top <= _vd.dpi.top + _vd.dpi.height);
	assert(_vd.dpi.left <= _vd.dpi.left + _vd.dpi.width);

	Point upper_left = InverseRemapCoords(_vd.dpi.left, _vd.dpi.top);
	Point upper_right = InverseRemapCoords(_vd.dpi.left + _vd.dpi.width, _vd.dpi.top);

	/* Transformations between tile coordinates and viewport rows/columns: See vp_column_row
	 *   column = y - x
	 *   row    = x + y
	 *   x      = (row - column) / 2
	 *   y      = (row + column) / 2
	 * Note: (row, columns) pairs are only valid, if they are both even or both odd.
	 */

	/* Columns overlap with neighbouring columns by a half tile.
	 *  - Left column is column of upper_left (rounded down) and one column to the left.
	 *  - Right column is column of upper_right (rounded up) and one column to the right.
	 * Note: Integer-division does not round down for negative numbers, so ensure rounding with another increment/decrement.
	 */
	int left_column = (upper_left.y - upper_left.x) / (int)TILE_SIZE - 2;
	int right_column = (upper_right.y - upper_right.x) / (int)TILE_SIZE + 2;

	int potential_bridge_height = ZOOM_LVL_BASE * TILE_HEIGHT * _settings_game.construction.max_bridge_height;

	/* Rows overlap with neighbouring rows by a half tile.
	 * The first row that could possibly be visible is the row above upper_left (if it is at height 0).
	 * Due to integer-division not rounding down for negative numbers, we need another decrement.
	 */
	int row = (upper_left.x + upper_left.y) / (int)TILE_SIZE - 2;
	bool last_row = false;
	for (; !last_row; row++) {
		last_row = true;
		for (int column = left_column; column <= right_column; column++) {
			/* Valid row/column? */
			if ((row + column) % 2 != 0) continue;

			Point tilecoord;
			tilecoord.x = (row - column) / 2;
			tilecoord.y = (row + column) / 2;
			assert(column == tilecoord.y - tilecoord.x);
			assert(row == tilecoord.y + tilecoord.x);

			TileType tile_type;
			TileInfo tile_info;
			_cur_ti = &tile_info;
			tile_info.x = tilecoord.x * TILE_SIZE; // FIXME tile_info should use signed integers
			tile_info.y = tilecoord.y * TILE_SIZE;

			if (IsInsideBS(tilecoord.x, 0, MapSizeX()) && IsInsideBS(tilecoord.y, 0, MapSizeY())) {
				/* This includes the south border at MapMaxX / MapMaxY. When terraforming we still draw tile selections there. */
				tile_info.tile = TileXY(tilecoord.x, tilecoord.y);
				tile_type = GetTileType(tile_info.tile);
			} else {
				tile_info.tile = INVALID_TILE;
				tile_type = MP_VOID;
			}

			if (tile_type != MP_VOID) {
				/* We are inside the map => paint landscape. */
				tile_info.tileh = GetTilePixelSlope(tile_info.tile, &tile_info.z);
			} else {
				/* We are outside the map => paint black. */
				tile_info.tileh = GetTilePixelSlopeOutsideMap(tilecoord.x, tilecoord.y, &tile_info.z);
			}

			int viewport_y = GetViewportY(tilecoord);

			if (viewport_y + MAX_TILE_EXTENT_BOTTOM < _vd.dpi.top) {
				/* The tile in this column is not visible yet.
				 * Tiles in other columns may be visible, but we need more rows in any case. */
				last_row = false;
				continue;
			}

			int min_visible_height = viewport_y - (_vd.dpi.top + _vd.dpi.height);
			bool tile_visible = min_visible_height <= 0;

			if (tile_type != MP_VOID) {
				/* Is tile with buildings visible? */
				if (min_visible_height < MAX_TILE_EXTENT_TOP) tile_visible = true;

				if (IsBridgeAbove(tile_info.tile)) {
					/* Is the bridge visible? */
					TileIndex bridge_tile = GetNorthernBridgeEnd(tile_info.tile);
					int bridge_height = ZOOM_LVL_BASE * (GetBridgePixelHeight(bridge_tile) - TilePixelHeight(tile_info.tile));
					if (min_visible_height < bridge_height + MAX_TILE_EXTENT_TOP) tile_visible = true;
				}

				/* Would a higher bridge on a more southern tile be visible?
				 * If yes, we need to loop over more rows to possibly find one. */
				if (min_visible_height < potential_bridge_height + MAX_TILE_EXTENT_TOP) last_row = false;
			} else {
				/* Outside of map. If we are on the north border of the map, there may still be a bridge visible,
				 * so we need to loop over more rows to possibly find one. */
				if ((tilecoord.x <= 0 || tilecoord.y <= 0) && min_visible_height < potential_bridge_height + MAX_TILE_EXTENT_TOP) last_row = false;
			}

			if (tile_visible) {
				last_row = false;
				_vd.foundation_part = FOUNDATION_PART_NONE;
				_vd.foundation[0] = -1;
				_vd.foundation[1] = -1;
				_vd.last_foundation_child[0] = NULL;
				_vd.last_foundation_child[1] = NULL;

				_tile_type_procs[tile_type]->draw_tile_proc(&tile_info);
				if (tile_info.tile != INVALID_TILE) {
					DrawTileSelection(&tile_info);
					DrawTileZoning(&tile_info);
				}
			}
		}
	}
}

/**
 * Add a string to draw in the viewport
 * @param dpi current viewport area
 * @param small_from Zoomlevel from when the small font should be used
 * @param sign sign position and dimension
 * @param string_normal String for normal and 2x zoom level
 * @param string_small String for 4x and 8x zoom level
 * @param string_small_shadow Shadow string for 4x and 8x zoom level; or #STR_NULL if no shadow
 * @param colour colour of the sign background; or INVALID_COLOUR if transparent
 */
void ViewportAddString(const DrawPixelInfo *dpi, ZoomLevel small_from, const ViewportSign *sign, StringID string_normal, StringID string_small, StringID string_small_shadow, uint64 params_1, uint64 params_2, Colours colour)
{
	bool small = dpi->zoom >= small_from;

	int left   = dpi->left;
	int top    = dpi->top;
	int right  = left + dpi->width;
	int bottom = top + dpi->height;

	int sign_height     = ScaleByZoom(VPSM_TOP + FONT_HEIGHT_NORMAL + VPSM_BOTTOM, dpi->zoom);
	int sign_half_width = ScaleByZoom((small ? sign->width_small : sign->width_normal) / 2, dpi->zoom);

	if (bottom < sign->top ||
			top   > sign->top + sign_height ||
			right < sign->center - sign_half_width ||
			left  > sign->center + sign_half_width) {
		return;
	}

	if (!small) {
		AddStringToDraw(sign->center - sign_half_width, sign->top, string_normal, params_1, params_2, colour, sign->width_normal);
	} else {
		int shadow_offset = 0;
		if (string_small_shadow != STR_NULL) {
			shadow_offset = 4;
			AddStringToDraw(sign->center - sign_half_width + shadow_offset, sign->top, string_small_shadow, params_1, params_2, INVALID_COLOUR, sign->width_small);
		}
		AddStringToDraw(sign->center - sign_half_width, sign->top - shadow_offset, string_small, params_1, params_2,
				colour, sign->width_small | 0x8000);
	}
}

struct ViewportAddStringApproxBoundsChecker {
	int top;
	int bottom;

	ViewportAddStringApproxBoundsChecker(const DrawPixelInfo *dpi)
	{
		this->top    = dpi->top - ScaleByZoom(VPSM_TOP + FONT_HEIGHT_NORMAL + VPSM_BOTTOM, dpi->zoom);
		this->bottom = dpi->top + dpi->height;
	}

	bool IsSignMaybeOnScreen(const ViewportSign *sign) const
	{
		return !(this->bottom < sign->top || this->top > sign->top);
	}
};

static void ViewportAddTownNames(DrawPixelInfo *dpi)
{
	if (!HasBit(_display_opt, DO_SHOW_TOWN_NAMES) || _game_mode == GM_MENU) return;

	ViewportAddStringApproxBoundsChecker checker(dpi);

	const Town *t;
	FOR_ALL_TOWNS(t) {
		if (!checker.IsSignMaybeOnScreen(&t->cache.sign)) continue;
		ViewportAddString(dpi, ZOOM_LVL_OUT_16X, &t->cache.sign,
				t->Label(), t->SmallLabel(), STR_VIEWPORT_TOWN_TINY_BLACK,
				t->index, t->cache.population);
	}
}


static void ViewportAddStationNames(DrawPixelInfo *dpi)
{
	if (!(HasBit(_display_opt, DO_SHOW_STATION_NAMES) || HasBit(_display_opt, DO_SHOW_WAYPOINT_NAMES)) || _game_mode == GM_MENU) return;

	ViewportAddStringApproxBoundsChecker checker(dpi);

	const BaseStation *st;
	FOR_ALL_BASE_STATIONS(st) {
		/* Check whether the base station is a station or a waypoint */
		bool is_station = Station::IsExpected(st);

		/* Don't draw if the display options are disabled */
		if (!HasBit(_display_opt, is_station ? DO_SHOW_STATION_NAMES : DO_SHOW_WAYPOINT_NAMES)) continue;

		/* Don't draw if station is owned by another company and competitor station names are hidden. Stations owned by none are never ignored. */
		if (!HasBit(_display_opt, DO_SHOW_COMPETITOR_SIGNS) && _local_company != st->owner && st->owner != OWNER_NONE) continue;

		if (!checker.IsSignMaybeOnScreen(&st->sign)) continue;

		ViewportAddString(dpi, ZOOM_LVL_OUT_16X, &st->sign,
				is_station ? STR_VIEWPORT_STATION : STR_VIEWPORT_WAYPOINT,
				(is_station ? STR_VIEWPORT_STATION : STR_VIEWPORT_WAYPOINT) + 1, STR_NULL,
				st->index, st->facilities, (st->owner == OWNER_NONE || !st->IsInUse()) ? COLOUR_GREY : _company_colours[st->owner]);
	}
}


static void ViewportAddSigns(DrawPixelInfo *dpi)
{
	/* Signs are turned off or are invisible */
	if (!HasBit(_display_opt, DO_SHOW_SIGNS) || IsInvisibilitySet(TO_SIGNS)) return;

	ViewportAddStringApproxBoundsChecker checker(dpi);

	const Sign *si;
	FOR_ALL_SIGNS(si) {
		/* Don't draw if sign is owned by another company and competitor signs should be hidden.
		 * Note: It is intentional that also signs owned by OWNER_NONE are hidden. Bankrupt
		 * companies can leave OWNER_NONE signs after them. */
		if (!HasBit(_display_opt, DO_SHOW_COMPETITOR_SIGNS) && _local_company != si->owner && si->owner != OWNER_DEITY) continue;

		if (!checker.IsSignMaybeOnScreen(&si->sign)) continue;

		ViewportAddString(dpi, ZOOM_LVL_OUT_16X, &si->sign,
				STR_WHITE_SIGN,
				(IsTransparencySet(TO_SIGNS) || si->owner == OWNER_DEITY) ? STR_VIEWPORT_SIGN_SMALL_WHITE : STR_VIEWPORT_SIGN_SMALL_BLACK, STR_NULL,
				si->index, 0, (si->owner == OWNER_NONE) ? COLOUR_GREY : (si->owner == OWNER_DEITY ? INVALID_COLOUR : _company_colours[si->owner]));
	}
}

/**
 * Update the position of the viewport sign.
 * @param center the (preferred) center of the viewport sign
 * @param top    the new top of the sign
 * @param str    the string to show in the sign
 * @param str_small the string to show when zoomed out. STR_NULL means same as \a str
 */
void ViewportSign::UpdatePosition(int center, int top, StringID str, StringID str_small)
{
	if (this->width_normal != 0) this->MarkDirty();

	this->top = top;

	char buffer[DRAW_STRING_BUFFER];

	GetString(buffer, str, lastof(buffer));
	this->width_normal = VPSM_LEFT + Align(GetStringBoundingBox(buffer).width, 2) + VPSM_RIGHT;
	this->center = center;

	/* zoomed out version */
	if (str_small != STR_NULL) {
		GetString(buffer, str_small, lastof(buffer));
	}
	this->width_small = VPSM_LEFT + Align(GetStringBoundingBox(buffer, FS_SMALL).width, 2) + VPSM_RIGHT;

	this->MarkDirty();
}

/**
 * Mark the sign dirty in all viewports.
 * @param maxzoom Maximum %ZoomLevel at which the text is visible.
 *
 * @ingroup dirty
 */
void ViewportSign::MarkDirty(ZoomLevel maxzoom) const
{
	Rect zoomlevels[ZOOM_LVL_COUNT];

	for (ZoomLevel zoom = ZOOM_LVL_BEGIN; zoom != ZOOM_LVL_END; zoom++) {
		/* FIXME: This doesn't switch to width_small when appropriate. */
		zoomlevels[zoom].left   = this->center - ScaleByZoom(this->width_normal / 2 + 1, zoom);
		zoomlevels[zoom].top    = this->top    - ScaleByZoom(1, zoom);
		zoomlevels[zoom].right  = this->center + ScaleByZoom(this->width_normal / 2 + 1, zoom);
		zoomlevels[zoom].bottom = this->top    + ScaleByZoom(VPSM_TOP + FONT_HEIGHT_NORMAL + VPSM_BOTTOM + 1, zoom);
	}

	Window *w;
	FOR_ALL_WINDOWS_FROM_BACK(w) {
		ViewPort *vp = w->viewport;
		if (vp != NULL && vp->zoom <= maxzoom) {
			assert(vp->width != 0);
			Rect &zl = zoomlevels[vp->zoom];
			MarkViewportDirty(vp, zl.left, zl.top, zl.right, zl.bottom);
		}
	}
}

static void ViewportDrawTileSprites(const TileSpriteToDrawVector *tstdv)
{
	const TileSpriteToDraw *tsend = tstdv->End();
	for (const TileSpriteToDraw *ts = tstdv->Begin(); ts != tsend; ++ts) {
		DrawSpriteViewport(ts->image, ts->pal, ts->x, ts->y, ts->sub);
	}
}

/** This fallback sprite checker always exists. */
static bool ViewportSortParentSpritesChecker()
{
	return true;
}

/** Sort parent sprites pointer array */
static void ViewportSortParentSprites(ParentSpriteToSortVector *psdv)
{
	ParentSpriteToDraw **psdvend = psdv->End();
	ParentSpriteToDraw **psd = psdv->Begin();
	while (psd != psdvend) {
		ParentSpriteToDraw *ps = *psd;

		if (ps->comparison_done) {
			psd++;
			continue;
		}

		ps->comparison_done = true;

		for (ParentSpriteToDraw **psd2 = psd + 1; psd2 != psdvend; psd2++) {
			ParentSpriteToDraw *ps2 = *psd2;

			if (ps2->comparison_done) continue;

			/* Decide which comparator to use, based on whether the bounding
			 * boxes overlap
			 */
			if (ps->xmax >= ps2->xmin && ps->xmin <= ps2->xmax && // overlap in X?
					ps->ymax >= ps2->ymin && ps->ymin <= ps2->ymax && // overlap in Y?
					ps->zmax >= ps2->zmin && ps->zmin <= ps2->zmax) { // overlap in Z?
				/* Use X+Y+Z as the sorting order, so sprites closer to the bottom of
				 * the screen and with higher Z elevation, are drawn in front.
				 * Here X,Y,Z are the coordinates of the "center of mass" of the sprite,
				 * i.e. X=(left+right)/2, etc.
				 * However, since we only care about order, don't actually divide / 2
				 */
				if (ps->xmin + ps->xmax + ps->ymin + ps->ymax + ps->zmin + ps->zmax <=
						ps2->xmin + ps2->xmax + ps2->ymin + ps2->ymax + ps2->zmin + ps2->zmax) {
					continue;
				}
			} else {
				/* We only change the order, if it is definite.
				 * I.e. every single order of X, Y, Z says ps2 is behind ps or they overlap.
				 * That is: If one partial order says ps behind ps2, do not change the order.
				 */
				if (ps->xmax < ps2->xmin ||
						ps->ymax < ps2->ymin ||
						ps->zmax < ps2->zmin) {
					continue;
				}
			}

			/* Move ps2 in front of ps */
			ParentSpriteToDraw *temp = ps2;
			for (ParentSpriteToDraw **psd3 = psd2; psd3 > psd; psd3--) {
				*psd3 = *(psd3 - 1);
			}
			*psd = temp;
		}
	}
}

static void ViewportDrawParentSprites(const ParentSpriteToSortVector *psd, const ChildScreenSpriteToDrawVector *csstdv)
{
	const ParentSpriteToDraw * const *psd_end = psd->End();
	for (const ParentSpriteToDraw * const *it = psd->Begin(); it != psd_end; it++) {
		const ParentSpriteToDraw *ps = *it;
		if (ps->image != SPR_EMPTY_BOUNDING_BOX) DrawSpriteViewport(ps->image, ps->pal, ps->x, ps->y, ps->sub);

		int child_idx = ps->first_child;
		while (child_idx >= 0) {
			const ChildScreenSpriteToDraw *cs = csstdv->Get(child_idx);
			child_idx = cs->next;
			DrawSpriteViewport(cs->image, cs->pal, ps->left + cs->x, ps->top + cs->y, cs->sub);
		}
	}
}

/**
 * Draws the bounding boxes of all ParentSprites
 * @param psd Array of ParentSprites
 */
static void ViewportDrawBoundingBoxes(const ParentSpriteToSortVector *psd)
{
	const ParentSpriteToDraw * const *psd_end = psd->End();
	for (const ParentSpriteToDraw * const *it = psd->Begin(); it != psd_end; it++) {
		const ParentSpriteToDraw *ps = *it;
		Point pt1 = RemapCoords(ps->xmax + 1, ps->ymax + 1, ps->zmax + 1); // top front corner
		Point pt2 = RemapCoords(ps->xmin    , ps->ymax + 1, ps->zmax + 1); // top left corner
		Point pt3 = RemapCoords(ps->xmax + 1, ps->ymin    , ps->zmax + 1); // top right corner
		Point pt4 = RemapCoords(ps->xmax + 1, ps->ymax + 1, ps->zmin    ); // bottom front corner

		DrawBox(        pt1.x,         pt1.y,
		        pt2.x - pt1.x, pt2.y - pt1.y,
		        pt3.x - pt1.x, pt3.y - pt1.y,
		        pt4.x - pt1.x, pt4.y - pt1.y);
	}
}

static void ViewportMapStoreBridgeTunnel(const ViewPort * const vp, const TileIndex tile)
{
	extern LegendAndColour _legend_land_owners[NUM_NO_COMPANY_ENTRIES + MAX_COMPANIES + 1];
	extern uint _company_to_list_pos[MAX_COMPANIES];

	/* No need to bother for hidden things */
	const bool tile_is_tunnel = IsTunnel(tile);
	if (tile_is_tunnel) {
		if (!_settings_client.gui.show_tunnels_on_map) return;
	} else {
		if (!_settings_client.gui.show_bridges_on_map) return;
	}
	const Owner o = GetTileOwner(tile);
	if (o < MAX_COMPANIES && !_legend_land_owners[_company_to_list_pos[o]].show_on_map) return;

	/* Check if already stored */
	TunnelBridgeToMapVector * const tbtmv = tile_is_tunnel ? &_vd.tunnel_to_map : &_vd.bridge_to_map;
	TunnelBridgeToMap *tbtm = tbtmv->Begin();
	const TunnelBridgeToMap * const tbtm_end = tbtmv->End();
	while (tbtm != tbtm_end) {
		if (tile == tbtm->from_tile || tile == tbtm->to_tile) return;
		tbtm++;
	}

	/* It's a new one, add it to the list */
	tbtm = tbtmv->Append();
	TileIndex other_end = GetOtherTunnelBridgeEnd(tile);

	/* ensure deterministic ordering, to avoid render flicker */
	if (other_end > tile) {
		tbtm->from_tile = other_end;
		tbtm->to_tile = tile;
	} else {
		tbtm->from_tile = tile;
		tbtm->to_tile = other_end;
	}
}

void ViewportMapClearTunnelCache()
{
	_vd.tunnel_to_map.Clear();
}

void ViewportMapInvalidateTunnelCacheByTile(const TileIndex tile)
{
	TunnelBridgeToMapVector * const tbtmv = &_vd.tunnel_to_map;
	for (TunnelBridgeToMap *tbtm = tbtmv->Begin(); tbtm != tbtmv->End(); tbtm++) {
		if (tbtm->from_tile == tile || tbtm->to_tile == tile) {
			tbtmv->Erase(tbtm);
			tbtm--;
		}
	}
}

/**
 * Draw/colour the blocks that have been redrawn.
 */
static void ViewportDrawDirtyBlocks()
{
	Blitter *blitter = BlitterFactory::GetCurrentBlitter();
	const DrawPixelInfo *dpi = _cur_dpi;
	void *dst;
	int right =  UnScaleByZoom(dpi->width,  dpi->zoom);
	int bottom = UnScaleByZoom(dpi->height, dpi->zoom);

	int colour = _string_colourmap[_dirty_block_colour & 0xF];

	dst = dpi->dst_ptr;

	byte bo = UnScaleByZoom(dpi->left + dpi->top, dpi->zoom) & 1;
	do {
		for (int i = (bo ^= 1); i < right; i += 2) blitter->SetPixel(dst, i, 0, (uint8)colour);
		dst = blitter->MoveTo(dst, 0, 1);
	} while (--bottom > 0);
}

static void ViewportDrawStrings(ZoomLevel zoom, const StringSpriteToDrawVector *sstdv)
{
	const StringSpriteToDraw *ssend = sstdv->End();
	for (const StringSpriteToDraw *ss = sstdv->Begin(); ss != ssend; ++ss) {
		TextColour colour = TC_BLACK;
		bool small = HasBit(ss->width, 15);
		int w = GB(ss->width, 0, 15);
		int x = UnScaleByZoom(ss->x, zoom);
		int y = UnScaleByZoom(ss->y, zoom);
		int h = VPSM_TOP + (small ? FONT_HEIGHT_SMALL : FONT_HEIGHT_NORMAL) + VPSM_BOTTOM;

		SetDParam(0, ss->params[0]);
		SetDParam(1, ss->params[1]);

		if (ss->colour != INVALID_COLOUR) {
			/* Do not draw signs nor station names if they are set invisible */
			if (IsInvisibilitySet(TO_SIGNS) && ss->string != STR_WHITE_SIGN) continue;

			if (IsTransparencySet(TO_SIGNS) && ss->string != STR_WHITE_SIGN) {
				/* Don't draw the rectangle.
				 * Real colours need the TC_IS_PALETTE_COLOUR flag.
				 * Otherwise colours from _string_colourmap are assumed. */
				colour = (TextColour)_colour_gradient[ss->colour][6] | TC_IS_PALETTE_COLOUR;
			} else {
				/* Draw the rectangle if 'transparent station signs' is off,
				 * or if we are drawing a general text sign (STR_WHITE_SIGN). */
				DrawFrameRect(
					x, y, x + w, y + h, ss->colour,
					IsTransparencySet(TO_SIGNS) ? FR_TRANSPARENT : FR_NONE
				);
			}
		}

		DrawString(x + VPSM_LEFT, x + w - 1 - VPSM_RIGHT, y + VPSM_TOP, ss->string, colour, SA_HOR_CENTER);
	}
}

static inline Vehicle *GetVehicleFromWindow(Window *w)
{
	if (w) {
		WindowClass wc = w->window_class;
		WindowNumber wn = w->window_number;

		if (wc == WC_DROPDOWN_MENU) GetParentWindowInfo(w, wc, wn);

		switch (wc) {
			case WC_VEHICLE_VIEW:
			case WC_VEHICLE_ORDERS:
			case WC_VEHICLE_TIMETABLE:
			case WC_VEHICLE_DETAILS:
			case WC_VEHICLE_REFIT:
				if (wn != INVALID_VEHICLE) return Vehicle::Get(wn);
				break;
			default:
				break;
		}
	}
	return NULL;
}

static inline TileIndex GetLastValidOrderLocation(const Vehicle *veh)
{
	Order *order;
	TileIndex tmp, result = INVALID_TILE;
	FOR_VEHICLE_ORDERS(veh, order) {
		switch (order->GetType()) {
			case OT_GOTO_STATION:
			case OT_GOTO_WAYPOINT:
			case OT_IMPLICIT:
			case OT_GOTO_DEPOT:
				tmp = order->GetLocation(veh, veh->type == VEH_AIRCRAFT);
				if (tmp != INVALID_TILE) result = tmp;
				break;
			default:
				break;
		}
	}
	return result;
}

static inline Order *GetFinalOrder(const Vehicle *veh, Order *order)
{
	while (order->IsType(OT_CONDITIONAL))
		order = veh->GetOrder(order->GetConditionSkipToOrder());
	return order;
}

/** Draw the route of a vehicle. */
static void ViewportMapDrawVehicleRoute(const ViewPort *vp)
{
	Order *order;
	const Vehicle *veh = GetVehicleFromWindow(_focused_window);
	if (!veh) {
		if (!_vp_route_paths_drawn_dirty.empty()) {
			// make sure we remove any leftover paths
			MarkRoutePathsDirty(_vp_route_paths_drawn_dirty);
			_vp_route_paths_drawn_dirty.clear();
			DEBUG(misc, 1, "ViewportMapDrawVehicleRoute: redrawing dirty paths 0");
		}
		return;
	}

	switch (_settings_client.gui.show_vehicle_route) {
		/* case 0: return; // No */
		case 1: { // Simple
			TileIndex from_tile = GetLastValidOrderLocation(veh);
			if (from_tile == INVALID_TILE) {
				if (!_vp_route_paths_drawn_dirty.empty()) {
					// make sure we remove any leftover paths
					MarkRoutePathsDirty(_vp_route_paths_drawn_dirty);
					_vp_route_paths_drawn_dirty.clear();
					DEBUG(misc, 1, "ViewportMapDrawVehicleRoute: redrawing dirty paths 1");
				}
				return;
			}

			std::vector<DrawnPathRouteTileLine> drawn_paths;

			DrawPixelInfo *old_dpi = _cur_dpi;
			_cur_dpi = &_dpi_for_text;

			FOR_VEHICLE_ORDERS(veh, order) {
				const Point from_pt = RemapCoords2(TileX(from_tile) * TILE_SIZE + TILE_SIZE / 2, TileY(from_tile) * TILE_SIZE + TILE_SIZE / 2);
				const int from_x = UnScaleByZoom(from_pt.x, vp->zoom);
				const int from_y = UnScaleByZoom(from_pt.y, vp->zoom);

				Order *final_order = GetFinalOrder(veh, order);
				const TileIndex to_tile = final_order->GetLocation(veh, veh->type == VEH_AIRCRAFT);
				if (to_tile == INVALID_TILE) continue;
				const Point to_pt = RemapCoords2(TileX(to_tile) * TILE_SIZE + TILE_SIZE / 2, TileY(to_tile) * TILE_SIZE + TILE_SIZE / 2);
				const int to_x = UnScaleByZoom(to_pt.x, vp->zoom);
				const int to_y = UnScaleByZoom(to_pt.y, vp->zoom);

				int line_width = 3;
				if (_settings_client.gui.dash_level_of_route_lines == 0) {
					GfxDrawLine(from_x, from_y, to_x, to_y, PC_BLACK, 3, _settings_client.gui.dash_level_of_route_lines);
					line_width = 1;
				}
				GfxDrawLine(from_x, from_y, to_x, to_y, (final_order == order) ? PC_WHITE : PC_YELLOW, line_width, _settings_client.gui.dash_level_of_route_lines);

				DrawnPathRouteTileLine path = { from_tile, to_tile };
				drawn_paths.push_back(path);

				const OrderType ot = order->GetType();
				if (ot == OT_GOTO_STATION || ot == OT_GOTO_DEPOT || ot == OT_GOTO_WAYPOINT || ot == OT_IMPLICIT) from_tile = to_tile;
			}

			if (!_vp_route_paths_drawn_dirty.empty() && _vp_route_paths_drawn_dirty != drawn_paths) {
				// make sure we remove any leftover paths
				MarkRoutePathsDirty(_vp_route_paths_drawn_dirty);
				DEBUG(misc, 1, "ViewportMapDrawVehicleRoute: redrawing dirty paths 2");
			}
			if (_vp_route_paths_last_mark_dirty != drawn_paths) {
				// make sure we're not drawing a partial path
				MarkRoutePathsDirty(drawn_paths);
				_vp_route_paths_last_mark_dirty = drawn_paths;
				DEBUG(misc, 1, "ViewportMapDrawVehicleRoute: redrawing dirty paths 3");
			}

			_vp_route_paths_drawn_dirty.swap(drawn_paths); // move

			_cur_dpi = old_dpi;
			break;
		}
	}
}

static inline void DrawRouteStep(const ViewPort * const vp, const TileIndex tile, const RankOrderTypeList list)
{
	if (tile == INVALID_TILE) return;
	const Point pt = RemapCoords2(TileX(tile) * TILE_SIZE + TILE_SIZE / 2, TileY(tile) * TILE_SIZE + TILE_SIZE / 2);
	const int x = UnScaleByZoomLower(pt.x - _vd.dpi.left, _vd.dpi.zoom) - (_vp_route_step_width / 2);
	const int char_height = GetCharacterHeight(FS_SMALL) + 1;
	const int rsth = _vp_route_step_height_top + (int) list.size() * char_height + _vp_route_step_height_bottom;
	const int y = UnScaleByZoomLower(pt.y - _vd.dpi.top,  _vd.dpi.zoom) - rsth;

	/* Draw the background. */
	DrawSprite(SPR_ROUTE_STEP_TOP, PAL_NONE, _cur_dpi->left + x, _cur_dpi->top + y);
	uint y2 = y + _vp_route_step_height_top;

	for (size_t r = list.size(); r != 0; r--, y2 += char_height) {
		DrawSprite(SPR_ROUTE_STEP_MIDDLE, PAL_NONE, _cur_dpi->left + x, _cur_dpi->top + y2, &_vp_route_step_subsprite);
	}

	DrawSprite(SPR_ROUTE_STEP_BOTTOM, PAL_NONE, _cur_dpi->left + x, _cur_dpi->top + y2);
	SpriteID s = SPR_ROUTE_STEP_BOTTOM_SHADOW;
	DrawSprite(SetBit(s, PALETTE_MODIFIER_TRANSPARENT), PALETTE_TO_TRANSPARENT, _cur_dpi->left + x, _cur_dpi->top + y2);

	/* Fill with the data. */
	DrawPixelInfo *old_dpi = _cur_dpi;
	y2 = y + _vp_route_step_height_top;
	for (RankOrderTypeList::const_iterator cit = list.begin(); cit != list.end(); cit++, y2 += char_height) {
		SetDParam(0, cit->first);
		switch (cit->second) {
			case OT_GOTO_STATION:
				SetDParam(1, STR_VIEWPORT_SHOW_VEHICLE_ROUTE_STEP_STATION);
				goto draw;
			case OT_GOTO_DEPOT:
				SetDParam(1, STR_VIEWPORT_SHOW_VEHICLE_ROUTE_STEP_DEPOT);
				goto draw;
			case OT_GOTO_WAYPOINT:
				SetDParam(1, STR_VIEWPORT_SHOW_VEHICLE_ROUTE_STEP_WAYPOINT);
				goto draw;
			case OT_IMPLICIT: {
				SetDParam(1, STR_VIEWPORT_SHOW_VEHICLE_ROUTE_STEP_IMPLICIT);
draw:
				/* Write order's info */
				_cur_dpi = &_dpi_for_text;
				DrawString(_dpi_for_text.left + x, _dpi_for_text.left + x + _vp_route_step_width - 1, _dpi_for_text.top + y2, STR_VIEWPORT_SHOW_VEHICLE_ROUTE_STEP, TC_FROMSTRING, SA_CENTER, false, FS_SMALL);
				break;
			}
			default: break; // OT_NOTHING OT_LOADING OT_LEAVESTATION OT_DUMMY OT_CONDITIONAL
		}
	}
	_cur_dpi = old_dpi;
}

static bool ViewportPrepareVehicleRouteSteps(const Vehicle * const veh)
{
	if (!veh) return false;

	if (_vp_route_steps.size() == 0) {
		/* Prepare data. */
		Order *order;
		int order_rank = 0;
		FOR_VEHICLE_ORDERS(veh, order) {
			const TileIndex tile = order->GetLocation(veh, veh->type == VEH_AIRCRAFT);
			order_rank++;
			if (tile == INVALID_TILE) continue;
			_vp_route_steps[tile].push_back(std::pair<int, OrderType>(order_rank, order->GetType()));
		}
	}

	return true;
}

/** Draw the route steps of a vehicle. */
static void ViewportDrawVehicleRouteSteps(const ViewPort * const vp)
{
	const Vehicle * const veh = GetVehicleFromWindow(_focused_window);
	if (veh && ViewportPrepareVehicleRouteSteps(veh)) {
		if (_vp_route_steps != _vp_route_steps_last_mark_dirty) {
			for (RouteStepsMap::const_iterator cit = _vp_route_steps.begin(); cit != _vp_route_steps.end(); cit++) {
				MarkRouteStepDirty(cit->first, (uint) cit->second.size());
			}
			_vp_route_steps_last_mark_dirty = _vp_route_steps;
		}
		for (RouteStepsMap::const_iterator cit = _vp_route_steps.begin(); cit != _vp_route_steps.end(); cit++) {
			DrawRouteStep(vp, cit->first, cit->second);
		}
	}
}

void ViewportDrawPlans(const ViewPort *vp)
{
	DrawPixelInfo *old_dpi = _cur_dpi;
	_cur_dpi = &_dpi_for_text;

	Plan *p;
	FOR_ALL_PLANS(p) {
		if (!p->IsVisible()) continue;
		for (PlanLineVector::iterator it = p->lines.begin(); it != p->lines.end(); it++) {
			PlanLine *pl = *it;
			if (!pl->visible) continue;
			for (uint i = 1; i < pl->tiles.size(); i++) {
				const TileIndex from_tile = pl->tiles[i-1];
				const Point from_pt = RemapCoords2(TileX(from_tile) * TILE_SIZE + TILE_SIZE / 2, TileY(from_tile) * TILE_SIZE + TILE_SIZE / 2);
				const int from_x = UnScaleByZoom(from_pt.x, vp->zoom);
				const int from_y = UnScaleByZoom(from_pt.y, vp->zoom);

				const TileIndex to_tile = pl->tiles[i];
				const Point to_pt = RemapCoords2(TileX(to_tile) * TILE_SIZE + TILE_SIZE / 2, TileY(to_tile) * TILE_SIZE + TILE_SIZE / 2);
				const int to_x = UnScaleByZoom(to_pt.x, vp->zoom);
				const int to_y = UnScaleByZoom(to_pt.y, vp->zoom);

				GfxDrawLine(from_x, from_y, to_x, to_y, PC_BLACK, 3);
				if (pl->focused) {
					GfxDrawLine(from_x, from_y, to_x, to_y, PC_RED, 1);
				} else {
					GfxDrawLine(from_x, from_y, to_x, to_y, PC_WHITE, 1);
				}
			}
		}
	}

	if (_current_plan && _current_plan->temp_line->tiles.size() > 1) {
		for (uint i = 1; i < _current_plan->temp_line->tiles.size(); i++) {
			const TileIndex from_tile = _current_plan->temp_line->tiles[i-1];
			const Point from_pt = RemapCoords2(TileX(from_tile) * TILE_SIZE + TILE_SIZE / 2, TileY(from_tile) * TILE_SIZE + TILE_SIZE / 2);
			const int from_x = UnScaleByZoom(from_pt.x, vp->zoom);
			const int from_y = UnScaleByZoom(from_pt.y, vp->zoom);

			const TileIndex to_tile = _current_plan->temp_line->tiles[i];
			const Point to_pt = RemapCoords2(TileX(to_tile) * TILE_SIZE + TILE_SIZE / 2, TileY(to_tile) * TILE_SIZE + TILE_SIZE / 2);
			const int to_x = UnScaleByZoom(to_pt.x, vp->zoom);
			const int to_y = UnScaleByZoom(to_pt.y, vp->zoom);

			GfxDrawLine(from_x, from_y, to_x, to_y, PC_WHITE, 3, 1);
		}
	}

	_cur_dpi = old_dpi;
}

#define SLOPIFY_COLOUR(tile, height, vF, vW, vS, vE, vN, action) { \
	if (show_slope) { \
		const Slope slope = GetTileSlope((tile), (height)); \
		switch (slope) { \
			case SLOPE_FLAT: \
			case SLOPE_ELEVATED: \
				action (vF); break; \
			default: { \
				switch (slope & SLOPE_EW) { \
					case SLOPE_W: action (vW); break; \
					case SLOPE_E: action (vE); break; \
					default:      action (slope & SLOPE_S) ? (vS) : (vN); break; \
				} \
				break; \
			} \
		} \
	} else { \
		action (vF); \
	} \
}
#define RETURN_SLOPIFIED_COLOUR(tile, height, colour, colour_light, colour_dark) SLOPIFY_COLOUR(tile, height, colour, colour_light, colour_dark, colour_dark, colour_light, return)
#define ASSIGN_SLOPIFIED_COLOUR(tile, height, colour, colour_light, colour_dark, to_var) SLOPIFY_COLOUR(tile, height, colour, colour_light, colour_dark, colour_dark, colour_light, to_var =)
#define GET_SLOPE_INDEX(slope_index) SLOPIFY_COLOUR(tile, NULL, 0, 1, 2, 3, 4, slope_index =)

#define COL8TO32(x) _cur_palette.palette[x].data
#define COLOUR_FROM_INDEX(x) ((const uint8 *)&(x))[colour_index]
#define IS32(x) (is_32bpp ? COL8TO32(x) : (x))

/* Variables containing Colour if 32bpp or palette index if 8bpp. */
uint32 _vp_map_vegetation_clear_colours[16][6][8]; ///< [Slope][ClearGround][Multi (see LoadClearGroundMainColours())]
uint32 _vp_map_vegetation_tree_colours[5][MAX_TREE_COUNT_BY_LANDSCAPE]; ///< [TreeGround][max of _tree_count_by_landscape]
uint32 _vp_map_water_colour[5]; ///< [Slope]

static inline uint ViewportMapGetColourIndexMulti(const TileIndex tile, const ClearGround cg)
{
	switch (cg) {
		case CLEAR_GRASS:
		case CLEAR_SNOW:
		case CLEAR_DESERT:
			return GetClearDensity(tile);
		case CLEAR_ROUGH:
			return GB(TileX(tile) ^ TileY(tile), 4, 3);
		case CLEAR_ROCKS:
			return TileHash(TileX(tile), TileY(tile)) & 1;
		case CLEAR_FIELDS:
			return GetFieldType(tile) & 7;
		default: NOT_REACHED();
	}
}

static const ClearGround _treeground_to_clearground[5] = {
	CLEAR_GRASS, // TREE_GROUND_GRASS
	CLEAR_ROUGH, // TREE_GROUND_ROUGH
	CLEAR_SNOW,  // TREE_GROUND_SNOW_DESERT, make it +1 if _settings_game.game_creation.landscape == LT_TROPIC
	CLEAR_GRASS, // TREE_GROUND_SHORE
	CLEAR_SNOW,  // TREE_GROUND_ROUGH_SNOW, make it +1 if _settings_game.game_creation.landscape == LT_TROPIC
};

template <bool is_32bpp, bool show_slope>
static inline uint32 ViewportMapGetColourVegetation(const TileIndex tile, TileType t, const uint colour_index)
{
	uint32 colour;
	switch (t) {
		case MP_CLEAR: {
			Slope slope = show_slope ? (Slope) (GetTileSlope(tile, NULL) & 15) : SLOPE_FLAT;
			uint multi;
			ClearGround cg = GetClearGround(tile);
			if (cg == CLEAR_FIELDS && colour_index & 1) {
				cg = CLEAR_GRASS;
				multi = 1;
			} else multi = ViewportMapGetColourIndexMulti(tile, cg);
			return _vp_map_vegetation_clear_colours[slope][cg][multi];
		}

		case MP_INDUSTRY:
			colour = IsTileForestIndustry(tile) ? (colour_index & 1 ? PC_GREEN : 0x7B) : GREY_SCALE(3);
			break;

		case MP_TREES: {
			const TreeGround tg = GetTreeGround(tile);
			const uint td = GetTreeDensity(tile);
			if (IsTransparencySet(TO_TREES)) {
				ClearGround cg = _treeground_to_clearground[tg];
				if (cg == CLEAR_SNOW && _settings_game.game_creation.landscape == LT_TROPIC) cg = CLEAR_DESERT;
				Slope slope = show_slope ? (Slope) (GetTileSlope(tile, NULL) & 15) : SLOPE_FLAT;
				uint32 ground_colour = _vp_map_vegetation_clear_colours[slope][cg][td];

				if (IsInvisibilitySet(TO_TREES)) {
					/* Like ground. */
					return ground_colour;
				}

				/* Take ground and make it darker. */
				if (is_32bpp) {
					return Blitter_32bppBase::MakeTransparent(ground_colour, 192, 256).data;
				} else {
					/* 8bpp transparent snow trees give blue. Definitely don't want that. Prefer grey. */
					if (cg == CLEAR_SNOW && td > 1) return GREY_SCALE(13 - GetTreeCount(tile));
					return _pal2trsp_remap_ptr[ground_colour];
				}
			} else {
				if (tg == TREE_GROUND_SNOW_DESERT || tg == TREE_GROUND_ROUGH_SNOW) {
					return _vp_map_vegetation_clear_colours[colour_index][_settings_game.game_creation.landscape == LT_TROPIC ? CLEAR_DESERT : CLEAR_SNOW][td];
				} else {
					const uint rnd = min(GetTreeCount(tile) ^ (((tile & 3) ^ (TileY(tile) & 3)) * td), MAX_TREE_COUNT_BY_LANDSCAPE - 1);
					return _vp_map_vegetation_tree_colours[tg][rnd];
				}
			}
		}

		case MP_WATER:
			if (is_32bpp) {
				uint slope_index = 0;
				if (IsTileType(tile, MP_WATER) && GetWaterTileType(tile) != WATER_TILE_COAST) GET_SLOPE_INDEX(slope_index);
				return _vp_map_water_colour[slope_index];
			}
			/* FALL THROUGH */

		default:
			colour = ApplyMask(MKCOLOUR_XXXX(GREY_SCALE(3)), &_smallmap_vehicles_andor[t]);
			colour = COLOUR_FROM_INDEX(colour);
			break;
	}

	if (is_32bpp) {
		return COL8TO32(colour);
	} else {
		if (show_slope) ASSIGN_SLOPIFIED_COLOUR(tile, NULL, colour, _lighten_colour[colour], _darken_colour[colour], colour);
		return colour;
	}
}

template <bool is_32bpp, bool show_slope>
static inline uint32 ViewportMapGetColourIndustries(const TileIndex tile, const TileType t, const uint colour_index)
{
	extern LegendAndColour _legend_from_industries[NUM_INDUSTRYTYPES + 1];
	extern uint _industry_to_list_pos[NUM_INDUSTRYTYPES];
	extern bool _smallmap_show_heightmap;

	TileType t2 = t;
	if (t == MP_INDUSTRY) {
		/* If industry is allowed to be seen, use its colour on the map. */
		const IndustryType it = Industry::GetByTile(tile)->type;
		if (_legend_from_industries[_industry_to_list_pos[it]].show_on_map)
			return IS32(GetIndustrySpec(it)->map_colour);
		/* Otherwise, return the colour which will make it disappear. */
		t2 = IsTileOnWater(tile) ? MP_WATER : MP_CLEAR;
	}

	if (is_32bpp && t2 == MP_WATER) {
		uint slope_index = 0;
		if (t != MP_INDUSTRY && IsTileType(tile, MP_WATER) && GetWaterTileType(tile) != WATER_TILE_COAST) GET_SLOPE_INDEX(slope_index); ///< Ignore industry on water not shown on map.
		return _vp_map_water_colour[slope_index];
	}

	const int h = TileHeight(tile);
	const SmallMapColourScheme * const cs = &_heightmap_schemes[_settings_client.gui.smallmap_land_colour];
	const uint32 colours = ApplyMask(_smallmap_show_heightmap ? cs->height_colours[h] : cs->default_colour, &_smallmap_vehicles_andor[t2]);
	uint32 colour = COLOUR_FROM_INDEX(colours);

	if (show_slope) ASSIGN_SLOPIFIED_COLOUR(tile, NULL, colour, _lighten_colour[colour], _darken_colour[colour], colour);

	return IS32(colour);
}

template <bool is_32bpp, bool show_slope>
static inline uint32 ViewportMapGetColourOwner(const TileIndex tile, TileType t, const uint colour_index)
{
	extern LegendAndColour _legend_land_owners[NUM_NO_COMPANY_ENTRIES + MAX_COMPANIES + 1];
	extern uint _company_to_list_pos[MAX_COMPANIES];

	switch (t) {
		case MP_INDUSTRY: return IS32(PC_DARK_GREY);
		case MP_HOUSE:    return IS32(colour_index & 1 ? PC_DARK_RED : GREY_SCALE(3));
		default:          break;
	}

	const Owner o = GetTileOwner(tile);
	if ((o < MAX_COMPANIES && !_legend_land_owners[_company_to_list_pos[o]].show_on_map) || o == OWNER_NONE || o == OWNER_WATER) {
		if (t == MP_WATER) {
			if (is_32bpp) {
				uint slope_index = 0;
				if (IsTileType(tile, MP_WATER) && GetWaterTileType(tile) != WATER_TILE_COAST) GET_SLOPE_INDEX(slope_index);
				return _vp_map_water_colour[slope_index];
			} else {
				return PC_WATER;
			}
		}

		const int h = TileHeight(tile);
		uint32 colour = COLOUR_FROM_INDEX(_heightmap_schemes[_settings_client.gui.smallmap_land_colour].height_colours[h]);
		if (show_slope) ASSIGN_SLOPIFIED_COLOUR(tile, NULL, colour, _lighten_colour[colour], _darken_colour[colour], colour);
		return IS32(colour);

	} else if (o == OWNER_TOWN) {
		return IS32(t == MP_ROAD ? (colour_index & 1 ? PC_BLACK : GREY_SCALE(3)) : PC_DARK_RED);
	}

	/* Train stations are sometimes hard to spot.
	 * So we give the player a hint by mixing his colour with black. */
	uint32 colour = _legend_land_owners[_company_to_list_pos[o]].colour;
	if (t != MP_STATION) {
		if (show_slope) ASSIGN_SLOPIFIED_COLOUR(tile, NULL, colour, _lighten_colour[colour], _darken_colour[colour], colour);
	} else {
		if (GetStationType(tile) == STATION_RAIL) colour = colour_index & 1 ? colour : PC_BLACK;
	}
	if (is_32bpp) return COL8TO32(colour);
	return colour;
}

static inline void ViewportMapStoreBridgeAboveTile(const ViewPort * const vp, const TileIndex tile)
{
	/* No need to bother for hidden things */
	if (!_settings_client.gui.show_bridges_on_map) return;

	/* Check existing stored bridges */
	TunnelBridgeToMap *tbtm = _vd.bridge_to_map.Begin();
	TunnelBridgeToMap *tbtm_end = _vd.bridge_to_map.End();
	for (; tbtm != tbtm_end; ++tbtm) {
		if (!IsBridge(tbtm->from_tile)) continue;

		TileIndex from = tbtm->from_tile;
		TileIndex to = tbtm->to_tile;
		if (TileX(from) == TileX(to) && TileX(from) == TileX(tile)) {
			if (TileY(from) > TileY(to)) std::swap(from, to);
			if (TileY(from) <= TileY(tile) && TileY(tile) <= TileY(to)) return; /* already covered */
		} else if (TileY(from) == TileY(to) && TileY(from) == TileY(tile)) {
			if (TileX(from) > TileX(to)) std::swap(from, to);
			if (TileX(from) <= TileX(tile) && TileX(tile) <= TileX(to)) return; /* already covered */
		}
	}

	ViewportMapStoreBridgeTunnel(vp, GetSouthernBridgeEnd(tile));
}

static inline TileIndex ViewportMapGetMostSignificantTileType(const ViewPort * const vp, const TileIndex from_tile, TileType * const tile_type)
{
	if (vp->zoom <= ZOOM_LVL_OUT_128X || !_settings_client.gui.viewport_map_scan_surroundings) {
		const TileType ttype = GetTileType(from_tile);
		/* Store bridges and tunnels. */
		if (ttype != MP_TUNNELBRIDGE) {
			*tile_type = ttype;
			if (IsBridgeAbove(from_tile)) ViewportMapStoreBridgeAboveTile(vp, from_tile);
		} else {
			ViewportMapStoreBridgeTunnel(vp, from_tile);
			switch (GetTunnelBridgeTransportType(from_tile)) {
				case TRANSPORT_RAIL:  *tile_type = MP_RAILWAY; break;
				case TRANSPORT_ROAD:  *tile_type = MP_ROAD;    break;
				case TRANSPORT_WATER: *tile_type = MP_WATER;   break;
				default:              NOT_REACHED();           break;
			}
		}
		return from_tile;
	}

	const uint8 length = (vp->zoom - ZOOM_LVL_OUT_128X) * 2;
	TileArea tile_area = TileArea(from_tile, length, length);
	tile_area.ClampToMap();

	/* Find the most important tile of the area. */
	TileIndex result = from_tile;
	uint importance = 0;
	TILE_AREA_LOOP_WITH_PREFETCH(tile, tile_area) {
		const TileType ttype = GetTileType(tile);
		const uint tile_importance = _tiletype_importance[ttype];
		if (tile_importance > importance) {
			importance = tile_importance;
			result = tile;
		}
		if (ttype != MP_TUNNELBRIDGE && IsBridgeAbove(tile)) {
			ViewportMapStoreBridgeAboveTile(vp, tile);
		}
	}

	/* Store bridges and tunnels. */
	*tile_type = GetTileType(result);
	if (*tile_type == MP_TUNNELBRIDGE) {
		ViewportMapStoreBridgeTunnel(vp, result);
		switch (GetTunnelBridgeTransportType(result)) {
			case TRANSPORT_RAIL: *tile_type = MP_RAILWAY; break;
			case TRANSPORT_ROAD: *tile_type = MP_ROAD;    break;
			default:             *tile_type = MP_WATER;   break;
		}
	}

	return result;
}

/** Get the colour of a tile, can be 32bpp RGB or 8bpp palette index. */
template <bool is_32bpp, bool show_slope>
uint32 ViewportMapGetColour(const ViewPort * const vp, uint x, uint y, const uint colour_index)
{
	if (!(IsInsideMM(x, TILE_SIZE, MapMaxX() * TILE_SIZE - 1) &&
		  IsInsideMM(y, TILE_SIZE, MapMaxY() * TILE_SIZE - 1)))
		return 0;

	/* Very approximative but fast way to get the tile when taking Z into account. */
	const TileIndex tile_tmp = TileVirtXY(x, y);
	const uint z = TileHeight(tile_tmp) * 4;
	TileIndex tile = TileVirtXY(x + z, y + z);
	if (tile >= MapSize()) return 0;
	if (_settings_game.construction.freeform_edges) {
		/* tile_tmp and tile must be from the same side,
		 * otherwise it's an approximation erroneous case
		 * that leads to a graphic glitch below south west border.
		 */
		if (TileX(tile_tmp) > (MapSizeX() - (MapSizeX() / 8)))
			if ((TileX(tile_tmp) < (MapSizeX() / 2)) != (TileX(tile) < (MapSizeX() / 2)))
				return 0;
	}
	TileType tile_type = MP_VOID;
	tile = ViewportMapGetMostSignificantTileType(vp, tile, &tile_type);
	if (tile_type == MP_VOID) return 0;

	/* Return the colours. */
	switch (vp->map_type) {
		default:              return ViewportMapGetColourOwner<is_32bpp, show_slope>(tile, tile_type, colour_index);
		case VPMT_INDUSTRY:   return ViewportMapGetColourIndustries<is_32bpp, show_slope>(tile, tile_type, colour_index);
		case VPMT_VEGETATION: return ViewportMapGetColourVegetation<is_32bpp, show_slope>(tile, tile_type, colour_index);
	}
}

/* Taken from http://stereopsis.com/doubleblend.html, PixelBlend() is faster than ComposeColourRGBANoCheck() */
static inline void PixelBlend(uint32 * const d, const uint32 s)
{
	const uint32 a     = (s >> 24) + 1;
	const uint32 dstrb = *d & 0xFF00FF;
	const uint32 dstg  = *d & 0xFF00;
	const uint32 srcrb = s & 0xFF00FF;
	const uint32 srcg  = s & 0xFF00;
	uint32 drb = srcrb - dstrb;
	uint32 dg  =  srcg - dstg;
	drb *= a;
	dg  *= a;
	drb >>= 8;
	dg  >>= 8;
	uint32 rb = (drb + dstrb) & 0xFF00FF;
	uint32 g  = (dg  + dstg) & 0xFF00;
	*d = rb | g;
}

/** Draw the bounding boxes of the scrolling viewport (right-clicked and dragged) */
static void ViewportMapDrawScrollingViewportBox(const ViewPort * const vp)
{
	if (_scrolling_viewport && _scrolling_viewport->viewport) {
		const ViewPort * const vp_scrolling = _scrolling_viewport->viewport;
		if (vp_scrolling->zoom < ZOOM_LVL_DRAW_MAP) {
			/* Check intersection of dpi and vp_scrolling */
			const int mask = ScaleByZoom(-1, vp->zoom);
			const int vp_scrolling_virtual_top_mask = vp_scrolling->virtual_top & mask;
			const int vp_scrolling_virtual_bottom_mask = (vp_scrolling->virtual_top + vp_scrolling->virtual_height) & mask;
			const int t_inter = max(vp_scrolling_virtual_top_mask, _vd.dpi.top);
			const int b_inter = min(vp_scrolling_virtual_bottom_mask, _vd.dpi.top + _vd.dpi.height);
			if (t_inter < b_inter) {
				const int vp_scrolling_virtual_left_mask = vp_scrolling->virtual_left & mask;
				const int vp_scrolling_virtual_right_mask = (vp_scrolling->virtual_left + vp_scrolling->virtual_width) & mask;
				const int l_inter = max(vp_scrolling_virtual_left_mask, _vd.dpi.left);
				const int r_inter = min(vp_scrolling_virtual_right_mask, _vd.dpi.left + _vd.dpi.width);
				if (l_inter < r_inter) {
					/* OK, so we can draw something that tells where the scrolling viewport is */
					Blitter * const blitter = BlitterFactory::GetCurrentBlitter();
					const int w_inter = UnScaleByZoom(r_inter - l_inter, vp->zoom);
					const int h_inter = UnScaleByZoom(b_inter - t_inter, vp->zoom);
					const int x = UnScaleByZoom(l_inter - _vd.dpi.left, vp->zoom);
					const int y = UnScaleByZoom(t_inter - _vd.dpi.top, vp->zoom);

					/* If asked, with 32bpp we can do some blending */
					if (_settings_client.gui.show_scrolling_viewport_on_map >= 2 && blitter->GetScreenDepth() == 32)
						for (int j = y; j < y + h_inter; j++)
							for (int i = x; i < x + w_inter; i++)
								PixelBlend((uint32*) blitter->MoveTo(_vd.dpi.dst_ptr, i, j), 0x40FCFCFC);

					/* Draw area contour */
					if (_settings_client.gui.show_scrolling_viewport_on_map != 2) {
						if (t_inter == vp_scrolling_virtual_top_mask)
							for (int i = x; i < x + w_inter; i += 2)
								blitter->SetPixel(_vd.dpi.dst_ptr, i, y, PC_WHITE);
						if (b_inter == vp_scrolling_virtual_bottom_mask)
							for (int i = x; i < x + w_inter; i += 2)
								blitter->SetPixel(_vd.dpi.dst_ptr, i, y + h_inter, PC_WHITE);
						if (l_inter == vp_scrolling_virtual_left_mask)
							for (int j = y; j < y + h_inter; j += 2)
								blitter->SetPixel(_vd.dpi.dst_ptr, x, j, PC_WHITE);
						if (r_inter == vp_scrolling_virtual_right_mask)
							for (int j = y; j < y + h_inter; j += 2)
								blitter->SetPixel(_vd.dpi.dst_ptr, x + w_inter, j, PC_WHITE);
					}
				}
			}
		}
	}
}

uint32 *_vp_map_line; ///< Buffer for drawing the map of a viewport.

static void ViewportMapDrawBridgeTunnel(const ViewPort * const vp, const TunnelBridgeToMap * const tbtm, const int z,
		const bool is_tunnel, const int w, const int h, Blitter * const blitter)
{
	extern LegendAndColour _legend_land_owners[NUM_NO_COMPANY_ENTRIES + MAX_COMPANIES + 1];
	extern uint _company_to_list_pos[MAX_COMPANIES];

	TileIndex tile = tbtm->from_tile;
	const Owner o = GetTileOwner(tile);
	if (o < MAX_COMPANIES && !_legend_land_owners[_company_to_list_pos[o]].show_on_map) return;

	uint8 colour;
	if (vp->map_type == VPMT_OWNER && _settings_client.gui.use_owner_colour_for_tunnelbridge && o < MAX_COMPANIES) {
		colour = _legend_land_owners[_company_to_list_pos[o]].colour;
		colour = is_tunnel ? _darken_colour[colour] : _lighten_colour[colour];
	} else {
		colour = is_tunnel ? PC_BLACK : PC_VERY_LIGHT_YELLOW;
	}

	TileIndexDiff delta = TileOffsByDiagDir(GetTunnelBridgeDirection(tile));
	for (; tile != tbtm->to_tile; tile += delta) { // For each tile
		const Point pt = RemapCoords(TileX(tile) * TILE_SIZE, TileY(tile) * TILE_SIZE, z);
		const int x = UnScaleByZoomLower(pt.x - _vd.dpi.left, _vd.dpi.zoom);
		if (IsInsideMM(x, 0, w)) {
			const int y = UnScaleByZoomLower(pt.y - _vd.dpi.top, _vd.dpi.zoom);
			if (IsInsideMM(y, 0, h)) blitter->SetPixel(_vd.dpi.dst_ptr, x, y, colour);
		}
	}
}

/** Draw the map on a viewport. */
template <bool is_32bpp, bool show_slope>
void ViewportMapDraw(const ViewPort * const vp)
{
	assert(vp != NULL);
	Blitter * const blitter = BlitterFactory::GetCurrentBlitter();

	SmallMapWindow::RebuildColourIndexIfNecessary();

	/* Index of colour: _green_map_heights[] contains blocks of 4 colours, say ABCD
	 * For a XXXY colour block to render nicely, follow the model:
	 *   line 1: ABCDABCDABCD
	 *   line 2: CDABCDABCDAB
	 *   line 3: ABCDABCDABCD
	 * => colour_index_base's second bit is changed every new line.
	 */
	const  int sx = UnScaleByZoomLower(_vd.dpi.left, _vd.dpi.zoom);
	const  int sy = UnScaleByZoomLower(_vd.dpi.top, _vd.dpi.zoom);
	const uint line_padding = 2 * (sy & 1);
	uint       colour_index_base = (sx + line_padding) & 3;

	const  int incr_a = (1 << (vp->zoom - 2)) / ZOOM_LVL_BASE;
	const  int incr_b = (1 << (vp->zoom - 1)) / ZOOM_LVL_BASE;
	const  int a = (_vd.dpi.left >> 2) / ZOOM_LVL_BASE;
	int        b = (_vd.dpi.top >> 1) / ZOOM_LVL_BASE;
	const  int w = UnScaleByZoom(_vd.dpi.width, vp->zoom);
	const  int h = UnScaleByZoom(_vd.dpi.height, vp->zoom);
	int        j = 0;

	/* Render base map. */
	do { // For each line
		int i = w;
		uint colour_index = colour_index_base;
		colour_index_base ^= 2;
		uint32 *vp_map_line_ptr32 = _vp_map_line;
		uint8 *vp_map_line_ptr8 = (uint8*) _vp_map_line;
		int c = b - a;
		int d = b + a;
		do { // For each pixel of a line
			if (is_32bpp) {
				*vp_map_line_ptr32 = ViewportMapGetColour<is_32bpp, show_slope>(vp, c, d, colour_index);
				vp_map_line_ptr32++;
			} else {
				*vp_map_line_ptr8 = (uint8) ViewportMapGetColour<is_32bpp, show_slope>(vp, c, d, colour_index);
				vp_map_line_ptr8++;
			}
			colour_index = (colour_index + 1) & 3;
			c -= incr_a;
			d += incr_a;
		} while (--i);
		if (is_32bpp) {
			blitter->SetLine32(_vd.dpi.dst_ptr, 0, j, _vp_map_line, w);
		} else {
			blitter->SetLine(_vd.dpi.dst_ptr, 0, j, (uint8*) _vp_map_line, w);
		}
		b += incr_b;
	} while (++j < h);

	/* Render tunnels */
	if (_settings_client.gui.show_tunnels_on_map && _vd.tunnel_to_map.Length() != 0) {
		const TunnelBridgeToMap * const tbtm_end = _vd.tunnel_to_map.End();
		for (const TunnelBridgeToMap *tbtm = _vd.tunnel_to_map.Begin(); tbtm != tbtm_end; tbtm++) { // For each tunnel
			const int tunnel_z = GetTileZ(tbtm->from_tile) * TILE_HEIGHT;
			const Point pt_from = RemapCoords(TileX(tbtm->from_tile) * TILE_SIZE, TileY(tbtm->from_tile) * TILE_SIZE, tunnel_z);
			const Point pt_to = RemapCoords(TileX(tbtm->to_tile) * TILE_SIZE, TileY(tbtm->to_tile) * TILE_SIZE, tunnel_z);

			/* check if tunnel is wholly outside redrawing area */
			const int x_from = UnScaleByZoomLower(pt_from.x - _vd.dpi.left, _vd.dpi.zoom);
			const int x_to = UnScaleByZoomLower(pt_to.x - _vd.dpi.left, _vd.dpi.zoom);
			if ((x_from < 0 && x_to < 0) || (x_from > w && x_to > w)) continue;
			const int y_from = UnScaleByZoomLower(pt_from.y - _vd.dpi.top, _vd.dpi.zoom);
			const int y_to = UnScaleByZoomLower(pt_to.y - _vd.dpi.top, _vd.dpi.zoom);
			if ((y_from < 0 && y_to < 0) || (y_from > h && y_to > h)) continue;

			ViewportMapDrawBridgeTunnel(vp, tbtm, tunnel_z, true, w, h, blitter);
		}
	}

	/* Render bridges */
	if (_settings_client.gui.show_bridges_on_map && _vd.bridge_to_map.Length() != 0) {
		const TunnelBridgeToMap * const tbtm_end = _vd.bridge_to_map.End();
		for (const TunnelBridgeToMap *tbtm = _vd.bridge_to_map.Begin(); tbtm != tbtm_end; tbtm++) { // For each bridge
			ViewportMapDrawBridgeTunnel(vp, tbtm, (GetBridgeHeight(tbtm->from_tile) - 1) * TILE_HEIGHT, false, w, h, blitter);
		}
	}
}

void ViewportDoDraw(const ViewPort *vp, int left, int top, int right, int bottom)
{
	DrawPixelInfo *old_dpi = _cur_dpi;
	_cur_dpi = &_vd.dpi;

	_vd.dpi.zoom = vp->zoom;
	int mask = ScaleByZoom(-1, vp->zoom);

	_vd.combine_sprites = SPRITE_COMBINE_NONE;

	_vd.dpi.width = (right - left) & mask;
	_vd.dpi.height = (bottom - top) & mask;
	_vd.dpi.left = left & mask;
	_vd.dpi.top = top & mask;
	_vd.dpi.pitch = old_dpi->pitch;
	_vd.last_child = NULL;

	int x = UnScaleByZoom(_vd.dpi.left - (vp->virtual_left & mask), vp->zoom) + vp->left;
	int y = UnScaleByZoom(_vd.dpi.top - (vp->virtual_top & mask), vp->zoom) + vp->top;

	_vd.dpi.dst_ptr = BlitterFactory::GetCurrentBlitter()->MoveTo(old_dpi->dst_ptr, x - old_dpi->left, y - old_dpi->top);

	_dpi_for_text        = _vd.dpi;
	_dpi_for_text.left   = UnScaleByZoom(_dpi_for_text.left,   _dpi_for_text.zoom);
	_dpi_for_text.top    = UnScaleByZoom(_dpi_for_text.top,    _dpi_for_text.zoom);
	_dpi_for_text.width  = UnScaleByZoom(_dpi_for_text.width,  _dpi_for_text.zoom);
	_dpi_for_text.height = UnScaleByZoom(_dpi_for_text.height, _dpi_for_text.zoom);
	_dpi_for_text.zoom   = ZOOM_LVL_NORMAL;

	if (vp->zoom >= ZOOM_LVL_DRAW_MAP) {
		/* Here the rendering is like smallmap. */
		if (BlitterFactory::GetCurrentBlitter()->GetScreenDepth() == 32) {
			if (_settings_client.gui.show_slopes_on_viewport_map) ViewportMapDraw<true, true>(vp);
			else ViewportMapDraw<true, false>(vp);
		} else {
			_pal2trsp_remap_ptr = IsTransparencySet(TO_TREES) ? GetNonSprite(GB(PALETTE_TO_TRANSPARENT, 0, PALETTE_WIDTH), ST_RECOLOUR) + 1 : NULL;
			if (_settings_client.gui.show_slopes_on_viewport_map) ViewportMapDraw<false, true>(vp);
			else ViewportMapDraw<false, false>(vp);
		}
		ViewportMapDrawVehicles(&_vd.dpi);
		if (_scrolling_viewport && _settings_client.gui.show_scrolling_viewport_on_map) ViewportMapDrawScrollingViewportBox(vp);
		if (vp->zoom < ZOOM_LVL_OUT_256X) ViewportAddTownNames(&_vd.dpi);
	} else {
		/* Classic rendering. */
		ViewportAddLandscape();
		ViewportAddVehicles(&_vd.dpi);

		ViewportAddTownNames(&_vd.dpi);
		ViewportAddStationNames(&_vd.dpi);
		ViewportAddSigns(&_vd.dpi);

		DrawTextEffects(&_vd.dpi);

		if (_vd.tile_sprites_to_draw.Length() != 0) ViewportDrawTileSprites(&_vd.tile_sprites_to_draw);

		ParentSpriteToDraw *psd_end = _vd.parent_sprites_to_draw.End();
		for (ParentSpriteToDraw *it = _vd.parent_sprites_to_draw.Begin(); it != psd_end; it++) {
			*_vd.parent_sprites_to_sort.Append() = it;
		}

		_vp_sprite_sorter(&_vd.parent_sprites_to_sort);
		ViewportDrawParentSprites(&_vd.parent_sprites_to_sort, &_vd.child_screen_sprites_to_draw);

		if (_draw_bounding_boxes) ViewportDrawBoundingBoxes(&_vd.parent_sprites_to_sort);
	}
	if (_draw_dirty_blocks) ViewportDrawDirtyBlocks();

	DrawPixelInfo dp = _vd.dpi;
	ZoomLevel zoom = _vd.dpi.zoom;
	dp.zoom = ZOOM_LVL_NORMAL;
	dp.width = UnScaleByZoom(dp.width, zoom);
	dp.height = UnScaleByZoom(dp.height, zoom);
	_cur_dpi = &dp;

	if (vp->overlay != NULL && vp->overlay->GetCargoMask() != 0 && vp->overlay->GetCompanyMask() != 0) {
		/* translate to window coordinates */
		dp.left = x;
		dp.top = y;
		vp->overlay->Draw(&dp);
	}

	if (_settings_client.gui.show_vehicle_route) ViewportMapDrawVehicleRoute(vp);
	if (_vd.string_sprites_to_draw.Length() != 0) {
		/* translate to world coordinates */
		dp.left = UnScaleByZoom(_vd.dpi.left, zoom);
		dp.top = UnScaleByZoom(_vd.dpi.top, zoom);
		ViewportDrawStrings(zoom, &_vd.string_sprites_to_draw);
	}
	if (_settings_client.gui.show_vehicle_route_steps) ViewportDrawVehicleRouteSteps(vp);
	ViewportDrawPlans(vp);

	_cur_dpi = old_dpi;

	_vd.bridge_to_map.Clear();
	_vd.string_sprites_to_draw.Clear();
	_vd.tile_sprites_to_draw.Clear();
	_vd.parent_sprites_to_draw.Clear();
	_vd.parent_sprites_to_sort.Clear();
	_vd.child_screen_sprites_to_draw.Clear();
}

/**
 * Make sure we don't draw a too big area at a time.
 * If we do, the sprite memory will overflow.
 */
static void ViewportDrawChk(const ViewPort *vp, int left, int top, int right, int bottom)
{
	if ((vp->zoom < ZOOM_LVL_DRAW_MAP) && (ScaleByZoom(bottom - top, vp->zoom) * ScaleByZoom(right - left, vp->zoom) > 180000 * ZOOM_LVL_BASE * ZOOM_LVL_BASE)) {
		if ((bottom - top) > (right - left)) {
			int t = (top + bottom) >> 1;
			ViewportDrawChk(vp, left, top, right, t);
			ViewportDrawChk(vp, left, t, right, bottom);
		} else {
			int t = (left + right) >> 1;
			ViewportDrawChk(vp, left, top, t, bottom);
			ViewportDrawChk(vp, t, top, right, bottom);
		}
	} else {
		ViewportDoDraw(vp,
			ScaleByZoom(left - vp->left, vp->zoom) + vp->virtual_left,
			ScaleByZoom(top - vp->top, vp->zoom) + vp->virtual_top,
			ScaleByZoom(right - vp->left, vp->zoom) + vp->virtual_left,
			ScaleByZoom(bottom - vp->top, vp->zoom) + vp->virtual_top
		);
	}
}

static inline void ViewportDraw(const ViewPort *vp, int left, int top, int right, int bottom)
{
	if (right <= vp->left || bottom <= vp->top) return;

	if (left >= vp->left + vp->width) return;

	if (left < vp->left) left = vp->left;
	if (right > vp->left + vp->width) right = vp->left + vp->width;

	if (top >= vp->top + vp->height) return;

	if (top < vp->top) top = vp->top;
	if (bottom > vp->top + vp->height) bottom = vp->top + vp->height;

	ViewportDrawChk(vp, left, top, right, bottom);
}

/**
 * Draw the viewport of this window.
 */
void Window::DrawViewport() const
{
	DrawPixelInfo *dpi = _cur_dpi;

	dpi->left += this->left;
	dpi->top += this->top;

	ViewportDraw(this->viewport, dpi->left, dpi->top, dpi->left + dpi->width, dpi->top + dpi->height);

	dpi->left -= this->left;
	dpi->top -= this->top;
}

/**
 * Continue criteria for the SearchMapEdge function.
 * @param iter       Value to check.
 * @param iter_limit Maximum value for the iter
 * @param sy         Screen y coordinate calculated for the tile at hand
 * @param sy_limit   Limit to the screen y coordinate
 * @return True when we should continue searching.
 */
typedef bool ContinueMapEdgeSearch(int iter, int iter_limit, int sy, int sy_limit);

/** Continue criteria for searching a no-longer-visible tile in negative direction, starting at some tile. */
static inline bool ContinueLowerMapEdgeSearch(int iter, int iter_limit, int sy, int sy_limit) { return iter > 0          && sy > sy_limit; }
/** Continue criteria for searching a no-longer-visible tile in positive direction, starting at some tile. */
static inline bool ContinueUpperMapEdgeSearch(int iter, int iter_limit, int sy, int sy_limit) { return iter < iter_limit && sy < sy_limit; }

/**
 * Searches, starting at the given tile, by applying the given offset to iter, for a no longer visible tile.
 * The whole sense of this function is keeping the to-be-written code small, thus it is a little bit abstracted
 * so the same function can be used for both the X and Y locations. As such a reference to one of the elements
 * in curr_tile was needed.
 * @param curr_tile  A tile
 * @param iter       Reference to either the X or Y of curr_tile.
 * @param iter_limit Upper search limit for the iter value.
 * @param offset     Search in steps of this size
 * @param sy_limit   Search limit to be passed to the criteria
 * @param continue_criteria Search as long as this criteria is true
 * @return The final value of iter.
 */
static int SearchMapEdge(Point &curr_tile, int &iter, int iter_limit, int offset, int sy_limit, ContinueMapEdgeSearch continue_criteria)
{
	int sy;
	do {
		iter = Clamp(iter + offset, 0, iter_limit);
		sy = GetViewportY(curr_tile);
	} while (continue_criteria(iter, iter_limit, sy, sy_limit));

	return iter;
}

/**
 * Determine the clamping of either the X or Y coordinate to the map.
 * @param curr_tile   A tile
 * @param iter        Reference to either the X or Y of curr_tile.
 * @param iter_limit  Upper search limit for the iter value.
 * @param start       Start value for the iteration.
 * @param other_ref   Reference to the opposite axis in curr_tile than of iter.
 * @param other_value Start value for of the opposite axis
 * @param vp_value    Value of the viewport location in the opposite axis as for iter.
 * @param other_limit Limit for the other value, so if iter is X, then other_limit is for Y.
 * @param vp_top      Top of the viewport.
 * @param vp_bottom   Bottom of the viewport.
 * @return Clamped version of vp_value.
 */
static inline int ClampXYToMap(Point &curr_tile, int &iter, int iter_limit, int start, int &other_ref, int other_value, int vp_value, int other_limit, int vp_top, int vp_bottom)
{
	bool upper_edge = other_value < _settings_game.construction.max_heightlevel / 4;

	/*
	 * First get an estimate of the tiles relevant for us at that edge.  Relevant in the sense
	 * "at least close to the visible area". Thus, we don't look at exactly each tile, inspecting
	 * e.g. every tenth should be enough. After all, the desired screen limit is set such that
	 * the bordermost tiles are painted in the middle of the screen when one hits the limit,
	 * i.e. it is no harm if there is some small error in that calculation
	 */

	other_ref = upper_edge ? 0 : other_limit;
	iter = start;
	int min_iter = SearchMapEdge(curr_tile, iter, iter_limit, upper_edge ? -10 : +10, vp_top,    upper_edge ? ContinueLowerMapEdgeSearch : ContinueUpperMapEdgeSearch);
	iter = start;
	int max_iter = SearchMapEdge(curr_tile, iter, iter_limit, upper_edge ? +10 : -10, vp_bottom, upper_edge ? ContinueUpperMapEdgeSearch : ContinueLowerMapEdgeSearch);

	max_iter = min(max_iter + _settings_game.construction.max_heightlevel / 4, iter_limit);
	min_iter = min(min_iter, max_iter);

	/* Now, calculate the highest heightlevel of these tiles. Again just as an estimate. */
	int max_heightlevel_at_edge = 0;
	for (iter = min_iter; iter <= max_iter; iter += 10) {
		max_heightlevel_at_edge = max(max_heightlevel_at_edge, (int)TileHeight(TileXY(curr_tile.x, curr_tile.y)));
	}

	/* Based on that heightlevel, calculate the limit. For the upper edge a tile with height zero would
	 * get a limit of zero, on the other side it depends on the number of tiles along the axis. */
	return upper_edge ?
			max(vp_value, -max_heightlevel_at_edge * (int)(TILE_HEIGHT * 2 * ZOOM_LVL_BASE)) :
			min(vp_value, (other_limit * TILE_SIZE * 4 - max_heightlevel_at_edge * TILE_HEIGHT * 2) * ZOOM_LVL_BASE);
}

static inline void ClampViewportToMap(const ViewPort *vp, int &x, int &y)
{
	int original_y = y;

	/* Centre of the viewport is hot spot */
	x += vp->virtual_width / 2;
	y += vp->virtual_height / 2;

	/* Convert viewport coordinates to map coordinates
	 * Calculation is scaled by 4 to avoid rounding errors */
	int vx = -x + y * 2;
	int vy =  x + y * 2;

	/* Find out which tile corresponds to (vx,vy) if one assumes height zero.  The cast is necessary to prevent C++ from
	 * converting the result to an uint, which gives an overflow instead of a negative result... */
	int tx = vx / (int)(TILE_SIZE * 4 * ZOOM_LVL_BASE);
	int ty = vy / (int)(TILE_SIZE * 4 * ZOOM_LVL_BASE);

	Point curr_tile;
	vx = ClampXYToMap(curr_tile, curr_tile.y, MapMaxY(), ty, curr_tile.x, tx, vx, MapMaxX(), original_y, original_y + vp->virtual_height);
	vy = ClampXYToMap(curr_tile, curr_tile.x, MapMaxX(), tx, curr_tile.y, ty, vy, MapMaxY(), original_y, original_y + vp->virtual_height);

	/* Convert map coordinates to viewport coordinates */
	x = (-vx + vy) / 2;
	y = ( vx + vy) / 4;

	/* Remove centering */
	x -= vp->virtual_width / 2;
	y -= vp->virtual_height / 2;
}

/**
 * Update the viewport position being displayed.
 * @param w %Window owning the viewport.
 */
void UpdateViewportPosition(Window *w)
{
	const ViewPort *vp = w->viewport;

	if (w->viewport->follow_vehicle != INVALID_VEHICLE) {
		const Vehicle *veh = Vehicle::Get(w->viewport->follow_vehicle);
		Point pt = MapXYZToViewport(vp, veh->x_pos, veh->y_pos, veh->z_pos);

		w->viewport->scrollpos_x = pt.x;
		w->viewport->scrollpos_y = pt.y;
		SetViewportPosition(w, pt.x, pt.y);
	} else {
		/* Ensure the destination location is within the map */
		ClampViewportToMap(vp, w->viewport->dest_scrollpos_x, w->viewport->dest_scrollpos_y);

		int delta_x = w->viewport->dest_scrollpos_x - w->viewport->scrollpos_x;
		int delta_y = w->viewport->dest_scrollpos_y - w->viewport->scrollpos_y;

		bool update_overlay = false;
		if (delta_x != 0 || delta_y != 0) {
			if (_settings_client.gui.smooth_scroll) {
				int max_scroll = ScaleByMapSize1D(512 * ZOOM_LVL_BASE);
				/* Not at our desired position yet... */
				w->viewport->scrollpos_x += Clamp(delta_x / 4, -max_scroll, max_scroll);
				w->viewport->scrollpos_y += Clamp(delta_y / 4, -max_scroll, max_scroll);
			} else {
				w->viewport->scrollpos_x = w->viewport->dest_scrollpos_x;
				w->viewport->scrollpos_y = w->viewport->dest_scrollpos_y;
			}
			update_overlay = (w->viewport->scrollpos_x == w->viewport->dest_scrollpos_x &&
								w->viewport->scrollpos_y == w->viewport->dest_scrollpos_y);
		}

		ClampViewportToMap(vp, w->viewport->scrollpos_x, w->viewport->scrollpos_y);

		if (_scrolling_viewport == w && _settings_client.gui.show_scrolling_viewport_on_map) {
			const int gap = ScaleByZoom(1, ZOOM_LVL_MAX);

			int lr_low = vp->virtual_left;
			int lr_hi = w->viewport->scrollpos_x;
			if (lr_low > lr_hi) Swap(lr_low, lr_hi);
			int right = lr_hi + vp->virtual_width + gap;

			int tb_low = vp->virtual_top;
			int tb_hi = w->viewport->scrollpos_y;
			if (tb_low > tb_hi) Swap(tb_low, tb_hi);
			int bottom = tb_hi + vp->virtual_height + gap;

			MarkAllViewportMapsDirty(lr_low, tb_low, right, bottom);
		}

		SetViewportPosition(w, w->viewport->scrollpos_x, w->viewport->scrollpos_y);
		if (update_overlay) RebuildViewportOverlay(w);
	}
}

/**
 * Marks a viewport as dirty for repaint if it displays (a part of) the area the needs to be repainted.
 * @param vp     The viewport to mark as dirty
 * @param left   Left edge of area to repaint
 * @param top    Top edge of area to repaint
 * @param right  Right edge of area to repaint
 * @param bottom Bottom edge of area to repaint
 * @ingroup dirty
 */
static void MarkViewportDirty(const ViewPort * const vp, int left, int top, int right, int bottom)
{
	/* Rounding wrt. zoom-out level */
	right  += (1 << vp->zoom) - 1;
	bottom += (1 << vp->zoom) - 1;

	right -= vp->virtual_left;
	if (right <= 0) return;

	bottom -= vp->virtual_top;
	if (bottom <= 0) return;

	left = max(0, left - vp->virtual_left);

	if (left >= vp->virtual_width) return;

	top = max(0, top - vp->virtual_top);

	if (top >= vp->virtual_height) return;

	SetDirtyBlocks(
		UnScaleByZoomLower(left, vp->zoom) + vp->left,
		UnScaleByZoomLower(top, vp->zoom) + vp->top,
		UnScaleByZoom(right, vp->zoom) + vp->left + 1,
		UnScaleByZoom(bottom, vp->zoom) + vp->top + 1
	);
}

/**
 * Mark all viewports that display an area as dirty (in need of repaint).
 * @param left   Left   edge of area to repaint. (viewport coordinates, that is wrt. #ZOOM_LVL_NORMAL)
 * @param top    Top    edge of area to repaint. (viewport coordinates, that is wrt. #ZOOM_LVL_NORMAL)
 * @param right  Right  edge of area to repaint. (viewport coordinates, that is wrt. #ZOOM_LVL_NORMAL)
 * @param bottom Bottom edge of area to repaint. (viewport coordinates, that is wrt. #ZOOM_LVL_NORMAL)
 * @param mark_dirty_if_zoomlevel_is_below To tell if an update is relevant or not (for example, animations in map mode are not)
 * @ingroup dirty
 */
void MarkAllViewportsDirty(int left, int top, int right, int bottom, const ZoomLevel mark_dirty_if_zoomlevel_is_below)
{
	Window *w;
	FOR_ALL_WINDOWS_FROM_BACK(w) {
		const ViewPort * const vp = w->viewport;
		if (vp != NULL) {
			assert(vp->width != 0);
			if (vp->zoom >= mark_dirty_if_zoomlevel_is_below) continue;
			MarkViewportDirty(vp, left, top, right, bottom);
		}
	}
}

static void MarkRouteStepDirty(const TileIndex tile, uint order_nr)
{
	assert(tile != INVALID_TILE);
	Window *w;
	const Point pt = RemapCoords2(TileX(tile) * TILE_SIZE + TILE_SIZE / 2, TileY(tile) * TILE_SIZE + TILE_SIZE / 2);
	const int char_height = GetCharacterHeight(FS_SMALL) + 1;
	FOR_ALL_WINDOWS_FROM_BACK(w) {
		const ViewPort * const vp = w->viewport;
		if (vp != NULL) {
			assert(vp->width != 0);
			const int half_width = ScaleByZoom((_vp_route_step_width / 2) + 1, vp->zoom);
			const int height = ScaleByZoom(_vp_route_step_height_top + char_height * order_nr + _vp_route_step_height_bottom, vp->zoom);
			MarkViewportDirty(vp, pt.x - half_width, pt.y - height, pt.x + half_width, pt.y);
		}
	}
}

void MarkAllRouteStepsDirty(Window *vehicle_window)
{
	const Vehicle * const veh = GetVehicleFromWindow(vehicle_window);
	ViewportPrepareVehicleRouteSteps(veh);
	for (RouteStepsMap::const_iterator cit = _vp_route_steps.begin(); cit != _vp_route_steps.end(); cit++) {
		MarkRouteStepDirty(cit->first, (uint) cit->second.size());
	}
	_vp_route_steps_last_mark_dirty.swap(_vp_route_steps);
	_vp_route_steps.clear();
}

/**
 * Mark all viewports in map mode that display an area as dirty (in need of repaint).
 * @param left   Left edge of area to repaint
 * @param top    Top edge of area to repaint
 * @param right  Right edge of area to repaint
 * @param bottom Bottom edge of area to repaint
 * @ingroup dirty
 */
void MarkAllViewportMapsDirty(int left, int top, int right, int bottom)
{
	Window *w;
	FOR_ALL_WINDOWS_FROM_BACK(w) {
		const ViewPort *vp = w->viewport;
		if (vp != NULL && vp->zoom >= ZOOM_LVL_DRAW_MAP) {
			assert(vp->width != 0);
			MarkViewportDirty(vp, left, top, right, bottom);
		}
	}
}

void ConstrainAllViewportsZoom()
{
	Window *w;
	FOR_ALL_WINDOWS_FROM_FRONT(w) {
		if (w->viewport == NULL) continue;

		ZoomLevel zoom = static_cast<ZoomLevel>(Clamp(w->viewport->zoom, _settings_client.gui.zoom_min, _settings_client.gui.zoom_max));
		if (zoom != w->viewport->zoom) {
			while (w->viewport->zoom < zoom) DoZoomInOutWindow(ZOOM_OUT, w);
			while (w->viewport->zoom > zoom) DoZoomInOutWindow(ZOOM_IN, w);
		}
	}
}

/**
 * Mark a tile given by its index dirty for repaint.
 * @param tile The tile to mark dirty.
 * @param mark_dirty_if_zoomlevel_is_below To tell if an update is relevant or not (for example, animations in map mode are not).
 * @param bridge_level_offset Height of bridge on tile to also mark dirty. (Height level relative to north corner.)
 * @ingroup dirty
 */
void MarkTileDirtyByTile(TileIndex tile, const ZoomLevel mark_dirty_if_zoomlevel_is_below, int bridge_level_offset)
{
	Point pt = RemapCoords(TileX(tile) * TILE_SIZE, TileY(tile) * TILE_SIZE, TilePixelHeight(tile));
	MarkAllViewportsDirty(
			pt.x - 31  * ZOOM_LVL_BASE,
			pt.y - 122 * ZOOM_LVL_BASE - ZOOM_LVL_BASE * TILE_HEIGHT * bridge_level_offset,
			pt.x - 31  * ZOOM_LVL_BASE + 67  * ZOOM_LVL_BASE,
			pt.y - 122 * ZOOM_LVL_BASE + 154 * ZOOM_LVL_BASE,
			mark_dirty_if_zoomlevel_is_below
	);
}

/**
 * Mark a (virtual) tile outside the map dirty for repaint.
 * @param x Tile X position.
 * @param y Tile Y position.
 * @ingroup dirty
 */
void MarkTileDirtyByTileOutsideMap(int x, int y)
{
	Point pt = RemapCoords(x * TILE_SIZE, y * TILE_SIZE, TilePixelHeightOutsideMap(x, y));
	MarkAllViewportsDirty(
			pt.x - MAX_TILE_EXTENT_LEFT,
			pt.y, // no buildings outside of map
			pt.x + MAX_TILE_EXTENT_RIGHT,
			pt.y + MAX_TILE_EXTENT_BOTTOM);
}

void MarkTileLineDirty(const TileIndex from_tile, const TileIndex to_tile)
{
	assert(from_tile != INVALID_TILE);
	assert(to_tile != INVALID_TILE);

	const Point from_pt = RemapCoords2(TileX(from_tile) * TILE_SIZE + TILE_SIZE / 2, TileY(from_tile) * TILE_SIZE + TILE_SIZE / 2);
	const Point to_pt = RemapCoords2(TileX(to_tile) * TILE_SIZE + TILE_SIZE / 2, TileY(to_tile) * TILE_SIZE + TILE_SIZE / 2);

	const int block_radius = 20;

	int x1 = from_pt.x / block_radius;
	int y1 = from_pt.y / block_radius;
	const int x2 = to_pt.x / block_radius;
	const int y2 = to_pt.y / block_radius;

	/* http://en.wikipedia.org/wiki/Bresenham%27s_line_algorithm#Simplification */
	const int dx = abs(x2 - x1);
	const int dy = abs(y2 - y1);
	const int sx = (x1 < x2) ? 1 : -1;
	const int sy = (y1 < y2) ? 1 : -1;
	int err = dx - dy;
	for (;;) {
		MarkAllViewportsDirty(
				(x1 - 1) * block_radius,
				(y1 - 1) * block_radius,
				(x1 + 1) * block_radius,
				(y1 + 1) * block_radius,
				ZOOM_LVL_END
		);
		if (x1 == x2 && y1 == y2) break;
		const int e2 = 2 * err;
		if (e2 > -dy) {
			err -= dy;
			x1 += sx;
		}
		if (e2 < dx) {
			err += dx;
			y1 += sy;
		}
	}
}

static void MarkRoutePathsDirty(const std::vector<DrawnPathRouteTileLine> &lines)
{
	for (std::vector<DrawnPathRouteTileLine>::const_iterator it = lines.begin(); it != lines.end(); ++it) {
		MarkTileLineDirty(it->from_tile, it->to_tile);
	}
}

void MarkAllRoutePathsDirty(const Vehicle *veh)
{
	Order *order;
	TileIndex from_tile;
	switch (_settings_client.gui.show_vehicle_route) {
		case 0: // No
			return;

		case 1: // Simple
			MarkRoutePathsDirty(_vp_route_paths_drawn_dirty);
			_vp_route_paths_drawn_dirty.clear();
			std::vector<DrawnPathRouteTileLine> dirtied_paths;
			from_tile = GetLastValidOrderLocation(veh);
			if (from_tile == INVALID_TILE) return;
			FOR_VEHICLE_ORDERS(veh, order) {
				Order *final_order = GetFinalOrder(veh, order);
				const TileIndex to_tile = final_order->GetLocation(veh, veh->type == VEH_AIRCRAFT);
				if (to_tile == INVALID_TILE) continue;
				MarkTileLineDirty(from_tile, to_tile);
				const OrderType ot = order->GetType();
				DrawnPathRouteTileLine path = { from_tile, to_tile };
				dirtied_paths.push_back(path);
				if (ot == OT_GOTO_STATION || ot == OT_GOTO_DEPOT || ot == OT_GOTO_WAYPOINT || ot == OT_IMPLICIT) from_tile = to_tile;
			}
			_vp_route_paths_last_mark_dirty.swap(dirtied_paths);
			break;
	}
}

/**
 * Marks the selected tiles as dirty.
 *
 * This function marks the selected tiles as dirty for repaint
 *
 * @ingroup dirty
 */
static void SetSelectionTilesDirty()
{
	int x_size = _thd.size.x;
	int y_size = _thd.size.y;

	if (!_thd.diagonal) { // Selecting in a straight rectangle (or a single square)
		int x_start = _thd.pos.x;
		int y_start = _thd.pos.y;

		if (_thd.outersize.x != 0 || _thd.outersize.y != 0) {
			x_size  += _thd.outersize.x;
			x_start += _thd.offs.x;
			y_size  += _thd.outersize.y;
			y_start += _thd.offs.y;
		}

		x_size -= TILE_SIZE;
		y_size -= TILE_SIZE;

		assert(x_size >= 0);
		assert(y_size >= 0);

		int x_end = Clamp(x_start + x_size, 0, MapSizeX() * TILE_SIZE - TILE_SIZE);
		int y_end = Clamp(y_start + y_size, 0, MapSizeY() * TILE_SIZE - TILE_SIZE);

		x_start = Clamp(x_start, 0, MapSizeX() * TILE_SIZE - TILE_SIZE);
		y_start = Clamp(y_start, 0, MapSizeY() * TILE_SIZE - TILE_SIZE);

		/* make sure everything is multiple of TILE_SIZE */
		assert((x_end | y_end | x_start | y_start) % TILE_SIZE == 0);

		/* How it works:
		 * Suppose we have to mark dirty rectangle of 3x4 tiles:
		 *   x
		 *  xxx
		 * xxxxx
		 *  xxxxx
		 *   xxx
		 *    x
		 * This algorithm marks dirty columns of tiles, so it is done in 3+4-1 steps:
		 * 1)  x     2)  x
		 *    xxx       Oxx
		 *   Oxxxx     xOxxx
		 *    xxxxx     Oxxxx
		 *     xxx       xxx
		 *      x         x
		 * And so forth...
		 */

		int top_x = x_end; // coordinates of top dirty tile
		int top_y = y_start;
		int bot_x = top_x; // coordinates of bottom dirty tile
		int bot_y = top_y;

		do {
			/* topmost dirty point */
			TileIndex top_tile = TileVirtXY(top_x, top_y);
			Point top = RemapCoords(top_x, top_y, GetTileMaxPixelZ(top_tile));

			/* bottommost point */
			TileIndex bottom_tile = TileVirtXY(bot_x, bot_y);
			Point bot = RemapCoords(bot_x + TILE_SIZE, bot_y + TILE_SIZE, GetTilePixelZ(bottom_tile)); // bottommost point

			/* the 'x' coordinate of 'top' and 'bot' is the same (and always in the same distance from tile middle),
			 * tile height/slope affects only the 'y' on-screen coordinate! */

			int l = top.x - TILE_PIXELS * ZOOM_LVL_BASE; // 'x' coordinate of left   side of the dirty rectangle
			int t = top.y;                               // 'y' coordinate of top    side of the dirty rectangle
			int r = top.x + TILE_PIXELS * ZOOM_LVL_BASE; // 'x' coordinate of right  side of the dirty rectangle
			int b = bot.y;                               // 'y' coordinate of bottom side of the dirty rectangle

			static const int OVERLAY_WIDTH = 4 * ZOOM_LVL_BASE; // part of selection sprites is drawn outside the selected area (in particular: terraforming)

			/* For halftile foundations on SLOPE_STEEP_S the sprite extents some more towards the top */
			MarkAllViewportsDirty(l - OVERLAY_WIDTH, t - OVERLAY_WIDTH - TILE_HEIGHT * ZOOM_LVL_BASE, r + OVERLAY_WIDTH, b + OVERLAY_WIDTH);

			/* haven't we reached the topmost tile yet? */
			if (top_x != x_start) {
				top_x -= TILE_SIZE;
			} else {
				top_y += TILE_SIZE;
			}

			/* the way the bottom tile changes is different when we reach the bottommost tile */
			if (bot_y != y_end) {
				bot_y += TILE_SIZE;
			} else {
				bot_x -= TILE_SIZE;
			}
		} while (bot_x >= top_x);
	} else { // Selecting in a 45 degrees rotated (diagonal) rectangle.
		/* a_size, b_size describe a rectangle with rotated coordinates */
		int a_size = x_size + y_size, b_size = x_size - y_size;

		int interval_a = a_size < 0 ? -(int)TILE_SIZE : (int)TILE_SIZE;
		int interval_b = b_size < 0 ? -(int)TILE_SIZE : (int)TILE_SIZE;

		for (int a = -interval_a; a != a_size + interval_a; a += interval_a) {
			for (int b = -interval_b; b != b_size + interval_b; b += interval_b) {
				uint x = (_thd.pos.x + (a + b) / 2) / TILE_SIZE;
				uint y = (_thd.pos.y + (a - b) / 2) / TILE_SIZE;

				if (x < MapMaxX() && y < MapMaxY()) {
					MarkTileDirtyByTile(TileXY(x, y));
				}
			}
		}
	}
}


void SetSelectionRed(bool b)
{
	_thd.make_square_red = b;
	SetSelectionTilesDirty();
}

/**
 * Test whether a sign is below the mouse
 * @param vp the clicked viewport
 * @param x X position of click
 * @param y Y position of click
 * @param sign the sign to check
 * @return true if the sign was hit
 */
static bool CheckClickOnViewportSign(const ViewPort *vp, int x, int y, const ViewportSign *sign)
{
	bool small = (vp->zoom >= ZOOM_LVL_OUT_16X);
	int sign_half_width = ScaleByZoom((small ? sign->width_small : sign->width_normal) / 2, vp->zoom);
	int sign_height = ScaleByZoom(VPSM_TOP + (small ? FONT_HEIGHT_SMALL : FONT_HEIGHT_NORMAL) + VPSM_BOTTOM, vp->zoom);

	x = ScaleByZoom(x - vp->left, vp->zoom) + vp->virtual_left;
	y = ScaleByZoom(y - vp->top, vp->zoom) + vp->virtual_top;

	return y >= sign->top && y < sign->top + sign_height &&
			x >= sign->center - sign_half_width && x < sign->center + sign_half_width;
}

static bool CheckClickOnTown(const ViewPort *vp, int x, int y)
{
	if (!HasBit(_display_opt, DO_SHOW_TOWN_NAMES)) return false;

	const Town *t;
	FOR_ALL_TOWNS(t) {
		if (CheckClickOnViewportSign(vp, x, y, &t->cache.sign)) {
			ShowTownViewWindow(t->index);
			return true;
		}
	}

	return false;
}

static bool CheckClickOnStation(const ViewPort *vp, int x, int y)
{
	if (!(HasBit(_display_opt, DO_SHOW_STATION_NAMES) || HasBit(_display_opt, DO_SHOW_WAYPOINT_NAMES)) || IsInvisibilitySet(TO_SIGNS)) return false;

	const BaseStation *st;
	FOR_ALL_BASE_STATIONS(st) {
		/* Check whether the base station is a station or a waypoint */
		bool is_station = Station::IsExpected(st);

		/* Don't check if the display options are disabled */
		if (!HasBit(_display_opt, is_station ? DO_SHOW_STATION_NAMES : DO_SHOW_WAYPOINT_NAMES)) continue;

		/* Don't check if competitor signs are not shown and the sign isn't owned by the local company */
		if (!HasBit(_display_opt, DO_SHOW_COMPETITOR_SIGNS) && _local_company != st->owner && st->owner != OWNER_NONE) continue;

		if (CheckClickOnViewportSign(vp, x, y, &st->sign)) {
			if (is_station) {
				ShowStationViewWindow(st->index);
			} else {
				ShowWaypointWindow(Waypoint::From(st));
			}
			return true;
		}
	}

	return false;
}


static bool CheckClickOnSign(const ViewPort *vp, int x, int y)
{
	/* Signs are turned off, or they are transparent and invisibility is ON, or company is a spectator */
	if (!HasBit(_display_opt, DO_SHOW_SIGNS) || IsInvisibilitySet(TO_SIGNS) || _local_company == COMPANY_SPECTATOR) return false;

	const Sign *si;
	FOR_ALL_SIGNS(si) {
		/* If competitor signs are hidden, don't check signs that aren't owned by local company */
		if (!HasBit(_display_opt, DO_SHOW_COMPETITOR_SIGNS) && _local_company != si->owner && si->owner != OWNER_DEITY) continue;
		if (si->owner == OWNER_DEITY && _game_mode != GM_EDITOR) continue;

		if (CheckClickOnViewportSign(vp, x, y, &si->sign)) {
			HandleClickOnSign(si);
			return true;
		}
	}

	return false;
}


static bool CheckClickOnLandscape(const ViewPort *vp, int x, int y)
{
	Point pt = TranslateXYToTileCoord(vp, x, y);

	if (pt.x != -1) return ClickTile(TileVirtXY(pt.x, pt.y));
	return true;
}

static void PlaceObject()
{
	Point pt;
	Window *w;

	pt = GetTileBelowCursor();
	if (pt.x == -1) return;

	if ((_thd.place_mode & HT_DRAG_MASK) == HT_POINT) {
		pt.x += TILE_SIZE / 2;
		pt.y += TILE_SIZE / 2;
	}

	_tile_fract_coords.x = pt.x & TILE_UNIT_MASK;
	_tile_fract_coords.y = pt.y & TILE_UNIT_MASK;

	w = _thd.GetCallbackWnd();
	if (w != NULL) w->OnPlaceObject(pt, TileVirtXY(pt.x, pt.y));
}

bool HandleViewportDoubleClicked(Window *w, int x, int y)
{
	ViewPort *vp = w->viewport;
	if (vp->zoom < ZOOM_LVL_DRAW_MAP) return false;

	switch (_settings_client.gui.action_when_viewport_map_is_dblclicked) {
		case 0: // Do nothing
			return false;
		case 1: // Zoom in main viewport
			while (vp->zoom != ZOOM_LVL_VIEWPORT)
				ZoomInOrOutToCursorWindow(true, w);
			return true;
		case 2: // Open an extra viewport
			ShowExtraViewPortWindowForTileUnderCursor();
			return true;
		default:
			return false;
	}
}

bool HandleViewportClicked(const ViewPort *vp, int x, int y, bool double_click)
{
	/* No click in smallmap mode except for plan making. */
	if (vp->zoom >= ZOOM_LVL_DRAW_MAP && !(_thd.place_mode == HT_POINT && _thd.select_proc == DDSP_DRAW_PLANLINE)) return true;

	const Vehicle *v = CheckClickOnVehicle(vp, x, y);

	if (_thd.place_mode & HT_VEHICLE) {
		if (v != NULL && VehicleClicked(v)) return true;
	}

	/* Vehicle placement mode already handled above. */
	if ((_thd.place_mode & HT_DRAG_MASK) != HT_NONE) {
		if (_thd.place_mode & HT_POLY) {
			/* In polyline mode double-clicking on a single white line, finishes current polyline.
			 * If however the user double-clicks on a line that has a white and a blue section,
			 * both lines (white and blue) will be constructed consecutively. */
			static bool stop_snap_on_double_click = false;
			if (double_click && stop_snap_on_double_click) {
				SetRailSnapMode(RSM_NO_SNAP);
				return true;
			}
			stop_snap_on_double_click = !(_thd.drawstyle & HT_LINE) || (_thd.dir2 == HT_DIR_END);
		}

		PlaceObject();
		return true;
	}

	if (CheckClickOnTown(vp, x, y)) return true;
	if (CheckClickOnStation(vp, x, y)) return true;
	if (CheckClickOnSign(vp, x, y)) return true;
	bool result = CheckClickOnLandscape(vp, x, y);

	if (v != NULL) {
		DEBUG(misc, 2, "Vehicle %d (index %d) at %p", v->unitnumber, v->index, v);
		if (IsCompanyBuildableVehicleType(v)) {
			v = v->First();
			WindowClass wc = _thd.GetCallbackWnd()->window_class;
			if (_ctrl_pressed && v->owner == _local_company) {
				StartStopVehicle(v, true);
			} else if (wc != WC_CREATE_TEMPLATE && wc != WC_TEMPLATEGUI_MAIN) {
				ShowVehicleViewWindow(v);
			}
		}
		return true;
	}
	return result;
}

void RebuildViewportOverlay(Window *w)
{
	if (w->viewport->overlay != NULL &&
			w->viewport->overlay->GetCompanyMask() != 0 &&
			w->viewport->overlay->GetCargoMask() != 0) {
		w->viewport->overlay->RebuildCache();
		w->SetDirty();
	}
}

/**
 * Scrolls the viewport in a window to a given location.
 * @param x       Desired x location of the map to scroll to (world coordinate).
 * @param y       Desired y location of the map to scroll to (world coordinate).
 * @param z       Desired z location of the map to scroll to (world coordinate). Use \c -1 to scroll to the height of the map at the \a x, \a y location.
 * @param w       %Window containing the viewport.
 * @param instant Jump to the location instead of slowly moving to it.
 * @return Destination of the viewport was changed (to activate other actions when the viewport is already at the desired position).
 */
bool ScrollWindowTo(int x, int y, int z, Window *w, bool instant)
{
	/* The slope cannot be acquired outside of the map, so make sure we are always within the map. */
	if (z == -1) {
		if ( x >= 0 && x <= (int)MapSizeX() * (int)TILE_SIZE - 1
				&& y >= 0 && y <= (int)MapSizeY() * (int)TILE_SIZE - 1) {
			z = GetSlopePixelZ(x, y);
		} else {
			z = TileHeightOutsideMap(x / (int)TILE_SIZE, y / (int)TILE_SIZE);
		}
	}

	Point pt = MapXYZToViewport(w->viewport, x, y, z);
	w->viewport->follow_vehicle = INVALID_VEHICLE;

	if (w->viewport->dest_scrollpos_x == pt.x && w->viewport->dest_scrollpos_y == pt.y) return false;

	if (instant) {
		w->viewport->scrollpos_x = pt.x;
		w->viewport->scrollpos_y = pt.y;
		RebuildViewportOverlay(w);
	}

	w->viewport->dest_scrollpos_x = pt.x;
	w->viewport->dest_scrollpos_y = pt.y;
	return true;
}

/**
 * Scrolls the viewport in a window to a given location.
 * @param tile    Desired tile to center on.
 * @param w       %Window containing the viewport.
 * @param instant Jump to the location instead of slowly moving to it.
 * @return Destination of the viewport was changed (to activate other actions when the viewport is already at the desired position).
 */
bool ScrollWindowToTile(TileIndex tile, Window *w, bool instant)
{
	return ScrollWindowTo(TileX(tile) * TILE_SIZE, TileY(tile) * TILE_SIZE, -1, w, instant);
}

/**
 * Scrolls the viewport of the main window to a given location.
 * @param tile    Desired tile to center on.
 * @param instant Jump to the location instead of slowly moving to it.
 * @return Destination of the viewport was changed (to activate other actions when the viewport is already at the desired position).
 */
bool ScrollMainWindowToTile(TileIndex tile, bool instant)
{
	return ScrollMainWindowTo(TileX(tile) * TILE_SIZE + TILE_SIZE / 2, TileY(tile) * TILE_SIZE + TILE_SIZE / 2, -1, instant);
}

/**
 * Set a tile to display a red error square.
 * @param tile Tile that should show the red error square.
 */
void SetRedErrorSquare(TileIndex tile)
{
	TileIndex old;

	old = _thd.redsq;
	_thd.redsq = tile;

	if (tile != old) {
		if (tile != INVALID_TILE) MarkTileDirtyByTile(tile, ZOOM_LVL_DRAW_MAP);
		if (old  != INVALID_TILE) MarkTileDirtyByTile(old, ZOOM_LVL_DRAW_MAP);
	}
}

/**
 * Highlight \a w by \a h tiles at the cursor.
 * @param w Width of the highlighted tiles rectangle.
 * @param h Height of the highlighted tiles rectangle.
 */
void SetTileSelectSize(int w, int h)
{
	_thd.new_size.x = w * TILE_SIZE;
	_thd.new_size.y = h * TILE_SIZE;
	_thd.new_outersize.x = 0;
	_thd.new_outersize.y = 0;
}

void SetTileSelectBigSize(int ox, int oy, int sx, int sy)
{
	_thd.new_offs.x = ox * TILE_SIZE;
	_thd.new_offs.y = oy * TILE_SIZE;
	_thd.new_outersize.x = sx * TILE_SIZE;
	_thd.new_outersize.y = sy * TILE_SIZE;
}

/** returns the best autorail highlight type from map coordinates */
static HighLightStyle GetAutorailHT(int x, int y)
{
	return HT_RAIL | _autorail_piece[x & TILE_UNIT_MASK][y & TILE_UNIT_MASK];
}

/**
 * Reset tile highlighting.
 */
void TileHighlightData::Reset()
{
	this->pos.x = 0;
	this->pos.y = 0;
	this->new_pos.x = 0;
	this->new_pos.y = 0;
}

/**
 * Is the user dragging a 'diagonal rectangle'?
 * @return User is dragging a rotated rectangle.
 */
bool TileHighlightData::IsDraggingDiagonal()
{
	return (this->place_mode & HT_DIAGONAL) != 0 && _ctrl_pressed && _left_button_down;
}

/**
 * Get the window that started the current highlighting.
 * @return The window that requested the current tile highlighting, or \c NULL if not available.
 */
Window *TileHighlightData::GetCallbackWnd()
{
	return FindWindowById(this->window_class, this->window_number);
}

static HighLightStyle CalcPolyrailDrawstyle(Point pt, bool dragging);

static inline void CalcNewPolylineOutersize()
{
	/* use the 'outersize' to mark the second (blue) part of a polyline selection */
	if (_thd.dir2 < HT_DIR_END) {
		/* get bounds of the second part */
		int outer_x1 = _thd.selstart2.x & ~TILE_UNIT_MASK;
		int outer_y1 = _thd.selstart2.y & ~TILE_UNIT_MASK;
		int outer_x2 = _thd.selend2.x & ~TILE_UNIT_MASK;
		int outer_y2 = _thd.selend2.y & ~TILE_UNIT_MASK;
		if (outer_x1 > outer_x2) Swap(outer_x1, outer_x2);
		if (outer_y1 > outer_y2) Swap(outer_y1, outer_y2);
		/* include the first part */
		outer_x1 = min<int>(outer_x1, _thd.new_pos.x);
		outer_y1 = min<int>(outer_y1, _thd.new_pos.y);
		outer_x2 = max<int>(outer_x2, _thd.new_pos.x + _thd.new_size.x - TILE_SIZE);
		outer_y2 = max<int>(outer_y2, _thd.new_pos.y + _thd.new_size.y - TILE_SIZE);
		/* write new values */
		_thd.new_offs.x = outer_x1 - _thd.new_pos.x;
		_thd.new_offs.y = outer_y1 - _thd.new_pos.y;
		_thd.new_outersize.x = outer_x2 - outer_x1 + TILE_SIZE - _thd.new_size.x;
		_thd.new_outersize.y = outer_y2 - outer_y1 + TILE_SIZE - _thd.new_size.y;
	} else {
		_thd.new_offs.x = 0;
		_thd.new_offs.y = 0;
		_thd.new_outersize.x = 0;
		_thd.new_outersize.y = 0;
	}
}

/**
 * Updates tile highlighting for all cases.
 * Uses _thd.selstart and _thd.selend and _thd.place_mode (set elsewhere) to determine _thd.pos and _thd.size
 * Also drawstyle is determined. Uses _thd.new.* as a buffer and calls SetSelectionTilesDirty() twice,
 * Once for the old and once for the new selection.
 * _thd is TileHighlightData, found in viewport.h
 */
void UpdateTileSelection()
{
	int x1;
	int y1;

	HighLightStyle new_drawstyle = HT_NONE;
	bool new_diagonal = false;

	if ((_thd.place_mode & HT_DRAG_MASK) == HT_SPECIAL) {
		x1 = _thd.selend.x;
		y1 = _thd.selend.y;
		if (x1 != -1) {
			int x2 = _thd.selstart.x & ~TILE_UNIT_MASK;
			int y2 = _thd.selstart.y & ~TILE_UNIT_MASK;
			x1 &= ~TILE_UNIT_MASK;
			y1 &= ~TILE_UNIT_MASK;

			if (_thd.IsDraggingDiagonal()) {
				new_diagonal = true;
			} else {
				if (x1 >= x2) Swap(x1, x2);
				if (y1 >= y2) Swap(y1, y2);
			}
			_thd.new_pos.x = x1;
			_thd.new_pos.y = y1;
			_thd.new_size.x = x2 - x1;
			_thd.new_size.y = y2 - y1;
			if (!new_diagonal) {
				_thd.new_size.x += TILE_SIZE;
				_thd.new_size.y += TILE_SIZE;
			}
			new_drawstyle = _thd.next_drawstyle;
		}
	} else if ((_thd.place_mode & HT_DRAG_MASK) != HT_NONE) {
		Point pt = GetTileBelowCursor();
		x1 = pt.x;
		y1 = pt.y;
		if (x1 != -1) {
			switch (_thd.place_mode & HT_DRAG_MASK) {
				case HT_RECT:
					new_drawstyle = HT_RECT;
					break;
				case HT_POINT:
					new_drawstyle = HT_POINT;
					x1 += TILE_SIZE / 2;
					y1 += TILE_SIZE / 2;
					break;
				case HT_RAIL:
				case HT_LINE:
					/* HT_POLY */
					if (_thd.place_mode & HT_POLY) {
						RailSnapMode snap_mode = GetRailSnapMode();
						if (snap_mode == RSM_NO_SNAP ||
								(snap_mode == RSM_SNAP_TO_TILE && GetRailSnapTile() == TileVirtXY(pt.x, pt.y))) {
							new_drawstyle = GetAutorailHT(pt.x, pt.y);
							_thd.new_offs.x = 0;
							_thd.new_offs.y = 0;
							_thd.new_outersize.x = 0;
							_thd.new_outersize.y = 0;
							_thd.dir2 = HT_DIR_END;
						} else {
							new_drawstyle = CalcPolyrailDrawstyle(pt, false);
							if (new_drawstyle != HT_NONE) {
								x1 = _thd.selstart.x & ~TILE_UNIT_MASK;
								y1 = _thd.selstart.y & ~TILE_UNIT_MASK;
								int x2 = _thd.selend.x & ~TILE_UNIT_MASK;
								int y2 = _thd.selend.y & ~TILE_UNIT_MASK;
								if (x1 > x2) Swap(x1, x2);
								if (y1 > y2) Swap(y1, y2);
								_thd.new_pos.x = x1;
								_thd.new_pos.y = y1;
								_thd.new_size.x = x2 - x1 + TILE_SIZE;
								_thd.new_size.y = y2 - y1 + TILE_SIZE;
							}
						}
						break;
					}
					/* HT_RAIL */
					if (_thd.place_mode & HT_RAIL) {
						/* Draw one highlighted tile in any direction */
						new_drawstyle = GetAutorailHT(pt.x, pt.y);
						break;
					}
					/* HT_LINE */
					switch (_thd.place_mode & HT_DIR_MASK) {
						case HT_DIR_X: new_drawstyle = HT_LINE | HT_DIR_X; break;
						case HT_DIR_Y: new_drawstyle = HT_LINE | HT_DIR_Y; break;

						case HT_DIR_HU:
						case HT_DIR_HL:
							new_drawstyle = (pt.x & TILE_UNIT_MASK) + (pt.y & TILE_UNIT_MASK) <= TILE_SIZE ? HT_LINE | HT_DIR_HU : HT_LINE | HT_DIR_HL;
							break;

						case HT_DIR_VL:
						case HT_DIR_VR:
							new_drawstyle = (pt.x & TILE_UNIT_MASK) > (pt.y & TILE_UNIT_MASK) ? HT_LINE | HT_DIR_VL : HT_LINE | HT_DIR_VR;
							break;

						default: NOT_REACHED();
					}
					_thd.selstart.x = x1 & ~TILE_UNIT_MASK;
					_thd.selstart.y = y1 & ~TILE_UNIT_MASK;
					_thd.selend.x = x1;
					_thd.selend.y = y1;
					break;
				default:
					NOT_REACHED();
					break;
			}
			_thd.new_pos.x = x1 & ~TILE_UNIT_MASK;
			_thd.new_pos.y = y1 & ~TILE_UNIT_MASK;
		}
	}

	if (new_drawstyle & HT_LINE) CalcNewPolylineOutersize();

	/* redraw selection */
	if (_thd.drawstyle != new_drawstyle ||
			_thd.pos.x != _thd.new_pos.x || _thd.pos.y != _thd.new_pos.y ||
			_thd.size.x != _thd.new_size.x || _thd.size.y != _thd.new_size.y ||
			_thd.offs.x != _thd.new_offs.x || _thd.offs.y != _thd.new_offs.y ||
			_thd.outersize.x != _thd.new_outersize.x ||
			_thd.outersize.y != _thd.new_outersize.y ||
			_thd.diagonal    != new_diagonal) {
		/* Clear the old tile selection? */
		if ((_thd.drawstyle & HT_DRAG_MASK) != HT_NONE) SetSelectionTilesDirty();

		_thd.drawstyle = new_drawstyle;
		_thd.pos = _thd.new_pos;
		_thd.size = _thd.new_size;
		_thd.offs = _thd.new_offs;
		_thd.outersize = _thd.new_outersize;
		_thd.diagonal = new_diagonal;
		_thd.dirty = 0xff;

		/* Draw the new tile selection? */
		if ((new_drawstyle & HT_DRAG_MASK) != HT_NONE) SetSelectionTilesDirty();
	}
}

/**
 * Displays the measurement tooltips when selecting multiple tiles
 * @param str String to be displayed
 * @param paramcount number of params to deal with
 * @param params (optional) up to 5 pieces of additional information that may be added to a tooltip
 * @param close_cond Condition for closing this tooltip.
 */
static inline void ShowMeasurementTooltips(StringID str, uint paramcount, const uint64 params[], TooltipCloseCondition close_cond = TCC_LEFT_CLICK)
{
	if (!_settings_client.gui.measure_tooltip) return;
	GuiShowTooltips(_thd.GetCallbackWnd(), str, paramcount, params, close_cond);
}

/** highlighting tiles while only going over them with the mouse */
void VpStartPlaceSizing(TileIndex tile, ViewportPlaceMethod method, ViewportDragDropSelectionProcess process)
{
	_thd.select_method = method;
	_thd.select_proc   = process;
	_thd.selend.x = TileX(tile) * TILE_SIZE;
	_thd.selstart.x = TileX(tile) * TILE_SIZE;
	_thd.selend.y = TileY(tile) * TILE_SIZE;
	_thd.selstart.y = TileY(tile) * TILE_SIZE;

	/* Needed so several things (road, autoroad, bridges, ...) are placed correctly.
	 * In effect, placement starts from the centre of a tile
	 */
	if (method == VPM_X_OR_Y || method == VPM_FIX_X || method == VPM_FIX_Y) {
		_thd.selend.x += TILE_SIZE / 2;
		_thd.selend.y += TILE_SIZE / 2;
		_thd.selstart.x += TILE_SIZE / 2;
		_thd.selstart.y += TILE_SIZE / 2;
	}

	HighLightStyle others = _thd.place_mode & ~(HT_DRAG_MASK | HT_DIR_MASK);
	if ((_thd.place_mode & HT_DRAG_MASK) == HT_RECT) {
		_thd.place_mode = HT_SPECIAL | others;
		_thd.next_drawstyle = HT_RECT | others;
	} else if (_thd.place_mode & (HT_RAIL | HT_LINE)) {
		_thd.place_mode = HT_SPECIAL | others;
		_thd.next_drawstyle = _thd.drawstyle | others;
		_current_snap_lock.x = -1;
		if ((_thd.place_mode & HT_POLY) != 0 && GetRailSnapMode() == RSM_NO_SNAP) {
			SetRailSnapMode(RSM_SNAP_TO_TILE);
			SetRailSnapTile(tile);
		}
	} else {
		_thd.place_mode = HT_SPECIAL | others;
		_thd.next_drawstyle = HT_POINT | others;
	}
	_special_mouse_mode = WSM_SIZING;
}

void VpSetPlaceSizingLimit(int limit)
{
	_thd.sizelimit = limit;
}

/**
 * Highlights all tiles between a set of two tiles. Used in dock and tunnel placement
 * @param from TileIndex of the first tile to highlight
 * @param to TileIndex of the last tile to highlight
 */
void VpSetPresizeRange(TileIndex from, TileIndex to)
{
	uint64 distance = DistanceManhattan(from, to) + 1;

	_thd.selend.x = TileX(to) * TILE_SIZE;
	_thd.selend.y = TileY(to) * TILE_SIZE;
	_thd.selstart.x = TileX(from) * TILE_SIZE;
	_thd.selstart.y = TileY(from) * TILE_SIZE;
	_thd.next_drawstyle = HT_RECT;

	/* show measurement only if there is any length to speak of */
	if (distance > 1) ShowMeasurementTooltips(STR_MEASURE_LENGTH, 1, &distance, TCC_HOVER);
}

static void VpStartPreSizing()
{
	_thd.selend.x = -1;
	_special_mouse_mode = WSM_PRESIZE;
}

/**
 * returns information about the 2x1 piece to be build.
 * The lower bits (0-3) are the track type.
 */
static HighLightStyle Check2x1AutoRail(int mode)
{
	int fxpy = _tile_fract_coords.x + _tile_fract_coords.y;
	int sxpy = (_thd.selend.x & TILE_UNIT_MASK) + (_thd.selend.y & TILE_UNIT_MASK);
	int fxmy = _tile_fract_coords.x - _tile_fract_coords.y;
	int sxmy = (_thd.selend.x & TILE_UNIT_MASK) - (_thd.selend.y & TILE_UNIT_MASK);

	switch (mode) {
		default: NOT_REACHED();
		case 0: // end piece is lower right
			if (fxpy >= 20 && sxpy <= 12) return HT_DIR_HL;
			if (fxmy < -3 && sxmy > 3) return HT_DIR_VR;
			return HT_DIR_Y;

		case 1:
			if (fxmy > 3 && sxmy < -3) return HT_DIR_VL;
			if (fxpy <= 12 && sxpy >= 20) return HT_DIR_HU;
			return HT_DIR_Y;

		case 2:
			if (fxmy > 3 && sxmy < -3) return HT_DIR_VL;
			if (fxpy >= 20 && sxpy <= 12) return HT_DIR_HL;
			return HT_DIR_X;

		case 3:
			if (fxmy < -3 && sxmy > 3) return HT_DIR_VR;
			if (fxpy <= 12 && sxpy >= 20) return HT_DIR_HU;
			return HT_DIR_X;
	}
}

/**
 * Check if the direction of start and end tile should be swapped based on
 * the dragging-style. Default directions are:
 * in the case of a line (HT_RAIL, HT_LINE):  DIR_NE, DIR_NW, DIR_N, DIR_E
 * in the case of a rect (HT_RECT, HT_POINT): DIR_S, DIR_E
 * For example dragging a rectangle area from south to north should be swapped to
 * north-south (DIR_S) to obtain the same results with less code. This is what
 * the return value signifies.
 * @param style HighLightStyle dragging style
 * @param start_tile start tile of drag
 * @param end_tile end tile of drag
 * @return boolean value which when true means start/end should be swapped
 */
static bool SwapDirection(HighLightStyle style, TileIndex start_tile, TileIndex end_tile)
{
	uint start_x = TileX(start_tile);
	uint start_y = TileY(start_tile);
	uint end_x = TileX(end_tile);
	uint end_y = TileY(end_tile);

	switch (style & HT_DRAG_MASK) {
		case HT_RAIL:
		case HT_LINE: return (end_x > start_x || (end_x == start_x && end_y > start_y));

		case HT_RECT:
		case HT_POINT: return (end_x != start_x && end_y < start_y);
		default: NOT_REACHED();
	}

	return false;
}

/**
 * Calculates height difference between one tile and another.
 * Multiplies the result to suit the standard given by #TILE_HEIGHT_STEP.
 *
 * To correctly get the height difference we need the direction we are dragging
 * in, as well as with what kind of tool we are dragging. For example a horizontal
 * autorail tool that starts in bottom and ends at the top of a tile will need the
 * maximum of SW, S and SE, N corners respectively. This is handled by the lookup table below
 * See #_tileoffs_by_dir in map.cpp for the direction enums if you can't figure out the values yourself.
 * @param style      Highlighting style of the drag. This includes direction and style (autorail, rect, etc.)
 * @param distance   Number of tiles dragged, important for horizontal/vertical drags, ignored for others.
 * @param start_tile Start tile of the drag operation.
 * @param end_tile   End tile of the drag operation.
 * @return Height difference between two tiles. The tile measurement tool utilizes this value in its tooltip.
 */
static int CalcHeightdiff(HighLightStyle style, uint distance, TileIndex start_tile, TileIndex end_tile)
{
	bool swap = SwapDirection(style, start_tile, end_tile);
	uint h0, h1; // Start height and end height.

	if (start_tile == end_tile) return 0;
	if (swap) Swap(start_tile, end_tile);

	switch (style & HT_DRAG_MASK) {
		case HT_RECT: {
			static const TileIndexDiffC heightdiff_area_by_dir[] = {
				/* Start */ {1, 0}, /* Dragging east */ {0, 0}, // Dragging south
				/* End   */ {0, 1}, /* Dragging east */ {1, 1}  // Dragging south
			};

			/* In the case of an area we can determine whether we were dragging south or
			 * east by checking the X-coordinates of the tiles */
			byte style_t = (byte)(TileX(end_tile) > TileX(start_tile));
			start_tile = TILE_ADD(start_tile, ToTileIndexDiff(heightdiff_area_by_dir[style_t]));
			end_tile   = TILE_ADD(end_tile, ToTileIndexDiff(heightdiff_area_by_dir[2 + style_t]));
			/* FALL THROUGH */
		}

		case HT_POINT:
			h0 = TileHeight(start_tile);
			h1 = TileHeight(end_tile);
			break;
		default: { // All other types, this is mostly only line/autorail
			static const HighLightStyle flip_style_direction[] = {
				HT_DIR_X, HT_DIR_Y, HT_DIR_HL, HT_DIR_HU, HT_DIR_VR, HT_DIR_VL
			};
			static const TileIndexDiffC heightdiff_line_by_dir[] = {
				/* Start */ {1, 0}, {1, 1}, /* HT_DIR_X  */ {0, 1}, {1, 1}, // HT_DIR_Y
				/* Start */ {1, 0}, {0, 0}, /* HT_DIR_HU */ {1, 0}, {1, 1}, // HT_DIR_HL
				/* Start */ {1, 0}, {1, 1}, /* HT_DIR_VL */ {0, 1}, {1, 1}, // HT_DIR_VR

				/* Start */ {0, 1}, {0, 0}, /* HT_DIR_X  */ {1, 0}, {0, 0}, // HT_DIR_Y
				/* End   */ {0, 1}, {0, 0}, /* HT_DIR_HU */ {1, 1}, {0, 1}, // HT_DIR_HL
				/* End   */ {1, 0}, {0, 0}, /* HT_DIR_VL */ {0, 0}, {0, 1}, // HT_DIR_VR
			};

			distance %= 2; // we're only interested if the distance is even or uneven
			style &= HT_DIR_MASK;

			/* To handle autorail, we do some magic to be able to use a lookup table.
			 * Firstly if we drag the other way around, we switch start&end, and if needed
			 * also flip the drag-position. Eg if it was on the left, and the distance is even
			 * that means the end, which is now the start is on the right */
			if (swap && distance == 0) style = flip_style_direction[style];

			/* Use lookup table for start-tile based on HighLightStyle direction */
			byte style_t = style * 2;
			assert(style_t < lengthof(heightdiff_line_by_dir) - 13);
			h0 = TileHeight(TILE_ADD(start_tile, ToTileIndexDiff(heightdiff_line_by_dir[style_t])));
			uint ht = TileHeight(TILE_ADD(start_tile, ToTileIndexDiff(heightdiff_line_by_dir[style_t + 1])));
			h0 = max(h0, ht);

			/* Use lookup table for end-tile based on HighLightStyle direction
			 * flip around side (lower/upper, left/right) based on distance */
			if (distance == 0) style_t = flip_style_direction[style] * 2;
			assert(style_t < lengthof(heightdiff_line_by_dir) - 13);
			h1 = TileHeight(TILE_ADD(end_tile, ToTileIndexDiff(heightdiff_line_by_dir[12 + style_t])));
			ht = TileHeight(TILE_ADD(end_tile, ToTileIndexDiff(heightdiff_line_by_dir[12 + style_t + 1])));
			h1 = max(h1, ht);
			break;
		}
	}

	if (swap) Swap(h0, h1);
	return (int)(h1 - h0) * TILE_HEIGHT_STEP;
}

static void ShowLengthMeasurement(HighLightStyle style, TileIndex start_tile, TileIndex end_tile, TooltipCloseCondition close_cond = TCC_LEFT_CLICK, bool show_single_tile_length = false)
{
	static const StringID measure_strings_length[] = {STR_NULL, STR_MEASURE_LENGTH, STR_MEASURE_LENGTH_HEIGHTDIFF};

	if (_settings_client.gui.measure_tooltip) {
		uint distance = DistanceManhattan(start_tile, end_tile) + 1;
		byte index = 0;
		uint64 params[2];

		if (show_single_tile_length || distance != 1) {
			int heightdiff = CalcHeightdiff(style, distance, start_tile, end_tile);
			/* If we are showing a tooltip for horizontal or vertical drags,
			 * 2 tiles have a length of 1. To bias towards the ceiling we add
			 * one before division. It feels more natural to count 3 lengths as 2 */
			if ((style & HT_DIR_MASK) != HT_DIR_X && (style & HT_DIR_MASK) != HT_DIR_Y) {
				distance = CeilDiv(distance, 2);
			}

			params[index++] = distance;
			if (heightdiff != 0) params[index++] = heightdiff;
		}

		ShowMeasurementTooltips(measure_strings_length[index], index, params, close_cond);
	}
}

/**
 * Check for underflowing the map.
 * @param test  the variable to test for underflowing
 * @param other the other variable to update to keep the line
 * @param mult  the constant to multiply the difference by for \c other
 */
static void CheckUnderflow(int &test, int &other, int mult)
{
	if (test >= 0) return;

	other += mult * test;
	test = 0;
}

/**
 * Check for overflowing the map.
 * @param test  the variable to test for overflowing
 * @param other the other variable to update to keep the line
 * @param max   the maximum value for the \c test variable
 * @param mult  the constant to multiply the difference by for \c other
 */
static void CheckOverflow(int &test, int &other, int max, int mult)
{
	if (test <= max) return;

	other += mult * (test - max);
	test = max;
}

static const uint X_DIRS = (1 << DIR_NE) | (1 << DIR_SW);
static const uint Y_DIRS = (1 << DIR_SE) | (1 << DIR_NW);
static const uint HORZ_DIRS = (1 << DIR_W) | (1 << DIR_E);
static const uint VERT_DIRS = (1 << DIR_N) | (1 << DIR_S);

Trackdir PointDirToTrackdir(const Point &pt, Direction dir)
{
	Trackdir ret;

	if (IsDiagonalDirection(dir)) {
		ret = DiagDirToDiagTrackdir(DirToDiagDir(dir));
	} else {
		int x = pt.x & TILE_UNIT_MASK;
		int y = pt.y & TILE_UNIT_MASK;
		int ns = x + y;
		int we = y - x;
		if (HasBit(HORZ_DIRS, dir)) {
			ret = TrackDirectionToTrackdir(ns < (int)TILE_SIZE ? TRACK_UPPER : TRACK_LOWER, dir);
		} else {
			ret = TrackDirectionToTrackdir(we < 0 ? TRACK_LEFT : TRACK_RIGHT, dir);
		}
	}

	return ret;
}

static bool FindPolyline(const Point &pt, const LineSnapPoint &start, Polyline *ret)
{
	/* relative coordinats of the mouse point (offset against the snap point) */
	int x = pt.x - start.x;
	int y = pt.y - start.y;
	int we = y - x;
	int ns = x + y;

	/* in-tile alignment of the snap point (there are two variants: [0, 8] or [8, 0]) */
	uint align_x = start.x & TILE_UNIT_MASK;
	uint align_y = start.y & TILE_UNIT_MASK;
	assert((align_x == TILE_SIZE / 2 && align_y == 0 && !(start.dirs & X_DIRS)) || (align_x == 0 && align_y == TILE_SIZE / 2 && !(start.dirs & Y_DIRS)));

	/* absolute distance between points (in tiles) */
	uint d_x = abs(RoundDivSU(x < 0 ? x - align_y : x + align_y, TILE_SIZE));
	uint d_y = abs(RoundDivSU(y < 0 ? y - align_x : y + align_x, TILE_SIZE));
	uint d_ns = abs(RoundDivSU(ns, TILE_SIZE));
	uint d_we = abs(RoundDivSU(we, TILE_SIZE));

	/* Find on which quadrant is the mouse point (reltively to the snap point).
	 * Numeration (clockwise like in Direction):
	 * ortho            diag
	 *   \   2   /       2 | 3
	 *     \   /         --+---> [we]
	 *  1    X    3      1 | 0
	 *     /   \           v
	 *  [x]  0  [y]       [ns]          */
	uint ortho_quadrant = 2 * (x < 0) + ((x < 0) != (y < 0)); // implicit cast: false/true --> 0/1
	uint diag_quadrant = 2 * (ns < 0) + ((ns < 0) != (we < 0));

	/* direction from the snap point to the mouse point */
	Direction ortho_line_dir = ChangeDir(DIR_S, (DirDiff)(2 * ortho_quadrant)); // DIR_S is the middle of the ortho quadrant no. 0
	Direction diag_line_dir = ChangeDir(DIR_SE, (DirDiff)(2 * diag_quadrant));  // DIR_SE is the middle of the diag quadrant no. 0
	if (!HasBit(start.dirs, ortho_line_dir) && !HasBit(start.dirs, diag_line_dir)) return false;

	/* length of booth segments of auto line (choosing orthogonal direction first) */
	uint ortho_len = 0, ortho_len2 = 0;
	if (HasBit(start.dirs, ortho_line_dir)) {
		bool is_len_even = (align_x != 0) ? d_x >= d_y : d_x <= d_y;
		ortho_len = 2 * min(d_x, d_y) - (int)is_len_even;
		assert((int)ortho_len >= 0);
		if (d_ns == 0 || d_we == 0) { // just single segment?
			ortho_len++;
		} else {
			ortho_len2 = abs((int)d_x - (int)d_y) + (int)is_len_even;
		}
	}

	/* length of booth segments of auto line (choosing diagonal direction first) */
	uint diag_len = 0, diag_len2 = 0;
	if (HasBit(start.dirs, diag_line_dir)) {
		if (d_x == 0 || d_y == 0) { // just single segment?
			diag_len = d_x + d_y;
		} else {
			diag_len = min(d_ns, d_we);
			diag_len2 = d_x + d_y - diag_len;
		}
	}

	/* choose the best variant */
	if (ortho_len != 0 && diag_len != 0) {
		/* in the first place, choose this line whose first segment ends up closer
		 * to the mouse point (thus the second segment is shorter) */
		int cmp = ortho_len2 - diag_len2;
		/* if equeal, choose the shorter line */
		if (cmp == 0) cmp = ortho_len - diag_len;
		/* finally look at small "units" and choose the line which is closer to the mouse point */
		if (cmp == 0) cmp = min(abs(we), abs(ns)) - min(abs(x), abs(y));
		/* based on comparison, disable one of variants */
		if (cmp > 0) {
			ortho_len = 0;
		} else {
			diag_len = 0;
		}
	}

	/* store results */
	if (ortho_len != 0) {
		ret->first_dir = ortho_line_dir;
		ret->first_len = ortho_len;
		ret->second_dir = (ortho_len2 != 0) ? diag_line_dir : INVALID_DIR;
		ret->second_len = ortho_len2;
	} else if (diag_len != 0) {
		ret->first_dir = diag_line_dir;
		ret->first_len = diag_len;
		ret->second_dir = (diag_len2 != 0) ? ortho_line_dir : INVALID_DIR;
		ret->second_len = diag_len2;
	} else {
		return false;
	}

	ret->start = start;
	return true;
}

/**
 * Calculate squared euclidean distance between two points.
 * @param a the first point
 * @param b the second point
 * @return |b - a| ^ 2
 */
static inline uint SqrDist(const Point &a, const Point &b)
{
	return (b.x - a.x) * (b.x - a.x) + (b.y - a.y) * (b.y - a.y);
}

static LineSnapPoint *FindBestPolyline(const Point &pt, LineSnapPoint *snap_points, uint num_points, Polyline *ret)
{
	/* Find the best polyline (a pair of two lines - the white one and the blue
	 * one) led from any of saved snap points to the mouse cursor. */

	LineSnapPoint *best_snap_point = NULL; // the best polyline we found so far is led from this snap point

	for (int i = 0; i < (int)num_points; i++) {
		/* try to fit a polyline */
		Polyline polyline;
		if (!FindPolyline(pt, snap_points[i], &polyline)) continue; // skip non-matching snap points
		/* check whether we've found a better polyline */
		if (best_snap_point != NULL) {
			/* firstly choose shorter polyline (the one with smaller amount of
			 * track pieces composing booth the white and the blue line) */
			uint cur_len = polyline.first_len + polyline.second_len;
			uint best_len = ret->first_len + ret->second_len;
			if (cur_len > best_len) continue;
			/* secondly choose that polyline which has longer first (white) line */
			if (cur_len == best_len && polyline.first_len < ret->first_len) continue;
			/* finally check euclidean distance to snap points and choose the
			 * one which is closer */
			if (cur_len == best_len && polyline.first_len == ret->first_len && SqrDist(pt, snap_points[i]) >= SqrDist(pt, *best_snap_point)) continue;
		}
		/* save the found polyline */
		*ret = polyline;
		best_snap_point = &snap_points[i];
	}

	return best_snap_point;
}

/** while dragging */
static void CalcRaildirsDrawstyle(int x, int y, int method)
{
	HighLightStyle b;

	int dx = _thd.selstart.x - (_thd.selend.x & ~TILE_UNIT_MASK);
	int dy = _thd.selstart.y - (_thd.selend.y & ~TILE_UNIT_MASK);
	uint w = abs(dx) + TILE_SIZE;
	uint h = abs(dy) + TILE_SIZE;

	if (method & ~(VPM_RAILDIRS | VPM_SIGNALDIRS)) {
		/* We 'force' a selection direction; first four rail buttons. */
		method &= ~(VPM_RAILDIRS | VPM_SIGNALDIRS);
		int raw_dx = _thd.selstart.x - _thd.selend.x;
		int raw_dy = _thd.selstart.y - _thd.selend.y;
		switch (method) {
			case VPM_FIX_X:
				b = HT_LINE | HT_DIR_Y;
				x = _thd.selstart.x;
				break;

			case VPM_FIX_Y:
				b = HT_LINE | HT_DIR_X;
				y = _thd.selstart.y;
				break;

			case VPM_FIX_HORIZONTAL:
				if (dx == -dy) {
					/* We are on a straight horizontal line. Determine the 'rail'
					 * to build based the sub tile location. */
					b = (x & TILE_UNIT_MASK) + (y & TILE_UNIT_MASK) >= TILE_SIZE ? HT_LINE | HT_DIR_HL : HT_LINE | HT_DIR_HU;
				} else {
					/* We are not on a straight line. Determine the rail to build
					 * based on whether we are above or below it. */
					b = dx + dy >= (int)TILE_SIZE ? HT_LINE | HT_DIR_HU : HT_LINE | HT_DIR_HL;

					/* Calculate where a horizontal line through the start point and
					 * a vertical line from the selected end point intersect and
					 * use that point as the end point. */
					int offset = (raw_dx - raw_dy) / 2;
					x = _thd.selstart.x - (offset & ~TILE_UNIT_MASK);
					y = _thd.selstart.y + (offset & ~TILE_UNIT_MASK);

					/* 'Build' the last half rail tile if needed */
					if ((offset & TILE_UNIT_MASK) > (TILE_SIZE / 2)) {
						if (dx + dy >= (int)TILE_SIZE) {
							x += (dx + dy < 0) ? (int)TILE_SIZE : -(int)TILE_SIZE;
						} else {
							y += (dx + dy < 0) ? (int)TILE_SIZE : -(int)TILE_SIZE;
						}
					}

					/* Make sure we do not overflow the map! */
					CheckUnderflow(x, y, 1);
					CheckUnderflow(y, x, 1);
					CheckOverflow(x, y, (MapMaxX() - 1) * TILE_SIZE, 1);
					CheckOverflow(y, x, (MapMaxY() - 1) * TILE_SIZE, 1);
					assert(x >= 0 && y >= 0 && x <= (int)(MapMaxX() * TILE_SIZE) && y <= (int)(MapMaxY() * TILE_SIZE));
				}
				break;

			case VPM_FIX_VERTICAL:
				if (dx == dy) {
					/* We are on a straight vertical line. Determine the 'rail'
					 * to build based the sub tile location. */
					b = (x & TILE_UNIT_MASK) > (y & TILE_UNIT_MASK) ? HT_LINE | HT_DIR_VL : HT_LINE | HT_DIR_VR;
				} else {
					/* We are not on a straight line. Determine the rail to build
					 * based on whether we are left or right from it. */
					b = dx < dy ? HT_LINE | HT_DIR_VL : HT_LINE | HT_DIR_VR;

					/* Calculate where a vertical line through the start point and
					 * a horizontal line from the selected end point intersect and
					 * use that point as the end point. */
					int offset = (raw_dx + raw_dy + (int)TILE_SIZE) / 2;
					x = _thd.selstart.x - (offset & ~TILE_UNIT_MASK);
					y = _thd.selstart.y - (offset & ~TILE_UNIT_MASK);

					/* 'Build' the last half rail tile if needed */
					if ((offset & TILE_UNIT_MASK) > (TILE_SIZE / 2)) {
						if (dx - dy < 0) {
							y += (dx > dy) ? (int)TILE_SIZE : -(int)TILE_SIZE;
						} else {
							x += (dx < dy) ? (int)TILE_SIZE : -(int)TILE_SIZE;
						}
					}

					/* Make sure we do not overflow the map! */
					CheckUnderflow(x, y, -1);
					CheckUnderflow(y, x, -1);
					CheckOverflow(x, y, (MapMaxX() - 1) * TILE_SIZE, -1);
					CheckOverflow(y, x, (MapMaxY() - 1) * TILE_SIZE, -1);
					assert(x >= 0 && y >= 0 && x <= (int)(MapMaxX() * TILE_SIZE) && y <= (int)(MapMaxY() * TILE_SIZE));
				}
				break;

			default:
				NOT_REACHED();
		}
	} else if (TileVirtXY(_thd.selstart.x, _thd.selstart.y) == TileVirtXY(x, y)) { // check if we're only within one tile
		if (method & VPM_RAILDIRS) {
			b = GetAutorailHT(x, y);
		} else { // rect for autosignals on one tile
			b = HT_RECT;
		}
	} else if (h == TILE_SIZE) { // Is this in X direction?
		if (dx == (int)TILE_SIZE) { // 2x1 special handling
			b = (Check2x1AutoRail(3)) | HT_LINE;
		} else if (dx == -(int)TILE_SIZE) {
			b = (Check2x1AutoRail(2)) | HT_LINE;
		} else {
			b = HT_LINE | HT_DIR_X;
		}
		y = _thd.selstart.y;
	} else if (w == TILE_SIZE) { // Or Y direction?
		if (dy == (int)TILE_SIZE) { // 2x1 special handling
			b = (Check2x1AutoRail(1)) | HT_LINE;
		} else if (dy == -(int)TILE_SIZE) { // 2x1 other direction
			b = (Check2x1AutoRail(0)) | HT_LINE;
		} else {
			b = HT_LINE | HT_DIR_Y;
		}
		x = _thd.selstart.x;
	} else if (w > h * 2) { // still count as x dir?
		b = HT_LINE | HT_DIR_X;
		y = _thd.selstart.y;
	} else if (h > w * 2) { // still count as y dir?
		b = HT_LINE | HT_DIR_Y;
		x = _thd.selstart.x;
	} else { // complicated direction
		int d = w - h;
		_thd.selend.x = _thd.selend.x & ~TILE_UNIT_MASK;
		_thd.selend.y = _thd.selend.y & ~TILE_UNIT_MASK;

		/* four cases. */
		if (x > _thd.selstart.x) {
			if (y > _thd.selstart.y) {
				/* south */
				if (d == 0) {
					b = (x & TILE_UNIT_MASK) > (y & TILE_UNIT_MASK) ? HT_LINE | HT_DIR_VL : HT_LINE | HT_DIR_VR;
				} else if (d >= 0) {
					x = _thd.selstart.x + h;
					b = HT_LINE | HT_DIR_VL;
				} else {
					y = _thd.selstart.y + w;
					b = HT_LINE | HT_DIR_VR;
				}
			} else {
				/* west */
				if (d == 0) {
					b = (x & TILE_UNIT_MASK) + (y & TILE_UNIT_MASK) >= TILE_SIZE ? HT_LINE | HT_DIR_HL : HT_LINE | HT_DIR_HU;
				} else if (d >= 0) {
					x = _thd.selstart.x + h;
					b = HT_LINE | HT_DIR_HL;
				} else {
					y = _thd.selstart.y - w;
					b = HT_LINE | HT_DIR_HU;
				}
			}
		} else {
			if (y > _thd.selstart.y) {
				/* east */
				if (d == 0) {
					b = (x & TILE_UNIT_MASK) + (y & TILE_UNIT_MASK) >= TILE_SIZE ? HT_LINE | HT_DIR_HL : HT_LINE | HT_DIR_HU;
				} else if (d >= 0) {
					x = _thd.selstart.x - h;
					b = HT_LINE | HT_DIR_HU;
				} else {
					y = _thd.selstart.y + w;
					b = HT_LINE | HT_DIR_HL;
				}
			} else {
				/* north */
				if (d == 0) {
					b = (x & TILE_UNIT_MASK) > (y & TILE_UNIT_MASK) ? HT_LINE | HT_DIR_VL : HT_LINE | HT_DIR_VR;
				} else if (d >= 0) {
					x = _thd.selstart.x - h;
					b = HT_LINE | HT_DIR_VR;
				} else {
					y = _thd.selstart.y - w;
					b = HT_LINE | HT_DIR_VL;
				}
			}
		}
	}

	_thd.selend.x = x;
	_thd.selend.y = y;
	_thd.dir2 = HT_DIR_END;
	_thd.next_drawstyle = b;

	ShowLengthMeasurement(b, TileVirtXY(_thd.selstart.x, _thd.selstart.y), TileVirtXY(_thd.selend.x, _thd.selend.y));
}

static HighLightStyle CalcPolyrailDrawstyle(Point pt, bool dragging)
{
	RailSnapMode snap_mode = GetRailSnapMode();

	/* are we only within one tile? */
	if (snap_mode == RSM_SNAP_TO_TILE && GetRailSnapTile() == TileVirtXY(pt.x, pt.y)) {
		_thd.selend.x = pt.x;
		_thd.selend.y = pt.y;
		return GetAutorailHT(pt.x, pt.y);
	}

	/* find the best track */
	Polyline line;

	bool lock_snapping = dragging && snap_mode == RSM_SNAP_TO_RAIL;
	if (!lock_snapping) _current_snap_lock.x = -1;

	const LineSnapPoint *snap_point;
	if (_current_snap_lock.x != -1) {
		snap_point = FindBestPolyline(pt, &_current_snap_lock, 1, &line);
	} else if (snap_mode == RSM_SNAP_TO_TILE) {
		snap_point = FindBestPolyline(pt, _tile_snap_points.Begin(), _tile_snap_points.Length(), &line);
	} else {
		assert(snap_mode == RSM_SNAP_TO_RAIL);
		snap_point = FindBestPolyline(pt, _rail_snap_points.Begin(), _rail_snap_points.Length(), &line);
	}

	if (snap_point == NULL) return HT_NONE; // no match

	if (lock_snapping && _current_snap_lock.x == -1) {
		/* lock down the snap point */
		_current_snap_lock = *snap_point;
		_current_snap_lock.dirs &= (1 << line.first_dir) | (1 << ReverseDir(line.first_dir));
	}

	TileIndexDiffC first_dir = TileIndexDiffCByDir(line.first_dir);
	_thd.selstart.x  = line.start.x;
	_thd.selstart.y  = line.start.y;
	_thd.selend.x    = _thd.selstart.x + line.first_len * first_dir.x * (IsDiagonalDirection(line.first_dir) ? TILE_SIZE : TILE_SIZE / 2);
	_thd.selend.y    = _thd.selstart.y + line.first_len * first_dir.y * (IsDiagonalDirection(line.first_dir) ? TILE_SIZE : TILE_SIZE / 2);
	_thd.selstart2.x = _thd.selend.x;
	_thd.selstart2.y = _thd.selend.y;
	_thd.selstart.x  += first_dir.x;
	_thd.selstart.y  += first_dir.y;
	_thd.selend.x    -= first_dir.x;
	_thd.selend.y    -= first_dir.y;
	Trackdir seldir = PointDirToTrackdir(_thd.selstart, line.first_dir);
	_thd.selstart.x  &= ~TILE_UNIT_MASK;
	_thd.selstart.y  &= ~TILE_UNIT_MASK;

	if (line.second_len != 0) {
		TileIndexDiffC second_dir = TileIndexDiffCByDir(line.second_dir);
		_thd.selend2.x   = _thd.selstart2.x + line.second_len * second_dir.x * (IsDiagonalDirection(line.second_dir) ? TILE_SIZE : TILE_SIZE / 2);
		_thd.selend2.y   = _thd.selstart2.y + line.second_len * second_dir.y * (IsDiagonalDirection(line.second_dir) ? TILE_SIZE : TILE_SIZE / 2);
		_thd.selstart2.x += second_dir.x;
		_thd.selstart2.y += second_dir.y;
		_thd.selend2.x   -= second_dir.x;
		_thd.selend2.y   -= second_dir.y;
		Trackdir seldir2 = PointDirToTrackdir(_thd.selstart2, line.second_dir);
		_thd.selstart2.x &= ~TILE_UNIT_MASK;
		_thd.selstart2.y &= ~TILE_UNIT_MASK;
		_thd.dir2 = (HighLightStyle)TrackdirToTrack(seldir2);
	} else {
		_thd.dir2 = HT_DIR_END;
	}

	HighLightStyle ret = HT_LINE | (HighLightStyle)TrackdirToTrack(seldir);
	ShowLengthMeasurement(ret, TileVirtXY(_thd.selstart.x, _thd.selstart.y), TileVirtXY(_thd.selend.x, _thd.selend.y), TCC_HOVER, true);
	return ret;
}

/**
 * Selects tiles while dragging
 * @param x X coordinate of end of selection
 * @param y Y coordinate of end of selection
 * @param method modifies the way tiles are selected. Possible
 * methods are VPM_* in viewport.h
 */
void VpSelectTilesWithMethod(int x, int y, ViewportPlaceMethod method)
{
	int sx, sy;
	HighLightStyle style;

	if (x == -1) {
		_thd.selend.x = -1;
		return;
	}

	if ((_thd.place_mode & HT_POLY) && GetRailSnapMode() != RSM_NO_SNAP) {
		Point pt = { x, y };
		_thd.next_drawstyle = CalcPolyrailDrawstyle(pt, true);
		return;
	}

	/* Special handling of drag in any (8-way) direction */
	if (method & (VPM_RAILDIRS | VPM_SIGNALDIRS)) {
		_thd.selend.x = x;
		_thd.selend.y = y;
		CalcRaildirsDrawstyle(x, y, method);
		return;
	}

	/* Needed so level-land is placed correctly */
	if ((_thd.next_drawstyle & HT_DRAG_MASK) == HT_POINT) {
		x += TILE_SIZE / 2;
		y += TILE_SIZE / 2;
	}

	sx = _thd.selstart.x;
	sy = _thd.selstart.y;

	int limit = 0;

	switch (method) {
		case VPM_X_OR_Y: // drag in X or Y direction
			if (abs(sy - y) < abs(sx - x)) {
				y = sy;
				style = HT_DIR_X;
			} else {
				x = sx;
				style = HT_DIR_Y;
			}
			goto calc_heightdiff_single_direction;

		case VPM_X_LIMITED: // Drag in X direction (limited size).
			limit = (_thd.sizelimit - 1) * TILE_SIZE;
			/* FALL THROUGH */

		case VPM_FIX_X: // drag in Y direction
			x = sx;
			style = HT_DIR_Y;
			goto calc_heightdiff_single_direction;

		case VPM_Y_LIMITED: // Drag in Y direction (limited size).
			limit = (_thd.sizelimit - 1) * TILE_SIZE;
			/* FALL THROUGH */

		case VPM_FIX_Y: // drag in X direction
			y = sy;
			style = HT_DIR_X;

calc_heightdiff_single_direction:;
			if (limit > 0) {
				x = sx + Clamp(x - sx, -limit, limit);
				y = sy + Clamp(y - sy, -limit, limit);
			}
			/* With current code passing a HT_LINE style to calculate the height
			 * difference is enough. However if/when a point-tool is created
			 * with this method, function should be called with new_style (below)
			 * instead of HT_LINE | style case HT_POINT is handled specially
			 * new_style := (_thd.next_drawstyle & HT_RECT) ? HT_LINE | style : _thd.next_drawstyle; */
			ShowLengthMeasurement(HT_LINE | style, TileVirtXY(sx, sy), TileVirtXY(x, y));
			break;

		case VPM_A_B_LINE: { // drag an A to B line
			TileIndex t0 = TileVirtXY(sx, sy);
			TileIndex t1 = TileVirtXY(x, y);
			uint dx = Delta(TileX(t0), TileX(t1)) + 1;
			uint dy = Delta(TileY(t0), TileY(t1)) + 1;
			byte index = 0;
			uint64 params[5];
			memset( params, 0, sizeof( params ) );

			/* If dragging an area (eg dynamite tool) and it is actually a single
			 * row/column, change the type to 'line' to get proper calculation for height */
			style = (HighLightStyle)_thd.next_drawstyle;
			if (style & HT_RECT) {
				if (dx == 1) {
					style = HT_LINE | HT_DIR_Y;
				} else if (dy == 1) {
					style = HT_LINE | HT_DIR_X;
				}
			}

			int heightdiff = 0;

			if (dx != 1 || dy != 1) {
				heightdiff = CalcHeightdiff(style, 0, t0, t1);
				params[index++] = DistanceManhattan(t0, t1);
				params[index++] = sqrtl(dx * dx + dy * dy); //DistanceSquare does not like big numbers

			} else {
				index += 2;
			}

			params[index++] = DistanceFromEdge(t1);
			params[index++] = GetTileMaxZ(t1) / TILE_HEIGHT * TILE_HEIGHT_STEP;
			params[index++] = heightdiff;
			//Show always the measurement tooltip
			GuiShowTooltips(_thd.GetCallbackWnd(),STR_MEASURE_DIST_HEIGHTDIFF, index, params, TCC_LEFT_CLICK);
			break;
		}

		case VPM_X_AND_Y_LIMITED: // Drag an X by Y constrained rect area.
			limit = (_thd.sizelimit - 1) * TILE_SIZE;
			x = sx + Clamp(x - sx, -limit, limit);
			y = sy + Clamp(y - sy, -limit, limit);
			/* FALL THROUGH */

		case VPM_X_AND_Y: // drag an X by Y area
			if (_settings_client.gui.measure_tooltip) {
				static const StringID measure_strings_area[] = {
					STR_NULL, STR_NULL, STR_MEASURE_AREA, STR_MEASURE_AREA_HEIGHTDIFF
				};

				TileIndex t0 = TileVirtXY(sx, sy);
				TileIndex t1 = TileVirtXY(x, y);
				uint dx = Delta(TileX(t0), TileX(t1)) + 1;
				uint dy = Delta(TileY(t0), TileY(t1)) + 1;
				byte index = 0;
				uint64 params[3];

				/* If dragging an area (eg dynamite tool) and it is actually a single
				 * row/column, change the type to 'line' to get proper calculation for height */
				style = (HighLightStyle)_thd.next_drawstyle;
				if (_thd.IsDraggingDiagonal()) {
					/* Determine the "area" of the diagonal dragged selection.
					 * We assume the area is the number of tiles along the X
					 * edge and the number of tiles along the Y edge. However,
					 * multiplying these two numbers does not give the exact
					 * number of tiles; basically we are counting the black
					 * squares on a chess board and ignore the white ones to
					 * make the tile counts at the edges match up. There is no
					 * other way to make a proper count though.
					 *
					 * First convert to the rotated coordinate system. */
					int dist_x = TileX(t0) - TileX(t1);
					int dist_y = TileY(t0) - TileY(t1);
					int a_max = dist_x + dist_y;
					int b_max = dist_y - dist_x;

					/* Now determine the size along the edge, but due to the
					 * chess board principle this counts double. */
					a_max = abs(a_max + (a_max > 0 ? 2 : -2)) / 2;
					b_max = abs(b_max + (b_max > 0 ? 2 : -2)) / 2;

					/* We get a 1x1 on normal 2x1 rectangles, due to it being
					 * a seen as two sides. As the result for actual building
					 * will be the same as non-diagonal dragging revert to that
					 * behaviour to give it a more normally looking size. */
					if (a_max != 1 || b_max != 1) {
						dx = a_max;
						dy = b_max;
					}
				} else if (style & HT_RECT) {
					if (dx == 1) {
						style = HT_LINE | HT_DIR_Y;
					} else if (dy == 1) {
						style = HT_LINE | HT_DIR_X;
					}
				}

				if (dx != 1 || dy != 1) {
					int heightdiff = CalcHeightdiff(style, 0, t0, t1);

					params[index++] = dx - (style & HT_POINT ? 1 : 0);
					params[index++] = dy - (style & HT_POINT ? 1 : 0);
					if (heightdiff != 0) params[index++] = heightdiff;
				}

				ShowMeasurementTooltips(measure_strings_area[index], index, params);
			}
			break;

		default: NOT_REACHED();
	}

	_thd.selend.x = x;
	_thd.selend.y = y;
	_thd.dir2 = HT_DIR_END;
}

/**
 * Handle the mouse while dragging for placement/resizing.
 * @return State of handling the event.
 */
EventState VpHandlePlaceSizingDrag()
{
	if (_special_mouse_mode != WSM_SIZING) return ES_NOT_HANDLED;

	/* stop drag mode if the window has been closed */
	Window *w = _thd.GetCallbackWnd();
	if (w == NULL) {
		ResetObjectToPlace();
		return ES_HANDLED;
	}

	/* While dragging execute the drag procedure of the corresponding window (mostly VpSelectTilesWithMethod() ).
	 * Do it even if the button is no longer pressed to make sure that OnPlaceDrag was called at least once. */
	w->OnPlaceDrag(_thd.select_method, _thd.select_proc, GetTileBelowCursor());
	if (_left_button_down) return ES_HANDLED;

	/* mouse button released..
	 * keep the selected tool, but reset it to the original mode. */
	_special_mouse_mode = WSM_NONE;
	HighLightStyle others = _thd.place_mode & ~(HT_DRAG_MASK | HT_DIR_MASK);
	if ((_thd.next_drawstyle & HT_DRAG_MASK) == HT_RECT) {
		_thd.place_mode = HT_RECT | others;
	} else if (_thd.select_method & VPM_SIGNALDIRS) {
		_thd.place_mode = HT_RECT | others;
	} else if (_thd.select_method & VPM_RAILDIRS) {
		_thd.place_mode = (_thd.select_method & ~VPM_RAILDIRS ? _thd.next_drawstyle : HT_RAIL) | others;
	} else {
		_thd.place_mode = HT_POINT | others;
	}
	SetTileSelectSize(1, 1);

	if (_thd.place_mode & HT_POLY) {
		if (GetRailSnapMode() == RSM_SNAP_TO_TILE) SetRailSnapMode(RSM_NO_SNAP);
		if (_thd.drawstyle == HT_NONE) return ES_HANDLED;
	}

	w->OnPlaceMouseUp(_thd.select_method, _thd.select_proc, _thd.selend, TileVirtXY(_thd.selstart.x, _thd.selstart.y), TileVirtXY(_thd.selend.x, _thd.selend.y));
	return ES_HANDLED;
}

/**
 * Change the cursor and mouse click/drag handling to a mode for performing special operations like tile area selection, object placement, etc.
 * @param icon New shape of the mouse cursor.
 * @param pal Palette to use.
 * @param mode Mode to perform.
 * @param w %Window requesting the mode change.
 */
void SetObjectToPlaceWnd(CursorID icon, PaletteID pal, HighLightStyle mode, Window *w)
{
	SetObjectToPlace(icon, pal, mode, w->window_class, w->window_number);
}

#include "table/animcursors.h"

/**
 * Change the cursor and mouse click/drag handling to a mode for performing special operations like tile area selection, object placement, etc.
 * @param icon New shape of the mouse cursor.
 * @param pal Palette to use.
 * @param mode Mode to perform.
 * @param window_class %Window class of the window requesting the mode change.
 * @param window_num Number of the window in its class requesting the mode change.
 */
void SetObjectToPlace(CursorID icon, PaletteID pal, HighLightStyle mode, WindowClass window_class, WindowNumber window_num)
{
	if (_thd.window_class != WC_INVALID) {
		/* Undo clicking on button and drag & drop */
		Window *w = _thd.GetCallbackWnd();
		/* Call the abort function, but set the window class to something
		 * that will never be used to avoid infinite loops. Setting it to
		 * the 'next' window class must not be done because recursion into
		 * this function might in some cases reset the newly set object to
		 * place or not properly reset the original selection. */
		_thd.window_class = WC_INVALID;
		if (w != NULL) w->OnPlaceObjectAbort();
	}

	/* Mark the old selection dirty, in case the selection shape or colour changes */
	if ((_thd.drawstyle & HT_DRAG_MASK) != HT_NONE) SetSelectionTilesDirty();

	SetTileSelectSize(1, 1);

	_thd.make_square_red = false;

	if (mode == HT_DRAG) { // HT_DRAG is for dragdropping trains in the depot window
		mode = HT_NONE;
		_special_mouse_mode = WSM_DRAGDROP;
	} else {
		_special_mouse_mode = WSM_NONE;
	}

	_thd.place_mode = mode;
	_thd.window_class = window_class;
	_thd.window_number = window_num;

	if ((mode & HT_DRAG_MASK) == HT_SPECIAL) { // special tools, like tunnels or docks start with presizing mode
		VpStartPreSizing();
	}

	if (mode & HT_POLY) {
		SetRailSnapMode((mode & HT_NEW_POLY) == HT_NEW_POLY ? RSM_NO_SNAP : RSM_SNAP_TO_RAIL);
	}

	if ((icon & ANIMCURSOR_FLAG) != 0) {
		SetAnimatedMouseCursor(_animcursors[icon & ~ANIMCURSOR_FLAG]);
	} else {
		SetMouseCursor(icon, pal);
	}

}

/** Reset the cursor and mouse mode handling back to default (normal cursor, only clicking in windows). */
void ResetObjectToPlace()
{
	SetObjectToPlace(SPR_CURSOR_MOUSE, PAL_NONE, HT_NONE, WC_MAIN_WINDOW, 0);
}

ViewportMapType ChangeRenderMode(const ViewPort *vp, bool down) {
	ViewportMapType map_type = vp->map_type;
	if (vp->zoom < ZOOM_LVL_DRAW_MAP) return map_type;
	if (down) {
		return (map_type == VPMT_MIN) ? VPMT_MAX : (ViewportMapType) (map_type - 1);
	} else {
		return (map_type == VPMT_MAX) ? VPMT_MIN : (ViewportMapType) (map_type + 1);
	}
}

Point GetViewportStationMiddle(const ViewPort *vp, const Station *st)
{
	int x = TileX(st->xy) * TILE_SIZE;
	int y = TileY(st->xy) * TILE_SIZE;
	int z = GetSlopePixelZ(Clamp(x, 0, MapSizeX() * TILE_SIZE - 1), Clamp(y, 0, MapSizeY() * TILE_SIZE - 1));

	Point p = RemapCoords(x, y, z);
	p.x = UnScaleByZoom(p.x - vp->virtual_left, vp->zoom) + vp->left;
	p.y = UnScaleByZoom(p.y - vp->virtual_top, vp->zoom) + vp->top;
	return p;
}

/** Helper class for getting the best sprite sorter. */
struct ViewportSSCSS {
	VpSorterChecker fct_checker; ///< The check function.
	VpSpriteSorter fct_sorter;   ///< The sorting function.
};

/** List of sorters ordered from best to worst. */
static ViewportSSCSS _vp_sprite_sorters[] = {
#ifdef WITH_SSE
	{ &ViewportSortParentSpritesSSE41Checker, &ViewportSortParentSpritesSSE41 },
#endif
	{ &ViewportSortParentSpritesChecker, &ViewportSortParentSprites }
};

/** Choose the "best" sprite sorter and set _vp_sprite_sorter. */
void InitializeSpriteSorter()
{
	for (uint i = 0; i < lengthof(_vp_sprite_sorters); i++) {
		if (_vp_sprite_sorters[i].fct_checker()) {
			_vp_sprite_sorter = _vp_sprite_sorters[i].fct_sorter;
			break;
		}
	}
	assert(_vp_sprite_sorter != NULL);
}

static LineSnapPoint LineSnapPointAtRailTrackEndpoint(TileIndex tile, DiagDirection exit_dir, bool bidirectional)
{
	LineSnapPoint ret;
	ret.x = (TILE_SIZE / 2) * (uint)(2 * TileX(tile) + TileIndexDiffCByDiagDir(exit_dir).x + 1);
	ret.y = (TILE_SIZE / 2) * (uint)(2 * TileY(tile) + TileIndexDiffCByDiagDir(exit_dir).y + 1);

	ret.dirs = 0;
	SetBit(ret.dirs, DiagDirToDir(exit_dir));
	SetBit(ret.dirs, ChangeDir(DiagDirToDir(exit_dir), DIRDIFF_45LEFT));
	SetBit(ret.dirs, ChangeDir(DiagDirToDir(exit_dir), DIRDIFF_45RIGHT));
	if (bidirectional) ret.dirs |= ROR<uint8>(ret.dirs, DIRDIFF_REVERSE);

	return ret;
}

/**
 * Store the position of lastly built rail track; for highlighting purposes.
 *
 * In "polyline" highlighting mode, the stored end point will be used as a snapping point for new
 * tracks allowing to place multi-segment polylines.
 *
 * @param start_tile         tile where the track starts
 * @param end_tile           tile where the track ends
 * @param start_track        track piece on the start_tile
 * @param bidirectional_exit whether to allow to highlight next track in any direction; otherwise new track will have to fallow the stored one (usefull when placing tunnels and bridges)
 */
void StoreRailPlacementEndpoints(TileIndex start_tile, TileIndex end_tile, Track start_track, bool bidirectional_exit)
{
	if (start_tile != INVALID_TILE && end_tile != INVALID_TILE) {
		/* calculate trackdirs at booth ends of the track */
		Trackdir exit_trackdir_at_start = TrackToTrackdir(start_track);
		Trackdir exit_trackdir_at_end = ReverseTrackdir(TrackToTrackdir(start_track));
		if (start_tile != end_tile) { // multi-tile case
			/* determine proper direction (pointing outside of the track) */
			uint distance = DistanceManhattan(start_tile, end_tile);
			if (distance > DistanceManhattan(TileAddByDiagDir(start_tile, TrackdirToExitdir(exit_trackdir_at_start)), end_tile)) {
				Swap(exit_trackdir_at_start, exit_trackdir_at_end);
			}
			/* determine proper track on the end tile - switch between upper/lower or left/right based on the length */
			if (distance % 2 != 0) exit_trackdir_at_end = NextTrackdir(exit_trackdir_at_end);
		}

		LineSnapPoint snap_start = LineSnapPointAtRailTrackEndpoint(start_tile, TrackdirToExitdir(exit_trackdir_at_start), bidirectional_exit);
		LineSnapPoint snap_end = LineSnapPointAtRailTrackEndpoint(end_tile, TrackdirToExitdir(exit_trackdir_at_end), bidirectional_exit);
		/* Find if we already had these coordinates before. */
		LineSnapPoint *snap;
		bool had_start = false;
		bool had_end = false;
		for (snap = _rail_snap_points.Begin(); snap != _rail_snap_points.End(); snap++) {
			had_start |= (snap->x == snap_start.x && snap->y == snap_start.y);
			had_end |= (snap->x == snap_end.x && snap->y == snap_end.y);
		}
		/* Create new snap point set. */
		if (had_start && had_end) {
			/* just stop snaping, don't forget snap points */
			SetRailSnapMode(RSM_NO_SNAP);
		} else {
			/* include only new points */
			_rail_snap_points.Clear();
			if (!had_start) *_rail_snap_points.Append() = snap_start;
			if (!had_end) *_rail_snap_points.Append() = snap_end;
			SetRailSnapMode(RSM_SNAP_TO_RAIL);
		}
	}
}

bool CurrentlySnappingRailPlacement()
{
	return (_thd.place_mode & HT_POLY) && GetRailSnapMode() == RSM_SNAP_TO_RAIL;
}

static RailSnapMode GetRailSnapMode()
{
	if (_rail_snap_mode == RSM_SNAP_TO_TILE && _tile_snap_points.Length() == 0) return RSM_NO_SNAP;
	if (_rail_snap_mode == RSM_SNAP_TO_RAIL && _rail_snap_points.Length() == 0) return RSM_NO_SNAP;
	return _rail_snap_mode;
}

static void SetRailSnapMode(RailSnapMode mode)
{
	_rail_snap_mode = mode;

	if ((_thd.place_mode & HT_POLY) && (GetRailSnapMode() == RSM_NO_SNAP)) {
		SetTileSelectSize(1, 1);
	}
}

static TileIndex GetRailSnapTile()
{
	if (_tile_snap_points.Length() == 0) return INVALID_TILE;
	return TileVirtXY(_tile_snap_points[DIAGDIR_NE].x, _tile_snap_points[DIAGDIR_NE].y);
}

static void SetRailSnapTile(TileIndex tile)
{
	_tile_snap_points.Clear();
	if (tile == INVALID_TILE) return;

	for (DiagDirection dir = DIAGDIR_BEGIN; dir < DIAGDIR_END; dir++) {
		LineSnapPoint *point = _tile_snap_points.Append();
		*point = LineSnapPointAtRailTrackEndpoint(tile, dir, false);
		point->dirs = ROR<uint8>(point->dirs, DIRDIFF_REVERSE);
	}
}

void ResetRailPlacementSnapping()
{
	_rail_snap_mode = RSM_NO_SNAP;
	_tile_snap_points.Clear();
	_rail_snap_points.Clear();
	_current_snap_lock.x = -1;
}<|MERGE_RESOLUTION|>--- conflicted
+++ resolved
@@ -63,7 +63,6 @@
  */
 
 #include "stdafx.h"
-<<<<<<< HEAD
 #include "clear_map.h"
 #include "tree_map.h"
 #include "industry.h"
@@ -71,10 +70,8 @@
 #include "smallmap_colours.h"
 #include "table/tree_land.h"
 #include "blitter/32bpp_base.hpp"
-=======
 #include "core/math_func.hpp"
 #include "core/smallvec_type.hpp"
->>>>>>> 01cf154f
 #include "landscape.h"
 #include "viewport_func.h"
 #include "station_base.h"
@@ -168,10 +165,9 @@
 typedef SmallVector<ParentSpriteToDraw, 64> ParentSpriteToDrawVector;
 typedef SmallVector<ChildScreenSpriteToDraw, 16> ChildScreenSpriteToDrawVector;
 
-<<<<<<< HEAD
 typedef std::list<std::pair<int, OrderType> > RankOrderTypeList;
 typedef std::map<TileIndex, RankOrderTypeList> RouteStepsMap;
-=======
+
 enum RailSnapMode {
 	RSM_NO_SNAP,
 	RSM_SNAP_TO_TILE,
@@ -199,7 +195,6 @@
 	Direction second_dir;  ///< Direction of the second line segment.
 	uint second_len;       ///< Length of the second segment - number of track pieces.
 };
->>>>>>> 01cf154f
 
 /** Data structure storing rendering information */
 struct ViewportDrawer {
@@ -264,9 +259,8 @@
 uint _dirty_block_colour = 0;
 static VpSpriteSorter _vp_sprite_sorter = NULL;
 
-<<<<<<< HEAD
 const byte *_pal2trsp_remap_ptr = NULL;
-=======
+
 static RailSnapMode _rail_snap_mode = RSM_NO_SNAP; ///< Type of rail track snapping (polyline tool).
 static LineSnapPoints _tile_snap_points; ///< Tile to which a rail track will be snapped to (polyline tool).
 static LineSnapPoints _rail_snap_points; ///< Set of points where a rail track will be snapped to (polyline tool).
@@ -276,7 +270,6 @@
 static void SetRailSnapMode(RailSnapMode mode);
 static TileIndex GetRailSnapTile();
 static void SetRailSnapTile(TileIndex tile);
->>>>>>> 01cf154f
 
 static Point MapXYZToViewport(const ViewPort *vp, int x, int y, int z)
 {
