/*
 * This file is part of OpenTTD.
 * OpenTTD is free software; you can redistribute it and/or modify it under the terms of the GNU General Public License as published by the Free Software Foundation, version 2.
 * OpenTTD is distributed in the hope that it will be useful, but WITHOUT ANY WARRANTY; without even the implied warranty of MERCHANTABILITY or FITNESS FOR A PARTICULAR PURPOSE.
 * See the GNU General Public License for more details. You should have received a copy of the GNU General Public License along with OpenTTD. If not, see <http://www.gnu.org/licenses/>.
 */

/**
 * @file viewport.cpp Handling of all viewports.
 *
 * \verbatim
 * The in-game coordinate system looks like this *
 *                                               *
 *                    ^ Z                        *
 *                    |                          *
 *                    |                          *
 *                    |                          *
 *                    |                          *
 *                 /     \                       *
 *              /           \                    *
 *           /                 \                 *
 *        /                       \              *
 *   X <                             > Y         *
 * \endverbatim
 */

/**
 * @defgroup vp_column_row Rows and columns in the viewport
 *
 * Columns are vertical sections of the viewport that are half a tile wide.
 * The origin, i.e. column 0, is through the northern and southern most tile.
 * This means that the column of e.g. Tile(0, 0) and Tile(100, 100) are in
 * column number 0. The negative columns are towards the left of the screen,
 * or towards the west, whereas the positive ones are towards respectively
 * the right and east.
 * With half a tile wide is meant that the next column of tiles directly west
 * or east of the centre line are respectively column -1 and 1. Their tile
 * centers are only half a tile from the center of their adjoining tile when
 * looking only at the X-coordinate.
 *
 * \verbatim
 *        ╳        *
 *       ╱ ╲       *
 *      ╳ 0 ╳      *
 *     ╱ ╲ ╱ ╲     *
 *    ╳-1 ╳ 1 ╳    *
 *   ╱ ╲ ╱ ╲ ╱ ╲   *
 *  ╳-2 ╳ 0 ╳ 2 ╳  *
 *   ╲ ╱ ╲ ╱ ╲ ╱   *
 *    ╳-1 ╳ 1 ╳    *
 *     ╲ ╱ ╲ ╱     *
 *      ╳ 0 ╳      *
 *       ╲ ╱       *
 *        ╳        *
 * \endverbatim
 *
 *
 * Rows are horizontal sections of the viewport, also half a tile wide.
 * This time the northern most tile on the map defines 0 and
 * everything south of that has a positive number.
 */

#include "stdafx.h"
#include "clear_map.h"
#include "tree_map.h"
#include "industry.h"
#include "smallmap_gui.h"
#include "smallmap_colours.h"
#include "table/tree_land.h"
#include "blitter/32bpp_base.hpp"
#include "blitter/8bpp_simple.hpp"
#include "blitter/null.hpp"
#include "core/math_func.hpp"
#include "landscape.h"
#include "viewport_func.h"
#include "station_base.h"
#include "waypoint_base.h"
#include "town.h"
#include "signs_base.h"
#include "signs_func.h"
#include "plans_base.h"
#include "plans_func.h"
#include "vehicle_base.h"
#include "vehicle_gui.h"
#include "blitter/factory.hpp"
#include "strings_func.h"
#include "core/string_builder.hpp"
#include "zoom_func.h"
#include "vehicle_func.h"
#include "company_func.h"
#include "waypoint_func.h"
#include "window_func.h"
#include "tilehighlight_func.h"
#include "zoning.h"
#include "window_gui.h"
#include "linkgraph/linkgraph_gui.h"
#include "viewport_kdtree.h"
#include "town_kdtree.h"
#include "viewport_sprite_sorter.h"
#include "bridge_map.h"
#include "company_base.h"
#include "command_func.h"
#include "network/network_func.h"
#include "framerate_type.h"
#include "depot_base.h"
#include "tunnelbridge_map.h"
#include "gui.h"
#include "core/container_func.hpp"
#include "tunnelbridge_map.h"
#include "video/video_driver.hpp"
#include "scope_info.h"
#include "scope.h"
#include "blitter/32bpp_base.hpp"
#include "object_map.h"
#include "newgrf_object.h"
#include "infrastructure_func.h"
#include "tracerestrict.h"
#include "worker_thread.h"
#include "vehiclelist.h"
#include "core/backup_type.hpp"
#include "3rdparty/robin_hood/robin_hood.h"

#include <bit>
#include <map>
#include <vector>
#include <math.h>
#include <algorithm>
#include <tuple>
#include <atomic>
#include <cmath>

#include <mutex>
#include <condition_variable>

#include "widgets/vehicle_widget.h"

#include "table/strings.h"
#include "table/string_colours.h"

#include "safeguards.h"

Point _tile_fract_coords;

#if defined(DEDICATED)
using Blitter_8bppDrawing = Blitter_Null;
#else
using Blitter_8bppDrawing = Blitter_8bppSimple;
#endif

ViewportSignKdtree _viewport_sign_kdtree{};
bool _viewport_sign_kdtree_valid = false;
static int _viewport_sign_maxwidth = 0;


//static const int MAX_TILE_EXTENT_LEFT   = ZOOM_BASE * TILE_PIXELS;                     ///< Maximum left   extent of tile relative to north corner.
//static const int MAX_TILE_EXTENT_RIGHT  = ZOOM_BASE * TILE_PIXELS;                     ///< Maximum right  extent of tile relative to north corner.
static const int MAX_TILE_EXTENT_TOP    = ZOOM_BASE * MAX_BUILDING_PIXELS;             ///< Maximum top    extent of tile relative to north corner (not considering bridges).
static const int MAX_TILE_EXTENT_BOTTOM = ZOOM_BASE * (TILE_PIXELS + 2 * TILE_HEIGHT); ///< Maximum bottom extent of tile relative to north corner (worst case: #SLOPE_STEEP_N).

struct StringSpriteToDraw {
	StringID string;
	uint16_t width;
	Colours colour;
	ViewportStringFlags flags;
	int32_t x;
	int32_t y;
	uint64_t params[2];

	StringSpriteToDraw(int x, int y, ViewportStringFlags flags, uint16_t width) : width(width), flags(flags), x(x), y(y) {}

	void FillDetails(StringID string, uint64_t params_1, uint64_t params_2, Colours colour)
	{
		this->string = string;
		this->params[0] = params_1;
		this->params[1] = params_2;
		this->colour = colour;
	}
};

struct TileSpriteToDraw {
	SpriteID image;
	PaletteID pal;
	const SubSprite *sub;           ///< only draw a rectangular part of the sprite
	int32_t x;                      ///< screen X coordinate of sprite
	int32_t y;                      ///< screen Y coordinate of sprite
};

struct ChildScreenSpriteToDraw {
	SpriteID image;
	PaletteID pal;
	const SubSprite *sub;           ///< only draw a rectangular part of the sprite
	int32_t x;
	int32_t y;
	ChildScreenSpritePositionMode position_mode;
	int next;                       ///< next child to draw (-1 at the end)
};

/**
 * Mode of "sprite combining"
 * @see StartSpriteCombine
 */
enum SpriteCombineMode : uint8_t {
	SPRITE_COMBINE_NONE,     ///< Every #AddSortableSpriteToDraw start its own bounding box
	SPRITE_COMBINE_PENDING,  ///< %Sprite combining will start with the next unclipped sprite.
	SPRITE_COMBINE_ACTIVE,   ///< %Sprite combining is active. #AddSortableSpriteToDraw outputs child sprites.
};

typedef std::vector<TileSpriteToDraw> TileSpriteToDrawVector;
typedef std::vector<StringSpriteToDraw> StringSpriteToDrawVector;
typedef std::vector<ParentSpriteToDraw> ParentSpriteToDrawVector;
typedef std::vector<ChildScreenSpriteToDraw> ChildScreenSpriteToDrawVector;

enum RouteStepOrderType : uint8_t {
	RSOT_INVALID,
	RSOT_GOTO_STATION,
	RSOT_VIA_STATION,
	RSOT_IMPLICIT,
	RSOT_WAYPOINT,
	RSOT_DEPOT,
};

typedef std::vector<std::pair<uint16_t, RouteStepOrderType>> RankOrderTypeList;
typedef std::map<TileIndex, RankOrderTypeList> RouteStepsMap;

const uint max_rank_order_type_count = 10;

enum RailSnapMode {
	RSM_NO_SNAP,
	RSM_SNAP_TO_TILE,
	RSM_SNAP_TO_RAIL,
};

/**
 * Snapping point for a track.
 *
 * Point where a track (rail/road/other) can be snapped to while selecting tracks with polyline
 * tool (HT_POLY). Besides of x/y coordinates expressed in tile "units" it contains a set of
 * allowed line directions.
 */
struct LineSnapPoint : Point {
	uint8_t dirs; ///< Allowed line directions, set of #Direction bits.
};

typedef std::vector<LineSnapPoint> LineSnapPoints; ///< Set of snapping points

/** Coordinates of a polyline track made of 2 connected line segments. */
struct PolylineInfo {
	Point start;           ///< The point where the first segment starts (as given in LineSnapPoint).
	Direction first_dir;   ///< Direction of the first line segment.
	uint first_len;        ///< size of the first segment - number of track pieces.
	Direction second_dir;  ///< Direction of the second line segment.
	uint second_len;       ///< size of the second segment - number of track pieces.
};

struct TunnelToMap {
	TunnelBridgeToMap tb;
	int y_intercept;
	uint8_t tunnel_z;
};
struct TunnelToMapStorage {
	std::vector<TunnelToMap> tunnels;
};

struct BridgeSetXComparator {
	bool operator() (const TileIndex a, const TileIndex b) const
	{
		return std::make_tuple(TileX(a), TileY(a)) < std::make_tuple(TileX(b), TileY(b));
	}
};

struct BridgeSetYComparator {
	bool operator() (const TileIndex a, const TileIndex b) const
	{
		return a < b;
	}
};

using ChildStoreID = uint32_t;
static constexpr ChildStoreID NO_CHILD_STORE = UINT32_MAX;
static constexpr ChildStoreID CHILD_SPRITE_STORE_TAG = 1 << 31;

/** Data structure storing rendering information */
struct ViewportDrawer {
	TunnelToMapStorage tunnel_to_map_x;
	TunnelToMapStorage tunnel_to_map_y;

	ChildStoreID last_child;

	SpriteCombineMode combine_sprites;               ///< Current mode of "sprite combining". @see StartSpriteCombine
	uint combine_psd_index;
	int combine_left;
	int combine_right;
	int combine_top;
	int combine_bottom;

	int foundation[FOUNDATION_PART_END];             ///< Foundation sprites (index into parent_sprites_to_draw).
	FoundationPart foundation_part;                  ///< Currently active foundation for ground sprite drawing.
	ChildStoreID last_foundation_child[FOUNDATION_PART_END]; ///< Tail of ChildSprite list of the foundations. (index into child_screen_sprites_to_draw)
	Point foundation_offset[FOUNDATION_PART_END];    ///< Pixel offset for ground sprites on the foundations.
};
static ViewportDrawer _vd;

struct ViewportProcessParentSpritesData {
	DrawPixelInfo dpi;
	ParentSpriteToSortVector psts;
};

/** Data structure storing rendering information */
struct ViewportDrawerDynamic {
	DrawPixelInfo dpi;
	int offset_x;
	int offset_y;

	StringSpriteToDrawVector string_sprites_to_draw;
	TileSpriteToDrawVector tile_sprites_to_draw;
	ParentSpriteToDrawVector parent_sprites_to_draw;
	std::vector<ViewportProcessParentSpritesData> parent_sprite_sets;
	ParentSpriteToDrawSubSpriteHolder parent_sprite_subsprites;
	ChildScreenSpriteToDrawVector child_screen_sprites_to_draw;
	btree::btree_map<TileIndex, TileIndex, BridgeSetXComparator> bridge_to_map_x;
	btree::btree_map<TileIndex, TileIndex, BridgeSetYComparator> bridge_to_map_y;

	NWidgetDisplayFlags display_flags;

	std::atomic<uint> draw_jobs_active;

	TransparencyOptionBits transparency_opt;
	TransparencyOptionBits invisibility_opt;

	const uint8_t *pal2trsp_remap_ptr = nullptr;

	SpritePointerHolder sprite_data;

	inline bool IsTransparencySet(TransparencyOption to)
	{
		return (HasBit(this->transparency_opt, to) && _game_mode != GM_MENU);
	}

	inline bool IsInvisibilitySet(TransparencyOption to)
	{
		return (HasBit(this->transparency_opt & this->invisibility_opt, to) && _game_mode != GM_MENU);
	}

	inline DrawPixelInfo MakeDPIForText() const
	{
		DrawPixelInfo dpi_for_text = this->dpi;
		dpi_for_text.left   = UnScaleByZoom(this->dpi.left,   this->dpi.zoom);
		dpi_for_text.top    = UnScaleByZoom(this->dpi.top,    this->dpi.zoom);
		dpi_for_text.width  = UnScaleByZoom(this->dpi.width,  this->dpi.zoom);
		dpi_for_text.height = UnScaleByZoom(this->dpi.height, this->dpi.zoom);
		dpi_for_text.zoom   = ZOOM_LVL_MIN;
		return dpi_for_text;
	}

	inline void SetChild(ChildStoreID store_index, int child)
	{
		if ((store_index & CHILD_SPRITE_STORE_TAG) != 0) {
			this->child_screen_sprites_to_draw[store_index & ~CHILD_SPRITE_STORE_TAG].next = child;
		} else {
			this->parent_sprites_to_draw[store_index].first_child = child;
		}
	}
};

static void MarkRouteStepDirty(RouteStepsMap::const_iterator cit);
static void MarkRouteStepDirty(const TileIndex tile, uint order_nr);
static void HideMeasurementTooltips();
static void ViewportDrawPlans(const Viewport *vp, Blitter *blitter, DrawPixelInfo *plan_dpi);

static std::unique_ptr<ViewportDrawerDynamic> _vdd;
std::vector<std::unique_ptr<ViewportDrawerDynamic>> _spare_viewport_drawers;

struct ViewportDrawerReturn {
	Viewport *vp;
	std::unique_ptr<ViewportDrawerDynamic> vdd;
};
static std::mutex _viewport_drawer_return_lock;
static std::vector<ViewportDrawerReturn> _viewport_drawer_returns;
static std::condition_variable _viewport_drawer_empty_cv;
static uint _viewport_drawer_jobs = 0;

static std::vector<Viewport *> _viewport_window_cache;
static std::vector<Rect> _viewport_coverage_rects;
std::vector<Rect> _viewport_vehicle_normal_redraw_rects;
std::vector<Rect> _viewport_vehicle_map_redraw_rects;

uint _vp_route_step_sprite_width = 0;
uint _vp_route_step_base_width = 0;
uint _vp_route_step_height_top = 0;
uint _vp_route_step_height_bottom = 0;
uint _vp_route_step_string_width[4] = {};

struct DrawnPathRouteTileLine {
	TileIndex from_tile;
	TileIndex to_tile;
	bool order_conditional;

	bool operator==(const DrawnPathRouteTileLine &other) const
	{
		return std::tie(this->from_tile, this->to_tile, this->order_conditional) == std::tie(other.from_tile, other.to_tile, other.order_conditional);
	}

	bool operator!=(const DrawnPathRouteTileLine &other) const
	{
		return !(*this == other);
	}

	bool operator<(const DrawnPathRouteTileLine &other) const
	{
		return std::tie(this->from_tile, this->to_tile, this->order_conditional) < std::tie(other.from_tile, other.to_tile, other.order_conditional);
	}
};

struct ViewportRouteOverlay {
private:
	RouteStepsMap route_steps;
	RouteStepsMap route_steps_last_mark_dirty;
	std::vector<DrawnPathRouteTileLine> route_paths;
	std::vector<DrawnPathRouteTileLine> route_paths_last_mark_dirty;

	struct PrepareRouteStepState {
		robin_hood::unordered_flat_set<const Order *> visited;
		uint lines_added;
		TileIndex from_tile;

		inline void reset(TileIndex from_tile)
		{
			this->visited.clear();
			this->lines_added = 0;
			this->from_tile = from_tile;
		}
	};

	void PrepareRoutePathsConditionalOrder(const Vehicle *veh, const Order *order, PrepareRouteStepState &state, bool conditional, uint depth);
	void PrepareRouteSteps(const Vehicle *veh);
	void PrepareRoutePaths(const Vehicle *veh);
	void PrepareRouteStepsAndMarkDirtyIfChanged(const Vehicle *veh);
	void PrepareRoutePathsAndMarkDirtyIfChanged(const Vehicle *veh);

public:
	void PrepareRouteAndMarkDirtyIfChanged(const Vehicle *veh);
	void DrawVehicleRouteSteps(const Viewport *vp);
	void DrawVehicleRoutePath(const Viewport *vp, ViewportDrawerDynamic *vdd);

	inline bool HasVehicleRouteSteps() const { return !this->route_steps.empty(); }
};
static ViewportRouteOverlay _vp_focused_window_route_overlay;

struct FixedVehicleViewportRouteOverlay : public ViewportRouteOverlay {
	VehicleID veh;
	bool enabled = false;
};
static std::vector<FixedVehicleViewportRouteOverlay> _vp_fixed_route_overlays;

static void MarkRoutePathsDirty(const std::vector<DrawnPathRouteTileLine> &lines);

TileHighlightData _thd;
static TileInfo _cur_ti;
bool _draw_bounding_boxes = false;
bool _draw_dirty_blocks = false;
std::atomic<uint> _dirty_block_colour;
static VpSpriteSorter _vp_sprite_sorter = nullptr;

const uint8_t *_pal2trsp_remap_ptr = nullptr;

static RailSnapMode _rail_snap_mode = RSM_NO_SNAP; ///< Type of rail track snapping (polyline tool).
static LineSnapPoints _tile_snap_points; ///< Tile to which a rail track will be snapped to (polyline tool).
static LineSnapPoints _rail_snap_points; ///< Set of points where a rail track will be snapped to (polyline tool).
static LineSnapPoint _current_snap_lock; ///< Start point and direction at which selected track is locked on currently (while dragging in polyline mode).

static RailSnapMode GetRailSnapMode();
static void SetRailSnapMode(RailSnapMode mode);
static TileIndex GetRailSnapTile();
static void SetRailSnapTile(TileIndex tile);

enum ViewportDebugFlags {
	VDF_DIRTY_BLOCK_PER_DRAW,
	VDF_DIRTY_WHOLE_VIEWPORT,
	VDF_DIRTY_BLOCK_PER_SPLIT,
	VDF_DISABLE_DRAW_SPLIT,
	VDF_SHOW_NO_LANDSCAPE_MAP_DRAW,
	VDF_DISABLE_LANDSCAPE_CACHE,
	VDF_DISABLE_THREAD,
};
uint32_t _viewport_debug_flags;

static Point MapXYZToViewport(const Viewport *vp, int x, int y, int z)
{
	Point p = RemapCoords(x, y, z);
	p.x -= vp->virtual_width / 2;
	p.y -= vp->virtual_height / 2;
	return p;
}

static void FillViewportCoverageRect()
{
	_viewport_coverage_rects.resize(_viewport_window_cache.size());
	_viewport_vehicle_normal_redraw_rects.clear();
	_viewport_vehicle_map_redraw_rects.clear();

	for (uint i = 0; i < _viewport_window_cache.size(); i++) {
		const Viewport *vp = _viewport_window_cache[i];
		Rect &r = _viewport_coverage_rects[i];
		r.left = vp->virtual_left;
		r.top = vp->virtual_top;
		r.right = vp->virtual_left + vp->virtual_width + (1 << vp->zoom) - 1;
		r.bottom = vp->virtual_top + vp->virtual_height + (1 << vp->zoom) - 1;

		if (vp->zoom >= ZOOM_LVL_DRAW_MAP) {
			_viewport_vehicle_map_redraw_rects.push_back(r);
		} else {
			_viewport_vehicle_normal_redraw_rects.push_back({
				r.left - (MAX_VEHICLE_PIXEL_X * ZOOM_BASE),
				r.top - (MAX_VEHICLE_PIXEL_Y * ZOOM_BASE),
				r.right + (MAX_VEHICLE_PIXEL_X * ZOOM_BASE),
				r.bottom + (MAX_VEHICLE_PIXEL_Y * ZOOM_BASE),
			});
		}
	}
}

using ScrollViewportPixelCacheGenericFillRegion = void (*)(Viewport *vp, int x, int y, int width, int height);

static bool ScrollViewportPixelCacheGeneric(Viewport *vp, std::vector<uint8_t> &cache, int offset_x, int offset_y, uint pixel_width, ScrollViewportPixelCacheGenericFillRegion fill_region)
{
	if (cache.empty()) return false;
	if (abs(offset_x) >= vp->width || abs(offset_y) >= vp->height) return true;

	int width = vp->width * pixel_width;
	offset_x *= pixel_width;

	int height = vp->height;

	/* Blitter_8bppDrawing::ScrollBuffer can be used on 32 bit buffers if widths and offsets are suitably adjusted */
	const int pitch = width;
	Blitter_8bppDrawing blitter(&pitch);
	blitter.ScrollBuffer(cache.data(), 0, 0, width, height, offset_x, offset_y);

	auto fill_rect = [&](int x, int y, int w, int h) {
		blitter.DrawRectAt(cache.data(), x, y, w, h, 0xD7);
		if (fill_region != nullptr) fill_region(vp, x, y, w, h);
	};

	int x = 0;
	if (offset_x < 0) {
		/* scrolling right, moving pixels left, fill in on right */
		width += offset_x;
		fill_rect(width, 0, -offset_x, height);
	} else if (offset_x > 0) {
		/* scrolling left, moving pixels right, fill in on left */
		fill_rect(0, 0, offset_x, height);
		width -= offset_x;
		x += offset_x;
	}
	if (offset_y < 0) {
		/* scrolling down, moving pixels up, fill in at bottom */
		height += offset_y;
		fill_rect(x, height, width, -offset_y);
	} else if (offset_y > 0) {
		/* scrolling up, moving pixels down, fill in at top */
		fill_rect(x, 0, width, offset_y);
	}
	return false;
}

void ClearViewportLandPixelCache(Viewport *vp)
{
	vp->land_pixel_cache.assign(vp->land_pixel_cache.size(), 0xD7);
}

static void ScrollViewportLandPixelCache(Viewport *vp, int offset_x, int offset_y)
{
	bool clear = ScrollViewportPixelCacheGeneric(vp, vp->land_pixel_cache, offset_x, offset_y, BlitterFactory::GetCurrentBlitter()->GetScreenDepth() / 8, nullptr);
	if (clear) ClearViewportLandPixelCache(vp);
}

static void ClearViewportPlanPixelCache(Viewport *vp)
{
	vp->plan_pixel_cache.clear();
	vp->last_plan_update_number = 0;
}

static void ScrollPlanPixelCache(Viewport *vp, int offset_x, int offset_y)
{
	if (vp->last_plan_update_number != _plan_update_counter) {
		ClearViewportPlanPixelCache(vp);
		return;
	}
	bool clear = ScrollViewportPixelCacheGeneric(vp, vp->plan_pixel_cache, offset_x, offset_y, 1, [](Viewport *vp, int x, int y, int width, int height) {
		DrawPixelInfo plan_dpi;
		plan_dpi.dst_ptr = vp->plan_pixel_cache.data() + x + (y * vp->width);
		plan_dpi.height = height;
		plan_dpi.width = width;
		plan_dpi.pitch = vp->width;
		plan_dpi.zoom = ZOOM_LVL_MIN;
		plan_dpi.left = UnScaleByZoomLower(vp->virtual_left, vp->zoom) + x;
		plan_dpi.top = UnScaleByZoomLower(vp->virtual_top, vp->zoom) + y;

		const int pitch = vp->width;
		Blitter_8bppDrawing blitter(&pitch);
		ViewportDrawPlans(vp, &blitter, &plan_dpi);
	});
	if (clear) ClearViewportPlanPixelCache(vp);
}

static void ScrollOrInvalidateOverlayPixelCache(Viewport *vp, int offset_x, int offset_y)
{
	if (vp->overlay_pixel_cache.empty()) return;

	if (vp->zoom < ZOOM_LVL_DRAW_MAP || vp->last_overlay_rebuild_counter != vp->overlay->GetRebuildCounter()) {
		vp->overlay_pixel_cache.clear();
		return;
	}

	bool clear = ScrollViewportPixelCacheGeneric(vp, vp->overlay_pixel_cache, offset_x, offset_y, 1, [](Viewport *vp, int x, int y, int width, int height) {
		DrawPixelInfo overlay_dpi;
		overlay_dpi.dst_ptr = vp->overlay_pixel_cache.data() + x + (y * vp->width);
		overlay_dpi.height = height;
		overlay_dpi.width = width;
		overlay_dpi.pitch = vp->width;
		overlay_dpi.zoom = ZOOM_LVL_MIN;
		overlay_dpi.left = UnScaleByZoomLower(vp->virtual_left, vp->zoom) + x;
		overlay_dpi.top = UnScaleByZoomLower(vp->virtual_top, vp->zoom) + y;

		const int pitch = vp->width;
		Blitter_8bppDrawing blitter(&pitch);
		vp->overlay->Draw(&blitter, &overlay_dpi);
	});
	if (clear) vp->overlay_pixel_cache.clear();
}

void ClearViewportCache(Viewport *vp)
{
	if (vp->zoom >= ZOOM_LVL_DRAW_MAP) {
		memset(vp->map_draw_vehicles_cache.done_hash_bits, 0, sizeof(vp->map_draw_vehicles_cache.done_hash_bits));
		if (!vp->map_draw_vehicles_cache.vehicle_pixels.empty()) {
			MemSetT(vp->map_draw_vehicles_cache.vehicle_pixels.data(), 0, vp->map_draw_vehicles_cache.vehicle_pixels.size());
		}
	}
}

void ClearViewportCaches()
{
	for (Viewport *vp : _viewport_window_cache) {
		ClearViewportCache(vp);
	}
	if (unlikely(HasBit(_viewport_debug_flags, VDF_DISABLE_LANDSCAPE_CACHE))) {
		for (Viewport *vp : _viewport_window_cache) {
			ClearViewportLandPixelCache(vp);
		}
	}
}

void DeleteWindowViewport(Window *w)
{
	if (w->viewport == nullptr) return;

	container_unordered_remove(_viewport_window_cache, w->viewport);
	delete w->viewport->overlay;
	delete w->viewport;
	w->viewport = nullptr;
	FillViewportCoverageRect();
}

/**
 * Initialize viewport of the window for use.
 * @param w Window to use/display the viewport in
 * @param x Offset of left edge of viewport with respect to left edge window \a w
 * @param y Offset of top edge of viewport with respect to top edge window \a w
 * @param width Width of the viewport
 * @param height Height of the viewport
 * @param follow_flags Flags controlling the viewport.
 *        - If bit 31 is set, the lower 20 bits are the vehicle that the viewport should follow.
 *        - If bit 31 is clear, it is a #TileIndex.
 * @param zoom Zoomlevel to display
 */
void InitializeWindowViewport(Window *w, int x, int y,
	int width, int height, uint32_t follow_flags, ZoomLevel zoom)
{
	assert(w->viewport == nullptr);

	ViewportData *vp = new ViewportData();

	vp->overlay = nullptr;
	vp->left = x + w->left;
	vp->top = y + w->top;
	vp->width = width;
	vp->height = height;

	vp->zoom = static_cast<ZoomLevel>(Clamp(zoom, _settings_client.gui.zoom_min, _settings_client.gui.zoom_max));

	vp->virtual_left = 0;
	vp->virtual_top = 0;
	vp->virtual_width = ScaleByZoom(width, vp->zoom);
	vp->virtual_height = ScaleByZoom(height, vp->zoom);

	vp->map_type = VPMT_BEGIN;

	UpdateViewportSizeZoom(vp);

	Point pt;

	if (follow_flags & 0x80000000) {
		const Vehicle *veh;

		vp->follow_vehicle = (VehicleID)(follow_flags & 0xFFFFF);
		veh = Vehicle::Get(vp->follow_vehicle);
		pt = MapXYZToViewport(vp, veh->x_pos, veh->y_pos, veh->z_pos);
	} else {
		x = TileX(TileIndex{follow_flags}) * TILE_SIZE;
		y = TileY(TileIndex{follow_flags}) * TILE_SIZE;

		vp->follow_vehicle = VehicleID::Invalid();
		pt = MapXYZToViewport(vp, x, y, GetSlopePixelZ(x, y));
	}

	vp->scrollpos_x = pt.x;
	vp->scrollpos_y = pt.y;
	vp->dest_scrollpos_x = pt.x;
	vp->dest_scrollpos_y = pt.y;

	w->viewport = vp;
	_viewport_window_cache.push_back(vp);
	FillViewportCoverageRect();
}

struct ViewportRedrawRegion {
	Rect coords;
};

static std::vector<ViewportRedrawRegion> _vp_redraw_regions;

static void DoViewportRedrawRegions(const Window *w_start, int left, int top, int width, int height)
{
	if (width <= 0 || height <= 0) return;

	for (const Window *w : Window::IterateFromBack<const Window>(w_start)) {
		if (left + width > w->left &&
				w->left + w->width > left &&
				top + height > w->top &&
				w->top + w->height > top) {

			if (left < w->left) {
				DoViewportRedrawRegions(w, left, top, w->left - left, height);
				DoViewportRedrawRegions(w, left + (w->left - left), top, width - (w->left - left), height);
				return;
			}

			if (left + width > w->left + w->width) {
				DoViewportRedrawRegions(w, left, top, (w->left + w->width - left), height);
				DoViewportRedrawRegions(w, left + (w->left + w->width - left), top, width - (w->left + w->width - left), height);
				return;
			}

			if (top < w->top) {
				DoViewportRedrawRegions(w, left, top, width, (w->top - top));
				DoViewportRedrawRegions(w, left, top + (w->top - top), width, height - (w->top - top));
				return;
			}

			if (top + height > w->top + w->height) {
				DoViewportRedrawRegions(w, left, top, width, (w->top + w->height - top));
				DoViewportRedrawRegions(w, left, top + (w->top + w->height - top), width, height - (w->top + w->height - top));
				return;
			}

			return;
		}
	}

	_vp_redraw_regions.push_back({ { left, top, left + width, top + height } });
}

static void DoSetViewportPositionFillRegion(int left, int top, int width, int height, int xo, int yo) {
	int src_left = left - xo;
	int src_top = top - yo;
	int src_right = src_left + width;
	int src_bottom = src_top + height;
	for (const auto &region : _vp_redraw_regions) {
		if (region.coords.left < src_right &&
				region.coords.right > src_left &&
				region.coords.top < src_bottom &&
				region.coords.bottom > src_top) {
			/* can use this region as a source */
			if (src_left < region.coords.left) {
				DoSetViewportPositionFillRegion(src_left + xo, src_top + yo, region.coords.left - src_left, height, xo, yo);
				src_left = region.coords.left;
				width = src_right - src_left;
			}
			if (src_top < region.coords.top) {
				DoSetViewportPositionFillRegion(src_left + xo, src_top + yo, width, region.coords.top - src_top, xo, yo);
				src_top = region.coords.top;
				height = src_bottom - src_top;
			}
			if (src_right > region.coords.right) {
				DoSetViewportPositionFillRegion(region.coords.right + xo, src_top + yo, src_right - region.coords.right, height, xo, yo);
				src_right = region.coords.right;
				width = src_right - src_left;
			}
			if (src_bottom > region.coords.bottom) {
				DoSetViewportPositionFillRegion(src_left + xo, region.coords.bottom + yo, width, src_bottom - region.coords.bottom, xo, yo);
				src_bottom = region.coords.bottom;
				height = src_bottom - src_top;
			}

			if (xo >= 0) {
				/* scrolling left, moving pixels right */
				width += xo;
			} else {
				/* scrolling right, moving pixels left */
				src_left += xo;
				width -= xo;
			}
			if (yo >= 0) {
				/* scrolling down, moving pixels up */
				height += yo;
			} else {
				/* scrolling up, moving pixels down */
				src_top += yo;
				height -= yo;
			}
			BlitterFactory::GetCurrentBlitter()->ScrollBuffer(_screen.dst_ptr, src_left, src_top, width, height, xo, yo);

			return;
		}
	}
	DrawOverlappedWindowForAll(left, top, left + width, top + height);
};

static void DoSetViewportPosition(Window *w, const Point move_offset, const int vp_left, const int vp_top, const int vp_width, const int vp_height)
{
	const int xo = move_offset.x;
	const int yo = move_offset.y;

	IncrementWindowUpdateNumber();

	_vp_redraw_regions.clear();
	DoViewportRedrawRegions(w, vp_left, vp_top, vp_width, vp_height);

	if (abs(xo) >= vp_width || abs(yo) >= vp_height) {
		/* fully outside */
		for (ViewportRedrawRegion &vrr : _vp_redraw_regions) {
			RedrawScreenRect(vrr.coords.left, vrr.coords.top, vrr.coords.right, vrr.coords.bottom);
		}
		return;
	}

	Blitter *blitter = BlitterFactory::GetCurrentBlitter();

	if (_cursor.visible) UndrawMouseCursor();

	if (_networking) NetworkUndrawChatMessage();

	if (xo != 0) {
		std::sort(_vp_redraw_regions.begin(), _vp_redraw_regions.end(), [&](const ViewportRedrawRegion &a, const ViewportRedrawRegion &b) {
			if (a.coords.right <= b.coords.left && xo > 0) return true;
			if (a.coords.left >= b.coords.right && xo < 0) return true;
			return false;
		});
		if (yo != 0) {
			std::stable_sort(_vp_redraw_regions.begin(), _vp_redraw_regions.end(), [&](const ViewportRedrawRegion &a, const ViewportRedrawRegion &b) {
				if (a.coords.bottom <= b.coords.top && yo > 0) return true;
				if (a.coords.top >= b.coords.bottom && yo < 0) return true;
				return false;
			});
		}
	} else {
		std::sort(_vp_redraw_regions.begin(), _vp_redraw_regions.end(), [&](const ViewportRedrawRegion &a, const ViewportRedrawRegion &b) {
			if (a.coords.bottom <= b.coords.top && yo > 0) return true;
			if (a.coords.top >= b.coords.bottom && yo < 0) return true;
			return false;
		});
	}

	while (!_vp_redraw_regions.empty()) {
		const Rect &rect = _vp_redraw_regions.back().coords;
		int left = rect.left;
		int top = rect.top;
		int width = rect.right - rect.left;
		int height = rect.bottom - rect.top;
		_vp_redraw_regions.pop_back();
		VideoDriver::GetInstance()->MakeDirty(left, top, width, height);
		int fill_width = abs(xo);
		int fill_height = abs(yo);
		if (fill_width < width && fill_height < height) {
			blitter->ScrollBuffer(_screen.dst_ptr, left, top, width, height, xo, yo);
		} else {
			if (width < fill_width) fill_width = width;
			if (height < fill_height) fill_height = height;
		}
		if (xo < 0) {
			/* scrolling right, moving pixels left, fill in on right */
			width -= fill_width;
			DoSetViewportPositionFillRegion(left + width, top, fill_width, height, xo, yo);
		} else if (xo > 0) {
			/* scrolling left, moving pixels right, fill in on left */
			DoSetViewportPositionFillRegion(left, top, fill_width, height, xo, yo);
			width -= fill_width;
			left += fill_width;
		}
		if (yo < 0 && width > 0) {
			/* scrolling down, moving pixels up, fill in at bottom */
			height -= fill_height;
			DoSetViewportPositionFillRegion(left, top + height, width, fill_height, xo, yo);
		} else if (yo > 0 && width > 0) {
			/* scrolling up, moving pixels down, fill in at top */
			DoSetViewportPositionFillRegion(left, top, width, fill_height, xo, yo);
		}
	}
}

inline void UpdateViewportDirtyBlockLeftMargin(Viewport *vp)
{
	if (vp->zoom >= ZOOM_LVL_DRAW_MAP) {
		vp->dirty_block_left_margin = 0;
	} else {
		vp->dirty_block_left_margin = UnScaleByZoomLower((-vp->virtual_left) & 127, vp->zoom);
	}
}

static void SetViewportPosition(Window *w, int x, int y, bool force_update_overlay)
{
	if (unlikely(HasBit(_viewport_debug_flags, VDF_DIRTY_WHOLE_VIEWPORT))) {
		w->flags.Set(WindowFlag::Dirty);
	}

	Viewport *vp = w->viewport;
	int old_left = vp->virtual_left;
	int old_top = vp->virtual_top;
	int i;
	int left, top, width, height;

	vp->virtual_left = x;
	vp->virtual_top = y;
	UpdateViewportDirtyBlockLeftMargin(vp);

	bool have_overlay = w->viewport->overlay != nullptr &&
			w->viewport->overlay->GetCompanyMask().Any() &&
			w->viewport->overlay->GetCargoMask() != 0;

	if (have_overlay && (force_update_overlay || !w->viewport->overlay->CacheStillValid())) RebuildViewportOverlay(w, true);

	/* Viewport is bound to its left top corner, so it must be rounded down (UnScaleByZoomLower)
	 * else glitch described in FS#1412 will happen (offset by 1 pixel with zoom level > NORMAL)
	 */
	old_left = UnScaleByZoomLower(old_left, vp->zoom);
	old_top = UnScaleByZoomLower(old_top, vp->zoom);
	x = UnScaleByZoomLower(x, vp->zoom);
	y = UnScaleByZoomLower(y, vp->zoom);

	old_left -= x;
	old_top -= y;

	if (old_top == 0 && old_left == 0) return;

	Point move_offset = { old_left, old_top };

	left = vp->left;
	top = vp->top;
	width = vp->width;
	height = vp->height;

	if (left < 0) {
		width += left;
		left = 0;
	}

	i = left + width - _screen.width;
	if (i >= 0) width -= i;

	if (width > 0) {
		if (top < 0) {
			height += top;
			top = 0;
		}

		i = top + height - _screen.height;
		if (i >= 0) height -= i;

		if (height > 0 && (move_offset.x != 0 || move_offset.y != 0)) {
			SCOPE_INFO_FMT([&], "DoSetViewportPosition: {}, {}, {}, {}, {}, {}, {}", left, top, width, height, move_offset.x, move_offset.y, WindowInfoDumper(w));
			ScrollViewportLandPixelCache(vp, move_offset.x, move_offset.y);
			ScrollPlanPixelCache(vp, move_offset.x, move_offset.y);
			if (have_overlay) ScrollOrInvalidateOverlayPixelCache(vp, move_offset.x, move_offset.y);
			w->viewport->update_vehicles = true;
			DoSetViewportPosition((Window *) w->z_front, move_offset, left, top, width, height);
			ClearViewportCache(w->viewport);
			FillViewportCoverageRect();
		}
	}
}

/**
 * Is a xy position inside the viewport of the window?
 * @param w Window to examine its viewport
 * @param x X coordinate of the xy position
 * @param y Y coordinate of the xy position
 * @return Pointer to the viewport if the xy position is in the viewport of the window,
 *         otherwise \c nullptr is returned.
 */
Viewport *IsPtInWindowViewport(const Window *w, int x, int y)
{
	Viewport *vp = w->viewport;

	if (vp != nullptr &&
			IsInsideMM(x, vp->left, vp->left + vp->width) &&
			IsInsideMM(y, vp->top, vp->top + vp->height))
		return vp;

	return nullptr;
}

/**
 * Translate screen coordinate in a viewport to underlying tile coordinate.
 *
 * Returns exact point of the map that is visible in the given place
 * of the viewport (3D perspective), height of tiles and foundations matter.
 *
 * @param vp  Viewport that contains the (\a x, \a y) screen coordinate
 * @param x   Screen x coordinate, distance in pixels from the left edge of viewport frame
 * @param y   Screen y coordinate, distance in pixels from the top edge of viewport frame
 * @param clamp_to_map Clamp the coordinate outside of the map to the closest, non-void tile within the map
 * @return Tile coordinate or (-1, -1) if given x or y is not within viewport frame
 */
Point TranslateXYToTileCoord(const Viewport *vp, int x, int y, bool clamp_to_map)
{
	if (!IsInsideBS(x, vp->left, vp->width) || !IsInsideBS(y, vp->top, vp->height)) {
		Point pt = { -1, -1 };
		return pt;
	}

	return InverseRemapCoords2(
			ScaleByZoom(x - vp->left, vp->zoom) + vp->virtual_left,
			ScaleByZoom(y - vp->top, vp->zoom) + vp->virtual_top, clamp_to_map);
}

/* When used for zooming, check area below current coordinates (x,y)
 * and return the tile of the zoomed out/in position (zoom_x, zoom_y)
 * when you just want the tile, make x = zoom_x and y = zoom_y */
static Point GetTileFromScreenXY(int x, int y, int zoom_x, int zoom_y)
{
	Window *w = FindWindowFromPt(x, y);
	if (w != nullptr) {
		Viewport *vp = IsPtInWindowViewport(w, x, y);
		if (vp != nullptr) {
			return TranslateXYToTileCoord(vp, zoom_x, zoom_y);
		}
	}

	return { -1, -1 };
}

Point GetTileBelowCursor()
{
	return GetTileFromScreenXY(_cursor.pos.x, _cursor.pos.y, _cursor.pos.x, _cursor.pos.y);
}


Point GetTileZoomCenterWindow(bool in, Window * w)
{
	int x, y;
	Viewport *vp = w->viewport;

	if (in) {
		x = ((_cursor.pos.x - vp->left) >> 1) + (vp->width >> 2);
		y = ((_cursor.pos.y - vp->top) >> 1) + (vp->height >> 2);
	} else {
		x = vp->width - (_cursor.pos.x - vp->left);
		y = vp->height - (_cursor.pos.y - vp->top);
	}
	/* Get the tile below the cursor and center on the zoomed-out center */
	return GetTileFromScreenXY(_cursor.pos.x, _cursor.pos.y, x + vp->left, y + vp->top);
}

/**
 * Update the status of the zoom-buttons according to the zoom-level
 * of the viewport. This will update their status and invalidate accordingly
 * @param w Window pointer to the window that has the zoom buttons
 * @param vp pointer to the viewport whose zoom-level the buttons represent
 * @param widget_zoom_in widget index for window with zoom-in button
 * @param widget_zoom_out widget index for window with zoom-out button
 */
void HandleZoomMessage(Window *w, const Viewport *vp, WidgetID widget_zoom_in, WidgetID widget_zoom_out)
{
	w->SetWidgetDisabledState(widget_zoom_in, vp->zoom <= _settings_client.gui.zoom_min);
	w->SetWidgetDirty(widget_zoom_in);

	w->SetWidgetDisabledState(widget_zoom_out, vp->zoom >= _settings_client.gui.zoom_max);
	w->SetWidgetDirty(widget_zoom_out);
}

/**
 * Schedules a tile sprite for drawing.
 *
 * @param image the image to draw.
 * @param pal the provided palette.
 * @param x position x (world coordinates) of the sprite.
 * @param y position y (world coordinates) of the sprite.
 * @param z position z (world coordinates) of the sprite.
 * @param sub Only draw a part of the sprite.
 * @param extra_offs_x Pixel X offset for the sprite position.
 * @param extra_offs_y Pixel Y offset for the sprite position.
 */
static void AddTileSpriteToDraw(SpriteID image, PaletteID pal, int32_t x, int32_t y, int z, const SubSprite *sub = nullptr, int extra_offs_x = 0, int extra_offs_y = 0)
{
	dbg_assert((image & SPRITE_MASK) < MAX_SPRITES);

	TileSpriteToDraw &ts = _vdd->tile_sprites_to_draw.emplace_back();
	ts.image = image;
	ts.pal = pal;
	ts.sub = sub;
	Point pt = RemapCoords(x, y, z);
	ts.x = pt.x + extra_offs_x;
	ts.y = pt.y + extra_offs_y;
}

/**
 * Adds a child sprite to the active foundation.
 *
 * The pixel offset of the sprite relative to the ParentSprite is the sum of the offset passed to OffsetGroundSprite() and extra_offs_?.
 *
 * @param image the image to draw.
 * @param pal the provided palette.
 * @param sub Only draw a part of the sprite.
 * @param foundation_part Foundation part.
 * @param extra_offs_x Pixel X offset for the sprite position.
 * @param extra_offs_y Pixel Y offset for the sprite position.
 */
static void AddChildSpriteToFoundation(SpriteID image, PaletteID pal, const SubSprite *sub, FoundationPart foundation_part, int extra_offs_x, int extra_offs_y)
{
	dbg_assert(IsInsideMM(foundation_part, 0, FOUNDATION_PART_END));
	dbg_assert(_vd.foundation[foundation_part] != -1);
	Point offs = _vd.foundation_offset[foundation_part];

	/* Change the active ChildSprite list to the one of the foundation */
	ChildStoreID old_child = _vd.last_child;
	_vd.last_child = _vd.last_foundation_child[foundation_part];

	AddChildSpriteScreen(image, pal, offs.x + extra_offs_x, offs.y + extra_offs_y, false, sub, false, ChildScreenSpritePositionMode::NonRelative);

	/* Switch back to last ChildSprite list */
	_vd.last_child = old_child;
}

/**
 * Draws a ground sprite at a specific world-coordinate relative to the current tile.
 * If the current tile is drawn on top of a foundation the sprite is added as child sprite to the "foundation"-ParentSprite.
 *
 * @param image the image to draw.
 * @param pal the provided palette.
 * @param x position x (world coordinates) of the sprite relative to current tile.
 * @param y position y (world coordinates) of the sprite relative to current tile.
 * @param z position z (world coordinates) of the sprite relative to current tile.
 * @param sub Only draw a part of the sprite.
 * @param extra_offs_x Pixel X offset for the sprite position.
 * @param extra_offs_y Pixel Y offset for the sprite position.
 */
void DrawGroundSpriteAt(SpriteID image, PaletteID pal, int32_t x, int32_t y, int z, const SubSprite *sub, int extra_offs_x, int extra_offs_y)
{
	/* Switch to first foundation part, if no foundation was drawn */
	if (_vd.foundation_part == FOUNDATION_PART_NONE) _vd.foundation_part = FOUNDATION_PART_NORMAL;

	if (_vd.foundation[_vd.foundation_part] != -1) {
		Point pt = RemapCoords(x, y, z);
		AddChildSpriteToFoundation(image, pal, sub, _vd.foundation_part, pt.x + extra_offs_x * ZOOM_BASE, pt.y + extra_offs_y * ZOOM_BASE);
	} else {
		AddTileSpriteToDraw(image, pal, _cur_ti.x + x, _cur_ti.y + y, _cur_ti.z + z, sub, extra_offs_x * ZOOM_BASE, extra_offs_y * ZOOM_BASE);
	}
}

/**
 * Draws a ground sprite for the current tile.
 * If the current tile is drawn on top of a foundation the sprite is added as child sprite to the "foundation"-ParentSprite.
 *
 * @param image the image to draw.
 * @param pal the provided palette.
 * @param sub Only draw a part of the sprite.
 * @param extra_offs_x Pixel X offset for the sprite position.
 * @param extra_offs_y Pixel Y offset for the sprite position.
 */
void DrawGroundSprite(SpriteID image, PaletteID pal, const SubSprite *sub, int extra_offs_x, int extra_offs_y)
{
	DrawGroundSpriteAt(image, pal, 0, 0, 0, sub, extra_offs_x, extra_offs_y);
}

/**
 * Called when a foundation has been drawn for the current tile.
 * Successive ground sprites for the current tile will be drawn as child sprites of the "foundation"-ParentSprite, not as TileSprites.
 *
 * @param x sprite x-offset (screen coordinates) of ground sprites relative to the "foundation"-ParentSprite.
 * @param y sprite y-offset (screen coordinates) of ground sprites relative to the "foundation"-ParentSprite.
 */
void OffsetGroundSprite(int x, int y)
{
	/* Switch to next foundation part */
	switch (_vd.foundation_part) {
		case FOUNDATION_PART_NONE:
			_vd.foundation_part = FOUNDATION_PART_NORMAL;
			break;
		case FOUNDATION_PART_NORMAL:
			_vd.foundation_part = FOUNDATION_PART_HALFTILE;
			break;
		default: NOT_REACHED();
	}

	/* _vd.last_child == NO_CHILD_STORE if foundation sprite was clipped by the viewport bounds */
	if (_vd.last_child != NO_CHILD_STORE) _vd.foundation[_vd.foundation_part] = (uint)_vdd->parent_sprites_to_draw.size() - 1;

	_vd.foundation_offset[_vd.foundation_part].x = x * ZOOM_BASE;
	_vd.foundation_offset[_vd.foundation_part].y = y * ZOOM_BASE;
	_vd.last_foundation_child[_vd.foundation_part] = _vd.last_child;
}

/**
 * Adds a child sprite to a parent sprite.
 * In contrast to "AddChildSpriteScreen()" the sprite position is in world coordinates
 *
 * @param image the image to draw.
 * @param pal the provided palette.
 * @param x position x of the sprite.
 * @param y position y of the sprite.
 * @param z position z of the sprite.
 * @param sub Only draw a part of the sprite.
 */
static void AddCombinedSprite(SpriteID image, PaletteID pal, int x, int y, int z, const SubSprite *sub)
{
	Point pt = RemapCoords(x, y, z);
	const Sprite *spr = GetSprite(image & SPRITE_MASK, SpriteType::Normal, ZoomMask(_vdd->dpi.zoom));

	int left = pt.x + spr->x_offs;
	int right = pt.x + spr->x_offs + spr->width;
	int top = pt.y + spr->y_offs;
	int bottom = pt.y + spr->y_offs + spr->height;
	if (left >= _vdd->dpi.left + _vdd->dpi.width ||
			right <= _vdd->dpi.left ||
			top >= _vdd->dpi.top + _vdd->dpi.height ||
			bottom <= _vdd->dpi.top) {
		return;
	}

	AddChildSpriteScreen(image, pal, pt.x, pt.y, false, sub, false, ChildScreenSpritePositionMode::Absolute);
	if (left < _vd.combine_left) _vd.combine_left = left;
	if (right > _vd.combine_right) _vd.combine_right = right;
	if (top < _vd.combine_top) _vd.combine_top = top;
	if (bottom > _vd.combine_bottom) _vd.combine_bottom = bottom;
}

/**
 * Draw a (transparent) sprite at given coordinates with a given bounding box.
 * The bounding box extends from (x + bb_offset_x, y + bb_offset_y, z + bb_offset_z) to (x + w - 1, y + h - 1, z + dz - 1), both corners included.
 * Bounding boxes with bb_offset_x == w or bb_offset_y == h or bb_offset_z == dz are allowed and produce thin slices.
 *
 * @note Bounding boxes are normally specified with bb_offset_x = bb_offset_y = bb_offset_z = 0. The extent of the bounding box in negative direction is
 *       defined by the sprite offset in the grf file.
 *       However if modifying the sprite offsets is not suitable (e.g. when using existing graphics), the bounding box can be tuned by bb_offset.
 *
 * @pre w >= bb_offset_x, h >= bb_offset_y, dz >= bb_offset_z. Else w, h or dz are ignored.
 *
 * @param image the image to combine and draw,
 * @param pal the provided palette,
 * @param x position X (world) of the sprite,
 * @param y position Y (world) of the sprite,
 * @param w bounding box extent towards positive X (world),
 * @param h bounding box extent towards positive Y (world),
 * @param dz bounding box extent towards positive Z (world),
 * @param z position Z (world) of the sprite,
 * @param transparent if true, switch the palette between the provided palette and the transparent palette,
 * @param bb_offset_x bounding box extent towards negative X (world),
 * @param bb_offset_y bounding box extent towards negative Y (world),
 * @param bb_offset_z bounding box extent towards negative Z (world)
 * @param sub Only draw a part of the sprite.
 * @param special_flags Special flags (special sorting, etc).
 */
void AddSortableSpriteToDraw(SpriteID image, PaletteID pal, int x, int y, int w, int h, int dz, int z, bool transparent, int bb_offset_x, int bb_offset_y, int bb_offset_z, const SubSprite *sub, ViewportSortableSpriteSpecialFlags special_flags)
{
	int32_t left, right, top, bottom;

	dbg_assert((image & SPRITE_MASK) < MAX_SPRITES);

	/* make the sprites transparent with the right palette */
	if (transparent) {
		SetBit(image, PALETTE_MODIFIER_TRANSPARENT);
		pal = PALETTE_TO_TRANSPARENT;
	}

	if (_vd.combine_sprites == SPRITE_COMBINE_ACTIVE) {
		AddCombinedSprite(image, pal, x, y, z, sub);
		return;
	}

	_vd.last_child = NO_CHILD_STORE;

	Point pt = RemapCoords(x, y, z);
	int tmp_left, tmp_top, tmp_x = pt.x, tmp_y = pt.y;
	uint16_t tmp_width, tmp_height;

	/* Compute screen extents of sprite */
	if (unlikely(image == SPR_EMPTY_BOUNDING_BOX)) {
		left = tmp_left = RemapCoords(x + w          , y + bb_offset_y, z + bb_offset_z).x;
		right           = RemapCoords(x + bb_offset_x, y + h          , z + bb_offset_z).x + 1;
		top  = tmp_top  = RemapCoords(x + bb_offset_x, y + bb_offset_y, z + dz         ).y;
		bottom          = RemapCoords(x + w          , y + h          , z + bb_offset_z).y + 1;
		tmp_width = right - left;
		tmp_height = bottom - top;
	} else {
		const Sprite *spr = GetSprite(image & SPRITE_MASK, SpriteType::Normal, ZoomMask(_vdd->dpi.zoom));
		left = tmp_left = (pt.x += spr->x_offs);
		right           = (pt.x +  spr->width );
		top  = tmp_top  = (pt.y += spr->y_offs);
		bottom          = (pt.y +  spr->height);
		tmp_width = spr->width;
		tmp_height = spr->height;
	}

	if (unlikely(_draw_bounding_boxes && (image != SPR_EMPTY_BOUNDING_BOX))) {
		/* Compute maximal extents of sprite and its bounding box */
		left   = std::min(left  , RemapCoords(x + w          , y + bb_offset_y, z + bb_offset_z).x);
		right  = std::max(right , RemapCoords(x + bb_offset_x, y + h          , z + bb_offset_z).x + 1);
		top    = std::min(top   , RemapCoords(x + bb_offset_x, y + bb_offset_y, z + dz         ).y);
		bottom = std::max(bottom, RemapCoords(x + w          , y + h          , z + bb_offset_z).y + 1);
	}

	/* Do not add the sprite to the viewport, if it is outside */
	if (left   >= _vdd->dpi.left + _vdd->dpi.width  ||
		right  <= _vdd->dpi.left                   ||
		top    >= _vdd->dpi.top  + _vdd->dpi.height ||
		bottom <= _vdd->dpi.top) {
		return;
	}

	_vd.last_child = static_cast<ChildStoreID>(_vdd->parent_sprites_to_draw.size());

	ParentSpriteToDraw &ps = _vdd->parent_sprites_to_draw.emplace_back();
	ps.x = tmp_x;
	ps.y = tmp_y;

	ps.left = tmp_left;
	ps.top  = tmp_top;

	ps.image = image;
	ps.pal = pal;
	_vdd->parent_sprite_subsprites.Set(&ps, sub);
	ps.special_flags = special_flags;

	ps.xmin = x + bb_offset_x;
	ps.xmax = x + std::max(bb_offset_x, w) - 1;

	ps.ymin = y + bb_offset_y;
	ps.ymax = y + std::max(bb_offset_y, h) - 1;

	ps.zmin = z + bb_offset_z;
	ps.zmax = z + std::max(bb_offset_z, dz) - 1;

	ps.first_child = -1;
	ps.width = tmp_width;
	ps.height = tmp_height;

	/* bit 15 of ps.height */
	// ps.comparison_done = false;

	if (_vd.combine_sprites == SPRITE_COMBINE_PENDING) {
		_vd.combine_sprites = SPRITE_COMBINE_ACTIVE;
		_vd.combine_psd_index = (uint)_vdd->parent_sprites_to_draw.size() - 1;
		_vd.combine_left = tmp_left;
		_vd.combine_right = right;
		_vd.combine_top = tmp_top;
		_vd.combine_bottom = bottom;
	}
}

void SetLastSortableSpriteToDrawSpecialFlags(ViewportSortableSpriteSpecialFlags flags)
{
	_vdd->parent_sprites_to_draw.back().special_flags = flags;
}

/**
 * Starts a block of sprites, which are "combined" into a single bounding box.
 *
 * Subsequent calls to #AddSortableSpriteToDraw will be drawn into the same bounding box.
 * That is: The first sprite that is not clipped by the viewport defines the bounding box, and
 * the following sprites will be child sprites to that one.
 *
 * That implies:
 *  - The drawing order is definite. No other sprites will be sorted between those of the block.
 *  - You have to provide a valid bounding box for all sprites,
 *    as you won't know which one is the first non-clipped one.
 *    Preferable you use the same bounding box for all.
 *  - You cannot use #AddChildSpriteScreen inside the block, as its result will be indefinite.
 *
 * The block is terminated by #EndSpriteCombine.
 *
 * You cannot nest "combined" blocks.
 */
void StartSpriteCombine()
{
	dbg_assert(_vd.combine_sprites == SPRITE_COMBINE_NONE);
	_vd.combine_sprites = SPRITE_COMBINE_PENDING;
}

/**
 * Terminates a block of sprites started by #StartSpriteCombine.
 * Take a look there for details.
 */
void EndSpriteCombine()
{
	dbg_assert(_vd.combine_sprites != SPRITE_COMBINE_NONE);
	if (_vd.combine_sprites == SPRITE_COMBINE_ACTIVE) {
		ParentSpriteToDraw &ps = _vdd->parent_sprites_to_draw[_vd.combine_psd_index];
		ps.left = _vd.combine_left;
		ps.top = _vd.combine_top;
		ps.width = _vd.combine_right - _vd.combine_left;
		ps.height = _vd.combine_bottom - _vd.combine_top;
	}
	_vd.combine_sprites = SPRITE_COMBINE_NONE;
}

/**
 * Check if the parameter "check" is inside the interval between
 * begin and end, including both begin and end.
 * @note Whether \c begin or \c end is the biggest does not matter.
 *       This method will account for that.
 * @param begin The begin of the interval.
 * @param end   The end of the interval.
 * @param check The value to check.
 */
static bool IsInRangeInclusive(int begin, int end, int check)
{
	if (begin > end) Swap(begin, end);
	return begin <= check && check <= end;
}

/**
 * Checks whether a point is inside the selected rectangle given by _thd.size, _thd.pos and _thd.diagonal
 * @param x The x coordinate of the point to be checked.
 * @param y The y coordinate of the point to be checked.
 * @return True if the point is inside the rectangle, else false.
 */
static bool IsInsideSelectedRectangle(int x, int y)
{
	if (!_thd.diagonal) {
		return IsInsideBS(x, _thd.pos.x, _thd.size.x) && IsInsideBS(y, _thd.pos.y, _thd.size.y);
	}

	int dist_a = (_thd.size.x + _thd.size.y);      // Rotated coordinate system for selected rectangle.
	int dist_b = (_thd.size.x - _thd.size.y);      // We don't have to divide by 2. It's all relative!
	int a = ((x - _thd.pos.x) + (y - _thd.pos.y)); // Rotated coordinate system for the point under scrutiny.
	int b = ((x - _thd.pos.x) - (y - _thd.pos.y));

	/* Check if a and b are between 0 and dist_a or dist_b respectively. */
	return IsInRangeInclusive(dist_a, 0, a) && IsInRangeInclusive(dist_b, 0, b);
}

/**
 * Add a child sprite to a parent sprite.
 *
 * @param image the image to draw.
 * @param pal the provided palette.
 * @param x sprite x-offset (screen coordinates), optionally relative to parent sprite.
 * @param y sprite y-offset (screen coordinates), optionally relative to parent sprite.
 * @param transparent if true, switch the palette between the provided palette and the transparent palette,
 * @param sub Only draw a part of the sprite.
 * @param scale if true, scale offsets to base zoom level.
 * @param position_mode position mode.
 */
void AddChildSpriteScreen(SpriteID image, PaletteID pal, int x, int y, bool transparent, const SubSprite *sub, bool scale, ChildScreenSpritePositionMode position_mode)
{
	dbg_assert((image & SPRITE_MASK) < MAX_SPRITES);

	/* If the ParentSprite was clipped by the viewport bounds, do not draw the ChildSprites either */
	if (_vd.last_child == NO_CHILD_STORE) return;

	/* make the sprites transparent with the right palette */
	if (transparent) {
		SetBit(image, PALETTE_MODIFIER_TRANSPARENT);
		pal = PALETTE_TO_TRANSPARENT;
	}

	_vdd->SetChild(_vd.last_child, (uint)_vdd->child_screen_sprites_to_draw.size());
	const ChildStoreID child_store = static_cast<ChildStoreID>(_vdd->child_screen_sprites_to_draw.size()) | CHILD_SPRITE_STORE_TAG;

	ChildScreenSpriteToDraw &cs = _vdd->child_screen_sprites_to_draw.emplace_back();
	cs.image = image;
	cs.pal = pal;
	cs.sub = sub;
	cs.x = scale ? x * ZOOM_BASE : x;
	cs.y = scale ? y * ZOOM_BASE : y;
	cs.position_mode = position_mode;
	cs.next = -1;

	/* Append the sprite to the active ChildSprite list.
	 * If the active ParentSprite is a foundation, update last_foundation_child as well.
	 * Note: ChildSprites of foundations are NOT sequential in the vector, as selection sprites are added at last. */
	if (_vd.last_foundation_child[0] == _vd.last_child) _vd.last_foundation_child[0] = child_store;
	if (_vd.last_foundation_child[1] == _vd.last_child) _vd.last_foundation_child[1] = child_store;
	_vd.last_child = child_store;
}

/**
 * Add a string to draw to a viewport.
 * @param vdd Viewport drawer.
 * @param x Left position of string.
 * @param y Top position of string.
 * @param flags ViewportStringFlags to control the string's appearance.
 * @param width Width of the string.
 */
static StringSpriteToDraw &AddStringToDraw(ViewportDrawerDynamic *vdd, int x, int y, ViewportStringFlags flags, uint16_t width)
{
	dbg_assert(width != 0);
	return vdd->string_sprites_to_draw.emplace_back(x, y, flags, width);
}


/**
 * Draws sprites between ground sprite and everything above.
 *
 * The sprite is either drawn as TileSprite or as ChildSprite of the active foundation.
 *
 * @param image the image to draw.
 * @param pal the provided palette.
 * @param ti TileInfo Tile that is being drawn
 * @param z_offset Z offset relative to the groundsprite. Only used for the sprite position, not for sprite sorting.
 * @param foundation_part Foundation part the sprite belongs to.
 * @param extra_offs_x Pixel X offset for the sprite position.
 * @param extra_offs_y Pixel Y offset for the sprite position.
 * @param sub Sub-section of sprite to draw.
 */
void DrawSelectionSprite(SpriteID image, PaletteID pal, const TileInfo *ti, int z_offset, FoundationPart foundation_part, int extra_offs_x, int extra_offs_y, const SubSprite *sub)
{
	if (_vd.foundation[foundation_part] == -1) {
		/* draw on real ground */
		AddTileSpriteToDraw(image, pal, ti->x, ti->y, ti->z + z_offset, sub, extra_offs_x, extra_offs_y);
	} else {
		/* draw on top of foundation */
		AddChildSpriteToFoundation(image, pal, sub, foundation_part, extra_offs_x, extra_offs_y - z_offset * ZOOM_BASE);
	}
}

/**
 * Draws a selection rectangle on a tile.
 *
 * @param ti TileInfo Tile that is being drawn
 * @param pal Palette to apply.
 */
void DrawTileSelectionRect(const TileInfo *ti, PaletteID pal)
{
	if (!IsValidTile(ti->tile)) return;

	SpriteID sel;
	if (IsHalftileSlope(ti->tileh)) {
		Corner halftile_corner = GetHalftileSlopeCorner(ti->tileh);
		SpriteID sel2 = SPR_HALFTILE_SELECTION_FLAT + halftile_corner;
		DrawSelectionSprite(sel2, pal, ti, 7 + TILE_HEIGHT, FOUNDATION_PART_HALFTILE);

		Corner opposite_corner = OppositeCorner(halftile_corner);
		if (IsSteepSlope(ti->tileh)) {
			sel = SPR_HALFTILE_SELECTION_DOWN;
		} else {
			sel = ((ti->tileh & SlopeWithOneCornerRaised(opposite_corner)) != 0 ? SPR_HALFTILE_SELECTION_UP : SPR_HALFTILE_SELECTION_FLAT);
		}
		sel += opposite_corner;
	} else {
		sel = SPR_SELECT_TILE + SlopeToSpriteOffset(ti->tileh);
	}
	DrawSelectionSprite(sel, pal, ti, 7, FOUNDATION_PART_NORMAL);
}

static HighLightStyle GetPartOfAutoLine(int px, int py, const Point &selstart, const Point &selend, HighLightStyle dir)
{
	if (!IsInRangeInclusive(selstart.x & ~TILE_UNIT_MASK, selend.x & ~TILE_UNIT_MASK, px)) return HT_DIR_END;
	if (!IsInRangeInclusive(selstart.y & ~TILE_UNIT_MASK, selend.y & ~TILE_UNIT_MASK, py)) return HT_DIR_END;

	px -= selstart.x & ~TILE_UNIT_MASK;
	py -= selstart.y & ~TILE_UNIT_MASK;

	switch (dir) {
		case HT_DIR_X: return (py == 0) ? HT_DIR_X : HT_DIR_END;
		case HT_DIR_Y: return (px == 0) ? HT_DIR_Y : HT_DIR_END;
		case HT_DIR_HU: return (px == -py) ? HT_DIR_HU : (px == -py - (int)TILE_SIZE) ? HT_DIR_HL : HT_DIR_END;
		case HT_DIR_HL: return (px == -py) ? HT_DIR_HL : (px == -py + (int)TILE_SIZE) ? HT_DIR_HU : HT_DIR_END;
		case HT_DIR_VL: return (px ==  py) ? HT_DIR_VL : (px ==  py + (int)TILE_SIZE) ? HT_DIR_VR : HT_DIR_END;
		case HT_DIR_VR: return (px ==  py) ? HT_DIR_VR : (px ==  py - (int)TILE_SIZE) ? HT_DIR_VL : HT_DIR_END;
		default: NOT_REACHED(); break;
	}

	return HT_DIR_END;
}

#include "table/autorail.h"

/**
 * Draws autorail highlights.
 *
 * @param *ti TileInfo Tile that is being drawn
 * @param autorail_type \c HT_DIR_XXX, offset into _AutorailTilehSprite[][]
 * @param pal Palette to use, -1 to autodetect
 */
static void DrawAutorailSelection(const TileInfo *ti, HighLightStyle autorail_type, PaletteID pal = -1)
{
	SpriteID image;
	FoundationPart foundation_part = FOUNDATION_PART_NORMAL;
	int offset;
	bool bridge_head_mode = false;

	if (IsFlatRailBridgeHeadTile(ti->tile)) {
		extern bool IsValidFlatRailBridgeHeadTrackBits(Slope normalised_slope, DiagDirection bridge_direction, TrackBits tracks);

		offset = _AutorailTilehSprite[SLOPE_FLAT][autorail_type];
		const Slope real_tileh = GetTileSlope(ti->tile);
		const Slope normalised_tileh = IsSteepSlope(real_tileh) ? SlopeWithOneCornerRaised(GetHighestSlopeCorner(real_tileh)) : real_tileh;
		if (!IsValidFlatRailBridgeHeadTrackBits(normalised_tileh, GetTunnelBridgeDirection(ti->tile), TrackToTrackBits((Track) autorail_type))) {
			offset = -offset;
		}
		if (!IsRailCustomBridgeHead(ti->tile)) {
			bridge_head_mode = true;
		}
	} else {
		Slope autorail_tileh = RemoveHalftileSlope(ti->tileh);
		if (IsHalftileSlope(ti->tileh)) {
			static const HighLightStyle _lower_rail[CORNER_END] = { HT_DIR_VR, HT_DIR_HU, HT_DIR_VL, HT_DIR_HL }; // CORNER_W, CORNER_S, CORNER_E, CORNER_N
			Corner halftile_corner = GetHalftileSlopeCorner(ti->tileh);
			if (autorail_type != _lower_rail[halftile_corner]) {
				foundation_part = FOUNDATION_PART_HALFTILE;
				/* Here we draw the highlights of the "three-corners-raised"-slope. That looks ok to me. */
				autorail_tileh = SlopeWithThreeCornersRaised(OppositeCorner(halftile_corner));
			}
		}
		assert(autorail_type < HT_DIR_END);
		offset = _AutorailTilehSprite[autorail_tileh][autorail_type];
	}

	if (offset >= 0) {
		image = SPR_AUTORAIL_BASE + offset;
		if (pal == (PaletteID)-1) pal = _thd.square_palette;
	} else {
		image = SPR_AUTORAIL_BASE - offset;
		if (pal == (PaletteID)-1) pal = PALETTE_SEL_TILE_RED;
	}

	if (bridge_head_mode) {
		AddSortableSpriteToDraw(image, pal, ti->x, ti->y, 16, 16, 0, ti->z + 15);
	} else {
		DrawSelectionSprite(image, pal, ti, 7, foundation_part);
	}
}

enum TileHighlightType : uint8_t {
	THT_NONE,
	THT_WHITE,
	THT_BLUE,
	THT_RED,
	THT_LIGHT_BLUE,
};

const Station *_viewport_highlight_station;   ///< Currently selected station for coverage area highlight
const Waypoint *_viewport_highlight_waypoint; ///< Currently selected waypoint for coverage area highlight
const Town *_viewport_highlight_town;         ///< Currently selected town for coverage area highlight
const TraceRestrictProgram *_viewport_highlight_tracerestrict_program; ///< Currently selected tracerestrict program for highlight

/**
 * Get tile highlight type of coverage area for a given tile.
 * @param t Tile that is being drawn
 * @return Tile highlight type to draw
 */
static TileHighlightType GetTileHighlightType(TileIndex t)
{
	if (_viewport_highlight_station != nullptr) {
		if (IsTileType(t, MP_STATION) && GetStationIndex(t) == _viewport_highlight_station->index) return THT_LIGHT_BLUE;
		if (_viewport_highlight_station->TileIsInCatchment(t)) return THT_BLUE;
	}
	if (_viewport_highlight_waypoint != nullptr) {
		if (IsTileType(t, MP_STATION) && GetStationIndex(t) == _viewport_highlight_waypoint->index) return THT_LIGHT_BLUE;
	}

	if (_viewport_highlight_town != nullptr) {
		if (IsTileType(t, MP_HOUSE)) {
			if (GetTownIndex(t) == _viewport_highlight_town->index) {
				TileHighlightType type = THT_RED;
				for (const Station *st : _viewport_highlight_town->stations_near) {
					if (st->owner != _current_company) continue;
					if (st->TileIsInCatchment(t)) return THT_BLUE;
				}
				return type;
			}
		} else if (IsTileType(t, MP_STATION)) {
			for (const Station *st : _viewport_highlight_town->stations_near) {
				if (st->owner != _current_company) continue;
				if (GetStationIndex(t) == st->index) return THT_WHITE;
			}
		}
	}

	if (_viewport_highlight_tracerestrict_program != nullptr) {
		for (TraceRestrictRefId ref : _viewport_highlight_tracerestrict_program->GetReferences()) {
			if (GetTraceRestrictRefIdTileIndex(ref) == t) return THT_LIGHT_BLUE;
		}
	}

	return THT_NONE;
}

/**
 * Draw tile highlight for coverage area highlight.
 * @param *ti TileInfo Tile that is being drawn
 * @param tht Highlight type to draw.
 */
static void DrawTileHighlightType(const TileInfo *ti, TileHighlightType tht)
{
	switch (tht) {
		default:
		case THT_NONE: break;
		case THT_WHITE: DrawTileSelectionRect(ti, PAL_NONE); break;
		case THT_BLUE:  DrawTileSelectionRect(ti, PALETTE_SEL_TILE_BLUE); break;
		case THT_RED:   DrawTileSelectionRect(ti, PALETTE_SEL_TILE_RED); break;
		case THT_LIGHT_BLUE: DrawTileSelectionRect(ti, SPR_ZONING_INNER_HIGHLIGHT_LIGHT_BLUE); break;
	}
}

/**
 * Highlights tiles insede local authority of selected towns.
 * @param *ti TileInfo Tile that is being drawn
 */
static void HighlightTownLocalAuthorityTiles(const TileInfo *ti)
{
	/* Going through cases in order of computational time. */

	if (_town_local_authority_kdtree.Count() == 0) return;

	/* Tile belongs to town regardless of distance from town. */
	if (GetTileType(ti->tile) == MP_HOUSE) {
		if (!Town::GetByTile(ti->tile)->show_zone) return;

		DrawTileSelectionRect(ti, PALETTE_CRASH);
		return;
	}

	/* If the closest town in the highlighted list is far, we can stop searching. */
	TownID tid = _town_local_authority_kdtree.FindNearest(TileX(ti->tile), TileY(ti->tile));
	Town *closest_highlighted_town = Town::Get(tid);

	if (DistanceManhattan(ti->tile, closest_highlighted_town->xy) >= _settings_game.economy.dist_local_authority) return;

	/* Tile is inside of the local autrhority distance of a highlighted town,
	   but it is possible that a non-highlighted town is even closer. */
	Town *closest_town = ClosestTownFromTile(ti->tile, _settings_game.economy.dist_local_authority);

	if (closest_town->show_zone) {
		DrawTileSelectionRect(ti, PALETTE_CRASH);
	}

}

/**
 * Checks if the specified tile is selected and if so draws selection using correct selectionstyle.
 * @param *ti TileInfo Tile that is being drawn
 */
static void DrawTileSelection(const TileInfo *ti)
{
	/* Highlight tiles insede local authority of selected towns. */
	HighlightTownLocalAuthorityTiles(ti);

	/* Draw a red error square? */
	bool is_redsq = _thd.redsq == ti->tile;
	if (is_redsq) DrawTileSelectionRect(ti, PALETTE_TILE_RED_PULSATING);

	TileHighlightType tht = GetTileHighlightType(ti->tile);
	DrawTileHighlightType(ti, tht);

	switch (_thd.drawstyle & HT_DRAG_MASK) {
		default: break; // No tile selection active?

		case HT_RECT:
			if (!is_redsq) {
				if (IsInsideSelectedRectangle(ti->x, ti->y)) {
					DrawTileSelectionRect(ti, _thd.square_palette);
				} else if (_thd.outersize.x > 0 && (tht == THT_NONE || tht == THT_RED) &&
						/* Check if it's inside the outer area? */
						IsInsideBS(ti->x, _thd.pos.x + _thd.offs.x, _thd.size.x + _thd.outersize.x) &&
						IsInsideBS(ti->y, _thd.pos.y + _thd.offs.y, _thd.size.y + _thd.outersize.y)) {
					/* Draw a blue rect. */
					DrawTileSelectionRect(ti, PALETTE_SEL_TILE_BLUE);
				}
			}
			break;

		case HT_POINT:
			if (IsInsideSelectedRectangle(ti->x, ti->y)) {
				/* Figure out the Z coordinate for the single dot. */
				int z = 0;
				FoundationPart foundation_part = FOUNDATION_PART_NORMAL;
				if (ti->tileh & SLOPE_N) {
					z += TILE_HEIGHT;
					if (RemoveHalftileSlope(ti->tileh) == SLOPE_STEEP_N) z += TILE_HEIGHT;
				}
				if (IsHalftileSlope(ti->tileh)) {
					Corner halftile_corner = GetHalftileSlopeCorner(ti->tileh);
					if ((halftile_corner == CORNER_W) || (halftile_corner == CORNER_E)) z += TILE_HEIGHT;
					if (halftile_corner != CORNER_S) {
						foundation_part = FOUNDATION_PART_HALFTILE;
						if (IsSteepSlope(ti->tileh)) z -= TILE_HEIGHT;
					}
				}
				DrawSelectionSprite(SPR_DOT, PAL_NONE, ti, z, foundation_part);
			}
			break;

		case HT_RAIL:
			if (ti->tile == TileVirtXY(_thd.pos.x, _thd.pos.y)) {
				assert((_thd.drawstyle & HT_DIR_MASK) < HT_DIR_END);
				DrawAutorailSelection(ti, _thd.drawstyle & HT_DIR_MASK);
			}
			break;

		case HT_LINE: {
			HighLightStyle type = GetPartOfAutoLine(ti->x, ti->y, _thd.selstart, _thd.selend, _thd.drawstyle & HT_DIR_MASK);
			if (type < HT_DIR_END) {
				DrawAutorailSelection(ti, type);
			} else if (_thd.dir2 < HT_DIR_END) {
				type = GetPartOfAutoLine(ti->x, ti->y, _thd.selstart2, _thd.selend2, _thd.dir2);
				if (type < HT_DIR_END) DrawAutorailSelection(ti, type, PALETTE_SEL_TILE_BLUE);
			}
			break;
		}
	}
}

/**
 * Returns the y coordinate in the viewport coordinate system where the given
 * tile is painted.
 * @param tile Any tile.
 * @return The viewport y coordinate where the tile is painted.
 */
static int GetViewportY(Point tile)
{
	/* Each increment in X or Y direction moves down by half a tile, i.e. TILE_PIXELS / 2. */
	return (tile.y * (int)(TILE_PIXELS / 2) + tile.x * (int)(TILE_PIXELS / 2) - TilePixelHeightOutsideMap(tile.x, tile.y)) << ZOOM_BASE_SHIFT;
}

/**
 * Add the landscape to the viewport, i.e. all ground tiles and buildings.
 */
static void ViewportAddLandscape()
{
	dbg_assert(_vdd->dpi.top <= _vdd->dpi.top + _vdd->dpi.height);
	dbg_assert(_vdd->dpi.left <= _vdd->dpi.left + _vdd->dpi.width);

	Point upper_left = InverseRemapCoords(_vdd->dpi.left, _vdd->dpi.top);
	Point upper_right = InverseRemapCoords(_vdd->dpi.left + _vdd->dpi.width, _vdd->dpi.top);

	/* Transformations between tile coordinates and viewport rows/columns: See vp_column_row
	 *   column = y - x
	 *   row    = x + y
	 *   x      = (row - column) / 2
	 *   y      = (row + column) / 2
	 * Note: (row, columns) pairs are only valid, if they are both even or both odd.
	 */

	/* Columns overlap with neighbouring columns by a half tile.
	 *  - Left column is column of upper_left (rounded down) and one column to the left.
	 *  - Right column is column of upper_right (rounded up) and one column to the right.
	 * Note: Integer-division does not round down for negative numbers, so ensure rounding with another increment/decrement.
	 */
	int left_column = DivTowardsNegativeInf(upper_left.y - upper_left.x, (int)TILE_SIZE) - 1;
	int right_column = DivTowardsPositiveInf(upper_right.y - upper_right.x, (int)TILE_SIZE) + 1;

	int potential_bridge_height = ZOOM_BASE * TILE_HEIGHT * _settings_game.construction.max_bridge_height;

	/* Rows overlap with neighbouring rows by a half tile.
	 * The first row that could possibly be visible is the row above upper_left (if it is at height 0).
	 * Due to integer-division not rounding down for negative numbers, we need another decrement.
	 */
	int row = DivTowardsNegativeInf(upper_left.y + upper_left.x, (int)TILE_SIZE) - 1;
	bool last_row = false;
	for (; !last_row; row++) {
		last_row = true;
		for (int column = left_column; column <= right_column; column++) {
			/* Valid row/column? */
			if ((row + column) % 2 != 0) continue;

			Point tilecoord;
			tilecoord.x = (row - column) / 2;
			tilecoord.y = (row + column) / 2;
			dbg_assert(column == tilecoord.y - tilecoord.x);
			dbg_assert(row == tilecoord.y + tilecoord.x);

			TileType tile_type;
			_cur_ti.x = tilecoord.x * TILE_SIZE;
			_cur_ti.y = tilecoord.y * TILE_SIZE;

			if (IsInsideBS(tilecoord.x, 0, Map::SizeX()) && IsInsideBS(tilecoord.y, 0, Map::SizeY())) {
				/* This includes the south border at Map::MaxX / Map::MaxY. When terraforming we still draw tile selections there. */
				_cur_ti.tile = TileXY(tilecoord.x, tilecoord.y);
				tile_type = GetTileType(_cur_ti.tile);
			} else {
				_cur_ti.tile = INVALID_TILE;
				tile_type = MP_VOID;
			}

			if (tile_type != MP_VOID) {
				/* We are inside the map => paint landscape. */
				std::tie(_cur_ti.tileh, _cur_ti.z) = GetTilePixelSlope(_cur_ti.tile);
			} else {
				/* We are outside the map => paint black. */
				std::tie(_cur_ti.tileh, _cur_ti.z) = GetTilePixelSlopeOutsideMap(tilecoord.x, tilecoord.y);
			}

			int viewport_y = GetViewportY(tilecoord);

			if (viewport_y + MAX_TILE_EXTENT_BOTTOM < _vdd->dpi.top) {
				/* The tile in this column is not visible yet.
				 * Tiles in other columns may be visible, but we need more rows in any case. */
				last_row = false;
				continue;
			}

			int min_visible_height = viewport_y - (_vdd->dpi.top + _vdd->dpi.height);
			bool tile_visible = min_visible_height <= 0;

			if (tile_type != MP_VOID) {
				/* Is tile with buildings visible? */
				if (min_visible_height < MAX_TILE_EXTENT_TOP) tile_visible = true;

				if (IsBridgeAbove(_cur_ti.tile)) {
					/* Is the bridge visible? */
					TileIndex bridge_tile = GetNorthernBridgeEnd(_cur_ti.tile);
					int bridge_height = ZOOM_BASE * (GetBridgePixelHeight(bridge_tile) - TilePixelHeight(_cur_ti.tile));
					if (min_visible_height < bridge_height + MAX_TILE_EXTENT_TOP) tile_visible = true;
				}

				/* Would a higher bridge on a more southern tile be visible?
				 * If yes, we need to loop over more rows to possibly find one. */
				if (min_visible_height < potential_bridge_height + MAX_TILE_EXTENT_TOP) last_row = false;
			} else {
				/* Outside of map. If we are on the north border of the map, there may still be a bridge visible,
				 * so we need to loop over more rows to possibly find one. */
				if ((tilecoord.x <= 0 || tilecoord.y <= 0) && min_visible_height < potential_bridge_height + MAX_TILE_EXTENT_TOP) last_row = false;

				if (_settings_game.construction.map_edge_mode == 2 && _cur_ti.tileh == SLOPE_FLAT && _cur_ti.z == 0 && min_visible_height <= 0) {
					last_row = false;
					AddTileSpriteToDraw(SPR_FLAT_WATER_TILE, PAL_NONE, _cur_ti.x, _cur_ti.y, _cur_ti.z);
					continue;
				}
			}

			if (tile_visible) {
				last_row = false;
				_vd.foundation_part = FOUNDATION_PART_NONE;
				_vd.foundation[0] = -1;
				_vd.foundation[1] = -1;
				_vd.last_foundation_child[0] = NO_CHILD_STORE;
				_vd.last_foundation_child[1] = NO_CHILD_STORE;

				bool no_ground_tiles = min_visible_height > 0;
				_tile_type_procs[tile_type]->draw_tile_proc(&_cur_ti, { min_visible_height, no_ground_tiles });
				if (_cur_ti.tile != INVALID_TILE && min_visible_height <= 0) {
					DrawTileSelection(&_cur_ti);
					DrawTileZoning(&_cur_ti);
				}
			}
		}
	}
}

/**
 * Add a string to draw in the current viewport.
 * @param vdd viewport drawer
 * @param dpi current viewport area
 * @param sign sign position and dimension
 * @param flags ViewportStringFlags to control the string's appearance.
 * @returns Pointer to StringSpriteToDraw to fill in using FillDetails, or nullptr if string would be outside the viewport bounds.
 */
static StringSpriteToDraw *ViewportAddString(ViewportDrawerDynamic *vdd, const DrawPixelInfo *dpi, const ViewportSign *sign, ViewportStringFlags flags)
{
	int left   = dpi->left;
	int top    = dpi->top;
	int right  = left + dpi->width;
	int bottom = top + dpi->height;

	bool small = flags.Test(ViewportStringFlag::Small);
	int sign_height     = ScaleByZoom(WidgetDimensions::scaled.fullbevel.top + GetCharacterHeight(small ? FS_SMALL : FS_NORMAL) + WidgetDimensions::scaled.fullbevel.bottom, dpi->zoom);
	int sign_half_width = ScaleByZoom((small ? sign->width_small : sign->width_normal) / 2, dpi->zoom);

	if (bottom < sign->top ||
			top   > sign->top + sign_height ||
			right < sign->center - sign_half_width ||
			left  > sign->center + sign_half_width) {
		return nullptr;
	}

	return &AddStringToDraw(vdd, sign->center - sign_half_width, sign->top, flags, small ? sign->width_small : sign->width_normal);
}

/**
 * Add a string to draw in the current viewport.
 * @param vdd viewport drawer
 * @param dpi current viewport area
 * @param sign sign position and dimension
 * @param flags ViewportStringFlags to control the string's appearance.
 * @param string String ID
 * @param params_1 String parameter 1
 * @param params_2 String parameter 2
 * @param colour colour of the sign background; or INVALID_COLOUR if transparent
 */
void ViewportAddString(ViewportDrawerDynamic *vdd, const DrawPixelInfo *dpi, const ViewportSign *sign, ViewportStringFlags flags, StringID string, uint64_t params_1, uint64_t params_2, Colours colour)
{
	StringSpriteToDraw *str = ViewportAddString(vdd, dpi, sign, flags);
	if (str != nullptr) {
		str->FillDetails(string, params_1, params_2, colour);
	}
}

static Rect ExpandRectWithViewportSignMargins(Rect r, ZoomLevel zoom)
{
	const int fh = std::max(GetCharacterHeight(FS_NORMAL), GetCharacterHeight(FS_SMALL));
	const int max_tw = _viewport_sign_maxwidth / 2 + 1;
	const int expand_y = ScaleByZoom(WidgetDimensions::scaled.fullbevel.top + fh + WidgetDimensions::scaled.fullbevel.bottom, zoom);
	const int expand_x = ScaleByZoom(WidgetDimensions::scaled.fullbevel.left + max_tw + WidgetDimensions::scaled.fullbevel.right, zoom);

	r.left -= expand_x;
	r.right += expand_x;
	r.top -= expand_y;
	r.bottom += expand_y;

	return r;
}

/**
 * Add town strings to a viewport.
 * @param vdd viewport drawer
 * @param dpi Current viewport area.
 * @param towns List of towns to add.
 * @param small Add small versions of strings.
 */
static void ViewportAddTownStrings(ViewportDrawerDynamic *vdd, DrawPixelInfo *dpi, const std::vector<const Town *> &towns, bool small)
{
	ViewportStringFlags flags{};
	if (small) flags.Set(ViewportStringFlag::Small).Set(ViewportStringFlag::Shadow);

	StringID stringid = small ? STR_VIEWPORT_TOWN_LABEL_TINY : STR_VIEWPORT_TOWN_LABEL;
	for (const Town *t : towns) {
		StringSpriteToDraw *str = ViewportAddString(vdd, dpi, &t->cache.sign, flags);
		if (str != nullptr) {
			str->FillDetails(stringid, t->index.base(), t->LabelParam2(), INVALID_COLOUR);
		}
	}
}

/**
 * Add sign strings to a viewport.
 * @param vdd viewport drawer
 * @param dpi Current viewport area.
 * @param signs List of signs to add.
 * @param small Add small versions of strings.
 */
static void ViewportAddSignStrings(ViewportDrawerDynamic *vdd, DrawPixelInfo *dpi, const std::vector<const Sign *> &signs, bool small)
{
	ViewportStringFlags flags{};
	if (small) flags.Set(ViewportStringFlag::Small);

	/* Signs placed by a game script don't have a frame. */
	ViewportStringFlags deity_flags{flags};
	flags.Set(vdd->IsTransparencySet(TO_SIGNS) ? ViewportStringFlag::TransparentRect : ViewportStringFlag::ColourRect);

	for (const Sign *si : signs) {
		StringSpriteToDraw *str = ViewportAddString(vdd, dpi, &si->sign, (si->owner == OWNER_DEITY) ? deity_flags : flags);
		if (str != nullptr) {
			str->FillDetails(STR_SIGN_NAME, si->index.base(), 0, (si->owner == OWNER_NONE) ? COLOUR_GREY : (si->owner == OWNER_DEITY ? INVALID_COLOUR : _company_colours[si->owner]));
		}
	}
}

/**
 * Add station strings to a viewport.
 * @param vdd viewport drawer
 * @param dpi Current viewport area.
 * @param stations List of stations to add.
 * @param small Add small versions of strings.
 */
static void ViewportAddStationStrings(ViewportDrawerDynamic *vdd, DrawPixelInfo *dpi, const std::vector<const BaseStation *> &stations, bool small)
{
	/* Transparent station signs have colour text instead of a colour panel. */
	ViewportStringFlags flags{vdd->IsTransparencySet(TO_SIGNS) ? ViewportStringFlag::TextColour : ViewportStringFlag::ColourRect};
	if (small) flags.Set(ViewportStringFlag::Small);

	for (const BaseStation *st : stations) {
		StringSpriteToDraw *str = ViewportAddString(vdd, dpi, &st->sign, flags);
		if (str == nullptr) continue;

		Colours colour = (st->owner == OWNER_NONE || !st->IsInUse()) ? COLOUR_GREY : _company_colours[st->owner];
		if (Station::IsExpected(st)) { /* Station */
			str->FillDetails(small ? STR_STATION_NAME : STR_VIEWPORT_STATION, st->index.base(), st->facilities.base(), colour);
		} else { /* Waypoint */
			str->FillDetails(STR_WAYPOINT_NAME, st->index.base(), 0, colour);
		}
	}
}

static void ViewportAddKdtreeSigns(ViewportDrawerDynamic *vdd, DrawPixelInfo *dpi, bool towns_only)
{
	Rect search_rect{ dpi->left, dpi->top, dpi->left + dpi->width, dpi->top + dpi->height };
	search_rect = ExpandRectWithViewportSignMargins(search_rect, dpi->zoom);

	bool show_stations = HasBit(_display_opt, DO_SHOW_STATION_NAMES) && _game_mode != GM_MENU && !towns_only;
	bool show_waypoints = HasBit(_display_opt, DO_SHOW_WAYPOINT_NAMES) && _game_mode != GM_MENU && !towns_only;
	bool show_towns = HasBit(_display_opt, DO_SHOW_TOWN_NAMES) && _game_mode != GM_MENU;
	bool show_signs = HasBit(_display_opt, DO_SHOW_SIGNS) && !vdd->IsInvisibilitySet(TO_SIGNS) && !towns_only;
	bool show_competitors = HasBit(_display_opt, DO_SHOW_COMPETITOR_SIGNS) && !towns_only;
	bool hide_hidden_waypoints = _settings_client.gui.allow_hiding_waypoint_labels && !HasBit(_extra_display_opt, XDO_SHOW_HIDDEN_SIGNS);

	/* Collect all the items first and draw afterwards, to ensure layering */
	std::vector<const BaseStation *> stations;
	std::vector<const Town *> towns;
	std::vector<const Sign *> signs;

	_viewport_sign_kdtree.FindContained(search_rect.left, search_rect.top, search_rect.right, search_rect.bottom, [&](const ViewportSignKdtreeItem & item) {
		switch (item.type) {
			case ViewportSignKdtreeItem::VKI_STATION: {
				if (!show_stations) break;
				const BaseStation *st = BaseStation::Get(item.GetIdAs<StationID>());

				/* If no facilities are present the station is a ghost station. */
				StationFacilities facilities = st->facilities;
				if (facilities == StationFacilities{}) facilities = STATION_FACILITY_GHOST;

				if (!facilities.Any(_facility_display_opt)) break;

				/* Don't draw if station is owned by another company and competitor station names are hidden. Stations owned by none are never ignored. */
				if (!show_competitors && _local_company != st->owner && st->owner != OWNER_NONE) break;

				stations.push_back(st);
				break;
			}

			case ViewportSignKdtreeItem::VKI_WAYPOINT: {
				if (!show_waypoints) break;
				const BaseStation *st = BaseStation::Get(item.GetIdAs<StationID>());

				/* Don't draw if station is owned by another company and competitor station names are hidden. Stations owned by none are never ignored. */
				if (!show_competitors && _local_company != st->owner && st->owner != OWNER_NONE) break;
				if (hide_hidden_waypoints && HasBit(Waypoint::From(st)->waypoint_flags, WPF_HIDE_LABEL)) break;

				stations.push_back(st);
				break;
			}

			case ViewportSignKdtreeItem::VKI_TOWN:
				if (!show_towns) break;
				towns.push_back(Town::Get(item.GetIdAs<TownID>()));
				break;

			case ViewportSignKdtreeItem::VKI_SIGN: {
				if (!show_signs) break;
				const Sign *si = Sign::Get(item.GetIdAs<SignID>());

				/* Don't draw if sign is owned by another company and competitor signs should be hidden.
				 * Note: It is intentional that also signs owned by OWNER_NONE are hidden. Bankrupt
				 * companies can leave OWNER_NONE signs after them. */
				if (!show_competitors && si->IsCompetitorOwned()) break;

				signs.push_back(si);
				break;
			}

			default:
				NOT_REACHED();
		}
	});

	/* Small versions of signs are used zoom level 4X and higher. */
	bool small = dpi->zoom >= ZOOM_LVL_OUT_4X;

	/* Layering order (bottom to top): Town names, signs, stations */
	ViewportAddTownStrings(vdd, dpi, towns, small);

	/* Do not draw signs nor station names if they are set invisible */
	if (vdd->IsInvisibilitySet(TO_SIGNS)) return;

	ViewportAddSignStrings(vdd, dpi, signs, small);
	ViewportAddStationStrings(vdd, dpi, stations, small);
}


/**
 * Update the position of the viewport sign.
 * @param center the (preferred) center of the viewport sign
 * @param top    the new top of the sign
 * @param params string parameters
 * @param str    the string to show in the sign
 * @param str_small the string to show when zoomed out. STR_NULL means same as \a str
 */
void ViewportSign::UpdatePosition(ZoomLevel maxzoom, int center, int top, std::span<StringParameter> params, StringID str, StringID str_small)
{
	if (this->width_normal != 0) this->MarkDirty(maxzoom);

	this->top = top;

	format_buffer buffer;

	AppendStringWithArgsInPlace(buffer, str, params);
	this->width_normal = WidgetDimensions::scaled.fullbevel.left + Align(GetStringBoundingBox(buffer).width, 2) + WidgetDimensions::scaled.fullbevel.right;
	this->center = center;

	/* zoomed out version */
	if (str_small != STR_NULL) {
		buffer.clear();
		for (StringParameter &param : params) {
			param.type = 0;
		}
		AppendStringWithArgsInPlace(buffer, str_small, params);
	}
	this->width_small = WidgetDimensions::scaled.fullbevel.left + Align(GetStringBoundingBox(buffer, FS_SMALL).width, 2) + WidgetDimensions::scaled.fullbevel.right;

	this->MarkDirty(maxzoom);
}

/**
 * Mark the sign dirty in all viewports.
 * @param maxzoom Maximum %ZoomLevel at which the text is visible.
 *
 * @ingroup dirty
 */
void ViewportSign::MarkDirty(ZoomLevel maxzoom) const
{
	if (maxzoom == ZOOM_LVL_END) return;

	Rect zoomlevels[ZOOM_LVL_END];

	const uint small_height = WidgetDimensions::scaled.fullbevel.top + GetCharacterHeight(FS_SMALL) + WidgetDimensions::scaled.fullbevel.bottom + 1;
	const uint normal_height = WidgetDimensions::scaled.fullbevel.top + GetCharacterHeight(FS_NORMAL) + WidgetDimensions::scaled.fullbevel.bottom + 1;

	for (ZoomLevel zoom = ZOOM_LVL_BEGIN; zoom != ZOOM_LVL_END; zoom++) {
<<<<<<< HEAD
		const ZoomLevel small_from = (maxzoom == ZOOM_LVL_OUT_2X) ? ZOOM_LVL_OUT_2X : ZOOM_LVL_OUT_4X;
		const int width = (zoom >= small_from) ? this->width_small : this->width_normal;
		zoomlevels[zoom].left   = this->center - ScaleByZoom(width / 2 + 1, zoom);
=======
		zoomlevels[zoom].left   = this->center - ScaleByZoom(half_width, zoom);
>>>>>>> edb101d1
		zoomlevels[zoom].top    = this->top    - ScaleByZoom(1, zoom);
		zoomlevels[zoom].right  = this->center + ScaleByZoom(width / 2 + 1, zoom);
		zoomlevels[zoom].bottom = this->top    + ScaleByZoom((zoom >= small_from) ? small_height : normal_height, zoom);
	}

	for (Viewport *vp : _viewport_window_cache) {
		if (vp->zoom <= maxzoom) {
			Rect &zl = zoomlevels[vp->zoom];
			MarkViewportDirty(vp, zl.left, zl.top, zl.right, zl.bottom, VMDF_NONE);
		}
	}
}

static void ViewportDrawTileSprites(const ViewportDrawerDynamic *vdd)
{
	for (const TileSpriteToDraw &ts : vdd->tile_sprites_to_draw) {
		DrawSpriteViewport(vdd->sprite_data, &vdd->dpi, ts.image, ts.pal, ts.x, ts.y, ts.sub);
	}
}

/** This fallback sprite checker always exists. */
static bool ViewportSortParentSpritesChecker()
{
	return true;
}

static void ViewportSortParentSpritesSingleComparison(ParentSpriteToDraw *ps, ParentSpriteToDraw *ps2, ParentSpriteToDraw *ps_to_move, ParentSpriteToDraw **psd, ParentSpriteToDraw **psd2)
{
	/* Decide which comparator to use, based on whether the bounding
	 * boxes overlap
	 */
	if (ps->xmax >= ps2->xmin && ps->xmin <= ps2->xmax && // overlap in X?
			ps->ymax >= ps2->ymin && ps->ymin <= ps2->ymax && // overlap in Y?
			ps->zmax >= ps2->zmin && ps->zmin <= ps2->zmax) { // overlap in Z?
		/* Use X+Y+Z as the sorting order, so sprites closer to the bottom of
		 * the screen and with higher Z elevation, are drawn in front.
		 * Here X,Y,Z are the coordinates of the "center of mass" of the sprite,
		 * i.e. X=(left+right)/2, etc.
		 * However, since we only care about order, don't actually divide / 2
		 */
		if (ps->xmin + ps->xmax + ps->ymin + ps->ymax + ps->zmin + ps->zmax <=
				ps2->xmin + ps2->xmax + ps2->ymin + ps2->ymax + ps2->zmin + ps2->zmax) {
			return;
		}
	} else {
		/* We only change the order, if it is definite.
		 * I.e. every single order of X, Y, Z says ps2 is behind ps or they overlap.
		 * That is: If one partial order says ps behind ps2, do not change the order.
		 */
		if (ps->xmax < ps2->xmin ||
				ps->ymax < ps2->ymin ||
				ps->zmax < ps2->zmin) {
			return;
		}
	}

	/* Move ps_to_move (ps2) in front of ps */
	ParentSpriteToDraw *temp = ps_to_move;
	for (auto psd3 = psd2; psd3 > psd; psd3--) {
		*psd3 = *(psd3 - 1);
	}
	*psd = temp;
}

bool ViewportSortParentSpritesSpecial(ParentSpriteToDraw *ps, ParentSpriteToDraw *ps2, ParentSpriteToDraw **psd, ParentSpriteToDraw **psd2)
{
	ParentSpriteToDraw temp;

	auto is_bridge_diag_veh_comparison = [&](ParentSpriteToDraw *a, ParentSpriteToDraw *b) -> bool {
		if ((a->special_flags & VSSSF_SORT_SPECIAL_TYPE_MASK) == VSSSF_SORT_SORT_BRIDGE_BB && (b->special_flags & VSSSF_SORT_SPECIAL_TYPE_MASK) == VSSSF_SORT_DIAG_VEH && a->zmin > b->zmax) {
			temp = *a;
			temp.xmax += 4;
			temp.ymax += 4;
			return true;
		}
		return false;
	};

	if (is_bridge_diag_veh_comparison(ps, ps2)) {
		ViewportSortParentSpritesSingleComparison(&temp, ps2, ps2, psd, psd2);
		return true;
	}
	if (is_bridge_diag_veh_comparison(ps2, ps)) {
		ViewportSortParentSpritesSingleComparison(ps, &temp, ps2, psd, psd2);
		return true;
	}

	return false;
}

/** Sort parent sprites pointer array */
static void ViewportSortParentSprites(ParentSpriteToSortVector *psdv)
{
	ParentSpriteToDraw ** const psdvend = psdv->data() + psdv->size();
	ParentSpriteToDraw **psd = psdv->data();
	while (psd != psdvend) {
		ParentSpriteToDraw *ps = *psd;

		if (ps->IsComparisonDone()) {
			psd++;
			continue;
		}

		ps->SetComparisonDone(true);
		const bool is_special = (ps->special_flags & VSSSF_SORT_SPECIAL) != 0;

		for (auto psd2 = psd + 1; psd2 != psdvend; psd2++) {
			ParentSpriteToDraw *ps2 = *psd2;

			if (ps2->IsComparisonDone()) continue;

			if (is_special && (ps2->special_flags & VSSSF_SORT_SPECIAL) != 0) {
				if (ViewportSortParentSpritesSpecial(ps, ps2, psd, psd2)) continue;
			}

			ViewportSortParentSpritesSingleComparison(ps, ps2, ps2, psd, psd2);
		}
	}
}

static void ViewportDrawParentSprites(const ViewportDrawerDynamic *vdd, const DrawPixelInfo *dpi, const ParentSpriteToSortVector *psd, const ChildScreenSpriteToDrawVector *csstdv)
{
	for (const ParentSpriteToDraw *ps : *psd) {
		if (ps->image != SPR_EMPTY_BOUNDING_BOX) DrawSpriteViewport(vdd->sprite_data, dpi, ps->image, ps->pal, ps->x, ps->y, vdd->parent_sprite_subsprites.Get(ps));

		int child_idx = ps->first_child;
		while (child_idx >= 0) {
			const ChildScreenSpriteToDraw *cs = csstdv->data() + child_idx;
			child_idx = cs->next;
			int x = cs->x;
			int y = cs->y;
			switch (cs->position_mode) {
				case ChildScreenSpritePositionMode::Relative:
					x += ps->left;
					y += ps->top;
					break;
				case ChildScreenSpritePositionMode::NonRelative:
					x += ps->x;
					y += ps->y;
					break;
				case ChildScreenSpritePositionMode::Absolute:
					/* No adjustment */
					break;
			}
			DrawSpriteViewport(vdd->sprite_data, dpi, cs->image, cs->pal, x, y, cs->sub);
		}
	}
}

/**
 * Draws the bounding boxes of all ParentSprites
 * @param psd Array of ParentSprites
 */
static void ViewportDrawBoundingBoxes(const DrawPixelInfo *dpi, const ParentSpriteToDrawVector &psd)
{
	for (const ParentSpriteToDraw &ps : psd) {
		Point pt1 = RemapCoords(ps.xmax + 1, ps.ymax + 1, ps.zmax + 1); // top front corner
		Point pt2 = RemapCoords(ps.xmin    , ps.ymax + 1, ps.zmax + 1); // top left corner
		Point pt3 = RemapCoords(ps.xmax + 1, ps.ymin    , ps.zmax + 1); // top right corner
		Point pt4 = RemapCoords(ps.xmax + 1, ps.ymax + 1, ps.zmin    ); // bottom front corner

		DrawBox(dpi,
		                pt1.x,         pt1.y,
		        pt2.x - pt1.x, pt2.y - pt1.y,
		        pt3.x - pt1.x, pt3.y - pt1.y,
		        pt4.x - pt1.x, pt4.y - pt1.y);
	}
}

static void ViewportMapStoreBridge(const Viewport * const vp, const TileIndex tile)
{
	extern LegendAndColour _legend_land_owners[NUM_NO_COMPANY_ENTRIES + MAX_COMPANIES + 1];
	extern TypedIndexContainer<std::array<uint32_t, MAX_COMPANIES>, CompanyID> _company_to_list_pos;

	/* No need to bother for hidden things */
	if (!_settings_client.gui.show_bridges_on_map) return;
	const Owner o = GetTileOwner(tile);
	if (o < MAX_COMPANIES && !_legend_land_owners[_company_to_list_pos[o]].show_on_map) return;

	switch (GetTunnelBridgeDirection(tile)) {
		case DIAGDIR_NE: {
			/* X axis: tile at higher coordinate, facing towards lower coordinate */
			auto iter = _vdd->bridge_to_map_x.lower_bound(tile);
			if (iter != _vdd->bridge_to_map_x.begin()) {
				auto prev = iter;
				--prev;
				if (prev->second == tile) return;
			}
			_vdd->bridge_to_map_x.insert(iter, std::make_pair(GetOtherTunnelBridgeEnd(tile), tile));
			break;
		}

		case DIAGDIR_NW: {
			/* Y axis: tile at higher coordinate, facing towards lower coordinate */
			auto iter = _vdd->bridge_to_map_y.lower_bound(tile);
			if (iter != _vdd->bridge_to_map_y.begin()) {
				auto prev = iter;
				--prev;
				if (prev->second == tile) return;
			}
			_vdd->bridge_to_map_y.insert(iter, std::make_pair(GetOtherTunnelBridgeEnd(tile), tile));
			break;
		}

		case DIAGDIR_SW: {
			/* X axis: tile at lower coordinate, facing towards higher coordinate */
			auto iter = _vdd->bridge_to_map_x.lower_bound(tile);
			if (iter != _vdd->bridge_to_map_x.end() && iter->first == tile) return;
			_vdd->bridge_to_map_x.insert(iter, std::make_pair(tile, GetOtherTunnelBridgeEnd(tile)));
			break;
		}

		case DIAGDIR_SE: {
			/* Y axis: tile at lower coordinate, facing towards higher coordinate */
			auto iter = _vdd->bridge_to_map_y.lower_bound(tile);
			if (iter != _vdd->bridge_to_map_y.end() && iter->first == tile) return;
			_vdd->bridge_to_map_y.insert(iter, std::make_pair(tile, GetOtherTunnelBridgeEnd(tile)));
			break;
		}

		default:
			NOT_REACHED();
	}
}

void ViewportMapStoreTunnel(const TileIndex tile, const TileIndex tile_south, const int tunnel_z, const bool insert_sorted)
{
	extern LegendAndColour _legend_land_owners[NUM_NO_COMPANY_ENTRIES + MAX_COMPANIES + 1];
	extern TypedIndexContainer<std::array<uint32_t, MAX_COMPANIES>, CompanyID> _company_to_list_pos;

	/* No need to bother for hidden things */
	if (!_settings_client.gui.show_tunnels_on_map) return;
	const Owner o = GetTileOwner(tile);
	if (o < MAX_COMPANIES && !_legend_land_owners[_company_to_list_pos[o]].show_on_map) return;

	const Axis axis = (TileX(tile) == TileX(tile_south)) ? AXIS_Y : AXIS_X;
	const Point viewport_pt = RemapCoords(TileX(tile) * TILE_SIZE, TileY(tile) * TILE_SIZE, tunnel_z);
	int y_intercept;
	if (axis == AXIS_X) {
		/* NE to SW */
		y_intercept = viewport_pt.y + (viewport_pt.x / 2);
	} else {
		/* NW to SE */
		y_intercept = viewport_pt.y - (viewport_pt.x / 2);
	}
	TunnelToMapStorage &storage = (axis == AXIS_X) ? _vd.tunnel_to_map_x : _vd.tunnel_to_map_y;
	TunnelToMap *tbtm;
	if (insert_sorted) {
		auto iter = std::upper_bound(storage.tunnels.begin(), storage.tunnels.end(), y_intercept, [](int a, const TunnelToMap &b) -> bool {
			return a < b.y_intercept;
		});
		tbtm = &(*(storage.tunnels.emplace(iter)));
	} else {
		storage.tunnels.emplace_back();
		tbtm = &(storage.tunnels.back());
	}

	/* ensure deterministic ordering, to avoid render flicker */
	tbtm->tb.from_tile = tile;
	tbtm->tb.to_tile = tile_south;
	tbtm->y_intercept = y_intercept;
	tbtm->tunnel_z = tunnel_z;
}

void ViewportMapClearTunnelCache()
{
	_vd.tunnel_to_map_x.tunnels.clear();
	_vd.tunnel_to_map_y.tunnels.clear();
}

void ViewportMapInvalidateTunnelCacheByTile(const TileIndex tile, const Axis axis)
{
	if (!_settings_client.gui.show_tunnels_on_map) return;
	std::vector<TunnelToMap> &tbtmv = (axis == AXIS_X) ? _vd.tunnel_to_map_x.tunnels : _vd.tunnel_to_map_y.tunnels;
	for (auto tbtm = tbtmv.begin(); tbtm != tbtmv.end(); tbtm++) {
		if (tbtm->tb.from_tile == tile) {
			tbtmv.erase(tbtm);
			return;
		}
	}
}

void ViewportMapBuildTunnelCache()
{
	ViewportMapClearTunnelCache();
	if (_settings_client.gui.show_tunnels_on_map) {
		for (Tunnel *tunnel : Tunnel::Iterate()) {
			ViewportMapStoreTunnel(tunnel->tile_n, tunnel->tile_s, tunnel->height, false);
		}
		auto sorter = [](const TunnelToMap &a, const TunnelToMap &b) -> bool {
			return a.y_intercept < b.y_intercept;
		};
		std::sort(_vd.tunnel_to_map_x.tunnels.begin(), _vd.tunnel_to_map_x.tunnels.end(), sorter);
		std::sort(_vd.tunnel_to_map_y.tunnels.begin(), _vd.tunnel_to_map_y.tunnels.end(), sorter);
	}
}

/**
 * Draw/colour the blocks that have been redrawn.
 */
void ViewportDrawDirtyBlocks(const DrawPixelInfo *dpi, bool increment_colour)
{
	Blitter *blitter = BlitterFactory::GetCurrentBlitter();
	void *dst;
	int right =  UnScaleByZoom(dpi->width,  dpi->zoom);
	int bottom = UnScaleByZoom(dpi->height, dpi->zoom);

	const uint dirty_block_colour = increment_colour ? _dirty_block_colour.fetch_add(1, std::memory_order_relaxed) : _dirty_block_colour.load(std::memory_order_relaxed);
	int colour = _string_colourmap[dirty_block_colour & 0xF];

	dst = dpi->dst_ptr;

	uint8_t bo = UnScaleByZoom(dpi->left + dpi->top, dpi->zoom) & 1;
	do {
		for (int i = (bo ^= 1); i < right; i += 2) blitter->SetPixel(dst, i, 0, (uint8_t)colour);
		dst = blitter->MoveTo(dst, 0, 1);
	} while (--bottom > 0);
}

static void ViewportDrawStrings(ViewportDrawerDynamic *vdd, ZoomLevel zoom, const StringSpriteToDrawVector *sstdv)
{
	for (const StringSpriteToDraw &ss : *sstdv) {
		bool small = ss.flags.Test(ViewportStringFlag::Small);
		int w = ss.width;
		int x = UnScaleByZoom(ss.x, zoom);
		int y = UnScaleByZoom(ss.y, zoom);
		int h = WidgetDimensions::scaled.fullbevel.Vertical() + GetCharacterHeight(small ? FS_SMALL : FS_NORMAL);

		format_buffer string;
		AppendStringInPlace(string, ss.string, ss.params[0], ss.params[1]);

		TextColour colour = TC_WHITE;
		if (ss.flags.Test(ViewportStringFlag::ColourRect)) {
			if (ss.colour != INVALID_COLOUR) DrawFrameRect(x, y, x + w - 1, y + h - 1, ss.colour, {});
			colour = TC_BLACK;
		} else if (ss.flags.Test(ViewportStringFlag::TransparentRect)) {
			DrawFrameRect(x, y, x + w - 1, y + h - 1, ss.colour, FrameFlag::Transparent);
		}

		if (ss.flags.Test(ViewportStringFlag::TextColour)) {
			if (ss.colour != INVALID_COLOUR) colour = static_cast<TextColour>(GetColourGradient(ss.colour, SHADE_LIGHTER) | TC_IS_PALETTE_COLOUR);
		}

		int left = x + WidgetDimensions::scaled.fullbevel.left;
		int right = x + w - 1 - WidgetDimensions::scaled.fullbevel.right;
		int top = y + WidgetDimensions::scaled.fullbevel.top;

		int shadow_offset = 0;
		if (small && ss.flags.Test(ViewportStringFlag::Shadow)) {
			/* Shadow needs to be shifted 1 pixel. */
			shadow_offset = WidgetDimensions::scaled.fullbevel.top;
			DrawString(left + shadow_offset, right + shadow_offset, top, string, TC_BLACK | TC_FORCED, SA_HOR_CENTER, false, FS_SMALL);
		}

		DrawString(left, right, top - shadow_offset, string, colour, SA_HOR_CENTER, false, small ? FS_SMALL : FS_NORMAL);
	}
}

static inline Vehicle *GetVehicleFromWindow(const Window *w)
{
	if (w != nullptr) {
		WindowClass wc = w->window_class;
		WindowNumber wn = w->window_number;

		if (wc == WC_DROPDOWN_MENU) GetDropDownParentWindowInfo(w, wc, wn);

		switch (wc) {
			case WC_VEHICLE_VIEW:
			case WC_VEHICLE_ORDERS:
			case WC_VEHICLE_TIMETABLE:
			case WC_VEHICLE_DETAILS:
			case WC_VEHICLE_REFIT:
			case WC_VEHICLE_CARGO_TYPE_LOAD_ORDERS:
			case WC_VEHICLE_CARGO_TYPE_UNLOAD_ORDERS:
			case WC_SCHDISPATCH_SLOTS:
				if (wn != VehicleID::Invalid()) return Vehicle::GetIfValid(wn);
				break;
			case WC_TRAINS_LIST:
			case WC_ROADVEH_LIST:
			case WC_SHIPS_LIST:
			case WC_AIRCRAFT_LIST: {
				VehicleListIdentifier vli = VehicleListIdentifier::UnPack(wn);
				if (vli.type == VL_SHARED_ORDERS) {
					return Vehicle::GetIfValid(vli.index);
				}
				break;
			}
			default:
				break;
		}
	}
	return nullptr;
}

static bool ViewportVehicleRouteShouldSkipOrder(const Order *order)
{
	if (_settings_client.gui.show_vehicle_route_mode != 2) return false;

	switch (order->GetType()) {
		case OT_GOTO_STATION:
		case OT_IMPLICIT:
			return (order->GetNonStopType() & ONSF_NO_STOP_AT_DESTINATION_STATION) != 0;

		default:
			return true;
	}
}

void ViewportRouteOverlay::PrepareRoutePathsConditionalOrder(const Vehicle *veh, const Order *order, PrepareRouteStepState &state, bool conditional, uint depth)
{
	/* Prevent excessive recursion */
	if (depth >= 10) return;

	for (; order != nullptr && state.lines_added < 16; order = veh->orders->GetNext(order)) {
		if (!state.visited.insert(order).second) {
			/* Already visited this order */
			return;
		}

		if (ViewportVehicleRouteShouldSkipOrder(order)) continue;

		if (order->IsType(OT_CONDITIONAL)) {
			this->PrepareRoutePathsConditionalOrder(veh, veh->GetOrder(order->GetConditionSkipToOrder()), state,
					conditional || order->GetConditionVariable() != OCV_UNCONDITIONALLY, depth + 1);
			if (order->GetConditionVariable() == OCV_UNCONDITIONALLY) return;

			continue;
		}

		const TileIndex to_tile = order->GetLocation(veh, veh->type == VEH_AIRCRAFT);
		if (to_tile == INVALID_TILE) continue;

		DrawnPathRouteTileLine path = { state.from_tile, to_tile, conditional };
		if (path.from_tile > path.to_tile) std::swap(path.from_tile, path.to_tile);
		this->route_paths.push_back(path);
		state.lines_added++;
		return;
	}
}

void ViewportRouteOverlay::PrepareRoutePaths(const Vehicle *veh)
{
	this->route_paths.clear();

	if (veh == nullptr || !_settings_client.gui.show_vehicle_route) return;

<<<<<<< HEAD
	PrepareRouteStepState state;
=======
	DrawPixelInfo dp = _vd.dpi;
	ZoomLevel zoom = _vd.dpi.zoom;
	dp.zoom = ZOOM_LVL_MIN;
	dp.width = UnScaleByZoom(dp.width, zoom);
	dp.height = UnScaleByZoom(dp.height, zoom);
	AutoRestoreBackup cur_dpi(_cur_dpi, &dp);
>>>>>>> edb101d1

	TileIndex from_tile = INVALID_TILE;
	bool conditional = false;
	auto handle_order = [&](const Order *order) -> bool {
		if (ViewportVehicleRouteShouldSkipOrder(order)) return false;

		if (order->IsType(OT_CONDITIONAL) && from_tile != INVALID_TILE) {
			state.reset(from_tile);
			this->PrepareRoutePathsConditionalOrder(veh, order, state,
					conditional || order->GetConditionVariable() != OCV_UNCONDITIONALLY, 0);
			if (order->GetConditionVariable() == OCV_UNCONDITIONALLY) {
				from_tile = INVALID_TILE;
				return true;
			}
			conditional = true;
			return false;
		}

		const TileIndex to_tile = order->GetLocation(veh, veh->type == VEH_AIRCRAFT);
		if (to_tile == INVALID_TILE) return false;

		if (from_tile != INVALID_TILE) {
			DrawnPathRouteTileLine path = { from_tile, to_tile, conditional };
			if (path.from_tile > path.to_tile) std::swap(path.from_tile, path.to_tile);
			this->route_paths.push_back(path);
		}

		from_tile = to_tile;
		conditional = false;

		return true;
	};
	for (const Order *order : veh->Orders()) {
		handle_order(order);
	}
	if (from_tile != INVALID_TILE) {
		/* Handle wrap around from last order back to first */
		for (const Order *order : veh->Orders()) {
			if (handle_order(order)) break;
		}
	}

	/* Remove duplicate lines */
	std::sort(this->route_paths.begin(), this->route_paths.end());
	auto unique_end = std::unique(this->route_paths.begin(), this->route_paths.end(), [](const DrawnPathRouteTileLine &a, const DrawnPathRouteTileLine &b) {
		/* Consider elements with the same tile values but different order_conditional values as equal */
		return a.from_tile == b.from_tile && a.to_tile == b.to_tile;
	});
	this->route_paths.erase(unique_end, this->route_paths.end());
}

/** Draw the route of a vehicle. */
void ViewportRouteOverlay::DrawVehicleRoutePath(const Viewport *vp, ViewportDrawerDynamic *vdd)
{
	if (this->route_paths.empty()) return;

	DrawPixelInfo dpi_for_text = vdd->MakeDPIForText();

	for (const auto &iter : this->route_paths) {
		const int from_tile_x = TileX(iter.from_tile) * TILE_SIZE + TILE_SIZE / 2;
		const int from_tile_y = TileY(iter.from_tile) * TILE_SIZE + TILE_SIZE / 2;
		Point from_pt = RemapCoords(from_tile_x, from_tile_y, 0);
		const int from_x = UnScaleByZoom(from_pt.x, vp->zoom);

		const int to_tile_x = TileX(iter.to_tile) * TILE_SIZE + TILE_SIZE / 2;
		const int to_tile_y = TileY(iter.to_tile) * TILE_SIZE + TILE_SIZE / 2;
		Point to_pt = RemapCoords(to_tile_x, to_tile_y, 0);
		const int to_x = UnScaleByZoom(to_pt.x, vp->zoom);

		if (from_x < dpi_for_text.left - 1 && to_x < dpi_for_text.left - 1) continue;
		if (from_x > dpi_for_text.left + dpi_for_text.width + 1 && to_x > dpi_for_text.left + dpi_for_text.width + 1) continue;

		from_pt.y -= GetSlopePixelZ(from_tile_x, from_tile_y) * ZOOM_BASE;
		to_pt.y -= GetSlopePixelZ(to_tile_x, to_tile_y) * ZOOM_BASE;
		const int from_y = UnScaleByZoom(from_pt.y, vp->zoom);
		const int to_y = UnScaleByZoom(to_pt.y, vp->zoom);

		int line_width = 3;
		if (_settings_client.gui.dash_level_of_route_lines == 0) {
			GfxDrawLine(BlitterFactory::GetCurrentBlitter(), &dpi_for_text, from_x, from_y, to_x, to_y, PC_BLACK, 3, _settings_client.gui.dash_level_of_route_lines);
			line_width = 1;
		}
		GfxDrawLine(BlitterFactory::GetCurrentBlitter(), &dpi_for_text, from_x, from_y, to_x, to_y, iter.order_conditional ? PC_YELLOW : PC_WHITE, line_width, _settings_client.gui.dash_level_of_route_lines);
	}
}

static void ViewportDrawVehicleRoutePath(const Viewport *vp, ViewportDrawerDynamic *vdd)
{
	_vp_focused_window_route_overlay.DrawVehicleRoutePath(vp, vdd);
	for (auto &it : _vp_fixed_route_overlays) {
		if (it.enabled) it.DrawVehicleRoutePath(vp, vdd);
	}
}

static inline void DrawRouteStep(const Viewport * const vp, const TileIndex tile, const RankOrderTypeList list)
{
	if (tile == INVALID_TILE) return;
	const int x_pos = TileX(tile) * TILE_SIZE + TILE_SIZE / 2;
	const int y_pos = TileY(tile) * TILE_SIZE + TILE_SIZE / 2;
	Point pt = RemapCoords(x_pos, y_pos, 0);
	uint width_bucket = 0;
	if (list.size() <= max_rank_order_type_count) {
		for (RankOrderTypeList::const_iterator cit = list.begin(); cit != list.end(); cit++) {
			if (cit->first >= 10000) {
				width_bucket = std::max<uint>(width_bucket, 3);
			} else if (cit->first >= 1000) {
				width_bucket = std::max<uint>(width_bucket, 2);
			} else if (cit->first >= 100) {
				width_bucket = std::max<uint>(width_bucket, 1);
			}
		}
	}
	const uint str_width = _vp_route_step_string_width[width_bucket];
	const uint total_width = str_width + _vp_route_step_base_width;
	const int x_centre = UnScaleByZoomLower(pt.x - _vdd->dpi.left, _vdd->dpi.zoom);
	const int x = x_centre - (total_width / 2);
	if (x >= _cur_dpi->width || (x + total_width) <= 0) return;
	const uint step_count = list.size() > max_rank_order_type_count ? 1 : (uint)list.size();
	pt.y -= GetSlopePixelZ(x_pos, y_pos) * ZOOM_BASE;
	const int char_height = GetCharacterHeight(FS_SMALL) + 1;
	const int rsth = _vp_route_step_height_top + (int) step_count * char_height + _vp_route_step_height_bottom;
	const int y = UnScaleByZoomLower(pt.y - _vdd->dpi.top,  _vdd->dpi.zoom) - rsth;
	if (y >= _cur_dpi->height || (y + rsth) <= 0) return;

	/* Draw the background. */
	GfxFillRect(_cur_dpi->left + x, _cur_dpi->top + y, _cur_dpi->left + x + total_width - 1, _cur_dpi->top + y + _vp_route_step_height_top - 1, PC_BLACK);
	int y2 = y + _vp_route_step_height_top + (char_height * step_count);

	GfxFillRect(_cur_dpi->left + x, _cur_dpi->top + y + _vp_route_step_height_top, _cur_dpi->left + x + total_width - 1, _cur_dpi->top + y2 - 1, PC_WHITE);
	GfxFillRect(_cur_dpi->left + x, _cur_dpi->top + y + _vp_route_step_height_top, _cur_dpi->left + x + _vp_route_step_height_top - 1, _cur_dpi->top + y2 - 1, PC_BLACK);
	GfxFillRect(_cur_dpi->left + x + total_width - _vp_route_step_height_top, _cur_dpi->top + y + _vp_route_step_height_top, _cur_dpi->left + x + total_width - 1, _cur_dpi->top + y2 - 1, PC_BLACK);

	if (total_width > _vp_route_step_sprite_width) {
		GfxFillRect(_cur_dpi->left + x, _cur_dpi->top + y2, _cur_dpi->left + x + total_width - 1, _cur_dpi->top + y2 + _vp_route_step_height_top - 1, PC_BLACK);
	}

	const int x_bottom_spr = x_centre - (_vp_route_step_sprite_width / 2);
	DrawSprite(SPR_ROUTE_STEP_BOTTOM, PAL_NONE, _cur_dpi->left + x_bottom_spr, _cur_dpi->top + y2);
	SpriteID s = SPR_ROUTE_STEP_BOTTOM_SHADOW;
	DrawSprite(SetBit(s, PALETTE_MODIFIER_TRANSPARENT), PALETTE_TO_TRANSPARENT, _cur_dpi->left + x_bottom_spr, _cur_dpi->top + y2);

	/* Fill with the data. */
	y2 = y + _vp_route_step_height_top;
	DrawPixelInfo dpi_for_text = _vdd->MakeDPIForText();
	AutoRestoreBackup dpi_backup(_cur_dpi, &dpi_for_text);

	const int x_str = x_centre - (str_width / 2);
	if (list.size() > max_rank_order_type_count) {
		/* Write order overflow item */
		DrawString(dpi_for_text.left + x_str, dpi_for_text.left + x_str + str_width - 1, dpi_for_text.top + y2,
				GetString(STR_VIEWPORT_SHOW_VEHICLE_ROUTE_STEP_OVERFLOW, list.size()), TC_FROMSTRING, SA_CENTER, false, FS_SMALL);
	} else {
		for (RankOrderTypeList::const_iterator cit = list.begin(); cit != list.end(); cit++, y2 += char_height) {
			StringID str = INVALID_STRING_ID;
			switch (cit->second) {
				case RSOT_GOTO_STATION:
					str = STR_VIEWPORT_SHOW_VEHICLE_ROUTE_STEP_STATION;
					break;
				case RSOT_VIA_STATION:
					str = STR_VIEWPORT_SHOW_VEHICLE_ROUTE_STEP_VIA_STATION;
					break;
				case RSOT_DEPOT:
					str = STR_VIEWPORT_SHOW_VEHICLE_ROUTE_STEP_DEPOT;
					break;
				case RSOT_WAYPOINT:
					str = STR_VIEWPORT_SHOW_VEHICLE_ROUTE_STEP_WAYPOINT;
					break;
				case RSOT_IMPLICIT:
					str = STR_VIEWPORT_SHOW_VEHICLE_ROUTE_STEP_IMPLICIT;
					break;
				default:
					break;
			}
			if (str != INVALID_STRING_ID) {
				/* Write order info */
				DrawString(dpi_for_text.left + x_str, dpi_for_text.left + x_str + str_width - 1, dpi_for_text.top + y2,
						GetString(STR_VIEWPORT_SHOW_VEHICLE_ROUTE_STEP, cit->first, str), TC_FROMSTRING, SA_CENTER, false, FS_SMALL);
			}
		}
	}
}

void ViewportRouteOverlay::PrepareRouteSteps(const Vehicle *veh)
{
	this->route_steps.clear();

	if (veh == nullptr || !_settings_client.gui.show_vehicle_route_steps) return;

	/* Prepare data. */
	uint16_t order_rank = 0;
	for (const Order *order : veh->Orders()) {
		order_rank++;
		if (ViewportVehicleRouteShouldSkipOrder(order)) continue;
		const TileIndex tile = order->GetLocation(veh, veh->type == VEH_AIRCRAFT);
		if (tile == INVALID_TILE) continue;
		RouteStepOrderType type = RSOT_INVALID;
		switch (order->GetType()) {
			case OT_GOTO_STATION:
				type = (order->GetNonStopType() & ONSF_NO_STOP_AT_DESTINATION_STATION) != 0 ? RSOT_VIA_STATION : RSOT_GOTO_STATION;
				break;

			case OT_IMPLICIT:
				type = RSOT_IMPLICIT;
				break;

			case OT_GOTO_WAYPOINT:
				type = RSOT_WAYPOINT;
				break;

			case OT_GOTO_DEPOT:
				type = RSOT_DEPOT;
				break;

			default:
				break;
		}
		if (type != RSOT_INVALID) {
			this->route_steps[tile].push_back(std::pair<uint16_t, RouteStepOrderType>(order_rank, type));
		}
	}
}

void ViewportPrepareVehicleRoute()
{
	if (_settings_client.gui.show_vehicle_route_mode == 0) return;
	if (!_settings_client.gui.show_vehicle_route_steps && !_settings_client.gui.show_vehicle_route) return;

	const Vehicle *focused_veh = GetVehicleFromWindow(_focused_window);
	_vp_focused_window_route_overlay.PrepareRouteAndMarkDirtyIfChanged(focused_veh);
	for (auto &it : _vp_fixed_route_overlays) {
		const Vehicle *v = Vehicle::GetIfValid(it.veh);
		it.PrepareRouteAndMarkDirtyIfChanged(v);
		it.enabled = !(v != nullptr && focused_veh != nullptr && v->FirstShared() == focused_veh->FirstShared());
	}
}

void ViewportRouteOverlay::DrawVehicleRouteSteps(const Viewport *vp)
{
	for (RouteStepsMap::const_iterator cit = this->route_steps.begin(); cit != this->route_steps.end(); cit++) {
		DrawRouteStep(vp, cit->first, cit->second);
	}
}

static bool ViewportDrawHasVehicleRouteSteps()
{
	return _vp_focused_window_route_overlay.HasVehicleRouteSteps() || !_vp_fixed_route_overlays.empty();
}

/** Draw the route steps of a vehicle. */
static void ViewportDrawVehicleRouteSteps(const Viewport * const vp)
{
	_vp_focused_window_route_overlay.DrawVehicleRouteSteps(vp);
	for (auto &it : _vp_fixed_route_overlays) {
		if (it.enabled) it.DrawVehicleRouteSteps(vp);
	}
}

static void ViewportDrawPlans(const Viewport *vp, Blitter *blitter, DrawPixelInfo *plan_dpi)
{
	const Rect bounds = {
		ScaleByZoom(plan_dpi->left - 2, vp->zoom),
		ScaleByZoom(plan_dpi->top - 2, vp->zoom),
		ScaleByZoom(plan_dpi->left + plan_dpi->width + 2, vp->zoom),
		ScaleByZoom(plan_dpi->top + plan_dpi->height + 2, vp->zoom) + (int)(ZOOM_BASE * TILE_HEIGHT * _settings_game.construction.map_height_limit)
	};

	const int min_coord_delta = bounds.left / (int)(2 * ZOOM_BASE * TILE_SIZE);
	const int max_coord_delta = (bounds.right / (int)(2 * ZOOM_BASE * TILE_SIZE)) + 1;

	for (const Plan *p : Plan::Iterate()) {
		if (!p->IsVisible()) continue;
		for (const PlanLine &pl : p->lines) {
			if (
				bounds.left   > pl.viewport_extents.right ||
				bounds.right  < pl.viewport_extents.left ||
				bounds.top    > pl.viewport_extents.bottom ||
				bounds.bottom < pl.viewport_extents.top
			) {
				continue;
			}

			TileIndex to_tile = pl.tiles[0];
			int to_coord_delta = (int)TileY(to_tile) - (int)TileX(to_tile);
			for (uint i = 1; i < pl.tiles.size(); i++) {
				const TileIndex from_tile = to_tile;
				const int from_coord_delta = to_coord_delta;
				to_tile = pl.tiles[i];
				to_coord_delta = (int)TileY(to_tile) - (int)TileX(to_tile);

				if (to_coord_delta < min_coord_delta && from_coord_delta < min_coord_delta) continue;
				if (to_coord_delta > max_coord_delta && from_coord_delta > max_coord_delta) continue;

				const Point from_pt = RemapCoords2(TileX(from_tile) * TILE_SIZE + TILE_SIZE / 2, TileY(from_tile) * TILE_SIZE + TILE_SIZE / 2);
				const int from_x = UnScaleByZoom(from_pt.x, vp->zoom);
				const int from_y = UnScaleByZoom(from_pt.y, vp->zoom);

				const Point to_pt = RemapCoords2(TileX(to_tile) * TILE_SIZE + TILE_SIZE / 2, TileY(to_tile) * TILE_SIZE + TILE_SIZE / 2);
				const int to_x = UnScaleByZoom(to_pt.x, vp->zoom);
				const int to_y = UnScaleByZoom(to_pt.y, vp->zoom);

				GfxDrawLine(blitter, plan_dpi, from_x, from_y, to_x, to_y, PC_BLACK, 3);
				if (pl.focused) {
					GfxDrawLine(blitter, plan_dpi, from_x, from_y, to_x, to_y, PC_RED, 1);
				} else {
					GfxDrawLine(blitter, plan_dpi, from_x, from_y, to_x, to_y, _colour_value[p->colour], 1);
				}
			}
		}
	}

	if (_current_plan && _current_plan->temp_line.tiles.size() > 1) {
		const BasePlanLine &pl = _current_plan->temp_line;
		TileIndex to_tile = pl.tiles[0];
		int to_coord_delta = (int)TileY(to_tile) - (int)TileX(to_tile);
		for (uint i = 1; i < pl.tiles.size(); i++) {
			const TileIndex from_tile = to_tile;
			const int from_coord_delta = to_coord_delta;
			to_tile = pl.tiles[i];
			to_coord_delta = (int)TileY(to_tile) - (int)TileX(to_tile);

			if (to_coord_delta < min_coord_delta && from_coord_delta < min_coord_delta) continue;
			if (to_coord_delta > max_coord_delta && from_coord_delta > max_coord_delta) continue;

			const Point from_pt = RemapCoords2(TileX(from_tile) * TILE_SIZE + TILE_SIZE / 2, TileY(from_tile) * TILE_SIZE + TILE_SIZE / 2);
			const int from_x = UnScaleByZoom(from_pt.x, vp->zoom);
			const int from_y = UnScaleByZoom(from_pt.y, vp->zoom);

			const Point to_pt = RemapCoords2(TileX(to_tile) * TILE_SIZE + TILE_SIZE / 2, TileY(to_tile) * TILE_SIZE + TILE_SIZE / 2);
			const int to_x = UnScaleByZoom(to_pt.x, vp->zoom);
			const int to_y = UnScaleByZoom(to_pt.y, vp->zoom);

			GfxDrawLine(blitter, plan_dpi, from_x, from_y, to_x, to_y, _colour_value[_current_plan->colour], 3, 1);
		}
	}
}

#define SLOPIFY_COLOUR(tile, vF, vW, vS, vE, vN, action) { \
	if (show_slope) { \
		const Slope slope = GetTileSlope((tile)); \
		switch (slope) { \
			case SLOPE_FLAT: \
			case SLOPE_ELEVATED: \
				action (vF); break; \
			default: { \
				switch (slope & SLOPE_EW) { \
					case SLOPE_W: action (vW); break; \
					case SLOPE_E: action (vE); break; \
					default:      action (slope & SLOPE_S) ? (vS) : (vN); break; \
				} \
				break; \
			} \
		} \
	} else { \
		action (vF); \
	} \
}
#define RETURN_SLOPIFIED_COLOUR(tile, colour, colour_light, colour_dark) SLOPIFY_COLOUR(tile, colour, colour_light, colour_dark, colour_dark, colour_light, return)
#define ASSIGN_SLOPIFIED_COLOUR(tile, colour, colour_light, colour_dark, to_var) SLOPIFY_COLOUR(tile, colour, colour_light, colour_dark, colour_dark, colour_light, to_var =)
#define GET_SLOPE_INDEX(slope_index) SLOPIFY_COLOUR(tile, 0, 1, 2, 3, 4, slope_index =)

#define COL8TO32(x) _cur_palette.palette[x].data
#define COLOUR_FROM_INDEX(x) ((const uint8_t *)&(x))[colour_index]
#define IS32(x) (is_32bpp ? COL8TO32(x) : (x))

/* Variables containing Colour if 32bpp or palette index if 8bpp. */
uint32_t _vp_map_vegetation_clear_colours[16][6][8]; ///< [Slope][ClearGround][Multi (see LoadClearGroundMainColours())]
uint32_t _vp_map_vegetation_tree_colours[16][5][MAX_TREE_COUNT_BY_LANDSCAPE]; ///< [Slope][TreeGround][max of _tree_count_by_landscape]
uint32_t _vp_map_water_colour[5]; ///< [Slope]

static inline uint ViewportMapGetColourIndexMulti(const TileIndex tile, const ClearGround cg)
{
	switch (cg) {
		case CLEAR_GRASS:
		case CLEAR_SNOW:
		case CLEAR_DESERT:
			return GetClearDensity(tile);
		case CLEAR_ROUGH:
			return GB(TileX(tile) ^ TileY(tile), 4, 3);
		case CLEAR_ROCKS:
			return TileHash(TileX(tile), TileY(tile)) & 1;
		case CLEAR_FIELDS:
			return GetFieldType(tile) & 7;
		default: NOT_REACHED();
	}
}

static const ClearGround _treeground_to_clearground[5] = {
	CLEAR_GRASS, // TREE_GROUND_GRASS
	CLEAR_ROUGH, // TREE_GROUND_ROUGH
	CLEAR_SNOW,  // TREE_GROUND_SNOW_DESERT, make it +1 if _settings_game.game_creation.landscape == LandscapeType::Tropic
	CLEAR_GRASS, // TREE_GROUND_SHORE
	CLEAR_SNOW,  // TREE_GROUND_ROUGH_SNOW, make it +1 if _settings_game.game_creation.landscape == LandscapeType::Tropic
};

template <bool is_32bpp>
static inline uint32_t ViewportMapGetColourVegetationTree(const TileIndex tile, const TreeGround tg, const uint td, const uint tc, const uint colour_index, Slope slope)
{
	if (IsTransparencySet(TO_TREES)) {
		ClearGround cg = _treeground_to_clearground[tg];
		if (cg == CLEAR_SNOW && _settings_game.game_creation.landscape == LandscapeType::Tropic) cg = CLEAR_DESERT;
		uint32_t ground_colour = _vp_map_vegetation_clear_colours[slope][cg][td];

		if (IsInvisibilitySet(TO_TREES)) {
			/* Like ground. */
			return ground_colour;
		}

		/* Take ground and make it darker. */
		if (is_32bpp) {
			return Blitter_32bppBase::MakeTransparent(ground_colour, 192, 256).data;
		} else {
			/* 8bpp transparent snow trees give blue. Definitely don't want that. Prefer grey. */
			if (cg == CLEAR_SNOW && td > 1) return GREY_SCALE(13 - tc);
			return _pal2trsp_remap_ptr[ground_colour];
		}
	} else {
		if (tg == TREE_GROUND_SNOW_DESERT || tg == TREE_GROUND_ROUGH_SNOW) {
			return _vp_map_vegetation_clear_colours[colour_index ^ slope][_settings_game.game_creation.landscape == LandscapeType::Tropic ? CLEAR_DESERT : CLEAR_SNOW][td];
		} else {
			const uint rnd = std::min<uint>(tc ^ (((tile.base() & 3) ^ (TileY(tile) & 3)) * td), MAX_TREE_COUNT_BY_LANDSCAPE - 1);
			return _vp_map_vegetation_tree_colours[slope][tg][rnd];
		}
	}
}

static bool ViewportMapGetColourVegetationCustomObject(uint32_t &colour, const TileIndex tile, const uint colour_index, bool is_32bpp, bool show_slope)
{
	ObjectViewportMapType vmtype = OVMT_DEFAULT;
	const ObjectSpec *spec = ObjectSpec::GetByTile(tile);
	if (spec->ctrl_flags.Test(ObjectCtrlFlag::ViewportMapTypeSet)) vmtype = spec->vport_map_type;

	auto do_clear_ground = [&](ClearGround cg, uint multi) -> bool {
		Slope slope = SLOPE_FLAT;
		if (show_slope) {
			slope = GetTileSlope(tile);
			extern Foundation GetFoundation_Object(TileIndex tile, Slope tileh);
			ApplyFoundationToSlope(GetFoundation_Object(tile, slope), slope);
			slope &= SLOPE_ELEVATED;
		}
		colour = _vp_map_vegetation_clear_colours[slope][cg][multi];
		return true;
	};

	auto do_water = [&](bool coast) -> bool {
		if (is_32bpp) {
			uint slope_index = 0;
			if (!coast) GET_SLOPE_INDEX(slope_index);
			colour = _vp_map_water_colour[slope_index];
			return true;
		}
		colour = ApplyMask(MKCOLOUR_XXXX(GREY_SCALE(3)), &_smallmap_vehicles_andor[MP_WATER]);
		colour = COLOUR_FROM_INDEX(colour);
		return false;
	};

	switch (vmtype) {
		case OVMT_CLEAR:
			if (spec->ctrl_flags.Test(ObjectCtrlFlag::UseLandGround)) {
				if (IsTileOnWater(tile) && GetObjectGroundType(tile) != OBJECT_GROUND_SHORE) {
					return do_water(false);
				} else {
					switch (GetObjectGroundType(tile)) {
						case OBJECT_GROUND_GRASS:
							return do_clear_ground(CLEAR_GRASS, GetObjectGroundDensity(tile));

						case OBJECT_GROUND_SNOW_DESERT:
							return do_clear_ground(_settings_game.game_creation.landscape == LandscapeType::Tropic ? CLEAR_DESERT : CLEAR_SNOW, GetObjectGroundDensity(tile));

						case OBJECT_GROUND_SHORE:
							return do_water(true);

						default:
							/* This should never be reached, just draw as clear as a fallback */
							return do_clear_ground(CLEAR_GRASS, 0);
					}
				}
			}
			return do_clear_ground(CLEAR_GRASS, 0);
		case OVMT_GRASS:
			return do_clear_ground(CLEAR_GRASS, 3);
		case OVMT_ROUGH:
			return do_clear_ground(CLEAR_ROUGH, GB(TileX(tile) ^ TileY(tile), 4, 3));
		case OVMT_ROCKS:
			return do_clear_ground(CLEAR_ROCKS, TileHash(TileX(tile), TileY(tile)) & 1);
		case OVMT_FIELDS:
			return (colour_index & 1) ? do_clear_ground(CLEAR_GRASS, 1) : do_clear_ground(CLEAR_FIELDS, spec->vport_map_subtype & 7);
		case OVMT_SNOW:
			return do_clear_ground(CLEAR_SNOW, 3);
		case OVMT_DESERT:
			return do_clear_ground(CLEAR_DESERT, 3);
		case OVMT_TREES: {
			Slope slope = SLOPE_FLAT;
			if (show_slope) {
				slope = GetTileSlope(tile);
				extern Foundation GetFoundation_Object(TileIndex tile, Slope tileh);
				ApplyFoundationToSlope(GetFoundation_Object(tile, slope), slope);
				slope &= SLOPE_ELEVATED;
			}
			TreeGround tg = (TreeGround)GB(spec->vport_map_subtype, 0, 4);
			if (tg > TREE_GROUND_ROUGH_SNOW) tg = TREE_GROUND_GRASS;
			const uint td = std::min<uint>(GB(spec->vport_map_subtype, 4, 4), 3);
			const uint tc = Clamp<uint>(GB(spec->vport_map_subtype, 8, 4), 1, 4);
			if (is_32bpp) {
				colour = ViewportMapGetColourVegetationTree<true>(tile, tg, td, tc, colour_index, slope);
			} else {
				colour = ViewportMapGetColourVegetationTree<false>(tile, tg, td, tc, colour_index, slope);
			}
			return true;
		}
		case OVMT_HOUSE:
			colour = ApplyMask(MKCOLOUR_XXXX(GREY_SCALE(3)), &_smallmap_vehicles_andor[MP_HOUSE]);
			colour = COLOUR_FROM_INDEX(colour);
			return false;
		case OVMT_WATER:
			return do_water(false);

		default:
			return false;
	}
}

template <bool is_32bpp, bool show_slope>
static inline uint32_t ViewportMapGetColourVegetation(const TileIndex tile, TileType t, const uint colour_index)
{
	uint32_t colour;

	auto set_default_colour = [&](TileType ttype) {
		colour = ApplyMask(MKCOLOUR_XXXX(GREY_SCALE(3)), &_smallmap_vehicles_andor[ttype]);
		colour = COLOUR_FROM_INDEX(colour);
	};

	switch (t) {
		case MP_CLEAR: {
			Slope slope = show_slope ? (Slope) (GetTileSlope(tile) & SLOPE_ELEVATED) : SLOPE_FLAT;
			uint multi;
			ClearGround cg = IsSnowTile(tile) ? CLEAR_SNOW : GetClearGround(tile);
			if (cg == CLEAR_FIELDS && (colour_index & 1) != 0) {
				cg = CLEAR_GRASS;
				multi = 1;
			} else {
				multi = ViewportMapGetColourIndexMulti(tile, cg);
			}
			return _vp_map_vegetation_clear_colours[slope][cg][multi];
		}

		case MP_INDUSTRY:
			if (IsTileForestIndustry(tile)) {
				colour = ((colour_index & 1) != 0) ? PC_GREEN : 0x7B;
			} else {
				colour = GREY_SCALE(3);
			}
			break;

		case MP_TREES: {
			const TreeGround tg = GetTreeGround(tile);
			const uint td = GetTreeDensity(tile);
			const uint tc = GetTreeCount(tile);
			Slope slope = show_slope ? (Slope) (GetTileSlope(tile) & SLOPE_ELEVATED) : SLOPE_FLAT;
			return ViewportMapGetColourVegetationTree<is_32bpp>(tile, tg, td, tc, colour_index, slope);
		}

		case MP_OBJECT: {
			set_default_colour(MP_OBJECT);
			if (GetObjectHasViewportMapViewOverride(tile)) {
				if (ViewportMapGetColourVegetationCustomObject(colour, tile, colour_index, is_32bpp, show_slope)) return colour;
			}
			break;
		}

		case MP_WATER:
			if (is_32bpp) {
				uint slope_index = 0;
				if (IsTileType(tile, MP_WATER) && GetWaterTileType(tile) != WATER_TILE_COAST) GET_SLOPE_INDEX(slope_index);
				return _vp_map_water_colour[slope_index];
			}
			set_default_colour(t);
			break;

		default:
			colour = ApplyMask(MKCOLOUR_XXXX(GREY_SCALE(3)), &_smallmap_vehicles_andor[t]);
			colour = COLOUR_FROM_INDEX(colour);
			set_default_colour(t);
			break;
	}

	if (is_32bpp) {
		return COL8TO32(colour);
	} else {
		if (show_slope) ASSIGN_SLOPIFIED_COLOUR(tile, colour, _lighten_colour[colour], _darken_colour[colour], colour);
		return colour;
	}
}

template <bool is_32bpp, bool show_slope>
static inline uint32_t ViewportMapGetColourIndustries(const TileIndex tile, const TileType t, const uint colour_index)
{
	extern LegendAndColour _legend_from_industries[NUM_INDUSTRYTYPES + 1];
	extern uint _industry_to_list_pos[NUM_INDUSTRYTYPES];

	TileType t2 = t;
	if (t == MP_INDUSTRY) {
		/* If industry is allowed to be seen, use its colour on the map. */
		const IndustryType it = Industry::GetByTile(tile)->type;
		if (_legend_from_industries[_industry_to_list_pos[it]].show_on_map)
			return IS32(GetIndustrySpec(it)->map_colour);
		/* Otherwise, return the colour which will make it disappear. */
		t2 = IsTileOnWater(tile) ? MP_WATER : MP_CLEAR;
	}

	if (t == MP_OBJECT && GetObjectHasViewportMapViewOverride(tile)) {
		ObjectViewportMapType vmtype = OVMT_DEFAULT;
		const ObjectSpec *spec = ObjectSpec::GetByTile(tile);
		if (spec->ctrl_flags.Test(ObjectCtrlFlag::ViewportMapTypeSet)) vmtype = spec->vport_map_type;
		if (vmtype == OVMT_CLEAR && spec->ctrl_flags.Test(ObjectCtrlFlag::UseLandGround)) {
			if (IsTileOnWater(tile) && GetObjectGroundType(tile) != OBJECT_GROUND_SHORE) {
				vmtype = OVMT_WATER;
			}
		}
		switch (vmtype) {
			case OVMT_DEFAULT:
				break;

			case OVMT_TREES:
				t2 = MP_TREES;
				break;

			case OVMT_HOUSE:
				t2 = MP_HOUSE;
				break;

			case OVMT_WATER:
				t2 = MP_WATER;
				break;

			default:
				t2 = MP_CLEAR;
				break;
		}
	}

	if (is_32bpp && t2 == MP_WATER) {
		uint slope_index = 0;
		if (t != MP_INDUSTRY && IsTileType(tile, MP_WATER) && GetWaterTileType(tile) != WATER_TILE_COAST) GET_SLOPE_INDEX(slope_index); ///< Ignore industry on water not shown on map.
		return _vp_map_water_colour[slope_index];
	}

	const int h = TileHeight(tile);
	const SmallMapColourScheme * const cs = &_heightmap_schemes[_settings_client.gui.smallmap_land_colour];
	const uint32_t colours = ApplyMask(_settings_client.gui.show_height_on_viewport_map ? cs->height_colours[h] : cs->default_colour, &_smallmap_vehicles_andor[t2]);
	uint32_t colour = COLOUR_FROM_INDEX(colours);

	if (show_slope) ASSIGN_SLOPIFIED_COLOUR(tile, colour, _lighten_colour[colour], _darken_colour[colour], colour);

	return IS32(colour);
}

template <bool is_32bpp, bool show_slope>
static inline uint32_t ViewportMapGetColourOwner(const TileIndex tile, TileType t, const uint colour_index)
{
	extern LegendAndColour _legend_land_owners[NUM_NO_COMPANY_ENTRIES + MAX_COMPANIES + 1];
	extern TypedIndexContainer<std::array<uint32_t, MAX_COMPANIES>, CompanyID> _company_to_list_pos;

	switch (t) {
		case MP_INDUSTRY: return IS32(PC_DARK_GREY);
		case MP_HOUSE:    return IS32(colour_index & 1 ? PC_DARK_RED : GREY_SCALE(3));
		default:          break;
	}

	const Owner o = GetTileOwner(tile);
	if (o == OWNER_NONE && t == MP_ROAD) {
		return IS32(colour_index & 1 ? PC_BLACK : GREY_SCALE(3));
	} else if ((o < MAX_COMPANIES && !_legend_land_owners[_company_to_list_pos[o]].show_on_map) || o == OWNER_NONE || o == OWNER_WATER) {
		if (t == MP_WATER) {
			if (is_32bpp) {
				uint slope_index = 0;
				if (IsTileType(tile, MP_WATER) && GetWaterTileType(tile) != WATER_TILE_COAST) GET_SLOPE_INDEX(slope_index);
				return _vp_map_water_colour[slope_index];
			} else {
				return PC_WATER;
			}
		}

		const SmallMapColourScheme * const cs = &_heightmap_schemes[_settings_client.gui.smallmap_land_colour];
		uint32_t colour = COLOUR_FROM_INDEX(_settings_client.gui.show_height_on_viewport_map ? cs->height_colours[TileHeight(tile)] : cs->default_colour);
		if (show_slope) ASSIGN_SLOPIFIED_COLOUR(tile, colour, _lighten_colour[colour], _darken_colour[colour], colour);
		return IS32(colour);

	} else if (o == OWNER_TOWN) {
		return IS32(t == MP_ROAD ? (colour_index & 1 ? PC_BLACK : GREY_SCALE(3)) : PC_DARK_RED);
	}

	/* Train stations are sometimes hard to spot.
	 * So we give the player a hint by mixing his colour with black. */
	uint32_t colour = _legend_land_owners[_company_to_list_pos[o]].colour;
	if (t != MP_STATION) {
		if (show_slope) ASSIGN_SLOPIFIED_COLOUR(tile, colour, _lighten_colour[colour], _darken_colour[colour], colour);
	} else {
		if (GetStationType(tile) == StationType::Rail) colour = colour_index & 1 ? colour : PC_BLACK;
	}
	if (is_32bpp) return COL8TO32(colour);
	return colour;
}

template <bool is_32bpp, bool show_slope>
static inline uint32_t ViewportMapGetColourRoutes(const TileIndex tile, TileType t, const uint colour_index)
{
	uint32_t colour;

	switch (t) {
		case MP_WATER:
			if (is_32bpp) {
				uint slope_index = 0;
				if (IsTileType(tile, MP_WATER) && GetWaterTileType(tile) != WATER_TILE_COAST) GET_SLOPE_INDEX(slope_index);
				return _vp_map_water_colour[slope_index];
			} else {
				return PC_WATER;
			}

		case MP_INDUSTRY:
			return IS32(PC_DARK_GREY);

		case MP_HOUSE:
			return IS32(colour_index & 1 ? PC_DARK_RED : GREY_SCALE(3));

		case MP_OBJECT: {
			ObjectViewportMapType vmtype = OVMT_DEFAULT;
			if (GetObjectHasViewportMapViewOverride(tile)) {
				const ObjectSpec *spec = ObjectSpec::GetByTile(tile);
				if (spec->ctrl_flags.Test(ObjectCtrlFlag::ViewportMapTypeSet)) vmtype = spec->vport_map_type;
				if (vmtype == OVMT_CLEAR && spec->ctrl_flags.Test(ObjectCtrlFlag::UseLandGround)) {
					if (IsTileOnWater(tile) && GetObjectGroundType(tile) != OBJECT_GROUND_SHORE) {
						vmtype = OVMT_WATER;
					}
				}
			}
			switch (vmtype) {
				case OVMT_DEFAULT:
				case OVMT_HOUSE:
					return IS32(colour_index & 1 ? PC_DARK_RED : GREY_SCALE(3));

				case OVMT_WATER:
					if (is_32bpp) {
						return _vp_map_water_colour[0];
					} else {
						return PC_WATER;
					}

				default: {
					const SmallMapColourScheme * const cs = &_heightmap_schemes[_settings_client.gui.smallmap_land_colour];
					colour = COLOUR_FROM_INDEX(_settings_client.gui.show_height_on_viewport_map ? cs->height_colours[TileHeight(tile)] : cs->default_colour);
					break;
				}
			}
			break;
		}

		case MP_STATION:
			switch (GetStationType(tile)) {
				case StationType::Rail:    return IS32(PC_VERY_DARK_BROWN);
				case StationType::Airport: return IS32(PC_RED);
				case StationType::Truck:   return IS32(PC_ORANGE);
				case StationType::Bus:     return IS32(PC_YELLOW);
				case StationType::Dock:    return IS32(PC_LIGHT_BLUE);
				default:                   return IS32(0xFF);
			}

		case MP_RAILWAY: {
			colour = GetRailTypeInfo(GetRailType(tile))->map_colour;
			break;
		}

		case MP_ROAD: {
			const RoadTypeInfo *rti = nullptr;
			if (GetRoadTypeRoad(tile) != INVALID_ROADTYPE) {
				rti = GetRoadTypeInfo(GetRoadTypeRoad(tile));
			} else {
				rti = GetRoadTypeInfo(GetRoadTypeTram(tile));
			}
			if (rti != nullptr) {
				colour = rti->map_colour;
				break;
			}
			[[fallthrough]];
		}

		default: {
			const SmallMapColourScheme * const cs = &_heightmap_schemes[_settings_client.gui.smallmap_land_colour];
			colour = COLOUR_FROM_INDEX(_settings_client.gui.show_height_on_viewport_map ? cs->height_colours[TileHeight(tile)] : cs->default_colour);
			break;
		}
	}

	if (show_slope) ASSIGN_SLOPIFIED_COLOUR(tile, colour, _lighten_colour[colour], _darken_colour[colour], colour);
	return IS32(colour);
}

static inline void ViewportMapStoreBridgeAboveTile(const Viewport * const vp, const TileIndex tile)
{
	/* No need to bother for hidden things */
	if (!_settings_client.gui.show_bridges_on_map) return;

	if (GetBridgeAxis(tile) == AXIS_X) {
		auto iter = _vdd->bridge_to_map_x.lower_bound(tile);
		if (iter != _vdd->bridge_to_map_x.end() && iter->first < tile && iter->second > tile) return; /* already covered */
		_vdd->bridge_to_map_x.insert(iter, std::make_pair(GetNorthernBridgeEnd(tile), GetSouthernBridgeEnd(tile)));
	} else {
		auto iter = _vdd->bridge_to_map_y.lower_bound(tile);
		if (iter != _vdd->bridge_to_map_y.end() && iter->first < tile && iter->second > tile) return; /* already covered */
		_vdd->bridge_to_map_y.insert(iter, std::make_pair(GetNorthernBridgeEnd(tile), GetSouthernBridgeEnd(tile)));
	}
}

static inline TileIndex ViewportMapGetMostSignificantTileType(const Viewport * const vp, const TileIndex from_tile, TileType * const tile_type)
{
	if (vp->zoom <= ZOOM_LVL_OUT_32X) {
		const TileType ttype = GetTileType(from_tile);
		/* Store bridges and tunnels. */
		if (ttype != MP_TUNNELBRIDGE) {
			*tile_type = ttype;
			if (IsBridgeAbove(from_tile)) ViewportMapStoreBridgeAboveTile(vp, from_tile);
		} else {
			if (IsBridge(from_tile)) {
				ViewportMapStoreBridge(vp, from_tile);
			}
			switch (GetTunnelBridgeTransportType(from_tile)) {
				case TRANSPORT_RAIL:  *tile_type = MP_RAILWAY; break;
				case TRANSPORT_ROAD:  *tile_type = MP_ROAD;    break;
				case TRANSPORT_WATER: *tile_type = MP_WATER;   break;
				default:              NOT_REACHED();           break;
			}
		}
		return from_tile;
	}

	const uint8_t length = (vp->zoom - ZOOM_LVL_OUT_32X) * 2;
	TileArea tile_area = TileArea(from_tile, length, length);
	tile_area.ClampToMap();

	/* Find the most important tile of the area. */
	TileIndex result = from_tile;
	uint importance = 0;
	for (OrthogonalPrefetchTileIterator tile(tile_area); tile != INVALID_TILE; ++tile) {
		const TileType ttype = GetTileType(tile);
		const uint tile_importance = _tiletype_importance[ttype];
		if (tile_importance > importance) {
			importance = tile_importance;
			result = tile;
		}
		if (ttype != MP_TUNNELBRIDGE && IsBridgeAbove(tile)) {
			ViewportMapStoreBridgeAboveTile(vp, tile);
		}
	}

	/* Store bridges and tunnels. */
	*tile_type = GetTileType(result);
	if (*tile_type == MP_TUNNELBRIDGE) {
		if (IsBridge(result)) {
			ViewportMapStoreBridge(vp, result);
		}
		switch (GetTunnelBridgeTransportType(result)) {
			case TRANSPORT_RAIL: *tile_type = MP_RAILWAY; break;
			case TRANSPORT_ROAD: *tile_type = MP_ROAD;    break;
			default:             *tile_type = MP_WATER;   break;
		}
	}

	return result;
}

static uint32_t ViewportMapVoidColour()
{
	return (_settings_game.construction.map_edge_mode == 2) ? _vp_map_water_colour[SLOPE_FLAT] : 0;
}

/** Get the colour of a tile, can be 32bpp RGB or 8bpp palette index. */
template <bool is_32bpp, bool show_slope>
uint32_t ViewportMapGetColour(const Viewport * const vp, int x, int y, const uint colour_index)
{
	if (x >= static_cast<int>(Map::MaxX() * TILE_SIZE) || y >= static_cast<int>(Map::MaxY() * TILE_SIZE)) return ViewportMapVoidColour();

	/* Very approximative but fast way to get the tile when taking Z into account. */
	const TileIndex tile_tmp = TileVirtXY(std::max(0, x), std::max(0, y));
	const int z = TileHeight(tile_tmp) * 4;
	if (x + z < 0 || y + z < 0 || static_cast<uint>(x + z) >= Map::SizeX() << 4) {
		/* Wrapping of tile X coordinate causes a graphic glitch below south west border. */
		return ViewportMapVoidColour();
	}
	TileIndex tile = TileVirtXY(x + z, y + z);
	if (tile >= Map::Size()) return ViewportMapVoidColour();
	const int z2 = TileHeight(tile) * 4;
	if (unlikely(z2 != z)) {
		const int approx_z = (z + z2) / 2;
		if (x + approx_z < 0 || y + approx_z < 0 || static_cast<uint>(x + approx_z) >= Map::SizeX() << 4) {
			/* Wrapping of tile X coordinate causes a graphic glitch below south west border. */
			return ViewportMapVoidColour();
		}
		tile = TileVirtXY(x + approx_z, y + approx_z);
		if (tile >= Map::Size()) return ViewportMapVoidColour();
	}
	TileType tile_type = MP_VOID;
	tile = ViewportMapGetMostSignificantTileType(vp, tile, &tile_type);
	if (tile_type == MP_VOID) return ViewportMapVoidColour();

	/* Return the colours. */
	switch (vp->map_type) {
		default:              return ViewportMapGetColourOwner<is_32bpp, show_slope>(tile, tile_type, colour_index);
		case VPMT_INDUSTRY:   return ViewportMapGetColourIndustries<is_32bpp, show_slope>(tile, tile_type, colour_index);
		case VPMT_VEGETATION: return ViewportMapGetColourVegetation<is_32bpp, show_slope>(tile, tile_type, colour_index);
		case VPMT_ROUTES:     return ViewportMapGetColourRoutes<is_32bpp, show_slope>(tile, tile_type, colour_index);
	}
}

/* Taken from http://stereopsis.com/doubleblend.html, PixelBlend() is faster than ComposeColourRGBANoCheck() */
static inline void PixelBlend(uint32_t * const d, const uint32_t s)
{
#if defined(__EMSCRIPTEN__)
	*d = Blitter_32bppBase::ComposeColourRGBANoCheck(s & 0xFF, (s >> 8) & 0xFF, (s >> 16) & 0xFF, (s >> 24) & 0xFF, Colour(*d)).data;
	return;
#endif
	const uint32_t a     = (s >> 24) + 1;
	const uint32_t dstrb = *d & 0xFF00FF;
	const uint32_t dstg  = *d & 0xFF00;
	const uint32_t srcrb = s & 0xFF00FF;
	const uint32_t srcg  = s & 0xFF00;
	uint32_t drb = srcrb - dstrb;
	uint32_t dg  =  srcg - dstg;
	drb *= a;
	dg  *= a;
	drb >>= 8;
	dg  >>= 8;
	uint32_t rb = (drb + dstrb) & 0xFF00FF;
	uint32_t g  = (dg  + dstg) & 0xFF00;
	*d = rb | g;
}

/** Draw the bounding boxes of the scrolling viewport (right-clicked and dragged) */
static void ViewportMapDrawScrollingViewportBox(const Viewport * const vp)
{
	if (_scrolling_viewport && _scrolling_viewport->viewport) {
		const ViewportData * const vp_scrolling = _scrolling_viewport->viewport;
		if (vp_scrolling->zoom < ZOOM_LVL_DRAW_MAP) {
			const int w = UnScaleByZoom(_vdd->dpi.width, vp->zoom);
			const int l = UnScaleByZoomLower(vp_scrolling->next_scrollpos_x - _vdd->dpi.left, _vdd->dpi.zoom);
			const int r = UnScaleByZoomLower(vp_scrolling->next_scrollpos_x + vp_scrolling->virtual_width - _vdd->dpi.left, _vdd->dpi.zoom);
			/* Check intersection of dpi and vp_scrolling */
			if (l < w && r >= 0) {
				const int h = UnScaleByZoom(_vdd->dpi.height, vp->zoom);
				const int t = UnScaleByZoomLower(vp_scrolling->next_scrollpos_y - _vdd->dpi.top, _vdd->dpi.zoom);
				const int b = UnScaleByZoomLower(vp_scrolling->next_scrollpos_y + vp_scrolling->virtual_height - _vdd->dpi.top, _vdd->dpi.zoom);
				if (t < h && b >= 0) {
					/* OK, so we can draw something that tells where the scrolling viewport is */
					Blitter * const blitter = BlitterFactory::GetCurrentBlitter();
					const int l_inter = std::max(l, 0);
					const int r_inter = std::min(r, w);
					const int t_inter = std::max(t, 0);
					const int b_inter = std::min(b, h);

					/* If asked, with 32bpp we can do some blending */
					if (_settings_client.gui.show_scrolling_viewport_on_map >= 2 && blitter->GetScreenDepth() == 32) {
						for (int j = t_inter; j < b_inter; j++) {
							uint32_t *buf = (uint32_t*) blitter->MoveTo(_vdd->dpi.dst_ptr, 0, j);
							for (int i = l_inter; i < r_inter; i++) {
								PixelBlend(buf + i, 0x40FCFCFC);
							}
						}
					}

					/* Draw area contour */
					if (_settings_client.gui.show_scrolling_viewport_on_map != 2) {
						if (t >= 0) {
							for (int i = l_inter; i < r_inter; i += 2) {
								blitter->SetPixel(_vdd->dpi.dst_ptr, i, t, PC_WHITE);
							}
						}
						if (b < h) {
							for (int i = l_inter; i < r_inter; i += 2) {
								blitter->SetPixel(_vdd->dpi.dst_ptr, i, b, PC_WHITE);
							}
						}
						if (l >= 0) {
							for (int j = t_inter; j < b_inter; j += 2) {
								blitter->SetPixel(_vdd->dpi.dst_ptr, l, j, PC_WHITE);
							}
						}
						if (r < w) {
							for (int j = t_inter; j < b_inter; j += 2) {
								blitter->SetPixel(_vdd->dpi.dst_ptr, r, j, PC_WHITE);
							}
						}
					}
				}
			}
		}
	}
}

static void ViewportMapDrawSelection(const Viewport * const vp)
{
	DrawPixelInfo dpi_for_text = _vdd->MakeDPIForText();
	AutoRestoreBackup dpi_backup(_cur_dpi, &dpi_for_text);

	auto draw_line = [&](Point from_pt, Point to_pt) {
		GfxDrawLine(from_pt.x, from_pt.y, to_pt.x, to_pt.y, PC_WHITE, 2, 0);
	};

	Point start_coord = RemapCoords2(_thd.selstart.x, _thd.selstart.y);
	Point end_coord = RemapCoords2(_thd.selend.x, _thd.selend.y);

	Point start_effective = InverseRemapCoords(start_coord.x, start_coord.y);
	Point end_effective = InverseRemapCoords(end_coord.x, end_coord.y);

	auto get_corner = [&](int pos_x, int pos_y) -> Point {
		Point pt = RemapCoords(pos_x, pos_y, 0);
		return { UnScaleByZoom(pt.x, vp->zoom), UnScaleByZoom(pt.y, vp->zoom) };
	};
	Point start_pt = get_corner(start_effective.x, start_effective.y);
	Point end_pt = get_corner(end_effective.x, end_effective.y);
	Point mid1_pt = get_corner(start_effective.x, end_effective.y);
	Point mid2_pt = get_corner(end_effective.x, start_effective.y);

	draw_line(start_pt, mid1_pt);
	draw_line(mid1_pt, end_pt);
	draw_line(end_pt, mid2_pt);
	draw_line(mid2_pt, start_pt);

	if (BlitterFactory::GetCurrentBlitter()->GetScreenDepth() == 32) {
		static std::array<Point, 4> points{ start_pt, mid1_pt, end_pt, mid2_pt };
		GfxFillPolygon(points, 0, FILLRECT_FUNCTOR, [](void *dst, int count) {
			uint32_t *buf = reinterpret_cast<uint32_t *>(dst);
			for (int i = 0; i < count; i++) {
				PixelBlend(buf + i, 0x40FCFCFC);
			}
		});
	} else {
		draw_line(start_pt, end_pt);
	}
}

template <bool is_32bpp>
static void ViewportMapDrawBridgeTunnel(Viewport * const vp, const TunnelBridgeToMap * const tbtm, const int z,
		const bool is_tunnel, const int w, const int h, Blitter * const blitter)
{
	extern LegendAndColour _legend_land_owners[NUM_NO_COMPANY_ENTRIES + MAX_COMPANIES + 1];
	extern TypedIndexContainer<std::array<uint32_t, MAX_COMPANIES>, CompanyID> _company_to_list_pos;

	TileIndex tile = tbtm->from_tile;
	const Owner o = GetTileOwner(tile);
	if (o < MAX_COMPANIES && !_legend_land_owners[_company_to_list_pos[o]].show_on_map) return;

	uint8_t colour;
	if (vp->map_type == VPMT_OWNER && _settings_client.gui.use_owner_colour_for_tunnelbridge && o < MAX_COMPANIES) {
		colour = _legend_land_owners[_company_to_list_pos[o]].colour;
		colour = is_tunnel ? _darken_colour[colour] : _lighten_colour[colour];
	} else if (vp->map_type == VPMT_ROUTES && IsTileType(tile, MP_TUNNELBRIDGE)) {
		switch (GetTunnelBridgeTransportType(tile)) {
			case TRANSPORT_WATER:
				colour = PC_WATER;
				break;

			case TRANSPORT_RAIL:
				colour = GetRailTypeInfo(GetRailType(tile))->map_colour;
				break;

			case TRANSPORT_ROAD: {
				const RoadTypeInfo *rti = nullptr;
				if (GetRoadTypeRoad(tile) != INVALID_ROADTYPE) {
					rti = GetRoadTypeInfo(GetRoadTypeRoad(tile));
				} else {
					rti = GetRoadTypeInfo(GetRoadTypeTram(tile));
				}
				if (rti != nullptr) {
					colour = rti->map_colour;
					break;
				}
				[[fallthrough]];
			}

			default:
				colour = PC_BLACK;
				break;
		}

	} else {
		colour = is_tunnel ? PC_BLACK : PC_VERY_LIGHT_YELLOW;
	}

	TileIndexDiff delta = TileOffsByDiagDir(GetTunnelBridgeDirection(tile));
	uint zoom_mask = (1 << (vp->zoom - ZOOM_LVL_DRAW_MAP)) - 1;
	for (tile += delta; tile != tbtm->to_tile; tile += delta) { // For each tile
		if (zoom_mask != 0 && ((TileX(tile) ^ TileY(tile)) & zoom_mask)) continue;
		const Point pt = RemapCoords(TileX(tile) * TILE_SIZE, TileY(tile) * TILE_SIZE, z);
		const int x = UnScaleByZoomLower(pt.x - _vdd->dpi.left, _vdd->dpi.zoom);
		if (IsInsideMM(x, 0, w)) {
			const int y = UnScaleByZoomLower(pt.y - _vdd->dpi.top, _vdd->dpi.zoom);
			if (IsInsideMM(y, 0, h)) {
				uint idx = (x + _vdd->offset_x) + ((y + _vdd->offset_y) * vp->width);
				if (is_32bpp) {
					reinterpret_cast<uint32_t *>(vp->land_pixel_cache.data())[idx] = COL8TO32(colour);
				} else {
					reinterpret_cast<uint8_t *>(vp->land_pixel_cache.data())[idx] = colour;
				}
			}
		}
	}
}

/** Draw the map on a viewport. */
template <bool is_32bpp, bool show_slope>
void ViewportMapDraw(Viewport * const vp)
{
	dbg_assert(vp != nullptr);
	Blitter * const blitter = BlitterFactory::GetCurrentBlitter();

	SmallMapWindow::RebuildColourIndexIfNecessary();

	/* Index of colour: _green_map_heights[] contains blocks of 4 colours, say ABCD
	 * For a XXXY colour block to render nicely, follow the model:
	 *   line 1: ABCDABCDABCD
	 *   line 2: CDABCDABCDAB
	 *   line 3: ABCDABCDABCD
	 * => colour_index_base's second bit is changed every new line.
	 */
	const  int sx = UnScaleByZoomLower(_vdd->dpi.left, _vdd->dpi.zoom);
	const  int sy = UnScaleByZoomLower(_vdd->dpi.top, _vdd->dpi.zoom);
	const uint line_padding = 2 * (sy & 1);
	uint       colour_index_base = (sx + line_padding) & 3;

	const  int incr_a = (1 << (vp->zoom - 2)) / ZOOM_BASE;
	const  int incr_b = (1 << (vp->zoom - 1)) / ZOOM_BASE;
	const  int a = (_vdd->dpi.left >> 2) / ZOOM_BASE;
	int        b = (_vdd->dpi.top >> 1) / ZOOM_BASE;
	const  int w = UnScaleByZoom(_vdd->dpi.width, vp->zoom);
	const  int h = UnScaleByZoom(_vdd->dpi.height, vp->zoom);
	int        j = 0;

	const int land_cache_start = _vdd->offset_x + (_vdd->offset_y * vp->width);
	uint32_t *land_cache_ptr32 = reinterpret_cast<uint32_t *>(vp->land_pixel_cache.data()) + land_cache_start;
	uint8_t *land_cache_ptr8 = reinterpret_cast<uint8_t *>(vp->land_pixel_cache.data()) + land_cache_start;

	bool cache_updated = false;

	/* Render base map. */
	do { // For each line
		int i = w;
		uint colour_index = colour_index_base;
		colour_index_base ^= 2;
		int c = b - a;
		int d = b + a;
		do { // For each pixel of a line
			if (is_32bpp) {
				if (*land_cache_ptr32 == 0xD7D7D7D7) {
					*land_cache_ptr32 = ViewportMapGetColour<is_32bpp, show_slope>(vp, c, d, colour_index);
					cache_updated = true;
				}
				land_cache_ptr32++;
			} else {
				if (*land_cache_ptr8 == 0xD7) {
					*land_cache_ptr8 = (uint8_t) ViewportMapGetColour<is_32bpp, show_slope>(vp, c, d, colour_index);
					cache_updated = true;
				}
				land_cache_ptr8++;
			}
			colour_index = (colour_index + 1) & 3;
			c -= incr_a;
			d += incr_a;
		} while (--i);
		if (is_32bpp) {
			land_cache_ptr32 += (vp->width - w);
		} else {
			land_cache_ptr8 += (vp->width - w);
		}
		b += incr_b;
	} while (++j < h);

	auto draw_tunnels = [&](const int y_intercept_min, const int y_intercept_max, const TunnelToMapStorage &storage) {
		auto iter = std::lower_bound(storage.tunnels.begin(), storage.tunnels.end(), y_intercept_min, [](const TunnelToMap &a, int b) -> bool {
			return a.y_intercept < b;
		});
		for (; iter != storage.tunnels.end() && iter->y_intercept <= y_intercept_max; ++iter) {
			const TunnelToMap &ttm = *iter;
			const int tunnel_z = (ttm.tunnel_z - 1) * TILE_HEIGHT;
			const Point pt_from = RemapCoords(TileX(ttm.tb.from_tile) * TILE_SIZE, TileY(ttm.tb.from_tile) * TILE_SIZE, tunnel_z);
			const Point pt_to = RemapCoords(TileX(ttm.tb.to_tile) * TILE_SIZE, TileY(ttm.tb.to_tile) * TILE_SIZE, tunnel_z);

			/* check if tunnel is wholly outside redrawing area */
			const int x_from = UnScaleByZoomLower(pt_from.x - _vdd->dpi.left, _vdd->dpi.zoom);
			const int x_to = UnScaleByZoomLower(pt_to.x - _vdd->dpi.left, _vdd->dpi.zoom);
			if ((x_from < 0 && x_to < 0) || (x_from > w && x_to > w)) continue;
			const int y_from = UnScaleByZoomLower(pt_from.y - _vdd->dpi.top, _vdd->dpi.zoom);
			const int y_to = UnScaleByZoomLower(pt_to.y - _vdd->dpi.top, _vdd->dpi.zoom);
			if ((y_from < 0 && y_to < 0) || (y_from > h && y_to > h)) continue;

			ViewportMapDrawBridgeTunnel<is_32bpp>(vp, &ttm.tb, tunnel_z, true, w, h, blitter);
		}
	};

	if (cache_updated) {
		/* Render tunnels */
		if (_settings_client.gui.show_tunnels_on_map && _vd.tunnel_to_map_x.tunnels.size() != 0) {
			const int y_intercept_min = _vdd->dpi.top + (_vdd->dpi.left / 2);
			const int y_intercept_max = _vdd->dpi.top + _vdd->dpi.height + ((_vdd->dpi.left + _vdd->dpi.width) / 2);
			draw_tunnels(y_intercept_min, y_intercept_max, _vd.tunnel_to_map_x);
		}
		if (_settings_client.gui.show_tunnels_on_map && _vd.tunnel_to_map_y.tunnels.size() != 0) {
			const int y_intercept_min = _vdd->dpi.top - ((_vdd->dpi.left + _vdd->dpi.width) / 2);
			const int y_intercept_max = _vdd->dpi.top + _vdd->dpi.height - (_vdd->dpi.left / 2);
			draw_tunnels(y_intercept_min, y_intercept_max, _vd.tunnel_to_map_y);
		}

		/* Render bridges */
		if (_settings_client.gui.show_bridges_on_map && _vdd->bridge_to_map_x.size() != 0) {
			for (const auto &it : _vdd->bridge_to_map_x) { // For each bridge
				TunnelBridgeToMap tbtm { it.first, it.second };
				ViewportMapDrawBridgeTunnel<is_32bpp>(vp, &tbtm, (GetBridgeHeight(tbtm.from_tile) - 1) * TILE_HEIGHT, false, w, h, blitter);
			}
		}
		if (_settings_client.gui.show_bridges_on_map && _vdd->bridge_to_map_y.size() != 0) {
			for (const auto &it : _vdd->bridge_to_map_y) { // For each bridge
				TunnelBridgeToMap tbtm { it.first, it.second };
				ViewportMapDrawBridgeTunnel<is_32bpp>(vp, &tbtm, (GetBridgeHeight(tbtm.from_tile) - 1) * TILE_HEIGHT, false, w, h, blitter);
			}
		}
	}

	if (is_32bpp) {
		blitter->SetRect32(_vdd->dpi.dst_ptr, 0, 0, reinterpret_cast<uint32_t *>(vp->land_pixel_cache.data()) + land_cache_start, h, w, vp->width);
	} else {
		blitter->SetRect(_vdd->dpi.dst_ptr, 0, 0, reinterpret_cast<uint8_t *>(vp->land_pixel_cache.data()) + land_cache_start, h, w, vp->width);
	}

	if (unlikely(HasBit(_viewport_debug_flags, VDF_SHOW_NO_LANDSCAPE_MAP_DRAW)) && !cache_updated) {
		ViewportDrawDirtyBlocks(_cur_dpi, true);
	}
}

static void ViewportProcessParentSprites(ViewportDrawerDynamic *vdd, uint data_index)
{
	ViewportProcessParentSpritesData *data = &vdd->parent_sprite_sets[data_index];
	if (data->psts.size() > 80 && (UnScaleByZoomLower(data->dpi.width, data->dpi.zoom) >= 64 || UnScaleByZoomLower(data->dpi.height, data->dpi.zoom) >= 64) && !HasBit(_viewport_debug_flags, VDF_DISABLE_DRAW_SPLIT)) {
		/* split drawing region */

		uint data_index_2 = (uint)vdd->parent_sprite_sets.size();
		vdd->parent_sprite_sets.emplace_back();
		data = &vdd->parent_sprite_sets[data_index];
		ViewportProcessParentSpritesData *data2 = &vdd->parent_sprite_sets[data_index_2];
		data2->dpi = data->dpi;

		if (data->dpi.height > data->dpi.width) {
			/* vertical split: upper half */
			const int upper_height = (data->dpi.height / 2) & ScaleByZoom(-1, data->dpi.zoom);
			const int split = data2->dpi.top + upper_height;
			data2->dpi.height = upper_height;
			for (ParentSpriteToDraw *psd : data->psts) {
				if (psd->top < split) data2->psts.push_back(psd);
			}

			ViewportProcessParentSprites(vdd, data_index_2);
			data = &vdd->parent_sprite_sets[data_index];

			/* vertical split: lower half */
			data->dpi.dst_ptr = BlitterFactory::GetCurrentBlitter()->MoveTo(data->dpi.dst_ptr, 0, UnScaleByZoom(upper_height, data->dpi.zoom));
			data->dpi.top = split;
			data->dpi.height = data->dpi.height - upper_height;

			ParentSpriteToSortVector psts;
			for (ParentSpriteToDraw *psd : data->psts) {
				psd->SetComparisonDone(false);
				if (psd->top + psd->height > data->dpi.top) {
					psts.push_back(psd);
				}
			}
			data->psts = std::move(psts);

			ViewportProcessParentSprites(vdd, data_index);
		} else {
			/* horizontal split: left half */
			const int left_width = (data->dpi.width / 2) & ScaleByZoom(-1, data->dpi.zoom);
			const int margin = UnScaleByZoom(128, data->dpi.zoom); // Half tile (1 column) margin either side of split
			const int split = data2->dpi.left + left_width;
			data2->dpi.width = left_width;
			for (ParentSpriteToDraw *psd : data->psts) {
				if (psd->left < split + margin) data2->psts.push_back(psd);
			}

			ViewportProcessParentSprites(vdd, data_index_2);
			data = &vdd->parent_sprite_sets[data_index];

			/* horizontal split: right half */
			data->dpi.dst_ptr = BlitterFactory::GetCurrentBlitter()->MoveTo(data->dpi.dst_ptr, UnScaleByZoom(left_width, data->dpi.zoom), 0);
			data->dpi.left = split;
			data->dpi.width = data->dpi.width - left_width;

			ParentSpriteToSortVector psts;
			for (ParentSpriteToDraw *psd : data->psts) {
				psd->SetComparisonDone(false);
				if (psd->left + psd->width > data->dpi.left - margin) {
					psts.push_back(psd);
				}
			}
			data->psts = std::move(psts);

			ViewportProcessParentSprites(vdd, data_index);
		}
	} else {
		_vp_sprite_sorter(&data->psts);
	}
}

static void ViewportDoDrawPhase2(Viewport *vp, ViewportDrawerDynamic *vdd);
static void ViewportDoDrawPhase3(Viewport *vp);
static void ViewportDoDrawRenderJob(Viewport *vp, ViewportDrawerDynamic *vdd);

/* This is run in the main thread */
void ViewportDoDraw(Viewport *vp, int left, int top, int right, int bottom, NWidgetDisplayFlags display_flags)
{
	if (_spare_viewport_drawers.empty()) {
		_vdd.reset(new ViewportDrawerDynamic());
	} else {
		_vdd = std::move(_spare_viewport_drawers.back());
		_spare_viewport_drawers.pop_back();
	}

	_vdd->display_flags = display_flags;
	_vdd->transparency_opt = _transparency_opt;
	_vdd->invisibility_opt = _invisibility_opt;

	_vdd->dpi.zoom = vp->zoom;
	int mask = ScaleByZoom(-1, vp->zoom);

	_vd.combine_sprites = SPRITE_COMBINE_NONE;

	_vdd->dpi.width = (right - left) & mask;
	_vdd->dpi.height = (bottom - top) & mask;
	_vdd->dpi.left = left & mask;
	_vdd->dpi.top = top & mask;
	_vdd->dpi.pitch = _cur_dpi->pitch;
	_vd.last_child = NO_CHILD_STORE;

	_vdd->offset_x = UnScaleByZoomLower(_vdd->dpi.left - (vp->virtual_left & mask), vp->zoom);
	_vdd->offset_y = UnScaleByZoomLower(_vdd->dpi.top - (vp->virtual_top & mask), vp->zoom);
	int x = _vdd->offset_x + vp->left;
	int y = _vdd->offset_y + vp->top;

	_vdd->dpi.dst_ptr = BlitterFactory::GetCurrentBlitter()->MoveTo(_cur_dpi->dst_ptr, x - _cur_dpi->left, y - _cur_dpi->top);

	AutoRestoreBackup dpi_backup(_cur_dpi, &_vdd->dpi);

	if (vp->overlay != nullptr && vp->overlay->GetCargoMask() != 0 && vp->overlay->GetCompanyMask().Any()) {
		vp->overlay->PrepareDraw();

		if (vp->zoom >= ZOOM_LVL_DRAW_MAP && (vp->overlay_pixel_cache.empty() || vp->last_overlay_rebuild_counter != vp->overlay->GetRebuildCounter())) {
			vp->last_overlay_rebuild_counter = vp->overlay->GetRebuildCounter();

			vp->overlay_pixel_cache.assign(vp->ScreenArea(), 0xD7);

			DrawPixelInfo overlay_dpi;
			overlay_dpi.dst_ptr = vp->overlay_pixel_cache.data();
			overlay_dpi.height = vp->height;
			overlay_dpi.width = vp->width;
			overlay_dpi.pitch = vp->width;
			overlay_dpi.zoom = ZOOM_LVL_MIN;
			overlay_dpi.left = UnScaleByZoomLower(vp->virtual_left, vp->zoom);
			overlay_dpi.top = UnScaleByZoomLower(vp->virtual_top, vp->zoom);

			const int pitch = vp->width;
			Blitter_8bppDrawing blitter(&pitch);
			vp->overlay->Draw(&blitter, &overlay_dpi);
		}
	}

	if (vp->zoom >= ZOOM_LVL_DRAW_MAP) {
		/* Here the rendering is like smallmap. */
		if (BlitterFactory::GetCurrentBlitter()->GetScreenDepth() == 32) {
			if (_settings_client.gui.show_slopes_on_viewport_map) {
				ViewportMapDraw<true, true>(vp);
			} else {
				ViewportMapDraw<true, false>(vp);
			}
		} else {
			_pal2trsp_remap_ptr = IsTransparencySet(TO_TREES) ? GetNonSprite(GB(PALETTE_TO_TRANSPARENT, 0, PALETTE_WIDTH), SpriteType::Recolour) : nullptr;
			if (_settings_client.gui.show_slopes_on_viewport_map) {
				ViewportMapDraw<false, true>(vp);
			} else {
				ViewportMapDraw<false, false>(vp);
			}
		}
		ViewportMapDrawVehicles(&_vdd->dpi, vp);
		if (_scrolling_viewport && _settings_client.gui.show_scrolling_viewport_on_map) ViewportMapDrawScrollingViewportBox(vp);
		if (unlikely(_thd.place_mode == (HT_SPECIAL | HT_MAP) && (_thd.drawstyle & HT_DRAG_MASK) == HT_RECT && _thd.select_proc == DDSP_MEASURE)) ViewportMapDrawSelection(vp);
		if (vp->zoom < ZOOM_LVL_OUT_64X) ViewportAddKdtreeSigns(_vdd.get(), &_vdd->dpi, true);

		if (AreAnyPlansVisible()) {
			if (vp->last_plan_update_number != _plan_update_counter) {
				vp->last_plan_update_number = _plan_update_counter;

				vp->plan_pixel_cache.assign(vp->ScreenArea(), 0xD7);

				DrawPixelInfo plan_dpi;
				plan_dpi.dst_ptr = vp->plan_pixel_cache.data();
				plan_dpi.height = vp->height;
				plan_dpi.width = vp->width;
				plan_dpi.pitch = vp->width;
				plan_dpi.zoom = ZOOM_LVL_MIN;
				plan_dpi.left = UnScaleByZoomLower(vp->virtual_left, vp->zoom);
				plan_dpi.top = UnScaleByZoomLower(vp->virtual_top, vp->zoom);

				const int pitch = vp->width;
				Blitter_8bppDrawing blitter(&pitch);
				ViewportDrawPlans(vp, &blitter, &plan_dpi);
			}
		} else {
			vp->plan_pixel_cache.clear();
		}

		ViewportDoDrawPhase2(vp, _vdd.get());
		ViewportDoDrawPhase3(vp);
	} else {
		/* Classic rendering. */
		ViewportAddLandscape();
		ViewportAddVehicles(&_vdd->dpi, vp->update_vehicles);

		for (const TileSpriteToDraw &ts : _vdd->tile_sprites_to_draw) {
			PrepareDrawSpriteViewportSpriteStore(_vdd->sprite_data, &_vdd->dpi, ts.image, ts.pal);
		}
		for (const ParentSpriteToDraw &ps : _vdd->parent_sprites_to_draw) {
			if (ps.image != SPR_EMPTY_BOUNDING_BOX) PrepareDrawSpriteViewportSpriteStore(_vdd->sprite_data, &_vdd->dpi, ps.image, ps.pal);
		}
		for (const ChildScreenSpriteToDraw &cs : _vdd->child_screen_sprites_to_draw) {
			PrepareDrawSpriteViewportSpriteStore(_vdd->sprite_data, &_vdd->dpi, cs.image, cs.pal);
		}

		_viewport_drawer_jobs++;
		extern bool _draw_widget_outlines;
		if (unlikely(_draw_widget_outlines || HasBit(_viewport_debug_flags, VDF_DISABLE_THREAD))) {
			ViewportDoDrawRenderJob(vp, _vdd.release());
		} else {
			_general_worker_pool.EnqueueJob<ViewportDoDrawRenderJob>(vp, _vdd.release());
		}
	}
}

/* This is run in a worker thread */
static void ViewportDoDrawRenderSubJob(Viewport *vp, ViewportDrawerDynamic *vdd, uint data_index) {
	ViewportDrawParentSprites(vdd, &vdd->parent_sprite_sets[data_index].dpi, &vdd->parent_sprite_sets[data_index].psts, &vdd->child_screen_sprites_to_draw);

	if (_draw_dirty_blocks && HasBit(_viewport_debug_flags, VDF_DIRTY_BLOCK_PER_SPLIT)) {
		ViewportDrawDirtyBlocks(&vdd->parent_sprite_sets[data_index].dpi, true);
	}

	if (vdd->draw_jobs_active.fetch_sub(1) != 1) return;

	if (_draw_bounding_boxes) ViewportDrawBoundingBoxes(&vdd->dpi, vdd->parent_sprites_to_draw);

	ViewportDoDrawPhase2(vp, vdd);

	std::unique_lock<std::mutex> lk(_viewport_drawer_return_lock);
	bool notify = _viewport_drawer_returns.empty();
	ViewportDrawerReturn &ret = _viewport_drawer_returns.emplace_back();
	ret.vp = vp;
	ret.vdd.reset(vdd);
	lk.unlock();
	if (notify) _viewport_drawer_empty_cv.notify_one();
}

/* This is run in a worker thread */
static void ViewportDoDrawRenderJob(Viewport *vp, ViewportDrawerDynamic *vdd)
{
	ViewportAddKdtreeSigns(vdd, &vdd->dpi, false);

	DrawTextEffects(vdd, &vdd->dpi, vdd->IsTransparencySet(TO_LOADING));

	if (vdd->tile_sprites_to_draw.size() != 0) {
		ViewportDrawTileSprites(vdd);
	}

	vdd->parent_sprite_sets.resize(1);
	vdd->parent_sprite_sets[0].psts.reserve(vdd->parent_sprites_to_draw.size());
	for (auto &psd : vdd->parent_sprites_to_draw) {
		vdd->parent_sprite_sets[0].psts.push_back(&psd);
	}
	vdd->parent_sprite_sets[0].dpi = vdd->dpi;

	ViewportProcessParentSprites(vdd, 0);

	vdd->draw_jobs_active.store((uint)vdd->parent_sprite_sets.size(), std::memory_order_relaxed);

	for (uint i = 1; i < (uint)vdd->parent_sprite_sets.size(); i++) {
		extern bool _draw_widget_outlines;
		if (unlikely(_draw_widget_outlines || HasBit(_viewport_debug_flags, VDF_DISABLE_THREAD))) {
			ViewportDoDrawRenderSubJob(vp, vdd, i);
		} else {
			_general_worker_pool.EnqueueJob<ViewportDoDrawRenderSubJob>(vp, vdd, i);
		}
	}

	ViewportDoDrawRenderSubJob(vp, vdd, 0);
}

void ViewportDoDrawProcessAllPending()
{
	if (_viewport_drawer_jobs == 0) return;

	PerformanceAccumulator framerate(PFE_DRAWWORLD);

	std::unique_lock<std::mutex> lk(_viewport_drawer_return_lock);
	while (true) {
		if (_viewport_drawer_returns.empty()) {
			_viewport_drawer_empty_cv.wait(lk);
		} else {
			Viewport *vp = _viewport_drawer_returns.back().vp;
			_vdd = std::move(_viewport_drawer_returns.back().vdd);
			_viewport_drawer_returns.pop_back();
			lk.unlock();

			{
				AutoRestoreBackup dpi_backup(_cur_dpi, AutoRestoreBackupNoNewValueTag{});
				ViewportDoDrawPhase3(vp);
			}

			_viewport_drawer_jobs--;
			if (_viewport_drawer_jobs == 0) return;
			lk.lock();
		}
	}
}

/* This may be run either in a worker thread, or in the main thead */
static void ViewportDoDrawPhase2(Viewport *vp, ViewportDrawerDynamic *vdd)
{
	if (_draw_dirty_blocks && !(HasBit(_viewport_debug_flags, VDF_DIRTY_BLOCK_PER_SPLIT) && vp->zoom < ZOOM_LVL_DRAW_MAP)) {
		ViewportDrawDirtyBlocks(&vdd->dpi, HasBit(_viewport_debug_flags, VDF_DIRTY_BLOCK_PER_DRAW));
	}

	if (vp->overlay != nullptr && vp->overlay->GetCargoMask() != 0 && vp->overlay->GetCompanyMask().Any()) {
		if (vp->zoom < ZOOM_LVL_DRAW_MAP) {
			/* translate to window coordinates */
			DrawPixelInfo dp = vdd->dpi;
			ZoomLevel zoom = vdd->dpi.zoom;
			dp.zoom = ZOOM_LVL_MIN;
			dp.width = UnScaleByZoom(dp.width, zoom);
			dp.height = UnScaleByZoom(dp.height, zoom);
			dp.left = vdd->offset_x + vp->left;
			dp.top = vdd->offset_y + vp->top;
			vp->overlay->Draw(BlitterFactory::GetCurrentBlitter(), &dp);
		} else {
			const int pixel_cache_start = vdd->offset_x + (vdd->offset_y * vp->width);
			BlitterFactory::GetCurrentBlitter()->SetRectNoD7(vdd->dpi.dst_ptr, 0, 0, vp->overlay_pixel_cache.data() + pixel_cache_start,
					UnScaleByZoom(vdd->dpi.height, vdd->dpi.zoom), UnScaleByZoom(vdd->dpi.width, vdd->dpi.zoom), vp->width);
		}
	}

	if (_settings_client.gui.show_vehicle_route_mode != 0 && _settings_client.gui.show_vehicle_route) ViewportDrawVehicleRoutePath(vp, vdd);
}

/* This is run in the main thread */
static void ViewportDoDrawPhase3(Viewport *vp)
{
	DrawPixelInfo dp = _vdd->dpi;
	ZoomLevel zoom = _vdd->dpi.zoom;
	dp.zoom = ZOOM_LVL_MIN;
	dp.width = UnScaleByZoom(dp.width, zoom);
	dp.height = UnScaleByZoom(dp.height, zoom);
	_cur_dpi = &dp;
	if (_vdd->string_sprites_to_draw.size() != 0) {
		/* translate to world coordinates */
		dp.left = UnScaleByZoom(_vdd->dpi.left, zoom);
		dp.top = UnScaleByZoom(_vdd->dpi.top, zoom);
		ViewportDrawStrings(_vdd.get(), zoom, &_vdd->string_sprites_to_draw);
	}
	if (_settings_client.gui.show_vehicle_route_mode != 0 && _settings_client.gui.show_vehicle_route_steps && ViewportDrawHasVehicleRouteSteps()) {
		dp.left = _vdd->offset_x + vp->left;
		dp.top = _vdd->offset_y + vp->top;
		ViewportDrawVehicleRouteSteps(vp);
	}
	_cur_dpi = nullptr;

	if (vp->zoom < ZOOM_LVL_DRAW_MAP && AreAnyPlansVisible()) {
		DrawPixelInfo plan_dpi = _vdd->MakeDPIForText();
		ViewportDrawPlans(vp, BlitterFactory::GetCurrentBlitter(), &plan_dpi);
	} else if (vp->zoom >= ZOOM_LVL_DRAW_MAP && !vp->plan_pixel_cache.empty()) {
		const int pixel_cache_start = _vdd->offset_x + (_vdd->offset_y * vp->width);
		BlitterFactory::GetCurrentBlitter()->SetRectNoD7(_vdd->dpi.dst_ptr, 0, 0, vp->plan_pixel_cache.data() + pixel_cache_start,
				dp.height, dp.width, vp->width);
	}

	if (_vdd->display_flags.Any({ NWidgetDisplayFlag::ShadeGrey, NWidgetDisplayFlag::ShadeDimmed })) {
		DrawPixelInfo dp = _vdd->MakeDPIForText();
		GfxFillRect(BlitterFactory::GetCurrentBlitter(), &dp, dp.left, dp.top, dp.left + dp.width, dp.top + dp.height,
				_vdd->display_flags.Test(NWidgetDisplayFlag::ShadeDimmed) ? PALETTE_TO_TRANSPARENT : PALETTE_NEWSPAPER, FILLRECT_RECOLOUR);
	}

	_vdd->bridge_to_map_x.clear();
	_vdd->bridge_to_map_y.clear();
	_vdd->string_sprites_to_draw.clear();
	_vdd->tile_sprites_to_draw.clear();
	_vdd->parent_sprites_to_draw.clear();
	_vdd->parent_sprite_sets.clear();
	_vdd->parent_sprite_subsprites.Clear();
	_vdd->child_screen_sprites_to_draw.clear();
	_vdd->sprite_data.Clear();

	_spare_viewport_drawers.emplace_back(std::move(_vdd));
}

/**
 * Make sure we don't draw a too big area at a time.
 * If we do, the sprite sorter will run into major performance problems and the sprite memory may overflow.
 */
void ViewportDrawChk(Viewport *vp, int left, int top, int right, int bottom, NWidgetDisplayFlags display_flags)
{
	if ((vp->zoom < ZOOM_LVL_DRAW_MAP) && ((int64_t)ScaleByZoom(bottom - top, vp->zoom) * (int64_t)ScaleByZoom(right - left, vp->zoom) > (int64_t)(1000000 * ZOOM_BASE * ZOOM_BASE))) {
		if ((bottom - top) > (right - left)) {
			int t = (top + bottom) >> 1;
			ViewportDrawChk(vp, left, top, right, t, display_flags);
			ViewportDrawChk(vp, left, t, right, bottom, display_flags);
		} else {
			int t = (left + right) >> 1;
			ViewportDrawChk(vp, left, top, t, bottom, display_flags);
			ViewportDrawChk(vp, t, top, right, bottom, display_flags);
		}
	} else {
		ViewportDoDraw(vp,
			ScaleByZoom(left - vp->left, vp->zoom) + vp->virtual_left,
			ScaleByZoom(top - vp->top, vp->zoom) + vp->virtual_top,
			ScaleByZoom(right - vp->left, vp->zoom) + vp->virtual_left,
			ScaleByZoom(bottom - vp->top, vp->zoom) + vp->virtual_top,
			display_flags
		);
	}
}

static inline void ViewportDraw(Viewport *vp, int left, int top, int right, int bottom, NWidgetDisplayFlags display_flags)
{
	if (right <= vp->left || bottom <= vp->top) return;

	if (left >= vp->left + vp->width) return;

	if (left < vp->left) left = vp->left;
	if (right > vp->left + vp->width) right = vp->left + vp->width;

	if (top >= vp->top + vp->height) return;

	if (top < vp->top) top = vp->top;
	if (bottom > vp->top + vp->height) bottom = vp->top + vp->height;

	vp->is_drawn = true;

	ViewportDrawChk(vp, left, top, right, bottom, display_flags);
}

/**
 * Draw the viewport of this window.
 */
void Window::DrawViewport(NWidgetDisplayFlags display_flags) const
{
	PerformanceAccumulator framerate(PFE_DRAWWORLD);

	DrawPixelInfo *dpi = _cur_dpi;

	dpi->left += this->left;
	dpi->top += this->top;

	ViewportDraw(this->viewport, dpi->left, dpi->top, dpi->left + dpi->width, dpi->top + dpi->height, display_flags);

	dpi->left -= this->left;
	dpi->top -= this->top;
}

/**
 * Ensure that a given viewport has a valid scroll position.
 *
 * There must be a visible piece of the map in the center of the viewport.
 * If there isn't, the viewport will be scrolled to nearest such location.
 *
 * @param vp The viewport.
 * @param[in,out] scroll_x Viewport X scroll.
 * @param[in,out] scroll_y Viewport Y scroll.
 */
static inline void ClampViewportToMap(const Viewport *vp, int *scroll_x, int *scroll_y)
{
	/* Centre of the viewport is hot spot. */
	Point pt = {
		*scroll_x + vp->virtual_width / 2,
		*scroll_y + vp->virtual_height / 2
	};

	/* Find nearest tile that is within borders of the map. */
	bool clamped;
	pt = InverseRemapCoords2(pt.x, pt.y, true, &clamped);

	if (clamped) {
		/* Convert back to viewport coordinates and remove centering. */
		pt = RemapCoords2(pt.x, pt.y);
		*scroll_x = pt.x - vp->virtual_width / 2;
		*scroll_y = pt.y - vp->virtual_height / 2;
	}
}


/**
 * Clamp the smooth scroll to a maxmimum speed and distance based on time elapsed.
 *
 * Every 30ms, we move 1/4th of the distance, to give a smooth movement experience.
 * But we never go over the max_scroll speed.
 *
 * @param delta_ms Time elapsed since last update.
 * @param delta_hi The distance to move in highest dimension (can't be zero).
 * @param delta_lo The distance to move in lowest dimension.
 * @param[out] delta_hi_clamped The clamped distance to move in highest dimension.
 * @param[out] delta_lo_clamped The clamped distance to move in lowest dimension.
 */
static void ClampSmoothScroll(uint32_t delta_ms, int64_t delta_hi, int64_t delta_lo, int &delta_hi_clamped, int &delta_lo_clamped)
{
	/** A tile is 64 pixels in width at 1x zoom; viewport coordinates are in 4x zoom. */
	constexpr int PIXELS_PER_TILE = TILE_PIXELS * 2 * ZOOM_BASE;

	assert(delta_hi != 0);

	/* Move at most 75% of the distance every 30ms, for a smooth experience */
	int64_t delta_left = delta_hi * std::pow(0.75, delta_ms / 30.0);
	/* Move never more than 16 tiles per 30ms. */
	int max_scroll = Map::ScaleBySize1D(16 * PIXELS_PER_TILE * delta_ms / 30);

	/* We never go over the max_scroll speed. */
	delta_hi_clamped = Clamp(delta_hi - delta_left, -max_scroll, max_scroll);
	/* The lower delta is in ratio of the higher delta, so we keep going straight at the destination. */
	delta_lo_clamped = delta_lo * delta_hi_clamped / delta_hi;

	/* Ensure we always move (delta_hi can't be zero). */
	if (delta_hi_clamped == 0) {
		delta_hi_clamped = delta_hi > 0 ? 1 : -1;
	}
}

/**
 * Update the next viewport position being displayed.
 * @param w %Window owning the viewport.
 * @param delta_ms Milliseconds since the last update.
 */
void UpdateNextViewportPosition(Window *w, uint32_t delta_ms)
{
	const Viewport *vp = w->viewport;

	if (w->viewport->follow_vehicle != VehicleID::Invalid()) {
		const Vehicle *veh = Vehicle::Get(w->viewport->follow_vehicle);
		Point pt = MapXYZToViewport(vp, veh->x_pos, veh->y_pos, veh->z_pos);

		w->viewport->next_scrollpos_x = pt.x;
		w->viewport->next_scrollpos_y = pt.y;
		w->viewport->force_update_overlay_pending = false;
	} else {
		/* Ensure the destination location is within the map */
		ClampViewportToMap(vp, &w->viewport->dest_scrollpos_x, &w->viewport->dest_scrollpos_y);

		int delta_x = w->viewport->dest_scrollpos_x - w->viewport->scrollpos_x;
		int delta_y = w->viewport->dest_scrollpos_y - w->viewport->scrollpos_y;

		int current_x = w->viewport->scrollpos_x;
		int current_y = w->viewport->scrollpos_y;

		w->viewport->next_scrollpos_x = w->viewport->scrollpos_x;
		w->viewport->next_scrollpos_y = w->viewport->scrollpos_y;

		bool update_overlay = false;
		if (delta_x != 0 || delta_y != 0) {
			if (_settings_client.gui.smooth_scroll) {
				int delta_x_clamped;
				int delta_y_clamped;

				if (abs(delta_x) > abs(delta_y)) {
					ClampSmoothScroll(delta_ms, delta_x, delta_y, delta_x_clamped, delta_y_clamped);
				} else {
					ClampSmoothScroll(delta_ms, delta_y, delta_x, delta_y_clamped, delta_x_clamped);
				}

				w->viewport->next_scrollpos_x += delta_x_clamped;
				w->viewport->next_scrollpos_y += delta_y_clamped;
			} else {
				w->viewport->next_scrollpos_x = w->viewport->dest_scrollpos_x;
				w->viewport->next_scrollpos_y = w->viewport->dest_scrollpos_y;
			}
			update_overlay = (w->viewport->next_scrollpos_x == w->viewport->dest_scrollpos_x &&
								w->viewport->next_scrollpos_y == w->viewport->dest_scrollpos_y);
		}
		w->viewport->force_update_overlay_pending = update_overlay;

		ClampViewportToMap(vp, &w->viewport->next_scrollpos_x, &w->viewport->next_scrollpos_y);

		/* When moving small amounts around the border we can get stuck, and
		 * not actually move. In those cases, teleport to the destination. */
		if ((delta_x != 0 || delta_y != 0) && current_x == w->viewport->next_scrollpos_x && current_y == w->viewport->next_scrollpos_y) {
			w->viewport->next_scrollpos_x = w->viewport->dest_scrollpos_x;
			w->viewport->next_scrollpos_y = w->viewport->dest_scrollpos_y;
		}

		if (_scrolling_viewport == w) UpdateActiveScrollingViewport(w);
	}
}

/**
 * Apply the next viewport position being displayed.
 * @param w %Window owning the viewport.
 */
void ApplyNextViewportPosition(Window *w)
{
	w->viewport->scrollpos_x = w->viewport->next_scrollpos_x;
	w->viewport->scrollpos_y = w->viewport->next_scrollpos_y;
	SetViewportPosition(w, w->viewport->next_scrollpos_x, w->viewport->next_scrollpos_y, w->viewport->force_update_overlay_pending);
}

void UpdateViewportSizeZoom(Viewport *vp)
{
	vp->dirty_blocks_per_column = CeilDiv(vp->height, vp->GetDirtyBlockHeight());
	vp->dirty_blocks_per_row = CeilDiv(vp->width, vp->GetDirtyBlockWidth());
	vp->dirty_blocks_column_pitch = CeilDivT(vp->dirty_blocks_per_column, VP_BLOCK_BITS);
	vp->dirty_blocks.assign(vp->dirty_blocks_column_pitch * vp->dirty_blocks_per_row, 0);
	UpdateViewportDirtyBlockLeftMargin(vp);
	if (vp->zoom >= ZOOM_LVL_DRAW_MAP) {
		memset(vp->map_draw_vehicles_cache.done_hash_bits, 0, sizeof(vp->map_draw_vehicles_cache.done_hash_bits));
		vp->map_draw_vehicles_cache.vehicle_pixels.assign(CeilDivT<size_t>(vp->ScreenArea(), VP_BLOCK_BITS), 0);

		if (BlitterFactory::GetCurrentBlitter()->GetScreenDepth() == 32) {
			vp->land_pixel_cache.assign(vp->ScreenArea() * 4, 0xD7);
		} else {
			vp->land_pixel_cache.assign(vp->ScreenArea(), 0xD7);
		}
		vp->overlay_pixel_cache.clear();
		vp->plan_pixel_cache.clear();
	} else {
		vp->map_draw_vehicles_cache.vehicle_pixels.clear();
		vp->land_pixel_cache.clear();
		vp->land_pixel_cache.shrink_to_fit();
		vp->overlay_pixel_cache.clear();
		vp->overlay_pixel_cache.shrink_to_fit();
		vp->plan_pixel_cache.clear();
		vp->plan_pixel_cache.shrink_to_fit();
	}
	vp->last_plan_update_number = 0;
	vp->update_vehicles = true;
	FillViewportCoverageRect();
}

void UpdateActiveScrollingViewport(Window *w)
{
	if (w != nullptr && (!_settings_client.gui.show_scrolling_viewport_on_map || w->viewport->zoom >= ZOOM_LVL_DRAW_MAP)) w = nullptr;

	const bool bound_valid = (_scrolling_viewport_bound.left != _scrolling_viewport_bound.right);

	if (w == nullptr && !bound_valid) return;

	const int gap = ScaleByZoom(1, ZOOM_LVL_MAX);

	auto get_bounds = [](const ViewportData *vp) -> Rect {
		return { vp->next_scrollpos_x, vp->next_scrollpos_y, vp->next_scrollpos_x + vp->virtual_width + 1, vp->next_scrollpos_y + vp->virtual_height + 1 };
	};

	if (w != nullptr  && !bound_valid) {
		const Rect bounds = get_bounds(w->viewport);
		MarkAllViewportMapsDirty(bounds.left, bounds.top, bounds.right, bounds.bottom);
		_scrolling_viewport_bound = bounds;
	} else if (w == nullptr && bound_valid) {
		const Rect &bounds = _scrolling_viewport_bound;
		MarkAllViewportMapsDirty(bounds.left, bounds.top, bounds.right, bounds.bottom);
		_scrolling_viewport_bound = { 0, 0, 0, 0 };
	} else {
		/* Calculate symmetric difference of two rectangles */
		const Rect a = get_bounds(w->viewport);
		const Rect &b = _scrolling_viewport_bound;
		if (a.left != b.left) MarkAllViewportMapsDirty(std::min(a.left, b.left) - gap, std::min(a.top, b.top) - gap, std::max(a.left, b.left) + gap, std::max(a.bottom, b.bottom) + gap);
		if (a.top != b.top) MarkAllViewportMapsDirty(std::min(a.left, b.left) - gap, std::min(a.top, b.top) - gap, std::max(a.right, b.right) + gap, std::max(a.top, b.top) + gap);
		if (a.right != b.right) MarkAllViewportMapsDirty(std::min(a.right, b.right) - gap, std::min(a.top, b.top) - gap, std::max(a.right, b.right) + gap, std::max(a.bottom, b.bottom) + gap);
		if (a.bottom != b.bottom) MarkAllViewportMapsDirty(std::min(a.left, b.left) - gap, std::min(a.bottom, b.bottom) - gap, std::max(a.right, b.right) + gap, std::max(a.bottom, b.bottom) + gap);
		_scrolling_viewport_bound = a;
	}
}

/**
 * Marks a viewport as dirty for repaint if it displays (a part of) the area the needs to be repainted.
 * @param vp     The viewport to mark as dirty
 * @param left   Left edge of area to repaint
 * @param top    Top edge of area to repaint
 * @param right  Right edge of area to repaint
 * @param bottom Bottom edge of area to repaint
 * @ingroup dirty
 */
void MarkViewportDirty(Viewport * const vp, int left, int top, int right, int bottom, ViewportMarkDirtyFlags flags)
{
	/* Rounding wrt. zoom-out level */
	right  += (1 << vp->zoom) - 1;
	bottom += (1 << vp->zoom) - 1;

	right -= vp->virtual_left;
	if (right <= 0) return;
	right = std::min(right, vp->virtual_width);

	bottom -= vp->virtual_top;
	if (bottom <= 0) return;
	bottom = std::min(bottom, vp->virtual_height);

	left = std::max(0, left - vp->virtual_left);

	if (left >= vp->virtual_width) return;

	top = std::max(0, top - vp->virtual_top);

	if (top >= vp->virtual_height) return;

	uint x = std::max<int>(0, UnScaleByZoomLower(left, vp->zoom) - vp->dirty_block_left_margin) >> vp->GetDirtyBlockWidthShift();
	uint y = UnScaleByZoomLower(top, vp->zoom) >> vp->GetDirtyBlockHeightShift();
	uint w = (std::max<int>(0, UnScaleByZoom(right, vp->zoom) - 1 - vp->dirty_block_left_margin) >> vp->GetDirtyBlockWidthShift()) + 1 - x;
	uint h = ((UnScaleByZoom(bottom, vp->zoom) - 1) >> vp->GetDirtyBlockHeightShift()) + 1 - y;

	if (w == 0 || h == 0) return;

	uint col_start = (x * vp->dirty_blocks_column_pitch) + (y / VP_BLOCK_BITS);
	uint y_end = y + h;
	if ((y_end - 1) / VP_BLOCK_BITS == y / VP_BLOCK_BITS) {
		/* Only dirtying a single block row */
		const ViewPortBlockT mask = GetBitMaskSC<ViewPortBlockT>(y % VP_BLOCK_BITS, h);
		for (uint i = 0; i < w; i++, col_start += vp->dirty_blocks_column_pitch) {
			vp->dirty_blocks[col_start] |= mask;
		}
	} else {
		/* Dirtying multiple block rows */
		const uint h_non_first = y_end - Align(y + 1, VP_BLOCK_BITS); // Height, excluding the first block
		for (uint i = 0; i < w; i++, col_start += vp->dirty_blocks_column_pitch) {
			uint pos = col_start;

			/* Set only high bits for first block in column */
			vp->dirty_blocks[pos] |= (~static_cast<ViewPortBlockT>(0)) << (y % VP_BLOCK_BITS);

			uint h_left = h_non_first;
			while (h_left > 0) {
				pos++;
				if (h_left < VP_BLOCK_BITS) {
					/* Set only low bits for last block in column */
					vp->dirty_blocks[pos] |= GetBitMaskSC<ViewPortBlockT>(0, h_left);
					break;
				} else {
					/* Set all bits for middle blocks in column */
					vp->dirty_blocks[pos] = ~static_cast<ViewPortBlockT>(0);
				}
				h_left -= VP_BLOCK_BITS;
			}
		}
	}
	vp->is_dirty = true;

	if (unlikely(vp->zoom >= ZOOM_LVL_DRAW_MAP && !(flags & VMDF_NOT_LANDSCAPE))) {
		uint l = UnScaleByZoomLower(left, vp->zoom);
		uint t = UnScaleByZoomLower(top, vp->zoom);
		uint w = UnScaleByZoom(right, vp->zoom) - l;
		uint h = UnScaleByZoom(bottom, vp->zoom) - t;
		uint bitdepth = BlitterFactory::GetCurrentBlitter()->GetScreenDepth() / 8;
		uint8_t *land_cache = vp->land_pixel_cache.data() + ((l + (t * vp->width)) * bitdepth);
		while (--h) {
			memset(land_cache, 0xD7, (size_t)w * bitdepth);
			land_cache += vp->width * bitdepth;
		}
	}
}

/**
 * Mark all viewports that display an area as dirty (in need of repaint).
 * @param left   Left   edge of area to repaint. (viewport coordinates, that is wrt. #ZOOM_LVL_MIN)
 * @param top    Top    edge of area to repaint. (viewport coordinates, that is wrt. #ZOOM_LVL_MIN)
 * @param right  Right  edge of area to repaint. (viewport coordinates, that is wrt. #ZOOM_LVL_MIN)
 * @param bottom Bottom edge of area to repaint. (viewport coordinates, that is wrt. #ZOOM_LVL_MIN)
 * @param flags  To tell if an update is relevant or not (for example, animations in map mode are not)
 * @ingroup dirty
 */
void MarkAllViewportsDirty(int left, int top, int right, int bottom, ViewportMarkDirtyFlags flags)
{
	for (uint i = 0; i < _viewport_window_cache.size(); i++) {
		if (flags & VMDF_NOT_MAP_MODE && _viewport_window_cache[i]->zoom >= ZOOM_LVL_DRAW_MAP) continue;
		if (flags & VMDF_NOT_MAP_MODE_NON_VEG && _viewport_window_cache[i]->zoom >= ZOOM_LVL_DRAW_MAP && _viewport_window_cache[i]->map_type != VPMT_VEGETATION) continue;
		const Rect &r = _viewport_coverage_rects[i];
		if (left >= r.right ||
				right <= r.left ||
				top >= r.bottom ||
				bottom <= r.top) {
			continue;
		}
		MarkViewportDirty(_viewport_window_cache[i], left, top, right, bottom, flags);
	}
}

static void MarkRouteStepDirty(RouteStepsMap::const_iterator cit)
{
	const uint size = cit->second.size() > max_rank_order_type_count ? 1 : (uint)cit->second.size();
	MarkRouteStepDirty(cit->first, size);
}

static void MarkRouteStepDirty(const TileIndex tile, uint order_nr)
{
	dbg_assert(tile != INVALID_TILE);
	const Point pt = RemapCoords2(TileX(tile) * TILE_SIZE + TILE_SIZE / 2, TileY(tile) * TILE_SIZE + TILE_SIZE / 2);
	const int char_height = GetCharacterHeight(FS_SMALL) + 1;
	const int max_width = _vp_route_step_base_width + _vp_route_step_string_width[3];
	const int half_width_base = (max_width / 2) + 1;
	for (Viewport * const vp : _viewport_window_cache) {
		const int half_width = ScaleByZoom(half_width_base, vp->zoom);
		const int height = ScaleByZoom(_vp_route_step_height_top + char_height * order_nr + _vp_route_step_height_bottom, vp->zoom);
		MarkViewportDirty(vp, pt.x - half_width, pt.y - height, pt.x + half_width, pt.y, VMDF_NOT_LANDSCAPE);
	}
}

void ViewportRouteOverlay::PrepareRouteStepsAndMarkDirtyIfChanged(const Vehicle *veh)
{
	this->PrepareRouteSteps(veh);
	if (this->route_steps != this->route_steps_last_mark_dirty) {
		for (RouteStepsMap::const_iterator cit = this->route_steps_last_mark_dirty.begin(); cit != this->route_steps_last_mark_dirty.end(); cit++) {
			MarkRouteStepDirty(cit);
		}
		for (RouteStepsMap::const_iterator cit = this->route_steps.begin(); cit != this->route_steps.end(); ++cit) {
			MarkRouteStepDirty(cit);
		}
		this->route_steps_last_mark_dirty = this->route_steps;
	}
}

/**
 * Mark all viewports in map mode that display an area as dirty (in need of repaint).
 * @param left   Left edge of area to repaint
 * @param top    Top edge of area to repaint
 * @param right  Right edge of area to repaint
 * @param bottom Bottom edge of area to repaint
 * @ingroup dirty
 */
void MarkAllViewportMapsDirty(int left, int top, int right, int bottom)
{
	for (Viewport *vp : _viewport_window_cache) {
		if (vp->zoom >= ZOOM_LVL_DRAW_MAP) {
			MarkViewportDirty(vp, left, top, right, bottom, VMDF_NOT_LANDSCAPE);
		}
	}
}

void MarkAllViewportMapLandscapesDirty()
{
	for (Window *w : Window::Iterate()) {
		Viewport *vp = w->viewport;
		if (vp != nullptr && vp->zoom >= ZOOM_LVL_DRAW_MAP) {
			ClearViewportLandPixelCache(vp);
			w->SetDirty();
		}
	}
}

void MarkWholeNonMapViewportsDirty()
{
	for (Window *w : Window::Iterate()) {
		Viewport *vp = w->viewport;
		if (vp != nullptr && vp->zoom < ZOOM_LVL_DRAW_MAP) {
			w->SetDirty();
		}
	}
}

/**
 * Mark all viewport overlays for a specific station dirty (in need of repaint).
 * @param st     Station
 * @ingroup dirty
 */
void MarkAllViewportOverlayStationLinksDirty(const Station *st)
{
	for (Viewport *vp : _viewport_window_cache) {
		if (vp->overlay != nullptr) {
			vp->overlay->MarkStationViewportLinksDirty(st);
		}
	}
}

void ConstrainAllViewportsZoom()
{
	for (Window *w : Window::Iterate()) {
		if (w->viewport == nullptr) continue;

		ZoomLevel zoom = static_cast<ZoomLevel>(Clamp(w->viewport->zoom, _settings_client.gui.zoom_min, _settings_client.gui.zoom_max));
		if (zoom != w->viewport->zoom) {
			while (w->viewport->zoom < zoom) DoZoomInOutWindow(ZOOM_OUT, w);
			while (w->viewport->zoom > zoom) DoZoomInOutWindow(ZOOM_IN, w);
		}
	}
}

/**
 * Mark a tile given by its index dirty for repaint.
 * @param tile The tile to mark dirty.
 * @param flags To tell if an update is relevant or not (for example, animations in map mode are not).
 * @param bridge_level_offset Height of bridge on tile to also mark dirty. (Height level relative to north corner.)
 * @param tile_height_override Height of the tile (#TileHeight).
 * @ingroup dirty
 */
void MarkTileDirtyByTile(TileIndex tile, ViewportMarkDirtyFlags flags, int bridge_level_offset, int tile_height_override)
{
	Point pt = RemapCoords(TileX(tile) * TILE_SIZE, TileY(tile) * TILE_SIZE, tile_height_override * TILE_HEIGHT);
	MarkAllViewportsDirty(
			pt.x - 31  * ZOOM_BASE,
			pt.y - 122 * ZOOM_BASE - ZOOM_BASE * TILE_HEIGHT * bridge_level_offset,
			pt.x - 31  * ZOOM_BASE + 67  * ZOOM_BASE,
			pt.y - 122 * ZOOM_BASE + 154 * ZOOM_BASE,
			flags
	);
}

void MarkTileGroundDirtyByTile(TileIndex tile, ViewportMarkDirtyFlags flags)
{
	int x = TileX(tile) * TILE_SIZE;
	int y = TileY(tile) * TILE_SIZE;
	Point top = RemapCoords(x, y, GetTileMaxPixelZ(tile));
	Point bot = RemapCoords(x + TILE_SIZE, y + TILE_SIZE, GetTilePixelZ(tile));
	MarkAllViewportsDirty(top.x - TILE_PIXELS * ZOOM_BASE, top.y - TILE_HEIGHT * ZOOM_BASE, top.x + TILE_PIXELS * ZOOM_BASE, bot.y, flags);
}

void MarkViewportLineDirty(Viewport * const vp, const Point from_pt, const Point to_pt, const int block_radius, ViewportMarkDirtyFlags flags)
{
	int x1 = from_pt.x / block_radius;
	int y1 = from_pt.y / block_radius;
	const int x2 = to_pt.x / block_radius;
	const int y2 = to_pt.y / block_radius;

	/* http://en.wikipedia.org/wiki/Bresenham%27s_line_algorithm#Simplification */
	const int dx = abs(x2 - x1);
	const int dy = abs(y2 - y1);
	const int sx = (x1 < x2) ? 1 : -1;
	const int sy = (y1 < y2) ? 1 : -1;
	int err = dx - dy;
	for (;;) {
		MarkViewportDirty(
				vp,
				(x1 - 2) * block_radius,
				(y1 - 2) * block_radius,
				(x1 + 2) * block_radius,
				(y1 + 2) * block_radius,
				flags
		);
		if (x1 == x2 && y1 == y2) break;
		const int e2 = 2 * err;
		if (e2 > -dy) {
			err -= dy;
			x1 += sx;
		}
		if (e2 < dx) {
			err += dx;
			y1 += sy;
		}
	}
}

void MarkTileLineDirty(const TileIndex from_tile, const TileIndex to_tile, ViewportMarkDirtyFlags flags)
{
	dbg_assert(from_tile != INVALID_TILE);
	dbg_assert(to_tile != INVALID_TILE);

	const Point from_pt = RemapCoords2(TileX(from_tile) * TILE_SIZE + TILE_SIZE / 2, TileY(from_tile) * TILE_SIZE + TILE_SIZE / 2);
	const Point to_pt = RemapCoords2(TileX(to_tile) * TILE_SIZE + TILE_SIZE / 2, TileY(to_tile) * TILE_SIZE + TILE_SIZE / 2);

	for (Viewport * const vp : _viewport_window_cache) {
		if (flags & VMDF_NOT_MAP_MODE && vp->zoom >= ZOOM_LVL_DRAW_MAP) continue;

		const int block_shift = 2 + vp->zoom;

		int x1 = from_pt.x >> block_shift;
		int y1 = from_pt.y >> block_shift;
		const int x2 = to_pt.x >> block_shift;
		const int y2 = to_pt.y >> block_shift;

		/* http://en.wikipedia.org/wiki/Bresenham%27s_line_algorithm#Simplification */
		const int dx = abs(x2 - x1);
		const int dy = abs(y2 - y1);
		const int sx = (x1 < x2) ? 1 : -1;
		const int sy = (y1 < y2) ? 1 : -1;
		int err = dx - dy;
		for (;;) {
			MarkViewportDirty(
					vp,
					(x1 - 1) << block_shift,
					(y1 - 1) << block_shift,
					(x1 + 2) << block_shift,
					(y1 + 2) << block_shift,
					flags
			);
			if (x1 == x2 && y1 == y2) break;
			const int e2 = 2 * err;
			if (e2 > -dy) {
				err -= dy;
				x1 += sx;
			}
			if (e2 < dx) {
				err += dx;
				y1 += sy;
			}
		}
	}
}

static void MarkRoutePathsDirty(const std::vector<DrawnPathRouteTileLine> &lines)
{
	for (const DrawnPathRouteTileLine &it : lines) {
		MarkTileLineDirty(it.from_tile, it.to_tile, VMDF_NOT_LANDSCAPE);
	}
}

void ViewportRouteOverlay::PrepareRoutePathsAndMarkDirtyIfChanged(const Vehicle *veh)
{
	this->PrepareRoutePaths(veh);
	if (this->route_paths_last_mark_dirty != this->route_paths) {
		MarkRoutePathsDirty(this->route_paths_last_mark_dirty);
		MarkRoutePathsDirty(this->route_paths);
		this->route_paths_last_mark_dirty = this->route_paths;
	}
}

void ViewportRouteOverlay::PrepareRouteAndMarkDirtyIfChanged(const Vehicle *veh)
{
	this->PrepareRoutePathsAndMarkDirtyIfChanged(veh);
	this->PrepareRouteStepsAndMarkDirtyIfChanged(veh);
}

void HandleViewportRoutePathFocusChange(const Window *old, const Window *focused)
{
	const Vehicle *old_v = (old != nullptr) ? GetVehicleFromWindow(old) : nullptr;
	const Vehicle *new_v = (focused != nullptr) ? GetVehicleFromWindow(focused) : nullptr;
	if (old_v != new_v) {
		_vp_focused_window_route_overlay.PrepareRouteAndMarkDirtyIfChanged(new_v);
	}
}

void AddFixedViewportRoutePath(VehicleID veh)
{
	FixedVehicleViewportRouteOverlay &overlay = _vp_fixed_route_overlays.emplace_back();
	overlay.veh = veh;
}

void RemoveFixedViewportRoutePath(VehicleID veh)
{
	container_unordered_remove_if(_vp_fixed_route_overlays, [&](FixedVehicleViewportRouteOverlay &it) -> bool {
		if (it.veh == veh) {
			it.PrepareRouteAndMarkDirtyIfChanged(nullptr);
			return true;
		}
		return false;
	});
}

void ChangeFixedViewportRoutePath(VehicleID from, VehicleID to)
{
	for (auto &it : _vp_fixed_route_overlays) {
		if (it.veh == from) it.veh = to;
	}
}

/**
 * Marks the selected tiles as dirty.
 *
 * This function marks the selected tiles as dirty for repaint
 *
 * @ingroup dirty
 */
static void SetSelectionTilesDirty()
{
	int x_size = _thd.size.x;
	int y_size = _thd.size.y;

	if (!_thd.diagonal) { // Selecting in a straight rectangle (or a single square)
		int x_start = _thd.pos.x;
		int y_start = _thd.pos.y;

		if (_thd.outersize.x != 0 || _thd.outersize.y != 0) {
			x_size  += _thd.outersize.x;
			x_start += _thd.offs.x;
			y_size  += _thd.outersize.y;
			y_start += _thd.offs.y;
		}

		x_size -= TILE_SIZE;
		y_size -= TILE_SIZE;

		dbg_assert(x_size >= 0);
		dbg_assert(y_size >= 0);

		int x_end = Clamp(x_start + x_size, 0, Map::SizeX() * TILE_SIZE - TILE_SIZE);
		int y_end = Clamp(y_start + y_size, 0, Map::SizeY() * TILE_SIZE - TILE_SIZE);

		x_start = Clamp(x_start, 0, Map::SizeX() * TILE_SIZE - TILE_SIZE);
		y_start = Clamp(y_start, 0, Map::SizeY() * TILE_SIZE - TILE_SIZE);

		/* make sure everything is multiple of TILE_SIZE */
		dbg_assert((x_end | y_end | x_start | y_start) % TILE_SIZE == 0);

		/* How it works:
		 * Suppose we have to mark dirty rectangle of 3x4 tiles:
		 *   x
		 *  xxx
		 * xxxxx
		 *  xxxxx
		 *   xxx
		 *    x
		 * This algorithm marks dirty columns of tiles, so it is done in 3+4-1 steps:
		 * 1)  x     2)  x
		 *    xxx       Oxx
		 *   Oxxxx     xOxxx
		 *    xxxxx     Oxxxx
		 *     xxx       xxx
		 *      x         x
		 * And so forth...
		 */

		int top_x = x_end; // coordinates of top dirty tile
		int top_y = y_start;
		int bot_x = top_x; // coordinates of bottom dirty tile
		int bot_y = top_y;

		const bool conservative_mode = (_thd.place_mode & HT_MAP) && !_viewport_vehicle_map_redraw_rects.empty();

		do {
			/* topmost dirty point */
			TileIndex top_tile = TileVirtXY(top_x, top_y);
			Point top = RemapCoords(top_x, top_y, conservative_mode ? _settings_game.construction.map_height_limit * TILE_HEIGHT : GetTileMaxPixelZ(top_tile));

			/* bottommost point */
			TileIndex bottom_tile = TileVirtXY(bot_x, bot_y);
			Point bot = RemapCoords(bot_x + TILE_SIZE, bot_y + TILE_SIZE, conservative_mode ? 0 : GetTilePixelZ(bottom_tile)); // bottommost point

			/* the 'x' coordinate of 'top' and 'bot' is the same (and always in the same distance from tile middle),
			 * tile height/slope affects only the 'y' on-screen coordinate! */

			int l = top.x - TILE_PIXELS * ZOOM_BASE; // 'x' coordinate of left   side of the dirty rectangle
			int t = top.y;                           // 'y' coordinate of top    side of the dirty rectangle
			int r = top.x + TILE_PIXELS * ZOOM_BASE; // 'x' coordinate of right  side of the dirty rectangle
			int b = bot.y;                           // 'y' coordinate of bottom side of the dirty rectangle

			static const int OVERLAY_WIDTH = conservative_mode ? 2 << ZOOM_LVL_END : 4 * ZOOM_BASE; // part of selection sprites is drawn outside the selected area (in particular: terraforming)

			/* For halftile foundations on SLOPE_STEEP_S the sprite extents some more towards the top */
			ViewportMarkDirtyFlags mode = (_thd.place_mode & HT_MAP) ? VMDF_NOT_LANDSCAPE : VMDF_NOT_MAP_MODE;
			MarkAllViewportsDirty(l - OVERLAY_WIDTH, t - OVERLAY_WIDTH - TILE_HEIGHT * ZOOM_BASE, r + OVERLAY_WIDTH, b + OVERLAY_WIDTH, mode);

			/* haven't we reached the topmost tile yet? */
			if (top_x != x_start) {
				top_x -= TILE_SIZE;
			} else {
				top_y += TILE_SIZE;
			}

			/* the way the bottom tile changes is different when we reach the bottommost tile */
			if (bot_y != y_end) {
				bot_y += TILE_SIZE;
			} else {
				bot_x -= TILE_SIZE;
			}
		} while (bot_x >= top_x);
	} else { // Selecting in a 45 degrees rotated (diagonal) rectangle.
		/* a_size, b_size describe a rectangle with rotated coordinates */
		int a_size = x_size + y_size, b_size = x_size - y_size;

		int interval_a = a_size < 0 ? -(int)TILE_SIZE : (int)TILE_SIZE;
		int interval_b = b_size < 0 ? -(int)TILE_SIZE : (int)TILE_SIZE;

		for (int a = -interval_a; a != a_size + interval_a; a += interval_a) {
			for (int b = -interval_b; b != b_size + interval_b; b += interval_b) {
				uint x = (_thd.pos.x + (a + b) / 2) / TILE_SIZE;
				uint y = (_thd.pos.y + (a - b) / 2) / TILE_SIZE;

				if (x < Map::MaxX() && y < Map::MaxY()) {
					MarkTileDirtyByTile(TileXY(x, y), VMDF_NOT_MAP_MODE);
				}
			}
		}
	}
}


void SetSelectionRed(bool b)
{
	SetSelectionPalette(b ? PALETTE_SEL_TILE_RED : PAL_NONE);
}

void SetSelectionPalette(PaletteID pal)
{
	_thd.square_palette = pal;
	SetSelectionTilesDirty();
}

/**
 * Test whether a sign is below the mouse
 * @param vp the clicked viewport
 * @param x X position of click
 * @param y Y position of click
 * @param sign the sign to check
 * @return true if the sign was hit
 */
static bool CheckClickOnViewportSign(const Viewport *vp, int x, int y, const ViewportSign *sign)
{
	bool small = (vp->zoom >= ZOOM_LVL_OUT_4X);
	int sign_half_width = ScaleByZoom((small ? sign->width_small : sign->width_normal) / 2, vp->zoom);
	int sign_height = ScaleByZoom(WidgetDimensions::scaled.fullbevel.top + GetCharacterHeight(small ? FS_SMALL : FS_NORMAL) + WidgetDimensions::scaled.fullbevel.bottom, vp->zoom);

	return y >= sign->top && y < sign->top + sign_height &&
			x >= sign->center - sign_half_width && x < sign->center + sign_half_width;
}


/**
 * Check whether any viewport sign was clicked, and dispatch the click.
 * @param vp the clicked viewport
 * @param x X position of click
 * @param y Y position of click
 * @return true if the sign was hit
 */
static bool CheckClickOnViewportSign(const Viewport *vp, int x, int y)
{
	if (_game_mode == GM_MENU) return false;

	x = ScaleByZoom(x - vp->left, vp->zoom) + vp->virtual_left;
	y = ScaleByZoom(y - vp->top, vp->zoom) + vp->virtual_top;

	Rect search_rect{ x - 1, y - 1, x + 1, y + 1 };
	search_rect = ExpandRectWithViewportSignMargins(search_rect, vp->zoom);

	bool show_stations = HasBit(_display_opt, DO_SHOW_STATION_NAMES) && !IsInvisibilitySet(TO_SIGNS);
	bool show_waypoints = HasBit(_display_opt, DO_SHOW_WAYPOINT_NAMES) && !IsInvisibilitySet(TO_SIGNS);
	bool show_towns = HasBit(_display_opt, DO_SHOW_TOWN_NAMES);
	bool show_signs = HasBit(_display_opt, DO_SHOW_SIGNS) && !IsInvisibilitySet(TO_SIGNS);
	bool show_competitors = HasBit(_display_opt, DO_SHOW_COMPETITOR_SIGNS);
	bool hide_hidden_waypoints = _settings_client.gui.allow_hiding_waypoint_labels && !HasBit(_extra_display_opt, XDO_SHOW_HIDDEN_SIGNS);

	/* Topmost of each type that was hit */
	BaseStation *st = nullptr, *last_st = nullptr;
	Town *t = nullptr, *last_t = nullptr;
	Sign *si = nullptr, *last_si = nullptr;

	/* See ViewportAddKdtreeSigns() for details on the search logic */
	_viewport_sign_kdtree.FindContained(search_rect.left, search_rect.top, search_rect.right, search_rect.bottom, [&](const ViewportSignKdtreeItem & item) {
		switch (item.type) {
			case ViewportSignKdtreeItem::VKI_STATION:
				if (!show_stations) break;
				st = BaseStation::Get(item.GetIdAs<StationID>());
				if (!show_competitors && _local_company != st->owner && st->owner != OWNER_NONE) break;
				if (CheckClickOnViewportSign(vp, x, y, &st->sign)) last_st = st;
				break;

			case ViewportSignKdtreeItem::VKI_WAYPOINT:
				if (!show_waypoints) break;
				st = BaseStation::Get(item.GetIdAs<StationID>());
				if (!show_competitors && _local_company != st->owner && st->owner != OWNER_NONE) break;
				if (hide_hidden_waypoints && HasBit(Waypoint::From(st)->waypoint_flags, WPF_HIDE_LABEL)) break;
				if (CheckClickOnViewportSign(vp, x, y, &st->sign)) last_st = st;
				break;

			case ViewportSignKdtreeItem::VKI_TOWN:
				if (!show_towns) break;
				t = Town::Get(item.GetIdAs<TownID>());
				if (CheckClickOnViewportSign(vp, x, y, &t->cache.sign)) last_t = t;
				break;

			case ViewportSignKdtreeItem::VKI_SIGN:
				if (!show_signs) break;
				si = Sign::Get(item.GetIdAs<SignID>());
				if (!show_competitors && _local_company != si->owner && si->owner != OWNER_DEITY) break;
				if (CheckClickOnViewportSign(vp, x, y, &si->sign)) last_si = si;
				break;

			default:
				NOT_REACHED();
		}
	});

	/* Select which hit to handle based on priority */
	if (last_st != nullptr) {
		if (Station::IsExpected(last_st)) {
			ShowStationViewWindow(last_st->index);
		} else {
			ShowWaypointWindow(Waypoint::From(last_st));
		}
		return true;
	} else if (last_t != nullptr) {
		ShowTownViewWindow(last_t->index);
		return true;
	} else if (last_si != nullptr) {
		HandleClickOnSign(last_si);
		return true;
	} else {
		return false;
	}
}


ViewportSignKdtreeItem ViewportSignKdtreeItem::MakeStation(StationID id)
{
	ViewportSignKdtreeItem item;
	item.type = VKI_STATION;
	item.SetID(id);

	const Station *st = Station::Get(id);
	assert(st->sign.kdtree_valid);
	item.center = st->sign.center;
	item.top = st->sign.top;

	/* Assume the sign can be a candidate for drawing, so measure its width */
	_viewport_sign_maxwidth = std::max<int>({_viewport_sign_maxwidth, st->sign.width_normal, st->sign.width_small});

	return item;
}

ViewportSignKdtreeItem ViewportSignKdtreeItem::MakeWaypoint(StationID id)
{
	ViewportSignKdtreeItem item;
	item.type = VKI_WAYPOINT;
	item.SetID(id);

	const Waypoint *st = Waypoint::Get(id);
	assert(st->sign.kdtree_valid);
	item.center = st->sign.center;
	item.top = st->sign.top;

	/* Assume the sign can be a candidate for drawing, so measure its width */
	_viewport_sign_maxwidth = std::max<int>({_viewport_sign_maxwidth, st->sign.width_normal, st->sign.width_small});

	return item;
}

ViewportSignKdtreeItem ViewportSignKdtreeItem::MakeTown(TownID id)
{
	ViewportSignKdtreeItem item;
	item.type = VKI_TOWN;
	item.SetID(id);

	const Town *town = Town::Get(id);
	assert(town->cache.sign.kdtree_valid);
	item.center = town->cache.sign.center;
	item.top = town->cache.sign.top;

	/* Assume the sign can be a candidate for drawing, so measure its width */
	_viewport_sign_maxwidth = std::max<int>({_viewport_sign_maxwidth, town->cache.sign.width_normal, town->cache.sign.width_small});

	return item;
}

ViewportSignKdtreeItem ViewportSignKdtreeItem::MakeSign(SignID id)
{
	ViewportSignKdtreeItem item;
	item.type = VKI_SIGN;
	item.SetID(id);

	const Sign *sign = Sign::Get(id);
	assert(sign->sign.kdtree_valid);
	item.center = sign->sign.center;
	item.top = sign->sign.top;

	/* Assume the sign can be a candidate for drawing, so measure its width */
	_viewport_sign_maxwidth = std::max<int>({_viewport_sign_maxwidth, sign->sign.width_normal, sign->sign.width_small});

	return item;
}

void RebuildViewportKdtree()
{
	/* Reset biggest size sign seen */
	_viewport_sign_maxwidth = 0;

	if (IsHeadless()) {
		_viewport_sign_kdtree_valid = false;
		_viewport_sign_kdtree.Build<ViewportSignKdtreeItem*>(nullptr, nullptr);
		return;
	}

	_viewport_sign_kdtree_valid = true;

	std::vector<ViewportSignKdtreeItem> items;
	items.reserve(BaseStation::GetNumItems() + Town::GetNumItems() + Sign::GetNumItems());

	for (const Station *st : Station::Iterate()) {
		if (st->sign.kdtree_valid) items.push_back(ViewportSignKdtreeItem::MakeStation(st->index));
	}

	for (const Waypoint *wp : Waypoint::Iterate()) {
		if (wp->sign.kdtree_valid) items.push_back(ViewportSignKdtreeItem::MakeWaypoint(wp->index));
	}

	for (const Town *town : Town::Iterate()) {
		if (town->cache.sign.kdtree_valid) items.push_back(ViewportSignKdtreeItem::MakeTown(town->index));
	}

	for (const Sign *sign : Sign::Iterate()) {
		if (sign->sign.kdtree_valid) items.push_back(ViewportSignKdtreeItem::MakeSign(sign->index));
	}

	_viewport_sign_kdtree.Build(items.begin(), items.end());
}


static bool CheckClickOnLandscape(const Viewport *vp, int x, int y)
{
	Point pt = TranslateXYToTileCoord(vp, x, y);

	_tile_fract_coords.x = pt.x & TILE_UNIT_MASK;
	_tile_fract_coords.y = pt.y & TILE_UNIT_MASK;

	if (pt.x != -1) return ClickTile(TileVirtXY(pt.x, pt.y));
	return true;
}

static void PlaceObject()
{
	Point pt;
	Window *w;

	pt = GetTileBelowCursor();
	if (pt.x == -1) return;

	if ((_thd.place_mode & HT_DRAG_MASK) == HT_POINT) {
		pt.x += TILE_SIZE / 2;
		pt.y += TILE_SIZE / 2;
	}

	_tile_fract_coords.x = pt.x & TILE_UNIT_MASK;
	_tile_fract_coords.y = pt.y & TILE_UNIT_MASK;

	w = _thd.GetCallbackWnd();
	if (w != nullptr) w->OnPlaceObject(pt, TileVirtXY(pt.x, pt.y));
}

bool HandleViewportDoubleClicked(Window *w, int x, int y)
{
	Viewport *vp = w->viewport;
	if (vp->zoom < ZOOM_LVL_DRAW_MAP) return false;

	switch (_settings_client.gui.action_when_viewport_map_is_dblclicked) {
		case 0: // Do nothing
			return false;
		case 1: // Zoom in main viewport
			while (vp->zoom != ZOOM_LVL_VIEWPORT)
				ZoomInOrOutToCursorWindow(true, w);
			return true;
		case 2: // Open an extra viewport
			ShowExtraViewportWindowForTileUnderCursor();
			return true;
		default:
			return false;
	}
}

HandleViewportClickedResult HandleViewportClicked(const Viewport *vp, int x, int y, bool double_click)
{
	/* No click in smallmap mode except for plan making and left-button scrolling. */
	if (vp->zoom >= ZOOM_LVL_DRAW_MAP && !(_thd.place_mode & HT_MAP)) return HVCR_SCROLL_ONLY;

	const Vehicle *v = CheckClickOnVehicle(vp, x, y);

	if (_thd.place_mode & HT_VEHICLE) {
		if (v != nullptr && VehicleClicked(v)) return HVCR_DENY;
	}

	/* Vehicle placement mode already handled above. */
	if ((_thd.place_mode & HT_DRAG_MASK) != HT_NONE) {
		if (_thd.place_mode & HT_POLY) {
			/* In polyline mode double-clicking on a single white line, finishes current polyline.
			 * If however the user double-clicks on a line that has a white and a blue section,
			 * both lines (white and blue) will be constructed consecutively. */
			static bool stop_snap_on_double_click = false;
			if (double_click && stop_snap_on_double_click) {
				SetRailSnapMode(RSM_NO_SNAP);
				HideMeasurementTooltips();
				return HVCR_DENY;
			}
			stop_snap_on_double_click = !(_thd.drawstyle & HT_LINE) || (_thd.dir2 == HT_DIR_END);
		}

		PlaceObject();
		return HVCR_DENY;
	}

	if (vp->zoom >= ZOOM_LVL_DRAW_MAP) return HVCR_SCROLL_ONLY;

	if (CheckClickOnViewportSign(vp, x, y)) return HVCR_DENY;
	bool result = CheckClickOnLandscape(vp, x, y);

	if (v != nullptr) {
		Debug(misc, 2, "Vehicle {} (index {}) at {}", v->unitnumber, v->index, fmt::ptr(v));
		if (IsCompanyBuildableVehicleType(v)) {
			v = v->First();
			WindowClass wc = _thd.GetCallbackWnd()->window_class;
			if (_ctrl_pressed && IsVehicleControlAllowed(v, _local_company)) {
				StartStopVehicle(v, true);
			} else if (wc != WC_CREATE_TEMPLATE && wc != WC_TEMPLATEGUI_MAIN) {
				ShowVehicleViewWindow(v);
			}
		}
		return HVCR_DENY;
	}
	return result ? HVCR_DENY : HVCR_ALLOW;
}

void RebuildViewportOverlay(Window *w, bool incremental)
{
	if (w->viewport->overlay != nullptr &&
			w->viewport->overlay->GetCompanyMask().Any() &&
			w->viewport->overlay->GetCargoMask() != 0) {
		w->viewport->overlay->RebuildCache(incremental);
		if (!incremental) w->SetDirty();
	}
}

/**
 * Scrolls the viewport in a window to a given location.
 * @param x       Desired x location of the map to scroll to (world coordinate).
 * @param y       Desired y location of the map to scroll to (world coordinate).
 * @param z       Desired z location of the map to scroll to (world coordinate). Use \c -1 to scroll to the height of the map at the \a x, \a y location.
 * @param w       %Window containing the viewport.
 * @param instant Jump to the location instead of slowly moving to it.
 * @return Destination of the viewport was changed (to activate other actions when the viewport is already at the desired position).
 */
bool ScrollWindowTo(int x, int y, int z, Window *w, bool instant)
{
	/* The slope cannot be acquired outside of the map, so make sure we are always within the map. */
	if (z == -1) {
		if ( x >= 0 && x <= (int)Map::SizeX() * (int)TILE_SIZE - 1
				&& y >= 0 && y <= (int)Map::SizeY() * (int)TILE_SIZE - 1) {
			z = GetSlopePixelZ(x, y);
		} else {
			z = TileHeightOutsideMap(x / (int)TILE_SIZE, y / (int)TILE_SIZE);
		}
	}

	Point pt = MapXYZToViewport(w->viewport, x, y, z);
	w->viewport->CancelFollow(*w);

	if (w->viewport->dest_scrollpos_x == pt.x && w->viewport->dest_scrollpos_y == pt.y) return false;

	if (instant) {
		w->viewport->scrollpos_x = pt.x;
		w->viewport->scrollpos_y = pt.y;
		RebuildViewportOverlay(w, true);
	}

	w->viewport->dest_scrollpos_x = pt.x;
	w->viewport->dest_scrollpos_y = pt.y;
	return true;
}

/**
 * Scrolls the viewport in a window to a given location.
 * @param tile    Desired tile to center on.
 * @param w       %Window containing the viewport.
 * @param instant Jump to the location instead of slowly moving to it.
 * @return Destination of the viewport was changed (to activate other actions when the viewport is already at the desired position).
 */
bool ScrollWindowToTile(TileIndex tile, Window *w, bool instant)
{
	return ScrollWindowTo(TileX(tile) * TILE_SIZE, TileY(tile) * TILE_SIZE, -1, w, instant);
}

/**
 * Scrolls the viewport of the main window to a given location.
 * @param tile    Desired tile to center on.
 * @param instant Jump to the location instead of slowly moving to it.
 * @return Destination of the viewport was changed (to activate other actions when the viewport is already at the desired position).
 */
bool ScrollMainWindowToTile(TileIndex tile, bool instant)
{
	return ScrollMainWindowTo(TileX(tile) * TILE_SIZE + TILE_SIZE / 2, TileY(tile) * TILE_SIZE + TILE_SIZE / 2, -1, instant);
}

/**
 * Set a tile to display a red error square.
 * @param tile Tile that should show the red error square.
 */
void SetRedErrorSquare(TileIndex tile)
{
	TileIndex old;

	old = _thd.redsq;
	_thd.redsq = tile;

	if (tile != old) {
		if (tile != INVALID_TILE) MarkTileDirtyByTile(tile, VMDF_NOT_MAP_MODE);
		if (old  != INVALID_TILE) MarkTileDirtyByTile(old, VMDF_NOT_MAP_MODE);
	}
}

/**
 * Highlight \a w by \a h tiles at the cursor.
 * @param w Width of the highlighted tiles rectangle.
 * @param h Height of the highlighted tiles rectangle.
 */
void SetTileSelectSize(int w, int h)
{
	_thd.new_size.x = w * TILE_SIZE;
	_thd.new_size.y = h * TILE_SIZE;
	_thd.new_outersize.x = 0;
	_thd.new_outersize.y = 0;
}

void SetTileSelectBigSize(int ox, int oy, int sx, int sy)
{
	_thd.new_offs.x = ox * TILE_SIZE;
	_thd.new_offs.y = oy * TILE_SIZE;
	_thd.new_outersize.x = sx * TILE_SIZE;
	_thd.new_outersize.y = sy * TILE_SIZE;
}

/** returns the best autorail highlight type from map coordinates */
static HighLightStyle GetAutorailHT(int x, int y)
{
	return HT_RAIL | _autorail_piece[x & TILE_UNIT_MASK][y & TILE_UNIT_MASK];
}

/**
 * Reset tile highlighting.
 */
void TileHighlightData::Reset()
{
	this->pos.x = 0;
	this->pos.y = 0;
	this->new_pos.x = 0;
	this->new_pos.y = 0;
}

/**
 * Is the user dragging a 'diagonal rectangle'?
 * @return User is dragging a rotated rectangle.
 */
bool TileHighlightData::IsDraggingDiagonal()
{
	return (this->place_mode & HT_DIAGONAL) != 0 && _ctrl_pressed && _left_button_down;
}

/**
 * Get the window that started the current highlighting.
 * @return The window that requested the current tile highlighting, or \c nullptr if not available.
 */
Window *TileHighlightData::GetCallbackWnd()
{
	if (this->window_token != WindowToken(0)) {
		return FindWindowByToken(this->window_token);
	}
	return FindWindowById(this->window_class, this->window_number);
}

static HighLightStyle CalcPolyrailDrawstyle(Point pt, bool dragging);

static inline void CalcNewPolylineOutersize()
{
	/* use the 'outersize' to mark the second (blue) part of a polyline selection */
	if (_thd.dir2 < HT_DIR_END) {
		/* get bounds of the second part */
		int outer_x1 = _thd.selstart2.x & ~TILE_UNIT_MASK;
		int outer_y1 = _thd.selstart2.y & ~TILE_UNIT_MASK;
		int outer_x2 = _thd.selend2.x & ~TILE_UNIT_MASK;
		int outer_y2 = _thd.selend2.y & ~TILE_UNIT_MASK;
		if (outer_x1 > outer_x2) Swap(outer_x1, outer_x2);
		if (outer_y1 > outer_y2) Swap(outer_y1, outer_y2);
		/* include the first part */
		outer_x1 = std::min<int>(outer_x1, _thd.new_pos.x);
		outer_y1 = std::min<int>(outer_y1, _thd.new_pos.y);
		outer_x2 = std::max<int>(outer_x2, _thd.new_pos.x + _thd.new_size.x - TILE_SIZE);
		outer_y2 = std::max<int>(outer_y2, _thd.new_pos.y + _thd.new_size.y - TILE_SIZE);
		/* write new values */
		_thd.new_offs.x = outer_x1 - _thd.new_pos.x;
		_thd.new_offs.y = outer_y1 - _thd.new_pos.y;
		_thd.new_outersize.x = outer_x2 - outer_x1 + TILE_SIZE - _thd.new_size.x;
		_thd.new_outersize.y = outer_y2 - outer_y1 + TILE_SIZE - _thd.new_size.y;
	} else {
		_thd.new_offs.x = 0;
		_thd.new_offs.y = 0;
		_thd.new_outersize.x = 0;
		_thd.new_outersize.y = 0;
	}
}

/**
 * Updates tile highlighting for all cases.
 * Uses _thd.selstart and _thd.selend and _thd.place_mode (set elsewhere) to determine _thd.pos and _thd.size
 * Also drawstyle is determined. Uses _thd.new.* as a buffer and calls SetSelectionTilesDirty() twice,
 * Once for the old and once for the new selection.
 * _thd is TileHighlightData, found in viewport.h
 */
void UpdateTileSelection()
{
	int x1;
	int y1;

	if (_thd.freeze) return;

	HighLightStyle new_drawstyle = HT_NONE;
	bool new_diagonal = false;

	if ((_thd.place_mode & HT_DRAG_MASK) == HT_SPECIAL) {
		x1 = _thd.selend.x;
		y1 = _thd.selend.y;
		if (x1 != -1) {
			int x2 = _thd.selstart.x & ~TILE_UNIT_MASK;
			int y2 = _thd.selstart.y & ~TILE_UNIT_MASK;
			x1 &= ~TILE_UNIT_MASK;
			y1 &= ~TILE_UNIT_MASK;

			if (_thd.IsDraggingDiagonal()) {
				new_diagonal = true;
			} else {
				if (x1 >= x2) Swap(x1, x2);
				if (y1 >= y2) Swap(y1, y2);
			}
			_thd.new_pos.x = x1;
			_thd.new_pos.y = y1;
			_thd.new_size.x = x2 - x1;
			_thd.new_size.y = y2 - y1;
			if (!new_diagonal) {
				_thd.new_size.x += TILE_SIZE;
				_thd.new_size.y += TILE_SIZE;
			}
			new_drawstyle = _thd.next_drawstyle;
		}
	} else if ((_thd.place_mode & HT_DRAG_MASK) != HT_NONE) {
		Point pt = GetTileBelowCursor();
		x1 = pt.x;
		y1 = pt.y;
		if (x1 != -1) {
			switch (_thd.place_mode & HT_DRAG_MASK) {
				case HT_RECT:
					new_drawstyle = HT_RECT;
					break;
				case HT_POINT:
					new_drawstyle = HT_POINT;
					x1 += TILE_SIZE / 2;
					y1 += TILE_SIZE / 2;
					break;
				case HT_RAIL:
				case HT_LINE:
					/* HT_POLY */
					if (_thd.place_mode & HT_POLY) {
						RailSnapMode snap_mode = GetRailSnapMode();
						if (snap_mode == RSM_NO_SNAP ||
								(snap_mode == RSM_SNAP_TO_TILE && GetRailSnapTile() == TileVirtXY(pt.x, pt.y))) {
							new_drawstyle = GetAutorailHT(pt.x, pt.y);
							_thd.new_offs.x = 0;
							_thd.new_offs.y = 0;
							_thd.new_outersize.x = 0;
							_thd.new_outersize.y = 0;
							_thd.dir2 = HT_DIR_END;
						} else {
							new_drawstyle = CalcPolyrailDrawstyle(pt, false);
							if (new_drawstyle != HT_NONE) {
								x1 = _thd.selstart.x & ~TILE_UNIT_MASK;
								y1 = _thd.selstart.y & ~TILE_UNIT_MASK;
								int x2 = _thd.selend.x & ~TILE_UNIT_MASK;
								int y2 = _thd.selend.y & ~TILE_UNIT_MASK;
								if (x1 > x2) Swap(x1, x2);
								if (y1 > y2) Swap(y1, y2);
								_thd.new_pos.x = x1;
								_thd.new_pos.y = y1;
								_thd.new_size.x = x2 - x1 + TILE_SIZE;
								_thd.new_size.y = y2 - y1 + TILE_SIZE;
							}
						}
						break;
					}
					/* HT_RAIL */
					if (_thd.place_mode & HT_RAIL) {
						/* Draw one highlighted tile in any direction */
						new_drawstyle = GetAutorailHT(pt.x, pt.y);
						break;
					}
					/* HT_LINE */
					switch (_thd.place_mode & HT_DIR_MASK) {
						case HT_DIR_X: new_drawstyle = HT_LINE | HT_DIR_X; break;
						case HT_DIR_Y: new_drawstyle = HT_LINE | HT_DIR_Y; break;

						case HT_DIR_HU:
						case HT_DIR_HL:
							new_drawstyle = (pt.x & TILE_UNIT_MASK) + (pt.y & TILE_UNIT_MASK) <= TILE_SIZE ? HT_LINE | HT_DIR_HU : HT_LINE | HT_DIR_HL;
							break;

						case HT_DIR_VL:
						case HT_DIR_VR:
							new_drawstyle = (pt.x & TILE_UNIT_MASK) > (pt.y & TILE_UNIT_MASK) ? HT_LINE | HT_DIR_VL : HT_LINE | HT_DIR_VR;
							break;

						default: NOT_REACHED();
					}
					_thd.selstart.x = x1 & ~TILE_UNIT_MASK;
					_thd.selstart.y = y1 & ~TILE_UNIT_MASK;
					_thd.selend.x = x1;
					_thd.selend.y = y1;
					break;
				default:
					NOT_REACHED();
			}
			_thd.new_pos.x = x1 & ~TILE_UNIT_MASK;
			_thd.new_pos.y = y1 & ~TILE_UNIT_MASK;
		}
	}

	if (new_drawstyle & HT_LINE) CalcNewPolylineOutersize();

	/* redraw selection */
	if (_thd.drawstyle != new_drawstyle ||
			_thd.pos.x != _thd.new_pos.x || _thd.pos.y != _thd.new_pos.y ||
			_thd.size.x != _thd.new_size.x || _thd.size.y != _thd.new_size.y ||
			_thd.offs.x != _thd.new_offs.x || _thd.offs.y != _thd.new_offs.y ||
			_thd.outersize.x != _thd.new_outersize.x ||
			_thd.outersize.y != _thd.new_outersize.y ||
			_thd.diagonal    != new_diagonal) {
		/* Clear the old tile selection? */
		if ((_thd.drawstyle & HT_DRAG_MASK) != HT_NONE) SetSelectionTilesDirty();

		_thd.drawstyle = new_drawstyle;
		_thd.pos = _thd.new_pos;
		_thd.size = _thd.new_size;
		_thd.offs = _thd.new_offs;
		_thd.outersize = _thd.new_outersize;
		_thd.diagonal = new_diagonal;
		_thd.dirty = 0xff;

		/* Draw the new tile selection? */
		if ((new_drawstyle & HT_DRAG_MASK) != HT_NONE) SetSelectionTilesDirty();
	}
}

/**
 * Displays the measurement tooltips when selecting multiple tiles
 * @param text String to be displayed
 * @param close_cond Condition for closing this tooltip.
 */
static inline void ShowMeasurementTooltips(EncodedString &&text, TooltipCloseCondition close_cond = TCC_EXIT_VIEWPORT)
{
	if (!_settings_client.gui.measure_tooltip) return;
	GuiShowTooltips(_thd.GetCallbackWnd(), std::move(text), close_cond);
}

static void HideMeasurementTooltips()
{
	CloseWindowById(WC_TOOLTIPS, 0);
}

/** highlighting tiles while only going over them with the mouse */
void VpStartPlaceSizing(TileIndex tile, ViewportPlaceMethod method, ViewportDragDropSelectionProcess process)
{
	_thd.select_method = method;
	_thd.select_proc   = process;
	_thd.selend.x = TileX(tile) * TILE_SIZE;
	_thd.selstart.x = TileX(tile) * TILE_SIZE;
	_thd.selend.y = TileY(tile) * TILE_SIZE;
	_thd.selstart.y = TileY(tile) * TILE_SIZE;

	/* Needed so several things (road, autoroad, bridges, ...) are placed correctly.
	 * In effect, placement starts from the centre of a tile
	 */
	if (method == VPM_X_OR_Y || method == VPM_FIX_X || method == VPM_FIX_Y) {
		_thd.selend.x += TILE_SIZE / 2;
		_thd.selend.y += TILE_SIZE / 2;
		_thd.selstart.x += TILE_SIZE / 2;
		_thd.selstart.y += TILE_SIZE / 2;
	}

	HighLightStyle others = _thd.place_mode & ~(HT_DRAG_MASK | HT_DIR_MASK);
	if ((_thd.place_mode & HT_DRAG_MASK) == HT_RECT) {
		_thd.place_mode = HT_SPECIAL | others;
		_thd.next_drawstyle = HT_RECT | others;
	} else if (_thd.place_mode & (HT_RAIL | HT_LINE)) {
		_thd.place_mode = HT_SPECIAL | others;
		_thd.next_drawstyle = _thd.drawstyle | others;
		_current_snap_lock.x = -1;
		if ((_thd.place_mode & HT_POLY) != 0 && GetRailSnapMode() == RSM_NO_SNAP) {
			SetRailSnapMode(RSM_SNAP_TO_TILE);
			SetRailSnapTile(tile);
		}
	} else {
		_thd.place_mode = HT_SPECIAL | others;
		_thd.next_drawstyle = HT_POINT | others;
	}
	_special_mouse_mode = WSM_SIZING;
}

/** Drag over the map while holding the left mouse down. */
void VpStartDragging(ViewportDragDropSelectionProcess process)
{
	_thd.select_method = VPM_X_AND_Y;
	_thd.select_proc = process;
	_thd.selstart.x = 0;
	_thd.selstart.y = 0;
	_thd.next_drawstyle = HT_RECT;

	_special_mouse_mode = WSM_DRAGGING;
}

void VpSetPlaceSizingLimit(int limit)
{
	_thd.sizelimit = limit;
}

/**
 * Highlights all tiles between a set of two tiles. Used in dock and tunnel placement
 * @param from TileIndex of the first tile to highlight
 * @param to TileIndex of the last tile to highlight
 */
void VpSetPresizeRange(TileIndex from, TileIndex to)
{
	uint64_t distance = DistanceManhattan(from, to) + 1;

	_thd.selend.x = TileX(to) * TILE_SIZE;
	_thd.selend.y = TileY(to) * TILE_SIZE;
	_thd.selstart.x = TileX(from) * TILE_SIZE;
	_thd.selstart.y = TileY(from) * TILE_SIZE;
	_thd.next_drawstyle = HT_RECT;

	/* show measurement only if there is any length to speak of */
	if (distance > 1) {
		ShowMeasurementTooltips(GetEncodedString(STR_MEASURE_LENGTH, distance));
	} else {
		HideMeasurementTooltips();
	}
}

static void VpStartPreSizing()
{
	_thd.selend.x = -1;
	_special_mouse_mode = WSM_PRESIZE;
}

/**
 * returns information about the 2x1 piece to be build.
 * The lower bits (0-3) are the track type.
 */
static HighLightStyle Check2x1AutoRail(int mode)
{
	int fxpy = _tile_fract_coords.x + _tile_fract_coords.y;
	int sxpy = (_thd.selend.x & TILE_UNIT_MASK) + (_thd.selend.y & TILE_UNIT_MASK);
	int fxmy = _tile_fract_coords.x - _tile_fract_coords.y;
	int sxmy = (_thd.selend.x & TILE_UNIT_MASK) - (_thd.selend.y & TILE_UNIT_MASK);

	switch (mode) {
		default: NOT_REACHED();
		case 0: // end piece is lower right
			if (fxpy >= 20 && sxpy <= 12) return HT_DIR_HL;
			if (fxmy < -3 && sxmy > 3) return HT_DIR_VR;
			return HT_DIR_Y;

		case 1:
			if (fxmy > 3 && sxmy < -3) return HT_DIR_VL;
			if (fxpy <= 12 && sxpy >= 20) return HT_DIR_HU;
			return HT_DIR_Y;

		case 2:
			if (fxmy > 3 && sxmy < -3) return HT_DIR_VL;
			if (fxpy >= 20 && sxpy <= 12) return HT_DIR_HL;
			return HT_DIR_X;

		case 3:
			if (fxmy < -3 && sxmy > 3) return HT_DIR_VR;
			if (fxpy <= 12 && sxpy >= 20) return HT_DIR_HU;
			return HT_DIR_X;
	}
}

/**
 * Check if the direction of start and end tile should be swapped based on
 * the dragging-style. Default directions are:
 * in the case of a line (HT_RAIL, HT_LINE):  DIR_NE, DIR_NW, DIR_N, DIR_E
 * in the case of a rect (HT_RECT, HT_POINT): DIR_S, DIR_E
 * For example dragging a rectangle area from south to north should be swapped to
 * north-south (DIR_S) to obtain the same results with less code. This is what
 * the return value signifies.
 * @param style HighLightStyle dragging style
 * @param start_tile start tile of drag
 * @param end_tile end tile of drag
 * @return boolean value which when true means start/end should be swapped
 */
static bool SwapDirection(HighLightStyle style, TileIndex start_tile, TileIndex end_tile)
{
	uint start_x = TileX(start_tile);
	uint start_y = TileY(start_tile);
	uint end_x = TileX(end_tile);
	uint end_y = TileY(end_tile);

	switch (style & HT_DRAG_MASK) {
		case HT_RAIL:
		case HT_LINE: return (end_x > start_x || (end_x == start_x && end_y > start_y));

		case HT_RECT:
		case HT_POINT: return (end_x != start_x && end_y < start_y);
		default: NOT_REACHED();
	}

	return false;
}

/**
 * Calculates height difference between one tile and another.
 * Multiplies the result to suit the standard given by #TILE_HEIGHT_STEP.
 *
 * To correctly get the height difference we need the direction we are dragging
 * in, as well as with what kind of tool we are dragging. For example a horizontal
 * autorail tool that starts in bottom and ends at the top of a tile will need the
 * maximum of SW, S and SE, N corners respectively. This is handled by the lookup table below
 * See #_tileoffs_by_dir in map.cpp for the direction enums if you can't figure out the values yourself.
 * @param style      Highlighting style of the drag. This includes direction and style (autorail, rect, etc.)
 * @param distance   Number of tiles dragged, important for horizontal/vertical drags, ignored for others.
 * @param start_tile Start tile of the drag operation.
 * @param end_tile   End tile of the drag operation.
 * @return Height difference between two tiles. The tile measurement tool utilizes this value in its tooltip.
 */
static int CalcHeightdiff(HighLightStyle style, uint distance, TileIndex start_tile, TileIndex end_tile)
{
	bool swap = SwapDirection(style, start_tile, end_tile);
	uint h0, h1; // Start height and end height.

	if (start_tile == end_tile) return 0;
	if (swap) Swap(start_tile, end_tile);

	switch (style & HT_DRAG_MASK) {
		case HT_RECT:
			/* In the case of an area we can determine whether we were dragging south or
			 * east by checking the X-coordinates of the tiles */
			if (TileX(end_tile) > TileX(start_tile)) {
				/* Dragging south does not need to change the start tile. */
				end_tile = TileAddByDir(end_tile, DIR_S);
			} else {
				/* Dragging east. */
				start_tile = TileAddByDir(start_tile, DIR_SW);
				end_tile = TileAddByDir(end_tile, DIR_SE);
			}
			[[fallthrough]];

		case HT_POINT:
			h0 = TileHeight(start_tile);
			h1 = TileHeight(end_tile);
			break;
		default: { // All other types, this is mostly only line/autorail
			static const HighLightStyle flip_style_direction[] = {
				HT_DIR_X, HT_DIR_Y, HT_DIR_HL, HT_DIR_HU, HT_DIR_VR, HT_DIR_VL
			};
			static const std::pair<TileIndexDiffC, TileIndexDiffC> start_heightdiff_line_by_dir[] = {
				{ {1, 0}, {1, 1} }, // HT_DIR_X
				{ {0, 1}, {1, 1} }, // HT_DIR_Y
				{ {1, 0}, {0, 0} }, // HT_DIR_HU
				{ {1, 0}, {1, 1} }, // HT_DIR_HL
				{ {1, 0}, {1, 1} }, // HT_DIR_VL
				{ {0, 1}, {1, 1} }, // HT_DIR_VR
			};
			static const std::pair<TileIndexDiffC, TileIndexDiffC> end_heightdiff_line_by_dir[] = {
				{ {0, 1}, {0, 0} }, // HT_DIR_X
				{ {1, 0}, {0, 0} }, // HT_DIR_Y
				{ {0, 1}, {0, 0} }, // HT_DIR_HU
				{ {1, 1}, {0, 1} }, // HT_DIR_HL
				{ {1, 0}, {0, 0} }, // HT_DIR_VL
				{ {0, 0}, {0, 1} }, // HT_DIR_VR
			};
			static_assert(std::size(start_heightdiff_line_by_dir) == HT_DIR_END);
			static_assert(std::size(end_heightdiff_line_by_dir) == HT_DIR_END);

			distance %= 2; // we're only interested if the distance is even or uneven
			style &= HT_DIR_MASK;
			dbg_assert(style < HT_DIR_END);

			/* To handle autorail, we do some magic to be able to use a lookup table.
			 * Firstly if we drag the other way around, we switch start&end, and if needed
			 * also flip the drag-position. Eg if it was on the left, and the distance is even
			 * that means the end, which is now the start is on the right */
			if (swap && distance == 0) style = flip_style_direction[style];

			/* Lambda to help calculating the height at one side of the line. */
			auto get_height = [](auto &tile, auto &heightdiffs) {
				return std::max(
					TileHeight(TileAdd(tile, ToTileIndexDiff(heightdiffs.first))),
					TileHeight(TileAdd(tile, ToTileIndexDiff(heightdiffs.second))));
			};

			/* Use lookup table for start-tile based on HighLightStyle direction */
			h0 = get_height(start_tile, start_heightdiff_line_by_dir[style]);

			/* Use lookup table for end-tile based on HighLightStyle direction
			 * flip around side (lower/upper, left/right) based on distance */
			if (distance == 0) style = flip_style_direction[style];
			h1 = get_height(end_tile, end_heightdiff_line_by_dir[style]);
			break;
		}
	}

	if (swap) Swap(h0, h1);
	return (int)(h1 - h0) * TILE_HEIGHT_STEP;
}

static void ShowLengthMeasurement(HighLightStyle style, TileIndex start_tile, TileIndex end_tile, TooltipCloseCondition close_cond = TCC_EXIT_VIEWPORT, bool show_single_tile_length = false)
{
	if (_settings_client.gui.measure_tooltip) {
		uint distance = DistanceManhattan(start_tile, end_tile) + 1;

		if (show_single_tile_length || distance != 1) {
			int heightdiff = CalcHeightdiff(style, distance, start_tile, end_tile);
			/* If we are showing a tooltip for horizontal or vertical drags,
			 * 2 tiles have a length of 1. To bias towards the ceiling we add
			 * one before division. It feels more natural to count 3 lengths as 2 */
			if ((style & HT_DIR_MASK) != HT_DIR_X && (style & HT_DIR_MASK) != HT_DIR_Y) {
				distance = CeilDiv(distance, 2);
			}

			if (heightdiff == 0) {
				ShowMeasurementTooltips(GetEncodedString(STR_MEASURE_LENGTH, distance), close_cond);
			} else {
				ShowMeasurementTooltips(GetEncodedString(STR_MEASURE_LENGTH_HEIGHTDIFF, distance, heightdiff), close_cond);
			}
		} else {
			HideMeasurementTooltips();
		}
	}
}

/**
 * Check for underflowing the map.
 * @param test  the variable to test for underflowing
 * @param other the other variable to update to keep the line
 * @param mult  the constant to multiply the difference by for \c other
 */
static void CheckUnderflow(int &test, int &other, int mult)
{
	if (test >= 0) return;

	other += mult * test;
	test = 0;
}

/**
 * Check for overflowing the map.
 * @param test  the variable to test for overflowing
 * @param other the other variable to update to keep the line
 * @param max   the maximum value for the \c test variable
 * @param mult  the constant to multiply the difference by for \c other
 */
static void CheckOverflow(int &test, int &other, int max, int mult)
{
	if (test <= max) return;

	other += mult * (test - max);
	test = max;
}

[[maybe_unused]] static const uint X_DIRS = (1 << DIR_NE) | (1 << DIR_SW);
[[maybe_unused]] static const uint Y_DIRS = (1 << DIR_SE) | (1 << DIR_NW);
static const uint HORZ_DIRS = (1 << DIR_W) | (1 << DIR_E);
//static const uint VERT_DIRS = (1 << DIR_N) | (1 << DIR_S);

Trackdir PointDirToTrackdir(const Point &pt, Direction dir)
{
	Trackdir ret;

	if (IsDiagonalDirection(dir)) {
		ret = DiagDirToDiagTrackdir(DirToDiagDir(dir));
	} else {
		int x = pt.x & TILE_UNIT_MASK;
		int y = pt.y & TILE_UNIT_MASK;
		int ns = x + y;
		int we = y - x;
		if (HasBit(HORZ_DIRS, dir)) {
			ret = TrackDirectionToTrackdir(ns < (int)TILE_SIZE ? TRACK_UPPER : TRACK_LOWER, dir);
		} else {
			ret = TrackDirectionToTrackdir(we < 0 ? TRACK_LEFT : TRACK_RIGHT, dir);
		}
	}

	return ret;
}

static bool FindPolyline(const Point &pt, const LineSnapPoint &start, PolylineInfo *ret)
{
	/* relative coordinates of the mouse point (offset against the snap point) */
	int x = pt.x - start.x;
	int y = pt.y - start.y;
	int we = y - x;
	int ns = x + y;

	/* in-tile alignment of the snap point (there are two variants: [0, 8] or [8, 0]) */
	uint align_x = start.x & TILE_UNIT_MASK;
	uint align_y = start.y & TILE_UNIT_MASK;
	assert((align_x == TILE_SIZE / 2 && align_y == 0 && !(start.dirs & X_DIRS)) || (align_x == 0 && align_y == TILE_SIZE / 2 && !(start.dirs & Y_DIRS)));

	/* absolute distance between points (in tiles) */
	uint d_x = abs(RoundDivSU(x < 0 ? x - align_y : x + align_y, TILE_SIZE));
	uint d_y = abs(RoundDivSU(y < 0 ? y - align_x : y + align_x, TILE_SIZE));
	uint d_ns = abs(RoundDivSU(ns, TILE_SIZE));
	uint d_we = abs(RoundDivSU(we, TILE_SIZE));

	/* Find on which quadrant is the mouse point (reltively to the snap point).
	 * Numeration (clockwise like in Direction):
	 * ortho            diag
	 *   \   2   /       2 | 3
	 *     \   /         --+---> [we]
	 *  1    X    3      1 | 0
	 *     /   \           v
	 *  [x]  0  [y]       [ns]          */
	uint ortho_quadrant = 2 * (x < 0) + ((x < 0) != (y < 0)); // implicit cast: false/true --> 0/1
	uint diag_quadrant = 2 * (ns < 0) + ((ns < 0) != (we < 0));

	/* direction from the snap point to the mouse point */
	Direction ortho_line_dir = ChangeDir(DIR_S, (DirDiff)(2 * ortho_quadrant)); // DIR_S is the middle of the ortho quadrant no. 0
	Direction diag_line_dir = ChangeDir(DIR_SE, (DirDiff)(2 * diag_quadrant));  // DIR_SE is the middle of the diag quadrant no. 0
	if (!HasBit(start.dirs, ortho_line_dir) && !HasBit(start.dirs, diag_line_dir)) return false;

	/* length of both segments of auto line (choosing orthogonal direction first) */
	uint ortho_len = 0, ortho_len2 = 0;
	if (HasBit(start.dirs, ortho_line_dir)) {
		bool is_len_even = (align_x != 0) ? d_x >= d_y : d_x <= d_y;
		ortho_len = 2 * std::min(d_x, d_y) - (int)is_len_even;
		assert((int)ortho_len >= 0);
		if (d_ns == 0 || d_we == 0) { // just single segment?
			ortho_len++;
		} else {
			ortho_len2 = abs((int)d_x - (int)d_y) + (int)is_len_even;
		}
	}

	/* length of both segments of auto line (choosing diagonal direction first) */
	uint diag_len = 0, diag_len2 = 0;
	if (HasBit(start.dirs, diag_line_dir)) {
		if (d_x == 0 || d_y == 0) { // just single segment?
			diag_len = d_x + d_y;
		} else {
			diag_len = std::min(d_ns, d_we);
			diag_len2 = d_x + d_y - diag_len;
		}
	}

	/* choose the best variant */
	if (ortho_len != 0 && diag_len != 0) {
		/* in the first place, choose this line whose first segment ends up closer
		 * to the mouse point (thus the second segment is shorter) */
		int cmp = ortho_len2 - diag_len2;
		/* if equeal, choose the shorter line */
		if (cmp == 0) cmp = ortho_len - diag_len;
		/* finally look at small "units" and choose the line which is closer to the mouse point */
		if (cmp == 0) cmp = std::min(abs(we), abs(ns)) - std::min(abs(x), abs(y));
		/* based on comparison, disable one of variants */
		if (cmp > 0) {
			ortho_len = 0;
		} else {
			diag_len = 0;
		}
	}

	/* store results */
	if (ortho_len != 0) {
		ret->first_dir = ortho_line_dir;
		ret->first_len = ortho_len;
		ret->second_dir = (ortho_len2 != 0) ? diag_line_dir : INVALID_DIR;
		ret->second_len = ortho_len2;
	} else if (diag_len != 0) {
		ret->first_dir = diag_line_dir;
		ret->first_len = diag_len;
		ret->second_dir = (diag_len2 != 0) ? ortho_line_dir : INVALID_DIR;
		ret->second_len = diag_len2;
	} else {
		return false;
	}

	ret->start = start;
	return true;
}

/**
 * Calculate squared euclidean distance between two points.
 * @param a the first point
 * @param b the second point
 * @return |b - a| ^ 2
 */
static inline uint SqrDist(const Point &a, const Point &b)
{
	return (b.x - a.x) * (b.x - a.x) + (b.y - a.y) * (b.y - a.y);
}

static LineSnapPoint *FindBestPolyline(const Point &pt, LineSnapPoint *snap_points, uint num_points, PolylineInfo *ret)
{
	/* Find the best polyline (a pair of two lines - the white one and the blue
	 * one) led from any of saved snap points to the mouse cursor. */

	LineSnapPoint *best_snap_point = nullptr; // the best polyline we found so far is led from this snap point

	for (int i = 0; i < (int)num_points; i++) {
		/* try to fit a polyline */
		PolylineInfo polyline;
		if (!FindPolyline(pt, snap_points[i], &polyline)) continue; // skip non-matching snap points
		/* check whether we've found a better polyline */
		if (best_snap_point != nullptr) {
			/* firstly choose shorter polyline (the one with smaller amount of
			 * track pieces composing both the white and the blue line) */
			uint cur_len = polyline.first_len + polyline.second_len;
			uint best_len = ret->first_len + ret->second_len;
			if (cur_len > best_len) continue;
			/* secondly choose that polyline which has longer first (white) line */
			if (cur_len == best_len && polyline.first_len < ret->first_len) continue;
			/* finally check euclidean distance to snap points and choose the
			 * one which is closer */
			if (cur_len == best_len && polyline.first_len == ret->first_len && SqrDist(pt, snap_points[i]) >= SqrDist(pt, *best_snap_point)) continue;
		}
		/* save the found polyline */
		*ret = polyline;
		best_snap_point = &snap_points[i];
	}

	return best_snap_point;
}

/** while dragging */
static void CalcRaildirsDrawstyle(int x, int y, int method)
{
	HighLightStyle b;

	int dx = _thd.selstart.x - (_thd.selend.x & ~TILE_UNIT_MASK);
	int dy = _thd.selstart.y - (_thd.selend.y & ~TILE_UNIT_MASK);
	uint w = abs(dx) + TILE_SIZE;
	uint h = abs(dy) + TILE_SIZE;

	if (method & ~(VPM_RAILDIRS | VPM_SIGNALDIRS)) {
		/* We 'force' a selection direction; first four rail buttons. */
		method &= ~(VPM_RAILDIRS | VPM_SIGNALDIRS);
		int raw_dx = _thd.selstart.x - _thd.selend.x;
		int raw_dy = _thd.selstart.y - _thd.selend.y;
		switch (method) {
			case VPM_FIX_X:
				b = HT_LINE | HT_DIR_Y;
				x = _thd.selstart.x;
				break;

			case VPM_FIX_Y:
				b = HT_LINE | HT_DIR_X;
				y = _thd.selstart.y;
				break;

			case VPM_FIX_HORIZONTAL:
				if (dx == -dy) {
					/* We are on a straight horizontal line. Determine the 'rail'
					 * to build based the sub tile location. */
					b = (x & TILE_UNIT_MASK) + (y & TILE_UNIT_MASK) >= TILE_SIZE ? HT_LINE | HT_DIR_HL : HT_LINE | HT_DIR_HU;
				} else {
					/* We are not on a straight line. Determine the rail to build
					 * based on whether we are above or below it. */
					b = dx + dy >= (int)TILE_SIZE ? HT_LINE | HT_DIR_HU : HT_LINE | HT_DIR_HL;

					/* Calculate where a horizontal line through the start point and
					 * a vertical line from the selected end point intersect and
					 * use that point as the end point. */
					int offset = (raw_dx - raw_dy) / 2;
					x = _thd.selstart.x - (offset & ~TILE_UNIT_MASK);
					y = _thd.selstart.y + (offset & ~TILE_UNIT_MASK);

					/* 'Build' the last half rail tile if needed */
					if ((offset & TILE_UNIT_MASK) > (TILE_SIZE / 2)) {
						if (dx + dy >= (int)TILE_SIZE) {
							x -= (int)TILE_SIZE;
						} else {
							y += (int)TILE_SIZE;
						}
					}

					/* Make sure we do not overflow the map! */
					CheckUnderflow(x, y, 1);
					CheckUnderflow(y, x, 1);
					CheckOverflow(x, y, (Map::MaxX() - 1) * TILE_SIZE, 1);
					CheckOverflow(y, x, (Map::MaxY() - 1) * TILE_SIZE, 1);
					assert(x >= 0 && y >= 0 && x <= (int)(Map::MaxX() * TILE_SIZE) && y <= (int)(Map::MaxY() * TILE_SIZE));
				}
				break;

			case VPM_FIX_VERTICAL:
				if (dx == dy) {
					/* We are on a straight vertical line. Determine the 'rail'
					 * to build based the sub tile location. */
					b = (x & TILE_UNIT_MASK) > (y & TILE_UNIT_MASK) ? HT_LINE | HT_DIR_VL : HT_LINE | HT_DIR_VR;
				} else {
					/* We are not on a straight line. Determine the rail to build
					 * based on whether we are left or right from it. */
					b = dx < dy ? HT_LINE | HT_DIR_VL : HT_LINE | HT_DIR_VR;

					/* Calculate where a vertical line through the start point and
					 * a horizontal line from the selected end point intersect and
					 * use that point as the end point. */
					int offset = (raw_dx + raw_dy + (int)TILE_SIZE) / 2;
					x = _thd.selstart.x - (offset & ~TILE_UNIT_MASK);
					y = _thd.selstart.y - (offset & ~TILE_UNIT_MASK);

					/* 'Build' the last half rail tile if needed */
					if ((offset & TILE_UNIT_MASK) > (TILE_SIZE / 2)) {
						if (dx < dy) {
							y -= (int)TILE_SIZE;
						} else {
							x -= (int)TILE_SIZE;
						}
					}

					/* Make sure we do not overflow the map! */
					CheckUnderflow(x, y, -1);
					CheckUnderflow(y, x, -1);
					CheckOverflow(x, y, (Map::MaxX() - 1) * TILE_SIZE, -1);
					CheckOverflow(y, x, (Map::MaxY() - 1) * TILE_SIZE, -1);
					assert(x >= 0 && y >= 0 && x <= (int)(Map::MaxX() * TILE_SIZE) && y <= (int)(Map::MaxY() * TILE_SIZE));
				}
				break;

			default:
				NOT_REACHED();
		}
	} else if (TileVirtXY(_thd.selstart.x, _thd.selstart.y) == TileVirtXY(x, y)) { // check if we're only within one tile
		if (method & VPM_RAILDIRS) {
			b = GetAutorailHT(x, y);
		} else { // rect for autosignals on one tile
			b = HT_RECT;
		}
	} else if (h == TILE_SIZE) { // Is this in X direction?
		if (dx == (int)TILE_SIZE) { // 2x1 special handling
			b = (Check2x1AutoRail(3)) | HT_LINE;
		} else if (dx == -(int)TILE_SIZE) {
			b = (Check2x1AutoRail(2)) | HT_LINE;
		} else {
			b = HT_LINE | HT_DIR_X;
		}
		y = _thd.selstart.y;
	} else if (w == TILE_SIZE) { // Or Y direction?
		if (dy == (int)TILE_SIZE) { // 2x1 special handling
			b = (Check2x1AutoRail(1)) | HT_LINE;
		} else if (dy == -(int)TILE_SIZE) { // 2x1 other direction
			b = (Check2x1AutoRail(0)) | HT_LINE;
		} else {
			b = HT_LINE | HT_DIR_Y;
		}
		x = _thd.selstart.x;
	} else if (w > h * 2) { // still count as x dir?
		b = HT_LINE | HT_DIR_X;
		y = _thd.selstart.y;
	} else if (h > w * 2) { // still count as y dir?
		b = HT_LINE | HT_DIR_Y;
		x = _thd.selstart.x;
	} else { // complicated direction
		int d = w - h;
		_thd.selend.x = _thd.selend.x & ~TILE_UNIT_MASK;
		_thd.selend.y = _thd.selend.y & ~TILE_UNIT_MASK;

		/* four cases. */
		if (x > _thd.selstart.x) {
			if (y > _thd.selstart.y) {
				/* south */
				if (d == 0) {
					b = (x & TILE_UNIT_MASK) > (y & TILE_UNIT_MASK) ? HT_LINE | HT_DIR_VL : HT_LINE | HT_DIR_VR;
				} else if (d >= 0) {
					x = _thd.selstart.x + h;
					b = HT_LINE | HT_DIR_VL;
				} else {
					y = _thd.selstart.y + w;
					b = HT_LINE | HT_DIR_VR;
				}
			} else {
				/* west */
				if (d == 0) {
					b = (x & TILE_UNIT_MASK) + (y & TILE_UNIT_MASK) >= TILE_SIZE ? HT_LINE | HT_DIR_HL : HT_LINE | HT_DIR_HU;
				} else if (d >= 0) {
					x = _thd.selstart.x + h;
					b = HT_LINE | HT_DIR_HL;
				} else {
					y = _thd.selstart.y - w;
					b = HT_LINE | HT_DIR_HU;
				}
			}
		} else {
			if (y > _thd.selstart.y) {
				/* east */
				if (d == 0) {
					b = (x & TILE_UNIT_MASK) + (y & TILE_UNIT_MASK) >= TILE_SIZE ? HT_LINE | HT_DIR_HL : HT_LINE | HT_DIR_HU;
				} else if (d >= 0) {
					x = _thd.selstart.x - h;
					b = HT_LINE | HT_DIR_HU;
				} else {
					y = _thd.selstart.y + w;
					b = HT_LINE | HT_DIR_HL;
				}
			} else {
				/* north */
				if (d == 0) {
					b = (x & TILE_UNIT_MASK) > (y & TILE_UNIT_MASK) ? HT_LINE | HT_DIR_VL : HT_LINE | HT_DIR_VR;
				} else if (d >= 0) {
					x = _thd.selstart.x - h;
					b = HT_LINE | HT_DIR_VR;
				} else {
					y = _thd.selstart.y - w;
					b = HT_LINE | HT_DIR_VL;
				}
			}
		}
	}

	_thd.selend.x = x;
	_thd.selend.y = y;
	_thd.dir2 = HT_DIR_END;
	_thd.next_drawstyle = b;

	ShowLengthMeasurement(b, TileVirtXY(_thd.selstart.x, _thd.selstart.y), TileVirtXY(_thd.selend.x, _thd.selend.y));
}

static HighLightStyle CalcPolyrailDrawstyle(Point pt, bool dragging)
{
	RailSnapMode snap_mode = GetRailSnapMode();

	/* are we only within one tile? */
	if (snap_mode == RSM_SNAP_TO_TILE && GetRailSnapTile() == TileVirtXY(pt.x, pt.y)) {
		_thd.selend.x = pt.x;
		_thd.selend.y = pt.y;
		HideMeasurementTooltips();
		return GetAutorailHT(pt.x, pt.y);
	}

	/* find the best track */
	PolylineInfo line;

	bool lock_snapping = dragging && snap_mode == RSM_SNAP_TO_RAIL;
	if (!lock_snapping) _current_snap_lock.x = -1;

	const LineSnapPoint *snap_point;
	if (_current_snap_lock.x != -1) {
		snap_point = FindBestPolyline(pt, &_current_snap_lock, 1, &line);
	} else if (snap_mode == RSM_SNAP_TO_TILE) {
		snap_point = FindBestPolyline(pt, _tile_snap_points.data(), (uint)_tile_snap_points.size(), &line);
	} else {
		assert(snap_mode == RSM_SNAP_TO_RAIL);
		snap_point = FindBestPolyline(pt, _rail_snap_points.data(), (uint)_rail_snap_points.size(), &line);
	}

	if (snap_point == nullptr) {
		HideMeasurementTooltips();
		return HT_NONE; // no match
	}

	if (lock_snapping && _current_snap_lock.x == -1) {
		/* lock down the snap point */
		_current_snap_lock = *snap_point;
		_current_snap_lock.dirs &= (1 << line.first_dir) | (1 << ReverseDir(line.first_dir));
	}

	TileIndexDiffC first_dir = TileIndexDiffCByDir(line.first_dir);
	_thd.selstart.x  = line.start.x;
	_thd.selstart.y  = line.start.y;
	_thd.selend.x    = _thd.selstart.x + line.first_len * first_dir.x * (IsDiagonalDirection(line.first_dir) ? TILE_SIZE : TILE_SIZE / 2);
	_thd.selend.y    = _thd.selstart.y + line.first_len * first_dir.y * (IsDiagonalDirection(line.first_dir) ? TILE_SIZE : TILE_SIZE / 2);
	_thd.selstart2.x = _thd.selend.x;
	_thd.selstart2.y = _thd.selend.y;
	_thd.selstart.x  += first_dir.x;
	_thd.selstart.y  += first_dir.y;
	_thd.selend.x    -= first_dir.x;
	_thd.selend.y    -= first_dir.y;
	Trackdir seldir = PointDirToTrackdir(_thd.selstart, line.first_dir);
	_thd.selstart.x  &= ~TILE_UNIT_MASK;
	_thd.selstart.y  &= ~TILE_UNIT_MASK;

	if (line.second_len != 0) {
		TileIndexDiffC second_dir = TileIndexDiffCByDir(line.second_dir);
		_thd.selend2.x   = _thd.selstart2.x + line.second_len * second_dir.x * (IsDiagonalDirection(line.second_dir) ? TILE_SIZE : TILE_SIZE / 2);
		_thd.selend2.y   = _thd.selstart2.y + line.second_len * second_dir.y * (IsDiagonalDirection(line.second_dir) ? TILE_SIZE : TILE_SIZE / 2);
		_thd.selstart2.x += second_dir.x;
		_thd.selstart2.y += second_dir.y;
		_thd.selend2.x   -= second_dir.x;
		_thd.selend2.y   -= second_dir.y;
		Trackdir seldir2 = PointDirToTrackdir(_thd.selstart2, line.second_dir);
		_thd.selstart2.x &= ~TILE_UNIT_MASK;
		_thd.selstart2.y &= ~TILE_UNIT_MASK;
		_thd.dir2 = (HighLightStyle)TrackdirToTrack(seldir2);
	} else {
		_thd.dir2 = HT_DIR_END;
	}

	HighLightStyle ret = HT_LINE | (HighLightStyle)TrackdirToTrack(seldir);
	ShowLengthMeasurement(ret, TileVirtXY(_thd.selstart.x, _thd.selstart.y), TileVirtXY(_thd.selend.x, _thd.selend.y), TCC_EXIT_VIEWPORT, true);
	return ret;
}

/**
 * Selects tiles while dragging
 * @param x X coordinate of end of selection
 * @param y Y coordinate of end of selection
 * @param method modifies the way tiles are selected. Possible
 * methods are VPM_* in viewport.h
 */
void VpSelectTilesWithMethod(int x, int y, ViewportPlaceMethod method)
{
	int sx, sy;
	HighLightStyle style;

	if (x == -1) {
		_thd.selend.x = -1;
		return;
	}

	if ((_thd.place_mode & HT_POLY) && GetRailSnapMode() != RSM_NO_SNAP) {
		Point pt = { x, y };
		_thd.next_drawstyle = CalcPolyrailDrawstyle(pt, true);
		return;
	}

	/* Special handling of drag in any (8-way) direction */
	if (method & (VPM_RAILDIRS | VPM_SIGNALDIRS)) {
		_thd.selend.x = x;
		_thd.selend.y = y;
		CalcRaildirsDrawstyle(x, y, method);
		return;
	}

	/* Needed so level-land is placed correctly */
	if ((_thd.next_drawstyle & HT_DRAG_MASK) == HT_POINT) {
		x += TILE_SIZE / 2;
		y += TILE_SIZE / 2;
	}

	sx = _thd.selstart.x;
	sy = _thd.selstart.y;

	int limit = 0;

	switch (method) {
		case VPM_X_OR_Y: // drag in X or Y direction
			if (abs(sy - y) < abs(sx - x)) {
				y = sy;
				style = HT_DIR_X;
			} else {
				x = sx;
				style = HT_DIR_Y;
			}
			goto calc_heightdiff_single_direction;

		case VPM_X_LIMITED: // Drag in X direction (limited size).
			limit = (_thd.sizelimit - 1) * TILE_SIZE;
			[[fallthrough]];

		case VPM_FIX_X: // drag in Y direction
			x = sx;
			style = HT_DIR_Y;
			goto calc_heightdiff_single_direction;

		case VPM_Y_LIMITED: // Drag in Y direction (limited size).
			limit = (_thd.sizelimit - 1) * TILE_SIZE;
			[[fallthrough]];

		case VPM_FIX_Y: // drag in X direction
			y = sy;
			style = HT_DIR_X;

calc_heightdiff_single_direction:;
			if (limit > 0) {
				x = sx + Clamp(x - sx, -limit, limit);
				y = sy + Clamp(y - sy, -limit, limit);
			}
			/* With current code passing a HT_LINE style to calculate the height
			 * difference is enough. However if/when a point-tool is created
			 * with this method, function should be called with new_style (below)
			 * instead of HT_LINE | style case HT_POINT is handled specially
			 * new_style := (_thd.next_drawstyle & HT_RECT) ? HT_LINE | style : _thd.next_drawstyle; */
			ShowLengthMeasurement(HT_LINE | style, TileVirtXY(sx, sy), TileVirtXY(x, y));
			break;

		case VPM_A_B_LINE: { // drag an A to B line
			TileIndex t0 = TileVirtXY(sx, sy);
			TileIndex t1 = TileVirtXY(x, y);
			uint dx = Delta(TileX(t0), TileX(t1)) + 1;
			uint dy = Delta(TileY(t0), TileY(t1)) + 1;

			/* If dragging an area (eg dynamite tool) and it is actually a single
			 * row/column, change the type to 'line' to get proper calculation for height */
			style = (HighLightStyle)_thd.next_drawstyle;
			if (style & HT_RECT) {
				if (dx == 1) {
					style = HT_LINE | HT_DIR_Y;
				} else if (dy == 1) {
					style = HT_LINE | HT_DIR_X;
				}
			}

			int heightdiff = 0;
			uint32_t manhattan_distance = 0;
			uint32_t euclid_distance = 0;

			if (dx != 1 || dy != 1) {
				heightdiff = CalcHeightdiff(style, 0, t0, t1);
				manhattan_distance = DistanceManhattan(t0, t1);
				euclid_distance = IntSqrt64(DistanceSquare64(t0, t1)); // Avoid overflow in DistanceSquare
			}

			/* Always show the measurement tooltip */
			EncodedString str = GetEncodedString(STR_MEASURE_DIST_HEIGHTDIFF, manhattan_distance, euclid_distance, DistanceFromEdge(t1), GetTileMaxZ(t1) * TILE_HEIGHT_STEP, heightdiff);
			GuiShowTooltips(_thd.GetCallbackWnd(), std::move(str), TCC_EXIT_VIEWPORT);
			break;
		}

		case VPM_X_AND_Y_LIMITED: // Drag an X by Y constrained rect area.
			limit = (_thd.sizelimit - 1) * TILE_SIZE;
			x = sx + Clamp(x - sx, -limit, limit);
			y = sy + Clamp(y - sy, -limit, limit);
			[[fallthrough]];

		case VPM_X_AND_Y: // drag an X by Y area
			if (_settings_client.gui.measure_tooltip) {
				TileIndex t0 = TileVirtXY(sx, sy);
				TileIndex t1 = TileVirtXY(x, y);
				uint dx = Delta(TileX(t0), TileX(t1)) + 1;
				uint dy = Delta(TileY(t0), TileY(t1)) + 1;

				/* If dragging an area (eg dynamite tool) and it is actually a single
				 * row/column, change the type to 'line' to get proper calculation for height */
				style = (HighLightStyle)_thd.next_drawstyle;
				if (_thd.IsDraggingDiagonal()) {
					/* Determine the "area" of the diagonal dragged selection.
					 * We assume the area is the number of tiles along the X
					 * edge and the number of tiles along the Y edge. However,
					 * multiplying these two numbers does not give the exact
					 * number of tiles; basically we are counting the black
					 * squares on a chess board and ignore the white ones to
					 * make the tile counts at the edges match up. There is no
					 * other way to make a proper count though.
					 *
					 * First convert to the rotated coordinate system. */
					int dist_x = TileX(t0) - TileX(t1);
					int dist_y = TileY(t0) - TileY(t1);
					int a_max = dist_x + dist_y;
					int b_max = dist_y - dist_x;

					/* Now determine the size along the edge, but due to the
					 * chess board principle this counts double. */
					a_max = abs(a_max + (a_max > 0 ? 2 : -2)) / 2;
					b_max = abs(b_max + (b_max > 0 ? 2 : -2)) / 2;

					/* We get a 1x1 on normal 2x1 rectangles, due to it being
					 * a seen as two sides. As the result for actual building
					 * will be the same as non-diagonal dragging revert to that
					 * behaviour to give it a more normally looking size. */
					if (a_max != 1 || b_max != 1) {
						dx = a_max;
						dy = b_max;
					}
				} else if (style & HT_RECT) {
					if (dx == 1) {
						style = HT_LINE | HT_DIR_Y;
					} else if (dy == 1) {
						style = HT_LINE | HT_DIR_X;
					}
				}

				if (dx != 1 || dy != 1) {
					int heightdiff = CalcHeightdiff(style, 0, t0, t1);

					dx -= (style & HT_POINT ? 1 : 0);
					dy -= (style & HT_POINT ? 1 : 0);

					if (heightdiff == 0) {
						ShowMeasurementTooltips(GetEncodedString(STR_MEASURE_AREA, dx, dy));
					} else {
						ShowMeasurementTooltips(GetEncodedString(STR_MEASURE_AREA_HEIGHTDIFF, dx, dy, heightdiff));
					}
				}
			}
			break;

		default: NOT_REACHED();
	}

	_thd.selend.x = x;
	_thd.selend.y = y;
	_thd.dir2 = HT_DIR_END;
}

/**
 * Handle the mouse while dragging for placement/resizing.
 * @return State of handling the event.
 */
EventState VpHandlePlaceSizingDrag()
{
	if (_special_mouse_mode != WSM_SIZING && _special_mouse_mode != WSM_DRAGGING) return ES_NOT_HANDLED;

	/* stop drag mode if the window has been closed */
	Window *w = _thd.GetCallbackWnd();
	if (w == nullptr) {
		ResetObjectToPlace();
		return ES_HANDLED;
	}

	if (_left_button_down && _special_mouse_mode == WSM_DRAGGING) {
		/* Only register a drag event when the mouse moved. */
		if (_thd.new_pos.x == _thd.selstart.x && _thd.new_pos.y == _thd.selstart.y) return ES_HANDLED;
		_thd.selstart.x = _thd.new_pos.x;
		_thd.selstart.y = _thd.new_pos.y;
	}

	/* While dragging execute the drag procedure of the corresponding window (mostly VpSelectTilesWithMethod() ).
	 * Do it even if the button is no longer pressed to make sure that OnPlaceDrag was called at least once. */
	w->OnPlaceDrag(_thd.select_method, _thd.select_proc, GetTileBelowCursor());
	if (_left_button_down) return ES_HANDLED;

	/* Mouse button released. */
	_special_mouse_mode = WSM_NONE;
	if (_special_mouse_mode == WSM_DRAGGING) return ES_HANDLED;

	/* Keep the selected tool, but reset it to the original mode. */
	HighLightStyle others = _thd.place_mode & ~(HT_DRAG_MASK | HT_DIR_MASK);
	if ((_thd.next_drawstyle & HT_DRAG_MASK) == HT_RECT) {
		_thd.place_mode = HT_RECT | others;
	} else if (_thd.select_method & VPM_SIGNALDIRS) {
		_thd.place_mode = HT_RECT | others;
	} else if (_thd.select_method & VPM_RAILDIRS) {
		_thd.place_mode = (_thd.select_method & ~VPM_RAILDIRS ? _thd.next_drawstyle : HT_RAIL) | others;
	} else {
		_thd.place_mode = HT_POINT | others;
	}
	SetTileSelectSize(1, 1);

	if (_thd.place_mode & HT_POLY) {
		if (GetRailSnapMode() == RSM_SNAP_TO_TILE) SetRailSnapMode(RSM_NO_SNAP);
		if (_thd.drawstyle == HT_NONE) return ES_HANDLED;
	}
	HideMeasurementTooltips();

	w->OnPlaceMouseUp(_thd.select_method, _thd.select_proc, _thd.selend, TileVirtXY(_thd.selstart.x, _thd.selstart.y), TileVirtXY(_thd.selend.x, _thd.selend.y));
	return ES_HANDLED;
}

/**
 * Change the cursor and mouse click/drag handling to a mode for performing special operations like tile area selection, object placement, etc.
 * @param icon New shape of the mouse cursor.
 * @param pal Palette to use.
 * @param mode Mode to perform.
 * @param w %Window requesting the mode change.
 */
void SetObjectToPlaceWnd(CursorID icon, PaletteID pal, HighLightStyle mode, Window *w)
{
	SetObjectToPlace(icon, pal, mode, w->window_class, w->window_number, w->GetWindowToken());
}

#include "table/animcursors.h"

/**
 * Change the cursor and mouse click/drag handling to a mode for performing special operations like tile area selection, object placement, etc.
 * @param icon New shape of the mouse cursor.
 * @param pal Palette to use.
 * @param mode Mode to perform.
 * @param window_class %Window class of the window requesting the mode change.
 * @param window_num Number of the window in its class requesting the mode change.
 * @param window_token Window token of the window in its class requesting the mode change, if non-zero.
 */
void SetObjectToPlace(CursorID icon, PaletteID pal, HighLightStyle mode, WindowClass window_class, WindowNumber window_num, WindowToken window_token)
{
	if (_thd.window_class != WC_INVALID) {
		/* Undo clicking on button and drag & drop */
		Window *w = _thd.GetCallbackWnd();
		/* Call the abort function, but set the window class to something
		 * that will never be used to avoid infinite loops. Setting it to
		 * the 'next' window class must not be done because recursion into
		 * this function might in some cases reset the newly set object to
		 * place or not properly reset the original selection. */
		_thd.window_class = WC_INVALID;
		_thd.window_token = WindowToken(0);
		if (w != nullptr) {
			w->OnPlaceObjectAbort();
			HideMeasurementTooltips();
		}
	}

	/* Mark the old selection dirty, in case the selection shape or colour changes */
	if ((_thd.drawstyle & HT_DRAG_MASK) != HT_NONE) SetSelectionTilesDirty();

	SetTileSelectSize(1, 1);

	_thd.square_palette = PAL_NONE;

	if (mode == HT_DRAG) { // HT_DRAG is for dragdropping trains in the depot window
		mode = HT_NONE;
		_special_mouse_mode = WSM_DRAGDROP;
	} else {
		_special_mouse_mode = WSM_NONE;
	}

	_thd.place_mode = mode;
	_thd.window_class = window_class;
	_thd.window_number = window_num;
	_thd.window_token = window_token;

	if ((mode & HT_DRAG_MASK) == HT_SPECIAL) { // special tools, like tunnels or docks start with presizing mode
		VpStartPreSizing();
	}

	if (mode & HT_POLY) {
		SetRailSnapMode((mode & HT_NEW_POLY) == HT_NEW_POLY ? RSM_NO_SNAP : RSM_SNAP_TO_RAIL);
	}

	if ((icon & ANIMCURSOR_FLAG) != 0) {
		SetAnimatedMouseCursor(_animcursors[icon & ~ANIMCURSOR_FLAG]);
	} else {
		SetMouseCursor(icon, pal);
	}

}

/** Reset the cursor and mouse mode handling back to default (normal cursor, only clicking in windows). */
void ResetObjectToPlace()
{
	SetObjectToPlace(SPR_CURSOR_MOUSE, PAL_NONE, HT_NONE, WC_MAIN_WINDOW, 0);
}

void ChangeRenderMode(Viewport *vp, bool down) {
	ViewportMapType map_type = vp->map_type;
	if (vp->zoom < ZOOM_LVL_DRAW_MAP) return;
	ClearViewportLandPixelCache(vp);
	if (down) {
		vp->map_type = (map_type == VPMT_MIN) ? VPMT_MAX : (ViewportMapType) (map_type - 1);
	} else {
		vp->map_type = (map_type == VPMT_MAX) ? VPMT_MIN : (ViewportMapType) (map_type + 1);
	}
}

Point GetViewportStationMiddle(const Viewport *vp, const Station *st)
{
	int x = TileX(st->xy) * TILE_SIZE;
	int y = TileY(st->xy) * TILE_SIZE;

	/* Be faster/less precise in viewport map mode, sub-pixel precision is not needed.
	 * Don't rebase point into screen coordinates in viewport map mode.
	 */
	if (vp->zoom < ZOOM_LVL_DRAW_MAP) {
		int z = GetSlopePixelZ(Clamp(x, 0, Map::SizeX() * TILE_SIZE - 1), Clamp(y, 0, Map::SizeY() * TILE_SIZE - 1));
		Point p = RemapCoords(x, y, z);
		p.x = UnScaleByZoom(p.x - vp->virtual_left, vp->zoom) + vp->left;
		p.y = UnScaleByZoom(p.y - vp->virtual_top, vp->zoom) + vp->top;
		return p;
	} else {
		int z = st->xy < Map::Size() ? TILE_HEIGHT * TileHeight(st->xy) : 0;
		Point p = RemapCoords(x, y, z);
		p.x = UnScaleByZoomLower(p.x, vp->zoom);
		p.y = UnScaleByZoomLower(p.y, vp->zoom);
		return p;
	}
}

/** Helper class for getting the best sprite sorter. */
struct ViewportSSCSS {
	VpSorterChecker fct_checker; ///< The check function.
	VpSpriteSorter fct_sorter;   ///< The sorting function.
};

/** List of sorters ordered from best to worst. */
static ViewportSSCSS _vp_sprite_sorters[] = {
#ifdef WITH_SSE
	{ &ViewportSortParentSpritesSSE41Checker, &ViewportSortParentSpritesSSE41 },
#endif
	{ &ViewportSortParentSpritesChecker, &ViewportSortParentSprites }
};

/** Choose the "best" sprite sorter and set _vp_sprite_sorter. */
void InitializeSpriteSorter()
{
	for (const auto &sprite_sorter : _vp_sprite_sorters) {
		if (sprite_sorter.fct_checker()) {
			_vp_sprite_sorter = sprite_sorter.fct_sorter;
			break;
		}
	}
	dbg_assert(_vp_sprite_sorter != nullptr);
}

/**
 * Scroll players main viewport.
 * @param flags type of operation
 * @param tile tile to center viewport on
 * @param target ViewportScrollTarget of scroll target
 * @param ref company or client id depending on the target
 * @return the cost of this operation or an error
 */
CommandCost CmdScrollViewport(DoCommandFlags flags, TileIndex tile, ViewportScrollTarget target, uint32_t ref)
{
	if (_current_company != OWNER_DEITY) return CMD_ERROR;
	switch (target) {
		case VST_EVERYONE:
			break;
		case VST_COMPANY:
			if (_local_company != (CompanyID)ref) return CommandCost();
			break;
		case VST_CLIENT:
			if (_network_own_client_id != (ClientID)ref) return CommandCost();
			break;
		default:
			return CMD_ERROR;
	}

	if (flags.Test(DoCommandFlag::Execute)) {
		ResetObjectToPlace();
		ScrollMainWindowToTile(tile);
	}
	return CommandCost();
}

static LineSnapPoint LineSnapPointAtRailTrackEndpoint(TileIndex tile, DiagDirection exit_dir, bool bidirectional)
{
	LineSnapPoint ret;
	ret.x = (TILE_SIZE / 2) * (uint)(2 * TileX(tile) + TileIndexDiffCByDiagDir(exit_dir).x + 1);
	ret.y = (TILE_SIZE / 2) * (uint)(2 * TileY(tile) + TileIndexDiffCByDiagDir(exit_dir).y + 1);

	ret.dirs = 0;
	SetBit(ret.dirs, DiagDirToDir(exit_dir));
	SetBit(ret.dirs, ChangeDir(DiagDirToDir(exit_dir), DIRDIFF_45LEFT));
	SetBit(ret.dirs, ChangeDir(DiagDirToDir(exit_dir), DIRDIFF_45RIGHT));
	if (bidirectional) ret.dirs |= std::rotr<uint8_t>(ret.dirs, DIRDIFF_REVERSE);

	return ret;
}

/**
 * Store the position of lastly built rail track; for highlighting purposes.
 *
 * In "polyline" highlighting mode, the stored end point will be used as a snapping point for new
 * tracks allowing to place multi-segment polylines.
 *
 * @param start_tile         tile where the track starts
 * @param end_tile           tile where the track ends
 * @param start_track        track piece on the start_tile
 * @param bidirectional_exit whether to allow to highlight next track in any direction; otherwise new track will have to follow the stored one (useful when placing tunnels and bridges)
 */
void StoreRailPlacementEndpoints(TileIndex start_tile, TileIndex end_tile, Track start_track, bool bidirectional_exit)
{
	if (start_tile != INVALID_TILE && end_tile != INVALID_TILE) {
		/* calculate trackdirs at both ends of the track */
		Trackdir exit_trackdir_at_start = TrackToTrackdir(start_track);
		Trackdir exit_trackdir_at_end = ReverseTrackdir(TrackToTrackdir(start_track));
		if (start_tile != end_tile) { // multi-tile case
			/* determine proper direction (pointing outside of the track) */
			uint distance = DistanceManhattan(start_tile, end_tile);
			if (distance > DistanceManhattan(TileAddByDiagDir(start_tile, TrackdirToExitdir(exit_trackdir_at_start)), end_tile)) {
				Swap(exit_trackdir_at_start, exit_trackdir_at_end);
			}
			/* determine proper track on the end tile - switch between upper/lower or left/right based on the length */
			if (distance % 2 != 0) exit_trackdir_at_end = NextTrackdir(exit_trackdir_at_end);
		}

		LineSnapPoint snap_start = LineSnapPointAtRailTrackEndpoint(start_tile, TrackdirToExitdir(exit_trackdir_at_start), bidirectional_exit);
		LineSnapPoint snap_end = LineSnapPointAtRailTrackEndpoint(end_tile, TrackdirToExitdir(exit_trackdir_at_end), bidirectional_exit);
		/* Find if we already had these coordinates before. */
		bool had_start = false;
		bool had_end = false;
		for (const LineSnapPoint &snap : _rail_snap_points) {
			had_start |= (snap.x == snap_start.x && snap.y == snap_start.y);
			had_end |= (snap.x == snap_end.x && snap.y == snap_end.y);
		}
		/* Create new snap point set. */
		if (had_start && had_end) {
			/* just stop snapping, don't forget snap points */
			SetRailSnapMode(RSM_NO_SNAP);
		} else {
			/* include only new points */
			_rail_snap_points.clear();
			if (!had_start) _rail_snap_points.push_back(snap_start);
			if (!had_end) _rail_snap_points.push_back(snap_end);
			SetRailSnapMode(RSM_SNAP_TO_RAIL);
		}
	}
}

static void MarkCatchmentTilesDirty()
{
	if (_viewport_highlight_town != nullptr) {
		MarkWholeNonMapViewportsDirty();
		return;
	}
	if (_viewport_highlight_station != nullptr) {
		if (_viewport_highlight_station->catchment_tiles.tile == INVALID_TILE) {
			MarkWholeNonMapViewportsDirty();
			_viewport_highlight_station = nullptr;
		} else {
			BitmapTileIterator it(_viewport_highlight_station->catchment_tiles);
			for (TileIndex tile = it; tile != INVALID_TILE; tile = ++it) {
				MarkTileDirtyByTile(tile, VMDF_NOT_MAP_MODE);
			}
		}
	}
	if (_viewport_highlight_waypoint != nullptr) {
		if (!_viewport_highlight_waypoint->IsInUse()) {
			_viewport_highlight_waypoint = nullptr;
		}
		MarkWholeNonMapViewportsDirty();
	}
}

bool CurrentlySnappingRailPlacement()
{
	return (_thd.place_mode & HT_POLY) && GetRailSnapMode() == RSM_SNAP_TO_RAIL;
}

static RailSnapMode GetRailSnapMode()
{
	if (_rail_snap_mode == RSM_SNAP_TO_TILE && _tile_snap_points.size() == 0) return RSM_NO_SNAP;
	if (_rail_snap_mode == RSM_SNAP_TO_RAIL && _rail_snap_points.size() == 0) return RSM_NO_SNAP;
	return _rail_snap_mode;
}

static void SetRailSnapMode(RailSnapMode mode)
{
	_rail_snap_mode = mode;

	if ((_thd.place_mode & HT_POLY) && (GetRailSnapMode() == RSM_NO_SNAP)) {
		SetTileSelectSize(1, 1);
	}
}

static TileIndex GetRailSnapTile()
{
	if (_tile_snap_points.size() == 0) return INVALID_TILE;
	return TileVirtXY(_tile_snap_points[DIAGDIR_NE].x, _tile_snap_points[DIAGDIR_NE].y);
}

static void SetRailSnapTile(TileIndex tile)
{
	_tile_snap_points.clear();
	if (tile == INVALID_TILE) return;

	for (DiagDirection dir = DIAGDIR_BEGIN; dir < DIAGDIR_END; dir++) {
		_tile_snap_points.push_back(LineSnapPointAtRailTrackEndpoint(tile, dir, false));
		LineSnapPoint &point = _tile_snap_points.back();
		point.dirs = std::rotr<uint8_t>(point.dirs, DIRDIFF_REVERSE);
	}
}

void ResetRailPlacementSnapping()
{
	_rail_snap_mode = RSM_NO_SNAP;
	_tile_snap_points.clear();
	_rail_snap_points.clear();
	_current_snap_lock.x = -1;
}

static void SetWindowDirtyForViewportCatchment()
{
	if (_viewport_highlight_station != nullptr) SetWindowDirty(WC_STATION_VIEW, _viewport_highlight_station->index);
	if (_viewport_highlight_waypoint != nullptr) SetWindowDirty(WC_WAYPOINT_VIEW, _viewport_highlight_waypoint->index);
	if (_viewport_highlight_town != nullptr) SetWindowDirty(WC_TOWN_VIEW, _viewport_highlight_town->index);
	if (_viewport_highlight_tracerestrict_program != nullptr) InvalidateWindowClassesData(WC_TRACE_RESTRICT);
}

static void ClearViewportCatchment()
{
	MarkCatchmentTilesDirty();
	_viewport_highlight_station = nullptr;
	_viewport_highlight_waypoint = nullptr;
	_viewport_highlight_town = nullptr;
	_viewport_highlight_tracerestrict_program = nullptr;
}

/**
 * Select or deselect station for coverage area highlight.
 * Selecting a station will deselect a town.
 * @param *st Station in question
 * @param sel Select or deselect given station
 */
void SetViewportCatchmentStation(const Station *st, bool sel)
{
	SetWindowDirtyForViewportCatchment();
	if (sel && _viewport_highlight_station != st) {
		ClearViewportCatchment();
		_viewport_highlight_station = st;
		MarkCatchmentTilesDirty();
	} else if (!sel && _viewport_highlight_station == st) {
		MarkCatchmentTilesDirty();
		_viewport_highlight_station = nullptr;
	}
	if (_viewport_highlight_station != nullptr) SetWindowDirty(WC_STATION_VIEW, _viewport_highlight_station->index);
}

/**
 * Select or deselect waypoint for coverage area highlight.
 * Selecting a waypoint will deselect a town.
 * @param *wp Waypoint in question
 * @param sel Select or deselect given waypoint
 */
void SetViewportCatchmentWaypoint(const Waypoint *wp, bool sel)
{
	SetWindowDirtyForViewportCatchment();
	if (sel && _viewport_highlight_waypoint != wp) {
		ClearViewportCatchment();
		_viewport_highlight_waypoint = wp;
		MarkCatchmentTilesDirty();
	} else if (!sel && _viewport_highlight_waypoint == wp) {
		MarkCatchmentTilesDirty();
		_viewport_highlight_waypoint = nullptr;
	}
	if (_viewport_highlight_waypoint != nullptr) SetWindowDirty(WC_WAYPOINT_VIEW, _viewport_highlight_waypoint->index);
}

/**
 * Select or deselect town for coverage area highlight.
 * Selecting a town will deselect a station.
 * @param *t Town in question
 * @param sel Select or deselect given town
 */
void SetViewportCatchmentTown(const Town *t, bool sel)
{
	SetWindowDirtyForViewportCatchment();
	if (sel && _viewport_highlight_town != t) {
		ClearViewportCatchment();
		_viewport_highlight_town = t;
		MarkWholeNonMapViewportsDirty();
	} else if (!sel && _viewport_highlight_town == t) {
		_viewport_highlight_town = nullptr;
		MarkWholeNonMapViewportsDirty();
	}
	if (_viewport_highlight_town != nullptr) SetWindowDirty(WC_TOWN_VIEW, _viewport_highlight_town->index);
}

void SetViewportCatchmentTraceRestrictProgram(const TraceRestrictProgram *prog, bool sel)
{
	SetWindowDirtyForViewportCatchment();
	if (sel && _viewport_highlight_tracerestrict_program != prog) {
		ClearViewportCatchment();
		_viewport_highlight_tracerestrict_program = prog;
		MarkWholeNonMapViewportsDirty();
	} else if (!sel && _viewport_highlight_tracerestrict_program == prog) {
		_viewport_highlight_tracerestrict_program = nullptr;
		MarkWholeNonMapViewportsDirty();
	}
	if (_viewport_highlight_tracerestrict_program != nullptr) InvalidateWindowClassesData(WC_TRACE_RESTRICT);
}

int GetSlopeTreeBrightnessAdjust(Slope slope)
{
	switch (slope) {
		case SLOPE_NW:
		case SLOPE_STEEP_N:
		case SLOPE_STEEP_W:
			return 8;
		case SLOPE_N:
		case SLOPE_W:
		case SLOPE_ENW:
		case SLOPE_NWS:
			return 4;
		case SLOPE_SE:
			return -10;
		case SLOPE_STEEP_S:
		case SLOPE_STEEP_E:
			return -4;
		case SLOPE_NE:
			return -8;
		case SLOPE_SW:
			return -4;
		case SLOPE_S:
		case SLOPE_E:
		case SLOPE_SEN:
		case SLOPE_WSE:
			return -6;
		default:
			return 0;
	}
}

bool IsViewportMouseHoverActive()
{
	if (_settings_client.gui.hover_delay_ms == 0) {
		/* right click mode */
		return _right_button_down || _settings_client.gui.instant_tile_tooltip;
	} else {
		/* normal mode */
		return _mouse_hovering;
	}
}

/**
 * Cancel viewport vehicle following, and raise follow location widget if needed.
 * @param viewport_window Window of this viewport.
 */
void ViewportData::CancelFollow(const Window &viewport_window)
{
	if (this->follow_vehicle == VehicleID::Invalid()) return;

	if (viewport_window.window_class == WC_MAIN_WINDOW) {
		/* We're cancelling follow in the main viewport, so we need to check for a vehicle view window
		 * to raise the location follow widget. */
		Window *vehicle_window = FindWindowById(WC_VEHICLE_VIEW, this->follow_vehicle);
		if (vehicle_window != nullptr) vehicle_window->RaiseWidgetWhenLowered(WID_VV_LOCATION);
	}

	this->follow_vehicle = VehicleID::Invalid();
}<|MERGE_RESOLUTION|>--- conflicted
+++ resolved
@@ -2228,13 +2228,9 @@
 	const uint normal_height = WidgetDimensions::scaled.fullbevel.top + GetCharacterHeight(FS_NORMAL) + WidgetDimensions::scaled.fullbevel.bottom + 1;
 
 	for (ZoomLevel zoom = ZOOM_LVL_BEGIN; zoom != ZOOM_LVL_END; zoom++) {
-<<<<<<< HEAD
 		const ZoomLevel small_from = (maxzoom == ZOOM_LVL_OUT_2X) ? ZOOM_LVL_OUT_2X : ZOOM_LVL_OUT_4X;
 		const int width = (zoom >= small_from) ? this->width_small : this->width_normal;
 		zoomlevels[zoom].left   = this->center - ScaleByZoom(width / 2 + 1, zoom);
-=======
-		zoomlevels[zoom].left   = this->center - ScaleByZoom(half_width, zoom);
->>>>>>> edb101d1
 		zoomlevels[zoom].top    = this->top    - ScaleByZoom(1, zoom);
 		zoomlevels[zoom].right  = this->center + ScaleByZoom(width / 2 + 1, zoom);
 		zoomlevels[zoom].bottom = this->top    + ScaleByZoom((zoom >= small_from) ? small_height : normal_height, zoom);
@@ -2681,16 +2677,7 @@
 
 	if (veh == nullptr || !_settings_client.gui.show_vehicle_route) return;
 
-<<<<<<< HEAD
 	PrepareRouteStepState state;
-=======
-	DrawPixelInfo dp = _vd.dpi;
-	ZoomLevel zoom = _vd.dpi.zoom;
-	dp.zoom = ZOOM_LVL_MIN;
-	dp.width = UnScaleByZoom(dp.width, zoom);
-	dp.height = UnScaleByZoom(dp.height, zoom);
-	AutoRestoreBackup cur_dpi(_cur_dpi, &dp);
->>>>>>> edb101d1
 
 	TileIndex from_tile = INVALID_TILE;
 	bool conditional = false;
