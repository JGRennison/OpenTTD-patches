/*
 * This file is part of OpenTTD.
 * OpenTTD is free software; you can redistribute it and/or modify it under the terms of the GNU General Public License as published by the Free Software Foundation, version 2.
 * OpenTTD is distributed in the hope that it will be useful, but WITHOUT ANY WARRANTY; without even the implied warranty of MERCHANTABILITY or FITNESS FOR A PARTICULAR PURPOSE.
 * See the GNU General Public License for more details. You should have received a copy of the GNU General Public License along with OpenTTD. If not, see <http://www.gnu.org/licenses/>.
 */

/**
 * @file viewport.cpp Handling of all viewports.
 *
 * \verbatim
 * The in-game coordinate system looks like this *
 *                                               *
 *                    ^ Z                        *
 *                    |                          *
 *                    |                          *
 *                    |                          *
 *                    |                          *
 *                 /     \                       *
 *              /           \                    *
 *           /                 \                 *
 *        /                       \              *
 *   X <                             > Y         *
 * \endverbatim
 */

/**
 * @defgroup vp_column_row Rows and columns in the viewport
 *
 * Columns are vertical sections of the viewport that are half a tile wide.
 * The origin, i.e. column 0, is through the northern and southern most tile.
 * This means that the column of e.g. Tile(0, 0) and Tile(100, 100) are in
 * column number 0. The negative columns are towards the left of the screen,
 * or towards the west, whereas the positive ones are towards respectively
 * the right and east.
 * With half a tile wide is meant that the next column of tiles directly west
 * or east of the centre line are respectively column -1 and 1. Their tile
 * centers are only half a tile from the center of their adjoining tile when
 * looking only at the X-coordinate.
 *
 * \verbatim
 *        ╳        *
 *       ╱ ╲       *
 *      ╳ 0 ╳      *
 *     ╱ ╲ ╱ ╲     *
 *    ╳-1 ╳ 1 ╳    *
 *   ╱ ╲ ╱ ╲ ╱ ╲   *
 *  ╳-2 ╳ 0 ╳ 2 ╳  *
 *   ╲ ╱ ╲ ╱ ╲ ╱   *
 *    ╳-1 ╳ 1 ╳    *
 *     ╲ ╱ ╲ ╱     *
 *      ╳ 0 ╳      *
 *       ╲ ╱       *
 *        ╳        *
 * \endverbatim
 *
 *
 * Rows are horizontal sections of the viewport, also half a tile wide.
 * This time the northern most tile on the map defines 0 and
 * everything south of that has a positive number.
 */

#include "stdafx.h"
#include "clear_map.h"
#include "tree_map.h"
#include "industry.h"
#include "smallmap_gui.h"
#include "smallmap_colours.h"
#include "table/tree_land.h"
#include "blitter/32bpp_base.hpp"
#include "blitter/8bpp_simple.hpp"
#include "blitter/null.hpp"
#include "core/math_func.hpp"
#include "landscape.h"
#include "viewport_func.h"
#include "station_base.h"
#include "waypoint_base.h"
#include "town.h"
#include "signs_base.h"
#include "signs_func.h"
#include "plans_base.h"
#include "plans_func.h"
#include "vehicle_base.h"
#include "vehicle_gui.h"
#include "blitter/factory.hpp"
#include "strings_func.h"
#include "core/string_builder.hpp"
#include "zoom_func.h"
#include "vehicle_func.h"
#include "company_func.h"
#include "waypoint_func.h"
#include "window_func.h"
#include "tilehighlight_func.h"
#include "zoning.h"
#include "window_gui.h"
#include "linkgraph/linkgraph_gui.h"
#include "viewport_kdtree.h"
#include "town_kdtree.h"
#include "viewport_sprite_sorter.h"
#include "bridge_map.h"
#include "company_base.h"
#include "command_func.h"
#include "network/network_func.h"
#include "framerate_type.h"
#include "depot_base.h"
#include "tunnelbridge_map.h"
#include "gui.h"
#include "core/container_func.hpp"
#include "tunnelbridge_map.h"
#include "video/video_driver.hpp"
#include "scope_info.h"
#include "scope.h"
#include "blitter/32bpp_base.hpp"
#include "object_map.h"
#include "newgrf_object.h"
#include "infrastructure_func.h"
#include "tracerestrict.h"
#include "worker_thread.h"
#include "vehiclelist.h"
#include "core/backup_type.hpp"
#include "3rdparty/robin_hood/robin_hood.h"

#include <bit>
#include <map>
#include <vector>
#include <math.h>
#include <algorithm>
#include <tuple>
#include <atomic>
#include <cmath>

#include <mutex>
#include <condition_variable>

#include "widgets/vehicle_widget.h"

#include "table/strings.h"
#include "table/string_colours.h"

#include "safeguards.h"

Point _tile_fract_coords;

#if defined(DEDICATED)
using Blitter_8bppDrawing = Blitter_Null;
#else
using Blitter_8bppDrawing = Blitter_8bppSimple;
#endif

ViewportSignKdtree _viewport_sign_kdtree{};
bool _viewport_sign_kdtree_valid = false;
static int _viewport_sign_maxwidth = 0;


//static const int MAX_TILE_EXTENT_LEFT   = ZOOM_BASE * TILE_PIXELS;                     ///< Maximum left   extent of tile relative to north corner.
//static const int MAX_TILE_EXTENT_RIGHT  = ZOOM_BASE * TILE_PIXELS;                     ///< Maximum right  extent of tile relative to north corner.
static const int MAX_TILE_EXTENT_TOP    = ZOOM_BASE * MAX_BUILDING_PIXELS;             ///< Maximum top    extent of tile relative to north corner (not considering bridges).
static const int MAX_TILE_EXTENT_BOTTOM = ZOOM_BASE * (TILE_PIXELS + 2 * TILE_HEIGHT); ///< Maximum bottom extent of tile relative to north corner (worst case: #SLOPE_STEEP_N).

struct StringSpriteToDraw {
	StringID string;
	uint16_t width;
	Colours colour;
	ViewportStringFlags flags;
	int32_t x;
	int32_t y;
	uint64_t params[2];

	StringSpriteToDraw(int x, int y, ViewportStringFlags flags, uint16_t width) : width(width), flags(flags), x(x), y(y) {}

	void FillDetails(StringID string, uint64_t params_1, uint64_t params_2, Colours colour)
	{
		this->string = string;
		this->params[0] = params_1;
		this->params[1] = params_2;
		this->colour = colour;
	}
};

struct TileSpriteToDraw {
	SpriteID image;
	PaletteID pal;
	const SubSprite *sub;           ///< only draw a rectangular part of the sprite
	int32_t x;                      ///< screen X coordinate of sprite
	int32_t y;                      ///< screen Y coordinate of sprite
};

struct ChildScreenSpriteToDraw {
	SpriteID image;
	PaletteID pal;
	const SubSprite *sub;           ///< only draw a rectangular part of the sprite
	int32_t x;
	int32_t y;
	ChildScreenSpritePositionMode position_mode;
	int next;                       ///< next child to draw (-1 at the end)
};

/**
 * Mode of "sprite combining"
 * @see StartSpriteCombine
 */
enum SpriteCombineMode : uint8_t {
	SPRITE_COMBINE_NONE,     ///< Every #AddSortableSpriteToDraw start its own bounding box
	SPRITE_COMBINE_PENDING,  ///< %Sprite combining will start with the next unclipped sprite.
	SPRITE_COMBINE_ACTIVE,   ///< %Sprite combining is active. #AddSortableSpriteToDraw outputs child sprites.
};

typedef std::vector<TileSpriteToDraw> TileSpriteToDrawVector;
typedef std::vector<StringSpriteToDraw> StringSpriteToDrawVector;
typedef std::vector<ParentSpriteToDraw> ParentSpriteToDrawVector;
typedef std::vector<ChildScreenSpriteToDraw> ChildScreenSpriteToDrawVector;

enum RouteStepOrderType : uint8_t {
	RSOT_INVALID,
	RSOT_GOTO_STATION,
	RSOT_VIA_STATION,
	RSOT_IMPLICIT,
	RSOT_WAYPOINT,
	RSOT_DEPOT,
};

typedef std::vector<std::pair<uint16_t, RouteStepOrderType>> RankOrderTypeList;
typedef std::map<TileIndex, RankOrderTypeList> RouteStepsMap;

const uint max_rank_order_type_count = 10;

enum RailSnapMode {
	RSM_NO_SNAP,
	RSM_SNAP_TO_TILE,
	RSM_SNAP_TO_RAIL,
};

/**
 * Snapping point for a track.
 *
 * Point where a track (rail/road/other) can be snapped to while selecting tracks with polyline
 * tool (HT_POLY). Besides of x/y coordinates expressed in tile "units" it contains a set of
 * allowed line directions.
 */
struct LineSnapPoint : Point {
	uint8_t dirs; ///< Allowed line directions, set of #Direction bits.
};

typedef std::vector<LineSnapPoint> LineSnapPoints; ///< Set of snapping points

/** Coordinates of a polyline track made of 2 connected line segments. */
struct PolylineInfo {
	Point start;           ///< The point where the first segment starts (as given in LineSnapPoint).
	Direction first_dir;   ///< Direction of the first line segment.
	uint first_len;        ///< size of the first segment - number of track pieces.
	Direction second_dir;  ///< Direction of the second line segment.
	uint second_len;       ///< size of the second segment - number of track pieces.
};

struct TunnelToMap {
	TunnelBridgeToMap tb;
	int y_intercept;
	uint8_t tunnel_z;
};
struct TunnelToMapStorage {
	std::vector<TunnelToMap> tunnels;
};

struct BridgeSetXComparator {
	bool operator() (const TileIndex a, const TileIndex b) const
	{
		return std::make_tuple(TileX(a), TileY(a)) < std::make_tuple(TileX(b), TileY(b));
	}
};

struct BridgeSetYComparator {
	bool operator() (const TileIndex a, const TileIndex b) const
	{
		return a < b;
	}
};

using ChildStoreID = uint32_t;
static constexpr ChildStoreID NO_CHILD_STORE = UINT32_MAX;
static constexpr ChildStoreID CHILD_SPRITE_STORE_TAG = 1 << 31;

/** Data structure storing rendering information */
struct ViewportDrawer {
	TunnelToMapStorage tunnel_to_map_x;
	TunnelToMapStorage tunnel_to_map_y;

	ChildStoreID last_child;

	SpriteCombineMode combine_sprites;               ///< Current mode of "sprite combining". @see StartSpriteCombine
	uint combine_psd_index;
	int combine_left;
	int combine_right;
	int combine_top;
	int combine_bottom;

	int foundation[FOUNDATION_PART_END];             ///< Foundation sprites (index into parent_sprites_to_draw).
	FoundationPart foundation_part;                  ///< Currently active foundation for ground sprite drawing.
	ChildStoreID last_foundation_child[FOUNDATION_PART_END]; ///< Tail of ChildSprite list of the foundations. (index into child_screen_sprites_to_draw)
	Point foundation_offset[FOUNDATION_PART_END];    ///< Pixel offset for ground sprites on the foundations.
};
static ViewportDrawer _vd;

struct ViewportProcessParentSpritesData {
	DrawPixelInfo dpi;
	ParentSpriteToSortVector psts;
};

/** Data structure storing rendering information */
struct ViewportDrawerDynamic {
	DrawPixelInfo dpi;
	int offset_x;
	int offset_y;

	StringSpriteToDrawVector string_sprites_to_draw;
	TileSpriteToDrawVector tile_sprites_to_draw;
	ParentSpriteToDrawVector parent_sprites_to_draw;
	std::vector<ViewportProcessParentSpritesData> parent_sprite_sets;
	ParentSpriteToDrawSubSpriteHolder parent_sprite_subsprites;
	ChildScreenSpriteToDrawVector child_screen_sprites_to_draw;
	btree::btree_map<TileIndex, TileIndex, BridgeSetXComparator> bridge_to_map_x;
	btree::btree_map<TileIndex, TileIndex, BridgeSetYComparator> bridge_to_map_y;

	NWidgetDisplayFlags display_flags;

	std::atomic<uint> draw_jobs_active;

	TransparencyOptionBits transparency_opt;
	TransparencyOptionBits invisibility_opt;

	const uint8_t *pal2trsp_remap_ptr = nullptr;

	SpritePointerHolder sprite_data;

	inline bool IsTransparencySet(TransparencyOption to)
	{
		return (HasBit(this->transparency_opt, to) && _game_mode != GM_MENU);
	}

	inline bool IsInvisibilitySet(TransparencyOption to)
	{
		return (HasBit(this->transparency_opt & this->invisibility_opt, to) && _game_mode != GM_MENU);
	}

	inline DrawPixelInfo MakeDPIForText() const
	{
		DrawPixelInfo dpi_for_text = this->dpi;
		dpi_for_text.left   = UnScaleByZoom(this->dpi.left,   this->dpi.zoom);
		dpi_for_text.top    = UnScaleByZoom(this->dpi.top,    this->dpi.zoom);
		dpi_for_text.width  = UnScaleByZoom(this->dpi.width,  this->dpi.zoom);
		dpi_for_text.height = UnScaleByZoom(this->dpi.height, this->dpi.zoom);
		dpi_for_text.zoom   = ZOOM_LVL_MIN;
		return dpi_for_text;
	}

	inline void SetChild(ChildStoreID store_index, int child)
	{
		if ((store_index & CHILD_SPRITE_STORE_TAG) != 0) {
			this->child_screen_sprites_to_draw[store_index & ~CHILD_SPRITE_STORE_TAG].next = child;
		} else {
			this->parent_sprites_to_draw[store_index].first_child = child;
		}
	}
};

static void MarkRouteStepDirty(RouteStepsMap::const_iterator cit);
static void MarkRouteStepDirty(const TileIndex tile, uint order_nr);
static void HideMeasurementTooltips();
static void ViewportDrawPlans(const Viewport *vp, Blitter *blitter, DrawPixelInfo *plan_dpi);

static std::unique_ptr<ViewportDrawerDynamic> _vdd;
std::vector<std::unique_ptr<ViewportDrawerDynamic>> _spare_viewport_drawers;

struct ViewportDrawerReturn {
	Viewport *vp;
	std::unique_ptr<ViewportDrawerDynamic> vdd;
};
static std::mutex _viewport_drawer_return_lock;
static std::vector<ViewportDrawerReturn> _viewport_drawer_returns;
static std::condition_variable _viewport_drawer_empty_cv;
static uint _viewport_drawer_jobs = 0;

static std::vector<Viewport *> _viewport_window_cache;
static std::vector<Rect> _viewport_coverage_rects;
std::vector<Rect> _viewport_vehicle_normal_redraw_rects;
std::vector<Rect> _viewport_vehicle_map_redraw_rects;

uint _vp_route_step_sprite_width = 0;
uint _vp_route_step_base_width = 0;
uint _vp_route_step_height_top = 0;
uint _vp_route_step_height_bottom = 0;
uint _vp_route_step_string_width[4] = {};

struct DrawnPathRouteTileLine {
	TileIndex from_tile;
	TileIndex to_tile;
	bool order_conditional;

	bool operator==(const DrawnPathRouteTileLine &other) const
	{
		return std::tie(this->from_tile, this->to_tile, this->order_conditional) == std::tie(other.from_tile, other.to_tile, other.order_conditional);
	}

	bool operator!=(const DrawnPathRouteTileLine &other) const
	{
		return !(*this == other);
	}

	bool operator<(const DrawnPathRouteTileLine &other) const
	{
		return std::tie(this->from_tile, this->to_tile, this->order_conditional) < std::tie(other.from_tile, other.to_tile, other.order_conditional);
	}
};

struct ViewportRouteOverlay {
private:
	RouteStepsMap route_steps;
	RouteStepsMap route_steps_last_mark_dirty;
	std::vector<DrawnPathRouteTileLine> route_paths;
	std::vector<DrawnPathRouteTileLine> route_paths_last_mark_dirty;

	struct PrepareRouteStepState {
		robin_hood::unordered_flat_set<const Order *> visited;
		uint lines_added;
		TileIndex from_tile;

		inline void reset(TileIndex from_tile)
		{
			this->visited.clear();
			this->lines_added = 0;
			this->from_tile = from_tile;
		}
	};

	void PrepareRoutePathsConditionalOrder(const Vehicle *veh, const Order *order, PrepareRouteStepState &state, bool conditional, uint depth);
	void PrepareRouteSteps(const Vehicle *veh);
	void PrepareRoutePaths(const Vehicle *veh);
	void PrepareRouteStepsAndMarkDirtyIfChanged(const Vehicle *veh);
	void PrepareRoutePathsAndMarkDirtyIfChanged(const Vehicle *veh);

public:
	void PrepareRouteAndMarkDirtyIfChanged(const Vehicle *veh);
	void DrawVehicleRouteSteps(const Viewport *vp);
	void DrawVehicleRoutePath(const Viewport *vp, ViewportDrawerDynamic *vdd);

	inline bool HasVehicleRouteSteps() const { return !this->route_steps.empty(); }
};
static ViewportRouteOverlay _vp_focused_window_route_overlay;

struct FixedVehicleViewportRouteOverlay : public ViewportRouteOverlay {
	VehicleID veh;
	bool enabled = false;
};
static std::vector<FixedVehicleViewportRouteOverlay> _vp_fixed_route_overlays;

static void MarkRoutePathsDirty(const std::vector<DrawnPathRouteTileLine> &lines);

TileHighlightData _thd;
static TileInfo _cur_ti;
bool _draw_bounding_boxes = false;
bool _draw_dirty_blocks = false;
std::atomic<uint> _dirty_block_colour;
static VpSpriteSorter _vp_sprite_sorter = nullptr;

const uint8_t *_pal2trsp_remap_ptr = nullptr;

static RailSnapMode _rail_snap_mode = RSM_NO_SNAP; ///< Type of rail track snapping (polyline tool).
static LineSnapPoints _tile_snap_points; ///< Tile to which a rail track will be snapped to (polyline tool).
static LineSnapPoints _rail_snap_points; ///< Set of points where a rail track will be snapped to (polyline tool).
static LineSnapPoint _current_snap_lock; ///< Start point and direction at which selected track is locked on currently (while dragging in polyline mode).

static RailSnapMode GetRailSnapMode();
static void SetRailSnapMode(RailSnapMode mode);
static TileIndex GetRailSnapTile();
static void SetRailSnapTile(TileIndex tile);

enum ViewportDebugFlags {
	VDF_DIRTY_BLOCK_PER_DRAW,
	VDF_DIRTY_WHOLE_VIEWPORT,
	VDF_DIRTY_BLOCK_PER_SPLIT,
	VDF_DISABLE_DRAW_SPLIT,
	VDF_SHOW_NO_LANDSCAPE_MAP_DRAW,
	VDF_DISABLE_LANDSCAPE_CACHE,
	VDF_DISABLE_THREAD,
};
uint32_t _viewport_debug_flags;

static Point MapXYZToViewport(const Viewport *vp, int x, int y, int z)
{
	Point p = RemapCoords(x, y, z);
	p.x -= vp->virtual_width / 2;
	p.y -= vp->virtual_height / 2;
	return p;
}

static void FillViewportCoverageRect()
{
	_viewport_coverage_rects.resize(_viewport_window_cache.size());
	_viewport_vehicle_normal_redraw_rects.clear();
	_viewport_vehicle_map_redraw_rects.clear();

	for (uint i = 0; i < _viewport_window_cache.size(); i++) {
		const Viewport *vp = _viewport_window_cache[i];
		Rect &r = _viewport_coverage_rects[i];
		r.left = vp->virtual_left;
		r.top = vp->virtual_top;
		r.right = vp->virtual_left + vp->virtual_width + (1 << vp->zoom) - 1;
		r.bottom = vp->virtual_top + vp->virtual_height + (1 << vp->zoom) - 1;

		if (vp->zoom >= ZOOM_LVL_DRAW_MAP) {
			_viewport_vehicle_map_redraw_rects.push_back(r);
		} else {
			_viewport_vehicle_normal_redraw_rects.push_back({
				r.left - (MAX_VEHICLE_PIXEL_X * ZOOM_BASE),
				r.top - (MAX_VEHICLE_PIXEL_Y * ZOOM_BASE),
				r.right + (MAX_VEHICLE_PIXEL_X * ZOOM_BASE),
				r.bottom + (MAX_VEHICLE_PIXEL_Y * ZOOM_BASE),
			});
		}
	}
}

using ScrollViewportPixelCacheGenericFillRegion = void (*)(Viewport *vp, int x, int y, int width, int height);

static bool ScrollViewportPixelCacheGeneric(Viewport *vp, std::vector<uint8_t> &cache, int offset_x, int offset_y, uint pixel_width, ScrollViewportPixelCacheGenericFillRegion fill_region)
{
	if (cache.empty()) return false;
	if (abs(offset_x) >= vp->width || abs(offset_y) >= vp->height) return true;

	int width = vp->width * pixel_width;
	offset_x *= pixel_width;

	int height = vp->height;

	/* Blitter_8bppDrawing::ScrollBuffer can be used on 32 bit buffers if widths and offsets are suitably adjusted */
	const int pitch = width;
	Blitter_8bppDrawing blitter(&pitch);
	blitter.ScrollBuffer(cache.data(), 0, 0, width, height, offset_x, offset_y);

	auto fill_rect = [&](int x, int y, int w, int h) {
		blitter.DrawRectAt(cache.data(), x, y, w, h, 0xD7);
		if (fill_region != nullptr) fill_region(vp, x, y, w, h);
	};

	int x = 0;
	if (offset_x < 0) {
		/* scrolling right, moving pixels left, fill in on right */
		width += offset_x;
		fill_rect(width, 0, -offset_x, height);
	} else if (offset_x > 0) {
		/* scrolling left, moving pixels right, fill in on left */
		fill_rect(0, 0, offset_x, height);
		width -= offset_x;
		x += offset_x;
	}
	if (offset_y < 0) {
		/* scrolling down, moving pixels up, fill in at bottom */
		height += offset_y;
		fill_rect(x, height, width, -offset_y);
	} else if (offset_y > 0) {
		/* scrolling up, moving pixels down, fill in at top */
		fill_rect(x, 0, width, offset_y);
	}
	return false;
}

void ClearViewportLandPixelCache(Viewport *vp)
{
	vp->land_pixel_cache.assign(vp->land_pixel_cache.size(), 0xD7);
}

static void ScrollViewportLandPixelCache(Viewport *vp, int offset_x, int offset_y)
{
	bool clear = ScrollViewportPixelCacheGeneric(vp, vp->land_pixel_cache, offset_x, offset_y, BlitterFactory::GetCurrentBlitter()->GetScreenDepth() / 8, nullptr);
	if (clear) ClearViewportLandPixelCache(vp);
}

static void ClearViewportPlanPixelCache(Viewport *vp)
{
	vp->plan_pixel_cache.clear();
	vp->last_plan_update_number = 0;
}

static void ScrollPlanPixelCache(Viewport *vp, int offset_x, int offset_y)
{
	if (vp->last_plan_update_number != _plan_update_counter) {
		ClearViewportPlanPixelCache(vp);
		return;
	}
	bool clear = ScrollViewportPixelCacheGeneric(vp, vp->plan_pixel_cache, offset_x, offset_y, 1, [](Viewport *vp, int x, int y, int width, int height) {
		DrawPixelInfo plan_dpi;
		plan_dpi.dst_ptr = vp->plan_pixel_cache.data() + x + (y * vp->width);
		plan_dpi.height = height;
		plan_dpi.width = width;
		plan_dpi.pitch = vp->width;
		plan_dpi.zoom = ZOOM_LVL_MIN;
		plan_dpi.left = UnScaleByZoomLower(vp->virtual_left, vp->zoom) + x;
		plan_dpi.top = UnScaleByZoomLower(vp->virtual_top, vp->zoom) + y;

		const int pitch = vp->width;
		Blitter_8bppDrawing blitter(&pitch);
		ViewportDrawPlans(vp, &blitter, &plan_dpi);
	});
	if (clear) ClearViewportPlanPixelCache(vp);
}

static void ScrollOrInvalidateOverlayPixelCache(Viewport *vp, int offset_x, int offset_y)
{
	if (vp->overlay_pixel_cache.empty()) return;

	if (vp->zoom < ZOOM_LVL_DRAW_MAP || vp->last_overlay_rebuild_counter != vp->overlay->GetRebuildCounter()) {
		vp->overlay_pixel_cache.clear();
		return;
	}

	bool clear = ScrollViewportPixelCacheGeneric(vp, vp->overlay_pixel_cache, offset_x, offset_y, 1, [](Viewport *vp, int x, int y, int width, int height) {
		DrawPixelInfo overlay_dpi;
		overlay_dpi.dst_ptr = vp->overlay_pixel_cache.data() + x + (y * vp->width);
		overlay_dpi.height = height;
		overlay_dpi.width = width;
		overlay_dpi.pitch = vp->width;
		overlay_dpi.zoom = ZOOM_LVL_MIN;
		overlay_dpi.left = UnScaleByZoomLower(vp->virtual_left, vp->zoom) + x;
		overlay_dpi.top = UnScaleByZoomLower(vp->virtual_top, vp->zoom) + y;

		const int pitch = vp->width;
		Blitter_8bppDrawing blitter(&pitch);
		vp->overlay->Draw(&blitter, &overlay_dpi);
	});
	if (clear) vp->overlay_pixel_cache.clear();
}

void ClearViewportCache(Viewport *vp)
{
	if (vp->zoom >= ZOOM_LVL_DRAW_MAP) {
		memset(vp->map_draw_vehicles_cache.done_hash_bits, 0, sizeof(vp->map_draw_vehicles_cache.done_hash_bits));
		if (!vp->map_draw_vehicles_cache.vehicle_pixels.empty()) {
			MemSetT(vp->map_draw_vehicles_cache.vehicle_pixels.data(), 0, vp->map_draw_vehicles_cache.vehicle_pixels.size());
		}
	}
}

void ClearViewportCaches()
{
	for (Viewport *vp : _viewport_window_cache) {
		ClearViewportCache(vp);
	}
	if (unlikely(HasBit(_viewport_debug_flags, VDF_DISABLE_LANDSCAPE_CACHE))) {
		for (Viewport *vp : _viewport_window_cache) {
			ClearViewportLandPixelCache(vp);
		}
	}
}

void DeleteWindowViewport(Window *w)
{
	if (w->viewport == nullptr) return;

	container_unordered_remove(_viewport_window_cache, w->viewport);
	delete w->viewport->overlay;
	delete w->viewport;
	w->viewport = nullptr;
	FillViewportCoverageRect();
}

/**
 * Initialize viewport of the window for use.
 * @param w Window to use/display the viewport in
 * @param x Offset of left edge of viewport with respect to left edge window \a w
 * @param y Offset of top edge of viewport with respect to top edge window \a w
 * @param width Width of the viewport
 * @param height Height of the viewport
 * @param follow_flags Flags controlling the viewport.
 *        - If bit 31 is set, the lower 20 bits are the vehicle that the viewport should follow.
 *        - If bit 31 is clear, it is a #TileIndex.
 * @param zoom Zoomlevel to display
 */
void InitializeWindowViewport(Window *w, int x, int y,
	int width, int height, uint32_t follow_flags, ZoomLevel zoom)
{
	assert(w->viewport == nullptr);

	ViewportData *vp = new ViewportData();

	vp->overlay = nullptr;
	vp->left = x + w->left;
	vp->top = y + w->top;
	vp->width = width;
	vp->height = height;

	vp->zoom = static_cast<ZoomLevel>(Clamp(zoom, _settings_client.gui.zoom_min, _settings_client.gui.zoom_max));

	vp->virtual_left = 0;
	vp->virtual_top = 0;
	vp->virtual_width = ScaleByZoom(width, vp->zoom);
	vp->virtual_height = ScaleByZoom(height, vp->zoom);

	vp->map_type = VPMT_BEGIN;

	UpdateViewportSizeZoom(vp);

	Point pt;

	if (follow_flags & 0x80000000) {
		const Vehicle *veh;

		vp->follow_vehicle = (VehicleID)(follow_flags & 0xFFFFF);
		veh = Vehicle::Get(vp->follow_vehicle);
		pt = MapXYZToViewport(vp, veh->x_pos, veh->y_pos, veh->z_pos);
	} else {
		x = TileX(TileIndex{follow_flags}) * TILE_SIZE;
		y = TileY(TileIndex{follow_flags}) * TILE_SIZE;

		vp->follow_vehicle = INVALID_VEHICLE;
		pt = MapXYZToViewport(vp, x, y, GetSlopePixelZ(x, y));
	}

	vp->scrollpos_x = pt.x;
	vp->scrollpos_y = pt.y;
	vp->dest_scrollpos_x = pt.x;
	vp->dest_scrollpos_y = pt.y;

	w->viewport = vp;
	_viewport_window_cache.push_back(vp);
	FillViewportCoverageRect();
}

struct ViewportRedrawRegion {
	Rect coords;
};

static std::vector<ViewportRedrawRegion> _vp_redraw_regions;

static void DoViewportRedrawRegions(const Window *w_start, int left, int top, int width, int height)
{
	if (width <= 0 || height <= 0) return;

	for (const Window *w : Window::IterateFromBack<const Window>(w_start)) {
		if (left + width > w->left &&
				w->left + w->width > left &&
				top + height > w->top &&
				w->top + w->height > top) {

			if (left < w->left) {
				DoViewportRedrawRegions(w, left, top, w->left - left, height);
				DoViewportRedrawRegions(w, left + (w->left - left), top, width - (w->left - left), height);
				return;
			}

			if (left + width > w->left + w->width) {
				DoViewportRedrawRegions(w, left, top, (w->left + w->width - left), height);
				DoViewportRedrawRegions(w, left + (w->left + w->width - left), top, width - (w->left + w->width - left), height);
				return;
			}

			if (top < w->top) {
				DoViewportRedrawRegions(w, left, top, width, (w->top - top));
				DoViewportRedrawRegions(w, left, top + (w->top - top), width, height - (w->top - top));
				return;
			}

			if (top + height > w->top + w->height) {
				DoViewportRedrawRegions(w, left, top, width, (w->top + w->height - top));
				DoViewportRedrawRegions(w, left, top + (w->top + w->height - top), width, height - (w->top + w->height - top));
				return;
			}

			return;
		}
	}

	_vp_redraw_regions.push_back({ { left, top, left + width, top + height } });
}

static void DoSetViewportPositionFillRegion(int left, int top, int width, int height, int xo, int yo) {
	int src_left = left - xo;
	int src_top = top - yo;
	int src_right = src_left + width;
	int src_bottom = src_top + height;
	for (const auto &region : _vp_redraw_regions) {
		if (region.coords.left < src_right &&
				region.coords.right > src_left &&
				region.coords.top < src_bottom &&
				region.coords.bottom > src_top) {
			/* can use this region as a source */
			if (src_left < region.coords.left) {
				DoSetViewportPositionFillRegion(src_left + xo, src_top + yo, region.coords.left - src_left, height, xo, yo);
				src_left = region.coords.left;
				width = src_right - src_left;
			}
			if (src_top < region.coords.top) {
				DoSetViewportPositionFillRegion(src_left + xo, src_top + yo, width, region.coords.top - src_top, xo, yo);
				src_top = region.coords.top;
				height = src_bottom - src_top;
			}
			if (src_right > region.coords.right) {
				DoSetViewportPositionFillRegion(region.coords.right + xo, src_top + yo, src_right - region.coords.right, height, xo, yo);
				src_right = region.coords.right;
				width = src_right - src_left;
			}
			if (src_bottom > region.coords.bottom) {
				DoSetViewportPositionFillRegion(src_left + xo, region.coords.bottom + yo, width, src_bottom - region.coords.bottom, xo, yo);
				src_bottom = region.coords.bottom;
				height = src_bottom - src_top;
			}

			if (xo >= 0) {
				/* scrolling left, moving pixels right */
				width += xo;
			} else {
				/* scrolling right, moving pixels left */
				src_left += xo;
				width -= xo;
			}
			if (yo >= 0) {
				/* scrolling down, moving pixels up */
				height += yo;
			} else {
				/* scrolling up, moving pixels down */
				src_top += yo;
				height -= yo;
			}
			BlitterFactory::GetCurrentBlitter()->ScrollBuffer(_screen.dst_ptr, src_left, src_top, width, height, xo, yo);

			return;
		}
	}
	DrawOverlappedWindowForAll(left, top, left + width, top + height);
};

static void DoSetViewportPosition(Window *w, const Point move_offset, const int vp_left, const int vp_top, const int vp_width, const int vp_height)
{
	const int xo = move_offset.x;
	const int yo = move_offset.y;

	IncrementWindowUpdateNumber();

	_vp_redraw_regions.clear();
	DoViewportRedrawRegions(w, vp_left, vp_top, vp_width, vp_height);

	if (abs(xo) >= vp_width || abs(yo) >= vp_height) {
		/* fully outside */
		for (ViewportRedrawRegion &vrr : _vp_redraw_regions) {
			RedrawScreenRect(vrr.coords.left, vrr.coords.top, vrr.coords.right, vrr.coords.bottom);
		}
		return;
	}

	Blitter *blitter = BlitterFactory::GetCurrentBlitter();

	if (_cursor.visible) UndrawMouseCursor();

	if (_networking) NetworkUndrawChatMessage();

	if (xo != 0) {
		std::sort(_vp_redraw_regions.begin(), _vp_redraw_regions.end(), [&](const ViewportRedrawRegion &a, const ViewportRedrawRegion &b) {
			if (a.coords.right <= b.coords.left && xo > 0) return true;
			if (a.coords.left >= b.coords.right && xo < 0) return true;
			return false;
		});
		if (yo != 0) {
			std::stable_sort(_vp_redraw_regions.begin(), _vp_redraw_regions.end(), [&](const ViewportRedrawRegion &a, const ViewportRedrawRegion &b) {
				if (a.coords.bottom <= b.coords.top && yo > 0) return true;
				if (a.coords.top >= b.coords.bottom && yo < 0) return true;
				return false;
			});
		}
	} else {
		std::sort(_vp_redraw_regions.begin(), _vp_redraw_regions.end(), [&](const ViewportRedrawRegion &a, const ViewportRedrawRegion &b) {
			if (a.coords.bottom <= b.coords.top && yo > 0) return true;
			if (a.coords.top >= b.coords.bottom && yo < 0) return true;
			return false;
		});
	}

	while (!_vp_redraw_regions.empty()) {
		const Rect &rect = _vp_redraw_regions.back().coords;
		int left = rect.left;
		int top = rect.top;
		int width = rect.right - rect.left;
		int height = rect.bottom - rect.top;
		_vp_redraw_regions.pop_back();
		VideoDriver::GetInstance()->MakeDirty(left, top, width, height);
		int fill_width = abs(xo);
		int fill_height = abs(yo);
		if (fill_width < width && fill_height < height) {
			blitter->ScrollBuffer(_screen.dst_ptr, left, top, width, height, xo, yo);
		} else {
			if (width < fill_width) fill_width = width;
			if (height < fill_height) fill_height = height;
		}
		if (xo < 0) {
			/* scrolling right, moving pixels left, fill in on right */
			width -= fill_width;
			DoSetViewportPositionFillRegion(left + width, top, fill_width, height, xo, yo);
		} else if (xo > 0) {
			/* scrolling left, moving pixels right, fill in on left */
			DoSetViewportPositionFillRegion(left, top, fill_width, height, xo, yo);
			width -= fill_width;
			left += fill_width;
		}
		if (yo < 0 && width > 0) {
			/* scrolling down, moving pixels up, fill in at bottom */
			height -= fill_height;
			DoSetViewportPositionFillRegion(left, top + height, width, fill_height, xo, yo);
		} else if (yo > 0 && width > 0) {
			/* scrolling up, moving pixels down, fill in at top */
			DoSetViewportPositionFillRegion(left, top, width, fill_height, xo, yo);
		}
	}
}

inline void UpdateViewportDirtyBlockLeftMargin(Viewport *vp)
{
	if (vp->zoom >= ZOOM_LVL_DRAW_MAP) {
		vp->dirty_block_left_margin = 0;
	} else {
		vp->dirty_block_left_margin = UnScaleByZoomLower((-vp->virtual_left) & 127, vp->zoom);
	}
}

static void SetViewportPosition(Window *w, int x, int y, bool force_update_overlay)
{
	if (unlikely(HasBit(_viewport_debug_flags, VDF_DIRTY_WHOLE_VIEWPORT))) {
		w->flags.Set(WindowFlag::Dirty);
	}

	Viewport *vp = w->viewport;
	int old_left = vp->virtual_left;
	int old_top = vp->virtual_top;
	int i;
	int left, top, width, height;

	vp->virtual_left = x;
	vp->virtual_top = y;
	UpdateViewportDirtyBlockLeftMargin(vp);

	bool have_overlay = w->viewport->overlay != nullptr &&
			w->viewport->overlay->GetCompanyMask().Any() &&
			w->viewport->overlay->GetCargoMask() != 0;

	if (have_overlay && (force_update_overlay || !w->viewport->overlay->CacheStillValid())) RebuildViewportOverlay(w, true);

	/* Viewport is bound to its left top corner, so it must be rounded down (UnScaleByZoomLower)
	 * else glitch described in FS#1412 will happen (offset by 1 pixel with zoom level > NORMAL)
	 */
	old_left = UnScaleByZoomLower(old_left, vp->zoom);
	old_top = UnScaleByZoomLower(old_top, vp->zoom);
	x = UnScaleByZoomLower(x, vp->zoom);
	y = UnScaleByZoomLower(y, vp->zoom);

	old_left -= x;
	old_top -= y;

	if (old_top == 0 && old_left == 0) return;

	Point move_offset = { old_left, old_top };

	left = vp->left;
	top = vp->top;
	width = vp->width;
	height = vp->height;

	if (left < 0) {
		width += left;
		left = 0;
	}

	i = left + width - _screen.width;
	if (i >= 0) width -= i;

	if (width > 0) {
		if (top < 0) {
			height += top;
			top = 0;
		}

		i = top + height - _screen.height;
		if (i >= 0) height -= i;

		if (height > 0 && (move_offset.x != 0 || move_offset.y != 0)) {
			SCOPE_INFO_FMT([&], "DoSetViewportPosition: {}, {}, {}, {}, {}, {}, {}", left, top, width, height, move_offset.x, move_offset.y, WindowInfoDumper(w));
			ScrollViewportLandPixelCache(vp, move_offset.x, move_offset.y);
			ScrollPlanPixelCache(vp, move_offset.x, move_offset.y);
			if (have_overlay) ScrollOrInvalidateOverlayPixelCache(vp, move_offset.x, move_offset.y);
			w->viewport->update_vehicles = true;
			DoSetViewportPosition((Window *) w->z_front, move_offset, left, top, width, height);
			ClearViewportCache(w->viewport);
			FillViewportCoverageRect();
		}
	}
}

/**
 * Is a xy position inside the viewport of the window?
 * @param w Window to examine its viewport
 * @param x X coordinate of the xy position
 * @param y Y coordinate of the xy position
 * @return Pointer to the viewport if the xy position is in the viewport of the window,
 *         otherwise \c nullptr is returned.
 */
Viewport *IsPtInWindowViewport(const Window *w, int x, int y)
{
	Viewport *vp = w->viewport;

	if (vp != nullptr &&
			IsInsideMM(x, vp->left, vp->left + vp->width) &&
			IsInsideMM(y, vp->top, vp->top + vp->height))
		return vp;

	return nullptr;
}

/**
 * Translate screen coordinate in a viewport to underlying tile coordinate.
 *
 * Returns exact point of the map that is visible in the given place
 * of the viewport (3D perspective), height of tiles and foundations matter.
 *
 * @param vp  Viewport that contains the (\a x, \a y) screen coordinate
 * @param x   Screen x coordinate, distance in pixels from the left edge of viewport frame
 * @param y   Screen y coordinate, distance in pixels from the top edge of viewport frame
 * @param clamp_to_map Clamp the coordinate outside of the map to the closest, non-void tile within the map
 * @return Tile coordinate or (-1, -1) if given x or y is not within viewport frame
 */
Point TranslateXYToTileCoord(const Viewport *vp, int x, int y, bool clamp_to_map)
{
	if (!IsInsideBS(x, vp->left, vp->width) || !IsInsideBS(y, vp->top, vp->height)) {
		Point pt = { -1, -1 };
		return pt;
	}

	return InverseRemapCoords2(
			ScaleByZoom(x - vp->left, vp->zoom) + vp->virtual_left,
			ScaleByZoom(y - vp->top, vp->zoom) + vp->virtual_top, clamp_to_map);
}

/* When used for zooming, check area below current coordinates (x,y)
 * and return the tile of the zoomed out/in position (zoom_x, zoom_y)
 * when you just want the tile, make x = zoom_x and y = zoom_y */
static Point GetTileFromScreenXY(int x, int y, int zoom_x, int zoom_y)
{
	Window *w = FindWindowFromPt(x, y);
	if (w != nullptr) {
		Viewport *vp = IsPtInWindowViewport(w, x, y);
		if (vp != nullptr) {
			return TranslateXYToTileCoord(vp, zoom_x, zoom_y);
		}
	}

	return { -1, -1 };
}

Point GetTileBelowCursor()
{
	return GetTileFromScreenXY(_cursor.pos.x, _cursor.pos.y, _cursor.pos.x, _cursor.pos.y);
}


Point GetTileZoomCenterWindow(bool in, Window * w)
{
	int x, y;
	Viewport *vp = w->viewport;

	if (in) {
		x = ((_cursor.pos.x - vp->left) >> 1) + (vp->width >> 2);
		y = ((_cursor.pos.y - vp->top) >> 1) + (vp->height >> 2);
	} else {
		x = vp->width - (_cursor.pos.x - vp->left);
		y = vp->height - (_cursor.pos.y - vp->top);
	}
	/* Get the tile below the cursor and center on the zoomed-out center */
	return GetTileFromScreenXY(_cursor.pos.x, _cursor.pos.y, x + vp->left, y + vp->top);
}

/**
 * Update the status of the zoom-buttons according to the zoom-level
 * of the viewport. This will update their status and invalidate accordingly
 * @param w Window pointer to the window that has the zoom buttons
 * @param vp pointer to the viewport whose zoom-level the buttons represent
 * @param widget_zoom_in widget index for window with zoom-in button
 * @param widget_zoom_out widget index for window with zoom-out button
 */
void HandleZoomMessage(Window *w, const Viewport *vp, WidgetID widget_zoom_in, WidgetID widget_zoom_out)
{
	w->SetWidgetDisabledState(widget_zoom_in, vp->zoom <= _settings_client.gui.zoom_min);
	w->SetWidgetDirty(widget_zoom_in);

	w->SetWidgetDisabledState(widget_zoom_out, vp->zoom >= _settings_client.gui.zoom_max);
	w->SetWidgetDirty(widget_zoom_out);
}

/**
 * Schedules a tile sprite for drawing.
 *
 * @param image the image to draw.
 * @param pal the provided palette.
 * @param x position x (world coordinates) of the sprite.
 * @param y position y (world coordinates) of the sprite.
 * @param z position z (world coordinates) of the sprite.
 * @param sub Only draw a part of the sprite.
 * @param extra_offs_x Pixel X offset for the sprite position.
 * @param extra_offs_y Pixel Y offset for the sprite position.
 */
static void AddTileSpriteToDraw(SpriteID image, PaletteID pal, int32_t x, int32_t y, int z, const SubSprite *sub = nullptr, int extra_offs_x = 0, int extra_offs_y = 0)
{
	dbg_assert((image & SPRITE_MASK) < MAX_SPRITES);

	TileSpriteToDraw &ts = _vdd->tile_sprites_to_draw.emplace_back();
	ts.image = image;
	ts.pal = pal;
	ts.sub = sub;
	Point pt = RemapCoords(x, y, z);
	ts.x = pt.x + extra_offs_x;
	ts.y = pt.y + extra_offs_y;
}

/**
 * Adds a child sprite to the active foundation.
 *
 * The pixel offset of the sprite relative to the ParentSprite is the sum of the offset passed to OffsetGroundSprite() and extra_offs_?.
 *
 * @param image the image to draw.
 * @param pal the provided palette.
 * @param sub Only draw a part of the sprite.
 * @param foundation_part Foundation part.
 * @param extra_offs_x Pixel X offset for the sprite position.
 * @param extra_offs_y Pixel Y offset for the sprite position.
 */
static void AddChildSpriteToFoundation(SpriteID image, PaletteID pal, const SubSprite *sub, FoundationPart foundation_part, int extra_offs_x, int extra_offs_y)
{
	dbg_assert(IsInsideMM(foundation_part, 0, FOUNDATION_PART_END));
	dbg_assert(_vd.foundation[foundation_part] != -1);
	Point offs = _vd.foundation_offset[foundation_part];

	/* Change the active ChildSprite list to the one of the foundation */
	ChildStoreID old_child = _vd.last_child;
	_vd.last_child = _vd.last_foundation_child[foundation_part];

	AddChildSpriteScreen(image, pal, offs.x + extra_offs_x, offs.y + extra_offs_y, false, sub, false, ChildScreenSpritePositionMode::NonRelative);

	/* Switch back to last ChildSprite list */
	_vd.last_child = old_child;
}

/**
 * Draws a ground sprite at a specific world-coordinate relative to the current tile.
 * If the current tile is drawn on top of a foundation the sprite is added as child sprite to the "foundation"-ParentSprite.
 *
 * @param image the image to draw.
 * @param pal the provided palette.
 * @param x position x (world coordinates) of the sprite relative to current tile.
 * @param y position y (world coordinates) of the sprite relative to current tile.
 * @param z position z (world coordinates) of the sprite relative to current tile.
 * @param sub Only draw a part of the sprite.
 * @param extra_offs_x Pixel X offset for the sprite position.
 * @param extra_offs_y Pixel Y offset for the sprite position.
 */
void DrawGroundSpriteAt(SpriteID image, PaletteID pal, int32_t x, int32_t y, int z, const SubSprite *sub, int extra_offs_x, int extra_offs_y)
{
	/* Switch to first foundation part, if no foundation was drawn */
	if (_vd.foundation_part == FOUNDATION_PART_NONE) _vd.foundation_part = FOUNDATION_PART_NORMAL;

	if (_vd.foundation[_vd.foundation_part] != -1) {
		Point pt = RemapCoords(x, y, z);
		AddChildSpriteToFoundation(image, pal, sub, _vd.foundation_part, pt.x + extra_offs_x * ZOOM_BASE, pt.y + extra_offs_y * ZOOM_BASE);
	} else {
		AddTileSpriteToDraw(image, pal, _cur_ti.x + x, _cur_ti.y + y, _cur_ti.z + z, sub, extra_offs_x * ZOOM_BASE, extra_offs_y * ZOOM_BASE);
	}
}

/**
 * Draws a ground sprite for the current tile.
 * If the current tile is drawn on top of a foundation the sprite is added as child sprite to the "foundation"-ParentSprite.
 *
 * @param image the image to draw.
 * @param pal the provided palette.
 * @param sub Only draw a part of the sprite.
 * @param extra_offs_x Pixel X offset for the sprite position.
 * @param extra_offs_y Pixel Y offset for the sprite position.
 */
void DrawGroundSprite(SpriteID image, PaletteID pal, const SubSprite *sub, int extra_offs_x, int extra_offs_y)
{
	DrawGroundSpriteAt(image, pal, 0, 0, 0, sub, extra_offs_x, extra_offs_y);
}

/**
 * Called when a foundation has been drawn for the current tile.
 * Successive ground sprites for the current tile will be drawn as child sprites of the "foundation"-ParentSprite, not as TileSprites.
 *
 * @param x sprite x-offset (screen coordinates) of ground sprites relative to the "foundation"-ParentSprite.
 * @param y sprite y-offset (screen coordinates) of ground sprites relative to the "foundation"-ParentSprite.
 */
void OffsetGroundSprite(int x, int y)
{
	/* Switch to next foundation part */
	switch (_vd.foundation_part) {
		case FOUNDATION_PART_NONE:
			_vd.foundation_part = FOUNDATION_PART_NORMAL;
			break;
		case FOUNDATION_PART_NORMAL:
			_vd.foundation_part = FOUNDATION_PART_HALFTILE;
			break;
		default: NOT_REACHED();
	}

	/* _vd.last_child == NO_CHILD_STORE if foundation sprite was clipped by the viewport bounds */
	if (_vd.last_child != NO_CHILD_STORE) _vd.foundation[_vd.foundation_part] = (uint)_vdd->parent_sprites_to_draw.size() - 1;

	_vd.foundation_offset[_vd.foundation_part].x = x * ZOOM_BASE;
	_vd.foundation_offset[_vd.foundation_part].y = y * ZOOM_BASE;
	_vd.last_foundation_child[_vd.foundation_part] = _vd.last_child;
}

/**
 * Adds a child sprite to a parent sprite.
 * In contrast to "AddChildSpriteScreen()" the sprite position is in world coordinates
 *
 * @param image the image to draw.
 * @param pal the provided palette.
 * @param x position x of the sprite.
 * @param y position y of the sprite.
 * @param z position z of the sprite.
 * @param sub Only draw a part of the sprite.
 */
static void AddCombinedSprite(SpriteID image, PaletteID pal, int x, int y, int z, const SubSprite *sub)
{
	Point pt = RemapCoords(x, y, z);
	const Sprite *spr = GetSprite(image & SPRITE_MASK, SpriteType::Normal, ZoomMask(_vdd->dpi.zoom));

	int left = pt.x + spr->x_offs;
	int right = pt.x + spr->x_offs + spr->width;
	int top = pt.y + spr->y_offs;
	int bottom = pt.y + spr->y_offs + spr->height;
	if (left >= _vdd->dpi.left + _vdd->dpi.width ||
			right <= _vdd->dpi.left ||
			top >= _vdd->dpi.top + _vdd->dpi.height ||
			bottom <= _vdd->dpi.top) {
		return;
	}

	AddChildSpriteScreen(image, pal, pt.x, pt.y, false, sub, false, ChildScreenSpritePositionMode::Absolute);
	if (left < _vd.combine_left) _vd.combine_left = left;
	if (right > _vd.combine_right) _vd.combine_right = right;
	if (top < _vd.combine_top) _vd.combine_top = top;
	if (bottom > _vd.combine_bottom) _vd.combine_bottom = bottom;
}

/**
 * Draw a (transparent) sprite at given coordinates with a given bounding box.
 * The bounding box extends from (x + bb_offset_x, y + bb_offset_y, z + bb_offset_z) to (x + w - 1, y + h - 1, z + dz - 1), both corners included.
 * Bounding boxes with bb_offset_x == w or bb_offset_y == h or bb_offset_z == dz are allowed and produce thin slices.
 *
 * @note Bounding boxes are normally specified with bb_offset_x = bb_offset_y = bb_offset_z = 0. The extent of the bounding box in negative direction is
 *       defined by the sprite offset in the grf file.
 *       However if modifying the sprite offsets is not suitable (e.g. when using existing graphics), the bounding box can be tuned by bb_offset.
 *
 * @pre w >= bb_offset_x, h >= bb_offset_y, dz >= bb_offset_z. Else w, h or dz are ignored.
 *
 * @param image the image to combine and draw,
 * @param pal the provided palette,
 * @param x position X (world) of the sprite,
 * @param y position Y (world) of the sprite,
 * @param w bounding box extent towards positive X (world),
 * @param h bounding box extent towards positive Y (world),
 * @param dz bounding box extent towards positive Z (world),
 * @param z position Z (world) of the sprite,
 * @param transparent if true, switch the palette between the provided palette and the transparent palette,
 * @param bb_offset_x bounding box extent towards negative X (world),
 * @param bb_offset_y bounding box extent towards negative Y (world),
 * @param bb_offset_z bounding box extent towards negative Z (world)
 * @param sub Only draw a part of the sprite.
 * @param special_flags Special flags (special sorting, etc).
 */
void AddSortableSpriteToDraw(SpriteID image, PaletteID pal, int x, int y, int w, int h, int dz, int z, bool transparent, int bb_offset_x, int bb_offset_y, int bb_offset_z, const SubSprite *sub, ViewportSortableSpriteSpecialFlags special_flags)
{
	int32_t left, right, top, bottom;

	dbg_assert((image & SPRITE_MASK) < MAX_SPRITES);

	/* make the sprites transparent with the right palette */
	if (transparent) {
		SetBit(image, PALETTE_MODIFIER_TRANSPARENT);
		pal = PALETTE_TO_TRANSPARENT;
	}

	if (_vd.combine_sprites == SPRITE_COMBINE_ACTIVE) {
		AddCombinedSprite(image, pal, x, y, z, sub);
		return;
	}

	_vd.last_child = NO_CHILD_STORE;

	Point pt = RemapCoords(x, y, z);
	int tmp_left, tmp_top, tmp_x = pt.x, tmp_y = pt.y;
	uint16_t tmp_width, tmp_height;

	/* Compute screen extents of sprite */
	if (unlikely(image == SPR_EMPTY_BOUNDING_BOX)) {
		left = tmp_left = RemapCoords(x + w          , y + bb_offset_y, z + bb_offset_z).x;
		right           = RemapCoords(x + bb_offset_x, y + h          , z + bb_offset_z).x + 1;
		top  = tmp_top  = RemapCoords(x + bb_offset_x, y + bb_offset_y, z + dz         ).y;
		bottom          = RemapCoords(x + w          , y + h          , z + bb_offset_z).y + 1;
		tmp_width = right - left;
		tmp_height = bottom - top;
	} else {
		const Sprite *spr = GetSprite(image & SPRITE_MASK, SpriteType::Normal, ZoomMask(_vdd->dpi.zoom));
		left = tmp_left = (pt.x += spr->x_offs);
		right           = (pt.x +  spr->width );
		top  = tmp_top  = (pt.y += spr->y_offs);
		bottom          = (pt.y +  spr->height);
		tmp_width = spr->width;
		tmp_height = spr->height;
	}

	if (unlikely(_draw_bounding_boxes && (image != SPR_EMPTY_BOUNDING_BOX))) {
		/* Compute maximal extents of sprite and its bounding box */
		left   = std::min(left  , RemapCoords(x + w          , y + bb_offset_y, z + bb_offset_z).x);
		right  = std::max(right , RemapCoords(x + bb_offset_x, y + h          , z + bb_offset_z).x + 1);
		top    = std::min(top   , RemapCoords(x + bb_offset_x, y + bb_offset_y, z + dz         ).y);
		bottom = std::max(bottom, RemapCoords(x + w          , y + h          , z + bb_offset_z).y + 1);
	}

	/* Do not add the sprite to the viewport, if it is outside */
	if (left   >= _vdd->dpi.left + _vdd->dpi.width  ||
		right  <= _vdd->dpi.left                   ||
		top    >= _vdd->dpi.top  + _vdd->dpi.height ||
		bottom <= _vdd->dpi.top) {
		return;
	}

	_vd.last_child = static_cast<ChildStoreID>(_vdd->parent_sprites_to_draw.size());

	ParentSpriteToDraw &ps = _vdd->parent_sprites_to_draw.emplace_back();
	ps.x = tmp_x;
	ps.y = tmp_y;

	ps.left = tmp_left;
	ps.top  = tmp_top;

	ps.image = image;
	ps.pal = pal;
	_vdd->parent_sprite_subsprites.Set(&ps, sub);
	ps.special_flags = special_flags;

	ps.xmin = x + bb_offset_x;
	ps.xmax = x + std::max(bb_offset_x, w) - 1;

	ps.ymin = y + bb_offset_y;
	ps.ymax = y + std::max(bb_offset_y, h) - 1;

	ps.zmin = z + bb_offset_z;
	ps.zmax = z + std::max(bb_offset_z, dz) - 1;

	ps.first_child = -1;
	ps.width = tmp_width;
	ps.height = tmp_height;

	/* bit 15 of ps.height */
	// ps.comparison_done = false;

	if (_vd.combine_sprites == SPRITE_COMBINE_PENDING) {
		_vd.combine_sprites = SPRITE_COMBINE_ACTIVE;
		_vd.combine_psd_index = (uint)_vdd->parent_sprites_to_draw.size() - 1;
		_vd.combine_left = tmp_left;
		_vd.combine_right = right;
		_vd.combine_top = tmp_top;
		_vd.combine_bottom = bottom;
	}
}

void SetLastSortableSpriteToDrawSpecialFlags(ViewportSortableSpriteSpecialFlags flags)
{
	_vdd->parent_sprites_to_draw.back().special_flags = flags;
}

/**
 * Starts a block of sprites, which are "combined" into a single bounding box.
 *
 * Subsequent calls to #AddSortableSpriteToDraw will be drawn into the same bounding box.
 * That is: The first sprite that is not clipped by the viewport defines the bounding box, and
 * the following sprites will be child sprites to that one.
 *
 * That implies:
 *  - The drawing order is definite. No other sprites will be sorted between those of the block.
 *  - You have to provide a valid bounding box for all sprites,
 *    as you won't know which one is the first non-clipped one.
 *    Preferable you use the same bounding box for all.
 *  - You cannot use #AddChildSpriteScreen inside the block, as its result will be indefinite.
 *
 * The block is terminated by #EndSpriteCombine.
 *
 * You cannot nest "combined" blocks.
 */
void StartSpriteCombine()
{
	dbg_assert(_vd.combine_sprites == SPRITE_COMBINE_NONE);
	_vd.combine_sprites = SPRITE_COMBINE_PENDING;
}

/**
 * Terminates a block of sprites started by #StartSpriteCombine.
 * Take a look there for details.
 */
void EndSpriteCombine()
{
	dbg_assert(_vd.combine_sprites != SPRITE_COMBINE_NONE);
	if (_vd.combine_sprites == SPRITE_COMBINE_ACTIVE) {
		ParentSpriteToDraw &ps = _vdd->parent_sprites_to_draw[_vd.combine_psd_index];
		ps.left = _vd.combine_left;
		ps.top = _vd.combine_top;
		ps.width = _vd.combine_right - _vd.combine_left;
		ps.height = _vd.combine_bottom - _vd.combine_top;
	}
	_vd.combine_sprites = SPRITE_COMBINE_NONE;
}

/**
 * Check if the parameter "check" is inside the interval between
 * begin and end, including both begin and end.
 * @note Whether \c begin or \c end is the biggest does not matter.
 *       This method will account for that.
 * @param begin The begin of the interval.
 * @param end   The end of the interval.
 * @param check The value to check.
 */
static bool IsInRangeInclusive(int begin, int end, int check)
{
	if (begin > end) Swap(begin, end);
	return begin <= check && check <= end;
}

/**
 * Checks whether a point is inside the selected rectangle given by _thd.size, _thd.pos and _thd.diagonal
 * @param x The x coordinate of the point to be checked.
 * @param y The y coordinate of the point to be checked.
 * @return True if the point is inside the rectangle, else false.
 */
static bool IsInsideSelectedRectangle(int x, int y)
{
	if (!_thd.diagonal) {
		return IsInsideBS(x, _thd.pos.x, _thd.size.x) && IsInsideBS(y, _thd.pos.y, _thd.size.y);
	}

	int dist_a = (_thd.size.x + _thd.size.y);      // Rotated coordinate system for selected rectangle.
	int dist_b = (_thd.size.x - _thd.size.y);      // We don't have to divide by 2. It's all relative!
	int a = ((x - _thd.pos.x) + (y - _thd.pos.y)); // Rotated coordinate system for the point under scrutiny.
	int b = ((x - _thd.pos.x) - (y - _thd.pos.y));

	/* Check if a and b are between 0 and dist_a or dist_b respectively. */
	return IsInRangeInclusive(dist_a, 0, a) && IsInRangeInclusive(dist_b, 0, b);
}

/**
 * Add a child sprite to a parent sprite.
 *
 * @param image the image to draw.
 * @param pal the provided palette.
 * @param x sprite x-offset (screen coordinates), optionally relative to parent sprite.
 * @param y sprite y-offset (screen coordinates), optionally relative to parent sprite.
 * @param transparent if true, switch the palette between the provided palette and the transparent palette,
 * @param sub Only draw a part of the sprite.
 * @param scale if true, scale offsets to base zoom level.
 * @param position_mode position mode.
 */
void AddChildSpriteScreen(SpriteID image, PaletteID pal, int x, int y, bool transparent, const SubSprite *sub, bool scale, ChildScreenSpritePositionMode position_mode)
{
	dbg_assert((image & SPRITE_MASK) < MAX_SPRITES);

	/* If the ParentSprite was clipped by the viewport bounds, do not draw the ChildSprites either */
	if (_vd.last_child == NO_CHILD_STORE) return;

	/* make the sprites transparent with the right palette */
	if (transparent) {
		SetBit(image, PALETTE_MODIFIER_TRANSPARENT);
		pal = PALETTE_TO_TRANSPARENT;
	}

	_vdd->SetChild(_vd.last_child, (uint)_vdd->child_screen_sprites_to_draw.size());
	const ChildStoreID child_store = static_cast<ChildStoreID>(_vdd->child_screen_sprites_to_draw.size()) | CHILD_SPRITE_STORE_TAG;

	ChildScreenSpriteToDraw &cs = _vdd->child_screen_sprites_to_draw.emplace_back();
	cs.image = image;
	cs.pal = pal;
	cs.sub = sub;
	cs.x = scale ? x * ZOOM_BASE : x;
	cs.y = scale ? y * ZOOM_BASE : y;
	cs.position_mode = position_mode;
	cs.next = -1;

	/* Append the sprite to the active ChildSprite list.
	 * If the active ParentSprite is a foundation, update last_foundation_child as well.
	 * Note: ChildSprites of foundations are NOT sequential in the vector, as selection sprites are added at last. */
	if (_vd.last_foundation_child[0] == _vd.last_child) _vd.last_foundation_child[0] = child_store;
	if (_vd.last_foundation_child[1] == _vd.last_child) _vd.last_foundation_child[1] = child_store;
	_vd.last_child = child_store;
}

/**
 * Add a string to draw to a viewport.
 * @param vdd Viewport drawer.
 * @param x Left position of string.
 * @param y Top position of string.
 * @param flags ViewportStringFlags to control the string's appearance.
 * @param width Width of the string.
 */
static StringSpriteToDraw &AddStringToDraw(ViewportDrawerDynamic *vdd, int x, int y, ViewportStringFlags flags, uint16_t width)
{
	dbg_assert(width != 0);
	return vdd->string_sprites_to_draw.emplace_back(x, y, flags, width);
}


/**
 * Draws sprites between ground sprite and everything above.
 *
 * The sprite is either drawn as TileSprite or as ChildSprite of the active foundation.
 *
 * @param image the image to draw.
 * @param pal the provided palette.
 * @param ti TileInfo Tile that is being drawn
 * @param z_offset Z offset relative to the groundsprite. Only used for the sprite position, not for sprite sorting.
 * @param foundation_part Foundation part the sprite belongs to.
 * @param extra_offs_x Pixel X offset for the sprite position.
 * @param extra_offs_y Pixel Y offset for the sprite position.
 * @param sub Sub-section of sprite to draw.
 */
void DrawSelectionSprite(SpriteID image, PaletteID pal, const TileInfo *ti, int z_offset, FoundationPart foundation_part, int extra_offs_x, int extra_offs_y, const SubSprite *sub)
{
	/* FIXME: This is not totally valid for some autorail highlights that extend over the edges of the tile. */
	if (_vd.foundation[foundation_part] == -1) {
		/* draw on real ground */
		AddTileSpriteToDraw(image, pal, ti->x, ti->y, ti->z + z_offset, sub, extra_offs_x, extra_offs_y);
	} else {
		/* draw on top of foundation */
		AddChildSpriteToFoundation(image, pal, sub, foundation_part, extra_offs_x, extra_offs_y - z_offset * ZOOM_BASE);
	}
}

/**
 * Draws a selection rectangle on a tile.
 *
 * @param ti TileInfo Tile that is being drawn
 * @param pal Palette to apply.
 */
void DrawTileSelectionRect(const TileInfo *ti, PaletteID pal)
{
	if (!IsValidTile(ti->tile)) return;

	SpriteID sel;
	if (IsHalftileSlope(ti->tileh)) {
		Corner halftile_corner = GetHalftileSlopeCorner(ti->tileh);
		SpriteID sel2 = SPR_HALFTILE_SELECTION_FLAT + halftile_corner;
		DrawSelectionSprite(sel2, pal, ti, 7 + TILE_HEIGHT, FOUNDATION_PART_HALFTILE);

		Corner opposite_corner = OppositeCorner(halftile_corner);
		if (IsSteepSlope(ti->tileh)) {
			sel = SPR_HALFTILE_SELECTION_DOWN;
		} else {
			sel = ((ti->tileh & SlopeWithOneCornerRaised(opposite_corner)) != 0 ? SPR_HALFTILE_SELECTION_UP : SPR_HALFTILE_SELECTION_FLAT);
		}
		sel += opposite_corner;
	} else {
		sel = SPR_SELECT_TILE + SlopeToSpriteOffset(ti->tileh);
	}
	DrawSelectionSprite(sel, pal, ti, 7, FOUNDATION_PART_NORMAL);
}

static HighLightStyle GetPartOfAutoLine(int px, int py, const Point &selstart, const Point &selend, HighLightStyle dir)
{
	if (!IsInRangeInclusive(selstart.x & ~TILE_UNIT_MASK, selend.x & ~TILE_UNIT_MASK, px)) return HT_DIR_END;
	if (!IsInRangeInclusive(selstart.y & ~TILE_UNIT_MASK, selend.y & ~TILE_UNIT_MASK, py)) return HT_DIR_END;

	px -= selstart.x & ~TILE_UNIT_MASK;
	py -= selstart.y & ~TILE_UNIT_MASK;

	switch (dir) {
		case HT_DIR_X: return (py == 0) ? HT_DIR_X : HT_DIR_END;
		case HT_DIR_Y: return (px == 0) ? HT_DIR_Y : HT_DIR_END;
		case HT_DIR_HU: return (px == -py) ? HT_DIR_HU : (px == -py - (int)TILE_SIZE) ? HT_DIR_HL : HT_DIR_END;
		case HT_DIR_HL: return (px == -py) ? HT_DIR_HL : (px == -py + (int)TILE_SIZE) ? HT_DIR_HU : HT_DIR_END;
		case HT_DIR_VL: return (px ==  py) ? HT_DIR_VL : (px ==  py + (int)TILE_SIZE) ? HT_DIR_VR : HT_DIR_END;
		case HT_DIR_VR: return (px ==  py) ? HT_DIR_VR : (px ==  py - (int)TILE_SIZE) ? HT_DIR_VL : HT_DIR_END;
		default: NOT_REACHED(); break;
	}

	return HT_DIR_END;
}

#include "table/autorail.h"

/**
 * Draws autorail highlights.
 *
 * @param *ti TileInfo Tile that is being drawn
 * @param autorail_type \c HT_DIR_XXX, offset into _AutorailTilehSprite[][]
 * @param pal Palette to use, -1 to autodetect
 */
static void DrawAutorailSelection(const TileInfo *ti, HighLightStyle autorail_type, PaletteID pal = -1)
{
	SpriteID image;
	FoundationPart foundation_part = FOUNDATION_PART_NORMAL;
	int offset;
	bool bridge_head_mode = false;

	if (IsFlatRailBridgeHeadTile(ti->tile)) {
		extern bool IsValidFlatRailBridgeHeadTrackBits(Slope normalised_slope, DiagDirection bridge_direction, TrackBits tracks);

		offset = _AutorailTilehSprite[SLOPE_FLAT][autorail_type];
		const Slope real_tileh = GetTileSlope(ti->tile);
		const Slope normalised_tileh = IsSteepSlope(real_tileh) ? SlopeWithOneCornerRaised(GetHighestSlopeCorner(real_tileh)) : real_tileh;
		if (!IsValidFlatRailBridgeHeadTrackBits(normalised_tileh, GetTunnelBridgeDirection(ti->tile), TrackToTrackBits((Track) autorail_type))) {
			offset = -offset;
		}
		if (!IsRailCustomBridgeHead(ti->tile)) {
			bridge_head_mode = true;
		}
	} else {
		Slope autorail_tileh = RemoveHalftileSlope(ti->tileh);
		if (IsHalftileSlope(ti->tileh)) {
			static const HighLightStyle _lower_rail[CORNER_END] = { HT_DIR_VR, HT_DIR_HU, HT_DIR_VL, HT_DIR_HL }; // CORNER_W, CORNER_S, CORNER_E, CORNER_N
			Corner halftile_corner = GetHalftileSlopeCorner(ti->tileh);
			if (autorail_type != _lower_rail[halftile_corner]) {
				foundation_part = FOUNDATION_PART_HALFTILE;
				/* Here we draw the highlights of the "three-corners-raised"-slope. That looks ok to me. */
				autorail_tileh = SlopeWithThreeCornersRaised(OppositeCorner(halftile_corner));
			}
		}
		assert(autorail_type < HT_DIR_END);
		offset = _AutorailTilehSprite[autorail_tileh][autorail_type];
	}

	if (offset >= 0) {
		image = SPR_AUTORAIL_BASE + offset;
		if (pal == (PaletteID)-1) pal = _thd.square_palette;
	} else {
		image = SPR_AUTORAIL_BASE - offset;
		if (pal == (PaletteID)-1) pal = PALETTE_SEL_TILE_RED;
	}

	if (bridge_head_mode) {
		AddSortableSpriteToDraw(image, pal, ti->x, ti->y, 16, 16, 0, ti->z + 15);
	} else {
		DrawSelectionSprite(image, pal, ti, 7, foundation_part);
	}
}

enum TileHighlightType : uint8_t {
	THT_NONE,
	THT_WHITE,
	THT_BLUE,
	THT_RED,
	THT_LIGHT_BLUE,
};

const Station *_viewport_highlight_station;   ///< Currently selected station for coverage area highlight
const Waypoint *_viewport_highlight_waypoint; ///< Currently selected waypoint for coverage area highlight
const Town *_viewport_highlight_town;         ///< Currently selected town for coverage area highlight
const TraceRestrictProgram *_viewport_highlight_tracerestrict_program; ///< Currently selected tracerestrict program for highlight

/**
 * Get tile highlight type of coverage area for a given tile.
 * @param t Tile that is being drawn
 * @return Tile highlight type to draw
 */
static TileHighlightType GetTileHighlightType(TileIndex t)
{
	if (_viewport_highlight_station != nullptr) {
		if (IsTileType(t, MP_STATION) && GetStationIndex(t) == _viewport_highlight_station->index) return THT_LIGHT_BLUE;
		if (_viewport_highlight_station->TileIsInCatchment(t)) return THT_BLUE;
	}
	if (_viewport_highlight_waypoint != nullptr) {
		if (IsTileType(t, MP_STATION) && GetStationIndex(t) == _viewport_highlight_waypoint->index) return THT_LIGHT_BLUE;
	}

	if (_viewport_highlight_town != nullptr) {
		if (IsTileType(t, MP_HOUSE)) {
			if (GetTownIndex(t) == _viewport_highlight_town->index) {
				TileHighlightType type = THT_RED;
				for (const Station *st : _viewport_highlight_town->stations_near) {
					if (st->owner != _current_company) continue;
					if (st->TileIsInCatchment(t)) return THT_BLUE;
				}
				return type;
			}
		} else if (IsTileType(t, MP_STATION)) {
			for (const Station *st : _viewport_highlight_town->stations_near) {
				if (st->owner != _current_company) continue;
				if (GetStationIndex(t) == st->index) return THT_WHITE;
			}
		}
	}

	if (_viewport_highlight_tracerestrict_program != nullptr) {
		for (TraceRestrictRefId ref : _viewport_highlight_tracerestrict_program->GetReferences()) {
			if (GetTraceRestrictRefIdTileIndex(ref) == t) return THT_LIGHT_BLUE;
		}
	}

	return THT_NONE;
}

/**
 * Draw tile highlight for coverage area highlight.
 * @param *ti TileInfo Tile that is being drawn
 * @param tht Highlight type to draw.
 */
static void DrawTileHighlightType(const TileInfo *ti, TileHighlightType tht)
{
	switch (tht) {
		default:
		case THT_NONE: break;
		case THT_WHITE: DrawTileSelectionRect(ti, PAL_NONE); break;
		case THT_BLUE:  DrawTileSelectionRect(ti, PALETTE_SEL_TILE_BLUE); break;
		case THT_RED:   DrawTileSelectionRect(ti, PALETTE_SEL_TILE_RED); break;
		case THT_LIGHT_BLUE: DrawTileSelectionRect(ti, SPR_ZONING_INNER_HIGHLIGHT_LIGHT_BLUE); break;
	}
}

/**
 * Highlights tiles insede local authority of selected towns.
 * @param *ti TileInfo Tile that is being drawn
 */
static void HighlightTownLocalAuthorityTiles(const TileInfo *ti)
{
	/* Going through cases in order of computational time. */

	if (_town_local_authority_kdtree.Count() == 0) return;

	/* Tile belongs to town regardless of distance from town. */
	if (GetTileType(ti->tile) == MP_HOUSE) {
		if (!Town::GetByTile(ti->tile)->show_zone) return;

		DrawTileSelectionRect(ti, PALETTE_CRASH);
		return;
	}

	/* If the closest town in the highlighted list is far, we can stop searching. */
	TownID tid = _town_local_authority_kdtree.FindNearest(TileX(ti->tile), TileY(ti->tile));
	Town *closest_highlighted_town = Town::Get(tid);

	if (DistanceManhattan(ti->tile, closest_highlighted_town->xy) >= _settings_game.economy.dist_local_authority) return;

	/* Tile is inside of the local autrhority distance of a highlighted town,
	   but it is possible that a non-highlighted town is even closer. */
	Town *closest_town = ClosestTownFromTile(ti->tile, _settings_game.economy.dist_local_authority);

	if (closest_town->show_zone) {
		DrawTileSelectionRect(ti, PALETTE_CRASH);
	}

}

/**
 * Checks if the specified tile is selected and if so draws selection using correct selectionstyle.
 * @param *ti TileInfo Tile that is being drawn
 */
static void DrawTileSelection(const TileInfo *ti)
{
	/* Highlight tiles insede local authority of selected towns. */
	HighlightTownLocalAuthorityTiles(ti);

	/* Draw a red error square? */
	bool is_redsq = _thd.redsq == ti->tile;
	if (is_redsq) DrawTileSelectionRect(ti, PALETTE_TILE_RED_PULSATING);

	TileHighlightType tht = GetTileHighlightType(ti->tile);
	DrawTileHighlightType(ti, tht);

	switch (_thd.drawstyle & HT_DRAG_MASK) {
		default: break; // No tile selection active?

		case HT_RECT:
			if (!is_redsq) {
				if (IsInsideSelectedRectangle(ti->x, ti->y)) {
					DrawTileSelectionRect(ti, _thd.square_palette);
				} else if (_thd.outersize.x > 0 && (tht == THT_NONE || tht == THT_RED) &&
						/* Check if it's inside the outer area? */
						IsInsideBS(ti->x, _thd.pos.x + _thd.offs.x, _thd.size.x + _thd.outersize.x) &&
						IsInsideBS(ti->y, _thd.pos.y + _thd.offs.y, _thd.size.y + _thd.outersize.y)) {
					/* Draw a blue rect. */
					DrawTileSelectionRect(ti, PALETTE_SEL_TILE_BLUE);
				}
			}
			break;

		case HT_POINT:
			if (IsInsideSelectedRectangle(ti->x, ti->y)) {
				/* Figure out the Z coordinate for the single dot. */
				int z = 0;
				FoundationPart foundation_part = FOUNDATION_PART_NORMAL;
				if (ti->tileh & SLOPE_N) {
					z += TILE_HEIGHT;
					if (RemoveHalftileSlope(ti->tileh) == SLOPE_STEEP_N) z += TILE_HEIGHT;
				}
				if (IsHalftileSlope(ti->tileh)) {
					Corner halftile_corner = GetHalftileSlopeCorner(ti->tileh);
					if ((halftile_corner == CORNER_W) || (halftile_corner == CORNER_E)) z += TILE_HEIGHT;
					if (halftile_corner != CORNER_S) {
						foundation_part = FOUNDATION_PART_HALFTILE;
						if (IsSteepSlope(ti->tileh)) z -= TILE_HEIGHT;
					}
				}
				DrawSelectionSprite(SPR_DOT, PAL_NONE, ti, z, foundation_part);
			}
			break;

		case HT_RAIL:
			if (ti->tile == TileVirtXY(_thd.pos.x, _thd.pos.y)) {
				assert((_thd.drawstyle & HT_DIR_MASK) < HT_DIR_END);
				DrawAutorailSelection(ti, _thd.drawstyle & HT_DIR_MASK);
			}
			break;

		case HT_LINE: {
			HighLightStyle type = GetPartOfAutoLine(ti->x, ti->y, _thd.selstart, _thd.selend, _thd.drawstyle & HT_DIR_MASK);
			if (type < HT_DIR_END) {
				DrawAutorailSelection(ti, type);
			} else if (_thd.dir2 < HT_DIR_END) {
				type = GetPartOfAutoLine(ti->x, ti->y, _thd.selstart2, _thd.selend2, _thd.dir2);
				if (type < HT_DIR_END) DrawAutorailSelection(ti, type, PALETTE_SEL_TILE_BLUE);
			}
			break;
		}
	}
}

/**
 * Returns the y coordinate in the viewport coordinate system where the given
 * tile is painted.
 * @param tile Any tile.
 * @return The viewport y coordinate where the tile is painted.
 */
static int GetViewportY(Point tile)
{
	/* Each increment in X or Y direction moves down by half a tile, i.e. TILE_PIXELS / 2. */
	return (tile.y * (int)(TILE_PIXELS / 2) + tile.x * (int)(TILE_PIXELS / 2) - TilePixelHeightOutsideMap(tile.x, tile.y)) << ZOOM_BASE_SHIFT;
}

/**
 * Add the landscape to the viewport, i.e. all ground tiles and buildings.
 */
static void ViewportAddLandscape()
{
	dbg_assert(_vdd->dpi.top <= _vdd->dpi.top + _vdd->dpi.height);
	dbg_assert(_vdd->dpi.left <= _vdd->dpi.left + _vdd->dpi.width);

	Point upper_left = InverseRemapCoords(_vdd->dpi.left, _vdd->dpi.top);
	Point upper_right = InverseRemapCoords(_vdd->dpi.left + _vdd->dpi.width, _vdd->dpi.top);

	/* Transformations between tile coordinates and viewport rows/columns: See vp_column_row
	 *   column = y - x
	 *   row    = x + y
	 *   x      = (row - column) / 2
	 *   y      = (row + column) / 2
	 * Note: (row, columns) pairs are only valid, if they are both even or both odd.
	 */

	/* Columns overlap with neighbouring columns by a half tile.
	 *  - Left column is column of upper_left (rounded down) and one column to the left.
	 *  - Right column is column of upper_right (rounded up) and one column to the right.
	 * Note: Integer-division does not round down for negative numbers, so ensure rounding with another increment/decrement.
	 */
	int left_column = DivTowardsNegativeInf(upper_left.y - upper_left.x, (int)TILE_SIZE) - 1;
	int right_column = DivTowardsPositiveInf(upper_right.y - upper_right.x, (int)TILE_SIZE) + 1;

	int potential_bridge_height = ZOOM_BASE * TILE_HEIGHT * _settings_game.construction.max_bridge_height;

	/* Rows overlap with neighbouring rows by a half tile.
	 * The first row that could possibly be visible is the row above upper_left (if it is at height 0).
	 * Due to integer-division not rounding down for negative numbers, we need another decrement.
	 */
	int row = DivTowardsNegativeInf(upper_left.y + upper_left.x, (int)TILE_SIZE) - 1;
	bool last_row = false;
	for (; !last_row; row++) {
		last_row = true;
		for (int column = left_column; column <= right_column; column++) {
			/* Valid row/column? */
			if ((row + column) % 2 != 0) continue;

			Point tilecoord;
			tilecoord.x = (row - column) / 2;
			tilecoord.y = (row + column) / 2;
			dbg_assert(column == tilecoord.y - tilecoord.x);
			dbg_assert(row == tilecoord.y + tilecoord.x);

			TileType tile_type;
			_cur_ti.x = tilecoord.x * TILE_SIZE;
			_cur_ti.y = tilecoord.y * TILE_SIZE;

			if (IsInsideBS(tilecoord.x, 0, Map::SizeX()) && IsInsideBS(tilecoord.y, 0, Map::SizeY())) {
				/* This includes the south border at Map::MaxX / Map::MaxY. When terraforming we still draw tile selections there. */
				_cur_ti.tile = TileXY(tilecoord.x, tilecoord.y);
				tile_type = GetTileType(_cur_ti.tile);
			} else {
				_cur_ti.tile = INVALID_TILE;
				tile_type = MP_VOID;
			}

			if (tile_type != MP_VOID) {
				/* We are inside the map => paint landscape. */
				std::tie(_cur_ti.tileh, _cur_ti.z) = GetTilePixelSlope(_cur_ti.tile);
			} else {
				/* We are outside the map => paint black. */
				std::tie(_cur_ti.tileh, _cur_ti.z) = GetTilePixelSlopeOutsideMap(tilecoord.x, tilecoord.y);
			}

			int viewport_y = GetViewportY(tilecoord);

			if (viewport_y + MAX_TILE_EXTENT_BOTTOM < _vdd->dpi.top) {
				/* The tile in this column is not visible yet.
				 * Tiles in other columns may be visible, but we need more rows in any case. */
				last_row = false;
				continue;
			}

			int min_visible_height = viewport_y - (_vdd->dpi.top + _vdd->dpi.height);
			bool tile_visible = min_visible_height <= 0;

			if (tile_type != MP_VOID) {
				/* Is tile with buildings visible? */
				if (min_visible_height < MAX_TILE_EXTENT_TOP) tile_visible = true;

				if (IsBridgeAbove(_cur_ti.tile)) {
					/* Is the bridge visible? */
					TileIndex bridge_tile = GetNorthernBridgeEnd(_cur_ti.tile);
					int bridge_height = ZOOM_BASE * (GetBridgePixelHeight(bridge_tile) - TilePixelHeight(_cur_ti.tile));
					if (min_visible_height < bridge_height + MAX_TILE_EXTENT_TOP) tile_visible = true;
				}

				/* Would a higher bridge on a more southern tile be visible?
				 * If yes, we need to loop over more rows to possibly find one. */
				if (min_visible_height < potential_bridge_height + MAX_TILE_EXTENT_TOP) last_row = false;
			} else {
				/* Outside of map. If we are on the north border of the map, there may still be a bridge visible,
				 * so we need to loop over more rows to possibly find one. */
				if ((tilecoord.x <= 0 || tilecoord.y <= 0) && min_visible_height < potential_bridge_height + MAX_TILE_EXTENT_TOP) last_row = false;

				if (_settings_game.construction.map_edge_mode == 2 && _cur_ti.tileh == SLOPE_FLAT && _cur_ti.z == 0 && min_visible_height <= 0) {
					last_row = false;
					AddTileSpriteToDraw(SPR_FLAT_WATER_TILE, PAL_NONE, _cur_ti.x, _cur_ti.y, _cur_ti.z);
					continue;
				}
			}

			if (tile_visible) {
				last_row = false;
				_vd.foundation_part = FOUNDATION_PART_NONE;
				_vd.foundation[0] = -1;
				_vd.foundation[1] = -1;
				_vd.last_foundation_child[0] = NO_CHILD_STORE;
				_vd.last_foundation_child[1] = NO_CHILD_STORE;

				bool no_ground_tiles = min_visible_height > 0;
				_tile_type_procs[tile_type]->draw_tile_proc(&_cur_ti, { min_visible_height, no_ground_tiles });
				if (_cur_ti.tile != INVALID_TILE && min_visible_height <= 0) {
					DrawTileSelection(&_cur_ti);
					DrawTileZoning(&_cur_ti);
				}
			}
		}
	}
}

/**
 * Add a string to draw in the current viewport.
 * @param vdd viewport drawer
 * @param dpi current viewport area
 * @param sign sign position and dimension
 * @param flags ViewportStringFlags to control the string's appearance.
 * @returns Pointer to StringSpriteToDraw to fill in using FillDetails, or nullptr if string would be outside the viewport bounds.
 */
static StringSpriteToDraw *ViewportAddString(ViewportDrawerDynamic *vdd, const DrawPixelInfo *dpi, const ViewportSign *sign, ViewportStringFlags flags)
{
	int left   = dpi->left;
	int top    = dpi->top;
	int right  = left + dpi->width;
	int bottom = top + dpi->height;

	bool small = flags.Test(ViewportStringFlag::Small);
	int sign_height     = ScaleByZoom(WidgetDimensions::scaled.fullbevel.top + GetCharacterHeight(small ? FS_SMALL : FS_NORMAL) + WidgetDimensions::scaled.fullbevel.bottom, dpi->zoom);
	int sign_half_width = ScaleByZoom((small ? sign->width_small : sign->width_normal) / 2, dpi->zoom);

	if (bottom < sign->top ||
			top   > sign->top + sign_height ||
			right < sign->center - sign_half_width ||
			left  > sign->center + sign_half_width) {
		return nullptr;
	}

	return &AddStringToDraw(vdd, sign->center - sign_half_width, sign->top, flags, small ? sign->width_small : sign->width_normal);
}

/**
 * Add a string to draw in the current viewport.
 * @param vdd viewport drawer
 * @param dpi current viewport area
 * @param sign sign position and dimension
 * @param flags ViewportStringFlags to control the string's appearance.
 * @param string String ID
 * @param params_1 String parameter 1
 * @param params_2 String parameter 2
 * @param colour colour of the sign background; or INVALID_COLOUR if transparent
 */
void ViewportAddString(ViewportDrawerDynamic *vdd, const DrawPixelInfo *dpi, const ViewportSign *sign, ViewportStringFlags flags, StringID string, uint64_t params_1, uint64_t params_2, Colours colour)
{
	StringSpriteToDraw *str = ViewportAddString(vdd, dpi, sign, flags);
	if (str != nullptr) {
		str->FillDetails(string, params_1, params_2, colour);
	}
}

static Rect ExpandRectWithViewportSignMargins(Rect r, ZoomLevel zoom)
{
	const int fh = std::max(GetCharacterHeight(FS_NORMAL), GetCharacterHeight(FS_SMALL));
	const int max_tw = _viewport_sign_maxwidth / 2 + 1;
	const int expand_y = ScaleByZoom(WidgetDimensions::scaled.fullbevel.top + fh + WidgetDimensions::scaled.fullbevel.bottom, zoom);
	const int expand_x = ScaleByZoom(WidgetDimensions::scaled.fullbevel.left + max_tw + WidgetDimensions::scaled.fullbevel.right, zoom);

	r.left -= expand_x;
	r.right += expand_x;
	r.top -= expand_y;
	r.bottom += expand_y;

	return r;
}

/**
 * Add town strings to a viewport.
 * @param vdd viewport drawer
 * @param dpi Current viewport area.
 * @param towns List of towns to add.
 * @param small Add small versions of strings.
 */
static void ViewportAddTownStrings(ViewportDrawerDynamic *vdd, DrawPixelInfo *dpi, const std::vector<const Town *> &towns, bool small)
{
	ViewportStringFlags flags{};
	if (small) flags.Set(ViewportStringFlag::Small).Set(ViewportStringFlag::Shadow);

	StringID stringid = small ? STR_VIEWPORT_TOWN_LABEL_TINY : STR_VIEWPORT_TOWN_LABEL;
	for (const Town *t : towns) {
		StringSpriteToDraw *str = ViewportAddString(vdd, dpi, &t->cache.sign, flags);
		if (str != nullptr) {
			str->FillDetails(stringid, t->index, t->LabelParam2(), INVALID_COLOUR);
		}
	}
}

/**
 * Add sign strings to a viewport.
 * @param vdd viewport drawer
 * @param dpi Current viewport area.
 * @param signs List of signs to add.
 * @param small Add small versions of strings.
 */
static void ViewportAddSignStrings(ViewportDrawerDynamic *vdd, DrawPixelInfo *dpi, const std::vector<const Sign *> &signs, bool small)
{
	ViewportStringFlags flags{};
	if (small) flags.Set(ViewportStringFlag::Small);

	/* Signs placed by a game script don't have a frame. */
	ViewportStringFlags deity_flags{flags};
	flags.Set(vdd->IsTransparencySet(TO_SIGNS) ? ViewportStringFlag::TransparentRect : ViewportStringFlag::ColourRect);

	for (const Sign *si : signs) {
		StringSpriteToDraw *str = ViewportAddString(vdd, dpi, &si->sign, (si->owner == OWNER_DEITY) ? deity_flags : flags);
		if (str != nullptr) {
			str->FillDetails(STR_SIGN_NAME, si->index.base(), 0, (si->owner == OWNER_NONE) ? COLOUR_GREY : (si->owner == OWNER_DEITY ? INVALID_COLOUR : _company_colours[si->owner]));
		}
	}
}

/**
 * Add station strings to a viewport.
 * @param vdd viewport drawer
 * @param dpi Current viewport area.
 * @param stations List of stations to add.
 * @param small Add small versions of strings.
 */
static void ViewportAddStationStrings(ViewportDrawerDynamic *vdd, DrawPixelInfo *dpi, const std::vector<const BaseStation *> &stations, bool small)
{
	/* Transparent station signs have colour text instead of a colour panel. */
	ViewportStringFlags flags{vdd->IsTransparencySet(TO_SIGNS) ? ViewportStringFlag::TextColour : ViewportStringFlag::ColourRect};
	if (small) flags.Set(ViewportStringFlag::Small);

	for (const BaseStation *st : stations) {
		StringSpriteToDraw *str = ViewportAddString(vdd, dpi, &st->sign, flags);
		if (str == nullptr) continue;

		Colours colour = (st->owner == OWNER_NONE || !st->IsInUse()) ? COLOUR_GREY : _company_colours[st->owner];
		if (Station::IsExpected(st)) { /* Station */
			str->FillDetails(small ? STR_STATION_NAME : STR_VIEWPORT_STATION, st->index, st->facilities, colour);
		} else { /* Waypoint */
			str->FillDetails(STR_WAYPOINT_NAME, st->index, 0, colour);
		}
	}
}

static void ViewportAddKdtreeSigns(ViewportDrawerDynamic *vdd, DrawPixelInfo *dpi, bool towns_only)
{
	Rect search_rect{ dpi->left, dpi->top, dpi->left + dpi->width, dpi->top + dpi->height };
	search_rect = ExpandRectWithViewportSignMargins(search_rect, dpi->zoom);

	bool show_stations = HasBit(_display_opt, DO_SHOW_STATION_NAMES) && _game_mode != GM_MENU && !towns_only;
	bool show_waypoints = HasBit(_display_opt, DO_SHOW_WAYPOINT_NAMES) && _game_mode != GM_MENU && !towns_only;
	bool show_towns = HasBit(_display_opt, DO_SHOW_TOWN_NAMES) && _game_mode != GM_MENU;
	bool show_signs = HasBit(_display_opt, DO_SHOW_SIGNS) && !vdd->IsInvisibilitySet(TO_SIGNS) && !towns_only;
	bool show_competitors = HasBit(_display_opt, DO_SHOW_COMPETITOR_SIGNS) && !towns_only;
	bool hide_hidden_waypoints = _settings_client.gui.allow_hiding_waypoint_labels && !HasBit(_extra_display_opt, XDO_SHOW_HIDDEN_SIGNS);

	/* Collect all the items first and draw afterwards, to ensure layering */
	std::vector<const BaseStation *> stations;
	std::vector<const Town *> towns;
	std::vector<const Sign *> signs;

	_viewport_sign_kdtree.FindContained(search_rect.left, search_rect.top, search_rect.right, search_rect.bottom, [&](const ViewportSignKdtreeItem & item) {
		switch (item.type) {
			case ViewportSignKdtreeItem::VKI_STATION: {
				if (!show_stations) break;
				const BaseStation *st = BaseStation::Get(item.GetIdAs<StationID>());

				/* If no facilities are present the station is a ghost station. */
				StationFacility facilities = st->facilities;
				if (facilities == FACIL_NONE) facilities = FACIL_GHOST;

				if ((_facility_display_opt & facilities) == 0) break;

				/* Don't draw if station is owned by another company and competitor station names are hidden. Stations owned by none are never ignored. */
				if (!show_competitors && _local_company != st->owner && st->owner != OWNER_NONE) break;

				stations.push_back(st);
				break;
			}

			case ViewportSignKdtreeItem::VKI_WAYPOINT: {
				if (!show_waypoints) break;
				const BaseStation *st = BaseStation::Get(item.GetIdAs<StationID>());

				/* Don't draw if station is owned by another company and competitor station names are hidden. Stations owned by none are never ignored. */
				if (!show_competitors && _local_company != st->owner && st->owner != OWNER_NONE) break;
				if (hide_hidden_waypoints && HasBit(Waypoint::From(st)->waypoint_flags, WPF_HIDE_LABEL)) break;

				stations.push_back(st);
				break;
			}

			case ViewportSignKdtreeItem::VKI_TOWN:
				if (!show_towns) break;
				towns.push_back(Town::Get(item.GetIdAs<TownID>()));
				break;

			case ViewportSignKdtreeItem::VKI_SIGN: {
				if (!show_signs) break;
				const Sign *si = Sign::Get(item.GetIdAs<SignID>());

				/* Don't draw if sign is owned by another company and competitor signs should be hidden.
				 * Note: It is intentional that also signs owned by OWNER_NONE are hidden. Bankrupt
				 * companies can leave OWNER_NONE signs after them. */
				if (!show_competitors && si->IsCompetitorOwned()) break;

				signs.push_back(si);
				break;
			}

			default:
				NOT_REACHED();
		}
	});

	/* Small versions of signs are used zoom level 4X and higher. */
	bool small = dpi->zoom >= ZOOM_LVL_OUT_4X;

	/* Layering order (bottom to top): Town names, signs, stations */
	ViewportAddTownStrings(vdd, dpi, towns, small);

	/* Do not draw signs nor station names if they are set invisible */
	if (vdd->IsInvisibilitySet(TO_SIGNS)) return;

	ViewportAddSignStrings(vdd, dpi, signs, small);
	ViewportAddStationStrings(vdd, dpi, stations, small);
}


/**
 * Update the position of the viewport sign.
 * @param center the (preferred) center of the viewport sign
 * @param top    the new top of the sign
 * @param params string parameters
 * @param str    the string to show in the sign
 * @param str_small the string to show when zoomed out. STR_NULL means same as \a str
 */
void ViewportSign::UpdatePosition(ZoomLevel maxzoom, int center, int top, std::span<StringParameter> params, StringID str, StringID str_small)
{
	if (this->width_normal != 0) this->MarkDirty(maxzoom);

	this->top = top;

	format_buffer buffer;

	AppendStringInPlaceWithArgs(buffer, str, params);
	this->width_normal = WidgetDimensions::scaled.fullbevel.left + Align(GetStringBoundingBox(buffer).width, 2) + WidgetDimensions::scaled.fullbevel.right;
	this->center = center;

	/* zoomed out version */
	if (str_small != STR_NULL) {
		buffer.clear();
		for (StringParameter &param : params) {
			param.type = 0;
		}
		AppendStringInPlaceWithArgs(buffer, str_small, params);
	}
	this->width_small = WidgetDimensions::scaled.fullbevel.left + Align(GetStringBoundingBox(buffer, FS_SMALL).width, 2) + WidgetDimensions::scaled.fullbevel.right;

	this->MarkDirty(maxzoom);
}

/**
 * Mark the sign dirty in all viewports.
 * @param maxzoom Maximum %ZoomLevel at which the text is visible.
 *
 * @ingroup dirty
 */
void ViewportSign::MarkDirty(ZoomLevel maxzoom) const
{
	if (maxzoom == ZOOM_LVL_END) return;

	Rect zoomlevels[ZOOM_LVL_END];

	const uint small_height = WidgetDimensions::scaled.fullbevel.top + GetCharacterHeight(FS_SMALL) + WidgetDimensions::scaled.fullbevel.bottom + 1;
	const uint normal_height = WidgetDimensions::scaled.fullbevel.top + GetCharacterHeight(FS_NORMAL) + WidgetDimensions::scaled.fullbevel.bottom + 1;

	for (ZoomLevel zoom = ZOOM_LVL_BEGIN; zoom != ZOOM_LVL_END; zoom++) {
		const ZoomLevel small_from = (maxzoom == ZOOM_LVL_OUT_2X) ? ZOOM_LVL_OUT_2X : ZOOM_LVL_OUT_4X;
		const int width = (zoom >= small_from) ? this->width_small : this->width_normal;
		zoomlevels[zoom].left   = this->center - ScaleByZoom(width / 2 + 1, zoom);
		zoomlevels[zoom].top    = this->top    - ScaleByZoom(1, zoom);
		zoomlevels[zoom].right  = this->center + ScaleByZoom(width / 2 + 1, zoom);
		zoomlevels[zoom].bottom = this->top    + ScaleByZoom((zoom >= small_from) ? small_height : normal_height, zoom);
	}

	for (Viewport *vp : _viewport_window_cache) {
		if (vp->zoom <= maxzoom) {
			Rect &zl = zoomlevels[vp->zoom];
			MarkViewportDirty(vp, zl.left, zl.top, zl.right, zl.bottom, VMDF_NONE);
		}
	}
}

static void ViewportDrawTileSprites(const ViewportDrawerDynamic *vdd)
{
	for (const TileSpriteToDraw &ts : vdd->tile_sprites_to_draw) {
		DrawSpriteViewport(vdd->sprite_data, &vdd->dpi, ts.image, ts.pal, ts.x, ts.y, ts.sub);
	}
}

/** This fallback sprite checker always exists. */
static bool ViewportSortParentSpritesChecker()
{
	return true;
}

static void ViewportSortParentSpritesSingleComparison(ParentSpriteToDraw *ps, ParentSpriteToDraw *ps2, ParentSpriteToDraw *ps_to_move, ParentSpriteToDraw **psd, ParentSpriteToDraw **psd2)
{
	/* Decide which comparator to use, based on whether the bounding
	 * boxes overlap
	 */
	if (ps->xmax >= ps2->xmin && ps->xmin <= ps2->xmax && // overlap in X?
			ps->ymax >= ps2->ymin && ps->ymin <= ps2->ymax && // overlap in Y?
			ps->zmax >= ps2->zmin && ps->zmin <= ps2->zmax) { // overlap in Z?
		/* Use X+Y+Z as the sorting order, so sprites closer to the bottom of
		 * the screen and with higher Z elevation, are drawn in front.
		 * Here X,Y,Z are the coordinates of the "center of mass" of the sprite,
		 * i.e. X=(left+right)/2, etc.
		 * However, since we only care about order, don't actually divide / 2
		 */
		if (ps->xmin + ps->xmax + ps->ymin + ps->ymax + ps->zmin + ps->zmax <=
				ps2->xmin + ps2->xmax + ps2->ymin + ps2->ymax + ps2->zmin + ps2->zmax) {
			return;
		}
	} else {
		/* We only change the order, if it is definite.
		 * I.e. every single order of X, Y, Z says ps2 is behind ps or they overlap.
		 * That is: If one partial order says ps behind ps2, do not change the order.
		 */
		if (ps->xmax < ps2->xmin ||
				ps->ymax < ps2->ymin ||
				ps->zmax < ps2->zmin) {
			return;
		}
	}

	/* Move ps_to_move (ps2) in front of ps */
	ParentSpriteToDraw *temp = ps_to_move;
	for (auto psd3 = psd2; psd3 > psd; psd3--) {
		*psd3 = *(psd3 - 1);
	}
	*psd = temp;
}

bool ViewportSortParentSpritesSpecial(ParentSpriteToDraw *ps, ParentSpriteToDraw *ps2, ParentSpriteToDraw **psd, ParentSpriteToDraw **psd2)
{
	ParentSpriteToDraw temp;

	auto is_bridge_diag_veh_comparison = [&](ParentSpriteToDraw *a, ParentSpriteToDraw *b) -> bool {
		if ((a->special_flags & VSSSF_SORT_SPECIAL_TYPE_MASK) == VSSSF_SORT_SORT_BRIDGE_BB && (b->special_flags & VSSSF_SORT_SPECIAL_TYPE_MASK) == VSSSF_SORT_DIAG_VEH && a->zmin > b->zmax) {
			temp = *a;
			temp.xmax += 4;
			temp.ymax += 4;
			return true;
		}
		return false;
	};

	if (is_bridge_diag_veh_comparison(ps, ps2)) {
		ViewportSortParentSpritesSingleComparison(&temp, ps2, ps2, psd, psd2);
		return true;
	}
	if (is_bridge_diag_veh_comparison(ps2, ps)) {
		ViewportSortParentSpritesSingleComparison(ps, &temp, ps2, psd, psd2);
		return true;
	}

	return false;
}

/** Sort parent sprites pointer array */
static void ViewportSortParentSprites(ParentSpriteToSortVector *psdv)
{
	ParentSpriteToDraw ** const psdvend = psdv->data() + psdv->size();
	ParentSpriteToDraw **psd = psdv->data();
	while (psd != psdvend) {
		ParentSpriteToDraw *ps = *psd;

		if (ps->IsComparisonDone()) {
			psd++;
			continue;
		}

		ps->SetComparisonDone(true);
		const bool is_special = (ps->special_flags & VSSSF_SORT_SPECIAL) != 0;

		for (auto psd2 = psd + 1; psd2 != psdvend; psd2++) {
			ParentSpriteToDraw *ps2 = *psd2;

			if (ps2->IsComparisonDone()) continue;

			if (is_special && (ps2->special_flags & VSSSF_SORT_SPECIAL) != 0) {
				if (ViewportSortParentSpritesSpecial(ps, ps2, psd, psd2)) continue;
			}

			ViewportSortParentSpritesSingleComparison(ps, ps2, ps2, psd, psd2);
		}
	}
}

static void ViewportDrawParentSprites(const ViewportDrawerDynamic *vdd, const DrawPixelInfo *dpi, const ParentSpriteToSortVector *psd, const ChildScreenSpriteToDrawVector *csstdv)
{
	for (const ParentSpriteToDraw *ps : *psd) {
		if (ps->image != SPR_EMPTY_BOUNDING_BOX) DrawSpriteViewport(vdd->sprite_data, dpi, ps->image, ps->pal, ps->x, ps->y, vdd->parent_sprite_subsprites.Get(ps));

		int child_idx = ps->first_child;
		while (child_idx >= 0) {
			const ChildScreenSpriteToDraw *cs = csstdv->data() + child_idx;
			child_idx = cs->next;
			int x = cs->x;
			int y = cs->y;
			switch (cs->position_mode) {
				case ChildScreenSpritePositionMode::Relative:
					x += ps->left;
					y += ps->top;
					break;
				case ChildScreenSpritePositionMode::NonRelative:
					x += ps->x;
					y += ps->y;
					break;
				case ChildScreenSpritePositionMode::Absolute:
					/* No adjustment */
					break;
			}
			DrawSpriteViewport(vdd->sprite_data, dpi, cs->image, cs->pal, x, y, cs->sub);
		}
	}
}

/**
 * Draws the bounding boxes of all ParentSprites
 * @param psd Array of ParentSprites
 */
static void ViewportDrawBoundingBoxes(const DrawPixelInfo *dpi, const ParentSpriteToDrawVector &psd)
{
	for (const ParentSpriteToDraw &ps : psd) {
		Point pt1 = RemapCoords(ps.xmax + 1, ps.ymax + 1, ps.zmax + 1); // top front corner
		Point pt2 = RemapCoords(ps.xmin    , ps.ymax + 1, ps.zmax + 1); // top left corner
		Point pt3 = RemapCoords(ps.xmax + 1, ps.ymin    , ps.zmax + 1); // top right corner
		Point pt4 = RemapCoords(ps.xmax + 1, ps.ymax + 1, ps.zmin    ); // bottom front corner

		DrawBox(dpi,
		                pt1.x,         pt1.y,
		        pt2.x - pt1.x, pt2.y - pt1.y,
		        pt3.x - pt1.x, pt3.y - pt1.y,
		        pt4.x - pt1.x, pt4.y - pt1.y);
	}
}

static void ViewportMapStoreBridge(const Viewport * const vp, const TileIndex tile)
{
	extern LegendAndColour _legend_land_owners[NUM_NO_COMPANY_ENTRIES + MAX_COMPANIES + 1];
	extern uint _company_to_list_pos[MAX_COMPANIES];

	/* No need to bother for hidden things */
	if (!_settings_client.gui.show_bridges_on_map) return;
	const Owner o = GetTileOwner(tile);
	if (o < MAX_COMPANIES && !_legend_land_owners[_company_to_list_pos[o]].show_on_map) return;

	switch (GetTunnelBridgeDirection(tile)) {
		case DIAGDIR_NE: {
			/* X axis: tile at higher coordinate, facing towards lower coordinate */
			auto iter = _vdd->bridge_to_map_x.lower_bound(tile);
			if (iter != _vdd->bridge_to_map_x.begin()) {
				auto prev = iter;
				--prev;
				if (prev->second == tile) return;
			}
			_vdd->bridge_to_map_x.insert(iter, std::make_pair(GetOtherTunnelBridgeEnd(tile), tile));
			break;
		}

		case DIAGDIR_NW: {
			/* Y axis: tile at higher coordinate, facing towards lower coordinate */
			auto iter = _vdd->bridge_to_map_y.lower_bound(tile);
			if (iter != _vdd->bridge_to_map_y.begin()) {
				auto prev = iter;
				--prev;
				if (prev->second == tile) return;
			}
			_vdd->bridge_to_map_y.insert(iter, std::make_pair(GetOtherTunnelBridgeEnd(tile), tile));
			break;
		}

		case DIAGDIR_SW: {
			/* X axis: tile at lower coordinate, facing towards higher coordinate */
			auto iter = _vdd->bridge_to_map_x.lower_bound(tile);
			if (iter != _vdd->bridge_to_map_x.end() && iter->first == tile) return;
			_vdd->bridge_to_map_x.insert(iter, std::make_pair(tile, GetOtherTunnelBridgeEnd(tile)));
			break;
		}

		case DIAGDIR_SE: {
			/* Y axis: tile at lower coordinate, facing towards higher coordinate */
			auto iter = _vdd->bridge_to_map_y.lower_bound(tile);
			if (iter != _vdd->bridge_to_map_y.end() && iter->first == tile) return;
			_vdd->bridge_to_map_y.insert(iter, std::make_pair(tile, GetOtherTunnelBridgeEnd(tile)));
			break;
		}

		default:
			NOT_REACHED();
	}
}

void ViewportMapStoreTunnel(const TileIndex tile, const TileIndex tile_south, const int tunnel_z, const bool insert_sorted)
{
	extern LegendAndColour _legend_land_owners[NUM_NO_COMPANY_ENTRIES + MAX_COMPANIES + 1];
	extern uint _company_to_list_pos[MAX_COMPANIES];

	/* No need to bother for hidden things */
	if (!_settings_client.gui.show_tunnels_on_map) return;
	const Owner o = GetTileOwner(tile);
	if (o < MAX_COMPANIES && !_legend_land_owners[_company_to_list_pos[o]].show_on_map) return;

	const Axis axis = (TileX(tile) == TileX(tile_south)) ? AXIS_Y : AXIS_X;
	const Point viewport_pt = RemapCoords(TileX(tile) * TILE_SIZE, TileY(tile) * TILE_SIZE, tunnel_z);
	int y_intercept;
	if (axis == AXIS_X) {
		/* NE to SW */
		y_intercept = viewport_pt.y + (viewport_pt.x / 2);
	} else {
		/* NW to SE */
		y_intercept = viewport_pt.y - (viewport_pt.x / 2);
	}
	TunnelToMapStorage &storage = (axis == AXIS_X) ? _vd.tunnel_to_map_x : _vd.tunnel_to_map_y;
	TunnelToMap *tbtm;
	if (insert_sorted) {
		auto iter = std::upper_bound(storage.tunnels.begin(), storage.tunnels.end(), y_intercept, [](int a, const TunnelToMap &b) -> bool {
			return a < b.y_intercept;
		});
		tbtm = &(*(storage.tunnels.emplace(iter)));
	} else {
		storage.tunnels.emplace_back();
		tbtm = &(storage.tunnels.back());
	}

	/* ensure deterministic ordering, to avoid render flicker */
	tbtm->tb.from_tile = tile;
	tbtm->tb.to_tile = tile_south;
	tbtm->y_intercept = y_intercept;
	tbtm->tunnel_z = tunnel_z;
}

void ViewportMapClearTunnelCache()
{
	_vd.tunnel_to_map_x.tunnels.clear();
	_vd.tunnel_to_map_y.tunnels.clear();
}

void ViewportMapInvalidateTunnelCacheByTile(const TileIndex tile, const Axis axis)
{
	if (!_settings_client.gui.show_tunnels_on_map) return;
	std::vector<TunnelToMap> &tbtmv = (axis == AXIS_X) ? _vd.tunnel_to_map_x.tunnels : _vd.tunnel_to_map_y.tunnels;
	for (auto tbtm = tbtmv.begin(); tbtm != tbtmv.end(); tbtm++) {
		if (tbtm->tb.from_tile == tile) {
			tbtmv.erase(tbtm);
			return;
		}
	}
}

void ViewportMapBuildTunnelCache()
{
	ViewportMapClearTunnelCache();
	if (_settings_client.gui.show_tunnels_on_map) {
		for (Tunnel *tunnel : Tunnel::Iterate()) {
			ViewportMapStoreTunnel(tunnel->tile_n, tunnel->tile_s, tunnel->height, false);
		}
		auto sorter = [](const TunnelToMap &a, const TunnelToMap &b) -> bool {
			return a.y_intercept < b.y_intercept;
		};
		std::sort(_vd.tunnel_to_map_x.tunnels.begin(), _vd.tunnel_to_map_x.tunnels.end(), sorter);
		std::sort(_vd.tunnel_to_map_y.tunnels.begin(), _vd.tunnel_to_map_y.tunnels.end(), sorter);
	}
}

/**
 * Draw/colour the blocks that have been redrawn.
 */
void ViewportDrawDirtyBlocks(const DrawPixelInfo *dpi, bool increment_colour)
{
	Blitter *blitter = BlitterFactory::GetCurrentBlitter();
	void *dst;
	int right =  UnScaleByZoom(dpi->width,  dpi->zoom);
	int bottom = UnScaleByZoom(dpi->height, dpi->zoom);

	const uint dirty_block_colour = increment_colour ? _dirty_block_colour.fetch_add(1, std::memory_order_relaxed) : _dirty_block_colour.load(std::memory_order_relaxed);
	int colour = _string_colourmap[dirty_block_colour & 0xF];

	dst = dpi->dst_ptr;

	uint8_t bo = UnScaleByZoom(dpi->left + dpi->top, dpi->zoom) & 1;
	do {
		for (int i = (bo ^= 1); i < right; i += 2) blitter->SetPixel(dst, i, 0, (uint8_t)colour);
		dst = blitter->MoveTo(dst, 0, 1);
	} while (--bottom > 0);
}

static void ViewportDrawStrings(ViewportDrawerDynamic *vdd, ZoomLevel zoom, const StringSpriteToDrawVector *sstdv)
{
	for (const StringSpriteToDraw &ss : *sstdv) {
		bool small = ss.flags.Test(ViewportStringFlag::Small);
		int w = ss.width;
		int x = UnScaleByZoom(ss.x, zoom);
		int y = UnScaleByZoom(ss.y, zoom);
		int h = WidgetDimensions::scaled.fullbevel.Vertical() + GetCharacterHeight(small ? FS_SMALL : FS_NORMAL);

		format_buffer string;
		AppendStringInPlace(string, ss.string, ss.params[0], ss.params[1]);

		TextColour colour = TC_WHITE;
		if (ss.flags.Test(ViewportStringFlag::ColourRect)) {
			if (ss.colour != INVALID_COLOUR) DrawFrameRect(x, y, x + w - 1, y + h - 1, ss.colour, {});
			colour = TC_BLACK;
		} else if (ss.flags.Test(ViewportStringFlag::TransparentRect)) {
			DrawFrameRect(x, y, x + w - 1, y + h - 1, ss.colour, FrameFlag::Transparent);
		}

		if (ss.flags.Test(ViewportStringFlag::TextColour)) {
			if (ss.colour != INVALID_COLOUR) colour = static_cast<TextColour>(GetColourGradient(ss.colour, SHADE_LIGHTER) | TC_IS_PALETTE_COLOUR);
		}

		int left = x + WidgetDimensions::scaled.fullbevel.left;
		int right = x + w - 1 - WidgetDimensions::scaled.fullbevel.right;
		int top = y + WidgetDimensions::scaled.fullbevel.top;

		int shadow_offset = 0;
		if (small && ss.flags.Test(ViewportStringFlag::Shadow)) {
			/* Shadow needs to be shifted 1 pixel. */
			shadow_offset = WidgetDimensions::scaled.fullbevel.top;
			DrawString(left + shadow_offset, right + shadow_offset, top, string, TC_BLACK | TC_FORCED, SA_HOR_CENTER, false, FS_SMALL);
		}

		DrawString(left, right, top - shadow_offset, string, colour, SA_HOR_CENTER, false, small ? FS_SMALL : FS_NORMAL);
	}
}

static inline Vehicle *GetVehicleFromWindow(const Window *w)
{
	if (w != nullptr) {
		WindowClass wc = w->window_class;
		WindowNumber wn = w->window_number;

		if (wc == WC_DROPDOWN_MENU) GetDropDownParentWindowInfo(w, wc, wn);

		switch (wc) {
			case WC_VEHICLE_VIEW:
			case WC_VEHICLE_ORDERS:
			case WC_VEHICLE_TIMETABLE:
			case WC_VEHICLE_DETAILS:
			case WC_VEHICLE_REFIT:
			case WC_VEHICLE_CARGO_TYPE_LOAD_ORDERS:
			case WC_VEHICLE_CARGO_TYPE_UNLOAD_ORDERS:
			case WC_SCHDISPATCH_SLOTS:
				if (wn != INVALID_VEHICLE) return Vehicle::GetIfValid(wn);
				break;
			case WC_TRAINS_LIST:
			case WC_ROADVEH_LIST:
			case WC_SHIPS_LIST:
			case WC_AIRCRAFT_LIST: {
				VehicleListIdentifier vli = VehicleListIdentifier::UnPack(wn);
				if (vli.type == VL_SHARED_ORDERS) {
					return Vehicle::GetIfValid(vli.index);
				}
				break;
			}
			default:
				break;
		}
	}
	return nullptr;
}

static bool ViewportVehicleRouteShouldSkipOrder(const Order *order)
{
	if (_settings_client.gui.show_vehicle_route_mode != 2) return false;

	switch (order->GetType()) {
		case OT_GOTO_STATION:
		case OT_IMPLICIT:
			return (order->GetNonStopType() & ONSF_NO_STOP_AT_DESTINATION_STATION) != 0;

		default:
			return true;
	}
}

void ViewportRouteOverlay::PrepareRoutePathsConditionalOrder(const Vehicle *veh, const Order *order, PrepareRouteStepState &state, bool conditional, uint depth)
{
	/* Prevent excessive recursion */
	if (depth >= 10) return;

	for (; order != nullptr && state.lines_added < 16; order = veh->orders->GetNext(order)) {
		if (!state.visited.insert(order).second) {
			/* Already visited this order */
			return;
		}

		if (ViewportVehicleRouteShouldSkipOrder(order)) continue;

		if (order->IsType(OT_CONDITIONAL)) {
			this->PrepareRoutePathsConditionalOrder(veh, veh->GetOrder(order->GetConditionSkipToOrder()), state,
					conditional || order->GetConditionVariable() != OCV_UNCONDITIONALLY, depth + 1);
			if (order->GetConditionVariable() == OCV_UNCONDITIONALLY) return;

			continue;
		}

		const TileIndex to_tile = order->GetLocation(veh, veh->type == VEH_AIRCRAFT);
		if (to_tile == INVALID_TILE) continue;

		DrawnPathRouteTileLine path = { state.from_tile, to_tile, conditional };
		if (path.from_tile > path.to_tile) std::swap(path.from_tile, path.to_tile);
		this->route_paths.push_back(path);
		state.lines_added++;
		return;
	}
}

void ViewportRouteOverlay::PrepareRoutePaths(const Vehicle *veh)
{
	this->route_paths.clear();

	if (veh == nullptr || !_settings_client.gui.show_vehicle_route) return;

	PrepareRouteStepState state;

	TileIndex from_tile = INVALID_TILE;
	bool conditional = false;
	auto handle_order = [&](const Order *order) -> bool {
		if (ViewportVehicleRouteShouldSkipOrder(order)) return false;

		if (order->IsType(OT_CONDITIONAL) && from_tile != INVALID_TILE) {
			state.reset(from_tile);
			this->PrepareRoutePathsConditionalOrder(veh, order, state,
					conditional || order->GetConditionVariable() != OCV_UNCONDITIONALLY, 0);
			if (order->GetConditionVariable() == OCV_UNCONDITIONALLY) {
				from_tile = INVALID_TILE;
				return true;
			}
			conditional = true;
			return false;
		}

		const TileIndex to_tile = order->GetLocation(veh, veh->type == VEH_AIRCRAFT);
		if (to_tile == INVALID_TILE) return false;

		if (from_tile != INVALID_TILE) {
			DrawnPathRouteTileLine path = { from_tile, to_tile, conditional };
			if (path.from_tile > path.to_tile) std::swap(path.from_tile, path.to_tile);
			this->route_paths.push_back(path);
		}

		from_tile = to_tile;
		conditional = false;

		return true;
	};
	for (const Order *order : veh->Orders()) {
		handle_order(order);
	}
	if (from_tile != INVALID_TILE) {
		/* Handle wrap around from last order back to first */
		for (const Order *order : veh->Orders()) {
			if (handle_order(order)) break;
		}
	}

	/* Remove duplicate lines */
	std::sort(this->route_paths.begin(), this->route_paths.end());
	auto unique_end = std::unique(this->route_paths.begin(), this->route_paths.end(), [](const DrawnPathRouteTileLine &a, const DrawnPathRouteTileLine &b) {
		/* Consider elements with the same tile values but different order_conditional values as equal */
		return a.from_tile == b.from_tile && a.to_tile == b.to_tile;
	});
	this->route_paths.erase(unique_end, this->route_paths.end());
}

/** Draw the route of a vehicle. */
void ViewportRouteOverlay::DrawVehicleRoutePath(const Viewport *vp, ViewportDrawerDynamic *vdd)
{
	if (this->route_paths.empty()) return;

	DrawPixelInfo dpi_for_text = vdd->MakeDPIForText();

	for (const auto &iter : this->route_paths) {
		const int from_tile_x = TileX(iter.from_tile) * TILE_SIZE + TILE_SIZE / 2;
		const int from_tile_y = TileY(iter.from_tile) * TILE_SIZE + TILE_SIZE / 2;
		Point from_pt = RemapCoords(from_tile_x, from_tile_y, 0);
		const int from_x = UnScaleByZoom(from_pt.x, vp->zoom);

		const int to_tile_x = TileX(iter.to_tile) * TILE_SIZE + TILE_SIZE / 2;
		const int to_tile_y = TileY(iter.to_tile) * TILE_SIZE + TILE_SIZE / 2;
		Point to_pt = RemapCoords(to_tile_x, to_tile_y, 0);
		const int to_x = UnScaleByZoom(to_pt.x, vp->zoom);

		if (from_x < dpi_for_text.left - 1 && to_x < dpi_for_text.left - 1) continue;
		if (from_x > dpi_for_text.left + dpi_for_text.width + 1 && to_x > dpi_for_text.left + dpi_for_text.width + 1) continue;

		from_pt.y -= GetSlopePixelZ(from_tile_x, from_tile_y) * ZOOM_BASE;
		to_pt.y -= GetSlopePixelZ(to_tile_x, to_tile_y) * ZOOM_BASE;
		const int from_y = UnScaleByZoom(from_pt.y, vp->zoom);
		const int to_y = UnScaleByZoom(to_pt.y, vp->zoom);

		int line_width = 3;
		if (_settings_client.gui.dash_level_of_route_lines == 0) {
			GfxDrawLine(BlitterFactory::GetCurrentBlitter(), &dpi_for_text, from_x, from_y, to_x, to_y, PC_BLACK, 3, _settings_client.gui.dash_level_of_route_lines);
			line_width = 1;
		}
		GfxDrawLine(BlitterFactory::GetCurrentBlitter(), &dpi_for_text, from_x, from_y, to_x, to_y, iter.order_conditional ? PC_YELLOW : PC_WHITE, line_width, _settings_client.gui.dash_level_of_route_lines);
	}
}

static void ViewportDrawVehicleRoutePath(const Viewport *vp, ViewportDrawerDynamic *vdd)
{
	_vp_focused_window_route_overlay.DrawVehicleRoutePath(vp, vdd);
	for (auto &it : _vp_fixed_route_overlays) {
		if (it.enabled) it.DrawVehicleRoutePath(vp, vdd);
	}
}

static inline void DrawRouteStep(const Viewport * const vp, const TileIndex tile, const RankOrderTypeList list)
{
	if (tile == INVALID_TILE) return;
	const int x_pos = TileX(tile) * TILE_SIZE + TILE_SIZE / 2;
	const int y_pos = TileY(tile) * TILE_SIZE + TILE_SIZE / 2;
	Point pt = RemapCoords(x_pos, y_pos, 0);
	uint width_bucket = 0;
	if (list.size() <= max_rank_order_type_count) {
		for (RankOrderTypeList::const_iterator cit = list.begin(); cit != list.end(); cit++) {
			if (cit->first >= 10000) {
				width_bucket = std::max<uint>(width_bucket, 3);
			} else if (cit->first >= 1000) {
				width_bucket = std::max<uint>(width_bucket, 2);
			} else if (cit->first >= 100) {
				width_bucket = std::max<uint>(width_bucket, 1);
			}
		}
	}
	const uint str_width = _vp_route_step_string_width[width_bucket];
	const uint total_width = str_width + _vp_route_step_base_width;
	const int x_centre = UnScaleByZoomLower(pt.x - _vdd->dpi.left, _vdd->dpi.zoom);
	const int x = x_centre - (total_width / 2);
	if (x >= _cur_dpi->width || (x + total_width) <= 0) return;
	const uint step_count = list.size() > max_rank_order_type_count ? 1 : (uint)list.size();
	pt.y -= GetSlopePixelZ(x_pos, y_pos) * ZOOM_BASE;
	const int char_height = GetCharacterHeight(FS_SMALL) + 1;
	const int rsth = _vp_route_step_height_top + (int) step_count * char_height + _vp_route_step_height_bottom;
	const int y = UnScaleByZoomLower(pt.y - _vdd->dpi.top,  _vdd->dpi.zoom) - rsth;
	if (y >= _cur_dpi->height || (y + rsth) <= 0) return;

	/* Draw the background. */
	GfxFillRect(_cur_dpi->left + x, _cur_dpi->top + y, _cur_dpi->left + x + total_width - 1, _cur_dpi->top + y + _vp_route_step_height_top - 1, PC_BLACK);
	int y2 = y + _vp_route_step_height_top + (char_height * step_count);

	GfxFillRect(_cur_dpi->left + x, _cur_dpi->top + y + _vp_route_step_height_top, _cur_dpi->left + x + total_width - 1, _cur_dpi->top + y2 - 1, PC_WHITE);
	GfxFillRect(_cur_dpi->left + x, _cur_dpi->top + y + _vp_route_step_height_top, _cur_dpi->left + x + _vp_route_step_height_top - 1, _cur_dpi->top + y2 - 1, PC_BLACK);
	GfxFillRect(_cur_dpi->left + x + total_width - _vp_route_step_height_top, _cur_dpi->top + y + _vp_route_step_height_top, _cur_dpi->left + x + total_width - 1, _cur_dpi->top + y2 - 1, PC_BLACK);

	if (total_width > _vp_route_step_sprite_width) {
		GfxFillRect(_cur_dpi->left + x, _cur_dpi->top + y2, _cur_dpi->left + x + total_width - 1, _cur_dpi->top + y2 + _vp_route_step_height_top - 1, PC_BLACK);
	}

	const int x_bottom_spr = x_centre - (_vp_route_step_sprite_width / 2);
	DrawSprite(SPR_ROUTE_STEP_BOTTOM, PAL_NONE, _cur_dpi->left + x_bottom_spr, _cur_dpi->top + y2);
	SpriteID s = SPR_ROUTE_STEP_BOTTOM_SHADOW;
	DrawSprite(SetBit(s, PALETTE_MODIFIER_TRANSPARENT), PALETTE_TO_TRANSPARENT, _cur_dpi->left + x_bottom_spr, _cur_dpi->top + y2);

	/* Fill with the data. */
	y2 = y + _vp_route_step_height_top;
	DrawPixelInfo dpi_for_text = _vdd->MakeDPIForText();
	AutoRestoreBackup dpi_backup(_cur_dpi, &dpi_for_text);

	const int x_str = x_centre - (str_width / 2);
	if (list.size() > max_rank_order_type_count) {
		/* Write order overflow item */
		SetDParam(0, list.size());
		DrawString(dpi_for_text.left + x_str, dpi_for_text.left + x_str + str_width - 1, dpi_for_text.top + y2,
				STR_VIEWPORT_SHOW_VEHICLE_ROUTE_STEP_OVERFLOW, TC_FROMSTRING, SA_CENTER, false, FS_SMALL);
	} else {
		for (RankOrderTypeList::const_iterator cit = list.begin(); cit != list.end(); cit++, y2 += char_height) {
			bool ok = true;
			switch (cit->second) {
				case RSOT_GOTO_STATION:
					SetDParam(1, STR_VIEWPORT_SHOW_VEHICLE_ROUTE_STEP_STATION);
					break;
				case RSOT_VIA_STATION:
					SetDParam(1, STR_VIEWPORT_SHOW_VEHICLE_ROUTE_STEP_VIA_STATION);
					break;
				case RSOT_DEPOT:
					SetDParam(1, STR_VIEWPORT_SHOW_VEHICLE_ROUTE_STEP_DEPOT);
					break;
				case RSOT_WAYPOINT:
					SetDParam(1, STR_VIEWPORT_SHOW_VEHICLE_ROUTE_STEP_WAYPOINT);
					break;
				case RSOT_IMPLICIT:
					SetDParam(1, STR_VIEWPORT_SHOW_VEHICLE_ROUTE_STEP_IMPLICIT);
					break;
				default:
					ok = false;
					break;
			}
			if (ok) {
				/* Write order info */
				SetDParam(0, cit->first);
				DrawString(dpi_for_text.left + x_str, dpi_for_text.left + x_str + str_width - 1, dpi_for_text.top + y2,
						STR_VIEWPORT_SHOW_VEHICLE_ROUTE_STEP, TC_FROMSTRING, SA_CENTER, false, FS_SMALL);
			}
		}
	}
}

void ViewportRouteOverlay::PrepareRouteSteps(const Vehicle *veh)
{
	this->route_steps.clear();

	if (veh == nullptr || !_settings_client.gui.show_vehicle_route_steps) return;

	/* Prepare data. */
	uint16_t order_rank = 0;
	for (const Order *order : veh->Orders()) {
		order_rank++;
		if (ViewportVehicleRouteShouldSkipOrder(order)) continue;
		const TileIndex tile = order->GetLocation(veh, veh->type == VEH_AIRCRAFT);
		if (tile == INVALID_TILE) continue;
		RouteStepOrderType type = RSOT_INVALID;
		switch (order->GetType()) {
			case OT_GOTO_STATION:
				type = (order->GetNonStopType() & ONSF_NO_STOP_AT_DESTINATION_STATION) != 0 ? RSOT_VIA_STATION : RSOT_GOTO_STATION;
				break;

			case OT_IMPLICIT:
				type = RSOT_IMPLICIT;
				break;

			case OT_GOTO_WAYPOINT:
				type = RSOT_WAYPOINT;
				break;

			case OT_GOTO_DEPOT:
				type = RSOT_DEPOT;
				break;

			default:
				break;
		}
		if (type != RSOT_INVALID) {
			this->route_steps[tile].push_back(std::pair<uint16_t, RouteStepOrderType>(order_rank, type));
		}
	}
}

void ViewportPrepareVehicleRoute()
{
	if (_settings_client.gui.show_vehicle_route_mode == 0) return;
	if (!_settings_client.gui.show_vehicle_route_steps && !_settings_client.gui.show_vehicle_route) return;

	const Vehicle *focused_veh = GetVehicleFromWindow(_focused_window);
	_vp_focused_window_route_overlay.PrepareRouteAndMarkDirtyIfChanged(focused_veh);
	for (auto &it : _vp_fixed_route_overlays) {
		const Vehicle *v = Vehicle::GetIfValid(it.veh);
		it.PrepareRouteAndMarkDirtyIfChanged(v);
		it.enabled = !(v != nullptr && focused_veh != nullptr && v->FirstShared() == focused_veh->FirstShared());
	}
}

void ViewportRouteOverlay::DrawVehicleRouteSteps(const Viewport *vp)
{
	for (RouteStepsMap::const_iterator cit = this->route_steps.begin(); cit != this->route_steps.end(); cit++) {
		DrawRouteStep(vp, cit->first, cit->second);
	}
}

static bool ViewportDrawHasVehicleRouteSteps()
{
	return _vp_focused_window_route_overlay.HasVehicleRouteSteps() || !_vp_fixed_route_overlays.empty();
}

/** Draw the route steps of a vehicle. */
static void ViewportDrawVehicleRouteSteps(const Viewport * const vp)
{
	_vp_focused_window_route_overlay.DrawVehicleRouteSteps(vp);
	for (auto &it : _vp_fixed_route_overlays) {
		if (it.enabled) it.DrawVehicleRouteSteps(vp);
	}
}

static void ViewportDrawPlans(const Viewport *vp, Blitter *blitter, DrawPixelInfo *plan_dpi)
{
	const Rect bounds = {
		ScaleByZoom(plan_dpi->left - 2, vp->zoom),
		ScaleByZoom(plan_dpi->top - 2, vp->zoom),
		ScaleByZoom(plan_dpi->left + plan_dpi->width + 2, vp->zoom),
		ScaleByZoom(plan_dpi->top + plan_dpi->height + 2, vp->zoom) + (int)(ZOOM_BASE * TILE_HEIGHT * _settings_game.construction.map_height_limit)
	};

	const int min_coord_delta = bounds.left / (int)(2 * ZOOM_BASE * TILE_SIZE);
	const int max_coord_delta = (bounds.right / (int)(2 * ZOOM_BASE * TILE_SIZE)) + 1;

	for (const Plan *p : Plan::Iterate()) {
		if (!p->IsVisible()) continue;
		for (const PlanLine &pl : p->lines) {
			if (
				bounds.left   > pl.viewport_extents.right ||
				bounds.right  < pl.viewport_extents.left ||
				bounds.top    > pl.viewport_extents.bottom ||
				bounds.bottom < pl.viewport_extents.top
			) {
				continue;
			}

			TileIndex to_tile = pl.tiles[0];
			int to_coord_delta = (int)TileY(to_tile) - (int)TileX(to_tile);
			for (uint i = 1; i < pl.tiles.size(); i++) {
				const TileIndex from_tile = to_tile;
				const int from_coord_delta = to_coord_delta;
				to_tile = pl.tiles[i];
				to_coord_delta = (int)TileY(to_tile) - (int)TileX(to_tile);

				if (to_coord_delta < min_coord_delta && from_coord_delta < min_coord_delta) continue;
				if (to_coord_delta > max_coord_delta && from_coord_delta > max_coord_delta) continue;

				const Point from_pt = RemapCoords2(TileX(from_tile) * TILE_SIZE + TILE_SIZE / 2, TileY(from_tile) * TILE_SIZE + TILE_SIZE / 2);
				const int from_x = UnScaleByZoom(from_pt.x, vp->zoom);
				const int from_y = UnScaleByZoom(from_pt.y, vp->zoom);

				const Point to_pt = RemapCoords2(TileX(to_tile) * TILE_SIZE + TILE_SIZE / 2, TileY(to_tile) * TILE_SIZE + TILE_SIZE / 2);
				const int to_x = UnScaleByZoom(to_pt.x, vp->zoom);
				const int to_y = UnScaleByZoom(to_pt.y, vp->zoom);

				GfxDrawLine(blitter, plan_dpi, from_x, from_y, to_x, to_y, PC_BLACK, 3);
				if (pl.focused) {
					GfxDrawLine(blitter, plan_dpi, from_x, from_y, to_x, to_y, PC_RED, 1);
				} else {
					GfxDrawLine(blitter, plan_dpi, from_x, from_y, to_x, to_y, _colour_value[p->colour], 1);
				}
			}
		}
	}

	if (_current_plan && _current_plan->temp_line.tiles.size() > 1) {
		const BasePlanLine &pl = _current_plan->temp_line;
		TileIndex to_tile = pl.tiles[0];
		int to_coord_delta = (int)TileY(to_tile) - (int)TileX(to_tile);
		for (uint i = 1; i < pl.tiles.size(); i++) {
			const TileIndex from_tile = to_tile;
			const int from_coord_delta = to_coord_delta;
			to_tile = pl.tiles[i];
			to_coord_delta = (int)TileY(to_tile) - (int)TileX(to_tile);

			if (to_coord_delta < min_coord_delta && from_coord_delta < min_coord_delta) continue;
			if (to_coord_delta > max_coord_delta && from_coord_delta > max_coord_delta) continue;

			const Point from_pt = RemapCoords2(TileX(from_tile) * TILE_SIZE + TILE_SIZE / 2, TileY(from_tile) * TILE_SIZE + TILE_SIZE / 2);
			const int from_x = UnScaleByZoom(from_pt.x, vp->zoom);
			const int from_y = UnScaleByZoom(from_pt.y, vp->zoom);

			const Point to_pt = RemapCoords2(TileX(to_tile) * TILE_SIZE + TILE_SIZE / 2, TileY(to_tile) * TILE_SIZE + TILE_SIZE / 2);
			const int to_x = UnScaleByZoom(to_pt.x, vp->zoom);
			const int to_y = UnScaleByZoom(to_pt.y, vp->zoom);

			GfxDrawLine(blitter, plan_dpi, from_x, from_y, to_x, to_y, _colour_value[_current_plan->colour], 3, 1);
		}
	}
}

#define SLOPIFY_COLOUR(tile, vF, vW, vS, vE, vN, action) { \
	if (show_slope) { \
		const Slope slope = GetTileSlope((tile)); \
		switch (slope) { \
			case SLOPE_FLAT: \
			case SLOPE_ELEVATED: \
				action (vF); break; \
			default: { \
				switch (slope & SLOPE_EW) { \
					case SLOPE_W: action (vW); break; \
					case SLOPE_E: action (vE); break; \
					default:      action (slope & SLOPE_S) ? (vS) : (vN); break; \
				} \
				break; \
			} \
		} \
	} else { \
		action (vF); \
	} \
}
#define RETURN_SLOPIFIED_COLOUR(tile, colour, colour_light, colour_dark) SLOPIFY_COLOUR(tile, colour, colour_light, colour_dark, colour_dark, colour_light, return)
#define ASSIGN_SLOPIFIED_COLOUR(tile, colour, colour_light, colour_dark, to_var) SLOPIFY_COLOUR(tile, colour, colour_light, colour_dark, colour_dark, colour_light, to_var =)
#define GET_SLOPE_INDEX(slope_index) SLOPIFY_COLOUR(tile, 0, 1, 2, 3, 4, slope_index =)

#define COL8TO32(x) _cur_palette.palette[x].data
#define COLOUR_FROM_INDEX(x) ((const uint8_t *)&(x))[colour_index]
#define IS32(x) (is_32bpp ? COL8TO32(x) : (x))

/* Variables containing Colour if 32bpp or palette index if 8bpp. */
uint32_t _vp_map_vegetation_clear_colours[16][6][8]; ///< [Slope][ClearGround][Multi (see LoadClearGroundMainColours())]
uint32_t _vp_map_vegetation_tree_colours[16][5][MAX_TREE_COUNT_BY_LANDSCAPE]; ///< [Slope][TreeGround][max of _tree_count_by_landscape]
uint32_t _vp_map_water_colour[5]; ///< [Slope]

static inline uint ViewportMapGetColourIndexMulti(const TileIndex tile, const ClearGround cg)
{
	switch (cg) {
		case CLEAR_GRASS:
		case CLEAR_SNOW:
		case CLEAR_DESERT:
			return GetClearDensity(tile);
		case CLEAR_ROUGH:
			return GB(TileX(tile) ^ TileY(tile), 4, 3);
		case CLEAR_ROCKS:
			return TileHash(TileX(tile), TileY(tile)) & 1;
		case CLEAR_FIELDS:
			return GetFieldType(tile) & 7;
		default: NOT_REACHED();
	}
}

static const ClearGround _treeground_to_clearground[5] = {
	CLEAR_GRASS, // TREE_GROUND_GRASS
	CLEAR_ROUGH, // TREE_GROUND_ROUGH
	CLEAR_SNOW,  // TREE_GROUND_SNOW_DESERT, make it +1 if _settings_game.game_creation.landscape == LandscapeType::Tropic
	CLEAR_GRASS, // TREE_GROUND_SHORE
	CLEAR_SNOW,  // TREE_GROUND_ROUGH_SNOW, make it +1 if _settings_game.game_creation.landscape == LandscapeType::Tropic
};

template <bool is_32bpp>
static inline uint32_t ViewportMapGetColourVegetationTree(const TileIndex tile, const TreeGround tg, const uint td, const uint tc, const uint colour_index, Slope slope)
{
	if (IsTransparencySet(TO_TREES)) {
		ClearGround cg = _treeground_to_clearground[tg];
		if (cg == CLEAR_SNOW && _settings_game.game_creation.landscape == LandscapeType::Tropic) cg = CLEAR_DESERT;
		uint32_t ground_colour = _vp_map_vegetation_clear_colours[slope][cg][td];

		if (IsInvisibilitySet(TO_TREES)) {
			/* Like ground. */
			return ground_colour;
		}

		/* Take ground and make it darker. */
		if (is_32bpp) {
			return Blitter_32bppBase::MakeTransparent(ground_colour, 192, 256).data;
		} else {
			/* 8bpp transparent snow trees give blue. Definitely don't want that. Prefer grey. */
			if (cg == CLEAR_SNOW && td > 1) return GREY_SCALE(13 - tc);
			return _pal2trsp_remap_ptr[ground_colour];
		}
	} else {
		if (tg == TREE_GROUND_SNOW_DESERT || tg == TREE_GROUND_ROUGH_SNOW) {
			return _vp_map_vegetation_clear_colours[colour_index ^ slope][_settings_game.game_creation.landscape == LandscapeType::Tropic ? CLEAR_DESERT : CLEAR_SNOW][td];
		} else {
			const uint rnd = std::min<uint>(tc ^ (((tile.base() & 3) ^ (TileY(tile) & 3)) * td), MAX_TREE_COUNT_BY_LANDSCAPE - 1);
			return _vp_map_vegetation_tree_colours[slope][tg][rnd];
		}
	}
}

static bool ViewportMapGetColourVegetationCustomObject(uint32_t &colour, const TileIndex tile, const uint colour_index, bool is_32bpp, bool show_slope)
{
	ObjectViewportMapType vmtype = OVMT_DEFAULT;
	const ObjectSpec *spec = ObjectSpec::GetByTile(tile);
	if (spec->ctrl_flags.Test(ObjectCtrlFlag::ViewportMapTypeSet)) vmtype = spec->vport_map_type;

	auto do_clear_ground = [&](ClearGround cg, uint multi) -> bool {
		Slope slope = SLOPE_FLAT;
		if (show_slope) {
			slope = GetTileSlope(tile);
			extern Foundation GetFoundation_Object(TileIndex tile, Slope tileh);
			ApplyFoundationToSlope(GetFoundation_Object(tile, slope), slope);
			slope &= SLOPE_ELEVATED;
		}
		colour = _vp_map_vegetation_clear_colours[slope][cg][multi];
		return true;
	};

	auto do_water = [&](bool coast) -> bool {
		if (is_32bpp) {
			uint slope_index = 0;
			if (!coast) GET_SLOPE_INDEX(slope_index);
			colour = _vp_map_water_colour[slope_index];
			return true;
		}
		colour = ApplyMask(MKCOLOUR_XXXX(GREY_SCALE(3)), &_smallmap_vehicles_andor[MP_WATER]);
		colour = COLOUR_FROM_INDEX(colour);
		return false;
	};

	switch (vmtype) {
		case OVMT_CLEAR:
			if (spec->ctrl_flags.Test(ObjectCtrlFlag::UseLandGround)) {
				if (IsTileOnWater(tile) && GetObjectGroundType(tile) != OBJECT_GROUND_SHORE) {
					return do_water(false);
				} else {
					switch (GetObjectGroundType(tile)) {
						case OBJECT_GROUND_GRASS:
							return do_clear_ground(CLEAR_GRASS, GetObjectGroundDensity(tile));

						case OBJECT_GROUND_SNOW_DESERT:
							return do_clear_ground(_settings_game.game_creation.landscape == LandscapeType::Tropic ? CLEAR_DESERT : CLEAR_SNOW, GetObjectGroundDensity(tile));

						case OBJECT_GROUND_SHORE:
							return do_water(true);

						default:
							/* This should never be reached, just draw as clear as a fallback */
							return do_clear_ground(CLEAR_GRASS, 0);
					}
				}
			}
			return do_clear_ground(CLEAR_GRASS, 0);
		case OVMT_GRASS:
			return do_clear_ground(CLEAR_GRASS, 3);
		case OVMT_ROUGH:
			return do_clear_ground(CLEAR_ROUGH, GB(TileX(tile) ^ TileY(tile), 4, 3));
		case OVMT_ROCKS:
			return do_clear_ground(CLEAR_ROCKS, TileHash(TileX(tile), TileY(tile)) & 1);
		case OVMT_FIELDS:
			return (colour_index & 1) ? do_clear_ground(CLEAR_GRASS, 1) : do_clear_ground(CLEAR_FIELDS, spec->vport_map_subtype & 7);
		case OVMT_SNOW:
			return do_clear_ground(CLEAR_SNOW, 3);
		case OVMT_DESERT:
			return do_clear_ground(CLEAR_DESERT, 3);
		case OVMT_TREES: {
			Slope slope = SLOPE_FLAT;
			if (show_slope) {
				slope = GetTileSlope(tile);
				extern Foundation GetFoundation_Object(TileIndex tile, Slope tileh);
				ApplyFoundationToSlope(GetFoundation_Object(tile, slope), slope);
				slope &= SLOPE_ELEVATED;
			}
			TreeGround tg = (TreeGround)GB(spec->vport_map_subtype, 0, 4);
			if (tg > TREE_GROUND_ROUGH_SNOW) tg = TREE_GROUND_GRASS;
			const uint td = std::min<uint>(GB(spec->vport_map_subtype, 4, 4), 3);
			const uint tc = Clamp<uint>(GB(spec->vport_map_subtype, 8, 4), 1, 4);
			if (is_32bpp) {
				colour = ViewportMapGetColourVegetationTree<true>(tile, tg, td, tc, colour_index, slope);
			} else {
				colour = ViewportMapGetColourVegetationTree<false>(tile, tg, td, tc, colour_index, slope);
			}
			return true;
		}
		case OVMT_HOUSE:
			colour = ApplyMask(MKCOLOUR_XXXX(GREY_SCALE(3)), &_smallmap_vehicles_andor[MP_HOUSE]);
			colour = COLOUR_FROM_INDEX(colour);
			return false;
		case OVMT_WATER:
			return do_water(false);

		default:
			return false;
	}
}

template <bool is_32bpp, bool show_slope>
static inline uint32_t ViewportMapGetColourVegetation(const TileIndex tile, TileType t, const uint colour_index)
{
	uint32_t colour;

	auto set_default_colour = [&](TileType ttype) {
		colour = ApplyMask(MKCOLOUR_XXXX(GREY_SCALE(3)), &_smallmap_vehicles_andor[ttype]);
		colour = COLOUR_FROM_INDEX(colour);
	};

	switch (t) {
		case MP_CLEAR: {
			Slope slope = show_slope ? (Slope) (GetTileSlope(tile) & SLOPE_ELEVATED) : SLOPE_FLAT;
			uint multi;
			ClearGround cg = IsSnowTile(tile) ? CLEAR_SNOW : GetClearGround(tile);
			if (cg == CLEAR_FIELDS && (colour_index & 1) != 0) {
				cg = CLEAR_GRASS;
				multi = 1;
			} else {
				multi = ViewportMapGetColourIndexMulti(tile, cg);
			}
			return _vp_map_vegetation_clear_colours[slope][cg][multi];
		}

		case MP_INDUSTRY:
			if (IsTileForestIndustry(tile)) {
				colour = ((colour_index & 1) != 0) ? PC_GREEN : 0x7B;
			} else {
				colour = GREY_SCALE(3);
			}
			break;

		case MP_TREES: {
			const TreeGround tg = GetTreeGround(tile);
			const uint td = GetTreeDensity(tile);
			const uint tc = GetTreeCount(tile);
			Slope slope = show_slope ? (Slope) (GetTileSlope(tile) & SLOPE_ELEVATED) : SLOPE_FLAT;
			return ViewportMapGetColourVegetationTree<is_32bpp>(tile, tg, td, tc, colour_index, slope);
		}

		case MP_OBJECT: {
			set_default_colour(MP_OBJECT);
			if (GetObjectHasViewportMapViewOverride(tile)) {
				if (ViewportMapGetColourVegetationCustomObject(colour, tile, colour_index, is_32bpp, show_slope)) return colour;
			}
			break;
		}

		case MP_WATER:
			if (is_32bpp) {
				uint slope_index = 0;
				if (IsTileType(tile, MP_WATER) && GetWaterTileType(tile) != WATER_TILE_COAST) GET_SLOPE_INDEX(slope_index);
				return _vp_map_water_colour[slope_index];
			}
			set_default_colour(t);
			break;

		default:
			colour = ApplyMask(MKCOLOUR_XXXX(GREY_SCALE(3)), &_smallmap_vehicles_andor[t]);
			colour = COLOUR_FROM_INDEX(colour);
			set_default_colour(t);
			break;
	}

	if (is_32bpp) {
		return COL8TO32(colour);
	} else {
		if (show_slope) ASSIGN_SLOPIFIED_COLOUR(tile, colour, _lighten_colour[colour], _darken_colour[colour], colour);
		return colour;
	}
}

template <bool is_32bpp, bool show_slope>
static inline uint32_t ViewportMapGetColourIndustries(const TileIndex tile, const TileType t, const uint colour_index)
{
	extern LegendAndColour _legend_from_industries[NUM_INDUSTRYTYPES + 1];
	extern uint _industry_to_list_pos[NUM_INDUSTRYTYPES];

	TileType t2 = t;
	if (t == MP_INDUSTRY) {
		/* If industry is allowed to be seen, use its colour on the map. */
		const IndustryType it = Industry::GetByTile(tile)->type;
		if (_legend_from_industries[_industry_to_list_pos[it]].show_on_map)
			return IS32(GetIndustrySpec(it)->map_colour);
		/* Otherwise, return the colour which will make it disappear. */
		t2 = IsTileOnWater(tile) ? MP_WATER : MP_CLEAR;
	}

	if (t == MP_OBJECT && GetObjectHasViewportMapViewOverride(tile)) {
		ObjectViewportMapType vmtype = OVMT_DEFAULT;
		const ObjectSpec *spec = ObjectSpec::GetByTile(tile);
		if (spec->ctrl_flags.Test(ObjectCtrlFlag::ViewportMapTypeSet)) vmtype = spec->vport_map_type;
		if (vmtype == OVMT_CLEAR && spec->ctrl_flags.Test(ObjectCtrlFlag::UseLandGround)) {
			if (IsTileOnWater(tile) && GetObjectGroundType(tile) != OBJECT_GROUND_SHORE) {
				vmtype = OVMT_WATER;
			}
		}
		switch (vmtype) {
			case OVMT_DEFAULT:
				break;

			case OVMT_TREES:
				t2 = MP_TREES;
				break;

			case OVMT_HOUSE:
				t2 = MP_HOUSE;
				break;

			case OVMT_WATER:
				t2 = MP_WATER;
				break;

			default:
				t2 = MP_CLEAR;
				break;
		}
	}

	if (is_32bpp && t2 == MP_WATER) {
		uint slope_index = 0;
		if (t != MP_INDUSTRY && IsTileType(tile, MP_WATER) && GetWaterTileType(tile) != WATER_TILE_COAST) GET_SLOPE_INDEX(slope_index); ///< Ignore industry on water not shown on map.
		return _vp_map_water_colour[slope_index];
	}

	const int h = TileHeight(tile);
	const SmallMapColourScheme * const cs = &_heightmap_schemes[_settings_client.gui.smallmap_land_colour];
	const uint32_t colours = ApplyMask(_settings_client.gui.show_height_on_viewport_map ? cs->height_colours[h] : cs->default_colour, &_smallmap_vehicles_andor[t2]);
	uint32_t colour = COLOUR_FROM_INDEX(colours);

	if (show_slope) ASSIGN_SLOPIFIED_COLOUR(tile, colour, _lighten_colour[colour], _darken_colour[colour], colour);

	return IS32(colour);
}

template <bool is_32bpp, bool show_slope>
static inline uint32_t ViewportMapGetColourOwner(const TileIndex tile, TileType t, const uint colour_index)
{
	extern LegendAndColour _legend_land_owners[NUM_NO_COMPANY_ENTRIES + MAX_COMPANIES + 1];
	extern uint _company_to_list_pos[MAX_COMPANIES];

	switch (t) {
		case MP_INDUSTRY: return IS32(PC_DARK_GREY);
		case MP_HOUSE:    return IS32(colour_index & 1 ? PC_DARK_RED : GREY_SCALE(3));
		default:          break;
	}

	const Owner o = GetTileOwner(tile);
	if (o == OWNER_NONE && t == MP_ROAD) {
		return IS32(colour_index & 1 ? PC_BLACK : GREY_SCALE(3));
	} else if ((o < MAX_COMPANIES && !_legend_land_owners[_company_to_list_pos[o]].show_on_map) || o == OWNER_NONE || o == OWNER_WATER) {
		if (t == MP_WATER) {
			if (is_32bpp) {
				uint slope_index = 0;
				if (IsTileType(tile, MP_WATER) && GetWaterTileType(tile) != WATER_TILE_COAST) GET_SLOPE_INDEX(slope_index);
				return _vp_map_water_colour[slope_index];
			} else {
				return PC_WATER;
			}
		}

		const SmallMapColourScheme * const cs = &_heightmap_schemes[_settings_client.gui.smallmap_land_colour];
		uint32_t colour = COLOUR_FROM_INDEX(_settings_client.gui.show_height_on_viewport_map ? cs->height_colours[TileHeight(tile)] : cs->default_colour);
		if (show_slope) ASSIGN_SLOPIFIED_COLOUR(tile, colour, _lighten_colour[colour], _darken_colour[colour], colour);
		return IS32(colour);

	} else if (o == OWNER_TOWN) {
		return IS32(t == MP_ROAD ? (colour_index & 1 ? PC_BLACK : GREY_SCALE(3)) : PC_DARK_RED);
	}

	/* Train stations are sometimes hard to spot.
	 * So we give the player a hint by mixing his colour with black. */
	uint32_t colour = _legend_land_owners[_company_to_list_pos[o]].colour;
	if (t != MP_STATION) {
		if (show_slope) ASSIGN_SLOPIFIED_COLOUR(tile, colour, _lighten_colour[colour], _darken_colour[colour], colour);
	} else {
		if (GetStationType(tile) == StationType::Rail) colour = colour_index & 1 ? colour : PC_BLACK;
	}
	if (is_32bpp) return COL8TO32(colour);
	return colour;
}

template <bool is_32bpp, bool show_slope>
static inline uint32_t ViewportMapGetColourRoutes(const TileIndex tile, TileType t, const uint colour_index)
{
	uint32_t colour;

	switch (t) {
		case MP_WATER:
			if (is_32bpp) {
				uint slope_index = 0;
				if (IsTileType(tile, MP_WATER) && GetWaterTileType(tile) != WATER_TILE_COAST) GET_SLOPE_INDEX(slope_index);
				return _vp_map_water_colour[slope_index];
			} else {
				return PC_WATER;
			}

		case MP_INDUSTRY:
			return IS32(PC_DARK_GREY);

		case MP_HOUSE:
			return IS32(colour_index & 1 ? PC_DARK_RED : GREY_SCALE(3));

		case MP_OBJECT: {
			ObjectViewportMapType vmtype = OVMT_DEFAULT;
			if (GetObjectHasViewportMapViewOverride(tile)) {
				const ObjectSpec *spec = ObjectSpec::GetByTile(tile);
				if (spec->ctrl_flags.Test(ObjectCtrlFlag::ViewportMapTypeSet)) vmtype = spec->vport_map_type;
				if (vmtype == OVMT_CLEAR && spec->ctrl_flags.Test(ObjectCtrlFlag::UseLandGround)) {
					if (IsTileOnWater(tile) && GetObjectGroundType(tile) != OBJECT_GROUND_SHORE) {
						vmtype = OVMT_WATER;
					}
				}
			}
			switch (vmtype) {
				case OVMT_DEFAULT:
				case OVMT_HOUSE:
					return IS32(colour_index & 1 ? PC_DARK_RED : GREY_SCALE(3));

				case OVMT_WATER:
					if (is_32bpp) {
						return _vp_map_water_colour[0];
					} else {
						return PC_WATER;
					}

				default: {
					const SmallMapColourScheme * const cs = &_heightmap_schemes[_settings_client.gui.smallmap_land_colour];
					colour = COLOUR_FROM_INDEX(_settings_client.gui.show_height_on_viewport_map ? cs->height_colours[TileHeight(tile)] : cs->default_colour);
					break;
				}
			}
			break;
		}

		case MP_STATION:
			switch (GetStationType(tile)) {
				case StationType::Rail:    return IS32(PC_VERY_DARK_BROWN);
				case StationType::Airport: return IS32(PC_RED);
				case StationType::Truck:   return IS32(PC_ORANGE);
				case StationType::Bus:     return IS32(PC_YELLOW);
				case StationType::Dock:    return IS32(PC_LIGHT_BLUE);
				default:                   return IS32(0xFF);
			}

		case MP_RAILWAY: {
			colour = GetRailTypeInfo(GetRailType(tile))->map_colour;
			break;
		}

		case MP_ROAD: {
			const RoadTypeInfo *rti = nullptr;
			if (GetRoadTypeRoad(tile) != INVALID_ROADTYPE) {
				rti = GetRoadTypeInfo(GetRoadTypeRoad(tile));
			} else {
				rti = GetRoadTypeInfo(GetRoadTypeTram(tile));
			}
			if (rti != nullptr) {
				colour = rti->map_colour;
				break;
			}
			[[fallthrough]];
		}

		default: {
			const SmallMapColourScheme * const cs = &_heightmap_schemes[_settings_client.gui.smallmap_land_colour];
			colour = COLOUR_FROM_INDEX(_settings_client.gui.show_height_on_viewport_map ? cs->height_colours[TileHeight(tile)] : cs->default_colour);
			break;
		}
	}

	if (show_slope) ASSIGN_SLOPIFIED_COLOUR(tile, colour, _lighten_colour[colour], _darken_colour[colour], colour);
	return IS32(colour);
}

static inline void ViewportMapStoreBridgeAboveTile(const Viewport * const vp, const TileIndex tile)
{
	/* No need to bother for hidden things */
	if (!_settings_client.gui.show_bridges_on_map) return;

	if (GetBridgeAxis(tile) == AXIS_X) {
		auto iter = _vdd->bridge_to_map_x.lower_bound(tile);
		if (iter != _vdd->bridge_to_map_x.end() && iter->first < tile && iter->second > tile) return; /* already covered */
		_vdd->bridge_to_map_x.insert(iter, std::make_pair(GetNorthernBridgeEnd(tile), GetSouthernBridgeEnd(tile)));
	} else {
		auto iter = _vdd->bridge_to_map_y.lower_bound(tile);
		if (iter != _vdd->bridge_to_map_y.end() && iter->first < tile && iter->second > tile) return; /* already covered */
		_vdd->bridge_to_map_y.insert(iter, std::make_pair(GetNorthernBridgeEnd(tile), GetSouthernBridgeEnd(tile)));
	}
}

static inline TileIndex ViewportMapGetMostSignificantTileType(const Viewport * const vp, const TileIndex from_tile, TileType * const tile_type)
{
	if (vp->zoom <= ZOOM_LVL_OUT_32X) {
		const TileType ttype = GetTileType(from_tile);
		/* Store bridges and tunnels. */
		if (ttype != MP_TUNNELBRIDGE) {
			*tile_type = ttype;
			if (IsBridgeAbove(from_tile)) ViewportMapStoreBridgeAboveTile(vp, from_tile);
		} else {
			if (IsBridge(from_tile)) {
				ViewportMapStoreBridge(vp, from_tile);
			}
			switch (GetTunnelBridgeTransportType(from_tile)) {
				case TRANSPORT_RAIL:  *tile_type = MP_RAILWAY; break;
				case TRANSPORT_ROAD:  *tile_type = MP_ROAD;    break;
				case TRANSPORT_WATER: *tile_type = MP_WATER;   break;
				default:              NOT_REACHED();           break;
			}
		}
		return from_tile;
	}

	const uint8_t length = (vp->zoom - ZOOM_LVL_OUT_32X) * 2;
	TileArea tile_area = TileArea(from_tile, length, length);
	tile_area.ClampToMap();

	/* Find the most important tile of the area. */
	TileIndex result = from_tile;
	uint importance = 0;
	for (OrthogonalPrefetchTileIterator tile(tile_area); tile != INVALID_TILE; ++tile) {
		const TileType ttype = GetTileType(tile);
		const uint tile_importance = _tiletype_importance[ttype];
		if (tile_importance > importance) {
			importance = tile_importance;
			result = tile;
		}
		if (ttype != MP_TUNNELBRIDGE && IsBridgeAbove(tile)) {
			ViewportMapStoreBridgeAboveTile(vp, tile);
		}
	}

	/* Store bridges and tunnels. */
	*tile_type = GetTileType(result);
	if (*tile_type == MP_TUNNELBRIDGE) {
		if (IsBridge(result)) {
			ViewportMapStoreBridge(vp, result);
		}
		switch (GetTunnelBridgeTransportType(result)) {
			case TRANSPORT_RAIL: *tile_type = MP_RAILWAY; break;
			case TRANSPORT_ROAD: *tile_type = MP_ROAD;    break;
			default:             *tile_type = MP_WATER;   break;
		}
	}

	return result;
}

static uint32_t ViewportMapVoidColour()
{
	return (_settings_game.construction.map_edge_mode == 2) ? _vp_map_water_colour[SLOPE_FLAT] : 0;
}

/** Get the colour of a tile, can be 32bpp RGB or 8bpp palette index. */
template <bool is_32bpp, bool show_slope>
uint32_t ViewportMapGetColour(const Viewport * const vp, int x, int y, const uint colour_index)
{
	if (x >= static_cast<int>(Map::MaxX() * TILE_SIZE) || y >= static_cast<int>(Map::MaxY() * TILE_SIZE)) return ViewportMapVoidColour();

	/* Very approximative but fast way to get the tile when taking Z into account. */
	const TileIndex tile_tmp = TileVirtXY(std::max(0, x), std::max(0, y));
	const int z = TileHeight(tile_tmp) * 4;
	if (x + z < 0 || y + z < 0 || static_cast<uint>(x + z) >= Map::SizeX() << 4) {
		/* Wrapping of tile X coordinate causes a graphic glitch below south west border. */
		return ViewportMapVoidColour();
	}
	TileIndex tile = TileVirtXY(x + z, y + z);
	if (tile >= Map::Size()) return ViewportMapVoidColour();
	const int z2 = TileHeight(tile) * 4;
	if (unlikely(z2 != z)) {
		const int approx_z = (z + z2) / 2;
		if (x + approx_z < 0 || y + approx_z < 0 || static_cast<uint>(x + approx_z) >= Map::SizeX() << 4) {
			/* Wrapping of tile X coordinate causes a graphic glitch below south west border. */
			return ViewportMapVoidColour();
		}
		tile = TileVirtXY(x + approx_z, y + approx_z);
		if (tile >= Map::Size()) return ViewportMapVoidColour();
	}
	TileType tile_type = MP_VOID;
	tile = ViewportMapGetMostSignificantTileType(vp, tile, &tile_type);
	if (tile_type == MP_VOID) return ViewportMapVoidColour();

	/* Return the colours. */
	switch (vp->map_type) {
		default:              return ViewportMapGetColourOwner<is_32bpp, show_slope>(tile, tile_type, colour_index);
		case VPMT_INDUSTRY:   return ViewportMapGetColourIndustries<is_32bpp, show_slope>(tile, tile_type, colour_index);
		case VPMT_VEGETATION: return ViewportMapGetColourVegetation<is_32bpp, show_slope>(tile, tile_type, colour_index);
		case VPMT_ROUTES:     return ViewportMapGetColourRoutes<is_32bpp, show_slope>(tile, tile_type, colour_index);
	}
}

/* Taken from http://stereopsis.com/doubleblend.html, PixelBlend() is faster than ComposeColourRGBANoCheck() */
static inline void PixelBlend(uint32_t * const d, const uint32_t s)
{
#if defined(__EMSCRIPTEN__)
	*d = Blitter_32bppBase::ComposeColourRGBANoCheck(s & 0xFF, (s >> 8) & 0xFF, (s >> 16) & 0xFF, (s >> 24) & 0xFF, Colour(*d)).data;
	return;
#endif
	const uint32_t a     = (s >> 24) + 1;
	const uint32_t dstrb = *d & 0xFF00FF;
	const uint32_t dstg  = *d & 0xFF00;
	const uint32_t srcrb = s & 0xFF00FF;
	const uint32_t srcg  = s & 0xFF00;
	uint32_t drb = srcrb - dstrb;
	uint32_t dg  =  srcg - dstg;
	drb *= a;
	dg  *= a;
	drb >>= 8;
	dg  >>= 8;
	uint32_t rb = (drb + dstrb) & 0xFF00FF;
	uint32_t g  = (dg  + dstg) & 0xFF00;
	*d = rb | g;
}

/** Draw the bounding boxes of the scrolling viewport (right-clicked and dragged) */
static void ViewportMapDrawScrollingViewportBox(const Viewport * const vp)
{
	if (_scrolling_viewport && _scrolling_viewport->viewport) {
		const ViewportData * const vp_scrolling = _scrolling_viewport->viewport;
		if (vp_scrolling->zoom < ZOOM_LVL_DRAW_MAP) {
			const int w = UnScaleByZoom(_vdd->dpi.width, vp->zoom);
			const int l = UnScaleByZoomLower(vp_scrolling->next_scrollpos_x - _vdd->dpi.left, _vdd->dpi.zoom);
			const int r = UnScaleByZoomLower(vp_scrolling->next_scrollpos_x + vp_scrolling->virtual_width - _vdd->dpi.left, _vdd->dpi.zoom);
			/* Check intersection of dpi and vp_scrolling */
			if (l < w && r >= 0) {
				const int h = UnScaleByZoom(_vdd->dpi.height, vp->zoom);
				const int t = UnScaleByZoomLower(vp_scrolling->next_scrollpos_y - _vdd->dpi.top, _vdd->dpi.zoom);
				const int b = UnScaleByZoomLower(vp_scrolling->next_scrollpos_y + vp_scrolling->virtual_height - _vdd->dpi.top, _vdd->dpi.zoom);
				if (t < h && b >= 0) {
					/* OK, so we can draw something that tells where the scrolling viewport is */
					Blitter * const blitter = BlitterFactory::GetCurrentBlitter();
					const int l_inter = std::max(l, 0);
					const int r_inter = std::min(r, w);
					const int t_inter = std::max(t, 0);
					const int b_inter = std::min(b, h);

					/* If asked, with 32bpp we can do some blending */
					if (_settings_client.gui.show_scrolling_viewport_on_map >= 2 && blitter->GetScreenDepth() == 32) {
						for (int j = t_inter; j < b_inter; j++) {
							uint32_t *buf = (uint32_t*) blitter->MoveTo(_vdd->dpi.dst_ptr, 0, j);
							for (int i = l_inter; i < r_inter; i++) {
								PixelBlend(buf + i, 0x40FCFCFC);
							}
						}
					}

					/* Draw area contour */
					if (_settings_client.gui.show_scrolling_viewport_on_map != 2) {
						if (t >= 0) {
							for (int i = l_inter; i < r_inter; i += 2) {
								blitter->SetPixel(_vdd->dpi.dst_ptr, i, t, PC_WHITE);
							}
						}
						if (b < h) {
							for (int i = l_inter; i < r_inter; i += 2) {
								blitter->SetPixel(_vdd->dpi.dst_ptr, i, b, PC_WHITE);
							}
						}
						if (l >= 0) {
							for (int j = t_inter; j < b_inter; j += 2) {
								blitter->SetPixel(_vdd->dpi.dst_ptr, l, j, PC_WHITE);
							}
						}
						if (r < w) {
							for (int j = t_inter; j < b_inter; j += 2) {
								blitter->SetPixel(_vdd->dpi.dst_ptr, r, j, PC_WHITE);
							}
						}
					}
				}
			}
		}
	}
}

static void ViewportMapDrawSelection(const Viewport * const vp)
{
	DrawPixelInfo dpi_for_text = _vdd->MakeDPIForText();
	AutoRestoreBackup dpi_backup(_cur_dpi, &dpi_for_text);

	auto draw_line = [&](Point from_pt, Point to_pt) {
		GfxDrawLine(from_pt.x, from_pt.y, to_pt.x, to_pt.y, PC_WHITE, 2, 0);
	};

	Point start_coord = RemapCoords2(_thd.selstart.x, _thd.selstart.y);
	Point end_coord = RemapCoords2(_thd.selend.x, _thd.selend.y);

	Point start_effective = InverseRemapCoords(start_coord.x, start_coord.y);
	Point end_effective = InverseRemapCoords(end_coord.x, end_coord.y);

	auto get_corner = [&](int pos_x, int pos_y) -> Point {
		Point pt = RemapCoords(pos_x, pos_y, 0);
		return { UnScaleByZoom(pt.x, vp->zoom), UnScaleByZoom(pt.y, vp->zoom) };
	};
	Point start_pt = get_corner(start_effective.x, start_effective.y);
	Point end_pt = get_corner(end_effective.x, end_effective.y);
	Point mid1_pt = get_corner(start_effective.x, end_effective.y);
	Point mid2_pt = get_corner(end_effective.x, start_effective.y);

	draw_line(start_pt, mid1_pt);
	draw_line(mid1_pt, end_pt);
	draw_line(end_pt, mid2_pt);
	draw_line(mid2_pt, start_pt);

	if (BlitterFactory::GetCurrentBlitter()->GetScreenDepth() == 32) {
		static std::array<Point, 4> points{ start_pt, mid1_pt, end_pt, mid2_pt };
		GfxFillPolygon(points, 0, FILLRECT_FUNCTOR, [](void *dst, int count) {
			uint32_t *buf = reinterpret_cast<uint32_t *>(dst);
			for (int i = 0; i < count; i++) {
				PixelBlend(buf + i, 0x40FCFCFC);
			}
		});
	} else {
		draw_line(start_pt, end_pt);
	}
}

template <bool is_32bpp>
static void ViewportMapDrawBridgeTunnel(Viewport * const vp, const TunnelBridgeToMap * const tbtm, const int z,
		const bool is_tunnel, const int w, const int h, Blitter * const blitter)
{
	extern LegendAndColour _legend_land_owners[NUM_NO_COMPANY_ENTRIES + MAX_COMPANIES + 1];
	extern uint _company_to_list_pos[MAX_COMPANIES];

	TileIndex tile = tbtm->from_tile;
	const Owner o = GetTileOwner(tile);
	if (o < MAX_COMPANIES && !_legend_land_owners[_company_to_list_pos[o]].show_on_map) return;

	uint8_t colour;
	if (vp->map_type == VPMT_OWNER && _settings_client.gui.use_owner_colour_for_tunnelbridge && o < MAX_COMPANIES) {
		colour = _legend_land_owners[_company_to_list_pos[o]].colour;
		colour = is_tunnel ? _darken_colour[colour] : _lighten_colour[colour];
	} else if (vp->map_type == VPMT_ROUTES && IsTileType(tile, MP_TUNNELBRIDGE)) {
		switch (GetTunnelBridgeTransportType(tile)) {
			case TRANSPORT_WATER:
				colour = PC_WATER;
				break;

			case TRANSPORT_RAIL:
				colour = GetRailTypeInfo(GetRailType(tile))->map_colour;
				break;

			case TRANSPORT_ROAD: {
				const RoadTypeInfo *rti = nullptr;
				if (GetRoadTypeRoad(tile) != INVALID_ROADTYPE) {
					rti = GetRoadTypeInfo(GetRoadTypeRoad(tile));
				} else {
					rti = GetRoadTypeInfo(GetRoadTypeTram(tile));
				}
				if (rti != nullptr) {
					colour = rti->map_colour;
					break;
				}
				[[fallthrough]];
			}

			default:
				colour = PC_BLACK;
				break;
		}

	} else {
		colour = is_tunnel ? PC_BLACK : PC_VERY_LIGHT_YELLOW;
	}

	TileIndexDiff delta = TileOffsByDiagDir(GetTunnelBridgeDirection(tile));
	uint zoom_mask = (1 << (vp->zoom - ZOOM_LVL_DRAW_MAP)) - 1;
	for (tile += delta; tile != tbtm->to_tile; tile += delta) { // For each tile
		if (zoom_mask != 0 && ((TileX(tile) ^ TileY(tile)) & zoom_mask)) continue;
		const Point pt = RemapCoords(TileX(tile) * TILE_SIZE, TileY(tile) * TILE_SIZE, z);
		const int x = UnScaleByZoomLower(pt.x - _vdd->dpi.left, _vdd->dpi.zoom);
		if (IsInsideMM(x, 0, w)) {
			const int y = UnScaleByZoomLower(pt.y - _vdd->dpi.top, _vdd->dpi.zoom);
			if (IsInsideMM(y, 0, h)) {
				uint idx = (x + _vdd->offset_x) + ((y + _vdd->offset_y) * vp->width);
				if (is_32bpp) {
					reinterpret_cast<uint32_t *>(vp->land_pixel_cache.data())[idx] = COL8TO32(colour);
				} else {
					reinterpret_cast<uint8_t *>(vp->land_pixel_cache.data())[idx] = colour;
				}
			}
		}
	}
}

/** Draw the map on a viewport. */
template <bool is_32bpp, bool show_slope>
void ViewportMapDraw(Viewport * const vp)
{
	dbg_assert(vp != nullptr);
	Blitter * const blitter = BlitterFactory::GetCurrentBlitter();

	SmallMapWindow::RebuildColourIndexIfNecessary();

	/* Index of colour: _green_map_heights[] contains blocks of 4 colours, say ABCD
	 * For a XXXY colour block to render nicely, follow the model:
	 *   line 1: ABCDABCDABCD
	 *   line 2: CDABCDABCDAB
	 *   line 3: ABCDABCDABCD
	 * => colour_index_base's second bit is changed every new line.
	 */
	const  int sx = UnScaleByZoomLower(_vdd->dpi.left, _vdd->dpi.zoom);
	const  int sy = UnScaleByZoomLower(_vdd->dpi.top, _vdd->dpi.zoom);
	const uint line_padding = 2 * (sy & 1);
	uint       colour_index_base = (sx + line_padding) & 3;

	const  int incr_a = (1 << (vp->zoom - 2)) / ZOOM_BASE;
	const  int incr_b = (1 << (vp->zoom - 1)) / ZOOM_BASE;
	const  int a = (_vdd->dpi.left >> 2) / ZOOM_BASE;
	int        b = (_vdd->dpi.top >> 1) / ZOOM_BASE;
	const  int w = UnScaleByZoom(_vdd->dpi.width, vp->zoom);
	const  int h = UnScaleByZoom(_vdd->dpi.height, vp->zoom);
	int        j = 0;

	const int land_cache_start = _vdd->offset_x + (_vdd->offset_y * vp->width);
	uint32_t *land_cache_ptr32 = reinterpret_cast<uint32_t *>(vp->land_pixel_cache.data()) + land_cache_start;
	uint8_t *land_cache_ptr8 = reinterpret_cast<uint8_t *>(vp->land_pixel_cache.data()) + land_cache_start;

	bool cache_updated = false;

	/* Render base map. */
	do { // For each line
		int i = w;
		uint colour_index = colour_index_base;
		colour_index_base ^= 2;
		int c = b - a;
		int d = b + a;
		do { // For each pixel of a line
			if (is_32bpp) {
				if (*land_cache_ptr32 == 0xD7D7D7D7) {
					*land_cache_ptr32 = ViewportMapGetColour<is_32bpp, show_slope>(vp, c, d, colour_index);
					cache_updated = true;
				}
				land_cache_ptr32++;
			} else {
				if (*land_cache_ptr8 == 0xD7) {
					*land_cache_ptr8 = (uint8_t) ViewportMapGetColour<is_32bpp, show_slope>(vp, c, d, colour_index);
					cache_updated = true;
				}
				land_cache_ptr8++;
			}
			colour_index = (colour_index + 1) & 3;
			c -= incr_a;
			d += incr_a;
		} while (--i);
		if (is_32bpp) {
			land_cache_ptr32 += (vp->width - w);
		} else {
			land_cache_ptr8 += (vp->width - w);
		}
		b += incr_b;
	} while (++j < h);

	auto draw_tunnels = [&](const int y_intercept_min, const int y_intercept_max, const TunnelToMapStorage &storage) {
		auto iter = std::lower_bound(storage.tunnels.begin(), storage.tunnels.end(), y_intercept_min, [](const TunnelToMap &a, int b) -> bool {
			return a.y_intercept < b;
		});
		for (; iter != storage.tunnels.end() && iter->y_intercept <= y_intercept_max; ++iter) {
			const TunnelToMap &ttm = *iter;
			const int tunnel_z = (ttm.tunnel_z - 1) * TILE_HEIGHT;
			const Point pt_from = RemapCoords(TileX(ttm.tb.from_tile) * TILE_SIZE, TileY(ttm.tb.from_tile) * TILE_SIZE, tunnel_z);
			const Point pt_to = RemapCoords(TileX(ttm.tb.to_tile) * TILE_SIZE, TileY(ttm.tb.to_tile) * TILE_SIZE, tunnel_z);

			/* check if tunnel is wholly outside redrawing area */
			const int x_from = UnScaleByZoomLower(pt_from.x - _vdd->dpi.left, _vdd->dpi.zoom);
			const int x_to = UnScaleByZoomLower(pt_to.x - _vdd->dpi.left, _vdd->dpi.zoom);
			if ((x_from < 0 && x_to < 0) || (x_from > w && x_to > w)) continue;
			const int y_from = UnScaleByZoomLower(pt_from.y - _vdd->dpi.top, _vdd->dpi.zoom);
			const int y_to = UnScaleByZoomLower(pt_to.y - _vdd->dpi.top, _vdd->dpi.zoom);
			if ((y_from < 0 && y_to < 0) || (y_from > h && y_to > h)) continue;

			ViewportMapDrawBridgeTunnel<is_32bpp>(vp, &ttm.tb, tunnel_z, true, w, h, blitter);
		}
	};

	if (cache_updated) {
		/* Render tunnels */
		if (_settings_client.gui.show_tunnels_on_map && _vd.tunnel_to_map_x.tunnels.size() != 0) {
			const int y_intercept_min = _vdd->dpi.top + (_vdd->dpi.left / 2);
			const int y_intercept_max = _vdd->dpi.top + _vdd->dpi.height + ((_vdd->dpi.left + _vdd->dpi.width) / 2);
			draw_tunnels(y_intercept_min, y_intercept_max, _vd.tunnel_to_map_x);
		}
		if (_settings_client.gui.show_tunnels_on_map && _vd.tunnel_to_map_y.tunnels.size() != 0) {
			const int y_intercept_min = _vdd->dpi.top - ((_vdd->dpi.left + _vdd->dpi.width) / 2);
			const int y_intercept_max = _vdd->dpi.top + _vdd->dpi.height - (_vdd->dpi.left / 2);
			draw_tunnels(y_intercept_min, y_intercept_max, _vd.tunnel_to_map_y);
		}

		/* Render bridges */
		if (_settings_client.gui.show_bridges_on_map && _vdd->bridge_to_map_x.size() != 0) {
			for (const auto &it : _vdd->bridge_to_map_x) { // For each bridge
				TunnelBridgeToMap tbtm { it.first, it.second };
				ViewportMapDrawBridgeTunnel<is_32bpp>(vp, &tbtm, (GetBridgeHeight(tbtm.from_tile) - 1) * TILE_HEIGHT, false, w, h, blitter);
			}
		}
		if (_settings_client.gui.show_bridges_on_map && _vdd->bridge_to_map_y.size() != 0) {
			for (const auto &it : _vdd->bridge_to_map_y) { // For each bridge
				TunnelBridgeToMap tbtm { it.first, it.second };
				ViewportMapDrawBridgeTunnel<is_32bpp>(vp, &tbtm, (GetBridgeHeight(tbtm.from_tile) - 1) * TILE_HEIGHT, false, w, h, blitter);
			}
		}
	}

	if (is_32bpp) {
		blitter->SetRect32(_vdd->dpi.dst_ptr, 0, 0, reinterpret_cast<uint32_t *>(vp->land_pixel_cache.data()) + land_cache_start, h, w, vp->width);
	} else {
		blitter->SetRect(_vdd->dpi.dst_ptr, 0, 0, reinterpret_cast<uint8_t *>(vp->land_pixel_cache.data()) + land_cache_start, h, w, vp->width);
	}

	if (unlikely(HasBit(_viewport_debug_flags, VDF_SHOW_NO_LANDSCAPE_MAP_DRAW)) && !cache_updated) {
		ViewportDrawDirtyBlocks(_cur_dpi, true);
	}
}

static void ViewportProcessParentSprites(ViewportDrawerDynamic *vdd, uint data_index)
{
	ViewportProcessParentSpritesData *data = &vdd->parent_sprite_sets[data_index];
	if (data->psts.size() > 80 && (UnScaleByZoomLower(data->dpi.width, data->dpi.zoom) >= 64 || UnScaleByZoomLower(data->dpi.height, data->dpi.zoom) >= 64) && !HasBit(_viewport_debug_flags, VDF_DISABLE_DRAW_SPLIT)) {
		/* split drawing region */

		uint data_index_2 = (uint)vdd->parent_sprite_sets.size();
		vdd->parent_sprite_sets.emplace_back();
		data = &vdd->parent_sprite_sets[data_index];
		ViewportProcessParentSpritesData *data2 = &vdd->parent_sprite_sets[data_index_2];
		data2->dpi = data->dpi;

		if (data->dpi.height > data->dpi.width) {
			/* vertical split: upper half */
			const int upper_height = (data->dpi.height / 2) & ScaleByZoom(-1, data->dpi.zoom);
			const int split = data2->dpi.top + upper_height;
			data2->dpi.height = upper_height;
			for (ParentSpriteToDraw *psd : data->psts) {
				if (psd->top < split) data2->psts.push_back(psd);
			}

			ViewportProcessParentSprites(vdd, data_index_2);
			data = &vdd->parent_sprite_sets[data_index];

			/* vertical split: lower half */
			data->dpi.dst_ptr = BlitterFactory::GetCurrentBlitter()->MoveTo(data->dpi.dst_ptr, 0, UnScaleByZoom(upper_height, data->dpi.zoom));
			data->dpi.top = split;
			data->dpi.height = data->dpi.height - upper_height;

			ParentSpriteToSortVector psts;
			for (ParentSpriteToDraw *psd : data->psts) {
				psd->SetComparisonDone(false);
				if (psd->top + psd->height > data->dpi.top) {
					psts.push_back(psd);
				}
			}
			data->psts = std::move(psts);

			ViewportProcessParentSprites(vdd, data_index);
		} else {
			/* horizontal split: left half */
			const int left_width = (data->dpi.width / 2) & ScaleByZoom(-1, data->dpi.zoom);
			const int margin = UnScaleByZoom(128, data->dpi.zoom); // Half tile (1 column) margin either side of split
			const int split = data2->dpi.left + left_width;
			data2->dpi.width = left_width;
			for (ParentSpriteToDraw *psd : data->psts) {
				if (psd->left < split + margin) data2->psts.push_back(psd);
			}

			ViewportProcessParentSprites(vdd, data_index_2);
			data = &vdd->parent_sprite_sets[data_index];

			/* horizontal split: right half */
			data->dpi.dst_ptr = BlitterFactory::GetCurrentBlitter()->MoveTo(data->dpi.dst_ptr, UnScaleByZoom(left_width, data->dpi.zoom), 0);
			data->dpi.left = split;
			data->dpi.width = data->dpi.width - left_width;

			ParentSpriteToSortVector psts;
			for (ParentSpriteToDraw *psd : data->psts) {
				psd->SetComparisonDone(false);
				if (psd->left + psd->width > data->dpi.left - margin) {
					psts.push_back(psd);
				}
			}
			data->psts = std::move(psts);

			ViewportProcessParentSprites(vdd, data_index);
		}
	} else {
		_vp_sprite_sorter(&data->psts);
	}
}

static void ViewportDoDrawPhase2(Viewport *vp, ViewportDrawerDynamic *vdd);
static void ViewportDoDrawPhase3(Viewport *vp);
static void ViewportDoDrawRenderJob(Viewport *vp, ViewportDrawerDynamic *vdd);

/* This is run in the main thread */
void ViewportDoDraw(Viewport *vp, int left, int top, int right, int bottom, NWidgetDisplayFlags display_flags)
{
	if (_spare_viewport_drawers.empty()) {
		_vdd.reset(new ViewportDrawerDynamic());
	} else {
		_vdd = std::move(_spare_viewport_drawers.back());
		_spare_viewport_drawers.pop_back();
	}

	_vdd->display_flags = display_flags;
	_vdd->transparency_opt = _transparency_opt;
	_vdd->invisibility_opt = _invisibility_opt;

	_vdd->dpi.zoom = vp->zoom;
	int mask = ScaleByZoom(-1, vp->zoom);

	_vd.combine_sprites = SPRITE_COMBINE_NONE;

	_vdd->dpi.width = (right - left) & mask;
	_vdd->dpi.height = (bottom - top) & mask;
	_vdd->dpi.left = left & mask;
	_vdd->dpi.top = top & mask;
	_vdd->dpi.pitch = _cur_dpi->pitch;
	_vd.last_child = NO_CHILD_STORE;

	_vdd->offset_x = UnScaleByZoomLower(_vdd->dpi.left - (vp->virtual_left & mask), vp->zoom);
	_vdd->offset_y = UnScaleByZoomLower(_vdd->dpi.top - (vp->virtual_top & mask), vp->zoom);
	int x = _vdd->offset_x + vp->left;
	int y = _vdd->offset_y + vp->top;

	_vdd->dpi.dst_ptr = BlitterFactory::GetCurrentBlitter()->MoveTo(_cur_dpi->dst_ptr, x - _cur_dpi->left, y - _cur_dpi->top);

	AutoRestoreBackup dpi_backup(_cur_dpi, &_vdd->dpi);

	if (vp->overlay != nullptr && vp->overlay->GetCargoMask() != 0 && vp->overlay->GetCompanyMask().Any()) {
		vp->overlay->PrepareDraw();

		if (vp->zoom >= ZOOM_LVL_DRAW_MAP && (vp->overlay_pixel_cache.empty() || vp->last_overlay_rebuild_counter != vp->overlay->GetRebuildCounter())) {
			vp->last_overlay_rebuild_counter = vp->overlay->GetRebuildCounter();

			vp->overlay_pixel_cache.assign(vp->ScreenArea(), 0xD7);

			DrawPixelInfo overlay_dpi;
			overlay_dpi.dst_ptr = vp->overlay_pixel_cache.data();
			overlay_dpi.height = vp->height;
			overlay_dpi.width = vp->width;
			overlay_dpi.pitch = vp->width;
			overlay_dpi.zoom = ZOOM_LVL_MIN;
			overlay_dpi.left = UnScaleByZoomLower(vp->virtual_left, vp->zoom);
			overlay_dpi.top = UnScaleByZoomLower(vp->virtual_top, vp->zoom);

			const int pitch = vp->width;
			Blitter_8bppDrawing blitter(&pitch);
			vp->overlay->Draw(&blitter, &overlay_dpi);
		}
	}

	if (vp->zoom >= ZOOM_LVL_DRAW_MAP) {
		/* Here the rendering is like smallmap. */
		if (BlitterFactory::GetCurrentBlitter()->GetScreenDepth() == 32) {
			if (_settings_client.gui.show_slopes_on_viewport_map) {
				ViewportMapDraw<true, true>(vp);
			} else {
				ViewportMapDraw<true, false>(vp);
			}
		} else {
			_pal2trsp_remap_ptr = IsTransparencySet(TO_TREES) ? GetNonSprite(GB(PALETTE_TO_TRANSPARENT, 0, PALETTE_WIDTH), SpriteType::Recolour) : nullptr;
			if (_settings_client.gui.show_slopes_on_viewport_map) {
				ViewportMapDraw<false, true>(vp);
			} else {
				ViewportMapDraw<false, false>(vp);
			}
		}
		ViewportMapDrawVehicles(&_vdd->dpi, vp);
		if (_scrolling_viewport && _settings_client.gui.show_scrolling_viewport_on_map) ViewportMapDrawScrollingViewportBox(vp);
		if (unlikely(_thd.place_mode == (HT_SPECIAL | HT_MAP) && (_thd.drawstyle & HT_DRAG_MASK) == HT_RECT && _thd.select_proc == DDSP_MEASURE)) ViewportMapDrawSelection(vp);
		if (vp->zoom < ZOOM_LVL_OUT_64X) ViewportAddKdtreeSigns(_vdd.get(), &_vdd->dpi, true);

		if (AreAnyPlansVisible()) {
			if (vp->last_plan_update_number != _plan_update_counter) {
				vp->last_plan_update_number = _plan_update_counter;

				vp->plan_pixel_cache.assign(vp->ScreenArea(), 0xD7);

				DrawPixelInfo plan_dpi;
				plan_dpi.dst_ptr = vp->plan_pixel_cache.data();
				plan_dpi.height = vp->height;
				plan_dpi.width = vp->width;
				plan_dpi.pitch = vp->width;
				plan_dpi.zoom = ZOOM_LVL_MIN;
				plan_dpi.left = UnScaleByZoomLower(vp->virtual_left, vp->zoom);
				plan_dpi.top = UnScaleByZoomLower(vp->virtual_top, vp->zoom);

				const int pitch = vp->width;
				Blitter_8bppDrawing blitter(&pitch);
				ViewportDrawPlans(vp, &blitter, &plan_dpi);
			}
		} else {
			vp->plan_pixel_cache.clear();
		}

		ViewportDoDrawPhase2(vp, _vdd.get());
		ViewportDoDrawPhase3(vp);
	} else {
		/* Classic rendering. */
		ViewportAddLandscape();
		ViewportAddVehicles(&_vdd->dpi, vp->update_vehicles);

		for (const TileSpriteToDraw &ts : _vdd->tile_sprites_to_draw) {
			PrepareDrawSpriteViewportSpriteStore(_vdd->sprite_data, &_vdd->dpi, ts.image, ts.pal);
		}
		for (const ParentSpriteToDraw &ps : _vdd->parent_sprites_to_draw) {
			if (ps.image != SPR_EMPTY_BOUNDING_BOX) PrepareDrawSpriteViewportSpriteStore(_vdd->sprite_data, &_vdd->dpi, ps.image, ps.pal);
		}
		for (const ChildScreenSpriteToDraw &cs : _vdd->child_screen_sprites_to_draw) {
			PrepareDrawSpriteViewportSpriteStore(_vdd->sprite_data, &_vdd->dpi, cs.image, cs.pal);
		}

		_viewport_drawer_jobs++;
		extern bool _draw_widget_outlines;
		if (unlikely(_draw_widget_outlines || HasBit(_viewport_debug_flags, VDF_DISABLE_THREAD))) {
			ViewportDoDrawRenderJob(vp, _vdd.release());
		} else {
			_general_worker_pool.EnqueueJob<ViewportDoDrawRenderJob>(vp, _vdd.release());
		}
	}
}

/* This is run in a worker thread */
static void ViewportDoDrawRenderSubJob(Viewport *vp, ViewportDrawerDynamic *vdd, uint data_index) {
	ViewportDrawParentSprites(vdd, &vdd->parent_sprite_sets[data_index].dpi, &vdd->parent_sprite_sets[data_index].psts, &vdd->child_screen_sprites_to_draw);

	if (_draw_dirty_blocks && HasBit(_viewport_debug_flags, VDF_DIRTY_BLOCK_PER_SPLIT)) {
		ViewportDrawDirtyBlocks(&vdd->parent_sprite_sets[data_index].dpi, true);
	}

	if (vdd->draw_jobs_active.fetch_sub(1) != 1) return;

	if (_draw_bounding_boxes) ViewportDrawBoundingBoxes(&vdd->dpi, vdd->parent_sprites_to_draw);

	ViewportDoDrawPhase2(vp, vdd);

	std::unique_lock<std::mutex> lk(_viewport_drawer_return_lock);
	bool notify = _viewport_drawer_returns.empty();
	ViewportDrawerReturn &ret = _viewport_drawer_returns.emplace_back();
	ret.vp = vp;
	ret.vdd.reset(vdd);
	lk.unlock();
	if (notify) _viewport_drawer_empty_cv.notify_one();
}

/* This is run in a worker thread */
static void ViewportDoDrawRenderJob(Viewport *vp, ViewportDrawerDynamic *vdd)
{
	ViewportAddKdtreeSigns(vdd, &vdd->dpi, false);

	DrawTextEffects(vdd, &vdd->dpi, vdd->IsTransparencySet(TO_LOADING));

	if (vdd->tile_sprites_to_draw.size() != 0) {
		ViewportDrawTileSprites(vdd);
	}

	vdd->parent_sprite_sets.resize(1);
	vdd->parent_sprite_sets[0].psts.reserve(vdd->parent_sprites_to_draw.size());
	for (auto &psd : vdd->parent_sprites_to_draw) {
		vdd->parent_sprite_sets[0].psts.push_back(&psd);
	}
	vdd->parent_sprite_sets[0].dpi = vdd->dpi;

	ViewportProcessParentSprites(vdd, 0);

	vdd->draw_jobs_active.store((uint)vdd->parent_sprite_sets.size(), std::memory_order_relaxed);

	for (uint i = 1; i < (uint)vdd->parent_sprite_sets.size(); i++) {
		extern bool _draw_widget_outlines;
		if (unlikely(_draw_widget_outlines || HasBit(_viewport_debug_flags, VDF_DISABLE_THREAD))) {
			ViewportDoDrawRenderSubJob(vp, vdd, i);
		} else {
			_general_worker_pool.EnqueueJob<ViewportDoDrawRenderSubJob>(vp, vdd, i);
		}
	}

	ViewportDoDrawRenderSubJob(vp, vdd, 0);
}

void ViewportDoDrawProcessAllPending()
{
	if (_viewport_drawer_jobs == 0) return;

	PerformanceAccumulator framerate(PFE_DRAWWORLD);

	std::unique_lock<std::mutex> lk(_viewport_drawer_return_lock);
	while (true) {
		if (_viewport_drawer_returns.empty()) {
			_viewport_drawer_empty_cv.wait(lk);
		} else {
			Viewport *vp = _viewport_drawer_returns.back().vp;
			_vdd = std::move(_viewport_drawer_returns.back().vdd);
			_viewport_drawer_returns.pop_back();
			lk.unlock();

			{
				AutoRestoreBackup dpi_backup(_cur_dpi, AutoRestoreBackupNoNewValueTag{});
				ViewportDoDrawPhase3(vp);
			}

			_viewport_drawer_jobs--;
			if (_viewport_drawer_jobs == 0) return;
			lk.lock();
		}
	}
}

/* This may be run either in a worker thread, or in the main thead */
static void ViewportDoDrawPhase2(Viewport *vp, ViewportDrawerDynamic *vdd)
{
	if (_draw_dirty_blocks && !(HasBit(_viewport_debug_flags, VDF_DIRTY_BLOCK_PER_SPLIT) && vp->zoom < ZOOM_LVL_DRAW_MAP)) {
		ViewportDrawDirtyBlocks(&vdd->dpi, HasBit(_viewport_debug_flags, VDF_DIRTY_BLOCK_PER_DRAW));
	}

	if (vp->overlay != nullptr && vp->overlay->GetCargoMask() != 0 && vp->overlay->GetCompanyMask().Any()) {
		if (vp->zoom < ZOOM_LVL_DRAW_MAP) {
			/* translate to window coordinates */
			DrawPixelInfo dp = vdd->dpi;
			ZoomLevel zoom = vdd->dpi.zoom;
			dp.zoom = ZOOM_LVL_MIN;
			dp.width = UnScaleByZoom(dp.width, zoom);
			dp.height = UnScaleByZoom(dp.height, zoom);
			dp.left = vdd->offset_x + vp->left;
			dp.top = vdd->offset_y + vp->top;
			vp->overlay->Draw(BlitterFactory::GetCurrentBlitter(), &dp);
		} else {
			const int pixel_cache_start = vdd->offset_x + (vdd->offset_y * vp->width);
			BlitterFactory::GetCurrentBlitter()->SetRectNoD7(vdd->dpi.dst_ptr, 0, 0, vp->overlay_pixel_cache.data() + pixel_cache_start,
					UnScaleByZoom(vdd->dpi.height, vdd->dpi.zoom), UnScaleByZoom(vdd->dpi.width, vdd->dpi.zoom), vp->width);
		}
	}

	if (_settings_client.gui.show_vehicle_route_mode != 0 && _settings_client.gui.show_vehicle_route) ViewportDrawVehicleRoutePath(vp, vdd);
}

/* This is run in the main thread */
static void ViewportDoDrawPhase3(Viewport *vp)
{
	DrawPixelInfo dp = _vdd->dpi;
	ZoomLevel zoom = _vdd->dpi.zoom;
	dp.zoom = ZOOM_LVL_MIN;
	dp.width = UnScaleByZoom(dp.width, zoom);
	dp.height = UnScaleByZoom(dp.height, zoom);
	_cur_dpi = &dp;
	if (_vdd->string_sprites_to_draw.size() != 0) {
		/* translate to world coordinates */
		dp.left = UnScaleByZoom(_vdd->dpi.left, zoom);
		dp.top = UnScaleByZoom(_vdd->dpi.top, zoom);
		ViewportDrawStrings(_vdd.get(), zoom, &_vdd->string_sprites_to_draw);
	}
	if (_settings_client.gui.show_vehicle_route_mode != 0 && _settings_client.gui.show_vehicle_route_steps && ViewportDrawHasVehicleRouteSteps()) {
		dp.left = _vdd->offset_x + vp->left;
		dp.top = _vdd->offset_y + vp->top;
		ViewportDrawVehicleRouteSteps(vp);
	}
	_cur_dpi = nullptr;

	if (vp->zoom < ZOOM_LVL_DRAW_MAP && AreAnyPlansVisible()) {
		DrawPixelInfo plan_dpi = _vdd->MakeDPIForText();
		ViewportDrawPlans(vp, BlitterFactory::GetCurrentBlitter(), &plan_dpi);
	} else if (vp->zoom >= ZOOM_LVL_DRAW_MAP && !vp->plan_pixel_cache.empty()) {
		const int pixel_cache_start = _vdd->offset_x + (_vdd->offset_y * vp->width);
		BlitterFactory::GetCurrentBlitter()->SetRectNoD7(_vdd->dpi.dst_ptr, 0, 0, vp->plan_pixel_cache.data() + pixel_cache_start,
				dp.height, dp.width, vp->width);
	}

	if (_vdd->display_flags.Any({ NWidgetDisplayFlag::ShadeGrey, NWidgetDisplayFlag::ShadeDimmed })) {
		DrawPixelInfo dp = _vdd->MakeDPIForText();
		GfxFillRect(BlitterFactory::GetCurrentBlitter(), &dp, dp.left, dp.top, dp.left + dp.width, dp.top + dp.height,
				_vdd->display_flags.Test(NWidgetDisplayFlag::ShadeDimmed) ? PALETTE_TO_TRANSPARENT : PALETTE_NEWSPAPER, FILLRECT_RECOLOUR);
	}

	_vdd->bridge_to_map_x.clear();
	_vdd->bridge_to_map_y.clear();
	_vdd->string_sprites_to_draw.clear();
	_vdd->tile_sprites_to_draw.clear();
	_vdd->parent_sprites_to_draw.clear();
	_vdd->parent_sprite_sets.clear();
	_vdd->parent_sprite_subsprites.Clear();
	_vdd->child_screen_sprites_to_draw.clear();
	_vdd->sprite_data.Clear();

	_spare_viewport_drawers.emplace_back(std::move(_vdd));
}

/**
 * Make sure we don't draw a too big area at a time.
 * If we do, the sprite sorter will run into major performance problems and the sprite memory may overflow.
 */
void ViewportDrawChk(Viewport *vp, int left, int top, int right, int bottom, NWidgetDisplayFlags display_flags)
{
	if ((vp->zoom < ZOOM_LVL_DRAW_MAP) && ((int64_t)ScaleByZoom(bottom - top, vp->zoom) * (int64_t)ScaleByZoom(right - left, vp->zoom) > (int64_t)(1000000 * ZOOM_BASE * ZOOM_BASE))) {
		if ((bottom - top) > (right - left)) {
			int t = (top + bottom) >> 1;
			ViewportDrawChk(vp, left, top, right, t, display_flags);
			ViewportDrawChk(vp, left, t, right, bottom, display_flags);
		} else {
			int t = (left + right) >> 1;
			ViewportDrawChk(vp, left, top, t, bottom, display_flags);
			ViewportDrawChk(vp, t, top, right, bottom, display_flags);
		}
	} else {
		ViewportDoDraw(vp,
			ScaleByZoom(left - vp->left, vp->zoom) + vp->virtual_left,
			ScaleByZoom(top - vp->top, vp->zoom) + vp->virtual_top,
			ScaleByZoom(right - vp->left, vp->zoom) + vp->virtual_left,
			ScaleByZoom(bottom - vp->top, vp->zoom) + vp->virtual_top,
			display_flags
		);
	}
}

static inline void ViewportDraw(Viewport *vp, int left, int top, int right, int bottom, NWidgetDisplayFlags display_flags)
{
	if (right <= vp->left || bottom <= vp->top) return;

	if (left >= vp->left + vp->width) return;

	if (left < vp->left) left = vp->left;
	if (right > vp->left + vp->width) right = vp->left + vp->width;

	if (top >= vp->top + vp->height) return;

	if (top < vp->top) top = vp->top;
	if (bottom > vp->top + vp->height) bottom = vp->top + vp->height;

	vp->is_drawn = true;

	ViewportDrawChk(vp, left, top, right, bottom, display_flags);
}

/**
 * Draw the viewport of this window.
 */
void Window::DrawViewport(NWidgetDisplayFlags display_flags) const
{
	PerformanceAccumulator framerate(PFE_DRAWWORLD);

	DrawPixelInfo *dpi = _cur_dpi;

	dpi->left += this->left;
	dpi->top += this->top;

	ViewportDraw(this->viewport, dpi->left, dpi->top, dpi->left + dpi->width, dpi->top + dpi->height, display_flags);

	dpi->left -= this->left;
	dpi->top -= this->top;
}

/**
 * Ensure that a given viewport has a valid scroll position.
 *
 * There must be a visible piece of the map in the center of the viewport.
 * If there isn't, the viewport will be scrolled to nearest such location.
 *
 * @param vp The viewport.
 * @param[in,out] scroll_x Viewport X scroll.
 * @param[in,out] scroll_y Viewport Y scroll.
 */
static inline void ClampViewportToMap(const Viewport *vp, int *scroll_x, int *scroll_y)
{
	/* Centre of the viewport is hot spot. */
	Point pt = {
		*scroll_x + vp->virtual_width / 2,
		*scroll_y + vp->virtual_height / 2
	};

	/* Find nearest tile that is within borders of the map. */
	bool clamped;
	pt = InverseRemapCoords2(pt.x, pt.y, true, &clamped);

	if (clamped) {
		/* Convert back to viewport coordinates and remove centering. */
		pt = RemapCoords2(pt.x, pt.y);
		*scroll_x = pt.x - vp->virtual_width / 2;
		*scroll_y = pt.y - vp->virtual_height / 2;
	}
}


/**
 * Clamp the smooth scroll to a maxmimum speed and distance based on time elapsed.
 *
 * Every 30ms, we move 1/4th of the distance, to give a smooth movement experience.
 * But we never go over the max_scroll speed.
 *
 * @param delta_ms Time elapsed since last update.
 * @param delta_hi The distance to move in highest dimension (can't be zero).
 * @param delta_lo The distance to move in lowest dimension.
 * @param[out] delta_hi_clamped The clamped distance to move in highest dimension.
 * @param[out] delta_lo_clamped The clamped distance to move in lowest dimension.
 */
static void ClampSmoothScroll(uint32_t delta_ms, int64_t delta_hi, int64_t delta_lo, int &delta_hi_clamped, int &delta_lo_clamped)
{
	/** A tile is 64 pixels in width at 1x zoom; viewport coordinates are in 4x zoom. */
	constexpr int PIXELS_PER_TILE = TILE_PIXELS * 2 * ZOOM_BASE;

	assert(delta_hi != 0);

	/* Move at most 75% of the distance every 30ms, for a smooth experience */
	int64_t delta_left = delta_hi * std::pow(0.75, delta_ms / 30.0);
	/* Move never more than 16 tiles per 30ms. */
	int max_scroll = Map::ScaleBySize1D(16 * PIXELS_PER_TILE * delta_ms / 30);

	/* We never go over the max_scroll speed. */
	delta_hi_clamped = Clamp(delta_hi - delta_left, -max_scroll, max_scroll);
	/* The lower delta is in ratio of the higher delta, so we keep going straight at the destination. */
	delta_lo_clamped = delta_lo * delta_hi_clamped / delta_hi;

	/* Ensure we always move (delta_hi can't be zero). */
	if (delta_hi_clamped == 0) {
		delta_hi_clamped = delta_hi > 0 ? 1 : -1;
	}
}

/**
 * Update the next viewport position being displayed.
 * @param w %Window owning the viewport.
 * @param delta_ms Milliseconds since the last update.
 */
void UpdateNextViewportPosition(Window *w, uint32_t delta_ms)
{
	const Viewport *vp = w->viewport;

	if (w->viewport->follow_vehicle != INVALID_VEHICLE) {
		const Vehicle *veh = Vehicle::Get(w->viewport->follow_vehicle);
		Point pt = MapXYZToViewport(vp, veh->x_pos, veh->y_pos, veh->z_pos);

		w->viewport->next_scrollpos_x = pt.x;
		w->viewport->next_scrollpos_y = pt.y;
		w->viewport->force_update_overlay_pending = false;
	} else {
		/* Ensure the destination location is within the map */
		ClampViewportToMap(vp, &w->viewport->dest_scrollpos_x, &w->viewport->dest_scrollpos_y);

		int delta_x = w->viewport->dest_scrollpos_x - w->viewport->scrollpos_x;
		int delta_y = w->viewport->dest_scrollpos_y - w->viewport->scrollpos_y;

		int current_x = w->viewport->scrollpos_x;
		int current_y = w->viewport->scrollpos_y;

		w->viewport->next_scrollpos_x = w->viewport->scrollpos_x;
		w->viewport->next_scrollpos_y = w->viewport->scrollpos_y;

		bool update_overlay = false;
		if (delta_x != 0 || delta_y != 0) {
			if (_settings_client.gui.smooth_scroll) {
				int delta_x_clamped;
				int delta_y_clamped;

				if (abs(delta_x) > abs(delta_y)) {
					ClampSmoothScroll(delta_ms, delta_x, delta_y, delta_x_clamped, delta_y_clamped);
				} else {
					ClampSmoothScroll(delta_ms, delta_y, delta_x, delta_y_clamped, delta_x_clamped);
				}

				w->viewport->next_scrollpos_x += delta_x_clamped;
				w->viewport->next_scrollpos_y += delta_y_clamped;
			} else {
				w->viewport->next_scrollpos_x = w->viewport->dest_scrollpos_x;
				w->viewport->next_scrollpos_y = w->viewport->dest_scrollpos_y;
			}
			update_overlay = (w->viewport->next_scrollpos_x == w->viewport->dest_scrollpos_x &&
								w->viewport->next_scrollpos_y == w->viewport->dest_scrollpos_y);
		}
		w->viewport->force_update_overlay_pending = update_overlay;

		ClampViewportToMap(vp, &w->viewport->next_scrollpos_x, &w->viewport->next_scrollpos_y);

		/* When moving small amounts around the border we can get stuck, and
		 * not actually move. In those cases, teleport to the destination. */
		if ((delta_x != 0 || delta_y != 0) && current_x == w->viewport->next_scrollpos_x && current_y == w->viewport->next_scrollpos_y) {
			w->viewport->next_scrollpos_x = w->viewport->dest_scrollpos_x;
			w->viewport->next_scrollpos_y = w->viewport->dest_scrollpos_y;
		}

		if (_scrolling_viewport == w) UpdateActiveScrollingViewport(w);
	}
}

/**
 * Apply the next viewport position being displayed.
 * @param w %Window owning the viewport.
 */
void ApplyNextViewportPosition(Window *w)
{
	w->viewport->scrollpos_x = w->viewport->next_scrollpos_x;
	w->viewport->scrollpos_y = w->viewport->next_scrollpos_y;
	SetViewportPosition(w, w->viewport->next_scrollpos_x, w->viewport->next_scrollpos_y, w->viewport->force_update_overlay_pending);
}

void UpdateViewportSizeZoom(Viewport *vp)
{
	vp->dirty_blocks_per_column = CeilDiv(vp->height, vp->GetDirtyBlockHeight());
	vp->dirty_blocks_per_row = CeilDiv(vp->width, vp->GetDirtyBlockWidth());
	vp->dirty_blocks_column_pitch = CeilDivT(vp->dirty_blocks_per_column, VP_BLOCK_BITS);
	vp->dirty_blocks.assign(vp->dirty_blocks_column_pitch * vp->dirty_blocks_per_row, 0);
	UpdateViewportDirtyBlockLeftMargin(vp);
	if (vp->zoom >= ZOOM_LVL_DRAW_MAP) {
		memset(vp->map_draw_vehicles_cache.done_hash_bits, 0, sizeof(vp->map_draw_vehicles_cache.done_hash_bits));
		vp->map_draw_vehicles_cache.vehicle_pixels.assign(CeilDivT<size_t>(vp->ScreenArea(), VP_BLOCK_BITS), 0);

		if (BlitterFactory::GetCurrentBlitter()->GetScreenDepth() == 32) {
			vp->land_pixel_cache.assign(vp->ScreenArea() * 4, 0xD7);
		} else {
			vp->land_pixel_cache.assign(vp->ScreenArea(), 0xD7);
		}
		vp->overlay_pixel_cache.clear();
		vp->plan_pixel_cache.clear();
	} else {
		vp->map_draw_vehicles_cache.vehicle_pixels.clear();
		vp->land_pixel_cache.clear();
		vp->land_pixel_cache.shrink_to_fit();
		vp->overlay_pixel_cache.clear();
		vp->overlay_pixel_cache.shrink_to_fit();
		vp->plan_pixel_cache.clear();
		vp->plan_pixel_cache.shrink_to_fit();
	}
	vp->last_plan_update_number = 0;
	vp->update_vehicles = true;
	FillViewportCoverageRect();
}

void UpdateActiveScrollingViewport(Window *w)
{
	if (w != nullptr && (!_settings_client.gui.show_scrolling_viewport_on_map || w->viewport->zoom >= ZOOM_LVL_DRAW_MAP)) w = nullptr;

	const bool bound_valid = (_scrolling_viewport_bound.left != _scrolling_viewport_bound.right);

	if (w == nullptr && !bound_valid) return;

	const int gap = ScaleByZoom(1, ZOOM_LVL_MAX);

	auto get_bounds = [](const ViewportData *vp) -> Rect {
		return { vp->next_scrollpos_x, vp->next_scrollpos_y, vp->next_scrollpos_x + vp->virtual_width + 1, vp->next_scrollpos_y + vp->virtual_height + 1 };
	};

	if (w != nullptr  && !bound_valid) {
		const Rect bounds = get_bounds(w->viewport);
		MarkAllViewportMapsDirty(bounds.left, bounds.top, bounds.right, bounds.bottom);
		_scrolling_viewport_bound = bounds;
	} else if (w == nullptr && bound_valid) {
		const Rect &bounds = _scrolling_viewport_bound;
		MarkAllViewportMapsDirty(bounds.left, bounds.top, bounds.right, bounds.bottom);
		_scrolling_viewport_bound = { 0, 0, 0, 0 };
	} else {
		/* Calculate symmetric difference of two rectangles */
		const Rect a = get_bounds(w->viewport);
		const Rect &b = _scrolling_viewport_bound;
		if (a.left != b.left) MarkAllViewportMapsDirty(std::min(a.left, b.left) - gap, std::min(a.top, b.top) - gap, std::max(a.left, b.left) + gap, std::max(a.bottom, b.bottom) + gap);
		if (a.top != b.top) MarkAllViewportMapsDirty(std::min(a.left, b.left) - gap, std::min(a.top, b.top) - gap, std::max(a.right, b.right) + gap, std::max(a.top, b.top) + gap);
		if (a.right != b.right) MarkAllViewportMapsDirty(std::min(a.right, b.right) - gap, std::min(a.top, b.top) - gap, std::max(a.right, b.right) + gap, std::max(a.bottom, b.bottom) + gap);
		if (a.bottom != b.bottom) MarkAllViewportMapsDirty(std::min(a.left, b.left) - gap, std::min(a.bottom, b.bottom) - gap, std::max(a.right, b.right) + gap, std::max(a.bottom, b.bottom) + gap);
		_scrolling_viewport_bound = a;
	}
}

/**
 * Marks a viewport as dirty for repaint if it displays (a part of) the area the needs to be repainted.
 * @param vp     The viewport to mark as dirty
 * @param left   Left edge of area to repaint
 * @param top    Top edge of area to repaint
 * @param right  Right edge of area to repaint
 * @param bottom Bottom edge of area to repaint
 * @ingroup dirty
 */
void MarkViewportDirty(Viewport * const vp, int left, int top, int right, int bottom, ViewportMarkDirtyFlags flags)
{
	/* Rounding wrt. zoom-out level */
	right  += (1 << vp->zoom) - 1;
	bottom += (1 << vp->zoom) - 1;

	right -= vp->virtual_left;
	if (right <= 0) return;
	right = std::min(right, vp->virtual_width);

	bottom -= vp->virtual_top;
	if (bottom <= 0) return;
	bottom = std::min(bottom, vp->virtual_height);

	left = std::max(0, left - vp->virtual_left);

	if (left >= vp->virtual_width) return;

	top = std::max(0, top - vp->virtual_top);

	if (top >= vp->virtual_height) return;

	uint x = std::max<int>(0, UnScaleByZoomLower(left, vp->zoom) - vp->dirty_block_left_margin) >> vp->GetDirtyBlockWidthShift();
	uint y = UnScaleByZoomLower(top, vp->zoom) >> vp->GetDirtyBlockHeightShift();
	uint w = (std::max<int>(0, UnScaleByZoom(right, vp->zoom) - 1 - vp->dirty_block_left_margin) >> vp->GetDirtyBlockWidthShift()) + 1 - x;
	uint h = ((UnScaleByZoom(bottom, vp->zoom) - 1) >> vp->GetDirtyBlockHeightShift()) + 1 - y;

	if (w == 0 || h == 0) return;

	uint col_start = (x * vp->dirty_blocks_column_pitch) + (y / VP_BLOCK_BITS);
	uint y_end = y + h;
	if ((y_end - 1) / VP_BLOCK_BITS == y / VP_BLOCK_BITS) {
		/* Only dirtying a single block row */
		const ViewPortBlockT mask = GetBitMaskSC<ViewPortBlockT>(y % VP_BLOCK_BITS, h);
		for (uint i = 0; i < w; i++, col_start += vp->dirty_blocks_column_pitch) {
			vp->dirty_blocks[col_start] |= mask;
		}
	} else {
		/* Dirtying multiple block rows */
		const uint h_non_first = y_end - Align(y + 1, VP_BLOCK_BITS); // Height, excluding the first block
		for (uint i = 0; i < w; i++, col_start += vp->dirty_blocks_column_pitch) {
			uint pos = col_start;

			/* Set only high bits for first block in column */
			vp->dirty_blocks[pos] |= (~static_cast<ViewPortBlockT>(0)) << (y % VP_BLOCK_BITS);

			uint h_left = h_non_first;
			while (h_left > 0) {
				pos++;
				if (h_left < VP_BLOCK_BITS) {
					/* Set only low bits for last block in column */
					vp->dirty_blocks[pos] |= GetBitMaskSC<ViewPortBlockT>(0, h_left);
					break;
				} else {
					/* Set all bits for middle blocks in column */
					vp->dirty_blocks[pos] = ~static_cast<ViewPortBlockT>(0);
				}
				h_left -= VP_BLOCK_BITS;
			}
		}
	}
	vp->is_dirty = true;

	if (unlikely(vp->zoom >= ZOOM_LVL_DRAW_MAP && !(flags & VMDF_NOT_LANDSCAPE))) {
		uint l = UnScaleByZoomLower(left, vp->zoom);
		uint t = UnScaleByZoomLower(top, vp->zoom);
		uint w = UnScaleByZoom(right, vp->zoom) - l;
		uint h = UnScaleByZoom(bottom, vp->zoom) - t;
		uint bitdepth = BlitterFactory::GetCurrentBlitter()->GetScreenDepth() / 8;
		uint8_t *land_cache = vp->land_pixel_cache.data() + ((l + (t * vp->width)) * bitdepth);
		while (--h) {
			memset(land_cache, 0xD7, (size_t)w * bitdepth);
			land_cache += vp->width * bitdepth;
		}
	}
}

/**
 * Mark all viewports that display an area as dirty (in need of repaint).
 * @param left   Left   edge of area to repaint. (viewport coordinates, that is wrt. #ZOOM_LVL_MIN)
 * @param top    Top    edge of area to repaint. (viewport coordinates, that is wrt. #ZOOM_LVL_MIN)
 * @param right  Right  edge of area to repaint. (viewport coordinates, that is wrt. #ZOOM_LVL_MIN)
 * @param bottom Bottom edge of area to repaint. (viewport coordinates, that is wrt. #ZOOM_LVL_MIN)
 * @param flags  To tell if an update is relevant or not (for example, animations in map mode are not)
 * @ingroup dirty
 */
void MarkAllViewportsDirty(int left, int top, int right, int bottom, ViewportMarkDirtyFlags flags)
{
	for (uint i = 0; i < _viewport_window_cache.size(); i++) {
		if (flags & VMDF_NOT_MAP_MODE && _viewport_window_cache[i]->zoom >= ZOOM_LVL_DRAW_MAP) continue;
		if (flags & VMDF_NOT_MAP_MODE_NON_VEG && _viewport_window_cache[i]->zoom >= ZOOM_LVL_DRAW_MAP && _viewport_window_cache[i]->map_type != VPMT_VEGETATION) continue;
		const Rect &r = _viewport_coverage_rects[i];
		if (left >= r.right ||
				right <= r.left ||
				top >= r.bottom ||
				bottom <= r.top) {
			continue;
		}
		MarkViewportDirty(_viewport_window_cache[i], left, top, right, bottom, flags);
	}
}

static void MarkRouteStepDirty(RouteStepsMap::const_iterator cit)
{
	const uint size = cit->second.size() > max_rank_order_type_count ? 1 : (uint)cit->second.size();
	MarkRouteStepDirty(cit->first, size);
}

static void MarkRouteStepDirty(const TileIndex tile, uint order_nr)
{
	dbg_assert(tile != INVALID_TILE);
	const Point pt = RemapCoords2(TileX(tile) * TILE_SIZE + TILE_SIZE / 2, TileY(tile) * TILE_SIZE + TILE_SIZE / 2);
	const int char_height = GetCharacterHeight(FS_SMALL) + 1;
	const int max_width = _vp_route_step_base_width + _vp_route_step_string_width[3];
	const int half_width_base = (max_width / 2) + 1;
	for (Viewport * const vp : _viewport_window_cache) {
		const int half_width = ScaleByZoom(half_width_base, vp->zoom);
		const int height = ScaleByZoom(_vp_route_step_height_top + char_height * order_nr + _vp_route_step_height_bottom, vp->zoom);
		MarkViewportDirty(vp, pt.x - half_width, pt.y - height, pt.x + half_width, pt.y, VMDF_NOT_LANDSCAPE);
	}
}

void ViewportRouteOverlay::PrepareRouteStepsAndMarkDirtyIfChanged(const Vehicle *veh)
{
	this->PrepareRouteSteps(veh);
	if (this->route_steps != this->route_steps_last_mark_dirty) {
		for (RouteStepsMap::const_iterator cit = this->route_steps_last_mark_dirty.begin(); cit != this->route_steps_last_mark_dirty.end(); cit++) {
			MarkRouteStepDirty(cit);
		}
		for (RouteStepsMap::const_iterator cit = this->route_steps.begin(); cit != this->route_steps.end(); ++cit) {
			MarkRouteStepDirty(cit);
		}
		this->route_steps_last_mark_dirty = this->route_steps;
	}
}

/**
 * Mark all viewports in map mode that display an area as dirty (in need of repaint).
 * @param left   Left edge of area to repaint
 * @param top    Top edge of area to repaint
 * @param right  Right edge of area to repaint
 * @param bottom Bottom edge of area to repaint
 * @ingroup dirty
 */
void MarkAllViewportMapsDirty(int left, int top, int right, int bottom)
{
	for (Viewport *vp : _viewport_window_cache) {
		if (vp->zoom >= ZOOM_LVL_DRAW_MAP) {
			MarkViewportDirty(vp, left, top, right, bottom, VMDF_NOT_LANDSCAPE);
		}
	}
}

void MarkAllViewportMapLandscapesDirty()
{
	for (Window *w : Window::Iterate()) {
		Viewport *vp = w->viewport;
		if (vp != nullptr && vp->zoom >= ZOOM_LVL_DRAW_MAP) {
			ClearViewportLandPixelCache(vp);
			w->SetDirty();
		}
	}
}

void MarkWholeNonMapViewportsDirty()
{
	for (Window *w : Window::Iterate()) {
		Viewport *vp = w->viewport;
		if (vp != nullptr && vp->zoom < ZOOM_LVL_DRAW_MAP) {
			w->SetDirty();
		}
	}
}

/**
 * Mark all viewport overlays for a specific station dirty (in need of repaint).
 * @param st     Station
 * @ingroup dirty
 */
void MarkAllViewportOverlayStationLinksDirty(const Station *st)
{
	for (Viewport *vp : _viewport_window_cache) {
		if (vp->overlay != nullptr) {
			vp->overlay->MarkStationViewportLinksDirty(st);
		}
	}
}

void ConstrainAllViewportsZoom()
{
	for (Window *w : Window::Iterate()) {
		if (w->viewport == nullptr) continue;

		ZoomLevel zoom = static_cast<ZoomLevel>(Clamp(w->viewport->zoom, _settings_client.gui.zoom_min, _settings_client.gui.zoom_max));
		if (zoom != w->viewport->zoom) {
			while (w->viewport->zoom < zoom) DoZoomInOutWindow(ZOOM_OUT, w);
			while (w->viewport->zoom > zoom) DoZoomInOutWindow(ZOOM_IN, w);
		}
	}
}

/**
 * Mark a tile given by its index dirty for repaint.
 * @param tile The tile to mark dirty.
 * @param flags To tell if an update is relevant or not (for example, animations in map mode are not).
 * @param bridge_level_offset Height of bridge on tile to also mark dirty. (Height level relative to north corner.)
 * @param tile_height_override Height of the tile (#TileHeight).
 * @ingroup dirty
 */
void MarkTileDirtyByTile(TileIndex tile, ViewportMarkDirtyFlags flags, int bridge_level_offset, int tile_height_override)
{
	Point pt = RemapCoords(TileX(tile) * TILE_SIZE, TileY(tile) * TILE_SIZE, tile_height_override * TILE_HEIGHT);
	MarkAllViewportsDirty(
			pt.x - 31  * ZOOM_BASE,
			pt.y - 122 * ZOOM_BASE - ZOOM_BASE * TILE_HEIGHT * bridge_level_offset,
			pt.x - 31  * ZOOM_BASE + 67  * ZOOM_BASE,
			pt.y - 122 * ZOOM_BASE + 154 * ZOOM_BASE,
			flags
	);
}

void MarkTileGroundDirtyByTile(TileIndex tile, ViewportMarkDirtyFlags flags)
{
	int x = TileX(tile) * TILE_SIZE;
	int y = TileY(tile) * TILE_SIZE;
	Point top = RemapCoords(x, y, GetTileMaxPixelZ(tile));
	Point bot = RemapCoords(x + TILE_SIZE, y + TILE_SIZE, GetTilePixelZ(tile));
	MarkAllViewportsDirty(top.x - TILE_PIXELS * ZOOM_BASE, top.y - TILE_HEIGHT * ZOOM_BASE, top.x + TILE_PIXELS * ZOOM_BASE, bot.y, flags);
}

void MarkViewportLineDirty(Viewport * const vp, const Point from_pt, const Point to_pt, const int block_radius, ViewportMarkDirtyFlags flags)
{
	int x1 = from_pt.x / block_radius;
	int y1 = from_pt.y / block_radius;
	const int x2 = to_pt.x / block_radius;
	const int y2 = to_pt.y / block_radius;

	/* http://en.wikipedia.org/wiki/Bresenham%27s_line_algorithm#Simplification */
	const int dx = abs(x2 - x1);
	const int dy = abs(y2 - y1);
	const int sx = (x1 < x2) ? 1 : -1;
	const int sy = (y1 < y2) ? 1 : -1;
	int err = dx - dy;
	for (;;) {
		MarkViewportDirty(
				vp,
				(x1 - 2) * block_radius,
				(y1 - 2) * block_radius,
				(x1 + 2) * block_radius,
				(y1 + 2) * block_radius,
				flags
		);
		if (x1 == x2 && y1 == y2) break;
		const int e2 = 2 * err;
		if (e2 > -dy) {
			err -= dy;
			x1 += sx;
		}
		if (e2 < dx) {
			err += dx;
			y1 += sy;
		}
	}
}

void MarkTileLineDirty(const TileIndex from_tile, const TileIndex to_tile, ViewportMarkDirtyFlags flags)
{
	dbg_assert(from_tile != INVALID_TILE);
	dbg_assert(to_tile != INVALID_TILE);

	const Point from_pt = RemapCoords2(TileX(from_tile) * TILE_SIZE + TILE_SIZE / 2, TileY(from_tile) * TILE_SIZE + TILE_SIZE / 2);
	const Point to_pt = RemapCoords2(TileX(to_tile) * TILE_SIZE + TILE_SIZE / 2, TileY(to_tile) * TILE_SIZE + TILE_SIZE / 2);

	for (Viewport * const vp : _viewport_window_cache) {
		if (flags & VMDF_NOT_MAP_MODE && vp->zoom >= ZOOM_LVL_DRAW_MAP) continue;

		const int block_shift = 2 + vp->zoom;

		int x1 = from_pt.x >> block_shift;
		int y1 = from_pt.y >> block_shift;
		const int x2 = to_pt.x >> block_shift;
		const int y2 = to_pt.y >> block_shift;

		/* http://en.wikipedia.org/wiki/Bresenham%27s_line_algorithm#Simplification */
		const int dx = abs(x2 - x1);
		const int dy = abs(y2 - y1);
		const int sx = (x1 < x2) ? 1 : -1;
		const int sy = (y1 < y2) ? 1 : -1;
		int err = dx - dy;
		for (;;) {
			MarkViewportDirty(
					vp,
					(x1 - 1) << block_shift,
					(y1 - 1) << block_shift,
					(x1 + 2) << block_shift,
					(y1 + 2) << block_shift,
					flags
			);
			if (x1 == x2 && y1 == y2) break;
			const int e2 = 2 * err;
			if (e2 > -dy) {
				err -= dy;
				x1 += sx;
			}
			if (e2 < dx) {
				err += dx;
				y1 += sy;
			}
		}
	}
}

static void MarkRoutePathsDirty(const std::vector<DrawnPathRouteTileLine> &lines)
{
	for (const DrawnPathRouteTileLine &it : lines) {
		MarkTileLineDirty(it.from_tile, it.to_tile, VMDF_NOT_LANDSCAPE);
	}
}

void ViewportRouteOverlay::PrepareRoutePathsAndMarkDirtyIfChanged(const Vehicle *veh)
{
	this->PrepareRoutePaths(veh);
	if (this->route_paths_last_mark_dirty != this->route_paths) {
		MarkRoutePathsDirty(this->route_paths_last_mark_dirty);
		MarkRoutePathsDirty(this->route_paths);
		this->route_paths_last_mark_dirty = this->route_paths;
	}
}

void ViewportRouteOverlay::PrepareRouteAndMarkDirtyIfChanged(const Vehicle *veh)
{
	this->PrepareRoutePathsAndMarkDirtyIfChanged(veh);
	this->PrepareRouteStepsAndMarkDirtyIfChanged(veh);
}

void HandleViewportRoutePathFocusChange(const Window *old, const Window *focused)
{
	const Vehicle *old_v = (old != nullptr) ? GetVehicleFromWindow(old) : nullptr;
	const Vehicle *new_v = (focused != nullptr) ? GetVehicleFromWindow(focused) : nullptr;
	if (old_v != new_v) {
		_vp_focused_window_route_overlay.PrepareRouteAndMarkDirtyIfChanged(new_v);
	}
}

void AddFixedViewportRoutePath(VehicleID veh)
{
	FixedVehicleViewportRouteOverlay &overlay = _vp_fixed_route_overlays.emplace_back();
	overlay.veh = veh;
}

void RemoveFixedViewportRoutePath(VehicleID veh)
{
	container_unordered_remove_if(_vp_fixed_route_overlays, [&](FixedVehicleViewportRouteOverlay &it) -> bool {
		if (it.veh == veh) {
			it.PrepareRouteAndMarkDirtyIfChanged(nullptr);
			return true;
		}
		return false;
	});
}

void ChangeFixedViewportRoutePath(VehicleID from, VehicleID to)
{
	for (auto &it : _vp_fixed_route_overlays) {
		if (it.veh == from) it.veh = to;
	}
}

/**
 * Marks the selected tiles as dirty.
 *
 * This function marks the selected tiles as dirty for repaint
 *
 * @ingroup dirty
 */
static void SetSelectionTilesDirty()
{
	int x_size = _thd.size.x;
	int y_size = _thd.size.y;

	if (!_thd.diagonal) { // Selecting in a straight rectangle (or a single square)
		int x_start = _thd.pos.x;
		int y_start = _thd.pos.y;

		if (_thd.outersize.x != 0 || _thd.outersize.y != 0) {
			x_size  += _thd.outersize.x;
			x_start += _thd.offs.x;
			y_size  += _thd.outersize.y;
			y_start += _thd.offs.y;
		}

		x_size -= TILE_SIZE;
		y_size -= TILE_SIZE;

		dbg_assert(x_size >= 0);
		dbg_assert(y_size >= 0);

		int x_end = Clamp(x_start + x_size, 0, Map::SizeX() * TILE_SIZE - TILE_SIZE);
		int y_end = Clamp(y_start + y_size, 0, Map::SizeY() * TILE_SIZE - TILE_SIZE);

		x_start = Clamp(x_start, 0, Map::SizeX() * TILE_SIZE - TILE_SIZE);
		y_start = Clamp(y_start, 0, Map::SizeY() * TILE_SIZE - TILE_SIZE);

		/* make sure everything is multiple of TILE_SIZE */
		dbg_assert((x_end | y_end | x_start | y_start) % TILE_SIZE == 0);

		/* How it works:
		 * Suppose we have to mark dirty rectangle of 3x4 tiles:
		 *   x
		 *  xxx
		 * xxxxx
		 *  xxxxx
		 *   xxx
		 *    x
		 * This algorithm marks dirty columns of tiles, so it is done in 3+4-1 steps:
		 * 1)  x     2)  x
		 *    xxx       Oxx
		 *   Oxxxx     xOxxx
		 *    xxxxx     Oxxxx
		 *     xxx       xxx
		 *      x         x
		 * And so forth...
		 */

		int top_x = x_end; // coordinates of top dirty tile
		int top_y = y_start;
		int bot_x = top_x; // coordinates of bottom dirty tile
		int bot_y = top_y;

		const bool conservative_mode = (_thd.place_mode & HT_MAP) && !_viewport_vehicle_map_redraw_rects.empty();

		do {
			/* topmost dirty point */
			TileIndex top_tile = TileVirtXY(top_x, top_y);
			Point top = RemapCoords(top_x, top_y, conservative_mode ? _settings_game.construction.map_height_limit * TILE_HEIGHT : GetTileMaxPixelZ(top_tile));

			/* bottommost point */
			TileIndex bottom_tile = TileVirtXY(bot_x, bot_y);
			Point bot = RemapCoords(bot_x + TILE_SIZE, bot_y + TILE_SIZE, conservative_mode ? 0 : GetTilePixelZ(bottom_tile)); // bottommost point

			/* the 'x' coordinate of 'top' and 'bot' is the same (and always in the same distance from tile middle),
			 * tile height/slope affects only the 'y' on-screen coordinate! */

			int l = top.x - TILE_PIXELS * ZOOM_BASE; // 'x' coordinate of left   side of the dirty rectangle
			int t = top.y;                           // 'y' coordinate of top    side of the dirty rectangle
			int r = top.x + TILE_PIXELS * ZOOM_BASE; // 'x' coordinate of right  side of the dirty rectangle
			int b = bot.y;                           // 'y' coordinate of bottom side of the dirty rectangle

			static const int OVERLAY_WIDTH = conservative_mode ? 2 << ZOOM_LVL_END : 4 * ZOOM_BASE; // part of selection sprites is drawn outside the selected area (in particular: terraforming)

			/* For halftile foundations on SLOPE_STEEP_S the sprite extents some more towards the top */
			ViewportMarkDirtyFlags mode = (_thd.place_mode & HT_MAP) ? VMDF_NOT_LANDSCAPE : VMDF_NOT_MAP_MODE;
			MarkAllViewportsDirty(l - OVERLAY_WIDTH, t - OVERLAY_WIDTH - TILE_HEIGHT * ZOOM_BASE, r + OVERLAY_WIDTH, b + OVERLAY_WIDTH, mode);

			/* haven't we reached the topmost tile yet? */
			if (top_x != x_start) {
				top_x -= TILE_SIZE;
			} else {
				top_y += TILE_SIZE;
			}

			/* the way the bottom tile changes is different when we reach the bottommost tile */
			if (bot_y != y_end) {
				bot_y += TILE_SIZE;
			} else {
				bot_x -= TILE_SIZE;
			}
		} while (bot_x >= top_x);
	} else { // Selecting in a 45 degrees rotated (diagonal) rectangle.
		/* a_size, b_size describe a rectangle with rotated coordinates */
		int a_size = x_size + y_size, b_size = x_size - y_size;

		int interval_a = a_size < 0 ? -(int)TILE_SIZE : (int)TILE_SIZE;
		int interval_b = b_size < 0 ? -(int)TILE_SIZE : (int)TILE_SIZE;

		for (int a = -interval_a; a != a_size + interval_a; a += interval_a) {
			for (int b = -interval_b; b != b_size + interval_b; b += interval_b) {
				uint x = (_thd.pos.x + (a + b) / 2) / TILE_SIZE;
				uint y = (_thd.pos.y + (a - b) / 2) / TILE_SIZE;

				if (x < Map::MaxX() && y < Map::MaxY()) {
					MarkTileDirtyByTile(TileXY(x, y), VMDF_NOT_MAP_MODE);
				}
			}
		}
	}
}


void SetSelectionRed(bool b)
{
	SetSelectionPalette(b ? PALETTE_SEL_TILE_RED : PAL_NONE);
}

void SetSelectionPalette(PaletteID pal)
{
	_thd.square_palette = pal;
	SetSelectionTilesDirty();
}

/**
 * Test whether a sign is below the mouse
 * @param vp the clicked viewport
 * @param x X position of click
 * @param y Y position of click
 * @param sign the sign to check
 * @return true if the sign was hit
 */
static bool CheckClickOnViewportSign(const Viewport *vp, int x, int y, const ViewportSign *sign)
{
	bool small = (vp->zoom >= ZOOM_LVL_OUT_4X);
	int sign_half_width = ScaleByZoom((small ? sign->width_small : sign->width_normal) / 2, vp->zoom);
	int sign_height = ScaleByZoom(WidgetDimensions::scaled.fullbevel.top + GetCharacterHeight(small ? FS_SMALL : FS_NORMAL) + WidgetDimensions::scaled.fullbevel.bottom, vp->zoom);

	return y >= sign->top && y < sign->top + sign_height &&
			x >= sign->center - sign_half_width && x < sign->center + sign_half_width;
}


/**
 * Check whether any viewport sign was clicked, and dispatch the click.
 * @param vp the clicked viewport
 * @param x X position of click
 * @param y Y position of click
 * @return true if the sign was hit
 */
static bool CheckClickOnViewportSign(const Viewport *vp, int x, int y)
{
	if (_game_mode == GM_MENU) return false;

	x = ScaleByZoom(x - vp->left, vp->zoom) + vp->virtual_left;
	y = ScaleByZoom(y - vp->top, vp->zoom) + vp->virtual_top;

	Rect search_rect{ x - 1, y - 1, x + 1, y + 1 };
	search_rect = ExpandRectWithViewportSignMargins(search_rect, vp->zoom);

	bool show_stations = HasBit(_display_opt, DO_SHOW_STATION_NAMES) && !IsInvisibilitySet(TO_SIGNS);
	bool show_waypoints = HasBit(_display_opt, DO_SHOW_WAYPOINT_NAMES) && !IsInvisibilitySet(TO_SIGNS);
	bool show_towns = HasBit(_display_opt, DO_SHOW_TOWN_NAMES);
	bool show_signs = HasBit(_display_opt, DO_SHOW_SIGNS) && !IsInvisibilitySet(TO_SIGNS);
	bool show_competitors = HasBit(_display_opt, DO_SHOW_COMPETITOR_SIGNS);
	bool hide_hidden_waypoints = _settings_client.gui.allow_hiding_waypoint_labels && !HasBit(_extra_display_opt, XDO_SHOW_HIDDEN_SIGNS);

	/* Topmost of each type that was hit */
	BaseStation *st = nullptr, *last_st = nullptr;
	Town *t = nullptr, *last_t = nullptr;
	Sign *si = nullptr, *last_si = nullptr;

	/* See ViewportAddKdtreeSigns() for details on the search logic */
	_viewport_sign_kdtree.FindContained(search_rect.left, search_rect.top, search_rect.right, search_rect.bottom, [&](const ViewportSignKdtreeItem & item) {
		switch (item.type) {
			case ViewportSignKdtreeItem::VKI_STATION:
				if (!show_stations) break;
				st = BaseStation::Get(item.GetIdAs<StationID>());
				if (!show_competitors && _local_company != st->owner && st->owner != OWNER_NONE) break;
				if (CheckClickOnViewportSign(vp, x, y, &st->sign)) last_st = st;
				break;

			case ViewportSignKdtreeItem::VKI_WAYPOINT:
				if (!show_waypoints) break;
				st = BaseStation::Get(item.GetIdAs<StationID>());
				if (!show_competitors && _local_company != st->owner && st->owner != OWNER_NONE) break;
				if (hide_hidden_waypoints && HasBit(Waypoint::From(st)->waypoint_flags, WPF_HIDE_LABEL)) break;
				if (CheckClickOnViewportSign(vp, x, y, &st->sign)) last_st = st;
				break;

			case ViewportSignKdtreeItem::VKI_TOWN:
				if (!show_towns) break;
				t = Town::Get(item.GetIdAs<TownID>());
				if (CheckClickOnViewportSign(vp, x, y, &t->cache.sign)) last_t = t;
				break;

			case ViewportSignKdtreeItem::VKI_SIGN:
				if (!show_signs) break;
				si = Sign::Get(item.GetIdAs<SignID>());
				if (!show_competitors && _local_company != si->owner && si->owner != OWNER_DEITY) break;
				if (CheckClickOnViewportSign(vp, x, y, &si->sign)) last_si = si;
				break;

			default:
				NOT_REACHED();
		}
	});

	/* Select which hit to handle based on priority */
	if (last_st != nullptr) {
		if (Station::IsExpected(last_st)) {
			ShowStationViewWindow(last_st->index);
		} else {
			ShowWaypointWindow(Waypoint::From(last_st));
		}
		return true;
	} else if (last_t != nullptr) {
		ShowTownViewWindow(last_t->index);
		return true;
	} else if (last_si != nullptr) {
		HandleClickOnSign(last_si);
		return true;
	} else {
		return false;
	}
}


ViewportSignKdtreeItem ViewportSignKdtreeItem::MakeStation(StationID id)
{
	ViewportSignKdtreeItem item;
	item.type = VKI_STATION;
	item.SetID(id);

	const Station *st = Station::Get(id);
	assert(st->sign.kdtree_valid);
	item.center = st->sign.center;
	item.top = st->sign.top;

	/* Assume the sign can be a candidate for drawing, so measure its width */
	_viewport_sign_maxwidth = std::max<int>({_viewport_sign_maxwidth, st->sign.width_normal, st->sign.width_small});

	return item;
}

ViewportSignKdtreeItem ViewportSignKdtreeItem::MakeWaypoint(StationID id)
{
	ViewportSignKdtreeItem item;
	item.type = VKI_WAYPOINT;
	item.SetID(id);

	const Waypoint *st = Waypoint::Get(id);
	assert(st->sign.kdtree_valid);
	item.center = st->sign.center;
	item.top = st->sign.top;

	/* Assume the sign can be a candidate for drawing, so measure its width */
	_viewport_sign_maxwidth = std::max<int>({_viewport_sign_maxwidth, st->sign.width_normal, st->sign.width_small});

	return item;
}

ViewportSignKdtreeItem ViewportSignKdtreeItem::MakeTown(TownID id)
{
	ViewportSignKdtreeItem item;
	item.type = VKI_TOWN;
	item.SetID(id);

	const Town *town = Town::Get(id);
	assert(town->cache.sign.kdtree_valid);
	item.center = town->cache.sign.center;
	item.top = town->cache.sign.top;

	/* Assume the sign can be a candidate for drawing, so measure its width */
	_viewport_sign_maxwidth = std::max<int>({_viewport_sign_maxwidth, town->cache.sign.width_normal, town->cache.sign.width_small});

	return item;
}

ViewportSignKdtreeItem ViewportSignKdtreeItem::MakeSign(SignID id)
{
	ViewportSignKdtreeItem item;
	item.type = VKI_SIGN;
	item.SetID(id);

	const Sign *sign = Sign::Get(id);
	assert(sign->sign.kdtree_valid);
	item.center = sign->sign.center;
	item.top = sign->sign.top;

	/* Assume the sign can be a candidate for drawing, so measure its width */
	_viewport_sign_maxwidth = std::max<int>({_viewport_sign_maxwidth, sign->sign.width_normal, sign->sign.width_small});

	return item;
}

void RebuildViewportKdtree()
{
	/* Reset biggest size sign seen */
	_viewport_sign_maxwidth = 0;

	if (IsHeadless()) {
		_viewport_sign_kdtree_valid = false;
		_viewport_sign_kdtree.Build<ViewportSignKdtreeItem*>(nullptr, nullptr);
		return;
	}

	_viewport_sign_kdtree_valid = true;

	std::vector<ViewportSignKdtreeItem> items;
	items.reserve(BaseStation::GetNumItems() + Town::GetNumItems() + Sign::GetNumItems());

	for (const Station *st : Station::Iterate()) {
		if (st->sign.kdtree_valid) items.push_back(ViewportSignKdtreeItem::MakeStation(st->index));
	}

	for (const Waypoint *wp : Waypoint::Iterate()) {
		if (wp->sign.kdtree_valid) items.push_back(ViewportSignKdtreeItem::MakeWaypoint(wp->index));
	}

	for (const Town *town : Town::Iterate()) {
		if (town->cache.sign.kdtree_valid) items.push_back(ViewportSignKdtreeItem::MakeTown(town->index));
	}

	for (const Sign *sign : Sign::Iterate()) {
		if (sign->sign.kdtree_valid) items.push_back(ViewportSignKdtreeItem::MakeSign(sign->index));
	}

	_viewport_sign_kdtree.Build(items.begin(), items.end());
}


static bool CheckClickOnLandscape(const Viewport *vp, int x, int y)
{
	Point pt = TranslateXYToTileCoord(vp, x, y);

	_tile_fract_coords.x = pt.x & TILE_UNIT_MASK;
	_tile_fract_coords.y = pt.y & TILE_UNIT_MASK;

	if (pt.x != -1) return ClickTile(TileVirtXY(pt.x, pt.y));
	return true;
}

static void PlaceObject()
{
	Point pt;
	Window *w;

	pt = GetTileBelowCursor();
	if (pt.x == -1) return;

	if ((_thd.place_mode & HT_DRAG_MASK) == HT_POINT) {
		pt.x += TILE_SIZE / 2;
		pt.y += TILE_SIZE / 2;
	}

	_tile_fract_coords.x = pt.x & TILE_UNIT_MASK;
	_tile_fract_coords.y = pt.y & TILE_UNIT_MASK;

	w = _thd.GetCallbackWnd();
	if (w != nullptr) w->OnPlaceObject(pt, TileVirtXY(pt.x, pt.y));
}

bool HandleViewportDoubleClicked(Window *w, int x, int y)
{
	Viewport *vp = w->viewport;
	if (vp->zoom < ZOOM_LVL_DRAW_MAP) return false;

	switch (_settings_client.gui.action_when_viewport_map_is_dblclicked) {
		case 0: // Do nothing
			return false;
		case 1: // Zoom in main viewport
			while (vp->zoom != ZOOM_LVL_VIEWPORT)
				ZoomInOrOutToCursorWindow(true, w);
			return true;
		case 2: // Open an extra viewport
			ShowExtraViewportWindowForTileUnderCursor();
			return true;
		default:
			return false;
	}
}

HandleViewportClickedResult HandleViewportClicked(const Viewport *vp, int x, int y, bool double_click)
{
	/* No click in smallmap mode except for plan making and left-button scrolling. */
	if (vp->zoom >= ZOOM_LVL_DRAW_MAP && !(_thd.place_mode & HT_MAP)) return HVCR_SCROLL_ONLY;

	const Vehicle *v = CheckClickOnVehicle(vp, x, y);

	if (_thd.place_mode & HT_VEHICLE) {
		if (v != nullptr && VehicleClicked(v)) return HVCR_DENY;
	}

	/* Vehicle placement mode already handled above. */
	if ((_thd.place_mode & HT_DRAG_MASK) != HT_NONE) {
		if (_thd.place_mode & HT_POLY) {
			/* In polyline mode double-clicking on a single white line, finishes current polyline.
			 * If however the user double-clicks on a line that has a white and a blue section,
			 * both lines (white and blue) will be constructed consecutively. */
			static bool stop_snap_on_double_click = false;
			if (double_click && stop_snap_on_double_click) {
				SetRailSnapMode(RSM_NO_SNAP);
				HideMeasurementTooltips();
				return HVCR_DENY;
			}
			stop_snap_on_double_click = !(_thd.drawstyle & HT_LINE) || (_thd.dir2 == HT_DIR_END);
		}

		PlaceObject();
		return HVCR_DENY;
	}

	if (vp->zoom >= ZOOM_LVL_DRAW_MAP) return HVCR_SCROLL_ONLY;

	if (CheckClickOnViewportSign(vp, x, y)) return HVCR_DENY;
	bool result = CheckClickOnLandscape(vp, x, y);

	if (v != nullptr) {
		Debug(misc, 2, "Vehicle {} (index {}) at {}", v->unitnumber, v->index, fmt::ptr(v));
		if (IsCompanyBuildableVehicleType(v)) {
			v = v->First();
			WindowClass wc = _thd.GetCallbackWnd()->window_class;
			if (_ctrl_pressed && IsVehicleControlAllowed(v, _local_company)) {
				StartStopVehicle(v, true);
			} else if (wc != WC_CREATE_TEMPLATE && wc != WC_TEMPLATEGUI_MAIN) {
				ShowVehicleViewWindow(v);
			}
		}
		return HVCR_DENY;
	}
	return result ? HVCR_DENY : HVCR_ALLOW;
}

void RebuildViewportOverlay(Window *w, bool incremental)
{
	if (w->viewport->overlay != nullptr &&
			w->viewport->overlay->GetCompanyMask().Any() &&
			w->viewport->overlay->GetCargoMask() != 0) {
		w->viewport->overlay->RebuildCache(incremental);
		if (!incremental) w->SetDirty();
	}
}

/**
 * Scrolls the viewport in a window to a given location.
 * @param x       Desired x location of the map to scroll to (world coordinate).
 * @param y       Desired y location of the map to scroll to (world coordinate).
 * @param z       Desired z location of the map to scroll to (world coordinate). Use \c -1 to scroll to the height of the map at the \a x, \a y location.
 * @param w       %Window containing the viewport.
 * @param instant Jump to the location instead of slowly moving to it.
 * @return Destination of the viewport was changed (to activate other actions when the viewport is already at the desired position).
 */
bool ScrollWindowTo(int x, int y, int z, Window *w, bool instant)
{
	/* The slope cannot be acquired outside of the map, so make sure we are always within the map. */
	if (z == -1) {
		if ( x >= 0 && x <= (int)Map::SizeX() * (int)TILE_SIZE - 1
				&& y >= 0 && y <= (int)Map::SizeY() * (int)TILE_SIZE - 1) {
			z = GetSlopePixelZ(x, y);
		} else {
			z = TileHeightOutsideMap(x / (int)TILE_SIZE, y / (int)TILE_SIZE);
		}
	}

	Point pt = MapXYZToViewport(w->viewport, x, y, z);
	w->viewport->CancelFollow(*w);

	if (w->viewport->dest_scrollpos_x == pt.x && w->viewport->dest_scrollpos_y == pt.y) return false;

	if (instant) {
		w->viewport->scrollpos_x = pt.x;
		w->viewport->scrollpos_y = pt.y;
		RebuildViewportOverlay(w, true);
	}

	w->viewport->dest_scrollpos_x = pt.x;
	w->viewport->dest_scrollpos_y = pt.y;
	return true;
}

/**
 * Scrolls the viewport in a window to a given location.
 * @param tile    Desired tile to center on.
 * @param w       %Window containing the viewport.
 * @param instant Jump to the location instead of slowly moving to it.
 * @return Destination of the viewport was changed (to activate other actions when the viewport is already at the desired position).
 */
bool ScrollWindowToTile(TileIndex tile, Window *w, bool instant)
{
	return ScrollWindowTo(TileX(tile) * TILE_SIZE, TileY(tile) * TILE_SIZE, -1, w, instant);
}

/**
 * Scrolls the viewport of the main window to a given location.
 * @param tile    Desired tile to center on.
 * @param instant Jump to the location instead of slowly moving to it.
 * @return Destination of the viewport was changed (to activate other actions when the viewport is already at the desired position).
 */
bool ScrollMainWindowToTile(TileIndex tile, bool instant)
{
	return ScrollMainWindowTo(TileX(tile) * TILE_SIZE + TILE_SIZE / 2, TileY(tile) * TILE_SIZE + TILE_SIZE / 2, -1, instant);
}

/**
 * Set a tile to display a red error square.
 * @param tile Tile that should show the red error square.
 */
void SetRedErrorSquare(TileIndex tile)
{
	TileIndex old;

	old = _thd.redsq;
	_thd.redsq = tile;

	if (tile != old) {
		if (tile != INVALID_TILE) MarkTileDirtyByTile(tile, VMDF_NOT_MAP_MODE);
		if (old  != INVALID_TILE) MarkTileDirtyByTile(old, VMDF_NOT_MAP_MODE);
	}
}

/**
 * Highlight \a w by \a h tiles at the cursor.
 * @param w Width of the highlighted tiles rectangle.
 * @param h Height of the highlighted tiles rectangle.
 */
void SetTileSelectSize(int w, int h)
{
	_thd.new_size.x = w * TILE_SIZE;
	_thd.new_size.y = h * TILE_SIZE;
	_thd.new_outersize.x = 0;
	_thd.new_outersize.y = 0;
}

void SetTileSelectBigSize(int ox, int oy, int sx, int sy)
{
	_thd.new_offs.x = ox * TILE_SIZE;
	_thd.new_offs.y = oy * TILE_SIZE;
	_thd.new_outersize.x = sx * TILE_SIZE;
	_thd.new_outersize.y = sy * TILE_SIZE;
}

/** returns the best autorail highlight type from map coordinates */
static HighLightStyle GetAutorailHT(int x, int y)
{
	return HT_RAIL | _autorail_piece[x & TILE_UNIT_MASK][y & TILE_UNIT_MASK];
}

/**
 * Reset tile highlighting.
 */
void TileHighlightData::Reset()
{
	this->pos.x = 0;
	this->pos.y = 0;
	this->new_pos.x = 0;
	this->new_pos.y = 0;
}

/**
 * Is the user dragging a 'diagonal rectangle'?
 * @return User is dragging a rotated rectangle.
 */
bool TileHighlightData::IsDraggingDiagonal()
{
	return (this->place_mode & HT_DIAGONAL) != 0 && _ctrl_pressed && _left_button_down;
}

/**
 * Get the window that started the current highlighting.
 * @return The window that requested the current tile highlighting, or \c nullptr if not available.
 */
Window *TileHighlightData::GetCallbackWnd()
{
	if (this->window_token != WindowToken(0)) {
		return FindWindowByToken(this->window_token);
	}
	return FindWindowById(this->window_class, this->window_number);
}

static HighLightStyle CalcPolyrailDrawstyle(Point pt, bool dragging);

static inline void CalcNewPolylineOutersize()
{
	/* use the 'outersize' to mark the second (blue) part of a polyline selection */
	if (_thd.dir2 < HT_DIR_END) {
		/* get bounds of the second part */
		int outer_x1 = _thd.selstart2.x & ~TILE_UNIT_MASK;
		int outer_y1 = _thd.selstart2.y & ~TILE_UNIT_MASK;
		int outer_x2 = _thd.selend2.x & ~TILE_UNIT_MASK;
		int outer_y2 = _thd.selend2.y & ~TILE_UNIT_MASK;
		if (outer_x1 > outer_x2) Swap(outer_x1, outer_x2);
		if (outer_y1 > outer_y2) Swap(outer_y1, outer_y2);
		/* include the first part */
		outer_x1 = std::min<int>(outer_x1, _thd.new_pos.x);
		outer_y1 = std::min<int>(outer_y1, _thd.new_pos.y);
		outer_x2 = std::max<int>(outer_x2, _thd.new_pos.x + _thd.new_size.x - TILE_SIZE);
		outer_y2 = std::max<int>(outer_y2, _thd.new_pos.y + _thd.new_size.y - TILE_SIZE);
		/* write new values */
		_thd.new_offs.x = outer_x1 - _thd.new_pos.x;
		_thd.new_offs.y = outer_y1 - _thd.new_pos.y;
		_thd.new_outersize.x = outer_x2 - outer_x1 + TILE_SIZE - _thd.new_size.x;
		_thd.new_outersize.y = outer_y2 - outer_y1 + TILE_SIZE - _thd.new_size.y;
	} else {
		_thd.new_offs.x = 0;
		_thd.new_offs.y = 0;
		_thd.new_outersize.x = 0;
		_thd.new_outersize.y = 0;
	}
}

/**
 * Updates tile highlighting for all cases.
 * Uses _thd.selstart and _thd.selend and _thd.place_mode (set elsewhere) to determine _thd.pos and _thd.size
 * Also drawstyle is determined. Uses _thd.new.* as a buffer and calls SetSelectionTilesDirty() twice,
 * Once for the old and once for the new selection.
 * _thd is TileHighlightData, found in viewport.h
 */
void UpdateTileSelection()
{
	int x1;
	int y1;

	if (_thd.freeze) return;

	HighLightStyle new_drawstyle = HT_NONE;
	bool new_diagonal = false;

	if ((_thd.place_mode & HT_DRAG_MASK) == HT_SPECIAL) {
		x1 = _thd.selend.x;
		y1 = _thd.selend.y;
		if (x1 != -1) {
			int x2 = _thd.selstart.x & ~TILE_UNIT_MASK;
			int y2 = _thd.selstart.y & ~TILE_UNIT_MASK;
			x1 &= ~TILE_UNIT_MASK;
			y1 &= ~TILE_UNIT_MASK;

			if (_thd.IsDraggingDiagonal()) {
				new_diagonal = true;
			} else {
				if (x1 >= x2) Swap(x1, x2);
				if (y1 >= y2) Swap(y1, y2);
			}
			_thd.new_pos.x = x1;
			_thd.new_pos.y = y1;
			_thd.new_size.x = x2 - x1;
			_thd.new_size.y = y2 - y1;
			if (!new_diagonal) {
				_thd.new_size.x += TILE_SIZE;
				_thd.new_size.y += TILE_SIZE;
			}
			new_drawstyle = _thd.next_drawstyle;
		}
	} else if ((_thd.place_mode & HT_DRAG_MASK) != HT_NONE) {
		Point pt = GetTileBelowCursor();
		x1 = pt.x;
		y1 = pt.y;
		if (x1 != -1) {
			switch (_thd.place_mode & HT_DRAG_MASK) {
				case HT_RECT:
					new_drawstyle = HT_RECT;
					break;
				case HT_POINT:
					new_drawstyle = HT_POINT;
					x1 += TILE_SIZE / 2;
					y1 += TILE_SIZE / 2;
					break;
				case HT_RAIL:
				case HT_LINE:
					/* HT_POLY */
					if (_thd.place_mode & HT_POLY) {
						RailSnapMode snap_mode = GetRailSnapMode();
						if (snap_mode == RSM_NO_SNAP ||
								(snap_mode == RSM_SNAP_TO_TILE && GetRailSnapTile() == TileVirtXY(pt.x, pt.y))) {
							new_drawstyle = GetAutorailHT(pt.x, pt.y);
							_thd.new_offs.x = 0;
							_thd.new_offs.y = 0;
							_thd.new_outersize.x = 0;
							_thd.new_outersize.y = 0;
							_thd.dir2 = HT_DIR_END;
						} else {
							new_drawstyle = CalcPolyrailDrawstyle(pt, false);
							if (new_drawstyle != HT_NONE) {
								x1 = _thd.selstart.x & ~TILE_UNIT_MASK;
								y1 = _thd.selstart.y & ~TILE_UNIT_MASK;
								int x2 = _thd.selend.x & ~TILE_UNIT_MASK;
								int y2 = _thd.selend.y & ~TILE_UNIT_MASK;
								if (x1 > x2) Swap(x1, x2);
								if (y1 > y2) Swap(y1, y2);
								_thd.new_pos.x = x1;
								_thd.new_pos.y = y1;
								_thd.new_size.x = x2 - x1 + TILE_SIZE;
								_thd.new_size.y = y2 - y1 + TILE_SIZE;
							}
						}
						break;
					}
					/* HT_RAIL */
					if (_thd.place_mode & HT_RAIL) {
						/* Draw one highlighted tile in any direction */
						new_drawstyle = GetAutorailHT(pt.x, pt.y);
						break;
					}
					/* HT_LINE */
					switch (_thd.place_mode & HT_DIR_MASK) {
						case HT_DIR_X: new_drawstyle = HT_LINE | HT_DIR_X; break;
						case HT_DIR_Y: new_drawstyle = HT_LINE | HT_DIR_Y; break;

						case HT_DIR_HU:
						case HT_DIR_HL:
							new_drawstyle = (pt.x & TILE_UNIT_MASK) + (pt.y & TILE_UNIT_MASK) <= TILE_SIZE ? HT_LINE | HT_DIR_HU : HT_LINE | HT_DIR_HL;
							break;

						case HT_DIR_VL:
						case HT_DIR_VR:
							new_drawstyle = (pt.x & TILE_UNIT_MASK) > (pt.y & TILE_UNIT_MASK) ? HT_LINE | HT_DIR_VL : HT_LINE | HT_DIR_VR;
							break;

						default: NOT_REACHED();
					}
					_thd.selstart.x = x1 & ~TILE_UNIT_MASK;
					_thd.selstart.y = y1 & ~TILE_UNIT_MASK;
					_thd.selend.x = x1;
					_thd.selend.y = y1;
					break;
				default:
					NOT_REACHED();
			}
			_thd.new_pos.x = x1 & ~TILE_UNIT_MASK;
			_thd.new_pos.y = y1 & ~TILE_UNIT_MASK;
		}
	}

	if (new_drawstyle & HT_LINE) CalcNewPolylineOutersize();

	/* redraw selection */
	if (_thd.drawstyle != new_drawstyle ||
			_thd.pos.x != _thd.new_pos.x || _thd.pos.y != _thd.new_pos.y ||
			_thd.size.x != _thd.new_size.x || _thd.size.y != _thd.new_size.y ||
			_thd.offs.x != _thd.new_offs.x || _thd.offs.y != _thd.new_offs.y ||
			_thd.outersize.x != _thd.new_outersize.x ||
			_thd.outersize.y != _thd.new_outersize.y ||
			_thd.diagonal    != new_diagonal) {
		/* Clear the old tile selection? */
		if ((_thd.drawstyle & HT_DRAG_MASK) != HT_NONE) SetSelectionTilesDirty();

		_thd.drawstyle = new_drawstyle;
		_thd.pos = _thd.new_pos;
		_thd.size = _thd.new_size;
		_thd.offs = _thd.new_offs;
		_thd.outersize = _thd.new_outersize;
		_thd.diagonal = new_diagonal;
		_thd.dirty = 0xff;

		/* Draw the new tile selection? */
		if ((new_drawstyle & HT_DRAG_MASK) != HT_NONE) SetSelectionTilesDirty();
	}
}

/**
 * Displays the measurement tooltips when selecting multiple tiles
<<<<<<< HEAD
 * @param str String to be displayed
 * @param paramcount number of params to deal with
 * @param params (optional) up to 5 pieces of additional information that may be added to a tooltip
 * @param close_cond Condition for closing this tooltip.
 */
static inline void ShowMeasurementTooltips(StringID str, uint paramcount, TooltipCloseCondition close_cond = TCC_EXIT_VIEWPORT)
{
	if (!_settings_client.gui.measure_tooltip) return;
	GuiShowTooltips(_thd.GetCallbackWnd(), str, close_cond, paramcount);
=======
 * @param text String to be displayed
 */
static inline void ShowMeasurementTooltips(EncodedString &&text)
{
	if (!_settings_client.gui.measure_tooltip) return;
	GuiShowTooltips(_thd.GetCallbackWnd(), std::move(text), TCC_EXIT_VIEWPORT);
>>>>>>> 08e451e6
}

static void HideMeasurementTooltips()
{
	CloseWindowById(WC_TOOLTIPS, 0);
}

/** highlighting tiles while only going over them with the mouse */
void VpStartPlaceSizing(TileIndex tile, ViewportPlaceMethod method, ViewportDragDropSelectionProcess process)
{
	_thd.select_method = method;
	_thd.select_proc   = process;
	_thd.selend.x = TileX(tile) * TILE_SIZE;
	_thd.selstart.x = TileX(tile) * TILE_SIZE;
	_thd.selend.y = TileY(tile) * TILE_SIZE;
	_thd.selstart.y = TileY(tile) * TILE_SIZE;

	/* Needed so several things (road, autoroad, bridges, ...) are placed correctly.
	 * In effect, placement starts from the centre of a tile
	 */
	if (method == VPM_X_OR_Y || method == VPM_FIX_X || method == VPM_FIX_Y) {
		_thd.selend.x += TILE_SIZE / 2;
		_thd.selend.y += TILE_SIZE / 2;
		_thd.selstart.x += TILE_SIZE / 2;
		_thd.selstart.y += TILE_SIZE / 2;
	}

	HighLightStyle others = _thd.place_mode & ~(HT_DRAG_MASK | HT_DIR_MASK);
	if ((_thd.place_mode & HT_DRAG_MASK) == HT_RECT) {
		_thd.place_mode = HT_SPECIAL | others;
		_thd.next_drawstyle = HT_RECT | others;
	} else if (_thd.place_mode & (HT_RAIL | HT_LINE)) {
		_thd.place_mode = HT_SPECIAL | others;
		_thd.next_drawstyle = _thd.drawstyle | others;
		_current_snap_lock.x = -1;
		if ((_thd.place_mode & HT_POLY) != 0 && GetRailSnapMode() == RSM_NO_SNAP) {
			SetRailSnapMode(RSM_SNAP_TO_TILE);
			SetRailSnapTile(tile);
		}
	} else {
		_thd.place_mode = HT_SPECIAL | others;
		_thd.next_drawstyle = HT_POINT | others;
	}
	_special_mouse_mode = WSM_SIZING;
}

/** Drag over the map while holding the left mouse down. */
void VpStartDragging(ViewportDragDropSelectionProcess process)
{
	_thd.select_method = VPM_X_AND_Y;
	_thd.select_proc = process;
	_thd.selstart.x = 0;
	_thd.selstart.y = 0;
	_thd.next_drawstyle = HT_RECT;

	_special_mouse_mode = WSM_DRAGGING;
}

void VpSetPlaceSizingLimit(int limit)
{
	_thd.sizelimit = limit;
}

/**
 * Highlights all tiles between a set of two tiles. Used in dock and tunnel placement
 * @param from TileIndex of the first tile to highlight
 * @param to TileIndex of the last tile to highlight
 */
void VpSetPresizeRange(TileIndex from, TileIndex to)
{
	uint64_t distance = DistanceManhattan(from, to) + 1;

	_thd.selend.x = TileX(to) * TILE_SIZE;
	_thd.selend.y = TileY(to) * TILE_SIZE;
	_thd.selstart.x = TileX(from) * TILE_SIZE;
	_thd.selstart.y = TileY(from) * TILE_SIZE;
	_thd.next_drawstyle = HT_RECT;

	/* show measurement only if there is any length to speak of */
	if (distance > 1) {
		ShowMeasurementTooltips(GetEncodedString(STR_MEASURE_LENGTH, distance));
	} else {
		HideMeasurementTooltips();
	}
}

static void VpStartPreSizing()
{
	_thd.selend.x = -1;
	_special_mouse_mode = WSM_PRESIZE;
}

/**
 * returns information about the 2x1 piece to be build.
 * The lower bits (0-3) are the track type.
 */
static HighLightStyle Check2x1AutoRail(int mode)
{
	int fxpy = _tile_fract_coords.x + _tile_fract_coords.y;
	int sxpy = (_thd.selend.x & TILE_UNIT_MASK) + (_thd.selend.y & TILE_UNIT_MASK);
	int fxmy = _tile_fract_coords.x - _tile_fract_coords.y;
	int sxmy = (_thd.selend.x & TILE_UNIT_MASK) - (_thd.selend.y & TILE_UNIT_MASK);

	switch (mode) {
		default: NOT_REACHED();
		case 0: // end piece is lower right
			if (fxpy >= 20 && sxpy <= 12) return HT_DIR_HL;
			if (fxmy < -3 && sxmy > 3) return HT_DIR_VR;
			return HT_DIR_Y;

		case 1:
			if (fxmy > 3 && sxmy < -3) return HT_DIR_VL;
			if (fxpy <= 12 && sxpy >= 20) return HT_DIR_HU;
			return HT_DIR_Y;

		case 2:
			if (fxmy > 3 && sxmy < -3) return HT_DIR_VL;
			if (fxpy >= 20 && sxpy <= 12) return HT_DIR_HL;
			return HT_DIR_X;

		case 3:
			if (fxmy < -3 && sxmy > 3) return HT_DIR_VR;
			if (fxpy <= 12 && sxpy >= 20) return HT_DIR_HU;
			return HT_DIR_X;
	}
}

/**
 * Check if the direction of start and end tile should be swapped based on
 * the dragging-style. Default directions are:
 * in the case of a line (HT_RAIL, HT_LINE):  DIR_NE, DIR_NW, DIR_N, DIR_E
 * in the case of a rect (HT_RECT, HT_POINT): DIR_S, DIR_E
 * For example dragging a rectangle area from south to north should be swapped to
 * north-south (DIR_S) to obtain the same results with less code. This is what
 * the return value signifies.
 * @param style HighLightStyle dragging style
 * @param start_tile start tile of drag
 * @param end_tile end tile of drag
 * @return boolean value which when true means start/end should be swapped
 */
static bool SwapDirection(HighLightStyle style, TileIndex start_tile, TileIndex end_tile)
{
	uint start_x = TileX(start_tile);
	uint start_y = TileY(start_tile);
	uint end_x = TileX(end_tile);
	uint end_y = TileY(end_tile);

	switch (style & HT_DRAG_MASK) {
		case HT_RAIL:
		case HT_LINE: return (end_x > start_x || (end_x == start_x && end_y > start_y));

		case HT_RECT:
		case HT_POINT: return (end_x != start_x && end_y < start_y);
		default: NOT_REACHED();
	}

	return false;
}

/**
 * Calculates height difference between one tile and another.
 * Multiplies the result to suit the standard given by #TILE_HEIGHT_STEP.
 *
 * To correctly get the height difference we need the direction we are dragging
 * in, as well as with what kind of tool we are dragging. For example a horizontal
 * autorail tool that starts in bottom and ends at the top of a tile will need the
 * maximum of SW, S and SE, N corners respectively. This is handled by the lookup table below
 * See #_tileoffs_by_dir in map.cpp for the direction enums if you can't figure out the values yourself.
 * @param style      Highlighting style of the drag. This includes direction and style (autorail, rect, etc.)
 * @param distance   Number of tiles dragged, important for horizontal/vertical drags, ignored for others.
 * @param start_tile Start tile of the drag operation.
 * @param end_tile   End tile of the drag operation.
 * @return Height difference between two tiles. The tile measurement tool utilizes this value in its tooltip.
 */
static int CalcHeightdiff(HighLightStyle style, uint distance, TileIndex start_tile, TileIndex end_tile)
{
	bool swap = SwapDirection(style, start_tile, end_tile);
	uint h0, h1; // Start height and end height.

	if (start_tile == end_tile) return 0;
	if (swap) Swap(start_tile, end_tile);

	switch (style & HT_DRAG_MASK) {
		case HT_RECT:
			/* In the case of an area we can determine whether we were dragging south or
			 * east by checking the X-coordinates of the tiles */
			if (TileX(end_tile) > TileX(start_tile)) {
				/* Dragging south does not need to change the start tile. */
				end_tile = TileAddByDir(end_tile, DIR_S);
			} else {
				/* Dragging east. */
				start_tile = TileAddByDir(start_tile, DIR_SW);
				end_tile = TileAddByDir(end_tile, DIR_SE);
			}
			[[fallthrough]];

		case HT_POINT:
			h0 = TileHeight(start_tile);
			h1 = TileHeight(end_tile);
			break;
		default: { // All other types, this is mostly only line/autorail
			static const HighLightStyle flip_style_direction[] = {
				HT_DIR_X, HT_DIR_Y, HT_DIR_HL, HT_DIR_HU, HT_DIR_VR, HT_DIR_VL
			};
			static const std::pair<TileIndexDiffC, TileIndexDiffC> start_heightdiff_line_by_dir[] = {
				{ {1, 0}, {1, 1} }, // HT_DIR_X
				{ {0, 1}, {1, 1} }, // HT_DIR_Y
				{ {1, 0}, {0, 0} }, // HT_DIR_HU
				{ {1, 0}, {1, 1} }, // HT_DIR_HL
				{ {1, 0}, {1, 1} }, // HT_DIR_VL
				{ {0, 1}, {1, 1} }, // HT_DIR_VR
			};
			static const std::pair<TileIndexDiffC, TileIndexDiffC> end_heightdiff_line_by_dir[] = {
				{ {0, 1}, {0, 0} }, // HT_DIR_X
				{ {1, 0}, {0, 0} }, // HT_DIR_Y
				{ {0, 1}, {0, 0} }, // HT_DIR_HU
				{ {1, 1}, {0, 1} }, // HT_DIR_HL
				{ {1, 0}, {0, 0} }, // HT_DIR_VL
				{ {0, 0}, {0, 1} }, // HT_DIR_VR
			};
			static_assert(std::size(start_heightdiff_line_by_dir) == HT_DIR_END);
			static_assert(std::size(end_heightdiff_line_by_dir) == HT_DIR_END);

			distance %= 2; // we're only interested if the distance is even or uneven
			style &= HT_DIR_MASK;
			dbg_assert(style < HT_DIR_END);

			/* To handle autorail, we do some magic to be able to use a lookup table.
			 * Firstly if we drag the other way around, we switch start&end, and if needed
			 * also flip the drag-position. Eg if it was on the left, and the distance is even
			 * that means the end, which is now the start is on the right */
			if (swap && distance == 0) style = flip_style_direction[style];

			/* Lambda to help calculating the height at one side of the line. */
			auto get_height = [](auto &tile, auto &heightdiffs) {
				return std::max(
					TileHeight(TileAdd(tile, ToTileIndexDiff(heightdiffs.first))),
					TileHeight(TileAdd(tile, ToTileIndexDiff(heightdiffs.second))));
			};

			/* Use lookup table for start-tile based on HighLightStyle direction */
			h0 = get_height(start_tile, start_heightdiff_line_by_dir[style]);

			/* Use lookup table for end-tile based on HighLightStyle direction
			 * flip around side (lower/upper, left/right) based on distance */
			if (distance == 0) style = flip_style_direction[style];
			h1 = get_height(end_tile, end_heightdiff_line_by_dir[style]);
			break;
		}
	}

	if (swap) Swap(h0, h1);
	return (int)(h1 - h0) * TILE_HEIGHT_STEP;
}

<<<<<<< HEAD
static void ShowLengthMeasurement(HighLightStyle style, TileIndex start_tile, TileIndex end_tile, TooltipCloseCondition close_cond = TCC_EXIT_VIEWPORT, bool show_single_tile_length = false)
{
	static const StringID measure_strings_length[] = {STR_NULL, STR_MEASURE_LENGTH, STR_MEASURE_LENGTH_HEIGHTDIFF};

	if (_settings_client.gui.measure_tooltip) {
		uint distance = DistanceManhattan(start_tile, end_tile) + 1;
		uint index = 0;

		if (show_single_tile_length || distance != 1) {
			int heightdiff = CalcHeightdiff(style, distance, start_tile, end_tile);
			/* If we are showing a tooltip for horizontal or vertical drags,
			 * 2 tiles have a length of 1. To bias towards the ceiling we add
			 * one before division. It feels more natural to count 3 lengths as 2 */
			if ((style & HT_DIR_MASK) != HT_DIR_X && (style & HT_DIR_MASK) != HT_DIR_Y) {
				distance = CeilDiv(distance, 2);
			}

			SetDParam(index++, distance);
			if (heightdiff != 0) SetDParam(index++, heightdiff);
		}

		ShowMeasurementTooltips(measure_strings_length[index], index, close_cond);
	}
}

=======
>>>>>>> 08e451e6
/**
 * Check for underflowing the map.
 * @param test  the variable to test for underflowing
 * @param other the other variable to update to keep the line
 * @param mult  the constant to multiply the difference by for \c other
 */
static void CheckUnderflow(int &test, int &other, int mult)
{
	if (test >= 0) return;

	other += mult * test;
	test = 0;
}

/**
 * Check for overflowing the map.
 * @param test  the variable to test for overflowing
 * @param other the other variable to update to keep the line
 * @param max   the maximum value for the \c test variable
 * @param mult  the constant to multiply the difference by for \c other
 */
static void CheckOverflow(int &test, int &other, int max, int mult)
{
	if (test <= max) return;

	other += mult * (test - max);
	test = max;
}

[[maybe_unused]] static const uint X_DIRS = (1 << DIR_NE) | (1 << DIR_SW);
[[maybe_unused]] static const uint Y_DIRS = (1 << DIR_SE) | (1 << DIR_NW);
static const uint HORZ_DIRS = (1 << DIR_W) | (1 << DIR_E);
//static const uint VERT_DIRS = (1 << DIR_N) | (1 << DIR_S);

Trackdir PointDirToTrackdir(const Point &pt, Direction dir)
{
	Trackdir ret;

	if (IsDiagonalDirection(dir)) {
		ret = DiagDirToDiagTrackdir(DirToDiagDir(dir));
	} else {
		int x = pt.x & TILE_UNIT_MASK;
		int y = pt.y & TILE_UNIT_MASK;
		int ns = x + y;
		int we = y - x;
		if (HasBit(HORZ_DIRS, dir)) {
			ret = TrackDirectionToTrackdir(ns < (int)TILE_SIZE ? TRACK_UPPER : TRACK_LOWER, dir);
		} else {
			ret = TrackDirectionToTrackdir(we < 0 ? TRACK_LEFT : TRACK_RIGHT, dir);
		}
	}

	return ret;
}

static bool FindPolyline(const Point &pt, const LineSnapPoint &start, PolylineInfo *ret)
{
	/* relative coordinates of the mouse point (offset against the snap point) */
	int x = pt.x - start.x;
	int y = pt.y - start.y;
	int we = y - x;
	int ns = x + y;

	/* in-tile alignment of the snap point (there are two variants: [0, 8] or [8, 0]) */
	uint align_x = start.x & TILE_UNIT_MASK;
	uint align_y = start.y & TILE_UNIT_MASK;
	assert((align_x == TILE_SIZE / 2 && align_y == 0 && !(start.dirs & X_DIRS)) || (align_x == 0 && align_y == TILE_SIZE / 2 && !(start.dirs & Y_DIRS)));

	/* absolute distance between points (in tiles) */
	uint d_x = abs(RoundDivSU(x < 0 ? x - align_y : x + align_y, TILE_SIZE));
	uint d_y = abs(RoundDivSU(y < 0 ? y - align_x : y + align_x, TILE_SIZE));
	uint d_ns = abs(RoundDivSU(ns, TILE_SIZE));
	uint d_we = abs(RoundDivSU(we, TILE_SIZE));

	/* Find on which quadrant is the mouse point (reltively to the snap point).
	 * Numeration (clockwise like in Direction):
	 * ortho            diag
	 *   \   2   /       2 | 3
	 *     \   /         --+---> [we]
	 *  1    X    3      1 | 0
	 *     /   \           v
	 *  [x]  0  [y]       [ns]          */
	uint ortho_quadrant = 2 * (x < 0) + ((x < 0) != (y < 0)); // implicit cast: false/true --> 0/1
	uint diag_quadrant = 2 * (ns < 0) + ((ns < 0) != (we < 0));

	/* direction from the snap point to the mouse point */
	Direction ortho_line_dir = ChangeDir(DIR_S, (DirDiff)(2 * ortho_quadrant)); // DIR_S is the middle of the ortho quadrant no. 0
	Direction diag_line_dir = ChangeDir(DIR_SE, (DirDiff)(2 * diag_quadrant));  // DIR_SE is the middle of the diag quadrant no. 0
	if (!HasBit(start.dirs, ortho_line_dir) && !HasBit(start.dirs, diag_line_dir)) return false;

	/* length of both segments of auto line (choosing orthogonal direction first) */
	uint ortho_len = 0, ortho_len2 = 0;
	if (HasBit(start.dirs, ortho_line_dir)) {
		bool is_len_even = (align_x != 0) ? d_x >= d_y : d_x <= d_y;
		ortho_len = 2 * std::min(d_x, d_y) - (int)is_len_even;
		assert((int)ortho_len >= 0);
		if (d_ns == 0 || d_we == 0) { // just single segment?
			ortho_len++;
		} else {
			ortho_len2 = abs((int)d_x - (int)d_y) + (int)is_len_even;
		}
	}

	/* length of both segments of auto line (choosing diagonal direction first) */
	uint diag_len = 0, diag_len2 = 0;
	if (HasBit(start.dirs, diag_line_dir)) {
		if (d_x == 0 || d_y == 0) { // just single segment?
			diag_len = d_x + d_y;
		} else {
			diag_len = std::min(d_ns, d_we);
			diag_len2 = d_x + d_y - diag_len;
		}
	}

	/* choose the best variant */
	if (ortho_len != 0 && diag_len != 0) {
		/* in the first place, choose this line whose first segment ends up closer
		 * to the mouse point (thus the second segment is shorter) */
		int cmp = ortho_len2 - diag_len2;
		/* if equeal, choose the shorter line */
		if (cmp == 0) cmp = ortho_len - diag_len;
		/* finally look at small "units" and choose the line which is closer to the mouse point */
		if (cmp == 0) cmp = std::min(abs(we), abs(ns)) - std::min(abs(x), abs(y));
		/* based on comparison, disable one of variants */
		if (cmp > 0) {
			ortho_len = 0;
		} else {
			diag_len = 0;
		}
	}

	/* store results */
	if (ortho_len != 0) {
		ret->first_dir = ortho_line_dir;
		ret->first_len = ortho_len;
		ret->second_dir = (ortho_len2 != 0) ? diag_line_dir : INVALID_DIR;
		ret->second_len = ortho_len2;
	} else if (diag_len != 0) {
		ret->first_dir = diag_line_dir;
		ret->first_len = diag_len;
		ret->second_dir = (diag_len2 != 0) ? ortho_line_dir : INVALID_DIR;
		ret->second_len = diag_len2;
	} else {
		return false;
	}

	ret->start = start;
	return true;
}

/**
 * Calculate squared euclidean distance between two points.
 * @param a the first point
 * @param b the second point
 * @return |b - a| ^ 2
 */
static inline uint SqrDist(const Point &a, const Point &b)
{
	return (b.x - a.x) * (b.x - a.x) + (b.y - a.y) * (b.y - a.y);
}

static LineSnapPoint *FindBestPolyline(const Point &pt, LineSnapPoint *snap_points, uint num_points, PolylineInfo *ret)
{
	/* Find the best polyline (a pair of two lines - the white one and the blue
	 * one) led from any of saved snap points to the mouse cursor. */

	LineSnapPoint *best_snap_point = nullptr; // the best polyline we found so far is led from this snap point

	for (int i = 0; i < (int)num_points; i++) {
		/* try to fit a polyline */
		PolylineInfo polyline;
		if (!FindPolyline(pt, snap_points[i], &polyline)) continue; // skip non-matching snap points
		/* check whether we've found a better polyline */
		if (best_snap_point != nullptr) {
			/* firstly choose shorter polyline (the one with smaller amount of
			 * track pieces composing both the white and the blue line) */
			uint cur_len = polyline.first_len + polyline.second_len;
			uint best_len = ret->first_len + ret->second_len;
			if (cur_len > best_len) continue;
			/* secondly choose that polyline which has longer first (white) line */
			if (cur_len == best_len && polyline.first_len < ret->first_len) continue;
			/* finally check euclidean distance to snap points and choose the
			 * one which is closer */
			if (cur_len == best_len && polyline.first_len == ret->first_len && SqrDist(pt, snap_points[i]) >= SqrDist(pt, *best_snap_point)) continue;
		}
		/* save the found polyline */
		*ret = polyline;
		best_snap_point = &snap_points[i];
	}

	return best_snap_point;
}

/** while dragging */
static void CalcRaildirsDrawstyle(int x, int y, int method)
{
	HighLightStyle b;

	int dx = _thd.selstart.x - (_thd.selend.x & ~TILE_UNIT_MASK);
	int dy = _thd.selstart.y - (_thd.selend.y & ~TILE_UNIT_MASK);
	uint w = abs(dx) + TILE_SIZE;
	uint h = abs(dy) + TILE_SIZE;

	if (method & ~(VPM_RAILDIRS | VPM_SIGNALDIRS)) {
		/* We 'force' a selection direction; first four rail buttons. */
		method &= ~(VPM_RAILDIRS | VPM_SIGNALDIRS);
		int raw_dx = _thd.selstart.x - _thd.selend.x;
		int raw_dy = _thd.selstart.y - _thd.selend.y;
		switch (method) {
			case VPM_FIX_X:
				b = HT_LINE | HT_DIR_Y;
				x = _thd.selstart.x;
				break;

			case VPM_FIX_Y:
				b = HT_LINE | HT_DIR_X;
				y = _thd.selstart.y;
				break;

			case VPM_FIX_HORIZONTAL:
				if (dx == -dy) {
					/* We are on a straight horizontal line. Determine the 'rail'
					 * to build based the sub tile location. */
					b = (x & TILE_UNIT_MASK) + (y & TILE_UNIT_MASK) >= TILE_SIZE ? HT_LINE | HT_DIR_HL : HT_LINE | HT_DIR_HU;
				} else {
					/* We are not on a straight line. Determine the rail to build
					 * based on whether we are above or below it. */
					b = dx + dy >= (int)TILE_SIZE ? HT_LINE | HT_DIR_HU : HT_LINE | HT_DIR_HL;

					/* Calculate where a horizontal line through the start point and
					 * a vertical line from the selected end point intersect and
					 * use that point as the end point. */
					int offset = (raw_dx - raw_dy) / 2;
					x = _thd.selstart.x - (offset & ~TILE_UNIT_MASK);
					y = _thd.selstart.y + (offset & ~TILE_UNIT_MASK);

					/* 'Build' the last half rail tile if needed */
					if ((offset & TILE_UNIT_MASK) > (TILE_SIZE / 2)) {
						if (dx + dy >= (int)TILE_SIZE) {
							x += (dx + dy < 0) ? (int)TILE_SIZE : -(int)TILE_SIZE;
						} else {
							y += (dx + dy < 0) ? (int)TILE_SIZE : -(int)TILE_SIZE;
						}
					}

					/* Make sure we do not overflow the map! */
					CheckUnderflow(x, y, 1);
					CheckUnderflow(y, x, 1);
					CheckOverflow(x, y, (Map::MaxX() - 1) * TILE_SIZE, 1);
					CheckOverflow(y, x, (Map::MaxY() - 1) * TILE_SIZE, 1);
					assert(x >= 0 && y >= 0 && x <= (int)(Map::MaxX() * TILE_SIZE) && y <= (int)(Map::MaxY() * TILE_SIZE));
				}
				break;

			case VPM_FIX_VERTICAL:
				if (dx == dy) {
					/* We are on a straight vertical line. Determine the 'rail'
					 * to build based the sub tile location. */
					b = (x & TILE_UNIT_MASK) > (y & TILE_UNIT_MASK) ? HT_LINE | HT_DIR_VL : HT_LINE | HT_DIR_VR;
				} else {
					/* We are not on a straight line. Determine the rail to build
					 * based on whether we are left or right from it. */
					b = dx < dy ? HT_LINE | HT_DIR_VL : HT_LINE | HT_DIR_VR;

					/* Calculate where a vertical line through the start point and
					 * a horizontal line from the selected end point intersect and
					 * use that point as the end point. */
					int offset = (raw_dx + raw_dy + (int)TILE_SIZE) / 2;
					x = _thd.selstart.x - (offset & ~TILE_UNIT_MASK);
					y = _thd.selstart.y - (offset & ~TILE_UNIT_MASK);

					/* 'Build' the last half rail tile if needed */
					if ((offset & TILE_UNIT_MASK) > (TILE_SIZE / 2)) {
						if (dx - dy < 0) {
							y += (dx > dy) ? (int)TILE_SIZE : -(int)TILE_SIZE;
						} else {
							x += (dx < dy) ? (int)TILE_SIZE : -(int)TILE_SIZE;
						}
					}

					/* Make sure we do not overflow the map! */
					CheckUnderflow(x, y, -1);
					CheckUnderflow(y, x, -1);
					CheckOverflow(x, y, (Map::MaxX() - 1) * TILE_SIZE, -1);
					CheckOverflow(y, x, (Map::MaxY() - 1) * TILE_SIZE, -1);
					assert(x >= 0 && y >= 0 && x <= (int)(Map::MaxX() * TILE_SIZE) && y <= (int)(Map::MaxY() * TILE_SIZE));
				}
				break;

			default:
				NOT_REACHED();
		}
	} else if (TileVirtXY(_thd.selstart.x, _thd.selstart.y) == TileVirtXY(x, y)) { // check if we're only within one tile
		if (method & VPM_RAILDIRS) {
			b = GetAutorailHT(x, y);
		} else { // rect for autosignals on one tile
			b = HT_RECT;
		}
	} else if (h == TILE_SIZE) { // Is this in X direction?
		if (dx == (int)TILE_SIZE) { // 2x1 special handling
			b = (Check2x1AutoRail(3)) | HT_LINE;
		} else if (dx == -(int)TILE_SIZE) {
			b = (Check2x1AutoRail(2)) | HT_LINE;
		} else {
			b = HT_LINE | HT_DIR_X;
		}
		y = _thd.selstart.y;
	} else if (w == TILE_SIZE) { // Or Y direction?
		if (dy == (int)TILE_SIZE) { // 2x1 special handling
			b = (Check2x1AutoRail(1)) | HT_LINE;
		} else if (dy == -(int)TILE_SIZE) { // 2x1 other direction
			b = (Check2x1AutoRail(0)) | HT_LINE;
		} else {
			b = HT_LINE | HT_DIR_Y;
		}
		x = _thd.selstart.x;
	} else if (w > h * 2) { // still count as x dir?
		b = HT_LINE | HT_DIR_X;
		y = _thd.selstart.y;
	} else if (h > w * 2) { // still count as y dir?
		b = HT_LINE | HT_DIR_Y;
		x = _thd.selstart.x;
	} else { // complicated direction
		int d = w - h;
		_thd.selend.x = _thd.selend.x & ~TILE_UNIT_MASK;
		_thd.selend.y = _thd.selend.y & ~TILE_UNIT_MASK;

		/* four cases. */
		if (x > _thd.selstart.x) {
			if (y > _thd.selstart.y) {
				/* south */
				if (d == 0) {
					b = (x & TILE_UNIT_MASK) > (y & TILE_UNIT_MASK) ? HT_LINE | HT_DIR_VL : HT_LINE | HT_DIR_VR;
				} else if (d >= 0) {
					x = _thd.selstart.x + h;
					b = HT_LINE | HT_DIR_VL;
				} else {
					y = _thd.selstart.y + w;
					b = HT_LINE | HT_DIR_VR;
				}
			} else {
				/* west */
				if (d == 0) {
					b = (x & TILE_UNIT_MASK) + (y & TILE_UNIT_MASK) >= TILE_SIZE ? HT_LINE | HT_DIR_HL : HT_LINE | HT_DIR_HU;
				} else if (d >= 0) {
					x = _thd.selstart.x + h;
					b = HT_LINE | HT_DIR_HL;
				} else {
					y = _thd.selstart.y - w;
					b = HT_LINE | HT_DIR_HU;
				}
			}
		} else {
			if (y > _thd.selstart.y) {
				/* east */
				if (d == 0) {
					b = (x & TILE_UNIT_MASK) + (y & TILE_UNIT_MASK) >= TILE_SIZE ? HT_LINE | HT_DIR_HL : HT_LINE | HT_DIR_HU;
				} else if (d >= 0) {
					x = _thd.selstart.x - h;
					b = HT_LINE | HT_DIR_HU;
				} else {
					y = _thd.selstart.y + w;
					b = HT_LINE | HT_DIR_HL;
				}
			} else {
				/* north */
				if (d == 0) {
					b = (x & TILE_UNIT_MASK) > (y & TILE_UNIT_MASK) ? HT_LINE | HT_DIR_VL : HT_LINE | HT_DIR_VR;
				} else if (d >= 0) {
					x = _thd.selstart.x - h;
					b = HT_LINE | HT_DIR_VR;
				} else {
					y = _thd.selstart.y - w;
					b = HT_LINE | HT_DIR_VL;
				}
			}
		}
	}

<<<<<<< HEAD
	_thd.selend.x = x;
	_thd.selend.y = y;
	_thd.dir2 = HT_DIR_END;
	_thd.next_drawstyle = b;

	ShowLengthMeasurement(b, TileVirtXY(_thd.selstart.x, _thd.selstart.y), TileVirtXY(_thd.selend.x, _thd.selend.y));
}

static HighLightStyle CalcPolyrailDrawstyle(Point pt, bool dragging)
{
	RailSnapMode snap_mode = GetRailSnapMode();

	/* are we only within one tile? */
	if (snap_mode == RSM_SNAP_TO_TILE && GetRailSnapTile() == TileVirtXY(pt.x, pt.y)) {
		_thd.selend.x = pt.x;
		_thd.selend.y = pt.y;
		HideMeasurementTooltips();
		return GetAutorailHT(pt.x, pt.y);
=======
	if (_settings_client.gui.measure_tooltip) {
		TileIndex t0 = TileVirtXY(_thd.selstart.x, _thd.selstart.y);
		TileIndex t1 = TileVirtXY(x, y);
		uint distance = DistanceManhattan(t0, t1) + 1;

		if (distance == 1) {
			HideMeasurementTooltips();
		} else {
			int heightdiff = CalcHeightdiff(b, distance, t0, t1);
			/* If we are showing a tooltip for horizontal or vertical drags,
			 * 2 tiles have a length of 1. To bias towards the ceiling we add
			 * one before division. It feels more natural to count 3 lengths as 2 */
			if ((b & HT_DIR_MASK) != HT_DIR_X && (b & HT_DIR_MASK) != HT_DIR_Y) {
				distance = CeilDiv(distance, 2);
			}

			if (heightdiff == 0) {
				ShowMeasurementTooltips(GetEncodedString(STR_MEASURE_LENGTH, distance));
			} else {
				ShowMeasurementTooltips(GetEncodedString(STR_MEASURE_LENGTH_HEIGHTDIFF, distance, heightdiff));
			}
		}
>>>>>>> 08e451e6
	}

	/* find the best track */
	PolylineInfo line;

	bool lock_snapping = dragging && snap_mode == RSM_SNAP_TO_RAIL;
	if (!lock_snapping) _current_snap_lock.x = -1;

	const LineSnapPoint *snap_point;
	if (_current_snap_lock.x != -1) {
		snap_point = FindBestPolyline(pt, &_current_snap_lock, 1, &line);
	} else if (snap_mode == RSM_SNAP_TO_TILE) {
		snap_point = FindBestPolyline(pt, _tile_snap_points.data(), (uint)_tile_snap_points.size(), &line);
	} else {
		assert(snap_mode == RSM_SNAP_TO_RAIL);
		snap_point = FindBestPolyline(pt, _rail_snap_points.data(), (uint)_rail_snap_points.size(), &line);
	}

	if (snap_point == nullptr) {
		HideMeasurementTooltips();
		return HT_NONE; // no match
	}

	if (lock_snapping && _current_snap_lock.x == -1) {
		/* lock down the snap point */
		_current_snap_lock = *snap_point;
		_current_snap_lock.dirs &= (1 << line.first_dir) | (1 << ReverseDir(line.first_dir));
	}

	TileIndexDiffC first_dir = TileIndexDiffCByDir(line.first_dir);
	_thd.selstart.x  = line.start.x;
	_thd.selstart.y  = line.start.y;
	_thd.selend.x    = _thd.selstart.x + line.first_len * first_dir.x * (IsDiagonalDirection(line.first_dir) ? TILE_SIZE : TILE_SIZE / 2);
	_thd.selend.y    = _thd.selstart.y + line.first_len * first_dir.y * (IsDiagonalDirection(line.first_dir) ? TILE_SIZE : TILE_SIZE / 2);
	_thd.selstart2.x = _thd.selend.x;
	_thd.selstart2.y = _thd.selend.y;
	_thd.selstart.x  += first_dir.x;
	_thd.selstart.y  += first_dir.y;
	_thd.selend.x    -= first_dir.x;
	_thd.selend.y    -= first_dir.y;
	Trackdir seldir = PointDirToTrackdir(_thd.selstart, line.first_dir);
	_thd.selstart.x  &= ~TILE_UNIT_MASK;
	_thd.selstart.y  &= ~TILE_UNIT_MASK;

	if (line.second_len != 0) {
		TileIndexDiffC second_dir = TileIndexDiffCByDir(line.second_dir);
		_thd.selend2.x   = _thd.selstart2.x + line.second_len * second_dir.x * (IsDiagonalDirection(line.second_dir) ? TILE_SIZE : TILE_SIZE / 2);
		_thd.selend2.y   = _thd.selstart2.y + line.second_len * second_dir.y * (IsDiagonalDirection(line.second_dir) ? TILE_SIZE : TILE_SIZE / 2);
		_thd.selstart2.x += second_dir.x;
		_thd.selstart2.y += second_dir.y;
		_thd.selend2.x   -= second_dir.x;
		_thd.selend2.y   -= second_dir.y;
		Trackdir seldir2 = PointDirToTrackdir(_thd.selstart2, line.second_dir);
		_thd.selstart2.x &= ~TILE_UNIT_MASK;
		_thd.selstart2.y &= ~TILE_UNIT_MASK;
		_thd.dir2 = (HighLightStyle)TrackdirToTrack(seldir2);
	} else {
		_thd.dir2 = HT_DIR_END;
	}

	HighLightStyle ret = HT_LINE | (HighLightStyle)TrackdirToTrack(seldir);
	ShowLengthMeasurement(ret, TileVirtXY(_thd.selstart.x, _thd.selstart.y), TileVirtXY(_thd.selend.x, _thd.selend.y), TCC_EXIT_VIEWPORT, true);
	return ret;
}

/**
 * Selects tiles while dragging
 * @param x X coordinate of end of selection
 * @param y Y coordinate of end of selection
 * @param method modifies the way tiles are selected. Possible
 * methods are VPM_* in viewport.h
 */
void VpSelectTilesWithMethod(int x, int y, ViewportPlaceMethod method)
{
	int sx, sy;
	HighLightStyle style;

	if (x == -1) {
		_thd.selend.x = -1;
		return;
	}

	if ((_thd.place_mode & HT_POLY) && GetRailSnapMode() != RSM_NO_SNAP) {
		Point pt = { x, y };
		_thd.next_drawstyle = CalcPolyrailDrawstyle(pt, true);
		return;
	}

	/* Special handling of drag in any (8-way) direction */
	if (method & (VPM_RAILDIRS | VPM_SIGNALDIRS)) {
		_thd.selend.x = x;
		_thd.selend.y = y;
		CalcRaildirsDrawstyle(x, y, method);
		return;
	}

	/* Needed so level-land is placed correctly */
	if ((_thd.next_drawstyle & HT_DRAG_MASK) == HT_POINT) {
		x += TILE_SIZE / 2;
		y += TILE_SIZE / 2;
	}

	sx = _thd.selstart.x;
	sy = _thd.selstart.y;

	int limit = 0;

	switch (method) {
		case VPM_X_OR_Y: // drag in X or Y direction
			if (abs(sy - y) < abs(sx - x)) {
				y = sy;
				style = HT_DIR_X;
			} else {
				x = sx;
				style = HT_DIR_Y;
			}
			goto calc_heightdiff_single_direction;

		case VPM_X_LIMITED: // Drag in X direction (limited size).
			limit = (_thd.sizelimit - 1) * TILE_SIZE;
			[[fallthrough]];

		case VPM_FIX_X: // drag in Y direction
			x = sx;
			style = HT_DIR_Y;
			goto calc_heightdiff_single_direction;

		case VPM_Y_LIMITED: // Drag in Y direction (limited size).
			limit = (_thd.sizelimit - 1) * TILE_SIZE;
			[[fallthrough]];

		case VPM_FIX_Y: // drag in X direction
			y = sy;
			style = HT_DIR_X;

calc_heightdiff_single_direction:;
			if (limit > 0) {
				x = sx + Clamp(x - sx, -limit, limit);
				y = sy + Clamp(y - sy, -limit, limit);
			}
<<<<<<< HEAD
			/* With current code passing a HT_LINE style to calculate the height
			 * difference is enough. However if/when a point-tool is created
			 * with this method, function should be called with new_style (below)
			 * instead of HT_LINE | style case HT_POINT is handled specially
			 * new_style := (_thd.next_drawstyle & HT_RECT) ? HT_LINE | style : _thd.next_drawstyle; */
			ShowLengthMeasurement(HT_LINE | style, TileVirtXY(sx, sy), TileVirtXY(x, y));
			break;

		case VPM_A_B_LINE: { // drag an A to B line
			TileIndex t0 = TileVirtXY(sx, sy);
			TileIndex t1 = TileVirtXY(x, y);
			uint dx = Delta(TileX(t0), TileX(t1)) + 1;
			uint dy = Delta(TileY(t0), TileY(t1)) + 1;

			/* If dragging an area (eg dynamite tool) and it is actually a single
			 * row/column, change the type to 'line' to get proper calculation for height */
			style = (HighLightStyle)_thd.next_drawstyle;
			if (style & HT_RECT) {
				if (dx == 1) {
					style = HT_LINE | HT_DIR_Y;
				} else if (dy == 1) {
					style = HT_LINE | HT_DIR_X;
				}
			}

			int heightdiff = 0;

			if (dx != 1 || dy != 1) {
				heightdiff = CalcHeightdiff(style, 0, t0, t1);
				SetDParam(0, DistanceManhattan(t0, t1));
				SetDParam(1, IntSqrt64(DistanceSquare64(t0, t1))); // Avoid overflow in DistanceSquare
			} else {
				SetDParam(0, 0);
				SetDParam(1, 0);
=======
			if (_settings_client.gui.measure_tooltip) {
				TileIndex t0 = TileVirtXY(sx, sy);
				TileIndex t1 = TileVirtXY(x, y);
				uint distance = DistanceManhattan(t0, t1) + 1;

				if (distance == 1) {
					HideMeasurementTooltips();
				} else {
					/* With current code passing a HT_LINE style to calculate the height
					 * difference is enough. However if/when a point-tool is created
					 * with this method, function should be called with new_style (below)
					 * instead of HT_LINE | style case HT_POINT is handled specially
					 * new_style := (_thd.next_drawstyle & HT_RECT) ? HT_LINE | style : _thd.next_drawstyle; */
					int heightdiff = CalcHeightdiff(HT_LINE | style, 0, t0, t1);

					if (heightdiff == 0) {
						ShowMeasurementTooltips(GetEncodedString(STR_MEASURE_LENGTH, distance));
					} else {
						ShowMeasurementTooltips(GetEncodedString(STR_MEASURE_LENGTH_HEIGHTDIFF, distance, heightdiff));
					}
				}
>>>>>>> 08e451e6
			}

			SetDParam(2, DistanceFromEdge(t1));
			SetDParam(3, GetTileMaxZ(t1) * TILE_HEIGHT_STEP);
			SetDParam(4, heightdiff);
			/* Always show the measurement tooltip */
			GuiShowTooltips(_thd.GetCallbackWnd(), STR_MEASURE_DIST_HEIGHTDIFF, TCC_EXIT_VIEWPORT, 5);
			break;
		}

		case VPM_X_AND_Y_LIMITED: // Drag an X by Y constrained rect area.
			limit = (_thd.sizelimit - 1) * TILE_SIZE;
			x = sx + Clamp(x - sx, -limit, limit);
			y = sy + Clamp(y - sy, -limit, limit);
			[[fallthrough]];

		case VPM_X_AND_Y: // drag an X by Y area
			if (_settings_client.gui.measure_tooltip) {
				TileIndex t0 = TileVirtXY(sx, sy);
				TileIndex t1 = TileVirtXY(x, y);
				uint dx = Delta(TileX(t0), TileX(t1)) + 1;
				uint dy = Delta(TileY(t0), TileY(t1)) + 1;
<<<<<<< HEAD
				uint index = 0;
=======
>>>>>>> 08e451e6

				/* If dragging an area (eg dynamite tool) and it is actually a single
				 * row/column, change the type to 'line' to get proper calculation for height */
				style = (HighLightStyle)_thd.next_drawstyle;
				if (_thd.IsDraggingDiagonal()) {
					/* Determine the "area" of the diagonal dragged selection.
					 * We assume the area is the number of tiles along the X
					 * edge and the number of tiles along the Y edge. However,
					 * multiplying these two numbers does not give the exact
					 * number of tiles; basically we are counting the black
					 * squares on a chess board and ignore the white ones to
					 * make the tile counts at the edges match up. There is no
					 * other way to make a proper count though.
					 *
					 * First convert to the rotated coordinate system. */
					int dist_x = TileX(t0) - TileX(t1);
					int dist_y = TileY(t0) - TileY(t1);
					int a_max = dist_x + dist_y;
					int b_max = dist_y - dist_x;

					/* Now determine the size along the edge, but due to the
					 * chess board principle this counts double. */
					a_max = abs(a_max + (a_max > 0 ? 2 : -2)) / 2;
					b_max = abs(b_max + (b_max > 0 ? 2 : -2)) / 2;

					/* We get a 1x1 on normal 2x1 rectangles, due to it being
					 * a seen as two sides. As the result for actual building
					 * will be the same as non-diagonal dragging revert to that
					 * behaviour to give it a more normally looking size. */
					if (a_max != 1 || b_max != 1) {
						dx = a_max;
						dy = b_max;
					}
				} else if (style & HT_RECT) {
					if (dx == 1) {
						style = HT_LINE | HT_DIR_Y;
					} else if (dy == 1) {
						style = HT_LINE | HT_DIR_X;
					}
				}

				if (dx != 1 || dy != 1) {
					int heightdiff = CalcHeightdiff(style, 0, t0, t1);

					dx -= (style & HT_POINT ? 1 : 0);
					dy -= (style & HT_POINT ? 1 : 0);

					if (heightdiff == 0) {
						ShowMeasurementTooltips(GetEncodedString(STR_MEASURE_AREA, dx, dy));
					} else {
						ShowMeasurementTooltips(GetEncodedString(STR_MEASURE_AREA_HEIGHTDIFF, dx, dy, heightdiff));
					}
				}
			}
			break;

		default: NOT_REACHED();
	}

	_thd.selend.x = x;
	_thd.selend.y = y;
	_thd.dir2 = HT_DIR_END;
}

/**
 * Handle the mouse while dragging for placement/resizing.
 * @return State of handling the event.
 */
EventState VpHandlePlaceSizingDrag()
{
	if (_special_mouse_mode != WSM_SIZING && _special_mouse_mode != WSM_DRAGGING) return ES_NOT_HANDLED;

	/* stop drag mode if the window has been closed */
	Window *w = _thd.GetCallbackWnd();
	if (w == nullptr) {
		ResetObjectToPlace();
		return ES_HANDLED;
	}

	if (_left_button_down && _special_mouse_mode == WSM_DRAGGING) {
		/* Only register a drag event when the mouse moved. */
		if (_thd.new_pos.x == _thd.selstart.x && _thd.new_pos.y == _thd.selstart.y) return ES_HANDLED;
		_thd.selstart.x = _thd.new_pos.x;
		_thd.selstart.y = _thd.new_pos.y;
	}

	/* While dragging execute the drag procedure of the corresponding window (mostly VpSelectTilesWithMethod() ).
	 * Do it even if the button is no longer pressed to make sure that OnPlaceDrag was called at least once. */
	w->OnPlaceDrag(_thd.select_method, _thd.select_proc, GetTileBelowCursor());
	if (_left_button_down) return ES_HANDLED;

	/* Mouse button released. */
	_special_mouse_mode = WSM_NONE;
	if (_special_mouse_mode == WSM_DRAGGING) return ES_HANDLED;

	/* Keep the selected tool, but reset it to the original mode. */
	HighLightStyle others = _thd.place_mode & ~(HT_DRAG_MASK | HT_DIR_MASK);
	if ((_thd.next_drawstyle & HT_DRAG_MASK) == HT_RECT) {
		_thd.place_mode = HT_RECT | others;
	} else if (_thd.select_method & VPM_SIGNALDIRS) {
		_thd.place_mode = HT_RECT | others;
	} else if (_thd.select_method & VPM_RAILDIRS) {
		_thd.place_mode = (_thd.select_method & ~VPM_RAILDIRS ? _thd.next_drawstyle : HT_RAIL) | others;
	} else {
		_thd.place_mode = HT_POINT | others;
	}
	SetTileSelectSize(1, 1);

	if (_thd.place_mode & HT_POLY) {
		if (GetRailSnapMode() == RSM_SNAP_TO_TILE) SetRailSnapMode(RSM_NO_SNAP);
		if (_thd.drawstyle == HT_NONE) return ES_HANDLED;
	}
	HideMeasurementTooltips();

	w->OnPlaceMouseUp(_thd.select_method, _thd.select_proc, _thd.selend, TileVirtXY(_thd.selstart.x, _thd.selstart.y), TileVirtXY(_thd.selend.x, _thd.selend.y));
	return ES_HANDLED;
}

/**
 * Change the cursor and mouse click/drag handling to a mode for performing special operations like tile area selection, object placement, etc.
 * @param icon New shape of the mouse cursor.
 * @param pal Palette to use.
 * @param mode Mode to perform.
 * @param w %Window requesting the mode change.
 */
void SetObjectToPlaceWnd(CursorID icon, PaletteID pal, HighLightStyle mode, Window *w)
{
	SetObjectToPlace(icon, pal, mode, w->window_class, w->window_number, w->GetWindowToken());
}

#include "table/animcursors.h"

/**
 * Change the cursor and mouse click/drag handling to a mode for performing special operations like tile area selection, object placement, etc.
 * @param icon New shape of the mouse cursor.
 * @param pal Palette to use.
 * @param mode Mode to perform.
 * @param window_class %Window class of the window requesting the mode change.
 * @param window_num Number of the window in its class requesting the mode change.
 * @param window_token Window token of the window in its class requesting the mode change, if non-zero.
 */
void SetObjectToPlace(CursorID icon, PaletteID pal, HighLightStyle mode, WindowClass window_class, WindowNumber window_num, WindowToken window_token)
{
	if (_thd.window_class != WC_INVALID) {
		/* Undo clicking on button and drag & drop */
		Window *w = _thd.GetCallbackWnd();
		/* Call the abort function, but set the window class to something
		 * that will never be used to avoid infinite loops. Setting it to
		 * the 'next' window class must not be done because recursion into
		 * this function might in some cases reset the newly set object to
		 * place or not properly reset the original selection. */
		_thd.window_class = WC_INVALID;
		_thd.window_token = WindowToken(0);
		if (w != nullptr) {
			w->OnPlaceObjectAbort();
			HideMeasurementTooltips();
		}
	}

	/* Mark the old selection dirty, in case the selection shape or colour changes */
	if ((_thd.drawstyle & HT_DRAG_MASK) != HT_NONE) SetSelectionTilesDirty();

	SetTileSelectSize(1, 1);

	_thd.square_palette = PAL_NONE;

	if (mode == HT_DRAG) { // HT_DRAG is for dragdropping trains in the depot window
		mode = HT_NONE;
		_special_mouse_mode = WSM_DRAGDROP;
	} else {
		_special_mouse_mode = WSM_NONE;
	}

	_thd.place_mode = mode;
	_thd.window_class = window_class;
	_thd.window_number = window_num;
	_thd.window_token = window_token;

	if ((mode & HT_DRAG_MASK) == HT_SPECIAL) { // special tools, like tunnels or docks start with presizing mode
		VpStartPreSizing();
	}

	if (mode & HT_POLY) {
		SetRailSnapMode((mode & HT_NEW_POLY) == HT_NEW_POLY ? RSM_NO_SNAP : RSM_SNAP_TO_RAIL);
	}

	if ((icon & ANIMCURSOR_FLAG) != 0) {
		SetAnimatedMouseCursor(_animcursors[icon & ~ANIMCURSOR_FLAG]);
	} else {
		SetMouseCursor(icon, pal);
	}

}

/** Reset the cursor and mouse mode handling back to default (normal cursor, only clicking in windows). */
void ResetObjectToPlace()
{
	SetObjectToPlace(SPR_CURSOR_MOUSE, PAL_NONE, HT_NONE, WC_MAIN_WINDOW, 0);
}

void ChangeRenderMode(Viewport *vp, bool down) {
	ViewportMapType map_type = vp->map_type;
	if (vp->zoom < ZOOM_LVL_DRAW_MAP) return;
	ClearViewportLandPixelCache(vp);
	if (down) {
		vp->map_type = (map_type == VPMT_MIN) ? VPMT_MAX : (ViewportMapType) (map_type - 1);
	} else {
		vp->map_type = (map_type == VPMT_MAX) ? VPMT_MIN : (ViewportMapType) (map_type + 1);
	}
}

Point GetViewportStationMiddle(const Viewport *vp, const Station *st)
{
	int x = TileX(st->xy) * TILE_SIZE;
	int y = TileY(st->xy) * TILE_SIZE;

	/* Be faster/less precise in viewport map mode, sub-pixel precision is not needed.
	 * Don't rebase point into screen coordinates in viewport map mode.
	 */
	if (vp->zoom < ZOOM_LVL_DRAW_MAP) {
		int z = GetSlopePixelZ(Clamp(x, 0, Map::SizeX() * TILE_SIZE - 1), Clamp(y, 0, Map::SizeY() * TILE_SIZE - 1));
		Point p = RemapCoords(x, y, z);
		p.x = UnScaleByZoom(p.x - vp->virtual_left, vp->zoom) + vp->left;
		p.y = UnScaleByZoom(p.y - vp->virtual_top, vp->zoom) + vp->top;
		return p;
	} else {
		int z = st->xy < Map::Size() ? TILE_HEIGHT * TileHeight(st->xy) : 0;
		Point p = RemapCoords(x, y, z);
		p.x = UnScaleByZoomLower(p.x, vp->zoom);
		p.y = UnScaleByZoomLower(p.y, vp->zoom);
		return p;
	}
}

/** Helper class for getting the best sprite sorter. */
struct ViewportSSCSS {
	VpSorterChecker fct_checker; ///< The check function.
	VpSpriteSorter fct_sorter;   ///< The sorting function.
};

/** List of sorters ordered from best to worst. */
static ViewportSSCSS _vp_sprite_sorters[] = {
#ifdef WITH_SSE
	{ &ViewportSortParentSpritesSSE41Checker, &ViewportSortParentSpritesSSE41 },
#endif
	{ &ViewportSortParentSpritesChecker, &ViewportSortParentSprites }
};

/** Choose the "best" sprite sorter and set _vp_sprite_sorter. */
void InitializeSpriteSorter()
{
	for (const auto &sprite_sorter : _vp_sprite_sorters) {
		if (sprite_sorter.fct_checker()) {
			_vp_sprite_sorter = sprite_sorter.fct_sorter;
			break;
		}
	}
	dbg_assert(_vp_sprite_sorter != nullptr);
}

/**
 * Scroll players main viewport.
 * @param flags type of operation
 * @param tile tile to center viewport on
 * @param target ViewportScrollTarget of scroll target
 * @param ref company or client id depending on the target
 * @return the cost of this operation or an error
 */
CommandCost CmdScrollViewport(DoCommandFlag flags, TileIndex tile, ViewportScrollTarget target, uint32_t ref)
{
	if (_current_company != OWNER_DEITY) return CMD_ERROR;
	switch (target) {
		case VST_EVERYONE:
			break;
		case VST_COMPANY:
			if (_local_company != (CompanyID)ref) return CommandCost();
			break;
		case VST_CLIENT:
			if (_network_own_client_id != (ClientID)ref) return CommandCost();
			break;
		default:
			return CMD_ERROR;
	}

	if (flags & DC_EXEC) {
		ResetObjectToPlace();
		ScrollMainWindowToTile(tile);
	}
	return CommandCost();
}

static LineSnapPoint LineSnapPointAtRailTrackEndpoint(TileIndex tile, DiagDirection exit_dir, bool bidirectional)
{
	LineSnapPoint ret;
	ret.x = (TILE_SIZE / 2) * (uint)(2 * TileX(tile) + TileIndexDiffCByDiagDir(exit_dir).x + 1);
	ret.y = (TILE_SIZE / 2) * (uint)(2 * TileY(tile) + TileIndexDiffCByDiagDir(exit_dir).y + 1);

	ret.dirs = 0;
	SetBit(ret.dirs, DiagDirToDir(exit_dir));
	SetBit(ret.dirs, ChangeDir(DiagDirToDir(exit_dir), DIRDIFF_45LEFT));
	SetBit(ret.dirs, ChangeDir(DiagDirToDir(exit_dir), DIRDIFF_45RIGHT));
	if (bidirectional) ret.dirs |= std::rotr<uint8_t>(ret.dirs, DIRDIFF_REVERSE);

	return ret;
}

/**
 * Store the position of lastly built rail track; for highlighting purposes.
 *
 * In "polyline" highlighting mode, the stored end point will be used as a snapping point for new
 * tracks allowing to place multi-segment polylines.
 *
 * @param start_tile         tile where the track starts
 * @param end_tile           tile where the track ends
 * @param start_track        track piece on the start_tile
 * @param bidirectional_exit whether to allow to highlight next track in any direction; otherwise new track will have to follow the stored one (useful when placing tunnels and bridges)
 */
void StoreRailPlacementEndpoints(TileIndex start_tile, TileIndex end_tile, Track start_track, bool bidirectional_exit)
{
	if (start_tile != INVALID_TILE && end_tile != INVALID_TILE) {
		/* calculate trackdirs at both ends of the track */
		Trackdir exit_trackdir_at_start = TrackToTrackdir(start_track);
		Trackdir exit_trackdir_at_end = ReverseTrackdir(TrackToTrackdir(start_track));
		if (start_tile != end_tile) { // multi-tile case
			/* determine proper direction (pointing outside of the track) */
			uint distance = DistanceManhattan(start_tile, end_tile);
			if (distance > DistanceManhattan(TileAddByDiagDir(start_tile, TrackdirToExitdir(exit_trackdir_at_start)), end_tile)) {
				Swap(exit_trackdir_at_start, exit_trackdir_at_end);
			}
			/* determine proper track on the end tile - switch between upper/lower or left/right based on the length */
			if (distance % 2 != 0) exit_trackdir_at_end = NextTrackdir(exit_trackdir_at_end);
		}

		LineSnapPoint snap_start = LineSnapPointAtRailTrackEndpoint(start_tile, TrackdirToExitdir(exit_trackdir_at_start), bidirectional_exit);
		LineSnapPoint snap_end = LineSnapPointAtRailTrackEndpoint(end_tile, TrackdirToExitdir(exit_trackdir_at_end), bidirectional_exit);
		/* Find if we already had these coordinates before. */
		bool had_start = false;
		bool had_end = false;
		for (const LineSnapPoint &snap : _rail_snap_points) {
			had_start |= (snap.x == snap_start.x && snap.y == snap_start.y);
			had_end |= (snap.x == snap_end.x && snap.y == snap_end.y);
		}
		/* Create new snap point set. */
		if (had_start && had_end) {
			/* just stop snapping, don't forget snap points */
			SetRailSnapMode(RSM_NO_SNAP);
		} else {
			/* include only new points */
			_rail_snap_points.clear();
			if (!had_start) _rail_snap_points.push_back(snap_start);
			if (!had_end) _rail_snap_points.push_back(snap_end);
			SetRailSnapMode(RSM_SNAP_TO_RAIL);
		}
	}
}

static void MarkCatchmentTilesDirty()
{
	if (_viewport_highlight_town != nullptr) {
		MarkWholeNonMapViewportsDirty();
		return;
	}
	if (_viewport_highlight_station != nullptr) {
		if (_viewport_highlight_station->catchment_tiles.tile == INVALID_TILE) {
			MarkWholeNonMapViewportsDirty();
			_viewport_highlight_station = nullptr;
		} else {
			BitmapTileIterator it(_viewport_highlight_station->catchment_tiles);
			for (TileIndex tile = it; tile != INVALID_TILE; tile = ++it) {
				MarkTileDirtyByTile(tile, VMDF_NOT_MAP_MODE);
			}
		}
	}
	if (_viewport_highlight_waypoint != nullptr) {
		if (!_viewport_highlight_waypoint->IsInUse()) {
			_viewport_highlight_waypoint = nullptr;
		}
		MarkWholeNonMapViewportsDirty();
	}
}

bool CurrentlySnappingRailPlacement()
{
	return (_thd.place_mode & HT_POLY) && GetRailSnapMode() == RSM_SNAP_TO_RAIL;
}

static RailSnapMode GetRailSnapMode()
{
	if (_rail_snap_mode == RSM_SNAP_TO_TILE && _tile_snap_points.size() == 0) return RSM_NO_SNAP;
	if (_rail_snap_mode == RSM_SNAP_TO_RAIL && _rail_snap_points.size() == 0) return RSM_NO_SNAP;
	return _rail_snap_mode;
}

static void SetRailSnapMode(RailSnapMode mode)
{
	_rail_snap_mode = mode;

	if ((_thd.place_mode & HT_POLY) && (GetRailSnapMode() == RSM_NO_SNAP)) {
		SetTileSelectSize(1, 1);
	}
}

static TileIndex GetRailSnapTile()
{
	if (_tile_snap_points.size() == 0) return INVALID_TILE;
	return TileVirtXY(_tile_snap_points[DIAGDIR_NE].x, _tile_snap_points[DIAGDIR_NE].y);
}

static void SetRailSnapTile(TileIndex tile)
{
	_tile_snap_points.clear();
	if (tile == INVALID_TILE) return;

	for (DiagDirection dir = DIAGDIR_BEGIN; dir < DIAGDIR_END; dir++) {
		_tile_snap_points.push_back(LineSnapPointAtRailTrackEndpoint(tile, dir, false));
		LineSnapPoint &point = _tile_snap_points.back();
		point.dirs = std::rotr<uint8_t>(point.dirs, DIRDIFF_REVERSE);
	}
}

void ResetRailPlacementSnapping()
{
	_rail_snap_mode = RSM_NO_SNAP;
	_tile_snap_points.clear();
	_rail_snap_points.clear();
	_current_snap_lock.x = -1;
}

static void SetWindowDirtyForViewportCatchment()
{
	if (_viewport_highlight_station != nullptr) SetWindowDirty(WC_STATION_VIEW, _viewport_highlight_station->index);
	if (_viewport_highlight_waypoint != nullptr) SetWindowDirty(WC_WAYPOINT_VIEW, _viewport_highlight_waypoint->index);
	if (_viewport_highlight_town != nullptr) SetWindowDirty(WC_TOWN_VIEW, _viewport_highlight_town->index);
	if (_viewport_highlight_tracerestrict_program != nullptr) InvalidateWindowClassesData(WC_TRACE_RESTRICT);
}

static void ClearViewportCatchment()
{
	MarkCatchmentTilesDirty();
	_viewport_highlight_station = nullptr;
	_viewport_highlight_waypoint = nullptr;
	_viewport_highlight_town = nullptr;
	_viewport_highlight_tracerestrict_program = nullptr;
}

/**
 * Select or deselect station for coverage area highlight.
 * Selecting a station will deselect a town.
 * @param *st Station in question
 * @param sel Select or deselect given station
 */
void SetViewportCatchmentStation(const Station *st, bool sel)
{
	SetWindowDirtyForViewportCatchment();
	if (sel && _viewport_highlight_station != st) {
		ClearViewportCatchment();
		_viewport_highlight_station = st;
		MarkCatchmentTilesDirty();
	} else if (!sel && _viewport_highlight_station == st) {
		MarkCatchmentTilesDirty();
		_viewport_highlight_station = nullptr;
	}
	if (_viewport_highlight_station != nullptr) SetWindowDirty(WC_STATION_VIEW, _viewport_highlight_station->index);
}

/**
 * Select or deselect waypoint for coverage area highlight.
 * Selecting a waypoint will deselect a town.
 * @param *wp Waypoint in question
 * @param sel Select or deselect given waypoint
 */
void SetViewportCatchmentWaypoint(const Waypoint *wp, bool sel)
{
	SetWindowDirtyForViewportCatchment();
	if (sel && _viewport_highlight_waypoint != wp) {
		ClearViewportCatchment();
		_viewport_highlight_waypoint = wp;
		MarkCatchmentTilesDirty();
	} else if (!sel && _viewport_highlight_waypoint == wp) {
		MarkCatchmentTilesDirty();
		_viewport_highlight_waypoint = nullptr;
	}
	if (_viewport_highlight_waypoint != nullptr) SetWindowDirty(WC_WAYPOINT_VIEW, _viewport_highlight_waypoint->index);
}

/**
 * Select or deselect town for coverage area highlight.
 * Selecting a town will deselect a station.
 * @param *t Town in question
 * @param sel Select or deselect given town
 */
void SetViewportCatchmentTown(const Town *t, bool sel)
{
	SetWindowDirtyForViewportCatchment();
	if (sel && _viewport_highlight_town != t) {
		ClearViewportCatchment();
		_viewport_highlight_town = t;
		MarkWholeNonMapViewportsDirty();
	} else if (!sel && _viewport_highlight_town == t) {
		_viewport_highlight_town = nullptr;
		MarkWholeNonMapViewportsDirty();
	}
	if (_viewport_highlight_town != nullptr) SetWindowDirty(WC_TOWN_VIEW, _viewport_highlight_town->index);
}

void SetViewportCatchmentTraceRestrictProgram(const TraceRestrictProgram *prog, bool sel)
{
	SetWindowDirtyForViewportCatchment();
	if (sel && _viewport_highlight_tracerestrict_program != prog) {
		ClearViewportCatchment();
		_viewport_highlight_tracerestrict_program = prog;
		MarkWholeNonMapViewportsDirty();
	} else if (!sel && _viewport_highlight_tracerestrict_program == prog) {
		_viewport_highlight_tracerestrict_program = nullptr;
		MarkWholeNonMapViewportsDirty();
	}
	if (_viewport_highlight_tracerestrict_program != nullptr) InvalidateWindowClassesData(WC_TRACE_RESTRICT);
}

int GetSlopeTreeBrightnessAdjust(Slope slope)
{
	switch (slope) {
		case SLOPE_NW:
		case SLOPE_STEEP_N:
		case SLOPE_STEEP_W:
			return 8;
		case SLOPE_N:
		case SLOPE_W:
		case SLOPE_ENW:
		case SLOPE_NWS:
			return 4;
		case SLOPE_SE:
			return -10;
		case SLOPE_STEEP_S:
		case SLOPE_STEEP_E:
			return -4;
		case SLOPE_NE:
			return -8;
		case SLOPE_SW:
			return -4;
		case SLOPE_S:
		case SLOPE_E:
		case SLOPE_SEN:
		case SLOPE_WSE:
			return -6;
		default:
			return 0;
	}
}

bool IsViewportMouseHoverActive()
{
	if (_settings_client.gui.hover_delay_ms == 0) {
		/* right click mode */
		return _right_button_down || _settings_client.gui.instant_tile_tooltip;
	} else {
		/* normal mode */
		return _mouse_hovering;
	}
}

/**
 * Cancel viewport vehicle following, and raise follow location widget if needed.
 * @param viewport_window Window of this viewport.
 */
void ViewportData::CancelFollow(const Window &viewport_window)
{
	if (this->follow_vehicle == INVALID_VEHICLE) return;

	if (viewport_window.window_class == WC_MAIN_WINDOW) {
		/* We're cancelling follow in the main viewport, so we need to check for a vehicle view window
		 * to raise the location follow widget. */
		Window *vehicle_window = FindWindowById(WC_VEHICLE_VIEW, this->follow_vehicle);
		if (vehicle_window != nullptr) vehicle_window->RaiseWidgetWhenLowered(WID_VV_LOCATION);
	}

	this->follow_vehicle = INVALID_VEHICLE;
}<|MERGE_RESOLUTION|>--- conflicted
+++ resolved
@@ -5704,24 +5704,13 @@
 
 /**
  * Displays the measurement tooltips when selecting multiple tiles
-<<<<<<< HEAD
- * @param str String to be displayed
- * @param paramcount number of params to deal with
- * @param params (optional) up to 5 pieces of additional information that may be added to a tooltip
+ * @param text String to be displayed
  * @param close_cond Condition for closing this tooltip.
  */
-static inline void ShowMeasurementTooltips(StringID str, uint paramcount, TooltipCloseCondition close_cond = TCC_EXIT_VIEWPORT)
+static inline void ShowMeasurementTooltips(EncodedString &&text, TooltipCloseCondition close_cond = TCC_EXIT_VIEWPORT)
 {
 	if (!_settings_client.gui.measure_tooltip) return;
-	GuiShowTooltips(_thd.GetCallbackWnd(), str, close_cond, paramcount);
-=======
- * @param text String to be displayed
- */
-static inline void ShowMeasurementTooltips(EncodedString &&text)
-{
-	if (!_settings_client.gui.measure_tooltip) return;
-	GuiShowTooltips(_thd.GetCallbackWnd(), std::move(text), TCC_EXIT_VIEWPORT);
->>>>>>> 08e451e6
+	GuiShowTooltips(_thd.GetCallbackWnd(), std::move(text), close_cond);
 }
 
 static void HideMeasurementTooltips()
@@ -5977,14 +5966,10 @@
 	return (int)(h1 - h0) * TILE_HEIGHT_STEP;
 }
 
-<<<<<<< HEAD
 static void ShowLengthMeasurement(HighLightStyle style, TileIndex start_tile, TileIndex end_tile, TooltipCloseCondition close_cond = TCC_EXIT_VIEWPORT, bool show_single_tile_length = false)
 {
-	static const StringID measure_strings_length[] = {STR_NULL, STR_MEASURE_LENGTH, STR_MEASURE_LENGTH_HEIGHTDIFF};
-
 	if (_settings_client.gui.measure_tooltip) {
 		uint distance = DistanceManhattan(start_tile, end_tile) + 1;
-		uint index = 0;
 
 		if (show_single_tile_length || distance != 1) {
 			int heightdiff = CalcHeightdiff(style, distance, start_tile, end_tile);
@@ -5995,16 +5980,17 @@
 				distance = CeilDiv(distance, 2);
 			}
 
-			SetDParam(index++, distance);
-			if (heightdiff != 0) SetDParam(index++, heightdiff);
-		}
-
-		ShowMeasurementTooltips(measure_strings_length[index], index, close_cond);
-	}
-}
-
-=======
->>>>>>> 08e451e6
+			if (heightdiff == 0) {
+				ShowMeasurementTooltips(GetEncodedString(STR_MEASURE_LENGTH, distance), close_cond);
+			} else {
+				ShowMeasurementTooltips(GetEncodedString(STR_MEASURE_LENGTH_HEIGHTDIFF, distance, heightdiff), close_cond);
+			}
+		} else {
+			HideMeasurementTooltips();
+		}
+	}
+}
+
 /**
  * Check for underflowing the map.
  * @param test  the variable to test for underflowing
@@ -6384,7 +6370,6 @@
 		}
 	}
 
-<<<<<<< HEAD
 	_thd.selend.x = x;
 	_thd.selend.y = y;
 	_thd.dir2 = HT_DIR_END;
@@ -6403,30 +6388,6 @@
 		_thd.selend.y = pt.y;
 		HideMeasurementTooltips();
 		return GetAutorailHT(pt.x, pt.y);
-=======
-	if (_settings_client.gui.measure_tooltip) {
-		TileIndex t0 = TileVirtXY(_thd.selstart.x, _thd.selstart.y);
-		TileIndex t1 = TileVirtXY(x, y);
-		uint distance = DistanceManhattan(t0, t1) + 1;
-
-		if (distance == 1) {
-			HideMeasurementTooltips();
-		} else {
-			int heightdiff = CalcHeightdiff(b, distance, t0, t1);
-			/* If we are showing a tooltip for horizontal or vertical drags,
-			 * 2 tiles have a length of 1. To bias towards the ceiling we add
-			 * one before division. It feels more natural to count 3 lengths as 2 */
-			if ((b & HT_DIR_MASK) != HT_DIR_X && (b & HT_DIR_MASK) != HT_DIR_Y) {
-				distance = CeilDiv(distance, 2);
-			}
-
-			if (heightdiff == 0) {
-				ShowMeasurementTooltips(GetEncodedString(STR_MEASURE_LENGTH, distance));
-			} else {
-				ShowMeasurementTooltips(GetEncodedString(STR_MEASURE_LENGTH_HEIGHTDIFF, distance, heightdiff));
-			}
-		}
->>>>>>> 08e451e6
 	}
 
 	/* find the best track */
@@ -6567,7 +6528,6 @@
 				x = sx + Clamp(x - sx, -limit, limit);
 				y = sy + Clamp(y - sy, -limit, limit);
 			}
-<<<<<<< HEAD
 			/* With current code passing a HT_LINE style to calculate the height
 			 * difference is enough. However if/when a point-tool is created
 			 * with this method, function should be called with new_style (below)
@@ -6594,44 +6554,18 @@
 			}
 
 			int heightdiff = 0;
+			uint32_t manhattan_distance = 0;
+			uint32_t euclid_distance = 0;
 
 			if (dx != 1 || dy != 1) {
 				heightdiff = CalcHeightdiff(style, 0, t0, t1);
-				SetDParam(0, DistanceManhattan(t0, t1));
-				SetDParam(1, IntSqrt64(DistanceSquare64(t0, t1))); // Avoid overflow in DistanceSquare
-			} else {
-				SetDParam(0, 0);
-				SetDParam(1, 0);
-=======
-			if (_settings_client.gui.measure_tooltip) {
-				TileIndex t0 = TileVirtXY(sx, sy);
-				TileIndex t1 = TileVirtXY(x, y);
-				uint distance = DistanceManhattan(t0, t1) + 1;
-
-				if (distance == 1) {
-					HideMeasurementTooltips();
-				} else {
-					/* With current code passing a HT_LINE style to calculate the height
-					 * difference is enough. However if/when a point-tool is created
-					 * with this method, function should be called with new_style (below)
-					 * instead of HT_LINE | style case HT_POINT is handled specially
-					 * new_style := (_thd.next_drawstyle & HT_RECT) ? HT_LINE | style : _thd.next_drawstyle; */
-					int heightdiff = CalcHeightdiff(HT_LINE | style, 0, t0, t1);
-
-					if (heightdiff == 0) {
-						ShowMeasurementTooltips(GetEncodedString(STR_MEASURE_LENGTH, distance));
-					} else {
-						ShowMeasurementTooltips(GetEncodedString(STR_MEASURE_LENGTH_HEIGHTDIFF, distance, heightdiff));
-					}
-				}
->>>>>>> 08e451e6
-			}
-
-			SetDParam(2, DistanceFromEdge(t1));
-			SetDParam(3, GetTileMaxZ(t1) * TILE_HEIGHT_STEP);
-			SetDParam(4, heightdiff);
+				manhattan_distance = DistanceManhattan(t0, t1);
+				euclid_distance = IntSqrt64(DistanceSquare64(t0, t1)); // Avoid overflow in DistanceSquare
+			}
+
 			/* Always show the measurement tooltip */
-			GuiShowTooltips(_thd.GetCallbackWnd(), STR_MEASURE_DIST_HEIGHTDIFF, TCC_EXIT_VIEWPORT, 5);
+			EncodedString str = GetEncodedString(STR_MEASURE_DIST_HEIGHTDIFF, manhattan_distance, euclid_distance, DistanceFromEdge(t1), GetTileMaxZ(t1) * TILE_HEIGHT_STEP, heightdiff);
+			GuiShowTooltips(_thd.GetCallbackWnd(), std::move(str), TCC_EXIT_VIEWPORT);
 			break;
 		}
 
@@ -6647,10 +6581,6 @@
 				TileIndex t1 = TileVirtXY(x, y);
 				uint dx = Delta(TileX(t0), TileX(t1)) + 1;
 				uint dy = Delta(TileY(t0), TileY(t1)) + 1;
-<<<<<<< HEAD
-				uint index = 0;
-=======
->>>>>>> 08e451e6
 
 				/* If dragging an area (eg dynamite tool) and it is actually a single
 				 * row/column, change the type to 'line' to get proper calculation for height */
