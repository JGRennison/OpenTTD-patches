/*
 * This file is part of OpenTTD.
 * OpenTTD is free software; you can redistribute it and/or modify it under the terms of the GNU General Public License as published by the Free Software Foundation, version 2.
 * OpenTTD is distributed in the hope that it will be useful, but WITHOUT ANY WARRANTY; without even the implied warranty of MERCHANTABILITY or FITNESS FOR A PARTICULAR PURPOSE.
 * See the GNU General Public License for more details. You should have received a copy of the GNU General Public License along with OpenTTD. If not, see <http://www.gnu.org/licenses/>.
 */

/**
 * @file viewport.cpp Handling of all viewports.
 *
 * \verbatim
 * The in-game coordinate system looks like this *
 *                                               *
 *                    ^ Z                        *
 *                    |                          *
 *                    |                          *
 *                    |                          *
 *                    |                          *
 *                 /     \                       *
 *              /           \                    *
 *           /                 \                 *
 *        /                       \              *
 *   X <                             > Y         *
 * \endverbatim
 */

/**
 * @defgroup vp_column_row Rows and columns in the viewport
 *
 * Columns are vertical sections of the viewport that are half a tile wide.
 * The origin, i.e. column 0, is through the northern and southern most tile.
 * This means that the column of e.g. Tile(0, 0) and Tile(100, 100) are in
 * column number 0. The negative columns are towards the left of the screen,
 * or towards the west, whereas the positive ones are towards respectively
 * the right and east.
 * With half a tile wide is meant that the next column of tiles directly west
 * or east of the centre line are respectively column -1 and 1. Their tile
 * centers are only half a tile from the center of their adjoining tile when
 * looking only at the X-coordinate.
 *
 * \verbatim
 *        ╳        *
 *       ╱ ╲       *
 *      ╳ 0 ╳      *
 *     ╱ ╲ ╱ ╲     *
 *    ╳-1 ╳ 1 ╳    *
 *   ╱ ╲ ╱ ╲ ╱ ╲   *
 *  ╳-2 ╳ 0 ╳ 2 ╳  *
 *   ╲ ╱ ╲ ╱ ╲ ╱   *
 *    ╳-1 ╳ 1 ╳    *
 *     ╲ ╱ ╲ ╱     *
 *      ╳ 0 ╳      *
 *       ╲ ╱       *
 *        ╳        *
 * \endverbatim
 *
 *
 * Rows are horizontal sections of the viewport, also half a tile wide.
 * This time the northern most tile on the map defines 0 and
 * everything south of that has a positive number.
 */

#include "stdafx.h"
<<<<<<< HEAD
#include "clear_map.h"
#include "tree_map.h"
#include "industry.h"
#include "smallmap_gui.h"
#include "smallmap_colours.h"
#include "table/tree_land.h"
#include "blitter/32bpp_base.hpp"
#include "core/math_func.hpp"
#include "core/smallvec_type.hpp"
=======
#include "core/backup_type.hpp"
>>>>>>> 5a4f0498
#include "landscape.h"
#include "viewport_func.h"
#include "station_base.h"
#include "waypoint_base.h"
#include "town.h"
#include "signs_base.h"
#include "signs_func.h"
#include "plans_base.h"
#include "plans_func.h"
#include "vehicle_base.h"
#include "vehicle_gui.h"
#include "blitter/factory.hpp"
#include "strings_func.h"
#include "zoom_func.h"
#include "vehicle_func.h"
#include "company_func.h"
#include "waypoint_func.h"
#include "window_func.h"
#include "tilehighlight_func.h"
#include "zoning.h"
#include "window_gui.h"
#include "linkgraph/linkgraph_gui.h"
#include "viewport_kdtree.h"
#include "town_kdtree.h"
#include "viewport_sprite_sorter.h"
#include "bridge_map.h"
#include "company_base.h"
#include "command_func.h"
#include "network/network_func.h"
#include "framerate_type.h"
#include "depot_base.h"
#include "tunnelbridge_map.h"
#include "gui.h"
#include "core/container_func.hpp"
#include "tunnelbridge_map.h"
#include "video/video_driver.hpp"
#include "scope_info.h"
#include "scope.h"
#include "blitter/32bpp_base.hpp"
#include "object_map.h"
#include "newgrf_object.h"
#include "infrastructure_func.h"
#include "tracerestrict.h"
#include "worker_thread.h"
#include "vehiclelist.h"

#include <map>
#include <vector>
#include <math.h>
#include <algorithm>
#include <tuple>
#include <atomic>

#include <mutex>
#include <condition_variable>
#if defined(__MINGW32__)
#include "3rdparty/mingw-std-threads/mingw.mutex.h"
#include "3rdparty/mingw-std-threads/mingw.condition_variable.h"
#endif

#include "table/strings.h"
#include "table/string_colours.h"

#include "safeguards.h"

Point _tile_fract_coords;


ViewportSignKdtree _viewport_sign_kdtree(&Kdtree_ViewportSignXYFunc);
bool _viewport_sign_kdtree_valid = false;
static int _viewport_sign_maxwidth = 0;


//static const int MAX_TILE_EXTENT_LEFT   = ZOOM_LVL_BASE * TILE_PIXELS;                     ///< Maximum left   extent of tile relative to north corner.
//static const int MAX_TILE_EXTENT_RIGHT  = ZOOM_LVL_BASE * TILE_PIXELS;                     ///< Maximum right  extent of tile relative to north corner.
static const int MAX_TILE_EXTENT_TOP    = ZOOM_LVL_BASE * MAX_BUILDING_PIXELS;             ///< Maximum top    extent of tile relative to north corner (not considering bridges).
static const int MAX_TILE_EXTENT_BOTTOM = ZOOM_LVL_BASE * (TILE_PIXELS + 2 * TILE_HEIGHT); ///< Maximum bottom extent of tile relative to north corner (worst case: #SLOPE_STEEP_N).

struct StringSpriteToDraw {
	StringID string;
	Colours colour;
	int32 x;
	int32 y;
	uint64 params[2];
	uint16 width;
};

struct TileSpriteToDraw {
	SpriteID image;
	PaletteID pal;
	const SubSprite *sub;           ///< only draw a rectangular part of the sprite
	int32 x;                        ///< screen X coordinate of sprite
	int32 y;                        ///< screen Y coordinate of sprite
};

struct ChildScreenSpriteToDraw {
	SpriteID image;
	PaletteID pal;
	const SubSprite *sub;           ///< only draw a rectangular part of the sprite
	int32 x;
	int32 y;
	ChildScreenSpritePositionMode position_mode;
	int next;                       ///< next child to draw (-1 at the end)
};

/**
 * Mode of "sprite combining"
 * @see StartSpriteCombine
 */
enum SpriteCombineMode {
	SPRITE_COMBINE_NONE,     ///< Every #AddSortableSpriteToDraw start its own bounding box
	SPRITE_COMBINE_PENDING,  ///< %Sprite combining will start with the next unclipped sprite.
	SPRITE_COMBINE_ACTIVE,   ///< %Sprite combining is active. #AddSortableSpriteToDraw outputs child sprites.
};

typedef std::vector<TileSpriteToDraw> TileSpriteToDrawVector;
typedef std::vector<StringSpriteToDraw> StringSpriteToDrawVector;
typedef std::vector<ParentSpriteToDraw> ParentSpriteToDrawVector;
typedef std::vector<ChildScreenSpriteToDraw> ChildScreenSpriteToDrawVector;

typedef std::vector<std::pair<int, OrderType> > RankOrderTypeList;
typedef std::map<TileIndex, RankOrderTypeList> RouteStepsMap;

const uint max_rank_order_type_count = 10;

enum RailSnapMode {
	RSM_NO_SNAP,
	RSM_SNAP_TO_TILE,
	RSM_SNAP_TO_RAIL,
};

/**
 * Snapping point for a track.
 *
 * Point where a track (rail/road/other) can be snapped to while selecting tracks with polyline
 * tool (HT_POLY). Besides of x/y coordinates expressed in tile "units" it contains a set of
 * allowed line directions.
 */
struct LineSnapPoint : Point {
	uint8 dirs; ///< Allowed line directions, set of #Direction bits.
};

typedef std::vector<LineSnapPoint> LineSnapPoints; ///< Set of snapping points

/** Coordinates of a polyline track made of 2 connected line segments. */
struct PolylineInfo {
	Point start;           ///< The point where the first segment starts (as given in LineSnapPoint).
	Direction first_dir;   ///< Direction of the first line segment.
	uint first_len;        ///< size of the first segment - number of track pieces.
	Direction second_dir;  ///< Direction of the second line segment.
	uint second_len;       ///< size of the second segment - number of track pieces.
};

struct TunnelToMap {
	TunnelBridgeToMap tb;
	int y_intercept;
	uint8 tunnel_z;
};
struct TunnelToMapStorage {
	std::vector<TunnelToMap> tunnels;
};

struct BridgeSetXComparator {
	bool operator() (const TileIndex a, const TileIndex b) const
	{
		return std::make_tuple(TileX(a), TileY(a)) < std::make_tuple(TileX(b), TileY(b));
	}
};

struct BridgeSetYComparator {
	bool operator() (const TileIndex a, const TileIndex b) const
	{
		return a < b;
	}
};

/** Data structure storing rendering information */
struct ViewportDrawer {
	TunnelToMapStorage tunnel_to_map_x;
	TunnelToMapStorage tunnel_to_map_y;

	int *last_child;

	SpriteCombineMode combine_sprites;               ///< Current mode of "sprite combining". @see StartSpriteCombine
	uint combine_psd_index;
	int combine_left;
	int combine_right;
	int combine_top;
	int combine_bottom;

	int foundation[FOUNDATION_PART_END];             ///< Foundation sprites (index into parent_sprites_to_draw).
	FoundationPart foundation_part;                  ///< Currently active foundation for ground sprite drawing.
	int *last_foundation_child[FOUNDATION_PART_END]; ///< Tail of ChildSprite list of the foundations. (index into child_screen_sprites_to_draw)
	Point foundation_offset[FOUNDATION_PART_END];    ///< Pixel offset for ground sprites on the foundations.
};
static ViewportDrawer _vd;

struct ViewportProcessParentSpritesData {
	DrawPixelInfo dpi;
	ParentSpriteToSortVector psts;
};

/** Data structure storing rendering information */
struct ViewportDrawerDynamic {
	DrawPixelInfo dpi;
	int offset_x;
	int offset_y;

	StringSpriteToDrawVector string_sprites_to_draw;
	TileSpriteToDrawVector tile_sprites_to_draw;
	ParentSpriteToDrawVector parent_sprites_to_draw;
	std::vector<ViewportProcessParentSpritesData> parent_sprite_sets;
	ChildScreenSpriteToDrawVector child_screen_sprites_to_draw;
	btree::btree_map<TileIndex, TileIndex, BridgeSetXComparator> bridge_to_map_x;
	btree::btree_map<TileIndex, TileIndex, BridgeSetYComparator> bridge_to_map_y;

	uint8 display_flags;

	std::atomic<uint> draw_jobs_active;

	TransparencyOptionBits transparency_opt;
	TransparencyOptionBits invisibility_opt;

	const byte *pal2trsp_remap_ptr = nullptr;

	SpritePointerHolder sprite_data;

	inline bool IsTransparencySet(TransparencyOption to)
	{
		return (HasBit(this->transparency_opt, to) && _game_mode != GM_MENU);
	}

	inline bool IsInvisibilitySet(TransparencyOption to)
	{
		return (HasBit(this->transparency_opt & this->invisibility_opt, to) && _game_mode != GM_MENU);
	}

	inline DrawPixelInfo MakeDPIForText() const
	{
		DrawPixelInfo dpi_for_text = this->dpi;
		dpi_for_text.left   = UnScaleByZoom(this->dpi.left,   this->dpi.zoom);
		dpi_for_text.top    = UnScaleByZoom(this->dpi.top,    this->dpi.zoom);
		dpi_for_text.width  = UnScaleByZoom(this->dpi.width,  this->dpi.zoom);
		dpi_for_text.height = UnScaleByZoom(this->dpi.height, this->dpi.zoom);
		dpi_for_text.zoom   = ZOOM_LVL_NORMAL;
		return dpi_for_text;
	}
};

static void MarkRouteStepDirty(RouteStepsMap::const_iterator cit);
static void MarkRouteStepDirty(const TileIndex tile, uint order_nr);
static void HideMeasurementTooltips();

static std::unique_ptr<ViewportDrawerDynamic> _vdd;
std::vector<std::unique_ptr<ViewportDrawerDynamic>> _spare_viewport_drawers;

struct ViewportDrawerReturn {
	Viewport *vp;
	std::unique_ptr<ViewportDrawerDynamic> vdd;
};
static std::mutex _viewport_drawer_return_lock;
static std::vector<ViewportDrawerReturn> _viewport_drawer_returns;
static std::condition_variable _viewport_drawer_empty_cv;
static uint _viewport_drawer_jobs = 0;

static std::vector<Viewport *> _viewport_window_cache;
static std::vector<Rect> _viewport_coverage_rects;
std::vector<Rect> _viewport_vehicle_normal_redraw_rects;
std::vector<Rect> _viewport_vehicle_map_redraw_rects;

RouteStepsMap _vp_route_steps;
RouteStepsMap _vp_route_steps_last_mark_dirty;
uint _vp_route_step_sprite_width = 0;
uint _vp_route_step_base_width = 0;
uint _vp_route_step_height_top = 0;
uint _vp_route_step_height_bottom = 0;
uint _vp_route_step_string_width[4] = {};

struct DrawnPathRouteTileLine {
	TileIndex from_tile;
	TileIndex to_tile;
	bool order_match;

	bool operator==(const DrawnPathRouteTileLine &other) const
	{
		return std::tie(this->from_tile, this->to_tile, this->order_match) == std::tie(other.from_tile, other.to_tile, other.order_match);
	}

	bool operator!=(const DrawnPathRouteTileLine &other) const
	{
		return !(*this == other);
	}

	bool operator<(const DrawnPathRouteTileLine &other) const
	{
		return std::tie(this->from_tile, this->to_tile, this->order_match) < std::tie(other.from_tile, other.to_tile, other.order_match);
	}
};

std::vector<DrawnPathRouteTileLine> _vp_route_paths;
std::vector<DrawnPathRouteTileLine> _vp_route_paths_last_mark_dirty;

static void MarkRoutePathsDirty(const std::vector<DrawnPathRouteTileLine> &lines);

TileHighlightData _thd;
static TileInfo _cur_ti;
bool _draw_bounding_boxes = false;
bool _draw_dirty_blocks = false;
std::atomic<uint> _dirty_block_colour;
static VpSpriteSorter _vp_sprite_sorter = nullptr;

const byte *_pal2trsp_remap_ptr = nullptr;

static RailSnapMode _rail_snap_mode = RSM_NO_SNAP; ///< Type of rail track snapping (polyline tool).
static LineSnapPoints _tile_snap_points; ///< Tile to which a rail track will be snapped to (polyline tool).
static LineSnapPoints _rail_snap_points; ///< Set of points where a rail track will be snapped to (polyline tool).
static LineSnapPoint _current_snap_lock; ///< Start point and direction at which selected track is locked on currently (while dragging in polyline mode).

static RailSnapMode GetRailSnapMode();
static void SetRailSnapMode(RailSnapMode mode);
static TileIndex GetRailSnapTile();
static void SetRailSnapTile(TileIndex tile);

enum ViewportDebugFlags {
	VDF_DIRTY_BLOCK_PER_DRAW,
	VDF_DIRTY_WHOLE_VIEWPORT,
	VDF_DIRTY_BLOCK_PER_SPLIT,
	VDF_DISABLE_DRAW_SPLIT,
	VDF_SHOW_NO_LANDSCAPE_MAP_DRAW,
	VDF_DISABLE_LANDSCAPE_CACHE,
	VDF_DISABLE_THREAD,
};
uint32 _viewport_debug_flags;

static Point MapXYZToViewport(const Viewport *vp, int x, int y, int z)
{
	Point p = RemapCoords(x, y, z);
	p.x -= vp->virtual_width / 2;
	p.y -= vp->virtual_height / 2;
	return p;
}

static void FillViewportCoverageRect()
{
	_viewport_coverage_rects.resize(_viewport_window_cache.size());
	_viewport_vehicle_normal_redraw_rects.clear();
	_viewport_vehicle_map_redraw_rects.clear();

	for (uint i = 0; i < _viewport_window_cache.size(); i++) {
		const Viewport *vp = _viewport_window_cache[i];
		Rect &r = _viewport_coverage_rects[i];
		r.left = vp->virtual_left;
		r.top = vp->virtual_top;
		r.right = vp->virtual_left + vp->virtual_width + (1 << vp->zoom) - 1;
		r.bottom = vp->virtual_top + vp->virtual_height + (1 << vp->zoom) - 1;

		if (vp->zoom >= ZOOM_LVL_DRAW_MAP) {
			_viewport_vehicle_map_redraw_rects.push_back(r);
		} else {
			_viewport_vehicle_normal_redraw_rects.push_back({
				r.left - (MAX_VEHICLE_PIXEL_X * ZOOM_LVL_BASE),
				r.top - (MAX_VEHICLE_PIXEL_Y * ZOOM_LVL_BASE),
				r.right + (MAX_VEHICLE_PIXEL_X * ZOOM_LVL_BASE),
				r.bottom + (MAX_VEHICLE_PIXEL_Y * ZOOM_LVL_BASE),
			});
		}
	}
}

void ClearViewportLandPixelCache(Viewport *vp)
{
	vp->land_pixel_cache.assign(vp->land_pixel_cache.size(), 0xD7);
}

void ClearViewportCache(Viewport *vp)
{
	if (vp->zoom >= ZOOM_LVL_DRAW_MAP) {
		memset(vp->map_draw_vehicles_cache.done_hash_bits, 0, sizeof(vp->map_draw_vehicles_cache.done_hash_bits));
		vp->map_draw_vehicles_cache.vehicle_pixels.assign(vp->map_draw_vehicles_cache.vehicle_pixels.size(), false);
	}
}

void ClearViewportCaches()
{
	for (Viewport *vp : _viewport_window_cache) {
		ClearViewportCache(vp);
	}
	if (unlikely(HasBit(_viewport_debug_flags, VDF_DISABLE_LANDSCAPE_CACHE))) {
		for (Viewport *vp : _viewport_window_cache) {
			ClearViewportLandPixelCache(vp);
		}
	}
}

void DeleteWindowViewport(Window *w)
{
	if (w->viewport == nullptr) return;

	container_unordered_remove(_viewport_window_cache, w->viewport);
	delete w->viewport->overlay;
	delete w->viewport;
	w->viewport = nullptr;
	FillViewportCoverageRect();
}

/**
 * Initialize viewport of the window for use.
 * @param w Window to use/display the viewport in
 * @param x Offset of left edge of viewport with respect to left edge window \a w
 * @param y Offset of top edge of viewport with respect to top edge window \a w
 * @param width Width of the viewport
 * @param height Height of the viewport
 * @param follow_flags Flags controlling the viewport.
 *        - If bit 31 is set, the lower 20 bits are the vehicle that the viewport should follow.
 *        - If bit 31 is clear, it is a #TileIndex.
 * @param zoom Zoomlevel to display
 */
void InitializeWindowViewport(Window *w, int x, int y,
	int width, int height, uint32 follow_flags, ZoomLevel zoom)
{
	assert(w->viewport == nullptr);

	ViewportData *vp = new ViewportData();

	vp->overlay = nullptr;
	vp->left = x + w->left;
	vp->top = y + w->top;
	vp->width = width;
	vp->height = height;

	vp->zoom = static_cast<ZoomLevel>(Clamp(zoom, _settings_client.gui.zoom_min, _settings_client.gui.zoom_max));

	vp->virtual_left = 0;
	vp->virtual_top = 0;
	vp->virtual_width = ScaleByZoom(width, vp->zoom);
	vp->virtual_height = ScaleByZoom(height, vp->zoom);

	vp->map_type = VPMT_BEGIN;

	UpdateViewportSizeZoom(vp);

	Point pt;

	if (follow_flags & 0x80000000) {
		const Vehicle *veh;

		vp->follow_vehicle = (VehicleID)(follow_flags & 0xFFFFF);
		veh = Vehicle::Get(vp->follow_vehicle);
		pt = MapXYZToViewport(vp, veh->x_pos, veh->y_pos, veh->z_pos);
		MarkAllRoutePathsDirty(veh);
		MarkAllRouteStepsDirty(veh);
	} else {
		x = TileX(follow_flags) * TILE_SIZE;
		y = TileY(follow_flags) * TILE_SIZE;

		vp->follow_vehicle = INVALID_VEHICLE;
		pt = MapXYZToViewport(vp, x, y, GetSlopePixelZ(x, y));
	}

	vp->scrollpos_x = pt.x;
	vp->scrollpos_y = pt.y;
	vp->dest_scrollpos_x = pt.x;
	vp->dest_scrollpos_y = pt.y;

	w->viewport = vp;
	_viewport_window_cache.push_back(vp);
	FillViewportCoverageRect();
}

static Point _vp_move_offs;

struct ViewportRedrawRegion {
	Rect coords;
};

static std::vector<ViewportRedrawRegion> _vp_redraw_regions;

static void DoViewportRedrawRegions(const Window *w, int left, int top, int width, int height)
{
	if (width <= 0 || height <= 0) return;

	for (const Window *w : Window::IterateFromBack<const Window>(w)) {
		if (left + width > w->left &&
				w->left + w->width > left &&
				top + height > w->top &&
				w->top + w->height > top) {

			if (left < w->left) {
				DoViewportRedrawRegions(w, left, top, w->left - left, height);
				DoViewportRedrawRegions(w, left + (w->left - left), top, width - (w->left - left), height);
				return;
			}

			if (left + width > w->left + w->width) {
				DoViewportRedrawRegions(w, left, top, (w->left + w->width - left), height);
				DoViewportRedrawRegions(w, left + (w->left + w->width - left), top, width - (w->left + w->width - left), height);
				return;
			}

			if (top < w->top) {
				DoViewportRedrawRegions(w, left, top, width, (w->top - top));
				DoViewportRedrawRegions(w, left, top + (w->top - top), width, height - (w->top - top));
				return;
			}

			if (top + height > w->top + w->height) {
				DoViewportRedrawRegions(w, left, top, width, (w->top + w->height - top));
				DoViewportRedrawRegions(w, left, top + (w->top + w->height - top), width, height - (w->top + w->height - top));
				return;
			}

			return;
		}
	}

	_vp_redraw_regions.push_back({ { left, top, left + width, top + height } });
}

static void DoSetViewportPositionFillRegion(int left, int top, int width, int height, int xo, int yo) {
	int src_left = left - xo;
	int src_top = top - yo;
	int src_right = src_left + width;
	int src_bottom = src_top + height;
	for (const auto &region : _vp_redraw_regions) {
		if (region.coords.left < src_right &&
				region.coords.right > src_left &&
				region.coords.top < src_bottom &&
				region.coords.bottom > src_top) {
			/* can use this region as a source */
			if (src_left < region.coords.left) {
				DoSetViewportPositionFillRegion(src_left + xo, src_top + yo, region.coords.left - src_left, height, xo, yo);
				src_left = region.coords.left;
				width = src_right - src_left;
			}
			if (src_top < region.coords.top) {
				DoSetViewportPositionFillRegion(src_left + xo, src_top + yo, width, region.coords.top - src_top, xo, yo);
				src_top = region.coords.top;
				height = src_bottom - src_top;
			}
			if (src_right > region.coords.right) {
				DoSetViewportPositionFillRegion(region.coords.right + xo, src_top + yo, src_right - region.coords.right, height, xo, yo);
				src_right = region.coords.right;
				width = src_right - src_left;
			}
			if (src_bottom > region.coords.bottom) {
				DoSetViewportPositionFillRegion(src_left + xo, region.coords.bottom + yo, width, src_bottom - region.coords.bottom, xo, yo);
				src_bottom = region.coords.bottom;
				height = src_bottom - src_top;
			}

			if (xo >= 0) {
				/* scrolling left, moving pixels right */
				width += xo;
			} else {
				/* scrolling right, moving pixels left */
				src_left += xo;
				width -= xo;
			}
			if (yo >= 0) {
				/* scrolling down, moving pixels up */
				height += yo;
			} else {
				/* scrolling up, moving pixels down */
				src_top += yo;
				height -= yo;
			}
			BlitterFactory::GetCurrentBlitter()->ScrollBuffer(_screen.dst_ptr, src_left, src_top, width, height, xo, yo);

			return;
		}
	}
	DrawOverlappedWindowForAll(left, top, left + width, top + height);
};

static void DoSetViewportPosition(Window *w, const int left, const int top, const int width, const int height)
{
	const int xo = _vp_move_offs.x;
	const int yo = _vp_move_offs.y;


	IncrementWindowUpdateNumber();

	_vp_redraw_regions.clear();
	DoViewportRedrawRegions(w, left, top, width, height);

	if (abs(xo) >= width || abs(yo) >= height) {
		/* fully outside */
		for (ViewportRedrawRegion &vrr : _vp_redraw_regions) {
			RedrawScreenRect(vrr.coords.left, vrr.coords.top, vrr.coords.right, vrr.coords.bottom);
		}
		return;
	}

	Blitter *blitter = BlitterFactory::GetCurrentBlitter();

	if (_cursor.visible) UndrawMouseCursor();

	if (_networking) NetworkUndrawChatMessage();

	if (xo != 0) {
		std::sort(_vp_redraw_regions.begin(), _vp_redraw_regions.end(), [&](const ViewportRedrawRegion &a, const ViewportRedrawRegion &b) {
			if (a.coords.right <= b.coords.left && xo > 0) return true;
			if (a.coords.left >= b.coords.right && xo < 0) return true;
			return false;
		});
		if (yo != 0) {
			std::stable_sort(_vp_redraw_regions.begin(), _vp_redraw_regions.end(), [&](const ViewportRedrawRegion &a, const ViewportRedrawRegion &b) {
				if (a.coords.bottom <= b.coords.top && yo > 0) return true;
				if (a.coords.top >= b.coords.bottom && yo < 0) return true;
				return false;
			});
		}
	} else {
		std::sort(_vp_redraw_regions.begin(), _vp_redraw_regions.end(), [&](const ViewportRedrawRegion &a, const ViewportRedrawRegion &b) {
			if (a.coords.bottom <= b.coords.top && yo > 0) return true;
			if (a.coords.top >= b.coords.bottom && yo < 0) return true;
			return false;
		});
	}

	while (!_vp_redraw_regions.empty()) {
		const Rect &rect = _vp_redraw_regions.back().coords;
		int left = rect.left;
		int top = rect.top;
		int width = rect.right - rect.left;
		int height = rect.bottom - rect.top;
		_vp_redraw_regions.pop_back();
		VideoDriver::GetInstance()->MakeDirty(left, top, width, height);
		int fill_width = abs(xo);
		int fill_height = abs(yo);
		if (fill_width < width && fill_height < height) {
			blitter->ScrollBuffer(_screen.dst_ptr, left, top, width, height, xo, yo);
		} else {
			if (width < fill_width) fill_width = width;
			if (height < fill_height) fill_height = height;
		}
		if (xo < 0) {
			/* scrolling right, moving pixels left, fill in on right */
			width -= fill_width;
			DoSetViewportPositionFillRegion(left + width, top, fill_width, height, xo, yo);
		} else if (xo > 0) {
			/* scrolling left, moving pixels right, fill in on left */
			DoSetViewportPositionFillRegion(left, top, fill_width, height, xo, yo);
			width -= fill_width;
			left += fill_width;
		}
		if (yo < 0 && width > 0) {
			/* scrolling down, moving pixels up, fill in at bottom */
			height -= fill_height;
			DoSetViewportPositionFillRegion(left, top + height, width, fill_height, xo, yo);
		} else if (yo > 0 && width > 0) {
			/* scrolling up, moving pixels down, fill in at top */
			DoSetViewportPositionFillRegion(left, top, width, fill_height, xo, yo);
		}
	}
}

inline void UpdateViewportDirtyBlockLeftMargin(Viewport *vp)
{
	if (vp->zoom >= ZOOM_LVL_DRAW_MAP) {
		vp->dirty_block_left_margin = 0;
	} else {
		vp->dirty_block_left_margin = UnScaleByZoomLower((-vp->virtual_left) & 127, vp->zoom);
	}
}

static void SetViewportPosition(Window *w, int x, int y, bool force_update_overlay)
{
	if (unlikely(HasBit(_viewport_debug_flags, VDF_DIRTY_WHOLE_VIEWPORT))) {
		w->flags |= WF_DIRTY;
	}

	Viewport *vp = w->viewport;
	int old_left = vp->virtual_left;
	int old_top = vp->virtual_top;
	int i;
	int left, top, width, height;

	vp->virtual_left = x;
	vp->virtual_top = y;
	UpdateViewportDirtyBlockLeftMargin(vp);

	if (force_update_overlay || IsViewportOverlayOutsideCachedRegion(w)) RebuildViewportOverlay(w, true);

	/* Viewport is bound to its left top corner, so it must be rounded down (UnScaleByZoomLower)
	 * else glitch described in FS#1412 will happen (offset by 1 pixel with zoom level > NORMAL)
	 */
	old_left = UnScaleByZoomLower(old_left, vp->zoom);
	old_top = UnScaleByZoomLower(old_top, vp->zoom);
	x = UnScaleByZoomLower(x, vp->zoom);
	y = UnScaleByZoomLower(y, vp->zoom);

	old_left -= x;
	old_top -= y;

	if (old_top == 0 && old_left == 0) return;

	_vp_move_offs.x = old_left;
	_vp_move_offs.y = old_top;

	left = vp->left;
	top = vp->top;
	width = vp->width;
	height = vp->height;

	if (left < 0) {
		width += left;
		left = 0;
	}

	i = left + width - _screen.width;
	if (i >= 0) width -= i;

	if (width > 0) {
		if (top < 0) {
			height += top;
			top = 0;
		}

		i = top + height - _screen.height;
		if (i >= 0) height -= i;

		if (height > 0 && (_vp_move_offs.x != 0 || _vp_move_offs.y != 0)) {
			ClearViewportLandPixelCache(vp);
			SCOPE_INFO_FMT([&], "DoSetViewportPosition: %d, %d, %d, %d, %d, %d, %s", left, top, width, height, _vp_move_offs.x, _vp_move_offs.y, scope_dumper().WindowInfo(w));
			w->viewport->update_vehicles = true;
			DoSetViewportPosition((Window *) w->z_front, left, top, width, height);
			ClearViewportCache(w->viewport);
			FillViewportCoverageRect();
		}
	}
}

/**
 * Is a xy position inside the viewport of the window?
 * @param w Window to examine its viewport
 * @param x X coordinate of the xy position
 * @param y Y coordinate of the xy position
 * @return Pointer to the viewport if the xy position is in the viewport of the window,
 *         otherwise \c nullptr is returned.
 */
Viewport *IsPtInWindowViewport(const Window *w, int x, int y)
{
	Viewport *vp = w->viewport;

	if (vp != nullptr &&
			IsInsideMM(x, vp->left, vp->left + vp->width) &&
			IsInsideMM(y, vp->top, vp->top + vp->height))
		return vp;

	return nullptr;
}

/**
 * Translate screen coordinate in a viewport to underlying tile coordinate.
 *
 * Returns exact point of the map that is visible in the given place
 * of the viewport (3D perspective), height of tiles and foundations matter.
 *
 * @param vp  Viewport that contains the (\a x, \a y) screen coordinate
 * @param x   Screen x coordinate, distance in pixels from the left edge of viewport frame
 * @param y   Screen y coordinate, distance in pixels from the top edge of viewport frame
 * @param clamp_to_map Clamp the coordinate outside of the map to the closest, non-void tile within the map
 * @return Tile coordinate or (-1, -1) if given x or y is not within viewport frame
 */
Point TranslateXYToTileCoord(const Viewport *vp, int x, int y, bool clamp_to_map)
{
	if (!IsInsideBS(x, vp->left, vp->width) || !IsInsideBS(y, vp->top, vp->height)) {
		Point pt = { -1, -1 };
		return pt;
	}

	return InverseRemapCoords2(
			ScaleByZoom(x - vp->left, vp->zoom) + vp->virtual_left,
			ScaleByZoom(y - vp->top, vp->zoom) + vp->virtual_top, clamp_to_map);
}

/* When used for zooming, check area below current coordinates (x,y)
 * and return the tile of the zoomed out/in position (zoom_x, zoom_y)
 * when you just want the tile, make x = zoom_x and y = zoom_y */
static Point GetTileFromScreenXY(int x, int y, int zoom_x, int zoom_y)
{
	Window *w;
	Viewport *vp;
	Point pt;

	if ( (w = FindWindowFromPt(x, y)) != nullptr &&
			 (vp = IsPtInWindowViewport(w, x, y)) != nullptr)
				return TranslateXYToTileCoord(vp, zoom_x, zoom_y);

	pt.y = pt.x = -1;
	return pt;
}

Point GetTileBelowCursor()
{
	return GetTileFromScreenXY(_cursor.pos.x, _cursor.pos.y, _cursor.pos.x, _cursor.pos.y);
}


Point GetTileZoomCenterWindow(bool in, Window * w)
{
	int x, y;
	Viewport *vp = w->viewport;

	if (in) {
		x = ((_cursor.pos.x - vp->left) >> 1) + (vp->width >> 2);
		y = ((_cursor.pos.y - vp->top) >> 1) + (vp->height >> 2);
	} else {
		x = vp->width - (_cursor.pos.x - vp->left);
		y = vp->height - (_cursor.pos.y - vp->top);
	}
	/* Get the tile below the cursor and center on the zoomed-out center */
	return GetTileFromScreenXY(_cursor.pos.x, _cursor.pos.y, x + vp->left, y + vp->top);
}

/**
 * Update the status of the zoom-buttons according to the zoom-level
 * of the viewport. This will update their status and invalidate accordingly
 * @param w Window pointer to the window that has the zoom buttons
 * @param vp pointer to the viewport whose zoom-level the buttons represent
 * @param widget_zoom_in widget index for window with zoom-in button
 * @param widget_zoom_out widget index for window with zoom-out button
 */
void HandleZoomMessage(Window *w, const Viewport *vp, byte widget_zoom_in, byte widget_zoom_out)
{
	w->SetWidgetDisabledState(widget_zoom_in, vp->zoom <= _settings_client.gui.zoom_min);
	w->SetWidgetDirty(widget_zoom_in);

	w->SetWidgetDisabledState(widget_zoom_out, vp->zoom >= _settings_client.gui.zoom_max);
	w->SetWidgetDirty(widget_zoom_out);
}

/**
 * Schedules a tile sprite for drawing.
 *
 * @param image the image to draw.
 * @param pal the provided palette.
 * @param x position x (world coordinates) of the sprite.
 * @param y position y (world coordinates) of the sprite.
 * @param z position z (world coordinates) of the sprite.
 * @param sub Only draw a part of the sprite.
 * @param extra_offs_x Pixel X offset for the sprite position.
 * @param extra_offs_y Pixel Y offset for the sprite position.
 */
static void AddTileSpriteToDraw(SpriteID image, PaletteID pal, int32 x, int32 y, int z, const SubSprite *sub = nullptr, int extra_offs_x = 0, int extra_offs_y = 0)
{
	dbg_assert((image & SPRITE_MASK) < MAX_SPRITES);

	TileSpriteToDraw &ts = _vdd->tile_sprites_to_draw.emplace_back();
	ts.image = image;
	ts.pal = pal;
	ts.sub = sub;
	Point pt = RemapCoords(x, y, z);
	ts.x = pt.x + extra_offs_x;
	ts.y = pt.y + extra_offs_y;
}

/**
 * Adds a child sprite to the active foundation.
 *
 * The pixel offset of the sprite relative to the ParentSprite is the sum of the offset passed to OffsetGroundSprite() and extra_offs_?.
 *
 * @param image the image to draw.
 * @param pal the provided palette.
 * @param sub Only draw a part of the sprite.
 * @param foundation_part Foundation part.
 * @param extra_offs_x Pixel X offset for the sprite position.
 * @param extra_offs_y Pixel Y offset for the sprite position.
 */
static void AddChildSpriteToFoundation(SpriteID image, PaletteID pal, const SubSprite *sub, FoundationPart foundation_part, int extra_offs_x, int extra_offs_y)
{
	dbg_assert(IsInsideMM(foundation_part, 0, FOUNDATION_PART_END));
	dbg_assert(_vd.foundation[foundation_part] != -1);
	Point offs = _vd.foundation_offset[foundation_part];

	/* Change the active ChildSprite list to the one of the foundation */
	int *old_child = _vd.last_child;
	_vd.last_child = _vd.last_foundation_child[foundation_part];

	AddChildSpriteScreen(image, pal, offs.x + extra_offs_x, offs.y + extra_offs_y, false, sub, false, ChildScreenSpritePositionMode::NonRelative);

	/* Switch back to last ChildSprite list */
	_vd.last_child = old_child;
}

/**
 * Draws a ground sprite at a specific world-coordinate relative to the current tile.
 * If the current tile is drawn on top of a foundation the sprite is added as child sprite to the "foundation"-ParentSprite.
 *
 * @param image the image to draw.
 * @param pal the provided palette.
 * @param x position x (world coordinates) of the sprite relative to current tile.
 * @param y position y (world coordinates) of the sprite relative to current tile.
 * @param z position z (world coordinates) of the sprite relative to current tile.
 * @param sub Only draw a part of the sprite.
 * @param extra_offs_x Pixel X offset for the sprite position.
 * @param extra_offs_y Pixel Y offset for the sprite position.
 */
void DrawGroundSpriteAt(SpriteID image, PaletteID pal, int32 x, int32 y, int z, const SubSprite *sub, int extra_offs_x, int extra_offs_y)
{
	/* Switch to first foundation part, if no foundation was drawn */
	if (_vd.foundation_part == FOUNDATION_PART_NONE) _vd.foundation_part = FOUNDATION_PART_NORMAL;

	if (_vd.foundation[_vd.foundation_part] != -1) {
		Point pt = RemapCoords(x, y, z);
		AddChildSpriteToFoundation(image, pal, sub, _vd.foundation_part, pt.x + extra_offs_x * ZOOM_LVL_BASE, pt.y + extra_offs_y * ZOOM_LVL_BASE);
	} else {
		AddTileSpriteToDraw(image, pal, _cur_ti.x + x, _cur_ti.y + y, _cur_ti.z + z, sub, extra_offs_x * ZOOM_LVL_BASE, extra_offs_y * ZOOM_LVL_BASE);
	}
}

/**
 * Draws a ground sprite for the current tile.
 * If the current tile is drawn on top of a foundation the sprite is added as child sprite to the "foundation"-ParentSprite.
 *
 * @param image the image to draw.
 * @param pal the provided palette.
 * @param sub Only draw a part of the sprite.
 * @param extra_offs_x Pixel X offset for the sprite position.
 * @param extra_offs_y Pixel Y offset for the sprite position.
 */
void DrawGroundSprite(SpriteID image, PaletteID pal, const SubSprite *sub, int extra_offs_x, int extra_offs_y)
{
	DrawGroundSpriteAt(image, pal, 0, 0, 0, sub, extra_offs_x, extra_offs_y);
}

/**
 * Called when a foundation has been drawn for the current tile.
 * Successive ground sprites for the current tile will be drawn as child sprites of the "foundation"-ParentSprite, not as TileSprites.
 *
 * @param x sprite x-offset (screen coordinates) of ground sprites relative to the "foundation"-ParentSprite.
 * @param y sprite y-offset (screen coordinates) of ground sprites relative to the "foundation"-ParentSprite.
 */
void OffsetGroundSprite(int x, int y)
{
	/* Switch to next foundation part */
	switch (_vd.foundation_part) {
		case FOUNDATION_PART_NONE:
			_vd.foundation_part = FOUNDATION_PART_NORMAL;
			break;
		case FOUNDATION_PART_NORMAL:
			_vd.foundation_part = FOUNDATION_PART_HALFTILE;
			break;
		default: NOT_REACHED();
	}

	/* _vd.last_child == nullptr if foundation sprite was clipped by the viewport bounds */
	if (_vd.last_child != nullptr) _vd.foundation[_vd.foundation_part] = (uint)_vdd->parent_sprites_to_draw.size() - 1;

	_vd.foundation_offset[_vd.foundation_part].x = x * ZOOM_LVL_BASE;
	_vd.foundation_offset[_vd.foundation_part].y = y * ZOOM_LVL_BASE;
	_vd.last_foundation_child[_vd.foundation_part] = _vd.last_child;
}

/**
 * Adds a child sprite to a parent sprite.
 * In contrast to "AddChildSpriteScreen()" the sprite position is in world coordinates
 *
 * @param image the image to draw.
 * @param pal the provided palette.
 * @param x position x of the sprite.
 * @param y position y of the sprite.
 * @param z position z of the sprite.
 * @param sub Only draw a part of the sprite.
 */
static void AddCombinedSprite(SpriteID image, PaletteID pal, int x, int y, int z, const SubSprite *sub)
{
	Point pt = RemapCoords(x, y, z);
	const Sprite *spr = GetSprite(image & SPRITE_MASK, ST_NORMAL);

	int left = pt.x + spr->x_offs;
	int right = pt.x + spr->x_offs + spr->width;
	int top = pt.y + spr->y_offs;
	int bottom = pt.y + spr->y_offs + spr->height;
	if (left >= _vdd->dpi.left + _vdd->dpi.width ||
			right <= _vdd->dpi.left ||
			top >= _vdd->dpi.top + _vdd->dpi.height ||
			bottom <= _vdd->dpi.top)
		return;

	AddChildSpriteScreen(image, pal, pt.x, pt.y, false, sub, false, ChildScreenSpritePositionMode::Absolute);
	if (left < _vd.combine_left) _vd.combine_left = left;
	if (right > _vd.combine_right) _vd.combine_right = right;
	if (top < _vd.combine_top) _vd.combine_top = top;
	if (bottom > _vd.combine_bottom) _vd.combine_bottom = bottom;
}

/**
 * Draw a (transparent) sprite at given coordinates with a given bounding box.
 * The bounding box extends from (x + bb_offset_x, y + bb_offset_y, z + bb_offset_z) to (x + w - 1, y + h - 1, z + dz - 1), both corners included.
 * Bounding boxes with bb_offset_x == w or bb_offset_y == h or bb_offset_z == dz are allowed and produce thin slices.
 *
 * @note Bounding boxes are normally specified with bb_offset_x = bb_offset_y = bb_offset_z = 0. The extent of the bounding box in negative direction is
 *       defined by the sprite offset in the grf file.
 *       However if modifying the sprite offsets is not suitable (e.g. when using existing graphics), the bounding box can be tuned by bb_offset.
 *
 * @pre w >= bb_offset_x, h >= bb_offset_y, dz >= bb_offset_z. Else w, h or dz are ignored.
 *
 * @param image the image to combine and draw,
 * @param pal the provided palette,
 * @param x position X (world) of the sprite,
 * @param y position Y (world) of the sprite,
 * @param w bounding box extent towards positive X (world),
 * @param h bounding box extent towards positive Y (world),
 * @param dz bounding box extent towards positive Z (world),
 * @param z position Z (world) of the sprite,
 * @param transparent if true, switch the palette between the provided palette and the transparent palette,
 * @param bb_offset_x bounding box extent towards negative X (world),
 * @param bb_offset_y bounding box extent towards negative Y (world),
 * @param bb_offset_z bounding box extent towards negative Z (world)
 * @param sub Only draw a part of the sprite.
 */
void AddSortableSpriteToDraw(SpriteID image, PaletteID pal, int x, int y, int w, int h, int dz, int z, bool transparent, int bb_offset_x, int bb_offset_y, int bb_offset_z, const SubSprite *sub)
{
	int32 left, right, top, bottom;

	dbg_assert((image & SPRITE_MASK) < MAX_SPRITES);

	/* make the sprites transparent with the right palette */
	if (transparent) {
		SetBit(image, PALETTE_MODIFIER_TRANSPARENT);
		pal = PALETTE_TO_TRANSPARENT;
	}

	if (_vd.combine_sprites == SPRITE_COMBINE_ACTIVE) {
		AddCombinedSprite(image, pal, x, y, z, sub);
		return;
	}

	_vd.last_child = nullptr;

	Point pt = RemapCoords(x, y, z);
	int tmp_left, tmp_top, tmp_x = pt.x, tmp_y = pt.y;
	uint16 tmp_width, tmp_height;

	/* Compute screen extents of sprite */
	if (unlikely(image == SPR_EMPTY_BOUNDING_BOX)) {
		left = tmp_left = RemapCoords(x + w          , y + bb_offset_y, z + bb_offset_z).x;
		right           = RemapCoords(x + bb_offset_x, y + h          , z + bb_offset_z).x + 1;
		top  = tmp_top  = RemapCoords(x + bb_offset_x, y + bb_offset_y, z + dz         ).y;
		bottom          = RemapCoords(x + w          , y + h          , z + bb_offset_z).y + 1;
		tmp_width = right - left;
		tmp_height = bottom - top;
	} else {
		const Sprite *spr = GetSprite(image & SPRITE_MASK, ST_NORMAL);
		left = tmp_left = (pt.x += spr->x_offs);
		right           = (pt.x +  spr->width );
		top  = tmp_top  = (pt.y += spr->y_offs);
		bottom          = (pt.y +  spr->height);
		tmp_width = spr->width;
		tmp_height = spr->height;
	}

	if (unlikely(_draw_bounding_boxes && (image != SPR_EMPTY_BOUNDING_BOX))) {
		/* Compute maximal extents of sprite and its bounding box */
		left   = std::min(left  , RemapCoords(x + w          , y + bb_offset_y, z + bb_offset_z).x);
		right  = std::max(right , RemapCoords(x + bb_offset_x, y + h          , z + bb_offset_z).x + 1);
		top    = std::min(top   , RemapCoords(x + bb_offset_x, y + bb_offset_y, z + dz         ).y);
		bottom = std::max(bottom, RemapCoords(x + w          , y + h          , z + bb_offset_z).y + 1);
	}

	/* Do not add the sprite to the viewport, if it is outside */
	if (left   >= _vdd->dpi.left + _vdd->dpi.width  ||
		right  <= _vdd->dpi.left                   ||
		top    >= _vdd->dpi.top  + _vdd->dpi.height ||
		bottom <= _vdd->dpi.top) {
		return;
	}

	ParentSpriteToDraw &ps = _vdd->parent_sprites_to_draw.emplace_back();
	ps.x = tmp_x;
	ps.y = tmp_y;

	ps.left = tmp_left;
	ps.top  = tmp_top;

	ps.image = image;
	ps.pal = pal;
	ps.sub = sub;
	ps.xmin = x + bb_offset_x;
	ps.xmax = x + std::max(bb_offset_x, w) - 1;

	ps.ymin = y + bb_offset_y;
	ps.ymax = y + std::max(bb_offset_y, h) - 1;

	ps.zmin = z + bb_offset_z;
	ps.zmax = z + std::max(bb_offset_z, dz) - 1;

	ps.first_child = -1;
	ps.width = tmp_width;
	ps.height = tmp_height;

	/* bit 15 of ps.height */
	// ps.comparison_done = false;

	_vd.last_child = &ps.first_child;

	if (_vd.combine_sprites == SPRITE_COMBINE_PENDING) {
		_vd.combine_sprites = SPRITE_COMBINE_ACTIVE;
		_vd.combine_psd_index = (uint)_vdd->parent_sprites_to_draw.size() - 1;
		_vd.combine_left = tmp_left;
		_vd.combine_right = right;
		_vd.combine_top = tmp_top;
		_vd.combine_bottom = bottom;
	}
}

/**
 * Starts a block of sprites, which are "combined" into a single bounding box.
 *
 * Subsequent calls to #AddSortableSpriteToDraw will be drawn into the same bounding box.
 * That is: The first sprite that is not clipped by the viewport defines the bounding box, and
 * the following sprites will be child sprites to that one.
 *
 * That implies:
 *  - The drawing order is definite. No other sprites will be sorted between those of the block.
 *  - You have to provide a valid bounding box for all sprites,
 *    as you won't know which one is the first non-clipped one.
 *    Preferable you use the same bounding box for all.
 *  - You cannot use #AddChildSpriteScreen inside the block, as its result will be indefinite.
 *
 * The block is terminated by #EndSpriteCombine.
 *
 * You cannot nest "combined" blocks.
 */
void StartSpriteCombine()
{
	dbg_assert(_vd.combine_sprites == SPRITE_COMBINE_NONE);
	_vd.combine_sprites = SPRITE_COMBINE_PENDING;
}

/**
 * Terminates a block of sprites started by #StartSpriteCombine.
 * Take a look there for details.
 */
void EndSpriteCombine()
{
	dbg_assert(_vd.combine_sprites != SPRITE_COMBINE_NONE);
	if (_vd.combine_sprites == SPRITE_COMBINE_ACTIVE) {
		ParentSpriteToDraw &ps = _vdd->parent_sprites_to_draw[_vd.combine_psd_index];
		ps.left = _vd.combine_left;
		ps.top = _vd.combine_top;
		ps.width = _vd.combine_right - _vd.combine_left;
		ps.height = _vd.combine_bottom - _vd.combine_top;
	}
	_vd.combine_sprites = SPRITE_COMBINE_NONE;
}

/**
 * Check if the parameter "check" is inside the interval between
 * begin and end, including both begin and end.
 * @note Whether \c begin or \c end is the biggest does not matter.
 *       This method will account for that.
 * @param begin The begin of the interval.
 * @param end   The end of the interval.
 * @param check The value to check.
 */
static bool IsInRangeInclusive(int begin, int end, int check)
{
	if (begin > end) Swap(begin, end);
	return begin <= check && check <= end;
}

/**
 * Checks whether a point is inside the selected rectangle given by _thd.size, _thd.pos and _thd.diagonal
 * @param x The x coordinate of the point to be checked.
 * @param y The y coordinate of the point to be checked.
 * @return True if the point is inside the rectangle, else false.
 */
static bool IsInsideSelectedRectangle(int x, int y)
{
	if (!_thd.diagonal) {
		return IsInsideBS(x, _thd.pos.x, _thd.size.x) && IsInsideBS(y, _thd.pos.y, _thd.size.y);
	}

	int dist_a = (_thd.size.x + _thd.size.y);      // Rotated coordinate system for selected rectangle.
	int dist_b = (_thd.size.x - _thd.size.y);      // We don't have to divide by 2. It's all relative!
	int a = ((x - _thd.pos.x) + (y - _thd.pos.y)); // Rotated coordinate system for the point under scrutiny.
	int b = ((x - _thd.pos.x) - (y - _thd.pos.y));

	/* Check if a and b are between 0 and dist_a or dist_b respectively. */
	return IsInRangeInclusive(dist_a, 0, a) && IsInRangeInclusive(dist_b, 0, b);
}

/**
 * Add a child sprite to a parent sprite.
 *
 * @param image the image to draw.
 * @param pal the provided palette.
 * @param x sprite x-offset (screen coordinates), optionally relative to parent sprite.
 * @param y sprite y-offset (screen coordinates), optionally relative to parent sprite.
 * @param transparent if true, switch the palette between the provided palette and the transparent palette,
 * @param sub Only draw a part of the sprite.
 * @param scale if true, scale offsets to base zoom level.
 * @param position_mode position mode.
 */
void AddChildSpriteScreen(SpriteID image, PaletteID pal, int x, int y, bool transparent, const SubSprite *sub, bool scale, ChildScreenSpritePositionMode position_mode)
{
	dbg_assert((image & SPRITE_MASK) < MAX_SPRITES);

	/* If the ParentSprite was clipped by the viewport bounds, do not draw the ChildSprites either */
	if (_vd.last_child == nullptr) return;

	/* make the sprites transparent with the right palette */
	if (transparent) {
		SetBit(image, PALETTE_MODIFIER_TRANSPARENT);
		pal = PALETTE_TO_TRANSPARENT;
	}

	*_vd.last_child = (uint)_vdd->child_screen_sprites_to_draw.size();

	ChildScreenSpriteToDraw &cs = _vdd->child_screen_sprites_to_draw.emplace_back();
	cs.image = image;
	cs.pal = pal;
	cs.sub = sub;
	cs.x = scale ? x * ZOOM_LVL_BASE : x;
	cs.y = scale ? y * ZOOM_LVL_BASE : y;
	cs.position_mode = position_mode;
	cs.next = -1;

	/* Append the sprite to the active ChildSprite list.
	 * If the active ParentSprite is a foundation, update last_foundation_child as well.
	 * Note: ChildSprites of foundations are NOT sequential in the vector, as selection sprites are added at last. */
	if (_vd.last_foundation_child[0] == _vd.last_child) _vd.last_foundation_child[0] = &cs.next;
	if (_vd.last_foundation_child[1] == _vd.last_child) _vd.last_foundation_child[1] = &cs.next;
	_vd.last_child = &cs.next;
}

static void AddStringToDraw(ViewportDrawerDynamic *vdd, int x, int y, StringID string, uint64 params_1, uint64 params_2, Colours colour, uint16 width)
{
	dbg_assert(width != 0);
	StringSpriteToDraw &ss = vdd->string_sprites_to_draw.emplace_back();
	ss.string = string;
	ss.x = x;
	ss.y = y;
	ss.params[0] = params_1;
	ss.params[1] = params_2;
	ss.width = width;
	ss.colour = colour;
}


/**
 * Draws sprites between ground sprite and everything above.
 *
 * The sprite is either drawn as TileSprite or as ChildSprite of the active foundation.
 *
 * @param image the image to draw.
 * @param pal the provided palette.
 * @param ti TileInfo Tile that is being drawn
 * @param z_offset Z offset relative to the groundsprite. Only used for the sprite position, not for sprite sorting.
 * @param foundation_part Foundation part the sprite belongs to.
 * @param extra_offs_x Pixel X offset for the sprite position.
 * @param extra_offs_y Pixel Y offset for the sprite position.
 * @param sub Sub-section of sprite to draw.
 */
void DrawSelectionSprite(SpriteID image, PaletteID pal, const TileInfo *ti, int z_offset, FoundationPart foundation_part, int extra_offs_x, int extra_offs_y, const SubSprite *sub)
{
	/* FIXME: This is not totally valid for some autorail highlights that extend over the edges of the tile. */
	if (_vd.foundation[foundation_part] == -1) {
		/* draw on real ground */
		AddTileSpriteToDraw(image, pal, ti->x, ti->y, ti->z + z_offset, sub, extra_offs_x, extra_offs_y);
	} else {
		/* draw on top of foundation */
		AddChildSpriteToFoundation(image, pal, sub, foundation_part, extra_offs_x, extra_offs_y - z_offset * ZOOM_LVL_BASE);
	}
}

/**
 * Draws a selection rectangle on a tile.
 *
 * @param ti TileInfo Tile that is being drawn
 * @param pal Palette to apply.
 */
void DrawTileSelectionRect(const TileInfo *ti, PaletteID pal)
{
	if (!IsValidTile(ti->tile)) return;

	SpriteID sel;
	if (IsHalftileSlope(ti->tileh)) {
		Corner halftile_corner = GetHalftileSlopeCorner(ti->tileh);
		SpriteID sel2 = SPR_HALFTILE_SELECTION_FLAT + halftile_corner;
		DrawSelectionSprite(sel2, pal, ti, 7 + TILE_HEIGHT, FOUNDATION_PART_HALFTILE);

		Corner opposite_corner = OppositeCorner(halftile_corner);
		if (IsSteepSlope(ti->tileh)) {
			sel = SPR_HALFTILE_SELECTION_DOWN;
		} else {
			sel = ((ti->tileh & SlopeWithOneCornerRaised(opposite_corner)) != 0 ? SPR_HALFTILE_SELECTION_UP : SPR_HALFTILE_SELECTION_FLAT);
		}
		sel += opposite_corner;
	} else {
		sel = SPR_SELECT_TILE + SlopeToSpriteOffset(ti->tileh);
	}
	DrawSelectionSprite(sel, pal, ti, 7, FOUNDATION_PART_NORMAL);
}

static HighLightStyle GetPartOfAutoLine(int px, int py, const Point &selstart, const Point &selend, HighLightStyle dir)
{
	if (!IsInRangeInclusive(selstart.x & ~TILE_UNIT_MASK, selend.x & ~TILE_UNIT_MASK, px)) return HT_DIR_END;
	if (!IsInRangeInclusive(selstart.y & ~TILE_UNIT_MASK, selend.y & ~TILE_UNIT_MASK, py)) return HT_DIR_END;

	px -= selstart.x & ~TILE_UNIT_MASK;
	py -= selstart.y & ~TILE_UNIT_MASK;

	switch (dir) {
		case HT_DIR_X: return (py == 0) ? HT_DIR_X : HT_DIR_END;
		case HT_DIR_Y: return (px == 0) ? HT_DIR_Y : HT_DIR_END;
		case HT_DIR_HU: return (px == -py) ? HT_DIR_HU : (px == -py - (int)TILE_SIZE) ? HT_DIR_HL : HT_DIR_END;
		case HT_DIR_HL: return (px == -py) ? HT_DIR_HL : (px == -py + (int)TILE_SIZE) ? HT_DIR_HU : HT_DIR_END;
		case HT_DIR_VL: return (px ==  py) ? HT_DIR_VL : (px ==  py + (int)TILE_SIZE) ? HT_DIR_VR : HT_DIR_END;
		case HT_DIR_VR: return (px ==  py) ? HT_DIR_VR : (px ==  py - (int)TILE_SIZE) ? HT_DIR_VL : HT_DIR_END;
		default: NOT_REACHED(); break;
	}

	return HT_DIR_END;
}

#include "table/autorail.h"

/**
 * Draws autorail highlights.
 *
 * @param *ti TileInfo Tile that is being drawn
 * @param autorail_type \c HT_DIR_XXX, offset into _AutorailTilehSprite[][]
 * @param pal Palette to use, -1 to autodetect
 */
static void DrawAutorailSelection(const TileInfo *ti, HighLightStyle autorail_type, PaletteID pal = -1)
{
	SpriteID image;
	FoundationPart foundation_part = FOUNDATION_PART_NORMAL;
	int offset;
	bool bridge_head_mode = false;

	if (IsFlatRailBridgeHeadTile(ti->tile)) {
		extern bool IsValidFlatRailBridgeHeadTrackBits(Slope normalised_slope, DiagDirection bridge_direction, TrackBits tracks);

		offset = _AutorailTilehSprite[SLOPE_FLAT][autorail_type];
		const Slope real_tileh = GetTileSlope(ti->tile, nullptr);
		const Slope normalised_tileh = IsSteepSlope(real_tileh) ? SlopeWithOneCornerRaised(GetHighestSlopeCorner(real_tileh)) : real_tileh;
		if (!IsValidFlatRailBridgeHeadTrackBits(normalised_tileh, GetTunnelBridgeDirection(ti->tile), TrackToTrackBits((Track) autorail_type))) {
			offset = -offset;
		}
		if (!IsRailCustomBridgeHead(ti->tile)) {
			bridge_head_mode = true;
		}
	} else {
		Slope autorail_tileh = RemoveHalftileSlope(ti->tileh);
		if (IsHalftileSlope(ti->tileh)) {
			static const HighLightStyle _lower_rail[CORNER_END] = { HT_DIR_VR, HT_DIR_HU, HT_DIR_VL, HT_DIR_HL }; // CORNER_W, CORNER_S, CORNER_E, CORNER_N
			Corner halftile_corner = GetHalftileSlopeCorner(ti->tileh);
			if (autorail_type != _lower_rail[halftile_corner]) {
				foundation_part = FOUNDATION_PART_HALFTILE;
				/* Here we draw the highlights of the "three-corners-raised"-slope. That looks ok to me. */
				autorail_tileh = SlopeWithThreeCornersRaised(OppositeCorner(halftile_corner));
			}
		}
		assert(autorail_type < HT_DIR_END);
		offset = _AutorailTilehSprite[autorail_tileh][autorail_type];
	}

	if (offset >= 0) {
		image = SPR_AUTORAIL_BASE + offset;
		if (pal == (PaletteID)-1) pal = _thd.make_square_red ? PALETTE_SEL_TILE_RED : PAL_NONE;
	} else {
		image = SPR_AUTORAIL_BASE - offset;
		if (pal == (PaletteID)-1) pal = PALETTE_SEL_TILE_RED;
	}

	if (bridge_head_mode) {
		AddSortableSpriteToDraw(image, pal, ti->x, ti->y, 16, 16, 0, ti->z + 15);
	} else {
		DrawSelectionSprite(image, pal, ti, 7, foundation_part);
	}
}

enum TileHighlightType {
	THT_NONE,
	THT_WHITE,
	THT_BLUE,
	THT_RED,
	THT_LIGHT_BLUE,
};

const Station *_viewport_highlight_station; ///< Currently selected station for coverage area highlight
const Town *_viewport_highlight_town;       ///< Currently selected town for coverage area highlight
const TraceRestrictProgram *_viewport_highlight_tracerestrict_program; ///< Currently selected tracerestrict program for highlight

/**
 * Get tile highlight type of coverage area for a given tile.
 * @param t Tile that is being drawn
 * @return Tile highlight type to draw
 */
static TileHighlightType GetTileHighlightType(TileIndex t)
{
	if (_viewport_highlight_station != nullptr) {
		if (IsTileType(t, MP_STATION) && GetStationIndex(t) == _viewport_highlight_station->index) return THT_LIGHT_BLUE;
		if (_viewport_highlight_station->TileIsInCatchment(t)) return THT_BLUE;
	}

	if (_viewport_highlight_town != nullptr) {
		if (IsTileType(t, MP_HOUSE)) {
			if (GetTownIndex(t) == _viewport_highlight_town->index) {
				TileHighlightType type = THT_RED;
				for (const Station *st : _viewport_highlight_town->stations_near) {
					if (st->owner != _current_company) continue;
					if (st->TileIsInCatchment(t)) return THT_BLUE;
				}
				return type;
			}
		} else if (IsTileType(t, MP_STATION)) {
			for (const Station *st : _viewport_highlight_town->stations_near) {
				if (st->owner != _current_company) continue;
				if (GetStationIndex(t) == st->index) return THT_WHITE;
			}
		}
	}

	if (_viewport_highlight_tracerestrict_program != nullptr) {
		const TraceRestrictRefId *refs = _viewport_highlight_tracerestrict_program->GetRefIdsPtr();
		for (uint i = 0; i < _viewport_highlight_tracerestrict_program->refcount; i++) {
			if (GetTraceRestrictRefIdTileIndex(refs[i]) == t) return THT_LIGHT_BLUE;
		}
	}

	return THT_NONE;
}

/**
 * Draw tile highlight for coverage area highlight.
 * @param *ti TileInfo Tile that is being drawn
 * @param tht Highlight type to draw.
 */
static void DrawTileHighlightType(const TileInfo *ti, TileHighlightType tht)
{
	switch (tht) {
		default:
		case THT_NONE: break;
		case THT_WHITE: DrawTileSelectionRect(ti, PAL_NONE); break;
		case THT_BLUE:  DrawTileSelectionRect(ti, PALETTE_SEL_TILE_BLUE); break;
		case THT_RED:   DrawTileSelectionRect(ti, PALETTE_SEL_TILE_RED); break;
		case THT_LIGHT_BLUE: DrawTileSelectionRect(ti, SPR_ZONING_INNER_HIGHLIGHT_LIGHT_BLUE); break;
	}
}

/**
 * Highlights tiles insede local authority of selected towns.
 * @param *ti TileInfo Tile that is being drawn
 */
static void HighlightTownLocalAuthorityTiles(const TileInfo *ti)
{
	/* Going through cases in order of computational time. */

	if (_town_local_authority_kdtree.Count() == 0) return;

	/* Tile belongs to town regardless of distance from town. */
	if (GetTileType(ti->tile) == MP_HOUSE) {
		if (!Town::GetByTile(ti->tile)->show_zone) return;

		DrawTileSelectionRect(ti, PALETTE_CRASH);
		return;
	}

	/* If the closest town in the highlighted list is far, we can stop searching. */
	TownID tid = _town_local_authority_kdtree.FindNearest(TileX(ti->tile), TileY(ti->tile));
	Town *closest_highlighted_town = Town::Get(tid);

	if (DistanceManhattan(ti->tile, closest_highlighted_town->xy) >= _settings_game.economy.dist_local_authority) return;

	/* Tile is inside of the local autrhority distance of a highlighted town,
	   but it is possible that a non-highlighted town is even closer. */
	Town *closest_town = ClosestTownFromTile(ti->tile, _settings_game.economy.dist_local_authority);

	if (closest_town->show_zone) {
		DrawTileSelectionRect(ti, PALETTE_CRASH);
	}

}

/**
 * Checks if the specified tile is selected and if so draws selection using correct selectionstyle.
 * @param *ti TileInfo Tile that is being drawn
 */
static void DrawTileSelection(const TileInfo *ti)
{
	/* Highlight tiles insede local authority of selected towns. */
	HighlightTownLocalAuthorityTiles(ti);

	/* Draw a red error square? */
	bool is_redsq = _thd.redsq == ti->tile;
	if (is_redsq) DrawTileSelectionRect(ti, PALETTE_TILE_RED_PULSATING);

	TileHighlightType tht = GetTileHighlightType(ti->tile);
	DrawTileHighlightType(ti, tht);

	switch (_thd.drawstyle & HT_DRAG_MASK) {
		default: break; // No tile selection active?

		case HT_RECT:
			if (!is_redsq) {
				if (IsInsideSelectedRectangle(ti->x, ti->y)) {
					DrawTileSelectionRect(ti, _thd.make_square_red ? PALETTE_SEL_TILE_RED : PAL_NONE);
				} else if (_thd.outersize.x > 0 && (tht == THT_NONE || tht == THT_RED) &&
						/* Check if it's inside the outer area? */
						IsInsideBS(ti->x, _thd.pos.x + _thd.offs.x, _thd.size.x + _thd.outersize.x) &&
						IsInsideBS(ti->y, _thd.pos.y + _thd.offs.y, _thd.size.y + _thd.outersize.y)) {
					/* Draw a blue rect. */
					DrawTileSelectionRect(ti, PALETTE_SEL_TILE_BLUE);
				}
			}
			break;

		case HT_POINT:
			if (IsInsideSelectedRectangle(ti->x, ti->y)) {
				/* Figure out the Z coordinate for the single dot. */
				int z = 0;
				FoundationPart foundation_part = FOUNDATION_PART_NORMAL;
				if (ti->tileh & SLOPE_N) {
					z += TILE_HEIGHT;
					if (RemoveHalftileSlope(ti->tileh) == SLOPE_STEEP_N) z += TILE_HEIGHT;
				}
				if (IsHalftileSlope(ti->tileh)) {
					Corner halftile_corner = GetHalftileSlopeCorner(ti->tileh);
					if ((halftile_corner == CORNER_W) || (halftile_corner == CORNER_E)) z += TILE_HEIGHT;
					if (halftile_corner != CORNER_S) {
						foundation_part = FOUNDATION_PART_HALFTILE;
						if (IsSteepSlope(ti->tileh)) z -= TILE_HEIGHT;
					}
				}
				DrawSelectionSprite(_cur_dpi->zoom <= ZOOM_LVL_DETAIL ? SPR_DOT : SPR_DOT_SMALL, PAL_NONE, ti, z, foundation_part);
			}
			break;

		case HT_RAIL:
			if (ti->tile == TileVirtXY(_thd.pos.x, _thd.pos.y)) {
				assert((_thd.drawstyle & HT_DIR_MASK) < HT_DIR_END);
				DrawAutorailSelection(ti, _thd.drawstyle & HT_DIR_MASK);
			}
			break;

		case HT_LINE: {
			HighLightStyle type = GetPartOfAutoLine(ti->x, ti->y, _thd.selstart, _thd.selend, _thd.drawstyle & HT_DIR_MASK);
			if (type < HT_DIR_END) {
				DrawAutorailSelection(ti, type);
			} else if (_thd.dir2 < HT_DIR_END) {
				type = GetPartOfAutoLine(ti->x, ti->y, _thd.selstart2, _thd.selend2, _thd.dir2);
				if (type < HT_DIR_END) DrawAutorailSelection(ti, type, PALETTE_SEL_TILE_BLUE);
			}
			break;
		}
	}
}

/**
 * Returns the y coordinate in the viewport coordinate system where the given
 * tile is painted.
 * @param tile Any tile.
 * @return The viewport y coordinate where the tile is painted.
 */
static int GetViewportY(Point tile)
{
	/* Each increment in X or Y direction moves down by half a tile, i.e. TILE_PIXELS / 2. */
	return (tile.y * (int)(TILE_PIXELS / 2) + tile.x * (int)(TILE_PIXELS / 2) - TilePixelHeightOutsideMap(tile.x, tile.y)) << ZOOM_LVL_SHIFT;
}

/**
 * Add the landscape to the viewport, i.e. all ground tiles and buildings.
 */
static void ViewportAddLandscape()
{
	dbg_assert(_vdd->dpi.top <= _vdd->dpi.top + _vdd->dpi.height);
	dbg_assert(_vdd->dpi.left <= _vdd->dpi.left + _vdd->dpi.width);

	Point upper_left = InverseRemapCoords(_vdd->dpi.left, _vdd->dpi.top);
	Point upper_right = InverseRemapCoords(_vdd->dpi.left + _vdd->dpi.width, _vdd->dpi.top);

	/* Transformations between tile coordinates and viewport rows/columns: See vp_column_row
	 *   column = y - x
	 *   row    = x + y
	 *   x      = (row - column) / 2
	 *   y      = (row + column) / 2
	 * Note: (row, columns) pairs are only valid, if they are both even or both odd.
	 */

	/* Columns overlap with neighbouring columns by a half tile.
	 *  - Left column is column of upper_left (rounded down) and one column to the left.
	 *  - Right column is column of upper_right (rounded up) and one column to the right.
	 * Note: Integer-division does not round down for negative numbers, so ensure rounding with another increment/decrement.
	 */
	int left_column = DivTowardsNegativeInf(upper_left.y - upper_left.x, (int)TILE_SIZE) - 1;
	int right_column = DivTowardsPositiveInf(upper_right.y - upper_right.x, (int)TILE_SIZE) + 1;

	int potential_bridge_height = ZOOM_LVL_BASE * TILE_HEIGHT * _settings_game.construction.max_bridge_height;

	/* Rows overlap with neighbouring rows by a half tile.
	 * The first row that could possibly be visible is the row above upper_left (if it is at height 0).
	 * Due to integer-division not rounding down for negative numbers, we need another decrement.
	 */
	int row = DivTowardsNegativeInf(upper_left.y + upper_left.x, (int)TILE_SIZE) - 1;
	bool last_row = false;
	for (; !last_row; row++) {
		last_row = true;
		for (int column = left_column; column <= right_column; column++) {
			/* Valid row/column? */
			if ((row + column) % 2 != 0) continue;

			Point tilecoord;
			tilecoord.x = (row - column) / 2;
			tilecoord.y = (row + column) / 2;
			dbg_assert(column == tilecoord.y - tilecoord.x);
			dbg_assert(row == tilecoord.y + tilecoord.x);

			TileType tile_type;
			_cur_ti.x = tilecoord.x * TILE_SIZE;
			_cur_ti.y = tilecoord.y * TILE_SIZE;

			if (IsInsideBS(tilecoord.x, 0, MapSizeX()) && IsInsideBS(tilecoord.y, 0, MapSizeY())) {
				/* This includes the south border at MapMaxX / MapMaxY. When terraforming we still draw tile selections there. */
				_cur_ti.tile = TileXY(tilecoord.x, tilecoord.y);
				tile_type = GetTileType(_cur_ti.tile);
			} else {
				_cur_ti.tile = INVALID_TILE;
				tile_type = MP_VOID;
			}

			if (tile_type != MP_VOID) {
				/* We are inside the map => paint landscape. */
				_cur_ti.tileh = GetTilePixelSlope(_cur_ti.tile, &_cur_ti.z);
			} else {
				/* We are outside the map => paint black. */
				_cur_ti.tileh = GetTilePixelSlopeOutsideMap(tilecoord.x, tilecoord.y, &_cur_ti.z);
			}

			int viewport_y = GetViewportY(tilecoord);

			if (viewport_y + MAX_TILE_EXTENT_BOTTOM < _vdd->dpi.top) {
				/* The tile in this column is not visible yet.
				 * Tiles in other columns may be visible, but we need more rows in any case. */
				last_row = false;
				continue;
			}

			int min_visible_height = viewport_y - (_vdd->dpi.top + _vdd->dpi.height);
			bool tile_visible = min_visible_height <= 0;

			if (tile_type != MP_VOID) {
				/* Is tile with buildings visible? */
				if (min_visible_height < MAX_TILE_EXTENT_TOP) tile_visible = true;

				if (IsBridgeAbove(_cur_ti.tile)) {
					/* Is the bridge visible? */
					TileIndex bridge_tile = GetNorthernBridgeEnd(_cur_ti.tile);
					int bridge_height = ZOOM_LVL_BASE * (GetBridgePixelHeight(bridge_tile) - TilePixelHeight(_cur_ti.tile));
					if (min_visible_height < bridge_height + MAX_TILE_EXTENT_TOP) tile_visible = true;
				}

				/* Would a higher bridge on a more southern tile be visible?
				 * If yes, we need to loop over more rows to possibly find one. */
				if (min_visible_height < potential_bridge_height + MAX_TILE_EXTENT_TOP) last_row = false;
			} else {
				/* Outside of map. If we are on the north border of the map, there may still be a bridge visible,
				 * so we need to loop over more rows to possibly find one. */
				if ((tilecoord.x <= 0 || tilecoord.y <= 0) && min_visible_height < potential_bridge_height + MAX_TILE_EXTENT_TOP) last_row = false;
			}

			if (tile_visible) {
				last_row = false;
				_vd.foundation_part = FOUNDATION_PART_NONE;
				_vd.foundation[0] = -1;
				_vd.foundation[1] = -1;
				_vd.last_foundation_child[0] = nullptr;
				_vd.last_foundation_child[1] = nullptr;

				bool no_ground_tiles = min_visible_height > 0;
				_tile_type_procs[tile_type]->draw_tile_proc(&_cur_ti, { min_visible_height, no_ground_tiles });
				if (_cur_ti.tile != INVALID_TILE && min_visible_height <= 0) {
					DrawTileSelection(&_cur_ti);
					DrawTileZoning(&_cur_ti);
				}
			}
		}
	}
}

/**
 * Add a string to draw in the viewport
 * @param vdd viewport drawer
 * @param dpi current viewport area
 * @param small_from Zoomlevel from when the small font should be used
 * @param sign sign position and dimension
 * @param string_normal String for normal and 2x zoom level
 * @param string_small String for 4x and 8x zoom level
 * @param string_small_shadow Shadow string for 4x and 8x zoom level; or #STR_NULL if no shadow
 * @param colour colour of the sign background; or INVALID_COLOUR if transparent
 */
void ViewportAddString(ViewportDrawerDynamic *vdd, const DrawPixelInfo *dpi, ZoomLevel small_from, const ViewportSign *sign, StringID string_normal, StringID string_small, StringID string_small_shadow, uint64 params_1, uint64 params_2, Colours colour)
{
	bool small = dpi->zoom >= small_from;

	int left   = dpi->left;
	int top    = dpi->top;
	int right  = left + dpi->width;
	int bottom = top + dpi->height;

	int sign_height     = ScaleByZoom(WidgetDimensions::scaled.fullbevel.top + FONT_HEIGHT_NORMAL + WidgetDimensions::scaled.fullbevel.bottom, dpi->zoom);
	int sign_half_width = ScaleByZoom((small ? sign->width_small : sign->width_normal) / 2, dpi->zoom);

	if (bottom < sign->top ||
			top   > sign->top + sign_height ||
			right < sign->center - sign_half_width ||
			left  > sign->center + sign_half_width) {
		return;
	}

	if (!small) {
		AddStringToDraw(vdd, sign->center - sign_half_width, sign->top, string_normal, params_1, params_2, colour, sign->width_normal);
	} else {
		int shadow_offset = 0;
		if (string_small_shadow != STR_NULL) {
			shadow_offset = 4;
			AddStringToDraw(vdd, sign->center - sign_half_width + shadow_offset, sign->top, string_small_shadow, params_1, params_2, INVALID_COLOUR, sign->width_small | 0x8000);
		}
		AddStringToDraw(vdd, sign->center - sign_half_width, sign->top - shadow_offset, string_small, params_1, params_2,
				colour, sign->width_small | 0x8000);
	}
}

static Rect ExpandRectWithViewportSignMargins(Rect r, ZoomLevel zoom)
{
	/* Pessimistically always use normal font, but also assume small font is never larger in either dimension */
	const int fh = FONT_HEIGHT_NORMAL;
	const int max_tw = _viewport_sign_maxwidth / 2 + 1;
	const int expand_y = ScaleByZoom(WidgetDimensions::scaled.fullbevel.top + fh + WidgetDimensions::scaled.fullbevel.bottom, zoom);
	const int expand_x = ScaleByZoom(WidgetDimensions::scaled.fullbevel.left + max_tw + WidgetDimensions::scaled.fullbevel.right, zoom);

	r.left -= expand_x;
	r.right += expand_x;
	r.top -= expand_y;
	r.bottom += expand_y;

	return r;
}

static void ViewportAddKdtreeSigns(ViewportDrawerDynamic *vdd, DrawPixelInfo *dpi, bool towns_only)
{
	Rect search_rect{ dpi->left, dpi->top, dpi->left + dpi->width, dpi->top + dpi->height };
	search_rect = ExpandRectWithViewportSignMargins(search_rect, dpi->zoom);

	bool show_stations = HasBit(_display_opt, DO_SHOW_STATION_NAMES) && _game_mode != GM_MENU && !towns_only;
	bool show_waypoints = HasBit(_display_opt, DO_SHOW_WAYPOINT_NAMES) && _game_mode != GM_MENU && !towns_only;
	bool show_towns = HasBit(_display_opt, DO_SHOW_TOWN_NAMES) && _game_mode != GM_MENU;
	bool show_signs = HasBit(_display_opt, DO_SHOW_SIGNS) && !vdd->IsInvisibilitySet(TO_SIGNS) && !towns_only;
	bool show_competitors = HasBit(_display_opt, DO_SHOW_COMPETITOR_SIGNS) && !towns_only;
	bool hide_hidden_waypoints = _settings_client.gui.allow_hiding_waypoint_labels && !HasBit(_extra_display_opt, XDO_SHOW_HIDDEN_SIGNS);

	/* Collect all the items first and draw afterwards, to ensure layering */
	std::vector<const BaseStation *> stations;
	std::vector<const Town *> towns;
	std::vector<const Sign *> signs;

	_viewport_sign_kdtree.FindContained(search_rect.left, search_rect.top, search_rect.right, search_rect.bottom, [&](const ViewportSignKdtreeItem & item) {
		switch (item.type) {
			case ViewportSignKdtreeItem::VKI_STATION: {
				if (!show_stations) break;
				const BaseStation *st = BaseStation::Get(item.id.station);

				/* Don't draw if station is owned by another company and competitor station names are hidden. Stations owned by none are never ignored. */
				if (!show_competitors && _local_company != st->owner && st->owner != OWNER_NONE) break;

				stations.push_back(st);
				break;
			}

			case ViewportSignKdtreeItem::VKI_WAYPOINT: {
				if (!show_waypoints) break;
				const BaseStation *st = BaseStation::Get(item.id.station);

				/* Don't draw if station is owned by another company and competitor station names are hidden. Stations owned by none are never ignored. */
				if (!show_competitors && _local_company != st->owner && st->owner != OWNER_NONE) break;
				if (hide_hidden_waypoints && HasBit(Waypoint::From(st)->waypoint_flags, WPF_HIDE_LABEL)) break;

				stations.push_back(st);
				break;
			}

			case ViewportSignKdtreeItem::VKI_TOWN:
				if (!show_towns) break;
				towns.push_back(Town::Get(item.id.town));
				break;

			case ViewportSignKdtreeItem::VKI_SIGN: {
				if (!show_signs) break;
				const Sign *si = Sign::Get(item.id.sign);

				/* Don't draw if sign is owned by another company and competitor signs should be hidden.
				* Note: It is intentional that also signs owned by OWNER_NONE are hidden. Bankrupt
				* companies can leave OWNER_NONE signs after them. */
				if (!show_competitors && si->IsCompetitorOwned()) break;

				signs.push_back(si);
				break;
			}

			default:
				NOT_REACHED();
		}
	});

	/* Layering order (bottom to top): Town names, signs, stations */

	for (const auto *t : towns) {
		ViewportAddString(vdd, dpi, ZOOM_LVL_OUT_16X, &t->cache.sign,
			t->Label(), t->SmallLabel(), STR_VIEWPORT_TOWN_TINY_BLACK,
			t->index, t->cache.population);
	}

	for (const auto *si : signs) {
		ViewportAddString(vdd, dpi, ZOOM_LVL_OUT_16X, &si->sign,
			STR_WHITE_SIGN,
			(vdd->IsTransparencySet(TO_SIGNS) || si->owner == OWNER_DEITY) ? STR_VIEWPORT_SIGN_SMALL_WHITE : STR_VIEWPORT_SIGN_SMALL_BLACK, STR_NULL,
			si->index, 0, (si->owner == OWNER_NONE) ? COLOUR_GREY : (si->owner == OWNER_DEITY ? INVALID_COLOUR : _company_colours[si->owner]));
	}

	for (const auto *st : stations) {
		if (Station::IsExpected(st)) {
			/* Station */
			ViewportAddString(vdd, dpi, ZOOM_LVL_OUT_16X, &st->sign,
				STR_VIEWPORT_STATION, STR_VIEWPORT_STATION_TINY, STR_NULL,
				st->index, st->facilities, (st->owner == OWNER_NONE || !st->IsInUse()) ? COLOUR_GREY : _company_colours[st->owner]);
		} else {
			/* Waypoint */
			ViewportAddString(vdd, dpi, ZOOM_LVL_OUT_16X, &st->sign,
				STR_VIEWPORT_WAYPOINT, STR_VIEWPORT_WAYPOINT_TINY, STR_NULL,
				st->index, st->facilities, (st->owner == OWNER_NONE || !st->IsInUse()) ? COLOUR_GREY : _company_colours[st->owner]);
		}
	}
}


/**
 * Update the position of the viewport sign.
 * @param center the (preferred) center of the viewport sign
 * @param top    the new top of the sign
 * @param str    the string to show in the sign
 * @param str_small the string to show when zoomed out. STR_NULL means same as \a str
 */
void ViewportSign::UpdatePosition(ZoomLevel maxzoom, int center, int top, StringID str, StringID str_small)
{
	if (this->width_normal != 0) this->MarkDirty(maxzoom);

	this->top = top;

	char buffer[DRAW_STRING_BUFFER];

	GetString(buffer, str, lastof(buffer));
	this->width_normal = WidgetDimensions::scaled.fullbevel.left + Align(GetStringBoundingBox(buffer).width, 2) + WidgetDimensions::scaled.fullbevel.right;
	this->center = center;

	/* zoomed out version */
	if (str_small != STR_NULL) {
		GetString(buffer, str_small, lastof(buffer));
	}
	this->width_small = WidgetDimensions::scaled.fullbevel.left + Align(GetStringBoundingBox(buffer, FS_SMALL).width, 2) + WidgetDimensions::scaled.fullbevel.right;

	this->MarkDirty(maxzoom);
}

/**
 * Mark the sign dirty in all viewports.
 * @param maxzoom Maximum %ZoomLevel at which the text is visible.
 *
 * @ingroup dirty
 */
void ViewportSign::MarkDirty(ZoomLevel maxzoom) const
{
	if (maxzoom == ZOOM_LVL_END) return;

	Rect zoomlevels[ZOOM_LVL_COUNT];

	for (ZoomLevel zoom = ZOOM_LVL_BEGIN; zoom != ZOOM_LVL_END; zoom++) {
		const ZoomLevel small_from = (maxzoom == ZOOM_LVL_OUT_8X) ? ZOOM_LVL_OUT_8X : ZOOM_LVL_OUT_16X;
		const int width = (zoom >= small_from) ? this->width_small : this->width_normal ;
		zoomlevels[zoom].left   = this->center - ScaleByZoom(width / 2 + 1, zoom);
		zoomlevels[zoom].top    = this->top    - ScaleByZoom(1, zoom);
		zoomlevels[zoom].right  = this->center + ScaleByZoom(width / 2 + 1, zoom);
		zoomlevels[zoom].bottom = this->top    + ScaleByZoom(WidgetDimensions::scaled.fullbevel.top + FONT_HEIGHT_NORMAL + WidgetDimensions::scaled.fullbevel.bottom + 1, zoom);
	}

	for (Viewport *vp : _viewport_window_cache) {
		if (vp->zoom <= maxzoom) {
			Rect &zl = zoomlevels[vp->zoom];
			MarkViewportDirty(vp, zl.left, zl.top, zl.right, zl.bottom, VMDF_NONE);
		}
	}
}

static void ViewportDrawTileSprites(const ViewportDrawerDynamic *vdd)
{
	for (const TileSpriteToDraw &ts : vdd->tile_sprites_to_draw) {
		DrawSpriteViewport(vdd->sprite_data, &vdd->dpi, ts.image, ts.pal, ts.x, ts.y, ts.sub);
	}
}

/** This fallback sprite checker always exists. */
static bool ViewportSortParentSpritesChecker()
{
	return true;
}

/** Sort parent sprites pointer array */
static void ViewportSortParentSprites(ParentSpriteToSortVector *psdv)
{
	auto psdvend = psdv->end();
	auto psd = psdv->begin();
	while (psd != psdvend) {
		ParentSpriteToDraw *ps = *psd;

		if (ps->IsComparisonDone()) {
			psd++;
			continue;
		}

		ps->SetComparisonDone(true);

		for (auto psd2 = psd + 1; psd2 != psdvend; psd2++) {
			ParentSpriteToDraw *ps2 = *psd2;

			if (ps2->IsComparisonDone()) continue;

			/* Decide which comparator to use, based on whether the bounding
			 * boxes overlap
			 */
			if (ps->xmax >= ps2->xmin && ps->xmin <= ps2->xmax && // overlap in X?
					ps->ymax >= ps2->ymin && ps->ymin <= ps2->ymax && // overlap in Y?
					ps->zmax >= ps2->zmin && ps->zmin <= ps2->zmax) { // overlap in Z?
				/* Use X+Y+Z as the sorting order, so sprites closer to the bottom of
				 * the screen and with higher Z elevation, are drawn in front.
				 * Here X,Y,Z are the coordinates of the "center of mass" of the sprite,
				 * i.e. X=(left+right)/2, etc.
				 * However, since we only care about order, don't actually divide / 2
				 */
				if (ps->xmin + ps->xmax + ps->ymin + ps->ymax + ps->zmin + ps->zmax <=
						ps2->xmin + ps2->xmax + ps2->ymin + ps2->ymax + ps2->zmin + ps2->zmax) {
					continue;
				}
			} else {
				/* We only change the order, if it is definite.
				 * I.e. every single order of X, Y, Z says ps2 is behind ps or they overlap.
				 * That is: If one partial order says ps behind ps2, do not change the order.
				 */
				if (ps->xmax < ps2->xmin ||
						ps->ymax < ps2->ymin ||
						ps->zmax < ps2->zmin) {
					continue;
				}
			}

			/* Move ps2 in front of ps */
			ParentSpriteToDraw *temp = ps2;
			for (auto psd3 = psd2; psd3 > psd; psd3--) {
				*psd3 = *(psd3 - 1);
			}
			*psd = temp;
		}
	}
}

static void ViewportDrawParentSprites(const ViewportDrawerDynamic *vdd, const DrawPixelInfo *dpi, const ParentSpriteToSortVector *psd, const ChildScreenSpriteToDrawVector *csstdv)
{
	for (const ParentSpriteToDraw *ps : *psd) {
		if (ps->image != SPR_EMPTY_BOUNDING_BOX) DrawSpriteViewport(vdd->sprite_data, dpi, ps->image, ps->pal, ps->x, ps->y, ps->sub);

		int child_idx = ps->first_child;
		while (child_idx >= 0) {
			const ChildScreenSpriteToDraw *cs = csstdv->data() + child_idx;
			child_idx = cs->next;
			int x = cs->x;
			int y = cs->y;
			switch (cs->position_mode) {
				case ChildScreenSpritePositionMode::Relative:
					x += ps->left;
					y += ps->top;
					break;
				case ChildScreenSpritePositionMode::NonRelative:
					x += ps->x;
					y += ps->y;
					break;
				case ChildScreenSpritePositionMode::Absolute:
					/* No adjustment */
					break;
			}
			DrawSpriteViewport(vdd->sprite_data, dpi, cs->image, cs->pal, x, y, cs->sub);
		}
	}
}

/**
 * Draws the bounding boxes of all ParentSprites
 * @param psd Array of ParentSprites
 */
static void ViewportDrawBoundingBoxes(const DrawPixelInfo *dpi, const ParentSpriteToDrawVector &psd)
{
	for (const ParentSpriteToDraw &ps : psd) {
		Point pt1 = RemapCoords(ps.xmax + 1, ps.ymax + 1, ps.zmax + 1); // top front corner
		Point pt2 = RemapCoords(ps.xmin    , ps.ymax + 1, ps.zmax + 1); // top left corner
		Point pt3 = RemapCoords(ps.xmax + 1, ps.ymin    , ps.zmax + 1); // top right corner
		Point pt4 = RemapCoords(ps.xmax + 1, ps.ymax + 1, ps.zmin    ); // bottom front corner

		DrawBox(dpi,
		                pt1.x,         pt1.y,
		        pt2.x - pt1.x, pt2.y - pt1.y,
		        pt3.x - pt1.x, pt3.y - pt1.y,
		        pt4.x - pt1.x, pt4.y - pt1.y);
	}
}

static void ViewportMapStoreBridge(const Viewport * const vp, const TileIndex tile)
{
	extern LegendAndColour _legend_land_owners[NUM_NO_COMPANY_ENTRIES + MAX_COMPANIES + 1];
	extern uint _company_to_list_pos[MAX_COMPANIES];

	/* No need to bother for hidden things */
	if (!_settings_client.gui.show_bridges_on_map) return;
	const Owner o = GetTileOwner(tile);
	if (o < MAX_COMPANIES && !_legend_land_owners[_company_to_list_pos[o]].show_on_map) return;

	switch (GetTunnelBridgeDirection(tile)) {
		case DIAGDIR_NE: {
			/* X axis: tile at higher coordinate, facing towards lower coordinate */
			auto iter = _vdd->bridge_to_map_x.lower_bound(tile);
			if (iter != _vdd->bridge_to_map_x.begin()) {
				auto prev = iter;
				--prev;
				if (prev->second == tile) return;
			}
			_vdd->bridge_to_map_x.insert(iter, std::make_pair(GetOtherTunnelBridgeEnd(tile), tile));
			break;
		}

		case DIAGDIR_NW: {
			/* Y axis: tile at higher coordinate, facing towards lower coordinate */
			auto iter = _vdd->bridge_to_map_y.lower_bound(tile);
			if (iter != _vdd->bridge_to_map_y.begin()) {
				auto prev = iter;
				--prev;
				if (prev->second == tile) return;
			}
			_vdd->bridge_to_map_y.insert(iter, std::make_pair(GetOtherTunnelBridgeEnd(tile), tile));
			break;
		}

		case DIAGDIR_SW: {
			/* X axis: tile at lower coordinate, facing towards higher coordinate */
			auto iter = _vdd->bridge_to_map_x.lower_bound(tile);
			if (iter != _vdd->bridge_to_map_x.end() && iter->first == tile) return;
			_vdd->bridge_to_map_x.insert(iter, std::make_pair(tile, GetOtherTunnelBridgeEnd(tile)));
			break;
		}

		case DIAGDIR_SE: {
			/* Y axis: tile at lower coordinate, facing towards higher coordinate */
			auto iter = _vdd->bridge_to_map_y.lower_bound(tile);
			if (iter != _vdd->bridge_to_map_y.end() && iter->first == tile) return;
			_vdd->bridge_to_map_y.insert(iter, std::make_pair(tile, GetOtherTunnelBridgeEnd(tile)));
			break;
		}

		default:
			NOT_REACHED();
	}
}

void ViewportMapStoreTunnel(const TileIndex tile, const TileIndex tile_south, const int tunnel_z, const bool insert_sorted)
{
	extern LegendAndColour _legend_land_owners[NUM_NO_COMPANY_ENTRIES + MAX_COMPANIES + 1];
	extern uint _company_to_list_pos[MAX_COMPANIES];

	/* No need to bother for hidden things */
	if (!_settings_client.gui.show_tunnels_on_map) return;
	const Owner o = GetTileOwner(tile);
	if (o < MAX_COMPANIES && !_legend_land_owners[_company_to_list_pos[o]].show_on_map) return;

	const Axis axis = (TileX(tile) == TileX(tile_south)) ? AXIS_Y : AXIS_X;
	const Point viewport_pt = RemapCoords(TileX(tile) * TILE_SIZE, TileY(tile) * TILE_SIZE, tunnel_z);
	int y_intercept;
	if (axis == AXIS_X) {
		/* NE to SW */
		y_intercept = viewport_pt.y + (viewport_pt.x / 2);
	} else {
		/* NW to SE */
		y_intercept = viewport_pt.y - (viewport_pt.x / 2);
	}
	TunnelToMapStorage &storage = (axis == AXIS_X) ? _vd.tunnel_to_map_x : _vd.tunnel_to_map_y;
	TunnelToMap *tbtm;
	if (insert_sorted) {
		auto iter = std::upper_bound(storage.tunnels.begin(), storage.tunnels.end(), y_intercept, [](int a, const TunnelToMap &b) -> bool {
			return a < b.y_intercept;
		});
		tbtm = &(*(storage.tunnels.emplace(iter)));
	} else {
		storage.tunnels.emplace_back();
		tbtm = &(storage.tunnels.back());
	}

	/* ensure deterministic ordering, to avoid render flicker */
	tbtm->tb.from_tile = tile;
	tbtm->tb.to_tile = tile_south;
	tbtm->y_intercept = y_intercept;
	tbtm->tunnel_z = tunnel_z;
}

void ViewportMapClearTunnelCache()
{
	_vd.tunnel_to_map_x.tunnels.clear();
	_vd.tunnel_to_map_y.tunnels.clear();
}

void ViewportMapInvalidateTunnelCacheByTile(const TileIndex tile, const Axis axis)
{
	if (!_settings_client.gui.show_tunnels_on_map) return;
	std::vector<TunnelToMap> &tbtmv = (axis == AXIS_X) ? _vd.tunnel_to_map_x.tunnels : _vd.tunnel_to_map_y.tunnels;
	for (auto tbtm = tbtmv.begin(); tbtm != tbtmv.end(); tbtm++) {
		if (tbtm->tb.from_tile == tile) {
			tbtmv.erase(tbtm);
			return;
		}
	}
}

void ViewportMapBuildTunnelCache()
{
	ViewportMapClearTunnelCache();
	if (_settings_client.gui.show_tunnels_on_map) {
		for (Tunnel *tunnel : Tunnel::Iterate()) {
			ViewportMapStoreTunnel(tunnel->tile_n, tunnel->tile_s, tunnel->height, false);
		}
		auto sorter = [](const TunnelToMap &a, const TunnelToMap &b) -> bool {
			return a.y_intercept < b.y_intercept;
		};
		std::sort(_vd.tunnel_to_map_x.tunnels.begin(), _vd.tunnel_to_map_x.tunnels.end(), sorter);
		std::sort(_vd.tunnel_to_map_y.tunnels.begin(), _vd.tunnel_to_map_y.tunnels.end(), sorter);
	}
}

/**
 * Draw/colour the blocks that have been redrawn.
 */
void ViewportDrawDirtyBlocks(const DrawPixelInfo *dpi, bool increment_colour)
{
	Blitter *blitter = BlitterFactory::GetCurrentBlitter();
	void *dst;
	int right =  UnScaleByZoom(dpi->width,  dpi->zoom);
	int bottom = UnScaleByZoom(dpi->height, dpi->zoom);

	const uint dirty_block_colour = increment_colour ? _dirty_block_colour.fetch_add(1, std::memory_order_relaxed) : _dirty_block_colour.load(std::memory_order_relaxed);
	int colour = _string_colourmap[dirty_block_colour & 0xF];

	dst = dpi->dst_ptr;

	byte bo = UnScaleByZoom(dpi->left + dpi->top, dpi->zoom) & 1;
	do {
		for (int i = (bo ^= 1); i < right; i += 2) blitter->SetPixel(dst, i, 0, (uint8)colour);
		dst = blitter->MoveTo(dst, 0, 1);
	} while (--bottom > 0);
}

static void ViewportDrawStrings(ViewportDrawerDynamic *vdd, ZoomLevel zoom, const StringSpriteToDrawVector *sstdv)
{
	for (const StringSpriteToDraw &ss : *sstdv) {
		TextColour colour = TC_BLACK;
		bool small = HasBit(ss.width, 15);
		int w = GB(ss.width, 0, 15);
		int x = UnScaleByZoom(ss.x, zoom);
		int y = UnScaleByZoom(ss.y, zoom);
		int h = WidgetDimensions::scaled.fullbevel.Vertical() + (small ? FONT_HEIGHT_SMALL : FONT_HEIGHT_NORMAL);

		SetDParam(0, ss.params[0]);
		SetDParam(1, ss.params[1]);

		if (ss.colour != INVALID_COLOUR) {
			/* Do not draw signs nor station names if they are set invisible */
			if (vdd->IsInvisibilitySet(TO_SIGNS) && ss.string != STR_WHITE_SIGN) continue;

			if (vdd->IsTransparencySet(TO_SIGNS) && ss.string != STR_WHITE_SIGN) {
				/* Don't draw the rectangle.
				 * Real colours need the TC_IS_PALETTE_COLOUR flag.
				 * Otherwise colours from _string_colourmap are assumed. */
				colour = (TextColour)_colour_gradient[ss.colour][6] | TC_IS_PALETTE_COLOUR;
			} else {
				/* Draw the rectangle if 'transparent station signs' is off,
				 * or if we are drawing a general text sign (STR_WHITE_SIGN). */
				DrawFrameRect(
					x, y, x + w, y + h, ss.colour,
					vdd->IsTransparencySet(TO_SIGNS) ? FR_TRANSPARENT : FR_NONE
				);
			}
		}

		DrawString(x + WidgetDimensions::scaled.fullbevel.left, x + w - 1 - WidgetDimensions::scaled.fullbevel.right, y + WidgetDimensions::scaled.fullbevel.top, ss.string, colour, SA_HOR_CENTER, false, small ? FS_SMALL : FS_NORMAL);
	}
}

static inline Vehicle *GetVehicleFromWindow(Window *w)
{
	if (w) {
		WindowClass wc = w->window_class;
		WindowNumber wn = w->window_number;

		if (wc == WC_DROPDOWN_MENU) GetParentWindowInfo(w, wc, wn);

		switch (wc) {
			case WC_VEHICLE_VIEW:
			case WC_VEHICLE_ORDERS:
			case WC_VEHICLE_TIMETABLE:
			case WC_VEHICLE_DETAILS:
			case WC_VEHICLE_REFIT:
			case WC_VEHICLE_CARGO_TYPE_LOAD_ORDERS:
			case WC_VEHICLE_CARGO_TYPE_UNLOAD_ORDERS:
				if (wn != INVALID_VEHICLE) return Vehicle::Get(wn);
				break;
			case WC_TRAINS_LIST:
			case WC_ROADVEH_LIST:
			case WC_SHIPS_LIST:
			case WC_AIRCRAFT_LIST: {
				VehicleListIdentifier vli = VehicleListIdentifier::UnPack(wn);
				if (vli.type == VL_SHARED_ORDERS) {
					return Vehicle::GetIfValid(vli.index);
				}
				break;
			}
			default:
				break;
		}
	}
	return nullptr;
}

static bool ViewportVehicleRouteShouldSkipOrder(const Order *order)
{
	if (_settings_client.gui.show_vehicle_route_mode != 2) return false;

	switch (order->GetType()) {
		case OT_GOTO_STATION:
		case OT_IMPLICIT:
			return (order->GetNonStopType() & ONSF_NO_STOP_AT_DESTINATION_STATION) != 0;

		default:
			return true;
	}
}

static inline TileIndex GetLastValidOrderLocation(const Vehicle *veh)
{
	VehicleOrderID order_id = veh->GetNumOrders();
	while (order_id > 0) {
		order_id--;
		const Order *order = veh->GetOrder(order_id);
		if (ViewportVehicleRouteShouldSkipOrder(order)) continue;
		TileIndex location = order->GetLocation(veh, veh->type == VEH_AIRCRAFT);
		if (location != INVALID_TILE) return location;
	}
	return INVALID_TILE;
}

static inline std::pair<const Order *, bool> GetFinalOrder(const Vehicle *veh, const Order *order)
{
	// Use Floyd's cycle-finding algorithm to prevent endless loop
	// due to a cycle formed by confitional orders.
	auto cycle_check = order;

	bool is_conditional = false;

	while (order->IsType(OT_CONDITIONAL)) {
		if (order->GetConditionVariable() != OCV_UNCONDITIONALLY) is_conditional = true;
		order = veh->GetOrder(order->GetConditionSkipToOrder());

		if (cycle_check->IsType(OT_CONDITIONAL)) {
			cycle_check = veh->GetOrder(cycle_check->GetConditionSkipToOrder());

			if (cycle_check->IsType(OT_CONDITIONAL)) {
				cycle_check = veh->GetOrder(cycle_check->GetConditionSkipToOrder());
			}
		}

		bool cycle_detected = (order->IsType(OT_CONDITIONAL) && (order == cycle_check));

		if (cycle_detected) return std::pair<const Order *, bool>(nullptr, is_conditional);
	}

	return std::pair<const Order *, bool>(order, is_conditional);
}

static bool ViewportMapPrepareVehicleRoute(const Vehicle * const veh)
{
	if (!veh) return false;

	if (_vp_route_paths.size() == 0) {
		TileIndex from_tile = GetLastValidOrderLocation(veh);
		if (from_tile == INVALID_TILE) return false;

		for (const Order *order : veh->Orders()) {
			auto guard = scope_guard([&]() {
				if (order->IsType(OT_CONDITIONAL) && order->GetConditionVariable() == OCV_UNCONDITIONALLY) from_tile = INVALID_TILE;
			});
			const Order *final_order;
			bool conditional;
			std::tie(final_order, conditional) = GetFinalOrder(veh, order);
			if (final_order == nullptr) continue;
			if (ViewportVehicleRouteShouldSkipOrder(final_order)) continue;
			const TileIndex to_tile = final_order->GetLocation(veh, veh->type == VEH_AIRCRAFT);
			if (to_tile == INVALID_TILE) continue;

			if (from_tile != INVALID_TILE) {
				DrawnPathRouteTileLine path = { from_tile, to_tile, !conditional };
				if (path.from_tile > path.to_tile) std::swap(path.from_tile, path.to_tile);
				_vp_route_paths.push_back(path);
			}

			const OrderType ot = order->GetType();
			if (ot == OT_GOTO_STATION || ot == OT_GOTO_DEPOT || ot == OT_GOTO_WAYPOINT || ot == OT_IMPLICIT) from_tile = to_tile;
		}
		// remove duplicate lines
		std::sort(_vp_route_paths.begin(), _vp_route_paths.end());
		_vp_route_paths.erase(std::unique(_vp_route_paths.begin(), _vp_route_paths.end()), _vp_route_paths.end());
	}
	return true;
}

/** Draw the route of a vehicle. */
static void ViewportMapDrawVehicleRoute(const Viewport *vp, ViewportDrawerDynamic *vdd)
{
	if (_vp_route_paths.empty()) return;

	DrawPixelInfo dpi_for_text = vdd->MakeDPIForText();

	for (const auto &iter : _vp_route_paths) {
		const int from_tile_x = TileX(iter.from_tile) * TILE_SIZE + TILE_SIZE / 2;
		const int from_tile_y = TileY(iter.from_tile) * TILE_SIZE + TILE_SIZE / 2;
		Point from_pt = RemapCoords(from_tile_x, from_tile_y, 0);
		const int from_x = UnScaleByZoom(from_pt.x, vp->zoom);

		const int to_tile_x = TileX(iter.to_tile) * TILE_SIZE + TILE_SIZE / 2;
		const int to_tile_y = TileY(iter.to_tile) * TILE_SIZE + TILE_SIZE / 2;
		Point to_pt = RemapCoords(to_tile_x, to_tile_y, 0);
		const int to_x = UnScaleByZoom(to_pt.x, vp->zoom);

		if (from_x < dpi_for_text.left - 1 && to_x < dpi_for_text.left - 1) continue;
		if (from_x > dpi_for_text.left + dpi_for_text.width + 1 && to_x > dpi_for_text.left + dpi_for_text.width + 1) continue;

		from_pt.y -= GetSlopePixelZ(from_tile_x, from_tile_y) * ZOOM_LVL_BASE;
		to_pt.y -= GetSlopePixelZ(to_tile_x, to_tile_y) * ZOOM_LVL_BASE;
		const int from_y = UnScaleByZoom(from_pt.y, vp->zoom);
		const int to_y = UnScaleByZoom(to_pt.y, vp->zoom);

		int line_width = 3;
		if (_settings_client.gui.dash_level_of_route_lines == 0) {
			GfxDrawLine(&dpi_for_text, from_x, from_y, to_x, to_y, PC_BLACK, 3, _settings_client.gui.dash_level_of_route_lines);
			line_width = 1;
		}
		GfxDrawLine(&dpi_for_text, from_x, from_y, to_x, to_y, iter.order_match ? PC_WHITE : PC_YELLOW, line_width, _settings_client.gui.dash_level_of_route_lines);
	}
}

static inline void DrawRouteStep(const Viewport * const vp, const TileIndex tile, const RankOrderTypeList list)
{
	if (tile == INVALID_TILE) return;
	const int x_pos = TileX(tile) * TILE_SIZE + TILE_SIZE / 2;
	const int y_pos = TileY(tile) * TILE_SIZE + TILE_SIZE / 2;
	Point pt = RemapCoords(x_pos, y_pos, 0);
	uint width_bucket = 0;
	if (list.size() <= max_rank_order_type_count) {
		for (RankOrderTypeList::const_iterator cit = list.begin(); cit != list.end(); cit++) {
			if (cit->first >= 10000) {
				width_bucket = std::max<uint>(width_bucket, 3);
			} else if (cit->first >= 1000) {
				width_bucket = std::max<uint>(width_bucket, 2);
			} else if (cit->first >= 100) {
				width_bucket = std::max<uint>(width_bucket, 1);
			}
		}
	}
	const uint str_width = _vp_route_step_string_width[width_bucket];
	const uint total_width = str_width + _vp_route_step_base_width;
	const int x_centre = UnScaleByZoomLower(pt.x - _vdd->dpi.left, _vdd->dpi.zoom);
	const int x = x_centre - (total_width / 2);
	if (x >= _cur_dpi->width || (x + total_width) <= 0) return;
	const uint step_count = list.size() > max_rank_order_type_count ? 1 : (uint)list.size();
	pt.y -= GetSlopePixelZ(x_pos, y_pos) * ZOOM_LVL_BASE;
	const int char_height = GetCharacterHeight(FS_SMALL) + 1;
	const int rsth = _vp_route_step_height_top + (int) step_count * char_height + _vp_route_step_height_bottom;
	const int y = UnScaleByZoomLower(pt.y - _vdd->dpi.top,  _vdd->dpi.zoom) - rsth;
	if (y >= _cur_dpi->height || (y + rsth) <= 0) return;

	/* Draw the background. */
	GfxFillRect(_cur_dpi->left + x, _cur_dpi->top + y, _cur_dpi->left + x + total_width - 1, _cur_dpi->top + y + _vp_route_step_height_top - 1, PC_BLACK);
	int y2 = y + _vp_route_step_height_top + (char_height * step_count);

	GfxFillRect(_cur_dpi->left + x, _cur_dpi->top + y + _vp_route_step_height_top, _cur_dpi->left + x + total_width - 1, _cur_dpi->top + y2 - 1, PC_WHITE);
	GfxFillRect(_cur_dpi->left + x, _cur_dpi->top + y + _vp_route_step_height_top, _cur_dpi->left + x + _vp_route_step_height_top - 1, _cur_dpi->top + y2 - 1, PC_BLACK);
	GfxFillRect(_cur_dpi->left + x + total_width - _vp_route_step_height_top, _cur_dpi->top + y + _vp_route_step_height_top, _cur_dpi->left + x + total_width - 1, _cur_dpi->top + y2 - 1, PC_BLACK);

	if (total_width > _vp_route_step_sprite_width) {
		GfxFillRect(_cur_dpi->left + x, _cur_dpi->top + y2, _cur_dpi->left + x + total_width - 1, _cur_dpi->top + y2 + _vp_route_step_height_top - 1, PC_BLACK);
	}

	const int x_bottom_spr = x_centre - (_vp_route_step_sprite_width / 2);
	DrawSprite(SPR_ROUTE_STEP_BOTTOM, PAL_NONE, _cur_dpi->left + x_bottom_spr, _cur_dpi->top + y2);
	SpriteID s = SPR_ROUTE_STEP_BOTTOM_SHADOW;
	DrawSprite(SetBit(s, PALETTE_MODIFIER_TRANSPARENT), PALETTE_TO_TRANSPARENT, _cur_dpi->left + x_bottom_spr, _cur_dpi->top + y2);

	/* Fill with the data. */
	DrawPixelInfo *old_dpi = _cur_dpi;
	y2 = y + _vp_route_step_height_top;
	DrawPixelInfo dpi_for_text = _vdd->MakeDPIForText();
	_cur_dpi = &dpi_for_text;

	const int x_str = x_centre - (str_width / 2);
	if (list.size() > max_rank_order_type_count) {
		/* Write order overflow item */
		SetDParam(0, list.size());
		DrawString(dpi_for_text.left + x_str, dpi_for_text.left + x_str + str_width - 1, dpi_for_text.top + y2,
				STR_VIEWPORT_SHOW_VEHICLE_ROUTE_STEP_OVERFLOW, TC_FROMSTRING, SA_CENTER, false, FS_SMALL);
	} else {
		for (RankOrderTypeList::const_iterator cit = list.begin(); cit != list.end(); cit++, y2 += char_height) {
			bool ok = true;
			switch (cit->second) {
				case OT_GOTO_STATION:
					SetDParam(1, STR_VIEWPORT_SHOW_VEHICLE_ROUTE_STEP_STATION);
					break;
				case OT_GOTO_DEPOT:
					SetDParam(1, STR_VIEWPORT_SHOW_VEHICLE_ROUTE_STEP_DEPOT);
					break;
				case OT_GOTO_WAYPOINT:
					SetDParam(1, STR_VIEWPORT_SHOW_VEHICLE_ROUTE_STEP_WAYPOINT);
					break;
				case OT_IMPLICIT:
					SetDParam(1, STR_VIEWPORT_SHOW_VEHICLE_ROUTE_STEP_IMPLICIT);
					break;
				default: // OT_NOTHING OT_LOADING OT_LEAVESTATION OT_DUMMY OT_CONDITIONAL
					ok = false;
					break;
			}
			if (ok) {
				/* Write order's info */
				SetDParam(0, cit->first);
				DrawString(dpi_for_text.left + x_str, dpi_for_text.left + x_str + str_width - 1, dpi_for_text.top + y2,
						STR_VIEWPORT_SHOW_VEHICLE_ROUTE_STEP, TC_FROMSTRING, SA_CENTER, false, FS_SMALL);
			}
		}
	}
	_cur_dpi = old_dpi;
}

static bool ViewportPrepareVehicleRouteSteps(const Vehicle * const veh)
{
	if (!veh) return false;

	if (_vp_route_steps.size() == 0) {
		/* Prepare data. */
		int order_rank = 0;
		for (const Order *order : veh->Orders()) {
			order_rank++;
			if (ViewportVehicleRouteShouldSkipOrder(order)) continue;
			const TileIndex tile = order->GetLocation(veh, veh->type == VEH_AIRCRAFT);
			if (tile == INVALID_TILE) continue;
			_vp_route_steps[tile].push_back(std::pair<int, OrderType>(order_rank, order->GetType()));
		}
	}

	return true;
}

void ViewportPrepareVehicleRoute()
{
	if (_settings_client.gui.show_vehicle_route_mode == 0) return;
	if (!_settings_client.gui.show_vehicle_route_steps && !_settings_client.gui.show_vehicle_route) return;
	const Vehicle * const veh = GetVehicleFromWindow(_focused_window);
	if (_settings_client.gui.show_vehicle_route_steps && veh && ViewportPrepareVehicleRouteSteps(veh)) {
		if (_vp_route_steps != _vp_route_steps_last_mark_dirty) {
			for (RouteStepsMap::const_iterator cit = _vp_route_steps.begin(); cit != _vp_route_steps.end(); cit++) {
				MarkRouteStepDirty(cit);
			}
			_vp_route_steps_last_mark_dirty = _vp_route_steps;
		}
	}
	if (_settings_client.gui.show_vehicle_route) {
		if (!veh) {
			if (!_vp_route_paths.empty()) {
				// make sure we remove any leftover paths
				MarkRoutePathsDirty(_vp_route_paths);
				_vp_route_paths.clear();
				_vp_route_paths_last_mark_dirty.clear();
			}
			return;
		} else {
			if (ViewportMapPrepareVehicleRoute(veh)) {
				if (_vp_route_paths_last_mark_dirty != _vp_route_paths) {
					// make sure we're not drawing a partial path
					MarkRoutePathsDirty(_vp_route_paths);
					_vp_route_paths_last_mark_dirty = _vp_route_paths;
				}
			} else {
				if (!_vp_route_paths.empty()) {
					// make sure we remove any leftover paths
					MarkRoutePathsDirty(_vp_route_paths);
					_vp_route_paths.clear();
					_vp_route_paths_last_mark_dirty.clear();
				}
				return;
			}
		}
	}
}

/** Draw the route steps of a vehicle. */
static void ViewportDrawVehicleRouteSteps(const Viewport * const vp)
{
	for (RouteStepsMap::const_iterator cit = _vp_route_steps.begin(); cit != _vp_route_steps.end(); cit++) {
		DrawRouteStep(vp, cit->first, cit->second);
	}
}

void ViewportDrawPlans(const Viewport *vp)
{
	if (Plan::GetNumItems() == 0 && !(_current_plan && _current_plan->temp_line->tiles.size() > 1)) return;

	DrawPixelInfo dpi_for_text = _vdd->MakeDPIForText();
	_cur_dpi = &dpi_for_text;

	const Rect bounds = {
		ScaleByZoom(dpi_for_text.left - 2, vp->zoom),
		ScaleByZoom(dpi_for_text.top - 2, vp->zoom),
		ScaleByZoom(dpi_for_text.left + dpi_for_text.width + 2, vp->zoom),
		ScaleByZoom(dpi_for_text.top + dpi_for_text.height + 2, vp->zoom) + (int)(ZOOM_LVL_BASE * TILE_HEIGHT * _settings_game.construction.map_height_limit)
	};

	const int min_coord_delta = bounds.left / (int)(2 * ZOOM_LVL_BASE * TILE_SIZE);
	const int max_coord_delta = (bounds.right / (int)(2 * ZOOM_LVL_BASE * TILE_SIZE)) + 1;

	for (Plan *p : Plan::Iterate()) {
		if (!p->IsVisible()) continue;
		for (PlanLineVector::iterator it = p->lines.begin(); it != p->lines.end(); it++) {
			PlanLine *pl = *it;
			if (!pl->visible) continue;

			if (
				bounds.left   > pl->viewport_extents.right ||
				bounds.right  < pl->viewport_extents.left ||
				bounds.top    > pl->viewport_extents.bottom ||
				bounds.bottom < pl->viewport_extents.top
			) {
				continue;
			}

			TileIndex to_tile = pl->tiles[0];
			int to_coord_delta = (int)TileY(to_tile) - (int)TileX(to_tile);
			for (uint i = 1; i < pl->tiles.size(); i++) {
				const TileIndex from_tile = to_tile;
				const int from_coord_delta = to_coord_delta;
				to_tile = pl->tiles[i];
				to_coord_delta = (int)TileY(to_tile) - (int)TileX(to_tile);

				if (to_coord_delta < min_coord_delta && from_coord_delta < min_coord_delta) continue;
				if (to_coord_delta > max_coord_delta && from_coord_delta > max_coord_delta) continue;

				const Point from_pt = RemapCoords2(TileX(from_tile) * TILE_SIZE + TILE_SIZE / 2, TileY(from_tile) * TILE_SIZE + TILE_SIZE / 2);
				const int from_x = UnScaleByZoom(from_pt.x, vp->zoom);
				const int from_y = UnScaleByZoom(from_pt.y, vp->zoom);

				const Point to_pt = RemapCoords2(TileX(to_tile) * TILE_SIZE + TILE_SIZE / 2, TileY(to_tile) * TILE_SIZE + TILE_SIZE / 2);
				const int to_x = UnScaleByZoom(to_pt.x, vp->zoom);
				const int to_y = UnScaleByZoom(to_pt.y, vp->zoom);

				GfxDrawLine(from_x, from_y, to_x, to_y, PC_BLACK, 3);
				if (pl->focused) {
					GfxDrawLine(from_x, from_y, to_x, to_y, PC_RED, 1);
				} else {
					GfxDrawLine(from_x, from_y, to_x, to_y, _colour_value[p->colour], 1);
				}
			}
		}
	}

	if (_current_plan && _current_plan->temp_line->tiles.size() > 1) {
		PlanLine *pl = _current_plan->temp_line;
		TileIndex to_tile = pl->tiles[0];
		int to_coord_delta = (int)TileY(to_tile) - (int)TileX(to_tile);
		for (uint i = 1; i < pl->tiles.size(); i++) {
			const TileIndex from_tile = to_tile;
			const int from_coord_delta = to_coord_delta;
			to_tile = pl->tiles[i];
			to_coord_delta = (int)TileY(to_tile) - (int)TileX(to_tile);

			if (to_coord_delta < min_coord_delta && from_coord_delta < min_coord_delta) continue;
			if (to_coord_delta > max_coord_delta && from_coord_delta > max_coord_delta) continue;

			const Point from_pt = RemapCoords2(TileX(from_tile) * TILE_SIZE + TILE_SIZE / 2, TileY(from_tile) * TILE_SIZE + TILE_SIZE / 2);
			const int from_x = UnScaleByZoom(from_pt.x, vp->zoom);
			const int from_y = UnScaleByZoom(from_pt.y, vp->zoom);

			const Point to_pt = RemapCoords2(TileX(to_tile) * TILE_SIZE + TILE_SIZE / 2, TileY(to_tile) * TILE_SIZE + TILE_SIZE / 2);
			const int to_x = UnScaleByZoom(to_pt.x, vp->zoom);
			const int to_y = UnScaleByZoom(to_pt.y, vp->zoom);

			GfxDrawLine(from_x, from_y, to_x, to_y, _colour_value[_current_plan->colour], 3, 1);
		}
	}

	_cur_dpi = nullptr;
}

#define SLOPIFY_COLOUR(tile, height, vF, vW, vS, vE, vN, action) { \
	if (show_slope) { \
		const Slope slope = GetTileSlope((tile), (height)); \
		switch (slope) { \
			case SLOPE_FLAT: \
			case SLOPE_ELEVATED: \
				action (vF); break; \
			default: { \
				switch (slope & SLOPE_EW) { \
					case SLOPE_W: action (vW); break; \
					case SLOPE_E: action (vE); break; \
					default:      action (slope & SLOPE_S) ? (vS) : (vN); break; \
				} \
				break; \
			} \
		} \
	} else { \
		action (vF); \
	} \
}
#define RETURN_SLOPIFIED_COLOUR(tile, height, colour, colour_light, colour_dark) SLOPIFY_COLOUR(tile, height, colour, colour_light, colour_dark, colour_dark, colour_light, return)
#define ASSIGN_SLOPIFIED_COLOUR(tile, height, colour, colour_light, colour_dark, to_var) SLOPIFY_COLOUR(tile, height, colour, colour_light, colour_dark, colour_dark, colour_light, to_var =)
#define GET_SLOPE_INDEX(slope_index) SLOPIFY_COLOUR(tile, nullptr, 0, 1, 2, 3, 4, slope_index =)

#define COL8TO32(x) _cur_palette.palette[x].data
#define COLOUR_FROM_INDEX(x) ((const uint8 *)&(x))[colour_index]
#define IS32(x) (is_32bpp ? COL8TO32(x) : (x))

/* Variables containing Colour if 32bpp or palette index if 8bpp. */
uint32 _vp_map_vegetation_clear_colours[16][6][8]; ///< [Slope][ClearGround][Multi (see LoadClearGroundMainColours())]
uint32 _vp_map_vegetation_tree_colours[16][5][MAX_TREE_COUNT_BY_LANDSCAPE]; ///< [Slope][TreeGround][max of _tree_count_by_landscape]
uint32 _vp_map_water_colour[5]; ///< [Slope]

static inline uint ViewportMapGetColourIndexMulti(const TileIndex tile, const ClearGround cg)
{
	switch (cg) {
		case CLEAR_GRASS:
		case CLEAR_SNOW:
		case CLEAR_DESERT:
			return GetClearDensity(tile);
		case CLEAR_ROUGH:
			return GB(TileX(tile) ^ TileY(tile), 4, 3);
		case CLEAR_ROCKS:
			return TileHash(TileX(tile), TileY(tile)) & 1;
		case CLEAR_FIELDS:
			return GetFieldType(tile) & 7;
		default: NOT_REACHED();
	}
}

static const ClearGround _treeground_to_clearground[5] = {
	CLEAR_GRASS, // TREE_GROUND_GRASS
	CLEAR_ROUGH, // TREE_GROUND_ROUGH
	CLEAR_SNOW,  // TREE_GROUND_SNOW_DESERT, make it +1 if _settings_game.game_creation.landscape == LT_TROPIC
	CLEAR_GRASS, // TREE_GROUND_SHORE
	CLEAR_SNOW,  // TREE_GROUND_ROUGH_SNOW, make it +1 if _settings_game.game_creation.landscape == LT_TROPIC
};

template <bool is_32bpp>
static inline uint32 ViewportMapGetColourVegetationTree(const TileIndex tile, const TreeGround tg, const uint td, const uint tc, const uint colour_index, Slope slope)
{
	if (IsTransparencySet(TO_TREES)) {
		ClearGround cg = _treeground_to_clearground[tg];
		if (cg == CLEAR_SNOW && _settings_game.game_creation.landscape == LT_TROPIC) cg = CLEAR_DESERT;
		uint32 ground_colour = _vp_map_vegetation_clear_colours[slope][cg][td];

		if (IsInvisibilitySet(TO_TREES)) {
			/* Like ground. */
			return ground_colour;
		}

		/* Take ground and make it darker. */
		if (is_32bpp) {
			return Blitter_32bppBase::MakeTransparent(ground_colour, 192, 256).data;
		} else {
			/* 8bpp transparent snow trees give blue. Definitely don't want that. Prefer grey. */
			if (cg == CLEAR_SNOW && td > 1) return GREY_SCALE(13 - tc);
			return _pal2trsp_remap_ptr[ground_colour];
		}
	} else {
		if (tg == TREE_GROUND_SNOW_DESERT || tg == TREE_GROUND_ROUGH_SNOW) {
			return _vp_map_vegetation_clear_colours[colour_index ^ slope][_settings_game.game_creation.landscape == LT_TROPIC ? CLEAR_DESERT : CLEAR_SNOW][td];
		} else {
			const uint rnd = std::min<uint>(tc ^ (((tile & 3) ^ (TileY(tile) & 3)) * td), MAX_TREE_COUNT_BY_LANDSCAPE - 1);
			return _vp_map_vegetation_tree_colours[slope][tg][rnd];
		}
	}
}

static bool ViewportMapGetColourVegetationCustomObject(uint32 &colour, const TileIndex tile, const uint colour_index, bool is_32bpp, bool show_slope)
{
	ObjectViewportMapType vmtype = OVMT_DEFAULT;
	const ObjectSpec *spec = ObjectSpec::GetByTile(tile);
	if (spec->ctrl_flags & OBJECT_CTRL_FLAG_VPORT_MAP_TYPE) vmtype = spec->vport_map_type;

	auto do_clear_ground = [&](ClearGround cg, uint multi) -> bool {
		Slope slope = SLOPE_FLAT;
		if (show_slope) {
			slope = GetTileSlope(tile);
			extern Foundation GetFoundation_Object(TileIndex tile, Slope tileh);
			ApplyFoundationToSlope(GetFoundation_Object(tile, slope), &slope);
			slope &= SLOPE_ELEVATED;
		}
		colour = _vp_map_vegetation_clear_colours[slope][cg][multi];
		return true;
	};

	auto do_water = [&](bool coast) -> bool {
		if (is_32bpp) {
			uint slope_index = 0;
			if (!coast) GET_SLOPE_INDEX(slope_index);
			colour = _vp_map_water_colour[slope_index];
			return true;
		}
		colour = ApplyMask(MKCOLOUR_XXXX(GREY_SCALE(3)), &_smallmap_vehicles_andor[MP_WATER]);
		colour = COLOUR_FROM_INDEX(colour);
		return false;
	};

	switch (vmtype) {
		case OVMT_CLEAR:
			if (spec->ctrl_flags & OBJECT_CTRL_FLAG_USE_LAND_GROUND) {
				if (IsTileOnWater(tile) && GetObjectGroundType(tile) != OBJECT_GROUND_SHORE) {
					return do_water(false);
				} else {
					switch (GetObjectGroundType(tile)) {
						case OBJECT_GROUND_GRASS:
							return do_clear_ground(CLEAR_GRASS, GetObjectGroundDensity(tile));

						case OBJECT_GROUND_SNOW_DESERT:
							return do_clear_ground(_settings_game.game_creation.landscape == LT_TROPIC ? CLEAR_DESERT : CLEAR_SNOW, GetObjectGroundDensity(tile));

						case OBJECT_GROUND_SHORE:
							return do_water(true);

						default:
							/* This should never be reached, just draw as clear as a fallback */
							return do_clear_ground(CLEAR_GRASS, 0);
					}
				}
			}
			return do_clear_ground(CLEAR_GRASS, 0);
		case OVMT_GRASS:
			return do_clear_ground(CLEAR_GRASS, 3);
		case OVMT_ROUGH:
			return do_clear_ground(CLEAR_ROUGH, GB(TileX(tile) ^ TileY(tile), 4, 3));
		case OVMT_ROCKS:
			return do_clear_ground(CLEAR_ROCKS, TileHash(TileX(tile), TileY(tile)) & 1);
		case OVMT_FIELDS:
			return (colour_index & 1) ? do_clear_ground(CLEAR_GRASS, 1) : do_clear_ground(CLEAR_FIELDS, spec->vport_map_subtype & 7);
		case OVMT_SNOW:
			return do_clear_ground(CLEAR_SNOW, 3);
		case OVMT_DESERT:
			return do_clear_ground(CLEAR_DESERT, 3);
		case OVMT_TREES: {
			Slope slope = SLOPE_FLAT;
			if (show_slope) {
				slope = GetTileSlope(tile);
				extern Foundation GetFoundation_Object(TileIndex tile, Slope tileh);
				ApplyFoundationToSlope(GetFoundation_Object(tile, slope), &slope);
				slope &= SLOPE_ELEVATED;
			}
			TreeGround tg = (TreeGround)GB(spec->vport_map_subtype, 0, 4);
			if (tg > TREE_GROUND_ROUGH_SNOW) tg = TREE_GROUND_GRASS;
			const uint td = std::min<uint>(GB(spec->vport_map_subtype, 4, 4), 3);
			const uint tc = Clamp<uint>(GB(spec->vport_map_subtype, 8, 4), 1, 4);
			if (is_32bpp) {
				colour = ViewportMapGetColourVegetationTree<true>(tile, tg, td, tc, colour_index, slope);
			} else {
				colour = ViewportMapGetColourVegetationTree<false>(tile, tg, td, tc, colour_index, slope);
			}
			return true;
		}
		case OVMT_HOUSE:
			colour = ApplyMask(MKCOLOUR_XXXX(GREY_SCALE(3)), &_smallmap_vehicles_andor[MP_HOUSE]);
			colour = COLOUR_FROM_INDEX(colour);
			return false;
		case OVMT_WATER:
			return do_water(false);

		default:
			return false;
	}
}

template <bool is_32bpp, bool show_slope>
static inline uint32 ViewportMapGetColourVegetation(const TileIndex tile, TileType t, const uint colour_index)
{
	uint32 colour;

	auto set_default_colour = [&](TileType ttype) {
		colour = ApplyMask(MKCOLOUR_XXXX(GREY_SCALE(3)), &_smallmap_vehicles_andor[ttype]);
		colour = COLOUR_FROM_INDEX(colour);
	};

	switch (t) {
		case MP_CLEAR: {
			Slope slope = show_slope ? (Slope) (GetTileSlope(tile, nullptr) & 15) : SLOPE_FLAT;
			uint multi;
			ClearGround cg = GetClearGround(tile);
			if (cg == CLEAR_FIELDS && colour_index & 1) {
				cg = CLEAR_GRASS;
				multi = 1;
			} else multi = ViewportMapGetColourIndexMulti(tile, cg);
			return _vp_map_vegetation_clear_colours[slope][cg][multi];
		}

		case MP_INDUSTRY:
			colour = IsTileForestIndustry(tile) ? (colour_index & 1 ? PC_GREEN : 0x7B) : GREY_SCALE(3);
			break;

		case MP_TREES: {
			const TreeGround tg = GetTreeGround(tile);
			const uint td = GetTreeDensity(tile);
			const uint tc = GetTreeCount(tile);
			Slope slope = show_slope ? (Slope) (GetTileSlope(tile, nullptr) & 15) : SLOPE_FLAT;
			return ViewportMapGetColourVegetationTree<is_32bpp>(tile, tg, td, tc, colour_index, slope);
		}

		case MP_OBJECT: {
			set_default_colour(MP_OBJECT);
			if (GetObjectHasViewportMapViewOverride(tile)) {
				if (ViewportMapGetColourVegetationCustomObject(colour, tile, colour_index, is_32bpp, show_slope)) return colour;
			}
			break;
		}

		case MP_WATER:
			if (is_32bpp) {
				uint slope_index = 0;
				if (IsTileType(tile, MP_WATER) && GetWaterTileType(tile) != WATER_TILE_COAST) GET_SLOPE_INDEX(slope_index);
				return _vp_map_water_colour[slope_index];
			}
			set_default_colour(t);
			break;

		default:
			colour = ApplyMask(MKCOLOUR_XXXX(GREY_SCALE(3)), &_smallmap_vehicles_andor[t]);
			colour = COLOUR_FROM_INDEX(colour);
			set_default_colour(t);
			break;
	}

	if (is_32bpp) {
		return COL8TO32(colour);
	} else {
		if (show_slope) ASSIGN_SLOPIFIED_COLOUR(tile, nullptr, colour, _lighten_colour[colour], _darken_colour[colour], colour);
		return colour;
	}
}

template <bool is_32bpp, bool show_slope>
static inline uint32 ViewportMapGetColourIndustries(const TileIndex tile, const TileType t, const uint colour_index)
{
	extern LegendAndColour _legend_from_industries[NUM_INDUSTRYTYPES + 1];
	extern uint _industry_to_list_pos[NUM_INDUSTRYTYPES];
	extern bool _smallmap_show_heightmap;

	TileType t2 = t;
	if (t == MP_INDUSTRY) {
		/* If industry is allowed to be seen, use its colour on the map. */
		const IndustryType it = Industry::GetByTile(tile)->type;
		if (_legend_from_industries[_industry_to_list_pos[it]].show_on_map)
			return IS32(GetIndustrySpec(it)->map_colour);
		/* Otherwise, return the colour which will make it disappear. */
		t2 = IsTileOnWater(tile) ? MP_WATER : MP_CLEAR;
	}

	if (t == MP_OBJECT && GetObjectHasViewportMapViewOverride(tile)) {
		ObjectViewportMapType vmtype = OVMT_DEFAULT;
		const ObjectSpec *spec = ObjectSpec::GetByTile(tile);
		if (spec->ctrl_flags & OBJECT_CTRL_FLAG_VPORT_MAP_TYPE) vmtype = spec->vport_map_type;
		if (vmtype == OVMT_CLEAR && spec->ctrl_flags & OBJECT_CTRL_FLAG_USE_LAND_GROUND) {
			if (IsTileOnWater(tile) && GetObjectGroundType(tile) != OBJECT_GROUND_SHORE) {
				vmtype = OVMT_WATER;
			}
		}
		switch (vmtype) {
			case OVMT_DEFAULT:
				break;

			case OVMT_TREES:
				t2 = MP_TREES;
				break;

			case OVMT_HOUSE:
				t2 = MP_HOUSE;
				break;

			case OVMT_WATER:
				t2 = MP_WATER;
				break;

			default:
				t2 = MP_CLEAR;
				break;
		}
	}

	if (is_32bpp && t2 == MP_WATER) {
		uint slope_index = 0;
		if (t != MP_INDUSTRY && IsTileType(tile, MP_WATER) && GetWaterTileType(tile) != WATER_TILE_COAST) GET_SLOPE_INDEX(slope_index); ///< Ignore industry on water not shown on map.
		return _vp_map_water_colour[slope_index];
	}

	const int h = TileHeight(tile);
	const SmallMapColourScheme * const cs = &_heightmap_schemes[_settings_client.gui.smallmap_land_colour];
	const uint32 colours = ApplyMask(_smallmap_show_heightmap ? cs->height_colours[h] : cs->default_colour, &_smallmap_vehicles_andor[t2]);
	uint32 colour = COLOUR_FROM_INDEX(colours);

	if (show_slope) ASSIGN_SLOPIFIED_COLOUR(tile, nullptr, colour, _lighten_colour[colour], _darken_colour[colour], colour);

	return IS32(colour);
}

template <bool is_32bpp, bool show_slope>
static inline uint32 ViewportMapGetColourOwner(const TileIndex tile, TileType t, const uint colour_index)
{
	extern LegendAndColour _legend_land_owners[NUM_NO_COMPANY_ENTRIES + MAX_COMPANIES + 1];
	extern uint _company_to_list_pos[MAX_COMPANIES];

	switch (t) {
		case MP_INDUSTRY: return IS32(PC_DARK_GREY);
		case MP_HOUSE:    return IS32(colour_index & 1 ? PC_DARK_RED : GREY_SCALE(3));
		default:          break;
	}

	const Owner o = GetTileOwner(tile);
	if (o == OWNER_NONE && t == MP_ROAD) {
		return IS32(colour_index & 1 ? PC_BLACK : GREY_SCALE(3));
	} else if ((o < MAX_COMPANIES && !_legend_land_owners[_company_to_list_pos[o]].show_on_map) || o == OWNER_NONE || o == OWNER_WATER) {
		if (t == MP_WATER) {
			if (is_32bpp) {
				uint slope_index = 0;
				if (IsTileType(tile, MP_WATER) && GetWaterTileType(tile) != WATER_TILE_COAST) GET_SLOPE_INDEX(slope_index);
				return _vp_map_water_colour[slope_index];
			} else {
				return PC_WATER;
			}
		}

		const int h = TileHeight(tile);
		uint32 colour = COLOUR_FROM_INDEX(_heightmap_schemes[_settings_client.gui.smallmap_land_colour].height_colours[h]);
		if (show_slope) ASSIGN_SLOPIFIED_COLOUR(tile, nullptr, colour, _lighten_colour[colour], _darken_colour[colour], colour);
		return IS32(colour);

	} else if (o == OWNER_TOWN) {
		return IS32(t == MP_ROAD ? (colour_index & 1 ? PC_BLACK : GREY_SCALE(3)) : PC_DARK_RED);
	}

	/* Train stations are sometimes hard to spot.
	 * So we give the player a hint by mixing his colour with black. */
	uint32 colour = _legend_land_owners[_company_to_list_pos[o]].colour;
	if (t != MP_STATION) {
		if (show_slope) ASSIGN_SLOPIFIED_COLOUR(tile, nullptr, colour, _lighten_colour[colour], _darken_colour[colour], colour);
	} else {
		if (GetStationType(tile) == STATION_RAIL) colour = colour_index & 1 ? colour : PC_BLACK;
	}
	if (is_32bpp) return COL8TO32(colour);
	return colour;
}

template <bool is_32bpp, bool show_slope>
static inline uint32 ViewportMapGetColourRoutes(const TileIndex tile, TileType t, const uint colour_index)
{
	uint32 colour;

	switch (t) {
		case MP_WATER:
			if (is_32bpp) {
				uint slope_index = 0;
				if (IsTileType(tile, MP_WATER) && GetWaterTileType(tile) != WATER_TILE_COAST) GET_SLOPE_INDEX(slope_index);
				return _vp_map_water_colour[slope_index];
			} else {
				return PC_WATER;
			}

		case MP_INDUSTRY:
			return IS32(PC_DARK_GREY);

		case MP_HOUSE:
			return IS32(colour_index & 1 ? PC_DARK_RED : GREY_SCALE(3));

		case MP_OBJECT: {
			ObjectViewportMapType vmtype = OVMT_DEFAULT;
			if (GetObjectHasViewportMapViewOverride(tile)) {
				const ObjectSpec *spec = ObjectSpec::GetByTile(tile);
				if (spec->ctrl_flags & OBJECT_CTRL_FLAG_VPORT_MAP_TYPE) vmtype = spec->vport_map_type;
				if (vmtype == OVMT_CLEAR && spec->ctrl_flags & OBJECT_CTRL_FLAG_USE_LAND_GROUND) {
					if (IsTileOnWater(tile) && GetObjectGroundType(tile) != OBJECT_GROUND_SHORE) {
						vmtype = OVMT_WATER;
					}
				}
			}
			switch (vmtype) {
				case OVMT_DEFAULT:
				case OVMT_HOUSE:
					return IS32(colour_index & 1 ? PC_DARK_RED : GREY_SCALE(3));

				case OVMT_WATER:
					if (is_32bpp) {
						return _vp_map_water_colour[0];
					} else {
						return PC_WATER;
					}

				default:
					colour = COLOUR_FROM_INDEX(_heightmap_schemes[_settings_client.gui.smallmap_land_colour].height_colours[TileHeight(tile)]);
					break;
			}
			break;
		}

		case MP_STATION:
			switch (GetStationType(tile)) {
				case STATION_RAIL:    return IS32(PC_VERY_DARK_BROWN);
				case STATION_AIRPORT: return IS32(PC_RED);
				case STATION_TRUCK:   return IS32(PC_ORANGE);
				case STATION_BUS:     return IS32(PC_YELLOW);
				case STATION_DOCK:    return IS32(PC_LIGHT_BLUE);
				default:              return IS32(0xFF);
			}

		case MP_RAILWAY: {
			colour = GetRailTypeInfo(GetRailType(tile))->map_colour;
			break;
		}

		case MP_ROAD: {
			const RoadTypeInfo *rti = nullptr;
			if (GetRoadTypeRoad(tile) != INVALID_ROADTYPE) {
				rti = GetRoadTypeInfo(GetRoadTypeRoad(tile));
			} else {
				rti = GetRoadTypeInfo(GetRoadTypeTram(tile));
			}
			if (rti != nullptr) {
				colour = rti->map_colour;
				break;
			}
			FALLTHROUGH;
		}

		default:
			colour = COLOUR_FROM_INDEX(_heightmap_schemes[_settings_client.gui.smallmap_land_colour].height_colours[TileHeight(tile)]);
			break;
	}

	if (show_slope) ASSIGN_SLOPIFIED_COLOUR(tile, nullptr, colour, _lighten_colour[colour], _darken_colour[colour], colour);
	return IS32(colour);
}

static inline void ViewportMapStoreBridgeAboveTile(const Viewport * const vp, const TileIndex tile)
{
	/* No need to bother for hidden things */
	if (!_settings_client.gui.show_bridges_on_map) return;

	if (GetBridgeAxis(tile) == AXIS_X) {
		auto iter = _vdd->bridge_to_map_x.lower_bound(tile);
		if (iter != _vdd->bridge_to_map_x.end() && iter->first < tile && iter->second > tile) return; /* already covered */
		_vdd->bridge_to_map_x.insert(iter, std::make_pair(GetNorthernBridgeEnd(tile), GetSouthernBridgeEnd(tile)));
	} else {
		auto iter = _vdd->bridge_to_map_y.lower_bound(tile);
		if (iter != _vdd->bridge_to_map_y.end() && iter->first < tile && iter->second > tile) return; /* already covered */
		_vdd->bridge_to_map_y.insert(iter, std::make_pair(GetNorthernBridgeEnd(tile), GetSouthernBridgeEnd(tile)));
	}
}

static inline TileIndex ViewportMapGetMostSignificantTileType(const Viewport * const vp, const TileIndex from_tile, TileType * const tile_type)
{
	if (vp->zoom <= ZOOM_LVL_OUT_128X || !_settings_client.gui.viewport_map_scan_surroundings) {
		const TileType ttype = GetTileType(from_tile);
		/* Store bridges and tunnels. */
		if (ttype != MP_TUNNELBRIDGE) {
			*tile_type = ttype;
			if (IsBridgeAbove(from_tile)) ViewportMapStoreBridgeAboveTile(vp, from_tile);
		} else {
			if (IsBridge(from_tile)) {
				ViewportMapStoreBridge(vp, from_tile);
			}
			switch (GetTunnelBridgeTransportType(from_tile)) {
				case TRANSPORT_RAIL:  *tile_type = MP_RAILWAY; break;
				case TRANSPORT_ROAD:  *tile_type = MP_ROAD;    break;
				case TRANSPORT_WATER: *tile_type = MP_WATER;   break;
				default:              NOT_REACHED();           break;
			}
		}
		return from_tile;
	}

	const uint8 length = (vp->zoom - ZOOM_LVL_OUT_128X) * 2;
	TileArea tile_area = TileArea(from_tile, length, length);
	tile_area.ClampToMap();

	/* Find the most important tile of the area. */
	TileIndex result = from_tile;
	uint importance = 0;
	for (OrthogonalPrefetchTileIterator tile(tile_area); tile != INVALID_TILE; ++tile) {
		const TileType ttype = GetTileType(tile);
		const uint tile_importance = _tiletype_importance[ttype];
		if (tile_importance > importance) {
			importance = tile_importance;
			result = tile;
		}
		if (ttype != MP_TUNNELBRIDGE && IsBridgeAbove(tile)) {
			ViewportMapStoreBridgeAboveTile(vp, tile);
		}
	}

	/* Store bridges and tunnels. */
	*tile_type = GetTileType(result);
	if (*tile_type == MP_TUNNELBRIDGE) {
		if (IsBridge(result)) {
			ViewportMapStoreBridge(vp, result);
		}
		switch (GetTunnelBridgeTransportType(result)) {
			case TRANSPORT_RAIL: *tile_type = MP_RAILWAY; break;
			case TRANSPORT_ROAD: *tile_type = MP_ROAD;    break;
			default:             *tile_type = MP_WATER;   break;
		}
	}

	return result;
}

/** Get the colour of a tile, can be 32bpp RGB or 8bpp palette index. */
template <bool is_32bpp, bool show_slope>
uint32 ViewportMapGetColour(const Viewport * const vp, int x, int y, const uint colour_index)
{
	if (x >= static_cast<int>(MapMaxX() * TILE_SIZE) || y >= static_cast<int>(MapMaxY() * TILE_SIZE)) return 0;

	/* Very approximative but fast way to get the tile when taking Z into account. */
	const TileIndex tile_tmp = TileVirtXY(std::max(0, x), std::max(0, y));
	const int z = TileHeight(tile_tmp) * 4;
	if (x + z < 0 || y + z < 0 || static_cast<uint>(x + z) >= MapSizeX() << 4) {
		/* Wrapping of tile X coordinate causes a graphic glitch below south west border. */
		return 0;
	}
	TileIndex tile = TileVirtXY(x + z, y + z);
	if (tile >= MapSize()) return 0;
	const int z2 = TileHeight(tile) * 4;
	if (unlikely(z2 != z)) {
		const int approx_z = (z + z2) / 2;
		if (x + approx_z < 0 || y + approx_z < 0 || static_cast<uint>(x + approx_z) >= MapSizeX() << 4) {
			/* Wrapping of tile X coordinate causes a graphic glitch below south west border. */
			return 0;
		}
		tile = TileVirtXY(x + approx_z, y + approx_z);
		if (tile >= MapSize()) return 0;
	}
	TileType tile_type = MP_VOID;
	tile = ViewportMapGetMostSignificantTileType(vp, tile, &tile_type);
	if (tile_type == MP_VOID) return 0;

	/* Return the colours. */
	switch (vp->map_type) {
		default:              return ViewportMapGetColourOwner<is_32bpp, show_slope>(tile, tile_type, colour_index);
		case VPMT_INDUSTRY:   return ViewportMapGetColourIndustries<is_32bpp, show_slope>(tile, tile_type, colour_index);
		case VPMT_VEGETATION: return ViewportMapGetColourVegetation<is_32bpp, show_slope>(tile, tile_type, colour_index);
		case VPMT_ROUTES:     return ViewportMapGetColourRoutes<is_32bpp, show_slope>(tile, tile_type, colour_index);
	}
}

/* Taken from http://stereopsis.com/doubleblend.html, PixelBlend() is faster than ComposeColourRGBANoCheck() */
static inline void PixelBlend(uint32 * const d, const uint32 s)
{
#if defined(__EMSCRIPTEN__)
	*d = Blitter_32bppBase::ComposeColourRGBANoCheck(s & 0xFF, (s >> 8) & 0xFF, (s >> 16) & 0xFF, (s >> 24) & 0xFF, Colour(*d)).data;
	return;
#endif
	const uint32 a     = (s >> 24) + 1;
	const uint32 dstrb = *d & 0xFF00FF;
	const uint32 dstg  = *d & 0xFF00;
	const uint32 srcrb = s & 0xFF00FF;
	const uint32 srcg  = s & 0xFF00;
	uint32 drb = srcrb - dstrb;
	uint32 dg  =  srcg - dstg;
	drb *= a;
	dg  *= a;
	drb >>= 8;
	dg  >>= 8;
	uint32 rb = (drb + dstrb) & 0xFF00FF;
	uint32 g  = (dg  + dstg) & 0xFF00;
	*d = rb | g;
}

/** Draw the bounding boxes of the scrolling viewport (right-clicked and dragged) */
static void ViewportMapDrawScrollingViewportBox(const Viewport * const vp)
{
	if (_scrolling_viewport && _scrolling_viewport->viewport) {
		const Viewport * const vp_scrolling = _scrolling_viewport->viewport;
		if (vp_scrolling->zoom < ZOOM_LVL_DRAW_MAP) {
			/* Check intersection of dpi and vp_scrolling */
			const int mask = ScaleByZoom(-1, vp->zoom);
			const int vp_scrolling_virtual_top_mask = vp_scrolling->virtual_top & mask;
			const int vp_scrolling_virtual_bottom_mask = (vp_scrolling->virtual_top + vp_scrolling->virtual_height) & mask;
			const int t_inter = std::max(vp_scrolling_virtual_top_mask, _vdd->dpi.top);
			const int b_inter = std::min(vp_scrolling_virtual_bottom_mask, _vdd->dpi.top + _vdd->dpi.height);
			if (t_inter < b_inter) {
				const int vp_scrolling_virtual_left_mask = vp_scrolling->virtual_left & mask;
				const int vp_scrolling_virtual_right_mask = (vp_scrolling->virtual_left + vp_scrolling->virtual_width) & mask;
				const int l_inter = std::max(vp_scrolling_virtual_left_mask, _vdd->dpi.left);
				const int r_inter = std::min(vp_scrolling_virtual_right_mask, _vdd->dpi.left + _vdd->dpi.width);
				if (l_inter < r_inter) {
					/* OK, so we can draw something that tells where the scrolling viewport is */
					Blitter * const blitter = BlitterFactory::GetCurrentBlitter();
					const int w_inter = UnScaleByZoom(r_inter - l_inter, vp->zoom);
					const int h_inter = UnScaleByZoom(b_inter - t_inter, vp->zoom);
					const int x = UnScaleByZoom(l_inter - _vdd->dpi.left, vp->zoom);
					const int y = UnScaleByZoom(t_inter - _vdd->dpi.top, vp->zoom);

					/* If asked, with 32bpp we can do some blending */
					if (_settings_client.gui.show_scrolling_viewport_on_map >= 2 && blitter->GetScreenDepth() == 32) {
						for (int j = y; j < y + h_inter; j++) {
							uint32 *buf = (uint32*) blitter->MoveTo(_vdd->dpi.dst_ptr, x, j);
							for (int i = 0; i < w_inter; i++) {
								PixelBlend(buf + i, 0x40FCFCFC);
							}
						}
					}

					/* Draw area contour */
					if (_settings_client.gui.show_scrolling_viewport_on_map != 2) {
						if (t_inter == vp_scrolling_virtual_top_mask)
							for (int i = x; i < x + w_inter; i += 2)
								blitter->SetPixel(_vdd->dpi.dst_ptr, i, y, PC_WHITE);
						if (b_inter == vp_scrolling_virtual_bottom_mask)
							for (int i = x; i < x + w_inter; i += 2)
								blitter->SetPixel(_vdd->dpi.dst_ptr, i, y + h_inter, PC_WHITE);
						if (l_inter == vp_scrolling_virtual_left_mask)
							for (int j = y; j < y + h_inter; j += 2)
								blitter->SetPixel(_vdd->dpi.dst_ptr, x, j, PC_WHITE);
						if (r_inter == vp_scrolling_virtual_right_mask)
							for (int j = y; j < y + h_inter; j += 2)
								blitter->SetPixel(_vdd->dpi.dst_ptr, x + w_inter, j, PC_WHITE);
					}
				}
			}
		}
	}
}

static void ViewportMapDrawSelection(const Viewport * const vp)
{
	DrawPixelInfo *old_dpi = _cur_dpi;
	DrawPixelInfo dpi_for_text = _vdd->MakeDPIForText();
	_cur_dpi = &dpi_for_text;

	auto draw_line = [&](Point from_pt, Point to_pt) {
		GfxDrawLine(from_pt.x, from_pt.y, to_pt.x, to_pt.y, PC_WHITE, 2, 0);
	};

	Point start_coord = RemapCoords2(_thd.selstart.x, _thd.selstart.y);
	Point end_coord = RemapCoords2(_thd.selend.x, _thd.selend.y);

	Point start_effective = InverseRemapCoords(start_coord.x, start_coord.y);
	Point end_effective = InverseRemapCoords(end_coord.x, end_coord.y);

	auto get_corner = [&](int pos_x, int pos_y) -> Point {
		Point pt = RemapCoords(pos_x, pos_y, 0);
		return { UnScaleByZoom(pt.x, vp->zoom), UnScaleByZoom(pt.y, vp->zoom) };
	};
	Point start_pt = get_corner(start_effective.x, start_effective.y);
	Point end_pt = get_corner(end_effective.x, end_effective.y);
	Point mid1_pt = get_corner(start_effective.x, end_effective.y);
	Point mid2_pt = get_corner(end_effective.x, start_effective.y);

	draw_line(start_pt, mid1_pt);
	draw_line(mid1_pt, end_pt);
	draw_line(end_pt, mid2_pt);
	draw_line(mid2_pt, start_pt);

	if (BlitterFactory::GetCurrentBlitter()->GetScreenDepth() == 32) {
		static std::vector<Point> points(4);
		points[0] = start_pt;
		points[1] = mid1_pt;
		points[2] = end_pt;
		points[3] = mid2_pt;
		GfxFillPolygon(points, 0, FILLRECT_FUNCTOR, [](void *dst, int count) {
			uint32 *buf = reinterpret_cast<uint32 *>(dst);
			for (int i = 0; i < count; i++) {
				PixelBlend(buf + i, 0x40FCFCFC);
			}
		});
	} else {
		draw_line(start_pt, end_pt);
	}

	_cur_dpi = old_dpi;
}

template <bool is_32bpp>
static void ViewportMapDrawBridgeTunnel(Viewport * const vp, const TunnelBridgeToMap * const tbtm, const int z,
		const bool is_tunnel, const int w, const int h, Blitter * const blitter)
{
	extern LegendAndColour _legend_land_owners[NUM_NO_COMPANY_ENTRIES + MAX_COMPANIES + 1];
	extern uint _company_to_list_pos[MAX_COMPANIES];

	TileIndex tile = tbtm->from_tile;
	const Owner o = GetTileOwner(tile);
	if (o < MAX_COMPANIES && !_legend_land_owners[_company_to_list_pos[o]].show_on_map) return;

	uint8 colour;
	if (vp->map_type == VPMT_OWNER && _settings_client.gui.use_owner_colour_for_tunnelbridge && o < MAX_COMPANIES) {
		colour = _legend_land_owners[_company_to_list_pos[o]].colour;
		colour = is_tunnel ? _darken_colour[colour] : _lighten_colour[colour];
	} else {
		colour = is_tunnel ? PC_BLACK : PC_VERY_LIGHT_YELLOW;
	}

	TileIndexDiff delta = TileOffsByDiagDir(GetTunnelBridgeDirection(tile));
	uint zoom_mask = (1 << (vp->zoom - ZOOM_LVL_DRAW_MAP)) - 1;
	for (tile += delta; tile != tbtm->to_tile; tile += delta) { // For each tile
		if (zoom_mask != 0 && ((TileX(tile) ^ TileY(tile)) & zoom_mask)) continue;
		const Point pt = RemapCoords(TileX(tile) * TILE_SIZE, TileY(tile) * TILE_SIZE, z);
		const int x = UnScaleByZoomLower(pt.x - _vdd->dpi.left, _vdd->dpi.zoom);
		if (IsInsideMM(x, 0, w)) {
			const int y = UnScaleByZoomLower(pt.y - _vdd->dpi.top, _vdd->dpi.zoom);
			if (IsInsideMM(y, 0, h)) {
				uint idx = (x + _vdd->offset_x) + ((y + _vdd->offset_y) * vp->width);
				if (is_32bpp) {
					reinterpret_cast<uint32 *>(vp->land_pixel_cache.data())[idx] = COL8TO32(colour);
				} else {
					reinterpret_cast<uint8 *>(vp->land_pixel_cache.data())[idx] = colour;
				}
			}
		}
	}
}

/** Draw the map on a viewport. */
template <bool is_32bpp, bool show_slope>
void ViewportMapDraw(Viewport * const vp)
{
	dbg_assert(vp != nullptr);
	Blitter * const blitter = BlitterFactory::GetCurrentBlitter();

	SmallMapWindow::RebuildColourIndexIfNecessary();

	/* Index of colour: _green_map_heights[] contains blocks of 4 colours, say ABCD
	 * For a XXXY colour block to render nicely, follow the model:
	 *   line 1: ABCDABCDABCD
	 *   line 2: CDABCDABCDAB
	 *   line 3: ABCDABCDABCD
	 * => colour_index_base's second bit is changed every new line.
	 */
	const  int sx = UnScaleByZoomLower(_vdd->dpi.left, _vdd->dpi.zoom);
	const  int sy = UnScaleByZoomLower(_vdd->dpi.top, _vdd->dpi.zoom);
	const uint line_padding = 2 * (sy & 1);
	uint       colour_index_base = (sx + line_padding) & 3;

	const  int incr_a = (1 << (vp->zoom - 2)) / ZOOM_LVL_BASE;
	const  int incr_b = (1 << (vp->zoom - 1)) / ZOOM_LVL_BASE;
	const  int a = (_vdd->dpi.left >> 2) / ZOOM_LVL_BASE;
	int        b = (_vdd->dpi.top >> 1) / ZOOM_LVL_BASE;
	const  int w = UnScaleByZoom(_vdd->dpi.width, vp->zoom);
	const  int h = UnScaleByZoom(_vdd->dpi.height, vp->zoom);
	int        j = 0;

	const int land_cache_start = _vdd->offset_x + (_vdd->offset_y * vp->width);
	uint32 *land_cache_ptr32 = reinterpret_cast<uint32 *>(vp->land_pixel_cache.data()) + land_cache_start;
	uint8 *land_cache_ptr8 = reinterpret_cast<uint8 *>(vp->land_pixel_cache.data()) + land_cache_start;

	bool cache_updated = false;

	/* Render base map. */
	do { // For each line
		int i = w;
		uint colour_index = colour_index_base;
		colour_index_base ^= 2;
		int c = b - a;
		int d = b + a;
		do { // For each pixel of a line
			if (is_32bpp) {
				if (*land_cache_ptr32 == 0xD7D7D7D7) {
					*land_cache_ptr32 = ViewportMapGetColour<is_32bpp, show_slope>(vp, c, d, colour_index);
					cache_updated = true;
				}
				land_cache_ptr32++;
			} else {
				if (*land_cache_ptr8 == 0xD7) {
					*land_cache_ptr8 = (uint8) ViewportMapGetColour<is_32bpp, show_slope>(vp, c, d, colour_index);
					cache_updated = true;
				}
				land_cache_ptr8++;
			}
			colour_index = (colour_index + 1) & 3;
			c -= incr_a;
			d += incr_a;
		} while (--i);
		if (is_32bpp) {
			land_cache_ptr32 += (vp->width - w);
		} else {
			land_cache_ptr8 += (vp->width - w);
		}
		b += incr_b;
	} while (++j < h);

	auto draw_tunnels = [&](const int y_intercept_min, const int y_intercept_max, const TunnelToMapStorage &storage) {
		auto iter = std::lower_bound(storage.tunnels.begin(), storage.tunnels.end(), y_intercept_min, [](const TunnelToMap &a, int b) -> bool {
			return a.y_intercept < b;
		});
		for (; iter != storage.tunnels.end() && iter->y_intercept <= y_intercept_max; ++iter) {
			const TunnelToMap &ttm = *iter;
			const int tunnel_z = ttm.tunnel_z * TILE_HEIGHT;
			const Point pt_from = RemapCoords(TileX(ttm.tb.from_tile) * TILE_SIZE, TileY(ttm.tb.from_tile) * TILE_SIZE, tunnel_z);
			const Point pt_to = RemapCoords(TileX(ttm.tb.to_tile) * TILE_SIZE, TileY(ttm.tb.to_tile) * TILE_SIZE, tunnel_z);

			/* check if tunnel is wholly outside redrawing area */
			const int x_from = UnScaleByZoomLower(pt_from.x - _vdd->dpi.left, _vdd->dpi.zoom);
			const int x_to = UnScaleByZoomLower(pt_to.x - _vdd->dpi.left, _vdd->dpi.zoom);
			if ((x_from < 0 && x_to < 0) || (x_from > w && x_to > w)) continue;
			const int y_from = UnScaleByZoomLower(pt_from.y - _vdd->dpi.top, _vdd->dpi.zoom);
			const int y_to = UnScaleByZoomLower(pt_to.y - _vdd->dpi.top, _vdd->dpi.zoom);
			if ((y_from < 0 && y_to < 0) || (y_from > h && y_to > h)) continue;

			ViewportMapDrawBridgeTunnel<is_32bpp>(vp, &ttm.tb, tunnel_z, true, w, h, blitter);
		}
	};

	if (cache_updated) {
		/* Render tunnels */
		if (_settings_client.gui.show_tunnels_on_map && _vd.tunnel_to_map_x.tunnels.size() != 0) {
			const int y_intercept_min = _vdd->dpi.top + (_vdd->dpi.left / 2);
			const int y_intercept_max = _vdd->dpi.top + _vdd->dpi.height + ((_vdd->dpi.left + _vdd->dpi.width) / 2);
			draw_tunnels(y_intercept_min, y_intercept_max, _vd.tunnel_to_map_x);
		}
		if (_settings_client.gui.show_tunnels_on_map && _vd.tunnel_to_map_y.tunnels.size() != 0) {
			const int y_intercept_min = _vdd->dpi.top - ((_vdd->dpi.left + _vdd->dpi.width) / 2);
			const int y_intercept_max = _vdd->dpi.top + _vdd->dpi.height - (_vdd->dpi.left / 2);
			draw_tunnels(y_intercept_min, y_intercept_max, _vd.tunnel_to_map_y);
		}

		/* Render bridges */
		if (_settings_client.gui.show_bridges_on_map && _vdd->bridge_to_map_x.size() != 0) {
			for (const auto &it : _vdd->bridge_to_map_x) { // For each bridge
				TunnelBridgeToMap tbtm { it.first, it.second };
				ViewportMapDrawBridgeTunnel<is_32bpp>(vp, &tbtm, (GetBridgeHeight(tbtm.from_tile) - 1) * TILE_HEIGHT, false, w, h, blitter);
			}
		}
		if (_settings_client.gui.show_bridges_on_map && _vdd->bridge_to_map_y.size() != 0) {
			for (const auto &it : _vdd->bridge_to_map_y) { // For each bridge
				TunnelBridgeToMap tbtm { it.first, it.second };
				ViewportMapDrawBridgeTunnel<is_32bpp>(vp, &tbtm, (GetBridgeHeight(tbtm.from_tile) - 1) * TILE_HEIGHT, false, w, h, blitter);
			}
		}
	}

	if (is_32bpp) {
		blitter->SetRect32(_vdd->dpi.dst_ptr, 0, 0, reinterpret_cast<uint32 *>(vp->land_pixel_cache.data()) + land_cache_start, h, w, vp->width);
	} else {
		blitter->SetRect(_vdd->dpi.dst_ptr, 0, 0, reinterpret_cast<uint8 *>(vp->land_pixel_cache.data()) + land_cache_start, h, w, vp->width);
	}

	if (unlikely(HasBit(_viewport_debug_flags, VDF_SHOW_NO_LANDSCAPE_MAP_DRAW)) && !cache_updated) {
		ViewportDrawDirtyBlocks(_cur_dpi, true);
	}
}

static void ViewportProcessParentSprites(ViewportDrawerDynamic *vdd, uint data_index)
{
	ViewportProcessParentSpritesData *data = &vdd->parent_sprite_sets[data_index];
	if (data->psts.size() > 80 && (UnScaleByZoomLower(data->dpi.width, data->dpi.zoom) >= 64 || UnScaleByZoomLower(data->dpi.height, data->dpi.zoom) >= 64) && !HasBit(_viewport_debug_flags, VDF_DISABLE_DRAW_SPLIT)) {
		/* split drawing region */

		uint data_index_2 = (uint)vdd->parent_sprite_sets.size();
		vdd->parent_sprite_sets.emplace_back();
		data = &vdd->parent_sprite_sets[data_index];
		ViewportProcessParentSpritesData *data2 = &vdd->parent_sprite_sets[data_index_2];
		data2->dpi = data->dpi;

		if (data->dpi.height > data->dpi.width) {
			/* vertical split: upper half */
			const int upper_height = (data->dpi.height / 2) & ScaleByZoom(-1, data->dpi.zoom);
			const int split = data2->dpi.top + upper_height;
			data2->dpi.height = upper_height;
			for (ParentSpriteToDraw *psd : data->psts) {
				if (psd->top < split) data2->psts.push_back(psd);
			}

			ViewportProcessParentSprites(vdd, data_index_2);
			data = &vdd->parent_sprite_sets[data_index];

			/* vertical split: lower half */
			data->dpi.dst_ptr = BlitterFactory::GetCurrentBlitter()->MoveTo(data->dpi.dst_ptr, 0, UnScaleByZoom(upper_height, data->dpi.zoom));
			data->dpi.top = split;
			data->dpi.height = data->dpi.height - upper_height;

			ParentSpriteToSortVector psts;
			for (ParentSpriteToDraw *psd : data->psts) {
				psd->SetComparisonDone(false);
				if (psd->top + psd->height > data->dpi.top) {
					psts.push_back(psd);
				}
			}
			data->psts = std::move(psts);

			ViewportProcessParentSprites(vdd, data_index);
		} else {
			/* horizontal split: left half */
			const int left_width = (data->dpi.width / 2) & ScaleByZoom(-1, data->dpi.zoom);
			const int margin = UnScaleByZoom(128, data->dpi.zoom); // Half tile (1 column) margin either side of split
			const int split = data2->dpi.left + left_width;
			data2->dpi.width = left_width;
			for (ParentSpriteToDraw *psd : data->psts) {
				if (psd->left < split + margin) data2->psts.push_back(psd);
			}

			ViewportProcessParentSprites(vdd, data_index_2);
			data = &vdd->parent_sprite_sets[data_index];

			/* horizontal split: right half */
			data->dpi.dst_ptr = BlitterFactory::GetCurrentBlitter()->MoveTo(data->dpi.dst_ptr, UnScaleByZoom(left_width, data->dpi.zoom), 0);
			data->dpi.left = split;
			data->dpi.width = data->dpi.width - left_width;

			ParentSpriteToSortVector psts;
			for (ParentSpriteToDraw *psd : data->psts) {
				psd->SetComparisonDone(false);
				if (psd->left + psd->width > data->dpi.left - margin) {
					psts.push_back(psd);
				}
			}
			data->psts = std::move(psts);

			ViewportProcessParentSprites(vdd, data_index);
		}
	} else {
		_vp_sprite_sorter(&data->psts);
	}
}

static void ViewportDoDrawPhase2(Viewport *vp, ViewportDrawerDynamic *vdd);
static void ViewportDoDrawPhase3(Viewport *vp);
static void ViewportDoDrawRenderJob(Viewport *vp, ViewportDrawerDynamic *vdd);

/* This is run in the main thread */
void ViewportDoDraw(Viewport *vp, int left, int top, int right, int bottom, uint8 display_flags)
{
<<<<<<< HEAD
	if (_spare_viewport_drawers.empty()) {
		_vdd.reset(new ViewportDrawerDynamic());
	} else {
		_vdd = std::move(_spare_viewport_drawers.back());
		_spare_viewport_drawers.pop_back();
	}

	DrawPixelInfo *old_dpi = _cur_dpi;
	_cur_dpi = &_vdd->dpi;

	_vdd->display_flags = display_flags;
	_vdd->transparency_opt = _transparency_opt;
	_vdd->invisibility_opt = _invisibility_opt;

	_vdd->dpi.zoom = vp->zoom;
=======
	_vd.dpi.zoom = vp->zoom;
>>>>>>> 5a4f0498
	int mask = ScaleByZoom(-1, vp->zoom);

	_vd.combine_sprites = SPRITE_COMBINE_NONE;

<<<<<<< HEAD
	_vdd->dpi.width = (right - left) & mask;
	_vdd->dpi.height = (bottom - top) & mask;
	_vdd->dpi.left = left & mask;
	_vdd->dpi.top = top & mask;
	_vdd->dpi.pitch = old_dpi->pitch;
=======
	_vd.dpi.width = (right - left) & mask;
	_vd.dpi.height = (bottom - top) & mask;
	_vd.dpi.left = left & mask;
	_vd.dpi.top = top & mask;
	_vd.dpi.pitch = _cur_dpi->pitch;
>>>>>>> 5a4f0498
	_vd.last_child = nullptr;

	_vdd->offset_x = UnScaleByZoomLower(_vdd->dpi.left - (vp->virtual_left & mask), vp->zoom);
	_vdd->offset_y = UnScaleByZoomLower(_vdd->dpi.top - (vp->virtual_top & mask), vp->zoom);
	int x = _vdd->offset_x + vp->left;
	int y = _vdd->offset_y + vp->top;

<<<<<<< HEAD
	_vdd->dpi.dst_ptr = BlitterFactory::GetCurrentBlitter()->MoveTo(old_dpi->dst_ptr, x - old_dpi->left, y - old_dpi->top);
=======
	_vd.dpi.dst_ptr = BlitterFactory::GetCurrentBlitter()->MoveTo(_cur_dpi->dst_ptr, x - _cur_dpi->left, y - _cur_dpi->top);
	AutoRestoreBackup dpi_backup(_cur_dpi, &_vd.dpi);
>>>>>>> 5a4f0498

	if (vp->overlay != nullptr && vp->overlay->GetCargoMask() != 0 && vp->overlay->GetCompanyMask() != 0) {
		vp->overlay->PrepareDraw();
	}

	if (vp->zoom >= ZOOM_LVL_DRAW_MAP) {
		/* Here the rendering is like smallmap. */
		if (BlitterFactory::GetCurrentBlitter()->GetScreenDepth() == 32) {
			if (_settings_client.gui.show_slopes_on_viewport_map) ViewportMapDraw<true, true>(vp);
			else ViewportMapDraw<true, false>(vp);
		} else {
			_pal2trsp_remap_ptr = IsTransparencySet(TO_TREES) ? GetNonSprite(GB(PALETTE_TO_TRANSPARENT, 0, PALETTE_WIDTH), ST_RECOLOUR) + 1 : nullptr;
			if (_settings_client.gui.show_slopes_on_viewport_map) ViewportMapDraw<false, true>(vp);
			else ViewportMapDraw<false, false>(vp);
		}
		ViewportMapDrawVehicles(&_vdd->dpi, vp);
		if (_scrolling_viewport && _settings_client.gui.show_scrolling_viewport_on_map) ViewportMapDrawScrollingViewportBox(vp);
		if (unlikely(_thd.place_mode == (HT_SPECIAL | HT_MAP) && (_thd.drawstyle & HT_DRAG_MASK) == HT_RECT && _thd.select_proc == DDSP_MEASURE)) ViewportMapDrawSelection(vp);
		if (vp->zoom < ZOOM_LVL_OUT_256X) ViewportAddKdtreeSigns(_vdd.get(), &_vdd->dpi, true);

		ViewportDoDrawPhase2(vp, _vdd.get());
		ViewportDoDrawPhase3(vp);
	} else {
		/* Classic rendering. */
		ViewportAddLandscape();
		ViewportAddVehicles(&_vdd->dpi, vp->update_vehicles);

		for (const TileSpriteToDraw &ts : _vdd->tile_sprites_to_draw) {
			PrepareDrawSpriteViewportSpriteStore(_vdd->sprite_data, ts.image, ts.pal);
		}
		for (const ParentSpriteToDraw &ps : _vdd->parent_sprites_to_draw) {
			if (ps.image != SPR_EMPTY_BOUNDING_BOX) PrepareDrawSpriteViewportSpriteStore(_vdd->sprite_data, ps.image, ps.pal);
		}
		for (const ChildScreenSpriteToDraw &cs : _vdd->child_screen_sprites_to_draw) {
			PrepareDrawSpriteViewportSpriteStore(_vdd->sprite_data, cs.image, cs.pal);
		}

		_viewport_drawer_jobs++;
		if (unlikely(HasBit(_viewport_debug_flags, VDF_DISABLE_THREAD))) {
			ViewportDoDrawRenderJob(vp, _vdd.release());
		} else {
			_general_worker_pool.EnqueueJob([](void *data1, void *data2, void *data3) {
				ViewportDoDrawRenderJob(static_cast<Viewport *>(data1), static_cast<ViewportDrawerDynamic *>(data2));
			}, vp, _vdd.release());
		}
	}

	_cur_dpi = old_dpi;
}

/* This is run in a worker thread */
static void ViewportDoDrawRenderSubJob(Viewport *vp, ViewportDrawerDynamic *vdd, uint data_index) {
	ViewportDrawParentSprites(vdd, &vdd->parent_sprite_sets[data_index].dpi, &vdd->parent_sprite_sets[data_index].psts, &vdd->child_screen_sprites_to_draw);

	if (_draw_dirty_blocks && HasBit(_viewport_debug_flags, VDF_DIRTY_BLOCK_PER_SPLIT)) {
		ViewportDrawDirtyBlocks(&vdd->parent_sprite_sets[data_index].dpi, true);
	}

	if (vdd->draw_jobs_active.fetch_sub(1) != 1) return;

	if (_draw_bounding_boxes) ViewportDrawBoundingBoxes(&vdd->dpi, vdd->parent_sprites_to_draw);

	ViewportDoDrawPhase2(vp, vdd);

	std::unique_lock<std::mutex> lk(_viewport_drawer_return_lock);
	bool notify = _viewport_drawer_returns.empty();
	ViewportDrawerReturn &ret = _viewport_drawer_returns.emplace_back();
	ret.vp = vp;
	ret.vdd.reset(vdd);
	lk.unlock();
	if (notify) _viewport_drawer_empty_cv.notify_one();
}

/* This is run in a worker thread */
static void ViewportDoDrawRenderJob(Viewport *vp, ViewportDrawerDynamic *vdd)
{
	ViewportAddKdtreeSigns(vdd, &vdd->dpi, false);

	DrawTextEffects(vdd, &vdd->dpi, vdd->IsTransparencySet(TO_LOADING));

	if (vdd->tile_sprites_to_draw.size() != 0) {
		ViewportDrawTileSprites(vdd);
	}

	vdd->parent_sprite_sets.resize(1);
	vdd->parent_sprite_sets[0].psts.reserve(vdd->parent_sprites_to_draw.size());
	for (auto &psd : vdd->parent_sprites_to_draw) {
		vdd->parent_sprite_sets[0].psts.push_back(&psd);
	}
	vdd->parent_sprite_sets[0].dpi = vdd->dpi;

	ViewportProcessParentSprites(vdd, 0);

	vdd->draw_jobs_active.store((uint)vdd->parent_sprite_sets.size(), std::memory_order_relaxed);

	for (uint i = 1; i < (uint)vdd->parent_sprite_sets.size(); i++) {
		if (unlikely(HasBit(_viewport_debug_flags, VDF_DISABLE_THREAD))) {
			ViewportDoDrawRenderSubJob(vp, vdd, i);
		} else {
			_general_worker_pool.EnqueueJob([](void *data1, void *data2, void *data3) {
				ViewportDoDrawRenderSubJob(static_cast<Viewport *>(data1), static_cast<ViewportDrawerDynamic *>(data2), static_cast<uint>(reinterpret_cast<uintptr_t>(data3)));
			}, vp, vdd, reinterpret_cast<void *>(static_cast<uintptr_t>(i)));
		}
	}

	ViewportDoDrawRenderSubJob(vp, vdd, 0);
}

void ViewportDoDrawProcessAllPending()
{
	if (_viewport_drawer_jobs == 0) return;

	PerformanceAccumulator framerate(PFE_DRAWWORLD);

	std::unique_lock<std::mutex> lk(_viewport_drawer_return_lock);
	while (true) {
		if (_viewport_drawer_returns.empty()) {
			_viewport_drawer_empty_cv.wait(lk);
		} else {
			Viewport *vp = _viewport_drawer_returns.back().vp;
			_vdd = std::move(_viewport_drawer_returns.back().vdd);
			_viewport_drawer_returns.pop_back();
			lk.unlock();

			DrawPixelInfo *old_dpi = _cur_dpi;
			ViewportDoDrawPhase3(vp);
			_cur_dpi = old_dpi;

			_viewport_drawer_jobs--;
			if (_viewport_drawer_jobs == 0) return;
			lk.lock();
		}
	}
}

/* This may be run either in a worker thread, or in the main thead */
static void ViewportDoDrawPhase2(Viewport *vp, ViewportDrawerDynamic *vdd)
{
	if (_draw_dirty_blocks && !(HasBit(_viewport_debug_flags, VDF_DIRTY_BLOCK_PER_SPLIT) && vp->zoom < ZOOM_LVL_DRAW_MAP)) {
		ViewportDrawDirtyBlocks(&vdd->dpi, HasBit(_viewport_debug_flags, VDF_DIRTY_BLOCK_PER_DRAW));
	}

	if (vp->overlay != nullptr && vp->overlay->GetCargoMask() != 0 && vp->overlay->GetCompanyMask() != 0) {
		/* translate to window coordinates */
		DrawPixelInfo dp = vdd->dpi;
		ZoomLevel zoom = vdd->dpi.zoom;
		dp.zoom = ZOOM_LVL_NORMAL;
		dp.width = UnScaleByZoom(dp.width, zoom);
		dp.height = UnScaleByZoom(dp.height, zoom);
		dp.left = vdd->offset_x + vp->left;
		dp.top = vdd->offset_y + vp->top;
		vp->overlay->Draw(&dp);
	}

	if (_settings_client.gui.show_vehicle_route_mode != 0 && _settings_client.gui.show_vehicle_route) ViewportMapDrawVehicleRoute(vp, vdd);
}

/* This is run in the main thread */
static void ViewportDoDrawPhase3(Viewport *vp)
{
	DrawPixelInfo dp = _vdd->dpi;
	ZoomLevel zoom = _vdd->dpi.zoom;
	dp.zoom = ZOOM_LVL_NORMAL;
	dp.width = UnScaleByZoom(dp.width, zoom);
	dp.height = UnScaleByZoom(dp.height, zoom);
	_cur_dpi = &dp;
	if (_vdd->string_sprites_to_draw.size() != 0) {
		/* translate to world coordinates */
		dp.left = UnScaleByZoom(_vdd->dpi.left, zoom);
		dp.top = UnScaleByZoom(_vdd->dpi.top, zoom);
		ViewportDrawStrings(_vdd.get(), zoom, &_vdd->string_sprites_to_draw);
	}
	if (_settings_client.gui.show_vehicle_route_mode != 0 && _settings_client.gui.show_vehicle_route_steps && !_vp_route_steps.empty()) {
		dp.left = _vdd->offset_x + vp->left;
		dp.top = _vdd->offset_y + vp->top;
		ViewportDrawVehicleRouteSteps(vp);
	}
	_cur_dpi = nullptr;

<<<<<<< HEAD
	ViewportDrawPlans(vp);

	if (_vdd->display_flags & (ND_SHADE_GREY | ND_SHADE_DIMMED)) {
		DrawPixelInfo dp = _vdd->MakeDPIForText();
		GfxFillRect(&dp, dp.left, dp.top, dp.left + dp.width, dp.top + dp.height,
				(_vdd->display_flags & ND_SHADE_DIMMED) ? PALETTE_TO_TRANSPARENT : PALETTE_NEWSPAPER, FILLRECT_RECOLOUR);
	}

	_vdd->bridge_to_map_x.clear();
	_vdd->bridge_to_map_y.clear();
	_vdd->string_sprites_to_draw.clear();
	_vdd->tile_sprites_to_draw.clear();
	_vdd->parent_sprites_to_draw.clear();
	_vdd->parent_sprite_sets.clear();
	_vdd->child_screen_sprites_to_draw.clear();
	_vdd->sprite_data.Clear();

	_spare_viewport_drawers.emplace_back(std::move(_vdd));
}

/**
 * Make sure we don't draw a too big area at a time.
 * If we do, the sprite sorter will run into major performance problems and the sprite memory may overflow.
 */
void ViewportDrawChk(Viewport *vp, int left, int top, int right, int bottom, uint8 display_flags)
{
	if ((vp->zoom < ZOOM_LVL_DRAW_MAP) && ((int64)ScaleByZoom(bottom - top, vp->zoom) * (int64)ScaleByZoom(right - left, vp->zoom) > (int64)(1000000 * ZOOM_LVL_BASE * ZOOM_LVL_BASE))) {
		if ((bottom - top) > (right - left)) {
			int t = (top + bottom) >> 1;
			ViewportDrawChk(vp, left, top, right, t, display_flags);
			ViewportDrawChk(vp, left, t, right, bottom, display_flags);
		} else {
			int t = (left + right) >> 1;
			ViewportDrawChk(vp, left, top, t, bottom, display_flags);
			ViewportDrawChk(vp, t, top, right, bottom, display_flags);
		}
	} else {
		ViewportDoDraw(vp,
			ScaleByZoom(left - vp->left, vp->zoom) + vp->virtual_left,
			ScaleByZoom(top - vp->top, vp->zoom) + vp->virtual_top,
			ScaleByZoom(right - vp->left, vp->zoom) + vp->virtual_left,
			ScaleByZoom(bottom - vp->top, vp->zoom) + vp->virtual_top,
			display_flags
		);
	}
=======
	_vd.string_sprites_to_draw.clear();
	_vd.tile_sprites_to_draw.clear();
	_vd.parent_sprites_to_draw.clear();
	_vd.parent_sprites_to_sort.clear();
	_vd.child_screen_sprites_to_draw.clear();
>>>>>>> 5a4f0498
}

static inline void ViewportDraw(Viewport *vp, int left, int top, int right, int bottom, uint8 display_flags)
{
	if (right <= vp->left || bottom <= vp->top) return;

	if (left >= vp->left + vp->width) return;

	if (left < vp->left) left = vp->left;
	if (right > vp->left + vp->width) right = vp->left + vp->width;

	if (top >= vp->top + vp->height) return;

	if (top < vp->top) top = vp->top;
	if (bottom > vp->top + vp->height) bottom = vp->top + vp->height;

	vp->is_drawn = true;

	ViewportDrawChk(vp, left, top, right, bottom, display_flags);
}

/**
 * Draw the viewport of this window.
 */
void Window::DrawViewport(uint8 display_flags) const
{
	PerformanceAccumulator framerate(PFE_DRAWWORLD);

	DrawPixelInfo *dpi = _cur_dpi;

	dpi->left += this->left;
	dpi->top += this->top;

	ViewportDraw(this->viewport, dpi->left, dpi->top, dpi->left + dpi->width, dpi->top + dpi->height, display_flags);

	dpi->left -= this->left;
	dpi->top -= this->top;
}

/**
 * Ensure that a given viewport has a valid scroll position.
 *
 * There must be a visible piece of the map in the center of the viewport.
 * If there isn't, the viewport will be scrolled to nearest such location.
 *
 * @param vp The viewport.
 * @param[in,out] scroll_x Viewport X scroll.
 * @param[in,out] scroll_y Viewport Y scroll.
 */
static inline void ClampViewportToMap(const Viewport *vp, int *scroll_x, int *scroll_y)
{
	/* Centre of the viewport is hot spot. */
	Point pt = {
		*scroll_x + vp->virtual_width / 2,
		*scroll_y + vp->virtual_height / 2
	};

	/* Find nearest tile that is within borders of the map. */
	bool clamped;
	pt = InverseRemapCoords2(pt.x, pt.y, true, &clamped);

	if (clamped) {
		/* Convert back to viewport coordinates and remove centering. */
		pt = RemapCoords2(pt.x, pt.y);
		*scroll_x = pt.x - vp->virtual_width / 2;
		*scroll_y = pt.y - vp->virtual_height / 2;
	}
}

/**
 * Update the viewport position being displayed.
 * @param w %Window owning the viewport.
 */
void UpdateViewportPosition(Window *w)
{
	const Viewport *vp = w->viewport;

	if (w->viewport->follow_vehicle != INVALID_VEHICLE) {
		const Vehicle *veh = Vehicle::Get(w->viewport->follow_vehicle);
		Point pt = MapXYZToViewport(vp, veh->x_pos, veh->y_pos, veh->z_pos);

		w->viewport->scrollpos_x = pt.x;
		w->viewport->scrollpos_y = pt.y;
		SetViewportPosition(w, pt.x, pt.y, false);
	} else {
		/* Ensure the destination location is within the map */
		ClampViewportToMap(vp, &w->viewport->dest_scrollpos_x, &w->viewport->dest_scrollpos_y);

		int delta_x = w->viewport->dest_scrollpos_x - w->viewport->scrollpos_x;
		int delta_y = w->viewport->dest_scrollpos_y - w->viewport->scrollpos_y;

		bool update_overlay = false;
		if (delta_x != 0 || delta_y != 0) {
			if (_settings_client.gui.smooth_scroll) {
				int max_scroll = ScaleByMapSize1D(512 * ZOOM_LVL_BASE);
				/* Not at our desired position yet... */
				w->viewport->scrollpos_x += Clamp(DivAwayFromZero(delta_x, 4), -max_scroll, max_scroll);
				w->viewport->scrollpos_y += Clamp(DivAwayFromZero(delta_y, 4), -max_scroll, max_scroll);
			} else {
				w->viewport->scrollpos_x = w->viewport->dest_scrollpos_x;
				w->viewport->scrollpos_y = w->viewport->dest_scrollpos_y;
			}
			update_overlay = (w->viewport->scrollpos_x == w->viewport->dest_scrollpos_x &&
								w->viewport->scrollpos_y == w->viewport->dest_scrollpos_y);
		}

		ClampViewportToMap(vp, &w->viewport->scrollpos_x, &w->viewport->scrollpos_y);

		if (_scrolling_viewport == w) UpdateActiveScrollingViewport(w);

		SetViewportPosition(w, w->viewport->scrollpos_x, w->viewport->scrollpos_y, update_overlay);
	}
}

void UpdateViewportSizeZoom(Viewport *vp)
{
	vp->dirty_blocks_per_column = CeilDiv(vp->height, vp->GetDirtyBlockHeight());
	vp->dirty_blocks_per_row = CeilDiv(vp->width, vp->GetDirtyBlockWidth());
	uint size = vp->dirty_blocks_per_row * vp->dirty_blocks_per_column;
	vp->dirty_blocks.assign(size, false);
	UpdateViewportDirtyBlockLeftMargin(vp);
	if (vp->zoom >= ZOOM_LVL_DRAW_MAP) {
		memset(vp->map_draw_vehicles_cache.done_hash_bits, 0, sizeof(vp->map_draw_vehicles_cache.done_hash_bits));
		vp->map_draw_vehicles_cache.vehicle_pixels.assign(vp->width * vp->height, false);

		if (BlitterFactory::GetCurrentBlitter()->GetScreenDepth() == 32) {
			vp->land_pixel_cache.assign(vp->height * vp->width * 4, 0xD7);
		} else {
			vp->land_pixel_cache.assign(vp->height * vp->width, 0xD7);
		}
	} else {
		vp->map_draw_vehicles_cache.vehicle_pixels.clear();
		vp->land_pixel_cache.clear();
		vp->land_pixel_cache.shrink_to_fit();
	}
	vp->update_vehicles = true;
	FillViewportCoverageRect();
}

void UpdateActiveScrollingViewport(Window *w)
{
	if (w && (!_settings_client.gui.show_scrolling_viewport_on_map || w->viewport->zoom >= ZOOM_LVL_DRAW_MAP)) w = nullptr;

	const bool bound_valid = (_scrolling_viewport_bound.left != _scrolling_viewport_bound.right);

	if (!w && !bound_valid) return;

	const int gap = ScaleByZoom(1, ZOOM_LVL_MAX);

	auto get_bounds = [&gap](const ViewportData *vp) -> Rect {
		int lr_low = vp->virtual_left;
		int lr_hi = vp->dest_scrollpos_x;
		if (lr_low > lr_hi) Swap(lr_low, lr_hi);
		int right = lr_hi + vp->virtual_width + gap;

		int tb_low = vp->virtual_top;
		int tb_hi = vp->scrollpos_y;
		if (tb_low > tb_hi) Swap(tb_low, tb_hi);
		int bottom = tb_hi + vp->virtual_height + gap;

		return { lr_low, tb_low, right, bottom };
	};

	if (w && !bound_valid) {
		const Rect bounds = get_bounds(w->viewport);
		MarkAllViewportMapsDirty(bounds.left, bounds.top, bounds.right, bounds.bottom);
		_scrolling_viewport_bound = bounds;
	} else if (!w && bound_valid) {
		const Rect &bounds = _scrolling_viewport_bound;
		MarkAllViewportMapsDirty(bounds.left, bounds.top, bounds.right, bounds.bottom);
		_scrolling_viewport_bound = { 0, 0, 0, 0 };
	} else {
		/* Calculate symmetric difference of two rectangles */
		const Rect a = get_bounds(w->viewport);
		const Rect &b = _scrolling_viewport_bound;
		if (a.left != b.left) MarkAllViewportMapsDirty(std::min(a.left, b.left) - gap, std::min(a.top, b.top) - gap, std::max(a.left, b.left) + gap, std::max(a.bottom, b.bottom) + gap);
		if (a.top != b.top) MarkAllViewportMapsDirty(std::min(a.left, b.left) - gap, std::min(a.top, b.top) - gap, std::max(a.right, b.right) + gap, std::max(a.top, b.top) + gap);
		if (a.right != b.right) MarkAllViewportMapsDirty(std::min(a.right, b.right) - (2 * gap), std::min(a.top, b.top) - gap, std::max(a.right, b.right) + gap, std::max(a.bottom, b.bottom) + gap);
		if (a.bottom != b.bottom) MarkAllViewportMapsDirty(std::min(a.left, b.left) - gap, std::min(a.bottom, b.bottom) - (2 * gap), std::max(a.right, b.right) + gap, std::max(a.bottom, b.bottom) + gap);
		_scrolling_viewport_bound = a;
	}
}

/**
 * Marks a viewport as dirty for repaint if it displays (a part of) the area the needs to be repainted.
 * @param vp     The viewport to mark as dirty
 * @param left   Left edge of area to repaint
 * @param top    Top edge of area to repaint
 * @param right  Right edge of area to repaint
 * @param bottom Bottom edge of area to repaint
 * @ingroup dirty
 */
void MarkViewportDirty(Viewport * const vp, int left, int top, int right, int bottom, ViewportMarkDirtyFlags flags)
{
	/* Rounding wrt. zoom-out level */
	right  += (1 << vp->zoom) - 1;
	bottom += (1 << vp->zoom) - 1;

	right -= vp->virtual_left;
	if (right <= 0) return;
	right = std::min(right, vp->virtual_width);

	bottom -= vp->virtual_top;
	if (bottom <= 0) return;
	bottom = std::min(bottom, vp->virtual_height);

	left = std::max(0, left - vp->virtual_left);

	if (left >= vp->virtual_width) return;

	top = std::max(0, top - vp->virtual_top);

	if (top >= vp->virtual_height) return;

	uint x = std::max<int>(0, UnScaleByZoomLower(left, vp->zoom) - vp->dirty_block_left_margin) >> vp->GetDirtyBlockWidthShift();
	uint y = UnScaleByZoomLower(top, vp->zoom) >> vp->GetDirtyBlockHeightShift();
	uint w = (std::max<int>(0, UnScaleByZoomLower(right, vp->zoom) - 1 - vp->dirty_block_left_margin) >> vp->GetDirtyBlockWidthShift()) + 1 - x;
	uint h = ((UnScaleByZoom(bottom, vp->zoom) - 1) >> vp->GetDirtyBlockHeightShift()) + 1 - y;

	uint column_skip = vp->dirty_blocks_per_column - h;
	uint pos = (x * vp->dirty_blocks_per_column) + y;
	for (uint i = 0; i < w; i++) {
		for (uint j = 0; j < h; j++) {
			vp->dirty_blocks[pos] = true;
			pos++;
		}
		pos += column_skip;
	}
	vp->is_dirty = true;

	if (unlikely(vp->zoom >= ZOOM_LVL_DRAW_MAP && !(flags & VMDF_NOT_LANDSCAPE))) {
		uint l = UnScaleByZoomLower(left, vp->zoom);
		uint t = UnScaleByZoomLower(top, vp->zoom);
		uint w = UnScaleByZoom(right, vp->zoom) - l;
		uint h = UnScaleByZoom(bottom, vp->zoom) - t;
		uint bitdepth = BlitterFactory::GetCurrentBlitter()->GetScreenDepth() / 8;
		uint8 *land_cache = vp->land_pixel_cache.data() + ((l + (t * vp->width)) * bitdepth);
		while (--h) {
			memset(land_cache, 0xD7, w * bitdepth);
			land_cache += vp->width * bitdepth;
		}
	}
}

/**
 * Mark all viewports that display an area as dirty (in need of repaint).
 * @param left   Left   edge of area to repaint. (viewport coordinates, that is wrt. #ZOOM_LVL_NORMAL)
 * @param top    Top    edge of area to repaint. (viewport coordinates, that is wrt. #ZOOM_LVL_NORMAL)
 * @param right  Right  edge of area to repaint. (viewport coordinates, that is wrt. #ZOOM_LVL_NORMAL)
 * @param bottom Bottom edge of area to repaint. (viewport coordinates, that is wrt. #ZOOM_LVL_NORMAL)
 * @param flags  To tell if an update is relevant or not (for example, animations in map mode are not)
 * @ingroup dirty
 */
void MarkAllViewportsDirty(int left, int top, int right, int bottom, ViewportMarkDirtyFlags flags)
{
	for (uint i = 0; i < _viewport_window_cache.size(); i++) {
		if (flags & VMDF_NOT_MAP_MODE && _viewport_window_cache[i]->zoom >= ZOOM_LVL_DRAW_MAP) continue;
		if (flags & VMDF_NOT_MAP_MODE_NON_VEG && _viewport_window_cache[i]->zoom >= ZOOM_LVL_DRAW_MAP && _viewport_window_cache[i]->map_type != VPMT_VEGETATION) continue;
		const Rect &r = _viewport_coverage_rects[i];
		if (left >= r.right ||
				right <= r.left ||
				top >= r.bottom ||
				bottom <= r.top) {
			continue;
		}
		MarkViewportDirty(_viewport_window_cache[i], left, top, right, bottom, flags);
	}
}

static void MarkRouteStepDirty(RouteStepsMap::const_iterator cit)
{
	const uint size = cit->second.size() > max_rank_order_type_count ? 1 : (uint)cit->second.size();
	MarkRouteStepDirty(cit->first, size);
}

static void MarkRouteStepDirty(const TileIndex tile, uint order_nr)
{
	dbg_assert(tile != INVALID_TILE);
	const Point pt = RemapCoords2(TileX(tile) * TILE_SIZE + TILE_SIZE / 2, TileY(tile) * TILE_SIZE + TILE_SIZE / 2);
	const int char_height = GetCharacterHeight(FS_SMALL) + 1;
	const int max_width = _vp_route_step_base_width + _vp_route_step_string_width[3];
	const int half_width_base = (max_width / 2) + 1;
	for (Viewport * const vp : _viewport_window_cache) {
		const int half_width = ScaleByZoom(half_width_base, vp->zoom);
		const int height = ScaleByZoom(_vp_route_step_height_top + char_height * order_nr + _vp_route_step_height_bottom, vp->zoom);
		MarkViewportDirty(vp, pt.x - half_width, pt.y - height, pt.x + half_width, pt.y, VMDF_NOT_LANDSCAPE);
	}
}

void MarkAllRouteStepsDirty(const Vehicle *veh)
{
	ViewportPrepareVehicleRouteSteps(veh);
	for (RouteStepsMap::const_iterator cit = _vp_route_steps.begin(); cit != _vp_route_steps.end(); cit++) {
		MarkRouteStepDirty(cit);
	}
	_vp_route_steps_last_mark_dirty.swap(_vp_route_steps);
	_vp_route_steps.clear();
}

/**
 * Mark all viewports in map mode that display an area as dirty (in need of repaint).
 * @param left   Left edge of area to repaint
 * @param top    Top edge of area to repaint
 * @param right  Right edge of area to repaint
 * @param bottom Bottom edge of area to repaint
 * @ingroup dirty
 */
void MarkAllViewportMapsDirty(int left, int top, int right, int bottom)
{
	for (Window *w : Window::IterateFromBack()) {
		Viewport *vp = w->viewport;
		if (vp != nullptr && vp->zoom >= ZOOM_LVL_DRAW_MAP) {
			MarkViewportDirty(vp, left, top, right, bottom, VMDF_NOT_LANDSCAPE);
		}
	}
}

void MarkAllViewportMapLandscapesDirty()
{
	for (Window *w : Window::IterateFromBack()) {
		Viewport *vp = w->viewport;
		if (vp != nullptr && vp->zoom >= ZOOM_LVL_DRAW_MAP) {
			ClearViewportLandPixelCache(vp);
			w->SetDirty();
		}
	}
}

void MarkWholeNonMapViewportsDirty()
{
	for (Window *w : Window::IterateFromBack()) {
		Viewport *vp = w->viewport;
		if (vp != nullptr && vp->zoom < ZOOM_LVL_DRAW_MAP) {
			w->SetDirty();
		}
	}
}

/**
 * Mark all viewport overlays for a specific station dirty (in need of repaint).
 * @param st     Station
 * @ingroup dirty
 */
void MarkAllViewportOverlayStationLinksDirty(const Station *st)
{
	for (Window *w : Window::IterateFromBack()) {
		Viewport *vp = w->viewport;
		if (vp != nullptr && vp->overlay != nullptr) {
			vp->overlay->MarkStationViewportLinksDirty(st);
		}
	}
}

void ConstrainAllViewportsZoom()
{
	for (Window *w : Window::IterateFromFront()) {
		if (w->viewport == nullptr) continue;

		ZoomLevel zoom = static_cast<ZoomLevel>(Clamp(w->viewport->zoom, _settings_client.gui.zoom_min, _settings_client.gui.zoom_max));
		if (zoom != w->viewport->zoom) {
			while (w->viewport->zoom < zoom) DoZoomInOutWindow(ZOOM_OUT, w);
			while (w->viewport->zoom > zoom) DoZoomInOutWindow(ZOOM_IN, w);
		}
	}
}

/**
 * Mark a tile given by its index dirty for repaint.
 * @param tile The tile to mark dirty.
 * @param flags To tell if an update is relevant or not (for example, animations in map mode are not).
 * @param bridge_level_offset Height of bridge on tile to also mark dirty. (Height level relative to north corner.)
 * @param tile_height_override Height of the tile (#TileHeight).
 * @ingroup dirty
 */
void MarkTileDirtyByTile(TileIndex tile, ViewportMarkDirtyFlags flags, int bridge_level_offset, int tile_height_override)
{
	Point pt = RemapCoords(TileX(tile) * TILE_SIZE, TileY(tile) * TILE_SIZE, tile_height_override * TILE_HEIGHT);
	MarkAllViewportsDirty(
			pt.x - 31  * ZOOM_LVL_BASE,
			pt.y - 122 * ZOOM_LVL_BASE - ZOOM_LVL_BASE * TILE_HEIGHT * bridge_level_offset,
			pt.x - 31  * ZOOM_LVL_BASE + 67  * ZOOM_LVL_BASE,
			pt.y - 122 * ZOOM_LVL_BASE + 154 * ZOOM_LVL_BASE,
			flags
	);
}

void MarkTileGroundDirtyByTile(TileIndex tile, ViewportMarkDirtyFlags flags)
{
	int x = TileX(tile) * TILE_SIZE;
	int y = TileY(tile) * TILE_SIZE;
	Point top = RemapCoords(x, y, GetTileMaxPixelZ(tile));
	Point bot = RemapCoords(x + TILE_SIZE, y + TILE_SIZE, GetTilePixelZ(tile));
	MarkAllViewportsDirty(top.x - TILE_PIXELS * ZOOM_LVL_BASE, top.y - TILE_HEIGHT * ZOOM_LVL_BASE, top.x + TILE_PIXELS * ZOOM_LVL_BASE, bot.y, flags);
}

void MarkViewportLineDirty(Viewport * const vp, const Point from_pt, const Point to_pt, const int block_radius, ViewportMarkDirtyFlags flags)
{
	int x1 = from_pt.x / block_radius;
	int y1 = from_pt.y / block_radius;
	const int x2 = to_pt.x / block_radius;
	const int y2 = to_pt.y / block_radius;

	/* http://en.wikipedia.org/wiki/Bresenham%27s_line_algorithm#Simplification */
	const int dx = abs(x2 - x1);
	const int dy = abs(y2 - y1);
	const int sx = (x1 < x2) ? 1 : -1;
	const int sy = (y1 < y2) ? 1 : -1;
	int err = dx - dy;
	for (;;) {
		MarkViewportDirty(
				vp,
				(x1 - 2) * block_radius,
				(y1 - 2) * block_radius,
				(x1 + 2) * block_radius,
				(y1 + 2) * block_radius,
				flags
		);
		if (x1 == x2 && y1 == y2) break;
		const int e2 = 2 * err;
		if (e2 > -dy) {
			err -= dy;
			x1 += sx;
		}
		if (e2 < dx) {
			err += dx;
			y1 += sy;
		}
	}
}

void MarkTileLineDirty(const TileIndex from_tile, const TileIndex to_tile, ViewportMarkDirtyFlags flags)
{
	dbg_assert(from_tile != INVALID_TILE);
	dbg_assert(to_tile != INVALID_TILE);

	const Point from_pt = RemapCoords2(TileX(from_tile) * TILE_SIZE + TILE_SIZE / 2, TileY(from_tile) * TILE_SIZE + TILE_SIZE / 2);
	const Point to_pt = RemapCoords2(TileX(to_tile) * TILE_SIZE + TILE_SIZE / 2, TileY(to_tile) * TILE_SIZE + TILE_SIZE / 2);

	for (Viewport * const vp : _viewport_window_cache) {
		if (flags & VMDF_NOT_MAP_MODE && vp->zoom >= ZOOM_LVL_DRAW_MAP) continue;

		const int block_shift = 2 + vp->zoom;

		int x1 = from_pt.x >> block_shift;
		int y1 = from_pt.y >> block_shift;
		const int x2 = to_pt.x >> block_shift;
		const int y2 = to_pt.y >> block_shift;

		/* http://en.wikipedia.org/wiki/Bresenham%27s_line_algorithm#Simplification */
		const int dx = abs(x2 - x1);
		const int dy = abs(y2 - y1);
		const int sx = (x1 < x2) ? 1 : -1;
		const int sy = (y1 < y2) ? 1 : -1;
		int err = dx - dy;
		for (;;) {
			MarkViewportDirty(
					vp,
					(x1 - 1) << block_shift,
					(y1 - 1) << block_shift,
					(x1 + 2) << block_shift,
					(y1 + 2) << block_shift,
					flags
			);
			if (x1 == x2 && y1 == y2) break;
			const int e2 = 2 * err;
			if (e2 > -dy) {
				err -= dy;
				x1 += sx;
			}
			if (e2 < dx) {
				err += dx;
				y1 += sy;
			}
		}
	}
}

static void MarkRoutePathsDirty(const std::vector<DrawnPathRouteTileLine> &lines)
{
	for (std::vector<DrawnPathRouteTileLine>::const_iterator it = lines.begin(); it != lines.end(); ++it) {
		MarkTileLineDirty(it->from_tile, it->to_tile, VMDF_NOT_LANDSCAPE);
	}
}

void MarkAllRoutePathsDirty(const Vehicle *veh)
{
	if (_settings_client.gui.show_vehicle_route) {
		ViewportMapPrepareVehicleRoute(veh);
	}
	for (const auto &iter : _vp_route_paths) {
		MarkTileLineDirty(iter.from_tile, iter.to_tile, VMDF_NOT_LANDSCAPE);
	}
	_vp_route_paths_last_mark_dirty.swap(_vp_route_paths);
	_vp_route_paths.clear();
}

void CheckMarkDirtyFocusedRoutePaths(const Vehicle *veh)
{
	const Vehicle *focused_veh = GetVehicleFromWindow(_focused_window);
	if (focused_veh != nullptr && veh == focused_veh) {
		MarkAllRoutePathsDirty(veh);
		MarkAllRouteStepsDirty(veh);
	}
}

void CheckMarkDirtyFocusedRoutePaths()
{
	const Vehicle *focused_veh = GetVehicleFromWindow(_focused_window);
	if (focused_veh != nullptr) {
		MarkAllRoutePathsDirty(focused_veh);
		MarkAllRouteStepsDirty(focused_veh);
	}
}

/**
 * Marks the selected tiles as dirty.
 *
 * This function marks the selected tiles as dirty for repaint
 *
 * @ingroup dirty
 */
static void SetSelectionTilesDirty()
{
	int x_size = _thd.size.x;
	int y_size = _thd.size.y;

	if (!_thd.diagonal) { // Selecting in a straight rectangle (or a single square)
		int x_start = _thd.pos.x;
		int y_start = _thd.pos.y;

		if (_thd.outersize.x != 0 || _thd.outersize.y != 0) {
			x_size  += _thd.outersize.x;
			x_start += _thd.offs.x;
			y_size  += _thd.outersize.y;
			y_start += _thd.offs.y;
		}

		x_size -= TILE_SIZE;
		y_size -= TILE_SIZE;

		dbg_assert(x_size >= 0);
		dbg_assert(y_size >= 0);

		int x_end = Clamp(x_start + x_size, 0, MapSizeX() * TILE_SIZE - TILE_SIZE);
		int y_end = Clamp(y_start + y_size, 0, MapSizeY() * TILE_SIZE - TILE_SIZE);

		x_start = Clamp(x_start, 0, MapSizeX() * TILE_SIZE - TILE_SIZE);
		y_start = Clamp(y_start, 0, MapSizeY() * TILE_SIZE - TILE_SIZE);

		/* make sure everything is multiple of TILE_SIZE */
		dbg_assert((x_end | y_end | x_start | y_start) % TILE_SIZE == 0);

		/* How it works:
		 * Suppose we have to mark dirty rectangle of 3x4 tiles:
		 *   x
		 *  xxx
		 * xxxxx
		 *  xxxxx
		 *   xxx
		 *    x
		 * This algorithm marks dirty columns of tiles, so it is done in 3+4-1 steps:
		 * 1)  x     2)  x
		 *    xxx       Oxx
		 *   Oxxxx     xOxxx
		 *    xxxxx     Oxxxx
		 *     xxx       xxx
		 *      x         x
		 * And so forth...
		 */

		int top_x = x_end; // coordinates of top dirty tile
		int top_y = y_start;
		int bot_x = top_x; // coordinates of bottom dirty tile
		int bot_y = top_y;

		const bool conservative_mode = (_thd.place_mode & HT_MAP) && !_viewport_vehicle_map_redraw_rects.empty();

		do {
			/* topmost dirty point */
			TileIndex top_tile = TileVirtXY(top_x, top_y);
			Point top = RemapCoords(top_x, top_y, conservative_mode ? _settings_game.construction.map_height_limit * TILE_HEIGHT : GetTileMaxPixelZ(top_tile));

			/* bottommost point */
			TileIndex bottom_tile = TileVirtXY(bot_x, bot_y);
			Point bot = RemapCoords(bot_x + TILE_SIZE, bot_y + TILE_SIZE, conservative_mode ? 0 : GetTilePixelZ(bottom_tile)); // bottommost point

			/* the 'x' coordinate of 'top' and 'bot' is the same (and always in the same distance from tile middle),
			 * tile height/slope affects only the 'y' on-screen coordinate! */

			int l = top.x - TILE_PIXELS * ZOOM_LVL_BASE; // 'x' coordinate of left   side of the dirty rectangle
			int t = top.y;                               // 'y' coordinate of top    side of the dirty rectangle
			int r = top.x + TILE_PIXELS * ZOOM_LVL_BASE; // 'x' coordinate of right  side of the dirty rectangle
			int b = bot.y;                               // 'y' coordinate of bottom side of the dirty rectangle

			static const int OVERLAY_WIDTH = conservative_mode ? 2 << ZOOM_LVL_END : 4 * ZOOM_LVL_BASE; // part of selection sprites is drawn outside the selected area (in particular: terraforming)

			/* For halftile foundations on SLOPE_STEEP_S the sprite extents some more towards the top */
			ViewportMarkDirtyFlags mode = (_thd.place_mode & HT_MAP) ? VMDF_NOT_LANDSCAPE : VMDF_NOT_MAP_MODE;
			MarkAllViewportsDirty(l - OVERLAY_WIDTH, t - OVERLAY_WIDTH - TILE_HEIGHT * ZOOM_LVL_BASE, r + OVERLAY_WIDTH, b + OVERLAY_WIDTH, mode);

			/* haven't we reached the topmost tile yet? */
			if (top_x != x_start) {
				top_x -= TILE_SIZE;
			} else {
				top_y += TILE_SIZE;
			}

			/* the way the bottom tile changes is different when we reach the bottommost tile */
			if (bot_y != y_end) {
				bot_y += TILE_SIZE;
			} else {
				bot_x -= TILE_SIZE;
			}
		} while (bot_x >= top_x);
	} else { // Selecting in a 45 degrees rotated (diagonal) rectangle.
		/* a_size, b_size describe a rectangle with rotated coordinates */
		int a_size = x_size + y_size, b_size = x_size - y_size;

		int interval_a = a_size < 0 ? -(int)TILE_SIZE : (int)TILE_SIZE;
		int interval_b = b_size < 0 ? -(int)TILE_SIZE : (int)TILE_SIZE;

		for (int a = -interval_a; a != a_size + interval_a; a += interval_a) {
			for (int b = -interval_b; b != b_size + interval_b; b += interval_b) {
				uint x = (_thd.pos.x + (a + b) / 2) / TILE_SIZE;
				uint y = (_thd.pos.y + (a - b) / 2) / TILE_SIZE;

				if (x < MapMaxX() && y < MapMaxY()) {
					MarkTileDirtyByTile(TileXY(x, y), VMDF_NOT_MAP_MODE);
				}
			}
		}
	}
}


void SetSelectionRed(bool b)
{
	_thd.make_square_red = b;
	SetSelectionTilesDirty();
}

/**
 * Test whether a sign is below the mouse
 * @param vp the clicked viewport
 * @param x X position of click
 * @param y Y position of click
 * @param sign the sign to check
 * @return true if the sign was hit
 */
static bool CheckClickOnViewportSign(const Viewport *vp, int x, int y, const ViewportSign *sign)
{
	bool small = (vp->zoom >= ZOOM_LVL_OUT_16X);
	int sign_half_width = ScaleByZoom((small ? sign->width_small : sign->width_normal) / 2, vp->zoom);
	int sign_height = ScaleByZoom(WidgetDimensions::scaled.fullbevel.top + (small ? FONT_HEIGHT_SMALL : FONT_HEIGHT_NORMAL) + WidgetDimensions::scaled.fullbevel.bottom, vp->zoom);

	return y >= sign->top && y < sign->top + sign_height &&
			x >= sign->center - sign_half_width && x < sign->center + sign_half_width;
}


/**
 * Check whether any viewport sign was clicked, and dispatch the click.
 * @param vp the clicked viewport
 * @param x X position of click
 * @param y Y position of click
 * @return true if the sign was hit
 */
static bool CheckClickOnViewportSign(const Viewport *vp, int x, int y)
{
	if (_game_mode == GM_MENU) return false;

	x = ScaleByZoom(x - vp->left, vp->zoom) + vp->virtual_left;
	y = ScaleByZoom(y - vp->top, vp->zoom) + vp->virtual_top;

	Rect search_rect{ x - 1, y - 1, x + 1, y + 1 };
	search_rect = ExpandRectWithViewportSignMargins(search_rect, vp->zoom);

	bool show_stations = HasBit(_display_opt, DO_SHOW_STATION_NAMES) && !IsInvisibilitySet(TO_SIGNS);
	bool show_waypoints = HasBit(_display_opt, DO_SHOW_WAYPOINT_NAMES) && !IsInvisibilitySet(TO_SIGNS);
	bool show_towns = HasBit(_display_opt, DO_SHOW_TOWN_NAMES);
	bool show_signs = HasBit(_display_opt, DO_SHOW_SIGNS) && !IsInvisibilitySet(TO_SIGNS);
	bool show_competitors = HasBit(_display_opt, DO_SHOW_COMPETITOR_SIGNS);
	bool hide_hidden_waypoints = _settings_client.gui.allow_hiding_waypoint_labels && !HasBit(_extra_display_opt, XDO_SHOW_HIDDEN_SIGNS);

	/* Topmost of each type that was hit */
	BaseStation *st = nullptr, *last_st = nullptr;
	Town *t = nullptr, *last_t = nullptr;
	Sign *si = nullptr, *last_si = nullptr;

	/* See ViewportAddKdtreeSigns() for details on the search logic */
	_viewport_sign_kdtree.FindContained(search_rect.left, search_rect.top, search_rect.right, search_rect.bottom, [&](const ViewportSignKdtreeItem & item) {
		switch (item.type) {
			case ViewportSignKdtreeItem::VKI_STATION:
				if (!show_stations) break;
				st = BaseStation::Get(item.id.station);
				if (!show_competitors && _local_company != st->owner && st->owner != OWNER_NONE) break;
				if (CheckClickOnViewportSign(vp, x, y, &st->sign)) last_st = st;
				break;

			case ViewportSignKdtreeItem::VKI_WAYPOINT:
				if (!show_waypoints) break;
				st = BaseStation::Get(item.id.station);
				if (!show_competitors && _local_company != st->owner && st->owner != OWNER_NONE) break;
				if (hide_hidden_waypoints && HasBit(Waypoint::From(st)->waypoint_flags, WPF_HIDE_LABEL)) break;
				if (CheckClickOnViewportSign(vp, x, y, &st->sign)) last_st = st;
				break;

			case ViewportSignKdtreeItem::VKI_TOWN:
				if (!show_towns) break;
				t = Town::Get(item.id.town);
				if (CheckClickOnViewportSign(vp, x, y, &t->cache.sign)) last_t = t;
				break;

			case ViewportSignKdtreeItem::VKI_SIGN:
				if (!show_signs) break;
				si = Sign::Get(item.id.sign);
				if (!show_competitors && _local_company != si->owner && si->owner != OWNER_DEITY) break;
				if (CheckClickOnViewportSign(vp, x, y, &si->sign)) last_si = si;
				break;

			default:
				NOT_REACHED();
		}
	});

	/* Select which hit to handle based on priority */
	if (last_st != nullptr) {
		if (Station::IsExpected(last_st)) {
			ShowStationViewWindow(last_st->index);
		} else {
			ShowWaypointWindow(Waypoint::From(last_st));
		}
		return true;
	} else if (last_t != nullptr) {
		ShowTownViewWindow(last_t->index);
		return true;
	} else if (last_si != nullptr) {
		HandleClickOnSign(last_si);
		return true;
	} else {
		return false;
	}
}


ViewportSignKdtreeItem ViewportSignKdtreeItem::MakeStation(StationID id)
{
	ViewportSignKdtreeItem item;
	item.type = VKI_STATION;
	item.id.station = id;

	const Station *st = Station::Get(id);
	assert(st->sign.kdtree_valid);
	item.center = st->sign.center;
	item.top = st->sign.top;

	/* Assume the sign can be a candidate for drawing, so measure its width */
	_viewport_sign_maxwidth = std::max<int>(_viewport_sign_maxwidth, st->sign.width_normal);

	return item;
}

ViewportSignKdtreeItem ViewportSignKdtreeItem::MakeWaypoint(StationID id)
{
	ViewportSignKdtreeItem item;
	item.type = VKI_WAYPOINT;
	item.id.station = id;

	const Waypoint *st = Waypoint::Get(id);
	assert(st->sign.kdtree_valid);
	item.center = st->sign.center;
	item.top = st->sign.top;

	/* Assume the sign can be a candidate for drawing, so measure its width */
	_viewport_sign_maxwidth = std::max<int>(_viewport_sign_maxwidth, st->sign.width_normal);

	return item;
}

ViewportSignKdtreeItem ViewportSignKdtreeItem::MakeTown(TownID id)
{
	ViewportSignKdtreeItem item;
	item.type = VKI_TOWN;
	item.id.town = id;

	const Town *town = Town::Get(id);
	assert(town->cache.sign.kdtree_valid);
	item.center = town->cache.sign.center;
	item.top = town->cache.sign.top;

	/* Assume the sign can be a candidate for drawing, so measure its width */
	_viewport_sign_maxwidth = std::max<int>(_viewport_sign_maxwidth, town->cache.sign.width_normal);

	return item;
}

ViewportSignKdtreeItem ViewportSignKdtreeItem::MakeSign(SignID id)
{
	ViewportSignKdtreeItem item;
	item.type = VKI_SIGN;
	item.id.sign = id;

	const Sign *sign = Sign::Get(id);
	assert(sign->sign.kdtree_valid);
	item.center = sign->sign.center;
	item.top = sign->sign.top;

	/* Assume the sign can be a candidate for drawing, so measure its width */
	_viewport_sign_maxwidth = std::max<int>(_viewport_sign_maxwidth, sign->sign.width_normal);

	return item;
}

void RebuildViewportKdtree()
{
	/* Reset biggest size sign seen */
	_viewport_sign_maxwidth = 0;

	if (_network_dedicated) {
		_viewport_sign_kdtree_valid = false;
		_viewport_sign_kdtree.Build<ViewportSignKdtreeItem*>(nullptr, nullptr);
		return;
	}

	_viewport_sign_kdtree_valid = true;

	std::vector<ViewportSignKdtreeItem> items;
	items.reserve(BaseStation::GetNumItems() + Town::GetNumItems() + Sign::GetNumItems());

	for (const Station *st : Station::Iterate()) {
		if (st->sign.kdtree_valid) items.push_back(ViewportSignKdtreeItem::MakeStation(st->index));
	}

	for (const Waypoint *wp : Waypoint::Iterate()) {
		if (wp->sign.kdtree_valid) items.push_back(ViewportSignKdtreeItem::MakeWaypoint(wp->index));
	}

	for (const Town *town : Town::Iterate()) {
		if (town->cache.sign.kdtree_valid) items.push_back(ViewportSignKdtreeItem::MakeTown(town->index));
	}

	for (const Sign *sign : Sign::Iterate()) {
		if (sign->sign.kdtree_valid) items.push_back(ViewportSignKdtreeItem::MakeSign(sign->index));
	}

	_viewport_sign_kdtree.Build(items.begin(), items.end());
}


static bool CheckClickOnLandscape(const Viewport *vp, int x, int y)
{
	Point pt = TranslateXYToTileCoord(vp, x, y);

	_tile_fract_coords.x = pt.x & TILE_UNIT_MASK;
	_tile_fract_coords.y = pt.y & TILE_UNIT_MASK;

	if (pt.x != -1) return ClickTile(TileVirtXY(pt.x, pt.y));
	return true;
}

static void PlaceObject()
{
	Point pt;
	Window *w;

	pt = GetTileBelowCursor();
	if (pt.x == -1) return;

	if ((_thd.place_mode & HT_DRAG_MASK) == HT_POINT) {
		pt.x += TILE_SIZE / 2;
		pt.y += TILE_SIZE / 2;
	}

	_tile_fract_coords.x = pt.x & TILE_UNIT_MASK;
	_tile_fract_coords.y = pt.y & TILE_UNIT_MASK;

	w = _thd.GetCallbackWnd();
	if (w != nullptr) w->OnPlaceObject(pt, TileVirtXY(pt.x, pt.y));
}

bool HandleViewportDoubleClicked(Window *w, int x, int y)
{
	Viewport *vp = w->viewport;
	if (vp->zoom < ZOOM_LVL_DRAW_MAP) return false;

	switch (_settings_client.gui.action_when_viewport_map_is_dblclicked) {
		case 0: // Do nothing
			return false;
		case 1: // Zoom in main viewport
			while (vp->zoom != ZOOM_LVL_VIEWPORT)
				ZoomInOrOutToCursorWindow(true, w);
			return true;
		case 2: // Open an extra viewport
			ShowExtraViewportWindowForTileUnderCursor();
			return true;
		default:
			return false;
	}
}

HandleViewportClickedResult HandleViewportClicked(const Viewport *vp, int x, int y, bool double_click)
{
	/* No click in smallmap mode except for plan making and left-button scrolling. */
	if (vp->zoom >= ZOOM_LVL_DRAW_MAP && !(_thd.place_mode & HT_MAP)) return HVCR_SCROLL_ONLY;

	const Vehicle *v = CheckClickOnVehicle(vp, x, y);

	if (_thd.place_mode & HT_VEHICLE) {
		if (v != nullptr && VehicleClicked(v)) return HVCR_DENY;
	}

	/* Vehicle placement mode already handled above. */
	if ((_thd.place_mode & HT_DRAG_MASK) != HT_NONE) {
		if (_thd.place_mode & HT_POLY) {
			/* In polyline mode double-clicking on a single white line, finishes current polyline.
			 * If however the user double-clicks on a line that has a white and a blue section,
			 * both lines (white and blue) will be constructed consecutively. */
			static bool stop_snap_on_double_click = false;
			if (double_click && stop_snap_on_double_click) {
				SetRailSnapMode(RSM_NO_SNAP);
				HideMeasurementTooltips();
				return HVCR_DENY;
			}
			stop_snap_on_double_click = !(_thd.drawstyle & HT_LINE) || (_thd.dir2 == HT_DIR_END);
		}

		PlaceObject();
		return HVCR_DENY;
	}

	if (vp->zoom >= ZOOM_LVL_DRAW_MAP) return HVCR_SCROLL_ONLY;

	if (CheckClickOnViewportSign(vp, x, y)) return HVCR_DENY;
	bool result = CheckClickOnLandscape(vp, x, y);

	if (v != nullptr) {
		DEBUG(misc, 2, "Vehicle %d (index %d) at %p", v->unitnumber, v->index, v);
		if (IsCompanyBuildableVehicleType(v)) {
			v = v->First();
			WindowClass wc = _thd.GetCallbackWnd()->window_class;
			if (_ctrl_pressed && IsVehicleControlAllowed(v, _local_company)) {
				StartStopVehicle(v, true);
			} else if (wc != WC_CREATE_TEMPLATE && wc != WC_TEMPLATEGUI_MAIN) {
				ShowVehicleViewWindow(v);
			}
		}
		return HVCR_DENY;
	}
	return result ? HVCR_DENY : HVCR_ALLOW;
}

void RebuildViewportOverlay(Window *w, bool incremental)
{
	if (w->viewport->overlay != nullptr &&
			w->viewport->overlay->GetCompanyMask() != 0 &&
			w->viewport->overlay->GetCargoMask() != 0) {
		w->viewport->overlay->RebuildCache(incremental);
		if (!incremental) w->SetDirty();
	}
}

bool IsViewportOverlayOutsideCachedRegion(Window *w)
{
	if (w->viewport->overlay != nullptr &&
			w->viewport->overlay->GetCompanyMask() != 0 &&
			w->viewport->overlay->GetCargoMask() != 0) {
		return !w->viewport->overlay->CacheStillValid();
	} else {
		return false;
	}
}

/**
 * Scrolls the viewport in a window to a given location.
 * @param x       Desired x location of the map to scroll to (world coordinate).
 * @param y       Desired y location of the map to scroll to (world coordinate).
 * @param z       Desired z location of the map to scroll to (world coordinate). Use \c -1 to scroll to the height of the map at the \a x, \a y location.
 * @param w       %Window containing the viewport.
 * @param instant Jump to the location instead of slowly moving to it.
 * @return Destination of the viewport was changed (to activate other actions when the viewport is already at the desired position).
 */
bool ScrollWindowTo(int x, int y, int z, Window *w, bool instant)
{
	/* The slope cannot be acquired outside of the map, so make sure we are always within the map. */
	if (z == -1) {
		if ( x >= 0 && x <= (int)MapSizeX() * (int)TILE_SIZE - 1
				&& y >= 0 && y <= (int)MapSizeY() * (int)TILE_SIZE - 1) {
			z = GetSlopePixelZ(x, y);
		} else {
			z = TileHeightOutsideMap(x / (int)TILE_SIZE, y / (int)TILE_SIZE);
		}
	}

	Point pt = MapXYZToViewport(w->viewport, x, y, z);
	w->viewport->follow_vehicle = INVALID_VEHICLE;

	if (w->viewport->dest_scrollpos_x == pt.x && w->viewport->dest_scrollpos_y == pt.y) return false;

	if (instant) {
		w->viewport->scrollpos_x = pt.x;
		w->viewport->scrollpos_y = pt.y;
		RebuildViewportOverlay(w, true);
	}

	w->viewport->dest_scrollpos_x = pt.x;
	w->viewport->dest_scrollpos_y = pt.y;
	return true;
}

/**
 * Scrolls the viewport in a window to a given location.
 * @param tile    Desired tile to center on.
 * @param w       %Window containing the viewport.
 * @param instant Jump to the location instead of slowly moving to it.
 * @return Destination of the viewport was changed (to activate other actions when the viewport is already at the desired position).
 */
bool ScrollWindowToTile(TileIndex tile, Window *w, bool instant)
{
	return ScrollWindowTo(TileX(tile) * TILE_SIZE, TileY(tile) * TILE_SIZE, -1, w, instant);
}

/**
 * Scrolls the viewport of the main window to a given location.
 * @param tile    Desired tile to center on.
 * @param instant Jump to the location instead of slowly moving to it.
 * @return Destination of the viewport was changed (to activate other actions when the viewport is already at the desired position).
 */
bool ScrollMainWindowToTile(TileIndex tile, bool instant)
{
	return ScrollMainWindowTo(TileX(tile) * TILE_SIZE + TILE_SIZE / 2, TileY(tile) * TILE_SIZE + TILE_SIZE / 2, -1, instant);
}

/**
 * Set a tile to display a red error square.
 * @param tile Tile that should show the red error square.
 */
void SetRedErrorSquare(TileIndex tile)
{
	TileIndex old;

	old = _thd.redsq;
	_thd.redsq = tile;

	if (tile != old) {
		if (tile != INVALID_TILE) MarkTileDirtyByTile(tile, VMDF_NOT_MAP_MODE);
		if (old  != INVALID_TILE) MarkTileDirtyByTile(old, VMDF_NOT_MAP_MODE);
	}
}

/**
 * Highlight \a w by \a h tiles at the cursor.
 * @param w Width of the highlighted tiles rectangle.
 * @param h Height of the highlighted tiles rectangle.
 */
void SetTileSelectSize(int w, int h)
{
	_thd.new_size.x = w * TILE_SIZE;
	_thd.new_size.y = h * TILE_SIZE;
	_thd.new_outersize.x = 0;
	_thd.new_outersize.y = 0;
}

void SetTileSelectBigSize(int ox, int oy, int sx, int sy)
{
	_thd.new_offs.x = ox * TILE_SIZE;
	_thd.new_offs.y = oy * TILE_SIZE;
	_thd.new_outersize.x = sx * TILE_SIZE;
	_thd.new_outersize.y = sy * TILE_SIZE;
}

/** returns the best autorail highlight type from map coordinates */
static HighLightStyle GetAutorailHT(int x, int y)
{
	return HT_RAIL | _autorail_piece[x & TILE_UNIT_MASK][y & TILE_UNIT_MASK];
}

/**
 * Reset tile highlighting.
 */
void TileHighlightData::Reset()
{
	this->pos.x = 0;
	this->pos.y = 0;
	this->new_pos.x = 0;
	this->new_pos.y = 0;
}

/**
 * Is the user dragging a 'diagonal rectangle'?
 * @return User is dragging a rotated rectangle.
 */
bool TileHighlightData::IsDraggingDiagonal()
{
	return (this->place_mode & HT_DIAGONAL) != 0 && _ctrl_pressed && _left_button_down;
}

/**
 * Get the window that started the current highlighting.
 * @return The window that requested the current tile highlighting, or \c nullptr if not available.
 */
Window *TileHighlightData::GetCallbackWnd()
{
	return FindWindowById(this->window_class, this->window_number);
}

static HighLightStyle CalcPolyrailDrawstyle(Point pt, bool dragging);

static inline void CalcNewPolylineOutersize()
{
	/* use the 'outersize' to mark the second (blue) part of a polyline selection */
	if (_thd.dir2 < HT_DIR_END) {
		/* get bounds of the second part */
		int outer_x1 = _thd.selstart2.x & ~TILE_UNIT_MASK;
		int outer_y1 = _thd.selstart2.y & ~TILE_UNIT_MASK;
		int outer_x2 = _thd.selend2.x & ~TILE_UNIT_MASK;
		int outer_y2 = _thd.selend2.y & ~TILE_UNIT_MASK;
		if (outer_x1 > outer_x2) Swap(outer_x1, outer_x2);
		if (outer_y1 > outer_y2) Swap(outer_y1, outer_y2);
		/* include the first part */
		outer_x1 = std::min<int>(outer_x1, _thd.new_pos.x);
		outer_y1 = std::min<int>(outer_y1, _thd.new_pos.y);
		outer_x2 = std::max<int>(outer_x2, _thd.new_pos.x + _thd.new_size.x - TILE_SIZE);
		outer_y2 = std::max<int>(outer_y2, _thd.new_pos.y + _thd.new_size.y - TILE_SIZE);
		/* write new values */
		_thd.new_offs.x = outer_x1 - _thd.new_pos.x;
		_thd.new_offs.y = outer_y1 - _thd.new_pos.y;
		_thd.new_outersize.x = outer_x2 - outer_x1 + TILE_SIZE - _thd.new_size.x;
		_thd.new_outersize.y = outer_y2 - outer_y1 + TILE_SIZE - _thd.new_size.y;
	} else {
		_thd.new_offs.x = 0;
		_thd.new_offs.y = 0;
		_thd.new_outersize.x = 0;
		_thd.new_outersize.y = 0;
	}
}

/**
 * Updates tile highlighting for all cases.
 * Uses _thd.selstart and _thd.selend and _thd.place_mode (set elsewhere) to determine _thd.pos and _thd.size
 * Also drawstyle is determined. Uses _thd.new.* as a buffer and calls SetSelectionTilesDirty() twice,
 * Once for the old and once for the new selection.
 * _thd is TileHighlightData, found in viewport.h
 */
void UpdateTileSelection()
{
	int x1;
	int y1;

	if (_thd.freeze) return;

	HighLightStyle new_drawstyle = HT_NONE;
	bool new_diagonal = false;

	if ((_thd.place_mode & HT_DRAG_MASK) == HT_SPECIAL) {
		x1 = _thd.selend.x;
		y1 = _thd.selend.y;
		if (x1 != -1) {
			int x2 = _thd.selstart.x & ~TILE_UNIT_MASK;
			int y2 = _thd.selstart.y & ~TILE_UNIT_MASK;
			x1 &= ~TILE_UNIT_MASK;
			y1 &= ~TILE_UNIT_MASK;

			if (_thd.IsDraggingDiagonal()) {
				new_diagonal = true;
			} else {
				if (x1 >= x2) Swap(x1, x2);
				if (y1 >= y2) Swap(y1, y2);
			}
			_thd.new_pos.x = x1;
			_thd.new_pos.y = y1;
			_thd.new_size.x = x2 - x1;
			_thd.new_size.y = y2 - y1;
			if (!new_diagonal) {
				_thd.new_size.x += TILE_SIZE;
				_thd.new_size.y += TILE_SIZE;
			}
			new_drawstyle = _thd.next_drawstyle;
		}
	} else if ((_thd.place_mode & HT_DRAG_MASK) != HT_NONE) {
		Point pt = GetTileBelowCursor();
		x1 = pt.x;
		y1 = pt.y;
		if (x1 != -1) {
			switch (_thd.place_mode & HT_DRAG_MASK) {
				case HT_RECT:
					new_drawstyle = HT_RECT;
					break;
				case HT_POINT:
					new_drawstyle = HT_POINT;
					x1 += TILE_SIZE / 2;
					y1 += TILE_SIZE / 2;
					break;
				case HT_RAIL:
				case HT_LINE:
					/* HT_POLY */
					if (_thd.place_mode & HT_POLY) {
						RailSnapMode snap_mode = GetRailSnapMode();
						if (snap_mode == RSM_NO_SNAP ||
								(snap_mode == RSM_SNAP_TO_TILE && GetRailSnapTile() == TileVirtXY(pt.x, pt.y))) {
							new_drawstyle = GetAutorailHT(pt.x, pt.y);
							_thd.new_offs.x = 0;
							_thd.new_offs.y = 0;
							_thd.new_outersize.x = 0;
							_thd.new_outersize.y = 0;
							_thd.dir2 = HT_DIR_END;
						} else {
							new_drawstyle = CalcPolyrailDrawstyle(pt, false);
							if (new_drawstyle != HT_NONE) {
								x1 = _thd.selstart.x & ~TILE_UNIT_MASK;
								y1 = _thd.selstart.y & ~TILE_UNIT_MASK;
								int x2 = _thd.selend.x & ~TILE_UNIT_MASK;
								int y2 = _thd.selend.y & ~TILE_UNIT_MASK;
								if (x1 > x2) Swap(x1, x2);
								if (y1 > y2) Swap(y1, y2);
								_thd.new_pos.x = x1;
								_thd.new_pos.y = y1;
								_thd.new_size.x = x2 - x1 + TILE_SIZE;
								_thd.new_size.y = y2 - y1 + TILE_SIZE;
							}
						}
						break;
					}
					/* HT_RAIL */
					if (_thd.place_mode & HT_RAIL) {
						/* Draw one highlighted tile in any direction */
						new_drawstyle = GetAutorailHT(pt.x, pt.y);
						break;
					}
					/* HT_LINE */
					switch (_thd.place_mode & HT_DIR_MASK) {
						case HT_DIR_X: new_drawstyle = HT_LINE | HT_DIR_X; break;
						case HT_DIR_Y: new_drawstyle = HT_LINE | HT_DIR_Y; break;

						case HT_DIR_HU:
						case HT_DIR_HL:
							new_drawstyle = (pt.x & TILE_UNIT_MASK) + (pt.y & TILE_UNIT_MASK) <= TILE_SIZE ? HT_LINE | HT_DIR_HU : HT_LINE | HT_DIR_HL;
							break;

						case HT_DIR_VL:
						case HT_DIR_VR:
							new_drawstyle = (pt.x & TILE_UNIT_MASK) > (pt.y & TILE_UNIT_MASK) ? HT_LINE | HT_DIR_VL : HT_LINE | HT_DIR_VR;
							break;

						default: NOT_REACHED();
					}
					_thd.selstart.x = x1 & ~TILE_UNIT_MASK;
					_thd.selstart.y = y1 & ~TILE_UNIT_MASK;
					_thd.selend.x = x1;
					_thd.selend.y = y1;
					break;
				default:
					NOT_REACHED();
			}
			_thd.new_pos.x = x1 & ~TILE_UNIT_MASK;
			_thd.new_pos.y = y1 & ~TILE_UNIT_MASK;
		}
	}

	if (new_drawstyle & HT_LINE) CalcNewPolylineOutersize();

	/* redraw selection */
	if (_thd.drawstyle != new_drawstyle ||
			_thd.pos.x != _thd.new_pos.x || _thd.pos.y != _thd.new_pos.y ||
			_thd.size.x != _thd.new_size.x || _thd.size.y != _thd.new_size.y ||
			_thd.offs.x != _thd.new_offs.x || _thd.offs.y != _thd.new_offs.y ||
			_thd.outersize.x != _thd.new_outersize.x ||
			_thd.outersize.y != _thd.new_outersize.y ||
			_thd.diagonal    != new_diagonal) {
		/* Clear the old tile selection? */
		if ((_thd.drawstyle & HT_DRAG_MASK) != HT_NONE) SetSelectionTilesDirty();

		_thd.drawstyle = new_drawstyle;
		_thd.pos = _thd.new_pos;
		_thd.size = _thd.new_size;
		_thd.offs = _thd.new_offs;
		_thd.outersize = _thd.new_outersize;
		_thd.diagonal = new_diagonal;
		_thd.dirty = 0xff;

		/* Draw the new tile selection? */
		if ((new_drawstyle & HT_DRAG_MASK) != HT_NONE) SetSelectionTilesDirty();
	}
}

/**
 * Displays the measurement tooltips when selecting multiple tiles
 * @param str String to be displayed
 * @param paramcount number of params to deal with
 * @param params (optional) up to 5 pieces of additional information that may be added to a tooltip
 * @param close_cond Condition for closing this tooltip.
 */
static inline void ShowMeasurementTooltips(StringID str, uint paramcount, const uint64 params[], TooltipCloseCondition close_cond = TCC_EXIT_VIEWPORT)
{
	if (!_settings_client.gui.measure_tooltip) return;
	GuiShowTooltips(_thd.GetCallbackWnd(), str, paramcount, params, close_cond);
}

static void HideMeasurementTooltips()
{
	DeleteWindowById(WC_TOOLTIPS, 0);
}

/** highlighting tiles while only going over them with the mouse */
void VpStartPlaceSizing(TileIndex tile, ViewportPlaceMethod method, ViewportDragDropSelectionProcess process)
{
	_thd.select_method = method;
	_thd.select_proc   = process;
	_thd.selend.x = TileX(tile) * TILE_SIZE;
	_thd.selstart.x = TileX(tile) * TILE_SIZE;
	_thd.selend.y = TileY(tile) * TILE_SIZE;
	_thd.selstart.y = TileY(tile) * TILE_SIZE;

	/* Needed so several things (road, autoroad, bridges, ...) are placed correctly.
	 * In effect, placement starts from the centre of a tile
	 */
	if (method == VPM_X_OR_Y || method == VPM_FIX_X || method == VPM_FIX_Y) {
		_thd.selend.x += TILE_SIZE / 2;
		_thd.selend.y += TILE_SIZE / 2;
		_thd.selstart.x += TILE_SIZE / 2;
		_thd.selstart.y += TILE_SIZE / 2;
	}

	HighLightStyle others = _thd.place_mode & ~(HT_DRAG_MASK | HT_DIR_MASK);
	if ((_thd.place_mode & HT_DRAG_MASK) == HT_RECT) {
		_thd.place_mode = HT_SPECIAL | others;
		_thd.next_drawstyle = HT_RECT | others;
	} else if (_thd.place_mode & (HT_RAIL | HT_LINE)) {
		_thd.place_mode = HT_SPECIAL | others;
		_thd.next_drawstyle = _thd.drawstyle | others;
		_current_snap_lock.x = -1;
		if ((_thd.place_mode & HT_POLY) != 0 && GetRailSnapMode() == RSM_NO_SNAP) {
			SetRailSnapMode(RSM_SNAP_TO_TILE);
			SetRailSnapTile(tile);
		}
	} else {
		_thd.place_mode = HT_SPECIAL | others;
		_thd.next_drawstyle = HT_POINT | others;
	}
	_special_mouse_mode = WSM_SIZING;
}

/** Drag over the map while holding the left mouse down. */
void VpStartDragging(ViewportDragDropSelectionProcess process)
{
	_thd.select_method = VPM_X_AND_Y;
	_thd.select_proc = process;
	_thd.selstart.x = 0;
	_thd.selstart.y = 0;
	_thd.next_drawstyle = HT_RECT;

	_special_mouse_mode = WSM_DRAGGING;
}

void VpSetPlaceSizingLimit(int limit)
{
	_thd.sizelimit = limit;
}

/**
 * Highlights all tiles between a set of two tiles. Used in dock and tunnel placement
 * @param from TileIndex of the first tile to highlight
 * @param to TileIndex of the last tile to highlight
 */
void VpSetPresizeRange(TileIndex from, TileIndex to)
{
	uint64 distance = DistanceManhattan(from, to) + 1;

	_thd.selend.x = TileX(to) * TILE_SIZE;
	_thd.selend.y = TileY(to) * TILE_SIZE;
	_thd.selstart.x = TileX(from) * TILE_SIZE;
	_thd.selstart.y = TileY(from) * TILE_SIZE;
	_thd.next_drawstyle = HT_RECT;

	/* show measurement only if there is any length to speak of */
	if (distance > 1) {
		ShowMeasurementTooltips(STR_MEASURE_LENGTH, 1, &distance);
	} else {
		HideMeasurementTooltips();
	}
}

static void VpStartPreSizing()
{
	_thd.selend.x = -1;
	_special_mouse_mode = WSM_PRESIZE;
}

/**
 * returns information about the 2x1 piece to be build.
 * The lower bits (0-3) are the track type.
 */
static HighLightStyle Check2x1AutoRail(int mode)
{
	int fxpy = _tile_fract_coords.x + _tile_fract_coords.y;
	int sxpy = (_thd.selend.x & TILE_UNIT_MASK) + (_thd.selend.y & TILE_UNIT_MASK);
	int fxmy = _tile_fract_coords.x - _tile_fract_coords.y;
	int sxmy = (_thd.selend.x & TILE_UNIT_MASK) - (_thd.selend.y & TILE_UNIT_MASK);

	switch (mode) {
		default: NOT_REACHED();
		case 0: // end piece is lower right
			if (fxpy >= 20 && sxpy <= 12) return HT_DIR_HL;
			if (fxmy < -3 && sxmy > 3) return HT_DIR_VR;
			return HT_DIR_Y;

		case 1:
			if (fxmy > 3 && sxmy < -3) return HT_DIR_VL;
			if (fxpy <= 12 && sxpy >= 20) return HT_DIR_HU;
			return HT_DIR_Y;

		case 2:
			if (fxmy > 3 && sxmy < -3) return HT_DIR_VL;
			if (fxpy >= 20 && sxpy <= 12) return HT_DIR_HL;
			return HT_DIR_X;

		case 3:
			if (fxmy < -3 && sxmy > 3) return HT_DIR_VR;
			if (fxpy <= 12 && sxpy >= 20) return HT_DIR_HU;
			return HT_DIR_X;
	}
}

/**
 * Check if the direction of start and end tile should be swapped based on
 * the dragging-style. Default directions are:
 * in the case of a line (HT_RAIL, HT_LINE):  DIR_NE, DIR_NW, DIR_N, DIR_E
 * in the case of a rect (HT_RECT, HT_POINT): DIR_S, DIR_E
 * For example dragging a rectangle area from south to north should be swapped to
 * north-south (DIR_S) to obtain the same results with less code. This is what
 * the return value signifies.
 * @param style HighLightStyle dragging style
 * @param start_tile start tile of drag
 * @param end_tile end tile of drag
 * @return boolean value which when true means start/end should be swapped
 */
static bool SwapDirection(HighLightStyle style, TileIndex start_tile, TileIndex end_tile)
{
	uint start_x = TileX(start_tile);
	uint start_y = TileY(start_tile);
	uint end_x = TileX(end_tile);
	uint end_y = TileY(end_tile);

	switch (style & HT_DRAG_MASK) {
		case HT_RAIL:
		case HT_LINE: return (end_x > start_x || (end_x == start_x && end_y > start_y));

		case HT_RECT:
		case HT_POINT: return (end_x != start_x && end_y < start_y);
		default: NOT_REACHED();
	}

	return false;
}

/**
 * Calculates height difference between one tile and another.
 * Multiplies the result to suit the standard given by #TILE_HEIGHT_STEP.
 *
 * To correctly get the height difference we need the direction we are dragging
 * in, as well as with what kind of tool we are dragging. For example a horizontal
 * autorail tool that starts in bottom and ends at the top of a tile will need the
 * maximum of SW, S and SE, N corners respectively. This is handled by the lookup table below
 * See #_tileoffs_by_dir in map.cpp for the direction enums if you can't figure out the values yourself.
 * @param style      Highlighting style of the drag. This includes direction and style (autorail, rect, etc.)
 * @param distance   Number of tiles dragged, important for horizontal/vertical drags, ignored for others.
 * @param start_tile Start tile of the drag operation.
 * @param end_tile   End tile of the drag operation.
 * @return Height difference between two tiles. The tile measurement tool utilizes this value in its tooltip.
 */
static int CalcHeightdiff(HighLightStyle style, uint distance, TileIndex start_tile, TileIndex end_tile)
{
	bool swap = SwapDirection(style, start_tile, end_tile);
	uint h0, h1; // Start height and end height.

	if (start_tile == end_tile) return 0;
	if (swap) Swap(start_tile, end_tile);

	switch (style & HT_DRAG_MASK) {
		case HT_RECT: {
			static const TileIndexDiffC heightdiff_area_by_dir[] = {
				/* Start */ {1, 0}, /* Dragging east */ {0, 0}, // Dragging south
				/* End   */ {0, 1}, /* Dragging east */ {1, 1}  // Dragging south
			};

			/* In the case of an area we can determine whether we were dragging south or
			 * east by checking the X-coordinates of the tiles */
			byte style_t = (byte)(TileX(end_tile) > TileX(start_tile));
			start_tile = TILE_ADD(start_tile, ToTileIndexDiff(heightdiff_area_by_dir[style_t]));
			end_tile   = TILE_ADD(end_tile, ToTileIndexDiff(heightdiff_area_by_dir[2 + style_t]));
			FALLTHROUGH;
		}

		case HT_POINT:
			h0 = TileHeight(start_tile);
			h1 = TileHeight(end_tile);
			break;
		default: { // All other types, this is mostly only line/autorail
			static const HighLightStyle flip_style_direction[] = {
				HT_DIR_X, HT_DIR_Y, HT_DIR_HL, HT_DIR_HU, HT_DIR_VR, HT_DIR_VL
			};
			static const TileIndexDiffC heightdiff_line_by_dir[] = {
				/* Start */ {1, 0}, {1, 1}, /* HT_DIR_X  */ {0, 1}, {1, 1}, // HT_DIR_Y
				/* Start */ {1, 0}, {0, 0}, /* HT_DIR_HU */ {1, 0}, {1, 1}, // HT_DIR_HL
				/* Start */ {1, 0}, {1, 1}, /* HT_DIR_VL */ {0, 1}, {1, 1}, // HT_DIR_VR

				/* Start */ {0, 1}, {0, 0}, /* HT_DIR_X  */ {1, 0}, {0, 0}, // HT_DIR_Y
				/* End   */ {0, 1}, {0, 0}, /* HT_DIR_HU */ {1, 1}, {0, 1}, // HT_DIR_HL
				/* End   */ {1, 0}, {0, 0}, /* HT_DIR_VL */ {0, 0}, {0, 1}, // HT_DIR_VR
			};

			distance %= 2; // we're only interested if the distance is even or uneven
			style &= HT_DIR_MASK;

			/* To handle autorail, we do some magic to be able to use a lookup table.
			 * Firstly if we drag the other way around, we switch start&end, and if needed
			 * also flip the drag-position. Eg if it was on the left, and the distance is even
			 * that means the end, which is now the start is on the right */
			if (swap && distance == 0) style = flip_style_direction[style];

			/* Use lookup table for start-tile based on HighLightStyle direction */
			byte style_t = style * 2;
			dbg_assert(style_t < lengthof(heightdiff_line_by_dir) - 13);
			h0 = TileHeight(TILE_ADD(start_tile, ToTileIndexDiff(heightdiff_line_by_dir[style_t])));
			uint ht = TileHeight(TILE_ADD(start_tile, ToTileIndexDiff(heightdiff_line_by_dir[style_t + 1])));
			h0 = std::max(h0, ht);

			/* Use lookup table for end-tile based on HighLightStyle direction
			 * flip around side (lower/upper, left/right) based on distance */
			if (distance == 0) style_t = flip_style_direction[style] * 2;
			dbg_assert(style_t < lengthof(heightdiff_line_by_dir) - 13);
			h1 = TileHeight(TILE_ADD(end_tile, ToTileIndexDiff(heightdiff_line_by_dir[12 + style_t])));
			ht = TileHeight(TILE_ADD(end_tile, ToTileIndexDiff(heightdiff_line_by_dir[12 + style_t + 1])));
			h1 = std::max(h1, ht);
			break;
		}
	}

	if (swap) Swap(h0, h1);
	return (int)(h1 - h0) * TILE_HEIGHT_STEP;
}

static void ShowLengthMeasurement(HighLightStyle style, TileIndex start_tile, TileIndex end_tile, TooltipCloseCondition close_cond = TCC_EXIT_VIEWPORT, bool show_single_tile_length = false)
{
	static const StringID measure_strings_length[] = {STR_NULL, STR_MEASURE_LENGTH, STR_MEASURE_LENGTH_HEIGHTDIFF};

	if (_settings_client.gui.measure_tooltip) {
		uint distance = DistanceManhattan(start_tile, end_tile) + 1;
		byte index = 0;
		uint64 params[2];

		if (show_single_tile_length || distance != 1) {
			int heightdiff = CalcHeightdiff(style, distance, start_tile, end_tile);
			/* If we are showing a tooltip for horizontal or vertical drags,
			 * 2 tiles have a length of 1. To bias towards the ceiling we add
			 * one before division. It feels more natural to count 3 lengths as 2 */
			if ((style & HT_DIR_MASK) != HT_DIR_X && (style & HT_DIR_MASK) != HT_DIR_Y) {
				distance = CeilDiv(distance, 2);
			}

			params[index++] = distance;
			if (heightdiff != 0) params[index++] = heightdiff;
		}

		ShowMeasurementTooltips(measure_strings_length[index], index, params, close_cond);
	}
}

/**
 * Check for underflowing the map.
 * @param test  the variable to test for underflowing
 * @param other the other variable to update to keep the line
 * @param mult  the constant to multiply the difference by for \c other
 */
static void CheckUnderflow(int &test, int &other, int mult)
{
	if (test >= 0) return;

	other += mult * test;
	test = 0;
}

/**
 * Check for overflowing the map.
 * @param test  the variable to test for overflowing
 * @param other the other variable to update to keep the line
 * @param max   the maximum value for the \c test variable
 * @param mult  the constant to multiply the difference by for \c other
 */
static void CheckOverflow(int &test, int &other, int max, int mult)
{
	if (test <= max) return;

	other += mult * (test - max);
	test = max;
}

static const uint X_DIRS = (1 << DIR_NE) | (1 << DIR_SW);
static const uint Y_DIRS = (1 << DIR_SE) | (1 << DIR_NW);
static const uint HORZ_DIRS = (1 << DIR_W) | (1 << DIR_E);
//static const uint VERT_DIRS = (1 << DIR_N) | (1 << DIR_S);

Trackdir PointDirToTrackdir(const Point &pt, Direction dir)
{
	Trackdir ret;

	if (IsDiagonalDirection(dir)) {
		ret = DiagDirToDiagTrackdir(DirToDiagDir(dir));
	} else {
		int x = pt.x & TILE_UNIT_MASK;
		int y = pt.y & TILE_UNIT_MASK;
		int ns = x + y;
		int we = y - x;
		if (HasBit(HORZ_DIRS, dir)) {
			ret = TrackDirectionToTrackdir(ns < (int)TILE_SIZE ? TRACK_UPPER : TRACK_LOWER, dir);
		} else {
			ret = TrackDirectionToTrackdir(we < 0 ? TRACK_LEFT : TRACK_RIGHT, dir);
		}
	}

	return ret;
}

static bool FindPolyline(const Point &pt, const LineSnapPoint &start, PolylineInfo *ret)
{
	/* relative coordinats of the mouse point (offset against the snap point) */
	int x = pt.x - start.x;
	int y = pt.y - start.y;
	int we = y - x;
	int ns = x + y;

	/* in-tile alignment of the snap point (there are two variants: [0, 8] or [8, 0]) */
	uint align_x = start.x & TILE_UNIT_MASK;
	uint align_y = start.y & TILE_UNIT_MASK;
	assert((align_x == TILE_SIZE / 2 && align_y == 0 && !(start.dirs & X_DIRS)) || (align_x == 0 && align_y == TILE_SIZE / 2 && !(start.dirs & Y_DIRS)));

	/* absolute distance between points (in tiles) */
	uint d_x = abs(RoundDivSU(x < 0 ? x - align_y : x + align_y, TILE_SIZE));
	uint d_y = abs(RoundDivSU(y < 0 ? y - align_x : y + align_x, TILE_SIZE));
	uint d_ns = abs(RoundDivSU(ns, TILE_SIZE));
	uint d_we = abs(RoundDivSU(we, TILE_SIZE));

	/* Find on which quadrant is the mouse point (reltively to the snap point).
	 * Numeration (clockwise like in Direction):
	 * ortho            diag
	 *   \   2   /       2 | 3
	 *     \   /         --+---> [we]
	 *  1    X    3      1 | 0
	 *     /   \           v
	 *  [x]  0  [y]       [ns]          */
	uint ortho_quadrant = 2 * (x < 0) + ((x < 0) != (y < 0)); // implicit cast: false/true --> 0/1
	uint diag_quadrant = 2 * (ns < 0) + ((ns < 0) != (we < 0));

	/* direction from the snap point to the mouse point */
	Direction ortho_line_dir = ChangeDir(DIR_S, (DirDiff)(2 * ortho_quadrant)); // DIR_S is the middle of the ortho quadrant no. 0
	Direction diag_line_dir = ChangeDir(DIR_SE, (DirDiff)(2 * diag_quadrant));  // DIR_SE is the middle of the diag quadrant no. 0
	if (!HasBit(start.dirs, ortho_line_dir) && !HasBit(start.dirs, diag_line_dir)) return false;

	/* length of booth segments of auto line (choosing orthogonal direction first) */
	uint ortho_len = 0, ortho_len2 = 0;
	if (HasBit(start.dirs, ortho_line_dir)) {
		bool is_len_even = (align_x != 0) ? d_x >= d_y : d_x <= d_y;
		ortho_len = 2 * std::min(d_x, d_y) - (int)is_len_even;
		assert((int)ortho_len >= 0);
		if (d_ns == 0 || d_we == 0) { // just single segment?
			ortho_len++;
		} else {
			ortho_len2 = abs((int)d_x - (int)d_y) + (int)is_len_even;
		}
	}

	/* length of booth segments of auto line (choosing diagonal direction first) */
	uint diag_len = 0, diag_len2 = 0;
	if (HasBit(start.dirs, diag_line_dir)) {
		if (d_x == 0 || d_y == 0) { // just single segment?
			diag_len = d_x + d_y;
		} else {
			diag_len = std::min(d_ns, d_we);
			diag_len2 = d_x + d_y - diag_len;
		}
	}

	/* choose the best variant */
	if (ortho_len != 0 && diag_len != 0) {
		/* in the first place, choose this line whose first segment ends up closer
		 * to the mouse point (thus the second segment is shorter) */
		int cmp = ortho_len2 - diag_len2;
		/* if equeal, choose the shorter line */
		if (cmp == 0) cmp = ortho_len - diag_len;
		/* finally look at small "units" and choose the line which is closer to the mouse point */
		if (cmp == 0) cmp = std::min(abs(we), abs(ns)) - std::min(abs(x), abs(y));
		/* based on comparison, disable one of variants */
		if (cmp > 0) {
			ortho_len = 0;
		} else {
			diag_len = 0;
		}
	}

	/* store results */
	if (ortho_len != 0) {
		ret->first_dir = ortho_line_dir;
		ret->first_len = ortho_len;
		ret->second_dir = (ortho_len2 != 0) ? diag_line_dir : INVALID_DIR;
		ret->second_len = ortho_len2;
	} else if (diag_len != 0) {
		ret->first_dir = diag_line_dir;
		ret->first_len = diag_len;
		ret->second_dir = (diag_len2 != 0) ? ortho_line_dir : INVALID_DIR;
		ret->second_len = diag_len2;
	} else {
		return false;
	}

	ret->start = start;
	return true;
}

/**
 * Calculate squared euclidean distance between two points.
 * @param a the first point
 * @param b the second point
 * @return |b - a| ^ 2
 */
static inline uint SqrDist(const Point &a, const Point &b)
{
	return (b.x - a.x) * (b.x - a.x) + (b.y - a.y) * (b.y - a.y);
}

static LineSnapPoint *FindBestPolyline(const Point &pt, LineSnapPoint *snap_points, uint num_points, PolylineInfo *ret)
{
	/* Find the best polyline (a pair of two lines - the white one and the blue
	 * one) led from any of saved snap points to the mouse cursor. */

	LineSnapPoint *best_snap_point = nullptr; // the best polyline we found so far is led from this snap point

	for (int i = 0; i < (int)num_points; i++) {
		/* try to fit a polyline */
		PolylineInfo polyline;
		if (!FindPolyline(pt, snap_points[i], &polyline)) continue; // skip non-matching snap points
		/* check whether we've found a better polyline */
		if (best_snap_point != nullptr) {
			/* firstly choose shorter polyline (the one with smaller amount of
			 * track pieces composing booth the white and the blue line) */
			uint cur_len = polyline.first_len + polyline.second_len;
			uint best_len = ret->first_len + ret->second_len;
			if (cur_len > best_len) continue;
			/* secondly choose that polyline which has longer first (white) line */
			if (cur_len == best_len && polyline.first_len < ret->first_len) continue;
			/* finally check euclidean distance to snap points and choose the
			 * one which is closer */
			if (cur_len == best_len && polyline.first_len == ret->first_len && SqrDist(pt, snap_points[i]) >= SqrDist(pt, *best_snap_point)) continue;
		}
		/* save the found polyline */
		*ret = polyline;
		best_snap_point = &snap_points[i];
	}

	return best_snap_point;
}

/** while dragging */
static void CalcRaildirsDrawstyle(int x, int y, int method)
{
	HighLightStyle b;

	int dx = _thd.selstart.x - (_thd.selend.x & ~TILE_UNIT_MASK);
	int dy = _thd.selstart.y - (_thd.selend.y & ~TILE_UNIT_MASK);
	uint w = abs(dx) + TILE_SIZE;
	uint h = abs(dy) + TILE_SIZE;

	if (method & ~(VPM_RAILDIRS | VPM_SIGNALDIRS)) {
		/* We 'force' a selection direction; first four rail buttons. */
		method &= ~(VPM_RAILDIRS | VPM_SIGNALDIRS);
		int raw_dx = _thd.selstart.x - _thd.selend.x;
		int raw_dy = _thd.selstart.y - _thd.selend.y;
		switch (method) {
			case VPM_FIX_X:
				b = HT_LINE | HT_DIR_Y;
				x = _thd.selstart.x;
				break;

			case VPM_FIX_Y:
				b = HT_LINE | HT_DIR_X;
				y = _thd.selstart.y;
				break;

			case VPM_FIX_HORIZONTAL:
				if (dx == -dy) {
					/* We are on a straight horizontal line. Determine the 'rail'
					 * to build based the sub tile location. */
					b = (x & TILE_UNIT_MASK) + (y & TILE_UNIT_MASK) >= TILE_SIZE ? HT_LINE | HT_DIR_HL : HT_LINE | HT_DIR_HU;
				} else {
					/* We are not on a straight line. Determine the rail to build
					 * based on whether we are above or below it. */
					b = dx + dy >= (int)TILE_SIZE ? HT_LINE | HT_DIR_HU : HT_LINE | HT_DIR_HL;

					/* Calculate where a horizontal line through the start point and
					 * a vertical line from the selected end point intersect and
					 * use that point as the end point. */
					int offset = (raw_dx - raw_dy) / 2;
					x = _thd.selstart.x - (offset & ~TILE_UNIT_MASK);
					y = _thd.selstart.y + (offset & ~TILE_UNIT_MASK);

					/* 'Build' the last half rail tile if needed */
					if ((offset & TILE_UNIT_MASK) > (TILE_SIZE / 2)) {
						if (dx + dy >= (int)TILE_SIZE) {
							x += (dx + dy < 0) ? (int)TILE_SIZE : -(int)TILE_SIZE;
						} else {
							y += (dx + dy < 0) ? (int)TILE_SIZE : -(int)TILE_SIZE;
						}
					}

					/* Make sure we do not overflow the map! */
					CheckUnderflow(x, y, 1);
					CheckUnderflow(y, x, 1);
					CheckOverflow(x, y, (MapMaxX() - 1) * TILE_SIZE, 1);
					CheckOverflow(y, x, (MapMaxY() - 1) * TILE_SIZE, 1);
					assert(x >= 0 && y >= 0 && x <= (int)(MapMaxX() * TILE_SIZE) && y <= (int)(MapMaxY() * TILE_SIZE));
				}
				break;

			case VPM_FIX_VERTICAL:
				if (dx == dy) {
					/* We are on a straight vertical line. Determine the 'rail'
					 * to build based the sub tile location. */
					b = (x & TILE_UNIT_MASK) > (y & TILE_UNIT_MASK) ? HT_LINE | HT_DIR_VL : HT_LINE | HT_DIR_VR;
				} else {
					/* We are not on a straight line. Determine the rail to build
					 * based on whether we are left or right from it. */
					b = dx < dy ? HT_LINE | HT_DIR_VL : HT_LINE | HT_DIR_VR;

					/* Calculate where a vertical line through the start point and
					 * a horizontal line from the selected end point intersect and
					 * use that point as the end point. */
					int offset = (raw_dx + raw_dy + (int)TILE_SIZE) / 2;
					x = _thd.selstart.x - (offset & ~TILE_UNIT_MASK);
					y = _thd.selstart.y - (offset & ~TILE_UNIT_MASK);

					/* 'Build' the last half rail tile if needed */
					if ((offset & TILE_UNIT_MASK) > (TILE_SIZE / 2)) {
						if (dx - dy < 0) {
							y += (dx > dy) ? (int)TILE_SIZE : -(int)TILE_SIZE;
						} else {
							x += (dx < dy) ? (int)TILE_SIZE : -(int)TILE_SIZE;
						}
					}

					/* Make sure we do not overflow the map! */
					CheckUnderflow(x, y, -1);
					CheckUnderflow(y, x, -1);
					CheckOverflow(x, y, (MapMaxX() - 1) * TILE_SIZE, -1);
					CheckOverflow(y, x, (MapMaxY() - 1) * TILE_SIZE, -1);
					assert(x >= 0 && y >= 0 && x <= (int)(MapMaxX() * TILE_SIZE) && y <= (int)(MapMaxY() * TILE_SIZE));
				}
				break;

			default:
				NOT_REACHED();
		}
	} else if (TileVirtXY(_thd.selstart.x, _thd.selstart.y) == TileVirtXY(x, y)) { // check if we're only within one tile
		if (method & VPM_RAILDIRS) {
			b = GetAutorailHT(x, y);
		} else { // rect for autosignals on one tile
			b = HT_RECT;
		}
	} else if (h == TILE_SIZE) { // Is this in X direction?
		if (dx == (int)TILE_SIZE) { // 2x1 special handling
			b = (Check2x1AutoRail(3)) | HT_LINE;
		} else if (dx == -(int)TILE_SIZE) {
			b = (Check2x1AutoRail(2)) | HT_LINE;
		} else {
			b = HT_LINE | HT_DIR_X;
		}
		y = _thd.selstart.y;
	} else if (w == TILE_SIZE) { // Or Y direction?
		if (dy == (int)TILE_SIZE) { // 2x1 special handling
			b = (Check2x1AutoRail(1)) | HT_LINE;
		} else if (dy == -(int)TILE_SIZE) { // 2x1 other direction
			b = (Check2x1AutoRail(0)) | HT_LINE;
		} else {
			b = HT_LINE | HT_DIR_Y;
		}
		x = _thd.selstart.x;
	} else if (w > h * 2) { // still count as x dir?
		b = HT_LINE | HT_DIR_X;
		y = _thd.selstart.y;
	} else if (h > w * 2) { // still count as y dir?
		b = HT_LINE | HT_DIR_Y;
		x = _thd.selstart.x;
	} else { // complicated direction
		int d = w - h;
		_thd.selend.x = _thd.selend.x & ~TILE_UNIT_MASK;
		_thd.selend.y = _thd.selend.y & ~TILE_UNIT_MASK;

		/* four cases. */
		if (x > _thd.selstart.x) {
			if (y > _thd.selstart.y) {
				/* south */
				if (d == 0) {
					b = (x & TILE_UNIT_MASK) > (y & TILE_UNIT_MASK) ? HT_LINE | HT_DIR_VL : HT_LINE | HT_DIR_VR;
				} else if (d >= 0) {
					x = _thd.selstart.x + h;
					b = HT_LINE | HT_DIR_VL;
				} else {
					y = _thd.selstart.y + w;
					b = HT_LINE | HT_DIR_VR;
				}
			} else {
				/* west */
				if (d == 0) {
					b = (x & TILE_UNIT_MASK) + (y & TILE_UNIT_MASK) >= TILE_SIZE ? HT_LINE | HT_DIR_HL : HT_LINE | HT_DIR_HU;
				} else if (d >= 0) {
					x = _thd.selstart.x + h;
					b = HT_LINE | HT_DIR_HL;
				} else {
					y = _thd.selstart.y - w;
					b = HT_LINE | HT_DIR_HU;
				}
			}
		} else {
			if (y > _thd.selstart.y) {
				/* east */
				if (d == 0) {
					b = (x & TILE_UNIT_MASK) + (y & TILE_UNIT_MASK) >= TILE_SIZE ? HT_LINE | HT_DIR_HL : HT_LINE | HT_DIR_HU;
				} else if (d >= 0) {
					x = _thd.selstart.x - h;
					b = HT_LINE | HT_DIR_HU;
				} else {
					y = _thd.selstart.y + w;
					b = HT_LINE | HT_DIR_HL;
				}
			} else {
				/* north */
				if (d == 0) {
					b = (x & TILE_UNIT_MASK) > (y & TILE_UNIT_MASK) ? HT_LINE | HT_DIR_VL : HT_LINE | HT_DIR_VR;
				} else if (d >= 0) {
					x = _thd.selstart.x - h;
					b = HT_LINE | HT_DIR_VR;
				} else {
					y = _thd.selstart.y - w;
					b = HT_LINE | HT_DIR_VL;
				}
			}
		}
	}

	_thd.selend.x = x;
	_thd.selend.y = y;
	_thd.dir2 = HT_DIR_END;
	_thd.next_drawstyle = b;

	ShowLengthMeasurement(b, TileVirtXY(_thd.selstart.x, _thd.selstart.y), TileVirtXY(_thd.selend.x, _thd.selend.y));
}

static HighLightStyle CalcPolyrailDrawstyle(Point pt, bool dragging)
{
	RailSnapMode snap_mode = GetRailSnapMode();

	/* are we only within one tile? */
	if (snap_mode == RSM_SNAP_TO_TILE && GetRailSnapTile() == TileVirtXY(pt.x, pt.y)) {
		_thd.selend.x = pt.x;
		_thd.selend.y = pt.y;
		HideMeasurementTooltips();
		return GetAutorailHT(pt.x, pt.y);
	}

	/* find the best track */
	PolylineInfo line;

	bool lock_snapping = dragging && snap_mode == RSM_SNAP_TO_RAIL;
	if (!lock_snapping) _current_snap_lock.x = -1;

	const LineSnapPoint *snap_point;
	if (_current_snap_lock.x != -1) {
		snap_point = FindBestPolyline(pt, &_current_snap_lock, 1, &line);
	} else if (snap_mode == RSM_SNAP_TO_TILE) {
		snap_point = FindBestPolyline(pt, _tile_snap_points.data(), (uint)_tile_snap_points.size(), &line);
	} else {
		assert(snap_mode == RSM_SNAP_TO_RAIL);
		snap_point = FindBestPolyline(pt, _rail_snap_points.data(), (uint)_rail_snap_points.size(), &line);
	}

	if (snap_point == nullptr) {
		HideMeasurementTooltips();
		return HT_NONE; // no match
	}

	if (lock_snapping && _current_snap_lock.x == -1) {
		/* lock down the snap point */
		_current_snap_lock = *snap_point;
		_current_snap_lock.dirs &= (1 << line.first_dir) | (1 << ReverseDir(line.first_dir));
	}

	TileIndexDiffC first_dir = TileIndexDiffCByDir(line.first_dir);
	_thd.selstart.x  = line.start.x;
	_thd.selstart.y  = line.start.y;
	_thd.selend.x    = _thd.selstart.x + line.first_len * first_dir.x * (IsDiagonalDirection(line.first_dir) ? TILE_SIZE : TILE_SIZE / 2);
	_thd.selend.y    = _thd.selstart.y + line.first_len * first_dir.y * (IsDiagonalDirection(line.first_dir) ? TILE_SIZE : TILE_SIZE / 2);
	_thd.selstart2.x = _thd.selend.x;
	_thd.selstart2.y = _thd.selend.y;
	_thd.selstart.x  += first_dir.x;
	_thd.selstart.y  += first_dir.y;
	_thd.selend.x    -= first_dir.x;
	_thd.selend.y    -= first_dir.y;
	Trackdir seldir = PointDirToTrackdir(_thd.selstart, line.first_dir);
	_thd.selstart.x  &= ~TILE_UNIT_MASK;
	_thd.selstart.y  &= ~TILE_UNIT_MASK;

	if (line.second_len != 0) {
		TileIndexDiffC second_dir = TileIndexDiffCByDir(line.second_dir);
		_thd.selend2.x   = _thd.selstart2.x + line.second_len * second_dir.x * (IsDiagonalDirection(line.second_dir) ? TILE_SIZE : TILE_SIZE / 2);
		_thd.selend2.y   = _thd.selstart2.y + line.second_len * second_dir.y * (IsDiagonalDirection(line.second_dir) ? TILE_SIZE : TILE_SIZE / 2);
		_thd.selstart2.x += second_dir.x;
		_thd.selstart2.y += second_dir.y;
		_thd.selend2.x   -= second_dir.x;
		_thd.selend2.y   -= second_dir.y;
		Trackdir seldir2 = PointDirToTrackdir(_thd.selstart2, line.second_dir);
		_thd.selstart2.x &= ~TILE_UNIT_MASK;
		_thd.selstart2.y &= ~TILE_UNIT_MASK;
		_thd.dir2 = (HighLightStyle)TrackdirToTrack(seldir2);
	} else {
		_thd.dir2 = HT_DIR_END;
	}

	HighLightStyle ret = HT_LINE | (HighLightStyle)TrackdirToTrack(seldir);
	ShowLengthMeasurement(ret, TileVirtXY(_thd.selstart.x, _thd.selstart.y), TileVirtXY(_thd.selend.x, _thd.selend.y), TCC_EXIT_VIEWPORT, true);
	return ret;
}

/**
 * Selects tiles while dragging
 * @param x X coordinate of end of selection
 * @param y Y coordinate of end of selection
 * @param method modifies the way tiles are selected. Possible
 * methods are VPM_* in viewport.h
 */
void VpSelectTilesWithMethod(int x, int y, ViewportPlaceMethod method)
{
	int sx, sy;
	HighLightStyle style;

	if (x == -1) {
		_thd.selend.x = -1;
		return;
	}

	if ((_thd.place_mode & HT_POLY) && GetRailSnapMode() != RSM_NO_SNAP) {
		Point pt = { x, y };
		_thd.next_drawstyle = CalcPolyrailDrawstyle(pt, true);
		return;
	}

	/* Special handling of drag in any (8-way) direction */
	if (method & (VPM_RAILDIRS | VPM_SIGNALDIRS)) {
		_thd.selend.x = x;
		_thd.selend.y = y;
		CalcRaildirsDrawstyle(x, y, method);
		return;
	}

	/* Needed so level-land is placed correctly */
	if ((_thd.next_drawstyle & HT_DRAG_MASK) == HT_POINT) {
		x += TILE_SIZE / 2;
		y += TILE_SIZE / 2;
	}

	sx = _thd.selstart.x;
	sy = _thd.selstart.y;

	int limit = 0;

	switch (method) {
		case VPM_X_OR_Y: // drag in X or Y direction
			if (abs(sy - y) < abs(sx - x)) {
				y = sy;
				style = HT_DIR_X;
			} else {
				x = sx;
				style = HT_DIR_Y;
			}
			goto calc_heightdiff_single_direction;

		case VPM_X_LIMITED: // Drag in X direction (limited size).
			limit = (_thd.sizelimit - 1) * TILE_SIZE;
			FALLTHROUGH;

		case VPM_FIX_X: // drag in Y direction
			x = sx;
			style = HT_DIR_Y;
			goto calc_heightdiff_single_direction;

		case VPM_Y_LIMITED: // Drag in Y direction (limited size).
			limit = (_thd.sizelimit - 1) * TILE_SIZE;
			FALLTHROUGH;

		case VPM_FIX_Y: // drag in X direction
			y = sy;
			style = HT_DIR_X;

calc_heightdiff_single_direction:;
			if (limit > 0) {
				x = sx + Clamp(x - sx, -limit, limit);
				y = sy + Clamp(y - sy, -limit, limit);
			}
			/* With current code passing a HT_LINE style to calculate the height
			 * difference is enough. However if/when a point-tool is created
			 * with this method, function should be called with new_style (below)
			 * instead of HT_LINE | style case HT_POINT is handled specially
			 * new_style := (_thd.next_drawstyle & HT_RECT) ? HT_LINE | style : _thd.next_drawstyle; */
			ShowLengthMeasurement(HT_LINE | style, TileVirtXY(sx, sy), TileVirtXY(x, y));
			break;

		case VPM_A_B_LINE: { // drag an A to B line
			TileIndex t0 = TileVirtXY(sx, sy);
			TileIndex t1 = TileVirtXY(x, y);
			uint dx = Delta(TileX(t0), TileX(t1)) + 1;
			uint dy = Delta(TileY(t0), TileY(t1)) + 1;
			byte index = 0;
			uint64 params[5];
			memset( params, 0, sizeof( params ) );

			/* If dragging an area (eg dynamite tool) and it is actually a single
			 * row/column, change the type to 'line' to get proper calculation for height */
			style = (HighLightStyle)_thd.next_drawstyle;
			if (style & HT_RECT) {
				if (dx == 1) {
					style = HT_LINE | HT_DIR_Y;
				} else if (dy == 1) {
					style = HT_LINE | HT_DIR_X;
				}
			}

			int heightdiff = 0;

			if (dx != 1 || dy != 1) {
				heightdiff = CalcHeightdiff(style, 0, t0, t1);
				params[index++] = DistanceManhattan(t0, t1);
				params[index++] = sqrtl(dx * dx + dy * dy); //DistanceSquare does not like big numbers

			} else {
				index += 2;
			}

			params[index++] = DistanceFromEdge(t1);
			params[index++] = GetTileMaxZ(t1) * TILE_HEIGHT_STEP;
			params[index++] = heightdiff;
			//Show always the measurement tooltip
			GuiShowTooltips(_thd.GetCallbackWnd(),STR_MEASURE_DIST_HEIGHTDIFF, index, params, TCC_EXIT_VIEWPORT);
			break;
		}

		case VPM_X_AND_Y_LIMITED: // Drag an X by Y constrained rect area.
			limit = (_thd.sizelimit - 1) * TILE_SIZE;
			x = sx + Clamp(x - sx, -limit, limit);
			y = sy + Clamp(y - sy, -limit, limit);
			FALLTHROUGH;

		case VPM_X_AND_Y: // drag an X by Y area
			if (_settings_client.gui.measure_tooltip) {
				static const StringID measure_strings_area[] = {
					STR_NULL, STR_NULL, STR_MEASURE_AREA, STR_MEASURE_AREA_HEIGHTDIFF
				};

				TileIndex t0 = TileVirtXY(sx, sy);
				TileIndex t1 = TileVirtXY(x, y);
				uint dx = Delta(TileX(t0), TileX(t1)) + 1;
				uint dy = Delta(TileY(t0), TileY(t1)) + 1;
				byte index = 0;
				uint64 params[3];

				/* If dragging an area (eg dynamite tool) and it is actually a single
				 * row/column, change the type to 'line' to get proper calculation for height */
				style = (HighLightStyle)_thd.next_drawstyle;
				if (_thd.IsDraggingDiagonal()) {
					/* Determine the "area" of the diagonal dragged selection.
					 * We assume the area is the number of tiles along the X
					 * edge and the number of tiles along the Y edge. However,
					 * multiplying these two numbers does not give the exact
					 * number of tiles; basically we are counting the black
					 * squares on a chess board and ignore the white ones to
					 * make the tile counts at the edges match up. There is no
					 * other way to make a proper count though.
					 *
					 * First convert to the rotated coordinate system. */
					int dist_x = TileX(t0) - TileX(t1);
					int dist_y = TileY(t0) - TileY(t1);
					int a_max = dist_x + dist_y;
					int b_max = dist_y - dist_x;

					/* Now determine the size along the edge, but due to the
					 * chess board principle this counts double. */
					a_max = abs(a_max + (a_max > 0 ? 2 : -2)) / 2;
					b_max = abs(b_max + (b_max > 0 ? 2 : -2)) / 2;

					/* We get a 1x1 on normal 2x1 rectangles, due to it being
					 * a seen as two sides. As the result for actual building
					 * will be the same as non-diagonal dragging revert to that
					 * behaviour to give it a more normally looking size. */
					if (a_max != 1 || b_max != 1) {
						dx = a_max;
						dy = b_max;
					}
				} else if (style & HT_RECT) {
					if (dx == 1) {
						style = HT_LINE | HT_DIR_Y;
					} else if (dy == 1) {
						style = HT_LINE | HT_DIR_X;
					}
				}

				if (dx != 1 || dy != 1) {
					int heightdiff = CalcHeightdiff(style, 0, t0, t1);

					params[index++] = dx - (style & HT_POINT ? 1 : 0);
					params[index++] = dy - (style & HT_POINT ? 1 : 0);
					if (heightdiff != 0) params[index++] = heightdiff;
				}

				ShowMeasurementTooltips(measure_strings_area[index], index, params);
			}
			break;

		default: NOT_REACHED();
	}

	_thd.selend.x = x;
	_thd.selend.y = y;
	_thd.dir2 = HT_DIR_END;
}

/**
 * Handle the mouse while dragging for placement/resizing.
 * @return State of handling the event.
 */
EventState VpHandlePlaceSizingDrag()
{
	if (_special_mouse_mode != WSM_SIZING && _special_mouse_mode != WSM_DRAGGING) return ES_NOT_HANDLED;

	/* stop drag mode if the window has been closed */
	Window *w = _thd.GetCallbackWnd();
	if (w == nullptr) {
		ResetObjectToPlace();
		return ES_HANDLED;
	}

	if (_left_button_down && _special_mouse_mode == WSM_DRAGGING) {
		/* Only register a drag event when the mouse moved. */
		if (_thd.new_pos.x == _thd.selstart.x && _thd.new_pos.y == _thd.selstart.y) return ES_HANDLED;
		_thd.selstart.x = _thd.new_pos.x;
		_thd.selstart.y = _thd.new_pos.y;
	}

	/* While dragging execute the drag procedure of the corresponding window (mostly VpSelectTilesWithMethod() ).
	 * Do it even if the button is no longer pressed to make sure that OnPlaceDrag was called at least once. */
	w->OnPlaceDrag(_thd.select_method, _thd.select_proc, GetTileBelowCursor());
	if (_left_button_down) return ES_HANDLED;

	/* Mouse button released. */
	_special_mouse_mode = WSM_NONE;
	if (_special_mouse_mode == WSM_DRAGGING) return ES_HANDLED;

	/* Keep the selected tool, but reset it to the original mode. */
	HighLightStyle others = _thd.place_mode & ~(HT_DRAG_MASK | HT_DIR_MASK);
	if ((_thd.next_drawstyle & HT_DRAG_MASK) == HT_RECT) {
		_thd.place_mode = HT_RECT | others;
	} else if (_thd.select_method & VPM_SIGNALDIRS) {
		_thd.place_mode = HT_RECT | others;
	} else if (_thd.select_method & VPM_RAILDIRS) {
		_thd.place_mode = (_thd.select_method & ~VPM_RAILDIRS ? _thd.next_drawstyle : HT_RAIL) | others;
	} else {
		_thd.place_mode = HT_POINT | others;
	}
	SetTileSelectSize(1, 1);

	if (_thd.place_mode & HT_POLY) {
		if (GetRailSnapMode() == RSM_SNAP_TO_TILE) SetRailSnapMode(RSM_NO_SNAP);
		if (_thd.drawstyle == HT_NONE) return ES_HANDLED;
	}
	HideMeasurementTooltips();

	w->OnPlaceMouseUp(_thd.select_method, _thd.select_proc, _thd.selend, TileVirtXY(_thd.selstart.x, _thd.selstart.y), TileVirtXY(_thd.selend.x, _thd.selend.y));
	return ES_HANDLED;
}

/**
 * Change the cursor and mouse click/drag handling to a mode for performing special operations like tile area selection, object placement, etc.
 * @param icon New shape of the mouse cursor.
 * @param pal Palette to use.
 * @param mode Mode to perform.
 * @param w %Window requesting the mode change.
 */
void SetObjectToPlaceWnd(CursorID icon, PaletteID pal, HighLightStyle mode, Window *w)
{
	SetObjectToPlace(icon, pal, mode, w->window_class, w->window_number);
}

#include "table/animcursors.h"

/**
 * Change the cursor and mouse click/drag handling to a mode for performing special operations like tile area selection, object placement, etc.
 * @param icon New shape of the mouse cursor.
 * @param pal Palette to use.
 * @param mode Mode to perform.
 * @param window_class %Window class of the window requesting the mode change.
 * @param window_num Number of the window in its class requesting the mode change.
 */
void SetObjectToPlace(CursorID icon, PaletteID pal, HighLightStyle mode, WindowClass window_class, WindowNumber window_num)
{
	if (_thd.window_class != WC_INVALID) {
		/* Undo clicking on button and drag & drop */
		Window *w = _thd.GetCallbackWnd();
		/* Call the abort function, but set the window class to something
		 * that will never be used to avoid infinite loops. Setting it to
		 * the 'next' window class must not be done because recursion into
		 * this function might in some cases reset the newly set object to
		 * place or not properly reset the original selection. */
		_thd.window_class = WC_INVALID;
		if (w != nullptr) {
			w->OnPlaceObjectAbort();
			HideMeasurementTooltips();
		}
	}

	/* Mark the old selection dirty, in case the selection shape or colour changes */
	if ((_thd.drawstyle & HT_DRAG_MASK) != HT_NONE) SetSelectionTilesDirty();

	SetTileSelectSize(1, 1);

	_thd.make_square_red = false;

	if (mode == HT_DRAG) { // HT_DRAG is for dragdropping trains in the depot window
		mode = HT_NONE;
		_special_mouse_mode = WSM_DRAGDROP;
	} else {
		_special_mouse_mode = WSM_NONE;
	}

	_thd.place_mode = mode;
	_thd.window_class = window_class;
	_thd.window_number = window_num;

	if ((mode & HT_DRAG_MASK) == HT_SPECIAL) { // special tools, like tunnels or docks start with presizing mode
		VpStartPreSizing();
	}

	if (mode & HT_POLY) {
		SetRailSnapMode((mode & HT_NEW_POLY) == HT_NEW_POLY ? RSM_NO_SNAP : RSM_SNAP_TO_RAIL);
	}

	if ((icon & ANIMCURSOR_FLAG) != 0) {
		SetAnimatedMouseCursor(_animcursors[icon & ~ANIMCURSOR_FLAG]);
	} else {
		SetMouseCursor(icon, pal);
	}

}

/** Reset the cursor and mouse mode handling back to default (normal cursor, only clicking in windows). */
void ResetObjectToPlace()
{
	SetObjectToPlace(SPR_CURSOR_MOUSE, PAL_NONE, HT_NONE, WC_MAIN_WINDOW, 0);
}

void ChangeRenderMode(Viewport *vp, bool down) {
	ViewportMapType map_type = vp->map_type;
	if (vp->zoom < ZOOM_LVL_DRAW_MAP) return;
	ClearViewportLandPixelCache(vp);
	if (down) {
		vp->map_type = (map_type == VPMT_MIN) ? VPMT_MAX : (ViewportMapType) (map_type - 1);
	} else {
		vp->map_type = (map_type == VPMT_MAX) ? VPMT_MIN : (ViewportMapType) (map_type + 1);
	}
}

Point GetViewportStationMiddle(const Viewport *vp, const Station *st)
{
	int x = TileX(st->xy) * TILE_SIZE;
	int y = TileY(st->xy) * TILE_SIZE;
	int z = GetSlopePixelZ(Clamp(x, 0, MapSizeX() * TILE_SIZE - 1), Clamp(y, 0, MapSizeY() * TILE_SIZE - 1));

	Point p = RemapCoords(x, y, z);
	p.x = UnScaleByZoom(p.x - vp->virtual_left, vp->zoom) + vp->left;
	p.y = UnScaleByZoom(p.y - vp->virtual_top, vp->zoom) + vp->top;
	return p;
}

/** Helper class for getting the best sprite sorter. */
struct ViewportSSCSS {
	VpSorterChecker fct_checker; ///< The check function.
	VpSpriteSorter fct_sorter;   ///< The sorting function.
};

/** List of sorters ordered from best to worst. */
static ViewportSSCSS _vp_sprite_sorters[] = {
#ifdef WITH_SSE
	{ &ViewportSortParentSpritesSSE41Checker, &ViewportSortParentSpritesSSE41 },
#endif
	{ &ViewportSortParentSpritesChecker, &ViewportSortParentSprites }
};

/** Choose the "best" sprite sorter and set _vp_sprite_sorter. */
void InitializeSpriteSorter()
{
	for (uint i = 0; i < lengthof(_vp_sprite_sorters); i++) {
		if (_vp_sprite_sorters[i].fct_checker()) {
			_vp_sprite_sorter = _vp_sprite_sorters[i].fct_sorter;
			break;
		}
	}
	dbg_assert(_vp_sprite_sorter != nullptr);
}

/**
 * Scroll players main viewport.
 * @param tile tile to center viewport on
 * @param flags type of operation
 * @param p1 ViewportScrollTarget of scroll target
 * @param p2 company or client id depending on the target
 * @param text unused
 * @return the cost of this operation or an error
 */
CommandCost CmdScrollViewport(TileIndex tile, DoCommandFlag flags, uint32 p1, uint32 p2, const char *text)
{
	if (_current_company != OWNER_DEITY) return CMD_ERROR;
	ViewportScrollTarget target = (ViewportScrollTarget)p1;
	switch (target) {
		case VST_EVERYONE:
			break;
		case VST_COMPANY:
			if (_local_company != (CompanyID)p2) return CommandCost();
			break;
		case VST_CLIENT:
			if (_network_own_client_id != (ClientID)p2) return CommandCost();
			break;
		default:
			return CMD_ERROR;
	}

	if (flags & DC_EXEC) {
		ResetObjectToPlace();
		ScrollMainWindowToTile(tile);
	}
	return CommandCost();
}

static LineSnapPoint LineSnapPointAtRailTrackEndpoint(TileIndex tile, DiagDirection exit_dir, bool bidirectional)
{
	LineSnapPoint ret;
	ret.x = (TILE_SIZE / 2) * (uint)(2 * TileX(tile) + TileIndexDiffCByDiagDir(exit_dir).x + 1);
	ret.y = (TILE_SIZE / 2) * (uint)(2 * TileY(tile) + TileIndexDiffCByDiagDir(exit_dir).y + 1);

	ret.dirs = 0;
	SetBit(ret.dirs, DiagDirToDir(exit_dir));
	SetBit(ret.dirs, ChangeDir(DiagDirToDir(exit_dir), DIRDIFF_45LEFT));
	SetBit(ret.dirs, ChangeDir(DiagDirToDir(exit_dir), DIRDIFF_45RIGHT));
	if (bidirectional) ret.dirs |= ROR<uint8>(ret.dirs, DIRDIFF_REVERSE);

	return ret;
}

/**
 * Store the position of lastly built rail track; for highlighting purposes.
 *
 * In "polyline" highlighting mode, the stored end point will be used as a snapping point for new
 * tracks allowing to place multi-segment polylines.
 *
 * @param start_tile         tile where the track starts
 * @param end_tile           tile where the track ends
 * @param start_track        track piece on the start_tile
 * @param bidirectional_exit whether to allow to highlight next track in any direction; otherwise new track will have to fallow the stored one (usefull when placing tunnels and bridges)
 */
void StoreRailPlacementEndpoints(TileIndex start_tile, TileIndex end_tile, Track start_track, bool bidirectional_exit)
{
	if (start_tile != INVALID_TILE && end_tile != INVALID_TILE) {
		/* calculate trackdirs at booth ends of the track */
		Trackdir exit_trackdir_at_start = TrackToTrackdir(start_track);
		Trackdir exit_trackdir_at_end = ReverseTrackdir(TrackToTrackdir(start_track));
		if (start_tile != end_tile) { // multi-tile case
			/* determine proper direction (pointing outside of the track) */
			uint distance = DistanceManhattan(start_tile, end_tile);
			if (distance > DistanceManhattan(TileAddByDiagDir(start_tile, TrackdirToExitdir(exit_trackdir_at_start)), end_tile)) {
				Swap(exit_trackdir_at_start, exit_trackdir_at_end);
			}
			/* determine proper track on the end tile - switch between upper/lower or left/right based on the length */
			if (distance % 2 != 0) exit_trackdir_at_end = NextTrackdir(exit_trackdir_at_end);
		}

		LineSnapPoint snap_start = LineSnapPointAtRailTrackEndpoint(start_tile, TrackdirToExitdir(exit_trackdir_at_start), bidirectional_exit);
		LineSnapPoint snap_end = LineSnapPointAtRailTrackEndpoint(end_tile, TrackdirToExitdir(exit_trackdir_at_end), bidirectional_exit);
		/* Find if we already had these coordinates before. */
		bool had_start = false;
		bool had_end = false;
		for (const LineSnapPoint &snap : _rail_snap_points) {
			had_start |= (snap.x == snap_start.x && snap.y == snap_start.y);
			had_end |= (snap.x == snap_end.x && snap.y == snap_end.y);
		}
		/* Create new snap point set. */
		if (had_start && had_end) {
			/* just stop snaping, don't forget snap points */
			SetRailSnapMode(RSM_NO_SNAP);
		} else {
			/* include only new points */
			_rail_snap_points.clear();
			if (!had_start) _rail_snap_points.push_back(snap_start);
			if (!had_end) _rail_snap_points.push_back(snap_end);
			SetRailSnapMode(RSM_SNAP_TO_RAIL);
		}
	}
}

static void MarkCatchmentTilesDirty()
{
	if (_viewport_highlight_town != nullptr) {
		MarkWholeNonMapViewportsDirty();
		return;
	}
	if (_viewport_highlight_station != nullptr) {
		if (_viewport_highlight_station->catchment_tiles.tile == INVALID_TILE) {
			MarkWholeNonMapViewportsDirty();
			_viewport_highlight_station = nullptr;
		} else {
			BitmapTileIterator it(_viewport_highlight_station->catchment_tiles);
			for (TileIndex tile = it; tile != INVALID_TILE; tile = ++it) {
				MarkTileDirtyByTile(tile, VMDF_NOT_MAP_MODE);
			}
		}
	}
}

bool CurrentlySnappingRailPlacement()
{
	return (_thd.place_mode & HT_POLY) && GetRailSnapMode() == RSM_SNAP_TO_RAIL;
}

static RailSnapMode GetRailSnapMode()
{
	if (_rail_snap_mode == RSM_SNAP_TO_TILE && _tile_snap_points.size() == 0) return RSM_NO_SNAP;
	if (_rail_snap_mode == RSM_SNAP_TO_RAIL && _rail_snap_points.size() == 0) return RSM_NO_SNAP;
	return _rail_snap_mode;
}

static void SetRailSnapMode(RailSnapMode mode)
{
	_rail_snap_mode = mode;

	if ((_thd.place_mode & HT_POLY) && (GetRailSnapMode() == RSM_NO_SNAP)) {
		SetTileSelectSize(1, 1);
	}
}

static TileIndex GetRailSnapTile()
{
	if (_tile_snap_points.size() == 0) return INVALID_TILE;
	return TileVirtXY(_tile_snap_points[DIAGDIR_NE].x, _tile_snap_points[DIAGDIR_NE].y);
}

static void SetRailSnapTile(TileIndex tile)
{
	_tile_snap_points.clear();
	if (tile == INVALID_TILE) return;

	for (DiagDirection dir = DIAGDIR_BEGIN; dir < DIAGDIR_END; dir++) {
		_tile_snap_points.push_back(LineSnapPointAtRailTrackEndpoint(tile, dir, false));
		LineSnapPoint &point = _tile_snap_points.back();
		point.dirs = ROR<uint8>(point.dirs, DIRDIFF_REVERSE);
	}
}

void ResetRailPlacementSnapping()
{
	_rail_snap_mode = RSM_NO_SNAP;
	_tile_snap_points.clear();
	_rail_snap_points.clear();
	_current_snap_lock.x = -1;
}

/**
 * Select or deselect station for coverage area highlight.
 * Selecting a station will deselect a town.
 * @param *st Station in question
 * @param sel Select or deselect given station
 */
void SetViewportCatchmentStation(const Station *st, bool sel)
{
	if (_viewport_highlight_station != nullptr) SetWindowDirty(WC_STATION_VIEW, _viewport_highlight_station->index);
	if (_viewport_highlight_town != nullptr) SetWindowDirty(WC_TOWN_VIEW, _viewport_highlight_town->index);
	if (sel && _viewport_highlight_station != st) {
		MarkCatchmentTilesDirty();
		_viewport_highlight_station = st;
		_viewport_highlight_town = nullptr;
		if (_viewport_highlight_tracerestrict_program != nullptr) InvalidateWindowClassesData(WC_TRACE_RESTRICT);
		_viewport_highlight_tracerestrict_program = nullptr;
		MarkCatchmentTilesDirty();
	} else if (!sel && _viewport_highlight_station == st) {
		MarkCatchmentTilesDirty();
		_viewport_highlight_station = nullptr;
	}
	if (_viewport_highlight_station != nullptr) SetWindowDirty(WC_STATION_VIEW, _viewport_highlight_station->index);
}

/**
 * Select or deselect town for coverage area highlight.
 * Selecting a town will deselect a station.
 * @param *t Town in question
 * @param sel Select or deselect given town
 */
void SetViewportCatchmentTown(const Town *t, bool sel)
{
	if (_viewport_highlight_town != nullptr) SetWindowDirty(WC_TOWN_VIEW, _viewport_highlight_town->index);
	if (_viewport_highlight_station != nullptr) SetWindowDirty(WC_STATION_VIEW, _viewport_highlight_station->index);
	if (sel && _viewport_highlight_town != t) {
		_viewport_highlight_station = nullptr;
		_viewport_highlight_town = t;
		if (_viewport_highlight_tracerestrict_program != nullptr) InvalidateWindowClassesData(WC_TRACE_RESTRICT);
		_viewport_highlight_tracerestrict_program = nullptr;
		MarkWholeNonMapViewportsDirty();
	} else if (!sel && _viewport_highlight_town == t) {
		_viewport_highlight_town = nullptr;
		MarkWholeNonMapViewportsDirty();
	}
	if (_viewport_highlight_town != nullptr) SetWindowDirty(WC_TOWN_VIEW, _viewport_highlight_town->index);
}

void SetViewportCatchmentTraceRestrictProgram(const TraceRestrictProgram *prog, bool sel)
{
	if (_viewport_highlight_town != nullptr) SetWindowDirty(WC_TOWN_VIEW, _viewport_highlight_town->index);
	if (_viewport_highlight_station != nullptr) SetWindowDirty(WC_STATION_VIEW, _viewport_highlight_station->index);
	if (sel && _viewport_highlight_tracerestrict_program != prog) {
		_viewport_highlight_station = nullptr;
		_viewport_highlight_town = nullptr;
		_viewport_highlight_tracerestrict_program = prog;
		InvalidateWindowClassesData(WC_TRACE_RESTRICT);
		MarkWholeNonMapViewportsDirty();
	} else if (!sel && _viewport_highlight_tracerestrict_program == prog) {
		_viewport_highlight_tracerestrict_program = nullptr;
		InvalidateWindowClassesData(WC_TRACE_RESTRICT);
		MarkWholeNonMapViewportsDirty();
	}
}

int GetSlopeTreeBrightnessAdjust(Slope slope)
{
	switch (slope) {
		case SLOPE_NW:
		case SLOPE_STEEP_N:
		case SLOPE_STEEP_W:
			return 8;
		case SLOPE_N:
		case SLOPE_W:
		case SLOPE_ENW:
		case SLOPE_NWS:
			return 4;
		case SLOPE_SE:
			return -10;
		case SLOPE_STEEP_S:
		case SLOPE_STEEP_E:
			return -4;
		case SLOPE_NE:
			return -8;
		case SLOPE_SW:
			return -4;
		case SLOPE_S:
		case SLOPE_E:
		case SLOPE_SEN:
		case SLOPE_WSE:
			return -6;
		default:
			return 0;
	}
}<|MERGE_RESOLUTION|>--- conflicted
+++ resolved
@@ -61,7 +61,6 @@
  */
 
 #include "stdafx.h"
-<<<<<<< HEAD
 #include "clear_map.h"
 #include "tree_map.h"
 #include "industry.h"
@@ -71,9 +70,6 @@
 #include "blitter/32bpp_base.hpp"
 #include "core/math_func.hpp"
 #include "core/smallvec_type.hpp"
-=======
-#include "core/backup_type.hpp"
->>>>>>> 5a4f0498
 #include "landscape.h"
 #include "viewport_func.h"
 #include "station_base.h"
@@ -3624,7 +3620,6 @@
 /* This is run in the main thread */
 void ViewportDoDraw(Viewport *vp, int left, int top, int right, int bottom, uint8 display_flags)
 {
-<<<<<<< HEAD
 	if (_spare_viewport_drawers.empty()) {
 		_vdd.reset(new ViewportDrawerDynamic());
 	} else {
@@ -3640,26 +3635,15 @@
 	_vdd->invisibility_opt = _invisibility_opt;
 
 	_vdd->dpi.zoom = vp->zoom;
-=======
-	_vd.dpi.zoom = vp->zoom;
->>>>>>> 5a4f0498
 	int mask = ScaleByZoom(-1, vp->zoom);
 
 	_vd.combine_sprites = SPRITE_COMBINE_NONE;
 
-<<<<<<< HEAD
 	_vdd->dpi.width = (right - left) & mask;
 	_vdd->dpi.height = (bottom - top) & mask;
 	_vdd->dpi.left = left & mask;
 	_vdd->dpi.top = top & mask;
 	_vdd->dpi.pitch = old_dpi->pitch;
-=======
-	_vd.dpi.width = (right - left) & mask;
-	_vd.dpi.height = (bottom - top) & mask;
-	_vd.dpi.left = left & mask;
-	_vd.dpi.top = top & mask;
-	_vd.dpi.pitch = _cur_dpi->pitch;
->>>>>>> 5a4f0498
 	_vd.last_child = nullptr;
 
 	_vdd->offset_x = UnScaleByZoomLower(_vdd->dpi.left - (vp->virtual_left & mask), vp->zoom);
@@ -3667,12 +3651,7 @@
 	int x = _vdd->offset_x + vp->left;
 	int y = _vdd->offset_y + vp->top;
 
-<<<<<<< HEAD
 	_vdd->dpi.dst_ptr = BlitterFactory::GetCurrentBlitter()->MoveTo(old_dpi->dst_ptr, x - old_dpi->left, y - old_dpi->top);
-=======
-	_vd.dpi.dst_ptr = BlitterFactory::GetCurrentBlitter()->MoveTo(_cur_dpi->dst_ptr, x - _cur_dpi->left, y - _cur_dpi->top);
-	AutoRestoreBackup dpi_backup(_cur_dpi, &_vd.dpi);
->>>>>>> 5a4f0498
 
 	if (vp->overlay != nullptr && vp->overlay->GetCargoMask() != 0 && vp->overlay->GetCompanyMask() != 0) {
 		vp->overlay->PrepareDraw();
@@ -3852,7 +3831,6 @@
 	}
 	_cur_dpi = nullptr;
 
-<<<<<<< HEAD
 	ViewportDrawPlans(vp);
 
 	if (_vdd->display_flags & (ND_SHADE_GREY | ND_SHADE_DIMMED)) {
@@ -3898,13 +3876,6 @@
 			display_flags
 		);
 	}
-=======
-	_vd.string_sprites_to_draw.clear();
-	_vd.tile_sprites_to_draw.clear();
-	_vd.parent_sprites_to_draw.clear();
-	_vd.parent_sprites_to_sort.clear();
-	_vd.child_screen_sprites_to_draw.clear();
->>>>>>> 5a4f0498
 }
 
 static inline void ViewportDraw(Viewport *vp, int left, int top, int right, int bottom, uint8 display_flags)
