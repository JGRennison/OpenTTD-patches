/*
 * This file is part of OpenTTD.
 * OpenTTD is free software; you can redistribute it and/or modify it under the terms of the GNU General Public License as published by the Free Software Foundation, version 2.
 * OpenTTD is distributed in the hope that it will be useful, but WITHOUT ANY WARRANTY; without even the implied warranty of MERCHANTABILITY or FITNESS FOR A PARTICULAR PURPOSE.
 * See the GNU General Public License for more details. You should have received a copy of the GNU General Public License along with OpenTTD. If not, see <http://www.gnu.org/licenses/>.
 */

/** @file order_gui.cpp GUI related to orders. */

#include "stdafx.h"
#include "command_func.h"
#include "viewport_func.h"
#include "depot_map.h"
#include "roadveh.h"
#include "timetable.h"
#include "strings_func.h"
#include "company_func.h"
#include "dropdown_type.h"
#include "dropdown_func.h"
#include "textbuf_gui.h"
#include "string_func.h"
#include "tilehighlight_func.h"
#include "network/network.h"
#include "station_base.h"
#include "industry.h"
#include "waypoint_base.h"
#include "core/geometry_func.hpp"
#include "infrastructure_func.h"
#include "hotkeys.h"
#include "aircraft.h"
#include "date_func.h"
#include "engine_func.h"
#include "vehicle_func.h"
#include "vehiclelist.h"
#include "error.h"
#include "tracerestrict.h"
#include "tracerestrict_cmd.h"
#include "scope.h"
#include "zoom_func.h"
#include "order_cmd.h"
#include "group_cmd.h"
#include "core/backup_type.hpp"
#include "fios.h"

#include "widgets/order_widget.h"

#include "safeguards.h"

enum CargoTypeOrdersWindowVariant {
	CTOWV_LOAD   = 0,
	CTOWV_UNLOAD = 1,
};

/** Cargo type orders strings for load dropdowns. */
static const StringID _cargo_type_load_order_drowdown[] = {
	STR_ORDER_DROP_LOAD_IF_POSSIBLE,      // OLF_LOAD_IF_POSSIBLE
	STR_EMPTY,
	STR_CARGO_TYPE_ORDERS_DROP_FULL_LOAD, // OLFB_FULL_LOAD
	STR_EMPTY,
	STR_ORDER_DROP_NO_LOADING,            // OLFB_NO_LOAD
};
static const uint32_t _cargo_type_load_order_drowdown_hidden_mask = 0xA; // 01010

/** Cargo type orders strings for unload dropdowns. */
static const StringID _cargo_type_unload_order_drowdown[] = {
	STR_ORDER_DROP_UNLOAD_IF_ACCEPTED, // OUF_UNLOAD_IF_POSSIBLE
	STR_ORDER_DROP_UNLOAD,             // OUFB_UNLOAD
	STR_ORDER_DROP_TRANSFER,           // OUFB_TRANSFER
	STR_EMPTY,
	STR_ORDER_DROP_NO_UNLOADING,       // OUFB_NO_UNLOAD
};
static const uint32_t _cargo_type_unload_order_drowdown_hidden_mask = 0x8; // 01000

DropDownList GetSlotDropDownList(Owner owner, TraceRestrictSlotID slot_id, int &selected, VehicleType vehtype, bool show_other_types);
DropDownList GetSlotGroupDropDownList(Owner owner, TraceRestrictSlotGroupID slot_group_id, int &selected, VehicleType vehtype);
DropDownList GetCounterDropDownList(Owner owner, TraceRestrictCounterID ctr_id, int &selected);

StringID GetSlotGroupWarning(TraceRestrictSlotGroupID slot_group, Owner owner);

static bool ModifyOrder(const Vehicle *v, VehicleOrderID order_id, ModifyOrderFlags mof, uint16_t data, bool error_msg = true)
{
	return Command<CMD_MODIFY_ORDER>::Post(error_msg ? STR_ERROR_CAN_T_MODIFY_THIS_ORDER : (StringID)0, v->tile, v->index, order_id, mof, data, {}, {});
}

struct CargoTypeOrdersWindow : public Window {
private:
	CargoTypeOrdersWindowVariant variant;

	const Vehicle *vehicle;  ///< Vehicle owning the orders being displayed and manipulated.
	VehicleOrderID order_id; ///< Index of the order concerned by this window.

	VehicleOrderID order_count; ///< Count of the orders of the vehicle owning this window
	const Order *order;         ///< Order pointer at construction time;

	static const uint8_t CARGO_ICON_WIDTH  = 12;
	static const uint8_t CARGO_ICON_HEIGHT =  8;

	std::span<const StringID> cargo_type_order_dropdown; ///< Strings used to populate order dropdowns.
	uint32_t cargo_type_order_dropdown_hmask;  ///< Hidden mask for order dropdowns.

	uint max_cargo_name_width;     ///< Greatest width of cargo names.
	uint max_cargo_dropdown_width; ///< Greatest width of order names.

	uint set_to_all_dropdown_sel;     ///< Selected entry for the 'set to all' dropdown

	/**
	 * Initialize \c max_cargo_name_width and \c max_cargo_dropdown_width.
	 * @post \c max_cargo_name_width
	 * @post \c max_cargo_dropdown_width
	 */
	void InitMaxWidgetWidth()
	{
		this->max_cargo_name_width = 0;
		for (int i = 0; i < (int)_sorted_standard_cargo_specs.size(); i++) {
			this->max_cargo_name_width = std::max(this->max_cargo_name_width, GetStringBoundingBox(GetString(_sorted_cargo_specs[i]->name)).width);
		}
		this->max_cargo_dropdown_width = 0;
		for (StringID str : this->cargo_type_order_dropdown) {
			this->max_cargo_dropdown_width = std::max(this->max_cargo_dropdown_width, GetStringBoundingBox(GetString(str)).width);
		}
	}

	/** Populate the selected entry of order dropdowns. */
	void InitDropdownSelectedTypes()
	{
		StringID tooltip = STR_CARGO_TYPE_LOAD_ORDERS_DROP_TOOLTIP + this->variant;
		const Order *order = this->vehicle->GetOrder(this->order_id);
		for (int i = 0; i < (int)_sorted_standard_cargo_specs.size(); i++) {
			const CargoSpec *cs = _sorted_cargo_specs[i];
			const CargoType cargo_id = cs->Index();
			uint8_t order_type = (this->variant == CTOWV_LOAD) ? (uint8_t) order->GetCargoLoadTypeRaw(cargo_id) : (uint8_t) order->GetCargoUnloadTypeRaw(cargo_id);
			this->GetWidget<NWidgetCore>(WID_CTO_CARGO_DROPDOWN_FIRST + i)->SetStringTip(this->cargo_type_order_dropdown[order_type], tooltip);
		}
		this->GetWidget<NWidgetCore>(WID_CTO_SET_TO_ALL_DROPDOWN)->SetString(this->cargo_type_order_dropdown[this->set_to_all_dropdown_sel]);
	}

	/**
	 * Returns the load/unload type of this order for the specified cargo.
	 * @param cargo_id The cargo index for which we want the load/unload type.
	 * @return an OrderLoadFlags if \c load_variant = true, an OrderUnloadFlags otherwise.
	 */
	uint8_t GetOrderActionTypeForCargo(CargoType cargo_id)
	{
		const Order *order = this->vehicle->GetOrder(this->order_id);
		return (this->variant == CTOWV_LOAD) ? (uint8_t) order->GetCargoLoadTypeRaw(cargo_id) : (uint8_t) order->GetCargoUnloadTypeRaw(cargo_id);
	}

	bool CheckOrderStillValid() const
	{
		if (this->vehicle->GetNumOrders() != this->order_count) return false;
		if (this->vehicle->GetOrder(this->order_id) != this->order) return false;
		return true;
	}

public:
	/**
	 * Instantiate a new CargoTypeOrdersWindow.
	 * @param desc The window description.
	 * @param v The vehicle the order belongs to.
	 * @param order_id Which order to display/edit.
	 * @param variant Which aspect of the order to display/edit: load or unload.
	 * @pre \c v != nullptr
	 */
	CargoTypeOrdersWindow(WindowDesc &desc, const Vehicle *v, VehicleOrderID order_id, CargoTypeOrdersWindowVariant variant) : Window(desc)
	{
		this->variant = variant;
		this->cargo_type_order_dropdown = (this->variant == CTOWV_LOAD) ? _cargo_type_load_order_drowdown : _cargo_type_unload_order_drowdown;
		this->cargo_type_order_dropdown_hmask = (this->variant == CTOWV_LOAD) ? _cargo_type_load_order_drowdown_hidden_mask : _cargo_type_unload_order_drowdown_hidden_mask;
		this->InitMaxWidgetWidth();

		this->vehicle = v;
		this->order_id = order_id;
		this->order_count = v->GetNumOrders();
		this->order = v->GetOrder(order_id);
		this->set_to_all_dropdown_sel = 0;

		this->CreateNestedTree();
		this->GetWidget<NWidgetCore>(WID_CTO_CAPTION)->SetStringTip(STR_CARGO_TYPE_ORDERS_LOAD_CAPTION + this->variant, STR_TOOLTIP_WINDOW_TITLE_DRAG_THIS);
		this->GetWidget<NWidgetCore>(WID_CTO_HEADER)->SetStringTip(STR_CARGO_TYPE_ORDERS_LOAD_TITLE + this->variant, STR_NULL);
		this->GetWidget<NWidgetStacked>(WID_CTO_SELECT)->SetDisplayedPlane((_sorted_standard_cargo_specs.size() >= 32) ? 0 : SZSP_NONE);
		this->InitDropdownSelectedTypes();
		this->FinishInitNested(v->index);

		this->owner = v->owner;
	}

	void Close(int data = 0) override
	{
		FocusWindowById(WC_VEHICLE_ORDERS, this->window_number);
		this->Window::Close();
	}

	virtual void UpdateWidgetSize(WidgetID widget, Dimension &size, const Dimension &padding, Dimension &fill, Dimension &resize) override
	{
		if (widget == WID_CTO_HEADER) {
			size.height = std::max(size.height, (uint) GetCharacterHeight(FS_NORMAL) + WidgetDimensions::scaled.framerect.Vertical());
		} else if (WID_CTO_CARGO_LABEL_FIRST <= widget && widget <= WID_CTO_CARGO_LABEL_LAST) {
			size.width  = std::max(size.width, WidgetDimensions::scaled.framerect.left + this->CARGO_ICON_WIDTH + WidgetDimensions::scaled.framerect.Horizontal() + this->max_cargo_name_width + padding.width);
			size.height = std::max(size.height, (uint) GetCharacterHeight(FS_NORMAL) + WidgetDimensions::scaled.framerect.Vertical());
		} else if ((WID_CTO_CARGO_DROPDOWN_FIRST <= widget && widget <= WID_CTO_CARGO_DROPDOWN_LAST) || widget == WID_CTO_SET_TO_ALL_DROPDOWN) {
			size.width  = std::max(size.width, WidgetDimensions::scaled.dropdowntext.Horizontal() + this->max_cargo_dropdown_width + NWidgetLeaf::GetDropdownBoxDimension().width);
			size.height = std::max(size.height, (uint) WidgetDimensions::scaled.dropdowntext.Vertical() + GetCharacterHeight(FS_NORMAL));
		} else if (widget == WID_CTO_SET_TO_ALL_LABEL) {
			size.width = std::max(size.width, this->max_cargo_name_width + WidgetDimensions::scaled.framerect.right + padding.width);
			size.height = std::max(size.height, (uint) GetCharacterHeight(FS_NORMAL) + WidgetDimensions::scaled.framerect.Vertical());
		}
	}

	virtual void DrawWidget(const Rect &r, WidgetID widget) const override
	{
		if (WID_CTO_CARGO_LABEL_FIRST <= widget && widget <= WID_CTO_CARGO_LABEL_LAST) {
			Rect ir = r.Shrink(WidgetDimensions::scaled.framerect);
			const CargoSpec *cs = _sorted_cargo_specs[widget - WID_CTO_CARGO_LABEL_FIRST];
			bool rtl = (_current_text_dir == TD_RTL);

			/* Draw cargo icon. */
			int rect_left   = rtl ? ir.right - this->CARGO_ICON_WIDTH : ir.left;
			int rect_right  = rect_left + this->CARGO_ICON_WIDTH;
			int rect_top    = ir.top + ((ir.bottom - ir.top) - this->CARGO_ICON_HEIGHT) / 2;
			int rect_bottom = rect_top + this->CARGO_ICON_HEIGHT;
			GfxFillRect(rect_left, rect_top, rect_right, rect_bottom, PC_BLACK);
			GfxFillRect(rect_left + 1, rect_top + 1, rect_right - 1, rect_bottom - 1, cs->legend_colour);

			/* Draw cargo name */
			int text_left  = rtl ? ir.left : rect_right + WidgetDimensions::scaled.framerect.left;
			int text_right = rtl ? rect_left - WidgetDimensions::scaled.framerect.left : ir.right;
			int text_top   = ir.top;
			DrawString(text_left, text_right, text_top, GetString(cs->name), TC_BLACK);
		}
	}

	virtual void OnClick(Point pt, WidgetID widget, int click_count) override
	{
		if (!this->CheckOrderStillValid()) {
			this->Close();
			return;
		}
		if (widget == WID_CTO_CLOSEBTN) {
			this->Close();
		} else if (WID_CTO_CARGO_DROPDOWN_FIRST <= widget && widget <= WID_CTO_CARGO_DROPDOWN_LAST) {
			const CargoSpec *cs = _sorted_cargo_specs[widget - WID_CTO_CARGO_DROPDOWN_FIRST];
			const CargoType cargo_id = cs->Index();

			ShowDropDownMenu(this, this->cargo_type_order_dropdown, this->GetOrderActionTypeForCargo(cargo_id), widget, 0, this->cargo_type_order_dropdown_hmask);
		} else if (widget == WID_CTO_SET_TO_ALL_DROPDOWN) {
			ShowDropDownMenu(this, this->cargo_type_order_dropdown, this->set_to_all_dropdown_sel, widget, 0, this->cargo_type_order_dropdown_hmask);
		}
	}

	virtual void OnDropdownSelect(WidgetID widget, int action_type) override
	{
		if (!this->CheckOrderStillValid()) {
			this->Close();
			return;
		}
		ModifyOrderFlags mof = (this->variant == CTOWV_LOAD) ? MOF_CARGO_TYPE_LOAD : MOF_CARGO_TYPE_UNLOAD;
		if (WID_CTO_CARGO_DROPDOWN_FIRST <= widget && widget <= WID_CTO_CARGO_DROPDOWN_LAST) {
			const CargoSpec *cs = _sorted_cargo_specs[widget - WID_CTO_CARGO_DROPDOWN_FIRST];
			const CargoType cargo_id = cs->Index();
			uint8_t order_action_type = this->GetOrderActionTypeForCargo(cargo_id);

			if (action_type == order_action_type) return;

			Command<CMD_MODIFY_ORDER>::Post(STR_ERROR_CAN_T_MODIFY_THIS_ORDER, this->vehicle->tile, this->vehicle->index, this->order_id, mof, action_type, cargo_id, {});

			this->GetWidget<NWidgetCore>(widget)->SetStringTip(this->cargo_type_order_dropdown[this->GetOrderActionTypeForCargo(cargo_id)], STR_CARGO_TYPE_LOAD_ORDERS_DROP_TOOLTIP + this->variant);
			this->SetWidgetDirty(widget);
		} else if (widget == WID_CTO_SET_TO_ALL_DROPDOWN) {
			Command<CMD_MODIFY_ORDER>::Post(STR_ERROR_CAN_T_MODIFY_THIS_ORDER, this->vehicle->tile, this->vehicle->index, this->order_id, mof, action_type, INVALID_CARGO, {});

			for (int i = 0; i < (int)_sorted_standard_cargo_specs.size(); i++) {
				const CargoSpec *cs = _sorted_cargo_specs[i];
				const CargoType cargo_id = cs->Index();
				if (action_type != this->GetOrderActionTypeForCargo(cargo_id)) {
					this->GetWidget<NWidgetCore>(i + WID_CTO_CARGO_DROPDOWN_FIRST)->SetStringTip(this->cargo_type_order_dropdown[this->GetOrderActionTypeForCargo(cargo_id)], STR_CARGO_TYPE_LOAD_ORDERS_DROP_TOOLTIP + this->variant);
					this->SetWidgetDirty(i + WID_CTO_CARGO_DROPDOWN_FIRST);
				}
			}

			if (action_type != (int) this->set_to_all_dropdown_sel) {
				this->set_to_all_dropdown_sel = action_type;
				this->GetWidget<NWidgetCore>(widget)->SetString(this->cargo_type_order_dropdown[this->set_to_all_dropdown_sel]);
				this->SetWidgetDirty(widget);
			}
		}
	}

	virtual void SetStringParameters(WidgetID widget) const override
	{
		if (!this->CheckOrderStillValid()) {
			return;
		}
		if (widget == WID_CTO_CAPTION) {
			SetDParam(0, this->vehicle->index);
			SetDParam(1, this->order_id + 1);
			SetDParam(2, this->vehicle->GetOrder(this->order_id)->GetDestination().base());
		}
	}

	/**
	 * Some data on this window has become invalid.
	 * @param data Information about the changed data.
	 * @param gui_scope Whether the call is done from GUI scope. You may not do everything when not in GUI scope. See #InvalidateWindowData() for details.
	 */
	virtual void OnInvalidateData(int data = 0, bool gui_scope = true) override
	{
		if (!this->CheckOrderStillValid()) {
			this->Close();
			return;
		}
		if (gui_scope) {
			this->InitDropdownSelectedTypes();
			this->SetDirty();
		}
	}
};

/**
 * Make a list of panel for each available cargo type.
 * Each panel contains a label to display the cargo name.
 * @return A vertical container of cargo type orders rows.
 * @post \c *biggest_index contains the largest used index in the tree.
 */
static std::unique_ptr<NWidgetBase> MakeCargoTypeOrdersRows(bool right)
{
	std::unique_ptr<NWidgetVertical> ver = std::make_unique<NWidgetVertical>();

	const bool dual_column = (_sorted_standard_cargo_specs.size() >= 32);
	if (right && !dual_column) return ver;

	const int increment = dual_column ? 2 : 1;

	for (int i = (right ? 1 : 0); i < (int)_sorted_standard_cargo_specs.size(); i += increment) {
		/* Cargo row */
		std::unique_ptr<NWidgetBackground> panel = std::make_unique<NWidgetBackground>(WWT_PANEL, COLOUR_GREY, WID_CTO_CARGO_ROW_FIRST + i);
		std::unique_ptr<NWidgetHorizontal> horiz = std::make_unique<NWidgetHorizontal>();

		/* Cargo label */
		std::unique_ptr<NWidgetBackground> label = std::make_unique<NWidgetBackground>(WWT_PANEL, COLOUR_GREY, WID_CTO_CARGO_LABEL_FIRST + i);
		label->SetFill(1, 0);
		label->SetResize(1, 0);
		horiz->Add(std::move(label));

		/* Orders dropdown */
		std::unique_ptr<NWidgetLeaf> dropdown = std::make_unique<NWidgetLeaf>(WWT_DROPDOWN, COLOUR_GREY, WID_CTO_CARGO_DROPDOWN_FIRST + i, WidgetData{}, STR_EMPTY);
		dropdown->SetFill(1, 0);
		dropdown->SetResize(1, 0);
		horiz->Add(std::move(dropdown));

		panel->Add(std::move(horiz));
		ver->Add(std::move(panel));
	}

	return ver;
}

static std::unique_ptr<NWidgetBase> MakeCargoTypeOrdersRowsLeft()
{
	return MakeCargoTypeOrdersRows(false);
}

static std::unique_ptr<NWidgetBase> MakeCargoTypeOrdersRowsRight()
{
	return MakeCargoTypeOrdersRows(true);
}

/** Widgets definition of CargoTypeOrdersWindow. */
static constexpr NWidgetPart _nested_cargo_type_orders_widgets[] = {
	NWidget(NWID_HORIZONTAL),
		NWidget(WWT_CLOSEBOX, COLOUR_GREY),
		NWidget(WWT_CAPTION, COLOUR_GREY, WID_CTO_CAPTION), SetToolTip(STR_TOOLTIP_WINDOW_TITLE_DRAG_THIS),
	EndContainer(),
	NWidget(WWT_PANEL, COLOUR_GREY),
		NWidget(WWT_LABEL, INVALID_COLOUR, WID_CTO_HEADER), SetFill(1, 0), SetResize(1, 0), SetToolTip(STR_NULL),
	EndContainer(),
	NWidget(WWT_PANEL, COLOUR_GREY),
		NWidget(NWID_HORIZONTAL),
			NWidgetFunction(MakeCargoTypeOrdersRowsLeft),
			NWidget(NWID_SELECTION, COLOUR_GREY, WID_CTO_SELECT),
				NWidgetFunction(MakeCargoTypeOrdersRowsRight),
			EndContainer(),
		EndContainer(),
	EndContainer(),
	NWidget(WWT_PANEL, COLOUR_GREY), SetMinimalSize(1, 4), SetFill(1, 0), SetResize(1, 0), EndContainer(), // SPACER
	NWidget(NWID_HORIZONTAL),
		NWidget(WWT_PANEL, COLOUR_GREY),
			NWidget(WWT_TEXT, INVALID_COLOUR, WID_CTO_SET_TO_ALL_LABEL), SetPadding(0, 0, 0, 12 + WidgetDimensions::unscaled.framerect.Horizontal()), SetFill(1, 0), SetResize(1, 0), SetStringTip(STR_CARGO_TYPE_ORDERS_SET_TO_ALL_LABEL, STR_CARGO_TYPE_ORDERS_SET_TO_ALL_TOOLTIP),
		EndContainer(),
		NWidget(WWT_DROPDOWN, COLOUR_GREY, WID_CTO_SET_TO_ALL_DROPDOWN), SetFill(1, 0), SetResize(1, 0), SetToolTip(STR_CARGO_TYPE_ORDERS_SET_TO_ALL_TOOLTIP),
	EndContainer(),
	NWidget(NWID_HORIZONTAL),
		NWidget(WWT_TEXTBTN, COLOUR_GREY, WID_CTO_CLOSEBTN), SetFill(1, 0), SetResize(1, 0), SetStringTip(STR_CARGO_TYPE_ORDERS_CLOSE_BUTTON, STR_TOOLTIP_CLOSE_WINDOW),
		NWidget(WWT_RESIZEBOX, COLOUR_GREY),
	EndContainer(),
};

/** Window description for the 'load' variant of CargoTypeOrdersWindow. */
static WindowDesc _cargo_type_load_orders_widgets (__FILE__, __LINE__,
	WDP_AUTO, nullptr, 195, 186,
	WC_VEHICLE_CARGO_TYPE_LOAD_ORDERS, WC_VEHICLE_ORDERS,
	WindowDefaultFlag::Construction,
	_nested_cargo_type_orders_widgets
);

/** Window description for the 'unload' variant of CargoTypeOrdersWindow. */
static WindowDesc _cargo_type_unload_orders_widgets (__FILE__, __LINE__,
	WDP_AUTO, nullptr, 195, 186,
	WC_VEHICLE_CARGO_TYPE_UNLOAD_ORDERS, WC_VEHICLE_ORDERS,
	WindowDefaultFlag::Construction,
	_nested_cargo_type_orders_widgets
);

/**
 * Show the CargoTypeOrdersWindow for an order.
 * @param v The vehicle the order belongs to.
 * @param parent The parent window.
 * @param order_id Which order to display/edit.
 * @param variant Which aspect of the order to display/edit: load or unload.
 * @pre \c v != nullptr
 */
void ShowCargoTypeOrdersWindow(const Vehicle *v, Window *parent, VehicleOrderID order_id, CargoTypeOrdersWindowVariant variant)
{
	WindowDesc &desc = (variant == CTOWV_LOAD) ? _cargo_type_load_orders_widgets : _cargo_type_unload_orders_widgets;
	CloseWindowById(desc.cls, v->index);
	CargoTypeOrdersWindow *w = new CargoTypeOrdersWindow(desc, v, order_id, variant);
	w->parent = parent;
}


/** Order load types that could be given to station orders. */
static const StringID _station_load_types[][9][9] = {
	{
		/* No refitting. */
		{
			INVALID_STRING_ID,
			INVALID_STRING_ID,
			STR_ORDER_FULL_LOAD,
			STR_ORDER_FULL_LOAD_ANY,
			STR_ORDER_NO_LOAD,
			INVALID_STRING_ID,
			INVALID_STRING_ID,
			INVALID_STRING_ID,
			STR_ORDER_CARGO_TYPE_LOAD,
		}, {
			STR_ORDER_UNLOAD,
			INVALID_STRING_ID,
			STR_ORDER_UNLOAD_FULL_LOAD,
			STR_ORDER_UNLOAD_FULL_LOAD_ANY,
			STR_ORDER_UNLOAD_NO_LOAD,
			INVALID_STRING_ID,
			INVALID_STRING_ID,
			INVALID_STRING_ID,
			STR_ORDER_UNLOAD_CARGO_TYPE_LOAD,
		}, {
			STR_ORDER_TRANSFER,
			INVALID_STRING_ID,
			STR_ORDER_TRANSFER_FULL_LOAD,
			STR_ORDER_TRANSFER_FULL_LOAD_ANY,
			STR_ORDER_TRANSFER_NO_LOAD,
			INVALID_STRING_ID,
			INVALID_STRING_ID,
			INVALID_STRING_ID,
			STR_ORDER_TRANSFER_CARGO_TYPE_LOAD,
		}, {
			/* Unload and transfer do not work together. */
			INVALID_STRING_ID, INVALID_STRING_ID, INVALID_STRING_ID,
			INVALID_STRING_ID, INVALID_STRING_ID, INVALID_STRING_ID,
			INVALID_STRING_ID, INVALID_STRING_ID, INVALID_STRING_ID,
		}, {
			STR_ORDER_NO_UNLOAD,
			INVALID_STRING_ID,
			STR_ORDER_NO_UNLOAD_FULL_LOAD,
			STR_ORDER_NO_UNLOAD_FULL_LOAD_ANY,
			STR_ORDER_NO_UNLOAD_NO_LOAD,
			INVALID_STRING_ID,
			INVALID_STRING_ID,
			INVALID_STRING_ID,
			STR_ORDER_NO_UNLOAD_CARGO_TYPE_LOAD,
		}, {
			INVALID_STRING_ID, INVALID_STRING_ID, INVALID_STRING_ID,
			INVALID_STRING_ID, INVALID_STRING_ID, INVALID_STRING_ID,
			INVALID_STRING_ID, INVALID_STRING_ID, INVALID_STRING_ID,
		}, {
			INVALID_STRING_ID, INVALID_STRING_ID, INVALID_STRING_ID,
			INVALID_STRING_ID, INVALID_STRING_ID, INVALID_STRING_ID,
			INVALID_STRING_ID, INVALID_STRING_ID, INVALID_STRING_ID,
		}, {
			INVALID_STRING_ID, INVALID_STRING_ID, INVALID_STRING_ID,
			INVALID_STRING_ID, INVALID_STRING_ID, INVALID_STRING_ID,
			INVALID_STRING_ID, INVALID_STRING_ID, INVALID_STRING_ID,
		}, {
			STR_ORDER_CARGO_TYPE_UNLOAD,
			INVALID_STRING_ID,
			STR_ORDER_CARGO_TYPE_UNLOAD_FULL_LOAD,
			STR_ORDER_CARGO_TYPE_UNLOAD_FULL_LOAD_ANY,
			STR_ORDER_CARGO_TYPE_UNLOAD_NO_LOAD,
			INVALID_STRING_ID,
			INVALID_STRING_ID,
			INVALID_STRING_ID,
			STR_ORDER_CARGO_TYPE_UNLOAD_CARGO_TYPE_LOAD,
		}
	}, {
		/* With auto-refitting. No loading and auto-refitting do not work together. */
		{
			STR_ORDER_AUTO_REFIT,
			INVALID_STRING_ID,
			STR_ORDER_FULL_LOAD_REFIT,
			STR_ORDER_FULL_LOAD_ANY_REFIT,
			INVALID_STRING_ID,
			INVALID_STRING_ID,
			INVALID_STRING_ID,
			INVALID_STRING_ID,
			STR_ORDER_CARGO_TYPE_LOAD_REFIT,
		}, {
			STR_ORDER_UNLOAD_REFIT,
			INVALID_STRING_ID,
			STR_ORDER_UNLOAD_FULL_LOAD_REFIT,
			STR_ORDER_UNLOAD_FULL_LOAD_ANY_REFIT,
			INVALID_STRING_ID,
			INVALID_STRING_ID,
			INVALID_STRING_ID,
			INVALID_STRING_ID,
			STR_ORDER_UNLOAD_CARGO_TYPE_LOAD_REFIT,
		}, {
			STR_ORDER_TRANSFER_REFIT,
			INVALID_STRING_ID,
			STR_ORDER_TRANSFER_FULL_LOAD_REFIT,
			STR_ORDER_TRANSFER_FULL_LOAD_ANY_REFIT,
			INVALID_STRING_ID,
			INVALID_STRING_ID,
			INVALID_STRING_ID,
			INVALID_STRING_ID,
			STR_ORDER_TRANSFER_CARGO_TYPE_LOAD_REFIT,
		}, {
			/* Unload and transfer do not work together. */
			INVALID_STRING_ID, INVALID_STRING_ID, INVALID_STRING_ID,
			INVALID_STRING_ID, INVALID_STRING_ID, INVALID_STRING_ID,
			INVALID_STRING_ID, INVALID_STRING_ID, INVALID_STRING_ID,
		}, {
			STR_ORDER_NO_UNLOAD_REFIT,
			INVALID_STRING_ID,
			STR_ORDER_NO_UNLOAD_FULL_LOAD_REFIT,
			STR_ORDER_NO_UNLOAD_FULL_LOAD_ANY_REFIT,
			INVALID_STRING_ID,
			INVALID_STRING_ID,
			INVALID_STRING_ID,
			INVALID_STRING_ID,
			STR_ORDER_NO_UNLOAD_CARGO_TYPE_LOAD_REFIT,
		}, {
			INVALID_STRING_ID, INVALID_STRING_ID, INVALID_STRING_ID,
			INVALID_STRING_ID, INVALID_STRING_ID, INVALID_STRING_ID,
			INVALID_STRING_ID, INVALID_STRING_ID, INVALID_STRING_ID,
		}, {
			INVALID_STRING_ID, INVALID_STRING_ID, INVALID_STRING_ID,
			INVALID_STRING_ID, INVALID_STRING_ID, INVALID_STRING_ID,
			INVALID_STRING_ID, INVALID_STRING_ID, INVALID_STRING_ID,
		}, {
			INVALID_STRING_ID, INVALID_STRING_ID, INVALID_STRING_ID,
			INVALID_STRING_ID, INVALID_STRING_ID, INVALID_STRING_ID,
			INVALID_STRING_ID, INVALID_STRING_ID, INVALID_STRING_ID,
		}, {
			STR_ORDER_CARGO_TYPE_UNLOAD_REFIT,
			INVALID_STRING_ID,
			STR_ORDER_CARGO_TYPE_UNLOAD_FULL_LOAD_REFIT,
			STR_ORDER_CARGO_TYPE_UNLOAD_FULL_LOAD_ANY_REFIT,
			INVALID_STRING_ID,
			INVALID_STRING_ID,
			INVALID_STRING_ID,
			INVALID_STRING_ID,
			STR_ORDER_CARGO_TYPE_UNLOAD_CARGO_TYPE_LOAD_REFIT,
		}
	}
};

static const StringID _order_non_stop_drowdown[] = {
	STR_ORDER_GO_TO,
	STR_ORDER_GO_NON_STOP_TO,
	STR_ORDER_GO_VIA,
	STR_ORDER_GO_NON_STOP_VIA,
};

static const StringID _order_full_load_drowdown[] = {
	STR_ORDER_DROP_LOAD_IF_POSSIBLE,
	STR_EMPTY,
	STR_ORDER_DROP_FULL_LOAD_ALL,
	STR_ORDER_DROP_FULL_LOAD_ANY,
	STR_ORDER_DROP_NO_LOADING,
	STR_EMPTY,
	STR_EMPTY,
	STR_EMPTY,
	STR_ORDER_DROP_CARGO_TYPE_LOAD,
};

static const StringID _order_unload_drowdown[] = {
	STR_ORDER_DROP_UNLOAD_IF_ACCEPTED,
	STR_ORDER_DROP_UNLOAD,
	STR_ORDER_DROP_TRANSFER,
	STR_EMPTY,
	STR_ORDER_DROP_NO_UNLOADING,
	STR_EMPTY,
	STR_EMPTY,
	STR_EMPTY,
	STR_ORDER_DROP_CARGO_TYPE_UNLOAD,
};

enum OrderDropDownID {
	ODDI_GO_TO,
	ODDI_GO_TO_NEAREST_DEPOT,
	ODDI_CONDITIONAL,
	ODDI_SHARE,
	ODDI_TRY_ACQUIRE_SLOT,
	ODDI_RELEASE_SLOT,
	ODDI_RELEASE_SLOT_GROUP,
	ODDI_CHANGE_COUNTER,
	ODDI_LABEL_TEXT,
	ODDI_LABEL_DEPARTURES_VIA,
};

static const StringID _order_manage_list_dropdown[] = {
	STR_ORDER_REVERSE_ORDER_LIST,
	STR_ORDER_APPEND_REVERSED_ORDER_LIST,
	STR_ORDER_EXPORT_ORDER_LIST,
	STR_ORDER_IMPORT_ORDER_LIST,
};

/** Variables for conditional orders; this defines the order of appearance in the dropdown box */
static const OrderConditionVariable _order_conditional_variable[] = {
	OCV_LOAD_PERCENTAGE,
	OCV_CARGO_LOAD_PERCENTAGE,
	OCV_RELIABILITY,
	OCV_MAX_RELIABILITY,
	OCV_MAX_SPEED,
	OCV_AGE,
	OCV_REMAINING_LIFETIME,
	OCV_REQUIRES_SERVICE,
	OCV_CARGO_WAITING,
	OCV_CARGO_WAITING_AMOUNT,
	OCV_CARGO_WAITING_AMOUNT_PERCENTAGE,
	OCV_CARGO_ACCEPTANCE,
	OCV_FREE_PLATFORMS,
	OCV_SLOT_OCCUPANCY,
	OCV_VEH_IN_SLOT,
	OCV_VEH_IN_SLOT_GROUP,
	OCV_COUNTER_VALUE,
	OCV_TIME_DATE,
	OCV_TIMETABLE,
	OCV_DISPATCH_SLOT,
	OCV_PERCENT,
	OCV_UNCONDITIONALLY,
};

static const StringID _order_conditional_condition[] = {
	STR_ORDER_CONDITIONAL_COMPARATOR_EQUALS,
	STR_ORDER_CONDITIONAL_COMPARATOR_NOT_EQUALS,
	STR_ORDER_CONDITIONAL_COMPARATOR_LESS_THAN,
	STR_ORDER_CONDITIONAL_COMPARATOR_LESS_EQUALS,
	STR_ORDER_CONDITIONAL_COMPARATOR_MORE_THAN,
	STR_ORDER_CONDITIONAL_COMPARATOR_MORE_EQUALS,
	STR_ORDER_CONDITIONAL_COMPARATOR_IS_TRUE,
	STR_ORDER_CONDITIONAL_COMPARATOR_IS_FALSE,
};

static const StringID _order_conditional_condition_has[] = {
	STR_ORDER_CONDITIONAL_COMPARATOR_HAS,
	STR_ORDER_CONDITIONAL_COMPARATOR_HAS_NO,
	STR_ORDER_CONDITIONAL_COMPARATOR_HAS_LESS_THAN,
	STR_ORDER_CONDITIONAL_COMPARATOR_HAS_LESS_EQUALS,
	STR_ORDER_CONDITIONAL_COMPARATOR_HAS_MORE_THAN,
	STR_ORDER_CONDITIONAL_COMPARATOR_HAS_MORE_EQUALS,
	STR_ORDER_CONDITIONAL_COMPARATOR_HAS,
	STR_ORDER_CONDITIONAL_COMPARATOR_HAS_NO,
};

static const StringID _order_conditional_condition_accepts[] = {
	STR_NULL,
	STR_NULL,
	STR_NULL,
	STR_NULL,
	STR_NULL,
	STR_NULL,
	STR_ORDER_CONDITIONAL_COMPARATOR_ACCEPTS,
	STR_ORDER_CONDITIONAL_COMPARATOR_DOES_NOT_ACCEPT,
};

static const StringID _order_conditional_condition_occupancy[] = {
	STR_ORDER_CONDITIONAL_COMPARATOR_OCCUPANCY_EMPTY,
	STR_ORDER_CONDITIONAL_COMPARATOR_OCCUPANCY_NOT_EMPTY,
	STR_NULL,
	STR_NULL,
	STR_NULL,
	STR_NULL,
	STR_ORDER_CONDITIONAL_COMPARATOR_FULLY_OCCUPIED,
	STR_ORDER_CONDITIONAL_COMPARATOR_NOT_YET_FULLY_OCCUPIED,
};

static const StringID _order_conditional_condition_is_in_slot[] = {
	STR_ORDER_CONDITIONAL_COMPARATOR_TRAIN_IN_ACQUIRE_SLOT,
	STR_ORDER_CONDITIONAL_COMPARATOR_TRAIN_NOT_IN_ACQUIRE_SLOT,
	STR_NULL,
	STR_NULL,
	STR_NULL,
	STR_NULL,
	STR_ORDER_CONDITIONAL_COMPARATOR_TRAIN_IN_SLOT,
	STR_ORDER_CONDITIONAL_COMPARATOR_TRAIN_NOT_IN_SLOT,
};

static const StringID _order_conditional_condition_is_in_slot_non_train[] = {
	STR_ORDER_CONDITIONAL_COMPARATOR_VEHICLE_IN_ACQUIRE_SLOT,
	STR_ORDER_CONDITIONAL_COMPARATOR_VEHICLE_NOT_IN_ACQUIRE_SLOT,
	STR_NULL,
	STR_NULL,
	STR_NULL,
	STR_NULL,
	STR_ORDER_CONDITIONAL_COMPARATOR_VEHICLE_IN_SLOT,
	STR_ORDER_CONDITIONAL_COMPARATOR_VEHICLE_NOT_IN_SLOT,
};

static const StringID _order_conditional_condition_dispatch_slot_first[] = {
	STR_NULL,
	STR_NULL,
	STR_NULL,
	STR_NULL,
	STR_NULL,
	STR_NULL,
	STR_ORDER_CONDITIONAL_COMPARATOR_DISPATCH_SLOT_IS_FIRST,
	STR_ORDER_CONDITIONAL_COMPARATOR_DISPATCH_SLOT_IS_NOT_FIRST,
};

static const StringID _order_conditional_condition_dispatch_slot_last[] = {
	STR_NULL,
	STR_NULL,
	STR_NULL,
	STR_NULL,
	STR_NULL,
	STR_NULL,
	STR_ORDER_CONDITIONAL_COMPARATOR_DISPATCH_SLOT_IS_LAST,
	STR_ORDER_CONDITIONAL_COMPARATOR_DISPATCH_SLOT_IS_NOT_LAST,
};

static const StringID _order_conditional_condition_dispatch_slot_tag[] = {
	STR_NULL,
	STR_NULL,
	STR_NULL,
	STR_NULL,
	STR_NULL,
	STR_NULL,
	STR_ORDER_CONDITIONAL_COMPARATOR_DISPATCH_SLOT_HAS_TAG,
	STR_ORDER_CONDITIONAL_COMPARATOR_DISPATCH_SLOT_DOESNT_HAVE_TAG,
};

extern uint ConvertSpeedToDisplaySpeed(uint speed, VehicleType type);
extern uint ConvertDisplaySpeedToSpeed(uint speed, VehicleType type);

static const StringID _order_depot_action_dropdown[] = {
	STR_ORDER_DROP_GO_ALWAYS_DEPOT,
	STR_ORDER_DROP_SERVICE_DEPOT,
	STR_ORDER_DROP_HALT_DEPOT,
	STR_ORDER_DROP_UNBUNCH,
	STR_ORDER_DROP_SELL_DEPOT,
};

static int DepotActionStringIndex(const Order *order)
{
	if (order->GetDepotActionType() & ODATFB_SELL) {
		return DA_SELL;
	} else if (order->GetDepotActionType() & ODATFB_HALT) {
		return DA_STOP;
	} else if (order->GetDepotActionType() & ODATFB_UNBUNCH) {
		return DA_SERVICE;
	} else if (order->GetDepotOrderType() & ODTFB_SERVICE) {
		return DA_SERVICE;
	} else {
		return DA_ALWAYS_GO;
	}
}

static const StringID _order_refit_action_dropdown[] = {
	STR_ORDER_DROP_REFIT_AUTO,
	STR_ORDER_DROP_REFIT_AUTO_ANY,
};

static const StringID _order_time_date_dropdown[] = {
	STR_TRACE_RESTRICT_TIME_MINUTE,
	STR_TRACE_RESTRICT_TIME_HOUR,
	STR_TRACE_RESTRICT_TIME_HOUR_MINUTE,
	STR_TRACE_RESTRICT_TIME_DAY,
	STR_TRACE_RESTRICT_TIME_MONTH,
};

static const StringID _order_timetable_dropdown[] = {
	STR_TRACE_RESTRICT_TIMETABLE_LATENESS,
	STR_TRACE_RESTRICT_TIMETABLE_EARLINESS,
};

StringID OrderStringForVariable(const Vehicle *v, OrderConditionVariable ocv)
{
	if (ocv == OCV_VEH_IN_SLOT && v->type != VEH_TRAIN) return STR_ORDER_CONDITIONAL_VEHICLE_IN_SLOT;
	if (ocv == OCV_VEH_IN_SLOT_GROUP && v->type != VEH_TRAIN) return STR_ORDER_CONDITIONAL_VEHICLE_IN_SLOT_GROUP;
	return STR_ORDER_CONDITIONAL_LOAD_PERCENTAGE + ocv;
}

static StringID GetDepotOrderGoToString(const Order &order)
{
	if (order.GetDepotOrderType() & ODTFB_SERVICE) {
		return (order.GetNonStopType() & ONSF_NO_STOP_AT_INTERMEDIATE_STATIONS) ? STR_ORDER_SERVICE_NON_STOP_AT : STR_ORDER_SERVICE_AT;
	} else {
		return (order.GetNonStopType() & ONSF_NO_STOP_AT_INTERMEDIATE_STATIONS) ? STR_ORDER_GO_NON_STOP_TO : STR_ORDER_GO_TO;
	}
}

/**
 * Draws an order in order or timetable GUI
 * @param v Vehicle the order belongs to
 * @param order The order to draw
 * @param order_index Index of the order in the orders of the vehicle
 * @param y Y position for drawing
 * @param selected True, if the order is selected
 * @param timetable True, when drawing in the timetable GUI
 * @param left Left border for text drawing
 * @param middle X position between order index and order text
 * @param right Right border for text drawing
 */
void DrawOrderString(const Vehicle *v, const Order *order, int order_index, int y, bool selected, bool timetable, int left, int middle, int right)
{
	bool rtl = _current_text_dir == TD_RTL;

	SpriteID sprite = rtl ? SPR_ARROW_LEFT : SPR_ARROW_RIGHT;
	Dimension sprite_size = GetSpriteSize(sprite);
	if (v->cur_real_order_index == order_index) {
		/* Draw two arrows before the next real order. */
		DrawSprite(sprite, PAL_NONE, rtl ? right -     sprite_size.width : left,                     y + ((int)GetCharacterHeight(FS_NORMAL) - (int)sprite_size.height) / 2);
		DrawSprite(sprite, PAL_NONE, rtl ? right - 2 * sprite_size.width : left + sprite_size.width, y + ((int)GetCharacterHeight(FS_NORMAL) - (int)sprite_size.height) / 2);
	} else if (v->cur_implicit_order_index == order_index) {
		/* Draw one arrow before the next implicit order; the next real order will still get two arrows. */
		DrawSprite(sprite, PAL_NONE, rtl ? right -     sprite_size.width : left,                     y + ((int)GetCharacterHeight(FS_NORMAL) - (int)sprite_size.height) / 2);
	}

	TextColour colour = TC_BLACK;
	if (order->IsType(OT_IMPLICIT)) {
		colour = (selected ? TC_SILVER : TC_GREY) | TC_NO_SHADE;
	} else {
		if (selected) {
			colour = TC_WHITE;
		} else {
			Colours order_colour = order->GetColour();
			if (order_colour != INVALID_COLOUR) colour = TC_IS_PALETTE_COLOUR | (TextColour)_colour_value[order_colour];
		}
	}

	DrawString(left, rtl ? right - 2 * sprite_size.width - 3 : middle, y, GetString(STR_ORDER_INDEX, order_index + 1), colour, SA_RIGHT | SA_FORCE);

	bool timetable_wait_time_valid = false;
	format_buffer line;

	switch (order->GetType()) {
		case OT_DUMMY:
			AppendStringInPlace(line, STR_INVALID_ORDER);
			break;

		case OT_IMPLICIT:
			AppendStringInPlace(line, STR_ORDER_GO_TO_STATION, STR_ORDER_GO_TO, order->GetDestination().ToStationID());
			if (!timetable) AppendStringInPlace(line, STR_ORDER_IMPLICIT);
			break;

		case OT_GOTO_STATION: {
			OrderLoadFlags load = order->GetLoadType();
			OrderUnloadFlags unload = order->GetUnloadType();
			bool valid_station = CanVehicleUseStation(v, Station::Get(order->GetDestination().ToStationID()));

			AppendStringInPlace(line, valid_station ? STR_ORDER_GO_TO_STATION : STR_ORDER_GO_TO_STATION_CAN_T_USE_STATION,
					STR_ORDER_GO_TO + (v->IsGroundVehicle() ? order->GetNonStopType() : 0),
					order->GetDestination().ToStationID());

			if (timetable) {
				/* Show only wait time in the timetable window. */
				if (order->GetWaitTime() > 0 || order->IsWaitTimetabled()) {
					auto [str, value] = GetTimetableParameters(order->GetWaitTime());
					AppendStringInPlace(line, order->IsWaitTimetabled() ? STR_TIMETABLE_STAY_FOR : STR_TIMETABLE_STAY_FOR_ESTIMATED, str, value);
				}
				timetable_wait_time_valid = true;
			} else {
				/* Show non-stop, refit and stop location only in the order window. */
				if (!(order->GetNonStopType() & ONSF_NO_STOP_AT_DESTINATION_STATION)) {
					StringID str = _station_load_types[order->IsRefit()][unload][load];
					if (str != INVALID_STRING_ID) {
						if (order->IsRefit()) {
							AppendStringInPlace(line, str, order->IsAutoRefit() ? STR_ORDER_AUTO_REFIT_ANY : CargoSpec::Get(order->GetRefitCargo())->name);
						} else {
							AppendStringInPlace(line, str);
						}
					}
				}

				if (v->type == VEH_TRAIN && (order->GetNonStopType() & ONSF_NO_STOP_AT_DESTINATION_STATION) == 0) {
					/* Only show the stopping location if other than the default chosen by the player. */
					if (!_settings_client.gui.hide_default_stop_location || order->GetStopLocation() != (OrderStopLocation)(_settings_client.gui.stop_location)) {
						AppendStringInPlace(line, STR_ORDER_STOP_LOCATION_NEAR_END + order->GetStopLocation());
					}
				}
				if (v->type == VEH_ROAD && order->GetRoadVehTravelDirection() != INVALID_DIAGDIR) {
					line.push_back(' ');
					AppendStringInPlace(line, STR_ORDER_RV_DIR_NE + order->GetRoadVehTravelDirection());
				}
			}
			break;
		}

		case OT_GOTO_DEPOT:
			if (!(order->GetDepotActionType() & ODATFB_NEAREST_DEPOT)) {
				AppendStringInPlace(line, STR_ORDER_GO_TO_DEPOT_FORMAT, GetDepotOrderGoToString(*order), v->type, order->GetDestination().ToDepotID());
			} else if (v->type == VEH_AIRCRAFT) {
				/* Going to the nearest hangar. */
				AppendStringInPlace(line, STR_ORDER_GO_TO_NEAREST_HANGAR_FORMAT, GetDepotOrderGoToString(*order));
			} else {
				/* Going to the nearest depot. */
				AppendStringInPlace(line, STR_ORDER_GO_TO_NEAREST_DEPOT_FORMAT, GetDepotOrderGoToString(*order), STR_ORDER_TRAIN_DEPOT + v->type);
			}

			if (!timetable && (order->GetDepotActionType() & ODATFB_SELL)) {
				AppendStringInPlace(line, STR_ORDER_SELL_ORDER);
			} else {
				/* Do not show stopping in the depot in the timetable window. */
				if (!timetable && (order->GetDepotActionType() & ODATFB_HALT)) {
					AppendStringInPlace(line, STR_ORDER_STOP_ORDER);
				}

				/* Do not show refitting in the depot in the timetable window. */
				if (!timetable && order->IsRefit()) {
					AppendStringInPlace(line, (order->GetDepotActionType() & ODATFB_HALT) ? STR_ORDER_REFIT_STOP_ORDER : STR_ORDER_REFIT_ORDER, CargoSpec::Get(order->GetRefitCargo())->name);
				}
			}

			if (timetable) {
				if (order->GetWaitTime() > 0 || order->IsWaitTimetabled()) {
					auto [str, value] = GetTimetableParameters(order->GetWaitTime());
					AppendStringInPlace(line, order->IsWaitTimetabled() ? STR_TIMETABLE_STAY_FOR : STR_TIMETABLE_STAY_FOR_ESTIMATED, str, value);
				}
				timetable_wait_time_valid = !(order->GetDepotActionType() & ODATFB_HALT);
			}

			/* Show unbunching depot in both order and timetable windows. */
			if (order->GetDepotActionType() & ODATFB_UNBUNCH) {
				AppendStringInPlace(line, STR_ORDER_WAIT_TO_UNBUNCH);
			}
			break;

		case OT_GOTO_WAYPOINT: {
			StringID str = (order->GetNonStopType() & ONSF_NO_STOP_AT_INTERMEDIATE_STATIONS) ? STR_ORDER_GO_NON_STOP_TO_WAYPOINT : STR_ORDER_GO_TO_WAYPOINT;
			if (order->GetWaypointFlags() & OWF_REVERSE) str += STR_ORDER_GO_TO_WAYPOINT_REVERSE - STR_ORDER_GO_TO_WAYPOINT;
			AppendStringInPlace(line, str, order->GetDestination().ToStationID());
			if (timetable && order->IsWaitTimetabled()) {
				auto [str, value] = GetTimetableParameters(order->GetWaitTime());
				AppendStringInPlace(line, STR_TIMETABLE_STAY_FOR, str, value);
				timetable_wait_time_valid = true;
			}
			if (!timetable && v->type == VEH_ROAD && order->GetRoadVehTravelDirection() != INVALID_DIAGDIR) {
				line.push_back(' ');
				AppendStringInPlace(line, STR_ORDER_RV_DIR_NE + order->GetRoadVehTravelDirection());
			}
			break;
		}

		case OT_CONDITIONAL: {
			auto get_station_params = [&order]() -> std::pair<StringParameter, StringParameter> {
				const Station *st = Station::GetIfValid(order->GetConditionStationID());
				if (st == nullptr) {
					return { STR_ORDER_CONDITIONAL_UNDEFINED_STATION, std::monostate{} };
				} else {
					return { STR_STATION_NAME, st->index };
				}
			};

			const OrderConditionVariable ocv = order->GetConditionVariable();
			/* handle some non-ordinary cases separately */
			if (ocv == OCV_UNCONDITIONALLY) {
				AppendStringInPlace(line, STR_ORDER_CONDITIONAL_UNCONDITIONAL, order->GetConditionSkipToOrder() + 1);
			} else if (ocv == OCV_PERCENT) {
				AppendStringInPlace(line, STR_ORDER_CONDITIONAL_PERCENT_DISPLAY, order->GetConditionSkipToOrder() + 1,
						order->GetConditionValue());
			} else if (ocv == OCV_FREE_PLATFORMS) {
				auto [str, value] = get_station_params();
				AppendStringInPlace(line, STR_ORDER_CONDITIONAL_FREE_PLATFORMS_DISPLAY,
						order->GetConditionSkipToOrder() + 1,
						str,
						value,
						STR_ORDER_CONDITIONAL_COMPARATOR_HAS + order->GetConditionComparator(),
						order->GetConditionValue());
			} else if (ocv == OCV_SLOT_OCCUPANCY) {
				StringID comparator;
				switch (order->GetConditionComparator()) {
					case OCC_IS_TRUE:
					case OCC_IS_FALSE:
					case OCC_EQUALS:
					case OCC_NOT_EQUALS: {
						comparator = _order_conditional_condition_occupancy[order->GetConditionComparator()];
						break;
					}
					default:
						NOT_REACHED();
				}
				if (TraceRestrictSlot::IsValidID(order->GetXData())) {
					AppendStringInPlace(line, STR_ORDER_CONDITIONAL_SLOT,
							order->GetConditionSkipToOrder() + 1,
							order->GetXData(),
							comparator);
				} else {
					AppendStringInPlace(line, STR_ORDER_CONDITIONAL_INVALID_SLOT,
							order->GetConditionSkipToOrder() + 1,
							STR_TRACE_RESTRICT_VARIABLE_UNDEFINED,
							comparator);
				}
			} else if (ocv == OCV_VEH_IN_SLOT) {
				StringID comparator;
				switch (order->GetConditionComparator()) {
					case OCC_IS_TRUE:
					case OCC_IS_FALSE:
					case OCC_EQUALS:
					case OCC_NOT_EQUALS: {
						const StringID *strs = v->type == VEH_TRAIN ? _order_conditional_condition_is_in_slot : _order_conditional_condition_is_in_slot_non_train;
						comparator = strs[order->GetConditionComparator()];
						break;
					}
					default:
						NOT_REACHED();
				}
				if (TraceRestrictSlot::IsValidID(order->GetXData())) {
					AppendStringInPlace(line, STR_ORDER_CONDITIONAL_IN_SLOT,
							order->GetConditionSkipToOrder() + 1,
							comparator,
							order->GetXData());
				} else {
					AppendStringInPlace(line, STR_ORDER_CONDITIONAL_IN_INVALID_SLOT,
							order->GetConditionSkipToOrder() + 1,
							comparator,
							STR_TRACE_RESTRICT_VARIABLE_UNDEFINED);
				}
			} else if (ocv == OCV_VEH_IN_SLOT_GROUP) {
				StringID comparator;
				switch (order->GetConditionComparator()) {
					case OCC_IS_TRUE:
					case OCC_IS_FALSE: {
						const StringID *strs = v->type == VEH_TRAIN ? _order_conditional_condition_is_in_slot : _order_conditional_condition_is_in_slot_non_train;
						comparator = strs[order->GetConditionComparator()];
						break;
					}
					default:
						NOT_REACHED();
				}
				if (TraceRestrictSlotGroup::IsValidID(order->GetXData())) {
					AppendStringInPlace(line, STR_ORDER_CONDITIONAL_IN_SLOT_GROUP,
							order->GetConditionSkipToOrder() + 1,
							comparator,
							STR_TRACE_RESTRICT_SLOT_GROUP_NAME,
							order->GetXData());
				} else {
					AppendStringInPlace(line, STR_ORDER_CONDITIONAL_IN_SLOT_GROUP,
							order->GetConditionSkipToOrder() + 1,
							comparator,
							STR_TRACE_RESTRICT_VARIABLE_UNDEFINED_RED,
							std::monostate{});
				}
			} else if (ocv == OCV_CARGO_LOAD_PERCENTAGE) {
				AppendStringInPlace(line, STR_ORDER_CONDITIONAL_LOAD_PERCENTAGE_DISPLAY,
						order->GetConditionSkipToOrder() + 1,
						CargoSpec::Get(order->GetConditionValue())->name,
						STR_ORDER_CONDITIONAL_COMPARATOR_EQUALS + order->GetConditionComparator(),
						order->GetXData());
			} else if (ocv == OCV_CARGO_WAITING_AMOUNT || ocv == OCV_CARGO_WAITING_AMOUNT_PERCENTAGE) {
				const bool percent_mode = (ocv == OCV_CARGO_WAITING_AMOUNT_PERCENTAGE);
				std::array<StringParameter, 10> tmp_params{};

				tmp_params[0] = order->GetConditionSkipToOrder() + 1;
				tmp_params[1] = CargoSpec::Get(order->GetConditionValue())->name;
				std::tie(tmp_params[2], tmp_params[3]) = get_station_params();

				auto output_condition_value = [&](uint param_offset) {
					if (percent_mode) {
						bool refit = HasBit(order->GetXData2(), 16);
						StringID capacity_str = refit ? STR_ORDER_CONDITIONAL_CARGO_WAITING_PERCENT_CAPACITY_REFIT : STR_ORDER_CONDITIONAL_CARGO_WAITING_PERCENT_CAPACITY;
						_temp_special_strings[0] = GetString(capacity_str, order->GetXDataLow(), CargoSpec::Get(order->GetConditionValue())->name);
						tmp_params[param_offset] = SPECSTR_TEMP_START;
					} else {
						tmp_params[param_offset] = order->GetConditionValue();
						tmp_params[param_offset + 1] = order->GetXDataLow();
					}
				};

				StringID substr;
				if (!order->HasConditionViaStation()) {
					substr = percent_mode ? STR_ORDER_CONDITIONAL_CARGO_WAITING_GENERAL_DISPLAY : STR_ORDER_CONDITIONAL_CARGO_WAITING_AMOUNT_DISPLAY;
					tmp_params[4] = STR_ORDER_CONDITIONAL_COMPARATOR_EQUALS + order->GetConditionComparator();
					output_condition_value(5);
				} else {
					substr = percent_mode ? STR_ORDER_CONDITIONAL_CARGO_WAITING_GENERAL_VIA_DISPLAY : STR_ORDER_CONDITIONAL_CARGO_WAITING_AMOUNT_VIA_DISPLAY;
					const Station *via_st = Station::GetIfValid(order->GetConditionViaStationID());
					if (via_st == nullptr) {
						tmp_params[4] = STR_ORDER_CONDITIONAL_UNDEFINED_STATION;
					} else {
						tmp_params[4] = STR_STATION_NAME;
						tmp_params[5] = via_st->index;
					}
					tmp_params[6] = STR_ORDER_CONDITIONAL_COMPARATOR_EQUALS + order->GetConditionComparator();
					output_condition_value(7);
				}
				AppendStringWithArgsInPlace(line, substr, tmp_params);
			} else if (ocv == OCV_COUNTER_VALUE) {
				if (TraceRestrictCounter::IsValidID(order->GetXDataHigh())) {
					AppendStringInPlace(line, STR_ORDER_CONDITIONAL_COUNTER,
							order->GetConditionSkipToOrder() + 1,
							order->GetXDataHigh(),
							STR_ORDER_CONDITIONAL_COMPARATOR_EQUALS + order->GetConditionComparator(),
							order->GetXDataLow());
				} else {
					AppendStringInPlace(line, STR_ORDER_CONDITIONAL_INVALID_COUNTER,
							order->GetConditionSkipToOrder() + 1,
							STR_TRACE_RESTRICT_VARIABLE_UNDEFINED,
							STR_ORDER_CONDITIONAL_COMPARATOR_EQUALS + order->GetConditionComparator(),
							order->GetXDataLow());
				}
			} else if (ocv == OCV_TIME_DATE) {
				AppendStringInPlace(line, (order->GetConditionValue() == TRTDVF_HOUR_MINUTE) ? STR_ORDER_CONDITIONAL_TIME_HHMM : STR_ORDER_CONDITIONAL_NUM,
						order->GetConditionSkipToOrder() + 1,
						STR_TRACE_RESTRICT_TIME_MINUTE_ITEM + order->GetConditionValue(),
						STR_ORDER_CONDITIONAL_COMPARATOR_EQUALS + order->GetConditionComparator(),
						order->GetXData());
			} else if (ocv == OCV_TIMETABLE) {
				AppendStringInPlace(line, STR_ORDER_CONDITIONAL_TIMETABLE,
						order->GetConditionSkipToOrder() + 1,
						STR_TRACE_RESTRICT_TIMETABLE_LATENESS + order->GetConditionValue(),
						STR_ORDER_CONDITIONAL_COMPARATOR_EQUALS + order->GetConditionComparator(),
						order->GetXData());
			} else if (ocv == OCV_DISPATCH_SLOT) {
				const DispatchSchedule *selected_schedule = nullptr;
				uint16_t schedule_id = order->GetConditionDispatchScheduleID();
				std::string schedule_str;
				if (schedule_id != UINT16_MAX) {
					bool have_name = false;
					if (schedule_id < v->orders->GetScheduledDispatchScheduleCount()) {
						const DispatchSchedule &ds = v->orders->GetDispatchScheduleByIndex(schedule_id);
						selected_schedule = &ds;
						if (!ds.ScheduleName().empty()) {
							schedule_str = ds.ScheduleName();
							have_name = true;
						}
					}
					if (!have_name) {
						schedule_str = GetString(STR_TIMETABLE_ASSIGN_SCHEDULE_ID, schedule_id + 1);
					}
				} else {
					schedule_str = GetString(STR_TIMETABLE_ASSIGN_SCHEDULE_NONE);
				}

				const uint16_t value = order->GetConditionValue();
				StringID cond_str;
				switch ((OrderDispatchConditionModes)GB(value, ODCB_MODE_START, ODCB_MODE_COUNT)) {
					case ODCM_FIRST_LAST:
						cond_str = STR_ORDER_CONDITIONAL_COMPARATOR_DISPATCH_SLOT_IS_FIRST + ((order->GetConditionComparator() == OCC_IS_FALSE) ? 1 : 0) +
								(HasBit(value, ODFLCB_LAST_SLOT) ? 2 : 0);
						break;

					case OCDM_TAG: {
						StringID str = (order->GetConditionComparator() == OCC_IS_FALSE) ? STR_ORDER_CONDITIONAL_COMPARATOR_DISPATCH_SLOT_DOESNT_HAVE_TAG : STR_ORDER_CONDITIONAL_COMPARATOR_DISPATCH_SLOT_HAS_TAG;
						uint tag_id = GB(value, ODFLCB_TAG_START, ODFLCB_TAG_COUNT);
						std::string_view name;
						if (selected_schedule != nullptr) {
							name = selected_schedule->GetSupplementaryName(SDSNT_DEPARTURE_TAG, tag_id);
							if (!name.empty()) str++;
						}
						_temp_special_strings[0] = GetString(str, tag_id + 1, std::string{name});
						cond_str = SPECSTR_TEMP_START;
						break;
					}

					default:
						cond_str = STR_UNDEFINED;
						break;
				}

				AppendStringInPlace(line, STR_ORDER_CONDITIONAL_DISPATCH_SLOT_DISPLAY,
						order->GetConditionSkipToOrder() + 1,
						std::move(schedule_str),
						STR_TRACE_RESTRICT_DISPATCH_SLOT_NEXT + GB(value, ODCB_SRC_START, ODCB_SRC_COUNT),
						cond_str);
			} else if (ocv == OCV_CARGO_ACCEPTANCE) {
				auto [str, value] = get_station_params();
				AppendStringInPlace(line, STR_ORDER_CONDITIONAL_CARGO_ACCEPTANCE,
						order->GetConditionSkipToOrder() + 1,
						str,
						value,
						STR_ORDER_CONDITIONAL_COMPARATOR_ACCEPTS + order->GetConditionComparator() - OCC_IS_TRUE,
						CargoSpec::Get(order->GetConditionValue())->name);
			} else if (ocv == OCV_CARGO_WAITING) {
				auto [str, value] = get_station_params();
				AppendStringInPlace(line, STR_ORDER_CONDITIONAL_CARGO_WAITING_DISPLAY,
						order->GetConditionSkipToOrder() + 1,
						str,
						value,
						STR_ORDER_CONDITIONAL_COMPARATOR_HAS + order->GetConditionComparator() - OCC_IS_TRUE,
						CargoSpec::Get(order->GetConditionValue())->name);
			} else {
				OrderConditionComparator occ = order->GetConditionComparator();
				uint value = order->GetConditionValue();
				if (ocv == OCV_MAX_SPEED) {
					value = ConvertSpeedToDisplaySpeed(value, v->type);
				}
				AppendStringInPlace(line, (occ == OCC_IS_TRUE || occ == OCC_IS_FALSE) ? STR_ORDER_CONDITIONAL_TRUE_FALSE : STR_ORDER_CONDITIONAL_NUM,
						order->GetConditionSkipToOrder() + 1,
						(ocv == OCV_FREE_PLATFORMS) ? STR_ORDER_CONDITIONAL_NEXT_STATION : OrderStringForVariable(v, ocv),
						STR_ORDER_CONDITIONAL_COMPARATOR_EQUALS + occ,
						value);
			}

			if (timetable && (order->IsWaitTimetabled() || order->GetWaitTime() > 0)) {
				auto [str, value] = GetTimetableParameters(order->GetWaitTime());
				AppendStringInPlace(line, order->IsWaitTimetabled() ? STR_TIMETABLE_AND_TRAVEL_FOR : STR_TIMETABLE_AND_TRAVEL_FOR_ESTIMATED, str, value);
			}

			break;
		}

		case OT_SLOT: {
			StringID str;
			switch (order->GetSlotSubType()) {
				case OSST_RELEASE:
					str = STR_ORDER_RELEASE_SLOT;
					break;

				case OSST_TRY_ACQUIRE:
					str = STR_ORDER_TRY_ACQUIRE_SLOT;
					break;

				default:
					NOT_REACHED();
					break;
			}
			if (order->GetDestination() == INVALID_TRACE_RESTRICT_SLOT_ID) {
				AppendStringInPlace(line, str, STR_TRACE_RESTRICT_VARIABLE_UNDEFINED_RED, std::monostate{});
			} else {
				AppendStringInPlace(line, str, STR_TRACE_RESTRICT_SLOT_NAME, order->GetDestination().base());
			}
			break;
		}

		case OT_SLOT_GROUP: {
			StringID str;
			switch (order->GetSlotGroupSubType()) {
				case OSGST_RELEASE:
					str = STR_ORDER_RELEASE_SLOT_GROUP;
					break;

				default:
					NOT_REACHED();
					break;
			}
			if (order->GetDestination() == INVALID_TRACE_RESTRICT_SLOT_GROUP) {
				AppendStringInPlace(line, str, STR_TRACE_RESTRICT_VARIABLE_UNDEFINED_RED, std::monostate{});
			} else {
				StringID warning = GetSlotGroupWarning(order->GetDestination().ToSlotGroupID(), v->owner);
				AppendStringInPlace(line, str, warning != STR_NULL ? warning : STR_TRACE_RESTRICT_SLOT_GROUP_NAME, order->GetDestination().base());
			}
			break;
		}

		case OT_COUNTER: {
			StringID str;
			switch (static_cast<TraceRestrictCounterCondOpField>(order->GetCounterOperation())) {
				case TRCCOF_INCREASE:
					str = STR_TRACE_RESTRICT_COUNTER_INCREASE_ITEM;
					break;

				case TRCCOF_DECREASE:
					str = STR_TRACE_RESTRICT_COUNTER_DECREASE_ITEM;
					break;

				case TRCCOF_SET:
					str = STR_TRACE_RESTRICT_COUNTER_SET_ITEM;
					break;

				default:
					NOT_REACHED();
					break;
			}
			if (order->GetDestination() == INVALID_TRACE_RESTRICT_COUNTER_ID) {
				AppendStringInPlace(line, str, STR_TRACE_RESTRICT_VARIABLE_UNDEFINED_RED, std::monostate{}, order->GetXData());
			} else {
				AppendStringInPlace(line, str, STR_TRACE_RESTRICT_COUNTER_NAME, order->GetDestination(), order->GetXData());
			}
			break;
		}

		case OT_LABEL: {
			auto get_destination_string = [&]() -> StringID {
				if (Waypoint::IsValidID(order->GetDestination().ToStationID())) {
					return STR_WAYPOINT_NAME;
				} else {
					return STR_STATION_NAME;
				}
			};
			switch (order->GetLabelSubType()) {
				case OLST_TEXT: {
					const char *text = order->GetLabelText();
					AppendStringInPlace(line, STR_ORDER_LABEL_TEXT, StrEmpty(text) ? "" : text);
					break;
				}

				case OLST_DEPARTURES_VIA:
					AppendStringInPlace(line, STR_ORDER_LABEL_DEPARTURES_VIA, STR_ORDER_LABEL_DEPARTURES_SHOW_AS_VIA,
							get_destination_string(), order->GetDestination().ToStationID());
					break;

				case OLST_DEPARTURES_REMOVE_VIA:
					AppendStringInPlace(line, STR_ORDER_LABEL_DEPARTURES_VIA, STR_ORDER_LABEL_DEPARTURES_REMOVE_VIA,
							get_destination_string(), order->GetDestination().ToStationID());
					break;

				default:
					AppendStringInPlace(line, STR_TRACE_RESTRICT_VARIABLE_UNDEFINED_RED);
					break;
			}
			break;
		}

		default: NOT_REACHED();
	}

	/* Check range for aircraft. */
	if (v->type == VEH_AIRCRAFT && Aircraft::From(v)->GetRange() > 0 && order->IsGotoOrder()) {
		const Order *next = v->orders->GetNext(order);
		if (GetOrderDistance(order, next, v) > Aircraft::From(v)->acache.cached_max_range_sqr) {
			AppendStringInPlace(line, STR_ORDER_OUT_OF_RANGE);
		}
	}

	if (timetable && timetable_wait_time_valid && order->GetLeaveType() != OLT_NORMAL) {
		AppendStringInPlace(line, STR_TIMETABLE_LEAVE_EARLY_ORDER + order->GetLeaveType() - OLT_LEAVE_EARLY);
	}

	int edge = DrawString(rtl ? left : middle, rtl ? middle : right, y, line, colour);
	line.clear();

	if (HasBit(v->vehicle_flags, VF_SCHEDULED_DISPATCH) && order->IsScheduledDispatchOrder(false) && edge != 0) {
		StringID str = (order->IsWaitTimetabled() || !timetable) ? STR_TIMETABLE_SCHEDULED_DISPATCH_ORDER : STR_TIMETABLE_SCHEDULED_DISPATCH_ORDER_NO_WAIT_TIME;
		const DispatchSchedule &ds = v->orders->GetDispatchScheduleByIndex(order->GetDispatchScheduleIndex());
		if (!ds.ScheduleName().empty()) {
			AppendStringInPlace(line, str, STR_TIMETABLE_SCHEDULED_DISPATCH_ORDER_NAMED_SCHEDULE, ds.ScheduleName());
		} else {
			AppendStringInPlace(line, str, v->orders->GetScheduledDispatchScheduleCount() > 1 ? STR_TIMETABLE_SCHEDULED_DISPATCH_ORDER_SCHEDULE_INDEX : STR_EMPTY,
					order->GetDispatchScheduleIndex() + 1);
		}
		edge = DrawString(rtl ? left : edge + 3, rtl ? edge - 3 : right, y, line, colour);
	}

	if (timetable && (timetable_wait_time_valid || order->IsType(OT_CONDITIONAL)) && order->IsWaitFixed() && edge != 0) {
		Dimension lock_d = GetSpriteSize(SPR_LOCK);
		DrawPixelInfo tmp_dpi;
		if (FillDrawPixelInfo(&tmp_dpi, rtl ? left : middle, y, rtl ? middle - left : right - middle, lock_d.height)) {
			AutoRestoreBackup dpi_backup(_cur_dpi, &tmp_dpi);

			DrawSprite(SPR_LOCK, PAL_NONE, rtl ? edge - 3 - lock_d.width - left : edge + 3 - middle, 0);
		}
	}
}

/**
 * Get the order command a vehicle can do in a given tile.
 * @param v Vehicle involved.
 * @param tile Tile being queried.
 * @return The order associated to vehicle v in given tile (or empty order if vehicle can do nothing in the tile).
 */
static Order GetOrderCmdFromTile(const Vehicle *v, TileIndex tile)
{
	/* Override the index as it is not coming from a pool, so would not be initialised correctly. */
	Order order;

	/* check depot first */
	if (IsDepotTypeTile(tile, (TransportType)(uint)v->type) && IsInfraTileUsageAllowed(v->type, v->owner, tile)) {
		if (v->type == VEH_ROAD && ((GetPresentRoadTypes(tile) & RoadVehicle::From(v)->compatible_roadtypes) == 0)) {
			order.Free();
			return order;
		}
		order.MakeGoToDepot(GetDepotDestinationIndex(tile),
				ODTFB_PART_OF_ORDERS,
				((_settings_client.gui.new_nonstop || _settings_game.order.nonstop_only) && v->IsGroundVehicle()) ? ONSF_NO_STOP_AT_INTERMEDIATE_STATIONS : ONSF_STOP_EVERYWHERE);

		if (_ctrl_pressed) order.SetDepotOrderType((OrderDepotTypeFlags)(order.GetDepotOrderType() ^ ODTFB_SERVICE));

		return order;
	}

	/* check rail waypoint */
	if (IsRailWaypointTile(tile) &&
			v->type == VEH_TRAIN &&
			IsInfraTileUsageAllowed(VEH_TRAIN, v->owner, tile)) {
		order.MakeGoToWaypoint(GetStationIndex(tile));
		if (_settings_client.gui.new_nonstop != _ctrl_pressed || _settings_game.order.nonstop_only) order.SetNonStopType(ONSF_NO_STOP_AT_ANY_STATION);
		return order;
	}

	/* check road waypoint */
	if (IsRoadWaypointTile(tile) &&
			v->type == VEH_ROAD &&
			IsInfraTileUsageAllowed(VEH_ROAD, v->owner, tile)) {
		order.MakeGoToWaypoint(GetStationIndex(tile));
		if (_settings_client.gui.new_nonstop != _ctrl_pressed || _settings_game.order.nonstop_only) order.SetNonStopType(ONSF_NO_STOP_AT_ANY_STATION);
		return order;
	}

	/* check buoy (no ownership) */
	if (IsBuoyTile(tile) && v->type == VEH_SHIP) {
		order.MakeGoToWaypoint(GetStationIndex(tile));
		return order;
	}

	/* check for station or industry with neutral station */
	if (IsTileType(tile, MP_STATION) || IsTileType(tile, MP_INDUSTRY)) {
		const Station *st = nullptr;

		if (IsTileType(tile, MP_STATION)) {
			st = Station::GetByTile(tile);
		} else {
			const Industry *in = Industry::GetByTile(tile);
			st = in->neutral_station;
		}
		if (st != nullptr && IsInfraUsageAllowed(v->type, v->owner, st->owner)) {
			StationFacilities facil;
			switch (v->type) {
				case VEH_SHIP:     facil = StationFacility::Dock;    break;
				case VEH_TRAIN:    facil = StationFacility::Train;   break;
				case VEH_AIRCRAFT: facil = StationFacility::Airport; break;
				case VEH_ROAD:     facil = {StationFacility::BusStop, StationFacility::TruckStop}; break;
				default: NOT_REACHED();
			}
			if (st->facilities.Any(facil)) {
				order.MakeGoToStation(st->index);
				if (_ctrl_pressed) order.SetLoadType(OLF_FULL_LOAD_ANY);
				if ((_settings_client.gui.new_nonstop || _settings_game.order.nonstop_only) && v->IsGroundVehicle()) order.SetNonStopType(ONSF_NO_STOP_AT_INTERMEDIATE_STATIONS);
				order.SetStopLocation(v->type == VEH_TRAIN ? (OrderStopLocation)(_settings_client.gui.stop_location) : OSL_PLATFORM_FAR_END);
				return order;
			}
		}
	}

	/* not found */
	order.Free();
	return order;
}

/** Hotkeys for order window. */
enum OrderHotKeys : int32_t {
	OHK_SKIP,
	OHK_DELETE,
	OHK_GOTO,
	OHK_NONSTOP,
	OHK_VIA,
	OHK_FULLLOAD,
	OHK_UNLOAD,
	OHK_NEAREST_DEPOT,
	OHK_ALWAYS_SERVICE,
	OHK_TRANSFER,
	OHK_NO_UNLOAD,
	OHK_NO_LOAD,
	OHK_REFIT,
	OHK_DUPLICATE,
	OHK_RETARGET_JUMP,
	OHK_CLOSE,
};

/**
 * %Order window code for all vehicles.
 *
 * At the bottom of the window two button rows are located for changing the orders of the vehicle.
 *
 * \section top-row Top row
 * The top-row is for manipulating an individual order. What row is displayed depends on the type of vehicle, and whether or not you are the owner of the vehicle.
 *
 * The top-row buttons of one of your trains or road vehicles is one of the following three cases:
 * \verbatim
 * +-----------------+-----------------+-----------------+-----------------+
 * |    NON-STOP     |    FULL_LOAD    |     UNLOAD      |      REFIT      | (normal)
 * +-----------------+-----+-----------+-----------+-----+-----------------+
 * |       COND_VAR        |    COND_COMPARATOR    |      COND_VALUE       | (for conditional orders)
 * +-----------------+-----+-----------+-----------+-----+-----------------+
 * |    NON-STOP     |      REFIT      |     SERVICE     |     (empty)     | (for depot orders)
 * +-----------------+-----------------+-----------------+-----------------+
 * \endverbatim
 *
 * Airplanes and ships have one of the following three top-row button rows:
 * \verbatim
 * +-----------------+-----------------+-----------------+
 * |    FULL_LOAD    |     UNLOAD      |      REFIT      | (normal)
 * +-----------------+-----------------+-----------------+
 * |    COND_VAR     | COND_COMPARATOR |   COND_VALUE    | (for conditional orders)
 * +-----------------+--------+--------+-----------------+
 * |            REFIT         |          SERVICE         | (for depot order)
 * +--------------------------+--------------------------+
 * \endverbatim
 *
 * \section bottom-row Bottom row
 * The second row (the bottom row) is for manipulating the list of orders:
 * \verbatim
 * +-----------------+-----------------+-----------------+
 * |      SKIP       |     DELETE      |      GOTO       |
 * +-----------------+-----------------+-----------------+
 * \endverbatim
 *
 * For vehicles of other companies, both button rows are not displayed.
 */
struct OrdersWindow : public GeneralVehicleWindow {
private:
	/** Under what reason are we using the PlaceObject functionality? */
	enum OrderPlaceObjectState : uint8_t {
		OPOS_NONE,
		OPOS_GOTO,
		OPOS_CONDITIONAL,
		OPOS_SHARE,
		OPOS_COND_VIA,
		OPOS_COND_STATION,
		OPOS_CONDITIONAL_RETARGET,
		OPOS_DEPARTURE_VIA,
		OPOS_END,
	};

	/** Displayed planes of the #NWID_SELECTION widgets. */
	enum DisplayPane : uint8_t {
		/* WID_O_SEL_TOP_ROW_GROUNDVEHICLE */
		DP_GROUNDVEHICLE_ROW_NORMAL      = 0, ///< Display the row for normal/depot orders in the top row of the train/rv order window.
		DP_GROUNDVEHICLE_ROW_CONDITIONAL = 1, ///< Display the row for conditional orders in the top row of the train/rv order window.
		DP_GROUNDVEHICLE_ROW_SLOT        = 2, ///< Display the row for release slot orders in the top row of the train/rv order window.
		DP_GROUNDVEHICLE_ROW_COUNTER     = 3, ///< Display the row for change counter orders in the top row of the train/rv order window.
		DP_GROUNDVEHICLE_ROW_TEXT_LABEL  = 4, ///< Display the row for text label orders in the top row of the train/rv order window.
		DP_GROUNDVEHICLE_ROW_DEPARTURES  = 5, ///< Display the row for departure via label orders in the top row of the train/rv order window.
		DP_GROUNDVEHICLE_ROW_EMPTY       = 6, ///< Display the row for no buttons in the top row of the train/rv order window.

		/* WID_O_SEL_TOP_LEFT */
		DP_LEFT_LOAD       = 0, ///< Display 'load' in the left button of the top row of the train/rv order window.
		DP_LEFT_REFIT      = 1, ///< Display 'refit' in the left button of the top row of the train/rv order window.
		DP_LEFT_REVERSE    = 2, ///< Display 'reverse' in the left button of the top row of the train/rv order window.

		/* WID_O_SEL_TOP_MIDDLE */
		DP_MIDDLE_UNLOAD   = 0, ///< Display 'unload' in the middle button of the top row of the train/rv order window.
		DP_MIDDLE_SERVICE  = 1, ///< Display 'service' in the middle button of the top row of the train/rv order window.

		/* WID_O_SEL_TOP_RIGHT */
		DP_RIGHT_EMPTY     = 0, ///< Display an empty panel in the right button of the top row of the train/rv order window.
		DP_RIGHT_REFIT     = 1, ///< Display 'refit' in the right button of the top  row of the train/rv order window.

		/* WID_O_SEL_TOP_ROW */
		DP_ROW_LOAD        = 0, ///< Display 'load' / 'unload' / 'refit' buttons in the top row of the ship/airplane order window.
		DP_ROW_DEPOT       = 1, ///< Display 'refit' / 'service' buttons in the top row of the ship/airplane order window.
		DP_ROW_CONDITIONAL = 2, ///< Display the conditional order buttons in the top row of the ship/airplane order window.
		DP_ROW_SLOT        = 3, ///< Display the release slot buttons in the top row of the ship/airplane order window.
		DP_ROW_COUNTER     = 4, ///< Display the change counter buttons in the top row of the ship/airplane order window.
		DP_ROW_TEXT_LABEL  = 5, ///< Display the text label buttons in the top row of the ship/airplane order window.
		DP_ROW_DEPARTURES  = 6, ///< Display the row for departure via label orders in the top row of the ship/airplane order window.
		DP_ROW_EMPTY       = 7, ///< Display no buttons in the top row of the ship/airplane order window.

		/* WID_O_SEL_COND_VALUE */
		DP_COND_VALUE_NUMBER       = 0, ///< Display number widget
		DP_COND_VALUE_NUMBER_SHORT = 1, ///< Display number widget (short)
		DP_COND_VALUE_CARGO        = 2, ///< Display dropdown widget cargo types
		DP_COND_VALUE_SLOT         = 3, ///< Display dropdown widget tracerestrict slots
		DP_COND_VALUE_SLOT_GROUP   = 4, ///< Display dropdown widget tracerestrict slot groups

		/* WID_O_SEL_COND_AUX */
		DP_COND_AUX_CARGO = 0, ///< Display dropdown widget cargo types
		DP_COND_TIME_DATE = 1, ///< Display dropdown for current time/date field
		DP_COND_TIMETABLE = 2, ///< Display dropdown for timetable field
		DP_COND_COUNTER = 3,   ///< Display dropdown widget counters
		DP_COND_SCHED_SELECT = 4, ///< Display dropdown for scheduled dispatch schedule selection

		/* WID_O_SEL_COND_AUX2 */
		DP_COND_AUX2_VIA = 0, ///< Display via button
		DP_COND_AUX2_SCHED_TEST = 1, ///< Display dropdown for scheduled dispatch test selection

		/* WID_O_SEL_COND_AUX3 */
		DP_COND_AUX3_STATION = 0, ///< Display station button

		/* WID_O_SEL_COND_AUX4 */
		DP_COND_AUX4_REFIT_MODE = 0, ///< Display refit mode button

		/* WID_O_SEL_BOTTOM_MIDDLE */
		DP_BOTTOM_MIDDLE_DELETE       = 0, ///< Display 'delete' in the middle button of the bottom row of the vehicle order window.
		DP_BOTTOM_MIDDLE_STOP_SHARING = 1, ///< Display 'stop sharing' in the middle button of the bottom row of the vehicle order window.

		/* WID_O_SEL_SHARED */
		DP_SHARED_LIST       = 0, ///< Display shared order list button
		DP_SHARED_VEH_GROUP  = 1, ///< Display add veh to new group button

		/* WID_O_SEL_MGMT */
		DP_MGMT_BTN          = 0, ///< Display order management button
		DP_MGMT_LIST_BTN     = 1, ///< Display order list management button
	};

<<<<<<< HEAD
	int selected_order;
	VehicleOrderID order_over;         ///< Order over which another order is dragged, \c INVALID_VEH_ORDER_ID if none.
	OrderPlaceObjectState goto_type;
	Scrollbar *vscroll;
	bool can_do_refit;     ///< Vehicle chain can be refitted in depot.
	bool can_do_autorefit; ///< Vehicle chain can be auto-refitted.
	int query_text_widget; ///< widget which most recently called ShowQueryString
	std::array<int, 4> current_aux_planes;
	int current_value_plane;
	int current_mgmt_plane;
=======
	int selected_order = -1;
	VehicleOrderID order_over = INVALID_VEH_ORDER_ID; ///< Order over which another order is dragged, \c INVALID_VEH_ORDER_ID if none.
	OrderPlaceObjectState goto_type = OPOS_NONE;
	const Vehicle *vehicle = nullptr; ///< Vehicle owning the orders being displayed and manipulated.
	Scrollbar *vscroll = nullptr;
	bool can_do_refit = false; ///< Vehicle chain can be refitted in depot.
	bool can_do_autorefit = false; ///< Vehicle chain can be auto-refitted.
>>>>>>> 94783fe2

	/**
	 * Return the memorised selected order.
	 * @return the memorised order if it is a valid one
	 *  else return the number of orders
	 */
	VehicleOrderID OrderGetSel() const
	{
		int num = this->selected_order;
		return (num >= 0 && num < vehicle->GetNumOrders()) ? num : vehicle->GetNumOrders();
	}

	/**
	 * Calculate the selected order.
	 * The calculation is based on the relative (to the window) y click position and
	 *  the position of the scrollbar.
	 *
	 * @param y Y-value of the click relative to the window origin
	 * @return The selected order if the order is valid, else return \c INVALID_VEH_ORDER_ID.
	 */
	VehicleOrderID GetOrderFromPt(int y)
	{
		int32_t sel = this->vscroll->GetScrolledRowFromWidget(y, this, WID_O_ORDER_LIST, WidgetDimensions::scaled.framerect.top);
		if (sel == INT32_MAX) return INVALID_VEH_ORDER_ID;
		/* One past the orders is the 'End of Orders' line. */
		assert(IsInsideBS(sel, 0, vehicle->GetNumOrders() + 1));
		return sel;
	}

	/**
	 * Determine which strings should be displayed in the conditional comparator dropdown
	 *
	 * @param order the order to evaluate
	 * @return the StringIDs to display
	 */
	static std::span<const StringID> GetComparatorStrings(const Vehicle *v, const Order *order)
	{
		if (order == nullptr) return _order_conditional_condition;
		switch (order->GetConditionVariable()) {
			case OCV_FREE_PLATFORMS:
			case OCV_CARGO_WAITING:
				return _order_conditional_condition_has;

			case OCV_CARGO_ACCEPTANCE:
				return _order_conditional_condition_accepts;

			case OCV_SLOT_OCCUPANCY:
				return _order_conditional_condition_occupancy;

			case OCV_VEH_IN_SLOT:
			case OCV_VEH_IN_SLOT_GROUP:
				return v->type == VEH_TRAIN ? _order_conditional_condition_is_in_slot : _order_conditional_condition_is_in_slot_non_train;

			case OCV_DISPATCH_SLOT: {
				const uint16_t value = order->GetConditionValue();
				switch ((OrderDispatchConditionModes)GB(value, ODCB_MODE_START, ODCB_MODE_COUNT)) {
					case ODCM_FIRST_LAST:
						return HasBit(value, ODFLCB_LAST_SLOT) ? _order_conditional_condition_dispatch_slot_last : _order_conditional_condition_dispatch_slot_first;

					case OCDM_TAG:
						return _order_conditional_condition_dispatch_slot_tag;

					default:
						return _order_conditional_condition;
				}
			}

			default:
				return _order_conditional_condition;
		}
	}

	bool InsertNewOrder(const Order &order)
	{
		return DoCommandP<CMD_INSERT_ORDER>(this->vehicle->tile, InsertOrderCmdData(this->vehicle->index, this->OrderGetSel(), order), STR_ERROR_CAN_T_INSERT_NEW_ORDER);
	}

	bool ModifyOrder(VehicleOrderID sel_ord, ModifyOrderFlags mof, uint16_t data, bool error_msg = true)
	{
		return ::ModifyOrder(this->vehicle, sel_ord, mof, data, error_msg);
	}

	/**
	 * Handle the click on the goto button.
	 */
	void OrderClick_Goto(OrderPlaceObjectState type)
	{
		assert(type > OPOS_NONE && type < OPOS_END);

		static const HighLightStyle goto_place_style[OPOS_END - 1] = {
			HT_RECT | HT_VEHICLE, // OPOS_GOTO
			HT_NONE,              // OPOS_CONDITIONAL
			HT_VEHICLE,           // OPOS_SHARE
			HT_RECT,              // OPOS_COND_VIA
			HT_RECT,              // OPOS_COND_STATION
			HT_NONE,              // OPOS_CONDITIONAL_RETARGET
			HT_RECT,              // OPOS_DEPARTURE_VIA
		};
		SetObjectToPlaceWnd(ANIMCURSOR_PICKSTATION, PAL_NONE, goto_place_style[type - 1], this);
		this->goto_type = type;
		this->SetWidgetDirty(WID_O_GOTO);
		this->SetWidgetDirty(WID_O_COND_AUX_VIA);
		this->SetWidgetDirty(WID_O_COND_AUX_STATION);
		this->SetWidgetDirty(WID_O_MGMT_BTN);
	}

	/**
	 * Handle the click on the full load button.
	 * @param load_type Load flag to apply. If matches existing load type, toggles to default of 'load if possible'.
	 * @param toggle If we toggle or not (used for hotkey behavior)
	 */
	void OrderClick_FullLoad(OrderLoadFlags load_type, bool toggle = false)
	{
		VehicleOrderID sel_ord = this->OrderGetSel();
		const Order *order = this->vehicle->GetOrder(sel_ord);

		if (order == nullptr) return;

		if (toggle && order->GetLoadType() == load_type) {
			load_type = OLF_LOAD_IF_POSSIBLE; // reset to 'default'
		}
		if (order->GetLoadType() != load_type) {
			this->ModifyOrder(sel_ord, MOF_LOAD, load_type);
		}

		if (load_type == OLFB_CARGO_TYPE_LOAD) ShowCargoTypeOrdersWindow(this->vehicle, this, sel_ord, CTOWV_LOAD);
	}

	/**
	 * Handle the click on the service.
	 */
	void OrderClick_Service(int i)
	{
		VehicleOrderID sel_ord = this->OrderGetSel();

		if (i < 0) {
			const Order *order = this->vehicle->GetOrder(sel_ord);
			if (order == nullptr) return;
			i = (order->GetDepotOrderType() & ODTFB_SERVICE) ? DA_ALWAYS_GO : DA_SERVICE;
		}
		this->ModifyOrder(sel_ord, MOF_DEPOT_ACTION, i);
	}

	/**
	 * Handle the click on the service in nearest depot button.
	 */
	void OrderClick_NearestDepot()
	{
		Order order;
		order.MakeGoToDepot(DepotID::Invalid(), ODTFB_PART_OF_ORDERS,
				(_settings_client.gui.new_nonstop || _settings_game.order.nonstop_only) && this->vehicle->IsGroundVehicle() ? ONSF_NO_STOP_AT_INTERMEDIATE_STATIONS : ONSF_STOP_EVERYWHERE);
		order.SetDepotActionType(ODATFB_NEAREST_DEPOT);

		this->InsertNewOrder(order);
	}

	/**
	 * Handle the click on the try acquire slot button.
	 */
	void OrderClick_TryAcquireSlot()
	{
		Order order;
		order.MakeTryAcquireSlot();

		this->InsertNewOrder(order);
	}

	/**
	 * Handle the click on the release slot button.
	 */
	void OrderClick_ReleaseSlot()
	{
		Order order;
		order.MakeReleaseSlot();

		this->InsertNewOrder(order);
	}

	/**
	 * Handle the click on the release slot group button.
	 */
	void OrderClick_ReleaseSlotGroup()
	{
		Order order;
		order.MakeReleaseSlotGroup();

		this->InsertNewOrder(order);
	}

	/**
	 * Handle the click on the change counter button.
	 */
	void OrderClick_ChangeCounter()
	{
		Order order;
		order.MakeChangeCounter();

		this->InsertNewOrder(order);
	}

	/**
	 * Handle the click on the text label button.
	 */
	void OrderClick_TextLabel()
	{
		Order order;
		order.MakeLabel(OLST_TEXT);

		this->InsertNewOrder(order);
	}

	/**
	 * Handle the click on the unload button.
	 * @param unload_type Unload flag to apply. If matches existing unload type, toggles to default of 'unload if possible'.
	 * @param toggle If we toggle or not (used for hotkey behavior)
	 */
	void OrderClick_Unload(OrderUnloadFlags unload_type, bool toggle = false)
	{
		VehicleOrderID sel_ord = this->OrderGetSel();
		const Order *order = this->vehicle->GetOrder(sel_ord);

		if (order == nullptr) return;

		if (toggle && order->GetUnloadType() == unload_type) {
			unload_type = OUF_UNLOAD_IF_POSSIBLE;
		}
		if (order->GetUnloadType() == unload_type && unload_type != OUFB_CARGO_TYPE_UNLOAD) return; // If we still match, do nothing

		if (order->GetUnloadType() != unload_type) {
			this->ModifyOrder(sel_ord, MOF_UNLOAD, unload_type);
		}

		if (unload_type == OUFB_TRANSFER || unload_type == OUFB_UNLOAD) {
			/* Transfer and unload orders with leave empty as default */
			this->ModifyOrder(sel_ord, MOF_LOAD, OLFB_NO_LOAD, false);
			this->SetWidgetDirty(WID_O_FULL_LOAD);
		} else if (unload_type == OUFB_CARGO_TYPE_UNLOAD) {
			ShowCargoTypeOrdersWindow(this->vehicle, this, sel_ord, CTOWV_UNLOAD);
		}
	}

	/**
	 * Handle the click on the nonstop button.
	 * @param non_stop what non-stop type to use; -1 to use the 'next' one, -2 to toggle the via state.
	 */
	void OrderClick_Nonstop(int non_stop)
	{
		if (!this->vehicle->IsGroundVehicle()) return;

		VehicleOrderID sel_ord = this->OrderGetSel();
		const Order *order = this->vehicle->GetOrder(sel_ord);

		if (order == nullptr || order->GetNonStopType() == non_stop) return;

		/* Keypress if negative, so 'toggle' to the next */
		if (non_stop == -1) {
			non_stop = order->GetNonStopType() ^ ONSF_NO_STOP_AT_INTERMEDIATE_STATIONS;
		} else if (non_stop == -2) {
			if (!order->IsType(OT_GOTO_STATION)) return;
			non_stop = order->GetNonStopType() ^ ONSF_NO_STOP_AT_DESTINATION_STATION;
		}

		this->SetWidgetDirty(WID_O_NON_STOP);
		this->ModifyOrder(sel_ord, MOF_NON_STOP, non_stop);
	}

	/**
	 * Handle the click on the skip button.
	 * If ctrl is pressed, skip to selected order, else skip to current order + 1
	 */
	void OrderClick_Skip()
	{
		/* Don't skip when there's nothing to skip */
		if (_ctrl_pressed && this->vehicle->cur_implicit_order_index == this->OrderGetSel()) return;
		if (this->vehicle->GetNumOrders() <= 1) return;

		Command<CMD_SKIP_TO_ORDER>::Post(_ctrl_pressed ? STR_ERROR_CAN_T_SKIP_TO_ORDER : STR_ERROR_CAN_T_SKIP_ORDER,
				this->vehicle->tile, this->vehicle->index, _ctrl_pressed ? this->OrderGetSel() : ((this->vehicle->cur_implicit_order_index + 1) % this->vehicle->GetNumOrders()));
	}

	/**
	 * Handle the click on the delete button.
	 */
	void OrderClick_Delete()
	{
		/* When networking, move one order lower */
		int selected = this->selected_order + (int)_networking;

		if (Command<CMD_DELETE_ORDER>::Post(STR_ERROR_CAN_T_DELETE_THIS_ORDER, this->vehicle->tile, this->vehicle->index, this->OrderGetSel())) {
			this->selected_order = selected >= this->vehicle->GetNumOrders() ? -1 : selected;
			this->UpdateButtonState();
		}
	}

	/**
	 * Handle the click on the 'stop sharing' button.
	 * If 'End of Shared Orders' isn't selected, do nothing. If Ctrl is pressed, call OrderClick_Delete and exit.
	 * To stop sharing this vehicle order list, we copy the orders of a vehicle that share this order list. That way we
	 * exit the group of shared vehicles while keeping the same order list.
	 */
	void OrderClick_StopSharing()
	{
		/* Don't try to stop sharing orders if 'End of Shared Orders' isn't selected. */
		if (!this->vehicle->IsOrderListShared() || this->selected_order != this->vehicle->GetNumOrders()) return;
		/* If Ctrl is pressed, delete the order list as if we clicked the 'Delete' button. */
		if (_ctrl_pressed) {
			this->OrderClick_Delete();
			return;
		}

		/* Get another vehicle that share orders with this vehicle. */
		Vehicle *other_shared = (this->vehicle->FirstShared() == this->vehicle) ? this->vehicle->NextShared() : this->vehicle->PreviousShared();
		/* Copy the order list of the other vehicle. */
		if (Command<CMD_CLONE_ORDER>::Post(STR_ERROR_CAN_T_STOP_SHARING_ORDER_LIST, this->vehicle->tile, CO_COPY, this->vehicle->index, other_shared->index)) {
			this->UpdateButtonState();
		}
	}

	/**
	 * Handle the click on the refit button.
	 * If ctrl is pressed, cancel refitting, else show the refit window.
	 * @param i Selected refit command.
	 * @param auto_refit Select refit for auto-refitting.
	 */
	void OrderClick_Refit(int i, bool auto_refit)
	{
		if (_ctrl_pressed) {
			/* Cancel refitting */
			Command<CMD_ORDER_REFIT>::Post(this->vehicle->tile, this->vehicle->index, this->OrderGetSel(), CARGO_NO_REFIT);
		} else {
			if (i == 1) { // Auto-refit to available cargo type.
				Command<CMD_ORDER_REFIT>::Post(this->vehicle->tile, this->vehicle->index, this->OrderGetSel(), CARGO_AUTO_REFIT);
			} else {
				ShowVehicleRefitWindow(this->vehicle, this->OrderGetSel(), this, auto_refit);
			}
		}
	}

	void OrderClick_RefitHotkey()
	{
		if (this->IsWidgetActiveInLayout(WID_O_REFIT)) {
			this->OrderClick_Refit(0, false);
		} else if (this->IsWidgetActiveInLayout(WID_O_REFIT_DROPDOWN)) {
			this->OrderClick_Refit(0, true);
		}
	}

	void OrderClick_DuplicateHotkey()
	{
		VehicleOrderID sel = this->OrderGetSel();
		if (this->vehicle->GetOrder(sel) != nullptr) {
			Command<CMD_DUPLICATE_ORDER>::Post(STR_ERROR_CAN_T_INSERT_NEW_ORDER, this->vehicle->tile, this->vehicle->index, sel);
		}
	}

	void OrderClick_RetargetJumpHotkey()
	{
		VehicleOrderID sel = this->OrderGetSel();
		const Order *order = this->vehicle->GetOrder(sel);
		if (order != nullptr && order->IsType(OT_CONDITIONAL)) {
			this->OrderClick_Goto(OPOS_CONDITIONAL_RETARGET);
		}
	}

	/**
	 * Handle the click on the reverse order list button.
	 */
	void OrderClick_ReverseOrderList(ReverseOrderOperation subcommand)
	{
		Command<CMD_REVERSE_ORDER_LIST>::Post(STR_ERROR_CAN_T_MOVE_THIS_ORDER, this->vehicle->tile, this->vehicle->index, subcommand);
	}

	/** Cache auto-refittability of the vehicle chain. */
	void UpdateAutoRefitState()
	{
		this->can_do_refit = false;
		this->can_do_autorefit = false;
		for (const Vehicle *w = this->vehicle; w != nullptr; w = w->IsArticulatedCallbackVehicleType() ? w->Next() : nullptr) {
			if (IsEngineRefittable(w->engine_type)) this->can_do_refit = true;
			if (Engine::Get(w->engine_type)->info.misc_flags.Test(EngineMiscFlag::AutoRefit)) this->can_do_autorefit = true;
		}
	}

	int GetOrderManagementPlane() const
	{
		return this->selected_order == this->vehicle->GetNumOrders() ? DP_MGMT_LIST_BTN : DP_MGMT_BTN;
	}

public:
	OrdersWindow(WindowDesc &desc, const Vehicle *v) : GeneralVehicleWindow(desc, v)
	{
		this->CreateNestedTree();
		this->vscroll = this->GetScrollbar(WID_O_SCROLLBAR);
		if (NWidgetCore *nwid = this->GetWidget<NWidgetCore>(WID_O_DEPOT_ACTION); nwid != nullptr) {
			nwid->SetToolTip(STR_ORDER_TRAIN_DEPOT_ACTION_TOOLTIP + v->type);
		}
		this->GetWidget<NWidgetStacked>(WID_O_SEL_OCCUPANCY)->SetDisplayedPlane(_settings_client.gui.show_order_occupancy_by_default ? 0 : SZSP_NONE);
		this->SetWidgetLoweredState(WID_O_OCCUPANCY_TOGGLE, _settings_client.gui.show_order_occupancy_by_default);
		this->current_aux_planes.fill(SZSP_NONE);
		this->current_value_plane = DP_COND_VALUE_NUMBER;
		this->current_mgmt_plane = this->GetOrderManagementPlane();
		if (v->owner == _local_company) {
			auto setup_plane = [&](WidgetID id, int current, bool independent) {
				NWidgetStacked *sel = this->GetWidget<NWidgetStacked>(id);
				sel->independent_planes = independent;
				sel->SetDisplayedPlane(current);
			};
			for (size_t i = 0; i < this->current_aux_planes.size(); i++) {
				setup_plane((WidgetID)(WID_O_SEL_COND_AUX + i), this->current_aux_planes[i], true);
			}
			setup_plane(WID_O_SEL_COND_VALUE, this->current_value_plane, true);
			setup_plane(WID_O_SEL_MGMT, this->current_mgmt_plane, false);
		}
		this->FinishInitNested(v->index);

		this->owner = v->owner;

		this->UpdateAutoRefitState();

		if (_settings_client.gui.quick_goto && v->owner == _local_company) {
			/* If there are less than 2 station, make Go To active. */
			int station_orders = 0;
			for (const Order *order : v->Orders()) {
				if (order->IsType(OT_GOTO_STATION)) station_orders++;
			}

			if (station_orders < 2) this->OrderClick_Goto(OPOS_GOTO);
		}
		this->OnInvalidateData(VIWD_MODIFY_ORDERS);
	}

	void Close(int data = 0) override
	{
		CloseWindowById(WC_VEHICLE_CARGO_TYPE_LOAD_ORDERS, this->window_number, false);
		CloseWindowById(WC_VEHICLE_CARGO_TYPE_UNLOAD_ORDERS, this->window_number, false);
		FocusWindowById(WC_VEHICLE_VIEW, this->window_number);
		this->GeneralVehicleWindow::Close();
	}

	void UpdateWidgetSize(WidgetID widget, Dimension &size, [[maybe_unused]] const Dimension &padding, [[maybe_unused]] Dimension &fill, [[maybe_unused]] Dimension &resize) override
	{
		switch (widget) {
			case WID_O_OCCUPANCY_LIST:
				size.width = GetStringBoundingBox(GetString(STR_ORDERS_OCCUPANCY_PERCENT, GetParamMaxValue(100))).width + 10 + WidgetDimensions::unscaled.framerect.Horizontal();
				/* FALL THROUGH */

			case WID_O_SEL_OCCUPANCY:
			case WID_O_ORDER_LIST:
				resize.height = GetCharacterHeight(FS_NORMAL);
				size.height = 6 * resize.height + padding.height;
				break;

			case WID_O_COND_VARIABLE: {
				Dimension d = {0, 0};
				for (const auto &ocv : _order_conditional_variable) {
					if (this->vehicle->type != VEH_TRAIN && ocv == OCV_FREE_PLATFORMS) {
						continue;
					}
					d = maxdim(d, GetStringBoundingBox(OrderStringForVariable(this->vehicle, ocv)));
				}
				d.width += padding.width;
				d.height += padding.height;
				size = maxdim(size, d);
				break;
			}

			case WID_O_COND_COMPARATOR: {
				Dimension d = GetStringListBoundingBox(_order_conditional_condition);
				d.width += padding.width;
				d.height += padding.height;
				size = maxdim(size, d);
				break;
			}

			case WID_O_OCCUPANCY_TOGGLE:
				size.width = GetStringBoundingBox(GetString(STR_ORDERS_OCCUPANCY_PERCENT, GetParamMaxValue(100))).width + 10 + WidgetDimensions::unscaled.framerect.Horizontal();
				break;

			case WID_O_TIMETABLE_VIEW: {
				Dimension d = GetStringBoundingBox(STR_ORDERS_TIMETABLE_VIEW);
				Dimension spr_d = GetSpriteSize(SPR_WARNING_SIGN);
				d.width += spr_d.width + WidgetDimensions::scaled.hsep_normal;
				d.height = std::max(d.height, spr_d.height);
				d.width += padding.width;
				d.height += padding.height;
				size = maxdim(size, d);
				break;
			}

			case WID_O_SHARED_ORDER_LIST:
			case WID_O_ADD_VEH_GROUP:
				size.width = std::max(size.width, NWidgetLeaf::GetResizeBoxDimension().width);
				break;
		}
	}

	/**
	 * Some data on this window has become invalid.
	 * @param data Information about the changed data.
	 * @param gui_scope Whether the call is done from GUI scope. You may not do everything when not in GUI scope. See #InvalidateWindowData() for details.
	 */
	void OnInvalidateData([[maybe_unused]] int data = 0, [[maybe_unused]] bool gui_scope = true) override
	{
		VehicleOrderID from = INVALID_VEH_ORDER_ID;
		VehicleOrderID to   = INVALID_VEH_ORDER_ID;

		switch (data) {
			case VIWD_AUTOREPLACE:
				/* Autoreplace replaced the vehicle */
				this->vehicle = Vehicle::Get(this->window_number);
				[[fallthrough]];

			case VIWD_CONSIST_CHANGED:
				/* Vehicle composition was changed. */
				this->UpdateAutoRefitState();
				break;

			case VIWD_REMOVE_ALL_ORDERS:
				/* Removed / replaced all orders (after deleting / sharing) */
				if (this->selected_order == -1) break;

				this->CloseChildWindows();
				HideDropDownMenu(this);
				this->selected_order = -1;
				break;

			case VIWD_MODIFY_ORDERS:
				/* Some other order changes */
				break;

			default:
				if (gui_scope) break; // only do this once; from command scope
				from = GB(data, 0, 16);
				to   = GB(data, 16, 16);
				/* Moving an order. If one of these is INVALID_VEH_ORDER_ID, then
				 * the order is being created / removed */
				if (this->selected_order == -1) break;

				if (from == to) break; // no need to change anything

				if (from != this->selected_order) {
					/* Moving from preceding order? */
					this->selected_order -= (int)(from <= this->selected_order);
					/* Moving to   preceding order? */
					this->selected_order += (int)(to   <= this->selected_order);
					break;
				}

				/* Now we are modifying the selected order */
				if (to == INVALID_VEH_ORDER_ID) {
					/* Deleting selected order */
					this->CloseChildWindows();
					HideDropDownMenu(this);
					this->selected_order = -1;
					break;
				}

				/* Moving selected order */
				this->selected_order = to;
				break;
		}

		this->vscroll->SetCount(this->vehicle->GetNumOrders() + 1);
		if (gui_scope) {
			this->UpdateButtonState();
			InvalidateWindowClassesData(WC_VEHICLE_CARGO_TYPE_LOAD_ORDERS, 0);
			InvalidateWindowClassesData(WC_VEHICLE_CARGO_TYPE_UNLOAD_ORDERS, 0);
		}

		/* Scroll to the new order. */
		if (from == INVALID_VEH_ORDER_ID && to != INVALID_VEH_ORDER_ID && !this->vscroll->IsVisible(to)) {
			this->vscroll->ScrollTowards(to);
		}
	}

	virtual EventState OnCTRLStateChange() override
	{
		this->UpdateButtonState();
		return ES_NOT_HANDLED;
	}

	void UpdateButtonState()
	{
		if (this->vehicle->owner != _local_company) {
			this->GetWidget<NWidgetStacked>(WID_O_SEL_OCCUPANCY)->SetDisplayedPlane(IsWidgetLowered(WID_O_OCCUPANCY_TOGGLE) ? 0 : SZSP_NONE);
			return; // No buttons are displayed with competitor order windows.
		}

		bool shared_orders = this->vehicle->IsOrderListShared();
		VehicleOrderID sel = this->OrderGetSel();
		const Order *order = this->vehicle->GetOrder(sel);

		/* Second row. */
		/* skip */
		this->SetWidgetDisabledState(WID_O_SKIP, this->vehicle->GetNumOrders() <= 1);

		/* delete / stop sharing */
		NWidgetStacked *delete_sel = this->GetWidget<NWidgetStacked>(WID_O_SEL_BOTTOM_MIDDLE);
		if (shared_orders && this->selected_order == this->vehicle->GetNumOrders()) {
			/* The 'End of Shared Orders' order is selected, show the 'stop sharing' button. */
			delete_sel->SetDisplayedPlane(DP_BOTTOM_MIDDLE_STOP_SHARING);
		} else {
			/* The 'End of Shared Orders' order isn't selected, show the 'delete' button. */
			delete_sel->SetDisplayedPlane(DP_BOTTOM_MIDDLE_DELETE);
			this->SetWidgetDisabledState(WID_O_DELETE,
				(uint)this->vehicle->GetNumOrders() + ((shared_orders || this->vehicle->GetNumOrders() != 0) ? 1 : 0) <= (uint)this->selected_order);

			/* Set the tooltip of the 'delete' button depending on whether the
			 * 'End of Orders' order or a regular order is selected. */
			NWidgetCore *nwi = this->GetWidget<NWidgetCore>(WID_O_DELETE);
			if (this->selected_order == this->vehicle->GetNumOrders()) {
				nwi->SetStringTip(STR_ORDERS_DELETE_BUTTON, STR_ORDERS_DELETE_ALL_TOOLTIP);
			} else {
				nwi->SetStringTip(STR_ORDERS_DELETE_BUTTON, STR_ORDERS_DELETE_TOOLTIP);
			}
		}

		/* First row. */
		this->RaiseWidget(WID_O_FULL_LOAD);
		this->RaiseWidget(WID_O_UNLOAD);

		/* Selection widgets. */
		/* Train or road vehicle. */
		NWidgetStacked *train_row_sel = this->GetWidget<NWidgetStacked>(WID_O_SEL_TOP_ROW_GROUNDVEHICLE);
		NWidgetStacked *left_sel      = this->GetWidget<NWidgetStacked>(WID_O_SEL_TOP_LEFT);
		NWidgetStacked *middle_sel    = this->GetWidget<NWidgetStacked>(WID_O_SEL_TOP_MIDDLE);
		NWidgetStacked *right_sel     = this->GetWidget<NWidgetStacked>(WID_O_SEL_TOP_RIGHT);
		/* Ship or airplane. */
		NWidgetStacked *row_sel = this->GetWidget<NWidgetStacked>(WID_O_SEL_TOP_ROW);
		assert(row_sel != nullptr || (train_row_sel != nullptr && left_sel != nullptr && middle_sel != nullptr && right_sel != nullptr));

		NWidgetStacked *aux_sel = this->GetWidget<NWidgetStacked>(WID_O_SEL_COND_AUX);
		NWidgetStacked *aux2_sel = this->GetWidget<NWidgetStacked>(WID_O_SEL_COND_AUX2);
		NWidgetStacked *aux3_sel = this->GetWidget<NWidgetStacked>(WID_O_SEL_COND_AUX3);
		NWidgetStacked *aux4_sel = this->GetWidget<NWidgetStacked>(WID_O_SEL_COND_AUX4);
		NWidgetStacked *mgmt_sel = this->GetWidget<NWidgetStacked>(WID_O_SEL_MGMT);
		mgmt_sel->SetDisplayedPlane(this->GetOrderManagementPlane());

		auto aux_plane_guard = scope_guard([&]() {
			bool reinit = false;
			auto reinit_on_plane_change = [&reinit](NWidgetStacked *sel, int &current) {
				if (current != sel->shown_plane) {
					current = sel->shown_plane;
					reinit = true;
				}
			};
			reinit_on_plane_change(aux_sel, this->current_aux_planes[0]);
			reinit_on_plane_change(aux2_sel, this->current_aux_planes[1]);
			reinit_on_plane_change(aux3_sel, this->current_aux_planes[2]);
			reinit_on_plane_change(aux4_sel, this->current_aux_planes[3]);
			reinit_on_plane_change(this->GetWidget<NWidgetStacked>(WID_O_SEL_COND_VALUE), this->current_value_plane);

			if ((this->current_mgmt_plane == SZSP_NONE) != (mgmt_sel->shown_plane == SZSP_NONE)) {
				this->current_mgmt_plane = mgmt_sel->shown_plane;
				reinit = true;
			} else if (this->current_mgmt_plane != mgmt_sel->shown_plane) {
				this->current_mgmt_plane = mgmt_sel->shown_plane;
			}
			if (reinit) this->ReInit();
		});

		aux_sel->SetDisplayedPlane(SZSP_NONE);
		aux2_sel->SetDisplayedPlane(SZSP_NONE);
		aux3_sel->SetDisplayedPlane(SZSP_NONE);
		aux4_sel->SetDisplayedPlane(SZSP_NONE);

		if (order == nullptr) {
			if (row_sel != nullptr) {
				row_sel->SetDisplayedPlane(DP_ROW_LOAD);
			} else {
				train_row_sel->SetDisplayedPlane(DP_GROUNDVEHICLE_ROW_NORMAL);
				left_sel->SetDisplayedPlane(DP_LEFT_LOAD);
				middle_sel->SetDisplayedPlane(DP_MIDDLE_UNLOAD);
				right_sel->SetDisplayedPlane(DP_RIGHT_EMPTY);
				this->DisableWidget(WID_O_NON_STOP);
				this->RaiseWidget(WID_O_NON_STOP);
			}
			this->DisableWidget(WID_O_FULL_LOAD);
			this->DisableWidget(WID_O_UNLOAD);
			this->DisableWidget(WID_O_REFIT_DROPDOWN);
			this->DisableWidget(WID_O_MGMT_BTN);
		} else {
			this->SetWidgetDisabledState(WID_O_FULL_LOAD, (order->GetNonStopType() & ONSF_NO_STOP_AT_DESTINATION_STATION) != 0); // full load
			this->SetWidgetDisabledState(WID_O_UNLOAD,    (order->GetNonStopType() & ONSF_NO_STOP_AT_DESTINATION_STATION) != 0); // unload
			this->EnableWidget(WID_O_MGMT_BTN);

			switch (order->GetType()) {
				case OT_GOTO_STATION:
					if (row_sel != nullptr) {
						row_sel->SetDisplayedPlane(DP_ROW_LOAD);
					} else {
						train_row_sel->SetDisplayedPlane(DP_GROUNDVEHICLE_ROW_NORMAL);
						left_sel->SetDisplayedPlane(DP_LEFT_LOAD);
						middle_sel->SetDisplayedPlane(DP_MIDDLE_UNLOAD);
						right_sel->SetDisplayedPlane(DP_RIGHT_REFIT);
						this->EnableWidget(WID_O_NON_STOP);
						this->SetWidgetLoweredState(WID_O_NON_STOP, order->GetNonStopType() & ONSF_NO_STOP_AT_INTERMEDIATE_STATIONS);
					}
					this->SetWidgetLoweredState(WID_O_FULL_LOAD, order->GetLoadType() == OLF_FULL_LOAD_ANY);
					this->SetWidgetLoweredState(WID_O_UNLOAD, order->GetUnloadType() == OUFB_UNLOAD);

					/* Can only do refitting when stopping at the destination and loading cargo.
					 * Also enable the button if a refit is already set to allow clearing it. */
					this->SetWidgetDisabledState(WID_O_REFIT_DROPDOWN,
							order->GetLoadType() == OLFB_NO_LOAD || (order->GetNonStopType() & ONSF_NO_STOP_AT_DESTINATION_STATION) ||
							((!this->can_do_refit || !this->can_do_autorefit) && !order->IsRefit()));

					break;

				case OT_GOTO_WAYPOINT:
					if (row_sel != nullptr) {
						row_sel->SetDisplayedPlane(DP_ROW_LOAD);
					} else {
						train_row_sel->SetDisplayedPlane(DP_GROUNDVEHICLE_ROW_NORMAL);
						left_sel->SetDisplayedPlane(DP_LEFT_REVERSE);
						middle_sel->SetDisplayedPlane(DP_MIDDLE_UNLOAD);
						right_sel->SetDisplayedPlane(DP_RIGHT_EMPTY);
						this->EnableWidget(WID_O_NON_STOP);
						this->SetWidgetLoweredState(WID_O_NON_STOP, order->GetNonStopType() & ONSF_NO_STOP_AT_INTERMEDIATE_STATIONS);
						this->EnableWidget(WID_O_REVERSE);
						this->SetWidgetLoweredState(WID_O_REVERSE, order->GetWaypointFlags() & OWF_REVERSE);
					}
					this->DisableWidget(WID_O_UNLOAD);
					this->DisableWidget(WID_O_REFIT_DROPDOWN);
					break;

				case OT_GOTO_DEPOT:
					if (row_sel != nullptr) {
						row_sel->SetDisplayedPlane(DP_ROW_DEPOT);
					} else {
						train_row_sel->SetDisplayedPlane(DP_GROUNDVEHICLE_ROW_NORMAL);
						left_sel->SetDisplayedPlane(DP_LEFT_REFIT);
						middle_sel->SetDisplayedPlane(DP_MIDDLE_SERVICE);
						right_sel->SetDisplayedPlane(DP_RIGHT_EMPTY);
						this->EnableWidget(WID_O_NON_STOP);
						this->SetWidgetLoweredState(WID_O_NON_STOP, order->GetNonStopType() & ONSF_NO_STOP_AT_INTERMEDIATE_STATIONS);
					}
					/* Disable refit button if the order is no 'always go' order.
					 * However, keep the service button enabled for refit-orders to allow clearing refits (without knowing about ctrl). */
					this->SetWidgetDisabledState(WID_O_REFIT,
							(order->GetDepotOrderType() & ODTFB_SERVICE) || (order->GetDepotActionType() & ODATFB_HALT) ||
							(!this->can_do_refit && !order->IsRefit()));
					break;

				case OT_CONDITIONAL: {
					if (row_sel != nullptr) {
						row_sel->SetDisplayedPlane(DP_ROW_CONDITIONAL);
					} else {
						train_row_sel->SetDisplayedPlane(DP_GROUNDVEHICLE_ROW_CONDITIONAL);
					}

					OrderConditionVariable ocv = (order == nullptr) ? OCV_LOAD_PERCENTAGE : order->GetConditionVariable();
					bool is_cargo = (ocv == OCV_CARGO_ACCEPTANCE || ocv == OCV_CARGO_WAITING);
					bool is_slot_occupancy = (ocv == OCV_SLOT_OCCUPANCY || ocv == OCV_VEH_IN_SLOT);
					bool is_slot_group_occupancy = (ocv == OCV_VEH_IN_SLOT_GROUP);
					bool is_auxiliary_cargo = (ocv == OCV_CARGO_LOAD_PERCENTAGE || ConditionVariableTestsCargoWaitingAmount(ocv));
					bool is_counter = (ocv == OCV_COUNTER_VALUE);
					bool is_time_date = (ocv == OCV_TIME_DATE);
					bool is_timetable = (ocv == OCV_TIMETABLE);
					bool is_sched_dispatch = (ocv == OCV_DISPATCH_SLOT);

					if (is_cargo) {
						if (order == nullptr || !CargoSpec::Get(order->GetConditionValue())->IsValid()) {
							this->GetWidget<NWidgetCore>(WID_O_COND_CARGO)->SetString(STR_NEWGRF_INVALID_CARGO);
						} else {
							this->GetWidget<NWidgetCore>(WID_O_COND_CARGO)->SetString(CargoSpec::Get(order->GetConditionValue())->name);
						}
						this->GetWidget<NWidgetStacked>(WID_O_SEL_COND_VALUE)->SetDisplayedPlane(DP_COND_VALUE_CARGO);
					} else if (is_slot_occupancy) {
						TraceRestrictSlotID slot_id = (order != nullptr && TraceRestrictSlot::IsValidID(order->GetXDataLow()) ? TraceRestrictSlotID(order->GetXDataLow()) : INVALID_TRACE_RESTRICT_SLOT_ID);

						this->GetWidget<NWidgetCore>(WID_O_COND_SLOT)->SetString((slot_id != INVALID_TRACE_RESTRICT_SLOT_ID) ? STR_TRACE_RESTRICT_SLOT_NAME : STR_TRACE_RESTRICT_VARIABLE_UNDEFINED);
						this->GetWidget<NWidgetStacked>(WID_O_SEL_COND_VALUE)->SetDisplayedPlane(DP_COND_VALUE_SLOT);
					} else if (is_slot_group_occupancy) {
						TraceRestrictSlotGroupID slot_group_id = (order != nullptr && TraceRestrictSlotGroup::IsValidID(order->GetXData()) ? TraceRestrictSlotGroupID(order->GetXDataLow()) : INVALID_TRACE_RESTRICT_SLOT_GROUP);

						this->GetWidget<NWidgetCore>(WID_O_COND_SLOT_GROUP)->SetString((slot_group_id != INVALID_TRACE_RESTRICT_SLOT_GROUP) ? STR_TRACE_RESTRICT_SLOT_GROUP_NAME : STR_TRACE_RESTRICT_VARIABLE_UNDEFINED);
						this->GetWidget<NWidgetStacked>(WID_O_SEL_COND_VALUE)->SetDisplayedPlane(DP_COND_VALUE_SLOT_GROUP);
					} else if (is_sched_dispatch) {
						this->GetWidget<NWidgetStacked>(WID_O_SEL_COND_VALUE)->SetDisplayedPlane(SZSP_NONE);
					} else if (ConditionVariableTestsCargoWaitingAmount(ocv)) {
						this->GetWidget<NWidgetStacked>(WID_O_SEL_COND_VALUE)->SetDisplayedPlane(DP_COND_VALUE_NUMBER_SHORT);
					} else {
						this->GetWidget<NWidgetStacked>(WID_O_SEL_COND_VALUE)->SetDisplayedPlane(DP_COND_VALUE_NUMBER);
					}

					if (is_auxiliary_cargo) {
						if (order == nullptr || !CargoSpec::Get(order->GetConditionValue())->IsValid()) {
							this->GetWidget<NWidgetCore>(WID_O_COND_AUX_CARGO)->SetString(STR_NEWGRF_INVALID_CARGO);
						} else {
							this->GetWidget<NWidgetCore>(WID_O_COND_AUX_CARGO)->SetString(CargoSpec::Get(order->GetConditionValue())->name);
						}
						aux_sel->SetDisplayedPlane(DP_COND_AUX_CARGO);
					} else if (is_counter) {
						TraceRestrictCounterID ctr_id = (order != nullptr && TraceRestrictCounter::IsValidID(order->GetXDataHigh()) ? TraceRestrictCounterID(order->GetXDataHigh()) : INVALID_TRACE_RESTRICT_COUNTER_ID);

						this->GetWidget<NWidgetCore>(WID_O_COND_COUNTER)->SetString((ctr_id != INVALID_TRACE_RESTRICT_COUNTER_ID) ? STR_TRACE_RESTRICT_COUNTER_NAME : STR_TRACE_RESTRICT_VARIABLE_UNDEFINED);
						aux_sel->SetDisplayedPlane(DP_COND_COUNTER);
					} else if (is_time_date) {
						this->GetWidget<NWidgetCore>(WID_O_COND_TIME_DATE)->SetString(STR_TRACE_RESTRICT_TIME_MINUTE_ITEM + order->GetConditionValue());
						aux_sel->SetDisplayedPlane(DP_COND_TIME_DATE);
					} else if (is_timetable) {
						this->GetWidget<NWidgetCore>(WID_O_COND_TIMETABLE)->SetString(STR_TRACE_RESTRICT_TIMETABLE_LATENESS + order->GetConditionValue());
						aux_sel->SetDisplayedPlane(DP_COND_TIMETABLE);
					} else if (is_sched_dispatch) {
						this->GetWidget<NWidgetCore>(WID_O_COND_SCHED_SELECT)->SetString(STR_JUST_STRING1);
						aux_sel->SetDisplayedPlane(DP_COND_SCHED_SELECT);
					} else {
						aux_sel->SetDisplayedPlane(SZSP_NONE);
					}

					if (ConditionVariableTestsCargoWaitingAmount(ocv)) {
						aux2_sel->SetDisplayedPlane(DP_COND_AUX2_VIA);
					} else if (is_sched_dispatch) {
						this->GetWidget<NWidgetCore>(WID_O_COND_SCHED_TEST)->SetString(STR_TRACE_RESTRICT_DISPATCH_SLOT_SHORT_NEXT + GB(order->GetConditionValue(), ODCB_SRC_START, ODCB_SRC_COUNT));
						aux2_sel->SetDisplayedPlane(DP_COND_AUX2_SCHED_TEST);
					} else {
						aux2_sel->SetDisplayedPlane(SZSP_NONE);
					}

					if (ConditionVariableHasStationID(ocv)) {
						aux3_sel->SetDisplayedPlane(DP_COND_AUX3_STATION);
					} else {
						aux3_sel->SetDisplayedPlane(SZSP_NONE);
					}

					if (ocv == OCV_CARGO_WAITING_AMOUNT_PERCENTAGE) {
						aux4_sel->SetDisplayedPlane(DP_COND_AUX4_REFIT_MODE);
						this->SetWidgetLoweredState(WID_O_COND_AUX_REFIT_MODE, HasBit(order->GetXData2(), 16));
					} else {
						aux4_sel->SetDisplayedPlane(SZSP_NONE);
					}

					/* Set the strings for the dropdown boxes. */
					this->GetWidget<NWidgetCore>(WID_O_COND_VARIABLE)->SetString(OrderStringForVariable(this->vehicle, ocv));
					this->GetWidget<NWidgetCore>(WID_O_COND_COMPARATOR)->SetString(GetComparatorStrings(this->vehicle, order)[order->GetConditionComparator()]);
					this->GetWidget<NWidgetCore>(WID_O_COND_VALUE)->SetString((ocv == OCV_TIME_DATE && order->GetConditionValue() == TRTDVF_HOUR_MINUTE) ? STR_JUST_TIME_HHMM : STR_JUST_COMMA);
					this->SetWidgetDisabledState(WID_O_COND_COMPARATOR, ocv == OCV_UNCONDITIONALLY || ocv == OCV_PERCENT);
					this->SetWidgetDisabledState(WID_O_COND_VALUE, ocv == OCV_REQUIRES_SERVICE || ocv == OCV_UNCONDITIONALLY);
					break;
				}

				case OT_SLOT: {
					if (row_sel != nullptr) {
						row_sel->SetDisplayedPlane(DP_ROW_SLOT);
					} else {
						train_row_sel->SetDisplayedPlane(DP_GROUNDVEHICLE_ROW_SLOT);
					}

					NWidgetCore *slot_widget = this->GetWidget<NWidgetCore>(WID_O_SLOT);
					slot_widget->SetToolTip((order != nullptr && order->GetSlotSubType() == OSST_RELEASE) ? STR_ORDER_RELEASE_SLOT_TOOLTIP : STR_ORDER_TRY_ACQUIRE_SLOT_TOOLTIP);
					break;
				}

				case OT_SLOT_GROUP: {
					if (row_sel != nullptr) {
						row_sel->SetDisplayedPlane(DP_ROW_SLOT);
					} else {
						train_row_sel->SetDisplayedPlane(DP_GROUNDVEHICLE_ROW_SLOT);
					}

					NWidgetCore *slot_widget = this->GetWidget<NWidgetCore>(WID_O_SLOT);
					slot_widget->SetToolTip(STR_ORDER_RELEASE_SLOT_GROUP_TOOLTIP);
					break;
				}

				case OT_COUNTER: {
					if (row_sel != nullptr) {
						row_sel->SetDisplayedPlane(DP_ROW_COUNTER);
					} else {
						train_row_sel->SetDisplayedPlane(DP_GROUNDVEHICLE_ROW_COUNTER);
					}

					TraceRestrictCounterID ctr_id = (order != nullptr && TraceRestrictCounter::IsValidID(order->GetDestination().base()) ? order->GetDestination().ToCounterID() : INVALID_TRACE_RESTRICT_COUNTER_ID);

					this->GetWidget<NWidgetCore>(WID_O_CHANGE_COUNTER)->SetString((ctr_id != INVALID_TRACE_RESTRICT_COUNTER_ID) ? STR_TRACE_RESTRICT_COUNTER_NAME : STR_TRACE_RESTRICT_VARIABLE_UNDEFINED);
					break;
				}

				case OT_LABEL: {
					std::pair<int, int> sections = { DP_ROW_EMPTY, DP_GROUNDVEHICLE_ROW_EMPTY };
					if (order->GetLabelSubType() == OLST_TEXT) {
						sections = { DP_ROW_TEXT_LABEL, DP_GROUNDVEHICLE_ROW_TEXT_LABEL };
					} else if (IsDeparturesOrderLabelSubType(order->GetLabelSubType())) {
						sections = { DP_ROW_DEPARTURES, DP_GROUNDVEHICLE_ROW_DEPARTURES };
					}
					if (row_sel != nullptr) {
						row_sel->SetDisplayedPlane(sections.first);
					} else {
						train_row_sel->SetDisplayedPlane(sections.second);
					}
					break;
				}

				default: // every other order
					if (row_sel != nullptr) {
						row_sel->SetDisplayedPlane(DP_ROW_LOAD);
					} else {
						train_row_sel->SetDisplayedPlane(DP_GROUNDVEHICLE_ROW_NORMAL);
						left_sel->SetDisplayedPlane(DP_LEFT_LOAD);
						middle_sel->SetDisplayedPlane(DP_MIDDLE_UNLOAD);
						right_sel->SetDisplayedPlane(DP_RIGHT_EMPTY);
						this->DisableWidget(WID_O_NON_STOP);
					}
					this->DisableWidget(WID_O_FULL_LOAD);
					this->DisableWidget(WID_O_UNLOAD);
					this->DisableWidget(WID_O_REFIT_DROPDOWN);
					break;
			}
		}

		this->GetWidget<NWidgetStacked>(WID_O_SEL_SHARED)->SetDisplayedPlane(_ctrl_pressed ? DP_SHARED_VEH_GROUP : DP_SHARED_LIST);

		/* Disable list of vehicles with the same shared orders if there is no list */
		this->SetWidgetDisabledState(WID_O_SHARED_ORDER_LIST, !(shared_orders || _settings_client.gui.enable_single_veh_shared_order_gui));

		this->GetWidget<NWidgetStacked>(WID_O_SEL_OCCUPANCY)->SetDisplayedPlane(IsWidgetLowered(WID_O_OCCUPANCY_TOGGLE) ? 0 : SZSP_NONE);

		this->SetDirty();
	}

	void OnPaint() override
	{
		if (this->vehicle->owner != _local_company) {
			this->selected_order = -1; // Disable selection any selected row at a competitor order window.
		} else {
			this->SetWidgetLoweredState(WID_O_GOTO, this->goto_type != OPOS_NONE && this->goto_type != OPOS_COND_VIA
					&& this->goto_type != OPOS_COND_STATION && this->goto_type != OPOS_CONDITIONAL_RETARGET);
			this->SetWidgetLoweredState(WID_O_COND_AUX_VIA, this->goto_type == OPOS_COND_VIA);
			this->SetWidgetLoweredState(WID_O_COND_AUX_STATION, this->goto_type == OPOS_COND_STATION);
			this->SetWidgetLoweredState(WID_O_MGMT_BTN, this->goto_type == OPOS_CONDITIONAL_RETARGET);
		}
		this->DrawWidgets();
	}

	void DrawWidget(const Rect &r, WidgetID widget) const override
	{
		switch (widget) {
			case WID_O_ORDER_LIST:
				DrawOrderListWidget(r);
				break;

			case WID_O_OCCUPANCY_LIST:
				DrawOccupancyListWidget(r);
				break;

			case WID_O_TIMETABLE_VIEW:
				DrawTimetableButtonWidget(r);
				break;
		}
	}

	void DrawOrderListWidget(const Rect &r) const
	{
		Rect ir = r.Shrink(WidgetDimensions::scaled.frametext, WidgetDimensions::scaled.framerect);
		bool rtl = _current_text_dir == TD_RTL;
		uint64_t max_value = GetParamMaxValue(this->vehicle->GetNumOrders(), 2);
		int index_column_width = GetStringBoundingBox(GetString(STR_ORDER_INDEX, max_value)).width + 2 * GetSpriteSize(rtl ? SPR_ARROW_RIGHT : SPR_ARROW_LEFT).width + WidgetDimensions::scaled.hsep_normal;
		int middle = rtl ? ir.right - index_column_width : ir.left + index_column_width;

		int y = ir.top;
		int line_height = this->GetWidget<NWidgetBase>(WID_O_ORDER_LIST)->resize_y;

		int i = this->vscroll->GetPosition();
		const Order *order = this->vehicle->GetOrder(i);
		/* First draw the highlighting underground if it exists. */
		if (this->order_over != INVALID_VEH_ORDER_ID) {
			while (order != nullptr) {
				/* Don't draw anything if it extends past the end of the window. */
				if (!this->vscroll->IsVisible(i)) break;

				if (i != this->selected_order && i == this->order_over) {
					/* Highlight dragged order destination. */
					int top = (this->order_over < this->selected_order ? y : y + line_height) - WidgetDimensions::scaled.framerect.top;
					int bottom = std::min(top + 2, ir.bottom);
					top = std::max(top - 3, ir.top);
					GfxFillRect(ir.left, top, ir.right, bottom, GetColourGradient(COLOUR_GREY, SHADE_LIGHTEST));
					break;
				}
				y += line_height;

				i++;
				order = this->vehicle->orders->GetNextNoWrap(order);
			}

			/* Reset counters for drawing the orders. */
			y = ir.top;
			i = this->vscroll->GetPosition();
			order = this->vehicle->GetOrder(i);
		}

		/* Draw the orders. */
		while (order != nullptr) {
			/* Don't draw anything if it extends past the end of the window. */
			if (!this->vscroll->IsVisible(i)) break;

			DrawOrderString(this->vehicle, order, i, y, i == this->selected_order, false, ir.left, middle, ir.right);
			y += line_height;

			i++;
			order = this->vehicle->orders->GetNextNoWrap(order);
		}

		if (this->vscroll->IsVisible(i)) {
			StringID str = this->vehicle->IsOrderListShared() ? STR_ORDERS_END_OF_SHARED_ORDERS : STR_ORDERS_END_OF_ORDERS;
			DrawString(rtl ? ir.left : middle, rtl ? middle : ir.right, y, str, (i == this->selected_order) ? TC_WHITE : TC_BLACK);
		}
	}

	void DrawOccupancyListWidget(const Rect &r) const
	{
		Rect ir = r.Shrink(WidgetDimensions::scaled.framerect);
		int y = ir.top;
		int line_height = this->GetWidget<NWidgetBase>(WID_O_ORDER_LIST)->resize_y;

		int i = this->vscroll->GetPosition();

		/* Draw the orders. */
		while (i < this->vehicle->GetNumOrders()) {
			/* Don't draw anything if it extends past the end of the window. */
			if (!this->vscroll->IsVisible(i)) break;

			const Order *order = this->vehicle->GetOrder(i);

			uint8_t occupancy = order->GetOccupancy();
			if (occupancy > 0) {
				TextColour colour;
				if (order->UseOccupancyValueForAverage()) {
					colour = (i == this->selected_order) ? TC_WHITE : TC_BLACK;
				} else {
					colour = ((i == this->selected_order) ? TC_SILVER : TC_GREY) | TC_NO_SHADE;
				}
				DrawString(ir.left, ir.right, y, GetString(STR_ORDERS_OCCUPANCY_PERCENT, occupancy - 1), colour);
			}
			y += line_height;

			i++;
		}
	}

	void DrawTimetableButtonWidget(const Rect &r) const
	{
		const bool rtl = _current_text_dir == TD_RTL;
		bool clicked = this->GetWidget<NWidgetCore>(WID_O_TIMETABLE_VIEW)->IsLowered();
		Dimension d = GetStringBoundingBox(STR_ORDERS_TIMETABLE_VIEW);

		int left = r.left + clicked;
		int right = r.right + clicked;

		extern bool HaveTimetableWarnings(const Vehicle *v);
		if (HaveTimetableWarnings(this->vehicle)) {
			const Dimension warning_dimensions = GetSpriteSize(SPR_WARNING_SIGN);
			int spr_offset = std::max(0, ((int)(r.bottom - r.top + 1) - (int)warning_dimensions.height) / 2); // Offset for rendering the sprite vertically centered
			DrawSprite(SPR_WARNING_SIGN, 0, rtl ? right - warning_dimensions.width - 2 : left + 2, r.top + spr_offset);
			if (rtl) {
				right -= warning_dimensions.width;
			} else {
				left += warning_dimensions.width;
			}
		}
		int offset = std::max(0, ((int)(r.bottom - r.top + 1) - (int)d.height) / 2); // Offset for rendering the text vertically centered
		DrawString(left, right, r.top + offset + clicked, STR_ORDERS_TIMETABLE_VIEW, TC_FROMSTRING, SA_HOR_CENTER);
	}

	void SetStringParameters(WidgetID widget) const override
	{
		switch (widget) {
			case WID_O_COND_VALUE: {
				VehicleOrderID sel = this->OrderGetSel();
				const Order *order = this->vehicle->GetOrder(sel);

				if (order != nullptr && order->IsType(OT_CONDITIONAL)) {
					uint value;
					switch (order->GetConditionVariable()) {
						case OCV_CARGO_LOAD_PERCENTAGE:
						case OCV_TIME_DATE:
							value = order->GetXData();
							break;

						case OCV_TIMETABLE:
							value = order->GetXData();
							if (!_settings_client.gui.timetable_in_ticks) value /= TimetableDisplayUnitSize();
							break;

						case OCV_CARGO_WAITING_AMOUNT:
						case OCV_CARGO_WAITING_AMOUNT_PERCENTAGE:
						case OCV_COUNTER_VALUE:
							value = order->GetXDataLow();
							break;

						default:
							value = order->GetConditionValue();
							break;
					}
					if (order->GetConditionVariable() == OCV_MAX_SPEED) value = ConvertSpeedToDisplaySpeed(value, this->vehicle->type);
					if (order->GetConditionVariable() == OCV_CARGO_WAITING_AMOUNT) value = ConvertCargoQuantityToDisplayQuantity(order->GetConditionValue(), value);
					SetDParam(0, value);
				}
				break;
			}

			case WID_O_COND_COMPARATOR: {
				VehicleOrderID sel = this->OrderGetSel();
				const Order *order = this->vehicle->GetOrder(sel);

				if (order != nullptr && order->IsType(OT_CONDITIONAL) && order->GetConditionVariable() == OCV_DISPATCH_SLOT) {
					SetDParam(0, GB(order->GetConditionValue(), ODFLCB_TAG_START, ODFLCB_TAG_COUNT) + 1);
				}
				break;
			}

			case WID_O_COND_SLOT:
			case WID_O_COND_SLOT_GROUP:
			case WID_O_COND_COUNTER: {
				VehicleOrderID sel = this->OrderGetSel();
				const Order *order = this->vehicle->GetOrder(sel);

				if (order != nullptr && order->IsType(OT_CONDITIONAL)) {
					SetDParam(0, order->GetXData());
				}
				break;
			}

			case WID_O_COND_SCHED_SELECT: {
				VehicleOrderID sel = this->OrderGetSel();
				const Order *order = this->vehicle->GetOrder(sel);

				uint schedule_index = order->GetConditionDispatchScheduleID();
				if (order != nullptr && order->IsType(OT_CONDITIONAL) && order->GetConditionVariable() == OCV_DISPATCH_SLOT && schedule_index != UINT16_MAX) {
					if (schedule_index < this->vehicle->orders->GetScheduledDispatchScheduleCount()) {
						const DispatchSchedule &ds = this->vehicle->orders->GetDispatchScheduleByIndex(schedule_index);
						if (!ds.ScheduleName().empty()) {
							SetDParam(0, STR_JUST_RAW_STRING);
							SetDParamStr(1, ds.ScheduleName().c_str());
							break;
						}
					}
					SetDParam(0, STR_TIMETABLE_ASSIGN_SCHEDULE_ID);
					SetDParam(1, schedule_index + 1);
				} else {
					SetDParam(0, STR_TIMETABLE_ASSIGN_SCHEDULE_NONE);
				}
				break;
			}

			case WID_O_CAPTION:
				SetDParam(0, this->vehicle->index);
				break;

			case WID_O_DEPOT_ACTION: {
				VehicleOrderID sel = this->OrderGetSel();
				const Order *order = this->vehicle->GetOrder(sel);
				if (order == nullptr || !order->IsType(OT_GOTO_DEPOT)) {
					/* We can't leave this param unset or the undefined behavior can cause a crash. */
					SetDParam(0, STR_EMPTY);
					break;
				};

				/* Select the current action selected in the dropdown. The flags don't match the dropdown so we can't just use an index. */
				if (order->GetDepotActionType() & ODATFB_SELL) {
					SetDParam(0, STR_ORDER_DROP_SELL_DEPOT);
				} else if (order->GetDepotOrderType() & ODTFB_SERVICE) {
					SetDParam(0, STR_ORDER_DROP_SERVICE_DEPOT);
				} else if (order->GetDepotActionType() & ODATFB_HALT) {
					SetDParam(0, STR_ORDER_DROP_HALT_DEPOT);
				} else if (order->GetDepotActionType() & ODATFB_UNBUNCH) {
					SetDParam(0, STR_ORDER_DROP_UNBUNCH);
				} else {
					SetDParam(0, STR_ORDER_DROP_GO_ALWAYS_DEPOT);
				}
				break;
			}

			case WID_O_OCCUPANCY_TOGGLE:
				const_cast<Vehicle *>(this->vehicle)->RecalculateOrderOccupancyAverage();
				if (this->vehicle->order_occupancy_average >= 16) {
					SetDParam(0, STR_JUST_INT);
					SetDParam(1, this->vehicle->order_occupancy_average - 16);
				} else {
					SetDParam(0, STR_EMPTY);
					SetDParam(1, 0);
				}
				break;

			case WID_O_SLOT: {
				VehicleOrderID sel = this->OrderGetSel();
				const Order *order = this->vehicle->GetOrder(sel);

				if (order != nullptr && order->IsType(OT_SLOT)) {
					if (order->GetDestination() == INVALID_TRACE_RESTRICT_SLOT_ID) {
						SetDParam(0, STR_TRACE_RESTRICT_VARIABLE_UNDEFINED);
					} else {
						SetDParam(0, STR_TRACE_RESTRICT_SLOT_NAME);
						SetDParam(1, order->GetDestination().base());
					}
				} else if (order != nullptr && order->IsType(OT_SLOT_GROUP)) {
					if (order->GetDestination() == INVALID_TRACE_RESTRICT_SLOT_GROUP) {
						SetDParam(0, STR_TRACE_RESTRICT_VARIABLE_UNDEFINED);
					} else {
						SetDParam(0, STR_TRACE_RESTRICT_SLOT_GROUP_NAME);
						SetDParam(1, order->GetDestination().base());
					}
				} else {
					SetDParam(0, STR_EMPTY);
				}
				break;
			}

			case WID_O_COUNTER_OP: {
				VehicleOrderID sel = this->OrderGetSel();
				const Order *order = this->vehicle->GetOrder(sel);

				if (order != nullptr && order->IsType(OT_COUNTER)) {
					SetDParam(0, STR_TRACE_RESTRICT_COUNTER_INCREASE + order->GetCounterOperation());
				} else {
					SetDParam(0, STR_EMPTY);
				}
				break;
			}

			case WID_O_CHANGE_COUNTER: {
				VehicleOrderID sel = this->OrderGetSel();
				const Order *order = this->vehicle->GetOrder(sel);

				if (order != nullptr && order->IsType(OT_COUNTER)) {
					TraceRestrictCounterID value = order->GetDestination().ToCounterID();
					SetDParam(0, value);
				}
				break;
			}

			case WID_O_COUNTER_VALUE: {
				VehicleOrderID sel = this->OrderGetSel();
				const Order *order = this->vehicle->GetOrder(sel);

				if (order != nullptr && order->IsType(OT_COUNTER)) {
					SetDParam(0, order->GetXData());
				}
				break;
			}

			case WID_O_DEPARTURE_VIA_TYPE: {
				VehicleOrderID sel = this->OrderGetSel();
				const Order *order = this->vehicle->GetOrder(sel);

				if (order != nullptr && order->IsType(OT_LABEL) && IsDeparturesOrderLabelSubType(order->GetLabelSubType())) {
					switch (order->GetLabelSubType()) {
						case OLST_DEPARTURES_VIA:
							SetDParam(0, STR_ORDER_LABEL_DEPARTURES_SHOW_AS_VIA);
							break;

						case OLST_DEPARTURES_REMOVE_VIA:
							SetDParam(0, STR_ORDER_LABEL_DEPARTURES_REMOVE_VIA_SHORT);
							break;

						default:
							SetDParam(0, STR_EMPTY);
							break;
					}
				} else {
					SetDParam(0, STR_EMPTY);
				}
				break;
			}
		}
	}

	void OnClick([[maybe_unused]] Point pt, WidgetID widget, [[maybe_unused]] int click_count) override
	{
		switch (widget) {
			case WID_O_ORDER_LIST: {
				if (this->goto_type == OPOS_CONDITIONAL) {
					VehicleOrderID order_id = this->GetOrderFromPt(_cursor.pos.y - this->top);
					if (order_id != INVALID_VEH_ORDER_ID) {
						Order order;
						order.MakeConditional(order_id);

						this->InsertNewOrder(order);
					}
					ResetObjectToPlace();
					break;
				}
				if (this->goto_type == OPOS_CONDITIONAL_RETARGET) {
					VehicleOrderID order_id = this->GetOrderFromPt(_cursor.pos.y - this->top);
					if (order_id != INVALID_VEH_ORDER_ID) {
						this->ModifyOrder(this->OrderGetSel(), MOF_COND_DESTINATION, order_id);
					}
					ResetObjectToPlace();
					break;
				}

				VehicleOrderID sel = this->GetOrderFromPt(pt.y);

				if (_ctrl_pressed && sel < this->vehicle->GetNumOrders()) {
					TileIndex xy = this->vehicle->GetOrder(sel)->GetLocation(this->vehicle);
					if (xy == INVALID_TILE) xy = this->vehicle->GetOrder(sel)->GetAuxiliaryLocation(_shift_pressed);
					if (xy != INVALID_TILE) ScrollMainWindowToTile(xy);
					return;
				}

				/* This order won't be selected any more, close all child windows and dropdowns */
				this->CloseChildWindows();
				HideDropDownMenu(this);

				if (sel == INVALID_VEH_ORDER_ID || this->vehicle->owner != _local_company) {
					/* Deselect clicked order */
					this->selected_order = -1;
				} else if (sel == this->selected_order) {
					if (sel >= this->vehicle->GetNumOrders()) {
						this->UpdateButtonState();
						return;
					}

					const Order *order = this->vehicle->GetOrder(sel);

					if (order->IsType(OT_LABEL) && order->GetLabelSubType() == OLST_TEXT) {
						if (this->IsWidgetActiveInLayout(WID_O_TEXT_LABEL)) this->OnClick({}, WID_O_TEXT_LABEL, click_count);
						return;
					}
					if (this->vehicle->type == VEH_TRAIN) {
						int osl = ((order->GetStopLocation() + 1) % OSL_END);
						if (osl == OSL_PLATFORM_THROUGH && !_settings_client.gui.show_adv_load_mode_features) {
							osl = OSL_PLATFORM_NEAR_END;
						}
						if (osl == OSL_PLATFORM_THROUGH) {
							for (const Vehicle *u = this->vehicle; u != nullptr; u = u->Next()) {
								/* Passengers may not be through-loaded */
								if (u->cargo_cap > 0 && IsCargoInClass(u->cargo_type, CargoClass::Passengers)) {
									osl = OSL_PLATFORM_NEAR_END;
									break;
								}
							}
						}
						this->ModifyOrder(sel, MOF_STOP_LOCATION, osl);
					}
					if (this->vehicle->type == VEH_ROAD) {
						DiagDirection current = order->GetRoadVehTravelDirection();
						if (_settings_client.gui.show_adv_load_mode_features || current != INVALID_DIAGDIR) {
							uint dir = (current + 1) & 0xFF;
							if (dir >= DIAGDIR_END) dir = INVALID_DIAGDIR;
							this->ModifyOrder(sel, MOF_RV_TRAVEL_DIR, dir);
						}
					}
				} else {
					/* Select clicked order */
					this->selected_order = sel;

					if (this->vehicle->owner == _local_company) {
						/* Activate drag and drop */
						SetObjectToPlaceWnd(SPR_CURSOR_MOUSE, PAL_NONE, HT_DRAG, this);
					}
				}

				this->UpdateButtonState();
				break;
			}

			case WID_O_SKIP:
				this->OrderClick_Skip();
				break;

			case WID_O_MGMT_LIST_BTN: {
				uint disabled_mask = (this->vehicle->GetNumOrders() < 2 ? 1 : 0) | (this->vehicle->GetNumOrders() < 3 ? 2 : 0);
				uint order_count = this->vehicle->GetNumOrders();
				for (uint i = 0; i < order_count; i++) {
					if (this->vehicle->GetOrder(i)->IsType(OT_CONDITIONAL)) {
						disabled_mask |= 2;
						break;
					}
				}
				ShowDropDownMenu(this, _order_manage_list_dropdown, -1, widget, disabled_mask, 0, 0, DDSF_SHARED);
				break;
			}

			case WID_O_MGMT_BTN: {
				VehicleOrderID sel = this->OrderGetSel();
				const Order *order = this->vehicle->GetOrder(sel);
				if (order == nullptr) break;

				DropDownList list;
				list.push_back(MakeDropDownListStringItem(STR_ORDER_DUPLICATE_ORDER, 0, false));
				if (order->IsType(OT_CONDITIONAL)) list.push_back(MakeDropDownListStringItem(STR_ORDER_CHANGE_JUMP_TARGET, 1, false));

				if (this->vehicle->type == VEH_TRAIN && order->IsType(OT_GOTO_STATION) && (order->GetNonStopType() & ONSF_NO_STOP_AT_DESTINATION_STATION) == 0) {
					const OrderStopLocation osl = order->GetStopLocation();
					list.push_back(MakeDropDownListDividerItem());
					list.push_back(MakeDropDownListCheckedItem(osl == OSL_PLATFORM_NEAR_END, STR_ORDER_STOP_LOCATION_NEAR_END, 0x200 + OSL_PLATFORM_NEAR_END, false));
					list.push_back(MakeDropDownListCheckedItem(osl == OSL_PLATFORM_MIDDLE, STR_ORDER_STOP_LOCATION_MIDDLE, 0x200 + OSL_PLATFORM_MIDDLE, false));
					list.push_back(MakeDropDownListCheckedItem(osl == OSL_PLATFORM_FAR_END, STR_ORDER_STOP_LOCATION_FAR_END, 0x200 + OSL_PLATFORM_FAR_END, false));
					if (osl == OSL_PLATFORM_THROUGH || _settings_client.gui.show_adv_load_mode_features) {
						bool allowed = _settings_client.gui.show_adv_load_mode_features;
						if (allowed) {
							for (const Vehicle *u = this->vehicle; u != nullptr; u = u->Next()) {
								/* Passengers may not be through-loaded */
								if (u->cargo_cap > 0 && IsCargoInClass(u->cargo_type, CargoClass::Passengers)) {
									allowed = false;
									break;
								}
							}
						}
						list.push_back(MakeDropDownListCheckedItem(osl == OSL_PLATFORM_THROUGH, STR_ORDER_STOP_LOCATION_THROUGH, 0x200 + OSL_PLATFORM_THROUGH, !allowed));
					}
				}

				if (this->vehicle->type == VEH_ROAD && (order->IsType(OT_GOTO_STATION) || order->IsType(OT_GOTO_WAYPOINT))) {
					const DiagDirection dir = order->GetRoadVehTravelDirection();
					if (_settings_client.gui.show_adv_load_mode_features || dir != INVALID_DIAGDIR) {
						list.push_back(MakeDropDownListDividerItem());
						list.push_back(MakeDropDownListCheckedItem(dir == INVALID_DIAGDIR, STR_ORDER_RV_DIR_ANY, 0x300 + INVALID_DIAGDIR, false));
						list.push_back(MakeDropDownListCheckedItem(dir == DIAGDIR_NE, STR_ORDER_RV_DIR_NE, 0x300 + DIAGDIR_NE, false));
						list.push_back(MakeDropDownListCheckedItem(dir == DIAGDIR_SE, STR_ORDER_RV_DIR_SE, 0x300 + DIAGDIR_SE, false));
						list.push_back(MakeDropDownListCheckedItem(dir == DIAGDIR_SW, STR_ORDER_RV_DIR_SW, 0x300 + DIAGDIR_SW, false));
						list.push_back(MakeDropDownListCheckedItem(dir == DIAGDIR_NW, STR_ORDER_RV_DIR_NW, 0x300 + DIAGDIR_NW, false));
					}
				}

				if (!order->IsType(OT_IMPLICIT)) {
					list.push_back(MakeDropDownListDividerItem());
					const Colours current_colour = order->GetColour();
					list.push_back(MakeDropDownListCheckedItem(current_colour == INVALID_COLOUR, STR_COLOUR_DEFAULT, 0x100 + INVALID_COLOUR, false));
					auto add_colour = [&](Colours colour) {
						list.push_back(MakeDropDownListCheckedItem(current_colour == colour, STR_COLOUR_DARK_BLUE + colour, 0x100 + colour, false));
					};
					add_colour(COLOUR_YELLOW);
					add_colour(COLOUR_LIGHT_BLUE);
					add_colour(COLOUR_GREEN);
					add_colour(COLOUR_ORANGE);
					add_colour(COLOUR_PINK);
				}
				ShowDropDownList(this, std::move(list), -1, widget, 0, DDMF_NONE, DDSF_SHARED);
				break;
			}

			case WID_O_DELETE:
				this->OrderClick_Delete();
				break;

			case WID_O_STOP_SHARING:
				this->OrderClick_StopSharing();
				break;

			case WID_O_NON_STOP:
				if (this->GetWidget<NWidgetLeaf>(widget)->ButtonHit(pt)) {
					this->OrderClick_Nonstop(-1);
				} else {
					const Order *o = this->vehicle->GetOrder(this->OrderGetSel());
					ShowDropDownMenu(this, _order_non_stop_drowdown, o->GetNonStopType(), WID_O_NON_STOP, _settings_game.order.nonstop_only ? 5 : 0,
							o->IsType(OT_GOTO_STATION) ? 0 : (o->IsType(OT_GOTO_WAYPOINT) ? 3 : 12), 0, DDSF_SHARED);
				}
				break;

			case WID_O_GOTO:
				if (this->GetWidget<NWidgetLeaf>(widget)->ButtonHit(pt)) {
					if (this->goto_type != OPOS_NONE) {
						ResetObjectToPlace();
					} else {
						this->OrderClick_Goto(OPOS_GOTO);
					}
				} else {
					if (this->goto_type == OPOS_COND_VIA || this->goto_type == OPOS_COND_STATION) ResetObjectToPlace();
					int sel;
					switch (this->goto_type) {
						case OPOS_NONE:                 sel = -1; break;
						case OPOS_GOTO:                 sel = ODDI_GO_TO; break;
						case OPOS_CONDITIONAL:          sel = ODDI_CONDITIONAL; break;
						case OPOS_SHARE:                sel = ODDI_SHARE; break;
						case OPOS_CONDITIONAL_RETARGET: sel = -1; break;
						case OPOS_DEPARTURE_VIA:        sel = ODDI_LABEL_DEPARTURES_VIA; break;
						default: NOT_REACHED();
					}
					bool show_counters = false;
					if (_settings_client.gui.show_adv_tracerestrict_features) {
						bool infra_sharing = _settings_game.economy.infrastructure_sharing[VEH_TRAIN];
						for (const TraceRestrictCounter *ctr : TraceRestrictCounter::Iterate()) {
							if (ctr->owner == this->vehicle->owner || (infra_sharing && ctr->flags.Test(TraceRestrictCounter::Flag::Public))) {
								show_counters = true;
								break;
							}
						}
					}
					DropDownList list;
					list.push_back(MakeDropDownListStringItem(STR_ORDER_GO_TO, ODDI_GO_TO, false));
					list.push_back(MakeDropDownListStringItem((this->vehicle->type == VEH_AIRCRAFT) ? STR_ORDER_GO_TO_NEAREST_HANGAR : STR_ORDER_GO_TO_NEAREST_DEPOT, ODDI_GO_TO_NEAREST_DEPOT, false));
					list.push_back(MakeDropDownListStringItem(STR_ORDER_CONDITIONAL, ODDI_CONDITIONAL, false));
					list.push_back(MakeDropDownListStringItem(STR_ORDER_SHARE, ODDI_SHARE, false));
					list.push_back(MakeDropDownListStringItem(STR_ORDER_TRY_ACQUIRE_SLOT_BUTTON, ODDI_TRY_ACQUIRE_SLOT, false));
					list.push_back(MakeDropDownListStringItem(STR_ORDER_RELEASE_SLOT_BUTTON, ODDI_RELEASE_SLOT, false));
					if (TraceRestrictSlotGroup::GetNumItems() > 0) {
						list.push_back(MakeDropDownListStringItem(STR_ORDER_RELEASE_SLOT_GROUP_BUTTON, ODDI_RELEASE_SLOT_GROUP, false));
					}
					if (show_counters) {
						list.push_back(MakeDropDownListStringItem(STR_ORDER_CHANGE_COUNTER_BUTTON, ODDI_CHANGE_COUNTER, false));
					}
					list.push_back(MakeDropDownListStringItem(STR_ORDER_LABEL_TEXT_BUTTON, ODDI_LABEL_TEXT, false));
					list.push_back(MakeDropDownListStringItem(STR_ORDER_LABEL_DEPARTURES_VIA_BUTTON, ODDI_LABEL_DEPARTURES_VIA, false));

					ShowDropDownList(this, std::move(list), sel, WID_O_GOTO, 0, DDMF_NONE, DDSF_SHARED);
				}
				break;

			case WID_O_FULL_LOAD:
				if (this->GetWidget<NWidgetLeaf>(widget)->ButtonHit(pt)) {
					this->OrderClick_FullLoad(OLF_FULL_LOAD_ANY, true);
				} else {
					ShowDropDownMenu(this, _order_full_load_drowdown, this->vehicle->GetOrder(this->OrderGetSel())->GetLoadType(), WID_O_FULL_LOAD, 0, 0xE2 /* 1110 0010 */, 0, DDSF_SHARED);
				}
				break;

			case WID_O_UNLOAD:
				if (this->GetWidget<NWidgetLeaf>(widget)->ButtonHit(pt)) {
					this->OrderClick_Unload(OUFB_UNLOAD, true);
				} else {
					ShowDropDownMenu(this, _order_unload_drowdown, this->vehicle->GetOrder(this->OrderGetSel())->GetUnloadType(), WID_O_UNLOAD, 0, 0xE8 /* 1110 1000 */, 0, DDSF_SHARED);
				}
				break;

			case WID_O_REFIT:
				this->OrderClick_Refit(0, false);
				break;

			case WID_O_DEPOT_ACTION:
				ShowDropDownMenu(this, _order_depot_action_dropdown, DepotActionStringIndex(this->vehicle->GetOrder(this->OrderGetSel())),
						WID_O_DEPOT_ACTION, 0, _settings_client.gui.show_depot_sell_gui ? 0 : (1 << DA_SELL), 0, DDSF_SHARED);
				break;

			case WID_O_REFIT_DROPDOWN:
				if (this->GetWidget<NWidgetLeaf>(widget)->ButtonHit(pt)) {
					this->OrderClick_Refit(0, true);
				} else {
					ShowDropDownMenu(this, _order_refit_action_dropdown, 0, WID_O_REFIT_DROPDOWN, 0, 0, 0, DDSF_SHARED);
				}
				break;

			case WID_O_COND_SLOT: {
				int selected;
				const Order *order = this->vehicle->GetOrder(this->OrderGetSel());
				TraceRestrictSlotID value{order->GetXDataLow()};
				DropDownList list = GetSlotDropDownList(this->vehicle->owner, value, selected, this->vehicle->type, order->GetConditionVariable() == OCV_SLOT_OCCUPANCY);
				if (!list.empty()) ShowDropDownList(this, std::move(list), selected, WID_O_COND_SLOT, 0, DDMF_NONE, DDSF_SHARED);
				break;
			}

			case WID_O_COND_SLOT_GROUP: {
				int selected;
				const Order *order = this->vehicle->GetOrder(this->OrderGetSel());
				TraceRestrictSlotGroupID value{order->GetXDataLow()};
				DropDownList list = GetSlotGroupDropDownList(this->vehicle->owner, value, selected, this->vehicle->type);
				if (!list.empty()) ShowDropDownList(this, std::move(list), selected, WID_O_COND_SLOT_GROUP, 0, DDMF_NONE, DDSF_SHARED);
				break;
			}

			case WID_O_COND_COUNTER: {
				int selected;
				TraceRestrictCounterID value{this->vehicle->GetOrder(this->OrderGetSel())->GetXDataHigh()};
				DropDownList list = GetCounterDropDownList(this->vehicle->owner, value, selected);
				if (!list.empty()) ShowDropDownList(this, std::move(list), selected, WID_O_COND_COUNTER, 0, DDMF_NONE, DDSF_SHARED);
				break;
			}

			case WID_O_COND_TIME_DATE: {
				ShowDropDownMenu(this, _order_time_date_dropdown, this->vehicle->GetOrder(this->OrderGetSel())->GetConditionValue(),
						WID_O_COND_TIME_DATE, _settings_game.game_time.time_in_minutes ? 0 : 7, 0, 0, DDSF_SHARED);
				break;
			}

			case WID_O_COND_TIMETABLE: {
				ShowDropDownMenu(this, _order_timetable_dropdown, this->vehicle->GetOrder(this->OrderGetSel())->GetConditionValue(),
						WID_O_COND_TIMETABLE, 0, 0, 0, DDSF_SHARED);
				break;
			}

			case WID_O_COND_SCHED_SELECT: {
				int selected = this->vehicle->GetOrder(this->OrderGetSel())->GetConditionDispatchScheduleID();
				if (selected == UINT16_MAX) selected = -1;

				uint count = this->vehicle->orders->GetScheduledDispatchScheduleCount();
				DropDownList list;
				for (uint i = 0; i < count; ++i) {
					const DispatchSchedule &ds = this->vehicle->orders->GetDispatchScheduleByIndex(i);
					if (ds.ScheduleName().empty()) {
						list.push_back(MakeDropDownListStringItem(GetString(STR_TIMETABLE_ASSIGN_SCHEDULE_ID, i + 1), i, false));
					} else {
						list.push_back(MakeDropDownListStringItem(ds.ScheduleName(), i, false));
					}
				}
				if (!list.empty()) ShowDropDownList(this, std::move(list), selected, WID_O_COND_SCHED_SELECT, 0, DDMF_NONE, DDSF_SHARED);
				break;
			}

			case WID_O_COND_SCHED_TEST: {
				uint16_t value = this->vehicle->GetOrder(this->OrderGetSel())->GetConditionValue();
				DropDownList list;
				list.push_back(MakeDropDownListStringItem(STR_TRACE_RESTRICT_DISPATCH_SLOT_VEH, ODCS_VEH, false));
				list.push_back(MakeDropDownListStringItem(STR_TRACE_RESTRICT_DISPATCH_SLOT_NEXT, ODCS_NEXT, false));
				list.push_back(MakeDropDownListStringItem(STR_TRACE_RESTRICT_DISPATCH_SLOT_LAST, ODCS_LAST, false));
				ShowDropDownList(this, std::move(list), GB(value, ODCB_SRC_START, ODCB_SRC_COUNT), WID_O_COND_SCHED_TEST, 0, DDMF_NONE, DDSF_SHARED);
				break;
			}

			case WID_O_REVERSE: {
				VehicleOrderID sel_ord = this->OrderGetSel();
				const Order *order = this->vehicle->GetOrder(sel_ord);

				if (order == nullptr) break;

				this->ModifyOrder(sel_ord, MOF_WAYPOINT_FLAGS, order->GetWaypointFlags() ^ OWF_REVERSE);
				break;
			}

			case WID_O_COND_CARGO:
			case WID_O_COND_AUX_CARGO: {
				uint value = this->vehicle->GetOrder(this->OrderGetSel())->GetConditionValue();
				DropDownList list;
				for (size_t i = 0; i < _sorted_standard_cargo_specs.size(); ++i) {
					const CargoSpec *cs = _sorted_cargo_specs[i];
					list.push_back(MakeDropDownListStringItem(cs->name, cs->Index(), false));
				}
				if (!list.empty()) ShowDropDownList(this, std::move(list), value, widget, 0, DDMF_NONE, DDSF_SHARED);
				break;
			}

			case WID_O_COND_AUX_VIA: {
				if (this->goto_type != OPOS_NONE) {
					ResetObjectToPlace();
				} else if (this->vehicle->GetOrder(this->OrderGetSel())->HasConditionViaStation()) {
					this->ModifyOrder(this->OrderGetSel(), MOF_COND_VALUE_3, ORDER_NO_VIA_STATION.base());
				} else {
					this->OrderClick_Goto(OPOS_COND_VIA);
				}
				break;
			}

			case WID_O_COND_AUX_STATION: {
				if (this->goto_type != OPOS_NONE) {
					ResetObjectToPlace();
				} else {
					this->OrderClick_Goto(OPOS_COND_STATION);
				}
				break;
			}

			case WID_O_COND_AUX_REFIT_MODE: {
				this->ModifyOrder(this->OrderGetSel(), MOF_COND_VALUE_4, HasBit(this->vehicle->GetOrder(this->OrderGetSel())->GetXData2(), 16) ? 0 : 1);
				break;
			}

			case WID_O_TIMETABLE_VIEW:
				ShowTimetableWindow(this->vehicle);
				break;

			case WID_O_COND_VARIABLE: {
				const OrderConditionVariable current_ocv = this->vehicle->GetOrder(this->OrderGetSel())->GetConditionVariable();
				DropDownList list;
				for (const auto &ocv : _order_conditional_variable) {
					if (this->vehicle->type != VEH_TRAIN && ocv == OCV_FREE_PLATFORMS) {
						continue;
					}
					if (current_ocv != ocv) {
						if (ocv == OCV_COUNTER_VALUE && !_settings_client.gui.show_adv_tracerestrict_features) {
							continue;
						}
						if ((ocv == OCV_DISPATCH_SLOT) && this->vehicle->orders->GetScheduledDispatchScheduleCount() == 0) {
							continue;
						}
					}
					list.push_back(MakeDropDownListStringItem(OrderStringForVariable(this->vehicle, ocv), ocv, false));
				}
				ShowDropDownList(this, std::move(list), current_ocv, WID_O_COND_VARIABLE, 0, DDMF_NONE, DDSF_SHARED);
				break;
			}

			case WID_O_COND_COMPARATOR: {
				const Order *o = this->vehicle->GetOrder(this->OrderGetSel());
				if (o->GetConditionVariable() == OCV_DISPATCH_SLOT) {
					DropDownList list;

					const int true_cond = ((int)OCC_IS_TRUE) << 16;
					const int false_cond = ((int)OCC_IS_FALSE) << 16;
					int first_last_value = 0;
					SB(first_last_value, ODCB_MODE_START, ODCB_MODE_COUNT, ODCM_FIRST_LAST);
					list.push_back(MakeDropDownListStringItem(STR_ORDER_CONDITIONAL_COMPARATOR_DISPATCH_SLOT_IS_FIRST, true_cond | first_last_value, false));
					list.push_back(MakeDropDownListStringItem(STR_ORDER_CONDITIONAL_COMPARATOR_DISPATCH_SLOT_IS_NOT_FIRST, false_cond | first_last_value, false));
					SetBit(first_last_value, ODFLCB_LAST_SLOT);
					list.push_back(MakeDropDownListStringItem(STR_ORDER_CONDITIONAL_COMPARATOR_DISPATCH_SLOT_IS_LAST, true_cond | first_last_value, false));
					list.push_back(MakeDropDownListStringItem(STR_ORDER_CONDITIONAL_COMPARATOR_DISPATCH_SLOT_IS_NOT_LAST, false_cond | first_last_value, false));

					const DispatchSchedule *ds = nullptr;
					uint16_t slot_flags = 0;
					uint schedule_index = o->GetConditionDispatchScheduleID();
					if (schedule_index < this->vehicle->orders->GetScheduledDispatchScheduleCount()) {
						ds = &(this->vehicle->orders->GetDispatchScheduleByIndex(schedule_index));
						for (const DispatchSlot &slot : ds->GetScheduledDispatch()) {
							slot_flags |= slot.flags;
						}
					}

					for (uint8_t tag = 0; tag < DispatchSchedule::DEPARTURE_TAG_COUNT; tag++) {
						if (HasBit(slot_flags, tag + DispatchSlot::SDSF_FIRST_TAG)) {
							int tag_cond_value = 0;
							SB(tag_cond_value, ODCB_MODE_START, ODCB_MODE_COUNT, OCDM_TAG);
							SB(tag_cond_value, ODFLCB_TAG_START, ODFLCB_TAG_COUNT, tag);
							uint string_offset = 0;
							std::string_view name;
							if (ds != nullptr) {
								name = ds->GetSupplementaryName(SDSNT_DEPARTURE_TAG, tag);
								if (!name.empty()) string_offset = 1;
							}
							list.push_back(MakeDropDownListStringItem(GetString(STR_ORDER_CONDITIONAL_COMPARATOR_DISPATCH_SLOT_HAS_TAG + string_offset, tag + 1, name), true_cond | tag_cond_value, false));
							list.push_back(MakeDropDownListStringItem(GetString(STR_ORDER_CONDITIONAL_COMPARATOR_DISPATCH_SLOT_DOESNT_HAVE_TAG + string_offset, tag + 1, name), false_cond | tag_cond_value, false));
						}
					}

					int selected = (((int)o->GetConditionComparator()) << 16) | (o->GetConditionValue() & ~GetBitMaskSC<uint16_t>(ODCB_SRC_START, ODCB_SRC_COUNT));
					ShowDropDownList(this, std::move(list), selected, WID_O_COND_COMPARATOR, 0, DDMF_NONE, DDSF_SHARED);
					break;
				}
				uint mask;
				switch (o->GetConditionVariable()) {
					case OCV_REQUIRES_SERVICE:
					case OCV_CARGO_ACCEPTANCE:
					case OCV_CARGO_WAITING:
					case OCV_VEH_IN_SLOT_GROUP:
						mask = 0x3F;
						break;

					case OCV_VEH_IN_SLOT:
					case OCV_SLOT_OCCUPANCY:
						mask = 0x3C;
						break;

					case OCV_TIMETABLE:
						mask = 0xC3;
						break;

					default:
						mask = 0xC0;
						break;
				}
				ShowDropDownMenu(this, GetComparatorStrings(this->vehicle, o), o->GetConditionComparator(), WID_O_COND_COMPARATOR, 0, mask, 0, DDSF_SHARED);
				break;
			}

			case WID_O_COND_VALUE: {
				const Order *order = this->vehicle->GetOrder(this->OrderGetSel());
				uint value;
				CharSetFilter charset_filter = CS_NUMERAL;
				switch (order->GetConditionVariable()) {
					case OCV_CARGO_LOAD_PERCENTAGE:
					case OCV_TIME_DATE:
						value = order->GetXData();
						break;

					case OCV_TIMETABLE:
						value = order->GetXData();
						if (!_settings_client.gui.timetable_in_ticks) {
							value /= TimetableDisplayUnitSize();
							charset_filter = CS_NUMERAL_DECIMAL;
						}
						break;

					case OCV_CARGO_WAITING_AMOUNT:
					case OCV_CARGO_WAITING_AMOUNT_PERCENTAGE:
					case OCV_COUNTER_VALUE:
						value = order->GetXDataLow();
						break;

					default:
						value = order->GetConditionValue();
						break;
				}
				if (order->GetConditionVariable() == OCV_MAX_SPEED) value = ConvertSpeedToDisplaySpeed(value, this->vehicle->type);
				if (order->GetConditionVariable() == OCV_CARGO_WAITING_AMOUNT) value = ConvertCargoQuantityToDisplayQuantity(order->GetConditionValue(), value);
				this->query_text_widget = widget;
				ShowQueryString(GetString(STR_JUST_INT, value), STR_ORDER_CONDITIONAL_VALUE_CAPT, (order->GetConditionVariable() == OCV_CARGO_WAITING_AMOUNT) ? 12 : 6, this, charset_filter, QSF_NONE);
				break;
			}

			case WID_O_SHARED_ORDER_LIST:
				ShowVehicleListWindow(this->vehicle);
				break;

			case WID_O_ADD_VEH_GROUP: {
				this->query_text_widget = WID_O_ADD_VEH_GROUP;
				ShowQueryString({}, STR_GROUP_RENAME_CAPTION, MAX_LENGTH_GROUP_NAME_CHARS, this, CS_ALPHANUMERAL, QSF_ENABLE_DEFAULT | QSF_LEN_IN_CHARS);
				break;
			}

			case WID_O_OCCUPANCY_TOGGLE:
				ToggleWidgetLoweredState(WID_O_OCCUPANCY_TOGGLE);
				this->UpdateButtonState();
				this->ReInit();
				break;

			case WID_O_SLOT: {
				const Order *o = this->vehicle->GetOrder(this->OrderGetSel());
				if (o == nullptr) return;
				if (o->IsType(OT_SLOT_GROUP)) {
					int selected;
					TraceRestrictSlotGroupID value = this->vehicle->GetOrder(this->OrderGetSel())->GetDestination().ToSlotGroupID();
					DropDownList list = GetSlotGroupDropDownList(this->vehicle->owner, value, selected, this->vehicle->type);
					if (!list.empty()) ShowDropDownList(this, std::move(list), selected, WID_O_SLOT, 0, DDMF_NONE, DDSF_SHARED);
					break;
				}

				int selected;
				TraceRestrictSlotID value = this->vehicle->GetOrder(this->OrderGetSel())->GetDestination().ToSlotID();
				DropDownList list = GetSlotDropDownList(this->vehicle->owner, value, selected, this->vehicle->type, false);
				if (!list.empty()) ShowDropDownList(this, std::move(list), selected, WID_O_SLOT, 0, DDMF_NONE, DDSF_SHARED);
				break;
			}

			case WID_O_COUNTER_OP: {
				DropDownList list;
				list.push_back(MakeDropDownListStringItem(STR_TRACE_RESTRICT_COUNTER_INCREASE, 0, false));
				list.push_back(MakeDropDownListStringItem(STR_TRACE_RESTRICT_COUNTER_DECREASE, 1, false));
				list.push_back(MakeDropDownListStringItem(STR_TRACE_RESTRICT_COUNTER_SET, 2, false));
				int selected = this->vehicle->GetOrder(this->OrderGetSel())->GetCounterOperation();
				ShowDropDownList(this, std::move(list), selected, WID_O_COUNTER_OP, 0, DDMF_NONE, DDSF_SHARED);
				break;
			}

			case WID_O_CHANGE_COUNTER: {
				int selected;
				TraceRestrictCounterID value = this->vehicle->GetOrder(this->OrderGetSel())->GetDestination().ToCounterID();
				DropDownList list = GetCounterDropDownList(this->vehicle->owner, value, selected);
				if (!list.empty()) ShowDropDownList(this, std::move(list), selected, WID_O_CHANGE_COUNTER, 0, DDMF_NONE, DDSF_SHARED);
				break;
			}

			case WID_O_COUNTER_VALUE: {
				const Order *order = this->vehicle->GetOrder(this->OrderGetSel());
				this->query_text_widget = widget;
				ShowQueryString(GetString(STR_JUST_INT, order->GetXData()), STR_TRACE_RESTRICT_VALUE_CAPTION, 10, this, CS_NUMERAL, QSF_NONE);
				break;
			}

			case WID_O_TEXT_LABEL: {
				const Order *order = this->vehicle->GetOrder(this->OrderGetSel());
				this->query_text_widget = widget;
				ShowQueryString(order->GetLabelText(), STR_ORDER_LABEL_TEXT_CAPTION, NUM_CARGO - 1, this, CS_ALPHANUMERAL, QSF_NONE);
				break;
			}

			case WID_O_DEPARTURE_VIA_TYPE: {
				DropDownList list;
				list.push_back(MakeDropDownListStringItem(STR_ORDER_LABEL_DEPARTURES_SHOW_AS_VIA, OLST_DEPARTURES_VIA, false));
				list.push_back(MakeDropDownListStringItem(STR_ORDER_LABEL_DEPARTURES_REMOVE_VIA, OLST_DEPARTURES_REMOVE_VIA, false));
				int selected = this->vehicle->GetOrder(this->OrderGetSel())->GetLabelSubType();
				ShowDropDownList(this, std::move(list), selected, WID_O_DEPARTURE_VIA_TYPE, 0, DDMF_NONE, DDSF_SHARED);
				break;
			}
		}
	}

	void OnQueryTextFinished(std::optional<std::string> str) override final
	{
		OnQueryTextFinished(str, {});
	}

	void OnQueryTextFinished(std::optional<std::string> str, std::optional<std::string> str2) override
	{
		if (this->query_text_widget == WID_O_COND_VALUE && str.has_value() && !str->empty()) {
			VehicleOrderID sel = this->OrderGetSel();
			uint value = atoi(str->c_str());

			switch (this->vehicle->GetOrder(sel)->GetConditionVariable()) {
				case OCV_MAX_SPEED:
					value = Clamp(ConvertDisplaySpeedToSpeed(value, this->vehicle->type), 0, 2047);
					break;

				case OCV_PERCENT:
				case OCV_RELIABILITY:
				case OCV_LOAD_PERCENTAGE:
				case OCV_CARGO_LOAD_PERCENTAGE:
					value = Clamp(value, 0, 100);
					break;

				case OCV_CARGO_WAITING_AMOUNT:
					value = Clamp(ConvertDisplayQuantityToCargoQuantity(this->vehicle->GetOrder(sel)->GetConditionValue(), value), 0, 0xFFFF);
					break;

				case OCV_COUNTER_VALUE:
				case OCV_TIME_DATE:
				case OCV_CARGO_WAITING_AMOUNT_PERCENTAGE:
					value = Clamp(value, 0, 0xFFFF);
					break;

				case OCV_TIMETABLE: {
					value = Clamp(ParseTimetableDuration(str->c_str()), 0, 0xFFFF);
					break;
				}

				default:
					value = Clamp(value, 0, 2047);
					break;
			}
			this->ModifyOrder(sel, MOF_COND_VALUE, value);
		}

		if (this->query_text_widget == WID_O_COUNTER_VALUE && str.has_value() && !str->empty()) {
			VehicleOrderID sel = this->OrderGetSel();
			uint value = Clamp(atoi(str->c_str()), 0, 0xFFFF);
			this->ModifyOrder(sel, MOF_COUNTER_VALUE, value);
		}

		if (this->query_text_widget == WID_O_ADD_VEH_GROUP) {
			Command<CMD_CREATE_GROUP_FROM_LIST>::Post(STR_ERROR_GROUP_CAN_T_CREATE, VehicleListIdentifier(VL_SINGLE_VEH, this->vehicle->type, this->vehicle->owner, this->vehicle->index), CargoFilterCriteria::CF_ANY, str.has_value() ? *str : std::string{});
		}

		if (this->query_text_widget == WID_O_TEXT_LABEL && str.has_value()) {
			Command<CMD_MODIFY_ORDER>::Post(STR_ERROR_CAN_T_MODIFY_THIS_ORDER, this->vehicle->tile, this->vehicle->index, this->OrderGetSel(), MOF_LABEL_TEXT, {}, {}, *str);
		}

		if (!str.has_value() || str->empty()) return;

		auto create_slot_counter = [&](ModifyOrderFlags mof, bool counter) {
			using Payload = CmdPayload<CMD_MODIFY_ORDER>;
			Payload follow_up_payload = Payload::Make(this->vehicle->index, this->OrderGetSel(), mof, {}, {}, {});
			TraceRestrictFollowUpCmdData follow_up{ BaseCommandContainer<CMD_MODIFY_ORDER>((StringID)0, this->vehicle->tile, std::move(follow_up_payload)) };
			if (counter) {
				TraceRestrictCreateCounterCmdData data;
				data.name = std::move(*str);
				data.follow_up_cmd = std::move(follow_up);
				DoCommandP<CMD_CREATE_TRACERESTRICT_COUNTER>(data, STR_TRACE_RESTRICT_ERROR_COUNTER_CAN_T_CREATE, CommandCallback::CreateTraceRestrictCounter);
			} else {
				TraceRestrictCreateSlotCmdData data;
				data.vehtype = this->vehicle->type;
				data.parent = INVALID_TRACE_RESTRICT_SLOT_GROUP;
				data.name = std::move(*str);
				data.max_occupancy = (str2.has_value() && !str2->empty()) ? atoi(str2->c_str()) : TRACE_RESTRICT_SLOT_DEFAULT_MAX_OCCUPANCY;
				data.follow_up_cmd = std::move(follow_up);
				DoCommandP<CMD_CREATE_TRACERESTRICT_SLOT>(data, STR_TRACE_RESTRICT_ERROR_SLOT_CAN_T_CREATE, CommandCallback::CreateTraceRestrictSlot);
			}
		};
		switch (this->query_text_widget) {
			case WID_O_COND_SLOT:
				create_slot_counter(MOF_COND_VALUE, false);
				break;

			case WID_O_COND_COUNTER:
				create_slot_counter(MOF_COND_VALUE_2, true);
				break;

			case WID_O_SLOT:
				create_slot_counter(MOF_SLOT, false);
				break;

			case WID_O_CHANGE_COUNTER:
				create_slot_counter(MOF_COUNTER_ID, true);
				break;

			default:
				break;
		}
	}

	void OnDropdownSelect(WidgetID widget, int index) override
	{
		switch (widget) {
			case WID_O_NON_STOP:
				this->OrderClick_Nonstop(index);
				break;

			case WID_O_FULL_LOAD:
				this->OrderClick_FullLoad((OrderLoadFlags)index);
				break;

			case WID_O_UNLOAD:
				this->OrderClick_Unload((OrderUnloadFlags)index);
				break;

			case WID_O_GOTO:
				switch (index) {
					case ODDI_GO_TO:                this->OrderClick_Goto(OPOS_GOTO); break;
					case ODDI_GO_TO_NEAREST_DEPOT:  this->OrderClick_NearestDepot(); break;
					case ODDI_CONDITIONAL:          this->OrderClick_Goto(OPOS_CONDITIONAL); break;
					case ODDI_SHARE:                this->OrderClick_Goto(OPOS_SHARE); break;
					case ODDI_TRY_ACQUIRE_SLOT:     this->OrderClick_TryAcquireSlot(); break;
					case ODDI_RELEASE_SLOT:         this->OrderClick_ReleaseSlot(); break;
					case ODDI_RELEASE_SLOT_GROUP:   this->OrderClick_ReleaseSlotGroup(); break;
					case ODDI_CHANGE_COUNTER:       this->OrderClick_ChangeCounter(); break;
					case ODDI_LABEL_TEXT:           this->OrderClick_TextLabel(); break;
					case ODDI_LABEL_DEPARTURES_VIA: this->OrderClick_Goto(OPOS_DEPARTURE_VIA); break;
					default: NOT_REACHED();
				}
				break;

			case WID_O_DEPOT_ACTION:
				this->OrderClick_Service(index);
				break;

			case WID_O_REFIT_DROPDOWN:
				this->OrderClick_Refit(index, true);
				break;

			case WID_O_COND_VARIABLE:
				this->ModifyOrder(this->OrderGetSel(), MOF_COND_VARIABLE, index);
				break;

			case WID_O_COND_COMPARATOR: {
				const Order *o = this->vehicle->GetOrder(this->OrderGetSel());
				if (o == nullptr) return;
				if (o->GetConditionVariable() == OCV_DISPATCH_SLOT) {
					this->ModifyOrder(this->OrderGetSel(), MOF_COND_COMPARATOR, index >> 16);
					this->ModifyOrder(this->OrderGetSel(), MOF_COND_VALUE, (o->GetConditionValue() & GetBitMaskSC<uint16_t>(ODCB_SRC_START, ODCB_SRC_COUNT)) | (index & 0xFFFF));
				} else {
					this->ModifyOrder(this->OrderGetSel(), MOF_COND_COMPARATOR, index);
				}
				break;
			}

			case WID_O_COND_CARGO:
				this->ModifyOrder(this->OrderGetSel(), MOF_COND_VALUE, index);
				break;

			case WID_O_COND_AUX_CARGO:
				this->ModifyOrder(this->OrderGetSel(), MOF_COND_VALUE_2, index);
				break;

			case WID_O_COND_SLOT:
				if (index == NEW_TRACE_RESTRICT_SLOT_ID) {
					this->query_text_widget = widget;
					ShowSlotCreationQueryString(*this);
					break;
				}
				TraceRestrictRecordRecentSlot(TraceRestrictSlotID(index));
				this->ModifyOrder(this->OrderGetSel(), MOF_COND_VALUE, index);
				break;

			case WID_O_COND_SLOT_GROUP:
				TraceRestrictRecordRecentSlotGroup(TraceRestrictSlotGroupID(index));
				this->ModifyOrder(this->OrderGetSel(), MOF_COND_VALUE, index);
				break;

			case WID_O_COND_COUNTER:
				if (index == NEW_TRACE_RESTRICT_COUNTER_ID) {
					this->query_text_widget = widget;
					ShowQueryString({}, STR_TRACE_RESTRICT_COUNTER_CREATE_CAPTION, MAX_LENGTH_TRACE_RESTRICT_SLOT_NAME_CHARS, this, CS_ALPHANUMERAL, QSF_ENABLE_DEFAULT | QSF_LEN_IN_CHARS);
					break;
				}
				TraceRestrictRecordRecentCounter(TraceRestrictCounterID(index));
				this->ModifyOrder(this->OrderGetSel(), MOF_COND_VALUE_2, index);
				break;

			case WID_O_COND_TIME_DATE:
				this->ModifyOrder(this->OrderGetSel(), MOF_COND_VALUE_2, index);
				break;

			case WID_O_COND_TIMETABLE:
				this->ModifyOrder(this->OrderGetSel(), MOF_COND_VALUE_2, index);
				break;

			case WID_O_COND_SCHED_SELECT:
				this->ModifyOrder(this->OrderGetSel(), MOF_COND_VALUE_2, index);
				break;

			case WID_O_COND_SCHED_TEST: {
				const Order *o = this->vehicle->GetOrder(this->OrderGetSel());
				if (o == nullptr) return;
				const uint16_t mask = GetBitMaskSC<uint16_t>(ODCB_SRC_START, ODCB_SRC_COUNT);
				uint16_t value = (o->GetConditionValue() & ~mask);
				SB(value, ODCB_SRC_START, ODCB_SRC_COUNT, index);
				this->ModifyOrder(this->OrderGetSel(), MOF_COND_VALUE, value);
				break;
			}

			case WID_O_SLOT: {
				const Order *o = this->vehicle->GetOrder(this->OrderGetSel());
				if (o == nullptr) return;
				if (o->IsType(OT_SLOT_GROUP)) {
					TraceRestrictRecordRecentSlotGroup(TraceRestrictSlotGroupID(index));
					this->ModifyOrder(this->OrderGetSel(), MOF_SLOT_GROUP, index);
					break;
				}

				if (index == NEW_TRACE_RESTRICT_SLOT_ID) {
					this->query_text_widget = widget;
					ShowSlotCreationQueryString(*this);
					break;
				}
				TraceRestrictRecordRecentSlot(TraceRestrictSlotID(index));
				this->ModifyOrder(this->OrderGetSel(), MOF_SLOT, index);
				break;
			}

			case WID_O_COUNTER_OP:
				this->ModifyOrder(this->OrderGetSel(), MOF_COUNTER_OP, index);
				break;

			case WID_O_CHANGE_COUNTER:
				if (index == NEW_TRACE_RESTRICT_COUNTER_ID) {
					this->query_text_widget = widget;
					ShowQueryString({}, STR_TRACE_RESTRICT_COUNTER_CREATE_CAPTION, MAX_LENGTH_TRACE_RESTRICT_SLOT_NAME_CHARS, this, CS_ALPHANUMERAL, QSF_ENABLE_DEFAULT | QSF_LEN_IN_CHARS);
					break;
				}
				TraceRestrictRecordRecentCounter(TraceRestrictCounterID(index));
				this->ModifyOrder(this->OrderGetSel(), MOF_COUNTER_ID, index);
				break;

			case WID_O_DEPARTURE_VIA_TYPE:
				this->ModifyOrder(this->OrderGetSel(), MOF_DEPARTURES_SUBTYPE, index);
				break;

			case WID_O_MGMT_LIST_BTN:
				switch (index) {
					case 0: this->OrderClick_ReverseOrderList(ReverseOrderOperation::Reverse); break;
					case 1: this->OrderClick_ReverseOrderList(ReverseOrderOperation::AppendReversed); break;
					case 2: ShowSaveLoadDialog(FT_ORDERLIST, SLO_SAVE, this->GetVehicle()); break;
					case 3: ShowSaveLoadDialog(FT_ORDERLIST, SLO_LOAD, this->GetVehicle()); break;
					default: NOT_REACHED();
				}
				break;

			case WID_O_MGMT_BTN:
				if (this->goto_type == OPOS_CONDITIONAL_RETARGET) {
					ResetObjectToPlace();
					break;
				}
				if (index >= 0x100 && index <= 0x100 + INVALID_COLOUR) {
					this->ModifyOrder(this->OrderGetSel(), MOF_COLOUR, index & 0xFF);
					break;
				}
				if (index >= 0x200 && index < 0x200 + OSL_END) {
					this->ModifyOrder(this->OrderGetSel(), MOF_STOP_LOCATION, index & 0xFF);
					break;
				}
				if (index >= 0x300 && index <= 0x300 + INVALID_DIAGDIR) {
					this->ModifyOrder(this->OrderGetSel(), MOF_RV_TRAVEL_DIR, index & 0xFF);
					break;
				}
				switch (index) {
					case 0:
						Command<CMD_DUPLICATE_ORDER>::Post(STR_ERROR_CAN_T_INSERT_NEW_ORDER, this->vehicle->tile, this->vehicle->index, this->OrderGetSel());
						break;

					case 1:
						this->OrderClick_Goto(OPOS_CONDITIONAL_RETARGET);
						break;

					default:
						NOT_REACHED();
				}
				break;
		}
	}

	void OnDragDrop(Point pt, WidgetID widget) override
	{
		switch (widget) {
			case WID_O_ORDER_LIST: {
				VehicleOrderID from_order = this->OrderGetSel();
				VehicleOrderID to_order = this->GetOrderFromPt(pt.y);

				if (!(from_order == to_order || from_order == INVALID_VEH_ORDER_ID || from_order > this->vehicle->GetNumOrders() || to_order == INVALID_VEH_ORDER_ID || to_order > this->vehicle->GetNumOrders()) &&
						Command<CMD_MOVE_ORDER>::Post(STR_ERROR_CAN_T_MOVE_THIS_ORDER, this->vehicle->tile, this->vehicle->index, from_order, to_order)) {
					this->selected_order = -1;
					this->UpdateButtonState();
				}
				break;
			}

			case WID_O_DELETE:
				this->OrderClick_Delete();
				break;

			case WID_O_STOP_SHARING:
				this->OrderClick_StopSharing();
				break;
		}

		ResetObjectToPlace();

		if (this->order_over != INVALID_VEH_ORDER_ID) {
			/* End of drag-and-drop, hide dragged order destination highlight. */
			this->order_over = INVALID_VEH_ORDER_ID;
			this->SetWidgetDirty(WID_O_ORDER_LIST);
		}
	}

	EventState OnHotkey(int hotkey) override
	{
		if (this->vehicle->owner != _local_company) return ES_NOT_HANDLED;

		switch (hotkey) {
			case OHK_SKIP:           this->OrderClick_Skip(); break;
			case OHK_DELETE:         this->OrderClick_Delete(); break;
			case OHK_GOTO:           this->OrderClick_Goto(OPOS_GOTO); break;
			case OHK_NONSTOP:        this->OrderClick_Nonstop(-1); break;
			case OHK_VIA:            this->OrderClick_Nonstop(-2); break;
			case OHK_FULLLOAD:       this->OrderClick_FullLoad(OLF_FULL_LOAD_ANY, true); break;
			case OHK_UNLOAD:         this->OrderClick_Unload(OUFB_UNLOAD, true); break;
			case OHK_NEAREST_DEPOT:  this->OrderClick_NearestDepot(); break;
			case OHK_ALWAYS_SERVICE: this->OrderClick_Service(-1); break;
			case OHK_TRANSFER:       this->OrderClick_Unload(OUFB_TRANSFER, true); break;
			case OHK_NO_UNLOAD:      this->OrderClick_Unload(OUFB_NO_UNLOAD, true); break;
			case OHK_NO_LOAD:        this->OrderClick_FullLoad(OLFB_NO_LOAD, true); break;
			case OHK_REFIT:          this->OrderClick_RefitHotkey(); break;
			case OHK_DUPLICATE:      this->OrderClick_DuplicateHotkey(); break;
			case OHK_RETARGET_JUMP:  this->OrderClick_RetargetJumpHotkey(); break;
			case OHK_CLOSE:          this->Close(); break;
			default: return ES_NOT_HANDLED;
		}
		return ES_HANDLED;
	}

	void OnPlaceObject([[maybe_unused]] Point pt, TileIndex tile) override
	{
		if (this->goto_type == OPOS_GOTO) {
			const Order cmd = GetOrderCmdFromTile(this->vehicle, tile);
			if (cmd.IsType(OT_NOTHING)) return;

			if (this->InsertNewOrder(cmd)) {
				/* With quick goto the Go To button stays active */
				if (!_settings_client.gui.quick_goto) ResetObjectToPlace();
			}
		} else if (this->goto_type == OPOS_COND_VIA || this->goto_type == OPOS_COND_STATION) {
			if (IsTileType(tile, MP_STATION) || IsTileType(tile, MP_INDUSTRY)) {
				const Station *st = nullptr;

				if (IsTileType(tile, MP_STATION)) {
					st = Station::GetByTile(tile);
				} else {
					const Industry *in = Industry::GetByTile(tile);
					st = in->neutral_station;
				}
				if (st != nullptr && IsInfraUsageAllowed(this->vehicle->type, this->vehicle->owner, st->owner)) {
					if (this->ModifyOrder(this->OrderGetSel(), (this->goto_type == OPOS_COND_VIA ? MOF_COND_VALUE_3 : MOF_COND_STATION_ID), st->index.base())) {
						ResetObjectToPlace();
					}
				}
			}
		} else if (this->goto_type == OPOS_DEPARTURE_VIA) {
			if (IsTileType(tile, MP_STATION) || IsTileType(tile, MP_INDUSTRY)) {
				const BaseStation *st = nullptr;

				if (IsTileType(tile, MP_STATION)) {
					st = BaseStation::GetByTile(tile);
				} else {
					const Industry *in = Industry::GetByTile(tile);
					st = in->neutral_station;
				}
				if (st != nullptr && IsInfraUsageAllowed(this->vehicle->type, this->vehicle->owner, st->owner)) {
					Order order;
					order.MakeLabel(OLST_DEPARTURES_VIA);
					order.SetDestination(st->index);

					if (this->InsertNewOrder(order)) {
						ResetObjectToPlace();
					}
				}
			}
		}
	}

	bool OnVehicleSelect(const Vehicle *v) override
	{
		/* v is vehicle getting orders. Only copy/clone orders if vehicle doesn't have any orders yet.
		 * We disallow copying orders of other vehicles if we already have at least one order entry
		 * ourself as it easily copies orders of vehicles within a station when we mean the station.
		 * Obviously if you press CTRL on a non-empty orders vehicle you know what you are doing
		 * TODO: give a warning message */
		bool share_order = _ctrl_pressed || this->goto_type == OPOS_SHARE;
		if (this->vehicle->GetNumOrders() != 0 && !share_order) return false;

		if (Command<CMD_CLONE_ORDER>::Post(share_order ? STR_ERROR_CAN_T_SHARE_ORDER_LIST : STR_ERROR_CAN_T_COPY_ORDER_LIST,
				this->vehicle->tile, share_order ? CO_SHARE : CO_COPY, this->vehicle->index, v->index)) {
			this->selected_order = -1;
			ResetObjectToPlace();
		}
		return true;
	}

	/**
	 * Clones an order list from a vehicle list.  If this doesn't make sense (because not all vehicles in the list have the same orders), then it displays an error.
	 * @return This always returns true, which indicates that the contextual action handled the mouse click.
	 *         Note that it's correct behaviour to always handle the click even though an error is displayed,
	 *         because users aren't going to expect the default action to be performed just because they overlooked that cloning doesn't make sense.
	 */
	bool OnVehicleSelect(VehicleList::const_iterator begin, VehicleList::const_iterator end) override
	{
		bool share_order = _ctrl_pressed || this->goto_type == OPOS_SHARE;
		if (this->vehicle->GetNumOrders() != 0 && !share_order) return false;

		if (!share_order) {
			/* If CTRL is not pressed: If all the vehicles in this list have the same orders, then copy orders */
			if (AllEqual(begin, end, [](const Vehicle *v1, const Vehicle *v2) {
				return VehiclesHaveSameOrderList(v1, v2);
			})) {
				OnVehicleSelect(*begin);
			} else {
				ShowErrorMessage(GetEncodedString(STR_ERROR_CAN_T_COPY_ORDER_LIST), GetEncodedString(STR_ERROR_CAN_T_COPY_ORDER_VEHICLE_LIST), WL_INFO);
			}
		} else {
			/* If CTRL is pressed: If all the vehicles in this list share orders, then copy orders */
			if (AllEqual(begin, end, [](const Vehicle *v1, const Vehicle *v2) {
				return v1->FirstShared() == v2->FirstShared();
			})) {
				OnVehicleSelect(*begin);
			} else {
				ShowErrorMessage(GetEncodedString(STR_ERROR_CAN_T_SHARE_ORDER_LIST), GetEncodedString(STR_ERROR_CAN_T_SHARE_ORDER_VEHICLE_LIST), WL_INFO);
			}
		}

		return true;
	}

	void OnPlaceObjectAbort() override
	{
		this->goto_type = OPOS_NONE;
		this->SetWidgetDirty(WID_O_GOTO);
		this->SetWidgetDirty(WID_O_COND_AUX_VIA);
		this->SetWidgetDirty(WID_O_COND_AUX_STATION);
		this->SetWidgetDirty(WID_O_MGMT_BTN);

		/* Remove drag highlighting if it exists. */
		if (this->order_over != INVALID_VEH_ORDER_ID) {
			this->order_over = INVALID_VEH_ORDER_ID;
			this->SetWidgetDirty(WID_O_ORDER_LIST);
		}
	}

	void OnMouseDrag(Point pt, WidgetID widget) override
	{
		if (this->selected_order != -1 && widget == WID_O_ORDER_LIST) {
			/* An order is dragged.. */
			VehicleOrderID from_order = this->OrderGetSel();
			VehicleOrderID to_order = this->GetOrderFromPt(pt.y);
			uint num_orders = this->vehicle->GetNumOrders();

			if (from_order != INVALID_VEH_ORDER_ID && from_order <= num_orders) {
				if (to_order != INVALID_VEH_ORDER_ID && to_order <= num_orders) { // ..over an existing order.
					this->order_over = to_order;
					this->SetWidgetDirty(widget);
				} else if (from_order != to_order && this->order_over != INVALID_VEH_ORDER_ID) { // ..outside of the order list.
					this->order_over = INVALID_VEH_ORDER_ID;
					this->SetWidgetDirty(widget);
				}
			}
		}
	}

	void OnResize() override
	{
		/* Update the scroll bar */
		this->vscroll->SetCapacityFromWidget(this, WID_O_ORDER_LIST, WidgetDimensions::scaled.framerect.Vertical());
	}

	bool OnTooltip(Point pt, WidgetID widget, TooltipCloseCondition close_cond) override
	{
		switch (widget) {
			case WID_O_SHARED_ORDER_LIST: {
				if (this->vehicle->owner == _local_company) {
					GuiShowTooltips(this, GetEncodedString(STR_ORDERS_VEH_WITH_SHARED_ORDERS_LIST_TOOLTIP_EXTRA, STR_ORDERS_VEH_WITH_SHARED_ORDERS_LIST_TOOLTIP), close_cond);
					return true;
				}
				return false;
			}

			case WID_O_COND_SLOT:
			case WID_O_COND_SLOT_GROUP:
			case WID_O_COND_COUNTER:
			case WID_O_SLOT:
			case WID_O_CHANGE_COUNTER:
				GuiShowTooltips(this, TraceRestrictPrepareSlotCounterSelectTooltip(this->GetWidget<NWidgetCore>(widget)->GetToolTip(), this->vehicle->type), close_cond);
				return true;

			default:
				return false;
		}
	}

	const Vehicle *GetVehicle()
	{
		return this->vehicle;
	}

	static HotkeyList hotkeys;
};

static Hotkey order_hotkeys[] = {
	Hotkey('D', "skip", OHK_SKIP),
	Hotkey('F', "delete", OHK_DELETE),
	Hotkey('G', "goto", OHK_GOTO),
	Hotkey('H', "nonstop", OHK_NONSTOP),
	Hotkey((uint16_t)0, "via", OHK_VIA),
	Hotkey('J', "fullload", OHK_FULLLOAD),
	Hotkey('K', "unload", OHK_UNLOAD),
	Hotkey((uint16_t)0, "nearest_depot", OHK_NEAREST_DEPOT),
	Hotkey((uint16_t)0, "always_service", OHK_ALWAYS_SERVICE),
	Hotkey((uint16_t)0, "transfer", OHK_TRANSFER),
	Hotkey((uint16_t)0, "no_unload", OHK_NO_UNLOAD),
	Hotkey((uint16_t)0, "no_load", OHK_NO_LOAD),
	Hotkey((uint16_t)0, "refit", OHK_REFIT),
	Hotkey((uint16_t)0, "duplicate", OHK_DUPLICATE),
	Hotkey((uint16_t)0, "retarget_jump", OHK_RETARGET_JUMP),
	Hotkey((uint16_t)0, "close", OHK_CLOSE),
};
HotkeyList OrdersWindow::hotkeys("order", order_hotkeys);

/** Nested widget definition for "your" train orders. */
static constexpr NWidgetPart _nested_orders_train_widgets[] = {
	NWidget(NWID_HORIZONTAL),
		NWidget(WWT_CLOSEBOX, COLOUR_GREY),
		NWidget(WWT_CAPTION, COLOUR_GREY, WID_O_CAPTION), SetStringTip(STR_ORDERS_CAPTION, STR_TOOLTIP_WINDOW_TITLE_DRAG_THIS),
		NWidget(WWT_PUSHBTN, COLOUR_GREY, WID_O_TIMETABLE_VIEW), SetMinimalSize(61, 14), SetToolTip(STR_ORDERS_TIMETABLE_VIEW_TOOLTIP),
		NWidget(WWT_TEXTBTN, COLOUR_GREY, WID_O_OCCUPANCY_TOGGLE), SetMinimalSize(36, 12), SetStringTip(STR_ORDERS_OCCUPANCY_BUTTON, STR_ORDERS_OCCUPANCY_BUTTON_TOOLTIP),
		NWidget(WWT_SHADEBOX, COLOUR_GREY),
		NWidget(WWT_DEFSIZEBOX, COLOUR_GREY),
		NWidget(WWT_STICKYBOX, COLOUR_GREY),
	EndContainer(),
	NWidget(NWID_HORIZONTAL),
		NWidget(WWT_PANEL, COLOUR_GREY, WID_O_ORDER_LIST), SetMinimalSize(372, 62), SetToolTip(STR_ORDERS_LIST_TOOLTIP), SetResize(1, 1), SetScrollbar(WID_O_SCROLLBAR), EndContainer(),
		NWidget(NWID_SELECTION, INVALID_COLOUR, WID_O_SEL_OCCUPANCY),
			NWidget(WWT_PANEL, COLOUR_GREY, WID_O_OCCUPANCY_LIST), SetMinimalSize(50, 0), SetFill(0, 1), SetToolTip(STR_ORDERS_OCCUPANCY_LIST_TOOLTIP),
															SetScrollbar(WID_O_SCROLLBAR), EndContainer(),
		EndContainer(),
		NWidget(NWID_VSCROLLBAR, COLOUR_GREY, WID_O_SCROLLBAR),
	EndContainer(),

	/* First button row. */
	NWidget(NWID_HORIZONTAL),
		NWidget(NWID_SELECTION, INVALID_COLOUR, WID_O_SEL_TOP_ROW_GROUNDVEHICLE),
			NWidget(NWID_HORIZONTAL, NWidContainerFlag::EqualSize),
				NWidget(NWID_BUTTON_DROPDOWN, COLOUR_GREY, WID_O_NON_STOP), SetMinimalSize(93, 12), SetFill(1, 0),
															SetStringTip(STR_ORDER_NON_STOP, STR_ORDER_TOOLTIP_NON_STOP), SetResize(1, 0),
				NWidget(NWID_SELECTION, INVALID_COLOUR, WID_O_SEL_TOP_LEFT),
					NWidget(NWID_BUTTON_DROPDOWN, COLOUR_GREY, WID_O_FULL_LOAD), SetMinimalSize(93, 12), SetFill(1, 0),
															SetStringTip(STR_ORDER_TOGGLE_FULL_LOAD, STR_ORDER_TOOLTIP_FULL_LOAD), SetResize(1, 0),
					NWidget(WWT_PUSHTXTBTN, COLOUR_GREY, WID_O_REFIT), SetMinimalSize(93, 12), SetFill(1, 0),
															SetStringTip(STR_ORDER_REFIT, STR_ORDER_REFIT_TOOLTIP), SetResize(1, 0),
					NWidget(WWT_TEXTBTN, COLOUR_GREY, WID_O_REVERSE), SetMinimalSize(93, 12), SetFill(1, 0),
															SetStringTip(STR_ORDER_REVERSE, STR_ORDER_REVERSE_TOOLTIP), SetResize(1, 0),
				EndContainer(),
				NWidget(NWID_SELECTION, INVALID_COLOUR, WID_O_SEL_TOP_MIDDLE),
					NWidget(NWID_BUTTON_DROPDOWN, COLOUR_GREY, WID_O_UNLOAD), SetMinimalSize(93, 12), SetFill(1, 0),
															SetStringTip(STR_ORDER_TOGGLE_UNLOAD, STR_ORDER_TOOLTIP_UNLOAD), SetResize(1, 0),
					NWidget(NWID_BUTTON_DROPDOWN, COLOUR_GREY, WID_O_DEPOT_ACTION), SetMinimalSize(93, 12), SetFill(1, 0),
															SetStringTip(STR_JUST_STRING), SetResize(1, 0),
				EndContainer(),
				NWidget(NWID_SELECTION, INVALID_COLOUR, WID_O_SEL_TOP_RIGHT),
					NWidget(WWT_PANEL, COLOUR_GREY), SetMinimalSize(93, 12), SetFill(1, 0), SetResize(1, 0), EndContainer(),
					NWidget(NWID_BUTTON_DROPDOWN, COLOUR_GREY, WID_O_REFIT_DROPDOWN), SetMinimalSize(93, 12), SetFill(1, 0),
															SetStringTip(STR_ORDER_REFIT_AUTO, STR_ORDER_REFIT_AUTO_TOOLTIP), SetResize(1, 0),
				EndContainer(),
			EndContainer(),
			NWidget(NWID_HORIZONTAL, NWidContainerFlag::EqualSize),
				NWidget(WWT_DROPDOWN, COLOUR_GREY, WID_O_COND_VARIABLE), SetMinimalSize(124, 12), SetFill(1, 0),
															SetToolTip(STR_ORDER_CONDITIONAL_VARIABLE_TOOLTIP), SetResize(1, 0),
				NWidget(NWID_SELECTION, INVALID_COLOUR, WID_O_SEL_COND_AUX),
					NWidget(WWT_DROPDOWN, COLOUR_GREY, WID_O_COND_AUX_CARGO), SetMinimalSize(124, 12), SetFill(1, 0),
													SetToolTip(STR_ORDER_CONDITIONAL_CARGO_TOOLTIP), SetResize(1, 0),
					NWidget(WWT_DROPDOWN, COLOUR_GREY, WID_O_COND_TIME_DATE), SetMinimalSize(124, 12), SetFill(1, 0),
															SetToolTip(STR_ORDER_CONDITIONAL_TIME_DATE_TOOLTIP), SetResize(1, 0),
					NWidget(WWT_DROPDOWN, COLOUR_GREY, WID_O_COND_TIMETABLE), SetMinimalSize(124, 12), SetFill(1, 0),
															SetToolTip(STR_ORDER_CONDITIONAL_TIMETABLE_TOOLTIP), SetResize(1, 0),
					NWidget(WWT_DROPDOWN, COLOUR_GREY, WID_O_COND_COUNTER), SetMinimalSize(124, 12), SetFill(1, 0),
															SetToolTip(STR_ORDER_CONDITIONAL_COUNTER_TOOLTIP), SetResize(1, 0),
					NWidget(WWT_DROPDOWN, COLOUR_GREY, WID_O_COND_SCHED_SELECT), SetMinimalSize(124, 12), SetFill(1, 0),
															SetToolTip(STR_ORDER_CONDITIONAL_SCHED_SELECT_TOOLTIP), SetResize(1, 0),
				EndContainer(),
				NWidget(NWID_SELECTION, INVALID_COLOUR, WID_O_SEL_COND_AUX3),
					NWidget(WWT_TEXTBTN, COLOUR_GREY, WID_O_COND_AUX_STATION), SetMinimalSize(72, 12),
													SetStringTip(STR_ORDER_CONDITIONAL_STATION, STR_ORDER_CONDITIONAL_STATION_TOOLTIP),
				EndContainer(),
				NWidget(NWID_SELECTION, INVALID_COLOUR, WID_O_SEL_COND_AUX2),
					NWidget(WWT_TEXTBTN, COLOUR_GREY, WID_O_COND_AUX_VIA), SetMinimalSize(36, 12),
													SetStringTip(STR_ORDER_CONDITIONAL_VIA, STR_ORDER_CONDITIONAL_VIA_TOOLTIP),
					NWidget(WWT_DROPDOWN, COLOUR_GREY, WID_O_COND_SCHED_TEST), SetMinimalSize(124, 12), SetFill(1, 0),
															SetToolTip(STR_ORDER_CONDITIONAL_SCHED_TEST_TOOLTIP), SetResize(1, 0),
				EndContainer(),
				NWidget(NWID_SELECTION, INVALID_COLOUR, WID_O_SEL_COND_AUX4),
					NWidget(WWT_TEXTBTN, COLOUR_GREY, WID_O_COND_AUX_REFIT_MODE), SetMinimalSize(72, 12),
													SetStringTip(STR_ORDER_CONDITIONAL_REFIT_MODE, STR_ORDER_CONDITIONAL_REFIT_MODE_TOOLTIP),
				EndContainer(),
				NWidget(WWT_DROPDOWN, COLOUR_GREY, WID_O_COND_COMPARATOR), SetMinimalSize(124, 12), SetFill(1, 0),
															SetToolTip(STR_ORDER_CONDITIONAL_COMPARATOR_TOOLTIP), SetResize(1, 0),
				NWidget(NWID_SELECTION, INVALID_COLOUR, WID_O_SEL_COND_VALUE),
					NWidget(WWT_PUSHTXTBTN, COLOUR_GREY, WID_O_COND_VALUE), SetMinimalSize(124, 12), SetFill(1, 0),
															SetStringTip(STR_JUST_COMMA, STR_ORDER_CONDITIONAL_VALUE_TOOLTIP), SetResize(1, 0),
					NWidget(WWT_PUSHTXTBTN, COLOUR_GREY, WID_O_COND_VALUE), SetMinimalSize(62, 12), SetFill(0, 0),
															SetStringTip(STR_JUST_COMMA, STR_ORDER_CONDITIONAL_VALUE_TOOLTIP), SetResize(1, 0),
					NWidget(WWT_DROPDOWN, COLOUR_GREY, WID_O_COND_CARGO), SetMinimalSize(124, 12), SetFill(1, 0),
															SetToolTip(STR_ORDER_CONDITIONAL_CARGO_TOOLTIP), SetResize(1, 0),
					NWidget(WWT_DROPDOWN, COLOUR_GREY, WID_O_COND_SLOT), SetMinimalSize(124, 12), SetFill(1, 0),
															SetToolTip(STR_ORDER_CONDITIONAL_SLOT_TOOLTIP), SetResize(1, 0),
					NWidget(WWT_DROPDOWN, COLOUR_GREY, WID_O_COND_SLOT_GROUP), SetMinimalSize(124, 12), SetFill(1, 0),
															SetToolTip(STR_ORDER_CONDITIONAL_SLOT_GROUP_TOOLTIP), SetResize(1, 0),
				EndContainer(),
			EndContainer(),
			NWidget(NWID_HORIZONTAL, NWidContainerFlag::EqualSize),
				NWidget(WWT_PANEL, COLOUR_GREY), SetResize(1, 0), EndContainer(),
				NWidget(WWT_PANEL, COLOUR_GREY), SetResize(1, 0), EndContainer(),
				NWidget(WWT_DROPDOWN, COLOUR_GREY, WID_O_SLOT), SetMinimalSize(124, 12), SetFill(1, 0),
														SetStringTip(STR_JUST_STRING1, STR_NULL), SetResize(1, 0),
			EndContainer(),
			NWidget(NWID_HORIZONTAL, NWidContainerFlag::EqualSize),
				NWidget(WWT_DROPDOWN, COLOUR_GREY, WID_O_COUNTER_OP), SetMinimalSize(124, 12), SetFill(1, 0),
														SetStringTip(STR_JUST_STRING, STR_TRACE_RESTRICT_COUNTER_OP_TOOLTIP), SetResize(1, 0),
				NWidget(WWT_DROPDOWN, COLOUR_GREY, WID_O_CHANGE_COUNTER), SetMinimalSize(124, 12), SetFill(1, 0),
														SetToolTip(STR_ORDER_CHANGE_COUNTER_TOOLTIP), SetResize(1, 0),
				NWidget(WWT_PUSHTXTBTN, COLOUR_GREY, WID_O_COUNTER_VALUE), SetMinimalSize(124, 12), SetFill(1, 0),
														SetStringTip(STR_JUST_COMMA, STR_TRACE_RESTRICT_COND_VALUE_TOOLTIP), SetResize(1, 0),
			EndContainer(),
			NWidget(NWID_HORIZONTAL, NWidContainerFlag::EqualSize),
				NWidget(WWT_PANEL, COLOUR_GREY), SetResize(1, 0), EndContainer(),
				NWidget(WWT_PANEL, COLOUR_GREY), SetResize(1, 0), EndContainer(),
				NWidget(WWT_PUSHTXTBTN, COLOUR_GREY, WID_O_TEXT_LABEL), SetMinimalSize(124, 12), SetFill(1, 0),
														SetStringTip(STR_ORDER_LABEL_TEXT_BUTTON, STR_ORDER_LABEL_TEXT_BUTTON_TOOLTIP), SetResize(1, 0),
			EndContainer(),
			NWidget(NWID_HORIZONTAL, NWidContainerFlag::EqualSize),
				NWidget(WWT_PANEL, COLOUR_GREY), SetResize(1, 0), EndContainer(),
				NWidget(WWT_PANEL, COLOUR_GREY), SetResize(1, 0), EndContainer(),
				NWidget(WWT_DROPDOWN, COLOUR_GREY, WID_O_DEPARTURE_VIA_TYPE), SetMinimalSize(124, 12), SetFill(1, 0),
														SetStringTip(STR_JUST_STRING, STR_ORDER_LABEL_DEPARTURES_VIA_TYPE_TOOLTIP), SetResize(1, 0),
			EndContainer(),
			NWidget(WWT_PANEL, COLOUR_GREY), SetFill(1, 0), SetResize(1, 0), EndContainer(),
		EndContainer(),
		NWidget(NWID_SELECTION, INVALID_COLOUR, WID_O_SEL_SHARED),
			NWidget(WWT_PUSHIMGBTN, COLOUR_GREY, WID_O_SHARED_ORDER_LIST), SetAspect(1), SetSpriteTip(SPR_SHARED_ORDERS_ICON, STR_ORDERS_VEH_WITH_SHARED_ORDERS_LIST_TOOLTIP),
			NWidget(WWT_PUSHTXTBTN, COLOUR_GREY, WID_O_ADD_VEH_GROUP), SetAspect(1), SetStringTip(STR_BLACK_PLUS, STR_ORDERS_NEW_GROUP_TOOLTIP),
		EndContainer(),
	EndContainer(),

	/* Second button row. */
	NWidget(NWID_HORIZONTAL),
		NWidget(NWID_HORIZONTAL, NWidContainerFlag::EqualSize),
			NWidget(NWID_SELECTION, INVALID_COLOUR, WID_O_SEL_MGMT),
				NWidget(NWID_BUTTON_DROPDOWN, COLOUR_GREY, WID_O_MGMT_BTN), SetMinimalSize(100, 12), SetFill(1, 0),
														SetStringTip(STR_ORDERS_MANAGE_ORDER, STR_ORDERS_MANAGE_ORDER_TOOLTIP), SetResize(1, 0), SetAlignment(SA_TOP | SA_LEFT),
				NWidget(WWT_DROPDOWN, COLOUR_GREY, WID_O_MGMT_LIST_BTN), SetMinimalSize(100, 12), SetFill(1, 0),
														SetStringTip(STR_ORDERS_MANAGE_LIST, STR_ORDERS_MANAGE_LIST_TOOLTIP), SetResize(1, 0),
			EndContainer(),
			NWidget(WWT_PUSHTXTBTN, COLOUR_GREY, WID_O_SKIP), SetMinimalSize(100, 12), SetFill(1, 0),
													SetStringTip(STR_ORDERS_SKIP_BUTTON, STR_ORDERS_SKIP_TOOLTIP), SetResize(1, 0),
			NWidget(NWID_SELECTION, INVALID_COLOUR, WID_O_SEL_BOTTOM_MIDDLE),
				NWidget(WWT_PUSHTXTBTN, COLOUR_GREY, WID_O_DELETE), SetMinimalSize(100, 12), SetFill(1, 0),
														SetStringTip(STR_ORDERS_DELETE_BUTTON, STR_ORDERS_DELETE_TOOLTIP), SetResize(1, 0),
				NWidget(WWT_PUSHTXTBTN, COLOUR_GREY, WID_O_STOP_SHARING), SetMinimalSize(100, 12), SetFill(1, 0),
														SetStringTip(STR_ORDERS_STOP_SHARING_BUTTON, STR_ORDERS_STOP_SHARING_TOOLTIP), SetResize(1, 0),
			EndContainer(),
			NWidget(NWID_BUTTON_DROPDOWN, COLOUR_GREY, WID_O_GOTO), SetMinimalSize(100, 12), SetFill(1, 0),
													SetStringTip(STR_ORDERS_GO_TO_BUTTON, STR_ORDERS_GO_TO_TOOLTIP_EXTRA), SetResize(1, 0),
		EndContainer(),
		NWidget(WWT_RESIZEBOX, COLOUR_GREY),
	EndContainer(),
};

static WindowDesc _orders_train_desc(__FILE__, __LINE__,
	WDP_AUTO, "view_vehicle_orders_train", 384, 100,
	WC_VEHICLE_ORDERS, WC_VEHICLE_VIEW,
	WindowDefaultFlag::Construction,
	_nested_orders_train_widgets,
	&OrdersWindow::hotkeys
);

/** Nested widget definition for "your" orders (non-train). */
static constexpr NWidgetPart _nested_orders_widgets[] = {
	NWidget(NWID_HORIZONTAL),
		NWidget(WWT_CLOSEBOX, COLOUR_GREY),
		NWidget(WWT_CAPTION, COLOUR_GREY, WID_O_CAPTION), SetStringTip(STR_ORDERS_CAPTION, STR_TOOLTIP_WINDOW_TITLE_DRAG_THIS),
		NWidget(WWT_PUSHBTN, COLOUR_GREY, WID_O_TIMETABLE_VIEW), SetMinimalSize(61, 14), SetToolTip(STR_ORDERS_TIMETABLE_VIEW_TOOLTIP),
		NWidget(WWT_TEXTBTN, COLOUR_GREY, WID_O_OCCUPANCY_TOGGLE), SetMinimalSize(36, 12), SetStringTip(STR_ORDERS_OCCUPANCY_BUTTON, STR_ORDERS_OCCUPANCY_BUTTON_TOOLTIP),
		NWidget(WWT_SHADEBOX, COLOUR_GREY),
		NWidget(WWT_DEFSIZEBOX, COLOUR_GREY),
		NWidget(WWT_STICKYBOX, COLOUR_GREY),
	EndContainer(),
	NWidget(NWID_HORIZONTAL),
		NWidget(WWT_PANEL, COLOUR_GREY, WID_O_ORDER_LIST), SetMinimalSize(372, 62), SetToolTip(STR_ORDERS_LIST_TOOLTIP), SetResize(1, 1), SetScrollbar(WID_O_SCROLLBAR), EndContainer(),
		NWidget(NWID_SELECTION, INVALID_COLOUR, WID_O_SEL_OCCUPANCY),
			NWidget(WWT_PANEL, COLOUR_GREY, WID_O_OCCUPANCY_LIST), SetMinimalSize(50, 0), SetFill(0, 1), SetToolTip(STR_ORDERS_OCCUPANCY_LIST_TOOLTIP),
															SetScrollbar(WID_O_SCROLLBAR), EndContainer(),
		EndContainer(),
		NWidget(NWID_VSCROLLBAR, COLOUR_GREY, WID_O_SCROLLBAR),
	EndContainer(),

	/* First button row. */
	NWidget(NWID_HORIZONTAL),
		NWidget(NWID_SELECTION, INVALID_COLOUR, WID_O_SEL_TOP_ROW),
			/* Load + unload + refit buttons. */
			NWidget(NWID_HORIZONTAL, NWidContainerFlag::EqualSize),
				NWidget(NWID_BUTTON_DROPDOWN, COLOUR_GREY, WID_O_FULL_LOAD), SetMinimalSize(124, 12), SetFill(1, 0),
													SetStringTip(STR_ORDER_TOGGLE_FULL_LOAD, STR_ORDER_TOOLTIP_FULL_LOAD), SetResize(1, 0),
				NWidget(NWID_BUTTON_DROPDOWN, COLOUR_GREY, WID_O_UNLOAD), SetMinimalSize(124, 12), SetFill(1, 0),
													SetStringTip(STR_ORDER_TOGGLE_UNLOAD, STR_ORDER_TOOLTIP_UNLOAD), SetResize(1, 0),
				NWidget(NWID_BUTTON_DROPDOWN, COLOUR_GREY, WID_O_REFIT_DROPDOWN), SetMinimalSize(124, 12), SetFill(1, 0),
													SetStringTip(STR_ORDER_REFIT_AUTO, STR_ORDER_REFIT_AUTO_TOOLTIP), SetResize(1, 0),
			EndContainer(),
			/* Refit + service buttons. */
			NWidget(NWID_HORIZONTAL, NWidContainerFlag::EqualSize),
				NWidget(WWT_PUSHTXTBTN, COLOUR_GREY, WID_O_REFIT), SetMinimalSize(186, 12), SetFill(1, 0),
													SetStringTip(STR_ORDER_REFIT, STR_ORDER_REFIT_TOOLTIP), SetResize(1, 0),
				NWidget(NWID_BUTTON_DROPDOWN, COLOUR_GREY, WID_O_DEPOT_ACTION), SetMinimalSize(124, 12), SetFill(1, 0),
													SetStringTip(STR_JUST_STRING), SetResize(1, 0),
			EndContainer(),

			/* Buttons for setting a condition. */
			NWidget(NWID_HORIZONTAL, NWidContainerFlag::EqualSize),
				NWidget(WWT_DROPDOWN, COLOUR_GREY, WID_O_COND_VARIABLE), SetMinimalSize(124, 12), SetFill(1, 0),
													SetToolTip(STR_ORDER_CONDITIONAL_VARIABLE_TOOLTIP), SetResize(1, 0),
				NWidget(NWID_SELECTION, INVALID_COLOUR, WID_O_SEL_COND_AUX),
					NWidget(WWT_DROPDOWN, COLOUR_GREY, WID_O_COND_AUX_CARGO), SetMinimalSize(124, 12), SetFill(1, 0),
													SetToolTip(STR_ORDER_CONDITIONAL_CARGO_TOOLTIP), SetResize(1, 0),
					NWidget(WWT_DROPDOWN, COLOUR_GREY, WID_O_COND_TIME_DATE), SetMinimalSize(124, 12), SetFill(1, 0),
															SetToolTip(STR_ORDER_CONDITIONAL_TIME_DATE_TOOLTIP), SetResize(1, 0),
					NWidget(WWT_DROPDOWN, COLOUR_GREY, WID_O_COND_TIMETABLE), SetMinimalSize(124, 12), SetFill(1, 0),
															SetToolTip(STR_ORDER_CONDITIONAL_TIMETABLE_TOOLTIP), SetResize(1, 0),
					NWidget(WWT_DROPDOWN, COLOUR_GREY, WID_O_COND_COUNTER), SetMinimalSize(124, 12), SetFill(1, 0),
															SetToolTip(STR_ORDER_CONDITIONAL_COUNTER_TOOLTIP), SetResize(1, 0),
					NWidget(WWT_DROPDOWN, COLOUR_GREY, WID_O_COND_SCHED_SELECT), SetMinimalSize(124, 12), SetFill(1, 0),
															SetToolTip(STR_ORDER_CONDITIONAL_SCHED_SELECT_TOOLTIP), SetResize(1, 0),
				EndContainer(),
				NWidget(NWID_SELECTION, INVALID_COLOUR, WID_O_SEL_COND_AUX3),
					NWidget(WWT_TEXTBTN, COLOUR_GREY, WID_O_COND_AUX_STATION), SetMinimalSize(72, 12),
													SetStringTip(STR_ORDER_CONDITIONAL_STATION, STR_ORDER_CONDITIONAL_STATION_TOOLTIP),
				EndContainer(),
				NWidget(NWID_SELECTION, INVALID_COLOUR, WID_O_SEL_COND_AUX2),
					NWidget(WWT_TEXTBTN, COLOUR_GREY, WID_O_COND_AUX_VIA), SetMinimalSize(36, 12),
													SetStringTip(STR_ORDER_CONDITIONAL_VIA, STR_ORDER_CONDITIONAL_VIA_TOOLTIP),
					NWidget(WWT_DROPDOWN, COLOUR_GREY, WID_O_COND_SCHED_TEST), SetMinimalSize(124, 12), SetFill(1, 0),
															SetToolTip(STR_ORDER_CONDITIONAL_SCHED_TEST_TOOLTIP), SetResize(1, 0),
				EndContainer(),
				NWidget(NWID_SELECTION, INVALID_COLOUR, WID_O_SEL_COND_AUX4),
					NWidget(WWT_TEXTBTN, COLOUR_GREY, WID_O_COND_AUX_REFIT_MODE), SetMinimalSize(72, 12),
													SetStringTip(STR_ORDER_CONDITIONAL_REFIT_MODE, STR_ORDER_CONDITIONAL_REFIT_MODE_TOOLTIP),
				EndContainer(),
				NWidget(WWT_DROPDOWN, COLOUR_GREY, WID_O_COND_COMPARATOR), SetMinimalSize(124, 12), SetFill(1, 0),
													SetToolTip(STR_ORDER_CONDITIONAL_COMPARATOR_TOOLTIP), SetResize(1, 0),
				NWidget(NWID_SELECTION, INVALID_COLOUR, WID_O_SEL_COND_VALUE),
					NWidget(WWT_PUSHTXTBTN, COLOUR_GREY, WID_O_COND_VALUE), SetMinimalSize(124, 12), SetFill(1, 0),
															SetStringTip(STR_JUST_COMMA, STR_ORDER_CONDITIONAL_VALUE_TOOLTIP), SetResize(1, 0),
					NWidget(WWT_PUSHTXTBTN, COLOUR_GREY, WID_O_COND_VALUE), SetMinimalSize(62, 12), SetFill(0, 0),
															SetStringTip(STR_JUST_COMMA, STR_ORDER_CONDITIONAL_VALUE_TOOLTIP), SetResize(1, 0),
					NWidget(WWT_DROPDOWN, COLOUR_GREY, WID_O_COND_CARGO), SetMinimalSize(124, 12), SetFill(1, 0),
															SetToolTip(STR_ORDER_CONDITIONAL_CARGO_TOOLTIP), SetResize(1, 0),
					NWidget(WWT_DROPDOWN, COLOUR_GREY, WID_O_COND_SLOT), SetMinimalSize(124, 12), SetFill(1, 0),
															SetToolTip(STR_ORDER_CONDITIONAL_SLOT_TOOLTIP), SetResize(1, 0),
					NWidget(WWT_DROPDOWN, COLOUR_GREY, WID_O_COND_SLOT_GROUP), SetMinimalSize(124, 12), SetFill(1, 0),
															SetToolTip(STR_ORDER_CONDITIONAL_SLOT_GROUP_TOOLTIP), SetResize(1, 0),
				EndContainer(),
			EndContainer(),

			/* Buttons for releasing a slot. */
			NWidget(NWID_HORIZONTAL, NWidContainerFlag::EqualSize),
				NWidget(WWT_PANEL, COLOUR_GREY), SetResize(1, 0), EndContainer(),
				NWidget(WWT_PANEL, COLOUR_GREY), SetResize(1, 0), EndContainer(),
				NWidget(WWT_DROPDOWN, COLOUR_GREY, WID_O_SLOT), SetMinimalSize(124, 12), SetFill(1, 0),
														SetStringTip(STR_JUST_STRING1, STR_NULL), SetResize(1, 0),
			EndContainer(),

			/* Buttons for changing a counter. */
			NWidget(NWID_HORIZONTAL, NWidContainerFlag::EqualSize),
				NWidget(WWT_DROPDOWN, COLOUR_GREY, WID_O_COUNTER_OP), SetMinimalSize(124, 12), SetFill(1, 0),
														SetStringTip(STR_JUST_STRING, STR_TRACE_RESTRICT_COUNTER_OP_TOOLTIP), SetResize(1, 0),
				NWidget(WWT_DROPDOWN, COLOUR_GREY, WID_O_CHANGE_COUNTER), SetMinimalSize(124, 12), SetFill(1, 0),
														SetToolTip(STR_ORDER_CHANGE_COUNTER_TOOLTIP), SetResize(1, 0),
				NWidget(WWT_PUSHTXTBTN, COLOUR_GREY, WID_O_COUNTER_VALUE), SetMinimalSize(124, 12), SetFill(1, 0),
														SetStringTip(STR_JUST_COMMA, STR_TRACE_RESTRICT_COND_VALUE_TOOLTIP), SetResize(1, 0),
			EndContainer(),

			/* Buttons for changing a text label */
			NWidget(NWID_HORIZONTAL, NWidContainerFlag::EqualSize),
				NWidget(WWT_PANEL, COLOUR_GREY), SetResize(1, 0), EndContainer(),
				NWidget(WWT_PANEL, COLOUR_GREY), SetResize(1, 0), EndContainer(),
				NWidget(WWT_PUSHTXTBTN, COLOUR_GREY, WID_O_TEXT_LABEL), SetMinimalSize(124, 12), SetFill(1, 0),
														SetStringTip(STR_ORDER_LABEL_TEXT_BUTTON, STR_ORDER_LABEL_TEXT_BUTTON_TOOLTIP), SetResize(1, 0),
			EndContainer(),

			/* Buttons for changing a departure board via order */
			NWidget(NWID_HORIZONTAL, NWidContainerFlag::EqualSize),
				NWidget(WWT_PANEL, COLOUR_GREY), SetResize(1, 0), EndContainer(),
				NWidget(WWT_PANEL, COLOUR_GREY), SetResize(1, 0), EndContainer(),
				NWidget(WWT_DROPDOWN, COLOUR_GREY, WID_O_DEPARTURE_VIA_TYPE), SetMinimalSize(124, 12), SetFill(1, 0),
														SetStringTip(STR_JUST_STRING, STR_ORDER_LABEL_DEPARTURES_VIA_TYPE_TOOLTIP), SetResize(1, 0),
			EndContainer(),

			/* No buttons */
			NWidget(WWT_PANEL, COLOUR_GREY), SetFill(1, 0), SetResize(1, 0), EndContainer(),
		EndContainer(),

		NWidget(NWID_SELECTION, INVALID_COLOUR, WID_O_SEL_SHARED),
			NWidget(WWT_PUSHIMGBTN, COLOUR_GREY, WID_O_SHARED_ORDER_LIST), SetAspect(1), SetSpriteTip(SPR_SHARED_ORDERS_ICON, STR_ORDERS_VEH_WITH_SHARED_ORDERS_LIST_TOOLTIP),
			NWidget(WWT_PUSHTXTBTN, COLOUR_GREY, WID_O_ADD_VEH_GROUP), SetAspect(1), SetStringTip(STR_BLACK_PLUS, STR_ORDERS_NEW_GROUP_TOOLTIP),
		EndContainer(),
	EndContainer(),

	/* Second button row. */
	NWidget(NWID_HORIZONTAL),
		NWidget(NWID_SELECTION, INVALID_COLOUR, WID_O_SEL_MGMT),
			NWidget(NWID_BUTTON_DROPDOWN, COLOUR_GREY, WID_O_MGMT_BTN), SetMinimalSize(100, 12), SetFill(1, 0),
													SetStringTip(STR_ORDERS_MANAGE_ORDER, STR_ORDERS_MANAGE_ORDER_TOOLTIP), SetResize(1, 0), SetAlignment(SA_TOP | SA_LEFT),
			NWidget(WWT_DROPDOWN, COLOUR_GREY, WID_O_MGMT_LIST_BTN), SetMinimalSize(100, 12), SetFill(1, 0),
													SetStringTip(STR_ORDERS_MANAGE_LIST, STR_ORDERS_MANAGE_LIST_TOOLTIP), SetResize(1, 0),
		EndContainer(),
		NWidget(WWT_PUSHTXTBTN, COLOUR_GREY, WID_O_SKIP), SetMinimalSize(100, 12), SetFill(1, 0),
												SetStringTip(STR_ORDERS_SKIP_BUTTON, STR_ORDERS_SKIP_TOOLTIP), SetResize(1, 0),
		NWidget(NWID_SELECTION, INVALID_COLOUR, WID_O_SEL_BOTTOM_MIDDLE),
			NWidget(WWT_PUSHTXTBTN, COLOUR_GREY, WID_O_DELETE), SetMinimalSize(100, 12), SetFill(1, 0),
													SetStringTip(STR_ORDERS_DELETE_BUTTON, STR_ORDERS_DELETE_TOOLTIP), SetResize(1, 0),
			NWidget(WWT_PUSHTXTBTN, COLOUR_GREY, WID_O_STOP_SHARING), SetMinimalSize(100, 12), SetFill(1, 0),
													SetStringTip(STR_ORDERS_STOP_SHARING_BUTTON, STR_ORDERS_STOP_SHARING_TOOLTIP), SetResize(1, 0),
		EndContainer(),
		NWidget(NWID_BUTTON_DROPDOWN, COLOUR_GREY, WID_O_GOTO), SetMinimalSize(100, 12), SetFill(1, 0),
											SetStringTip(STR_ORDERS_GO_TO_BUTTON, STR_ORDERS_GO_TO_TOOLTIP_EXTRA), SetResize(1, 0),
		NWidget(WWT_RESIZEBOX, COLOUR_GREY),
	EndContainer(),
};

static WindowDesc _orders_desc(__FILE__, __LINE__,
	WDP_AUTO, "view_vehicle_orders", 384, 100,
	WC_VEHICLE_ORDERS, WC_VEHICLE_VIEW,
	WindowDefaultFlag::Construction,
	_nested_orders_widgets,
	&OrdersWindow::hotkeys
);

/** Nested widget definition for competitor orders. */
static constexpr NWidgetPart _nested_other_orders_widgets[] = {
	NWidget(NWID_HORIZONTAL),
		NWidget(WWT_CLOSEBOX, COLOUR_GREY),
		NWidget(WWT_CAPTION, COLOUR_GREY, WID_O_CAPTION), SetStringTip(STR_ORDERS_CAPTION, STR_TOOLTIP_WINDOW_TITLE_DRAG_THIS),
		NWidget(WWT_PUSHBTN, COLOUR_GREY, WID_O_TIMETABLE_VIEW), SetMinimalSize(61, 14), SetToolTip(STR_ORDERS_TIMETABLE_VIEW_TOOLTIP),
		NWidget(WWT_TEXTBTN, COLOUR_GREY, WID_O_OCCUPANCY_TOGGLE), SetMinimalSize(36, 12), SetStringTip(STR_ORDERS_OCCUPANCY_BUTTON, STR_ORDERS_OCCUPANCY_BUTTON_TOOLTIP),
		NWidget(WWT_SHADEBOX, COLOUR_GREY),
		NWidget(WWT_DEFSIZEBOX, COLOUR_GREY),
		NWidget(WWT_STICKYBOX, COLOUR_GREY),
	EndContainer(),
	NWidget(NWID_HORIZONTAL),
		NWidget(WWT_PANEL, COLOUR_GREY, WID_O_ORDER_LIST), SetMinimalSize(372, 72), SetToolTip(STR_ORDERS_LIST_TOOLTIP), SetResize(1, 1), SetScrollbar(WID_O_SCROLLBAR), EndContainer(),
		NWidget(NWID_SELECTION, INVALID_COLOUR, WID_O_SEL_OCCUPANCY),
			NWidget(WWT_PANEL, COLOUR_GREY, WID_O_OCCUPANCY_LIST), SetMinimalSize(50, 0), SetFill(0, 1), SetToolTip(STR_ORDERS_OCCUPANCY_LIST_TOOLTIP),
															SetScrollbar(WID_O_SCROLLBAR), EndContainer(),
		EndContainer(),
		NWidget(NWID_VERTICAL),
			NWidget(NWID_VSCROLLBAR, COLOUR_GREY, WID_O_SCROLLBAR),
			NWidget(WWT_RESIZEBOX, COLOUR_GREY),
		EndContainer(),
	EndContainer(),
};

static WindowDesc _other_orders_desc(__FILE__, __LINE__,
	WDP_AUTO, "view_vehicle_orders_competitor", 384, 86,
	WC_VEHICLE_ORDERS, WC_VEHICLE_VIEW,
	WindowDefaultFlag::Construction,
	_nested_other_orders_widgets,
	&OrdersWindow::hotkeys
);

void ShowOrdersWindow(const Vehicle *v)
{
	CloseWindowById(WC_VEHICLE_DETAILS, v->index, false);
	CloseWindowById(WC_VEHICLE_TIMETABLE, v->index, false);
	if (BringWindowToFrontById(WC_VEHICLE_ORDERS, v->index) != nullptr) return;

	/* Using a different WindowDescs for _local_company causes problems.
	 * Due to this we have to close order windows in ChangeWindowOwner/DeleteCompanyWindows,
	 * because we cannot change switch the WindowDescs and keeping the old WindowDesc results
	 * in crashed due to missing widges.
	 * TODO Rewrite the order GUI to not use different WindowDescs.
	 */
	if (v->owner != _local_company) {
		new OrdersWindow(_other_orders_desc, v);
	} else {
		new OrdersWindow(v->IsGroundVehicle() ? _orders_train_desc : _orders_desc, v);
	}
}<|MERGE_RESOLUTION|>--- conflicted
+++ resolved
@@ -1591,26 +1591,16 @@
 		DP_MGMT_LIST_BTN     = 1, ///< Display order list management button
 	};
 
-<<<<<<< HEAD
-	int selected_order;
-	VehicleOrderID order_over;         ///< Order over which another order is dragged, \c INVALID_VEH_ORDER_ID if none.
-	OrderPlaceObjectState goto_type;
-	Scrollbar *vscroll;
-	bool can_do_refit;     ///< Vehicle chain can be refitted in depot.
-	bool can_do_autorefit; ///< Vehicle chain can be auto-refitted.
-	int query_text_widget; ///< widget which most recently called ShowQueryString
-	std::array<int, 4> current_aux_planes;
-	int current_value_plane;
-	int current_mgmt_plane;
-=======
 	int selected_order = -1;
 	VehicleOrderID order_over = INVALID_VEH_ORDER_ID; ///< Order over which another order is dragged, \c INVALID_VEH_ORDER_ID if none.
 	OrderPlaceObjectState goto_type = OPOS_NONE;
-	const Vehicle *vehicle = nullptr; ///< Vehicle owning the orders being displayed and manipulated.
 	Scrollbar *vscroll = nullptr;
-	bool can_do_refit = false; ///< Vehicle chain can be refitted in depot.
+	bool can_do_refit = false;     ///< Vehicle chain can be refitted in depot.
 	bool can_do_autorefit = false; ///< Vehicle chain can be auto-refitted.
->>>>>>> 94783fe2
+	int query_text_widget = -1;    ///< widget which most recently called ShowQueryString
+	std::array<int, 4> current_aux_planes{};
+	int current_value_plane = 0;
+	int current_mgmt_plane = 0;
 
 	/**
 	 * Return the memorised selected order.
@@ -3193,7 +3183,7 @@
 					if (ds.ScheduleName().empty()) {
 						list.push_back(MakeDropDownListStringItem(GetString(STR_TIMETABLE_ASSIGN_SCHEDULE_ID, i + 1), i, false));
 					} else {
-						list.push_back(MakeDropDownListStringItem(ds.ScheduleName(), i, false));
+						list.push_back(MakeDropDownListStringItem(std::string{ds.ScheduleName()}, i, false));
 					}
 				}
 				if (!list.empty()) ShowDropDownList(this, std::move(list), selected, WID_O_COND_SCHED_SELECT, 0, DDMF_NONE, DDSF_SHARED);
