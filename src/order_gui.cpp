/*
 * This file is part of OpenTTD.
 * OpenTTD is free software; you can redistribute it and/or modify it under the terms of the GNU General Public License as published by the Free Software Foundation, version 2.
 * OpenTTD is distributed in the hope that it will be useful, but WITHOUT ANY WARRANTY; without even the implied warranty of MERCHANTABILITY or FITNESS FOR A PARTICULAR PURPOSE.
 * See the GNU General Public License for more details. You should have received a copy of the GNU General Public License along with OpenTTD. If not, see <http://www.gnu.org/licenses/>.
 */

/** @file order_gui.cpp GUI related to orders. */

#include "stdafx.h"
#include "command_func.h"
#include "viewport_func.h"
#include "depot_map.h"
#include "roadveh.h"
#include "timetable.h"
#include "strings_func.h"
#include "company_func.h"
#include "widgets/dropdown_type.h"
#include "widgets/dropdown_func.h"
#include "textbuf_gui.h"
#include "string_func.h"
#include "tilehighlight_func.h"
#include "network/network.h"
#include "station_base.h"
#include "industry.h"
#include "waypoint_base.h"
#include "core/geometry_func.hpp"
#include "infrastructure_func.h"
#include "hotkeys.h"
#include "aircraft.h"
#include "engine_func.h"
#include "vehicle_func.h"
#include "vehiclelist.h"
#include "error.h"
#include "tracerestrict.h"
#include "scope.h"
#include "core/backup_type.hpp"

#include "widgets/order_widget.h"

#include "safeguards.h"

enum CargoTypeOrdersWindowVariant {
	CTOWV_LOAD   = 0,
	CTOWV_UNLOAD = 1,
};

/** Cargo type orders strings for load dropdowns. */
static const StringID _cargo_type_load_order_drowdown[] = {
	STR_ORDER_DROP_LOAD_IF_POSSIBLE,      // OLF_LOAD_IF_POSSIBLE
	STR_EMPTY,
	STR_CARGO_TYPE_ORDERS_DROP_FULL_LOAD, // OLFB_FULL_LOAD
	STR_EMPTY,
	STR_ORDER_DROP_NO_LOADING,            // OLFB_NO_LOAD
	INVALID_STRING_ID
};
static const uint32_t _cargo_type_load_order_drowdown_hidden_mask = 0xA; // 01010

/** Cargo type orders strings for unload dropdowns. */
static const StringID _cargo_type_unload_order_drowdown[] = {
	STR_ORDER_DROP_UNLOAD_IF_ACCEPTED, // OUF_UNLOAD_IF_POSSIBLE
	STR_ORDER_DROP_UNLOAD,             // OUFB_UNLOAD
	STR_ORDER_DROP_TRANSFER,           // OUFB_TRANSFER
	STR_EMPTY,
	STR_ORDER_DROP_NO_UNLOADING,       // OUFB_NO_UNLOAD
	INVALID_STRING_ID
};
static const uint32_t _cargo_type_unload_order_drowdown_hidden_mask = 0x8; // 01000

DropDownList GetSlotDropDownList(Owner owner, TraceRestrictSlotID slot_id, int &selected, VehicleType vehtype, bool show_other_types);
DropDownList GetCounterDropDownList(Owner owner, TraceRestrictCounterID ctr_id, int &selected);

static bool ModifyOrder(const Vehicle *v, VehicleOrderID order_id, uint32_t p2, bool error_msg = true, const char *text = nullptr)
{
	return DoCommandPEx(v->tile, v->index, p2, order_id, CMD_MODIFY_ORDER | (error_msg ? CMD_MSG(STR_ERROR_CAN_T_MODIFY_THIS_ORDER) : 0), nullptr, text, nullptr);
}

struct CargoTypeOrdersWindow : public Window {
private:
	CargoTypeOrdersWindowVariant variant;

	const Vehicle *vehicle;  ///< Vehicle owning the orders being displayed and manipulated.
	VehicleOrderID order_id; ///< Index of the order concerned by this window.

	VehicleOrderID order_count; ///< Count of the orders of the vehicle owning this window
	const Order *order;         ///< Order pointer at construction time;

	static const uint8_t CARGO_ICON_WIDTH  = 12;
	static const uint8_t CARGO_ICON_HEIGHT =  8;

	const StringID *cargo_type_order_dropdown; ///< Strings used to populate order dropdowns.
	uint32_t cargo_type_order_dropdown_hmask;  ///< Hidden mask for order dropdowns.

	uint max_cargo_name_width;     ///< Greatest width of cargo names.
	uint max_cargo_dropdown_width; ///< Greatest width of order names.

	uint set_to_all_dropdown_sel;     ///< Selected entry for the 'set to all' dropdown

	/**
	 * Initialize \c max_cargo_name_width and \c max_cargo_dropdown_width.
	 * @post \c max_cargo_name_width
	 * @post \c max_cargo_dropdown_width
	 */
	void InitMaxWidgetWidth()
	{
		this->max_cargo_name_width = 0;
		for (int i = 0; i < (int)_sorted_standard_cargo_specs.size(); i++) {
			SetDParam(0, _sorted_cargo_specs[i]->name);
			this->max_cargo_name_width = std::max(this->max_cargo_name_width, GetStringBoundingBox(STR_JUST_STRING).width);
		}
		this->max_cargo_dropdown_width = 0;
		for (int i = 0; this->cargo_type_order_dropdown[i] != INVALID_STRING_ID; i++) {
			SetDParam(0, this->cargo_type_order_dropdown[i]);
			this->max_cargo_dropdown_width = std::max(this->max_cargo_dropdown_width, GetStringBoundingBox(STR_JUST_STRING).width);
		}
	}

	/** Populate the selected entry of order dropdowns. */
	void InitDropdownSelectedTypes()
	{
		StringID tooltip = STR_CARGO_TYPE_LOAD_ORDERS_DROP_TOOLTIP + this->variant;
		const Order *order = this->vehicle->GetOrder(this->order_id);
		for (int i = 0; i < (int)_sorted_standard_cargo_specs.size(); i++) {
			const CargoSpec *cs = _sorted_cargo_specs[i];
			const CargoID cargo_id = cs->Index();
			uint8_t order_type = (this->variant == CTOWV_LOAD) ? (uint8_t) order->GetCargoLoadTypeRaw(cargo_id) : (uint8_t) order->GetCargoUnloadTypeRaw(cargo_id);
			this->GetWidget<NWidgetCore>(WID_CTO_CARGO_DROPDOWN_FIRST + i)->SetDataTip(this->cargo_type_order_dropdown[order_type], tooltip);
		}
		this->GetWidget<NWidgetCore>(WID_CTO_SET_TO_ALL_DROPDOWN)->widget_data = this->cargo_type_order_dropdown[this->set_to_all_dropdown_sel];
	}

	/**
	 * Returns the load/unload type of this order for the specified cargo.
	 * @param cargo_id The cargo index for wich we want the load/unload type.
	 * @return an OrderLoadFlags if \c load_variant = true, an OrderUnloadFlags otherwise.
	 */
	uint8_t GetOrderActionTypeForCargo(CargoID cargo_id)
	{
		const Order *order = this->vehicle->GetOrder(this->order_id);
		return (this->variant == CTOWV_LOAD) ? (uint8_t) order->GetCargoLoadTypeRaw(cargo_id) : (uint8_t) order->GetCargoUnloadTypeRaw(cargo_id);
	}

	bool CheckOrderStillValid() const
	{
		if (this->vehicle->GetNumOrders() != this->order_count) return false;
		if (this->vehicle->GetOrder(this->order_id) != this->order) return false;
		return true;
	}

public:
	/**
	 * Instantiate a new CargoTypeOrdersWindow.
	 * @param desc The window description.
	 * @param v The vehicle the order belongs to.
	 * @param order_id Which order to display/edit.
	 * @param variant Which aspect of the order to display/edit: load or unload.
	 * @pre \c v != nullptr
	 */
	CargoTypeOrdersWindow(WindowDesc *desc, const Vehicle *v, VehicleOrderID order_id, CargoTypeOrdersWindowVariant variant) : Window(desc)
	{
		this->variant = variant;
		this->cargo_type_order_dropdown = (this->variant == CTOWV_LOAD) ? _cargo_type_load_order_drowdown : _cargo_type_unload_order_drowdown;
		this->cargo_type_order_dropdown_hmask = (this->variant == CTOWV_LOAD) ? _cargo_type_load_order_drowdown_hidden_mask : _cargo_type_unload_order_drowdown_hidden_mask;
		this->InitMaxWidgetWidth();

		this->vehicle = v;
		this->order_id = order_id;
		this->order_count = v->GetNumOrders();
		this->order = v->GetOrder(order_id);
		this->set_to_all_dropdown_sel = 0;

		this->CreateNestedTree();
		this->GetWidget<NWidgetCore>(WID_CTO_CAPTION)->SetDataTip(STR_CARGO_TYPE_ORDERS_LOAD_CAPTION + this->variant, STR_TOOLTIP_WINDOW_TITLE_DRAG_THIS);
		this->GetWidget<NWidgetCore>(WID_CTO_HEADER)->SetDataTip(STR_CARGO_TYPE_ORDERS_LOAD_TITLE + this->variant, STR_NULL);
		this->GetWidget<NWidgetStacked>(WID_CTO_SELECT)->SetDisplayedPlane((_sorted_standard_cargo_specs.size() >= 32) ? 0 : SZSP_NONE);
		this->InitDropdownSelectedTypes();
		this->FinishInitNested(v->index);

		this->owner = v->owner;
	}

	void Close(int data = 0) override
	{
		if (!FocusWindowById(WC_VEHICLE_ORDERS, this->window_number)) {
			MarkDirtyFocusedRoutePaths(this->vehicle);
		}
		this->Window::Close();
	}

	virtual void UpdateWidgetSize(WidgetID widget, Dimension *size, const Dimension &padding, Dimension *fill, Dimension *resize) override
	{
		if (widget == WID_CTO_HEADER) {
			(*size).height = std::max((*size).height, (uint) GetCharacterHeight(FS_NORMAL) + WidgetDimensions::scaled.framerect.Vertical());
		} else if (WID_CTO_CARGO_LABEL_FIRST <= widget && widget <= WID_CTO_CARGO_LABEL_LAST) {
			(*size).width  = std::max((*size).width, WidgetDimensions::scaled.framerect.left + this->CARGO_ICON_WIDTH + WidgetDimensions::scaled.framerect.Horizontal() + this->max_cargo_name_width + padding.width);
			(*size).height = std::max((*size).height, (uint) GetCharacterHeight(FS_NORMAL) + WidgetDimensions::scaled.framerect.Vertical());
		} else if ((WID_CTO_CARGO_DROPDOWN_FIRST <= widget && widget <= WID_CTO_CARGO_DROPDOWN_LAST) || widget == WID_CTO_SET_TO_ALL_DROPDOWN) {
			(*size).width  = std::max((*size).width, WidgetDimensions::scaled.dropdowntext.Horizontal() + this->max_cargo_dropdown_width + NWidgetLeaf::GetDropdownBoxDimension().width);
			(*size).height = std::max((*size).height, (uint) WidgetDimensions::scaled.dropdowntext.Vertical() + GetCharacterHeight(FS_NORMAL));
		} else if (widget == WID_CTO_SET_TO_ALL_LABEL) {
			(*size).width = std::max((*size).width, this->max_cargo_name_width + WidgetDimensions::scaled.framerect.right + padding.width);
			(*size).height = std::max((*size).height, (uint) GetCharacterHeight(FS_NORMAL) + WidgetDimensions::scaled.framerect.Vertical());
		}
	}

	virtual void DrawWidget(const Rect &r, WidgetID widget) const override
	{
		if (WID_CTO_CARGO_LABEL_FIRST <= widget && widget <= WID_CTO_CARGO_LABEL_LAST) {
			Rect ir = r.Shrink(WidgetDimensions::scaled.framerect);
			const CargoSpec *cs = _sorted_cargo_specs[widget - WID_CTO_CARGO_LABEL_FIRST];
			bool rtl = (_current_text_dir == TD_RTL);

			/* Draw cargo icon. */
			int rect_left   = rtl ? ir.right - this->CARGO_ICON_WIDTH : ir.left;
			int rect_right  = rect_left + this->CARGO_ICON_WIDTH;
			int rect_top    = ir.top + ((ir.bottom - ir.top) - this->CARGO_ICON_HEIGHT) / 2;
			int rect_bottom = rect_top + this->CARGO_ICON_HEIGHT;
			GfxFillRect(rect_left, rect_top, rect_right, rect_bottom, PC_BLACK);
			GfxFillRect(rect_left + 1, rect_top + 1, rect_right - 1, rect_bottom - 1, cs->legend_colour);

			/* Draw cargo name */
			int text_left  = rtl ? ir.left : rect_right + WidgetDimensions::scaled.framerect.left;
			int text_right = rtl ? rect_left - WidgetDimensions::scaled.framerect.left : ir.right;
			int text_top   = ir.top;
			SetDParam(0, cs->name);
			DrawString(text_left, text_right, text_top, STR_JUST_STRING, TC_BLACK);
		}
	}

	virtual void OnClick(Point pt, WidgetID widget, int click_count) override
	{
		if (!this->CheckOrderStillValid()) {
			this->Close();
			return;
		}
		if (widget == WID_CTO_CLOSEBTN) {
			this->Close();
		} else if (WID_CTO_CARGO_DROPDOWN_FIRST <= widget && widget <= WID_CTO_CARGO_DROPDOWN_LAST) {
			const CargoSpec *cs = _sorted_cargo_specs[widget - WID_CTO_CARGO_DROPDOWN_FIRST];
			const CargoID cargo_id = cs->Index();

			ShowDropDownMenu(this, this->cargo_type_order_dropdown, this->GetOrderActionTypeForCargo(cargo_id), widget, 0, this->cargo_type_order_dropdown_hmask);
		} else if (widget == WID_CTO_SET_TO_ALL_DROPDOWN) {
			ShowDropDownMenu(this, this->cargo_type_order_dropdown, this->set_to_all_dropdown_sel, widget, 0, this->cargo_type_order_dropdown_hmask);
		}
	}

	virtual void OnDropdownSelect(WidgetID widget, int action_type) override
	{
		if (!this->CheckOrderStillValid()) {
			this->Close();
			return;
		}
		ModifyOrderFlags mof = (this->variant == CTOWV_LOAD) ? MOF_CARGO_TYPE_LOAD : MOF_CARGO_TYPE_UNLOAD;
		if (WID_CTO_CARGO_DROPDOWN_FIRST <= widget && widget <= WID_CTO_CARGO_DROPDOWN_LAST) {
			const CargoSpec *cs = _sorted_cargo_specs[widget - WID_CTO_CARGO_DROPDOWN_FIRST];
			const CargoID cargo_id = cs->Index();
			uint8_t order_action_type = this->GetOrderActionTypeForCargo(cargo_id);

			if (action_type == order_action_type) return;

			ModifyOrder(this->vehicle, this->order_id, mof | (action_type << 8) | (cargo_id << 24));

			this->GetWidget<NWidgetCore>(widget)->SetDataTip(this->cargo_type_order_dropdown[this->GetOrderActionTypeForCargo(cargo_id)], STR_CARGO_TYPE_LOAD_ORDERS_DROP_TOOLTIP + this->variant);
			this->SetWidgetDirty(widget);
		} else if (widget == WID_CTO_SET_TO_ALL_DROPDOWN) {
			ModifyOrder(this->vehicle, this->order_id, mof | (action_type << 8) | (INVALID_CARGO << 24));

			for (int i = 0; i < (int)_sorted_standard_cargo_specs.size(); i++) {
				const CargoSpec *cs = _sorted_cargo_specs[i];
				const CargoID cargo_id = cs->Index();
				if (action_type != this->GetOrderActionTypeForCargo(cargo_id)) {
					this->GetWidget<NWidgetCore>(i + WID_CTO_CARGO_DROPDOWN_FIRST)->SetDataTip(this->cargo_type_order_dropdown[this->GetOrderActionTypeForCargo(cargo_id)], STR_CARGO_TYPE_LOAD_ORDERS_DROP_TOOLTIP + this->variant);
					this->SetWidgetDirty(i + WID_CTO_CARGO_DROPDOWN_FIRST);
				}
			}

			if (action_type != (int) this->set_to_all_dropdown_sel) {
				this->set_to_all_dropdown_sel = action_type;
				this->GetWidget<NWidgetCore>(widget)->widget_data = this->cargo_type_order_dropdown[this->set_to_all_dropdown_sel];
				this->SetWidgetDirty(widget);
			}
		}
	}

	virtual void SetStringParameters(WidgetID widget) const override
	{
		if (!this->CheckOrderStillValid()) {
			return;
		}
		if (widget == WID_CTO_CAPTION) {
			SetDParam(0, this->vehicle->index);
			SetDParam(1, this->order_id + 1);
			SetDParam(2, this->vehicle->GetOrder(this->order_id)->GetDestination());
		}
	}

	virtual void OnFocus(Window *previously_focused_window) override
	{
		if (HasFocusedVehicleChanged(this->window_number, previously_focused_window)) {
			MarkDirtyFocusedRoutePaths(this->vehicle);
		}
	}

	virtual void OnFocusLost(bool closing, Window *newly_focused_window) override
	{
		if (HasFocusedVehicleChanged(this->window_number, newly_focused_window)) {
			MarkDirtyFocusedRoutePaths(this->vehicle);
		}
	}

	/**
	 * Some data on this window has become invalid.
	 * @param data Information about the changed data.
	 * @param gui_scope Whether the call is done from GUI scope. You may not do everything when not in GUI scope. See #InvalidateWindowData() for details.
	 */
	virtual void OnInvalidateData(int data = 0, bool gui_scope = true) override
	{
		if (!this->CheckOrderStillValid()) {
			this->Close();
			return;
		}
		if (gui_scope) {
			this->InitDropdownSelectedTypes();
			this->SetDirty();
		}
	}
};

/**
 * Make a list of panel for each available cargo type.
 * Each panel contains a label to display the cargo name.
 * @return A vertical container of cargo type orders rows.
 * @post \c *biggest_index contains the largest used index in the tree.
 */
static std::unique_ptr<NWidgetBase> MakeCargoTypeOrdersRows(bool right)
{
	std::unique_ptr<NWidgetVertical> ver = std::make_unique<NWidgetVertical>();

	const bool dual_column = (_sorted_standard_cargo_specs.size() >= 32);
	if (right && !dual_column) return ver;

	const int increment = dual_column ? 2 : 1;

	for (int i = (right ? 1 : 0); i < (int)_sorted_standard_cargo_specs.size(); i += increment) {
		/* Cargo row */
		std::unique_ptr<NWidgetBackground> panel = std::make_unique<NWidgetBackground>(WWT_PANEL, COLOUR_GREY, WID_CTO_CARGO_ROW_FIRST + i);
		std::unique_ptr<NWidgetHorizontal> horiz = std::make_unique<NWidgetHorizontal>();

		/* Cargo label */
		std::unique_ptr<NWidgetBackground> label = std::make_unique<NWidgetBackground>(WWT_PANEL, COLOUR_GREY, WID_CTO_CARGO_LABEL_FIRST + i);
		label->SetFill(1, 0);
		label->SetResize(1, 0);
		horiz->Add(std::move(label));

		/* Orders dropdown */
		std::unique_ptr<NWidgetLeaf> dropdown = std::make_unique<NWidgetLeaf>(WWT_DROPDOWN, COLOUR_GREY, WID_CTO_CARGO_DROPDOWN_FIRST + i, STR_NULL, STR_EMPTY);
		dropdown->SetFill(1, 0);
		dropdown->SetResize(1, 0);
		horiz->Add(std::move(dropdown));

		panel->Add(std::move(horiz));
		ver->Add(std::move(panel));
	}

	return ver;
}

static std::unique_ptr<NWidgetBase> MakeCargoTypeOrdersRowsLeft()
{
	return MakeCargoTypeOrdersRows(false);
}

static std::unique_ptr<NWidgetBase> MakeCargoTypeOrdersRowsRight()
{
	return MakeCargoTypeOrdersRows(true);
}

/** Widgets definition of CargoTypeOrdersWindow. */
static constexpr NWidgetPart _nested_cargo_type_orders_widgets[] = {
	NWidget(NWID_HORIZONTAL),
		NWidget(WWT_CLOSEBOX, COLOUR_GREY),
		NWidget(WWT_CAPTION, COLOUR_GREY, WID_CTO_CAPTION), SetDataTip(STR_NULL, STR_TOOLTIP_WINDOW_TITLE_DRAG_THIS),
	EndContainer(),
	NWidget(WWT_PANEL, COLOUR_GREY),
		NWidget(WWT_LABEL, COLOUR_GREY, WID_CTO_HEADER), SetFill(1, 0), SetResize(1, 0), SetDataTip(STR_NULL, STR_NULL),
	EndContainer(),
	NWidget(WWT_PANEL, COLOUR_GREY),
		NWidget(NWID_HORIZONTAL),
			NWidgetFunction(MakeCargoTypeOrdersRowsLeft),
			NWidget(NWID_SELECTION, COLOUR_GREY, WID_CTO_SELECT),
				NWidgetFunction(MakeCargoTypeOrdersRowsRight),
			EndContainer(),
		EndContainer(),
	EndContainer(),
	NWidget(WWT_PANEL, COLOUR_GREY), SetMinimalSize(1, 4), SetFill(1, 0), SetResize(1, 0), EndContainer(), // SPACER
	NWidget(NWID_HORIZONTAL),
		NWidget(WWT_PANEL, COLOUR_GREY),
			NWidget(WWT_TEXT, COLOUR_GREY, WID_CTO_SET_TO_ALL_LABEL), SetPadding(0, 0, 0, 12 + WidgetDimensions::unscaled.framerect.Horizontal()), SetFill(1, 0), SetResize(1, 0), SetDataTip(STR_CARGO_TYPE_ORDERS_SET_TO_ALL_LABEL, STR_CARGO_TYPE_ORDERS_SET_TO_ALL_TOOLTIP),
		EndContainer(),
		NWidget(WWT_DROPDOWN, COLOUR_GREY, WID_CTO_SET_TO_ALL_DROPDOWN), SetFill(1, 0), SetResize(1, 0), SetDataTip(STR_NULL, STR_CARGO_TYPE_ORDERS_SET_TO_ALL_TOOLTIP),
	EndContainer(),
	NWidget(NWID_HORIZONTAL),
		NWidget(WWT_TEXTBTN, COLOUR_GREY, WID_CTO_CLOSEBTN), SetFill(1, 0), SetResize(1, 0), SetDataTip(STR_CARGO_TYPE_ORDERS_CLOSE_BUTTON, STR_TOOLTIP_CLOSE_WINDOW),
		NWidget(WWT_RESIZEBOX, COLOUR_GREY),
	EndContainer(),
};

/** Window description for the 'load' variant of CargoTypeOrdersWindow. */
static WindowDesc _cargo_type_load_orders_widgets (__FILE__, __LINE__,
	WDP_AUTO, nullptr, 195, 186,
	WC_VEHICLE_CARGO_TYPE_LOAD_ORDERS, WC_VEHICLE_ORDERS,
	WDF_CONSTRUCTION,
	std::begin(_nested_cargo_type_orders_widgets), std::end(_nested_cargo_type_orders_widgets)
);

/** Window description for the 'unload' variant of CargoTypeOrdersWindow. */
static WindowDesc _cargo_type_unload_orders_widgets (__FILE__, __LINE__,
	WDP_AUTO, nullptr, 195, 186,
	WC_VEHICLE_CARGO_TYPE_UNLOAD_ORDERS, WC_VEHICLE_ORDERS,
	WDF_CONSTRUCTION,
	std::begin(_nested_cargo_type_orders_widgets), std::end(_nested_cargo_type_orders_widgets)
);

/**
 * Show the CargoTypeOrdersWindow for an order.
 * @param v The vehicle the order belongs to.
 * @param parent The parent window.
 * @param order_id Which order to display/edit.
 * @param variant Which aspect of the order to display/edit: load or unload.
 * @pre \c v != nullptr
 */
void ShowCargoTypeOrdersWindow(const Vehicle *v, Window *parent, VehicleOrderID order_id, CargoTypeOrdersWindowVariant variant)
{
	WindowDesc &desc = (variant == CTOWV_LOAD) ? _cargo_type_load_orders_widgets : _cargo_type_unload_orders_widgets;
	CloseWindowById(desc.cls, v->index);
	CargoTypeOrdersWindow *w = new CargoTypeOrdersWindow(&desc, v, order_id, variant);
	w->parent = parent;
}


/** Order load types that could be given to station orders. */
static const StringID _station_load_types[][9][9] = {
	{
		/* No refitting. */
		{
			STR_EMPTY,
			INVALID_STRING_ID,
			STR_ORDER_FULL_LOAD,
			STR_ORDER_FULL_LOAD_ANY,
			STR_ORDER_NO_LOAD,
			INVALID_STRING_ID,
			INVALID_STRING_ID,
			INVALID_STRING_ID,
			STR_ORDER_CARGO_TYPE_LOAD,
		}, {
			STR_ORDER_UNLOAD,
			INVALID_STRING_ID,
			STR_ORDER_UNLOAD_FULL_LOAD,
			STR_ORDER_UNLOAD_FULL_LOAD_ANY,
			STR_ORDER_UNLOAD_NO_LOAD,
			INVALID_STRING_ID,
			INVALID_STRING_ID,
			INVALID_STRING_ID,
			STR_ORDER_UNLOAD_CARGO_TYPE_LOAD,
		}, {
			STR_ORDER_TRANSFER,
			INVALID_STRING_ID,
			STR_ORDER_TRANSFER_FULL_LOAD,
			STR_ORDER_TRANSFER_FULL_LOAD_ANY,
			STR_ORDER_TRANSFER_NO_LOAD,
			INVALID_STRING_ID,
			INVALID_STRING_ID,
			INVALID_STRING_ID,
			STR_ORDER_TRANSFER_CARGO_TYPE_LOAD,
		}, {
			/* Unload and transfer do not work together. */
			INVALID_STRING_ID, INVALID_STRING_ID, INVALID_STRING_ID,
			INVALID_STRING_ID, INVALID_STRING_ID, INVALID_STRING_ID,
			INVALID_STRING_ID, INVALID_STRING_ID, INVALID_STRING_ID,
		}, {
			STR_ORDER_NO_UNLOAD,
			INVALID_STRING_ID,
			STR_ORDER_NO_UNLOAD_FULL_LOAD,
			STR_ORDER_NO_UNLOAD_FULL_LOAD_ANY,
			STR_ORDER_NO_UNLOAD_NO_LOAD,
			INVALID_STRING_ID,
			INVALID_STRING_ID,
			INVALID_STRING_ID,
			STR_ORDER_NO_UNLOAD_CARGO_TYPE_LOAD,
		}, {
			INVALID_STRING_ID, INVALID_STRING_ID, INVALID_STRING_ID,
			INVALID_STRING_ID, INVALID_STRING_ID, INVALID_STRING_ID,
			INVALID_STRING_ID, INVALID_STRING_ID, INVALID_STRING_ID,
		}, {
			INVALID_STRING_ID, INVALID_STRING_ID, INVALID_STRING_ID,
			INVALID_STRING_ID, INVALID_STRING_ID, INVALID_STRING_ID,
			INVALID_STRING_ID, INVALID_STRING_ID, INVALID_STRING_ID,
		}, {
			INVALID_STRING_ID, INVALID_STRING_ID, INVALID_STRING_ID,
			INVALID_STRING_ID, INVALID_STRING_ID, INVALID_STRING_ID,
			INVALID_STRING_ID, INVALID_STRING_ID, INVALID_STRING_ID,
		}, {
			STR_ORDER_CARGO_TYPE_UNLOAD,
			INVALID_STRING_ID,
			STR_ORDER_CARGO_TYPE_UNLOAD_FULL_LOAD,
			STR_ORDER_CARGO_TYPE_UNLOAD_FULL_LOAD_ANY,
			STR_ORDER_CARGO_TYPE_UNLOAD_NO_LOAD,
			INVALID_STRING_ID,
			INVALID_STRING_ID,
			INVALID_STRING_ID,
			STR_ORDER_CARGO_TYPE_UNLOAD_CARGO_TYPE_LOAD,
		}
	}, {
		/* With auto-refitting. No loading and auto-refitting do not work together. */
		{
			STR_ORDER_AUTO_REFIT,
			INVALID_STRING_ID,
			STR_ORDER_FULL_LOAD_REFIT,
			STR_ORDER_FULL_LOAD_ANY_REFIT,
			INVALID_STRING_ID,
			INVALID_STRING_ID,
			INVALID_STRING_ID,
			INVALID_STRING_ID,
			STR_ORDER_CARGO_TYPE_LOAD_REFIT,
		}, {
			STR_ORDER_UNLOAD_REFIT,
			INVALID_STRING_ID,
			STR_ORDER_UNLOAD_FULL_LOAD_REFIT,
			STR_ORDER_UNLOAD_FULL_LOAD_ANY_REFIT,
			INVALID_STRING_ID,
			INVALID_STRING_ID,
			INVALID_STRING_ID,
			INVALID_STRING_ID,
			STR_ORDER_UNLOAD_CARGO_TYPE_LOAD_REFIT,
		}, {
			STR_ORDER_TRANSFER_REFIT,
			INVALID_STRING_ID,
			STR_ORDER_TRANSFER_FULL_LOAD_REFIT,
			STR_ORDER_TRANSFER_FULL_LOAD_ANY_REFIT,
			INVALID_STRING_ID,
			INVALID_STRING_ID,
			INVALID_STRING_ID,
			INVALID_STRING_ID,
			STR_ORDER_TRANSFER_CARGO_TYPE_LOAD_REFIT,
		}, {
			/* Unload and transfer do not work together. */
			INVALID_STRING_ID, INVALID_STRING_ID, INVALID_STRING_ID,
			INVALID_STRING_ID, INVALID_STRING_ID, INVALID_STRING_ID,
			INVALID_STRING_ID, INVALID_STRING_ID, INVALID_STRING_ID,
		}, {
			STR_ORDER_NO_UNLOAD_REFIT,
			INVALID_STRING_ID,
			STR_ORDER_NO_UNLOAD_FULL_LOAD_REFIT,
			STR_ORDER_NO_UNLOAD_FULL_LOAD_ANY_REFIT,
			INVALID_STRING_ID,
			INVALID_STRING_ID,
			INVALID_STRING_ID,
			INVALID_STRING_ID,
			STR_ORDER_NO_UNLOAD_CARGO_TYPE_LOAD_REFIT,
		}, {
			INVALID_STRING_ID, INVALID_STRING_ID, INVALID_STRING_ID,
			INVALID_STRING_ID, INVALID_STRING_ID, INVALID_STRING_ID,
			INVALID_STRING_ID, INVALID_STRING_ID, INVALID_STRING_ID,
		}, {
			INVALID_STRING_ID, INVALID_STRING_ID, INVALID_STRING_ID,
			INVALID_STRING_ID, INVALID_STRING_ID, INVALID_STRING_ID,
			INVALID_STRING_ID, INVALID_STRING_ID, INVALID_STRING_ID,
		}, {
			INVALID_STRING_ID, INVALID_STRING_ID, INVALID_STRING_ID,
			INVALID_STRING_ID, INVALID_STRING_ID, INVALID_STRING_ID,
			INVALID_STRING_ID, INVALID_STRING_ID, INVALID_STRING_ID,
		}, {
			STR_ORDER_CARGO_TYPE_UNLOAD_REFIT,
			INVALID_STRING_ID,
			STR_ORDER_CARGO_TYPE_UNLOAD_FULL_LOAD_REFIT,
			STR_ORDER_CARGO_TYPE_UNLOAD_FULL_LOAD_ANY_REFIT,
			INVALID_STRING_ID,
			INVALID_STRING_ID,
			INVALID_STRING_ID,
			INVALID_STRING_ID,
			STR_ORDER_CARGO_TYPE_UNLOAD_CARGO_TYPE_LOAD_REFIT,
		}
	}
};

static const StringID _order_non_stop_drowdown[] = {
	STR_ORDER_GO_TO,
	STR_ORDER_GO_NON_STOP_TO,
	STR_ORDER_GO_VIA,
	STR_ORDER_GO_NON_STOP_VIA,
	INVALID_STRING_ID
};

static const StringID _order_full_load_drowdown[] = {
	STR_ORDER_DROP_LOAD_IF_POSSIBLE,
	STR_EMPTY,
	STR_ORDER_DROP_FULL_LOAD_ALL,
	STR_ORDER_DROP_FULL_LOAD_ANY,
	STR_ORDER_DROP_NO_LOADING,
	STR_EMPTY,
	STR_EMPTY,
	STR_EMPTY,
	STR_ORDER_DROP_CARGO_TYPE_LOAD,
	INVALID_STRING_ID
};

static const StringID _order_unload_drowdown[] = {
	STR_ORDER_DROP_UNLOAD_IF_ACCEPTED,
	STR_ORDER_DROP_UNLOAD,
	STR_ORDER_DROP_TRANSFER,
	STR_EMPTY,
	STR_ORDER_DROP_NO_UNLOADING,
	STR_EMPTY,
	STR_EMPTY,
	STR_EMPTY,
	STR_ORDER_DROP_CARGO_TYPE_UNLOAD,
	INVALID_STRING_ID
};

enum OrderDropDownID {
	ODDI_GO_TO,
	ODDI_GO_TO_NEAREST_DEPOT,
	ODDI_CONDITIONAL,
	ODDI_SHARE,
	ODDI_TRY_ACQUIRE_SLOT,
	ODDI_RELEASE_SLOT,
	ODDI_CHANGE_COUNTER,
	ODDI_LABEL_TEXT,
	ODDI_LABEL_DEPARTURES_VIA,
};

static const StringID _order_manage_list_dropdown[] = {
	STR_ORDER_REVERSE_ORDER_LIST,
	STR_ORDER_APPEND_REVERSED_ORDER_LIST,
	INVALID_STRING_ID
};

/** Variables for conditional orders; this defines the order of appearance in the dropdown box */
static const OrderConditionVariable _order_conditional_variable[] = {
	OCV_LOAD_PERCENTAGE,
	OCV_CARGO_LOAD_PERCENTAGE,
	OCV_RELIABILITY,
	OCV_MAX_RELIABILITY,
	OCV_MAX_SPEED,
	OCV_AGE,
	OCV_REMAINING_LIFETIME,
	OCV_REQUIRES_SERVICE,
	OCV_CARGO_WAITING,
	OCV_CARGO_WAITING_AMOUNT,
	OCV_CARGO_ACCEPTANCE,
	OCV_FREE_PLATFORMS,
	OCV_SLOT_OCCUPANCY,
	OCV_VEH_IN_SLOT,
	OCV_COUNTER_VALUE,
	OCV_TIME_DATE,
	OCV_TIMETABLE,
	OCV_DISPATCH_SLOT,
	OCV_PERCENT,
	OCV_UNCONDITIONALLY,
};

static const StringID _order_conditional_condition[] = {
	STR_ORDER_CONDITIONAL_COMPARATOR_EQUALS,
	STR_ORDER_CONDITIONAL_COMPARATOR_NOT_EQUALS,
	STR_ORDER_CONDITIONAL_COMPARATOR_LESS_THAN,
	STR_ORDER_CONDITIONAL_COMPARATOR_LESS_EQUALS,
	STR_ORDER_CONDITIONAL_COMPARATOR_MORE_THAN,
	STR_ORDER_CONDITIONAL_COMPARATOR_MORE_EQUALS,
	STR_ORDER_CONDITIONAL_COMPARATOR_IS_TRUE,
	STR_ORDER_CONDITIONAL_COMPARATOR_IS_FALSE,
	INVALID_STRING_ID,
};

static const StringID _order_conditional_condition_has[] = {
	STR_ORDER_CONDITIONAL_COMPARATOR_HAS,
	STR_ORDER_CONDITIONAL_COMPARATOR_HAS_NO,
	STR_ORDER_CONDITIONAL_COMPARATOR_HAS_LESS_THAN,
	STR_ORDER_CONDITIONAL_COMPARATOR_HAS_LESS_EQUALS,
	STR_ORDER_CONDITIONAL_COMPARATOR_HAS_MORE_THAN,
	STR_ORDER_CONDITIONAL_COMPARATOR_HAS_MORE_EQUALS,
	STR_ORDER_CONDITIONAL_COMPARATOR_HAS,
	STR_ORDER_CONDITIONAL_COMPARATOR_HAS_NO,
	INVALID_STRING_ID,
};

static const StringID _order_conditional_condition_accepts[] = {
	STR_NULL,
	STR_NULL,
	STR_NULL,
	STR_NULL,
	STR_NULL,
	STR_NULL,
	STR_ORDER_CONDITIONAL_COMPARATOR_ACCEPTS,
	STR_ORDER_CONDITIONAL_COMPARATOR_DOES_NOT_ACCEPT,
	INVALID_STRING_ID,
};

static const StringID _order_conditional_condition_occupancy[] = {
	STR_ORDER_CONDITIONAL_COMPARATOR_OCCUPANCY_EMPTY,
	STR_ORDER_CONDITIONAL_COMPARATOR_OCCUPANCY_NOT_EMPTY,
	STR_NULL,
	STR_NULL,
	STR_NULL,
	STR_NULL,
	STR_ORDER_CONDITIONAL_COMPARATOR_FULLY_OCCUPIED,
	STR_ORDER_CONDITIONAL_COMPARATOR_NOT_YET_FULLY_OCCUPIED,
	INVALID_STRING_ID,
};

static const StringID _order_conditional_condition_is_in_slot[] = {
	STR_ORDER_CONDITIONAL_COMPARATOR_TRAIN_IN_ACQUIRE_SLOT,
	STR_ORDER_CONDITIONAL_COMPARATOR_TRAIN_NOT_IN_ACQUIRE_SLOT,
	STR_NULL,
	STR_NULL,
	STR_NULL,
	STR_NULL,
	STR_ORDER_CONDITIONAL_COMPARATOR_TRAIN_IN_SLOT,
	STR_ORDER_CONDITIONAL_COMPARATOR_TRAIN_NOT_IN_SLOT,
	INVALID_STRING_ID,
};

static const StringID _order_conditional_condition_is_in_slot_non_train[] = {
	STR_ORDER_CONDITIONAL_COMPARATOR_VEHICLE_IN_ACQUIRE_SLOT,
	STR_ORDER_CONDITIONAL_COMPARATOR_VEHICLE_NOT_IN_ACQUIRE_SLOT,
	STR_NULL,
	STR_NULL,
	STR_NULL,
	STR_NULL,
	STR_ORDER_CONDITIONAL_COMPARATOR_VEHICLE_IN_SLOT,
	STR_ORDER_CONDITIONAL_COMPARATOR_VEHICLE_NOT_IN_SLOT,
	INVALID_STRING_ID,
};

static const StringID _order_conditional_condition_dispatch_slot_first[] = {
	STR_NULL,
	STR_NULL,
	STR_NULL,
	STR_NULL,
	STR_NULL,
	STR_NULL,
	STR_ORDER_CONDITIONAL_COMPARATOR_DISPATCH_SLOT_IS_FIRST,
	STR_ORDER_CONDITIONAL_COMPARATOR_DISPATCH_SLOT_IS_NOT_FIRST,
	INVALID_STRING_ID,
};

static const StringID _order_conditional_condition_dispatch_slot_last[] = {
	STR_NULL,
	STR_NULL,
	STR_NULL,
	STR_NULL,
	STR_NULL,
	STR_NULL,
	STR_ORDER_CONDITIONAL_COMPARATOR_DISPATCH_SLOT_IS_LAST,
	STR_ORDER_CONDITIONAL_COMPARATOR_DISPATCH_SLOT_IS_NOT_LAST,
	INVALID_STRING_ID,
};

static const StringID _order_conditional_condition_dispatch_slot_tag[] = {
	STR_NULL,
	STR_NULL,
	STR_NULL,
	STR_NULL,
	STR_NULL,
	STR_NULL,
	STR_ORDER_CONDITIONAL_COMPARATOR_DISPATCH_SLOT_HAS_TAG,
	STR_ORDER_CONDITIONAL_COMPARATOR_DISPATCH_SLOT_DOESNT_HAVE_TAG,
	INVALID_STRING_ID,
};

extern uint ConvertSpeedToDisplaySpeed(uint speed, VehicleType type);
extern uint ConvertDisplaySpeedToSpeed(uint speed, VehicleType type);

static const StringID _order_depot_action_dropdown[] = {
	STR_ORDER_DROP_GO_ALWAYS_DEPOT,
	STR_ORDER_DROP_SERVICE_DEPOT,
	STR_ORDER_DROP_HALT_DEPOT,
	STR_ORDER_DROP_UNBUNCH,
	STR_ORDER_DROP_SELL_DEPOT,
	INVALID_STRING_ID
};

static int DepotActionStringIndex(const Order *order)
{
	if (order->GetDepotActionType() & ODATFB_SELL) {
		return DA_SELL;
	} else if (order->GetDepotActionType() & ODATFB_HALT) {
		return DA_STOP;
	} else if (order->GetDepotActionType() & ODATFB_UNBUNCH) {
		return DA_SERVICE;
	} else if (order->GetDepotOrderType() & ODTFB_SERVICE) {
		return DA_SERVICE;
	} else {
		return DA_ALWAYS_GO;
	}
}

static const StringID _order_refit_action_dropdown[] = {
	STR_ORDER_DROP_REFIT_AUTO,
	STR_ORDER_DROP_REFIT_AUTO_ANY,
	INVALID_STRING_ID
};

static const StringID _order_time_date_dropdown[] = {
	STR_TRACE_RESTRICT_TIME_MINUTE,
	STR_TRACE_RESTRICT_TIME_HOUR,
	STR_TRACE_RESTRICT_TIME_HOUR_MINUTE,
	STR_TRACE_RESTRICT_TIME_DAY,
	STR_TRACE_RESTRICT_TIME_MONTH,
	INVALID_STRING_ID
};

static const StringID _order_timetable_dropdown[] = {
	STR_TRACE_RESTRICT_TIMETABLE_LATENESS,
	STR_TRACE_RESTRICT_TIMETABLE_EARLINESS,
	INVALID_STRING_ID
};

static const StringID _order_dispatch_slot_dropdown[] = {
	STR_TRACE_RESTRICT_DISPATCH_SLOT_NEXT,
	STR_TRACE_RESTRICT_DISPATCH_SLOT_LAST,
	INVALID_STRING_ID
};

StringID OrderStringForVariable(const Vehicle *v, OrderConditionVariable ocv)
{
	if (ocv == OCV_VEH_IN_SLOT && v->type != VEH_TRAIN) return STR_ORDER_CONDITIONAL_VEHICLE_IN_SLOT;
	return STR_ORDER_CONDITIONAL_LOAD_PERCENTAGE + ocv;
}

/**
 * Draws an order in order or timetable GUI
 * @param v Vehicle the order belongs to
 * @param order The order to draw
 * @param order_index Index of the order in the orders of the vehicle
 * @param y Y position for drawing
 * @param selected True, if the order is selected
 * @param timetable True, when drawing in the timetable GUI
 * @param left Left border for text drawing
 * @param middle X position between order index and order text
 * @param right Right border for text drawing
 */
void DrawOrderString(const Vehicle *v, const Order *order, int order_index, int y, bool selected, bool timetable, int left, int middle, int right)
{
	bool rtl = _current_text_dir == TD_RTL;

	SpriteID sprite = rtl ? SPR_ARROW_LEFT : SPR_ARROW_RIGHT;
	Dimension sprite_size = GetSpriteSize(sprite);
	if (v->cur_real_order_index == order_index) {
		/* Draw two arrows before the next real order. */
		DrawSprite(sprite, PAL_NONE, rtl ? right -     sprite_size.width : left,                     y + ((int)GetCharacterHeight(FS_NORMAL) - (int)sprite_size.height) / 2);
		DrawSprite(sprite, PAL_NONE, rtl ? right - 2 * sprite_size.width : left + sprite_size.width, y + ((int)GetCharacterHeight(FS_NORMAL) - (int)sprite_size.height) / 2);
	} else if (v->cur_implicit_order_index == order_index) {
		/* Draw one arrow before the next implicit order; the next real order will still get two arrows. */
		DrawSprite(sprite, PAL_NONE, rtl ? right -     sprite_size.width : left,                     y + ((int)GetCharacterHeight(FS_NORMAL) - (int)sprite_size.height) / 2);
	}

	TextColour colour = TC_BLACK;
	if (order->IsType(OT_IMPLICIT)) {
		colour = (selected ? TC_SILVER : TC_GREY) | TC_NO_SHADE;
	} else {
		if (selected) {
			colour = TC_WHITE;
		} else {
			Colours order_colour = order->GetColour();
			if (order_colour != INVALID_COLOUR) colour = TC_IS_PALETTE_COLOUR | (TextColour)_colour_value[order_colour];
		}
	}

	SetDParam(0, order_index + 1);
	DrawString(left, rtl ? right - 2 * sprite_size.width - 3 : middle, y, STR_ORDER_INDEX, colour, SA_RIGHT | SA_FORCE);

	SetDParam(7, STR_EMPTY);
	SetDParam(10, STR_EMPTY);
	SetDParam(11, STR_EMPTY);

	/* Check range for aircraft. */
	if (v->type == VEH_AIRCRAFT && Aircraft::From(v)->GetRange() > 0 && order->IsGotoOrder()) {
		const Order *next = order->next != nullptr ? order->next : v->GetFirstOrder();
		if (GetOrderDistance(order, next, v) > Aircraft::From(v)->acache.cached_max_range_sqr) SetDParam(11, STR_ORDER_OUT_OF_RANGE);
	}

	bool timetable_wait_time_valid = false;

	switch (order->GetType()) {
		case OT_DUMMY:
			SetDParam(0, STR_INVALID_ORDER);
			SetDParam(1, order->GetDestination());
			break;

		case OT_IMPLICIT:
			SetDParam(0, STR_ORDER_GO_TO_STATION);
			SetDParam(1, STR_ORDER_GO_TO);
			SetDParam(2, order->GetDestination());
			SetDParam(3, timetable ? STR_EMPTY : STR_ORDER_IMPLICIT);
			break;

		case OT_GOTO_STATION: {
			OrderLoadFlags load = order->GetLoadType();
			OrderUnloadFlags unload = order->GetUnloadType();
			bool valid_station = CanVehicleUseStation(v, Station::Get(order->GetDestination()));

			SetDParam(0, valid_station ? STR_ORDER_GO_TO_STATION : STR_ORDER_GO_TO_STATION_CAN_T_USE_STATION);
			SetDParam(1, STR_ORDER_GO_TO + (v->IsGroundVehicle() ? order->GetNonStopType() : 0));
			SetDParam(2, order->GetDestination());

			if (timetable) {
				/* Show only wait time in the timetable window. */
				SetDParam(3, STR_EMPTY);

				if (order->GetWaitTime() > 0 || order->IsWaitTimetabled()) {
					SetDParam(7, order->IsWaitTimetabled() ? STR_TIMETABLE_STAY_FOR : STR_TIMETABLE_STAY_FOR_ESTIMATED);
					SetTimetableParams(8, order->GetWaitTime());
				}
				timetable_wait_time_valid = true;
			} else {
				/* Show non-stop, refit and stop location only in the order window. */
				SetDParam(3, (order->GetNonStopType() & ONSF_NO_STOP_AT_DESTINATION_STATION) ? STR_EMPTY : _station_load_types[order->IsRefit()][unload][load]);
				if (order->IsRefit()) {
					SetDParam(4, order->IsAutoRefit() ? STR_ORDER_AUTO_REFIT_ANY : CargoSpec::Get(order->GetRefitCargo())->name);
				}
				if (v->type == VEH_TRAIN && (order->GetNonStopType() & ONSF_NO_STOP_AT_DESTINATION_STATION) == 0) {
					/* Only show the stopping location if other than the default chosen by the player. */
					if (!_settings_client.gui.hide_default_stop_location || order->GetStopLocation() != (OrderStopLocation)(_settings_client.gui.stop_location)) {
						SetDParam(7, order->GetStopLocation() + STR_ORDER_STOP_LOCATION_NEAR_END);
					} else {
						SetDParam(7, STR_EMPTY);
					}
				}
				if (v->type == VEH_ROAD && order->GetRoadVehTravelDirection() != INVALID_DIAGDIR && _settings_game.pf.pathfinder_for_roadvehs == VPF_YAPF) {
					SetDParam(7, order->GetRoadVehTravelDirection() + STR_ORDER_RV_DIR_NE);
				}
			}
			break;
		}

		case OT_GOTO_DEPOT:
			if (order->GetDepotActionType() & ODATFB_NEAREST_DEPOT) {
				/* Going to the nearest depot. */
				SetDParam(0, STR_ORDER_GO_TO_NEAREST_DEPOT_FORMAT);
				if (v->type == VEH_AIRCRAFT) {
					SetDParam(2, STR_ORDER_NEAREST_HANGAR);
					SetDParam(3, STR_EMPTY);
				} else {
					SetDParam(2, STR_ORDER_NEAREST_DEPOT);
					SetDParam(3, STR_ORDER_TRAIN_DEPOT + v->type);
				}
			} else {
				/* Going to a specific depot. */
				SetDParam(0, STR_ORDER_GO_TO_DEPOT_FORMAT);
				SetDParam(2, v->type);
				SetDParam(3, order->GetDestination());
			}

			if (order->GetDepotOrderType() & ODTFB_SERVICE) {
				SetDParam(1, (order->GetNonStopType() & ONSF_NO_STOP_AT_INTERMEDIATE_STATIONS) ? STR_ORDER_SERVICE_NON_STOP_AT : STR_ORDER_SERVICE_AT);
			} else {
				SetDParam(1, (order->GetNonStopType() & ONSF_NO_STOP_AT_INTERMEDIATE_STATIONS) ? STR_ORDER_GO_NON_STOP_TO : STR_ORDER_GO_TO);
			}

			if (!timetable && (order->GetDepotActionType() & ODATFB_SELL)) {
				SetDParam(7, STR_ORDER_SELL_ORDER);
			} else {
				/* Do not show stopping in the depot in the timetable window. */
				if (!timetable && (order->GetDepotActionType() & ODATFB_HALT)) {
					SetDParam(7, STR_ORDER_STOP_ORDER);
				}

				/* Do not show refitting in the depot in the timetable window. */
				if (!timetable && order->IsRefit()) {
					SetDParam(7, (order->GetDepotActionType() & ODATFB_HALT) ? STR_ORDER_REFIT_STOP_ORDER : STR_ORDER_REFIT_ORDER);
					SetDParam(8, CargoSpec::Get(order->GetRefitCargo())->name);
				}
			}

			if (timetable) {
				if (order->GetWaitTime() > 0 || order->IsWaitTimetabled()) {
					SetDParam(7, order->IsWaitTimetabled() ? STR_TIMETABLE_STAY_FOR : STR_TIMETABLE_STAY_FOR_ESTIMATED);
					SetTimetableParams(8, order->GetWaitTime());
				}
				timetable_wait_time_valid = !(order->GetDepotActionType() & ODATFB_HALT);
			}

			/* Show unbunching depot in both order and timetable windows. */
			if (order->GetDepotActionType() & ODATFB_UNBUNCH) {
				SetDParam(10, STR_ORDER_WAIT_TO_UNBUNCH);
			}

			break;

		case OT_GOTO_WAYPOINT: {
			StringID str = (order->GetNonStopType() & ONSF_NO_STOP_AT_INTERMEDIATE_STATIONS) ? STR_ORDER_GO_NON_STOP_TO_WAYPOINT : STR_ORDER_GO_TO_WAYPOINT;
			if (order->GetWaypointFlags() & OWF_REVERSE) str += STR_ORDER_GO_TO_WAYPOINT_REVERSE - STR_ORDER_GO_TO_WAYPOINT;
			SetDParam(0, str);
			SetDParam(1, order->GetDestination());
			if (timetable && order->IsWaitTimetabled()) {
				SetDParam(7, STR_TIMETABLE_STAY_FOR);
				SetTimetableParams(8, order->GetWaitTime());
				timetable_wait_time_valid = true;
			}
			if (!timetable && v->type == VEH_ROAD && order->GetRoadVehTravelDirection() != INVALID_DIAGDIR && _settings_game.pf.pathfinder_for_roadvehs == VPF_YAPF) {
				SetDParam(7, order->GetRoadVehTravelDirection() + STR_ORDER_RV_DIR_NE);
			}
			break;
		}

		case OT_CONDITIONAL: {
			auto set_station_id = [&order](uint index, StringParameters &sp = _global_string_params) {
				const Station *st = Station::GetIfValid(GB(order->GetXData2(), 0, 16) - 1);
				if (st == nullptr) {
					sp.SetParam(index, STR_ORDER_CONDITIONAL_UNDEFINED_STATION);
				} else {
					sp.SetParam(index, STR_JUST_STATION);
					sp.SetParam(index + 1, st->index);
				}
			};

			SetDParam(1, order->GetConditionSkipToOrder() + 1);
			const OrderConditionVariable ocv = order->GetConditionVariable();
			/* handle some non-ordinary cases seperately */
			if (ocv == OCV_UNCONDITIONALLY) {
				SetDParam(0, STR_ORDER_CONDITIONAL_UNCONDITIONAL);
			} else if (ocv == OCV_PERCENT) {
				SetDParam(0, STR_ORDER_CONDITIONAL_PERCENT_DISPLAY);
				SetDParam(2, order->GetConditionValue());
			} else if (ocv == OCV_FREE_PLATFORMS) {
				SetDParam(0, STR_ORDER_CONDITIONAL_FREE_PLATFORMS_DISPLAY);
				set_station_id(2);
				SetDParam(4, STR_ORDER_CONDITIONAL_COMPARATOR_HAS + order->GetConditionComparator());
				SetDParam(5, order->GetConditionValue());
			} else if (ocv == OCV_SLOT_OCCUPANCY) {
				if (TraceRestrictSlot::IsValidID(order->GetXData())) {
					SetDParam(0, STR_ORDER_CONDITIONAL_SLOT);
					SetDParam(2, order->GetXData());
				} else {
					SetDParam(0, STR_ORDER_CONDITIONAL_INVALID_SLOT);
					SetDParam(2, STR_TRACE_RESTRICT_VARIABLE_UNDEFINED);
				}
				switch (order->GetConditionComparator()) {
					case OCC_IS_TRUE:
					case OCC_IS_FALSE:
					case OCC_EQUALS:
					case OCC_NOT_EQUALS: {
						SetDParam(3, _order_conditional_condition_occupancy[order->GetConditionComparator()]);
						break;
					}
					default:
						NOT_REACHED();
				}
			} else if (ocv == OCV_VEH_IN_SLOT) {
				if (TraceRestrictSlot::IsValidID(order->GetXData())) {
					SetDParam(0, STR_ORDER_CONDITIONAL_IN_SLOT);
					SetDParam(3, order->GetXData());
				} else {
					SetDParam(0, STR_ORDER_CONDITIONAL_IN_INVALID_SLOT);
					SetDParam(3, STR_TRACE_RESTRICT_VARIABLE_UNDEFINED);
				}
				switch (order->GetConditionComparator()) {
					case OCC_IS_TRUE:
					case OCC_IS_FALSE:
					case OCC_EQUALS:
					case OCC_NOT_EQUALS: {
						const StringID *strs = v->type == VEH_TRAIN ? _order_conditional_condition_is_in_slot : _order_conditional_condition_is_in_slot_non_train;
						SetDParam(2, strs[order->GetConditionComparator()]);
						break;
					}
					default:
						NOT_REACHED();
				}
			} else if (ocv == OCV_CARGO_LOAD_PERCENTAGE) {
				SetDParam(0, STR_ORDER_CONDITIONAL_LOAD_PERCENTAGE_DISPLAY);
				SetDParam(2, CargoSpec::Get(order->GetConditionValue())->name);
				SetDParam(3, STR_ORDER_CONDITIONAL_COMPARATOR_EQUALS + order->GetConditionComparator());
				SetDParam(4, order->GetXData());
			} else if (ocv == OCV_CARGO_WAITING_AMOUNT) {
				ArrayStringParameters<10> tmp_params;
				StringID substr;

				tmp_params.SetParam(0, order->GetConditionSkipToOrder() + 1);
				tmp_params.SetParam(1, CargoSpec::Get(order->GetConditionValue())->name);
				set_station_id(2, tmp_params);

				if (GB(order->GetXData(), 16, 16) == 0) {
					substr = STR_ORDER_CONDITIONAL_CARGO_WAITING_AMOUNT_DISPLAY;
					tmp_params.SetParam(4, STR_ORDER_CONDITIONAL_COMPARATOR_EQUALS + order->GetConditionComparator());
					tmp_params.SetParam(5, order->GetConditionValue());
					tmp_params.SetParam(6, GB(order->GetXData(), 0, 16));
				} else {
					substr = STR_ORDER_CONDITIONAL_CARGO_WAITING_AMOUNT_VIA_DISPLAY;
					const Station *via_st = Station::GetIfValid(GB(order->GetXData(), 16, 16) - 2);
					if (via_st == nullptr) {
						tmp_params.SetParam(4, STR_ORDER_CONDITIONAL_UNDEFINED_STATION);
					} else {
						tmp_params.SetParam(4, STR_JUST_STATION);
						tmp_params.SetParam(5, via_st->index);
					}
					tmp_params.SetParam(6, STR_ORDER_CONDITIONAL_COMPARATOR_EQUALS + order->GetConditionComparator());
					tmp_params.SetParam(7, order->GetConditionValue());
					tmp_params.SetParam(8, GB(order->GetXData(), 0, 16));
				}
				_temp_special_strings[0] = GetStringWithArgs(substr, tmp_params);
				SetDParam(0, SPECSTR_TEMP_START);
			} else if (ocv == OCV_COUNTER_VALUE) {
				if (TraceRestrictCounter::IsValidID(GB(order->GetXData(), 16, 16))) {
					SetDParam(0, STR_ORDER_CONDITIONAL_COUNTER);
					SetDParam(2, GB(order->GetXData(), 16, 16));
				} else {
					SetDParam(0, STR_ORDER_CONDITIONAL_INVALID_COUNTER);
					SetDParam(2, STR_TRACE_RESTRICT_VARIABLE_UNDEFINED);
				}
				SetDParam(3, STR_ORDER_CONDITIONAL_COMPARATOR_EQUALS + order->GetConditionComparator());
				SetDParam(4, GB(order->GetXData(), 0, 16));
			} else if (ocv == OCV_TIME_DATE) {
				SetDParam(0, (order->GetConditionValue() == TRTDVF_HOUR_MINUTE) ? STR_ORDER_CONDITIONAL_TIME_HHMM : STR_ORDER_CONDITIONAL_NUM);
				SetDParam(2, STR_TRACE_RESTRICT_TIME_MINUTE_ITEM + order->GetConditionValue());
				SetDParam(3, STR_ORDER_CONDITIONAL_COMPARATOR_EQUALS + order->GetConditionComparator());
				SetDParam(4, order->GetXData());
			} else if (ocv == OCV_TIMETABLE) {
				SetDParam(0, STR_ORDER_CONDITIONAL_TIMETABLE);
				SetDParam(2, STR_TRACE_RESTRICT_TIMETABLE_LATENESS + order->GetConditionValue());
				SetDParam(3, STR_ORDER_CONDITIONAL_COMPARATOR_EQUALS + order->GetConditionComparator());
				SetDParam(4, order->GetXData());
			} else if (ocv == OCV_DISPATCH_SLOT) {
				SetDParam(0, STR_ORDER_CONDITIONAL_DISPATCH_SLOT_DISPLAY);
				if (GB(order->GetXData(), 0, 16) != UINT16_MAX) {
					bool have_name = false;
					if (GB(order->GetXData(), 0, 16) < v->orders->GetScheduledDispatchScheduleCount()) {
						const DispatchSchedule &ds = v->orders->GetDispatchScheduleByIndex(GB(order->GetXData(), 0, 16));
						if (!ds.ScheduleName().empty()) {
							_temp_special_strings[0] = ds.ScheduleName();
							have_name = true;
						}
					}
					if (!have_name) {
						auto tmp_params = MakeParameters(GB(order->GetXData(), 0, 16) + 1);
						_temp_special_strings[0] = GetStringWithArgs(STR_TIMETABLE_ASSIGN_SCHEDULE_ID, tmp_params);
					}
					SetDParam(2, SPECSTR_TEMP_START);
				} else {
					SetDParam(2, STR_TIMETABLE_ASSIGN_SCHEDULE_NONE);
				}

				const uint16_t value = order->GetConditionValue();
				SetDParam(3, HasBit(value, ODCB_LAST_DISPATCHED) ? STR_TRACE_RESTRICT_DISPATCH_SLOT_LAST : STR_TRACE_RESTRICT_DISPATCH_SLOT_NEXT);

				switch ((OrderDispatchConditionModes)GB(value, ODCB_MODE_START, ODCB_MODE_COUNT)) {
					case ODCM_FIRST_LAST:
						SetDParam(4, STR_ORDER_CONDITIONAL_COMPARATOR_DISPATCH_SLOT_IS_FIRST + ((order->GetConditionComparator() == OCC_IS_FALSE) ? 1 : 0) +
								(HasBit(value, ODFLCB_LAST_SLOT) ? 2 : 0));
						break;

					case OCDM_TAG: {
						auto tmp_params = MakeParameters(GB(value, ODFLCB_TAG_START, ODFLCB_TAG_COUNT) + 1);
						_temp_special_strings[1] = GetStringWithArgs((order->GetConditionComparator() == OCC_IS_FALSE) ? STR_ORDER_CONDITIONAL_COMPARATOR_DISPATCH_SLOT_DOESNT_HAVE_TAG : STR_ORDER_CONDITIONAL_COMPARATOR_DISPATCH_SLOT_HAS_TAG, tmp_params);
						SetDParam(4, SPECSTR_TEMP_START + 1);
						break;
					}

					default:
						SetDParam(4, STR_UNDEFINED);
						break;
				}
			} else {
				OrderConditionComparator occ = order->GetConditionComparator();
				SetDParam(0, (occ == OCC_IS_TRUE || occ == OCC_IS_FALSE) ? STR_ORDER_CONDITIONAL_TRUE_FALSE : STR_ORDER_CONDITIONAL_NUM);
				SetDParam(2, (ocv == OCV_CARGO_ACCEPTANCE || ocv == OCV_CARGO_WAITING || ocv == OCV_FREE_PLATFORMS)
						? STR_ORDER_CONDITIONAL_NEXT_STATION : OrderStringForVariable(v, ocv));

				uint value = order->GetConditionValue();
				switch (ocv) {
					case OCV_CARGO_ACCEPTANCE:
						SetDParam(0, STR_ORDER_CONDITIONAL_CARGO_ACCEPTANCE);
						set_station_id(2);
						SetDParam(4, STR_ORDER_CONDITIONAL_COMPARATOR_ACCEPTS + occ - OCC_IS_TRUE);
						SetDParam(5, CargoSpec::Get(value)->name);
						break;
					case OCV_CARGO_WAITING:
						SetDParam(0, STR_ORDER_CONDITIONAL_CARGO_WAITING_DISPLAY);
						set_station_id(2);
						SetDParam(4, STR_ORDER_CONDITIONAL_COMPARATOR_HAS + occ - OCC_IS_TRUE);
						SetDParam(5, CargoSpec::Get(value)->name);
						break;
					case OCV_REQUIRES_SERVICE:
						SetDParam(3, STR_ORDER_CONDITIONAL_COMPARATOR_EQUALS + occ);
						break;
					case OCV_MAX_SPEED:
						value = ConvertSpeedToDisplaySpeed(value, v->type);
						/* FALL THROUGH */
					default:
						SetDParam(3, STR_ORDER_CONDITIONAL_COMPARATOR_EQUALS + occ);
						SetDParam(4, value);
				}
			}

			if (timetable && (order->IsWaitTimetabled() || order->GetWaitTime() > 0)) {
				SetDParam(7, order->IsWaitTimetabled() ? STR_TIMETABLE_AND_TRAVEL_FOR : STR_TIMETABLE_AND_TRAVEL_FOR_ESTIMATED);
				SetTimetableParams(8, order->GetWaitTime());
			} else {
				SetDParam(7, STR_EMPTY);
			}

			break;
		}

		case OT_SLOT:
			switch (order->GetSlotSubType()) {
				case OSST_RELEASE:
					SetDParam(0, STR_ORDER_RELEASE_SLOT);
					break;

				case OSST_TRY_ACQUIRE:
					SetDParam(0, STR_ORDER_TRY_ACQUIRE_SLOT);
					break;

				default:
					NOT_REACHED();
					break;
			}
			if (order->GetDestination() == INVALID_TRACE_RESTRICT_SLOT_ID) {
				SetDParam(1, STR_TRACE_RESTRICT_VARIABLE_UNDEFINED_RED);
			} else {
				SetDParam(1, STR_TRACE_RESTRICT_SLOT_NAME);
				SetDParam(2, order->GetDestination());
			}
			break;

		case OT_COUNTER:
			switch (static_cast<TraceRestrictCounterCondOpField>(order->GetCounterOperation())) {
				case TRCCOF_INCREASE:
					SetDParam(0, STR_TRACE_RESTRICT_COUNTER_INCREASE_ITEM);
					break;

				case TRCCOF_DECREASE:
					SetDParam(0, STR_TRACE_RESTRICT_COUNTER_DECREASE_ITEM);
					break;

				case TRCCOF_SET:
					SetDParam(0, STR_TRACE_RESTRICT_COUNTER_SET_ITEM);
					break;

				default:
					NOT_REACHED();
					break;
			}
			if (order->GetDestination() == INVALID_TRACE_RESTRICT_COUNTER_ID) {
				SetDParam(1, STR_TRACE_RESTRICT_VARIABLE_UNDEFINED_RED);
			} else {
				SetDParam(1, STR_TRACE_RESTRICT_COUNTER_NAME);
				SetDParam(2, order->GetDestination());
			}
			SetDParam(3, order->GetXData());
			break;

		case OT_LABEL: {
			auto show_destination_subtype = [&](uint offset) {
				if (Waypoint::IsValidID(order->GetDestination())) {
					SetDParam(offset, STR_WAYPOINT_NAME);
				} else {
					SetDParam(offset, STR_STATION_NAME);
				}
				SetDParam(offset + 1, order->GetDestination());
			};
			switch (order->GetLabelSubType()) {
				case OLST_TEXT: {
					SetDParam(0, STR_ORDER_LABEL_TEXT);
					const char *text = order->GetLabelText();
					SetDParamStr(1, StrEmpty(text) ? "" : text);
					break;
				}

				case OLST_DEPARTURES_VIA:
					SetDParam(0, STR_ORDER_LABEL_DEPARTURES_VIA);
					SetDParam(1, STR_ORDER_LABEL_DEPARTURES_SHOW_AS_VIA);
					show_destination_subtype(2);
					break;

				case OLST_DEPARTURES_REMOVE_VIA:
					SetDParam(0, STR_ORDER_LABEL_DEPARTURES_VIA);
					SetDParam(1, STR_ORDER_LABEL_DEPARTURES_REMOVE_VIA);
					show_destination_subtype(2);
					break;

				default:
					SetDParam(0, STR_TRACE_RESTRICT_VARIABLE_UNDEFINED_RED);
					break;
			}
			break;
		}

		default: NOT_REACHED();
	}

	int edge = DrawString(rtl ? left : middle, rtl ? middle : right, y, STR_ORDER_TEXT, colour);

	if (timetable && timetable_wait_time_valid && order->GetLeaveType() != OLT_NORMAL && edge != 0) {
		edge = DrawString(rtl ? left : edge + 3, rtl ? edge - 3 : right, y, STR_TIMETABLE_LEAVE_EARLY_ORDER + order->GetLeaveType() - OLT_LEAVE_EARLY, colour);
	}
	if (timetable && HasBit(v->vehicle_flags, VF_SCHEDULED_DISPATCH) && order->IsScheduledDispatchOrder(false) && edge != 0) {
		StringID str = order->IsWaitTimetabled() ? STR_TIMETABLE_SCHEDULED_DISPATCH_ORDER : STR_TIMETABLE_SCHEDULED_DISPATCH_ORDER_NO_WAIT_TIME;
		const DispatchSchedule &ds = v->orders->GetDispatchScheduleByIndex(order->GetDispatchScheduleIndex());
		if (!ds.ScheduleName().empty()) {
			SetDParam(0, STR_TIMETABLE_SCHEDULED_DISPATCH_ORDER_NAMED_SCHEDULE);
			SetDParamStr(1, ds.ScheduleName().c_str());
		} else {
			SetDParam(0, v->orders->GetScheduledDispatchScheduleCount() > 1 ? STR_TIMETABLE_SCHEDULED_DISPATCH_ORDER_SCHEDULE_INDEX : STR_EMPTY);
			SetDParam(1, order->GetDispatchScheduleIndex() + 1);
		}
		edge = DrawString(rtl ? left : edge + 3, rtl ? edge - 3 : right, y, str, colour);
	}

	if (timetable && (timetable_wait_time_valid || order->IsType(OT_CONDITIONAL)) && order->IsWaitFixed() && edge != 0) {
		Dimension lock_d = GetSpriteSize(SPR_LOCK);
		DrawPixelInfo tmp_dpi;
		if (FillDrawPixelInfo(&tmp_dpi, rtl ? left : middle, y, rtl ? middle - left : right - middle, lock_d.height)) {
			AutoRestoreBackup dpi_backup(_cur_dpi, &tmp_dpi);

			DrawSprite(SPR_LOCK, PAL_NONE, rtl ? edge - 3 - lock_d.width - left : edge + 3 - middle, 0);
		}
	}
}

/**
 * Get the order command a vehicle can do in a given tile.
 * @param v Vehicle involved.
 * @param tile Tile being queried.
 * @return The order associated to vehicle v in given tile (or empty order if vehicle can do nothing in the tile).
 */
static Order GetOrderCmdFromTile(const Vehicle *v, TileIndex tile)
{
	/* Hack-ish; unpack order 0, so everything gets initialised with either zero
	 * or a suitable default value for the variable. Then also override the index
	 * as it is not coming from a pool, so would be initialised. */
	Order order(0);
	order.index = 0;

	/* check depot first */
	if (IsDepotTypeTile(tile, (TransportType)(uint)v->type) && IsInfraTileUsageAllowed(v->type, v->owner, tile)) {
		if (v->type == VEH_ROAD && ((GetPresentRoadTypes(tile) & RoadVehicle::From(v)->compatible_roadtypes) == 0)) {
			order.Free();
			return order;
		}
		order.MakeGoToDepot(v->type == VEH_AIRCRAFT ? GetStationIndex(tile) : GetDepotIndex(tile),
				ODTFB_PART_OF_ORDERS,
				((_settings_client.gui.new_nonstop || _settings_game.order.nonstop_only) && v->IsGroundVehicle()) ? ONSF_NO_STOP_AT_INTERMEDIATE_STATIONS : ONSF_STOP_EVERYWHERE);

		if (_ctrl_pressed) order.SetDepotOrderType((OrderDepotTypeFlags)(order.GetDepotOrderType() ^ ODTFB_SERVICE));

		return order;
	}

	/* check rail waypoint */
	if (IsRailWaypointTile(tile) &&
			v->type == VEH_TRAIN &&
			IsInfraTileUsageAllowed(VEH_TRAIN, v->owner, tile)) {
		order.MakeGoToWaypoint(GetStationIndex(tile));
		if (_settings_client.gui.new_nonstop != _ctrl_pressed || _settings_game.order.nonstop_only) order.SetNonStopType(ONSF_NO_STOP_AT_ANY_STATION);
		return order;
	}

	/* check road waypoint */
	if (IsRoadWaypointTile(tile) &&
			v->type == VEH_ROAD &&
			IsInfraTileUsageAllowed(VEH_ROAD, v->owner, tile)) {
		order.MakeGoToWaypoint(GetStationIndex(tile));
		if (_settings_client.gui.new_nonstop != _ctrl_pressed || _settings_game.order.nonstop_only) order.SetNonStopType(ONSF_NO_STOP_AT_ANY_STATION);
		return order;
	}

	/* check buoy (no ownership) */
	if (IsBuoyTile(tile) && v->type == VEH_SHIP) {
		order.MakeGoToWaypoint(GetStationIndex(tile));
		return order;
	}

	/* check for station or industry with neutral station */
	if (IsTileType(tile, MP_STATION) || IsTileType(tile, MP_INDUSTRY)) {
		const Station *st = nullptr;

		if (IsTileType(tile, MP_STATION)) {
			st = Station::GetByTile(tile);
		} else {
			const Industry *in = Industry::GetByTile(tile);
			st = in->neutral_station;
		}
<<<<<<< HEAD
		if (st != nullptr && IsInfraUsageAllowed(v->type, v->owner, st->owner)) {
			byte facil;
=======
		if (st != nullptr && (st->owner == _local_company || st->owner == OWNER_NONE)) {
			uint8_t facil;
>>>>>>> 6c5a8f55
			switch (v->type) {
				case VEH_SHIP:     facil = FACIL_DOCK;    break;
				case VEH_TRAIN:    facil = FACIL_TRAIN;   break;
				case VEH_AIRCRAFT: facil = FACIL_AIRPORT; break;
				case VEH_ROAD:     facil = FACIL_BUS_STOP | FACIL_TRUCK_STOP; break;
				default: NOT_REACHED();
			}
			if (st->facilities & facil) {
				order.MakeGoToStation(st->index);
				if (_ctrl_pressed) order.SetLoadType(OLF_FULL_LOAD_ANY);
				if ((_settings_client.gui.new_nonstop || _settings_game.order.nonstop_only) && v->IsGroundVehicle()) order.SetNonStopType(ONSF_NO_STOP_AT_INTERMEDIATE_STATIONS);
				order.SetStopLocation(v->type == VEH_TRAIN ? (OrderStopLocation)(_settings_client.gui.stop_location) : OSL_PLATFORM_FAR_END);
				return order;
			}
		}
	}

	/* not found */
	order.Free();
	return order;
}

/** Hotkeys for order window. */
enum {
	OHK_SKIP,
	OHK_DELETE,
	OHK_GOTO,
	OHK_NONSTOP,
	OHK_VIA,
	OHK_FULLLOAD,
	OHK_UNLOAD,
	OHK_NEAREST_DEPOT,
	OHK_ALWAYS_SERVICE,
	OHK_TRANSFER,
	OHK_NO_UNLOAD,
	OHK_NO_LOAD,
	OHK_CLOSE,
};

/**
 * %Order window code for all vehicles.
 *
 * At the bottom of the window two button rows are located for changing the orders of the vehicle.
 *
 * \section top-row Top row
 * The top-row is for manipulating an individual order. What row is displayed depends on the type of vehicle, and whether or not you are the owner of the vehicle.
 *
 * The top-row buttons of one of your trains or road vehicles is one of the following three cases:
 * \verbatim
 * +-----------------+-----------------+-----------------+-----------------+
 * |    NON-STOP     |    FULL_LOAD    |     UNLOAD      |      REFIT      | (normal)
 * +-----------------+-----+-----------+-----------+-----+-----------------+
 * |       COND_VAR        |    COND_COMPARATOR    |      COND_VALUE       | (for conditional orders)
 * +-----------------+-----+-----------+-----------+-----+-----------------+
 * |    NON-STOP     |      REFIT      |     SERVICE     |     (empty)     | (for depot orders)
 * +-----------------+-----------------+-----------------+-----------------+
 * \endverbatim
 *
 * Airplanes and ships have one of the following three top-row button rows:
 * \verbatim
 * +-----------------+-----------------+-----------------+
 * |    FULL_LOAD    |     UNLOAD      |      REFIT      | (normal)
 * +-----------------+-----------------+-----------------+
 * |    COND_VAR     | COND_COMPARATOR |   COND_VALUE    | (for conditional orders)
 * +-----------------+--------+--------+-----------------+
 * |            REFIT         |          SERVICE         | (for depot order)
 * +--------------------------+--------------------------+
 * \endverbatim
 *
 * \section bottom-row Bottom row
 * The second row (the bottom row) is for manipulating the list of orders:
 * \verbatim
 * +-----------------+-----------------+-----------------+
 * |      SKIP       |     DELETE      |      GOTO       |
 * +-----------------+-----------------+-----------------+
 * \endverbatim
 *
 * For vehicles of other companies, both button rows are not displayed.
 */
struct OrdersWindow : public GeneralVehicleWindow {
private:
	/** Under what reason are we using the PlaceObject functionality? */
	enum OrderPlaceObjectState {
		OPOS_NONE,
		OPOS_GOTO,
		OPOS_CONDITIONAL,
		OPOS_SHARE,
		OPOS_COND_VIA,
		OPOS_COND_STATION,
		OPOS_CONDITIONAL_RETARGET,
		OPOS_DEPARTURE_VIA,
		OPOS_END,
	};

	/** Displayed planes of the #NWID_SELECTION widgets. */
	enum DisplayPane {
		/* WID_O_SEL_TOP_ROW_GROUNDVEHICLE */
		DP_GROUNDVEHICLE_ROW_NORMAL      = 0, ///< Display the row for normal/depot orders in the top row of the train/rv order window.
		DP_GROUNDVEHICLE_ROW_CONDITIONAL = 1, ///< Display the row for conditional orders in the top row of the train/rv order window.
		DP_GROUNDVEHICLE_ROW_SLOT        = 2, ///< Display the row for release slot orders in the top row of the train/rv order window.
		DP_GROUNDVEHICLE_ROW_COUNTER     = 3, ///< Display the row for change counter orders in the top row of the train/rv order window.
		DP_GROUNDVEHICLE_ROW_TEXT_LABEL  = 4, ///< Display the row for text label orders in the top row of the train/rv order window.
		DP_GROUNDVEHICLE_ROW_DEPARTURES  = 5, ///< Display the row for departure via label orders in the top row of the train/rv order window.
		DP_GROUNDVEHICLE_ROW_EMPTY       = 6, ///< Display the row for no buttons in the top row of the train/rv order window.

		/* WID_O_SEL_TOP_LEFT */
		DP_LEFT_LOAD       = 0, ///< Display 'load' in the left button of the top row of the train/rv order window.
		DP_LEFT_REFIT      = 1, ///< Display 'refit' in the left button of the top row of the train/rv order window.
		DP_LEFT_REVERSE    = 2, ///< Display 'reverse' in the left button of the top row of the train/rv order window.

		/* WID_O_SEL_TOP_MIDDLE */
		DP_MIDDLE_UNLOAD   = 0, ///< Display 'unload' in the middle button of the top row of the train/rv order window.
		DP_MIDDLE_SERVICE  = 1, ///< Display 'service' in the middle button of the top row of the train/rv order window.

		/* WID_O_SEL_TOP_RIGHT */
		DP_RIGHT_EMPTY     = 0, ///< Display an empty panel in the right button of the top row of the train/rv order window.
		DP_RIGHT_REFIT     = 1, ///< Display 'refit' in the right button of the top  row of the train/rv order window.

		/* WID_O_SEL_TOP_ROW */
		DP_ROW_LOAD        = 0, ///< Display 'load' / 'unload' / 'refit' buttons in the top row of the ship/airplane order window.
		DP_ROW_DEPOT       = 1, ///< Display 'refit' / 'service' buttons in the top row of the ship/airplane order window.
		DP_ROW_CONDITIONAL = 2, ///< Display the conditional order buttons in the top row of the ship/airplane order window.
		DP_ROW_SLOT        = 3, ///< Display the release slot buttons in the top row of the ship/airplane order window.
		DP_ROW_COUNTER     = 4, ///< Display the change counter buttons in the top row of the ship/airplane order window.
		DP_ROW_TEXT_LABEL  = 5, ///< Display the text label buttons in the top row of the ship/airplane order window.
		DP_ROW_DEPARTURES  = 6, ///< Display the row for departure via label orders in the top row of the ship/airplane order window.
		DP_ROW_EMPTY       = 7, ///< Display no buttons in the top row of the ship/airplane order window.

		/* WID_O_SEL_COND_VALUE */
		DP_COND_VALUE_NUMBER = 0, ///< Display number widget
		DP_COND_VALUE_CARGO  = 1, ///< Display dropdown widget cargo types
		DP_COND_VALUE_SLOT   = 2, ///< Display dropdown widget tracerestrict slots

		/* WID_O_SEL_COND_AUX */
		DP_COND_AUX_CARGO = 0, ///< Display dropdown widget cargo types
		DP_COND_TIME_DATE = 1, ///< Display dropdown for current time/date field
		DP_COND_TIMETABLE = 2, ///< Display dropdown for timetable field
		DP_COND_COUNTER = 3,   ///< Display dropdown widget counters
		DP_COND_SCHED_SELECT = 4, ///< Display dropdown for scheduled dispatch schedule selection

		/* WID_O_SEL_COND_AUX2 */
		DP_COND_AUX2_VIA = 0, ///< Display via button
		DP_COND_AUX2_SCHED_TEST = 1, ///< Display dropdown for scheduled dispatch test selection

		/* WID_O_SEL_COND_AUX3 */
		DP_COND_AUX3_STATION = 0, ///< Display station button

		/* WID_O_SEL_BOTTOM_MIDDLE */
		DP_BOTTOM_MIDDLE_DELETE       = 0, ///< Display 'delete' in the middle button of the bottom row of the vehicle order window.
		DP_BOTTOM_MIDDLE_STOP_SHARING = 1, ///< Display 'stop sharing' in the middle button of the bottom row of the vehicle order window.

		/* WID_O_SEL_SHARED */
		DP_SHARED_LIST       = 0, ///< Display shared order list button
		DP_SHARED_VEH_GROUP  = 1, ///< Display add veh to new group button

		/* WID_O_SEL_MGMT */
		DP_MGMT_BTN          = 0, ///< Display order management button
		DP_MGMT_LIST_BTN     = 1, ///< Display order list management button
	};

	int selected_order;
	VehicleOrderID order_over;         ///< Order over which another order is dragged, \c INVALID_VEH_ORDER_ID if none.
	OrderPlaceObjectState goto_type;
	Scrollbar *vscroll;
	bool can_do_refit;     ///< Vehicle chain can be refitted in depot.
	bool can_do_autorefit; ///< Vehicle chain can be auto-refitted.
	int query_text_widget; ///< widget which most recently called ShowQueryString
	int current_aux_plane;
	int current_aux2_plane;
	int current_aux3_plane;
	int current_mgmt_plane;

	/**
	 * Return the memorised selected order.
	 * @return the memorised order if it is a valid one
	 *  else return the number of orders
	 */
	VehicleOrderID OrderGetSel() const
	{
		int num = this->selected_order;
		return (num >= 0 && num < vehicle->GetNumOrders()) ? num : vehicle->GetNumOrders();
	}

	/**
	 * Calculate the selected order.
	 * The calculation is based on the relative (to the window) y click position and
	 *  the position of the scrollbar.
	 *
	 * @param y Y-value of the click relative to the window origin
	 * @return The selected order if the order is valid, else return \c INVALID_VEH_ORDER_ID.
	 */
	VehicleOrderID GetOrderFromPt(int y)
	{
		int32_t sel = this->vscroll->GetScrolledRowFromWidget(y, this, WID_O_ORDER_LIST, WidgetDimensions::scaled.framerect.top);
		if (sel == INT32_MAX) return INVALID_VEH_ORDER_ID;
		/* One past the orders is the 'End of Orders' line. */
		assert(IsInsideBS(sel, 0, vehicle->GetNumOrders() + 1));
		return sel;
	}

	/**
	 * Determine which strings should be displayed in the conditional comparator dropdown
	 *
	 * @param order the order to evaluate
	 * @return the StringIDs to display
	 */
	static const StringID *GetComparatorStrings(const Vehicle *v, const Order *order)
	{
		if (order == nullptr) return _order_conditional_condition;
		switch (order->GetConditionVariable()) {
			case OCV_FREE_PLATFORMS:
			case OCV_CARGO_WAITING:
				return _order_conditional_condition_has;

			case OCV_CARGO_ACCEPTANCE:
				return _order_conditional_condition_accepts;

			case OCV_SLOT_OCCUPANCY:
				return _order_conditional_condition_occupancy;

			case OCV_VEH_IN_SLOT:
				return v->type == VEH_TRAIN ? _order_conditional_condition_is_in_slot : _order_conditional_condition_is_in_slot_non_train;

			case OCV_DISPATCH_SLOT: {
				const uint16_t value = order->GetConditionValue();
				switch ((OrderDispatchConditionModes)GB(value, ODCB_MODE_START, ODCB_MODE_COUNT)) {
					case ODCM_FIRST_LAST:
						return HasBit(value, ODFLCB_LAST_SLOT) ? _order_conditional_condition_dispatch_slot_last : _order_conditional_condition_dispatch_slot_first;

					case OCDM_TAG:
						return _order_conditional_condition_dispatch_slot_tag;

					default:
						return _order_conditional_condition;
				}
			}

			default:
				return _order_conditional_condition;
		}
	}

	bool InsertNewOrder(uint64_t order_pack)
	{
		return DoCommandPEx(this->vehicle->tile, this->vehicle->index, this->OrderGetSel(), order_pack, CMD_INSERT_ORDER | CMD_MSG(STR_ERROR_CAN_T_INSERT_NEW_ORDER), nullptr, nullptr, 0);
	}

	bool ModifyOrder(VehicleOrderID sel_ord, uint32_t p2, bool error_msg = true, const char *text = nullptr)
	{
		return ::ModifyOrder(this->vehicle, sel_ord, p2, error_msg, text);
	}

	/**
	 * Handle the click on the goto button.
	 */
	void OrderClick_Goto(OrderPlaceObjectState type)
	{
		assert(type > OPOS_NONE && type < OPOS_END);

		static const HighLightStyle goto_place_style[OPOS_END - 1] = {
			HT_RECT | HT_VEHICLE, // OPOS_GOTO
			HT_NONE,              // OPOS_CONDITIONAL
			HT_VEHICLE,           // OPOS_SHARE
			HT_RECT,              // OPOS_COND_VIA
			HT_RECT,              // OPOS_COND_STATION
			HT_NONE,              // OPOS_CONDITIONAL_RETARGET
			HT_RECT,              // OPOS_DEPARTURE_VIA
		};
		SetObjectToPlaceWnd(ANIMCURSOR_PICKSTATION, PAL_NONE, goto_place_style[type - 1], this);
		this->goto_type = type;
		this->SetWidgetDirty(WID_O_GOTO);
		this->SetWidgetDirty(WID_O_COND_AUX_VIA);
		this->SetWidgetDirty(WID_O_COND_AUX_STATION);
		this->SetWidgetDirty(WID_O_MGMT_BTN);
	}

	/**
	 * Handle the click on the full load button.
	 * @param load_type Load flag to apply. If matches existing load type, toggles to default of 'load if possible'.
	 * @param toggle If we toggle or not (used for hotkey behavior)
	 */
	void OrderClick_FullLoad(OrderLoadFlags load_type, bool toggle = false)
	{
		VehicleOrderID sel_ord = this->OrderGetSel();
		const Order *order = this->vehicle->GetOrder(sel_ord);

		if (order == nullptr) return;

		if (toggle && order->GetLoadType() == load_type) {
			load_type = OLF_LOAD_IF_POSSIBLE; // reset to 'default'
		}
		if (order->GetLoadType() != load_type) {
			this->ModifyOrder(sel_ord, MOF_LOAD | (load_type << 8));
		}

		if (load_type == OLFB_CARGO_TYPE_LOAD) ShowCargoTypeOrdersWindow(this->vehicle, this, sel_ord, CTOWV_LOAD);
	}

	/**
	 * Handle the click on the service.
	 */
	void OrderClick_Service(int i)
	{
		VehicleOrderID sel_ord = this->OrderGetSel();

		if (i < 0) {
			const Order *order = this->vehicle->GetOrder(sel_ord);
			if (order == nullptr) return;
			i = (order->GetDepotOrderType() & ODTFB_SERVICE) ? DA_ALWAYS_GO : DA_SERVICE;
		}
		this->ModifyOrder(sel_ord, MOF_DEPOT_ACTION | (i << 8));
	}

	/**
	 * Handle the click on the service in nearest depot button.
	 */
	void OrderClick_NearestDepot()
	{
		Order order;
		order.next = nullptr;
		order.index = 0;
		order.MakeGoToDepot(INVALID_DEPOT, ODTFB_PART_OF_ORDERS,
				(_settings_client.gui.new_nonstop || _settings_game.order.nonstop_only) && this->vehicle->IsGroundVehicle() ? ONSF_NO_STOP_AT_INTERMEDIATE_STATIONS : ONSF_STOP_EVERYWHERE);
		order.SetDepotActionType(ODATFB_NEAREST_DEPOT);

		this->InsertNewOrder(order.Pack());
	}

	/**
	 * Handle the click on the try acquire slot button.
	 */
	void OrderClick_TryAcquireSlot()
	{
		Order order;
		order.next = nullptr;
		order.index = 0;
		order.MakeTryAcquireSlot();

		this->InsertNewOrder(order.Pack());
	}

	/**
	 * Handle the click on the release slot button.
	 */
	void OrderClick_ReleaseSlot()
	{
		Order order;
		order.next = nullptr;
		order.index = 0;
		order.MakeReleaseSlot();

		this->InsertNewOrder(order.Pack());
	}

	/**
	 * Handle the click on the change counter button.
	 */
	void OrderClick_ChangeCounter()
	{
		Order order;
		order.next = nullptr;
		order.index = 0;
		order.MakeChangeCounter();

		this->InsertNewOrder(order.Pack());
	}

	/**
	 * Handle the click on the text label button.
	 */
	void OrderClick_TextLabel()
	{
		Order order;
		order.next = nullptr;
		order.index = 0;
		order.MakeLabel(OLST_TEXT);

		this->InsertNewOrder(order.Pack());
	}

	/**
	 * Handle the click on the unload button.
	 * @param unload_type Unload flag to apply. If matches existing unload type, toggles to default of 'unload if possible'.
	 * @param toggle If we toggle or not (used for hotkey behavior)
	 */
	void OrderClick_Unload(OrderUnloadFlags unload_type, bool toggle = false)
	{
		VehicleOrderID sel_ord = this->OrderGetSel();
		const Order *order = this->vehicle->GetOrder(sel_ord);

		if (order == nullptr) return;

		if (toggle && order->GetUnloadType() == unload_type) {
			unload_type = OUF_UNLOAD_IF_POSSIBLE;
		}
		if (order->GetUnloadType() == unload_type && unload_type != OUFB_CARGO_TYPE_UNLOAD) return; // If we still match, do nothing

		if (order->GetUnloadType() != unload_type) {
			this->ModifyOrder(sel_ord, MOF_UNLOAD | (unload_type << 8));
		}

		if (unload_type == OUFB_TRANSFER || unload_type == OUFB_UNLOAD) {
			/* Transfer and unload orders with leave empty as default */
			this->ModifyOrder(sel_ord, MOF_LOAD | (OLFB_NO_LOAD << 8), false);
			this->SetWidgetDirty(WID_O_FULL_LOAD);
		} else if (unload_type == OUFB_CARGO_TYPE_UNLOAD) {
			ShowCargoTypeOrdersWindow(this->vehicle, this, sel_ord, CTOWV_UNLOAD);
		}
	}

	/**
	 * Handle the click on the nonstop button.
	 * @param non_stop what non-stop type to use; -1 to use the 'next' one, -2 to toggle the via state.
	 */
	void OrderClick_Nonstop(int non_stop)
	{
		if (!this->vehicle->IsGroundVehicle()) return;

		VehicleOrderID sel_ord = this->OrderGetSel();
		const Order *order = this->vehicle->GetOrder(sel_ord);

		if (order == nullptr || order->GetNonStopType() == non_stop) return;

		/* Keypress if negative, so 'toggle' to the next */
		if (non_stop == -1) {
			non_stop = order->GetNonStopType() ^ ONSF_NO_STOP_AT_INTERMEDIATE_STATIONS;
		} else if (non_stop == -2) {
			if (!order->IsType(OT_GOTO_STATION)) return;
			non_stop = order->GetNonStopType() ^ ONSF_NO_STOP_AT_DESTINATION_STATION;
		}

		this->SetWidgetDirty(WID_O_NON_STOP);
		this->ModifyOrder(sel_ord, MOF_NON_STOP | non_stop << 8);
	}

	/**
	 * Handle the click on the skip button.
	 * If ctrl is pressed, skip to selected order, else skip to current order + 1
	 */
	void OrderClick_Skip()
	{
		/* Don't skip when there's nothing to skip */
		if (_ctrl_pressed && this->vehicle->cur_implicit_order_index == this->OrderGetSel()) return;
		if (this->vehicle->GetNumOrders() <= 1) return;

		DoCommandP(this->vehicle->tile, this->vehicle->index, _ctrl_pressed ? this->OrderGetSel() : ((this->vehicle->cur_implicit_order_index + 1) % this->vehicle->GetNumOrders()),
				CMD_SKIP_TO_ORDER | CMD_MSG(_ctrl_pressed ? STR_ERROR_CAN_T_SKIP_TO_ORDER : STR_ERROR_CAN_T_SKIP_ORDER));
	}

	/**
	 * Handle the click on the delete button.
	 */
	void OrderClick_Delete()
	{
		/* When networking, move one order lower */
		int selected = this->selected_order + (int)_networking;

		if (DoCommandP(this->vehicle->tile, this->vehicle->index, this->OrderGetSel(), CMD_DELETE_ORDER | CMD_MSG(STR_ERROR_CAN_T_DELETE_THIS_ORDER))) {
			this->selected_order = selected >= this->vehicle->GetNumOrders() ? -1 : selected;
			this->UpdateButtonState();
		}
	}

	/**
	 * Handle the click on the 'stop sharing' button.
	 * If 'End of Shared Orders' isn't selected, do nothing. If Ctrl is pressed, call OrderClick_Delete and exit.
	 * To stop sharing this vehicle order list, we copy the orders of a vehicle that share this order list. That way we
	 * exit the group of shared vehicles while keeping the same order list.
	 */
	void OrderClick_StopSharing()
	{
		/* Don't try to stop sharing orders if 'End of Shared Orders' isn't selected. */
		if (!this->vehicle->IsOrderListShared() || this->selected_order != this->vehicle->GetNumOrders()) return;
		/* If Ctrl is pressed, delete the order list as if we clicked the 'Delete' button. */
		if (_ctrl_pressed) {
			this->OrderClick_Delete();
			return;
		}

		/* Get another vehicle that share orders with this vehicle. */
		Vehicle *other_shared = (this->vehicle->FirstShared() == this->vehicle) ? this->vehicle->NextShared() : this->vehicle->PreviousShared();
		/* Copy the order list of the other vehicle. */
		if (DoCommandP(this->vehicle->tile, this->vehicle->index | CO_COPY << 30, other_shared->index, CMD_CLONE_ORDER | CMD_MSG(STR_ERROR_CAN_T_STOP_SHARING_ORDER_LIST))) {
			this->UpdateButtonState();
		}
	}

	/**
	 * Handle the click on the refit button.
	 * If ctrl is pressed, cancel refitting, else show the refit window.
	 * @param i Selected refit command.
	 * @param auto_refit Select refit for auto-refitting.
	 */
	void OrderClick_Refit(int i, bool auto_refit)
	{
		if (_ctrl_pressed) {
			/* Cancel refitting */
			DoCommandP(this->vehicle->tile, this->vehicle->index, (this->OrderGetSel() << 16) | (CARGO_NO_REFIT << 8) | CARGO_NO_REFIT, CMD_ORDER_REFIT);
		} else {
			if (i == 1) { // Auto-refit to available cargo type.
				DoCommandP(this->vehicle->tile, this->vehicle->index, (this->OrderGetSel() << 16) | CARGO_AUTO_REFIT, CMD_ORDER_REFIT);
			} else {
				ShowVehicleRefitWindow(this->vehicle, this->OrderGetSel(), this, auto_refit);
			}
		}
	}

	/**
	 * Handle the click on the reverse order list button.
	 */
	void OrderClick_ReverseOrderList(uint subcommand)
	{
		DoCommandP(this->vehicle->tile, this->vehicle->index, subcommand, CMD_REVERSE_ORDER_LIST | CMD_MSG(STR_ERROR_CAN_T_MOVE_THIS_ORDER));
	}

	/** Cache auto-refittability of the vehicle chain. */
	void UpdateAutoRefitState()
	{
		this->can_do_refit = false;
		this->can_do_autorefit = false;
		for (const Vehicle *w = this->vehicle; w != nullptr; w = w->IsArticulatedCallbackVehicleType() ? w->Next() : nullptr) {
			if (IsEngineRefittable(w->engine_type)) this->can_do_refit = true;
			if (HasBit(Engine::Get(w->engine_type)->info.misc_flags, EF_AUTO_REFIT)) this->can_do_autorefit = true;
		}
	}

	int GetOrderManagementPlane() const
	{
		return this->selected_order == this->vehicle->GetNumOrders() ? DP_MGMT_LIST_BTN : DP_MGMT_BTN;
	}

public:
	OrdersWindow(WindowDesc *desc, const Vehicle *v) : GeneralVehicleWindow(desc, v)
	{
		this->CreateNestedTree();
		this->vscroll = this->GetScrollbar(WID_O_SCROLLBAR);
		if (NWidgetCore *nwid = this->GetWidget<NWidgetCore>(WID_O_DEPOT_ACTION); nwid != nullptr) {
			nwid->tool_tip = STR_ORDER_TRAIN_DEPOT_ACTION_TOOLTIP + v->type;
		}
		this->GetWidget<NWidgetStacked>(WID_O_SEL_OCCUPANCY)->SetDisplayedPlane(_settings_client.gui.show_order_occupancy_by_default ? 0 : SZSP_NONE);
		this->SetWidgetLoweredState(WID_O_OCCUPANCY_TOGGLE, _settings_client.gui.show_order_occupancy_by_default);
		this->current_aux_plane = SZSP_NONE;
		this->current_aux2_plane = SZSP_NONE;
		this->current_aux3_plane = SZSP_NONE;
		this->current_mgmt_plane = this->GetOrderManagementPlane();
		if (v->owner == _local_company) {
			NWidgetStacked *aux_sel = this->GetWidget<NWidgetStacked>(WID_O_SEL_COND_AUX);
			NWidgetStacked *aux2_sel = this->GetWidget<NWidgetStacked>(WID_O_SEL_COND_AUX2);
			NWidgetStacked *aux3_sel = this->GetWidget<NWidgetStacked>(WID_O_SEL_COND_AUX3);
			aux_sel->independent_planes = true;
			aux2_sel->independent_planes = true;
			aux3_sel->independent_planes = true;
			aux_sel->SetDisplayedPlane(this->current_aux_plane);
			aux2_sel->SetDisplayedPlane(this->current_aux2_plane);
			aux3_sel->SetDisplayedPlane(this->current_aux3_plane);
			this->GetWidget<NWidgetStacked>(WID_O_SEL_MGMT)->SetDisplayedPlane(this->current_mgmt_plane);
		}
		this->FinishInitNested(v->index);

		this->selected_order = -1;
		this->order_over = INVALID_VEH_ORDER_ID;
		this->goto_type = OPOS_NONE;
		this->owner = v->owner;

		this->UpdateAutoRefitState();

		if (_settings_client.gui.quick_goto && v->owner == _local_company) {
			/* If there are less than 2 station, make Go To active. */
			int station_orders = 0;
			for (const Order *order : v->Orders()) {
				if (order->IsType(OT_GOTO_STATION)) station_orders++;
			}

			if (station_orders < 2) this->OrderClick_Goto(OPOS_GOTO);
		}
		this->OnInvalidateData(VIWD_MODIFY_ORDERS);
	}

	void Close(int data = 0) override
	{
		CloseWindowById(WC_VEHICLE_CARGO_TYPE_LOAD_ORDERS, this->window_number, false);
		CloseWindowById(WC_VEHICLE_CARGO_TYPE_UNLOAD_ORDERS, this->window_number, false);
		if (!FocusWindowById(WC_VEHICLE_VIEW, this->window_number)) {
			MarkDirtyFocusedRoutePaths(this->vehicle);
		}
		this->GeneralVehicleWindow::Close();
	}

	void UpdateWidgetSize(WidgetID widget, Dimension *size, const Dimension &padding, Dimension *fill, Dimension *resize) override
	{
		switch (widget) {
			case WID_O_OCCUPANCY_LIST:
				SetDParamMaxValue(0, 100);
				size->width = GetStringBoundingBox(STR_ORDERS_OCCUPANCY_PERCENT).width + 10 + WidgetDimensions::unscaled.framerect.Horizontal();
				/* FALL THROUGH */

			case WID_O_SEL_OCCUPANCY:
			case WID_O_ORDER_LIST:
				resize->height = GetCharacterHeight(FS_NORMAL);
				size->height = 6 * resize->height + padding.height;
				break;

			case WID_O_COND_VARIABLE: {
				Dimension d = {0, 0};
				for (uint i = 0; i < lengthof(_order_conditional_variable); i++) {
					if (this->vehicle->type != VEH_TRAIN && _order_conditional_variable[i] == OCV_FREE_PLATFORMS) {
						continue;
					}
					d = maxdim(d, GetStringBoundingBox(OrderStringForVariable(this->vehicle, _order_conditional_variable[i])));
				}
				d.width += padding.width;
				d.height += padding.height;
				*size = maxdim(*size, d);
				break;
			}

			case WID_O_COND_COMPARATOR: {
				Dimension d = {0, 0};
				for (int i = 0; _order_conditional_condition[i] != INVALID_STRING_ID; i++) {
					d = maxdim(d, GetStringBoundingBox(_order_conditional_condition[i]));
				}
				d.width += padding.width;
				d.height += padding.height;
				*size = maxdim(*size, d);
				break;
			}

			case WID_O_OCCUPANCY_TOGGLE:
				SetDParamMaxValue(0, 100);
				size->width = GetStringBoundingBox(STR_ORDERS_OCCUPANCY_PERCENT).width + 10 + WidgetDimensions::unscaled.framerect.Horizontal();
				break;

			case WID_O_TIMETABLE_VIEW: {
				Dimension d = GetStringBoundingBox(STR_ORDERS_TIMETABLE_VIEW);
				Dimension spr_d = GetSpriteSize(SPR_WARNING_SIGN);
				d.width += spr_d.width + WidgetDimensions::scaled.hsep_normal;
				d.height = std::max(d.height, spr_d.height);
				d.width += padding.width;
				d.height += padding.height;
				*size = maxdim(*size, d);
				break;
			}

			case WID_O_SHARED_ORDER_LIST:
			case WID_O_ADD_VEH_GROUP:
				size->width = std::max(size->width, NWidgetLeaf::GetResizeBoxDimension().width);
				break;
		}
	}

	/**
	 * Some data on this window has become invalid.
	 * @param data Information about the changed data.
	 * @param gui_scope Whether the call is done from GUI scope. You may not do everything when not in GUI scope. See #InvalidateWindowData() for details.
	 */
	void OnInvalidateData([[maybe_unused]] int data = 0, [[maybe_unused]] bool gui_scope = true) override
	{
		VehicleOrderID from = INVALID_VEH_ORDER_ID;
		VehicleOrderID to   = INVALID_VEH_ORDER_ID;

		switch (data) {
			case VIWD_AUTOREPLACE:
				/* Autoreplace replaced the vehicle */
				this->vehicle = Vehicle::Get(this->window_number);
				[[fallthrough]];

			case VIWD_CONSIST_CHANGED:
				/* Vehicle composition was changed. */
				this->UpdateAutoRefitState();
				break;

			case VIWD_REMOVE_ALL_ORDERS:
				/* Removed / replaced all orders (after deleting / sharing) */
				if (this->selected_order == -1) break;

				this->CloseChildWindows();
				HideDropDownMenu(this);
				this->selected_order = -1;
				break;

			case VIWD_MODIFY_ORDERS:
				/* Some other order changes */
				break;

			default:
				if (gui_scope) break; // only do this once; from command scope
				from = GB(data, 0, 16);
				to   = GB(data, 16, 16);
				/* Moving an order. If one of these is INVALID_VEH_ORDER_ID, then
				 * the order is being created / removed */
				if (this->selected_order == -1) break;

				if (from == to) break; // no need to change anything

				if (from != this->selected_order) {
					/* Moving from preceding order? */
					this->selected_order -= (int)(from <= this->selected_order);
					/* Moving to   preceding order? */
					this->selected_order += (int)(to   <= this->selected_order);
					break;
				}

				/* Now we are modifying the selected order */
				if (to == INVALID_VEH_ORDER_ID) {
					/* Deleting selected order */
					this->CloseChildWindows();
					HideDropDownMenu(this);
					this->selected_order = -1;
					break;
				}

				/* Moving selected order */
				this->selected_order = to;
				break;
		}

		this->vscroll->SetCount(this->vehicle->GetNumOrders() + 1);
		if (gui_scope) {
			this->UpdateButtonState();
			InvalidateWindowClassesData(WC_VEHICLE_CARGO_TYPE_LOAD_ORDERS, 0);
			InvalidateWindowClassesData(WC_VEHICLE_CARGO_TYPE_UNLOAD_ORDERS, 0);
		}

		/* Scroll to the new order. */
		if (from == INVALID_VEH_ORDER_ID && to != INVALID_VEH_ORDER_ID && !this->vscroll->IsVisible(to)) {
			this->vscroll->ScrollTowards(to);
		}
	}

	virtual EventState OnCTRLStateChange() override
	{
		this->UpdateButtonState();
		return ES_NOT_HANDLED;
	}

	void UpdateButtonState()
	{
		if (this->vehicle->owner != _local_company) {
			this->GetWidget<NWidgetStacked>(WID_O_SEL_OCCUPANCY)->SetDisplayedPlane(IsWidgetLowered(WID_O_OCCUPANCY_TOGGLE) ? 0 : SZSP_NONE);
			return; // No buttons are displayed with competitor order windows.
		}

		bool shared_orders = this->vehicle->IsOrderListShared();
		VehicleOrderID sel = this->OrderGetSel();
		const Order *order = this->vehicle->GetOrder(sel);

		/* Second row. */
		/* skip */
		this->SetWidgetDisabledState(WID_O_SKIP, this->vehicle->GetNumOrders() <= 1);

		/* delete / stop sharing */
		NWidgetStacked *delete_sel = this->GetWidget<NWidgetStacked>(WID_O_SEL_BOTTOM_MIDDLE);
		if (shared_orders && this->selected_order == this->vehicle->GetNumOrders()) {
			/* The 'End of Shared Orders' order is selected, show the 'stop sharing' button. */
			delete_sel->SetDisplayedPlane(DP_BOTTOM_MIDDLE_STOP_SHARING);
		} else {
			/* The 'End of Shared Orders' order isn't selected, show the 'delete' button. */
			delete_sel->SetDisplayedPlane(DP_BOTTOM_MIDDLE_DELETE);
			this->SetWidgetDisabledState(WID_O_DELETE,
				(uint)this->vehicle->GetNumOrders() + ((shared_orders || this->vehicle->GetNumOrders() != 0) ? 1 : 0) <= (uint)this->selected_order);

			/* Set the tooltip of the 'delete' button depending on whether the
			 * 'End of Orders' order or a regular order is selected. */
			NWidgetCore *nwi = this->GetWidget<NWidgetCore>(WID_O_DELETE);
			if (this->selected_order == this->vehicle->GetNumOrders()) {
				nwi->SetDataTip(STR_ORDERS_DELETE_BUTTON, STR_ORDERS_DELETE_ALL_TOOLTIP);
			} else {
				nwi->SetDataTip(STR_ORDERS_DELETE_BUTTON, STR_ORDERS_DELETE_TOOLTIP);
			}
		}

		/* First row. */
		this->RaiseWidget(WID_O_FULL_LOAD);
		this->RaiseWidget(WID_O_UNLOAD);

		/* Selection widgets. */
		/* Train or road vehicle. */
		NWidgetStacked *train_row_sel = this->GetWidget<NWidgetStacked>(WID_O_SEL_TOP_ROW_GROUNDVEHICLE);
		NWidgetStacked *left_sel      = this->GetWidget<NWidgetStacked>(WID_O_SEL_TOP_LEFT);
		NWidgetStacked *middle_sel    = this->GetWidget<NWidgetStacked>(WID_O_SEL_TOP_MIDDLE);
		NWidgetStacked *right_sel     = this->GetWidget<NWidgetStacked>(WID_O_SEL_TOP_RIGHT);
		/* Ship or airplane. */
		NWidgetStacked *row_sel = this->GetWidget<NWidgetStacked>(WID_O_SEL_TOP_ROW);
		assert(row_sel != nullptr || (train_row_sel != nullptr && left_sel != nullptr && middle_sel != nullptr && right_sel != nullptr));

		NWidgetStacked *aux_sel = this->GetWidget<NWidgetStacked>(WID_O_SEL_COND_AUX);
		NWidgetStacked *aux2_sel = this->GetWidget<NWidgetStacked>(WID_O_SEL_COND_AUX2);
		NWidgetStacked *aux3_sel = this->GetWidget<NWidgetStacked>(WID_O_SEL_COND_AUX3);
		NWidgetStacked *mgmt_sel = this->GetWidget<NWidgetStacked>(WID_O_SEL_MGMT);
		mgmt_sel->SetDisplayedPlane(this->GetOrderManagementPlane());

		auto aux_plane_guard = scope_guard([&]() {
			bool reinit = false;
			if (this->current_aux_plane != aux_sel->shown_plane) {
				this->current_aux_plane = aux_sel->shown_plane;
				reinit = true;
			}
			if (this->current_aux2_plane != aux2_sel->shown_plane) {
				this->current_aux2_plane = aux2_sel->shown_plane;
				reinit = true;
			}
			if (this->current_aux3_plane != aux3_sel->shown_plane) {
				this->current_aux3_plane = aux3_sel->shown_plane;
				reinit = true;
			}
			if ((this->current_mgmt_plane == SZSP_NONE) != (mgmt_sel->shown_plane == SZSP_NONE)) {
				this->current_mgmt_plane = mgmt_sel->shown_plane;
				reinit = true;
			} else if (this->current_mgmt_plane != mgmt_sel->shown_plane) {
				this->current_mgmt_plane = mgmt_sel->shown_plane;
			}
			if (reinit) this->ReInit();
		});

		aux_sel->SetDisplayedPlane(SZSP_NONE);
		aux2_sel->SetDisplayedPlane(SZSP_NONE);
		aux3_sel->SetDisplayedPlane(SZSP_NONE);

		if (order == nullptr) {
			if (row_sel != nullptr) {
				row_sel->SetDisplayedPlane(DP_ROW_LOAD);
			} else {
				train_row_sel->SetDisplayedPlane(DP_GROUNDVEHICLE_ROW_NORMAL);
				left_sel->SetDisplayedPlane(DP_LEFT_LOAD);
				middle_sel->SetDisplayedPlane(DP_MIDDLE_UNLOAD);
				right_sel->SetDisplayedPlane(DP_RIGHT_EMPTY);
				this->DisableWidget(WID_O_NON_STOP);
				this->RaiseWidget(WID_O_NON_STOP);
			}
			this->DisableWidget(WID_O_FULL_LOAD);
			this->DisableWidget(WID_O_UNLOAD);
			this->DisableWidget(WID_O_REFIT_DROPDOWN);
			this->DisableWidget(WID_O_MGMT_BTN);
		} else {
			this->SetWidgetDisabledState(WID_O_FULL_LOAD, (order->GetNonStopType() & ONSF_NO_STOP_AT_DESTINATION_STATION) != 0); // full load
			this->SetWidgetDisabledState(WID_O_UNLOAD,    (order->GetNonStopType() & ONSF_NO_STOP_AT_DESTINATION_STATION) != 0); // unload
			this->EnableWidget(WID_O_MGMT_BTN);

			switch (order->GetType()) {
				case OT_GOTO_STATION:
					if (row_sel != nullptr) {
						row_sel->SetDisplayedPlane(DP_ROW_LOAD);
					} else {
						train_row_sel->SetDisplayedPlane(DP_GROUNDVEHICLE_ROW_NORMAL);
						left_sel->SetDisplayedPlane(DP_LEFT_LOAD);
						middle_sel->SetDisplayedPlane(DP_MIDDLE_UNLOAD);
						right_sel->SetDisplayedPlane(DP_RIGHT_REFIT);
						this->EnableWidget(WID_O_NON_STOP);
						this->SetWidgetLoweredState(WID_O_NON_STOP, order->GetNonStopType() & ONSF_NO_STOP_AT_INTERMEDIATE_STATIONS);
					}
					this->SetWidgetLoweredState(WID_O_FULL_LOAD, order->GetLoadType() == OLF_FULL_LOAD_ANY);
					this->SetWidgetLoweredState(WID_O_UNLOAD, order->GetUnloadType() == OUFB_UNLOAD);

					/* Can only do refitting when stopping at the destination and loading cargo.
					 * Also enable the button if a refit is already set to allow clearing it. */
					this->SetWidgetDisabledState(WID_O_REFIT_DROPDOWN,
							order->GetLoadType() == OLFB_NO_LOAD || (order->GetNonStopType() & ONSF_NO_STOP_AT_DESTINATION_STATION) ||
							((!this->can_do_refit || !this->can_do_autorefit) && !order->IsRefit()));

					break;

				case OT_GOTO_WAYPOINT:
					if (row_sel != nullptr) {
						row_sel->SetDisplayedPlane(DP_ROW_LOAD);
					} else {
						train_row_sel->SetDisplayedPlane(DP_GROUNDVEHICLE_ROW_NORMAL);
						left_sel->SetDisplayedPlane(DP_LEFT_REVERSE);
						middle_sel->SetDisplayedPlane(DP_MIDDLE_UNLOAD);
						right_sel->SetDisplayedPlane(DP_RIGHT_EMPTY);
						this->EnableWidget(WID_O_NON_STOP);
						this->SetWidgetLoweredState(WID_O_NON_STOP, order->GetNonStopType() & ONSF_NO_STOP_AT_INTERMEDIATE_STATIONS);
						this->EnableWidget(WID_O_REVERSE);
						this->SetWidgetLoweredState(WID_O_REVERSE, order->GetWaypointFlags() & OWF_REVERSE);
					}
					this->DisableWidget(WID_O_UNLOAD);
					this->DisableWidget(WID_O_REFIT_DROPDOWN);
					break;

				case OT_GOTO_DEPOT:
					if (row_sel != nullptr) {
						row_sel->SetDisplayedPlane(DP_ROW_DEPOT);
					} else {
						train_row_sel->SetDisplayedPlane(DP_GROUNDVEHICLE_ROW_NORMAL);
						left_sel->SetDisplayedPlane(DP_LEFT_REFIT);
						middle_sel->SetDisplayedPlane(DP_MIDDLE_SERVICE);
						right_sel->SetDisplayedPlane(DP_RIGHT_EMPTY);
						this->EnableWidget(WID_O_NON_STOP);
						this->SetWidgetLoweredState(WID_O_NON_STOP, order->GetNonStopType() & ONSF_NO_STOP_AT_INTERMEDIATE_STATIONS);
					}
					/* Disable refit button if the order is no 'always go' order.
					 * However, keep the service button enabled for refit-orders to allow clearing refits (without knowing about ctrl). */
					this->SetWidgetDisabledState(WID_O_REFIT,
							(order->GetDepotOrderType() & ODTFB_SERVICE) || (order->GetDepotActionType() & ODATFB_HALT) ||
							(!this->can_do_refit && !order->IsRefit()));
					break;

				case OT_CONDITIONAL: {
					if (row_sel != nullptr) {
						row_sel->SetDisplayedPlane(DP_ROW_CONDITIONAL);
					} else {
						train_row_sel->SetDisplayedPlane(DP_GROUNDVEHICLE_ROW_CONDITIONAL);
					}

					OrderConditionVariable ocv = (order == nullptr) ? OCV_LOAD_PERCENTAGE : order->GetConditionVariable();
					bool is_cargo = (ocv == OCV_CARGO_ACCEPTANCE || ocv == OCV_CARGO_WAITING);
					bool is_slot_occupancy = (ocv == OCV_SLOT_OCCUPANCY || ocv == OCV_VEH_IN_SLOT);
					bool is_auxiliary_cargo = (ocv == OCV_CARGO_LOAD_PERCENTAGE || ocv == OCV_CARGO_WAITING_AMOUNT);
					bool is_counter = (ocv == OCV_COUNTER_VALUE);
					bool is_time_date = (ocv == OCV_TIME_DATE);
					bool is_timetable = (ocv == OCV_TIMETABLE);
					bool is_sched_dispatch = (ocv == OCV_DISPATCH_SLOT);

					if (is_cargo) {
						if (order == nullptr || !CargoSpec::Get(order->GetConditionValue())->IsValid()) {
							this->GetWidget<NWidgetCore>(WID_O_COND_CARGO)->widget_data = STR_NEWGRF_INVALID_CARGO;
						} else {
							this->GetWidget<NWidgetCore>(WID_O_COND_CARGO)->widget_data = CargoSpec::Get(order->GetConditionValue())->name;
						}
						this->GetWidget<NWidgetStacked>(WID_O_SEL_COND_VALUE)->SetDisplayedPlane(DP_COND_VALUE_CARGO);
					} else if (is_slot_occupancy) {
						TraceRestrictSlotID slot_id = (order != nullptr && TraceRestrictSlot::IsValidID(order->GetXData()) ? order->GetXData() : INVALID_TRACE_RESTRICT_SLOT_ID);

						this->GetWidget<NWidgetCore>(WID_O_COND_SLOT)->widget_data = (slot_id != INVALID_TRACE_RESTRICT_SLOT_ID) ? STR_TRACE_RESTRICT_SLOT_NAME : STR_TRACE_RESTRICT_VARIABLE_UNDEFINED;
						this->GetWidget<NWidgetStacked>(WID_O_SEL_COND_VALUE)->SetDisplayedPlane(DP_COND_VALUE_SLOT);
					} else if (is_sched_dispatch) {
						this->GetWidget<NWidgetStacked>(WID_O_SEL_COND_VALUE)->SetDisplayedPlane(SZSP_NONE);
					} else {
						this->GetWidget<NWidgetStacked>(WID_O_SEL_COND_VALUE)->SetDisplayedPlane(DP_COND_VALUE_NUMBER);
					}

					if (is_auxiliary_cargo) {
						if (order == nullptr || !CargoSpec::Get(order->GetConditionValue())->IsValid()) {
							this->GetWidget<NWidgetCore>(WID_O_COND_AUX_CARGO)->widget_data = STR_NEWGRF_INVALID_CARGO;
						} else {
							this->GetWidget<NWidgetCore>(WID_O_COND_AUX_CARGO)->widget_data = CargoSpec::Get(order->GetConditionValue())->name;
						}
						aux_sel->SetDisplayedPlane(DP_COND_AUX_CARGO);
					} else if (is_counter) {
						TraceRestrictCounterID ctr_id = (order != nullptr && TraceRestrictCounter::IsValidID(GB(order->GetXData(), 16, 16)) ? GB(order->GetXData(), 16, 16) : INVALID_TRACE_RESTRICT_COUNTER_ID);

						this->GetWidget<NWidgetCore>(WID_O_COND_COUNTER)->widget_data = (ctr_id != INVALID_TRACE_RESTRICT_COUNTER_ID) ? STR_TRACE_RESTRICT_COUNTER_NAME : STR_TRACE_RESTRICT_VARIABLE_UNDEFINED;
						aux_sel->SetDisplayedPlane(DP_COND_COUNTER);
					} else if (is_time_date) {
						this->GetWidget<NWidgetCore>(WID_O_COND_TIME_DATE)->widget_data = STR_TRACE_RESTRICT_TIME_MINUTE_ITEM + order->GetConditionValue();
						aux_sel->SetDisplayedPlane(DP_COND_TIME_DATE);
					} else if (is_timetable) {
						this->GetWidget<NWidgetCore>(WID_O_COND_TIMETABLE)->widget_data = STR_TRACE_RESTRICT_TIMETABLE_LATENESS + order->GetConditionValue();
						aux_sel->SetDisplayedPlane(DP_COND_TIMETABLE);
					} else if (is_sched_dispatch) {
						this->GetWidget<NWidgetCore>(WID_O_COND_SCHED_SELECT)->widget_data = STR_JUST_STRING1;
						aux_sel->SetDisplayedPlane(DP_COND_SCHED_SELECT);
					} else {
						aux_sel->SetDisplayedPlane(SZSP_NONE);
					}

					if (ocv == OCV_CARGO_WAITING_AMOUNT) {
						aux2_sel->SetDisplayedPlane(DP_COND_AUX2_VIA);
					} else if (is_sched_dispatch) {
						this->GetWidget<NWidgetCore>(WID_O_COND_SCHED_TEST)->widget_data = HasBit(order->GetConditionValue(), ODCB_LAST_DISPATCHED) ? STR_TRACE_RESTRICT_DISPATCH_SLOT_SHORT_LAST : STR_TRACE_RESTRICT_DISPATCH_SLOT_SHORT_NEXT;
						aux2_sel->SetDisplayedPlane(DP_COND_AUX2_SCHED_TEST);
					} else {
						aux2_sel->SetDisplayedPlane(SZSP_NONE);
					}

					if (ConditionVariableHasStationID(ocv)) {
						aux3_sel->SetDisplayedPlane(DP_COND_AUX3_STATION);
					} else {
						aux3_sel->SetDisplayedPlane(SZSP_NONE);
					}

					/* Set the strings for the dropdown boxes. */
					this->GetWidget<NWidgetCore>(WID_O_COND_VARIABLE)->widget_data   = OrderStringForVariable(this->vehicle, ocv);
					this->GetWidget<NWidgetCore>(WID_O_COND_COMPARATOR)->widget_data = GetComparatorStrings(this->vehicle, order)[order->GetConditionComparator()];
					this->GetWidget<NWidgetCore>(WID_O_COND_VALUE)->widget_data = (ocv == OCV_TIME_DATE && order->GetConditionValue() == TRTDVF_HOUR_MINUTE) ? STR_JUST_TIME_HHMM : STR_JUST_COMMA;
					this->SetWidgetDisabledState(WID_O_COND_COMPARATOR, ocv == OCV_UNCONDITIONALLY || ocv == OCV_PERCENT);
					this->SetWidgetDisabledState(WID_O_COND_VALUE, ocv == OCV_REQUIRES_SERVICE || ocv == OCV_UNCONDITIONALLY);
					break;
				}

				case OT_SLOT: {
					if (row_sel != nullptr) {
						row_sel->SetDisplayedPlane(DP_ROW_SLOT);
					} else {
						train_row_sel->SetDisplayedPlane(DP_GROUNDVEHICLE_ROW_SLOT);
					}

					TraceRestrictSlotID slot_id = (order != nullptr && TraceRestrictSlot::IsValidID(order->GetDestination()) ? order->GetDestination() : INVALID_TRACE_RESTRICT_SLOT_ID);

					NWidgetCore *slot_widget = this->GetWidget<NWidgetCore>(WID_O_SLOT);
					slot_widget->widget_data = (slot_id != INVALID_TRACE_RESTRICT_SLOT_ID) ? STR_TRACE_RESTRICT_SLOT_NAME : STR_TRACE_RESTRICT_VARIABLE_UNDEFINED;
					slot_widget->SetToolTip((order != nullptr && order->GetSlotSubType() == OSST_RELEASE) ? STR_ORDER_RELEASE_SLOT_TOOLTIP : STR_ORDER_TRY_ACQUIRE_SLOT_TOOLTIP);
					break;
				}

				case OT_COUNTER: {
					if (row_sel != nullptr) {
						row_sel->SetDisplayedPlane(DP_ROW_COUNTER);
					} else {
						train_row_sel->SetDisplayedPlane(DP_GROUNDVEHICLE_ROW_COUNTER);
					}

					TraceRestrictCounterID ctr_id = (order != nullptr && TraceRestrictCounter::IsValidID(order->GetDestination()) ? order->GetDestination() : INVALID_TRACE_RESTRICT_COUNTER_ID);

					this->GetWidget<NWidgetCore>(WID_O_CHANGE_COUNTER)->widget_data = (ctr_id != INVALID_TRACE_RESTRICT_COUNTER_ID) ? STR_TRACE_RESTRICT_COUNTER_NAME : STR_TRACE_RESTRICT_VARIABLE_UNDEFINED;
					break;
				}

				case OT_LABEL: {
					std::pair<int, int> sections = { DP_ROW_EMPTY, DP_GROUNDVEHICLE_ROW_EMPTY };
					if (order->GetLabelSubType() == OLST_TEXT) {
						sections = { DP_ROW_TEXT_LABEL, DP_GROUNDVEHICLE_ROW_TEXT_LABEL };
					} else if (IsDeparturesOrderLabelSubType(order->GetLabelSubType())) {
						sections = { DP_ROW_DEPARTURES, DP_GROUNDVEHICLE_ROW_DEPARTURES };
					}
					if (row_sel != nullptr) {
						row_sel->SetDisplayedPlane(sections.first);
					} else {
						train_row_sel->SetDisplayedPlane(sections.second);
					}
					break;
				}

				default: // every other order
					if (row_sel != nullptr) {
						row_sel->SetDisplayedPlane(DP_ROW_LOAD);
					} else {
						train_row_sel->SetDisplayedPlane(DP_GROUNDVEHICLE_ROW_NORMAL);
						left_sel->SetDisplayedPlane(DP_LEFT_LOAD);
						middle_sel->SetDisplayedPlane(DP_MIDDLE_UNLOAD);
						right_sel->SetDisplayedPlane(DP_RIGHT_EMPTY);
						this->DisableWidget(WID_O_NON_STOP);
					}
					this->DisableWidget(WID_O_FULL_LOAD);
					this->DisableWidget(WID_O_UNLOAD);
					this->DisableWidget(WID_O_REFIT_DROPDOWN);
					break;
			}
		}

		this->GetWidget<NWidgetStacked>(WID_O_SEL_SHARED)->SetDisplayedPlane(_ctrl_pressed ? DP_SHARED_VEH_GROUP : DP_SHARED_LIST);

		/* Disable list of vehicles with the same shared orders if there is no list */
		this->SetWidgetDisabledState(WID_O_SHARED_ORDER_LIST, !(shared_orders || _settings_client.gui.enable_single_veh_shared_order_gui));

		this->GetWidget<NWidgetStacked>(WID_O_SEL_OCCUPANCY)->SetDisplayedPlane(IsWidgetLowered(WID_O_OCCUPANCY_TOGGLE) ? 0 : SZSP_NONE);

		this->SetDirty();
	}

	void OnPaint() override
	{
		if (this->vehicle->owner != _local_company) {
			this->selected_order = -1; // Disable selection any selected row at a competitor order window.
		} else {
			this->SetWidgetLoweredState(WID_O_GOTO, this->goto_type != OPOS_NONE && this->goto_type != OPOS_COND_VIA
					&& this->goto_type != OPOS_COND_STATION && this->goto_type != OPOS_CONDITIONAL_RETARGET);
			this->SetWidgetLoweredState(WID_O_COND_AUX_VIA, this->goto_type == OPOS_COND_VIA);
			this->SetWidgetLoweredState(WID_O_COND_AUX_STATION, this->goto_type == OPOS_COND_STATION);
			this->SetWidgetLoweredState(WID_O_MGMT_BTN, this->goto_type == OPOS_CONDITIONAL_RETARGET);
		}
		this->DrawWidgets();
	}

	void DrawWidget(const Rect &r, WidgetID widget) const override
	{
		switch (widget) {
			case WID_O_ORDER_LIST:
				DrawOrderListWidget(r);
				break;

			case WID_O_OCCUPANCY_LIST:
				DrawOccupancyListWidget(r);
				break;

			case WID_O_TIMETABLE_VIEW:
				DrawTimetableButtonWidget(r);
				break;
		}
	}

	void DrawOrderListWidget(const Rect &r) const
	{
		Rect ir = r.Shrink(WidgetDimensions::scaled.frametext, WidgetDimensions::scaled.framerect);
		bool rtl = _current_text_dir == TD_RTL;
		SetDParamMaxValue(0, this->vehicle->GetNumOrders(), 2);
		int index_column_width = GetStringBoundingBox(STR_ORDER_INDEX).width + 2 * GetSpriteSize(rtl ? SPR_ARROW_RIGHT : SPR_ARROW_LEFT).width + WidgetDimensions::scaled.hsep_normal;
		int middle = rtl ? ir.right - index_column_width : ir.left + index_column_width;

		int y = ir.top;
		int line_height = this->GetWidget<NWidgetBase>(WID_O_ORDER_LIST)->resize_y;

		int i = this->vscroll->GetPosition();
		const Order *order = this->vehicle->GetOrder(i);
		/* First draw the highlighting underground if it exists. */
		if (this->order_over != INVALID_VEH_ORDER_ID) {
			while (order != nullptr) {
				/* Don't draw anything if it extends past the end of the window. */
				if (!this->vscroll->IsVisible(i)) break;

				if (i != this->selected_order && i == this->order_over) {
					/* Highlight dragged order destination. */
					int top = (this->order_over < this->selected_order ? y : y + line_height) - WidgetDimensions::scaled.framerect.top;
					int bottom = std::min(top + 2, ir.bottom);
					top = std::max(top - 3, ir.top);
					GfxFillRect(ir.left, top, ir.right, bottom, GetColourGradient(COLOUR_GREY, SHADE_LIGHTEST));
					break;
				}
				y += line_height;

				i++;
				order = order->next;
			}

			/* Reset counters for drawing the orders. */
			y = ir.top;
			i = this->vscroll->GetPosition();
			order = this->vehicle->GetOrder(i);
		}

		/* Draw the orders. */
		while (order != nullptr) {
			/* Don't draw anything if it extends past the end of the window. */
			if (!this->vscroll->IsVisible(i)) break;

			DrawOrderString(this->vehicle, order, i, y, i == this->selected_order, false, ir.left, middle, ir.right);
			y += line_height;

			i++;
			order = order->next;
		}

		if (this->vscroll->IsVisible(i)) {
			StringID str = this->vehicle->IsOrderListShared() ? STR_ORDERS_END_OF_SHARED_ORDERS : STR_ORDERS_END_OF_ORDERS;
			DrawString(rtl ? ir.left : middle, rtl ? middle : ir.right, y, str, (i == this->selected_order) ? TC_WHITE : TC_BLACK);
		}
	}

	void DrawOccupancyListWidget(const Rect &r) const
	{
		Rect ir = r.Shrink(WidgetDimensions::scaled.framerect);
		int y = ir.top;
		int line_height = this->GetWidget<NWidgetBase>(WID_O_ORDER_LIST)->resize_y;

		int i = this->vscroll->GetPosition();
		const Order *order = this->vehicle->GetOrder(i);
		/* Draw the orders. */
		while (order != nullptr) {
			/* Don't draw anything if it extends past the end of the window. */
			if (!this->vscroll->IsVisible(i)) break;

			uint8_t occupancy = order->GetOccupancy();
			if (occupancy > 0) {
				SetDParam(0, occupancy - 1);
				TextColour colour;
				if (order->UseOccupancyValueForAverage()) {
					colour = (i == this->selected_order) ? TC_WHITE : TC_BLACK;
				} else {
					colour = ((i == this->selected_order) ? TC_SILVER : TC_GREY) | TC_NO_SHADE;
				}
				DrawString(ir.left, ir.right, y, STR_ORDERS_OCCUPANCY_PERCENT, colour);
			}
			y += line_height;

			i++;
			order = order->next;
		}
	}

	void DrawTimetableButtonWidget(const Rect &r) const
	{
		const bool rtl = _current_text_dir == TD_RTL;
		bool clicked = this->GetWidget<NWidgetCore>(WID_O_TIMETABLE_VIEW)->IsLowered();
		Dimension d = GetStringBoundingBox(STR_ORDERS_TIMETABLE_VIEW);

		int left = r.left + clicked;
		int right = r.right + clicked;

		extern void ProcessTimetableWarnings(const Vehicle *v, std::function<void(StringID, bool)> handler);

		bool show_warning = false;
		ProcessTimetableWarnings(this->vehicle, [&](StringID text, bool warning) {
			if (warning) show_warning = true;
		});

		if (show_warning) {
			const Dimension warning_dimensions = GetSpriteSize(SPR_WARNING_SIGN);
			int spr_offset = std::max(0, ((int)(r.bottom - r.top + 1) - (int)warning_dimensions.height) / 2); // Offset for rendering the sprite vertically centered
			DrawSprite(SPR_WARNING_SIGN, 0, rtl ? right - warning_dimensions.width - 2 : left + 2, r.top + spr_offset);
			if (rtl) {
				right -= warning_dimensions.width;
			} else {
				left += warning_dimensions.width;
			}
		}
		int offset = std::max(0, ((int)(r.bottom - r.top + 1) - (int)d.height) / 2); // Offset for rendering the text vertically centered
		DrawString(left, right, r.top + offset + clicked, STR_ORDERS_TIMETABLE_VIEW, TC_FROMSTRING, SA_HOR_CENTER);
	}

	void SetStringParameters(WidgetID widget) const override
	{
		switch (widget) {
			case WID_O_COND_VALUE: {
				VehicleOrderID sel = this->OrderGetSel();
				const Order *order = this->vehicle->GetOrder(sel);

				if (order != nullptr && order->IsType(OT_CONDITIONAL)) {
					uint value;
					switch (order->GetConditionVariable()) {
						case OCV_CARGO_LOAD_PERCENTAGE:
						case OCV_TIME_DATE:
							value = order->GetXData();
							break;

						case OCV_TIMETABLE:
							value = order->GetXData();
							if (!_settings_client.gui.timetable_in_ticks) value /= TimetableDisplayUnitSize();
							break;

						case OCV_CARGO_WAITING_AMOUNT:
						case OCV_COUNTER_VALUE:
							value = GB(order->GetXData(), 0, 16);
							break;

						default:
							value = order->GetConditionValue();
							break;
					}
					if (order->GetConditionVariable() == OCV_MAX_SPEED) value = ConvertSpeedToDisplaySpeed(value, this->vehicle->type);
					if (order->GetConditionVariable() == OCV_CARGO_WAITING_AMOUNT) value = ConvertCargoQuantityToDisplayQuantity(order->GetConditionValue(), value);
					SetDParam(0, value);
				}
				break;
			}

			case WID_O_COND_COMPARATOR: {
				VehicleOrderID sel = this->OrderGetSel();
				const Order *order = this->vehicle->GetOrder(sel);

				if (order != nullptr && order->IsType(OT_CONDITIONAL) && order->GetConditionVariable() == OCV_DISPATCH_SLOT) {
					SetDParam(0, GB(order->GetConditionValue(), ODFLCB_TAG_START, ODFLCB_TAG_COUNT) + 1);
				}
				break;
			}

			case WID_O_COND_SLOT: {
				VehicleOrderID sel = this->OrderGetSel();
				const Order *order = this->vehicle->GetOrder(sel);

				if (order != nullptr && order->IsType(OT_CONDITIONAL)) {
					TraceRestrictSlotID value = order->GetXData();
					SetDParam(0, value);
				}
				break;
			}

			case WID_O_COND_COUNTER: {
				VehicleOrderID sel = this->OrderGetSel();
				const Order *order = this->vehicle->GetOrder(sel);

				if (order != nullptr && order->IsType(OT_CONDITIONAL)) {
					TraceRestrictCounterID value = GB(order->GetXData(), 16, 16);
					SetDParam(0, value);
				}
				break;
			}

			case WID_O_COND_SCHED_SELECT: {
				VehicleOrderID sel = this->OrderGetSel();
				const Order *order = this->vehicle->GetOrder(sel);

				uint schedule_index = GB(order->GetXData(), 0, 16);
				if (order != nullptr && order->IsType(OT_CONDITIONAL) && order->GetConditionVariable() == OCV_DISPATCH_SLOT && schedule_index != UINT16_MAX) {
					if (schedule_index < this->vehicle->orders->GetScheduledDispatchScheduleCount()) {
						const DispatchSchedule &ds = this->vehicle->orders->GetDispatchScheduleByIndex(schedule_index);
						if (!ds.ScheduleName().empty()) {
							SetDParam(0, STR_JUST_RAW_STRING);
							SetDParamStr(1, ds.ScheduleName().c_str());
							break;
						}
					}
					SetDParam(0, STR_TIMETABLE_ASSIGN_SCHEDULE_ID);
					SetDParam(1, schedule_index + 1);
				} else {
					SetDParam(0, STR_TIMETABLE_ASSIGN_SCHEDULE_NONE);
				}
				break;
			}

			case WID_O_CAPTION:
				SetDParam(0, this->vehicle->index);
				break;

			case WID_O_DEPOT_ACTION: {
				VehicleOrderID sel = this->OrderGetSel();
				const Order *order = this->vehicle->GetOrder(sel);
				if (order == nullptr || !order->IsType(OT_GOTO_DEPOT)) {
					/* We can't leave this param unset or the undefined behavior can cause a crash. */
					SetDParam(0, STR_EMPTY);
					break;
				};

				/* Select the current action selected in the dropdown. The flags don't match the dropdown so we can't just use an index. */
				if (order->GetDepotActionType() & ODATFB_SELL) {
					SetDParam(0, STR_ORDER_DROP_SELL_DEPOT);
				} else if (order->GetDepotOrderType() & ODTFB_SERVICE) {
					SetDParam(0, STR_ORDER_DROP_SERVICE_DEPOT);
				} else if (order->GetDepotActionType() & ODATFB_HALT) {
					SetDParam(0, STR_ORDER_DROP_HALT_DEPOT);
				} else if (order->GetDepotActionType() & ODATFB_UNBUNCH) {
					SetDParam(0, STR_ORDER_DROP_UNBUNCH);
				} else {
					SetDParam(0, STR_ORDER_DROP_GO_ALWAYS_DEPOT);
				}
				break;
			}

			case WID_O_OCCUPANCY_TOGGLE:
				const_cast<Vehicle *>(this->vehicle)->RecalculateOrderOccupancyAverage();
				if (this->vehicle->order_occupancy_average >= 16) {
					SetDParam(0, STR_JUST_INT);
					SetDParam(1, this->vehicle->order_occupancy_average - 16);
				} else {
					SetDParam(0, STR_EMPTY);
					SetDParam(1, 0);
				}
				break;

			case WID_O_SLOT: {
				VehicleOrderID sel = this->OrderGetSel();
				const Order *order = this->vehicle->GetOrder(sel);

				if (order != nullptr && order->IsType(OT_SLOT)) {
					TraceRestrictSlotID value = order->GetDestination();
					SetDParam(0, value);
				}
				break;
			}

			case WID_O_COUNTER_OP: {
				VehicleOrderID sel = this->OrderGetSel();
				const Order *order = this->vehicle->GetOrder(sel);

				if (order != nullptr && order->IsType(OT_COUNTER)) {
					SetDParam(0, STR_TRACE_RESTRICT_COUNTER_INCREASE + order->GetCounterOperation());
				} else {
					SetDParam(0, STR_EMPTY);
				}
				break;
			}

			case WID_O_CHANGE_COUNTER: {
				VehicleOrderID sel = this->OrderGetSel();
				const Order *order = this->vehicle->GetOrder(sel);

				if (order != nullptr && order->IsType(OT_COUNTER)) {
					TraceRestrictCounterID value = order->GetDestination();
					SetDParam(0, value);
				}
				break;
			}

			case WID_O_COUNTER_VALUE: {
				VehicleOrderID sel = this->OrderGetSel();
				const Order *order = this->vehicle->GetOrder(sel);

				if (order != nullptr && order->IsType(OT_COUNTER)) {
					SetDParam(0, order->GetXData());
				}
				break;
			}

			case WID_O_DEPARTURE_VIA_TYPE: {
				VehicleOrderID sel = this->OrderGetSel();
				const Order *order = this->vehicle->GetOrder(sel);

				if (order != nullptr && order->IsType(OT_LABEL) && IsDeparturesOrderLabelSubType(order->GetLabelSubType())) {
					switch (order->GetLabelSubType()) {
						case OLST_DEPARTURES_VIA:
							SetDParam(0, STR_ORDER_LABEL_DEPARTURES_SHOW_AS_VIA);
							break;

						case OLST_DEPARTURES_REMOVE_VIA:
							SetDParam(0, STR_ORDER_LABEL_DEPARTURES_REMOVE_VIA_SHORT);
							break;

						default:
							SetDParam(0, STR_EMPTY);
							break;
					}
				} else {
					SetDParam(0, STR_EMPTY);
				}
				break;
			}
		}
	}

	void OnClick([[maybe_unused]] Point pt, WidgetID widget, [[maybe_unused]] int click_count) override
	{
		switch (widget) {
			case WID_O_ORDER_LIST: {
				if (this->goto_type == OPOS_CONDITIONAL) {
					VehicleOrderID order_id = this->GetOrderFromPt(_cursor.pos.y - this->top);
					if (order_id != INVALID_VEH_ORDER_ID) {
						Order order;
						order.next = nullptr;
						order.index = 0;
						order.MakeConditional(order_id);

						this->InsertNewOrder(order.Pack());
					}
					ResetObjectToPlace();
					break;
				}
				if (this->goto_type == OPOS_CONDITIONAL_RETARGET) {
					VehicleOrderID order_id = this->GetOrderFromPt(_cursor.pos.y - this->top);
					if (order_id != INVALID_VEH_ORDER_ID) {
						this->ModifyOrder(this->OrderGetSel(), MOF_COND_DESTINATION | (order_id << 8));
					}
					ResetObjectToPlace();
					break;
				}

				VehicleOrderID sel = this->GetOrderFromPt(pt.y);

				if (_ctrl_pressed && sel < this->vehicle->GetNumOrders()) {
					TileIndex xy = this->vehicle->GetOrder(sel)->GetLocation(this->vehicle);
					if (xy == INVALID_TILE) xy = this->vehicle->GetOrder(sel)->GetAuxiliaryLocation(_shift_pressed);
					if (xy != INVALID_TILE) ScrollMainWindowToTile(xy);
					return;
				}

				/* This order won't be selected any more, close all child windows and dropdowns */
				this->CloseChildWindows();
				HideDropDownMenu(this);

				if (sel == INVALID_VEH_ORDER_ID || this->vehicle->owner != _local_company) {
					/* Deselect clicked order */
					this->selected_order = -1;
				} else if (sel == this->selected_order) {
					if (this->vehicle->type == VEH_TRAIN && sel < this->vehicle->GetNumOrders()) {
						int osl = ((this->vehicle->GetOrder(sel)->GetStopLocation() + 1) % OSL_END);
						if (osl == OSL_PLATFORM_THROUGH && !_settings_client.gui.show_adv_load_mode_features) {
							osl = OSL_PLATFORM_NEAR_END;
						}
						if (osl == OSL_PLATFORM_THROUGH) {
							for (const Vehicle *u = this->vehicle; u != nullptr; u = u->Next()) {
								/* Passengers may not be through-loaded */
								if (u->cargo_cap > 0 && IsCargoInClass(u->cargo_type, CC_PASSENGERS)) {
									osl = OSL_PLATFORM_NEAR_END;
									break;
								}
							}
						}
						this->ModifyOrder(sel, MOF_STOP_LOCATION | osl << 8);
					}
					if (this->vehicle->type == VEH_ROAD && sel < this->vehicle->GetNumOrders() && _settings_game.pf.pathfinder_for_roadvehs == VPF_YAPF) {
						DiagDirection current = this->vehicle->GetOrder(sel)->GetRoadVehTravelDirection();
						if (_settings_client.gui.show_adv_load_mode_features || current != INVALID_DIAGDIR) {
							uint dir = (current + 1) & 0xFF;
							if (dir >= DIAGDIR_END) dir = INVALID_DIAGDIR;
							this->ModifyOrder(sel, MOF_RV_TRAVEL_DIR | dir << 8);
						}
					}
				} else {
					/* Select clicked order */
					this->selected_order = sel;

					if (this->vehicle->owner == _local_company) {
						/* Activate drag and drop */
						SetObjectToPlaceWnd(SPR_CURSOR_MOUSE, PAL_NONE, HT_DRAG, this);
					}
				}

				this->UpdateButtonState();
				break;
			}

			case WID_O_SKIP:
				this->OrderClick_Skip();
				break;

			case WID_O_MGMT_LIST_BTN: {
				uint disabled_mask = (this->vehicle->GetNumOrders() < 2 ? 1 : 0) | (this->vehicle->GetNumOrders() < 3 ? 2 : 0);
				uint order_count = this->vehicle->GetNumOrders();
				for (uint i = 0; i < order_count; i++) {
					if (this->vehicle->GetOrder(i)->IsType(OT_CONDITIONAL)) {
						disabled_mask |= 2;
						break;
					}
				}
				ShowDropDownMenu(this, _order_manage_list_dropdown, -1, widget, disabled_mask, 0, 0, DDSF_SHARED);
				break;
			}

			case WID_O_MGMT_BTN: {
				VehicleOrderID sel = this->OrderGetSel();
				const Order *order = this->vehicle->GetOrder(sel);
				if (order == nullptr) break;

				DropDownList list;
				list.push_back(std::make_unique<DropDownListStringItem>(STR_ORDER_DUPLICATE_ORDER, 0, false));
				if (order->IsType(OT_CONDITIONAL)) list.push_back(std::make_unique<DropDownListStringItem>(STR_ORDER_CHANGE_JUMP_TARGET, 1, false));

				if (this->vehicle->type == VEH_TRAIN && order->IsType(OT_GOTO_STATION) && (order->GetNonStopType() & ONSF_NO_STOP_AT_DESTINATION_STATION) == 0) {
					const OrderStopLocation osl = order->GetStopLocation();
					list.push_back(std::make_unique<DropDownListDividerItem>(-1, false));
					list.push_back(std::make_unique<DropDownListCheckedItem>(osl == OSL_PLATFORM_NEAR_END, STR_ORDER_STOP_LOCATION_NEAR_END, 0x200 + OSL_PLATFORM_NEAR_END, false));
					list.push_back(std::make_unique<DropDownListCheckedItem>(osl == OSL_PLATFORM_MIDDLE, STR_ORDER_STOP_LOCATION_MIDDLE, 0x200 + OSL_PLATFORM_MIDDLE, false));
					list.push_back(std::make_unique<DropDownListCheckedItem>(osl == OSL_PLATFORM_FAR_END, STR_ORDER_STOP_LOCATION_FAR_END, 0x200 + OSL_PLATFORM_FAR_END, false));
					if (osl == OSL_PLATFORM_THROUGH || _settings_client.gui.show_adv_load_mode_features) {
						bool allowed = _settings_client.gui.show_adv_load_mode_features;
						if (allowed) {
							for (const Vehicle *u = this->vehicle; u != nullptr; u = u->Next()) {
								/* Passengers may not be through-loaded */
								if (u->cargo_cap > 0 && IsCargoInClass(u->cargo_type, CC_PASSENGERS)) {
									allowed = false;
									break;
								}
							}
						}
						list.push_back(std::make_unique<DropDownListCheckedItem>(osl == OSL_PLATFORM_THROUGH, STR_ORDER_STOP_LOCATION_THROUGH, 0x200 + OSL_PLATFORM_THROUGH, !allowed));
					}
				}

				if (this->vehicle->type == VEH_ROAD && (order->IsType(OT_GOTO_STATION) || order->IsType(OT_GOTO_WAYPOINT)) && _settings_game.pf.pathfinder_for_roadvehs == VPF_YAPF) {
					const DiagDirection dir = order->GetRoadVehTravelDirection();
					if (_settings_client.gui.show_adv_load_mode_features || dir != INVALID_DIAGDIR) {
						list.push_back(std::make_unique<DropDownListDividerItem>(-1, false));
						list.push_back(std::make_unique<DropDownListCheckedItem>(dir == INVALID_DIAGDIR, STR_ORDER_RV_DIR_ANY, 0x300 + INVALID_DIAGDIR, false));
						list.push_back(std::make_unique<DropDownListCheckedItem>(dir == DIAGDIR_NE, STR_ORDER_RV_DIR_NE, 0x300 + DIAGDIR_NE, false));
						list.push_back(std::make_unique<DropDownListCheckedItem>(dir == DIAGDIR_SE, STR_ORDER_RV_DIR_SE, 0x300 + DIAGDIR_SE, false));
						list.push_back(std::make_unique<DropDownListCheckedItem>(dir == DIAGDIR_SW, STR_ORDER_RV_DIR_SW, 0x300 + DIAGDIR_SW, false));
						list.push_back(std::make_unique<DropDownListCheckedItem>(dir == DIAGDIR_NW, STR_ORDER_RV_DIR_NW, 0x300 + DIAGDIR_NW, false));
					}
				}

				if (!order->IsType(OT_IMPLICIT)) {
					list.push_back(std::make_unique<DropDownListDividerItem>(-1, false));
					const Colours current_colour = order->GetColour();
					list.push_back(std::make_unique<DropDownListCheckedItem>(current_colour == INVALID_COLOUR, STR_COLOUR_DEFAULT, 0x100 + INVALID_COLOUR, false));
					auto add_colour = [&](Colours colour) {
						list.push_back(std::make_unique<DropDownListCheckedItem>(current_colour == colour, STR_COLOUR_DARK_BLUE + colour, 0x100 + colour, false));
					};
					add_colour(COLOUR_YELLOW);
					add_colour(COLOUR_LIGHT_BLUE);
					add_colour(COLOUR_GREEN);
					add_colour(COLOUR_ORANGE);
					add_colour(COLOUR_PINK);
				}
				ShowDropDownList(this, std::move(list), -1, widget, 0, DDMF_NONE, DDSF_SHARED);
				break;
			}

			case WID_O_DELETE:
				this->OrderClick_Delete();
				break;

			case WID_O_STOP_SHARING:
				this->OrderClick_StopSharing();
				break;

			case WID_O_NON_STOP:
				if (this->GetWidget<NWidgetLeaf>(widget)->ButtonHit(pt)) {
					this->OrderClick_Nonstop(-1);
				} else {
					const Order *o = this->vehicle->GetOrder(this->OrderGetSel());
					ShowDropDownMenu(this, _order_non_stop_drowdown, o->GetNonStopType(), WID_O_NON_STOP, _settings_game.order.nonstop_only ? 5 : 0,
							o->IsType(OT_GOTO_STATION) ? 0 : (o->IsType(OT_GOTO_WAYPOINT) ? 3 : 12), 0, DDSF_SHARED);
				}
				break;

			case WID_O_GOTO:
				if (this->GetWidget<NWidgetLeaf>(widget)->ButtonHit(pt)) {
					if (this->goto_type != OPOS_NONE) {
						ResetObjectToPlace();
					} else {
						this->OrderClick_Goto(OPOS_GOTO);
					}
				} else {
					if (this->goto_type == OPOS_COND_VIA || this->goto_type == OPOS_COND_STATION) ResetObjectToPlace();
					int sel;
					switch (this->goto_type) {
						case OPOS_NONE:                 sel = -1; break;
						case OPOS_GOTO:                 sel = ODDI_GO_TO; break;
						case OPOS_CONDITIONAL:          sel = ODDI_CONDITIONAL; break;
						case OPOS_SHARE:                sel = ODDI_SHARE; break;
						case OPOS_CONDITIONAL_RETARGET: sel = -1; break;
						case OPOS_DEPARTURE_VIA:        sel = ODDI_LABEL_DEPARTURES_VIA; break;
						default: NOT_REACHED();
					}
					bool show_counters = false;
					if (_settings_client.gui.show_adv_tracerestrict_features) {
						for (const TraceRestrictCounter *ctr : TraceRestrictCounter::Iterate()) {
							if (ctr->owner == this->vehicle->owner) {
								show_counters = true;
								break;
							}
						}
					}
					DropDownList list;
					list.push_back(std::make_unique<DropDownListStringItem>(STR_ORDER_GO_TO, ODDI_GO_TO, false));
					list.push_back(std::make_unique<DropDownListStringItem>((this->vehicle->type == VEH_AIRCRAFT) ? STR_ORDER_GO_TO_NEAREST_HANGAR : STR_ORDER_GO_TO_NEAREST_DEPOT, ODDI_GO_TO_NEAREST_DEPOT, false));
					list.push_back(std::make_unique<DropDownListStringItem>(STR_ORDER_CONDITIONAL, ODDI_CONDITIONAL, false));
					list.push_back(std::make_unique<DropDownListStringItem>(STR_ORDER_SHARE, ODDI_SHARE, false));
					list.push_back(std::make_unique<DropDownListStringItem>(STR_ORDER_TRY_ACQUIRE_SLOT_BUTTON, ODDI_TRY_ACQUIRE_SLOT, false));
					list.push_back(std::make_unique<DropDownListStringItem>(STR_ORDER_RELEASE_SLOT_BUTTON, ODDI_RELEASE_SLOT, false));
					if (show_counters) {
						list.push_back(std::make_unique<DropDownListStringItem>(STR_ORDER_CHANGE_COUNTER_BUTTON, ODDI_CHANGE_COUNTER, false));
					}
					list.push_back(std::make_unique<DropDownListStringItem>(STR_ORDER_LABEL_TEXT_BUTTON, ODDI_LABEL_TEXT, false));
					list.push_back(std::make_unique<DropDownListStringItem>(STR_ORDER_LABEL_DEPARTURES_VIA_BUTTON, ODDI_LABEL_DEPARTURES_VIA, false));

					ShowDropDownList(this, std::move(list), sel, WID_O_GOTO, 0, DDMF_NONE, DDSF_SHARED);
				}
				break;

			case WID_O_FULL_LOAD:
				if (this->GetWidget<NWidgetLeaf>(widget)->ButtonHit(pt)) {
					this->OrderClick_FullLoad(OLF_FULL_LOAD_ANY, true);
				} else {
					ShowDropDownMenu(this, _order_full_load_drowdown, this->vehicle->GetOrder(this->OrderGetSel())->GetLoadType(), WID_O_FULL_LOAD, 0, 0xE2 /* 1110 0010 */, 0, DDSF_SHARED);
				}
				break;

			case WID_O_UNLOAD:
				if (this->GetWidget<NWidgetLeaf>(widget)->ButtonHit(pt)) {
					this->OrderClick_Unload(OUFB_UNLOAD, true);
				} else {
					ShowDropDownMenu(this, _order_unload_drowdown, this->vehicle->GetOrder(this->OrderGetSel())->GetUnloadType(), WID_O_UNLOAD, 0, 0xE8 /* 1110 1000 */, 0, DDSF_SHARED);
				}
				break;

			case WID_O_REFIT:
				this->OrderClick_Refit(0, false);
				break;

			case WID_O_DEPOT_ACTION:
				ShowDropDownMenu(this, _order_depot_action_dropdown, DepotActionStringIndex(this->vehicle->GetOrder(this->OrderGetSel())),
						WID_O_DEPOT_ACTION, 0, _settings_client.gui.show_depot_sell_gui ? 0 : (1 << DA_SELL), 0, DDSF_SHARED);
				break;

			case WID_O_REFIT_DROPDOWN:
				if (this->GetWidget<NWidgetLeaf>(widget)->ButtonHit(pt)) {
					this->OrderClick_Refit(0, true);
				} else {
					ShowDropDownMenu(this, _order_refit_action_dropdown, 0, WID_O_REFIT_DROPDOWN, 0, 0, 0, DDSF_SHARED);
				}
				break;

			case WID_O_COND_SLOT: {
				int selected;
				const Order *order = this->vehicle->GetOrder(this->OrderGetSel());
				TraceRestrictSlotID value = order->GetXData();
				DropDownList list = GetSlotDropDownList(this->vehicle->owner, value, selected, this->vehicle->type, order->GetConditionVariable() == OCV_SLOT_OCCUPANCY);
				if (!list.empty()) ShowDropDownList(this, std::move(list), selected, WID_O_COND_SLOT, 0);
				break;
			}

			case WID_O_COND_COUNTER: {
				int selected;
				TraceRestrictCounterID value = GB(this->vehicle->GetOrder(this->OrderGetSel())->GetXData(), 16, 16);
				DropDownList list = GetCounterDropDownList(this->vehicle->owner, value, selected);
				if (!list.empty()) ShowDropDownList(this, std::move(list), selected, WID_O_COND_COUNTER, 0);
				break;
			}

			case WID_O_COND_TIME_DATE: {
				ShowDropDownMenu(this, _order_time_date_dropdown, this->vehicle->GetOrder(this->OrderGetSel())->GetConditionValue(),
						WID_O_COND_TIME_DATE, _settings_game.game_time.time_in_minutes ? 0 : 7, 0);
				break;
			}

			case WID_O_COND_TIMETABLE: {
				ShowDropDownMenu(this, _order_timetable_dropdown, this->vehicle->GetOrder(this->OrderGetSel())->GetConditionValue(),
						WID_O_COND_TIMETABLE, 0, 0);
				break;
			}

			case WID_O_COND_SCHED_SELECT: {
				int selected = GB(this->vehicle->GetOrder(this->OrderGetSel())->GetXData(), 0, 16);
				if (selected == UINT16_MAX) selected = -1;

				uint count = this->vehicle->orders->GetScheduledDispatchScheduleCount();
				DropDownList list;
				for (uint i = 0; i < count; ++i) {
					const DispatchSchedule &ds = this->vehicle->orders->GetDispatchScheduleByIndex(i);
					if (ds.ScheduleName().empty()) {
						SetDParam(0, i + 1);
						list.emplace_back(new DropDownListStringItem(STR_TIMETABLE_ASSIGN_SCHEDULE_ID, i, false));
					} else {
						list.emplace_back(new DropDownListStringItem(ds.ScheduleName(), i, false));
					}
				}
				if (!list.empty()) ShowDropDownList(this, std::move(list), selected, WID_O_COND_SCHED_SELECT, 0);
				break;
			}

			case WID_O_COND_SCHED_TEST: {
				uint16_t value = this->vehicle->GetOrder(this->OrderGetSel())->GetConditionValue();
				ShowDropDownMenu(this, _order_dispatch_slot_dropdown, HasBit(value, ODCB_LAST_DISPATCHED) ? 1 : 0, WID_O_COND_SCHED_TEST, 0, 0);
				break;
			}

			case WID_O_REVERSE: {
				VehicleOrderID sel_ord = this->OrderGetSel();
				const Order *order = this->vehicle->GetOrder(sel_ord);

				if (order == nullptr) break;

				this->ModifyOrder(sel_ord, MOF_WAYPOINT_FLAGS | (order->GetWaypointFlags() ^ OWF_REVERSE) << 8);
				break;
			}

			case WID_O_COND_CARGO:
			case WID_O_COND_AUX_CARGO: {
				uint value = this->vehicle->GetOrder(this->OrderGetSel())->GetConditionValue();
				DropDownList list;
				for (size_t i = 0; i < _sorted_standard_cargo_specs.size(); ++i) {
					const CargoSpec *cs = _sorted_cargo_specs[i];
					list.emplace_back(new DropDownListStringItem(cs->name, cs->Index(), false));
				}
				if (!list.empty()) ShowDropDownList(this, std::move(list), value, widget, 0);
				break;
			}

			case WID_O_COND_AUX_VIA: {
				if (this->goto_type != OPOS_NONE) {
					ResetObjectToPlace();
				} else if (GB(this->vehicle->GetOrder(this->OrderGetSel())->GetXData(), 16, 16) != 0) {
					this->ModifyOrder(this->OrderGetSel(), MOF_COND_VALUE_3 | NEW_STATION << 8);
				} else {
					this->OrderClick_Goto(OPOS_COND_VIA);
				}
				break;
			}

			case WID_O_COND_AUX_STATION: {
				if (this->goto_type != OPOS_NONE) {
					ResetObjectToPlace();
				} else {
					this->OrderClick_Goto(OPOS_COND_STATION);
				}
				break;
			}

			case WID_O_TIMETABLE_VIEW:
				ShowTimetableWindow(this->vehicle);
				break;

			case WID_O_COND_VARIABLE: {
				const OrderConditionVariable ocv = this->vehicle->GetOrder(this->OrderGetSel())->GetConditionVariable();
				DropDownList list;
				for (uint i = 0; i < lengthof(_order_conditional_variable); i++) {
					if (this->vehicle->type != VEH_TRAIN && _order_conditional_variable[i] == OCV_FREE_PLATFORMS) {
						continue;
					}
					if (ocv != _order_conditional_variable[i]) {
						if (_order_conditional_variable[i] == OCV_COUNTER_VALUE && !_settings_client.gui.show_adv_tracerestrict_features) {
							continue;
						}
						if ((_order_conditional_variable[i] == OCV_DISPATCH_SLOT) && this->vehicle->orders->GetScheduledDispatchScheduleCount() == 0) {
							continue;
						}
					}
					list.push_back(std::make_unique<DropDownListStringItem>(OrderStringForVariable(this->vehicle, _order_conditional_variable[i]), _order_conditional_variable[i], false));
				}
				ShowDropDownList(this, std::move(list), ocv, WID_O_COND_VARIABLE);
				break;
			}

			case WID_O_COND_COMPARATOR: {
				const Order *o = this->vehicle->GetOrder(this->OrderGetSel());
				if (o->GetConditionVariable() == OCV_DISPATCH_SLOT) {
					DropDownList list;

					const int true_cond = ((int)OCC_IS_TRUE) << 16;
					const int false_cond = ((int)OCC_IS_FALSE) << 16;
					int first_last_value = 0;
					SB(first_last_value, ODCB_MODE_START, ODCB_MODE_COUNT, ODCM_FIRST_LAST);
					list.emplace_back(new DropDownListStringItem(STR_ORDER_CONDITIONAL_COMPARATOR_DISPATCH_SLOT_IS_FIRST, true_cond | first_last_value, false));
					list.emplace_back(new DropDownListStringItem(STR_ORDER_CONDITIONAL_COMPARATOR_DISPATCH_SLOT_IS_NOT_FIRST, false_cond | first_last_value, false));
					SetBit(first_last_value, ODFLCB_LAST_SLOT);
					list.emplace_back(new DropDownListStringItem(STR_ORDER_CONDITIONAL_COMPARATOR_DISPATCH_SLOT_IS_LAST, true_cond | first_last_value, false));
					list.emplace_back(new DropDownListStringItem(STR_ORDER_CONDITIONAL_COMPARATOR_DISPATCH_SLOT_IS_NOT_LAST, false_cond | first_last_value, false));

					uint16_t slot_flags = 0;
					uint schedule_index = GB(o->GetXData(), 0, 16);
					if (schedule_index < this->vehicle->orders->GetScheduledDispatchScheduleCount()) {
						const DispatchSchedule &ds = this->vehicle->orders->GetDispatchScheduleByIndex(schedule_index);
						for (const DispatchSlot &slot : ds.GetScheduledDispatch()) {
							slot_flags |= slot.flags;
						}
					}

					for (uint8_t tag = 0; tag <= (DispatchSlot::SDSF_LAST_TAG - DispatchSlot::SDSF_FIRST_TAG); tag++) {
						if (HasBit(slot_flags, tag + DispatchSlot::SDSF_FIRST_TAG)) {
							int tag_cond_value = 0;
							SB(tag_cond_value, ODCB_MODE_START, ODCB_MODE_COUNT, OCDM_TAG);
							SB(tag_cond_value, ODFLCB_TAG_START, ODFLCB_TAG_COUNT, tag);
							SetDParam(0, tag + 1);
							list.emplace_back(new DropDownListStringItem(STR_ORDER_CONDITIONAL_COMPARATOR_DISPATCH_SLOT_HAS_TAG, true_cond | tag_cond_value, false));
							list.emplace_back(new DropDownListStringItem(STR_ORDER_CONDITIONAL_COMPARATOR_DISPATCH_SLOT_DOESNT_HAVE_TAG, false_cond | tag_cond_value, false));
						}
					}

					int selected = (((int)o->GetConditionComparator()) << 16) | (o->GetConditionValue() & ~GetBitMaskSC<uint16_t>(ODCB_LAST_DISPATCHED, 1));
					ShowDropDownList(this, std::move(list), selected, WID_O_COND_COMPARATOR, 0);
					break;
				}
				uint mask;
				switch (o->GetConditionVariable()) {
					case OCV_REQUIRES_SERVICE:
					case OCV_CARGO_ACCEPTANCE:
					case OCV_CARGO_WAITING:
						mask = 0x3F;
						break;

					case OCV_VEH_IN_SLOT:
					case OCV_SLOT_OCCUPANCY:
						mask = 0x3C;
						break;

					case OCV_TIMETABLE:
						mask = 0xC3;
						break;

					default:
						mask = 0xC0;
						break;
				}
				ShowDropDownMenu(this, GetComparatorStrings(this->vehicle, o), o->GetConditionComparator(), WID_O_COND_COMPARATOR, 0, mask, 0, DDSF_SHARED);
				break;
			}

			case WID_O_COND_VALUE: {
				const Order *order = this->vehicle->GetOrder(this->OrderGetSel());
				uint value;
				CharSetFilter charset_filter = CS_NUMERAL;
				switch (order->GetConditionVariable()) {
					case OCV_CARGO_LOAD_PERCENTAGE:
					case OCV_TIME_DATE:
						value = order->GetXData();
						break;

					case OCV_TIMETABLE:
						value = order->GetXData();
						if (!_settings_client.gui.timetable_in_ticks) {
							value /= TimetableDisplayUnitSize();
							charset_filter = CS_NUMERAL_DECIMAL;
						}
						break;

					case OCV_CARGO_WAITING_AMOUNT:
					case OCV_COUNTER_VALUE:
						value = GB(order->GetXData(), 0, 16);
						break;

					default:
						value = order->GetConditionValue();
						break;
				}
				if (order->GetConditionVariable() == OCV_MAX_SPEED) value = ConvertSpeedToDisplaySpeed(value, this->vehicle->type);
				if (order->GetConditionVariable() == OCV_CARGO_WAITING_AMOUNT) value = ConvertCargoQuantityToDisplayQuantity(order->GetConditionValue(), value);
				this->query_text_widget = widget;
				SetDParam(0, value);
				ShowQueryString(STR_JUST_INT, STR_ORDER_CONDITIONAL_VALUE_CAPT, (order->GetConditionVariable() == OCV_CARGO_WAITING_AMOUNT) ? 12 : 6, this, charset_filter, QSF_NONE);
				break;
			}

			case WID_O_SHARED_ORDER_LIST:
				ShowVehicleListWindow(this->vehicle);
				break;

			case WID_O_ADD_VEH_GROUP: {
				this->query_text_widget = WID_O_ADD_VEH_GROUP;
				ShowQueryString(STR_EMPTY, STR_GROUP_RENAME_CAPTION, MAX_LENGTH_GROUP_NAME_CHARS, this, CS_ALPHANUMERAL, QSF_ENABLE_DEFAULT | QSF_LEN_IN_CHARS);
				break;
			}

			case WID_O_OCCUPANCY_TOGGLE:
				ToggleWidgetLoweredState(WID_O_OCCUPANCY_TOGGLE);
				this->UpdateButtonState();
				this->ReInit();
				break;

			case WID_O_SLOT: {
				int selected;
				TraceRestrictSlotID value = this->vehicle->GetOrder(this->OrderGetSel())->GetDestination();
				DropDownList list = GetSlotDropDownList(this->vehicle->owner, value, selected, this->vehicle->type, false);
				if (!list.empty()) ShowDropDownList(this, std::move(list), selected, WID_O_SLOT, 0);
				break;
			}

			case WID_O_COUNTER_OP: {
				DropDownList list;
				list.emplace_back(new DropDownListStringItem(STR_TRACE_RESTRICT_COUNTER_INCREASE, 0, false));
				list.emplace_back(new DropDownListStringItem(STR_TRACE_RESTRICT_COUNTER_DECREASE, 1, false));
				list.emplace_back(new DropDownListStringItem(STR_TRACE_RESTRICT_COUNTER_SET, 2, false));
				int selected = this->vehicle->GetOrder(this->OrderGetSel())->GetCounterOperation();
				ShowDropDownList(this, std::move(list), selected, WID_O_COUNTER_OP, 0);
				break;
			}

			case WID_O_CHANGE_COUNTER: {
				int selected;
				TraceRestrictCounterID value = this->vehicle->GetOrder(this->OrderGetSel())->GetDestination();
				DropDownList list = GetCounterDropDownList(this->vehicle->owner, value, selected);
				if (!list.empty()) ShowDropDownList(this, std::move(list), selected, WID_O_CHANGE_COUNTER, 0);
				break;
			}

			case WID_O_COUNTER_VALUE: {
				const Order *order = this->vehicle->GetOrder(this->OrderGetSel());
				this->query_text_widget = widget;
				SetDParam(0, order->GetXData());
				ShowQueryString(STR_JUST_INT, STR_TRACE_RESTRICT_VALUE_CAPTION, 10, this, CS_NUMERAL, QSF_NONE);
				break;
			}

			case WID_O_TEXT_LABEL: {
				const Order *order = this->vehicle->GetOrder(this->OrderGetSel());
				this->query_text_widget = widget;
				SetDParamStr(0, order->GetLabelText());
				ShowQueryString(STR_JUST_RAW_STRING, STR_ORDER_LABEL_TEXT_CAPTION, NUM_CARGO - 1, this, CS_ALPHANUMERAL, QSF_NONE);
				break;
			}

			case WID_O_DEPARTURE_VIA_TYPE: {
				DropDownList list;
				list.emplace_back(new DropDownListStringItem(STR_ORDER_LABEL_DEPARTURES_SHOW_AS_VIA, OLST_DEPARTURES_VIA, false));
				list.emplace_back(new DropDownListStringItem(STR_ORDER_LABEL_DEPARTURES_REMOVE_VIA, OLST_DEPARTURES_REMOVE_VIA, false));
				int selected = this->vehicle->GetOrder(this->OrderGetSel())->GetLabelSubType();
				ShowDropDownList(this, std::move(list), selected, WID_O_DEPARTURE_VIA_TYPE, 0);
				break;
			}
		}
	}

	void OnQueryTextFinished(char *str) override
	{
		if (this->query_text_widget == WID_O_COND_VALUE && !StrEmpty(str)) {
			VehicleOrderID sel = this->OrderGetSel();
			uint value = atoi(str);

			switch (this->vehicle->GetOrder(sel)->GetConditionVariable()) {
				case OCV_MAX_SPEED:
					value = Clamp(ConvertDisplaySpeedToSpeed(value, this->vehicle->type), 0, 2047);
					break;

				case OCV_PERCENT:
				case OCV_RELIABILITY:
				case OCV_LOAD_PERCENTAGE:
				case OCV_CARGO_LOAD_PERCENTAGE:
					value = Clamp(value, 0, 100);
					break;

				case OCV_CARGO_WAITING_AMOUNT:
					value = Clamp(ConvertDisplayQuantityToCargoQuantity(this->vehicle->GetOrder(sel)->GetConditionValue(), value), 0, 0xFFFF);
					break;

				case OCV_COUNTER_VALUE:
				case OCV_TIME_DATE:
					value = Clamp(value, 0, 0xFFFF);
					break;

				case OCV_TIMETABLE: {
					value = Clamp(ParseTimetableDuration(str), 0, 0xFFFF);
					break;
				}

				default:
					value = Clamp(value, 0, 2047);
					break;
			}
			this->ModifyOrder(sel, MOF_COND_VALUE | value << 8);
		}

		if (this->query_text_widget == WID_O_COUNTER_VALUE && !StrEmpty(str)) {
			VehicleOrderID sel = this->OrderGetSel();
			uint value = Clamp(atoi(str), 0, 0xFFFF);
			this->ModifyOrder(sel, MOF_COUNTER_VALUE | value << 8);
		}

		if (this->query_text_widget == WID_O_ADD_VEH_GROUP) {
			DoCommandP(0, VehicleListIdentifier(VL_SINGLE_VEH, this->vehicle->type, this->vehicle->owner, this->vehicle->index).Pack(), CargoFilterCriteria::CF_ANY, CMD_CREATE_GROUP_FROM_LIST | CMD_MSG(STR_ERROR_GROUP_CAN_T_CREATE), nullptr, str);
		}

		if (this->query_text_widget == WID_O_TEXT_LABEL && str != nullptr) {
			this->ModifyOrder(this->OrderGetSel(), MOF_LABEL_TEXT, true, str);
		}
	}

	void OnDropdownSelect(WidgetID widget, int index) override
	{
		switch (widget) {
			case WID_O_NON_STOP:
				this->OrderClick_Nonstop(index);
				break;

			case WID_O_FULL_LOAD:
				this->OrderClick_FullLoad((OrderLoadFlags)index);
				break;

			case WID_O_UNLOAD:
				this->OrderClick_Unload((OrderUnloadFlags)index);
				break;

			case WID_O_GOTO:
				switch (index) {
					case ODDI_GO_TO:                this->OrderClick_Goto(OPOS_GOTO); break;
					case ODDI_GO_TO_NEAREST_DEPOT:  this->OrderClick_NearestDepot(); break;
					case ODDI_CONDITIONAL:          this->OrderClick_Goto(OPOS_CONDITIONAL); break;
					case ODDI_SHARE:                this->OrderClick_Goto(OPOS_SHARE); break;
					case ODDI_TRY_ACQUIRE_SLOT:     this->OrderClick_TryAcquireSlot(); break;
					case ODDI_RELEASE_SLOT:         this->OrderClick_ReleaseSlot(); break;
					case ODDI_CHANGE_COUNTER:       this->OrderClick_ChangeCounter(); break;
					case ODDI_LABEL_TEXT:           this->OrderClick_TextLabel(); break;
					case ODDI_LABEL_DEPARTURES_VIA: this->OrderClick_Goto(OPOS_DEPARTURE_VIA); break;
					default: NOT_REACHED();
				}
				break;

			case WID_O_DEPOT_ACTION:
				this->OrderClick_Service(index);
				break;

			case WID_O_REFIT_DROPDOWN:
				this->OrderClick_Refit(index, true);
				break;

			case WID_O_COND_VARIABLE:
				this->ModifyOrder(this->OrderGetSel(), MOF_COND_VARIABLE | index << 8);
				break;

			case WID_O_COND_COMPARATOR: {
				const Order *o = this->vehicle->GetOrder(this->OrderGetSel());
				if (o == nullptr) return;
				if (o->GetConditionVariable() == OCV_DISPATCH_SLOT) {
					this->ModifyOrder(this->OrderGetSel(), MOF_COND_COMPARATOR | (index >> 16) << 8);
					this->ModifyOrder(this->OrderGetSel(), MOF_COND_VALUE | ((o->GetConditionValue() & GetBitMaskSC<uint16_t>(ODCB_LAST_DISPATCHED, 1)) | (index & 0xFFFF)) << 8);
				} else {
					this->ModifyOrder(this->OrderGetSel(), MOF_COND_COMPARATOR | index << 8);
				}
				break;
			}

			case WID_O_COND_CARGO:
				this->ModifyOrder(this->OrderGetSel(), MOF_COND_VALUE | index << 8);
				break;

			case WID_O_COND_AUX_CARGO:
				this->ModifyOrder(this->OrderGetSel(), MOF_COND_VALUE_2 | index << 8);
				break;

			case WID_O_COND_SLOT:
				this->ModifyOrder(this->OrderGetSel(), MOF_COND_VALUE | index << 8);
				break;

			case WID_O_COND_COUNTER:
				this->ModifyOrder(this->OrderGetSel(), MOF_COND_VALUE_2 | index << 8);
				break;

			case WID_O_COND_TIME_DATE:
				this->ModifyOrder(this->OrderGetSel(), MOF_COND_VALUE_2 | index << 8);
				break;

			case WID_O_COND_TIMETABLE:
				this->ModifyOrder(this->OrderGetSel(), MOF_COND_VALUE_2 | index << 8);
				break;

			case WID_O_COND_SCHED_SELECT:
				this->ModifyOrder(this->OrderGetSel(), MOF_COND_VALUE_2 | index << 8);
				break;

			case WID_O_COND_SCHED_TEST: {
				const Order *o = this->vehicle->GetOrder(this->OrderGetSel());
				if (o == nullptr) return;
				const uint16_t last = GetBitMaskSC<uint16_t>(ODCB_LAST_DISPATCHED, 1);
				index = (index != 0 ? last : 0) | (o->GetConditionValue() & ~last);
				this->ModifyOrder(this->OrderGetSel(), MOF_COND_VALUE | index << 8);
				break;
			}

			case WID_O_SLOT:
				this->ModifyOrder(this->OrderGetSel(), MOF_SLOT | index << 8);
				break;

			case WID_O_COUNTER_OP:
				this->ModifyOrder(this->OrderGetSel(), MOF_COUNTER_OP | index << 8);
				break;

			case WID_O_CHANGE_COUNTER:
				this->ModifyOrder(this->OrderGetSel(), MOF_COUNTER_ID | index << 8);
				break;

			case WID_O_DEPARTURE_VIA_TYPE:
				this->ModifyOrder(this->OrderGetSel(), MOF_DEPARTURES_SUBTYPE | index << 8);
				break;

			case WID_O_MGMT_LIST_BTN:
				switch (index) {
					case 0: this->OrderClick_ReverseOrderList(0); break;
					case 1: this->OrderClick_ReverseOrderList(1); break;
					default: NOT_REACHED();
				}
				break;

			case WID_O_MGMT_BTN:
				if (this->goto_type == OPOS_CONDITIONAL_RETARGET) {
					ResetObjectToPlace();
					break;
				}
				if (index >= 0x100 && index <= 0x100 + INVALID_COLOUR) {
					this->ModifyOrder(this->OrderGetSel(), MOF_COLOUR | (index & 0xFF) << 8);
					break;
				}
				if (index >= 0x200 && index < 0x200 + OSL_END) {
					this->ModifyOrder(this->OrderGetSel(), MOF_STOP_LOCATION | (index & 0xFF) << 8);
					break;
				}
				if (index >= 0x300 && index <= 0x300 + INVALID_DIAGDIR) {
					this->ModifyOrder(this->OrderGetSel(), MOF_RV_TRAVEL_DIR | (index & 0xFF) << 8);
					break;
				}
				switch (index) {
					case 0:
						DoCommandP(this->vehicle->tile, this->vehicle->index, this->OrderGetSel(), CMD_DUPLICATE_ORDER | CMD_MSG(STR_ERROR_CAN_T_INSERT_NEW_ORDER));
						break;

					case 1:
						this->OrderClick_Goto(OPOS_CONDITIONAL_RETARGET);
						break;

					default:
						NOT_REACHED();
				}
				break;
		}
	}

	void OnDragDrop(Point pt, WidgetID widget) override
	{
		switch (widget) {
			case WID_O_ORDER_LIST: {
				VehicleOrderID from_order = this->OrderGetSel();
				VehicleOrderID to_order = this->GetOrderFromPt(pt.y);

				if (!(from_order == to_order || from_order == INVALID_VEH_ORDER_ID || from_order > this->vehicle->GetNumOrders() || to_order == INVALID_VEH_ORDER_ID || to_order > this->vehicle->GetNumOrders()) &&
						DoCommandP(this->vehicle->tile, this->vehicle->index, from_order | (to_order << 16), CMD_MOVE_ORDER | CMD_MSG(STR_ERROR_CAN_T_MOVE_THIS_ORDER))) {
					this->selected_order = -1;
					this->UpdateButtonState();
				}
				break;
			}

			case WID_O_DELETE:
				this->OrderClick_Delete();
				break;

			case WID_O_STOP_SHARING:
				this->OrderClick_StopSharing();
				break;
		}

		ResetObjectToPlace();

		if (this->order_over != INVALID_VEH_ORDER_ID) {
			/* End of drag-and-drop, hide dragged order destination highlight. */
			this->order_over = INVALID_VEH_ORDER_ID;
			this->SetWidgetDirty(WID_O_ORDER_LIST);
		}
	}

	EventState OnHotkey(int hotkey) override
	{
		if (this->vehicle->owner != _local_company) return ES_NOT_HANDLED;

		switch (hotkey) {
			case OHK_SKIP:           this->OrderClick_Skip(); break;
			case OHK_DELETE:         this->OrderClick_Delete(); break;
			case OHK_GOTO:           this->OrderClick_Goto(OPOS_GOTO); break;
			case OHK_NONSTOP:        this->OrderClick_Nonstop(-1); break;
			case OHK_VIA:            this->OrderClick_Nonstop(-2); break;
			case OHK_FULLLOAD:       this->OrderClick_FullLoad(OLF_FULL_LOAD_ANY, true); break;
			case OHK_UNLOAD:         this->OrderClick_Unload(OUFB_UNLOAD, true); break;
			case OHK_NEAREST_DEPOT:  this->OrderClick_NearestDepot(); break;
			case OHK_ALWAYS_SERVICE: this->OrderClick_Service(-1); break;
			case OHK_TRANSFER:       this->OrderClick_Unload(OUFB_TRANSFER, true); break;
			case OHK_NO_UNLOAD:      this->OrderClick_Unload(OUFB_NO_UNLOAD, true); break;
			case OHK_NO_LOAD:        this->OrderClick_FullLoad(OLFB_NO_LOAD, true); break;
			case OHK_CLOSE:          this->Close(); break;
			default: return ES_NOT_HANDLED;
		}
		return ES_HANDLED;
	}

	void OnPlaceObject([[maybe_unused]] Point pt, TileIndex tile) override
	{
		if (this->goto_type == OPOS_GOTO) {
			const Order cmd = GetOrderCmdFromTile(this->vehicle, tile);
			if (cmd.IsType(OT_NOTHING)) return;

			if (this->InsertNewOrder(cmd.Pack())) {
				/* With quick goto the Go To button stays active */
				if (!_settings_client.gui.quick_goto) ResetObjectToPlace();
			}
		} else if (this->goto_type == OPOS_COND_VIA || this->goto_type == OPOS_COND_STATION) {
			if (IsTileType(tile, MP_STATION) || IsTileType(tile, MP_INDUSTRY)) {
				const Station *st = nullptr;

				if (IsTileType(tile, MP_STATION)) {
					st = Station::GetByTile(tile);
				} else {
					const Industry *in = Industry::GetByTile(tile);
					st = in->neutral_station;
				}
				if (st != nullptr && IsInfraUsageAllowed(this->vehicle->type, this->vehicle->owner, st->owner)) {
					if (this->ModifyOrder(this->OrderGetSel(), (this->goto_type == OPOS_COND_VIA ? MOF_COND_VALUE_3 : MOF_COND_STATION_ID) | st->index << 8)) {
						ResetObjectToPlace();
					}
				}
			}
		} else if (this->goto_type == OPOS_DEPARTURE_VIA) {
			if (IsTileType(tile, MP_STATION) || IsTileType(tile, MP_INDUSTRY)) {
				const BaseStation *st = nullptr;

				if (IsTileType(tile, MP_STATION)) {
					st = BaseStation::GetByTile(tile);
				} else {
					const Industry *in = Industry::GetByTile(tile);
					st = in->neutral_station;
				}
				if (st != nullptr && IsInfraUsageAllowed(this->vehicle->type, this->vehicle->owner, st->owner)) {
					Order order;
					order.next = nullptr;
					order.index = 0;
					order.MakeLabel(OLST_DEPARTURES_VIA);
					order.SetDestination(st->index);

					if (this->InsertNewOrder(order.Pack())) {
						ResetObjectToPlace();
					}
				}
			}
		}
	}

	bool OnVehicleSelect(const Vehicle *v) override
	{
		/* v is vehicle getting orders. Only copy/clone orders if vehicle doesn't have any orders yet.
		 * We disallow copying orders of other vehicles if we already have at least one order entry
		 * ourself as it easily copies orders of vehicles within a station when we mean the station.
		 * Obviously if you press CTRL on a non-empty orders vehicle you know what you are doing
		 * TODO: give a warning message */
		bool share_order = _ctrl_pressed || this->goto_type == OPOS_SHARE;
		if (this->vehicle->GetNumOrders() != 0 && !share_order) return false;

		if (DoCommandP(this->vehicle->tile, this->vehicle->index | (share_order ? CO_SHARE : CO_COPY) << 30, v->index,
				share_order ? CMD_CLONE_ORDER | CMD_MSG(STR_ERROR_CAN_T_SHARE_ORDER_LIST) : CMD_CLONE_ORDER | CMD_MSG(STR_ERROR_CAN_T_COPY_ORDER_LIST))) {
			this->selected_order = -1;
			ResetObjectToPlace();
		}
		return true;
	}

	/**
	 * Clones an order list from a vehicle list.  If this doesn't make sense (because not all vehicles in the list have the same orders), then it displays an error.
	 * @return This always returns true, which indicates that the contextual action handled the mouse click.
	 *         Note that it's correct behaviour to always handle the click even though an error is displayed,
	 *         because users aren't going to expect the default action to be performed just because they overlooked that cloning doesn't make sense.
	 */
	bool OnVehicleSelect(VehicleList::const_iterator begin, VehicleList::const_iterator end) override
	{
		bool share_order = _ctrl_pressed || this->goto_type == OPOS_SHARE;
		if (this->vehicle->GetNumOrders() != 0 && !share_order) return false;

		if (!share_order) {
			/* If CTRL is not pressed: If all the vehicles in this list have the same orders, then copy orders */
			if (AllEqual(begin, end, [](const Vehicle *v1, const Vehicle *v2) {
				return VehiclesHaveSameOrderList(v1, v2);
			})) {
				OnVehicleSelect(*begin);
			} else {
				ShowErrorMessage(STR_ERROR_CAN_T_COPY_ORDER_LIST, STR_ERROR_CAN_T_COPY_ORDER_VEHICLE_LIST, WL_INFO);
			}
		} else {
			/* If CTRL is pressed: If all the vehicles in this list share orders, then copy orders */
			if (AllEqual(begin, end, [](const Vehicle *v1, const Vehicle *v2) {
				return v1->FirstShared() == v2->FirstShared();
			})) {
				OnVehicleSelect(*begin);
			} else {
				ShowErrorMessage(STR_ERROR_CAN_T_SHARE_ORDER_LIST, STR_ERROR_CAN_T_SHARE_ORDER_VEHICLE_LIST, WL_INFO);
			}
		}

		return true;
	}

	void OnPlaceObjectAbort() override
	{
		this->goto_type = OPOS_NONE;
		this->SetWidgetDirty(WID_O_GOTO);
		this->SetWidgetDirty(WID_O_COND_AUX_VIA);
		this->SetWidgetDirty(WID_O_COND_AUX_STATION);
		this->SetWidgetDirty(WID_O_MGMT_BTN);

		/* Remove drag highlighting if it exists. */
		if (this->order_over != INVALID_VEH_ORDER_ID) {
			this->order_over = INVALID_VEH_ORDER_ID;
			this->SetWidgetDirty(WID_O_ORDER_LIST);
		}
	}

	void OnMouseDrag(Point pt, WidgetID widget) override
	{
		if (this->selected_order != -1 && widget == WID_O_ORDER_LIST) {
			/* An order is dragged.. */
			VehicleOrderID from_order = this->OrderGetSel();
			VehicleOrderID to_order = this->GetOrderFromPt(pt.y);
			uint num_orders = this->vehicle->GetNumOrders();

			if (from_order != INVALID_VEH_ORDER_ID && from_order <= num_orders) {
				if (to_order != INVALID_VEH_ORDER_ID && to_order <= num_orders) { // ..over an existing order.
					this->order_over = to_order;
					this->SetWidgetDirty(widget);
				} else if (from_order != to_order && this->order_over != INVALID_VEH_ORDER_ID) { // ..outside of the order list.
					this->order_over = INVALID_VEH_ORDER_ID;
					this->SetWidgetDirty(widget);
				}
			}
		}
	}

	void OnResize() override
	{
		/* Update the scroll bar */
		this->vscroll->SetCapacityFromWidget(this, WID_O_ORDER_LIST);
	}

	virtual void OnFocus(Window *previously_focused_window) override
	{
		if (HasFocusedVehicleChanged(this->window_number, previously_focused_window)) {
			MarkDirtyFocusedRoutePaths(this->vehicle);
		}
	}

	virtual void OnFocusLost(bool closing, Window *newly_focused_window) override
	{
		if (HasFocusedVehicleChanged(this->window_number, newly_focused_window)) {
			MarkDirtyFocusedRoutePaths(this->vehicle);
		}
	}

	bool OnTooltip(Point pt, WidgetID widget, TooltipCloseCondition close_cond) override
	{
		switch (widget) {
			case WID_O_SHARED_ORDER_LIST: {
				if (this->vehicle->owner == _local_company) {
					SetDParam(0, STR_ORDERS_VEH_WITH_SHARED_ORDERS_LIST_TOOLTIP);
					GuiShowTooltips(this, STR_ORDERS_VEH_WITH_SHARED_ORDERS_LIST_TOOLTIP_EXTRA, close_cond, 1);
					return true;
				}
				return false;
			}
			default:
				return false;
		}
	}

	const Vehicle *GetVehicle()
	{
		return this->vehicle;
	}

	static HotkeyList hotkeys;
};

static Hotkey order_hotkeys[] = {
	Hotkey('D', "skip", OHK_SKIP),
	Hotkey('F', "delete", OHK_DELETE),
	Hotkey('G', "goto", OHK_GOTO),
	Hotkey('H', "nonstop", OHK_NONSTOP),
	Hotkey((uint16_t)0, "via", OHK_VIA),
	Hotkey('J', "fullload", OHK_FULLLOAD),
	Hotkey('K', "unload", OHK_UNLOAD),
	Hotkey((uint16_t)0, "nearest_depot", OHK_NEAREST_DEPOT),
	Hotkey((uint16_t)0, "always_service", OHK_ALWAYS_SERVICE),
	Hotkey((uint16_t)0, "transfer", OHK_TRANSFER),
	Hotkey((uint16_t)0, "no_unload", OHK_NO_UNLOAD),
	Hotkey((uint16_t)0, "no_load", OHK_NO_LOAD),
	Hotkey((uint16_t)0, "close", OHK_CLOSE),
	HOTKEY_LIST_END
};
HotkeyList OrdersWindow::hotkeys("order", order_hotkeys);

/** Nested widget definition for "your" train orders. */
static constexpr NWidgetPart _nested_orders_train_widgets[] = {
	NWidget(NWID_HORIZONTAL),
		NWidget(WWT_CLOSEBOX, COLOUR_GREY),
		NWidget(WWT_CAPTION, COLOUR_GREY, WID_O_CAPTION), SetDataTip(STR_ORDERS_CAPTION, STR_TOOLTIP_WINDOW_TITLE_DRAG_THIS),
		NWidget(WWT_PUSHBTN, COLOUR_GREY, WID_O_TIMETABLE_VIEW), SetMinimalSize(61, 14), SetDataTip(0x0, STR_ORDERS_TIMETABLE_VIEW_TOOLTIP),
		NWidget(WWT_SHADEBOX, COLOUR_GREY),
		NWidget(WWT_DEFSIZEBOX, COLOUR_GREY),
		NWidget(WWT_STICKYBOX, COLOUR_GREY),
	EndContainer(),
	NWidget(NWID_HORIZONTAL),
		NWidget(WWT_PANEL, COLOUR_GREY, WID_O_ORDER_LIST), SetMinimalSize(372, 62), SetDataTip(0x0, STR_ORDERS_LIST_TOOLTIP), SetResize(1, 1), SetScrollbar(WID_O_SCROLLBAR), EndContainer(),
		NWidget(NWID_SELECTION, INVALID_COLOUR, WID_O_SEL_OCCUPANCY),
			NWidget(WWT_PANEL, COLOUR_GREY, WID_O_OCCUPANCY_LIST), SetMinimalSize(50, 0), SetFill(0, 1), SetDataTip(STR_NULL, STR_ORDERS_OCCUPANCY_LIST_TOOLTIP),
															SetScrollbar(WID_O_SCROLLBAR), EndContainer(),
		EndContainer(),
		NWidget(NWID_VSCROLLBAR, COLOUR_GREY, WID_O_SCROLLBAR),
	EndContainer(),

	/* First button row. */
	NWidget(NWID_HORIZONTAL),
		NWidget(NWID_SELECTION, INVALID_COLOUR, WID_O_SEL_TOP_ROW_GROUNDVEHICLE),
			NWidget(NWID_HORIZONTAL, NC_EQUALSIZE),
				NWidget(NWID_BUTTON_DROPDOWN, COLOUR_GREY, WID_O_NON_STOP), SetMinimalSize(93, 12), SetFill(1, 0),
															SetDataTip(STR_ORDER_NON_STOP, STR_ORDER_TOOLTIP_NON_STOP), SetResize(1, 0),
				NWidget(NWID_SELECTION, INVALID_COLOUR, WID_O_SEL_TOP_LEFT),
					NWidget(NWID_BUTTON_DROPDOWN, COLOUR_GREY, WID_O_FULL_LOAD), SetMinimalSize(93, 12), SetFill(1, 0),
															SetDataTip(STR_ORDER_TOGGLE_FULL_LOAD, STR_ORDER_TOOLTIP_FULL_LOAD), SetResize(1, 0),
					NWidget(WWT_PUSHTXTBTN, COLOUR_GREY, WID_O_REFIT), SetMinimalSize(93, 12), SetFill(1, 0),
															SetDataTip(STR_ORDER_REFIT, STR_ORDER_REFIT_TOOLTIP), SetResize(1, 0),
					NWidget(WWT_TEXTBTN, COLOUR_GREY, WID_O_REVERSE), SetMinimalSize(93, 12), SetFill(1, 0),
															SetDataTip(STR_ORDER_REVERSE, STR_ORDER_REVERSE_TOOLTIP), SetResize(1, 0),
				EndContainer(),
				NWidget(NWID_SELECTION, INVALID_COLOUR, WID_O_SEL_TOP_MIDDLE),
					NWidget(NWID_BUTTON_DROPDOWN, COLOUR_GREY, WID_O_UNLOAD), SetMinimalSize(93, 12), SetFill(1, 0),
															SetDataTip(STR_ORDER_TOGGLE_UNLOAD, STR_ORDER_TOOLTIP_UNLOAD), SetResize(1, 0),
					NWidget(NWID_BUTTON_DROPDOWN, COLOUR_GREY, WID_O_DEPOT_ACTION), SetMinimalSize(93, 12), SetFill(1, 0),
															SetDataTip(STR_JUST_STRING, STR_NULL), SetResize(1, 0),
				EndContainer(),
				NWidget(NWID_SELECTION, INVALID_COLOUR, WID_O_SEL_TOP_RIGHT),
					NWidget(WWT_PANEL, COLOUR_GREY), SetMinimalSize(93, 12), SetFill(1, 0), SetResize(1, 0), EndContainer(),
					NWidget(NWID_BUTTON_DROPDOWN, COLOUR_GREY, WID_O_REFIT_DROPDOWN), SetMinimalSize(93, 12), SetFill(1, 0),
															SetDataTip(STR_ORDER_REFIT_AUTO, STR_ORDER_REFIT_AUTO_TOOLTIP), SetResize(1, 0),
				EndContainer(),
			EndContainer(),
			NWidget(NWID_HORIZONTAL, NC_EQUALSIZE),
				NWidget(WWT_DROPDOWN, COLOUR_GREY, WID_O_COND_VARIABLE), SetMinimalSize(124, 12), SetFill(1, 0),
															SetDataTip(STR_NULL, STR_ORDER_CONDITIONAL_VARIABLE_TOOLTIP), SetResize(1, 0),
				NWidget(NWID_SELECTION, INVALID_COLOUR, WID_O_SEL_COND_AUX),
					NWidget(WWT_DROPDOWN, COLOUR_GREY, WID_O_COND_AUX_CARGO), SetMinimalSize(124, 12), SetFill(1, 0),
													SetDataTip(STR_NULL, STR_ORDER_CONDITIONAL_CARGO_TOOLTIP), SetResize(1, 0),
					NWidget(WWT_DROPDOWN, COLOUR_GREY, WID_O_COND_TIME_DATE), SetMinimalSize(124, 12), SetFill(1, 0),
															SetDataTip(STR_NULL, STR_ORDER_CONDITIONAL_TIME_DATE_TOOLTIP), SetResize(1, 0),
					NWidget(WWT_DROPDOWN, COLOUR_GREY, WID_O_COND_TIMETABLE), SetMinimalSize(124, 12), SetFill(1, 0),
															SetDataTip(STR_NULL, STR_ORDER_CONDITIONAL_TIMETABLE_TOOLTIP), SetResize(1, 0),
					NWidget(WWT_DROPDOWN, COLOUR_GREY, WID_O_COND_COUNTER), SetMinimalSize(124, 12), SetFill(1, 0),
															SetDataTip(STR_NULL, STR_ORDER_CONDITIONAL_COUNTER_TOOLTIP), SetResize(1, 0),
					NWidget(WWT_DROPDOWN, COLOUR_GREY, WID_O_COND_SCHED_SELECT), SetMinimalSize(124, 12), SetFill(1, 0),
															SetDataTip(STR_NULL, STR_ORDER_CONDITIONAL_SCHED_SELECT_TOOLTIP), SetResize(1, 0),
				EndContainer(),
				NWidget(NWID_SELECTION, INVALID_COLOUR, WID_O_SEL_COND_AUX3),
					NWidget(WWT_TEXTBTN, COLOUR_GREY, WID_O_COND_AUX_STATION), SetMinimalSize(72, 12),
													SetDataTip(STR_ORDER_CONDITIONAL_STATION, STR_ORDER_CONDITIONAL_STATION_TOOLTIP),
				EndContainer(),
				NWidget(NWID_SELECTION, INVALID_COLOUR, WID_O_SEL_COND_AUX2),
					NWidget(WWT_TEXTBTN, COLOUR_GREY, WID_O_COND_AUX_VIA), SetMinimalSize(36, 12),
													SetDataTip(STR_ORDER_CONDITIONAL_VIA, STR_ORDER_CONDITIONAL_VIA_TOOLTIP),
					NWidget(WWT_DROPDOWN, COLOUR_GREY, WID_O_COND_SCHED_TEST), SetMinimalSize(124, 12), SetFill(1, 0),
															SetDataTip(STR_NULL, STR_ORDER_CONDITIONAL_SCHED_TEST_TOOLTIP), SetResize(1, 0),
				EndContainer(),
				NWidget(WWT_DROPDOWN, COLOUR_GREY, WID_O_COND_COMPARATOR), SetMinimalSize(124, 12), SetFill(1, 0),
															SetDataTip(STR_NULL, STR_ORDER_CONDITIONAL_COMPARATOR_TOOLTIP), SetResize(1, 0),
				NWidget(NWID_SELECTION, INVALID_COLOUR, WID_O_SEL_COND_VALUE),
					NWidget(WWT_PUSHTXTBTN, COLOUR_GREY, WID_O_COND_VALUE), SetMinimalSize(124, 12), SetFill(1, 0),
															SetDataTip(STR_JUST_COMMA, STR_ORDER_CONDITIONAL_VALUE_TOOLTIP), SetResize(1, 0),
					NWidget(WWT_DROPDOWN, COLOUR_GREY, WID_O_COND_CARGO), SetMinimalSize(124, 12), SetFill(1, 0),
															SetDataTip(STR_NULL, STR_ORDER_CONDITIONAL_CARGO_TOOLTIP), SetResize(1, 0),
					NWidget(WWT_DROPDOWN, COLOUR_GREY, WID_O_COND_SLOT), SetMinimalSize(124, 12), SetFill(1, 0),
															SetDataTip(STR_NULL, STR_ORDER_CONDITIONAL_SLOT_TOOLTIP), SetResize(1, 0),
				EndContainer(),
			EndContainer(),
			NWidget(NWID_HORIZONTAL, NC_EQUALSIZE),
				NWidget(WWT_PANEL, COLOUR_GREY), SetResize(1, 0), EndContainer(),
				NWidget(WWT_PANEL, COLOUR_GREY), SetResize(1, 0), EndContainer(),
				NWidget(WWT_DROPDOWN, COLOUR_GREY, WID_O_SLOT), SetMinimalSize(124, 12), SetFill(1, 0),
														SetDataTip(STR_NULL, STR_NULL), SetResize(1, 0),
			EndContainer(),
			NWidget(NWID_HORIZONTAL, NC_EQUALSIZE),
				NWidget(WWT_DROPDOWN, COLOUR_GREY, WID_O_COUNTER_OP), SetMinimalSize(124, 12), SetFill(1, 0),
														SetDataTip(STR_JUST_STRING, STR_TRACE_RESTRICT_COUNTER_OP_TOOLTIP), SetResize(1, 0),
				NWidget(WWT_DROPDOWN, COLOUR_GREY, WID_O_CHANGE_COUNTER), SetMinimalSize(124, 12), SetFill(1, 0),
														SetDataTip(STR_NULL, STR_ORDER_CHANGE_COUNTER_TOOLTIP), SetResize(1, 0),
				NWidget(WWT_PUSHTXTBTN, COLOUR_GREY, WID_O_COUNTER_VALUE), SetMinimalSize(124, 12), SetFill(1, 0),
														SetDataTip(STR_JUST_COMMA, STR_TRACE_RESTRICT_COND_VALUE_TOOLTIP), SetResize(1, 0),
			EndContainer(),
			NWidget(NWID_HORIZONTAL, NC_EQUALSIZE),
				NWidget(WWT_PANEL, COLOUR_GREY), SetResize(1, 0), EndContainer(),
				NWidget(WWT_PANEL, COLOUR_GREY), SetResize(1, 0), EndContainer(),
				NWidget(WWT_PUSHTXTBTN, COLOUR_GREY, WID_O_TEXT_LABEL), SetMinimalSize(124, 12), SetFill(1, 0),
														SetDataTip(STR_ORDER_LABEL_TEXT_BUTTON, STR_ORDER_LABEL_TEXT_BUTTON_TOOLTIP), SetResize(1, 0),
			EndContainer(),
			NWidget(NWID_HORIZONTAL, NC_EQUALSIZE),
				NWidget(WWT_PANEL, COLOUR_GREY), SetResize(1, 0), EndContainer(),
				NWidget(WWT_PANEL, COLOUR_GREY), SetResize(1, 0), EndContainer(),
				NWidget(WWT_DROPDOWN, COLOUR_GREY, WID_O_DEPARTURE_VIA_TYPE), SetMinimalSize(124, 12), SetFill(1, 0),
														SetDataTip(STR_JUST_STRING, STR_ORDER_LABEL_DEPARTURES_VIA_TYPE_TOOLTIP), SetResize(1, 0),
			EndContainer(),
			NWidget(WWT_PANEL, COLOUR_GREY), SetFill(1, 0), SetResize(1, 0), EndContainer(),
		EndContainer(),
		NWidget(WWT_TEXTBTN, COLOUR_GREY, WID_O_OCCUPANCY_TOGGLE), SetMinimalSize(36, 12), SetDataTip(STR_ORDERS_OCCUPANCY_BUTTON, STR_ORDERS_OCCUPANCY_BUTTON_TOOLTIP),
		NWidget(NWID_SELECTION, INVALID_COLOUR, WID_O_SEL_SHARED),
			NWidget(WWT_PUSHIMGBTN, COLOUR_GREY, WID_O_SHARED_ORDER_LIST), SetMinimalSize(12, 12), SetDataTip(SPR_SHARED_ORDERS_ICON, STR_ORDERS_VEH_WITH_SHARED_ORDERS_LIST_TOOLTIP),
			NWidget(WWT_PUSHTXTBTN, COLOUR_GREY, WID_O_ADD_VEH_GROUP), SetMinimalSize(12, 12), SetDataTip(STR_BLACK_PLUS, STR_ORDERS_NEW_GROUP_TOOLTIP),
		EndContainer(),
	EndContainer(),

	/* Second button row. */
	NWidget(NWID_HORIZONTAL),
		NWidget(NWID_HORIZONTAL, NC_EQUALSIZE),
			NWidget(NWID_SELECTION, INVALID_COLOUR, WID_O_SEL_MGMT),
				NWidget(NWID_BUTTON_DROPDOWN, COLOUR_GREY, WID_O_MGMT_BTN), SetMinimalSize(100, 12), SetFill(1, 0),
														SetDataTip(STR_ORDERS_MANAGE_ORDER, STR_ORDERS_MANAGE_ORDER_TOOLTIP), SetResize(1, 0), SetAlignment(SA_TOP | SA_LEFT),
				NWidget(WWT_DROPDOWN, COLOUR_GREY, WID_O_MGMT_LIST_BTN), SetMinimalSize(100, 12), SetFill(1, 0),
														SetDataTip(STR_ORDERS_MANAGE_LIST, STR_ORDERS_MANAGE_LIST_TOOLTIP), SetResize(1, 0),
			EndContainer(),
			NWidget(WWT_PUSHTXTBTN, COLOUR_GREY, WID_O_SKIP), SetMinimalSize(100, 12), SetFill(1, 0),
													SetDataTip(STR_ORDERS_SKIP_BUTTON, STR_ORDERS_SKIP_TOOLTIP), SetResize(1, 0),
			NWidget(NWID_SELECTION, INVALID_COLOUR, WID_O_SEL_BOTTOM_MIDDLE),
				NWidget(WWT_PUSHTXTBTN, COLOUR_GREY, WID_O_DELETE), SetMinimalSize(100, 12), SetFill(1, 0),
														SetDataTip(STR_ORDERS_DELETE_BUTTON, STR_ORDERS_DELETE_TOOLTIP), SetResize(1, 0),
				NWidget(WWT_PUSHTXTBTN, COLOUR_GREY, WID_O_STOP_SHARING), SetMinimalSize(100, 12), SetFill(1, 0),
														SetDataTip(STR_ORDERS_STOP_SHARING_BUTTON, STR_ORDERS_STOP_SHARING_TOOLTIP), SetResize(1, 0),
			EndContainer(),
			NWidget(NWID_BUTTON_DROPDOWN, COLOUR_GREY, WID_O_GOTO), SetMinimalSize(100, 12), SetFill(1, 0),
													SetDataTip(STR_ORDERS_GO_TO_BUTTON, STR_ORDERS_GO_TO_TOOLTIP_EXTRA), SetResize(1, 0),
		EndContainer(),
		NWidget(WWT_RESIZEBOX, COLOUR_GREY),
	EndContainer(),
};

static WindowDesc _orders_train_desc(__FILE__, __LINE__,
	WDP_AUTO, "view_vehicle_orders_train", 384, 100,
	WC_VEHICLE_ORDERS, WC_VEHICLE_VIEW,
	WDF_CONSTRUCTION,
	std::begin(_nested_orders_train_widgets), std::end(_nested_orders_train_widgets),
	&OrdersWindow::hotkeys
);

/** Nested widget definition for "your" orders (non-train). */
static constexpr NWidgetPart _nested_orders_widgets[] = {
	NWidget(NWID_HORIZONTAL),
		NWidget(WWT_CLOSEBOX, COLOUR_GREY),
		NWidget(WWT_CAPTION, COLOUR_GREY, WID_O_CAPTION), SetDataTip(STR_ORDERS_CAPTION, STR_TOOLTIP_WINDOW_TITLE_DRAG_THIS),
		NWidget(WWT_PUSHBTN, COLOUR_GREY, WID_O_TIMETABLE_VIEW), SetMinimalSize(61, 14), SetDataTip(0x0, STR_ORDERS_TIMETABLE_VIEW_TOOLTIP),
		NWidget(WWT_SHADEBOX, COLOUR_GREY),
		NWidget(WWT_DEFSIZEBOX, COLOUR_GREY),
		NWidget(WWT_STICKYBOX, COLOUR_GREY),
	EndContainer(),
	NWidget(NWID_HORIZONTAL),
		NWidget(WWT_PANEL, COLOUR_GREY, WID_O_ORDER_LIST), SetMinimalSize(372, 62), SetDataTip(0x0, STR_ORDERS_LIST_TOOLTIP), SetResize(1, 1), SetScrollbar(WID_O_SCROLLBAR), EndContainer(),
		NWidget(NWID_SELECTION, INVALID_COLOUR, WID_O_SEL_OCCUPANCY),
			NWidget(WWT_PANEL, COLOUR_GREY, WID_O_OCCUPANCY_LIST), SetMinimalSize(50, 0), SetFill(0, 1), SetDataTip(STR_NULL, STR_ORDERS_OCCUPANCY_LIST_TOOLTIP),
															SetScrollbar(WID_O_SCROLLBAR), EndContainer(),
		EndContainer(),
		NWidget(NWID_VSCROLLBAR, COLOUR_GREY, WID_O_SCROLLBAR),
	EndContainer(),

	/* First button row. */
	NWidget(NWID_HORIZONTAL),
		NWidget(NWID_SELECTION, INVALID_COLOUR, WID_O_SEL_TOP_ROW),
			/* Load + unload + refit buttons. */
			NWidget(NWID_HORIZONTAL, NC_EQUALSIZE),
				NWidget(NWID_BUTTON_DROPDOWN, COLOUR_GREY, WID_O_FULL_LOAD), SetMinimalSize(124, 12), SetFill(1, 0),
													SetDataTip(STR_ORDER_TOGGLE_FULL_LOAD, STR_ORDER_TOOLTIP_FULL_LOAD), SetResize(1, 0),
				NWidget(NWID_BUTTON_DROPDOWN, COLOUR_GREY, WID_O_UNLOAD), SetMinimalSize(124, 12), SetFill(1, 0),
													SetDataTip(STR_ORDER_TOGGLE_UNLOAD, STR_ORDER_TOOLTIP_UNLOAD), SetResize(1, 0),
				NWidget(NWID_BUTTON_DROPDOWN, COLOUR_GREY, WID_O_REFIT_DROPDOWN), SetMinimalSize(124, 12), SetFill(1, 0),
													SetDataTip(STR_ORDER_REFIT_AUTO, STR_ORDER_REFIT_AUTO_TOOLTIP), SetResize(1, 0),
			EndContainer(),
			/* Refit + service buttons. */
			NWidget(NWID_HORIZONTAL, NC_EQUALSIZE),
				NWidget(WWT_PUSHTXTBTN, COLOUR_GREY, WID_O_REFIT), SetMinimalSize(186, 12), SetFill(1, 0),
													SetDataTip(STR_ORDER_REFIT, STR_ORDER_REFIT_TOOLTIP), SetResize(1, 0),
				NWidget(NWID_BUTTON_DROPDOWN, COLOUR_GREY, WID_O_DEPOT_ACTION), SetMinimalSize(124, 12), SetFill(1, 0),
													SetDataTip(STR_JUST_STRING, STR_NULL), SetResize(1, 0),
			EndContainer(),

			/* Buttons for setting a condition. */
			NWidget(NWID_HORIZONTAL, NC_EQUALSIZE),
				NWidget(WWT_DROPDOWN, COLOUR_GREY, WID_O_COND_VARIABLE), SetMinimalSize(124, 12), SetFill(1, 0),
													SetDataTip(STR_NULL, STR_ORDER_CONDITIONAL_VARIABLE_TOOLTIP), SetResize(1, 0),
				NWidget(NWID_SELECTION, INVALID_COLOUR, WID_O_SEL_COND_AUX),
					NWidget(WWT_DROPDOWN, COLOUR_GREY, WID_O_COND_AUX_CARGO), SetMinimalSize(124, 12), SetFill(1, 0),
													SetDataTip(STR_NULL, STR_ORDER_CONDITIONAL_CARGO_TOOLTIP), SetResize(1, 0),
					NWidget(WWT_DROPDOWN, COLOUR_GREY, WID_O_COND_TIME_DATE), SetMinimalSize(124, 12), SetFill(1, 0),
															SetDataTip(STR_NULL, STR_ORDER_CONDITIONAL_TIME_DATE_TOOLTIP), SetResize(1, 0),
					NWidget(WWT_DROPDOWN, COLOUR_GREY, WID_O_COND_TIMETABLE), SetMinimalSize(124, 12), SetFill(1, 0),
															SetDataTip(STR_NULL, STR_ORDER_CONDITIONAL_TIMETABLE_TOOLTIP), SetResize(1, 0),
					NWidget(WWT_DROPDOWN, COLOUR_GREY, WID_O_COND_COUNTER), SetMinimalSize(124, 12), SetFill(1, 0),
															SetDataTip(STR_NULL, STR_ORDER_CONDITIONAL_COUNTER_TOOLTIP), SetResize(1, 0),
					NWidget(WWT_DROPDOWN, COLOUR_GREY, WID_O_COND_SCHED_SELECT), SetMinimalSize(124, 12), SetFill(1, 0),
															SetDataTip(STR_NULL, STR_ORDER_CONDITIONAL_SCHED_SELECT_TOOLTIP), SetResize(1, 0),
				EndContainer(),
				NWidget(NWID_SELECTION, INVALID_COLOUR, WID_O_SEL_COND_AUX3),
					NWidget(WWT_TEXTBTN, COLOUR_GREY, WID_O_COND_AUX_STATION), SetMinimalSize(72, 12),
													SetDataTip(STR_ORDER_CONDITIONAL_STATION, STR_ORDER_CONDITIONAL_STATION_TOOLTIP),
				EndContainer(),
				NWidget(NWID_SELECTION, INVALID_COLOUR, WID_O_SEL_COND_AUX2),
					NWidget(WWT_TEXTBTN, COLOUR_GREY, WID_O_COND_AUX_VIA), SetMinimalSize(36, 12),
													SetDataTip(STR_ORDER_CONDITIONAL_VIA, STR_ORDER_CONDITIONAL_VIA_TOOLTIP),
					NWidget(WWT_DROPDOWN, COLOUR_GREY, WID_O_COND_SCHED_TEST), SetMinimalSize(124, 12), SetFill(1, 0),
															SetDataTip(STR_NULL, STR_ORDER_CONDITIONAL_SCHED_TEST_TOOLTIP), SetResize(1, 0),
				EndContainer(),
				NWidget(WWT_DROPDOWN, COLOUR_GREY, WID_O_COND_COMPARATOR), SetMinimalSize(124, 12), SetFill(1, 0),
													SetDataTip(STR_NULL, STR_ORDER_CONDITIONAL_COMPARATOR_TOOLTIP), SetResize(1, 0),
				NWidget(NWID_SELECTION, INVALID_COLOUR, WID_O_SEL_COND_VALUE),
					NWidget(WWT_PUSHTXTBTN, COLOUR_GREY, WID_O_COND_VALUE), SetMinimalSize(124, 12), SetFill(1, 0),
															SetDataTip(STR_JUST_COMMA, STR_ORDER_CONDITIONAL_VALUE_TOOLTIP), SetResize(1, 0),
					NWidget(WWT_DROPDOWN, COLOUR_GREY, WID_O_COND_CARGO), SetMinimalSize(124, 12), SetFill(1, 0),
													SetDataTip(STR_NULL, STR_ORDER_CONDITIONAL_CARGO_TOOLTIP), SetResize(1, 0),
					NWidget(WWT_DROPDOWN, COLOUR_GREY, WID_O_COND_SLOT), SetMinimalSize(124, 12), SetFill(1, 0),
													SetDataTip(STR_NULL, STR_ORDER_CONDITIONAL_SLOT_TOOLTIP), SetResize(1, 0),
				EndContainer(),
			EndContainer(),

			/* Buttons for releasing a slot. */
			NWidget(NWID_HORIZONTAL, NC_EQUALSIZE),
				NWidget(WWT_PANEL, COLOUR_GREY), SetResize(1, 0), EndContainer(),
				NWidget(WWT_PANEL, COLOUR_GREY), SetResize(1, 0), EndContainer(),
				NWidget(WWT_DROPDOWN, COLOUR_GREY, WID_O_SLOT), SetMinimalSize(124, 12), SetFill(1, 0),
														SetDataTip(STR_NULL, STR_NULL), SetResize(1, 0),
			EndContainer(),

			/* Buttons for changing a counter. */
			NWidget(NWID_HORIZONTAL, NC_EQUALSIZE),
				NWidget(WWT_DROPDOWN, COLOUR_GREY, WID_O_COUNTER_OP), SetMinimalSize(124, 12), SetFill(1, 0),
														SetDataTip(STR_JUST_STRING, STR_TRACE_RESTRICT_COUNTER_OP_TOOLTIP), SetResize(1, 0),
				NWidget(WWT_DROPDOWN, COLOUR_GREY, WID_O_CHANGE_COUNTER), SetMinimalSize(124, 12), SetFill(1, 0),
														SetDataTip(STR_NULL, STR_ORDER_CHANGE_COUNTER_TOOLTIP), SetResize(1, 0),
				NWidget(WWT_PUSHTXTBTN, COLOUR_GREY, WID_O_COUNTER_VALUE), SetMinimalSize(124, 12), SetFill(1, 0),
														SetDataTip(STR_JUST_COMMA, STR_TRACE_RESTRICT_COND_VALUE_TOOLTIP), SetResize(1, 0),
			EndContainer(),

			/* Buttons for changing a text label */
			NWidget(NWID_HORIZONTAL, NC_EQUALSIZE),
				NWidget(WWT_PANEL, COLOUR_GREY), SetResize(1, 0), EndContainer(),
				NWidget(WWT_PANEL, COLOUR_GREY), SetResize(1, 0), EndContainer(),
				NWidget(WWT_PUSHTXTBTN, COLOUR_GREY, WID_O_TEXT_LABEL), SetMinimalSize(124, 12), SetFill(1, 0),
														SetDataTip(STR_ORDER_LABEL_TEXT_BUTTON, STR_ORDER_LABEL_TEXT_BUTTON_TOOLTIP), SetResize(1, 0),
			EndContainer(),

			/* Buttons for changing a departure board via order */
			NWidget(NWID_HORIZONTAL, NC_EQUALSIZE),
				NWidget(WWT_PANEL, COLOUR_GREY), SetResize(1, 0), EndContainer(),
				NWidget(WWT_PANEL, COLOUR_GREY), SetResize(1, 0), EndContainer(),
				NWidget(WWT_DROPDOWN, COLOUR_GREY, WID_O_DEPARTURE_VIA_TYPE), SetMinimalSize(124, 12), SetFill(1, 0),
														SetDataTip(STR_JUST_STRING, STR_ORDER_LABEL_DEPARTURES_VIA_TYPE_TOOLTIP), SetResize(1, 0),
			EndContainer(),

			/* No buttons */
			NWidget(WWT_PANEL, COLOUR_GREY), SetFill(1, 0), SetResize(1, 0), EndContainer(),
		EndContainer(),

		NWidget(WWT_TEXTBTN, COLOUR_GREY, WID_O_OCCUPANCY_TOGGLE), SetMinimalSize(36, 12), SetDataTip(STR_ORDERS_OCCUPANCY_BUTTON, STR_ORDERS_OCCUPANCY_BUTTON_TOOLTIP),
		NWidget(NWID_SELECTION, INVALID_COLOUR, WID_O_SEL_SHARED),
			NWidget(WWT_PUSHIMGBTN, COLOUR_GREY, WID_O_SHARED_ORDER_LIST), SetMinimalSize(12, 12), SetDataTip(SPR_SHARED_ORDERS_ICON, STR_ORDERS_VEH_WITH_SHARED_ORDERS_LIST_TOOLTIP),
			NWidget(WWT_PUSHTXTBTN, COLOUR_GREY, WID_O_ADD_VEH_GROUP), SetMinimalSize(12, 12), SetDataTip(STR_BLACK_PLUS, STR_ORDERS_NEW_GROUP_TOOLTIP),
		EndContainer(),
	EndContainer(),

	/* Second button row. */
	NWidget(NWID_HORIZONTAL),
		NWidget(NWID_SELECTION, INVALID_COLOUR, WID_O_SEL_MGMT),
			NWidget(NWID_BUTTON_DROPDOWN, COLOUR_GREY, WID_O_MGMT_BTN), SetMinimalSize(100, 12), SetFill(1, 0),
													SetDataTip(STR_ORDERS_MANAGE_ORDER, STR_ORDERS_MANAGE_ORDER_TOOLTIP), SetResize(1, 0), SetAlignment(SA_TOP | SA_LEFT),
			NWidget(WWT_DROPDOWN, COLOUR_GREY, WID_O_MGMT_LIST_BTN), SetMinimalSize(100, 12), SetFill(1, 0),
													SetDataTip(STR_ORDERS_MANAGE_LIST, STR_ORDERS_MANAGE_LIST_TOOLTIP), SetResize(1, 0),
		EndContainer(),
		NWidget(WWT_PUSHTXTBTN, COLOUR_GREY, WID_O_SKIP), SetMinimalSize(100, 12), SetFill(1, 0),
												SetDataTip(STR_ORDERS_SKIP_BUTTON, STR_ORDERS_SKIP_TOOLTIP), SetResize(1, 0),
		NWidget(NWID_SELECTION, INVALID_COLOUR, WID_O_SEL_BOTTOM_MIDDLE),
			NWidget(WWT_PUSHTXTBTN, COLOUR_GREY, WID_O_DELETE), SetMinimalSize(100, 12), SetFill(1, 0),
													SetDataTip(STR_ORDERS_DELETE_BUTTON, STR_ORDERS_DELETE_TOOLTIP), SetResize(1, 0),
			NWidget(WWT_PUSHTXTBTN, COLOUR_GREY, WID_O_STOP_SHARING), SetMinimalSize(100, 12), SetFill(1, 0),
													SetDataTip(STR_ORDERS_STOP_SHARING_BUTTON, STR_ORDERS_STOP_SHARING_TOOLTIP), SetResize(1, 0),
		EndContainer(),
		NWidget(NWID_BUTTON_DROPDOWN, COLOUR_GREY, WID_O_GOTO), SetMinimalSize(100, 12), SetFill(1, 0),
											SetDataTip(STR_ORDERS_GO_TO_BUTTON, STR_ORDERS_GO_TO_TOOLTIP_EXTRA), SetResize(1, 0),
		NWidget(WWT_RESIZEBOX, COLOUR_GREY),
	EndContainer(),
};

static WindowDesc _orders_desc(__FILE__, __LINE__,
	WDP_AUTO, "view_vehicle_orders", 384, 100,
	WC_VEHICLE_ORDERS, WC_VEHICLE_VIEW,
	WDF_CONSTRUCTION,
	std::begin(_nested_orders_widgets), std::end(_nested_orders_widgets),
	&OrdersWindow::hotkeys
);

/** Nested widget definition for competitor orders. */
static constexpr NWidgetPart _nested_other_orders_widgets[] = {
	NWidget(NWID_HORIZONTAL),
		NWidget(WWT_CLOSEBOX, COLOUR_GREY),
		NWidget(WWT_CAPTION, COLOUR_GREY, WID_O_CAPTION), SetDataTip(STR_ORDERS_CAPTION, STR_TOOLTIP_WINDOW_TITLE_DRAG_THIS),
		NWidget(WWT_PUSHBTN, COLOUR_GREY, WID_O_TIMETABLE_VIEW), SetMinimalSize(61, 14), SetDataTip(0x0, STR_ORDERS_TIMETABLE_VIEW_TOOLTIP),
		NWidget(WWT_SHADEBOX, COLOUR_GREY),
		NWidget(WWT_DEFSIZEBOX, COLOUR_GREY),
		NWidget(WWT_STICKYBOX, COLOUR_GREY),
	EndContainer(),
	NWidget(NWID_HORIZONTAL),
		NWidget(WWT_PANEL, COLOUR_GREY, WID_O_ORDER_LIST), SetMinimalSize(372, 72), SetDataTip(0x0, STR_ORDERS_LIST_TOOLTIP), SetResize(1, 1), SetScrollbar(WID_O_SCROLLBAR), EndContainer(),
		NWidget(NWID_SELECTION, INVALID_COLOUR, WID_O_SEL_OCCUPANCY),
			NWidget(WWT_PANEL, COLOUR_GREY, WID_O_OCCUPANCY_LIST), SetMinimalSize(50, 0), SetFill(0, 1), SetDataTip(STR_NULL, STR_ORDERS_OCCUPANCY_LIST_TOOLTIP),
															SetScrollbar(WID_O_SCROLLBAR), EndContainer(),
		EndContainer(),
		NWidget(NWID_VSCROLLBAR, COLOUR_GREY, WID_O_SCROLLBAR),
	EndContainer(),

	/* First button row. */
	NWidget(NWID_HORIZONTAL),
		NWidget(WWT_PANEL, COLOUR_GREY), SetFill(1, 0), SetResize(1, 0),
		EndContainer(),
		NWidget(WWT_TEXTBTN, COLOUR_GREY, WID_O_OCCUPANCY_TOGGLE), SetMinimalSize(36, 12), SetDataTip(STR_ORDERS_OCCUPANCY_BUTTON, STR_ORDERS_OCCUPANCY_BUTTON_TOOLTIP),
		NWidget(WWT_PUSHIMGBTN, COLOUR_GREY, WID_O_SHARED_ORDER_LIST), SetMinimalSize(12, 12), SetDataTip(SPR_SHARED_ORDERS_ICON, STR_ORDERS_VEH_WITH_SHARED_ORDERS_LIST_TOOLTIP),
		NWidget(WWT_RESIZEBOX, COLOUR_GREY),
	EndContainer(),
};

static WindowDesc _other_orders_desc(__FILE__, __LINE__,
	WDP_AUTO, "view_vehicle_orders_competitor", 384, 86,
	WC_VEHICLE_ORDERS, WC_VEHICLE_VIEW,
	WDF_CONSTRUCTION,
	std::begin(_nested_other_orders_widgets), std::end(_nested_other_orders_widgets),
	&OrdersWindow::hotkeys
);

void ShowOrdersWindow(const Vehicle *v)
{
	CloseWindowById(WC_VEHICLE_DETAILS, v->index, false);
	CloseWindowById(WC_VEHICLE_TIMETABLE, v->index, false);
	if (BringWindowToFrontById(WC_VEHICLE_ORDERS, v->index) != nullptr) return;

	/* Using a different WindowDescs for _local_company causes problems.
	 * Due to this we have to close order windows in ChangeWindowOwner/DeleteCompanyWindows,
	 * because we cannot change switch the WindowDescs and keeping the old WindowDesc results
	 * in crashed due to missing widges.
	 * TODO Rewrite the order GUI to not use different WindowDescs.
	 */
	if (v->owner != _local_company) {
		new OrdersWindow(&_other_orders_desc, v);
	} else {
		new OrdersWindow(v->IsGroundVehicle() ? &_orders_train_desc : &_orders_desc, v);
	}
}<|MERGE_RESOLUTION|>--- conflicted
+++ resolved
@@ -1382,13 +1382,8 @@
 			const Industry *in = Industry::GetByTile(tile);
 			st = in->neutral_station;
 		}
-<<<<<<< HEAD
 		if (st != nullptr && IsInfraUsageAllowed(v->type, v->owner, st->owner)) {
-			byte facil;
-=======
-		if (st != nullptr && (st->owner == _local_company || st->owner == OWNER_NONE)) {
 			uint8_t facil;
->>>>>>> 6c5a8f55
 			switch (v->type) {
 				case VEH_SHIP:     facil = FACIL_DOCK;    break;
 				case VEH_TRAIN:    facil = FACIL_TRAIN;   break;
