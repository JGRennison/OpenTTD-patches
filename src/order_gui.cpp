--- conflicted
+++ resolved
@@ -124,9 +124,9 @@
 			const CargoSpec *cs = _sorted_cargo_specs[i];
 			const CargoID cargo_id = cs->Index();
 			uint8_t order_type = (this->variant == CTOWV_LOAD) ? (uint8_t) order->GetCargoLoadTypeRaw(cargo_id) : (uint8_t) order->GetCargoUnloadTypeRaw(cargo_id);
-			this->GetWidget<NWidgetCore>(WID_CTO_CARGO_DROPDOWN_FIRST + i)->SetDataTip(this->cargo_type_order_dropdown[order_type], tooltip);
-		}
-		this->GetWidget<NWidgetCore>(WID_CTO_SET_TO_ALL_DROPDOWN)->widget_data = this->cargo_type_order_dropdown[this->set_to_all_dropdown_sel];
+			this->GetWidget<NWidgetCore>(WID_CTO_CARGO_DROPDOWN_FIRST + i)->SetStringTip(this->cargo_type_order_dropdown[order_type], tooltip);
+		}
+		this->GetWidget<NWidgetCore>(WID_CTO_SET_TO_ALL_DROPDOWN)->SetString(this->cargo_type_order_dropdown[this->set_to_all_dropdown_sel]);
 	}
 
 	/**
@@ -170,8 +170,8 @@
 		this->set_to_all_dropdown_sel = 0;
 
 		this->CreateNestedTree();
-		this->GetWidget<NWidgetCore>(WID_CTO_CAPTION)->SetDataTip(STR_CARGO_TYPE_ORDERS_LOAD_CAPTION + this->variant, STR_TOOLTIP_WINDOW_TITLE_DRAG_THIS);
-		this->GetWidget<NWidgetCore>(WID_CTO_HEADER)->SetDataTip(STR_CARGO_TYPE_ORDERS_LOAD_TITLE + this->variant, STR_NULL);
+		this->GetWidget<NWidgetCore>(WID_CTO_CAPTION)->SetStringTip(STR_CARGO_TYPE_ORDERS_LOAD_CAPTION + this->variant, STR_TOOLTIP_WINDOW_TITLE_DRAG_THIS);
+		this->GetWidget<NWidgetCore>(WID_CTO_HEADER)->SetStringTip(STR_CARGO_TYPE_ORDERS_LOAD_TITLE + this->variant, STR_NULL);
 		this->GetWidget<NWidgetStacked>(WID_CTO_SELECT)->SetDisplayedPlane((_sorted_standard_cargo_specs.size() >= 32) ? 0 : SZSP_NONE);
 		this->InitDropdownSelectedTypes();
 		this->FinishInitNested(v->index);
@@ -259,7 +259,7 @@
 
 			ModifyOrder(this->vehicle, this->order_id, mof | (action_type << 8) | (cargo_id << 24));
 
-			this->GetWidget<NWidgetCore>(widget)->SetDataTip(this->cargo_type_order_dropdown[this->GetOrderActionTypeForCargo(cargo_id)], STR_CARGO_TYPE_LOAD_ORDERS_DROP_TOOLTIP + this->variant);
+			this->GetWidget<NWidgetCore>(widget)->SetStringTip(this->cargo_type_order_dropdown[this->GetOrderActionTypeForCargo(cargo_id)], STR_CARGO_TYPE_LOAD_ORDERS_DROP_TOOLTIP + this->variant);
 			this->SetWidgetDirty(widget);
 		} else if (widget == WID_CTO_SET_TO_ALL_DROPDOWN) {
 			ModifyOrder(this->vehicle, this->order_id, mof | (action_type << 8) | (INVALID_CARGO << 24));
@@ -268,14 +268,14 @@
 				const CargoSpec *cs = _sorted_cargo_specs[i];
 				const CargoID cargo_id = cs->Index();
 				if (action_type != this->GetOrderActionTypeForCargo(cargo_id)) {
-					this->GetWidget<NWidgetCore>(i + WID_CTO_CARGO_DROPDOWN_FIRST)->SetDataTip(this->cargo_type_order_dropdown[this->GetOrderActionTypeForCargo(cargo_id)], STR_CARGO_TYPE_LOAD_ORDERS_DROP_TOOLTIP + this->variant);
+					this->GetWidget<NWidgetCore>(i + WID_CTO_CARGO_DROPDOWN_FIRST)->SetStringTip(this->cargo_type_order_dropdown[this->GetOrderActionTypeForCargo(cargo_id)], STR_CARGO_TYPE_LOAD_ORDERS_DROP_TOOLTIP + this->variant);
 					this->SetWidgetDirty(i + WID_CTO_CARGO_DROPDOWN_FIRST);
 				}
 			}
 
 			if (action_type != (int) this->set_to_all_dropdown_sel) {
 				this->set_to_all_dropdown_sel = action_type;
-				this->GetWidget<NWidgetCore>(widget)->widget_data = this->cargo_type_order_dropdown[this->set_to_all_dropdown_sel];
+				this->GetWidget<NWidgetCore>(widget)->SetString(this->cargo_type_order_dropdown[this->set_to_all_dropdown_sel]);
 				this->SetWidgetDirty(widget);
 			}
 		}
@@ -338,7 +338,7 @@
 		horiz->Add(std::move(label));
 
 		/* Orders dropdown */
-		std::unique_ptr<NWidgetLeaf> dropdown = std::make_unique<NWidgetLeaf>(WWT_DROPDOWN, COLOUR_GREY, WID_CTO_CARGO_DROPDOWN_FIRST + i, STR_NULL, STR_EMPTY);
+		std::unique_ptr<NWidgetLeaf> dropdown = std::make_unique<NWidgetLeaf>(WWT_DROPDOWN, COLOUR_GREY, WID_CTO_CARGO_DROPDOWN_FIRST + i, WidgetData{}, STR_EMPTY);
 		dropdown->SetFill(1, 0);
 		dropdown->SetResize(1, 0);
 		horiz->Add(std::move(dropdown));
@@ -364,10 +364,10 @@
 static constexpr NWidgetPart _nested_cargo_type_orders_widgets[] = {
 	NWidget(NWID_HORIZONTAL),
 		NWidget(WWT_CLOSEBOX, COLOUR_GREY),
-		NWidget(WWT_CAPTION, COLOUR_GREY, WID_CTO_CAPTION), SetDataTip(STR_NULL, STR_TOOLTIP_WINDOW_TITLE_DRAG_THIS),
+		NWidget(WWT_CAPTION, COLOUR_GREY, WID_CTO_CAPTION), SetToolTip(STR_TOOLTIP_WINDOW_TITLE_DRAG_THIS),
 	EndContainer(),
 	NWidget(WWT_PANEL, COLOUR_GREY),
-		NWidget(WWT_LABEL, INVALID_COLOUR, WID_CTO_HEADER), SetFill(1, 0), SetResize(1, 0), SetDataTip(STR_NULL, STR_NULL),
+		NWidget(WWT_LABEL, INVALID_COLOUR, WID_CTO_HEADER), SetFill(1, 0), SetResize(1, 0), SetToolTip(STR_NULL),
 	EndContainer(),
 	NWidget(WWT_PANEL, COLOUR_GREY),
 		NWidget(NWID_HORIZONTAL),
@@ -380,12 +380,12 @@
 	NWidget(WWT_PANEL, COLOUR_GREY), SetMinimalSize(1, 4), SetFill(1, 0), SetResize(1, 0), EndContainer(), // SPACER
 	NWidget(NWID_HORIZONTAL),
 		NWidget(WWT_PANEL, COLOUR_GREY),
-			NWidget(WWT_TEXT, INVALID_COLOUR, WID_CTO_SET_TO_ALL_LABEL), SetPadding(0, 0, 0, 12 + WidgetDimensions::unscaled.framerect.Horizontal()), SetFill(1, 0), SetResize(1, 0), SetDataTip(STR_CARGO_TYPE_ORDERS_SET_TO_ALL_LABEL, STR_CARGO_TYPE_ORDERS_SET_TO_ALL_TOOLTIP),
+			NWidget(WWT_TEXT, INVALID_COLOUR, WID_CTO_SET_TO_ALL_LABEL), SetPadding(0, 0, 0, 12 + WidgetDimensions::unscaled.framerect.Horizontal()), SetFill(1, 0), SetResize(1, 0), SetStringTip(STR_CARGO_TYPE_ORDERS_SET_TO_ALL_LABEL, STR_CARGO_TYPE_ORDERS_SET_TO_ALL_TOOLTIP),
 		EndContainer(),
-		NWidget(WWT_DROPDOWN, COLOUR_GREY, WID_CTO_SET_TO_ALL_DROPDOWN), SetFill(1, 0), SetResize(1, 0), SetDataTip(STR_NULL, STR_CARGO_TYPE_ORDERS_SET_TO_ALL_TOOLTIP),
+		NWidget(WWT_DROPDOWN, COLOUR_GREY, WID_CTO_SET_TO_ALL_DROPDOWN), SetFill(1, 0), SetResize(1, 0), SetToolTip(STR_CARGO_TYPE_ORDERS_SET_TO_ALL_TOOLTIP),
 	EndContainer(),
 	NWidget(NWID_HORIZONTAL),
-		NWidget(WWT_TEXTBTN, COLOUR_GREY, WID_CTO_CLOSEBTN), SetFill(1, 0), SetResize(1, 0), SetDataTip(STR_CARGO_TYPE_ORDERS_CLOSE_BUTTON, STR_TOOLTIP_CLOSE_WINDOW),
+		NWidget(WWT_TEXTBTN, COLOUR_GREY, WID_CTO_CLOSEBTN), SetFill(1, 0), SetResize(1, 0), SetStringTip(STR_CARGO_TYPE_ORDERS_CLOSE_BUTTON, STR_TOOLTIP_CLOSE_WINDOW),
 		NWidget(WWT_RESIZEBOX, COLOUR_GREY),
 	EndContainer(),
 };
@@ -883,13 +883,8 @@
 				}
 				if (v->type == VEH_TRAIN && (order->GetNonStopType() & ONSF_NO_STOP_AT_DESTINATION_STATION) == 0) {
 					/* Only show the stopping location if other than the default chosen by the player. */
-<<<<<<< HEAD
 					if (!_settings_client.gui.hide_default_stop_location || order->GetStopLocation() != (OrderStopLocation)(_settings_client.gui.stop_location)) {
-						SetDParam(7, order->GetStopLocation() + STR_ORDER_STOP_LOCATION_NEAR_END);
-=======
-					if (order->GetStopLocation() != (OrderStopLocation)(_settings_client.gui.stop_location)) {
-						SetDParam(5, STR_ORDER_STOP_LOCATION_NEAR_END + order->GetStopLocation());
->>>>>>> b653f875
+						SetDParam(7, STR_ORDER_STOP_LOCATION_NEAR_END + order->GetStopLocation());
 					} else {
 						SetDParam(7, STR_EMPTY);
 					}
@@ -2302,15 +2297,15 @@
 
 					if (is_cargo) {
 						if (order == nullptr || !CargoSpec::Get(order->GetConditionValue())->IsValid()) {
-							this->GetWidget<NWidgetCore>(WID_O_COND_CARGO)->widget_data = STR_NEWGRF_INVALID_CARGO;
+							this->GetWidget<NWidgetCore>(WID_O_COND_CARGO)->SetString(STR_NEWGRF_INVALID_CARGO);
 						} else {
-							this->GetWidget<NWidgetCore>(WID_O_COND_CARGO)->widget_data = CargoSpec::Get(order->GetConditionValue())->name;
+							this->GetWidget<NWidgetCore>(WID_O_COND_CARGO)->SetString(CargoSpec::Get(order->GetConditionValue())->name);
 						}
 						this->GetWidget<NWidgetStacked>(WID_O_SEL_COND_VALUE)->SetDisplayedPlane(DP_COND_VALUE_CARGO);
 					} else if (is_slot_occupancy) {
 						TraceRestrictSlotID slot_id = (order != nullptr && TraceRestrictSlot::IsValidID(order->GetXData()) ? order->GetXData() : INVALID_TRACE_RESTRICT_SLOT_ID);
 
-						this->GetWidget<NWidgetCore>(WID_O_COND_SLOT)->widget_data = (slot_id != INVALID_TRACE_RESTRICT_SLOT_ID) ? STR_TRACE_RESTRICT_SLOT_NAME : STR_TRACE_RESTRICT_VARIABLE_UNDEFINED;
+						this->GetWidget<NWidgetCore>(WID_O_COND_SLOT)->SetString((slot_id != INVALID_TRACE_RESTRICT_SLOT_ID) ? STR_TRACE_RESTRICT_SLOT_NAME : STR_TRACE_RESTRICT_VARIABLE_UNDEFINED);
 						this->GetWidget<NWidgetStacked>(WID_O_SEL_COND_VALUE)->SetDisplayedPlane(DP_COND_VALUE_SLOT);
 					} else if (is_sched_dispatch) {
 						this->GetWidget<NWidgetStacked>(WID_O_SEL_COND_VALUE)->SetDisplayedPlane(SZSP_NONE);
@@ -2322,24 +2317,24 @@
 
 					if (is_auxiliary_cargo) {
 						if (order == nullptr || !CargoSpec::Get(order->GetConditionValue())->IsValid()) {
-							this->GetWidget<NWidgetCore>(WID_O_COND_AUX_CARGO)->widget_data = STR_NEWGRF_INVALID_CARGO;
+							this->GetWidget<NWidgetCore>(WID_O_COND_AUX_CARGO)->SetString(STR_NEWGRF_INVALID_CARGO);
 						} else {
-							this->GetWidget<NWidgetCore>(WID_O_COND_AUX_CARGO)->widget_data = CargoSpec::Get(order->GetConditionValue())->name;
+							this->GetWidget<NWidgetCore>(WID_O_COND_AUX_CARGO)->SetString(CargoSpec::Get(order->GetConditionValue())->name);
 						}
 						aux_sel->SetDisplayedPlane(DP_COND_AUX_CARGO);
 					} else if (is_counter) {
 						TraceRestrictCounterID ctr_id = (order != nullptr && TraceRestrictCounter::IsValidID(order->GetXDataHigh()) ? order->GetXDataHigh() : INVALID_TRACE_RESTRICT_COUNTER_ID);
 
-						this->GetWidget<NWidgetCore>(WID_O_COND_COUNTER)->widget_data = (ctr_id != INVALID_TRACE_RESTRICT_COUNTER_ID) ? STR_TRACE_RESTRICT_COUNTER_NAME : STR_TRACE_RESTRICT_VARIABLE_UNDEFINED;
+						this->GetWidget<NWidgetCore>(WID_O_COND_COUNTER)->SetString((ctr_id != INVALID_TRACE_RESTRICT_COUNTER_ID) ? STR_TRACE_RESTRICT_COUNTER_NAME : STR_TRACE_RESTRICT_VARIABLE_UNDEFINED);
 						aux_sel->SetDisplayedPlane(DP_COND_COUNTER);
 					} else if (is_time_date) {
-						this->GetWidget<NWidgetCore>(WID_O_COND_TIME_DATE)->widget_data = STR_TRACE_RESTRICT_TIME_MINUTE_ITEM + order->GetConditionValue();
+						this->GetWidget<NWidgetCore>(WID_O_COND_TIME_DATE)->SetString(STR_TRACE_RESTRICT_TIME_MINUTE_ITEM + order->GetConditionValue());
 						aux_sel->SetDisplayedPlane(DP_COND_TIME_DATE);
 					} else if (is_timetable) {
-						this->GetWidget<NWidgetCore>(WID_O_COND_TIMETABLE)->widget_data = STR_TRACE_RESTRICT_TIMETABLE_LATENESS + order->GetConditionValue();
+						this->GetWidget<NWidgetCore>(WID_O_COND_TIMETABLE)->SetString(STR_TRACE_RESTRICT_TIMETABLE_LATENESS + order->GetConditionValue());
 						aux_sel->SetDisplayedPlane(DP_COND_TIMETABLE);
 					} else if (is_sched_dispatch) {
-						this->GetWidget<NWidgetCore>(WID_O_COND_SCHED_SELECT)->widget_data = STR_JUST_STRING1;
+						this->GetWidget<NWidgetCore>(WID_O_COND_SCHED_SELECT)->SetString(STR_JUST_STRING1);
 						aux_sel->SetDisplayedPlane(DP_COND_SCHED_SELECT);
 					} else {
 						aux_sel->SetDisplayedPlane(SZSP_NONE);
@@ -2348,7 +2343,7 @@
 					if (ConditionVariableTestsCargoWaitingAmount(ocv)) {
 						aux2_sel->SetDisplayedPlane(DP_COND_AUX2_VIA);
 					} else if (is_sched_dispatch) {
-						this->GetWidget<NWidgetCore>(WID_O_COND_SCHED_TEST)->widget_data = STR_TRACE_RESTRICT_DISPATCH_SLOT_SHORT_NEXT + GB(order->GetConditionValue(), ODCB_SRC_START, ODCB_SRC_COUNT);
+						this->GetWidget<NWidgetCore>(WID_O_COND_SCHED_TEST)->SetString(STR_TRACE_RESTRICT_DISPATCH_SLOT_SHORT_NEXT + GB(order->GetConditionValue(), ODCB_SRC_START, ODCB_SRC_COUNT));
 						aux2_sel->SetDisplayedPlane(DP_COND_AUX2_SCHED_TEST);
 					} else {
 						aux2_sel->SetDisplayedPlane(SZSP_NONE);
@@ -2368,16 +2363,10 @@
 					}
 
 					/* Set the strings for the dropdown boxes. */
-<<<<<<< HEAD
-					this->GetWidget<NWidgetCore>(WID_O_COND_VARIABLE)->widget_data   = OrderStringForVariable(this->vehicle, ocv);
-					this->GetWidget<NWidgetCore>(WID_O_COND_COMPARATOR)->widget_data = GetComparatorStrings(this->vehicle, order)[order->GetConditionComparator()];
-					this->GetWidget<NWidgetCore>(WID_O_COND_VALUE)->widget_data = (ocv == OCV_TIME_DATE && order->GetConditionValue() == TRTDVF_HOUR_MINUTE) ? STR_JUST_TIME_HHMM : STR_JUST_COMMA;
+					this->GetWidget<NWidgetCore>(WID_O_COND_VARIABLE)->SetString(OrderStringForVariable(this->vehicle, ocv));
+					this->GetWidget<NWidgetCore>(WID_O_COND_COMPARATOR)->SetString(GetComparatorStrings(this->vehicle, order)[order->GetConditionComparator()]);
+					this->GetWidget<NWidgetCore>(WID_O_COND_VALUE)->SetString((ocv == OCV_TIME_DATE && order->GetConditionValue() == TRTDVF_HOUR_MINUTE) ? STR_JUST_TIME_HHMM : STR_JUST_COMMA);
 					this->SetWidgetDisabledState(WID_O_COND_COMPARATOR, ocv == OCV_UNCONDITIONALLY || ocv == OCV_PERCENT);
-=======
-					this->GetWidget<NWidgetCore>(WID_O_COND_VARIABLE)->SetString(STR_ORDER_CONDITIONAL_LOAD_PERCENTAGE + ocv);
-					this->GetWidget<NWidgetCore>(WID_O_COND_COMPARATOR)->SetString(_order_conditional_condition[order->GetConditionComparator()]);
-					this->SetWidgetDisabledState(WID_O_COND_COMPARATOR, ocv == OCV_UNCONDITIONALLY);
->>>>>>> b653f875
 					this->SetWidgetDisabledState(WID_O_COND_VALUE, ocv == OCV_REQUIRES_SERVICE || ocv == OCV_UNCONDITIONALLY);
 					break;
 				}
@@ -2392,7 +2381,7 @@
 					TraceRestrictSlotID slot_id = (order != nullptr && TraceRestrictSlot::IsValidID(order->GetDestination()) ? order->GetDestination() : INVALID_TRACE_RESTRICT_SLOT_ID);
 
 					NWidgetCore *slot_widget = this->GetWidget<NWidgetCore>(WID_O_SLOT);
-					slot_widget->widget_data = (slot_id != INVALID_TRACE_RESTRICT_SLOT_ID) ? STR_TRACE_RESTRICT_SLOT_NAME : STR_TRACE_RESTRICT_VARIABLE_UNDEFINED;
+					slot_widget->SetString((slot_id != INVALID_TRACE_RESTRICT_SLOT_ID) ? STR_TRACE_RESTRICT_SLOT_NAME : STR_TRACE_RESTRICT_VARIABLE_UNDEFINED);
 					slot_widget->SetToolTip((order != nullptr && order->GetSlotSubType() == OSST_RELEASE) ? STR_ORDER_RELEASE_SLOT_TOOLTIP : STR_ORDER_TRY_ACQUIRE_SLOT_TOOLTIP);
 					break;
 				}
@@ -2406,7 +2395,7 @@
 
 					TraceRestrictCounterID ctr_id = (order != nullptr && TraceRestrictCounter::IsValidID(order->GetDestination()) ? order->GetDestination() : INVALID_TRACE_RESTRICT_COUNTER_ID);
 
-					this->GetWidget<NWidgetCore>(WID_O_CHANGE_COUNTER)->widget_data = (ctr_id != INVALID_TRACE_RESTRICT_COUNTER_ID) ? STR_TRACE_RESTRICT_COUNTER_NAME : STR_TRACE_RESTRICT_VARIABLE_UNDEFINED;
+					this->GetWidget<NWidgetCore>(WID_O_CHANGE_COUNTER)->SetString((ctr_id != INVALID_TRACE_RESTRICT_COUNTER_ID) ? STR_TRACE_RESTRICT_COUNTER_NAME : STR_TRACE_RESTRICT_VARIABLE_UNDEFINED);
 					break;
 				}
 
@@ -3879,28 +3868,19 @@
 static constexpr NWidgetPart _nested_orders_train_widgets[] = {
 	NWidget(NWID_HORIZONTAL),
 		NWidget(WWT_CLOSEBOX, COLOUR_GREY),
-<<<<<<< HEAD
-		NWidget(WWT_CAPTION, COLOUR_GREY, WID_O_CAPTION), SetDataTip(STR_ORDERS_CAPTION, STR_TOOLTIP_WINDOW_TITLE_DRAG_THIS),
-		NWidget(WWT_PUSHBTN, COLOUR_GREY, WID_O_TIMETABLE_VIEW), SetMinimalSize(61, 14), SetDataTip(0x0, STR_ORDERS_TIMETABLE_VIEW_TOOLTIP),
-		NWidget(WWT_TEXTBTN, COLOUR_GREY, WID_O_OCCUPANCY_TOGGLE), SetMinimalSize(36, 12), SetDataTip(STR_ORDERS_OCCUPANCY_BUTTON, STR_ORDERS_OCCUPANCY_BUTTON_TOOLTIP),
-=======
 		NWidget(WWT_CAPTION, COLOUR_GREY, WID_O_CAPTION), SetStringTip(STR_ORDERS_CAPTION, STR_TOOLTIP_WINDOW_TITLE_DRAG_THIS),
-		NWidget(WWT_PUSHTXTBTN, COLOUR_GREY, WID_O_TIMETABLE_VIEW), SetMinimalSize(61, 14), SetStringTip(STR_ORDERS_TIMETABLE_VIEW, STR_ORDERS_TIMETABLE_VIEW_TOOLTIP),
->>>>>>> b653f875
+		NWidget(WWT_PUSHBTN, COLOUR_GREY, WID_O_TIMETABLE_VIEW), SetMinimalSize(61, 14), SetToolTip(STR_ORDERS_TIMETABLE_VIEW_TOOLTIP),
+		NWidget(WWT_TEXTBTN, COLOUR_GREY, WID_O_OCCUPANCY_TOGGLE), SetMinimalSize(36, 12), SetStringTip(STR_ORDERS_OCCUPANCY_BUTTON, STR_ORDERS_OCCUPANCY_BUTTON_TOOLTIP),
 		NWidget(WWT_SHADEBOX, COLOUR_GREY),
 		NWidget(WWT_DEFSIZEBOX, COLOUR_GREY),
 		NWidget(WWT_STICKYBOX, COLOUR_GREY),
 	EndContainer(),
 	NWidget(NWID_HORIZONTAL),
-<<<<<<< HEAD
-		NWidget(WWT_PANEL, COLOUR_GREY, WID_O_ORDER_LIST), SetMinimalSize(372, 62), SetDataTip(0x0, STR_ORDERS_LIST_TOOLTIP), SetResize(1, 1), SetScrollbar(WID_O_SCROLLBAR), EndContainer(),
+		NWidget(WWT_PANEL, COLOUR_GREY, WID_O_ORDER_LIST), SetMinimalSize(372, 62), SetToolTip(STR_ORDERS_LIST_TOOLTIP), SetResize(1, 1), SetScrollbar(WID_O_SCROLLBAR), EndContainer(),
 		NWidget(NWID_SELECTION, INVALID_COLOUR, WID_O_SEL_OCCUPANCY),
-			NWidget(WWT_PANEL, COLOUR_GREY, WID_O_OCCUPANCY_LIST), SetMinimalSize(50, 0), SetFill(0, 1), SetDataTip(STR_NULL, STR_ORDERS_OCCUPANCY_LIST_TOOLTIP),
+			NWidget(WWT_PANEL, COLOUR_GREY, WID_O_OCCUPANCY_LIST), SetMinimalSize(50, 0), SetFill(0, 1), SetToolTip(STR_ORDERS_OCCUPANCY_LIST_TOOLTIP),
 															SetScrollbar(WID_O_SCROLLBAR), EndContainer(),
 		EndContainer(),
-=======
-		NWidget(WWT_PANEL, COLOUR_GREY, WID_O_ORDER_LIST), SetMinimalSize(372, 62), SetToolTip(STR_ORDERS_LIST_TOOLTIP), SetResize(1, 1), SetScrollbar(WID_O_SCROLLBAR), EndContainer(),
->>>>>>> b653f875
 		NWidget(NWID_VSCROLLBAR, COLOUR_GREY, WID_O_SCROLLBAR),
 	EndContainer(),
 
@@ -3914,13 +3894,9 @@
 					NWidget(NWID_BUTTON_DROPDOWN, COLOUR_GREY, WID_O_FULL_LOAD), SetMinimalSize(93, 12), SetFill(1, 0),
 															SetStringTip(STR_ORDER_TOGGLE_FULL_LOAD, STR_ORDER_TOOLTIP_FULL_LOAD), SetResize(1, 0),
 					NWidget(WWT_PUSHTXTBTN, COLOUR_GREY, WID_O_REFIT), SetMinimalSize(93, 12), SetFill(1, 0),
-<<<<<<< HEAD
-															SetDataTip(STR_ORDER_REFIT, STR_ORDER_REFIT_TOOLTIP), SetResize(1, 0),
+															SetStringTip(STR_ORDER_REFIT, STR_ORDER_REFIT_TOOLTIP), SetResize(1, 0),
 					NWidget(WWT_TEXTBTN, COLOUR_GREY, WID_O_REVERSE), SetMinimalSize(93, 12), SetFill(1, 0),
-															SetDataTip(STR_ORDER_REVERSE, STR_ORDER_REVERSE_TOOLTIP), SetResize(1, 0),
-=======
-															SetStringTip(STR_ORDER_REFIT, STR_ORDER_REFIT_TOOLTIP), SetResize(1, 0),
->>>>>>> b653f875
+															SetStringTip(STR_ORDER_REVERSE, STR_ORDER_REVERSE_TOOLTIP), SetResize(1, 0),
 				EndContainer(),
 				NWidget(NWID_SELECTION, INVALID_COLOUR, WID_O_SEL_TOP_MIDDLE),
 					NWidget(NWID_BUTTON_DROPDOWN, COLOUR_GREY, WID_O_UNLOAD), SetMinimalSize(93, 12), SetFill(1, 0),
@@ -3936,124 +3912,99 @@
 			EndContainer(),
 			NWidget(NWID_HORIZONTAL, NC_EQUALSIZE),
 				NWidget(WWT_DROPDOWN, COLOUR_GREY, WID_O_COND_VARIABLE), SetMinimalSize(124, 12), SetFill(1, 0),
-<<<<<<< HEAD
-															SetDataTip(STR_NULL, STR_ORDER_CONDITIONAL_VARIABLE_TOOLTIP), SetResize(1, 0),
+															SetToolTip(STR_ORDER_CONDITIONAL_VARIABLE_TOOLTIP), SetResize(1, 0),
 				NWidget(NWID_SELECTION, INVALID_COLOUR, WID_O_SEL_COND_AUX),
 					NWidget(WWT_DROPDOWN, COLOUR_GREY, WID_O_COND_AUX_CARGO), SetMinimalSize(124, 12), SetFill(1, 0),
-													SetDataTip(STR_NULL, STR_ORDER_CONDITIONAL_CARGO_TOOLTIP), SetResize(1, 0),
+													SetToolTip(STR_ORDER_CONDITIONAL_CARGO_TOOLTIP), SetResize(1, 0),
 					NWidget(WWT_DROPDOWN, COLOUR_GREY, WID_O_COND_TIME_DATE), SetMinimalSize(124, 12), SetFill(1, 0),
-															SetDataTip(STR_NULL, STR_ORDER_CONDITIONAL_TIME_DATE_TOOLTIP), SetResize(1, 0),
+															SetToolTip(STR_ORDER_CONDITIONAL_TIME_DATE_TOOLTIP), SetResize(1, 0),
 					NWidget(WWT_DROPDOWN, COLOUR_GREY, WID_O_COND_TIMETABLE), SetMinimalSize(124, 12), SetFill(1, 0),
-															SetDataTip(STR_NULL, STR_ORDER_CONDITIONAL_TIMETABLE_TOOLTIP), SetResize(1, 0),
+															SetToolTip(STR_ORDER_CONDITIONAL_TIMETABLE_TOOLTIP), SetResize(1, 0),
 					NWidget(WWT_DROPDOWN, COLOUR_GREY, WID_O_COND_COUNTER), SetMinimalSize(124, 12), SetFill(1, 0),
-															SetDataTip(STR_NULL, STR_ORDER_CONDITIONAL_COUNTER_TOOLTIP), SetResize(1, 0),
+															SetToolTip(STR_ORDER_CONDITIONAL_COUNTER_TOOLTIP), SetResize(1, 0),
 					NWidget(WWT_DROPDOWN, COLOUR_GREY, WID_O_COND_SCHED_SELECT), SetMinimalSize(124, 12), SetFill(1, 0),
-															SetDataTip(STR_NULL, STR_ORDER_CONDITIONAL_SCHED_SELECT_TOOLTIP), SetResize(1, 0),
+															SetToolTip(STR_ORDER_CONDITIONAL_SCHED_SELECT_TOOLTIP), SetResize(1, 0),
 				EndContainer(),
 				NWidget(NWID_SELECTION, INVALID_COLOUR, WID_O_SEL_COND_AUX3),
 					NWidget(WWT_TEXTBTN, COLOUR_GREY, WID_O_COND_AUX_STATION), SetMinimalSize(72, 12),
-													SetDataTip(STR_ORDER_CONDITIONAL_STATION, STR_ORDER_CONDITIONAL_STATION_TOOLTIP),
+													SetStringTip(STR_ORDER_CONDITIONAL_STATION, STR_ORDER_CONDITIONAL_STATION_TOOLTIP),
 				EndContainer(),
 				NWidget(NWID_SELECTION, INVALID_COLOUR, WID_O_SEL_COND_AUX2),
 					NWidget(WWT_TEXTBTN, COLOUR_GREY, WID_O_COND_AUX_VIA), SetMinimalSize(36, 12),
-													SetDataTip(STR_ORDER_CONDITIONAL_VIA, STR_ORDER_CONDITIONAL_VIA_TOOLTIP),
+													SetStringTip(STR_ORDER_CONDITIONAL_VIA, STR_ORDER_CONDITIONAL_VIA_TOOLTIP),
 					NWidget(WWT_DROPDOWN, COLOUR_GREY, WID_O_COND_SCHED_TEST), SetMinimalSize(124, 12), SetFill(1, 0),
-															SetDataTip(STR_NULL, STR_ORDER_CONDITIONAL_SCHED_TEST_TOOLTIP), SetResize(1, 0),
+															SetToolTip(STR_ORDER_CONDITIONAL_SCHED_TEST_TOOLTIP), SetResize(1, 0),
 				EndContainer(),
 				NWidget(NWID_SELECTION, INVALID_COLOUR, WID_O_SEL_COND_AUX4),
 					NWidget(WWT_TEXTBTN, COLOUR_GREY, WID_O_COND_AUX_REFIT_MODE), SetMinimalSize(72, 12),
-													SetDataTip(STR_ORDER_CONDITIONAL_REFIT_MODE, STR_ORDER_CONDITIONAL_REFIT_MODE_TOOLTIP),
+													SetStringTip(STR_ORDER_CONDITIONAL_REFIT_MODE, STR_ORDER_CONDITIONAL_REFIT_MODE_TOOLTIP),
 				EndContainer(),
 				NWidget(WWT_DROPDOWN, COLOUR_GREY, WID_O_COND_COMPARATOR), SetMinimalSize(124, 12), SetFill(1, 0),
-															SetDataTip(STR_NULL, STR_ORDER_CONDITIONAL_COMPARATOR_TOOLTIP), SetResize(1, 0),
+															SetToolTip(STR_ORDER_CONDITIONAL_COMPARATOR_TOOLTIP), SetResize(1, 0),
 				NWidget(NWID_SELECTION, INVALID_COLOUR, WID_O_SEL_COND_VALUE),
 					NWidget(WWT_PUSHTXTBTN, COLOUR_GREY, WID_O_COND_VALUE), SetMinimalSize(124, 12), SetFill(1, 0),
-															SetDataTip(STR_JUST_COMMA, STR_ORDER_CONDITIONAL_VALUE_TOOLTIP), SetResize(1, 0),
+															SetStringTip(STR_JUST_COMMA, STR_ORDER_CONDITIONAL_VALUE_TOOLTIP), SetResize(1, 0),
 					NWidget(WWT_PUSHTXTBTN, COLOUR_GREY, WID_O_COND_VALUE), SetMinimalSize(62, 12), SetFill(0, 0),
-															SetDataTip(STR_JUST_COMMA, STR_ORDER_CONDITIONAL_VALUE_TOOLTIP), SetResize(1, 0),
+															SetStringTip(STR_JUST_COMMA, STR_ORDER_CONDITIONAL_VALUE_TOOLTIP), SetResize(1, 0),
 					NWidget(WWT_DROPDOWN, COLOUR_GREY, WID_O_COND_CARGO), SetMinimalSize(124, 12), SetFill(1, 0),
-															SetDataTip(STR_NULL, STR_ORDER_CONDITIONAL_CARGO_TOOLTIP), SetResize(1, 0),
+															SetToolTip(STR_ORDER_CONDITIONAL_CARGO_TOOLTIP), SetResize(1, 0),
 					NWidget(WWT_DROPDOWN, COLOUR_GREY, WID_O_COND_SLOT), SetMinimalSize(124, 12), SetFill(1, 0),
-															SetDataTip(STR_NULL, STR_ORDER_CONDITIONAL_SLOT_TOOLTIP), SetResize(1, 0),
+															SetToolTip(STR_ORDER_CONDITIONAL_SLOT_TOOLTIP), SetResize(1, 0),
 				EndContainer(),
 			EndContainer(),
 			NWidget(NWID_HORIZONTAL, NC_EQUALSIZE),
 				NWidget(WWT_PANEL, COLOUR_GREY), SetResize(1, 0), EndContainer(),
 				NWidget(WWT_PANEL, COLOUR_GREY), SetResize(1, 0), EndContainer(),
 				NWidget(WWT_DROPDOWN, COLOUR_GREY, WID_O_SLOT), SetMinimalSize(124, 12), SetFill(1, 0),
-														SetDataTip(STR_NULL, STR_NULL), SetResize(1, 0),
-=======
-															SetToolTip(STR_ORDER_CONDITIONAL_VARIABLE_TOOLTIP), SetResize(1, 0),
-				NWidget(WWT_DROPDOWN, COLOUR_GREY, WID_O_COND_COMPARATOR), SetMinimalSize(124, 12), SetFill(1, 0),
-															SetToolTip(STR_ORDER_CONDITIONAL_COMPARATOR_TOOLTIP), SetResize(1, 0),
-				NWidget(WWT_PUSHTXTBTN, COLOUR_GREY, WID_O_COND_VALUE), SetMinimalSize(124, 12), SetFill(1, 0),
-															SetStringTip(STR_JUST_COMMA, STR_ORDER_CONDITIONAL_VALUE_TOOLTIP), SetResize(1, 0),
->>>>>>> b653f875
+														SetToolTip(STR_NULL), SetResize(1, 0),
 			EndContainer(),
 			NWidget(NWID_HORIZONTAL, NC_EQUALSIZE),
 				NWidget(WWT_DROPDOWN, COLOUR_GREY, WID_O_COUNTER_OP), SetMinimalSize(124, 12), SetFill(1, 0),
-														SetDataTip(STR_JUST_STRING, STR_TRACE_RESTRICT_COUNTER_OP_TOOLTIP), SetResize(1, 0),
+														SetStringTip(STR_JUST_STRING, STR_TRACE_RESTRICT_COUNTER_OP_TOOLTIP), SetResize(1, 0),
 				NWidget(WWT_DROPDOWN, COLOUR_GREY, WID_O_CHANGE_COUNTER), SetMinimalSize(124, 12), SetFill(1, 0),
-														SetDataTip(STR_NULL, STR_ORDER_CHANGE_COUNTER_TOOLTIP), SetResize(1, 0),
+														SetToolTip(STR_ORDER_CHANGE_COUNTER_TOOLTIP), SetResize(1, 0),
 				NWidget(WWT_PUSHTXTBTN, COLOUR_GREY, WID_O_COUNTER_VALUE), SetMinimalSize(124, 12), SetFill(1, 0),
-														SetDataTip(STR_JUST_COMMA, STR_TRACE_RESTRICT_COND_VALUE_TOOLTIP), SetResize(1, 0),
+														SetStringTip(STR_JUST_COMMA, STR_TRACE_RESTRICT_COND_VALUE_TOOLTIP), SetResize(1, 0),
 			EndContainer(),
 			NWidget(NWID_HORIZONTAL, NC_EQUALSIZE),
 				NWidget(WWT_PANEL, COLOUR_GREY), SetResize(1, 0), EndContainer(),
 				NWidget(WWT_PANEL, COLOUR_GREY), SetResize(1, 0), EndContainer(),
 				NWidget(WWT_PUSHTXTBTN, COLOUR_GREY, WID_O_TEXT_LABEL), SetMinimalSize(124, 12), SetFill(1, 0),
-														SetDataTip(STR_ORDER_LABEL_TEXT_BUTTON, STR_ORDER_LABEL_TEXT_BUTTON_TOOLTIP), SetResize(1, 0),
+														SetStringTip(STR_ORDER_LABEL_TEXT_BUTTON, STR_ORDER_LABEL_TEXT_BUTTON_TOOLTIP), SetResize(1, 0),
 			EndContainer(),
 			NWidget(NWID_HORIZONTAL, NC_EQUALSIZE),
 				NWidget(WWT_PANEL, COLOUR_GREY), SetResize(1, 0), EndContainer(),
 				NWidget(WWT_PANEL, COLOUR_GREY), SetResize(1, 0), EndContainer(),
 				NWidget(WWT_DROPDOWN, COLOUR_GREY, WID_O_DEPARTURE_VIA_TYPE), SetMinimalSize(124, 12), SetFill(1, 0),
-														SetDataTip(STR_JUST_STRING, STR_ORDER_LABEL_DEPARTURES_VIA_TYPE_TOOLTIP), SetResize(1, 0),
+														SetStringTip(STR_JUST_STRING, STR_ORDER_LABEL_DEPARTURES_VIA_TYPE_TOOLTIP), SetResize(1, 0),
 			EndContainer(),
 			NWidget(WWT_PANEL, COLOUR_GREY), SetFill(1, 0), SetResize(1, 0), EndContainer(),
 		EndContainer(),
 		NWidget(NWID_SELECTION, INVALID_COLOUR, WID_O_SEL_SHARED),
-			NWidget(WWT_PUSHIMGBTN, COLOUR_GREY, WID_O_SHARED_ORDER_LIST), SetAspect(1), SetDataTip(SPR_SHARED_ORDERS_ICON, STR_ORDERS_VEH_WITH_SHARED_ORDERS_LIST_TOOLTIP),
-			NWidget(WWT_PUSHTXTBTN, COLOUR_GREY, WID_O_ADD_VEH_GROUP), SetAspect(1), SetDataTip(STR_BLACK_PLUS, STR_ORDERS_NEW_GROUP_TOOLTIP),
+			NWidget(WWT_PUSHIMGBTN, COLOUR_GREY, WID_O_SHARED_ORDER_LIST), SetAspect(1), SetSpriteTip(SPR_SHARED_ORDERS_ICON, STR_ORDERS_VEH_WITH_SHARED_ORDERS_LIST_TOOLTIP),
+			NWidget(WWT_PUSHTXTBTN, COLOUR_GREY, WID_O_ADD_VEH_GROUP), SetAspect(1), SetStringTip(STR_BLACK_PLUS, STR_ORDERS_NEW_GROUP_TOOLTIP),
 		EndContainer(),
-<<<<<<< HEAD
-=======
-		NWidget(WWT_PUSHIMGBTN, COLOUR_GREY, WID_O_SHARED_ORDER_LIST), SetAspect(1), SetSpriteTip(SPR_SHARED_ORDERS_ICON, STR_ORDERS_VEH_WITH_SHARED_ORDERS_LIST_TOOLTIP),
->>>>>>> b653f875
 	EndContainer(),
 
 	/* Second button row. */
 	NWidget(NWID_HORIZONTAL),
 		NWidget(NWID_HORIZONTAL, NC_EQUALSIZE),
-<<<<<<< HEAD
 			NWidget(NWID_SELECTION, INVALID_COLOUR, WID_O_SEL_MGMT),
 				NWidget(NWID_BUTTON_DROPDOWN, COLOUR_GREY, WID_O_MGMT_BTN), SetMinimalSize(100, 12), SetFill(1, 0),
-														SetDataTip(STR_ORDERS_MANAGE_ORDER, STR_ORDERS_MANAGE_ORDER_TOOLTIP), SetResize(1, 0), SetAlignment(SA_TOP | SA_LEFT),
+														SetStringTip(STR_ORDERS_MANAGE_ORDER, STR_ORDERS_MANAGE_ORDER_TOOLTIP), SetResize(1, 0), SetAlignment(SA_TOP | SA_LEFT),
 				NWidget(WWT_DROPDOWN, COLOUR_GREY, WID_O_MGMT_LIST_BTN), SetMinimalSize(100, 12), SetFill(1, 0),
-														SetDataTip(STR_ORDERS_MANAGE_LIST, STR_ORDERS_MANAGE_LIST_TOOLTIP), SetResize(1, 0),
+														SetStringTip(STR_ORDERS_MANAGE_LIST, STR_ORDERS_MANAGE_LIST_TOOLTIP), SetResize(1, 0),
 			EndContainer(),
 			NWidget(WWT_PUSHTXTBTN, COLOUR_GREY, WID_O_SKIP), SetMinimalSize(100, 12), SetFill(1, 0),
-													SetDataTip(STR_ORDERS_SKIP_BUTTON, STR_ORDERS_SKIP_TOOLTIP), SetResize(1, 0),
+													SetStringTip(STR_ORDERS_SKIP_BUTTON, STR_ORDERS_SKIP_TOOLTIP), SetResize(1, 0),
 			NWidget(NWID_SELECTION, INVALID_COLOUR, WID_O_SEL_BOTTOM_MIDDLE),
 				NWidget(WWT_PUSHTXTBTN, COLOUR_GREY, WID_O_DELETE), SetMinimalSize(100, 12), SetFill(1, 0),
-														SetDataTip(STR_ORDERS_DELETE_BUTTON, STR_ORDERS_DELETE_TOOLTIP), SetResize(1, 0),
+														SetStringTip(STR_ORDERS_DELETE_BUTTON, STR_ORDERS_DELETE_TOOLTIP), SetResize(1, 0),
 				NWidget(WWT_PUSHTXTBTN, COLOUR_GREY, WID_O_STOP_SHARING), SetMinimalSize(100, 12), SetFill(1, 0),
-														SetDataTip(STR_ORDERS_STOP_SHARING_BUTTON, STR_ORDERS_STOP_SHARING_TOOLTIP), SetResize(1, 0),
+														SetStringTip(STR_ORDERS_STOP_SHARING_BUTTON, STR_ORDERS_STOP_SHARING_TOOLTIP), SetResize(1, 0),
 			EndContainer(),
 			NWidget(NWID_BUTTON_DROPDOWN, COLOUR_GREY, WID_O_GOTO), SetMinimalSize(100, 12), SetFill(1, 0),
-													SetDataTip(STR_ORDERS_GO_TO_BUTTON, STR_ORDERS_GO_TO_TOOLTIP_EXTRA), SetResize(1, 0),
-=======
-			NWidget(WWT_PUSHTXTBTN, COLOUR_GREY, WID_O_SKIP), SetMinimalSize(124, 12), SetFill(1, 0),
-													SetStringTip(STR_ORDERS_SKIP_BUTTON, STR_ORDERS_SKIP_TOOLTIP), SetResize(1, 0),
-			NWidget(NWID_SELECTION, INVALID_COLOUR, WID_O_SEL_BOTTOM_MIDDLE),
-				NWidget(WWT_PUSHTXTBTN, COLOUR_GREY, WID_O_DELETE), SetMinimalSize(124, 12), SetFill(1, 0),
-														SetStringTip(STR_ORDERS_DELETE_BUTTON, STR_ORDERS_DELETE_TOOLTIP), SetResize(1, 0),
-				NWidget(WWT_PUSHTXTBTN, COLOUR_GREY, WID_O_STOP_SHARING), SetMinimalSize(124, 12), SetFill(1, 0),
-														SetStringTip(STR_ORDERS_STOP_SHARING_BUTTON, STR_ORDERS_STOP_SHARING_TOOLTIP), SetResize(1, 0),
-			EndContainer(),
-			NWidget(NWID_BUTTON_DROPDOWN, COLOUR_GREY, WID_O_GOTO), SetMinimalSize(124, 12), SetFill(1, 0),
-													SetStringTip(STR_ORDERS_GO_TO_BUTTON, STR_ORDERS_GO_TO_TOOLTIP), SetResize(1, 0),
->>>>>>> b653f875
+													SetStringTip(STR_ORDERS_GO_TO_BUTTON, STR_ORDERS_GO_TO_TOOLTIP_EXTRA), SetResize(1, 0),
 		EndContainer(),
 		NWidget(WWT_RESIZEBOX, COLOUR_GREY),
 	EndContainer(),
@@ -4071,28 +4022,19 @@
 static constexpr NWidgetPart _nested_orders_widgets[] = {
 	NWidget(NWID_HORIZONTAL),
 		NWidget(WWT_CLOSEBOX, COLOUR_GREY),
-<<<<<<< HEAD
-		NWidget(WWT_CAPTION, COLOUR_GREY, WID_O_CAPTION), SetDataTip(STR_ORDERS_CAPTION, STR_TOOLTIP_WINDOW_TITLE_DRAG_THIS),
-		NWidget(WWT_PUSHBTN, COLOUR_GREY, WID_O_TIMETABLE_VIEW), SetMinimalSize(61, 14), SetDataTip(0x0, STR_ORDERS_TIMETABLE_VIEW_TOOLTIP),
-		NWidget(WWT_TEXTBTN, COLOUR_GREY, WID_O_OCCUPANCY_TOGGLE), SetMinimalSize(36, 12), SetDataTip(STR_ORDERS_OCCUPANCY_BUTTON, STR_ORDERS_OCCUPANCY_BUTTON_TOOLTIP),
-=======
 		NWidget(WWT_CAPTION, COLOUR_GREY, WID_O_CAPTION), SetStringTip(STR_ORDERS_CAPTION, STR_TOOLTIP_WINDOW_TITLE_DRAG_THIS),
-		NWidget(WWT_PUSHTXTBTN, COLOUR_GREY, WID_O_TIMETABLE_VIEW), SetMinimalSize(61, 14), SetStringTip(STR_ORDERS_TIMETABLE_VIEW, STR_ORDERS_TIMETABLE_VIEW_TOOLTIP),
->>>>>>> b653f875
+		NWidget(WWT_PUSHBTN, COLOUR_GREY, WID_O_TIMETABLE_VIEW), SetMinimalSize(61, 14), SetToolTip(STR_ORDERS_TIMETABLE_VIEW_TOOLTIP),
+		NWidget(WWT_TEXTBTN, COLOUR_GREY, WID_O_OCCUPANCY_TOGGLE), SetMinimalSize(36, 12), SetStringTip(STR_ORDERS_OCCUPANCY_BUTTON, STR_ORDERS_OCCUPANCY_BUTTON_TOOLTIP),
 		NWidget(WWT_SHADEBOX, COLOUR_GREY),
 		NWidget(WWT_DEFSIZEBOX, COLOUR_GREY),
 		NWidget(WWT_STICKYBOX, COLOUR_GREY),
 	EndContainer(),
 	NWidget(NWID_HORIZONTAL),
-<<<<<<< HEAD
-		NWidget(WWT_PANEL, COLOUR_GREY, WID_O_ORDER_LIST), SetMinimalSize(372, 62), SetDataTip(0x0, STR_ORDERS_LIST_TOOLTIP), SetResize(1, 1), SetScrollbar(WID_O_SCROLLBAR), EndContainer(),
+		NWidget(WWT_PANEL, COLOUR_GREY, WID_O_ORDER_LIST), SetMinimalSize(372, 62), SetToolTip(STR_ORDERS_LIST_TOOLTIP), SetResize(1, 1), SetScrollbar(WID_O_SCROLLBAR), EndContainer(),
 		NWidget(NWID_SELECTION, INVALID_COLOUR, WID_O_SEL_OCCUPANCY),
-			NWidget(WWT_PANEL, COLOUR_GREY, WID_O_OCCUPANCY_LIST), SetMinimalSize(50, 0), SetFill(0, 1), SetDataTip(STR_NULL, STR_ORDERS_OCCUPANCY_LIST_TOOLTIP),
+			NWidget(WWT_PANEL, COLOUR_GREY, WID_O_OCCUPANCY_LIST), SetMinimalSize(50, 0), SetFill(0, 1), SetToolTip(STR_ORDERS_OCCUPANCY_LIST_TOOLTIP),
 															SetScrollbar(WID_O_SCROLLBAR), EndContainer(),
 		EndContainer(),
-=======
-		NWidget(WWT_PANEL, COLOUR_GREY, WID_O_ORDER_LIST), SetMinimalSize(372, 62), SetToolTip(STR_ORDERS_LIST_TOOLTIP), SetResize(1, 1), SetScrollbar(WID_O_SCROLLBAR), EndContainer(),
->>>>>>> b653f875
 		NWidget(NWID_VSCROLLBAR, COLOUR_GREY, WID_O_SCROLLBAR),
 	EndContainer(),
 
@@ -4119,53 +4061,45 @@
 			/* Buttons for setting a condition. */
 			NWidget(NWID_HORIZONTAL, NC_EQUALSIZE),
 				NWidget(WWT_DROPDOWN, COLOUR_GREY, WID_O_COND_VARIABLE), SetMinimalSize(124, 12), SetFill(1, 0),
-<<<<<<< HEAD
-													SetDataTip(STR_NULL, STR_ORDER_CONDITIONAL_VARIABLE_TOOLTIP), SetResize(1, 0),
+													SetToolTip(STR_ORDER_CONDITIONAL_VARIABLE_TOOLTIP), SetResize(1, 0),
 				NWidget(NWID_SELECTION, INVALID_COLOUR, WID_O_SEL_COND_AUX),
 					NWidget(WWT_DROPDOWN, COLOUR_GREY, WID_O_COND_AUX_CARGO), SetMinimalSize(124, 12), SetFill(1, 0),
-													SetDataTip(STR_NULL, STR_ORDER_CONDITIONAL_CARGO_TOOLTIP), SetResize(1, 0),
+													SetToolTip(STR_ORDER_CONDITIONAL_CARGO_TOOLTIP), SetResize(1, 0),
 					NWidget(WWT_DROPDOWN, COLOUR_GREY, WID_O_COND_TIME_DATE), SetMinimalSize(124, 12), SetFill(1, 0),
-															SetDataTip(STR_NULL, STR_ORDER_CONDITIONAL_TIME_DATE_TOOLTIP), SetResize(1, 0),
+															SetToolTip(STR_ORDER_CONDITIONAL_TIME_DATE_TOOLTIP), SetResize(1, 0),
 					NWidget(WWT_DROPDOWN, COLOUR_GREY, WID_O_COND_TIMETABLE), SetMinimalSize(124, 12), SetFill(1, 0),
-															SetDataTip(STR_NULL, STR_ORDER_CONDITIONAL_TIMETABLE_TOOLTIP), SetResize(1, 0),
+															SetToolTip(STR_ORDER_CONDITIONAL_TIMETABLE_TOOLTIP), SetResize(1, 0),
 					NWidget(WWT_DROPDOWN, COLOUR_GREY, WID_O_COND_COUNTER), SetMinimalSize(124, 12), SetFill(1, 0),
-															SetDataTip(STR_NULL, STR_ORDER_CONDITIONAL_COUNTER_TOOLTIP), SetResize(1, 0),
+															SetToolTip(STR_ORDER_CONDITIONAL_COUNTER_TOOLTIP), SetResize(1, 0),
 					NWidget(WWT_DROPDOWN, COLOUR_GREY, WID_O_COND_SCHED_SELECT), SetMinimalSize(124, 12), SetFill(1, 0),
-															SetDataTip(STR_NULL, STR_ORDER_CONDITIONAL_SCHED_SELECT_TOOLTIP), SetResize(1, 0),
+															SetToolTip(STR_ORDER_CONDITIONAL_SCHED_SELECT_TOOLTIP), SetResize(1, 0),
 				EndContainer(),
 				NWidget(NWID_SELECTION, INVALID_COLOUR, WID_O_SEL_COND_AUX3),
 					NWidget(WWT_TEXTBTN, COLOUR_GREY, WID_O_COND_AUX_STATION), SetMinimalSize(72, 12),
-													SetDataTip(STR_ORDER_CONDITIONAL_STATION, STR_ORDER_CONDITIONAL_STATION_TOOLTIP),
+													SetStringTip(STR_ORDER_CONDITIONAL_STATION, STR_ORDER_CONDITIONAL_STATION_TOOLTIP),
 				EndContainer(),
 				NWidget(NWID_SELECTION, INVALID_COLOUR, WID_O_SEL_COND_AUX2),
 					NWidget(WWT_TEXTBTN, COLOUR_GREY, WID_O_COND_AUX_VIA), SetMinimalSize(36, 12),
-													SetDataTip(STR_ORDER_CONDITIONAL_VIA, STR_ORDER_CONDITIONAL_VIA_TOOLTIP),
+													SetStringTip(STR_ORDER_CONDITIONAL_VIA, STR_ORDER_CONDITIONAL_VIA_TOOLTIP),
 					NWidget(WWT_DROPDOWN, COLOUR_GREY, WID_O_COND_SCHED_TEST), SetMinimalSize(124, 12), SetFill(1, 0),
-															SetDataTip(STR_NULL, STR_ORDER_CONDITIONAL_SCHED_TEST_TOOLTIP), SetResize(1, 0),
+															SetToolTip(STR_ORDER_CONDITIONAL_SCHED_TEST_TOOLTIP), SetResize(1, 0),
 				EndContainer(),
 				NWidget(NWID_SELECTION, INVALID_COLOUR, WID_O_SEL_COND_AUX4),
 					NWidget(WWT_TEXTBTN, COLOUR_GREY, WID_O_COND_AUX_REFIT_MODE), SetMinimalSize(72, 12),
-													SetDataTip(STR_ORDER_CONDITIONAL_REFIT_MODE, STR_ORDER_CONDITIONAL_REFIT_MODE_TOOLTIP),
+													SetStringTip(STR_ORDER_CONDITIONAL_REFIT_MODE, STR_ORDER_CONDITIONAL_REFIT_MODE_TOOLTIP),
 				EndContainer(),
 				NWidget(WWT_DROPDOWN, COLOUR_GREY, WID_O_COND_COMPARATOR), SetMinimalSize(124, 12), SetFill(1, 0),
-													SetDataTip(STR_NULL, STR_ORDER_CONDITIONAL_COMPARATOR_TOOLTIP), SetResize(1, 0),
+													SetToolTip(STR_ORDER_CONDITIONAL_COMPARATOR_TOOLTIP), SetResize(1, 0),
 				NWidget(NWID_SELECTION, INVALID_COLOUR, WID_O_SEL_COND_VALUE),
 					NWidget(WWT_PUSHTXTBTN, COLOUR_GREY, WID_O_COND_VALUE), SetMinimalSize(124, 12), SetFill(1, 0),
-															SetDataTip(STR_JUST_COMMA, STR_ORDER_CONDITIONAL_VALUE_TOOLTIP), SetResize(1, 0),
+															SetStringTip(STR_JUST_COMMA, STR_ORDER_CONDITIONAL_VALUE_TOOLTIP), SetResize(1, 0),
 					NWidget(WWT_PUSHTXTBTN, COLOUR_GREY, WID_O_COND_VALUE), SetMinimalSize(62, 12), SetFill(0, 0),
-															SetDataTip(STR_JUST_COMMA, STR_ORDER_CONDITIONAL_VALUE_TOOLTIP), SetResize(1, 0),
+															SetStringTip(STR_JUST_COMMA, STR_ORDER_CONDITIONAL_VALUE_TOOLTIP), SetResize(1, 0),
 					NWidget(WWT_DROPDOWN, COLOUR_GREY, WID_O_COND_CARGO), SetMinimalSize(124, 12), SetFill(1, 0),
-													SetDataTip(STR_NULL, STR_ORDER_CONDITIONAL_CARGO_TOOLTIP), SetResize(1, 0),
+													SetToolTip(STR_ORDER_CONDITIONAL_CARGO_TOOLTIP), SetResize(1, 0),
 					NWidget(WWT_DROPDOWN, COLOUR_GREY, WID_O_COND_SLOT), SetMinimalSize(124, 12), SetFill(1, 0),
-													SetDataTip(STR_NULL, STR_ORDER_CONDITIONAL_SLOT_TOOLTIP), SetResize(1, 0),
+													SetToolTip(STR_ORDER_CONDITIONAL_SLOT_TOOLTIP), SetResize(1, 0),
 				EndContainer(),
-=======
-													SetToolTip(STR_ORDER_CONDITIONAL_VARIABLE_TOOLTIP), SetResize(1, 0),
-				NWidget(WWT_DROPDOWN, COLOUR_GREY, WID_O_COND_COMPARATOR), SetMinimalSize(124, 12), SetFill(1, 0),
-													SetToolTip(STR_ORDER_CONDITIONAL_COMPARATOR_TOOLTIP), SetResize(1, 0),
-				NWidget(WWT_PUSHTXTBTN, COLOUR_GREY, WID_O_COND_VALUE), SetMinimalSize(124, 12), SetFill(1, 0),
-													SetStringTip(STR_JUST_COMMA, STR_ORDER_CONDITIONAL_VALUE_TOOLTIP), SetResize(1, 0),
->>>>>>> b653f875
 			EndContainer(),
 
 			/* Buttons for releasing a slot. */
@@ -4173,17 +4107,17 @@
 				NWidget(WWT_PANEL, COLOUR_GREY), SetResize(1, 0), EndContainer(),
 				NWidget(WWT_PANEL, COLOUR_GREY), SetResize(1, 0), EndContainer(),
 				NWidget(WWT_DROPDOWN, COLOUR_GREY, WID_O_SLOT), SetMinimalSize(124, 12), SetFill(1, 0),
-														SetDataTip(STR_NULL, STR_NULL), SetResize(1, 0),
+														SetToolTip(STR_NULL), SetResize(1, 0),
 			EndContainer(),
 
 			/* Buttons for changing a counter. */
 			NWidget(NWID_HORIZONTAL, NC_EQUALSIZE),
 				NWidget(WWT_DROPDOWN, COLOUR_GREY, WID_O_COUNTER_OP), SetMinimalSize(124, 12), SetFill(1, 0),
-														SetDataTip(STR_JUST_STRING, STR_TRACE_RESTRICT_COUNTER_OP_TOOLTIP), SetResize(1, 0),
+														SetStringTip(STR_JUST_STRING, STR_TRACE_RESTRICT_COUNTER_OP_TOOLTIP), SetResize(1, 0),
 				NWidget(WWT_DROPDOWN, COLOUR_GREY, WID_O_CHANGE_COUNTER), SetMinimalSize(124, 12), SetFill(1, 0),
-														SetDataTip(STR_NULL, STR_ORDER_CHANGE_COUNTER_TOOLTIP), SetResize(1, 0),
+														SetToolTip(STR_ORDER_CHANGE_COUNTER_TOOLTIP), SetResize(1, 0),
 				NWidget(WWT_PUSHTXTBTN, COLOUR_GREY, WID_O_COUNTER_VALUE), SetMinimalSize(124, 12), SetFill(1, 0),
-														SetDataTip(STR_JUST_COMMA, STR_TRACE_RESTRICT_COND_VALUE_TOOLTIP), SetResize(1, 0),
+														SetStringTip(STR_JUST_COMMA, STR_TRACE_RESTRICT_COND_VALUE_TOOLTIP), SetResize(1, 0),
 			EndContainer(),
 
 			/* Buttons for changing a text label */
@@ -4191,7 +4125,7 @@
 				NWidget(WWT_PANEL, COLOUR_GREY), SetResize(1, 0), EndContainer(),
 				NWidget(WWT_PANEL, COLOUR_GREY), SetResize(1, 0), EndContainer(),
 				NWidget(WWT_PUSHTXTBTN, COLOUR_GREY, WID_O_TEXT_LABEL), SetMinimalSize(124, 12), SetFill(1, 0),
-														SetDataTip(STR_ORDER_LABEL_TEXT_BUTTON, STR_ORDER_LABEL_TEXT_BUTTON_TOOLTIP), SetResize(1, 0),
+														SetStringTip(STR_ORDER_LABEL_TEXT_BUTTON, STR_ORDER_LABEL_TEXT_BUTTON_TOOLTIP), SetResize(1, 0),
 			EndContainer(),
 
 			/* Buttons for changing a departure board via order */
@@ -4199,54 +4133,37 @@
 				NWidget(WWT_PANEL, COLOUR_GREY), SetResize(1, 0), EndContainer(),
 				NWidget(WWT_PANEL, COLOUR_GREY), SetResize(1, 0), EndContainer(),
 				NWidget(WWT_DROPDOWN, COLOUR_GREY, WID_O_DEPARTURE_VIA_TYPE), SetMinimalSize(124, 12), SetFill(1, 0),
-														SetDataTip(STR_JUST_STRING, STR_ORDER_LABEL_DEPARTURES_VIA_TYPE_TOOLTIP), SetResize(1, 0),
+														SetStringTip(STR_JUST_STRING, STR_ORDER_LABEL_DEPARTURES_VIA_TYPE_TOOLTIP), SetResize(1, 0),
 			EndContainer(),
 
 			/* No buttons */
 			NWidget(WWT_PANEL, COLOUR_GREY), SetFill(1, 0), SetResize(1, 0), EndContainer(),
 		EndContainer(),
 
-<<<<<<< HEAD
 		NWidget(NWID_SELECTION, INVALID_COLOUR, WID_O_SEL_SHARED),
-			NWidget(WWT_PUSHIMGBTN, COLOUR_GREY, WID_O_SHARED_ORDER_LIST), SetAspect(1), SetDataTip(SPR_SHARED_ORDERS_ICON, STR_ORDERS_VEH_WITH_SHARED_ORDERS_LIST_TOOLTIP),
-			NWidget(WWT_PUSHTXTBTN, COLOUR_GREY, WID_O_ADD_VEH_GROUP), SetAspect(1), SetDataTip(STR_BLACK_PLUS, STR_ORDERS_NEW_GROUP_TOOLTIP),
+			NWidget(WWT_PUSHIMGBTN, COLOUR_GREY, WID_O_SHARED_ORDER_LIST), SetAspect(1), SetSpriteTip(SPR_SHARED_ORDERS_ICON, STR_ORDERS_VEH_WITH_SHARED_ORDERS_LIST_TOOLTIP),
+			NWidget(WWT_PUSHTXTBTN, COLOUR_GREY, WID_O_ADD_VEH_GROUP), SetAspect(1), SetStringTip(STR_BLACK_PLUS, STR_ORDERS_NEW_GROUP_TOOLTIP),
 		EndContainer(),
-=======
-		NWidget(WWT_PUSHIMGBTN, COLOUR_GREY, WID_O_SHARED_ORDER_LIST), SetAspect(1), SetSpriteTip(SPR_SHARED_ORDERS_ICON, STR_ORDERS_VEH_WITH_SHARED_ORDERS_LIST_TOOLTIP),
->>>>>>> b653f875
 	EndContainer(),
 
 	/* Second button row. */
 	NWidget(NWID_HORIZONTAL),
-<<<<<<< HEAD
 		NWidget(NWID_SELECTION, INVALID_COLOUR, WID_O_SEL_MGMT),
 			NWidget(NWID_BUTTON_DROPDOWN, COLOUR_GREY, WID_O_MGMT_BTN), SetMinimalSize(100, 12), SetFill(1, 0),
-													SetDataTip(STR_ORDERS_MANAGE_ORDER, STR_ORDERS_MANAGE_ORDER_TOOLTIP), SetResize(1, 0), SetAlignment(SA_TOP | SA_LEFT),
+													SetStringTip(STR_ORDERS_MANAGE_ORDER, STR_ORDERS_MANAGE_ORDER_TOOLTIP), SetResize(1, 0), SetAlignment(SA_TOP | SA_LEFT),
 			NWidget(WWT_DROPDOWN, COLOUR_GREY, WID_O_MGMT_LIST_BTN), SetMinimalSize(100, 12), SetFill(1, 0),
-													SetDataTip(STR_ORDERS_MANAGE_LIST, STR_ORDERS_MANAGE_LIST_TOOLTIP), SetResize(1, 0),
+													SetStringTip(STR_ORDERS_MANAGE_LIST, STR_ORDERS_MANAGE_LIST_TOOLTIP), SetResize(1, 0),
 		EndContainer(),
 		NWidget(WWT_PUSHTXTBTN, COLOUR_GREY, WID_O_SKIP), SetMinimalSize(100, 12), SetFill(1, 0),
-												SetDataTip(STR_ORDERS_SKIP_BUTTON, STR_ORDERS_SKIP_TOOLTIP), SetResize(1, 0),
+												SetStringTip(STR_ORDERS_SKIP_BUTTON, STR_ORDERS_SKIP_TOOLTIP), SetResize(1, 0),
 		NWidget(NWID_SELECTION, INVALID_COLOUR, WID_O_SEL_BOTTOM_MIDDLE),
 			NWidget(WWT_PUSHTXTBTN, COLOUR_GREY, WID_O_DELETE), SetMinimalSize(100, 12), SetFill(1, 0),
-													SetDataTip(STR_ORDERS_DELETE_BUTTON, STR_ORDERS_DELETE_TOOLTIP), SetResize(1, 0),
+													SetStringTip(STR_ORDERS_DELETE_BUTTON, STR_ORDERS_DELETE_TOOLTIP), SetResize(1, 0),
 			NWidget(WWT_PUSHTXTBTN, COLOUR_GREY, WID_O_STOP_SHARING), SetMinimalSize(100, 12), SetFill(1, 0),
-													SetDataTip(STR_ORDERS_STOP_SHARING_BUTTON, STR_ORDERS_STOP_SHARING_TOOLTIP), SetResize(1, 0),
+													SetStringTip(STR_ORDERS_STOP_SHARING_BUTTON, STR_ORDERS_STOP_SHARING_TOOLTIP), SetResize(1, 0),
 		EndContainer(),
 		NWidget(NWID_BUTTON_DROPDOWN, COLOUR_GREY, WID_O_GOTO), SetMinimalSize(100, 12), SetFill(1, 0),
-											SetDataTip(STR_ORDERS_GO_TO_BUTTON, STR_ORDERS_GO_TO_TOOLTIP_EXTRA), SetResize(1, 0),
-=======
-		NWidget(WWT_PUSHTXTBTN, COLOUR_GREY, WID_O_SKIP), SetMinimalSize(124, 12), SetFill(1, 0),
-											SetStringTip(STR_ORDERS_SKIP_BUTTON, STR_ORDERS_SKIP_TOOLTIP), SetResize(1, 0),
-		NWidget(NWID_SELECTION, INVALID_COLOUR, WID_O_SEL_BOTTOM_MIDDLE),
-			NWidget(WWT_PUSHTXTBTN, COLOUR_GREY, WID_O_DELETE), SetMinimalSize(124, 12), SetFill(1, 0),
-													SetStringTip(STR_ORDERS_DELETE_BUTTON, STR_ORDERS_DELETE_TOOLTIP), SetResize(1, 0),
-			NWidget(WWT_PUSHTXTBTN, COLOUR_GREY, WID_O_STOP_SHARING), SetMinimalSize(124, 12), SetFill(1, 0),
-													SetStringTip(STR_ORDERS_STOP_SHARING_BUTTON, STR_ORDERS_STOP_SHARING_TOOLTIP), SetResize(1, 0),
-		EndContainer(),
-		NWidget(NWID_BUTTON_DROPDOWN, COLOUR_GREY, WID_O_GOTO), SetMinimalSize(124, 12), SetFill(1, 0),
-											SetStringTip(STR_ORDERS_GO_TO_BUTTON, STR_ORDERS_GO_TO_TOOLTIP), SetResize(1, 0),
->>>>>>> b653f875
+											SetStringTip(STR_ORDERS_GO_TO_BUTTON, STR_ORDERS_GO_TO_TOOLTIP_EXTRA), SetResize(1, 0),
 		NWidget(WWT_RESIZEBOX, COLOUR_GREY),
 	EndContainer(),
 };
@@ -4263,28 +4180,19 @@
 static constexpr NWidgetPart _nested_other_orders_widgets[] = {
 	NWidget(NWID_HORIZONTAL),
 		NWidget(WWT_CLOSEBOX, COLOUR_GREY),
-<<<<<<< HEAD
-		NWidget(WWT_CAPTION, COLOUR_GREY, WID_O_CAPTION), SetDataTip(STR_ORDERS_CAPTION, STR_TOOLTIP_WINDOW_TITLE_DRAG_THIS),
-		NWidget(WWT_PUSHBTN, COLOUR_GREY, WID_O_TIMETABLE_VIEW), SetMinimalSize(61, 14), SetDataTip(0x0, STR_ORDERS_TIMETABLE_VIEW_TOOLTIP),
-		NWidget(WWT_TEXTBTN, COLOUR_GREY, WID_O_OCCUPANCY_TOGGLE), SetMinimalSize(36, 12), SetDataTip(STR_ORDERS_OCCUPANCY_BUTTON, STR_ORDERS_OCCUPANCY_BUTTON_TOOLTIP),
-=======
 		NWidget(WWT_CAPTION, COLOUR_GREY, WID_O_CAPTION), SetStringTip(STR_ORDERS_CAPTION, STR_TOOLTIP_WINDOW_TITLE_DRAG_THIS),
-		NWidget(WWT_PUSHTXTBTN, COLOUR_GREY, WID_O_TIMETABLE_VIEW), SetMinimalSize(61, 14), SetStringTip(STR_ORDERS_TIMETABLE_VIEW, STR_ORDERS_TIMETABLE_VIEW_TOOLTIP),
->>>>>>> b653f875
+		NWidget(WWT_PUSHBTN, COLOUR_GREY, WID_O_TIMETABLE_VIEW), SetMinimalSize(61, 14), SetToolTip(STR_ORDERS_TIMETABLE_VIEW_TOOLTIP),
+		NWidget(WWT_TEXTBTN, COLOUR_GREY, WID_O_OCCUPANCY_TOGGLE), SetMinimalSize(36, 12), SetStringTip(STR_ORDERS_OCCUPANCY_BUTTON, STR_ORDERS_OCCUPANCY_BUTTON_TOOLTIP),
 		NWidget(WWT_SHADEBOX, COLOUR_GREY),
 		NWidget(WWT_DEFSIZEBOX, COLOUR_GREY),
 		NWidget(WWT_STICKYBOX, COLOUR_GREY),
 	EndContainer(),
 	NWidget(NWID_HORIZONTAL),
-<<<<<<< HEAD
-		NWidget(WWT_PANEL, COLOUR_GREY, WID_O_ORDER_LIST), SetMinimalSize(372, 72), SetDataTip(0x0, STR_ORDERS_LIST_TOOLTIP), SetResize(1, 1), SetScrollbar(WID_O_SCROLLBAR), EndContainer(),
+		NWidget(WWT_PANEL, COLOUR_GREY, WID_O_ORDER_LIST), SetMinimalSize(372, 72), SetToolTip(STR_ORDERS_LIST_TOOLTIP), SetResize(1, 1), SetScrollbar(WID_O_SCROLLBAR), EndContainer(),
 		NWidget(NWID_SELECTION, INVALID_COLOUR, WID_O_SEL_OCCUPANCY),
-			NWidget(WWT_PANEL, COLOUR_GREY, WID_O_OCCUPANCY_LIST), SetMinimalSize(50, 0), SetFill(0, 1), SetDataTip(STR_NULL, STR_ORDERS_OCCUPANCY_LIST_TOOLTIP),
+			NWidget(WWT_PANEL, COLOUR_GREY, WID_O_OCCUPANCY_LIST), SetMinimalSize(50, 0), SetFill(0, 1), SetToolTip(STR_ORDERS_OCCUPANCY_LIST_TOOLTIP),
 															SetScrollbar(WID_O_SCROLLBAR), EndContainer(),
 		EndContainer(),
-=======
-		NWidget(WWT_PANEL, COLOUR_GREY, WID_O_ORDER_LIST), SetMinimalSize(372, 72), SetToolTip(STR_ORDERS_LIST_TOOLTIP), SetResize(1, 1), SetScrollbar(WID_O_SCROLLBAR), EndContainer(),
->>>>>>> b653f875
 		NWidget(NWID_VERTICAL),
 			NWidget(NWID_VSCROLLBAR, COLOUR_GREY, WID_O_SCROLLBAR),
 			NWidget(WWT_RESIZEBOX, COLOUR_GREY),
