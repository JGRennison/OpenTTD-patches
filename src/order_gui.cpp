/*
 * This file is part of OpenTTD.
 * OpenTTD is free software; you can redistribute it and/or modify it under the terms of the GNU General Public License as published by the Free Software Foundation, version 2.
 * OpenTTD is distributed in the hope that it will be useful, but WITHOUT ANY WARRANTY; without even the implied warranty of MERCHANTABILITY or FITNESS FOR A PARTICULAR PURPOSE.
 * See the GNU General Public License for more details. You should have received a copy of the GNU General Public License along with OpenTTD. If not, see <http://www.gnu.org/licenses/>.
 */

/** @file order_gui.cpp GUI related to orders. */

#include "stdafx.h"
#include "command_func.h"
#include "viewport_func.h"
#include "depot_map.h"
#include "roadveh.h"
#include "timetable.h"
#include "strings_func.h"
#include "company_func.h"
#include "dropdown_type.h"
#include "dropdown_func.h"
#include "textbuf_gui.h"
#include "string_func.h"
#include "tilehighlight_func.h"
#include "network/network.h"
#include "station_base.h"
#include "industry.h"
#include "waypoint_base.h"
#include "core/geometry_func.hpp"
#include "infrastructure_func.h"
#include "hotkeys.h"
#include "aircraft.h"
#include "date_func.h"
#include "engine_func.h"
#include "vehicle_func.h"
#include "vehiclelist.h"
#include "error.h"
#include "tracerestrict.h"
#include "tracerestrict_cmd.h"
#include "scope.h"
#include "zoom_func.h"
#include "order_cmd.h"
#include "group_cmd.h"
#include "core/backup_type.hpp"

#include "widgets/order_widget.h"

#include "safeguards.h"

enum CargoTypeOrdersWindowVariant {
	CTOWV_LOAD   = 0,
	CTOWV_UNLOAD = 1,
};

/** Cargo type orders strings for load dropdowns. */
static const StringID _cargo_type_load_order_drowdown[] = {
	STR_ORDER_DROP_LOAD_IF_POSSIBLE,      // OLF_LOAD_IF_POSSIBLE
	STR_EMPTY,
	STR_CARGO_TYPE_ORDERS_DROP_FULL_LOAD, // OLFB_FULL_LOAD
	STR_EMPTY,
	STR_ORDER_DROP_NO_LOADING,            // OLFB_NO_LOAD
};
static const uint32_t _cargo_type_load_order_drowdown_hidden_mask = 0xA; // 01010

/** Cargo type orders strings for unload dropdowns. */
static const StringID _cargo_type_unload_order_drowdown[] = {
	STR_ORDER_DROP_UNLOAD_IF_ACCEPTED, // OUF_UNLOAD_IF_POSSIBLE
	STR_ORDER_DROP_UNLOAD,             // OUFB_UNLOAD
	STR_ORDER_DROP_TRANSFER,           // OUFB_TRANSFER
	STR_EMPTY,
	STR_ORDER_DROP_NO_UNLOADING,       // OUFB_NO_UNLOAD
};
static const uint32_t _cargo_type_unload_order_drowdown_hidden_mask = 0x8; // 01000

DropDownList GetSlotDropDownList(Owner owner, TraceRestrictSlotID slot_id, int &selected, VehicleType vehtype, bool show_other_types);
DropDownList GetSlotGroupDropDownList(Owner owner, TraceRestrictSlotGroupID slot_group_id, int &selected, VehicleType vehtype);
DropDownList GetCounterDropDownList(Owner owner, TraceRestrictCounterID ctr_id, int &selected);

StringID GetSlotGroupWarning(TraceRestrictSlotID slot_group, Owner owner);

static bool ModifyOrder(const Vehicle *v, VehicleOrderID order_id, ModifyOrderFlags mof, uint16_t data, bool error_msg = true)
{
	return Command<CMD_MODIFY_ORDER>::Post(error_msg ? STR_ERROR_CAN_T_MODIFY_THIS_ORDER : (StringID)0, v->tile, v->index, order_id, mof, data, {}, {});
}

struct CargoTypeOrdersWindow : public Window {
private:
	CargoTypeOrdersWindowVariant variant;

	const Vehicle *vehicle;  ///< Vehicle owning the orders being displayed and manipulated.
	VehicleOrderID order_id; ///< Index of the order concerned by this window.

	VehicleOrderID order_count; ///< Count of the orders of the vehicle owning this window
	const Order *order;         ///< Order pointer at construction time;

	static const uint8_t CARGO_ICON_WIDTH  = 12;
	static const uint8_t CARGO_ICON_HEIGHT =  8;

	std::span<const StringID> cargo_type_order_dropdown; ///< Strings used to populate order dropdowns.
	uint32_t cargo_type_order_dropdown_hmask;  ///< Hidden mask for order dropdowns.

	uint max_cargo_name_width;     ///< Greatest width of cargo names.
	uint max_cargo_dropdown_width; ///< Greatest width of order names.

	uint set_to_all_dropdown_sel;     ///< Selected entry for the 'set to all' dropdown

	/**
	 * Initialize \c max_cargo_name_width and \c max_cargo_dropdown_width.
	 * @post \c max_cargo_name_width
	 * @post \c max_cargo_dropdown_width
	 */
	void InitMaxWidgetWidth()
	{
		this->max_cargo_name_width = 0;
		for (int i = 0; i < (int)_sorted_standard_cargo_specs.size(); i++) {
			SetDParam(0, _sorted_cargo_specs[i]->name);
			this->max_cargo_name_width = std::max(this->max_cargo_name_width, GetStringBoundingBox(STR_JUST_STRING).width);
		}
		this->max_cargo_dropdown_width = 0;
		for (StringID str : this->cargo_type_order_dropdown) {
			SetDParam(0, str);
			this->max_cargo_dropdown_width = std::max(this->max_cargo_dropdown_width, GetStringBoundingBox(STR_JUST_STRING).width);
		}
	}

	/** Populate the selected entry of order dropdowns. */
	void InitDropdownSelectedTypes()
	{
		StringID tooltip = STR_CARGO_TYPE_LOAD_ORDERS_DROP_TOOLTIP + this->variant;
		const Order *order = this->vehicle->GetOrder(this->order_id);
		for (int i = 0; i < (int)_sorted_standard_cargo_specs.size(); i++) {
			const CargoSpec *cs = _sorted_cargo_specs[i];
			const CargoType cargo_id = cs->Index();
			uint8_t order_type = (this->variant == CTOWV_LOAD) ? (uint8_t) order->GetCargoLoadTypeRaw(cargo_id) : (uint8_t) order->GetCargoUnloadTypeRaw(cargo_id);
			this->GetWidget<NWidgetCore>(WID_CTO_CARGO_DROPDOWN_FIRST + i)->SetStringTip(this->cargo_type_order_dropdown[order_type], tooltip);
		}
		this->GetWidget<NWidgetCore>(WID_CTO_SET_TO_ALL_DROPDOWN)->SetString(this->cargo_type_order_dropdown[this->set_to_all_dropdown_sel]);
	}

	/**
	 * Returns the load/unload type of this order for the specified cargo.
	 * @param cargo_id The cargo index for which we want the load/unload type.
	 * @return an OrderLoadFlags if \c load_variant = true, an OrderUnloadFlags otherwise.
	 */
	uint8_t GetOrderActionTypeForCargo(CargoType cargo_id)
	{
		const Order *order = this->vehicle->GetOrder(this->order_id);
		return (this->variant == CTOWV_LOAD) ? (uint8_t) order->GetCargoLoadTypeRaw(cargo_id) : (uint8_t) order->GetCargoUnloadTypeRaw(cargo_id);
	}

	bool CheckOrderStillValid() const
	{
		if (this->vehicle->GetNumOrders() != this->order_count) return false;
		if (this->vehicle->GetOrder(this->order_id) != this->order) return false;
		return true;
	}

public:
	/**
	 * Instantiate a new CargoTypeOrdersWindow.
	 * @param desc The window description.
	 * @param v The vehicle the order belongs to.
	 * @param order_id Which order to display/edit.
	 * @param variant Which aspect of the order to display/edit: load or unload.
	 * @pre \c v != nullptr
	 */
	CargoTypeOrdersWindow(WindowDesc &desc, const Vehicle *v, VehicleOrderID order_id, CargoTypeOrdersWindowVariant variant) : Window(desc)
	{
		this->variant = variant;
		this->cargo_type_order_dropdown = (this->variant == CTOWV_LOAD) ? _cargo_type_load_order_drowdown : _cargo_type_unload_order_drowdown;
		this->cargo_type_order_dropdown_hmask = (this->variant == CTOWV_LOAD) ? _cargo_type_load_order_drowdown_hidden_mask : _cargo_type_unload_order_drowdown_hidden_mask;
		this->InitMaxWidgetWidth();

		this->vehicle = v;
		this->order_id = order_id;
		this->order_count = v->GetNumOrders();
		this->order = v->GetOrder(order_id);
		this->set_to_all_dropdown_sel = 0;

		this->CreateNestedTree();
		this->GetWidget<NWidgetCore>(WID_CTO_CAPTION)->SetStringTip(STR_CARGO_TYPE_ORDERS_LOAD_CAPTION + this->variant, STR_TOOLTIP_WINDOW_TITLE_DRAG_THIS);
		this->GetWidget<NWidgetCore>(WID_CTO_HEADER)->SetStringTip(STR_CARGO_TYPE_ORDERS_LOAD_TITLE + this->variant, STR_NULL);
		this->GetWidget<NWidgetStacked>(WID_CTO_SELECT)->SetDisplayedPlane((_sorted_standard_cargo_specs.size() >= 32) ? 0 : SZSP_NONE);
		this->InitDropdownSelectedTypes();
		this->FinishInitNested(v->index);

		this->owner = v->owner;
	}

	void Close(int data = 0) override
	{
		FocusWindowById(WC_VEHICLE_ORDERS, this->window_number);
		this->Window::Close();
	}

	virtual void UpdateWidgetSize(WidgetID widget, Dimension &size, const Dimension &padding, Dimension &fill, Dimension &resize) override
	{
		if (widget == WID_CTO_HEADER) {
			size.height = std::max(size.height, (uint) GetCharacterHeight(FS_NORMAL) + WidgetDimensions::scaled.framerect.Vertical());
		} else if (WID_CTO_CARGO_LABEL_FIRST <= widget && widget <= WID_CTO_CARGO_LABEL_LAST) {
			size.width  = std::max(size.width, WidgetDimensions::scaled.framerect.left + this->CARGO_ICON_WIDTH + WidgetDimensions::scaled.framerect.Horizontal() + this->max_cargo_name_width + padding.width);
			size.height = std::max(size.height, (uint) GetCharacterHeight(FS_NORMAL) + WidgetDimensions::scaled.framerect.Vertical());
		} else if ((WID_CTO_CARGO_DROPDOWN_FIRST <= widget && widget <= WID_CTO_CARGO_DROPDOWN_LAST) || widget == WID_CTO_SET_TO_ALL_DROPDOWN) {
			size.width  = std::max(size.width, WidgetDimensions::scaled.dropdowntext.Horizontal() + this->max_cargo_dropdown_width + NWidgetLeaf::GetDropdownBoxDimension().width);
			size.height = std::max(size.height, (uint) WidgetDimensions::scaled.dropdowntext.Vertical() + GetCharacterHeight(FS_NORMAL));
		} else if (widget == WID_CTO_SET_TO_ALL_LABEL) {
			size.width = std::max(size.width, this->max_cargo_name_width + WidgetDimensions::scaled.framerect.right + padding.width);
			size.height = std::max(size.height, (uint) GetCharacterHeight(FS_NORMAL) + WidgetDimensions::scaled.framerect.Vertical());
		}
	}

	virtual void DrawWidget(const Rect &r, WidgetID widget) const override
	{
		if (WID_CTO_CARGO_LABEL_FIRST <= widget && widget <= WID_CTO_CARGO_LABEL_LAST) {
			Rect ir = r.Shrink(WidgetDimensions::scaled.framerect);
			const CargoSpec *cs = _sorted_cargo_specs[widget - WID_CTO_CARGO_LABEL_FIRST];
			bool rtl = (_current_text_dir == TD_RTL);

			/* Draw cargo icon. */
			int rect_left   = rtl ? ir.right - this->CARGO_ICON_WIDTH : ir.left;
			int rect_right  = rect_left + this->CARGO_ICON_WIDTH;
			int rect_top    = ir.top + ((ir.bottom - ir.top) - this->CARGO_ICON_HEIGHT) / 2;
			int rect_bottom = rect_top + this->CARGO_ICON_HEIGHT;
			GfxFillRect(rect_left, rect_top, rect_right, rect_bottom, PC_BLACK);
			GfxFillRect(rect_left + 1, rect_top + 1, rect_right - 1, rect_bottom - 1, cs->legend_colour);

			/* Draw cargo name */
			int text_left  = rtl ? ir.left : rect_right + WidgetDimensions::scaled.framerect.left;
			int text_right = rtl ? rect_left - WidgetDimensions::scaled.framerect.left : ir.right;
			int text_top   = ir.top;
			SetDParam(0, cs->name);
			DrawString(text_left, text_right, text_top, STR_JUST_STRING, TC_BLACK);
		}
	}

	virtual void OnClick(Point pt, WidgetID widget, int click_count) override
	{
		if (!this->CheckOrderStillValid()) {
			this->Close();
			return;
		}
		if (widget == WID_CTO_CLOSEBTN) {
			this->Close();
		} else if (WID_CTO_CARGO_DROPDOWN_FIRST <= widget && widget <= WID_CTO_CARGO_DROPDOWN_LAST) {
			const CargoSpec *cs = _sorted_cargo_specs[widget - WID_CTO_CARGO_DROPDOWN_FIRST];
			const CargoType cargo_id = cs->Index();

			ShowDropDownMenu(this, this->cargo_type_order_dropdown, this->GetOrderActionTypeForCargo(cargo_id), widget, 0, this->cargo_type_order_dropdown_hmask);
		} else if (widget == WID_CTO_SET_TO_ALL_DROPDOWN) {
			ShowDropDownMenu(this, this->cargo_type_order_dropdown, this->set_to_all_dropdown_sel, widget, 0, this->cargo_type_order_dropdown_hmask);
		}
	}

	virtual void OnDropdownSelect(WidgetID widget, int action_type) override
	{
		if (!this->CheckOrderStillValid()) {
			this->Close();
			return;
		}
		ModifyOrderFlags mof = (this->variant == CTOWV_LOAD) ? MOF_CARGO_TYPE_LOAD : MOF_CARGO_TYPE_UNLOAD;
		if (WID_CTO_CARGO_DROPDOWN_FIRST <= widget && widget <= WID_CTO_CARGO_DROPDOWN_LAST) {
			const CargoSpec *cs = _sorted_cargo_specs[widget - WID_CTO_CARGO_DROPDOWN_FIRST];
			const CargoType cargo_id = cs->Index();
			uint8_t order_action_type = this->GetOrderActionTypeForCargo(cargo_id);

			if (action_type == order_action_type) return;

			Command<CMD_MODIFY_ORDER>::Post(STR_ERROR_CAN_T_MODIFY_THIS_ORDER, this->vehicle->tile, this->vehicle->index, this->order_id, mof, action_type, cargo_id, {});

			this->GetWidget<NWidgetCore>(widget)->SetStringTip(this->cargo_type_order_dropdown[this->GetOrderActionTypeForCargo(cargo_id)], STR_CARGO_TYPE_LOAD_ORDERS_DROP_TOOLTIP + this->variant);
			this->SetWidgetDirty(widget);
		} else if (widget == WID_CTO_SET_TO_ALL_DROPDOWN) {
			Command<CMD_MODIFY_ORDER>::Post(STR_ERROR_CAN_T_MODIFY_THIS_ORDER, this->vehicle->tile, this->vehicle->index, this->order_id, mof, action_type, INVALID_CARGO, {});

			for (int i = 0; i < (int)_sorted_standard_cargo_specs.size(); i++) {
				const CargoSpec *cs = _sorted_cargo_specs[i];
				const CargoType cargo_id = cs->Index();
				if (action_type != this->GetOrderActionTypeForCargo(cargo_id)) {
					this->GetWidget<NWidgetCore>(i + WID_CTO_CARGO_DROPDOWN_FIRST)->SetStringTip(this->cargo_type_order_dropdown[this->GetOrderActionTypeForCargo(cargo_id)], STR_CARGO_TYPE_LOAD_ORDERS_DROP_TOOLTIP + this->variant);
					this->SetWidgetDirty(i + WID_CTO_CARGO_DROPDOWN_FIRST);
				}
			}

			if (action_type != (int) this->set_to_all_dropdown_sel) {
				this->set_to_all_dropdown_sel = action_type;
				this->GetWidget<NWidgetCore>(widget)->SetString(this->cargo_type_order_dropdown[this->set_to_all_dropdown_sel]);
				this->SetWidgetDirty(widget);
			}
		}
	}

	virtual void SetStringParameters(WidgetID widget) const override
	{
		if (!this->CheckOrderStillValid()) {
			return;
		}
		if (widget == WID_CTO_CAPTION) {
			SetDParam(0, this->vehicle->index);
			SetDParam(1, this->order_id + 1);
			SetDParam(2, this->vehicle->GetOrder(this->order_id)->GetDestination().base());
		}
	}

	/**
	 * Some data on this window has become invalid.
	 * @param data Information about the changed data.
	 * @param gui_scope Whether the call is done from GUI scope. You may not do everything when not in GUI scope. See #InvalidateWindowData() for details.
	 */
	virtual void OnInvalidateData(int data = 0, bool gui_scope = true) override
	{
		if (!this->CheckOrderStillValid()) {
			this->Close();
			return;
		}
		if (gui_scope) {
			this->InitDropdownSelectedTypes();
			this->SetDirty();
		}
	}
};

/**
 * Make a list of panel for each available cargo type.
 * Each panel contains a label to display the cargo name.
 * @return A vertical container of cargo type orders rows.
 * @post \c *biggest_index contains the largest used index in the tree.
 */
static std::unique_ptr<NWidgetBase> MakeCargoTypeOrdersRows(bool right)
{
	std::unique_ptr<NWidgetVertical> ver = std::make_unique<NWidgetVertical>();

	const bool dual_column = (_sorted_standard_cargo_specs.size() >= 32);
	if (right && !dual_column) return ver;

	const int increment = dual_column ? 2 : 1;

	for (int i = (right ? 1 : 0); i < (int)_sorted_standard_cargo_specs.size(); i += increment) {
		/* Cargo row */
		std::unique_ptr<NWidgetBackground> panel = std::make_unique<NWidgetBackground>(WWT_PANEL, COLOUR_GREY, WID_CTO_CARGO_ROW_FIRST + i);
		std::unique_ptr<NWidgetHorizontal> horiz = std::make_unique<NWidgetHorizontal>();

		/* Cargo label */
		std::unique_ptr<NWidgetBackground> label = std::make_unique<NWidgetBackground>(WWT_PANEL, COLOUR_GREY, WID_CTO_CARGO_LABEL_FIRST + i);
		label->SetFill(1, 0);
		label->SetResize(1, 0);
		horiz->Add(std::move(label));

		/* Orders dropdown */
		std::unique_ptr<NWidgetLeaf> dropdown = std::make_unique<NWidgetLeaf>(WWT_DROPDOWN, COLOUR_GREY, WID_CTO_CARGO_DROPDOWN_FIRST + i, WidgetData{}, STR_EMPTY);
		dropdown->SetFill(1, 0);
		dropdown->SetResize(1, 0);
		horiz->Add(std::move(dropdown));

		panel->Add(std::move(horiz));
		ver->Add(std::move(panel));
	}

	return ver;
}

static std::unique_ptr<NWidgetBase> MakeCargoTypeOrdersRowsLeft()
{
	return MakeCargoTypeOrdersRows(false);
}

static std::unique_ptr<NWidgetBase> MakeCargoTypeOrdersRowsRight()
{
	return MakeCargoTypeOrdersRows(true);
}

/** Widgets definition of CargoTypeOrdersWindow. */
static constexpr NWidgetPart _nested_cargo_type_orders_widgets[] = {
	NWidget(NWID_HORIZONTAL),
		NWidget(WWT_CLOSEBOX, COLOUR_GREY),
		NWidget(WWT_CAPTION, COLOUR_GREY, WID_CTO_CAPTION), SetToolTip(STR_TOOLTIP_WINDOW_TITLE_DRAG_THIS),
	EndContainer(),
	NWidget(WWT_PANEL, COLOUR_GREY),
		NWidget(WWT_LABEL, INVALID_COLOUR, WID_CTO_HEADER), SetFill(1, 0), SetResize(1, 0), SetToolTip(STR_NULL),
	EndContainer(),
	NWidget(WWT_PANEL, COLOUR_GREY),
		NWidget(NWID_HORIZONTAL),
			NWidgetFunction(MakeCargoTypeOrdersRowsLeft),
			NWidget(NWID_SELECTION, COLOUR_GREY, WID_CTO_SELECT),
				NWidgetFunction(MakeCargoTypeOrdersRowsRight),
			EndContainer(),
		EndContainer(),
	EndContainer(),
	NWidget(WWT_PANEL, COLOUR_GREY), SetMinimalSize(1, 4), SetFill(1, 0), SetResize(1, 0), EndContainer(), // SPACER
	NWidget(NWID_HORIZONTAL),
		NWidget(WWT_PANEL, COLOUR_GREY),
			NWidget(WWT_TEXT, INVALID_COLOUR, WID_CTO_SET_TO_ALL_LABEL), SetPadding(0, 0, 0, 12 + WidgetDimensions::unscaled.framerect.Horizontal()), SetFill(1, 0), SetResize(1, 0), SetStringTip(STR_CARGO_TYPE_ORDERS_SET_TO_ALL_LABEL, STR_CARGO_TYPE_ORDERS_SET_TO_ALL_TOOLTIP),
		EndContainer(),
		NWidget(WWT_DROPDOWN, COLOUR_GREY, WID_CTO_SET_TO_ALL_DROPDOWN), SetFill(1, 0), SetResize(1, 0), SetToolTip(STR_CARGO_TYPE_ORDERS_SET_TO_ALL_TOOLTIP),
	EndContainer(),
	NWidget(NWID_HORIZONTAL),
		NWidget(WWT_TEXTBTN, COLOUR_GREY, WID_CTO_CLOSEBTN), SetFill(1, 0), SetResize(1, 0), SetStringTip(STR_CARGO_TYPE_ORDERS_CLOSE_BUTTON, STR_TOOLTIP_CLOSE_WINDOW),
		NWidget(WWT_RESIZEBOX, COLOUR_GREY),
	EndContainer(),
};

/** Window description for the 'load' variant of CargoTypeOrdersWindow. */
static WindowDesc _cargo_type_load_orders_widgets (__FILE__, __LINE__,
	WDP_AUTO, nullptr, 195, 186,
	WC_VEHICLE_CARGO_TYPE_LOAD_ORDERS, WC_VEHICLE_ORDERS,
	WindowDefaultFlag::Construction,
	_nested_cargo_type_orders_widgets
);

/** Window description for the 'unload' variant of CargoTypeOrdersWindow. */
static WindowDesc _cargo_type_unload_orders_widgets (__FILE__, __LINE__,
	WDP_AUTO, nullptr, 195, 186,
	WC_VEHICLE_CARGO_TYPE_UNLOAD_ORDERS, WC_VEHICLE_ORDERS,
	WindowDefaultFlag::Construction,
	_nested_cargo_type_orders_widgets
);

/**
 * Show the CargoTypeOrdersWindow for an order.
 * @param v The vehicle the order belongs to.
 * @param parent The parent window.
 * @param order_id Which order to display/edit.
 * @param variant Which aspect of the order to display/edit: load or unload.
 * @pre \c v != nullptr
 */
void ShowCargoTypeOrdersWindow(const Vehicle *v, Window *parent, VehicleOrderID order_id, CargoTypeOrdersWindowVariant variant)
{
	WindowDesc &desc = (variant == CTOWV_LOAD) ? _cargo_type_load_orders_widgets : _cargo_type_unload_orders_widgets;
	CloseWindowById(desc.cls, v->index);
	CargoTypeOrdersWindow *w = new CargoTypeOrdersWindow(desc, v, order_id, variant);
	w->parent = parent;
}


/** Order load types that could be given to station orders. */
static const StringID _station_load_types[][9][9] = {
	{
		/* No refitting. */
		{
			STR_EMPTY,
			INVALID_STRING_ID,
			STR_ORDER_FULL_LOAD,
			STR_ORDER_FULL_LOAD_ANY,
			STR_ORDER_NO_LOAD,
			INVALID_STRING_ID,
			INVALID_STRING_ID,
			INVALID_STRING_ID,
			STR_ORDER_CARGO_TYPE_LOAD,
		}, {
			STR_ORDER_UNLOAD,
			INVALID_STRING_ID,
			STR_ORDER_UNLOAD_FULL_LOAD,
			STR_ORDER_UNLOAD_FULL_LOAD_ANY,
			STR_ORDER_UNLOAD_NO_LOAD,
			INVALID_STRING_ID,
			INVALID_STRING_ID,
			INVALID_STRING_ID,
			STR_ORDER_UNLOAD_CARGO_TYPE_LOAD,
		}, {
			STR_ORDER_TRANSFER,
			INVALID_STRING_ID,
			STR_ORDER_TRANSFER_FULL_LOAD,
			STR_ORDER_TRANSFER_FULL_LOAD_ANY,
			STR_ORDER_TRANSFER_NO_LOAD,
			INVALID_STRING_ID,
			INVALID_STRING_ID,
			INVALID_STRING_ID,
			STR_ORDER_TRANSFER_CARGO_TYPE_LOAD,
		}, {
			/* Unload and transfer do not work together. */
			INVALID_STRING_ID, INVALID_STRING_ID, INVALID_STRING_ID,
			INVALID_STRING_ID, INVALID_STRING_ID, INVALID_STRING_ID,
			INVALID_STRING_ID, INVALID_STRING_ID, INVALID_STRING_ID,
		}, {
			STR_ORDER_NO_UNLOAD,
			INVALID_STRING_ID,
			STR_ORDER_NO_UNLOAD_FULL_LOAD,
			STR_ORDER_NO_UNLOAD_FULL_LOAD_ANY,
			STR_ORDER_NO_UNLOAD_NO_LOAD,
			INVALID_STRING_ID,
			INVALID_STRING_ID,
			INVALID_STRING_ID,
			STR_ORDER_NO_UNLOAD_CARGO_TYPE_LOAD,
		}, {
			INVALID_STRING_ID, INVALID_STRING_ID, INVALID_STRING_ID,
			INVALID_STRING_ID, INVALID_STRING_ID, INVALID_STRING_ID,
			INVALID_STRING_ID, INVALID_STRING_ID, INVALID_STRING_ID,
		}, {
			INVALID_STRING_ID, INVALID_STRING_ID, INVALID_STRING_ID,
			INVALID_STRING_ID, INVALID_STRING_ID, INVALID_STRING_ID,
			INVALID_STRING_ID, INVALID_STRING_ID, INVALID_STRING_ID,
		}, {
			INVALID_STRING_ID, INVALID_STRING_ID, INVALID_STRING_ID,
			INVALID_STRING_ID, INVALID_STRING_ID, INVALID_STRING_ID,
			INVALID_STRING_ID, INVALID_STRING_ID, INVALID_STRING_ID,
		}, {
			STR_ORDER_CARGO_TYPE_UNLOAD,
			INVALID_STRING_ID,
			STR_ORDER_CARGO_TYPE_UNLOAD_FULL_LOAD,
			STR_ORDER_CARGO_TYPE_UNLOAD_FULL_LOAD_ANY,
			STR_ORDER_CARGO_TYPE_UNLOAD_NO_LOAD,
			INVALID_STRING_ID,
			INVALID_STRING_ID,
			INVALID_STRING_ID,
			STR_ORDER_CARGO_TYPE_UNLOAD_CARGO_TYPE_LOAD,
		}
	}, {
		/* With auto-refitting. No loading and auto-refitting do not work together. */
		{
			STR_ORDER_AUTO_REFIT,
			INVALID_STRING_ID,
			STR_ORDER_FULL_LOAD_REFIT,
			STR_ORDER_FULL_LOAD_ANY_REFIT,
			INVALID_STRING_ID,
			INVALID_STRING_ID,
			INVALID_STRING_ID,
			INVALID_STRING_ID,
			STR_ORDER_CARGO_TYPE_LOAD_REFIT,
		}, {
			STR_ORDER_UNLOAD_REFIT,
			INVALID_STRING_ID,
			STR_ORDER_UNLOAD_FULL_LOAD_REFIT,
			STR_ORDER_UNLOAD_FULL_LOAD_ANY_REFIT,
			INVALID_STRING_ID,
			INVALID_STRING_ID,
			INVALID_STRING_ID,
			INVALID_STRING_ID,
			STR_ORDER_UNLOAD_CARGO_TYPE_LOAD_REFIT,
		}, {
			STR_ORDER_TRANSFER_REFIT,
			INVALID_STRING_ID,
			STR_ORDER_TRANSFER_FULL_LOAD_REFIT,
			STR_ORDER_TRANSFER_FULL_LOAD_ANY_REFIT,
			INVALID_STRING_ID,
			INVALID_STRING_ID,
			INVALID_STRING_ID,
			INVALID_STRING_ID,
			STR_ORDER_TRANSFER_CARGO_TYPE_LOAD_REFIT,
		}, {
			/* Unload and transfer do not work together. */
			INVALID_STRING_ID, INVALID_STRING_ID, INVALID_STRING_ID,
			INVALID_STRING_ID, INVALID_STRING_ID, INVALID_STRING_ID,
			INVALID_STRING_ID, INVALID_STRING_ID, INVALID_STRING_ID,
		}, {
			STR_ORDER_NO_UNLOAD_REFIT,
			INVALID_STRING_ID,
			STR_ORDER_NO_UNLOAD_FULL_LOAD_REFIT,
			STR_ORDER_NO_UNLOAD_FULL_LOAD_ANY_REFIT,
			INVALID_STRING_ID,
			INVALID_STRING_ID,
			INVALID_STRING_ID,
			INVALID_STRING_ID,
			STR_ORDER_NO_UNLOAD_CARGO_TYPE_LOAD_REFIT,
		}, {
			INVALID_STRING_ID, INVALID_STRING_ID, INVALID_STRING_ID,
			INVALID_STRING_ID, INVALID_STRING_ID, INVALID_STRING_ID,
			INVALID_STRING_ID, INVALID_STRING_ID, INVALID_STRING_ID,
		}, {
			INVALID_STRING_ID, INVALID_STRING_ID, INVALID_STRING_ID,
			INVALID_STRING_ID, INVALID_STRING_ID, INVALID_STRING_ID,
			INVALID_STRING_ID, INVALID_STRING_ID, INVALID_STRING_ID,
		}, {
			INVALID_STRING_ID, INVALID_STRING_ID, INVALID_STRING_ID,
			INVALID_STRING_ID, INVALID_STRING_ID, INVALID_STRING_ID,
			INVALID_STRING_ID, INVALID_STRING_ID, INVALID_STRING_ID,
		}, {
			STR_ORDER_CARGO_TYPE_UNLOAD_REFIT,
			INVALID_STRING_ID,
			STR_ORDER_CARGO_TYPE_UNLOAD_FULL_LOAD_REFIT,
			STR_ORDER_CARGO_TYPE_UNLOAD_FULL_LOAD_ANY_REFIT,
			INVALID_STRING_ID,
			INVALID_STRING_ID,
			INVALID_STRING_ID,
			INVALID_STRING_ID,
			STR_ORDER_CARGO_TYPE_UNLOAD_CARGO_TYPE_LOAD_REFIT,
		}
	}
};

static const StringID _order_non_stop_drowdown[] = {
	STR_ORDER_GO_TO,
	STR_ORDER_GO_NON_STOP_TO,
	STR_ORDER_GO_VIA,
	STR_ORDER_GO_NON_STOP_VIA,
};

static const StringID _order_full_load_drowdown[] = {
	STR_ORDER_DROP_LOAD_IF_POSSIBLE,
	STR_EMPTY,
	STR_ORDER_DROP_FULL_LOAD_ALL,
	STR_ORDER_DROP_FULL_LOAD_ANY,
	STR_ORDER_DROP_NO_LOADING,
	STR_EMPTY,
	STR_EMPTY,
	STR_EMPTY,
	STR_ORDER_DROP_CARGO_TYPE_LOAD,
};

static const StringID _order_unload_drowdown[] = {
	STR_ORDER_DROP_UNLOAD_IF_ACCEPTED,
	STR_ORDER_DROP_UNLOAD,
	STR_ORDER_DROP_TRANSFER,
	STR_EMPTY,
	STR_ORDER_DROP_NO_UNLOADING,
	STR_EMPTY,
	STR_EMPTY,
	STR_EMPTY,
	STR_ORDER_DROP_CARGO_TYPE_UNLOAD,
};

enum OrderDropDownID {
	ODDI_GO_TO,
	ODDI_GO_TO_NEAREST_DEPOT,
	ODDI_CONDITIONAL,
	ODDI_SHARE,
	ODDI_TRY_ACQUIRE_SLOT,
	ODDI_RELEASE_SLOT,
	ODDI_RELEASE_SLOT_GROUP,
	ODDI_CHANGE_COUNTER,
	ODDI_LABEL_TEXT,
	ODDI_LABEL_DEPARTURES_VIA,
};

static const StringID _order_manage_list_dropdown[] = {
	STR_ORDER_REVERSE_ORDER_LIST,
	STR_ORDER_APPEND_REVERSED_ORDER_LIST,
};

/** Variables for conditional orders; this defines the order of appearance in the dropdown box */
static const OrderConditionVariable _order_conditional_variable[] = {
	OCV_LOAD_PERCENTAGE,
	OCV_CARGO_LOAD_PERCENTAGE,
	OCV_RELIABILITY,
	OCV_MAX_RELIABILITY,
	OCV_MAX_SPEED,
	OCV_AGE,
	OCV_REMAINING_LIFETIME,
	OCV_REQUIRES_SERVICE,
	OCV_CARGO_WAITING,
	OCV_CARGO_WAITING_AMOUNT,
	OCV_CARGO_WAITING_AMOUNT_PERCENTAGE,
	OCV_CARGO_ACCEPTANCE,
	OCV_FREE_PLATFORMS,
	OCV_SLOT_OCCUPANCY,
	OCV_VEH_IN_SLOT,
	OCV_VEH_IN_SLOT_GROUP,
	OCV_COUNTER_VALUE,
	OCV_TIME_DATE,
	OCV_TIMETABLE,
	OCV_DISPATCH_SLOT,
	OCV_PERCENT,
	OCV_UNCONDITIONALLY,
};

static const StringID _order_conditional_condition[] = {
	STR_ORDER_CONDITIONAL_COMPARATOR_EQUALS,
	STR_ORDER_CONDITIONAL_COMPARATOR_NOT_EQUALS,
	STR_ORDER_CONDITIONAL_COMPARATOR_LESS_THAN,
	STR_ORDER_CONDITIONAL_COMPARATOR_LESS_EQUALS,
	STR_ORDER_CONDITIONAL_COMPARATOR_MORE_THAN,
	STR_ORDER_CONDITIONAL_COMPARATOR_MORE_EQUALS,
	STR_ORDER_CONDITIONAL_COMPARATOR_IS_TRUE,
	STR_ORDER_CONDITIONAL_COMPARATOR_IS_FALSE,
};

static const StringID _order_conditional_condition_has[] = {
	STR_ORDER_CONDITIONAL_COMPARATOR_HAS,
	STR_ORDER_CONDITIONAL_COMPARATOR_HAS_NO,
	STR_ORDER_CONDITIONAL_COMPARATOR_HAS_LESS_THAN,
	STR_ORDER_CONDITIONAL_COMPARATOR_HAS_LESS_EQUALS,
	STR_ORDER_CONDITIONAL_COMPARATOR_HAS_MORE_THAN,
	STR_ORDER_CONDITIONAL_COMPARATOR_HAS_MORE_EQUALS,
	STR_ORDER_CONDITIONAL_COMPARATOR_HAS,
	STR_ORDER_CONDITIONAL_COMPARATOR_HAS_NO,
};

static const StringID _order_conditional_condition_accepts[] = {
	STR_NULL,
	STR_NULL,
	STR_NULL,
	STR_NULL,
	STR_NULL,
	STR_NULL,
	STR_ORDER_CONDITIONAL_COMPARATOR_ACCEPTS,
	STR_ORDER_CONDITIONAL_COMPARATOR_DOES_NOT_ACCEPT,
};

static const StringID _order_conditional_condition_occupancy[] = {
	STR_ORDER_CONDITIONAL_COMPARATOR_OCCUPANCY_EMPTY,
	STR_ORDER_CONDITIONAL_COMPARATOR_OCCUPANCY_NOT_EMPTY,
	STR_NULL,
	STR_NULL,
	STR_NULL,
	STR_NULL,
	STR_ORDER_CONDITIONAL_COMPARATOR_FULLY_OCCUPIED,
	STR_ORDER_CONDITIONAL_COMPARATOR_NOT_YET_FULLY_OCCUPIED,
};

static const StringID _order_conditional_condition_is_in_slot[] = {
	STR_ORDER_CONDITIONAL_COMPARATOR_TRAIN_IN_ACQUIRE_SLOT,
	STR_ORDER_CONDITIONAL_COMPARATOR_TRAIN_NOT_IN_ACQUIRE_SLOT,
	STR_NULL,
	STR_NULL,
	STR_NULL,
	STR_NULL,
	STR_ORDER_CONDITIONAL_COMPARATOR_TRAIN_IN_SLOT,
	STR_ORDER_CONDITIONAL_COMPARATOR_TRAIN_NOT_IN_SLOT,
};

static const StringID _order_conditional_condition_is_in_slot_non_train[] = {
	STR_ORDER_CONDITIONAL_COMPARATOR_VEHICLE_IN_ACQUIRE_SLOT,
	STR_ORDER_CONDITIONAL_COMPARATOR_VEHICLE_NOT_IN_ACQUIRE_SLOT,
	STR_NULL,
	STR_NULL,
	STR_NULL,
	STR_NULL,
	STR_ORDER_CONDITIONAL_COMPARATOR_VEHICLE_IN_SLOT,
	STR_ORDER_CONDITIONAL_COMPARATOR_VEHICLE_NOT_IN_SLOT,
};

static const StringID _order_conditional_condition_dispatch_slot_first[] = {
	STR_NULL,
	STR_NULL,
	STR_NULL,
	STR_NULL,
	STR_NULL,
	STR_NULL,
	STR_ORDER_CONDITIONAL_COMPARATOR_DISPATCH_SLOT_IS_FIRST,
	STR_ORDER_CONDITIONAL_COMPARATOR_DISPATCH_SLOT_IS_NOT_FIRST,
};

static const StringID _order_conditional_condition_dispatch_slot_last[] = {
	STR_NULL,
	STR_NULL,
	STR_NULL,
	STR_NULL,
	STR_NULL,
	STR_NULL,
	STR_ORDER_CONDITIONAL_COMPARATOR_DISPATCH_SLOT_IS_LAST,
	STR_ORDER_CONDITIONAL_COMPARATOR_DISPATCH_SLOT_IS_NOT_LAST,
};

static const StringID _order_conditional_condition_dispatch_slot_tag[] = {
	STR_NULL,
	STR_NULL,
	STR_NULL,
	STR_NULL,
	STR_NULL,
	STR_NULL,
	STR_ORDER_CONDITIONAL_COMPARATOR_DISPATCH_SLOT_HAS_TAG,
	STR_ORDER_CONDITIONAL_COMPARATOR_DISPATCH_SLOT_DOESNT_HAVE_TAG,
};

extern uint ConvertSpeedToDisplaySpeed(uint speed, VehicleType type);
extern uint ConvertDisplaySpeedToSpeed(uint speed, VehicleType type);

static const StringID _order_depot_action_dropdown[] = {
	STR_ORDER_DROP_GO_ALWAYS_DEPOT,
	STR_ORDER_DROP_SERVICE_DEPOT,
	STR_ORDER_DROP_HALT_DEPOT,
	STR_ORDER_DROP_UNBUNCH,
	STR_ORDER_DROP_SELL_DEPOT,
};

static int DepotActionStringIndex(const Order *order)
{
	if (order->GetDepotActionType() & ODATFB_SELL) {
		return DA_SELL;
	} else if (order->GetDepotActionType() & ODATFB_HALT) {
		return DA_STOP;
	} else if (order->GetDepotActionType() & ODATFB_UNBUNCH) {
		return DA_SERVICE;
	} else if (order->GetDepotOrderType() & ODTFB_SERVICE) {
		return DA_SERVICE;
	} else {
		return DA_ALWAYS_GO;
	}
}

static const StringID _order_refit_action_dropdown[] = {
	STR_ORDER_DROP_REFIT_AUTO,
	STR_ORDER_DROP_REFIT_AUTO_ANY,
};

static const StringID _order_time_date_dropdown[] = {
	STR_TRACE_RESTRICT_TIME_MINUTE,
	STR_TRACE_RESTRICT_TIME_HOUR,
	STR_TRACE_RESTRICT_TIME_HOUR_MINUTE,
	STR_TRACE_RESTRICT_TIME_DAY,
	STR_TRACE_RESTRICT_TIME_MONTH,
};

static const StringID _order_timetable_dropdown[] = {
	STR_TRACE_RESTRICT_TIMETABLE_LATENESS,
	STR_TRACE_RESTRICT_TIMETABLE_EARLINESS,
};

StringID OrderStringForVariable(const Vehicle *v, OrderConditionVariable ocv)
{
	if (ocv == OCV_VEH_IN_SLOT && v->type != VEH_TRAIN) return STR_ORDER_CONDITIONAL_VEHICLE_IN_SLOT;
	if (ocv == OCV_VEH_IN_SLOT_GROUP && v->type != VEH_TRAIN) return STR_ORDER_CONDITIONAL_VEHICLE_IN_SLOT_GROUP;
	return STR_ORDER_CONDITIONAL_LOAD_PERCENTAGE + ocv;
}

/**
 * Draws an order in order or timetable GUI
 * @param v Vehicle the order belongs to
 * @param order The order to draw
 * @param order_index Index of the order in the orders of the vehicle
 * @param y Y position for drawing
 * @param selected True, if the order is selected
 * @param timetable True, when drawing in the timetable GUI
 * @param left Left border for text drawing
 * @param middle X position between order index and order text
 * @param right Right border for text drawing
 */
void DrawOrderString(const Vehicle *v, const Order *order, int order_index, int y, bool selected, bool timetable, int left, int middle, int right)
{
	bool rtl = _current_text_dir == TD_RTL;

	SpriteID sprite = rtl ? SPR_ARROW_LEFT : SPR_ARROW_RIGHT;
	Dimension sprite_size = GetSpriteSize(sprite);
	if (v->cur_real_order_index == order_index) {
		/* Draw two arrows before the next real order. */
		DrawSprite(sprite, PAL_NONE, rtl ? right -     sprite_size.width : left,                     y + ((int)GetCharacterHeight(FS_NORMAL) - (int)sprite_size.height) / 2);
		DrawSprite(sprite, PAL_NONE, rtl ? right - 2 * sprite_size.width : left + sprite_size.width, y + ((int)GetCharacterHeight(FS_NORMAL) - (int)sprite_size.height) / 2);
	} else if (v->cur_implicit_order_index == order_index) {
		/* Draw one arrow before the next implicit order; the next real order will still get two arrows. */
		DrawSprite(sprite, PAL_NONE, rtl ? right -     sprite_size.width : left,                     y + ((int)GetCharacterHeight(FS_NORMAL) - (int)sprite_size.height) / 2);
	}

	TextColour colour = TC_BLACK;
	if (order->IsType(OT_IMPLICIT)) {
		colour = (selected ? TC_SILVER : TC_GREY) | TC_NO_SHADE;
	} else {
		if (selected) {
			colour = TC_WHITE;
		} else {
			Colours order_colour = order->GetColour();
			if (order_colour != INVALID_COLOUR) colour = TC_IS_PALETTE_COLOUR | (TextColour)_colour_value[order_colour];
		}
	}

	SetDParam(0, order_index + 1);
	DrawString(left, rtl ? right - 2 * sprite_size.width - 3 : middle, y, STR_ORDER_INDEX, colour, SA_RIGHT | SA_FORCE);

	SetDParam(7, STR_EMPTY);
	SetDParam(10, STR_EMPTY);
	SetDParam(11, STR_EMPTY);

	/* Check range for aircraft. */
	if (v->type == VEH_AIRCRAFT && Aircraft::From(v)->GetRange() > 0 && order->IsGotoOrder()) {
		const Order *next = v->orders->GetNext(order);
		if (GetOrderDistance(order, next, v) > Aircraft::From(v)->acache.cached_max_range_sqr) SetDParam(11, STR_ORDER_OUT_OF_RANGE);
	}

	bool timetable_wait_time_valid = false;

	switch (order->GetType()) {
		case OT_DUMMY:
			SetDParam(0, STR_INVALID_ORDER);
			SetDParam(1, order->GetDestination().base());
			break;

		case OT_IMPLICIT:
			SetDParam(0, STR_ORDER_GO_TO_STATION);
			SetDParam(1, STR_ORDER_GO_TO);
			SetDParam(2, order->GetDestination().ToStationID());
			SetDParam(3, timetable ? STR_EMPTY : STR_ORDER_IMPLICIT);
			break;

		case OT_GOTO_STATION: {
			OrderLoadFlags load = order->GetLoadType();
			OrderUnloadFlags unload = order->GetUnloadType();
			bool valid_station = CanVehicleUseStation(v, Station::Get(order->GetDestination().ToStationID()));

			SetDParam(0, valid_station ? STR_ORDER_GO_TO_STATION : STR_ORDER_GO_TO_STATION_CAN_T_USE_STATION);
			SetDParam(1, STR_ORDER_GO_TO + (v->IsGroundVehicle() ? order->GetNonStopType() : 0));
			SetDParam(2, order->GetDestination().ToStationID());

			if (timetable) {
				/* Show only wait time in the timetable window. */
				SetDParam(3, STR_EMPTY);

				if (order->GetWaitTime() > 0 || order->IsWaitTimetabled()) {
					SetDParam(7, order->IsWaitTimetabled() ? STR_TIMETABLE_STAY_FOR : STR_TIMETABLE_STAY_FOR_ESTIMATED);
					SetTimetableParams(8, order->GetWaitTime());
				}
				timetable_wait_time_valid = true;
			} else {
				/* Show non-stop, refit and stop location only in the order window. */
				SetDParam(3, (order->GetNonStopType() & ONSF_NO_STOP_AT_DESTINATION_STATION) ? STR_EMPTY : _station_load_types[order->IsRefit()][unload][load]);
				if (order->IsRefit()) {
					SetDParam(4, order->IsAutoRefit() ? STR_ORDER_AUTO_REFIT_ANY : CargoSpec::Get(order->GetRefitCargo())->name);
				}
				if (v->type == VEH_TRAIN && (order->GetNonStopType() & ONSF_NO_STOP_AT_DESTINATION_STATION) == 0) {
					/* Only show the stopping location if other than the default chosen by the player. */
					if (!_settings_client.gui.hide_default_stop_location || order->GetStopLocation() != (OrderStopLocation)(_settings_client.gui.stop_location)) {
						SetDParam(7, STR_ORDER_STOP_LOCATION_NEAR_END + order->GetStopLocation());
					} else {
						SetDParam(7, STR_EMPTY);
					}
				}
				if (v->type == VEH_ROAD && order->GetRoadVehTravelDirection() != INVALID_DIAGDIR) {
					SetDParam(7, order->GetRoadVehTravelDirection() + STR_ORDER_RV_DIR_NE);
				}
			}
			break;
		}

		case OT_GOTO_DEPOT:
			if (order->GetDepotActionType() & ODATFB_NEAREST_DEPOT) {
				/* Going to the nearest depot. */
				SetDParam(0, STR_ORDER_GO_TO_NEAREST_DEPOT_FORMAT);
				if (v->type == VEH_AIRCRAFT) {
					SetDParam(2, STR_ORDER_NEAREST_HANGAR);
					SetDParam(3, STR_EMPTY);
				} else {
					SetDParam(2, STR_ORDER_NEAREST_DEPOT);
					SetDParam(3, STR_ORDER_TRAIN_DEPOT + v->type);
				}
			} else {
				/* Going to a specific depot. */
				SetDParam(0, STR_ORDER_GO_TO_DEPOT_FORMAT);
				SetDParam(2, v->type);
				SetDParam(3, order->GetDestination().ToDepotID());
			}

			if (order->GetDepotOrderType() & ODTFB_SERVICE) {
				SetDParam(1, (order->GetNonStopType() & ONSF_NO_STOP_AT_INTERMEDIATE_STATIONS) ? STR_ORDER_SERVICE_NON_STOP_AT : STR_ORDER_SERVICE_AT);
			} else {
				SetDParam(1, (order->GetNonStopType() & ONSF_NO_STOP_AT_INTERMEDIATE_STATIONS) ? STR_ORDER_GO_NON_STOP_TO : STR_ORDER_GO_TO);
			}

			if (!timetable && (order->GetDepotActionType() & ODATFB_SELL)) {
				SetDParam(7, STR_ORDER_SELL_ORDER);
			} else {
				/* Do not show stopping in the depot in the timetable window. */
				if (!timetable && (order->GetDepotActionType() & ODATFB_HALT)) {
					SetDParam(7, STR_ORDER_STOP_ORDER);
				}

				/* Do not show refitting in the depot in the timetable window. */
				if (!timetable && order->IsRefit()) {
					SetDParam(7, (order->GetDepotActionType() & ODATFB_HALT) ? STR_ORDER_REFIT_STOP_ORDER : STR_ORDER_REFIT_ORDER);
					SetDParam(8, CargoSpec::Get(order->GetRefitCargo())->name);
				}
			}

			if (timetable) {
				if (order->GetWaitTime() > 0 || order->IsWaitTimetabled()) {
					SetDParam(7, order->IsWaitTimetabled() ? STR_TIMETABLE_STAY_FOR : STR_TIMETABLE_STAY_FOR_ESTIMATED);
					SetTimetableParams(8, order->GetWaitTime());
				}
				timetable_wait_time_valid = !(order->GetDepotActionType() & ODATFB_HALT);
			}

			/* Show unbunching depot in both order and timetable windows. */
			if (order->GetDepotActionType() & ODATFB_UNBUNCH) {
				SetDParam(10, STR_ORDER_WAIT_TO_UNBUNCH);
			}

			break;

		case OT_GOTO_WAYPOINT: {
			StringID str = (order->GetNonStopType() & ONSF_NO_STOP_AT_INTERMEDIATE_STATIONS) ? STR_ORDER_GO_NON_STOP_TO_WAYPOINT : STR_ORDER_GO_TO_WAYPOINT;
			if (order->GetWaypointFlags() & OWF_REVERSE) str += STR_ORDER_GO_TO_WAYPOINT_REVERSE - STR_ORDER_GO_TO_WAYPOINT;
			SetDParam(0, str);
			SetDParam(1, order->GetDestination().ToStationID());
			if (timetable && order->IsWaitTimetabled()) {
				SetDParam(7, STR_TIMETABLE_STAY_FOR);
				SetTimetableParams(8, order->GetWaitTime());
				timetable_wait_time_valid = true;
			}
			if (!timetable && v->type == VEH_ROAD && order->GetRoadVehTravelDirection() != INVALID_DIAGDIR) {
				SetDParam(7, order->GetRoadVehTravelDirection() + STR_ORDER_RV_DIR_NE);
			}
			break;
		}

		case OT_CONDITIONAL: {
			auto set_station_id_generic = [&order]<typename F>(uint index, F set_param) {
				const Station *st = Station::GetIfValid(order->GetConditionStationID());
				if (st == nullptr) {
					set_param(index, STR_ORDER_CONDITIONAL_UNDEFINED_STATION);
				} else {
					set_param(index, STR_STATION_NAME);
					set_param(index + 1, st->index);
				}
			};
			auto set_station_id = [&](uint index) {
				set_station_id_generic(index, [&]<typename T>(uint index, T &&val) {
					SetDParam(index, std::forward<T>(val));
				});
			};

			SetDParam(1, order->GetConditionSkipToOrder() + 1);
			const OrderConditionVariable ocv = order->GetConditionVariable();
			/* handle some non-ordinary cases separately */
			if (ocv == OCV_UNCONDITIONALLY) {
				SetDParam(0, STR_ORDER_CONDITIONAL_UNCONDITIONAL);
			} else if (ocv == OCV_PERCENT) {
				SetDParam(0, STR_ORDER_CONDITIONAL_PERCENT_DISPLAY);
				SetDParam(2, order->GetConditionValue());
			} else if (ocv == OCV_FREE_PLATFORMS) {
				SetDParam(0, STR_ORDER_CONDITIONAL_FREE_PLATFORMS_DISPLAY);
				set_station_id(2);
				SetDParam(4, STR_ORDER_CONDITIONAL_COMPARATOR_HAS + order->GetConditionComparator());
				SetDParam(5, order->GetConditionValue());
			} else if (ocv == OCV_SLOT_OCCUPANCY) {
				if (TraceRestrictSlot::IsValidID(order->GetXData())) {
					SetDParam(0, STR_ORDER_CONDITIONAL_SLOT);
					SetDParam(2, order->GetXData());
				} else {
					SetDParam(0, STR_ORDER_CONDITIONAL_INVALID_SLOT);
					SetDParam(2, STR_TRACE_RESTRICT_VARIABLE_UNDEFINED);
				}
				switch (order->GetConditionComparator()) {
					case OCC_IS_TRUE:
					case OCC_IS_FALSE:
					case OCC_EQUALS:
					case OCC_NOT_EQUALS: {
						SetDParam(3, _order_conditional_condition_occupancy[order->GetConditionComparator()]);
						break;
					}
					default:
						NOT_REACHED();
				}
			} else if (ocv == OCV_VEH_IN_SLOT) {
				if (TraceRestrictSlot::IsValidID(order->GetXData())) {
					SetDParam(0, STR_ORDER_CONDITIONAL_IN_SLOT);
					SetDParam(3, order->GetXData());
				} else {
					SetDParam(0, STR_ORDER_CONDITIONAL_IN_INVALID_SLOT);
					SetDParam(3, STR_TRACE_RESTRICT_VARIABLE_UNDEFINED);
				}
				switch (order->GetConditionComparator()) {
					case OCC_IS_TRUE:
					case OCC_IS_FALSE:
					case OCC_EQUALS:
					case OCC_NOT_EQUALS: {
						const StringID *strs = v->type == VEH_TRAIN ? _order_conditional_condition_is_in_slot : _order_conditional_condition_is_in_slot_non_train;
						SetDParam(2, strs[order->GetConditionComparator()]);
						break;
					}
					default:
						NOT_REACHED();
				}
			} else if (ocv == OCV_VEH_IN_SLOT_GROUP) {
				SetDParam(0, STR_ORDER_CONDITIONAL_IN_SLOT_GROUP);
				if (TraceRestrictSlotGroup::IsValidID(order->GetXData())) {
					SetDParam(3, STR_TRACE_RESTRICT_SLOT_GROUP_NAME);
					SetDParam(4, order->GetXData());
				} else {
					SetDParam(3, STR_TRACE_RESTRICT_VARIABLE_UNDEFINED_RED);
				}
				switch (order->GetConditionComparator()) {
					case OCC_IS_TRUE:
					case OCC_IS_FALSE: {
						const StringID *strs = v->type == VEH_TRAIN ? _order_conditional_condition_is_in_slot : _order_conditional_condition_is_in_slot_non_train;
						SetDParam(2, strs[order->GetConditionComparator()]);
						break;
					}
					default:
						NOT_REACHED();
				}
			} else if (ocv == OCV_CARGO_LOAD_PERCENTAGE) {
				SetDParam(0, STR_ORDER_CONDITIONAL_LOAD_PERCENTAGE_DISPLAY);
				SetDParam(2, CargoSpec::Get(order->GetConditionValue())->name);
				SetDParam(3, STR_ORDER_CONDITIONAL_COMPARATOR_EQUALS + order->GetConditionComparator());
				SetDParam(4, order->GetXData());
			} else if (ocv == OCV_CARGO_WAITING_AMOUNT || ocv == OCV_CARGO_WAITING_AMOUNT_PERCENTAGE) {
				const bool percent_mode = (ocv == OCV_CARGO_WAITING_AMOUNT_PERCENTAGE);
				std::array<StringParameter, 10> tmp_params{};
				StringID substr;

				auto set_tmp_param = [&]<typename T>(uint index, T &&val) {
					tmp_params[index] = StringParameter(std::forward<T>(val));
				};

				set_tmp_param(0, order->GetConditionSkipToOrder() + 1);
				set_tmp_param(1, CargoSpec::Get(order->GetConditionValue())->name);
				set_station_id_generic(2, set_tmp_param);

				auto output_condition_value = [&](int param_offset) {
					if (percent_mode) {
						auto capacity_params = MakeParameters(order->GetXDataLow(), CargoSpec::Get(order->GetConditionValue())->name);
						bool refit = HasBit(order->GetXData2(), 16);
						StringID capacity_str = refit ? STR_ORDER_CONDITIONAL_CARGO_WAITING_PERCENT_CAPACITY_REFIT : STR_ORDER_CONDITIONAL_CARGO_WAITING_PERCENT_CAPACITY;
						_temp_special_strings[0] = GetStringWithArgs(capacity_str, capacity_params);
						set_tmp_param(param_offset, SPECSTR_TEMP_START);
					} else {
						set_tmp_param(param_offset, order->GetConditionValue());
						set_tmp_param(param_offset + 1, order->GetXDataLow());
					}
				};

				if (!order->HasConditionViaStation()) {
					substr = percent_mode ? STR_ORDER_CONDITIONAL_CARGO_WAITING_GENERAL_DISPLAY : STR_ORDER_CONDITIONAL_CARGO_WAITING_AMOUNT_DISPLAY;
					set_tmp_param(4, STR_ORDER_CONDITIONAL_COMPARATOR_EQUALS + order->GetConditionComparator());
					output_condition_value(5);
				} else {
					substr = percent_mode ? STR_ORDER_CONDITIONAL_CARGO_WAITING_GENERAL_VIA_DISPLAY : STR_ORDER_CONDITIONAL_CARGO_WAITING_AMOUNT_VIA_DISPLAY;
					const Station *via_st = Station::GetIfValid(order->GetConditionViaStationID());
					if (via_st == nullptr) {
						set_tmp_param(4, STR_ORDER_CONDITIONAL_UNDEFINED_STATION);
					} else {
						set_tmp_param(4, STR_STATION_NAME);
						set_tmp_param(5, via_st->index);
					}
					set_tmp_param(6, STR_ORDER_CONDITIONAL_COMPARATOR_EQUALS + order->GetConditionComparator());
					output_condition_value(7);
				}
				_temp_special_strings[0] = GetStringWithArgs(substr, tmp_params);
				SetDParam(0, SPECSTR_TEMP_START);
			} else if (ocv == OCV_COUNTER_VALUE) {
				if (TraceRestrictCounter::IsValidID(order->GetXDataHigh())) {
					SetDParam(0, STR_ORDER_CONDITIONAL_COUNTER);
					SetDParam(2, order->GetXDataHigh());
				} else {
					SetDParam(0, STR_ORDER_CONDITIONAL_INVALID_COUNTER);
					SetDParam(2, STR_TRACE_RESTRICT_VARIABLE_UNDEFINED);
				}
				SetDParam(3, STR_ORDER_CONDITIONAL_COMPARATOR_EQUALS + order->GetConditionComparator());
				SetDParam(4, order->GetXDataLow());
			} else if (ocv == OCV_TIME_DATE) {
				SetDParam(0, (order->GetConditionValue() == TRTDVF_HOUR_MINUTE) ? STR_ORDER_CONDITIONAL_TIME_HHMM : STR_ORDER_CONDITIONAL_NUM);
				SetDParam(2, STR_TRACE_RESTRICT_TIME_MINUTE_ITEM + order->GetConditionValue());
				SetDParam(3, STR_ORDER_CONDITIONAL_COMPARATOR_EQUALS + order->GetConditionComparator());
				SetDParam(4, order->GetXData());
			} else if (ocv == OCV_TIMETABLE) {
				SetDParam(0, STR_ORDER_CONDITIONAL_TIMETABLE);
				SetDParam(2, STR_TRACE_RESTRICT_TIMETABLE_LATENESS + order->GetConditionValue());
				SetDParam(3, STR_ORDER_CONDITIONAL_COMPARATOR_EQUALS + order->GetConditionComparator());
				SetDParam(4, order->GetXData());
			} else if (ocv == OCV_DISPATCH_SLOT) {
				const DispatchSchedule *selected_schedule = nullptr;
				SetDParam(0, STR_ORDER_CONDITIONAL_DISPATCH_SLOT_DISPLAY);
				uint16_t schedule_id = order->GetConditionDispatchScheduleID();
				if (schedule_id != UINT16_MAX) {
					bool have_name = false;
					if (schedule_id < v->orders->GetScheduledDispatchScheduleCount()) {
						const DispatchSchedule &ds = v->orders->GetDispatchScheduleByIndex(schedule_id);
						selected_schedule = &ds;
						if (!ds.ScheduleName().empty()) {
							_temp_special_strings[0] = ds.ScheduleName();
							have_name = true;
						}
					}
					if (!have_name) {
						auto tmp_params = MakeParameters(schedule_id + 1);
						_temp_special_strings[0] = GetStringWithArgs(STR_TIMETABLE_ASSIGN_SCHEDULE_ID, tmp_params);
					}
					SetDParam(2, SPECSTR_TEMP_START);
				} else {
					SetDParam(2, STR_TIMETABLE_ASSIGN_SCHEDULE_NONE);
				}

				const uint16_t value = order->GetConditionValue();
				SetDParam(3, STR_TRACE_RESTRICT_DISPATCH_SLOT_NEXT + GB(value, ODCB_SRC_START, ODCB_SRC_COUNT));

				switch ((OrderDispatchConditionModes)GB(value, ODCB_MODE_START, ODCB_MODE_COUNT)) {
					case ODCM_FIRST_LAST:
						SetDParam(4, STR_ORDER_CONDITIONAL_COMPARATOR_DISPATCH_SLOT_IS_FIRST + ((order->GetConditionComparator() == OCC_IS_FALSE) ? 1 : 0) +
								(HasBit(value, ODFLCB_LAST_SLOT) ? 2 : 0));
						break;

					case OCDM_TAG: {
						StringID str = (order->GetConditionComparator() == OCC_IS_FALSE) ? STR_ORDER_CONDITIONAL_COMPARATOR_DISPATCH_SLOT_DOESNT_HAVE_TAG : STR_ORDER_CONDITIONAL_COMPARATOR_DISPATCH_SLOT_HAS_TAG;
						uint tag_id = GB(value, ODFLCB_TAG_START, ODFLCB_TAG_COUNT);
						std::string_view name;
						if (selected_schedule != nullptr) {
							name = selected_schedule->GetSupplementaryName(SDSNT_DEPARTURE_TAG, tag_id);
							if (!name.empty()) str++;
						}
						auto tmp_params = MakeParameters(tag_id + 1, std::string{name});
						_temp_special_strings[1] = GetStringWithArgs(str, tmp_params);
						SetDParam(4, SPECSTR_TEMP_START + 1);
						break;
					}

					default:
						SetDParam(4, STR_UNDEFINED);
						break;
				}
			} else {
				OrderConditionComparator occ = order->GetConditionComparator();
				SetDParam(0, (occ == OCC_IS_TRUE || occ == OCC_IS_FALSE) ? STR_ORDER_CONDITIONAL_TRUE_FALSE : STR_ORDER_CONDITIONAL_NUM);
				SetDParam(2, (ocv == OCV_CARGO_ACCEPTANCE || ocv == OCV_CARGO_WAITING || ocv == OCV_FREE_PLATFORMS)
						? STR_ORDER_CONDITIONAL_NEXT_STATION : OrderStringForVariable(v, ocv));

				uint value = order->GetConditionValue();
				switch (ocv) {
					case OCV_CARGO_ACCEPTANCE:
						SetDParam(0, STR_ORDER_CONDITIONAL_CARGO_ACCEPTANCE);
						set_station_id(2);
						SetDParam(4, STR_ORDER_CONDITIONAL_COMPARATOR_ACCEPTS + occ - OCC_IS_TRUE);
						SetDParam(5, CargoSpec::Get(value)->name);
						break;
					case OCV_CARGO_WAITING:
						SetDParam(0, STR_ORDER_CONDITIONAL_CARGO_WAITING_DISPLAY);
						set_station_id(2);
						SetDParam(4, STR_ORDER_CONDITIONAL_COMPARATOR_HAS + occ - OCC_IS_TRUE);
						SetDParam(5, CargoSpec::Get(value)->name);
						break;
					case OCV_REQUIRES_SERVICE:
						SetDParam(3, STR_ORDER_CONDITIONAL_COMPARATOR_EQUALS + occ);
						break;
					case OCV_MAX_SPEED:
						value = ConvertSpeedToDisplaySpeed(value, v->type);
						/* FALL THROUGH */
					default:
						SetDParam(3, STR_ORDER_CONDITIONAL_COMPARATOR_EQUALS + occ);
						SetDParam(4, value);
				}
			}

			if (timetable && (order->IsWaitTimetabled() || order->GetWaitTime() > 0)) {
				SetDParam(7, order->IsWaitTimetabled() ? STR_TIMETABLE_AND_TRAVEL_FOR : STR_TIMETABLE_AND_TRAVEL_FOR_ESTIMATED);
				SetTimetableParams(8, order->GetWaitTime());
			} else {
				SetDParam(7, STR_EMPTY);
			}

			break;
		}

		case OT_SLOT:
			switch (order->GetSlotSubType()) {
				case OSST_RELEASE:
					SetDParam(0, STR_ORDER_RELEASE_SLOT);
					break;

				case OSST_TRY_ACQUIRE:
					SetDParam(0, STR_ORDER_TRY_ACQUIRE_SLOT);
					break;

				default:
					NOT_REACHED();
					break;
			}
			if (order->GetDestination() == INVALID_TRACE_RESTRICT_SLOT_ID) {
				SetDParam(1, STR_TRACE_RESTRICT_VARIABLE_UNDEFINED_RED);
			} else {
				SetDParam(1, STR_TRACE_RESTRICT_SLOT_NAME);
				SetDParam(2, order->GetDestination().base());
			}
			break;

		case OT_SLOT_GROUP:
			switch (order->GetSlotGroupSubType()) {
				case OSGST_RELEASE:
					SetDParam(0, STR_ORDER_RELEASE_SLOT_GROUP);
					break;

				default:
					NOT_REACHED();
					break;
			}
			if (order->GetDestination() == INVALID_TRACE_RESTRICT_SLOT_GROUP) {
				SetDParam(1, STR_TRACE_RESTRICT_VARIABLE_UNDEFINED_RED);
			} else {
				StringID warning = GetSlotGroupWarning(order->GetDestination().base(), v->owner);
				if (warning != STR_NULL) {
					SetDParam(1, warning);
				} else {
					SetDParam(1, STR_TRACE_RESTRICT_SLOT_GROUP_NAME);
				}
				SetDParam(2, order->GetDestination().base());
			}
			break;

		case OT_COUNTER:
			switch (static_cast<TraceRestrictCounterCondOpField>(order->GetCounterOperation())) {
				case TRCCOF_INCREASE:
					SetDParam(0, STR_TRACE_RESTRICT_COUNTER_INCREASE_ITEM);
					break;

				case TRCCOF_DECREASE:
					SetDParam(0, STR_TRACE_RESTRICT_COUNTER_DECREASE_ITEM);
					break;

				case TRCCOF_SET:
					SetDParam(0, STR_TRACE_RESTRICT_COUNTER_SET_ITEM);
					break;

				default:
					NOT_REACHED();
					break;
			}
			if (order->GetDestination() == INVALID_TRACE_RESTRICT_COUNTER_ID) {
				SetDParam(1, STR_TRACE_RESTRICT_VARIABLE_UNDEFINED_RED);
			} else {
				SetDParam(1, STR_TRACE_RESTRICT_COUNTER_NAME);
				SetDParam(2, order->GetDestination().base());
			}
			SetDParam(3, order->GetXData());
			break;

		case OT_LABEL: {
			auto show_destination_subtype = [&](uint offset) {
				if (Waypoint::IsValidID(order->GetDestination().ToStationID())) {
					SetDParam(offset, STR_WAYPOINT_NAME);
				} else {
					SetDParam(offset, STR_STATION_NAME);
				}
				SetDParam(offset + 1, order->GetDestination().ToStationID());
			};
			switch (order->GetLabelSubType()) {
				case OLST_TEXT: {
					SetDParam(0, STR_ORDER_LABEL_TEXT);
					const char *text = order->GetLabelText();
					SetDParamStr(1, StrEmpty(text) ? "" : text);
					break;
				}

				case OLST_DEPARTURES_VIA:
					SetDParam(0, STR_ORDER_LABEL_DEPARTURES_VIA);
					SetDParam(1, STR_ORDER_LABEL_DEPARTURES_SHOW_AS_VIA);
					show_destination_subtype(2);
					break;

				case OLST_DEPARTURES_REMOVE_VIA:
					SetDParam(0, STR_ORDER_LABEL_DEPARTURES_VIA);
					SetDParam(1, STR_ORDER_LABEL_DEPARTURES_REMOVE_VIA);
					show_destination_subtype(2);
					break;

				default:
					SetDParam(0, STR_TRACE_RESTRICT_VARIABLE_UNDEFINED_RED);
					break;
			}
			break;
		}

		default: NOT_REACHED();
	}

	int edge = DrawString(rtl ? left : middle, rtl ? middle : right, y, STR_ORDER_TEXT, colour);

	if (timetable && timetable_wait_time_valid && order->GetLeaveType() != OLT_NORMAL && edge != 0) {
		edge = DrawString(rtl ? left : edge + 3, rtl ? edge - 3 : right, y, STR_TIMETABLE_LEAVE_EARLY_ORDER + order->GetLeaveType() - OLT_LEAVE_EARLY, colour);
	}
	if (HasBit(v->vehicle_flags, VF_SCHEDULED_DISPATCH) && order->IsScheduledDispatchOrder(false) && edge != 0) {
		StringID str = (order->IsWaitTimetabled() || !timetable) ? STR_TIMETABLE_SCHEDULED_DISPATCH_ORDER : STR_TIMETABLE_SCHEDULED_DISPATCH_ORDER_NO_WAIT_TIME;
		const DispatchSchedule &ds = v->orders->GetDispatchScheduleByIndex(order->GetDispatchScheduleIndex());
		if (!ds.ScheduleName().empty()) {
			SetDParam(0, STR_TIMETABLE_SCHEDULED_DISPATCH_ORDER_NAMED_SCHEDULE);
			SetDParamStr(1, ds.ScheduleName().c_str());
		} else {
			SetDParam(0, v->orders->GetScheduledDispatchScheduleCount() > 1 ? STR_TIMETABLE_SCHEDULED_DISPATCH_ORDER_SCHEDULE_INDEX : STR_EMPTY);
			SetDParam(1, order->GetDispatchScheduleIndex() + 1);
		}
		edge = DrawString(rtl ? left : edge + 3, rtl ? edge - 3 : right, y, str, colour);
	}

	if (timetable && (timetable_wait_time_valid || order->IsType(OT_CONDITIONAL)) && order->IsWaitFixed() && edge != 0) {
		Dimension lock_d = GetSpriteSize(SPR_LOCK);
		DrawPixelInfo tmp_dpi;
		if (FillDrawPixelInfo(&tmp_dpi, rtl ? left : middle, y, rtl ? middle - left : right - middle, lock_d.height)) {
			AutoRestoreBackup dpi_backup(_cur_dpi, &tmp_dpi);

			DrawSprite(SPR_LOCK, PAL_NONE, rtl ? edge - 3 - lock_d.width - left : edge + 3 - middle, 0);
		}
	}
}

/**
 * Get the order command a vehicle can do in a given tile.
 * @param v Vehicle involved.
 * @param tile Tile being queried.
 * @return The order associated to vehicle v in given tile (or empty order if vehicle can do nothing in the tile).
 */
static Order GetOrderCmdFromTile(const Vehicle *v, TileIndex tile)
{
	/* Override the index as it is not coming from a pool, so would not be initialised correctly. */
	Order order;

	/* check depot first */
<<<<<<< HEAD
	if (IsDepotTypeTile(tile, (TransportType)(uint)v->type) && IsInfraTileUsageAllowed(v->type, v->owner, tile)) {
		if (v->type == VEH_ROAD && ((GetPresentRoadTypes(tile) & RoadVehicle::From(v)->compatible_roadtypes) == 0)) {
			order.Free();
			return order;
		}
		order.MakeGoToDepot(v->type == VEH_AIRCRAFT ? GetStationIndex(tile) : GetDepotIndex(tile),
=======
	if (IsDepotTypeTile(tile, (TransportType)(uint)v->type) && IsTileOwner(tile, _local_company)) {
		order.MakeGoToDepot(GetDepotDestinationIndex(tile),
>>>>>>> 82c5e37b
				ODTFB_PART_OF_ORDERS,
				((_settings_client.gui.new_nonstop || _settings_game.order.nonstop_only) && v->IsGroundVehicle()) ? ONSF_NO_STOP_AT_INTERMEDIATE_STATIONS : ONSF_STOP_EVERYWHERE);

		if (_ctrl_pressed) order.SetDepotOrderType((OrderDepotTypeFlags)(order.GetDepotOrderType() ^ ODTFB_SERVICE));

		return order;
	}

	/* check rail waypoint */
	if (IsRailWaypointTile(tile) &&
			v->type == VEH_TRAIN &&
			IsInfraTileUsageAllowed(VEH_TRAIN, v->owner, tile)) {
		order.MakeGoToWaypoint(GetStationIndex(tile));
		if (_settings_client.gui.new_nonstop != _ctrl_pressed || _settings_game.order.nonstop_only) order.SetNonStopType(ONSF_NO_STOP_AT_ANY_STATION);
		return order;
	}

	/* check road waypoint */
	if (IsRoadWaypointTile(tile) &&
			v->type == VEH_ROAD &&
			IsInfraTileUsageAllowed(VEH_ROAD, v->owner, tile)) {
		order.MakeGoToWaypoint(GetStationIndex(tile));
		if (_settings_client.gui.new_nonstop != _ctrl_pressed || _settings_game.order.nonstop_only) order.SetNonStopType(ONSF_NO_STOP_AT_ANY_STATION);
		return order;
	}

	/* check buoy (no ownership) */
	if (IsBuoyTile(tile) && v->type == VEH_SHIP) {
		order.MakeGoToWaypoint(GetStationIndex(tile));
		return order;
	}

	/* check for station or industry with neutral station */
	if (IsTileType(tile, MP_STATION) || IsTileType(tile, MP_INDUSTRY)) {
		const Station *st = nullptr;

		if (IsTileType(tile, MP_STATION)) {
			st = Station::GetByTile(tile);
		} else {
			const Industry *in = Industry::GetByTile(tile);
			st = in->neutral_station;
		}
		if (st != nullptr && IsInfraUsageAllowed(v->type, v->owner, st->owner)) {
			uint8_t facil;
			switch (v->type) {
				case VEH_SHIP:     facil = FACIL_DOCK;    break;
				case VEH_TRAIN:    facil = FACIL_TRAIN;   break;
				case VEH_AIRCRAFT: facil = FACIL_AIRPORT; break;
				case VEH_ROAD:     facil = FACIL_BUS_STOP | FACIL_TRUCK_STOP; break;
				default: NOT_REACHED();
			}
			if (st->facilities & facil) {
				order.MakeGoToStation(st->index);
				if (_ctrl_pressed) order.SetLoadType(OLF_FULL_LOAD_ANY);
				if ((_settings_client.gui.new_nonstop || _settings_game.order.nonstop_only) && v->IsGroundVehicle()) order.SetNonStopType(ONSF_NO_STOP_AT_INTERMEDIATE_STATIONS);
				order.SetStopLocation(v->type == VEH_TRAIN ? (OrderStopLocation)(_settings_client.gui.stop_location) : OSL_PLATFORM_FAR_END);
				return order;
			}
		}
	}

	/* not found */
	order.Free();
	return order;
}

/** Hotkeys for order window. */
enum OrderHotKeys : int32_t {
	OHK_SKIP,
	OHK_DELETE,
	OHK_GOTO,
	OHK_NONSTOP,
	OHK_VIA,
	OHK_FULLLOAD,
	OHK_UNLOAD,
	OHK_NEAREST_DEPOT,
	OHK_ALWAYS_SERVICE,
	OHK_TRANSFER,
	OHK_NO_UNLOAD,
	OHK_NO_LOAD,
	OHK_REFIT,
	OHK_DUPLICATE,
	OHK_RETARGET_JUMP,
	OHK_CLOSE,
};

/**
 * %Order window code for all vehicles.
 *
 * At the bottom of the window two button rows are located for changing the orders of the vehicle.
 *
 * \section top-row Top row
 * The top-row is for manipulating an individual order. What row is displayed depends on the type of vehicle, and whether or not you are the owner of the vehicle.
 *
 * The top-row buttons of one of your trains or road vehicles is one of the following three cases:
 * \verbatim
 * +-----------------+-----------------+-----------------+-----------------+
 * |    NON-STOP     |    FULL_LOAD    |     UNLOAD      |      REFIT      | (normal)
 * +-----------------+-----+-----------+-----------+-----+-----------------+
 * |       COND_VAR        |    COND_COMPARATOR    |      COND_VALUE       | (for conditional orders)
 * +-----------------+-----+-----------+-----------+-----+-----------------+
 * |    NON-STOP     |      REFIT      |     SERVICE     |     (empty)     | (for depot orders)
 * +-----------------+-----------------+-----------------+-----------------+
 * \endverbatim
 *
 * Airplanes and ships have one of the following three top-row button rows:
 * \verbatim
 * +-----------------+-----------------+-----------------+
 * |    FULL_LOAD    |     UNLOAD      |      REFIT      | (normal)
 * +-----------------+-----------------+-----------------+
 * |    COND_VAR     | COND_COMPARATOR |   COND_VALUE    | (for conditional orders)
 * +-----------------+--------+--------+-----------------+
 * |            REFIT         |          SERVICE         | (for depot order)
 * +--------------------------+--------------------------+
 * \endverbatim
 *
 * \section bottom-row Bottom row
 * The second row (the bottom row) is for manipulating the list of orders:
 * \verbatim
 * +-----------------+-----------------+-----------------+
 * |      SKIP       |     DELETE      |      GOTO       |
 * +-----------------+-----------------+-----------------+
 * \endverbatim
 *
 * For vehicles of other companies, both button rows are not displayed.
 */
struct OrdersWindow : public GeneralVehicleWindow {
private:
	/** Under what reason are we using the PlaceObject functionality? */
	enum OrderPlaceObjectState : uint8_t {
		OPOS_NONE,
		OPOS_GOTO,
		OPOS_CONDITIONAL,
		OPOS_SHARE,
		OPOS_COND_VIA,
		OPOS_COND_STATION,
		OPOS_CONDITIONAL_RETARGET,
		OPOS_DEPARTURE_VIA,
		OPOS_END,
	};

	/** Displayed planes of the #NWID_SELECTION widgets. */
	enum DisplayPane : uint8_t {
		/* WID_O_SEL_TOP_ROW_GROUNDVEHICLE */
		DP_GROUNDVEHICLE_ROW_NORMAL      = 0, ///< Display the row for normal/depot orders in the top row of the train/rv order window.
		DP_GROUNDVEHICLE_ROW_CONDITIONAL = 1, ///< Display the row for conditional orders in the top row of the train/rv order window.
		DP_GROUNDVEHICLE_ROW_SLOT        = 2, ///< Display the row for release slot orders in the top row of the train/rv order window.
		DP_GROUNDVEHICLE_ROW_COUNTER     = 3, ///< Display the row for change counter orders in the top row of the train/rv order window.
		DP_GROUNDVEHICLE_ROW_TEXT_LABEL  = 4, ///< Display the row for text label orders in the top row of the train/rv order window.
		DP_GROUNDVEHICLE_ROW_DEPARTURES  = 5, ///< Display the row for departure via label orders in the top row of the train/rv order window.
		DP_GROUNDVEHICLE_ROW_EMPTY       = 6, ///< Display the row for no buttons in the top row of the train/rv order window.

		/* WID_O_SEL_TOP_LEFT */
		DP_LEFT_LOAD       = 0, ///< Display 'load' in the left button of the top row of the train/rv order window.
		DP_LEFT_REFIT      = 1, ///< Display 'refit' in the left button of the top row of the train/rv order window.
		DP_LEFT_REVERSE    = 2, ///< Display 'reverse' in the left button of the top row of the train/rv order window.

		/* WID_O_SEL_TOP_MIDDLE */
		DP_MIDDLE_UNLOAD   = 0, ///< Display 'unload' in the middle button of the top row of the train/rv order window.
		DP_MIDDLE_SERVICE  = 1, ///< Display 'service' in the middle button of the top row of the train/rv order window.

		/* WID_O_SEL_TOP_RIGHT */
		DP_RIGHT_EMPTY     = 0, ///< Display an empty panel in the right button of the top row of the train/rv order window.
		DP_RIGHT_REFIT     = 1, ///< Display 'refit' in the right button of the top  row of the train/rv order window.

		/* WID_O_SEL_TOP_ROW */
		DP_ROW_LOAD        = 0, ///< Display 'load' / 'unload' / 'refit' buttons in the top row of the ship/airplane order window.
		DP_ROW_DEPOT       = 1, ///< Display 'refit' / 'service' buttons in the top row of the ship/airplane order window.
		DP_ROW_CONDITIONAL = 2, ///< Display the conditional order buttons in the top row of the ship/airplane order window.
		DP_ROW_SLOT        = 3, ///< Display the release slot buttons in the top row of the ship/airplane order window.
		DP_ROW_COUNTER     = 4, ///< Display the change counter buttons in the top row of the ship/airplane order window.
		DP_ROW_TEXT_LABEL  = 5, ///< Display the text label buttons in the top row of the ship/airplane order window.
		DP_ROW_DEPARTURES  = 6, ///< Display the row for departure via label orders in the top row of the ship/airplane order window.
		DP_ROW_EMPTY       = 7, ///< Display no buttons in the top row of the ship/airplane order window.

		/* WID_O_SEL_COND_VALUE */
		DP_COND_VALUE_NUMBER       = 0, ///< Display number widget
		DP_COND_VALUE_NUMBER_SHORT = 1, ///< Display number widget (short)
		DP_COND_VALUE_CARGO        = 2, ///< Display dropdown widget cargo types
		DP_COND_VALUE_SLOT         = 3, ///< Display dropdown widget tracerestrict slots
		DP_COND_VALUE_SLOT_GROUP   = 4, ///< Display dropdown widget tracerestrict slot groups

		/* WID_O_SEL_COND_AUX */
		DP_COND_AUX_CARGO = 0, ///< Display dropdown widget cargo types
		DP_COND_TIME_DATE = 1, ///< Display dropdown for current time/date field
		DP_COND_TIMETABLE = 2, ///< Display dropdown for timetable field
		DP_COND_COUNTER = 3,   ///< Display dropdown widget counters
		DP_COND_SCHED_SELECT = 4, ///< Display dropdown for scheduled dispatch schedule selection

		/* WID_O_SEL_COND_AUX2 */
		DP_COND_AUX2_VIA = 0, ///< Display via button
		DP_COND_AUX2_SCHED_TEST = 1, ///< Display dropdown for scheduled dispatch test selection

		/* WID_O_SEL_COND_AUX3 */
		DP_COND_AUX3_STATION = 0, ///< Display station button

		/* WID_O_SEL_COND_AUX4 */
		DP_COND_AUX4_REFIT_MODE = 0, ///< Display refit mode button

		/* WID_O_SEL_BOTTOM_MIDDLE */
		DP_BOTTOM_MIDDLE_DELETE       = 0, ///< Display 'delete' in the middle button of the bottom row of the vehicle order window.
		DP_BOTTOM_MIDDLE_STOP_SHARING = 1, ///< Display 'stop sharing' in the middle button of the bottom row of the vehicle order window.

		/* WID_O_SEL_SHARED */
		DP_SHARED_LIST       = 0, ///< Display shared order list button
		DP_SHARED_VEH_GROUP  = 1, ///< Display add veh to new group button

		/* WID_O_SEL_MGMT */
		DP_MGMT_BTN          = 0, ///< Display order management button
		DP_MGMT_LIST_BTN     = 1, ///< Display order list management button
	};

	int selected_order;
	VehicleOrderID order_over;         ///< Order over which another order is dragged, \c INVALID_VEH_ORDER_ID if none.
	OrderPlaceObjectState goto_type;
	Scrollbar *vscroll;
	bool can_do_refit;     ///< Vehicle chain can be refitted in depot.
	bool can_do_autorefit; ///< Vehicle chain can be auto-refitted.
	int query_text_widget; ///< widget which most recently called ShowQueryString
	std::array<int, 4> current_aux_planes;
	int current_value_plane;
	int current_mgmt_plane;

	/**
	 * Return the memorised selected order.
	 * @return the memorised order if it is a valid one
	 *  else return the number of orders
	 */
	VehicleOrderID OrderGetSel() const
	{
		int num = this->selected_order;
		return (num >= 0 && num < vehicle->GetNumOrders()) ? num : vehicle->GetNumOrders();
	}

	/**
	 * Calculate the selected order.
	 * The calculation is based on the relative (to the window) y click position and
	 *  the position of the scrollbar.
	 *
	 * @param y Y-value of the click relative to the window origin
	 * @return The selected order if the order is valid, else return \c INVALID_VEH_ORDER_ID.
	 */
	VehicleOrderID GetOrderFromPt(int y)
	{
		int32_t sel = this->vscroll->GetScrolledRowFromWidget(y, this, WID_O_ORDER_LIST, WidgetDimensions::scaled.framerect.top);
		if (sel == INT32_MAX) return INVALID_VEH_ORDER_ID;
		/* One past the orders is the 'End of Orders' line. */
		assert(IsInsideBS(sel, 0, vehicle->GetNumOrders() + 1));
		return sel;
	}

	/**
	 * Determine which strings should be displayed in the conditional comparator dropdown
	 *
	 * @param order the order to evaluate
	 * @return the StringIDs to display
	 */
	static std::span<const StringID> GetComparatorStrings(const Vehicle *v, const Order *order)
	{
		if (order == nullptr) return _order_conditional_condition;
		switch (order->GetConditionVariable()) {
			case OCV_FREE_PLATFORMS:
			case OCV_CARGO_WAITING:
				return _order_conditional_condition_has;

			case OCV_CARGO_ACCEPTANCE:
				return _order_conditional_condition_accepts;

			case OCV_SLOT_OCCUPANCY:
				return _order_conditional_condition_occupancy;

			case OCV_VEH_IN_SLOT:
			case OCV_VEH_IN_SLOT_GROUP:
				return v->type == VEH_TRAIN ? _order_conditional_condition_is_in_slot : _order_conditional_condition_is_in_slot_non_train;

			case OCV_DISPATCH_SLOT: {
				const uint16_t value = order->GetConditionValue();
				switch ((OrderDispatchConditionModes)GB(value, ODCB_MODE_START, ODCB_MODE_COUNT)) {
					case ODCM_FIRST_LAST:
						return HasBit(value, ODFLCB_LAST_SLOT) ? _order_conditional_condition_dispatch_slot_last : _order_conditional_condition_dispatch_slot_first;

					case OCDM_TAG:
						return _order_conditional_condition_dispatch_slot_tag;

					default:
						return _order_conditional_condition;
				}
			}

			default:
				return _order_conditional_condition;
		}
	}

	bool InsertNewOrder(const Order &order)
	{
		return DoCommandP<CMD_INSERT_ORDER>(this->vehicle->tile, InsertOrderCmdData(this->vehicle->index, this->OrderGetSel(), order), STR_ERROR_CAN_T_INSERT_NEW_ORDER);
	}

	bool ModifyOrder(VehicleOrderID sel_ord, ModifyOrderFlags mof, uint16_t data, bool error_msg = true)
	{
		return ::ModifyOrder(this->vehicle, sel_ord, mof, data, error_msg);
	}

	/**
	 * Handle the click on the goto button.
	 */
	void OrderClick_Goto(OrderPlaceObjectState type)
	{
		assert(type > OPOS_NONE && type < OPOS_END);

		static const HighLightStyle goto_place_style[OPOS_END - 1] = {
			HT_RECT | HT_VEHICLE, // OPOS_GOTO
			HT_NONE,              // OPOS_CONDITIONAL
			HT_VEHICLE,           // OPOS_SHARE
			HT_RECT,              // OPOS_COND_VIA
			HT_RECT,              // OPOS_COND_STATION
			HT_NONE,              // OPOS_CONDITIONAL_RETARGET
			HT_RECT,              // OPOS_DEPARTURE_VIA
		};
		SetObjectToPlaceWnd(ANIMCURSOR_PICKSTATION, PAL_NONE, goto_place_style[type - 1], this);
		this->goto_type = type;
		this->SetWidgetDirty(WID_O_GOTO);
		this->SetWidgetDirty(WID_O_COND_AUX_VIA);
		this->SetWidgetDirty(WID_O_COND_AUX_STATION);
		this->SetWidgetDirty(WID_O_MGMT_BTN);
	}

	/**
	 * Handle the click on the full load button.
	 * @param load_type Load flag to apply. If matches existing load type, toggles to default of 'load if possible'.
	 * @param toggle If we toggle or not (used for hotkey behavior)
	 */
	void OrderClick_FullLoad(OrderLoadFlags load_type, bool toggle = false)
	{
		VehicleOrderID sel_ord = this->OrderGetSel();
		const Order *order = this->vehicle->GetOrder(sel_ord);

		if (order == nullptr) return;

		if (toggle && order->GetLoadType() == load_type) {
			load_type = OLF_LOAD_IF_POSSIBLE; // reset to 'default'
		}
		if (order->GetLoadType() != load_type) {
			this->ModifyOrder(sel_ord, MOF_LOAD, load_type);
		}

		if (load_type == OLFB_CARGO_TYPE_LOAD) ShowCargoTypeOrdersWindow(this->vehicle, this, sel_ord, CTOWV_LOAD);
	}

	/**
	 * Handle the click on the service.
	 */
	void OrderClick_Service(int i)
	{
		VehicleOrderID sel_ord = this->OrderGetSel();

		if (i < 0) {
			const Order *order = this->vehicle->GetOrder(sel_ord);
			if (order == nullptr) return;
			i = (order->GetDepotOrderType() & ODTFB_SERVICE) ? DA_ALWAYS_GO : DA_SERVICE;
		}
		this->ModifyOrder(sel_ord, MOF_DEPOT_ACTION, i);
	}

	/**
	 * Handle the click on the service in nearest depot button.
	 */
	void OrderClick_NearestDepot()
	{
		Order order;
		order.MakeGoToDepot(INVALID_DEPOT, ODTFB_PART_OF_ORDERS,
				(_settings_client.gui.new_nonstop || _settings_game.order.nonstop_only) && this->vehicle->IsGroundVehicle() ? ONSF_NO_STOP_AT_INTERMEDIATE_STATIONS : ONSF_STOP_EVERYWHERE);
		order.SetDepotActionType(ODATFB_NEAREST_DEPOT);

		this->InsertNewOrder(order);
	}

	/**
	 * Handle the click on the try acquire slot button.
	 */
	void OrderClick_TryAcquireSlot()
	{
		Order order;
		order.MakeTryAcquireSlot();

		this->InsertNewOrder(order);
	}

	/**
	 * Handle the click on the release slot button.
	 */
	void OrderClick_ReleaseSlot()
	{
		Order order;
		order.MakeReleaseSlot();

		this->InsertNewOrder(order);
	}

	/**
	 * Handle the click on the release slot group button.
	 */
	void OrderClick_ReleaseSlotGroup()
	{
		Order order;
		order.MakeReleaseSlotGroup();

		this->InsertNewOrder(order);
	}

	/**
	 * Handle the click on the change counter button.
	 */
	void OrderClick_ChangeCounter()
	{
		Order order;
		order.MakeChangeCounter();

		this->InsertNewOrder(order);
	}

	/**
	 * Handle the click on the text label button.
	 */
	void OrderClick_TextLabel()
	{
		Order order;
		order.MakeLabel(OLST_TEXT);

		this->InsertNewOrder(order);
	}

	/**
	 * Handle the click on the unload button.
	 * @param unload_type Unload flag to apply. If matches existing unload type, toggles to default of 'unload if possible'.
	 * @param toggle If we toggle or not (used for hotkey behavior)
	 */
	void OrderClick_Unload(OrderUnloadFlags unload_type, bool toggle = false)
	{
		VehicleOrderID sel_ord = this->OrderGetSel();
		const Order *order = this->vehicle->GetOrder(sel_ord);

		if (order == nullptr) return;

		if (toggle && order->GetUnloadType() == unload_type) {
			unload_type = OUF_UNLOAD_IF_POSSIBLE;
		}
		if (order->GetUnloadType() == unload_type && unload_type != OUFB_CARGO_TYPE_UNLOAD) return; // If we still match, do nothing

		if (order->GetUnloadType() != unload_type) {
			this->ModifyOrder(sel_ord, MOF_UNLOAD, unload_type);
		}

		if (unload_type == OUFB_TRANSFER || unload_type == OUFB_UNLOAD) {
			/* Transfer and unload orders with leave empty as default */
			this->ModifyOrder(sel_ord, MOF_LOAD, OLFB_NO_LOAD, false);
			this->SetWidgetDirty(WID_O_FULL_LOAD);
		} else if (unload_type == OUFB_CARGO_TYPE_UNLOAD) {
			ShowCargoTypeOrdersWindow(this->vehicle, this, sel_ord, CTOWV_UNLOAD);
		}
	}

	/**
	 * Handle the click on the nonstop button.
	 * @param non_stop what non-stop type to use; -1 to use the 'next' one, -2 to toggle the via state.
	 */
	void OrderClick_Nonstop(int non_stop)
	{
		if (!this->vehicle->IsGroundVehicle()) return;

		VehicleOrderID sel_ord = this->OrderGetSel();
		const Order *order = this->vehicle->GetOrder(sel_ord);

		if (order == nullptr || order->GetNonStopType() == non_stop) return;

		/* Keypress if negative, so 'toggle' to the next */
		if (non_stop == -1) {
			non_stop = order->GetNonStopType() ^ ONSF_NO_STOP_AT_INTERMEDIATE_STATIONS;
		} else if (non_stop == -2) {
			if (!order->IsType(OT_GOTO_STATION)) return;
			non_stop = order->GetNonStopType() ^ ONSF_NO_STOP_AT_DESTINATION_STATION;
		}

		this->SetWidgetDirty(WID_O_NON_STOP);
		this->ModifyOrder(sel_ord, MOF_NON_STOP, non_stop);
	}

	/**
	 * Handle the click on the skip button.
	 * If ctrl is pressed, skip to selected order, else skip to current order + 1
	 */
	void OrderClick_Skip()
	{
		/* Don't skip when there's nothing to skip */
		if (_ctrl_pressed && this->vehicle->cur_implicit_order_index == this->OrderGetSel()) return;
		if (this->vehicle->GetNumOrders() <= 1) return;

		Command<CMD_SKIP_TO_ORDER>::Post(_ctrl_pressed ? STR_ERROR_CAN_T_SKIP_TO_ORDER : STR_ERROR_CAN_T_SKIP_ORDER,
				this->vehicle->tile, this->vehicle->index, _ctrl_pressed ? this->OrderGetSel() : ((this->vehicle->cur_implicit_order_index + 1) % this->vehicle->GetNumOrders()));
	}

	/**
	 * Handle the click on the delete button.
	 */
	void OrderClick_Delete()
	{
		/* When networking, move one order lower */
		int selected = this->selected_order + (int)_networking;

		if (Command<CMD_DELETE_ORDER>::Post(STR_ERROR_CAN_T_DELETE_THIS_ORDER, this->vehicle->tile, this->vehicle->index, this->OrderGetSel())) {
			this->selected_order = selected >= this->vehicle->GetNumOrders() ? -1 : selected;
			this->UpdateButtonState();
		}
	}

	/**
	 * Handle the click on the 'stop sharing' button.
	 * If 'End of Shared Orders' isn't selected, do nothing. If Ctrl is pressed, call OrderClick_Delete and exit.
	 * To stop sharing this vehicle order list, we copy the orders of a vehicle that share this order list. That way we
	 * exit the group of shared vehicles while keeping the same order list.
	 */
	void OrderClick_StopSharing()
	{
		/* Don't try to stop sharing orders if 'End of Shared Orders' isn't selected. */
		if (!this->vehicle->IsOrderListShared() || this->selected_order != this->vehicle->GetNumOrders()) return;
		/* If Ctrl is pressed, delete the order list as if we clicked the 'Delete' button. */
		if (_ctrl_pressed) {
			this->OrderClick_Delete();
			return;
		}

		/* Get another vehicle that share orders with this vehicle. */
		Vehicle *other_shared = (this->vehicle->FirstShared() == this->vehicle) ? this->vehicle->NextShared() : this->vehicle->PreviousShared();
		/* Copy the order list of the other vehicle. */
		if (Command<CMD_CLONE_ORDER>::Post(STR_ERROR_CAN_T_STOP_SHARING_ORDER_LIST, this->vehicle->tile, CO_COPY, this->vehicle->index, other_shared->index)) {
			this->UpdateButtonState();
		}
	}

	/**
	 * Handle the click on the refit button.
	 * If ctrl is pressed, cancel refitting, else show the refit window.
	 * @param i Selected refit command.
	 * @param auto_refit Select refit for auto-refitting.
	 */
	void OrderClick_Refit(int i, bool auto_refit)
	{
		if (_ctrl_pressed) {
			/* Cancel refitting */
			Command<CMD_ORDER_REFIT>::Post(this->vehicle->tile, this->vehicle->index, this->OrderGetSel(), CARGO_NO_REFIT);
		} else {
			if (i == 1) { // Auto-refit to available cargo type.
				Command<CMD_ORDER_REFIT>::Post(this->vehicle->tile, this->vehicle->index, this->OrderGetSel(), CARGO_AUTO_REFIT);
			} else {
				ShowVehicleRefitWindow(this->vehicle, this->OrderGetSel(), this, auto_refit);
			}
		}
	}

	void OrderClick_RefitHotkey()
	{
		if (this->IsWidgetActiveInLayout(WID_O_REFIT)) {
			this->OrderClick_Refit(0, false);
		} else if (this->IsWidgetActiveInLayout(WID_O_REFIT_DROPDOWN)) {
			this->OrderClick_Refit(0, true);
		}
	}

	void OrderClick_DuplicateHotkey()
	{
		VehicleOrderID sel = this->OrderGetSel();
		if (this->vehicle->GetOrder(sel) != nullptr) {
			Command<CMD_DUPLICATE_ORDER>::Post(STR_ERROR_CAN_T_INSERT_NEW_ORDER, this->vehicle->tile, this->vehicle->index, sel);
		}
	}

	void OrderClick_RetargetJumpHotkey()
	{
		VehicleOrderID sel = this->OrderGetSel();
		const Order *order = this->vehicle->GetOrder(sel);
		if (order != nullptr && order->IsType(OT_CONDITIONAL)) {
			this->OrderClick_Goto(OPOS_CONDITIONAL_RETARGET);
		}
	}

	/**
	 * Handle the click on the reverse order list button.
	 */
	void OrderClick_ReverseOrderList(ReverseOrderOperation subcommand)
	{
		Command<CMD_REVERSE_ORDER_LIST>::Post(STR_ERROR_CAN_T_MOVE_THIS_ORDER, this->vehicle->tile, this->vehicle->index, subcommand);
	}

	/** Cache auto-refittability of the vehicle chain. */
	void UpdateAutoRefitState()
	{
		this->can_do_refit = false;
		this->can_do_autorefit = false;
		for (const Vehicle *w = this->vehicle; w != nullptr; w = w->IsArticulatedCallbackVehicleType() ? w->Next() : nullptr) {
			if (IsEngineRefittable(w->engine_type)) this->can_do_refit = true;
			if (Engine::Get(w->engine_type)->info.misc_flags.Test(EngineMiscFlag::AutoRefit)) this->can_do_autorefit = true;
		}
	}

	int GetOrderManagementPlane() const
	{
		return this->selected_order == this->vehicle->GetNumOrders() ? DP_MGMT_LIST_BTN : DP_MGMT_BTN;
	}

public:
	OrdersWindow(WindowDesc &desc, const Vehicle *v) : GeneralVehicleWindow(desc, v)
	{
		this->CreateNestedTree();
		this->vscroll = this->GetScrollbar(WID_O_SCROLLBAR);
		if (NWidgetCore *nwid = this->GetWidget<NWidgetCore>(WID_O_DEPOT_ACTION); nwid != nullptr) {
			nwid->SetToolTip(STR_ORDER_TRAIN_DEPOT_ACTION_TOOLTIP + v->type);
		}
		this->GetWidget<NWidgetStacked>(WID_O_SEL_OCCUPANCY)->SetDisplayedPlane(_settings_client.gui.show_order_occupancy_by_default ? 0 : SZSP_NONE);
		this->SetWidgetLoweredState(WID_O_OCCUPANCY_TOGGLE, _settings_client.gui.show_order_occupancy_by_default);
		this->current_aux_planes.fill(SZSP_NONE);
		this->current_value_plane = DP_COND_VALUE_NUMBER;
		this->current_mgmt_plane = this->GetOrderManagementPlane();
		if (v->owner == _local_company) {
			auto setup_plane = [&](WidgetID id, int current, bool independent) {
				NWidgetStacked *sel = this->GetWidget<NWidgetStacked>(id);
				sel->independent_planes = independent;
				sel->SetDisplayedPlane(current);
			};
			for (size_t i = 0; i < this->current_aux_planes.size(); i++) {
				setup_plane((WidgetID)(WID_O_SEL_COND_AUX + i), this->current_aux_planes[i], true);
			}
			setup_plane(WID_O_SEL_COND_VALUE, this->current_value_plane, true);
			setup_plane(WID_O_SEL_MGMT, this->current_mgmt_plane, false);
		}
		this->FinishInitNested(v->index);

		this->selected_order = -1;
		this->order_over = INVALID_VEH_ORDER_ID;
		this->goto_type = OPOS_NONE;
		this->owner = v->owner;

		this->UpdateAutoRefitState();

		if (_settings_client.gui.quick_goto && v->owner == _local_company) {
			/* If there are less than 2 station, make Go To active. */
			int station_orders = 0;
			for (const Order *order : v->Orders()) {
				if (order->IsType(OT_GOTO_STATION)) station_orders++;
			}

			if (station_orders < 2) this->OrderClick_Goto(OPOS_GOTO);
		}
		this->OnInvalidateData(VIWD_MODIFY_ORDERS);
	}

	void Close(int data = 0) override
	{
		CloseWindowById(WC_VEHICLE_CARGO_TYPE_LOAD_ORDERS, this->window_number, false);
		CloseWindowById(WC_VEHICLE_CARGO_TYPE_UNLOAD_ORDERS, this->window_number, false);
		FocusWindowById(WC_VEHICLE_VIEW, this->window_number);
		this->GeneralVehicleWindow::Close();
	}

	void UpdateWidgetSize(WidgetID widget, Dimension &size, [[maybe_unused]] const Dimension &padding, [[maybe_unused]] Dimension &fill, [[maybe_unused]] Dimension &resize) override
	{
		switch (widget) {
			case WID_O_OCCUPANCY_LIST:
				SetDParamMaxValue(0, 100);
				size.width = GetStringBoundingBox(STR_ORDERS_OCCUPANCY_PERCENT).width + 10 + WidgetDimensions::unscaled.framerect.Horizontal();
				/* FALL THROUGH */

			case WID_O_SEL_OCCUPANCY:
			case WID_O_ORDER_LIST:
				resize.height = GetCharacterHeight(FS_NORMAL);
				size.height = 6 * resize.height + padding.height;
				break;

			case WID_O_COND_VARIABLE: {
				Dimension d = {0, 0};
				for (const auto &ocv : _order_conditional_variable) {
					if (this->vehicle->type != VEH_TRAIN && ocv == OCV_FREE_PLATFORMS) {
						continue;
					}
					d = maxdim(d, GetStringBoundingBox(OrderStringForVariable(this->vehicle, ocv)));
				}
				d.width += padding.width;
				d.height += padding.height;
				size = maxdim(size, d);
				break;
			}

			case WID_O_COND_COMPARATOR: {
				Dimension d = GetStringListBoundingBox(_order_conditional_condition);
				d.width += padding.width;
				d.height += padding.height;
				size = maxdim(size, d);
				break;
			}

			case WID_O_OCCUPANCY_TOGGLE:
				SetDParamMaxValue(0, 100);
				size.width = GetStringBoundingBox(STR_ORDERS_OCCUPANCY_PERCENT).width + 10 + WidgetDimensions::unscaled.framerect.Horizontal();
				break;

			case WID_O_TIMETABLE_VIEW: {
				Dimension d = GetStringBoundingBox(STR_ORDERS_TIMETABLE_VIEW);
				Dimension spr_d = GetSpriteSize(SPR_WARNING_SIGN);
				d.width += spr_d.width + WidgetDimensions::scaled.hsep_normal;
				d.height = std::max(d.height, spr_d.height);
				d.width += padding.width;
				d.height += padding.height;
				size = maxdim(size, d);
				break;
			}

			case WID_O_SHARED_ORDER_LIST:
			case WID_O_ADD_VEH_GROUP:
				size.width = std::max(size.width, NWidgetLeaf::GetResizeBoxDimension().width);
				break;
		}
	}

	/**
	 * Some data on this window has become invalid.
	 * @param data Information about the changed data.
	 * @param gui_scope Whether the call is done from GUI scope. You may not do everything when not in GUI scope. See #InvalidateWindowData() for details.
	 */
	void OnInvalidateData([[maybe_unused]] int data = 0, [[maybe_unused]] bool gui_scope = true) override
	{
		VehicleOrderID from = INVALID_VEH_ORDER_ID;
		VehicleOrderID to   = INVALID_VEH_ORDER_ID;

		switch (data) {
			case VIWD_AUTOREPLACE:
				/* Autoreplace replaced the vehicle */
				this->vehicle = Vehicle::Get(this->window_number);
				[[fallthrough]];

			case VIWD_CONSIST_CHANGED:
				/* Vehicle composition was changed. */
				this->UpdateAutoRefitState();
				break;

			case VIWD_REMOVE_ALL_ORDERS:
				/* Removed / replaced all orders (after deleting / sharing) */
				if (this->selected_order == -1) break;

				this->CloseChildWindows();
				HideDropDownMenu(this);
				this->selected_order = -1;
				break;

			case VIWD_MODIFY_ORDERS:
				/* Some other order changes */
				break;

			default:
				if (gui_scope) break; // only do this once; from command scope
				from = GB(data, 0, 16);
				to   = GB(data, 16, 16);
				/* Moving an order. If one of these is INVALID_VEH_ORDER_ID, then
				 * the order is being created / removed */
				if (this->selected_order == -1) break;

				if (from == to) break; // no need to change anything

				if (from != this->selected_order) {
					/* Moving from preceding order? */
					this->selected_order -= (int)(from <= this->selected_order);
					/* Moving to   preceding order? */
					this->selected_order += (int)(to   <= this->selected_order);
					break;
				}

				/* Now we are modifying the selected order */
				if (to == INVALID_VEH_ORDER_ID) {
					/* Deleting selected order */
					this->CloseChildWindows();
					HideDropDownMenu(this);
					this->selected_order = -1;
					break;
				}

				/* Moving selected order */
				this->selected_order = to;
				break;
		}

		this->vscroll->SetCount(this->vehicle->GetNumOrders() + 1);
		if (gui_scope) {
			this->UpdateButtonState();
			InvalidateWindowClassesData(WC_VEHICLE_CARGO_TYPE_LOAD_ORDERS, 0);
			InvalidateWindowClassesData(WC_VEHICLE_CARGO_TYPE_UNLOAD_ORDERS, 0);
		}

		/* Scroll to the new order. */
		if (from == INVALID_VEH_ORDER_ID && to != INVALID_VEH_ORDER_ID && !this->vscroll->IsVisible(to)) {
			this->vscroll->ScrollTowards(to);
		}
	}

	virtual EventState OnCTRLStateChange() override
	{
		this->UpdateButtonState();
		return ES_NOT_HANDLED;
	}

	void UpdateButtonState()
	{
		if (this->vehicle->owner != _local_company) {
			this->GetWidget<NWidgetStacked>(WID_O_SEL_OCCUPANCY)->SetDisplayedPlane(IsWidgetLowered(WID_O_OCCUPANCY_TOGGLE) ? 0 : SZSP_NONE);
			return; // No buttons are displayed with competitor order windows.
		}

		bool shared_orders = this->vehicle->IsOrderListShared();
		VehicleOrderID sel = this->OrderGetSel();
		const Order *order = this->vehicle->GetOrder(sel);

		/* Second row. */
		/* skip */
		this->SetWidgetDisabledState(WID_O_SKIP, this->vehicle->GetNumOrders() <= 1);

		/* delete / stop sharing */
		NWidgetStacked *delete_sel = this->GetWidget<NWidgetStacked>(WID_O_SEL_BOTTOM_MIDDLE);
		if (shared_orders && this->selected_order == this->vehicle->GetNumOrders()) {
			/* The 'End of Shared Orders' order is selected, show the 'stop sharing' button. */
			delete_sel->SetDisplayedPlane(DP_BOTTOM_MIDDLE_STOP_SHARING);
		} else {
			/* The 'End of Shared Orders' order isn't selected, show the 'delete' button. */
			delete_sel->SetDisplayedPlane(DP_BOTTOM_MIDDLE_DELETE);
			this->SetWidgetDisabledState(WID_O_DELETE,
				(uint)this->vehicle->GetNumOrders() + ((shared_orders || this->vehicle->GetNumOrders() != 0) ? 1 : 0) <= (uint)this->selected_order);

			/* Set the tooltip of the 'delete' button depending on whether the
			 * 'End of Orders' order or a regular order is selected. */
			NWidgetCore *nwi = this->GetWidget<NWidgetCore>(WID_O_DELETE);
			if (this->selected_order == this->vehicle->GetNumOrders()) {
				nwi->SetStringTip(STR_ORDERS_DELETE_BUTTON, STR_ORDERS_DELETE_ALL_TOOLTIP);
			} else {
				nwi->SetStringTip(STR_ORDERS_DELETE_BUTTON, STR_ORDERS_DELETE_TOOLTIP);
			}
		}

		/* First row. */
		this->RaiseWidget(WID_O_FULL_LOAD);
		this->RaiseWidget(WID_O_UNLOAD);

		/* Selection widgets. */
		/* Train or road vehicle. */
		NWidgetStacked *train_row_sel = this->GetWidget<NWidgetStacked>(WID_O_SEL_TOP_ROW_GROUNDVEHICLE);
		NWidgetStacked *left_sel      = this->GetWidget<NWidgetStacked>(WID_O_SEL_TOP_LEFT);
		NWidgetStacked *middle_sel    = this->GetWidget<NWidgetStacked>(WID_O_SEL_TOP_MIDDLE);
		NWidgetStacked *right_sel     = this->GetWidget<NWidgetStacked>(WID_O_SEL_TOP_RIGHT);
		/* Ship or airplane. */
		NWidgetStacked *row_sel = this->GetWidget<NWidgetStacked>(WID_O_SEL_TOP_ROW);
		assert(row_sel != nullptr || (train_row_sel != nullptr && left_sel != nullptr && middle_sel != nullptr && right_sel != nullptr));

		NWidgetStacked *aux_sel = this->GetWidget<NWidgetStacked>(WID_O_SEL_COND_AUX);
		NWidgetStacked *aux2_sel = this->GetWidget<NWidgetStacked>(WID_O_SEL_COND_AUX2);
		NWidgetStacked *aux3_sel = this->GetWidget<NWidgetStacked>(WID_O_SEL_COND_AUX3);
		NWidgetStacked *aux4_sel = this->GetWidget<NWidgetStacked>(WID_O_SEL_COND_AUX4);
		NWidgetStacked *mgmt_sel = this->GetWidget<NWidgetStacked>(WID_O_SEL_MGMT);
		mgmt_sel->SetDisplayedPlane(this->GetOrderManagementPlane());

		auto aux_plane_guard = scope_guard([&]() {
			bool reinit = false;
			auto reinit_on_plane_change = [&reinit](NWidgetStacked *sel, int &current) {
				if (current != sel->shown_plane) {
					current = sel->shown_plane;
					reinit = true;
				}
			};
			reinit_on_plane_change(aux_sel, this->current_aux_planes[0]);
			reinit_on_plane_change(aux2_sel, this->current_aux_planes[1]);
			reinit_on_plane_change(aux3_sel, this->current_aux_planes[2]);
			reinit_on_plane_change(aux4_sel, this->current_aux_planes[3]);
			reinit_on_plane_change(this->GetWidget<NWidgetStacked>(WID_O_SEL_COND_VALUE), this->current_value_plane);

			if ((this->current_mgmt_plane == SZSP_NONE) != (mgmt_sel->shown_plane == SZSP_NONE)) {
				this->current_mgmt_plane = mgmt_sel->shown_plane;
				reinit = true;
			} else if (this->current_mgmt_plane != mgmt_sel->shown_plane) {
				this->current_mgmt_plane = mgmt_sel->shown_plane;
			}
			if (reinit) this->ReInit();
		});

		aux_sel->SetDisplayedPlane(SZSP_NONE);
		aux2_sel->SetDisplayedPlane(SZSP_NONE);
		aux3_sel->SetDisplayedPlane(SZSP_NONE);
		aux4_sel->SetDisplayedPlane(SZSP_NONE);

		if (order == nullptr) {
			if (row_sel != nullptr) {
				row_sel->SetDisplayedPlane(DP_ROW_LOAD);
			} else {
				train_row_sel->SetDisplayedPlane(DP_GROUNDVEHICLE_ROW_NORMAL);
				left_sel->SetDisplayedPlane(DP_LEFT_LOAD);
				middle_sel->SetDisplayedPlane(DP_MIDDLE_UNLOAD);
				right_sel->SetDisplayedPlane(DP_RIGHT_EMPTY);
				this->DisableWidget(WID_O_NON_STOP);
				this->RaiseWidget(WID_O_NON_STOP);
			}
			this->DisableWidget(WID_O_FULL_LOAD);
			this->DisableWidget(WID_O_UNLOAD);
			this->DisableWidget(WID_O_REFIT_DROPDOWN);
			this->DisableWidget(WID_O_MGMT_BTN);
		} else {
			this->SetWidgetDisabledState(WID_O_FULL_LOAD, (order->GetNonStopType() & ONSF_NO_STOP_AT_DESTINATION_STATION) != 0); // full load
			this->SetWidgetDisabledState(WID_O_UNLOAD,    (order->GetNonStopType() & ONSF_NO_STOP_AT_DESTINATION_STATION) != 0); // unload
			this->EnableWidget(WID_O_MGMT_BTN);

			switch (order->GetType()) {
				case OT_GOTO_STATION:
					if (row_sel != nullptr) {
						row_sel->SetDisplayedPlane(DP_ROW_LOAD);
					} else {
						train_row_sel->SetDisplayedPlane(DP_GROUNDVEHICLE_ROW_NORMAL);
						left_sel->SetDisplayedPlane(DP_LEFT_LOAD);
						middle_sel->SetDisplayedPlane(DP_MIDDLE_UNLOAD);
						right_sel->SetDisplayedPlane(DP_RIGHT_REFIT);
						this->EnableWidget(WID_O_NON_STOP);
						this->SetWidgetLoweredState(WID_O_NON_STOP, order->GetNonStopType() & ONSF_NO_STOP_AT_INTERMEDIATE_STATIONS);
					}
					this->SetWidgetLoweredState(WID_O_FULL_LOAD, order->GetLoadType() == OLF_FULL_LOAD_ANY);
					this->SetWidgetLoweredState(WID_O_UNLOAD, order->GetUnloadType() == OUFB_UNLOAD);

					/* Can only do refitting when stopping at the destination and loading cargo.
					 * Also enable the button if a refit is already set to allow clearing it. */
					this->SetWidgetDisabledState(WID_O_REFIT_DROPDOWN,
							order->GetLoadType() == OLFB_NO_LOAD || (order->GetNonStopType() & ONSF_NO_STOP_AT_DESTINATION_STATION) ||
							((!this->can_do_refit || !this->can_do_autorefit) && !order->IsRefit()));

					break;

				case OT_GOTO_WAYPOINT:
					if (row_sel != nullptr) {
						row_sel->SetDisplayedPlane(DP_ROW_LOAD);
					} else {
						train_row_sel->SetDisplayedPlane(DP_GROUNDVEHICLE_ROW_NORMAL);
						left_sel->SetDisplayedPlane(DP_LEFT_REVERSE);
						middle_sel->SetDisplayedPlane(DP_MIDDLE_UNLOAD);
						right_sel->SetDisplayedPlane(DP_RIGHT_EMPTY);
						this->EnableWidget(WID_O_NON_STOP);
						this->SetWidgetLoweredState(WID_O_NON_STOP, order->GetNonStopType() & ONSF_NO_STOP_AT_INTERMEDIATE_STATIONS);
						this->EnableWidget(WID_O_REVERSE);
						this->SetWidgetLoweredState(WID_O_REVERSE, order->GetWaypointFlags() & OWF_REVERSE);
					}
					this->DisableWidget(WID_O_UNLOAD);
					this->DisableWidget(WID_O_REFIT_DROPDOWN);
					break;

				case OT_GOTO_DEPOT:
					if (row_sel != nullptr) {
						row_sel->SetDisplayedPlane(DP_ROW_DEPOT);
					} else {
						train_row_sel->SetDisplayedPlane(DP_GROUNDVEHICLE_ROW_NORMAL);
						left_sel->SetDisplayedPlane(DP_LEFT_REFIT);
						middle_sel->SetDisplayedPlane(DP_MIDDLE_SERVICE);
						right_sel->SetDisplayedPlane(DP_RIGHT_EMPTY);
						this->EnableWidget(WID_O_NON_STOP);
						this->SetWidgetLoweredState(WID_O_NON_STOP, order->GetNonStopType() & ONSF_NO_STOP_AT_INTERMEDIATE_STATIONS);
					}
					/* Disable refit button if the order is no 'always go' order.
					 * However, keep the service button enabled for refit-orders to allow clearing refits (without knowing about ctrl). */
					this->SetWidgetDisabledState(WID_O_REFIT,
							(order->GetDepotOrderType() & ODTFB_SERVICE) || (order->GetDepotActionType() & ODATFB_HALT) ||
							(!this->can_do_refit && !order->IsRefit()));
					break;

				case OT_CONDITIONAL: {
					if (row_sel != nullptr) {
						row_sel->SetDisplayedPlane(DP_ROW_CONDITIONAL);
					} else {
						train_row_sel->SetDisplayedPlane(DP_GROUNDVEHICLE_ROW_CONDITIONAL);
					}

					OrderConditionVariable ocv = (order == nullptr) ? OCV_LOAD_PERCENTAGE : order->GetConditionVariable();
					bool is_cargo = (ocv == OCV_CARGO_ACCEPTANCE || ocv == OCV_CARGO_WAITING);
					bool is_slot_occupancy = (ocv == OCV_SLOT_OCCUPANCY || ocv == OCV_VEH_IN_SLOT);
					bool is_slot_group_occupancy = (ocv == OCV_VEH_IN_SLOT_GROUP);
					bool is_auxiliary_cargo = (ocv == OCV_CARGO_LOAD_PERCENTAGE || ConditionVariableTestsCargoWaitingAmount(ocv));
					bool is_counter = (ocv == OCV_COUNTER_VALUE);
					bool is_time_date = (ocv == OCV_TIME_DATE);
					bool is_timetable = (ocv == OCV_TIMETABLE);
					bool is_sched_dispatch = (ocv == OCV_DISPATCH_SLOT);

					if (is_cargo) {
						if (order == nullptr || !CargoSpec::Get(order->GetConditionValue())->IsValid()) {
							this->GetWidget<NWidgetCore>(WID_O_COND_CARGO)->SetString(STR_NEWGRF_INVALID_CARGO);
						} else {
							this->GetWidget<NWidgetCore>(WID_O_COND_CARGO)->SetString(CargoSpec::Get(order->GetConditionValue())->name);
						}
						this->GetWidget<NWidgetStacked>(WID_O_SEL_COND_VALUE)->SetDisplayedPlane(DP_COND_VALUE_CARGO);
					} else if (is_slot_occupancy) {
						TraceRestrictSlotID slot_id = (order != nullptr && TraceRestrictSlot::IsValidID(order->GetXData()) ? order->GetXData() : INVALID_TRACE_RESTRICT_SLOT_ID);

						this->GetWidget<NWidgetCore>(WID_O_COND_SLOT)->SetString((slot_id != INVALID_TRACE_RESTRICT_SLOT_ID) ? STR_TRACE_RESTRICT_SLOT_NAME : STR_TRACE_RESTRICT_VARIABLE_UNDEFINED);
						this->GetWidget<NWidgetStacked>(WID_O_SEL_COND_VALUE)->SetDisplayedPlane(DP_COND_VALUE_SLOT);
					} else if (is_slot_group_occupancy) {
						TraceRestrictSlotGroupID slot_group_id = (order != nullptr && TraceRestrictSlotGroup::IsValidID(order->GetXData()) ? order->GetXData() : INVALID_TRACE_RESTRICT_SLOT_GROUP);

						this->GetWidget<NWidgetCore>(WID_O_COND_SLOT_GROUP)->SetString((slot_group_id != INVALID_TRACE_RESTRICT_SLOT_GROUP) ? STR_TRACE_RESTRICT_SLOT_GROUP_NAME : STR_TRACE_RESTRICT_VARIABLE_UNDEFINED);
						this->GetWidget<NWidgetStacked>(WID_O_SEL_COND_VALUE)->SetDisplayedPlane(DP_COND_VALUE_SLOT_GROUP);
					} else if (is_sched_dispatch) {
						this->GetWidget<NWidgetStacked>(WID_O_SEL_COND_VALUE)->SetDisplayedPlane(SZSP_NONE);
					} else if (ConditionVariableTestsCargoWaitingAmount(ocv)) {
						this->GetWidget<NWidgetStacked>(WID_O_SEL_COND_VALUE)->SetDisplayedPlane(DP_COND_VALUE_NUMBER_SHORT);
					} else {
						this->GetWidget<NWidgetStacked>(WID_O_SEL_COND_VALUE)->SetDisplayedPlane(DP_COND_VALUE_NUMBER);
					}

					if (is_auxiliary_cargo) {
						if (order == nullptr || !CargoSpec::Get(order->GetConditionValue())->IsValid()) {
							this->GetWidget<NWidgetCore>(WID_O_COND_AUX_CARGO)->SetString(STR_NEWGRF_INVALID_CARGO);
						} else {
							this->GetWidget<NWidgetCore>(WID_O_COND_AUX_CARGO)->SetString(CargoSpec::Get(order->GetConditionValue())->name);
						}
						aux_sel->SetDisplayedPlane(DP_COND_AUX_CARGO);
					} else if (is_counter) {
						TraceRestrictCounterID ctr_id = (order != nullptr && TraceRestrictCounter::IsValidID(order->GetXDataHigh()) ? order->GetXDataHigh() : INVALID_TRACE_RESTRICT_COUNTER_ID);

						this->GetWidget<NWidgetCore>(WID_O_COND_COUNTER)->SetString((ctr_id != INVALID_TRACE_RESTRICT_COUNTER_ID) ? STR_TRACE_RESTRICT_COUNTER_NAME : STR_TRACE_RESTRICT_VARIABLE_UNDEFINED);
						aux_sel->SetDisplayedPlane(DP_COND_COUNTER);
					} else if (is_time_date) {
						this->GetWidget<NWidgetCore>(WID_O_COND_TIME_DATE)->SetString(STR_TRACE_RESTRICT_TIME_MINUTE_ITEM + order->GetConditionValue());
						aux_sel->SetDisplayedPlane(DP_COND_TIME_DATE);
					} else if (is_timetable) {
						this->GetWidget<NWidgetCore>(WID_O_COND_TIMETABLE)->SetString(STR_TRACE_RESTRICT_TIMETABLE_LATENESS + order->GetConditionValue());
						aux_sel->SetDisplayedPlane(DP_COND_TIMETABLE);
					} else if (is_sched_dispatch) {
						this->GetWidget<NWidgetCore>(WID_O_COND_SCHED_SELECT)->SetString(STR_JUST_STRING1);
						aux_sel->SetDisplayedPlane(DP_COND_SCHED_SELECT);
					} else {
						aux_sel->SetDisplayedPlane(SZSP_NONE);
					}

					if (ConditionVariableTestsCargoWaitingAmount(ocv)) {
						aux2_sel->SetDisplayedPlane(DP_COND_AUX2_VIA);
					} else if (is_sched_dispatch) {
						this->GetWidget<NWidgetCore>(WID_O_COND_SCHED_TEST)->SetString(STR_TRACE_RESTRICT_DISPATCH_SLOT_SHORT_NEXT + GB(order->GetConditionValue(), ODCB_SRC_START, ODCB_SRC_COUNT));
						aux2_sel->SetDisplayedPlane(DP_COND_AUX2_SCHED_TEST);
					} else {
						aux2_sel->SetDisplayedPlane(SZSP_NONE);
					}

					if (ConditionVariableHasStationID(ocv)) {
						aux3_sel->SetDisplayedPlane(DP_COND_AUX3_STATION);
					} else {
						aux3_sel->SetDisplayedPlane(SZSP_NONE);
					}

					if (ocv == OCV_CARGO_WAITING_AMOUNT_PERCENTAGE) {
						aux4_sel->SetDisplayedPlane(DP_COND_AUX4_REFIT_MODE);
						this->SetWidgetLoweredState(WID_O_COND_AUX_REFIT_MODE, HasBit(order->GetXData2(), 16));
					} else {
						aux4_sel->SetDisplayedPlane(SZSP_NONE);
					}

					/* Set the strings for the dropdown boxes. */
					this->GetWidget<NWidgetCore>(WID_O_COND_VARIABLE)->SetString(OrderStringForVariable(this->vehicle, ocv));
					this->GetWidget<NWidgetCore>(WID_O_COND_COMPARATOR)->SetString(GetComparatorStrings(this->vehicle, order)[order->GetConditionComparator()]);
					this->GetWidget<NWidgetCore>(WID_O_COND_VALUE)->SetString((ocv == OCV_TIME_DATE && order->GetConditionValue() == TRTDVF_HOUR_MINUTE) ? STR_JUST_TIME_HHMM : STR_JUST_COMMA);
					this->SetWidgetDisabledState(WID_O_COND_COMPARATOR, ocv == OCV_UNCONDITIONALLY || ocv == OCV_PERCENT);
					this->SetWidgetDisabledState(WID_O_COND_VALUE, ocv == OCV_REQUIRES_SERVICE || ocv == OCV_UNCONDITIONALLY);
					break;
				}

				case OT_SLOT: {
					if (row_sel != nullptr) {
						row_sel->SetDisplayedPlane(DP_ROW_SLOT);
					} else {
						train_row_sel->SetDisplayedPlane(DP_GROUNDVEHICLE_ROW_SLOT);
					}

					NWidgetCore *slot_widget = this->GetWidget<NWidgetCore>(WID_O_SLOT);
					slot_widget->SetToolTip((order != nullptr && order->GetSlotSubType() == OSST_RELEASE) ? STR_ORDER_RELEASE_SLOT_TOOLTIP : STR_ORDER_TRY_ACQUIRE_SLOT_TOOLTIP);
					break;
				}

				case OT_SLOT_GROUP: {
					if (row_sel != nullptr) {
						row_sel->SetDisplayedPlane(DP_ROW_SLOT);
					} else {
						train_row_sel->SetDisplayedPlane(DP_GROUNDVEHICLE_ROW_SLOT);
					}

					NWidgetCore *slot_widget = this->GetWidget<NWidgetCore>(WID_O_SLOT);
					slot_widget->SetToolTip(STR_ORDER_RELEASE_SLOT_GROUP_TOOLTIP);
					break;
				}

				case OT_COUNTER: {
					if (row_sel != nullptr) {
						row_sel->SetDisplayedPlane(DP_ROW_COUNTER);
					} else {
						train_row_sel->SetDisplayedPlane(DP_GROUNDVEHICLE_ROW_COUNTER);
					}

					TraceRestrictCounterID ctr_id = (order != nullptr && TraceRestrictCounter::IsValidID(order->GetDestination().base()) ? order->GetDestination().base() : INVALID_TRACE_RESTRICT_COUNTER_ID);

					this->GetWidget<NWidgetCore>(WID_O_CHANGE_COUNTER)->SetString((ctr_id != INVALID_TRACE_RESTRICT_COUNTER_ID) ? STR_TRACE_RESTRICT_COUNTER_NAME : STR_TRACE_RESTRICT_VARIABLE_UNDEFINED);
					break;
				}

				case OT_LABEL: {
					std::pair<int, int> sections = { DP_ROW_EMPTY, DP_GROUNDVEHICLE_ROW_EMPTY };
					if (order->GetLabelSubType() == OLST_TEXT) {
						sections = { DP_ROW_TEXT_LABEL, DP_GROUNDVEHICLE_ROW_TEXT_LABEL };
					} else if (IsDeparturesOrderLabelSubType(order->GetLabelSubType())) {
						sections = { DP_ROW_DEPARTURES, DP_GROUNDVEHICLE_ROW_DEPARTURES };
					}
					if (row_sel != nullptr) {
						row_sel->SetDisplayedPlane(sections.first);
					} else {
						train_row_sel->SetDisplayedPlane(sections.second);
					}
					break;
				}

				default: // every other order
					if (row_sel != nullptr) {
						row_sel->SetDisplayedPlane(DP_ROW_LOAD);
					} else {
						train_row_sel->SetDisplayedPlane(DP_GROUNDVEHICLE_ROW_NORMAL);
						left_sel->SetDisplayedPlane(DP_LEFT_LOAD);
						middle_sel->SetDisplayedPlane(DP_MIDDLE_UNLOAD);
						right_sel->SetDisplayedPlane(DP_RIGHT_EMPTY);
						this->DisableWidget(WID_O_NON_STOP);
					}
					this->DisableWidget(WID_O_FULL_LOAD);
					this->DisableWidget(WID_O_UNLOAD);
					this->DisableWidget(WID_O_REFIT_DROPDOWN);
					break;
			}
		}

		this->GetWidget<NWidgetStacked>(WID_O_SEL_SHARED)->SetDisplayedPlane(_ctrl_pressed ? DP_SHARED_VEH_GROUP : DP_SHARED_LIST);

		/* Disable list of vehicles with the same shared orders if there is no list */
		this->SetWidgetDisabledState(WID_O_SHARED_ORDER_LIST, !(shared_orders || _settings_client.gui.enable_single_veh_shared_order_gui));

		this->GetWidget<NWidgetStacked>(WID_O_SEL_OCCUPANCY)->SetDisplayedPlane(IsWidgetLowered(WID_O_OCCUPANCY_TOGGLE) ? 0 : SZSP_NONE);

		this->SetDirty();
	}

	void OnPaint() override
	{
		if (this->vehicle->owner != _local_company) {
			this->selected_order = -1; // Disable selection any selected row at a competitor order window.
		} else {
			this->SetWidgetLoweredState(WID_O_GOTO, this->goto_type != OPOS_NONE && this->goto_type != OPOS_COND_VIA
					&& this->goto_type != OPOS_COND_STATION && this->goto_type != OPOS_CONDITIONAL_RETARGET);
			this->SetWidgetLoweredState(WID_O_COND_AUX_VIA, this->goto_type == OPOS_COND_VIA);
			this->SetWidgetLoweredState(WID_O_COND_AUX_STATION, this->goto_type == OPOS_COND_STATION);
			this->SetWidgetLoweredState(WID_O_MGMT_BTN, this->goto_type == OPOS_CONDITIONAL_RETARGET);
		}
		this->DrawWidgets();
	}

	void DrawWidget(const Rect &r, WidgetID widget) const override
	{
		switch (widget) {
			case WID_O_ORDER_LIST:
				DrawOrderListWidget(r);
				break;

			case WID_O_OCCUPANCY_LIST:
				DrawOccupancyListWidget(r);
				break;

			case WID_O_TIMETABLE_VIEW:
				DrawTimetableButtonWidget(r);
				break;
		}
	}

	void DrawOrderListWidget(const Rect &r) const
	{
		Rect ir = r.Shrink(WidgetDimensions::scaled.frametext, WidgetDimensions::scaled.framerect);
		bool rtl = _current_text_dir == TD_RTL;
		SetDParamMaxValue(0, this->vehicle->GetNumOrders(), 2);
		int index_column_width = GetStringBoundingBox(STR_ORDER_INDEX).width + 2 * GetSpriteSize(rtl ? SPR_ARROW_RIGHT : SPR_ARROW_LEFT).width + WidgetDimensions::scaled.hsep_normal;
		int middle = rtl ? ir.right - index_column_width : ir.left + index_column_width;

		int y = ir.top;
		int line_height = this->GetWidget<NWidgetBase>(WID_O_ORDER_LIST)->resize_y;

		int i = this->vscroll->GetPosition();
		const Order *order = this->vehicle->GetOrder(i);
		/* First draw the highlighting underground if it exists. */
		if (this->order_over != INVALID_VEH_ORDER_ID) {
			while (order != nullptr) {
				/* Don't draw anything if it extends past the end of the window. */
				if (!this->vscroll->IsVisible(i)) break;

				if (i != this->selected_order && i == this->order_over) {
					/* Highlight dragged order destination. */
					int top = (this->order_over < this->selected_order ? y : y + line_height) - WidgetDimensions::scaled.framerect.top;
					int bottom = std::min(top + 2, ir.bottom);
					top = std::max(top - 3, ir.top);
					GfxFillRect(ir.left, top, ir.right, bottom, GetColourGradient(COLOUR_GREY, SHADE_LIGHTEST));
					break;
				}
				y += line_height;

				i++;
				order = this->vehicle->orders->GetNextNoWrap(order);
			}

			/* Reset counters for drawing the orders. */
			y = ir.top;
			i = this->vscroll->GetPosition();
			order = this->vehicle->GetOrder(i);
		}

		/* Draw the orders. */
		while (order != nullptr) {
			/* Don't draw anything if it extends past the end of the window. */
			if (!this->vscroll->IsVisible(i)) break;

			DrawOrderString(this->vehicle, order, i, y, i == this->selected_order, false, ir.left, middle, ir.right);
			y += line_height;

			i++;
			order = this->vehicle->orders->GetNextNoWrap(order);
		}

		if (this->vscroll->IsVisible(i)) {
			StringID str = this->vehicle->IsOrderListShared() ? STR_ORDERS_END_OF_SHARED_ORDERS : STR_ORDERS_END_OF_ORDERS;
			DrawString(rtl ? ir.left : middle, rtl ? middle : ir.right, y, str, (i == this->selected_order) ? TC_WHITE : TC_BLACK);
		}
	}

	void DrawOccupancyListWidget(const Rect &r) const
	{
		Rect ir = r.Shrink(WidgetDimensions::scaled.framerect);
		int y = ir.top;
		int line_height = this->GetWidget<NWidgetBase>(WID_O_ORDER_LIST)->resize_y;

		int i = this->vscroll->GetPosition();

		/* Draw the orders. */
		while (i < this->vehicle->GetNumOrders()) {
			/* Don't draw anything if it extends past the end of the window. */
			if (!this->vscroll->IsVisible(i)) break;

			const Order *order = this->vehicle->GetOrder(i);

			uint8_t occupancy = order->GetOccupancy();
			if (occupancy > 0) {
				SetDParam(0, occupancy - 1);
				TextColour colour;
				if (order->UseOccupancyValueForAverage()) {
					colour = (i == this->selected_order) ? TC_WHITE : TC_BLACK;
				} else {
					colour = ((i == this->selected_order) ? TC_SILVER : TC_GREY) | TC_NO_SHADE;
				}
				DrawString(ir.left, ir.right, y, STR_ORDERS_OCCUPANCY_PERCENT, colour);
			}
			y += line_height;

			i++;
		}
	}

	void DrawTimetableButtonWidget(const Rect &r) const
	{
		const bool rtl = _current_text_dir == TD_RTL;
		bool clicked = this->GetWidget<NWidgetCore>(WID_O_TIMETABLE_VIEW)->IsLowered();
		Dimension d = GetStringBoundingBox(STR_ORDERS_TIMETABLE_VIEW);

		int left = r.left + clicked;
		int right = r.right + clicked;

		extern void ProcessTimetableWarnings(const Vehicle *v, std::function<void(StringID, bool)> handler);

		bool show_warning = false;
		ProcessTimetableWarnings(this->vehicle, [&](StringID text, bool warning) {
			if (warning) show_warning = true;
		});

		if (show_warning) {
			const Dimension warning_dimensions = GetSpriteSize(SPR_WARNING_SIGN);
			int spr_offset = std::max(0, ((int)(r.bottom - r.top + 1) - (int)warning_dimensions.height) / 2); // Offset for rendering the sprite vertically centered
			DrawSprite(SPR_WARNING_SIGN, 0, rtl ? right - warning_dimensions.width - 2 : left + 2, r.top + spr_offset);
			if (rtl) {
				right -= warning_dimensions.width;
			} else {
				left += warning_dimensions.width;
			}
		}
		int offset = std::max(0, ((int)(r.bottom - r.top + 1) - (int)d.height) / 2); // Offset for rendering the text vertically centered
		DrawString(left, right, r.top + offset + clicked, STR_ORDERS_TIMETABLE_VIEW, TC_FROMSTRING, SA_HOR_CENTER);
	}

	void SetStringParameters(WidgetID widget) const override
	{
		switch (widget) {
			case WID_O_COND_VALUE: {
				VehicleOrderID sel = this->OrderGetSel();
				const Order *order = this->vehicle->GetOrder(sel);

				if (order != nullptr && order->IsType(OT_CONDITIONAL)) {
					uint value;
					switch (order->GetConditionVariable()) {
						case OCV_CARGO_LOAD_PERCENTAGE:
						case OCV_TIME_DATE:
							value = order->GetXData();
							break;

						case OCV_TIMETABLE:
							value = order->GetXData();
							if (!_settings_client.gui.timetable_in_ticks) value /= TimetableDisplayUnitSize();
							break;

						case OCV_CARGO_WAITING_AMOUNT:
						case OCV_CARGO_WAITING_AMOUNT_PERCENTAGE:
						case OCV_COUNTER_VALUE:
							value = order->GetXDataLow();
							break;

						default:
							value = order->GetConditionValue();
							break;
					}
					if (order->GetConditionVariable() == OCV_MAX_SPEED) value = ConvertSpeedToDisplaySpeed(value, this->vehicle->type);
					if (order->GetConditionVariable() == OCV_CARGO_WAITING_AMOUNT) value = ConvertCargoQuantityToDisplayQuantity(order->GetConditionValue(), value);
					SetDParam(0, value);
				}
				break;
			}

			case WID_O_COND_COMPARATOR: {
				VehicleOrderID sel = this->OrderGetSel();
				const Order *order = this->vehicle->GetOrder(sel);

				if (order != nullptr && order->IsType(OT_CONDITIONAL) && order->GetConditionVariable() == OCV_DISPATCH_SLOT) {
					SetDParam(0, GB(order->GetConditionValue(), ODFLCB_TAG_START, ODFLCB_TAG_COUNT) + 1);
				}
				break;
			}

			case WID_O_COND_SLOT:
			case WID_O_COND_SLOT_GROUP:
			case WID_O_COND_COUNTER: {
				VehicleOrderID sel = this->OrderGetSel();
				const Order *order = this->vehicle->GetOrder(sel);

				if (order != nullptr && order->IsType(OT_CONDITIONAL)) {
					SetDParam(0, order->GetXData());
				}
				break;
			}

			case WID_O_COND_SCHED_SELECT: {
				VehicleOrderID sel = this->OrderGetSel();
				const Order *order = this->vehicle->GetOrder(sel);

				uint schedule_index = order->GetConditionDispatchScheduleID();
				if (order != nullptr && order->IsType(OT_CONDITIONAL) && order->GetConditionVariable() == OCV_DISPATCH_SLOT && schedule_index != UINT16_MAX) {
					if (schedule_index < this->vehicle->orders->GetScheduledDispatchScheduleCount()) {
						const DispatchSchedule &ds = this->vehicle->orders->GetDispatchScheduleByIndex(schedule_index);
						if (!ds.ScheduleName().empty()) {
							SetDParam(0, STR_JUST_RAW_STRING);
							SetDParamStr(1, ds.ScheduleName().c_str());
							break;
						}
					}
					SetDParam(0, STR_TIMETABLE_ASSIGN_SCHEDULE_ID);
					SetDParam(1, schedule_index + 1);
				} else {
					SetDParam(0, STR_TIMETABLE_ASSIGN_SCHEDULE_NONE);
				}
				break;
			}

			case WID_O_CAPTION:
				SetDParam(0, this->vehicle->index);
				break;

			case WID_O_DEPOT_ACTION: {
				VehicleOrderID sel = this->OrderGetSel();
				const Order *order = this->vehicle->GetOrder(sel);
				if (order == nullptr || !order->IsType(OT_GOTO_DEPOT)) {
					/* We can't leave this param unset or the undefined behavior can cause a crash. */
					SetDParam(0, STR_EMPTY);
					break;
				};

				/* Select the current action selected in the dropdown. The flags don't match the dropdown so we can't just use an index. */
				if (order->GetDepotActionType() & ODATFB_SELL) {
					SetDParam(0, STR_ORDER_DROP_SELL_DEPOT);
				} else if (order->GetDepotOrderType() & ODTFB_SERVICE) {
					SetDParam(0, STR_ORDER_DROP_SERVICE_DEPOT);
				} else if (order->GetDepotActionType() & ODATFB_HALT) {
					SetDParam(0, STR_ORDER_DROP_HALT_DEPOT);
				} else if (order->GetDepotActionType() & ODATFB_UNBUNCH) {
					SetDParam(0, STR_ORDER_DROP_UNBUNCH);
				} else {
					SetDParam(0, STR_ORDER_DROP_GO_ALWAYS_DEPOT);
				}
				break;
			}

			case WID_O_OCCUPANCY_TOGGLE:
				const_cast<Vehicle *>(this->vehicle)->RecalculateOrderOccupancyAverage();
				if (this->vehicle->order_occupancy_average >= 16) {
					SetDParam(0, STR_JUST_INT);
					SetDParam(1, this->vehicle->order_occupancy_average - 16);
				} else {
					SetDParam(0, STR_EMPTY);
					SetDParam(1, 0);
				}
				break;

			case WID_O_SLOT: {
				VehicleOrderID sel = this->OrderGetSel();
				const Order *order = this->vehicle->GetOrder(sel);

				if (order != nullptr && order->IsType(OT_SLOT)) {
					if (order->GetDestination() == INVALID_TRACE_RESTRICT_SLOT_ID) {
						SetDParam(0, STR_TRACE_RESTRICT_VARIABLE_UNDEFINED);
					} else {
						SetDParam(0, STR_TRACE_RESTRICT_SLOT_NAME);
						SetDParam(1, order->GetDestination().base());
					}
				} else if (order != nullptr && order->IsType(OT_SLOT_GROUP)) {
					if (order->GetDestination() == INVALID_TRACE_RESTRICT_SLOT_GROUP) {
						SetDParam(0, STR_TRACE_RESTRICT_VARIABLE_UNDEFINED);
					} else {
						SetDParam(0, STR_TRACE_RESTRICT_SLOT_GROUP_NAME);
						SetDParam(1, order->GetDestination().base());
					}
				} else {
					SetDParam(0, STR_EMPTY);
				}
				break;
			}

			case WID_O_COUNTER_OP: {
				VehicleOrderID sel = this->OrderGetSel();
				const Order *order = this->vehicle->GetOrder(sel);

				if (order != nullptr && order->IsType(OT_COUNTER)) {
					SetDParam(0, STR_TRACE_RESTRICT_COUNTER_INCREASE + order->GetCounterOperation());
				} else {
					SetDParam(0, STR_EMPTY);
				}
				break;
			}

			case WID_O_CHANGE_COUNTER: {
				VehicleOrderID sel = this->OrderGetSel();
				const Order *order = this->vehicle->GetOrder(sel);

				if (order != nullptr && order->IsType(OT_COUNTER)) {
					TraceRestrictCounterID value = order->GetDestination().base();
					SetDParam(0, value);
				}
				break;
			}

			case WID_O_COUNTER_VALUE: {
				VehicleOrderID sel = this->OrderGetSel();
				const Order *order = this->vehicle->GetOrder(sel);

				if (order != nullptr && order->IsType(OT_COUNTER)) {
					SetDParam(0, order->GetXData());
				}
				break;
			}

			case WID_O_DEPARTURE_VIA_TYPE: {
				VehicleOrderID sel = this->OrderGetSel();
				const Order *order = this->vehicle->GetOrder(sel);

				if (order != nullptr && order->IsType(OT_LABEL) && IsDeparturesOrderLabelSubType(order->GetLabelSubType())) {
					switch (order->GetLabelSubType()) {
						case OLST_DEPARTURES_VIA:
							SetDParam(0, STR_ORDER_LABEL_DEPARTURES_SHOW_AS_VIA);
							break;

						case OLST_DEPARTURES_REMOVE_VIA:
							SetDParam(0, STR_ORDER_LABEL_DEPARTURES_REMOVE_VIA_SHORT);
							break;

						default:
							SetDParam(0, STR_EMPTY);
							break;
					}
				} else {
					SetDParam(0, STR_EMPTY);
				}
				break;
			}
		}
	}

	void OnClick([[maybe_unused]] Point pt, WidgetID widget, [[maybe_unused]] int click_count) override
	{
		switch (widget) {
			case WID_O_ORDER_LIST: {
				if (this->goto_type == OPOS_CONDITIONAL) {
					VehicleOrderID order_id = this->GetOrderFromPt(_cursor.pos.y - this->top);
					if (order_id != INVALID_VEH_ORDER_ID) {
						Order order;
						order.MakeConditional(order_id);

						this->InsertNewOrder(order);
					}
					ResetObjectToPlace();
					break;
				}
				if (this->goto_type == OPOS_CONDITIONAL_RETARGET) {
					VehicleOrderID order_id = this->GetOrderFromPt(_cursor.pos.y - this->top);
					if (order_id != INVALID_VEH_ORDER_ID) {
						this->ModifyOrder(this->OrderGetSel(), MOF_COND_DESTINATION, order_id);
					}
					ResetObjectToPlace();
					break;
				}

				VehicleOrderID sel = this->GetOrderFromPt(pt.y);

				if (_ctrl_pressed && sel < this->vehicle->GetNumOrders()) {
					TileIndex xy = this->vehicle->GetOrder(sel)->GetLocation(this->vehicle);
					if (xy == INVALID_TILE) xy = this->vehicle->GetOrder(sel)->GetAuxiliaryLocation(_shift_pressed);
					if (xy != INVALID_TILE) ScrollMainWindowToTile(xy);
					return;
				}

				/* This order won't be selected any more, close all child windows and dropdowns */
				this->CloseChildWindows();
				HideDropDownMenu(this);

				if (sel == INVALID_VEH_ORDER_ID || this->vehicle->owner != _local_company) {
					/* Deselect clicked order */
					this->selected_order = -1;
				} else if (sel == this->selected_order) {
					if (sel >= this->vehicle->GetNumOrders()) {
						this->UpdateButtonState();
						return;
					}

					const Order *order = this->vehicle->GetOrder(sel);

					if (order->IsType(OT_LABEL) && order->GetLabelSubType() == OLST_TEXT) {
						if (this->IsWidgetActiveInLayout(WID_O_TEXT_LABEL)) this->OnClick({}, WID_O_TEXT_LABEL, click_count);
						return;
					}
					if (this->vehicle->type == VEH_TRAIN) {
						int osl = ((order->GetStopLocation() + 1) % OSL_END);
						if (osl == OSL_PLATFORM_THROUGH && !_settings_client.gui.show_adv_load_mode_features) {
							osl = OSL_PLATFORM_NEAR_END;
						}
						if (osl == OSL_PLATFORM_THROUGH) {
							for (const Vehicle *u = this->vehicle; u != nullptr; u = u->Next()) {
								/* Passengers may not be through-loaded */
								if (u->cargo_cap > 0 && IsCargoInClass(u->cargo_type, CC_PASSENGERS)) {
									osl = OSL_PLATFORM_NEAR_END;
									break;
								}
							}
						}
						this->ModifyOrder(sel, MOF_STOP_LOCATION, osl);
					}
					if (this->vehicle->type == VEH_ROAD) {
						DiagDirection current = order->GetRoadVehTravelDirection();
						if (_settings_client.gui.show_adv_load_mode_features || current != INVALID_DIAGDIR) {
							uint dir = (current + 1) & 0xFF;
							if (dir >= DIAGDIR_END) dir = INVALID_DIAGDIR;
							this->ModifyOrder(sel, MOF_RV_TRAVEL_DIR, dir);
						}
					}
				} else {
					/* Select clicked order */
					this->selected_order = sel;

					if (this->vehicle->owner == _local_company) {
						/* Activate drag and drop */
						SetObjectToPlaceWnd(SPR_CURSOR_MOUSE, PAL_NONE, HT_DRAG, this);
					}
				}

				this->UpdateButtonState();
				break;
			}

			case WID_O_SKIP:
				this->OrderClick_Skip();
				break;

			case WID_O_MGMT_LIST_BTN: {
				uint disabled_mask = (this->vehicle->GetNumOrders() < 2 ? 1 : 0) | (this->vehicle->GetNumOrders() < 3 ? 2 : 0);
				uint order_count = this->vehicle->GetNumOrders();
				for (uint i = 0; i < order_count; i++) {
					if (this->vehicle->GetOrder(i)->IsType(OT_CONDITIONAL)) {
						disabled_mask |= 2;
						break;
					}
				}
				ShowDropDownMenu(this, _order_manage_list_dropdown, -1, widget, disabled_mask, 0, 0, DDSF_SHARED);
				break;
			}

			case WID_O_MGMT_BTN: {
				VehicleOrderID sel = this->OrderGetSel();
				const Order *order = this->vehicle->GetOrder(sel);
				if (order == nullptr) break;

				DropDownList list;
				list.push_back(MakeDropDownListStringItem(STR_ORDER_DUPLICATE_ORDER, 0, false));
				if (order->IsType(OT_CONDITIONAL)) list.push_back(MakeDropDownListStringItem(STR_ORDER_CHANGE_JUMP_TARGET, 1, false));

				if (this->vehicle->type == VEH_TRAIN && order->IsType(OT_GOTO_STATION) && (order->GetNonStopType() & ONSF_NO_STOP_AT_DESTINATION_STATION) == 0) {
					const OrderStopLocation osl = order->GetStopLocation();
					list.push_back(MakeDropDownListDividerItem());
					list.push_back(MakeDropDownListCheckedItem(osl == OSL_PLATFORM_NEAR_END, STR_ORDER_STOP_LOCATION_NEAR_END, 0x200 + OSL_PLATFORM_NEAR_END, false));
					list.push_back(MakeDropDownListCheckedItem(osl == OSL_PLATFORM_MIDDLE, STR_ORDER_STOP_LOCATION_MIDDLE, 0x200 + OSL_PLATFORM_MIDDLE, false));
					list.push_back(MakeDropDownListCheckedItem(osl == OSL_PLATFORM_FAR_END, STR_ORDER_STOP_LOCATION_FAR_END, 0x200 + OSL_PLATFORM_FAR_END, false));
					if (osl == OSL_PLATFORM_THROUGH || _settings_client.gui.show_adv_load_mode_features) {
						bool allowed = _settings_client.gui.show_adv_load_mode_features;
						if (allowed) {
							for (const Vehicle *u = this->vehicle; u != nullptr; u = u->Next()) {
								/* Passengers may not be through-loaded */
								if (u->cargo_cap > 0 && IsCargoInClass(u->cargo_type, CC_PASSENGERS)) {
									allowed = false;
									break;
								}
							}
						}
						list.push_back(MakeDropDownListCheckedItem(osl == OSL_PLATFORM_THROUGH, STR_ORDER_STOP_LOCATION_THROUGH, 0x200 + OSL_PLATFORM_THROUGH, !allowed));
					}
				}

				if (this->vehicle->type == VEH_ROAD && (order->IsType(OT_GOTO_STATION) || order->IsType(OT_GOTO_WAYPOINT))) {
					const DiagDirection dir = order->GetRoadVehTravelDirection();
					if (_settings_client.gui.show_adv_load_mode_features || dir != INVALID_DIAGDIR) {
						list.push_back(MakeDropDownListDividerItem());
						list.push_back(MakeDropDownListCheckedItem(dir == INVALID_DIAGDIR, STR_ORDER_RV_DIR_ANY, 0x300 + INVALID_DIAGDIR, false));
						list.push_back(MakeDropDownListCheckedItem(dir == DIAGDIR_NE, STR_ORDER_RV_DIR_NE, 0x300 + DIAGDIR_NE, false));
						list.push_back(MakeDropDownListCheckedItem(dir == DIAGDIR_SE, STR_ORDER_RV_DIR_SE, 0x300 + DIAGDIR_SE, false));
						list.push_back(MakeDropDownListCheckedItem(dir == DIAGDIR_SW, STR_ORDER_RV_DIR_SW, 0x300 + DIAGDIR_SW, false));
						list.push_back(MakeDropDownListCheckedItem(dir == DIAGDIR_NW, STR_ORDER_RV_DIR_NW, 0x300 + DIAGDIR_NW, false));
					}
				}

				if (!order->IsType(OT_IMPLICIT)) {
					list.push_back(MakeDropDownListDividerItem());
					const Colours current_colour = order->GetColour();
					list.push_back(MakeDropDownListCheckedItem(current_colour == INVALID_COLOUR, STR_COLOUR_DEFAULT, 0x100 + INVALID_COLOUR, false));
					auto add_colour = [&](Colours colour) {
						list.push_back(MakeDropDownListCheckedItem(current_colour == colour, STR_COLOUR_DARK_BLUE + colour, 0x100 + colour, false));
					};
					add_colour(COLOUR_YELLOW);
					add_colour(COLOUR_LIGHT_BLUE);
					add_colour(COLOUR_GREEN);
					add_colour(COLOUR_ORANGE);
					add_colour(COLOUR_PINK);
				}
				ShowDropDownList(this, std::move(list), -1, widget, 0, DDMF_NONE, DDSF_SHARED);
				break;
			}

			case WID_O_DELETE:
				this->OrderClick_Delete();
				break;

			case WID_O_STOP_SHARING:
				this->OrderClick_StopSharing();
				break;

			case WID_O_NON_STOP:
				if (this->GetWidget<NWidgetLeaf>(widget)->ButtonHit(pt)) {
					this->OrderClick_Nonstop(-1);
				} else {
					const Order *o = this->vehicle->GetOrder(this->OrderGetSel());
					ShowDropDownMenu(this, _order_non_stop_drowdown, o->GetNonStopType(), WID_O_NON_STOP, _settings_game.order.nonstop_only ? 5 : 0,
							o->IsType(OT_GOTO_STATION) ? 0 : (o->IsType(OT_GOTO_WAYPOINT) ? 3 : 12), 0, DDSF_SHARED);
				}
				break;

			case WID_O_GOTO:
				if (this->GetWidget<NWidgetLeaf>(widget)->ButtonHit(pt)) {
					if (this->goto_type != OPOS_NONE) {
						ResetObjectToPlace();
					} else {
						this->OrderClick_Goto(OPOS_GOTO);
					}
				} else {
					if (this->goto_type == OPOS_COND_VIA || this->goto_type == OPOS_COND_STATION) ResetObjectToPlace();
					int sel;
					switch (this->goto_type) {
						case OPOS_NONE:                 sel = -1; break;
						case OPOS_GOTO:                 sel = ODDI_GO_TO; break;
						case OPOS_CONDITIONAL:          sel = ODDI_CONDITIONAL; break;
						case OPOS_SHARE:                sel = ODDI_SHARE; break;
						case OPOS_CONDITIONAL_RETARGET: sel = -1; break;
						case OPOS_DEPARTURE_VIA:        sel = ODDI_LABEL_DEPARTURES_VIA; break;
						default: NOT_REACHED();
					}
					bool show_counters = false;
					if (_settings_client.gui.show_adv_tracerestrict_features) {
						bool infra_sharing = _settings_game.economy.infrastructure_sharing[VEH_TRAIN];
						for (const TraceRestrictCounter *ctr : TraceRestrictCounter::Iterate()) {
							if (ctr->owner == this->vehicle->owner || (infra_sharing && HasFlag(ctr->flags, TraceRestrictCounter::Flags::Public))) {
								show_counters = true;
								break;
							}
						}
					}
					DropDownList list;
					list.push_back(MakeDropDownListStringItem(STR_ORDER_GO_TO, ODDI_GO_TO, false));
					list.push_back(MakeDropDownListStringItem((this->vehicle->type == VEH_AIRCRAFT) ? STR_ORDER_GO_TO_NEAREST_HANGAR : STR_ORDER_GO_TO_NEAREST_DEPOT, ODDI_GO_TO_NEAREST_DEPOT, false));
					list.push_back(MakeDropDownListStringItem(STR_ORDER_CONDITIONAL, ODDI_CONDITIONAL, false));
					list.push_back(MakeDropDownListStringItem(STR_ORDER_SHARE, ODDI_SHARE, false));
					list.push_back(MakeDropDownListStringItem(STR_ORDER_TRY_ACQUIRE_SLOT_BUTTON, ODDI_TRY_ACQUIRE_SLOT, false));
					list.push_back(MakeDropDownListStringItem(STR_ORDER_RELEASE_SLOT_BUTTON, ODDI_RELEASE_SLOT, false));
					if (TraceRestrictSlotGroup::GetNumItems() > 0) {
						list.push_back(MakeDropDownListStringItem(STR_ORDER_RELEASE_SLOT_GROUP_BUTTON, ODDI_RELEASE_SLOT_GROUP, false));
					}
					if (show_counters) {
						list.push_back(MakeDropDownListStringItem(STR_ORDER_CHANGE_COUNTER_BUTTON, ODDI_CHANGE_COUNTER, false));
					}
					list.push_back(MakeDropDownListStringItem(STR_ORDER_LABEL_TEXT_BUTTON, ODDI_LABEL_TEXT, false));
					list.push_back(MakeDropDownListStringItem(STR_ORDER_LABEL_DEPARTURES_VIA_BUTTON, ODDI_LABEL_DEPARTURES_VIA, false));

					ShowDropDownList(this, std::move(list), sel, WID_O_GOTO, 0, DDMF_NONE, DDSF_SHARED);
				}
				break;

			case WID_O_FULL_LOAD:
				if (this->GetWidget<NWidgetLeaf>(widget)->ButtonHit(pt)) {
					this->OrderClick_FullLoad(OLF_FULL_LOAD_ANY, true);
				} else {
					ShowDropDownMenu(this, _order_full_load_drowdown, this->vehicle->GetOrder(this->OrderGetSel())->GetLoadType(), WID_O_FULL_LOAD, 0, 0xE2 /* 1110 0010 */, 0, DDSF_SHARED);
				}
				break;

			case WID_O_UNLOAD:
				if (this->GetWidget<NWidgetLeaf>(widget)->ButtonHit(pt)) {
					this->OrderClick_Unload(OUFB_UNLOAD, true);
				} else {
					ShowDropDownMenu(this, _order_unload_drowdown, this->vehicle->GetOrder(this->OrderGetSel())->GetUnloadType(), WID_O_UNLOAD, 0, 0xE8 /* 1110 1000 */, 0, DDSF_SHARED);
				}
				break;

			case WID_O_REFIT:
				this->OrderClick_Refit(0, false);
				break;

			case WID_O_DEPOT_ACTION:
				ShowDropDownMenu(this, _order_depot_action_dropdown, DepotActionStringIndex(this->vehicle->GetOrder(this->OrderGetSel())),
						WID_O_DEPOT_ACTION, 0, _settings_client.gui.show_depot_sell_gui ? 0 : (1 << DA_SELL), 0, DDSF_SHARED);
				break;

			case WID_O_REFIT_DROPDOWN:
				if (this->GetWidget<NWidgetLeaf>(widget)->ButtonHit(pt)) {
					this->OrderClick_Refit(0, true);
				} else {
					ShowDropDownMenu(this, _order_refit_action_dropdown, 0, WID_O_REFIT_DROPDOWN, 0, 0, 0, DDSF_SHARED);
				}
				break;

			case WID_O_COND_SLOT: {
				int selected;
				const Order *order = this->vehicle->GetOrder(this->OrderGetSel());
				TraceRestrictSlotID value = order->GetXData();
				DropDownList list = GetSlotDropDownList(this->vehicle->owner, value, selected, this->vehicle->type, order->GetConditionVariable() == OCV_SLOT_OCCUPANCY);
				if (!list.empty()) ShowDropDownList(this, std::move(list), selected, WID_O_COND_SLOT, 0, DDMF_NONE, DDSF_SHARED);
				break;
			}

			case WID_O_COND_SLOT_GROUP: {
				int selected;
				const Order *order = this->vehicle->GetOrder(this->OrderGetSel());
				TraceRestrictSlotGroupID value = order->GetXData();
				DropDownList list = GetSlotGroupDropDownList(this->vehicle->owner, value, selected, this->vehicle->type);
				if (!list.empty()) ShowDropDownList(this, std::move(list), selected, WID_O_COND_SLOT_GROUP, 0, DDMF_NONE, DDSF_SHARED);
				break;
			}

			case WID_O_COND_COUNTER: {
				int selected;
				TraceRestrictCounterID value = this->vehicle->GetOrder(this->OrderGetSel())->GetXDataHigh();
				DropDownList list = GetCounterDropDownList(this->vehicle->owner, value, selected);
				if (!list.empty()) ShowDropDownList(this, std::move(list), selected, WID_O_COND_COUNTER, 0, DDMF_NONE, DDSF_SHARED);
				break;
			}

			case WID_O_COND_TIME_DATE: {
				ShowDropDownMenu(this, _order_time_date_dropdown, this->vehicle->GetOrder(this->OrderGetSel())->GetConditionValue(),
						WID_O_COND_TIME_DATE, _settings_game.game_time.time_in_minutes ? 0 : 7, 0, 0, DDSF_SHARED);
				break;
			}

			case WID_O_COND_TIMETABLE: {
				ShowDropDownMenu(this, _order_timetable_dropdown, this->vehicle->GetOrder(this->OrderGetSel())->GetConditionValue(),
						WID_O_COND_TIMETABLE, 0, 0, 0, DDSF_SHARED);
				break;
			}

			case WID_O_COND_SCHED_SELECT: {
				int selected = this->vehicle->GetOrder(this->OrderGetSel())->GetConditionDispatchScheduleID();
				if (selected == UINT16_MAX) selected = -1;

				uint count = this->vehicle->orders->GetScheduledDispatchScheduleCount();
				DropDownList list;
				for (uint i = 0; i < count; ++i) {
					const DispatchSchedule &ds = this->vehicle->orders->GetDispatchScheduleByIndex(i);
					if (ds.ScheduleName().empty()) {
						SetDParam(0, i + 1);
						list.push_back(MakeDropDownListStringItem(STR_TIMETABLE_ASSIGN_SCHEDULE_ID, i, false));
					} else {
						list.push_back(MakeDropDownListStringItem(ds.ScheduleName(), i, false));
					}
				}
				if (!list.empty()) ShowDropDownList(this, std::move(list), selected, WID_O_COND_SCHED_SELECT, 0, DDMF_NONE, DDSF_SHARED);
				break;
			}

			case WID_O_COND_SCHED_TEST: {
				uint16_t value = this->vehicle->GetOrder(this->OrderGetSel())->GetConditionValue();
				DropDownList list;
				list.push_back(MakeDropDownListStringItem(STR_TRACE_RESTRICT_DISPATCH_SLOT_VEH, ODCS_VEH, false));
				list.push_back(MakeDropDownListStringItem(STR_TRACE_RESTRICT_DISPATCH_SLOT_NEXT, ODCS_NEXT, false));
				list.push_back(MakeDropDownListStringItem(STR_TRACE_RESTRICT_DISPATCH_SLOT_LAST, ODCS_LAST, false));
				ShowDropDownList(this, std::move(list), GB(value, ODCB_SRC_START, ODCB_SRC_COUNT), WID_O_COND_SCHED_TEST, 0, DDMF_NONE, DDSF_SHARED);
				break;
			}

			case WID_O_REVERSE: {
				VehicleOrderID sel_ord = this->OrderGetSel();
				const Order *order = this->vehicle->GetOrder(sel_ord);

				if (order == nullptr) break;

				this->ModifyOrder(sel_ord, MOF_WAYPOINT_FLAGS, order->GetWaypointFlags() ^ OWF_REVERSE);
				break;
			}

			case WID_O_COND_CARGO:
			case WID_O_COND_AUX_CARGO: {
				uint value = this->vehicle->GetOrder(this->OrderGetSel())->GetConditionValue();
				DropDownList list;
				for (size_t i = 0; i < _sorted_standard_cargo_specs.size(); ++i) {
					const CargoSpec *cs = _sorted_cargo_specs[i];
					list.push_back(MakeDropDownListStringItem(cs->name, cs->Index(), false));
				}
				if (!list.empty()) ShowDropDownList(this, std::move(list), value, widget, 0, DDMF_NONE, DDSF_SHARED);
				break;
			}

			case WID_O_COND_AUX_VIA: {
				if (this->goto_type != OPOS_NONE) {
					ResetObjectToPlace();
				} else if (this->vehicle->GetOrder(this->OrderGetSel())->HasConditionViaStation()) {
					this->ModifyOrder(this->OrderGetSel(), MOF_COND_VALUE_3, ORDER_NO_VIA_STATION);
				} else {
					this->OrderClick_Goto(OPOS_COND_VIA);
				}
				break;
			}

			case WID_O_COND_AUX_STATION: {
				if (this->goto_type != OPOS_NONE) {
					ResetObjectToPlace();
				} else {
					this->OrderClick_Goto(OPOS_COND_STATION);
				}
				break;
			}

			case WID_O_COND_AUX_REFIT_MODE: {
				this->ModifyOrder(this->OrderGetSel(), MOF_COND_VALUE_4, HasBit(this->vehicle->GetOrder(this->OrderGetSel())->GetXData2(), 16) ? 0 : 1);
				break;
			}

			case WID_O_TIMETABLE_VIEW:
				ShowTimetableWindow(this->vehicle);
				break;

			case WID_O_COND_VARIABLE: {
				const OrderConditionVariable current_ocv = this->vehicle->GetOrder(this->OrderGetSel())->GetConditionVariable();
				DropDownList list;
				for (const auto &ocv : _order_conditional_variable) {
					if (this->vehicle->type != VEH_TRAIN && ocv == OCV_FREE_PLATFORMS) {
						continue;
					}
					if (current_ocv != ocv) {
						if (ocv == OCV_COUNTER_VALUE && !_settings_client.gui.show_adv_tracerestrict_features) {
							continue;
						}
						if ((ocv == OCV_DISPATCH_SLOT) && this->vehicle->orders->GetScheduledDispatchScheduleCount() == 0) {
							continue;
						}
					}
					list.push_back(MakeDropDownListStringItem(OrderStringForVariable(this->vehicle, ocv), ocv, false));
				}
				ShowDropDownList(this, std::move(list), current_ocv, WID_O_COND_VARIABLE, 0, DDMF_NONE, DDSF_SHARED);
				break;
			}

			case WID_O_COND_COMPARATOR: {
				const Order *o = this->vehicle->GetOrder(this->OrderGetSel());
				if (o->GetConditionVariable() == OCV_DISPATCH_SLOT) {
					DropDownList list;

					const int true_cond = ((int)OCC_IS_TRUE) << 16;
					const int false_cond = ((int)OCC_IS_FALSE) << 16;
					int first_last_value = 0;
					SB(first_last_value, ODCB_MODE_START, ODCB_MODE_COUNT, ODCM_FIRST_LAST);
					list.push_back(MakeDropDownListStringItem(STR_ORDER_CONDITIONAL_COMPARATOR_DISPATCH_SLOT_IS_FIRST, true_cond | first_last_value, false));
					list.push_back(MakeDropDownListStringItem(STR_ORDER_CONDITIONAL_COMPARATOR_DISPATCH_SLOT_IS_NOT_FIRST, false_cond | first_last_value, false));
					SetBit(first_last_value, ODFLCB_LAST_SLOT);
					list.push_back(MakeDropDownListStringItem(STR_ORDER_CONDITIONAL_COMPARATOR_DISPATCH_SLOT_IS_LAST, true_cond | first_last_value, false));
					list.push_back(MakeDropDownListStringItem(STR_ORDER_CONDITIONAL_COMPARATOR_DISPATCH_SLOT_IS_NOT_LAST, false_cond | first_last_value, false));

					const DispatchSchedule *ds = nullptr;
					uint16_t slot_flags = 0;
					uint schedule_index = o->GetConditionDispatchScheduleID();
					if (schedule_index < this->vehicle->orders->GetScheduledDispatchScheduleCount()) {
						ds = &(this->vehicle->orders->GetDispatchScheduleByIndex(schedule_index));
						for (const DispatchSlot &slot : ds->GetScheduledDispatch()) {
							slot_flags |= slot.flags;
						}
					}

					for (uint8_t tag = 0; tag < DispatchSchedule::DEPARTURE_TAG_COUNT; tag++) {
						if (HasBit(slot_flags, tag + DispatchSlot::SDSF_FIRST_TAG)) {
							int tag_cond_value = 0;
							SB(tag_cond_value, ODCB_MODE_START, ODCB_MODE_COUNT, OCDM_TAG);
							SB(tag_cond_value, ODFLCB_TAG_START, ODFLCB_TAG_COUNT, tag);
							SetDParam(0, tag + 1);
							uint string_offset = 0;
							if (ds != nullptr) {
								std::string_view name = ds->GetSupplementaryName(SDSNT_DEPARTURE_TAG, tag);
								if (!name.empty()) {
									SetDParamStr(1, name);
									string_offset = 1;
								}
							}
							list.push_back(MakeDropDownListStringItem(STR_ORDER_CONDITIONAL_COMPARATOR_DISPATCH_SLOT_HAS_TAG + string_offset, true_cond | tag_cond_value, false));
							list.push_back(MakeDropDownListStringItem(STR_ORDER_CONDITIONAL_COMPARATOR_DISPATCH_SLOT_DOESNT_HAVE_TAG + string_offset, false_cond | tag_cond_value, false));
						}
					}

					int selected = (((int)o->GetConditionComparator()) << 16) | (o->GetConditionValue() & ~GetBitMaskSC<uint16_t>(ODCB_SRC_START, ODCB_SRC_COUNT));
					ShowDropDownList(this, std::move(list), selected, WID_O_COND_COMPARATOR, 0, DDMF_NONE, DDSF_SHARED);
					break;
				}
				uint mask;
				switch (o->GetConditionVariable()) {
					case OCV_REQUIRES_SERVICE:
					case OCV_CARGO_ACCEPTANCE:
					case OCV_CARGO_WAITING:
					case OCV_VEH_IN_SLOT_GROUP:
						mask = 0x3F;
						break;

					case OCV_VEH_IN_SLOT:
					case OCV_SLOT_OCCUPANCY:
						mask = 0x3C;
						break;

					case OCV_TIMETABLE:
						mask = 0xC3;
						break;

					default:
						mask = 0xC0;
						break;
				}
				ShowDropDownMenu(this, GetComparatorStrings(this->vehicle, o), o->GetConditionComparator(), WID_O_COND_COMPARATOR, 0, mask, 0, DDSF_SHARED);
				break;
			}

			case WID_O_COND_VALUE: {
				const Order *order = this->vehicle->GetOrder(this->OrderGetSel());
				uint value;
				CharSetFilter charset_filter = CS_NUMERAL;
				switch (order->GetConditionVariable()) {
					case OCV_CARGO_LOAD_PERCENTAGE:
					case OCV_TIME_DATE:
						value = order->GetXData();
						break;

					case OCV_TIMETABLE:
						value = order->GetXData();
						if (!_settings_client.gui.timetable_in_ticks) {
							value /= TimetableDisplayUnitSize();
							charset_filter = CS_NUMERAL_DECIMAL;
						}
						break;

					case OCV_CARGO_WAITING_AMOUNT:
					case OCV_CARGO_WAITING_AMOUNT_PERCENTAGE:
					case OCV_COUNTER_VALUE:
						value = order->GetXDataLow();
						break;

					default:
						value = order->GetConditionValue();
						break;
				}
				if (order->GetConditionVariable() == OCV_MAX_SPEED) value = ConvertSpeedToDisplaySpeed(value, this->vehicle->type);
				if (order->GetConditionVariable() == OCV_CARGO_WAITING_AMOUNT) value = ConvertCargoQuantityToDisplayQuantity(order->GetConditionValue(), value);
				this->query_text_widget = widget;
				ShowQueryString(GetString(STR_JUST_INT, value), STR_ORDER_CONDITIONAL_VALUE_CAPT, (order->GetConditionVariable() == OCV_CARGO_WAITING_AMOUNT) ? 12 : 6, this, charset_filter, QSF_NONE);
				break;
			}

			case WID_O_SHARED_ORDER_LIST:
				ShowVehicleListWindow(this->vehicle);
				break;

			case WID_O_ADD_VEH_GROUP: {
				this->query_text_widget = WID_O_ADD_VEH_GROUP;
				ShowQueryString({}, STR_GROUP_RENAME_CAPTION, MAX_LENGTH_GROUP_NAME_CHARS, this, CS_ALPHANUMERAL, QSF_ENABLE_DEFAULT | QSF_LEN_IN_CHARS);
				break;
			}

			case WID_O_OCCUPANCY_TOGGLE:
				ToggleWidgetLoweredState(WID_O_OCCUPANCY_TOGGLE);
				this->UpdateButtonState();
				this->ReInit();
				break;

			case WID_O_SLOT: {
				const Order *o = this->vehicle->GetOrder(this->OrderGetSel());
				if (o == nullptr) return;
				if (o->IsType(OT_SLOT_GROUP)) {
					int selected;
					TraceRestrictSlotGroupID value = this->vehicle->GetOrder(this->OrderGetSel())->GetDestination().base();
					DropDownList list = GetSlotGroupDropDownList(this->vehicle->owner, value, selected, this->vehicle->type);
					if (!list.empty()) ShowDropDownList(this, std::move(list), selected, WID_O_SLOT, 0, DDMF_NONE, DDSF_SHARED);
					break;
				}

				int selected;
				TraceRestrictSlotID value = this->vehicle->GetOrder(this->OrderGetSel())->GetDestination().base();
				DropDownList list = GetSlotDropDownList(this->vehicle->owner, value, selected, this->vehicle->type, false);
				if (!list.empty()) ShowDropDownList(this, std::move(list), selected, WID_O_SLOT, 0, DDMF_NONE, DDSF_SHARED);
				break;
			}

			case WID_O_COUNTER_OP: {
				DropDownList list;
				list.push_back(MakeDropDownListStringItem(STR_TRACE_RESTRICT_COUNTER_INCREASE, 0, false));
				list.push_back(MakeDropDownListStringItem(STR_TRACE_RESTRICT_COUNTER_DECREASE, 1, false));
				list.push_back(MakeDropDownListStringItem(STR_TRACE_RESTRICT_COUNTER_SET, 2, false));
				int selected = this->vehicle->GetOrder(this->OrderGetSel())->GetCounterOperation();
				ShowDropDownList(this, std::move(list), selected, WID_O_COUNTER_OP, 0, DDMF_NONE, DDSF_SHARED);
				break;
			}

			case WID_O_CHANGE_COUNTER: {
				int selected;
				TraceRestrictCounterID value = this->vehicle->GetOrder(this->OrderGetSel())->GetDestination().base();
				DropDownList list = GetCounterDropDownList(this->vehicle->owner, value, selected);
				if (!list.empty()) ShowDropDownList(this, std::move(list), selected, WID_O_CHANGE_COUNTER, 0, DDMF_NONE, DDSF_SHARED);
				break;
			}

			case WID_O_COUNTER_VALUE: {
				const Order *order = this->vehicle->GetOrder(this->OrderGetSel());
				this->query_text_widget = widget;
				ShowQueryString(GetString(STR_JUST_INT, order->GetXData()), STR_TRACE_RESTRICT_VALUE_CAPTION, 10, this, CS_NUMERAL, QSF_NONE);
				break;
			}

			case WID_O_TEXT_LABEL: {
				const Order *order = this->vehicle->GetOrder(this->OrderGetSel());
				this->query_text_widget = widget;
				ShowQueryString(order->GetLabelText(), STR_ORDER_LABEL_TEXT_CAPTION, NUM_CARGO - 1, this, CS_ALPHANUMERAL, QSF_NONE);
				break;
			}

			case WID_O_DEPARTURE_VIA_TYPE: {
				DropDownList list;
				list.push_back(MakeDropDownListStringItem(STR_ORDER_LABEL_DEPARTURES_SHOW_AS_VIA, OLST_DEPARTURES_VIA, false));
				list.push_back(MakeDropDownListStringItem(STR_ORDER_LABEL_DEPARTURES_REMOVE_VIA, OLST_DEPARTURES_REMOVE_VIA, false));
				int selected = this->vehicle->GetOrder(this->OrderGetSel())->GetLabelSubType();
				ShowDropDownList(this, std::move(list), selected, WID_O_DEPARTURE_VIA_TYPE, 0, DDMF_NONE, DDSF_SHARED);
				break;
			}
		}
	}

	void OnQueryTextFinished(std::optional<std::string> str) override final
	{
		OnQueryTextFinished(str, {});
	}

	void OnQueryTextFinished(std::optional<std::string> str, std::optional<std::string> str2) override
	{
		if (this->query_text_widget == WID_O_COND_VALUE && str.has_value() && !str->empty()) {
			VehicleOrderID sel = this->OrderGetSel();
			uint value = atoi(str->c_str());

			switch (this->vehicle->GetOrder(sel)->GetConditionVariable()) {
				case OCV_MAX_SPEED:
					value = Clamp(ConvertDisplaySpeedToSpeed(value, this->vehicle->type), 0, 2047);
					break;

				case OCV_PERCENT:
				case OCV_RELIABILITY:
				case OCV_LOAD_PERCENTAGE:
				case OCV_CARGO_LOAD_PERCENTAGE:
					value = Clamp(value, 0, 100);
					break;

				case OCV_CARGO_WAITING_AMOUNT:
					value = Clamp(ConvertDisplayQuantityToCargoQuantity(this->vehicle->GetOrder(sel)->GetConditionValue(), value), 0, 0xFFFF);
					break;

				case OCV_COUNTER_VALUE:
				case OCV_TIME_DATE:
				case OCV_CARGO_WAITING_AMOUNT_PERCENTAGE:
					value = Clamp(value, 0, 0xFFFF);
					break;

				case OCV_TIMETABLE: {
					value = Clamp(ParseTimetableDuration(str->c_str()), 0, 0xFFFF);
					break;
				}

				default:
					value = Clamp(value, 0, 2047);
					break;
			}
			this->ModifyOrder(sel, MOF_COND_VALUE, value);
		}

		if (this->query_text_widget == WID_O_COUNTER_VALUE && str.has_value() && !str->empty()) {
			VehicleOrderID sel = this->OrderGetSel();
			uint value = Clamp(atoi(str->c_str()), 0, 0xFFFF);
			this->ModifyOrder(sel, MOF_COUNTER_VALUE, value);
		}

		if (this->query_text_widget == WID_O_ADD_VEH_GROUP) {
			Command<CMD_CREATE_GROUP_FROM_LIST>::Post(STR_ERROR_GROUP_CAN_T_CREATE, VehicleListIdentifier(VL_SINGLE_VEH, this->vehicle->type, this->vehicle->owner, this->vehicle->index), CargoFilterCriteria::CF_ANY, str.has_value() ? *str : std::string{});
		}

		if (this->query_text_widget == WID_O_TEXT_LABEL && str.has_value()) {
			Command<CMD_MODIFY_ORDER>::Post(STR_ERROR_CAN_T_MODIFY_THIS_ORDER, this->vehicle->tile, this->vehicle->index, this->OrderGetSel(), MOF_LABEL_TEXT, {}, {}, *str);
		}

		if (!str.has_value() || str->empty()) return;

		auto create_slot_counter = [&](ModifyOrderFlags mof, bool counter) {
			using Payload = CmdPayload<CMD_MODIFY_ORDER>;
			Payload follow_up_payload = Payload::Make(this->vehicle->index, this->OrderGetSel(), mof, {}, {}, {});
			TraceRestrictFollowUpCmdData follow_up{ BaseCommandContainer<CMD_MODIFY_ORDER>((StringID)0, this->vehicle->tile, std::move(follow_up_payload)) };
			if (counter) {
				TraceRestrictCreateCounterCmdData data;
				data.name = std::move(*str);
				data.follow_up_cmd = std::move(follow_up);
				DoCommandP<CMD_CREATE_TRACERESTRICT_COUNTER>(data, STR_TRACE_RESTRICT_ERROR_COUNTER_CAN_T_CREATE, CommandCallback::CreateTraceRestrictCounter);
			} else {
				TraceRestrictCreateSlotCmdData data;
				data.vehtype = this->vehicle->type;
				data.parent = INVALID_TRACE_RESTRICT_SLOT_GROUP;
				data.name = std::move(*str);
				data.max_occupancy = (str2.has_value() && !str2->empty()) ? atoi(str2->c_str()) : TRACE_RESTRICT_SLOT_DEFAULT_MAX_OCCUPANCY;
				data.follow_up_cmd = std::move(follow_up);
				DoCommandP<CMD_CREATE_TRACERESTRICT_SLOT>(data, STR_TRACE_RESTRICT_ERROR_SLOT_CAN_T_CREATE, CommandCallback::CreateTraceRestrictSlot);
			}
		};
		switch (this->query_text_widget) {
			case WID_O_COND_SLOT:
				create_slot_counter(MOF_COND_VALUE, false);
				break;

			case WID_O_COND_COUNTER:
				create_slot_counter(MOF_COND_VALUE_2, true);
				break;

			case WID_O_SLOT:
				create_slot_counter(MOF_SLOT, false);
				break;

			case WID_O_CHANGE_COUNTER:
				create_slot_counter(MOF_COUNTER_ID, true);
				break;

			default:
				break;
		}
	}

	void OnDropdownSelect(WidgetID widget, int index) override
	{
		switch (widget) {
			case WID_O_NON_STOP:
				this->OrderClick_Nonstop(index);
				break;

			case WID_O_FULL_LOAD:
				this->OrderClick_FullLoad((OrderLoadFlags)index);
				break;

			case WID_O_UNLOAD:
				this->OrderClick_Unload((OrderUnloadFlags)index);
				break;

			case WID_O_GOTO:
				switch (index) {
					case ODDI_GO_TO:                this->OrderClick_Goto(OPOS_GOTO); break;
					case ODDI_GO_TO_NEAREST_DEPOT:  this->OrderClick_NearestDepot(); break;
					case ODDI_CONDITIONAL:          this->OrderClick_Goto(OPOS_CONDITIONAL); break;
					case ODDI_SHARE:                this->OrderClick_Goto(OPOS_SHARE); break;
					case ODDI_TRY_ACQUIRE_SLOT:     this->OrderClick_TryAcquireSlot(); break;
					case ODDI_RELEASE_SLOT:         this->OrderClick_ReleaseSlot(); break;
					case ODDI_RELEASE_SLOT_GROUP:   this->OrderClick_ReleaseSlotGroup(); break;
					case ODDI_CHANGE_COUNTER:       this->OrderClick_ChangeCounter(); break;
					case ODDI_LABEL_TEXT:           this->OrderClick_TextLabel(); break;
					case ODDI_LABEL_DEPARTURES_VIA: this->OrderClick_Goto(OPOS_DEPARTURE_VIA); break;
					default: NOT_REACHED();
				}
				break;

			case WID_O_DEPOT_ACTION:
				this->OrderClick_Service(index);
				break;

			case WID_O_REFIT_DROPDOWN:
				this->OrderClick_Refit(index, true);
				break;

			case WID_O_COND_VARIABLE:
				this->ModifyOrder(this->OrderGetSel(), MOF_COND_VARIABLE, index);
				break;

			case WID_O_COND_COMPARATOR: {
				const Order *o = this->vehicle->GetOrder(this->OrderGetSel());
				if (o == nullptr) return;
				if (o->GetConditionVariable() == OCV_DISPATCH_SLOT) {
					this->ModifyOrder(this->OrderGetSel(), MOF_COND_COMPARATOR, index >> 16);
					this->ModifyOrder(this->OrderGetSel(), MOF_COND_VALUE, (o->GetConditionValue() & GetBitMaskSC<uint16_t>(ODCB_SRC_START, ODCB_SRC_COUNT)) | (index & 0xFFFF));
				} else {
					this->ModifyOrder(this->OrderGetSel(), MOF_COND_COMPARATOR, index);
				}
				break;
			}

			case WID_O_COND_CARGO:
				this->ModifyOrder(this->OrderGetSel(), MOF_COND_VALUE, index);
				break;

			case WID_O_COND_AUX_CARGO:
				this->ModifyOrder(this->OrderGetSel(), MOF_COND_VALUE_2, index);
				break;

			case WID_O_COND_SLOT:
				if (index == NEW_TRACE_RESTRICT_SLOT_ID) {
					this->query_text_widget = widget;
					ShowSlotCreationQueryString(*this);
					break;
				}
				TraceRestrictRecordRecentSlot(index);
				this->ModifyOrder(this->OrderGetSel(), MOF_COND_VALUE, index);
				break;

			case WID_O_COND_SLOT_GROUP:
				TraceRestrictRecordRecentSlotGroup(index);
				this->ModifyOrder(this->OrderGetSel(), MOF_COND_VALUE, index);
				break;

			case WID_O_COND_COUNTER:
				if (index == NEW_TRACE_RESTRICT_COUNTER_ID) {
					this->query_text_widget = widget;
					ShowQueryString({}, STR_TRACE_RESTRICT_COUNTER_CREATE_CAPTION, MAX_LENGTH_TRACE_RESTRICT_SLOT_NAME_CHARS, this, CS_ALPHANUMERAL, QSF_ENABLE_DEFAULT | QSF_LEN_IN_CHARS);
					break;
				}
				TraceRestrictRecordRecentCounter(index);
				this->ModifyOrder(this->OrderGetSel(), MOF_COND_VALUE_2, index);
				break;

			case WID_O_COND_TIME_DATE:
				this->ModifyOrder(this->OrderGetSel(), MOF_COND_VALUE_2, index);
				break;

			case WID_O_COND_TIMETABLE:
				this->ModifyOrder(this->OrderGetSel(), MOF_COND_VALUE_2, index);
				break;

			case WID_O_COND_SCHED_SELECT:
				this->ModifyOrder(this->OrderGetSel(), MOF_COND_VALUE_2, index);
				break;

			case WID_O_COND_SCHED_TEST: {
				const Order *o = this->vehicle->GetOrder(this->OrderGetSel());
				if (o == nullptr) return;
				const uint16_t mask = GetBitMaskSC<uint16_t>(ODCB_SRC_START, ODCB_SRC_COUNT);
				uint16_t value = (o->GetConditionValue() & ~mask);
				SB(value, ODCB_SRC_START, ODCB_SRC_COUNT, index);
				this->ModifyOrder(this->OrderGetSel(), MOF_COND_VALUE, value);
				break;
			}

			case WID_O_SLOT: {
				const Order *o = this->vehicle->GetOrder(this->OrderGetSel());
				if (o == nullptr) return;
				if (o->IsType(OT_SLOT_GROUP)) {
					TraceRestrictRecordRecentSlotGroup(index);
					this->ModifyOrder(this->OrderGetSel(), MOF_SLOT_GROUP, index);
					break;
				}

				if (index == NEW_TRACE_RESTRICT_SLOT_ID) {
					this->query_text_widget = widget;
					ShowSlotCreationQueryString(*this);
					break;
				}
				TraceRestrictRecordRecentSlot(index);
				this->ModifyOrder(this->OrderGetSel(), MOF_SLOT, index);
				break;
			}

			case WID_O_COUNTER_OP:
				this->ModifyOrder(this->OrderGetSel(), MOF_COUNTER_OP, index);
				break;

			case WID_O_CHANGE_COUNTER:
				if (index == NEW_TRACE_RESTRICT_COUNTER_ID) {
					this->query_text_widget = widget;
					ShowQueryString({}, STR_TRACE_RESTRICT_COUNTER_CREATE_CAPTION, MAX_LENGTH_TRACE_RESTRICT_SLOT_NAME_CHARS, this, CS_ALPHANUMERAL, QSF_ENABLE_DEFAULT | QSF_LEN_IN_CHARS);
					break;
				}
				TraceRestrictRecordRecentCounter(index);
				this->ModifyOrder(this->OrderGetSel(), MOF_COUNTER_ID, index);
				break;

			case WID_O_DEPARTURE_VIA_TYPE:
				this->ModifyOrder(this->OrderGetSel(), MOF_DEPARTURES_SUBTYPE, index);
				break;

			case WID_O_MGMT_LIST_BTN:
				switch (index) {
					case 0: this->OrderClick_ReverseOrderList(ReverseOrderOperation::Reverse); break;
					case 1: this->OrderClick_ReverseOrderList(ReverseOrderOperation::AppendReversed); break;
					default: NOT_REACHED();
				}
				break;

			case WID_O_MGMT_BTN:
				if (this->goto_type == OPOS_CONDITIONAL_RETARGET) {
					ResetObjectToPlace();
					break;
				}
				if (index >= 0x100 && index <= 0x100 + INVALID_COLOUR) {
					this->ModifyOrder(this->OrderGetSel(), MOF_COLOUR, index & 0xFF);
					break;
				}
				if (index >= 0x200 && index < 0x200 + OSL_END) {
					this->ModifyOrder(this->OrderGetSel(), MOF_STOP_LOCATION, index & 0xFF);
					break;
				}
				if (index >= 0x300 && index <= 0x300 + INVALID_DIAGDIR) {
					this->ModifyOrder(this->OrderGetSel(), MOF_RV_TRAVEL_DIR, index & 0xFF);
					break;
				}
				switch (index) {
					case 0:
						Command<CMD_DUPLICATE_ORDER>::Post(STR_ERROR_CAN_T_INSERT_NEW_ORDER, this->vehicle->tile, this->vehicle->index, this->OrderGetSel());
						break;

					case 1:
						this->OrderClick_Goto(OPOS_CONDITIONAL_RETARGET);
						break;

					default:
						NOT_REACHED();
				}
				break;
		}
	}

	void OnDragDrop(Point pt, WidgetID widget) override
	{
		switch (widget) {
			case WID_O_ORDER_LIST: {
				VehicleOrderID from_order = this->OrderGetSel();
				VehicleOrderID to_order = this->GetOrderFromPt(pt.y);

				if (!(from_order == to_order || from_order == INVALID_VEH_ORDER_ID || from_order > this->vehicle->GetNumOrders() || to_order == INVALID_VEH_ORDER_ID || to_order > this->vehicle->GetNumOrders()) &&
						Command<CMD_MOVE_ORDER>::Post(STR_ERROR_CAN_T_MOVE_THIS_ORDER, this->vehicle->tile, this->vehicle->index, from_order, to_order)) {
					this->selected_order = -1;
					this->UpdateButtonState();
				}
				break;
			}

			case WID_O_DELETE:
				this->OrderClick_Delete();
				break;

			case WID_O_STOP_SHARING:
				this->OrderClick_StopSharing();
				break;
		}

		ResetObjectToPlace();

		if (this->order_over != INVALID_VEH_ORDER_ID) {
			/* End of drag-and-drop, hide dragged order destination highlight. */
			this->order_over = INVALID_VEH_ORDER_ID;
			this->SetWidgetDirty(WID_O_ORDER_LIST);
		}
	}

	EventState OnHotkey(int hotkey) override
	{
		if (this->vehicle->owner != _local_company) return ES_NOT_HANDLED;

		switch (hotkey) {
			case OHK_SKIP:           this->OrderClick_Skip(); break;
			case OHK_DELETE:         this->OrderClick_Delete(); break;
			case OHK_GOTO:           this->OrderClick_Goto(OPOS_GOTO); break;
			case OHK_NONSTOP:        this->OrderClick_Nonstop(-1); break;
			case OHK_VIA:            this->OrderClick_Nonstop(-2); break;
			case OHK_FULLLOAD:       this->OrderClick_FullLoad(OLF_FULL_LOAD_ANY, true); break;
			case OHK_UNLOAD:         this->OrderClick_Unload(OUFB_UNLOAD, true); break;
			case OHK_NEAREST_DEPOT:  this->OrderClick_NearestDepot(); break;
			case OHK_ALWAYS_SERVICE: this->OrderClick_Service(-1); break;
			case OHK_TRANSFER:       this->OrderClick_Unload(OUFB_TRANSFER, true); break;
			case OHK_NO_UNLOAD:      this->OrderClick_Unload(OUFB_NO_UNLOAD, true); break;
			case OHK_NO_LOAD:        this->OrderClick_FullLoad(OLFB_NO_LOAD, true); break;
			case OHK_REFIT:          this->OrderClick_RefitHotkey(); break;
			case OHK_DUPLICATE:      this->OrderClick_DuplicateHotkey(); break;
			case OHK_RETARGET_JUMP:  this->OrderClick_RetargetJumpHotkey(); break;
			case OHK_CLOSE:          this->Close(); break;
			default: return ES_NOT_HANDLED;
		}
		return ES_HANDLED;
	}

	void OnPlaceObject([[maybe_unused]] Point pt, TileIndex tile) override
	{
		if (this->goto_type == OPOS_GOTO) {
			const Order cmd = GetOrderCmdFromTile(this->vehicle, tile);
			if (cmd.IsType(OT_NOTHING)) return;

			if (this->InsertNewOrder(cmd)) {
				/* With quick goto the Go To button stays active */
				if (!_settings_client.gui.quick_goto) ResetObjectToPlace();
			}
		} else if (this->goto_type == OPOS_COND_VIA || this->goto_type == OPOS_COND_STATION) {
			if (IsTileType(tile, MP_STATION) || IsTileType(tile, MP_INDUSTRY)) {
				const Station *st = nullptr;

				if (IsTileType(tile, MP_STATION)) {
					st = Station::GetByTile(tile);
				} else {
					const Industry *in = Industry::GetByTile(tile);
					st = in->neutral_station;
				}
				if (st != nullptr && IsInfraUsageAllowed(this->vehicle->type, this->vehicle->owner, st->owner)) {
					if (this->ModifyOrder(this->OrderGetSel(), (this->goto_type == OPOS_COND_VIA ? MOF_COND_VALUE_3 : MOF_COND_STATION_ID), st->index)) {
						ResetObjectToPlace();
					}
				}
			}
		} else if (this->goto_type == OPOS_DEPARTURE_VIA) {
			if (IsTileType(tile, MP_STATION) || IsTileType(tile, MP_INDUSTRY)) {
				const BaseStation *st = nullptr;

				if (IsTileType(tile, MP_STATION)) {
					st = BaseStation::GetByTile(tile);
				} else {
					const Industry *in = Industry::GetByTile(tile);
					st = in->neutral_station;
				}
				if (st != nullptr && IsInfraUsageAllowed(this->vehicle->type, this->vehicle->owner, st->owner)) {
					Order order;
					order.MakeLabel(OLST_DEPARTURES_VIA);
					order.SetDestination(st->index);

					if (this->InsertNewOrder(order)) {
						ResetObjectToPlace();
					}
				}
			}
		}
	}

	bool OnVehicleSelect(const Vehicle *v) override
	{
		/* v is vehicle getting orders. Only copy/clone orders if vehicle doesn't have any orders yet.
		 * We disallow copying orders of other vehicles if we already have at least one order entry
		 * ourself as it easily copies orders of vehicles within a station when we mean the station.
		 * Obviously if you press CTRL on a non-empty orders vehicle you know what you are doing
		 * TODO: give a warning message */
		bool share_order = _ctrl_pressed || this->goto_type == OPOS_SHARE;
		if (this->vehicle->GetNumOrders() != 0 && !share_order) return false;

		if (Command<CMD_CLONE_ORDER>::Post(share_order ? STR_ERROR_CAN_T_SHARE_ORDER_LIST : STR_ERROR_CAN_T_COPY_ORDER_LIST,
				this->vehicle->tile, share_order ? CO_SHARE : CO_COPY, this->vehicle->index, v->index)) {
			this->selected_order = -1;
			ResetObjectToPlace();
		}
		return true;
	}

	/**
	 * Clones an order list from a vehicle list.  If this doesn't make sense (because not all vehicles in the list have the same orders), then it displays an error.
	 * @return This always returns true, which indicates that the contextual action handled the mouse click.
	 *         Note that it's correct behaviour to always handle the click even though an error is displayed,
	 *         because users aren't going to expect the default action to be performed just because they overlooked that cloning doesn't make sense.
	 */
	bool OnVehicleSelect(VehicleList::const_iterator begin, VehicleList::const_iterator end) override
	{
		bool share_order = _ctrl_pressed || this->goto_type == OPOS_SHARE;
		if (this->vehicle->GetNumOrders() != 0 && !share_order) return false;

		if (!share_order) {
			/* If CTRL is not pressed: If all the vehicles in this list have the same orders, then copy orders */
			if (AllEqual(begin, end, [](const Vehicle *v1, const Vehicle *v2) {
				return VehiclesHaveSameOrderList(v1, v2);
			})) {
				OnVehicleSelect(*begin);
			} else {
				ShowErrorMessage(STR_ERROR_CAN_T_COPY_ORDER_LIST, STR_ERROR_CAN_T_COPY_ORDER_VEHICLE_LIST, WL_INFO);
			}
		} else {
			/* If CTRL is pressed: If all the vehicles in this list share orders, then copy orders */
			if (AllEqual(begin, end, [](const Vehicle *v1, const Vehicle *v2) {
				return v1->FirstShared() == v2->FirstShared();
			})) {
				OnVehicleSelect(*begin);
			} else {
				ShowErrorMessage(STR_ERROR_CAN_T_SHARE_ORDER_LIST, STR_ERROR_CAN_T_SHARE_ORDER_VEHICLE_LIST, WL_INFO);
			}
		}

		return true;
	}

	void OnPlaceObjectAbort() override
	{
		this->goto_type = OPOS_NONE;
		this->SetWidgetDirty(WID_O_GOTO);
		this->SetWidgetDirty(WID_O_COND_AUX_VIA);
		this->SetWidgetDirty(WID_O_COND_AUX_STATION);
		this->SetWidgetDirty(WID_O_MGMT_BTN);

		/* Remove drag highlighting if it exists. */
		if (this->order_over != INVALID_VEH_ORDER_ID) {
			this->order_over = INVALID_VEH_ORDER_ID;
			this->SetWidgetDirty(WID_O_ORDER_LIST);
		}
	}

	void OnMouseDrag(Point pt, WidgetID widget) override
	{
		if (this->selected_order != -1 && widget == WID_O_ORDER_LIST) {
			/* An order is dragged.. */
			VehicleOrderID from_order = this->OrderGetSel();
			VehicleOrderID to_order = this->GetOrderFromPt(pt.y);
			uint num_orders = this->vehicle->GetNumOrders();

			if (from_order != INVALID_VEH_ORDER_ID && from_order <= num_orders) {
				if (to_order != INVALID_VEH_ORDER_ID && to_order <= num_orders) { // ..over an existing order.
					this->order_over = to_order;
					this->SetWidgetDirty(widget);
				} else if (from_order != to_order && this->order_over != INVALID_VEH_ORDER_ID) { // ..outside of the order list.
					this->order_over = INVALID_VEH_ORDER_ID;
					this->SetWidgetDirty(widget);
				}
			}
		}
	}

	void OnResize() override
	{
		/* Update the scroll bar */
		this->vscroll->SetCapacityFromWidget(this, WID_O_ORDER_LIST, WidgetDimensions::scaled.framerect.Vertical());
	}

	bool OnTooltip(Point pt, WidgetID widget, TooltipCloseCondition close_cond) override
	{
		switch (widget) {
			case WID_O_SHARED_ORDER_LIST: {
				if (this->vehicle->owner == _local_company) {
					SetDParam(0, STR_ORDERS_VEH_WITH_SHARED_ORDERS_LIST_TOOLTIP);
					GuiShowTooltips(this, STR_ORDERS_VEH_WITH_SHARED_ORDERS_LIST_TOOLTIP_EXTRA, close_cond, 1);
					return true;
				}
				return false;
			}

			case WID_O_COND_SLOT:
			case WID_O_COND_SLOT_GROUP:
			case WID_O_COND_COUNTER:
			case WID_O_SLOT:
			case WID_O_CHANGE_COUNTER:
				GuiShowTooltips(this, TraceRestrictPrepareSlotCounterSelectTooltip(this->GetWidget<NWidgetCore>(widget)->GetToolTip(), this->vehicle->type), close_cond, 0);
				return true;

			default:
				return false;
		}
	}

	const Vehicle *GetVehicle()
	{
		return this->vehicle;
	}

	static HotkeyList hotkeys;
};

static Hotkey order_hotkeys[] = {
	Hotkey('D', "skip", OHK_SKIP),
	Hotkey('F', "delete", OHK_DELETE),
	Hotkey('G', "goto", OHK_GOTO),
	Hotkey('H', "nonstop", OHK_NONSTOP),
	Hotkey((uint16_t)0, "via", OHK_VIA),
	Hotkey('J', "fullload", OHK_FULLLOAD),
	Hotkey('K', "unload", OHK_UNLOAD),
	Hotkey((uint16_t)0, "nearest_depot", OHK_NEAREST_DEPOT),
	Hotkey((uint16_t)0, "always_service", OHK_ALWAYS_SERVICE),
	Hotkey((uint16_t)0, "transfer", OHK_TRANSFER),
	Hotkey((uint16_t)0, "no_unload", OHK_NO_UNLOAD),
	Hotkey((uint16_t)0, "no_load", OHK_NO_LOAD),
	Hotkey((uint16_t)0, "refit", OHK_REFIT),
	Hotkey((uint16_t)0, "duplicate", OHK_DUPLICATE),
	Hotkey((uint16_t)0, "retarget_jump", OHK_RETARGET_JUMP),
	Hotkey((uint16_t)0, "close", OHK_CLOSE),
};
HotkeyList OrdersWindow::hotkeys("order", order_hotkeys);

/** Nested widget definition for "your" train orders. */
static constexpr NWidgetPart _nested_orders_train_widgets[] = {
	NWidget(NWID_HORIZONTAL),
		NWidget(WWT_CLOSEBOX, COLOUR_GREY),
		NWidget(WWT_CAPTION, COLOUR_GREY, WID_O_CAPTION), SetStringTip(STR_ORDERS_CAPTION, STR_TOOLTIP_WINDOW_TITLE_DRAG_THIS),
		NWidget(WWT_PUSHBTN, COLOUR_GREY, WID_O_TIMETABLE_VIEW), SetMinimalSize(61, 14), SetToolTip(STR_ORDERS_TIMETABLE_VIEW_TOOLTIP),
		NWidget(WWT_TEXTBTN, COLOUR_GREY, WID_O_OCCUPANCY_TOGGLE), SetMinimalSize(36, 12), SetStringTip(STR_ORDERS_OCCUPANCY_BUTTON, STR_ORDERS_OCCUPANCY_BUTTON_TOOLTIP),
		NWidget(WWT_SHADEBOX, COLOUR_GREY),
		NWidget(WWT_DEFSIZEBOX, COLOUR_GREY),
		NWidget(WWT_STICKYBOX, COLOUR_GREY),
	EndContainer(),
	NWidget(NWID_HORIZONTAL),
		NWidget(WWT_PANEL, COLOUR_GREY, WID_O_ORDER_LIST), SetMinimalSize(372, 62), SetToolTip(STR_ORDERS_LIST_TOOLTIP), SetResize(1, 1), SetScrollbar(WID_O_SCROLLBAR), EndContainer(),
		NWidget(NWID_SELECTION, INVALID_COLOUR, WID_O_SEL_OCCUPANCY),
			NWidget(WWT_PANEL, COLOUR_GREY, WID_O_OCCUPANCY_LIST), SetMinimalSize(50, 0), SetFill(0, 1), SetToolTip(STR_ORDERS_OCCUPANCY_LIST_TOOLTIP),
															SetScrollbar(WID_O_SCROLLBAR), EndContainer(),
		EndContainer(),
		NWidget(NWID_VSCROLLBAR, COLOUR_GREY, WID_O_SCROLLBAR),
	EndContainer(),

	/* First button row. */
	NWidget(NWID_HORIZONTAL),
		NWidget(NWID_SELECTION, INVALID_COLOUR, WID_O_SEL_TOP_ROW_GROUNDVEHICLE),
			NWidget(NWID_HORIZONTAL, NWidContainerFlag::EqualSize),
				NWidget(NWID_BUTTON_DROPDOWN, COLOUR_GREY, WID_O_NON_STOP), SetMinimalSize(93, 12), SetFill(1, 0),
															SetStringTip(STR_ORDER_NON_STOP, STR_ORDER_TOOLTIP_NON_STOP), SetResize(1, 0),
				NWidget(NWID_SELECTION, INVALID_COLOUR, WID_O_SEL_TOP_LEFT),
					NWidget(NWID_BUTTON_DROPDOWN, COLOUR_GREY, WID_O_FULL_LOAD), SetMinimalSize(93, 12), SetFill(1, 0),
															SetStringTip(STR_ORDER_TOGGLE_FULL_LOAD, STR_ORDER_TOOLTIP_FULL_LOAD), SetResize(1, 0),
					NWidget(WWT_PUSHTXTBTN, COLOUR_GREY, WID_O_REFIT), SetMinimalSize(93, 12), SetFill(1, 0),
															SetStringTip(STR_ORDER_REFIT, STR_ORDER_REFIT_TOOLTIP), SetResize(1, 0),
					NWidget(WWT_TEXTBTN, COLOUR_GREY, WID_O_REVERSE), SetMinimalSize(93, 12), SetFill(1, 0),
															SetStringTip(STR_ORDER_REVERSE, STR_ORDER_REVERSE_TOOLTIP), SetResize(1, 0),
				EndContainer(),
				NWidget(NWID_SELECTION, INVALID_COLOUR, WID_O_SEL_TOP_MIDDLE),
					NWidget(NWID_BUTTON_DROPDOWN, COLOUR_GREY, WID_O_UNLOAD), SetMinimalSize(93, 12), SetFill(1, 0),
															SetStringTip(STR_ORDER_TOGGLE_UNLOAD, STR_ORDER_TOOLTIP_UNLOAD), SetResize(1, 0),
					NWidget(NWID_BUTTON_DROPDOWN, COLOUR_GREY, WID_O_DEPOT_ACTION), SetMinimalSize(93, 12), SetFill(1, 0),
															SetStringTip(STR_JUST_STRING), SetResize(1, 0),
				EndContainer(),
				NWidget(NWID_SELECTION, INVALID_COLOUR, WID_O_SEL_TOP_RIGHT),
					NWidget(WWT_PANEL, COLOUR_GREY), SetMinimalSize(93, 12), SetFill(1, 0), SetResize(1, 0), EndContainer(),
					NWidget(NWID_BUTTON_DROPDOWN, COLOUR_GREY, WID_O_REFIT_DROPDOWN), SetMinimalSize(93, 12), SetFill(1, 0),
															SetStringTip(STR_ORDER_REFIT_AUTO, STR_ORDER_REFIT_AUTO_TOOLTIP), SetResize(1, 0),
				EndContainer(),
			EndContainer(),
			NWidget(NWID_HORIZONTAL, NWidContainerFlag::EqualSize),
				NWidget(WWT_DROPDOWN, COLOUR_GREY, WID_O_COND_VARIABLE), SetMinimalSize(124, 12), SetFill(1, 0),
															SetToolTip(STR_ORDER_CONDITIONAL_VARIABLE_TOOLTIP), SetResize(1, 0),
				NWidget(NWID_SELECTION, INVALID_COLOUR, WID_O_SEL_COND_AUX),
					NWidget(WWT_DROPDOWN, COLOUR_GREY, WID_O_COND_AUX_CARGO), SetMinimalSize(124, 12), SetFill(1, 0),
													SetToolTip(STR_ORDER_CONDITIONAL_CARGO_TOOLTIP), SetResize(1, 0),
					NWidget(WWT_DROPDOWN, COLOUR_GREY, WID_O_COND_TIME_DATE), SetMinimalSize(124, 12), SetFill(1, 0),
															SetToolTip(STR_ORDER_CONDITIONAL_TIME_DATE_TOOLTIP), SetResize(1, 0),
					NWidget(WWT_DROPDOWN, COLOUR_GREY, WID_O_COND_TIMETABLE), SetMinimalSize(124, 12), SetFill(1, 0),
															SetToolTip(STR_ORDER_CONDITIONAL_TIMETABLE_TOOLTIP), SetResize(1, 0),
					NWidget(WWT_DROPDOWN, COLOUR_GREY, WID_O_COND_COUNTER), SetMinimalSize(124, 12), SetFill(1, 0),
															SetToolTip(STR_ORDER_CONDITIONAL_COUNTER_TOOLTIP), SetResize(1, 0),
					NWidget(WWT_DROPDOWN, COLOUR_GREY, WID_O_COND_SCHED_SELECT), SetMinimalSize(124, 12), SetFill(1, 0),
															SetToolTip(STR_ORDER_CONDITIONAL_SCHED_SELECT_TOOLTIP), SetResize(1, 0),
				EndContainer(),
				NWidget(NWID_SELECTION, INVALID_COLOUR, WID_O_SEL_COND_AUX3),
					NWidget(WWT_TEXTBTN, COLOUR_GREY, WID_O_COND_AUX_STATION), SetMinimalSize(72, 12),
													SetStringTip(STR_ORDER_CONDITIONAL_STATION, STR_ORDER_CONDITIONAL_STATION_TOOLTIP),
				EndContainer(),
				NWidget(NWID_SELECTION, INVALID_COLOUR, WID_O_SEL_COND_AUX2),
					NWidget(WWT_TEXTBTN, COLOUR_GREY, WID_O_COND_AUX_VIA), SetMinimalSize(36, 12),
													SetStringTip(STR_ORDER_CONDITIONAL_VIA, STR_ORDER_CONDITIONAL_VIA_TOOLTIP),
					NWidget(WWT_DROPDOWN, COLOUR_GREY, WID_O_COND_SCHED_TEST), SetMinimalSize(124, 12), SetFill(1, 0),
															SetToolTip(STR_ORDER_CONDITIONAL_SCHED_TEST_TOOLTIP), SetResize(1, 0),
				EndContainer(),
				NWidget(NWID_SELECTION, INVALID_COLOUR, WID_O_SEL_COND_AUX4),
					NWidget(WWT_TEXTBTN, COLOUR_GREY, WID_O_COND_AUX_REFIT_MODE), SetMinimalSize(72, 12),
													SetStringTip(STR_ORDER_CONDITIONAL_REFIT_MODE, STR_ORDER_CONDITIONAL_REFIT_MODE_TOOLTIP),
				EndContainer(),
				NWidget(WWT_DROPDOWN, COLOUR_GREY, WID_O_COND_COMPARATOR), SetMinimalSize(124, 12), SetFill(1, 0),
															SetToolTip(STR_ORDER_CONDITIONAL_COMPARATOR_TOOLTIP), SetResize(1, 0),
				NWidget(NWID_SELECTION, INVALID_COLOUR, WID_O_SEL_COND_VALUE),
					NWidget(WWT_PUSHTXTBTN, COLOUR_GREY, WID_O_COND_VALUE), SetMinimalSize(124, 12), SetFill(1, 0),
															SetStringTip(STR_JUST_COMMA, STR_ORDER_CONDITIONAL_VALUE_TOOLTIP), SetResize(1, 0),
					NWidget(WWT_PUSHTXTBTN, COLOUR_GREY, WID_O_COND_VALUE), SetMinimalSize(62, 12), SetFill(0, 0),
															SetStringTip(STR_JUST_COMMA, STR_ORDER_CONDITIONAL_VALUE_TOOLTIP), SetResize(1, 0),
					NWidget(WWT_DROPDOWN, COLOUR_GREY, WID_O_COND_CARGO), SetMinimalSize(124, 12), SetFill(1, 0),
															SetToolTip(STR_ORDER_CONDITIONAL_CARGO_TOOLTIP), SetResize(1, 0),
					NWidget(WWT_DROPDOWN, COLOUR_GREY, WID_O_COND_SLOT), SetMinimalSize(124, 12), SetFill(1, 0),
															SetToolTip(STR_ORDER_CONDITIONAL_SLOT_TOOLTIP), SetResize(1, 0),
					NWidget(WWT_DROPDOWN, COLOUR_GREY, WID_O_COND_SLOT_GROUP), SetMinimalSize(124, 12), SetFill(1, 0),
															SetToolTip(STR_ORDER_CONDITIONAL_SLOT_GROUP_TOOLTIP), SetResize(1, 0),
				EndContainer(),
			EndContainer(),
			NWidget(NWID_HORIZONTAL, NWidContainerFlag::EqualSize),
				NWidget(WWT_PANEL, COLOUR_GREY), SetResize(1, 0), EndContainer(),
				NWidget(WWT_PANEL, COLOUR_GREY), SetResize(1, 0), EndContainer(),
				NWidget(WWT_DROPDOWN, COLOUR_GREY, WID_O_SLOT), SetMinimalSize(124, 12), SetFill(1, 0),
														SetStringTip(STR_JUST_STRING1, STR_NULL), SetResize(1, 0),
			EndContainer(),
			NWidget(NWID_HORIZONTAL, NWidContainerFlag::EqualSize),
				NWidget(WWT_DROPDOWN, COLOUR_GREY, WID_O_COUNTER_OP), SetMinimalSize(124, 12), SetFill(1, 0),
														SetStringTip(STR_JUST_STRING, STR_TRACE_RESTRICT_COUNTER_OP_TOOLTIP), SetResize(1, 0),
				NWidget(WWT_DROPDOWN, COLOUR_GREY, WID_O_CHANGE_COUNTER), SetMinimalSize(124, 12), SetFill(1, 0),
														SetToolTip(STR_ORDER_CHANGE_COUNTER_TOOLTIP), SetResize(1, 0),
				NWidget(WWT_PUSHTXTBTN, COLOUR_GREY, WID_O_COUNTER_VALUE), SetMinimalSize(124, 12), SetFill(1, 0),
														SetStringTip(STR_JUST_COMMA, STR_TRACE_RESTRICT_COND_VALUE_TOOLTIP), SetResize(1, 0),
			EndContainer(),
			NWidget(NWID_HORIZONTAL, NWidContainerFlag::EqualSize),
				NWidget(WWT_PANEL, COLOUR_GREY), SetResize(1, 0), EndContainer(),
				NWidget(WWT_PANEL, COLOUR_GREY), SetResize(1, 0), EndContainer(),
				NWidget(WWT_PUSHTXTBTN, COLOUR_GREY, WID_O_TEXT_LABEL), SetMinimalSize(124, 12), SetFill(1, 0),
														SetStringTip(STR_ORDER_LABEL_TEXT_BUTTON, STR_ORDER_LABEL_TEXT_BUTTON_TOOLTIP), SetResize(1, 0),
			EndContainer(),
			NWidget(NWID_HORIZONTAL, NWidContainerFlag::EqualSize),
				NWidget(WWT_PANEL, COLOUR_GREY), SetResize(1, 0), EndContainer(),
				NWidget(WWT_PANEL, COLOUR_GREY), SetResize(1, 0), EndContainer(),
				NWidget(WWT_DROPDOWN, COLOUR_GREY, WID_O_DEPARTURE_VIA_TYPE), SetMinimalSize(124, 12), SetFill(1, 0),
														SetStringTip(STR_JUST_STRING, STR_ORDER_LABEL_DEPARTURES_VIA_TYPE_TOOLTIP), SetResize(1, 0),
			EndContainer(),
			NWidget(WWT_PANEL, COLOUR_GREY), SetFill(1, 0), SetResize(1, 0), EndContainer(),
		EndContainer(),
		NWidget(NWID_SELECTION, INVALID_COLOUR, WID_O_SEL_SHARED),
			NWidget(WWT_PUSHIMGBTN, COLOUR_GREY, WID_O_SHARED_ORDER_LIST), SetAspect(1), SetSpriteTip(SPR_SHARED_ORDERS_ICON, STR_ORDERS_VEH_WITH_SHARED_ORDERS_LIST_TOOLTIP),
			NWidget(WWT_PUSHTXTBTN, COLOUR_GREY, WID_O_ADD_VEH_GROUP), SetAspect(1), SetStringTip(STR_BLACK_PLUS, STR_ORDERS_NEW_GROUP_TOOLTIP),
		EndContainer(),
	EndContainer(),

	/* Second button row. */
	NWidget(NWID_HORIZONTAL),
		NWidget(NWID_HORIZONTAL, NWidContainerFlag::EqualSize),
			NWidget(NWID_SELECTION, INVALID_COLOUR, WID_O_SEL_MGMT),
				NWidget(NWID_BUTTON_DROPDOWN, COLOUR_GREY, WID_O_MGMT_BTN), SetMinimalSize(100, 12), SetFill(1, 0),
														SetStringTip(STR_ORDERS_MANAGE_ORDER, STR_ORDERS_MANAGE_ORDER_TOOLTIP), SetResize(1, 0), SetAlignment(SA_TOP | SA_LEFT),
				NWidget(WWT_DROPDOWN, COLOUR_GREY, WID_O_MGMT_LIST_BTN), SetMinimalSize(100, 12), SetFill(1, 0),
														SetStringTip(STR_ORDERS_MANAGE_LIST, STR_ORDERS_MANAGE_LIST_TOOLTIP), SetResize(1, 0),
			EndContainer(),
			NWidget(WWT_PUSHTXTBTN, COLOUR_GREY, WID_O_SKIP), SetMinimalSize(100, 12), SetFill(1, 0),
													SetStringTip(STR_ORDERS_SKIP_BUTTON, STR_ORDERS_SKIP_TOOLTIP), SetResize(1, 0),
			NWidget(NWID_SELECTION, INVALID_COLOUR, WID_O_SEL_BOTTOM_MIDDLE),
				NWidget(WWT_PUSHTXTBTN, COLOUR_GREY, WID_O_DELETE), SetMinimalSize(100, 12), SetFill(1, 0),
														SetStringTip(STR_ORDERS_DELETE_BUTTON, STR_ORDERS_DELETE_TOOLTIP), SetResize(1, 0),
				NWidget(WWT_PUSHTXTBTN, COLOUR_GREY, WID_O_STOP_SHARING), SetMinimalSize(100, 12), SetFill(1, 0),
														SetStringTip(STR_ORDERS_STOP_SHARING_BUTTON, STR_ORDERS_STOP_SHARING_TOOLTIP), SetResize(1, 0),
			EndContainer(),
			NWidget(NWID_BUTTON_DROPDOWN, COLOUR_GREY, WID_O_GOTO), SetMinimalSize(100, 12), SetFill(1, 0),
													SetStringTip(STR_ORDERS_GO_TO_BUTTON, STR_ORDERS_GO_TO_TOOLTIP_EXTRA), SetResize(1, 0),
		EndContainer(),
		NWidget(WWT_RESIZEBOX, COLOUR_GREY),
	EndContainer(),
};

static WindowDesc _orders_train_desc(__FILE__, __LINE__,
	WDP_AUTO, "view_vehicle_orders_train", 384, 100,
	WC_VEHICLE_ORDERS, WC_VEHICLE_VIEW,
	WindowDefaultFlag::Construction,
	_nested_orders_train_widgets,
	&OrdersWindow::hotkeys
);

/** Nested widget definition for "your" orders (non-train). */
static constexpr NWidgetPart _nested_orders_widgets[] = {
	NWidget(NWID_HORIZONTAL),
		NWidget(WWT_CLOSEBOX, COLOUR_GREY),
		NWidget(WWT_CAPTION, COLOUR_GREY, WID_O_CAPTION), SetStringTip(STR_ORDERS_CAPTION, STR_TOOLTIP_WINDOW_TITLE_DRAG_THIS),
		NWidget(WWT_PUSHBTN, COLOUR_GREY, WID_O_TIMETABLE_VIEW), SetMinimalSize(61, 14), SetToolTip(STR_ORDERS_TIMETABLE_VIEW_TOOLTIP),
		NWidget(WWT_TEXTBTN, COLOUR_GREY, WID_O_OCCUPANCY_TOGGLE), SetMinimalSize(36, 12), SetStringTip(STR_ORDERS_OCCUPANCY_BUTTON, STR_ORDERS_OCCUPANCY_BUTTON_TOOLTIP),
		NWidget(WWT_SHADEBOX, COLOUR_GREY),
		NWidget(WWT_DEFSIZEBOX, COLOUR_GREY),
		NWidget(WWT_STICKYBOX, COLOUR_GREY),
	EndContainer(),
	NWidget(NWID_HORIZONTAL),
		NWidget(WWT_PANEL, COLOUR_GREY, WID_O_ORDER_LIST), SetMinimalSize(372, 62), SetToolTip(STR_ORDERS_LIST_TOOLTIP), SetResize(1, 1), SetScrollbar(WID_O_SCROLLBAR), EndContainer(),
		NWidget(NWID_SELECTION, INVALID_COLOUR, WID_O_SEL_OCCUPANCY),
			NWidget(WWT_PANEL, COLOUR_GREY, WID_O_OCCUPANCY_LIST), SetMinimalSize(50, 0), SetFill(0, 1), SetToolTip(STR_ORDERS_OCCUPANCY_LIST_TOOLTIP),
															SetScrollbar(WID_O_SCROLLBAR), EndContainer(),
		EndContainer(),
		NWidget(NWID_VSCROLLBAR, COLOUR_GREY, WID_O_SCROLLBAR),
	EndContainer(),

	/* First button row. */
	NWidget(NWID_HORIZONTAL),
		NWidget(NWID_SELECTION, INVALID_COLOUR, WID_O_SEL_TOP_ROW),
			/* Load + unload + refit buttons. */
			NWidget(NWID_HORIZONTAL, NWidContainerFlag::EqualSize),
				NWidget(NWID_BUTTON_DROPDOWN, COLOUR_GREY, WID_O_FULL_LOAD), SetMinimalSize(124, 12), SetFill(1, 0),
													SetStringTip(STR_ORDER_TOGGLE_FULL_LOAD, STR_ORDER_TOOLTIP_FULL_LOAD), SetResize(1, 0),
				NWidget(NWID_BUTTON_DROPDOWN, COLOUR_GREY, WID_O_UNLOAD), SetMinimalSize(124, 12), SetFill(1, 0),
													SetStringTip(STR_ORDER_TOGGLE_UNLOAD, STR_ORDER_TOOLTIP_UNLOAD), SetResize(1, 0),
				NWidget(NWID_BUTTON_DROPDOWN, COLOUR_GREY, WID_O_REFIT_DROPDOWN), SetMinimalSize(124, 12), SetFill(1, 0),
													SetStringTip(STR_ORDER_REFIT_AUTO, STR_ORDER_REFIT_AUTO_TOOLTIP), SetResize(1, 0),
			EndContainer(),
			/* Refit + service buttons. */
			NWidget(NWID_HORIZONTAL, NWidContainerFlag::EqualSize),
				NWidget(WWT_PUSHTXTBTN, COLOUR_GREY, WID_O_REFIT), SetMinimalSize(186, 12), SetFill(1, 0),
													SetStringTip(STR_ORDER_REFIT, STR_ORDER_REFIT_TOOLTIP), SetResize(1, 0),
				NWidget(NWID_BUTTON_DROPDOWN, COLOUR_GREY, WID_O_DEPOT_ACTION), SetMinimalSize(124, 12), SetFill(1, 0),
													SetStringTip(STR_JUST_STRING), SetResize(1, 0),
			EndContainer(),

			/* Buttons for setting a condition. */
			NWidget(NWID_HORIZONTAL, NWidContainerFlag::EqualSize),
				NWidget(WWT_DROPDOWN, COLOUR_GREY, WID_O_COND_VARIABLE), SetMinimalSize(124, 12), SetFill(1, 0),
													SetToolTip(STR_ORDER_CONDITIONAL_VARIABLE_TOOLTIP), SetResize(1, 0),
				NWidget(NWID_SELECTION, INVALID_COLOUR, WID_O_SEL_COND_AUX),
					NWidget(WWT_DROPDOWN, COLOUR_GREY, WID_O_COND_AUX_CARGO), SetMinimalSize(124, 12), SetFill(1, 0),
													SetToolTip(STR_ORDER_CONDITIONAL_CARGO_TOOLTIP), SetResize(1, 0),
					NWidget(WWT_DROPDOWN, COLOUR_GREY, WID_O_COND_TIME_DATE), SetMinimalSize(124, 12), SetFill(1, 0),
															SetToolTip(STR_ORDER_CONDITIONAL_TIME_DATE_TOOLTIP), SetResize(1, 0),
					NWidget(WWT_DROPDOWN, COLOUR_GREY, WID_O_COND_TIMETABLE), SetMinimalSize(124, 12), SetFill(1, 0),
															SetToolTip(STR_ORDER_CONDITIONAL_TIMETABLE_TOOLTIP), SetResize(1, 0),
					NWidget(WWT_DROPDOWN, COLOUR_GREY, WID_O_COND_COUNTER), SetMinimalSize(124, 12), SetFill(1, 0),
															SetToolTip(STR_ORDER_CONDITIONAL_COUNTER_TOOLTIP), SetResize(1, 0),
					NWidget(WWT_DROPDOWN, COLOUR_GREY, WID_O_COND_SCHED_SELECT), SetMinimalSize(124, 12), SetFill(1, 0),
															SetToolTip(STR_ORDER_CONDITIONAL_SCHED_SELECT_TOOLTIP), SetResize(1, 0),
				EndContainer(),
				NWidget(NWID_SELECTION, INVALID_COLOUR, WID_O_SEL_COND_AUX3),
					NWidget(WWT_TEXTBTN, COLOUR_GREY, WID_O_COND_AUX_STATION), SetMinimalSize(72, 12),
													SetStringTip(STR_ORDER_CONDITIONAL_STATION, STR_ORDER_CONDITIONAL_STATION_TOOLTIP),
				EndContainer(),
				NWidget(NWID_SELECTION, INVALID_COLOUR, WID_O_SEL_COND_AUX2),
					NWidget(WWT_TEXTBTN, COLOUR_GREY, WID_O_COND_AUX_VIA), SetMinimalSize(36, 12),
													SetStringTip(STR_ORDER_CONDITIONAL_VIA, STR_ORDER_CONDITIONAL_VIA_TOOLTIP),
					NWidget(WWT_DROPDOWN, COLOUR_GREY, WID_O_COND_SCHED_TEST), SetMinimalSize(124, 12), SetFill(1, 0),
															SetToolTip(STR_ORDER_CONDITIONAL_SCHED_TEST_TOOLTIP), SetResize(1, 0),
				EndContainer(),
				NWidget(NWID_SELECTION, INVALID_COLOUR, WID_O_SEL_COND_AUX4),
					NWidget(WWT_TEXTBTN, COLOUR_GREY, WID_O_COND_AUX_REFIT_MODE), SetMinimalSize(72, 12),
													SetStringTip(STR_ORDER_CONDITIONAL_REFIT_MODE, STR_ORDER_CONDITIONAL_REFIT_MODE_TOOLTIP),
				EndContainer(),
				NWidget(WWT_DROPDOWN, COLOUR_GREY, WID_O_COND_COMPARATOR), SetMinimalSize(124, 12), SetFill(1, 0),
													SetToolTip(STR_ORDER_CONDITIONAL_COMPARATOR_TOOLTIP), SetResize(1, 0),
				NWidget(NWID_SELECTION, INVALID_COLOUR, WID_O_SEL_COND_VALUE),
					NWidget(WWT_PUSHTXTBTN, COLOUR_GREY, WID_O_COND_VALUE), SetMinimalSize(124, 12), SetFill(1, 0),
															SetStringTip(STR_JUST_COMMA, STR_ORDER_CONDITIONAL_VALUE_TOOLTIP), SetResize(1, 0),
					NWidget(WWT_PUSHTXTBTN, COLOUR_GREY, WID_O_COND_VALUE), SetMinimalSize(62, 12), SetFill(0, 0),
															SetStringTip(STR_JUST_COMMA, STR_ORDER_CONDITIONAL_VALUE_TOOLTIP), SetResize(1, 0),
					NWidget(WWT_DROPDOWN, COLOUR_GREY, WID_O_COND_CARGO), SetMinimalSize(124, 12), SetFill(1, 0),
															SetToolTip(STR_ORDER_CONDITIONAL_CARGO_TOOLTIP), SetResize(1, 0),
					NWidget(WWT_DROPDOWN, COLOUR_GREY, WID_O_COND_SLOT), SetMinimalSize(124, 12), SetFill(1, 0),
															SetToolTip(STR_ORDER_CONDITIONAL_SLOT_TOOLTIP), SetResize(1, 0),
					NWidget(WWT_DROPDOWN, COLOUR_GREY, WID_O_COND_SLOT_GROUP), SetMinimalSize(124, 12), SetFill(1, 0),
															SetToolTip(STR_ORDER_CONDITIONAL_SLOT_GROUP_TOOLTIP), SetResize(1, 0),
				EndContainer(),
			EndContainer(),

			/* Buttons for releasing a slot. */
			NWidget(NWID_HORIZONTAL, NWidContainerFlag::EqualSize),
				NWidget(WWT_PANEL, COLOUR_GREY), SetResize(1, 0), EndContainer(),
				NWidget(WWT_PANEL, COLOUR_GREY), SetResize(1, 0), EndContainer(),
				NWidget(WWT_DROPDOWN, COLOUR_GREY, WID_O_SLOT), SetMinimalSize(124, 12), SetFill(1, 0),
														SetStringTip(STR_JUST_STRING1, STR_NULL), SetResize(1, 0),
			EndContainer(),

			/* Buttons for changing a counter. */
			NWidget(NWID_HORIZONTAL, NWidContainerFlag::EqualSize),
				NWidget(WWT_DROPDOWN, COLOUR_GREY, WID_O_COUNTER_OP), SetMinimalSize(124, 12), SetFill(1, 0),
														SetStringTip(STR_JUST_STRING, STR_TRACE_RESTRICT_COUNTER_OP_TOOLTIP), SetResize(1, 0),
				NWidget(WWT_DROPDOWN, COLOUR_GREY, WID_O_CHANGE_COUNTER), SetMinimalSize(124, 12), SetFill(1, 0),
														SetToolTip(STR_ORDER_CHANGE_COUNTER_TOOLTIP), SetResize(1, 0),
				NWidget(WWT_PUSHTXTBTN, COLOUR_GREY, WID_O_COUNTER_VALUE), SetMinimalSize(124, 12), SetFill(1, 0),
														SetStringTip(STR_JUST_COMMA, STR_TRACE_RESTRICT_COND_VALUE_TOOLTIP), SetResize(1, 0),
			EndContainer(),

			/* Buttons for changing a text label */
			NWidget(NWID_HORIZONTAL, NWidContainerFlag::EqualSize),
				NWidget(WWT_PANEL, COLOUR_GREY), SetResize(1, 0), EndContainer(),
				NWidget(WWT_PANEL, COLOUR_GREY), SetResize(1, 0), EndContainer(),
				NWidget(WWT_PUSHTXTBTN, COLOUR_GREY, WID_O_TEXT_LABEL), SetMinimalSize(124, 12), SetFill(1, 0),
														SetStringTip(STR_ORDER_LABEL_TEXT_BUTTON, STR_ORDER_LABEL_TEXT_BUTTON_TOOLTIP), SetResize(1, 0),
			EndContainer(),

			/* Buttons for changing a departure board via order */
			NWidget(NWID_HORIZONTAL, NWidContainerFlag::EqualSize),
				NWidget(WWT_PANEL, COLOUR_GREY), SetResize(1, 0), EndContainer(),
				NWidget(WWT_PANEL, COLOUR_GREY), SetResize(1, 0), EndContainer(),
				NWidget(WWT_DROPDOWN, COLOUR_GREY, WID_O_DEPARTURE_VIA_TYPE), SetMinimalSize(124, 12), SetFill(1, 0),
														SetStringTip(STR_JUST_STRING, STR_ORDER_LABEL_DEPARTURES_VIA_TYPE_TOOLTIP), SetResize(1, 0),
			EndContainer(),

			/* No buttons */
			NWidget(WWT_PANEL, COLOUR_GREY), SetFill(1, 0), SetResize(1, 0), EndContainer(),
		EndContainer(),

		NWidget(NWID_SELECTION, INVALID_COLOUR, WID_O_SEL_SHARED),
			NWidget(WWT_PUSHIMGBTN, COLOUR_GREY, WID_O_SHARED_ORDER_LIST), SetAspect(1), SetSpriteTip(SPR_SHARED_ORDERS_ICON, STR_ORDERS_VEH_WITH_SHARED_ORDERS_LIST_TOOLTIP),
			NWidget(WWT_PUSHTXTBTN, COLOUR_GREY, WID_O_ADD_VEH_GROUP), SetAspect(1), SetStringTip(STR_BLACK_PLUS, STR_ORDERS_NEW_GROUP_TOOLTIP),
		EndContainer(),
	EndContainer(),

	/* Second button row. */
	NWidget(NWID_HORIZONTAL),
		NWidget(NWID_SELECTION, INVALID_COLOUR, WID_O_SEL_MGMT),
			NWidget(NWID_BUTTON_DROPDOWN, COLOUR_GREY, WID_O_MGMT_BTN), SetMinimalSize(100, 12), SetFill(1, 0),
													SetStringTip(STR_ORDERS_MANAGE_ORDER, STR_ORDERS_MANAGE_ORDER_TOOLTIP), SetResize(1, 0), SetAlignment(SA_TOP | SA_LEFT),
			NWidget(WWT_DROPDOWN, COLOUR_GREY, WID_O_MGMT_LIST_BTN), SetMinimalSize(100, 12), SetFill(1, 0),
													SetStringTip(STR_ORDERS_MANAGE_LIST, STR_ORDERS_MANAGE_LIST_TOOLTIP), SetResize(1, 0),
		EndContainer(),
		NWidget(WWT_PUSHTXTBTN, COLOUR_GREY, WID_O_SKIP), SetMinimalSize(100, 12), SetFill(1, 0),
												SetStringTip(STR_ORDERS_SKIP_BUTTON, STR_ORDERS_SKIP_TOOLTIP), SetResize(1, 0),
		NWidget(NWID_SELECTION, INVALID_COLOUR, WID_O_SEL_BOTTOM_MIDDLE),
			NWidget(WWT_PUSHTXTBTN, COLOUR_GREY, WID_O_DELETE), SetMinimalSize(100, 12), SetFill(1, 0),
													SetStringTip(STR_ORDERS_DELETE_BUTTON, STR_ORDERS_DELETE_TOOLTIP), SetResize(1, 0),
			NWidget(WWT_PUSHTXTBTN, COLOUR_GREY, WID_O_STOP_SHARING), SetMinimalSize(100, 12), SetFill(1, 0),
													SetStringTip(STR_ORDERS_STOP_SHARING_BUTTON, STR_ORDERS_STOP_SHARING_TOOLTIP), SetResize(1, 0),
		EndContainer(),
		NWidget(NWID_BUTTON_DROPDOWN, COLOUR_GREY, WID_O_GOTO), SetMinimalSize(100, 12), SetFill(1, 0),
											SetStringTip(STR_ORDERS_GO_TO_BUTTON, STR_ORDERS_GO_TO_TOOLTIP_EXTRA), SetResize(1, 0),
		NWidget(WWT_RESIZEBOX, COLOUR_GREY),
	EndContainer(),
};

static WindowDesc _orders_desc(__FILE__, __LINE__,
	WDP_AUTO, "view_vehicle_orders", 384, 100,
	WC_VEHICLE_ORDERS, WC_VEHICLE_VIEW,
	WindowDefaultFlag::Construction,
	_nested_orders_widgets,
	&OrdersWindow::hotkeys
);

/** Nested widget definition for competitor orders. */
static constexpr NWidgetPart _nested_other_orders_widgets[] = {
	NWidget(NWID_HORIZONTAL),
		NWidget(WWT_CLOSEBOX, COLOUR_GREY),
		NWidget(WWT_CAPTION, COLOUR_GREY, WID_O_CAPTION), SetStringTip(STR_ORDERS_CAPTION, STR_TOOLTIP_WINDOW_TITLE_DRAG_THIS),
		NWidget(WWT_PUSHBTN, COLOUR_GREY, WID_O_TIMETABLE_VIEW), SetMinimalSize(61, 14), SetToolTip(STR_ORDERS_TIMETABLE_VIEW_TOOLTIP),
		NWidget(WWT_TEXTBTN, COLOUR_GREY, WID_O_OCCUPANCY_TOGGLE), SetMinimalSize(36, 12), SetStringTip(STR_ORDERS_OCCUPANCY_BUTTON, STR_ORDERS_OCCUPANCY_BUTTON_TOOLTIP),
		NWidget(WWT_SHADEBOX, COLOUR_GREY),
		NWidget(WWT_DEFSIZEBOX, COLOUR_GREY),
		NWidget(WWT_STICKYBOX, COLOUR_GREY),
	EndContainer(),
	NWidget(NWID_HORIZONTAL),
		NWidget(WWT_PANEL, COLOUR_GREY, WID_O_ORDER_LIST), SetMinimalSize(372, 72), SetToolTip(STR_ORDERS_LIST_TOOLTIP), SetResize(1, 1), SetScrollbar(WID_O_SCROLLBAR), EndContainer(),
		NWidget(NWID_SELECTION, INVALID_COLOUR, WID_O_SEL_OCCUPANCY),
			NWidget(WWT_PANEL, COLOUR_GREY, WID_O_OCCUPANCY_LIST), SetMinimalSize(50, 0), SetFill(0, 1), SetToolTip(STR_ORDERS_OCCUPANCY_LIST_TOOLTIP),
															SetScrollbar(WID_O_SCROLLBAR), EndContainer(),
		EndContainer(),
		NWidget(NWID_VERTICAL),
			NWidget(NWID_VSCROLLBAR, COLOUR_GREY, WID_O_SCROLLBAR),
			NWidget(WWT_RESIZEBOX, COLOUR_GREY),
		EndContainer(),
	EndContainer(),
};

static WindowDesc _other_orders_desc(__FILE__, __LINE__,
	WDP_AUTO, "view_vehicle_orders_competitor", 384, 86,
	WC_VEHICLE_ORDERS, WC_VEHICLE_VIEW,
	WindowDefaultFlag::Construction,
	_nested_other_orders_widgets,
	&OrdersWindow::hotkeys
);

void ShowOrdersWindow(const Vehicle *v)
{
	CloseWindowById(WC_VEHICLE_DETAILS, v->index, false);
	CloseWindowById(WC_VEHICLE_TIMETABLE, v->index, false);
	if (BringWindowToFrontById(WC_VEHICLE_ORDERS, v->index) != nullptr) return;

	/* Using a different WindowDescs for _local_company causes problems.
	 * Due to this we have to close order windows in ChangeWindowOwner/DeleteCompanyWindows,
	 * because we cannot change switch the WindowDescs and keeping the old WindowDesc results
	 * in crashed due to missing widges.
	 * TODO Rewrite the order GUI to not use different WindowDescs.
	 */
	if (v->owner != _local_company) {
		new OrdersWindow(_other_orders_desc, v);
	} else {
		new OrdersWindow(v->IsGroundVehicle() ? _orders_train_desc : _orders_desc, v);
	}
}<|MERGE_RESOLUTION|>--- conflicted
+++ resolved
@@ -1374,17 +1374,12 @@
 	Order order;
 
 	/* check depot first */
-<<<<<<< HEAD
 	if (IsDepotTypeTile(tile, (TransportType)(uint)v->type) && IsInfraTileUsageAllowed(v->type, v->owner, tile)) {
 		if (v->type == VEH_ROAD && ((GetPresentRoadTypes(tile) & RoadVehicle::From(v)->compatible_roadtypes) == 0)) {
 			order.Free();
 			return order;
 		}
-		order.MakeGoToDepot(v->type == VEH_AIRCRAFT ? GetStationIndex(tile) : GetDepotIndex(tile),
-=======
-	if (IsDepotTypeTile(tile, (TransportType)(uint)v->type) && IsTileOwner(tile, _local_company)) {
 		order.MakeGoToDepot(GetDepotDestinationIndex(tile),
->>>>>>> 82c5e37b
 				ODTFB_PART_OF_ORDERS,
 				((_settings_client.gui.new_nonstop || _settings_game.order.nonstop_only) && v->IsGroundVehicle()) ? ONSF_NO_STOP_AT_INTERMEDIATE_STATIONS : ONSF_STOP_EVERYWHERE);
 
@@ -2946,7 +2941,7 @@
 						if (osl == OSL_PLATFORM_THROUGH) {
 							for (const Vehicle *u = this->vehicle; u != nullptr; u = u->Next()) {
 								/* Passengers may not be through-loaded */
-								if (u->cargo_cap > 0 && IsCargoInClass(u->cargo_type, CC_PASSENGERS)) {
+								if (u->cargo_cap > 0 && IsCargoInClass(u->cargo_type, CargoClass::Passengers)) {
 									osl = OSL_PLATFORM_NEAR_END;
 									break;
 								}
@@ -3013,7 +3008,7 @@
 						if (allowed) {
 							for (const Vehicle *u = this->vehicle; u != nullptr; u = u->Next()) {
 								/* Passengers may not be through-loaded */
-								if (u->cargo_cap > 0 && IsCargoInClass(u->cargo_type, CC_PASSENGERS)) {
+								if (u->cargo_cap > 0 && IsCargoInClass(u->cargo_type, CargoClass::Passengers)) {
 									allowed = false;
 									break;
 								}
