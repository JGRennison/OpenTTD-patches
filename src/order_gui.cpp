/* $Id$ */

/*
 * This file is part of OpenTTD.
 * OpenTTD is free software; you can redistribute it and/or modify it under the terms of the GNU General Public License as published by the Free Software Foundation, version 2.
 * OpenTTD is distributed in the hope that it will be useful, but WITHOUT ANY WARRANTY; without even the implied warranty of MERCHANTABILITY or FITNESS FOR A PARTICULAR PURPOSE.
 * See the GNU General Public License for more details. You should have received a copy of the GNU General Public License along with OpenTTD. If not, see <http://www.gnu.org/licenses/>.
 */

/** @file order_gui.cpp GUI related to orders. */

#include "stdafx.h"
#include "command_func.h"
#include "viewport_func.h"
#include "depot_map.h"
#include "roadveh.h"
#include "timetable.h"
#include "strings_func.h"
#include "company_func.h"
#include "widgets/dropdown_type.h"
#include "widgets/dropdown_func.h"
#include "textbuf_gui.h"
#include "string_func.h"
#include "tilehighlight_func.h"
#include "network/network.h"
#include "station_base.h"
#include "waypoint_base.h"
#include "core/geometry_func.hpp"
#include "infrastructure_func.h"
#include "hotkeys.h"
#include "aircraft.h"
#include "engine_func.h"
#include "vehiclelist.h"
#include "tracerestrict.h"

#include "widgets/order_widget.h"

#include "safeguards.h"

enum CargoTypeOrdersWindowVariant {
	CTOWV_LOAD   = 0,
	CTOWV_UNLOAD = 1,
};

/** Cargo type orders strings for load dropdowns. */
static const StringID _cargo_type_load_order_drowdown[] = {
	STR_ORDER_DROP_LOAD_IF_POSSIBLE,      // OLF_LOAD_IF_POSSIBLE
	STR_EMPTY,
	STR_CARGO_TYPE_ORDERS_DROP_FULL_LOAD, // OLFB_FULL_LOAD
	STR_EMPTY,
	STR_ORDER_DROP_NO_LOADING,            // OLFB_NO_LOAD
	INVALID_STRING_ID
};
static const uint32 _cargo_type_load_order_drowdown_hidden_mask = 0xA; // 01010

/** Cargo type orders strings for unload dropdowns. */
static const StringID _cargo_type_unload_order_drowdown[] = {
	STR_ORDER_DROP_UNLOAD_IF_ACCEPTED, // OUF_UNLOAD_IF_POSSIBLE
	STR_ORDER_DROP_UNLOAD,             // OUFB_UNLOAD
	STR_ORDER_DROP_TRANSFER,           // OUFB_TRANSFER
	STR_EMPTY,
	STR_ORDER_DROP_NO_UNLOADING,       // OUFB_NO_UNLOAD
	INVALID_STRING_ID
};
static const uint32 _cargo_type_unload_order_drowdown_hidden_mask = 0x8; // 01000

DropDownList* GetSlotDropDownList(Owner owner, TraceRestrictSlotID slot_id, int &selected);

struct CargoTypeOrdersWindow : public Window {
private:
	CargoTypeOrdersWindowVariant variant;

	const Vehicle *vehicle;  ///< Vehicle owning the orders being displayed and manipulated.
	VehicleOrderID order_id; ///< Index of the order concerned by this window.

	VehicleOrderID order_count; ///< Count of the orders of the vehicle owning this window
	const Order *order;         ///< Order pointer at construction time;

	static const uint8 CARGO_ICON_WIDTH  = 12;
	static const uint8 CARGO_ICON_HEIGHT =  8;

	const StringID *cargo_type_order_dropdown; ///< Strings used to populate order dropdowns.
	uint32 cargo_type_order_dropdown_hmask;    ///< Hidden mask for order dropdowns.

	uint max_cargo_name_width;     ///< Greatest width of cargo names.
	uint max_cargo_dropdown_width; ///< Greatest width of order names.

	uint set_to_all_dropdown_sel;     ///< Selected entry for the 'set to all' dropdown

	/**
	 * Initialize \c max_cargo_name_width and \c max_cargo_dropdown_width.
	 * @post \c max_cargo_name_width
	 * @post \c max_cargo_dropdown_width
	 */
	void InitMaxWidgetWidth()
	{
		this->max_cargo_name_width = 0;
		for (int i = 0; i < _sorted_standard_cargo_specs_size; i++) {
			SetDParam(0, _sorted_cargo_specs[i]->name);
			this->max_cargo_name_width = max(this->max_cargo_name_width, GetStringBoundingBox(STR_JUST_STRING).width);
		}
		this->max_cargo_dropdown_width = 0;
		for (int i = 0; this->cargo_type_order_dropdown[i] != INVALID_STRING_ID; i++) {
			SetDParam(0, this->cargo_type_order_dropdown[i]);
			this->max_cargo_dropdown_width = max(this->max_cargo_dropdown_width, GetStringBoundingBox(STR_JUST_STRING).width);
		}
	}

	/** Populate the selected entry of order dropdowns. */
	void InitDropdownSelectedTypes()
	{
		StringID tooltip = STR_CARGO_TYPE_LOAD_ORDERS_DROP_TOOLTIP + this->variant;
		const Order *order = this->vehicle->GetOrder(this->order_id);
		for (int i = 0; i < _sorted_standard_cargo_specs_size; i++) {
			const CargoSpec *cs = _sorted_cargo_specs[i];
			CargoID cargo_id = GetCargoIDByBitnum(cs->bitnum);
			uint8 order_type = (this->variant == CTOWV_LOAD) ? (uint8) order->GetCargoLoadTypeRaw(cargo_id) : (uint8) order->GetCargoUnloadTypeRaw(cargo_id);
			this->GetWidget<NWidgetCore>(WID_CTO_CARGO_DROPDOWN_FIRST + i)->SetDataTip(this->cargo_type_order_dropdown[order_type], tooltip);
		}
		this->set_to_all_dropdown_sel = 0;
		this->GetWidget<NWidgetCore>(WID_CTO_SET_TO_ALL_DROPDOWN)->widget_data = this->cargo_type_order_dropdown[this->set_to_all_dropdown_sel];
	}

	/**
	 * Returns the load/unload type of this order for the specified cargo.
	 * @param cargo_id The cargo index for wich we want the load/unload type.
	 * @return an OrderLoadFlags if \c load_variant = true, an OrderUnloadFlags otherwise.
	 */
	uint8 GetOrderActionTypeForCargo(CargoID cargo_id)
	{
		const Order *order = this->vehicle->GetOrder(this->order_id);
		return (this->variant == CTOWV_LOAD) ? (uint8) order->GetCargoLoadTypeRaw(cargo_id) : (uint8) order->GetCargoUnloadTypeRaw(cargo_id);
	}

	bool CheckOrderStillValid() const
	{
		if (this->vehicle->GetNumOrders() != this->order_count) return false;
		if (this->vehicle->GetOrder(this->order_id) != this->order) return false;
		return true;
	}

public:
	/**
	 * Instantiate a new CargoTypeOrdersWindow.
	 * @param desc The window description.
	 * @param v The vehicle the order belongs to.
	 * @param order_id Which order to display/edit.
	 * @param variant Which aspect of the order to display/edit: load or unload.
	 * @pre \c v != NULL
	 */
	CargoTypeOrdersWindow(WindowDesc *desc, const Vehicle *v, VehicleOrderID order_id, CargoTypeOrdersWindowVariant variant) : Window(desc)
	{
		this->variant = variant;
		this->cargo_type_order_dropdown = (this->variant == CTOWV_LOAD) ? _cargo_type_load_order_drowdown : _cargo_type_unload_order_drowdown;
		this->cargo_type_order_dropdown_hmask = (this->variant == CTOWV_LOAD) ? _cargo_type_load_order_drowdown_hidden_mask : _cargo_type_unload_order_drowdown_hidden_mask;
		this->InitMaxWidgetWidth();

		this->vehicle = v;
		this->order_id = order_id;
		this->order_count = v->GetNumOrders();
		this->order = v->GetOrder(order_id);

		this->CreateNestedTree(desc);
		this->GetWidget<NWidgetCore>(WID_CTO_CAPTION)->SetDataTip(STR_CARGO_TYPE_ORDERS_LOAD_CAPTION + this->variant, STR_TOOLTIP_WINDOW_TITLE_DRAG_THIS);
		this->GetWidget<NWidgetCore>(WID_CTO_HEADER)->SetDataTip(STR_CARGO_TYPE_ORDERS_LOAD_TITLE + this->variant, STR_NULL);
		this->InitDropdownSelectedTypes();
		this->FinishInitNested(v->index);

		this->owner = v->owner;
	}

	~CargoTypeOrdersWindow()
	{
		if (!FocusWindowById(WC_VEHICLE_ORDERS, this->window_number)) {
			MarkAllRouteStepsDirty(this->vehicle);
		}
	}

	virtual void UpdateWidgetSize(int widget, Dimension *size, const Dimension &padding, Dimension *fill, Dimension *resize) OVERRIDE
	{
		if (widget == WID_CTO_HEADER) {
			(*size).height = max((*size).height, (uint) WD_FRAMERECT_TOP + FONT_HEIGHT_NORMAL + WD_FRAMERECT_BOTTOM);
		} else if (WID_CTO_CARGO_LABEL_FIRST <= widget && widget <= WID_CTO_CARGO_LABEL_LAST) {
			(*size).width  = max((*size).width,  WD_FRAMERECT_LEFT + this->CARGO_ICON_WIDTH + WD_FRAMETEXT_LEFT + this->max_cargo_name_width + WD_FRAMETEXT_RIGHT + padding.width);
			(*size).height = max((*size).height, (uint) WD_FRAMERECT_TOP + FONT_HEIGHT_NORMAL + WD_FRAMERECT_BOTTOM);
		} else if ((WID_CTO_CARGO_DROPDOWN_FIRST <= widget && widget <= WID_CTO_CARGO_DROPDOWN_LAST) || widget == WID_CTO_SET_TO_ALL_DROPDOWN) {
			(*size).width  = max((*size).width,  WD_DROPDOWNTEXT_LEFT + this->max_cargo_dropdown_width + WD_DROPDOWNTEXT_RIGHT + NWidgetLeaf::dropdown_dimension.width);
			(*size).height = max((*size).height, (uint) WD_DROPDOWNTEXT_TOP + FONT_HEIGHT_NORMAL + WD_DROPDOWNTEXT_BOTTOM);
		} else if (widget == WID_CTO_SET_TO_ALL_LABEL) {
			(*size).width = max((*size).width, this->max_cargo_name_width + WD_FRAMETEXT_RIGHT + padding.width);
			(*size).height = max((*size).height, (uint) WD_FRAMERECT_TOP + FONT_HEIGHT_NORMAL + WD_FRAMERECT_BOTTOM);
		}
	}

	virtual void DrawWidget(const Rect &r, int widget) const OVERRIDE
	{
		if (WID_CTO_CARGO_LABEL_FIRST <= widget && widget <= WID_CTO_CARGO_LABEL_LAST) {
			const CargoSpec *cs = _sorted_cargo_specs[widget - WID_CTO_CARGO_LABEL_FIRST];
			bool rtl = (_current_text_dir == TD_RTL);

			/* Draw cargo icon. */
			int rect_left   = rtl ? r.right - WD_FRAMETEXT_RIGHT - this->CARGO_ICON_WIDTH : r.left + WD_FRAMERECT_LEFT;
			int rect_right  = rect_left + this->CARGO_ICON_WIDTH;
			int rect_top    = r.top + WD_FRAMERECT_TOP + ((r.bottom - WD_FRAMERECT_BOTTOM - r.top - WD_FRAMERECT_TOP) - this->CARGO_ICON_HEIGHT) / 2;
			int rect_bottom = rect_top + this->CARGO_ICON_HEIGHT;
			GfxFillRect(rect_left, rect_top, rect_right, rect_bottom, PC_BLACK);
			GfxFillRect(rect_left + 1, rect_top + 1, rect_right - 1, rect_bottom - 1, cs->legend_colour);

			/* Draw cargo name */
			int text_left  = rtl ? r.left + WD_FRAMETEXT_LEFT : rect_right + WD_FRAMETEXT_LEFT;
			int text_right = rtl ? rect_left - WD_FRAMETEXT_LEFT : r.right - WD_FRAMETEXT_RIGHT;
			int text_top   = r.top + WD_FRAMERECT_TOP;
			SetDParam(0, cs->name);
			DrawString(text_left, text_right, text_top, STR_BLACK_STRING);
		}
	}

	virtual void OnClick(Point pt, int widget, int click_count) OVERRIDE
	{
		if (!this->CheckOrderStillValid()) {
			delete this;
			return;
		}
		if (widget == WID_CTO_CLOSEBTN) {
			delete this;
		} else if (WID_CTO_CARGO_DROPDOWN_FIRST <= widget && widget <= WID_CTO_CARGO_DROPDOWN_LAST) {
			const CargoSpec *cs = _sorted_cargo_specs[widget - WID_CTO_CARGO_DROPDOWN_FIRST];
			CargoID cargo_id = GetCargoIDByBitnum(cs->bitnum);

			ShowDropDownMenu(this, this->cargo_type_order_dropdown, this->GetOrderActionTypeForCargo(cargo_id), widget, 0, this->cargo_type_order_dropdown_hmask);
		} else if (widget == WID_CTO_SET_TO_ALL_DROPDOWN) {
			ShowDropDownMenu(this, this->cargo_type_order_dropdown, this->set_to_all_dropdown_sel, widget, 0, this->cargo_type_order_dropdown_hmask);
		}
	}

	virtual void OnDropdownSelect(int widget, int action_type) OVERRIDE
	{
		if (!this->CheckOrderStillValid()) {
			delete this;
			return;
		}
		if (WID_CTO_CARGO_DROPDOWN_FIRST <= widget && widget <= WID_CTO_CARGO_DROPDOWN_LAST) {
			const CargoSpec *cs = _sorted_cargo_specs[widget - WID_CTO_CARGO_DROPDOWN_FIRST];
			CargoID cargo_id = GetCargoIDByBitnum(cs->bitnum);
			uint8 order_action_type = this->GetOrderActionTypeForCargo(cargo_id);

			if (action_type == order_action_type) return;

			ModifyOrderFlags mof = (this->variant == CTOWV_LOAD) ? MOF_CARGO_TYPE_LOAD : MOF_CARGO_TYPE_UNLOAD;
			DoCommandP(this->vehicle->tile, this->vehicle->index + (this->order_id << 20), mof | (action_type << 4) | (cargo_id << 20), CMD_MODIFY_ORDER | CMD_MSG(STR_ERROR_CAN_T_MODIFY_THIS_ORDER));

			this->GetWidget<NWidgetCore>(widget)->SetDataTip(this->cargo_type_order_dropdown[this->GetOrderActionTypeForCargo(cargo_id)], STR_CARGO_TYPE_LOAD_ORDERS_DROP_TOOLTIP + this->variant);
			this->SetWidgetDirty(widget);
		} else if (widget == WID_CTO_SET_TO_ALL_DROPDOWN) {
			for (int i = 0; i < _sorted_standard_cargo_specs_size; i++) {
				this->OnDropdownSelect(i + WID_CTO_CARGO_DROPDOWN_FIRST, action_type);
			}

			if (action_type != (int) this->set_to_all_dropdown_sel) {
				this->set_to_all_dropdown_sel = action_type;
				this->GetWidget<NWidgetCore>(widget)->widget_data = this->cargo_type_order_dropdown[this->set_to_all_dropdown_sel];
				this->SetWidgetDirty(widget);
			}
		}
	}

	virtual void SetStringParameters(int widget) const OVERRIDE
	{
		if (!this->CheckOrderStillValid()) {
			return;
		}
		if (widget == WID_CTO_CAPTION) {
			SetDParam(0, this->vehicle->index);
			SetDParam(1, this->order_id + 1);
			SetDParam(2, this->vehicle->GetOrder(this->order_id)->GetDestination());
		}
	}

	virtual void OnFocus(Window *previously_focused_window) OVERRIDE
	{
		if (HasFocusedVehicleChanged(this->window_number, previously_focused_window)) {
			MarkAllRoutePathsDirty(this->vehicle);
			MarkAllRouteStepsDirty(this->vehicle);
		}
	}

	virtual void OnFocusLost(Window *newly_focused_window) OVERRIDE
	{
		if (HasFocusedVehicleChanged(this->window_number, newly_focused_window)) {
			MarkAllRoutePathsDirty(this->vehicle);
			MarkAllRouteStepsDirty(this->vehicle);
		}
	}

	/**
	 * Some data on this window has become invalid.
	 * @param data Information about the changed data.
	 * @param gui_scope Whether the call is done from GUI scope. You may not do everything when not in GUI scope. See #InvalidateWindowData() for details.
	 */
	virtual void OnInvalidateData(int data = 0, bool gui_scope = true) OVERRIDE
	{
		if (!this->CheckOrderStillValid()) {
			delete this;
			return;
		}
		if (gui_scope) {
			this->InitDropdownSelectedTypes();
			this->SetDirty();
		}
	}
};

/**
 * Make a list of panel for each available cargo type.
 * Each panel contains a label to display the cargo name.
 * @param biggest_index Storage for collecting the biggest index used in the returned tree
 * @return A vertical container of cargo type orders rows.
 * @post \c *biggest_index contains the largest used index in the tree.
 */
static NWidgetBase *MakeCargoTypeOrdersRows(int *biggest_index)
{
	NWidgetVertical *ver = new NWidgetVertical;

	for (int i = 0; i < _sorted_standard_cargo_specs_size; i++) {
		/* Cargo row */
		NWidgetBackground *panel = new NWidgetBackground(WWT_PANEL, COLOUR_GREY, WID_CTO_CARGO_ROW_FIRST + i);
		ver->Add(panel);
		NWidgetHorizontal *horiz = new NWidgetHorizontal;
		panel->Add(horiz);
		/* Cargo label */
		NWidgetBackground *label = new NWidgetBackground(WWT_PANEL, COLOUR_GREY, WID_CTO_CARGO_LABEL_FIRST + i);
		label->SetFill(1, 0);
		label->SetResize(1, 0);
		horiz->Add(label);
		/* Orders dropdown */
		NWidgetLeaf *dropdown = new NWidgetLeaf(WWT_DROPDOWN, COLOUR_GREY, WID_CTO_CARGO_DROPDOWN_FIRST + i, STR_NULL, STR_EMPTY);
		dropdown->SetFill(1, 0);
		dropdown->SetResize(1, 0);
		horiz->Add(dropdown);
	}

	*biggest_index = WID_CTO_CARGO_DROPDOWN_LAST;
	return ver;
}

/** Widgets definition of CargoTypeOrdersWindow. */
static const NWidgetPart _nested_cargo_type_orders_widgets[] = {
	NWidget(NWID_HORIZONTAL),
		NWidget(WWT_CLOSEBOX, COLOUR_GREY),
		NWidget(WWT_CAPTION, COLOUR_GREY, WID_CTO_CAPTION), SetDataTip(STR_NULL, STR_TOOLTIP_WINDOW_TITLE_DRAG_THIS),
	EndContainer(),
	NWidget(WWT_PANEL, COLOUR_GREY),
		NWidget(WWT_LABEL, COLOUR_GREY, WID_CTO_HEADER), SetFill(1, 0), SetResize(1, 0), SetDataTip(STR_NULL, STR_NULL),
	EndContainer(),
	NWidgetFunction(MakeCargoTypeOrdersRows),
	NWidget(WWT_PANEL, COLOUR_GREY), SetMinimalSize(1, 4), SetFill(1, 0), SetResize(1, 0), EndContainer(), // SPACER
	NWidget(NWID_HORIZONTAL),
		NWidget(WWT_PANEL, COLOUR_GREY),
			NWidget(WWT_TEXT, COLOUR_GREY, WID_CTO_SET_TO_ALL_LABEL), SetPadding(0, 0, 0, WD_FRAMERECT_LEFT + 12 + WD_FRAMETEXT_LEFT), SetFill(1, 0), SetResize(1, 0), SetDataTip(STR_CARGO_TYPE_ORDERS_SET_TO_ALL_LABEL, STR_CARGO_TYPE_ORDERS_SET_TO_ALL_TOOLTIP),
		EndContainer(),
		NWidget(WWT_DROPDOWN, COLOUR_GREY, WID_CTO_SET_TO_ALL_DROPDOWN), SetFill(1, 0), SetResize(1, 0), SetDataTip(STR_NULL, STR_CARGO_TYPE_ORDERS_SET_TO_ALL_TOOLTIP),
	EndContainer(),
	NWidget(NWID_HORIZONTAL),
		NWidget(WWT_TEXTBTN, COLOUR_GREY, WID_CTO_CLOSEBTN), SetFill(1, 0), SetResize(1, 0), SetDataTip(STR_CARGO_TYPE_ORDERS_CLOSE_BUTTON, STR_TOOLTIP_CLOSE_WINDOW),
		NWidget(WWT_RESIZEBOX, COLOUR_GREY),
	EndContainer(),
};

/** Window description for the 'load' variant of CargoTypeOrdersWindow. */
static WindowDesc _cargo_type_load_orders_widgets (
	WDP_AUTO, "view_cargo_type_load_order", 195, 186,
	WC_VEHICLE_CARGO_TYPE_LOAD_ORDERS, WC_VEHICLE_ORDERS,
	WDF_CONSTRUCTION,
	_nested_cargo_type_orders_widgets, lengthof(_nested_cargo_type_orders_widgets)
);

/** Window description for the 'unload' variant of CargoTypeOrdersWindow. */
static WindowDesc _cargo_type_unload_orders_widgets (
	WDP_AUTO, "view_cargo_type_unload_order", 195, 186,
	WC_VEHICLE_CARGO_TYPE_UNLOAD_ORDERS, WC_VEHICLE_ORDERS,
	WDF_CONSTRUCTION,
	_nested_cargo_type_orders_widgets, lengthof(_nested_cargo_type_orders_widgets)
);

/**
 * Show the CargoTypeOrdersWindow for an order.
 * @param v The vehicle the order belongs to.
 * @param parent The parent window.
 * @param order_id Which order to display/edit.
 * @param variant Which aspect of the order to display/edit: load or unload.
 * @pre \c v != NULL
 */
void ShowCargoTypeOrdersWindow(const Vehicle *v, Window *parent, VehicleOrderID order_id, CargoTypeOrdersWindowVariant variant)
{
	WindowDesc &desc = (variant == CTOWV_LOAD) ? _cargo_type_load_orders_widgets : _cargo_type_unload_orders_widgets;
	DeleteWindowById(desc.cls, v->index);
	CargoTypeOrdersWindow *w = new CargoTypeOrdersWindow(&desc, v, order_id, variant);
	w->parent = parent;
}


/** Order load types that could be given to station orders. */
static const StringID _station_load_types[][9][9] = {
	{
		/* No refitting. */
		{
			STR_EMPTY,
			INVALID_STRING_ID,
			STR_ORDER_FULL_LOAD,
			STR_ORDER_FULL_LOAD_ANY,
			STR_ORDER_NO_LOAD,
			INVALID_STRING_ID,
			INVALID_STRING_ID,
			INVALID_STRING_ID,
			STR_ORDER_CARGO_TYPE_LOAD,
		}, {
			STR_ORDER_UNLOAD,
			INVALID_STRING_ID,
			STR_ORDER_UNLOAD_FULL_LOAD,
			STR_ORDER_UNLOAD_FULL_LOAD_ANY,
			STR_ORDER_UNLOAD_NO_LOAD,
			INVALID_STRING_ID,
			INVALID_STRING_ID,
			INVALID_STRING_ID,
			STR_ORDER_UNLOAD_CARGO_TYPE_LOAD,
		}, {
			STR_ORDER_TRANSFER,
			INVALID_STRING_ID,
			STR_ORDER_TRANSFER_FULL_LOAD,
			STR_ORDER_TRANSFER_FULL_LOAD_ANY,
			STR_ORDER_TRANSFER_NO_LOAD,
			INVALID_STRING_ID,
			INVALID_STRING_ID,
			INVALID_STRING_ID,
			STR_ORDER_TRANSFER_CARGO_TYPE_LOAD,
		}, {
			/* Unload and transfer do not work together. */
			INVALID_STRING_ID, INVALID_STRING_ID, INVALID_STRING_ID,
			INVALID_STRING_ID, INVALID_STRING_ID, INVALID_STRING_ID,
			INVALID_STRING_ID, INVALID_STRING_ID, INVALID_STRING_ID,
		}, {
			STR_ORDER_NO_UNLOAD,
			INVALID_STRING_ID,
			STR_ORDER_NO_UNLOAD_FULL_LOAD,
			STR_ORDER_NO_UNLOAD_FULL_LOAD_ANY,
			STR_ORDER_NO_UNLOAD_NO_LOAD,
			INVALID_STRING_ID,
			INVALID_STRING_ID,
			INVALID_STRING_ID,
			STR_ORDER_NO_UNLOAD_CARGO_TYPE_LOAD,
		}, {
			INVALID_STRING_ID, INVALID_STRING_ID, INVALID_STRING_ID,
			INVALID_STRING_ID, INVALID_STRING_ID, INVALID_STRING_ID,
			INVALID_STRING_ID, INVALID_STRING_ID, INVALID_STRING_ID,
		}, {
			INVALID_STRING_ID, INVALID_STRING_ID, INVALID_STRING_ID,
			INVALID_STRING_ID, INVALID_STRING_ID, INVALID_STRING_ID,
			INVALID_STRING_ID, INVALID_STRING_ID, INVALID_STRING_ID,
		}, {
			INVALID_STRING_ID, INVALID_STRING_ID, INVALID_STRING_ID,
			INVALID_STRING_ID, INVALID_STRING_ID, INVALID_STRING_ID,
			INVALID_STRING_ID, INVALID_STRING_ID, INVALID_STRING_ID,
		}, {
			STR_ORDER_CARGO_TYPE_UNLOAD,
			INVALID_STRING_ID,
			STR_ORDER_CARGO_TYPE_UNLOAD_FULL_LOAD,
			STR_ORDER_CARGO_TYPE_UNLOAD_FULL_LOAD_ANY,
			STR_ORDER_CARGO_TYPE_UNLOAD_NO_LOAD,
			INVALID_STRING_ID,
			INVALID_STRING_ID,
			INVALID_STRING_ID,
			STR_ORDER_CARGO_TYPE_UNLOAD_CARGO_TYPE_LOAD,
		}
	}, {
		/* With auto-refitting. No loading and auto-refitting do not work together. */
		{
			STR_ORDER_AUTO_REFIT,
			INVALID_STRING_ID,
			STR_ORDER_FULL_LOAD_REFIT,
			STR_ORDER_FULL_LOAD_ANY_REFIT,
			INVALID_STRING_ID,
			INVALID_STRING_ID,
			INVALID_STRING_ID,
			INVALID_STRING_ID,
			STR_ORDER_CARGO_TYPE_LOAD_REFIT,
		}, {
			STR_ORDER_UNLOAD_REFIT,
			INVALID_STRING_ID,
			STR_ORDER_UNLOAD_FULL_LOAD_REFIT,
			STR_ORDER_UNLOAD_FULL_LOAD_ANY_REFIT,
			INVALID_STRING_ID,
			INVALID_STRING_ID,
			INVALID_STRING_ID,
			INVALID_STRING_ID,
			STR_ORDER_UNLOAD_CARGO_TYPE_LOAD_REFIT,
		}, {
			STR_ORDER_TRANSFER_REFIT,
			INVALID_STRING_ID,
			STR_ORDER_TRANSFER_FULL_LOAD_REFIT,
			STR_ORDER_TRANSFER_FULL_LOAD_ANY_REFIT,
			INVALID_STRING_ID,
			INVALID_STRING_ID,
			INVALID_STRING_ID,
			INVALID_STRING_ID,
			STR_ORDER_TRANSFER_CARGO_TYPE_LOAD_REFIT,
		}, {
			/* Unload and transfer do not work together. */
			INVALID_STRING_ID, INVALID_STRING_ID, INVALID_STRING_ID,
			INVALID_STRING_ID, INVALID_STRING_ID, INVALID_STRING_ID,
			INVALID_STRING_ID, INVALID_STRING_ID, INVALID_STRING_ID,
		}, {
			STR_ORDER_NO_UNLOAD_REFIT,
			INVALID_STRING_ID,
			STR_ORDER_NO_UNLOAD_FULL_LOAD_REFIT,
			STR_ORDER_NO_UNLOAD_FULL_LOAD_ANY_REFIT,
			INVALID_STRING_ID,
			INVALID_STRING_ID,
			INVALID_STRING_ID,
			INVALID_STRING_ID,
			STR_ORDER_NO_UNLOAD_CARGO_TYPE_LOAD_REFIT,
		}, {
			INVALID_STRING_ID, INVALID_STRING_ID, INVALID_STRING_ID,
			INVALID_STRING_ID, INVALID_STRING_ID, INVALID_STRING_ID,
			INVALID_STRING_ID, INVALID_STRING_ID, INVALID_STRING_ID,
		}, {
			INVALID_STRING_ID, INVALID_STRING_ID, INVALID_STRING_ID,
			INVALID_STRING_ID, INVALID_STRING_ID, INVALID_STRING_ID,
			INVALID_STRING_ID, INVALID_STRING_ID, INVALID_STRING_ID,
		}, {
			INVALID_STRING_ID, INVALID_STRING_ID, INVALID_STRING_ID,
			INVALID_STRING_ID, INVALID_STRING_ID, INVALID_STRING_ID,
			INVALID_STRING_ID, INVALID_STRING_ID, INVALID_STRING_ID,
		}, {
			STR_ORDER_CARGO_TYPE_UNLOAD_REFIT,
			INVALID_STRING_ID,
			STR_ORDER_CARGO_TYPE_UNLOAD_FULL_LOAD_REFIT,
			STR_ORDER_CARGO_TYPE_UNLOAD_FULL_LOAD_ANY_REFIT,
			INVALID_STRING_ID,
			INVALID_STRING_ID,
			INVALID_STRING_ID,
			INVALID_STRING_ID,
			STR_ORDER_CARGO_TYPE_UNLOAD_CARGO_TYPE_LOAD_REFIT,
		}
	}
};

static const StringID _order_non_stop_drowdown[] = {
	STR_ORDER_GO_TO,
	STR_ORDER_GO_NON_STOP_TO,
	STR_ORDER_GO_VIA,
	STR_ORDER_GO_NON_STOP_VIA,
	INVALID_STRING_ID
};

static const StringID _order_full_load_drowdown[] = {
	STR_ORDER_DROP_LOAD_IF_POSSIBLE,
	STR_EMPTY,
	STR_ORDER_DROP_FULL_LOAD_ALL,
	STR_ORDER_DROP_FULL_LOAD_ANY,
	STR_ORDER_DROP_NO_LOADING,
	STR_EMPTY,
	STR_EMPTY,
	STR_EMPTY,
	STR_ORDER_DROP_CARGO_TYPE_LOAD,
	INVALID_STRING_ID
};

static const StringID _order_unload_drowdown[] = {
	STR_ORDER_DROP_UNLOAD_IF_ACCEPTED,
	STR_ORDER_DROP_UNLOAD,
	STR_ORDER_DROP_TRANSFER,
	STR_EMPTY,
	STR_ORDER_DROP_NO_UNLOADING,
	STR_EMPTY,
	STR_EMPTY,
	STR_EMPTY,
	STR_ORDER_DROP_CARGO_TYPE_UNLOAD,
	INVALID_STRING_ID
};

static const StringID _order_goto_dropdown[] = {
	STR_ORDER_GO_TO,
	STR_ORDER_GO_TO_NEAREST_DEPOT,
	STR_ORDER_CONDITIONAL,
	STR_ORDER_SHARE,
	INVALID_STRING_ID
};

static const StringID _order_goto_dropdown_aircraft[] = {
	STR_ORDER_GO_TO,
	STR_ORDER_GO_TO_NEAREST_HANGAR,
	STR_ORDER_CONDITIONAL,
	STR_ORDER_SHARE,
	INVALID_STRING_ID
};

/** Variables for conditional orders; this defines the order of appearance in the dropdown box */
static const OrderConditionVariable _order_conditional_variable[] = {
	OCV_LOAD_PERCENTAGE,
	OCV_RELIABILITY,
	OCV_MAX_RELIABILITY,
	OCV_MAX_SPEED,
	OCV_AGE,
	OCV_REMAINING_LIFETIME,
	OCV_REQUIRES_SERVICE,
	OCV_CARGO_WAITING,
	OCV_CARGO_ACCEPTANCE,
	OCV_FREE_PLATFORMS,
<<<<<<< HEAD
	OCV_SLOT_OCCUPANCY,
	OCV_TRAIN_IN_SLOT,
=======
>>>>>>> 635c7ca2
	OCV_PERCENT,
	OCV_UNCONDITIONALLY,
};

static const StringID _order_conditional_condition[] = {
	STR_ORDER_CONDITIONAL_COMPARATOR_EQUALS,
	STR_ORDER_CONDITIONAL_COMPARATOR_NOT_EQUALS,
	STR_ORDER_CONDITIONAL_COMPARATOR_LESS_THAN,
	STR_ORDER_CONDITIONAL_COMPARATOR_LESS_EQUALS,
	STR_ORDER_CONDITIONAL_COMPARATOR_MORE_THAN,
	STR_ORDER_CONDITIONAL_COMPARATOR_MORE_EQUALS,
	STR_ORDER_CONDITIONAL_COMPARATOR_IS_TRUE,
	STR_ORDER_CONDITIONAL_COMPARATOR_IS_FALSE,
	INVALID_STRING_ID,
};

static const StringID _order_conditional_condition_has[] = {
	STR_ORDER_CONDITIONAL_COMPARATOR_HAS,
	STR_ORDER_CONDITIONAL_COMPARATOR_HAS_NO,
	STR_ORDER_CONDITIONAL_COMPARATOR_HAS_LESS_THAN,
	STR_ORDER_CONDITIONAL_COMPARATOR_HAS_LESS_EQUALS,
	STR_ORDER_CONDITIONAL_COMPARATOR_HAS_MORE_THAN,
	STR_ORDER_CONDITIONAL_COMPARATOR_HAS_MORE_EQUALS,
	STR_ORDER_CONDITIONAL_COMPARATOR_HAS,
	STR_ORDER_CONDITIONAL_COMPARATOR_HAS_NO,
	INVALID_STRING_ID,
};

static const StringID _order_conditional_condition_accepts[] = {
	STR_NULL,
	STR_NULL,
	STR_NULL,
	STR_NULL,
	STR_NULL,
	STR_NULL,
	STR_ORDER_CONDITIONAL_COMPARATOR_ACCEPTS,
	STR_ORDER_CONDITIONAL_COMPARATOR_DOES_NOT_ACCEPT,
	INVALID_STRING_ID,
};

<<<<<<< HEAD
static const StringID _order_conditional_condition_is_fully_occupied[] = {
	STR_NULL,
	STR_NULL,
	STR_NULL,
	STR_NULL,
	STR_NULL,
	STR_NULL,
	STR_ORDER_CONDITIONAL_COMPARATOR_FULLY_OCCUPIED,
	STR_ORDER_CONDITIONAL_COMPARATOR_NOT_YET_FULLY_OCCUPIED,
	INVALID_STRING_ID,
};

static const StringID _order_conditional_condition_is_in_slot[] = {
	STR_NULL,
	STR_NULL,
	STR_NULL,
	STR_NULL,
	STR_NULL,
	STR_NULL,
	STR_ORDER_CONDITIONAL_COMPARATOR_TRAIN_IN_SLOT,
	STR_ORDER_CONDITIONAL_COMPARATOR_TRAIN_NOT_IN_SLOT,
	INVALID_STRING_ID,
};

=======
>>>>>>> 635c7ca2
extern uint ConvertSpeedToDisplaySpeed(uint speed);
extern uint ConvertDisplaySpeedToSpeed(uint speed);

static const StringID _order_depot_action_dropdown[] = {
	STR_ORDER_DROP_GO_ALWAYS_DEPOT,
	STR_ORDER_DROP_SERVICE_DEPOT,
	STR_ORDER_DROP_HALT_DEPOT,
	STR_ORDER_DROP_SELL_DEPOT,
	INVALID_STRING_ID
};

static int DepotActionStringIndex(const Order *order)
{
	if (order->GetDepotActionType() & ODATFB_SELL) {
		return DA_SELL;
	} else if (order->GetDepotActionType() & ODATFB_HALT) {
		return DA_STOP;
	} else if (order->GetDepotOrderType() & ODTFB_SERVICE) {
		return DA_SERVICE;
	} else {
		return DA_ALWAYS_GO;
	}
}

static const StringID _order_refit_action_dropdown[] = {
	STR_ORDER_DROP_REFIT_AUTO,
	STR_ORDER_DROP_REFIT_AUTO_ANY,
	INVALID_STRING_ID
};

/**
 * Draws an order in order or timetable GUI
 * @param v Vehicle the order belongs to
 * @param order The order to draw
 * @param order_index Index of the order in the orders of the vehicle
 * @param y Y position for drawing
 * @param selected True, if the order is selected
 * @param timetable True, when drawing in the timetable GUI
 * @param left Left border for text drawing
 * @param middle X position between order index and order text
 * @param right Right border for text drawing
 */
void DrawOrderString(const Vehicle *v, const Order *order, int order_index, int y, bool selected, bool timetable, int left, int middle, int right)
{
	bool rtl = _current_text_dir == TD_RTL;

	SpriteID sprite = rtl ? SPR_ARROW_LEFT : SPR_ARROW_RIGHT;
	Dimension sprite_size = GetSpriteSize(sprite);
	if (v->cur_real_order_index == order_index) {
		DrawSprite(sprite, PAL_NONE, rtl ? right -     sprite_size.width : left,                     y + ((int)FONT_HEIGHT_NORMAL - (int)sprite_size.height) / 2);
		DrawSprite(sprite, PAL_NONE, rtl ? right - 2 * sprite_size.width : left + sprite_size.width, y + ((int)FONT_HEIGHT_NORMAL - (int)sprite_size.height) / 2);
	} else if (v->cur_implicit_order_index == order_index) {
		DrawSprite(sprite, PAL_NONE, rtl ? right -     sprite_size.width : left,                     y + ((int)FONT_HEIGHT_NORMAL - (int)sprite_size.height) / 2);
	}

	TextColour colour = TC_BLACK;
	if (order->IsType(OT_IMPLICIT)) {
		colour = (selected ? TC_SILVER : TC_GREY) | TC_NO_SHADE;
	} else if (selected) {
		colour = TC_WHITE;
	}

	SetDParam(0, order_index + 1);
	DrawString(left, rtl ? right - 2 * sprite_size.width - 3 : middle, y, STR_ORDER_INDEX, colour, SA_RIGHT | SA_FORCE);

	SetDParam(5, STR_EMPTY);
	SetDParam(10, STR_EMPTY);

	/* Check range for aircraft. */
	if (v->type == VEH_AIRCRAFT && Aircraft::From(v)->GetRange() > 0 && order->IsGotoOrder()) {
		const Order *next = order->next != NULL ? order->next : v->GetFirstOrder();
		if (GetOrderDistance(order, next, v) > Aircraft::From(v)->acache.cached_max_range_sqr) SetDParam(10, STR_ORDER_OUT_OF_RANGE);
	}

	bool timetable_wait_time_valid = false;

	switch (order->GetType()) {
		case OT_DUMMY:
			SetDParam(0, STR_INVALID_ORDER);
			SetDParam(1, order->GetDestination());
			break;

		case OT_IMPLICIT:
			SetDParam(0, STR_ORDER_GO_TO_STATION);
			SetDParam(1, STR_ORDER_GO_TO);
			SetDParam(2, order->GetDestination());
			SetDParam(3, timetable ? STR_EMPTY : STR_ORDER_IMPLICIT);
			break;

		case OT_GOTO_STATION: {
			OrderLoadFlags load = order->GetLoadType();
			OrderUnloadFlags unload = order->GetUnloadType();

			SetDParam(0, STR_ORDER_GO_TO_STATION);
			SetDParam(1, STR_ORDER_GO_TO + (v->IsGroundVehicle() ? order->GetNonStopType() : 0));
			SetDParam(2, order->GetDestination());

			if (timetable) {
				SetDParam(3, STR_EMPTY);

				if (order->GetWaitTime() > 0) {
					SetDParam(5, order->IsWaitTimetabled() ? STR_TIMETABLE_STAY_FOR : STR_TIMETABLE_STAY_FOR_ESTIMATED);
					SetTimetableParams(6, order->GetWaitTime());
				}
				timetable_wait_time_valid = true;
			} else {
				SetDParam(3, (order->GetNonStopType() & ONSF_NO_STOP_AT_DESTINATION_STATION) ? STR_EMPTY : _station_load_types[order->IsRefit()][unload][load]);
				if (order->IsRefit()) {
					SetDParam(4, order->IsAutoRefit() ? STR_ORDER_AUTO_REFIT_ANY : CargoSpec::Get(order->GetRefitCargo())->name);
				}
				if (v->type == VEH_TRAIN && (order->GetNonStopType() & ONSF_NO_STOP_AT_DESTINATION_STATION) == 0) {
					SetDParam(5, order->GetStopLocation() + STR_ORDER_STOP_LOCATION_NEAR_END);
				}
			}
			break;
		}

		case OT_GOTO_DEPOT:
			if (order->GetDepotActionType() & ODATFB_NEAREST_DEPOT) {
				SetDParam(0, STR_ORDER_GO_TO_NEAREST_DEPOT_FORMAT);
				if (v->type == VEH_AIRCRAFT) {
					SetDParam(2, STR_ORDER_NEAREST_HANGAR);
					SetDParam(3, STR_EMPTY);
				} else {
					SetDParam(2, STR_ORDER_NEAREST_DEPOT);
					SetDParam(3, STR_ORDER_TRAIN_DEPOT + v->type);
				}
			} else {
				SetDParam(0, STR_ORDER_GO_TO_DEPOT_FORMAT);
				SetDParam(2, v->type);
				SetDParam(3, order->GetDestination());
			}

			if (order->GetDepotOrderType() & ODTFB_SERVICE) {
				SetDParam(1, (order->GetNonStopType() & ONSF_NO_STOP_AT_INTERMEDIATE_STATIONS) ? STR_ORDER_SERVICE_NON_STOP_AT : STR_ORDER_SERVICE_AT);
			} else {
				SetDParam(1, (order->GetNonStopType() & ONSF_NO_STOP_AT_INTERMEDIATE_STATIONS) ? STR_ORDER_GO_NON_STOP_TO : STR_ORDER_GO_TO);
			}

			if (!timetable && (order->GetDepotActionType() & ODATFB_SELL)) {
				SetDParam(5, STR_ORDER_SELL_ORDER);
			} else {
				if (!timetable && (order->GetDepotActionType() & ODATFB_HALT)) {
					SetDParam(5, STR_ORDER_STOP_ORDER);
				}

				if (!timetable && order->IsRefit()) {
					SetDParam(5, (order->GetDepotActionType() & ODATFB_HALT) ? STR_ORDER_REFIT_STOP_ORDER : STR_ORDER_REFIT_ORDER);
					SetDParam(6, CargoSpec::Get(order->GetRefitCargo())->name);
				}
			}

			if (timetable) {
				if (order->GetWaitTime() > 0) {
					SetDParam(5, order->IsWaitTimetabled() ? STR_TIMETABLE_STAY_FOR : STR_TIMETABLE_STAY_FOR_ESTIMATED);
					SetTimetableParams(6, order->GetWaitTime());
				}
				timetable_wait_time_valid = !(order->GetDepotActionType() & ODATFB_HALT);
			}
			break;

		case OT_GOTO_WAYPOINT: {
			StringID str = (order->GetNonStopType() & ONSF_NO_STOP_AT_INTERMEDIATE_STATIONS) ? STR_ORDER_GO_NON_STOP_TO_WAYPOINT : STR_ORDER_GO_TO_WAYPOINT;
			if (order->GetWaypointFlags() & OWF_REVERSE) str += STR_ORDER_GO_TO_WAYPOINT_REVERSE - STR_ORDER_GO_TO_WAYPOINT;
			SetDParam(0, str);
			SetDParam(1, order->GetDestination());
			if (timetable && order->IsWaitTimetabled()) {
				SetDParam(5, STR_TIMETABLE_STAY_FOR);
				SetTimetableParams(6, order->GetWaitTime());
				timetable_wait_time_valid = true;
			}
			break;
		}

		case OT_CONDITIONAL: {
			SetDParam(1, order->GetConditionSkipToOrder() + 1);
			const OrderConditionVariable ocv = order->GetConditionVariable( );
			/* handle some non-ordinary cases seperately */
			if (ocv == OCV_UNCONDITIONALLY) {
				SetDParam(0, STR_ORDER_CONDITIONAL_UNCONDITIONAL);
			} else if (ocv == OCV_PERCENT) {
				SetDParam(0, STR_CONDITIONAL_PERCENT);
				SetDParam(2, order->GetConditionValue());
			} else if (ocv == OCV_FREE_PLATFORMS) {
				SetDParam(0, STR_CONDITIONAL_FREE_PLATFORMS );
				SetDParam(2, STR_ORDER_CONDITIONAL_COMPARATOR_HAS + order->GetConditionComparator());
				SetDParam(3, order->GetConditionValue());
<<<<<<< HEAD
			} else if (ocv == OCV_SLOT_OCCUPANCY) {
				if (TraceRestrictSlot::IsValidID(order->GetXData())) {
					SetDParam(0, STR_ORDER_CONDITIONAL_SLOT);
					SetDParam(2, order->GetXData());
				} else {
					SetDParam(0, STR_ORDER_CONDITIONAL_INVALID_SLOT);
					SetDParam(2, STR_TRACE_RESTRICT_VARIABLE_UNDEFINED);
				}
				SetDParam(3, order->GetConditionComparator() == OCC_IS_TRUE ? STR_ORDER_CONDITIONAL_COMPARATOR_FULLY_OCCUPIED : STR_ORDER_CONDITIONAL_COMPARATOR_NOT_YET_FULLY_OCCUPIED);
			} else if (ocv == OCV_TRAIN_IN_SLOT) {
				if (TraceRestrictSlot::IsValidID(order->GetXData())) {
					SetDParam(0, STR_ORDER_CONDITIONAL_IN_SLOT);
					SetDParam(3, order->GetXData());
				} else {
					SetDParam(0, STR_ORDER_CONDITIONAL_IN_INVALID_SLOT);
					SetDParam(3, STR_TRACE_RESTRICT_VARIABLE_UNDEFINED);
				}
				SetDParam(2, order->GetConditionComparator() == OCC_IS_TRUE ? STR_ORDER_CONDITIONAL_COMPARATOR_TRAIN_IN_SLOT : STR_ORDER_CONDITIONAL_COMPARATOR_TRAIN_NOT_IN_SLOT);
=======
>>>>>>> 635c7ca2
			} else {
				OrderConditionComparator occ = order->GetConditionComparator();
				bool is_cargo = ocv == OCV_CARGO_ACCEPTANCE || ocv == OCV_CARGO_WAITING;
				SetDParam(0, is_cargo ? STR_ORDER_CONDITIONAL_CARGO : (occ == OCC_IS_TRUE || occ == OCC_IS_FALSE) ? STR_ORDER_CONDITIONAL_TRUE_FALSE : STR_ORDER_CONDITIONAL_NUM);
				SetDParam(2, (ocv == OCV_CARGO_ACCEPTANCE || ocv == OCV_CARGO_WAITING || ocv == OCV_FREE_PLATFORMS)
						? STR_ORDER_CONDITIONAL_NEXT_STATION : STR_ORDER_CONDITIONAL_LOAD_PERCENTAGE + ocv);

				uint value = order->GetConditionValue();
				switch (ocv) {
					case OCV_CARGO_ACCEPTANCE:
						SetDParam(3, STR_ORDER_CONDITIONAL_COMPARATOR_ACCEPTS + occ - OCC_IS_TRUE);
						SetDParam(4, CargoSpec::Get( value )->name );
						break;
					case OCV_CARGO_WAITING:
						SetDParam(3, STR_ORDER_CONDITIONAL_COMPARATOR_HAS + occ - OCC_IS_TRUE);
						SetDParam(4, CargoSpec::Get( value )->name );
						break;
					case OCV_REQUIRES_SERVICE:
						SetDParam(3, STR_ORDER_CONDITIONAL_COMPARATOR_EQUALS + occ);
						break;
					case OCV_MAX_SPEED:
						value = ConvertSpeedToDisplaySpeed(value);
						/* FALL THROUGH */
					default:
						SetDParam(3, STR_ORDER_CONDITIONAL_COMPARATOR_EQUALS + occ);
					SetDParam(4, value);
				}
			}

			if (timetable && order->GetWaitTime() > 0) {
				SetDParam(5, order->IsWaitTimetabled() ? STR_TIMETABLE_AND_TRAVEL_FOR : STR_TIMETABLE_AND_TRAVEL_FOR_ESTIMATED);
				SetTimetableParams(6, order->GetWaitTime());
			} else {
				SetDParam(5, STR_EMPTY);
			}

			break;
		}

		default: NOT_REACHED();
	}

	int edge = DrawString(rtl ? left : middle, rtl ? middle : right, y, STR_ORDER_TEXT, colour);

	if (timetable && timetable_wait_time_valid && order->GetLeaveType() == OLT_LEAVE_EARLY && edge != 0) {
		edge = DrawString(rtl ? left : edge + 3, rtl ? edge - 3 : right, y, STR_TIMETABLE_LEAVE_EARLY_ORDER, colour);
	}

	if (timetable && timetable_wait_time_valid && order->IsWaitFixed() && edge != 0) {
		Dimension lock_d = GetSpriteSize(SPR_LOCK);
		DrawPixelInfo tmp_dpi;
		if (FillDrawPixelInfo(&tmp_dpi, rtl ? left : middle, y, rtl ? middle - left : right - middle, lock_d.height)) {
			DrawPixelInfo *old_dpi = _cur_dpi;
			_cur_dpi = &tmp_dpi;

			DrawSprite(SPR_LOCK, PAL_NONE, rtl ? edge - 3 - lock_d.width - left : edge + 3 - middle, 0);

			_cur_dpi = old_dpi;
		}
	}
}

/**
 * Get the order command a vehicle can do in a given tile.
 * @param v Vehicle involved.
 * @param tile Tile being queried.
 * @return The order associated to vehicle v in given tile (or empty order if vehicle can do nothing in the tile).
 */
static Order GetOrderCmdFromTile(const Vehicle *v, TileIndex tile)
{
	/* Hack-ish; unpack order 0, so everything gets initialised with either zero
	 * or a suitable default value for the variable. Then also override the index
	 * as it is not coming from a pool, so would be initialised. */
	Order order(0);
	order.index = 0;

	/* check depot first */
	if (IsDepotTypeTile(tile, (TransportType)(uint)v->type) && IsInfraTileUsageAllowed(v->type, v->owner, tile)) {
		order.MakeGoToDepot(v->type == VEH_AIRCRAFT ? GetStationIndex(tile) : GetDepotIndex(tile),
				ODTFB_PART_OF_ORDERS,
				(_settings_client.gui.new_nonstop && v->IsGroundVehicle()) ? ONSF_NO_STOP_AT_INTERMEDIATE_STATIONS : ONSF_STOP_EVERYWHERE);

		if (_ctrl_pressed) order.SetDepotOrderType((OrderDepotTypeFlags)(order.GetDepotOrderType() ^ ODTFB_SERVICE));

		return order;
	}

	/* check rail waypoint */
	if (IsRailWaypointTile(tile) &&
			v->type == VEH_TRAIN &&
			IsInfraTileUsageAllowed(VEH_TRAIN, v->owner, tile)) {
		order.MakeGoToWaypoint(GetStationIndex(tile));
		if (_settings_client.gui.new_nonstop != _ctrl_pressed) order.SetNonStopType(ONSF_NO_STOP_AT_ANY_STATION);
		return order;
	}

	/* check buoy (no ownership) */
	if (IsBuoyTile(tile) && v->type == VEH_SHIP) {
		order.MakeGoToWaypoint(GetStationIndex(tile));
		return order;
	}

	if (IsTileType(tile, MP_STATION)) {
		StationID st_index = GetStationIndex(tile);
		const Station *st = Station::Get(st_index);

		if (IsInfraUsageAllowed(v->type, v->owner, st->owner)) {
			byte facil;
			(facil = FACIL_DOCK, v->type == VEH_SHIP) ||
			(facil = FACIL_TRAIN, v->type == VEH_TRAIN) ||
			(facil = FACIL_AIRPORT, v->type == VEH_AIRCRAFT) ||
			(facil = FACIL_BUS_STOP, v->type == VEH_ROAD && RoadVehicle::From(v)->IsBus()) ||
			(facil = FACIL_TRUCK_STOP, 1);
			if (st->facilities & facil) {
				order.MakeGoToStation(st_index);
				if (_ctrl_pressed) order.SetLoadType(OLF_FULL_LOAD_ANY);
				if (_settings_client.gui.new_nonstop && v->IsGroundVehicle()) order.SetNonStopType(ONSF_NO_STOP_AT_INTERMEDIATE_STATIONS);
				order.SetStopLocation(v->type == VEH_TRAIN ? (OrderStopLocation)(_settings_client.gui.stop_location) : OSL_PLATFORM_FAR_END);
				return order;
			}
		}
	}

	/* not found */
	order.Free();
	return order;
}

/** Hotkeys for order window. */
enum {
	OHK_SKIP,
	OHK_DELETE,
	OHK_GOTO,
	OHK_NONSTOP,
	OHK_FULLLOAD,
	OHK_UNLOAD,
	OHK_NEAREST_DEPOT,
	OHK_ALWAYS_SERVICE,
	OHK_TRANSFER,
	OHK_NO_UNLOAD,
	OHK_NO_LOAD,
};

/**
 * %Order window code for all vehicles.
 *
 * At the bottom of the window two button rows are located for changing the orders of the vehicle.
 *
 * \section top-row Top row
 * The top-row is for manipulating an individual order. What row is displayed depends on the type of vehicle, and whether or not you are the owner of the vehicle.
 *
 * The top-row buttons of one of your trains or road vehicles is one of the following three cases:
 * \verbatim
 * +-----------------+-----------------+-----------------+-----------------+
 * |    NON-STOP     |    FULL_LOAD    |     UNLOAD      |      REFIT      | (normal)
 * +-----------------+-----+-----------+-----------+-----+-----------------+
 * |       COND_VAR        |    COND_COMPARATOR    |      COND_VALUE       | (for conditional orders)
 * +-----------------+-----+-----------+-----------+-----+-----------------+
 * |    NON-STOP     |      REFIT      |     SERVICE     |     (empty)     | (for depot orders)
 * +-----------------+-----------------+-----------------+-----------------+
 * \endverbatim
 *
 * Airplanes and ships have one of the following three top-row button rows:
 * \verbatim
 * +-----------------+-----------------+-----------------+
 * |    FULL_LOAD    |     UNLOAD      |      REFIT      | (normal)
 * +-----------------+-----------------+-----------------+
 * |    COND_VAR     | COND_COMPARATOR |   COND_VALUE    | (for conditional orders)
 * +-----------------+--------+--------+-----------------+
 * |            REFIT         |          SERVICE         | (for depot order)
 * +--------------------------+--------------------------+
 * \endverbatim
 *
 * \section bottom-row Bottom row
 * The second row (the bottom row) is for manipulating the list of orders:
 * \verbatim
 * +-----------------+-----------------+-----------------+
 * |      SKIP       |     DELETE      |      GOTO       |
 * +-----------------+-----------------+-----------------+
 * \endverbatim
 *
 * For vehicles of other companies, both button rows are not displayed.
 */
struct OrdersWindow : public Window {
private:
	/** Under what reason are we using the PlaceObject functionality? */
	enum OrderPlaceObjectState {
		OPOS_NONE,
		OPOS_GOTO,
		OPOS_CONDITIONAL,
		OPOS_SHARE,
		OPOS_END,
	};

	/** Displayed planes of the #NWID_SELECTION widgets. */
	enum DisplayPane {
		/* WID_O_SEL_TOP_ROW_GROUNDVEHICLE */
		DP_GROUNDVEHICLE_ROW_NORMAL      = 0, ///< Display the row for normal/depot orders in the top row of the train/rv order window.
		DP_GROUNDVEHICLE_ROW_CONDITIONAL = 1, ///< Display the row for conditional orders in the top row of the train/rv order window.

		/* WID_O_SEL_TOP_LEFT */
		DP_LEFT_LOAD       = 0, ///< Display 'load' in the left button of the top row of the train/rv order window.
		DP_LEFT_REFIT      = 1, ///< Display 'refit' in the left button of the top row of the train/rv order window.
		DP_LEFT_REVERSE    = 2, ///< Display 'reverse' in the left button of the top row of the train/rv order window.

		/* WID_O_SEL_TOP_MIDDLE */
		DP_MIDDLE_UNLOAD   = 0, ///< Display 'unload' in the middle button of the top row of the train/rv order window.
		DP_MIDDLE_SERVICE  = 1, ///< Display 'service' in the middle button of the top row of the train/rv order window.

		/* WID_O_SEL_TOP_RIGHT */
		DP_RIGHT_EMPTY     = 0, ///< Display an empty panel in the right button of the top row of the train/rv order window.
		DP_RIGHT_REFIT     = 1, ///< Display 'refit' in the right button of the top  row of the train/rv order window.

		/* WID_O_SEL_TOP_ROW */
		DP_ROW_LOAD        = 0, ///< Display 'load' / 'unload' / 'refit' buttons in the top row of the ship/airplane order window.
		DP_ROW_DEPOT       = 1, ///< Display 'refit' / 'service' buttons in the top row of the ship/airplane order window.

		/* WID_O_SEL_COND_VALUE */
		DP_COND_VALUE_NUMBER = 0, ///< Display number widget
		DP_COND_VALUE_CARGO  = 1, ///< Display dropdown widget cargo types
<<<<<<< HEAD
		DP_COND_VALUE_SLOT   = 2, ///< Display dropdown widget tracerestrict slots
=======
>>>>>>> 635c7ca2

		DP_ROW_CONDITIONAL = 2, ///< Display the conditional order buttons in the top row of the ship/airplane order window.

		/* WID_O_SEL_BOTTOM_MIDDLE */
		DP_BOTTOM_MIDDLE_DELETE       = 0, ///< Display 'delete' in the middle button of the bottom row of the vehicle order window.
		DP_BOTTOM_MIDDLE_STOP_SHARING = 1, ///< Display 'stop sharing' in the middle button of the bottom row of the vehicle order window.

		/* WID_O_SEL_SHARED */
		DP_SHARED_LIST       = 0, ///< Display shared order list button
		DP_SHARED_VEH_GROUP  = 1, ///< Display add veh to new group button
	};

	int selected_order;
	VehicleOrderID order_over;         ///< Order over which another order is dragged, \c INVALID_VEH_ORDER_ID if none.
	OrderPlaceObjectState goto_type;
	const Vehicle *vehicle; ///< Vehicle owning the orders being displayed and manipulated.
	Scrollbar *vscroll;
	bool can_do_refit;     ///< Vehicle chain can be refitted in depot.
	bool can_do_autorefit; ///< Vehicle chain can be auto-refitted.
	int query_text_widget; ///< widget which most recently called ShowQueryString

	/**
	 * Return the memorised selected order.
	 * @return the memorised order if it is a valid one
	 *  else return the number of orders
	 */
	VehicleOrderID OrderGetSel() const
	{
		int num = this->selected_order;
		return (num >= 0 && num < vehicle->GetNumOrders()) ? num : vehicle->GetNumOrders();
	}

	/**
	 * Calculate the selected order.
	 * The calculation is based on the relative (to the window) y click position and
	 *  the position of the scrollbar.
	 *
	 * @param y Y-value of the click relative to the window origin
	 * @return The selected order if the order is valid, else return \c INVALID_VEH_ORDER_ID.
	 */
	VehicleOrderID GetOrderFromPt(int y)
	{
		NWidgetBase *nwid = this->GetWidget<NWidgetBase>(WID_O_ORDER_LIST);
		int sel = (y - nwid->pos_y - WD_FRAMERECT_TOP) / nwid->resize_y; // Selected line in the WID_O_ORDER_LIST panel.

		if ((uint)sel >= this->vscroll->GetCapacity()) return INVALID_VEH_ORDER_ID;

		sel += this->vscroll->GetPosition();

		return (sel <= vehicle->GetNumOrders() && sel >= 0) ? sel : INVALID_VEH_ORDER_ID;
	}

	/**
	 * Determine which strings should be displayed in the conditional comparator dropdown
	 *
	 * @param order the order to evaluate
	 * @return the StringIDs to display
	 */
	static const StringID *GetComparatorStrings(const Order *order)
	{
		if (order == NULL) return _order_conditional_condition;
		switch (order->GetConditionVariable()) {
			case OCV_FREE_PLATFORMS:
			case OCV_CARGO_WAITING:
				return _order_conditional_condition_has;

			case OCV_CARGO_ACCEPTANCE:
				return _order_conditional_condition_accepts;

<<<<<<< HEAD
			case OCV_SLOT_OCCUPANCY:
				return _order_conditional_condition_is_fully_occupied;

			case OCV_TRAIN_IN_SLOT:
				return _order_conditional_condition_is_in_slot;

=======
>>>>>>> 635c7ca2
			default:
				return _order_conditional_condition;
		}
	}

	/**
	 * Handle the click on the goto button.
	 */
	void OrderClick_Goto(OrderPlaceObjectState type)
	{
		assert(type > OPOS_NONE && type < OPOS_END);

		static const HighLightStyle goto_place_style[OPOS_END - 1] = {
			HT_RECT | HT_VEHICLE, // OPOS_GOTO
			HT_NONE,              // OPOS_CONDITIONAL
			HT_VEHICLE,           // OPOS_SHARE
		};
		SetObjectToPlaceWnd(ANIMCURSOR_PICKSTATION, PAL_NONE, goto_place_style[type - 1], this);
		this->goto_type = type;
		this->SetWidgetDirty(WID_O_GOTO);
	}

	/**
	 * Handle the click on the full load button.
	 * @param load_type the way to load.
	 */
	void OrderClick_FullLoad(int load_type)
	{
		VehicleOrderID sel_ord = this->OrderGetSel();
		const Order *order = this->vehicle->GetOrder(sel_ord);

		if (order == NULL || (order->GetLoadType() == load_type && load_type != OLFB_CARGO_TYPE_LOAD)) return;

		if (load_type < 0) {
			load_type = order->GetLoadType() == OLF_LOAD_IF_POSSIBLE ? OLF_FULL_LOAD_ANY : OLF_LOAD_IF_POSSIBLE;
		}
		if (order->GetLoadType() != load_type) {
			DoCommandP(this->vehicle->tile, this->vehicle->index + (sel_ord << 20), MOF_LOAD | (load_type << 4), CMD_MODIFY_ORDER | CMD_MSG(STR_ERROR_CAN_T_MODIFY_THIS_ORDER));
		}

		if (load_type == OLFB_CARGO_TYPE_LOAD) ShowCargoTypeOrdersWindow(this->vehicle, this, sel_ord, CTOWV_LOAD);
	}

	/**
	 * Handle the 'no loading' hotkey
	 */
	void OrderHotkey_NoLoad()
	{
		this->OrderClick_FullLoad(OLFB_NO_LOAD);
	}

	/**
	 * Handle the click on the service.
	 */
	void OrderClick_Service(int i)
	{
		VehicleOrderID sel_ord = this->OrderGetSel();

		if (i < 0) {
			const Order *order = this->vehicle->GetOrder(sel_ord);
			if (order == NULL) return;
			i = (order->GetDepotOrderType() & ODTFB_SERVICE) ? DA_ALWAYS_GO : DA_SERVICE;
		}
		DoCommandP(this->vehicle->tile, this->vehicle->index + (sel_ord << 20), MOF_DEPOT_ACTION | (i << 4), CMD_MODIFY_ORDER | CMD_MSG(STR_ERROR_CAN_T_MODIFY_THIS_ORDER));
	}

	/**
	 * Handle the click on the service in nearest depot button.
	 */
	void OrderClick_NearestDepot()
	{
		Order order;
		order.next = NULL;
		order.index = 0;
		order.MakeGoToDepot(0, ODTFB_PART_OF_ORDERS,
				_settings_client.gui.new_nonstop && this->vehicle->IsGroundVehicle() ? ONSF_NO_STOP_AT_INTERMEDIATE_STATIONS : ONSF_STOP_EVERYWHERE);
		order.SetDepotActionType(ODATFB_NEAREST_DEPOT);

		DoCommandP(this->vehicle->tile, this->vehicle->index + (this->OrderGetSel() << 20), order.Pack(), CMD_INSERT_ORDER | CMD_MSG(STR_ERROR_CAN_T_INSERT_NEW_ORDER));
	}

	/**
	 * Handle the click on the unload button.
	 */
	void OrderClick_Unload(int unload_type)
	{
		VehicleOrderID sel_ord = this->OrderGetSel();
		const Order *order = this->vehicle->GetOrder(sel_ord);

		if (order == NULL || (order->GetUnloadType() == unload_type && unload_type != OUFB_CARGO_TYPE_UNLOAD)) return;

		if (unload_type < 0) {
			unload_type = order->GetUnloadType() == OUF_UNLOAD_IF_POSSIBLE ? OUFB_UNLOAD : OUF_UNLOAD_IF_POSSIBLE;
		}

		if (order->GetUnloadType() != unload_type) {
			DoCommandP(this->vehicle->tile, this->vehicle->index + (sel_ord << 20), MOF_UNLOAD | (unload_type << 4), CMD_MODIFY_ORDER | CMD_MSG(STR_ERROR_CAN_T_MODIFY_THIS_ORDER));
		}

		if (unload_type == OUFB_TRANSFER) {
			/* Transfer orders with leave empty as default */
			DoCommandP(this->vehicle->tile, this->vehicle->index + (sel_ord << 20), MOF_LOAD | (OLFB_NO_LOAD << 4), CMD_MODIFY_ORDER);
			this->SetWidgetDirty(WID_O_FULL_LOAD);
		} else if(unload_type == OUFB_CARGO_TYPE_UNLOAD) {
			ShowCargoTypeOrdersWindow(this->vehicle, this, sel_ord, CTOWV_UNLOAD);
		}
	}

	/**
	 * Handle the transfer hotkey
	 */
	void OrderHotkey_Transfer()
	{
		this->OrderClick_Unload(OUFB_TRANSFER);
	}

	/**
	 * Handle the 'no unload' hotkey
	 */
	void OrderHotkey_NoUnload()
	{
		this->OrderClick_Unload(OUFB_NO_UNLOAD);
	}

	/**
	 * Handle the click on the nonstop button.
	 * @param non_stop what non-stop type to use; -1 to use the 'next' one.
	 */
	void OrderClick_Nonstop(int non_stop)
	{
		if (!this->vehicle->IsGroundVehicle()) return;

		VehicleOrderID sel_ord = this->OrderGetSel();
		const Order *order = this->vehicle->GetOrder(sel_ord);

		if (order == NULL || order->GetNonStopType() == non_stop) return;

		/* Keypress if negative, so 'toggle' to the next */
		if (non_stop < 0) {
			non_stop = order->GetNonStopType() ^ ONSF_NO_STOP_AT_INTERMEDIATE_STATIONS;
		}

		this->SetWidgetDirty(WID_O_NON_STOP);
		DoCommandP(this->vehicle->tile, this->vehicle->index + (sel_ord << 20), MOF_NON_STOP | non_stop << 4,  CMD_MODIFY_ORDER | CMD_MSG(STR_ERROR_CAN_T_MODIFY_THIS_ORDER));
	}

	/**
	 * Handle the click on the skip button.
	 * If ctrl is pressed, skip to selected order, else skip to current order + 1
	 */
	void OrderClick_Skip()
	{
		/* Don't skip when there's nothing to skip */
		if (_ctrl_pressed && this->vehicle->cur_implicit_order_index == this->OrderGetSel()) return;
		if (this->vehicle->GetNumOrders() <= 1) return;

		DoCommandP(this->vehicle->tile, this->vehicle->index, _ctrl_pressed ? this->OrderGetSel() : ((this->vehicle->cur_implicit_order_index + 1) % this->vehicle->GetNumOrders()),
				CMD_SKIP_TO_ORDER | CMD_MSG(_ctrl_pressed ? STR_ERROR_CAN_T_SKIP_TO_ORDER : STR_ERROR_CAN_T_SKIP_ORDER));
	}

	/**
	 * Handle the click on the delete button.
	 */
	void OrderClick_Delete()
	{
		/* When networking, move one order lower */
		int selected = this->selected_order + (int)_networking;

		if (DoCommandP(this->vehicle->tile, this->vehicle->index, this->OrderGetSel(), CMD_DELETE_ORDER | CMD_MSG(STR_ERROR_CAN_T_DELETE_THIS_ORDER))) {
			this->selected_order = selected >= this->vehicle->GetNumOrders() ? -1 : selected;
			this->UpdateButtonState();
		}
	}

	/**
	 * Handle the click on the 'stop sharing' button.
	 * If 'End of Shared Orders' isn't selected, do nothing. If Ctrl is pressed, call OrderClick_Delete and exit.
	 * To stop sharing this vehicle order list, we copy the orders of a vehicle that share this order list. That way we
	 * exit the group of shared vehicles while keeping the same order list.
	 */
	void OrderClick_StopSharing()
	{
		/* Don't try to stop sharing orders if 'End of Shared Orders' isn't selected. */
		if (!this->vehicle->IsOrderListShared() || this->selected_order != this->vehicle->GetNumOrders()) return;
		/* If Ctrl is pressed, delete the order list as if we clicked the 'Delete' button. */
		if (_ctrl_pressed) {
			this->OrderClick_Delete();
			return;
		}

		/* Get another vehicle that share orders with this vehicle. */
		Vehicle *other_shared = (this->vehicle->FirstShared() == this->vehicle) ? this->vehicle->NextShared() : this->vehicle->PreviousShared();
		/* Copy the order list of the other vehicle. */
		if (DoCommandP(this->vehicle->tile, this->vehicle->index | CO_COPY << 30, other_shared->index, CMD_CLONE_ORDER | CMD_MSG(STR_ERROR_CAN_T_STOP_SHARING_ORDER_LIST))) {
			this->UpdateButtonState();
		}
	}

	/**
	 * Handle the click on the refit button.
	 * If ctrl is pressed, cancel refitting, else show the refit window.
	 * @param i Selected refit command.
	 * @param auto_refit Select refit for auto-refitting.
	 */
	void OrderClick_Refit(int i, bool auto_refit)
	{
		if (_ctrl_pressed) {
			/* Cancel refitting */
			DoCommandP(this->vehicle->tile, this->vehicle->index, (this->OrderGetSel() << 16) | (CT_NO_REFIT << 8) | CT_NO_REFIT, CMD_ORDER_REFIT);
		} else {
			if (i == 1) { // Auto-refit to available cargo type.
				DoCommandP(this->vehicle->tile, this->vehicle->index, (this->OrderGetSel() << 16) | CT_AUTO_REFIT, CMD_ORDER_REFIT);
			} else {
				ShowVehicleRefitWindow(this->vehicle, this->OrderGetSel(), this, auto_refit);
			}
		}
	}

	/** Cache auto-refittability of the vehicle chain. */
	void UpdateAutoRefitState()
	{
		this->can_do_refit = false;
		this->can_do_autorefit = false;
		for (const Vehicle *w = this->vehicle; w != NULL; w = w->IsGroundVehicle() ? w->Next() : NULL) {
			if (IsEngineRefittable(w->engine_type)) this->can_do_refit = true;
			if (HasBit(Engine::Get(w->engine_type)->info.misc_flags, EF_AUTO_REFIT)) this->can_do_autorefit = true;
		}
	}

public:
	OrdersWindow(WindowDesc *desc, const Vehicle *v) : Window(desc)
	{
		this->vehicle = v;

		this->CreateNestedTree();
		this->vscroll = this->GetScrollbar(WID_O_SCROLLBAR);
		if (v->owner == _local_company) {
			this->GetWidget<NWidgetStacked>(WID_O_SEL_OCCUPANCY)->SetDisplayedPlane(SZSP_NONE);
		}
		this->FinishInitNested(v->index);
		if (v->owner == _local_company) {
			this->DisableWidget(WID_O_EMPTY);
		}

		this->selected_order = -1;
		this->order_over = INVALID_VEH_ORDER_ID;
		this->goto_type = OPOS_NONE;
		this->owner = v->owner;

		this->UpdateAutoRefitState();

		if (_settings_client.gui.quick_goto && v->owner == _local_company) {
			/* If there are less than 2 station, make Go To active. */
			int station_orders = 0;
			const Order *order;
			FOR_VEHICLE_ORDERS(v, order) {
				if (order->IsType(OT_GOTO_STATION)) station_orders++;
			}

			if (station_orders < 2) this->OrderClick_Goto(OPOS_GOTO);
		}
		this->OnInvalidateData(VIWD_MODIFY_ORDERS);
	}

	~OrdersWindow()
	{
		DeleteWindowById(WC_VEHICLE_CARGO_TYPE_LOAD_ORDERS, this->window_number, false);
		DeleteWindowById(WC_VEHICLE_CARGO_TYPE_UNLOAD_ORDERS, this->window_number, false);
		if (!FocusWindowById(WC_VEHICLE_VIEW, this->window_number)) {
			MarkAllRouteStepsDirty(this->vehicle);
		}
	}

	virtual void UpdateWidgetSize(int widget, Dimension *size, const Dimension &padding, Dimension *fill, Dimension *resize) OVERRIDE
	{
		switch (widget) {
			case WID_O_OCCUPANCY_LIST:
				SetDParamMaxValue(0, 100);
				size->width = WD_FRAMERECT_LEFT + GetStringBoundingBox(STR_ORDERS_OCCUPANCY_PERCENT).width + 10 + WD_FRAMERECT_RIGHT;
				/* FALL THROUGH */

			case WID_O_SEL_OCCUPANCY:
			case WID_O_ORDER_LIST:
				resize->height = FONT_HEIGHT_NORMAL;
				size->height = 6 * resize->height + WD_FRAMERECT_TOP + WD_FRAMERECT_BOTTOM;
				break;

			case WID_O_COND_VARIABLE: {
				Dimension d = {0, 0};
				for (uint i = 0; i < lengthof(_order_conditional_variable); i++) {
					d = maxdim(d, GetStringBoundingBox(STR_ORDER_CONDITIONAL_LOAD_PERCENTAGE + _order_conditional_variable[i]));
				}
				d.width += padding.width;
				d.height += padding.height;
				*size = maxdim(*size, d);
				break;
			}

			case WID_O_COND_COMPARATOR: {
				Dimension d = {0, 0};
				for (int i = 0; _order_conditional_condition[i] != INVALID_STRING_ID; i++) {
					d = maxdim(d, GetStringBoundingBox(_order_conditional_condition[i]));
				}
				d.width += padding.width;
				d.height += padding.height;
				*size = maxdim(*size, d);
				break;
			}

			case WID_O_OCCUPANCY_TOGGLE:
				SetDParamMaxValue(0, 100);
				size->width = WD_FRAMERECT_LEFT + GetStringBoundingBox(STR_ORDERS_OCCUPANCY_PERCENT).width + 10 + WD_FRAMERECT_RIGHT;
				break;
		}
	}

	/**
	 * Some data on this window has become invalid.
	 * @param data Information about the changed data.
	 * @param gui_scope Whether the call is done from GUI scope. You may not do everything when not in GUI scope. See #InvalidateWindowData() for details.
	 */
	virtual void OnInvalidateData(int data = 0, bool gui_scope = true) OVERRIDE
	{
		VehicleOrderID from = INVALID_VEH_ORDER_ID;
		VehicleOrderID to   = INVALID_VEH_ORDER_ID;

		switch (data) {
			case VIWD_AUTOREPLACE:
				/* Autoreplace replaced the vehicle */
				this->vehicle = Vehicle::Get(this->window_number);
				FALLTHROUGH;

			case VIWD_CONSIST_CHANGED:
				/* Vehicle composition was changed. */
				this->UpdateAutoRefitState();
				break;

			case VIWD_REMOVE_ALL_ORDERS:
				/* Removed / replaced all orders (after deleting / sharing) */
				if (this->selected_order == -1) break;

				this->DeleteChildWindows();
				HideDropDownMenu(this);
				this->selected_order = -1;
				break;

			case VIWD_MODIFY_ORDERS:
				/* Some other order changes */
				break;

			default:
				if (data < 0) break;

				if (gui_scope) break; // only do this once; from command scope
				from = GB(data, 0, 8);
				to   = GB(data, 8, 8);
				/* Moving an order. If one of these is INVALID_VEH_ORDER_ID, then
				 * the order is being created / removed */
				if (this->selected_order == -1) break;

				if (from == to) break; // no need to change anything

				if (from != this->selected_order) {
					/* Moving from preceding order? */
					this->selected_order -= (int)(from <= this->selected_order);
					/* Moving to   preceding order? */
					this->selected_order += (int)(to   <= this->selected_order);
					break;
				}

				/* Now we are modifying the selected order */
				if (to == INVALID_VEH_ORDER_ID) {
					/* Deleting selected order */
					this->DeleteChildWindows();
					HideDropDownMenu(this);
					this->selected_order = -1;
					break;
				}

				/* Moving selected order */
				this->selected_order = to;
				break;
		}

		this->vscroll->SetCount(this->vehicle->GetNumOrders() + 1);
		if (gui_scope) {
			this->UpdateButtonState();
			InvalidateWindowClassesData(WC_VEHICLE_CARGO_TYPE_LOAD_ORDERS, 0);
			InvalidateWindowClassesData(WC_VEHICLE_CARGO_TYPE_UNLOAD_ORDERS, 0);
		}

		/* Scroll to the new order. */
		if (from == INVALID_VEH_ORDER_ID && to != INVALID_VEH_ORDER_ID && !this->vscroll->IsVisible(to)) {
			this->vscroll->ScrollTowards(to);
		}
	}

	virtual EventState OnCTRLStateChange() OVERRIDE
	{
		this->UpdateButtonState();
		return ES_NOT_HANDLED;
	}

	void UpdateButtonState()
	{
		if (this->vehicle->owner != _local_company) return; // No buttons are displayed with competitor order windows.

		bool shared_orders = this->vehicle->IsOrderListShared();
		VehicleOrderID sel = this->OrderGetSel();
		const Order *order = this->vehicle->GetOrder(sel);

		/* Second row. */
		/* skip */
		this->SetWidgetDisabledState(WID_O_SKIP, this->vehicle->GetNumOrders() <= 1);

		/* delete / stop sharing */
		NWidgetStacked *delete_sel = this->GetWidget<NWidgetStacked>(WID_O_SEL_BOTTOM_MIDDLE);
		if (shared_orders && this->selected_order == this->vehicle->GetNumOrders()) {
			/* The 'End of Shared Orders' order is selected, show the 'stop sharing' button. */
			delete_sel->SetDisplayedPlane(DP_BOTTOM_MIDDLE_STOP_SHARING);
		} else {
			/* The 'End of Shared Orders' order isn't selected, show the 'delete' button. */
			delete_sel->SetDisplayedPlane(DP_BOTTOM_MIDDLE_DELETE);
			this->SetWidgetDisabledState(WID_O_DELETE,
				(uint)this->vehicle->GetNumOrders() + ((shared_orders || this->vehicle->GetNumOrders() != 0) ? 1 : 0) <= (uint)this->selected_order);

			/* Set the tooltip of the 'delete' button depending on whether the
			 * 'End of Orders' order or a regular order is selected. */
			NWidgetCore *nwi = this->GetWidget<NWidgetCore>(WID_O_DELETE);
			if (this->selected_order == this->vehicle->GetNumOrders()) {
				nwi->SetDataTip(STR_ORDERS_DELETE_BUTTON, STR_ORDERS_DELETE_ALL_TOOLTIP);
			} else {
				nwi->SetDataTip(STR_ORDERS_DELETE_BUTTON, STR_ORDERS_DELETE_TOOLTIP);
			}
		}

		/* First row. */
		this->RaiseWidget(WID_O_FULL_LOAD);
		this->RaiseWidget(WID_O_UNLOAD);
		this->RaiseWidget(WID_O_SERVICE);

		/* Selection widgets. */
		/* Train or road vehicle. */
		NWidgetStacked *train_row_sel = this->GetWidget<NWidgetStacked>(WID_O_SEL_TOP_ROW_GROUNDVEHICLE);
		NWidgetStacked *left_sel      = this->GetWidget<NWidgetStacked>(WID_O_SEL_TOP_LEFT);
		NWidgetStacked *middle_sel    = this->GetWidget<NWidgetStacked>(WID_O_SEL_TOP_MIDDLE);
		NWidgetStacked *right_sel     = this->GetWidget<NWidgetStacked>(WID_O_SEL_TOP_RIGHT);
		/* Ship or airplane. */
		NWidgetStacked *row_sel = this->GetWidget<NWidgetStacked>(WID_O_SEL_TOP_ROW);
		assert(row_sel != NULL || (train_row_sel != NULL && left_sel != NULL && middle_sel != NULL && right_sel != NULL));


		if (order == NULL) {
			if (row_sel != NULL) {
				row_sel->SetDisplayedPlane(DP_ROW_LOAD);
			} else {
				train_row_sel->SetDisplayedPlane(DP_GROUNDVEHICLE_ROW_NORMAL);
				left_sel->SetDisplayedPlane(DP_LEFT_LOAD);
				middle_sel->SetDisplayedPlane(DP_MIDDLE_UNLOAD);
				right_sel->SetDisplayedPlane(DP_RIGHT_EMPTY);
				this->DisableWidget(WID_O_NON_STOP);
				this->RaiseWidget(WID_O_NON_STOP);
			}
			this->DisableWidget(WID_O_FULL_LOAD);
			this->DisableWidget(WID_O_UNLOAD);
			this->DisableWidget(WID_O_REFIT_DROPDOWN);
		} else {
			this->SetWidgetDisabledState(WID_O_FULL_LOAD, (order->GetNonStopType() & ONSF_NO_STOP_AT_DESTINATION_STATION) != 0); // full load
			this->SetWidgetDisabledState(WID_O_UNLOAD,    (order->GetNonStopType() & ONSF_NO_STOP_AT_DESTINATION_STATION) != 0); // unload

			switch (order->GetType()) {
				case OT_GOTO_STATION:
					if (row_sel != NULL) {
						row_sel->SetDisplayedPlane(DP_ROW_LOAD);
					} else {
						train_row_sel->SetDisplayedPlane(DP_GROUNDVEHICLE_ROW_NORMAL);
						left_sel->SetDisplayedPlane(DP_LEFT_LOAD);
						middle_sel->SetDisplayedPlane(DP_MIDDLE_UNLOAD);
						right_sel->SetDisplayedPlane(DP_RIGHT_REFIT);
						this->EnableWidget(WID_O_NON_STOP);
						this->SetWidgetLoweredState(WID_O_NON_STOP, order->GetNonStopType() & ONSF_NO_STOP_AT_INTERMEDIATE_STATIONS);
					}
					this->SetWidgetLoweredState(WID_O_FULL_LOAD, order->GetLoadType() == OLF_FULL_LOAD_ANY);
					this->SetWidgetLoweredState(WID_O_UNLOAD, order->GetUnloadType() == OUFB_UNLOAD);

					/* Can only do refitting when stopping at the destination and loading cargo.
					 * Also enable the button if a refit is already set to allow clearing it. */
					this->SetWidgetDisabledState(WID_O_REFIT_DROPDOWN,
							order->GetLoadType() == OLFB_NO_LOAD || (order->GetNonStopType() & ONSF_NO_STOP_AT_DESTINATION_STATION) ||
							((!this->can_do_refit || !this->can_do_autorefit) && !order->IsRefit()));

					break;

				case OT_GOTO_WAYPOINT:
					if (row_sel != NULL) {
						row_sel->SetDisplayedPlane(DP_ROW_LOAD);
					} else {
						train_row_sel->SetDisplayedPlane(DP_GROUNDVEHICLE_ROW_NORMAL);
						left_sel->SetDisplayedPlane(DP_LEFT_REVERSE);
						middle_sel->SetDisplayedPlane(DP_MIDDLE_UNLOAD);
						right_sel->SetDisplayedPlane(DP_RIGHT_EMPTY);
						this->EnableWidget(WID_O_NON_STOP);
						this->SetWidgetLoweredState(WID_O_NON_STOP, order->GetNonStopType() & ONSF_NO_STOP_AT_INTERMEDIATE_STATIONS);
						this->EnableWidget(WID_O_REVERSE);
						this->SetWidgetLoweredState(WID_O_REVERSE, order->GetWaypointFlags() & OWF_REVERSE);
					}
					this->DisableWidget(WID_O_UNLOAD);
					this->DisableWidget(WID_O_REFIT_DROPDOWN);
					break;

				case OT_GOTO_DEPOT:
					if (row_sel != NULL) {
						row_sel->SetDisplayedPlane(DP_ROW_DEPOT);
					} else {
						train_row_sel->SetDisplayedPlane(DP_GROUNDVEHICLE_ROW_NORMAL);
						left_sel->SetDisplayedPlane(DP_LEFT_REFIT);
						middle_sel->SetDisplayedPlane(DP_MIDDLE_SERVICE);
						right_sel->SetDisplayedPlane(DP_RIGHT_EMPTY);
						this->EnableWidget(WID_O_NON_STOP);
						this->SetWidgetLoweredState(WID_O_NON_STOP, order->GetNonStopType() & ONSF_NO_STOP_AT_INTERMEDIATE_STATIONS);
					}
					/* Disable refit button if the order is no 'always go' order.
					 * However, keep the service button enabled for refit-orders to allow clearing refits (without knowing about ctrl). */
					this->SetWidgetDisabledState(WID_O_REFIT,
							(order->GetDepotOrderType() & ODTFB_SERVICE) || (order->GetDepotActionType() & ODATFB_HALT) ||
							(!this->can_do_refit && !order->IsRefit()));
					this->SetWidgetLoweredState(WID_O_SERVICE, order->GetDepotOrderType() & ODTFB_SERVICE);
					break;

				case OT_CONDITIONAL: {
					if (row_sel != NULL) {
						row_sel->SetDisplayedPlane(DP_ROW_CONDITIONAL);
					} else {
						train_row_sel->SetDisplayedPlane(DP_GROUNDVEHICLE_ROW_CONDITIONAL);
					}
<<<<<<< HEAD

					OrderConditionVariable ocv = (order == nullptr) ? OCV_LOAD_PERCENTAGE : order->GetConditionVariable();
					bool is_cargo = (ocv == OCV_CARGO_ACCEPTANCE || ocv == OCV_CARGO_WAITING);
					bool is_slot_occupancy = (ocv == OCV_SLOT_OCCUPANCY || ocv == OCV_TRAIN_IN_SLOT);
=======
					OrderConditionVariable ocv = (order == NULL) ? OCV_LOAD_PERCENTAGE : order->GetConditionVariable();
					bool is_cargo = (ocv == OCV_CARGO_ACCEPTANCE || ocv == OCV_CARGO_WAITING);
>>>>>>> 635c7ca2

					if (is_cargo) {
						if (order == NULL || !CargoSpec::Get(order->GetConditionValue())->IsValid()) {
							this->GetWidget<NWidgetCore>(WID_O_COND_CARGO)->widget_data = STR_NEWGRF_INVALID_CARGO;
						} else {
							this->GetWidget<NWidgetCore>(WID_O_COND_CARGO)->widget_data = CargoSpec::Get(order->GetConditionValue())->name;
						}
						this->GetWidget<NWidgetStacked>(WID_O_SEL_COND_VALUE)->SetDisplayedPlane(DP_COND_VALUE_CARGO);
<<<<<<< HEAD
					} else if (is_slot_occupancy) {
						TraceRestrictSlotID slot_id = (order != nullptr && TraceRestrictSlot::IsValidID(order->GetXData()) ? order->GetXData() : INVALID_TRACE_RESTRICT_SLOT_ID);

						this->GetWidget<NWidgetCore>(WID_O_COND_SLOT)->widget_data = (slot_id != INVALID_TRACE_RESTRICT_SLOT_ID) ? STR_TRACE_RESTRICT_SLOT_NAME : STR_TRACE_RESTRICT_VARIABLE_UNDEFINED;
						this->GetWidget<NWidgetStacked>(WID_O_SEL_COND_VALUE)->SetDisplayedPlane(DP_COND_VALUE_SLOT);
=======
>>>>>>> 635c7ca2
					} else {
						this->GetWidget<NWidgetStacked>(WID_O_SEL_COND_VALUE)->SetDisplayedPlane(DP_COND_VALUE_NUMBER);
					}

					/* Set the strings for the dropdown boxes. */
					this->GetWidget<NWidgetCore>(WID_O_COND_VARIABLE)->widget_data   = STR_ORDER_CONDITIONAL_LOAD_PERCENTAGE + ocv;
					this->GetWidget<NWidgetCore>(WID_O_COND_COMPARATOR)->widget_data = GetComparatorStrings(order)[order->GetConditionComparator()];
					this->SetWidgetDisabledState(WID_O_COND_COMPARATOR, ocv == OCV_UNCONDITIONALLY || ocv == OCV_PERCENT);
					this->SetWidgetDisabledState(WID_O_COND_VALUE, ocv == OCV_REQUIRES_SERVICE || ocv == OCV_UNCONDITIONALLY);
					break;
				}

				default: // every other order
					if (row_sel != NULL) {
						row_sel->SetDisplayedPlane(DP_ROW_LOAD);
					} else {
						train_row_sel->SetDisplayedPlane(DP_GROUNDVEHICLE_ROW_NORMAL);
						left_sel->SetDisplayedPlane(DP_LEFT_LOAD);
						middle_sel->SetDisplayedPlane(DP_MIDDLE_UNLOAD);
						right_sel->SetDisplayedPlane(DP_RIGHT_EMPTY);
						this->DisableWidget(WID_O_NON_STOP);
					}
					this->DisableWidget(WID_O_FULL_LOAD);
					this->DisableWidget(WID_O_UNLOAD);
					this->DisableWidget(WID_O_REFIT_DROPDOWN);
					break;
			}
		}

		this->GetWidget<NWidgetStacked>(WID_O_SEL_SHARED)->SetDisplayedPlane(_ctrl_pressed ? DP_SHARED_VEH_GROUP : DP_SHARED_LIST);

		/* Disable list of vehicles with the same shared orders if there is no list */
		this->SetWidgetDisabledState(WID_O_SHARED_ORDER_LIST, !(shared_orders || _settings_client.gui.enable_single_veh_shared_order_gui));

		this->GetWidget<NWidgetStacked>(WID_O_SEL_OCCUPANCY)->SetDisplayedPlane(IsWidgetLowered(WID_O_OCCUPANCY_TOGGLE) ? 0 : SZSP_NONE);

		this->SetDirty();
	}

	virtual void OnPaint() OVERRIDE
	{
		if (this->vehicle->owner != _local_company) {
			this->selected_order = -1; // Disable selection any selected row at a competitor order window.
		} else {
			this->SetWidgetLoweredState(WID_O_GOTO, this->goto_type != OPOS_NONE);
		}
		this->DrawWidgets();
	}

	virtual void DrawWidget(const Rect &r, int widget) const OVERRIDE
	{
		switch (widget) {
			case WID_O_ORDER_LIST:
				DrawOrderListWidget(r);
				break;

			case WID_O_OCCUPANCY_LIST:
				DrawOccupancyListWidget(r);
				break;
		}
	}

	void DrawOrderListWidget(const Rect &r) const
	{
		bool rtl = _current_text_dir == TD_RTL;
		SetDParamMaxValue(0, this->vehicle->GetNumOrders(), 2);
		int index_column_width = GetStringBoundingBox(STR_ORDER_INDEX).width + 2 * GetSpriteSize(rtl ? SPR_ARROW_RIGHT : SPR_ARROW_LEFT).width + 3;
		int middle = rtl ? r.right - WD_FRAMETEXT_RIGHT - index_column_width : r.left + WD_FRAMETEXT_LEFT + index_column_width;

		int y = r.top + WD_FRAMERECT_TOP;
		int line_height = this->GetWidget<NWidgetBase>(WID_O_ORDER_LIST)->resize_y;

		int i = this->vscroll->GetPosition();
		const Order *order = this->vehicle->GetOrder(i);
		/* First draw the highlighting underground if it exists. */
		if (this->order_over != INVALID_VEH_ORDER_ID) {
			while (order != NULL) {
				/* Don't draw anything if it extends past the end of the window. */
				if (!this->vscroll->IsVisible(i)) break;

				if (i != this->selected_order && i == this->order_over) {
					/* Highlight dragged order destination. */
					int top = (this->order_over < this->selected_order ? y : y + line_height) - WD_FRAMERECT_TOP;
					int bottom = min(top + 2, r.bottom - WD_FRAMERECT_BOTTOM);
					top = max(top - 3, r.top + WD_FRAMERECT_TOP);
					GfxFillRect(r.left + WD_FRAMETEXT_LEFT, top, r.right - WD_FRAMETEXT_RIGHT, bottom, _colour_gradient[COLOUR_GREY][7]);
					break;
				}
				y += line_height;

				i++;
				order = order->next;
			}

			/* Reset counters for drawing the orders. */
			y = r.top + WD_FRAMERECT_TOP;
			i = this->vscroll->GetPosition();
			order = this->vehicle->GetOrder(i);
		}

		/* Draw the orders. */
		while (order != NULL) {
			/* Don't draw anything if it extends past the end of the window. */
			if (!this->vscroll->IsVisible(i)) break;

			DrawOrderString(this->vehicle, order, i, y, i == this->selected_order, false, r.left + WD_FRAMETEXT_LEFT, middle, r.right - WD_FRAMETEXT_RIGHT);
			y += line_height;

			i++;
			order = order->next;
		}

		if (this->vscroll->IsVisible(i)) {
			StringID str = this->vehicle->IsOrderListShared() ? STR_ORDERS_END_OF_SHARED_ORDERS : STR_ORDERS_END_OF_ORDERS;
			DrawString(rtl ? r.left + WD_FRAMETEXT_LEFT : middle, rtl ? middle : r.right - WD_FRAMETEXT_RIGHT, y, str, (i == this->selected_order) ? TC_WHITE : TC_BLACK);
		}
	}

	void DrawOccupancyListWidget(const Rect &r) const
	{
		int y = r.top + WD_FRAMERECT_TOP;
		int line_height = this->GetWidget<NWidgetBase>(WID_O_ORDER_LIST)->resize_y;

		int i = this->vscroll->GetPosition();
		const Order *order = this->vehicle->GetOrder(i);
		/* Draw the orders. */
		while (order != NULL) {
			/* Don't draw anything if it extends past the end of the window. */
			if (!this->vscroll->IsVisible(i)) break;

			uint8 occupancy = order->GetOccupancy();
			if (occupancy > 0) {
				SetDParam(0, occupancy - 1);
				DrawString(r.left + WD_FRAMETEXT_LEFT, r.right - WD_FRAMETEXT_RIGHT, y, STR_ORDERS_OCCUPANCY_PERCENT, (i == this->selected_order) ? TC_WHITE : TC_BLACK);
			}
			y += line_height;

			i++;
			order = order->next;
		}
	}

	virtual void SetStringParameters(int widget) const OVERRIDE
	{
		switch (widget) {
			case WID_O_COND_VALUE: {
				VehicleOrderID sel = this->OrderGetSel();
				const Order *order = this->vehicle->GetOrder(sel);

				if (order != NULL && order->IsType(OT_CONDITIONAL)) {
					uint value = order->GetConditionValue();
					if (order->GetConditionVariable() == OCV_MAX_SPEED) value = ConvertSpeedToDisplaySpeed(value);
					SetDParam(0, value);
				}
				break;
			}

			case WID_O_COND_SLOT: {
				VehicleOrderID sel = this->OrderGetSel();
				const Order *order = this->vehicle->GetOrder(sel);

				if (order != nullptr && order->IsType(OT_CONDITIONAL)) {
					TraceRestrictSlotID value = order->GetXData();
					SetDParam(0, value);
				}
				break;
			}

			case WID_O_CAPTION:
				SetDParam(0, this->vehicle->index);
				break;

			case WID_O_OCCUPANCY_TOGGLE:
				const_cast<Vehicle *>(this->vehicle)->RecalculateOrderOccupancyAverage();
				if (this->vehicle->order_occupancy_average >= 16) {
					SetDParam(0, STR_JUST_INT);
					SetDParam(1, this->vehicle->order_occupancy_average - 16);
				} else {
					SetDParam(0, STR_EMPTY);
					SetDParam(1, 0);
				}
				break;
		}
	}

	virtual void OnClick(Point pt, int widget, int click_count) OVERRIDE
	{
		switch (widget) {
			case WID_O_ORDER_LIST: {
				if (this->goto_type == OPOS_CONDITIONAL) {
					VehicleOrderID order_id = this->GetOrderFromPt(_cursor.pos.y - this->top);
					if (order_id != INVALID_VEH_ORDER_ID) {
						Order order;
						order.next = NULL;
						order.index = 0;
						order.MakeConditional(order_id);

						DoCommandP(this->vehicle->tile, this->vehicle->index + (this->OrderGetSel() << 20), order.Pack(), CMD_INSERT_ORDER | CMD_MSG(STR_ERROR_CAN_T_INSERT_NEW_ORDER));
					}
					ResetObjectToPlace();
					break;
				}

				VehicleOrderID sel = this->GetOrderFromPt(pt.y);

				if (_ctrl_pressed && sel < this->vehicle->GetNumOrders()) {
					TileIndex xy = this->vehicle->GetOrder(sel)->GetLocation(this->vehicle);
					if (xy != INVALID_TILE) ScrollMainWindowToTile(xy);
					return;
				}

				/* This order won't be selected any more, close all child windows and dropdowns */
				this->DeleteChildWindows();
				HideDropDownMenu(this);

				if (sel == INVALID_VEH_ORDER_ID || this->vehicle->owner != _local_company) {
					/* Deselect clicked order */
					this->selected_order = -1;
				} else if (sel == this->selected_order) {
					if (this->vehicle->type == VEH_TRAIN && sel < this->vehicle->GetNumOrders()) {
						int osl = ((this->vehicle->GetOrder(sel)->GetStopLocation() + 1) % OSL_END);
						if (osl == OSL_PLATFORM_THROUGH && !_settings_client.gui.show_adv_load_mode_features) {
							osl = OSL_PLATFORM_NEAR_END;
						}
						if (osl == OSL_PLATFORM_THROUGH) {
							for (const Vehicle *u = this->vehicle; u != NULL; u = u->Next()) {
								/* Passengers may not be through-loaded */
								if (u->cargo_cap > 0 && IsCargoInClass(u->cargo_type, CC_PASSENGERS)) {
									osl = OSL_PLATFORM_NEAR_END;
									break;
								}
							}
						}
						DoCommandP(this->vehicle->tile, this->vehicle->index + (sel << 20),
								MOF_STOP_LOCATION | osl << 4,
								CMD_MODIFY_ORDER | CMD_MSG(STR_ERROR_CAN_T_MODIFY_THIS_ORDER));
					}
				} else {
					/* Select clicked order */
					this->selected_order = sel;

					if (this->vehicle->owner == _local_company) {
						/* Activate drag and drop */
						SetObjectToPlaceWnd(SPR_CURSOR_MOUSE, PAL_NONE, HT_DRAG, this);
					}
				}

				this->UpdateButtonState();
				break;
			}

			case WID_O_SKIP:
				this->OrderClick_Skip();
				break;

			case WID_O_DELETE:
				this->OrderClick_Delete();
				break;

			case WID_O_STOP_SHARING:
				this->OrderClick_StopSharing();
				break;

			case WID_O_NON_STOP:
				if (this->GetWidget<NWidgetLeaf>(widget)->ButtonHit(pt)) {
					this->OrderClick_Nonstop(-1);
				} else {
					const Order *o = this->vehicle->GetOrder(this->OrderGetSel());
					ShowDropDownMenu(this, _order_non_stop_drowdown, o->GetNonStopType(), WID_O_NON_STOP, 0,
							o->IsType(OT_GOTO_STATION) ? 0 : (o->IsType(OT_GOTO_WAYPOINT) ? 3 : 12), 0, DDSF_LOST_FOCUS);
				}
				break;

			case WID_O_GOTO:
				if (this->GetWidget<NWidgetLeaf>(widget)->ButtonHit(pt)) {
					if (this->goto_type != OPOS_NONE) {
						ResetObjectToPlace();
					} else {
						this->OrderClick_Goto(OPOS_GOTO);
					}
				} else {
					int sel;
					switch (this->goto_type) {
						case OPOS_NONE:        sel = -1; break;
						case OPOS_GOTO:        sel =  0; break;
						case OPOS_CONDITIONAL: sel =  2; break;
						case OPOS_SHARE:       sel =  3; break;
						default: NOT_REACHED();
					}
					ShowDropDownMenu(this, this->vehicle->type == VEH_AIRCRAFT ? _order_goto_dropdown_aircraft : _order_goto_dropdown, sel, WID_O_GOTO, 0, 0, 0, DDSF_LOST_FOCUS);
				}
				break;

			case WID_O_FULL_LOAD:
				if (this->GetWidget<NWidgetLeaf>(widget)->ButtonHit(pt)) {
					this->OrderClick_FullLoad(-1);
				} else {
					ShowDropDownMenu(this, _order_full_load_drowdown, this->vehicle->GetOrder(this->OrderGetSel())->GetLoadType(), WID_O_FULL_LOAD, 0, 0xE2 /* 1110 0010 */, 0, DDSF_LOST_FOCUS);
				}
				break;

			case WID_O_UNLOAD:
				if (this->GetWidget<NWidgetLeaf>(widget)->ButtonHit(pt)) {
					this->OrderClick_Unload(-1);
				} else {
					ShowDropDownMenu(this, _order_unload_drowdown, this->vehicle->GetOrder(this->OrderGetSel())->GetUnloadType(), WID_O_UNLOAD, 0, 0xE8 /* 1110 1000 */, 0, DDSF_LOST_FOCUS);
				}
				break;

			case WID_O_REFIT:
				this->OrderClick_Refit(0, false);
				break;

			case WID_O_SERVICE:
				if (this->GetWidget<NWidgetLeaf>(widget)->ButtonHit(pt)) {
					this->OrderClick_Service(-1);
				} else {
					ShowDropDownMenu(this, _order_depot_action_dropdown, DepotActionStringIndex(this->vehicle->GetOrder(this->OrderGetSel())),
							WID_O_SERVICE, 0, _settings_client.gui.show_depot_sell_gui ? 0 : (1 << DA_SELL), 0, DDSF_LOST_FOCUS);
				}
				break;

			case WID_O_REFIT_DROPDOWN:
				if (this->GetWidget<NWidgetLeaf>(widget)->ButtonHit(pt)) {
					this->OrderClick_Refit(0, true);
				} else {
					ShowDropDownMenu(this, _order_refit_action_dropdown, 0, WID_O_REFIT_DROPDOWN, 0, 0, 0, DDSF_LOST_FOCUS);
				}
				break;

<<<<<<< HEAD
			case WID_O_COND_SLOT: {
				int selected;
				TraceRestrictSlotID value = this->vehicle->GetOrder(this->OrderGetSel())->GetXData();
				DropDownList *list = GetSlotDropDownList(this->vehicle->owner, value, selected);
				if (list != nullptr) ShowDropDownList(this, list, selected, WID_O_COND_SLOT, 0, true);
				break;
			}

			case WID_O_REVERSE: {
				VehicleOrderID sel_ord = this->OrderGetSel();
				const Order *order = this->vehicle->GetOrder(sel_ord);

				if (order == NULL) break;

				DoCommandP(this->vehicle->tile, this->vehicle->index + (sel_ord << 20), MOF_WAYPOINT_FLAGS | (order->GetWaypointFlags() ^ OWF_REVERSE) << 4,
						CMD_MODIFY_ORDER | CMD_MSG(STR_ERROR_CAN_T_MODIFY_THIS_ORDER));
				break;
			}

=======
>>>>>>> 635c7ca2
			case WID_O_COND_CARGO: {
				uint value = this->vehicle->GetOrder(this->OrderGetSel())->GetConditionValue();
				DropDownList *list = new DropDownList();
				for (size_t i = 0; i < _sorted_standard_cargo_specs_size; ++i) {
					const CargoSpec *cs = _sorted_cargo_specs[i];
					*list->Append() = new DropDownListStringItem(cs->name, cs->Index(), false);
				}
				if (list->Length() == 0) {
					delete list;
					return;
				}
				ShowDropDownList(this, list, value, WID_O_COND_CARGO, 0);
				break;
			}

			case WID_O_TIMETABLE_VIEW:
				ShowTimetableWindow(this->vehicle);
				break;

			case WID_O_COND_VARIABLE: {
				DropDownList *list = new DropDownList();
				for (uint i = 0; i < lengthof(_order_conditional_variable); i++) {
					*list->Append() = new DropDownListStringItem(STR_ORDER_CONDITIONAL_LOAD_PERCENTAGE + _order_conditional_variable[i], _order_conditional_variable[i], false);
				}
				ShowDropDownList(this, list, this->vehicle->GetOrder(this->OrderGetSel())->GetConditionVariable(), WID_O_COND_VARIABLE);
				break;
			}

			case WID_O_COND_COMPARATOR: {
				const Order *o = this->vehicle->GetOrder(this->OrderGetSel());
				OrderConditionVariable cond_var = o->GetConditionVariable();
				ShowDropDownMenu(this, GetComparatorStrings(o), o->GetConditionComparator(), WID_O_COND_COMPARATOR, 0,
<<<<<<< HEAD
					(cond_var == OCV_REQUIRES_SERVICE ||
					 cond_var == OCV_CARGO_ACCEPTANCE ||
					 cond_var == OCV_CARGO_WAITING ||
					 cond_var == OCV_SLOT_OCCUPANCY ||
					 cond_var == OCV_TRAIN_IN_SLOT) ? 0x3F : 0xC0, 0, DDSF_LOST_FOCUS);
=======
						(cond_var == OCV_REQUIRES_SERVICE || cond_var == OCV_CARGO_ACCEPTANCE || cond_var == OCV_CARGO_WAITING) ? 0x3F : 0xC0);
>>>>>>> 635c7ca2
				break;
			}

			case WID_O_COND_VALUE: {
				const Order *order = this->vehicle->GetOrder(this->OrderGetSel());
				uint value = order->GetConditionValue();
				if (order->GetConditionVariable() == OCV_MAX_SPEED) value = ConvertSpeedToDisplaySpeed(value);
				this->query_text_widget = WID_O_COND_VALUE;
				SetDParam(0, value);
				ShowQueryString(STR_JUST_INT, STR_ORDER_CONDITIONAL_VALUE_CAPT, 5, this, CS_NUMERAL, QSF_NONE);
				break;
			}

			case WID_O_SHARED_ORDER_LIST:
				ShowVehicleListWindow(this->vehicle);
				break;

			case WID_O_ADD_VEH_GROUP: {
				this->query_text_widget = WID_O_ADD_VEH_GROUP;
				ShowQueryString(STR_EMPTY, STR_GROUP_RENAME_CAPTION, MAX_LENGTH_GROUP_NAME_CHARS, this, CS_ALPHANUMERAL, QSF_ENABLE_DEFAULT | QSF_LEN_IN_CHARS);
				break;
			}

			case WID_O_OCCUPANCY_TOGGLE:
				ToggleWidgetLoweredState(WID_O_OCCUPANCY_TOGGLE);
				this->UpdateButtonState();
				this->ReInit();
				break;
		}
	}

	virtual void OnQueryTextFinished(char *str) OVERRIDE
	{
		if (this->query_text_widget == WID_O_COND_VALUE && !StrEmpty(str)) {
			VehicleOrderID sel = this->OrderGetSel();
			uint value = atoi(str);

			switch (this->vehicle->GetOrder(sel)->GetConditionVariable()) {
				case OCV_MAX_SPEED:
					value = ConvertDisplaySpeedToSpeed(value);
					break;

				case OCV_PERCENT:
				case OCV_RELIABILITY:
				case OCV_LOAD_PERCENTAGE:
					value = Clamp(value, 0, 100);
					break;

				default:
					break;
			}
			DoCommandP(this->vehicle->tile, this->vehicle->index + (sel << 20), MOF_COND_VALUE | Clamp(value, 0, 2047) << 4, CMD_MODIFY_ORDER | CMD_MSG(STR_ERROR_CAN_T_MODIFY_THIS_ORDER));
		}

		if (this->query_text_widget == WID_O_ADD_VEH_GROUP) {
			DoCommandP(0, VehicleListIdentifier(VL_SINGLE_VEH, this->vehicle->type, this->vehicle->owner, this->vehicle->index).Pack(), 0, CMD_CREATE_GROUP_FROM_LIST | CMD_MSG(STR_ERROR_GROUP_CAN_T_CREATE), NULL, str);
		}
	}

	virtual void OnDropdownSelect(int widget, int index) OVERRIDE
	{
		switch (widget) {
			case WID_O_NON_STOP:
				this->OrderClick_Nonstop(index);
				break;

			case WID_O_FULL_LOAD:
				this->OrderClick_FullLoad(index);
				break;

			case WID_O_UNLOAD:
				this->OrderClick_Unload(index);
				break;

			case WID_O_GOTO:
				switch (index) {
					case 0: this->OrderClick_Goto(OPOS_GOTO); break;
					case 1: this->OrderClick_NearestDepot(); break;
					case 2: this->OrderClick_Goto(OPOS_CONDITIONAL); break;
					case 3: this->OrderClick_Goto(OPOS_SHARE); break;
					default: NOT_REACHED();
				}
				break;

			case WID_O_SERVICE:
				this->OrderClick_Service(index);
				break;

			case WID_O_REFIT_DROPDOWN:
				this->OrderClick_Refit(index, true);
				break;

			case WID_O_COND_VARIABLE:
				DoCommandP(this->vehicle->tile, this->vehicle->index + (this->OrderGetSel() << 20), MOF_COND_VARIABLE | index << 4,  CMD_MODIFY_ORDER | CMD_MSG(STR_ERROR_CAN_T_MODIFY_THIS_ORDER));
				break;

			case WID_O_COND_COMPARATOR:
				DoCommandP(this->vehicle->tile, this->vehicle->index + (this->OrderGetSel() << 20), MOF_COND_COMPARATOR | index << 4,  CMD_MODIFY_ORDER | CMD_MSG(STR_ERROR_CAN_T_MODIFY_THIS_ORDER));
				break;

			case WID_O_COND_CARGO:
				DoCommandP(this->vehicle->tile, this->vehicle->index + (this->OrderGetSel() << 20), MOF_COND_VALUE | index << 4, CMD_MODIFY_ORDER | CMD_MSG(STR_ERROR_CAN_T_MODIFY_THIS_ORDER));
				break;
<<<<<<< HEAD

			case WID_O_COND_SLOT:
				DoCommandP(this->vehicle->tile, this->vehicle->index + (this->OrderGetSel() << 20), MOF_COND_VALUE | index << 4, CMD_MODIFY_ORDER | CMD_MSG(STR_ERROR_CAN_T_MODIFY_THIS_ORDER));
				break;
=======
>>>>>>> 635c7ca2
		}
	}

	virtual void OnDragDrop(Point pt, int widget) OVERRIDE
	{
		switch (widget) {
			case WID_O_ORDER_LIST: {
				VehicleOrderID from_order = this->OrderGetSel();
				VehicleOrderID to_order = this->GetOrderFromPt(pt.y);

				if (!(from_order == to_order || from_order == INVALID_VEH_ORDER_ID || from_order > this->vehicle->GetNumOrders() || to_order == INVALID_VEH_ORDER_ID || to_order > this->vehicle->GetNumOrders()) &&
						DoCommandP(this->vehicle->tile, this->vehicle->index, from_order | (to_order << 16), CMD_MOVE_ORDER | CMD_MSG(STR_ERROR_CAN_T_MOVE_THIS_ORDER))) {
					this->selected_order = -1;
					this->UpdateButtonState();
				}
				break;
			}

			case WID_O_DELETE:
				this->OrderClick_Delete();
				break;

			case WID_O_STOP_SHARING:
				this->OrderClick_StopSharing();
				break;
		}

		ResetObjectToPlace();

		if (this->order_over != INVALID_VEH_ORDER_ID) {
			/* End of drag-and-drop, hide dragged order destination highlight. */
			this->order_over = INVALID_VEH_ORDER_ID;
			this->SetWidgetDirty(WID_O_ORDER_LIST);
		}
	}

	virtual EventState OnHotkey(int hotkey) OVERRIDE
	{
		if (this->vehicle->owner != _local_company) return ES_NOT_HANDLED;

		switch (hotkey) {
			case OHK_SKIP:           this->OrderClick_Skip();          break;
			case OHK_DELETE:         this->OrderClick_Delete();        break;
			case OHK_GOTO:           this->OrderClick_Goto(OPOS_GOTO); break;
			case OHK_NONSTOP:        this->OrderClick_Nonstop(-1);     break;
			case OHK_FULLLOAD:       this->OrderClick_FullLoad(-1);    break;
			case OHK_UNLOAD:         this->OrderClick_Unload(-1);      break;
			case OHK_NEAREST_DEPOT:  this->OrderClick_NearestDepot();  break;
			case OHK_ALWAYS_SERVICE: this->OrderClick_Service(-1);     break;
			case OHK_TRANSFER:       this->OrderHotkey_Transfer();     break;
			case OHK_NO_UNLOAD:      this->OrderHotkey_NoUnload();     break;
			case OHK_NO_LOAD:        this->OrderHotkey_NoLoad();       break;
			default: return ES_NOT_HANDLED;
		}
		return ES_HANDLED;
	}

	virtual void OnPlaceObject(Point pt, TileIndex tile) OVERRIDE
	{
		if (this->goto_type == OPOS_GOTO) {
			const Order cmd = GetOrderCmdFromTile(this->vehicle, tile);
			if (cmd.IsType(OT_NOTHING)) return;

			if (DoCommandP(this->vehicle->tile, this->vehicle->index + (this->OrderGetSel() << 20), cmd.Pack(), CMD_INSERT_ORDER | CMD_MSG(STR_ERROR_CAN_T_INSERT_NEW_ORDER))) {
				/* With quick goto the Go To button stays active */
				if (!_settings_client.gui.quick_goto) ResetObjectToPlace();
			}
		}
	}

	virtual bool OnVehicleSelect(const Vehicle *v) OVERRIDE
	{
		/* v is vehicle getting orders. Only copy/clone orders if vehicle doesn't have any orders yet.
		 * We disallow copying orders of other vehicles if we already have at least one order entry
		 * ourself as it easily copies orders of vehicles within a station when we mean the station.
		 * Obviously if you press CTRL on a non-empty orders vehicle you know what you are doing
		 * TODO: give a warning message */
		bool share_order = _ctrl_pressed || this->goto_type == OPOS_SHARE;
		if (this->vehicle->GetNumOrders() != 0 && !share_order) return false;

		if (DoCommandP(this->vehicle->tile, this->vehicle->index | (share_order ? CO_SHARE : CO_COPY) << 30, v->index,
				share_order ? CMD_CLONE_ORDER | CMD_MSG(STR_ERROR_CAN_T_SHARE_ORDER_LIST) : CMD_CLONE_ORDER | CMD_MSG(STR_ERROR_CAN_T_COPY_ORDER_LIST))) {
			this->selected_order = -1;
			ResetObjectToPlace();
		}
		return true;
	}

	virtual void OnPlaceObjectAbort() OVERRIDE
	{
		this->goto_type = OPOS_NONE;
		this->SetWidgetDirty(WID_O_GOTO);

		/* Remove drag highlighting if it exists. */
		if (this->order_over != INVALID_VEH_ORDER_ID) {
			this->order_over = INVALID_VEH_ORDER_ID;
			this->SetWidgetDirty(WID_O_ORDER_LIST);
		}
	}

	virtual void OnMouseDrag(Point pt, int widget) OVERRIDE
	{
		if (this->selected_order != -1 && widget == WID_O_ORDER_LIST) {
			/* An order is dragged.. */
			VehicleOrderID from_order = this->OrderGetSel();
			VehicleOrderID to_order = this->GetOrderFromPt(pt.y);
			uint num_orders = this->vehicle->GetNumOrders();

			if (from_order != INVALID_VEH_ORDER_ID && from_order <= num_orders) {
				if (to_order != INVALID_VEH_ORDER_ID && to_order <= num_orders) { // ..over an existing order.
					this->order_over = to_order;
					this->SetWidgetDirty(widget);
				} else if (from_order != to_order && this->order_over != INVALID_VEH_ORDER_ID) { // ..outside of the order list.
					this->order_over = INVALID_VEH_ORDER_ID;
					this->SetWidgetDirty(widget);
				}
			}
		}
	}

	virtual void OnResize() OVERRIDE
	{
		/* Update the scroll bar */
		this->vscroll->SetCapacityFromWidget(this, WID_O_ORDER_LIST);
	}

	virtual void OnFocus(Window *previously_focused_window) OVERRIDE
	{
		if (HasFocusedVehicleChanged(this->window_number, previously_focused_window)) {
			MarkAllRoutePathsDirty(this->vehicle);
			MarkAllRouteStepsDirty(this->vehicle);
		}
	}

	virtual void OnFocusLost(Window *newly_focused_window) OVERRIDE
	{
		if (HasFocusedVehicleChanged(this->window_number, newly_focused_window)) {
			MarkAllRoutePathsDirty(this->vehicle);
			MarkAllRouteStepsDirty(this->vehicle);
		}
	}

	const Vehicle *GetVehicle()
	{
		return this->vehicle;
	}

	static HotkeyList hotkeys;
};

static Hotkey order_hotkeys[] = {
	Hotkey('D', "skip", OHK_SKIP),
	Hotkey('F', "delete", OHK_DELETE),
	Hotkey('G', "goto", OHK_GOTO),
	Hotkey('H', "nonstop", OHK_NONSTOP),
	Hotkey('J', "fullload", OHK_FULLLOAD),
	Hotkey('K', "unload", OHK_UNLOAD),
	Hotkey((uint16)0, "nearest_depot", OHK_NEAREST_DEPOT),
	Hotkey((uint16)0, "always_service", OHK_ALWAYS_SERVICE),
	Hotkey((uint16)0, "transfer", OHK_TRANSFER),
	Hotkey((uint16)0, "no_unload", OHK_NO_UNLOAD),
	Hotkey((uint16)0, "no_load", OHK_NO_LOAD),
	HOTKEY_LIST_END
};
HotkeyList OrdersWindow::hotkeys("order", order_hotkeys);

/** Nested widget definition for "your" train orders. */
static const NWidgetPart _nested_orders_train_widgets[] = {
	NWidget(NWID_HORIZONTAL),
		NWidget(WWT_CLOSEBOX, COLOUR_GREY),
		NWidget(WWT_CAPTION, COLOUR_GREY, WID_O_CAPTION), SetDataTip(STR_ORDERS_CAPTION, STR_TOOLTIP_WINDOW_TITLE_DRAG_THIS),
		NWidget(WWT_PUSHTXTBTN, COLOUR_GREY, WID_O_TIMETABLE_VIEW), SetMinimalSize(61, 14), SetDataTip(STR_ORDERS_TIMETABLE_VIEW, STR_ORDERS_TIMETABLE_VIEW_TOOLTIP),
		NWidget(WWT_SHADEBOX, COLOUR_GREY),
		NWidget(WWT_DEFSIZEBOX, COLOUR_GREY),
		NWidget(WWT_STICKYBOX, COLOUR_GREY),
	EndContainer(),
	NWidget(NWID_HORIZONTAL),
		NWidget(WWT_PANEL, COLOUR_GREY, WID_O_ORDER_LIST), SetMinimalSize(372, 62), SetDataTip(0x0, STR_ORDERS_LIST_TOOLTIP), SetResize(1, 1), SetScrollbar(WID_O_SCROLLBAR), EndContainer(),
		NWidget(NWID_SELECTION, INVALID_COLOUR, WID_O_SEL_OCCUPANCY),
			NWidget(WWT_PANEL, COLOUR_GREY, WID_O_OCCUPANCY_LIST), SetMinimalSize(50, 0), SetFill(0, 1), SetDataTip(STR_NULL, STR_ORDERS_OCCUPANCY_LIST_TOOLTIP),
															SetScrollbar(WID_O_SCROLLBAR), EndContainer(),
		EndContainer(),
		NWidget(NWID_VSCROLLBAR, COLOUR_GREY, WID_O_SCROLLBAR),
	EndContainer(),

	/* First button row. */
	NWidget(NWID_HORIZONTAL),
		NWidget(NWID_SELECTION, INVALID_COLOUR, WID_O_SEL_TOP_ROW_GROUNDVEHICLE),
			NWidget(NWID_HORIZONTAL, NC_EQUALSIZE),
				NWidget(NWID_BUTTON_DROPDOWN, COLOUR_GREY, WID_O_NON_STOP), SetMinimalSize(93, 12), SetFill(1, 0),
															SetDataTip(STR_ORDER_NON_STOP, STR_ORDER_TOOLTIP_NON_STOP), SetResize(1, 0),
				NWidget(NWID_SELECTION, INVALID_COLOUR, WID_O_SEL_TOP_LEFT),
					NWidget(NWID_BUTTON_DROPDOWN, COLOUR_GREY, WID_O_FULL_LOAD), SetMinimalSize(93, 12), SetFill(1, 0),
															SetDataTip(STR_ORDER_TOGGLE_FULL_LOAD, STR_ORDER_TOOLTIP_FULL_LOAD), SetResize(1, 0),
					NWidget(WWT_PUSHTXTBTN, COLOUR_GREY, WID_O_REFIT), SetMinimalSize(93, 12), SetFill(1, 0),
															SetDataTip(STR_ORDER_REFIT, STR_ORDER_REFIT_TOOLTIP), SetResize(1, 0),
					NWidget(WWT_TEXTBTN, COLOUR_GREY, WID_O_REVERSE), SetMinimalSize(93, 12), SetFill(1, 0),
															SetDataTip(STR_ORDER_REVERSE, STR_ORDER_REVERSE_TOOLTIP), SetResize(1, 0),
				EndContainer(),
				NWidget(NWID_SELECTION, INVALID_COLOUR, WID_O_SEL_TOP_MIDDLE),
					NWidget(NWID_BUTTON_DROPDOWN, COLOUR_GREY, WID_O_UNLOAD), SetMinimalSize(93, 12), SetFill(1, 0),
															SetDataTip(STR_ORDER_TOGGLE_UNLOAD, STR_ORDER_TOOLTIP_UNLOAD), SetResize(1, 0),
					NWidget(NWID_BUTTON_DROPDOWN, COLOUR_GREY, WID_O_SERVICE), SetMinimalSize(93, 12), SetFill(1, 0),
															SetDataTip(STR_ORDER_SERVICE, STR_ORDER_SERVICE_TOOLTIP), SetResize(1, 0),
				EndContainer(),
				NWidget(NWID_SELECTION, INVALID_COLOUR, WID_O_SEL_TOP_RIGHT),
					NWidget(WWT_TEXTBTN, COLOUR_GREY, WID_O_EMPTY), SetMinimalSize(93, 12), SetFill(1, 0),
															SetDataTip(STR_ORDER_REFIT, STR_ORDER_REFIT_TOOLTIP), SetResize(1, 0),
					NWidget(NWID_BUTTON_DROPDOWN, COLOUR_GREY, WID_O_REFIT_DROPDOWN), SetMinimalSize(93, 12), SetFill(1, 0),
															SetDataTip(STR_ORDER_REFIT_AUTO, STR_ORDER_REFIT_AUTO_TOOLTIP), SetResize(1, 0),
				EndContainer(),
			EndContainer(),
			NWidget(NWID_HORIZONTAL, NC_EQUALSIZE),
				NWidget(WWT_DROPDOWN, COLOUR_GREY, WID_O_COND_VARIABLE), SetMinimalSize(124, 12), SetFill(1, 0),
															SetDataTip(STR_NULL, STR_ORDER_CONDITIONAL_VARIABLE_TOOLTIP), SetResize(1, 0),
				NWidget(WWT_DROPDOWN, COLOUR_GREY, WID_O_COND_COMPARATOR), SetMinimalSize(124, 12), SetFill(1, 0),
															SetDataTip(STR_NULL, STR_ORDER_CONDITIONAL_COMPARATOR_TOOLTIP), SetResize(1, 0),
				NWidget(NWID_SELECTION, INVALID_COLOUR, WID_O_SEL_COND_VALUE),
<<<<<<< HEAD
					NWidget(WWT_PUSHTXTBTN, COLOUR_GREY, WID_O_COND_VALUE), SetMinimalSize(124, 12), SetFill(1, 0),
															SetDataTip(STR_BLACK_COMMA, STR_ORDER_CONDITIONAL_VALUE_TOOLTIP), SetResize(1, 0),
					NWidget(WWT_DROPDOWN, COLOUR_GREY, WID_O_COND_CARGO), SetMinimalSize(124, 12), SetFill(1, 0),
															SetDataTip(STR_NULL, STR_ORDER_CONDITIONAL_CARGO_TOOLTIP), SetResize(1, 0),
					NWidget(WWT_DROPDOWN, COLOUR_GREY, WID_O_COND_SLOT), SetMinimalSize(124, 12), SetFill(1, 0),
															SetDataTip(STR_NULL, STR_ORDER_CONDITIONAL_SLOT_TOOLTIP), SetResize(1, 0),
				EndContainer(),
			EndContainer(),
		EndContainer(),
		NWidget(WWT_TEXTBTN, COLOUR_GREY, WID_O_OCCUPANCY_TOGGLE), SetMinimalSize(36, 12), SetDataTip(STR_ORDERS_OCCUPANCY_BUTTON, STR_ORDERS_OCCUPANCY_BUTTON_TOOLTIP),
		NWidget(NWID_SELECTION, INVALID_COLOUR, WID_O_SEL_SHARED),
			NWidget(WWT_PUSHIMGBTN, COLOUR_GREY, WID_O_SHARED_ORDER_LIST), SetMinimalSize(12, 12), SetDataTip(SPR_SHARED_ORDERS_ICON, STR_ORDERS_VEH_WITH_SHARED_ORDERS_LIST_TOOLTIP),
			NWidget(WWT_PUSHTXTBTN, COLOUR_GREY, WID_O_ADD_VEH_GROUP), SetMinimalSize(12, 12), SetDataTip(STR_BLACK_PLUS, STR_ORDERS_NEW_GROUP_TOOLTIP),
		EndContainer(),
=======
				NWidget(WWT_PUSHTXTBTN, COLOUR_GREY, WID_O_COND_VALUE), SetMinimalSize(124, 12), SetFill(1, 0),
															SetDataTip(STR_BLACK_COMMA, STR_ORDER_CONDITIONAL_VALUE_TOOLTIP), SetResize(1, 0),
				NWidget(WWT_DROPDOWN, COLOUR_GREY, WID_O_COND_CARGO), SetMinimalSize(124, 12), SetFill(1, 0),
															SetDataTip(STR_NULL, STR_ORDER_CONDITIONAL_CARGO_TOOLTIP), SetResize(1, 0),
			EndContainer(),
		EndContainer(),
		EndContainer(),
		NWidget(WWT_PUSHIMGBTN, COLOUR_GREY, WID_O_SHARED_ORDER_LIST), SetMinimalSize(12, 12), SetDataTip(SPR_SHARED_ORDERS_ICON, STR_ORDERS_VEH_WITH_SHARED_ORDERS_LIST_TOOLTIP),
>>>>>>> 635c7ca2
	EndContainer(),

	/* Second button row. */
	NWidget(NWID_HORIZONTAL),
		NWidget(NWID_HORIZONTAL, NC_EQUALSIZE),
			NWidget(WWT_PUSHTXTBTN, COLOUR_GREY, WID_O_SKIP), SetMinimalSize(124, 12), SetFill(1, 0),
													SetDataTip(STR_ORDERS_SKIP_BUTTON, STR_ORDERS_SKIP_TOOLTIP), SetResize(1, 0),
			NWidget(NWID_SELECTION, INVALID_COLOUR, WID_O_SEL_BOTTOM_MIDDLE),
				NWidget(WWT_PUSHTXTBTN, COLOUR_GREY, WID_O_DELETE), SetMinimalSize(124, 12), SetFill(1, 0),
														SetDataTip(STR_ORDERS_DELETE_BUTTON, STR_ORDERS_DELETE_TOOLTIP), SetResize(1, 0),
				NWidget(WWT_PUSHTXTBTN, COLOUR_GREY, WID_O_STOP_SHARING), SetMinimalSize(124, 12), SetFill(1, 0),
														SetDataTip(STR_ORDERS_STOP_SHARING_BUTTON, STR_ORDERS_STOP_SHARING_TOOLTIP), SetResize(1, 0),
			EndContainer(),
			NWidget(NWID_BUTTON_DROPDOWN, COLOUR_GREY, WID_O_GOTO), SetMinimalSize(124, 12), SetFill(1, 0),
													SetDataTip(STR_ORDERS_GO_TO_BUTTON, STR_ORDERS_GO_TO_TOOLTIP), SetResize(1, 0),
		EndContainer(),
		NWidget(WWT_RESIZEBOX, COLOUR_GREY),
	EndContainer(),
};

static WindowDesc _orders_train_desc(
	WDP_AUTO, "view_vehicle_orders_train", 384, 100,
	WC_VEHICLE_ORDERS, WC_VEHICLE_VIEW,
	WDF_CONSTRUCTION,
	_nested_orders_train_widgets, lengthof(_nested_orders_train_widgets),
	&OrdersWindow::hotkeys
);

/** Nested widget definition for "your" orders (non-train). */
static const NWidgetPart _nested_orders_widgets[] = {
	NWidget(NWID_HORIZONTAL),
		NWidget(WWT_CLOSEBOX, COLOUR_GREY),
		NWidget(WWT_CAPTION, COLOUR_GREY, WID_O_CAPTION), SetDataTip(STR_ORDERS_CAPTION, STR_TOOLTIP_WINDOW_TITLE_DRAG_THIS),
		NWidget(WWT_PUSHTXTBTN, COLOUR_GREY, WID_O_TIMETABLE_VIEW), SetMinimalSize(61, 14), SetDataTip(STR_ORDERS_TIMETABLE_VIEW, STR_ORDERS_TIMETABLE_VIEW_TOOLTIP),
		NWidget(WWT_SHADEBOX, COLOUR_GREY),
		NWidget(WWT_DEFSIZEBOX, COLOUR_GREY),
		NWidget(WWT_STICKYBOX, COLOUR_GREY),
	EndContainer(),
	NWidget(NWID_HORIZONTAL),
		NWidget(WWT_PANEL, COLOUR_GREY, WID_O_ORDER_LIST), SetMinimalSize(372, 62), SetDataTip(0x0, STR_ORDERS_LIST_TOOLTIP), SetResize(1, 1), SetScrollbar(WID_O_SCROLLBAR), EndContainer(),
		NWidget(NWID_SELECTION, INVALID_COLOUR, WID_O_SEL_OCCUPANCY),
			NWidget(WWT_PANEL, COLOUR_GREY, WID_O_OCCUPANCY_LIST), SetMinimalSize(50, 0), SetFill(0, 1), SetDataTip(STR_NULL, STR_ORDERS_OCCUPANCY_LIST_TOOLTIP),
															SetScrollbar(WID_O_SCROLLBAR), EndContainer(),
		EndContainer(),
		NWidget(NWID_VSCROLLBAR, COLOUR_GREY, WID_O_SCROLLBAR),
	EndContainer(),

	/* First button row. */
	NWidget(NWID_HORIZONTAL),
		NWidget(NWID_SELECTION, INVALID_COLOUR, WID_O_SEL_TOP_ROW),
			/* Load + unload + refit buttons. */
			NWidget(NWID_HORIZONTAL, NC_EQUALSIZE),
				NWidget(NWID_BUTTON_DROPDOWN, COLOUR_GREY, WID_O_FULL_LOAD), SetMinimalSize(124, 12), SetFill(1, 0),
													SetDataTip(STR_ORDER_TOGGLE_FULL_LOAD, STR_ORDER_TOOLTIP_FULL_LOAD), SetResize(1, 0),
				NWidget(NWID_BUTTON_DROPDOWN, COLOUR_GREY, WID_O_UNLOAD), SetMinimalSize(124, 12), SetFill(1, 0),
													SetDataTip(STR_ORDER_TOGGLE_UNLOAD, STR_ORDER_TOOLTIP_UNLOAD), SetResize(1, 0),
				NWidget(NWID_BUTTON_DROPDOWN, COLOUR_GREY, WID_O_REFIT_DROPDOWN), SetMinimalSize(124, 12), SetFill(1, 0),
													SetDataTip(STR_ORDER_REFIT_AUTO, STR_ORDER_REFIT_AUTO_TOOLTIP), SetResize(1, 0),
			EndContainer(),
			/* Refit + service buttons. */
			NWidget(NWID_HORIZONTAL, NC_EQUALSIZE),
				NWidget(WWT_PUSHTXTBTN, COLOUR_GREY, WID_O_REFIT), SetMinimalSize(186, 12), SetFill(1, 0),
													SetDataTip(STR_ORDER_REFIT, STR_ORDER_REFIT_TOOLTIP), SetResize(1, 0),
				NWidget(NWID_BUTTON_DROPDOWN, COLOUR_GREY, WID_O_SERVICE), SetMinimalSize(124, 12), SetFill(1, 0),
													SetDataTip(STR_ORDER_SERVICE, STR_ORDER_SERVICE_TOOLTIP), SetResize(1, 0),
			EndContainer(),

			/* Buttons for setting a condition. */
			NWidget(NWID_HORIZONTAL, NC_EQUALSIZE),
				NWidget(WWT_DROPDOWN, COLOUR_GREY, WID_O_COND_VARIABLE), SetMinimalSize(124, 12), SetFill(1, 0),
													SetDataTip(STR_NULL, STR_ORDER_CONDITIONAL_VARIABLE_TOOLTIP), SetResize(1, 0),
				NWidget(WWT_DROPDOWN, COLOUR_GREY, WID_O_COND_COMPARATOR), SetMinimalSize(124, 12), SetFill(1, 0),
													SetDataTip(STR_NULL, STR_ORDER_CONDITIONAL_COMPARATOR_TOOLTIP), SetResize(1, 0),
				NWidget(NWID_SELECTION, INVALID_COLOUR, WID_O_SEL_COND_VALUE),
					NWidget(WWT_PUSHTXTBTN, COLOUR_GREY, WID_O_COND_VALUE), SetMinimalSize(124, 12), SetFill(1, 0),
															SetDataTip(STR_BLACK_COMMA, STR_ORDER_CONDITIONAL_VALUE_TOOLTIP), SetResize(1, 0),
					NWidget(WWT_DROPDOWN, COLOUR_GREY, WID_O_COND_CARGO), SetMinimalSize(124, 12), SetFill(1, 0),
<<<<<<< HEAD
													SetDataTip(STR_NULL, STR_ORDER_CONDITIONAL_CARGO_TOOLTIP), SetResize(1, 0),
					NWidget(WWT_DROPDOWN, COLOUR_GREY, WID_O_COND_SLOT), SetMinimalSize(124, 12), SetFill(1, 0),
													SetDataTip(STR_NULL, STR_ORDER_CONDITIONAL_SLOT_TOOLTIP), SetResize(1, 0),
=======
															SetDataTip(STR_NULL, STR_ORDER_CONDITIONAL_CARGO_TOOLTIP), SetResize(1, 0),
>>>>>>> 635c7ca2
				EndContainer(),
			EndContainer(),
		EndContainer(),

		NWidget(WWT_TEXTBTN, COLOUR_GREY, WID_O_OCCUPANCY_TOGGLE), SetMinimalSize(36, 12), SetDataTip(STR_ORDERS_OCCUPANCY_BUTTON, STR_ORDERS_OCCUPANCY_BUTTON_TOOLTIP),
		NWidget(NWID_SELECTION, INVALID_COLOUR, WID_O_SEL_SHARED),
			NWidget(WWT_PUSHIMGBTN, COLOUR_GREY, WID_O_SHARED_ORDER_LIST), SetMinimalSize(12, 12), SetDataTip(SPR_SHARED_ORDERS_ICON, STR_ORDERS_VEH_WITH_SHARED_ORDERS_LIST_TOOLTIP),
			NWidget(WWT_PUSHTXTBTN, COLOUR_GREY, WID_O_ADD_VEH_GROUP), SetMinimalSize(12, 12), SetDataTip(STR_BLACK_PLUS, STR_ORDERS_NEW_GROUP_TOOLTIP),
		EndContainer(),
	EndContainer(),

	/* Second button row. */
	NWidget(NWID_HORIZONTAL),
		NWidget(WWT_PUSHTXTBTN, COLOUR_GREY, WID_O_SKIP), SetMinimalSize(124, 12), SetFill(1, 0),
											SetDataTip(STR_ORDERS_SKIP_BUTTON, STR_ORDERS_SKIP_TOOLTIP), SetResize(1, 0),
		NWidget(NWID_SELECTION, INVALID_COLOUR, WID_O_SEL_BOTTOM_MIDDLE),
			NWidget(WWT_PUSHTXTBTN, COLOUR_GREY, WID_O_DELETE), SetMinimalSize(124, 12), SetFill(1, 0),
													SetDataTip(STR_ORDERS_DELETE_BUTTON, STR_ORDERS_DELETE_TOOLTIP), SetResize(1, 0),
			NWidget(WWT_PUSHTXTBTN, COLOUR_GREY, WID_O_STOP_SHARING), SetMinimalSize(124, 12), SetFill(1, 0),
													SetDataTip(STR_ORDERS_STOP_SHARING_BUTTON, STR_ORDERS_STOP_SHARING_TOOLTIP), SetResize(1, 0),
		EndContainer(),
		NWidget(NWID_BUTTON_DROPDOWN, COLOUR_GREY, WID_O_GOTO), SetMinimalSize(124, 12), SetFill(1, 0),
											SetDataTip(STR_ORDERS_GO_TO_BUTTON, STR_ORDERS_GO_TO_TOOLTIP), SetResize(1, 0),
		NWidget(WWT_RESIZEBOX, COLOUR_GREY),
	EndContainer(),
};

static WindowDesc _orders_desc(
	WDP_AUTO, "view_vehicle_orders", 384, 100,
	WC_VEHICLE_ORDERS, WC_VEHICLE_VIEW,
	WDF_CONSTRUCTION,
	_nested_orders_widgets, lengthof(_nested_orders_widgets),
	&OrdersWindow::hotkeys
);

/** Nested widget definition for competitor orders. */
static const NWidgetPart _nested_other_orders_widgets[] = {
	NWidget(NWID_HORIZONTAL),
		NWidget(WWT_CLOSEBOX, COLOUR_GREY),
		NWidget(WWT_CAPTION, COLOUR_GREY, WID_O_CAPTION), SetDataTip(STR_ORDERS_CAPTION, STR_TOOLTIP_WINDOW_TITLE_DRAG_THIS),
		NWidget(WWT_PUSHTXTBTN, COLOUR_GREY, WID_O_TIMETABLE_VIEW), SetMinimalSize(61, 14), SetDataTip(STR_ORDERS_TIMETABLE_VIEW, STR_ORDERS_TIMETABLE_VIEW_TOOLTIP),
		NWidget(WWT_SHADEBOX, COLOUR_GREY),
		NWidget(WWT_DEFSIZEBOX, COLOUR_GREY),
		NWidget(WWT_STICKYBOX, COLOUR_GREY),
	EndContainer(),
	NWidget(NWID_HORIZONTAL),
		NWidget(WWT_PANEL, COLOUR_GREY, WID_O_ORDER_LIST), SetMinimalSize(372, 72), SetDataTip(0x0, STR_ORDERS_LIST_TOOLTIP), SetResize(1, 1), SetScrollbar(WID_O_SCROLLBAR), EndContainer(),
		NWidget(NWID_VERTICAL),
			NWidget(NWID_VSCROLLBAR, COLOUR_GREY, WID_O_SCROLLBAR),
			NWidget(WWT_RESIZEBOX, COLOUR_GREY),
		EndContainer(),
	EndContainer(),
};

static WindowDesc _other_orders_desc(
	WDP_AUTO, "view_vehicle_orders_competitor", 384, 86,
	WC_VEHICLE_ORDERS, WC_VEHICLE_VIEW,
	WDF_CONSTRUCTION,
	_nested_other_orders_widgets, lengthof(_nested_other_orders_widgets),
	&OrdersWindow::hotkeys
);

void ShowOrdersWindow(const Vehicle *v)
{
	DeleteWindowById(WC_VEHICLE_DETAILS, v->index, false);
	DeleteWindowById(WC_VEHICLE_TIMETABLE, v->index, false);
	if (BringWindowToFrontById(WC_VEHICLE_ORDERS, v->index) != NULL) return;

	/* Using a different WindowDescs for _local_company causes problems.
	 * Due to this we have to close order windows in ChangeWindowOwner/DeleteCompanyWindows,
	 * because we cannot change switch the WindowDescs and keeping the old WindowDesc results
	 * in crashed due to missing widges.
	 * TODO Rewrite the order GUI to not use different WindowDescs.
	 */
	if (v->owner != _local_company) {
		new OrdersWindow(&_other_orders_desc, v);
	} else {
		new OrdersWindow(v->IsGroundVehicle() ? &_orders_train_desc : &_orders_desc, v);
	}
}<|MERGE_RESOLUTION|>--- conflicted
+++ resolved
@@ -606,11 +606,8 @@
 	OCV_CARGO_WAITING,
 	OCV_CARGO_ACCEPTANCE,
 	OCV_FREE_PLATFORMS,
-<<<<<<< HEAD
 	OCV_SLOT_OCCUPANCY,
 	OCV_TRAIN_IN_SLOT,
-=======
->>>>>>> 635c7ca2
 	OCV_PERCENT,
 	OCV_UNCONDITIONALLY,
 };
@@ -651,7 +648,6 @@
 	INVALID_STRING_ID,
 };
 
-<<<<<<< HEAD
 static const StringID _order_conditional_condition_is_fully_occupied[] = {
 	STR_NULL,
 	STR_NULL,
@@ -676,8 +672,6 @@
 	INVALID_STRING_ID,
 };
 
-=======
->>>>>>> 635c7ca2
 extern uint ConvertSpeedToDisplaySpeed(uint speed);
 extern uint ConvertDisplaySpeedToSpeed(uint speed);
 
@@ -865,7 +859,6 @@
 				SetDParam(0, STR_CONDITIONAL_FREE_PLATFORMS );
 				SetDParam(2, STR_ORDER_CONDITIONAL_COMPARATOR_HAS + order->GetConditionComparator());
 				SetDParam(3, order->GetConditionValue());
-<<<<<<< HEAD
 			} else if (ocv == OCV_SLOT_OCCUPANCY) {
 				if (TraceRestrictSlot::IsValidID(order->GetXData())) {
 					SetDParam(0, STR_ORDER_CONDITIONAL_SLOT);
@@ -884,8 +877,6 @@
 					SetDParam(3, STR_TRACE_RESTRICT_VARIABLE_UNDEFINED);
 				}
 				SetDParam(2, order->GetConditionComparator() == OCC_IS_TRUE ? STR_ORDER_CONDITIONAL_COMPARATOR_TRAIN_IN_SLOT : STR_ORDER_CONDITIONAL_COMPARATOR_TRAIN_NOT_IN_SLOT);
-=======
->>>>>>> 635c7ca2
 			} else {
 				OrderConditionComparator occ = order->GetConditionComparator();
 				bool is_cargo = ocv == OCV_CARGO_ACCEPTANCE || ocv == OCV_CARGO_WAITING;
@@ -1106,10 +1097,7 @@
 		/* WID_O_SEL_COND_VALUE */
 		DP_COND_VALUE_NUMBER = 0, ///< Display number widget
 		DP_COND_VALUE_CARGO  = 1, ///< Display dropdown widget cargo types
-<<<<<<< HEAD
 		DP_COND_VALUE_SLOT   = 2, ///< Display dropdown widget tracerestrict slots
-=======
->>>>>>> 635c7ca2
 
 		DP_ROW_CONDITIONAL = 2, ///< Display the conditional order buttons in the top row of the ship/airplane order window.
 
@@ -1179,15 +1167,12 @@
 			case OCV_CARGO_ACCEPTANCE:
 				return _order_conditional_condition_accepts;
 
-<<<<<<< HEAD
 			case OCV_SLOT_OCCUPANCY:
 				return _order_conditional_condition_is_fully_occupied;
 
 			case OCV_TRAIN_IN_SLOT:
 				return _order_conditional_condition_is_in_slot;
 
-=======
->>>>>>> 635c7ca2
 			default:
 				return _order_conditional_condition;
 		}
@@ -1723,15 +1708,10 @@
 					} else {
 						train_row_sel->SetDisplayedPlane(DP_GROUNDVEHICLE_ROW_CONDITIONAL);
 					}
-<<<<<<< HEAD
 
 					OrderConditionVariable ocv = (order == nullptr) ? OCV_LOAD_PERCENTAGE : order->GetConditionVariable();
 					bool is_cargo = (ocv == OCV_CARGO_ACCEPTANCE || ocv == OCV_CARGO_WAITING);
 					bool is_slot_occupancy = (ocv == OCV_SLOT_OCCUPANCY || ocv == OCV_TRAIN_IN_SLOT);
-=======
-					OrderConditionVariable ocv = (order == NULL) ? OCV_LOAD_PERCENTAGE : order->GetConditionVariable();
-					bool is_cargo = (ocv == OCV_CARGO_ACCEPTANCE || ocv == OCV_CARGO_WAITING);
->>>>>>> 635c7ca2
 
 					if (is_cargo) {
 						if (order == NULL || !CargoSpec::Get(order->GetConditionValue())->IsValid()) {
@@ -1740,14 +1720,11 @@
 							this->GetWidget<NWidgetCore>(WID_O_COND_CARGO)->widget_data = CargoSpec::Get(order->GetConditionValue())->name;
 						}
 						this->GetWidget<NWidgetStacked>(WID_O_SEL_COND_VALUE)->SetDisplayedPlane(DP_COND_VALUE_CARGO);
-<<<<<<< HEAD
 					} else if (is_slot_occupancy) {
 						TraceRestrictSlotID slot_id = (order != nullptr && TraceRestrictSlot::IsValidID(order->GetXData()) ? order->GetXData() : INVALID_TRACE_RESTRICT_SLOT_ID);
 
 						this->GetWidget<NWidgetCore>(WID_O_COND_SLOT)->widget_data = (slot_id != INVALID_TRACE_RESTRICT_SLOT_ID) ? STR_TRACE_RESTRICT_SLOT_NAME : STR_TRACE_RESTRICT_VARIABLE_UNDEFINED;
 						this->GetWidget<NWidgetStacked>(WID_O_SEL_COND_VALUE)->SetDisplayedPlane(DP_COND_VALUE_SLOT);
-=======
->>>>>>> 635c7ca2
 					} else {
 						this->GetWidget<NWidgetStacked>(WID_O_SEL_COND_VALUE)->SetDisplayedPlane(DP_COND_VALUE_NUMBER);
 					}
@@ -2078,7 +2055,6 @@
 				}
 				break;
 
-<<<<<<< HEAD
 			case WID_O_COND_SLOT: {
 				int selected;
 				TraceRestrictSlotID value = this->vehicle->GetOrder(this->OrderGetSel())->GetXData();
@@ -2098,8 +2074,6 @@
 				break;
 			}
 
-=======
->>>>>>> 635c7ca2
 			case WID_O_COND_CARGO: {
 				uint value = this->vehicle->GetOrder(this->OrderGetSel())->GetConditionValue();
 				DropDownList *list = new DropDownList();
@@ -2132,15 +2106,11 @@
 				const Order *o = this->vehicle->GetOrder(this->OrderGetSel());
 				OrderConditionVariable cond_var = o->GetConditionVariable();
 				ShowDropDownMenu(this, GetComparatorStrings(o), o->GetConditionComparator(), WID_O_COND_COMPARATOR, 0,
-<<<<<<< HEAD
 					(cond_var == OCV_REQUIRES_SERVICE ||
 					 cond_var == OCV_CARGO_ACCEPTANCE ||
 					 cond_var == OCV_CARGO_WAITING ||
 					 cond_var == OCV_SLOT_OCCUPANCY ||
 					 cond_var == OCV_TRAIN_IN_SLOT) ? 0x3F : 0xC0, 0, DDSF_LOST_FOCUS);
-=======
-						(cond_var == OCV_REQUIRES_SERVICE || cond_var == OCV_CARGO_ACCEPTANCE || cond_var == OCV_CARGO_WAITING) ? 0x3F : 0xC0);
->>>>>>> 635c7ca2
 				break;
 			}
 
@@ -2244,13 +2214,10 @@
 			case WID_O_COND_CARGO:
 				DoCommandP(this->vehicle->tile, this->vehicle->index + (this->OrderGetSel() << 20), MOF_COND_VALUE | index << 4, CMD_MODIFY_ORDER | CMD_MSG(STR_ERROR_CAN_T_MODIFY_THIS_ORDER));
 				break;
-<<<<<<< HEAD
 
 			case WID_O_COND_SLOT:
 				DoCommandP(this->vehicle->tile, this->vehicle->index + (this->OrderGetSel() << 20), MOF_COND_VALUE | index << 4, CMD_MODIFY_ORDER | CMD_MSG(STR_ERROR_CAN_T_MODIFY_THIS_ORDER));
 				break;
-=======
->>>>>>> 635c7ca2
 		}
 	}
 
@@ -2469,7 +2436,6 @@
 				NWidget(WWT_DROPDOWN, COLOUR_GREY, WID_O_COND_COMPARATOR), SetMinimalSize(124, 12), SetFill(1, 0),
 															SetDataTip(STR_NULL, STR_ORDER_CONDITIONAL_COMPARATOR_TOOLTIP), SetResize(1, 0),
 				NWidget(NWID_SELECTION, INVALID_COLOUR, WID_O_SEL_COND_VALUE),
-<<<<<<< HEAD
 					NWidget(WWT_PUSHTXTBTN, COLOUR_GREY, WID_O_COND_VALUE), SetMinimalSize(124, 12), SetFill(1, 0),
 															SetDataTip(STR_BLACK_COMMA, STR_ORDER_CONDITIONAL_VALUE_TOOLTIP), SetResize(1, 0),
 					NWidget(WWT_DROPDOWN, COLOUR_GREY, WID_O_COND_CARGO), SetMinimalSize(124, 12), SetFill(1, 0),
@@ -2484,16 +2450,6 @@
 			NWidget(WWT_PUSHIMGBTN, COLOUR_GREY, WID_O_SHARED_ORDER_LIST), SetMinimalSize(12, 12), SetDataTip(SPR_SHARED_ORDERS_ICON, STR_ORDERS_VEH_WITH_SHARED_ORDERS_LIST_TOOLTIP),
 			NWidget(WWT_PUSHTXTBTN, COLOUR_GREY, WID_O_ADD_VEH_GROUP), SetMinimalSize(12, 12), SetDataTip(STR_BLACK_PLUS, STR_ORDERS_NEW_GROUP_TOOLTIP),
 		EndContainer(),
-=======
-				NWidget(WWT_PUSHTXTBTN, COLOUR_GREY, WID_O_COND_VALUE), SetMinimalSize(124, 12), SetFill(1, 0),
-															SetDataTip(STR_BLACK_COMMA, STR_ORDER_CONDITIONAL_VALUE_TOOLTIP), SetResize(1, 0),
-				NWidget(WWT_DROPDOWN, COLOUR_GREY, WID_O_COND_CARGO), SetMinimalSize(124, 12), SetFill(1, 0),
-															SetDataTip(STR_NULL, STR_ORDER_CONDITIONAL_CARGO_TOOLTIP), SetResize(1, 0),
-			EndContainer(),
-		EndContainer(),
-		EndContainer(),
-		NWidget(WWT_PUSHIMGBTN, COLOUR_GREY, WID_O_SHARED_ORDER_LIST), SetMinimalSize(12, 12), SetDataTip(SPR_SHARED_ORDERS_ICON, STR_ORDERS_VEH_WITH_SHARED_ORDERS_LIST_TOOLTIP),
->>>>>>> 635c7ca2
 	EndContainer(),
 
 	/* Second button row. */
@@ -2571,13 +2527,9 @@
 					NWidget(WWT_PUSHTXTBTN, COLOUR_GREY, WID_O_COND_VALUE), SetMinimalSize(124, 12), SetFill(1, 0),
 															SetDataTip(STR_BLACK_COMMA, STR_ORDER_CONDITIONAL_VALUE_TOOLTIP), SetResize(1, 0),
 					NWidget(WWT_DROPDOWN, COLOUR_GREY, WID_O_COND_CARGO), SetMinimalSize(124, 12), SetFill(1, 0),
-<<<<<<< HEAD
 													SetDataTip(STR_NULL, STR_ORDER_CONDITIONAL_CARGO_TOOLTIP), SetResize(1, 0),
 					NWidget(WWT_DROPDOWN, COLOUR_GREY, WID_O_COND_SLOT), SetMinimalSize(124, 12), SetFill(1, 0),
 													SetDataTip(STR_NULL, STR_ORDER_CONDITIONAL_SLOT_TOOLTIP), SetResize(1, 0),
-=======
-															SetDataTip(STR_NULL, STR_ORDER_CONDITIONAL_CARGO_TOOLTIP), SetResize(1, 0),
->>>>>>> 635c7ca2
 				EndContainer(),
 			EndContainer(),
 		EndContainer(),
