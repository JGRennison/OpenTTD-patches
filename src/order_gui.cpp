--- conflicted
+++ resolved
@@ -187,19 +187,19 @@
 		this->Window::Close();
 	}
 
-	virtual void UpdateWidgetSize(WidgetID widget, Dimension *size, const Dimension &padding, Dimension *fill, Dimension *resize) override
+	virtual void UpdateWidgetSize(WidgetID widget, Dimension &size, const Dimension &padding, Dimension &fill, Dimension &resize) override
 	{
 		if (widget == WID_CTO_HEADER) {
-			(*size).height = std::max((*size).height, (uint) GetCharacterHeight(FS_NORMAL) + WidgetDimensions::scaled.framerect.Vertical());
+			size.height = std::max(size.height, (uint) GetCharacterHeight(FS_NORMAL) + WidgetDimensions::scaled.framerect.Vertical());
 		} else if (WID_CTO_CARGO_LABEL_FIRST <= widget && widget <= WID_CTO_CARGO_LABEL_LAST) {
-			(*size).width  = std::max((*size).width, WidgetDimensions::scaled.framerect.left + this->CARGO_ICON_WIDTH + WidgetDimensions::scaled.framerect.Horizontal() + this->max_cargo_name_width + padding.width);
-			(*size).height = std::max((*size).height, (uint) GetCharacterHeight(FS_NORMAL) + WidgetDimensions::scaled.framerect.Vertical());
+			size.width  = std::max(size.width, WidgetDimensions::scaled.framerect.left + this->CARGO_ICON_WIDTH + WidgetDimensions::scaled.framerect.Horizontal() + this->max_cargo_name_width + padding.width);
+			size.height = std::max(size.height, (uint) GetCharacterHeight(FS_NORMAL) + WidgetDimensions::scaled.framerect.Vertical());
 		} else if ((WID_CTO_CARGO_DROPDOWN_FIRST <= widget && widget <= WID_CTO_CARGO_DROPDOWN_LAST) || widget == WID_CTO_SET_TO_ALL_DROPDOWN) {
-			(*size).width  = std::max((*size).width, WidgetDimensions::scaled.dropdowntext.Horizontal() + this->max_cargo_dropdown_width + NWidgetLeaf::GetDropdownBoxDimension().width);
-			(*size).height = std::max((*size).height, (uint) WidgetDimensions::scaled.dropdowntext.Vertical() + GetCharacterHeight(FS_NORMAL));
+			size.width  = std::max(size.width, WidgetDimensions::scaled.dropdowntext.Horizontal() + this->max_cargo_dropdown_width + NWidgetLeaf::GetDropdownBoxDimension().width);
+			size.height = std::max(size.height, (uint) WidgetDimensions::scaled.dropdowntext.Vertical() + GetCharacterHeight(FS_NORMAL));
 		} else if (widget == WID_CTO_SET_TO_ALL_LABEL) {
-			(*size).width = std::max((*size).width, this->max_cargo_name_width + WidgetDimensions::scaled.framerect.right + padding.width);
-			(*size).height = std::max((*size).height, (uint) GetCharacterHeight(FS_NORMAL) + WidgetDimensions::scaled.framerect.Vertical());
+			size.width = std::max(size.width, this->max_cargo_name_width + WidgetDimensions::scaled.framerect.right + padding.width);
+			size.height = std::max(size.height, (uint) GetCharacterHeight(FS_NORMAL) + WidgetDimensions::scaled.framerect.Vertical());
 		}
 	}
 
@@ -1962,7 +1962,6 @@
 		this->OnInvalidateData(VIWD_MODIFY_ORDERS);
 	}
 
-<<<<<<< HEAD
 	void Close(int data = 0) override
 	{
 		CloseWindowById(WC_VEHICLE_CARGO_TYPE_LOAD_ORDERS, this->window_number, false);
@@ -1973,15 +1972,12 @@
 		this->GeneralVehicleWindow::Close();
 	}
 
-	void UpdateWidgetSize(WidgetID widget, Dimension *size, const Dimension &padding, Dimension *fill, Dimension *resize) override
-=======
 	void UpdateWidgetSize(WidgetID widget, Dimension &size, [[maybe_unused]] const Dimension &padding, [[maybe_unused]] Dimension &fill, [[maybe_unused]] Dimension &resize) override
->>>>>>> 90ca3515
 	{
 		switch (widget) {
 			case WID_O_OCCUPANCY_LIST:
 				SetDParamMaxValue(0, 100);
-				size->width = GetStringBoundingBox(STR_ORDERS_OCCUPANCY_PERCENT).width + 10 + WidgetDimensions::unscaled.framerect.Horizontal();
+				size.width = GetStringBoundingBox(STR_ORDERS_OCCUPANCY_PERCENT).width + 10 + WidgetDimensions::unscaled.framerect.Horizontal();
 				/* FALL THROUGH */
 
 			case WID_O_SEL_OCCUPANCY:
@@ -2017,7 +2013,7 @@
 
 			case WID_O_OCCUPANCY_TOGGLE:
 				SetDParamMaxValue(0, 100);
-				size->width = GetStringBoundingBox(STR_ORDERS_OCCUPANCY_PERCENT).width + 10 + WidgetDimensions::unscaled.framerect.Horizontal();
+				size.width = GetStringBoundingBox(STR_ORDERS_OCCUPANCY_PERCENT).width + 10 + WidgetDimensions::unscaled.framerect.Horizontal();
 				break;
 
 			case WID_O_TIMETABLE_VIEW: {
@@ -2027,13 +2023,13 @@
 				d.height = std::max(d.height, spr_d.height);
 				d.width += padding.width;
 				d.height += padding.height;
-				*size = maxdim(*size, d);
+				size = maxdim(size, d);
 				break;
 			}
 
 			case WID_O_SHARED_ORDER_LIST:
 			case WID_O_ADD_VEH_GROUP:
-				size->width = std::max(size->width, NWidgetLeaf::GetResizeBoxDimension().width);
+				size.width = std::max(size.width, NWidgetLeaf::GetResizeBoxDimension().width);
 				break;
 		}
 	}
