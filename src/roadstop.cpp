--- conflicted
+++ resolved
@@ -217,9 +217,8 @@
 	assert(this->east != nullptr && this->west != nullptr);
 
 	RoadStopType rst = GetRoadStopType(this->xy);
-	DiagDirection dir = GetRoadStopDir(this->xy);
-	/* Use absolute so we always go towards the northern tile */
-	TileIndexDiff offset = abs(TileOffsByDiagDir(dir));
+	/* Offset points towards the south of the map */
+	TileIndexDiff offset = TileOffsByAxis(GetDriveThroughStopAxis(this->xy));
 
 	/* Information about the tile north of us */
 	TileIndex north_tile = this->xy - offset;
@@ -418,14 +417,9 @@
 	return IsTileType(next, MP_STATION) &&
 			GetStationIndex(next) == GetStationIndex(rs) &&
 			GetStationType(next) == GetStationType(rs) &&
-<<<<<<< HEAD
-			GetRoadStopDir(next) == GetRoadStopDir(rs) &&
 			IsDriveThroughStopTile(next) &&
+			GetDriveThroughStopAxis(next) == GetDriveThroughStopAxis(rs) &&
 			GetDriveThroughStopDisallowedRoadDirections(next) == GetDriveThroughStopDisallowedRoadDirections(rs);
-=======
-			IsDriveThroughStopTile(next) &&
-			GetDriveThroughStopAxis(next) == GetDriveThroughStopAxis(rs);
->>>>>>> e50c1774
 }
 
 typedef std::list<const RoadVehicle *> RVList; ///< A list of road vehicles
@@ -514,19 +508,10 @@
 	if (!HasBit(rs->status, RSSFB_BASE_ENTRY)) return;
 
 	/* The tile 'before' the road stop must not be part of this 'line' */
-<<<<<<< HEAD
-	assert_msg(!IsDriveThroughRoadStopContinuation(rs->xy, rs->xy - abs(TileOffsByDiagDir(GetRoadStopDir(rs->xy)))), "xy: {:X}, index: {}", rs->xy, rs->index);
+	assert_msg(!IsDriveThroughRoadStopContinuation(rs->xy, rs->xy - TileOffsByAxis(GetDriveThroughStopAxis(rs->xy))), "xy: {:X}, index: {}", rs->xy, rs->index);
 
 	Entry temp;
-	temp.Rebuild(rs, rs->east == this);
+	temp.Rebuild(rs);
 	assert_msg(temp.length == this->length && temp.occupied == this->occupied, "length: {} == {}, occupied: {} == {}, xy: {:X}, index: {}",
 			temp.length, this->length, temp.occupied, this->occupied, rs->xy, rs->index);
-=======
-	assert(IsDriveThroughStopTile(rs->xy));
-	assert(!IsDriveThroughRoadStopContinuation(rs->xy, rs->xy - TileOffsByAxis(GetDriveThroughStopAxis(rs->xy))));
-
-	Entry temp;
-	temp.Rebuild(rs);
-	if (temp.length != this->length || temp.occupied != this->occupied) NOT_REACHED();
->>>>>>> e50c1774
 }