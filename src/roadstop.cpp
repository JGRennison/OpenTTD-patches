/*
 * This file is part of OpenTTD.
 * OpenTTD is free software; you can redistribute it and/or modify it under the terms of the GNU General Public License as published by the Free Software Foundation, version 2.
 * OpenTTD is distributed in the hope that it will be useful, but WITHOUT ANY WARRANTY; without even the implied warranty of MERCHANTABILITY or FITNESS FOR A PARTICULAR PURPOSE.
 * See the GNU General Public License for more details. You should have received a copy of the GNU General Public License along with OpenTTD. If not, see <http://www.gnu.org/licenses/>.
 */

/** @file roadstop.cpp Implementation of the roadstop base class. */

#include "stdafx.h"
#include "debug.h"
#include "roadveh.h"
#include "core/pool_func.hpp"
#include "roadstop_base.h"
#include "station_base.h"
#include "vehicle_func.h"

#include "safeguards.h"

/** The pool of roadstops. */
RoadStopPool _roadstop_pool("RoadStop");
INSTANTIATE_POOL_METHODS(RoadStop)

/**
 * De-Initializes RoadStops.
 */
RoadStop::~RoadStop()
{
	/* When we are the head we need to free the entries */
	if (HasBit(this->status, RSSFB_BASE_ENTRY)) {
		delete this->east;
		delete this->west;
	}

	if (CleaningPool()) return;
}

/**
 * Get the next road stop accessible by this vehicle.
 * @param v the vehicle to get the next road stop for.
 * @return the next road stop accessible.
 */
RoadStop *RoadStop::GetNextRoadStop(const RoadVehicle *v) const
{
	for (RoadStop *rs = this->next; rs != nullptr; rs = rs->next) {
		/* The vehicle cannot go to this roadstop (different roadtype) */
		if (!HasTileAnyRoadType(rs->xy, v->compatible_roadtypes)) continue;
		/* The vehicle is articulated and can therefore not go to a standard road stop. */
		if (IsBayRoadStopTile(rs->xy) && v->HasArticulatedPart()) continue;

		/* The vehicle can actually go to this road stop. So, return it! */
		return rs;
	}

	return nullptr;
}

/**
 * Join this road stop to another 'base' road stop if possible;
 * fill all necessary data to become an actual drive through road stop.
 * Also update the length etc.
 */
void RoadStop::MakeDriveThrough()
{
	assert(this->east == nullptr && this->west == nullptr);

	RoadStopType rst = GetRoadStopType(this->xy);
	Axis axis = GetDriveThroughStopAxis(this->xy);
	TileIndexDiff offset = TileOffsByAxis(axis);

	/* Information about the tile north of us */
	TileIndex north_tile = this->xy - offset;
	bool north = IsDriveThroughRoadStopContinuation(this->xy, north_tile);
	RoadStop *rs_north = north ? RoadStop::GetByTile(north_tile, rst) : nullptr;

	/* Information about the tile south of us */
	TileIndex south_tile = this->xy + offset;
	bool south = IsDriveThroughRoadStopContinuation(this->xy, south_tile);
	RoadStop *rs_south = south ? RoadStop::GetByTile(south_tile, rst) : nullptr;

	/* Amount of road stops that will be added to the 'northern' head */
	int added = 1;
	if (north && rs_north->east != nullptr) { // (east != nullptr) == (west != nullptr)
		/* There is a more northern one, so this can join them */
		this->east = rs_north->east;
		this->west = rs_north->west;

		if (south && rs_south->east != nullptr) { // (east != nullptr) == (west != nullptr)
			/* There more southern tiles too, they must 'join' us too */
			ClrBit(rs_south->status, RSSFB_BASE_ENTRY);
			this->east->occupied += rs_south->east->occupied;
			this->west->occupied += rs_south->west->occupied;

			/* Free the now unneeded entry structs */
			delete rs_south->east;
			delete rs_south->west;

			/* Make all 'children' of the southern tile take the new master */
			for (; IsDriveThroughRoadStopContinuation(this->xy, south_tile); south_tile += offset) {
				rs_south = RoadStop::GetByTile(south_tile, rst);
				if (rs_south->east == nullptr) break;
				rs_south->east = rs_north->east;
				rs_south->west = rs_north->west;
				added++;
			}
		}
	} else if (south && rs_south->east != nullptr) { // (east != nullptr) == (west != nullptr)
		/* There is one to the south, but not to the north... so we become 'parent' */
		this->east = rs_south->east;
		this->west = rs_south->west;
		SetBit(this->status, RSSFB_BASE_ENTRY);
		ClrBit(rs_south->status, RSSFB_BASE_ENTRY);
	} else {
		/* We are the only... so we are automatically the master */
		this->east = new Entry();
		this->west = new Entry();
		SetBit(this->status, RSSFB_BASE_ENTRY);
	}

	/* Now update the lengths */
	added *= TILE_SIZE;
	this->east->length += added;
	this->west->length += added;
}

/**
 * Prepare for removal of this stop; update other neighbouring stops
 * if needed. Also update the length etc.
 */
void RoadStop::ClearDriveThrough()
{
	assert(this->east != nullptr && this->west != nullptr);

	RoadStopType rst = GetRoadStopType(this->xy);
	Axis axis = GetDriveThroughStopAxis(this->xy);
	TileIndexDiff offset = TileOffsByAxis(axis);

	/* Information about the tile north of us */
	TileIndex north_tile = this->xy - offset;
	bool north = IsDriveThroughRoadStopContinuation(this->xy, north_tile);
	RoadStop *rs_north = north ? RoadStop::GetByTile(north_tile, rst) : nullptr;

	/* Information about the tile south of us */
	TileIndex south_tile = this->xy + offset;
	bool south = IsDriveThroughRoadStopContinuation(this->xy, south_tile);
	RoadStop *rs_south = south ? RoadStop::GetByTile(south_tile, rst) : nullptr;

	/* Must only be cleared after we determined which neighbours are
	 * part of our little entry 'queue' */
	DoClearSquare(this->xy);

	if (north) {
		/* There is a tile to the north, so we can't clear ourselves. */
		if (south) {
			/* There are more southern tiles too, they must be split;
			 * first make the new southern 'base' */
			SetBit(rs_south->status, RSSFB_BASE_ENTRY);
			rs_south->east = new Entry();
			rs_south->west = new Entry();

			/* Keep track of the base because we need it later on */
			RoadStop *rs_south_base = rs_south;
			TileIndex base_tile = south_tile;

			/* Make all (even more) southern stops part of the new entry queue */
			for (south_tile += offset; IsDriveThroughRoadStopContinuation(base_tile, south_tile); south_tile += offset) {
				rs_south = RoadStop::GetByTile(south_tile, rst);
				rs_south->east = rs_south_base->east;
				rs_south->west = rs_south_base->west;
			}

			/* Find the other end; the northern most tile */
			for (; IsDriveThroughRoadStopContinuation(base_tile, north_tile); north_tile -= offset) {
				rs_north = RoadStop::GetByTile(north_tile, rst);
			}

			/* We have to rebuild the entries because we cannot easily determine
			 * how full each part is. So instead of keeping and maintaining a list
			 * of vehicles and using that to 'rebuild' the occupied state we just
			 * rebuild it from scratch as that removes lots of maintenance code
			 * for the vehicle list and it's faster in real games as long as you
			 * do not keep split and merge road stop every tick by the millions. */
			rs_south_base->east->Rebuild(rs_south_base);
			rs_south_base->west->Rebuild(rs_south_base);

			assert(HasBit(rs_north->status, RSSFB_BASE_ENTRY));
			rs_north->east->Rebuild(rs_north);
			rs_north->west->Rebuild(rs_north);
		} else {
			/* Only we left, so simple update the length. */
			rs_north->east->length -= TILE_SIZE;
			rs_north->west->length -= TILE_SIZE;
		}
	} else if (south) {
		/* There is only something to the south. Hand over the base entry */
		SetBit(rs_south->status, RSSFB_BASE_ENTRY);
		rs_south->east->length -= TILE_SIZE;
		rs_south->west->length -= TILE_SIZE;
	} else {
		/* We were the last */
		delete this->east;
		delete this->west;
	}

	/* Make sure we don't get used for something 'incorrect' */
	ClrBit(this->status, RSSFB_BASE_ENTRY);
	this->east = nullptr;
	this->west = nullptr;
}

/**
 * Change disallowed road directions of this stop; update other neighbouring stops
 * if needed. Also update the length etc.
 */
void RoadStop::ChangeDriveThroughDisallowedRoadDirections(DisallowedRoadDirections drd)
{
	assert(this->east != nullptr && this->west != nullptr);

	RoadStopType rst = GetRoadStopType(this->xy);
	/* Offset points towards the south of the map */
	TileIndexDiff offset = TileOffsByAxis(GetDriveThroughStopAxis(this->xy));

	/* Information about the tile north of us */
	TileIndex north_tile = this->xy - offset;
	bool north = IsDriveThroughRoadStopContinuation(this->xy, north_tile);
	RoadStop *rs_north = north ? RoadStop::GetByTile(north_tile, rst) : nullptr;

	/* Information about the tile south of us */
	TileIndex south_tile = this->xy + offset;
	bool south = IsDriveThroughRoadStopContinuation(this->xy, south_tile);
	RoadStop *rs_south = south ? RoadStop::GetByTile(south_tile, rst) : nullptr;

	/* Must only be changed after we determined which neighbours are
	 * part of our little entry 'queue' */
	SetDriveThroughStopDisallowedRoadDirections(this->xy, drd);

	if (north) {
		/* There is a tile to the north, so we can't clear ourselves. */
		if (south) {
			/* There are more southern tiles too, they must be split;
			 * first make the new southern 'base' */
			SetBit(rs_south->status, RSSFB_BASE_ENTRY);
			rs_south->east = new Entry();
			rs_south->west = new Entry();

			/* Keep track of the base because we need it later on */
			RoadStop *rs_south_base = rs_south;
			TileIndex base_tile = south_tile;

			/* Make all (even more) southern stops part of the new entry queue */
			for (south_tile += offset; IsDriveThroughRoadStopContinuation(base_tile, south_tile); south_tile += offset) {
				rs_south = RoadStop::GetByTile(south_tile, rst);
				rs_south->east = rs_south_base->east;
				rs_south->west = rs_south_base->west;
			}

			/* We have to rebuild the entries because we cannot easily determine
			 * how full each part is. So instead of keeping and maintaining a list
			 * of vehicles and using that to 'rebuild' the occupied state we just
			 * rebuild it from scratch as that removes lots of maintenance code
			 * for the vehicle list and it's faster in real games as long as you
			 * do not keep split and merge road stop every tick by the millions. */
			rs_south_base->east->Rebuild(rs_south_base);
			rs_south_base->west->Rebuild(rs_south_base);
		}

		/* Find the other end; the northern most tile */
		TileIndex base_tile = north_tile;
		for (north_tile -= offset; IsDriveThroughRoadStopContinuation(base_tile, north_tile); north_tile -= offset) {
			rs_north = RoadStop::GetByTile(north_tile, rst);
		}

		assert(HasBit(rs_north->status, RSSFB_BASE_ENTRY));
		rs_north->east->Rebuild(rs_north);
		rs_north->west->Rebuild(rs_north);
	} else if (south) {
		/* There is only something to the south. Hand over the base entry */
		SetBit(rs_south->status, RSSFB_BASE_ENTRY);
		rs_south->east->Rebuild(rs_south);
		rs_south->west->Rebuild(rs_south);
	} else {
		/* We were the last */
		delete this->east;
		delete this->west;
	}

	/* Make sure we don't get used for something 'incorrect' */
	ClrBit(this->status, RSSFB_BASE_ENTRY);
	this->east = nullptr;
	this->west = nullptr;

	this->MakeDriveThrough();

	/* Find the other end; the northern most tile */
	TileIndex self_north = this->xy - offset;
	RoadStop *rs_self = RoadStop::GetByTile(this->xy, rst);
	for (; IsDriveThroughRoadStopContinuation(this->xy, self_north); self_north -= offset) {
		rs_self = RoadStop::GetByTile(self_north, rst);
	}

	/* Update occupancy of stop covering this tile */
	assert(HasBit(rs_self->status, RSSFB_BASE_ENTRY));
	rs_self->east->Rebuild(rs_self);
	rs_self->west->Rebuild(rs_self);
}

/**
 * Leave the road stop
 * @param rv the vehicle that leaves the stop
 */
void RoadStop::Leave(RoadVehicle *rv)
{
	if (IsBayRoadStopTile(rv->tile)) {
		/* Vehicle is leaving a road stop tile, mark bay as free */
		this->FreeBay(HasBit(rv->state, RVS_USING_SECOND_BAY));
		this->SetEntranceBusy(false);
	} else {
		/* Otherwise just leave the drive through's entry cache. */
		this->GetEntry(rv)->Leave(rv);
	}
}

/**
 * Enter the road stop
 * @param rv   the vehicle that enters the stop
 * @return whether the road stop could actually be entered
 */
bool RoadStop::Enter(RoadVehicle *rv)
{
	if (IsBayRoadStopTile(this->xy)) {
		/* For normal (non drive-through) road stops
		 * Check if station is busy or if there are no free bays or whether it is a articulated vehicle. */
		if (this->IsEntranceBusy() || !this->HasFreeBay() || rv->HasArticulatedPart()) return false;

		SetBit(rv->state, RVS_IN_ROAD_STOP);

		/* Allocate a bay and update the road state */
		uint bay_nr = this->AllocateBay();
		SB(rv->state, RVS_USING_SECOND_BAY, 1, bay_nr);

		/* Mark the station entrance as busy */
		this->SetEntranceBusy(true);
		return true;
	}

	/* Vehicles entering a drive-through stop from the 'normal' side use first bay (bay 0). */
	this->GetEntry(rv)->Enter(rv);

	/* Indicate a drive-through stop */
	SetBit(rv->state, RVS_IN_DT_ROAD_STOP);
	return true;
}

/**
 * Find a roadstop at given tile
 * @param tile tile with roadstop
 * @param type roadstop type
 * @return pointer to RoadStop
 * @pre there has to be roadstop of given type there!
 */
/* static */ RoadStop *RoadStop::GetByTile(TileIndex tile, RoadStopType type)
{
	const Station *st = Station::GetByTile(tile);

	for (RoadStop *rs = st->GetPrimaryRoadStop(type);; rs = rs->next) {
		if (rs->xy == tile) return rs;
		assert(rs->next != nullptr);
	}
}

void RoadStop::DebugClearOccupancy()
{
	SetBit(this->status, RSSFB_BAY0_FREE);
	SetBit(this->status, RSSFB_BAY1_FREE);
	ClrBit(this->status, RSSFB_ENTRY_BUSY);
}

void RoadStop::DebugReEnter(const RoadVehicle *rv)
{
	if (!IsInsideMM(rv->state, RVSB_IN_ROAD_STOP, RVSB_IN_ROAD_STOP_END)) return;

	ClrBit(this->status, HasBit(rv->state, RVS_USING_SECOND_BAY) ? RSSFB_BAY1_FREE : RSSFB_BAY0_FREE);
	if (!HasBit(rv->state, RVS_ENTERED_STOP)) SetBit(this->status, RSSFB_ENTRY_BUSY);
}

/**
 * Leave the road stop
 * @param rv the vehicle that leaves the stop
 */
void RoadStop::Entry::Leave(const RoadVehicle *rv)
{
	this->occupied -= rv->gcache.cached_total_length;
	assert(this->occupied >= 0);
}

/**
 * Enter the road stop
 * @param rv the vehicle that enters the stop
 */
void RoadStop::Entry::Enter(const RoadVehicle *rv)
{
	/* we cannot assert on this->occupied < this->length because of the
	 * remote possibility that RVs are running through each other when
	 * trying to prevention an infinite jam. */
	this->occupied += rv->gcache.cached_total_length;
}

/**
 * Checks whether the 'next' tile is still part of the road same drive through
 * stop 'rs' in the same direction for the same vehicle.
 * @param rs   the road stop tile to check against
 * @param next the 'next' tile to check
 * @return true if the 'next' tile is part of the road stop at 'next'.
 */
/* static */ bool RoadStop::IsDriveThroughRoadStopContinuation(TileIndex rs, TileIndex next)
{
	return IsTileType(next, MP_STATION) &&
			GetStationIndex(next) == GetStationIndex(rs) &&
			GetStationType(next) == GetStationType(rs) &&
			IsDriveThroughStopTile(next) &&
			GetDriveThroughStopAxis(next) == GetDriveThroughStopAxis(rs) &&
			GetDriveThroughStopDisallowedRoadDirections(next) == GetDriveThroughStopDisallowedRoadDirections(rs);
}

typedef std::vector<const RoadVehicle *> RVList; ///< A list of road vehicles

/** Helper for finding RVs in a road stop. */
struct RoadStopEntryRebuilderHelper {
	RVList vehicles;   ///< The list of vehicles to possibly add to.
	DiagDirection dir; ///< The direction the vehicle has to face to be added.
};

/**
 * Add road vehicles to the station's list if needed.
 * @param v the found vehicle
 * @param data the extra data used to make our decision
 * @return always nullptr
 */
Vehicle *FindVehiclesInRoadStop(Vehicle *v, void *data)
{
	RoadStopEntryRebuilderHelper *rserh = (RoadStopEntryRebuilderHelper*)data;
	/* Not a RV or not in the right direction or crashed :( */
<<<<<<< HEAD
	DiagDirection diag_dir = DirToDiagDir(v->direction);
	if (RoadVehicle::From(v)->overtaking != 0) diag_dir = ReverseDiagDir(diag_dir);
	if (diag_dir != rserh->dir || !v->IsPrimaryVehicle() || (v->vehstatus & VS_CRASHED) != 0) return nullptr;
=======
	if (v->type != VEH_ROAD || DirToDiagDir(v->direction) != rserh->dir || !v->IsPrimaryVehicle() || v->vehstatus.Test(VehState::Crashed)) return nullptr;
>>>>>>> 0de7fd3c

	RoadVehicle *rv = RoadVehicle::From(v);
	/* Don't add ones not in a road stop */
	if (rv->state < RVSB_IN_ROAD_STOP) return nullptr;

	/* Do not add duplicates! */
	for (const auto &it : rserh->vehicles) {
		if (rv == it) return nullptr;
	}

	rserh->vehicles.push_back(rv);
	return nullptr;
}

/**
 * Get the DiagDirection for entering the drive through stop from the given 'side' (east or west) on the given axis.
 * @param east Enter from the east when true or from the west when false.
 * @param axis The axis of the drive through stop.
 * @return The DiagDirection the vehicles far when entering 'our' side of the drive through stop.
 */
static DiagDirection GetEntryDirection(bool east, Axis axis)
{
	switch (axis) {
		case AXIS_X: return east ? DIAGDIR_NE : DIAGDIR_SW;
		case AXIS_Y: return east ? DIAGDIR_SE : DIAGDIR_NW;
		default: NOT_REACHED();
	}
}

/**
 * Rebuild, from scratch, the vehicles and other metadata on this stop.
 * @param rs   the roadstop this entry is part of
 * @param side the side of the road stop to look at
 */
void RoadStop::Entry::Rebuild(const RoadStop *rs, int side)
{
	assert(HasBit(rs->status, RSSFB_BASE_ENTRY));

	Axis axis = GetDriveThroughStopAxis(rs->xy);
	if (side == -1) side = (rs->east == this);

	RoadStopEntryRebuilderHelper rserh;
	rserh.dir = GetEntryDirection(side, axis);

	this->length = 0;
	TileIndexDiff offset = TileOffsByAxis(axis);
	for (TileIndex tile = rs->xy; IsDriveThroughRoadStopContinuation(rs->xy, tile); tile += offset) {
		this->length += TILE_SIZE;
		FindVehicleOnPos(tile, VEH_ROAD, &rserh, FindVehiclesInRoadStop);
	}

	this->occupied = 0;
	for (const auto &it : rserh.vehicles) {
		this->occupied += it->gcache.cached_total_length;
	}
}


/**
 * Check the integrity of the data in this struct.
 * @param rs the roadstop this entry is part of
 */
void RoadStop::Entry::CheckIntegrity(const RoadStop *rs) const
{
	if (!HasBit(rs->status, RSSFB_BASE_ENTRY)) return;

	/* The tile 'before' the road stop must not be part of this 'line' */
	assert_msg(!IsDriveThroughRoadStopContinuation(rs->xy, rs->xy - TileOffsByAxis(GetDriveThroughStopAxis(rs->xy))), "xy: {:X}, index: {}", rs->xy, rs->index);

	Entry temp;
	temp.Rebuild(rs, rs->east == this);
	assert_msg(temp.length == this->length && temp.occupied == this->occupied, "length: {} == {}, occupied: {} == {}, xy: {:X}, index: {}",
			temp.length, this->length, temp.occupied, this->occupied, rs->xy, rs->index);
}<|MERGE_RESOLUTION|>--- conflicted
+++ resolved
@@ -440,13 +440,9 @@
 {
 	RoadStopEntryRebuilderHelper *rserh = (RoadStopEntryRebuilderHelper*)data;
 	/* Not a RV or not in the right direction or crashed :( */
-<<<<<<< HEAD
 	DiagDirection diag_dir = DirToDiagDir(v->direction);
 	if (RoadVehicle::From(v)->overtaking != 0) diag_dir = ReverseDiagDir(diag_dir);
-	if (diag_dir != rserh->dir || !v->IsPrimaryVehicle() || (v->vehstatus & VS_CRASHED) != 0) return nullptr;
-=======
-	if (v->type != VEH_ROAD || DirToDiagDir(v->direction) != rserh->dir || !v->IsPrimaryVehicle() || v->vehstatus.Test(VehState::Crashed)) return nullptr;
->>>>>>> 0de7fd3c
+	if (diag_dir != rserh->dir || !v->IsPrimaryVehicle() || v->vehstatus.Test(VehState::Crashed)) return nullptr;
 
 	RoadVehicle *rv = RoadVehicle::From(v);
 	/* Don't add ones not in a road stop */
