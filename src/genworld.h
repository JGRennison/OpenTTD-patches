/*
 * This file is part of OpenTTD.
 * OpenTTD is free software; you can redistribute it and/or modify it under the terms of the GNU General Public License as published by the Free Software Foundation, version 2.
 * OpenTTD is distributed in the hope that it will be useful, but WITHOUT ANY WARRANTY; without even the implied warranty of MERCHANTABILITY or FITNESS FOR A PARTICULAR PURPOSE.
 * See the GNU General Public License for more details. You should have received a copy of the GNU General Public License along with OpenTTD. If not, see <http://www.gnu.org/licenses/>.
 */

/** @file genworld.h Functions related to world/map generation. */

#ifndef GENWORLD_H
#define GENWORLD_H

#include "company_type.h"
<<<<<<< HEAD
#include <functional>
=======
#include "landscape_type.h"
>>>>>>> 5ffaf6cd
#include <thread>

/** Constants related to world generation */
enum LandscapeGenerator : uint8_t {
	/* Order of these enums has to be the same as in lang/english.txt
	 * Otherwise you will get inconsistent behaviour. */
	LG_ORIGINAL     = 0,  ///< The original landscape generator
	LG_TERRAGENESIS = 1,  ///< TerraGenesis Perlin landscape generator
};

static const uint32_t GENERATE_NEW_SEED = UINT32_MAX; ///< Create a new random seed

/** Modes for GenerateWorld */
enum GenWorldMode : uint8_t {
	GWM_NEWGAME   = 0, ///< Generate a map for a new game
	GWM_EMPTY     = 1, ///< Generate an empty map (sea-level)
	GWM_RANDOM    = 2, ///< Generate a random map for SE
	GWM_HEIGHTMAP = 3, ///< Generate a newgame from a heightmap
};

/** Smoothness presets. */
enum TgenSmoothness : uint8_t {
	TGEN_SMOOTHNESS_BEGIN,      ///< First smoothness value.
	TGEN_SMOOTHNESS_VERY_SMOOTH = TGEN_SMOOTHNESS_BEGIN, ///< Smoothness preset 'very smooth'.
	TGEN_SMOOTHNESS_SMOOTH,     ///< Smoothness preset 'smooth'.
	TGEN_SMOOTHNESS_ROUGH,      ///< Smoothness preset 'rough'.
	TGEN_SMOOTHNESS_VERY_ROUGH, ///< Smoothness preset 'very rough'.

	TGEN_SMOOTHNESS_END,        ///< Used to iterate.
};

static const uint CUSTOM_TERRAIN_TYPE_NUMBER_DIFFICULTY = 5; ///< Value for custom terrain type in difficulty settings.

static const uint CUSTOM_SEA_LEVEL_NUMBER_DIFFICULTY = 4; ///< Value for custom sea level in difficulty settings.
static const uint CUSTOM_SEA_LEVEL_MIN_PERCENTAGE = 1;    ///< Minimum percentage a user can specify for custom sea level.
static const uint CUSTOM_SEA_LEVEL_MAX_PERCENTAGE = 90;   ///< Maximum percentage a user can specify for custom sea level.

static constexpr uint MAP_HEIGHT_LIMIT_ORIGINAL = 15; ///< Original map height limit.

static const uint MAP_HEIGHT_LIMIT_AUTO_MINIMUM = 30; ///< When map height limit is auto, make this the lowest possible map height limit.
static const uint MAP_HEIGHT_LIMIT_AUTO_CEILING_ROOM = 15; ///< When map height limit is auto, the map height limit will be the highest peak plus this value.

typedef void GWDoneProc();  ///< Procedure called when the genworld process finishes
typedef void GWAbortProc(); ///< Called when genworld is aborted

/** Properties of current genworld process */
struct GenWorldInfo {
	bool abort;            ///< Whether to abort the thread ASAP
	GenWorldMode mode;     ///< What mode are we making a world in
	CompanyID lc;          ///< The local_company before generating
	uint size_x;           ///< X-size of the map
	uint size_y;           ///< Y-size of the map
	GWDoneProc *proc;      ///< Proc that is called when done (can be nullptr)
	GWAbortProc *abortp;   ///< Proc that is called when aborting (can be nullptr)
};

/** Current stage of world generation process */
enum GenWorldProgress : uint8_t {
	GWP_MAP_INIT,    ///< Initialize/allocate the map, start economy
	GWP_LANDSCAPE,   ///< Create the landscape
	GWP_RIVER,       ///< Create the rivers
	GWP_ROUGH_ROCKY, ///< Make rough and rocky areas
	GWP_TOWN,        ///< Generate towns
	GWP_INDUSTRY,    ///< Generate industries
	GWP_OBJECT,      ///< Generate objects (radio tower, light houses)
	GWP_TREE,        ///< Generate trees
	GWP_PUBLIC_ROADS,///< Generate public roads
	GWP_GAME_INIT,   ///< Initialize the game
	GWP_RUNTILELOOP, ///< Runs the tile loop 1280 times to make snow etc
	GWP_RUNSCRIPT,   ///< Runs the game script at most 2500 times, or when ever the script sleeps
	GWP_GAME_START,  ///< Really prepare to start the game
	GWP_CLASS_COUNT
};

/* genworld.cpp */
void GenerateWorldSetCallback(GWDoneProc *proc);
void GenerateWorldSetAbortCallback(GWAbortProc *proc);
void GenerateWorld(GenWorldMode mode, uint size_x, uint size_y, bool reset_settings = true);
void AbortGeneratingWorld();
bool IsGeneratingWorldAborted();
void HandleGeneratingWorldAbortion();
void ExecuteWithGenerateWorld(std::function<void()> func);
void ScheduleExecuteWithGenerateWorld(std::function<void()> func);
void LoadTownData();

/* genworld_gui.cpp */
void SetNewLandscapeType(LandscapeType landscape);
void SetGeneratingWorldProgress(GenWorldProgress cls, uint total);
void IncreaseGeneratingWorldProgress(GenWorldProgress cls);
void PrepareGenerateWorldProgress(bool single_section_mode = false);
void ShowGenerateWorldProgress();
void StartNewGameWithoutGUI(uint32_t seed);
void ShowCreateScenario();
void StartScenarioEditor();

extern bool _generating_world;

#endif /* GENWORLD_H */<|MERGE_RESOLUTION|>--- conflicted
+++ resolved
@@ -11,11 +11,8 @@
 #define GENWORLD_H
 
 #include "company_type.h"
-<<<<<<< HEAD
+#include "landscape_type.h"
 #include <functional>
-=======
-#include "landscape_type.h"
->>>>>>> 5ffaf6cd
 #include <thread>
 
 /** Constants related to world generation */
