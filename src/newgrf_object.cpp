--- conflicted
+++ resolved
@@ -13,10 +13,6 @@
 #include "debug.h"
 #include "genworld.h"
 #include "newgrf_badge.h"
-<<<<<<< HEAD
-=======
-#include "newgrf_object.h"
->>>>>>> 53dd1258
 #include "newgrf_class_func.h"
 #include "newgrf_object.h"
 #include "newgrf_sound.h"
@@ -298,15 +294,12 @@
 
 			case 0x7A: return GetBadgeVariableResult(*this->ro.grffile, this->spec->badges, parameter);
 
-<<<<<<< HEAD
 			case A2VRI_OBJECT_FOUNDATION_SLOPE:
 				return GetTileSlope(this->tile);
 
 			case A2VRI_OBJECT_FOUNDATION_SLOPE_CHANGE:
 				return 0;
 
-=======
->>>>>>> 53dd1258
 			/*
 			 * Disallow the rest:
 			 * 0x40: Relative position is passed as parameter during construction.
@@ -365,11 +358,7 @@
 		}
 
 		/* Land info of nearby tiles */
-<<<<<<< HEAD
-		case 0x62: return GetNearbyObjectTileInformation(parameter, this->tile, this->obj == nullptr ? INVALID_OBJECT : this->obj->index, this->ro.grffile->grf_version >= 8, extra.mask);
-=======
-		case 0x62: return GetNearbyObjectTileInformation(parameter, this->tile, this->obj == nullptr ? ObjectID::Invalid() : this->obj->index, this->ro.grffile->grf_version >= 8);
->>>>>>> 53dd1258
+		case 0x62: return GetNearbyObjectTileInformation(parameter, this->tile, this->obj == nullptr ? ObjectID::Invalid() : this->obj->index, this->ro.grffile->grf_version >= 8, extra.mask);
 
 		/* Animation counter of nearby tile */
 		case 0x63: {
@@ -381,7 +370,6 @@
 		case 0x64: return GetCountAndDistanceOfClosestInstance(parameter, this->ro.grffile->grfid, this->tile, this->obj);
 
 		case 0x7A: return GetBadgeVariableResult(*this->ro.grffile, this->spec->badges, parameter);
-<<<<<<< HEAD
 
 		case A2VRI_OBJECT_FOUNDATION_SLOPE: {
 			extern Foundation GetFoundation_Object(TileIndex tile, Slope tileh);
@@ -397,8 +385,6 @@
 			ApplyFoundationToSlope(GetFoundation_Object(this->tile, slope), slope);
 			return slope ^ orig_slope;
 		}
-=======
->>>>>>> 53dd1258
 	}
 
 unhandled:
