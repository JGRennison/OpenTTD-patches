--- conflicted
+++ resolved
@@ -193,11 +193,7 @@
  * @param grf_version8 True, if we are dealing with a new NewGRF which uses GRF version >= 8.
  * @return a construction of bits obeying the newgrf format
  */
-<<<<<<< HEAD
-static uint32_t GetNearbyObjectTileInformation(byte parameter, TileIndex tile, ObjectID index, bool grf_version8, uint32_t mask)
-=======
-static uint32_t GetNearbyObjectTileInformation(uint8_t parameter, TileIndex tile, ObjectID index, bool grf_version8)
->>>>>>> 6c5a8f55
+static uint32_t GetNearbyObjectTileInformation(uint8_t parameter, TileIndex tile, ObjectID index, bool grf_version8, uint32_t mask)
 {
 	if (parameter != 0) tile = GetNearbyTile(parameter, tile); // only perform if it is required
 	bool is_same_object = (IsTileType(tile, MP_OBJECT) && GetObjectIndex(tile) == index);
@@ -234,11 +230,7 @@
  * @param current  Object for which the inquiry is made
  * @return The formatted answer to the callback : rr(reserved) cc(count) dddd(manhattan distance of closest sister)
  */
-<<<<<<< HEAD
 static uint32_t GetCountAndDistanceOfClosestInstance(uint32_t local_id, uint32_t grfid, TileIndex tile, const Object *current)
-=======
-static uint32_t GetCountAndDistanceOfClosestInstance(uint8_t local_id, uint32_t grfid, TileIndex tile, const Object *current)
->>>>>>> 6c5a8f55
 {
 	uint32_t grf_id = GetRegister(0x100);  // Get the GRFID of the definition to look for in register 100h
 	uint32_t idx;
@@ -265,11 +257,7 @@
 }
 
 /** Used by the resolver to get values for feature 0F deterministic spritegroups. */
-<<<<<<< HEAD
 /* virtual */ uint32_t ObjectScopeResolver::GetVariable(uint16_t variable, uint32_t parameter, GetVariableExtra *extra) const
-=======
-/* virtual */ uint32_t ObjectScopeResolver::GetVariable(uint8_t variable, [[maybe_unused]] uint32_t parameter, bool *available) const
->>>>>>> 6c5a8f55
 {
 	/* We get the town from the object, or we calculate the closest
 	 * town if we need to when there's no object. */
