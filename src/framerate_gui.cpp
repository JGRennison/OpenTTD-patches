/*
 * This file is part of OpenTTD.
 * OpenTTD is free software; you can redistribute it and/or modify it under the terms of the GNU General Public License as published by the Free Software Foundation, version 2.
 * OpenTTD is distributed in the hope that it will be useful, but WITHOUT ANY WARRANTY; without even the implied warranty of MERCHANTABILITY or FITNESS FOR A PARTICULAR PURPOSE.
 * See the GNU General Public License for more details. You should have received a copy of the GNU General Public License along with OpenTTD. If not, see <http://www.gnu.org/licenses/>.
 */

/** @file framerate_gui.cpp GUI for displaying framerate/game speed information. */

#include "framerate_type.h"
#include <chrono>
#include "gfx_func.h"
#include "newgrf_sound.h"
#include "window_gui.h"
#include "window_func.h"
#include "table/sprites.h"
#include "string_func.h"
#include "strings_func.h"
#include "console_func.h"
#include "console_type.h"
#include "guitimer_func.h"
#include "company_base.h"
#include "ai/ai_info.hpp"
#include "ai/ai_instance.hpp"
#include "game/game.hpp"
#include "game/game_instance.hpp"

#include "widgets/framerate_widget.h"

#include <atomic>
#include <mutex>
#include <vector>

#include "safeguards.h"

static std::mutex _sound_perf_lock;
static std::atomic<bool> _sound_perf_pending;
static std::vector<TimingMeasurement> _sound_perf_measurements;

/**
 * Private declarations for performance measurement implementation
 */
namespace {

	/** Number of data points to keep in buffer for each performance measurement */
	const int NUM_FRAMERATE_POINTS = 512;
	/** %Units a second is divided into in performance measurements */
	const TimingMeasurement TIMESTAMP_PRECISION = 1000000;

	struct PerformanceData {
		/** Duration value indicating the value is not valid should be considered a gap in measurements */
		static const TimingMeasurement INVALID_DURATION = UINT64_MAX;

		/** Time spent processing each cycle of the performance element, circular buffer */
		TimingMeasurement durations[NUM_FRAMERATE_POINTS];
		/** Start time of each cycle of the performance element, circular buffer */
		TimingMeasurement timestamps[NUM_FRAMERATE_POINTS];
		/** Expected number of cycles per second when the system is running without slowdowns */
		double expected_rate;
		/** Next index to write to in \c durations and \c timestamps */
		int next_index;
		/** Last index written to in \c durations and \c timestamps */
		int prev_index;
		/** Number of data points recorded, clamped to \c NUM_FRAMERATE_POINTS */
		int num_valid;

		/** Current accumulated duration */
		TimingMeasurement acc_duration;
		/** Start time for current accumulation cycle */
		TimingMeasurement acc_timestamp;

		/**
		 * Initialize a data element with an expected collection rate
		 * @param expected_rate
		 * Expected number of cycles per second of the performance element. Use 1 if unknown or not relevant.
		 * The rate is used for highlighting slow-running elements in the GUI.
		 */
		explicit PerformanceData(double expected_rate) : expected_rate(expected_rate), next_index(0), prev_index(0), num_valid(0) { }

		/** Collect a complete measurement, given start and ending times for a processing block */
		void Add(TimingMeasurement start_time, TimingMeasurement end_time)
		{
			this->durations[this->next_index] = end_time - start_time;
			this->timestamps[this->next_index] = start_time;
			this->prev_index = this->next_index;
			this->next_index += 1;
			if (this->next_index >= NUM_FRAMERATE_POINTS) this->next_index = 0;
			this->num_valid = std::min(NUM_FRAMERATE_POINTS, this->num_valid + 1);
		}

		/** Begin an accumulation of multiple measurements into a single value, from a given start time */
		void BeginAccumulate(TimingMeasurement start_time)
		{
			this->timestamps[this->next_index] = this->acc_timestamp;
			this->durations[this->next_index] = this->acc_duration;
			this->prev_index = this->next_index;
			this->next_index += 1;
			if (this->next_index >= NUM_FRAMERATE_POINTS) this->next_index = 0;
			this->num_valid = std::min(NUM_FRAMERATE_POINTS, this->num_valid + 1);

			this->acc_duration = 0;
			this->acc_timestamp = start_time;
		}

		/** Accumulate a period onto the current measurement */
		void AddAccumulate(TimingMeasurement duration)
		{
			this->acc_duration += duration;
		}

		/** Indicate a pause/expected discontinuity in processing the element */
		void AddPause(TimingMeasurement start_time)
		{
			if (this->durations[this->prev_index] != INVALID_DURATION) {
				this->timestamps[this->next_index] = start_time;
				this->durations[this->next_index] = INVALID_DURATION;
				this->prev_index = this->next_index;
				this->next_index += 1;
				if (this->next_index >= NUM_FRAMERATE_POINTS) this->next_index = 0;
				this->num_valid += 1;
			}
		}

		/** Get average cycle processing time over a number of data points */
		double GetAverageDurationMilliseconds(int count)
		{
			count = std::min(count, this->num_valid);

			int first_point = this->prev_index - count;
			if (first_point < 0) first_point += NUM_FRAMERATE_POINTS;

			/* Sum durations, skipping invalid points */
			double sumtime = 0;
			for (int i = first_point; i < first_point + count; i++) {
				auto d = this->durations[i % NUM_FRAMERATE_POINTS];
				if (d != INVALID_DURATION) {
					sumtime += d;
				} else {
					/* Don't count the invalid durations */
					count--;
				}
			}

			if (count == 0) return 0; // avoid div by zero
			return sumtime * 1000 / count / TIMESTAMP_PRECISION;
		}

		/** Get current rate of a performance element, based on approximately the past one second of data */
		double GetRate()
		{
			/* Start at last recorded point, end at latest when reaching the earliest recorded point */
			int point = this->prev_index;
			int last_point = this->next_index - this->num_valid;
			if (last_point < 0) last_point += NUM_FRAMERATE_POINTS;

			/* Number of data points collected */
			int count = 0;
			/* Time of previous data point */
			TimingMeasurement last = this->timestamps[point];
			/* Total duration covered by collected points */
			TimingMeasurement total = 0;

			/* We have nothing to compare the first point against */
			point--;
			if (point < 0) point = NUM_FRAMERATE_POINTS - 1;

			while (point != last_point) {
				/* Only record valid data points, but pretend the gaps in measurements aren't there */
				if (this->durations[point] != INVALID_DURATION) {
					total += last - this->timestamps[point];
					count++;
				}
				last = this->timestamps[point];
				if (total >= TIMESTAMP_PRECISION) break; // end after 1 second has been collected
				point--;
				if (point < 0) point = NUM_FRAMERATE_POINTS - 1;
			}

			if (total == 0 || count == 0) return 0;
			return (double)count * TIMESTAMP_PRECISION / total;
		}
	};

	/**
	 * Storage for all performance element measurements.
	 * Elements are initialized with the expected rate in recorded values per second.
	 * @hideinitializer
	 */
	PerformanceData _pf_data[PFE_MAX] = {
		PerformanceData(1),                     // PFE_GAMELOOP
		PerformanceData(1),                     // PFE_ACC_GL_ECONOMY
		PerformanceData(1),                     // PFE_ACC_GL_TRAINS
		PerformanceData(1),                     // PFE_ACC_GL_ROADVEHS
		PerformanceData(1),                     // PFE_ACC_GL_SHIPS
		PerformanceData(1),                     // PFE_ACC_GL_AIRCRAFT
		PerformanceData(1),                     // PFE_GL_LANDSCAPE
		PerformanceData(1),                     // PFE_GL_LINKGRAPH
		PerformanceData(1000.0 / 30),           // PFE_DRAWING
		PerformanceData(1),                     // PFE_ACC_DRAWWORLD
		PerformanceData(60.0),                  // PFE_VIDEO
		PerformanceData(1000.0 * 8192 / 44100), // PFE_SOUND
		PerformanceData(1),                     // PFE_ALLSCRIPTS
		PerformanceData(1),                     // PFE_GAMESCRIPT
		PerformanceData(1),                     // PFE_AI0 ...
		PerformanceData(1),
		PerformanceData(1),
		PerformanceData(1),
		PerformanceData(1),
		PerformanceData(1),
		PerformanceData(1),
		PerformanceData(1),
		PerformanceData(1),
		PerformanceData(1),
		PerformanceData(1),
		PerformanceData(1),
		PerformanceData(1),
		PerformanceData(1),
		PerformanceData(1),                     // PFE_AI14
	};

}


/**
 * Return a timestamp with \c TIMESTAMP_PRECISION ticks per second precision.
 * The basis of the timestamp is implementation defined, but the value should be steady,
 * so differences can be taken to reliably measure intervals.
 */
static TimingMeasurement GetPerformanceTimer()
{
	using namespace std::chrono;
	return (TimingMeasurement)time_point_cast<microseconds>(high_resolution_clock::now()).time_since_epoch().count();
}


/**
 * Begin a cycle of a measured element.
 * @param elem The element to be measured
 */
PerformanceMeasurer::PerformanceMeasurer(PerformanceElement elem)
{
	assert(elem < PFE_MAX);

	this->elem = elem;
	this->start_time = GetPerformanceTimer();
}

/** Finish a cycle of a measured element and store the measurement taken. */
PerformanceMeasurer::~PerformanceMeasurer()
{
	if (this->elem == PFE_ALLSCRIPTS) {
		/* Hack to not record scripts total when no scripts are active */
		bool any_active = _pf_data[PFE_GAMESCRIPT].num_valid > 0;
		for (uint e = PFE_AI0; e < PFE_MAX; e++) any_active |= _pf_data[e].num_valid > 0;
		if (!any_active) {
			PerformanceMeasurer::SetInactive(PFE_ALLSCRIPTS);
			return;
		}
	}
	if (this->elem == PFE_SOUND) {
		TimingMeasurement end = GetPerformanceTimer();
		std::lock_guard lk(_sound_perf_lock);
		if (_sound_perf_measurements.size() >= NUM_FRAMERATE_POINTS * 2) return;
		_sound_perf_measurements.push_back(this->start_time);
		_sound_perf_measurements.push_back(end);
		_sound_perf_pending.store(true, std::memory_order_release);
		return;
	}
	_pf_data[this->elem].Add(this->start_time, GetPerformanceTimer());
}

/** Set the rate of expected cycles per second of a performance element. */
void PerformanceMeasurer::SetExpectedRate(double rate)
{
	_pf_data[this->elem].expected_rate = rate;
}

/** Mark a performance element as not currently in use. */
/* static */ void PerformanceMeasurer::SetInactive(PerformanceElement elem)
{
	_pf_data[elem].num_valid = 0;
	_pf_data[elem].next_index = 0;
	_pf_data[elem].prev_index = 0;
}

/**
 * Indicate that a cycle of "pause" where no processing occurs.
 * @param elem The element not currently being processed
 */
/* static */ void PerformanceMeasurer::Paused(PerformanceElement elem)
{
	_pf_data[elem].AddPause(GetPerformanceTimer());
}


/**
 * Begin measuring one block of the accumulating value.
 * @param elem The element to be measured
 */
PerformanceAccumulator::PerformanceAccumulator(PerformanceElement elem)
{
	assert(elem < PFE_MAX);

	this->elem = elem;
	this->start_time = GetPerformanceTimer();
}

/** Finish and add one block of the accumulating value. */
PerformanceAccumulator::~PerformanceAccumulator()
{
	_pf_data[this->elem].AddAccumulate(GetPerformanceTimer() - this->start_time);
}

/**
 * Store the previous accumulator value and reset for a new cycle of accumulating measurements.
 * @note This function must be called once per frame, otherwise measurements are not collected.
 * @param elem The element to begin a new measurement cycle of
 */
void PerformanceAccumulator::Reset(PerformanceElement elem)
{
	_pf_data[elem].BeginAccumulate(GetPerformanceTimer());
}


void ShowFrametimeGraphWindow(PerformanceElement elem);


static const PerformanceElement DISPLAY_ORDER_PFE[PFE_MAX] = {
	PFE_GAMELOOP,
	PFE_GL_ECONOMY,
	PFE_GL_TRAINS,
	PFE_GL_ROADVEHS,
	PFE_GL_SHIPS,
	PFE_GL_AIRCRAFT,
	PFE_GL_LANDSCAPE,
	PFE_ALLSCRIPTS,
	PFE_GAMESCRIPT,
	PFE_AI0,
	PFE_AI1,
	PFE_AI2,
	PFE_AI3,
	PFE_AI4,
	PFE_AI5,
	PFE_AI6,
	PFE_AI7,
	PFE_AI8,
	PFE_AI9,
	PFE_AI10,
	PFE_AI11,
	PFE_AI12,
	PFE_AI13,
	PFE_AI14,
	PFE_GL_LINKGRAPH,
	PFE_DRAWING,
	PFE_DRAWWORLD,
	PFE_VIDEO,
	PFE_SOUND,
};

static const char * GetAIName(int ai_index)
{
	if (!Company::IsValidAiID(ai_index)) return "";
	return Company::Get(ai_index)->ai_info->GetName().c_str();
}

/** @hideinitializer */
static constexpr NWidgetPart _framerate_window_widgets[] = {
	NWidget(NWID_HORIZONTAL),
		NWidget(WWT_CLOSEBOX, COLOUR_GREY),
		NWidget(WWT_CAPTION, COLOUR_GREY, WID_FRW_CAPTION), SetStringTip(STR_FRAMERATE_CAPTION, STR_TOOLTIP_WINDOW_TITLE_DRAG_THIS),
		NWidget(WWT_SHADEBOX, COLOUR_GREY),
		NWidget(WWT_STICKYBOX, COLOUR_GREY),
	EndContainer(),
	NWidget(WWT_PANEL, COLOUR_GREY),
		NWidget(NWID_VERTICAL), SetPadding(WidgetDimensions::unscaled.frametext), SetPIP(0, WidgetDimensions::unscaled.vsep_normal, 0),
			NWidget(WWT_TEXT, INVALID_COLOUR, WID_FRW_RATE_GAMELOOP), SetStringTip(STR_FRAMERATE_RATE_GAMELOOP, STR_FRAMERATE_RATE_GAMELOOP_TOOLTIP), SetFill(1, 0), SetResize(1, 0),
			NWidget(WWT_TEXT, INVALID_COLOUR, WID_FRW_RATE_DRAWING),  SetStringTip(STR_FRAMERATE_RATE_BLITTER,  STR_FRAMERATE_RATE_BLITTER_TOOLTIP), SetFill(1, 0), SetResize(1, 0),
			NWidget(WWT_TEXT, INVALID_COLOUR, WID_FRW_RATE_FACTOR),   SetStringTip(STR_FRAMERATE_SPEED_FACTOR,  STR_FRAMERATE_SPEED_FACTOR_TOOLTIP), SetFill(1, 0), SetResize(1, 0),
		EndContainer(),
	EndContainer(),
	NWidget(NWID_HORIZONTAL),
		NWidget(WWT_PANEL, COLOUR_GREY),
			NWidget(NWID_VERTICAL), SetPadding(WidgetDimensions::unscaled.frametext), SetPIP(0, WidgetDimensions::unscaled.vsep_wide, 0),
				NWidget(NWID_HORIZONTAL), SetPIP(0, WidgetDimensions::unscaled.hsep_wide, 0),
					NWidget(WWT_EMPTY, INVALID_COLOUR, WID_FRW_TIMES_NAMES), SetScrollbar(WID_FRW_SCROLLBAR),
					NWidget(WWT_EMPTY, INVALID_COLOUR, WID_FRW_TIMES_CURRENT), SetScrollbar(WID_FRW_SCROLLBAR),
					NWidget(WWT_EMPTY, INVALID_COLOUR, WID_FRW_TIMES_AVERAGE), SetScrollbar(WID_FRW_SCROLLBAR),
					NWidget(WWT_EMPTY, INVALID_COLOUR, WID_FRW_ALLOCSIZE), SetScrollbar(WID_FRW_SCROLLBAR),
				EndContainer(),
				NWidget(WWT_TEXT, INVALID_COLOUR, WID_FRW_INFO_DATA_POINTS), SetStringTip(STR_FRAMERATE_DATA_POINTS), SetFill(1, 0), SetResize(1, 0),
			EndContainer(),
		EndContainer(),
		NWidget(NWID_VERTICAL),
			NWidget(NWID_VSCROLLBAR, COLOUR_GREY, WID_FRW_SCROLLBAR),
			NWidget(WWT_RESIZEBOX, COLOUR_GREY),
		EndContainer(),
	EndContainer(),
};

struct FramerateWindow : Window {
	bool small;
	GUITimer next_update;
	int num_active;
	int num_displayed;

	struct CachedDecimal {
		StringID strid;
		uint32_t value;

		inline void SetRate(double value, double target)
		{
			const double threshold_good = target * 0.95;
			const double threshold_bad = target * 2 / 3;
			this->value = (uint32_t)(value * 100);
			this->strid = (value > threshold_good) ? STR_FRAMERATE_FPS_GOOD : (value < threshold_bad) ? STR_FRAMERATE_FPS_BAD : STR_FRAMERATE_FPS_WARN;
		}

		inline void SetTime(double value, double target)
		{
			const double threshold_good = target / 3;
			const double threshold_bad = target;
			this->value = (uint32_t)(value * 100);
			this->strid = (value < threshold_good) ? STR_FRAMERATE_MS_GOOD : (value > threshold_bad) ? STR_FRAMERATE_MS_BAD : STR_FRAMERATE_MS_WARN;
		}

		inline void InsertDParams(uint n) const
		{
			SetDParam(n, this->value);
			SetDParam(n + 1, 2);
		}
	};

	CachedDecimal rate_gameloop;            ///< cached game loop tick rate
	CachedDecimal rate_drawing;             ///< cached drawing frame rate
	CachedDecimal speed_gameloop;           ///< cached game loop speed factor
	CachedDecimal times_shortterm[PFE_MAX]; ///< cached short term average times
	CachedDecimal times_longterm[PFE_MAX];  ///< cached long term average times

	static constexpr int MIN_ELEMENTS = 5;      ///< smallest number of elements to display

	FramerateWindow(WindowDesc &desc, WindowNumber number) : Window(desc)
	{
		this->InitNested(number);
		this->small = this->IsShaded();
		this->UpdateData();
		this->num_displayed = this->num_active;
		this->next_update.SetInterval(100);

		/* Window is always initialised to MIN_ELEMENTS height, resize to contain num_displayed */
		ResizeWindow(this, 0, (std::max(MIN_ELEMENTS, this->num_displayed) - MIN_ELEMENTS) * GetCharacterHeight(FS_NORMAL));
	}

	void OnRealtimeTick([[maybe_unused]] uint delta_ms) override
	{
		bool elapsed = this->next_update.Elapsed(delta_ms);

		/* Check if the shaded state has changed, switch caption text if it has */
		if (this->small != this->IsShaded()) {
			this->small = this->IsShaded();
<<<<<<< HEAD
			this->GetWidget<NWidgetLeaf>(WID_FRW_CAPTION)->SetDataTip(this->small ? STR_FRAMERATE_CAPTION_SMALL : STR_FRAMERATE_CAPTION, STR_TOOLTIP_WINDOW_TITLE_DRAG_THIS);
			elapsed = true;
		}

		if (elapsed) {
=======
			this->GetWidget<NWidgetLeaf>(WID_FRW_CAPTION)->SetStringTip(this->small ? STR_FRAMERATE_CAPTION_SMALL : STR_FRAMERATE_CAPTION, STR_TOOLTIP_WINDOW_TITLE_DRAG_THIS);
>>>>>>> b653f875
			this->UpdateData();
			this->SetDirty();
			this->next_update.SetInterval(100);
		}
	}

	void UpdateData()
	{
		_pf_data[PFE_GAMELOOP].expected_rate = _ticks_per_second;
		double gl_rate = _pf_data[PFE_GAMELOOP].GetRate();
		this->rate_gameloop.SetRate(gl_rate, _pf_data[PFE_GAMELOOP].expected_rate);
		this->speed_gameloop.SetRate(gl_rate / _pf_data[PFE_GAMELOOP].expected_rate, 1.0);
		if (this->small) return; // in small mode, this is everything needed

		this->rate_drawing.SetRate(_pf_data[PFE_DRAWING].GetRate(), _settings_client.gui.refresh_rate);

		int new_active = 0;
		for (PerformanceElement e = PFE_FIRST; e < PFE_MAX; e++) {
			this->times_shortterm[e].SetTime(_pf_data[e].GetAverageDurationMilliseconds(8), MILLISECONDS_PER_TICK);
			this->times_longterm[e].SetTime(_pf_data[e].GetAverageDurationMilliseconds(NUM_FRAMERATE_POINTS), MILLISECONDS_PER_TICK);
			if (_pf_data[e].num_valid > 0) {
				new_active++;
			}
		}

		if (new_active != this->num_active) {
			this->num_active = new_active;
			Scrollbar *sb = this->GetScrollbar(WID_FRW_SCROLLBAR);
			sb->SetCount(this->num_active);
			sb->SetCapacity(std::min(this->num_displayed, this->num_active));
		}
	}

	void SetStringParameters(WidgetID widget) const override
	{
		switch (widget) {
			case WID_FRW_CAPTION:
				/* When the window is shaded, the caption shows game loop rate and speed factor */
				if (!this->small) break;
				SetDParam(0, this->rate_gameloop.strid);
				this->rate_gameloop.InsertDParams(1);
				this->speed_gameloop.InsertDParams(3);
				break;

			case WID_FRW_RATE_GAMELOOP:
				SetDParam(0, this->rate_gameloop.strid);
				this->rate_gameloop.InsertDParams(1);
				break;
			case WID_FRW_RATE_DRAWING:
				SetDParam(0, this->rate_drawing.strid);
				this->rate_drawing.InsertDParams(1);
				break;
			case WID_FRW_RATE_FACTOR:
				this->speed_gameloop.InsertDParams(0);
				break;
			case WID_FRW_INFO_DATA_POINTS:
				SetDParam(0, NUM_FRAMERATE_POINTS);
				break;
		}
	}

	void UpdateWidgetSize(WidgetID widget, Dimension &size, [[maybe_unused]] const Dimension &padding, [[maybe_unused]] Dimension &fill, [[maybe_unused]] Dimension &resize) override
	{
		switch (widget) {
			case WID_FRW_RATE_GAMELOOP:
				SetDParam(0, STR_FRAMERATE_FPS_GOOD);
				SetDParamMaxDigits(1, 6);
				SetDParam(2, 2);
				size = GetStringBoundingBox(STR_FRAMERATE_RATE_GAMELOOP);
				break;
			case WID_FRW_RATE_DRAWING:
				SetDParam(0, STR_FRAMERATE_FPS_GOOD);
				SetDParamMaxDigits(1, 6);
				SetDParam(2, 2);
				size = GetStringBoundingBox(STR_FRAMERATE_RATE_BLITTER);
				break;
			case WID_FRW_RATE_FACTOR:
				SetDParamMaxDigits(0, 6);
				SetDParam(1, 2);
				size = GetStringBoundingBox(STR_FRAMERATE_SPEED_FACTOR);
				break;

			case WID_FRW_TIMES_NAMES: {
				size.width = 0;
				size.height = GetCharacterHeight(FS_NORMAL) + WidgetDimensions::scaled.vsep_normal + MIN_ELEMENTS * GetCharacterHeight(FS_NORMAL);
				resize.width = 0;
				resize.height = GetCharacterHeight(FS_NORMAL);
				for (PerformanceElement e : DISPLAY_ORDER_PFE) {
					if (_pf_data[e].num_valid == 0) continue;
					Dimension line_size;
					if (e < PFE_AI0) {
						line_size = GetStringBoundingBox(STR_FRAMERATE_GAMELOOP + e);
					} else {
						SetDParam(0, e - PFE_AI0 + 1);
						SetDParamStr(1, GetAIName(e - PFE_AI0));
						line_size = GetStringBoundingBox(STR_FRAMERATE_AI);
					}
					size.width = std::max(size.width, line_size.width);
				}
				break;
			}

			case WID_FRW_TIMES_CURRENT:
			case WID_FRW_TIMES_AVERAGE:
			case WID_FRW_ALLOCSIZE: {
				size = GetStringBoundingBox(STR_FRAMERATE_CURRENT + (widget - WID_FRW_TIMES_CURRENT));
				SetDParamMaxDigits(0, 6);
				SetDParam(1, 2);
				Dimension item_size = GetStringBoundingBox(STR_FRAMERATE_MS_GOOD);
				size.width = std::max(size.width, item_size.width);
				size.height += GetCharacterHeight(FS_NORMAL) * MIN_ELEMENTS + WidgetDimensions::scaled.vsep_normal;
				resize.width = 0;
				resize.height = GetCharacterHeight(FS_NORMAL);
				break;
			}
		}
	}

	/** Render a column of formatted average durations */
	void DrawElementTimesColumn(const Rect &r, StringID heading_str, const CachedDecimal *values) const
	{
		const Scrollbar *sb = this->GetScrollbar(WID_FRW_SCROLLBAR);
		int32_t skip = sb->GetPosition();
		int drawable = this->num_displayed;
		int y = r.top;
		DrawString(r.left, r.right, y, heading_str, TC_FROMSTRING, SA_CENTER, true);
		y += GetCharacterHeight(FS_NORMAL) + WidgetDimensions::scaled.vsep_normal;
		for (PerformanceElement e : DISPLAY_ORDER_PFE) {
			if (_pf_data[e].num_valid == 0) continue;
			if (skip > 0) {
				skip--;
			} else {
				values[e].InsertDParams(0);
				DrawString(r.left, r.right, y, values[e].strid, TC_FROMSTRING, SA_RIGHT);
				y += GetCharacterHeight(FS_NORMAL);
				drawable--;
				if (drawable == 0) break;
			}
		}
	}

	void DrawElementAllocationsColumn(const Rect &r) const
	{
		const Scrollbar *sb = this->GetScrollbar(WID_FRW_SCROLLBAR);
		int32_t skip = sb->GetPosition();
		int drawable = this->num_displayed;
		int y = r.top;
		DrawString(r.left, r.right, y, STR_FRAMERATE_MEMORYUSE, TC_FROMSTRING, SA_CENTER, true);
		y += GetCharacterHeight(FS_NORMAL) + WidgetDimensions::scaled.vsep_normal;
		for (PerformanceElement e : DISPLAY_ORDER_PFE) {
			if (_pf_data[e].num_valid == 0) continue;
			if (skip > 0) {
				skip--;
			} else if (e == PFE_GAMESCRIPT || e >= PFE_AI0) {
				if (e == PFE_GAMESCRIPT) {
					SetDParam(0, Game::GetInstance()->GetAllocatedMemory());
				} else {
					SetDParam(0, Company::Get(e - PFE_AI0)->ai_instance->GetAllocatedMemory());
				}
				DrawString(r.left, r.right, y, STR_FRAMERATE_BYTES_GOOD, TC_FROMSTRING, SA_RIGHT);
				y += GetCharacterHeight(FS_NORMAL);
				drawable--;
				if (drawable == 0) break;
			} else if (e == PFE_SOUND) {
				SetDParam(0, GetSoundPoolAllocatedMemory());
				DrawString(r.left, r.right, y, STR_FRAMERATE_BYTES_GOOD, TC_FROMSTRING, SA_RIGHT);
				y += GetCharacterHeight(FS_NORMAL);
				drawable--;
				if (drawable == 0) break;
			} else {
				/* skip non-script */
				y += GetCharacterHeight(FS_NORMAL);
				drawable--;
				if (drawable == 0) break;
			}
		}
	}

	void DrawWidget(const Rect &r, WidgetID widget) const override
	{
		switch (widget) {
			case WID_FRW_TIMES_NAMES: {
				/* Render a column of titles for performance element names */
				const Scrollbar *sb = this->GetScrollbar(WID_FRW_SCROLLBAR);
				int32_t skip = sb->GetPosition();
				int drawable = this->num_displayed;
				int y = r.top + GetCharacterHeight(FS_NORMAL) + WidgetDimensions::scaled.vsep_normal; // first line contains headings in the value columns
				for (PerformanceElement e : DISPLAY_ORDER_PFE) {
					if (_pf_data[e].num_valid == 0) continue;
					if (skip > 0) {
						skip--;
					} else {
						if (e < PFE_AI0) {
							DrawString(r.left, r.right, y, STR_FRAMERATE_GAMELOOP + e, TC_FROMSTRING, SA_LEFT);
						} else {
							SetDParam(0, e - PFE_AI0 + 1);
							SetDParamStr(1, GetAIName(e - PFE_AI0));
							DrawString(r.left, r.right, y, STR_FRAMERATE_AI, TC_FROMSTRING, SA_LEFT);
						}
						y += GetCharacterHeight(FS_NORMAL);
						drawable--;
						if (drawable == 0) break;
					}
				}
				break;
			}
			case WID_FRW_TIMES_CURRENT:
				/* Render short-term average values */
				DrawElementTimesColumn(r, STR_FRAMERATE_CURRENT, this->times_shortterm);
				break;
			case WID_FRW_TIMES_AVERAGE:
				/* Render averages of all recorded values */
				DrawElementTimesColumn(r, STR_FRAMERATE_AVERAGE, this->times_longterm);
				break;
			case WID_FRW_ALLOCSIZE:
				DrawElementAllocationsColumn(r);
				break;
		}
	}

	void OnClick([[maybe_unused]] Point pt, WidgetID widget, [[maybe_unused]] int click_count) override
	{
		switch (widget) {
			case WID_FRW_TIMES_NAMES:
			case WID_FRW_TIMES_CURRENT:
			case WID_FRW_TIMES_AVERAGE: {
				/* Open time graph windows when clicking detail measurement lines */
				const Scrollbar *sb = this->GetScrollbar(WID_FRW_SCROLLBAR);
				int32_t line = sb->GetScrolledRowFromWidget(pt.y, this, widget, WidgetDimensions::scaled.vsep_normal + GetCharacterHeight(FS_NORMAL));
				if (line != INT32_MAX) {
					line++;
					/* Find the visible line that was clicked */
					for (PerformanceElement e : DISPLAY_ORDER_PFE) {
						if (_pf_data[e].num_valid > 0) line--;
						if (line == 0) {
							ShowFrametimeGraphWindow(e);
							break;
						}
					}
				}
				break;
			}
		}
	}

	void OnResize() override
	{
		auto *wid = this->GetWidget<NWidgetResizeBase>(WID_FRW_TIMES_NAMES);
		this->num_displayed = (wid->current_y - wid->min_y - WidgetDimensions::scaled.vsep_normal) / GetCharacterHeight(FS_NORMAL) - 1; // subtract 1 for headings
		this->GetScrollbar(WID_FRW_SCROLLBAR)->SetCapacity(this->num_displayed);
	}
};

static WindowDesc _framerate_display_desc(__FILE__, __LINE__,
	WDP_AUTO, "framerate_display", 0, 0,
	WC_FRAMERATE_DISPLAY, WC_NONE,
	0,
	_framerate_window_widgets
);


/** @hideinitializer */
static constexpr NWidgetPart _frametime_graph_window_widgets[] = {
	NWidget(NWID_HORIZONTAL),
		NWidget(WWT_CLOSEBOX, COLOUR_GREY),
		NWidget(WWT_CAPTION, COLOUR_GREY, WID_FGW_CAPTION), SetStringTip(STR_JUST_STRING2, STR_TOOLTIP_WINDOW_TITLE_DRAG_THIS), SetTextStyle(TC_WHITE),
		NWidget(WWT_STICKYBOX, COLOUR_GREY),
	EndContainer(),
	NWidget(WWT_PANEL, COLOUR_GREY),
		NWidget(NWID_VERTICAL), SetPadding(6),
			NWidget(WWT_EMPTY, INVALID_COLOUR, WID_FGW_GRAPH),
		EndContainer(),
	EndContainer(),
};

struct FrametimeGraphWindow : Window {
	int vertical_scale;       ///< number of TIMESTAMP_PRECISION units vertically
	int horizontal_scale;     ///< number of half-second units horizontally
	GUITimer next_scale_update; ///< interval for next scale update

	PerformanceElement element; ///< what element this window renders graph for
	Dimension graph_size;       ///< size of the main graph area (excluding axis labels)

	FrametimeGraphWindow(WindowDesc &desc, WindowNumber number) : Window(desc)
	{
		this->element = (PerformanceElement)number;
		this->horizontal_scale = 4;
		this->vertical_scale = TIMESTAMP_PRECISION / 10;
		this->next_scale_update.SetInterval(1);

		this->InitNested(number);
	}

	void SetStringParameters(WidgetID widget) const override
	{
		switch (widget) {
			case WID_FGW_CAPTION:
				if (this->element < PFE_AI0) {
					SetDParam(0, STR_FRAMETIME_CAPTION_GAMELOOP + this->element);
				} else {
					SetDParam(0, STR_FRAMETIME_CAPTION_AI);
					SetDParam(1, this->element - PFE_AI0 + 1);
					SetDParamStr(2, GetAIName(this->element - PFE_AI0));
				}
				break;
		}
	}

	void UpdateWidgetSize(WidgetID widget, Dimension &size, [[maybe_unused]] const Dimension &padding, [[maybe_unused]] Dimension &fill, [[maybe_unused]] Dimension &resize) override
	{
		if (widget == WID_FGW_GRAPH) {
			SetDParam(0, 100);
			Dimension size_ms_label = GetStringBoundingBox(STR_FRAMERATE_GRAPH_MILLISECONDS);
			SetDParam(0, 100);
			Dimension size_s_label = GetStringBoundingBox(STR_FRAMERATE_GRAPH_SECONDS);

			/* Size graph in height to fit at least 10 vertical labels with space between, or at least 100 pixels */
			graph_size.height = std::max(100u, 10 * (size_ms_label.height + 1));
			/* Always 2:1 graph area */
			graph_size.width = 2 * graph_size.height;
			size = graph_size;

			size.width += size_ms_label.width + 2;
			size.height += size_s_label.height + 2;
		}
	}

	void SelectHorizontalScale(TimingMeasurement range)
	{
		/* 60 Hz graphical drawing results in a value of approximately TIMESTAMP_PRECISION,
		 * this lands exactly on the scale = 2 vs scale = 4 boundary.
		 * To avoid excessive switching of the horizontal scale, bias these performance
		 * categories away from this scale boundary. */
		if (this->element == PFE_DRAWING || this->element == PFE_DRAWWORLD) range += (range / 2);

		/* Determine horizontal scale based on period covered by 60 points
		 * (slightly less than 2 seconds at full game speed) */
		struct ScaleDef { TimingMeasurement range; int scale; };
		static const std::initializer_list<ScaleDef> hscales = {
			{ TIMESTAMP_PRECISION * 120, 60 },
			{ TIMESTAMP_PRECISION *  10, 20 },
			{ TIMESTAMP_PRECISION *   5, 10 },
			{ TIMESTAMP_PRECISION *   3,  4 },
			{ TIMESTAMP_PRECISION *   1,  2 },
		};
		for (const auto &sc : hscales) {
			if (range < sc.range) this->horizontal_scale = sc.scale;
		}
	}

	void SelectVerticalScale(TimingMeasurement range)
	{
		/* Determine vertical scale based on peak value (within the horizontal scale + a bit) */
		static const std::initializer_list<TimingMeasurement> vscales = {
			TIMESTAMP_PRECISION * 100,
			TIMESTAMP_PRECISION * 10,
			TIMESTAMP_PRECISION * 5,
			TIMESTAMP_PRECISION,
			TIMESTAMP_PRECISION / 2,
			TIMESTAMP_PRECISION / 5,
			TIMESTAMP_PRECISION / 10,
			TIMESTAMP_PRECISION / 50,
			TIMESTAMP_PRECISION / 200,
		};
		for (const auto &sc : vscales) {
			if (range < sc) this->vertical_scale = (int)sc;
		}
	}

	/** Recalculate the graph scaling factors based on current recorded data */
	void UpdateScale()
	{
		const TimingMeasurement *durations = _pf_data[this->element].durations;
		const TimingMeasurement *timestamps = _pf_data[this->element].timestamps;
		int num_valid = _pf_data[this->element].num_valid;
		int point = _pf_data[this->element].prev_index;

		TimingMeasurement lastts = timestamps[point];
		TimingMeasurement time_sum = 0;
		TimingMeasurement peak_value = 0;
		int count = 0;

		/* Sensible default for when too few measurements are available */
		this->horizontal_scale = 4;

		for (int i = 1; i < num_valid; i++) {
			point--;
			if (point < 0) point = NUM_FRAMERATE_POINTS - 1;

			TimingMeasurement value = durations[point];
			if (value == PerformanceData::INVALID_DURATION) {
				/* Skip gaps in data by pretending time is continuous across them */
				lastts = timestamps[point];
				continue;
			}
			if (value > peak_value) peak_value = value;
			count++;

			/* Accumulate period of time covered by data */
			time_sum += lastts - timestamps[point];
			lastts = timestamps[point];

			/* Enough data to select a range and get decent data density */
			if (count == 60) this->SelectHorizontalScale(time_sum);

			/* End when enough points have been collected and the horizontal scale has been exceeded */
			if (count >= 60 && time_sum >= (this->horizontal_scale + 2) * TIMESTAMP_PRECISION / 2) break;
		}

		this->SelectVerticalScale(peak_value);
	}

	void OnRealtimeTick(uint delta_ms) override
	{
		this->SetDirty();

		if (this->next_scale_update.Elapsed(delta_ms)) {
			this->next_scale_update.SetInterval(500);
			this->UpdateScale();
		}
	}

	/** Scale and interpolate a value from a source range into a destination range */
	template <typename T>
	static inline T Scinterlate(T dst_min, T dst_max, T src_min, T src_max, T value)
	{
		T dst_diff = dst_max - dst_min;
		T src_diff = src_max - src_min;
		return (value - src_min) * dst_diff / src_diff + dst_min;
	}

	void DrawWidget(const Rect &r, WidgetID widget) const override
	{
		if (widget == WID_FGW_GRAPH) {
			const TimingMeasurement *durations  = _pf_data[this->element].durations;
			const TimingMeasurement *timestamps = _pf_data[this->element].timestamps;
			int point = _pf_data[this->element].prev_index;

			const int x_zero = r.right - (int)this->graph_size.width;
			const int x_max = r.right;
			const int y_zero = r.top + (int)this->graph_size.height;
			const int y_max = r.top;
			const int c_grid = PC_DARK_GREY;
			const int c_lines = PC_BLACK;
			const int c_peak = PC_DARK_RED;

			const TimingMeasurement draw_horz_scale = (TimingMeasurement)this->horizontal_scale * TIMESTAMP_PRECISION / 2;
			const TimingMeasurement draw_vert_scale = (TimingMeasurement)this->vertical_scale;

			/* Number of \c horizontal_scale units in each horizontal division */
			const uint horz_div_scl = (this->horizontal_scale <= 20) ? 1 : 10;
			/* Number of divisions of the horizontal axis */
			const uint horz_divisions = this->horizontal_scale / horz_div_scl;
			/* Number of divisions of the vertical axis */
			const uint vert_divisions = 10;

			/* Draw division lines and labels for the vertical axis */
			for (uint division = 0; division < vert_divisions; division++) {
				int y = Scinterlate(y_zero, y_max, 0, (int)vert_divisions, (int)division);
				GfxDrawLine(x_zero, y, x_max, y, c_grid);
				if (division % 2 == 0) {
					if ((TimingMeasurement)this->vertical_scale > TIMESTAMP_PRECISION) {
						SetDParam(0, this->vertical_scale * division / 10 / TIMESTAMP_PRECISION);
						DrawString(r.left, x_zero - 2, y - GetCharacterHeight(FS_SMALL), STR_FRAMERATE_GRAPH_SECONDS, TC_GREY, SA_RIGHT | SA_FORCE, false, FS_SMALL);
					} else {
						SetDParam(0, this->vertical_scale * division / 10 * 1000 / TIMESTAMP_PRECISION);
						DrawString(r.left, x_zero - 2, y - GetCharacterHeight(FS_SMALL), STR_FRAMERATE_GRAPH_MILLISECONDS, TC_GREY, SA_RIGHT | SA_FORCE, false, FS_SMALL);
					}
				}
			}
			/* Draw division lines and labels for the horizontal axis */
			for (uint division = horz_divisions; division > 0; division--) {
				int x = Scinterlate(x_zero, x_max, 0, (int)horz_divisions, (int)horz_divisions - (int)division);
				GfxDrawLine(x, y_max, x, y_zero, c_grid);
				if (division % 2 == 0) {
					SetDParam(0, division * horz_div_scl / 2);
					DrawString(x, x_max, y_zero + 2, STR_FRAMERATE_GRAPH_SECONDS, TC_GREY, SA_LEFT | SA_FORCE, false, FS_SMALL);
				}
			}

			/* Position of last rendered data point */
			Point lastpoint = {
				x_max,
				(int)Scinterlate<int64_t>(y_zero, y_max, 0, this->vertical_scale, durations[point])
			};
			/* Timestamp of last rendered data point */
			TimingMeasurement lastts = timestamps[point];

			TimingMeasurement peak_value = 0;
			Point peak_point = { 0, 0 };
			TimingMeasurement value_sum = 0;
			TimingMeasurement time_sum = 0;
			int points_drawn = 0;

			for (int i = 1; i < NUM_FRAMERATE_POINTS; i++) {
				point--;
				if (point < 0) point = NUM_FRAMERATE_POINTS - 1;

				TimingMeasurement value = durations[point];
				if (value == PerformanceData::INVALID_DURATION) {
					/* Skip gaps in measurements, pretend the data points on each side are continuous */
					lastts = timestamps[point];
					continue;
				}

				/* Use total time period covered for value along horizontal axis */
				time_sum += lastts - timestamps[point];
				lastts = timestamps[point];
				/* Stop if past the width of the graph */
				if (time_sum > draw_horz_scale) break;

				/* Draw line from previous point to new point */
				Point newpoint = {
					(int)Scinterlate<int64_t>(x_zero, x_max, 0, (int64_t)draw_horz_scale, (int64_t)draw_horz_scale - (int64_t)time_sum),
					(int)Scinterlate<int64_t>(y_zero, y_max, 0, (int64_t)draw_vert_scale, (int64_t)value)
				};
				if (newpoint.x > lastpoint.x) continue; // don't draw backwards
				GfxDrawLine(lastpoint.x, lastpoint.y, newpoint.x, newpoint.y, c_lines);
				lastpoint = newpoint;

				/* Record peak and average value across graphed data */
				value_sum += value;
				points_drawn++;
				if (value > peak_value) {
					peak_value = value;
					peak_point = newpoint;
				}
			}

			/* If the peak value is significantly larger than the average, mark and label it */
			if (points_drawn > 0 && peak_value > TIMESTAMP_PRECISION / 100 && 2 * peak_value > 3 * value_sum / points_drawn) {
				TextColour tc_peak = (TextColour)(TC_IS_PALETTE_COLOUR | c_peak);
				GfxFillRect(peak_point.x - 1, peak_point.y - 1, peak_point.x + 1, peak_point.y + 1, c_peak);
				SetDParam(0, peak_value * 1000 / TIMESTAMP_PRECISION);
				int label_y = std::max(y_max, peak_point.y - GetCharacterHeight(FS_SMALL));
				if (peak_point.x - x_zero > (int)this->graph_size.width / 2) {
					DrawString(x_zero, peak_point.x - 2, label_y, STR_FRAMERATE_GRAPH_MILLISECONDS, tc_peak, SA_RIGHT | SA_FORCE, false, FS_SMALL);
				} else {
					DrawString(peak_point.x + 2, x_max, label_y, STR_FRAMERATE_GRAPH_MILLISECONDS, tc_peak, SA_LEFT | SA_FORCE, false, FS_SMALL);
				}
			}
		}
	}
};

static WindowDesc _frametime_graph_window_desc(__FILE__, __LINE__,
	WDP_AUTO, "frametime_graph", 140, 90,
	WC_FRAMETIME_GRAPH, WC_NONE,
	0,
	_frametime_graph_window_widgets
);



/** Open the general framerate window */
void ShowFramerateWindow()
{
	AllocateWindowDescFront<FramerateWindow>(_framerate_display_desc, 0);
}

/** Open a graph window for a performance element */
void ShowFrametimeGraphWindow(PerformanceElement elem)
{
	if (elem < PFE_FIRST || elem >= PFE_MAX) return; // maybe warn?
	AllocateWindowDescFront<FrametimeGraphWindow>(_frametime_graph_window_desc, elem, true);
}

/** Print performance statistics to game console */
void ConPrintFramerate()
{
	const int count1 = NUM_FRAMERATE_POINTS / 8;
	const int count2 = NUM_FRAMERATE_POINTS / 4;
	const int count3 = NUM_FRAMERATE_POINTS / 1;

	IConsolePrint(TC_SILVER, "Based on num. data points: {} {} {}", count1, count2, count3);

	static const std::array<std::string_view, PFE_MAX> MEASUREMENT_NAMES = {
		"Game loop",
		"  GL station ticks",
		"  GL train ticks",
		"  GL road vehicle ticks",
		"  GL ship ticks",
		"  GL aircraft ticks",
		"  GL landscape ticks",
		"  GL link graph delays",
		"Drawing",
		"  Viewport drawing",
		"Video output",
		"Sound mixing",
		"AI/GS scripts total",
		"Game script",
	};
	std::string ai_name_buf;

	bool printed_anything = false;

	for (const auto &e : { PFE_GAMELOOP, PFE_DRAWING, PFE_VIDEO }) {
		auto &pf = _pf_data[e];
		if (pf.num_valid == 0) continue;
		IConsolePrint(TC_GREEN, "{} rate: {:.2f}fps  (expected: {:.2f}fps)",
			MEASUREMENT_NAMES[e],
			pf.GetRate(),
			pf.expected_rate);
		printed_anything = true;
	}

	for (PerformanceElement e = PFE_FIRST; e < PFE_MAX; e++) {
		auto &pf = _pf_data[e];
		if (pf.num_valid == 0) continue;
		std::string_view name;
		if (e < PFE_AI0) {
			name = MEASUREMENT_NAMES[e];
		} else {
			ai_name_buf = fmt::format("AI {} {}", e - PFE_AI0 + 1, GetAIName(e - PFE_AI0));
			name = ai_name_buf;
		}
		IConsolePrint(TC_LIGHT_BLUE, "{} times: {:.2f}ms  {:.2f}ms  {:.2f}ms",
			name,
			pf.GetAverageDurationMilliseconds(count1),
			pf.GetAverageDurationMilliseconds(count2),
			pf.GetAverageDurationMilliseconds(count3));
		printed_anything = true;
	}

	if (!printed_anything) {
		IConsolePrint(CC_ERROR, "No performance measurements have been taken yet.");
	}
}

/**
 * This drains the PFE_SOUND measurement data queue into _pf_data.
 * PFE_SOUND measurements are made by the mixer thread and so cannot be stored
 * into _pf_data directly, because this would not be thread safe and would violate
 * the invariants of the FPS and frame graph windows.
 * @see PerformanceMeasurement::~PerformanceMeasurement()
 */
void ProcessPendingPerformanceMeasurements()
{
	if (_sound_perf_pending.load(std::memory_order_acquire)) {
		std::lock_guard lk(_sound_perf_lock);
		for (size_t i = 0; i < _sound_perf_measurements.size(); i += 2) {
			_pf_data[PFE_SOUND].Add(_sound_perf_measurements[i], _sound_perf_measurements[i + 1]);
		}
		_sound_perf_measurements.clear();
		_sound_perf_pending.store(false, std::memory_order_relaxed);
	}
}<|MERGE_RESOLUTION|>--- conflicted
+++ resolved
@@ -457,15 +457,11 @@
 		/* Check if the shaded state has changed, switch caption text if it has */
 		if (this->small != this->IsShaded()) {
 			this->small = this->IsShaded();
-<<<<<<< HEAD
-			this->GetWidget<NWidgetLeaf>(WID_FRW_CAPTION)->SetDataTip(this->small ? STR_FRAMERATE_CAPTION_SMALL : STR_FRAMERATE_CAPTION, STR_TOOLTIP_WINDOW_TITLE_DRAG_THIS);
+			this->GetWidget<NWidgetLeaf>(WID_FRW_CAPTION)->SetStringTip(this->small ? STR_FRAMERATE_CAPTION_SMALL : STR_FRAMERATE_CAPTION, STR_TOOLTIP_WINDOW_TITLE_DRAG_THIS);
 			elapsed = true;
 		}
 
 		if (elapsed) {
-=======
-			this->GetWidget<NWidgetLeaf>(WID_FRW_CAPTION)->SetStringTip(this->small ? STR_FRAMERATE_CAPTION_SMALL : STR_FRAMERATE_CAPTION, STR_TOOLTIP_WINDOW_TITLE_DRAG_THIS);
->>>>>>> b653f875
 			this->UpdateData();
 			this->SetDirty();
 			this->next_update.SetInterval(100);
