/*
 * This file is part of OpenTTD.
 * OpenTTD is free software; you can redistribute it and/or modify it under the terms of the GNU General Public License as published by the Free Software Foundation, version 2.
 * OpenTTD is distributed in the hope that it will be useful, but WITHOUT ANY WARRANTY; without even the implied warranty of MERCHANTABILITY or FITNESS FOR A PARTICULAR PURPOSE.
 * See the GNU General Public License for more details. You should have received a copy of the GNU General Public License along with OpenTTD. If not, see <http://www.gnu.org/licenses/>.
 */

/** @file framerate_gui.cpp GUI for displaying framerate/game speed information. */

#include "framerate_type.h"
#include <chrono>
#include "gfx_func.h"
#include "newgrf_sound.h"
#include "window_gui.h"
#include "window_func.h"
#include "table/sprites.h"
#include "string_func.h"
#include "strings_func.h"
#include "console_func.h"
#include "console_type.h"
#include "guitimer_func.h"
#include "company_base.h"
#include "ai/ai_info.hpp"
#include "ai/ai_instance.hpp"
#include "game/game.hpp"
#include "game/game_instance.hpp"

#include "widgets/framerate_widget.h"

#include <atomic>
#include <mutex>
#include <vector>

#include "safeguards.h"

static std::mutex _sound_perf_lock;
static std::atomic<bool> _sound_perf_pending;
static std::vector<TimingMeasurement> _sound_perf_measurements;

/**
 * Private declarations for performance measurement implementation
 */
namespace {

	/** Number of data points to keep in buffer for each performance measurement */
	const int NUM_FRAMERATE_POINTS = 512;
	/** %Units a second is divided into in performance measurements */
	const TimingMeasurement TIMESTAMP_PRECISION = 1000000;

	struct PerformanceData {
		/** Duration value indicating the value is not valid should be considered a gap in measurements */
		static const TimingMeasurement INVALID_DURATION = UINT64_MAX;

		/** Time spent processing each cycle of the performance element, circular buffer */
		TimingMeasurement durations[NUM_FRAMERATE_POINTS];
		/** Start time of each cycle of the performance element, circular buffer */
		TimingMeasurement timestamps[NUM_FRAMERATE_POINTS];
		/** Expected number of cycles per second when the system is running without slowdowns */
		double expected_rate;
		/** Next index to write to in \c durations and \c timestamps */
		int next_index;
		/** Last index written to in \c durations and \c timestamps */
		int prev_index;
		/** Number of data points recorded, clamped to \c NUM_FRAMERATE_POINTS */
		int num_valid;

		/** Current accumulated duration */
		TimingMeasurement acc_duration;
		/** Start time for current accumulation cycle */
		TimingMeasurement acc_timestamp;

		/**
		 * Initialize a data element with an expected collection rate
		 * @param expected_rate
		 * Expected number of cycles per second of the performance element. Use 1 if unknown or not relevant.
		 * The rate is used for highlighting slow-running elements in the GUI.
		 */
		explicit PerformanceData(double expected_rate) : expected_rate(expected_rate), next_index(0), prev_index(0), num_valid(0) { }

		/** Collect a complete measurement, given start and ending times for a processing block */
		void Add(TimingMeasurement start_time, TimingMeasurement end_time)
		{
			this->durations[this->next_index] = end_time - start_time;
			this->timestamps[this->next_index] = start_time;
			this->prev_index = this->next_index;
			this->next_index += 1;
			if (this->next_index >= NUM_FRAMERATE_POINTS) this->next_index = 0;
			this->num_valid = std::min(NUM_FRAMERATE_POINTS, this->num_valid + 1);
		}

		/** Begin an accumulation of multiple measurements into a single value, from a given start time */
		void BeginAccumulate(TimingMeasurement start_time)
		{
			this->timestamps[this->next_index] = this->acc_timestamp;
			this->durations[this->next_index] = this->acc_duration;
			this->prev_index = this->next_index;
			this->next_index += 1;
			if (this->next_index >= NUM_FRAMERATE_POINTS) this->next_index = 0;
			this->num_valid = std::min(NUM_FRAMERATE_POINTS, this->num_valid + 1);

			this->acc_duration = 0;
			this->acc_timestamp = start_time;
		}

		/** Accumulate a period onto the current measurement */
		void AddAccumulate(TimingMeasurement duration)
		{
			this->acc_duration += duration;
		}

		/** Indicate a pause/expected discontinuity in processing the element */
		void AddPause(TimingMeasurement start_time)
		{
			if (this->durations[this->prev_index] != INVALID_DURATION) {
				this->timestamps[this->next_index] = start_time;
				this->durations[this->next_index] = INVALID_DURATION;
				this->prev_index = this->next_index;
				this->next_index += 1;
				if (this->next_index >= NUM_FRAMERATE_POINTS) this->next_index = 0;
				this->num_valid += 1;
			}
		}

		/** Get average cycle processing time over a number of data points */
		double GetAverageDurationMilliseconds(int count)
		{
			count = std::min(count, this->num_valid);

			int first_point = this->prev_index - count;
			if (first_point < 0) first_point += NUM_FRAMERATE_POINTS;

			/* Sum durations, skipping invalid points */
			double sumtime = 0;
			for (int i = first_point; i < first_point + count; i++) {
				auto d = this->durations[i % NUM_FRAMERATE_POINTS];
				if (d != INVALID_DURATION) {
					sumtime += d;
				} else {
					/* Don't count the invalid durations */
					count--;
				}
			}

			if (count == 0) return 0; // avoid div by zero
			return sumtime * 1000 / count / TIMESTAMP_PRECISION;
		}

		/** Get current rate of a performance element, based on approximately the past one second of data */
		double GetRate()
		{
			/* Start at last recorded point, end at latest when reaching the earliest recorded point */
			int point = this->prev_index;
			int last_point = this->next_index - this->num_valid;
			if (last_point < 0) last_point += NUM_FRAMERATE_POINTS;

			/* Number of data points collected */
			int count = 0;
			/* Time of previous data point */
			TimingMeasurement last = this->timestamps[point];
			/* Total duration covered by collected points */
			TimingMeasurement total = 0;

			/* We have nothing to compare the first point against */
			point--;
			if (point < 0) point = NUM_FRAMERATE_POINTS - 1;

			while (point != last_point) {
				/* Only record valid data points, but pretend the gaps in measurements aren't there */
				if (this->durations[point] != INVALID_DURATION) {
					total += last - this->timestamps[point];
					count++;
				}
				last = this->timestamps[point];
				if (total >= TIMESTAMP_PRECISION) break; // end after 1 second has been collected
				point--;
				if (point < 0) point = NUM_FRAMERATE_POINTS - 1;
			}

			if (total == 0 || count == 0) return 0;
			return (double)count * TIMESTAMP_PRECISION / total;
		}
	};

	/**
	 * Storage for all performance element measurements.
	 * Elements are initialized with the expected rate in recorded values per second.
	 * @hideinitializer
	 */
	PerformanceData _pf_data[PFE_MAX] = {
		PerformanceData(1),                     // PFE_GAMELOOP
		PerformanceData(1),                     // PFE_ACC_GL_ECONOMY
		PerformanceData(1),                     // PFE_ACC_GL_TRAINS
		PerformanceData(1),                     // PFE_ACC_GL_ROADVEHS
		PerformanceData(1),                     // PFE_ACC_GL_SHIPS
		PerformanceData(1),                     // PFE_ACC_GL_AIRCRAFT
		PerformanceData(1),                     // PFE_GL_LANDSCAPE
		PerformanceData(1),                     // PFE_GL_LINKGRAPH
		PerformanceData(1000.0 / 30),           // PFE_DRAWING
		PerformanceData(1),                     // PFE_ACC_DRAWWORLD
		PerformanceData(60.0),                  // PFE_VIDEO
		PerformanceData(1000.0 * 8192 / 44100), // PFE_SOUND
		PerformanceData(1),                     // PFE_ALLSCRIPTS
		PerformanceData(1),                     // PFE_GAMESCRIPT
		PerformanceData(1),                     // PFE_AI0 ...
		PerformanceData(1),
		PerformanceData(1),
		PerformanceData(1),
		PerformanceData(1),
		PerformanceData(1),
		PerformanceData(1),
		PerformanceData(1),
		PerformanceData(1),
		PerformanceData(1),
		PerformanceData(1),
		PerformanceData(1),
		PerformanceData(1),
		PerformanceData(1),
		PerformanceData(1),                     // PFE_AI14
	};

}


/**
 * Return a timestamp with \c TIMESTAMP_PRECISION ticks per second precision.
 * The basis of the timestamp is implementation defined, but the value should be steady,
 * so differences can be taken to reliably measure intervals.
 */
static TimingMeasurement GetPerformanceTimer()
{
	using namespace std::chrono;
	return (TimingMeasurement)time_point_cast<microseconds>(high_resolution_clock::now()).time_since_epoch().count();
}


/**
 * Begin a cycle of a measured element.
 * @param elem The element to be measured
 */
PerformanceMeasurer::PerformanceMeasurer(PerformanceElement elem)
{
	assert(elem < PFE_MAX);

	this->elem = elem;
	this->start_time = GetPerformanceTimer();
}

/** Finish a cycle of a measured element and store the measurement taken. */
PerformanceMeasurer::~PerformanceMeasurer()
{
	if (this->elem == PFE_ALLSCRIPTS) {
		/* Hack to not record scripts total when no scripts are active */
		bool any_active = _pf_data[PFE_GAMESCRIPT].num_valid > 0;
		for (uint e = PFE_AI0; e < PFE_MAX; e++) any_active |= _pf_data[e].num_valid > 0;
		if (!any_active) {
			PerformanceMeasurer::SetInactive(PFE_ALLSCRIPTS);
			return;
		}
	}
	if (this->elem == PFE_SOUND) {
		TimingMeasurement end = GetPerformanceTimer();
		std::lock_guard lk(_sound_perf_lock);
		if (_sound_perf_measurements.size() >= NUM_FRAMERATE_POINTS * 2) return;
		_sound_perf_measurements.push_back(this->start_time);
		_sound_perf_measurements.push_back(end);
		_sound_perf_pending.store(true, std::memory_order_release);
		return;
	}
	_pf_data[this->elem].Add(this->start_time, GetPerformanceTimer());
}

/** Set the rate of expected cycles per second of a performance element. */
void PerformanceMeasurer::SetExpectedRate(double rate)
{
	_pf_data[this->elem].expected_rate = rate;
}

/** Mark a performance element as not currently in use. */
/* static */ void PerformanceMeasurer::SetInactive(PerformanceElement elem)
{
	_pf_data[elem].num_valid = 0;
	_pf_data[elem].next_index = 0;
	_pf_data[elem].prev_index = 0;
}

/**
 * Indicate that a cycle of "pause" where no processing occurs.
 * @param elem The element not currently being processed
 */
/* static */ void PerformanceMeasurer::Paused(PerformanceElement elem)
{
	_pf_data[elem].AddPause(GetPerformanceTimer());
}


/**
 * Begin measuring one block of the accumulating value.
 * @param elem The element to be measured
 */
PerformanceAccumulator::PerformanceAccumulator(PerformanceElement elem)
{
	assert(elem < PFE_MAX);

	this->elem = elem;
	this->start_time = GetPerformanceTimer();
}

/** Finish and add one block of the accumulating value. */
PerformanceAccumulator::~PerformanceAccumulator()
{
	_pf_data[this->elem].AddAccumulate(GetPerformanceTimer() - this->start_time);
}

/**
 * Store the previous accumulator value and reset for a new cycle of accumulating measurements.
 * @note This function must be called once per frame, otherwise measurements are not collected.
 * @param elem The element to begin a new measurement cycle of
 */
void PerformanceAccumulator::Reset(PerformanceElement elem)
{
	_pf_data[elem].BeginAccumulate(GetPerformanceTimer());
}


void ShowFrametimeGraphWindow(PerformanceElement elem);


static const PerformanceElement DISPLAY_ORDER_PFE[PFE_MAX] = {
	PFE_GAMELOOP,
	PFE_GL_ECONOMY,
	PFE_GL_TRAINS,
	PFE_GL_ROADVEHS,
	PFE_GL_SHIPS,
	PFE_GL_AIRCRAFT,
	PFE_GL_LANDSCAPE,
	PFE_ALLSCRIPTS,
	PFE_GAMESCRIPT,
	PFE_AI0,
	PFE_AI1,
	PFE_AI2,
	PFE_AI3,
	PFE_AI4,
	PFE_AI5,
	PFE_AI6,
	PFE_AI7,
	PFE_AI8,
	PFE_AI9,
	PFE_AI10,
	PFE_AI11,
	PFE_AI12,
	PFE_AI13,
	PFE_AI14,
	PFE_GL_LINKGRAPH,
	PFE_DRAWING,
	PFE_DRAWWORLD,
	PFE_VIDEO,
	PFE_SOUND,
};

static const char * GetAIName(int ai_index)
{
	if (!Company::IsValidAiID(ai_index)) return "";
	return Company::Get(ai_index)->ai_info->GetName().c_str();
}

/** @hideinitializer */
static constexpr NWidgetPart _framerate_window_widgets[] = {
	NWidget(NWID_HORIZONTAL),
		NWidget(WWT_CLOSEBOX, COLOUR_GREY),
		NWidget(WWT_CAPTION, COLOUR_GREY, WID_FRW_CAPTION), SetStringTip(STR_FRAMERATE_CAPTION, STR_TOOLTIP_WINDOW_TITLE_DRAG_THIS),
		NWidget(WWT_SHADEBOX, COLOUR_GREY),
		NWidget(WWT_STICKYBOX, COLOUR_GREY),
	EndContainer(),
	NWidget(WWT_PANEL, COLOUR_GREY),
		NWidget(NWID_VERTICAL), SetPadding(WidgetDimensions::unscaled.frametext), SetPIP(0, WidgetDimensions::unscaled.vsep_normal, 0),
			NWidget(WWT_TEXT, INVALID_COLOUR, WID_FRW_RATE_GAMELOOP), SetStringTip(STR_FRAMERATE_RATE_GAMELOOP, STR_FRAMERATE_RATE_GAMELOOP_TOOLTIP), SetFill(1, 0), SetResize(1, 0),
			NWidget(WWT_TEXT, INVALID_COLOUR, WID_FRW_RATE_DRAWING),  SetStringTip(STR_FRAMERATE_RATE_BLITTER,  STR_FRAMERATE_RATE_BLITTER_TOOLTIP), SetFill(1, 0), SetResize(1, 0),
			NWidget(WWT_TEXT, INVALID_COLOUR, WID_FRW_RATE_FACTOR),   SetStringTip(STR_FRAMERATE_SPEED_FACTOR,  STR_FRAMERATE_SPEED_FACTOR_TOOLTIP), SetFill(1, 0), SetResize(1, 0),
		EndContainer(),
	EndContainer(),
	NWidget(NWID_HORIZONTAL),
		NWidget(WWT_PANEL, COLOUR_GREY),
			NWidget(NWID_VERTICAL), SetPadding(WidgetDimensions::unscaled.frametext), SetPIP(0, WidgetDimensions::unscaled.vsep_wide, 0),
				NWidget(NWID_HORIZONTAL), SetPIP(0, WidgetDimensions::unscaled.hsep_wide, 0),
					NWidget(WWT_EMPTY, INVALID_COLOUR, WID_FRW_TIMES_NAMES), SetScrollbar(WID_FRW_SCROLLBAR),
					NWidget(WWT_EMPTY, INVALID_COLOUR, WID_FRW_TIMES_CURRENT), SetScrollbar(WID_FRW_SCROLLBAR),
					NWidget(WWT_EMPTY, INVALID_COLOUR, WID_FRW_TIMES_AVERAGE), SetScrollbar(WID_FRW_SCROLLBAR),
					NWidget(WWT_EMPTY, INVALID_COLOUR, WID_FRW_ALLOCSIZE), SetScrollbar(WID_FRW_SCROLLBAR),
				EndContainer(),
				NWidget(WWT_TEXT, INVALID_COLOUR, WID_FRW_INFO_DATA_POINTS), SetStringTip(STR_FRAMERATE_DATA_POINTS), SetFill(1, 0), SetResize(1, 0),
			EndContainer(),
		EndContainer(),
		NWidget(NWID_VERTICAL),
			NWidget(NWID_VSCROLLBAR, COLOUR_GREY, WID_FRW_SCROLLBAR),
			NWidget(WWT_RESIZEBOX, COLOUR_GREY),
		EndContainer(),
	EndContainer(),
};

struct FramerateWindow : Window {
<<<<<<< HEAD
	bool small;
	GUITimer next_update;
	int num_active;
	int num_displayed;
=======
	bool small = false;
	int num_active = 0;
	int num_displayed = 0;
>>>>>>> dddad0dc

	struct CachedDecimal {
		StringID strid;
		uint32_t value;

		inline void SetRate(double value, double target)
		{
			const double threshold_good = target * 0.95;
			const double threshold_bad = target * 2 / 3;
			this->value = (uint32_t)(value * 100);
			this->strid = (value > threshold_good) ? STR_FRAMERATE_FPS_GOOD : (value < threshold_bad) ? STR_FRAMERATE_FPS_BAD : STR_FRAMERATE_FPS_WARN;
		}

		inline void SetTime(double value, double target)
		{
			const double threshold_good = target / 3;
			const double threshold_bad = target;
			this->value = (uint32_t)(value * 100);
			this->strid = (value < threshold_good) ? STR_FRAMERATE_MS_GOOD : (value > threshold_bad) ? STR_FRAMERATE_MS_BAD : STR_FRAMERATE_MS_WARN;
		}

		inline void InsertDParams(uint n) const
		{
			SetDParam(n, this->value);
			SetDParam(n + 1, 2);
		}
	};

	CachedDecimal rate_gameloop{}; ///< cached game loop tick rate
	CachedDecimal rate_drawing{}; ///< cached drawing frame rate
	CachedDecimal speed_gameloop{}; ///< cached game loop speed factor
	std::array<CachedDecimal, PFE_MAX> times_shortterm{}; ///< cached short term average times
	std::array<CachedDecimal, PFE_MAX> times_longterm{}; ///< cached long term average times

	static constexpr int MIN_ELEMENTS = 5; ///< smallest number of elements to display

	FramerateWindow(WindowDesc &desc, WindowNumber number) : Window(desc)
	{
		this->InitNested(number);
		this->small = this->IsShaded();
		this->UpdateData();
		this->num_displayed = this->num_active;
		this->next_update.SetInterval(100);

		/* Window is always initialised to MIN_ELEMENTS height, resize to contain num_displayed */
		ResizeWindow(this, 0, (std::max(MIN_ELEMENTS, this->num_displayed) - MIN_ELEMENTS) * GetCharacterHeight(FS_NORMAL));
	}

	void OnRealtimeTick([[maybe_unused]] uint delta_ms) override
	{
		bool elapsed = this->next_update.Elapsed(delta_ms);

		/* Check if the shaded state has changed, switch caption text if it has */
		if (this->small != this->IsShaded()) {
			this->small = this->IsShaded();
			this->GetWidget<NWidgetLeaf>(WID_FRW_CAPTION)->SetStringTip(this->small ? STR_FRAMERATE_CAPTION_SMALL : STR_FRAMERATE_CAPTION, STR_TOOLTIP_WINDOW_TITLE_DRAG_THIS);
			elapsed = true;
		}

		if (elapsed) {
			this->UpdateData();
			this->SetDirty();
			this->next_update.SetInterval(100);
		}
	}

	void UpdateData()
	{
		_pf_data[PFE_GAMELOOP].expected_rate = _ticks_per_second;
		double gl_rate = _pf_data[PFE_GAMELOOP].GetRate();
		this->rate_gameloop.SetRate(gl_rate, _pf_data[PFE_GAMELOOP].expected_rate);
		this->speed_gameloop.SetRate(gl_rate / _pf_data[PFE_GAMELOOP].expected_rate, 1.0);
		if (this->small) return; // in small mode, this is everything needed

		this->rate_drawing.SetRate(_pf_data[PFE_DRAWING].GetRate(), _settings_client.gui.refresh_rate);

		int new_active = 0;
		for (PerformanceElement e = PFE_FIRST; e < PFE_MAX; e++) {
			this->times_shortterm[e].SetTime(_pf_data[e].GetAverageDurationMilliseconds(8), MILLISECONDS_PER_TICK);
			this->times_longterm[e].SetTime(_pf_data[e].GetAverageDurationMilliseconds(NUM_FRAMERATE_POINTS), MILLISECONDS_PER_TICK);
			if (_pf_data[e].num_valid > 0) {
				new_active++;
			}
		}

		if (new_active != this->num_active) {
			this->num_active = new_active;
			Scrollbar *sb = this->GetScrollbar(WID_FRW_SCROLLBAR);
			sb->SetCount(this->num_active);
			sb->SetCapacity(std::min(this->num_displayed, this->num_active));
		}
	}

	void SetStringParameters(WidgetID widget) const override
	{
		switch (widget) {
			case WID_FRW_CAPTION:
				/* When the window is shaded, the caption shows game loop rate and speed factor */
				if (!this->small) break;
				SetDParam(0, this->rate_gameloop.strid);
				this->rate_gameloop.InsertDParams(1);
				this->speed_gameloop.InsertDParams(3);
				break;

			case WID_FRW_RATE_GAMELOOP:
				SetDParam(0, this->rate_gameloop.strid);
				this->rate_gameloop.InsertDParams(1);
				break;
			case WID_FRW_RATE_DRAWING:
				SetDParam(0, this->rate_drawing.strid);
				this->rate_drawing.InsertDParams(1);
				break;
			case WID_FRW_RATE_FACTOR:
				this->speed_gameloop.InsertDParams(0);
				break;
			case WID_FRW_INFO_DATA_POINTS:
				SetDParam(0, NUM_FRAMERATE_POINTS);
				break;
		}
	}

	void UpdateWidgetSize(WidgetID widget, Dimension &size, [[maybe_unused]] const Dimension &padding, [[maybe_unused]] Dimension &fill, [[maybe_unused]] Dimension &resize) override
	{
		switch (widget) {
			case WID_FRW_RATE_GAMELOOP:
				SetDParam(0, STR_FRAMERATE_FPS_GOOD);
				SetDParamMaxDigits(1, 6);
				SetDParam(2, 2);
				size = GetStringBoundingBox(STR_FRAMERATE_RATE_GAMELOOP);
				break;
			case WID_FRW_RATE_DRAWING:
				SetDParam(0, STR_FRAMERATE_FPS_GOOD);
				SetDParamMaxDigits(1, 6);
				SetDParam(2, 2);
				size = GetStringBoundingBox(STR_FRAMERATE_RATE_BLITTER);
				break;
			case WID_FRW_RATE_FACTOR:
				SetDParamMaxDigits(0, 6);
				SetDParam(1, 2);
				size = GetStringBoundingBox(STR_FRAMERATE_SPEED_FACTOR);
				break;

			case WID_FRW_TIMES_NAMES: {
				size.width = 0;
				size.height = GetCharacterHeight(FS_NORMAL) + WidgetDimensions::scaled.vsep_normal + MIN_ELEMENTS * GetCharacterHeight(FS_NORMAL);
				resize.width = 0;
				resize.height = GetCharacterHeight(FS_NORMAL);
				for (PerformanceElement e : DISPLAY_ORDER_PFE) {
					if (_pf_data[e].num_valid == 0) continue;
					Dimension line_size;
					if (e < PFE_AI0) {
						line_size = GetStringBoundingBox(STR_FRAMERATE_GAMELOOP + e);
					} else {
						SetDParam(0, e - PFE_AI0 + 1);
						SetDParamStr(1, GetAIName(e - PFE_AI0));
						line_size = GetStringBoundingBox(STR_FRAMERATE_AI);
					}
					size.width = std::max(size.width, line_size.width);
				}
				break;
			}

			case WID_FRW_TIMES_CURRENT:
			case WID_FRW_TIMES_AVERAGE:
			case WID_FRW_ALLOCSIZE: {
				size = GetStringBoundingBox(STR_FRAMERATE_CURRENT + (widget - WID_FRW_TIMES_CURRENT));
				SetDParamMaxDigits(0, 6);
				SetDParam(1, 2);
				Dimension item_size = GetStringBoundingBox(STR_FRAMERATE_MS_GOOD);
				size.width = std::max(size.width, item_size.width);
				size.height += GetCharacterHeight(FS_NORMAL) * MIN_ELEMENTS + WidgetDimensions::scaled.vsep_normal;
				resize.width = 0;
				resize.height = GetCharacterHeight(FS_NORMAL);
				break;
			}
		}
	}

	/** Render a column of formatted average durations */
	void DrawElementTimesColumn(const Rect &r, StringID heading_str, std::span<const CachedDecimal> values) const
	{
		const Scrollbar *sb = this->GetScrollbar(WID_FRW_SCROLLBAR);
		int32_t skip = sb->GetPosition();
		int drawable = this->num_displayed;
		int y = r.top;
		DrawString(r.left, r.right, y, heading_str, TC_FROMSTRING, SA_CENTER, true);
		y += GetCharacterHeight(FS_NORMAL) + WidgetDimensions::scaled.vsep_normal;
		for (PerformanceElement e : DISPLAY_ORDER_PFE) {
			if (_pf_data[e].num_valid == 0) continue;
			if (skip > 0) {
				skip--;
			} else {
				values[e].InsertDParams(0);
				DrawString(r.left, r.right, y, values[e].strid, TC_FROMSTRING, SA_RIGHT);
				y += GetCharacterHeight(FS_NORMAL);
				drawable--;
				if (drawable == 0) break;
			}
		}
	}

	void DrawElementAllocationsColumn(const Rect &r) const
	{
		const Scrollbar *sb = this->GetScrollbar(WID_FRW_SCROLLBAR);
		int32_t skip = sb->GetPosition();
		int drawable = this->num_displayed;
		int y = r.top;
		DrawString(r.left, r.right, y, STR_FRAMERATE_MEMORYUSE, TC_FROMSTRING, SA_CENTER, true);
		y += GetCharacterHeight(FS_NORMAL) + WidgetDimensions::scaled.vsep_normal;
		for (PerformanceElement e : DISPLAY_ORDER_PFE) {
			if (_pf_data[e].num_valid == 0) continue;
			if (skip > 0) {
				skip--;
			} else if (e == PFE_GAMESCRIPT || e >= PFE_AI0) {
				if (e == PFE_GAMESCRIPT) {
					SetDParam(0, Game::GetInstance()->GetAllocatedMemory());
				} else {
					SetDParam(0, Company::Get(e - PFE_AI0)->ai_instance->GetAllocatedMemory());
				}
				DrawString(r.left, r.right, y, STR_FRAMERATE_BYTES_GOOD, TC_FROMSTRING, SA_RIGHT);
				y += GetCharacterHeight(FS_NORMAL);
				drawable--;
				if (drawable == 0) break;
			} else if (e == PFE_SOUND) {
				SetDParam(0, GetSoundPoolAllocatedMemory());
				DrawString(r.left, r.right, y, STR_FRAMERATE_BYTES_GOOD, TC_FROMSTRING, SA_RIGHT);
				y += GetCharacterHeight(FS_NORMAL);
				drawable--;
				if (drawable == 0) break;
			} else {
				/* skip non-script */
				y += GetCharacterHeight(FS_NORMAL);
				drawable--;
				if (drawable == 0) break;
			}
		}
	}

	void DrawWidget(const Rect &r, WidgetID widget) const override
	{
		switch (widget) {
			case WID_FRW_TIMES_NAMES: {
				/* Render a column of titles for performance element names */
				const Scrollbar *sb = this->GetScrollbar(WID_FRW_SCROLLBAR);
				int32_t skip = sb->GetPosition();
				int drawable = this->num_displayed;
				int y = r.top + GetCharacterHeight(FS_NORMAL) + WidgetDimensions::scaled.vsep_normal; // first line contains headings in the value columns
				for (PerformanceElement e : DISPLAY_ORDER_PFE) {
					if (_pf_data[e].num_valid == 0) continue;
					if (skip > 0) {
						skip--;
					} else {
						if (e < PFE_AI0) {
							DrawString(r.left, r.right, y, STR_FRAMERATE_GAMELOOP + e, TC_FROMSTRING, SA_LEFT);
						} else {
							SetDParam(0, e - PFE_AI0 + 1);
							SetDParamStr(1, GetAIName(e - PFE_AI0));
							DrawString(r.left, r.right, y, STR_FRAMERATE_AI, TC_FROMSTRING, SA_LEFT);
						}
						y += GetCharacterHeight(FS_NORMAL);
						drawable--;
						if (drawable == 0) break;
					}
				}
				break;
			}
			case WID_FRW_TIMES_CURRENT:
				/* Render short-term average values */
				DrawElementTimesColumn(r, STR_FRAMERATE_CURRENT, this->times_shortterm);
				break;
			case WID_FRW_TIMES_AVERAGE:
				/* Render averages of all recorded values */
				DrawElementTimesColumn(r, STR_FRAMERATE_AVERAGE, this->times_longterm);
				break;
			case WID_FRW_ALLOCSIZE:
				DrawElementAllocationsColumn(r);
				break;
		}
	}

	void OnClick([[maybe_unused]] Point pt, WidgetID widget, [[maybe_unused]] int click_count) override
	{
		switch (widget) {
			case WID_FRW_TIMES_NAMES:
			case WID_FRW_TIMES_CURRENT:
			case WID_FRW_TIMES_AVERAGE: {
				/* Open time graph windows when clicking detail measurement lines */
				const Scrollbar *sb = this->GetScrollbar(WID_FRW_SCROLLBAR);
				int32_t line = sb->GetScrolledRowFromWidget(pt.y, this, widget, WidgetDimensions::scaled.vsep_normal + GetCharacterHeight(FS_NORMAL));
				if (line != INT32_MAX) {
					line++;
					/* Find the visible line that was clicked */
					for (PerformanceElement e : DISPLAY_ORDER_PFE) {
						if (_pf_data[e].num_valid > 0) line--;
						if (line == 0) {
							ShowFrametimeGraphWindow(e);
							break;
						}
					}
				}
				break;
			}
		}
	}

	void OnResize() override
	{
		auto *wid = this->GetWidget<NWidgetResizeBase>(WID_FRW_TIMES_NAMES);
		this->num_displayed = (wid->current_y - wid->min_y - WidgetDimensions::scaled.vsep_normal) / GetCharacterHeight(FS_NORMAL) - 1; // subtract 1 for headings
		this->GetScrollbar(WID_FRW_SCROLLBAR)->SetCapacity(this->num_displayed);
	}
};

static WindowDesc _framerate_display_desc(__FILE__, __LINE__,
	WDP_AUTO, "framerate_display", 0, 0,
	WC_FRAMERATE_DISPLAY, WC_NONE,
	{},
	_framerate_window_widgets
);


/** @hideinitializer */
static constexpr NWidgetPart _frametime_graph_window_widgets[] = {
	NWidget(NWID_HORIZONTAL),
		NWidget(WWT_CLOSEBOX, COLOUR_GREY),
		NWidget(WWT_CAPTION, COLOUR_GREY, WID_FGW_CAPTION), SetStringTip(STR_JUST_STRING2, STR_TOOLTIP_WINDOW_TITLE_DRAG_THIS), SetTextStyle(TC_WHITE),
		NWidget(WWT_STICKYBOX, COLOUR_GREY),
	EndContainer(),
	NWidget(WWT_PANEL, COLOUR_GREY),
		NWidget(NWID_VERTICAL), SetPadding(6),
			NWidget(WWT_EMPTY, INVALID_COLOUR, WID_FGW_GRAPH),
		EndContainer(),
	EndContainer(),
};

struct FrametimeGraphWindow : Window {
<<<<<<< HEAD
	int vertical_scale;       ///< number of TIMESTAMP_PRECISION units vertically
	int horizontal_scale;     ///< number of half-second units horizontally
	GUITimer next_scale_update; ///< interval for next scale update
=======
	int vertical_scale = TIMESTAMP_PRECISION / 10; ///< number of TIMESTAMP_PRECISION units vertically
	int horizontal_scale = 4; ///< number of half-second units horizontally
>>>>>>> dddad0dc

	PerformanceElement element{}; ///< what element this window renders graph for
	Dimension graph_size{}; ///< size of the main graph area (excluding axis labels)

	FrametimeGraphWindow(WindowDesc &desc, WindowNumber number) : Window(desc), element(static_cast<PerformanceElement>(number))
	{
<<<<<<< HEAD
		this->element = (PerformanceElement)number;
		this->horizontal_scale = 4;
		this->vertical_scale = TIMESTAMP_PRECISION / 10;
		this->next_scale_update.SetInterval(1);

=======
>>>>>>> dddad0dc
		this->InitNested(number);
	}

	void SetStringParameters(WidgetID widget) const override
	{
		switch (widget) {
			case WID_FGW_CAPTION:
				if (this->element < PFE_AI0) {
					SetDParam(0, STR_FRAMETIME_CAPTION_GAMELOOP + this->element);
				} else {
					SetDParam(0, STR_FRAMETIME_CAPTION_AI);
					SetDParam(1, this->element - PFE_AI0 + 1);
					SetDParamStr(2, GetAIName(this->element - PFE_AI0));
				}
				break;
		}
	}

	void UpdateWidgetSize(WidgetID widget, Dimension &size, [[maybe_unused]] const Dimension &padding, [[maybe_unused]] Dimension &fill, [[maybe_unused]] Dimension &resize) override
	{
		if (widget == WID_FGW_GRAPH) {
			SetDParam(0, 100);
			Dimension size_ms_label = GetStringBoundingBox(STR_FRAMERATE_GRAPH_MILLISECONDS);
			SetDParam(0, 100);
			Dimension size_s_label = GetStringBoundingBox(STR_FRAMERATE_GRAPH_SECONDS);

			/* Size graph in height to fit at least 10 vertical labels with space between, or at least 100 pixels */
			graph_size.height = std::max(100u, 10 * (size_ms_label.height + 1));
			/* Always 2:1 graph area */
			graph_size.width = 2 * graph_size.height;
			size = graph_size;

			size.width += size_ms_label.width + 2;
			size.height += size_s_label.height + 2;
		}
	}

	void SelectHorizontalScale(TimingMeasurement range)
	{
		/* 60 Hz graphical drawing results in a value of approximately TIMESTAMP_PRECISION,
		 * this lands exactly on the scale = 2 vs scale = 4 boundary.
		 * To avoid excessive switching of the horizontal scale, bias these performance
		 * categories away from this scale boundary. */
		if (this->element == PFE_DRAWING || this->element == PFE_DRAWWORLD) range += (range / 2);

		/* Determine horizontal scale based on period covered by 60 points
		 * (slightly less than 2 seconds at full game speed) */
		struct ScaleDef { TimingMeasurement range; int scale; };
		static const std::initializer_list<ScaleDef> hscales = {
			{ TIMESTAMP_PRECISION * 120, 60 },
			{ TIMESTAMP_PRECISION *  10, 20 },
			{ TIMESTAMP_PRECISION *   5, 10 },
			{ TIMESTAMP_PRECISION *   3,  4 },
			{ TIMESTAMP_PRECISION *   1,  2 },
		};
		for (const auto &sc : hscales) {
			if (range < sc.range) this->horizontal_scale = sc.scale;
		}
	}

	void SelectVerticalScale(TimingMeasurement range)
	{
		/* Determine vertical scale based on peak value (within the horizontal scale + a bit) */
		static const std::initializer_list<TimingMeasurement> vscales = {
			TIMESTAMP_PRECISION * 100,
			TIMESTAMP_PRECISION * 10,
			TIMESTAMP_PRECISION * 5,
			TIMESTAMP_PRECISION,
			TIMESTAMP_PRECISION / 2,
			TIMESTAMP_PRECISION / 5,
			TIMESTAMP_PRECISION / 10,
			TIMESTAMP_PRECISION / 50,
			TIMESTAMP_PRECISION / 200,
		};
		for (const auto &sc : vscales) {
			if (range < sc) this->vertical_scale = (int)sc;
		}
	}

	/** Recalculate the graph scaling factors based on current recorded data */
	void UpdateScale()
	{
		const TimingMeasurement *durations = _pf_data[this->element].durations;
		const TimingMeasurement *timestamps = _pf_data[this->element].timestamps;
		int num_valid = _pf_data[this->element].num_valid;
		int point = _pf_data[this->element].prev_index;

		TimingMeasurement lastts = timestamps[point];
		TimingMeasurement time_sum = 0;
		TimingMeasurement peak_value = 0;
		int count = 0;

		/* Sensible default for when too few measurements are available */
		this->horizontal_scale = 4;

		for (int i = 1; i < num_valid; i++) {
			point--;
			if (point < 0) point = NUM_FRAMERATE_POINTS - 1;

			TimingMeasurement value = durations[point];
			if (value == PerformanceData::INVALID_DURATION) {
				/* Skip gaps in data by pretending time is continuous across them */
				lastts = timestamps[point];
				continue;
			}
			if (value > peak_value) peak_value = value;
			count++;

			/* Accumulate period of time covered by data */
			time_sum += lastts - timestamps[point];
			lastts = timestamps[point];

			/* Enough data to select a range and get decent data density */
			if (count == 60) this->SelectHorizontalScale(time_sum);

			/* End when enough points have been collected and the horizontal scale has been exceeded */
			if (count >= 60 && time_sum >= (this->horizontal_scale + 2) * TIMESTAMP_PRECISION / 2) break;
		}

		this->SelectVerticalScale(peak_value);
	}

	void OnRealtimeTick(uint delta_ms) override
	{
		this->SetDirty();

		if (this->next_scale_update.Elapsed(delta_ms)) {
			this->next_scale_update.SetInterval(500);
			this->UpdateScale();
		}
	}

	/** Scale and interpolate a value from a source range into a destination range */
	template <typename T>
	static inline T Scinterlate(T dst_min, T dst_max, T src_min, T src_max, T value)
	{
		T dst_diff = dst_max - dst_min;
		T src_diff = src_max - src_min;
		return (value - src_min) * dst_diff / src_diff + dst_min;
	}

	void DrawWidget(const Rect &r, WidgetID widget) const override
	{
		if (widget == WID_FGW_GRAPH) {
			const TimingMeasurement *durations  = _pf_data[this->element].durations;
			const TimingMeasurement *timestamps = _pf_data[this->element].timestamps;
			int point = _pf_data[this->element].prev_index;

			const int x_zero = r.right - (int)this->graph_size.width;
			const int x_max = r.right;
			const int y_zero = r.top + (int)this->graph_size.height;
			const int y_max = r.top;
			const int c_grid = PC_DARK_GREY;
			const int c_lines = PC_BLACK;
			const int c_peak = PC_DARK_RED;

			const TimingMeasurement draw_horz_scale = (TimingMeasurement)this->horizontal_scale * TIMESTAMP_PRECISION / 2;
			const TimingMeasurement draw_vert_scale = (TimingMeasurement)this->vertical_scale;

			/* Number of \c horizontal_scale units in each horizontal division */
			const uint horz_div_scl = (this->horizontal_scale <= 20) ? 1 : 10;
			/* Number of divisions of the horizontal axis */
			const uint horz_divisions = this->horizontal_scale / horz_div_scl;
			/* Number of divisions of the vertical axis */
			const uint vert_divisions = 10;

			/* Draw division lines and labels for the vertical axis */
			for (uint division = 0; division < vert_divisions; division++) {
				int y = Scinterlate(y_zero, y_max, 0, (int)vert_divisions, (int)division);
				GfxDrawLine(x_zero, y, x_max, y, c_grid);
				if (division % 2 == 0) {
					if ((TimingMeasurement)this->vertical_scale > TIMESTAMP_PRECISION) {
						SetDParam(0, this->vertical_scale * division / 10 / TIMESTAMP_PRECISION);
						DrawString(r.left, x_zero - 2, y - GetCharacterHeight(FS_SMALL), STR_FRAMERATE_GRAPH_SECONDS, TC_GREY, SA_RIGHT | SA_FORCE, false, FS_SMALL);
					} else {
						SetDParam(0, this->vertical_scale * division / 10 * 1000 / TIMESTAMP_PRECISION);
						DrawString(r.left, x_zero - 2, y - GetCharacterHeight(FS_SMALL), STR_FRAMERATE_GRAPH_MILLISECONDS, TC_GREY, SA_RIGHT | SA_FORCE, false, FS_SMALL);
					}
				}
			}
			/* Draw division lines and labels for the horizontal axis */
			for (uint division = horz_divisions; division > 0; division--) {
				int x = Scinterlate(x_zero, x_max, 0, (int)horz_divisions, (int)horz_divisions - (int)division);
				GfxDrawLine(x, y_max, x, y_zero, c_grid);
				if (division % 2 == 0) {
					SetDParam(0, division * horz_div_scl / 2);
					DrawString(x, x_max, y_zero + 2, STR_FRAMERATE_GRAPH_SECONDS, TC_GREY, SA_LEFT | SA_FORCE, false, FS_SMALL);
				}
			}

			/* Position of last rendered data point */
			Point lastpoint = {
				x_max,
				(int)Scinterlate<int64_t>(y_zero, y_max, 0, this->vertical_scale, durations[point])
			};
			/* Timestamp of last rendered data point */
			TimingMeasurement lastts = timestamps[point];

			TimingMeasurement peak_value = 0;
			Point peak_point = { 0, 0 };
			TimingMeasurement value_sum = 0;
			TimingMeasurement time_sum = 0;
			int points_drawn = 0;

			for (int i = 1; i < NUM_FRAMERATE_POINTS; i++) {
				point--;
				if (point < 0) point = NUM_FRAMERATE_POINTS - 1;

				TimingMeasurement value = durations[point];
				if (value == PerformanceData::INVALID_DURATION) {
					/* Skip gaps in measurements, pretend the data points on each side are continuous */
					lastts = timestamps[point];
					continue;
				}

				/* Use total time period covered for value along horizontal axis */
				time_sum += lastts - timestamps[point];
				lastts = timestamps[point];
				/* Stop if past the width of the graph */
				if (time_sum > draw_horz_scale) break;

				/* Draw line from previous point to new point */
				Point newpoint = {
					(int)Scinterlate<int64_t>(x_zero, x_max, 0, (int64_t)draw_horz_scale, (int64_t)draw_horz_scale - (int64_t)time_sum),
					(int)Scinterlate<int64_t>(y_zero, y_max, 0, (int64_t)draw_vert_scale, (int64_t)value)
				};
				if (newpoint.x > lastpoint.x) continue; // don't draw backwards
				GfxDrawLine(lastpoint.x, lastpoint.y, newpoint.x, newpoint.y, c_lines);
				lastpoint = newpoint;

				/* Record peak and average value across graphed data */
				value_sum += value;
				points_drawn++;
				if (value > peak_value) {
					peak_value = value;
					peak_point = newpoint;
				}
			}

			/* If the peak value is significantly larger than the average, mark and label it */
			if (points_drawn > 0 && peak_value > TIMESTAMP_PRECISION / 100 && 2 * peak_value > 3 * value_sum / points_drawn) {
				TextColour tc_peak = (TextColour)(TC_IS_PALETTE_COLOUR | c_peak);
				GfxFillRect(peak_point.x - 1, peak_point.y - 1, peak_point.x + 1, peak_point.y + 1, c_peak);
				SetDParam(0, peak_value * 1000 / TIMESTAMP_PRECISION);
				int label_y = std::max(y_max, peak_point.y - GetCharacterHeight(FS_SMALL));
				if (peak_point.x - x_zero > (int)this->graph_size.width / 2) {
					DrawString(x_zero, peak_point.x - 2, label_y, STR_FRAMERATE_GRAPH_MILLISECONDS, tc_peak, SA_RIGHT | SA_FORCE, false, FS_SMALL);
				} else {
					DrawString(peak_point.x + 2, x_max, label_y, STR_FRAMERATE_GRAPH_MILLISECONDS, tc_peak, SA_LEFT | SA_FORCE, false, FS_SMALL);
				}
			}
		}
	}
};

static WindowDesc _frametime_graph_window_desc(__FILE__, __LINE__,
	WDP_AUTO, "frametime_graph", 140, 90,
	WC_FRAMETIME_GRAPH, WC_NONE,
	{},
	_frametime_graph_window_widgets
);



/** Open the general framerate window */
void ShowFramerateWindow()
{
	AllocateWindowDescFront<FramerateWindow>(_framerate_display_desc, 0);
}

/** Open a graph window for a performance element */
void ShowFrametimeGraphWindow(PerformanceElement elem)
{
	if (elem < PFE_FIRST || elem >= PFE_MAX) return; // maybe warn?
	AllocateWindowDescFront<FrametimeGraphWindow>(_frametime_graph_window_desc, elem);
}

/** Print performance statistics to game console */
void ConPrintFramerate()
{
	const int count1 = NUM_FRAMERATE_POINTS / 8;
	const int count2 = NUM_FRAMERATE_POINTS / 4;
	const int count3 = NUM_FRAMERATE_POINTS / 1;

	IConsolePrint(TC_SILVER, "Based on num. data points: {} {} {}", count1, count2, count3);

	static const std::array<std::string_view, PFE_MAX> MEASUREMENT_NAMES = {
		"Game loop",
		"  GL station ticks",
		"  GL train ticks",
		"  GL road vehicle ticks",
		"  GL ship ticks",
		"  GL aircraft ticks",
		"  GL landscape ticks",
		"  GL link graph delays",
		"Drawing",
		"  Viewport drawing",
		"Video output",
		"Sound mixing",
		"AI/GS scripts total",
		"Game script",
	};
	std::string ai_name_buf;

	bool printed_anything = false;

	for (const auto &e : { PFE_GAMELOOP, PFE_DRAWING, PFE_VIDEO }) {
		auto &pf = _pf_data[e];
		if (pf.num_valid == 0) continue;
		IConsolePrint(TC_GREEN, "{} rate: {:.2f}fps  (expected: {:.2f}fps)",
			MEASUREMENT_NAMES[e],
			pf.GetRate(),
			pf.expected_rate);
		printed_anything = true;
	}

	for (PerformanceElement e = PFE_FIRST; e < PFE_MAX; e++) {
		auto &pf = _pf_data[e];
		if (pf.num_valid == 0) continue;
		std::string_view name;
		if (e < PFE_AI0) {
			name = MEASUREMENT_NAMES[e];
		} else {
			ai_name_buf = fmt::format("AI {} {}", e - PFE_AI0 + 1, GetAIName(e - PFE_AI0));
			name = ai_name_buf;
		}
		IConsolePrint(TC_LIGHT_BLUE, "{} times: {:.2f}ms  {:.2f}ms  {:.2f}ms",
			name,
			pf.GetAverageDurationMilliseconds(count1),
			pf.GetAverageDurationMilliseconds(count2),
			pf.GetAverageDurationMilliseconds(count3));
		printed_anything = true;
	}

	if (!printed_anything) {
		IConsolePrint(CC_ERROR, "No performance measurements have been taken yet.");
	}
}

/**
 * This drains the PFE_SOUND measurement data queue into _pf_data.
 * PFE_SOUND measurements are made by the mixer thread and so cannot be stored
 * into _pf_data directly, because this would not be thread safe and would violate
 * the invariants of the FPS and frame graph windows.
 * @see PerformanceMeasurement::~PerformanceMeasurement()
 */
void ProcessPendingPerformanceMeasurements()
{
	if (_sound_perf_pending.load(std::memory_order_acquire)) {
		std::lock_guard lk(_sound_perf_lock);
		for (size_t i = 0; i < _sound_perf_measurements.size(); i += 2) {
			_pf_data[PFE_SOUND].Add(_sound_perf_measurements[i], _sound_perf_measurements[i + 1]);
		}
		_sound_perf_measurements.clear();
		_sound_perf_pending.store(false, std::memory_order_relaxed);
	}
}<|MERGE_RESOLUTION|>--- conflicted
+++ resolved
@@ -398,16 +398,10 @@
 };
 
 struct FramerateWindow : Window {
-<<<<<<< HEAD
-	bool small;
-	GUITimer next_update;
-	int num_active;
-	int num_displayed;
-=======
 	bool small = false;
+	GUITimer next_update{};
 	int num_active = 0;
 	int num_displayed = 0;
->>>>>>> dddad0dc
 
 	struct CachedDecimal {
 		StringID strid;
@@ -744,28 +738,16 @@
 };
 
 struct FrametimeGraphWindow : Window {
-<<<<<<< HEAD
-	int vertical_scale;       ///< number of TIMESTAMP_PRECISION units vertically
-	int horizontal_scale;     ///< number of half-second units horizontally
-	GUITimer next_scale_update; ///< interval for next scale update
-=======
-	int vertical_scale = TIMESTAMP_PRECISION / 10; ///< number of TIMESTAMP_PRECISION units vertically
-	int horizontal_scale = 4; ///< number of half-second units horizontally
->>>>>>> dddad0dc
+	int vertical_scale = TIMESTAMP_PRECISION / 10;  ///< number of TIMESTAMP_PRECISION units vertically
+	int horizontal_scale = 4;                       ///< number of half-second units horizontally
+	GUITimer next_scale_update{};                   ///< interval for next scale update
 
 	PerformanceElement element{}; ///< what element this window renders graph for
 	Dimension graph_size{}; ///< size of the main graph area (excluding axis labels)
 
 	FrametimeGraphWindow(WindowDesc &desc, WindowNumber number) : Window(desc), element(static_cast<PerformanceElement>(number))
 	{
-<<<<<<< HEAD
-		this->element = (PerformanceElement)number;
-		this->horizontal_scale = 4;
-		this->vertical_scale = TIMESTAMP_PRECISION / 10;
 		this->next_scale_update.SetInterval(1);
-
-=======
->>>>>>> dddad0dc
 		this->InitNested(number);
 	}
 
