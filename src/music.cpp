/*
 * This file is part of OpenTTD.
 * OpenTTD is free software; you can redistribute it and/or modify it under the terms of the GNU General Public License as published by the Free Software Foundation, version 2.
 * OpenTTD is distributed in the hope that it will be useful, but WITHOUT ANY WARRANTY; without even the implied warranty of MERCHANTABILITY or FITNESS FOR A PARTICULAR PURPOSE.
 * See the GNU General Public License for more details. You should have received a copy of the GNU General Public License along with OpenTTD. If not, see <http://www.gnu.org/licenses/>.
 */

/** @file music.cpp The songs that OpenTTD knows. */

#include "stdafx.h"
#include "string_func.h"


/** The type of set we're replacing */
#define SET_TYPE "music"
#include "base_media_func.h"
#include "random_access_file_type.h"

#include "safeguards.h"


/**
 * Read the name of a music CAT file entry.
 * @param filename Name of CAT file to read from
 * @param entrynum Index of entry whose name to read
 * @return Name of CAT file entry if it could be read.
 */
std::optional<std::string> GetMusicCatEntryName(const std::string &filename, size_t entrynum)
{
	if (!FioCheckFileExists(filename, BASESET_DIR)) return std::nullopt;

	RandomAccessFile file(filename, BASESET_DIR);
	uint32_t ofs = file.ReadDword();
	size_t entry_count = ofs / 8;
	if (entrynum >= entry_count) return std::nullopt;

	file.SeekTo(entrynum * 8, SEEK_SET);
	file.SeekTo(file.ReadDword(), SEEK_SET);
	uint8_t namelen = file.ReadByte();

	std::string name(namelen, '\0');
	file.ReadBlock(name.data(), namelen);
	return StrMakeValid(name);
}

/**
 * Read the full data of a music CAT file entry.
 * @param filename Name of CAT file to read from.
 * @param entrynum Index of entry to read
 * @return Data of CAT file entry.
 */
std::optional<std::vector<uint8_t>> GetMusicCatEntryData(const std::string &filename, size_t entrynum)
{
	if (!FioCheckFileExists(filename, BASESET_DIR)) return std::nullopt;

	RandomAccessFile file(filename, BASESET_DIR);
	uint32_t ofs = file.ReadDword();
	size_t entry_count = ofs / 8;
	if (entrynum >= entry_count) return std::nullopt;

	file.SeekTo(entrynum * 8, SEEK_SET);
	size_t entrypos = file.ReadDword();
	size_t entrylen = file.ReadDword();
	file.SeekTo(entrypos, SEEK_SET);
	file.SkipBytes(file.ReadByte());

	std::vector<uint8_t> data(entrylen);
	file.ReadBlock(data.data(), entrylen);
	return data;
}

INSTANTIATE_BASE_MEDIA_METHODS(BaseMedia<MusicSet>, MusicSet)

/** Names corresponding to the music set's files */
static const char * const _music_file_names[] = {
	"theme",
	"old_0", "old_1", "old_2", "old_3", "old_4", "old_5", "old_6", "old_7", "old_8", "old_9",
	"new_0", "new_1", "new_2", "new_3", "new_4", "new_5", "new_6", "new_7", "new_8", "new_9",
	"ezy_0", "ezy_1", "ezy_2", "ezy_3", "ezy_4", "ezy_5", "ezy_6", "ezy_7", "ezy_8", "ezy_9",
};
/** Make sure we aren't messing things up. */
static_assert(lengthof(_music_file_names) == NUM_SONGS_AVAILABLE);

template <class T, size_t Tnum_files, bool Tsearch_in_tars>
/* static */ const char * const *BaseSet<T, Tnum_files, Tsearch_in_tars>::file_names = _music_file_names;

template <class Tbase_set>
/* static */ const char *BaseMedia<Tbase_set>::GetExtension()
{
	return ".obm"; // OpenTTD Base Music
}

template <class Tbase_set>
/* static */ bool BaseMedia<Tbase_set>::DetermineBestSet()
{
	if (BaseMedia<Tbase_set>::used_set != nullptr) return true;

	const Tbase_set *best = nullptr;
	for (const Tbase_set *c = BaseMedia<Tbase_set>::available_sets; c != nullptr; c = c->next) {
		if (c->GetNumMissing() != 0) continue;

		if (best == nullptr ||
				(best->fallback && !c->fallback) ||
				best->valid_files < c->valid_files ||
				(best->valid_files == c->valid_files &&
					(best->shortname == c->shortname && best->version < c->version))) {
			best = c;
		}
	}

	BaseMedia<Tbase_set>::used_set = best;
	return BaseMedia<Tbase_set>::used_set != nullptr;
}

bool MusicSet::FillSetDetails(const IniFile &ini, const std::string &path, const std::string &full_filename)
{
	bool ret = this->BaseSet<MusicSet, NUM_SONGS_AVAILABLE, false>::FillSetDetails(ini, path, full_filename);
	if (ret) {
		this->num_available = 0;
		const IniGroup *names = ini.GetGroup("names");
		const IniGroup *catindex = ini.GetGroup("catindex");
		const IniGroup *timingtrim = ini.GetGroup("timingtrim");
		uint tracknr = 1;
		for (uint i = 0; i < lengthof(this->songinfo); i++) {
			const std::string &filename = this->files[i].filename;
			if (filename.empty() || this->files[i].check_result == MD5File::CR_NO_FILE) {
				continue;
			}

			this->songinfo[i].filename = filename; // non-owned pointer

			const IniItem *item = catindex != nullptr ? catindex->GetItem(_music_file_names[i]) : nullptr;
			if (item != nullptr && item->value.has_value() && !item->value->empty()) {
				/* Song has a CAT file index, assume it's MPS MIDI format */
				this->songinfo[i].filetype = MTT_MPSMIDI;
				this->songinfo[i].cat_index = atoi(item->value->c_str());
<<<<<<< HEAD
				char *songname = GetMusicCatEntryName(filename, this->songinfo[i].cat_index);
				if (songname == nullptr) {
					DEBUG(grf, 0, "Base music set song missing from CAT file: %s/%d", filename.c_str(), this->songinfo[i].cat_index);
=======
				auto songname = GetMusicCatEntryName(filename, this->songinfo[i].cat_index);
				if (!songname.has_value()) {
					Debug(grf, 0, "Base music set song missing from CAT file: {}/{}", filename, this->songinfo[i].cat_index);
>>>>>>> 733284cc
					continue;
				}
				this->songinfo[i].songname = *songname;
			} else {
				this->songinfo[i].filetype = MTT_STANDARDMIDI;
			}

			const char *trimmed_filename = filename.c_str();
			/* As we possibly add a path to the filename and we compare
			 * on the filename with the path as in the .obm, we need to
			 * keep stripping path elements until we find a match. */
			for (; trimmed_filename != nullptr; trimmed_filename = strchr(trimmed_filename, PATHSEPCHAR)) {
				/* Remove possible double path separator characters from
				 * the beginning, so we don't start reading e.g. root. */
				while (*trimmed_filename == PATHSEPCHAR) trimmed_filename++;

				item = names != nullptr ? names->GetItem(trimmed_filename) : nullptr;
				if (item != nullptr && item->value.has_value() && !item->value->empty()) break;
			}

			if (this->songinfo[i].filetype == MTT_STANDARDMIDI) {
				if (item != nullptr && item->value.has_value() && !item->value->empty()) {
					this->songinfo[i].songname = item->value.value();
				} else {
					DEBUG(grf, 0, "Base music set song name missing: %s", filename.c_str());
					return false;
				}
			}
			this->num_available++;

			/* Number the theme song (if any) track 0, rest are normal */
			if (i == 0) {
				this->songinfo[i].tracknr = 0;
			} else {
				this->songinfo[i].tracknr = tracknr++;
			}

			item = trimmed_filename != nullptr && timingtrim != nullptr ? timingtrim->GetItem(trimmed_filename) : nullptr;
			if (item != nullptr && item->value.has_value() && !item->value->empty()) {
				auto endpos = item->value->find(':');
				if (endpos != std::string::npos) {
					this->songinfo[i].override_start = atoi(item->value->c_str());
					this->songinfo[i].override_end = atoi(item->value->c_str() + endpos + 1);
				}
			}
		}
	}
	return ret;
}<|MERGE_RESOLUTION|>--- conflicted
+++ resolved
@@ -134,18 +134,12 @@
 				/* Song has a CAT file index, assume it's MPS MIDI format */
 				this->songinfo[i].filetype = MTT_MPSMIDI;
 				this->songinfo[i].cat_index = atoi(item->value->c_str());
-<<<<<<< HEAD
-				char *songname = GetMusicCatEntryName(filename, this->songinfo[i].cat_index);
-				if (songname == nullptr) {
-					DEBUG(grf, 0, "Base music set song missing from CAT file: %s/%d", filename.c_str(), this->songinfo[i].cat_index);
-=======
 				auto songname = GetMusicCatEntryName(filename, this->songinfo[i].cat_index);
 				if (!songname.has_value()) {
-					Debug(grf, 0, "Base music set song missing from CAT file: {}/{}", filename, this->songinfo[i].cat_index);
->>>>>>> 733284cc
+					DEBUG(grf, 0, "Base music set song missing from CAT file: %s/%d", filename.c_str(), this->songinfo[i].cat_index);
 					continue;
 				}
-				this->songinfo[i].songname = *songname;
+				this->songinfo[i].songname = std::move(*songname);
 			} else {
 				this->songinfo[i].filetype = MTT_STANDARDMIDI;
 			}
