--- conflicted
+++ resolved
@@ -765,13 +765,7 @@
  */
 int GetStringLineCount(std::string_view str, int maxw)
 {
-<<<<<<< HEAD
-	format_buffer buf;
-	AppendStringInPlaceGlobalParams(buf, str);
-	Layouter layout(buf, maxw);
-=======
 	Layouter layout(str, maxw);
->>>>>>> 23ba18ad
 	return (uint)layout.size();
 }
 
