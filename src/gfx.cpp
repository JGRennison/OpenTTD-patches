/*
 * This file is part of OpenTTD.
 * OpenTTD is free software; you can redistribute it and/or modify it under the terms of the GNU General Public License as published by the Free Software Foundation, version 2.
 * OpenTTD is distributed in the hope that it will be useful, but WITHOUT ANY WARRANTY; without even the implied warranty of MERCHANTABILITY or FITNESS FOR A PARTICULAR PURPOSE.
 * See the GNU General Public License for more details. You should have received a copy of the GNU General Public License along with OpenTTD. If not, see <http://www.gnu.org/licenses/>.
 */

/** @file gfx.cpp Handling of drawing text and other gfx related stuff. */

#include "stdafx.h"
#include "gfx_layout.h"
#include "progress.h"
#include "zoom_func.h"
#include "blitter/factory.hpp"
#include "video/video_driver.hpp"
#include "strings_func.h"
#include "settings_type.h"
#include "network/network.h"
#include "network/network_func.h"
#include "window_func.h"
#include "newgrf_debug.h"
#include "thread.h"
#include "widget_type.h"
#include "window_gui.h"
#include "framerate_type.h"
#include "transparency.h"

#include "table/palettes.h"
#include "table/string_colours.h"
#include "table/sprites.h"
#include "table/control_codes.h"

#include "safeguards.h"

byte _dirkeys;        ///< 1 = left, 2 = up, 4 = right, 8 = down
bool _fullscreen;
byte _support8bpp;
CursorVars _cursor;
bool _ctrl_pressed;   ///< Is Ctrl pressed?
bool _shift_pressed;  ///< Is Shift pressed?
<<<<<<< HEAD
bool _invert_ctrl;
bool _invert_shift;
=======
>>>>>>> f30f4b68
uint16 _game_speed = 100; ///< Current game-speed; 100 is 1x, 0 is infinite.
bool _left_button_down;     ///< Is left mouse button pressed?
bool _left_button_clicked;  ///< Is left mouse button clicked?
bool _right_button_down;    ///< Is right mouse button pressed?
bool _right_button_clicked; ///< Is right mouse button clicked?
DrawPixelInfo _screen;
bool _screen_disable_anim = false;   ///< Disable palette animation (important for 32bpp-anim blitter during giant screenshot)
bool _check_special_modes;
bool _exit_game;
GameMode _game_mode;
SwitchMode _switch_mode;  ///< The next mainloop command.
PauseMode _pause_mode;
Palette _cur_palette;
std::string _switch_baseset;

static byte _stringwidth_table[FS_END][224]; ///< Cache containing width of often used characters. @see GetCharacterWidth()
DrawPixelInfo *_cur_dpi;
byte _colour_gradient[COLOUR_END][8];

byte _colour_value[COLOUR_END] = {
	133, // COLOUR_DARK_BLUE
	 99, // COLOUR_PALE_GREEN,
	 48, // COLOUR_PINK,
	 68, // COLOUR_YELLOW,
	184, // COLOUR_RED,
	152, // COLOUR_LIGHT_BLUE,
	209, // COLOUR_GREEN,
	 95, // COLOUR_DARK_GREEN,
	150, // COLOUR_BLUE,
	 79, // COLOUR_CREAM,
	134, // COLOUR_MAUVE,
	174, // COLOUR_PURPLE,
	195, // COLOUR_ORANGE,
	116, // COLOUR_BROWN,
	  6, // COLOUR_GREY,
	 15, // COLOUR_WHITE,
};

static void GfxMainBlitterViewport(const Sprite *sprite, int x, int y, BlitterMode mode, const SubSprite *sub = nullptr, SpriteID sprite_id = SPR_CURSOR_MOUSE);
static void GfxMainBlitter(const Sprite *sprite, int x, int y, BlitterMode mode, const SubSprite *sub = nullptr, SpriteID sprite_id = SPR_CURSOR_MOUSE, ZoomLevel zoom = ZOOM_LVL_NORMAL);

static ReusableBuffer<uint8> _cursor_backup;

ZoomLevel _gui_zoom; ///< GUI Zoom level
ZoomLevel _font_zoom; ///< Font Zoom level

int8 _gui_zoom_cfg;  ///< GUI zoom level in config.
int8 _font_zoom_cfg; ///< Font zoom level in config.


/**
 * The rect for repaint.
 *
 * This rectangle defines the area which should be repaint by the video driver.
 *
 * @ingroup dirty
 */
static const byte *_colour_remap_ptr;
static byte _string_colourremap[3]; ///< Recoloursprite for stringdrawing. The grf loader ensures that #ST_FONT sprites only use colours 0 to 2.
static int _sprite_brightness_adjust;

static const uint DIRTY_BLOCK_HEIGHT   = 8;
static const uint DIRTY_BLOCK_WIDTH    = 64;

extern uint _dirty_block_colour;
static bool _whole_screen_dirty = false;
bool _gfx_draw_active = false;

static std::vector<Rect> _dirty_blocks;
static std::vector<Rect> _pending_dirty_blocks;

enum GfxDebugFlags {
	GDF_SHOW_WINDOW_DIRTY,
	GDF_SHOW_WIDGET_DIRTY,
	GDF_SHOW_RECT_DIRTY,
};
uint32 _gfx_debug_flags;

/**
 * Applies a certain FillRectMode-operation to a rectangle [left, right] x [top, bottom] on the screen.
 *
 * @pre dpi->zoom == ZOOM_LVL_NORMAL, right >= left, bottom >= top
 * @param left Minimum X (inclusive)
 * @param top Minimum Y (inclusive)
 * @param right Maximum X (inclusive)
 * @param bottom Maximum Y (inclusive)
 * @param colour A 8 bit palette index (FILLRECT_OPAQUE and FILLRECT_CHECKER) or a recolour spritenumber (FILLRECT_RECOLOUR)
 * @param mode
 *         FILLRECT_OPAQUE:   Fill the rectangle with the specified colour
 *         FILLRECT_CHECKER:  Like FILLRECT_OPAQUE, but only draw every second pixel (used to grey out things)
 *         FILLRECT_RECOLOUR:  Apply a recolour sprite to every pixel in the rectangle currently on screen
 */
void GfxFillRect(int left, int top, int right, int bottom, int colour, FillRectMode mode)
{
	Blitter *blitter = BlitterFactory::GetCurrentBlitter();
	const DrawPixelInfo *dpi = _cur_dpi;
	void *dst;
	const int otop = top;
	const int oleft = left;

	if (dpi->zoom != ZOOM_LVL_NORMAL) return;
	if (left > right || top > bottom) return;
	if (right < dpi->left || left >= dpi->left + dpi->width) return;
	if (bottom < dpi->top || top >= dpi->top + dpi->height) return;

	if ( (left -= dpi->left) < 0) left = 0;
	right = right - dpi->left + 1;
	if (right > dpi->width) right = dpi->width;
	right -= left;
	assert(right > 0);

	if ( (top -= dpi->top) < 0) top = 0;
	bottom = bottom - dpi->top + 1;
	if (bottom > dpi->height) bottom = dpi->height;
	bottom -= top;
	assert(bottom > 0);

	dst = blitter->MoveTo(dpi->dst_ptr, left, top);

	switch (mode) {
		default: // FILLRECT_OPAQUE
			blitter->DrawRect(dst, right, bottom, (uint8)colour);
			break;

		case FILLRECT_RECOLOUR:
			blitter->DrawColourMappingRect(dst, right, bottom, GB(colour, 0, PALETTE_WIDTH));
			break;

		case FILLRECT_CHECKER: {
			byte bo = (oleft - left + dpi->left + otop - top + dpi->top) & 1;
			do {
				for (int i = (bo ^= 1); i < right; i += 2) blitter->SetPixel(dst, i, 0, (uint8)colour);
				dst = blitter->MoveTo(dst, 0, 1);
			} while (--bottom > 0);
			break;
		}
	}
}

typedef std::pair<Point, Point> LineSegment;

/**
 * Make line segments from a polygon defined by points, translated by an offset.
 * Entirely horizontal lines (start and end at same Y coordinate) are skipped, as they are irrelevant to scanline conversion algorithms.
 * Generated line segments always have the lowest Y coordinate point first, i.e. original direction is lost.
 * @param shape The polygon to convert.
 * @param offset Offset vector subtracted from all coordinates in the shape.
 * @return Vector of undirected line segments.
 */
static std::vector<LineSegment> MakePolygonSegments(const std::vector<Point> &shape, Point offset)
{
	std::vector<LineSegment> segments;
	if (shape.size() < 3) return segments; // fewer than 3 will always result in an empty polygon
	segments.reserve(shape.size());

	/* Connect first and last point by having initial previous point be the last */
	Point prev = shape.back();
	prev.x -= offset.x;
	prev.y -= offset.y;
	for (Point pt : shape) {
		pt.x -= offset.x;
		pt.y -= offset.y;
		/* Create segments for all non-horizontal lines in the polygon.
		 * The segments always have lowest Y coordinate first. */
		if (prev.y > pt.y) {
			segments.emplace_back(pt, prev);
		} else if (prev.y < pt.y) {
			segments.emplace_back(prev, pt);
		}
		prev = pt;
	}

	return segments;
}

/**
 * Fill a polygon with colour.
 * The odd-even winding rule is used, i.e. self-intersecting polygons will have holes in them.
 * Left and top edges are inclusive, right and bottom edges are exclusive.
 * @note For rectangles the GfxFillRect function will be faster.
 * @pre dpi->zoom == ZOOM_LVL_NORMAL
 * @param shape List of points on the polygon.
 * @param colour An 8 bit palette index (FILLRECT_OPAQUE and FILLRECT_CHECKER) or a recolour spritenumber (FILLRECT_RECOLOUR).
 * @param mode
 *         FILLRECT_OPAQUE:   Fill the polygon with the specified colour.
 *         FILLRECT_CHECKER:  Fill every other pixel with the specified colour, in a checkerboard pattern.
 *         FILLRECT_RECOLOUR: Apply a recolour sprite to every pixel in the polygon.
 */
void GfxFillPolygon(const std::vector<Point> &shape, int colour, FillRectMode mode)
{
	Blitter *blitter = BlitterFactory::GetCurrentBlitter();
	const DrawPixelInfo *dpi = _cur_dpi;
	if (dpi->zoom != ZOOM_LVL_NORMAL) return;

	std::vector<LineSegment> segments = MakePolygonSegments(shape, Point{ dpi->left, dpi->top });

	/* Remove segments appearing entirely above or below the clipping area. */
	segments.erase(std::remove_if(segments.begin(), segments.end(), [dpi](const LineSegment &s) { return s.second.y <= 0 || s.first.y >= dpi->height; }), segments.end());

	/* Check that this wasn't an empty shape (all points on a horizontal line or outside clipping.) */
	if (segments.empty()) return;

	/* Sort the segments by first point Y coordinate. */
	std::sort(segments.begin(), segments.end(), [](const LineSegment &a, const LineSegment &b) { return a.first.y < b.first.y; });

	/* Segments intersecting current scanline. */
	std::vector<LineSegment> active;
	/* Intersection points with a scanline.
	 * Kept outside loop to avoid repeated re-allocations. */
	std::vector<int> intersections;
	/* Normal, reasonable polygons don't have many intersections per scanline. */
	active.reserve(4);
	intersections.reserve(4);

	/* Scan through the segments and paint each scanline. */
	int y = segments.front().first.y;
	std::vector<LineSegment>::iterator nextseg = segments.begin();
	while (!active.empty() || nextseg != segments.end()) {
		/* Clean up segments that have ended. */
		active.erase(std::remove_if(active.begin(), active.end(), [y](const LineSegment &s) { return s.second.y == y; }), active.end());

		/* Activate all segments starting on this scanline. */
		while (nextseg != segments.end() && nextseg->first.y == y) {
			active.push_back(*nextseg);
			++nextseg;
		}

		/* Check clipping. */
		if (y < 0) {
			++y;
			continue;
		}
		if (y >= dpi->height) return;

		/*  Intersect scanline with all active segments. */
		intersections.clear();
		for (const LineSegment &s : active) {
			const int sdx = s.second.x - s.first.x;
			const int sdy = s.second.y - s.first.y;
			const int ldy = y - s.first.y;
			const int x = s.first.x + sdx * ldy / sdy;
			intersections.push_back(x);
		}

		/* Fill between pairs of intersections. */
		std::sort(intersections.begin(), intersections.end());
		for (size_t i = 1; i < intersections.size(); i += 2) {
			/* Check clipping. */
			const int x1 = std::max(0, intersections[i - 1]);
			const int x2 = std::min(intersections[i], dpi->width);
			if (x2 < 0) continue;
			if (x1 >= dpi->width) continue;

			/* Fill line y from x1 to x2. */
			void *dst = blitter->MoveTo(dpi->dst_ptr, x1, y);
			switch (mode) {
				default: // FILLRECT_OPAQUE
					blitter->DrawRect(dst, x2 - x1, 1, (uint8)colour);
					break;
				case FILLRECT_RECOLOUR:
					blitter->DrawColourMappingRect(dst, x2 - x1, 1, GB(colour, 0, PALETTE_WIDTH));
					break;
				case FILLRECT_CHECKER:
					/* Fill every other pixel, offset such that the sum of filled pixels' X and Y coordinates is odd.
					 * This creates a checkerboard effect. */
					for (int x = (x1 + y) & 1; x < x2 - x1; x += 2) {
						blitter->SetPixel(dst, x, 0, (uint8)colour);
					}
					break;
			}
		}

		/* Next line */
		++y;
	}
}

/**
 * Check line clipping by using a linear equation and draw the visible part of
 * the line given by x/y and x2/y2.
 * @param video Destination pointer to draw into.
 * @param x X coordinate of first point.
 * @param y Y coordinate of first point.
 * @param x2 X coordinate of second point.
 * @param y2 Y coordinate of second point.
 * @param screen_width With of the screen to check clipping against.
 * @param screen_height Height of the screen to check clipping against.
 * @param colour Colour of the line.
 * @param width Width of the line.
 * @param dash Length of dashes for dashed lines. 0 means solid line.
 */
static inline void GfxDoDrawLine(void *video, int x, int y, int x2, int y2, int screen_width, int screen_height, uint8 colour, int width, int dash = 0)
{
	Blitter *blitter = BlitterFactory::GetCurrentBlitter();

	assert(width > 0);

	if (y2 == y || x2 == x) {
		/* Special case: horizontal/vertical line. All checks already done in GfxPreprocessLine. */
		blitter->DrawLine(video, x, y, x2, y2, screen_width, screen_height, colour, width, dash);
		return;
	}

	int grade_y = y2 - y;
	int grade_x = x2 - x;

	/* Clipping rectangle. Slightly extended so we can ignore the width of the line. */
	int extra = (int)CeilDiv(3 * width, 4); // not less then "width * sqrt(2) / 2"
	Rect clip = { -extra, -extra, screen_width - 1 + extra, screen_height - 1 + extra };

	/* prevent integer overflows. */
	int margin = 1;
	while (INT_MAX / abs(grade_y) < std::max(abs(clip.left - x), abs(clip.right - x))) {
		grade_y /= 2;
		grade_x /= 2;
		margin  *= 2; // account for rounding errors
	}

	/* Imagine that the line is infinitely long and it intersects with
	 * infinitely long left and right edges of the clipping rectangle.
	 * If both intersection points are outside the clipping rectangle
	 * and both on the same side of it, we don't need to draw anything. */
	int left_isec_y = y + (clip.left - x) * grade_y / grade_x;
	int right_isec_y = y + (clip.right - x) * grade_y / grade_x;
	if ((left_isec_y > clip.bottom + margin && right_isec_y > clip.bottom + margin) ||
			(left_isec_y < clip.top - margin && right_isec_y < clip.top - margin)) {
		return;
	}

	/* It is possible to use the line equation to further reduce the amount of
	 * work the blitter has to do by shortening the effective line segment.
	 * However, in order to get that right and prevent the flickering effects
	 * of rounding errors so much additional code has to be run here that in
	 * the general case the effect is not noticeable. */

	blitter->DrawLine(video, x, y, x2, y2, screen_width, screen_height, colour, width, dash);
}

/**
 * Align parameters of a line to the given DPI and check simple clipping.
 * @param dpi Screen parameters to align with.
 * @param x X coordinate of first point.
 * @param y Y coordinate of first point.
 * @param x2 X coordinate of second point.
 * @param y2 Y coordinate of second point.
 * @param width Width of the line.
 * @return True if the line is likely to be visible, false if it's certainly
 *         invisible.
 */
static inline bool GfxPreprocessLine(DrawPixelInfo *dpi, int &x, int &y, int &x2, int &y2, int width)
{
	x -= dpi->left;
	x2 -= dpi->left;
	y -= dpi->top;
	y2 -= dpi->top;

	/* Check simple clipping */
	if (x + width / 2 < 0           && x2 + width / 2 < 0          ) return false;
	if (y + width / 2 < 0           && y2 + width / 2 < 0          ) return false;
	if (x - width / 2 > dpi->width  && x2 - width / 2 > dpi->width ) return false;
	if (y - width / 2 > dpi->height && y2 - width / 2 > dpi->height) return false;
	return true;
}

void GfxDrawLine(int x, int y, int x2, int y2, int colour, int width, int dash)
{
	DrawPixelInfo *dpi = _cur_dpi;
	if (GfxPreprocessLine(dpi, x, y, x2, y2, width)) {
		GfxDoDrawLine(dpi->dst_ptr, x, y, x2, y2, dpi->width, dpi->height, colour, width, dash);
	}
}

void GfxDrawLineUnscaled(int x, int y, int x2, int y2, int colour)
{
	DrawPixelInfo *dpi = _cur_dpi;
	if (GfxPreprocessLine(dpi, x, y, x2, y2, 1)) {
		GfxDoDrawLine(dpi->dst_ptr,
				UnScaleByZoom(x, dpi->zoom), UnScaleByZoom(y, dpi->zoom),
				UnScaleByZoom(x2, dpi->zoom), UnScaleByZoom(y2, dpi->zoom),
				UnScaleByZoom(dpi->width, dpi->zoom), UnScaleByZoom(dpi->height, dpi->zoom), colour, 1);
	}
}

/**
 * Draws the projection of a parallelepiped.
 * This can be used to draw boxes in world coordinates.
 *
 * @param x   Screen X-coordinate of top front corner.
 * @param y   Screen Y-coordinate of top front corner.
 * @param dx1 Screen X-length of first edge.
 * @param dy1 Screen Y-length of first edge.
 * @param dx2 Screen X-length of second edge.
 * @param dy2 Screen Y-length of second edge.
 * @param dx3 Screen X-length of third edge.
 * @param dy3 Screen Y-length of third edge.
 */
void DrawBox(int x, int y, int dx1, int dy1, int dx2, int dy2, int dx3, int dy3)
{
	/*           ....
	 *         ..    ....
	 *       ..          ....
	 *     ..                ^
	 *   <--__(dx1,dy1)    /(dx2,dy2)
	 *   :    --__       /   :
	 *   :        --__ /     :
	 *   :            *(x,y) :
	 *   :            |      :
	 *   :            |     ..
	 *    ....        |(dx3,dy3)
	 *        ....    | ..
	 *            ....V.
	 */

	static const byte colour = PC_WHITE;

	GfxDrawLineUnscaled(x, y, x + dx1, y + dy1, colour);
	GfxDrawLineUnscaled(x, y, x + dx2, y + dy2, colour);
	GfxDrawLineUnscaled(x, y, x + dx3, y + dy3, colour);

	GfxDrawLineUnscaled(x + dx1, y + dy1, x + dx1 + dx2, y + dy1 + dy2, colour);
	GfxDrawLineUnscaled(x + dx1, y + dy1, x + dx1 + dx3, y + dy1 + dy3, colour);
	GfxDrawLineUnscaled(x + dx2, y + dy2, x + dx2 + dx1, y + dy2 + dy1, colour);
	GfxDrawLineUnscaled(x + dx2, y + dy2, x + dx2 + dx3, y + dy2 + dy3, colour);
	GfxDrawLineUnscaled(x + dx3, y + dy3, x + dx3 + dx1, y + dy3 + dy1, colour);
	GfxDrawLineUnscaled(x + dx3, y + dy3, x + dx3 + dx2, y + dy3 + dy2, colour);
}

/**
 * Set the colour remap to be for the given colour.
 * @param colour the new colour of the remap.
 */
static void SetColourRemap(TextColour colour)
{
	if (colour == TC_INVALID) return;

	/* Black strings have no shading ever; the shading is black, so it
	 * would be invisible at best, but it actually makes it illegible. */
	bool no_shade   = (colour & TC_NO_SHADE) != 0 || colour == TC_BLACK;
	bool raw_colour = (colour & TC_IS_PALETTE_COLOUR) != 0;
	colour &= ~(TC_NO_SHADE | TC_IS_PALETTE_COLOUR | TC_FORCED);

	_string_colourremap[1] = raw_colour ? (byte)colour : _string_colourmap[colour];
	_string_colourremap[2] = no_shade ? 0 : 1;
	_colour_remap_ptr = _string_colourremap;
}

/**
 * Drawing routine for drawing a laid out line of text.
 * @param line      String to draw.
 * @param y         The top most position to draw on.
 * @param left      The left most position to draw on.
 * @param right     The right most position to draw on.
 * @param align     The alignment of the string when drawing left-to-right. In the
 *                  case a right-to-left language is chosen this is inverted so it
 *                  will be drawn in the right direction.
 * @param underline Whether to underline what has been drawn or not.
 * @param truncation Whether to perform string truncation or not.
 *
 * @return In case of left or center alignment the right most pixel we have drawn to.
 *         In case of right alignment the left most pixel we have drawn to.
 */
static int DrawLayoutLine(const ParagraphLayouter::Line &line, int y, int left, int right, StringAlignment align, bool underline, bool truncation)
{
	if (line.CountRuns() == 0) return 0;

	int w = line.GetWidth();
	int h = line.GetLeading();

	/*
	 * The following is needed for truncation.
	 * Depending on the text direction, we either remove bits at the rear
	 * or the front. For this we shift the entire area to draw so it fits
	 * within the left/right bounds and the side we do not truncate it on.
	 * Then we determine the truncation location, i.e. glyphs that fall
	 * outside of the range min_x - max_x will not be drawn; they are thus
	 * the truncated glyphs.
	 *
	 * At a later step we insert the dots.
	 */

	int max_w = right - left + 1; // The maximum width.

	int offset_x = 0;  // The offset we need for positioning the glyphs
	int min_x = left;  // The minimum x position to draw normal glyphs on.
	int max_x = right; // The maximum x position to draw normal glyphs on.

	truncation &= max_w < w;         // Whether we need to do truncation.
	int dot_width = 0;               // Cache for the width of the dot.
	const Sprite *dot_sprite = nullptr; // Cache for the sprite of the dot.

	if (truncation) {
		/*
		 * Assumption may be made that all fonts of a run are of the same size.
		 * In any case, we'll use these dots for the abbreviation, so even if
		 * another size would be chosen it won't have truncated too little for
		 * the truncation dots.
		 */
		FontCache *fc = ((const Font*)line.GetVisualRun(0).GetFont())->fc;
		GlyphID dot_glyph = fc->MapCharToGlyph('.');
		dot_width = fc->GetGlyphWidth(dot_glyph);
		dot_sprite = fc->GetGlyph(dot_glyph);

		if (_current_text_dir == TD_RTL) {
			min_x += 3 * dot_width;
			offset_x = w - 3 * dot_width - max_w;
		} else {
			max_x -= 3 * dot_width;
		}

		w = max_w;
	}

	/* In case we have a RTL language we swap the alignment. */
	if (!(align & SA_FORCE) && _current_text_dir == TD_RTL && (align & SA_HOR_MASK) != SA_HOR_CENTER) align ^= SA_RIGHT;

	/* right is the right most position to draw on. In this case we want to do
	 * calculations with the width of the string. In comparison right can be
	 * seen as lastof(todraw) and width as lengthof(todraw). They differ by 1.
	 * So most +1/-1 additions are to move from lengthof to 'indices'.
	 */
	switch (align & SA_HOR_MASK) {
		case SA_LEFT:
			/* right + 1 = left + w */
			right = left + w - 1;
			break;

		case SA_HOR_CENTER:
			left  = RoundDivSU(right + 1 + left - w, 2);
			/* right + 1 = left + w */
			right = left + w - 1;
			break;

		case SA_RIGHT:
			left = right + 1 - w;
			break;

		default:
			NOT_REACHED();
	}

	TextColour colour = TC_BLACK;
	bool draw_shadow = false;
	for (int run_index = 0; run_index < line.CountRuns(); run_index++) {
		const ParagraphLayouter::VisualRun &run = line.GetVisualRun(run_index);
		const Font *f = (const Font*)run.GetFont();

		FontCache *fc = f->fc;
		colour = f->colour;
		SetColourRemap(colour);

		DrawPixelInfo *dpi = _cur_dpi;
		int dpi_left  = dpi->left;
		int dpi_right = dpi->left + dpi->width - 1;

		draw_shadow = fc->GetDrawGlyphShadow() && (colour & TC_NO_SHADE) == 0 && colour != TC_BLACK;

		for (int i = 0; i < run.GetGlyphCount(); i++) {
			GlyphID glyph = run.GetGlyphs()[i];

			/* Not a valid glyph (empty) */
			if (glyph == 0xFFFF) continue;

			int begin_x = (int)run.GetPositions()[i * 2]     + left - offset_x;
			int end_x   = (int)run.GetPositions()[i * 2 + 2] + left - offset_x  - 1;
			int top     = (int)run.GetPositions()[i * 2 + 1] + y;

			/* Truncated away. */
			if (truncation && (begin_x < min_x || end_x > max_x)) continue;

			const Sprite *sprite = fc->GetGlyph(glyph);
			/* Check clipping (the "+ 1" is for the shadow). */
			if (begin_x + sprite->x_offs > dpi_right || begin_x + sprite->x_offs + sprite->width /* - 1 + 1 */ < dpi_left) continue;

			if (draw_shadow && (glyph & SPRITE_GLYPH) == 0) {
				SetColourRemap(TC_BLACK);
				GfxMainBlitter(sprite, begin_x + 1, top + 1, BM_COLOUR_REMAP);
				SetColourRemap(colour);
			}
			GfxMainBlitter(sprite, begin_x, top, BM_COLOUR_REMAP);
		}
	}

	if (truncation) {
		int x = (_current_text_dir == TD_RTL) ? left : (right - 3 * dot_width);
		for (int i = 0; i < 3; i++, x += dot_width) {
			if (draw_shadow) {
				SetColourRemap(TC_BLACK);
				GfxMainBlitter(dot_sprite, x + 1, y + 1, BM_COLOUR_REMAP);
				SetColourRemap(colour);
			}
			GfxMainBlitter(dot_sprite, x, y, BM_COLOUR_REMAP);
		}
	}

	if (underline) {
		GfxFillRect(left, y + h, right, y + h, _string_colourremap[1]);
	}

	return (align & SA_HOR_MASK) == SA_RIGHT ? left : right;
}

/**
 * Draw string, possibly truncated to make it fit in its allocated space
 *
 * @param left   The left most position to draw on.
 * @param right  The right most position to draw on.
 * @param top    The top most position to draw on.
 * @param str    String to draw.
 * @param colour Colour used for drawing the string, for details see _string_colourmap in
 *               table/palettes.h or docs/ottd-colourtext-palette.png or the enum TextColour in gfx_type.h
 * @param align  The alignment of the string when drawing left-to-right. In the
 *               case a right-to-left language is chosen this is inverted so it
 *               will be drawn in the right direction.
 * @param underline Whether to underline what has been drawn or not.
 * @param fontsize The size of the initial characters.
 * @return In case of left or center alignment the right most pixel we have drawn to.
 *         In case of right alignment the left most pixel we have drawn to.
 */
int DrawString(int left, int right, int top, const char *str, TextColour colour, StringAlignment align, bool underline, FontSize fontsize)
{
	/* The string may contain control chars to change the font, just use the biggest font for clipping. */
	int max_height = std::max({FONT_HEIGHT_SMALL, FONT_HEIGHT_NORMAL, FONT_HEIGHT_LARGE, FONT_HEIGHT_MONO});

	/* Funny glyphs may extent outside the usual bounds, so relax the clipping somewhat. */
	int extra = max_height / 2;

	if (_cur_dpi->top + _cur_dpi->height + extra < top || _cur_dpi->top > top + max_height + extra ||
			_cur_dpi->left + _cur_dpi->width + extra < left || _cur_dpi->left > right + extra) {
		return 0;
	}

	Layouter layout(str, INT32_MAX, colour, fontsize);
	if (layout.size() == 0) return 0;

	return DrawLayoutLine(*layout.front(), top, left, right, align, underline, true);
}

/**
 * Draw string, possibly truncated to make it fit in its allocated space
 *
 * @param left   The left most position to draw on.
 * @param right  The right most position to draw on.
 * @param top    The top most position to draw on.
 * @param str    String to draw.
 * @param colour Colour used for drawing the string, for details see _string_colourmap in
 *               table/palettes.h or docs/ottd-colourtext-palette.png or the enum TextColour in gfx_type.h
 * @param align  The alignment of the string when drawing left-to-right. In the
 *               case a right-to-left language is chosen this is inverted so it
 *               will be drawn in the right direction.
 * @param underline Whether to underline what has been drawn or not.
 * @param fontsize The size of the initial characters.
 * @return In case of left or center alignment the right most pixel we have drawn to.
 *         In case of right alignment the left most pixel we have drawn to.
 */
int DrawString(int left, int right, int top, StringID str, TextColour colour, StringAlignment align, bool underline, FontSize fontsize)
{
	char buffer[DRAW_STRING_BUFFER];
	GetString(buffer, str, lastof(buffer));
	return DrawString(left, right, top, buffer, colour, align, underline, fontsize);
}

/**
 * Calculates height of string (in pixels). The string is changed to a multiline string if needed.
 * @param str string to check
 * @param maxw maximum string width
 * @return height of pixels of string when it is drawn
 */
int GetStringHeight(const char *str, int maxw, FontSize fontsize)
{
	Layouter layout(str, maxw, TC_FROMSTRING, fontsize);
	return layout.GetBounds().height;
}

/**
 * Calculates height of string (in pixels). The string is changed to a multiline string if needed.
 * @param str string to check
 * @param maxw maximum string width
 * @return height of pixels of string when it is drawn
 */
int GetStringHeight(StringID str, int maxw)
{
	char buffer[DRAW_STRING_BUFFER];
	GetString(buffer, str, lastof(buffer));
	return GetStringHeight(buffer, maxw);
}

/**
 * Calculates number of lines of string. The string is changed to a multiline string if needed.
 * @param str string to check
 * @param maxw maximum string width
 * @return number of lines of string when it is drawn
 */
int GetStringLineCount(StringID str, int maxw)
{
	char buffer[DRAW_STRING_BUFFER];
	GetString(buffer, str, lastof(buffer));

	Layouter layout(buffer, maxw);
	return (uint)layout.size();
}

/**
 * Calculate string bounding box for multi-line strings.
 * @param str        String to check.
 * @param suggestion Suggested bounding box.
 * @return Bounding box for the multi-line string, may be bigger than \a suggestion.
 */
Dimension GetStringMultiLineBoundingBox(StringID str, const Dimension &suggestion)
{
	Dimension box = {suggestion.width, (uint)GetStringHeight(str, suggestion.width)};
	return box;
}

/**
 * Calculate string bounding box for multi-line strings.
 * @param str        String to check.
 * @param suggestion Suggested bounding box.
 * @return Bounding box for the multi-line string, may be bigger than \a suggestion.
 */
Dimension GetStringMultiLineBoundingBox(const char *str, const Dimension &suggestion)
{
	Dimension box = {suggestion.width, (uint)GetStringHeight(str, suggestion.width)};
	return box;
}

/**
 * Draw string, possibly over multiple lines.
 *
 * @param left   The left most position to draw on.
 * @param right  The right most position to draw on.
 * @param top    The top most position to draw on.
 * @param bottom The bottom most position to draw on.
 * @param str    String to draw.
 * @param colour Colour used for drawing the string, for details see _string_colourmap in
 *               table/palettes.h or docs/ottd-colourtext-palette.png or the enum TextColour in gfx_type.h
 * @param align  The horizontal and vertical alignment of the string.
 * @param underline Whether to underline all strings
 * @param fontsize The size of the initial characters.
 *
 * @return If \a align is #SA_BOTTOM, the top to where we have written, else the bottom to where we have written.
 */
int DrawStringMultiLine(int left, int right, int top, int bottom, const char *str, TextColour colour, StringAlignment align, bool underline, FontSize fontsize)
{
	int maxw = right - left + 1;
	int maxh = bottom - top + 1;

	/* It makes no sense to even try if it can't be drawn anyway, or
	 * do we really want to support fonts of 0 or less pixels high? */
	if (maxh <= 0) return top;

	Layouter layout(str, maxw, colour, fontsize);
	int total_height = layout.GetBounds().height;
	int y;
	switch (align & SA_VERT_MASK) {
		case SA_TOP:
			y = top;
			break;

		case SA_VERT_CENTER:
			y = RoundDivSU(bottom + top - total_height, 2);
			break;

		case SA_BOTTOM:
			y = bottom - total_height;
			break;

		default: NOT_REACHED();
	}

	int last_line = top;
	int first_line = bottom;

	for (const auto &line : layout) {

		int line_height = line->GetLeading();
		if (y >= top && y < bottom) {
			last_line = y + line_height;
			if (first_line > y) first_line = y;

			DrawLayoutLine(*line, y, left, right, align, underline, false);
		}
		y += line_height;
	}

	return ((align & SA_VERT_MASK) == SA_BOTTOM) ? first_line : last_line;
}

/**
 * Draw string, possibly over multiple lines.
 *
 * @param left   The left most position to draw on.
 * @param right  The right most position to draw on.
 * @param top    The top most position to draw on.
 * @param bottom The bottom most position to draw on.
 * @param str    String to draw.
 * @param colour Colour used for drawing the string, for details see _string_colourmap in
 *               table/palettes.h or docs/ottd-colourtext-palette.png or the enum TextColour in gfx_type.h
 * @param align  The horizontal and vertical alignment of the string.
 * @param underline Whether to underline all strings
 * @param fontsize The size of the initial characters.
 *
 * @return If \a align is #SA_BOTTOM, the top to where we have written, else the bottom to where we have written.
 */
int DrawStringMultiLine(int left, int right, int top, int bottom, StringID str, TextColour colour, StringAlignment align, bool underline, FontSize fontsize)
{
	char buffer[DRAW_STRING_BUFFER];
	GetString(buffer, str, lastof(buffer));
	return DrawStringMultiLine(left, right, top, bottom, buffer, colour, align, underline, fontsize);
}

/**
 * Return the string dimension in pixels. The height and width are returned
 * in a single Dimension value. TINYFONT, BIGFONT modifiers are only
 * supported as the first character of the string. The returned dimensions
 * are therefore a rough estimation correct for all the current strings
 * but not every possible combination
 * @param str string to calculate pixel-width
 * @param start_fontsize Fontsize to start the text with
 * @return string width and height in pixels
 */
Dimension GetStringBoundingBox(const char *str, FontSize start_fontsize)
{
	Layouter layout(str, INT32_MAX, TC_FROMSTRING, start_fontsize);
	return layout.GetBounds();
}

/**
 * Get bounding box of a string. Uses parameters set by #SetDParam if needed.
 * Has the same restrictions as #GetStringBoundingBox(const char *str, FontSize start_fontsize).
 * @param strid String to examine.
 * @return Width and height of the bounding box for the string in pixels.
 */
Dimension GetStringBoundingBox(StringID strid)
{
	char buffer[DRAW_STRING_BUFFER];

	GetString(buffer, strid, lastof(buffer));
	return GetStringBoundingBox(buffer);
}

/**
 * Get the leading corner of a character in a single-line string relative
 * to the start of the string.
 * @param str String containing the character.
 * @param ch Pointer to the character in the string.
 * @param start_fontsize Font size to start the text with.
 * @return Upper left corner of the glyph associated with the character.
 */
Point GetCharPosInString(const char *str, const char *ch, FontSize start_fontsize)
{
	Layouter layout(str, INT32_MAX, TC_FROMSTRING, start_fontsize);
	return layout.GetCharPosition(ch);
}

/**
 * Get the character from a string that is drawn at a specific position.
 * @param str String to test.
 * @param x Position relative to the start of the string.
 * @param start_fontsize Font size to start the text with.
 * @return Pointer to the character at the position or nullptr if there is no character at the position.
 */
const char *GetCharAtPosition(const char *str, int x, FontSize start_fontsize)
{
	if (x < 0) return nullptr;

	Layouter layout(str, INT32_MAX, TC_FROMSTRING, start_fontsize);
	return layout.GetCharAtPosition(x);
}

/**
 * Draw single character horizontally centered around (x,y)
 * @param c           Character (glyph) to draw
 * @param x           X position to draw character
 * @param y           Y position to draw character
 * @param colour      Colour to use, for details see _string_colourmap in
 *                    table/palettes.h or docs/ottd-colourtext-palette.png or the enum TextColour in gfx_type.h
 */
void DrawCharCentered(WChar c, int x, int y, TextColour colour)
{
	SetColourRemap(colour);
	GfxMainBlitter(GetGlyph(FS_NORMAL, c), x - GetCharacterWidth(FS_NORMAL, c) / 2, y, BM_COLOUR_REMAP);
}

/**
 * Get the size of a sprite.
 * @param sprid Sprite to examine.
 * @param[out] offset Optionally returns the sprite position offset.
 * @param zoom The zoom level applicable to the sprite.
 * @return Sprite size in pixels.
 * @note The size assumes (0, 0) as top-left coordinate and ignores any part of the sprite drawn at the left or above that position.
 */
Dimension GetSpriteSize(SpriteID sprid, Point *offset, ZoomLevel zoom)
{
	const Sprite *sprite = GetSprite(sprid, ST_NORMAL);

	if (offset != nullptr) {
		offset->x = UnScaleByZoom(sprite->x_offs, zoom);
		offset->y = UnScaleByZoom(sprite->y_offs, zoom);
	}

	Dimension d;
	d.width  = std::max<int>(0, UnScaleByZoom(sprite->x_offs + sprite->width, zoom));
	d.height = std::max<int>(0, UnScaleByZoom(sprite->y_offs + sprite->height, zoom));
	return d;
}

/**
 * Helper function to get the blitter mode for different types of palettes.
 * @param pal The palette to get the blitter mode for.
 * @return The blitter mode associated with the palette.
 */
static BlitterMode GetBlitterMode(PaletteID pal)
{
	if (HasBit(pal, PALETTE_BRIGHTNESS_MODIFY)) {
		return GB(pal, 0, PALETTE_WIDTH) != PAL_NONE ? BM_COLOUR_REMAP_WITH_BRIGHTNESS : BM_NORMAL_WITH_BRIGHTNESS;
	}
	switch (pal) {
		case PAL_NONE:          return BM_NORMAL;
		case PALETTE_CRASH:     return BM_CRASH_REMAP;
		case PALETTE_ALL_BLACK: return BM_BLACK_REMAP;
		default:                return BM_COLOUR_REMAP;
	}
}

/**
 * Draw a sprite in a viewport.
 * @param img  Image number to draw
 * @param pal  Palette to use.
 * @param x    Left coordinate of image in viewport, scaled by zoom
 * @param y    Top coordinate of image in viewport, scaled by zoom
 * @param sub  If available, draw only specified part of the sprite
 */
void DrawSpriteViewport(SpriteID img, PaletteID pal, int x, int y, const SubSprite *sub)
{
	SpriteID real_sprite = GB(img, 0, SPRITE_WIDTH);
	if (HasBit(img, PALETTE_MODIFIER_TRANSPARENT)) {
		_colour_remap_ptr = GetNonSprite(GB(pal, 0, PALETTE_WIDTH), ST_RECOLOUR) + 1;
		GfxMainBlitterViewport(GetSprite(real_sprite, ST_NORMAL), x, y, BM_TRANSPARENT, sub, real_sprite);
	} else if (pal != PAL_NONE) {
		if (HasBit(pal, PALETTE_TEXT_RECOLOUR)) {
			SetColourRemap((TextColour)GB(pal, 0, PALETTE_WIDTH));
		} else if (GB(pal, 0, PALETTE_WIDTH) != PAL_NONE) {
			_colour_remap_ptr = GetNonSprite(GB(pal, 0, PALETTE_WIDTH), ST_RECOLOUR) + 1;
		}
		if (HasBit(pal, PALETTE_BRIGHTNESS_MODIFY)) {
			int adjust = GB(pal, PALETTE_BRIGHTNESS_OFFSET, PALETTE_BRIGHTNESS_WIDTH);
			/* Sign extend */
			int sign_bit = 1 << (PALETTE_BRIGHTNESS_WIDTH - 1);
			_sprite_brightness_adjust = (adjust ^ sign_bit) - sign_bit;
		}
		GfxMainBlitterViewport(GetSprite(real_sprite, ST_NORMAL), x, y, GetBlitterMode(pal), sub, real_sprite);
	} else {
		GfxMainBlitterViewport(GetSprite(real_sprite, ST_NORMAL), x, y, BM_NORMAL, sub, real_sprite);
	}
}

/**
 * Draw a sprite, not in a viewport
 * @param img  Image number to draw
 * @param pal  Palette to use.
 * @param x    Left coordinate of image in pixels
 * @param y    Top coordinate of image in pixels
 * @param sub  If available, draw only specified part of the sprite
 * @param zoom Zoom level of sprite
 */
void DrawSprite(SpriteID img, PaletteID pal, int x, int y, const SubSprite *sub, ZoomLevel zoom)
{
	SpriteID real_sprite = GB(img, 0, SPRITE_WIDTH);
	if (HasBit(img, PALETTE_MODIFIER_TRANSPARENT)) {
		_colour_remap_ptr = GetNonSprite(GB(pal, 0, PALETTE_WIDTH), ST_RECOLOUR) + 1;
		GfxMainBlitter(GetSprite(real_sprite, ST_NORMAL), x, y, BM_TRANSPARENT, sub, real_sprite, zoom);
	} else if (pal != PAL_NONE) {
		if (HasBit(pal, PALETTE_TEXT_RECOLOUR)) {
			SetColourRemap((TextColour)GB(pal, 0, PALETTE_WIDTH));
		} else {
			_colour_remap_ptr = GetNonSprite(GB(pal, 0, PALETTE_WIDTH), ST_RECOLOUR) + 1;
		}
		GfxMainBlitter(GetSprite(real_sprite, ST_NORMAL), x, y, GetBlitterMode(pal), sub, real_sprite, zoom);
	} else {
		GfxMainBlitter(GetSprite(real_sprite, ST_NORMAL), x, y, BM_NORMAL, sub, real_sprite, zoom);
	}
}

/**
 * The code for setting up the blitter mode and sprite information before finally drawing the sprite.
 * @param sprite The sprite to draw.
 * @param x      The X location to draw.
 * @param y      The Y location to draw.
 * @param mode   The settings for the blitter to pass.
 * @param sub    Whether to only draw a sub set of the sprite.
 * @param zoom   The zoom level at which to draw the sprites.
 * @tparam ZOOM_BASE The factor required to get the sub sprite information into the right size.
 * @tparam SCALED_XY Whether the X and Y are scaled or unscaled.
 */
template <int ZOOM_BASE, bool SCALED_XY>
static void GfxBlitter(const Sprite * const sprite, int x, int y, BlitterMode mode, const SubSprite * const sub, SpriteID sprite_id, ZoomLevel zoom)
{
	const DrawPixelInfo *dpi = _cur_dpi;
	Blitter::BlitterParams bp;

	if (SCALED_XY) {
		/* Scale it */
		x = ScaleByZoom(x, zoom);
		y = ScaleByZoom(y, zoom);
	}

	/* Move to the correct offset */
	x += sprite->x_offs;
	y += sprite->y_offs;

	if (sub == nullptr) {
		/* No clipping. */
		if (sprite->width <= 0 || sprite->height <= 0) return;
		bp.skip_left = 0;
		bp.skip_top = 0;
		bp.width = UnScaleByZoom(sprite->width, zoom);
		bp.height = UnScaleByZoom(sprite->height, zoom);
	} else {
		/* Amount of pixels to clip from the source sprite */
		int clip_left   = std::max(0,                   -sprite->x_offs +  sub->left        * ZOOM_BASE );
		int clip_top    = std::max(0,                   -sprite->y_offs +  sub->top         * ZOOM_BASE );
		int clip_right  = std::max(0, sprite->width  - (-sprite->x_offs + (sub->right + 1)  * ZOOM_BASE));
		int clip_bottom = std::max(0, sprite->height - (-sprite->y_offs + (sub->bottom + 1) * ZOOM_BASE));

		if (clip_left + clip_right >= sprite->width) return;
		if (clip_top + clip_bottom >= sprite->height) return;

		bp.skip_left = UnScaleByZoomLower(clip_left, zoom);
		bp.skip_top = UnScaleByZoomLower(clip_top, zoom);
		bp.width = UnScaleByZoom(sprite->width - clip_left - clip_right, zoom);
		bp.height = UnScaleByZoom(sprite->height - clip_top - clip_bottom, zoom);

		x += ScaleByZoom(bp.skip_left, zoom);
		y += ScaleByZoom(bp.skip_top, zoom);
	}

	/* Copy the main data directly from the sprite */
	bp.sprite = sprite->data;
	bp.sprite_width = sprite->width;
	bp.sprite_height = sprite->height;
	bp.top = 0;
	bp.left = 0;

	bp.dst = dpi->dst_ptr;
	bp.pitch = dpi->pitch;
	bp.remap = _colour_remap_ptr;
	bp.brightness_adjust = _sprite_brightness_adjust;

	if (bp.width <= 0) return;
	if (bp.height <= 0) return;

	y -= SCALED_XY ? ScaleByZoom(dpi->top, zoom) : dpi->top;
	int y_unscaled = UnScaleByZoom(y, zoom);
	/* Check for top overflow */
	if (y < 0) {
		bp.height -= -y_unscaled;
		if (bp.height <= 0) return;
		bp.skip_top += -y_unscaled;
		y = 0;
	} else {
		bp.top = y_unscaled;
	}

	/* Check for bottom overflow */
	y += SCALED_XY ? ScaleByZoom(bp.height - dpi->height, zoom) : ScaleByZoom(bp.height, zoom) - dpi->height;
	if (y > 0) {
		bp.height -= UnScaleByZoom(y, zoom);
		if (bp.height <= 0) return;
	}

	x -= SCALED_XY ? ScaleByZoom(dpi->left, zoom) : dpi->left;
	int x_unscaled = UnScaleByZoom(x, zoom);
	/* Check for left overflow */
	if (x < 0) {
		bp.width -= -x_unscaled;
		if (bp.width <= 0) return;
		bp.skip_left += -x_unscaled;
		x = 0;
	} else {
		bp.left = x_unscaled;
	}

	/* Check for right overflow */
	x += SCALED_XY ? ScaleByZoom(bp.width - dpi->width, zoom) : ScaleByZoom(bp.width, zoom) - dpi->width;
	if (x > 0) {
		bp.width -= UnScaleByZoom(x, zoom);
		if (bp.width <= 0) return;
	}

	assert(bp.skip_left + bp.width <= UnScaleByZoom(sprite->width, zoom));
	assert(bp.skip_top + bp.height <= UnScaleByZoom(sprite->height, zoom));

	/* We do not want to catch the mouse. However we also use that spritenumber for unknown (text) sprites. */
	if (_newgrf_debug_sprite_picker.mode == SPM_REDRAW && sprite_id != SPR_CURSOR_MOUSE) {
		Blitter *blitter = BlitterFactory::GetCurrentBlitter();
		void *topleft = blitter->MoveTo(bp.dst, bp.left, bp.top);
		void *bottomright = blitter->MoveTo(topleft, bp.width - 1, bp.height - 1);

		void *clicked = _newgrf_debug_sprite_picker.clicked_pixel;

		if (topleft <= clicked && clicked <= bottomright) {
			uint offset = (((size_t)clicked - (size_t)topleft) / (blitter->GetScreenDepth() / 8)) % bp.pitch;
			if (offset < (uint)bp.width) {
				include(_newgrf_debug_sprite_picker.sprites, sprite_id);
			}
		}
	}

	BlitterFactory::GetCurrentBlitter()->Draw(&bp, mode, zoom);
}

static void GfxMainBlitterViewport(const Sprite *sprite, int x, int y, BlitterMode mode, const SubSprite *sub, SpriteID sprite_id)
{
	GfxBlitter<ZOOM_LVL_BASE, false>(sprite, x, y, mode, sub, sprite_id, _cur_dpi->zoom);
}

static void GfxMainBlitter(const Sprite *sprite, int x, int y, BlitterMode mode, const SubSprite *sub, SpriteID sprite_id, ZoomLevel zoom)
{
	GfxBlitter<1, true>(sprite, x, y, mode, sub, sprite_id, zoom);
}

void DoPaletteAnimations();

void GfxInitPalettes()
{
	memcpy(&_cur_palette, &_palette, sizeof(_cur_palette));
	DoPaletteAnimations();
}

#define EXTR(p, q) (((uint16)(palette_animation_counter * (p)) * (q)) >> 16)
#define EXTR2(p, q) (((uint16)(~palette_animation_counter * (p)) * (q)) >> 16)

void DoPaletteAnimations()
{
	/* Animation counter for the palette animation. */
	static int palette_animation_counter = 0;
	palette_animation_counter += 8;

	Blitter *blitter = BlitterFactory::GetCurrentBlitter();
	const Colour *s;
	const ExtraPaletteValues *ev = &_extra_palette_values;
	Colour old_val[PALETTE_ANIM_SIZE];
	const uint old_tc = palette_animation_counter;
	uint i;
	uint j;

	if (blitter != nullptr && blitter->UsePaletteAnimation() == Blitter::PALETTE_ANIMATION_NONE) {
		palette_animation_counter = 0;
	}

	Colour *palette_pos = &_cur_palette.palette[PALETTE_ANIM_START];  // Points to where animations are taking place on the palette
	/* Makes a copy of the current animation palette in old_val,
	 * so the work on the current palette could be compared, see if there has been any changes */
	memcpy(old_val, palette_pos, sizeof(old_val));

	/* Fizzy Drink bubbles animation */
	s = ev->fizzy_drink;
	j = EXTR2(512, EPV_CYCLES_FIZZY_DRINK);
	for (i = 0; i != EPV_CYCLES_FIZZY_DRINK; i++) {
		*palette_pos++ = s[j];
		j++;
		if (j == EPV_CYCLES_FIZZY_DRINK) j = 0;
	}

	/* Oil refinery fire animation */
	s = ev->oil_refinery;
	j = EXTR2(512, EPV_CYCLES_OIL_REFINERY);
	for (i = 0; i != EPV_CYCLES_OIL_REFINERY; i++) {
		*palette_pos++ = s[j];
		j++;
		if (j == EPV_CYCLES_OIL_REFINERY) j = 0;
	}

	/* Radio tower blinking */
	{
		byte i = (palette_animation_counter >> 1) & 0x7F;
		byte v;

		if (i < 0x3f) {
			v = 255;
		} else if (i < 0x4A || i >= 0x75) {
			v = 128;
		} else {
			v = 20;
		}
		palette_pos->r = v;
		palette_pos->g = 0;
		palette_pos->b = 0;
		palette_pos++;

		i ^= 0x40;
		if (i < 0x3f) {
			v = 255;
		} else if (i < 0x4A || i >= 0x75) {
			v = 128;
		} else {
			v = 20;
		}
		palette_pos->r = v;
		palette_pos->g = 0;
		palette_pos->b = 0;
		palette_pos++;
	}

	/* Handle lighthouse and stadium animation */
	s = ev->lighthouse;
	j = EXTR(256, EPV_CYCLES_LIGHTHOUSE);
	for (i = 0; i != EPV_CYCLES_LIGHTHOUSE; i++) {
		*palette_pos++ = s[j];
		j++;
		if (j == EPV_CYCLES_LIGHTHOUSE) j = 0;
	}

	/* Dark blue water */
	s = (_settings_game.game_creation.landscape == LT_TOYLAND) ? ev->dark_water_toyland : ev->dark_water;
	j = EXTR(320, EPV_CYCLES_DARK_WATER);
	for (i = 0; i != EPV_CYCLES_DARK_WATER; i++) {
		*palette_pos++ = s[j];
		j++;
		if (j == EPV_CYCLES_DARK_WATER) j = 0;
	}

	/* Glittery water */
	s = (_settings_game.game_creation.landscape == LT_TOYLAND) ? ev->glitter_water_toyland : ev->glitter_water;
	j = EXTR(128, EPV_CYCLES_GLITTER_WATER);
	for (i = 0; i != EPV_CYCLES_GLITTER_WATER / 3; i++) {
		*palette_pos++ = s[j];
		j += 3;
		if (j >= EPV_CYCLES_GLITTER_WATER) j -= EPV_CYCLES_GLITTER_WATER;
	}

	if (blitter != nullptr && blitter->UsePaletteAnimation() == Blitter::PALETTE_ANIMATION_NONE) {
		palette_animation_counter = old_tc;
	} else {
		if (memcmp(old_val, &_cur_palette.palette[PALETTE_ANIM_START], sizeof(old_val)) != 0 && _cur_palette.count_dirty == 0) {
			/* Did we changed anything on the palette? Seems so.  Mark it as dirty */
			_cur_palette.first_dirty = PALETTE_ANIM_START;
			_cur_palette.count_dirty = PALETTE_ANIM_SIZE;
		}
	}
}

void GameLoopPaletteAnimations()
{
	if (!_pause_mode && HasBit(_display_opt, DO_FULL_ANIMATION)) DoPaletteAnimations();
}

/**
 * Determine a contrasty text colour for a coloured background.
 * @param background Background colour.
 * @param threshold Background colour brightness threshold below which the background is considered dark and TC_WHITE is returned, range: 0 - 255, default 128.
 * @return TC_BLACK or TC_WHITE depending on what gives a better contrast.
 */
TextColour GetContrastColour(uint8 background, uint8 threshold)
{
	Colour c = _cur_palette.palette[background];
	/* Compute brightness according to http://www.w3.org/TR/AERT#color-contrast.
	 * The following formula computes 1000 * brightness^2, with brightness being in range 0 to 255. */
	uint sq1000_brightness = c.r * c.r * 299 + c.g * c.g * 587 + c.b * c.b * 114;
	/* Compare with threshold brightness which defaults to 128 (50%) */
	return sq1000_brightness < ((uint) threshold) * ((uint) threshold) * 1000 ? TC_WHITE : TC_BLACK;
}

/**
 * Initialize _stringwidth_table cache
 * @param monospace Whether to load the monospace cache or the normal fonts.
 */
void LoadStringWidthTable(bool monospace)
{
	ClearFontCache();

	for (FontSize fs = monospace ? FS_MONO : FS_BEGIN; fs < (monospace ? FS_END : FS_MONO); fs++) {
		for (uint i = 0; i != 224; i++) {
			_stringwidth_table[fs][i] = GetGlyphWidth(fs, i + 32);
		}
	}

	ReInitAllWindows();
}

/**
 * Return width of character glyph.
 * @param size  Font of the character
 * @param key   Character code glyph
 * @return Width of the character glyph
 */
byte GetCharacterWidth(FontSize size, WChar key)
{
	/* Use _stringwidth_table cache if possible */
	if (key >= 32 && key < 256) return _stringwidth_table[size][key - 32];

	return GetGlyphWidth(size, key);
}

/**
 * Return the maximum width of single digit.
 * @param size  Font of the digit
 * @return Width of the digit.
 */
byte GetDigitWidth(FontSize size)
{
	byte width = 0;
	for (char c = '0'; c <= '9'; c++) {
		width = std::max(GetCharacterWidth(size, c), width);
	}
	return width;
}

/**
 * Determine the broadest digits for guessing the maximum width of a n-digit number.
 * @param[out] front Broadest digit, which is not 0. (Use this digit as first digit for numbers with more than one digit.)
 * @param[out] next Broadest digit, including 0. (Use this digit for all digits, except the first one; or for numbers with only one digit.)
 * @param size  Font of the digit
 */
void GetBroadestDigit(uint *front, uint *next, FontSize size)
{
	int width = -1;
	for (char c = '9'; c >= '0'; c--) {
		int w = GetCharacterWidth(size, c);
		if (w > width) {
			width = w;
			*next = c - '0';
			if (c != '0') *front = c - '0';
		}
	}
}

void ScreenSizeChanged()
{
	MarkWholeScreenDirty();

	/* screen size changed and the old bitmap is invalid now, so we don't want to undraw it */
	_cursor.visible = false;
}

void UndrawMouseCursor()
{
	/* Don't undraw mouse cursor if it is handled by the video driver. */
	if (VideoDriver::GetInstance()->UseSystemCursor()) return;

	/* Don't undraw the mouse cursor if the screen is not ready */
	if (_screen.dst_ptr == nullptr) return;

	if (_cursor.visible) {
		Blitter *blitter = BlitterFactory::GetCurrentBlitter();
		_cursor.visible = false;
		blitter->CopyFromBuffer(blitter->MoveTo(_screen.dst_ptr, _cursor.draw_pos.x, _cursor.draw_pos.y), _cursor_backup.GetBuffer(), _cursor.draw_size.x, _cursor.draw_size.y);
		VideoDriver::GetInstance()->MakeDirty(_cursor.draw_pos.x, _cursor.draw_pos.y, _cursor.draw_size.x, _cursor.draw_size.y);
	}
}

void DrawMouseCursor()
{
	/* Don't draw mouse cursor if it is handled by the video driver. */
	if (VideoDriver::GetInstance()->UseSystemCursor()) return;

	/* Don't draw the mouse cursor if the screen is not ready */
	if (_screen.dst_ptr == nullptr) return;

	Blitter *blitter = BlitterFactory::GetCurrentBlitter();

	/* Redraw mouse cursor but only when it's inside the window */
	if (!_cursor.in_window) return;

	/* Don't draw the mouse cursor if it's already drawn */
	if (_cursor.visible) {
		if (!_cursor.dirty) return;
		UndrawMouseCursor();
	}

	/* Determine visible area */
	int left = _cursor.pos.x + _cursor.total_offs.x;
	int width = _cursor.total_size.x;
	if (left < 0) {
		width += left;
		left = 0;
	}
	if (left + width > _screen.width) {
		width = _screen.width - left;
	}
	if (width <= 0) return;

	int top = _cursor.pos.y + _cursor.total_offs.y;
	int height = _cursor.total_size.y;
	if (top < 0) {
		height += top;
		top = 0;
	}
	if (top + height > _screen.height) {
		height = _screen.height - top;
	}
	if (height <= 0) return;

	_cursor.draw_pos.x = left;
	_cursor.draw_pos.y = top;
	_cursor.draw_size.x = width;
	_cursor.draw_size.y = height;

	uint8 *buffer = _cursor_backup.Allocate(blitter->BufferSize(_cursor.draw_size.x, _cursor.draw_size.y));

	/* Make backup of stuff below cursor */
	blitter->CopyToBuffer(blitter->MoveTo(_screen.dst_ptr, _cursor.draw_pos.x, _cursor.draw_pos.y), buffer, _cursor.draw_size.x, _cursor.draw_size.y);

	/* Draw cursor on screen */
	_cur_dpi = &_screen;
	for (uint i = 0; i < _cursor.sprite_count; ++i) {
		DrawSprite(_cursor.sprite_seq[i].sprite, _cursor.sprite_seq[i].pal, _cursor.pos.x + _cursor.sprite_pos[i].x, _cursor.pos.y + _cursor.sprite_pos[i].y);
	}

	VideoDriver::GetInstance()->MakeDirty(_cursor.draw_pos.x, _cursor.draw_pos.y, _cursor.draw_size.x, _cursor.draw_size.y);

	_cursor.visible = true;
	_cursor.dirty = false;
}

/**
 * Repaints a specific rectangle of the screen.
 *
 * @param left,top,right,bottom The area of the screen that needs repainting
 * @pre The rectangle is assumed to have been previously marked dirty with \c SetDirtyBlocks.
 * @see SetDirtyBlocks
 * @see DrawDirtyBlocks
 * @ingroup dirty
 *
 */
void RedrawScreenRect(int left, int top, int right, int bottom)
{
	assert(right <= _screen.width && bottom <= _screen.height);
	if (_cursor.visible) {
		if (right > _cursor.draw_pos.x &&
				left < _cursor.draw_pos.x + _cursor.draw_size.x &&
				bottom > _cursor.draw_pos.y &&
				top < _cursor.draw_pos.y + _cursor.draw_size.y) {
			UndrawMouseCursor();
		}
	}

	if (_networking) NetworkUndrawChatMessage();

	DrawOverlappedWindowForAll(left, top, right, bottom);

	VideoDriver::GetInstance()->MakeDirty(left, top, right - left, bottom - top);
}

static std::vector<Rect> _dirty_viewport_occlusions;
static Viewport *_dirty_viewport;
static NWidgetDisplay _dirty_viewport_disp_flags;

static void DrawDirtyViewport(uint occlusion, int left, int top, int right, int bottom)
{
	for(; occlusion < _dirty_viewport_occlusions.size(); occlusion++) {
		const Rect &occ = _dirty_viewport_occlusions[occlusion];
		if (right > occ.left &&
				bottom > occ.top &&
				left < occ.right &&
				top < occ.bottom) {
			/* occlusion and draw rectangle intersect with each other */
			int x;

			if (left < (x = occ.left)) {
				DrawDirtyViewport(occlusion + 1, left, top, x, bottom);
				DrawDirtyViewport(occlusion, x, top, right, bottom);
				return;
			}

			if (right > (x = occ.right)) {
				DrawDirtyViewport(occlusion, left, top, x, bottom);
				DrawDirtyViewport(occlusion + 1, x, top, right, bottom);
				return;
			}

			if (top < (x = occ.top)) {
				DrawDirtyViewport(occlusion + 1, left, top, right, x);
				DrawDirtyViewport(occlusion, left, x, right, bottom);
				return;
			}

			if (bottom > (x = occ.bottom)) {
				DrawDirtyViewport(occlusion, left, top, right, x);
				DrawDirtyViewport(occlusion + 1, left, x, right, bottom);
				return;
			}

			return;
		}
	}

	if (_game_mode == GM_MENU) {
		RedrawScreenRect(left, top, right, bottom);
	} else {
		extern void ViewportDrawChk(Viewport *vp, int left, int top, int right, int bottom);
		ViewportDrawChk(_dirty_viewport, left, top, right, bottom);
		if (_dirty_viewport_disp_flags & (ND_SHADE_GREY | ND_SHADE_DIMMED)) {
			GfxFillRect(left, top, right - 1, bottom - 1,
					(_dirty_viewport_disp_flags & ND_SHADE_DIMMED) ? PALETTE_TO_TRANSPARENT : PALETTE_NEWSPAPER, FILLRECT_RECOLOUR);
		}
		VideoDriver::GetInstance()->MakeDirty(left, top, right - left, bottom - top);
	}
}

static void DrawOverlappedWindowWithClipping(Window *w, int left, int top, int right, int bottom, DrawOverlappedWindowFlags flags)
{
	extern void DrawOverlappedWindow(Window *w, int left, int top, int right, int bottom, DrawOverlappedWindowFlags flags);

	if (right < 0 || bottom < 0 || left >= _screen.width || top >= _screen.height) return;

	DrawOverlappedWindow(w, std::max(0, left), std::max(0, top), std::min(_screen.width, right), std::min(_screen.height, bottom), flags);
}

/**
 * Repaints the rectangle blocks which are marked as 'dirty'.
 *
 * @see SetDirtyBlocks
 *
 * @ingroup dirty
 */
void DrawDirtyBlocks()
{
	static std::vector<NWidgetBase *> dirty_widgets;

	if (HasModalProgress()) {
		/* We are generating the world, so release our rights to the map and
		 * painting while we are waiting a bit. */
		bool is_first_modal_progress_loop = IsFirstModalProgressLoop();
		_modal_progress_paint_mutex.unlock();
		_modal_progress_work_mutex.unlock();

		/* Wait a while and hope the modal gives us a bit of time to draw the GUI. */
		if (!is_first_modal_progress_loop) SleepWhileModalProgress(MODAL_PROGRESS_REDRAW_TIMEOUT);

		/* Modal progress thread may need blitter access while we are waiting for it. */
		VideoDriver::GetInstance()->ReleaseBlitterLock();
		_modal_progress_paint_mutex.lock();
		VideoDriver::GetInstance()->AcquireBlitterLock();
		_modal_progress_work_mutex.lock();

		/* When we ended with the modal progress, do not draw the blocks.
		 * Simply let the next run do so, otherwise we would be loading
		 * the new state (and possibly change the blitter) when we hold
		 * the drawing lock, which we must not do. */
		if (_switch_mode != SM_NONE && !HasModalProgress()) return;
	}

	extern void ViewportPrepareVehicleRoute();
	ViewportPrepareVehicleRoute();

	_gfx_draw_active = true;

	if (_whole_screen_dirty) {
		RedrawScreenRect(0, 0, _screen.width, _screen.height);
		Window *w;
		FOR_ALL_WINDOWS_FROM_BACK(w) {
			w->flags &= ~(WF_DIRTY | WF_WIDGETS_DIRTY | WF_DRAG_DIRTIED);
		}
		_whole_screen_dirty = false;
	} else {
		bool cleared_overlays = false;
		auto clear_overlays = [&]() {
			if (cleared_overlays) return;
			if (_cursor.visible) UndrawMouseCursor();
			if (_networking) NetworkUndrawChatMessage();
			cleared_overlays = true;
		};

		DrawPixelInfo *old_dpi = _cur_dpi;
		DrawPixelInfo bk;
		_cur_dpi = &bk;

		Window *w;
		FOR_ALL_WINDOWS_FROM_BACK(w) {
			w->flags &= ~WF_DRAG_DIRTIED;
			if (!MayBeShown(w)) continue;

			if (w->viewport != nullptr) w->viewport->is_drawn = false;

			if (w->flags & WF_DIRTY) {
				clear_overlays();
				DrawOverlappedWindowFlags flags = DOWF_MARK_DIRTY;
				if (unlikely(HasBit(_gfx_debug_flags, GDF_SHOW_WINDOW_DIRTY))) {
					flags |= DOWF_SHOW_DEBUG;
					_dirty_block_colour++;
				}
				DrawOverlappedWindowWithClipping(w, w->left, w->top, w->left + w->width, w->top + w->height, flags);
				w->flags &= ~(WF_DIRTY | WF_WIDGETS_DIRTY);
			} else if (w->flags & WF_WIDGETS_DIRTY) {
				if (w->nested_root != nullptr) {
					clear_overlays();
					w->nested_root->FillDirtyWidgets(dirty_widgets);
					for (NWidgetBase *widget : dirty_widgets) {
						DrawOverlappedWindowFlags flags = DOWF_MARK_DIRTY;
						if (unlikely(HasBit(_gfx_debug_flags, GDF_SHOW_WIDGET_DIRTY))) {
							flags |= DOWF_SHOW_DEBUG;
							_dirty_block_colour++;
						}
						DrawOverlappedWindowWithClipping(w, w->left + widget->pos_x, w->top + widget->pos_y, w->left + widget->pos_x + widget->current_x, w->top + widget->pos_y + widget->current_y, flags);
					}
					dirty_widgets.clear();
				}
				w->flags &= ~WF_WIDGETS_DIRTY;
			}

			if (w->viewport != nullptr && !w->IsShaded()) {
				Viewport *vp = w->viewport;
				if (vp->is_drawn) {
					vp->ClearDirty();
				} else if (vp->is_dirty) {
					clear_overlays();
					PerformanceAccumulator framerate(PFE_DRAWWORLD);
					_cur_dpi->left = 0;
					_cur_dpi->top = 0;
					_cur_dpi->width = _screen.width;
					_cur_dpi->height = _screen.height;
					_cur_dpi->pitch = _screen.pitch;
					_cur_dpi->dst_ptr = _screen.dst_ptr;
					_cur_dpi->zoom = ZOOM_LVL_NORMAL;

					_dirty_viewport = vp;
					_dirty_viewport_disp_flags = w->viewport_widget->disp_flags;
					TransparencyOptionBits to_backup = _transparency_opt;
					if (_dirty_viewport_disp_flags & ND_NO_TRANSPARENCY) {
						_transparency_opt &= (1 << TO_SIGNS) | (1 << TO_LOADING); // Disable all transparency, except textual stuff
					}

					{
						int left = vp->left;
						int top = vp->top;
						int right = vp->left + vp->width;
						int bottom = vp->top + vp->height;
						_dirty_viewport_occlusions.clear();
						const Window *v;
						FOR_ALL_WINDOWS_FROM_BACK_FROM(v, w->z_front) {
							if (MayBeShown(v) &&
									right > v->left &&
									bottom > v->top &&
									left < v->left + v->width &&
									top < v->top + v->height) {
								_dirty_viewport_occlusions.push_back({ v->left, v->top, v->left + v->width, v->top + v->height });
							}
						}
						for (const Rect &r : _dirty_blocks) {
							if (right > r.left &&
									bottom > r.top &&
									left < r.right &&
									top < r.bottom) {
								_dirty_viewport_occlusions.push_back({ r.left, r.top, r.right, r.bottom });
							}
						}
					}

					const uint grid_w = vp->dirty_blocks_per_row;
					const uint grid_h = vp->dirty_blocks_per_column;

					uint pos = 0;
					uint x = 0;
					do {
						uint y = 0;
						do {
							if (vp->dirty_blocks[pos]) {
								uint left = x;
								uint top = y;
								uint right = x + 1;
								uint bottom = y;
								uint p = pos;

								/* First try coalescing downwards */
								do {
									vp->dirty_blocks[p] = false;
									p++;
									bottom++;
								} while (bottom != grid_h && vp->dirty_blocks[p]);

								/* Try coalescing to the right too. */
								uint block_h = (bottom - y);
								p = pos;

								while (right != grid_w) {
									uint p2 = (p += grid_h);
									uint check_h = block_h;
									/* Check if a full line of dirty flags is set. */
									do {
										if (!vp->dirty_blocks[p2]) goto no_more_coalesc;
										p2++;
									} while (--check_h != 0);

									/* Wohoo, can combine it one step to the right!
									 * Do that, and clear the bits. */
									right++;

									check_h = block_h;
									p2 = p;
									do {
										vp->dirty_blocks[p2] = false;
										p2++;
									} while (--check_h != 0);
								}
								no_more_coalesc:

								assert(_cur_dpi == &bk);
								int draw_left = std::max<int>(0, ((left == 0) ? 0 : vp->dirty_block_left_margin + (left << vp->GetDirtyBlockWidthShift())) + vp->left);
								int draw_top = std::max<int>(0, (top << vp->GetDirtyBlockHeightShift()) + vp->top);
								int draw_right = std::min<int>(_screen.width, std::min<int>((right << vp->GetDirtyBlockWidthShift()) + vp->dirty_block_left_margin, vp->width) + vp->left);
								int draw_bottom = std::min<int>(_screen.height, std::min<int>(bottom << vp->GetDirtyBlockHeightShift(), vp->height) + vp->top);
								if (draw_left < draw_right && draw_top < draw_bottom) {
									DrawDirtyViewport(0, draw_left, draw_top, draw_right, draw_bottom);
								}
							}
						} while (pos++, ++y != grid_h);
					} while (++x != grid_w);

					_transparency_opt = to_backup;
					w->viewport->ClearDirty();
				}
			}
		}

		_cur_dpi = old_dpi;

		for (const Rect &r : _dirty_blocks) {
			RedrawScreenRect(r.left, r.top, r.right, r.bottom);
		}
		if (unlikely(HasBit(_gfx_debug_flags, GDF_SHOW_RECT_DIRTY))) {
			for (const Rect &r : _dirty_blocks) {
				GfxFillRect(r.left, r.top, r.right, r.bottom, _string_colourmap[++_dirty_block_colour & 0xF], FILLRECT_CHECKER);
			}
		}
	}

	_dirty_blocks.clear();
	while (!_pending_dirty_blocks.empty()) {
		for (const Rect &r : _pending_dirty_blocks) {
			SetDirtyBlocks(r.left, r.top, r.right, r.bottom);
		}
		_pending_dirty_blocks.clear();
		for (const Rect &r : _dirty_blocks) {
			RedrawScreenRect(r.left, r.top, r.right, r.bottom);
		}
		_dirty_blocks.clear();
	}
	_gfx_draw_active = false;
	++_dirty_block_colour;

	extern void ClearViewportCaches();
	ClearViewportCaches();
}

void UnsetDirtyBlocks(int left, int top, int right, int bottom)
{
	if (_whole_screen_dirty) return;

	for (uint i = 0; i < _dirty_blocks.size(); i++) {
		Rect &r = _dirty_blocks[i];
		if (left < r.right &&
				right > r.left &&
				top < r.bottom &&
				bottom > r.top) {
			/* overlap of some sort */
			if (left <= r.left &&
					right >= r.right &&
					top <= r.top &&
					bottom >= r.bottom) {
				/* dirty rect entirely in subtraction area */
				r = _dirty_blocks.back();
				_dirty_blocks.pop_back();
				i--;
				continue;
			}
			if (r.left < left) {
				Rect n = { left, r.top, r.right, r.bottom };
				r.right = left;
				_dirty_blocks.push_back(n);
				continue;
			}
			if (r.right > right) {
				Rect n = { r.left, r.top, right, r.bottom };
				r.left = right;
				_dirty_blocks.push_back(n);
				continue;
			}
			if (r.top < top) {
				Rect n = { r.left, top, r.right, r.bottom };
				r.bottom = top;
				_dirty_blocks.push_back(n);
				continue;
			}
			if (r.bottom > bottom) {
				Rect n = { r.left, r.top, r.right, bottom };
				r.top = bottom;
				_dirty_blocks.push_back(n);
				continue;
			}
		}
	}
}

static void AddDirtyBlocks(uint start, int left, int top, int right, int bottom)
{
	if (bottom <= top || right <= left) return;

	for (; start < _dirty_blocks.size(); start++) {
		Rect &r = _dirty_blocks[start];
		if (left <= r.right &&
				right >= r.left &&
				top <= r.bottom &&
				bottom >= r.top) {
			/* overlap or contact of some sort */
			if (left >= r.left &&
					right <= r.right &&
					top >= r.top &&
					bottom <= r.bottom) {
				/* entirely contained by existing */
				return;
			}
			if (left <= r.left &&
					right >= r.right &&
					top <= r.top &&
					bottom >= r.bottom) {
				/* entirely contains existing */
				r = _dirty_blocks.back();
				_dirty_blocks.pop_back();
				start--;
				continue;
			}
			if (left < r.left && right > r.left) {
				int middle = r.left;
				AddDirtyBlocks(start, left, top, middle, bottom);
				AddDirtyBlocks(start, middle, top, right, bottom);
				return;
			}
			if (right > r.right && left < r.right) {
				int middle = r.right;
				AddDirtyBlocks(start, left, top, middle, bottom);
				AddDirtyBlocks(start, middle, top, right, bottom);
				return;
			}

			if (top < r.top && bottom > r.top) {
				int middle = r.top;
				AddDirtyBlocks(start, left, top, right, middle);
				AddDirtyBlocks(start, left, middle, right, bottom);
				return;
			}

			if (bottom > r.bottom && top < r.bottom) {
				int middle = r.bottom;
				AddDirtyBlocks(start, left, top, right, middle);
				AddDirtyBlocks(start, left, middle, right, bottom);
				return;
			}
		}
	}
	_dirty_blocks.push_back({ left, top, right, bottom });
}

/**
 * Add the specified rectangle to the collection of screen areas to be
 * invalidated and redrawn.
 * Note the point (0,0) is top left.
 *
 * @param left The left edge of the rectangle
 * @param top The top edge of the rectangle
 * @param right The right edge of the rectangle
 * @param bottom The bottom edge of the rectangle
 * @see DrawDirtyBlocks
 *
 * @ingroup dirty
 */
void SetDirtyBlocks(int left, int top, int right, int bottom)
{
	if (_whole_screen_dirty) return;

	if (left < 0) left = 0;
	if (top < 0) top = 0;
	if (right > _screen.width) right = _screen.width;
	if (bottom > _screen.height) bottom = _screen.height;

	AddDirtyBlocks(0, left, top, right, bottom);
}

void SetPendingDirtyBlocks(int left, int top, int right, int bottom)
{
	_pending_dirty_blocks.push_back({ left, top, right, bottom });
}

/**
 * This function mark the whole screen as dirty. This results in repainting
 * the whole screen. Use this with care as this function will break the
 * idea about marking only parts of the screen as 'dirty'.
 * @ingroup dirty
 */
void MarkWholeScreenDirty()
{
	_whole_screen_dirty = true;
}

/**
 * Set up a clipping area for only drawing into a certain area. To do this,
 * Fill a DrawPixelInfo object with the supplied relative rectangle, backup
 * the original (calling) _cur_dpi and assign the just returned DrawPixelInfo
 * _cur_dpi. When you are done, give restore _cur_dpi's original value
 * @param *n the DrawPixelInfo that will be the clipping rectangle box allowed
 * for drawing
 * @param left,top,width,height the relative coordinates of the clipping
 * rectangle relative to the current _cur_dpi. This will most likely be the
 * offset from the calling window coordinates
 * @return return false if the requested rectangle is not possible with the
 * current dpi pointer. Only continue of the return value is true, or you'll
 * get some nasty results
 */
bool FillDrawPixelInfo(DrawPixelInfo *n, int left, int top, int width, int height)
{
	Blitter *blitter = BlitterFactory::GetCurrentBlitter();
	const DrawPixelInfo *o = _cur_dpi;

	n->zoom = ZOOM_LVL_NORMAL;

	assert(width > 0);
	assert(height > 0);

	if ((left -= o->left) < 0) {
		width += left;
		if (width <= 0) return false;
		n->left = -left;
		left = 0;
	} else {
		n->left = 0;
	}

	if (width > o->width - left) {
		width = o->width - left;
		if (width <= 0) return false;
	}
	n->width = width;

	if ((top -= o->top) < 0) {
		height += top;
		if (height <= 0) return false;
		n->top = -top;
		top = 0;
	} else {
		n->top = 0;
	}

	n->dst_ptr = blitter->MoveTo(o->dst_ptr, left, top);
	n->pitch = o->pitch;

	if (height > o->height - top) {
		height = o->height - top;
		if (height <= 0) return false;
	}
	n->height = height;

	return true;
}

/**
 * Update cursor dimension.
 * Called when changing cursor sprite resp. reloading grfs.
 */
void UpdateCursorSize()
{
	/* Ignore setting any cursor before the sprites are loaded. */
	if (GetMaxSpriteID() == 0) return;

	static_assert(lengthof(_cursor.sprite_seq) == lengthof(_cursor.sprite_pos));
	assert(_cursor.sprite_count <= lengthof(_cursor.sprite_seq));
	for (uint i = 0; i < _cursor.sprite_count; ++i) {
		const Sprite *p = GetSprite(GB(_cursor.sprite_seq[i].sprite, 0, SPRITE_WIDTH), ST_NORMAL);
		Point offs, size;
		offs.x = UnScaleGUI(p->x_offs) + _cursor.sprite_pos[i].x;
		offs.y = UnScaleGUI(p->y_offs) + _cursor.sprite_pos[i].y;
		size.x = UnScaleGUI(p->width);
		size.y = UnScaleGUI(p->height);

		if (i == 0) {
			_cursor.total_offs = offs;
			_cursor.total_size = size;
		} else {
			int right  = std::max(_cursor.total_offs.x + _cursor.total_size.x, offs.x + size.x);
			int bottom = std::max(_cursor.total_offs.y + _cursor.total_size.y, offs.y + size.y);
			if (offs.x < _cursor.total_offs.x) _cursor.total_offs.x = offs.x;
			if (offs.y < _cursor.total_offs.y) _cursor.total_offs.y = offs.y;
			_cursor.total_size.x = right  - _cursor.total_offs.x;
			_cursor.total_size.y = bottom - _cursor.total_offs.y;
		}
	}

	_cursor.dirty = true;
}

/**
 * Switch cursor to different sprite.
 * @param cursor Sprite to draw for the cursor.
 * @param pal Palette to use for recolouring.
 */
static void SetCursorSprite(CursorID cursor, PaletteID pal)
{
	if (_cursor.sprite_count == 1 && _cursor.sprite_seq[0].sprite == cursor && _cursor.sprite_seq[0].pal == pal) return;

	_cursor.sprite_count = 1;
	_cursor.sprite_seq[0].sprite = cursor;
	_cursor.sprite_seq[0].pal = pal;
	_cursor.sprite_pos[0].x = 0;
	_cursor.sprite_pos[0].y = 0;

	UpdateCursorSize();
}

static void SwitchAnimatedCursor()
{
	const AnimCursor *cur = _cursor.animate_cur;

	if (cur == nullptr || cur->sprite == AnimCursor::LAST) cur = _cursor.animate_list;

	SetCursorSprite(cur->sprite, _cursor.sprite_seq[0].pal);

	_cursor.animate_timeout = cur->display_time;
	_cursor.animate_cur     = cur + 1;
}

void CursorTick()
{
	if (_cursor.animate_timeout != 0 && --_cursor.animate_timeout == 0) {
		SwitchAnimatedCursor();
	}
}

/**
 * Set or unset the ZZZ cursor.
 * @param busy Whether to show the ZZZ cursor.
 */
void SetMouseCursorBusy(bool busy)
{
	if (busy) {
		if (_cursor.sprite_seq[0].sprite == SPR_CURSOR_MOUSE) SetMouseCursor(SPR_CURSOR_ZZZ, PAL_NONE);
	} else {
		if (_cursor.sprite_seq[0].sprite == SPR_CURSOR_ZZZ) SetMouseCursor(SPR_CURSOR_MOUSE, PAL_NONE);
	}
}

/**
 * Assign a single non-animated sprite to the cursor.
 * @param sprite Sprite to draw for the cursor.
 * @param pal Palette to use for recolouring.
 * @see SetAnimatedMouseCursor
 */
void SetMouseCursor(CursorID sprite, PaletteID pal)
{
	/* Turn off animation */
	_cursor.animate_timeout = 0;
	/* Set cursor */
	SetCursorSprite(sprite, pal);
}

/**
 * Assign an animation to the cursor.
 * @param table Array of animation states.
 * @see SetMouseCursor
 */
void SetAnimatedMouseCursor(const AnimCursor *table)
{
	_cursor.animate_list = table;
	_cursor.animate_cur = nullptr;
	_cursor.sprite_seq[0].pal = PAL_NONE;
	SwitchAnimatedCursor();
}

/**
 * Update cursor position on mouse movement for relative modes.
 * @param delta_x How much change in the X position.
 * @param delta_y How much change in the Y position.
 */
void CursorVars::UpdateCursorPositionRelative(int delta_x, int delta_y)
{
	if (this->fix_at) {
		this->delta.x = delta_x;
		this->delta.y = delta_y;
	} else {
		int last_position_x = this->pos.x;
		int last_position_y = this->pos.y;

		this->pos.x = Clamp(this->pos.x + delta_x, 0, _cur_resolution.width - 1);
		this->pos.y = Clamp(this->pos.y + delta_y, 0, _cur_resolution.height - 1);

		this->delta.x = last_position_x - this->pos.x;
		this->delta.y = last_position_y - this->pos.y;

		this->dirty = true;
	}
}

/**
 * Update cursor position on mouse movement.
 * @param x New X position.
 * @param y New Y position.
 * @param queued_warp True, if the OS queues mouse warps after pending mouse movement events.
 *                    False, if the warp applies instantaneous.
 * @return true, if the OS cursor position should be warped back to this->pos.
 */
bool CursorVars::UpdateCursorPosition(int x, int y, bool queued_warp)
{
	/* Detecting relative mouse movement is somewhat tricky.
	 *  - There may be multiple mouse move events in the video driver queue (esp. when OpenTTD lags a bit).
	 *  - When we request warping the mouse position (return true), a mouse move event is appended at the end of the queue.
	 *
	 * So, when this->fix_at is active, we use the following strategy:
	 *  - The first movement triggers the warp to reset the mouse position.
	 *  - Subsequent events have to compute movement relative to the previous event.
	 *  - The relative movement is finished, when we receive the event matching the warp.
	 */

	if (x == this->pos.x && y == this->pos.y) {
		/* Warp finished. */
		this->queued_warp = false;
	}

	this->delta.x = x - (this->queued_warp ? this->last_position.x : this->pos.x);
	this->delta.y = y - (this->queued_warp ? this->last_position.y : this->pos.y);

	this->last_position.x = x;
	this->last_position.y = y;

	bool need_warp = false;
	if (this->fix_at) {
		if (this->delta.x != 0 || this->delta.y != 0) {
			/* Trigger warp.
			 * Note: We also trigger warping again, if there is already a pending warp.
			 *       This makes it more tolerant about the OS or other software in between
			 *       botchering the warp. */
			this->queued_warp = queued_warp;
			need_warp = true;
		}
	} else if (this->pos.x != x || this->pos.y != y) {
		this->queued_warp = false; // Cancel warping, we are no longer confining the position.
		this->dirty = true;
		this->pos.x = x;
		this->pos.y = y;
	}
	return need_warp;
}

bool ChangeResInGame(int width, int height)
{
	return (_screen.width == width && _screen.height == height) || VideoDriver::GetInstance()->ChangeResolution(width, height);
}

bool ToggleFullScreen(bool fs)
{
	bool result = VideoDriver::GetInstance()->ToggleFullscreen(fs);
	if (_fullscreen != fs && _resolutions.empty()) {
		DEBUG(driver, 0, "Could not find a suitable fullscreen resolution");
	}
	return result;
}

void SortResolutions()
{
	std::sort(_resolutions.begin(), _resolutions.end());
}

/**
 * Resolve GUI zoom level, if auto-suggestion is requested.
 */
void UpdateGUIZoom()
{
	/* Determine real GUI zoom to use. */
	if (_gui_zoom_cfg == ZOOM_LVL_CFG_AUTO) {
		_gui_zoom = static_cast<ZoomLevel>(Clamp(VideoDriver::GetInstance()->GetSuggestedUIZoom(), _settings_client.gui.zoom_min, _settings_client.gui.zoom_max));
	} else {
		_gui_zoom = static_cast<ZoomLevel>(_gui_zoom_cfg);
	}

	/* Determine real font zoom to use. */
	if (_font_zoom_cfg == ZOOM_LVL_CFG_AUTO) {
		_font_zoom = static_cast<ZoomLevel>(VideoDriver::GetInstance()->GetSuggestedUIZoom());
	} else {
		_font_zoom = static_cast<ZoomLevel>(_font_zoom_cfg);
	}
}

void ChangeGameSpeed(bool enable_fast_forward)
{
	if (enable_fast_forward) {
		_game_speed = _settings_client.gui.fast_forward_speed_limit;
	} else {
		_game_speed = 100;
	}
}<|MERGE_RESOLUTION|>--- conflicted
+++ resolved
@@ -38,11 +38,8 @@
 CursorVars _cursor;
 bool _ctrl_pressed;   ///< Is Ctrl pressed?
 bool _shift_pressed;  ///< Is Shift pressed?
-<<<<<<< HEAD
 bool _invert_ctrl;
 bool _invert_shift;
-=======
->>>>>>> f30f4b68
 uint16 _game_speed = 100; ///< Current game-speed; 100 is 1x, 0 is infinite.
 bool _left_button_down;     ///< Is left mouse button pressed?
 bool _left_button_clicked;  ///< Is left mouse button clicked?
