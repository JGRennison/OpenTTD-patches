--- conflicted
+++ resolved
@@ -624,14 +624,9 @@
 
 			FontCache *fc = f->fc;
 			TextColour colour = f->colour;
-<<<<<<< HEAD
+			if (colour == TC_INVALID) colour = default_colour;
 			colour_has_shadow = (colour & TC_NO_SHADE) == 0 && (colour & ~TC_FORCED) != TC_BLACK;
 			ctx.SetColourRemap(do_shadow ? TC_BLACK : colour); // the last run also sets the colour for the truncation dots
-=======
-			if (colour == TC_INVALID) colour = default_colour;
-			colour_has_shadow = (colour & TC_NO_SHADE) == 0 && colour != TC_BLACK;
-			SetColourRemap(do_shadow ? TC_BLACK : colour); // the last run also sets the colour for the truncation dots
->>>>>>> 7116f143
 			if (do_shadow && (!fc->GetDrawGlyphShadow() || !colour_has_shadow)) continue;
 
 			DrawPixelInfo *dpi = _cur_dpi;
