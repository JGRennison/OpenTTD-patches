--- conflicted
+++ resolved
@@ -58,17 +58,11 @@
 std::atomic<bool> _exit_game;
 GameMode _game_mode;
 SwitchMode _switch_mode;  ///< The next mainloop command.
-<<<<<<< HEAD
-bool _switch_mode_time_valid = false;
-std::chrono::steady_clock::time_point _switch_mode_time; ///< The time when the switch mode was requested.
 PauseMode _pause_mode;
+GameSessionStats _game_session_stats; ///< Statistics about the current session.
 uint32_t _pause_countdown;
 std::string _switch_baseset;
 static bool _adjust_gui_zoom_startup_done = false;
-=======
-PauseMode _pause_mode;
-GameSessionStats _game_session_stats; ///< Statistics about the current session.
->>>>>>> 3e625b5b
 
 static byte _stringwidth_table[FS_END][224]; ///< Cache containing width of often used characters. @see GetCharacterWidth()
 DrawPixelInfo *_cur_dpi;
