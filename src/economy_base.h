/*
 * This file is part of OpenTTD.
 * OpenTTD is free software; you can redistribute it and/or modify it under the terms of the GNU General Public License as published by the Free Software Foundation, version 2.
 * OpenTTD is distributed in the hope that it will be useful, but WITHOUT ANY WARRANTY; without even the implied warranty of MERCHANTABILITY or FITNESS FOR A PARTICULAR PURPOSE.
 * See the GNU General Public License for more details. You should have received a copy of the GNU General Public License along with OpenTTD. If not, see <http://www.gnu.org/licenses/>.
 */

/** @file economy_base.h Base classes related to the economy. */

#ifndef ECONOMY_BASE_H
#define ECONOMY_BASE_H

#include "cargopacket.h"
#include "company_type.h"

/** Type of pool to store cargo payments in; little over 1 million. */
typedef Pool<CargoPayment, CargoPaymentID, 512, 0xFF000> CargoPaymentPool;
/** The actual pool to store cargo payments in. */
extern CargoPaymentPool _cargo_payment_pool;

/**
 * Helper class to perform the cargo payment.
 */
struct CargoPayment : CargoPaymentPool::PoolItem<&_cargo_payment_pool> {
	/* CargoPaymentID index member of CargoPaymentPool is 4 bytes. */
	StationID current_station; ///< NOSAVE: The current station
	Company *owner; ///< NOSAVE: The owner of the vehicle

	Vehicle *front;        ///< The front vehicle to do the payment of
	Money route_profit;    ///< The amount of money to add/remove from the bank account
	Money visual_profit;   ///< The visual profit to show
	Money visual_transfer; ///< The transfer credits to be shown

	/** Constructor for pool saveload */
	CargoPayment() {}
	CargoPayment(Vehicle *front);
	~CargoPayment();

<<<<<<< HEAD
	Money PayTransfer(CargoPacket *cp, uint count, TileIndex current_tile);
	void PayFinalDelivery(CargoPacket *cp, uint count, TileIndex current_tile);

	/**
	 * Sets the currently handled cargo type.
	 * @param ct the cargo type to handle from now on.
	 */
	void SetCargo(CargoID ct) { this->ct = ct; }
=======
	Money PayTransfer(CargoID cargo, const CargoPacket *cp, uint count, TileIndex current_tile);
	void PayFinalDelivery(CargoID cargo, const CargoPacket *cp, uint count, TileIndex current_tile);
>>>>>>> 36c735eb
};

#endif /* ECONOMY_BASE_H */<|MERGE_RESOLUTION|>--- conflicted
+++ resolved
@@ -36,19 +36,8 @@
 	CargoPayment(Vehicle *front);
 	~CargoPayment();
 
-<<<<<<< HEAD
-	Money PayTransfer(CargoPacket *cp, uint count, TileIndex current_tile);
-	void PayFinalDelivery(CargoPacket *cp, uint count, TileIndex current_tile);
-
-	/**
-	 * Sets the currently handled cargo type.
-	 * @param ct the cargo type to handle from now on.
-	 */
-	void SetCargo(CargoID ct) { this->ct = ct; }
-=======
-	Money PayTransfer(CargoID cargo, const CargoPacket *cp, uint count, TileIndex current_tile);
-	void PayFinalDelivery(CargoID cargo, const CargoPacket *cp, uint count, TileIndex current_tile);
->>>>>>> 36c735eb
+	Money PayTransfer(CargoID cargo, CargoPacket *cp, uint count, TileIndex current_tile);
+	void PayFinalDelivery(CargoID cargo, CargoPacket *cp, uint count, TileIndex current_tile);
 };
 
 #endif /* ECONOMY_BASE_H */