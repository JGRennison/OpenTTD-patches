/*
 * This file is part of OpenTTD.
 * OpenTTD is free software; you can redistribute it and/or modify it under the terms of the GNU General Public License as published by the Free Software Foundation, version 2.
 * OpenTTD is distributed in the hope that it will be useful, but WITHOUT ANY WARRANTY; without even the implied warranty of MERCHANTABILITY or FITNESS FOR A PARTICULAR PURPOSE.
 * See the GNU General Public License for more details. You should have received a copy of the GNU General Public License along with OpenTTD. If not, see <http://www.gnu.org/licenses/>.
 */

/** @file tree_cmd.cpp Handling of tree tiles. */

#include "stdafx.h"
#include "clear_map.h"
#include "landscape.h"
#include "landscape_cmd.h"
#include "tree_map.h"
#include "viewport_func.h"
#include "command_func.h"
#include "town.h"
#include "genworld.h"
#include "clear_func.h"
#include "company_func.h"
#include "sound_func.h"
#include "water.h"
#include "company_base.h"
#include "core/geometry_type.hpp"
#include "core/random_func.hpp"
#include "newgrf_generic.h"
#include "date_func.h"
#include "tree_cmd.h"

#include "table/strings.h"
#include "table/tree_land.h"
#include "table/clear_land.h"

#include "safeguards.h"

/**
 * List of tree placer algorithm.
 *
 * This enumeration defines all possible tree placer algorithm in the game.
 */
enum TreePlacer : uint8_t {
	TP_NONE,     ///< No tree placer algorithm
	TP_ORIGINAL, ///< The original algorithm
	TP_IMPROVED, ///< A 'improved' algorithm
	TP_PERFECT,  ///< A 'best' algorithm
};

/** Where to place trees while in-game? */
enum ExtraTreePlacement : uint8_t {
	ETP_NO_SPREAD,           ///< Grow trees on tiles that have them but don't spread to new ones
	ETP_SPREAD_RAINFOREST,   ///< Grow trees on tiles that have them, only spread to new ones in rainforests
	ETP_SPREAD_ALL,          ///< Grow trees and spread them without restrictions
	ETP_NO_GROWTH_NO_SPREAD, ///< Don't grow trees and don't spread them at all
};

/** Determines when to consider building more trees. */
uint8_t _trees_tick_ctr;

static const uint16_t DEFAULT_TREE_STEPS = 1000;             ///< Default number of attempts for placing trees.
static const uint16_t DEFAULT_RAINFOREST_TREE_STEPS = 15000; ///< Default number of attempts for placing extra trees at rainforest in tropic.
static const uint16_t EDITOR_TREE_DIV = 5;                   ///< Game editor tree generation divisor factor.

/**
 * Tests if a tile can be converted to MP_TREES
 * This is true for clear ground without farms or rocks.
 *
 * @param tile the tile of interest
 * @param allow_desert Allow planting trees on CLEAR_DESERT?
 * @return true if trees can be built.
 */
static bool CanPlantTreesOnTile(TileIndex tile, bool allow_desert)
{
	if ((_settings_game.game_creation.tree_placer == TP_PERFECT) &&
		(_settings_game.game_creation.landscape == LT_ARCTIC) &&
		(GetTileZ(tile) > (HighestTreePlacementSnowLine() + _settings_game.construction.trees_around_snow_line_range))) {
		return false;
	}

	switch (GetTileType(tile)) {
		case MP_WATER:
			return !IsBridgeAbove(tile) && IsCoast(tile) && !IsSlopeWithOneCornerRaised(GetTileSlope(tile));

		case MP_CLEAR:
			return !IsBridgeAbove(tile) && !IsClearGround(tile, CLEAR_FIELDS) && GetRawClearGround(tile) != CLEAR_ROCKS &&
			       (allow_desert || !IsClearGround(tile, CLEAR_DESERT));

		default: return false;
	}
}

/**
 * Creates a tree tile
 * Ground type and density is preserved.
 *
 * @pre the tile must be suitable for trees.
 *
 * @param tile where to plant the trees.
 * @param treetype The type of the tree
 * @param count the number of trees (minus 1)
 * @param growth the growth status
 */
static void PlantTreesOnTile(TileIndex tile, TreeType treetype, uint count, TreeGrowthStage growth)
{
	dbg_assert(treetype != TREE_INVALID);
	dbg_assert_tile(CanPlantTreesOnTile(tile, true), tile);

	TreeGround ground;
	uint density = 3;

	switch (GetTileType(tile)) {
		case MP_WATER:
			ground = TREE_GROUND_SHORE;
			ClearNeighbourNonFloodingStates(tile);
			break;

		case MP_CLEAR:
			switch (GetClearGround(tile)) {
				case CLEAR_GRASS:  ground = TREE_GROUND_GRASS;       break;
				case CLEAR_ROUGH:  ground = TREE_GROUND_ROUGH;       break;
				case CLEAR_SNOW:   ground = GetRawClearGround(tile) == CLEAR_ROUGH ? TREE_GROUND_ROUGH_SNOW : TREE_GROUND_SNOW_DESERT; break;
				default:           ground = TREE_GROUND_SNOW_DESERT; break;
			}
			if (GetClearGround(tile) != CLEAR_ROUGH) density = GetClearDensity(tile);
			break;

		default: NOT_REACHED();
	}

	MakeTree(tile, treetype, count, growth, ground, density);
}

/**
 * Previous value of _settings_game.construction.trees_around_snow_line_range
 * used to calculate _arctic_tree_occurance
 */
static uint8_t _previous_trees_around_snow_line_range = 255;

/**
 * Array of probabilities for artic trees to appear,
 * by normalised distance from snow line
 */
static std::vector<uint8_t> _arctic_tree_occurance;

/** Recalculate _arctic_tree_occurance */
static void RecalculateArcticTreeOccuranceArray()
{
	/*
	 * Approximate: 256 * exp(-3 * distance / range)
	 * By using:
	 * 256 * ((1 + (-3 * distance / range) / 6) ** 6)
	 * ((256 - (128 * distance / range)) ** 6) >> (5 * 8);
	 */
	uint8_t range = _settings_game.construction.trees_around_snow_line_range;
	_previous_trees_around_snow_line_range = range;
	_arctic_tree_occurance.clear();
	_arctic_tree_occurance.reserve((range * 5) / 4);
	_arctic_tree_occurance.push_back(255);
	if (range == 0) return;
	for (uint i = 1; i < 256; i++) {
		uint x = 256 - ((128 * i) / range);
		uint32_t output = x;
		output *= x;
		output *= x;
		output *= x;
		output >>= 16;
		output *= x;
		output *= x;
		output >>= 24;
		if (output == 0) break;
		_arctic_tree_occurance.push_back(static_cast<uint8_t>(output));
	}
}

/**
 * Get a random TreeType for the given tile based on a given seed
 *
 * This function returns a random TreeType which can be placed on the given tile.
 * The seed for randomness must be less than 256, use #GB on the value of Random()
 * to get such a value.
 *
 * @param tile The tile to get a random TreeType from
 * @param seed The seed for randomness, must be less than 256
 * @return The random tree type
 */
static TreeType GetRandomTreeType(TileIndex tile, uint seed)
{
	switch (_settings_game.game_creation.landscape) {
		case LandscapeType::Temperate:
			return static_cast<TreeType>(seed * TREE_COUNT_TEMPERATE / 256 + TREE_TEMPERATE);

<<<<<<< HEAD
		case LT_ARCTIC: {
			if (!_settings_game.construction.trees_around_snow_line_enabled) {
				return static_cast<TreeType>(seed * TREE_COUNT_SUB_ARCTIC / 256 + TREE_SUB_ARCTIC);
			}

			uint8_t range = _settings_game.construction.trees_around_snow_line_range;
			if (range != _previous_trees_around_snow_line_range) RecalculateArcticTreeOccuranceArray();

			int z = GetTileZ(tile);
			int height_above_snow_line = 0;

			if (z > HighestTreePlacementSnowLine()) {
				height_above_snow_line = z - HighestTreePlacementSnowLine();
			} else if (z < LowestTreePlacementSnowLine()) {
				height_above_snow_line = z - LowestTreePlacementSnowLine();
			}
			uint normalised_distance = (height_above_snow_line < 0) ? -height_above_snow_line : height_above_snow_line + 1;
			bool arctic_tree = false;
			if (normalised_distance < _arctic_tree_occurance.size()) {
				arctic_tree = RandomRange(256) < _arctic_tree_occurance[normalised_distance];
			}
			if (height_above_snow_line < 0) {
				/* Below snow level mixed forest. */
				return (arctic_tree) ? (TreeType)(seed * TREE_COUNT_SUB_ARCTIC / 256 + TREE_SUB_ARCTIC) : (TreeType)(seed * TREE_COUNT_TEMPERATE / 256 + TREE_TEMPERATE);
			} else {
				/* Above is Arctic trees and thinning out. */
				return (arctic_tree) ? (TreeType)(seed * TREE_COUNT_SUB_ARCTIC / 256 + TREE_SUB_ARCTIC) : TREE_INVALID;
			}
		}
		case LT_TROPIC:
=======
		case LandscapeType::Arctic:
			return static_cast<TreeType>(seed * TREE_COUNT_SUB_ARCTIC / 256 + TREE_SUB_ARCTIC);

		case LandscapeType::Tropic:
>>>>>>> 5ffaf6cd
			switch (GetTropicZone(tile)) {
				case TROPICZONE_NORMAL:  return static_cast<TreeType>(seed * TREE_COUNT_SUB_TROPICAL / 256 + TREE_SUB_TROPICAL);
				case TROPICZONE_DESERT:  return static_cast<TreeType>((seed > 12) ? TREE_INVALID : TREE_CACTUS);
				default:                 return static_cast<TreeType>(seed * TREE_COUNT_RAINFOREST / 256 + TREE_RAINFOREST);
			}

		default:
			return static_cast<TreeType>(seed * TREE_COUNT_TOYLAND / 256 + TREE_TOYLAND);
	}
}

/**
 * Make a random tree tile of the given tile
 *
 * Create a new tree-tile for the given tile. The second parameter is used for
 * randomness like type and number of trees.
 *
 * @param tile The tile to make a tree-tile from
 * @param r The randomness value from a Random() value
 */
static void PlaceTree(TileIndex tile, uint32_t r)
{
	TreeType tree = GetRandomTreeType(tile, GB(r, 24, 8));

	if (tree != TREE_INVALID) {
		PlantTreesOnTile(tile, tree, GB(r, 22, 2), static_cast<TreeGrowthStage>(std::min<uint8_t>(GB(r, 16, 3), 6)));
		MarkTileDirtyByTile(tile);

		/* Rerandomize ground, if neither snow nor shore */
		TreeGround ground = GetTreeGround(tile);
		if (ground != TREE_GROUND_SNOW_DESERT && ground != TREE_GROUND_ROUGH_SNOW && ground != TREE_GROUND_SHORE) {
			SetTreeGroundDensity(tile, (TreeGround)GB(r, 28, 1), 3);
		}
	}
}

struct BlobHarmonic {
	int amplitude;
	float phase;
	int frequency;
};

/**
 * Creates a star-shaped polygon originating from (0, 0) as defined by the given harmonics.
 * The shape is placed into a pre-allocated span so the caller controls allocation.
 * @param radius The maximum radius of the polygon. May be smaller, but will not be larger.
 * @param harmonics Harmonics data for the polygon.
 * @param[out] shape Shape to fill with points.
 */
static void CreateStarShapedPolygon(int radius, std::span<const BlobHarmonic> harmonics, std::span<Point> shape)
{
	float theta = 0;
	float step = (M_PI * 2) / std::size(shape);

	/* Divide a circle into a number of equally spaced divisions. */
	for (Point &vertex : shape) {

		/* Add up the values of each harmonic at this segment.*/
		float deviation = std::accumulate(std::begin(harmonics), std::end(harmonics), 0.f, [theta](float d, const BlobHarmonic &harmonic) -> float {
			return d + sinf((theta + harmonic.phase) * harmonic.frequency) * harmonic.amplitude;
		});

		/* Smooth out changes. */
		float adjusted_radius = (radius / 2.f) + (deviation / 2);

		/* Add to the final polygon. */
		vertex.x = cosf(theta) * adjusted_radius;
		vertex.y = sinf(theta) * adjusted_radius;

		/* Proceed to the next segment. */
		theta += step;
	}
}

/**
 * Creates a random star-shaped polygon originating from (0, 0).
 * The shape is placed into a pre-allocated span so the caller controls allocation.
 * @param radius The maximum radius of the blob. May be smaller, but will not be larger.
 * @param[out] shape Shape to fill with polygon points.
 */
static void CreateRandomStarShapedPolygon(int radius, std::span<Point> shape)
{
	/* Valid values for the phase of blob harmonics are between 0 and Tau. we can get a value in the correct range
	 * from Random() by dividing the maximum possible value by the desired maximum, and then dividing the random
	 * value by the result. */
	static constexpr float PHASE_DIVISOR = static_cast<float>(INT32_MAX / M_PI * 2);

	/* These values are ones found in testing that result in suitable-looking polygons that did not self-intersect
	 * and fit within a square of radius * radius dimensions. */
	std::initializer_list<BlobHarmonic> harmonics = {
		{radius / 2, Random() / PHASE_DIVISOR, 1},
		{radius / 4, Random() / PHASE_DIVISOR, 2},
		{radius / 8, Random() / PHASE_DIVISOR, 3},
		{radius / 16, Random() / PHASE_DIVISOR, 4},
	};

	CreateStarShapedPolygon(radius, harmonics, shape);
}

/**
 * Returns true if the given coordinates lie within a triangle.
 * @param x X coordinate relative to centre of shape.
 * @param y Y coordinate relative to centre of shape.
 * @param v1 First vertex of triangle.
 * @param v2 Second vertex of triangle.
 * @param v3 Third vertex of triangle.
 * @returns true if the given coordinates lie within a triangle.
 */
static bool IsPointInTriangle(int x, int y, const Point &v1, const Point &v2, const Point &v3)
{
	const int s = ((v1.x - v3.x) * (y - v3.y)) - ((v1.y - v3.y) * (x - v3.x));
	const int t = ((v2.x - v1.x) * (y - v1.y)) - ((v2.y - v1.y) * (x - v1.x));

	if ((s < 0) != (t < 0) && s != 0 && t != 0) return false;

	const int d = (v3.x - v2.x) * (y - v2.y) - (v3.y - v2.y) * (x - v2.x);
	return (d < 0) == (s + t <= 0);
}

/**
 * Returns true if the given coordinates lie within a star shaped polygon.
 * Breaks the polygon into a series of triangles around the centre point (0, 0) and then tests the coordinates against each triangle until a match is found (or not).
 * @param x X coordinate relative to centre of shape.
 * @param y Y coordinate relative to centre of shape.
 * @param shape The shape to check against.
 * @returns true if the given coordinates lie within the star shaped polygon.
 */
static bool IsPointInStarShapedPolygon(int x, int y, std::span<Point> shape)
{
	for (auto it = std::begin(shape); it != std::end(shape); /* nothing */) {
		const Point &v1 = *it;
		++it;
		const Point &v2 = (it == std::end(shape)) ? shape.front() : *it;

		if (IsPointInTriangle(x, y, v1, v2, {0, 0})) return true;
	}

	return false;
}

/**
 * Creates a number of tree groups.
 * The number of trees in each group depends on how many trees are actually placed around the given tile.
 *
 * @param num_groups Number of tree groups to place.
 */
static void PlaceTreeGroups(uint num_groups)
{
	static constexpr uint GROVE_SEGMENTS = 16; ///< How many segments make up the tree group.
	static constexpr uint GROVE_RADIUS = 16; ///< Maximum radius of tree groups.

	/* Shape in which trees may be contained. Array is here to reduce allocations. */
	std::array<Point, GROVE_SEGMENTS> grove;

	do {
		TileIndex center_tile = RandomTile();

		CreateRandomStarShapedPolygon(GROVE_RADIUS, grove);

		for (uint i = 0; i < DEFAULT_TREE_STEPS; i++) {
			IncreaseGeneratingWorldProgress(GWP_TREE);

			uint32_t r = Random();
			int x = GB(r, 0, 5) - GROVE_RADIUS;
			int y = GB(r, 8, 5) - GROVE_RADIUS;
			TileIndex cur_tile = TileAddWrap(center_tile, x, y);

			if (cur_tile == INVALID_TILE) continue;
			if (!CanPlantTreesOnTile(cur_tile, true)) continue;
			if (!IsPointInStarShapedPolygon(x, y, grove)) continue;

			PlaceTree(cur_tile, r);
		}

	} while (--num_groups);
}

static TileIndex FindTreePositionAtSameHeight(TileIndex tile, int height, uint steps)
{
	for (uint i = 0; i < steps; i++) {
		const uint32_t r = Random();
		const int x = GB(r, 0, 5) - 16;
		const int y = GB(r, 8, 5) - 16;
		const TileIndex cur_tile = TileAddWrap(tile, x, y);

		if (cur_tile == INVALID_TILE) continue;

		/* Keep in range of the existing tree */
		if (abs(x) + abs(y) > 16) continue;

		/* Clear tile, no farm-tiles or rocks */
		if (!CanPlantTreesOnTile(cur_tile, true)) continue;

		/* Not too much height difference */
		if (Delta(GetTileZ(cur_tile), height) > 2) continue;

		/* We found a position */
		return cur_tile;
	}

	return INVALID_TILE;
}

/**
 * Plants a tree at the same height as an existing tree.
 *
 * Plant a tree around the given tile which is at the same
 * height or at some offset (2 units) of it.
 *
 * @param tile The base tile to add a new tree somewhere around
 */
static void PlantTreeAtSameHeight(TileIndex tile)
{
	const auto new_tile = FindTreePositionAtSameHeight(tile, GetTileZ(tile), 1);

	if (new_tile != INVALID_TILE) {
		PlantTreesOnTile(new_tile, GetTreeType(tile), 0, TreeGrowthStage::Growing1);
	}
}

/**
 * Place a tree at the same height as an existing tree.
 *
 * Add a new tree around the given tile which is at the same
 * height or at some offset (2 units) of it.
 *
 * @param tile The base tile to add a new tree somewhere around
 * @param height The height (from GetTileZ)
 */
static void PlaceTreeAtSameHeight(TileIndex tile, int height)
{
	const auto new_tile = FindTreePositionAtSameHeight(tile, height, DEFAULT_TREE_STEPS);

	if (new_tile != INVALID_TILE) {
		PlaceTree(new_tile, Random());
	}
}

int GetSparseTreeRange()
{
	const auto max_map_height = std::max<int>(32, _settings_game.construction.map_height_limit);
	const auto sparse_tree_range = std::min(8, (4 * max_map_height) / 32);

	return sparse_tree_range;
}

int MaxTreeCount(const TileIndex tile)
{
	const auto tile_z = GetTileZ(tile);
	const auto round_up_divide = [](const uint x, const uint y) { return (x / y) + ((x % y != 0) ? 1 : 0); };

	int max_trees_z_based = round_up_divide(tile_z * 4, GetSparseTreeRange());
	max_trees_z_based = std::max(1, max_trees_z_based);
	max_trees_z_based += (_settings_game.game_creation.landscape != LT_TROPIC ? 0 : 1);

	int max_trees_snow_line_based = 4;

	if (_settings_game.game_creation.landscape == LT_ARCTIC) {
		if (_settings_game.construction.trees_around_snow_line_range != _previous_trees_around_snow_line_range) RecalculateArcticTreeOccuranceArray();
		const uint height_above_snow_line = std::max<int>(0, tile_z - HighestTreePlacementSnowLine());
		max_trees_snow_line_based = (height_above_snow_line < _arctic_tree_occurance.size()) ?
			(1 + (_arctic_tree_occurance[height_above_snow_line] * 4) / 255) :
			0;
	}

	return std::min(max_trees_z_based, max_trees_snow_line_based);
}

/**
 * Place some trees randomly
 *
 * This function just place some trees randomly on the map.
 */
void PlaceTreesRandomly()
{
	int i, j, ht;
	uint8_t max_height = _settings_game.construction.map_height_limit;

	i = Map::ScaleBySize(DEFAULT_TREE_STEPS);
	if (_game_mode == GM_EDITOR) i /= EDITOR_TREE_DIV;
	do {
		uint32_t r = Random();
		TileIndex tile = RandomTileSeed(r);

		IncreaseGeneratingWorldProgress(GWP_TREE);

		if (CanPlantTreesOnTile(tile, true)) {
			PlaceTree(tile, r);
			if (_settings_game.game_creation.tree_placer != TP_IMPROVED &&
				_settings_game.game_creation.tree_placer != TP_PERFECT) continue;

			/* Place a number of trees based on the tile height.
			 *  This gives a cool effect of multiple trees close together.
			 *  It is almost real life ;) */
			ht = GetTileZ(tile);
			/* The higher we get, the more trees we plant */
			j = ht * 2;
			/* Above snowline more trees! */
<<<<<<< HEAD
			if (_settings_game.game_creation.landscape == LT_ARCTIC && ht > GetSnowLine()) j *= 3;
			/* Scale generation by maximum map height. */
			if (max_height > MAP_HEIGHT_LIMIT_ORIGINAL) j = j * MAP_HEIGHT_LIMIT_ORIGINAL / max_height;
=======
			if (_settings_game.game_creation.landscape == LandscapeType::Arctic && ht > GetSnowLine()) j *= 3;
>>>>>>> 5ffaf6cd
			while (j--) {
				PlaceTreeAtSameHeight(tile, ht);
			}
		}
	} while (--i);

	/* place extra trees at rainforest area */
	if (_settings_game.game_creation.landscape == LandscapeType::Tropic) {
		i = Map::ScaleBySize(DEFAULT_RAINFOREST_TREE_STEPS);
		if (_game_mode == GM_EDITOR) i /= EDITOR_TREE_DIV;

		do {
			uint32_t r = Random();
			TileIndex tile = RandomTileSeed(r);

			IncreaseGeneratingWorldProgress(GWP_TREE);

			if (GetTropicZone(tile) == TROPICZONE_RAINFOREST && CanPlantTreesOnTile(tile, false)) {
				PlaceTree(tile, r);
			}
		} while (--i);
	}
}

/**
 * Remove all trees
 *
 * This function remove all trees on the map.
 */
void RemoveAllTrees()
{
	if (_game_mode != GM_EDITOR) return;

	for (TileIndex tile(0); tile < Map::Size(); ++tile) {
		if (GetTileType(tile) == MP_TREES) {
			Command<CMD_LANDSCAPE_CLEAR>::Post(STR_ERROR_CAN_T_CLEAR_THIS_AREA, CommandCallback::PlaySound_EXPLOSION, tile);
		}
	}
}

/**
 * Place some trees in a radius around a tile.
 * The trees are placed in an quasi-normal distribution around the indicated tile, meaning that while
 * the radius does define a square, the distribution inside the square will be roughly circular.
 * @note This function the interactive RNG and must only be used in editor and map generation.
 * @param tile      Tile to place trees around.
 * @param treetype  Type of trees to place. Must be a valid tree type for the climate.
 * @param radius    Maximum distance (on each axis) from tile to place trees.
 * @param count     Maximum number of trees to place.
 * @param set_zone  Whether to create a rainforest zone when placing rainforest trees.
 * @return Number of trees actually placed.
 */
uint PlaceTreeGroupAroundTile(TileIndex tile, TreeType treetype, uint radius, uint count, bool set_zone)
{
	dbg_assert(_game_mode == GM_EDITOR); // Due to InteractiveRandom being used in this function
	dbg_assert(treetype < TREE_TOYLAND + TREE_COUNT_TOYLAND);
	const bool allow_desert = treetype == TREE_CACTUS;
	uint planted = 0;

	for (; count > 0; count--) {
		/* Simple quasi-normal distribution with range [-radius; radius) */
		auto mkcoord = [&]() -> int32_t {
			const uint32_t rand = InteractiveRandom();
			const int32_t dist = GB<int32_t>(rand, 0, 8) + GB<int32_t>(rand, 8, 8) + GB<int32_t>(rand, 16, 8) + GB<int32_t>(rand, 24, 8);
			const int32_t scu = dist * radius / 512;
			return scu - radius;
		};
		const int32_t xofs = mkcoord();
		const int32_t yofs = mkcoord();
		const TileIndex tile_to_plant = TileAddWrap(tile, xofs, yofs);
		if (tile_to_plant != INVALID_TILE) {
			if (IsTileType(tile_to_plant, MP_TREES) && GetTreeCount(tile_to_plant) < 4) {
				AddTreeCount(tile_to_plant, 1);
				SetTreeGrowth(tile_to_plant, TreeGrowthStage::Growing1);
				MarkTileDirtyByTile(tile_to_plant, VMDF_NOT_MAP_MODE_NON_VEG);
				planted++;
			} else if (CanPlantTreesOnTile(tile_to_plant, allow_desert)) {
				PlantTreesOnTile(tile_to_plant, treetype, 0, TreeGrowthStage::Grown);
				MarkTileDirtyByTile(tile_to_plant, VMDF_NOT_MAP_MODE_NON_VEG);
				planted++;
			}
		}
	}

	if (set_zone && IsInsideMM(treetype, TREE_RAINFOREST, TREE_CACTUS)) {
		for (TileIndex t : TileArea(tile).Expand(radius)) {
			if (GetTileType(t) != MP_VOID && DistanceSquare(tile, t) < radius * radius) SetTropicZone(t, TROPICZONE_RAINFOREST);
		}
	}

	return planted;
}

/**
 * Place new trees.
 *
 * This function takes care of the selected tree placer algorithm and
 * place randomly the trees for a new game.
 */
void GenerateTrees()
{
	uint i, total;

	if (_settings_game.game_creation.tree_placer == TP_NONE) return;

	switch (_settings_game.game_creation.tree_placer) {
<<<<<<< HEAD
		case TP_ORIGINAL: i = _settings_game.game_creation.landscape == LT_ARCTIC ? 15 : 6; break;
		case TP_IMPROVED:
		case TP_PERFECT: i = _settings_game.game_creation.landscape == LT_ARCTIC ?  4 : 2; break;
=======
		case TP_ORIGINAL: i = _settings_game.game_creation.landscape == LandscapeType::Arctic ? 15 : 6; break;
		case TP_IMPROVED: i = _settings_game.game_creation.landscape == LandscapeType::Arctic ?  4 : 2; break;
>>>>>>> 5ffaf6cd
		default: NOT_REACHED();
	}

	total = Map::ScaleBySize(DEFAULT_TREE_STEPS);
	if (_settings_game.game_creation.landscape == LandscapeType::Tropic) total += Map::ScaleBySize(DEFAULT_RAINFOREST_TREE_STEPS);
	total *= i;
<<<<<<< HEAD
	uint num_groups = (_settings_game.game_creation.landscape != LT_TOYLAND) ? Map::ScaleBySize(GB(Random(), 0, 5) + 25) : 0;

	if (_settings_game.game_creation.tree_placer != TP_PERFECT) {
		total += num_groups * DEFAULT_TREE_STEPS;
	}

=======
	uint num_groups = (_settings_game.game_creation.landscape != LandscapeType::Toyland) ? Map::ScaleBySize(GB(Random(), 0, 5) + 25) : 0;
	total += num_groups * DEFAULT_TREE_STEPS;
>>>>>>> 5ffaf6cd
	SetGeneratingWorldProgress(GWP_TREE, total);

	if (_settings_game.game_creation.tree_placer != TP_PERFECT) {
		if (num_groups != 0) PlaceTreeGroups(num_groups);
	}

	for (; i != 0; i--) {
		PlaceTreesRandomly();
	}
}

/**
 * Plant a tree.
 * @param flags type of operation
 * @param end_tile end tile of area-drag
 * @param start_tile start tile of area-drag of tree plantation
 * @param tree_to_plant tree type, TREE_INVALID means random.
 * @param diagonal Whether to use the Orthogonal (false) or Diagonal (true) iterator.
 * @return the cost of this operation or an error
 */
CommandCost CmdPlantTree(DoCommandFlag flags, TileIndex end_tile, TileIndex start_tile, uint8_t tree_to_plant, bool diagonal)
{
	StringID msg = INVALID_STRING_ID;
	CommandCost cost(EXPENSES_OTHER);

	if (start_tile >= Map::Size()) return CMD_ERROR;
	/* Check the tree type within the current climate */
	if (tree_to_plant != TREE_INVALID && !IsInsideBS(tree_to_plant, _tree_base_by_landscape[to_underlying(_settings_game.game_creation.landscape)], _tree_count_by_landscape[to_underlying(_settings_game.game_creation.landscape)])) return CMD_ERROR;

	Company *c = (_game_mode != GM_EDITOR) ? Company::GetIfValid(_current_company) : nullptr;
	int limit = (c == nullptr ? INT32_MAX : GB(c->tree_limit, 16, 16));

	OrthogonalOrDiagonalTileIterator iter(end_tile, start_tile, diagonal);
	for (; *iter != INVALID_TILE; ++iter) {
		TileIndex tile = *iter;
		switch (GetTileType(tile)) {
			case MP_TREES: {
				/* no more space for trees? */
				if (GetTreeCount(tile) == 4) {
					msg = STR_ERROR_TREE_ALREADY_HERE;
					continue;
				}

				/* Test tree limit. */
				if (--limit < 1) {
					msg = STR_ERROR_TREE_PLANT_LIMIT_REACHED;
					break;
				}

				if (flags & DC_EXEC) {
					AddTreeCount(tile, 1);
					MarkTileDirtyByTile(tile, VMDF_NOT_MAP_MODE_NON_VEG);
					if (c != nullptr) c->tree_limit -= 1 << 16;
				}
				/* 2x as expensive to add more trees to an existing tile */
				cost.AddCost(_price[PR_BUILD_TREES] * 2);
				break;
			}

			case MP_WATER:
				if (!CanPlantTreesOnTile(tile, false) || !IsCoast(tile) || IsSlopeWithOneCornerRaised(GetTileSlope(tile))) {
					msg = STR_ERROR_CAN_T_BUILD_ON_WATER;
					continue;
				}
				[[fallthrough]];

			case MP_CLEAR: {
				if (!CanPlantTreesOnTile(tile, false) || IsBridgeAbove(tile)) {
					msg = STR_ERROR_SITE_UNSUITABLE;
					continue;
				}

				TreeType treetype = (TreeType)tree_to_plant;
				/* Be a bit picky about which trees go where. */
				if (_settings_game.game_creation.landscape == LandscapeType::Tropic && treetype != TREE_INVALID && (
						/* No cacti outside the desert */
<<<<<<< HEAD
						(treetype == TREE_CACTUS && GetTropicZone(tile) != TROPICZONE_DESERT) ||
						/* No rain forest trees outside the rainforest, except in the editor mode where it makes those tiles rainforest tile */
						(IsInsideMM(treetype, TREE_RAINFOREST, TREE_CACTUS) && GetTropicZone(tile) != TROPICZONE_RAINFOREST && _game_mode != GM_EDITOR) ||
						/* And no subtropical trees in the desert/rainforest */
						(IsInsideMM(treetype, TREE_SUB_TROPICAL, TREE_TOYLAND) && GetTropicZone(tile) != TROPICZONE_NORMAL))) {
=======
						(treetype == TREE_CACTUS && GetTropicZone(current_tile) != TROPICZONE_DESERT) ||
						/* No rainforest trees outside the rainforest, except in the editor mode where it makes those tiles rainforest tile */
						(IsInsideMM(treetype, TREE_RAINFOREST, TREE_CACTUS) && GetTropicZone(current_tile) != TROPICZONE_RAINFOREST && _game_mode != GM_EDITOR) ||
						/* And no subtropical trees in the desert/rainforest */
						(IsInsideMM(treetype, TREE_SUB_TROPICAL, TREE_TOYLAND) && GetTropicZone(current_tile) != TROPICZONE_NORMAL))) {
>>>>>>> 5ffaf6cd
					msg = STR_ERROR_TREE_WRONG_TERRAIN_FOR_TREE_TYPE;
					continue;
				}

				/* Test tree limit. */
				if (--limit < 1) {
					msg = STR_ERROR_TREE_PLANT_LIMIT_REACHED;
					break;
				}

				if (IsTileType(tile, MP_CLEAR)) {
					/* Remove fields or rocks. Note that the ground will get barrened */
					switch (GetRawClearGround(tile)) {
						case CLEAR_FIELDS:
						case CLEAR_ROCKS: {
							CommandCost ret = Command<CMD_LANDSCAPE_CLEAR>::Do(flags, tile);
							if (ret.Failed()) return ret;
							cost.AddCost(ret);
							break;
						}

						default: break;
					}
				}

				if (_game_mode != GM_EDITOR && Company::IsValidID(_current_company)) {
					Town *t = ClosestTownFromTile(tile, _settings_game.economy.dist_local_authority);
					if (t != nullptr) ChangeTownRating(t, RATING_TREE_UP_STEP, RATING_TREE_MAXIMUM, flags);
				}

				if (flags & DC_EXEC) {
					if (treetype == TREE_INVALID) {
						treetype = GetRandomTreeType(tile, GB(Random(), 24, 8));
						if (treetype == TREE_INVALID) {
							if (_settings_game.construction.trees_around_snow_line_enabled && _settings_game.game_creation.landscape == LT_ARCTIC) {
								if (GetTileZ(tile) <= (int)_settings_game.game_creation.snow_line_height) {
									treetype = (TreeType)(GB(Random(), 24, 8) * TREE_COUNT_TEMPERATE / 256 + TREE_TEMPERATE);
								} else {
									treetype = (TreeType)(GB(Random(), 24, 8) * TREE_COUNT_SUB_ARCTIC / 256 + TREE_SUB_ARCTIC);
								}
							} else {
								treetype = TREE_CACTUS;
							}
						}
					}

					/* Plant full grown trees in scenario editor */
					PlantTreesOnTile(tile, treetype, 0, _game_mode == GM_EDITOR ? TreeGrowthStage::Grown : TreeGrowthStage::Growing1);
					MarkTileDirtyByTile(tile, VMDF_NOT_MAP_MODE_NON_VEG);
					if (c != nullptr) c->tree_limit -= 1 << 16;

					/* When planting rainforest-trees, set tropiczone to rainforest in editor. */
					if (_game_mode == GM_EDITOR && IsInsideMM(treetype, TREE_RAINFOREST, TREE_CACTUS)) {
						SetTropicZone(tile, TROPICZONE_RAINFOREST);
					}
				}
				cost.AddCost(_price[PR_BUILD_TREES]);
				break;
			}

			default:
				msg = STR_ERROR_SITE_UNSUITABLE;
				break;
		}

		/* Tree limit used up? No need to check more. */
		if (limit < 0) break;
	}

	if (cost.GetCost() == 0) {
		return CommandCost(msg);
	} else {
		return cost;
	}
}

struct TreeListEnt : PalSpriteID {
	uint8_t x, y;
};

static void DrawTile_Trees(TileInfo *ti, DrawTileProcParams params)
{
	if (!params.no_ground_tiles) {
		switch (GetTreeGround(ti->tile)) {
			case TREE_GROUND_SHORE: DrawShoreTile(ti->tileh); break;
			case TREE_GROUND_GRASS: DrawClearLandTile(ti, GetTreeDensity(ti->tile)); break;
			case TREE_GROUND_ROUGH: DrawHillyLandTile(ti); break;
			default: DrawGroundSprite(_clear_land_sprites_snow_desert[GetTreeDensity(ti->tile)] + SlopeToSpriteOffset(ti->tileh), PAL_NONE); break;
		}
	}

	/* Do not draw trees when the invisible trees setting is set */
	if (IsInvisibilitySet(TO_TREES)) return;

	uint tmp = CountBits(ti->tile.base() + ti->x + ti->y);
	uint index = GB(tmp, 0, 2) + (GetTreeType(ti->tile) << 2);

	/* different tree styles above one of the grounds */
	if ((GetTreeGround(ti->tile) == TREE_GROUND_SNOW_DESERT || GetTreeGround(ti->tile) == TREE_GROUND_ROUGH_SNOW) &&
			GetTreeDensity(ti->tile) >= 2 &&
			IsInsideMM(index, TREE_SUB_ARCTIC << 2, TREE_RAINFOREST << 2)) {
		index += 164 - (TREE_SUB_ARCTIC << 2);
	}

	dbg_assert(index < lengthof(_tree_layout_sprite));

	const PalSpriteID *s = _tree_layout_sprite[index];
	const TreePos *d = _tree_layout_xy[GB(tmp, 2, 2)];

	/* combine trees into one sprite object */
	StartSpriteCombine();

	TreeListEnt te[4];

	/* put the trees to draw in a list */
	uint trees = GetTreeCount(ti->tile);

	PaletteID palette_adjust = 0;
	if (_settings_client.gui.shade_trees_on_slopes && ti->tileh != SLOPE_FLAT) {
		extern int GetSlopeTreeBrightnessAdjust(Slope slope);
		int adjust = GetSlopeTreeBrightnessAdjust(ti->tileh);
		if (adjust != 0) {
			SetBit(palette_adjust, PALETTE_BRIGHTNESS_MODIFY);
			SB(palette_adjust, PALETTE_BRIGHTNESS_OFFSET, PALETTE_BRIGHTNESS_WIDTH, adjust & ((1 << PALETTE_BRIGHTNESS_WIDTH) - 1));
		}
	}

	for (uint i = 0; i < trees; i++) {
		SpriteID sprite = s[0].sprite + (i == trees - 1 ? static_cast<uint>(GetTreeGrowth(ti->tile)) : 3);
		PaletteID pal = s[0].pal | palette_adjust;

		te[i].sprite = sprite;
		te[i].pal    = pal;
		te[i].x = d->x;
		te[i].y = d->y;
		s++;
		d++;
	}

	/* draw them in a sorted way */
	int z = ti->z + GetSlopeMaxPixelZ(ti->tileh) / 2;

	for (; trees > 0; trees--) {
		uint min = te[0].x + te[0].y;
		uint mi = 0;

		for (uint i = 1; i < trees; i++) {
			if ((uint)(te[i].x + te[i].y) < min) {
				min = te[i].x + te[i].y;
				mi = i;
			}
		}

		AddSortableSpriteToDraw(te[mi].sprite, te[mi].pal, ti->x + te[mi].x, ti->y + te[mi].y, 16 - te[mi].x, 16 - te[mi].y, 0x30, z, IsTransparencySet(TO_TREES), -te[mi].x, -te[mi].y);

		/* replace the removed one with the last one */
		te[mi] = te[trees - 1];
	}

	EndSpriteCombine();
}


static int GetSlopePixelZ_Trees(TileIndex tile, uint x, uint y, bool)
{
	auto [tileh, z] = GetTilePixelSlope(tile);

	return z + GetPartialPixelZ(x & 0xF, y & 0xF, tileh);
}

static Foundation GetFoundation_Trees(TileIndex, Slope)
{
	return FOUNDATION_NONE;
}

static CommandCost ClearTile_Trees(TileIndex tile, DoCommandFlag flags)
{
	uint num;

	if (Company::IsValidID(_current_company)) {
		Town *t = ClosestTownFromTile(tile, _settings_game.economy.dist_local_authority);
		if (t != nullptr) ChangeTownRating(t, RATING_TREE_DOWN_STEP, RATING_TREE_MINIMUM, flags);
	}

	num = GetTreeCount(tile);
	if (IsInsideMM(GetTreeType(tile), TREE_RAINFOREST, TREE_CACTUS)) num *= 4;

	if (flags & DC_EXEC) DoClearSquare(tile);

	return CommandCost(EXPENSES_CONSTRUCTION, num * _price[PR_CLEAR_TREES]);
}

static void GetTileDesc_Trees(TileIndex tile, TileDesc *td)
{
	TreeType tt = GetTreeType(tile);

	if (IsInsideMM(tt, TREE_RAINFOREST, TREE_CACTUS)) {
		td->str = STR_LAI_TREE_NAME_RAINFOREST;
	} else {
		td->str = tt == TREE_CACTUS ? STR_LAI_TREE_NAME_CACTUS_PLANTS : STR_LAI_TREE_NAME_TREES;
	}

	td->owner[0] = GetTileOwner(tile);
}

static void TileLoopTreesDesert(TileIndex tile)
{
	switch (GetTropicZone(tile)) {
		case TROPICZONE_DESERT:
			if (GetTreeGround(tile) != TREE_GROUND_SNOW_DESERT) {
				SetTreeGroundDensity(tile, TREE_GROUND_SNOW_DESERT, 3);
				MarkTileDirtyByTile(tile, VMDF_NOT_MAP_MODE_NON_VEG);
			}
			break;

		case TROPICZONE_RAINFOREST: {
			static const SoundFx forest_sounds[] = {
				SND_42_RAINFOREST_1,
				SND_43_RAINFOREST_2,
				SND_44_RAINFOREST_3,
				SND_48_RAINFOREST_4
			};
			uint32_t r = Random();

			if (Chance16I(1, 200, r) && _settings_client.sound.ambient) SndPlayTileFx(forest_sounds[GB(r, 16, 2)], tile);
			break;
		}

		default: break;
	}
}

static void TileLoopTreesAlps(TileIndex tile)
{
	int k;
	if ((int)TileHeight(tile) < GetSnowLine() - 1) {
		/* Fast path to avoid needing to check all 4 corners */
		k = -1;
	} else {
		k = GetTileZ(tile) - GetSnowLine() + 1;
	}

	if (k < 0) {
		switch (GetTreeGround(tile)) {
			case TREE_GROUND_SNOW_DESERT: SetTreeGroundDensity(tile, TREE_GROUND_GRASS, 3); break;
			case TREE_GROUND_ROUGH_SNOW:  SetTreeGroundDensity(tile, TREE_GROUND_ROUGH, 3); break;
			default: return;
		}
	} else {
		uint density = std::min<uint>(k, 3);

		if (GetTreeGround(tile) != TREE_GROUND_SNOW_DESERT && GetTreeGround(tile) != TREE_GROUND_ROUGH_SNOW) {
			TreeGround tg = GetTreeGround(tile) == TREE_GROUND_ROUGH ? TREE_GROUND_ROUGH_SNOW : TREE_GROUND_SNOW_DESERT;
			SetTreeGroundDensity(tile, tg, density);
		} else if (GetTreeDensity(tile) != density) {
			SetTreeGroundDensity(tile, GetTreeGround(tile), density);
		} else {
			if (GetTreeDensity(tile) == 3) {
				uint32_t r = Random();
				if (Chance16I(1, 200, r) && _settings_client.sound.ambient) {
					SndPlayTileFx((r & 0x80000000) ? SND_39_ARCTIC_SNOW_2 : SND_34_ARCTIC_SNOW_1, tile);
				}
			}
			return;
		}
	}
	MarkTileDirtyByTile(tile, VMDF_NOT_MAP_MODE_NON_VEG);
}

static bool CanPlantExtraTrees(TileIndex tile)
{
	return ((_settings_game.game_creation.landscape == LandscapeType::Tropic && GetTropicZone(tile) == TROPICZONE_RAINFOREST) ?
		(_settings_game.construction.extra_tree_placement == ETP_SPREAD_ALL || _settings_game.construction.extra_tree_placement == ETP_SPREAD_RAINFOREST) :
		_settings_game.construction.extra_tree_placement == ETP_SPREAD_ALL);
}

static bool IsTemperateTreeOnSnow(TileIndex tile)
{
	if (_settings_game.game_creation.landscape == LT_ARCTIC && IsInsideMM(GetTreeType(tile), TREE_TEMPERATE, TREE_SUB_ARCTIC)) {
		TreeGround ground = GetTreeGround(tile);
		if (ground == TREE_GROUND_SNOW_DESERT || ground == TREE_GROUND_ROUGH_SNOW) return true;
	}
	return false;
}

static void TileLoop_Trees(TileIndex tile)
{
	if (GetTreeGround(tile) == TREE_GROUND_SHORE) {
		TileLoop_Water(tile);
	} else {
		switch (_settings_game.game_creation.landscape) {
			case LandscapeType::Tropic: TileLoopTreesDesert(tile); break;
			case LandscapeType::Arctic: TileLoopTreesAlps(tile);   break;
			default: break;
		}
	}

	AmbientSoundEffect(tile);

	/* _tick_counter is incremented by 256 between each call, so ignore lower 8 bits.
	 * Also, we add tile % 31 to spread the updates evenly over the map,
	 * where 31 is just some prime number that looks ok. */
	uint32_t cycle = (uint32_t)((tile.base() % 31) + (_tick_counter >> 8));

	/* Handle growth of grass (under trees/on MP_TREES tiles) at every 8th processings, like it's done for grass on MP_CLEAR tiles. */
	if ((cycle & 7) == 7 && GetTreeGround(tile) == TREE_GROUND_GRASS) {
		uint density = GetTreeDensity(tile);
		if (density < 3) {
			SetTreeGroundDensity(tile, TREE_GROUND_GRASS, density + 1);
			MarkTileDirtyByTile(tile, VMDF_NOT_MAP_MODE_NON_VEG);
		}
	}

	static const uint32_t TREE_UPDATE_FREQUENCY = 16;  // How many tile updates happen for one tree update
	if (cycle % TREE_UPDATE_FREQUENCY != TREE_UPDATE_FREQUENCY - 1) return;

	if (_settings_game.construction.extra_tree_placement == ETP_NO_GROWTH_NO_SPREAD) return;

	if (_settings_game.construction.tree_growth_rate > 0) {
		if (_settings_game.construction.tree_growth_rate == 4) return;

		/* slow, very slow, extremely slow */
		uint16_t grow_slowing_values[4] = { 0x10000 / 5, 0x10000 / 20, 0x10000 / 120, 0 };

		if (GB(Random(), 0, 16) >= grow_slowing_values[_settings_game.construction.tree_growth_rate - 1]) {
			return;
		}
	}

	switch (GetTreeGrowth(tile)) {
		case TreeGrowthStage::Grown: // regular sized tree
			if (_settings_game.game_creation.landscape == LandscapeType::Tropic &&
					GetTreeType(tile) != TREE_CACTUS &&
					GetTropicZone(tile) == TROPICZONE_DESERT) {
				AddTreeGrowth(tile, 1);
			} else {
				uint mode = GB(Random(), 0, 3);
				if (IsTemperateTreeOnSnow(tile)) mode = 0;
				switch (mode) {
					case 0: // start destructing
						AddTreeGrowth(tile, 1);
						break;

					case 1: { // add a tree
						if (_settings_game.game_creation.tree_placer == TP_PERFECT) {
							if ((GetTreeCount(tile) < 4) && ((GetTreeType(tile) == TREE_CACTUS) || ((int)GetTreeCount(tile) < MaxTreeCount(tile)))) {
								AddTreeCount(tile, 1);
								SetTreeGrowth(tile, TreeGrowthStage::Growing1);
								break;
							}
						} else if (GetTreeCount(tile) < 4 && CanPlantExtraTrees(tile)) {
							AddTreeCount(tile, 1);
							SetTreeGrowth(tile, TreeGrowthStage::Growing1);
							break;
						}
					}
					[[fallthrough]];

					case 2: { // add a neighbouring tree
						if (!CanPlantExtraTrees(tile)) break;

						if (_settings_game.game_creation.tree_placer == TP_PERFECT &&
							((_settings_game.game_creation.landscape != LT_TROPIC && GetTileZ(tile) <= GetSparseTreeRange()) ||
								(GetTreeType(tile) == TREE_CACTUS) ||
								(_settings_game.game_creation.landscape == LT_ARCTIC && GetTileZ(tile) >= HighestTreePlacementSnowLine() + _settings_game.construction.trees_around_snow_line_range / 3))) {
							// On lower levels we spread more randomly to not bunch up.
							if (GetTreeType(tile) != TREE_CACTUS || (RandomRange(100) < 50)) {
								PlantTreeAtSameHeight(tile);
							}
						} else {
							const TreeType tree_type = GetTreeType(tile);
							const TileIndex old_tile = tile;

							tile += TileOffsByDir((Direction)(Random() % DIR_END));

							if (!CanPlantTreesOnTile(tile, false)) return;

							/* Don't spread temperate trees uphill if above lower snow line in arctic */
							if (_settings_game.game_creation.landscape == LT_ARCTIC && IsInsideMM(tree_type, TREE_TEMPERATE, TREE_SUB_ARCTIC)) {
								const int new_z = GetTileZ(tile);
								if (new_z >= LowestTreePlacementSnowLine() && new_z > GetTileZ(old_tile)) return;
							}

							// Don't plant trees, if ground was freshly cleared
							if (IsTileType(tile, MP_CLEAR) && GetClearGround(tile) == CLEAR_GRASS && GetClearDensity(tile) != 3) return;

							PlantTreesOnTile(tile, tree_type, 0, TreeGrowthStage::Growing1);
						}
						break;
					}

					default:
						return;
				}
			}
			break;

		case TreeGrowthStage::Dead: // final stage of tree destruction
			if (!CanPlantExtraTrees(tile) && !IsTemperateTreeOnSnow(tile)) {
				/* if trees can't spread just plant a new one to prevent deforestation */
				SetTreeGrowth(tile, TreeGrowthStage::Growing1);
			} else if (GetTreeCount(tile) > 1) {
				/* more than one tree, delete it */
				AddTreeCount(tile, -1);
				SetTreeGrowth(tile, TreeGrowthStage::Grown);
			} else {
				/* just one tree, change type into MP_CLEAR */
				switch (GetTreeGround(tile)) {
					case TREE_GROUND_SHORE: MakeShore(tile); break;
					case TREE_GROUND_GRASS: MakeClear(tile, CLEAR_GRASS, GetTreeDensity(tile)); break;
					case TREE_GROUND_ROUGH: MakeClear(tile, CLEAR_ROUGH, 3); break;
					case TREE_GROUND_ROUGH_SNOW: {
						uint density = GetTreeDensity(tile);
						MakeClear(tile, CLEAR_ROUGH, 3);
						MakeSnow(tile, density);
						break;
					}
					default: // snow or desert
						if (_settings_game.game_creation.landscape == LandscapeType::Tropic) {
							MakeClear(tile, CLEAR_DESERT, GetTreeDensity(tile));
						} else {
							uint density = GetTreeDensity(tile);
							MakeClear(tile, CLEAR_GRASS, 3);
							MakeSnow(tile, density);
						}
						break;
				}
			}
			break;

		default:
			AddTreeGrowth(tile, 1);
			break;
	}

	MarkTileDirtyByTile(tile, VMDF_NOT_MAP_MODE_NON_VEG);
}

/**
 * Decrement the tree tick counter.
 * The interval is scaled by map size to allow for the same density regardless of size.
 * Adjustment for map sizes below the standard 256 * 256 are handled earlier.
 * @return number of trees to try to plant
 */
uint DecrementTreeCounter()
{
	uint scaled_map_size = Map::ScaleBySize(1);
	if (scaled_map_size >= 256) return scaled_map_size >> 8;

	/* byte underflow */
	uint8_t old_trees_tick_ctr = _trees_tick_ctr;
	_trees_tick_ctr -= scaled_map_size;
	return old_trees_tick_ctr <= _trees_tick_ctr ? 1 : 0;
}

/**
 * Place a random tree on a random tile.
 * @param rainforest If set the random tile must be in a rainforest zone.
 */
static void PlantRandomTree(bool rainforest)
{
	uint32_t r = Random();
	TileIndex tile = RandomTileSeed(r);

	if (rainforest && GetTropicZone(tile) != TROPICZONE_RAINFOREST) return;
	if (!CanPlantTreesOnTile(tile, false)) return;

	TreeType tree = GetRandomTreeType(tile, GB(r, 24, 8));
	if (tree == TREE_INVALID) return;

	PlantTreesOnTile(tile, tree, 0, TreeGrowthStage::Growing1);
}

void OnTick_Trees()
{
	/* Don't spread trees if that's not allowed */
	if (_settings_game.construction.extra_tree_placement == ETP_NO_SPREAD || _settings_game.construction.extra_tree_placement == ETP_NO_GROWTH_NO_SPREAD) return;

	/* Skip some tree ticks for map sizes below 256 * 256. 64 * 64 is 16 times smaller, so
	 * this is the maximum number of ticks that are skipped. Number of ticks to skip is
	 * inversely proportional to map size, so that is handled to create a mask. */
	int skip = Map::ScaleBySize(16);
	if (skip < 16 && (_tick_counter & (16 / skip - 1)) != 0) return;

	/* place a tree at a random rainforest spot */
	if (_settings_game.game_creation.landscape == LandscapeType::Tropic) {
		for (uint c = Map::ScaleBySize(1); c > 0; c--) {
			PlantRandomTree(true);
		}
	}

	if (_settings_game.construction.extra_tree_placement == ETP_SPREAD_RAINFOREST) return;

	for (uint ctr = DecrementTreeCounter(); ctr > 0; ctr--) {
		/* place a tree at a random spot */
		PlantRandomTree(false);
	}
}

static TrackStatus GetTileTrackStatus_Trees(TileIndex, TransportType, uint, DiagDirection)
{
	return 0;
}

static void ChangeTileOwner_Trees(TileIndex, Owner, Owner)
{
	/* not used */
}

void InitializeTrees()
{
	_trees_tick_ctr = 0;
}

static CommandCost TerraformTile_Trees(TileIndex tile, DoCommandFlag flags, int, Slope)
{
	return Command<CMD_LANDSCAPE_CLEAR>::Do(flags, tile);
}


extern const TileTypeProcs _tile_type_trees_procs = {
	DrawTile_Trees,           // draw_tile_proc
	GetSlopePixelZ_Trees,     // get_slope_z_proc
	ClearTile_Trees,          // clear_tile_proc
	nullptr,                     // add_accepted_cargo_proc
	GetTileDesc_Trees,        // get_tile_desc_proc
	GetTileTrackStatus_Trees, // get_tile_track_status_proc
	nullptr,                     // click_tile_proc
	nullptr,                     // animate_tile_proc
	TileLoop_Trees,           // tile_loop_proc
	ChangeTileOwner_Trees,    // change_tile_owner_proc
	nullptr,                     // add_produced_cargo_proc
	nullptr,                     // vehicle_enter_tile_proc
	GetFoundation_Trees,      // get_foundation_proc
	TerraformTile_Trees,      // terraform_tile_proc
};<|MERGE_RESOLUTION|>--- conflicted
+++ resolved
@@ -71,7 +71,7 @@
 static bool CanPlantTreesOnTile(TileIndex tile, bool allow_desert)
 {
 	if ((_settings_game.game_creation.tree_placer == TP_PERFECT) &&
-		(_settings_game.game_creation.landscape == LT_ARCTIC) &&
+		(_settings_game.game_creation.landscape == LandscapeType::Arctic) &&
 		(GetTileZ(tile) > (HighestTreePlacementSnowLine() + _settings_game.construction.trees_around_snow_line_range))) {
 		return false;
 	}
@@ -188,8 +188,7 @@
 		case LandscapeType::Temperate:
 			return static_cast<TreeType>(seed * TREE_COUNT_TEMPERATE / 256 + TREE_TEMPERATE);
 
-<<<<<<< HEAD
-		case LT_ARCTIC: {
+		case LandscapeType::Arctic: {
 			if (!_settings_game.construction.trees_around_snow_line_enabled) {
 				return static_cast<TreeType>(seed * TREE_COUNT_SUB_ARCTIC / 256 + TREE_SUB_ARCTIC);
 			}
@@ -218,13 +217,7 @@
 				return (arctic_tree) ? (TreeType)(seed * TREE_COUNT_SUB_ARCTIC / 256 + TREE_SUB_ARCTIC) : TREE_INVALID;
 			}
 		}
-		case LT_TROPIC:
-=======
-		case LandscapeType::Arctic:
-			return static_cast<TreeType>(seed * TREE_COUNT_SUB_ARCTIC / 256 + TREE_SUB_ARCTIC);
-
 		case LandscapeType::Tropic:
->>>>>>> 5ffaf6cd
 			switch (GetTropicZone(tile)) {
 				case TROPICZONE_NORMAL:  return static_cast<TreeType>(seed * TREE_COUNT_SUB_TROPICAL / 256 + TREE_SUB_TROPICAL);
 				case TROPICZONE_DESERT:  return static_cast<TreeType>((seed > 12) ? TREE_INVALID : TREE_CACTUS);
@@ -478,11 +471,11 @@
 
 	int max_trees_z_based = round_up_divide(tile_z * 4, GetSparseTreeRange());
 	max_trees_z_based = std::max(1, max_trees_z_based);
-	max_trees_z_based += (_settings_game.game_creation.landscape != LT_TROPIC ? 0 : 1);
+	max_trees_z_based += (_settings_game.game_creation.landscape != LandscapeType::Tropic ? 0 : 1);
 
 	int max_trees_snow_line_based = 4;
 
-	if (_settings_game.game_creation.landscape == LT_ARCTIC) {
+	if (_settings_game.game_creation.landscape == LandscapeType::Arctic) {
 		if (_settings_game.construction.trees_around_snow_line_range != _previous_trees_around_snow_line_range) RecalculateArcticTreeOccuranceArray();
 		const uint height_above_snow_line = std::max<int>(0, tile_z - HighestTreePlacementSnowLine());
 		max_trees_snow_line_based = (height_above_snow_line < _arctic_tree_occurance.size()) ?
@@ -523,13 +516,9 @@
 			/* The higher we get, the more trees we plant */
 			j = ht * 2;
 			/* Above snowline more trees! */
-<<<<<<< HEAD
-			if (_settings_game.game_creation.landscape == LT_ARCTIC && ht > GetSnowLine()) j *= 3;
+			if (_settings_game.game_creation.landscape == LandscapeType::Arctic && ht > GetSnowLine()) j *= 3;
 			/* Scale generation by maximum map height. */
 			if (max_height > MAP_HEIGHT_LIMIT_ORIGINAL) j = j * MAP_HEIGHT_LIMIT_ORIGINAL / max_height;
-=======
-			if (_settings_game.game_creation.landscape == LandscapeType::Arctic && ht > GetSnowLine()) j *= 3;
->>>>>>> 5ffaf6cd
 			while (j--) {
 				PlaceTreeAtSameHeight(tile, ht);
 			}
@@ -636,31 +625,21 @@
 	if (_settings_game.game_creation.tree_placer == TP_NONE) return;
 
 	switch (_settings_game.game_creation.tree_placer) {
-<<<<<<< HEAD
-		case TP_ORIGINAL: i = _settings_game.game_creation.landscape == LT_ARCTIC ? 15 : 6; break;
+		case TP_ORIGINAL: i = _settings_game.game_creation.landscape == LandscapeType::Arctic ? 15 : 6; break;
 		case TP_IMPROVED:
-		case TP_PERFECT: i = _settings_game.game_creation.landscape == LT_ARCTIC ?  4 : 2; break;
-=======
-		case TP_ORIGINAL: i = _settings_game.game_creation.landscape == LandscapeType::Arctic ? 15 : 6; break;
-		case TP_IMPROVED: i = _settings_game.game_creation.landscape == LandscapeType::Arctic ?  4 : 2; break;
->>>>>>> 5ffaf6cd
+		case TP_PERFECT: i = _settings_game.game_creation.landscape == LandscapeType::Arctic ?  4 : 2; break;
 		default: NOT_REACHED();
 	}
 
 	total = Map::ScaleBySize(DEFAULT_TREE_STEPS);
 	if (_settings_game.game_creation.landscape == LandscapeType::Tropic) total += Map::ScaleBySize(DEFAULT_RAINFOREST_TREE_STEPS);
 	total *= i;
-<<<<<<< HEAD
-	uint num_groups = (_settings_game.game_creation.landscape != LT_TOYLAND) ? Map::ScaleBySize(GB(Random(), 0, 5) + 25) : 0;
+	uint num_groups = (_settings_game.game_creation.landscape != LandscapeType::Toyland) ? Map::ScaleBySize(GB(Random(), 0, 5) + 25) : 0;
 
 	if (_settings_game.game_creation.tree_placer != TP_PERFECT) {
 		total += num_groups * DEFAULT_TREE_STEPS;
 	}
 
-=======
-	uint num_groups = (_settings_game.game_creation.landscape != LandscapeType::Toyland) ? Map::ScaleBySize(GB(Random(), 0, 5) + 25) : 0;
-	total += num_groups * DEFAULT_TREE_STEPS;
->>>>>>> 5ffaf6cd
 	SetGeneratingWorldProgress(GWP_TREE, total);
 
 	if (_settings_game.game_creation.tree_placer != TP_PERFECT) {
@@ -737,19 +716,11 @@
 				/* Be a bit picky about which trees go where. */
 				if (_settings_game.game_creation.landscape == LandscapeType::Tropic && treetype != TREE_INVALID && (
 						/* No cacti outside the desert */
-<<<<<<< HEAD
 						(treetype == TREE_CACTUS && GetTropicZone(tile) != TROPICZONE_DESERT) ||
 						/* No rain forest trees outside the rainforest, except in the editor mode where it makes those tiles rainforest tile */
 						(IsInsideMM(treetype, TREE_RAINFOREST, TREE_CACTUS) && GetTropicZone(tile) != TROPICZONE_RAINFOREST && _game_mode != GM_EDITOR) ||
 						/* And no subtropical trees in the desert/rainforest */
 						(IsInsideMM(treetype, TREE_SUB_TROPICAL, TREE_TOYLAND) && GetTropicZone(tile) != TROPICZONE_NORMAL))) {
-=======
-						(treetype == TREE_CACTUS && GetTropicZone(current_tile) != TROPICZONE_DESERT) ||
-						/* No rainforest trees outside the rainforest, except in the editor mode where it makes those tiles rainforest tile */
-						(IsInsideMM(treetype, TREE_RAINFOREST, TREE_CACTUS) && GetTropicZone(current_tile) != TROPICZONE_RAINFOREST && _game_mode != GM_EDITOR) ||
-						/* And no subtropical trees in the desert/rainforest */
-						(IsInsideMM(treetype, TREE_SUB_TROPICAL, TREE_TOYLAND) && GetTropicZone(current_tile) != TROPICZONE_NORMAL))) {
->>>>>>> 5ffaf6cd
 					msg = STR_ERROR_TREE_WRONG_TERRAIN_FOR_TREE_TYPE;
 					continue;
 				}
@@ -784,7 +755,7 @@
 					if (treetype == TREE_INVALID) {
 						treetype = GetRandomTreeType(tile, GB(Random(), 24, 8));
 						if (treetype == TREE_INVALID) {
-							if (_settings_game.construction.trees_around_snow_line_enabled && _settings_game.game_creation.landscape == LT_ARCTIC) {
+							if (_settings_game.construction.trees_around_snow_line_enabled && _settings_game.game_creation.landscape == LandscapeType::Arctic) {
 								if (GetTileZ(tile) <= (int)_settings_game.game_creation.snow_line_height) {
 									treetype = (TreeType)(GB(Random(), 24, 8) * TREE_COUNT_TEMPERATE / 256 + TREE_TEMPERATE);
 								} else {
@@ -1028,7 +999,7 @@
 
 static bool IsTemperateTreeOnSnow(TileIndex tile)
 {
-	if (_settings_game.game_creation.landscape == LT_ARCTIC && IsInsideMM(GetTreeType(tile), TREE_TEMPERATE, TREE_SUB_ARCTIC)) {
+	if (_settings_game.game_creation.landscape == LandscapeType::Arctic && IsInsideMM(GetTreeType(tile), TREE_TEMPERATE, TREE_SUB_ARCTIC)) {
 		TreeGround ground = GetTreeGround(tile);
 		if (ground == TREE_GROUND_SNOW_DESERT || ground == TREE_GROUND_ROUGH_SNOW) return true;
 	}
@@ -1112,10 +1083,10 @@
 						if (!CanPlantExtraTrees(tile)) break;
 
 						if (_settings_game.game_creation.tree_placer == TP_PERFECT &&
-							((_settings_game.game_creation.landscape != LT_TROPIC && GetTileZ(tile) <= GetSparseTreeRange()) ||
+							((_settings_game.game_creation.landscape != LandscapeType::Tropic && GetTileZ(tile) <= GetSparseTreeRange()) ||
 								(GetTreeType(tile) == TREE_CACTUS) ||
-								(_settings_game.game_creation.landscape == LT_ARCTIC && GetTileZ(tile) >= HighestTreePlacementSnowLine() + _settings_game.construction.trees_around_snow_line_range / 3))) {
-							// On lower levels we spread more randomly to not bunch up.
+								(_settings_game.game_creation.landscape == LandscapeType::Arctic && GetTileZ(tile) >= HighestTreePlacementSnowLine() + _settings_game.construction.trees_around_snow_line_range / 3))) {
+							/* On lower levels we spread more randomly to not bunch up. */
 							if (GetTreeType(tile) != TREE_CACTUS || (RandomRange(100) < 50)) {
 								PlantTreeAtSameHeight(tile);
 							}
@@ -1128,12 +1099,12 @@
 							if (!CanPlantTreesOnTile(tile, false)) return;
 
 							/* Don't spread temperate trees uphill if above lower snow line in arctic */
-							if (_settings_game.game_creation.landscape == LT_ARCTIC && IsInsideMM(tree_type, TREE_TEMPERATE, TREE_SUB_ARCTIC)) {
+							if (_settings_game.game_creation.landscape == LandscapeType::Arctic && IsInsideMM(tree_type, TREE_TEMPERATE, TREE_SUB_ARCTIC)) {
 								const int new_z = GetTileZ(tile);
 								if (new_z >= LowestTreePlacementSnowLine() && new_z > GetTileZ(old_tile)) return;
 							}
 
-							// Don't plant trees, if ground was freshly cleared
+							/* Don't plant trees, if ground was freshly cleared. */
 							if (IsTileType(tile, MP_CLEAR) && GetClearGround(tile) == CLEAR_GRASS && GetClearDensity(tile) != 3) return;
 
 							PlantTreesOnTile(tile, tree_type, 0, TreeGrowthStage::Growing1);
