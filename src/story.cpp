--- conflicted
+++ resolved
@@ -229,15 +229,7 @@
 			_story_page_next_sort_value = 0;
 		}
 
-<<<<<<< HEAD
-		StoryPage *s = new StoryPage();
-		s->sort_value = _story_page_next_sort_value;
-		s->date = CalTime::CurDate();
-		s->company = company;
-		s->title = text;
-=======
-		StoryPage *s = new StoryPage(_story_page_next_sort_value, TimerGameCalendar::date, company, text);
->>>>>>> 0428f8c6
+		StoryPage *s = new StoryPage(_story_page_next_sort_value, CalTime::CurDate(), company, text);
 
 		InvalidateWindowClassesData(WC_STORY_BOOK, -1);
 		if (StoryPage::GetNumItems() == 1) InvalidateWindowData(WC_MAIN_TOOLBAR, 0);
