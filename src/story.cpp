/*
 * This file is part of OpenTTD.
 * OpenTTD is free software; you can redistribute it and/or modify it under the terms of the GNU General Public License as published by the Free Software Foundation, version 2.
 * OpenTTD is distributed in the hope that it will be useful, but WITHOUT ANY WARRANTY; without even the implied warranty of MERCHANTABILITY or FITNESS FOR A PARTICULAR PURPOSE.
 * See the GNU General Public License for more details. You should have received a copy of the GNU General Public License along with OpenTTD. If not, see <http://www.gnu.org/licenses/>.
 */

/** @file story.cpp Handling of stories. */

#include "stdafx.h"
#include "story_base.h"
#include "core/pool_func.hpp"
#include "command_func.h"
#include "company_base.h"
#include "company_func.h"
#include "string_func.h"
#include "date_func.h"
#include "tile_map.h"
#include "goal_type.h"
#include "goal_base.h"
#include "window_func.h"
#include "gui.h"
#include "vehicle_base.h"
#include "palette_func.h"
#include "game/game.hpp"
#include "script/api/script_story_page.hpp"
#include "script/api/script_event_types.hpp"
#include "story_cmd.h"

#include "safeguards.h"


uint32_t _story_page_element_next_sort_value;
uint32_t _story_page_next_sort_value;

StoryPageElementPool _story_page_element_pool("StoryPageElement");
StoryPagePool _story_page_pool("StoryPage");
INSTANTIATE_POOL_METHODS(StoryPageElement)
INSTANTIATE_POOL_METHODS(StoryPage)

StoryPage::~StoryPage()
{
	if (!this->CleaningPool()) {
		for (StoryPageElement *spe : StoryPageElement::Iterate()) {
			if (spe->page == this->index) delete spe;
		}
	}
}

/**
 * This helper for Create/Update PageElement Cmd procedure verifies if the page
 * element parameters are correct for the given page element type.
 * @param page_id The page id of the page which the page element (will) belong to
 * @param type The type of the page element to create/update
 * @param tile The tile parameter of the DoCommand proc
 * @param reference The reference parameter of the DoCommand proc (p2)
 * @param text The text parameter of the DoCommand proc
 * @return true, if and only if the given parameters are valid for the given page element type and page id.
 */
static bool VerifyElementContentParameters(StoryPageID page_id, StoryPageElementType type, TileIndex tile, uint32_t reference, const EncodedString &text)
{
	StoryPageButtonData button_data{ reference };

	switch (type) {
		case SPET_TEXT:
			if (text.empty()) return false;
			break;
		case SPET_LOCATION:
			if (text.empty()) return false;
			if (!IsValidTile(tile)) return false;
			break;
		case SPET_GOAL:
			if (!Goal::IsValidID((GoalID)reference)) return false;
			/* Reject company specific goals on global pages */
			if (StoryPage::Get(page_id)->company == CompanyID::Invalid() && Goal::Get((GoalID)reference)->company != CompanyID::Invalid()) return false;
			break;
		case SPET_BUTTON_PUSH:
			if (!button_data.ValidateColour()) return false;
			if (!button_data.ValidateFlags()) return false;
			return true;
		case SPET_BUTTON_TILE:
			if (!button_data.ValidateColour()) return false;
			if (!button_data.ValidateFlags()) return false;
			if (!button_data.ValidateCursor()) return false;
			return true;
		case SPET_BUTTON_VEHICLE:
			if (!button_data.ValidateColour()) return false;
			if (!button_data.ValidateFlags()) return false;
			if (!button_data.ValidateCursor()) return false;
			if (!button_data.ValidateVehicleType()) return false;
			return true;
		default:
			return false;
	}

	return true;
}

/**
 * This helper for Create/Update PageElement Cmd procedure updates a page
 * element with new content data.
 * @param pe The page element to update
 * @param tile The tile parameter of the DoCommand proc
 * @param reference The reference parameter of the DoCommand proc (p2)
 * @param text The text parameter of the DoCommand proc
 */
static void UpdateElement(StoryPageElement &pe, TileIndex tile, uint32_t reference, const EncodedString &text)
{
	switch (pe.type) {
		case SPET_TEXT:
			pe.text = text;
			break;
		case SPET_LOCATION:
			pe.text = text;
			pe.referenced_id = tile.base();
			break;
		case SPET_GOAL:
			pe.referenced_id = reference;
			break;
		case SPET_BUTTON_PUSH:
		case SPET_BUTTON_TILE:
		case SPET_BUTTON_VEHICLE:
			pe.text = text;
			pe.referenced_id = reference;
			break;
		default: NOT_REACHED();
	}
}

/** Set the button background colour. */
void StoryPageButtonData::SetColour(Colours button_colour)
{
	assert(button_colour < COLOUR_END);
	SB(this->referenced_id, 0, 8, button_colour);
}

void StoryPageButtonData::SetFlags(StoryPageButtonFlags flags)
{
	SB(this->referenced_id, 24, 8, flags);
}

/** Set the mouse cursor used while waiting for input for the button. */
void StoryPageButtonData::SetCursor(StoryPageButtonCursor cursor)
{
	assert(cursor < SPBC_END);
	SB(this->referenced_id, 8, 8, cursor);
}

/** Set the type of vehicles that are accepted by the button */
void StoryPageButtonData::SetVehicleType(VehicleType vehtype)
{
	assert(vehtype == VEH_INVALID || vehtype < VEH_COMPANY_END);
	SB(this->referenced_id, 16, 8, vehtype);
}

/** Get the button background colour. */
Colours StoryPageButtonData::GetColour() const
{
	Colours colour = static_cast<Colours>(GB(this->referenced_id, 0, 8));
	if (!IsValidColours(colour)) return INVALID_COLOUR;
	return colour;
}

StoryPageButtonFlags StoryPageButtonData::GetFlags() const
{
	return (StoryPageButtonFlags)GB(this->referenced_id, 24, 8);
}

/** Get the mouse cursor used while waiting for input for the button. */
StoryPageButtonCursor StoryPageButtonData::GetCursor() const
{
	StoryPageButtonCursor cursor = (StoryPageButtonCursor)GB(this->referenced_id, 8, 8);
	if (!IsValidStoryPageButtonCursor(cursor)) return INVALID_SPBC;
	return cursor;
}

/** Get the type of vehicles that are accepted by the button */
VehicleType StoryPageButtonData::GetVehicleType() const
{
	return (VehicleType)GB(this->referenced_id, 16, 8);
}

/** Verify that the data stored a valid Colour value */
bool StoryPageButtonData::ValidateColour() const
{
	return GB(this->referenced_id, 0, 8) < COLOUR_END;
}

bool StoryPageButtonData::ValidateFlags() const
{
	uint8_t flags = GB(this->referenced_id, 24, 8);
	/* Don't allow float left and right together */
	if ((flags & SPBF_FLOAT_LEFT) && (flags & SPBF_FLOAT_RIGHT)) return false;
	/* Don't allow undefined flags */
	if (flags & ~(SPBF_FLOAT_LEFT | SPBF_FLOAT_RIGHT)) return false;
	return true;
}

/** Verify that the data stores a valid StoryPageButtonCursor value */
bool StoryPageButtonData::ValidateCursor() const
{
	return GB(this->referenced_id, 8, 8) < SPBC_END;
}

/** Verity that the data stored a valid VehicleType value */
bool StoryPageButtonData::ValidateVehicleType() const
{
	uint8_t vehtype = GB(this->referenced_id, 16, 8);
	return vehtype == VEH_INVALID || vehtype < VEH_COMPANY_END;
}

/**
 * Create a new story page.
 * @param flags type of operation
 * @param company Company for which this story page belongs to.
 * @param text Title of the story page. Null is allowed in which case a generic page title is provided by OpenTTD.
 * @return the cost of this operation or an error
 */
<<<<<<< HEAD
CommandCost CmdCreateStoryPage(DoCommandFlags flags, CompanyID company, const std::string &text)
=======
std::tuple<CommandCost, StoryPageID> CmdCreateStoryPage(DoCommandFlags flags, CompanyID company, const EncodedString &text)
>>>>>>> 0de7fd3c
{
	if (!StoryPage::CanAllocateItem()) return CMD_ERROR;

	if (_current_company != OWNER_DEITY) return CMD_ERROR;
	if (company != CompanyID::Invalid() && !Company::IsValidID(company)) return CMD_ERROR;

	if (flags.Test(DoCommandFlag::Execute)) {
		if (StoryPage::GetNumItems() == 0) {
			/* Initialize the next sort value variable. */
			_story_page_next_sort_value = 0;
		}

		StoryPage *s = new StoryPage(_story_page_next_sort_value, CalTime::CurDate(), company, text);

		InvalidateWindowClassesData(WC_STORY_BOOK, -1);
		if (StoryPage::GetNumItems() == 1) InvalidateWindowData(WC_MAIN_TOOLBAR, 0);

		_story_page_next_sort_value++;

		CommandCost cost;
		cost.SetResultData(s->index);
		return cost;
	}

	return CommandCost();
}

/**
 * Create a new story page element.
 * @param flags type of operation
 * @param tile Tile location if it is a location page element, otherwise unused.
 * @param page_id The page which the element belongs to.
 * @param type Page element type
 * @param reference Id of referenced object
 * @param text Text content in case it is a text or location page element
 * @return the cost of this operation or an error
 */
<<<<<<< HEAD
CommandCost CmdCreateStoryPageElement(DoCommandFlags flags, TileIndex tile, StoryPageID page_id, StoryPageElementType type, uint32_t reference, const std::string &text)
=======
std::tuple<CommandCost, StoryPageElementID> CmdCreateStoryPageElement(DoCommandFlags flags, TileIndex tile, StoryPageID page_id, StoryPageElementType type, uint32_t reference, const EncodedString &text)
>>>>>>> 0de7fd3c
{
	if (!StoryPageElement::CanAllocateItem()) return CMD_ERROR;

	/* Allow at most 128 elements per page. */
	uint16_t element_count = 0;
	for (StoryPageElement *iter : StoryPageElement::Iterate()) {
		if (iter->page == page_id) element_count++;
	}
	if (element_count >= 128) return CMD_ERROR;

	if (_current_company != OWNER_DEITY) return CMD_ERROR;
	if (!StoryPage::IsValidID(page_id)) return CMD_ERROR;
	if (!VerifyElementContentParameters(page_id, type, tile, reference, text)) return CMD_ERROR;


	if (flags.Test(DoCommandFlag::Execute)) {
		if (StoryPageElement::GetNumItems() == 0) {
			/* Initialize the next sort value variable. */
			_story_page_element_next_sort_value = 0;
		}

		StoryPageElement *pe = new StoryPageElement(_story_page_element_next_sort_value, type, page_id);
		UpdateElement(*pe, tile, reference, text);

		InvalidateWindowClassesData(WC_STORY_BOOK, page_id);

		_story_page_element_next_sort_value++;

		CommandCost cost;
		cost.SetResultData(pe->index);
		return cost;
	}

	return CommandCost();
}

/**
 * Update a new story page element.
 * @param flags type of operation
 * @param tile Tile location if it is a location page element, otherwise unused.
 * @param page_element_id The page element to update.
 * @param reference Id of referenced object
 * @param text Text content in case it is a text or location page element
 * @return the cost of this operation or an error
 */
CommandCost CmdUpdateStoryPageElement(DoCommandFlags flags, TileIndex tile, StoryPageElementID page_element_id, uint32_t reference, const EncodedString &text)
{
	if (_current_company != OWNER_DEITY) return CMD_ERROR;
	if (!StoryPageElement::IsValidID(page_element_id)) return CMD_ERROR;

	StoryPageElement *pe = StoryPageElement::Get(page_element_id);
	StoryPageID page_id = pe->page;
	StoryPageElementType type = pe->type;

	if (!VerifyElementContentParameters(page_id, type, tile, reference, text)) return CMD_ERROR;

	if (flags.Test(DoCommandFlag::Execute)) {
		UpdateElement(*pe, tile, reference, text);
		InvalidateWindowClassesData(WC_STORY_BOOK, pe->page);
	}

	return CommandCost();
}

/**
 * Update title of a story page.
 * @param flags type of operation
 * @param page_id StoryPageID to update.
 * @param text title text of the story page.
 * @return the cost of this operation or an error
 */
CommandCost CmdSetStoryPageTitle(DoCommandFlags flags, StoryPageID page_id, const EncodedString &text)
{
	if (_current_company != OWNER_DEITY) return CMD_ERROR;
	if (!StoryPage::IsValidID(page_id)) return CMD_ERROR;

	if (flags.Test(DoCommandFlag::Execute)) {
		StoryPage *p = StoryPage::Get(page_id);
		p->title = text;

		InvalidateWindowClassesData(WC_STORY_BOOK, page_id);
	}

	return CommandCost();
}

/**
 * Update date of a story page.
 * @param flags type of operation
 * @param page_id StoryPageID to update.
 * @param date date
 * @return the cost of this operation or an error
 */
CommandCost CmdSetStoryPageDate(DoCommandFlags flags, StoryPageID page_id, CalTime::Date date)
{
	if (_current_company != OWNER_DEITY) return CMD_ERROR;
	if (!StoryPage::IsValidID(page_id)) return CMD_ERROR;

	if (flags.Test(DoCommandFlag::Execute)) {
		StoryPage *p = StoryPage::Get(page_id);
		p->date = date;

		InvalidateWindowClassesData(WC_STORY_BOOK, page_id);
	}

	return CommandCost();
}

/**
 * Display a story page for all clients that are allowed to
 * view the story page.
 * @param flags type of operation
 * @param page_id StoryPageID to show.
 * @return the cost of this operation or an error
 */
CommandCost CmdShowStoryPage(DoCommandFlags flags, StoryPageID page_id)
{
	if (_current_company != OWNER_DEITY) return CMD_ERROR;
	if (!StoryPage::IsValidID(page_id)) return CMD_ERROR;

	if (flags.Test(DoCommandFlag::Execute)) {
		StoryPage *g = StoryPage::Get(page_id);
		if ((g->company != CompanyID::Invalid() && g->company == _local_company) || (g->company == CompanyID::Invalid() && Company::IsValidID(_local_company))) ShowStoryBook(_local_company, page_id, true);
	}

	return CommandCost();
}
/**
 * Remove a story page and associated story page elements.
 * @param flags type of operation
 * @param page_id StoryPageID to remove.
 * @return the cost of this operation or an error
 */
CommandCost CmdRemoveStoryPage(DoCommandFlags flags, StoryPageID page_id)
{
	if (_current_company != OWNER_DEITY) return CMD_ERROR;
	if (!StoryPage::IsValidID(page_id)) return CMD_ERROR;

	if (flags.Test(DoCommandFlag::Execute)) {
		StoryPage *p = StoryPage::Get(page_id);

		for (StoryPageElement *pe : StoryPageElement::Iterate()) {
			if (pe->page == p->index) {
				delete pe;
			}
		}

		delete p;

		InvalidateWindowClassesData(WC_STORY_BOOK, -1);
		if (StoryPage::GetNumItems() == 0) InvalidateWindowData(WC_MAIN_TOOLBAR, 0);
	}

	return CommandCost();
}

/**
 * Remove a story page element
 * @param flags type of operation
 * @param page_element_id StoryPageElementID to remove.
 * @return the cost of this operation or an error
 */
CommandCost CmdRemoveStoryPageElement(DoCommandFlags flags, StoryPageElementID page_element_id)
{
	if (_current_company != OWNER_DEITY) return CMD_ERROR;
	if (!StoryPageElement::IsValidID(page_element_id)) return CMD_ERROR;

	if (flags.Test(DoCommandFlag::Execute)) {
		StoryPageElement *pe = StoryPageElement::Get(page_element_id);
		StoryPageID page_id = pe->page;

		delete pe;

		InvalidateWindowClassesData(WC_STORY_BOOK, page_id);
	}

	return CommandCost();
}

/**
 * Clicked/used a button on a story page.
 * @param flags  Type of operation.
 * @param tile   Tile selected, for tile selection buttons, otherwise unused.
 * @param page_element_id story page element id of button.
 * @param reference ID of selected item for buttons that select an item (e.g. vehicle), otherwise unused.
 * @return The cost of the operation, or an error.
 */
CommandCost CmdStoryPageButton(DoCommandFlags flags, TileIndex tile, StoryPageElementID page_element_id, VehicleID reference)
{
	if (!StoryPageElement::IsValidID(page_element_id)) return CMD_ERROR;
	const StoryPageElement *const pe = StoryPageElement::Get(page_element_id);

	/* Check the player belongs to the company that owns the page. */
	const StoryPage *const sp = StoryPage::Get(pe->page);
	if (sp->company != CompanyID::Invalid() && sp->company != _current_company) return CMD_ERROR;

	switch (pe->type) {
		case SPET_BUTTON_PUSH:
			/* No validation required */
			if (flags.Test(DoCommandFlag::Execute)) Game::NewEvent(new ScriptEventStoryPageButtonClick(_current_company, pe->page, page_element_id));
			break;
		case SPET_BUTTON_TILE:
			if (!IsValidTile(tile)) return CMD_ERROR;
			if (flags.Test(DoCommandFlag::Execute)) Game::NewEvent(new ScriptEventStoryPageTileSelect(_current_company, pe->page, page_element_id, tile));
			break;
		case SPET_BUTTON_VEHICLE:
			if (!Vehicle::IsValidID(reference)) return CMD_ERROR;
			if (flags.Test(DoCommandFlag::Execute)) Game::NewEvent(new ScriptEventStoryPageVehicleSelect(_current_company, pe->page, page_element_id, reference));
			break;
		default:
			/* Invalid page element type, not a button. */
			return CMD_ERROR;
	}

	return CommandCost();
}
<|MERGE_RESOLUTION|>--- conflicted
+++ resolved
@@ -216,11 +216,7 @@
  * @param text Title of the story page. Null is allowed in which case a generic page title is provided by OpenTTD.
  * @return the cost of this operation or an error
  */
-<<<<<<< HEAD
-CommandCost CmdCreateStoryPage(DoCommandFlags flags, CompanyID company, const std::string &text)
-=======
-std::tuple<CommandCost, StoryPageID> CmdCreateStoryPage(DoCommandFlags flags, CompanyID company, const EncodedString &text)
->>>>>>> 0de7fd3c
+CommandCost CmdCreateStoryPage(DoCommandFlags flags, CompanyID company, const EncodedString &text)
 {
 	if (!StoryPage::CanAllocateItem()) return CMD_ERROR;
 
@@ -258,11 +254,7 @@
  * @param text Text content in case it is a text or location page element
  * @return the cost of this operation or an error
  */
-<<<<<<< HEAD
-CommandCost CmdCreateStoryPageElement(DoCommandFlags flags, TileIndex tile, StoryPageID page_id, StoryPageElementType type, uint32_t reference, const std::string &text)
-=======
-std::tuple<CommandCost, StoryPageElementID> CmdCreateStoryPageElement(DoCommandFlags flags, TileIndex tile, StoryPageID page_id, StoryPageElementType type, uint32_t reference, const EncodedString &text)
->>>>>>> 0de7fd3c
+CommandCost CmdCreateStoryPageElement(DoCommandFlags flags, TileIndex tile, StoryPageID page_id, StoryPageElementType type, uint32_t reference, const EncodedString &text)
 {
 	if (!StoryPageElement::CanAllocateItem()) return CMD_ERROR;
 
