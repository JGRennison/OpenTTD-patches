--- conflicted
+++ resolved
@@ -207,11 +207,7 @@
  * @param text Title of the story page. Null is allowed in which case a generic page title is provided by OpenTTD.
  * @return the cost of this operation or an error
  */
-<<<<<<< HEAD
-CommandCost CmdCreateStoryPage(DoCommandFlag flags, CompanyID company, const std::string &text)
-=======
-std::tuple<CommandCost, StoryPageID> CmdCreateStoryPage(DoCommandFlags flags, CompanyID company, const std::string &text)
->>>>>>> c3d5e6d2
+CommandCost CmdCreateStoryPage(DoCommandFlags flags, CompanyID company, const std::string &text)
 {
 	if (!StoryPage::CanAllocateItem()) return CMD_ERROR;
 
@@ -253,11 +249,7 @@
  * @param text Text content in case it is a text or location page element
  * @return the cost of this operation or an error
  */
-<<<<<<< HEAD
-CommandCost CmdCreateStoryPageElement(DoCommandFlag flags, TileIndex tile, StoryPageID page_id, StoryPageElementType type, uint32_t reference, const std::string &text)
-=======
-std::tuple<CommandCost, StoryPageElementID> CmdCreateStoryPageElement(DoCommandFlags flags, TileIndex tile, StoryPageID page_id, StoryPageElementType type, uint32_t reference, const std::string &text)
->>>>>>> c3d5e6d2
+CommandCost CmdCreateStoryPageElement(DoCommandFlags flags, TileIndex tile, StoryPageID page_id, StoryPageElementType type, uint32_t reference, const std::string &text)
 {
 	if (!StoryPageElement::CanAllocateItem()) return CMD_ERROR;
 
@@ -354,11 +346,7 @@
  * @param date date
  * @return the cost of this operation or an error
  */
-<<<<<<< HEAD
-CommandCost CmdSetStoryPageDate(DoCommandFlag flags, StoryPageID page_id, CalTime::Date date)
-=======
-CommandCost CmdSetStoryPageDate(DoCommandFlags flags, StoryPageID page_id, TimerGameCalendar::Date date)
->>>>>>> c3d5e6d2
+CommandCost CmdSetStoryPageDate(DoCommandFlags flags, StoryPageID page_id, CalTime::Date date)
 {
 	if (_current_company != OWNER_DEITY) return CMD_ERROR;
 	if (!StoryPage::IsValidID(page_id)) return CMD_ERROR;
