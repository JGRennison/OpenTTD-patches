--- conflicted
+++ resolved
@@ -438,12 +438,7 @@
 
 			if (_settings_game.economy.infrastructure_maintenance) {
 				Money monthly = _price[PR_INFRASTRUCTURE_AIRPORT] * as->maintenance_cost >> 3;
-<<<<<<< HEAD
-				SetDParam(0, monthly * 12);
-				DrawString(r, EconTime::UsingWallclockUnits() ? STR_STATION_BUILD_INFRASTRUCTURE_COST_PERIOD : STR_STATION_BUILD_INFRASTRUCTURE_COST_YEAR);
-=======
-				DrawString(r, GetString(TimerGameEconomy::UsingWallclockUnits() ? STR_STATION_BUILD_INFRASTRUCTURE_COST_PERIOD : STR_STATION_BUILD_INFRASTRUCTURE_COST_YEAR, monthly * 12));
->>>>>>> 321debf7
+				DrawString(r, GetString(EconTime::UsingWallclockUnits() ? STR_STATION_BUILD_INFRASTRUCTURE_COST_PERIOD : STR_STATION_BUILD_INFRASTRUCTURE_COST_YEAR, monthly * 12));
 				r.top += GetCharacterHeight(FS_NORMAL) + WidgetDimensions::scaled.vsep_normal;
 			}
 
