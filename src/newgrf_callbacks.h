/*
 * This file is part of OpenTTD.
 * OpenTTD is free software; you can redistribute it and/or modify it under the terms of the GNU General Public License as published by the Free Software Foundation, version 2.
 * OpenTTD is distributed in the hope that it will be useful, but WITHOUT ANY WARRANTY; without even the implied warranty of MERCHANTABILITY or FITNESS FOR A PARTICULAR PURPOSE.
 * See the GNU General Public License for more details. You should have received a copy of the GNU General Public License along with OpenTTD. If not, see <http://www.gnu.org/licenses/>.
 */

/** @file newgrf_callbacks.h Callbacks that NewGRFs could implement. */

#ifndef NEWGRF_CALLBACKS_H
#define NEWGRF_CALLBACKS_H

/**
 * List of implemented NewGRF callbacks.
 * Most of these callbacks are only triggered when the corresponding
 * bit is set in the callback flags/trigger for a vehicle, house,
 * industry, etc.
 * Names are formatted as CBID_<CLASS>_<CALLBACK>
 */
enum CallbackID {
	/** Set when using the callback resolve system, but not to resolve a callback. */
	CBID_NO_CALLBACK                     = 0x00,

	/** Set when calling a randomizing trigger (almost undocumented). */
	CBID_RANDOM_TRIGGER                  = 0x01,

	/* There are no callbacks 0x02 - 0x0F. */

	/** Visual effects and wagon power. */
	CBID_VEHICLE_VISUAL_EFFECT           = 0x10, // 8 bit callback

	/** Vehicle length, returns the amount of 1/8's the vehicle is shorter for trains and RVs. */
	CBID_VEHICLE_LENGTH                  = 0x11,

	/** Determine the amount of cargo to load per unit of time when using gradual loading. */
	CBID_VEHICLE_LOAD_AMOUNT             = 0x12, // 8 bit callback

	/** Determine whether a newstation should be made available to build. */
	CBID_STATION_AVAILABILITY            = 0x13, // 8 bit callback

	/** Choose a tile layout to draw, instead of the standard 0-7 range. */
	CBID_STATION_DRAW_TILE_LAYOUT        = 0x14,

	/**
	 * Refit capacity, the passed vehicle needs to have its ->cargo_type set to
	 * the cargo we are refitting to, returns the new cargo capacity.
	 */
	CBID_VEHICLE_REFIT_CAPACITY          = 0x15, // 15 bit callback

	/** Builds articulated engines for trains and RVs. */
	CBID_VEHICLE_ARTIC_ENGINE            = 0x16, // 8 bit callback for grf version < 8

	/** Determine whether the house can be built on the specified tile. */
	CBID_HOUSE_ALLOW_CONSTRUCTION        = 0x17, // 8 bit callback

	/** AI construction/purchase selection */
	CBID_GENERIC_AI_PURCHASE_SELECTION   = 0x18, // 8 bit callback, implemented for stations only

	/** Determine the cargo "suffixes" for each refit possibility of a cargo. */
	CBID_VEHICLE_CARGO_SUFFIX            = 0x19,

	/** Determine the next animation frame for a house. */
	CBID_HOUSE_ANIMATION_NEXT_FRAME      = 0x1A, // 15 bit callback

	/** Called for periodically starting or stopping the animation. */
	CBID_HOUSE_ANIMATION_START_STOP      = 0x1B, // 15 bit callback

	/** Called whenever the construction state of a house changes. */
	CBID_HOUSE_CONSTRUCTION_STATE_CHANGE = 0x1C, // 15 bit callback

	/** Determine whether a wagon can be attached to an already existing train. */
	CBID_TRAIN_ALLOW_WAGON_ATTACH        = 0x1D,

	/** Called to determine the colour of a town building. */
	CBID_HOUSE_COLOUR                    = 0x1E, // 15 bit callback

	/** Called to decide how much cargo a town building can accept. */
	CBID_HOUSE_CARGO_ACCEPTANCE          = 0x1F, // 15 bit callback

	/** Called to indicate how long the current animation frame should last. */
	CBID_HOUSE_ANIMATION_SPEED           = 0x20, // 8 bit callback

	/** Called periodically to determine if a house should be destroyed. */
	CBID_HOUSE_DESTRUCTION               = 0x21, // 8 bit callback

	/** Called to determine if the given industry type is available. For grf version >= 8 also a probability can be returned. */
	CBID_INDUSTRY_PROBABILITY            = 0x22, // 15 bit callback

	/**
	 * This callback is called from vehicle purchase lists. It returns a value to be
	 * used as a custom string ID in the 0xD000 range.
	 */
	CBID_VEHICLE_ADDITIONAL_TEXT         = 0x23,

	/** Called when building a station to customize the tile layout */
	CBID_STATION_BUILD_TILE_LAYOUT       = 0x24, // 15 bit callback

	/** Called for periodically starting or stopping the animation. */
	CBID_INDTILE_ANIM_START_STOP         = 0x25, // 15 bit callback

	/** Called to determine industry tile next animation frame. */
	CBID_INDTILE_ANIM_NEXT_FRAME         = 0x26, // 15 bit callback

	/** Called to indicate how long the current animation frame should last. */
	CBID_INDTILE_ANIMATION_SPEED         = 0x27, // 8 bit callback

	/** Called to determine if the given industry can be built on specific area. */
	CBID_INDUSTRY_LOCATION               = 0x28, // 15 bit callback

	/** Called on production changes, so it can be adjusted. */
	CBID_INDUSTRY_PRODUCTION_CHANGE      = 0x29, // 15 bit callback

	/** Called to determine which cargoes a town building should accept. */
	CBID_HOUSE_ACCEPT_CARGO              = 0x2A, // 15 bit callback

	/** Called to query the cargo acceptance of the industry tile */
	CBID_INDTILE_CARGO_ACCEPTANCE        = 0x2B, // 15 bit callback

	/** Called to determine which cargoes an industry should accept. */
	CBID_INDTILE_ACCEPT_CARGO            = 0x2C, // 15 bit callback

	/**
	 * Called to determine if a specific colour map should be used for a vehicle
	 * instead of the default livery.
	 */
	CBID_VEHICLE_COLOUR_MAPPING          = 0x2D, // 15 bit callback

	/** Called to determine how much cargo a town building produces. */
	CBID_HOUSE_PRODUCE_CARGO             = 0x2E, // 15 bit callback

	/** Called to determine if the given industry tile can be built on specific tile. */
	CBID_INDTILE_SHAPE_CHECK             = 0x2F, // 15 bit callback

	/** Called to determine the type (if any) of foundation to draw for industry tile. */
	CBID_INDTILE_DRAW_FOUNDATIONS        = 0x30, // 15 bit callback

	/**
	 * Called when the company (or AI) tries to start or stop a vehicle. Mainly
	 * used for preventing a vehicle from leaving the depot.
	 */
	CBID_VEHICLE_START_STOP_CHECK        = 0x31, // 15 bit callback, but 0xFF test is done with 8 bit

	/** Called for every vehicle every 32 days (not all on same date though). */
	CBID_VEHICLE_32DAY_CALLBACK          = 0x32, // 2 bit callback

	/** Called to play a special sound effect */
	CBID_VEHICLE_SOUND_EFFECT            = 0x33, // 15 bit callback

	/** Return the vehicles this given vehicle can be "upgraded" to. */
	CBID_VEHICLE_AUTOREPLACE_SELECTION   = 0x34, // 15 bit callback, not implemented

	/** Called monthly on production changes, so it can be adjusted more frequently */
	CBID_INDUSTRY_MONTHLYPROD_CHANGE     = 0x35, // 15 bit callback

	/**
	 * Called to modify various vehicle properties. Callback parameter 1
	 * specifies the property index, as used in Action 0, to change.
	 */
	CBID_VEHICLE_MODIFY_PROPERTY         = 0x36, // 8/15 bit depends on queried property

	/** Called to determine text to display after cargo name */
	CBID_INDUSTRY_CARGO_SUFFIX           = 0x37, // 15 bit callback, but 0xFF test is done with 8 bit

	/** Called to determine more text in the fund industry window */
	CBID_INDUSTRY_FUND_MORE_TEXT         = 0x38, // 15 bit callback

	/** Called to calculate the income of delivered cargo */
	CBID_CARGO_PROFIT_CALC               = 0x39, // 15 bit callback

	/** Called to determine more text in the industry window */
	CBID_INDUSTRY_WINDOW_MORE_TEXT       = 0x3A, // 15 bit callback

	/** Called to determine industry special effects */
	CBID_INDUSTRY_SPECIAL_EFFECT         = 0x3B, // 15 bit callback

	/** Called to determine if industry can alter the ground below industry tile */
	CBID_INDTILE_AUTOSLOPE               = 0x3C, // 15 bit callback

	/** Called to determine if the industry can still accept or refuse more cargo arrival */
	CBID_INDUSTRY_REFUSE_CARGO           = 0x3D, // 15 bit callback

	/* There are no callbacks 0x3E - 0x13F */

	/** Called for periodically starting or stopping the animation. */
	CBID_STATION_ANIM_START_STOP         = 0x140, // 15 bit callback

	/** Called to determine station tile next animation frame. */
	CBID_STATION_ANIM_NEXT_FRAME         = 0x141, // 15 bit callback

	/** Called to indicate how long the current animation frame should last. */
	CBID_STATION_ANIMATION_SPEED         = 0x142, // 8 bit callback

	/** Called to determine whether a town building can be destroyed. */
	CBID_HOUSE_DENY_DESTRUCTION          = 0x143, // 15 bit callback

	/** Select an ambient sound to play for a given type of tile. */
	CBID_SOUNDS_AMBIENT_EFFECT           = 0x144, // 15 bit callback

	/** Called to calculate part of a station rating. */
	CBID_CARGO_STATION_RATING_CALC       = 0x145, // 15 bit callback

	/** Allow signal sprites to be replaced dynamically. */
	CBID_NEW_SIGNALS_SPRITE_DRAW         = 0x146, // 15 bit callback, not implemented

	/** Add an offset to the default sprite numbers to show another sprite. */
	CBID_CANALS_SPRITE_OFFSET            = 0x147, // 15 bit callback

	/** Called when a cargo type specified in property 20 is accepted. */
	CBID_HOUSE_WATCHED_CARGO_ACCEPTED    = 0x148, // 15 bit callback

	/** Callback done for each tile of a station to check the slope. */
	CBID_STATION_LAND_SLOPE_CHECK        = 0x149, // 15 bit callback

	/** Called to determine the colour of an industry. */
	CBID_INDUSTRY_DECIDE_COLOUR          = 0x14A, // 4 bit callback

	/** Customize the input cargo types of a newly build industry. */
	CBID_INDUSTRY_INPUT_CARGO_TYPES      = 0x14B, // 8 bit callback

	/** Customize the output cargo types of a newly build industry. */
	CBID_INDUSTRY_OUTPUT_CARGO_TYPES     = 0x14C, // 8 bit callback

	/** Called on the Get Tile Description for an house tile. */
	CBID_HOUSE_CUSTOM_NAME               = 0x14D, // 15 bit callback

	/** Called to determine the type (if any) of foundation to draw for house tile. */
	CBID_HOUSE_DRAW_FOUNDATIONS          = 0x14E, // 15 bit callback

	/** Called to determine if one can alter the ground below a house tile */
	CBID_HOUSE_AUTOSLOPE                 = 0x14F, // 15 bit callback

	/** Called to determine the type (if any) of foundation to draw for an airport tile. */
	CBID_AIRPTILE_DRAW_FOUNDATIONS       = 0x150, // 15 bit callback

	/** Called for periodically starting or stopping the animation. */
	CBID_AIRPTILE_ANIM_START_STOP        = 0x152, // 15 bit callback

	/** Called to determine airport tile next animation frame. */
	CBID_AIRPTILE_ANIM_NEXT_FRAME        = 0x153, // 15 bit callback

	/** Called to indicate how long the current animation frame should last. */
	CBID_AIRPTILE_ANIMATION_SPEED        = 0x154, // 8 bit callback

	/**
	 * This callback is called from airport list. It returns a value to be
	 * used as a custom string ID in the 0xD000 range.
	 */
	CBID_AIRPORT_ADDITIONAL_TEXT         = 0x155, // 15 bit callback

	/** Called to determine text to show as airport layout name. */
	CBID_AIRPORT_LAYOUT_NAME             = 0x156, // 15 bit callback

	/** Callback done for each tile of an object to check the slope. */
	CBID_OBJECT_LAND_SLOPE_CHECK         = 0x157, // 15 bit callback

	/** Determine the next animation frame for a house. */
	CBID_OBJECT_ANIMATION_NEXT_FRAME     = 0x158, // 15 bit callback

	/** Called for periodically starting or stopping the animation. */
	CBID_OBJECT_ANIMATION_START_STOP     = 0x159, // 15 bit callback

	/** Called to indicate how long the current animation frame should last. */
	CBID_OBJECT_ANIMATION_SPEED          = 0x15A, // 8 bit callback

	/** Called to determine the colour of a town building. */
	CBID_OBJECT_COLOUR                   = 0x15B, // 15 bit callback

	/** Called to determine more text in the fund object window */
	CBID_OBJECT_FUND_MORE_TEXT           = 0x15C, // 15 bit callback

	/** Called to determine if one can alter the ground below an object tile */
	CBID_OBJECT_AUTOSLOPE                = 0x15D, // 15 bit callback

	/** Called to determine the cost factor for refitting a vehicle. */
	CBID_VEHICLE_REFIT_COST              = 0x15E, // 15 bit callback

	/** Called when industry is built to set initial production level. */
	CBID_INDUSTRY_PROD_CHANGE_BUILD      = 0x15F, // 15 bit callback

	/** Called to spawn visual effects for vehicles. */
	CBID_VEHICLE_SPAWN_VISUAL_EFFECT     = 0x160, // 15 bit callback

	/** Called to determine the engine name to show. */
	CBID_VEHICLE_NAME                    = 0x161, // 15 bit callback

	/** Called to determine probability during build. */
	CBID_VEHICLE_BUILD_PROBABILITY       = 0x162, // 15 bit callback

<<<<<<< HEAD
	/** Extended/non-standard callbacks follow */

	/** Called to set town zones */
	XCBID_TOWN_ZONES                     = 0xEC008001,

	/** Called to get the name of the part of a ship for the refit window */
	XCBID_SHIP_REFIT_PART_NAME           = 0xEC008002,
=======
	/**
	 * Called to get custom engine refit mask. Called once
	 * for each defined cargo after all NewGRFs are loaded.
	 */
	CBID_VEHICLE_CUSTOM_REFIT            = 0x0163, // 15 bit callback
>>>>>>> 60ae50e0
};

/**
 * Callback masks for vehicles, indicates which callbacks are used by a vehicle.
 * Some callbacks are always used and don't have a mask.
 */
enum VehicleCallbackMask {
	CBM_VEHICLE_VISUAL_EFFECT  = 0, ///< Visual effects and wagon power (trains, road vehicles and ships)
	CBM_VEHICLE_LENGTH         = 1, ///< Vehicle length (trains and road vehicles)
	CBM_VEHICLE_LOAD_AMOUNT    = 2, ///< Load amount
	CBM_VEHICLE_REFIT_CAPACITY = 3, ///< Cargo capacity after refit
	CBM_VEHICLE_ARTIC_ENGINE   = 4, ///< Add articulated engines (trains and road vehicles)
	CBM_VEHICLE_CARGO_SUFFIX   = 5, ///< Show suffix after cargo name
	CBM_VEHICLE_COLOUR_REMAP   = 6, ///< Change colour mapping of vehicle
	CBM_VEHICLE_SOUND_EFFECT   = 7, ///< Vehicle uses custom sound effects
	CBM_VEHICLE_NAME           = 8, ///< Engine name
	CBM_VEHICLE_CUSTOM_REFIT   = 9, ///< Custom refit mask
};

/**
 * Callback masks for stations.
 */
enum StationCallbackMask {
	CBM_STATION_AVAIL                = 0, ///< Availability of station in construction window
	CBM_STATION_DRAW_TILE_LAYOUT     = 1, ///< Use callback to select a tile layout to use when drawing.
	CBM_STATION_ANIMATION_NEXT_FRAME = 2, ///< Use a custom next frame callback
	CBM_STATION_ANIMATION_SPEED      = 3, ///< Customize the animation speed of the station
	CBM_STATION_SLOPE_CHECK          = 4, ///< Check slope of new station tiles
};

/**
 * Callback masks for road stops.
 */
enum RoadStopCallbackMask {
	CBM_ROAD_STOP_AVAIL                = 0, ///< Availability of road stop in construction window
	CBM_ROAD_STOP_ANIMATION_NEXT_FRAME = 1, ///< Use a custom next frame callback
	CBM_ROAD_STOP_ANIMATION_SPEED      = 2, ///< Customize the animation speed of the road stop
};

/**
 * Callback masks for houses.
 */
enum HouseCallbackMask {
	CBM_HOUSE_ALLOW_CONSTRUCTION        =  0, ///< decide whether the house can be built on a given tile
	CBM_HOUSE_ANIMATION_NEXT_FRAME      =  1, ///< decides next animation frame
	CBM_HOUSE_ANIMATION_START_STOP      =  2, ///< periodically start/stop the animation
	CBM_HOUSE_CONSTRUCTION_STATE_CHANGE =  3, ///< change animation when construction state changes
	CBM_HOUSE_COLOUR                    =  4, ///< decide the colour of the building
	CBM_HOUSE_CARGO_ACCEPTANCE          =  5, ///< decides amount of cargo acceptance
	CBM_HOUSE_ANIMATION_SPEED           =  6, ///< decides animation speed
	CBM_HOUSE_DESTRUCTION               =  7, ///< trigger destruction of building
	CBM_HOUSE_ACCEPT_CARGO              =  8, ///< decides accepted types
	CBM_HOUSE_PRODUCE_CARGO             =  9, ///< custom cargo production
	CBM_HOUSE_DENY_DESTRUCTION          = 10, ///< conditional protection
	CBM_HOUSE_DRAW_FOUNDATIONS          = 11, ///< decides if default foundations need to be drawn
	CBM_HOUSE_AUTOSLOPE                 = 12, ///< decides allowance of autosloping
};

/**
 * Callback masks for canals.
 */
enum CanalCallbackMask {
	CBM_CANAL_SPRITE_OFFSET       = 0, ///< Enable add sprite offset callback
};

/**
 * Callback masks for cargoes.
 */
enum CargoCallbackMask {
	CBM_CARGO_PROFIT_CALC         = 0, ///< custom profit calculation
	CBM_CARGO_STATION_RATING_CALC = 1, ///< custom station rating for this cargo type
};

/**
 * Callback masks for Industries
 */
enum IndustryCallbackMask {
	CBM_IND_PROBABILITY               =  0, ///< industry availability/probability callback
	CBM_IND_PRODUCTION_CARGO_ARRIVAL  =  1, ///< call production callback when cargo arrives at the industry
	CBM_IND_PRODUCTION_256_TICKS      =  2, ///< call production callback every 256 ticks
	CBM_IND_LOCATION                  =  3, ///< check industry construction on given area
	CBM_IND_PRODUCTION_CHANGE         =  4, ///< controls random production change
	CBM_IND_MONTHLYPROD_CHANGE        =  5, ///< controls monthly random production change
	CBM_IND_CARGO_SUFFIX              =  6, ///< cargo sub-type display
	CBM_IND_FUND_MORE_TEXT            =  7, ///< additional text in fund window
	CBM_IND_WINDOW_MORE_TEXT          =  8, ///< additional text in industry window
	CBM_IND_SPECIAL_EFFECT            =  9, ///< control special effects
	CBM_IND_REFUSE_CARGO              = 10, ///< option out of accepting cargo
	CBM_IND_DECIDE_COLOUR             = 11, ///< give a custom colour to newly build industries
	CBM_IND_INPUT_CARGO_TYPES         = 12, ///< customize the cargoes the industry requires
	CBM_IND_OUTPUT_CARGO_TYPES        = 13, ///< customize the cargoes the industry produces
	CBM_IND_PROD_CHANGE_BUILD         = 14, ///< initialise production level on construction
};

/**
 * Callback masks for industry tiles
 */
enum IndustryTileCallbackMask {
	CBM_INDT_ANIM_NEXT_FRAME          = 0,  ///< decides next animation frame
	CBM_INDT_ANIM_SPEED               = 1,  ///< decides animation speed
	CBM_INDT_CARGO_ACCEPTANCE         = 2,  ///< decides amount of cargo acceptance
	CBM_INDT_ACCEPT_CARGO             = 3,  ///< decides accepted types
	CBM_INDT_SHAPE_CHECK              = 4,  ///< decides slope suitability
	CBM_INDT_DRAW_FOUNDATIONS         = 5,  ///< decides if default foundations need to be drawn
	CBM_INDT_AUTOSLOPE                = 6,  ///< decides allowance of autosloping
};

/**
 * Callback masks for objects
 */
enum ObjectCallbackMask {
	CBM_OBJ_SLOPE_CHECK               =  0, ///< decides slope suitability
	CBM_OBJ_ANIMATION_NEXT_FRAME      =  1, ///< decides next animation frame
	CBM_OBJ_ANIMATION_SPEED           =  2, ///< decides animation speed
	CBM_OBJ_COLOUR                    =  3, ///< decide the colour of the building
	CBM_OBJ_FUND_MORE_TEXT            =  4, ///< additional text in fund window
	CBM_OBJ_AUTOSLOPE                 =  5, ///< decides allowance of autosloping
};

/**
 * Callback masks for airport tiles
 */
enum AirportTileCallbackMask {
	CBM_AIRT_ANIM_NEXT_FRAME          = 0,  ///< decides next animation frame
	CBM_AIRT_ANIM_SPEED               = 1,  ///< decides animation speed
	CBM_AIRT_SHAPE_CHECK              = 4,  ///< decides slope suitability
	CBM_AIRT_DRAW_FOUNDATIONS         = 5,  ///< decides if default foundations need to be drawn
	CBM_AIRT_AUTOSLOPE                = 6,  ///< decides allowance of autosloping
};

/**
 * Different values for Callback result evaluations
 */
static const uint CALLBACK_FAILED              = 0xFFFF; ///< Result of a failed callback.
static const uint CALLBACK_HOUSEPRODCARGO_END  = 0x20FF; ///< Sentinel indicating that the loop for CBID_HOUSE_PRODUCE_CARGO has ended

const char *GetNewGRFCallbackName(CallbackID cbid);

#endif /* NEWGRF_CALLBACKS_H */<|MERGE_RESOLUTION|>--- conflicted
+++ resolved
@@ -286,7 +286,12 @@
 	/** Called to determine probability during build. */
 	CBID_VEHICLE_BUILD_PROBABILITY       = 0x162, // 15 bit callback
 
-<<<<<<< HEAD
+	/**
+	 * Called to get custom engine refit mask. Called once
+	 * for each defined cargo after all NewGRFs are loaded.
+	 */
+	CBID_VEHICLE_CUSTOM_REFIT            = 0x0163, // 15 bit callback
+
 	/** Extended/non-standard callbacks follow */
 
 	/** Called to set town zones */
@@ -294,13 +299,6 @@
 
 	/** Called to get the name of the part of a ship for the refit window */
 	XCBID_SHIP_REFIT_PART_NAME           = 0xEC008002,
-=======
-	/**
-	 * Called to get custom engine refit mask. Called once
-	 * for each defined cargo after all NewGRFs are loaded.
-	 */
-	CBID_VEHICLE_CUSTOM_REFIT            = 0x0163, // 15 bit callback
->>>>>>> 60ae50e0
 };
 
 /**
