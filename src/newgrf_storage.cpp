/*
 * This file is part of OpenTTD.
 * OpenTTD is free software; you can redistribute it and/or modify it under the terms of the GNU General Public License as published by the Free Software Foundation, version 2.
 * OpenTTD is distributed in the hope that it will be useful, but WITHOUT ANY WARRANTY; without even the implied warranty of MERCHANTABILITY or FITNESS FOR A PARTICULAR PURPOSE.
 * See the GNU General Public License for more details. You should have received a copy of the GNU General Public License along with OpenTTD. If not, see <http://www.gnu.org/licenses/>.
 */

/** @file newgrf_storage.cpp Functionality related to the temporary and persistent storage arrays for NewGRFs. */

#include "stdafx.h"
#include "newgrf_storage.h"
#include "core/pool_func.hpp"
#include "core/endian_func.hpp"
#include "debug.h"
#include "3rdparty/cpp-btree/btree_set.h"

#include "safeguards.h"

PersistentStoragePool _persistent_storage_pool("PersistentStorage");
INSTANTIATE_POOL_METHODS(PersistentStorage)

/** The changed storage arrays */
static btree::btree_set<BasePersistentStorageArray*> _changed_storage_arrays;

bool BasePersistentStorageArray::gameloop;
bool BasePersistentStorageArray::command;
bool BasePersistentStorageArray::testmode;

/**
 * Remove references to use.
 */
BasePersistentStorageArray::~BasePersistentStorageArray()
{
	_changed_storage_arrays.erase(this);
}

/**
 * Add the changed storage array to the list of changed arrays.
 * This is done so we only have to revert/save the changed
 * arrays, which saves quite a few clears, etc. after callbacks.
 * @param storage the array that has changed
 */
void AddChangedPersistentStorage(BasePersistentStorageArray *storage)
{
	_changed_storage_arrays.insert(storage);
}

/**
 * Clear temporary changes made since the last call to SwitchMode, and
 * set whether subsequent changes shall be persistent or temporary.
 *
 * @param mode Mode switch affecting temporary/persistent changes.
 * @param ignore_prev_mode Disable some sanity checks for exceptional call circumstances.
 */
/* static */ void BasePersistentStorageArray::SwitchMode(PersistentStorageMode mode, [[maybe_unused]] bool ignore_prev_mode)
{
	switch (mode) {
		case PSM_ENTER_GAMELOOP:
			assert(ignore_prev_mode || !gameloop);
			assert(!command && !testmode);
			gameloop = true;
			break;

		case PSM_LEAVE_GAMELOOP:
			assert(ignore_prev_mode || gameloop);
			assert(!command && !testmode);
			gameloop = false;
			break;

		case PSM_ENTER_COMMAND:
			assert((ignore_prev_mode || !command) && !testmode);
			command = true;
			break;

		case PSM_LEAVE_COMMAND:
			assert(ignore_prev_mode || command);
			command = false;
			break;

		case PSM_ENTER_TESTMODE:
			assert(!command && (ignore_prev_mode || !testmode));
			testmode = true;
			break;

		case PSM_LEAVE_TESTMODE:
			assert(ignore_prev_mode || testmode);
			testmode = false;
			break;

		default: NOT_REACHED();
	}

	/* Discard all temporary changes */
<<<<<<< HEAD
	for (auto &it : _changed_storage_arrays) {
		Debug(desync, 1, "Discarding persistent storage changes: Feature {}, GrfID {:08X}, Tile {}", it->feature, BSWAP32(it->grfid), it->tile);
=======
	for (auto &it : *_changed_storage_arrays) {
		Debug(desync, 2, "warning: discarding persistent storage changes: Feature {}, GrfID {:08X}, Tile {}", it->feature, std::byteswap(it->grfid), it->tile);
>>>>>>> 6d1f56ce
		it->ClearChanges();
	}
	_changed_storage_arrays.clear();
}<|MERGE_RESOLUTION|>--- conflicted
+++ resolved
@@ -91,13 +91,8 @@
 	}
 
 	/* Discard all temporary changes */
-<<<<<<< HEAD
 	for (auto &it : _changed_storage_arrays) {
-		Debug(desync, 1, "Discarding persistent storage changes: Feature {}, GrfID {:08X}, Tile {}", it->feature, BSWAP32(it->grfid), it->tile);
-=======
-	for (auto &it : *_changed_storage_arrays) {
-		Debug(desync, 2, "warning: discarding persistent storage changes: Feature {}, GrfID {:08X}, Tile {}", it->feature, std::byteswap(it->grfid), it->tile);
->>>>>>> 6d1f56ce
+		Debug(desync, 1, "Discarding persistent storage changes: Feature {}, GrfID {:08X}, Tile {}", it->feature, std::byteswap(it->grfid), it->tile);
 		it->ClearChanges();
 	}
 	_changed_storage_arrays.clear();
