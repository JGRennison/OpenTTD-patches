/*
 * This file is part of OpenTTD.
 * OpenTTD is free software; you can redistribute it and/or modify it under the terms of the GNU General Public License as published by the Free Software Foundation, version 2.
 * OpenTTD is distributed in the hope that it will be useful, but WITHOUT ANY WARRANTY; without even the implied warranty of MERCHANTABILITY or FITNESS FOR A PARTICULAR PURPOSE.
 * See the GNU General Public License for more details. You should have received a copy of the GNU General Public License along with OpenTTD. If not, see <http://www.gnu.org/licenses/>.
 */

/** @file object_gui.cpp The GUI for objects. */

#include "stdafx.h"
#include "command_func.h"
#include "newgrf.h"
#include "newgrf_object.h"
#include "newgrf_text.h"
#include "querystring_gui.h"
#include "sortlist_type.h"
#include "stringfilter_type.h"
#include "string_func.h"
#include "strings_func.h"
#include "viewport_func.h"
#include "tilehighlight_func.h"
#include "window_gui.h"
#include "window_func.h"
#include "zoom_func.h"

#include "widgets/object_widget.h"

#include "table/strings.h"

#include "safeguards.h"

static const ObjectClass *_selected_object_class;  ///< Currently selected available object class.
static int _selected_object_index;                 ///< Index of the currently selected object if existing, else \c -1.
static uint8 _selected_object_view;                ///< the view of the selected object

/** The window used for building objects. */
class BuildObjectWindow : public Window {
	typedef GUIList<const ObjectClass *, StringFilter &> GUIObjectClassList; ///< Type definition for the list to hold available object classes.

	static const uint EDITBOX_MAX_SIZE = 16; ///< The maximum number of characters for the filter edit box.
	static const int OBJECT_MARGIN = 4;    ///< The margin (in pixels) around an object.

	int line_height;                       ///< The height of a single line.
	int info_height;                       ///< The height of the info box.
	Scrollbar* vscroll;                    ///< The scrollbar.

	static Listing   last_sorting;         ///< Default sorting of #GUIObjectClassList.
	static Filtering last_filtering;       ///< Default filtering of #GUIObjectClassList.
	static GUIObjectClassList::SortFunction   * const sorter_funcs[]; ///< Sort functions of the #GUIObjectClassList.
	static GUIObjectClassList::FilterFunction * const filter_funcs[]; ///< Filter functions of the #GUIObjectClassList.
	GUIObjectClassList object_classes;     ///< Available object classes.
	StringFilter string_filter;            ///< Filter for available objects.
	QueryString filter_editbox;            ///< Filter editbox.

	/** Scroll #WID_BO_CLASS_LIST so that the selected object class is visible. */
	void EnsureSelectedObjectClassIsVisible()
	{
		uint pos = 0;
		for (auto objclass : this->object_classes) {
			if (objclass == _selected_object_class) break;
			pos++;
		}
		this->vscroll->ScrollTowards(pos);
	}

	/**
	 * Tests whether the previously selected object can be selected.
	 * @return \c true if the selected object is available, \c false otherwise.
	 */
	bool CanRestoreSelectedObject()
	{
		if (_selected_object_index == -1) return false;

		if ((int)_selected_object_class->GetSpecCount() <= _selected_object_index) return false;

		return _selected_object_class->GetSpec(_selected_object_index)->IsAvailable();
	}

	/**
	 * Calculate the number of columns of the #WID_BO_SELECT_MATRIX widget.
	 * @return Number of columns in the matrix.
	 */
	uint GetMatrixColumnCount()
	{
		const NWidgetBase *matrix = this->GetWidget<NWidgetBase>(WID_BO_SELECT_MATRIX);
		return 1 + (matrix->current_x - matrix->smallest_x) / matrix->resize_x;
	}

public:
	BuildObjectWindow(WindowDesc *desc, WindowNumber number) : Window(desc), info_height(1), filter_editbox(EDITBOX_MAX_SIZE)
	{
		this->CreateNestedTree();

		this->vscroll = this->GetScrollbar(WID_BO_SCROLLBAR);

		this->querystrings[WID_BO_FILTER] = &this->filter_editbox;

		this->object_classes.SetListing(this->last_sorting);
		this->object_classes.SetFiltering(this->last_filtering);
		this->object_classes.SetSortFuncs(this->sorter_funcs);
		this->object_classes.SetFilterFuncs(this->filter_funcs);
		this->object_classes.ForceRebuild();

		BuildObjectClassesAvailable();
		SelectClassAndObject();

		this->FinishInitNested(number);

		NWidgetMatrix *matrix = this->GetWidget<NWidgetMatrix>(WID_BO_SELECT_MATRIX);
		matrix->SetScrollbar(this->GetScrollbar(WID_BO_SELECT_SCROLL));

		this->SetFocusedWidget(WID_BO_FILTER);
		this->GetWidget<NWidgetMatrix>(WID_BO_OBJECT_MATRIX)->SetCount(4);

		ResetObjectToPlace();

		this->vscroll->SetCount((int) this->object_classes.size());

		EnsureSelectedObjectClassIsVisible();

		this->InvalidateData();
	}

	/** Sort object classes by class name. */
	static bool NameSorter(const ObjectClass *const& a, const ObjectClass *const& b)
	{
		char buffer_a[DRAW_STRING_BUFFER];
		GetString(buffer_a, a->name, lastof(buffer_a));

		char buffer_b[DRAW_STRING_BUFFER];
		GetString(buffer_b, b->name, lastof(buffer_b));

		return strnatcmp(buffer_a, buffer_b, true) < 0; // Sort by name (natural sorting).
	}

	/** Filter object classes by class name. */
	static bool CDECL TagNameFilter(const ObjectClass *const* oc, StringFilter& filter)
	{
		char buffer[DRAW_STRING_BUFFER];
		GetString(buffer, (*oc)->name, lastof(buffer));

		filter.ResetState();
		filter.AddLine(buffer);
		return filter.GetState();
	}

	/** Builds the filter list of available object classes. */
	void BuildObjectClassesAvailable()
	{
		if (!this->object_classes.NeedRebuild()) return;

		this->object_classes.clear();

		for (uint i = 0; i < ObjectClass::GetClassCount(); i++) {
			ObjectClass *objclass = ObjectClass::Get((ObjectClassID)i);
			if (objclass->GetUISpecCount() == 0) continue; // Is this needed here?
			object_classes.push_back(objclass);
		}

		this->object_classes.Filter(this->string_filter);
		this->object_classes.shrink_to_fit();
		this->object_classes.RebuildDone();
		this->object_classes.Sort();

		this->vscroll->SetCount((uint)this->object_classes.size());
	}

	/**
	 * Checks if the previously selected current object class and object
	 * can be shown as selected to the user when the dialog is opened.
	 */
	void SelectClassAndObject()
	{
		assert(!this->object_classes.empty()); // object GUI should be disabled elsewise
		if (_selected_object_class == nullptr) {
			/* This happens during the first time the window is open during the game life cycle. */
			this->SelectOtherClass(this->object_classes[0]);
		} else {
			/* Check if the previously selected object class is not available anymore as a
			 * result of starting a new game without the corresponding NewGRF. */
			bool available = false;
			for (uint i = 0; ObjectClass::GetClassCount(); ++i) {
				ObjectClass* objclass = ObjectClass::Get((ObjectClassID)i);
				if (objclass == _selected_object_class) {
					available = true;
					break;
				}
			}

			if (available) {
				this->SelectOtherClass(_selected_object_class);
			} else {
				this->SelectOtherClass(this->object_classes[0]);
			}
		}

		if (this->CanRestoreSelectedObject()) {
			this->SelectOtherObject(_selected_object_index);
		} else {
			this->SelectFirstAvailableObject(true);
		}
		assert(_selected_object_class->GetUISpecCount() > 0); // object GUI should be disabled elsewise
	}

	void SetStringParameters(int widget) const override
	{
		switch (widget) {
			case WID_BO_OBJECT_NAME: {
				const ObjectSpec *spec = _selected_object_class->GetSpec(_selected_object_index);
				SetDParam(0, spec != nullptr ? spec->name : STR_EMPTY);
				break;
			}

			case WID_BO_OBJECT_SIZE: {
				const ObjectSpec *spec = _selected_object_class->GetSpec(_selected_object_index);
				int size = spec == nullptr ? 0 : spec->size;
				SetDParam(0, GB(size, HasBit(_selected_object_view, 0) ? 4 : 0, 4));
				SetDParam(1, GB(size, HasBit(_selected_object_view, 0) ? 0 : 4, 4));
				break;
			}

			default: break;
		}
	}

	void UpdateWidgetSize(int widget, Dimension *size, const Dimension &padding, Dimension *fill, Dimension *resize) override
	{
		switch (widget) {
			case WID_BO_CLASS_LIST: {
				for (auto objclass : this->object_classes) {
					if (objclass->GetUISpecCount() == 0) continue;
					size->width = std::max(size->width, GetStringBoundingBox(objclass->name).width);
				}
				size->width += padding.width;
				this->line_height = FONT_HEIGHT_NORMAL + WD_MATRIX_TOP + WD_MATRIX_BOTTOM;
				resize->height = this->line_height;
				size->height = 5 * this->line_height;
				break;
			}

			case WID_BO_OBJECT_NAME:
			case WID_BO_OBJECT_SIZE:
				/* We do not want the window to resize when selecting objects; better clip texts */
				size->width = 0;
				break;

			case WID_BO_OBJECT_MATRIX: {
				/* Get the right amount of buttons based on the current spec. */
				const ObjectSpec *spec = _selected_object_class->GetSpec(_selected_object_index);
				if (spec != nullptr) {
					if (spec->views >= 2) size->width  += resize->width;
					if (spec->views >= 4) size->height += resize->height;
				}
				resize->width = 0;
				resize->height = 0;
				break;
			}

			case WID_BO_OBJECT_SPRITE: {
				bool two_wide = false;  // Whether there will be two widgets next to each other in the matrix or not.
				int height[2] = {0, 0}; // The height for the different views; in this case views 1/2 and 4.

				/* Get the height and view information. */
				for (int i = 0; i < NUM_OBJECTS; i++) {
					const ObjectSpec *spec = ObjectSpec::Get(i);
					if (!spec->IsEverAvailable()) continue;
					two_wide |= spec->views >= 2;
					height[spec->views / 4] = std::max<int>(ObjectSpec::Get(i)->height, height[spec->views / 4]);
				}

				/* Determine the pixel heights. */
				for (size_t i = 0; i < lengthof(height); i++) {
					height[i] *= ScaleGUITrad(TILE_HEIGHT);
					height[i] += ScaleGUITrad(TILE_PIXELS) + 2 * OBJECT_MARGIN;
				}

				/* Now determine the size of the minimum widgets. When there are two columns, then
				 * we want these columns to be slightly less wide. When there are two rows, then
				 * determine the size of the widgets based on the maximum size for a single row
				 * of widgets, or just the twice the widget height of the two row ones. */
				size->height = std::max(height[0], height[1] * 2 + 2);
				if (two_wide) {
					size->width  = (3 * ScaleGUITrad(TILE_PIXELS) + 2 * OBJECT_MARGIN) * 2 + 2;
				} else {
					size->width  = 4 * ScaleGUITrad(TILE_PIXELS) + 2 * OBJECT_MARGIN;
				}

				/* Get the right size for the single widget based on the current spec. */
				const ObjectSpec *spec = _selected_object_class->GetSpec(_selected_object_index);
				if (spec != nullptr) {
					if (spec->views >= 2) size->width  = size->width  / 2 - 1;
					if (spec->views >= 4) size->height = size->height / 2 - 1;
				}
				break;
			}

			case WID_BO_INFO:
				size->height = this->info_height;
				break;

			case WID_BO_SELECT_MATRIX:
				fill->height = 1;
				resize->height = 1;
				break;

			case WID_BO_SELECT_IMAGE:
				size->width  = ScaleGUITrad(64) + 2;
				size->height = ScaleGUITrad(58) + 2;
				break;

			default: break;
		}
	}

	void DrawWidget(const Rect &r, int widget) const override
	{
		switch (GB(widget, 0, 16)) {
			case WID_BO_CLASS_LIST: {
				int y = r.top;
				uint pos = 0;
				for (auto objclass : this->object_classes) {
					if (objclass->GetUISpecCount() == 0) continue;
					if (!this->vscroll->IsVisible(pos++)) continue;
					DrawString(r.left + WD_MATRIX_LEFT, r.right - WD_MATRIX_RIGHT, y + WD_MATRIX_TOP, objclass->name,
							(objclass == _selected_object_class) ? TC_WHITE : TC_BLACK);
					y += this->line_height;
				}
				break;
			}

			case WID_BO_OBJECT_SPRITE: {
				if (_selected_object_index == -1) break;

				const ObjectSpec *spec = _selected_object_class->GetSpec(_selected_object_index);
				if (spec == nullptr) break;

				/* Height of the selection matrix.
				 * Depending on the number of views, the matrix has a 1x1, 1x2, 2x1 or 2x2 layout. To make the previews
				 * look nice in all layouts, we use the 4x4 layout (smallest previews) as starting point. For the bigger
				 * previews in the layouts with less views we add space homogeneously on all sides, so the 4x4 preview-rectangle
				 * is centered in the 2x1, 1x2 resp. 1x1 buttons. */
				uint matrix_height = this->GetWidget<NWidgetMatrix>(WID_BO_OBJECT_MATRIX)->current_y;

				DrawPixelInfo tmp_dpi;
				/* Set up a clipping area for the preview. */
				if (FillDrawPixelInfo(&tmp_dpi, r.left, r.top, r.right - r.left + 1, r.bottom - r.top + 1)) {
					DrawPixelInfo *old_dpi = _cur_dpi;
					_cur_dpi = &tmp_dpi;
					if (spec->grf_prop.grffile == nullptr) {
						extern const DrawTileSprites _objects[];
						const DrawTileSprites *dts = &_objects[spec->grf_prop.local_id];
						DrawOrigTileSeqInGUI((r.right - r.left) / 2 - 1, (r.bottom - r.top + matrix_height / 2) / 2 - OBJECT_MARGIN - ScaleGUITrad(TILE_PIXELS), dts, PAL_NONE);
					} else {
						DrawNewObjectTileInGUI((r.right - r.left) / 2 - 1, (r.bottom - r.top + matrix_height / 2) / 2 - OBJECT_MARGIN - ScaleGUITrad(TILE_PIXELS), spec, GB(widget, 16, 16));
					}
					_cur_dpi = old_dpi;
				}
				break;
			}

			case WID_BO_SELECT_IMAGE: {
				int obj_index = _selected_object_class->GetIndexFromUI(GB(widget, 16, 16));
				if (obj_index < 0) break;
				const ObjectSpec *spec = _selected_object_class->GetSpec(obj_index);
				if (spec == nullptr) break;

				if (!spec->IsAvailable()) {
					GfxFillRect(r.left + 1, r.top + 1, r.right - 1, r.bottom - 1, PC_BLACK, FILLRECT_CHECKER);
				}
				DrawPixelInfo tmp_dpi;
				/* Set up a clipping area for the preview. */
				if (FillDrawPixelInfo(&tmp_dpi, r.left + 1, r.top, (r.right - 1) - (r.left + 1) + 1, r.bottom - r.top + 1)) {
					DrawPixelInfo *old_dpi = _cur_dpi;
					_cur_dpi = &tmp_dpi;
					if (spec->grf_prop.grffile == nullptr) {
						extern const DrawTileSprites _objects[];
						const DrawTileSprites *dts = &_objects[spec->grf_prop.local_id];
						DrawOrigTileSeqInGUI((r.right - r.left) / 2 - 1, r.bottom - r.top - OBJECT_MARGIN - ScaleGUITrad(TILE_PIXELS), dts, PAL_NONE);
					} else {
						DrawNewObjectTileInGUI((r.right - r.left) / 2 - 1, r.bottom - r.top - OBJECT_MARGIN - ScaleGUITrad(TILE_PIXELS), spec,
								std::min<int>(_selected_object_view, spec->views - 1));
					}
					_cur_dpi = old_dpi;
				}
				break;
			}

			case WID_BO_INFO: {
				const ObjectSpec *spec = _selected_object_class->GetSpec(_selected_object_index);
				if (spec == nullptr) break;

				/* Get the extra message for the GUI */
				if (HasBit(spec->callback_mask, CBM_OBJ_FUND_MORE_TEXT)) {
					uint16 callback_res = GetObjectCallback(CBID_OBJECT_FUND_MORE_TEXT, 0, 0, spec, nullptr, INVALID_TILE, _selected_object_view);
					if (callback_res != CALLBACK_FAILED && callback_res != 0x400) {
						if (callback_res > 0x400) {
							ErrorUnknownCallbackResult(spec->grf_prop.grffile->grfid, CBID_OBJECT_FUND_MORE_TEXT, callback_res);
						} else {
							StringID message = GetGRFStringID(spec->grf_prop.grffile->grfid, 0xD000 + callback_res);
							if (message != STR_NULL && message != STR_UNDEFINED) {
								StartTextRefStackUsage(spec->grf_prop.grffile, 6);
								/* Use all the available space left from where we stand up to the
								 * end of the window. We ALSO enlarge the window if needed, so we
								 * can 'go' wild with the bottom of the window. */
								int y = DrawStringMultiLine(r.left, r.right, r.top, UINT16_MAX, message, TC_ORANGE) - r.top;
								StopTextRefStackUsage();
								if (y > this->info_height) {
									BuildObjectWindow *bow = const_cast<BuildObjectWindow *>(this);
									bow->info_height = y + 2;
									bow->ReInit();
								}
							}
						}
					}
				}
			}
		}
	}

	/**
	 * Select the specified object class.
	 * @param object_class Object class select.
	 */
	void SelectOtherClass(const ObjectClass *object_class)
	{
		_selected_object_class = object_class;
		this->GetWidget<NWidgetMatrix>(WID_BO_SELECT_MATRIX)->SetCount(_selected_object_class->GetUISpecCount());
	}

	/**
	 * Select the specified object in #_selected_object_class class.
	 * @param object_index Object index to select, \c -1 means select nothing.
	 */
	void SelectOtherObject(int object_index)
	{
		_selected_object_index = object_index;
		if (_selected_object_index != -1) {
			const ObjectSpec *spec = _selected_object_class->GetSpec(_selected_object_index);
			_selected_object_view = std::min<int>(_selected_object_view, spec->views - 1);
			this->ReInit();
		} else {
			_selected_object_view = 0;
		}

		if (_selected_object_index != -1) {
			SetObjectToPlaceWnd(SPR_CURSOR_TRANSMITTER, PAL_NONE, HT_RECT | HT_DIAGONAL, this);
		} else {
			if (_thd.window_class == this->window_class &&
					_thd.window_number == this->window_number) {
				ResetObjectToPlace();
			}
		}

		this->UpdateButtons(_selected_object_class, _selected_object_index, _selected_object_view);
	}

	void UpdateSelectSize()
	{
		if (_selected_object_index == -1) {
			SetTileSelectSize(1, 1);
		} else {
			const ObjectSpec *spec = _selected_object_class->GetSpec(_selected_object_index);
			int w = GB(spec->size, HasBit(_selected_object_view, 0) ? 4 : 0, 4);
			int h = GB(spec->size, HasBit(_selected_object_view, 0) ? 0 : 4, 4);
			SetTileSelectSize(w, h);
		}
	}

	/**
	 * Update buttons to show the selection to the user.
	 * @param object_class The class of the selected object.
	 * @param sel_index Index of the object to select, or \c -1 .
	 * @param sel_view View of the object to select.
	 */
	void UpdateButtons(const ObjectClass *object_class, int sel_index, uint sel_view)
	{
		int view_number, object_number;
		if (sel_index == -1) {
			view_number = -1; // If no object selected, also hide the selected view.
			object_number = -1;
		} else {
			view_number = sel_view;
			object_number = object_class->GetUIFromIndex(sel_index);
		}

		this->GetWidget<NWidgetMatrix>(WID_BO_OBJECT_MATRIX)->SetClicked(view_number);
		this->GetWidget<NWidgetMatrix>(WID_BO_SELECT_MATRIX)->SetClicked(object_number);
		this->UpdateSelectSize();
		this->SetDirty();
	}

	void OnInvalidateData(int data = 0, bool gui_scope = true) override
	{
		if (!gui_scope) return;

		this->BuildObjectClassesAvailable();
	}

	void OnResize() override
	{
		this->vscroll->SetCapacityFromWidget(this, WID_BO_CLASS_LIST);
	}

	void OnClick(Point pt, int widget, int click_count) override
	{
		switch (GB(widget, 0, 16)) {
			case WID_BO_CLASS_LIST: {
				int num_clicked = this->vscroll->GetPosition() + (pt.y - this->nested_array[widget]->pos_y) / this->line_height;
				if (num_clicked >= (int)this->object_classes.size()) break;

				this->SelectOtherClass(this->object_classes[num_clicked]);
				this->SelectFirstAvailableObject(false);
				break;
			}

			case WID_BO_SELECT_IMAGE: {
				int num_clicked = _selected_object_class->GetIndexFromUI(GB(widget, 16, 16));
				if (num_clicked >= 0 && _selected_object_class->GetSpec(num_clicked)->IsAvailable()) this->SelectOtherObject(num_clicked);
				break;
			}

			case WID_BO_OBJECT_SPRITE:
				if (_selected_object_index != -1) {
					_selected_object_view = GB(widget, 16, 16);
					this->SelectOtherObject(_selected_object_index); // Re-select the object for a different view.
				}
				break;
		}
	}

	void OnPlaceObject(Point pt, TileIndex tile) override
	{
<<<<<<< HEAD
		const ObjectSpec *spec = ObjectClass::Get(_selected_object_class)->GetSpec(_selected_object_index);
		if (spec == nullptr) return;
		if (_settings_game.construction.build_object_area_permitted && spec->size == 0x11) {
			VpStartPlaceSizing(tile, VPM_X_AND_Y, DDSP_BUILD_OBJECT);
		} else {
			DoCommandP(tile, spec->Index(),
					_selected_object_view, CMD_BUILD_OBJECT | CMD_MSG(STR_ERROR_CAN_T_BUILD_OBJECT), CcTerraform);
		}
=======
		DoCommandP(tile, _selected_object_class->GetSpec(_selected_object_index)->Index(),
				_selected_object_view, CMD_BUILD_OBJECT | CMD_MSG(STR_ERROR_CAN_T_BUILD_OBJECT), CcTerraform);
>>>>>>> cb8e1706
	}

	void OnPlaceObjectAbort() override
	{
		this->UpdateButtons(_selected_object_class, -1, _selected_object_view);
	}

<<<<<<< HEAD
	void OnPlaceDrag(ViewportPlaceMethod select_method, ViewportDragDropSelectionProcess select_proc, Point pt) override
	{
		VpSelectTilesWithMethod(pt.x, pt.y, select_method);
	}

	void OnPlaceMouseUp(ViewportPlaceMethod select_method, ViewportDragDropSelectionProcess select_proc, Point pt, TileIndex start_tile, TileIndex end_tile) override
	{
		if (pt.x != -1) {
			switch (select_proc) {
				default: NOT_REACHED();
				case DDSP_BUILD_OBJECT:
					if (!_settings_game.construction.freeform_edges) {
						/* When end_tile is MP_VOID, the error tile will not be visible to the
						 * user. This happens when terraforming at the southern border. */
						if (TileX(end_tile) == MapMaxX()) end_tile += TileDiffXY(-1, 0);
						if (TileY(end_tile) == MapMaxY()) end_tile += TileDiffXY(0, -1);
					}
					DoCommandP(end_tile, start_tile,
							(ObjectClass::Get(_selected_object_class)->GetSpec(_selected_object_index)->Index() << 3) | (_selected_object_view << 1) | (_ctrl_pressed ? 1 : 0),
							CMD_BUILD_OBJECT_AREA | CMD_MSG(STR_ERROR_CAN_T_BUILD_OBJECT), CcTerraform);
					break;
			}
		}
	}


=======
	void OnEditboxChanged(int wid) override
	{
		string_filter.SetFilterTerm(this->filter_editbox.text.buf);
		this->object_classes.SetFilterState(!string_filter.IsEmpty());
		this->object_classes.ForceRebuild();
		this->InvalidateData();
	}

>>>>>>> cb8e1706
	/**
	 * Select the first available object.
	 * @param change_class If true, change the class if no object in the current
	 *   class is available.
	 */
	void SelectFirstAvailableObject(bool change_class)
	{
		/* First try to select an object in the selected class. */
		for (uint i = 0; i < _selected_object_class->GetSpecCount(); i++) {
			const ObjectSpec *spec = _selected_object_class->GetSpec(i);
			if (spec->IsAvailable()) {
				this->SelectOtherObject(i);
				return;
			}
		}
		if (change_class) {
			/* If that fails, select the first available object
			 * from a random class. */
			for (auto objclass : this->object_classes) {
				for (uint i = 0; i < objclass->GetSpecCount(); i++) {
					const ObjectSpec *spec = objclass->GetSpec(i);
					if (spec->IsAvailable()) {
						this->SelectOtherClass(objclass);
						this->SelectOtherObject(i);
						return;
					}
				}
			}
		}
		/* If all objects are unavailable, select nothing... */
		if (_selected_object_class->GetUISpecCount() == 0) {
			/* ... but make sure that the class is not empty. */
			for (auto objclass : this->object_classes) {
				if (objclass->GetUISpecCount() > 0) {
					this->SelectOtherClass(objclass);
					break;
				}
			}
		}
		this->SelectOtherObject(-1);
	}
};

Listing BuildObjectWindow::last_sorting = { false, 0 };
Filtering BuildObjectWindow::last_filtering = { false, 0 };

BuildObjectWindow::GUIObjectClassList::SortFunction* const BuildObjectWindow::sorter_funcs[] = {
	&NameSorter,
};

BuildObjectWindow::GUIObjectClassList::FilterFunction* const BuildObjectWindow::filter_funcs[] = {
	&TagNameFilter,
};

static const NWidgetPart _nested_build_object_widgets[] = {
	NWidget(NWID_HORIZONTAL),
		NWidget(WWT_CLOSEBOX, COLOUR_DARK_GREEN),
		NWidget(WWT_CAPTION, COLOUR_DARK_GREEN), SetDataTip(STR_OBJECT_BUILD_CAPTION, STR_TOOLTIP_WINDOW_TITLE_DRAG_THIS),
		NWidget(WWT_DEFSIZEBOX, COLOUR_DARK_GREEN),
	EndContainer(),
	NWidget(WWT_PANEL, COLOUR_DARK_GREEN),
		NWidget(NWID_HORIZONTAL), SetPadding(2, 0, 0, 0),
			NWidget(NWID_VERTICAL),
				NWidget(NWID_HORIZONTAL), SetPadding(0, 5, 2, 5),
					NWidget(WWT_TEXT, COLOUR_DARK_GREEN), SetFill(0, 1), SetDataTip(STR_LIST_FILTER_TITLE, STR_NULL),
					NWidget(WWT_EDITBOX, COLOUR_GREY, WID_BO_FILTER), SetFill(1, 0), SetResize(1, 0),
							SetDataTip(STR_LIST_FILTER_OSKTITLE, STR_LIST_FILTER_TOOLTIP),
				EndContainer(),
				NWidget(NWID_HORIZONTAL), SetPadding(0, 5, 2, 5),
					NWidget(WWT_MATRIX, COLOUR_GREY, WID_BO_CLASS_LIST), SetFill(1, 0), SetMatrixDataTip(1, 0, STR_OBJECT_BUILD_CLASS_TOOLTIP), SetScrollbar(WID_BO_SCROLLBAR),
					NWidget(NWID_VSCROLLBAR, COLOUR_GREY, WID_BO_SCROLLBAR),
				EndContainer(),
				NWidget(NWID_HORIZONTAL), SetPadding(0, 5, 0, 5),
					NWidget(NWID_MATRIX, COLOUR_DARK_GREEN, WID_BO_OBJECT_MATRIX), SetPIP(0, 2, 0),
						NWidget(WWT_PANEL, COLOUR_GREY, WID_BO_OBJECT_SPRITE), SetDataTip(0x0, STR_OBJECT_BUILD_PREVIEW_TOOLTIP), EndContainer(),
					EndContainer(),
				EndContainer(),
				NWidget(WWT_TEXT, COLOUR_DARK_GREEN, WID_BO_OBJECT_NAME), SetDataTip(STR_ORANGE_STRING, STR_NULL), SetPadding(2, 5, 2, 5),
				NWidget(WWT_TEXT, COLOUR_DARK_GREEN, WID_BO_OBJECT_SIZE), SetDataTip(STR_OBJECT_BUILD_SIZE, STR_NULL), SetPadding(2, 5, 2, 5),
			EndContainer(),
			NWidget(WWT_PANEL, COLOUR_DARK_GREEN), SetScrollbar(WID_BO_SELECT_SCROLL),
				NWidget(NWID_HORIZONTAL),
					NWidget(NWID_MATRIX, COLOUR_DARK_GREEN, WID_BO_SELECT_MATRIX), SetFill(0, 1), SetPIP(0, 2, 0),
						NWidget(WWT_PANEL, COLOUR_DARK_GREEN, WID_BO_SELECT_IMAGE), SetMinimalSize(66, 60), SetDataTip(0x0, STR_OBJECT_BUILD_TOOLTIP),
								SetFill(0, 0), SetResize(0, 0), SetScrollbar(WID_BO_SELECT_SCROLL),
						EndContainer(),
					EndContainer(),
					NWidget(NWID_VSCROLLBAR, COLOUR_DARK_GREEN, WID_BO_SELECT_SCROLL),
				EndContainer(),
			EndContainer(),
		EndContainer(),
		NWidget(NWID_HORIZONTAL),
			NWidget(WWT_EMPTY, INVALID_COLOUR, WID_BO_INFO), SetPadding(2, 5, 0, 5), SetFill(1, 0), SetResize(1, 0),
			NWidget(NWID_VERTICAL),
				NWidget(WWT_PANEL, COLOUR_DARK_GREEN), SetFill(0, 1), EndContainer(),
				NWidget(WWT_RESIZEBOX, COLOUR_DARK_GREEN),
			EndContainer(),
		EndContainer(),
	EndContainer(),
};

static WindowDesc _build_object_desc(
	WDP_AUTO, "build_object", 0, 0,
	WC_BUILD_OBJECT, WC_BUILD_TOOLBAR,
	WDF_CONSTRUCTION,
	_nested_build_object_widgets, lengthof(_nested_build_object_widgets)
);

/** Show our object picker.  */
void ShowBuildObjectPicker()
{
	/* Don't show the place object button when there are no objects to place. */
	if (ObjectClass::GetUIClassCount() > 0) {
		AllocateWindowDescFront<BuildObjectWindow>(&_build_object_desc, 0);
	}
}

/** Reset all data of the object GUI. */
void InitializeObjectGui()
{
	_selected_object_class = nullptr;
}<|MERGE_RESOLUTION|>--- conflicted
+++ resolved
@@ -530,8 +530,7 @@
 
 	void OnPlaceObject(Point pt, TileIndex tile) override
 	{
-<<<<<<< HEAD
-		const ObjectSpec *spec = ObjectClass::Get(_selected_object_class)->GetSpec(_selected_object_index);
+		const ObjectSpec *spec = _selected_object_class->GetSpec(_selected_object_index);
 		if (spec == nullptr) return;
 		if (_settings_game.construction.build_object_area_permitted && spec->size == 0x11) {
 			VpStartPlaceSizing(tile, VPM_X_AND_Y, DDSP_BUILD_OBJECT);
@@ -539,10 +538,6 @@
 			DoCommandP(tile, spec->Index(),
 					_selected_object_view, CMD_BUILD_OBJECT | CMD_MSG(STR_ERROR_CAN_T_BUILD_OBJECT), CcTerraform);
 		}
-=======
-		DoCommandP(tile, _selected_object_class->GetSpec(_selected_object_index)->Index(),
-				_selected_object_view, CMD_BUILD_OBJECT | CMD_MSG(STR_ERROR_CAN_T_BUILD_OBJECT), CcTerraform);
->>>>>>> cb8e1706
 	}
 
 	void OnPlaceObjectAbort() override
@@ -550,7 +545,6 @@
 		this->UpdateButtons(_selected_object_class, -1, _selected_object_view);
 	}
 
-<<<<<<< HEAD
 	void OnPlaceDrag(ViewportPlaceMethod select_method, ViewportDragDropSelectionProcess select_proc, Point pt) override
 	{
 		VpSelectTilesWithMethod(pt.x, pt.y, select_method);
@@ -569,15 +563,13 @@
 						if (TileY(end_tile) == MapMaxY()) end_tile += TileDiffXY(0, -1);
 					}
 					DoCommandP(end_tile, start_tile,
-							(ObjectClass::Get(_selected_object_class)->GetSpec(_selected_object_index)->Index() << 3) | (_selected_object_view << 1) | (_ctrl_pressed ? 1 : 0),
+							(_selected_object_class->GetSpec(_selected_object_index)->Index() << 3) | (_selected_object_view << 1) | (_ctrl_pressed ? 1 : 0),
 							CMD_BUILD_OBJECT_AREA | CMD_MSG(STR_ERROR_CAN_T_BUILD_OBJECT), CcTerraform);
 					break;
 			}
 		}
 	}
 
-
-=======
 	void OnEditboxChanged(int wid) override
 	{
 		string_filter.SetFilterTerm(this->filter_editbox.text.buf);
@@ -586,7 +578,6 @@
 		this->InvalidateData();
 	}
 
->>>>>>> cb8e1706
 	/**
 	 * Select the first available object.
 	 * @param change_class If true, change the class if no object in the current
