--- conflicted
+++ resolved
@@ -244,20 +244,9 @@
 						if (callback_res > 0x400) {
 							ErrorUnknownCallbackResult(spec->grf_prop.grfid, CBID_OBJECT_FUND_MORE_TEXT, callback_res);
 						} else {
-<<<<<<< HEAD
-							StringID message = GetGRFStringID(spec->grf_prop.grffile, GRFSTR_MISC_GRF_TEXT + callback_res);
-							if (message != STR_NULL && message != STR_UNDEFINED) {
-								StartTextRefStackUsage(spec->grf_prop.grffile, 6);
-								/* Use all the available space left from where we stand up to the
-								 * end of the window. We ALSO enlarge the window if needed, so we
-								 * can 'go' wild with the bottom of the window. */
-								tr.top = DrawStringMultiLine(tr, message, TC_ORANGE);
-								StopTextRefStackUsage();
-=======
 							std::string str = GetGRFStringWithTextStack(spec->grf_prop.grffile, GRFSTR_MISC_GRF_TEXT + callback_res, 6);
 							if (!str.empty()) {
 								tr.top = DrawStringMultiLine(tr, str, TC_ORANGE);
->>>>>>> 23ba18ad
 							}
 						}
 					}
