--- conflicted
+++ resolved
@@ -143,16 +143,9 @@
 
 		this->object_classes.clear();
 
-<<<<<<< HEAD
-		for (uint i = 0; ObjectClass::IsClassIDValid((ObjectClassID)i); i++) {
-			ObjectClass *objclass = ObjectClass::Get((ObjectClassID)i);
-			if (objclass->GetUISpecCount() == 0) continue; // Is this needed here?
-			object_classes.push_back((ObjectClassID)i);
-=======
 		for (const auto &cls : ObjectClass::Classes()) {
 			if (cls.GetUISpecCount() == 0) continue; // Is this needed here?
 			object_classes.push_back(cls.Index());
->>>>>>> a42aa1a0
 		}
 
 		this->object_classes.Filter(this->string_filter);
