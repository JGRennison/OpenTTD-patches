--- conflicted
+++ resolved
@@ -86,7 +86,7 @@
 		if (v != v->FirstShared()) continue;
 		for (const Order *order : v->Orders()) {
 			if (order->IsType(OT_GOTO_STATION) || order->IsType(OT_GOTO_WAYPOINT) || order->IsType(OT_IMPLICIT)) {
-				_order_destination_refcount_map[OrderDestinationRefcountMapKey(order->GetDestination(), v->owner, order->GetType(), v->type)]++;
+				_order_destination_refcount_map[OrderDestinationRefcountMapKey(order->GetDestination().ToStationID(), v->owner, order->GetType(), v->type)]++;
 			}
 		}
 	}
@@ -102,7 +102,7 @@
 void UpdateOrderDestinationRefcount(const Order *order, VehicleType type, Owner owner, int delta)
 {
 	if (order->IsType(OT_GOTO_STATION) || order->IsType(OT_GOTO_WAYPOINT) || order->IsType(OT_IMPLICIT)) {
-		_order_destination_refcount_map[OrderDestinationRefcountMapKey(order->GetDestination(), owner, order->GetType(), type)] += delta;
+		_order_destination_refcount_map[OrderDestinationRefcountMapKey(order->GetDestination().ToStationID(), owner, order->GetType(), type)] += delta;
 	}
 }
 
@@ -656,11 +656,7 @@
 	} while (next->IsType(OT_GOTO_DEPOT) || next->IsSlotCounterOrder() || next->IsType(OT_DUMMY) || next->IsType(OT_LABEL)
 			|| (next->IsBaseStationOrder() && next->GetDestination() == v->last_station_visited));
 
-<<<<<<< HEAD
-	return CargoMaskedStationIDStack(cargo_mask, next->GetDestination());
-=======
-	return next->GetDestination().ToStationID();
->>>>>>> fb70a7fe
+	return CargoMaskedStationIDStack(cargo_mask, next->GetDestination().ToStationID());
 }
 
 /**
@@ -876,7 +872,7 @@
 		}
 	}
 	if (this->IsType(OT_LABEL) && IsDestinationOrderLabelSubType(this->GetLabelSubType())) {
-		const BaseStation *st = BaseStation::GetIfValid(this->GetDestination());
+		const BaseStation *st = BaseStation::GetIfValid(this->GetDestination().ToStationID());
 		if (st != nullptr) return st->xy;
 	}
 	return INVALID_TILE;
@@ -1234,7 +1230,7 @@
 		}
 
 		case OT_SLOT: {
-			TraceRestrictSlotID data = new_order.GetDestination();
+			TraceRestrictSlotID data = new_order.GetDestination().base();
 			if (data != INVALID_TRACE_RESTRICT_SLOT_ID) {
 				const TraceRestrictSlot *slot = TraceRestrictSlot::GetIfValid(data);
 				if (slot == nullptr || slot->vehicle_type != v->type) return CMD_ERROR;
@@ -1252,7 +1248,7 @@
 		}
 
 		case OT_SLOT_GROUP: {
-			TraceRestrictSlotGroupID data = new_order.GetDestination();
+			TraceRestrictSlotGroupID data = new_order.GetDestination().base();
 			if (data != INVALID_TRACE_RESTRICT_SLOT_GROUP) {
 				const TraceRestrictSlotGroup *sg = TraceRestrictSlotGroup::GetIfValid(data);
 				if (sg == nullptr || sg->vehicle_type != v->type) return CMD_ERROR;
@@ -1269,7 +1265,7 @@
 		}
 
 		case OT_COUNTER: {
-			TraceRestrictCounterID data = new_order.GetDestination();
+			TraceRestrictCounterID data = new_order.GetDestination().base();
 			if (data != INVALID_TRACE_RESTRICT_COUNTER_ID) {
 				const TraceRestrictCounter *ctr = TraceRestrictCounter::GetIfValid(data);
 				if (ctr == nullptr) return CMD_ERROR;
@@ -1285,7 +1281,7 @@
 
 				case OLST_DEPARTURES_VIA:
 				case OLST_DEPARTURES_REMOVE_VIA: {
-					const BaseStation *st = BaseStation::GetIfValid(new_order.GetDestination());
+					const BaseStation *st = BaseStation::GetIfValid(new_order.GetDestination().ToStationID());
 					if (st == nullptr) return CMD_ERROR;
 
 					if (st->owner != OWNER_NONE) {
@@ -2596,31 +2592,20 @@
 			if (src->FirstShared() == dst->FirstShared()) return CMD_ERROR;
 
 			for (const Order *order : src->Orders()) {
-<<<<<<< HEAD
 				if (OrderGoesToStation(dst, order)) {
 					/* Allow copying unreachable destinations if they were already unreachable for the source.
 					 * This is basically to allow cloning / autorenewing / autoreplacing vehicles, while the stations
 					 * are temporarily invalid due to reconstruction. */
-					const Station *st = Station::Get(order->GetDestination());
+					const Station *st = Station::Get(order->GetDestination().ToStationID());
 					if (CanVehicleUseStation(src, st) && !CanVehicleUseStation(dst, st)) {
 						return CommandCost::DualErrorMessage(STR_ERROR_CAN_T_COPY_SHARE_ORDER, GetVehicleCannotUseStationReason(dst, st));
 					}
 				}
 				if (OrderGoesToRoadDepot(dst, order)) {
-					const Depot *dp = Depot::GetIfValid(order->GetDestination());
+					const Depot *dp = Depot::GetIfValid(order->GetDestination().ToDepotID());
 					if (dp != nullptr && (GetPresentRoadTypes(dp->xy) & RoadVehicle::From(dst)->compatible_roadtypes) == 0) {
 						return CommandCost::DualErrorMessage(STR_ERROR_CAN_T_COPY_SHARE_ORDER, RoadTypeIsTram(RoadVehicle::From(dst)->roadtype) ? STR_ERROR_NO_STOP_COMPATIBLE_TRAM_TYPE : STR_ERROR_NO_STOP_COMPATIBLE_ROAD_TYPE);
 					}
-=======
-				if (!OrderGoesToStation(dst, order)) continue;
-
-				/* Allow copying unreachable destinations if they were already unreachable for the source.
-				 * This is basically to allow cloning / autorenewing / autoreplacing vehicles, while the stations
-				 * are temporarily invalid due to reconstruction. */
-				const Station *st = Station::Get(order->GetDestination().ToStationID());
-				if (CanVehicleUseStation(src, st) && !CanVehicleUseStation(dst, st)) {
-					return CommandCost(STR_ERROR_CAN_T_COPY_SHARE_ORDER, GetVehicleCannotUseStationReason(dst, st));
->>>>>>> fb70a7fe
 				}
 			}
 
@@ -2696,24 +2681,17 @@
 			/* Trucks can't copy all the orders from busses (and visa versa),
 			 * and neither can helicopters and aircraft. */
 			for (const Order *order : src->Orders()) {
-<<<<<<< HEAD
 				if (OrderGoesToStation(dst, order)) {
-					const Station *st = Station::Get(order->GetDestination());
+					const Station *st = Station::Get(order->GetDestination().ToStationID());
 					if (!CanVehicleUseStation(dst, st)) {
 						return CommandCost::DualErrorMessage(STR_ERROR_CAN_T_COPY_SHARE_ORDER, GetVehicleCannotUseStationReason(dst, st));
 					}
 				}
 				if (OrderGoesToRoadDepot(dst, order)) {
-					const Depot *dp = Depot::GetIfValid(order->GetDestination());
+					const Depot *dp = Depot::GetIfValid(order->GetDestination().ToDepotID());
 					if (dp != nullptr && (GetPresentRoadTypes(dp->xy) & RoadVehicle::From(dst)->compatible_roadtypes) == 0) {
 						return CommandCost::DualErrorMessage(STR_ERROR_CAN_T_COPY_SHARE_ORDER, RoadTypeIsTram(RoadVehicle::From(dst)->roadtype) ? STR_ERROR_NO_STOP_COMPATIBLE_TRAM_TYPE : STR_ERROR_NO_STOP_COMPATIBLE_ROAD_TYPE);
 					}
-=======
-				if (!OrderGoesToStation(dst, order)) continue;
-				Station *st = Station::Get(order->GetDestination().ToStationID());
-				if (!CanVehicleUseStation(dst, st)) {
-					return CommandCost(STR_ERROR_CAN_T_COPY_SHARE_ORDER, GetVehicleCannotUseStationReason(dst, st));
->>>>>>> fb70a7fe
 				}
 			}
 
@@ -2932,9 +2910,9 @@
 
 static bool IsBatchRemoveOrderDepotRemoved(DestinationID destination)
 {
-	if (static_cast<size_t>(destination / 32) >= _remove_order_from_all_vehicles_depots.size()) return false;
-
-	return HasBit(_remove_order_from_all_vehicles_depots[destination / 32], destination % 32);
+	if (static_cast<size_t>(destination.base() / 32) >= _remove_order_from_all_vehicles_depots.size()) return false;
+
+	return HasBit(_remove_order_from_all_vehicles_depots[destination.base() / 32], destination.base() % 32);
 }
 
 void StartRemoveOrderFromAllVehiclesBatch()
@@ -2988,9 +2966,9 @@
 
 	if (_remove_order_from_all_vehicles_batch && type == OT_GOTO_DEPOT && !hangar) {
 		std::vector<uint32_t> &ids = _remove_order_from_all_vehicles_depots;
-		uint32_t word_idx = destination / 32;
+		uint32_t word_idx = destination.base() / 32;
 		if (word_idx >= ids.size()) ids.resize(word_idx + 1);
-		SetBit(ids[word_idx], destination % 32);
+		SetBit(ids[word_idx], destination.base() % 32);
 		return;
 	}
 
@@ -3543,14 +3521,14 @@
 				}
 
 			case OT_SLOT:
-				if (TraceRestrictSlot::IsValidID(order->GetDestination())) {
+				if (TraceRestrictSlot::IsValidID(order->GetDestination().base())) {
 					switch (order->GetSlotSubType()) {
 						case OSST_RELEASE:
 							_pco_deferred_slot_membership.Initialise(v);
-							_pco_deferred_slot_membership.RemoveSlot(order->GetDestination());
+							_pco_deferred_slot_membership.RemoveSlot(order->GetDestination().base());
 							break;
 						case OSST_TRY_ACQUIRE:
-							ExecuteVehicleInSlotOrderCondition(v, TraceRestrictSlot::Get(order->GetDestination()), PCO_DEFERRED, true);
+							ExecuteVehicleInSlotOrderCondition(v, TraceRestrictSlot::Get(order->GetDestination().base()), PCO_DEFERRED, true);
 							break;
 					}
 				}
@@ -3559,7 +3537,7 @@
 			case OT_SLOT_GROUP:
 				switch (order->GetSlotGroupSubType()) {
 					case OSGST_RELEASE: {
-						const TraceRestrictSlotGroup *sg = TraceRestrictSlotGroup::GetIfValid(order->GetDestination());
+						const TraceRestrictSlotGroup *sg = TraceRestrictSlotGroup::GetIfValid(order->GetDestination().base());
 						if (sg != nullptr) {
 							_pco_deferred_slot_membership.Initialise(v);
 							bool check_owner = (sg->owner != v->owner);
@@ -3576,7 +3554,7 @@
 				break;
 
 			case OT_COUNTER: {
-				const TraceRestrictCounter *ctr = TraceRestrictCounter::GetIfValid(order->GetDestination());
+				const TraceRestrictCounter *ctr = TraceRestrictCounter::GetIfValid(order->GetDestination().base());
 				if (ctr != nullptr) {
 					auto result = _pco_deferred_counter_values.insert(std::make_pair(ctr->index, ctr->value));
 					result.first->second = TraceRestrictCounter::ApplyValue(result.first->second, static_cast<TraceRestrictCounterCondOpField>(order->GetCounterOperation()), order->GetXData());
@@ -3739,8 +3717,8 @@
 
 		case OT_SLOT:
 			assert(!pbs_look_ahead);
-			if (order->GetDestination() != INVALID_TRACE_RESTRICT_SLOT_ID) {
-				TraceRestrictSlot *slot = TraceRestrictSlot::GetIfValid(order->GetDestination());
+			if (order->GetDestination().base() != INVALID_TRACE_RESTRICT_SLOT_ID) {
+				TraceRestrictSlot *slot = TraceRestrictSlot::GetIfValid(order->GetDestination().base());
 				if (slot != nullptr) {
 					switch (order->GetSlotSubType()) {
 						case OSST_RELEASE:
@@ -3758,8 +3736,8 @@
 
 		case OT_SLOT_GROUP:
 			assert(!pbs_look_ahead);
-			if (order->GetDestination() != INVALID_TRACE_RESTRICT_SLOT_GROUP) {
-				TraceRestrictSlotGroup *sg = TraceRestrictSlotGroup::GetIfValid(order->GetDestination());
+			if (order->GetDestination().base() != INVALID_TRACE_RESTRICT_SLOT_GROUP) {
+				TraceRestrictSlotGroup *sg = TraceRestrictSlotGroup::GetIfValid(order->GetDestination().base());
 				if (sg != nullptr) {
 					switch (order->GetSlotGroupSubType()) {
 						case OSGST_RELEASE:
@@ -3774,8 +3752,8 @@
 
 		case OT_COUNTER:
 			assert(!pbs_look_ahead);
-			if (order->GetDestination() != INVALID_TRACE_RESTRICT_COUNTER_ID) {
-				TraceRestrictCounter *ctr = TraceRestrictCounter::GetIfValid(order->GetDestination());
+			if (order->GetDestination().base() != INVALID_TRACE_RESTRICT_COUNTER_ID) {
+				TraceRestrictCounter *ctr = TraceRestrictCounter::GetIfValid(order->GetDestination().base());
 				if (ctr != nullptr) {
 					ctr->ApplyUpdate(static_cast<TraceRestrictCounterCondOpField>(order->GetCounterOperation()), order->GetXData());
 				}
@@ -3898,11 +3876,7 @@
 
 	/* If it is unchanged, keep it. */
 	if (order->Equals(v->current_order) && (v->type == VEH_AIRCRAFT || v->dest_tile != 0) &&
-<<<<<<< HEAD
-			(v->type != VEH_SHIP || !order->IsType(OT_GOTO_STATION) || Station::Get(order->GetDestination())->HasFacilities(FACIL_DOCK))) {
-=======
-			(v->type != VEH_SHIP || !order->IsType(OT_GOTO_STATION) || Station::Get(order->GetDestination().ToStationID())->ship_station.tile != INVALID_TILE)) {
->>>>>>> fb70a7fe
+			(v->type != VEH_SHIP || !order->IsType(OT_GOTO_STATION) || Station::Get(order->GetDestination().ToStationID())->HasFacilities(FACIL_DOCK))) {
 		return false;
 	}
 
