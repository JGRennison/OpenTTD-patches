/*
 * This file is part of OpenTTD.
 * OpenTTD is free software; you can redistribute it and/or modify it under the terms of the GNU General Public License as published by the Free Software Foundation, version 2.
 * OpenTTD is distributed in the hope that it will be useful, but WITHOUT ANY WARRANTY; without even the implied warranty of MERCHANTABILITY or FITNESS FOR A PARTICULAR PURPOSE.
 * See the GNU General Public License for more details. You should have received a copy of the GNU General Public License along with OpenTTD. If not, see <http://www.gnu.org/licenses/>.
 */

/** @file order_cmd.cpp Handling of orders. */

#include "stdafx.h"
#include "debug.h"
#include "cmd_helper.h"
#include "command_func.h"
#include "company_func.h"
#include "news_func.h"
#include "strings_func.h"
#include "timetable.h"
#include "station_base.h"
#include "station_map.h"
#include "station_func.h"
#include "map_func.h"
#include "cargotype.h"
#include "vehicle_func.h"
#include "depot_base.h"
#include "core/bitmath_func.hpp"
#include "core/container_func.hpp"
#include "core/pool_func.hpp"
#include "core/random_func.hpp"
#include "aircraft.h"
#include "roadveh.h"
#include "station_base.h"
#include "waypoint_base.h"
#include "company_base.h"
#include "infrastructure_func.h"
#include "order_backup.h"
#include "cheat_type.h"
#include "viewport_func.h"
#include "order_cmd.h"
#include "vehiclelist.h"
#include "tracerestrict.h"
#include "train.h"
#include "date_func.h"
#include "schdispatch.h"

#include "table/strings.h"

#include <limits>
#include <vector>

#include "safeguards.h"

/* DestinationID must be at least as large as every these below, because it can
 * be any of them
 */
static_assert(sizeof(DestinationID) >= sizeof(DepotID));
static_assert(sizeof(DestinationID) >= sizeof(StationID));

/* OrderTypeMask must be large enough for all order types */
static_assert(std::numeric_limits<OrderTypeMask>::digits >= OT_END);

OrderPool _order_pool("Order");
INSTANTIATE_POOL_METHODS(Order)
OrderListPool _orderlist_pool("OrderList");
INSTANTIATE_POOL_METHODS(OrderList)

btree::btree_map<uint32_t, uint32_t> _order_destination_refcount_map;
bool _order_destination_refcount_map_valid = false;

enum CmdInsertOrderIntlFlags : uint8_t {
	CIOIF_NONE                          = 0,      ///< No flags
	CIOIF_ALLOW_LOAD_BY_CARGO_TYPE      = 1 << 0, ///< Allow load by cargo type
	CIOIF_ALLOW_DUPLICATE_UNBUNCH       = 1 << 1, ///< Allow duplicate unbunch orders
};
DECLARE_ENUM_AS_BIT_SET(CmdInsertOrderIntlFlags)

static CommandCost CmdInsertOrderIntl(DoCommandFlag flags, Vehicle *v, VehicleOrderID sel_ord, const Order &new_order, CmdInsertOrderIntlFlags insert_flags);

extern void SetOrderFixedWaitTime(Vehicle *v, VehicleOrderID order_number, uint32_t wait_time, bool wait_timetabled, bool wait_fixed);

void IntialiseOrderDestinationRefcountMap()
{
	ClearOrderDestinationRefcountMap();
	for (const Vehicle *v : Vehicle::IterateFrontOnly()) {
		if (v != v->FirstShared()) continue;
		for (const Order *order : v->Orders()) {
			if (order->IsType(OT_GOTO_STATION) || order->IsType(OT_GOTO_WAYPOINT) || order->IsType(OT_IMPLICIT)) {
				_order_destination_refcount_map[OrderDestinationRefcountMapKey(order->GetDestination(), v->owner, order->GetType(), v->type)]++;
			}
		}
	}
	_order_destination_refcount_map_valid = true;
}

void ClearOrderDestinationRefcountMap()
{
	_order_destination_refcount_map.clear();
	_order_destination_refcount_map_valid = false;
}

void UpdateOrderDestinationRefcount(const Order *order, VehicleType type, Owner owner, int delta)
{
	if (order->IsType(OT_GOTO_STATION) || order->IsType(OT_GOTO_WAYPOINT) || order->IsType(OT_IMPLICIT)) {
		_order_destination_refcount_map[OrderDestinationRefcountMapKey(order->GetDestination(), owner, order->GetType(), type)] += delta;
	}
}

void Order::InvalidateGuiOnRemove()
{
	/* We can visit oil rigs and buoys that are not our own. They will be shown in
	 * the list of stations. So, we need to invalidate that window if needed. */
	if (this->IsType(OT_GOTO_STATION) || this->IsType(OT_GOTO_WAYPOINT)) {
		BaseStation *bs = BaseStation::GetIfValid(this->GetDestination());
		if (bs != nullptr && bs->owner == OWNER_NONE) InvalidateWindowClassesData(WC_STATION_LIST, 0);
	}
}

/**
 * 'Free' the order
 * @note ONLY use on "current_order" vehicle orders!
 */
void Order::Free()
{
	this->type  = OT_NOTHING;
	this->flags = 0;
	this->dest  = 0;
	DeAllocExtraInfo();
}

/**
 * Makes this order a Go To Station order.
 * @param destination the station to go to.
 */
void Order::MakeGoToStation(StationID destination)
{
	this->type = OT_GOTO_STATION;
	this->flags = 0;
	this->dest = destination;
}

/**
 * Makes this order a Go To Depot order.
 * @param destination   the depot to go to.
 * @param order         is this order a 'default' order, or an overridden vehicle order?
 * @param non_stop_type how to get to the depot?
 * @param action        what to do in the depot?
 * @param cargo         the cargo type to change to.
 */
void Order::MakeGoToDepot(DepotID destination, OrderDepotTypeFlags order, OrderNonStopFlags non_stop_type, OrderDepotActionFlags action, CargoID cargo)
{
	this->type = OT_GOTO_DEPOT;
	this->SetDepotOrderType(order);
	this->SetDepotActionType(action);
	this->SetNonStopType(non_stop_type);
	this->dest = destination;
	this->SetRefit(cargo);
}

/**
 * Makes this order a Go To Waypoint order.
 * @param destination the waypoint to go to.
 */
void Order::MakeGoToWaypoint(StationID destination)
{
	this->type = OT_GOTO_WAYPOINT;
	this->flags = 0;
	this->dest = destination;
}

/**
 * Makes this order a Loading order.
 * @param ordered is this an ordered stop?
 */
void Order::MakeLoading(bool ordered)
{
	this->type = OT_LOADING;
	if (!ordered) this->flags = 0;
}

/**
 * Update the jump counter, for percent probability
 * conditional orders
 *
 * Not that jump_counter is signed and may become
 * negative when a jump has been taken
 *
 * @param percent the jump chance in %.
 * @param dry_run whether this is a dry-run, so do not execute side-effects
 *
 * @return true if the jump should be taken
 */
bool Order::UpdateJumpCounter(uint8_t percent, bool dry_run)
{
	const int8_t jump_counter = this->GetJumpCounter();
	if (dry_run) return jump_counter >= 0;
	if (jump_counter >= 0) {
		this->SetJumpCounter(jump_counter + (percent - 100));
		return true;
	}
	this->SetJumpCounter(jump_counter + percent);
	return false;
}

/**
 * Makes this order a Leave Station order.
 */
void Order::MakeLeaveStation()
{
	this->type = OT_LEAVESTATION;
	this->flags = 0;
}

/**
 * Makes this order a Dummy order.
 */
void Order::MakeDummy()
{
	this->type = OT_DUMMY;
	this->flags = 0;
}

/**
 * Makes this order an conditional order.
 * @param order the order to jump to.
 */
void Order::MakeConditional(VehicleOrderID order)
{
	this->type = OT_CONDITIONAL;
	this->flags = order;
	this->dest = 0;
}

/**
 * Makes this order an implicit order.
 * @param destination the station to go to.
 */
void Order::MakeImplicit(StationID destination)
{
	this->type = OT_IMPLICIT;
	this->dest = destination;
}

void Order::MakeWaiting()
{
	const bool wait_timetabled = this->IsWaitTimetabled();
	this->type = OT_WAITING;
	this->SetWaitTimetabled(wait_timetabled);
}

void Order::MakeLoadingAdvance(StationID destination)
{
	this->type = OT_LOADING_ADVANCE;
	this->dest = destination;
}

void Order::MakeReleaseSlot()
{
	this->type = OT_SLOT;
	this->dest = INVALID_TRACE_RESTRICT_SLOT_ID;
	this->flags = OSST_RELEASE;
}

void Order::MakeTryAcquireSlot()
{
	this->type = OT_SLOT;
	this->dest = INVALID_TRACE_RESTRICT_SLOT_ID;
	this->flags = OSST_TRY_ACQUIRE;
}

void Order::MakeChangeCounter()
{
	this->type = OT_COUNTER;
	this->dest = INVALID_TRACE_RESTRICT_COUNTER_ID;
	this->flags = 0;
}

void Order::MakeLabel(OrderLabelSubType subtype)
{
	this->type = OT_LABEL;
	this->flags = subtype;
}

/**
 * Make this depot/station order also a refit order.
 * @param cargo   the cargo type to change to.
 * @pre IsType(OT_GOTO_DEPOT) || IsType(OT_GOTO_STATION).
 */
void Order::SetRefit(CargoID cargo)
{
	this->refit_cargo = cargo;
}

/**
 * Does this order have the same type, flags and destination?
 * @param other the second order to compare to.
 * @return true if the type, flags and destination match.
 */
bool Order::Equals(const Order &other) const
{
	/* In case of go to nearest depot orders we need "only" compare the flags
	 * with the other and not the nearest depot order bit or the actual
	 * destination because those get clear/filled in during the order
	 * evaluation. If we do not do this the order will continuously be seen as
	 * a different order and it will try to find a "nearest depot" every tick. */
	if ((this->IsType(OT_GOTO_DEPOT) && this->type == other.type) &&
			((this->GetDepotActionType() & ODATFB_NEAREST_DEPOT) != 0 ||
			 (other.GetDepotActionType() & ODATFB_NEAREST_DEPOT) != 0)) {
		return this->GetDepotOrderType() == other.GetDepotOrderType() &&
				(this->GetDepotActionType() & ~ODATFB_NEAREST_DEPOT) == (other.GetDepotActionType() & ~ODATFB_NEAREST_DEPOT);
	}

	return this->type == other.type && this->flags == other.flags && this->dest == other.dest;
}

/**
 * Pack this order into a 64 bits integer, or actually only
 * the type, flags and destination.
 * @return the packed representation.
 * @note unpacking is done in the constructor.
 */
uint64_t Order::Pack() const
{
	return ((uint64_t) this->dest) << 24 | ((uint64_t) this->flags) << 8 | ((uint64_t) this->type);
}

/**
 * Pack this order into a 16 bits integer as close to the TTD
 * representation as possible.
 * @return the TTD-like packed representation.
 */
uint16_t Order::MapOldOrder() const
{
	uint16_t order = this->GetType();
	switch (this->type) {
		case OT_GOTO_STATION:
			if (this->GetUnloadType() & OUFB_UNLOAD) SetBit(order, 5);
			if (this->GetLoadType() & OLFB_FULL_LOAD) SetBit(order, 6);
			if (this->GetNonStopType() & ONSF_NO_STOP_AT_INTERMEDIATE_STATIONS) SetBit(order, 7);
			order |= GB(this->GetDestination(), 0, 8) << 8;
			break;
		case OT_GOTO_DEPOT:
			if (!(this->GetDepotOrderType() & ODTFB_PART_OF_ORDERS)) SetBit(order, 6);
			SetBit(order, 7);
			order |= GB(this->GetDestination(), 0, 8) << 8;
			break;
		case OT_LOADING:
			if (this->GetLoadType() & OLFB_FULL_LOAD) SetBit(order, 6);
			break;
	}
	return order;
}

/**
 * Create an order based on a packed representation of that order.
 * @param packed the packed representation.
 */
Order::Order(uint64_t packed)
{
	this->type    = (OrderType)GB(packed,  0,  8);
	this->flags   = GB(packed,  8,  16);
	this->dest    = GB(packed, 24, 16);
	this->extra   = nullptr;
	this->refit_cargo   = CARGO_NO_REFIT;
	this->occupancy     = 0;
	this->wait_time     = 0;
	this->travel_time   = 0;
	this->max_speed     = UINT16_MAX;
}

/**
 *
 * Updates the widgets of a vehicle which contains the order-data
 *
 */
void InvalidateVehicleOrder(const Vehicle *v, int data)
{
	SetWindowDirty(WC_VEHICLE_VIEW, v->index);
	SetWindowDirty(WC_SCHDISPATCH_SLOTS, v->index);

	if (data != 0) {
		/* Calls SetDirty() too */
		InvalidateWindowData(WC_VEHICLE_ORDERS,    v->index, data);
		InvalidateWindowData(WC_VEHICLE_TIMETABLE, v->index, data);
		return;
	}

	SetWindowDirty(WC_VEHICLE_ORDERS,    v->index);
	SetWindowDirty(WC_VEHICLE_TIMETABLE, v->index);
}

const char *Order::GetLabelText() const
{
	assert(this->IsType(OT_LABEL) && this->GetLabelSubType() == OLST_TEXT);
	if (this->extra == nullptr) return "";
	const char *text = (const char *)(this->extra->cargo_type_flags);
	if (ttd_strnlen(text, lengthof(this->extra->cargo_type_flags)) == lengthof(this->extra->cargo_type_flags)) {
		/* Not null terminated, give up */
		return "";
	}
	return text;
}

void Order::SetLabelText(const char *text)
{
	assert(this->IsType(OT_LABEL) && this->GetLabelSubType() == OLST_TEXT);
	this->CheckExtraInfoAlloced();
	strecpy((char *)(this->extra->cargo_type_flags), text, (char *)(lastof(this->extra->cargo_type_flags)));
}

/**
 *
 * Assign data to an order (from another order)
 *   This function makes sure that the index is maintained correctly
 * @param other the data to copy (except next pointer).
 *
 */
void Order::AssignOrder(const Order &other)
{
	this->type  = other.type;
	this->flags = other.flags;
	this->dest  = other.dest;

	this->refit_cargo   = other.refit_cargo;

	this->wait_time   = other.wait_time;

	this->travel_time = other.travel_time;
	this->max_speed   = other.max_speed;

	if (other.extra != nullptr && (this->GetUnloadType() == OUFB_CARGO_TYPE_UNLOAD || this->GetLoadType() == OLFB_CARGO_TYPE_LOAD
			|| (this->IsType(OT_LABEL) && this->GetLabelSubType() == OLST_TEXT)
			|| other.extra->xdata != 0 || other.extra->xdata2 != 0 || other.extra->xflags != 0 || other.extra->dispatch_index != 0 || other.extra->colour != 0)) {
		this->AllocExtraInfo();
		*(this->extra) = *(other.extra);
	} else {
		this->DeAllocExtraInfo();
	}
}

void Order::AllocExtraInfo()
{
	if (!this->extra) {
		this->extra.reset(new OrderExtraInfo());
	}
}

void Order::DeAllocExtraInfo()
{
	this->extra.reset();
}

void CargoStationIDStackSet::FillNextStoppingStation(const Vehicle *v, const OrderList *o, const Order *first, uint hops)
{
	this->more.clear();
	this->first = o->GetNextStoppingStation(v, ALL_CARGOTYPES, first, hops);
	if (this->first.cargo_mask != ALL_CARGOTYPES) {
		CargoTypes have_cargoes = this->first.cargo_mask;
		do {
			this->more.push_back(o->GetNextStoppingStation(v, ~have_cargoes, first, hops));
			have_cargoes |= this->more.back().cargo_mask;
		} while (have_cargoes != ALL_CARGOTYPES);
	}
}

/**
 * Recomputes everything.
 * @param v one of vehicle that is using this orderlist
 */
void OrderList::Initialize(Vehicle *v)
{
	this->first_shared = v;

	this->num_manual_orders = 0;
	this->num_vehicles = 1;
	this->timetable_duration = 0;
	this->total_duration = 0;

	VehicleType type = v->type;
	Owner owner = v->owner;

	for (const Order *o : this->Orders()) {
		if (!o->IsType(OT_IMPLICIT)) ++this->num_manual_orders;
		if (!o->IsType(OT_CONDITIONAL)) {
			this->timetable_duration += o->GetTimetabledWait() + o->GetTimetabledTravel();
			this->total_duration += o->GetWaitTime() + o->GetTravelTime();
		}
		RegisterOrderDestination(o, type, owner);
	}

	for (Vehicle *u = this->first_shared->PreviousShared(); u != nullptr; u = u->PreviousShared()) {
		++this->num_vehicles;
		this->first_shared = u;
	}

	for (const Vehicle *u = v->NextShared(); u != nullptr; u = u->NextShared()) ++this->num_vehicles;
}

/**
 * Recomputes Timetable duration.
 * Split out into a separate function so it can be used by afterload.
 */
void OrderList::RecalculateTimetableDuration()
{
	this->timetable_duration = 0;
	for (const Order *o : this->Orders()) {
		if (!o->IsType(OT_CONDITIONAL)) {
			this->timetable_duration += o->GetTimetabledWait() + o->GetTimetabledTravel();
		}
	}
}

/**
 * Free a complete order chain.
 * @param keep_orderlist If this is true only delete the orders, otherwise also delete the OrderList.
 * @note do not use on "current_order" vehicle orders!
 */
void OrderList::FreeChain(bool keep_orderlist)
{
	VehicleType type = this->GetFirstSharedVehicle()->type;
	Owner owner = this->GetFirstSharedVehicle()->owner;
	for (Order *o : this->Orders()) {
		UnregisterOrderDestination(o, type, owner);
		if (!CleaningPool()) o->InvalidateGuiOnRemove();
	}
	this->orders.clear();

	if (keep_orderlist) {
		this->num_manual_orders = 0;
		this->timetable_duration = 0;
	} else {
		delete this;
	}
}

/**
 * Get the next order which will make the given vehicle stop at a station
 * or refit at a depot or evaluate a non-trivial condition.
 * @param next The order to start looking at.
 * @param hops The number of orders we have already looked at.
 * @param cargo_mask The bit set of cargoes that the we are looking at, this may be reduced to indicate the set of cargoes that the result is valid for. This may be 0 to ignore cargo types entirely.
 * @return Either of
 *         \li a station order
 *         \li a refitting depot order
 *         \li a non-trivial conditional order
 *         \li nullptr  if the vehicle won't stop anymore.
 */
const Order *OrderList::GetNextDecisionNode(const Order *next, uint hops, CargoTypes &cargo_mask) const
{
	if (hops > std::min<uint>(64, this->GetNumOrders()) || next == nullptr) return nullptr;

	if (next->IsType(OT_CONDITIONAL)) {
		if (next->GetConditionVariable() != OCV_UNCONDITIONALLY) return next;

		/* We can evaluate trivial conditions right away. They're conceptually
		 * the same as regular order progression. */
		return this->GetNextDecisionNode(
				this->GetOrderAt(next->GetConditionSkipToOrder()),
				hops + 1, cargo_mask);
	}

	if (next->IsType(OT_GOTO_DEPOT)) {
		if ((next->GetDepotActionType() & ODATFB_HALT) != 0) return nullptr;
		if (next->IsRefit()) return next;
	}

	bool can_load_or_unload = false;
	if ((next->IsType(OT_GOTO_STATION) || next->IsType(OT_IMPLICIT)) &&
			(next->GetNonStopType() & ONSF_NO_STOP_AT_DESTINATION_STATION) == 0) {
		if (cargo_mask == 0) {
			can_load_or_unload = true;
		} else if (next->GetUnloadType() == OUFB_CARGO_TYPE_UNLOAD || next->GetLoadType() == OLFB_CARGO_TYPE_LOAD) {
			/* This is a cargo-specific load/unload order.
			 * If the first cargo is both a no-load and no-unload order, skip it.
			 * Drop cargoes which don't match the first one. */
			can_load_or_unload = CargoMaskValueFilter<bool>(cargo_mask, [&](CargoID cargo) {
				return ((next->GetCargoLoadType(cargo) & OLFB_NO_LOAD) == 0 || (next->GetCargoUnloadType(cargo) & OUFB_NO_UNLOAD) == 0);
			});
		} else if ((next->GetLoadType() & OLFB_NO_LOAD) == 0 || (next->GetUnloadType() & OUFB_NO_UNLOAD) == 0) {
			can_load_or_unload = true;
		}
	}

	if (!can_load_or_unload) {
		return this->GetNextDecisionNode(this->GetNext(next), hops + 1, cargo_mask);
	}

	return next;
}

/**
 * Recursively determine the next deterministic station to stop at.
 * @param v The vehicle we're looking at.
 * @param CargoTypes cargo_mask Bit-set of the cargo IDs of interest. This may be 0 to ignore cargo types entirely.
 * @param first Order to start searching at or nullptr to start at cur_implicit_order_index + 1.
 * @param hops Number of orders we have already looked at.
 * @return A CargoMaskedStationIDStack of the cargo mask the result is valid for, and the next stopping station or INVALID_STATION.
 * @pre The vehicle is currently loading and v->last_station_visited is meaningful.
 * @note This function may draw a random number. Don't use it from the GUI.
 */
CargoMaskedStationIDStack OrderList::GetNextStoppingStation(const Vehicle *v, CargoTypes cargo_mask, const Order *first, uint hops) const
{
	static std::vector<bool> seen_orders_container;
	if (hops == 0) {
		if (this->GetNumOrders() == 0) return CargoMaskedStationIDStack(cargo_mask, INVALID_STATION); // No orders at all
		seen_orders_container.assign(this->GetNumOrders(), false);
	}

	const Order *next = first;
	if (first == nullptr) {
		next = this->GetOrderAt(v->cur_implicit_order_index);
		if (next == nullptr) {
			next = this->GetFirstOrder();
			if (next == nullptr) return CargoMaskedStationIDStack(cargo_mask, INVALID_STATION);
		} else {
			/* GetNext never returns nullptr if there is a valid station in the list.
			 * As the given "next" is already valid and a station in the list, we
			 * don't have to check for nullptr here. */
			next = this->GetNext(next);
			assert(next != nullptr);
		}
	}

	const std::span<Order> order_span = v->orders->GetOrderVector();
	auto seen_order = [&](const Order *o) -> std::vector<bool>::reference { return seen_orders_container[o - order_span.data()]; };

	do {
		if (seen_order(next)) return CargoMaskedStationIDStack(cargo_mask, INVALID_STATION); // Already handled

		const Order *decision_node = this->GetNextDecisionNode(next, ++hops, cargo_mask);

		if (decision_node == nullptr || seen_order(decision_node)) return CargoMaskedStationIDStack(cargo_mask, INVALID_STATION); // Invalid or already handled

		seen_order(next) = true;
		seen_order(decision_node) = true;

		next = decision_node;

		/* Resolve possibly nested conditionals by estimation. */
		while (next->IsType(OT_CONDITIONAL)) {
			/* We return both options of conditional orders. */
			const Order *skip_to = &(order_span[next->GetConditionSkipToOrder()]);
			if (!seen_order(skip_to)) skip_to = this->GetNextDecisionNode(skip_to, hops, cargo_mask);
			const Order *advance = this->GetNext(next);
			if (!seen_order(advance)) advance = this->GetNextDecisionNode(advance, hops, cargo_mask);

			if (advance == nullptr || advance == first || skip_to == advance || seen_order(advance)) {
				next = (skip_to == first) ? nullptr : skip_to;
			} else if (skip_to == nullptr || skip_to == first || seen_order(skip_to)) {
				next = (advance == first) ? nullptr : advance;
			} else {
				CargoMaskedStationIDStack st1 = this->GetNextStoppingStation(v, cargo_mask, skip_to, hops);
				cargo_mask &= st1.cargo_mask;
				CargoMaskedStationIDStack st2 = this->GetNextStoppingStation(v, cargo_mask, advance, hops);
				st1.cargo_mask &= st2.cargo_mask;
				while (!st2.station.IsEmpty()) st1.station.Push(st2.station.Pop());
				return st1;
			}

			if (next == nullptr || seen_order(next)) return CargoMaskedStationIDStack(cargo_mask, INVALID_STATION);
			++hops;
		}

		/* Don't return a next stop if the vehicle has to unload everything. */
		if ((next->IsType(OT_GOTO_STATION) || next->IsType(OT_IMPLICIT)) &&
				next->GetDestination() == v->last_station_visited && cargo_mask != 0) {
			/* This is a cargo-specific load/unload order.
			 * Don't return a next stop if first cargo has transfer or unload set.
			 * Drop cargoes which don't match the first one. */
			bool invalid = CargoMaskValueFilter<bool>(cargo_mask, [&](CargoID cargo) {
				return ((next->GetCargoUnloadType(cargo) & (OUFB_TRANSFER | OUFB_UNLOAD)) != 0);
			});
			if (invalid) return CargoMaskedStationIDStack(cargo_mask, INVALID_STATION);
		}
	} while (next->IsType(OT_GOTO_DEPOT) || next->IsType(OT_SLOT) || next->IsType(OT_COUNTER) || next->IsType(OT_DUMMY) || next->IsType(OT_LABEL)
			|| (next->IsBaseStationOrder() && next->GetDestination() == v->last_station_visited));

	return CargoMaskedStationIDStack(cargo_mask, next->GetDestination());
}

/**
 * Insert a new order into the order chain.
 * @param ins_order is the order to insert into the chain.
 * @param index is the position where the order is supposed to be inserted.
 */
void OrderList::InsertOrderAt(Order &&ins_order, VehicleOrderID index)
{
	if (index >= this->orders.size()) {
		index = (VehicleOrderID)this->orders.size();
	}

	Order *new_order = &*this->orders.emplace(this->orders.begin() + index, std::move(ins_order));

	if (!new_order->IsType(OT_IMPLICIT)) ++this->num_manual_orders;
	if (!new_order->IsType(OT_CONDITIONAL)) {
		this->timetable_duration += new_order->GetTimetabledWait() + new_order->GetTimetabledTravel();
		this->total_duration += new_order->GetWaitTime() + new_order->GetTravelTime();
	}
	RegisterOrderDestination(new_order, this->GetFirstSharedVehicle()->type, this->GetFirstSharedVehicle()->owner);

	/* We can visit oil rigs and buoys that are not our own. They will be shown in
	 * the list of stations. So, we need to invalidate that window if needed. */
	if (new_order->IsType(OT_GOTO_STATION) || new_order->IsType(OT_GOTO_WAYPOINT)) {
		BaseStation *bs = BaseStation::Get(new_order->GetDestination());
		if (bs->owner == OWNER_NONE) InvalidateWindowClassesData(WC_STATION_LIST, 0);
	}

}


/**
 * Remove an order from the order list and delete it.
 * @param index is the position of the order which is to be deleted.
 */
void OrderList::DeleteOrderAt(VehicleOrderID index)
{
	if (index >= this->GetNumOrders()) return;

	Order *to_remove = &(this->orders[index]);

	if (!to_remove->IsType(OT_IMPLICIT)) --this->num_manual_orders;
	if (!to_remove->IsType(OT_CONDITIONAL)) {
		this->timetable_duration -= (to_remove->GetTimetabledWait() + to_remove->GetTimetabledTravel());
		this->total_duration -= (to_remove->GetWaitTime() + to_remove->GetTravelTime());
	}
	UnregisterOrderDestination(to_remove, this->GetFirstSharedVehicle()->type, this->GetFirstSharedVehicle()->owner);

	to_remove->InvalidateGuiOnRemove();

	this->orders.erase(this->orders.begin() + index);
}

/**
 * Move an order to another position within the order list.
 * @param from is the zero-based position of the order to move.
 * @param to is the zero-based position where the order is moved to.
 */
void OrderList::MoveOrder(VehicleOrderID from, VehicleOrderID to)
{
	if (from >= this->GetNumOrders() || to >= this->GetNumOrders() || from == to) return;

	if (from < to) {
		/* Rotate from towards end */
		const auto it = this->orders.begin();
		std::rotate(it + from, it + from + 1, it + to + 1);
	} else {
		/* Rotate from towards begin */
		const auto it = this->orders.begin();
		std::rotate(it + to, it + from, it + from + 1);
	}
}

/**
 * Removes the vehicle from the shared order list.
 * @note This is supposed to be called when the vehicle is still in the chain
 * @param v vehicle to remove from the list
 */
void OrderList::RemoveVehicle(Vehicle *v)
{
	--this->num_vehicles;
	if (v == this->first_shared) this->first_shared = v->NextShared();
}

/**
 * Checks whether all orders of the list have a filled timetable.
 * @return whether all orders have a filled timetable.
 */
bool OrderList::IsCompleteTimetable() const
{
	for (const Order *o : this->Orders()) {
		/* Implicit orders are, by definition, not timetabled. */
		if (o->IsType(OT_IMPLICIT)) continue;
		if (!o->IsCompletelyTimetabled()) return false;
	}
	return true;
}

#ifdef WITH_ASSERT
/**
 * Checks for internal consistency of order list. Triggers assertion if something is wrong.
 */
void OrderList::DebugCheckSanity() const
{
	VehicleOrderID check_num_orders = 0;
	VehicleOrderID check_num_manual_orders = 0;
	uint check_num_vehicles = 0;
	Ticks check_timetable_duration = 0;
	Ticks check_total_duration = 0;

	Debug(misc, 6, "Checking OrderList {} for sanity...", this->index);

	for (const Order *o : this->Orders()) {
		++check_num_orders;
		if (!o->IsType(OT_IMPLICIT)) ++check_num_manual_orders;
		if (!o->IsType(OT_CONDITIONAL)) {
			check_timetable_duration += o->GetTimetabledWait() + o->GetTimetabledTravel();
			check_total_duration += o->GetWaitTime() + o->GetTravelTime();
		}
	}
	assert_msg(this->GetNumOrders() == check_num_orders, "{}, {}", this->GetNumOrders(), check_num_orders);
	assert_msg(this->num_manual_orders == check_num_manual_orders, "{}, {}", this->num_manual_orders, check_num_manual_orders);
	assert_msg(this->timetable_duration == check_timetable_duration, "{}, {}", this->timetable_duration, check_timetable_duration);
	assert_msg(this->total_duration == check_total_duration, "{}, {}", this->total_duration, check_total_duration);

	for (const Vehicle *v = this->first_shared; v != nullptr; v = v->NextShared()) {
		++check_num_vehicles;
		assert_msg(v->orders == this, "{}, {}", fmt::ptr(v->orders), fmt::ptr(this));
	}
	assert_msg(this->num_vehicles == check_num_vehicles, "{}, {}", this->num_vehicles, check_num_vehicles);
	Debug(misc, 6, "... detected {} orders ({} manual), {} vehicles, {} timetabled, {} total",
			this->GetNumOrders(), this->num_manual_orders,
			this->num_vehicles, this->timetable_duration, this->total_duration);
}
#endif

/**
 * Checks whether the order goes to a station or not, i.e. whether the
 * destination is a station
 * @param v the vehicle to check for
 * @param o the order to check
 * @return true if the destination is a station
 */
static inline bool OrderGoesToStation(const Vehicle *v, const Order *o)
{
	return o->IsType(OT_GOTO_STATION) ||
			(v->type == VEH_AIRCRAFT && o->IsType(OT_GOTO_DEPOT) && !(o->GetDepotActionType() & ODATFB_NEAREST_DEPOT) && o->GetDestination() != INVALID_STATION);
}

/**
 * Checks whether the order goes to a road depot
 * @param v the vehicle to check for
 * @param o the order to check
 * @return true if the destination is a road depot
 */
static inline bool OrderGoesToRoadDepot(const Vehicle *v, const Order *o)
{
	return (v->type == VEH_ROAD) && o->IsType(OT_GOTO_DEPOT) && !(o->GetDepotActionType() & ODATFB_NEAREST_DEPOT);
}

/**
 * Delete all news items regarding defective orders about a vehicle
 * This could kill still valid warnings (for example about void order when just
 * another order gets added), but assume the company will notice the problems,
 * when they're changing the orders.
 */
static void DeleteOrderWarnings(const Vehicle *v)
{
	DeleteVehicleNews(v->index, STR_NEWS_VEHICLE_HAS_TOO_FEW_ORDERS);
	DeleteVehicleNews(v->index, STR_NEWS_VEHICLE_HAS_VOID_ORDER);
	DeleteVehicleNews(v->index, STR_NEWS_VEHICLE_HAS_DUPLICATE_ENTRY);
	DeleteVehicleNews(v->index, STR_NEWS_VEHICLE_HAS_INVALID_ENTRY);
	DeleteVehicleNews(v->index, STR_NEWS_VEHICLE_NO_DEPOT_ORDER);
	DeleteVehicleNews(v->index, STR_NEWS_PLANE_USES_TOO_SHORT_RUNWAY);
}

/**
 * Returns a tile somewhat representing the order destination (not suitable for pathfinding).
 * @param v The vehicle to get the location for.
 * @param airport Get the airport tile and not the station location for aircraft.
 * @return destination of order, or INVALID_TILE if none.
 */
TileIndex Order::GetLocation(const Vehicle *v, bool airport) const
{
	switch (this->GetType()) {
		case OT_GOTO_WAYPOINT:
		case OT_GOTO_STATION:
		case OT_IMPLICIT:
			if (airport && v->type == VEH_AIRCRAFT) return Station::Get(this->GetDestination())->airport.tile;
			return BaseStation::Get(this->GetDestination())->xy;

		case OT_GOTO_DEPOT:
			if (this->GetDepotActionType() & ODATFB_NEAREST_DEPOT) return INVALID_TILE;
			if (this->GetDestination() == INVALID_DEPOT) return INVALID_TILE;
			return (v->type == VEH_AIRCRAFT) ? Station::Get(this->GetDestination())->xy : Depot::Get(this->GetDestination())->xy;

		default:
			return INVALID_TILE;
	}
}

/**
 * Returns a tile somewhat representing the order's auxiliary location (not related to vehicle movement).
 * @param secondary Whether to return a second auxiliary location, if available.
 * @return auxiliary location of order, or INVALID_TILE if none.
 */
TileIndex Order::GetAuxiliaryLocation(bool secondary) const
{
	if (this->IsType(OT_CONDITIONAL)) {
		if (secondary && ConditionVariableTestsCargoWaitingAmount(this->GetConditionVariable()) && this->HasConditionViaStation()) {
			const Station *st = Station::GetIfValid(this->GetConditionViaStationID());
			if (st != nullptr) return st->xy;
		}
		if (ConditionVariableHasStationID(this->GetConditionVariable())) {
			const Station *st = Station::GetIfValid(this->GetConditionStationID());
			if (st != nullptr) return st->xy;
		}
	}
	if (this->IsType(OT_LABEL) && IsDestinationOrderLabelSubType(this->GetLabelSubType())) {
		const BaseStation *st = BaseStation::GetIfValid(this->GetDestination());
		if (st != nullptr) return st->xy;
	}
	return INVALID_TILE;
}

/**
 * Get the distance between two orders of a vehicle. Conditional orders are resolved
 * and the bigger distance of the two order branches is returned.
 * @param prev Origin order.
 * @param cur Destination order.
 * @param v The vehicle to get the distance for.
 * @param conditional_depth Internal param for resolving conditional orders.
 * @return Maximum distance between the two orders.
 */
uint GetOrderDistance(const Order *prev, const Order *cur, const Vehicle *v, int conditional_depth)
{
	if (cur->IsType(OT_CONDITIONAL)) {
		if (conditional_depth > std::min<int>(64, v->GetNumOrders())) return 0;

		conditional_depth++;

		int dist1 = GetOrderDistance(prev, v->GetOrder(cur->GetConditionSkipToOrder()), v, conditional_depth);
		int dist2 = GetOrderDistance(prev, v->orders->GetNext(cur), v, conditional_depth);
		return std::max(dist1, dist2);
	}

	TileIndex prev_tile = prev->GetLocation(v, true);
	TileIndex cur_tile = cur->GetLocation(v, true);
	if (prev_tile == INVALID_TILE || cur_tile == INVALID_TILE) return 0;
	return v->type == VEH_AIRCRAFT ? DistanceSquare(prev_tile, cur_tile) : DistanceManhattan(prev_tile, cur_tile);
}

/**
 * Add an order to the orderlist of a vehicle.
 * @param tile unused
 * @param flags operation to perform
 * @param p1 various bitstuffed elements
 * - p1 = (bit  0 - 19) - ID of the vehicle
 * @param p2 various bitstuffed elements
 *  - p2 = (bit 0 - 15) - the selected order (if any). If the last order is given,
 *                        the order will be inserted before that one
 * @param p3 packed order to insert
 * @param text unused
 * @return the cost of this operation or an error
 */
CommandCost CmdInsertOrder(TileIndex tile, DoCommandFlag flags, uint32_t p1, uint32_t p2, uint64_t p3, const char *text, const CommandAuxiliaryBase *aux_data)
{
	VehicleID veh          = GB(p1,  0, 20);
	VehicleOrderID sel_ord = GB(p2,  0, 16);
	Order new_order(p3);

	return CmdInsertOrderIntl(flags, Vehicle::GetIfValid(veh), sel_ord, new_order, CIOIF_NONE);
}

/**
 * Duplicate an order in the orderlist of a vehicle.
 * @param tile unused
 * @param flags operation to perform
 * @param p1 various bitstuffed elements
 * - p1 = (bit  0 - 19) - ID of the vehicle
 * @param p2 various bitstuffed elements
 *  - p2 = (bit 0 - 15) - The order to duplicate
 * @param text unused
 * @return the cost of this operation or an error
 */
CommandCost CmdDuplicateOrder(TileIndex tile, DoCommandFlag flags, uint32_t p1, uint32_t p2, const char *text)
{
	VehicleID veh_id = GB(p1, 0, 20);
	VehicleOrderID sel_ord = GB(p2, 0, 16);

	Vehicle *v = Vehicle::GetIfValid(veh_id);

	if (v == nullptr || !v->IsPrimaryVehicle()) return CMD_ERROR;

	CommandCost ret = CheckOwnership(v->owner);
	if (ret.Failed()) return ret;

	if (sel_ord >= v->GetNumOrders()) return CMD_ERROR;

	const Order *src_order = v->GetOrder(sel_ord);
	if (src_order == nullptr) return CMD_ERROR;

	Order new_order;
	new_order.AssignOrder(*src_order);
	const bool wait_fixed = new_order.IsWaitFixed();
	const bool wait_timetabled = new_order.IsWaitTimetabled();
	new_order.SetWaitTimetabled(false);
	new_order.SetTravelTimetabled(false);
	new_order.SetTravelTime(0);
	new_order.SetTravelFixed(false);
	new_order.SetDispatchScheduleIndex(-1);
	CommandCost cost = CmdInsertOrderIntl(flags, v, sel_ord + 1, new_order, CIOIF_ALLOW_LOAD_BY_CARGO_TYPE);
	if (cost.Failed()) return cost;
	if (flags & DC_EXEC) {
		Order *order = v->orders->GetOrderAt(sel_ord + 1);
		order->SetRefit(new_order.GetRefitCargo());
		order->SetMaxSpeed(new_order.GetMaxSpeed());
		SetOrderFixedWaitTime(v, sel_ord + 1, new_order.GetWaitTime(), wait_timetabled, wait_fixed);
	}
	new_order.Free();
	return CommandCost();
}

static CommandCost CmdInsertOrderIntl(DoCommandFlag flags, Vehicle *v, VehicleOrderID sel_ord, const Order &new_order, CmdInsertOrderIntlFlags insert_flags) {
	if (v == nullptr || !v->IsPrimaryVehicle()) return CMD_ERROR;

	CommandCost ret = CheckOwnership(v->owner);
	if (ret.Failed()) return ret;

	/* Check if the inserted order is to the correct destination (owner, type),
	 * and has the correct flags if any */
	switch (new_order.GetType()) {
		case OT_GOTO_STATION: {
			const Station *st = Station::GetIfValid(new_order.GetDestination());
			if (st == nullptr) return CMD_ERROR;

			if (st->owner != OWNER_NONE) {
				CommandCost ret = CheckInfraUsageAllowed(v->type, st->owner);
				if (ret.Failed()) return ret;
			}

			if (!CanVehicleUseStation(v, st)) return CommandCost::DualErrorMessage(STR_ERROR_CAN_T_ADD_ORDER, GetVehicleCannotUseStationReason(v, st));
			for (Vehicle *u = v->FirstShared(); u != nullptr; u = u->NextShared()) {
				if (!CanVehicleUseStation(u, st)) return CommandCost::DualErrorMessage(STR_ERROR_CAN_T_ADD_ORDER_SHARED, GetVehicleCannotUseStationReason(u, st));
			}

			/* Non stop only allowed for ground vehicles. */
			if (new_order.GetNonStopType() != ONSF_STOP_EVERYWHERE && !v->IsGroundVehicle()) return CMD_ERROR;
			if (_settings_game.order.nonstop_only && !(new_order.GetNonStopType() & ONSF_NO_STOP_AT_INTERMEDIATE_STATIONS) && v->IsGroundVehicle()) return CMD_ERROR;

			/* Filter invalid load/unload types. */
			switch (new_order.GetLoadType()) {
				case OLFB_CARGO_TYPE_LOAD:
					if ((insert_flags & CIOIF_ALLOW_LOAD_BY_CARGO_TYPE) != 0) break;
					return CMD_ERROR;

				case OLF_LOAD_IF_POSSIBLE:
				case OLFB_NO_LOAD:
					break;

				case OLFB_FULL_LOAD:
				case OLF_FULL_LOAD_ANY:
					if (v->HasUnbunchingOrder()) return CommandCost(STR_ERROR_UNBUNCHING_NO_FULL_LOAD);
					break;

				default:
					return CMD_ERROR;
			}
			switch (new_order.GetUnloadType()) {
				case OUF_UNLOAD_IF_POSSIBLE: case OUFB_UNLOAD: case OUFB_TRANSFER: case OUFB_NO_UNLOAD: break;
				case OUFB_CARGO_TYPE_UNLOAD:
					if ((insert_flags & CIOIF_ALLOW_LOAD_BY_CARGO_TYPE) != 0) break;
					return CMD_ERROR;
				default: return CMD_ERROR;
			}

			/* Filter invalid stop locations */
			switch (new_order.GetStopLocation()) {
				case OSL_PLATFORM_NEAR_END:
				case OSL_PLATFORM_MIDDLE:
				case OSL_PLATFORM_THROUGH:
					if (v->type != VEH_TRAIN) return CMD_ERROR;
					[[fallthrough]];

				case OSL_PLATFORM_FAR_END:
					break;

				default:
					return CMD_ERROR;
			}

			break;
		}

		case OT_GOTO_DEPOT: {
			if ((new_order.GetDepotActionType() & ODATFB_NEAREST_DEPOT) == 0) {
				if (v->type == VEH_AIRCRAFT) {
					const Station *st = Station::GetIfValid(new_order.GetDestination());

					if (st == nullptr) return CMD_ERROR;

					CommandCost ret = CheckInfraUsageAllowed(v->type, st->owner);
					if (ret.Failed()) return ret;

					if (!CanVehicleUseStation(v, st) || !st->airport.HasHangar()) {
						return CMD_ERROR;
					}
				} else {
					const Depot *dp = Depot::GetIfValid(new_order.GetDestination());

					if (dp == nullptr) return CMD_ERROR;

					CommandCost ret = CheckInfraUsageAllowed(v->type, GetTileOwner(dp->xy), dp->xy);
					if (ret.Failed()) return ret;

					switch (v->type) {
						case VEH_TRAIN:
							if (!IsRailDepotTile(dp->xy)) return CMD_ERROR;
							break;

						case VEH_ROAD:
							if (!IsRoadDepotTile(dp->xy)) return CMD_ERROR;
							if ((GetPresentRoadTypes(dp->xy) & RoadVehicle::From(v)->compatible_roadtypes) == 0) return CMD_ERROR;
							break;

						case VEH_SHIP:
							if (!IsShipDepotTile(dp->xy)) return CMD_ERROR;
							break;

						default: return CMD_ERROR;
					}
				}
			}

			if (new_order.GetNonStopType() != ONSF_STOP_EVERYWHERE && !v->IsGroundVehicle()) return CMD_ERROR;
			if (_settings_game.order.nonstop_only && !(new_order.GetNonStopType() & ONSF_NO_STOP_AT_INTERMEDIATE_STATIONS) && v->IsGroundVehicle()) return CMD_ERROR;
			if (new_order.GetDepotOrderType() & ~(ODTFB_PART_OF_ORDERS | ((new_order.GetDepotOrderType() & ODTFB_PART_OF_ORDERS) != 0 ? ODTFB_SERVICE : 0))) return CMD_ERROR;
			if (new_order.GetDepotActionType() & ~(ODATFB_HALT | ODATFB_SELL | ODATFB_NEAREST_DEPOT | ODATFB_UNBUNCH)) return CMD_ERROR;

			/* Vehicles cannot have a "service if needed" order that also has a depot action. */
			if ((new_order.GetDepotOrderType() & ODTFB_SERVICE) && (new_order.GetDepotActionType() & (ODATFB_HALT | ODATFB_UNBUNCH))) return CMD_ERROR;

			/* Check if we're allowed to have a new unbunching order. */
			if ((new_order.GetDepotActionType() & ODATFB_UNBUNCH)) {
				if (v->HasFullLoadOrder()) return CommandCost::DualErrorMessage(STR_ERROR_CAN_T_ADD_ORDER, STR_ERROR_UNBUNCHING_NO_UNBUNCHING_FULL_LOAD);
				if ((insert_flags & CIOIF_ALLOW_DUPLICATE_UNBUNCH) == 0 && v->HasUnbunchingOrder()) return CommandCost::DualErrorMessage(STR_ERROR_CAN_T_ADD_ORDER, STR_ERROR_UNBUNCHING_ONLY_ONE_ALLOWED);
				if (v->HasConditionalOrder()) return CommandCost::DualErrorMessage(STR_ERROR_CAN_T_ADD_ORDER, STR_ERROR_UNBUNCHING_NO_UNBUNCHING_CONDITIONAL);
			}
			break;
		}

		case OT_GOTO_WAYPOINT: {
			const Waypoint *wp = Waypoint::GetIfValid(new_order.GetDestination());
			if (wp == nullptr) return CMD_ERROR;

			switch (v->type) {
				default: return CMD_ERROR;

				case VEH_TRAIN: {
					if (!(wp->facilities & FACIL_TRAIN)) return CommandCost::DualErrorMessage(STR_ERROR_CAN_T_ADD_ORDER, STR_ERROR_NO_RAIL_WAYPOINT);

					CommandCost ret = CheckInfraUsageAllowed(v->type, wp->owner);
					if (ret.Failed()) return ret;
					break;
				}

				case VEH_ROAD: {
					if (!(wp->facilities & (FACIL_BUS_STOP | FACIL_TRUCK_STOP))) return CommandCost::DualErrorMessage(STR_ERROR_CAN_T_ADD_ORDER, STR_ERROR_NO_ROAD_WAYPOINT);

					CommandCost ret = CheckInfraUsageAllowed(v->type, wp->owner);
					if (ret.Failed()) return ret;
					break;
				}

				case VEH_SHIP:
					if (!(wp->facilities & FACIL_DOCK)) return CommandCost::DualErrorMessage(STR_ERROR_CAN_T_ADD_ORDER, STR_ERROR_NO_BUOY);
					if (wp->owner != OWNER_NONE) {
						CommandCost ret = CheckInfraUsageAllowed(v->type, wp->owner);
						if (ret.Failed()) return ret;
					}
					break;
			}

			/* Order flags can be any of the following for waypoints:
			 * [non-stop]
			 * non-stop orders (if any) are only valid for trains/RVs */
			if (new_order.GetNonStopType() != ONSF_STOP_EVERYWHERE && !v->IsGroundVehicle()) return CMD_ERROR;
			if (_settings_game.order.nonstop_only && !(new_order.GetNonStopType() & ONSF_NO_STOP_AT_INTERMEDIATE_STATIONS) && v->IsGroundVehicle()) return CMD_ERROR;
			break;
		}

		case OT_CONDITIONAL: {
			VehicleOrderID skip_to = new_order.GetConditionSkipToOrder();
			if (skip_to != 0 && skip_to >= v->GetNumOrders()) return CMD_ERROR; // Always allow jumping to the first (even when there is no order).
			if (new_order.GetConditionVariable() >= OCV_END) return CMD_ERROR;
			if (v->HasUnbunchingOrder()) return CommandCost(STR_ERROR_UNBUNCHING_NO_CONDITIONAL);

			OrderConditionComparator occ = new_order.GetConditionComparator();
			if (occ >= OCC_END) return CMD_ERROR;
			switch (new_order.GetConditionVariable()) {
				case OCV_SLOT_OCCUPANCY:
				case OCV_VEH_IN_SLOT: {
					TraceRestrictSlotID slot = new_order.GetXData();
					if (slot != INVALID_TRACE_RESTRICT_SLOT_ID) {
						if (!TraceRestrictSlot::IsValidID(slot)) return CMD_ERROR;
						if (new_order.GetConditionVariable() == OCV_VEH_IN_SLOT && TraceRestrictSlot::Get(slot)->vehicle_type != v->type) return CMD_ERROR;
					}
					switch (occ) {
						case OCC_IS_TRUE:
						case OCC_IS_FALSE:
						case OCC_EQUALS:
						case OCC_NOT_EQUALS:
							break;

						default:
							return CMD_ERROR;
					}
					break;
				}

				case OCV_CARGO_LOAD_PERCENTAGE:
					if (!CargoSpec::Get(new_order.GetConditionValue())->IsValid()) return CMD_ERROR;
					if (new_order.GetXData() > 100) return CMD_ERROR;
					if (occ == OCC_IS_TRUE || occ == OCC_IS_FALSE) return CMD_ERROR;
					break;

				case OCV_CARGO_WAITING_AMOUNT:
				case OCV_CARGO_WAITING_AMOUNT_PERCENTAGE:
					if (!CargoSpec::Get(new_order.GetConditionValue())->IsValid()) return CMD_ERROR;
					if (occ == OCC_IS_TRUE || occ == OCC_IS_FALSE) return CMD_ERROR;
					break;

				case OCV_CARGO_WAITING:
				case OCV_CARGO_ACCEPTANCE:
					if (!CargoSpec::Get(new_order.GetConditionValue())->IsValid()) return CMD_ERROR;
					/* FALL THROUGH */

				case OCV_REQUIRES_SERVICE:
					if (occ != OCC_IS_TRUE && occ != OCC_IS_FALSE) return CMD_ERROR;
					break;

				case OCV_UNCONDITIONALLY:
					if (occ != OCC_EQUALS) return CMD_ERROR;
					if (new_order.GetConditionValue() != 0) return CMD_ERROR;
					break;

				case OCV_FREE_PLATFORMS:
					if (v->type != VEH_TRAIN) return CMD_ERROR;
					if (occ == OCC_IS_TRUE || occ == OCC_IS_FALSE) return CMD_ERROR;
					break;

				case OCV_DISPATCH_SLOT: {
					if (occ != OCC_IS_TRUE && occ != OCC_IS_FALSE) return CMD_ERROR;
					uint submode = GB(new_order.GetConditionValue(), ODCB_SRC_START, ODCB_SRC_COUNT);
					if (submode < ODCS_BEGIN || submode >= ODCS_END) return CMD_ERROR;
					break;
				}

				case OCV_PERCENT:
					if (occ != OCC_EQUALS) return CMD_ERROR;
					[[fallthrough]];
				case OCV_LOAD_PERCENTAGE:
				case OCV_RELIABILITY:
					if (new_order.GetConditionValue() > 100) return CMD_ERROR;
					[[fallthrough]];

				default:
					if (occ == OCC_IS_TRUE || occ == OCC_IS_FALSE) return CMD_ERROR;
					break;
			}
			break;
		}

		case OT_SLOT: {
			TraceRestrictSlotID data = new_order.GetDestination();
			if (data != INVALID_TRACE_RESTRICT_SLOT_ID) {
				const TraceRestrictSlot *slot = TraceRestrictSlot::GetIfValid(data);
				if (slot == nullptr || slot->vehicle_type != v->type) return CMD_ERROR;
			}
			switch (new_order.GetSlotSubType()) {
				case OSST_RELEASE:
				case OSST_TRY_ACQUIRE:
					break;

				default:
					return CMD_ERROR;
			}
			break;
		}

		case OT_COUNTER: {
			TraceRestrictCounterID data = new_order.GetDestination();
			if (data != INVALID_TRACE_RESTRICT_COUNTER_ID) {
				const TraceRestrictCounter *ctr = TraceRestrictCounter::GetIfValid(data);
				if (ctr == nullptr) return CMD_ERROR;
			}
			break;
		}

		case OT_LABEL: {
			switch (new_order.GetLabelSubType()) {
				case OLST_TEXT:
					break;

				case OLST_DEPARTURES_VIA:
				case OLST_DEPARTURES_REMOVE_VIA: {
					const BaseStation *st = BaseStation::GetIfValid(new_order.GetDestination());
					if (st == nullptr) return CMD_ERROR;

					if (st->owner != OWNER_NONE) {
						CommandCost ret = CheckInfraUsageAllowed(v->type, st->owner);
						if (ret.Failed()) return ret;
					}
					break;
				}

				default:
					return CMD_ERROR;
			}
			break;
		}

		default: return CMD_ERROR;
	}

	if (sel_ord > v->GetNumOrders()) return CMD_ERROR;

<<<<<<< HEAD
	if (v->GetNumOrders() >= MAX_VEH_ORDER_ID) return_cmd_error(STR_ERROR_TOO_MANY_ORDERS);
	if (v->orders == nullptr && !OrderList::CanAllocateItem()) return_cmd_error(STR_ERROR_NO_MORE_SPACE_FOR_ORDERS);
=======
	if (v->GetNumOrders() >= MAX_VEH_ORDER_ID) return CommandCost(STR_ERROR_TOO_MANY_ORDERS);
	if (!Order::CanAllocateItem()) return CommandCost(STR_ERROR_NO_MORE_SPACE_FOR_ORDERS);
	if (v->orders == nullptr && !OrderList::CanAllocateItem()) return CommandCost(STR_ERROR_NO_MORE_SPACE_FOR_ORDERS);
>>>>>>> 56510b5d

	if (flags & DC_EXEC) {
		InsertOrder(v, Order(new_order), sel_ord);
	}

	return CommandCost();
}

/**
 * Insert a new order but skip the validation.
 * @param v       The vehicle to insert the order to.
 * @param new_o   The new order.
 * @param sel_ord The position the order should be inserted at.
 */
void InsertOrder(Vehicle *v, Order &&new_o, VehicleOrderID sel_ord)
{
	/* Create new order and link in list */
	if (v->orders == nullptr) {
		v->orders = new OrderList(std::move(new_o), v);
	} else {
		v->orders->InsertOrderAt(std::move(new_o), sel_ord);
	}

	Vehicle *u = v->FirstShared();
	DeleteOrderWarnings(u);
	for (; u != nullptr; u = u->NextShared()) {
		assert(v->orders == u->orders);

		/* If there is added an order before the current one, we need
		 * to update the selected order. We do not change implicit/real order indices though.
		 * If the new order is between the current implicit order and real order, the implicit order will
		 * later skip the inserted order. */
		if (sel_ord <= u->cur_real_order_index) {
			uint cur = u->cur_real_order_index + 1;
			/* Check if we don't go out of bound */
			if (cur < u->GetNumOrders()) {
				u->cur_real_order_index = cur;
			}
		}
		if (sel_ord == u->cur_implicit_order_index && u->IsGroundVehicle()) {
			/* We are inserting an order just before the current implicit order.
			 * We do not know whether we will reach current implicit or the newly inserted order first.
			 * So, disable creation of implicit orders until we are on track again. */
			uint16_t &gv_flags = u->GetGroundVehicleFlags();
			SetBit(gv_flags, GVF_SUPPRESS_IMPLICIT_ORDERS);
		}
		if (sel_ord <= u->cur_implicit_order_index) {
			uint cur = u->cur_implicit_order_index + 1;
			/* Check if we don't go out of bound */
			if (cur < u->GetNumOrders()) {
				u->cur_implicit_order_index = cur;
			}
		}

		if (u->cur_timetable_order_index != INVALID_VEH_ORDER_ID && sel_ord <= u->cur_timetable_order_index) {
			uint cur = u->cur_timetable_order_index + 1;
			/* Check if we don't go out of bound */
			if (cur < u->GetNumOrders()) {
				u->cur_timetable_order_index = cur;
			}
		}

		/* Unbunching data is no longer valid. */
		u->ResetDepotUnbunching();

		/* Update any possible open window of the vehicle */
		InvalidateVehicleOrder(u, INVALID_VEH_ORDER_ID | (sel_ord << 16));
	}

	/* As we insert an order, the order to skip to will be 'wrong'. */
	VehicleOrderID cur_order_id = 0;
	for (Order *order : v->Orders()) {
		if (order->IsType(OT_CONDITIONAL)) {
			VehicleOrderID order_id = order->GetConditionSkipToOrder();
			if (order_id >= sel_ord) {
				order->SetConditionSkipToOrder(order_id + 1);
			}
			if (order_id == cur_order_id) {
				order->SetConditionSkipToOrder((order_id + 1) % v->GetNumOrders());
			}
		}
		cur_order_id++;
	}

	/* Make sure to rebuild the whole list */
	InvalidateWindowClassesData(GetWindowClassForVehicleType(v->type), 0);
	InvalidateWindowClassesData(WC_DEPARTURES_BOARD, 0);
}

/**
 * Declone an order-list
 * @param *dst delete the orders of this vehicle
 * @param flags execution flags
 */
static CommandCost DecloneOrder(Vehicle *dst, DoCommandFlag flags)
{
	if (flags & DC_EXEC) {
		/* Clear scheduled dispatch flag if any */
		if (HasBit(dst->vehicle_flags, VF_SCHEDULED_DISPATCH)) {
			ClrBit(dst->vehicle_flags, VF_SCHEDULED_DISPATCH);
		}

		DeleteVehicleOrders(dst);
		InvalidateVehicleOrder(dst, VIWD_REMOVE_ALL_ORDERS);
		InvalidateWindowClassesData(GetWindowClassForVehicleType(dst->type), 0);
		InvalidateWindowClassesData(WC_DEPARTURES_BOARD, 0);
	}
	return CommandCost();
}

/**
 * Get the first cargoID that points to a valid cargo (usually 0)
 */
static CargoID GetFirstValidCargo()
{
	for (CargoID i = 0; i < NUM_CARGO; i++) {
		if (CargoSpec::Get(i)->IsValid()) return i;
	}
	/* No cargos defined -> 'Houston, we have a problem!' */
	NOT_REACHED();
}

/**
 * Delete an order from the orderlist of a vehicle.
 * @param tile unused
 * @param flags operation to perform
 * @param p1 the ID of the vehicle
 * @param p2 the order to delete
 * @param text unused
 * @return the cost of this operation or an error
 */
CommandCost CmdDeleteOrder(TileIndex tile, DoCommandFlag flags, uint32_t p1, uint32_t p2, const char *text)
{
	VehicleID veh_id = GB(p1, 0, 20);
	VehicleOrderID sel_ord = GB(p2, 0, 16);

	Vehicle *v = Vehicle::GetIfValid(veh_id);

	if (v == nullptr || !v->IsPrimaryVehicle()) return CMD_ERROR;

	CommandCost ret = CheckOwnership(v->owner);
	if (ret.Failed()) return ret;

	/* If we did not select an order, we maybe want to de-clone the orders */
	if (sel_ord >= v->GetNumOrders()) return DecloneOrder(v, flags);

	if (v->GetOrder(sel_ord) == nullptr) return CMD_ERROR;

	if (flags & DC_EXEC) {
		DeleteOrder(v, sel_ord);
	}
	return CommandCost();
}

/**
 * Cancel the current loading order of the vehicle as the order was deleted.
 * @param v the vehicle
 */
static void CancelLoadingDueToDeletedOrder(Vehicle *v)
{
	if (v->current_order.IsType(OT_LOADING_ADVANCE)) {
		SetBit(v->vehicle_flags, VF_LOADING_FINISHED);
		return;
	}

	assert(v->current_order.IsType(OT_LOADING));
	/* NON-stop flag is misused to see if a train is in a station that is
	 * on its order list or not */
	v->current_order.SetNonStopType(ONSF_STOP_EVERYWHERE);
	/* When full loading, "cancel" that order so the vehicle doesn't
	 * stay indefinitely at this station anymore. */
	if (v->current_order.GetLoadType() & OLFB_FULL_LOAD) v->current_order.SetLoadType(OLF_LOAD_IF_POSSIBLE);
}

/**
 * Delete an order but skip the parameter validation.
 * @param v       The vehicle to delete the order from.
 * @param sel_ord The id of the order to be deleted.
 */
void DeleteOrder(Vehicle *v, VehicleOrderID sel_ord)
{
	v->orders->DeleteOrderAt(sel_ord);

	Vehicle *u = v->FirstShared();
	DeleteOrderWarnings(u);
	for (; u != nullptr; u = u->NextShared()) {
		assert(v->orders == u->orders);

		if (sel_ord == u->cur_real_order_index && u->current_order.IsAnyLoadingType()) {
			CancelLoadingDueToDeletedOrder(u);
		}

		if (sel_ord < u->cur_real_order_index) {
			u->cur_real_order_index--;
		} else if (sel_ord == u->cur_real_order_index) {
			u->UpdateRealOrderIndex();
		}

		if (sel_ord < u->cur_implicit_order_index) {
			u->cur_implicit_order_index--;
		} else if (sel_ord == u->cur_implicit_order_index) {
			/* Make sure the index is valid */
			if (u->cur_implicit_order_index >= u->GetNumOrders()) u->cur_implicit_order_index = 0;

			/* Skip non-implicit orders for the implicit-order-index (e.g. if the current implicit order was deleted */
			while (u->cur_implicit_order_index != u->cur_real_order_index && !u->GetOrder(u->cur_implicit_order_index)->IsType(OT_IMPLICIT)) {
				u->cur_implicit_order_index++;
				if (u->cur_implicit_order_index >= u->GetNumOrders()) u->cur_implicit_order_index = 0;
			}
		}
		/* Unbunching data is no longer valid. */
		u->ResetDepotUnbunching();

		if (u->cur_timetable_order_index != INVALID_VEH_ORDER_ID) {
			if (sel_ord < u->cur_timetable_order_index) {
				u->cur_timetable_order_index--;
			} else if (sel_ord == u->cur_timetable_order_index) {
				u->cur_timetable_order_index = INVALID_VEH_ORDER_ID;
			}
		}

		/* Update any possible open window of the vehicle */
		InvalidateVehicleOrder(u, sel_ord | (INVALID_VEH_ORDER_ID << 16));
	}

	/* As we delete an order, the order to skip to will be 'wrong'. */
	VehicleOrderID cur_order_id = 0;
	for (Order *order : v->Orders()) {
		if (order->IsType(OT_CONDITIONAL)) {
			VehicleOrderID order_id = order->GetConditionSkipToOrder();
			if (order_id >= sel_ord) {
				order_id = std::max(order_id - 1, 0);
			}
			if (order_id == cur_order_id) {
				order_id = (order_id + 1) % v->GetNumOrders();
			}
			order->SetConditionSkipToOrder(order_id);
		}
		cur_order_id++;
	}

	InvalidateWindowClassesData(GetWindowClassForVehicleType(v->type), 0);
	InvalidateWindowClassesData(WC_DEPARTURES_BOARD, 0);
}

/**
 * Goto order of order-list.
 * @param tile unused
 * @param flags operation to perform
 * @param p1 The ID of the vehicle which order is skipped
 * @param p2 the selected order to which we want to skip
 * @param text unused
 * @return the cost of this operation or an error
 */
CommandCost CmdSkipToOrder(TileIndex tile, DoCommandFlag flags, uint32_t p1, uint32_t p2, const char *text)
{
	VehicleID veh_id = GB(p1, 0, 20);
	VehicleOrderID sel_ord = GB(p2, 0, 16);

	Vehicle *v = Vehicle::GetIfValid(veh_id);

	if (v == nullptr || !v->IsPrimaryVehicle() || sel_ord == v->cur_implicit_order_index || sel_ord >= v->GetNumOrders() || v->GetNumOrders() < 2) return CMD_ERROR;

	CommandCost ret = CheckOwnership(v->owner);
	if (ret.Failed()) return ret;

	if (flags & DC_EXEC) {
		if (v->current_order.IsAnyLoadingType()) v->LeaveStation();
		if (v->current_order.IsType(OT_WAITING)) v->HandleWaiting(true);

		if (v->type == VEH_TRAIN) {
			for (Train *u = Train::From(v); u != nullptr; u = u->Next()) {
				ClrBit(u->flags, VRF_BEYOND_PLATFORM_END);
			}
		}

		v->cur_implicit_order_index = v->cur_real_order_index = sel_ord;
		v->UpdateRealOrderIndex();
		v->cur_timetable_order_index = INVALID_VEH_ORDER_ID;

		/* Unbunching data is no longer valid. */
		v->ResetDepotUnbunching();

		InvalidateVehicleOrder(v, VIWD_MODIFY_ORDERS);

		v->ClearSeparation();
		if (HasBit(v->vehicle_flags, VF_TIMETABLE_SEPARATION)) ClrBit(v->vehicle_flags, VF_TIMETABLE_STARTED);

		/* We have an aircraft/ship, they have a mini-schedule, so update them all */
		if (v->type == VEH_AIRCRAFT || v->type == VEH_SHIP) DirtyVehicleListWindowForVehicle(v);
	}

	return CommandCost();
}

/**
 * Move an order inside the orderlist
 * @param tile unused
 * @param flags operation to perform
 * @param p1 the ID of the vehicle
 * @param p2 order to move and target
 *           bit 0-15  : the order to move
 *           bit 16-31 : the target order
 * @param text unused
 * @return the cost of this operation or an error
 * @note The target order will move one place down in the orderlist
 *  if you move the order upwards else it'll move it one place down
 */
CommandCost CmdMoveOrder(TileIndex tile, DoCommandFlag flags, uint32_t p1, uint32_t p2, const char *text)
{
	VehicleID veh = GB(p1, 0, 20);
	VehicleOrderID moving_order = GB(p2,  0, 16);
	VehicleOrderID target_order = GB(p2, 16, 16);

	Vehicle *v = Vehicle::GetIfValid(veh);
	if (v == nullptr || !v->IsPrimaryVehicle()) return CMD_ERROR;

	CommandCost ret = CheckOwnership(v->owner);
	if (ret.Failed()) return ret;

	/* Don't make senseless movements */
	if (moving_order >= v->GetNumOrders() || target_order >= v->GetNumOrders() ||
			moving_order == target_order || v->GetNumOrders() <= 1) return CMD_ERROR;

	Order *moving_one = v->GetOrder(moving_order);
	/* Don't move an empty order */
	if (moving_one == nullptr) return CMD_ERROR;

	if (flags & DC_EXEC) {
		v->orders->MoveOrder(moving_order, target_order);

		/* Update shared list */
		Vehicle *u = v->FirstShared();

		DeleteOrderWarnings(u);

		for (; u != nullptr; u = u->NextShared()) {
			/* Update the current order.
			 * There are multiple ways to move orders, which result in cur_implicit_order_index
			 * and cur_real_order_index to not longer make any sense. E.g. moving another
			 * real order between them.
			 *
			 * Basically one could choose to preserve either of them, but not both.
			 * While both ways are suitable in this or that case from a human point of view, neither
			 * of them makes really sense.
			 * However, from an AI point of view, preserving cur_real_order_index is the most
			 * predictable and transparent behaviour.
			 *
			 * With that decision it basically does not matter what we do to cur_implicit_order_index.
			 * If we change orders between the implicit- and real-index, the implicit orders are mostly likely
			 * completely out-dated anyway. So, keep it simple and just keep cur_implicit_order_index as well.
			 * The worst which can happen is that a lot of implicit orders are removed when reaching current_order.
			 */
			if (u->cur_real_order_index == moving_order) {
				u->cur_real_order_index = target_order;
			} else if (u->cur_real_order_index > moving_order && u->cur_real_order_index <= target_order) {
				u->cur_real_order_index--;
			} else if (u->cur_real_order_index < moving_order && u->cur_real_order_index >= target_order) {
				u->cur_real_order_index++;
			}

			if (u->cur_implicit_order_index == moving_order) {
				u->cur_implicit_order_index = target_order;
			} else if (u->cur_implicit_order_index > moving_order && u->cur_implicit_order_index <= target_order) {
				u->cur_implicit_order_index--;
			} else if (u->cur_implicit_order_index < moving_order && u->cur_implicit_order_index >= target_order) {
				u->cur_implicit_order_index++;
			}
			/* Unbunching data is no longer valid. */
			u->ResetDepotUnbunching();


			u->cur_timetable_order_index = INVALID_VEH_ORDER_ID;

			assert(v->orders == u->orders);
			/* Update any possible open window of the vehicle */
			InvalidateVehicleOrder(u, moving_order | (target_order << 16));
		}

		/* As we move an order, the order to skip to will be 'wrong'. */
		for (Order *order : v->Orders()) {
			if (order->IsType(OT_CONDITIONAL)) {
				VehicleOrderID order_id = order->GetConditionSkipToOrder();
				if (order_id == moving_order) {
					order_id = target_order;
				} else if (order_id > moving_order && order_id <= target_order) {
					order_id--;
				} else if (order_id < moving_order && order_id >= target_order) {
					order_id++;
				}
				order->SetConditionSkipToOrder(order_id);
			}
		}

		/* Make sure to rebuild the whole list */
		InvalidateWindowClassesData(GetWindowClassForVehicleType(v->type), 0);
	}

	return CommandCost();
}

/**
 * Reverse an orderlist
 * @param tile unused
 * @param flags operation to perform
 * @param p1 the ID of the vehicle
 * @param p2 subcommand
 *        0: reverse whole order list
 *        1: append reversed order list
 * @param text unused
 * @return the cost of this operation or an error
 */
CommandCost CmdReverseOrderList(TileIndex tile, DoCommandFlag flags, uint32_t p1, uint32_t p2, const char *text)
{
	VehicleID veh = GB(p1, 0, 20);

	Vehicle *v = Vehicle::GetIfValid(veh);
	if (v == nullptr || !v->IsPrimaryVehicle()) return CMD_ERROR;

	uint order_count = v->GetNumOrders();

	switch (p2) {
		case 0: {
			if (order_count < 2) return CMD_ERROR;
			uint max_order = order_count - 1;
			for (uint i = 0; i < max_order; i++) {
				CommandCost cost = DoCommand(tile, p1, max_order | (i << 16), flags, CMD_MOVE_ORDER);
				if (cost.Failed()) return cost;
			}
			break;
		}

		case 1: {
			if (order_count < 3) return CMD_ERROR;
			uint max_order = order_count - 1;
			if (((order_count * 2) - 2) > MAX_VEH_ORDER_ID) return_cmd_error(STR_ERROR_TOO_MANY_ORDERS);
			for (uint i = 0; i < order_count; i++) {
				if (v->GetOrder(i)->IsType(OT_CONDITIONAL)) return CMD_ERROR;
			}
			for (uint i = 1; i < max_order; i++) {
				Order new_order;
				new_order.AssignOrder(*v->GetOrder(i));
				const bool wait_fixed = new_order.IsWaitFixed();
				const bool wait_timetabled = new_order.IsWaitTimetabled();
				new_order.SetWaitTimetabled(false);
				new_order.SetTravelTimetabled(false);
				new_order.SetTravelTime(0);
				new_order.SetTravelFixed(false);
				CommandCost cost = CmdInsertOrderIntl(flags, v, order_count, new_order, CIOIF_ALLOW_LOAD_BY_CARGO_TYPE);
				if (cost.Failed()) return cost;
				if (flags & DC_EXEC) {
					Order *order = v->orders->GetOrderAt(order_count);
					order->SetRefit(new_order.GetRefitCargo());
					order->SetMaxSpeed(new_order.GetMaxSpeed());
					SetOrderFixedWaitTime(v, order_count, new_order.GetWaitTime(), wait_timetabled, wait_fixed);
				}
				new_order.Free();
			}
			break;
		};

		default:
			return CMD_ERROR;
	}

	return CommandCost();
}

/**
 * Modify an order in the orderlist of a vehicle.
 * @param tile unused
 * @param flags operation to perform
 * @param p1 various bitstuffed elements
 * - p1 = (bit  0  - 19) - ID of the vehicle
 * @param p2 various bitstuffed elements
 *  - p2 = (bit 0  -  7) - what data to modify (@see ModifyOrderFlags)
 *  - p2 = (bit 8  - 23) - the data to modify
 *  - p2 = (bit 24 - 31) - a CargoID for cargo type orders (MOF_CARGO_TYPE_UNLOAD or MOF_CARGO_TYPE_LOAD)
 * @param p3 various bitstuffed elements
 *  - p3 = (bit 0  - 15) - the selected order (if any). If the last order is given,
 *                         the order will be inserted before that one
 * @param text unused
 * @return the cost of this operation or an error
 */
CommandCost CmdModifyOrder(TileIndex tile, DoCommandFlag flags, uint32_t p1, uint32_t p2, uint64_t p3, const char *text, const CommandAuxiliaryBase *aux_data)
{
	VehicleOrderID sel_ord = GB(p3,  0, 16);
	VehicleID veh          = GB(p1,  0, 20);
	ModifyOrderFlags mof   = Extract<ModifyOrderFlags, 0, 8>(p2);
	uint16_t data          = GB(p2,  8, 16);
	CargoID cargo_id       = (mof == MOF_CARGO_TYPE_UNLOAD || mof == MOF_CARGO_TYPE_LOAD) ? (CargoID) GB(p2, 24, 8) : (CargoID) INVALID_CARGO;

	if (mof >= MOF_END) return CMD_ERROR;

	Vehicle *v = Vehicle::GetIfValid(veh);
	if (v == nullptr || !v->IsPrimaryVehicle()) return CMD_ERROR;

	CommandCost ret = CheckOwnership(v->owner);
	if (ret.Failed()) return ret;

	/* Is it a valid order? */
	if (sel_ord >= v->GetNumOrders()) return CMD_ERROR;

	Order *order = v->GetOrder(sel_ord);
	assert(order != nullptr);
	if (mof == MOF_COLOUR) {
		if (order->GetType() == OT_IMPLICIT) return CMD_ERROR;
	} else {
		switch (order->GetType()) {
			case OT_GOTO_STATION:
				if (mof != MOF_NON_STOP && mof != MOF_STOP_LOCATION && mof != MOF_UNLOAD && mof != MOF_LOAD && mof != MOF_CARGO_TYPE_UNLOAD && mof != MOF_CARGO_TYPE_LOAD && mof != MOF_RV_TRAVEL_DIR) return CMD_ERROR;
				break;

			case OT_GOTO_DEPOT:
				if (mof != MOF_NON_STOP && mof != MOF_DEPOT_ACTION) return CMD_ERROR;
				break;

			case OT_GOTO_WAYPOINT:
				if (mof != MOF_NON_STOP && mof != MOF_WAYPOINT_FLAGS && mof != MOF_RV_TRAVEL_DIR) return CMD_ERROR;
				break;

			case OT_CONDITIONAL:
				if (mof != MOF_COND_VARIABLE && mof != MOF_COND_COMPARATOR && mof != MOF_COND_VALUE && mof != MOF_COND_VALUE_2 && mof != MOF_COND_VALUE_3 && mof != MOF_COND_VALUE_4 && mof != MOF_COND_DESTINATION && mof != MOF_COND_STATION_ID) return CMD_ERROR;
				break;

			case OT_SLOT:
				if (mof != MOF_SLOT) return CMD_ERROR;
				break;

			case OT_COUNTER:
				if (mof != MOF_COUNTER_ID && mof != MOF_COUNTER_OP && mof != MOF_COUNTER_VALUE) return CMD_ERROR;
				break;

			case OT_LABEL:
				if (order->GetLabelSubType() == OLST_TEXT) {
					if (mof != MOF_LABEL_TEXT) return CMD_ERROR;
				} else if (IsDeparturesOrderLabelSubType(order->GetLabelSubType())) {
					if (mof != MOF_DEPARTURES_SUBTYPE) return CMD_ERROR;
				} else {
					return CMD_ERROR;
				}
				break;

			default:
				return CMD_ERROR;
		}
	}

	switch (mof) {
		default: NOT_REACHED();

		case MOF_NON_STOP:
			if (!v->IsGroundVehicle()) return CMD_ERROR;
			if (data >= ONSF_END) return CMD_ERROR;
			if (data == order->GetNonStopType()) return CMD_ERROR;
			if (_settings_game.order.nonstop_only && !(data & ONSF_NO_STOP_AT_INTERMEDIATE_STATIONS) && v->IsGroundVehicle()) return CMD_ERROR;
			break;

		case MOF_STOP_LOCATION:
			if (v->type != VEH_TRAIN) return CMD_ERROR;
			if (data >= OSL_END) return CMD_ERROR;
			break;

		case MOF_CARGO_TYPE_UNLOAD:
			if (cargo_id >= NUM_CARGO && cargo_id != INVALID_CARGO) return CMD_ERROR;
			if (data == OUFB_CARGO_TYPE_UNLOAD) return CMD_ERROR;
			/* FALL THROUGH */
		case MOF_UNLOAD:
			if (order->GetNonStopType() & ONSF_NO_STOP_AT_DESTINATION_STATION) return CMD_ERROR;
			if ((data & ~(OUFB_UNLOAD | OUFB_TRANSFER | OUFB_NO_UNLOAD | OUFB_CARGO_TYPE_UNLOAD)) != 0) return CMD_ERROR;
			/* Unload and no-unload are mutual exclusive and so are transfer and no unload. */
			if (data != 0 && (data & OUFB_CARGO_TYPE_UNLOAD) == 0 && ((data & (OUFB_UNLOAD | OUFB_TRANSFER)) != 0) == ((data & OUFB_NO_UNLOAD) != 0)) return CMD_ERROR;
			/* Cargo-type-unload exclude all the other flags. */
			if ((data & OUFB_CARGO_TYPE_UNLOAD) != 0 && data != OUFB_CARGO_TYPE_UNLOAD) return CMD_ERROR;
			if (data == order->GetUnloadType()) return CMD_ERROR;
			break;

		case MOF_CARGO_TYPE_LOAD:
			if (cargo_id >= NUM_CARGO && cargo_id != INVALID_CARGO) return CMD_ERROR;
			if (data == OLFB_CARGO_TYPE_LOAD || data == OLF_FULL_LOAD_ANY) return CMD_ERROR;
			/* FALL THROUGH */
		case MOF_LOAD:
			if (order->GetNonStopType() & ONSF_NO_STOP_AT_DESTINATION_STATION) return CMD_ERROR;
			if ((data > OLFB_NO_LOAD && data != OLFB_CARGO_TYPE_LOAD) || data == 1) return CMD_ERROR;
			if (data == order->GetLoadType()) return CMD_ERROR;
			if ((data & (OLFB_FULL_LOAD | OLF_FULL_LOAD_ANY)) && v->HasUnbunchingOrder()) return CommandCost(STR_ERROR_UNBUNCHING_NO_FULL_LOAD);
			break;

		case MOF_DEPOT_ACTION:
			if (data >= DA_END) return CMD_ERROR;

			/* Check if we are allowed to add unbunching. We are always allowed to remove it. */
			if (data == DA_UNBUNCH) {
				/* Only one unbunching order is allowed in a vehicle's orders. If this order already has an unbunching action, no error is needed. */
<<<<<<< HEAD
				if (v->HasUnbunchingOrder() && !(order->GetDepotActionType() & ODATFB_UNBUNCH)) return_cmd_error(STR_ERROR_UNBUNCHING_ONLY_ONE_ALLOWED);

				if (HasBit(v->vehicle_flags, VF_SCHEDULED_DISPATCH)) return_cmd_error(STR_ERROR_UNBUNCHING_NO_UNBUNCHING_SCHED_DISPATCH);
				if (HasBit(v->vehicle_flags, VF_TIMETABLE_SEPARATION)) return_cmd_error(STR_ERROR_UNBUNCHING_NO_UNBUNCHING_AUTO_SEPARATION);

=======
				if (v->HasUnbunchingOrder() && !(order->GetDepotActionType() & ODATFB_UNBUNCH)) return CommandCost(STR_ERROR_UNBUNCHING_ONLY_ONE_ALLOWED);
>>>>>>> 56510b5d
				/* We don't allow unbunching if the vehicle has a conditional order. */
				if (v->HasConditionalOrder()) return CommandCost(STR_ERROR_UNBUNCHING_NO_UNBUNCHING_CONDITIONAL);
				/* We don't allow unbunching if the vehicle has a full load order. */
				if (v->HasFullLoadOrder()) return CommandCost(STR_ERROR_UNBUNCHING_NO_UNBUNCHING_FULL_LOAD);
			}
			break;

		case MOF_COND_VARIABLE:
			if (data == OCV_FREE_PLATFORMS && v->type != VEH_TRAIN) return CMD_ERROR;
			if (data >= OCV_END) return CMD_ERROR;
			break;

		case MOF_COND_COMPARATOR:
			if (data >= OCC_END) return CMD_ERROR;
			switch (order->GetConditionVariable()) {
				case OCV_UNCONDITIONALLY:
				case OCV_PERCENT:
					return CMD_ERROR;

				case OCV_REQUIRES_SERVICE:
				case OCV_CARGO_ACCEPTANCE:
				case OCV_CARGO_WAITING:
				case OCV_DISPATCH_SLOT:
					if (data != OCC_IS_TRUE && data != OCC_IS_FALSE) return CMD_ERROR;
					break;

				case OCV_SLOT_OCCUPANCY:
					if (data != OCC_IS_TRUE && data != OCC_IS_FALSE && data != OCC_EQUALS && data != OCC_NOT_EQUALS) return CMD_ERROR;
					break;

				case OCV_VEH_IN_SLOT: {
					if (data != OCC_IS_TRUE && data != OCC_IS_FALSE && data != OCC_EQUALS && data != OCC_NOT_EQUALS) return CMD_ERROR;
					const TraceRestrictSlot *slot = TraceRestrictSlot::GetIfValid(order->GetXData());
					if (slot != nullptr && slot->vehicle_type != v->type) return CMD_ERROR;
					break;
				}

				case OCV_TIMETABLE:
					if (data == OCC_IS_TRUE || data == OCC_IS_FALSE || data == OCC_EQUALS || data == OCC_NOT_EQUALS) return CMD_ERROR;
					break;

				default:
					if (data == OCC_IS_TRUE || data == OCC_IS_FALSE) return CMD_ERROR;
					break;
			}
			break;

		case MOF_COND_VALUE:
			switch (order->GetConditionVariable()) {
				case OCV_UNCONDITIONALLY:
				case OCV_REQUIRES_SERVICE:
					return CMD_ERROR;

				case OCV_LOAD_PERCENTAGE:
				case OCV_RELIABILITY:
				case OCV_PERCENT:
				case OCV_CARGO_LOAD_PERCENTAGE:
					if (data > 100) return CMD_ERROR;
					break;

				case OCV_SLOT_OCCUPANCY:
					if (data != INVALID_TRACE_RESTRICT_SLOT_ID && !TraceRestrictSlot::IsValidID(data)) return CMD_ERROR;
					break;

				case OCV_VEH_IN_SLOT:
					if (data != INVALID_TRACE_RESTRICT_SLOT_ID && !TraceRestrictSlot::IsValidID(data)) return CMD_ERROR;
					if (data != INVALID_TRACE_RESTRICT_SLOT_ID && TraceRestrictSlot::Get(data)->vehicle_type != v->type) return CMD_ERROR;
					break;

				case OCV_CARGO_ACCEPTANCE:
				case OCV_CARGO_WAITING:
					if (!(data < NUM_CARGO && CargoSpec::Get(data)->IsValid())) return CMD_ERROR;
					break;

				case OCV_CARGO_WAITING_AMOUNT:
				case OCV_CARGO_WAITING_AMOUNT_PERCENTAGE:
				case OCV_COUNTER_VALUE:
				case OCV_TIME_DATE:
				case OCV_TIMETABLE:
					break;

				case OCV_DISPATCH_SLOT: {
					uint submode = GB(data, ODCB_SRC_START, ODCB_SRC_COUNT);
					if (submode < ODCS_BEGIN || submode >= ODCS_END) return CMD_ERROR;
					break;
				}

				default:
					if (data > 2047) return CMD_ERROR;
					break;
			}
			break;

		case MOF_COND_VALUE_2:
			switch (order->GetConditionVariable()) {
				case OCV_CARGO_LOAD_PERCENTAGE:
				case OCV_CARGO_WAITING_AMOUNT:
				case OCV_CARGO_WAITING_AMOUNT_PERCENTAGE:
					if (!(data < NUM_CARGO && CargoSpec::Get(data)->IsValid())) return CMD_ERROR;
					break;

				case OCV_COUNTER_VALUE:
					if (data != INVALID_TRACE_RESTRICT_COUNTER_ID && !TraceRestrictCounter::IsValidID(data)) return CMD_ERROR;
					break;

				case OCV_TIME_DATE:
					if (data >= TRTDVF_END) return CMD_ERROR;
					break;

				case OCV_TIMETABLE:
					if (data >= OTCM_END) return CMD_ERROR;
					break;

				case OCV_DISPATCH_SLOT:
					if (data != UINT16_MAX && data >= v->orders->GetScheduledDispatchScheduleCount()) {
						return CMD_ERROR;
					}
					break;

				default:
					return CMD_ERROR;
			}
			break;

		case MOF_COND_VALUE_3:
			switch (order->GetConditionVariable()) {
				case OCV_CARGO_WAITING_AMOUNT:
				case OCV_CARGO_WAITING_AMOUNT_PERCENTAGE:
					if (!(data == NEW_STATION || Station::GetIfValid(data) != nullptr)) return CMD_ERROR;
					if (order->GetConditionStationID() == data) return CMD_ERROR;
					break;

				default:
					return CMD_ERROR;
			}
			break;

		case MOF_COND_VALUE_4:
			switch (order->GetConditionVariable()) {
				case OCV_CARGO_WAITING_AMOUNT_PERCENTAGE:
					if (data > 1) return CMD_ERROR;
					break;

				default:
					return CMD_ERROR;
			}
			break;

		case MOF_COND_STATION_ID:
			if (ConditionVariableHasStationID(order->GetConditionVariable())) {
				if (Station::GetIfValid(data) == nullptr) return CMD_ERROR;
			} else {
				return CMD_ERROR;
			}
			break;

		case MOF_COND_DESTINATION:
			if (data >= v->GetNumOrders() || data == sel_ord) return CMD_ERROR;
			break;

		case MOF_WAYPOINT_FLAGS:
			if (data != (data & OWF_REVERSE)) return CMD_ERROR;
			break;

		case MOF_SLOT:
			if (data != INVALID_TRACE_RESTRICT_SLOT_ID) {
				const TraceRestrictSlot *slot = TraceRestrictSlot::GetIfValid(data);
				if (slot == nullptr || slot->vehicle_type != v->type) return CMD_ERROR;
			}
			break;

		case MOF_RV_TRAVEL_DIR:
			if (v->type != VEH_ROAD) return CMD_ERROR;
			if (data >= DIAGDIR_END && data != INVALID_DIAGDIR) return CMD_ERROR;
			break;

		case MOF_COUNTER_ID:
			if (data != INVALID_TRACE_RESTRICT_COUNTER_ID) {
				const TraceRestrictCounter *ctr = TraceRestrictCounter::GetIfValid(data);
				if (ctr == nullptr) return CMD_ERROR;
			}
			break;

		case MOF_COUNTER_OP:
			if (data != TRCCOF_INCREASE && data != TRCCOF_DECREASE && data != TRCCOF_SET) {
				return CMD_ERROR;
			}
			break;

		case MOF_COUNTER_VALUE:
			break;

		case MOF_COLOUR:
			if (data >= COLOUR_END && data != INVALID_COLOUR) {
				return CMD_ERROR;
			}
			break;

		case MOF_LABEL_TEXT:
			break;

		case MOF_DEPARTURES_SUBTYPE:
			if (!IsDeparturesOrderLabelSubType(static_cast<OrderLabelSubType>(data))) {
				return CMD_ERROR;
			}
			break;
	}

	if (flags & DC_EXEC) {
		switch (mof) {
			case MOF_NON_STOP:
				order->SetNonStopType((OrderNonStopFlags)data);
				if (data & ONSF_NO_STOP_AT_DESTINATION_STATION) {
					order->SetRefit(CARGO_NO_REFIT);
					order->SetLoadType(OLF_LOAD_IF_POSSIBLE);
					order->SetUnloadType(OUF_UNLOAD_IF_POSSIBLE);
					if (order->IsWaitTimetabled() || order->GetWaitTime() > 0) {
						DoCommandEx(tile, v->index | (MTF_WAIT_TIME << 28) | (1 << 31), 0, p3, flags, CMD_CHANGE_TIMETABLE);
					}
					if (order->IsScheduledDispatchOrder(false)) {
						DoCommandEx(tile, v->index | (MTF_ASSIGN_SCHEDULE << 28), -1, p3, flags, CMD_CHANGE_TIMETABLE);
					}
				}
				break;

			case MOF_STOP_LOCATION:
				order->SetStopLocation((OrderStopLocation)data);
				break;

			case MOF_UNLOAD:
				order->SetUnloadType((OrderUnloadFlags)data);
				break;

			case MOF_CARGO_TYPE_UNLOAD:
				if (cargo_id == INVALID_CARGO) {
					for (CargoID i = 0; i < NUM_CARGO; i++) {
						order->SetUnloadType((OrderUnloadFlags)data, i);
					}
				} else {
					order->SetUnloadType((OrderUnloadFlags)data, cargo_id);
				}
				break;

			case MOF_LOAD:
				order->SetLoadType((OrderLoadFlags)data);
				if (data & OLFB_NO_LOAD) order->SetRefit(CARGO_NO_REFIT);
				break;

			case MOF_CARGO_TYPE_LOAD:
				if (cargo_id == INVALID_CARGO) {
					for (CargoID i = 0; i < NUM_CARGO; i++) {
						order->SetLoadType((OrderLoadFlags)data, i);
					}
				} else {
					order->SetLoadType((OrderLoadFlags)data, cargo_id);
				}
				break;

			case MOF_DEPOT_ACTION: {
				OrderDepotActionFlags base_order_action_type = order->GetDepotActionType() & ~(ODATFB_HALT | ODATFB_SELL | ODATFB_UNBUNCH);
				switch (data) {
					case DA_ALWAYS_GO:
						order->SetDepotOrderType((OrderDepotTypeFlags)(order->GetDepotOrderType() & ~ODTFB_SERVICE));
						order->SetDepotActionType((OrderDepotActionFlags)(base_order_action_type));
						break;

					case DA_SERVICE:
						order->SetDepotOrderType((OrderDepotTypeFlags)(order->GetDepotOrderType() | ODTFB_SERVICE));
						order->SetDepotActionType((OrderDepotActionFlags)(base_order_action_type));
						order->SetRefit(CARGO_NO_REFIT);
						break;

					case DA_STOP:
						order->SetDepotOrderType((OrderDepotTypeFlags)(order->GetDepotOrderType() & ~ODTFB_SERVICE));
						order->SetDepotActionType((OrderDepotActionFlags)(base_order_action_type | ODATFB_HALT));
						order->SetRefit(CARGO_NO_REFIT);
						break;

					case DA_SELL:
						order->SetDepotOrderType((OrderDepotTypeFlags)(order->GetDepotOrderType() & ~ODTFB_SERVICE));
						order->SetDepotActionType((OrderDepotActionFlags)(base_order_action_type | ODATFB_HALT | ODATFB_SELL));
						order->SetRefit(CARGO_NO_REFIT);
						break;

					case DA_UNBUNCH:
						order->SetDepotOrderType((OrderDepotTypeFlags)(order->GetDepotOrderType() & ~ODTFB_SERVICE));
						order->SetDepotActionType((OrderDepotActionFlags)(base_order_action_type | ODATFB_UNBUNCH));
						break;

					default:
						NOT_REACHED();
				}
				break;
			}

			case MOF_COND_VARIABLE: {
				/* Check whether old conditional variable had a cargo as value */
				const OrderConditionVariable old_condition = order->GetConditionVariable();
				const OrderConditionVariable new_condition = (OrderConditionVariable)data;
				bool old_var_was_cargo = (order->GetConditionVariable() == OCV_CARGO_ACCEPTANCE || order->GetConditionVariable() == OCV_CARGO_WAITING
						|| order->GetConditionVariable() == OCV_CARGO_LOAD_PERCENTAGE || order->GetConditionVariable() == OCV_CARGO_WAITING_AMOUNT
						|| order->GetConditionVariable() == OCV_CARGO_WAITING_AMOUNT_PERCENTAGE);
				bool old_var_was_slot = (order->GetConditionVariable() == OCV_SLOT_OCCUPANCY || order->GetConditionVariable() == OCV_VEH_IN_SLOT);
				bool old_var_was_counter = (order->GetConditionVariable() == OCV_COUNTER_VALUE);
				bool old_var_was_time = (order->GetConditionVariable() == OCV_TIME_DATE);
				bool old_var_was_tt = (order->GetConditionVariable() == OCV_TIMETABLE);

				order->SetConditionVariable(new_condition);

				if (ConditionVariableHasStationID(new_condition) && !ConditionVariableHasStationID(old_condition)) {
					order->SetConditionStationID(INVALID_STATION);
				}
				OrderConditionComparator occ = order->GetConditionComparator();
				switch (new_condition) {
					case OCV_UNCONDITIONALLY:
						order->SetConditionComparator(OCC_EQUALS);
						order->SetConditionValue(0);
						break;

					case OCV_SLOT_OCCUPANCY:
					case OCV_VEH_IN_SLOT:
						if (!old_var_was_slot) {
							order->GetXDataRef() = INVALID_TRACE_RESTRICT_SLOT_ID;
						} else if (order->GetConditionVariable() == OCV_VEH_IN_SLOT && order->GetXData() != INVALID_TRACE_RESTRICT_SLOT_ID && TraceRestrictSlot::Get(order->GetXData())->vehicle_type != v->type) {
							order->GetXDataRef() = INVALID_TRACE_RESTRICT_SLOT_ID;
						}
						if (old_condition != order->GetConditionVariable()) order->SetConditionComparator(OCC_IS_TRUE);
						break;

					case OCV_COUNTER_VALUE:
						if (!old_var_was_counter) order->GetXDataRef() = INVALID_TRACE_RESTRICT_COUNTER_ID << 16;
						if (occ == OCC_IS_TRUE || occ == OCC_IS_FALSE) order->SetConditionComparator(OCC_EQUALS);
						break;

					case OCV_TIME_DATE:
						if (!old_var_was_time) {
							order->SetConditionValue(0);
							order->GetXDataRef() = 0;
						}
						if (occ == OCC_IS_TRUE || occ == OCC_IS_FALSE) order->SetConditionComparator(OCC_EQUALS);
						break;

					case OCV_TIMETABLE:
						if (!old_var_was_tt) {
							order->SetConditionValue(0);
							order->GetXDataRef() = 0;
						}
						if (occ == OCC_IS_TRUE || occ == OCC_IS_FALSE || occ == OCC_EQUALS || occ == OCC_NOT_EQUALS) order->SetConditionComparator(OCC_LESS_THAN);
						break;

					case OCV_CARGO_ACCEPTANCE:
					case OCV_CARGO_WAITING:
						if (!old_var_was_cargo) order->SetConditionValue((uint16_t) GetFirstValidCargo());
						if (occ != OCC_IS_TRUE && occ != OCC_IS_FALSE) order->SetConditionComparator(OCC_IS_TRUE);
						break;
					case OCV_CARGO_LOAD_PERCENTAGE:
						if (!old_var_was_cargo) order->SetConditionValue((uint16_t) GetFirstValidCargo());
						order->GetXDataRef() = 0;
						order->SetConditionComparator(OCC_EQUALS);
						break;
					case OCV_CARGO_WAITING_AMOUNT:
					case OCV_CARGO_WAITING_AMOUNT_PERCENTAGE:
						if (!old_var_was_cargo) order->SetConditionValue((uint16_t) GetFirstValidCargo());
						if (!ConditionVariableTestsCargoWaitingAmount(old_condition)) order->ClearConditionViaStation();
						order->SetXDataLow(0);
						order->SetXData2High(0);
						order->SetConditionComparator(OCC_EQUALS);
						break;
					case OCV_REQUIRES_SERVICE:
						if (old_var_was_cargo || old_var_was_slot) order->SetConditionValue(0);
						if (occ != OCC_IS_TRUE && occ != OCC_IS_FALSE) order->SetConditionComparator(OCC_IS_TRUE);
						order->SetConditionValue(0);
						break;
					case OCV_DISPATCH_SLOT:
						if (occ != OCC_IS_TRUE && occ != OCC_IS_FALSE) order->SetConditionComparator(OCC_IS_TRUE);
						order->SetConditionValue(ODCS_VEH << ODCB_SRC_START);
						order->GetXDataRef() = UINT16_MAX;
						break;

					case OCV_PERCENT:
						order->SetConditionComparator(OCC_EQUALS);
						/* FALL THROUGH */
					case OCV_LOAD_PERCENTAGE:
					case OCV_RELIABILITY:
						if (order->GetConditionValue() > 100) order->SetConditionValue(100);
						[[fallthrough]];

					default:
						if (old_var_was_cargo || old_var_was_slot || old_var_was_counter || old_var_was_time || old_var_was_tt) order->SetConditionValue(0);
						if (occ == OCC_IS_TRUE || occ == OCC_IS_FALSE) order->SetConditionComparator(OCC_EQUALS);
						break;
				}
				break;
			}

			case MOF_COND_COMPARATOR:
				order->SetConditionComparator((OrderConditionComparator)data);
				break;

			case MOF_COND_VALUE:
				switch (order->GetConditionVariable()) {
					case OCV_SLOT_OCCUPANCY:
					case OCV_CARGO_LOAD_PERCENTAGE:
					case OCV_TIME_DATE:
					case OCV_TIMETABLE:
						order->GetXDataRef() = data;
						break;

					case OCV_VEH_IN_SLOT:
						order->GetXDataRef() = data;
						if (data != INVALID_TRACE_RESTRICT_SLOT_ID && TraceRestrictSlot::Get(data)->vehicle_type != v->type) {
							if (order->GetConditionComparator() == OCC_EQUALS) order->SetConditionComparator(OCC_IS_TRUE);
							if (order->GetConditionComparator() == OCC_NOT_EQUALS) order->SetConditionComparator(OCC_IS_FALSE);
						}
						break;

					case OCV_CARGO_WAITING_AMOUNT:
					case OCV_CARGO_WAITING_AMOUNT_PERCENTAGE:
					case OCV_COUNTER_VALUE:
						order->SetXDataLow(data);
						break;

					default:
						order->SetConditionValue(data);
						break;
				}
				break;

			case MOF_COND_VALUE_2:
				switch (order->GetConditionVariable()) {
					case OCV_COUNTER_VALUE:
						order->SetXDataHigh(data);
						break;

					case OCV_DISPATCH_SLOT:
						order->SetConditionDispatchScheduleID(data);
						break;

					default:
						order->SetConditionValue(data);
						break;
				}
				break;

			case MOF_COND_VALUE_3:
				order->SetConditionViaStationID(data);
				break;

			case MOF_COND_VALUE_4:
				SB(order->GetXData2Ref(), 16, 1, data);
				break;

			case MOF_COND_STATION_ID:
				order->SetConditionStationID(data);
				if (ConditionVariableTestsCargoWaitingAmount(order->GetConditionVariable()) && data == order->GetConditionViaStationID()) {
					/* Clear via if station is set to the same ID */
					order->ClearConditionViaStation();
				}
				break;

			case MOF_COND_DESTINATION:
				order->SetConditionSkipToOrder(data);
				break;

			case MOF_WAYPOINT_FLAGS:
				order->SetWaypointFlags((OrderWaypointFlags)data);
				break;

			case MOF_SLOT:
			case MOF_COUNTER_ID:
				order->SetDestination(data);
				break;

			case MOF_RV_TRAVEL_DIR:
				order->SetRoadVehTravelDirection((DiagDirection)data);
				break;

			case MOF_COUNTER_OP:
				order->SetCounterOperation(data);
				break;

			case MOF_COUNTER_VALUE:
				order->GetXDataRef() = data;
				break;

			case MOF_COLOUR:
				order->SetColour((Colours)data);
				break;

			case MOF_LABEL_TEXT:
				order->SetLabelText(text == nullptr ? "" : text);
				break;

			case MOF_DEPARTURES_SUBTYPE:
				order->SetLabelSubType(static_cast<OrderLabelSubType>(data));
				break;

			default: NOT_REACHED();
		}

		/* Update the windows and full load flags, also for vehicles that share the same order list */
		Vehicle *u = v->FirstShared();
		DeleteOrderWarnings(u);
		for (; u != nullptr; u = u->NextShared()) {
			/* Toggle u->current_order "Full load" flag if it changed.
			 * However, as the same flag is used for depot orders, check
			 * whether we are not going to a depot as there are three
			 * cases where the full load flag can be active and only
			 * one case where the flag is used for depot orders. In the
			 * other cases for the OrderType the flags are not used,
			 * so do not care and those orders should not be active
			 * when this function is called.
			 */
			if (sel_ord == u->cur_real_order_index &&
					(u->current_order.IsType(OT_GOTO_STATION) || u->current_order.IsAnyLoadingType())) {
				if (u->current_order.GetLoadType() != order->GetLoadType()) {
					u->current_order.SetLoadType(order->GetLoadType());
				}
				if (u->current_order.GetUnloadType() != order->GetUnloadType()) {
					u->current_order.SetUnloadType(order->GetUnloadType());
				}
				switch (mof) {
					case MOF_CARGO_TYPE_UNLOAD:
						if (cargo_id == INVALID_CARGO) {
							for (CargoID i = 0; i < NUM_CARGO; i++) {
								u->current_order.SetUnloadType((OrderUnloadFlags)data, i);
							}
						} else {
							u->current_order.SetUnloadType((OrderUnloadFlags)data, cargo_id);
						}
						break;

					case MOF_CARGO_TYPE_LOAD:
						if (cargo_id == INVALID_CARGO) {
							for (CargoID i = 0; i < NUM_CARGO; i++) {
								u->current_order.SetLoadType((OrderLoadFlags)data, i);
							}
						} else {
							u->current_order.SetLoadType((OrderLoadFlags)data, cargo_id);
						}
						break;

					default:
						break;
				}
			}
			if (mof == MOF_RV_TRAVEL_DIR && sel_ord == u->cur_real_order_index &&
					(u->current_order.IsType(OT_GOTO_STATION) || u->current_order.IsType(OT_GOTO_WAYPOINT))) {
				u->current_order.SetRoadVehTravelDirection((DiagDirection)data);
			}

			/* Unbunching data is no longer valid. */
			u->ResetDepotUnbunching();

			InvalidateVehicleOrder(u, VIWD_MODIFY_ORDERS);
		}
	}

	return CommandCost();
}

/**
 * Check if an aircraft has enough range for an order list.
 * @param v_new Aircraft to check.
 * @param v_order Vehicle currently holding the order list.
 * @return True if the aircraft has enough range for the orders, false otherwise.
 */
static bool CheckAircraftOrderDistance(const Aircraft *v_new, const Vehicle *v_order)
{
	if (v_order->orders == nullptr || v_new->acache.cached_max_range == 0) return true;

	/* Iterate over all orders to check the distance between all
	 * 'goto' orders and their respective next order (of any type). */
	for (const Order *o : v_order->orders->Orders()) {
		switch (o->GetType()) {
			case OT_GOTO_STATION:
			case OT_GOTO_DEPOT:
			case OT_GOTO_WAYPOINT:
				/* If we don't have a next order, we've reached the end and must check the first order instead. */
				if (GetOrderDistance(o, v_order->orders->GetNext(o), v_order) > v_new->acache.cached_max_range_sqr) return false;
				break;

			default: break;
		}
	}

	return true;
}

static void CheckAdvanceVehicleOrdersAfterClone(Vehicle *v, DoCommandFlag flags)
{
	const Company *owner = Company::GetIfValid(v->owner);
	if (!owner || !owner->settings.advance_order_on_clone || !v->IsInDepot() || !IsDepotTile(v->tile)) return;

	std::vector<VehicleOrderID> target_orders;

	const int order_count = v->GetNumOrders();
	if (v->type == VEH_AIRCRAFT) {
		for (VehicleOrderID idx = 0; idx < order_count; idx++) {
			const Order *o = v->GetOrder(idx);
			if (o->IsType(OT_GOTO_STATION) && o->GetDestination() == GetStationIndex(v->tile)) {
				target_orders.push_back(idx);
			}
		}
	} else if (GetDepotVehicleType(v->tile) == v->type) {
		for (VehicleOrderID idx = 0; idx < order_count; idx++) {
			const Order *o = v->GetOrder(idx);
			if (o->IsType(OT_GOTO_DEPOT) && o->GetDestination() == GetDepotIndex(v->tile)) {
				target_orders.push_back(idx + 1 < order_count ? idx + 1 : 0);
			}
		}
	}
	if (target_orders.empty()) return;

	VehicleOrderID skip_to = target_orders[v->unitnumber % target_orders.size()];
	DoCommand(v->tile, v->index, skip_to, flags, CMD_SKIP_TO_ORDER);
}

static bool ShouldResetOrderIndicesOnOrderCopy(const Vehicle *src, const Vehicle *dst)
{
	const int num_orders = src->GetNumOrders();
	if (dst->GetNumOrders() != num_orders) return true;

	for (int i = 0; i < num_orders; i++) {
		if (!src->GetOrder(i)->Equals(*dst->GetOrder(i))) return true;
	}
	return false;
}

/**
 * Clone/share/copy an order-list of another vehicle.
 * @param tile unused
 * @param flags operation to perform
 * @param p1 various bitstuffed elements
 * - p1 = (bit  0-19) - destination vehicle to clone orders to
 * - p1 = (bit 30-31) - action to perform
 * @param p2 source vehicle to clone orders from, if any (none for CO_UNSHARE)
 * @param text unused
 * @return the cost of this operation or an error
 */
CommandCost CmdCloneOrder(TileIndex tile, DoCommandFlag flags, uint32_t p1, uint32_t p2, const char *text)
{
	VehicleID veh_src = GB(p2, 0, 20);
	VehicleID veh_dst = GB(p1, 0, 20);

	Vehicle *dst = Vehicle::GetIfValid(veh_dst);
	if (dst == nullptr || !dst->IsPrimaryVehicle()) return CMD_ERROR;

	CommandCost ret = CheckOwnership(dst->owner);
	if (ret.Failed()) return ret;

	switch (GB(p1, 30, 2)) {
		case CO_SHARE: {
			Vehicle *src = Vehicle::GetIfValid(veh_src);

			/* Sanity checks */
			if (src == nullptr || !src->IsPrimaryVehicle() || dst->type != src->type || dst == src) return CMD_ERROR;

			ret = CheckOwnership(src->owner);
			if (ret.Failed()) return ret;

			/* Trucks can't share orders with busses (and visa versa) */
			if (src->type == VEH_ROAD && RoadVehicle::From(src)->IsBus() != RoadVehicle::From(dst)->IsBus()) {
				return CMD_ERROR;
			}

			/* Is the vehicle already in the shared list? */
			if (src->FirstShared() == dst->FirstShared()) return CMD_ERROR;

			for (const Order *order : src->Orders()) {
				if (OrderGoesToStation(dst, order)) {
					/* Allow copying unreachable destinations if they were already unreachable for the source.
					 * This is basically to allow cloning / autorenewing / autoreplacing vehicles, while the stations
					 * are temporarily invalid due to reconstruction. */
					const Station *st = Station::Get(order->GetDestination());
					if (CanVehicleUseStation(src, st) && !CanVehicleUseStation(dst, st)) {
						return CommandCost::DualErrorMessage(STR_ERROR_CAN_T_COPY_SHARE_ORDER, GetVehicleCannotUseStationReason(dst, st));
					}
				}
				if (OrderGoesToRoadDepot(dst, order)) {
					const Depot *dp = Depot::GetIfValid(order->GetDestination());
					if (dp != nullptr && (GetPresentRoadTypes(dp->xy) & RoadVehicle::From(dst)->compatible_roadtypes) == 0) {
						return CommandCost::DualErrorMessage(STR_ERROR_CAN_T_COPY_SHARE_ORDER, RoadTypeIsTram(RoadVehicle::From(dst)->roadtype) ? STR_ERROR_NO_STOP_COMPATIBLE_TRAM_TYPE : STR_ERROR_NO_STOP_COMPATIBLE_ROAD_TYPE);
					}
				}
			}

			/* Check for aircraft range limits. */
<<<<<<< HEAD
			if (dst->type == VEH_AIRCRAFT && !CheckAircraftOrderDistance(Aircraft::From(dst), src)) {
				return_cmd_error(STR_ERROR_AIRCRAFT_NOT_ENOUGH_RANGE);
=======
			if (dst->type == VEH_AIRCRAFT && !CheckAircraftOrderDistance(Aircraft::From(dst), src, src->GetFirstOrder())) {
				return CommandCost(STR_ERROR_AIRCRAFT_NOT_ENOUGH_RANGE);
>>>>>>> 56510b5d
			}

			if (src->orders == nullptr && !OrderList::CanAllocateItem()) {
				return CommandCost(STR_ERROR_NO_MORE_SPACE_FOR_ORDERS);
			}

			if (flags & DC_EXEC) {
				/* If the destination vehicle had a OrderList, destroy it.
				 * We reset the order indices, if the new orders are different.
				 * (We mainly do this to keep the order indices valid and in range.) */
				DeleteVehicleOrders(dst, false, ShouldResetOrderIndicesOnOrderCopy(src, dst));
				dst->dispatch_records.clear();

				dst->orders = src->orders;

				/* Link this vehicle in the shared-list */
				dst->AddToShared(src);


				/* Set automation bit if target has it. */
				if (HasBit(src->vehicle_flags, VF_AUTOMATE_TIMETABLE)) {
					SetBit(dst->vehicle_flags, VF_AUTOMATE_TIMETABLE);
				} else {
					ClrBit(dst->vehicle_flags, VF_AUTOMATE_TIMETABLE);
				}
				/* Set auto separation bit if target has it. */
				if (HasBit(src->vehicle_flags, VF_TIMETABLE_SEPARATION)) {
					SetBit(dst->vehicle_flags, VF_TIMETABLE_SEPARATION);
				} else {
					ClrBit(dst->vehicle_flags, VF_TIMETABLE_SEPARATION);
				}
				/* Set manual dispatch bit if target has it. */
				if (HasBit(src->vehicle_flags, VF_SCHEDULED_DISPATCH)) {
					SetBit(dst->vehicle_flags, VF_SCHEDULED_DISPATCH);
				} else {
					ClrBit(dst->vehicle_flags, VF_SCHEDULED_DISPATCH);
				}
				ClrBit(dst->vehicle_flags, VF_AUTOFILL_TIMETABLE);
				ClrBit(dst->vehicle_flags, VF_AUTOFILL_PRES_WAIT_TIME);

				dst->ClearSeparation();
				if (HasBit(dst->vehicle_flags, VF_TIMETABLE_SEPARATION)) ClrBit(dst->vehicle_flags, VF_TIMETABLE_STARTED);

				InvalidateVehicleOrder(dst, VIWD_REMOVE_ALL_ORDERS);
				InvalidateVehicleOrder(src, VIWD_MODIFY_ORDERS);


				InvalidateWindowClassesData(GetWindowClassForVehicleType(dst->type), 0);
				InvalidateWindowClassesData(WC_DEPARTURES_BOARD, 0);

				CheckAdvanceVehicleOrdersAfterClone(dst, flags);
			}
			break;
		}

		case CO_COPY: {
			Vehicle *src = Vehicle::GetIfValid(veh_src);

			/* Sanity checks */
			if (src == nullptr || !src->IsPrimaryVehicle() || dst->type != src->type || dst == src) return CMD_ERROR;

			ret = CheckOwnership(src->owner);
			if (ret.Failed()) return ret;

			/* Trucks can't copy all the orders from busses (and visa versa),
			 * and neither can helicopters and aircraft. */
			for (const Order *order : src->Orders()) {
				if (OrderGoesToStation(dst, order)) {
					const Station *st = Station::Get(order->GetDestination());
					if (!CanVehicleUseStation(dst, st)) {
						return CommandCost::DualErrorMessage(STR_ERROR_CAN_T_COPY_SHARE_ORDER, GetVehicleCannotUseStationReason(dst, st));
					}
				}
				if (OrderGoesToRoadDepot(dst, order)) {
					const Depot *dp = Depot::GetIfValid(order->GetDestination());
					if (dp != nullptr && (GetPresentRoadTypes(dp->xy) & RoadVehicle::From(dst)->compatible_roadtypes) == 0) {
						return CommandCost::DualErrorMessage(STR_ERROR_CAN_T_COPY_SHARE_ORDER, RoadTypeIsTram(RoadVehicle::From(dst)->roadtype) ? STR_ERROR_NO_STOP_COMPATIBLE_TRAM_TYPE : STR_ERROR_NO_STOP_COMPATIBLE_ROAD_TYPE);
					}
				}
			}

			/* Check for aircraft range limits. */
<<<<<<< HEAD
			if (dst->type == VEH_AIRCRAFT && !CheckAircraftOrderDistance(Aircraft::From(dst), src)) {
				return_cmd_error(STR_ERROR_AIRCRAFT_NOT_ENOUGH_RANGE);
			}

			/* make sure there are orders available */
			if (!OrderList::CanAllocateItem()) {
				return_cmd_error(STR_ERROR_NO_MORE_SPACE_FOR_ORDERS);
=======
			if (dst->type == VEH_AIRCRAFT && !CheckAircraftOrderDistance(Aircraft::From(dst), src, src->GetFirstOrder())) {
				return CommandCost(STR_ERROR_AIRCRAFT_NOT_ENOUGH_RANGE);
			}

			/* make sure there are orders available */
			if (!Order::CanAllocateItem(src->GetNumOrders()) || !OrderList::CanAllocateItem()) {
				return CommandCost(STR_ERROR_NO_MORE_SPACE_FOR_ORDERS);
>>>>>>> 56510b5d
			}

			if (flags & DC_EXEC) {
				/* If the destination vehicle had an order list, destroy the chain but keep the OrderList.
				 * We only the order indices, if the new orders are different.
				 * (We mainly do this to keep the order indices valid and in range.) */
				DeleteVehicleOrders(dst, true, ShouldResetOrderIndicesOnOrderCopy(src, dst));
				dst->dispatch_records.clear();

				std::vector<Order> dst_orders;
				for (const Order *order : src->Orders()) {
					dst_orders.emplace_back(*order); // clone order
				}
				if (dst->orders != nullptr) {
					assert(dst->orders->GetNumOrders() == 0);
					assert(!dst->orders->IsShared());
					delete dst->orders;
					dst->orders = nullptr;
				}
				assert(OrderList::CanAllocateItem());
				dst->orders = new OrderList(std::move(dst_orders), dst);

				/* Copy over scheduled dispatch data */
				assert(dst->orders != nullptr);
				if (src->orders != nullptr) {
					dst->orders->GetScheduledDispatchScheduleSet() = src->orders->GetScheduledDispatchScheduleSet();
				}

				/* Set automation bit if target has it. */
				if (HasBit(src->vehicle_flags, VF_AUTOMATE_TIMETABLE)) {
					SetBit(dst->vehicle_flags, VF_AUTOMATE_TIMETABLE);
					ClrBit(dst->vehicle_flags, VF_AUTOFILL_TIMETABLE);
					ClrBit(dst->vehicle_flags, VF_AUTOFILL_PRES_WAIT_TIME);
				} else {
					ClrBit(dst->vehicle_flags, VF_AUTOMATE_TIMETABLE);
				}
				/* Set auto separation bit if target has it. */
				if (HasBit(src->vehicle_flags, VF_TIMETABLE_SEPARATION)) {
					SetBit(dst->vehicle_flags, VF_TIMETABLE_SEPARATION);
				} else {
					ClrBit(dst->vehicle_flags, VF_TIMETABLE_SEPARATION);
				}
				/* Set manual dispatch bit if target has it. */
				if (HasBit(src->vehicle_flags, VF_SCHEDULED_DISPATCH)) {
					SetBit(dst->vehicle_flags, VF_SCHEDULED_DISPATCH);
				} else {
					ClrBit(dst->vehicle_flags, VF_SCHEDULED_DISPATCH);
				}

				InvalidateVehicleOrder(dst, VIWD_REMOVE_ALL_ORDERS);

				InvalidateWindowClassesData(GetWindowClassForVehicleType(dst->type), 0);
				InvalidateWindowClassesData(WC_DEPARTURES_BOARD, 0);

				CheckAdvanceVehicleOrdersAfterClone(dst, flags);
			}
			break;
		}

		case CO_UNSHARE: return DecloneOrder(dst, flags);
		default: return CMD_ERROR;
	}

	return CommandCost();
}

/**
 * Add/remove refit orders from an order
 * @param tile Not used
 * @param flags operation to perform
 * @param p1 VehicleIndex of the vehicle having the order
 * @param p2 bitmask
 *   - bit 0-7 CargoID
 *   - bit 16-31 number of order to modify
 * @param text unused
 * @return the cost of this operation or an error
 */
CommandCost CmdOrderRefit(TileIndex tile, DoCommandFlag flags, uint32_t p1, uint32_t p2, const char *text)
{
	VehicleID veh = GB(p1, 0, 20);
	VehicleOrderID order_number  = GB(p2, 16, 16);
	CargoID cargo = GB(p2, 0, 8);

	if (cargo >= NUM_CARGO && cargo != CARGO_NO_REFIT && cargo != CARGO_AUTO_REFIT) return CMD_ERROR;

	Vehicle *v = Vehicle::GetIfValid(veh);
	if (v == nullptr || !v->IsPrimaryVehicle()) return CMD_ERROR;

	CommandCost ret = CheckOwnership(v->owner);
	if (ret.Failed()) return ret;

	Order *order = v->GetOrder(order_number);
	if (order == nullptr) return CMD_ERROR;

	/* Automatic refit cargo is only supported for goto station orders. */
	if (cargo == CARGO_AUTO_REFIT && !order->IsType(OT_GOTO_STATION)) return CMD_ERROR;

	if (order->GetLoadType() & OLFB_NO_LOAD) return CMD_ERROR;

	if (flags & DC_EXEC) {
		order->SetRefit(cargo);

		/* Make the depot order an 'always go' order. */
		if (cargo != CARGO_NO_REFIT && order->IsType(OT_GOTO_DEPOT)) {
			order->SetDepotOrderType((OrderDepotTypeFlags)(order->GetDepotOrderType() & ~ODTFB_SERVICE));
			order->SetDepotActionType((OrderDepotActionFlags)(order->GetDepotActionType() & ~(ODATFB_HALT | ODATFB_SELL)));
		}

		for (Vehicle *u = v->FirstShared(); u != nullptr; u = u->NextShared()) {
			/* Update any possible open window of the vehicle */
			InvalidateVehicleOrder(u, VIWD_MODIFY_ORDERS);

			/* If the vehicle already got the current depot set as current order, then update current order as well */
			if (u->cur_real_order_index == order_number && (u->current_order.GetDepotOrderType() & ODTFB_PART_OF_ORDERS)) {
				u->current_order.SetRefit(cargo);
			}
		}
	}

	return CommandCost();
}


/**
 *
 * Check the orders of a vehicle, to see if there are invalid orders and stuff
 *
 */
void CheckOrders(const Vehicle *v)
{
	/* Does the user wants us to check things? */
	if (_settings_client.gui.order_review_system == 0) return;

	/* Do nothing for crashed vehicles */
	if (v->vehstatus & VS_CRASHED) return;

	/* Do nothing for stopped vehicles if setting is '1' */
	if (_settings_client.gui.order_review_system == 1 && (v->vehstatus & VS_STOPPED)) return;

	/* do nothing we we're not the first vehicle in a share-chain */
	if (v->FirstShared() != v) return;

	/* Only check every 20 days, so that we don't flood the message log */
	/* The check is skipped entirely in case the current vehicle is virtual (a.k.a a 'template train') */
	if (v->owner == _local_company && v->day_counter % 20 == 0 && !HasBit(v->subtype, GVSF_VIRTUAL)) {
		StringID message = INVALID_STRING_ID;

		/* Check the order list */
		int n_st = 0;
		bool has_depot_order = false;

		for (const Order *order : v->Orders()) {
			/* Dummy order? */
			if (order->IsType(OT_DUMMY)) {
				message = STR_NEWS_VEHICLE_HAS_VOID_ORDER;
				break;
			}
			/* Does station have a load-bay for this vehicle? */
			if (order->IsType(OT_GOTO_STATION)) {
				const Station *st = Station::Get(order->GetDestination());

				n_st++;
				if (!CanVehicleUseStation(v, st)) {
					message = STR_NEWS_VEHICLE_HAS_INVALID_ENTRY;
				} else if (v->type == VEH_AIRCRAFT &&
							(AircraftVehInfo(v->engine_type)->subtype & AIR_FAST) &&
							(st->airport.GetFTA()->flags & AirportFTAClass::SHORT_STRIP) &&
							!_cheats.no_jetcrash.value &&
							message == INVALID_STRING_ID) {
					message = STR_NEWS_PLANE_USES_TOO_SHORT_RUNWAY;
				}
			}
			if (order->IsType(OT_GOTO_DEPOT)) {
				has_depot_order = true;
			}
		}

		/* Check if the last and the first order are the same, and the first order is a go to order */
		if (v->GetNumOrders() > 1 && v->orders->GetFirstOrder()->IsGotoOrder()) {
			const Order *last = v->GetLastOrder();

			if (v->orders->GetFirstOrder()->Equals(*last)) {
				message = STR_NEWS_VEHICLE_HAS_DUPLICATE_ENTRY;
			}
		}

		/* Do we only have 1 station in our order list? */
		if (n_st < 2 && message == INVALID_STRING_ID) message = STR_NEWS_VEHICLE_HAS_TOO_FEW_ORDERS;

#ifdef WITH_ASSERT
		if (v->orders != nullptr) v->orders->DebugCheckSanity();
#endif

		if (message == INVALID_STRING_ID && !has_depot_order && v->type != VEH_AIRCRAFT) {
			if (_settings_client.gui.no_depot_order_warn == 1 ||
					(_settings_client.gui.no_depot_order_warn == 2 && _settings_game.difficulty.vehicle_breakdowns != 0)) {
				message = STR_NEWS_VEHICLE_NO_DEPOT_ORDER;
			}
		}

		/* We don't have a problem */
		if (message == INVALID_STRING_ID) return;

		SetDParam(0, v->index);
		AddVehicleAdviceNewsItem(message, v->index);
	}
}

static bool _remove_order_from_all_vehicles_batch = false;
std::vector<uint32_t> _remove_order_from_all_vehicles_depots;

static bool IsBatchRemoveOrderDepotRemoved(DestinationID destination)
{
	if (static_cast<size_t>(destination / 32) >= _remove_order_from_all_vehicles_depots.size()) return false;

	return HasBit(_remove_order_from_all_vehicles_depots[destination / 32], destination % 32);
}

void StartRemoveOrderFromAllVehiclesBatch()
{
	assert(_remove_order_from_all_vehicles_batch == false);
	_remove_order_from_all_vehicles_batch = true;
}

void StopRemoveOrderFromAllVehiclesBatch()
{
	assert(_remove_order_from_all_vehicles_batch == true);
	_remove_order_from_all_vehicles_batch = false;

	/* Go through all vehicles */
	for (Vehicle *v : Vehicle::IterateFrontOnly()) {
		if (v->type == VEH_AIRCRAFT) continue;

		Order *order = &v->current_order;
		if (order->IsType(OT_GOTO_DEPOT) && IsBatchRemoveOrderDepotRemoved(order->GetDestination())) {
			order->MakeDummy();
			SetWindowDirty(WC_VEHICLE_VIEW, v->index);
		}

		/* order list */
		if (v->FirstShared() != v) continue;

		RemoveVehicleOrdersIf(v, [&](const Order *o) {
			OrderType ot = o->GetType();
			if (ot != OT_GOTO_DEPOT) return false;
			if ((o->GetDepotActionType() & ODATFB_NEAREST_DEPOT) != 0) return false;
			return IsBatchRemoveOrderDepotRemoved(o->GetDestination());
		});
	}

	_remove_order_from_all_vehicles_depots.clear();
}

/**
 * Removes an order from all vehicles. Triggers when, say, a station is removed.
 * @param type The type of the order (OT_GOTO_[STATION|DEPOT|WAYPOINT]).
 * @param destination The destination. Can be a StationID, DepotID or WaypointID.
 * @param hangar Only used for airports in the destination.
 *               When false, remove airport and hangar orders.
 *               When true, remove either airport or hangar order.
 */
void RemoveOrderFromAllVehicles(OrderType type, DestinationID destination, bool hangar)
{
	if (destination == ((type == OT_GOTO_DEPOT) ? (DestinationID)INVALID_DEPOT : (DestinationID)INVALID_STATION)) return;

	OrderBackup::RemoveOrder(type, destination, hangar);

	if (_remove_order_from_all_vehicles_batch && type == OT_GOTO_DEPOT && !hangar) {
		std::vector<uint32_t> &ids = _remove_order_from_all_vehicles_depots;
		uint32_t word_idx = destination / 32;
		if (word_idx >= ids.size()) ids.resize(word_idx + 1);
		SetBit(ids[word_idx], destination % 32);
		return;
	}

	/* Aircraft have StationIDs for depot orders and never use DepotIDs
	 * This fact is handled specially below
	 */

	/* Go through all vehicles */
	for (Vehicle *v : Vehicle::IterateFrontOnly()) {
		Order *order = &v->current_order;
		if ((v->type == VEH_AIRCRAFT && order->IsType(OT_GOTO_DEPOT) && !hangar ? OT_GOTO_STATION : order->GetType()) == type &&
				(!hangar || v->type == VEH_AIRCRAFT) && order->GetDestination() == destination) {
			order->MakeDummy();
			SetWindowDirty(WC_VEHICLE_VIEW, v->index);
		}

		/* order list */
		if (v->FirstShared() != v) continue;

		RemoveVehicleOrdersIf(v, [&](const Order *o) {
			OrderType ot = o->GetType();
			if (ot == OT_CONDITIONAL) {
				if (type == OT_GOTO_STATION && ConditionVariableTestsCargoWaitingAmount(o->GetConditionVariable())) {
					if (order->GetConditionViaStationID() == destination) order->SetConditionViaStationID(INVALID_STATION);
				}
				if (type == OT_GOTO_STATION && ConditionVariableHasStationID(o->GetConditionVariable())) {
					if (order->GetConditionStationID() == destination) order->SetConditionStationID(INVALID_STATION);
				}
				return false;
			}
			if (ot == OT_GOTO_DEPOT && (o->GetDepotActionType() & ODATFB_NEAREST_DEPOT) != 0) return false;
			if (ot == OT_GOTO_DEPOT && hangar && v->type != VEH_AIRCRAFT) return false; // Not an aircraft? Can't have a hangar order.
			if (ot == OT_IMPLICIT || (v->type == VEH_AIRCRAFT && ot == OT_GOTO_DEPOT && !hangar)) ot = OT_GOTO_STATION;
			if (ot == OT_LABEL && IsDestinationOrderLabelSubType(o->GetLabelSubType()) && (type == OT_GOTO_STATION || type == OT_GOTO_WAYPOINT) && o->GetDestination() == destination) return true;
			return (ot == type && o->GetDestination() == destination);
		});
	}
}

/**
 * Checks if a vehicle has a depot in its order list.
 * @return True iff at least one order is a depot order.
 */
bool Vehicle::HasDepotOrder() const
{
	for (const Order *order : this->Orders()) {
		if (order->IsType(OT_GOTO_DEPOT)) return true;
	}

	return false;
}

/**
 * Delete all orders from a vehicle
 * @param v                   Vehicle whose orders to reset
 * @param keep_orderlist      If true, do not free the order list, only empty it.
 * @param reset_order_indices If true, reset cur_implicit_order_index and cur_real_order_index
 *                            and cancel the current full load order (if the vehicle is loading).
 *                            If false, _you_ have to make sure the order indices are valid after
 *                            your messing with them!
 */
void DeleteVehicleOrders(Vehicle *v, bool keep_orderlist, bool reset_order_indices)
{
	DeleteOrderWarnings(v);
	InvalidateWindowClassesData(WC_DEPARTURES_BOARD, 0);

	if (v->IsOrderListShared()) {
		/* Remove ourself from the shared order list. */
		v->RemoveFromShared();
		v->orders = nullptr;
	} else {
		CloseWindowById(GetWindowClassForVehicleType(v->type), VehicleListIdentifier(VL_SHARED_ORDERS, v->type, v->owner, v->index).Pack());
		if (v->orders != nullptr) {
			/* Remove the orders */
			v->orders->FreeChain(keep_orderlist);
			if (!keep_orderlist) v->orders = nullptr;
		}
	}

	/* Unbunching data is no longer valid. */
	v->ResetDepotUnbunching();

	if (reset_order_indices) {
		v->cur_implicit_order_index = v->cur_real_order_index = 0;
		v->cur_timetable_order_index = INVALID_VEH_ORDER_ID;
		if (v->current_order.IsAnyLoadingType()) {
			CancelLoadingDueToDeletedOrder(v);
		}
	}
}

/**
 * Clamp the service interval to the correct min/max. The actual min/max values
 * depend on whether it's in days, minutes, or percent.
 * @param interval The proposed service interval.
 * @param ispercent Whether the interval is a percent.
 * @return The service interval clamped to use the chosen units.
 */
uint16_t GetServiceIntervalClamped(int interval, bool ispercent)
{
	/* Service intervals are in percents. */
	if (ispercent) return Clamp(interval, MIN_SERVINT_PERCENT, MAX_SERVINT_PERCENT);

	/* Service intervals are in minutes. */
	if (EconTime::UsingWallclockUnits(_game_mode == GM_MENU)) return Clamp(interval, MIN_SERVINT_MINUTES, MAX_SERVINT_MINUTES);

	/* Service intervals are in days. */
	return Clamp(interval, MIN_SERVINT_DAYS, MAX_SERVINT_DAYS);
}

/**
 *
 * Check if a vehicle has any valid orders
 *
 * @return false if there are no valid orders
 * @note Conditional orders are not considered valid destination orders
 *
 */
static bool CheckForValidOrders(const Vehicle *v)
{
	for (const Order *order : v->Orders()) {
		switch (order->GetType()) {
			case OT_GOTO_STATION:
			case OT_GOTO_DEPOT:
			case OT_GOTO_WAYPOINT:
				return true;

			default:
				break;
		}
	}

	return false;
}

/**
 * Compare the variable and value based on the given comparator.
 */
bool OrderConditionCompare(OrderConditionComparator occ, int variable, int value)
{
	switch (occ) {
		case OCC_EQUALS:      return variable == value;
		case OCC_NOT_EQUALS:  return variable != value;
		case OCC_LESS_THAN:   return variable <  value;
		case OCC_LESS_EQUALS: return variable <= value;
		case OCC_MORE_THAN:   return variable >  value;
		case OCC_MORE_EQUALS: return variable >= value;
		case OCC_IS_TRUE:     return variable != 0;
		case OCC_IS_FALSE:    return variable == 0;
		default: NOT_REACHED();
	}
}

/* Get the number of free (train) platforms in a station.
 * @param st_id The StationID of the station.
 * @return The number of free train platforms.
 */
static uint16_t GetFreeStationPlatforms(StationID st_id)
{
	assert(Station::IsValidID(st_id));
	const Station *st = Station::Get(st_id);
	if (!(st->facilities & FACIL_TRAIN)) return 0;
	bool is_free;
	TileIndex t2;
	uint16_t counter = 0;
	for (TileIndex t1 : st->train_station) {
		if (st->TileBelongsToRailStation(t1)) {
			/* We only proceed if this tile is a track tile and the north(-east/-west) end of the platform */
			if (IsCompatibleTrainStationTile(t1 + TileOffsByDiagDir(GetRailStationAxis(t1) == AXIS_X ? DIAGDIR_NE : DIAGDIR_NW), t1) || IsStationTileBlocked(t1)) continue;
			is_free = true;
			t2 = t1;
			do {
				if (GetStationReservationTrackBits(t2)) {
					is_free = false;
					break;
				}
				t2 += TileOffsByDiagDir(GetRailStationAxis(t1) == AXIS_X ? DIAGDIR_SW : DIAGDIR_SE);
			} while (IsCompatibleTrainStationTile(t2, t1));
			if (is_free) counter++;
		}
	}
	return counter;
}

bool EvaluateDispatchSlotConditionalOrderVehicleRecord(const Order *order, const LastDispatchRecord &record)
{
	bool value = false;
	switch ((OrderDispatchConditionModes)GB(order->GetConditionValue(), ODCB_MODE_START, ODCB_MODE_COUNT)) {
		case ODCM_FIRST_LAST:
			if (HasBit(order->GetConditionValue(), ODFLCB_LAST_SLOT)) {
				value = HasBit(record.record_flags, LastDispatchRecord::RF_LAST_SLOT);
			} else {
				value = HasBit(record.record_flags, LastDispatchRecord::RF_FIRST_SLOT);
			}
			break;

		case OCDM_TAG: {
			uint8_t tag = (uint8_t)GB(order->GetConditionValue(), ODFLCB_TAG_START, ODFLCB_TAG_COUNT);
			value = HasBit(record.slot_flags, DispatchSlot::SDSF_FIRST_TAG + tag);
			break;
		}
	}

	return OrderConditionCompare(order->GetConditionComparator(), value ? 1 : 0, 0);
}

const LastDispatchRecord *GetVehicleLastDispatchRecord(const Vehicle *v, uint16_t schedule_index)
{
	auto iter = v->dispatch_records.find(schedule_index);
	if (iter != v->dispatch_records.end()) return &(iter->second);

	return nullptr;
}

OrderConditionEvalResult EvaluateDispatchSlotConditionalOrder(const Order *order, std::span<const DispatchSchedule> schedules, StateTicks state_ticks, GetVehicleLastDispatchRecordFunctor get_vehicle_record)
{
	OrderConditionEvalResult::Type result_type = OrderConditionEvalResult::Type::Certain;

	uint16_t schedule_index = order->GetConditionDispatchScheduleID();
	if (schedule_index >= schedules.size()) return OrderConditionEvalResult(false, result_type);
	const DispatchSchedule &sched = schedules[schedule_index];

	const OrderDispatchConditionSources src = (OrderDispatchConditionSources)GB(order->GetConditionValue(), ODCB_SRC_START, ODCB_SRC_COUNT);
	if (src == ODCS_VEH) {
		/* Don't set predicted for vehicle record tests */

		const LastDispatchRecord *record = get_vehicle_record(schedule_index);
		if (record == nullptr) return OrderConditionEvalResult(OrderConditionCompare(order->GetConditionComparator(), 0, 0), result_type);

		return OrderConditionEvalResult(EvaluateDispatchSlotConditionalOrderVehicleRecord(order, *record), result_type);
	}

	if (sched.GetScheduledDispatch().empty()) return OrderConditionEvalResult(false, result_type);

	result_type = OrderConditionEvalResult::Type::Predicted;

	int32_t offset;
	switch (src) {
		case ODCS_LAST: {
			int32_t last = sched.GetScheduledDispatchLastDispatch();
			if (last == INVALID_SCHEDULED_DISPATCH_OFFSET) {
				/* No last dispatched */
				return OrderConditionEvalResult(OrderConditionCompare(order->GetConditionComparator(), 0, 0), result_type);
			}
			if (last < 0) {
				last += sched.GetScheduledDispatchDuration() * (1 + (-last / sched.GetScheduledDispatchDuration()));
			}
			offset = last % sched.GetScheduledDispatchDuration();
			break;
		}

		case ODCS_NEXT: {
			StateTicks slot = GetScheduledDispatchTime(sched, state_ticks).first;
			if (slot == INVALID_STATE_TICKS) {
				/* No next dispatch */
				return OrderConditionEvalResult(OrderConditionCompare(order->GetConditionComparator(), 0, 0), result_type);
			}
			offset = (slot - sched.GetScheduledDispatchStartTick()).base() % sched.GetScheduledDispatchDuration();
			break;
		}

		default:
			NOT_REACHED();
	}

	bool value = false;
	switch ((OrderDispatchConditionModes)GB(order->GetConditionValue(), ODCB_MODE_START, ODCB_MODE_COUNT)) {
		case ODCM_FIRST_LAST:
			if (HasBit(order->GetConditionValue(), ODFLCB_LAST_SLOT)) {
				value = (offset == (int32_t)sched.GetScheduledDispatch().back().offset);
			} else {
				value = (offset == (int32_t)sched.GetScheduledDispatch().front().offset);
			}
			break;

		case OCDM_TAG: {
			uint8_t tag = (uint8_t)GB(order->GetConditionValue(), ODFLCB_TAG_START, ODFLCB_TAG_COUNT);
			for (const DispatchSlot &slot : sched.GetScheduledDispatch()) {
				if (offset == (int32_t)slot.offset) {
					value = HasBit(slot.flags, DispatchSlot::SDSF_FIRST_TAG + tag);
					break;
				}
			}
			break;
		}
	}

	return OrderConditionEvalResult(OrderConditionCompare(order->GetConditionComparator(), value ? 1 : 0, 0), result_type);
}

static std::vector<TraceRestrictSlotID> _pco_deferred_slot_acquires;
static std::vector<TraceRestrictSlotID> _pco_deferred_slot_releases;
static btree::btree_map<TraceRestrictCounterID, int32_t> _pco_deferred_counter_values;
static btree::btree_map<Order *, int8_t> _pco_deferred_original_percent_cond;

static bool ExecuteVehicleInSlotOrderCondition(const Vehicle *v, TraceRestrictSlot *slot, ProcessConditionalOrderMode mode, bool acquire)
{
	bool occupant = slot->IsOccupant(v->index);
	if (mode == PCO_DEFERRED) {
		if (occupant && find_index(_pco_deferred_slot_releases, slot->index) >= 0) {
			occupant = false;
		} else if (!occupant && find_index(_pco_deferred_slot_acquires, slot->index) >= 0) {
			occupant = true;
		}
	}
	if (acquire) {
		if (!occupant && mode == PCO_EXEC) {
			occupant = slot->Occupy(v);
		}
		if (!occupant && mode == PCO_DEFERRED) {
			occupant = slot->OccupyDryRun(v->index);
			if (occupant) {
				include(_pco_deferred_slot_acquires, slot->index);
				container_unordered_remove(_pco_deferred_slot_releases, slot->index);
			}
		}
	}
	return occupant;
}

/**
 * Process a conditional order and determine the next order.
 * @param order the order the vehicle currently has
 * @param v the vehicle to update
 * @param mode whether this is a dry-run so do not execute side-effects, or if side-effects are deferred
 * @return index of next order to jump to, or INVALID_VEH_ORDER_ID to use the next order
 */
VehicleOrderID ProcessConditionalOrder(const Order *order, const Vehicle *v, ProcessConditionalOrderMode mode)
{
	if (order->GetType() != OT_CONDITIONAL) return INVALID_VEH_ORDER_ID;

	bool skip_order = false;
	OrderConditionComparator occ = order->GetConditionComparator();
	uint16_t value = order->GetConditionValue();

	// OrderConditionCompare ignores the last parameter for occ == OCC_IS_TRUE or occ == OCC_IS_FALSE.
	switch (order->GetConditionVariable()) {
		case OCV_LOAD_PERCENTAGE:    skip_order = OrderConditionCompare(occ, CalcPercentVehicleFilled(v, nullptr), value); break;
		case OCV_CARGO_LOAD_PERCENTAGE: skip_order = OrderConditionCompare(occ, CalcPercentVehicleFilledOfCargo(v, (CargoID)value), order->GetXData()); break;
		case OCV_RELIABILITY:        skip_order = OrderConditionCompare(occ, ToPercent16(v->reliability),       value); break;
		case OCV_MAX_RELIABILITY:    skip_order = OrderConditionCompare(occ, ToPercent16(v->GetEngine()->reliability),   value); break;
		case OCV_MAX_SPEED:          skip_order = OrderConditionCompare(occ, v->GetDisplayMaxSpeed() * 10 / 16, value); break;
		case OCV_AGE:                skip_order = OrderConditionCompare(occ, DateDeltaToYearDelta(v->age).base(), value); break;
		case OCV_REQUIRES_SERVICE:   skip_order = OrderConditionCompare(occ, v->NeedsServicing(),               value); break;
		case OCV_UNCONDITIONALLY:    skip_order = true; break;
		case OCV_CARGO_WAITING: {
			StationID next_station = order->GetConditionStationID();
			if (Station::IsValidID(next_station)) skip_order = OrderConditionCompare(occ, (Station::Get(next_station)->goods[value].CargoAvailableCount() > 0), value);
			break;
		}
		case OCV_CARGO_WAITING_AMOUNT: {
			StationID next_station = order->GetConditionStationID();
			if (Station::IsValidID(next_station)) {
				if (!order->HasConditionViaStation()) {
					skip_order = OrderConditionCompare(occ, Station::Get(next_station)->goods[value].CargoAvailableCount(), order->GetXDataLow());
				} else {
					skip_order = OrderConditionCompare(occ, Station::Get(next_station)->goods[value].CargoAvailableViaCount(order->GetConditionViaStationID()), order->GetXDataLow());
				}
			}
			break;
		}
		case OCV_CARGO_WAITING_AMOUNT_PERCENTAGE: {
			StationID next_station = order->GetConditionStationID();
			if (Station::IsValidID(next_station)) {
				const bool refit_mode = HasBit(order->GetXData2(), 16);
				const CargoID cargo = static_cast<CargoID>(value);
				uint32_t waiting;
				if (!order->HasConditionViaStation()) {
					waiting = Station::Get(next_station)->goods[cargo].CargoAvailableCount();
				} else {
					waiting = Station::Get(next_station)->goods[cargo].CargoAvailableViaCount(order->GetConditionViaStationID());
				}

				uint32_t veh_capacity = 0;
				for (const Vehicle *u = v; u != nullptr; u = u->Next()) {
					if (u->cargo_type == cargo) {
						veh_capacity += u->cargo_cap;
					} else if (refit_mode) {
						const Engine *e = Engine::Get(u->engine_type);
						if (!HasBit(e->info.refit_mask, cargo)) {
							continue;
						}

						/* Back up the vehicle's cargo type */
						const CargoID temp_cid = u->cargo_type;
						const uint8_t temp_subtype = u->cargo_subtype;

						const_cast<Vehicle *>(u)->cargo_type = value;
						if (e->refit_capacity_values == nullptr || !(e->callbacks_used & SGCU_REFIT_CB_ALL_CARGOES) || cargo == e->GetDefaultCargoType() || (e->type == VEH_AIRCRAFT && IsCargoInClass(cargo, CC_PASSENGERS))) {
							/* This can be omitted when the refit capacity values are already determined, and the capacity is definitely from the refit callback */
							const_cast<Vehicle *>(u)->cargo_subtype = GetBestFittingSubType(u, const_cast<Vehicle *>(u), cargo);
						}

						veh_capacity += e->DetermineCapacity(u, nullptr); // special mail handling for aircraft is not required here

						/* Restore the original cargo type */
						const_cast<Vehicle *>(u)->cargo_type = temp_cid;
						const_cast<Vehicle *>(u)->cargo_subtype = temp_subtype;
					}
				}
				uint32_t percentage = order->GetXDataLow();
				uint32_t threshold = static_cast<uint32_t>(((uint64_t)veh_capacity * percentage) / 100);

				skip_order = OrderConditionCompare(occ, waiting, threshold);
			}
			break;
		}
		case OCV_CARGO_ACCEPTANCE: {
			StationID next_station = order->GetConditionStationID();
			if (Station::IsValidID(next_station)) skip_order = OrderConditionCompare(occ, HasBit(Station::Get(next_station)->goods[value].status, GoodsEntry::GES_ACCEPTANCE), value);
			break;
		}
		case OCV_SLOT_OCCUPANCY: {
			TraceRestrictSlotID slot_id = order->GetXData();
			TraceRestrictSlot* slot = TraceRestrictSlot::GetIfValid(slot_id);
			if (slot != nullptr) {
				size_t count = slot->occupants.size();
				if (mode == PCO_DEFERRED) {
					if (find_index(_pco_deferred_slot_releases, slot_id) >= 0 && slot->IsOccupant(v->index)) {
						count--;
					} else if (find_index(_pco_deferred_slot_acquires, slot_id) >= 0 && !slot->IsOccupant(v->index)) {
						count++;
					}
				}
				bool result;
				if (occ == OCC_EQUALS || occ == OCC_NOT_EQUALS) {
					occ = (occ == OCC_EQUALS) ? OCC_IS_TRUE : OCC_IS_FALSE;
					result = (count == 0);
				} else {
					result = (count >= slot->max_occupancy);
				}
				skip_order = OrderConditionCompare(occ, result, value);
			}
			break;
		}
		case OCV_VEH_IN_SLOT: {
			TraceRestrictSlot *slot = TraceRestrictSlot::GetIfValid(order->GetXData());
			if (slot != nullptr) {
				bool acquire = false;
				if (occ == OCC_EQUALS || occ == OCC_NOT_EQUALS) {
					acquire = true;
					occ = (occ == OCC_EQUALS) ? OCC_IS_TRUE : OCC_IS_FALSE;
				}
				bool occupant = ExecuteVehicleInSlotOrderCondition(v, slot, mode, acquire);
				skip_order = OrderConditionCompare(occ, occupant, value);
			}
			break;
		}
		case OCV_FREE_PLATFORMS: {
			StationID next_station = order->GetConditionStationID();
			if (Station::IsValidID(next_station)) skip_order = OrderConditionCompare(occ, GetFreeStationPlatforms(next_station), value);
			break;
		}
		case OCV_PERCENT: {
			/* get a non-const reference to the current order */
			Order *ord = const_cast<Order *>(order);
			if (mode == PCO_DEFERRED) {
				_pco_deferred_original_percent_cond.insert({ ord, ord->GetJumpCounter() });
			}
			skip_order = ord->UpdateJumpCounter((uint8_t)value, mode == PCO_DRY_RUN);
			break;
		}
		case OCV_REMAINING_LIFETIME: skip_order = OrderConditionCompare(occ, std::max(DateDeltaToYearDelta(v->max_age - v->age + DAYS_IN_LEAP_YEAR - 1).base(), 0), value); break;
		case OCV_COUNTER_VALUE: {
			const TraceRestrictCounter* ctr = TraceRestrictCounter::GetIfValid(order->GetXDataHigh());
			if (ctr != nullptr) {
				int32_t value = ctr->value;
				if (mode == PCO_DEFERRED) {
					auto iter = _pco_deferred_counter_values.find(ctr->index);
					if (iter != _pco_deferred_counter_values.end()) value = iter->second;
				}
				skip_order = OrderConditionCompare(occ, value, order->GetXDataLow());
			}
			break;
		}
		case OCV_TIME_DATE: {
			skip_order = OrderConditionCompare(occ, GetTraceRestrictTimeDateValue(static_cast<TraceRestrictTimeDateValueField>(value)), order->GetXData());
			break;
		}
		case OCV_TIMETABLE: {
			int tt_value = 0;
			switch (static_cast<OrderTimetableConditionMode>(value)) {
				case OTCM_LATENESS:
					tt_value = v->lateness_counter;
					break;

				case OTCM_EARLINESS:
					tt_value = -v->lateness_counter;
					break;

				default:
					break;
			}
			skip_order = OrderConditionCompare(occ, tt_value, order->GetXData());
			break;
		}
		case OCV_DISPATCH_SLOT: {
			auto get_vehicle_records = [&](uint16_t schedule_index) -> const LastDispatchRecord * {
				return GetVehicleLastDispatchRecord(v, schedule_index);
			};
			skip_order = EvaluateDispatchSlotConditionalOrder(order, v->orders->GetScheduledDispatchScheduleSet(), _state_ticks, get_vehicle_records).GetResult();
			break;
		}
		default: NOT_REACHED();
	}

	return skip_order ? order->GetConditionSkipToOrder() : (VehicleOrderID)INVALID_VEH_ORDER_ID;
}

/* FlushAdvanceOrderIndexDeferred must be called after calling this */
VehicleOrderID AdvanceOrderIndexDeferred(const Vehicle *v, VehicleOrderID index)
{
	int depth = 0;

	do {
		/* Wrap around. */
		if (index >= v->GetNumOrders()) index = 0;

		const Order *order = v->GetOrder(index);
		assert(order != nullptr);

		switch (order->GetType()) {
			case OT_GOTO_DEPOT:
				if ((order->GetDepotOrderType() & ODTFB_SERVICE) && !v->NeedsServicing()) {
					break;
				} else {
					return index;
				}

			case OT_SLOT:
				if (TraceRestrictSlot::IsValidID(order->GetDestination())) {
					switch (order->GetSlotSubType()) {
						case OSST_RELEASE:
							include(_pco_deferred_slot_releases, order->GetDestination());
							container_unordered_remove(_pco_deferred_slot_acquires, order->GetDestination());
							break;
						case OSST_TRY_ACQUIRE:
							ExecuteVehicleInSlotOrderCondition(v, TraceRestrictSlot::Get(order->GetDestination()), PCO_DEFERRED, true);
							break;
					}
				}
				break;

			case OT_COUNTER: {
				const TraceRestrictCounter* ctr = TraceRestrictCounter::GetIfValid(order->GetDestination());
				if (ctr != nullptr) {
					auto result = _pco_deferred_counter_values.insert(std::make_pair(ctr->index, ctr->value));
					result.first->second = TraceRestrictCounter::ApplyValue(result.first->second, static_cast<TraceRestrictCounterCondOpField>(order->GetCounterOperation()), order->GetXData());
				}
				break;
			}

			case OT_CONDITIONAL: {
				VehicleOrderID next = ProcessConditionalOrder(order, v, PCO_DEFERRED);
				if (next != INVALID_VEH_ORDER_ID) {
					depth++;
					index = next;
					/* Don't increment next, so no break here. */
					continue;
				}
				break;
			}

			case OT_DUMMY:
			case OT_LABEL:
				break;

			default:
				return index;
		}
		/* Don't increment inside the while because otherwise conditional
		 * orders can lead to an infinite loop. */
		++index;
		depth++;
	} while (depth < v->GetNumOrders());

	/* Wrap around. */
	if (index >= v->GetNumOrders()) index = 0;

	return index;
}

void FlushAdvanceOrderIndexDeferred(const Vehicle *v, bool apply)
{
	if (apply) {
		for (TraceRestrictSlotID slot : _pco_deferred_slot_acquires) {
			TraceRestrictSlot::Get(slot)->Occupy(v);
		}
		for (TraceRestrictSlotID slot : _pco_deferred_slot_releases) {
			TraceRestrictSlot::Get(slot)->Vacate(v);
		}
		for (auto item : _pco_deferred_counter_values) {
			TraceRestrictCounter::Get(item.first)->UpdateValue(item.second);
		}
	} else {
		for (auto item : _pco_deferred_original_percent_cond) {
			item.first->SetJumpCounter(item.second);
		}
	}

	_pco_deferred_slot_acquires.clear();
	_pco_deferred_slot_releases.clear();
	_pco_deferred_counter_values.clear();
	_pco_deferred_original_percent_cond.clear();
}

/**
 * Update the vehicle's destination tile from an order.
 * @param order the order the vehicle currently has
 * @param v the vehicle to update
 * @param conditional_depth the depth (amount of steps) to go with conditional orders. This to prevent infinite loops.
 * @param pbs_look_ahead Whether we are forecasting orders for pbs reservations in advance. If true, the order indices must not be modified.
 */
bool UpdateOrderDest(Vehicle *v, const Order *order, int conditional_depth, bool pbs_look_ahead)
{
	if (conditional_depth > std::min<int>(64, v->GetNumOrders())) {
		v->current_order.Free();
		v->SetDestTile(0);
		return false;
	}

	switch (order->GetType()) {
		case OT_GOTO_STATION:
			v->SetDestTile(v->GetOrderStationLocation(order->GetDestination()));
			return true;

		case OT_GOTO_DEPOT:
			if ((order->GetDepotOrderType() & ODTFB_SERVICE) && !v->NeedsServicing()) {
				assert(!pbs_look_ahead);
				UpdateVehicleTimetable(v, true);
				v->IncrementRealOrderIndex();
				break;
			}

			if (v->current_order.GetDepotActionType() & ODATFB_NEAREST_DEPOT) {
				/* If the vehicle can't find its destination, delay its next search.
				 * In case many vehicles are in this state, use the vehicle index to spread out pathfinder calls. */
				if (v->dest_tile == 0 && (_state_ticks.base() & 0x3F) != (v->index & 0x3F)) break;

				/* We need to search for the nearest depot (hangar). */
				ClosestDepot closestDepot = v->FindClosestDepot();

				if (closestDepot.found) {
					/* PBS reservations cannot reverse */
					if (pbs_look_ahead && closestDepot.reverse) return false;

					v->SetDestTile(closestDepot.location);
					v->current_order.SetDestination(closestDepot.destination);

					/* If there is no depot in front, reverse automatically (trains only) */
					if (v->type == VEH_TRAIN && closestDepot.reverse) DoCommand(v->tile, v->index, 0, DC_EXEC, CMD_REVERSE_TRAIN_DIRECTION);

					if (v->type == VEH_AIRCRAFT) {
						Aircraft *a = Aircraft::From(v);
						if (a->state == FLYING && a->targetairport != closestDepot.destination) {
							/* The aircraft is now heading for a different hangar than the next in the orders */
							AircraftNextAirportPos_and_Order(a);
						}
					}
					return true;
				}

				/* If there is no depot, we cannot help PBS either. */
				if (pbs_look_ahead) return false;

				UpdateVehicleTimetable(v, true);
				v->IncrementRealOrderIndex();
			} else {
				if (v->type != VEH_AIRCRAFT) {
					v->SetDestTile(Depot::Get(order->GetDestination())->xy);
				} else {
					Aircraft *a = Aircraft::From(v);
					DestinationID destination = a->current_order.GetDestination();
					if (a->targetairport != destination) {
						/* The aircraft is now heading for a different hangar than the next in the orders */
						a->SetDestTile(a->GetOrderStationLocation(destination));
					}
				}
				return true;
			}
			break;

		case OT_GOTO_WAYPOINT:
			v->SetDestTile(Waypoint::Get(order->GetDestination())->xy);
			return true;

		case OT_CONDITIONAL: {
			assert(!pbs_look_ahead);
			VehicleOrderID next_order = ProcessConditionalOrder(order, v);
			if (next_order != INVALID_VEH_ORDER_ID) {
				/* Jump to next_order. cur_implicit_order_index becomes exactly that order,
				 * cur_real_order_index might come after next_order. */
				UpdateVehicleTimetable(v, false);
				v->cur_implicit_order_index = v->cur_real_order_index = next_order;
				v->UpdateRealOrderIndex();
				v->cur_timetable_order_index = v->GetIndexOfOrder(order);

				/* Disable creation of implicit orders.
				 * When inserting them we do not know that we would have to make the conditional orders point to them. */
				if (v->IsGroundVehicle()) {
					uint16_t &gv_flags = v->GetGroundVehicleFlags();
					SetBit(gv_flags, GVF_SUPPRESS_IMPLICIT_ORDERS);
				}
			} else {
				v->cur_timetable_order_index = INVALID_VEH_ORDER_ID;
				UpdateVehicleTimetable(v, true);
				v->IncrementRealOrderIndex();
			}
			break;
		}

		case OT_SLOT:
			assert(!pbs_look_ahead);
			if (order->GetDestination() != INVALID_TRACE_RESTRICT_SLOT_ID) {
				TraceRestrictSlot *slot = TraceRestrictSlot::GetIfValid(order->GetDestination());
				if (slot != nullptr) {
					switch (order->GetSlotSubType()) {
						case OSST_RELEASE:
							slot->Vacate(v);
							break;
						case OSST_TRY_ACQUIRE:
							slot->Occupy(v);
							break;
					}
				}
			}
			UpdateVehicleTimetable(v, true);
			v->IncrementRealOrderIndex();
			break;

		case OT_COUNTER:
			assert(!pbs_look_ahead);
			if (order->GetDestination() != INVALID_TRACE_RESTRICT_COUNTER_ID) {
				TraceRestrictCounter *ctr = TraceRestrictCounter::GetIfValid(order->GetDestination());
				if (ctr != nullptr) {
					ctr->ApplyUpdate(static_cast<TraceRestrictCounterCondOpField>(order->GetCounterOperation()), order->GetXData());
				}
			}
			UpdateVehicleTimetable(v, true);
			v->IncrementRealOrderIndex();
			break;

		case OT_DUMMY:
		case OT_LABEL:
			assert(!pbs_look_ahead);
			UpdateVehicleTimetable(v, true);
			v->IncrementRealOrderIndex();
			break;

		default:
			v->SetDestTile(0);
			return false;
	}

	assert(v->cur_implicit_order_index < v->GetNumOrders());
	assert(v->cur_real_order_index < v->GetNumOrders());

	/* Get the current order */
	order = v->GetOrder(v->cur_real_order_index);
	if (order != nullptr && order->IsType(OT_IMPLICIT)) {
		assert(v->GetNumManualOrders() == 0);
		order = nullptr;
	}

	if (order == nullptr) {
		v->current_order.Free();
		v->SetDestTile(0);
		return false;
	}

	v->current_order = *order;
	return UpdateOrderDest(v, order, conditional_depth + 1, pbs_look_ahead);
}

/**
 * Handle the orders of a vehicle and determine the next place
 * to go to if needed.
 * @param v the vehicle to do this for.
 * @return true *if* the vehicle is eligible for reversing
 *              (basically only when leaving a station).
 */
bool ProcessOrders(Vehicle *v)
{
	switch (v->current_order.GetType()) {
		case OT_GOTO_DEPOT:
			/* Let a depot order in the orderlist interrupt. */
			if (!(v->current_order.GetDepotOrderType() & ODTFB_PART_OF_ORDERS)) return false;
			break;

		case OT_LOADING:
			return false;

		case OT_LOADING_ADVANCE:
			return false;

		case OT_WAITING:
			return false;

		case OT_LEAVESTATION:
			if (v->type != VEH_AIRCRAFT) return false;
			break;

		default: break;
	}

	/**
	 * Reversing because of order change is allowed only just after leaving a
	 * station (and the difficulty setting to allowed, of course)
	 * this can be detected because only after OT_LEAVESTATION, current_order
	 * will be reset to nothing. (That also happens if no order, but in that case
	 * it won't hit the point in code where may_reverse is checked)
	 */
	bool may_reverse = v->current_order.IsType(OT_NOTHING);

	ClrBit(v->vehicle_flags, VF_COND_ORDER_WAIT);

	/* Check if we've reached a 'via' destination. */
	if (((v->current_order.IsType(OT_GOTO_STATION) && (v->current_order.GetNonStopType() & ONSF_NO_STOP_AT_DESTINATION_STATION)) ||
			(v->current_order.IsType(OT_GOTO_WAYPOINT) && !v->current_order.IsWaitTimetabled())) &&
			IsTileType(v->tile, MP_STATION) &&
			v->current_order.GetDestination() == GetStationIndex(v->tile)) {
		v->DeleteUnreachedImplicitOrders();
		/* We set the last visited station here because we do not want
		 * the train to stop at this 'via' station if the next order
		 * is a no-non-stop order; in that case not setting the last
		 * visited station will cause the vehicle to still stop. */
		v->last_station_visited = v->current_order.GetDestination();
		UpdateVehicleTimetable(v, true);
		v->IncrementImplicitOrderIndex();
	}

	/* Get the current order */
	assert(v->cur_implicit_order_index == 0 || v->cur_implicit_order_index < v->GetNumOrders());
	v->UpdateRealOrderIndex();

	const Order *order = v->GetOrder(v->cur_real_order_index);
	if (order != nullptr && order->IsType(OT_IMPLICIT)) {
		assert(v->GetNumManualOrders() == 0);
		order = nullptr;
	}

	/* If no order, do nothing. */
	if (order == nullptr || (v->type == VEH_AIRCRAFT && !CheckForValidOrders(v))) {
		if (v->type == VEH_AIRCRAFT) {
			/* Aircraft do something vastly different here, so handle separately */
			HandleMissingAircraftOrders(Aircraft::From(v));
			return false;
		}

		v->current_order.Free();
		v->SetDestTile(0);
		return false;
	}

	/* If it is unchanged, keep it. */
	if (order->Equals(v->current_order) && (v->type == VEH_AIRCRAFT || v->dest_tile != 0) &&
			(v->type != VEH_SHIP || !order->IsType(OT_GOTO_STATION) || Station::Get(order->GetDestination())->HasFacilities(FACIL_DOCK))) {
		return false;
	}

	/* Otherwise set it, and determine the destination tile. */
	v->current_order = *order;

	InvalidateVehicleOrder(v, VIWD_MODIFY_ORDERS);
	switch (v->type) {
		default:
			NOT_REACHED();

		case VEH_ROAD:
		case VEH_TRAIN:
			break;

		case VEH_AIRCRAFT:
		case VEH_SHIP:
			DirtyVehicleListWindowForVehicle(v);
			break;
	}

	return UpdateOrderDest(v, order) && may_reverse;
}

bool Order::UseOccupancyValueForAverage() const
{
	if (this->GetOccupancy() == 0) return false;
	if (this->GetOccupancy() > 1) return true;

	if (this->IsType(OT_GOTO_STATION)) {
		OrderUnloadFlags unload_type = this->GetUnloadType();
		if ((unload_type == OUFB_TRANSFER || unload_type == OUFB_UNLOAD) && this->GetLoadType() == OLFB_NO_LOAD) return false;
	}

	return true;
}

/**
 * Check whether the given vehicle should stop at the given station
 * based on this order and the non-stop settings.
 * @param last_station_visited the last visited station.
 * @param station the station to stop at.
 * @param waypoint if station is a waypoint.
 * @return true if the vehicle should stop.
 */
bool Order::ShouldStopAtStation(StationID last_station_visited, StationID station, bool waypoint) const
{
	if (waypoint) return this->IsType(OT_GOTO_WAYPOINT) && this->dest == station && this->IsWaitTimetabled();
	if (this->IsType(OT_LOADING_ADVANCE) && this->dest == station) return true;
	bool is_dest_station = this->IsType(OT_GOTO_STATION) && this->dest == station;

	return (!this->IsType(OT_GOTO_DEPOT) || (this->GetDepotOrderType() & ODTFB_PART_OF_ORDERS) != 0) &&
			(last_station_visited != station) && // Do stop only when we've not just been there
			/* Finally do stop when there is no non-stop flag set for this type of station. */
			!(this->GetNonStopType() & (is_dest_station ? ONSF_NO_STOP_AT_DESTINATION_STATION : ONSF_NO_STOP_AT_INTERMEDIATE_STATIONS));
}

/**
 * Check whether the given vehicle should stop at the given station
 * based on this order and the non-stop settings.
 * @param v       the vehicle that might be stopping.
 * @param station the station to stop at.
 * @param waypoint if station is a waypoint.
 * @return true if the vehicle should stop.
 */
bool Order::ShouldStopAtStation(const Vehicle *v, StationID station, bool waypoint) const
{
	return this->ShouldStopAtStation(v->last_station_visited, station, waypoint);
}

/**
 * A vehicle can leave the current station with cargo if:
 * 1. it can load cargo here OR
 * 2a. it could leave the last station with cargo AND
 * 2b. it doesn't have to unload all cargo here.
 */
bool Order::CanLeaveWithCargo(bool has_cargo, CargoID cargo) const
{
	return (this->GetCargoLoadType(cargo) & OLFB_NO_LOAD) == 0 || (has_cargo &&
			(this->GetCargoUnloadType(cargo) & (OUFB_UNLOAD | OUFB_TRANSFER)) == 0);
}

/**
 * Mass change the target of an order.
 * This implemented by adding a new order and if that succeeds deleting the previous one.
 * @param tile unused
 * @param flags operation to perform
 * @param p1 various bitstuffed elements
 * - p1 = (bit  0 - 15) - The destination ID to change from
 * - p1 = (bit 16 - 18) - The vehicle type
 * - p1 = (bit 20 - 23) - The order type
 * - p1 = (bit 24 - 31) - Cargo filter
 * @param p2 various bitstuffed elements
  * - p2 = (bit  0 - 15) - The destination ID to change to
 * @param text unused
 * @return the cost of this operation or an error
 */
CommandCost CmdMassChangeOrder(TileIndex tile, DoCommandFlag flags, uint32_t p1, uint32_t p2, const char *text)
{
	DestinationID from_dest = GB(p1, 0, 16);
	VehicleType vehtype = Extract<VehicleType, 16, 3>(p1);
	OrderType order_type = (OrderType) GB(p1, 20, 4);
	CargoID cargo_filter = GB(p1, 24, 8);
	DestinationID to_dest = GB(p2, 0, 16);

	if (flags & DC_EXEC) {
		for (Vehicle *v : Vehicle::IterateTypeFrontOnly(vehtype)) {
			if (v->IsPrimaryVehicle() && CheckOwnership(v->owner).Succeeded() && VehicleCargoFilter(v, cargo_filter)) {
				int index = 0;
				for (Order *order : v->Orders()) {
					if (order->GetDestination() == from_dest && order->IsType(order_type) &&
							!(order_type == OT_GOTO_DEPOT && order->GetDepotActionType() & ODATFB_NEAREST_DEPOT)) {
						Order new_order;
						new_order.AssignOrder(*order);
						new_order.SetDestination(to_dest);
						const bool wait_fixed = new_order.IsWaitFixed();
						const bool wait_timetabled = new_order.IsWaitTimetabled();
						new_order.SetWaitTimetabled(false);
						if (!new_order.IsTravelFixed()) new_order.SetTravelTimetabled(false);
						if (CmdInsertOrderIntl(flags, v, index + 1, new_order, CIOIF_ALLOW_LOAD_BY_CARGO_TYPE | CIOIF_ALLOW_DUPLICATE_UNBUNCH).Succeeded()) {
							DoCommand(0, v->index, index, flags, CMD_DELETE_ORDER);

							order = v->orders->GetOrderAt(index);
							order->SetRefit(new_order.GetRefitCargo());
							order->SetMaxSpeed(new_order.GetMaxSpeed());
							SetOrderFixedWaitTime(v, index, new_order.GetWaitTime(), wait_timetabled, wait_fixed);
						}

						new_order.Free();
					}
					index++;
				}
			}
		}
	}
	return CommandCost();
}

void UpdateOrderUIOnDateChange()
{
	SetWindowClassesDirty(WC_VEHICLE_ORDERS);
	SetWindowClassesDirty(WC_VEHICLE_TIMETABLE);
	SetWindowClassesDirty(WC_SCHDISPATCH_SLOTS);
	InvalidateWindowClassesData(WC_DEPARTURES_BOARD, 0);
}

const char *GetOrderTypeName(OrderType order_type)
{
	static const char *names[] = {
		"OT_NOTHING",
		"OT_GOTO_STATION",
		"OT_GOTO_DEPOT",
		"OT_LOADING",
		"OT_LEAVESTATION",
		"OT_DUMMY",
		"OT_GOTO_WAYPOINT",
		"OT_CONDITIONAL",
		"OT_IMPLICIT",
		"OT_WAITING",
		"OT_LOADING_ADVANCE",
		"OT_SLOT",
		"OT_COUNTER",
		"OT_LABEL",
	};
	static_assert(lengthof(names) == OT_END);
	if (order_type < OT_END) return names[order_type];
	return "???";
}<|MERGE_RESOLUTION|>--- conflicted
+++ resolved
@@ -1302,14 +1302,8 @@
 
 	if (sel_ord > v->GetNumOrders()) return CMD_ERROR;
 
-<<<<<<< HEAD
-	if (v->GetNumOrders() >= MAX_VEH_ORDER_ID) return_cmd_error(STR_ERROR_TOO_MANY_ORDERS);
-	if (v->orders == nullptr && !OrderList::CanAllocateItem()) return_cmd_error(STR_ERROR_NO_MORE_SPACE_FOR_ORDERS);
-=======
 	if (v->GetNumOrders() >= MAX_VEH_ORDER_ID) return CommandCost(STR_ERROR_TOO_MANY_ORDERS);
-	if (!Order::CanAllocateItem()) return CommandCost(STR_ERROR_NO_MORE_SPACE_FOR_ORDERS);
 	if (v->orders == nullptr && !OrderList::CanAllocateItem()) return CommandCost(STR_ERROR_NO_MORE_SPACE_FOR_ORDERS);
->>>>>>> 56510b5d
 
 	if (flags & DC_EXEC) {
 		InsertOrder(v, Order(new_order), sel_ord);
@@ -1745,7 +1739,7 @@
 		case 1: {
 			if (order_count < 3) return CMD_ERROR;
 			uint max_order = order_count - 1;
-			if (((order_count * 2) - 2) > MAX_VEH_ORDER_ID) return_cmd_error(STR_ERROR_TOO_MANY_ORDERS);
+			if (((order_count * 2) - 2) > MAX_VEH_ORDER_ID) return CommandCost(STR_ERROR_TOO_MANY_ORDERS);
 			for (uint i = 0; i < order_count; i++) {
 				if (v->GetOrder(i)->IsType(OT_CONDITIONAL)) return CMD_ERROR;
 			}
@@ -1904,15 +1898,11 @@
 			/* Check if we are allowed to add unbunching. We are always allowed to remove it. */
 			if (data == DA_UNBUNCH) {
 				/* Only one unbunching order is allowed in a vehicle's orders. If this order already has an unbunching action, no error is needed. */
-<<<<<<< HEAD
-				if (v->HasUnbunchingOrder() && !(order->GetDepotActionType() & ODATFB_UNBUNCH)) return_cmd_error(STR_ERROR_UNBUNCHING_ONLY_ONE_ALLOWED);
-
-				if (HasBit(v->vehicle_flags, VF_SCHEDULED_DISPATCH)) return_cmd_error(STR_ERROR_UNBUNCHING_NO_UNBUNCHING_SCHED_DISPATCH);
-				if (HasBit(v->vehicle_flags, VF_TIMETABLE_SEPARATION)) return_cmd_error(STR_ERROR_UNBUNCHING_NO_UNBUNCHING_AUTO_SEPARATION);
-
-=======
 				if (v->HasUnbunchingOrder() && !(order->GetDepotActionType() & ODATFB_UNBUNCH)) return CommandCost(STR_ERROR_UNBUNCHING_ONLY_ONE_ALLOWED);
->>>>>>> 56510b5d
+
+				if (HasBit(v->vehicle_flags, VF_SCHEDULED_DISPATCH)) return CommandCost(STR_ERROR_UNBUNCHING_NO_UNBUNCHING_SCHED_DISPATCH);
+				if (HasBit(v->vehicle_flags, VF_TIMETABLE_SEPARATION)) return CommandCost(STR_ERROR_UNBUNCHING_NO_UNBUNCHING_AUTO_SEPARATION);
+
 				/* We don't allow unbunching if the vehicle has a conditional order. */
 				if (v->HasConditionalOrder()) return CommandCost(STR_ERROR_UNBUNCHING_NO_UNBUNCHING_CONDITIONAL);
 				/* We don't allow unbunching if the vehicle has a full load order. */
@@ -2601,13 +2591,8 @@
 			}
 
 			/* Check for aircraft range limits. */
-<<<<<<< HEAD
 			if (dst->type == VEH_AIRCRAFT && !CheckAircraftOrderDistance(Aircraft::From(dst), src)) {
-				return_cmd_error(STR_ERROR_AIRCRAFT_NOT_ENOUGH_RANGE);
-=======
-			if (dst->type == VEH_AIRCRAFT && !CheckAircraftOrderDistance(Aircraft::From(dst), src, src->GetFirstOrder())) {
 				return CommandCost(STR_ERROR_AIRCRAFT_NOT_ENOUGH_RANGE);
->>>>>>> 56510b5d
 			}
 
 			if (src->orders == nullptr && !OrderList::CanAllocateItem()) {
@@ -2690,23 +2675,13 @@
 			}
 
 			/* Check for aircraft range limits. */
-<<<<<<< HEAD
 			if (dst->type == VEH_AIRCRAFT && !CheckAircraftOrderDistance(Aircraft::From(dst), src)) {
-				return_cmd_error(STR_ERROR_AIRCRAFT_NOT_ENOUGH_RANGE);
+				return CommandCost(STR_ERROR_AIRCRAFT_NOT_ENOUGH_RANGE);
 			}
 
 			/* make sure there are orders available */
 			if (!OrderList::CanAllocateItem()) {
-				return_cmd_error(STR_ERROR_NO_MORE_SPACE_FOR_ORDERS);
-=======
-			if (dst->type == VEH_AIRCRAFT && !CheckAircraftOrderDistance(Aircraft::From(dst), src, src->GetFirstOrder())) {
-				return CommandCost(STR_ERROR_AIRCRAFT_NOT_ENOUGH_RANGE);
-			}
-
-			/* make sure there are orders available */
-			if (!Order::CanAllocateItem(src->GetNumOrders()) || !OrderList::CanAllocateItem()) {
 				return CommandCost(STR_ERROR_NO_MORE_SPACE_FOR_ORDERS);
->>>>>>> 56510b5d
 			}
 
 			if (flags & DC_EXEC) {
