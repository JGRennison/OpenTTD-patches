/*
 * This file is part of OpenTTD.
 * OpenTTD is free software; you can redistribute it and/or modify it under the terms of the GNU General Public License as published by the Free Software Foundation, version 2.
 * OpenTTD is distributed in the hope that it will be useful, but WITHOUT ANY WARRANTY; without even the implied warranty of MERCHANTABILITY or FITNESS FOR A PARTICULAR PURPOSE.
 * See the GNU General Public License for more details. You should have received a copy of the GNU General Public License along with OpenTTD. If not, see <http://www.gnu.org/licenses/>.
 */

/** @file order_cmd.cpp Handling of orders. */

#include "stdafx.h"
#include "debug.h"
#include "command_func.h"
#include "company_func.h"
#include "news_func.h"
#include "strings_func.h"
#include "timetable.h"
#include "station_base.h"
#include "station_map.h"
#include "station_func.h"
#include "map_func.h"
#include "cargotype.h"
#include "vehicle_func.h"
#include "depot_base.h"
#include "core/bitmath_func.hpp"
#include "core/container_func.hpp"
#include "core/pool_func.hpp"
#include "core/random_func.hpp"
#include "aircraft.h"
#include "roadveh.h"
#include "station_base.h"
#include "waypoint_base.h"
#include "company_base.h"
#include "infrastructure_func.h"
#include "order_backup.h"
#include "order_cmd.h"
#include "cheat_type.h"
#include "viewport_func.h"
#include "order_dest_func.h"
#include "vehiclelist.h"
#include "tracerestrict.h"
#include "train.h"
#include "date_func.h"
#include "schdispatch.h"
#include "timetable_cmd.h"
#include "train_cmd.h"

#include "table/strings.h"

#include <limits>
#include <vector>

#include "safeguards.h"

/* DestinationID must be at least as large as every these below, because it can
 * be any of them
 */
static_assert(sizeof(DestinationID) >= sizeof(DepotID));
static_assert(sizeof(DestinationID) >= sizeof(StationID));
static_assert(sizeof(DestinationID) >= sizeof(TraceRestrictSlotID));

/* OrderTypeMask must be large enough for all order types */
static_assert(std::numeric_limits<OrderTypeMask>::digits >= OT_END);

OrderPool _order_pool("Order");
INSTANTIATE_POOL_METHODS(Order)
OrderListPool _orderlist_pool("OrderList");
INSTANTIATE_POOL_METHODS(OrderList)

btree::btree_map<uint32_t, uint32_t> _order_destination_refcount_map;
bool _order_destination_refcount_map_valid = false;

enum CmdInsertOrderIntlFlags : uint8_t {
	CIOIF_NONE                          = 0,      ///< No flags
	CIOIF_ALLOW_LOAD_BY_CARGO_TYPE      = 1 << 0, ///< Allow load by cargo type
	CIOIF_ALLOW_DUPLICATE_UNBUNCH       = 1 << 1, ///< Allow duplicate unbunch orders
};
DECLARE_ENUM_AS_BIT_SET(CmdInsertOrderIntlFlags)

static CommandCost CmdInsertOrderIntl(DoCommandFlag flags, Vehicle *v, VehicleOrderID sel_ord, const Order &new_order, CmdInsertOrderIntlFlags insert_flags);

extern void SetOrderFixedWaitTime(Vehicle *v, VehicleOrderID order_number, uint32_t wait_time, bool wait_timetabled, bool wait_fixed);

void IntialiseOrderDestinationRefcountMap()
{
	ClearOrderDestinationRefcountMap();
	for (const Vehicle *v : Vehicle::IterateFrontOnly()) {
		if (v != v->FirstShared()) continue;
		for (const Order *order : v->Orders()) {
			if (order->IsType(OT_GOTO_STATION) || order->IsType(OT_GOTO_WAYPOINT) || order->IsType(OT_IMPLICIT)) {
				_order_destination_refcount_map[OrderDestinationRefcountMapKey(order->GetDestination().ToStationID(), v->owner, order->GetType(), v->type)]++;
			}
		}
	}
	_order_destination_refcount_map_valid = true;
}

void ClearOrderDestinationRefcountMap()
{
	_order_destination_refcount_map.clear();
	_order_destination_refcount_map_valid = false;
}

void UpdateOrderDestinationRefcount(const Order *order, VehicleType type, Owner owner, int delta)
{
	if (order->IsType(OT_GOTO_STATION) || order->IsType(OT_GOTO_WAYPOINT) || order->IsType(OT_IMPLICIT)) {
		_order_destination_refcount_map[OrderDestinationRefcountMapKey(order->GetDestination().ToStationID(), owner, order->GetType(), type)] += delta;
	}
}

void Order::InvalidateGuiOnRemove()
{
	/* We can visit oil rigs and buoys that are not our own. They will be shown in
	 * the list of stations. So, we need to invalidate that window if needed. */
	if (this->IsType(OT_GOTO_STATION) || this->IsType(OT_GOTO_WAYPOINT)) {
		BaseStation *bs = BaseStation::GetIfValid(this->GetDestination().ToStationID());
		if (bs != nullptr && bs->owner == OWNER_NONE) InvalidateWindowClassesData(WC_STATION_LIST, 0);
	}
}

/**
 * 'Free' the order
 * @note ONLY use on "current_order" vehicle orders!
 */
void Order::Free()
{
	this->type  = OT_NOTHING;
	this->flags = 0;
	this->dest  = 0;
	DeAllocExtraInfo();
}

/**
 * Makes this order a Go To Station order.
 * @param destination the station to go to.
 */
void Order::MakeGoToStation(StationID destination)
{
	this->type = OT_GOTO_STATION;
	this->flags = 0;
	this->dest = destination;
}

/**
 * Makes this order a Go To Depot order.
 * @param destination   the depot to go to.
 * @param order         is this order a 'default' order, or an overridden vehicle order?
 * @param non_stop_type how to get to the depot?
 * @param action        what to do in the depot?
 * @param cargo         the cargo type to change to.
 */
void Order::MakeGoToDepot(DestinationID destination, OrderDepotTypeFlags order, OrderNonStopFlags non_stop_type, OrderDepotActionFlags action, CargoType cargo)
{
	this->type = OT_GOTO_DEPOT;
	this->SetDepotOrderType(order);
	this->SetDepotActionType(action);
	this->SetNonStopType(non_stop_type);
	this->dest = destination;
	this->SetRefit(cargo);
}

/**
 * Makes this order a Go To Waypoint order.
 * @param destination the waypoint to go to.
 */
void Order::MakeGoToWaypoint(StationID destination)
{
	this->type = OT_GOTO_WAYPOINT;
	this->flags = 0;
	this->dest = destination;
}

/**
 * Makes this order a Loading order.
 * @param ordered is this an ordered stop?
 */
void Order::MakeLoading(bool ordered)
{
	this->type = OT_LOADING;
	if (!ordered) this->flags = 0;
}

/**
 * Update the jump counter, for percent probability
 * conditional orders
 *
 * Not that jump_counter is signed and may become
 * negative when a jump has been taken
 *
 * @param percent the jump chance in %.
 * @param dry_run whether this is a dry-run, so do not execute side-effects
 *
 * @return true if the jump should be taken
 */
bool Order::UpdateJumpCounter(uint8_t percent, bool dry_run)
{
	const int8_t jump_counter = this->GetJumpCounter();
	if (dry_run) return jump_counter >= 0;
	if (jump_counter >= 0) {
		this->SetJumpCounter(jump_counter + (percent - 100));
		return true;
	}
	this->SetJumpCounter(jump_counter + percent);
	return false;
}

/**
 * Makes this order a Leave Station order.
 */
void Order::MakeLeaveStation()
{
	this->type = OT_LEAVESTATION;
	this->flags = 0;
}

/**
 * Makes this order a Dummy order.
 */
void Order::MakeDummy()
{
	this->type = OT_DUMMY;
	this->flags = 0;
}

/**
 * Makes this order an conditional order.
 * @param order the order to jump to.
 */
void Order::MakeConditional(VehicleOrderID order)
{
	this->type = OT_CONDITIONAL;
	this->flags = order;
	this->dest = 0;
}

/**
 * Makes this order an implicit order.
 * @param destination the station to go to.
 */
void Order::MakeImplicit(StationID destination)
{
	this->type = OT_IMPLICIT;
	this->dest = destination;
}

void Order::MakeWaiting()
{
	const bool wait_timetabled = this->IsWaitTimetabled();
	this->type = OT_WAITING;
	this->SetWaitTimetabled(wait_timetabled);
}

void Order::MakeLoadingAdvance(StationID destination)
{
	this->type = OT_LOADING_ADVANCE;
	this->dest = destination;
}

void Order::MakeReleaseSlot()
{
	this->type = OT_SLOT;
	this->dest = INVALID_TRACE_RESTRICT_SLOT_ID;
	this->flags = OSST_RELEASE;
}

void Order::MakeTryAcquireSlot()
{
	this->type = OT_SLOT;
	this->dest = INVALID_TRACE_RESTRICT_SLOT_ID;
	this->flags = OSST_TRY_ACQUIRE;
}

void Order::MakeReleaseSlotGroup()
{
	this->type = OT_SLOT_GROUP;
	this->dest = INVALID_TRACE_RESTRICT_SLOT_ID;
	this->flags = OSGST_RELEASE;
}

void Order::MakeChangeCounter()
{
	this->type = OT_COUNTER;
	this->dest = INVALID_TRACE_RESTRICT_COUNTER_ID;
	this->flags = 0;
}

void Order::MakeLabel(OrderLabelSubType subtype)
{
	this->type = OT_LABEL;
	this->flags = subtype;
}

/**
 * Make this depot/station order also a refit order.
 * @param cargo   the cargo type to change to.
 * @pre IsType(OT_GOTO_DEPOT) || IsType(OT_GOTO_STATION).
 */
void Order::SetRefit(CargoType cargo)
{
	this->refit_cargo = cargo;
}

/**
 * Does this order have the same type, flags and destination?
 * @param other the second order to compare to.
 * @return true if the type, flags and destination match.
 */
bool Order::Equals(const Order &other) const
{
	/* In case of go to nearest depot orders we need "only" compare the flags
	 * with the other and not the nearest depot order bit or the actual
	 * destination because those get clear/filled in during the order
	 * evaluation. If we do not do this the order will continuously be seen as
	 * a different order and it will try to find a "nearest depot" every tick. */
	if ((this->IsType(OT_GOTO_DEPOT) && this->type == other.type) &&
			((this->GetDepotActionType() & ODATFB_NEAREST_DEPOT) != 0 ||
			 (other.GetDepotActionType() & ODATFB_NEAREST_DEPOT) != 0)) {
		return this->GetDepotOrderType() == other.GetDepotOrderType() &&
				(this->GetDepotActionType() & ~ODATFB_NEAREST_DEPOT) == (other.GetDepotActionType() & ~ODATFB_NEAREST_DEPOT);
	}

	return this->type == other.type && this->flags == other.flags && this->dest == other.dest;
}

/**
 * Pack this order into a 16 bits integer as close to the TTD
 * representation as possible.
 * @return the TTD-like packed representation.
 */
uint16_t Order::MapOldOrder() const
{
	uint16_t order = this->GetType();
	switch (this->type) {
		case OT_GOTO_STATION:
			if (this->GetUnloadType() & OUFB_UNLOAD) SetBit(order, 5);
			if (this->GetLoadType() & OLFB_FULL_LOAD) SetBit(order, 6);
			if (this->GetNonStopType() & ONSF_NO_STOP_AT_INTERMEDIATE_STATIONS) SetBit(order, 7);
			order |= GB(this->GetDestination().value, 0, 8) << 8;
			break;
		case OT_GOTO_DEPOT:
			if (!(this->GetDepotOrderType() & ODTFB_PART_OF_ORDERS)) SetBit(order, 6);
			SetBit(order, 7);
			order |= GB(this->GetDestination().value, 0, 8) << 8;
			break;
		case OT_LOADING:
			if (this->GetLoadType() & OLFB_FULL_LOAD) SetBit(order, 6);
			break;
	}
	return order;
}

/**
 *
 * Updates the widgets of a vehicle which contains the order-data
 *
 */
void InvalidateVehicleOrder(const Vehicle *v, int data)
{
	SetWindowDirty(WC_VEHICLE_VIEW, v->index);
	SetWindowDirty(WC_SCHDISPATCH_SLOTS, v->index);

	if (data != 0) {
		/* Calls SetDirty() too */
		InvalidateWindowData(WC_VEHICLE_ORDERS,    v->index, data);
		InvalidateWindowData(WC_VEHICLE_TIMETABLE, v->index, data);
		return;
	}

	SetWindowDirty(WC_VEHICLE_ORDERS,    v->index);
	SetWindowDirty(WC_VEHICLE_TIMETABLE, v->index);
}

const char *Order::GetLabelText() const
{
	assert(this->IsType(OT_LABEL) && this->GetLabelSubType() == OLST_TEXT);
	if (this->extra == nullptr) return "";
	const char *text = (const char *)(this->extra->cargo_type_flags);
	if (ttd_strnlen(text, lengthof(this->extra->cargo_type_flags)) == lengthof(this->extra->cargo_type_flags)) {
		/* Not null terminated, give up */
		return "";
	}
	return text;
}

void Order::SetLabelText(std::string_view text)
{
	assert(this->IsType(OT_LABEL) && this->GetLabelSubType() == OLST_TEXT);
	this->CheckExtraInfoAlloced();
	strecpy(std::span((char *)(this->extra->cargo_type_flags), lengthof(this->extra->cargo_type_flags)), text);
}

/**
 *
 * Assign data to an order (from another order)
 *   This function makes sure that the index is maintained correctly
 * @param other the data to copy (except next pointer).
 *
 */
void Order::AssignOrder(const Order &other)
{
	this->type  = other.type;
	this->flags = other.flags;
	this->dest  = other.dest;

	this->refit_cargo   = other.refit_cargo;

	this->wait_time   = other.wait_time;

	this->travel_time = other.travel_time;
	this->max_speed   = other.max_speed;

	this->occupancy = other.occupancy;

	if (other.extra != nullptr && (this->GetUnloadType() == OUFB_CARGO_TYPE_UNLOAD || this->GetLoadType() == OLFB_CARGO_TYPE_LOAD
			|| (this->IsType(OT_LABEL) && this->GetLabelSubType() == OLST_TEXT)
			|| other.extra->xdata != 0 || other.extra->xdata2 != 0 || other.extra->xflags != 0 || other.extra->dispatch_index != 0 || other.extra->colour != 0)) {
		this->AllocExtraInfo();
		*(this->extra) = *(other.extra);
	} else {
		this->DeAllocExtraInfo();
	}
}

void Order::AllocExtraInfo()
{
	if (!this->extra) {
		this->extra.reset(new OrderExtraInfo());
	}
}

void Order::DeAllocExtraInfo()
{
	this->extra.reset();
}

void CargoStationIDStackSet::FillNextStoppingStation(const Vehicle *v, const OrderList *o, const Order *first, uint hops)
{
	this->more.clear();
	this->first = o->GetNextStoppingStation(v, ALL_CARGOTYPES, first, hops);
	if (this->first.cargo_mask != ALL_CARGOTYPES) {
		CargoTypes have_cargoes = this->first.cargo_mask;
		do {
			this->more.push_back(o->GetNextStoppingStation(v, ~have_cargoes, first, hops));
			have_cargoes |= this->more.back().cargo_mask;
		} while (have_cargoes != ALL_CARGOTYPES);
	}
}

/**
 * Recomputes everything.
 * @param v one of vehicle that is using this orderlist
 */
void OrderList::Initialize(Vehicle *v)
{
	this->first_shared = v;

	this->num_manual_orders = 0;
	this->num_vehicles = 1;
	this->timetable_duration = 0;
	this->total_duration = 0;

	VehicleType type = v->type;
	Owner owner = v->owner;

	for (const Order *o : this->Orders()) {
		if (!o->IsType(OT_IMPLICIT)) ++this->num_manual_orders;
		if (!o->IsType(OT_CONDITIONAL)) {
			this->timetable_duration += o->GetTimetabledWait() + o->GetTimetabledTravel();
			this->total_duration += o->GetWaitTime() + o->GetTravelTime();
		}
		RegisterOrderDestination(o, type, owner);
	}

	for (Vehicle *u = this->first_shared->PreviousShared(); u != nullptr; u = u->PreviousShared()) {
		++this->num_vehicles;
		this->first_shared = u;
	}

	for (const Vehicle *u = v->NextShared(); u != nullptr; u = u->NextShared()) ++this->num_vehicles;
}

/**
 * Recomputes Timetable duration.
 * Split out into a separate function so it can be used by afterload.
 */
void OrderList::RecalculateTimetableDuration()
{
	this->timetable_duration = 0;
	for (const Order *o : this->Orders()) {
		if (!o->IsType(OT_CONDITIONAL)) {
			this->timetable_duration += o->GetTimetabledWait() + o->GetTimetabledTravel();
		}
	}
}

/**
 * Free a complete order chain.
 * @param keep_orderlist If this is true only delete the orders, otherwise also delete the OrderList.
 * @note do not use on "current_order" vehicle orders!
 */
void OrderList::FreeChain(bool keep_orderlist)
{
	VehicleType type = this->GetFirstSharedVehicle()->type;
	Owner owner = this->GetFirstSharedVehicle()->owner;
	for (Order *o : this->Orders()) {
		UnregisterOrderDestination(o, type, owner);
		if (!CleaningPool()) o->InvalidateGuiOnRemove();
	}
	this->orders.clear();

	if (keep_orderlist) {
		this->num_manual_orders = 0;
		this->timetable_duration = 0;
	} else {
		delete this;
	}
}

/**
 * Get the next order which will make the given vehicle stop at a station
 * or refit at a depot or evaluate a non-trivial condition.
 * @param next The order to start looking at.
 * @param hops The number of orders we have already looked at.
 * @param cargo_mask The bit set of cargoes that the we are looking at, this may be reduced to indicate the set of cargoes that the result is valid for. This may be 0 to ignore cargo types entirely.
 * @return Either of
 *         \li a station order
 *         \li a refitting depot order
 *         \li a non-trivial conditional order
 *         \li nullptr  if the vehicle won't stop anymore.
 */
const Order *OrderList::GetNextDecisionNode(const Order *next, uint hops, CargoTypes &cargo_mask) const
{
	if (hops > std::min<uint>(64, this->GetNumOrders()) || next == nullptr) return nullptr;

	if (next->IsType(OT_CONDITIONAL)) {
		if (next->GetConditionVariable() != OCV_UNCONDITIONALLY) return next;

		/* We can evaluate trivial conditions right away. They're conceptually
		 * the same as regular order progression. */
		return this->GetNextDecisionNode(
				this->GetOrderAt(next->GetConditionSkipToOrder()),
				hops + 1, cargo_mask);
	}

	if (next->IsType(OT_GOTO_DEPOT)) {
		if ((next->GetDepotActionType() & ODATFB_HALT) != 0) return nullptr;
		if (next->IsRefit()) return next;
	}

	bool can_load_or_unload = false;
	if ((next->IsType(OT_GOTO_STATION) || next->IsType(OT_IMPLICIT)) &&
			(next->GetNonStopType() & ONSF_NO_STOP_AT_DESTINATION_STATION) == 0) {
		if (cargo_mask == 0) {
			can_load_or_unload = true;
		} else if (next->GetUnloadType() == OUFB_CARGO_TYPE_UNLOAD || next->GetLoadType() == OLFB_CARGO_TYPE_LOAD) {
			/* This is a cargo-specific load/unload order.
			 * If the first cargo is both a no-load and no-unload order, skip it.
			 * Drop cargoes which don't match the first one. */
			can_load_or_unload = CargoMaskValueFilter<bool>(cargo_mask, [&](CargoType cargo) {
				return ((next->GetCargoLoadType(cargo) & OLFB_NO_LOAD) == 0 || (next->GetCargoUnloadType(cargo) & OUFB_NO_UNLOAD) == 0);
			});
		} else if ((next->GetLoadType() & OLFB_NO_LOAD) == 0 || (next->GetUnloadType() & OUFB_NO_UNLOAD) == 0) {
			can_load_or_unload = true;
		}
	}

	if (!can_load_or_unload) {
		return this->GetNextDecisionNode(this->GetNext(next), hops + 1, cargo_mask);
	}

	return next;
}

/**
 * Recursively determine the next deterministic station to stop at.
 * @param v The vehicle we're looking at.
 * @param CargoTypes cargo_mask Bit-set of the cargo IDs of interest. This may be 0 to ignore cargo types entirely.
 * @param first Order to start searching at or nullptr to start at cur_implicit_order_index + 1.
 * @param hops Number of orders we have already looked at.
 * @return A CargoMaskedStationIDStack of the cargo mask the result is valid for, and the next stopping station or INVALID_STATION.
 * @pre The vehicle is currently loading and v->last_station_visited is meaningful.
 * @note This function may draw a random number. Don't use it from the GUI.
 */
CargoMaskedStationIDStack OrderList::GetNextStoppingStation(const Vehicle *v, CargoTypes cargo_mask, const Order *first, uint hops) const
{
	static std::vector<bool> seen_orders_container;
	if (hops == 0) {
		if (this->GetNumOrders() == 0) return CargoMaskedStationIDStack(cargo_mask, INVALID_STATION); // No orders at all
		seen_orders_container.assign(this->GetNumOrders(), false);
	}

	const Order *next = first;
	if (first == nullptr) {
		next = this->GetOrderAt(v->cur_implicit_order_index);
		if (next == nullptr) {
			next = this->GetFirstOrder();
			if (next == nullptr) return CargoMaskedStationIDStack(cargo_mask, INVALID_STATION);
		} else {
			/* GetNext never returns nullptr if there is a valid station in the list.
			 * As the given "next" is already valid and a station in the list, we
			 * don't have to check for nullptr here. */
			next = this->GetNext(next);
			assert(next != nullptr);
		}
	}

	const std::span<Order> order_span = v->orders->GetOrderVector();
	auto seen_order = [&](const Order *o) -> std::vector<bool>::reference { return seen_orders_container[o - order_span.data()]; };

	do {
		if (seen_order(next)) return CargoMaskedStationIDStack(cargo_mask, INVALID_STATION); // Already handled

		const Order *decision_node = this->GetNextDecisionNode(next, ++hops, cargo_mask);

		if (decision_node == nullptr || seen_order(decision_node)) return CargoMaskedStationIDStack(cargo_mask, INVALID_STATION); // Invalid or already handled

		seen_order(next) = true;
		seen_order(decision_node) = true;

		next = decision_node;

		/* Resolve possibly nested conditionals by estimation. */
		while (next->IsType(OT_CONDITIONAL)) {
			/* We return both options of conditional orders. */
			const Order *skip_to = &(order_span[next->GetConditionSkipToOrder()]);
			if (!seen_order(skip_to)) skip_to = this->GetNextDecisionNode(skip_to, hops, cargo_mask);
			const Order *advance = this->GetNext(next);
			if (!seen_order(advance)) advance = this->GetNextDecisionNode(advance, hops, cargo_mask);

			if (advance == nullptr || advance == first || skip_to == advance || seen_order(advance)) {
				next = (skip_to == first) ? nullptr : skip_to;
			} else if (skip_to == nullptr || skip_to == first || seen_order(skip_to)) {
				next = (advance == first) ? nullptr : advance;
			} else {
				CargoMaskedStationIDStack st1 = this->GetNextStoppingStation(v, cargo_mask, skip_to, hops);
				cargo_mask &= st1.cargo_mask;
				CargoMaskedStationIDStack st2 = this->GetNextStoppingStation(v, cargo_mask, advance, hops);
				st1.cargo_mask &= st2.cargo_mask;
				while (!st2.station.IsEmpty()) st1.station.Push(st2.station.Pop());
				return st1;
			}

			if (next == nullptr || seen_order(next)) return CargoMaskedStationIDStack(cargo_mask, INVALID_STATION);
			++hops;
		}

		/* Don't return a next stop if the vehicle has to unload everything. */
		if ((next->IsType(OT_GOTO_STATION) || next->IsType(OT_IMPLICIT)) &&
				next->GetDestination() == v->last_station_visited && cargo_mask != 0) {
			/* This is a cargo-specific load/unload order.
			 * Don't return a next stop if first cargo has transfer or unload set.
			 * Drop cargoes which don't match the first one. */
			bool invalid = CargoMaskValueFilter<bool>(cargo_mask, [&](CargoType cargo) {
				return ((next->GetCargoUnloadType(cargo) & (OUFB_TRANSFER | OUFB_UNLOAD)) != 0);
			});
			if (invalid) return CargoMaskedStationIDStack(cargo_mask, INVALID_STATION);
		}
	} while (next->IsType(OT_GOTO_DEPOT) || next->IsSlotCounterOrder() || next->IsType(OT_DUMMY) || next->IsType(OT_LABEL)
			|| (next->IsBaseStationOrder() && next->GetDestination() == v->last_station_visited));

	return CargoMaskedStationIDStack(cargo_mask, next->GetDestination().ToStationID());
}

/**
 * Insert a new order into the order chain.
 * @param ins_order is the order to insert into the chain.
 * @param index is the position where the order is supposed to be inserted.
 */
void OrderList::InsertOrderAt(Order &&ins_order, VehicleOrderID index)
{
	if (index >= this->orders.size()) {
		index = (VehicleOrderID)this->orders.size();
	}

	Order *new_order = &*this->orders.emplace(this->orders.begin() + index, std::move(ins_order));

	if (!new_order->IsType(OT_IMPLICIT)) ++this->num_manual_orders;
	if (!new_order->IsType(OT_CONDITIONAL)) {
		this->timetable_duration += new_order->GetTimetabledWait() + new_order->GetTimetabledTravel();
		this->total_duration += new_order->GetWaitTime() + new_order->GetTravelTime();
	}
	RegisterOrderDestination(new_order, this->GetFirstSharedVehicle()->type, this->GetFirstSharedVehicle()->owner);

	/* We can visit oil rigs and buoys that are not our own. They will be shown in
	 * the list of stations. So, we need to invalidate that window if needed. */
	if (new_order->IsType(OT_GOTO_STATION) || new_order->IsType(OT_GOTO_WAYPOINT)) {
		BaseStation *bs = BaseStation::Get(new_order->GetDestination().ToStationID());
		if (bs->owner == OWNER_NONE) InvalidateWindowClassesData(WC_STATION_LIST, 0);
	}

}


/**
 * Remove an order from the order list and delete it.
 * @param index is the position of the order which is to be deleted.
 */
void OrderList::DeleteOrderAt(VehicleOrderID index)
{
	if (index >= this->GetNumOrders()) return;

	Order *to_remove = &(this->orders[index]);

	if (!to_remove->IsType(OT_IMPLICIT)) --this->num_manual_orders;
	if (!to_remove->IsType(OT_CONDITIONAL)) {
		this->timetable_duration -= (to_remove->GetTimetabledWait() + to_remove->GetTimetabledTravel());
		this->total_duration -= (to_remove->GetWaitTime() + to_remove->GetTravelTime());
	}
	UnregisterOrderDestination(to_remove, this->GetFirstSharedVehicle()->type, this->GetFirstSharedVehicle()->owner);

	to_remove->InvalidateGuiOnRemove();

	this->orders.erase(this->orders.begin() + index);
}

/**
 * Move an order to another position within the order list.
 * @param from is the zero-based position of the order to move.
 * @param to is the zero-based position where the order is moved to.
 */
void OrderList::MoveOrder(VehicleOrderID from, VehicleOrderID to)
{
	if (from >= this->GetNumOrders() || to >= this->GetNumOrders() || from == to) return;

	if (from < to) {
		/* Rotate from towards end */
		const auto it = this->orders.begin();
		std::rotate(it + from, it + from + 1, it + to + 1);
	} else {
		/* Rotate from towards begin */
		const auto it = this->orders.begin();
		std::rotate(it + to, it + from, it + from + 1);
	}
}

/**
 * Removes the vehicle from the shared order list.
 * @note This is supposed to be called when the vehicle is still in the chain
 * @param v vehicle to remove from the list
 */
void OrderList::RemoveVehicle(Vehicle *v)
{
	--this->num_vehicles;
	if (v == this->first_shared) this->first_shared = v->NextShared();
}

/**
 * Checks whether all orders of the list have a filled timetable.
 * @return whether all orders have a filled timetable.
 */
bool OrderList::IsCompleteTimetable() const
{
	for (const Order *o : this->Orders()) {
		/* Implicit orders are, by definition, not timetabled. */
		if (o->IsType(OT_IMPLICIT)) continue;
		if (!o->IsCompletelyTimetabled()) return false;
	}
	return true;
}

#ifdef WITH_ASSERT
/**
 * Checks for internal consistency of order list. Triggers assertion if something is wrong.
 */
void OrderList::DebugCheckSanity() const
{
	VehicleOrderID check_num_orders = 0;
	VehicleOrderID check_num_manual_orders = 0;
	uint check_num_vehicles = 0;
	Ticks check_timetable_duration = 0;
	Ticks check_total_duration = 0;

	Debug(misc, 6, "Checking OrderList {} for sanity...", this->index);

	for (const Order *o : this->Orders()) {
		++check_num_orders;
		if (!o->IsType(OT_IMPLICIT)) ++check_num_manual_orders;
		if (!o->IsType(OT_CONDITIONAL)) {
			check_timetable_duration += o->GetTimetabledWait() + o->GetTimetabledTravel();
			check_total_duration += o->GetWaitTime() + o->GetTravelTime();
		}
	}
	assert_msg(this->GetNumOrders() == check_num_orders, "{}, {}", this->GetNumOrders(), check_num_orders);
	assert_msg(this->num_manual_orders == check_num_manual_orders, "{}, {}", this->num_manual_orders, check_num_manual_orders);
	assert_msg(this->timetable_duration == check_timetable_duration, "{}, {}", this->timetable_duration, check_timetable_duration);
	assert_msg(this->total_duration == check_total_duration, "{}, {}", this->total_duration, check_total_duration);

	for (const Vehicle *v = this->first_shared; v != nullptr; v = v->NextShared()) {
		++check_num_vehicles;
		assert_msg(v->orders == this, "{}, {}", fmt::ptr(v->orders), fmt::ptr(this));
	}
	assert_msg(this->num_vehicles == check_num_vehicles, "{}, {}", this->num_vehicles, check_num_vehicles);
	Debug(misc, 6, "... detected {} orders ({} manual), {} vehicles, {} timetabled, {} total",
			this->GetNumOrders(), this->num_manual_orders,
			this->num_vehicles, this->timetable_duration, this->total_duration);
}
#endif

/**
 * Checks whether the order goes to a station or not, i.e. whether the
 * destination is a station
 * @param v the vehicle to check for
 * @param o the order to check
 * @return true if the destination is a station
 */
static inline bool OrderGoesToStation(const Vehicle *v, const Order *o)
{
	return o->IsType(OT_GOTO_STATION) ||
			(v->type == VEH_AIRCRAFT && o->IsType(OT_GOTO_DEPOT) && !(o->GetDepotActionType() & ODATFB_NEAREST_DEPOT) && o->GetDestination() != INVALID_STATION);
}

/**
 * Checks whether the order goes to a road depot
 * @param v the vehicle to check for
 * @param o the order to check
 * @return true if the destination is a road depot
 */
static inline bool OrderGoesToRoadDepot(const Vehicle *v, const Order *o)
{
	return (v->type == VEH_ROAD) && o->IsType(OT_GOTO_DEPOT) && !(o->GetDepotActionType() & ODATFB_NEAREST_DEPOT);
}

/**
 * Delete all news items regarding defective orders about a vehicle
 * This could kill still valid warnings (for example about void order when just
 * another order gets added), but assume the company will notice the problems,
 * when they're changing the orders.
 */
static void DeleteOrderWarnings(const Vehicle *v)
{
	DeleteVehicleNews(v->index, AdviceType::Order);
}

/**
 * Returns a tile somewhat representing the order destination (not suitable for pathfinding).
 * @param v The vehicle to get the location for.
 * @param airport Get the airport tile and not the station location for aircraft.
 * @return destination of order, or INVALID_TILE if none.
 */
TileIndex Order::GetLocation(const Vehicle *v, bool airport) const
{
	switch (this->GetType()) {
		case OT_GOTO_WAYPOINT:
		case OT_GOTO_STATION:
		case OT_IMPLICIT:
			if (airport && v->type == VEH_AIRCRAFT) return Station::Get(this->GetDestination().ToStationID())->airport.tile;
			return BaseStation::Get(this->GetDestination().ToStationID())->xy;

		case OT_GOTO_DEPOT:
			if (this->GetDepotActionType() & ODATFB_NEAREST_DEPOT) return INVALID_TILE;
			if (this->GetDestination() == INVALID_DEPOT) return INVALID_TILE;
			return (v->type == VEH_AIRCRAFT) ? Station::Get(this->GetDestination().ToStationID())->xy : Depot::Get(this->GetDestination().ToDepotID())->xy;

		default:
			return INVALID_TILE;
	}
}

/**
 * Returns a tile somewhat representing the order's auxiliary location (not related to vehicle movement).
 * @param secondary Whether to return a second auxiliary location, if available.
 * @return auxiliary location of order, or INVALID_TILE if none.
 */
TileIndex Order::GetAuxiliaryLocation(bool secondary) const
{
	if (this->IsType(OT_CONDITIONAL)) {
		if (secondary && ConditionVariableTestsCargoWaitingAmount(this->GetConditionVariable()) && this->HasConditionViaStation()) {
			const Station *st = Station::GetIfValid(this->GetConditionViaStationID());
			if (st != nullptr) return st->xy;
		}
		if (ConditionVariableHasStationID(this->GetConditionVariable())) {
			const Station *st = Station::GetIfValid(this->GetConditionStationID());
			if (st != nullptr) return st->xy;
		}
	}
	if (this->IsType(OT_LABEL) && IsDestinationOrderLabelSubType(this->GetLabelSubType())) {
		const BaseStation *st = BaseStation::GetIfValid(this->GetDestination().ToStationID());
		if (st != nullptr) return st->xy;
	}
	return INVALID_TILE;
}

/**
 * Get the distance between two orders of a vehicle. Conditional orders are resolved
 * and the bigger distance of the two order branches is returned.
 * @param prev Origin order.
 * @param cur Destination order.
 * @param v The vehicle to get the distance for.
 * @param conditional_depth Internal param for resolving conditional orders.
 * @return Maximum distance between the two orders.
 */
uint GetOrderDistance(const Order *prev, const Order *cur, const Vehicle *v, int conditional_depth)
{
	if (cur->IsType(OT_CONDITIONAL)) {
		if (conditional_depth > std::min<int>(64, v->GetNumOrders())) return 0;

		conditional_depth++;

		int dist1 = GetOrderDistance(prev, v->GetOrder(cur->GetConditionSkipToOrder()), v, conditional_depth);
		int dist2 = GetOrderDistance(prev, v->orders->GetNext(cur), v, conditional_depth);
		return std::max(dist1, dist2);
	}

	TileIndex prev_tile = prev->GetLocation(v, true);
	TileIndex cur_tile = cur->GetLocation(v, true);
	if (prev_tile == INVALID_TILE || cur_tile == INVALID_TILE) return 0;
	return v->type == VEH_AIRCRAFT ? DistanceSquare(prev_tile, cur_tile) : DistanceManhattan(prev_tile, cur_tile);
}

/**
 * Add an order to the orderlist of a vehicle.
 * @return the cost of this operation or an error
 */
CommandCost CmdInsertOrder(DoCommandFlag flags, const InsertOrderCmdData &data)
{
	Order new_order{};
	new_order.GetCmdRefTuple() = data.new_order;

	return CmdInsertOrderIntl(flags, Vehicle::GetIfValid(data.veh), data.sel_ord, new_order, CIOIF_NONE);
}

/**
 * Duplicate an order in the orderlist of a vehicle.
 * @param flags operation to perform
 * @param veh_id ID of the vehicle
 * @param sel_ord The order to duplicate
 * @return the cost of this operation or an error
 */
<<<<<<< HEAD
CommandCost CmdDuplicateOrder(DoCommandFlag flags, VehicleID veh_id, VehicleOrderID sel_ord)
=======
CommandCost CmdInsertOrder(DoCommandFlags flags, VehicleID veh, VehicleOrderID sel_ord, const Order &new_order)
>>>>>>> c3d5e6d2
{
	Vehicle *v = Vehicle::GetIfValid(veh_id);

	if (v == nullptr || !v->IsPrimaryVehicle()) return CMD_ERROR;

	CommandCost ret = CheckOwnership(v->owner);
	if (ret.Failed()) return ret;

	if (sel_ord >= v->GetNumOrders()) return CMD_ERROR;

	const Order *src_order = v->GetOrder(sel_ord);
	if (src_order == nullptr) return CMD_ERROR;

	Order new_order;
	new_order.AssignOrder(*src_order);
	const bool wait_fixed = new_order.IsWaitFixed();
	const bool wait_timetabled = new_order.IsWaitTimetabled();
	new_order.SetWaitTimetabled(false);
	new_order.SetTravelTimetabled(false);
	new_order.SetTravelTime(0);
	new_order.SetTravelFixed(false);
	new_order.SetDispatchScheduleIndex(-1);
	CommandCost cost = CmdInsertOrderIntl(flags, v, sel_ord + 1, new_order, CIOIF_ALLOW_LOAD_BY_CARGO_TYPE);
	if (cost.Failed()) return cost;
	if (flags & DC_EXEC) {
		Order *order = v->orders->GetOrderAt(sel_ord + 1);
		order->SetRefit(new_order.GetRefitCargo());
		order->SetMaxSpeed(new_order.GetMaxSpeed());
		SetOrderFixedWaitTime(v, sel_ord + 1, new_order.GetWaitTime(), wait_timetabled, wait_fixed);
	}
	new_order.Free();
	return CommandCost();
}

static CommandCost CmdInsertOrderIntl(DoCommandFlag flags, Vehicle *v, VehicleOrderID sel_ord, const Order &new_order, CmdInsertOrderIntlFlags insert_flags) {
	if (v == nullptr || !v->IsPrimaryVehicle()) return CMD_ERROR;

	CommandCost ret = CheckOwnership(v->owner);
	if (ret.Failed()) return ret;

	/* Check if the inserted order is to the correct destination (owner, type),
	 * and has the correct flags if any */
	switch (new_order.GetType()) {
		case OT_GOTO_STATION: {
			const Station *st = Station::GetIfValid(new_order.GetDestination().ToStationID());
			if (st == nullptr) return CMD_ERROR;

			if (st->owner != OWNER_NONE) {
				CommandCost ret = CheckInfraUsageAllowed(v->type, st->owner);
				if (ret.Failed()) return ret;
			}

			if (!CanVehicleUseStation(v, st)) return CommandCost::DualErrorMessage(STR_ERROR_CAN_T_ADD_ORDER, GetVehicleCannotUseStationReason(v, st));
			for (Vehicle *u = v->FirstShared(); u != nullptr; u = u->NextShared()) {
				if (!CanVehicleUseStation(u, st)) return CommandCost::DualErrorMessage(STR_ERROR_CAN_T_ADD_ORDER_SHARED, GetVehicleCannotUseStationReason(u, st));
			}

			/* Non stop only allowed for ground vehicles. */
			if (new_order.GetNonStopType() != ONSF_STOP_EVERYWHERE && !v->IsGroundVehicle()) return CMD_ERROR;
			if (_settings_game.order.nonstop_only && !(new_order.GetNonStopType() & ONSF_NO_STOP_AT_INTERMEDIATE_STATIONS) && v->IsGroundVehicle()) return CMD_ERROR;

			/* Filter invalid load/unload types. */
			switch (new_order.GetLoadType()) {
				case OLFB_CARGO_TYPE_LOAD:
					if ((insert_flags & CIOIF_ALLOW_LOAD_BY_CARGO_TYPE) != 0) break;
					return CMD_ERROR;

				case OLF_LOAD_IF_POSSIBLE:
				case OLFB_NO_LOAD:
					break;

				case OLFB_FULL_LOAD:
				case OLF_FULL_LOAD_ANY:
					if (v->HasUnbunchingOrder()) return CommandCost(STR_ERROR_UNBUNCHING_NO_FULL_LOAD);
					break;

				default:
					return CMD_ERROR;
			}
			switch (new_order.GetUnloadType()) {
				case OUF_UNLOAD_IF_POSSIBLE: case OUFB_UNLOAD: case OUFB_TRANSFER: case OUFB_NO_UNLOAD: break;
				case OUFB_CARGO_TYPE_UNLOAD:
					if ((insert_flags & CIOIF_ALLOW_LOAD_BY_CARGO_TYPE) != 0) break;
					return CMD_ERROR;
				default: return CMD_ERROR;
			}

			/* Filter invalid stop locations */
			switch (new_order.GetStopLocation()) {
				case OSL_PLATFORM_NEAR_END:
				case OSL_PLATFORM_MIDDLE:
				case OSL_PLATFORM_THROUGH:
					if (v->type != VEH_TRAIN) return CMD_ERROR;
					[[fallthrough]];

				case OSL_PLATFORM_FAR_END:
					break;

				default:
					return CMD_ERROR;
			}

			break;
		}

		case OT_GOTO_DEPOT: {
			if ((new_order.GetDepotActionType() & ODATFB_NEAREST_DEPOT) == 0) {
				if (v->type == VEH_AIRCRAFT) {
					const Station *st = Station::GetIfValid(new_order.GetDestination().ToStationID());

					if (st == nullptr) return CMD_ERROR;

					CommandCost ret = CheckInfraUsageAllowed(v->type, st->owner);
					if (ret.Failed()) return ret;

					if (!CanVehicleUseStation(v, st) || !st->airport.HasHangar()) {
						return CMD_ERROR;
					}
				} else {
					const Depot *dp = Depot::GetIfValid(new_order.GetDestination().ToDepotID());

					if (dp == nullptr) return CMD_ERROR;

					CommandCost ret = CheckInfraUsageAllowed(v->type, GetTileOwner(dp->xy), dp->xy);
					if (ret.Failed()) return ret;

					switch (v->type) {
						case VEH_TRAIN:
							if (!IsRailDepotTile(dp->xy)) return CMD_ERROR;
							break;

						case VEH_ROAD:
							if (!IsRoadDepotTile(dp->xy)) return CMD_ERROR;
							if ((GetPresentRoadTypes(dp->xy) & RoadVehicle::From(v)->compatible_roadtypes) == 0) return CMD_ERROR;
							break;

						case VEH_SHIP:
							if (!IsShipDepotTile(dp->xy)) return CMD_ERROR;
							break;

						default: return CMD_ERROR;
					}
				}
			}

			if (new_order.GetNonStopType() != ONSF_STOP_EVERYWHERE && !v->IsGroundVehicle()) return CMD_ERROR;
			if (_settings_game.order.nonstop_only && !(new_order.GetNonStopType() & ONSF_NO_STOP_AT_INTERMEDIATE_STATIONS) && v->IsGroundVehicle()) return CMD_ERROR;
			if (new_order.GetDepotOrderType() & ~(ODTFB_PART_OF_ORDERS | ((new_order.GetDepotOrderType() & ODTFB_PART_OF_ORDERS) != 0 ? ODTFB_SERVICE : 0))) return CMD_ERROR;
			if (new_order.GetDepotActionType() & ~(ODATFB_HALT | ODATFB_SELL | ODATFB_NEAREST_DEPOT | ODATFB_UNBUNCH)) return CMD_ERROR;

			/* Vehicles cannot have a "service if needed" order that also has a depot action. */
			if ((new_order.GetDepotOrderType() & ODTFB_SERVICE) && (new_order.GetDepotActionType() & (ODATFB_HALT | ODATFB_UNBUNCH))) return CMD_ERROR;

			/* Check if we're allowed to have a new unbunching order. */
			if ((new_order.GetDepotActionType() & ODATFB_UNBUNCH)) {
				if (v->HasFullLoadOrder()) return CommandCost::DualErrorMessage(STR_ERROR_CAN_T_ADD_ORDER, STR_ERROR_UNBUNCHING_NO_UNBUNCHING_FULL_LOAD);
				if ((insert_flags & CIOIF_ALLOW_DUPLICATE_UNBUNCH) == 0 && v->HasUnbunchingOrder()) return CommandCost::DualErrorMessage(STR_ERROR_CAN_T_ADD_ORDER, STR_ERROR_UNBUNCHING_ONLY_ONE_ALLOWED);
				if (v->HasConditionalOrder()) return CommandCost::DualErrorMessage(STR_ERROR_CAN_T_ADD_ORDER, STR_ERROR_UNBUNCHING_NO_UNBUNCHING_CONDITIONAL);
			}
			break;
		}

		case OT_GOTO_WAYPOINT: {
			const Waypoint *wp = Waypoint::GetIfValid(new_order.GetDestination().ToStationID());
			if (wp == nullptr) return CMD_ERROR;

			switch (v->type) {
				default: return CMD_ERROR;

				case VEH_TRAIN: {
					if (!wp->facilities.Test(StationFacility::Train)) return CommandCost::DualErrorMessage(STR_ERROR_CAN_T_ADD_ORDER, STR_ERROR_NO_RAIL_WAYPOINT);

					CommandCost ret = CheckInfraUsageAllowed(v->type, wp->owner);
					if (ret.Failed()) return ret;
					break;
				}

				case VEH_ROAD: {
					if (!wp->facilities.Test(StationFacility::BusStop) && !wp->facilities.Test(StationFacility::TruckStop)) return CommandCost::DualErrorMessage(STR_ERROR_CAN_T_ADD_ORDER, STR_ERROR_NO_ROAD_WAYPOINT);

					CommandCost ret = CheckInfraUsageAllowed(v->type, wp->owner);
					if (ret.Failed()) return ret;
					break;
				}

				case VEH_SHIP:
					if (!wp->facilities.Test(StationFacility::Dock)) return CommandCost::DualErrorMessage(STR_ERROR_CAN_T_ADD_ORDER, STR_ERROR_NO_BUOY);
					if (wp->owner != OWNER_NONE) {
						CommandCost ret = CheckInfraUsageAllowed(v->type, wp->owner);
						if (ret.Failed()) return ret;
					}
					break;
			}

			/* Order flags can be any of the following for waypoints:
			 * [non-stop]
			 * non-stop orders (if any) are only valid for trains/RVs */
			if (new_order.GetNonStopType() != ONSF_STOP_EVERYWHERE && !v->IsGroundVehicle()) return CMD_ERROR;
			if (_settings_game.order.nonstop_only && !(new_order.GetNonStopType() & ONSF_NO_STOP_AT_INTERMEDIATE_STATIONS) && v->IsGroundVehicle()) return CMD_ERROR;
			break;
		}

		case OT_CONDITIONAL: {
			VehicleOrderID skip_to = new_order.GetConditionSkipToOrder();
			if (skip_to != 0 && skip_to >= v->GetNumOrders()) return CMD_ERROR; // Always allow jumping to the first (even when there is no order).
			if (new_order.GetConditionVariable() >= OCV_END) return CMD_ERROR;
			if (v->HasUnbunchingOrder()) return CommandCost(STR_ERROR_UNBUNCHING_NO_CONDITIONAL);

			OrderConditionComparator occ = new_order.GetConditionComparator();
			if (occ >= OCC_END) return CMD_ERROR;
			switch (new_order.GetConditionVariable()) {
				case OCV_SLOT_OCCUPANCY:
				case OCV_VEH_IN_SLOT: {
					TraceRestrictSlotID slot{new_order.GetXDataLow()};
					if (slot != INVALID_TRACE_RESTRICT_SLOT_ID) {
						const TraceRestrictSlot *trslot = TraceRestrictSlot::GetIfValid(slot);
						if (trslot == nullptr) return CMD_ERROR;
						if (new_order.GetConditionVariable() == OCV_VEH_IN_SLOT && trslot->vehicle_type != v->type) return CMD_ERROR;
						if (!trslot->IsUsableByOwner(v->owner)) return CMD_ERROR;
					}
					switch (occ) {
						case OCC_IS_TRUE:
						case OCC_IS_FALSE:
						case OCC_EQUALS:
						case OCC_NOT_EQUALS:
							break;

						default:
							return CMD_ERROR;
					}
					break;
				}

				case OCV_VEH_IN_SLOT_GROUP: {
					TraceRestrictSlotGroupID slot_group{new_order.GetXDataLow()};
					if (slot_group != INVALID_TRACE_RESTRICT_SLOT_GROUP) {
						const TraceRestrictSlotGroup *sg = TraceRestrictSlotGroup::GetIfValid(slot_group);
						if (sg == nullptr || sg->vehicle_type != v->type) return CMD_ERROR;
						if (!sg->CompanyCanReferenceSlotGroup(v->owner)) return CMD_ERROR;
					}
					switch (occ) {
						case OCC_IS_TRUE:
						case OCC_IS_FALSE:
							break;

						default:
							return CMD_ERROR;
					}
					break;
				}

				case OCV_CARGO_LOAD_PERCENTAGE:
					if (!CargoSpec::Get(new_order.GetConditionValue())->IsValid()) return CMD_ERROR;
					if (new_order.GetXData() > 100) return CMD_ERROR;
					if (occ == OCC_IS_TRUE || occ == OCC_IS_FALSE) return CMD_ERROR;
					break;

				case OCV_CARGO_WAITING_AMOUNT:
				case OCV_CARGO_WAITING_AMOUNT_PERCENTAGE:
					if (!CargoSpec::Get(new_order.GetConditionValue())->IsValid()) return CMD_ERROR;
					if (occ == OCC_IS_TRUE || occ == OCC_IS_FALSE) return CMD_ERROR;
					break;

				case OCV_CARGO_WAITING:
				case OCV_CARGO_ACCEPTANCE:
					if (!CargoSpec::Get(new_order.GetConditionValue())->IsValid()) return CMD_ERROR;
					/* FALL THROUGH */

				case OCV_REQUIRES_SERVICE:
					if (occ != OCC_IS_TRUE && occ != OCC_IS_FALSE) return CMD_ERROR;
					break;

				case OCV_UNCONDITIONALLY:
					if (occ != OCC_EQUALS) return CMD_ERROR;
					if (new_order.GetConditionValue() != 0) return CMD_ERROR;
					break;

				case OCV_FREE_PLATFORMS:
					if (v->type != VEH_TRAIN) return CMD_ERROR;
					if (occ == OCC_IS_TRUE || occ == OCC_IS_FALSE) return CMD_ERROR;
					break;

				case OCV_DISPATCH_SLOT: {
					if (occ != OCC_IS_TRUE && occ != OCC_IS_FALSE) return CMD_ERROR;
					uint submode = GB(new_order.GetConditionValue(), ODCB_SRC_START, ODCB_SRC_COUNT);
					if (submode < ODCS_BEGIN || submode >= ODCS_END) return CMD_ERROR;
					break;
				}

				case OCV_PERCENT:
					if (occ != OCC_EQUALS) return CMD_ERROR;
					[[fallthrough]];
				case OCV_LOAD_PERCENTAGE:
				case OCV_RELIABILITY:
					if (new_order.GetConditionValue() > 100) return CMD_ERROR;
					[[fallthrough]];

				default:
					if (occ == OCC_IS_TRUE || occ == OCC_IS_FALSE) return CMD_ERROR;
					break;
			}
			break;
		}

		case OT_SLOT: {
			TraceRestrictSlotID data = new_order.GetDestination().ToSlotID();
			if (data != INVALID_TRACE_RESTRICT_SLOT_ID) {
				const TraceRestrictSlot *slot = TraceRestrictSlot::GetIfValid(data);
				if (slot == nullptr || slot->vehicle_type != v->type) return CMD_ERROR;
				if (!slot->IsUsableByOwner(v->owner)) return CMD_ERROR;
			}
			switch (new_order.GetSlotSubType()) {
				case OSST_RELEASE:
				case OSST_TRY_ACQUIRE:
					break;

				default:
					return CMD_ERROR;
			}
			break;
		}

		case OT_SLOT_GROUP: {
			TraceRestrictSlotGroupID data = new_order.GetDestination().ToSlotGroupID();
			if (data != INVALID_TRACE_RESTRICT_SLOT_GROUP) {
				const TraceRestrictSlotGroup *sg = TraceRestrictSlotGroup::GetIfValid(data);
				if (sg == nullptr || sg->vehicle_type != v->type) return CMD_ERROR;
				if (!sg->CompanyCanReferenceSlotGroup(v->owner)) return CMD_ERROR;
			}
			switch (new_order.GetSlotGroupSubType()) {
				case OSGST_RELEASE:
					break;

				default:
					return CMD_ERROR;
			}
			break;
		}

		case OT_COUNTER: {
			TraceRestrictCounterID data = new_order.GetDestination().ToCounterID();
			if (data != INVALID_TRACE_RESTRICT_COUNTER_ID) {
				const TraceRestrictCounter *ctr = TraceRestrictCounter::GetIfValid(data);
				if (ctr == nullptr) return CMD_ERROR;
				if (!ctr->IsUsableByOwner(v->owner)) return CMD_ERROR;
			}
			break;
		}

		case OT_LABEL: {
			switch (new_order.GetLabelSubType()) {
				case OLST_TEXT:
					break;

				case OLST_DEPARTURES_VIA:
				case OLST_DEPARTURES_REMOVE_VIA: {
					const BaseStation *st = BaseStation::GetIfValid(new_order.GetDestination().ToStationID());
					if (st == nullptr) return CMD_ERROR;

					if (st->owner != OWNER_NONE) {
						CommandCost ret = CheckInfraUsageAllowed(v->type, st->owner);
						if (ret.Failed()) return ret;
					}
					break;
				}

				default:
					return CMD_ERROR;
			}
			break;
		}

		default: return CMD_ERROR;
	}

	if (sel_ord > v->GetNumOrders()) return CMD_ERROR;

	if (v->GetNumOrders() >= MAX_VEH_ORDER_ID) return CommandCost(STR_ERROR_TOO_MANY_ORDERS);
	if (v->orders == nullptr && !OrderList::CanAllocateItem()) return CommandCost(STR_ERROR_NO_MORE_SPACE_FOR_ORDERS);

<<<<<<< HEAD
	if (flags & DC_EXEC) {
		InsertOrder(v, Order(new_order), sel_ord);
=======
	if (flags.Test(DoCommandFlag::Execute)) {
		Order *new_o = new Order();
		new_o->AssignOrder(new_order);
		InsertOrder(v, new_o, sel_ord);
>>>>>>> c3d5e6d2
	}

	return CommandCost();
}

/**
 * Insert a new order but skip the validation.
 * @param v       The vehicle to insert the order to.
 * @param new_o   The new order.
 * @param sel_ord The position the order should be inserted at.
 */
void InsertOrder(Vehicle *v, Order &&new_o, VehicleOrderID sel_ord)
{
	/* Create new order and link in list */
	if (v->orders == nullptr) {
		v->orders = new OrderList(std::move(new_o), v);
	} else {
		v->orders->InsertOrderAt(std::move(new_o), sel_ord);
	}

	Vehicle *u = v->FirstShared();
	DeleteOrderWarnings(u);
	for (; u != nullptr; u = u->NextShared()) {
		assert(v->orders == u->orders);

		/* If there is added an order before the current one, we need
		 * to update the selected order. We do not change implicit/real order indices though.
		 * If the new order is between the current implicit order and real order, the implicit order will
		 * later skip the inserted order. */
		if (sel_ord <= u->cur_real_order_index) {
			uint cur = u->cur_real_order_index + 1;
			/* Check if we don't go out of bound */
			if (cur < u->GetNumOrders()) {
				u->cur_real_order_index = cur;
			}
		}
		if (sel_ord == u->cur_implicit_order_index && u->IsGroundVehicle()) {
			/* We are inserting an order just before the current implicit order.
			 * We do not know whether we will reach current implicit or the newly inserted order first.
			 * So, disable creation of implicit orders until we are on track again. */
			uint16_t &gv_flags = u->GetGroundVehicleFlags();
			SetBit(gv_flags, GVF_SUPPRESS_IMPLICIT_ORDERS);
		}
		if (sel_ord <= u->cur_implicit_order_index) {
			uint cur = u->cur_implicit_order_index + 1;
			/* Check if we don't go out of bound */
			if (cur < u->GetNumOrders()) {
				u->cur_implicit_order_index = cur;
			}
		}

		if (u->cur_timetable_order_index != INVALID_VEH_ORDER_ID && sel_ord <= u->cur_timetable_order_index) {
			uint cur = u->cur_timetable_order_index + 1;
			/* Check if we don't go out of bound */
			if (cur < u->GetNumOrders()) {
				u->cur_timetable_order_index = cur;
			}
		}

		/* Unbunching data is no longer valid. */
		u->ResetDepotUnbunching();

		/* Update any possible open window of the vehicle */
		InvalidateVehicleOrder(u, INVALID_VEH_ORDER_ID | (sel_ord << 16));
	}

	/* As we insert an order, the order to skip to will be 'wrong'. */
	VehicleOrderID cur_order_id = 0;
	for (Order *order : v->Orders()) {
		if (order->IsType(OT_CONDITIONAL)) {
			VehicleOrderID order_id = order->GetConditionSkipToOrder();
			if (order_id >= sel_ord) {
				order->SetConditionSkipToOrder(order_id + 1);
			}
			if (order_id == cur_order_id) {
				order->SetConditionSkipToOrder((order_id + 1) % v->GetNumOrders());
			}
		}
		cur_order_id++;
	}

	/* Make sure to rebuild the whole list */
	InvalidateWindowClassesData(GetWindowClassForVehicleType(v->type), 0);
	InvalidateWindowClassesData(WC_DEPARTURES_BOARD, 0);
}

/**
 * Declone an order-list
 * @param *dst delete the orders of this vehicle
 * @param flags execution flags
 */
static CommandCost DecloneOrder(Vehicle *dst, DoCommandFlags flags)
{
<<<<<<< HEAD
	if (flags & DC_EXEC) {
		/* Clear scheduled dispatch flag if any */
		if (HasBit(dst->vehicle_flags, VF_SCHEDULED_DISPATCH)) {
			ClrBit(dst->vehicle_flags, VF_SCHEDULED_DISPATCH);
		}

=======
	if (flags.Test(DoCommandFlag::Execute)) {
>>>>>>> c3d5e6d2
		DeleteVehicleOrders(dst);
		InvalidateVehicleOrder(dst, VIWD_REMOVE_ALL_ORDERS);
		InvalidateWindowClassesData(GetWindowClassForVehicleType(dst->type), 0);
		InvalidateWindowClassesData(WC_DEPARTURES_BOARD, 0);
	}
	return CommandCost();
}

/**
 * Get the first cargoID that points to a valid cargo (usually 0)
 */
static CargoType GetFirstValidCargo()
{
	for (CargoType i = 0; i < NUM_CARGO; i++) {
		if (CargoSpec::Get(i)->IsValid()) return i;
	}
	/* No cargos defined -> 'Houston, we have a problem!' */
	NOT_REACHED();
}

/**
 * Delete an order from the orderlist of a vehicle.
 * @param flags operation to perform
 * @param veh_id the ID of the vehicle
 * @param sel_ord the order to delete
 * @return the cost of this operation or an error
 */
CommandCost CmdDeleteOrder(DoCommandFlags flags, VehicleID veh_id, VehicleOrderID sel_ord)
{
	Vehicle *v = Vehicle::GetIfValid(veh_id);

	if (v == nullptr || !v->IsPrimaryVehicle()) return CMD_ERROR;

	CommandCost ret = CheckOwnership(v->owner);
	if (ret.Failed()) return ret;

	/* If we did not select an order, we maybe want to de-clone the orders */
	if (sel_ord >= v->GetNumOrders()) return DecloneOrder(v, flags);

	if (v->GetOrder(sel_ord) == nullptr) return CMD_ERROR;

<<<<<<< HEAD
	if (flags & DC_EXEC) {
		DeleteOrder(v, sel_ord);
	}
=======
	if (flags.Test(DoCommandFlag::Execute)) DeleteOrder(v, sel_ord);
>>>>>>> c3d5e6d2
	return CommandCost();
}

/**
 * Cancel the current loading order of the vehicle as the order was deleted.
 * @param v the vehicle
 */
static void CancelLoadingDueToDeletedOrder(Vehicle *v)
{
	if (v->current_order.IsType(OT_LOADING_ADVANCE)) {
		SetBit(v->vehicle_flags, VF_LOADING_FINISHED);
		return;
	}

	assert(v->current_order.IsType(OT_LOADING));
	/* NON-stop flag is misused to see if a train is in a station that is
	 * on its order list or not */
	v->current_order.SetNonStopType(ONSF_STOP_EVERYWHERE);
	/* When full loading, "cancel" that order so the vehicle doesn't
	 * stay indefinitely at this station anymore. */
	if (v->current_order.GetLoadType() & OLFB_FULL_LOAD) v->current_order.SetLoadType(OLF_LOAD_IF_POSSIBLE);
}

/**
 * Delete an order but skip the parameter validation.
 * @param v       The vehicle to delete the order from.
 * @param sel_ord The id of the order to be deleted.
 */
void DeleteOrder(Vehicle *v, VehicleOrderID sel_ord)
{
	v->orders->DeleteOrderAt(sel_ord);

	Vehicle *u = v->FirstShared();
	DeleteOrderWarnings(u);
	for (; u != nullptr; u = u->NextShared()) {
		assert(v->orders == u->orders);

		if (sel_ord == u->cur_real_order_index && u->current_order.IsAnyLoadingType()) {
			CancelLoadingDueToDeletedOrder(u);
		}

		if (sel_ord < u->cur_real_order_index) {
			u->cur_real_order_index--;
		} else if (sel_ord == u->cur_real_order_index) {
			u->UpdateRealOrderIndex();
		}

		if (sel_ord < u->cur_implicit_order_index) {
			u->cur_implicit_order_index--;
		} else if (sel_ord == u->cur_implicit_order_index) {
			/* Make sure the index is valid */
			if (u->cur_implicit_order_index >= u->GetNumOrders()) u->cur_implicit_order_index = 0;

			/* Skip non-implicit orders for the implicit-order-index (e.g. if the current implicit order was deleted */
			while (u->cur_implicit_order_index != u->cur_real_order_index && !u->GetOrder(u->cur_implicit_order_index)->IsType(OT_IMPLICIT)) {
				u->cur_implicit_order_index++;
				if (u->cur_implicit_order_index >= u->GetNumOrders()) u->cur_implicit_order_index = 0;
			}
		}
		/* Unbunching data is no longer valid. */
		u->ResetDepotUnbunching();

		if (u->cur_timetable_order_index != INVALID_VEH_ORDER_ID) {
			if (sel_ord < u->cur_timetable_order_index) {
				u->cur_timetable_order_index--;
			} else if (sel_ord == u->cur_timetable_order_index) {
				u->cur_timetable_order_index = INVALID_VEH_ORDER_ID;
			}
		}

		/* Update any possible open window of the vehicle */
		InvalidateVehicleOrder(u, sel_ord | (INVALID_VEH_ORDER_ID << 16));
	}

	/* As we delete an order, the order to skip to will be 'wrong'. */
	VehicleOrderID cur_order_id = 0;
	for (Order *order : v->Orders()) {
		if (order->IsType(OT_CONDITIONAL)) {
			VehicleOrderID order_id = order->GetConditionSkipToOrder();
			if (order_id >= sel_ord) {
				order_id = std::max(order_id - 1, 0);
			}
			if (order_id == cur_order_id) {
				order_id = (order_id + 1) % v->GetNumOrders();
			}
			order->SetConditionSkipToOrder(order_id);
		}
		cur_order_id++;
	}

	InvalidateWindowClassesData(GetWindowClassForVehicleType(v->type), 0);
	InvalidateWindowClassesData(WC_DEPARTURES_BOARD, 0);
}

/**
 * Goto order of order-list.
 * @param flags operation to perform
 * @param veh_id The ID of the vehicle which order is skipped
 * @param sel_ord the selected order to which we want to skip
 * @return the cost of this operation or an error
 */
CommandCost CmdSkipToOrder(DoCommandFlags flags, VehicleID veh_id, VehicleOrderID sel_ord)
{
	Vehicle *v = Vehicle::GetIfValid(veh_id);

	if (v == nullptr || !v->IsPrimaryVehicle() || sel_ord == v->cur_implicit_order_index || sel_ord >= v->GetNumOrders() || v->GetNumOrders() < 2) return CMD_ERROR;

	CommandCost ret = CheckOwnership(v->owner);
	if (ret.Failed()) return ret;

<<<<<<< HEAD
	if (flags & DC_EXEC) {
		if (v->current_order.IsAnyLoadingType()) v->LeaveStation();
		if (v->current_order.IsType(OT_WAITING)) v->HandleWaiting(true);

		if (v->type == VEH_TRAIN) {
			for (Train *u = Train::From(v); u != nullptr; u = u->Next()) {
				ClrBit(u->flags, VRF_BEYOND_PLATFORM_END);
			}
		}
=======
	if (flags.Test(DoCommandFlag::Execute)) {
		if (v->current_order.IsType(OT_LOADING)) v->LeaveStation();
>>>>>>> c3d5e6d2

		v->cur_implicit_order_index = v->cur_real_order_index = sel_ord;
		v->UpdateRealOrderIndex();
		v->cur_timetable_order_index = INVALID_VEH_ORDER_ID;

		/* Unbunching data is no longer valid. */
		v->ResetDepotUnbunching();

		InvalidateVehicleOrder(v, VIWD_MODIFY_ORDERS);

		v->ClearSeparation();
		if (HasBit(v->vehicle_flags, VF_TIMETABLE_SEPARATION)) ClrBit(v->vehicle_flags, VF_TIMETABLE_STARTED);

		/* We have an aircraft/ship, they have a mini-schedule, so update them all */
		if (v->type == VEH_AIRCRAFT || v->type == VEH_SHIP) DirtyVehicleListWindowForVehicle(v);
	}

	return CommandCost();
}

/**
 * Move an order inside the orderlist
 * @param flags operation to perform
 * @param veh the ID of the vehicle
 * @param moving_order the order to move
 * @param target_order the target order
 * @return the cost of this operation or an error
 * @note The target order will move one place down in the orderlist
 *  if you move the order upwards else it'll move it one place down
 */
CommandCost CmdMoveOrder(DoCommandFlags flags, VehicleID veh, VehicleOrderID moving_order, VehicleOrderID target_order)
{
	Vehicle *v = Vehicle::GetIfValid(veh);
	if (v == nullptr || !v->IsPrimaryVehicle()) return CMD_ERROR;

	CommandCost ret = CheckOwnership(v->owner);
	if (ret.Failed()) return ret;

	/* Don't make senseless movements */
	if (moving_order >= v->GetNumOrders() || target_order >= v->GetNumOrders() ||
			moving_order == target_order || v->GetNumOrders() <= 1) return CMD_ERROR;

	Order *moving_one = v->GetOrder(moving_order);
	/* Don't move an empty order */
	if (moving_one == nullptr) return CMD_ERROR;

	if (flags.Test(DoCommandFlag::Execute)) {
		v->orders->MoveOrder(moving_order, target_order);

		/* Update shared list */
		Vehicle *u = v->FirstShared();

		DeleteOrderWarnings(u);

		for (; u != nullptr; u = u->NextShared()) {
			/* Update the current order.
			 * There are multiple ways to move orders, which result in cur_implicit_order_index
			 * and cur_real_order_index to not longer make any sense. E.g. moving another
			 * real order between them.
			 *
			 * Basically one could choose to preserve either of them, but not both.
			 * While both ways are suitable in this or that case from a human point of view, neither
			 * of them makes really sense.
			 * However, from an AI point of view, preserving cur_real_order_index is the most
			 * predictable and transparent behaviour.
			 *
			 * With that decision it basically does not matter what we do to cur_implicit_order_index.
			 * If we change orders between the implicit- and real-index, the implicit orders are mostly likely
			 * completely out-dated anyway. So, keep it simple and just keep cur_implicit_order_index as well.
			 * The worst which can happen is that a lot of implicit orders are removed when reaching current_order.
			 */
			if (u->cur_real_order_index == moving_order) {
				u->cur_real_order_index = target_order;
			} else if (u->cur_real_order_index > moving_order && u->cur_real_order_index <= target_order) {
				u->cur_real_order_index--;
			} else if (u->cur_real_order_index < moving_order && u->cur_real_order_index >= target_order) {
				u->cur_real_order_index++;
			}

			if (u->cur_implicit_order_index == moving_order) {
				u->cur_implicit_order_index = target_order;
			} else if (u->cur_implicit_order_index > moving_order && u->cur_implicit_order_index <= target_order) {
				u->cur_implicit_order_index--;
			} else if (u->cur_implicit_order_index < moving_order && u->cur_implicit_order_index >= target_order) {
				u->cur_implicit_order_index++;
			}
			/* Unbunching data is no longer valid. */
			u->ResetDepotUnbunching();


			u->cur_timetable_order_index = INVALID_VEH_ORDER_ID;

			assert(v->orders == u->orders);
			/* Update any possible open window of the vehicle */
			InvalidateVehicleOrder(u, moving_order | (target_order << 16));
		}

		/* As we move an order, the order to skip to will be 'wrong'. */
		for (Order *order : v->Orders()) {
			if (order->IsType(OT_CONDITIONAL)) {
				VehicleOrderID order_id = order->GetConditionSkipToOrder();
				if (order_id == moving_order) {
					order_id = target_order;
				} else if (order_id > moving_order && order_id <= target_order) {
					order_id--;
				} else if (order_id < moving_order && order_id >= target_order) {
					order_id++;
				}
				order->SetConditionSkipToOrder(order_id);
			}
		}

		/* Make sure to rebuild the whole list */
		InvalidateWindowClassesData(GetWindowClassForVehicleType(v->type), 0);
	}

	return CommandCost();
}

/**
 * Reverse an orderlist
 * @param flags operation to perform
 * @param veh the ID of the vehicle
 * @param op operation to perform
 * @return the cost of this operation or an error
 */
CommandCost CmdReverseOrderList(DoCommandFlag flags, VehicleID veh, ReverseOrderOperation op)
{
	Vehicle *v = Vehicle::GetIfValid(veh);
	if (v == nullptr || !v->IsPrimaryVehicle()) return CMD_ERROR;

	uint order_count = v->GetNumOrders();

	switch (op) {
		case ReverseOrderOperation::Reverse: {
			if (order_count < 2) return CMD_ERROR;
			uint max_order = order_count - 1;
			for (uint i = 0; i < max_order; i++) {
				CommandCost cost = Command<CMD_MOVE_ORDER>::Do(flags, veh, max_order, i);
				if (cost.Failed()) return cost;
			}
			break;
		}

		case ReverseOrderOperation::AppendReversed: {
			if (order_count < 3) return CMD_ERROR;
			uint max_order = order_count - 1;
			if (((order_count * 2) - 2) > MAX_VEH_ORDER_ID) return CommandCost(STR_ERROR_TOO_MANY_ORDERS);
			for (uint i = 0; i < order_count; i++) {
				if (v->GetOrder(i)->IsType(OT_CONDITIONAL)) return CMD_ERROR;
			}
			for (uint i = 1; i < max_order; i++) {
				Order new_order;
				new_order.AssignOrder(*v->GetOrder(i));
				const bool wait_fixed = new_order.IsWaitFixed();
				const bool wait_timetabled = new_order.IsWaitTimetabled();
				new_order.SetWaitTimetabled(false);
				new_order.SetTravelTimetabled(false);
				new_order.SetTravelTime(0);
				new_order.SetTravelFixed(false);
				CommandCost cost = CmdInsertOrderIntl(flags, v, order_count, new_order, CIOIF_ALLOW_LOAD_BY_CARGO_TYPE);
				if (cost.Failed()) return cost;
				if (flags & DC_EXEC) {
					Order *order = v->orders->GetOrderAt(order_count);
					order->SetRefit(new_order.GetRefitCargo());
					order->SetMaxSpeed(new_order.GetMaxSpeed());
					SetOrderFixedWaitTime(v, order_count, new_order.GetWaitTime(), wait_timetabled, wait_fixed);
				}
				new_order.Free();
			}
			break;
		};

		default:
			return CMD_ERROR;
	}

	return CommandCost();
}

/**
 * Modify an order in the orderlist of a vehicle.
 * @param flags operation to perform
 * @param veh ID of the vehicle
 * @param sel_ord the selected order (if any). If the last order is given,
 *                the order will be inserted before that one
 *                the maximum vehicle order id is 254.
 * @param mof what data to modify (@see ModifyOrderFlags)
 * @param data the data to modify
 * @param cargo for MOF_CARGO_TYPE_UNLOAD, MOF_CARGO_TYPE_LOAD
 * @param text for MOF_LABEL_TEXT
 * @return the cost of this operation or an error
 */
<<<<<<< HEAD
CommandCost CmdModifyOrder(DoCommandFlag flags, VehicleID veh, VehicleOrderID sel_ord, ModifyOrderFlags mof, uint16_t data, CargoType cargo_id, const std::string &text)
=======
CommandCost CmdModifyOrder(DoCommandFlags flags, VehicleID veh, VehicleOrderID sel_ord, ModifyOrderFlags mof, uint16_t data)
>>>>>>> c3d5e6d2
{
	if (mof >= MOF_END) return CMD_ERROR;

	if (mof != MOF_LABEL_TEXT && !text.empty()) return CMD_ERROR;

	Vehicle *v = Vehicle::GetIfValid(veh);
	if (v == nullptr || !v->IsPrimaryVehicle()) return CMD_ERROR;

	CommandCost ret = CheckOwnership(v->owner);
	if (ret.Failed()) return ret;

	/* Is it a valid order? */
	if (sel_ord >= v->GetNumOrders()) return CMD_ERROR;

	Order *order = v->GetOrder(sel_ord);
	assert(order != nullptr);
	if (mof == MOF_COLOUR) {
		if (order->GetType() == OT_IMPLICIT) return CMD_ERROR;
	} else {
		switch (order->GetType()) {
			case OT_GOTO_STATION:
				if (mof != MOF_NON_STOP && mof != MOF_STOP_LOCATION && mof != MOF_UNLOAD && mof != MOF_LOAD && mof != MOF_CARGO_TYPE_UNLOAD && mof != MOF_CARGO_TYPE_LOAD && mof != MOF_RV_TRAVEL_DIR) return CMD_ERROR;
				break;

			case OT_GOTO_DEPOT:
				if (mof != MOF_NON_STOP && mof != MOF_DEPOT_ACTION) return CMD_ERROR;
				break;

			case OT_GOTO_WAYPOINT:
				if (mof != MOF_NON_STOP && mof != MOF_WAYPOINT_FLAGS && mof != MOF_RV_TRAVEL_DIR) return CMD_ERROR;
				break;

			case OT_CONDITIONAL:
				if (mof != MOF_COND_VARIABLE && mof != MOF_COND_COMPARATOR && mof != MOF_COND_VALUE && mof != MOF_COND_VALUE_2 && mof != MOF_COND_VALUE_3 && mof != MOF_COND_VALUE_4 && mof != MOF_COND_DESTINATION && mof != MOF_COND_STATION_ID) return CMD_ERROR;
				break;

			case OT_SLOT:
				if (mof != MOF_SLOT) return CMD_ERROR;
				break;

			case OT_SLOT_GROUP:
				if (mof != MOF_SLOT_GROUP) return CMD_ERROR;
				break;

			case OT_COUNTER:
				if (mof != MOF_COUNTER_ID && mof != MOF_COUNTER_OP && mof != MOF_COUNTER_VALUE) return CMD_ERROR;
				break;

			case OT_LABEL:
				if (order->GetLabelSubType() == OLST_TEXT) {
					if (mof != MOF_LABEL_TEXT) return CMD_ERROR;
				} else if (IsDeparturesOrderLabelSubType(order->GetLabelSubType())) {
					if (mof != MOF_DEPARTURES_SUBTYPE) return CMD_ERROR;
				} else {
					return CMD_ERROR;
				}
				break;

			default:
				return CMD_ERROR;
		}
	}

	switch (mof) {
		default: NOT_REACHED();

		case MOF_NON_STOP:
			if (!v->IsGroundVehicle()) return CMD_ERROR;
			if (data >= ONSF_END) return CMD_ERROR;
			if (data == order->GetNonStopType()) return CMD_ERROR;
			if (_settings_game.order.nonstop_only && !(data & ONSF_NO_STOP_AT_INTERMEDIATE_STATIONS) && v->IsGroundVehicle()) return CMD_ERROR;
			break;

		case MOF_STOP_LOCATION:
			if (v->type != VEH_TRAIN) return CMD_ERROR;
			if (data >= OSL_END) return CMD_ERROR;
			break;

		case MOF_CARGO_TYPE_UNLOAD:
			if (cargo_id >= NUM_CARGO && cargo_id != INVALID_CARGO) return CMD_ERROR;
			if (data == OUFB_CARGO_TYPE_UNLOAD) return CMD_ERROR;
			/* FALL THROUGH */
		case MOF_UNLOAD:
			if (order->GetNonStopType() & ONSF_NO_STOP_AT_DESTINATION_STATION) return CMD_ERROR;
			if ((data & ~(OUFB_UNLOAD | OUFB_TRANSFER | OUFB_NO_UNLOAD | OUFB_CARGO_TYPE_UNLOAD)) != 0) return CMD_ERROR;
			/* Unload and no-unload are mutual exclusive and so are transfer and no unload. */
			if (data != 0 && (data & OUFB_CARGO_TYPE_UNLOAD) == 0 && ((data & (OUFB_UNLOAD | OUFB_TRANSFER)) != 0) == ((data & OUFB_NO_UNLOAD) != 0)) return CMD_ERROR;
			/* Cargo-type-unload exclude all the other flags. */
			if ((data & OUFB_CARGO_TYPE_UNLOAD) != 0 && data != OUFB_CARGO_TYPE_UNLOAD) return CMD_ERROR;
			if (data == order->GetUnloadType()) return CMD_ERROR;
			break;

		case MOF_CARGO_TYPE_LOAD:
			if (cargo_id >= NUM_CARGO && cargo_id != INVALID_CARGO) return CMD_ERROR;
			if (data == OLFB_CARGO_TYPE_LOAD || data == OLF_FULL_LOAD_ANY) return CMD_ERROR;
			/* FALL THROUGH */
		case MOF_LOAD:
			if (order->GetNonStopType() & ONSF_NO_STOP_AT_DESTINATION_STATION) return CMD_ERROR;
			if ((data > OLFB_NO_LOAD && data != OLFB_CARGO_TYPE_LOAD) || data == 1) return CMD_ERROR;
			if (data == order->GetLoadType()) return CMD_ERROR;
			if ((data & (OLFB_FULL_LOAD | OLF_FULL_LOAD_ANY)) && v->HasUnbunchingOrder()) return CommandCost(STR_ERROR_UNBUNCHING_NO_FULL_LOAD);
			break;

		case MOF_DEPOT_ACTION:
			if (data >= DA_END) return CMD_ERROR;

			/* Check if we are allowed to add unbunching. We are always allowed to remove it. */
			if (data == DA_UNBUNCH) {
				/* Only one unbunching order is allowed in a vehicle's orders. If this order already has an unbunching action, no error is needed. */
				if (v->HasUnbunchingOrder() && !(order->GetDepotActionType() & ODATFB_UNBUNCH)) return CommandCost(STR_ERROR_UNBUNCHING_ONLY_ONE_ALLOWED);

				if (HasBit(v->vehicle_flags, VF_SCHEDULED_DISPATCH)) return CommandCost(STR_ERROR_UNBUNCHING_NO_UNBUNCHING_SCHED_DISPATCH);
				if (HasBit(v->vehicle_flags, VF_TIMETABLE_SEPARATION)) return CommandCost(STR_ERROR_UNBUNCHING_NO_UNBUNCHING_AUTO_SEPARATION);

				/* We don't allow unbunching if the vehicle has a conditional order. */
				if (v->HasConditionalOrder()) return CommandCost(STR_ERROR_UNBUNCHING_NO_UNBUNCHING_CONDITIONAL);
				/* We don't allow unbunching if the vehicle has a full load order. */
				if (v->HasFullLoadOrder()) return CommandCost(STR_ERROR_UNBUNCHING_NO_UNBUNCHING_FULL_LOAD);
			}
			break;

		case MOF_COND_VARIABLE:
			if (data == OCV_FREE_PLATFORMS && v->type != VEH_TRAIN) return CMD_ERROR;
			if (data >= OCV_END) return CMD_ERROR;
			break;

		case MOF_COND_COMPARATOR:
			if (data >= OCC_END) return CMD_ERROR;
			switch (order->GetConditionVariable()) {
				case OCV_UNCONDITIONALLY:
				case OCV_PERCENT:
					return CMD_ERROR;

				case OCV_REQUIRES_SERVICE:
				case OCV_CARGO_ACCEPTANCE:
				case OCV_CARGO_WAITING:
				case OCV_DISPATCH_SLOT:
					if (data != OCC_IS_TRUE && data != OCC_IS_FALSE) return CMD_ERROR;
					break;

				case OCV_SLOT_OCCUPANCY:
					if (data != OCC_IS_TRUE && data != OCC_IS_FALSE && data != OCC_EQUALS && data != OCC_NOT_EQUALS) return CMD_ERROR;
					break;

				case OCV_VEH_IN_SLOT: {
					if (data != OCC_IS_TRUE && data != OCC_IS_FALSE && data != OCC_EQUALS && data != OCC_NOT_EQUALS) return CMD_ERROR;
					const TraceRestrictSlot *slot = TraceRestrictSlot::GetIfValid(order->GetXData());
					if (slot != nullptr && slot->vehicle_type != v->type) return CMD_ERROR;
					break;
				}

				case OCV_VEH_IN_SLOT_GROUP: {
					if (data != OCC_IS_TRUE && data != OCC_IS_FALSE) return CMD_ERROR;
					const TraceRestrictSlotGroup *sg = TraceRestrictSlotGroup::GetIfValid(order->GetXData());
					if (sg != nullptr && sg->vehicle_type != v->type) return CMD_ERROR;
					break;
				}

				case OCV_TIMETABLE:
					if (data == OCC_IS_TRUE || data == OCC_IS_FALSE || data == OCC_EQUALS || data == OCC_NOT_EQUALS) return CMD_ERROR;
					break;

				default:
					if (data == OCC_IS_TRUE || data == OCC_IS_FALSE) return CMD_ERROR;
					break;
			}
			break;

		case MOF_COND_VALUE:
			switch (order->GetConditionVariable()) {
				case OCV_UNCONDITIONALLY:
				case OCV_REQUIRES_SERVICE:
					return CMD_ERROR;

				case OCV_LOAD_PERCENTAGE:
				case OCV_RELIABILITY:
				case OCV_PERCENT:
				case OCV_CARGO_LOAD_PERCENTAGE:
					if (data > 100) return CMD_ERROR;
					break;

				case OCV_SLOT_OCCUPANCY: {
					if (data != INVALID_TRACE_RESTRICT_SLOT_ID) {
						const TraceRestrictSlot *trslot = TraceRestrictSlot::GetIfValid(data);
						if (trslot == nullptr) return CMD_ERROR;
						if (!trslot->IsUsableByOwner(v->owner)) return CMD_ERROR;
					}
					break;
				}

				case OCV_VEH_IN_SLOT:
					if (data != INVALID_TRACE_RESTRICT_SLOT_ID) {
						const TraceRestrictSlot *trslot = TraceRestrictSlot::GetIfValid(data);
						if (trslot == nullptr) return CMD_ERROR;
						if (trslot->vehicle_type != v->type) return CMD_ERROR;
						if (!trslot->IsUsableByOwner(v->owner)) return CMD_ERROR;
					}
					break;

				case OCV_VEH_IN_SLOT_GROUP:
					if (data != INVALID_TRACE_RESTRICT_SLOT_GROUP) {
						const TraceRestrictSlotGroup *sg = TraceRestrictSlotGroup::GetIfValid(data);
						if (sg == nullptr || sg->vehicle_type != v->type) return CMD_ERROR;
						if (!sg->CompanyCanReferenceSlotGroup(v->owner)) return CMD_ERROR;
					}
					break;

				case OCV_CARGO_ACCEPTANCE:
				case OCV_CARGO_WAITING:
					if (!(data < NUM_CARGO && CargoSpec::Get(data)->IsValid())) return CMD_ERROR;
					break;

				case OCV_CARGO_WAITING_AMOUNT:
				case OCV_CARGO_WAITING_AMOUNT_PERCENTAGE:
				case OCV_COUNTER_VALUE:
				case OCV_TIME_DATE:
				case OCV_TIMETABLE:
					break;

				case OCV_DISPATCH_SLOT: {
					uint submode = GB(data, ODCB_SRC_START, ODCB_SRC_COUNT);
					if (submode < ODCS_BEGIN || submode >= ODCS_END) return CMD_ERROR;
					break;
				}

				default:
					if (data > 2047) return CMD_ERROR;
					break;
			}
			break;

		case MOF_COND_VALUE_2:
			switch (order->GetConditionVariable()) {
				case OCV_CARGO_LOAD_PERCENTAGE:
				case OCV_CARGO_WAITING_AMOUNT:
				case OCV_CARGO_WAITING_AMOUNT_PERCENTAGE:
					if (!(data < NUM_CARGO && CargoSpec::Get(data)->IsValid())) return CMD_ERROR;
					break;

				case OCV_COUNTER_VALUE:
					if (data != INVALID_TRACE_RESTRICT_COUNTER_ID) {
						const TraceRestrictCounter *ctr = TraceRestrictCounter::GetIfValid(data);
						if (ctr == nullptr) return CMD_ERROR;
						if (!ctr->IsUsableByOwner(v->owner)) return CMD_ERROR;
					}
					break;

				case OCV_TIME_DATE:
					if (data >= TRTDVF_END) return CMD_ERROR;
					break;

				case OCV_TIMETABLE:
					if (data >= OTCM_END) return CMD_ERROR;
					break;

				case OCV_DISPATCH_SLOT:
					if (data != UINT16_MAX && data >= v->orders->GetScheduledDispatchScheduleCount()) {
						return CMD_ERROR;
					}
					break;

				default:
					return CMD_ERROR;
			}
			break;

		case MOF_COND_VALUE_3:
			switch (order->GetConditionVariable()) {
				case OCV_CARGO_WAITING_AMOUNT:
				case OCV_CARGO_WAITING_AMOUNT_PERCENTAGE:
					if (!(data == ORDER_NO_VIA_STATION || Station::GetIfValid(data) != nullptr)) return CMD_ERROR;
					if (order->GetConditionStationID() == data) return CMD_ERROR;
					break;

				default:
					return CMD_ERROR;
			}
			break;

		case MOF_COND_VALUE_4:
			switch (order->GetConditionVariable()) {
				case OCV_CARGO_WAITING_AMOUNT_PERCENTAGE:
					if (data > 1) return CMD_ERROR;
					break;

				default:
					return CMD_ERROR;
			}
			break;

		case MOF_COND_STATION_ID:
			if (ConditionVariableHasStationID(order->GetConditionVariable())) {
				if (Station::GetIfValid(data) == nullptr) return CMD_ERROR;
			} else {
				return CMD_ERROR;
			}
			break;

		case MOF_COND_DESTINATION:
			if (data >= v->GetNumOrders() || data == sel_ord) return CMD_ERROR;
			break;

		case MOF_WAYPOINT_FLAGS:
			if (data != (data & OWF_REVERSE)) return CMD_ERROR;
			break;

		case MOF_SLOT:
			if (data != INVALID_TRACE_RESTRICT_SLOT_ID) {
				const TraceRestrictSlot *slot = TraceRestrictSlot::GetIfValid(data);
				if (slot == nullptr || slot->vehicle_type != v->type) return CMD_ERROR;
				if (!slot->IsUsableByOwner(v->owner)) return CMD_ERROR;
			}
			break;

		case MOF_SLOT_GROUP:
			if (data != INVALID_TRACE_RESTRICT_SLOT_GROUP) {
				const TraceRestrictSlotGroup *sg = TraceRestrictSlotGroup::GetIfValid(data);
				if (sg == nullptr || sg->vehicle_type != v->type) return CMD_ERROR;
				if (!sg->CompanyCanReferenceSlotGroup(v->owner)) return CMD_ERROR;
			}
			break;

		case MOF_RV_TRAVEL_DIR:
			if (v->type != VEH_ROAD) return CMD_ERROR;
			if (data >= DIAGDIR_END && data != INVALID_DIAGDIR) return CMD_ERROR;
			break;

		case MOF_COUNTER_ID:
			if (data != INVALID_TRACE_RESTRICT_COUNTER_ID) {
				const TraceRestrictCounter *ctr = TraceRestrictCounter::GetIfValid(data);
				if (ctr == nullptr) return CMD_ERROR;
				if (!ctr->IsUsableByOwner(v->owner)) return CMD_ERROR;
			}
			break;

		case MOF_COUNTER_OP:
			if (data != TRCCOF_INCREASE && data != TRCCOF_DECREASE && data != TRCCOF_SET) {
				return CMD_ERROR;
			}
			break;

		case MOF_COUNTER_VALUE:
			break;

		case MOF_COLOUR:
			if (data >= COLOUR_END && data != INVALID_COLOUR) {
				return CMD_ERROR;
			}
			break;

		case MOF_LABEL_TEXT:
			break;

		case MOF_DEPARTURES_SUBTYPE:
			if (!IsDeparturesOrderLabelSubType(static_cast<OrderLabelSubType>(data))) {
				return CMD_ERROR;
			}
			break;
	}

	if (flags.Test(DoCommandFlag::Execute)) {
		switch (mof) {
			case MOF_NON_STOP:
				order->SetNonStopType((OrderNonStopFlags)data);
				if (data & ONSF_NO_STOP_AT_DESTINATION_STATION) {
					order->SetRefit(CARGO_NO_REFIT);
					order->SetLoadType(OLF_LOAD_IF_POSSIBLE);
					order->SetUnloadType(OUF_UNLOAD_IF_POSSIBLE);
					if (order->IsWaitTimetabled() || order->GetWaitTime() > 0) {
						Command<CMD_CHANGE_TIMETABLE>::Do(flags, v->index, sel_ord, MTF_WAIT_TIME, 0, MTCF_CLEAR_FIELD);
					}
					if (order->IsScheduledDispatchOrder(false)) {
						Command<CMD_CHANGE_TIMETABLE>::Do(flags, v->index, sel_ord, MTF_ASSIGN_SCHEDULE, -1, MTCF_NONE);
					}
				}
				break;

			case MOF_STOP_LOCATION:
				order->SetStopLocation((OrderStopLocation)data);
				break;

			case MOF_UNLOAD:
				order->SetUnloadType((OrderUnloadFlags)data);
				break;

			case MOF_CARGO_TYPE_UNLOAD:
				if (cargo_id == INVALID_CARGO) {
					for (CargoType i = 0; i < NUM_CARGO; i++) {
						order->SetUnloadType((OrderUnloadFlags)data, i);
					}
				} else {
					order->SetUnloadType((OrderUnloadFlags)data, cargo_id);
				}
				break;

			case MOF_LOAD:
				order->SetLoadType((OrderLoadFlags)data);
				if (data & OLFB_NO_LOAD) order->SetRefit(CARGO_NO_REFIT);
				break;

			case MOF_CARGO_TYPE_LOAD:
				if (cargo_id == INVALID_CARGO) {
					for (CargoType i = 0; i < NUM_CARGO; i++) {
						order->SetLoadType((OrderLoadFlags)data, i);
					}
				} else {
					order->SetLoadType((OrderLoadFlags)data, cargo_id);
				}
				break;

			case MOF_DEPOT_ACTION: {
				OrderDepotActionFlags base_order_action_type = order->GetDepotActionType() & ~(ODATFB_HALT | ODATFB_SELL | ODATFB_UNBUNCH);
				switch (data) {
					case DA_ALWAYS_GO:
						order->SetDepotOrderType((OrderDepotTypeFlags)(order->GetDepotOrderType() & ~ODTFB_SERVICE));
						order->SetDepotActionType((OrderDepotActionFlags)(base_order_action_type));
						break;

					case DA_SERVICE:
						order->SetDepotOrderType((OrderDepotTypeFlags)(order->GetDepotOrderType() | ODTFB_SERVICE));
						order->SetDepotActionType((OrderDepotActionFlags)(base_order_action_type));
						order->SetRefit(CARGO_NO_REFIT);
						break;

					case DA_STOP:
						order->SetDepotOrderType((OrderDepotTypeFlags)(order->GetDepotOrderType() & ~ODTFB_SERVICE));
						order->SetDepotActionType((OrderDepotActionFlags)(base_order_action_type | ODATFB_HALT));
						order->SetRefit(CARGO_NO_REFIT);
						break;

					case DA_SELL:
						order->SetDepotOrderType((OrderDepotTypeFlags)(order->GetDepotOrderType() & ~ODTFB_SERVICE));
						order->SetDepotActionType((OrderDepotActionFlags)(base_order_action_type | ODATFB_HALT | ODATFB_SELL));
						order->SetRefit(CARGO_NO_REFIT);
						break;

					case DA_UNBUNCH:
						order->SetDepotOrderType((OrderDepotTypeFlags)(order->GetDepotOrderType() & ~ODTFB_SERVICE));
						order->SetDepotActionType((OrderDepotActionFlags)(base_order_action_type | ODATFB_UNBUNCH));
						break;

					default:
						NOT_REACHED();
				}
				break;
			}

			case MOF_COND_VARIABLE: {
				/* Check whether old conditional variable had a cargo as value */
				const OrderConditionVariable old_condition = order->GetConditionVariable();
				const OrderConditionVariable new_condition = (OrderConditionVariable)data;
				bool old_var_was_cargo = (order->GetConditionVariable() == OCV_CARGO_ACCEPTANCE || order->GetConditionVariable() == OCV_CARGO_WAITING
						|| order->GetConditionVariable() == OCV_CARGO_LOAD_PERCENTAGE || order->GetConditionVariable() == OCV_CARGO_WAITING_AMOUNT
						|| order->GetConditionVariable() == OCV_CARGO_WAITING_AMOUNT_PERCENTAGE);
				bool old_var_was_slot = (order->GetConditionVariable() == OCV_SLOT_OCCUPANCY || order->GetConditionVariable() == OCV_VEH_IN_SLOT);
				bool old_var_was_slot_group = (order->GetConditionVariable() == OCV_VEH_IN_SLOT_GROUP);
				bool old_var_was_counter = (order->GetConditionVariable() == OCV_COUNTER_VALUE);
				bool old_var_was_time = (order->GetConditionVariable() == OCV_TIME_DATE);
				bool old_var_was_tt = (order->GetConditionVariable() == OCV_TIMETABLE);

				order->SetConditionVariable(new_condition);

				if (ConditionVariableHasStationID(new_condition) && !ConditionVariableHasStationID(old_condition)) {
					order->SetConditionStationID(INVALID_STATION);
				}
				OrderConditionComparator occ = order->GetConditionComparator();
				switch (new_condition) {
					case OCV_UNCONDITIONALLY:
						order->SetConditionComparator(OCC_EQUALS);
						order->SetConditionValue(0);
						break;

					case OCV_SLOT_OCCUPANCY:
					case OCV_VEH_IN_SLOT:
						if (!old_var_was_slot) {
							order->GetXDataRef() = INVALID_TRACE_RESTRICT_SLOT_ID.base();
						} else if (order->GetConditionVariable() == OCV_VEH_IN_SLOT && order->GetXData() != INVALID_TRACE_RESTRICT_SLOT_ID && TraceRestrictSlot::Get(order->GetXData())->vehicle_type != v->type) {
							order->GetXDataRef() = INVALID_TRACE_RESTRICT_SLOT_ID.base();
						}
						if (old_condition != order->GetConditionVariable()) order->SetConditionComparator(OCC_IS_TRUE);
						break;

					case OCV_VEH_IN_SLOT_GROUP:
						if (!old_var_was_slot_group) {
							order->GetXDataRef() = INVALID_TRACE_RESTRICT_SLOT_GROUP.base();
						}
						if (old_condition != order->GetConditionVariable()) order->SetConditionComparator(OCC_IS_TRUE);
						break;

					case OCV_COUNTER_VALUE:
						if (!old_var_was_counter) order->GetXDataRef() = INVALID_TRACE_RESTRICT_COUNTER_ID.base() << 16;
						if (occ == OCC_IS_TRUE || occ == OCC_IS_FALSE) order->SetConditionComparator(OCC_EQUALS);
						break;

					case OCV_TIME_DATE:
						if (!old_var_was_time) {
							order->SetConditionValue(0);
							order->GetXDataRef() = 0;
						}
						if (occ == OCC_IS_TRUE || occ == OCC_IS_FALSE) order->SetConditionComparator(OCC_EQUALS);
						break;

					case OCV_TIMETABLE:
						if (!old_var_was_tt) {
							order->SetConditionValue(0);
							order->GetXDataRef() = 0;
						}
						if (occ == OCC_IS_TRUE || occ == OCC_IS_FALSE || occ == OCC_EQUALS || occ == OCC_NOT_EQUALS) order->SetConditionComparator(OCC_LESS_THAN);
						break;

					case OCV_CARGO_ACCEPTANCE:
					case OCV_CARGO_WAITING:
						if (!old_var_was_cargo) order->SetConditionValue((uint16_t) GetFirstValidCargo());
						if (occ != OCC_IS_TRUE && occ != OCC_IS_FALSE) order->SetConditionComparator(OCC_IS_TRUE);
						break;
					case OCV_CARGO_LOAD_PERCENTAGE:
						if (!old_var_was_cargo) order->SetConditionValue((uint16_t) GetFirstValidCargo());
						order->GetXDataRef() = 0;
						order->SetConditionComparator(OCC_EQUALS);
						break;
					case OCV_CARGO_WAITING_AMOUNT:
					case OCV_CARGO_WAITING_AMOUNT_PERCENTAGE:
						if (!old_var_was_cargo) order->SetConditionValue((uint16_t) GetFirstValidCargo());
						if (!ConditionVariableTestsCargoWaitingAmount(old_condition)) order->ClearConditionViaStation();
						order->SetXDataLow(0);
						order->SetXData2High(0);
						order->SetConditionComparator(OCC_EQUALS);
						break;
					case OCV_REQUIRES_SERVICE:
						if (old_var_was_cargo || old_var_was_slot) order->SetConditionValue(0);
						if (occ != OCC_IS_TRUE && occ != OCC_IS_FALSE) order->SetConditionComparator(OCC_IS_TRUE);
						order->SetConditionValue(0);
						break;
					case OCV_DISPATCH_SLOT:
						if (occ != OCC_IS_TRUE && occ != OCC_IS_FALSE) order->SetConditionComparator(OCC_IS_TRUE);
						order->SetConditionValue(ODCS_VEH << ODCB_SRC_START);
						order->GetXDataRef() = UINT16_MAX;
						break;

					case OCV_PERCENT:
						order->SetConditionComparator(OCC_EQUALS);
						/* FALL THROUGH */
					case OCV_LOAD_PERCENTAGE:
					case OCV_RELIABILITY:
						if (order->GetConditionValue() > 100) order->SetConditionValue(100);
						[[fallthrough]];

					default:
						if (old_var_was_cargo || old_var_was_slot || old_var_was_counter || old_var_was_time || old_var_was_tt) order->SetConditionValue(0);
						if (occ == OCC_IS_TRUE || occ == OCC_IS_FALSE) order->SetConditionComparator(OCC_EQUALS);
						break;
				}
				break;
			}

			case MOF_COND_COMPARATOR:
				order->SetConditionComparator((OrderConditionComparator)data);
				break;

			case MOF_COND_VALUE:
				switch (order->GetConditionVariable()) {
					case OCV_SLOT_OCCUPANCY:
					case OCV_CARGO_LOAD_PERCENTAGE:
					case OCV_TIME_DATE:
					case OCV_TIMETABLE:
						order->GetXDataRef() = data;
						break;

					case OCV_VEH_IN_SLOT:
						order->GetXDataRef() = data;
						if (data != INVALID_TRACE_RESTRICT_SLOT_ID && TraceRestrictSlot::Get(data)->vehicle_type != v->type) {
							if (order->GetConditionComparator() == OCC_EQUALS) order->SetConditionComparator(OCC_IS_TRUE);
							if (order->GetConditionComparator() == OCC_NOT_EQUALS) order->SetConditionComparator(OCC_IS_FALSE);
						}
						break;

					case OCV_VEH_IN_SLOT_GROUP:
						order->GetXDataRef() = data;
						break;

					case OCV_CARGO_WAITING_AMOUNT:
					case OCV_CARGO_WAITING_AMOUNT_PERCENTAGE:
					case OCV_COUNTER_VALUE:
						order->SetXDataLow(data);
						break;

					default:
						order->SetConditionValue(data);
						break;
				}
				break;

			case MOF_COND_VALUE_2:
				switch (order->GetConditionVariable()) {
					case OCV_COUNTER_VALUE:
						order->SetXDataHigh(data);
						break;

					case OCV_DISPATCH_SLOT:
						order->SetConditionDispatchScheduleID(data);
						break;

					default:
						order->SetConditionValue(data);
						break;
				}
				break;

			case MOF_COND_VALUE_3:
				order->SetConditionViaStationID(data);
				break;

			case MOF_COND_VALUE_4:
				SB(order->GetXData2Ref(), 16, 1, data);
				break;

			case MOF_COND_STATION_ID:
				order->SetConditionStationID(data);
				if (ConditionVariableTestsCargoWaitingAmount(order->GetConditionVariable()) && data == order->GetConditionViaStationID()) {
					/* Clear via if station is set to the same ID */
					order->ClearConditionViaStation();
				}
				break;

			case MOF_COND_DESTINATION:
				order->SetConditionSkipToOrder(data);
				break;

			case MOF_WAYPOINT_FLAGS:
				order->SetWaypointFlags((OrderWaypointFlags)data);
				break;

			case MOF_SLOT:
			case MOF_SLOT_GROUP:
			case MOF_COUNTER_ID:
				order->SetDestination(data);
				break;

			case MOF_RV_TRAVEL_DIR:
				order->SetRoadVehTravelDirection((DiagDirection)data);
				break;

			case MOF_COUNTER_OP:
				order->SetCounterOperation(data);
				break;

			case MOF_COUNTER_VALUE:
				order->GetXDataRef() = data;
				break;

			case MOF_COLOUR:
				order->SetColour((Colours)data);
				break;

			case MOF_LABEL_TEXT:
				order->SetLabelText(text);
				break;

			case MOF_DEPARTURES_SUBTYPE:
				order->SetLabelSubType(static_cast<OrderLabelSubType>(data));
				break;

			default: NOT_REACHED();
		}

		/* Update the windows and full load flags, also for vehicles that share the same order list */
		Vehicle *u = v->FirstShared();
		DeleteOrderWarnings(u);
		for (; u != nullptr; u = u->NextShared()) {
			/* Toggle u->current_order "Full load" flag if it changed.
			 * However, as the same flag is used for depot orders, check
			 * whether we are not going to a depot as there are three
			 * cases where the full load flag can be active and only
			 * one case where the flag is used for depot orders. In the
			 * other cases for the OrderType the flags are not used,
			 * so do not care and those orders should not be active
			 * when this function is called.
			 */
			if (sel_ord == u->cur_real_order_index &&
					(u->current_order.IsType(OT_GOTO_STATION) || u->current_order.IsAnyLoadingType())) {
				if (u->current_order.GetLoadType() != order->GetLoadType()) {
					u->current_order.SetLoadType(order->GetLoadType());
				}
				if (u->current_order.GetUnloadType() != order->GetUnloadType()) {
					u->current_order.SetUnloadType(order->GetUnloadType());
				}
				switch (mof) {
					case MOF_CARGO_TYPE_UNLOAD:
						if (cargo_id == INVALID_CARGO) {
							for (CargoType i = 0; i < NUM_CARGO; i++) {
								u->current_order.SetUnloadType((OrderUnloadFlags)data, i);
							}
						} else {
							u->current_order.SetUnloadType((OrderUnloadFlags)data, cargo_id);
						}
						break;

					case MOF_CARGO_TYPE_LOAD:
						if (cargo_id == INVALID_CARGO) {
							for (CargoType i = 0; i < NUM_CARGO; i++) {
								u->current_order.SetLoadType((OrderLoadFlags)data, i);
							}
						} else {
							u->current_order.SetLoadType((OrderLoadFlags)data, cargo_id);
						}
						break;

					default:
						break;
				}
			}
			if (mof == MOF_RV_TRAVEL_DIR && sel_ord == u->cur_real_order_index &&
					(u->current_order.IsType(OT_GOTO_STATION) || u->current_order.IsType(OT_GOTO_WAYPOINT))) {
				u->current_order.SetRoadVehTravelDirection((DiagDirection)data);
			}

			/* Unbunching data is no longer valid. */
			u->ResetDepotUnbunching();

			InvalidateVehicleOrder(u, VIWD_MODIFY_ORDERS);
		}
	}

	return CommandCost();
}

/**
 * Check if an aircraft has enough range for an order list.
 * @param v_new Aircraft to check.
 * @param v_order Vehicle currently holding the order list.
 * @return True if the aircraft has enough range for the orders, false otherwise.
 */
static bool CheckAircraftOrderDistance(const Aircraft *v_new, const Vehicle *v_order)
{
	if (v_order->orders == nullptr || v_new->acache.cached_max_range == 0) return true;

	/* Iterate over all orders to check the distance between all
	 * 'goto' orders and their respective next order (of any type). */
	for (const Order *o : v_order->orders->Orders()) {
		switch (o->GetType()) {
			case OT_GOTO_STATION:
			case OT_GOTO_DEPOT:
			case OT_GOTO_WAYPOINT:
				/* If we don't have a next order, we've reached the end and must check the first order instead. */
				if (GetOrderDistance(o, v_order->orders->GetNext(o), v_order) > v_new->acache.cached_max_range_sqr) return false;
				break;

			default: break;
		}
	}

	return true;
}

static void CheckAdvanceVehicleOrdersAfterClone(Vehicle *v, DoCommandFlag flags)
{
	const Company *owner = Company::GetIfValid(v->owner);
	if (!owner || !owner->settings.advance_order_on_clone || !v->IsInDepot() || !IsDepotTile(v->tile)) return;

	std::vector<VehicleOrderID> target_orders;

	const int order_count = v->GetNumOrders();
	if (v->type == VEH_AIRCRAFT) {
		for (VehicleOrderID idx = 0; idx < order_count; idx++) {
			const Order *o = v->GetOrder(idx);
			if (o->IsType(OT_GOTO_STATION) && o->GetDestination() == GetStationIndex(v->tile)) {
				target_orders.push_back(idx);
			}
		}
	} else if (GetDepotVehicleType(v->tile) == v->type) {
		for (VehicleOrderID idx = 0; idx < order_count; idx++) {
			const Order *o = v->GetOrder(idx);
			if (o->IsType(OT_GOTO_DEPOT) && o->GetDestination() == GetDepotIndex(v->tile)) {
				target_orders.push_back(idx + 1 < order_count ? idx + 1 : 0);
			}
		}
	}
	if (target_orders.empty()) return;

	VehicleOrderID skip_to = target_orders[v->unitnumber % target_orders.size()];
	Command<CMD_SKIP_TO_ORDER>::Do(flags, v->index, skip_to);
}

static bool ShouldResetOrderIndicesOnOrderCopy(const Vehicle *src, const Vehicle *dst)
{
	const int num_orders = src->GetNumOrders();
	if (dst->GetNumOrders() != num_orders) return true;

	for (int i = 0; i < num_orders; i++) {
		if (!src->GetOrder(i)->Equals(*dst->GetOrder(i))) return true;
	}
	return false;
}

/**
 * Clone/share/copy an order-list of another vehicle.
 * @param flags operation to perform
 * @param action action to perform
 * @param veh_dst destination vehicle to clone orders to
 * @param veh_src source vehicle to clone orders from, if any (none for CO_UNSHARE)
 * @return the cost of this operation or an error
 */
CommandCost CmdCloneOrder(DoCommandFlags flags, CloneOptions action, VehicleID veh_dst, VehicleID veh_src)
{
	Vehicle *dst = Vehicle::GetIfValid(veh_dst);
	if (dst == nullptr || !dst->IsPrimaryVehicle()) return CMD_ERROR;

	CommandCost ret = CheckOwnership(dst->owner);
	if (ret.Failed()) return ret;

	switch (action) {
		case CO_SHARE: {
			Vehicle *src = Vehicle::GetIfValid(veh_src);

			/* Sanity checks */
			if (src == nullptr || !src->IsPrimaryVehicle() || dst->type != src->type || dst == src) return CMD_ERROR;

			ret = CheckOwnership(src->owner);
			if (ret.Failed()) return ret;

			/* Trucks can't share orders with busses (and visa versa) */
			if (src->type == VEH_ROAD && RoadVehicle::From(src)->IsBus() != RoadVehicle::From(dst)->IsBus()) {
				return CMD_ERROR;
			}

			/* Is the vehicle already in the shared list? */
			if (src->FirstShared() == dst->FirstShared()) return CMD_ERROR;

			for (const Order *order : src->Orders()) {
				if (OrderGoesToStation(dst, order)) {
					/* Allow copying unreachable destinations if they were already unreachable for the source.
					 * This is basically to allow cloning / autorenewing / autoreplacing vehicles, while the stations
					 * are temporarily invalid due to reconstruction. */
					const Station *st = Station::Get(order->GetDestination().ToStationID());
					if (CanVehicleUseStation(src, st) && !CanVehicleUseStation(dst, st)) {
						return CommandCost::DualErrorMessage(STR_ERROR_CAN_T_COPY_SHARE_ORDER, GetVehicleCannotUseStationReason(dst, st));
					}
				}
				if (OrderGoesToRoadDepot(dst, order)) {
					const Depot *dp = Depot::GetIfValid(order->GetDestination().ToDepotID());
					if (dp != nullptr && (GetPresentRoadTypes(dp->xy) & RoadVehicle::From(dst)->compatible_roadtypes) == 0) {
						return CommandCost::DualErrorMessage(STR_ERROR_CAN_T_COPY_SHARE_ORDER, RoadTypeIsTram(RoadVehicle::From(dst)->roadtype) ? STR_ERROR_NO_STOP_COMPATIBLE_TRAM_TYPE : STR_ERROR_NO_STOP_COMPATIBLE_ROAD_TYPE);
					}
				}
			}

			/* Check for aircraft range limits. */
			if (dst->type == VEH_AIRCRAFT && !CheckAircraftOrderDistance(Aircraft::From(dst), src)) {
				return CommandCost(STR_ERROR_AIRCRAFT_NOT_ENOUGH_RANGE);
			}

			if (src->orders == nullptr && !OrderList::CanAllocateItem()) {
				return CommandCost(STR_ERROR_NO_MORE_SPACE_FOR_ORDERS);
			}

			if (flags.Test(DoCommandFlag::Execute)) {
				/* If the destination vehicle had a OrderList, destroy it.
				 * We reset the order indices, if the new orders are different.
				 * (We mainly do this to keep the order indices valid and in range.) */
				DeleteVehicleOrders(dst, false, ShouldResetOrderIndicesOnOrderCopy(src, dst));
				dst->dispatch_records.clear();

				dst->orders = src->orders;

				/* Link this vehicle in the shared-list */
				dst->AddToShared(src);


				/* Set automation bit if target has it. */
				if (HasBit(src->vehicle_flags, VF_AUTOMATE_TIMETABLE)) {
					SetBit(dst->vehicle_flags, VF_AUTOMATE_TIMETABLE);
				} else {
					ClrBit(dst->vehicle_flags, VF_AUTOMATE_TIMETABLE);
				}
				/* Set auto separation bit if target has it. */
				if (HasBit(src->vehicle_flags, VF_TIMETABLE_SEPARATION)) {
					SetBit(dst->vehicle_flags, VF_TIMETABLE_SEPARATION);
				} else {
					ClrBit(dst->vehicle_flags, VF_TIMETABLE_SEPARATION);
				}
				/* Set manual dispatch bit if target has it. */
				if (HasBit(src->vehicle_flags, VF_SCHEDULED_DISPATCH)) {
					SetBit(dst->vehicle_flags, VF_SCHEDULED_DISPATCH);
				} else {
					ClrBit(dst->vehicle_flags, VF_SCHEDULED_DISPATCH);
				}
				ClrBit(dst->vehicle_flags, VF_AUTOFILL_TIMETABLE);
				ClrBit(dst->vehicle_flags, VF_AUTOFILL_PRES_WAIT_TIME);

				dst->ClearSeparation();
				if (HasBit(dst->vehicle_flags, VF_TIMETABLE_SEPARATION)) ClrBit(dst->vehicle_flags, VF_TIMETABLE_STARTED);

				InvalidateVehicleOrder(dst, VIWD_REMOVE_ALL_ORDERS);
				InvalidateVehicleOrder(src, VIWD_MODIFY_ORDERS);


				InvalidateWindowClassesData(GetWindowClassForVehicleType(dst->type), 0);
				InvalidateWindowClassesData(WC_DEPARTURES_BOARD, 0);

				CheckAdvanceVehicleOrdersAfterClone(dst, flags);
			}
			break;
		}

		case CO_COPY: {
			Vehicle *src = Vehicle::GetIfValid(veh_src);

			/* Sanity checks */
			if (src == nullptr || !src->IsPrimaryVehicle() || dst->type != src->type || dst == src) return CMD_ERROR;

			if (!_settings_game.economy.infrastructure_sharing[src->type]) {
				CommandCost ret = CheckOwnership(src->owner);
				if (ret.Failed()) return ret;
			}

			/* Trucks can't copy all the orders from busses (and visa versa),
			 * and neither can helicopters and aircraft. */
			for (const Order *order : src->Orders()) {
				if (OrderGoesToStation(dst, order)) {
					const Station *st = Station::Get(order->GetDestination().ToStationID());
					if (!CanVehicleUseStation(dst, st)) {
						return CommandCost::DualErrorMessage(STR_ERROR_CAN_T_COPY_SHARE_ORDER, GetVehicleCannotUseStationReason(dst, st));
					}
				}
				if (OrderGoesToRoadDepot(dst, order)) {
					const Depot *dp = Depot::GetIfValid(order->GetDestination().ToDepotID());
					if (dp != nullptr && (GetPresentRoadTypes(dp->xy) & RoadVehicle::From(dst)->compatible_roadtypes) == 0) {
						return CommandCost::DualErrorMessage(STR_ERROR_CAN_T_COPY_SHARE_ORDER, RoadTypeIsTram(RoadVehicle::From(dst)->roadtype) ? STR_ERROR_NO_STOP_COMPATIBLE_TRAM_TYPE : STR_ERROR_NO_STOP_COMPATIBLE_ROAD_TYPE);
					}
				}
			}

			/* Check for aircraft range limits. */
			if (dst->type == VEH_AIRCRAFT && !CheckAircraftOrderDistance(Aircraft::From(dst), src)) {
				return CommandCost(STR_ERROR_AIRCRAFT_NOT_ENOUGH_RANGE);
			}

			/* make sure there are orders available */
			if (!OrderList::CanAllocateItem()) {
				return CommandCost(STR_ERROR_NO_MORE_SPACE_FOR_ORDERS);
			}

<<<<<<< HEAD
			if (flags & DC_EXEC) {
=======
			if (flags.Test(DoCommandFlag::Execute)) {
				Order *first = nullptr;
				Order **order_dst;

>>>>>>> c3d5e6d2
				/* If the destination vehicle had an order list, destroy the chain but keep the OrderList.
				 * We only the order indices, if the new orders are different.
				 * (We mainly do this to keep the order indices valid and in range.) */
				DeleteVehicleOrders(dst, true, ShouldResetOrderIndicesOnOrderCopy(src, dst));
				dst->dispatch_records.clear();

				std::vector<Order> dst_orders;
				for (const Order *order : src->Orders()) {
					dst_orders.emplace_back(*order); // clone order
					TraceRestrictRemoveNonOwnedReferencesFromOrder(&dst_orders.back(), dst->owner);
				}
				if (dst->orders != nullptr) {
					assert(dst->orders->GetNumOrders() == 0);
					assert(!dst->orders->IsShared());
					delete dst->orders;
					dst->orders = nullptr;
				}
				assert(OrderList::CanAllocateItem());
				dst->orders = new OrderList(std::move(dst_orders), dst);

				/* Copy over scheduled dispatch data */
				assert(dst->orders != nullptr);
				if (src->orders != nullptr) {
					dst->orders->GetScheduledDispatchScheduleSet() = src->orders->GetScheduledDispatchScheduleSet();
				}

				/* Set automation bit if target has it. */
				if (HasBit(src->vehicle_flags, VF_AUTOMATE_TIMETABLE)) {
					SetBit(dst->vehicle_flags, VF_AUTOMATE_TIMETABLE);
					ClrBit(dst->vehicle_flags, VF_AUTOFILL_TIMETABLE);
					ClrBit(dst->vehicle_flags, VF_AUTOFILL_PRES_WAIT_TIME);
				} else {
					ClrBit(dst->vehicle_flags, VF_AUTOMATE_TIMETABLE);
				}
				/* Set auto separation bit if target has it. */
				if (HasBit(src->vehicle_flags, VF_TIMETABLE_SEPARATION)) {
					SetBit(dst->vehicle_flags, VF_TIMETABLE_SEPARATION);
				} else {
					ClrBit(dst->vehicle_flags, VF_TIMETABLE_SEPARATION);
				}
				/* Set manual dispatch bit if target has it. */
				if (HasBit(src->vehicle_flags, VF_SCHEDULED_DISPATCH)) {
					SetBit(dst->vehicle_flags, VF_SCHEDULED_DISPATCH);
				} else {
					ClrBit(dst->vehicle_flags, VF_SCHEDULED_DISPATCH);
				}

				InvalidateVehicleOrder(dst, VIWD_REMOVE_ALL_ORDERS);

				InvalidateWindowClassesData(GetWindowClassForVehicleType(dst->type), 0);
				InvalidateWindowClassesData(WC_DEPARTURES_BOARD, 0);

				CheckAdvanceVehicleOrdersAfterClone(dst, flags);
			}
			break;
		}

		case CO_UNSHARE: return DecloneOrder(dst, flags);
		default: return CMD_ERROR;
	}

	return CommandCost();
}

/**
 * Add/remove refit orders from an order
 * @param flags operation to perform
 * @param veh VehicleIndex of the vehicle having the order
 * @param order_number number of order to modify
 * @param cargo CargoType
 * @return the cost of this operation or an error
 */
CommandCost CmdOrderRefit(DoCommandFlags flags, VehicleID veh, VehicleOrderID order_number, CargoType cargo)
{
	if (cargo >= NUM_CARGO && cargo != CARGO_NO_REFIT && cargo != CARGO_AUTO_REFIT) return CMD_ERROR;

	Vehicle *v = Vehicle::GetIfValid(veh);
	if (v == nullptr || !v->IsPrimaryVehicle()) return CMD_ERROR;

	CommandCost ret = CheckOwnership(v->owner);
	if (ret.Failed()) return ret;

	Order *order = v->GetOrder(order_number);
	if (order == nullptr) return CMD_ERROR;

	/* Automatic refit cargo is only supported for goto station orders. */
	if (cargo == CARGO_AUTO_REFIT && !order->IsType(OT_GOTO_STATION)) return CMD_ERROR;

	if (order->GetLoadType() & OLFB_NO_LOAD) return CMD_ERROR;

	if (flags.Test(DoCommandFlag::Execute)) {
		order->SetRefit(cargo);

		/* Make the depot order an 'always go' order. */
		if (cargo != CARGO_NO_REFIT && order->IsType(OT_GOTO_DEPOT)) {
			order->SetDepotOrderType((OrderDepotTypeFlags)(order->GetDepotOrderType() & ~ODTFB_SERVICE));
			order->SetDepotActionType((OrderDepotActionFlags)(order->GetDepotActionType() & ~(ODATFB_HALT | ODATFB_SELL)));
		}

		for (Vehicle *u = v->FirstShared(); u != nullptr; u = u->NextShared()) {
			/* Update any possible open window of the vehicle */
			InvalidateVehicleOrder(u, VIWD_MODIFY_ORDERS);

			/* If the vehicle already got the current depot set as current order, then update current order as well */
			if (u->cur_real_order_index == order_number && (u->current_order.GetDepotOrderType() & ODTFB_PART_OF_ORDERS)) {
				u->current_order.SetRefit(cargo);
			}
		}
	}

	return CommandCost();
}


/**
 *
 * Check the orders of a vehicle, to see if there are invalid orders and stuff
 *
 */
void CheckOrders(const Vehicle *v)
{
	/* Does the user wants us to check things? */
	if (_settings_client.gui.order_review_system == 0) return;

	/* Do nothing for crashed vehicles */
	if (v->vehstatus & VS_CRASHED) return;

	/* Do nothing for stopped vehicles if setting is '1' */
	if (_settings_client.gui.order_review_system == 1 && (v->vehstatus & VS_STOPPED)) return;

	/* do nothing we we're not the first vehicle in a share-chain */
	if (v->FirstShared() != v) return;

	/* Only check every 20 days, so that we don't flood the message log */
	/* The check is skipped entirely in case the current vehicle is virtual (a.k.a a 'template train') */
	if (v->owner == _local_company && v->day_counter % 20 == 0 && !HasBit(v->subtype, GVSF_VIRTUAL)) {
		StringID message = INVALID_STRING_ID;

		/* Check the order list */
		int n_st = 0;
		bool has_depot_order = false;

		for (const Order *order : v->Orders()) {
			/* Dummy order? */
			if (order->IsType(OT_DUMMY)) {
				message = STR_NEWS_VEHICLE_HAS_VOID_ORDER;
				break;
			}
			/* Does station have a load-bay for this vehicle? */
			if (order->IsType(OT_GOTO_STATION)) {
				const Station *st = Station::Get(order->GetDestination().ToStationID());

				n_st++;
				if (!CanVehicleUseStation(v, st)) {
					message = STR_NEWS_VEHICLE_HAS_INVALID_ENTRY;
				} else if (v->type == VEH_AIRCRAFT &&
							(AircraftVehInfo(v->engine_type)->subtype & AIR_FAST) &&
							st->airport.GetFTA()->flags.Test(AirportFTAClass::Flag::ShortStrip) &&
							!_cheats.no_jetcrash.value &&
							message == INVALID_STRING_ID) {
					message = STR_NEWS_PLANE_USES_TOO_SHORT_RUNWAY;
				}
			}
			if (order->IsType(OT_GOTO_DEPOT)) {
				has_depot_order = true;
			}
		}

		/* Check if the last and the first order are the same, and the first order is a go to order */
		if (v->GetNumOrders() > 1 && v->orders->GetFirstOrder()->IsGotoOrder()) {
			const Order *last = v->GetLastOrder();

			if (v->orders->GetFirstOrder()->Equals(*last)) {
				message = STR_NEWS_VEHICLE_HAS_DUPLICATE_ENTRY;
			}
		}

		/* Do we only have 1 station in our order list? */
		if (n_st < 2 && message == INVALID_STRING_ID) message = STR_NEWS_VEHICLE_HAS_TOO_FEW_ORDERS;

#ifdef WITH_ASSERT
		if (v->orders != nullptr) v->orders->DebugCheckSanity();
#endif

		if (message == INVALID_STRING_ID && !has_depot_order && v->type != VEH_AIRCRAFT) {
			if (_settings_client.gui.no_depot_order_warn == 1 ||
					(_settings_client.gui.no_depot_order_warn == 2 && _settings_game.difficulty.vehicle_breakdowns != 0)) {
				message = STR_NEWS_VEHICLE_NO_DEPOT_ORDER;
			}
		}

		/* We don't have a problem */
		if (message == INVALID_STRING_ID) return;

		SetDParam(0, v->index);
		AddVehicleAdviceNewsItem(AdviceType::Order, message, v->index);
	}
}

static bool _remove_order_from_all_vehicles_batch = false;
std::vector<uint32_t> _remove_order_from_all_vehicles_depots;

static bool IsBatchRemoveOrderDepotRemoved(DestinationID destination)
{
	if (static_cast<size_t>(destination.base() / 32) >= _remove_order_from_all_vehicles_depots.size()) return false;

	return HasBit(_remove_order_from_all_vehicles_depots[destination.base() / 32], destination.base() % 32);
}

void StartRemoveOrderFromAllVehiclesBatch()
{
	assert(_remove_order_from_all_vehicles_batch == false);
	_remove_order_from_all_vehicles_batch = true;
}

void StopRemoveOrderFromAllVehiclesBatch()
{
	assert(_remove_order_from_all_vehicles_batch == true);
	_remove_order_from_all_vehicles_batch = false;

	/* Go through all vehicles */
	for (Vehicle *v : Vehicle::IterateFrontOnly()) {
		if (v->type == VEH_AIRCRAFT) continue;

		Order *order = &v->current_order;
		if (order->IsType(OT_GOTO_DEPOT) && IsBatchRemoveOrderDepotRemoved(order->GetDestination())) {
			order->MakeDummy();
			SetWindowDirty(WC_VEHICLE_VIEW, v->index);
		}

		/* order list */
		if (v->FirstShared() != v) continue;

		RemoveVehicleOrdersIf(v, [&](const Order *o) {
			OrderType ot = o->GetType();
			if (ot != OT_GOTO_DEPOT) return false;
			if ((o->GetDepotActionType() & ODATFB_NEAREST_DEPOT) != 0) return false;
			return IsBatchRemoveOrderDepotRemoved(o->GetDestination());
		});
	}

	_remove_order_from_all_vehicles_depots.clear();
}

/**
 * Removes an order from all vehicles. Triggers when, say, a station is removed.
 * @param type The type of the order (OT_GOTO_[STATION|DEPOT|WAYPOINT]).
 * @param destination The destination. Can be a StationID, DepotID or WaypointID.
 * @param hangar Only used for airports in the destination.
 *               When false, remove airport and hangar orders.
 *               When true, remove either airport or hangar order.
 */
void RemoveOrderFromAllVehicles(OrderType type, DestinationID destination, bool hangar)
{
	if (destination == ((type == OT_GOTO_DEPOT) ? (DestinationID)INVALID_DEPOT : (DestinationID)INVALID_STATION)) return;

	OrderBackup::RemoveOrder(type, destination, hangar);

	if (_remove_order_from_all_vehicles_batch && type == OT_GOTO_DEPOT && !hangar) {
		std::vector<uint32_t> &ids = _remove_order_from_all_vehicles_depots;
		uint32_t word_idx = destination.base() / 32;
		if (word_idx >= ids.size()) ids.resize(word_idx + 1);
		SetBit(ids[word_idx], destination.base() % 32);
		return;
	}

	/* Aircraft have StationIDs for depot orders and never use DepotIDs
	 * This fact is handled specially below
	 */

	/* Go through all vehicles */
	for (Vehicle *v : Vehicle::IterateFrontOnly()) {
		Order *order = &v->current_order;
		if ((v->type == VEH_AIRCRAFT && order->IsType(OT_GOTO_DEPOT) && !hangar ? OT_GOTO_STATION : order->GetType()) == type &&
				(!hangar || v->type == VEH_AIRCRAFT) && order->GetDestination() == destination) {
			order->MakeDummy();
			SetWindowDirty(WC_VEHICLE_VIEW, v->index);
		}

		/* order list */
		if (v->FirstShared() != v) continue;

		RemoveVehicleOrdersIf(v, [&](const Order *o) {
			OrderType ot = o->GetType();
			if (ot == OT_CONDITIONAL) {
				if (type == OT_GOTO_STATION && ConditionVariableTestsCargoWaitingAmount(o->GetConditionVariable())) {
					if (order->GetConditionViaStationID() == destination) order->SetConditionViaStationID(INVALID_STATION);
				}
				if (type == OT_GOTO_STATION && ConditionVariableHasStationID(o->GetConditionVariable())) {
					if (order->GetConditionStationID() == destination) order->SetConditionStationID(INVALID_STATION);
				}
				return false;
			}
			if (ot == OT_GOTO_DEPOT && (o->GetDepotActionType() & ODATFB_NEAREST_DEPOT) != 0) return false;
			if (ot == OT_GOTO_DEPOT && hangar && v->type != VEH_AIRCRAFT) return false; // Not an aircraft? Can't have a hangar order.
			if (ot == OT_IMPLICIT || (v->type == VEH_AIRCRAFT && ot == OT_GOTO_DEPOT && !hangar)) ot = OT_GOTO_STATION;
			if (ot == OT_LABEL && IsDestinationOrderLabelSubType(o->GetLabelSubType()) && (type == OT_GOTO_STATION || type == OT_GOTO_WAYPOINT) && o->GetDestination() == destination) return true;
			return (ot == type && o->GetDestination() == destination);
		});
	}
}

/**
 * Checks if a vehicle has a depot in its order list.
 * @return True iff at least one order is a depot order.
 */
bool Vehicle::HasDepotOrder() const
{
	for (const Order *order : this->Orders()) {
		if (order->IsType(OT_GOTO_DEPOT)) return true;
	}

	return false;
}

/**
 * Delete all orders from a vehicle
 * @param v                   Vehicle whose orders to reset
 * @param keep_orderlist      If true, do not free the order list, only empty it.
 * @param reset_order_indices If true, reset cur_implicit_order_index and cur_real_order_index
 *                            and cancel the current full load order (if the vehicle is loading).
 *                            If false, _you_ have to make sure the order indices are valid after
 *                            your messing with them!
 */
void DeleteVehicleOrders(Vehicle *v, bool keep_orderlist, bool reset_order_indices)
{
	DeleteOrderWarnings(v);
	InvalidateWindowClassesData(WC_DEPARTURES_BOARD, 0);

	extern void UpdateDeparturesWindowVehicleFilter(const OrderList *order_list, bool remove);

	if (v->IsOrderListShared()) {
		/* Remove ourself from the shared order list. */
		UpdateDeparturesWindowVehicleFilter(v->orders, false);
		v->RemoveFromShared();
		v->orders = nullptr;
	} else {
		CloseWindowById(GetWindowClassForVehicleType(v->type), VehicleListIdentifier(VL_SHARED_ORDERS, v->type, v->owner, v->index).ToWindowNumber());
		if (v->orders != nullptr) {
			/* Remove the orders */
			if (!keep_orderlist) UpdateDeparturesWindowVehicleFilter(v->orders, true);
			v->orders->FreeChain(keep_orderlist);
			if (!keep_orderlist) v->orders = nullptr;
		}
	}

	/* Unbunching data is no longer valid. */
	v->ResetDepotUnbunching();

	if (reset_order_indices) {
		v->cur_implicit_order_index = v->cur_real_order_index = 0;
		v->cur_timetable_order_index = INVALID_VEH_ORDER_ID;
		if (v->current_order.IsAnyLoadingType()) {
			CancelLoadingDueToDeletedOrder(v);
		}
	}
}

/**
 * Clamp the service interval to the correct min/max. The actual min/max values
 * depend on whether it's in days, minutes, or percent.
 * @param interval The proposed service interval.
 * @param ispercent Whether the interval is a percent.
 * @return The service interval clamped to use the chosen units.
 */
uint16_t GetServiceIntervalClamped(int interval, bool ispercent)
{
	/* Service intervals are in percents. */
	if (ispercent) return Clamp(interval, MIN_SERVINT_PERCENT, MAX_SERVINT_PERCENT);

	/* Service intervals are in minutes. */
	if (EconTime::UsingWallclockUnits(_game_mode == GM_MENU)) return Clamp(interval, MIN_SERVINT_MINUTES, MAX_SERVINT_MINUTES);

	/* Service intervals are in days. */
	return Clamp(interval, MIN_SERVINT_DAYS, MAX_SERVINT_DAYS);
}

/**
 *
 * Check if a vehicle has any valid orders
 *
 * @return false if there are no valid orders
 * @note Conditional orders are not considered valid destination orders
 *
 */
static bool CheckForValidOrders(const Vehicle *v)
{
	for (const Order *order : v->Orders()) {
		switch (order->GetType()) {
			case OT_GOTO_STATION:
			case OT_GOTO_DEPOT:
			case OT_GOTO_WAYPOINT:
				return true;

			default:
				break;
		}
	}

	return false;
}

/**
 * Compare the variable and value based on the given comparator.
 */
bool OrderConditionCompare(OrderConditionComparator occ, int variable, int value)
{
	switch (occ) {
		case OCC_EQUALS:      return variable == value;
		case OCC_NOT_EQUALS:  return variable != value;
		case OCC_LESS_THAN:   return variable <  value;
		case OCC_LESS_EQUALS: return variable <= value;
		case OCC_MORE_THAN:   return variable >  value;
		case OCC_MORE_EQUALS: return variable >= value;
		case OCC_IS_TRUE:     return variable != 0;
		case OCC_IS_FALSE:    return variable == 0;
		default: NOT_REACHED();
	}
}

/* Get the number of free (train) platforms in a station.
 * @param st_id The StationID of the station.
 * @return The number of free train platforms.
 */
static uint16_t GetFreeStationPlatforms(StationID st_id)
{
	assert(Station::IsValidID(st_id));
	const Station *st = Station::Get(st_id);
	if (!st->facilities.Test(StationFacility::Train)) return 0;
	bool is_free;
	TileIndex t2;
	uint16_t counter = 0;
	for (TileIndex t1 : st->train_station) {
		if (st->TileBelongsToRailStation(t1)) {
			/* We only proceed if this tile is a track tile and the north(-east/-west) end of the platform */
			if (IsCompatibleTrainStationTile(t1 + TileOffsByDiagDir(GetRailStationAxis(t1) == AXIS_X ? DIAGDIR_NE : DIAGDIR_NW), t1) || IsStationTileBlocked(t1)) continue;
			is_free = true;
			t2 = t1;
			do {
				if (GetStationReservationTrackBits(t2)) {
					is_free = false;
					break;
				}
				t2 += TileOffsByDiagDir(GetRailStationAxis(t1) == AXIS_X ? DIAGDIR_SW : DIAGDIR_SE);
			} while (IsCompatibleTrainStationTile(t2, t1));
			if (is_free) counter++;
		}
	}
	return counter;
}

bool EvaluateDispatchSlotConditionalOrderVehicleRecord(const Order *order, const LastDispatchRecord &record)
{
	bool value = false;
	switch ((OrderDispatchConditionModes)GB(order->GetConditionValue(), ODCB_MODE_START, ODCB_MODE_COUNT)) {
		case ODCM_FIRST_LAST:
			if (HasBit(order->GetConditionValue(), ODFLCB_LAST_SLOT)) {
				value = HasBit(record.record_flags, LastDispatchRecord::RF_LAST_SLOT);
			} else {
				value = HasBit(record.record_flags, LastDispatchRecord::RF_FIRST_SLOT);
			}
			break;

		case OCDM_TAG: {
			uint8_t tag = (uint8_t)GB(order->GetConditionValue(), ODFLCB_TAG_START, ODFLCB_TAG_COUNT);
			value = HasBit(record.slot_flags, DispatchSlot::SDSF_FIRST_TAG + tag);
			break;
		}
	}

	return OrderConditionCompare(order->GetConditionComparator(), value ? 1 : 0, 0);
}

const LastDispatchRecord *GetVehicleLastDispatchRecord(const Vehicle *v, uint16_t schedule_index)
{
	auto iter = v->dispatch_records.find(schedule_index);
	if (iter != v->dispatch_records.end()) return &(iter->second);

	return nullptr;
}

OrderConditionEvalResult EvaluateDispatchSlotConditionalOrder(const Order *order, std::span<const DispatchSchedule> schedules, StateTicks state_ticks, GetVehicleLastDispatchRecordFunctor get_vehicle_record)
{
	OrderConditionEvalResult::Type result_type = OrderConditionEvalResult::Type::Certain;

	uint16_t schedule_index = order->GetConditionDispatchScheduleID();
	if (schedule_index >= schedules.size()) return OrderConditionEvalResult(false, result_type);
	const DispatchSchedule &sched = schedules[schedule_index];

	const OrderDispatchConditionSources src = (OrderDispatchConditionSources)GB(order->GetConditionValue(), ODCB_SRC_START, ODCB_SRC_COUNT);
	if (src == ODCS_VEH) {
		/* Don't set predicted for vehicle record tests */

		const LastDispatchRecord *record = get_vehicle_record(schedule_index);
		if (record == nullptr) return OrderConditionEvalResult(OrderConditionCompare(order->GetConditionComparator(), 0, 0), result_type);

		return OrderConditionEvalResult(EvaluateDispatchSlotConditionalOrderVehicleRecord(order, *record), result_type);
	}

	if (sched.GetScheduledDispatch().empty()) return OrderConditionEvalResult(false, result_type);

	result_type = OrderConditionEvalResult::Type::Predicted;

	int32_t offset;
	switch (src) {
		case ODCS_LAST: {
			int32_t last = sched.GetScheduledDispatchLastDispatch();
			if (last == INVALID_SCHEDULED_DISPATCH_OFFSET) {
				/* No last dispatched */
				return OrderConditionEvalResult(OrderConditionCompare(order->GetConditionComparator(), 0, 0), result_type);
			}
			if (last < 0) {
				last += sched.GetScheduledDispatchDuration() * (1 + (-last / sched.GetScheduledDispatchDuration()));
			}
			offset = last % sched.GetScheduledDispatchDuration();
			break;
		}

		case ODCS_NEXT: {
			StateTicks slot = GetScheduledDispatchTime(sched, state_ticks).first;
			if (slot == INVALID_STATE_TICKS) {
				/* No next dispatch */
				return OrderConditionEvalResult(OrderConditionCompare(order->GetConditionComparator(), 0, 0), result_type);
			}
			offset = (slot - sched.GetScheduledDispatchStartTick()).base() % sched.GetScheduledDispatchDuration();
			break;
		}

		default:
			NOT_REACHED();
	}

	bool value = false;
	switch ((OrderDispatchConditionModes)GB(order->GetConditionValue(), ODCB_MODE_START, ODCB_MODE_COUNT)) {
		case ODCM_FIRST_LAST:
			if (HasBit(order->GetConditionValue(), ODFLCB_LAST_SLOT)) {
				value = (offset == (int32_t)sched.GetScheduledDispatch().back().offset);
			} else {
				value = (offset == (int32_t)sched.GetScheduledDispatch().front().offset);
			}
			break;

		case OCDM_TAG: {
			uint8_t tag = (uint8_t)GB(order->GetConditionValue(), ODFLCB_TAG_START, ODFLCB_TAG_COUNT);
			for (const DispatchSlot &slot : sched.GetScheduledDispatch()) {
				if (offset == (int32_t)slot.offset) {
					value = HasBit(slot.flags, DispatchSlot::SDSF_FIRST_TAG + tag);
					break;
				}
			}
			break;
		}
	}

	return OrderConditionEvalResult(OrderConditionCompare(order->GetConditionComparator(), value ? 1 : 0, 0), result_type);
}

static TraceRestrictVehicleTemporarySlotMembershipState _pco_deferred_slot_membership;
static btree::btree_map<TraceRestrictCounterID, int32_t> _pco_deferred_counter_values;
static btree::btree_map<Order *, int8_t> _pco_deferred_original_percent_cond;

static bool ExecuteVehicleInSlotOrderCondition(const Vehicle *v, TraceRestrictSlot *slot, ProcessConditionalOrderMode mode, bool acquire)
{
	bool occupant;
	if (mode == PCO_DEFERRED && _pco_deferred_slot_membership.IsValid()) {
		occupant = _pco_deferred_slot_membership.IsInSlot(slot->index);
	} else {
		occupant = slot->IsOccupant(v->index);
	}
	if (acquire) {
		if (!occupant && mode == PCO_EXEC) {
			occupant = slot->Occupy(v);
		}
		if (!occupant && mode == PCO_DEFERRED) {
			occupant = slot->OccupyDryRun(v->index);
			if (occupant) {
				_pco_deferred_slot_membership.Initialise(v);
				_pco_deferred_slot_membership.AddSlot(slot->index);
			}
		}
	}
	return occupant;
}

/**
 * Process a conditional order and determine the next order.
 * @param order the order the vehicle currently has
 * @param v the vehicle to update
 * @param mode whether this is a dry-run so do not execute side-effects, or if side-effects are deferred
 * @return index of next order to jump to, or INVALID_VEH_ORDER_ID to use the next order
 */
VehicleOrderID ProcessConditionalOrder(const Order *order, const Vehicle *v, ProcessConditionalOrderMode mode)
{
	if (order->GetType() != OT_CONDITIONAL) return INVALID_VEH_ORDER_ID;

	bool skip_order = false;
	OrderConditionComparator occ = order->GetConditionComparator();
	uint16_t value = order->GetConditionValue();

	// OrderConditionCompare ignores the last parameter for occ == OCC_IS_TRUE or occ == OCC_IS_FALSE.
	switch (order->GetConditionVariable()) {
		case OCV_LOAD_PERCENTAGE:    skip_order = OrderConditionCompare(occ, CalcPercentVehicleFilled(v, nullptr), value); break;
		case OCV_CARGO_LOAD_PERCENTAGE: skip_order = OrderConditionCompare(occ, CalcPercentVehicleFilledOfCargo(v, (CargoType)value), order->GetXData()); break;
		case OCV_RELIABILITY:        skip_order = OrderConditionCompare(occ, ToPercent16(v->reliability),       value); break;
		case OCV_MAX_RELIABILITY:    skip_order = OrderConditionCompare(occ, ToPercent16(v->GetEngine()->reliability),   value); break;
		case OCV_MAX_SPEED:          skip_order = OrderConditionCompare(occ, v->GetDisplayMaxSpeed() * 10 / 16, value); break;
		case OCV_AGE:                skip_order = OrderConditionCompare(occ, DateDeltaToYearDelta(v->age).base(), value); break;
		case OCV_REQUIRES_SERVICE:   skip_order = OrderConditionCompare(occ, v->NeedsServicing(),               value); break;
		case OCV_UNCONDITIONALLY:    skip_order = true; break;
		case OCV_CARGO_WAITING: {
			StationID next_station = order->GetConditionStationID();
			if (Station::IsValidID(next_station)) skip_order = OrderConditionCompare(occ, (Station::Get(next_station)->goods[value].CargoAvailableCount() > 0), value);
			break;
		}
		case OCV_CARGO_WAITING_AMOUNT: {
			StationID next_station = order->GetConditionStationID();
			if (Station::IsValidID(next_station)) {
				if (!order->HasConditionViaStation()) {
					skip_order = OrderConditionCompare(occ, Station::Get(next_station)->goods[value].CargoAvailableCount(), order->GetXDataLow());
				} else {
					skip_order = OrderConditionCompare(occ, Station::Get(next_station)->goods[value].CargoAvailableViaCount(order->GetConditionViaStationID()), order->GetXDataLow());
				}
			}
			break;
		}
		case OCV_CARGO_WAITING_AMOUNT_PERCENTAGE: {
			StationID next_station = order->GetConditionStationID();
			if (Station::IsValidID(next_station)) {
				const bool refit_mode = HasBit(order->GetXData2(), 16);
				const CargoType cargo = static_cast<CargoType>(value);
				uint32_t waiting;
				if (!order->HasConditionViaStation()) {
					waiting = Station::Get(next_station)->goods[cargo].CargoAvailableCount();
				} else {
					waiting = Station::Get(next_station)->goods[cargo].CargoAvailableViaCount(order->GetConditionViaStationID());
				}

				uint32_t veh_capacity = 0;
				for (const Vehicle *u = v; u != nullptr; u = u->Next()) {
					if (u->cargo_type == cargo) {
						veh_capacity += u->cargo_cap;
					} else if (refit_mode) {
						const Engine *e = Engine::Get(u->engine_type);
						if (!HasBit(e->info.refit_mask, cargo)) {
							continue;
						}

						/* Back up the vehicle's cargo type */
						const CargoType temp_cid = u->cargo_type;
						const uint8_t temp_subtype = u->cargo_subtype;

						const_cast<Vehicle *>(u)->cargo_type = value;
						if (e->refit_capacity_values == nullptr || !(e->callbacks_used & SGCU_REFIT_CB_ALL_CARGOES) || cargo == e->GetDefaultCargoType() || (e->type == VEH_AIRCRAFT && IsCargoInClass(cargo, CargoClass::Passengers))) {
							/* This can be omitted when the refit capacity values are already determined, and the capacity is definitely from the refit callback */
							const_cast<Vehicle *>(u)->cargo_subtype = GetBestFittingSubType(u, const_cast<Vehicle *>(u), cargo);
						}

						veh_capacity += e->DetermineCapacity(u, nullptr); // special mail handling for aircraft is not required here

						/* Restore the original cargo type */
						const_cast<Vehicle *>(u)->cargo_type = temp_cid;
						const_cast<Vehicle *>(u)->cargo_subtype = temp_subtype;
					}
				}
				uint32_t percentage = order->GetXDataLow();
				uint32_t threshold = static_cast<uint32_t>(((uint64_t)veh_capacity * percentage) / 100);

				skip_order = OrderConditionCompare(occ, waiting, threshold);
			}
			break;
		}
		case OCV_CARGO_ACCEPTANCE: {
			StationID next_station = order->GetConditionStationID();
			if (Station::IsValidID(next_station)) skip_order = OrderConditionCompare(occ, HasBit(Station::Get(next_station)->goods[value].status, GoodsEntry::GES_ACCEPTANCE), value);
			break;
		}
		case OCV_SLOT_OCCUPANCY: {
			TraceRestrictSlotID slot_id{order->GetXDataLow()};
			TraceRestrictSlot* slot = TraceRestrictSlot::GetIfValid(slot_id);
			if (slot != nullptr) {
				size_t count = slot->occupants.size();
				if (mode == PCO_DEFERRED && _pco_deferred_slot_membership.IsValid()) {
					count += _pco_deferred_slot_membership.GetSlotOccupancyDelta(slot_id);
				}
				bool result;
				if (occ == OCC_EQUALS || occ == OCC_NOT_EQUALS) {
					occ = (occ == OCC_EQUALS) ? OCC_IS_TRUE : OCC_IS_FALSE;
					result = (count == 0);
				} else {
					result = (count >= slot->max_occupancy);
				}
				skip_order = OrderConditionCompare(occ, result, value);
			}
			break;
		}
		case OCV_VEH_IN_SLOT: {
			TraceRestrictSlot *slot = TraceRestrictSlot::GetIfValid(order->GetXData());
			if (slot != nullptr) {
				bool acquire = false;
				if (occ == OCC_EQUALS || occ == OCC_NOT_EQUALS) {
					acquire = true;
					occ = (occ == OCC_EQUALS) ? OCC_IS_TRUE : OCC_IS_FALSE;
				}
				bool occupant = ExecuteVehicleInSlotOrderCondition(v, slot, mode, acquire);
				skip_order = OrderConditionCompare(occ, occupant, value);
			}
			break;
		}
		case OCV_VEH_IN_SLOT_GROUP: {
			TraceRestrictSlotGroup *sg = TraceRestrictSlotGroup::GetIfValid(order->GetXData());
			if (sg != nullptr) {
				bool occupant = false;
				if (mode == PCO_EXEC) {
					/* Use vehicle slot membership */
					occupant = TraceRestrictIsVehicleInSlotGroup(sg, v->owner, v);
				} else {
					/* Slow(er) path */
					bool check_owner = (sg->owner != v->owner);
					for (TraceRestrictSlotID slot_id : sg->contained_slots) {
						TraceRestrictSlot *slot = TraceRestrictSlot::Get(slot_id);
						if (check_owner && !slot->flags.Test(TraceRestrictSlot::Flag::Public)) {
							continue;
						}
						if (ExecuteVehicleInSlotOrderCondition(v, slot, mode, false)) {
							occupant = true;
							break;
						}
					}
				}
				skip_order = OrderConditionCompare(occ, occupant, value);
			}
			break;
		}
		case OCV_FREE_PLATFORMS: {
			StationID next_station = order->GetConditionStationID();
			if (Station::IsValidID(next_station)) skip_order = OrderConditionCompare(occ, GetFreeStationPlatforms(next_station), value);
			break;
		}
		case OCV_PERCENT: {
			/* get a non-const reference to the current order */
			Order *ord = const_cast<Order *>(order);
			if (mode == PCO_DEFERRED) {
				_pco_deferred_original_percent_cond.insert({ ord, ord->GetJumpCounter() });
			}
			skip_order = ord->UpdateJumpCounter((uint8_t)value, mode == PCO_DRY_RUN);
			break;
		}
		case OCV_REMAINING_LIFETIME: skip_order = OrderConditionCompare(occ, std::max(DateDeltaToYearDelta(v->max_age - v->age + DAYS_IN_LEAP_YEAR - 1).base(), 0), value); break;
		case OCV_COUNTER_VALUE: {
			const TraceRestrictCounter* ctr = TraceRestrictCounter::GetIfValid(order->GetXDataHigh());
			if (ctr != nullptr) {
				int32_t value = ctr->value;
				if (mode == PCO_DEFERRED) {
					auto iter = _pco_deferred_counter_values.find(ctr->index);
					if (iter != _pco_deferred_counter_values.end()) value = iter->second;
				}
				skip_order = OrderConditionCompare(occ, value, order->GetXDataLow());
			}
			break;
		}
		case OCV_TIME_DATE: {
			skip_order = OrderConditionCompare(occ, GetTraceRestrictTimeDateValue(static_cast<TraceRestrictTimeDateValueField>(value)), order->GetXData());
			break;
		}
		case OCV_TIMETABLE: {
			int tt_value = 0;
			switch (static_cast<OrderTimetableConditionMode>(value)) {
				case OTCM_LATENESS:
					tt_value = v->lateness_counter;
					break;

				case OTCM_EARLINESS:
					tt_value = -v->lateness_counter;
					break;

				default:
					break;
			}
			skip_order = OrderConditionCompare(occ, tt_value, order->GetXData());
			break;
		}
		case OCV_DISPATCH_SLOT: {
			auto get_vehicle_records = [&](uint16_t schedule_index) -> const LastDispatchRecord * {
				return GetVehicleLastDispatchRecord(v, schedule_index);
			};
			skip_order = EvaluateDispatchSlotConditionalOrder(order, v->orders->GetScheduledDispatchScheduleSet(), _state_ticks, get_vehicle_records).GetResult();
			break;
		}
		default: NOT_REACHED();
	}

	return skip_order ? order->GetConditionSkipToOrder() : (VehicleOrderID)INVALID_VEH_ORDER_ID;
}

/* FlushAdvanceOrderIndexDeferred must be called after calling this */
VehicleOrderID AdvanceOrderIndexDeferred(const Vehicle *v, VehicleOrderID index)
{
	int depth = 0;

	do {
		/* Wrap around. */
		if (index >= v->GetNumOrders()) index = 0;

		const Order *order = v->GetOrder(index);
		assert(order != nullptr);

		switch (order->GetType()) {
			case OT_GOTO_DEPOT:
				if ((order->GetDepotOrderType() & ODTFB_SERVICE) && !v->NeedsServicing()) {
					break;
				} else {
					return index;
				}

			case OT_SLOT:
				if (TraceRestrictSlot::IsValidID(order->GetDestination().base())) {
					switch (order->GetSlotSubType()) {
						case OSST_RELEASE:
							_pco_deferred_slot_membership.Initialise(v);
							_pco_deferred_slot_membership.RemoveSlot(order->GetDestination().ToSlotID());
							break;
						case OSST_TRY_ACQUIRE:
							ExecuteVehicleInSlotOrderCondition(v, TraceRestrictSlot::Get(order->GetDestination().base()), PCO_DEFERRED, true);
							break;
					}
				}
				break;

			case OT_SLOT_GROUP:
				switch (order->GetSlotGroupSubType()) {
					case OSGST_RELEASE: {
						const TraceRestrictSlotGroup *sg = TraceRestrictSlotGroup::GetIfValid(order->GetDestination().base());
						if (sg != nullptr) {
							_pco_deferred_slot_membership.Initialise(v);
							bool check_owner = (sg->owner != v->owner);
							for (TraceRestrictSlotID slot_id : sg->contained_slots) {
								if (check_owner && !TraceRestrictSlot::Get(slot_id)->flags.Test(TraceRestrictSlot::Flag::Public)) {
									continue;
								}
								_pco_deferred_slot_membership.RemoveSlot(slot_id);
							}
						}
						break;
					}
				}
				break;

			case OT_COUNTER: {
				const TraceRestrictCounter *ctr = TraceRestrictCounter::GetIfValid(order->GetDestination().base());
				if (ctr != nullptr) {
					auto result = _pco_deferred_counter_values.insert(std::make_pair(ctr->index, ctr->value));
					result.first->second = TraceRestrictCounter::ApplyValue(result.first->second, static_cast<TraceRestrictCounterCondOpField>(order->GetCounterOperation()), order->GetXData());
				}
				break;
			}

			case OT_CONDITIONAL: {
				VehicleOrderID next = ProcessConditionalOrder(order, v, PCO_DEFERRED);
				if (next != INVALID_VEH_ORDER_ID) {
					depth++;
					index = next;
					/* Don't increment next, so no break here. */
					continue;
				}
				break;
			}

			case OT_DUMMY:
			case OT_LABEL:
				break;

			default:
				return index;
		}
		/* Don't increment inside the while because otherwise conditional
		 * orders can lead to an infinite loop. */
		++index;
		depth++;
	} while (depth < v->GetNumOrders());

	/* Wrap around. */
	if (index >= v->GetNumOrders()) index = 0;

	return index;
}

void FlushAdvanceOrderIndexDeferred(const Vehicle *v, bool apply)
{
	if (apply) {
		_pco_deferred_slot_membership.ApplyToVehicle();
		for (auto item : _pco_deferred_counter_values) {
			TraceRestrictCounter::Get(item.first)->UpdateValue(item.second);
		}
	} else {
		for (auto item : _pco_deferred_original_percent_cond) {
			item.first->SetJumpCounter(item.second);
		}
	}

	_pco_deferred_slot_membership.Clear();
	_pco_deferred_counter_values.clear();
	_pco_deferred_original_percent_cond.clear();
}

/**
 * Update the vehicle's destination tile from an order.
 * @param order the order the vehicle currently has
 * @param v the vehicle to update
 * @param conditional_depth the depth (amount of steps) to go with conditional orders. This to prevent infinite loops.
 * @param pbs_look_ahead Whether we are forecasting orders for pbs reservations in advance. If true, the order indices must not be modified.
 */
bool UpdateOrderDest(Vehicle *v, const Order *order, int conditional_depth, bool pbs_look_ahead)
{
	if (conditional_depth > std::min<int>(64, v->GetNumOrders())) {
		v->current_order.Free();
		v->SetDestTile({});
		return false;
	}

	switch (order->GetType()) {
		case OT_GOTO_STATION:
			v->SetDestTile(v->GetOrderStationLocation(order->GetDestination().ToStationID()));
			return true;

		case OT_GOTO_DEPOT:
			if ((order->GetDepotOrderType() & ODTFB_SERVICE) && !v->NeedsServicing()) {
				assert(!pbs_look_ahead);
				UpdateVehicleTimetable(v, true);
				v->IncrementRealOrderIndex();
				break;
			}

			if (v->current_order.GetDepotActionType() & ODATFB_NEAREST_DEPOT) {
				/* If the vehicle can't find its destination, delay its next search.
				 * In case many vehicles are in this state, use the vehicle index to spread out pathfinder calls. */
				if (v->dest_tile == 0 && (_state_ticks.base() & 0x3F) != (v->index & 0x3F)) break;

				/* We need to search for the nearest depot (hangar). */
				ClosestDepot closestDepot = v->FindClosestDepot();

				if (closestDepot.found) {
					/* PBS reservations cannot reverse */
					if (pbs_look_ahead && closestDepot.reverse) return false;

					v->SetDestTile(closestDepot.location);
					v->current_order.SetDestination(closestDepot.destination);

					/* If there is no depot in front, reverse automatically (trains only) */
					if (v->type == VEH_TRAIN && closestDepot.reverse) Command<CMD_REVERSE_TRAIN_DIRECTION>::Do(DoCommandFlag::Execute, v->index, false);

					if (v->type == VEH_AIRCRAFT) {
						Aircraft *a = Aircraft::From(v);
						if (a->state == FLYING && a->targetairport != closestDepot.destination) {
							/* The aircraft is now heading for a different hangar than the next in the orders */
							AircraftNextAirportPos_and_Order(a);
						}
					}
					return true;
				}

				/* If there is no depot, we cannot help PBS either. */
				if (pbs_look_ahead) return false;

				UpdateVehicleTimetable(v, true);
				v->IncrementRealOrderIndex();
			} else {
				if (v->type != VEH_AIRCRAFT) {
					v->SetDestTile(Depot::Get(order->GetDestination().ToStationID())->xy);
				} else {
					Aircraft *a = Aircraft::From(v);
					DestinationID destination = a->current_order.GetDestination();
					if (a->targetairport != destination) {
						/* The aircraft is now heading for a different hangar than the next in the orders */
						a->SetDestTile(a->GetOrderStationLocation(destination.ToStationID()));
					}
				}
				return true;
			}
			break;

		case OT_GOTO_WAYPOINT:
			v->SetDestTile(Waypoint::Get(order->GetDestination().ToStationID())->xy);
			return true;

		case OT_CONDITIONAL: {
			assert(!pbs_look_ahead);
			VehicleOrderID next_order = ProcessConditionalOrder(order, v);
			if (next_order != INVALID_VEH_ORDER_ID) {
				/* Jump to next_order. cur_implicit_order_index becomes exactly that order,
				 * cur_real_order_index might come after next_order. */
				UpdateVehicleTimetable(v, false);
				v->cur_implicit_order_index = v->cur_real_order_index = next_order;
				v->UpdateRealOrderIndex();
				v->cur_timetable_order_index = v->GetIndexOfOrder(order);

				/* Disable creation of implicit orders.
				 * When inserting them we do not know that we would have to make the conditional orders point to them. */
				if (v->IsGroundVehicle()) {
					uint16_t &gv_flags = v->GetGroundVehicleFlags();
					SetBit(gv_flags, GVF_SUPPRESS_IMPLICIT_ORDERS);
				}
			} else {
				v->cur_timetable_order_index = INVALID_VEH_ORDER_ID;
				UpdateVehicleTimetable(v, true);
				v->IncrementRealOrderIndex();
			}
			break;
		}

		case OT_SLOT:
			assert(!pbs_look_ahead);
			if (order->GetDestination().base() != INVALID_TRACE_RESTRICT_SLOT_ID) {
				TraceRestrictSlot *slot = TraceRestrictSlot::GetIfValid(order->GetDestination().base());
				if (slot != nullptr) {
					switch (order->GetSlotSubType()) {
						case OSST_RELEASE:
							slot->Vacate(v);
							break;
						case OSST_TRY_ACQUIRE:
							slot->Occupy(v);
							break;
					}
				}
			}
			UpdateVehicleTimetable(v, true);
			v->IncrementRealOrderIndex();
			break;

		case OT_SLOT_GROUP:
			assert(!pbs_look_ahead);
			if (order->GetDestination().base() != INVALID_TRACE_RESTRICT_SLOT_GROUP) {
				TraceRestrictSlotGroup *sg = TraceRestrictSlotGroup::GetIfValid(order->GetDestination().base());
				if (sg != nullptr) {
					switch (order->GetSlotGroupSubType()) {
						case OSGST_RELEASE:
							TraceRestrictVacateSlotGroup(sg, v->owner, v);
							break;
					}
				}
			}
			UpdateVehicleTimetable(v, true);
			v->IncrementRealOrderIndex();
			break;

		case OT_COUNTER:
			assert(!pbs_look_ahead);
			if (order->GetDestination().base() != INVALID_TRACE_RESTRICT_COUNTER_ID) {
				TraceRestrictCounter *ctr = TraceRestrictCounter::GetIfValid(order->GetDestination().base());
				if (ctr != nullptr) {
					ctr->ApplyUpdate(static_cast<TraceRestrictCounterCondOpField>(order->GetCounterOperation()), order->GetXData());
				}
			}
			UpdateVehicleTimetable(v, true);
			v->IncrementRealOrderIndex();
			break;

		case OT_DUMMY:
		case OT_LABEL:
			assert(!pbs_look_ahead);
			UpdateVehicleTimetable(v, true);
			v->IncrementRealOrderIndex();
			break;

		default:
			v->SetDestTile({});
			return false;
	}

	assert(v->cur_implicit_order_index < v->GetNumOrders());
	assert(v->cur_real_order_index < v->GetNumOrders());

	/* Get the current order */
	order = v->GetOrder(v->cur_real_order_index);
	if (order != nullptr && order->IsType(OT_IMPLICIT)) {
		assert(v->GetNumManualOrders() == 0);
		order = nullptr;
	}

	if (order == nullptr) {
		v->current_order.Free();
		v->SetDestTile({});
		return false;
	}

	v->current_order = *order;
	return UpdateOrderDest(v, order, conditional_depth + 1, pbs_look_ahead);
}

/**
 * Handle the orders of a vehicle and determine the next place
 * to go to if needed.
 * @param v the vehicle to do this for.
 * @return true *if* the vehicle is eligible for reversing
 *              (basically only when leaving a station).
 */
bool ProcessOrders(Vehicle *v)
{
	switch (v->current_order.GetType()) {
		case OT_GOTO_DEPOT:
			/* Let a depot order in the orderlist interrupt. */
			if (!(v->current_order.GetDepotOrderType() & ODTFB_PART_OF_ORDERS)) return false;
			break;

		case OT_LOADING:
			return false;

		case OT_LOADING_ADVANCE:
			return false;

		case OT_WAITING:
			return false;

		case OT_LEAVESTATION:
			if (v->type != VEH_AIRCRAFT) return false;
			break;

		default: break;
	}

	/**
	 * Reversing because of order change is allowed only just after leaving a
	 * station (and the difficulty setting to allowed, of course)
	 * this can be detected because only after OT_LEAVESTATION, current_order
	 * will be reset to nothing. (That also happens if no order, but in that case
	 * it won't hit the point in code where may_reverse is checked)
	 */
	bool may_reverse = v->current_order.IsType(OT_NOTHING);

	ClrBit(v->vehicle_flags, VF_COND_ORDER_WAIT);

	/* Check if we've reached a 'via' destination. */
	if (((v->current_order.IsType(OT_GOTO_STATION) && (v->current_order.GetNonStopType() & ONSF_NO_STOP_AT_DESTINATION_STATION)) ||
			(v->current_order.IsType(OT_GOTO_WAYPOINT) && !v->current_order.IsWaitTimetabled())) &&
			IsTileType(v->tile, MP_STATION) &&
			v->current_order.GetDestination() == GetStationIndex(v->tile)) {
		v->DeleteUnreachedImplicitOrders();
		/* We set the last visited station here because we do not want
		 * the train to stop at this 'via' station if the next order
		 * is a no-non-stop order; in that case not setting the last
		 * visited station will cause the vehicle to still stop. */
		v->last_station_visited = v->current_order.GetDestination().ToStationID();
		UpdateVehicleTimetable(v, true);
		v->IncrementImplicitOrderIndex();
	}

	/* Get the current order */
	assert(v->cur_implicit_order_index == 0 || v->cur_implicit_order_index < v->GetNumOrders());
	v->UpdateRealOrderIndex();

	const Order *order = v->GetOrder(v->cur_real_order_index);
	if (order != nullptr && order->IsType(OT_IMPLICIT)) {
		assert(v->GetNumManualOrders() == 0);
		order = nullptr;
	}

	/* If no order, do nothing. */
	if (order == nullptr || (v->type == VEH_AIRCRAFT && !CheckForValidOrders(v))) {
		if (v->type == VEH_AIRCRAFT) {
			/* Aircraft do something vastly different here, so handle separately */
			HandleMissingAircraftOrders(Aircraft::From(v));
			return false;
		}

		v->current_order.Free();
		v->SetDestTile({});
		return false;
	}

	/* If it is unchanged, keep it. */
	if (order->Equals(v->current_order) && (v->type == VEH_AIRCRAFT || v->dest_tile != 0) &&
			(v->type != VEH_SHIP || !order->IsType(OT_GOTO_STATION) || Station::Get(order->GetDestination().ToStationID())->facilities.Test(StationFacility::Dock))) {
		return false;
	}

	/* Otherwise set it, and determine the destination tile. */
	v->current_order = *order;

	InvalidateVehicleOrder(v, VIWD_MODIFY_ORDERS);
	switch (v->type) {
		default:
			NOT_REACHED();

		case VEH_ROAD:
		case VEH_TRAIN:
			break;

		case VEH_AIRCRAFT:
		case VEH_SHIP:
			DirtyVehicleListWindowForVehicle(v);
			break;
	}

	return UpdateOrderDest(v, order) && may_reverse;
}

bool Order::UseOccupancyValueForAverage() const
{
	if (this->GetOccupancy() == 0) return false;
	if (this->GetOccupancy() > 1) return true;

	if (this->IsType(OT_GOTO_STATION)) {
		OrderUnloadFlags unload_type = this->GetUnloadType();
		if ((unload_type == OUFB_TRANSFER || unload_type == OUFB_UNLOAD) && this->GetLoadType() == OLFB_NO_LOAD) return false;
	}

	return true;
}

/**
 * Check whether the given vehicle should stop at the given station
 * based on this order and the non-stop settings.
 * @param last_station_visited the last visited station.
 * @param station the station to stop at.
 * @param waypoint if station is a waypoint.
 * @return true if the vehicle should stop.
 */
bool Order::ShouldStopAtStation(StationID last_station_visited, StationID station, bool waypoint) const
{
	if (waypoint) return this->IsType(OT_GOTO_WAYPOINT) && this->dest == station && this->IsWaitTimetabled();
	if (this->IsType(OT_LOADING_ADVANCE) && this->dest == station) return true;
	bool is_dest_station = this->IsType(OT_GOTO_STATION) && this->dest == station;

	return (!this->IsType(OT_GOTO_DEPOT) || (this->GetDepotOrderType() & ODTFB_PART_OF_ORDERS) != 0) &&
			(last_station_visited != station) && // Do stop only when we've not just been there
			/* Finally do stop when there is no non-stop flag set for this type of station. */
			!(this->GetNonStopType() & (is_dest_station ? ONSF_NO_STOP_AT_DESTINATION_STATION : ONSF_NO_STOP_AT_INTERMEDIATE_STATIONS));
}

/**
 * Check whether the given vehicle should stop at the given station
 * based on this order and the non-stop settings.
 * @param v       the vehicle that might be stopping.
 * @param station the station to stop at.
 * @param waypoint if station is a waypoint.
 * @return true if the vehicle should stop.
 */
bool Order::ShouldStopAtStation(const Vehicle *v, StationID station, bool waypoint) const
{
	return this->ShouldStopAtStation(v->last_station_visited, station, waypoint);
}

/**
 * A vehicle can leave the current station with cargo if:
 * 1. it can load cargo here OR
 * 2a. it could leave the last station with cargo AND
 * 2b. it doesn't have to unload all cargo here.
 */
bool Order::CanLeaveWithCargo(bool has_cargo, CargoType cargo) const
{
	return (this->GetCargoLoadType(cargo) & OLFB_NO_LOAD) == 0 || (has_cargo &&
			(this->GetCargoUnloadType(cargo) & (OUFB_UNLOAD | OUFB_TRANSFER)) == 0);
}

/**
 * Mass change the target of an order.
 * This implemented by adding a new order and if that succeeds deleting the previous one.
 * @param flags operation to perform
 * @param from_dest The destination ID to change from
 * @param vehtype The vehicle type
 * @param order_type The order type
 * @param cargo_filter Cargo filter
 * @param to_dest The destination ID to change to
 * @return the cost of this operation or an error
 */
CommandCost CmdMassChangeOrder(DoCommandFlag flags, DestinationID from_dest, VehicleType vehtype, OrderType order_type, CargoType cargo_filter, DestinationID to_dest)
{
	if (flags & DC_EXEC) {
		for (Vehicle *v : Vehicle::IterateTypeFrontOnly(vehtype)) {
			if (v->IsPrimaryVehicle() && CheckOwnership(v->owner).Succeeded() && VehicleCargoFilter(v, cargo_filter)) {
				int index = 0;
				for (Order *order : v->Orders()) {
					if (order->GetDestination() == from_dest && order->IsType(order_type) &&
							!(order_type == OT_GOTO_DEPOT && order->GetDepotActionType() & ODATFB_NEAREST_DEPOT)) {
						Order new_order;
						new_order.AssignOrder(*order);
						new_order.SetDestination(to_dest);
						const bool wait_fixed = new_order.IsWaitFixed();
						const bool wait_timetabled = new_order.IsWaitTimetabled();
						new_order.SetWaitTimetabled(false);
						if (!new_order.IsTravelFixed()) new_order.SetTravelTimetabled(false);
						if (CmdInsertOrderIntl(flags, v, index + 1, new_order, CIOIF_ALLOW_LOAD_BY_CARGO_TYPE | CIOIF_ALLOW_DUPLICATE_UNBUNCH).Succeeded()) {
							Command<CMD_DELETE_ORDER>::Do(flags, v->index, index);

							order = v->orders->GetOrderAt(index);
							order->SetRefit(new_order.GetRefitCargo());
							order->SetMaxSpeed(new_order.GetMaxSpeed());
							SetOrderFixedWaitTime(v, index, new_order.GetWaitTime(), wait_timetabled, wait_fixed);
						}

						new_order.Free();
					}
					index++;
				}
			}
		}
	}
	return CommandCost();
}

void UpdateOrderUIOnDateChange()
{
	SetWindowClassesDirty(WC_VEHICLE_ORDERS);
	SetWindowClassesDirty(WC_VEHICLE_TIMETABLE);
	SetWindowClassesDirty(WC_SCHDISPATCH_SLOTS);
	InvalidateWindowClassesData(WC_DEPARTURES_BOARD, 0);
}

const char *GetOrderTypeName(OrderType order_type)
{
	static const char *names[] = {
		"OT_NOTHING",
		"OT_GOTO_STATION",
		"OT_GOTO_DEPOT",
		"OT_LOADING",
		"OT_LEAVESTATION",
		"OT_DUMMY",
		"OT_GOTO_WAYPOINT",
		"OT_CONDITIONAL",
		"OT_IMPLICIT",
		"OT_WAITING",
		"OT_LOADING_ADVANCE",
		"OT_SLOT",
		"OT_COUNTER",
		"OT_LABEL",
		"OT_SLOT_GROUP",
	};
	static_assert(lengthof(names) == OT_END);
	if (order_type < OT_END) return names[order_type];
	return "???";
}

void InsertOrderCmdData::Serialise(BufferSerialisationRef buffer) const
{
	buffer.Send_generic(this->veh);
	buffer.Send_generic(this->sel_ord);
	buffer.Send_generic(this->new_order);
}

bool InsertOrderCmdData::Deserialise(DeserialisationBuffer &buffer, StringValidationSettings default_string_validation)
{
	buffer.Recv_generic(this->veh, default_string_validation);
	buffer.Recv_generic(this->sel_ord, default_string_validation);
	buffer.Recv_generic(this->new_order, default_string_validation);

	return true;
}

void InsertOrderCmdData::FormatDebugSummary(format_target &output) const
{
	output.format("{}, {}, order: ", this->veh, this->sel_ord);

	auto handler = [&]<size_t... Tindices>(std::index_sequence<Tindices...>) {
		output.format(Order::CMD_TUPLE_FMT, std::get<Tindices>(this->new_order)...);
	};
	handler(std::make_index_sequence<std::tuple_size_v<decltype(this->new_order)>>{});
}<|MERGE_RESOLUTION|>--- conflicted
+++ resolved
@@ -76,7 +76,7 @@
 };
 DECLARE_ENUM_AS_BIT_SET(CmdInsertOrderIntlFlags)
 
-static CommandCost CmdInsertOrderIntl(DoCommandFlag flags, Vehicle *v, VehicleOrderID sel_ord, const Order &new_order, CmdInsertOrderIntlFlags insert_flags);
+static CommandCost CmdInsertOrderIntl(DoCommandFlags flags, Vehicle *v, VehicleOrderID sel_ord, const Order &new_order, CmdInsertOrderIntlFlags insert_flags);
 
 extern void SetOrderFixedWaitTime(Vehicle *v, VehicleOrderID order_number, uint32_t wait_time, bool wait_timetabled, bool wait_fixed);
 
@@ -910,7 +910,7 @@
  * Add an order to the orderlist of a vehicle.
  * @return the cost of this operation or an error
  */
-CommandCost CmdInsertOrder(DoCommandFlag flags, const InsertOrderCmdData &data)
+CommandCost CmdInsertOrder(DoCommandFlags flags, const InsertOrderCmdData &data)
 {
 	Order new_order{};
 	new_order.GetCmdRefTuple() = data.new_order;
@@ -925,11 +925,7 @@
  * @param sel_ord The order to duplicate
  * @return the cost of this operation or an error
  */
-<<<<<<< HEAD
-CommandCost CmdDuplicateOrder(DoCommandFlag flags, VehicleID veh_id, VehicleOrderID sel_ord)
-=======
-CommandCost CmdInsertOrder(DoCommandFlags flags, VehicleID veh, VehicleOrderID sel_ord, const Order &new_order)
->>>>>>> c3d5e6d2
+CommandCost CmdDuplicateOrder(DoCommandFlags flags, VehicleID veh_id, VehicleOrderID sel_ord)
 {
 	Vehicle *v = Vehicle::GetIfValid(veh_id);
 
@@ -954,7 +950,7 @@
 	new_order.SetDispatchScheduleIndex(-1);
 	CommandCost cost = CmdInsertOrderIntl(flags, v, sel_ord + 1, new_order, CIOIF_ALLOW_LOAD_BY_CARGO_TYPE);
 	if (cost.Failed()) return cost;
-	if (flags & DC_EXEC) {
+	if (flags.Test(DoCommandFlag::Execute)) {
 		Order *order = v->orders->GetOrderAt(sel_ord + 1);
 		order->SetRefit(new_order.GetRefitCargo());
 		order->SetMaxSpeed(new_order.GetMaxSpeed());
@@ -964,7 +960,7 @@
 	return CommandCost();
 }
 
-static CommandCost CmdInsertOrderIntl(DoCommandFlag flags, Vehicle *v, VehicleOrderID sel_ord, const Order &new_order, CmdInsertOrderIntlFlags insert_flags) {
+static CommandCost CmdInsertOrderIntl(DoCommandFlags flags, Vehicle *v, VehicleOrderID sel_ord, const Order &new_order, CmdInsertOrderIntlFlags insert_flags) {
 	if (v == nullptr || !v->IsPrimaryVehicle()) return CMD_ERROR;
 
 	CommandCost ret = CheckOwnership(v->owner);
@@ -1310,15 +1306,8 @@
 	if (v->GetNumOrders() >= MAX_VEH_ORDER_ID) return CommandCost(STR_ERROR_TOO_MANY_ORDERS);
 	if (v->orders == nullptr && !OrderList::CanAllocateItem()) return CommandCost(STR_ERROR_NO_MORE_SPACE_FOR_ORDERS);
 
-<<<<<<< HEAD
-	if (flags & DC_EXEC) {
+	if (flags.Test(DoCommandFlag::Execute)) {
 		InsertOrder(v, Order(new_order), sel_ord);
-=======
-	if (flags.Test(DoCommandFlag::Execute)) {
-		Order *new_o = new Order();
-		new_o->AssignOrder(new_order);
-		InsertOrder(v, new_o, sel_ord);
->>>>>>> c3d5e6d2
 	}
 
 	return CommandCost();
@@ -1412,16 +1401,12 @@
  */
 static CommandCost DecloneOrder(Vehicle *dst, DoCommandFlags flags)
 {
-<<<<<<< HEAD
-	if (flags & DC_EXEC) {
+	if (flags.Test(DoCommandFlag::Execute)) {
 		/* Clear scheduled dispatch flag if any */
 		if (HasBit(dst->vehicle_flags, VF_SCHEDULED_DISPATCH)) {
 			ClrBit(dst->vehicle_flags, VF_SCHEDULED_DISPATCH);
 		}
 
-=======
-	if (flags.Test(DoCommandFlag::Execute)) {
->>>>>>> c3d5e6d2
 		DeleteVehicleOrders(dst);
 		InvalidateVehicleOrder(dst, VIWD_REMOVE_ALL_ORDERS);
 		InvalidateWindowClassesData(GetWindowClassForVehicleType(dst->type), 0);
@@ -1463,13 +1448,9 @@
 
 	if (v->GetOrder(sel_ord) == nullptr) return CMD_ERROR;
 
-<<<<<<< HEAD
-	if (flags & DC_EXEC) {
+	if (flags.Test(DoCommandFlag::Execute)) {
 		DeleteOrder(v, sel_ord);
 	}
-=======
-	if (flags.Test(DoCommandFlag::Execute)) DeleteOrder(v, sel_ord);
->>>>>>> c3d5e6d2
 	return CommandCost();
 }
 
@@ -1580,8 +1561,7 @@
 	CommandCost ret = CheckOwnership(v->owner);
 	if (ret.Failed()) return ret;
 
-<<<<<<< HEAD
-	if (flags & DC_EXEC) {
+	if (flags.Test(DoCommandFlag::Execute)) {
 		if (v->current_order.IsAnyLoadingType()) v->LeaveStation();
 		if (v->current_order.IsType(OT_WAITING)) v->HandleWaiting(true);
 
@@ -1590,10 +1570,6 @@
 				ClrBit(u->flags, VRF_BEYOND_PLATFORM_END);
 			}
 		}
-=======
-	if (flags.Test(DoCommandFlag::Execute)) {
-		if (v->current_order.IsType(OT_LOADING)) v->LeaveStation();
->>>>>>> c3d5e6d2
 
 		v->cur_implicit_order_index = v->cur_real_order_index = sel_ord;
 		v->UpdateRealOrderIndex();
@@ -1720,7 +1696,7 @@
  * @param op operation to perform
  * @return the cost of this operation or an error
  */
-CommandCost CmdReverseOrderList(DoCommandFlag flags, VehicleID veh, ReverseOrderOperation op)
+CommandCost CmdReverseOrderList(DoCommandFlags flags, VehicleID veh, ReverseOrderOperation op)
 {
 	Vehicle *v = Vehicle::GetIfValid(veh);
 	if (v == nullptr || !v->IsPrimaryVehicle()) return CMD_ERROR;
@@ -1756,7 +1732,7 @@
 				new_order.SetTravelFixed(false);
 				CommandCost cost = CmdInsertOrderIntl(flags, v, order_count, new_order, CIOIF_ALLOW_LOAD_BY_CARGO_TYPE);
 				if (cost.Failed()) return cost;
-				if (flags & DC_EXEC) {
+				if (flags.Test(DoCommandFlag::Execute)) {
 					Order *order = v->orders->GetOrderAt(order_count);
 					order->SetRefit(new_order.GetRefitCargo());
 					order->SetMaxSpeed(new_order.GetMaxSpeed());
@@ -1787,11 +1763,7 @@
  * @param text for MOF_LABEL_TEXT
  * @return the cost of this operation or an error
  */
-<<<<<<< HEAD
-CommandCost CmdModifyOrder(DoCommandFlag flags, VehicleID veh, VehicleOrderID sel_ord, ModifyOrderFlags mof, uint16_t data, CargoType cargo_id, const std::string &text)
-=======
-CommandCost CmdModifyOrder(DoCommandFlags flags, VehicleID veh, VehicleOrderID sel_ord, ModifyOrderFlags mof, uint16_t data)
->>>>>>> c3d5e6d2
+CommandCost CmdModifyOrder(DoCommandFlags flags, VehicleID veh, VehicleOrderID sel_ord, ModifyOrderFlags mof, uint16_t data, CargoType cargo_id, const std::string &text)
 {
 	if (mof >= MOF_END) return CMD_ERROR;
 
@@ -2546,7 +2518,7 @@
 	return true;
 }
 
-static void CheckAdvanceVehicleOrdersAfterClone(Vehicle *v, DoCommandFlag flags)
+static void CheckAdvanceVehicleOrdersAfterClone(Vehicle *v, DoCommandFlags flags)
 {
 	const Company *owner = Company::GetIfValid(v->owner);
 	if (!owner || !owner->settings.advance_order_on_clone || !v->IsInDepot() || !IsDepotTile(v->tile)) return;
@@ -2734,14 +2706,7 @@
 				return CommandCost(STR_ERROR_NO_MORE_SPACE_FOR_ORDERS);
 			}
 
-<<<<<<< HEAD
-			if (flags & DC_EXEC) {
-=======
 			if (flags.Test(DoCommandFlag::Execute)) {
-				Order *first = nullptr;
-				Order **order_dst;
-
->>>>>>> c3d5e6d2
 				/* If the destination vehicle had an order list, destroy the chain but keep the OrderList.
 				 * We only the order indices, if the new orders are different.
 				 * (We mainly do this to keep the order indices valid and in range.) */
@@ -4006,9 +3971,9 @@
  * @param to_dest The destination ID to change to
  * @return the cost of this operation or an error
  */
-CommandCost CmdMassChangeOrder(DoCommandFlag flags, DestinationID from_dest, VehicleType vehtype, OrderType order_type, CargoType cargo_filter, DestinationID to_dest)
-{
-	if (flags & DC_EXEC) {
+CommandCost CmdMassChangeOrder(DoCommandFlags flags, DestinationID from_dest, VehicleType vehtype, OrderType order_type, CargoType cargo_filter, DestinationID to_dest)
+{
+	if (flags.Test(DoCommandFlag::Execute)) {
 		for (Vehicle *v : Vehicle::IterateTypeFrontOnly(vehtype)) {
 			if (v->IsPrimaryVehicle() && CheckOwnership(v->owner).Succeeded() && VehicleCargoFilter(v, cargo_filter)) {
 				int index = 0;
