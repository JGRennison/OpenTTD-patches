/*
 * This file is part of OpenTTD.
 * OpenTTD is free software; you can redistribute it and/or modify it under the terms of the GNU General Public License as published by the Free Software Foundation, version 2.
 * OpenTTD is distributed in the hope that it will be useful, but WITHOUT ANY WARRANTY; without even the implied warranty of MERCHANTABILITY or FITNESS FOR A PARTICULAR PURPOSE.
 * See the GNU General Public License for more details. You should have received a copy of the GNU General Public License along with OpenTTD. If not, see <http://www.gnu.org/licenses/>.
 */

/** @file order_cmd.cpp Handling of orders. */

#include "stdafx.h"
#include "debug.h"
#include "command_func.h"
#include "company_func.h"
#include "news_func.h"
#include "strings_func.h"
#include "timetable.h"
#include "station_base.h"
#include "station_map.h"
#include "station_func.h"
#include "map_func.h"
#include "cargotype.h"
#include "vehicle_func.h"
#include "depot_base.h"
#include "core/bitmath_func.hpp"
#include "core/container_func.hpp"
#include "core/pool_func.hpp"
#include "core/random_func.hpp"
#include "aircraft.h"
#include "roadveh.h"
#include "station_base.h"
#include "waypoint_base.h"
#include "company_base.h"
#include "infrastructure_func.h"
#include "order_backup.h"
#include "order_cmd.h"
#include "cheat_type.h"
#include "viewport_func.h"
#include "order_dest_func.h"
#include "vehiclelist.h"
#include "tracerestrict.h"
#include "train.h"
#include "date_func.h"
#include "schdispatch.h"
#include "timetable_cmd.h"
#include "train_cmd.h"

#include "table/strings.h"

#include <limits>
#include <vector>

#include "safeguards.h"

/* DestinationID must be at least as large as every these below, because it can
 * be any of them
 */
static_assert(sizeof(DestinationID) >= sizeof(DepotID));
static_assert(sizeof(DestinationID) >= sizeof(StationID));
static_assert(sizeof(DestinationID) >= sizeof(TraceRestrictSlotID));

/* OrderTypeMask must be large enough for all order types */
static_assert(std::numeric_limits<OrderTypeMask>::digits >= OT_END);

OrderPool _order_pool("Order");
INSTANTIATE_POOL_METHODS(Order)
OrderListPool _orderlist_pool("OrderList");
INSTANTIATE_POOL_METHODS(OrderList)

btree::btree_map<uint32_t, uint32_t> _order_destination_refcount_map;
bool _order_destination_refcount_map_valid = false;

enum CmdInsertOrderIntlFlags : uint8_t {
	CIOIF_NONE                          = 0,      ///< No flags
	CIOIF_ALLOW_LOAD_BY_CARGO_TYPE      = 1 << 0, ///< Allow load by cargo type
	CIOIF_ALLOW_DUPLICATE_UNBUNCH       = 1 << 1, ///< Allow duplicate unbunch orders
};
DECLARE_ENUM_AS_BIT_SET(CmdInsertOrderIntlFlags)

static CommandCost CmdInsertOrderIntl(DoCommandFlags flags, Vehicle *v, VehicleOrderID sel_ord, const Order &new_order, CmdInsertOrderIntlFlags insert_flags);

extern void SetOrderFixedWaitTime(Vehicle *v, VehicleOrderID order_number, uint32_t wait_time, bool wait_timetabled, bool wait_fixed);

void IntialiseOrderDestinationRefcountMap()
{
	ClearOrderDestinationRefcountMap();
	for (const Vehicle *v : Vehicle::IterateFrontOnly()) {
		if (v != v->FirstShared()) continue;
		for (const Order *order : v->Orders()) {
			if (order->IsType(OT_GOTO_STATION) || order->IsType(OT_GOTO_WAYPOINT) || order->IsType(OT_IMPLICIT)) {
				_order_destination_refcount_map[OrderDestinationRefcountMapKey(order->GetDestination().ToStationID(), v->owner, order->GetType(), v->type)]++;
			}
		}
	}
	_order_destination_refcount_map_valid = true;
}

void ClearOrderDestinationRefcountMap()
{
	_order_destination_refcount_map.clear();
	_order_destination_refcount_map_valid = false;
}

void UpdateOrderDestinationRefcount(const Order *order, VehicleType type, Owner owner, int delta)
{
	if (order->IsType(OT_GOTO_STATION) || order->IsType(OT_GOTO_WAYPOINT) || order->IsType(OT_IMPLICIT)) {
		_order_destination_refcount_map[OrderDestinationRefcountMapKey(order->GetDestination().ToStationID(), owner, order->GetType(), type)] += delta;
	}
}

void Order::InvalidateGuiOnRemove()
{
	/* We can visit oil rigs and buoys that are not our own. They will be shown in
	 * the list of stations. So, we need to invalidate that window if needed. */
	if (this->IsType(OT_GOTO_STATION) || this->IsType(OT_GOTO_WAYPOINT)) {
		BaseStation *bs = BaseStation::GetIfValid(this->GetDestination().ToStationID());
		if (bs != nullptr && bs->owner == OWNER_NONE) InvalidateWindowClassesData(WC_STATION_LIST, 0);
	}
}

/**
 * 'Free' the order
 * @note ONLY use on "current_order" vehicle orders!
 */
void Order::Free()
{
	this->type  = OT_NOTHING;
	this->flags = 0;
	this->dest  = 0;
	DeAllocExtraInfo();
}

/**
 * Makes this order a Go To Station order.
 * @param destination the station to go to.
 */
void Order::MakeGoToStation(StationID destination)
{
	this->type = OT_GOTO_STATION;
	this->flags = 0;
	this->dest = destination;
}

/**
 * Makes this order a Go To Depot order.
 * @param destination   the depot to go to.
 * @param order         is this order a 'default' order, or an overridden vehicle order?
 * @param non_stop_type how to get to the depot?
 * @param action        what to do in the depot?
 * @param cargo         the cargo type to change to.
 */
void Order::MakeGoToDepot(DestinationID destination, OrderDepotTypeFlags order, OrderNonStopFlags non_stop_type, OrderDepotActionFlags action, CargoType cargo)
{
	this->type = OT_GOTO_DEPOT;
	this->SetDepotOrderType(order);
	this->SetDepotActionType(action);
	this->SetNonStopType(non_stop_type);
	this->dest = destination;
	this->SetRefit(cargo);
}

/**
 * Makes this order a Go To Waypoint order.
 * @param destination the waypoint to go to.
 */
void Order::MakeGoToWaypoint(StationID destination)
{
	this->type = OT_GOTO_WAYPOINT;
	this->flags = 0;
	this->dest = destination;
}

/**
 * Makes this order a Loading order.
 * @param ordered is this an ordered stop?
 */
void Order::MakeLoading(bool ordered)
{
	this->type = OT_LOADING;
	if (!ordered) this->flags = 0;
}

/**
 * Update the jump counter, for percent probability
 * conditional orders
 *
 * Not that jump_counter is signed and may become
 * negative when a jump has been taken
 *
 * @param percent the jump chance in %.
 * @param dry_run whether this is a dry-run, so do not execute side-effects
 *
 * @return true if the jump should be taken
 */
bool Order::UpdateJumpCounter(uint8_t percent, bool dry_run)
{
	const int8_t jump_counter = this->GetJumpCounter();
	if (dry_run) return jump_counter >= 0;
	if (jump_counter >= 0) {
		this->SetJumpCounter(jump_counter + (percent - 100));
		return true;
	}
	this->SetJumpCounter(jump_counter + percent);
	return false;
}

/**
 * Makes this order a Leave Station order.
 */
void Order::MakeLeaveStation()
{
	this->type = OT_LEAVESTATION;
	this->flags = 0;
}

/**
 * Makes this order a Dummy order.
 */
void Order::MakeDummy()
{
	this->type = OT_DUMMY;
	this->flags = 0;
}

/**
 * Makes this order an conditional order.
 * @param order the order to jump to.
 */
void Order::MakeConditional(VehicleOrderID order)
{
	this->type = OT_CONDITIONAL;
	this->flags = order;
	this->dest = 0;
}

/**
 * Makes this order an implicit order.
 * @param destination the station to go to.
 */
void Order::MakeImplicit(StationID destination)
{
	this->type = OT_IMPLICIT;
	this->dest = destination;
}

void Order::MakeWaiting()
{
	const bool wait_timetabled = this->IsWaitTimetabled();
	this->type = OT_WAITING;
	this->SetWaitTimetabled(wait_timetabled);
}

void Order::MakeLoadingAdvance(StationID destination)
{
	this->type = OT_LOADING_ADVANCE;
	this->dest = destination;
}

void Order::MakeReleaseSlot()
{
	this->type = OT_SLOT;
	this->dest = INVALID_TRACE_RESTRICT_SLOT_ID;
	this->flags = OSST_RELEASE;
}

void Order::MakeTryAcquireSlot()
{
	this->type = OT_SLOT;
	this->dest = INVALID_TRACE_RESTRICT_SLOT_ID;
	this->flags = OSST_TRY_ACQUIRE;
}

void Order::MakeReleaseSlotGroup()
{
	this->type = OT_SLOT_GROUP;
	this->dest = INVALID_TRACE_RESTRICT_SLOT_ID;
	this->flags = OSGST_RELEASE;
}

void Order::MakeChangeCounter()
{
	this->type = OT_COUNTER;
	this->dest = INVALID_TRACE_RESTRICT_COUNTER_ID;
	this->flags = 0;
}

void Order::MakeLabel(OrderLabelSubType subtype)
{
	this->type = OT_LABEL;
	this->flags = subtype;
}

/**
 * Make this depot/station order also a refit order.
 * @param cargo   the cargo type to change to.
 * @pre IsType(OT_GOTO_DEPOT) || IsType(OT_GOTO_STATION).
 */
void Order::SetRefit(CargoType cargo)
{
	this->refit_cargo = cargo;
}

/**
 * Does this order have the same type, flags and destination?
 * @param other the second order to compare to.
 * @return true if the type, flags and destination match.
 */
bool Order::Equals(const Order &other) const
{
	/* In case of go to nearest depot orders we need "only" compare the flags
	 * with the other and not the nearest depot order bit or the actual
	 * destination because those get clear/filled in during the order
	 * evaluation. If we do not do this the order will continuously be seen as
	 * a different order and it will try to find a "nearest depot" every tick. */
	if ((this->IsType(OT_GOTO_DEPOT) && this->type == other.type) &&
			((this->GetDepotActionType() & ODATFB_NEAREST_DEPOT) != 0 ||
			 (other.GetDepotActionType() & ODATFB_NEAREST_DEPOT) != 0)) {
		return this->GetDepotOrderType() == other.GetDepotOrderType() &&
				(this->GetDepotActionType() & ~ODATFB_NEAREST_DEPOT) == (other.GetDepotActionType() & ~ODATFB_NEAREST_DEPOT);
	}

	return this->type == other.type && this->flags == other.flags && this->dest == other.dest;
}

/**
 * Pack this order into a 16 bits integer as close to the TTD
 * representation as possible.
 * @return the TTD-like packed representation.
 */
uint16_t Order::MapOldOrder() const
{
	uint16_t order = this->GetType();
	switch (this->type) {
		case OT_GOTO_STATION:
			if (this->GetUnloadType() & OUFB_UNLOAD) SetBit(order, 5);
			if (this->GetLoadType() & OLFB_FULL_LOAD) SetBit(order, 6);
			if (this->GetNonStopType() & ONSF_NO_STOP_AT_INTERMEDIATE_STATIONS) SetBit(order, 7);
			order |= GB(this->GetDestination().value, 0, 8) << 8;
			break;
		case OT_GOTO_DEPOT:
			if (!(this->GetDepotOrderType() & ODTFB_PART_OF_ORDERS)) SetBit(order, 6);
			SetBit(order, 7);
			order |= GB(this->GetDestination().value, 0, 8) << 8;
			break;
		case OT_LOADING:
			if (this->GetLoadType() & OLFB_FULL_LOAD) SetBit(order, 6);
			break;
	}
	return order;
}

/**
 *
 * Updates the widgets of a vehicle which contains the order-data
 *
 */
void InvalidateVehicleOrder(const Vehicle *v, int data)
{
	SetWindowDirty(WC_VEHICLE_VIEW, v->index);
	SetWindowDirty(WC_SCHDISPATCH_SLOTS, v->index);

	if (data != 0) {
		/* Calls SetDirty() too */
		InvalidateWindowData(WC_VEHICLE_ORDERS,    v->index, data);
		InvalidateWindowData(WC_VEHICLE_TIMETABLE, v->index, data);
		return;
	}

	SetWindowDirty(WC_VEHICLE_ORDERS,    v->index);
	SetWindowDirty(WC_VEHICLE_TIMETABLE, v->index);
}

const char *Order::GetLabelText() const
{
	assert(this->IsType(OT_LABEL) && this->GetLabelSubType() == OLST_TEXT);
	if (this->extra == nullptr) return "";
	const char *text = (const char *)(this->extra->cargo_type_flags);
	if (ttd_strnlen(text, lengthof(this->extra->cargo_type_flags)) == lengthof(this->extra->cargo_type_flags)) {
		/* Not null terminated, give up */
		return "";
	}
	return text;
}

void Order::SetLabelText(std::string_view text)
{
	assert(this->IsType(OT_LABEL) && this->GetLabelSubType() == OLST_TEXT);
	this->CheckExtraInfoAlloced();
	strecpy(std::span((char *)(this->extra->cargo_type_flags), lengthof(this->extra->cargo_type_flags)), text);
}

/**
 *
 * Assign data to an order (from another order)
 *   This function makes sure that the index is maintained correctly
 * @param other the data to copy (except next pointer).
 *
 */
void Order::AssignOrder(const Order &other)
{
	this->type  = other.type;
	this->flags = other.flags;
	this->dest  = other.dest;

	this->refit_cargo   = other.refit_cargo;

	this->wait_time   = other.wait_time;

	this->travel_time = other.travel_time;
	this->max_speed   = other.max_speed;

	this->occupancy = other.occupancy;

	if (other.extra != nullptr && (this->GetUnloadType() == OUFB_CARGO_TYPE_UNLOAD || this->GetLoadType() == OLFB_CARGO_TYPE_LOAD
			|| (this->IsType(OT_LABEL) && this->GetLabelSubType() == OLST_TEXT)
			|| other.extra->xdata != 0 || other.extra->xdata2 != 0 || other.extra->xflags != 0 || other.extra->dispatch_index != 0 || other.extra->colour != 0)) {
		this->AllocExtraInfo();
		*(this->extra) = *(other.extra);
	} else {
		this->DeAllocExtraInfo();
	}
}

void Order::AllocExtraInfo()
{
	if (!this->extra) {
		this->extra.reset(new OrderExtraInfo());
	}
}

void Order::DeAllocExtraInfo()
{
	this->extra.reset();
}

void CargoStationIDStackSet::FillNextStoppingStation(const Vehicle *v, const OrderList *o, const Order *first, uint hops)
{
	this->more.clear();
	this->first = o->GetNextStoppingStation(v, ALL_CARGOTYPES, first, hops);
	if (this->first.cargo_mask != ALL_CARGOTYPES) {
		CargoTypes have_cargoes = this->first.cargo_mask;
		do {
			this->more.push_back(o->GetNextStoppingStation(v, ~have_cargoes, first, hops));
			have_cargoes |= this->more.back().cargo_mask;
		} while (have_cargoes != ALL_CARGOTYPES);
	}
}

/**
 * Recomputes everything.
 * @param v one of vehicle that is using this orderlist
 */
void OrderList::Initialize(Vehicle *v)
{
	this->first_shared = v;

	this->num_manual_orders = 0;
	this->num_vehicles = 1;
	this->timetable_duration = 0;
	this->total_duration = 0;

	VehicleType type = v->type;
	Owner owner = v->owner;

	for (const Order *o : this->Orders()) {
		if (!o->IsType(OT_IMPLICIT)) ++this->num_manual_orders;
		if (!o->IsType(OT_CONDITIONAL)) {
			this->timetable_duration += o->GetTimetabledWait() + o->GetTimetabledTravel();
			this->total_duration += o->GetWaitTime() + o->GetTravelTime();
		}
		RegisterOrderDestination(o, type, owner);
	}

	for (Vehicle *u = this->first_shared->PreviousShared(); u != nullptr; u = u->PreviousShared()) {
		++this->num_vehicles;
		this->first_shared = u;
	}

	for (const Vehicle *u = v->NextShared(); u != nullptr; u = u->NextShared()) ++this->num_vehicles;
}

/**
 * Recomputes Timetable duration.
 * Split out into a separate function so it can be used by afterload.
 */
void OrderList::RecalculateTimetableDuration()
{
	this->timetable_duration = 0;
	for (const Order *o : this->Orders()) {
		if (!o->IsType(OT_CONDITIONAL)) {
			this->timetable_duration += o->GetTimetabledWait() + o->GetTimetabledTravel();
		}
	}
}

/**
 * Free a complete order chain.
 * @param keep_orderlist If this is true only delete the orders, otherwise also delete the OrderList.
 * @note do not use on "current_order" vehicle orders!
 */
void OrderList::FreeChain(bool keep_orderlist)
{
	VehicleType type = this->GetFirstSharedVehicle()->type;
	Owner owner = this->GetFirstSharedVehicle()->owner;
	for (Order *o : this->Orders()) {
		UnregisterOrderDestination(o, type, owner);
		if (!CleaningPool()) o->InvalidateGuiOnRemove();
	}
	this->orders.clear();

	if (keep_orderlist) {
		this->num_manual_orders = 0;
		this->timetable_duration = 0;
	} else {
		delete this;
	}
}

/**
 * Get the next order which will make the given vehicle stop at a station
 * or refit at a depot or evaluate a non-trivial condition.
 * @param next The order to start looking at.
 * @param hops The number of orders we have already looked at.
 * @param cargo_mask The bit set of cargoes that the we are looking at, this may be reduced to indicate the set of cargoes that the result is valid for. This may be 0 to ignore cargo types entirely.
 * @return Either of
 *         \li a station order
 *         \li a refitting depot order
 *         \li a non-trivial conditional order
 *         \li nullptr  if the vehicle won't stop anymore.
 */
const Order *OrderList::GetNextDecisionNode(const Order *next, uint hops, CargoTypes &cargo_mask) const
{
	if (hops > std::min<uint>(64, this->GetNumOrders()) || next == nullptr) return nullptr;

	if (next->IsType(OT_CONDITIONAL)) {
		if (next->GetConditionVariable() != OCV_UNCONDITIONALLY) return next;

		/* We can evaluate trivial conditions right away. They're conceptually
		 * the same as regular order progression. */
		return this->GetNextDecisionNode(
				this->GetOrderAt(next->GetConditionSkipToOrder()),
				hops + 1, cargo_mask);
	}

	if (next->IsType(OT_GOTO_DEPOT)) {
		if ((next->GetDepotActionType() & ODATFB_HALT) != 0) return nullptr;
		if (next->IsRefit()) return next;
	}

	bool can_load_or_unload = false;
	if ((next->IsType(OT_GOTO_STATION) || next->IsType(OT_IMPLICIT)) &&
			(next->GetNonStopType() & ONSF_NO_STOP_AT_DESTINATION_STATION) == 0) {
		if (cargo_mask == 0) {
			can_load_or_unload = true;
		} else if (next->GetUnloadType() == OUFB_CARGO_TYPE_UNLOAD || next->GetLoadType() == OLFB_CARGO_TYPE_LOAD) {
			/* This is a cargo-specific load/unload order.
			 * If the first cargo is both a no-load and no-unload order, skip it.
			 * Drop cargoes which don't match the first one. */
			can_load_or_unload = CargoMaskValueFilter<bool>(cargo_mask, [&](CargoType cargo) {
				return ((next->GetCargoLoadType(cargo) & OLFB_NO_LOAD) == 0 || (next->GetCargoUnloadType(cargo) & OUFB_NO_UNLOAD) == 0);
			});
		} else if ((next->GetLoadType() & OLFB_NO_LOAD) == 0 || (next->GetUnloadType() & OUFB_NO_UNLOAD) == 0) {
			can_load_or_unload = true;
		}
	}

	if (!can_load_or_unload) {
		return this->GetNextDecisionNode(this->GetNext(next), hops + 1, cargo_mask);
	}

	return next;
}

/**
 * Recursively determine the next deterministic station to stop at.
 * @param v The vehicle we're looking at.
 * @param CargoTypes cargo_mask Bit-set of the cargo IDs of interest. This may be 0 to ignore cargo types entirely.
 * @param first Order to start searching at or nullptr to start at cur_implicit_order_index + 1.
 * @param hops Number of orders we have already looked at.
<<<<<<< HEAD
 * @return A CargoMaskedStationIDStack of the cargo mask the result is valid for, and the next stopping station or INVALID_STATION.
=======
 * @return Next stopping station or StationID::Invalid().
>>>>>>> 53dd1258
 * @pre The vehicle is currently loading and v->last_station_visited is meaningful.
 * @note This function may draw a random number. Don't use it from the GUI.
 */
CargoMaskedStationIDStack OrderList::GetNextStoppingStation(const Vehicle *v, CargoTypes cargo_mask, const Order *first, uint hops) const
{
	static std::vector<bool> seen_orders_container;
	if (hops == 0) {
		if (this->GetNumOrders() == 0) return CargoMaskedStationIDStack(cargo_mask, INVALID_STATION); // No orders at all
		seen_orders_container.assign(this->GetNumOrders(), false);
	}

	const Order *next = first;
	if (first == nullptr) {
		next = this->GetOrderAt(v->cur_implicit_order_index);
		if (next == nullptr) {
			next = this->GetFirstOrder();
<<<<<<< HEAD
			if (next == nullptr) return CargoMaskedStationIDStack(cargo_mask, INVALID_STATION);
=======
			if (next == nullptr) return StationID::Invalid().base();
>>>>>>> 53dd1258
		} else {
			/* GetNext never returns nullptr if there is a valid station in the list.
			 * As the given "next" is already valid and a station in the list, we
			 * don't have to check for nullptr here. */
			next = this->GetNext(next);
			assert(next != nullptr);
		}
	}

	const std::span<Order> order_span = v->orders->GetOrderVector();
	auto seen_order = [&](const Order *o) -> std::vector<bool>::reference { return seen_orders_container[o - order_span.data()]; };

	do {
		if (seen_order(next)) return CargoMaskedStationIDStack(cargo_mask, INVALID_STATION); // Already handled

		const Order *decision_node = this->GetNextDecisionNode(next, ++hops, cargo_mask);

		if (decision_node == nullptr || seen_order(decision_node)) return CargoMaskedStationIDStack(cargo_mask, INVALID_STATION); // Invalid or already handled

		seen_order(next) = true;
		seen_order(decision_node) = true;

		next = decision_node;

		/* Resolve possibly nested conditionals by estimation. */
		while (next->IsType(OT_CONDITIONAL)) {
			/* We return both options of conditional orders. */
			const Order *skip_to = &(order_span[next->GetConditionSkipToOrder()]);
			if (!seen_order(skip_to)) skip_to = this->GetNextDecisionNode(skip_to, hops, cargo_mask);
			const Order *advance = this->GetNext(next);
			if (!seen_order(advance)) advance = this->GetNextDecisionNode(advance, hops, cargo_mask);

			if (advance == nullptr || advance == first || skip_to == advance || seen_order(advance)) {
				next = (skip_to == first) ? nullptr : skip_to;
			} else if (skip_to == nullptr || skip_to == first || seen_order(skip_to)) {
				next = (advance == first) ? nullptr : advance;
			} else {
				CargoMaskedStationIDStack st1 = this->GetNextStoppingStation(v, cargo_mask, skip_to, hops);
				cargo_mask &= st1.cargo_mask;
				CargoMaskedStationIDStack st2 = this->GetNextStoppingStation(v, cargo_mask, advance, hops);
				st1.cargo_mask &= st2.cargo_mask;
				while (!st2.station.IsEmpty()) st1.station.Push(st2.station.Pop());
				return st1;
			}

			if (next == nullptr || seen_order(next)) return CargoMaskedStationIDStack(cargo_mask, INVALID_STATION);
			++hops;
		}

		/* Don't return a next stop if the vehicle has to unload everything. */
<<<<<<< HEAD
		if ((next->IsType(OT_GOTO_STATION) || next->IsType(OT_IMPLICIT)) &&
				next->GetDestination() == v->last_station_visited && cargo_mask != 0) {
			/* This is a cargo-specific load/unload order.
			 * Don't return a next stop if first cargo has transfer or unload set.
			 * Drop cargoes which don't match the first one. */
			bool invalid = CargoMaskValueFilter<bool>(cargo_mask, [&](CargoType cargo) {
				return ((next->GetCargoUnloadType(cargo) & (OUFB_TRANSFER | OUFB_UNLOAD)) != 0);
			});
			if (invalid) return CargoMaskedStationIDStack(cargo_mask, INVALID_STATION);
=======
		if (next == nullptr || ((next->IsType(OT_GOTO_STATION) || next->IsType(OT_IMPLICIT)) &&
				next->GetDestination() == v->last_station_visited &&
				(next->GetUnloadType() & (OUFB_TRANSFER | OUFB_UNLOAD)) != 0)) {
			return StationID::Invalid().base();
>>>>>>> 53dd1258
		}
	} while (next->IsType(OT_GOTO_DEPOT) || next->IsSlotCounterOrder() || next->IsType(OT_DUMMY) || next->IsType(OT_LABEL)
			|| (next->IsBaseStationOrder() && next->GetDestination() == v->last_station_visited));

	return CargoMaskedStationIDStack(cargo_mask, next->GetDestination().ToStationID());
}

/**
 * Insert a new order into the order chain.
 * @param ins_order is the order to insert into the chain.
 * @param index is the position where the order is supposed to be inserted.
 */
void OrderList::InsertOrderAt(Order &&ins_order, VehicleOrderID index)
{
	if (index >= this->orders.size()) {
		index = (VehicleOrderID)this->orders.size();
	}

	Order *new_order = &*this->orders.emplace(this->orders.begin() + index, std::move(ins_order));

	if (!new_order->IsType(OT_IMPLICIT)) ++this->num_manual_orders;
	if (!new_order->IsType(OT_CONDITIONAL)) {
		this->timetable_duration += new_order->GetTimetabledWait() + new_order->GetTimetabledTravel();
		this->total_duration += new_order->GetWaitTime() + new_order->GetTravelTime();
	}
	RegisterOrderDestination(new_order, this->GetFirstSharedVehicle()->type, this->GetFirstSharedVehicle()->owner);

	/* We can visit oil rigs and buoys that are not our own. They will be shown in
	 * the list of stations. So, we need to invalidate that window if needed. */
	if (new_order->IsType(OT_GOTO_STATION) || new_order->IsType(OT_GOTO_WAYPOINT)) {
		BaseStation *bs = BaseStation::Get(new_order->GetDestination().ToStationID());
		if (bs->owner == OWNER_NONE) InvalidateWindowClassesData(WC_STATION_LIST, 0);
	}

}


/**
 * Remove an order from the order list and delete it.
 * @param index is the position of the order which is to be deleted.
 */
void OrderList::DeleteOrderAt(VehicleOrderID index)
{
	if (index >= this->GetNumOrders()) return;

	Order *to_remove = &(this->orders[index]);

	if (!to_remove->IsType(OT_IMPLICIT)) --this->num_manual_orders;
	if (!to_remove->IsType(OT_CONDITIONAL)) {
		this->timetable_duration -= (to_remove->GetTimetabledWait() + to_remove->GetTimetabledTravel());
		this->total_duration -= (to_remove->GetWaitTime() + to_remove->GetTravelTime());
	}
	UnregisterOrderDestination(to_remove, this->GetFirstSharedVehicle()->type, this->GetFirstSharedVehicle()->owner);

	to_remove->InvalidateGuiOnRemove();

	this->orders.erase(this->orders.begin() + index);
}

/**
 * Move an order to another position within the order list.
 * @param from is the zero-based position of the order to move.
 * @param to is the zero-based position where the order is moved to.
 */
void OrderList::MoveOrder(VehicleOrderID from, VehicleOrderID to)
{
	if (from >= this->GetNumOrders() || to >= this->GetNumOrders() || from == to) return;

	if (from < to) {
		/* Rotate from towards end */
		const auto it = this->orders.begin();
		std::rotate(it + from, it + from + 1, it + to + 1);
	} else {
		/* Rotate from towards begin */
		const auto it = this->orders.begin();
		std::rotate(it + to, it + from, it + from + 1);
	}
}

/**
 * Removes the vehicle from the shared order list.
 * @note This is supposed to be called when the vehicle is still in the chain
 * @param v vehicle to remove from the list
 */
void OrderList::RemoveVehicle(Vehicle *v)
{
	--this->num_vehicles;
	if (v == this->first_shared) this->first_shared = v->NextShared();
}

/**
 * Checks whether all orders of the list have a filled timetable.
 * @return whether all orders have a filled timetable.
 */
bool OrderList::IsCompleteTimetable() const
{
	for (const Order *o : this->Orders()) {
		/* Implicit orders are, by definition, not timetabled. */
		if (o->IsType(OT_IMPLICIT)) continue;
		if (!o->IsCompletelyTimetabled()) return false;
	}
	return true;
}

#ifdef WITH_ASSERT
/**
 * Checks for internal consistency of order list. Triggers assertion if something is wrong.
 */
void OrderList::DebugCheckSanity() const
{
	VehicleOrderID check_num_orders = 0;
	VehicleOrderID check_num_manual_orders = 0;
	uint check_num_vehicles = 0;
	Ticks check_timetable_duration = 0;
	Ticks check_total_duration = 0;

	Debug(misc, 6, "Checking OrderList {} for sanity...", this->index);

	for (const Order *o : this->Orders()) {
		++check_num_orders;
		if (!o->IsType(OT_IMPLICIT)) ++check_num_manual_orders;
		if (!o->IsType(OT_CONDITIONAL)) {
			check_timetable_duration += o->GetTimetabledWait() + o->GetTimetabledTravel();
			check_total_duration += o->GetWaitTime() + o->GetTravelTime();
		}
	}
	assert_msg(this->GetNumOrders() == check_num_orders, "{}, {}", this->GetNumOrders(), check_num_orders);
	assert_msg(this->num_manual_orders == check_num_manual_orders, "{}, {}", this->num_manual_orders, check_num_manual_orders);
	assert_msg(this->timetable_duration == check_timetable_duration, "{}, {}", this->timetable_duration, check_timetable_duration);
	assert_msg(this->total_duration == check_total_duration, "{}, {}", this->total_duration, check_total_duration);

	for (const Vehicle *v = this->first_shared; v != nullptr; v = v->NextShared()) {
		++check_num_vehicles;
		assert_msg(v->orders == this, "{}, {}", fmt::ptr(v->orders), fmt::ptr(this));
	}
	assert_msg(this->num_vehicles == check_num_vehicles, "{}, {}", this->num_vehicles, check_num_vehicles);
	Debug(misc, 6, "... detected {} orders ({} manual), {} vehicles, {} timetabled, {} total",
			this->GetNumOrders(), this->num_manual_orders,
			this->num_vehicles, this->timetable_duration, this->total_duration);
}
#endif

/**
 * Checks whether the order goes to a station or not, i.e. whether the
 * destination is a station
 * @param v the vehicle to check for
 * @param o the order to check
 * @return true if the destination is a station
 */
static inline bool OrderGoesToStation(const Vehicle *v, const Order *o)
{
	return o->IsType(OT_GOTO_STATION) ||
<<<<<<< HEAD
			(v->type == VEH_AIRCRAFT && o->IsType(OT_GOTO_DEPOT) && !(o->GetDepotActionType() & ODATFB_NEAREST_DEPOT) && o->GetDestination() != INVALID_STATION);
}

/**
 * Checks whether the order goes to a road depot
 * @param v the vehicle to check for
 * @param o the order to check
 * @return true if the destination is a road depot
 */
static inline bool OrderGoesToRoadDepot(const Vehicle *v, const Order *o)
{
	return (v->type == VEH_ROAD) && o->IsType(OT_GOTO_DEPOT) && !(o->GetDepotActionType() & ODATFB_NEAREST_DEPOT);
=======
			(v->type == VEH_AIRCRAFT && o->IsType(OT_GOTO_DEPOT) && o->GetDestination() != StationID::Invalid());
>>>>>>> 53dd1258
}

/**
 * Delete all news items regarding defective orders about a vehicle
 * This could kill still valid warnings (for example about void order when just
 * another order gets added), but assume the company will notice the problems,
 * when they're changing the orders.
 */
static void DeleteOrderWarnings(const Vehicle *v)
{
	DeleteVehicleNews(v->index, AdviceType::Order);
}

/**
 * Returns a tile somewhat representing the order destination (not suitable for pathfinding).
 * @param v The vehicle to get the location for.
 * @param airport Get the airport tile and not the station location for aircraft.
 * @return destination of order, or INVALID_TILE if none.
 */
TileIndex Order::GetLocation(const Vehicle *v, bool airport) const
{
	switch (this->GetType()) {
		case OT_GOTO_WAYPOINT:
		case OT_GOTO_STATION:
		case OT_IMPLICIT:
			if (airport && v->type == VEH_AIRCRAFT) return Station::Get(this->GetDestination().ToStationID())->airport.tile;
			return BaseStation::Get(this->GetDestination().ToStationID())->xy;

		case OT_GOTO_DEPOT:
<<<<<<< HEAD
			if (this->GetDepotActionType() & ODATFB_NEAREST_DEPOT) return INVALID_TILE;
			if (this->GetDestination() == INVALID_DEPOT) return INVALID_TILE;
=======
			if (this->GetDestination() == DepotID::Invalid()) return INVALID_TILE;
>>>>>>> 53dd1258
			return (v->type == VEH_AIRCRAFT) ? Station::Get(this->GetDestination().ToStationID())->xy : Depot::Get(this->GetDestination().ToDepotID())->xy;

		default:
			return INVALID_TILE;
	}
}

/**
 * Returns a tile somewhat representing the order's auxiliary location (not related to vehicle movement).
 * @param secondary Whether to return a second auxiliary location, if available.
 * @return auxiliary location of order, or INVALID_TILE if none.
 */
TileIndex Order::GetAuxiliaryLocation(bool secondary) const
{
	if (this->IsType(OT_CONDITIONAL)) {
		if (secondary && ConditionVariableTestsCargoWaitingAmount(this->GetConditionVariable()) && this->HasConditionViaStation()) {
			const Station *st = Station::GetIfValid(this->GetConditionViaStationID());
			if (st != nullptr) return st->xy;
		}
		if (ConditionVariableHasStationID(this->GetConditionVariable())) {
			const Station *st = Station::GetIfValid(this->GetConditionStationID());
			if (st != nullptr) return st->xy;
		}
	}
	if (this->IsType(OT_LABEL) && IsDestinationOrderLabelSubType(this->GetLabelSubType())) {
		const BaseStation *st = BaseStation::GetIfValid(this->GetDestination().ToStationID());
		if (st != nullptr) return st->xy;
	}
	return INVALID_TILE;
}

/**
 * Get the distance between two orders of a vehicle. Conditional orders are resolved
 * and the bigger distance of the two order branches is returned.
 * @param prev Origin order.
 * @param cur Destination order.
 * @param v The vehicle to get the distance for.
 * @param conditional_depth Internal param for resolving conditional orders.
 * @return Maximum distance between the two orders.
 */
uint GetOrderDistance(const Order *prev, const Order *cur, const Vehicle *v, int conditional_depth)
{
	if (cur->IsType(OT_CONDITIONAL)) {
		if (conditional_depth > std::min<int>(64, v->GetNumOrders())) return 0;

		conditional_depth++;

		int dist1 = GetOrderDistance(prev, v->GetOrder(cur->GetConditionSkipToOrder()), v, conditional_depth);
		int dist2 = GetOrderDistance(prev, v->orders->GetNext(cur), v, conditional_depth);
		return std::max(dist1, dist2);
	}

	TileIndex prev_tile = prev->GetLocation(v, true);
	TileIndex cur_tile = cur->GetLocation(v, true);
	if (prev_tile == INVALID_TILE || cur_tile == INVALID_TILE) return 0;
	return v->type == VEH_AIRCRAFT ? DistanceSquare(prev_tile, cur_tile) : DistanceManhattan(prev_tile, cur_tile);
}

/**
 * Add an order to the orderlist of a vehicle.
 * @return the cost of this operation or an error
 */
CommandCost CmdInsertOrder(DoCommandFlags flags, const InsertOrderCmdData &data)
{
	Order new_order{};
	new_order.GetCmdRefTuple() = data.new_order;

	return CmdInsertOrderIntl(flags, Vehicle::GetIfValid(data.veh), data.sel_ord, new_order, CIOIF_NONE);
}

/**
 * Duplicate an order in the orderlist of a vehicle.
 * @param flags operation to perform
 * @param veh_id ID of the vehicle
 * @param sel_ord The order to duplicate
 * @return the cost of this operation or an error
 */
CommandCost CmdDuplicateOrder(DoCommandFlags flags, VehicleID veh_id, VehicleOrderID sel_ord)
{
	Vehicle *v = Vehicle::GetIfValid(veh_id);

	if (v == nullptr || !v->IsPrimaryVehicle()) return CMD_ERROR;

	CommandCost ret = CheckOwnership(v->owner);
	if (ret.Failed()) return ret;

	if (sel_ord >= v->GetNumOrders()) return CMD_ERROR;

	const Order *src_order = v->GetOrder(sel_ord);
	if (src_order == nullptr) return CMD_ERROR;

	Order new_order;
	new_order.AssignOrder(*src_order);
	const bool wait_fixed = new_order.IsWaitFixed();
	const bool wait_timetabled = new_order.IsWaitTimetabled();
	new_order.SetWaitTimetabled(false);
	new_order.SetTravelTimetabled(false);
	new_order.SetTravelTime(0);
	new_order.SetTravelFixed(false);
	new_order.SetDispatchScheduleIndex(-1);
	CommandCost cost = CmdInsertOrderIntl(flags, v, sel_ord + 1, new_order, CIOIF_ALLOW_LOAD_BY_CARGO_TYPE);
	if (cost.Failed()) return cost;
	if (flags.Test(DoCommandFlag::Execute)) {
		Order *order = v->orders->GetOrderAt(sel_ord + 1);
		order->SetRefit(new_order.GetRefitCargo());
		order->SetMaxSpeed(new_order.GetMaxSpeed());
		SetOrderFixedWaitTime(v, sel_ord + 1, new_order.GetWaitTime(), wait_timetabled, wait_fixed);
	}
	new_order.Free();
	return CommandCost();
}

static CommandCost CmdInsertOrderIntl(DoCommandFlags flags, Vehicle *v, VehicleOrderID sel_ord, const Order &new_order, CmdInsertOrderIntlFlags insert_flags) {
	if (v == nullptr || !v->IsPrimaryVehicle()) return CMD_ERROR;

	CommandCost ret = CheckOwnership(v->owner);
	if (ret.Failed()) return ret;

	/* Check if the inserted order is to the correct destination (owner, type),
	 * and has the correct flags if any */
	switch (new_order.GetType()) {
		case OT_GOTO_STATION: {
			const Station *st = Station::GetIfValid(new_order.GetDestination().ToStationID());
			if (st == nullptr) return CMD_ERROR;

			if (st->owner != OWNER_NONE) {
				CommandCost ret = CheckInfraUsageAllowed(v->type, st->owner);
				if (ret.Failed()) return ret;
			}

			if (!CanVehicleUseStation(v, st)) return CommandCost::DualErrorMessage(STR_ERROR_CAN_T_ADD_ORDER, GetVehicleCannotUseStationReason(v, st));
			for (Vehicle *u = v->FirstShared(); u != nullptr; u = u->NextShared()) {
				if (!CanVehicleUseStation(u, st)) return CommandCost::DualErrorMessage(STR_ERROR_CAN_T_ADD_ORDER_SHARED, GetVehicleCannotUseStationReason(u, st));
			}

			/* Non stop only allowed for ground vehicles. */
			if (new_order.GetNonStopType() != ONSF_STOP_EVERYWHERE && !v->IsGroundVehicle()) return CMD_ERROR;
			if (_settings_game.order.nonstop_only && !(new_order.GetNonStopType() & ONSF_NO_STOP_AT_INTERMEDIATE_STATIONS) && v->IsGroundVehicle()) return CMD_ERROR;

			/* Filter invalid load/unload types. */
			switch (new_order.GetLoadType()) {
				case OLFB_CARGO_TYPE_LOAD:
					if ((insert_flags & CIOIF_ALLOW_LOAD_BY_CARGO_TYPE) != 0) break;
					return CMD_ERROR;

				case OLF_LOAD_IF_POSSIBLE:
				case OLFB_NO_LOAD:
					break;

				case OLFB_FULL_LOAD:
				case OLF_FULL_LOAD_ANY:
					if (v->HasUnbunchingOrder()) return CommandCost(STR_ERROR_UNBUNCHING_NO_FULL_LOAD);
					break;

				default:
					return CMD_ERROR;
			}
			switch (new_order.GetUnloadType()) {
				case OUF_UNLOAD_IF_POSSIBLE: case OUFB_UNLOAD: case OUFB_TRANSFER: case OUFB_NO_UNLOAD: break;
				case OUFB_CARGO_TYPE_UNLOAD:
					if ((insert_flags & CIOIF_ALLOW_LOAD_BY_CARGO_TYPE) != 0) break;
					return CMD_ERROR;
				default: return CMD_ERROR;
			}

			/* Filter invalid stop locations */
			switch (new_order.GetStopLocation()) {
				case OSL_PLATFORM_NEAR_END:
				case OSL_PLATFORM_MIDDLE:
				case OSL_PLATFORM_THROUGH:
					if (v->type != VEH_TRAIN) return CMD_ERROR;
					[[fallthrough]];

				case OSL_PLATFORM_FAR_END:
					break;

				default:
					return CMD_ERROR;
			}

			break;
		}

		case OT_GOTO_DEPOT: {
			if ((new_order.GetDepotActionType() & ODATFB_NEAREST_DEPOT) == 0) {
				if (v->type == VEH_AIRCRAFT) {
					const Station *st = Station::GetIfValid(new_order.GetDestination().ToStationID());

					if (st == nullptr) return CMD_ERROR;

					CommandCost ret = CheckInfraUsageAllowed(v->type, st->owner);
					if (ret.Failed()) return ret;

					if (!CanVehicleUseStation(v, st) || !st->airport.HasHangar()) {
						return CMD_ERROR;
					}
				} else {
					const Depot *dp = Depot::GetIfValid(new_order.GetDestination().ToDepotID());

					if (dp == nullptr) return CMD_ERROR;

					CommandCost ret = CheckInfraUsageAllowed(v->type, GetTileOwner(dp->xy), dp->xy);
					if (ret.Failed()) return ret;

					switch (v->type) {
						case VEH_TRAIN:
							if (!IsRailDepotTile(dp->xy)) return CMD_ERROR;
							break;

						case VEH_ROAD:
							if (!IsRoadDepotTile(dp->xy)) return CMD_ERROR;
							if ((GetPresentRoadTypes(dp->xy) & RoadVehicle::From(v)->compatible_roadtypes) == 0) return CMD_ERROR;
							break;

						case VEH_SHIP:
							if (!IsShipDepotTile(dp->xy)) return CMD_ERROR;
							break;

						default: return CMD_ERROR;
					}
				}
			}

			if (new_order.GetNonStopType() != ONSF_STOP_EVERYWHERE && !v->IsGroundVehicle()) return CMD_ERROR;
			if (_settings_game.order.nonstop_only && !(new_order.GetNonStopType() & ONSF_NO_STOP_AT_INTERMEDIATE_STATIONS) && v->IsGroundVehicle()) return CMD_ERROR;
			if (new_order.GetDepotOrderType() & ~(ODTFB_PART_OF_ORDERS | ((new_order.GetDepotOrderType() & ODTFB_PART_OF_ORDERS) != 0 ? ODTFB_SERVICE : 0))) return CMD_ERROR;
			if (new_order.GetDepotActionType() & ~(ODATFB_HALT | ODATFB_SELL | ODATFB_NEAREST_DEPOT | ODATFB_UNBUNCH)) return CMD_ERROR;

			/* Vehicles cannot have a "service if needed" order that also has a depot action. */
			if ((new_order.GetDepotOrderType() & ODTFB_SERVICE) && (new_order.GetDepotActionType() & (ODATFB_HALT | ODATFB_UNBUNCH))) return CMD_ERROR;

			/* Check if we're allowed to have a new unbunching order. */
			if ((new_order.GetDepotActionType() & ODATFB_UNBUNCH)) {
				if (v->HasFullLoadOrder()) return CommandCost::DualErrorMessage(STR_ERROR_CAN_T_ADD_ORDER, STR_ERROR_UNBUNCHING_NO_UNBUNCHING_FULL_LOAD);
				if ((insert_flags & CIOIF_ALLOW_DUPLICATE_UNBUNCH) == 0 && v->HasUnbunchingOrder()) return CommandCost::DualErrorMessage(STR_ERROR_CAN_T_ADD_ORDER, STR_ERROR_UNBUNCHING_ONLY_ONE_ALLOWED);
				if (v->HasConditionalOrder()) return CommandCost::DualErrorMessage(STR_ERROR_CAN_T_ADD_ORDER, STR_ERROR_UNBUNCHING_NO_UNBUNCHING_CONDITIONAL);
			}
			break;
		}

		case OT_GOTO_WAYPOINT: {
			const Waypoint *wp = Waypoint::GetIfValid(new_order.GetDestination().ToStationID());
			if (wp == nullptr) return CMD_ERROR;

			switch (v->type) {
				default: return CMD_ERROR;

				case VEH_TRAIN: {
					if (!wp->facilities.Test(StationFacility::Train)) return CommandCost::DualErrorMessage(STR_ERROR_CAN_T_ADD_ORDER, STR_ERROR_NO_RAIL_WAYPOINT);

					CommandCost ret = CheckInfraUsageAllowed(v->type, wp->owner);
					if (ret.Failed()) return ret;
					break;
				}

				case VEH_ROAD: {
					if (!wp->facilities.Test(StationFacility::BusStop) && !wp->facilities.Test(StationFacility::TruckStop)) return CommandCost::DualErrorMessage(STR_ERROR_CAN_T_ADD_ORDER, STR_ERROR_NO_ROAD_WAYPOINT);

					CommandCost ret = CheckInfraUsageAllowed(v->type, wp->owner);
					if (ret.Failed()) return ret;
					break;
				}

				case VEH_SHIP:
					if (!wp->facilities.Test(StationFacility::Dock)) return CommandCost::DualErrorMessage(STR_ERROR_CAN_T_ADD_ORDER, STR_ERROR_NO_BUOY);
					if (wp->owner != OWNER_NONE) {
						CommandCost ret = CheckInfraUsageAllowed(v->type, wp->owner);
						if (ret.Failed()) return ret;
					}
					break;
			}

			/* Order flags can be any of the following for waypoints:
			 * [non-stop]
			 * non-stop orders (if any) are only valid for trains/RVs */
			if (new_order.GetNonStopType() != ONSF_STOP_EVERYWHERE && !v->IsGroundVehicle()) return CMD_ERROR;
			if (_settings_game.order.nonstop_only && !(new_order.GetNonStopType() & ONSF_NO_STOP_AT_INTERMEDIATE_STATIONS) && v->IsGroundVehicle()) return CMD_ERROR;
			break;
		}

		case OT_CONDITIONAL: {
			VehicleOrderID skip_to = new_order.GetConditionSkipToOrder();
			if (skip_to != 0 && skip_to >= v->GetNumOrders()) return CMD_ERROR; // Always allow jumping to the first (even when there is no order).
			if (new_order.GetConditionVariable() >= OCV_END) return CMD_ERROR;
			if (v->HasUnbunchingOrder()) return CommandCost(STR_ERROR_UNBUNCHING_NO_CONDITIONAL);

			OrderConditionComparator occ = new_order.GetConditionComparator();
			if (occ >= OCC_END) return CMD_ERROR;
			switch (new_order.GetConditionVariable()) {
				case OCV_SLOT_OCCUPANCY:
				case OCV_VEH_IN_SLOT: {
					TraceRestrictSlotID slot{new_order.GetXDataLow()};
					if (slot != INVALID_TRACE_RESTRICT_SLOT_ID) {
						const TraceRestrictSlot *trslot = TraceRestrictSlot::GetIfValid(slot);
						if (trslot == nullptr) return CMD_ERROR;
						if (new_order.GetConditionVariable() == OCV_VEH_IN_SLOT && trslot->vehicle_type != v->type) return CMD_ERROR;
						if (!trslot->IsUsableByOwner(v->owner)) return CMD_ERROR;
					}
					switch (occ) {
						case OCC_IS_TRUE:
						case OCC_IS_FALSE:
						case OCC_EQUALS:
						case OCC_NOT_EQUALS:
							break;

						default:
							return CMD_ERROR;
					}
					break;
				}

				case OCV_VEH_IN_SLOT_GROUP: {
					TraceRestrictSlotGroupID slot_group{new_order.GetXDataLow()};
					if (slot_group != INVALID_TRACE_RESTRICT_SLOT_GROUP) {
						const TraceRestrictSlotGroup *sg = TraceRestrictSlotGroup::GetIfValid(slot_group);
						if (sg == nullptr || sg->vehicle_type != v->type) return CMD_ERROR;
						if (!sg->CompanyCanReferenceSlotGroup(v->owner)) return CMD_ERROR;
					}
					switch (occ) {
						case OCC_IS_TRUE:
						case OCC_IS_FALSE:
							break;

						default:
							return CMD_ERROR;
					}
					break;
				}

				case OCV_CARGO_LOAD_PERCENTAGE:
					if (!CargoSpec::Get(new_order.GetConditionValue())->IsValid()) return CMD_ERROR;
					if (new_order.GetXData() > 100) return CMD_ERROR;
					if (occ == OCC_IS_TRUE || occ == OCC_IS_FALSE) return CMD_ERROR;
					break;

				case OCV_CARGO_WAITING_AMOUNT:
				case OCV_CARGO_WAITING_AMOUNT_PERCENTAGE:
					if (!CargoSpec::Get(new_order.GetConditionValue())->IsValid()) return CMD_ERROR;
					if (occ == OCC_IS_TRUE || occ == OCC_IS_FALSE) return CMD_ERROR;
					break;

				case OCV_CARGO_WAITING:
				case OCV_CARGO_ACCEPTANCE:
					if (!CargoSpec::Get(new_order.GetConditionValue())->IsValid()) return CMD_ERROR;
					/* FALL THROUGH */

				case OCV_REQUIRES_SERVICE:
					if (occ != OCC_IS_TRUE && occ != OCC_IS_FALSE) return CMD_ERROR;
					break;

				case OCV_UNCONDITIONALLY:
					if (occ != OCC_EQUALS) return CMD_ERROR;
					if (new_order.GetConditionValue() != 0) return CMD_ERROR;
					break;

				case OCV_FREE_PLATFORMS:
					if (v->type != VEH_TRAIN) return CMD_ERROR;
					if (occ == OCC_IS_TRUE || occ == OCC_IS_FALSE) return CMD_ERROR;
					break;

				case OCV_DISPATCH_SLOT: {
					if (occ != OCC_IS_TRUE && occ != OCC_IS_FALSE) return CMD_ERROR;
					uint submode = GB(new_order.GetConditionValue(), ODCB_SRC_START, ODCB_SRC_COUNT);
					if (submode < ODCS_BEGIN || submode >= ODCS_END) return CMD_ERROR;
					break;
				}

				case OCV_PERCENT:
					if (occ != OCC_EQUALS) return CMD_ERROR;
					[[fallthrough]];
				case OCV_LOAD_PERCENTAGE:
				case OCV_RELIABILITY:
					if (new_order.GetConditionValue() > 100) return CMD_ERROR;
					[[fallthrough]];

				default:
					if (occ == OCC_IS_TRUE || occ == OCC_IS_FALSE) return CMD_ERROR;
					break;
			}
			break;
		}

		case OT_SLOT: {
			TraceRestrictSlotID data = new_order.GetDestination().ToSlotID();
			if (data != INVALID_TRACE_RESTRICT_SLOT_ID) {
				const TraceRestrictSlot *slot = TraceRestrictSlot::GetIfValid(data);
				if (slot == nullptr || slot->vehicle_type != v->type) return CMD_ERROR;
				if (!slot->IsUsableByOwner(v->owner)) return CMD_ERROR;
			}
			switch (new_order.GetSlotSubType()) {
				case OSST_RELEASE:
				case OSST_TRY_ACQUIRE:
					break;

				default:
					return CMD_ERROR;
			}
			break;
		}

		case OT_SLOT_GROUP: {
			TraceRestrictSlotGroupID data = new_order.GetDestination().ToSlotGroupID();
			if (data != INVALID_TRACE_RESTRICT_SLOT_GROUP) {
				const TraceRestrictSlotGroup *sg = TraceRestrictSlotGroup::GetIfValid(data);
				if (sg == nullptr || sg->vehicle_type != v->type) return CMD_ERROR;
				if (!sg->CompanyCanReferenceSlotGroup(v->owner)) return CMD_ERROR;
			}
			switch (new_order.GetSlotGroupSubType()) {
				case OSGST_RELEASE:
					break;

				default:
					return CMD_ERROR;
			}
			break;
		}

		case OT_COUNTER: {
			TraceRestrictCounterID data = new_order.GetDestination().ToCounterID();
			if (data != INVALID_TRACE_RESTRICT_COUNTER_ID) {
				const TraceRestrictCounter *ctr = TraceRestrictCounter::GetIfValid(data);
				if (ctr == nullptr) return CMD_ERROR;
				if (!ctr->IsUsableByOwner(v->owner)) return CMD_ERROR;
			}
			break;
		}

		case OT_LABEL: {
			switch (new_order.GetLabelSubType()) {
				case OLST_TEXT:
					break;

				case OLST_DEPARTURES_VIA:
				case OLST_DEPARTURES_REMOVE_VIA: {
					const BaseStation *st = BaseStation::GetIfValid(new_order.GetDestination().ToStationID());
					if (st == nullptr) return CMD_ERROR;

					if (st->owner != OWNER_NONE) {
						CommandCost ret = CheckInfraUsageAllowed(v->type, st->owner);
						if (ret.Failed()) return ret;
					}
					break;
				}

				default:
					return CMD_ERROR;
			}
			break;
		}

		default: return CMD_ERROR;
	}

	if (sel_ord > v->GetNumOrders()) return CMD_ERROR;

	if (v->GetNumOrders() >= MAX_VEH_ORDER_ID) return CommandCost(STR_ERROR_TOO_MANY_ORDERS);
	if (v->orders == nullptr && !OrderList::CanAllocateItem()) return CommandCost(STR_ERROR_NO_MORE_SPACE_FOR_ORDERS);

	if (flags.Test(DoCommandFlag::Execute)) {
		InsertOrder(v, Order(new_order), sel_ord);
	}

	return CommandCost();
}

/**
 * Insert a new order but skip the validation.
 * @param v       The vehicle to insert the order to.
 * @param new_o   The new order.
 * @param sel_ord The position the order should be inserted at.
 */
void InsertOrder(Vehicle *v, Order &&new_o, VehicleOrderID sel_ord)
{
	/* Create new order and link in list */
	if (v->orders == nullptr) {
		v->orders = new OrderList(std::move(new_o), v);
	} else {
		v->orders->InsertOrderAt(std::move(new_o), sel_ord);
	}

	Vehicle *u = v->FirstShared();
	DeleteOrderWarnings(u);
	for (; u != nullptr; u = u->NextShared()) {
		assert(v->orders == u->orders);

		/* If there is added an order before the current one, we need
		 * to update the selected order. We do not change implicit/real order indices though.
		 * If the new order is between the current implicit order and real order, the implicit order will
		 * later skip the inserted order. */
		if (sel_ord <= u->cur_real_order_index) {
			uint cur = u->cur_real_order_index + 1;
			/* Check if we don't go out of bound */
			if (cur < u->GetNumOrders()) {
				u->cur_real_order_index = cur;
			}
		}
		if (sel_ord == u->cur_implicit_order_index && u->IsGroundVehicle()) {
			/* We are inserting an order just before the current implicit order.
			 * We do not know whether we will reach current implicit or the newly inserted order first.
			 * So, disable creation of implicit orders until we are on track again. */
			uint16_t &gv_flags = u->GetGroundVehicleFlags();
			SetBit(gv_flags, GVF_SUPPRESS_IMPLICIT_ORDERS);
		}
		if (sel_ord <= u->cur_implicit_order_index) {
			uint cur = u->cur_implicit_order_index + 1;
			/* Check if we don't go out of bound */
			if (cur < u->GetNumOrders()) {
				u->cur_implicit_order_index = cur;
			}
		}

		if (u->cur_timetable_order_index != INVALID_VEH_ORDER_ID && sel_ord <= u->cur_timetable_order_index) {
			uint cur = u->cur_timetable_order_index + 1;
			/* Check if we don't go out of bound */
			if (cur < u->GetNumOrders()) {
				u->cur_timetable_order_index = cur;
			}
		}

		/* Unbunching data is no longer valid. */
		u->ResetDepotUnbunching();

		/* Update any possible open window of the vehicle */
		InvalidateVehicleOrder(u, INVALID_VEH_ORDER_ID | (sel_ord << 16));
	}

	/* As we insert an order, the order to skip to will be 'wrong'. */
	VehicleOrderID cur_order_id = 0;
	for (Order *order : v->Orders()) {
		if (order->IsType(OT_CONDITIONAL)) {
			VehicleOrderID order_id = order->GetConditionSkipToOrder();
			if (order_id >= sel_ord) {
				order->SetConditionSkipToOrder(order_id + 1);
			}
			if (order_id == cur_order_id) {
				order->SetConditionSkipToOrder((order_id + 1) % v->GetNumOrders());
			}
		}
		cur_order_id++;
	}

	/* Make sure to rebuild the whole list */
	InvalidateWindowClassesData(GetWindowClassForVehicleType(v->type), 0);
	InvalidateWindowClassesData(WC_DEPARTURES_BOARD, 0);
}

/**
 * Declone an order-list
 * @param *dst delete the orders of this vehicle
 * @param flags execution flags
 */
static CommandCost DecloneOrder(Vehicle *dst, DoCommandFlags flags)
{
	if (flags.Test(DoCommandFlag::Execute)) {
		/* Clear scheduled dispatch flag if any */
		if (HasBit(dst->vehicle_flags, VF_SCHEDULED_DISPATCH)) {
			ClrBit(dst->vehicle_flags, VF_SCHEDULED_DISPATCH);
		}

		DeleteVehicleOrders(dst);
		InvalidateVehicleOrder(dst, VIWD_REMOVE_ALL_ORDERS);
		InvalidateWindowClassesData(GetWindowClassForVehicleType(dst->type), 0);
		InvalidateWindowClassesData(WC_DEPARTURES_BOARD, 0);
	}
	return CommandCost();
}

/**
 * Get the first cargoID that points to a valid cargo (usually 0)
 */
static CargoType GetFirstValidCargo()
{
	for (CargoType i = 0; i < NUM_CARGO; i++) {
		if (CargoSpec::Get(i)->IsValid()) return i;
	}
	/* No cargos defined -> 'Houston, we have a problem!' */
	NOT_REACHED();
}

/**
 * Delete an order from the orderlist of a vehicle.
 * @param flags operation to perform
 * @param veh_id the ID of the vehicle
 * @param sel_ord the order to delete
 * @return the cost of this operation or an error
 */
CommandCost CmdDeleteOrder(DoCommandFlags flags, VehicleID veh_id, VehicleOrderID sel_ord)
{
	Vehicle *v = Vehicle::GetIfValid(veh_id);

	if (v == nullptr || !v->IsPrimaryVehicle()) return CMD_ERROR;

	CommandCost ret = CheckOwnership(v->owner);
	if (ret.Failed()) return ret;

	/* If we did not select an order, we maybe want to de-clone the orders */
	if (sel_ord >= v->GetNumOrders()) return DecloneOrder(v, flags);

	if (v->GetOrder(sel_ord) == nullptr) return CMD_ERROR;

	if (flags.Test(DoCommandFlag::Execute)) {
		DeleteOrder(v, sel_ord);
	}
	return CommandCost();
}

/**
 * Cancel the current loading order of the vehicle as the order was deleted.
 * @param v the vehicle
 */
static void CancelLoadingDueToDeletedOrder(Vehicle *v)
{
	if (v->current_order.IsType(OT_LOADING_ADVANCE)) {
		SetBit(v->vehicle_flags, VF_LOADING_FINISHED);
		return;
	}

	assert(v->current_order.IsType(OT_LOADING));
	/* NON-stop flag is misused to see if a train is in a station that is
	 * on its order list or not */
	v->current_order.SetNonStopType(ONSF_STOP_EVERYWHERE);
	/* When full loading, "cancel" that order so the vehicle doesn't
	 * stay indefinitely at this station anymore. */
	if (v->current_order.GetLoadType() & OLFB_FULL_LOAD) v->current_order.SetLoadType(OLF_LOAD_IF_POSSIBLE);
}

/**
 * Delete an order but skip the parameter validation.
 * @param v       The vehicle to delete the order from.
 * @param sel_ord The id of the order to be deleted.
 */
void DeleteOrder(Vehicle *v, VehicleOrderID sel_ord)
{
	v->orders->DeleteOrderAt(sel_ord);

	Vehicle *u = v->FirstShared();
	DeleteOrderWarnings(u);
	for (; u != nullptr; u = u->NextShared()) {
		assert(v->orders == u->orders);

		if (sel_ord == u->cur_real_order_index && u->current_order.IsAnyLoadingType()) {
			CancelLoadingDueToDeletedOrder(u);
		}

		if (sel_ord < u->cur_real_order_index) {
			u->cur_real_order_index--;
		} else if (sel_ord == u->cur_real_order_index) {
			u->UpdateRealOrderIndex();
		}

		if (sel_ord < u->cur_implicit_order_index) {
			u->cur_implicit_order_index--;
		} else if (sel_ord == u->cur_implicit_order_index) {
			/* Make sure the index is valid */
			if (u->cur_implicit_order_index >= u->GetNumOrders()) u->cur_implicit_order_index = 0;

			/* Skip non-implicit orders for the implicit-order-index (e.g. if the current implicit order was deleted */
			while (u->cur_implicit_order_index != u->cur_real_order_index && !u->GetOrder(u->cur_implicit_order_index)->IsType(OT_IMPLICIT)) {
				u->cur_implicit_order_index++;
				if (u->cur_implicit_order_index >= u->GetNumOrders()) u->cur_implicit_order_index = 0;
			}
		}
		/* Unbunching data is no longer valid. */
		u->ResetDepotUnbunching();

		if (u->cur_timetable_order_index != INVALID_VEH_ORDER_ID) {
			if (sel_ord < u->cur_timetable_order_index) {
				u->cur_timetable_order_index--;
			} else if (sel_ord == u->cur_timetable_order_index) {
				u->cur_timetable_order_index = INVALID_VEH_ORDER_ID;
			}
		}

		/* Update any possible open window of the vehicle */
		InvalidateVehicleOrder(u, sel_ord | (INVALID_VEH_ORDER_ID << 16));
	}

	/* As we delete an order, the order to skip to will be 'wrong'. */
	VehicleOrderID cur_order_id = 0;
	for (Order *order : v->Orders()) {
		if (order->IsType(OT_CONDITIONAL)) {
			VehicleOrderID order_id = order->GetConditionSkipToOrder();
			if (order_id >= sel_ord) {
				order_id = std::max(order_id - 1, 0);
			}
			if (order_id == cur_order_id) {
				order_id = (order_id + 1) % v->GetNumOrders();
			}
			order->SetConditionSkipToOrder(order_id);
		}
		cur_order_id++;
	}

	InvalidateWindowClassesData(GetWindowClassForVehicleType(v->type), 0);
	InvalidateWindowClassesData(WC_DEPARTURES_BOARD, 0);
}

/**
 * Goto order of order-list.
 * @param flags operation to perform
 * @param veh_id The ID of the vehicle which order is skipped
 * @param sel_ord the selected order to which we want to skip
 * @return the cost of this operation or an error
 */
CommandCost CmdSkipToOrder(DoCommandFlags flags, VehicleID veh_id, VehicleOrderID sel_ord)
{
	Vehicle *v = Vehicle::GetIfValid(veh_id);

	if (v == nullptr || !v->IsPrimaryVehicle() || sel_ord == v->cur_implicit_order_index || sel_ord >= v->GetNumOrders() || v->GetNumOrders() < 2) return CMD_ERROR;

	CommandCost ret = CheckOwnership(v->owner);
	if (ret.Failed()) return ret;

	if (flags.Test(DoCommandFlag::Execute)) {
		if (v->current_order.IsAnyLoadingType()) v->LeaveStation();
		if (v->current_order.IsType(OT_WAITING)) v->HandleWaiting(true);

		if (v->type == VEH_TRAIN) {
			for (Train *u = Train::From(v); u != nullptr; u = u->Next()) {
				ClrBit(u->flags, VRF_BEYOND_PLATFORM_END);
			}
		}

		v->cur_implicit_order_index = v->cur_real_order_index = sel_ord;
		v->UpdateRealOrderIndex();
		v->cur_timetable_order_index = INVALID_VEH_ORDER_ID;

		/* Unbunching data is no longer valid. */
		v->ResetDepotUnbunching();

		InvalidateVehicleOrder(v, VIWD_MODIFY_ORDERS);

		v->ClearSeparation();
		if (HasBit(v->vehicle_flags, VF_TIMETABLE_SEPARATION)) ClrBit(v->vehicle_flags, VF_TIMETABLE_STARTED);

		/* We have an aircraft/ship, they have a mini-schedule, so update them all */
		if (v->type == VEH_AIRCRAFT || v->type == VEH_SHIP) DirtyVehicleListWindowForVehicle(v);
	}

	return CommandCost();
}

/**
 * Move an order inside the orderlist
 * @param flags operation to perform
 * @param veh the ID of the vehicle
 * @param moving_order the order to move
 * @param target_order the target order
 * @return the cost of this operation or an error
 * @note The target order will move one place down in the orderlist
 *  if you move the order upwards else it'll move it one place down
 */
CommandCost CmdMoveOrder(DoCommandFlags flags, VehicleID veh, VehicleOrderID moving_order, VehicleOrderID target_order)
{
	Vehicle *v = Vehicle::GetIfValid(veh);
	if (v == nullptr || !v->IsPrimaryVehicle()) return CMD_ERROR;

	CommandCost ret = CheckOwnership(v->owner);
	if (ret.Failed()) return ret;

	/* Don't make senseless movements */
	if (moving_order >= v->GetNumOrders() || target_order >= v->GetNumOrders() ||
			moving_order == target_order || v->GetNumOrders() <= 1) return CMD_ERROR;

	Order *moving_one = v->GetOrder(moving_order);
	/* Don't move an empty order */
	if (moving_one == nullptr) return CMD_ERROR;

	if (flags.Test(DoCommandFlag::Execute)) {
		v->orders->MoveOrder(moving_order, target_order);

		/* Update shared list */
		Vehicle *u = v->FirstShared();

		DeleteOrderWarnings(u);

		for (; u != nullptr; u = u->NextShared()) {
			/* Update the current order.
			 * There are multiple ways to move orders, which result in cur_implicit_order_index
			 * and cur_real_order_index to not longer make any sense. E.g. moving another
			 * real order between them.
			 *
			 * Basically one could choose to preserve either of them, but not both.
			 * While both ways are suitable in this or that case from a human point of view, neither
			 * of them makes really sense.
			 * However, from an AI point of view, preserving cur_real_order_index is the most
			 * predictable and transparent behaviour.
			 *
			 * With that decision it basically does not matter what we do to cur_implicit_order_index.
			 * If we change orders between the implicit- and real-index, the implicit orders are mostly likely
			 * completely out-dated anyway. So, keep it simple and just keep cur_implicit_order_index as well.
			 * The worst which can happen is that a lot of implicit orders are removed when reaching current_order.
			 */
			if (u->cur_real_order_index == moving_order) {
				u->cur_real_order_index = target_order;
			} else if (u->cur_real_order_index > moving_order && u->cur_real_order_index <= target_order) {
				u->cur_real_order_index--;
			} else if (u->cur_real_order_index < moving_order && u->cur_real_order_index >= target_order) {
				u->cur_real_order_index++;
			}

			if (u->cur_implicit_order_index == moving_order) {
				u->cur_implicit_order_index = target_order;
			} else if (u->cur_implicit_order_index > moving_order && u->cur_implicit_order_index <= target_order) {
				u->cur_implicit_order_index--;
			} else if (u->cur_implicit_order_index < moving_order && u->cur_implicit_order_index >= target_order) {
				u->cur_implicit_order_index++;
			}
			/* Unbunching data is no longer valid. */
			u->ResetDepotUnbunching();


			u->cur_timetable_order_index = INVALID_VEH_ORDER_ID;

			assert(v->orders == u->orders);
			/* Update any possible open window of the vehicle */
			InvalidateVehicleOrder(u, moving_order | (target_order << 16));
		}

		/* As we move an order, the order to skip to will be 'wrong'. */
		for (Order *order : v->Orders()) {
			if (order->IsType(OT_CONDITIONAL)) {
				VehicleOrderID order_id = order->GetConditionSkipToOrder();
				if (order_id == moving_order) {
					order_id = target_order;
				} else if (order_id > moving_order && order_id <= target_order) {
					order_id--;
				} else if (order_id < moving_order && order_id >= target_order) {
					order_id++;
				}
				order->SetConditionSkipToOrder(order_id);
			}
		}

		/* Make sure to rebuild the whole list */
		InvalidateWindowClassesData(GetWindowClassForVehicleType(v->type), 0);
	}

	return CommandCost();
}

/**
 * Reverse an orderlist
 * @param flags operation to perform
 * @param veh the ID of the vehicle
 * @param op operation to perform
 * @return the cost of this operation or an error
 */
CommandCost CmdReverseOrderList(DoCommandFlags flags, VehicleID veh, ReverseOrderOperation op)
{
	Vehicle *v = Vehicle::GetIfValid(veh);
	if (v == nullptr || !v->IsPrimaryVehicle()) return CMD_ERROR;

	uint order_count = v->GetNumOrders();

	switch (op) {
		case ReverseOrderOperation::Reverse: {
			if (order_count < 2) return CMD_ERROR;
			uint max_order = order_count - 1;
			for (uint i = 0; i < max_order; i++) {
				CommandCost cost = Command<CMD_MOVE_ORDER>::Do(flags, veh, max_order, i);
				if (cost.Failed()) return cost;
			}
			break;
		}

		case ReverseOrderOperation::AppendReversed: {
			if (order_count < 3) return CMD_ERROR;
			uint max_order = order_count - 1;
			if (((order_count * 2) - 2) > MAX_VEH_ORDER_ID) return CommandCost(STR_ERROR_TOO_MANY_ORDERS);
			for (uint i = 0; i < order_count; i++) {
				if (v->GetOrder(i)->IsType(OT_CONDITIONAL)) return CMD_ERROR;
			}
			for (uint i = 1; i < max_order; i++) {
				Order new_order;
				new_order.AssignOrder(*v->GetOrder(i));
				const bool wait_fixed = new_order.IsWaitFixed();
				const bool wait_timetabled = new_order.IsWaitTimetabled();
				new_order.SetWaitTimetabled(false);
				new_order.SetTravelTimetabled(false);
				new_order.SetTravelTime(0);
				new_order.SetTravelFixed(false);
				CommandCost cost = CmdInsertOrderIntl(flags, v, order_count, new_order, CIOIF_ALLOW_LOAD_BY_CARGO_TYPE);
				if (cost.Failed()) return cost;
				if (flags.Test(DoCommandFlag::Execute)) {
					Order *order = v->orders->GetOrderAt(order_count);
					order->SetRefit(new_order.GetRefitCargo());
					order->SetMaxSpeed(new_order.GetMaxSpeed());
					SetOrderFixedWaitTime(v, order_count, new_order.GetWaitTime(), wait_timetabled, wait_fixed);
				}
				new_order.Free();
			}
			break;
		};

		default:
			return CMD_ERROR;
	}

	return CommandCost();
}

/**
 * Modify an order in the orderlist of a vehicle.
 * @param flags operation to perform
 * @param veh ID of the vehicle
 * @param sel_ord the selected order (if any). If the last order is given,
 *                the order will be inserted before that one
 *                the maximum vehicle order id is 254.
 * @param mof what data to modify (@see ModifyOrderFlags)
 * @param data the data to modify
 * @param cargo for MOF_CARGO_TYPE_UNLOAD, MOF_CARGO_TYPE_LOAD
 * @param text for MOF_LABEL_TEXT
 * @return the cost of this operation or an error
 */
CommandCost CmdModifyOrder(DoCommandFlags flags, VehicleID veh, VehicleOrderID sel_ord, ModifyOrderFlags mof, uint16_t data, CargoType cargo_id, const std::string &text)
{
	if (mof >= MOF_END) return CMD_ERROR;

	if (mof != MOF_LABEL_TEXT && !text.empty()) return CMD_ERROR;

	Vehicle *v = Vehicle::GetIfValid(veh);
	if (v == nullptr || !v->IsPrimaryVehicle()) return CMD_ERROR;

	CommandCost ret = CheckOwnership(v->owner);
	if (ret.Failed()) return ret;

	/* Is it a valid order? */
	if (sel_ord >= v->GetNumOrders()) return CMD_ERROR;

	Order *order = v->GetOrder(sel_ord);
	assert(order != nullptr);
	if (mof == MOF_COLOUR) {
		if (order->GetType() == OT_IMPLICIT) return CMD_ERROR;
	} else {
		switch (order->GetType()) {
			case OT_GOTO_STATION:
				if (mof != MOF_NON_STOP && mof != MOF_STOP_LOCATION && mof != MOF_UNLOAD && mof != MOF_LOAD && mof != MOF_CARGO_TYPE_UNLOAD && mof != MOF_CARGO_TYPE_LOAD && mof != MOF_RV_TRAVEL_DIR) return CMD_ERROR;
				break;

			case OT_GOTO_DEPOT:
				if (mof != MOF_NON_STOP && mof != MOF_DEPOT_ACTION) return CMD_ERROR;
				break;

			case OT_GOTO_WAYPOINT:
				if (mof != MOF_NON_STOP && mof != MOF_WAYPOINT_FLAGS && mof != MOF_RV_TRAVEL_DIR) return CMD_ERROR;
				break;

			case OT_CONDITIONAL:
				if (mof != MOF_COND_VARIABLE && mof != MOF_COND_COMPARATOR && mof != MOF_COND_VALUE && mof != MOF_COND_VALUE_2 && mof != MOF_COND_VALUE_3 && mof != MOF_COND_VALUE_4 && mof != MOF_COND_DESTINATION && mof != MOF_COND_STATION_ID) return CMD_ERROR;
				break;

			case OT_SLOT:
				if (mof != MOF_SLOT) return CMD_ERROR;
				break;

			case OT_SLOT_GROUP:
				if (mof != MOF_SLOT_GROUP) return CMD_ERROR;
				break;

			case OT_COUNTER:
				if (mof != MOF_COUNTER_ID && mof != MOF_COUNTER_OP && mof != MOF_COUNTER_VALUE) return CMD_ERROR;
				break;

			case OT_LABEL:
				if (order->GetLabelSubType() == OLST_TEXT) {
					if (mof != MOF_LABEL_TEXT) return CMD_ERROR;
				} else if (IsDeparturesOrderLabelSubType(order->GetLabelSubType())) {
					if (mof != MOF_DEPARTURES_SUBTYPE) return CMD_ERROR;
				} else {
					return CMD_ERROR;
				}
				break;

			default:
				return CMD_ERROR;
		}
	}

	switch (mof) {
		default: NOT_REACHED();

		case MOF_NON_STOP:
			if (!v->IsGroundVehicle()) return CMD_ERROR;
			if (data >= ONSF_END) return CMD_ERROR;
			if (data == order->GetNonStopType()) return CMD_ERROR;
			if (_settings_game.order.nonstop_only && !(data & ONSF_NO_STOP_AT_INTERMEDIATE_STATIONS) && v->IsGroundVehicle()) return CMD_ERROR;
			break;

		case MOF_STOP_LOCATION:
			if (v->type != VEH_TRAIN) return CMD_ERROR;
			if (data >= OSL_END) return CMD_ERROR;
			break;

		case MOF_CARGO_TYPE_UNLOAD:
			if (cargo_id >= NUM_CARGO && cargo_id != INVALID_CARGO) return CMD_ERROR;
			if (data == OUFB_CARGO_TYPE_UNLOAD) return CMD_ERROR;
			/* FALL THROUGH */
		case MOF_UNLOAD:
			if (order->GetNonStopType() & ONSF_NO_STOP_AT_DESTINATION_STATION) return CMD_ERROR;
			if ((data & ~(OUFB_UNLOAD | OUFB_TRANSFER | OUFB_NO_UNLOAD | OUFB_CARGO_TYPE_UNLOAD)) != 0) return CMD_ERROR;
			/* Unload and no-unload are mutual exclusive and so are transfer and no unload. */
			if (data != 0 && (data & OUFB_CARGO_TYPE_UNLOAD) == 0 && ((data & (OUFB_UNLOAD | OUFB_TRANSFER)) != 0) == ((data & OUFB_NO_UNLOAD) != 0)) return CMD_ERROR;
			/* Cargo-type-unload exclude all the other flags. */
			if ((data & OUFB_CARGO_TYPE_UNLOAD) != 0 && data != OUFB_CARGO_TYPE_UNLOAD) return CMD_ERROR;
			if (data == order->GetUnloadType()) return CMD_ERROR;
			break;

		case MOF_CARGO_TYPE_LOAD:
			if (cargo_id >= NUM_CARGO && cargo_id != INVALID_CARGO) return CMD_ERROR;
			if (data == OLFB_CARGO_TYPE_LOAD || data == OLF_FULL_LOAD_ANY) return CMD_ERROR;
			/* FALL THROUGH */
		case MOF_LOAD:
			if (order->GetNonStopType() & ONSF_NO_STOP_AT_DESTINATION_STATION) return CMD_ERROR;
			if ((data > OLFB_NO_LOAD && data != OLFB_CARGO_TYPE_LOAD) || data == 1) return CMD_ERROR;
			if (data == order->GetLoadType()) return CMD_ERROR;
			if ((data & (OLFB_FULL_LOAD | OLF_FULL_LOAD_ANY)) && v->HasUnbunchingOrder()) return CommandCost(STR_ERROR_UNBUNCHING_NO_FULL_LOAD);
			break;

		case MOF_DEPOT_ACTION:
			if (data >= DA_END) return CMD_ERROR;

			/* Check if we are allowed to add unbunching. We are always allowed to remove it. */
			if (data == DA_UNBUNCH) {
				/* Only one unbunching order is allowed in a vehicle's orders. If this order already has an unbunching action, no error is needed. */
				if (v->HasUnbunchingOrder() && !(order->GetDepotActionType() & ODATFB_UNBUNCH)) return CommandCost(STR_ERROR_UNBUNCHING_ONLY_ONE_ALLOWED);

				if (HasBit(v->vehicle_flags, VF_SCHEDULED_DISPATCH)) return CommandCost(STR_ERROR_UNBUNCHING_NO_UNBUNCHING_SCHED_DISPATCH);
				if (HasBit(v->vehicle_flags, VF_TIMETABLE_SEPARATION)) return CommandCost(STR_ERROR_UNBUNCHING_NO_UNBUNCHING_AUTO_SEPARATION);

				/* We don't allow unbunching if the vehicle has a conditional order. */
				if (v->HasConditionalOrder()) return CommandCost(STR_ERROR_UNBUNCHING_NO_UNBUNCHING_CONDITIONAL);
				/* We don't allow unbunching if the vehicle has a full load order. */
				if (v->HasFullLoadOrder()) return CommandCost(STR_ERROR_UNBUNCHING_NO_UNBUNCHING_FULL_LOAD);
			}
			break;

		case MOF_COND_VARIABLE:
			if (data == OCV_FREE_PLATFORMS && v->type != VEH_TRAIN) return CMD_ERROR;
			if (data >= OCV_END) return CMD_ERROR;
			break;

		case MOF_COND_COMPARATOR:
			if (data >= OCC_END) return CMD_ERROR;
			switch (order->GetConditionVariable()) {
				case OCV_UNCONDITIONALLY:
				case OCV_PERCENT:
					return CMD_ERROR;

				case OCV_REQUIRES_SERVICE:
				case OCV_CARGO_ACCEPTANCE:
				case OCV_CARGO_WAITING:
				case OCV_DISPATCH_SLOT:
					if (data != OCC_IS_TRUE && data != OCC_IS_FALSE) return CMD_ERROR;
					break;

				case OCV_SLOT_OCCUPANCY:
					if (data != OCC_IS_TRUE && data != OCC_IS_FALSE && data != OCC_EQUALS && data != OCC_NOT_EQUALS) return CMD_ERROR;
					break;

				case OCV_VEH_IN_SLOT: {
					if (data != OCC_IS_TRUE && data != OCC_IS_FALSE && data != OCC_EQUALS && data != OCC_NOT_EQUALS) return CMD_ERROR;
					const TraceRestrictSlot *slot = TraceRestrictSlot::GetIfValid(order->GetXData());
					if (slot != nullptr && slot->vehicle_type != v->type) return CMD_ERROR;
					break;
				}

				case OCV_VEH_IN_SLOT_GROUP: {
					if (data != OCC_IS_TRUE && data != OCC_IS_FALSE) return CMD_ERROR;
					const TraceRestrictSlotGroup *sg = TraceRestrictSlotGroup::GetIfValid(order->GetXData());
					if (sg != nullptr && sg->vehicle_type != v->type) return CMD_ERROR;
					break;
				}

				case OCV_TIMETABLE:
					if (data == OCC_IS_TRUE || data == OCC_IS_FALSE || data == OCC_EQUALS || data == OCC_NOT_EQUALS) return CMD_ERROR;
					break;

				default:
					if (data == OCC_IS_TRUE || data == OCC_IS_FALSE) return CMD_ERROR;
					break;
			}
			break;

		case MOF_COND_VALUE:
			switch (order->GetConditionVariable()) {
				case OCV_UNCONDITIONALLY:
				case OCV_REQUIRES_SERVICE:
					return CMD_ERROR;

				case OCV_LOAD_PERCENTAGE:
				case OCV_RELIABILITY:
				case OCV_PERCENT:
				case OCV_CARGO_LOAD_PERCENTAGE:
					if (data > 100) return CMD_ERROR;
					break;

				case OCV_SLOT_OCCUPANCY: {
					if (data != INVALID_TRACE_RESTRICT_SLOT_ID) {
						const TraceRestrictSlot *trslot = TraceRestrictSlot::GetIfValid(data);
						if (trslot == nullptr) return CMD_ERROR;
						if (!trslot->IsUsableByOwner(v->owner)) return CMD_ERROR;
					}
					break;
				}

				case OCV_VEH_IN_SLOT:
					if (data != INVALID_TRACE_RESTRICT_SLOT_ID) {
						const TraceRestrictSlot *trslot = TraceRestrictSlot::GetIfValid(data);
						if (trslot == nullptr) return CMD_ERROR;
						if (trslot->vehicle_type != v->type) return CMD_ERROR;
						if (!trslot->IsUsableByOwner(v->owner)) return CMD_ERROR;
					}
					break;

				case OCV_VEH_IN_SLOT_GROUP:
					if (data != INVALID_TRACE_RESTRICT_SLOT_GROUP) {
						const TraceRestrictSlotGroup *sg = TraceRestrictSlotGroup::GetIfValid(data);
						if (sg == nullptr || sg->vehicle_type != v->type) return CMD_ERROR;
						if (!sg->CompanyCanReferenceSlotGroup(v->owner)) return CMD_ERROR;
					}
					break;

				case OCV_CARGO_ACCEPTANCE:
				case OCV_CARGO_WAITING:
					if (!(data < NUM_CARGO && CargoSpec::Get(data)->IsValid())) return CMD_ERROR;
					break;

				case OCV_CARGO_WAITING_AMOUNT:
				case OCV_CARGO_WAITING_AMOUNT_PERCENTAGE:
				case OCV_COUNTER_VALUE:
				case OCV_TIME_DATE:
				case OCV_TIMETABLE:
					break;

				case OCV_DISPATCH_SLOT: {
					uint submode = GB(data, ODCB_SRC_START, ODCB_SRC_COUNT);
					if (submode < ODCS_BEGIN || submode >= ODCS_END) return CMD_ERROR;
					break;
				}

				default:
					if (data > 2047) return CMD_ERROR;
					break;
			}
			break;

		case MOF_COND_VALUE_2:
			switch (order->GetConditionVariable()) {
				case OCV_CARGO_LOAD_PERCENTAGE:
				case OCV_CARGO_WAITING_AMOUNT:
				case OCV_CARGO_WAITING_AMOUNT_PERCENTAGE:
					if (!(data < NUM_CARGO && CargoSpec::Get(data)->IsValid())) return CMD_ERROR;
					break;

				case OCV_COUNTER_VALUE:
					if (data != INVALID_TRACE_RESTRICT_COUNTER_ID) {
						const TraceRestrictCounter *ctr = TraceRestrictCounter::GetIfValid(data);
						if (ctr == nullptr) return CMD_ERROR;
						if (!ctr->IsUsableByOwner(v->owner)) return CMD_ERROR;
					}
					break;

				case OCV_TIME_DATE:
					if (data >= TRTDVF_END) return CMD_ERROR;
					break;

				case OCV_TIMETABLE:
					if (data >= OTCM_END) return CMD_ERROR;
					break;

				case OCV_DISPATCH_SLOT:
					if (data != UINT16_MAX && data >= v->orders->GetScheduledDispatchScheduleCount()) {
						return CMD_ERROR;
					}
					break;

				default:
					return CMD_ERROR;
			}
			break;

		case MOF_COND_VALUE_3:
			switch (order->GetConditionVariable()) {
				case OCV_CARGO_WAITING_AMOUNT:
				case OCV_CARGO_WAITING_AMOUNT_PERCENTAGE:
					if (!(data == ORDER_NO_VIA_STATION || Station::GetIfValid(data) != nullptr)) return CMD_ERROR;
					if (order->GetConditionStationID() == data) return CMD_ERROR;
					break;

				default:
					return CMD_ERROR;
			}
			break;

		case MOF_COND_VALUE_4:
			switch (order->GetConditionVariable()) {
				case OCV_CARGO_WAITING_AMOUNT_PERCENTAGE:
					if (data > 1) return CMD_ERROR;
					break;

				default:
					return CMD_ERROR;
			}
			break;

		case MOF_COND_STATION_ID:
			if (ConditionVariableHasStationID(order->GetConditionVariable())) {
				if (Station::GetIfValid(data) == nullptr) return CMD_ERROR;
			} else {
				return CMD_ERROR;
			}
			break;

		case MOF_COND_DESTINATION:
			if (data >= v->GetNumOrders() || data == sel_ord) return CMD_ERROR;
			break;

		case MOF_WAYPOINT_FLAGS:
			if (data != (data & OWF_REVERSE)) return CMD_ERROR;
			break;

		case MOF_SLOT:
			if (data != INVALID_TRACE_RESTRICT_SLOT_ID) {
				const TraceRestrictSlot *slot = TraceRestrictSlot::GetIfValid(data);
				if (slot == nullptr || slot->vehicle_type != v->type) return CMD_ERROR;
				if (!slot->IsUsableByOwner(v->owner)) return CMD_ERROR;
			}
			break;

		case MOF_SLOT_GROUP:
			if (data != INVALID_TRACE_RESTRICT_SLOT_GROUP) {
				const TraceRestrictSlotGroup *sg = TraceRestrictSlotGroup::GetIfValid(data);
				if (sg == nullptr || sg->vehicle_type != v->type) return CMD_ERROR;
				if (!sg->CompanyCanReferenceSlotGroup(v->owner)) return CMD_ERROR;
			}
			break;

		case MOF_RV_TRAVEL_DIR:
			if (v->type != VEH_ROAD) return CMD_ERROR;
			if (data >= DIAGDIR_END && data != INVALID_DIAGDIR) return CMD_ERROR;
			break;

		case MOF_COUNTER_ID:
			if (data != INVALID_TRACE_RESTRICT_COUNTER_ID) {
				const TraceRestrictCounter *ctr = TraceRestrictCounter::GetIfValid(data);
				if (ctr == nullptr) return CMD_ERROR;
				if (!ctr->IsUsableByOwner(v->owner)) return CMD_ERROR;
			}
			break;

		case MOF_COUNTER_OP:
			if (data != TRCCOF_INCREASE && data != TRCCOF_DECREASE && data != TRCCOF_SET) {
				return CMD_ERROR;
			}
			break;

		case MOF_COUNTER_VALUE:
			break;

		case MOF_COLOUR:
			if (data >= COLOUR_END && data != INVALID_COLOUR) {
				return CMD_ERROR;
			}
			break;

		case MOF_LABEL_TEXT:
			break;

		case MOF_DEPARTURES_SUBTYPE:
			if (!IsDeparturesOrderLabelSubType(static_cast<OrderLabelSubType>(data))) {
				return CMD_ERROR;
			}
			break;
	}

	if (flags.Test(DoCommandFlag::Execute)) {
		switch (mof) {
			case MOF_NON_STOP:
				order->SetNonStopType((OrderNonStopFlags)data);
				if (data & ONSF_NO_STOP_AT_DESTINATION_STATION) {
					order->SetRefit(CARGO_NO_REFIT);
					order->SetLoadType(OLF_LOAD_IF_POSSIBLE);
					order->SetUnloadType(OUF_UNLOAD_IF_POSSIBLE);
					if (order->IsWaitTimetabled() || order->GetWaitTime() > 0) {
						Command<CMD_CHANGE_TIMETABLE>::Do(flags, v->index, sel_ord, MTF_WAIT_TIME, 0, MTCF_CLEAR_FIELD);
					}
					if (order->IsScheduledDispatchOrder(false)) {
						Command<CMD_CHANGE_TIMETABLE>::Do(flags, v->index, sel_ord, MTF_ASSIGN_SCHEDULE, -1, MTCF_NONE);
					}
				}
				break;

			case MOF_STOP_LOCATION:
				order->SetStopLocation((OrderStopLocation)data);
				break;

			case MOF_UNLOAD:
				order->SetUnloadType((OrderUnloadFlags)data);
				break;

			case MOF_CARGO_TYPE_UNLOAD:
				if (cargo_id == INVALID_CARGO) {
					for (CargoType i = 0; i < NUM_CARGO; i++) {
						order->SetUnloadType((OrderUnloadFlags)data, i);
					}
				} else {
					order->SetUnloadType((OrderUnloadFlags)data, cargo_id);
				}
				break;

			case MOF_LOAD:
				order->SetLoadType((OrderLoadFlags)data);
				if (data & OLFB_NO_LOAD) order->SetRefit(CARGO_NO_REFIT);
				break;

			case MOF_CARGO_TYPE_LOAD:
				if (cargo_id == INVALID_CARGO) {
					for (CargoType i = 0; i < NUM_CARGO; i++) {
						order->SetLoadType((OrderLoadFlags)data, i);
					}
				} else {
					order->SetLoadType((OrderLoadFlags)data, cargo_id);
				}
				break;

			case MOF_DEPOT_ACTION: {
				OrderDepotActionFlags base_order_action_type = order->GetDepotActionType() & ~(ODATFB_HALT | ODATFB_SELL | ODATFB_UNBUNCH);
				switch (data) {
					case DA_ALWAYS_GO:
						order->SetDepotOrderType((OrderDepotTypeFlags)(order->GetDepotOrderType() & ~ODTFB_SERVICE));
						order->SetDepotActionType((OrderDepotActionFlags)(base_order_action_type));
						break;

					case DA_SERVICE:
						order->SetDepotOrderType((OrderDepotTypeFlags)(order->GetDepotOrderType() | ODTFB_SERVICE));
						order->SetDepotActionType((OrderDepotActionFlags)(base_order_action_type));
						order->SetRefit(CARGO_NO_REFIT);
						break;

					case DA_STOP:
						order->SetDepotOrderType((OrderDepotTypeFlags)(order->GetDepotOrderType() & ~ODTFB_SERVICE));
						order->SetDepotActionType((OrderDepotActionFlags)(base_order_action_type | ODATFB_HALT));
						order->SetRefit(CARGO_NO_REFIT);
						break;

					case DA_SELL:
						order->SetDepotOrderType((OrderDepotTypeFlags)(order->GetDepotOrderType() & ~ODTFB_SERVICE));
						order->SetDepotActionType((OrderDepotActionFlags)(base_order_action_type | ODATFB_HALT | ODATFB_SELL));
						order->SetRefit(CARGO_NO_REFIT);
						break;

					case DA_UNBUNCH:
						order->SetDepotOrderType((OrderDepotTypeFlags)(order->GetDepotOrderType() & ~ODTFB_SERVICE));
						order->SetDepotActionType((OrderDepotActionFlags)(base_order_action_type | ODATFB_UNBUNCH));
						break;

					default:
						NOT_REACHED();
				}
				break;
			}

			case MOF_COND_VARIABLE: {
				/* Check whether old conditional variable had a cargo as value */
				const OrderConditionVariable old_condition = order->GetConditionVariable();
				const OrderConditionVariable new_condition = (OrderConditionVariable)data;
				bool old_var_was_cargo = (order->GetConditionVariable() == OCV_CARGO_ACCEPTANCE || order->GetConditionVariable() == OCV_CARGO_WAITING
						|| order->GetConditionVariable() == OCV_CARGO_LOAD_PERCENTAGE || order->GetConditionVariable() == OCV_CARGO_WAITING_AMOUNT
						|| order->GetConditionVariable() == OCV_CARGO_WAITING_AMOUNT_PERCENTAGE);
				bool old_var_was_slot = (order->GetConditionVariable() == OCV_SLOT_OCCUPANCY || order->GetConditionVariable() == OCV_VEH_IN_SLOT);
				bool old_var_was_slot_group = (order->GetConditionVariable() == OCV_VEH_IN_SLOT_GROUP);
				bool old_var_was_counter = (order->GetConditionVariable() == OCV_COUNTER_VALUE);
				bool old_var_was_time = (order->GetConditionVariable() == OCV_TIME_DATE);
				bool old_var_was_tt = (order->GetConditionVariable() == OCV_TIMETABLE);

				order->SetConditionVariable(new_condition);

				if (ConditionVariableHasStationID(new_condition) && !ConditionVariableHasStationID(old_condition)) {
					order->SetConditionStationID(INVALID_STATION);
				}
				OrderConditionComparator occ = order->GetConditionComparator();
				switch (new_condition) {
					case OCV_UNCONDITIONALLY:
						order->SetConditionComparator(OCC_EQUALS);
						order->SetConditionValue(0);
						break;

					case OCV_SLOT_OCCUPANCY:
					case OCV_VEH_IN_SLOT:
						if (!old_var_was_slot) {
							order->GetXDataRef() = INVALID_TRACE_RESTRICT_SLOT_ID.base();
						} else if (order->GetConditionVariable() == OCV_VEH_IN_SLOT && order->GetXData() != INVALID_TRACE_RESTRICT_SLOT_ID && TraceRestrictSlot::Get(order->GetXData())->vehicle_type != v->type) {
							order->GetXDataRef() = INVALID_TRACE_RESTRICT_SLOT_ID.base();
						}
						if (old_condition != order->GetConditionVariable()) order->SetConditionComparator(OCC_IS_TRUE);
						break;

					case OCV_VEH_IN_SLOT_GROUP:
						if (!old_var_was_slot_group) {
							order->GetXDataRef() = INVALID_TRACE_RESTRICT_SLOT_GROUP.base();
						}
						if (old_condition != order->GetConditionVariable()) order->SetConditionComparator(OCC_IS_TRUE);
						break;

					case OCV_COUNTER_VALUE:
						if (!old_var_was_counter) order->GetXDataRef() = INVALID_TRACE_RESTRICT_COUNTER_ID.base() << 16;
						if (occ == OCC_IS_TRUE || occ == OCC_IS_FALSE) order->SetConditionComparator(OCC_EQUALS);
						break;

					case OCV_TIME_DATE:
						if (!old_var_was_time) {
							order->SetConditionValue(0);
							order->GetXDataRef() = 0;
						}
						if (occ == OCC_IS_TRUE || occ == OCC_IS_FALSE) order->SetConditionComparator(OCC_EQUALS);
						break;

					case OCV_TIMETABLE:
						if (!old_var_was_tt) {
							order->SetConditionValue(0);
							order->GetXDataRef() = 0;
						}
						if (occ == OCC_IS_TRUE || occ == OCC_IS_FALSE || occ == OCC_EQUALS || occ == OCC_NOT_EQUALS) order->SetConditionComparator(OCC_LESS_THAN);
						break;

					case OCV_CARGO_ACCEPTANCE:
					case OCV_CARGO_WAITING:
						if (!old_var_was_cargo) order->SetConditionValue((uint16_t) GetFirstValidCargo());
						if (occ != OCC_IS_TRUE && occ != OCC_IS_FALSE) order->SetConditionComparator(OCC_IS_TRUE);
						break;
					case OCV_CARGO_LOAD_PERCENTAGE:
						if (!old_var_was_cargo) order->SetConditionValue((uint16_t) GetFirstValidCargo());
						order->GetXDataRef() = 0;
						order->SetConditionComparator(OCC_EQUALS);
						break;
					case OCV_CARGO_WAITING_AMOUNT:
					case OCV_CARGO_WAITING_AMOUNT_PERCENTAGE:
						if (!old_var_was_cargo) order->SetConditionValue((uint16_t) GetFirstValidCargo());
						if (!ConditionVariableTestsCargoWaitingAmount(old_condition)) order->ClearConditionViaStation();
						order->SetXDataLow(0);
						order->SetXData2High(0);
						order->SetConditionComparator(OCC_EQUALS);
						break;
					case OCV_REQUIRES_SERVICE:
						if (old_var_was_cargo || old_var_was_slot) order->SetConditionValue(0);
						if (occ != OCC_IS_TRUE && occ != OCC_IS_FALSE) order->SetConditionComparator(OCC_IS_TRUE);
						order->SetConditionValue(0);
						break;
					case OCV_DISPATCH_SLOT:
						if (occ != OCC_IS_TRUE && occ != OCC_IS_FALSE) order->SetConditionComparator(OCC_IS_TRUE);
						order->SetConditionValue(ODCS_VEH << ODCB_SRC_START);
						order->GetXDataRef() = UINT16_MAX;
						break;

					case OCV_PERCENT:
						order->SetConditionComparator(OCC_EQUALS);
						/* FALL THROUGH */
					case OCV_LOAD_PERCENTAGE:
					case OCV_RELIABILITY:
						if (order->GetConditionValue() > 100) order->SetConditionValue(100);
						[[fallthrough]];

					default:
						if (old_var_was_cargo || old_var_was_slot || old_var_was_counter || old_var_was_time || old_var_was_tt) order->SetConditionValue(0);
						if (occ == OCC_IS_TRUE || occ == OCC_IS_FALSE) order->SetConditionComparator(OCC_EQUALS);
						break;
				}
				break;
			}

			case MOF_COND_COMPARATOR:
				order->SetConditionComparator((OrderConditionComparator)data);
				break;

			case MOF_COND_VALUE:
				switch (order->GetConditionVariable()) {
					case OCV_SLOT_OCCUPANCY:
					case OCV_CARGO_LOAD_PERCENTAGE:
					case OCV_TIME_DATE:
					case OCV_TIMETABLE:
						order->GetXDataRef() = data;
						break;

					case OCV_VEH_IN_SLOT:
						order->GetXDataRef() = data;
						if (data != INVALID_TRACE_RESTRICT_SLOT_ID && TraceRestrictSlot::Get(data)->vehicle_type != v->type) {
							if (order->GetConditionComparator() == OCC_EQUALS) order->SetConditionComparator(OCC_IS_TRUE);
							if (order->GetConditionComparator() == OCC_NOT_EQUALS) order->SetConditionComparator(OCC_IS_FALSE);
						}
						break;

					case OCV_VEH_IN_SLOT_GROUP:
						order->GetXDataRef() = data;
						break;

					case OCV_CARGO_WAITING_AMOUNT:
					case OCV_CARGO_WAITING_AMOUNT_PERCENTAGE:
					case OCV_COUNTER_VALUE:
						order->SetXDataLow(data);
						break;

					default:
						order->SetConditionValue(data);
						break;
				}
				break;

			case MOF_COND_VALUE_2:
				switch (order->GetConditionVariable()) {
					case OCV_COUNTER_VALUE:
						order->SetXDataHigh(data);
						break;

					case OCV_DISPATCH_SLOT:
						order->SetConditionDispatchScheduleID(data);
						break;

					default:
						order->SetConditionValue(data);
						break;
				}
				break;

			case MOF_COND_VALUE_3:
				order->SetConditionViaStationID(StationID(data));
				break;

			case MOF_COND_VALUE_4:
				SB(order->GetXData2Ref(), 16, 1, data);
				break;

			case MOF_COND_STATION_ID:
				order->SetConditionStationID(StationID(data));
				if (ConditionVariableTestsCargoWaitingAmount(order->GetConditionVariable()) && data == order->GetConditionViaStationID()) {
					/* Clear via if station is set to the same ID */
					order->ClearConditionViaStation();
				}
				break;

			case MOF_COND_DESTINATION:
				order->SetConditionSkipToOrder(data);
				break;

			case MOF_WAYPOINT_FLAGS:
				order->SetWaypointFlags((OrderWaypointFlags)data);
				break;

			case MOF_SLOT:
			case MOF_SLOT_GROUP:
			case MOF_COUNTER_ID:
				order->SetDestination(data);
				break;

			case MOF_RV_TRAVEL_DIR:
				order->SetRoadVehTravelDirection((DiagDirection)data);
				break;

			case MOF_COUNTER_OP:
				order->SetCounterOperation(data);
				break;

			case MOF_COUNTER_VALUE:
				order->GetXDataRef() = data;
				break;

			case MOF_COLOUR:
				order->SetColour((Colours)data);
				break;

			case MOF_LABEL_TEXT:
				order->SetLabelText(text);
				break;

			case MOF_DEPARTURES_SUBTYPE:
				order->SetLabelSubType(static_cast<OrderLabelSubType>(data));
				break;

			default: NOT_REACHED();
		}

		/* Update the windows and full load flags, also for vehicles that share the same order list */
		Vehicle *u = v->FirstShared();
		DeleteOrderWarnings(u);
		for (; u != nullptr; u = u->NextShared()) {
			/* Toggle u->current_order "Full load" flag if it changed.
			 * However, as the same flag is used for depot orders, check
			 * whether we are not going to a depot as there are three
			 * cases where the full load flag can be active and only
			 * one case where the flag is used for depot orders. In the
			 * other cases for the OrderType the flags are not used,
			 * so do not care and those orders should not be active
			 * when this function is called.
			 */
			if (sel_ord == u->cur_real_order_index &&
					(u->current_order.IsType(OT_GOTO_STATION) || u->current_order.IsAnyLoadingType())) {
				if (u->current_order.GetLoadType() != order->GetLoadType()) {
					u->current_order.SetLoadType(order->GetLoadType());
				}
				if (u->current_order.GetUnloadType() != order->GetUnloadType()) {
					u->current_order.SetUnloadType(order->GetUnloadType());
				}
				switch (mof) {
					case MOF_CARGO_TYPE_UNLOAD:
						if (cargo_id == INVALID_CARGO) {
							for (CargoType i = 0; i < NUM_CARGO; i++) {
								u->current_order.SetUnloadType((OrderUnloadFlags)data, i);
							}
						} else {
							u->current_order.SetUnloadType((OrderUnloadFlags)data, cargo_id);
						}
						break;

					case MOF_CARGO_TYPE_LOAD:
						if (cargo_id == INVALID_CARGO) {
							for (CargoType i = 0; i < NUM_CARGO; i++) {
								u->current_order.SetLoadType((OrderLoadFlags)data, i);
							}
						} else {
							u->current_order.SetLoadType((OrderLoadFlags)data, cargo_id);
						}
						break;

					default:
						break;
				}
			}
			if (mof == MOF_RV_TRAVEL_DIR && sel_ord == u->cur_real_order_index &&
					(u->current_order.IsType(OT_GOTO_STATION) || u->current_order.IsType(OT_GOTO_WAYPOINT))) {
				u->current_order.SetRoadVehTravelDirection((DiagDirection)data);
			}

			/* Unbunching data is no longer valid. */
			u->ResetDepotUnbunching();

			InvalidateVehicleOrder(u, VIWD_MODIFY_ORDERS);
		}
	}

	return CommandCost();
}

/**
 * Check if an aircraft has enough range for an order list.
 * @param v_new Aircraft to check.
 * @param v_order Vehicle currently holding the order list.
 * @return True if the aircraft has enough range for the orders, false otherwise.
 */
static bool CheckAircraftOrderDistance(const Aircraft *v_new, const Vehicle *v_order)
{
	if (v_order->orders == nullptr || v_new->acache.cached_max_range == 0) return true;

	/* Iterate over all orders to check the distance between all
	 * 'goto' orders and their respective next order (of any type). */
	for (const Order *o : v_order->orders->Orders()) {
		switch (o->GetType()) {
			case OT_GOTO_STATION:
			case OT_GOTO_DEPOT:
			case OT_GOTO_WAYPOINT:
				/* If we don't have a next order, we've reached the end and must check the first order instead. */
				if (GetOrderDistance(o, v_order->orders->GetNext(o), v_order) > v_new->acache.cached_max_range_sqr) return false;
				break;

			default: break;
		}
	}

	return true;
}

static void CheckAdvanceVehicleOrdersAfterClone(Vehicle *v, DoCommandFlags flags)
{
	const Company *owner = Company::GetIfValid(v->owner);
	if (!owner || !owner->settings.advance_order_on_clone || !v->IsInDepot() || !IsDepotTile(v->tile)) return;

	std::vector<VehicleOrderID> target_orders;

	const int order_count = v->GetNumOrders();
	if (v->type == VEH_AIRCRAFT) {
		for (VehicleOrderID idx = 0; idx < order_count; idx++) {
			const Order *o = v->GetOrder(idx);
			if (o->IsType(OT_GOTO_STATION) && o->GetDestination() == GetStationIndex(v->tile)) {
				target_orders.push_back(idx);
			}
		}
	} else if (GetDepotVehicleType(v->tile) == v->type) {
		for (VehicleOrderID idx = 0; idx < order_count; idx++) {
			const Order *o = v->GetOrder(idx);
			if (o->IsType(OT_GOTO_DEPOT) && o->GetDestination() == GetDepotIndex(v->tile)) {
				target_orders.push_back(idx + 1 < order_count ? idx + 1 : 0);
			}
		}
	}
	if (target_orders.empty()) return;

	VehicleOrderID skip_to = target_orders[v->unitnumber % target_orders.size()];
	Command<CMD_SKIP_TO_ORDER>::Do(flags, v->index, skip_to);
}

static bool ShouldResetOrderIndicesOnOrderCopy(const Vehicle *src, const Vehicle *dst)
{
	const int num_orders = src->GetNumOrders();
	if (dst->GetNumOrders() != num_orders) return true;

	for (int i = 0; i < num_orders; i++) {
		if (!src->GetOrder(i)->Equals(*dst->GetOrder(i))) return true;
	}
	return false;
}

/**
 * Clone/share/copy an order-list of another vehicle.
 * @param flags operation to perform
 * @param action action to perform
 * @param veh_dst destination vehicle to clone orders to
 * @param veh_src source vehicle to clone orders from, if any (none for CO_UNSHARE)
 * @return the cost of this operation or an error
 */
CommandCost CmdCloneOrder(DoCommandFlags flags, CloneOptions action, VehicleID veh_dst, VehicleID veh_src)
{
	Vehicle *dst = Vehicle::GetIfValid(veh_dst);
	if (dst == nullptr || !dst->IsPrimaryVehicle()) return CMD_ERROR;

	CommandCost ret = CheckOwnership(dst->owner);
	if (ret.Failed()) return ret;

	switch (action) {
		case CO_SHARE: {
			Vehicle *src = Vehicle::GetIfValid(veh_src);

			/* Sanity checks */
			if (src == nullptr || !src->IsPrimaryVehicle() || dst->type != src->type || dst == src) return CMD_ERROR;

			ret = CheckOwnership(src->owner);
			if (ret.Failed()) return ret;

			/* Trucks can't share orders with busses (and visa versa) */
			if (src->type == VEH_ROAD && RoadVehicle::From(src)->IsBus() != RoadVehicle::From(dst)->IsBus()) {
				return CMD_ERROR;
			}

			/* Is the vehicle already in the shared list? */
			if (src->FirstShared() == dst->FirstShared()) return CMD_ERROR;

			for (const Order *order : src->Orders()) {
				if (OrderGoesToStation(dst, order)) {
					/* Allow copying unreachable destinations if they were already unreachable for the source.
					 * This is basically to allow cloning / autorenewing / autoreplacing vehicles, while the stations
					 * are temporarily invalid due to reconstruction. */
					const Station *st = Station::Get(order->GetDestination().ToStationID());
					if (CanVehicleUseStation(src, st) && !CanVehicleUseStation(dst, st)) {
						return CommandCost::DualErrorMessage(STR_ERROR_CAN_T_COPY_SHARE_ORDER, GetVehicleCannotUseStationReason(dst, st));
					}
				}
				if (OrderGoesToRoadDepot(dst, order)) {
					const Depot *dp = Depot::GetIfValid(order->GetDestination().ToDepotID());
					if (dp != nullptr && (GetPresentRoadTypes(dp->xy) & RoadVehicle::From(dst)->compatible_roadtypes) == 0) {
						return CommandCost::DualErrorMessage(STR_ERROR_CAN_T_COPY_SHARE_ORDER, RoadTypeIsTram(RoadVehicle::From(dst)->roadtype) ? STR_ERROR_NO_STOP_COMPATIBLE_TRAM_TYPE : STR_ERROR_NO_STOP_COMPATIBLE_ROAD_TYPE);
					}
				}
			}

			/* Check for aircraft range limits. */
			if (dst->type == VEH_AIRCRAFT && !CheckAircraftOrderDistance(Aircraft::From(dst), src)) {
				return CommandCost(STR_ERROR_AIRCRAFT_NOT_ENOUGH_RANGE);
			}

			if (src->orders == nullptr && !OrderList::CanAllocateItem()) {
				return CommandCost(STR_ERROR_NO_MORE_SPACE_FOR_ORDERS);
			}

			if (flags.Test(DoCommandFlag::Execute)) {
				/* If the destination vehicle had a OrderList, destroy it.
				 * We reset the order indices, if the new orders are different.
				 * (We mainly do this to keep the order indices valid and in range.) */
				DeleteVehicleOrders(dst, false, ShouldResetOrderIndicesOnOrderCopy(src, dst));
				dst->dispatch_records.clear();

				dst->orders = src->orders;

				/* Link this vehicle in the shared-list */
				dst->AddToShared(src);


				/* Set automation bit if target has it. */
				if (HasBit(src->vehicle_flags, VF_AUTOMATE_TIMETABLE)) {
					SetBit(dst->vehicle_flags, VF_AUTOMATE_TIMETABLE);
				} else {
					ClrBit(dst->vehicle_flags, VF_AUTOMATE_TIMETABLE);
				}
				/* Set auto separation bit if target has it. */
				if (HasBit(src->vehicle_flags, VF_TIMETABLE_SEPARATION)) {
					SetBit(dst->vehicle_flags, VF_TIMETABLE_SEPARATION);
				} else {
					ClrBit(dst->vehicle_flags, VF_TIMETABLE_SEPARATION);
				}
				/* Set manual dispatch bit if target has it. */
				if (HasBit(src->vehicle_flags, VF_SCHEDULED_DISPATCH)) {
					SetBit(dst->vehicle_flags, VF_SCHEDULED_DISPATCH);
				} else {
					ClrBit(dst->vehicle_flags, VF_SCHEDULED_DISPATCH);
				}
				ClrBit(dst->vehicle_flags, VF_AUTOFILL_TIMETABLE);
				ClrBit(dst->vehicle_flags, VF_AUTOFILL_PRES_WAIT_TIME);

				dst->ClearSeparation();
				if (HasBit(dst->vehicle_flags, VF_TIMETABLE_SEPARATION)) ClrBit(dst->vehicle_flags, VF_TIMETABLE_STARTED);

				InvalidateVehicleOrder(dst, VIWD_REMOVE_ALL_ORDERS);
				InvalidateVehicleOrder(src, VIWD_MODIFY_ORDERS);


				InvalidateWindowClassesData(GetWindowClassForVehicleType(dst->type), 0);
				InvalidateWindowClassesData(WC_DEPARTURES_BOARD, 0);

				CheckAdvanceVehicleOrdersAfterClone(dst, flags);
			}
			break;
		}

		case CO_COPY: {
			Vehicle *src = Vehicle::GetIfValid(veh_src);

			/* Sanity checks */
			if (src == nullptr || !src->IsPrimaryVehicle() || dst->type != src->type || dst == src) return CMD_ERROR;

			if (!_settings_game.economy.infrastructure_sharing[src->type]) {
				CommandCost ret = CheckOwnership(src->owner);
				if (ret.Failed()) return ret;
			}

			/* Trucks can't copy all the orders from busses (and visa versa),
			 * and neither can helicopters and aircraft. */
			for (const Order *order : src->Orders()) {
				if (OrderGoesToStation(dst, order)) {
					const Station *st = Station::Get(order->GetDestination().ToStationID());
					if (!CanVehicleUseStation(dst, st)) {
						return CommandCost::DualErrorMessage(STR_ERROR_CAN_T_COPY_SHARE_ORDER, GetVehicleCannotUseStationReason(dst, st));
					}
				}
				if (OrderGoesToRoadDepot(dst, order)) {
					const Depot *dp = Depot::GetIfValid(order->GetDestination().ToDepotID());
					if (dp != nullptr && (GetPresentRoadTypes(dp->xy) & RoadVehicle::From(dst)->compatible_roadtypes) == 0) {
						return CommandCost::DualErrorMessage(STR_ERROR_CAN_T_COPY_SHARE_ORDER, RoadTypeIsTram(RoadVehicle::From(dst)->roadtype) ? STR_ERROR_NO_STOP_COMPATIBLE_TRAM_TYPE : STR_ERROR_NO_STOP_COMPATIBLE_ROAD_TYPE);
					}
				}
			}

			/* Check for aircraft range limits. */
			if (dst->type == VEH_AIRCRAFT && !CheckAircraftOrderDistance(Aircraft::From(dst), src)) {
				return CommandCost(STR_ERROR_AIRCRAFT_NOT_ENOUGH_RANGE);
			}

			/* make sure there are orders available */
			if (!OrderList::CanAllocateItem()) {
				return CommandCost(STR_ERROR_NO_MORE_SPACE_FOR_ORDERS);
			}

			if (flags.Test(DoCommandFlag::Execute)) {
				/* If the destination vehicle had an order list, destroy the chain but keep the OrderList.
				 * We only the order indices, if the new orders are different.
				 * (We mainly do this to keep the order indices valid and in range.) */
				DeleteVehicleOrders(dst, true, ShouldResetOrderIndicesOnOrderCopy(src, dst));
				dst->dispatch_records.clear();

				std::vector<Order> dst_orders;
				for (const Order *order : src->Orders()) {
					dst_orders.emplace_back(*order); // clone order
					TraceRestrictRemoveNonOwnedReferencesFromOrder(&dst_orders.back(), dst->owner);
				}
				if (dst->orders != nullptr) {
					assert(dst->orders->GetNumOrders() == 0);
					assert(!dst->orders->IsShared());
					delete dst->orders;
					dst->orders = nullptr;
				}
				assert(OrderList::CanAllocateItem());
				dst->orders = new OrderList(std::move(dst_orders), dst);

				/* Copy over scheduled dispatch data */
				assert(dst->orders != nullptr);
				if (src->orders != nullptr) {
					dst->orders->GetScheduledDispatchScheduleSet() = src->orders->GetScheduledDispatchScheduleSet();
				}

				/* Set automation bit if target has it. */
				if (HasBit(src->vehicle_flags, VF_AUTOMATE_TIMETABLE)) {
					SetBit(dst->vehicle_flags, VF_AUTOMATE_TIMETABLE);
					ClrBit(dst->vehicle_flags, VF_AUTOFILL_TIMETABLE);
					ClrBit(dst->vehicle_flags, VF_AUTOFILL_PRES_WAIT_TIME);
				} else {
					ClrBit(dst->vehicle_flags, VF_AUTOMATE_TIMETABLE);
				}
				/* Set auto separation bit if target has it. */
				if (HasBit(src->vehicle_flags, VF_TIMETABLE_SEPARATION)) {
					SetBit(dst->vehicle_flags, VF_TIMETABLE_SEPARATION);
				} else {
					ClrBit(dst->vehicle_flags, VF_TIMETABLE_SEPARATION);
				}
				/* Set manual dispatch bit if target has it. */
				if (HasBit(src->vehicle_flags, VF_SCHEDULED_DISPATCH)) {
					SetBit(dst->vehicle_flags, VF_SCHEDULED_DISPATCH);
				} else {
					ClrBit(dst->vehicle_flags, VF_SCHEDULED_DISPATCH);
				}

				InvalidateVehicleOrder(dst, VIWD_REMOVE_ALL_ORDERS);

				InvalidateWindowClassesData(GetWindowClassForVehicleType(dst->type), 0);
				InvalidateWindowClassesData(WC_DEPARTURES_BOARD, 0);

				CheckAdvanceVehicleOrdersAfterClone(dst, flags);
			}
			break;
		}

		case CO_UNSHARE: return DecloneOrder(dst, flags);
		default: return CMD_ERROR;
	}

	return CommandCost();
}

/**
 * Add/remove refit orders from an order
 * @param flags operation to perform
 * @param veh VehicleIndex of the vehicle having the order
 * @param order_number number of order to modify
 * @param cargo CargoType
 * @return the cost of this operation or an error
 */
CommandCost CmdOrderRefit(DoCommandFlags flags, VehicleID veh, VehicleOrderID order_number, CargoType cargo)
{
	if (cargo >= NUM_CARGO && cargo != CARGO_NO_REFIT && cargo != CARGO_AUTO_REFIT) return CMD_ERROR;

	Vehicle *v = Vehicle::GetIfValid(veh);
	if (v == nullptr || !v->IsPrimaryVehicle()) return CMD_ERROR;

	CommandCost ret = CheckOwnership(v->owner);
	if (ret.Failed()) return ret;

	Order *order = v->GetOrder(order_number);
	if (order == nullptr) return CMD_ERROR;

	/* Automatic refit cargo is only supported for goto station orders. */
	if (cargo == CARGO_AUTO_REFIT && !order->IsType(OT_GOTO_STATION)) return CMD_ERROR;

	if (order->GetLoadType() & OLFB_NO_LOAD) return CMD_ERROR;

	if (flags.Test(DoCommandFlag::Execute)) {
		order->SetRefit(cargo);

		/* Make the depot order an 'always go' order. */
		if (cargo != CARGO_NO_REFIT && order->IsType(OT_GOTO_DEPOT)) {
			order->SetDepotOrderType((OrderDepotTypeFlags)(order->GetDepotOrderType() & ~ODTFB_SERVICE));
			order->SetDepotActionType((OrderDepotActionFlags)(order->GetDepotActionType() & ~(ODATFB_HALT | ODATFB_SELL)));
		}

		for (Vehicle *u = v->FirstShared(); u != nullptr; u = u->NextShared()) {
			/* Update any possible open window of the vehicle */
			InvalidateVehicleOrder(u, VIWD_MODIFY_ORDERS);

			/* If the vehicle already got the current depot set as current order, then update current order as well */
			if (u->cur_real_order_index == order_number && (u->current_order.GetDepotOrderType() & ODTFB_PART_OF_ORDERS)) {
				u->current_order.SetRefit(cargo);
			}
		}
	}

	return CommandCost();
}


/**
 *
 * Check the orders of a vehicle, to see if there are invalid orders and stuff
 *
 */
void CheckOrders(const Vehicle *v)
{
	/* Does the user wants us to check things? */
	if (_settings_client.gui.order_review_system == 0) return;

	/* Do nothing for crashed vehicles */
	if (v->vehstatus & VS_CRASHED) return;

	/* Do nothing for stopped vehicles if setting is '1' */
	if (_settings_client.gui.order_review_system == 1 && (v->vehstatus & VS_STOPPED)) return;

	/* do nothing we we're not the first vehicle in a share-chain */
	if (v->FirstShared() != v) return;

	/* Only check every 20 days, so that we don't flood the message log */
	/* The check is skipped entirely in case the current vehicle is virtual (a.k.a a 'template train') */
	if (v->owner == _local_company && v->day_counter % 20 == 0 && !HasBit(v->subtype, GVSF_VIRTUAL)) {
		StringID message = INVALID_STRING_ID;

		/* Check the order list */
		int n_st = 0;
		bool has_depot_order = false;

		for (const Order *order : v->Orders()) {
			/* Dummy order? */
			if (order->IsType(OT_DUMMY)) {
				message = STR_NEWS_VEHICLE_HAS_VOID_ORDER;
				break;
			}
			/* Does station have a load-bay for this vehicle? */
			if (order->IsType(OT_GOTO_STATION)) {
				const Station *st = Station::Get(order->GetDestination().ToStationID());

				n_st++;
				if (!CanVehicleUseStation(v, st)) {
					message = STR_NEWS_VEHICLE_HAS_INVALID_ENTRY;
				} else if (v->type == VEH_AIRCRAFT &&
							(AircraftVehInfo(v->engine_type)->subtype & AIR_FAST) &&
							st->airport.GetFTA()->flags.Test(AirportFTAClass::Flag::ShortStrip) &&
							!_cheats.no_jetcrash.value &&
							message == INVALID_STRING_ID) {
					message = STR_NEWS_PLANE_USES_TOO_SHORT_RUNWAY;
				}
			}
			if (order->IsType(OT_GOTO_DEPOT)) {
				has_depot_order = true;
			}
		}

		/* Check if the last and the first order are the same, and the first order is a go to order */
		if (v->GetNumOrders() > 1 && v->orders->GetFirstOrder()->IsGotoOrder()) {
			const Order *last = v->GetLastOrder();

			if (v->orders->GetFirstOrder()->Equals(*last)) {
				message = STR_NEWS_VEHICLE_HAS_DUPLICATE_ENTRY;
			}
		}

		/* Do we only have 1 station in our order list? */
		if (n_st < 2 && message == INVALID_STRING_ID) message = STR_NEWS_VEHICLE_HAS_TOO_FEW_ORDERS;

#ifdef WITH_ASSERT
		if (v->orders != nullptr) v->orders->DebugCheckSanity();
#endif

		if (message == INVALID_STRING_ID && !has_depot_order && v->type != VEH_AIRCRAFT) {
			if (_settings_client.gui.no_depot_order_warn == 1 ||
					(_settings_client.gui.no_depot_order_warn == 2 && _settings_game.difficulty.vehicle_breakdowns != 0)) {
				message = STR_NEWS_VEHICLE_NO_DEPOT_ORDER;
			}
		}

		/* We don't have a problem */
		if (message == INVALID_STRING_ID) return;

		SetDParam(0, v->index);
		AddVehicleAdviceNewsItem(AdviceType::Order, message, v->index);
	}
}

static bool _remove_order_from_all_vehicles_batch = false;
std::vector<uint32_t> _remove_order_from_all_vehicles_depots;

static bool IsBatchRemoveOrderDepotRemoved(DestinationID destination)
{
	if (static_cast<size_t>(destination.base() / 32) >= _remove_order_from_all_vehicles_depots.size()) return false;

	return HasBit(_remove_order_from_all_vehicles_depots[destination.base() / 32], destination.base() % 32);
}

void StartRemoveOrderFromAllVehiclesBatch()
{
	assert(_remove_order_from_all_vehicles_batch == false);
	_remove_order_from_all_vehicles_batch = true;
}

void StopRemoveOrderFromAllVehiclesBatch()
{
	assert(_remove_order_from_all_vehicles_batch == true);
	_remove_order_from_all_vehicles_batch = false;

	/* Go through all vehicles */
	for (Vehicle *v : Vehicle::IterateFrontOnly()) {
		if (v->type == VEH_AIRCRAFT) continue;

		Order *order = &v->current_order;
		if (order->IsType(OT_GOTO_DEPOT) && IsBatchRemoveOrderDepotRemoved(order->GetDestination())) {
			order->MakeDummy();
			SetWindowDirty(WC_VEHICLE_VIEW, v->index);
		}

		/* order list */
		if (v->FirstShared() != v) continue;

		RemoveVehicleOrdersIf(v, [&](const Order *o) {
			OrderType ot = o->GetType();
			if (ot != OT_GOTO_DEPOT) return false;
			if ((o->GetDepotActionType() & ODATFB_NEAREST_DEPOT) != 0) return false;
			return IsBatchRemoveOrderDepotRemoved(o->GetDestination());
		});
	}

	_remove_order_from_all_vehicles_depots.clear();
}

/**
 * Removes an order from all vehicles. Triggers when, say, a station is removed.
 * @param type The type of the order (OT_GOTO_[STATION|DEPOT|WAYPOINT]).
 * @param destination The destination. Can be a StationID, DepotID or WaypointID.
 * @param hangar Only used for airports in the destination.
 *               When false, remove airport and hangar orders.
 *               When true, remove either airport or hangar order.
 */
void RemoveOrderFromAllVehicles(OrderType type, DestinationID destination, bool hangar)
{
	if (destination == ((type == OT_GOTO_DEPOT) ? (DestinationID)INVALID_DEPOT : (DestinationID)INVALID_STATION)) return;

	OrderBackup::RemoveOrder(type, destination, hangar);

	if (_remove_order_from_all_vehicles_batch && type == OT_GOTO_DEPOT && !hangar) {
		std::vector<uint32_t> &ids = _remove_order_from_all_vehicles_depots;
		uint32_t word_idx = destination.base() / 32;
		if (word_idx >= ids.size()) ids.resize(word_idx + 1);
		SetBit(ids[word_idx], destination.base() % 32);
		return;
	}

	/* Aircraft have StationIDs for depot orders and never use DepotIDs
	 * This fact is handled specially below
	 */

	/* Go through all vehicles */
	for (Vehicle *v : Vehicle::IterateFrontOnly()) {
		Order *order = &v->current_order;
		if ((v->type == VEH_AIRCRAFT && order->IsType(OT_GOTO_DEPOT) && !hangar ? OT_GOTO_STATION : order->GetType()) == type &&
				(!hangar || v->type == VEH_AIRCRAFT) && order->GetDestination() == destination) {
			order->MakeDummy();
			SetWindowDirty(WC_VEHICLE_VIEW, v->index);
		}

		/* order list */
		if (v->FirstShared() != v) continue;

		RemoveVehicleOrdersIf(v, [&](const Order *o) {
			OrderType ot = o->GetType();
			if (ot == OT_CONDITIONAL) {
				if (type == OT_GOTO_STATION && ConditionVariableTestsCargoWaitingAmount(o->GetConditionVariable())) {
					if (order->GetConditionViaStationID() == destination) order->SetConditionViaStationID(INVALID_STATION);
				}
				if (type == OT_GOTO_STATION && ConditionVariableHasStationID(o->GetConditionVariable())) {
					if (order->GetConditionStationID() == destination) order->SetConditionStationID(INVALID_STATION);
				}
				return false;
			}
			if (ot == OT_GOTO_DEPOT && (o->GetDepotActionType() & ODATFB_NEAREST_DEPOT) != 0) return false;
			if (ot == OT_GOTO_DEPOT && hangar && v->type != VEH_AIRCRAFT) return false; // Not an aircraft? Can't have a hangar order.
			if (ot == OT_IMPLICIT || (v->type == VEH_AIRCRAFT && ot == OT_GOTO_DEPOT && !hangar)) ot = OT_GOTO_STATION;
			if (ot == OT_LABEL && IsDestinationOrderLabelSubType(o->GetLabelSubType()) && (type == OT_GOTO_STATION || type == OT_GOTO_WAYPOINT) && o->GetDestination() == destination) return true;
			return (ot == type && o->GetDestination() == destination);
		});
	}
}

/**
 * Checks if a vehicle has a depot in its order list.
 * @return True iff at least one order is a depot order.
 */
bool Vehicle::HasDepotOrder() const
{
	for (const Order *order : this->Orders()) {
		if (order->IsType(OT_GOTO_DEPOT)) return true;
	}

	return false;
}

/**
 * Delete all orders from a vehicle
 * @param v                   Vehicle whose orders to reset
 * @param keep_orderlist      If true, do not free the order list, only empty it.
 * @param reset_order_indices If true, reset cur_implicit_order_index and cur_real_order_index
 *                            and cancel the current full load order (if the vehicle is loading).
 *                            If false, _you_ have to make sure the order indices are valid after
 *                            your messing with them!
 */
void DeleteVehicleOrders(Vehicle *v, bool keep_orderlist, bool reset_order_indices)
{
	DeleteOrderWarnings(v);
	InvalidateWindowClassesData(WC_DEPARTURES_BOARD, 0);

	extern void UpdateDeparturesWindowVehicleFilter(const OrderList *order_list, bool remove);

	if (v->IsOrderListShared()) {
		/* Remove ourself from the shared order list. */
		UpdateDeparturesWindowVehicleFilter(v->orders, false);
		v->RemoveFromShared();
		v->orders = nullptr;
	} else {
		CloseWindowById(GetWindowClassForVehicleType(v->type), VehicleListIdentifier(VL_SHARED_ORDERS, v->type, v->owner, v->index).ToWindowNumber());
		if (v->orders != nullptr) {
			/* Remove the orders */
			if (!keep_orderlist) UpdateDeparturesWindowVehicleFilter(v->orders, true);
			v->orders->FreeChain(keep_orderlist);
			if (!keep_orderlist) v->orders = nullptr;
		}
	}

	/* Unbunching data is no longer valid. */
	v->ResetDepotUnbunching();

	if (reset_order_indices) {
		v->cur_implicit_order_index = v->cur_real_order_index = 0;
		v->cur_timetable_order_index = INVALID_VEH_ORDER_ID;
		if (v->current_order.IsAnyLoadingType()) {
			CancelLoadingDueToDeletedOrder(v);
		}
	}
}

/**
 * Clamp the service interval to the correct min/max. The actual min/max values
 * depend on whether it's in days, minutes, or percent.
 * @param interval The proposed service interval.
 * @param ispercent Whether the interval is a percent.
 * @return The service interval clamped to use the chosen units.
 */
uint16_t GetServiceIntervalClamped(int interval, bool ispercent)
{
	/* Service intervals are in percents. */
	if (ispercent) return Clamp(interval, MIN_SERVINT_PERCENT, MAX_SERVINT_PERCENT);

	/* Service intervals are in minutes. */
	if (EconTime::UsingWallclockUnits(_game_mode == GM_MENU)) return Clamp(interval, MIN_SERVINT_MINUTES, MAX_SERVINT_MINUTES);

	/* Service intervals are in days. */
	return Clamp(interval, MIN_SERVINT_DAYS, MAX_SERVINT_DAYS);
}

/**
 *
 * Check if a vehicle has any valid orders
 *
 * @return false if there are no valid orders
 * @note Conditional orders are not considered valid destination orders
 *
 */
static bool CheckForValidOrders(const Vehicle *v)
{
	for (const Order *order : v->Orders()) {
		switch (order->GetType()) {
			case OT_GOTO_STATION:
			case OT_GOTO_DEPOT:
			case OT_GOTO_WAYPOINT:
				return true;

			default:
				break;
		}
	}

	return false;
}

/**
 * Compare the variable and value based on the given comparator.
 */
bool OrderConditionCompare(OrderConditionComparator occ, int variable, int value)
{
	switch (occ) {
		case OCC_EQUALS:      return variable == value;
		case OCC_NOT_EQUALS:  return variable != value;
		case OCC_LESS_THAN:   return variable <  value;
		case OCC_LESS_EQUALS: return variable <= value;
		case OCC_MORE_THAN:   return variable >  value;
		case OCC_MORE_EQUALS: return variable >= value;
		case OCC_IS_TRUE:     return variable != 0;
		case OCC_IS_FALSE:    return variable == 0;
		default: NOT_REACHED();
	}
}

/* Get the number of free (train) platforms in a station.
 * @param st_id The StationID of the station.
 * @return The number of free train platforms.
 */
static uint16_t GetFreeStationPlatforms(StationID st_id)
{
	assert(Station::IsValidID(st_id));
	const Station *st = Station::Get(st_id);
	if (!st->facilities.Test(StationFacility::Train)) return 0;
	bool is_free;
	TileIndex t2;
	uint16_t counter = 0;
	for (TileIndex t1 : st->train_station) {
		if (st->TileBelongsToRailStation(t1)) {
			/* We only proceed if this tile is a track tile and the north(-east/-west) end of the platform */
			if (IsCompatibleTrainStationTile(t1 + TileOffsByDiagDir(GetRailStationAxis(t1) == AXIS_X ? DIAGDIR_NE : DIAGDIR_NW), t1) || IsStationTileBlocked(t1)) continue;
			is_free = true;
			t2 = t1;
			do {
				if (GetStationReservationTrackBits(t2)) {
					is_free = false;
					break;
				}
				t2 += TileOffsByDiagDir(GetRailStationAxis(t1) == AXIS_X ? DIAGDIR_SW : DIAGDIR_SE);
			} while (IsCompatibleTrainStationTile(t2, t1));
			if (is_free) counter++;
		}
	}
	return counter;
}

bool EvaluateDispatchSlotConditionalOrderVehicleRecord(const Order *order, const LastDispatchRecord &record)
{
	bool value = false;
	switch ((OrderDispatchConditionModes)GB(order->GetConditionValue(), ODCB_MODE_START, ODCB_MODE_COUNT)) {
		case ODCM_FIRST_LAST:
			if (HasBit(order->GetConditionValue(), ODFLCB_LAST_SLOT)) {
				value = HasBit(record.record_flags, LastDispatchRecord::RF_LAST_SLOT);
			} else {
				value = HasBit(record.record_flags, LastDispatchRecord::RF_FIRST_SLOT);
			}
			break;

		case OCDM_TAG: {
			uint8_t tag = (uint8_t)GB(order->GetConditionValue(), ODFLCB_TAG_START, ODFLCB_TAG_COUNT);
			value = HasBit(record.slot_flags, DispatchSlot::SDSF_FIRST_TAG + tag);
			break;
		}
	}

	return OrderConditionCompare(order->GetConditionComparator(), value ? 1 : 0, 0);
}

const LastDispatchRecord *GetVehicleLastDispatchRecord(const Vehicle *v, uint16_t schedule_index)
{
	auto iter = v->dispatch_records.find(schedule_index);
	if (iter != v->dispatch_records.end()) return &(iter->second);

	return nullptr;
}

OrderConditionEvalResult EvaluateDispatchSlotConditionalOrder(const Order *order, std::span<const DispatchSchedule> schedules, StateTicks state_ticks, GetVehicleLastDispatchRecordFunctor get_vehicle_record)
{
	OrderConditionEvalResult::Type result_type = OrderConditionEvalResult::Type::Certain;

	uint16_t schedule_index = order->GetConditionDispatchScheduleID();
	if (schedule_index >= schedules.size()) return OrderConditionEvalResult(false, result_type);
	const DispatchSchedule &sched = schedules[schedule_index];

	const OrderDispatchConditionSources src = (OrderDispatchConditionSources)GB(order->GetConditionValue(), ODCB_SRC_START, ODCB_SRC_COUNT);
	if (src == ODCS_VEH) {
		/* Don't set predicted for vehicle record tests */

		const LastDispatchRecord *record = get_vehicle_record(schedule_index);
		if (record == nullptr) return OrderConditionEvalResult(OrderConditionCompare(order->GetConditionComparator(), 0, 0), result_type);

		return OrderConditionEvalResult(EvaluateDispatchSlotConditionalOrderVehicleRecord(order, *record), result_type);
	}

	if (sched.GetScheduledDispatch().empty()) return OrderConditionEvalResult(false, result_type);

	result_type = OrderConditionEvalResult::Type::Predicted;

	int32_t offset;
	switch (src) {
		case ODCS_LAST: {
			int32_t last = sched.GetScheduledDispatchLastDispatch();
			if (last == INVALID_SCHEDULED_DISPATCH_OFFSET) {
				/* No last dispatched */
				return OrderConditionEvalResult(OrderConditionCompare(order->GetConditionComparator(), 0, 0), result_type);
			}
			if (last < 0) {
				last += sched.GetScheduledDispatchDuration() * (1 + (-last / sched.GetScheduledDispatchDuration()));
			}
			offset = last % sched.GetScheduledDispatchDuration();
			break;
		}

		case ODCS_NEXT: {
			StateTicks slot = GetScheduledDispatchTime(sched, state_ticks).first;
			if (slot == INVALID_STATE_TICKS) {
				/* No next dispatch */
				return OrderConditionEvalResult(OrderConditionCompare(order->GetConditionComparator(), 0, 0), result_type);
			}
			offset = (slot - sched.GetScheduledDispatchStartTick()).base() % sched.GetScheduledDispatchDuration();
			break;
		}

		default:
			NOT_REACHED();
	}

	bool value = false;
	switch ((OrderDispatchConditionModes)GB(order->GetConditionValue(), ODCB_MODE_START, ODCB_MODE_COUNT)) {
		case ODCM_FIRST_LAST:
			if (HasBit(order->GetConditionValue(), ODFLCB_LAST_SLOT)) {
				value = (offset == (int32_t)sched.GetScheduledDispatch().back().offset);
			} else {
				value = (offset == (int32_t)sched.GetScheduledDispatch().front().offset);
			}
			break;

		case OCDM_TAG: {
			uint8_t tag = (uint8_t)GB(order->GetConditionValue(), ODFLCB_TAG_START, ODFLCB_TAG_COUNT);
			for (const DispatchSlot &slot : sched.GetScheduledDispatch()) {
				if (offset == (int32_t)slot.offset) {
					value = HasBit(slot.flags, DispatchSlot::SDSF_FIRST_TAG + tag);
					break;
				}
			}
			break;
		}
	}

	return OrderConditionEvalResult(OrderConditionCompare(order->GetConditionComparator(), value ? 1 : 0, 0), result_type);
}

static TraceRestrictVehicleTemporarySlotMembershipState _pco_deferred_slot_membership;
static btree::btree_map<TraceRestrictCounterID, int32_t> _pco_deferred_counter_values;
static btree::btree_map<Order *, int8_t> _pco_deferred_original_percent_cond;

static bool ExecuteVehicleInSlotOrderCondition(const Vehicle *v, TraceRestrictSlot *slot, ProcessConditionalOrderMode mode, bool acquire)
{
	bool occupant;
	if (mode == PCO_DEFERRED && _pco_deferred_slot_membership.IsValid()) {
		occupant = _pco_deferred_slot_membership.IsInSlot(slot->index);
	} else {
		occupant = slot->IsOccupant(v->index);
	}
	if (acquire) {
		if (!occupant && mode == PCO_EXEC) {
			occupant = slot->Occupy(v);
		}
		if (!occupant && mode == PCO_DEFERRED) {
			occupant = slot->OccupyDryRun(v->index);
			if (occupant) {
				_pco_deferred_slot_membership.Initialise(v);
				_pco_deferred_slot_membership.AddSlot(slot->index);
			}
		}
	}
	return occupant;
}

/**
 * Process a conditional order and determine the next order.
 * @param order the order the vehicle currently has
 * @param v the vehicle to update
 * @param mode whether this is a dry-run so do not execute side-effects, or if side-effects are deferred
 * @return index of next order to jump to, or INVALID_VEH_ORDER_ID to use the next order
 */
VehicleOrderID ProcessConditionalOrder(const Order *order, const Vehicle *v, ProcessConditionalOrderMode mode)
{
	if (order->GetType() != OT_CONDITIONAL) return INVALID_VEH_ORDER_ID;

	bool skip_order = false;
	OrderConditionComparator occ = order->GetConditionComparator();
	uint16_t value = order->GetConditionValue();

	// OrderConditionCompare ignores the last parameter for occ == OCC_IS_TRUE or occ == OCC_IS_FALSE.
	switch (order->GetConditionVariable()) {
		case OCV_LOAD_PERCENTAGE:    skip_order = OrderConditionCompare(occ, CalcPercentVehicleFilled(v, nullptr), value); break;
		case OCV_CARGO_LOAD_PERCENTAGE: skip_order = OrderConditionCompare(occ, CalcPercentVehicleFilledOfCargo(v, (CargoType)value), order->GetXData()); break;
		case OCV_RELIABILITY:        skip_order = OrderConditionCompare(occ, ToPercent16(v->reliability),       value); break;
		case OCV_MAX_RELIABILITY:    skip_order = OrderConditionCompare(occ, ToPercent16(v->GetEngine()->reliability),   value); break;
		case OCV_MAX_SPEED:          skip_order = OrderConditionCompare(occ, v->GetDisplayMaxSpeed() * 10 / 16, value); break;
		case OCV_AGE:                skip_order = OrderConditionCompare(occ, DateDeltaToYearDelta(v->age).base(), value); break;
		case OCV_REQUIRES_SERVICE:   skip_order = OrderConditionCompare(occ, v->NeedsServicing(),               value); break;
		case OCV_UNCONDITIONALLY:    skip_order = true; break;
		case OCV_CARGO_WAITING: {
			StationID next_station = order->GetConditionStationID();
			if (Station::IsValidID(next_station)) skip_order = OrderConditionCompare(occ, (Station::Get(next_station)->goods[value].CargoAvailableCount() > 0), value);
			break;
		}
		case OCV_CARGO_WAITING_AMOUNT: {
			StationID next_station = order->GetConditionStationID();
			if (Station::IsValidID(next_station)) {
				if (!order->HasConditionViaStation()) {
					skip_order = OrderConditionCompare(occ, Station::Get(next_station)->goods[value].CargoAvailableCount(), order->GetXDataLow());
				} else {
					skip_order = OrderConditionCompare(occ, Station::Get(next_station)->goods[value].CargoAvailableViaCount(order->GetConditionViaStationID()), order->GetXDataLow());
				}
			}
			break;
		}
		case OCV_CARGO_WAITING_AMOUNT_PERCENTAGE: {
			StationID next_station = order->GetConditionStationID();
			if (Station::IsValidID(next_station)) {
				const bool refit_mode = HasBit(order->GetXData2(), 16);
				const CargoType cargo = static_cast<CargoType>(value);
				uint32_t waiting;
				if (!order->HasConditionViaStation()) {
					waiting = Station::Get(next_station)->goods[cargo].CargoAvailableCount();
				} else {
					waiting = Station::Get(next_station)->goods[cargo].CargoAvailableViaCount(order->GetConditionViaStationID());
				}

				uint32_t veh_capacity = 0;
				for (const Vehicle *u = v; u != nullptr; u = u->Next()) {
					if (u->cargo_type == cargo) {
						veh_capacity += u->cargo_cap;
					} else if (refit_mode) {
						const Engine *e = Engine::Get(u->engine_type);
						if (!HasBit(e->info.refit_mask, cargo)) {
							continue;
						}

						/* Back up the vehicle's cargo type */
						const CargoType temp_cid = u->cargo_type;
						const uint8_t temp_subtype = u->cargo_subtype;

						const_cast<Vehicle *>(u)->cargo_type = value;
						if (e->refit_capacity_values == nullptr || !(e->callbacks_used & SGCU_REFIT_CB_ALL_CARGOES) || cargo == e->GetDefaultCargoType() || (e->type == VEH_AIRCRAFT && IsCargoInClass(cargo, CargoClass::Passengers))) {
							/* This can be omitted when the refit capacity values are already determined, and the capacity is definitely from the refit callback */
							const_cast<Vehicle *>(u)->cargo_subtype = GetBestFittingSubType(u, const_cast<Vehicle *>(u), cargo);
						}

						veh_capacity += e->DetermineCapacity(u, nullptr); // special mail handling for aircraft is not required here

						/* Restore the original cargo type */
						const_cast<Vehicle *>(u)->cargo_type = temp_cid;
						const_cast<Vehicle *>(u)->cargo_subtype = temp_subtype;
					}
				}
				uint32_t percentage = order->GetXDataLow();
				uint32_t threshold = static_cast<uint32_t>(((uint64_t)veh_capacity * percentage) / 100);

				skip_order = OrderConditionCompare(occ, waiting, threshold);
			}
			break;
		}
		case OCV_CARGO_ACCEPTANCE: {
			StationID next_station = order->GetConditionStationID();
			if (Station::IsValidID(next_station)) skip_order = OrderConditionCompare(occ, HasBit(Station::Get(next_station)->goods[value].status, GoodsEntry::GES_ACCEPTANCE), value);
			break;
		}
		case OCV_SLOT_OCCUPANCY: {
			TraceRestrictSlotID slot_id{order->GetXDataLow()};
			TraceRestrictSlot* slot = TraceRestrictSlot::GetIfValid(slot_id);
			if (slot != nullptr) {
				size_t count = slot->occupants.size();
				if (mode == PCO_DEFERRED && _pco_deferred_slot_membership.IsValid()) {
					count += _pco_deferred_slot_membership.GetSlotOccupancyDelta(slot_id);
				}
				bool result;
				if (occ == OCC_EQUALS || occ == OCC_NOT_EQUALS) {
					occ = (occ == OCC_EQUALS) ? OCC_IS_TRUE : OCC_IS_FALSE;
					result = (count == 0);
				} else {
					result = (count >= slot->max_occupancy);
				}
				skip_order = OrderConditionCompare(occ, result, value);
			}
			break;
		}
		case OCV_VEH_IN_SLOT: {
			TraceRestrictSlot *slot = TraceRestrictSlot::GetIfValid(order->GetXData());
			if (slot != nullptr) {
				bool acquire = false;
				if (occ == OCC_EQUALS || occ == OCC_NOT_EQUALS) {
					acquire = true;
					occ = (occ == OCC_EQUALS) ? OCC_IS_TRUE : OCC_IS_FALSE;
				}
				bool occupant = ExecuteVehicleInSlotOrderCondition(v, slot, mode, acquire);
				skip_order = OrderConditionCompare(occ, occupant, value);
			}
			break;
		}
		case OCV_VEH_IN_SLOT_GROUP: {
			TraceRestrictSlotGroup *sg = TraceRestrictSlotGroup::GetIfValid(order->GetXData());
			if (sg != nullptr) {
				bool occupant = false;
				if (mode == PCO_EXEC) {
					/* Use vehicle slot membership */
					occupant = TraceRestrictIsVehicleInSlotGroup(sg, v->owner, v);
				} else {
					/* Slow(er) path */
					bool check_owner = (sg->owner != v->owner);
					for (TraceRestrictSlotID slot_id : sg->contained_slots) {
						TraceRestrictSlot *slot = TraceRestrictSlot::Get(slot_id);
						if (check_owner && !slot->flags.Test(TraceRestrictSlot::Flag::Public)) {
							continue;
						}
						if (ExecuteVehicleInSlotOrderCondition(v, slot, mode, false)) {
							occupant = true;
							break;
						}
					}
				}
				skip_order = OrderConditionCompare(occ, occupant, value);
			}
			break;
		}
		case OCV_FREE_PLATFORMS: {
			StationID next_station = order->GetConditionStationID();
			if (Station::IsValidID(next_station)) skip_order = OrderConditionCompare(occ, GetFreeStationPlatforms(next_station), value);
			break;
		}
		case OCV_PERCENT: {
			/* get a non-const reference to the current order */
			Order *ord = const_cast<Order *>(order);
			if (mode == PCO_DEFERRED) {
				_pco_deferred_original_percent_cond.insert({ ord, ord->GetJumpCounter() });
			}
			skip_order = ord->UpdateJumpCounter((uint8_t)value, mode == PCO_DRY_RUN);
			break;
		}
		case OCV_REMAINING_LIFETIME: skip_order = OrderConditionCompare(occ, std::max(DateDeltaToYearDelta(v->max_age - v->age + DAYS_IN_LEAP_YEAR - 1).base(), 0), value); break;
		case OCV_COUNTER_VALUE: {
			const TraceRestrictCounter* ctr = TraceRestrictCounter::GetIfValid(order->GetXDataHigh());
			if (ctr != nullptr) {
				int32_t value = ctr->value;
				if (mode == PCO_DEFERRED) {
					auto iter = _pco_deferred_counter_values.find(ctr->index);
					if (iter != _pco_deferred_counter_values.end()) value = iter->second;
				}
				skip_order = OrderConditionCompare(occ, value, order->GetXDataLow());
			}
			break;
		}
		case OCV_TIME_DATE: {
			skip_order = OrderConditionCompare(occ, GetTraceRestrictTimeDateValue(static_cast<TraceRestrictTimeDateValueField>(value)), order->GetXData());
			break;
		}
		case OCV_TIMETABLE: {
			int tt_value = 0;
			switch (static_cast<OrderTimetableConditionMode>(value)) {
				case OTCM_LATENESS:
					tt_value = v->lateness_counter;
					break;

				case OTCM_EARLINESS:
					tt_value = -v->lateness_counter;
					break;

				default:
					break;
			}
			skip_order = OrderConditionCompare(occ, tt_value, order->GetXData());
			break;
		}
		case OCV_DISPATCH_SLOT: {
			auto get_vehicle_records = [&](uint16_t schedule_index) -> const LastDispatchRecord * {
				return GetVehicleLastDispatchRecord(v, schedule_index);
			};
			skip_order = EvaluateDispatchSlotConditionalOrder(order, v->orders->GetScheduledDispatchScheduleSet(), _state_ticks, get_vehicle_records).GetResult();
			break;
		}
		default: NOT_REACHED();
	}

	return skip_order ? order->GetConditionSkipToOrder() : (VehicleOrderID)INVALID_VEH_ORDER_ID;
}

/* FlushAdvanceOrderIndexDeferred must be called after calling this */
VehicleOrderID AdvanceOrderIndexDeferred(const Vehicle *v, VehicleOrderID index)
{
	int depth = 0;

	do {
		/* Wrap around. */
		if (index >= v->GetNumOrders()) index = 0;

		const Order *order = v->GetOrder(index);
		assert(order != nullptr);

		switch (order->GetType()) {
			case OT_GOTO_DEPOT:
				if ((order->GetDepotOrderType() & ODTFB_SERVICE) && !v->NeedsServicing()) {
					break;
				} else {
					return index;
				}

			case OT_SLOT:
				if (TraceRestrictSlot::IsValidID(order->GetDestination().base())) {
					switch (order->GetSlotSubType()) {
						case OSST_RELEASE:
							_pco_deferred_slot_membership.Initialise(v);
							_pco_deferred_slot_membership.RemoveSlot(order->GetDestination().ToSlotID());
							break;
						case OSST_TRY_ACQUIRE:
							ExecuteVehicleInSlotOrderCondition(v, TraceRestrictSlot::Get(order->GetDestination().base()), PCO_DEFERRED, true);
							break;
					}
				}
				break;

			case OT_SLOT_GROUP:
				switch (order->GetSlotGroupSubType()) {
					case OSGST_RELEASE: {
						const TraceRestrictSlotGroup *sg = TraceRestrictSlotGroup::GetIfValid(order->GetDestination().base());
						if (sg != nullptr) {
							_pco_deferred_slot_membership.Initialise(v);
							bool check_owner = (sg->owner != v->owner);
							for (TraceRestrictSlotID slot_id : sg->contained_slots) {
								if (check_owner && !TraceRestrictSlot::Get(slot_id)->flags.Test(TraceRestrictSlot::Flag::Public)) {
									continue;
								}
								_pco_deferred_slot_membership.RemoveSlot(slot_id);
							}
						}
						break;
					}
				}
				break;

			case OT_COUNTER: {
				const TraceRestrictCounter *ctr = TraceRestrictCounter::GetIfValid(order->GetDestination().base());
				if (ctr != nullptr) {
					auto result = _pco_deferred_counter_values.insert(std::make_pair(ctr->index, ctr->value));
					result.first->second = TraceRestrictCounter::ApplyValue(result.first->second, static_cast<TraceRestrictCounterCondOpField>(order->GetCounterOperation()), order->GetXData());
				}
				break;
			}

			case OT_CONDITIONAL: {
				VehicleOrderID next = ProcessConditionalOrder(order, v, PCO_DEFERRED);
				if (next != INVALID_VEH_ORDER_ID) {
					depth++;
					index = next;
					/* Don't increment next, so no break here. */
					continue;
				}
				break;
			}

			case OT_DUMMY:
			case OT_LABEL:
				break;

			default:
				return index;
		}
		/* Don't increment inside the while because otherwise conditional
		 * orders can lead to an infinite loop. */
		++index;
		depth++;
	} while (depth < v->GetNumOrders());

	/* Wrap around. */
	if (index >= v->GetNumOrders()) index = 0;

	return index;
}

void FlushAdvanceOrderIndexDeferred(const Vehicle *v, bool apply)
{
	if (apply) {
		_pco_deferred_slot_membership.ApplyToVehicle();
		for (auto item : _pco_deferred_counter_values) {
			TraceRestrictCounter::Get(item.first)->UpdateValue(item.second);
		}
	} else {
		for (auto item : _pco_deferred_original_percent_cond) {
			item.first->SetJumpCounter(item.second);
		}
	}

	_pco_deferred_slot_membership.Clear();
	_pco_deferred_counter_values.clear();
	_pco_deferred_original_percent_cond.clear();
}

/**
 * Update the vehicle's destination tile from an order.
 * @param order the order the vehicle currently has
 * @param v the vehicle to update
 * @param conditional_depth the depth (amount of steps) to go with conditional orders. This to prevent infinite loops.
 * @param pbs_look_ahead Whether we are forecasting orders for pbs reservations in advance. If true, the order indices must not be modified.
 */
bool UpdateOrderDest(Vehicle *v, const Order *order, int conditional_depth, bool pbs_look_ahead)
{
	if (conditional_depth > std::min<int>(64, v->GetNumOrders())) {
		v->current_order.Free();
		v->SetDestTile({});
		return false;
	}

	switch (order->GetType()) {
		case OT_GOTO_STATION:
			v->SetDestTile(v->GetOrderStationLocation(order->GetDestination().ToStationID()));
			return true;

		case OT_GOTO_DEPOT:
			if ((order->GetDepotOrderType() & ODTFB_SERVICE) && !v->NeedsServicing()) {
				assert(!pbs_look_ahead);
				UpdateVehicleTimetable(v, true);
				v->IncrementRealOrderIndex();
				break;
			}

			if (v->current_order.GetDepotActionType() & ODATFB_NEAREST_DEPOT) {
				/* If the vehicle can't find its destination, delay its next search.
				 * In case many vehicles are in this state, use the vehicle index to spread out pathfinder calls. */
				if (v->dest_tile == 0 && (_state_ticks.base() & 0x3F) != (v->index.base() & 0x3F)) break;

				/* We need to search for the nearest depot (hangar). */
				ClosestDepot closestDepot = v->FindClosestDepot();

				if (closestDepot.found) {
					/* PBS reservations cannot reverse */
					if (pbs_look_ahead && closestDepot.reverse) return false;

					v->SetDestTile(closestDepot.location);
					v->current_order.SetDestination(closestDepot.destination);

					/* If there is no depot in front, reverse automatically (trains only) */
					if (v->type == VEH_TRAIN && closestDepot.reverse) Command<CMD_REVERSE_TRAIN_DIRECTION>::Do(DoCommandFlag::Execute, v->index, false);

					if (v->type == VEH_AIRCRAFT) {
						Aircraft *a = Aircraft::From(v);
						if (a->state == FLYING && a->targetairport != closestDepot.destination) {
							/* The aircraft is now heading for a different hangar than the next in the orders */
							AircraftNextAirportPos_and_Order(a);
						}
					}
					return true;
				}

				/* If there is no depot, we cannot help PBS either. */
				if (pbs_look_ahead) return false;

				UpdateVehicleTimetable(v, true);
				v->IncrementRealOrderIndex();
			} else {
				if (v->type != VEH_AIRCRAFT) {
					v->SetDestTile(Depot::Get(order->GetDestination().ToStationID())->xy);
				} else {
					Aircraft *a = Aircraft::From(v);
					DestinationID destination = a->current_order.GetDestination();
					if (a->targetairport != destination) {
						/* The aircraft is now heading for a different hangar than the next in the orders */
						a->SetDestTile(a->GetOrderStationLocation(destination.ToStationID()));
					}
				}
				return true;
			}
			break;

		case OT_GOTO_WAYPOINT:
			v->SetDestTile(Waypoint::Get(order->GetDestination().ToStationID())->xy);
			return true;

		case OT_CONDITIONAL: {
			assert(!pbs_look_ahead);
			VehicleOrderID next_order = ProcessConditionalOrder(order, v);
			if (next_order != INVALID_VEH_ORDER_ID) {
				/* Jump to next_order. cur_implicit_order_index becomes exactly that order,
				 * cur_real_order_index might come after next_order. */
				UpdateVehicleTimetable(v, false);
				v->cur_implicit_order_index = v->cur_real_order_index = next_order;
				v->UpdateRealOrderIndex();
				v->cur_timetable_order_index = v->GetIndexOfOrder(order);

				/* Disable creation of implicit orders.
				 * When inserting them we do not know that we would have to make the conditional orders point to them. */
				if (v->IsGroundVehicle()) {
					uint16_t &gv_flags = v->GetGroundVehicleFlags();
					SetBit(gv_flags, GVF_SUPPRESS_IMPLICIT_ORDERS);
				}
			} else {
				v->cur_timetable_order_index = INVALID_VEH_ORDER_ID;
				UpdateVehicleTimetable(v, true);
				v->IncrementRealOrderIndex();
			}
			break;
		}

		case OT_SLOT:
			assert(!pbs_look_ahead);
			if (order->GetDestination().base() != INVALID_TRACE_RESTRICT_SLOT_ID) {
				TraceRestrictSlot *slot = TraceRestrictSlot::GetIfValid(order->GetDestination().base());
				if (slot != nullptr) {
					switch (order->GetSlotSubType()) {
						case OSST_RELEASE:
							slot->Vacate(v);
							break;
						case OSST_TRY_ACQUIRE:
							slot->Occupy(v);
							break;
					}
				}
			}
			UpdateVehicleTimetable(v, true);
			v->IncrementRealOrderIndex();
			break;

		case OT_SLOT_GROUP:
			assert(!pbs_look_ahead);
			if (order->GetDestination().base() != INVALID_TRACE_RESTRICT_SLOT_GROUP) {
				TraceRestrictSlotGroup *sg = TraceRestrictSlotGroup::GetIfValid(order->GetDestination().base());
				if (sg != nullptr) {
					switch (order->GetSlotGroupSubType()) {
						case OSGST_RELEASE:
							TraceRestrictVacateSlotGroup(sg, v->owner, v);
							break;
					}
				}
			}
			UpdateVehicleTimetable(v, true);
			v->IncrementRealOrderIndex();
			break;

		case OT_COUNTER:
			assert(!pbs_look_ahead);
			if (order->GetDestination().base() != INVALID_TRACE_RESTRICT_COUNTER_ID) {
				TraceRestrictCounter *ctr = TraceRestrictCounter::GetIfValid(order->GetDestination().base());
				if (ctr != nullptr) {
					ctr->ApplyUpdate(static_cast<TraceRestrictCounterCondOpField>(order->GetCounterOperation()), order->GetXData());
				}
			}
			UpdateVehicleTimetable(v, true);
			v->IncrementRealOrderIndex();
			break;

		case OT_DUMMY:
		case OT_LABEL:
			assert(!pbs_look_ahead);
			UpdateVehicleTimetable(v, true);
			v->IncrementRealOrderIndex();
			break;

		default:
			v->SetDestTile({});
			return false;
	}

	assert(v->cur_implicit_order_index < v->GetNumOrders());
	assert(v->cur_real_order_index < v->GetNumOrders());

	/* Get the current order */
	order = v->GetOrder(v->cur_real_order_index);
	if (order != nullptr && order->IsType(OT_IMPLICIT)) {
		assert(v->GetNumManualOrders() == 0);
		order = nullptr;
	}

	if (order == nullptr) {
		v->current_order.Free();
		v->SetDestTile({});
		return false;
	}

	v->current_order = *order;
	return UpdateOrderDest(v, order, conditional_depth + 1, pbs_look_ahead);
}

/**
 * Handle the orders of a vehicle and determine the next place
 * to go to if needed.
 * @param v the vehicle to do this for.
 * @return true *if* the vehicle is eligible for reversing
 *              (basically only when leaving a station).
 */
bool ProcessOrders(Vehicle *v)
{
	switch (v->current_order.GetType()) {
		case OT_GOTO_DEPOT:
			/* Let a depot order in the orderlist interrupt. */
			if (!(v->current_order.GetDepotOrderType() & ODTFB_PART_OF_ORDERS)) return false;
			break;

		case OT_LOADING:
			return false;

		case OT_LOADING_ADVANCE:
			return false;

		case OT_WAITING:
			return false;

		case OT_LEAVESTATION:
			if (v->type != VEH_AIRCRAFT) return false;
			break;

		default: break;
	}

	/**
	 * Reversing because of order change is allowed only just after leaving a
	 * station (and the difficulty setting to allowed, of course)
	 * this can be detected because only after OT_LEAVESTATION, current_order
	 * will be reset to nothing. (That also happens if no order, but in that case
	 * it won't hit the point in code where may_reverse is checked)
	 */
	bool may_reverse = v->current_order.IsType(OT_NOTHING);

	ClrBit(v->vehicle_flags, VF_COND_ORDER_WAIT);

	/* Check if we've reached a 'via' destination. */
	if (((v->current_order.IsType(OT_GOTO_STATION) && (v->current_order.GetNonStopType() & ONSF_NO_STOP_AT_DESTINATION_STATION)) ||
			(v->current_order.IsType(OT_GOTO_WAYPOINT) && !v->current_order.IsWaitTimetabled())) &&
			IsTileType(v->tile, MP_STATION) &&
			v->current_order.GetDestination() == GetStationIndex(v->tile)) {
		v->DeleteUnreachedImplicitOrders();
		/* We set the last visited station here because we do not want
		 * the train to stop at this 'via' station if the next order
		 * is a no-non-stop order; in that case not setting the last
		 * visited station will cause the vehicle to still stop. */
		v->last_station_visited = v->current_order.GetDestination().ToStationID();
		UpdateVehicleTimetable(v, true);
		v->IncrementImplicitOrderIndex();
	}

	/* Get the current order */
	assert(v->cur_implicit_order_index == 0 || v->cur_implicit_order_index < v->GetNumOrders());
	v->UpdateRealOrderIndex();

	const Order *order = v->GetOrder(v->cur_real_order_index);
	if (order != nullptr && order->IsType(OT_IMPLICIT)) {
		assert(v->GetNumManualOrders() == 0);
		order = nullptr;
	}

	/* If no order, do nothing. */
	if (order == nullptr || (v->type == VEH_AIRCRAFT && !CheckForValidOrders(v))) {
		if (v->type == VEH_AIRCRAFT) {
			/* Aircraft do something vastly different here, so handle separately */
			HandleMissingAircraftOrders(Aircraft::From(v));
			return false;
		}

		v->current_order.Free();
		v->SetDestTile({});
		return false;
	}

	/* If it is unchanged, keep it. */
	if (order->Equals(v->current_order) && (v->type == VEH_AIRCRAFT || v->dest_tile != 0) &&
			(v->type != VEH_SHIP || !order->IsType(OT_GOTO_STATION) || Station::Get(order->GetDestination().ToStationID())->facilities.Test(StationFacility::Dock))) {
		return false;
	}

	/* Otherwise set it, and determine the destination tile. */
	v->current_order = *order;

	InvalidateVehicleOrder(v, VIWD_MODIFY_ORDERS);
	switch (v->type) {
		default:
			NOT_REACHED();

		case VEH_ROAD:
		case VEH_TRAIN:
			break;

		case VEH_AIRCRAFT:
		case VEH_SHIP:
			DirtyVehicleListWindowForVehicle(v);
			break;
	}

	return UpdateOrderDest(v, order) && may_reverse;
}

bool Order::UseOccupancyValueForAverage() const
{
	if (this->GetOccupancy() == 0) return false;
	if (this->GetOccupancy() > 1) return true;

	if (this->IsType(OT_GOTO_STATION)) {
		OrderUnloadFlags unload_type = this->GetUnloadType();
		if ((unload_type == OUFB_TRANSFER || unload_type == OUFB_UNLOAD) && this->GetLoadType() == OLFB_NO_LOAD) return false;
	}

	return true;
}

/**
 * Check whether the given vehicle should stop at the given station
 * based on this order and the non-stop settings.
 * @param last_station_visited the last visited station.
 * @param station the station to stop at.
 * @param waypoint if station is a waypoint.
 * @return true if the vehicle should stop.
 */
bool Order::ShouldStopAtStation(StationID last_station_visited, StationID station, bool waypoint) const
{
	if (waypoint) return this->IsType(OT_GOTO_WAYPOINT) && this->dest == station && this->IsWaitTimetabled();
	if (this->IsType(OT_LOADING_ADVANCE) && this->dest == station) return true;
	bool is_dest_station = this->IsType(OT_GOTO_STATION) && this->dest == station;

	return (!this->IsType(OT_GOTO_DEPOT) || (this->GetDepotOrderType() & ODTFB_PART_OF_ORDERS) != 0) &&
			(last_station_visited != station) && // Do stop only when we've not just been there
			/* Finally do stop when there is no non-stop flag set for this type of station. */
			!(this->GetNonStopType() & (is_dest_station ? ONSF_NO_STOP_AT_DESTINATION_STATION : ONSF_NO_STOP_AT_INTERMEDIATE_STATIONS));
}

/**
 * Check whether the given vehicle should stop at the given station
 * based on this order and the non-stop settings.
 * @param v       the vehicle that might be stopping.
 * @param station the station to stop at.
 * @param waypoint if station is a waypoint.
 * @return true if the vehicle should stop.
 */
bool Order::ShouldStopAtStation(const Vehicle *v, StationID station, bool waypoint) const
{
	return this->ShouldStopAtStation(v->last_station_visited, station, waypoint);
}

/**
 * A vehicle can leave the current station with cargo if:
 * 1. it can load cargo here OR
 * 2a. it could leave the last station with cargo AND
 * 2b. it doesn't have to unload all cargo here.
 */
bool Order::CanLeaveWithCargo(bool has_cargo, CargoType cargo) const
{
	return (this->GetCargoLoadType(cargo) & OLFB_NO_LOAD) == 0 || (has_cargo &&
			(this->GetCargoUnloadType(cargo) & (OUFB_UNLOAD | OUFB_TRANSFER)) == 0);
}

/**
 * Mass change the target of an order.
 * This implemented by adding a new order and if that succeeds deleting the previous one.
 * @param flags operation to perform
 * @param from_dest The destination ID to change from
 * @param vehtype The vehicle type
 * @param order_type The order type
 * @param cargo_filter Cargo filter
 * @param to_dest The destination ID to change to
 * @return the cost of this operation or an error
 */
CommandCost CmdMassChangeOrder(DoCommandFlags flags, DestinationID from_dest, VehicleType vehtype, OrderType order_type, CargoType cargo_filter, DestinationID to_dest)
{
	if (flags.Test(DoCommandFlag::Execute)) {
		for (Vehicle *v : Vehicle::IterateTypeFrontOnly(vehtype)) {
			if (v->IsPrimaryVehicle() && CheckOwnership(v->owner).Succeeded() && VehicleCargoFilter(v, cargo_filter)) {
				int index = 0;
				for (Order *order : v->Orders()) {
					if (order->GetDestination() == from_dest && order->IsType(order_type) &&
							!(order_type == OT_GOTO_DEPOT && order->GetDepotActionType() & ODATFB_NEAREST_DEPOT)) {
						Order new_order;
						new_order.AssignOrder(*order);
						new_order.SetDestination(to_dest);
						const bool wait_fixed = new_order.IsWaitFixed();
						const bool wait_timetabled = new_order.IsWaitTimetabled();
						new_order.SetWaitTimetabled(false);
						if (!new_order.IsTravelFixed()) new_order.SetTravelTimetabled(false);
						if (CmdInsertOrderIntl(flags, v, index + 1, new_order, CIOIF_ALLOW_LOAD_BY_CARGO_TYPE | CIOIF_ALLOW_DUPLICATE_UNBUNCH).Succeeded()) {
							Command<CMD_DELETE_ORDER>::Do(flags, v->index, index);

							order = v->orders->GetOrderAt(index);
							order->SetRefit(new_order.GetRefitCargo());
							order->SetMaxSpeed(new_order.GetMaxSpeed());
							SetOrderFixedWaitTime(v, index, new_order.GetWaitTime(), wait_timetabled, wait_fixed);
						}

						new_order.Free();
					}
					index++;
				}
			}
		}
	}
	return CommandCost();
}

void UpdateOrderUIOnDateChange()
{
	SetWindowClassesDirty(WC_VEHICLE_ORDERS);
	SetWindowClassesDirty(WC_VEHICLE_TIMETABLE);
	SetWindowClassesDirty(WC_SCHDISPATCH_SLOTS);
	InvalidateWindowClassesData(WC_DEPARTURES_BOARD, 0);
}

const char *GetOrderTypeName(OrderType order_type)
{
	static const char *names[] = {
		"OT_NOTHING",
		"OT_GOTO_STATION",
		"OT_GOTO_DEPOT",
		"OT_LOADING",
		"OT_LEAVESTATION",
		"OT_DUMMY",
		"OT_GOTO_WAYPOINT",
		"OT_CONDITIONAL",
		"OT_IMPLICIT",
		"OT_WAITING",
		"OT_LOADING_ADVANCE",
		"OT_SLOT",
		"OT_COUNTER",
		"OT_LABEL",
		"OT_SLOT_GROUP",
	};
	static_assert(lengthof(names) == OT_END);
	if (order_type < OT_END) return names[order_type];
	return "???";
}

void InsertOrderCmdData::Serialise(BufferSerialisationRef buffer) const
{
	buffer.Send_generic(this->veh);
	buffer.Send_generic(this->sel_ord);
	buffer.Send_generic(this->new_order);
}

bool InsertOrderCmdData::Deserialise(DeserialisationBuffer &buffer, StringValidationSettings default_string_validation)
{
	buffer.Recv_generic(this->veh, default_string_validation);
	buffer.Recv_generic(this->sel_ord, default_string_validation);
	buffer.Recv_generic(this->new_order, default_string_validation);

	return true;
}

void InsertOrderCmdData::FormatDebugSummary(format_target &output) const
{
	output.format("{}, {}, order: ", this->veh, this->sel_ord);

	auto handler = [&]<size_t... Tindices>(std::index_sequence<Tindices...>) {
		output.format(Order::CMD_TUPLE_FMT, std::get<Tindices>(this->new_order)...);
	};
	handler(std::make_index_sequence<std::tuple_size_v<decltype(this->new_order)>>{});
}<|MERGE_RESOLUTION|>--- conflicted
+++ resolved
@@ -576,11 +576,7 @@
  * @param CargoTypes cargo_mask Bit-set of the cargo IDs of interest. This may be 0 to ignore cargo types entirely.
  * @param first Order to start searching at or nullptr to start at cur_implicit_order_index + 1.
  * @param hops Number of orders we have already looked at.
-<<<<<<< HEAD
- * @return A CargoMaskedStationIDStack of the cargo mask the result is valid for, and the next stopping station or INVALID_STATION.
-=======
- * @return Next stopping station or StationID::Invalid().
->>>>>>> 53dd1258
+ * @return A CargoMaskedStationIDStack of the cargo mask the result is valid for, and the next stopping station or StationID::Invalid().
  * @pre The vehicle is currently loading and v->last_station_visited is meaningful.
  * @note This function may draw a random number. Don't use it from the GUI.
  */
@@ -588,7 +584,7 @@
 {
 	static std::vector<bool> seen_orders_container;
 	if (hops == 0) {
-		if (this->GetNumOrders() == 0) return CargoMaskedStationIDStack(cargo_mask, INVALID_STATION); // No orders at all
+		if (this->GetNumOrders() == 0) return CargoMaskedStationIDStack(cargo_mask, StationID::Invalid()); // No orders at all
 		seen_orders_container.assign(this->GetNumOrders(), false);
 	}
 
@@ -597,11 +593,7 @@
 		next = this->GetOrderAt(v->cur_implicit_order_index);
 		if (next == nullptr) {
 			next = this->GetFirstOrder();
-<<<<<<< HEAD
-			if (next == nullptr) return CargoMaskedStationIDStack(cargo_mask, INVALID_STATION);
-=======
-			if (next == nullptr) return StationID::Invalid().base();
->>>>>>> 53dd1258
+			if (next == nullptr) return CargoMaskedStationIDStack(cargo_mask, StationID::Invalid());
 		} else {
 			/* GetNext never returns nullptr if there is a valid station in the list.
 			 * As the given "next" is already valid and a station in the list, we
@@ -615,11 +607,11 @@
 	auto seen_order = [&](const Order *o) -> std::vector<bool>::reference { return seen_orders_container[o - order_span.data()]; };
 
 	do {
-		if (seen_order(next)) return CargoMaskedStationIDStack(cargo_mask, INVALID_STATION); // Already handled
+		if (seen_order(next)) return CargoMaskedStationIDStack(cargo_mask, StationID::Invalid()); // Already handled
 
 		const Order *decision_node = this->GetNextDecisionNode(next, ++hops, cargo_mask);
 
-		if (decision_node == nullptr || seen_order(decision_node)) return CargoMaskedStationIDStack(cargo_mask, INVALID_STATION); // Invalid or already handled
+		if (decision_node == nullptr || seen_order(decision_node)) return CargoMaskedStationIDStack(cargo_mask, StationID::Invalid()); // Invalid or already handled
 
 		seen_order(next) = true;
 		seen_order(decision_node) = true;
@@ -647,12 +639,11 @@
 				return st1;
 			}
 
-			if (next == nullptr || seen_order(next)) return CargoMaskedStationIDStack(cargo_mask, INVALID_STATION);
+			if (next == nullptr || seen_order(next)) return CargoMaskedStationIDStack(cargo_mask, StationID::Invalid());
 			++hops;
 		}
 
 		/* Don't return a next stop if the vehicle has to unload everything. */
-<<<<<<< HEAD
 		if ((next->IsType(OT_GOTO_STATION) || next->IsType(OT_IMPLICIT)) &&
 				next->GetDestination() == v->last_station_visited && cargo_mask != 0) {
 			/* This is a cargo-specific load/unload order.
@@ -661,13 +652,7 @@
 			bool invalid = CargoMaskValueFilter<bool>(cargo_mask, [&](CargoType cargo) {
 				return ((next->GetCargoUnloadType(cargo) & (OUFB_TRANSFER | OUFB_UNLOAD)) != 0);
 			});
-			if (invalid) return CargoMaskedStationIDStack(cargo_mask, INVALID_STATION);
-=======
-		if (next == nullptr || ((next->IsType(OT_GOTO_STATION) || next->IsType(OT_IMPLICIT)) &&
-				next->GetDestination() == v->last_station_visited &&
-				(next->GetUnloadType() & (OUFB_TRANSFER | OUFB_UNLOAD)) != 0)) {
-			return StationID::Invalid().base();
->>>>>>> 53dd1258
+			if (invalid) return CargoMaskedStationIDStack(cargo_mask, StationID::Invalid());
 		}
 	} while (next->IsType(OT_GOTO_DEPOT) || next->IsSlotCounterOrder() || next->IsType(OT_DUMMY) || next->IsType(OT_LABEL)
 			|| (next->IsBaseStationOrder() && next->GetDestination() == v->last_station_visited));
@@ -820,8 +805,7 @@
 static inline bool OrderGoesToStation(const Vehicle *v, const Order *o)
 {
 	return o->IsType(OT_GOTO_STATION) ||
-<<<<<<< HEAD
-			(v->type == VEH_AIRCRAFT && o->IsType(OT_GOTO_DEPOT) && !(o->GetDepotActionType() & ODATFB_NEAREST_DEPOT) && o->GetDestination() != INVALID_STATION);
+			(v->type == VEH_AIRCRAFT && o->IsType(OT_GOTO_DEPOT) && !(o->GetDepotActionType() & ODATFB_NEAREST_DEPOT) && o->GetDestination() != StationID::Invalid());
 }
 
 /**
@@ -833,9 +817,6 @@
 static inline bool OrderGoesToRoadDepot(const Vehicle *v, const Order *o)
 {
 	return (v->type == VEH_ROAD) && o->IsType(OT_GOTO_DEPOT) && !(o->GetDepotActionType() & ODATFB_NEAREST_DEPOT);
-=======
-			(v->type == VEH_AIRCRAFT && o->IsType(OT_GOTO_DEPOT) && o->GetDestination() != StationID::Invalid());
->>>>>>> 53dd1258
 }
 
 /**
@@ -865,12 +846,8 @@
 			return BaseStation::Get(this->GetDestination().ToStationID())->xy;
 
 		case OT_GOTO_DEPOT:
-<<<<<<< HEAD
 			if (this->GetDepotActionType() & ODATFB_NEAREST_DEPOT) return INVALID_TILE;
-			if (this->GetDestination() == INVALID_DEPOT) return INVALID_TILE;
-=======
 			if (this->GetDestination() == DepotID::Invalid()) return INVALID_TILE;
->>>>>>> 53dd1258
 			return (v->type == VEH_AIRCRAFT) ? Station::Get(this->GetDestination().ToStationID())->xy : Depot::Get(this->GetDestination().ToDepotID())->xy;
 
 		default:
@@ -2250,7 +2227,7 @@
 				order->SetConditionVariable(new_condition);
 
 				if (ConditionVariableHasStationID(new_condition) && !ConditionVariableHasStationID(old_condition)) {
-					order->SetConditionStationID(INVALID_STATION);
+					order->SetConditionStationID(StationID::Invalid());
 				}
 				OrderConditionComparator occ = order->GetConditionComparator();
 				switch (new_condition) {
@@ -2984,7 +2961,7 @@
  */
 void RemoveOrderFromAllVehicles(OrderType type, DestinationID destination, bool hangar)
 {
-	if (destination == ((type == OT_GOTO_DEPOT) ? (DestinationID)INVALID_DEPOT : (DestinationID)INVALID_STATION)) return;
+	if (destination == ((type == OT_GOTO_DEPOT) ? (DestinationID)DepotID::Invalid() : (DestinationID)StationID::Invalid())) return;
 
 	OrderBackup::RemoveOrder(type, destination, hangar);
 
@@ -3016,10 +2993,10 @@
 			OrderType ot = o->GetType();
 			if (ot == OT_CONDITIONAL) {
 				if (type == OT_GOTO_STATION && ConditionVariableTestsCargoWaitingAmount(o->GetConditionVariable())) {
-					if (order->GetConditionViaStationID() == destination) order->SetConditionViaStationID(INVALID_STATION);
+					if (order->GetConditionViaStationID() == destination) order->SetConditionViaStationID(StationID::Invalid());
 				}
 				if (type == OT_GOTO_STATION && ConditionVariableHasStationID(o->GetConditionVariable())) {
-					if (order->GetConditionStationID() == destination) order->SetConditionStationID(INVALID_STATION);
+					if (order->GetConditionStationID() == destination) order->SetConditionStationID(StationID::Invalid());
 				}
 				return false;
 			}
