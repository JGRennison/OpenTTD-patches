/*
 * This file is part of OpenTTD.
 * OpenTTD is free software; you can redistribute it and/or modify it under the terms of the GNU General Public License as published by the Free Software Foundation, version 2.
 * OpenTTD is distributed in the hope that it will be useful, but WITHOUT ANY WARRANTY; without even the implied warranty of MERCHANTABILITY or FITNESS FOR A PARTICULAR PURPOSE.
 * See the GNU General Public License for more details. You should have received a copy of the GNU General Public License along with OpenTTD. If not, see <http://www.gnu.org/licenses/>.
 */

/** @file order_cmd.cpp Handling of orders. */

#include "stdafx.h"
#include "debug.h"
#include "cmd_helper.h"
#include "command_func.h"
#include "company_func.h"
#include "news_func.h"
#include "strings_func.h"
#include "timetable.h"
#include "station_base.h"
#include "station_map.h"
#include "station_func.h"
#include "map_func.h"
#include "cargotype.h"
#include "vehicle_func.h"
#include "depot_base.h"
#include "core/bitmath_func.hpp"
#include "core/pool_func.hpp"
#include "core/random_func.hpp"
#include "aircraft.h"
#include "roadveh.h"
#include "station_base.h"
#include "waypoint_base.h"
#include "company_base.h"
#include "infrastructure_func.h"
#include "order_backup.h"
#include "cheat_type.h"
#include "viewport_func.h"
#include "order_cmd.h"
#include "vehiclelist.h"
#include "tracerestrict.h"

#include "table/strings.h"

#include "safeguards.h"

/* DestinationID must be at least as large as every these below, because it can
 * be any of them
 */
assert_compile(sizeof(DestinationID) >= sizeof(DepotID));
assert_compile(sizeof(DestinationID) >= sizeof(StationID));

OrderPool _order_pool("Order");
INSTANTIATE_POOL_METHODS(Order)
OrderListPool _orderlist_pool("OrderList");
INSTANTIATE_POOL_METHODS(OrderList)

btree::btree_map<uint32, uint32> _order_destination_refcount_map;
bool _order_destination_refcount_map_valid = false;

CommandCost CmdInsertOrderIntl(DoCommandFlag flags, Vehicle *v, VehicleOrderID sel_ord, const Order &new_order, bool allow_load_by_cargo_type);

void IntialiseOrderDestinationRefcountMap()
{
	ClearOrderDestinationRefcountMap();
	const Vehicle *v;
	FOR_ALL_VEHICLES(v) {
		if (v != v->FirstShared()) continue;
		const Order *order;
		FOR_VEHICLE_ORDERS(v, order) {
			if (order->IsType(OT_GOTO_STATION) || order->IsType(OT_GOTO_WAYPOINT) || order->IsType(OT_IMPLICIT)) {
				_order_destination_refcount_map[OrderDestinationRefcountMapKey(order->GetDestination(), v->owner, order->GetType(), v->type)]++;
			}
		}
	}
	_order_destination_refcount_map_valid = true;
}

void ClearOrderDestinationRefcountMap()
{
	_order_destination_refcount_map.clear();
	_order_destination_refcount_map_valid = false;
}

void UpdateOrderDestinationRefcount(const Order *order, VehicleType type, Owner owner, int delta)
{
	if (order->IsType(OT_GOTO_STATION) || order->IsType(OT_GOTO_WAYPOINT) || order->IsType(OT_IMPLICIT)) {
		_order_destination_refcount_map[OrderDestinationRefcountMapKey(order->GetDestination(), owner, order->GetType(), type)] += delta;
	}
}

/** Clean everything up. */
Order::~Order()
{
	if (CleaningPool()) return;

	/* We can visit oil rigs and buoys that are not our own. They will be shown in
	 * the list of stations. So, we need to invalidate that window if needed. */
	if (this->IsType(OT_GOTO_STATION) || this->IsType(OT_GOTO_WAYPOINT)) {
		BaseStation *bs = BaseStation::GetIfValid(this->GetDestination());
		if (bs != nullptr && bs->owner == OWNER_NONE) InvalidateWindowClassesData(WC_STATION_LIST, 0);
	}
}

/**
 * 'Free' the order
 * @note ONLY use on "current_order" vehicle orders!
 */
void Order::Free()
{
	this->type  = OT_NOTHING;
	this->flags = 0;
	this->dest  = 0;
	this->next  = nullptr;
	DeAllocExtraInfo();
}

/**
 * Makes this order a Go To Station order.
 * @param destination the station to go to.
 */
void Order::MakeGoToStation(StationID destination)
{
	this->type = OT_GOTO_STATION;
	this->flags = 0;
	this->dest = destination;
}

/**
 * Makes this order a Go To Depot order.
 * @param destination   the depot to go to.
 * @param order         is this order a 'default' order, or an overridden vehicle order?
 * @param non_stop_type how to get to the depot?
 * @param action        what to do in the depot?
 * @param cargo         the cargo type to change to.
 */
void Order::MakeGoToDepot(DepotID destination, OrderDepotTypeFlags order, OrderNonStopFlags non_stop_type, OrderDepotActionFlags action, CargoID cargo)
{
	this->type = OT_GOTO_DEPOT;
	this->SetDepotOrderType(order);
	this->SetDepotActionType(action);
	this->SetNonStopType(non_stop_type);
	this->dest = destination;
	this->SetRefit(cargo);
}

/**
 * Makes this order a Go To Waypoint order.
 * @param destination the waypoint to go to.
 */
void Order::MakeGoToWaypoint(StationID destination)
{
	this->type = OT_GOTO_WAYPOINT;
	this->flags = 0;
	this->dest = destination;
}

/**
 * Makes this order a Loading order.
 * @param ordered is this an ordered stop?
 */
void Order::MakeLoading(bool ordered)
{
	this->type = OT_LOADING;
	if (!ordered) this->flags = 0;
}

/**
 * Update the jump counter, for percent probability
 * conditional orders
 *
 * Not that jump_counter is signed and may become
 * negative when a jump has been taken
 *
 * @return true if the jump should be taken
 */
bool Order::UpdateJumpCounter(byte percent)
{
	if (this->jump_counter >= 0) {
		this->jump_counter += (percent - 100);
		return true;
	}
	this->jump_counter += percent;
	return false;
}

/**
 * Makes this order a Leave Station order.
 */
void Order::MakeLeaveStation()
{
	this->type = OT_LEAVESTATION;
	this->flags = 0;
}

/**
 * Makes this order a Dummy order.
 */
void Order::MakeDummy()
{
	this->type = OT_DUMMY;
	this->flags = 0;
}

/**
 * Makes this order an conditional order.
 * @param order the order to jump to.
 */
void Order::MakeConditional(VehicleOrderID order)
{
	this->type = OT_CONDITIONAL;
	this->flags = order;
	this->dest = 0;
}

/**
 * Makes this order an implicit order.
 * @param destination the station to go to.
 */
void Order::MakeImplicit(StationID destination)
{
	this->type = OT_IMPLICIT;
	this->dest = destination;
}

void Order::MakeWaiting()
{
	this->type = OT_WAITING;
}

void Order::MakeLoadingAdvance(StationID destination)
{
	this->type = OT_LOADING_ADVANCE;
	this->dest = destination;
}

/**
 * Make this depot/station order also a refit order.
 * @param cargo   the cargo type to change to.
 * @pre IsType(OT_GOTO_DEPOT) || IsType(OT_GOTO_STATION).
 */
void Order::SetRefit(CargoID cargo)
{
	this->refit_cargo = cargo;
}

/**
 * Does this order have the same type, flags and destination?
 * @param other the second order to compare to.
 * @return true if the type, flags and destination match.
 */
bool Order::Equals(const Order &other) const
{
	/* In case of go to nearest depot orders we need "only" compare the flags
	 * with the other and not the nearest depot order bit or the actual
	 * destination because those get clear/filled in during the order
	 * evaluation. If we do not do this the order will continuously be seen as
	 * a different order and it will try to find a "nearest depot" every tick. */
	if ((this->IsType(OT_GOTO_DEPOT) && this->type == other.type) &&
			((this->GetDepotActionType() & ODATFB_NEAREST_DEPOT) != 0 ||
			 (other.GetDepotActionType() & ODATFB_NEAREST_DEPOT) != 0)) {
		return this->GetDepotOrderType() == other.GetDepotOrderType() &&
				(this->GetDepotActionType() & ~ODATFB_NEAREST_DEPOT) == (other.GetDepotActionType() & ~ODATFB_NEAREST_DEPOT);
	}

	return this->type == other.type && this->flags == other.flags && this->dest == other.dest;
}

/**
 * Pack this order into a 32 bits integer, or actually only
 * the type, flags and destination.
 * @return the packed representation.
 * @note unpacking is done in the constructor.
 */
uint32 Order::Pack() const
{
	return this->dest << 16 | this->flags << 8 | this->type;
}

/**
 * Pack this order into a 16 bits integer as close to the TTD
 * representation as possible.
 * @return the TTD-like packed representation.
 */
uint16 Order::MapOldOrder() const
{
	uint16 order = this->GetType();
	switch (this->type) {
		case OT_GOTO_STATION:
			if (this->GetUnloadType() & OUFB_UNLOAD) SetBit(order, 5);
			if (this->GetLoadType() & OLFB_FULL_LOAD) SetBit(order, 6);
			if (this->GetNonStopType() & ONSF_NO_STOP_AT_INTERMEDIATE_STATIONS) SetBit(order, 7);
			order |= GB(this->GetDestination(), 0, 8) << 8;
			break;
		case OT_GOTO_DEPOT:
			if (!(this->GetDepotOrderType() & ODTFB_PART_OF_ORDERS)) SetBit(order, 6);
			SetBit(order, 7);
			order |= GB(this->GetDestination(), 0, 8) << 8;
			break;
		case OT_LOADING:
			if (this->GetLoadType() & OLFB_FULL_LOAD) SetBit(order, 6);
			break;
	}
	return order;
}

/**
 * Create an order based on a packed representation of that order.
 * @param packed the packed representation.
 */
Order::Order(uint32 packed)
{
	this->type    = (OrderType)GB(packed,  0,  8);
	this->flags   = GB(packed,  8,  8);
	this->dest    = GB(packed, 16, 16);
	this->extra   = nullptr;
	this->next    = nullptr;
	this->refit_cargo   = CT_NO_REFIT;
	this->occupancy     = 0;
	this->wait_time     = 0;
	this->travel_time   = 0;
	this->jump_counter  = 0;
	this->max_speed     = UINT16_MAX;
}

/**
 *
 * Updates the widgets of a vehicle which contains the order-data
 *
 */
void InvalidateVehicleOrder(const Vehicle *v, int data)
{
	SetWindowDirty(WC_VEHICLE_VIEW, v->index);

	if (data != 0) {
		/* Calls SetDirty() too */
		InvalidateWindowData(WC_VEHICLE_ORDERS,    v->index, data);
		InvalidateWindowData(WC_VEHICLE_TIMETABLE, v->index, data);
		return;
	}

	SetWindowDirty(WC_VEHICLE_ORDERS,    v->index);
	SetWindowDirty(WC_VEHICLE_TIMETABLE, v->index);
}

/**
 *
 * Assign data to an order (from another order)
 *   This function makes sure that the index is maintained correctly
 * @param other the data to copy (except next pointer).
 *
 */
void Order::AssignOrder(const Order &other)
{
	this->type  = other.type;
	this->flags = other.flags;
	this->dest  = other.dest;

	this->refit_cargo   = other.refit_cargo;

	this->wait_time   = other.wait_time;

	this->jump_counter = other.jump_counter;
	this->travel_time = other.travel_time;
	this->max_speed   = other.max_speed;

	if (other.extra != nullptr && (this->GetUnloadType() == OUFB_CARGO_TYPE_UNLOAD || this->GetLoadType() == OLFB_CARGO_TYPE_LOAD || other.extra->xdata != 0 || other.extra->xflags != 0)) {
		this->AllocExtraInfo();
		*(this->extra) = *(other.extra);
	} else {
		this->DeAllocExtraInfo();
	}
}

void Order::AllocExtraInfo()
{
	if (!this->extra) {
		this->extra.reset(new OrderExtraInfo());
	}
}

void Order::DeAllocExtraInfo()
{
	this->extra.reset();
}

void CargoStationIDStackSet::FillNextStoppingStation(const Vehicle *v, const OrderList *o, const Order *first, uint hops)
{
	this->more.clear();
	this->first = o->GetNextStoppingStation(v, ALL_CARGOTYPES, first, hops);
	if (this->first.cargo_mask != ALL_CARGOTYPES) {
		CargoTypes have_cargoes = this->first.cargo_mask;
		do {
			this->more.push_back(o->GetNextStoppingStation(v, ~have_cargoes, first, hops));
			have_cargoes |= this->more.back().cargo_mask;
		} while (have_cargoes != ALL_CARGOTYPES);
	}
}

void OrderList::ReindexOrderList()
{
	this->order_index.clear();
	for (Order *o = this->first; o != nullptr; o = o->next) {
		this->order_index.push_back(o);
	}
}

bool OrderList::CheckOrderListIndexing() const
{
	uint idx = 0;
	for (Order *o = this->first; o != nullptr; o = o->next, idx++) {
		if (idx >= this->order_index.size()) return false;
		if (this->order_index[idx] != o) return false;
	}
	return idx == this->order_index.size();
}

/**
 * Recomputes everything.
 * @param chain first order in the chain
 * @param v one of vehicle that is using this orderlist
 */
void OrderList::Initialize(Order *chain, Vehicle *v)
{
	this->first = chain;
	this->first_shared = v;

	this->num_manual_orders = 0;
	this->num_vehicles = 1;
	this->timetable_duration = 0;
<<<<<<< HEAD
	this->total_duration = 0;
	this->order_index.clear();

	VehicleType type = v->type;
	Owner owner = v->owner;
=======
>>>>>>> 5b52f259

	for (Order *o = this->first; o != nullptr; o = o->next) {
		if (!o->IsType(OT_IMPLICIT)) ++this->num_manual_orders;
<<<<<<< HEAD
		if (!o->IsType(OT_CONDITIONAL)) {
			this->timetable_duration += o->GetTimetabledWait() + o->GetTimetabledTravel();
			this->total_duration += o->GetWaitTime() + o->GetTravelTime();
		}
		this->order_index.push_back(o);
		RegisterOrderDestination(o, type, owner);
=======
		this->total_duration += o->GetWaitTime() + o->GetTravelTime();
>>>>>>> 5b52f259
	}

	this->RecalculateTimetableDuration();

	for (Vehicle *u = this->first_shared->PreviousShared(); u != nullptr; u = u->PreviousShared()) {
		++this->num_vehicles;
		this->first_shared = u;
	}

	for (const Vehicle *u = v->NextShared(); u != nullptr; u = u->NextShared()) ++this->num_vehicles;
}

/**
 * Recomputes Timetable duration.
 * Split out into a separate function so it can be used by afterload.
 */
void OrderList::RecalculateTimetableDuration()
{
	this->timetable_duration = 0;
	for (Order *o = this->first; o != nullptr; o = o->next) {
		this->timetable_duration += o->GetTimetabledWait() + o->GetTimetabledTravel();
	}
}

/**
 * Free a complete order chain.
 * @param keep_orderlist If this is true only delete the orders, otherwise also delete the OrderList.
 * @note do not use on "current_order" vehicle orders!
 */
void OrderList::FreeChain(bool keep_orderlist)
{
	Order *next;
	VehicleType type = this->GetFirstSharedVehicle()->type;
	Owner owner = this->GetFirstSharedVehicle()->owner;
	for (Order *o = this->first; o != nullptr; o = next) {
		UnregisterOrderDestination(o, type, owner);
		next = o->next;
		delete o;
	}

	if (keep_orderlist) {
		this->first = nullptr;
		this->num_manual_orders = 0;
		this->timetable_duration = 0;
		this->order_index.clear();
	} else {
		delete this;
	}
}

/**
 * Get a certain order of the order chain.
 * @param index zero-based index of the order within the chain.
 * @return the order at position index.
 */
Order *OrderList::GetOrderAt(int index) const
{
	if (index < 0 || (uint) index >= this->order_index.size()) return nullptr;
	return this->order_index[index];
}

Order *OrderList::GetOrderAtFromList(int index) const
{
	if (index < 0) return nullptr;

	Order *order = this->first;

	while (order != nullptr && index-- > 0) {
		order = order->next;
	}
	return order;
}

/**
 * Get the index of an order of the order chain, or INVALID_VEH_ORDER_ID.
 * @param order order to get the index of.
 * @return the position index of the given order, or INVALID_VEH_ORDER_ID.
 */
VehicleOrderID OrderList::GetIndexOfOrder(const Order *order) const
{
	for (VehicleOrderID index = 0; index < this->order_index.size(); index++) {
		if (this->order_index[index] == order) return index;
	}
	return INVALID_VEH_ORDER_ID;
}

/**
 * Get the next order which will make the given vehicle stop at a station
 * or refit at a depot or evaluate a non-trivial condition.
 * @param next The order to start looking at.
 * @param hops The number of orders we have already looked at.
 * @param cargo_mask The bit set of cargoes that the we are looking at, this may be reduced to indicate the set of cargoes that the result is valid for. This may be 0 to ignore cargo types entirely.
 * @return Either of
 *         \li a station order
 *         \li a refitting depot order
 *         \li a non-trivial conditional order
 *         \li nullptr  if the vehicle won't stop anymore.
 */
const Order *OrderList::GetNextDecisionNode(const Order *next, uint hops, CargoTypes &cargo_mask) const
{
	if (hops > this->GetNumOrders() || next == nullptr) return nullptr;

	if (next->IsType(OT_CONDITIONAL)) {
		if (next->GetConditionVariable() != OCV_UNCONDITIONALLY) return next;

		/* We can evaluate trivial conditions right away. They're conceptually
		 * the same as regular order progression. */
		return this->GetNextDecisionNode(
				this->GetOrderAt(next->GetConditionSkipToOrder()),
				hops + 1, cargo_mask);
	}

	if (next->IsType(OT_GOTO_DEPOT)) {
		if (next->GetDepotActionType() & ODATFB_HALT) return nullptr;
		if (next->IsRefit()) return next;
	}

	bool can_load_or_unload = false;
	if ((next->IsType(OT_GOTO_STATION) || next->IsType(OT_IMPLICIT)) &&
			(next->GetNonStopType() & ONSF_NO_STOP_AT_DESTINATION_STATION) == 0) {
		if (cargo_mask == 0) {
			can_load_or_unload = true;
		} else if (next->GetUnloadType() == OUFB_CARGO_TYPE_UNLOAD || next->GetLoadType() == OLFB_CARGO_TYPE_LOAD) {
			/* This is a cargo-specific load/unload order.
			 * If the first cargo is both a no-load and no-unload order, skip it.
			 * Drop cargoes which don't match the first one. */
			can_load_or_unload = CargoMaskValueFilter<bool>(cargo_mask, [&](CargoID cargo) {
				return ((next->GetCargoLoadType(cargo) & OLFB_NO_LOAD) == 0 || (next->GetCargoUnloadType(cargo) & OUFB_NO_UNLOAD) == 0);
			});
		} else if ((next->GetLoadType() & OLFB_NO_LOAD) == 0 || (next->GetUnloadType() & OUFB_NO_UNLOAD) == 0) {
			can_load_or_unload = true;
		}
	}

	if (!can_load_or_unload) {
		return this->GetNextDecisionNode(this->GetNext(next), hops + 1, cargo_mask);
	}

	return next;
}

/**
 * Recursively determine the next deterministic station to stop at.
 * @param v The vehicle we're looking at.
 * @param CargoTypes cargo_mask Bit-set of the cargo IDs of interest. This may be 0 to ignore cargo types entirely.
 * @param first Order to start searching at or nullptr to start at cur_implicit_order_index + 1.
 * @param hops Number of orders we have already looked at.
 * @return A CargoMaskedStationIDStack of the cargo mask the result is valid for, and the next stopping station or INVALID_STATION.
 * @pre The vehicle is currently loading and v->last_station_visited is meaningful.
 * @note This function may draw a random number. Don't use it from the GUI.
 */
CargoMaskedStationIDStack OrderList::GetNextStoppingStation(const Vehicle *v, CargoTypes cargo_mask, const Order *first, uint hops) const
{
	const Order *next = first;
	if (first == nullptr) {
		next = this->GetOrderAt(v->cur_implicit_order_index);
		if (next == nullptr) {
			next = this->GetFirstOrder();
			if (next == nullptr) return CargoMaskedStationIDStack(cargo_mask, INVALID_STATION);
		} else {
			/* GetNext never returns nullptr if there is a valid station in the list.
			 * As the given "next" is already valid and a station in the list, we
			 * don't have to check for nullptr here. */
			next = this->GetNext(next);
			assert(next != nullptr);
		}
	}

	do {
		next = this->GetNextDecisionNode(next, ++hops, cargo_mask);

		/* Resolve possibly nested conditionals by estimation. */
		while (next != nullptr && next->IsType(OT_CONDITIONAL)) {
			/* We return both options of conditional orders. */
			const Order *skip_to = this->GetNextDecisionNode(
					this->GetOrderAt(next->GetConditionSkipToOrder()), hops, cargo_mask);
			const Order *advance = this->GetNextDecisionNode(
					this->GetNext(next), hops, cargo_mask);
			if (advance == nullptr || advance == first || skip_to == advance) {
				next = (skip_to == first) ? nullptr : skip_to;
			} else if (skip_to == nullptr || skip_to == first) {
				next = (advance == first) ? nullptr : advance;
			} else {
				CargoMaskedStationIDStack st1 = this->GetNextStoppingStation(v, cargo_mask, skip_to, hops);
				cargo_mask &= st1.cargo_mask;
				CargoMaskedStationIDStack st2 = this->GetNextStoppingStation(v, cargo_mask, advance, hops);
				st1.cargo_mask &= st2.cargo_mask;
				while (!st2.station.IsEmpty()) st1.station.Push(st2.station.Pop());
				return st1;
			}
			++hops;
		}

		if (next == nullptr) return CargoMaskedStationIDStack(cargo_mask, INVALID_STATION);

		/* Don't return a next stop if the vehicle has to unload everything. */
		if ((next->IsType(OT_GOTO_STATION) || next->IsType(OT_IMPLICIT)) &&
				next->GetDestination() == v->last_station_visited && cargo_mask != 0) {
			/* This is a cargo-specific load/unload order.
			 * Don't return a next stop if first cargo has transfer or unload set.
			 * Drop cargoes which don't match the first one. */
			bool invalid = CargoMaskValueFilter<bool>(cargo_mask, [&](CargoID cargo) {
				return ((next->GetCargoUnloadType(cargo) & (OUFB_TRANSFER | OUFB_UNLOAD)) != 0);
			});
			if (invalid) return CargoMaskedStationIDStack(cargo_mask, INVALID_STATION);
		}
	} while (next->IsType(OT_GOTO_DEPOT) || next->GetDestination() == v->last_station_visited);

	return CargoMaskedStationIDStack(cargo_mask, next->GetDestination());
}

/**
 * Insert a new order into the order chain.
 * @param new_order is the order to insert into the chain.
 * @param index is the position where the order is supposed to be inserted.
 */
void OrderList::InsertOrderAt(Order *new_order, int index)
{
	if (this->first == nullptr) {
		this->first = new_order;
	} else {
		if (index == 0) {
			/* Insert as first or only order */
			new_order->next = this->first;
			this->first = new_order;
		} else if (index >= this->GetNumOrders()) {
			/* index is after the last order, add it to the end */
			this->GetLastOrder()->next = new_order;
		} else {
			/* Put the new order in between */
			Order *order = this->GetOrderAt(index - 1);
			new_order->next = order->next;
			order->next = new_order;
		}
	}
	if (!new_order->IsType(OT_IMPLICIT)) ++this->num_manual_orders;
	if (!new_order->IsType(OT_CONDITIONAL)) {
		this->timetable_duration += new_order->GetTimetabledWait() + new_order->GetTimetabledTravel();
		this->total_duration += new_order->GetWaitTime() + new_order->GetTravelTime();
	}
	RegisterOrderDestination(new_order, this->GetFirstSharedVehicle()->type, this->GetFirstSharedVehicle()->owner);
	this->ReindexOrderList();

	/* We can visit oil rigs and buoys that are not our own. They will be shown in
	 * the list of stations. So, we need to invalidate that window if needed. */
	if (new_order->IsType(OT_GOTO_STATION) || new_order->IsType(OT_GOTO_WAYPOINT)) {
		BaseStation *bs = BaseStation::Get(new_order->GetDestination());
		if (bs->owner == OWNER_NONE) InvalidateWindowClassesData(WC_STATION_LIST, 0);
	}

}


/**
 * Remove an order from the order list and delete it.
 * @param index is the position of the order which is to be deleted.
 */
void OrderList::DeleteOrderAt(int index)
{
	if (index >= this->GetNumOrders()) return;

	Order *to_remove;

	if (index == 0) {
		to_remove = this->first;
		this->first = to_remove->next;
	} else {
		Order *prev = GetOrderAt(index - 1);
		to_remove = prev->next;
		prev->next = to_remove->next;
	}
	if (!to_remove->IsType(OT_IMPLICIT)) --this->num_manual_orders;
	if (!to_remove->IsType(OT_CONDITIONAL)) {
		this->timetable_duration -= (to_remove->GetTimetabledWait() + to_remove->GetTimetabledTravel());
		this->total_duration -= (to_remove->GetWaitTime() + to_remove->GetTravelTime());
	}
	UnregisterOrderDestination(to_remove, this->GetFirstSharedVehicle()->type, this->GetFirstSharedVehicle()->owner);
	delete to_remove;
	this->ReindexOrderList();
}

/**
 * Move an order to another position within the order list.
 * @param from is the zero-based position of the order to move.
 * @param to is the zero-based position where the order is moved to.
 */
void OrderList::MoveOrder(int from, int to)
{
	if (from >= this->GetNumOrders() || to >= this->GetNumOrders() || from == to) return;

	Order *moving_one;

	/* Take the moving order out of the pointer-chain */
	if (from == 0) {
		moving_one = this->first;
		this->first = moving_one->next;
	} else {
		Order *one_before = GetOrderAtFromList(from - 1);
		moving_one = one_before->next;
		one_before->next = moving_one->next;
	}

	/* Insert the moving_order again in the pointer-chain */
	if (to == 0) {
		moving_one->next = this->first;
		this->first = moving_one;
	} else {
		Order *one_before = GetOrderAtFromList(to - 1);
		moving_one->next = one_before->next;
		one_before->next = moving_one;
	}
	this->ReindexOrderList();
}

/**
 * Removes the vehicle from the shared order list.
 * @note This is supposed to be called when the vehicle is still in the chain
 * @param v vehicle to remove from the list
 */
void OrderList::RemoveVehicle(Vehicle *v)
{
	--this->num_vehicles;
	if (v == this->first_shared) this->first_shared = v->NextShared();
}

/**
 * Checks whether a vehicle is part of the shared vehicle chain.
 * @param v is the vehicle to search in the shared vehicle chain.
 */
bool OrderList::IsVehicleInSharedOrdersList(const Vehicle *v) const
{
	for (const Vehicle *v_shared = this->first_shared; v_shared != nullptr; v_shared = v_shared->NextShared()) {
		if (v_shared == v) return true;
	}

	return false;
}

/**
 * Gets the position of the given vehicle within the shared order vehicle list.
 * @param v is the vehicle of which to get the position
 * @return position of v within the shared vehicle chain.
 */
int OrderList::GetPositionInSharedOrderList(const Vehicle *v) const
{
	int count = 0;
	for (const Vehicle *v_shared = v->PreviousShared(); v_shared != nullptr; v_shared = v_shared->PreviousShared()) count++;
	return count;
}

/**
 * Checks whether all orders of the list have a filled timetable.
 * @return whether all orders have a filled timetable.
 */
bool OrderList::IsCompleteTimetable() const
{
	for (VehicleOrderID index = 0; index < this->order_index.size(); index++) {
		const Order *o = this->order_index[index];
		/* Implicit orders are, by definition, not timetabled. */
		if (o->IsType(OT_IMPLICIT)) continue;
		if (!o->IsCompletelyTimetabled()) return false;
	}
	return true;
}

/**
 * Checks for internal consistency of order list. Triggers assertion if something is wrong.
 */
void OrderList::DebugCheckSanity() const
{
	VehicleOrderID check_num_orders = 0;
	VehicleOrderID check_num_manual_orders = 0;
	uint check_num_vehicles = 0;
	Ticks check_timetable_duration = 0;
	Ticks check_total_duration = 0;

	DEBUG(misc, 6, "Checking OrderList %hu for sanity...", this->index);

	for (const Order *o = this->first; o != nullptr; o = o->next) {
		assert(this->order_index.size() > check_num_orders);
		assert(o == this->order_index[check_num_orders]);
		++check_num_orders;
		if (!o->IsType(OT_IMPLICIT)) ++check_num_manual_orders;
		if (!o->IsType(OT_CONDITIONAL)) {
			check_timetable_duration += o->GetTimetabledWait() + o->GetTimetabledTravel();
			check_total_duration += o->GetWaitTime() + o->GetTravelTime();
		}
	}
	assert_msg(this->GetNumOrders() == check_num_orders, "%u, %u", (uint) this->GetNumOrders(), check_num_orders);
	assert_msg(this->num_manual_orders == check_num_manual_orders, "%u, %u", this->num_manual_orders, check_num_manual_orders);
	assert_msg(this->timetable_duration == check_timetable_duration, "%u, %u", this->timetable_duration, check_timetable_duration);
	assert_msg(this->total_duration == check_total_duration, "%u, %u", this->total_duration, check_total_duration);

	for (const Vehicle *v = this->first_shared; v != nullptr; v = v->NextShared()) {
		++check_num_vehicles;
		assert_msg(v->orders.list == this, "%p, %p", v->orders.list, this);
	}
	assert_msg(this->num_vehicles == check_num_vehicles, "%u, %u", this->num_vehicles, check_num_vehicles);
	DEBUG(misc, 6, "... detected %u orders (%u manual), %u vehicles, %i timetabled, %i total",
			(uint)this->GetNumOrders(), (uint)this->num_manual_orders,
			this->num_vehicles, this->timetable_duration, this->total_duration);
	assert(this->CheckOrderListIndexing());
}

/**
 * Checks whether the order goes to a station or not, i.e. whether the
 * destination is a station
 * @param v the vehicle to check for
 * @param o the order to check
 * @return true if the destination is a station
 */
static inline bool OrderGoesToStation(const Vehicle *v, const Order *o)
{
	return o->IsType(OT_GOTO_STATION) ||
			(v->type == VEH_AIRCRAFT && o->IsType(OT_GOTO_DEPOT) && !(o->GetDepotActionType() & ODATFB_NEAREST_DEPOT));
}

/**
 * Checks whether the order goes to a road depot
 * @param v the vehicle to check for
 * @param o the order to check
 * @return true if the destination is a road depot
 */
static inline bool OrderGoesToRoadDepot(const Vehicle *v, const Order *o)
{
	return (v->type == VEH_ROAD) && o->IsType(OT_GOTO_DEPOT) && !(o->GetDepotActionType() & ODATFB_NEAREST_DEPOT);
}

/**
 * Delete all news items regarding defective orders about a vehicle
 * This could kill still valid warnings (for example about void order when just
 * another order gets added), but assume the company will notice the problems,
 * when (s)he's changing the orders.
 */
static void DeleteOrderWarnings(const Vehicle *v)
{
	DeleteVehicleNews(v->index, STR_NEWS_VEHICLE_HAS_TOO_FEW_ORDERS);
	DeleteVehicleNews(v->index, STR_NEWS_VEHICLE_HAS_VOID_ORDER);
	DeleteVehicleNews(v->index, STR_NEWS_VEHICLE_HAS_DUPLICATE_ENTRY);
	DeleteVehicleNews(v->index, STR_NEWS_VEHICLE_HAS_INVALID_ENTRY);
	DeleteVehicleNews(v->index, STR_NEWS_VEHICLE_NO_DEPOT_ORDER);
	DeleteVehicleNews(v->index, STR_NEWS_PLANE_USES_TOO_SHORT_RUNWAY);
}

/**
 * Returns a tile somewhat representing the order destination (not suitable for pathfinding).
 * @param v The vehicle to get the location for.
 * @param airport Get the airport tile and not the station location for aircraft.
 * @return destination of order, or INVALID_TILE if none.
 */
TileIndex Order::GetLocation(const Vehicle *v, bool airport) const
{
	switch (this->GetType()) {
		case OT_GOTO_WAYPOINT:
		case OT_GOTO_STATION:
		case OT_IMPLICIT:
			if (airport && v->type == VEH_AIRCRAFT) return Station::Get(this->GetDestination())->airport.tile;
			return BaseStation::Get(this->GetDestination())->xy;

		case OT_GOTO_DEPOT:
			if ((this->GetDepotActionType() & ODATFB_NEAREST_DEPOT) != 0) return INVALID_TILE;
			return (v->type == VEH_AIRCRAFT) ? Station::Get(this->GetDestination())->xy : Depot::Get(this->GetDestination())->xy;

		default:
			return INVALID_TILE;
	}
}

/**
 * Get the distance between two orders of a vehicle. Conditional orders are resolved
 * and the bigger distance of the two order branches is returned.
 * @param prev Origin order.
 * @param cur Destination order.
 * @param v The vehicle to get the distance for.
 * @param conditional_depth Internal param for resolving conditional orders.
 * @return Maximum distance between the two orders.
 */
uint GetOrderDistance(const Order *prev, const Order *cur, const Vehicle *v, int conditional_depth)
{
	if (cur->IsType(OT_CONDITIONAL)) {
		if (conditional_depth > v->GetNumOrders()) return 0;

		conditional_depth++;

		int dist1 = GetOrderDistance(prev, v->GetOrder(cur->GetConditionSkipToOrder()), v, conditional_depth);
		int dist2 = GetOrderDistance(prev, cur->next == nullptr ? v->orders.list->GetFirstOrder() : cur->next, v, conditional_depth);
		return max(dist1, dist2);
	}

	TileIndex prev_tile = prev->GetLocation(v, true);
	TileIndex cur_tile = cur->GetLocation(v, true);
	if (prev_tile == INVALID_TILE || cur_tile == INVALID_TILE) return 0;
	return v->type == VEH_AIRCRAFT ? DistanceSquare(prev_tile, cur_tile) : DistanceManhattan(prev_tile, cur_tile);
}

/**
 * Add an order to the orderlist of a vehicle.
 * @param tile unused
 * @param flags operation to perform
 * @param p1 various bitstuffed elements
 * - p1 = (bit  0 - 19) - ID of the vehicle
 * - p1 = (bit 20 - 27) - the selected order (if any). If the last order is given,
 *                        the order will be inserted before that one
 *                        the maximum vehicle order id is 254.
 * @param p2 packed order to insert
 * @param text unused
 * @return the cost of this operation or an error
 */
CommandCost CmdInsertOrder(TileIndex tile, DoCommandFlag flags, uint32 p1, uint32 p2, const char *text)
{
	VehicleID veh          = GB(p1,  0, 20);
	VehicleOrderID sel_ord = GB(p1, 20, 8);
	Order new_order(p2);

	return CmdInsertOrderIntl(flags, Vehicle::GetIfValid(veh), sel_ord, new_order, false);
}

CommandCost CmdInsertOrderIntl(DoCommandFlag flags, Vehicle *v, VehicleOrderID sel_ord, const Order &new_order, bool allow_load_by_cargo_type) {
	if (v == nullptr || !v->IsPrimaryVehicle()) return CMD_ERROR;

	CommandCost ret = CheckOwnership(v->owner);
	if (ret.Failed()) return ret;

	/* Check if the inserted order is to the correct destination (owner, type),
	 * and has the correct flags if any */
	switch (new_order.GetType()) {
		case OT_GOTO_STATION: {
			const Station *st = Station::GetIfValid(new_order.GetDestination());
			if (st == nullptr) return CMD_ERROR;

			if (st->owner != OWNER_NONE) {
				CommandCost ret = CheckInfraUsageAllowed(v->type, st->owner);
				if (ret.Failed()) return ret;
			}

			if (!CanVehicleUseStation(v, st)) return_cmd_error(STR_ERROR_CAN_T_ADD_ORDER);
			for (Vehicle *u = v->FirstShared(); u != nullptr; u = u->NextShared()) {
				if (!CanVehicleUseStation(u, st)) return_cmd_error(STR_ERROR_CAN_T_ADD_ORDER_SHARED);
			}

			/* Non stop only allowed for ground vehicles. */
			if (new_order.GetNonStopType() != ONSF_STOP_EVERYWHERE && !v->IsGroundVehicle()) return CMD_ERROR;
			if (_settings_game.order.nonstop_only && !(new_order.GetNonStopType() & ONSF_NO_STOP_AT_INTERMEDIATE_STATIONS) && v->IsGroundVehicle()) return CMD_ERROR;

			/* Filter invalid load/unload types. */
			switch (new_order.GetLoadType()) {
				case OLF_LOAD_IF_POSSIBLE: case OLFB_FULL_LOAD: case OLF_FULL_LOAD_ANY: case OLFB_NO_LOAD: break;
				case OLFB_CARGO_TYPE_LOAD:
					if (allow_load_by_cargo_type) break;
					return CMD_ERROR;
				default: return CMD_ERROR;
			}
			switch (new_order.GetUnloadType()) {
				case OUF_UNLOAD_IF_POSSIBLE: case OUFB_UNLOAD: case OUFB_TRANSFER: case OUFB_NO_UNLOAD: break;
				case OUFB_CARGO_TYPE_UNLOAD:
					if (allow_load_by_cargo_type) break;
					return CMD_ERROR;
				default: return CMD_ERROR;
			}

			/* Filter invalid stop locations */
			switch (new_order.GetStopLocation()) {
				case OSL_PLATFORM_NEAR_END:
				case OSL_PLATFORM_MIDDLE:
				case OSL_PLATFORM_THROUGH:
					if (v->type != VEH_TRAIN) return CMD_ERROR;
					FALLTHROUGH;

				case OSL_PLATFORM_FAR_END:
					break;

				default:
					return CMD_ERROR;
			}

			break;
		}

		case OT_GOTO_DEPOT: {
			if ((new_order.GetDepotActionType() & ODATFB_NEAREST_DEPOT) == 0) {
				if (v->type == VEH_AIRCRAFT) {
					const Station *st = Station::GetIfValid(new_order.GetDestination());

					if (st == nullptr) return CMD_ERROR;

					CommandCost ret = CheckInfraUsageAllowed(v->type, st->owner);
					if (ret.Failed()) return ret;

					if (!CanVehicleUseStation(v, st) || !st->airport.HasHangar()) {
						return CMD_ERROR;
					}
				} else {
					const Depot *dp = Depot::GetIfValid(new_order.GetDestination());

					if (dp == nullptr) return CMD_ERROR;

					CommandCost ret = CheckInfraUsageAllowed(v->type, GetTileOwner(dp->xy), dp->xy);
					if (ret.Failed()) return ret;

					switch (v->type) {
						case VEH_TRAIN:
							if (!IsRailDepotTile(dp->xy)) return CMD_ERROR;
							break;

						case VEH_ROAD:
							if (!IsRoadDepotTile(dp->xy)) return CMD_ERROR;
							if ((GetRoadTypes(dp->xy) & RoadVehicle::From(v)->compatible_roadtypes) == 0) return CMD_ERROR;
							break;

						case VEH_SHIP:
							if (!IsShipDepotTile(dp->xy)) return CMD_ERROR;
							break;

						default: return CMD_ERROR;
					}
				}
			}

			if (new_order.GetNonStopType() != ONSF_STOP_EVERYWHERE && !v->IsGroundVehicle()) return CMD_ERROR;
			if (_settings_game.order.nonstop_only && !(new_order.GetNonStopType() & ONSF_NO_STOP_AT_INTERMEDIATE_STATIONS) && v->IsGroundVehicle()) return CMD_ERROR;
			if (new_order.GetDepotOrderType() & ~(ODTFB_PART_OF_ORDERS | ((new_order.GetDepotOrderType() & ODTFB_PART_OF_ORDERS) != 0 ? ODTFB_SERVICE : 0))) return CMD_ERROR;
			if (new_order.GetDepotActionType() & ~(ODATFB_HALT | ODATFB_SELL | ODATFB_NEAREST_DEPOT)) return CMD_ERROR;
			if ((new_order.GetDepotOrderType() & ODTFB_SERVICE) && (new_order.GetDepotActionType() & ODATFB_HALT)) return CMD_ERROR;
			break;
		}

		case OT_GOTO_WAYPOINT: {
			const Waypoint *wp = Waypoint::GetIfValid(new_order.GetDestination());
			if (wp == nullptr) return CMD_ERROR;

			switch (v->type) {
				default: return CMD_ERROR;

				case VEH_TRAIN: {
					if (!(wp->facilities & FACIL_TRAIN)) return_cmd_error(STR_ERROR_CAN_T_ADD_ORDER);

					CommandCost ret = CheckInfraUsageAllowed(v->type, wp->owner);
					if (ret.Failed()) return ret;
					break;
				}

				case VEH_SHIP:
					if (!(wp->facilities & FACIL_DOCK)) return_cmd_error(STR_ERROR_CAN_T_ADD_ORDER);
					if (wp->owner != OWNER_NONE) {
						CommandCost ret = CheckInfraUsageAllowed(v->type, wp->owner);
						if (ret.Failed()) return ret;
					}
					break;
			}

			/* Order flags can be any of the following for waypoints:
			 * [non-stop]
			 * non-stop orders (if any) are only valid for trains */
			if (new_order.GetNonStopType() != ONSF_STOP_EVERYWHERE && v->type != VEH_TRAIN) return CMD_ERROR;
			if (_settings_game.order.nonstop_only && !(new_order.GetNonStopType() & ONSF_NO_STOP_AT_INTERMEDIATE_STATIONS) && v->type == VEH_TRAIN) return CMD_ERROR;
			break;
		}

		case OT_CONDITIONAL: {
			VehicleOrderID skip_to = new_order.GetConditionSkipToOrder();
			if (skip_to != 0 && skip_to >= v->GetNumOrders()) return CMD_ERROR; // Always allow jumping to the first (even when there is no order).
			if (new_order.GetConditionVariable() >= OCV_END) return CMD_ERROR;

			OrderConditionComparator occ = new_order.GetConditionComparator();
			if (occ >= OCC_END) return CMD_ERROR;
			switch (new_order.GetConditionVariable()) {
				case OCV_SLOT_OCCUPANCY:
				case OCV_TRAIN_IN_SLOT: {
					if (v->type != VEH_TRAIN) return CMD_ERROR;
					TraceRestrictSlotID slot = new_order.GetXData();
					if (slot != INVALID_TRACE_RESTRICT_SLOT_ID && !TraceRestrictSlot::IsValidID(slot)) return CMD_ERROR;
					if (occ != OCC_IS_TRUE && occ != OCC_IS_FALSE) return CMD_ERROR;
					break;
				}

				case OCV_CARGO_WAITING:
				case OCV_CARGO_ACCEPTANCE:
					if (!CargoSpec::Get(new_order.GetConditionValue())->IsValid()) return CMD_ERROR;
					/* FALL THROUGH */

				case OCV_REQUIRES_SERVICE:
					if (occ != OCC_IS_TRUE && occ != OCC_IS_FALSE) return CMD_ERROR;
					break;

				case OCV_UNCONDITIONALLY:
					if (occ != OCC_EQUALS) return CMD_ERROR;
					if (new_order.GetConditionValue() != 0) return CMD_ERROR;
					break;

				case OCV_FREE_PLATFORMS:
					if (v->type != VEH_TRAIN) return CMD_ERROR;
					if (occ == OCC_IS_TRUE || occ == OCC_IS_FALSE) return CMD_ERROR;
					break;

				case OCV_PERCENT:
					if (occ != OCC_EQUALS) return CMD_ERROR;
					/* FALL THROUGH */
				case OCV_LOAD_PERCENTAGE:
				case OCV_RELIABILITY:
					if (new_order.GetConditionValue() > 100) return CMD_ERROR;
					FALLTHROUGH;

				default:
					if (occ == OCC_IS_TRUE || occ == OCC_IS_FALSE) return CMD_ERROR;
					break;
			}
			break;
		}

		default: return CMD_ERROR;
	}

	if (sel_ord > v->GetNumOrders()) return CMD_ERROR;

	if (v->GetNumOrders() >= MAX_VEH_ORDER_ID) return_cmd_error(STR_ERROR_TOO_MANY_ORDERS);
	if (!Order::CanAllocateItem()) return_cmd_error(STR_ERROR_NO_MORE_SPACE_FOR_ORDERS);
	if (v->orders.list == nullptr && !OrderList::CanAllocateItem()) return_cmd_error(STR_ERROR_NO_MORE_SPACE_FOR_ORDERS);

	if (flags & DC_EXEC) {
		Order *new_o = new Order();
		new_o->AssignOrder(new_order);
		InsertOrder(v, new_o, sel_ord);
		CheckMarkDirtyFocusedRoutePaths(v);
	}

	return CommandCost();
}

/**
 * Insert a new order but skip the validation.
 * @param v       The vehicle to insert the order to.
 * @param new_o   The new order.
 * @param sel_ord The position the order should be inserted at.
 */
void InsertOrder(Vehicle *v, Order *new_o, VehicleOrderID sel_ord)
{
	/* Create new order and link in list */
	if (v->orders.list == nullptr) {
		v->orders.list = new OrderList(new_o, v);
	} else {
		v->orders.list->InsertOrderAt(new_o, sel_ord);
	}

	Vehicle *u = v->FirstShared();
	DeleteOrderWarnings(u);
	for (; u != nullptr; u = u->NextShared()) {
		assert(v->orders.list == u->orders.list);

		/* If there is added an order before the current one, we need
		 * to update the selected order. We do not change implicit/real order indices though.
		 * If the new order is between the current implicit order and real order, the implicit order will
		 * later skip the inserted order. */
		if (sel_ord <= u->cur_real_order_index) {
			uint cur = u->cur_real_order_index + 1;
			/* Check if we don't go out of bound */
			if (cur < u->GetNumOrders()) {
				u->cur_real_order_index = cur;
			}
		}
		if (sel_ord == u->cur_implicit_order_index && u->IsGroundVehicle()) {
			/* We are inserting an order just before the current implicit order.
			 * We do not know whether we will reach current implicit or the newly inserted order first.
			 * So, disable creation of implicit orders until we are on track again. */
			uint16 &gv_flags = u->GetGroundVehicleFlags();
			SetBit(gv_flags, GVF_SUPPRESS_IMPLICIT_ORDERS);
		}
		if (sel_ord <= u->cur_implicit_order_index) {
			uint cur = u->cur_implicit_order_index + 1;
			/* Check if we don't go out of bound */
			if (cur < u->GetNumOrders()) {
				u->cur_implicit_order_index = cur;
			}
		}
		if (u->cur_timetable_order_index != INVALID_VEH_ORDER_ID && sel_ord <= u->cur_timetable_order_index) {
			uint cur = u->cur_timetable_order_index + 1;
			/* Check if we don't go out of bound */
			if (cur < u->GetNumOrders()) {
				u->cur_timetable_order_index = cur;
			}
		}
		/* Update any possible open window of the vehicle */
		InvalidateVehicleOrder(u, INVALID_VEH_ORDER_ID | (sel_ord << 8));
	}

	/* As we insert an order, the order to skip to will be 'wrong'. */
	VehicleOrderID cur_order_id = 0;
	Order *order;
	FOR_VEHICLE_ORDERS(v, order) {
		if (order->IsType(OT_CONDITIONAL)) {
			VehicleOrderID order_id = order->GetConditionSkipToOrder();
			if (order_id >= sel_ord) {
				order->SetConditionSkipToOrder(order_id + 1);
			}
			if (order_id == cur_order_id) {
				order->SetConditionSkipToOrder((order_id + 1) % v->GetNumOrders());
			}
		}
		cur_order_id++;
	}

	/* Make sure to rebuild the whole list */
	InvalidateWindowClassesData(GetWindowClassForVehicleType(v->type), 0);
	InvalidateWindowClassesData(WC_DEPARTURES_BOARD, 0);
}

/**
 * Declone an order-list
 * @param *dst delete the orders of this vehicle
 * @param flags execution flags
 */
static CommandCost DecloneOrder(Vehicle *dst, DoCommandFlag flags)
{
	if (flags & DC_EXEC) {
		/* Clear cheduled dispatch flag if any */
		if (HasBit(dst->vehicle_flags, VF_SCHEDULED_DISPATCH)) {
			ClrBit(dst->vehicle_flags, VF_SCHEDULED_DISPATCH);
		}

		DeleteVehicleOrders(dst);
		InvalidateVehicleOrder(dst, VIWD_REMOVE_ALL_ORDERS);
		InvalidateWindowClassesData(GetWindowClassForVehicleType(dst->type), 0);
		InvalidateWindowClassesData(WC_DEPARTURES_BOARD, 0);
		CheckMarkDirtyFocusedRoutePaths(dst);
	}
	return CommandCost();
}

/**
 * Get the first cargoID that points to a valid cargo (usually 0)
 */
static CargoID GetFirstValidCargo()
{
	for (CargoID i = 0; i < NUM_CARGO; i++) {
		if (CargoSpec::Get(i)->IsValid()) return i;
	}
	/* No cargos defined -> 'Houston, we have a problem!' */
	NOT_REACHED();
}

/**
 * Delete an order from the orderlist of a vehicle.
 * @param tile unused
 * @param flags operation to perform
 * @param p1 the ID of the vehicle
 * @param p2 the order to delete (max 255)
 * @param text unused
 * @return the cost of this operation or an error
 */
CommandCost CmdDeleteOrder(TileIndex tile, DoCommandFlag flags, uint32 p1, uint32 p2, const char *text)
{
	VehicleID veh_id = GB(p1, 0, 20);
	VehicleOrderID sel_ord = GB(p2, 0, 8);

	Vehicle *v = Vehicle::GetIfValid(veh_id);

	if (v == nullptr || !v->IsPrimaryVehicle()) return CMD_ERROR;

	CommandCost ret = CheckOwnership(v->owner);
	if (ret.Failed()) return ret;

	/* If we did not select an order, we maybe want to de-clone the orders */
	if (sel_ord >= v->GetNumOrders()) return DecloneOrder(v, flags);

	if (v->GetOrder(sel_ord) == nullptr) return CMD_ERROR;

	if (flags & DC_EXEC) {
		DeleteOrder(v, sel_ord);
		CheckMarkDirtyFocusedRoutePaths(v);
	}
	return CommandCost();
}

/**
 * Cancel the current loading order of the vehicle as the order was deleted.
 * @param v the vehicle
 */
static void CancelLoadingDueToDeletedOrder(Vehicle *v)
{
	if (v->current_order.IsType(OT_LOADING_ADVANCE)) {
		SetBit(v->vehicle_flags, VF_LOADING_FINISHED);
		return;
	}

	assert(v->current_order.IsType(OT_LOADING));
	/* NON-stop flag is misused to see if a train is in a station that is
	 * on his order list or not */
	v->current_order.SetNonStopType(ONSF_STOP_EVERYWHERE);
	/* When full loading, "cancel" that order so the vehicle doesn't
	 * stay indefinitely at this station anymore. */
	if (v->current_order.GetLoadType() & OLFB_FULL_LOAD) v->current_order.SetLoadType(OLF_LOAD_IF_POSSIBLE);
}

/**
 * Delete an order but skip the parameter validation.
 * @param v       The vehicle to delete the order from.
 * @param sel_ord The id of the order to be deleted.
 */
void DeleteOrder(Vehicle *v, VehicleOrderID sel_ord)
{
	v->orders.list->DeleteOrderAt(sel_ord);

	Vehicle *u = v->FirstShared();
	DeleteOrderWarnings(u);
	for (; u != nullptr; u = u->NextShared()) {
		assert(v->orders.list == u->orders.list);

		if (sel_ord == u->cur_real_order_index && u->current_order.IsAnyLoadingType()) {
			CancelLoadingDueToDeletedOrder(u);
		}

		if (sel_ord < u->cur_real_order_index) {
			u->cur_real_order_index--;
		} else if (sel_ord == u->cur_real_order_index) {
			u->UpdateRealOrderIndex();
		}

		if (sel_ord < u->cur_implicit_order_index) {
			u->cur_implicit_order_index--;
		} else if (sel_ord == u->cur_implicit_order_index) {
			/* Make sure the index is valid */
			if (u->cur_implicit_order_index >= u->GetNumOrders()) u->cur_implicit_order_index = 0;

			/* Skip non-implicit orders for the implicit-order-index (e.g. if the current implicit order was deleted */
			while (u->cur_implicit_order_index != u->cur_real_order_index && !u->GetOrder(u->cur_implicit_order_index)->IsType(OT_IMPLICIT)) {
				u->cur_implicit_order_index++;
				if (u->cur_implicit_order_index >= u->GetNumOrders()) u->cur_implicit_order_index = 0;
			}
		}

		if (u->cur_timetable_order_index != INVALID_VEH_ORDER_ID) {
			if (sel_ord < u->cur_timetable_order_index) {
				u->cur_timetable_order_index--;
			} else if (sel_ord == u->cur_timetable_order_index) {
				u->cur_timetable_order_index = INVALID_VEH_ORDER_ID;
			}
		}

		/* Update any possible open window of the vehicle */
		InvalidateVehicleOrder(u, sel_ord | (INVALID_VEH_ORDER_ID << 8));
	}

	/* As we delete an order, the order to skip to will be 'wrong'. */
	VehicleOrderID cur_order_id = 0;
	Order *order = nullptr;
	FOR_VEHICLE_ORDERS(v, order) {
		if (order->IsType(OT_CONDITIONAL)) {
			VehicleOrderID order_id = order->GetConditionSkipToOrder();
			if (order_id >= sel_ord) {
				order_id = max(order_id - 1, 0);
			}
			if (order_id == cur_order_id) {
				order_id = (order_id + 1) % v->GetNumOrders();
			}
			order->SetConditionSkipToOrder(order_id);
		}
		cur_order_id++;
	}

	InvalidateWindowClassesData(GetWindowClassForVehicleType(v->type), 0);
	InvalidateWindowClassesData(WC_DEPARTURES_BOARD, 0);
}

/**
 * Goto order of order-list.
 * @param tile unused
 * @param flags operation to perform
 * @param p1 The ID of the vehicle which order is skipped
 * @param p2 the selected order to which we want to skip
 * @param text unused
 * @return the cost of this operation or an error
 */
CommandCost CmdSkipToOrder(TileIndex tile, DoCommandFlag flags, uint32 p1, uint32 p2, const char *text)
{
	VehicleID veh_id = GB(p1, 0, 20);
	VehicleOrderID sel_ord = GB(p2, 0, 8);

	Vehicle *v = Vehicle::GetIfValid(veh_id);

	if (v == nullptr || !v->IsPrimaryVehicle() || sel_ord == v->cur_implicit_order_index || sel_ord >= v->GetNumOrders() || v->GetNumOrders() < 2) return CMD_ERROR;

	CommandCost ret = CheckOwnership(v->owner);
	if (ret.Failed()) return ret;

	if (flags & DC_EXEC) {
		if (v->current_order.IsAnyLoadingType()) v->LeaveStation();
		if (v->current_order.IsType(OT_WAITING)) v->HandleWaiting(true);

		v->cur_implicit_order_index = v->cur_real_order_index = sel_ord;
		v->UpdateRealOrderIndex();
		v->cur_timetable_order_index = INVALID_VEH_ORDER_ID;

		InvalidateVehicleOrder(v, VIWD_MODIFY_ORDERS);

		v->ClearSeparation();
		if (HasBit(v->vehicle_flags, VF_TIMETABLE_SEPARATION)) ClrBit(v->vehicle_flags, VF_TIMETABLE_STARTED);
	}

	/* We have an aircraft/ship, they have a mini-schedule, so update them all */
	if (v->type == VEH_AIRCRAFT) SetWindowClassesDirty(WC_AIRCRAFT_LIST);
	if (v->type == VEH_SHIP) SetWindowClassesDirty(WC_SHIPS_LIST);

	return CommandCost();
}

/**
 * Move an order inside the orderlist
 * @param tile unused
 * @param flags operation to perform
 * @param p1 the ID of the vehicle
 * @param p2 order to move and target
 *           bit 0-15  : the order to move
 *           bit 16-31 : the target order
 * @param text unused
 * @return the cost of this operation or an error
 * @note The target order will move one place down in the orderlist
 *  if you move the order upwards else it'll move it one place down
 */
CommandCost CmdMoveOrder(TileIndex tile, DoCommandFlag flags, uint32 p1, uint32 p2, const char *text)
{
	VehicleID veh = GB(p1, 0, 20);
	VehicleOrderID moving_order = GB(p2,  0, 16);
	VehicleOrderID target_order = GB(p2, 16, 16);

	Vehicle *v = Vehicle::GetIfValid(veh);
	if (v == nullptr || !v->IsPrimaryVehicle()) return CMD_ERROR;

	CommandCost ret = CheckOwnership(v->owner);
	if (ret.Failed()) return ret;

	/* Don't make senseless movements */
	if (moving_order >= v->GetNumOrders() || target_order >= v->GetNumOrders() ||
			moving_order == target_order || v->GetNumOrders() <= 1) return CMD_ERROR;

	Order *moving_one = v->GetOrder(moving_order);
	/* Don't move an empty order */
	if (moving_one == nullptr) return CMD_ERROR;

	if (flags & DC_EXEC) {
		v->orders.list->MoveOrder(moving_order, target_order);

		/* Update shared list */
		Vehicle *u = v->FirstShared();

		DeleteOrderWarnings(u);

		for (; u != nullptr; u = u->NextShared()) {
			/* Update the current order.
			 * There are multiple ways to move orders, which result in cur_implicit_order_index
			 * and cur_real_order_index to not longer make any sense. E.g. moving another
			 * real order between them.
			 *
			 * Basically one could choose to preserve either of them, but not both.
			 * While both ways are suitable in this or that case from a human point of view, neither
			 * of them makes really sense.
			 * However, from an AI point of view, preserving cur_real_order_index is the most
			 * predictable and transparent behaviour.
			 *
			 * With that decision it basically does not matter what we do to cur_implicit_order_index.
			 * If we change orders between the implicit- and real-index, the implicit orders are mostly likely
			 * completely out-dated anyway. So, keep it simple and just keep cur_implicit_order_index as well.
			 * The worst which can happen is that a lot of implicit orders are removed when reaching current_order.
			 */
			if (u->cur_real_order_index == moving_order) {
				u->cur_real_order_index = target_order;
			} else if (u->cur_real_order_index > moving_order && u->cur_real_order_index <= target_order) {
				u->cur_real_order_index--;
			} else if (u->cur_real_order_index < moving_order && u->cur_real_order_index >= target_order) {
				u->cur_real_order_index++;
			}

			if (u->cur_implicit_order_index == moving_order) {
				u->cur_implicit_order_index = target_order;
			} else if (u->cur_implicit_order_index > moving_order && u->cur_implicit_order_index <= target_order) {
				u->cur_implicit_order_index--;
			} else if (u->cur_implicit_order_index < moving_order && u->cur_implicit_order_index >= target_order) {
				u->cur_implicit_order_index++;
			}

			u->cur_timetable_order_index = INVALID_VEH_ORDER_ID;

			assert(v->orders.list == u->orders.list);
			/* Update any possible open window of the vehicle */
			InvalidateVehicleOrder(u, moving_order | (target_order << 8));
		}

		/* As we move an order, the order to skip to will be 'wrong'. */
		Order *order;
		FOR_VEHICLE_ORDERS(v, order) {
			if (order->IsType(OT_CONDITIONAL)) {
				VehicleOrderID order_id = order->GetConditionSkipToOrder();
				if (order_id == moving_order) {
					order_id = target_order;
				} else if (order_id > moving_order && order_id <= target_order) {
					order_id--;
				} else if (order_id < moving_order && order_id >= target_order) {
					order_id++;
				}
				order->SetConditionSkipToOrder(order_id);
			}
		}

		/* Make sure to rebuild the whole list */
		InvalidateWindowClassesData(GetWindowClassForVehicleType(v->type), 0);
		CheckMarkDirtyFocusedRoutePaths(v);
	}

	return CommandCost();
}

/**
 * Modify an order in the orderlist of a vehicle.
 * @param tile unused
 * @param flags operation to perform
 * @param p1 various bitstuffed elements
 * - p1 = (bit  0 - 19) - ID of the vehicle
 * - p1 = (bit 20 - 27) - the selected order (if any). If the last order is given,
 *                        the order will be inserted before that one
 *                        the maximum vehicle order id is 254.
 * @param p2 various bitstuffed elements
 *  - p2 = (bit 0 -  3) - what data to modify (@see ModifyOrderFlags)
 *  - p2 = (bit 4 - 19) - the data to modify
 *  - p2 = (bit 20 - 27) - a CargoID for cargo type orders (MOF_CARGO_TYPE_UNLOAD or MOF_CARGO_TYPE_LOAD)
 * @param text unused
 * @return the cost of this operation or an error
 */
CommandCost CmdModifyOrder(TileIndex tile, DoCommandFlag flags, uint32 p1, uint32 p2, const char *text)
{
	VehicleOrderID sel_ord = GB(p1, 20,  8);
	VehicleID veh          = GB(p1,  0, 20);
	ModifyOrderFlags mof   = Extract<ModifyOrderFlags, 0, 4>(p2);
	uint16 data            = GB(p2,  4, 16);
	CargoID cargo_id       = (mof == MOF_CARGO_TYPE_UNLOAD || mof == MOF_CARGO_TYPE_LOAD) ? (CargoID) GB(p2, 20, 8) : (CargoID) CT_INVALID;

	if (mof >= MOF_END) return CMD_ERROR;

	Vehicle *v = Vehicle::GetIfValid(veh);
	if (v == nullptr || !v->IsPrimaryVehicle()) return CMD_ERROR;

	CommandCost ret = CheckOwnership(v->owner);
	if (ret.Failed()) return ret;

	/* Is it a valid order? */
	if (sel_ord >= v->GetNumOrders()) return CMD_ERROR;

	Order *order = v->GetOrder(sel_ord);
	switch (order->GetType()) {
		case OT_GOTO_STATION:
			if (mof != MOF_NON_STOP && mof != MOF_STOP_LOCATION && mof != MOF_UNLOAD && mof != MOF_LOAD && mof != MOF_CARGO_TYPE_UNLOAD && mof != MOF_CARGO_TYPE_LOAD) return CMD_ERROR;
			break;

		case OT_GOTO_DEPOT:
			if (mof != MOF_NON_STOP && mof != MOF_DEPOT_ACTION) return CMD_ERROR;
			break;

		case OT_GOTO_WAYPOINT:
			if (mof != MOF_NON_STOP && mof != MOF_WAYPOINT_FLAGS) return CMD_ERROR;
			break;

		case OT_CONDITIONAL:
			if (mof != MOF_COND_VARIABLE && mof != MOF_COND_COMPARATOR && mof != MOF_COND_VALUE && mof != MOF_COND_DESTINATION) return CMD_ERROR;
			break;

		default:
			return CMD_ERROR;
	}

	switch (mof) {
		default: NOT_REACHED();

		case MOF_NON_STOP:
			if (!v->IsGroundVehicle()) return CMD_ERROR;
			if (data >= ONSF_END) return CMD_ERROR;
			if (data == order->GetNonStopType()) return CMD_ERROR;
			if (_settings_game.order.nonstop_only && !(data & ONSF_NO_STOP_AT_INTERMEDIATE_STATIONS) && v->IsGroundVehicle()) return CMD_ERROR;
			break;

		case MOF_STOP_LOCATION:
			if (v->type != VEH_TRAIN) return CMD_ERROR;
			if (data >= OSL_END) return CMD_ERROR;
			break;

		case MOF_CARGO_TYPE_UNLOAD:
			if (cargo_id >= NUM_CARGO) return CMD_ERROR;
			if (data == OUFB_CARGO_TYPE_UNLOAD) return CMD_ERROR;
			/* FALL THROUGH */
		case MOF_UNLOAD:
			if (order->GetNonStopType() & ONSF_NO_STOP_AT_DESTINATION_STATION) return CMD_ERROR;
			if ((data & ~(OUFB_UNLOAD | OUFB_TRANSFER | OUFB_NO_UNLOAD | OUFB_CARGO_TYPE_UNLOAD)) != 0) return CMD_ERROR;
			/* Unload and no-unload are mutual exclusive and so are transfer and no unload. */
			if (data != 0 && (data & OUFB_CARGO_TYPE_UNLOAD) == 0 && ((data & (OUFB_UNLOAD | OUFB_TRANSFER)) != 0) == ((data & OUFB_NO_UNLOAD) != 0)) return CMD_ERROR;
			/* Cargo-type-unload exclude all the other flags. */
			if ((data & OUFB_CARGO_TYPE_UNLOAD) != 0 && data != OUFB_CARGO_TYPE_UNLOAD) return CMD_ERROR;
			if (data == order->GetUnloadType()) return CMD_ERROR;
			break;

		case MOF_CARGO_TYPE_LOAD:
			if (cargo_id >= NUM_CARGO) return CMD_ERROR;
			if (data == OLFB_CARGO_TYPE_LOAD || data == OLF_FULL_LOAD_ANY) return CMD_ERROR;
			/* FALL THROUGH */
		case MOF_LOAD:
			if (order->GetNonStopType() & ONSF_NO_STOP_AT_DESTINATION_STATION) return CMD_ERROR;
			if ((data > OLFB_NO_LOAD && data != OLFB_CARGO_TYPE_LOAD) || data == 1) return CMD_ERROR;
			if (data == order->GetLoadType()) return CMD_ERROR;
			break;

		case MOF_DEPOT_ACTION:
			if (data >= DA_END) return CMD_ERROR;
			break;

		case MOF_COND_VARIABLE:
			if (data == OCV_FREE_PLATFORMS && v->type != VEH_TRAIN) return CMD_ERROR;
			if (data == OCV_SLOT_OCCUPANCY && v->type != VEH_TRAIN) return CMD_ERROR;
			if (data == OCV_TRAIN_IN_SLOT && v->type != VEH_TRAIN) return CMD_ERROR;
			if (data >= OCV_END) return CMD_ERROR;
			break;

		case MOF_COND_COMPARATOR:
			if (data >= OCC_END) return CMD_ERROR;
			switch (order->GetConditionVariable()) {
				case OCV_UNCONDITIONALLY:
				case OCV_PERCENT:
					return CMD_ERROR;

				case OCV_REQUIRES_SERVICE:
				case OCV_CARGO_ACCEPTANCE:
				case OCV_CARGO_WAITING:
				case OCV_SLOT_OCCUPANCY:
				case OCV_TRAIN_IN_SLOT:
					if (data != OCC_IS_TRUE && data != OCC_IS_FALSE) return CMD_ERROR;
					break;

				default:
					if (data == OCC_IS_TRUE || data == OCC_IS_FALSE) return CMD_ERROR;
					break;
			}
			break;

		case MOF_COND_VALUE:
			switch (order->GetConditionVariable()) {
				case OCV_UNCONDITIONALLY:
				case OCV_REQUIRES_SERVICE:
					return CMD_ERROR;

				case OCV_LOAD_PERCENTAGE:
				case OCV_RELIABILITY:
				case OCV_PERCENT:
					if (data > 100) return CMD_ERROR;
					break;

				case OCV_SLOT_OCCUPANCY:
				case OCV_TRAIN_IN_SLOT:
					if (data != INVALID_TRACE_RESTRICT_SLOT_ID && !TraceRestrictSlot::IsValidID(data)) return CMD_ERROR;
					break;

				case OCV_CARGO_ACCEPTANCE:
				case OCV_CARGO_WAITING:
					if (!(data < NUM_CARGO && CargoSpec::Get(data)->IsValid())) return CMD_ERROR;
					break;

				default:
					if (data > 2047) return CMD_ERROR;
					break;
			}
			break;

		case MOF_COND_DESTINATION:
			if (data >= v->GetNumOrders()) return CMD_ERROR;
			break;

		case MOF_WAYPOINT_FLAGS:
			if (data != (data & OWF_REVERSE)) return CMD_ERROR;
			break;
	}

	if (flags & DC_EXEC) {
		switch (mof) {
			case MOF_NON_STOP:
				order->SetNonStopType((OrderNonStopFlags)data);
				if (data & ONSF_NO_STOP_AT_DESTINATION_STATION) {
					order->SetRefit(CT_NO_REFIT);
					order->SetLoadType(OLF_LOAD_IF_POSSIBLE);
					order->SetUnloadType(OUF_UNLOAD_IF_POSSIBLE);
				}
				break;

			case MOF_STOP_LOCATION:
				order->SetStopLocation((OrderStopLocation)data);
				break;

			case MOF_UNLOAD:
				order->SetUnloadType((OrderUnloadFlags)data);
				break;

			case MOF_CARGO_TYPE_UNLOAD:
				order->SetUnloadType((OrderUnloadFlags)data, cargo_id);
				break;

			case MOF_LOAD:
				order->SetLoadType((OrderLoadFlags)data);
				if (data & OLFB_NO_LOAD) order->SetRefit(CT_NO_REFIT);
				break;

			case MOF_CARGO_TYPE_LOAD:
				order->SetLoadType((OrderLoadFlags)data, cargo_id);
				break;

			case MOF_DEPOT_ACTION: {
				OrderDepotActionFlags base_order_action_type = order->GetDepotActionType() & ~(ODATFB_HALT | ODATFB_SELL);
				switch (data) {
					case DA_ALWAYS_GO:
						order->SetDepotOrderType((OrderDepotTypeFlags)(order->GetDepotOrderType() & ~ODTFB_SERVICE));
						order->SetDepotActionType((OrderDepotActionFlags)(base_order_action_type));
						break;

					case DA_SERVICE:
						order->SetDepotOrderType((OrderDepotTypeFlags)(order->GetDepotOrderType() | ODTFB_SERVICE));
						order->SetDepotActionType((OrderDepotActionFlags)(base_order_action_type));
						order->SetRefit(CT_NO_REFIT);
						break;

					case DA_STOP:
						order->SetDepotOrderType((OrderDepotTypeFlags)(order->GetDepotOrderType() & ~ODTFB_SERVICE));
						order->SetDepotActionType((OrderDepotActionFlags)(base_order_action_type | ODATFB_HALT));
						order->SetRefit(CT_NO_REFIT);
						break;

					case DA_SELL:
						order->SetDepotOrderType((OrderDepotTypeFlags)(order->GetDepotOrderType() & ~ODTFB_SERVICE));
						order->SetDepotActionType((OrderDepotActionFlags)(base_order_action_type | ODATFB_HALT | ODATFB_SELL));
						order->SetRefit(CT_NO_REFIT);
						break;

					default:
						NOT_REACHED();
				}
				break;
			}

			case MOF_COND_VARIABLE: {
				/* Check whether old conditional variable had a cargo as value */
				bool old_var_was_cargo = (order->GetConditionVariable() == OCV_CARGO_ACCEPTANCE || order->GetConditionVariable() == OCV_CARGO_WAITING);
				bool old_var_was_slot = (order->GetConditionVariable() == OCV_SLOT_OCCUPANCY || order->GetConditionVariable() == OCV_TRAIN_IN_SLOT);
				order->SetConditionVariable((OrderConditionVariable)data);

				OrderConditionComparator occ = order->GetConditionComparator();
				switch (order->GetConditionVariable()) {
					case OCV_UNCONDITIONALLY:
						order->SetConditionComparator(OCC_EQUALS);
						order->SetConditionValue(0);
						break;

					case OCV_SLOT_OCCUPANCY:
					case OCV_TRAIN_IN_SLOT:
						if (!old_var_was_slot) order->GetXDataRef() = INVALID_TRACE_RESTRICT_SLOT_ID;
						if (occ != OCC_IS_TRUE && occ != OCC_IS_FALSE) order->SetConditionComparator(OCC_IS_TRUE);
						break;

					case OCV_CARGO_ACCEPTANCE:
					case OCV_CARGO_WAITING:
						if (!old_var_was_cargo) order->SetConditionValue((uint16) GetFirstValidCargo());
						if (occ != OCC_IS_TRUE && occ != OCC_IS_FALSE) order->SetConditionComparator(OCC_IS_TRUE);
						break;
					case OCV_REQUIRES_SERVICE:
						if (old_var_was_cargo || old_var_was_slot) order->SetConditionValue(0);
						if (occ != OCC_IS_TRUE && occ != OCC_IS_FALSE) order->SetConditionComparator(OCC_IS_TRUE);
						order->SetConditionValue(0);
						break;

					case OCV_PERCENT:
						order->SetConditionComparator(OCC_EQUALS);
						/* FALL THROUGH */
					case OCV_LOAD_PERCENTAGE:
					case OCV_RELIABILITY:
						if (order->GetConditionValue() > 100) order->SetConditionValue(100);
						FALLTHROUGH;

					default:
						if (old_var_was_cargo || old_var_was_slot) order->SetConditionValue(0);
						if (occ == OCC_IS_TRUE || occ == OCC_IS_FALSE) order->SetConditionComparator(OCC_EQUALS);
						break;
				}
				break;
			}

			case MOF_COND_COMPARATOR:
				order->SetConditionComparator((OrderConditionComparator)data);
				break;

			case MOF_COND_VALUE:
				switch (order->GetConditionVariable()) {
					case OCV_SLOT_OCCUPANCY:
					case OCV_TRAIN_IN_SLOT:
						order->GetXDataRef() = data;
						break;

					default:
						order->SetConditionValue(data);
						break;
				}
				break;

			case MOF_COND_DESTINATION:
				order->SetConditionSkipToOrder(data);
				break;

			case MOF_WAYPOINT_FLAGS:
				order->SetWaypointFlags((OrderWaypointFlags)data);
				break;

			default: NOT_REACHED();
		}

		/* Update the windows and full load flags, also for vehicles that share the same order list */
		Vehicle *u = v->FirstShared();
		DeleteOrderWarnings(u);
		for (; u != nullptr; u = u->NextShared()) {
			/* Toggle u->current_order "Full load" flag if it changed.
			 * However, as the same flag is used for depot orders, check
			 * whether we are not going to a depot as there are three
			 * cases where the full load flag can be active and only
			 * one case where the flag is used for depot orders. In the
			 * other cases for the OrderType the flags are not used,
			 * so do not care and those orders should not be active
			 * when this function is called.
			 */
			if (sel_ord == u->cur_real_order_index &&
					(u->current_order.IsType(OT_GOTO_STATION) || u->current_order.IsAnyLoadingType())) {
				if (u->current_order.GetLoadType() != order->GetLoadType()) {
					u->current_order.SetLoadType(order->GetLoadType());
				}
				if (u->current_order.GetUnloadType() != order->GetUnloadType()) {
					u->current_order.SetUnloadType(order->GetUnloadType());
				}
				switch (mof) {
					case MOF_CARGO_TYPE_UNLOAD:
						u->current_order.SetUnloadType((OrderUnloadFlags)data, cargo_id);
						break;

					case MOF_CARGO_TYPE_LOAD:
						u->current_order.SetLoadType((OrderLoadFlags)data, cargo_id);
						break;

					default:
						break;
				}
			}
			InvalidateVehicleOrder(u, VIWD_MODIFY_ORDERS);
		}
		CheckMarkDirtyFocusedRoutePaths(v);
	}

	return CommandCost();
}

/**
 * Check if an aircraft has enough range for an order list.
 * @param v_new Aircraft to check.
 * @param v_order Vehicle currently holding the order list.
 * @param first First order in the source order list.
 * @return True if the aircraft has enough range for the orders, false otherwise.
 */
static bool CheckAircraftOrderDistance(const Aircraft *v_new, const Vehicle *v_order, const Order *first)
{
	if (first == nullptr || v_new->acache.cached_max_range == 0) return true;

	/* Iterate over all orders to check the distance between all
	 * 'goto' orders and their respective next order (of any type). */
	for (const Order *o = first; o != nullptr; o = o->next) {
		switch (o->GetType()) {
			case OT_GOTO_STATION:
			case OT_GOTO_DEPOT:
			case OT_GOTO_WAYPOINT:
				/* If we don't have a next order, we've reached the end and must check the first order instead. */
				if (GetOrderDistance(o, o->next != nullptr ? o->next : first, v_order) > v_new->acache.cached_max_range_sqr) return false;
				break;

			default: break;
		}
	}

	return true;
}

static void CheckAdvanceVehicleOrdersAfterClone(Vehicle *v, DoCommandFlag flags)
{
	const Company *owner = Company::GetIfValid(v->owner);
	if (!owner || !owner->settings.advance_order_on_clone || !v->IsInDepot() || !IsDepotTile(v->tile)) return;

	std::vector<VehicleOrderID> target_orders;

	const int order_count = v->GetNumOrders();
	if (v->type == VEH_AIRCRAFT) {
		for (VehicleOrderID idx = 0; idx < order_count; idx++) {
			const Order *o = v->GetOrder(idx);
			if (o->IsType(OT_GOTO_STATION) && o->GetDestination() == GetStationIndex(v->tile)) {
				target_orders.push_back(idx);
			}
		}
	} else if (GetDepotVehicleType(v->tile) == v->type) {
		for (VehicleOrderID idx = 0; idx < order_count; idx++) {
			const Order *o = v->GetOrder(idx);
			if (o->IsType(OT_GOTO_DEPOT) && o->GetDestination() == GetDepotIndex(v->tile)) {
				target_orders.push_back(idx + 1 < order_count ? idx + 1 : 0);
			}
		}
	}
	if (target_orders.empty()) return;

	VehicleOrderID skip_to = target_orders[v->unitnumber % target_orders.size()];
	DoCommand(v->tile, v->index, skip_to, flags, CMD_SKIP_TO_ORDER);
}

static bool ShouldResetOrderIndicesOnOrderCopy(const Vehicle *src, const Vehicle *dst)
{
	const int num_orders = src->GetNumOrders();
	if (dst->GetNumOrders() != num_orders) return true;

	for (int i = 0; i < num_orders; i++) {
		if (!src->GetOrder(i)->Equals(*dst->GetOrder(i))) return true;
	}
	return false;
}

/**
 * Clone/share/copy an order-list of another vehicle.
 * @param tile unused
 * @param flags operation to perform
 * @param p1 various bitstuffed elements
 * - p1 = (bit  0-19) - destination vehicle to clone orders to
 * - p1 = (bit 30-31) - action to perform
 * @param p2 source vehicle to clone orders from, if any (none for CO_UNSHARE)
 * @param text unused
 * @return the cost of this operation or an error
 */
CommandCost CmdCloneOrder(TileIndex tile, DoCommandFlag flags, uint32 p1, uint32 p2, const char *text)
{
	VehicleID veh_src = GB(p2, 0, 20);
	VehicleID veh_dst = GB(p1, 0, 20);

	Vehicle *dst = Vehicle::GetIfValid(veh_dst);
	if (dst == nullptr || !dst->IsPrimaryVehicle()) return CMD_ERROR;

	CommandCost ret = CheckOwnership(dst->owner);
	if (ret.Failed()) return ret;

	switch (GB(p1, 30, 2)) {
		case CO_SHARE: {
			Vehicle *src = Vehicle::GetIfValid(veh_src);

			/* Sanity checks */
			if (src == nullptr || !src->IsPrimaryVehicle() || dst->type != src->type || dst == src) return CMD_ERROR;

			CommandCost ret = CheckOwnership(src->owner);
			if (ret.Failed()) return ret;

			/* Trucks can't share orders with busses (and visa versa) */
			if (src->type == VEH_ROAD && RoadVehicle::From(src)->IsBus() != RoadVehicle::From(dst)->IsBus()) {
				return CMD_ERROR;
			}

			/* Is the vehicle already in the shared list? */
			if (src->FirstShared() == dst->FirstShared()) return CMD_ERROR;

			const Order *order;

			FOR_VEHICLE_ORDERS(src, order) {
				if (OrderGoesToStation(dst, order)) {
					/* Allow copying unreachable destinations if they were already unreachable for the source.
					 * This is basically to allow cloning / autorenewing / autoreplacing vehicles, while the stations
					 * are temporarily invalid due to reconstruction. */
					const Station *st = Station::Get(order->GetDestination());
					if (CanVehicleUseStation(src, st) && !CanVehicleUseStation(dst, st)) {
						return_cmd_error(STR_ERROR_CAN_T_COPY_SHARE_ORDER);
					}
				}
				if (OrderGoesToRoadDepot(dst, order)) {
					const Depot *dp = Depot::GetIfValid(order->GetDestination());
					if (!dp || (GetRoadTypes(dp->xy) & RoadVehicle::From(dst)->compatible_roadtypes) == 0) {
						return_cmd_error(STR_ERROR_CAN_T_COPY_SHARE_ORDER);
					}
				}
			}

			/* Check for aircraft range limits. */
			if (dst->type == VEH_AIRCRAFT && !CheckAircraftOrderDistance(Aircraft::From(dst), src, src->GetFirstOrder())) {
				return_cmd_error(STR_ERROR_AIRCRAFT_NOT_ENOUGH_RANGE);
			}

			if (src->orders.list == nullptr && !OrderList::CanAllocateItem()) {
				return_cmd_error(STR_ERROR_NO_MORE_SPACE_FOR_ORDERS);
			}

			if (flags & DC_EXEC) {
				/* If the destination vehicle had a OrderList, destroy it.
				 * We reset the order indices, if the new orders are different.
				 * (We mainly do this to keep the order indices valid and in range.) */
				DeleteVehicleOrders(dst, false, ShouldResetOrderIndicesOnOrderCopy(src, dst));

				dst->orders.list = src->orders.list;

				/* Link this vehicle in the shared-list */
				dst->AddToShared(src);


				/* Set automation bit if target has it. */
				if (HasBit(src->vehicle_flags, VF_AUTOMATE_TIMETABLE)) {
					SetBit(dst->vehicle_flags, VF_AUTOMATE_TIMETABLE);
				} else {
					ClrBit(dst->vehicle_flags, VF_AUTOMATE_TIMETABLE);
				}
				/* Set auto separation bit if target has it. */
				if (HasBit(src->vehicle_flags, VF_TIMETABLE_SEPARATION)) {
					SetBit(dst->vehicle_flags, VF_TIMETABLE_SEPARATION);
				} else {
					ClrBit(dst->vehicle_flags, VF_TIMETABLE_SEPARATION);
				}
				/* Set manual dispatch bit if target has it. */
				if (HasBit(src->vehicle_flags, VF_SCHEDULED_DISPATCH)) {
					SetBit(dst->vehicle_flags, VF_SCHEDULED_DISPATCH);
				} else {
					ClrBit(dst->vehicle_flags, VF_SCHEDULED_DISPATCH);
				}
				ClrBit(dst->vehicle_flags, VF_AUTOFILL_TIMETABLE);
				ClrBit(dst->vehicle_flags, VF_AUTOFILL_PRES_WAIT_TIME);

				dst->ClearSeparation();
				if (HasBit(dst->vehicle_flags, VF_TIMETABLE_SEPARATION)) ClrBit(dst->vehicle_flags, VF_TIMETABLE_STARTED);

				InvalidateVehicleOrder(dst, VIWD_REMOVE_ALL_ORDERS);
				InvalidateVehicleOrder(src, VIWD_MODIFY_ORDERS);


				InvalidateWindowClassesData(GetWindowClassForVehicleType(dst->type), 0);
				InvalidateWindowClassesData(WC_DEPARTURES_BOARD, 0);
				CheckMarkDirtyFocusedRoutePaths(dst);

				CheckAdvanceVehicleOrdersAfterClone(dst, flags);
			}
			break;
		}

		case CO_COPY: {
			Vehicle *src = Vehicle::GetIfValid(veh_src);

			/* Sanity checks */
			if (src == nullptr || !src->IsPrimaryVehicle() || dst->type != src->type || dst == src) return CMD_ERROR;

			CommandCost ret = CheckOwnership(src->owner);
			if (ret.Failed()) return ret;

			/* Trucks can't copy all the orders from busses (and visa versa),
			 * and neither can helicopters and aircraft. */
			const Order *order;
			FOR_VEHICLE_ORDERS(src, order) {
				if (OrderGoesToStation(dst, order) &&
						!CanVehicleUseStation(dst, Station::Get(order->GetDestination()))) {
					return_cmd_error(STR_ERROR_CAN_T_COPY_SHARE_ORDER);
				}
				if (OrderGoesToRoadDepot(dst, order)) {
					const Depot *dp = Depot::GetIfValid(order->GetDestination());
					if (!dp || (GetRoadTypes(dp->xy) & RoadVehicle::From(dst)->compatible_roadtypes) == 0) {
						return_cmd_error(STR_ERROR_CAN_T_COPY_SHARE_ORDER);
					}
				}
			}

			/* Check for aircraft range limits. */
			if (dst->type == VEH_AIRCRAFT && !CheckAircraftOrderDistance(Aircraft::From(dst), src, src->GetFirstOrder())) {
				return_cmd_error(STR_ERROR_AIRCRAFT_NOT_ENOUGH_RANGE);
			}

			/* make sure there are orders available */
			if (!Order::CanAllocateItem(src->GetNumOrders()) || !OrderList::CanAllocateItem()) {
				return_cmd_error(STR_ERROR_NO_MORE_SPACE_FOR_ORDERS);
			}

			if (flags & DC_EXEC) {
				const Order *order;
				Order *first = nullptr;
				Order **order_dst;

				/* If the destination vehicle had an order list, destroy the chain but keep the OrderList.
				 * We only the order indices, if the new orders are different.
				 * (We mainly do this to keep the order indices valid and in range.) */
				DeleteVehicleOrders(dst, true, ShouldResetOrderIndicesOnOrderCopy(src, dst));

				order_dst = &first;
				FOR_VEHICLE_ORDERS(src, order) {
					*order_dst = new Order();
					(*order_dst)->AssignOrder(*order);
					order_dst = &(*order_dst)->next;
				}
				if (dst->orders.list == nullptr) {
					dst->orders.list = new OrderList(first, dst);
				} else {
					assert(dst->orders.list->GetFirstOrder() == nullptr);
					assert(!dst->orders.list->IsShared());
					delete dst->orders.list;
					assert(OrderList::CanAllocateItem());
					dst->orders.list = new OrderList(first, dst);
				}

				/* Copy over scheduled dispatch data */
				assert(dst->orders.list != nullptr);
				if (src->orders.list != nullptr) {
					dst->orders.list->SetScheduledDispatchDuration(src->orders.list->GetScheduledDispatchDuration());
					dst->orders.list->SetScheduledDispatchDelay(src->orders.list->GetScheduledDispatchDelay());
					dst->orders.list->SetScheduledDispatchStartDate(src->orders.list->GetScheduledDispatchStartDatePart(),
							src->orders.list->GetScheduledDispatchStartDateFractPart());
					dst->orders.list->SetScheduledDispatchLastDispatch(0);
					dst->orders.list->SetScheduledDispatch(src->orders.list->GetScheduledDispatch());
				}

				/* Set automation bit if target has it. */
				if (HasBit(src->vehicle_flags, VF_AUTOMATE_TIMETABLE)) {
					SetBit(dst->vehicle_flags, VF_AUTOMATE_TIMETABLE);
					ClrBit(dst->vehicle_flags, VF_AUTOFILL_TIMETABLE);
					ClrBit(dst->vehicle_flags, VF_AUTOFILL_PRES_WAIT_TIME);
				} else {
					ClrBit(dst->vehicle_flags, VF_AUTOMATE_TIMETABLE);
				}
				/* Set auto separation bit if target has it. */
				if (HasBit(src->vehicle_flags, VF_TIMETABLE_SEPARATION)) {
					SetBit(dst->vehicle_flags, VF_TIMETABLE_SEPARATION);
				} else {
					ClrBit(dst->vehicle_flags, VF_TIMETABLE_SEPARATION);
				}
				/* Set manual dispatch bit if target has it. */
				if (HasBit(src->vehicle_flags, VF_SCHEDULED_DISPATCH)) {
					SetBit(dst->vehicle_flags, VF_SCHEDULED_DISPATCH);
				} else {
					ClrBit(dst->vehicle_flags, VF_SCHEDULED_DISPATCH);
				}

				InvalidateVehicleOrder(dst, VIWD_REMOVE_ALL_ORDERS);

				InvalidateWindowClassesData(GetWindowClassForVehicleType(dst->type), 0);
				InvalidateWindowClassesData(WC_DEPARTURES_BOARD, 0);
				CheckMarkDirtyFocusedRoutePaths(dst);

				CheckAdvanceVehicleOrdersAfterClone(dst, flags);
			}
			break;
		}

		case CO_UNSHARE: return DecloneOrder(dst, flags);
		default: return CMD_ERROR;
	}

	return CommandCost();
}

/**
 * Add/remove refit orders from an order
 * @param tile Not used
 * @param flags operation to perform
 * @param p1 VehicleIndex of the vehicle having the order
 * @param p2 bitmask
 *   - bit 0-7 CargoID
 *   - bit 16-23 number of order to modify
 * @param text unused
 * @return the cost of this operation or an error
 */
CommandCost CmdOrderRefit(TileIndex tile, DoCommandFlag flags, uint32 p1, uint32 p2, const char *text)
{
	VehicleID veh = GB(p1, 0, 20);
	VehicleOrderID order_number  = GB(p2, 16, 8);
	CargoID cargo = GB(p2, 0, 8);

	if (cargo >= NUM_CARGO && cargo != CT_NO_REFIT && cargo != CT_AUTO_REFIT) return CMD_ERROR;

	const Vehicle *v = Vehicle::GetIfValid(veh);
	if (v == nullptr || !v->IsPrimaryVehicle()) return CMD_ERROR;

	CommandCost ret = CheckOwnership(v->owner);
	if (ret.Failed()) return ret;

	Order *order = v->GetOrder(order_number);
	if (order == nullptr) return CMD_ERROR;

	/* Automatic refit cargo is only supported for goto station orders. */
	if (cargo == CT_AUTO_REFIT && !order->IsType(OT_GOTO_STATION)) return CMD_ERROR;

	if (order->GetLoadType() & OLFB_NO_LOAD) return CMD_ERROR;

	if (flags & DC_EXEC) {
		order->SetRefit(cargo);

		/* Make the depot order an 'always go' order. */
		if (cargo != CT_NO_REFIT && order->IsType(OT_GOTO_DEPOT)) {
			order->SetDepotOrderType((OrderDepotTypeFlags)(order->GetDepotOrderType() & ~ODTFB_SERVICE));
			order->SetDepotActionType((OrderDepotActionFlags)(order->GetDepotActionType() & ~(ODATFB_HALT | ODATFB_SELL)));
		}

		for (Vehicle *u = v->FirstShared(); u != nullptr; u = u->NextShared()) {
			/* Update any possible open window of the vehicle */
			InvalidateVehicleOrder(u, VIWD_MODIFY_ORDERS);

			/* If the vehicle already got the current depot set as current order, then update current order as well */
			if (u->cur_real_order_index == order_number && (u->current_order.GetDepotOrderType() & ODTFB_PART_OF_ORDERS)) {
				u->current_order.SetRefit(cargo);
			}
		}
		CheckMarkDirtyFocusedRoutePaths(v);
	}

	return CommandCost();
}


/**
 *
 * Check the orders of a vehicle, to see if there are invalid orders and stuff
 *
 */
void CheckOrders(const Vehicle *v)
{
	/* Does the user wants us to check things? */
	if (_settings_client.gui.order_review_system == 0) return;

	/* Do nothing for crashed vehicles */
	if (v->vehstatus & VS_CRASHED) return;

	/* Do nothing for stopped vehicles if setting is '1' */
	if (_settings_client.gui.order_review_system == 1 && (v->vehstatus & VS_STOPPED)) return;

	/* do nothing we we're not the first vehicle in a share-chain */
	if (v->FirstShared() != v) return;

	/* Only check every 20 days, so that we don't flood the message log */
	/* The check is skipped entirely in case the current vehicle is virtual (a.k.a a 'template train') */
	if (v->owner == _local_company && v->day_counter % 20 == 0 && !HasBit(v->subtype, GVSF_VIRTUAL)) {
		const Order *order;
		StringID message = INVALID_STRING_ID;

		/* Check the order list */
		int n_st = 0;
		bool has_depot_order = false;

		FOR_VEHICLE_ORDERS(v, order) {
			/* Dummy order? */
			if (order->IsType(OT_DUMMY)) {
				message = STR_NEWS_VEHICLE_HAS_VOID_ORDER;
				break;
			}
			/* Does station have a load-bay for this vehicle? */
			if (order->IsType(OT_GOTO_STATION)) {
				const Station *st = Station::Get(order->GetDestination());

				n_st++;
				if (!CanVehicleUseStation(v, st)) {
					message = STR_NEWS_VEHICLE_HAS_INVALID_ENTRY;
				} else if (v->type == VEH_AIRCRAFT &&
							(AircraftVehInfo(v->engine_type)->subtype & AIR_FAST) &&
							(st->airport.GetFTA()->flags & AirportFTAClass::SHORT_STRIP) &&
							!_cheats.no_jetcrash.value &&
							message == INVALID_STRING_ID) {
					message = STR_NEWS_PLANE_USES_TOO_SHORT_RUNWAY;
				}
			}
			if (order->IsType(OT_GOTO_DEPOT)) {
				has_depot_order = true;
			}
		}

		/* Check if the last and the first order are the same */
		if (v->GetNumOrders() > 1) {
			const Order *last = v->GetLastOrder();

			if (v->orders.list->GetFirstOrder()->Equals(*last)) {
				message = STR_NEWS_VEHICLE_HAS_DUPLICATE_ENTRY;
			}
		}

		/* Do we only have 1 station in our order list? */
		if (n_st < 2 && message == INVALID_STRING_ID) message = STR_NEWS_VEHICLE_HAS_TOO_FEW_ORDERS;

#ifndef NDEBUG
		if (v->orders.list != nullptr) v->orders.list->DebugCheckSanity();
#endif

		if (message == INVALID_STRING_ID && !has_depot_order && v->type != VEH_AIRCRAFT && _settings_client.gui.no_depot_order_warn) message = STR_NEWS_VEHICLE_NO_DEPOT_ORDER;

		/* We don't have a problem */
		if (message == INVALID_STRING_ID) return;

		SetDParam(0, v->index);
		AddVehicleAdviceNewsItem(message, v->index);
	}
}

/**
 * Removes an order from all vehicles. Triggers when, say, a station is removed.
 * @param type The type of the order (OT_GOTO_[STATION|DEPOT|WAYPOINT]).
 * @param destination The destination. Can be a StationID, DepotID or WaypointID.
 * @param hangar Only used for airports in the destination.
 *               When false, remove airport and hangar orders.
 *               When true, remove either airport or hangar order.
 */
void RemoveOrderFromAllVehicles(OrderType type, DestinationID destination, bool hangar)
{
	/* Aircraft have StationIDs for depot orders and never use DepotIDs
	 * This fact is handled specially below
	 */

	/* Go through all vehicles */
<<<<<<< HEAD
	FOR_ALL_VEHICLES(v) {
		Order *order = &v->current_order;
=======
	for (Vehicle *v : Vehicle::Iterate()) {
		Order *order;

		order = &v->current_order;
>>>>>>> 5b52f259
		if ((v->type == VEH_AIRCRAFT && order->IsType(OT_GOTO_DEPOT) && !hangar ? OT_GOTO_STATION : order->GetType()) == type &&
				(!hangar || v->type == VEH_AIRCRAFT) && v->current_order.GetDestination() == destination) {
			order->MakeDummy();
			SetWindowDirty(WC_VEHICLE_VIEW, v->index);
		}

		/* order list */
		if (v->FirstShared() != v) continue;

		RemoveVehicleOrdersIf(v, [&](const Order *o) {
			OrderType ot = o->GetType();
			if (ot == OT_GOTO_DEPOT && (o->GetDepotActionType() & ODATFB_NEAREST_DEPOT) != 0) return false;
			if (ot == OT_GOTO_DEPOT && hangar && v->type != VEH_AIRCRAFT) return false; // Not an aircraft? Can't have a hangar order.
			if (ot == OT_IMPLICIT || (v->type == VEH_AIRCRAFT && ot == OT_GOTO_DEPOT && !hangar)) ot = OT_GOTO_STATION;
			return (ot == type && o->GetDestination() == destination);
		});
	}

	OrderBackup::RemoveOrder(type, destination, hangar);
}

/**
 * Checks if a vehicle has a depot in its order list.
 * @return True iff at least one order is a depot order.
 */
bool Vehicle::HasDepotOrder() const
{
	const Order *order;

	FOR_VEHICLE_ORDERS(this, order) {
		if (order->IsType(OT_GOTO_DEPOT)) return true;
	}

	return false;
}

/**
 * Delete all orders from a vehicle
 * @param v                   Vehicle whose orders to reset
 * @param keep_orderlist      If true, do not free the order list, only empty it.
 * @param reset_order_indices If true, reset cur_implicit_order_index and cur_real_order_index
 *                            and cancel the current full load order (if the vehicle is loading).
 *                            If false, _you_ have to make sure the order indices are valid after
 *                            your messing with them!
 */
void DeleteVehicleOrders(Vehicle *v, bool keep_orderlist, bool reset_order_indices)
{
	DeleteOrderWarnings(v);

	if (v->IsOrderListShared()) {
		/* Remove ourself from the shared order list. */
		v->RemoveFromShared();
		v->orders.list = nullptr;
	} else {
		DeleteWindowById(GetWindowClassForVehicleType(v->type), VehicleListIdentifier(VL_SHARED_ORDERS, v->type, v->owner, v->index).Pack());
		if (v->orders.list != nullptr) {
			/* Remove the orders */
			v->orders.list->FreeChain(keep_orderlist);
			if (!keep_orderlist) v->orders.list = nullptr;
		}
	}

	if (reset_order_indices) {
		v->cur_implicit_order_index = v->cur_real_order_index = 0;
		v->cur_timetable_order_index = INVALID_VEH_ORDER_ID;
		if (v->current_order.IsAnyLoadingType()) {
			CancelLoadingDueToDeletedOrder(v);
		}
	}
}

/**
 * Clamp the service interval to the correct min/max. The actual min/max values
 * depend on whether it's in percent or days.
 * @param interval proposed service interval
 * @return Clamped service interval
 */
uint16 GetServiceIntervalClamped(uint interval, bool ispercent)
{
	return ispercent ? Clamp(interval, MIN_SERVINT_PERCENT, MAX_SERVINT_PERCENT) : Clamp(interval, MIN_SERVINT_DAYS, MAX_SERVINT_DAYS);
}

/**
 *
 * Check if a vehicle has any valid orders
 *
 * @return false if there are no valid orders
 * @note Conditional orders are not considered valid destination orders
 *
 */
static bool CheckForValidOrders(const Vehicle *v)
{
	const Order *order;

	FOR_VEHICLE_ORDERS(v, order) {
		switch (order->GetType()) {
			case OT_GOTO_STATION:
			case OT_GOTO_DEPOT:
			case OT_GOTO_WAYPOINT:
				return true;

			default:
				break;
		}
	}

	return false;
}

/**
 * Compare the variable and value based on the given comparator.
 */
static bool OrderConditionCompare(OrderConditionComparator occ, int variable, int value)
{
	switch (occ) {
		case OCC_EQUALS:      return variable == value;
		case OCC_NOT_EQUALS:  return variable != value;
		case OCC_LESS_THAN:   return variable <  value;
		case OCC_LESS_EQUALS: return variable <= value;
		case OCC_MORE_THAN:   return variable >  value;
		case OCC_MORE_EQUALS: return variable >= value;
		case OCC_IS_TRUE:     return variable != 0;
		case OCC_IS_FALSE:    return variable == 0;
		default: NOT_REACHED();
	}
}

/* Get the number of free (train) platforms in a station.
 * @param st_id The StationID of the station.
 * @return The number of free train platforms.
 */
static uint16 GetFreeStationPlatforms(StationID st_id)
{
	assert(Station::IsValidID(st_id));
	const Station *st = Station::Get(st_id);
	if (!(st->facilities & FACIL_TRAIN)) return 0;
	bool is_free;
	TileIndex t2;
	uint16 counter = 0;
	TILE_AREA_LOOP(t1, st->train_station) {
		if (st->TileBelongsToRailStation(t1)) {
			/* We only proceed if this tile is a track tile and the north(-east/-west) end of the platform */
			if (IsCompatibleTrainStationTile(t1 + TileOffsByDiagDir(GetRailStationAxis(t1) == AXIS_X ? DIAGDIR_NE : DIAGDIR_NW), t1) || IsStationTileBlocked(t1)) continue;
			is_free = true;
			t2 = t1;
			do {
				if (GetStationReservationTrackBits(t2)) {
					is_free = false;
					break;
				}
				t2 += TileOffsByDiagDir(GetRailStationAxis(t1) == AXIS_X ? DIAGDIR_SW : DIAGDIR_SE);
			} while (IsCompatibleTrainStationTile(t2, t1));
			if (is_free) counter++;
		}
	}
	return counter;
}

/** Gets the next 'real' station in the order list
 * @param v the vehicle in question
 * @param order the current (conditional) order
 * @return the StationID of the next valid station in the order list, or INVALID_STATION if there is none.
 */
static StationID GetNextRealStation(const Vehicle *v, const Order *order, int conditional_depth = 0)
{
	if (order->IsType(OT_GOTO_STATION)) {
		if (Station::IsValidID(order->GetDestination())) return order->GetDestination();
	}
	//nothing conditional about this
	if (conditional_depth > v->GetNumOrders()) return INVALID_STATION;
	return GetNextRealStation(v, (order->next != nullptr) ? order->next : v->GetFirstOrder(), ++conditional_depth);
}

/**
 * Process a conditional order and determine the next order.
 * @param order the order the vehicle currently has
 * @param v the vehicle to update
 * @return index of next order to jump to, or INVALID_VEH_ORDER_ID to use the next order
 */
VehicleOrderID ProcessConditionalOrder(const Order *order, const Vehicle *v)
{
	if (order->GetType() != OT_CONDITIONAL) return INVALID_VEH_ORDER_ID;

	bool skip_order = false;
	OrderConditionComparator occ = order->GetConditionComparator();
	uint16 value = order->GetConditionValue();

	// OrderConditionCompare ignores the last parameter for occ == OCC_IS_TRUE or occ == OCC_IS_FALSE.
	switch (order->GetConditionVariable()) {
		case OCV_LOAD_PERCENTAGE:    skip_order = OrderConditionCompare(occ, CalcPercentVehicleFilled(v, nullptr), value); break;
		case OCV_RELIABILITY:        skip_order = OrderConditionCompare(occ, ToPercent16(v->reliability),       value); break;
		case OCV_MAX_RELIABILITY:    skip_order = OrderConditionCompare(occ, ToPercent16(v->GetEngine()->reliability),   value); break;
		case OCV_MAX_SPEED:          skip_order = OrderConditionCompare(occ, v->GetDisplayMaxSpeed() * 10 / 16, value); break;
		case OCV_AGE:                skip_order = OrderConditionCompare(occ, v->age / DAYS_IN_LEAP_YEAR,        value); break;
		case OCV_REQUIRES_SERVICE:   skip_order = OrderConditionCompare(occ, v->NeedsServicing(),               value); break;
		case OCV_UNCONDITIONALLY:    skip_order = true; break;
		case OCV_CARGO_WAITING: {
			StationID next_station = GetNextRealStation(v, order);
			if (Station::IsValidID(next_station)) skip_order = OrderConditionCompare(occ, (Station::Get(next_station)->goods[value].cargo.AvailableCount() > 0), value);
				break;
		}
		case OCV_CARGO_ACCEPTANCE: {
			StationID next_station = GetNextRealStation(v, order);
			if (Station::IsValidID(next_station)) skip_order = OrderConditionCompare(occ, HasBit(Station::Get(next_station)->goods[value].status, GoodsEntry::GES_ACCEPTANCE), value);
			break;
		}
		case OCV_SLOT_OCCUPANCY: {
			const TraceRestrictSlot* slot = TraceRestrictSlot::GetIfValid(order->GetXData());
			if (slot != nullptr) skip_order = OrderConditionCompare(occ, slot->occupants.size() >= slot->max_occupancy, value);
			break;
		}
		case OCV_TRAIN_IN_SLOT: {
			const TraceRestrictSlot* slot = TraceRestrictSlot::GetIfValid(order->GetXData());
			if (slot != nullptr) skip_order = OrderConditionCompare(occ, slot->IsOccupant(v->index), value);
			break;
		}
		case OCV_FREE_PLATFORMS: {
			StationID next_station = GetNextRealStation(v, order);
			if (Station::IsValidID(next_station)) skip_order = OrderConditionCompare(occ, GetFreeStationPlatforms(next_station), value);
			break;
		}
		case OCV_PERCENT: {
			/* get a non-const reference to the current order */
			Order *ord = const_cast<Order *>(order);
			skip_order = ord->UpdateJumpCounter((byte)value);
			break;
		}
		case OCV_REMAINING_LIFETIME: skip_order = OrderConditionCompare(occ, max(v->max_age - v->age + DAYS_IN_LEAP_YEAR - 1, 0) / DAYS_IN_LEAP_YEAR, value); break;
		default: NOT_REACHED();
	}

	return skip_order ? order->GetConditionSkipToOrder() : (VehicleOrderID)INVALID_VEH_ORDER_ID;
}

/**
 * Update the vehicle's destination tile from an order.
 * @param order the order the vehicle currently has
 * @param v the vehicle to update
 * @param conditional_depth the depth (amount of steps) to go with conditional orders. This to prevent infinite loops.
 * @param pbs_look_ahead Whether we are forecasting orders for pbs reservations in advance. If true, the order indices must not be modified.
 */
bool UpdateOrderDest(Vehicle *v, const Order *order, int conditional_depth, bool pbs_look_ahead)
{
	if (conditional_depth > v->GetNumOrders()) {
		v->current_order.Free();
		v->SetDestTile(0);
		return false;
	}

	switch (order->GetType()) {
		case OT_GOTO_STATION:
			v->SetDestTile(v->GetOrderStationLocation(order->GetDestination()));
			return true;

		case OT_GOTO_DEPOT:
			if ((order->GetDepotOrderType() & ODTFB_SERVICE) && !v->NeedsServicing()) {
				assert(!pbs_look_ahead);
				UpdateVehicleTimetable(v, true);
				v->IncrementRealOrderIndex();
				break;
			}

			if (v->current_order.GetDepotActionType() & ODATFB_NEAREST_DEPOT) {
				/* We need to search for the nearest depot (hangar). */
				TileIndex location;
				DestinationID destination;
				bool reverse;

				if (v->FindClosestDepot(&location, &destination, &reverse)) {
					/* PBS reservations cannot reverse */
					if (pbs_look_ahead && reverse) return false;

					v->SetDestTile(location);
					v->current_order.MakeGoToDepot(destination, v->current_order.GetDepotOrderType(), v->current_order.GetNonStopType(), (OrderDepotActionFlags)(v->current_order.GetDepotActionType() & ~ODATFB_NEAREST_DEPOT), v->current_order.GetRefitCargo());

					/* If there is no depot in front, reverse automatically (trains only) */
					if (v->type == VEH_TRAIN && reverse) DoCommand(v->tile, v->index, 0, DC_EXEC, CMD_REVERSE_TRAIN_DIRECTION);

					if (v->type == VEH_AIRCRAFT) {
						Aircraft *a = Aircraft::From(v);
						if (a->state == FLYING && a->targetairport != destination) {
							/* The aircraft is now heading for a different hangar than the next in the orders */
							extern void AircraftNextAirportPos_and_Order(Aircraft *a);
							AircraftNextAirportPos_and_Order(a);
						}
					}
					return true;
				}

				/* If there is no depot, we cannot help PBS either. */
				if (pbs_look_ahead) return false;

				UpdateVehicleTimetable(v, true);
				v->IncrementRealOrderIndex();
			} else {
				if (v->type != VEH_AIRCRAFT) {
					v->SetDestTile(Depot::Get(order->GetDestination())->xy);
				} else {
					Aircraft *a = Aircraft::From(v);
					DestinationID destination = a->current_order.GetDestination();
					if (a->targetairport != destination) {
						/* The aircraft is now heading for a different hangar than the next in the orders */
						a->SetDestTile(a->GetOrderStationLocation(destination));
					}
				}
				return true;
			}
			break;

		case OT_GOTO_WAYPOINT:
			v->SetDestTile(Waypoint::Get(order->GetDestination())->xy);
			return true;

		case OT_CONDITIONAL: {
			assert(!pbs_look_ahead);
			VehicleOrderID next_order = ProcessConditionalOrder(order, v);
			if (next_order != INVALID_VEH_ORDER_ID) {
				/* Jump to next_order. cur_implicit_order_index becomes exactly that order,
				 * cur_real_order_index might come after next_order. */
				UpdateVehicleTimetable(v, false);
				v->cur_implicit_order_index = v->cur_real_order_index = next_order;
				v->UpdateRealOrderIndex();
				v->cur_timetable_order_index = v->GetIndexOfOrder(order);

				/* Disable creation of implicit orders.
				 * When inserting them we do not know that we would have to make the conditional orders point to them. */
				if (v->IsGroundVehicle()) {
					uint16 &gv_flags = v->GetGroundVehicleFlags();
					SetBit(gv_flags, GVF_SUPPRESS_IMPLICIT_ORDERS);
				}
			} else {
				v->cur_timetable_order_index = INVALID_VEH_ORDER_ID;
				UpdateVehicleTimetable(v, true);
				v->IncrementRealOrderIndex();
			}
			break;
		}

		default:
			v->SetDestTile(0);
			return false;
	}

	assert(v->cur_implicit_order_index < v->GetNumOrders());
	assert(v->cur_real_order_index < v->GetNumOrders());

	/* Get the current order */
	order = v->GetOrder(v->cur_real_order_index);
	if (order != nullptr && order->IsType(OT_IMPLICIT)) {
		assert(v->GetNumManualOrders() == 0);
		order = nullptr;
	}

	if (order == nullptr) {
		v->current_order.Free();
		v->SetDestTile(0);
		return false;
	}

	v->current_order = *order;
	return UpdateOrderDest(v, order, conditional_depth + 1, pbs_look_ahead);
}

/**
 * Handle the orders of a vehicle and determine the next place
 * to go to if needed.
 * @param v the vehicle to do this for.
 * @return true *if* the vehicle is eligible for reversing
 *              (basically only when leaving a station).
 */
bool ProcessOrders(Vehicle *v)
{
	switch (v->current_order.GetType()) {
		case OT_GOTO_DEPOT:
			/* Let a depot order in the orderlist interrupt. */
			if (!(v->current_order.GetDepotOrderType() & ODTFB_PART_OF_ORDERS)) return false;
			break;

		case OT_LOADING:
			return false;

		case OT_LOADING_ADVANCE:
			return false;

		case OT_WAITING:
			return false;

		case OT_LEAVESTATION:
			if (v->type != VEH_AIRCRAFT) return false;
			break;

		default: break;
	}

	/**
	 * Reversing because of order change is allowed only just after leaving a
	 * station (and the difficulty setting to allowed, of course)
	 * this can be detected because only after OT_LEAVESTATION, current_order
	 * will be reset to nothing. (That also happens if no order, but in that case
	 * it won't hit the point in code where may_reverse is checked)
	 */
	bool may_reverse = v->current_order.IsType(OT_NOTHING);

	/* Check if we've reached a 'via' destination. */
	if (((v->current_order.IsType(OT_GOTO_STATION) && (v->current_order.GetNonStopType() & ONSF_NO_STOP_AT_DESTINATION_STATION)) ||
			(v->current_order.IsType(OT_GOTO_WAYPOINT) && !v->current_order.IsWaitTimetabled())) &&
			IsTileType(v->tile, MP_STATION) &&
			v->current_order.GetDestination() == GetStationIndex(v->tile)) {
		v->DeleteUnreachedImplicitOrders();
		/* We set the last visited station here because we do not want
		 * the train to stop at this 'via' station if the next order
		 * is a no-non-stop order; in that case not setting the last
		 * visited station will cause the vehicle to still stop. */
		v->last_station_visited = v->current_order.GetDestination();
		UpdateVehicleTimetable(v, true);
		v->IncrementImplicitOrderIndex();
	}

	/* Get the current order */
	assert(v->cur_implicit_order_index == 0 || v->cur_implicit_order_index < v->GetNumOrders());
	v->UpdateRealOrderIndex();

	const Order *order = v->GetOrder(v->cur_real_order_index);
	if (order != nullptr && order->IsType(OT_IMPLICIT)) {
		assert(v->GetNumManualOrders() == 0);
		order = nullptr;
	}

	/* If no order, do nothing. */
	if (order == nullptr || (v->type == VEH_AIRCRAFT && !CheckForValidOrders(v))) {
		if (v->type == VEH_AIRCRAFT) {
			/* Aircraft do something vastly different here, so handle separately */
			extern void HandleMissingAircraftOrders(Aircraft *v);
			HandleMissingAircraftOrders(Aircraft::From(v));
			return false;
		}

		v->current_order.Free();
		v->SetDestTile(0);
		return false;
	}

	/* If it is unchanged, keep it. */
	if (order->Equals(v->current_order) && (v->type == VEH_AIRCRAFT || v->dest_tile != 0) &&
			(v->type != VEH_SHIP || !order->IsType(OT_GOTO_STATION) || Station::Get(order->GetDestination())->HasFacilities(FACIL_DOCK))) {
		return false;
	}

	/* Otherwise set it, and determine the destination tile. */
	v->current_order = *order;

	InvalidateVehicleOrder(v, VIWD_MODIFY_ORDERS);
	switch (v->type) {
		default:
			NOT_REACHED();

		case VEH_ROAD:
		case VEH_TRAIN:
			break;

		case VEH_AIRCRAFT:
		case VEH_SHIP:
			SetWindowClassesDirty(GetWindowClassForVehicleType(v->type));
			break;
	}

	return UpdateOrderDest(v, order) && may_reverse;
}

/**
 * Check whether the given vehicle should stop at the given station
 * based on this order and the non-stop settings.
 * @param v       the vehicle that might be stopping.
 * @param station the station to stop at.
 * @param waypoint if station is a waypoint.
 * @return true if the vehicle should stop.
 */
bool Order::ShouldStopAtStation(const Vehicle *v, StationID station, bool waypoint) const
{
	if (waypoint) return this->IsType(OT_GOTO_WAYPOINT) && this->dest == station && this->IsWaitTimetabled();
	if (this->IsType(OT_LOADING_ADVANCE) && this->dest == station) return true;
	bool is_dest_station = this->IsType(OT_GOTO_STATION) && this->dest == station;

	return (!this->IsType(OT_GOTO_DEPOT) || (this->GetDepotOrderType() & ODTFB_PART_OF_ORDERS) != 0) &&
			v->last_station_visited != station && // Do stop only when we've not just been there
			/* Finally do stop when there is no non-stop flag set for this type of station. */
			!(this->GetNonStopType() & (is_dest_station ? ONSF_NO_STOP_AT_DESTINATION_STATION : ONSF_NO_STOP_AT_INTERMEDIATE_STATIONS));
}

/**
 * A vehicle can leave the current station with cargo if:
 * 1. it can load cargo here OR
 * 2a. it could leave the last station with cargo AND
 * 2b. it doesn't have to unload all cargo here.
 */
bool Order::CanLeaveWithCargo(bool has_cargo, CargoID cargo) const
{
	return (this->GetCargoLoadType(cargo) & OLFB_NO_LOAD) == 0 || (has_cargo &&
			(this->GetCargoUnloadType(cargo) & (OUFB_UNLOAD | OUFB_TRANSFER)) == 0);
}

/**
 * Mass change the target of an order.
 * This implemented by adding a new order and if that succeeds deleting the previous one.
 * @param tile unused
 * @param flags operation to perform
 * @param p1 various bitstuffed elements
 * - p1 = (bit  0 - 15) - The destination ID to change from
 * - p1 = (bit 16 - 18) - The vehicle type
 * - p1 = (bit 20 - 23) - The order type
 * @param p2 various bitstuffed elements
  * - p2 = (bit  0 - 15) - The destination ID to change to
 * @param text unused
 * @return the cost of this operation or an error
 */
CommandCost CmdMassChangeOrder(TileIndex tile, DoCommandFlag flags, uint32 p1, uint32 p2, const char *text)
{
	DestinationID from_dest = GB(p1, 0, 16);
	VehicleType vehtype = Extract<VehicleType, 16, 3>(p1);
	OrderType order_type = (OrderType) GB(p1, 20, 4);
	DestinationID to_dest = GB(p2, 0, 16);

	if (flags & DC_EXEC) {
		Vehicle *v;
		FOR_ALL_VEHICLES(v) {
			if (v->type == vehtype && v->IsPrimaryVehicle() && CheckOwnership(v->owner).Succeeded()) {
				Order *order;
				int index = 0;
				bool changed = false;

				FOR_VEHICLE_ORDERS(v, order) {
					if (order->GetDestination() == from_dest && order->IsType(order_type) &&
							!(order_type == OT_GOTO_DEPOT && order->GetDepotActionType() & ODATFB_NEAREST_DEPOT)) {
						Order new_order;
						new_order.AssignOrder(*order);
						new_order.SetDestination(to_dest);
						const bool wait_fixed = new_order.IsWaitFixed();
						const bool wait_timetabled = wait_fixed && new_order.IsWaitTimetabled();
						new_order.SetWaitTimetabled(false);
						new_order.SetTravelTimetabled(false);
						if (CmdInsertOrderIntl(flags, v, index + 1, new_order, true).Succeeded()) {
							DoCommand(0, v->index, index, flags, CMD_DELETE_ORDER);

							order = v->orders.list->GetOrderAt(index);
							order->SetRefit(new_order.GetRefitCargo());
							order->SetMaxSpeed(new_order.GetMaxSpeed());
							if (wait_fixed) {
								extern void SetOrderFixedWaitTime(Vehicle *v, VehicleOrderID order_number, uint32 wait_time, bool wait_timetabled);
								SetOrderFixedWaitTime(v, index, new_order.GetWaitTime(), wait_timetabled);
							}
							changed = true;
						}

						new_order.Free();
					}
					index++;
				}
				if (changed) CheckMarkDirtyFocusedRoutePaths(v);
			}
		}
	}
	return CommandCost();
}<|MERGE_RESOLUTION|>--- conflicted
+++ resolved
@@ -61,8 +61,7 @@
 void IntialiseOrderDestinationRefcountMap()
 {
 	ClearOrderDestinationRefcountMap();
-	const Vehicle *v;
-	FOR_ALL_VEHICLES(v) {
+	for (const Vehicle *v : Vehicle::Iterate()) {
 		if (v != v->FirstShared()) continue;
 		const Order *order;
 		FOR_VEHICLE_ORDERS(v, order) {
@@ -426,30 +425,21 @@
 	this->num_manual_orders = 0;
 	this->num_vehicles = 1;
 	this->timetable_duration = 0;
-<<<<<<< HEAD
 	this->total_duration = 0;
 	this->order_index.clear();
 
 	VehicleType type = v->type;
 	Owner owner = v->owner;
-=======
->>>>>>> 5b52f259
 
 	for (Order *o = this->first; o != nullptr; o = o->next) {
 		if (!o->IsType(OT_IMPLICIT)) ++this->num_manual_orders;
-<<<<<<< HEAD
 		if (!o->IsType(OT_CONDITIONAL)) {
 			this->timetable_duration += o->GetTimetabledWait() + o->GetTimetabledTravel();
 			this->total_duration += o->GetWaitTime() + o->GetTravelTime();
 		}
 		this->order_index.push_back(o);
 		RegisterOrderDestination(o, type, owner);
-=======
-		this->total_duration += o->GetWaitTime() + o->GetTravelTime();
->>>>>>> 5b52f259
-	}
-
-	this->RecalculateTimetableDuration();
+	}
 
 	for (Vehicle *u = this->first_shared->PreviousShared(); u != nullptr; u = u->PreviousShared()) {
 		++this->num_vehicles;
@@ -467,7 +457,9 @@
 {
 	this->timetable_duration = 0;
 	for (Order *o = this->first; o != nullptr; o = o->next) {
-		this->timetable_duration += o->GetTimetabledWait() + o->GetTimetabledTravel();
+		if (!o->IsType(OT_CONDITIONAL)) {
+			this->timetable_duration += o->GetTimetabledWait() + o->GetTimetabledTravel();
+		}
 	}
 }
 
@@ -2353,15 +2345,8 @@
 	 */
 
 	/* Go through all vehicles */
-<<<<<<< HEAD
-	FOR_ALL_VEHICLES(v) {
+	for (Vehicle *v : Vehicle::Iterate()) {
 		Order *order = &v->current_order;
-=======
-	for (Vehicle *v : Vehicle::Iterate()) {
-		Order *order;
-
-		order = &v->current_order;
->>>>>>> 5b52f259
 		if ((v->type == VEH_AIRCRAFT && order->IsType(OT_GOTO_DEPOT) && !hangar ? OT_GOTO_STATION : order->GetType()) == type &&
 				(!hangar || v->type == VEH_AIRCRAFT) && v->current_order.GetDestination() == destination) {
 			order->MakeDummy();
@@ -2885,8 +2870,7 @@
 	DestinationID to_dest = GB(p2, 0, 16);
 
 	if (flags & DC_EXEC) {
-		Vehicle *v;
-		FOR_ALL_VEHICLES(v) {
+		for (Vehicle *v : Vehicle::Iterate()) {
 			if (v->type == vehtype && v->IsPrimaryVehicle() && CheckOwnership(v->owner).Succeeded()) {
 				Order *order;
 				int index = 0;
