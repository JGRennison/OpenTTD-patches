/*
 * This file is part of OpenTTD.
 * OpenTTD is free software; you can redistribute it and/or modify it under the terms of the GNU General Public License as published by the Free Software Foundation, version 2.
 * OpenTTD is distributed in the hope that it will be useful, but WITHOUT ANY WARRANTY; without even the implied warranty of MERCHANTABILITY or FITNESS FOR A PARTICULAR PURPOSE.
 * See the GNU General Public License for more details. You should have received a copy of the GNU General Public License along with OpenTTD. If not, see <http://www.gnu.org/licenses/>.
 */

/** @file order_cmd.cpp Handling of orders. */

#include "stdafx.h"
#include "debug.h"
#include "cmd_helper.h"
#include "command_func.h"
#include "company_func.h"
#include "news_func.h"
#include "strings_func.h"
#include "timetable.h"
#include "station_base.h"
#include "station_map.h"
#include "station_func.h"
#include "map_func.h"
#include "cargotype.h"
#include "vehicle_func.h"
#include "depot_base.h"
#include "core/bitmath_func.hpp"
#include "core/pool_func.hpp"
#include "core/random_func.hpp"
#include "aircraft.h"
#include "roadveh.h"
#include "station_base.h"
#include "waypoint_base.h"
#include "company_base.h"
#include "infrastructure_func.h"
#include "order_backup.h"
#include "cheat_type.h"
#include "viewport_func.h"
#include "order_cmd.h"
#include "vehiclelist.h"
#include "tracerestrict.h"
#include "train.h"
#include "date_func.h"

#include "table/strings.h"

#include "safeguards.h"

/* DestinationID must be at least as large as every these below, because it can
 * be any of them
 */
static_assert(sizeof(DestinationID) >= sizeof(DepotID));
static_assert(sizeof(DestinationID) >= sizeof(StationID));

OrderPool _order_pool("Order");
INSTANTIATE_POOL_METHODS(Order)
OrderListPool _orderlist_pool("OrderList");
INSTANTIATE_POOL_METHODS(OrderList)

btree::btree_map<uint32, uint32> _order_destination_refcount_map;
bool _order_destination_refcount_map_valid = false;

CommandCost CmdInsertOrderIntl(DoCommandFlag flags, Vehicle *v, VehicleOrderID sel_ord, const Order &new_order, bool allow_load_by_cargo_type);

void IntialiseOrderDestinationRefcountMap()
{
	ClearOrderDestinationRefcountMap();
	for (const Vehicle *v : Vehicle::Iterate()) {
		if (v != v->FirstShared()) continue;
		for(const Order *order : v->Orders()) {
			if (order->IsType(OT_GOTO_STATION) || order->IsType(OT_GOTO_WAYPOINT) || order->IsType(OT_IMPLICIT)) {
				_order_destination_refcount_map[OrderDestinationRefcountMapKey(order->GetDestination(), v->owner, order->GetType(), v->type)]++;
			}
		}
	}
	_order_destination_refcount_map_valid = true;
}

void ClearOrderDestinationRefcountMap()
{
	_order_destination_refcount_map.clear();
	_order_destination_refcount_map_valid = false;
}

void UpdateOrderDestinationRefcount(const Order *order, VehicleType type, Owner owner, int delta)
{
	if (order->IsType(OT_GOTO_STATION) || order->IsType(OT_GOTO_WAYPOINT) || order->IsType(OT_IMPLICIT)) {
		_order_destination_refcount_map[OrderDestinationRefcountMapKey(order->GetDestination(), owner, order->GetType(), type)] += delta;
	}
}

/** Clean everything up. */
Order::~Order()
{
	if (CleaningPool()) return;

	/* We can visit oil rigs and buoys that are not our own. They will be shown in
	 * the list of stations. So, we need to invalidate that window if needed. */
	if (this->IsType(OT_GOTO_STATION) || this->IsType(OT_GOTO_WAYPOINT)) {
		BaseStation *bs = BaseStation::GetIfValid(this->GetDestination());
		if (bs != nullptr && bs->owner == OWNER_NONE) InvalidateWindowClassesData(WC_STATION_LIST, 0);
	}
}

/**
 * 'Free' the order
 * @note ONLY use on "current_order" vehicle orders!
 */
void Order::Free()
{
	this->type  = OT_NOTHING;
	this->flags = 0;
	this->dest  = 0;
	this->next  = nullptr;
	DeAllocExtraInfo();
}

/**
 * Makes this order a Go To Station order.
 * @param destination the station to go to.
 */
void Order::MakeGoToStation(StationID destination)
{
	this->type = OT_GOTO_STATION;
	this->flags = 0;
	this->dest = destination;
}

/**
 * Makes this order a Go To Depot order.
 * @param destination   the depot to go to.
 * @param order         is this order a 'default' order, or an overridden vehicle order?
 * @param non_stop_type how to get to the depot?
 * @param action        what to do in the depot?
 * @param cargo         the cargo type to change to.
 */
void Order::MakeGoToDepot(DepotID destination, OrderDepotTypeFlags order, OrderNonStopFlags non_stop_type, OrderDepotActionFlags action, CargoID cargo)
{
	this->type = OT_GOTO_DEPOT;
	this->SetDepotOrderType(order);
	this->SetDepotActionType(action);
	this->SetNonStopType(non_stop_type);
	this->dest = destination;
	this->SetRefit(cargo);
}

/**
 * Makes this order a Go To Waypoint order.
 * @param destination the waypoint to go to.
 */
void Order::MakeGoToWaypoint(StationID destination)
{
	this->type = OT_GOTO_WAYPOINT;
	this->flags = 0;
	this->dest = destination;
}

/**
 * Makes this order a Loading order.
 * @param ordered is this an ordered stop?
 */
void Order::MakeLoading(bool ordered)
{
	this->type = OT_LOADING;
	if (!ordered) this->flags = 0;
}

/**
 * Update the jump counter, for percent probability
 * conditional orders
 *
 * Not that jump_counter is signed and may become
 * negative when a jump has been taken
 *
 * @param percent the jump chance in %.
 * @param dry_run whether this is a dry-run, so do not execute side-effects
 *
 * @return true if the jump should be taken
 */
bool Order::UpdateJumpCounter(byte percent, bool dry_run)
{
	const int8 jump_counter = this->GetJumpCounter();
	if (dry_run) return jump_counter >= 0;
	if (jump_counter >= 0) {
		this->SetJumpCounter(jump_counter + (percent - 100));
		return true;
	}
	this->SetJumpCounter(jump_counter + percent);
	return false;
}

/**
 * Makes this order a Leave Station order.
 */
void Order::MakeLeaveStation()
{
	this->type = OT_LEAVESTATION;
	this->flags = 0;
}

/**
 * Makes this order a Dummy order.
 */
void Order::MakeDummy()
{
	this->type = OT_DUMMY;
	this->flags = 0;
}

/**
 * Makes this order an conditional order.
 * @param order the order to jump to.
 */
void Order::MakeConditional(VehicleOrderID order)
{
	this->type = OT_CONDITIONAL;
	this->flags = order;
	this->dest = 0;
}

/**
 * Makes this order an implicit order.
 * @param destination the station to go to.
 */
void Order::MakeImplicit(StationID destination)
{
	this->type = OT_IMPLICIT;
	this->dest = destination;
}

void Order::MakeWaiting()
{
	this->type = OT_WAITING;
}

void Order::MakeLoadingAdvance(StationID destination)
{
	this->type = OT_LOADING_ADVANCE;
	this->dest = destination;
}

void Order::MakeReleaseSlot()
{
	this->type = OT_RELEASE_SLOT;
	this->dest = INVALID_TRACE_RESTRICT_SLOT_ID;
}

void Order::MakeChangeCounter()
{
	this->type = OT_COUNTER;
	this->dest = INVALID_TRACE_RESTRICT_COUNTER_ID;
	this->flags = 0;
}

/**
 * Make this depot/station order also a refit order.
 * @param cargo   the cargo type to change to.
 * @pre IsType(OT_GOTO_DEPOT) || IsType(OT_GOTO_STATION).
 */
void Order::SetRefit(CargoID cargo)
{
	this->refit_cargo = cargo;
}

/**
 * Does this order have the same type, flags and destination?
 * @param other the second order to compare to.
 * @return true if the type, flags and destination match.
 */
bool Order::Equals(const Order &other) const
{
	/* In case of go to nearest depot orders we need "only" compare the flags
	 * with the other and not the nearest depot order bit or the actual
	 * destination because those get clear/filled in during the order
	 * evaluation. If we do not do this the order will continuously be seen as
	 * a different order and it will try to find a "nearest depot" every tick. */
	if ((this->IsType(OT_GOTO_DEPOT) && this->type == other.type) &&
			((this->GetDepotActionType() & ODATFB_NEAREST_DEPOT) != 0 ||
			 (other.GetDepotActionType() & ODATFB_NEAREST_DEPOT) != 0)) {
		return this->GetDepotOrderType() == other.GetDepotOrderType() &&
				(this->GetDepotActionType() & ~ODATFB_NEAREST_DEPOT) == (other.GetDepotActionType() & ~ODATFB_NEAREST_DEPOT);
	}

	return this->type == other.type && this->flags == other.flags && this->dest == other.dest;
}

/**
 * Pack this order into a 64 bits integer, or actually only
 * the type, flags and destination.
 * @return the packed representation.
 * @note unpacking is done in the constructor.
 */
uint64 Order::Pack() const
{
	return ((uint64) this->dest) << 24 | ((uint64) this->flags) << 8 | ((uint64) this->type);
}

/**
 * Pack this order into a 16 bits integer as close to the TTD
 * representation as possible.
 * @return the TTD-like packed representation.
 */
uint16 Order::MapOldOrder() const
{
	uint16 order = this->GetType();
	switch (this->type) {
		case OT_GOTO_STATION:
			if (this->GetUnloadType() & OUFB_UNLOAD) SetBit(order, 5);
			if (this->GetLoadType() & OLFB_FULL_LOAD) SetBit(order, 6);
			if (this->GetNonStopType() & ONSF_NO_STOP_AT_INTERMEDIATE_STATIONS) SetBit(order, 7);
			order |= GB(this->GetDestination(), 0, 8) << 8;
			break;
		case OT_GOTO_DEPOT:
			if (!(this->GetDepotOrderType() & ODTFB_PART_OF_ORDERS)) SetBit(order, 6);
			SetBit(order, 7);
			order |= GB(this->GetDestination(), 0, 8) << 8;
			break;
		case OT_LOADING:
			if (this->GetLoadType() & OLFB_FULL_LOAD) SetBit(order, 6);
			break;
	}
	return order;
}

/**
 * Create an order based on a packed representation of that order.
 * @param packed the packed representation.
 */
Order::Order(uint64 packed)
{
	this->type    = (OrderType)GB(packed,  0,  8);
	this->flags   = GB(packed,  8,  16);
	this->dest    = GB(packed, 24, 16);
	this->extra   = nullptr;
	this->next    = nullptr;
	this->refit_cargo   = CT_NO_REFIT;
	this->occupancy     = 0;
	this->wait_time     = 0;
	this->travel_time   = 0;
	this->max_speed     = UINT16_MAX;
}

/**
 *
 * Updates the widgets of a vehicle which contains the order-data
 *
 */
void InvalidateVehicleOrder(const Vehicle *v, int data)
{
	SetWindowDirty(WC_VEHICLE_VIEW, v->index);
	SetWindowDirty(WC_SCHDISPATCH_SLOTS, v->index);

	if (data != 0) {
		/* Calls SetDirty() too */
		InvalidateWindowData(WC_VEHICLE_ORDERS,    v->index, data);
		InvalidateWindowData(WC_VEHICLE_TIMETABLE, v->index, data);
		return;
	}

	SetWindowDirty(WC_VEHICLE_ORDERS,    v->index);
	SetWindowDirty(WC_VEHICLE_TIMETABLE, v->index);
}

/**
 *
 * Assign data to an order (from another order)
 *   This function makes sure that the index is maintained correctly
 * @param other the data to copy (except next pointer).
 *
 */
void Order::AssignOrder(const Order &other)
{
	this->type  = other.type;
	this->flags = other.flags;
	this->dest  = other.dest;

	this->refit_cargo   = other.refit_cargo;

	this->wait_time   = other.wait_time;

	this->travel_time = other.travel_time;
	this->max_speed   = other.max_speed;

	if (other.extra != nullptr && (this->GetUnloadType() == OUFB_CARGO_TYPE_UNLOAD || this->GetLoadType() == OLFB_CARGO_TYPE_LOAD || other.extra->xdata != 0 || other.extra->xflags != 0 || other.extra->dispatch_index != 0)) {
		this->AllocExtraInfo();
		*(this->extra) = *(other.extra);
	} else {
		this->DeAllocExtraInfo();
	}
}

void Order::AllocExtraInfo()
{
	if (!this->extra) {
		this->extra.reset(new OrderExtraInfo());
	}
}

void Order::DeAllocExtraInfo()
{
	this->extra.reset();
}

void CargoStationIDStackSet::FillNextStoppingStation(const Vehicle *v, const OrderList *o, const Order *first, uint hops)
{
	this->more.clear();
	this->first = o->GetNextStoppingStation(v, ALL_CARGOTYPES, first, hops);
	if (this->first.cargo_mask != ALL_CARGOTYPES) {
		CargoTypes have_cargoes = this->first.cargo_mask;
		do {
			this->more.push_back(o->GetNextStoppingStation(v, ~have_cargoes, first, hops));
			have_cargoes |= this->more.back().cargo_mask;
		} while (have_cargoes != ALL_CARGOTYPES);
	}
}

void OrderList::ReindexOrderList()
{
	this->order_index.clear();
	for (Order *o = this->first; o != nullptr; o = o->next) {
		this->order_index.push_back(o);
	}
}

bool OrderList::CheckOrderListIndexing() const
{
	uint idx = 0;
	for (Order *o = this->first; o != nullptr; o = o->next, idx++) {
		if (idx >= this->order_index.size()) return false;
		if (this->order_index[idx] != o) return false;
	}
	return idx == this->order_index.size();
}

/**
 * Recomputes everything.
 * @param chain first order in the chain
 * @param v one of vehicle that is using this orderlist
 */
void OrderList::Initialize(Order *chain, Vehicle *v)
{
	this->first = chain;
	this->first_shared = v;

	this->num_manual_orders = 0;
	this->num_vehicles = 1;
	this->timetable_duration = 0;
	this->total_duration = 0;
	this->order_index.clear();

	VehicleType type = v->type;
	Owner owner = v->owner;

	for (Order *o = this->first; o != nullptr; o = o->next) {
		if (!o->IsType(OT_IMPLICIT)) ++this->num_manual_orders;
		if (!o->IsType(OT_CONDITIONAL)) {
			this->timetable_duration += o->GetTimetabledWait() + o->GetTimetabledTravel();
			this->total_duration += o->GetWaitTime() + o->GetTravelTime();
		}
		this->order_index.push_back(o);
		RegisterOrderDestination(o, type, owner);
	}

	for (Vehicle *u = this->first_shared->PreviousShared(); u != nullptr; u = u->PreviousShared()) {
		++this->num_vehicles;
		this->first_shared = u;
	}

	for (const Vehicle *u = v->NextShared(); u != nullptr; u = u->NextShared()) ++this->num_vehicles;
}

/**
 * Recomputes Timetable duration.
 * Split out into a separate function so it can be used by afterload.
 */
void OrderList::RecalculateTimetableDuration()
{
	this->timetable_duration = 0;
	for (Order *o = this->first; o != nullptr; o = o->next) {
		if (!o->IsType(OT_CONDITIONAL)) {
			this->timetable_duration += o->GetTimetabledWait() + o->GetTimetabledTravel();
		}
	}
}

/**
 * Free a complete order chain.
 * @param keep_orderlist If this is true only delete the orders, otherwise also delete the OrderList.
 * @note do not use on "current_order" vehicle orders!
 */
void OrderList::FreeChain(bool keep_orderlist)
{
	Order *next;
	VehicleType type = this->GetFirstSharedVehicle()->type;
	Owner owner = this->GetFirstSharedVehicle()->owner;
	for (Order *o = this->first; o != nullptr; o = next) {
		UnregisterOrderDestination(o, type, owner);
		next = o->next;
		delete o;
	}

	if (keep_orderlist) {
		this->first = nullptr;
		this->num_manual_orders = 0;
		this->timetable_duration = 0;
		this->order_index.clear();
	} else {
		delete this;
	}
}

/**
 * Get a certain order of the order chain.
 * @param index zero-based index of the order within the chain.
 * @return the order at position index.
 */
Order *OrderList::GetOrderAt(int index) const
{
	if (index < 0 || (uint) index >= this->order_index.size()) return nullptr;
	return this->order_index[index];
}

Order *OrderList::GetOrderAtFromList(int index) const
{
	if (index < 0) return nullptr;

	Order *order = this->first;

	while (order != nullptr && index-- > 0) {
		order = order->next;
	}
	return order;
}

/**
 * Get the index of an order of the order chain, or INVALID_VEH_ORDER_ID.
 * @param order order to get the index of.
 * @return the position index of the given order, or INVALID_VEH_ORDER_ID.
 */
VehicleOrderID OrderList::GetIndexOfOrder(const Order *order) const
{
	for (VehicleOrderID index = 0; index < (VehicleOrderID)this->order_index.size(); index++) {
		if (this->order_index[index] == order) return index;
	}
	return INVALID_VEH_ORDER_ID;
}

/**
 * Get the next order which will make the given vehicle stop at a station
 * or refit at a depot or evaluate a non-trivial condition.
 * @param next The order to start looking at.
 * @param hops The number of orders we have already looked at.
 * @param cargo_mask The bit set of cargoes that the we are looking at, this may be reduced to indicate the set of cargoes that the result is valid for. This may be 0 to ignore cargo types entirely.
 * @return Either of
 *         \li a station order
 *         \li a refitting depot order
 *         \li a non-trivial conditional order
 *         \li nullptr  if the vehicle won't stop anymore.
 */
const Order *OrderList::GetNextDecisionNode(const Order *next, uint hops, CargoTypes &cargo_mask) const
{
	if (hops > std::min<uint>(64, this->GetNumOrders()) || next == nullptr) return nullptr;

	if (next->IsType(OT_CONDITIONAL)) {
		if (next->GetConditionVariable() != OCV_UNCONDITIONALLY) return next;

		/* We can evaluate trivial conditions right away. They're conceptually
		 * the same as regular order progression. */
		return this->GetNextDecisionNode(
				this->GetOrderAt(next->GetConditionSkipToOrder()),
				hops + 1, cargo_mask);
	}

	if (next->IsType(OT_GOTO_DEPOT)) {
		if (next->GetDepotActionType() & ODATFB_HALT) return nullptr;
		if (next->IsRefit()) return next;
	}

	bool can_load_or_unload = false;
	if ((next->IsType(OT_GOTO_STATION) || next->IsType(OT_IMPLICIT)) &&
			(next->GetNonStopType() & ONSF_NO_STOP_AT_DESTINATION_STATION) == 0) {
		if (cargo_mask == 0) {
			can_load_or_unload = true;
		} else if (next->GetUnloadType() == OUFB_CARGO_TYPE_UNLOAD || next->GetLoadType() == OLFB_CARGO_TYPE_LOAD) {
			/* This is a cargo-specific load/unload order.
			 * If the first cargo is both a no-load and no-unload order, skip it.
			 * Drop cargoes which don't match the first one. */
			can_load_or_unload = CargoMaskValueFilter<bool>(cargo_mask, [&](CargoID cargo) {
				return ((next->GetCargoLoadType(cargo) & OLFB_NO_LOAD) == 0 || (next->GetCargoUnloadType(cargo) & OUFB_NO_UNLOAD) == 0);
			});
		} else if ((next->GetLoadType() & OLFB_NO_LOAD) == 0 || (next->GetUnloadType() & OUFB_NO_UNLOAD) == 0) {
			can_load_or_unload = true;
		}
	}

	if (!can_load_or_unload) {
		return this->GetNextDecisionNode(this->GetNext(next), hops + 1, cargo_mask);
	}

	return next;
}

/**
 * Recursively determine the next deterministic station to stop at.
 * @param v The vehicle we're looking at.
 * @param CargoTypes cargo_mask Bit-set of the cargo IDs of interest. This may be 0 to ignore cargo types entirely.
 * @param first Order to start searching at or nullptr to start at cur_implicit_order_index + 1.
 * @param hops Number of orders we have already looked at.
 * @return A CargoMaskedStationIDStack of the cargo mask the result is valid for, and the next stopping station or INVALID_STATION.
 * @pre The vehicle is currently loading and v->last_station_visited is meaningful.
 * @note This function may draw a random number. Don't use it from the GUI.
 */
CargoMaskedStationIDStack OrderList::GetNextStoppingStation(const Vehicle *v, CargoTypes cargo_mask, const Order *first, uint hops) const
{
	const Order *next = first;
	if (first == nullptr) {
		next = this->GetOrderAt(v->cur_implicit_order_index);
		if (next == nullptr) {
			next = this->GetFirstOrder();
			if (next == nullptr) return CargoMaskedStationIDStack(cargo_mask, INVALID_STATION);
		} else {
			/* GetNext never returns nullptr if there is a valid station in the list.
			 * As the given "next" is already valid and a station in the list, we
			 * don't have to check for nullptr here. */
			next = this->GetNext(next);
			assert(next != nullptr);
		}
	}

	do {
		next = this->GetNextDecisionNode(next, ++hops, cargo_mask);

		/* Resolve possibly nested conditionals by estimation. */
		while (next != nullptr && next->IsType(OT_CONDITIONAL)) {
			/* We return both options of conditional orders. */
			const Order *skip_to = this->GetNextDecisionNode(
					this->GetOrderAt(next->GetConditionSkipToOrder()), hops, cargo_mask);
			const Order *advance = this->GetNextDecisionNode(
					this->GetNext(next), hops, cargo_mask);
			if (advance == nullptr || advance == first || skip_to == advance) {
				next = (skip_to == first) ? nullptr : skip_to;
			} else if (skip_to == nullptr || skip_to == first) {
				next = (advance == first) ? nullptr : advance;
			} else {
				CargoMaskedStationIDStack st1 = this->GetNextStoppingStation(v, cargo_mask, skip_to, hops);
				cargo_mask &= st1.cargo_mask;
				CargoMaskedStationIDStack st2 = this->GetNextStoppingStation(v, cargo_mask, advance, hops);
				st1.cargo_mask &= st2.cargo_mask;
				while (!st2.station.IsEmpty()) st1.station.Push(st2.station.Pop());
				return st1;
			}
			++hops;
		}

		if (next == nullptr) return CargoMaskedStationIDStack(cargo_mask, INVALID_STATION);

		/* Don't return a next stop if the vehicle has to unload everything. */
		if ((next->IsType(OT_GOTO_STATION) || next->IsType(OT_IMPLICIT)) &&
				next->GetDestination() == v->last_station_visited && cargo_mask != 0) {
			/* This is a cargo-specific load/unload order.
			 * Don't return a next stop if first cargo has transfer or unload set.
			 * Drop cargoes which don't match the first one. */
			bool invalid = CargoMaskValueFilter<bool>(cargo_mask, [&](CargoID cargo) {
				return ((next->GetCargoUnloadType(cargo) & (OUFB_TRANSFER | OUFB_UNLOAD)) != 0);
			});
			if (invalid) return CargoMaskedStationIDStack(cargo_mask, INVALID_STATION);
		}
	} while (next->IsType(OT_GOTO_DEPOT) || next->IsType(OT_RELEASE_SLOT) || next->IsType(OT_COUNTER) || next->GetDestination() == v->last_station_visited);

	return CargoMaskedStationIDStack(cargo_mask, next->GetDestination());
}

/**
 * Insert a new order into the order chain.
 * @param new_order is the order to insert into the chain.
 * @param index is the position where the order is supposed to be inserted.
 */
void OrderList::InsertOrderAt(Order *new_order, int index)
{
	if (this->first == nullptr) {
		this->first = new_order;
	} else {
		if (index == 0) {
			/* Insert as first or only order */
			new_order->next = this->first;
			this->first = new_order;
		} else if (index >= this->GetNumOrders()) {
			/* index is after the last order, add it to the end */
			this->GetLastOrder()->next = new_order;
		} else {
			/* Put the new order in between */
			Order *order = this->GetOrderAt(index - 1);
			new_order->next = order->next;
			order->next = new_order;
		}
	}
	if (!new_order->IsType(OT_IMPLICIT)) ++this->num_manual_orders;
	if (!new_order->IsType(OT_CONDITIONAL)) {
		this->timetable_duration += new_order->GetTimetabledWait() + new_order->GetTimetabledTravel();
		this->total_duration += new_order->GetWaitTime() + new_order->GetTravelTime();
	}
	RegisterOrderDestination(new_order, this->GetFirstSharedVehicle()->type, this->GetFirstSharedVehicle()->owner);
	this->ReindexOrderList();

	/* We can visit oil rigs and buoys that are not our own. They will be shown in
	 * the list of stations. So, we need to invalidate that window if needed. */
	if (new_order->IsType(OT_GOTO_STATION) || new_order->IsType(OT_GOTO_WAYPOINT)) {
		BaseStation *bs = BaseStation::Get(new_order->GetDestination());
		if (bs->owner == OWNER_NONE) InvalidateWindowClassesData(WC_STATION_LIST, 0);
	}

}


/**
 * Remove an order from the order list and delete it.
 * @param index is the position of the order which is to be deleted.
 */
void OrderList::DeleteOrderAt(int index)
{
	if (index >= this->GetNumOrders()) return;

	Order *to_remove;

	if (index == 0) {
		to_remove = this->first;
		this->first = to_remove->next;
	} else {
		Order *prev = GetOrderAt(index - 1);
		to_remove = prev->next;
		prev->next = to_remove->next;
	}
	if (!to_remove->IsType(OT_IMPLICIT)) --this->num_manual_orders;
	if (!to_remove->IsType(OT_CONDITIONAL)) {
		this->timetable_duration -= (to_remove->GetTimetabledWait() + to_remove->GetTimetabledTravel());
		this->total_duration -= (to_remove->GetWaitTime() + to_remove->GetTravelTime());
	}
	UnregisterOrderDestination(to_remove, this->GetFirstSharedVehicle()->type, this->GetFirstSharedVehicle()->owner);
	delete to_remove;
	this->ReindexOrderList();
}

/**
 * Move an order to another position within the order list.
 * @param from is the zero-based position of the order to move.
 * @param to is the zero-based position where the order is moved to.
 */
void OrderList::MoveOrder(int from, int to)
{
	if (from >= this->GetNumOrders() || to >= this->GetNumOrders() || from == to) return;

	Order *moving_one;

	/* Take the moving order out of the pointer-chain */
	if (from == 0) {
		moving_one = this->first;
		this->first = moving_one->next;
	} else {
		Order *one_before = GetOrderAtFromList(from - 1);
		moving_one = one_before->next;
		one_before->next = moving_one->next;
	}

	/* Insert the moving_order again in the pointer-chain */
	if (to == 0) {
		moving_one->next = this->first;
		this->first = moving_one;
	} else {
		Order *one_before = GetOrderAtFromList(to - 1);
		moving_one->next = one_before->next;
		one_before->next = moving_one;
	}
	this->ReindexOrderList();
}

/**
 * Removes the vehicle from the shared order list.
 * @note This is supposed to be called when the vehicle is still in the chain
 * @param v vehicle to remove from the list
 */
void OrderList::RemoveVehicle(Vehicle *v)
{
	--this->num_vehicles;
	if (v == this->first_shared) this->first_shared = v->NextShared();
}

/**
 * Checks whether a vehicle is part of the shared vehicle chain.
 * @param v is the vehicle to search in the shared vehicle chain.
 */
bool OrderList::IsVehicleInSharedOrdersList(const Vehicle *v) const
{
	for (const Vehicle *v_shared = this->first_shared; v_shared != nullptr; v_shared = v_shared->NextShared()) {
		if (v_shared == v) return true;
	}

	return false;
}

/**
 * Gets the position of the given vehicle within the shared order vehicle list.
 * @param v is the vehicle of which to get the position
 * @return position of v within the shared vehicle chain.
 */
int OrderList::GetPositionInSharedOrderList(const Vehicle *v) const
{
	int count = 0;
	for (const Vehicle *v_shared = v->PreviousShared(); v_shared != nullptr; v_shared = v_shared->PreviousShared()) count++;
	return count;
}

/**
 * Checks whether all orders of the list have a filled timetable.
 * @return whether all orders have a filled timetable.
 */
bool OrderList::IsCompleteTimetable() const
{
	for (VehicleOrderID index = 0; index < (VehicleOrderID)this->order_index.size(); index++) {
		const Order *o = this->order_index[index];
		/* Implicit orders are, by definition, not timetabled. */
		if (o->IsType(OT_IMPLICIT)) continue;
		if (!o->IsCompletelyTimetabled()) return false;
	}
	return true;
}

/**
 * Checks for internal consistency of order list. Triggers assertion if something is wrong.
 */
void OrderList::DebugCheckSanity() const
{
	VehicleOrderID check_num_orders = 0;
	VehicleOrderID check_num_manual_orders = 0;
	uint check_num_vehicles = 0;
	Ticks check_timetable_duration = 0;
	Ticks check_total_duration = 0;

	DEBUG(misc, 6, "Checking OrderList %hu for sanity...", this->index);

	for (const Order *o = this->first; o != nullptr; o = o->next) {
		assert(this->order_index.size() > check_num_orders);
		assert(o == this->order_index[check_num_orders]);
		++check_num_orders;
		if (!o->IsType(OT_IMPLICIT)) ++check_num_manual_orders;
		if (!o->IsType(OT_CONDITIONAL)) {
			check_timetable_duration += o->GetTimetabledWait() + o->GetTimetabledTravel();
			check_total_duration += o->GetWaitTime() + o->GetTravelTime();
		}
	}
	assert_msg(this->GetNumOrders() == check_num_orders, "%u, %u", (uint) this->GetNumOrders(), check_num_orders);
	assert_msg(this->num_manual_orders == check_num_manual_orders, "%u, %u", this->num_manual_orders, check_num_manual_orders);
	assert_msg(this->timetable_duration == check_timetable_duration, "%u, %u", this->timetable_duration, check_timetable_duration);
	assert_msg(this->total_duration == check_total_duration, "%u, %u", this->total_duration, check_total_duration);

	for (const Vehicle *v = this->first_shared; v != nullptr; v = v->NextShared()) {
		++check_num_vehicles;
		assert_msg(v->orders == this, "%p, %p", v->orders, this);
	}
	assert_msg(this->num_vehicles == check_num_vehicles, "%u, %u", this->num_vehicles, check_num_vehicles);
	DEBUG(misc, 6, "... detected %u orders (%u manual), %u vehicles, %i timetabled, %i total",
			(uint)this->GetNumOrders(), (uint)this->num_manual_orders,
			this->num_vehicles, this->timetable_duration, this->total_duration);
	assert(this->CheckOrderListIndexing());
}

/**
 * Checks whether the order goes to a station or not, i.e. whether the
 * destination is a station
 * @param v the vehicle to check for
 * @param o the order to check
 * @return true if the destination is a station
 */
static inline bool OrderGoesToStation(const Vehicle *v, const Order *o)
{
	return o->IsType(OT_GOTO_STATION) ||
			(v->type == VEH_AIRCRAFT && o->IsType(OT_GOTO_DEPOT) && !(o->GetDepotActionType() & ODATFB_NEAREST_DEPOT) && o->GetDestination() != INVALID_STATION);
}

/**
 * Checks whether the order goes to a road depot
 * @param v the vehicle to check for
 * @param o the order to check
 * @return true if the destination is a road depot
 */
static inline bool OrderGoesToRoadDepot(const Vehicle *v, const Order *o)
{
	return (v->type == VEH_ROAD) && o->IsType(OT_GOTO_DEPOT) && !(o->GetDepotActionType() & ODATFB_NEAREST_DEPOT);
}

/**
 * Delete all news items regarding defective orders about a vehicle
 * This could kill still valid warnings (for example about void order when just
 * another order gets added), but assume the company will notice the problems,
 * when they're changing the orders.
 */
static void DeleteOrderWarnings(const Vehicle *v)
{
	DeleteVehicleNews(v->index, STR_NEWS_VEHICLE_HAS_TOO_FEW_ORDERS);
	DeleteVehicleNews(v->index, STR_NEWS_VEHICLE_HAS_VOID_ORDER);
	DeleteVehicleNews(v->index, STR_NEWS_VEHICLE_HAS_DUPLICATE_ENTRY);
	DeleteVehicleNews(v->index, STR_NEWS_VEHICLE_HAS_INVALID_ENTRY);
	DeleteVehicleNews(v->index, STR_NEWS_VEHICLE_NO_DEPOT_ORDER);
	DeleteVehicleNews(v->index, STR_NEWS_PLANE_USES_TOO_SHORT_RUNWAY);
}

/**
 * Returns a tile somewhat representing the order destination (not suitable for pathfinding).
 * @param v The vehicle to get the location for.
 * @param airport Get the airport tile and not the station location for aircraft.
 * @return destination of order, or INVALID_TILE if none.
 */
TileIndex Order::GetLocation(const Vehicle *v, bool airport) const
{
	switch (this->GetType()) {
		case OT_GOTO_WAYPOINT:
		case OT_GOTO_STATION:
		case OT_IMPLICIT:
			if (airport && v->type == VEH_AIRCRAFT) return Station::Get(this->GetDestination())->airport.tile;
			return BaseStation::Get(this->GetDestination())->xy;

		case OT_GOTO_DEPOT:
			if (this->GetDepotActionType() & ODATFB_NEAREST_DEPOT) return INVALID_TILE;
			if (this->GetDestination() == INVALID_DEPOT) return INVALID_TILE;
			return (v->type == VEH_AIRCRAFT) ? Station::Get(this->GetDestination())->xy : Depot::Get(this->GetDestination())->xy;

		default:
			return INVALID_TILE;
	}
}

/**
 * Get the distance between two orders of a vehicle. Conditional orders are resolved
 * and the bigger distance of the two order branches is returned.
 * @param prev Origin order.
 * @param cur Destination order.
 * @param v The vehicle to get the distance for.
 * @param conditional_depth Internal param for resolving conditional orders.
 * @return Maximum distance between the two orders.
 */
uint GetOrderDistance(const Order *prev, const Order *cur, const Vehicle *v, int conditional_depth)
{
	if (cur->IsType(OT_CONDITIONAL)) {
		if (conditional_depth > std::min<int>(64, v->GetNumOrders())) return 0;

		conditional_depth++;

		int dist1 = GetOrderDistance(prev, v->GetOrder(cur->GetConditionSkipToOrder()), v, conditional_depth);
		int dist2 = GetOrderDistance(prev, cur->next == nullptr ? v->orders->GetFirstOrder() : cur->next, v, conditional_depth);
		return std::max(dist1, dist2);
	}

	TileIndex prev_tile = prev->GetLocation(v, true);
	TileIndex cur_tile = cur->GetLocation(v, true);
	if (prev_tile == INVALID_TILE || cur_tile == INVALID_TILE) return 0;
	return v->type == VEH_AIRCRAFT ? DistanceSquare(prev_tile, cur_tile) : DistanceManhattan(prev_tile, cur_tile);
}

/**
 * Add an order to the orderlist of a vehicle.
 * @param tile unused
 * @param flags operation to perform
 * @param p1 various bitstuffed elements
 * - p1 = (bit  0 - 19) - ID of the vehicle
 * @param p2 various bitstuffed elements
 *  - p2 = (bit 0 - 15) - the selected order (if any). If the last order is given,
 *                        the order will be inserted before that one
 * @param p3 packed order to insert
 * @param text unused
 * @return the cost of this operation or an error
 */
CommandCost CmdInsertOrder(TileIndex tile, DoCommandFlag flags, uint32 p1, uint32 p2, uint64 p3, const char *text, const CommandAuxiliaryBase *aux_data)
{
	VehicleID veh          = GB(p1,  0, 20);
	VehicleOrderID sel_ord = GB(p2,  0, 16);
	Order new_order(p3);

	return CmdInsertOrderIntl(flags, Vehicle::GetIfValid(veh), sel_ord, new_order, false);
}

/**
 * Duplicate an order in the orderlist of a vehicle.
 * @param tile unused
 * @param flags operation to perform
 * @param p1 various bitstuffed elements
 * - p1 = (bit  0 - 19) - ID of the vehicle
 * @param p2 various bitstuffed elements
 *  - p2 = (bit 0 - 15) - The order to duplicate
 * @param text unused
 * @return the cost of this operation or an error
 */
CommandCost CmdDuplicateOrder(TileIndex tile, DoCommandFlag flags, uint32 p1, uint32 p2, const char *text)
{
	VehicleID veh_id = GB(p1, 0, 20);
	VehicleOrderID sel_ord = GB(p2, 0, 16);

	Vehicle *v = Vehicle::GetIfValid(veh_id);

	if (v == nullptr || !v->IsPrimaryVehicle()) return CMD_ERROR;

	CommandCost ret = CheckOwnership(v->owner);
	if (ret.Failed()) return ret;

	if (sel_ord >= v->GetNumOrders()) return CMD_ERROR;

	const Order *src_order = v->GetOrder(sel_ord);
	if (src_order == nullptr) return CMD_ERROR;

	Order new_order;
	new_order.AssignOrder(*src_order);
	const bool wait_fixed = new_order.IsWaitFixed();
	const bool wait_timetabled = wait_fixed && new_order.IsWaitTimetabled();
	new_order.SetWaitTimetabled(false);
	new_order.SetTravelTimetabled(false);
	new_order.SetTravelTime(0);
	new_order.SetTravelFixed(false);
	CommandCost cost = CmdInsertOrderIntl(flags, v, sel_ord + 1, new_order, true);
	if (cost.Failed()) return cost;
	if (flags & DC_EXEC) {
		Order *order = v->orders->GetOrderAt(sel_ord + 1);
		order->SetRefit(new_order.GetRefitCargo());
		order->SetMaxSpeed(new_order.GetMaxSpeed());
		if (wait_fixed) {
			extern void SetOrderFixedWaitTime(Vehicle *v, VehicleOrderID order_number, uint32 wait_time, bool wait_timetabled);
			SetOrderFixedWaitTime(v, sel_ord + 1, new_order.GetWaitTime(), wait_timetabled);
		}
	}
	new_order.Free();
	return CommandCost();
}

CommandCost CmdInsertOrderIntl(DoCommandFlag flags, Vehicle *v, VehicleOrderID sel_ord, const Order &new_order, bool allow_load_by_cargo_type) {
	if (v == nullptr || !v->IsPrimaryVehicle()) return CMD_ERROR;

	CommandCost ret = CheckOwnership(v->owner);
	if (ret.Failed()) return ret;

	/* Check if the inserted order is to the correct destination (owner, type),
	 * and has the correct flags if any */
	switch (new_order.GetType()) {
		case OT_GOTO_STATION: {
			const Station *st = Station::GetIfValid(new_order.GetDestination());
			if (st == nullptr) return CMD_ERROR;

			if (st->owner != OWNER_NONE) {
				CommandCost ret = CheckInfraUsageAllowed(v->type, st->owner);
				if (ret.Failed()) return ret;
			}

			if (!CanVehicleUseStation(v, st)) return CommandCost::DualErrorMessage(STR_ERROR_CAN_T_ADD_ORDER, GetVehicleCannotUseStationReason(v, st));
			for (Vehicle *u = v->FirstShared(); u != nullptr; u = u->NextShared()) {
				if (!CanVehicleUseStation(u, st)) return CommandCost::DualErrorMessage(STR_ERROR_CAN_T_ADD_ORDER_SHARED, GetVehicleCannotUseStationReason(u, st));
			}

			/* Non stop only allowed for ground vehicles. */
			if (new_order.GetNonStopType() != ONSF_STOP_EVERYWHERE && !v->IsGroundVehicle()) return CMD_ERROR;
			if (_settings_game.order.nonstop_only && !(new_order.GetNonStopType() & ONSF_NO_STOP_AT_INTERMEDIATE_STATIONS) && v->IsGroundVehicle()) return CMD_ERROR;

			/* Filter invalid load/unload types. */
			switch (new_order.GetLoadType()) {
				case OLF_LOAD_IF_POSSIBLE: case OLFB_FULL_LOAD: case OLF_FULL_LOAD_ANY: case OLFB_NO_LOAD: break;
				case OLFB_CARGO_TYPE_LOAD:
					if (allow_load_by_cargo_type) break;
					return CMD_ERROR;
				default: return CMD_ERROR;
			}
			switch (new_order.GetUnloadType()) {
				case OUF_UNLOAD_IF_POSSIBLE: case OUFB_UNLOAD: case OUFB_TRANSFER: case OUFB_NO_UNLOAD: break;
				case OUFB_CARGO_TYPE_UNLOAD:
					if (allow_load_by_cargo_type) break;
					return CMD_ERROR;
				default: return CMD_ERROR;
			}

			/* Filter invalid stop locations */
			switch (new_order.GetStopLocation()) {
				case OSL_PLATFORM_NEAR_END:
				case OSL_PLATFORM_MIDDLE:
				case OSL_PLATFORM_THROUGH:
					if (v->type != VEH_TRAIN) return CMD_ERROR;
					FALLTHROUGH;

				case OSL_PLATFORM_FAR_END:
					break;

				default:
					return CMD_ERROR;
			}

			break;
		}

		case OT_GOTO_DEPOT: {
			if ((new_order.GetDepotActionType() & ODATFB_NEAREST_DEPOT) == 0) {
				if (v->type == VEH_AIRCRAFT) {
					const Station *st = Station::GetIfValid(new_order.GetDestination());

					if (st == nullptr) return CMD_ERROR;

					CommandCost ret = CheckInfraUsageAllowed(v->type, st->owner);
					if (ret.Failed()) return ret;

					if (!CanVehicleUseStation(v, st) || !st->airport.HasHangar()) {
						return CMD_ERROR;
					}
				} else {
					const Depot *dp = Depot::GetIfValid(new_order.GetDestination());

					if (dp == nullptr) return CMD_ERROR;

					CommandCost ret = CheckInfraUsageAllowed(v->type, GetTileOwner(dp->xy), dp->xy);
					if (ret.Failed()) return ret;

					switch (v->type) {
						case VEH_TRAIN:
							if (!IsRailDepotTile(dp->xy)) return CMD_ERROR;
							break;

						case VEH_ROAD:
							if (!IsRoadDepotTile(dp->xy)) return CMD_ERROR;
							if ((GetPresentRoadTypes(dp->xy) & RoadVehicle::From(v)->compatible_roadtypes) == 0) return CMD_ERROR;
							break;

						case VEH_SHIP:
							if (!IsShipDepotTile(dp->xy)) return CMD_ERROR;
							break;

						default: return CMD_ERROR;
					}
				}
			}

			if (new_order.GetNonStopType() != ONSF_STOP_EVERYWHERE && !v->IsGroundVehicle()) return CMD_ERROR;
			if (_settings_game.order.nonstop_only && !(new_order.GetNonStopType() & ONSF_NO_STOP_AT_INTERMEDIATE_STATIONS) && v->IsGroundVehicle()) return CMD_ERROR;
			if (new_order.GetDepotOrderType() & ~(ODTFB_PART_OF_ORDERS | ((new_order.GetDepotOrderType() & ODTFB_PART_OF_ORDERS) != 0 ? ODTFB_SERVICE : 0))) return CMD_ERROR;
			if (new_order.GetDepotActionType() & ~(ODATFB_HALT | ODATFB_SELL | ODATFB_NEAREST_DEPOT)) return CMD_ERROR;
			if ((new_order.GetDepotOrderType() & ODTFB_SERVICE) && (new_order.GetDepotActionType() & ODATFB_HALT)) return CMD_ERROR;
			break;
		}

		case OT_GOTO_WAYPOINT: {
			const Waypoint *wp = Waypoint::GetIfValid(new_order.GetDestination());
			if (wp == nullptr) return CMD_ERROR;

			switch (v->type) {
				default: return CMD_ERROR;

				case VEH_TRAIN: {
					if (!(wp->facilities & FACIL_TRAIN)) return CommandCost::DualErrorMessage(STR_ERROR_CAN_T_ADD_ORDER, STR_ERROR_NO_RAIL_WAYPOINT);

					CommandCost ret = CheckInfraUsageAllowed(v->type, wp->owner);
					if (ret.Failed()) return ret;
					break;
				}

				case VEH_ROAD: {
					if (!(wp->facilities & FACIL_BUS_STOP) || !(wp->facilities & FACIL_TRUCK_STOP)) return CommandCost::DualErrorMessage(STR_ERROR_CAN_T_ADD_ORDER, STR_ERROR_NO_ROAD_WAYPOINT);

					CommandCost ret = CheckInfraUsageAllowed(v->type, wp->owner);
					if (ret.Failed()) return ret;
					break;
				}

				case VEH_SHIP:
					if (!(wp->facilities & FACIL_DOCK)) return CommandCost::DualErrorMessage(STR_ERROR_CAN_T_ADD_ORDER, STR_ERROR_NO_BUOY);
					if (wp->owner != OWNER_NONE) {
						CommandCost ret = CheckInfraUsageAllowed(v->type, wp->owner);
						if (ret.Failed()) return ret;
					}
					break;
			}

			/* Order flags can be any of the following for waypoints:
			 * [non-stop]
			 * non-stop orders (if any) are only valid for trains/RVs */
			if (new_order.GetNonStopType() != ONSF_STOP_EVERYWHERE && !v->IsGroundVehicle()) return CMD_ERROR;
			if (_settings_game.order.nonstop_only && !(new_order.GetNonStopType() & ONSF_NO_STOP_AT_INTERMEDIATE_STATIONS) && v->IsGroundVehicle()) return CMD_ERROR;
			break;
		}

		case OT_CONDITIONAL: {
			VehicleOrderID skip_to = new_order.GetConditionSkipToOrder();
			if (skip_to != 0 && skip_to >= v->GetNumOrders()) return CMD_ERROR; // Always allow jumping to the first (even when there is no order).
			if (new_order.GetConditionVariable() >= OCV_END) return CMD_ERROR;

			OrderConditionComparator occ = new_order.GetConditionComparator();
			if (occ >= OCC_END) return CMD_ERROR;
			switch (new_order.GetConditionVariable()) {
				case OCV_SLOT_OCCUPANCY:
				case OCV_VEH_IN_SLOT: {
					TraceRestrictSlotID slot = new_order.GetXData();
					if (slot != INVALID_TRACE_RESTRICT_SLOT_ID) {
						if (!TraceRestrictSlot::IsValidID(slot)) return CMD_ERROR;
						if (new_order.GetConditionVariable() == OCV_VEH_IN_SLOT && TraceRestrictSlot::Get(slot)->vehicle_type != v->type) return CMD_ERROR;
					}
					switch (occ) {
						case OCC_IS_TRUE:
						case OCC_IS_FALSE:
							break;

						case OCC_EQUALS:
						case OCC_NOT_EQUALS:
							if (new_order.GetConditionVariable() != OCV_VEH_IN_SLOT) return CMD_ERROR;
							break;

						default:
							return CMD_ERROR;
					}
					break;
				}

				case OCV_CARGO_LOAD_PERCENTAGE:
					if (!CargoSpec::Get(new_order.GetConditionValue())->IsValid()) return CMD_ERROR;
					if (new_order.GetXData() > 100) return CMD_ERROR;
					if (occ == OCC_IS_TRUE || occ == OCC_IS_FALSE) return CMD_ERROR;
					break;

				case OCV_CARGO_WAITING_AMOUNT:
					if (!CargoSpec::Get(new_order.GetConditionValue())->IsValid()) return CMD_ERROR;
					if (occ == OCC_IS_TRUE || occ == OCC_IS_FALSE) return CMD_ERROR;
					break;

				case OCV_CARGO_WAITING:
				case OCV_CARGO_ACCEPTANCE:
					if (!CargoSpec::Get(new_order.GetConditionValue())->IsValid()) return CMD_ERROR;
					/* FALL THROUGH */

				case OCV_REQUIRES_SERVICE:
					if (occ != OCC_IS_TRUE && occ != OCC_IS_FALSE) return CMD_ERROR;
					break;

				case OCV_UNCONDITIONALLY:
					if (occ != OCC_EQUALS) return CMD_ERROR;
					if (new_order.GetConditionValue() != 0) return CMD_ERROR;
					break;

				case OCV_FREE_PLATFORMS:
					if (v->type != VEH_TRAIN) return CMD_ERROR;
					if (occ == OCC_IS_TRUE || occ == OCC_IS_FALSE) return CMD_ERROR;
					break;

				case OCV_PERCENT:
					if (occ != OCC_EQUALS) return CMD_ERROR;
					/* FALL THROUGH */
				case OCV_LOAD_PERCENTAGE:
				case OCV_RELIABILITY:
					if (new_order.GetConditionValue() > 100) return CMD_ERROR;
					FALLTHROUGH;

				default:
					if (occ == OCC_IS_TRUE || occ == OCC_IS_FALSE) return CMD_ERROR;
					break;
			}
			break;
		}

		case OT_RELEASE_SLOT: {
			TraceRestrictSlotID data = new_order.GetDestination();
			if (data != INVALID_TRACE_RESTRICT_SLOT_ID) {
				const TraceRestrictSlot *slot = TraceRestrictSlot::GetIfValid(data);
				if (slot == nullptr || slot->vehicle_type != v->type) return CMD_ERROR;
			}
			break;
		}

		case OT_COUNTER: {
			TraceRestrictCounterID data = new_order.GetDestination();
			if (data != INVALID_TRACE_RESTRICT_COUNTER_ID) {
				const TraceRestrictCounter *ctr = TraceRestrictCounter::GetIfValid(data);
				if (ctr == nullptr) return CMD_ERROR;
			}
			break;
		}

		default: return CMD_ERROR;
	}

	if (sel_ord > v->GetNumOrders()) return CMD_ERROR;

	if (v->GetNumOrders() >= MAX_VEH_ORDER_ID) return_cmd_error(STR_ERROR_TOO_MANY_ORDERS);
	if (!Order::CanAllocateItem()) return_cmd_error(STR_ERROR_NO_MORE_SPACE_FOR_ORDERS);
	if (v->orders == nullptr && !OrderList::CanAllocateItem()) return_cmd_error(STR_ERROR_NO_MORE_SPACE_FOR_ORDERS);

	if (flags & DC_EXEC) {
		Order *new_o = new Order();
		new_o->AssignOrder(new_order);
		InsertOrder(v, new_o, sel_ord);
		CheckMarkDirtyFocusedRoutePaths(v);
	}

	return CommandCost();
}

/**
 * Insert a new order but skip the validation.
 * @param v       The vehicle to insert the order to.
 * @param new_o   The new order.
 * @param sel_ord The position the order should be inserted at.
 */
void InsertOrder(Vehicle *v, Order *new_o, VehicleOrderID sel_ord)
{
	/* Create new order and link in list */
	if (v->orders == nullptr) {
		v->orders = new OrderList(new_o, v);
	} else {
		v->orders->InsertOrderAt(new_o, sel_ord);
	}

	Vehicle *u = v->FirstShared();
	DeleteOrderWarnings(u);
	for (; u != nullptr; u = u->NextShared()) {
		assert(v->orders == u->orders);

		/* If there is added an order before the current one, we need
		 * to update the selected order. We do not change implicit/real order indices though.
		 * If the new order is between the current implicit order and real order, the implicit order will
		 * later skip the inserted order. */
		if (sel_ord <= u->cur_real_order_index) {
			uint cur = u->cur_real_order_index + 1;
			/* Check if we don't go out of bound */
			if (cur < u->GetNumOrders()) {
				u->cur_real_order_index = cur;
			}
		}
		if (sel_ord == u->cur_implicit_order_index && u->IsGroundVehicle()) {
			/* We are inserting an order just before the current implicit order.
			 * We do not know whether we will reach current implicit or the newly inserted order first.
			 * So, disable creation of implicit orders until we are on track again. */
			uint16 &gv_flags = u->GetGroundVehicleFlags();
			SetBit(gv_flags, GVF_SUPPRESS_IMPLICIT_ORDERS);
		}
		if (sel_ord <= u->cur_implicit_order_index) {
			uint cur = u->cur_implicit_order_index + 1;
			/* Check if we don't go out of bound */
			if (cur < u->GetNumOrders()) {
				u->cur_implicit_order_index = cur;
			}
		}
		if (u->cur_timetable_order_index != INVALID_VEH_ORDER_ID && sel_ord <= u->cur_timetable_order_index) {
			uint cur = u->cur_timetable_order_index + 1;
			/* Check if we don't go out of bound */
			if (cur < u->GetNumOrders()) {
				u->cur_timetable_order_index = cur;
			}
		}
		/* Update any possible open window of the vehicle */
		InvalidateVehicleOrder(u, INVALID_VEH_ORDER_ID | (sel_ord << 16));
	}

	/* As we insert an order, the order to skip to will be 'wrong'. */
	VehicleOrderID cur_order_id = 0;
	for (Order *order : v->Orders()) {
		if (order->IsType(OT_CONDITIONAL)) {
			VehicleOrderID order_id = order->GetConditionSkipToOrder();
			if (order_id >= sel_ord) {
				order->SetConditionSkipToOrder(order_id + 1);
			}
			if (order_id == cur_order_id) {
				order->SetConditionSkipToOrder((order_id + 1) % v->GetNumOrders());
			}
		}
		cur_order_id++;
	}

	/* Make sure to rebuild the whole list */
	InvalidateWindowClassesData(GetWindowClassForVehicleType(v->type), 0);
	InvalidateWindowClassesData(WC_DEPARTURES_BOARD, 0);
}

/**
 * Declone an order-list
 * @param *dst delete the orders of this vehicle
 * @param flags execution flags
 */
static CommandCost DecloneOrder(Vehicle *dst, DoCommandFlag flags)
{
	if (flags & DC_EXEC) {
		/* Clear cheduled dispatch flag if any */
		if (HasBit(dst->vehicle_flags, VF_SCHEDULED_DISPATCH)) {
			ClrBit(dst->vehicle_flags, VF_SCHEDULED_DISPATCH);
		}

		DeleteVehicleOrders(dst);
		InvalidateVehicleOrder(dst, VIWD_REMOVE_ALL_ORDERS);
		InvalidateWindowClassesData(GetWindowClassForVehicleType(dst->type), 0);
		InvalidateWindowClassesData(WC_DEPARTURES_BOARD, 0);
		CheckMarkDirtyFocusedRoutePaths(dst);
	}
	return CommandCost();
}

/**
 * Get the first cargoID that points to a valid cargo (usually 0)
 */
static CargoID GetFirstValidCargo()
{
	for (CargoID i = 0; i < NUM_CARGO; i++) {
		if (CargoSpec::Get(i)->IsValid()) return i;
	}
	/* No cargos defined -> 'Houston, we have a problem!' */
	NOT_REACHED();
}

/**
 * Delete an order from the orderlist of a vehicle.
 * @param tile unused
 * @param flags operation to perform
 * @param p1 the ID of the vehicle
 * @param p2 the order to delete
 * @param text unused
 * @return the cost of this operation or an error
 */
CommandCost CmdDeleteOrder(TileIndex tile, DoCommandFlag flags, uint32 p1, uint32 p2, const char *text)
{
	VehicleID veh_id = GB(p1, 0, 20);
	VehicleOrderID sel_ord = GB(p2, 0, 16);

	Vehicle *v = Vehicle::GetIfValid(veh_id);

	if (v == nullptr || !v->IsPrimaryVehicle()) return CMD_ERROR;

	CommandCost ret = CheckOwnership(v->owner);
	if (ret.Failed()) return ret;

	/* If we did not select an order, we maybe want to de-clone the orders */
	if (sel_ord >= v->GetNumOrders()) return DecloneOrder(v, flags);

	if (v->GetOrder(sel_ord) == nullptr) return CMD_ERROR;

	if (flags & DC_EXEC) {
		DeleteOrder(v, sel_ord);
		CheckMarkDirtyFocusedRoutePaths(v);
	}
	return CommandCost();
}

/**
 * Cancel the current loading order of the vehicle as the order was deleted.
 * @param v the vehicle
 */
static void CancelLoadingDueToDeletedOrder(Vehicle *v)
{
	if (v->current_order.IsType(OT_LOADING_ADVANCE)) {
		SetBit(v->vehicle_flags, VF_LOADING_FINISHED);
		return;
	}

	assert(v->current_order.IsType(OT_LOADING));
	/* NON-stop flag is misused to see if a train is in a station that is
	 * on its order list or not */
	v->current_order.SetNonStopType(ONSF_STOP_EVERYWHERE);
	/* When full loading, "cancel" that order so the vehicle doesn't
	 * stay indefinitely at this station anymore. */
	if (v->current_order.GetLoadType() & OLFB_FULL_LOAD) v->current_order.SetLoadType(OLF_LOAD_IF_POSSIBLE);
}

/**
 * Delete an order but skip the parameter validation.
 * @param v       The vehicle to delete the order from.
 * @param sel_ord The id of the order to be deleted.
 */
void DeleteOrder(Vehicle *v, VehicleOrderID sel_ord)
{
	v->orders->DeleteOrderAt(sel_ord);

	Vehicle *u = v->FirstShared();
	DeleteOrderWarnings(u);
	for (; u != nullptr; u = u->NextShared()) {
		assert(v->orders == u->orders);

		if (sel_ord == u->cur_real_order_index && u->current_order.IsAnyLoadingType()) {
			CancelLoadingDueToDeletedOrder(u);
		}

		if (sel_ord < u->cur_real_order_index) {
			u->cur_real_order_index--;
		} else if (sel_ord == u->cur_real_order_index) {
			u->UpdateRealOrderIndex();
		}

		if (sel_ord < u->cur_implicit_order_index) {
			u->cur_implicit_order_index--;
		} else if (sel_ord == u->cur_implicit_order_index) {
			/* Make sure the index is valid */
			if (u->cur_implicit_order_index >= u->GetNumOrders()) u->cur_implicit_order_index = 0;

			/* Skip non-implicit orders for the implicit-order-index (e.g. if the current implicit order was deleted */
			while (u->cur_implicit_order_index != u->cur_real_order_index && !u->GetOrder(u->cur_implicit_order_index)->IsType(OT_IMPLICIT)) {
				u->cur_implicit_order_index++;
				if (u->cur_implicit_order_index >= u->GetNumOrders()) u->cur_implicit_order_index = 0;
			}
		}

		if (u->cur_timetable_order_index != INVALID_VEH_ORDER_ID) {
			if (sel_ord < u->cur_timetable_order_index) {
				u->cur_timetable_order_index--;
			} else if (sel_ord == u->cur_timetable_order_index) {
				u->cur_timetable_order_index = INVALID_VEH_ORDER_ID;
			}
		}

		/* Update any possible open window of the vehicle */
		InvalidateVehicleOrder(u, sel_ord | (INVALID_VEH_ORDER_ID << 16));
	}

	/* As we delete an order, the order to skip to will be 'wrong'. */
	VehicleOrderID cur_order_id = 0;
	for (Order *order : v->Orders()) {
		if (order->IsType(OT_CONDITIONAL)) {
			VehicleOrderID order_id = order->GetConditionSkipToOrder();
			if (order_id >= sel_ord) {
				order_id = std::max(order_id - 1, 0);
			}
			if (order_id == cur_order_id) {
				order_id = (order_id + 1) % v->GetNumOrders();
			}
			order->SetConditionSkipToOrder(order_id);
		}
		cur_order_id++;
	}

	InvalidateWindowClassesData(GetWindowClassForVehicleType(v->type), 0);
	InvalidateWindowClassesData(WC_DEPARTURES_BOARD, 0);
}

/**
 * Goto order of order-list.
 * @param tile unused
 * @param flags operation to perform
 * @param p1 The ID of the vehicle which order is skipped
 * @param p2 the selected order to which we want to skip
 * @param text unused
 * @return the cost of this operation or an error
 */
CommandCost CmdSkipToOrder(TileIndex tile, DoCommandFlag flags, uint32 p1, uint32 p2, const char *text)
{
	VehicleID veh_id = GB(p1, 0, 20);
	VehicleOrderID sel_ord = GB(p2, 0, 16);

	Vehicle *v = Vehicle::GetIfValid(veh_id);

	if (v == nullptr || !v->IsPrimaryVehicle() || sel_ord == v->cur_implicit_order_index || sel_ord >= v->GetNumOrders() || v->GetNumOrders() < 2) return CMD_ERROR;

	CommandCost ret = CheckOwnership(v->owner);
	if (ret.Failed()) return ret;

	if (flags & DC_EXEC) {
		if (v->current_order.IsAnyLoadingType()) v->LeaveStation();
		if (v->current_order.IsType(OT_WAITING)) v->HandleWaiting(true);

		if (v->type == VEH_TRAIN) {
			for (Train *u = Train::From(v); u != nullptr; u = u->Next()) {
				ClrBit(u->flags, VRF_BEYOND_PLATFORM_END);
			}
		}

		v->cur_implicit_order_index = v->cur_real_order_index = sel_ord;
		v->UpdateRealOrderIndex();
		v->cur_timetable_order_index = INVALID_VEH_ORDER_ID;

		InvalidateVehicleOrder(v, VIWD_MODIFY_ORDERS);

		v->ClearSeparation();
		if (HasBit(v->vehicle_flags, VF_TIMETABLE_SEPARATION)) ClrBit(v->vehicle_flags, VF_TIMETABLE_STARTED);

		/* We have an aircraft/ship, they have a mini-schedule, so update them all */
		if (v->type == VEH_AIRCRAFT || v->type == VEH_SHIP) DirtyVehicleListWindowForVehicle(v);
	}

	return CommandCost();
}

/**
 * Move an order inside the orderlist
 * @param tile unused
 * @param flags operation to perform
 * @param p1 the ID of the vehicle
 * @param p2 order to move and target
 *           bit 0-15  : the order to move
 *           bit 16-31 : the target order
 * @param text unused
 * @return the cost of this operation or an error
 * @note The target order will move one place down in the orderlist
 *  if you move the order upwards else it'll move it one place down
 */
CommandCost CmdMoveOrder(TileIndex tile, DoCommandFlag flags, uint32 p1, uint32 p2, const char *text)
{
	VehicleID veh = GB(p1, 0, 20);
	VehicleOrderID moving_order = GB(p2,  0, 16);
	VehicleOrderID target_order = GB(p2, 16, 16);

	Vehicle *v = Vehicle::GetIfValid(veh);
	if (v == nullptr || !v->IsPrimaryVehicle()) return CMD_ERROR;

	CommandCost ret = CheckOwnership(v->owner);
	if (ret.Failed()) return ret;

	/* Don't make senseless movements */
	if (moving_order >= v->GetNumOrders() || target_order >= v->GetNumOrders() ||
			moving_order == target_order || v->GetNumOrders() <= 1) return CMD_ERROR;

	Order *moving_one = v->GetOrder(moving_order);
	/* Don't move an empty order */
	if (moving_one == nullptr) return CMD_ERROR;

	if (flags & DC_EXEC) {
		v->orders->MoveOrder(moving_order, target_order);

		/* Update shared list */
		Vehicle *u = v->FirstShared();

		DeleteOrderWarnings(u);

		for (; u != nullptr; u = u->NextShared()) {
			/* Update the current order.
			 * There are multiple ways to move orders, which result in cur_implicit_order_index
			 * and cur_real_order_index to not longer make any sense. E.g. moving another
			 * real order between them.
			 *
			 * Basically one could choose to preserve either of them, but not both.
			 * While both ways are suitable in this or that case from a human point of view, neither
			 * of them makes really sense.
			 * However, from an AI point of view, preserving cur_real_order_index is the most
			 * predictable and transparent behaviour.
			 *
			 * With that decision it basically does not matter what we do to cur_implicit_order_index.
			 * If we change orders between the implicit- and real-index, the implicit orders are mostly likely
			 * completely out-dated anyway. So, keep it simple and just keep cur_implicit_order_index as well.
			 * The worst which can happen is that a lot of implicit orders are removed when reaching current_order.
			 */
			if (u->cur_real_order_index == moving_order) {
				u->cur_real_order_index = target_order;
			} else if (u->cur_real_order_index > moving_order && u->cur_real_order_index <= target_order) {
				u->cur_real_order_index--;
			} else if (u->cur_real_order_index < moving_order && u->cur_real_order_index >= target_order) {
				u->cur_real_order_index++;
			}

			if (u->cur_implicit_order_index == moving_order) {
				u->cur_implicit_order_index = target_order;
			} else if (u->cur_implicit_order_index > moving_order && u->cur_implicit_order_index <= target_order) {
				u->cur_implicit_order_index--;
			} else if (u->cur_implicit_order_index < moving_order && u->cur_implicit_order_index >= target_order) {
				u->cur_implicit_order_index++;
			}

			u->cur_timetable_order_index = INVALID_VEH_ORDER_ID;

			assert(v->orders == u->orders);
			/* Update any possible open window of the vehicle */
			InvalidateVehicleOrder(u, moving_order | (target_order << 16));
		}

		/* As we move an order, the order to skip to will be 'wrong'. */
		for (Order *order : v->Orders()) {
			if (order->IsType(OT_CONDITIONAL)) {
				VehicleOrderID order_id = order->GetConditionSkipToOrder();
				if (order_id == moving_order) {
					order_id = target_order;
				} else if (order_id > moving_order && order_id <= target_order) {
					order_id--;
				} else if (order_id < moving_order && order_id >= target_order) {
					order_id++;
				}
				order->SetConditionSkipToOrder(order_id);
			}
		}

		/* Make sure to rebuild the whole list */
		InvalidateWindowClassesData(GetWindowClassForVehicleType(v->type), 0);
		CheckMarkDirtyFocusedRoutePaths(v);
	}

	return CommandCost();
}

/**
 * Reverse an orderlist
 * @param tile unused
 * @param flags operation to perform
 * @param p1 the ID of the vehicle
 * @param p2 subcommand
 *        0: reverse whole order list
 *        1: append reversed order list
 * @param text unused
 * @return the cost of this operation or an error
 */
CommandCost CmdReverseOrderList(TileIndex tile, DoCommandFlag flags, uint32 p1, uint32 p2, const char *text)
{
	VehicleID veh = GB(p1, 0, 20);

	Vehicle *v = Vehicle::GetIfValid(veh);
	if (v == nullptr || !v->IsPrimaryVehicle()) return CMD_ERROR;

	uint order_count = v->GetNumOrders();

	switch (p2) {
		case 0: {
			if (order_count < 2) return CMD_ERROR;
			uint max_order = order_count - 1;
			for (uint i = 0; i < max_order; i++) {
				CommandCost cost = DoCommand(tile, p1, max_order | (i << 16), flags, CMD_MOVE_ORDER);
				if (cost.Failed()) return cost;
			}
			break;
		}

		case 1: {
			if (order_count < 3) return CMD_ERROR;
			uint max_order = order_count - 1;
			if (((order_count * 2) - 2) > MAX_VEH_ORDER_ID) return_cmd_error(STR_ERROR_TOO_MANY_ORDERS);
			if (!Order::CanAllocateItem(order_count - 2)) return_cmd_error(STR_ERROR_NO_MORE_SPACE_FOR_ORDERS);
			for (uint i = 0; i < order_count; i++) {
				if (v->GetOrder(i)->IsType(OT_CONDITIONAL)) return CMD_ERROR;
			}
			for (uint i = 1; i < max_order; i++) {
				Order new_order;
				new_order.AssignOrder(*v->GetOrder(i));
				const bool wait_fixed = new_order.IsWaitFixed();
				const bool wait_timetabled = wait_fixed && new_order.IsWaitTimetabled();
				new_order.SetWaitTimetabled(false);
				new_order.SetTravelTimetabled(false);
				new_order.SetTravelTime(0);
				new_order.SetTravelFixed(false);
				CommandCost cost = CmdInsertOrderIntl(flags, v, order_count, new_order, true);
				if (cost.Failed()) return cost;
				if (flags & DC_EXEC) {
					Order *order = v->orders->GetOrderAt(order_count);
					order->SetRefit(new_order.GetRefitCargo());
					order->SetMaxSpeed(new_order.GetMaxSpeed());
					if (wait_fixed) {
						extern void SetOrderFixedWaitTime(Vehicle *v, VehicleOrderID order_number, uint32 wait_time, bool wait_timetabled);
						SetOrderFixedWaitTime(v, order_count, new_order.GetWaitTime(), wait_timetabled);
					}
				}
				new_order.Free();
			}
			break;
		};

		default:
			return CMD_ERROR;
	}

	return CommandCost();
}

/**
 * Modify an order in the orderlist of a vehicle.
 * @param tile unused
 * @param flags operation to perform
 * @param p1 various bitstuffed elements
 * - p1 = (bit  0  - 19) - ID of the vehicle
 * @param p2 various bitstuffed elements
 *  - p2 = (bit 0  -  7) - what data to modify (@see ModifyOrderFlags)
 *  - p2 = (bit 8  - 23) - the data to modify
 *  - p2 = (bit 24 - 31) - a CargoID for cargo type orders (MOF_CARGO_TYPE_UNLOAD or MOF_CARGO_TYPE_LOAD)
 * @param p3 various bitstuffed elements
 *  - p3 = (bit 0  - 15) - the selected order (if any). If the last order is given,
 *                         the order will be inserted before that one
 * @param text unused
 * @return the cost of this operation or an error
 */
CommandCost CmdModifyOrder(TileIndex tile, DoCommandFlag flags, uint32 p1, uint32 p2, uint64 p3, const char *text, const CommandAuxiliaryBase *aux_data)
{
	VehicleOrderID sel_ord = GB(p3,  0, 16);
	VehicleID veh          = GB(p1,  0, 20);
	ModifyOrderFlags mof   = Extract<ModifyOrderFlags, 0, 8>(p2);
	uint16 data            = GB(p2,  8, 16);
	CargoID cargo_id       = (mof == MOF_CARGO_TYPE_UNLOAD || mof == MOF_CARGO_TYPE_LOAD) ? (CargoID) GB(p2, 24, 8) : (CargoID) CT_INVALID;

	if (mof >= MOF_END) return CMD_ERROR;

	Vehicle *v = Vehicle::GetIfValid(veh);
	if (v == nullptr || !v->IsPrimaryVehicle()) return CMD_ERROR;

	CommandCost ret = CheckOwnership(v->owner);
	if (ret.Failed()) return ret;

	/* Is it a valid order? */
	if (sel_ord >= v->GetNumOrders()) return CMD_ERROR;

	Order *order = v->GetOrder(sel_ord);
	assert(order != nullptr);
	switch (order->GetType()) {
		case OT_GOTO_STATION:
			if (mof != MOF_NON_STOP && mof != MOF_STOP_LOCATION && mof != MOF_UNLOAD && mof != MOF_LOAD && mof != MOF_CARGO_TYPE_UNLOAD && mof != MOF_CARGO_TYPE_LOAD && mof != MOF_RV_TRAVEL_DIR) return CMD_ERROR;
			break;

		case OT_GOTO_DEPOT:
			if (mof != MOF_NON_STOP && mof != MOF_DEPOT_ACTION) return CMD_ERROR;
			break;

		case OT_GOTO_WAYPOINT:
			if (mof != MOF_NON_STOP && mof != MOF_WAYPOINT_FLAGS && mof != MOF_RV_TRAVEL_DIR) return CMD_ERROR;
			break;

		case OT_CONDITIONAL:
			if (mof != MOF_COND_VARIABLE && mof != MOF_COND_COMPARATOR && mof != MOF_COND_VALUE && mof != MOF_COND_VALUE_2 && mof != MOF_COND_VALUE_3 && mof != MOF_COND_DESTINATION) return CMD_ERROR;
			break;

		case OT_RELEASE_SLOT:
			if (mof != MOF_SLOT) return CMD_ERROR;
			break;

		case OT_COUNTER:
			if (mof != MOF_COUNTER_ID && mof != MOF_COUNTER_OP && mof != MOF_COUNTER_VALUE) return CMD_ERROR;
			break;

		default:
			return CMD_ERROR;
	}

	switch (mof) {
		default: NOT_REACHED();

		case MOF_NON_STOP:
			if (!v->IsGroundVehicle()) return CMD_ERROR;
			if (data >= ONSF_END) return CMD_ERROR;
			if (data == order->GetNonStopType()) return CMD_ERROR;
			if (_settings_game.order.nonstop_only && !(data & ONSF_NO_STOP_AT_INTERMEDIATE_STATIONS) && v->IsGroundVehicle()) return CMD_ERROR;
			break;

		case MOF_STOP_LOCATION:
			if (v->type != VEH_TRAIN) return CMD_ERROR;
			if (data >= OSL_END) return CMD_ERROR;
			break;

		case MOF_CARGO_TYPE_UNLOAD:
			if (cargo_id >= NUM_CARGO && cargo_id != CT_INVALID) return CMD_ERROR;
			if (data == OUFB_CARGO_TYPE_UNLOAD) return CMD_ERROR;
			/* FALL THROUGH */
		case MOF_UNLOAD:
			if (order->GetNonStopType() & ONSF_NO_STOP_AT_DESTINATION_STATION) return CMD_ERROR;
			if ((data & ~(OUFB_UNLOAD | OUFB_TRANSFER | OUFB_NO_UNLOAD | OUFB_CARGO_TYPE_UNLOAD)) != 0) return CMD_ERROR;
			/* Unload and no-unload are mutual exclusive and so are transfer and no unload. */
			if (data != 0 && (data & OUFB_CARGO_TYPE_UNLOAD) == 0 && ((data & (OUFB_UNLOAD | OUFB_TRANSFER)) != 0) == ((data & OUFB_NO_UNLOAD) != 0)) return CMD_ERROR;
			/* Cargo-type-unload exclude all the other flags. */
			if ((data & OUFB_CARGO_TYPE_UNLOAD) != 0 && data != OUFB_CARGO_TYPE_UNLOAD) return CMD_ERROR;
			if (data == order->GetUnloadType()) return CMD_ERROR;
			break;

		case MOF_CARGO_TYPE_LOAD:
			if (cargo_id >= NUM_CARGO && cargo_id != CT_INVALID) return CMD_ERROR;
			if (data == OLFB_CARGO_TYPE_LOAD || data == OLF_FULL_LOAD_ANY) return CMD_ERROR;
			/* FALL THROUGH */
		case MOF_LOAD:
			if (order->GetNonStopType() & ONSF_NO_STOP_AT_DESTINATION_STATION) return CMD_ERROR;
			if ((data > OLFB_NO_LOAD && data != OLFB_CARGO_TYPE_LOAD) || data == 1) return CMD_ERROR;
			if (data == order->GetLoadType()) return CMD_ERROR;
			break;

		case MOF_DEPOT_ACTION:
			if (data >= DA_END) return CMD_ERROR;
			break;

		case MOF_COND_VARIABLE:
			if (data == OCV_FREE_PLATFORMS && v->type != VEH_TRAIN) return CMD_ERROR;
			if (data >= OCV_END) return CMD_ERROR;
			break;

		case MOF_COND_COMPARATOR:
			if (data >= OCC_END) return CMD_ERROR;
			switch (order->GetConditionVariable()) {
				case OCV_UNCONDITIONALLY:
				case OCV_PERCENT:
					return CMD_ERROR;

				case OCV_REQUIRES_SERVICE:
				case OCV_CARGO_ACCEPTANCE:
				case OCV_CARGO_WAITING:
				case OCV_SLOT_OCCUPANCY:
				case OCV_DISPATCH_SLOT:
					if (data != OCC_IS_TRUE && data != OCC_IS_FALSE) return CMD_ERROR;
					break;

				case OCV_VEH_IN_SLOT: {
					if (data != OCC_IS_TRUE && data != OCC_IS_FALSE && data != OCC_EQUALS && data != OCC_NOT_EQUALS) return CMD_ERROR;
					const TraceRestrictSlot *slot = TraceRestrictSlot::GetIfValid(order->GetXData());
					if (slot != nullptr && slot->vehicle_type != v->type) return CMD_ERROR;
					break;
				}

				case OCV_TIMETABLE:
					if (data == OCC_IS_TRUE || data == OCC_IS_FALSE || data == OCC_EQUALS || data == OCC_NOT_EQUALS) return CMD_ERROR;
					break;

				default:
					if (data == OCC_IS_TRUE || data == OCC_IS_FALSE) return CMD_ERROR;
					break;
			}
			break;

		case MOF_COND_VALUE:
			switch (order->GetConditionVariable()) {
				case OCV_UNCONDITIONALLY:
				case OCV_REQUIRES_SERVICE:
					return CMD_ERROR;

				case OCV_LOAD_PERCENTAGE:
				case OCV_RELIABILITY:
				case OCV_PERCENT:
				case OCV_CARGO_LOAD_PERCENTAGE:
					if (data > 100) return CMD_ERROR;
					break;

				case OCV_SLOT_OCCUPANCY:
					if (data != INVALID_TRACE_RESTRICT_SLOT_ID && !TraceRestrictSlot::IsValidID(data)) return CMD_ERROR;
					break;

				case OCV_VEH_IN_SLOT:
					if (data != INVALID_TRACE_RESTRICT_SLOT_ID && !TraceRestrictSlot::IsValidID(data)) return CMD_ERROR;
					if (data != INVALID_TRACE_RESTRICT_SLOT_ID && TraceRestrictSlot::Get(data)->vehicle_type != v->type) return CMD_ERROR;
					break;

				case OCV_CARGO_ACCEPTANCE:
				case OCV_CARGO_WAITING:
					if (!(data < NUM_CARGO && CargoSpec::Get(data)->IsValid())) return CMD_ERROR;
					break;

				case OCV_CARGO_WAITING_AMOUNT:
				case OCV_COUNTER_VALUE:
				case OCV_TIME_DATE:
				case OCV_TIMETABLE:
				case OCV_DISPATCH_SLOT:
					break;

				default:
					if (data > 2047) return CMD_ERROR;
					break;
			}
			break;

		case MOF_COND_VALUE_2:
			switch (order->GetConditionVariable()) {
				case OCV_CARGO_LOAD_PERCENTAGE:
				case OCV_CARGO_WAITING_AMOUNT:
					if (!(data < NUM_CARGO && CargoSpec::Get(data)->IsValid())) return CMD_ERROR;
					break;

				case OCV_COUNTER_VALUE:
					if (data != INVALID_TRACE_RESTRICT_COUNTER_ID && !TraceRestrictCounter::IsValidID(data)) return CMD_ERROR;
					break;

				case OCV_TIME_DATE:
					if (data >= TRTDVF_END) return CMD_ERROR;
					break;

				case OCV_TIMETABLE:
					if (data >= OTCM_END) return CMD_ERROR;
					break;

				case OCV_DISPATCH_SLOT:
					if (data >= OSDSCM_END) return CMD_ERROR;
					break;

				default:
					return CMD_ERROR;
			}
			break;

		case MOF_COND_VALUE_3:
			switch (order->GetConditionVariable()) {
				case OCV_CARGO_WAITING_AMOUNT:
					if (!(data == NEW_STATION || Station::GetIfValid(data) != nullptr)) return CMD_ERROR;
					break;

				default:
					return CMD_ERROR;
			}
			break;

		case MOF_COND_DESTINATION:
			if (data >= v->GetNumOrders() || data == sel_ord) return CMD_ERROR;
			break;

		case MOF_WAYPOINT_FLAGS:
			if (data != (data & OWF_REVERSE)) return CMD_ERROR;
			break;

		case MOF_SLOT:
			if (data != INVALID_TRACE_RESTRICT_SLOT_ID) {
				const TraceRestrictSlot *slot = TraceRestrictSlot::GetIfValid(data);
				if (slot == nullptr || slot->vehicle_type != v->type) return CMD_ERROR;
			}
			break;

		case MOF_RV_TRAVEL_DIR:
			if (v->type != VEH_ROAD) return CMD_ERROR;
			if (data >= DIAGDIR_END && data != INVALID_DIAGDIR) return CMD_ERROR;
			break;

		case MOF_COUNTER_ID:
			if (data != INVALID_TRACE_RESTRICT_COUNTER_ID) {
				const TraceRestrictCounter *ctr = TraceRestrictCounter::GetIfValid(data);
				if (ctr == nullptr) return CMD_ERROR;
			}
			break;

		case MOF_COUNTER_OP:
			if (data != TRCCOF_INCREASE && data != TRCCOF_DECREASE && data != TRCCOF_SET) {
				return CMD_ERROR;
			}
			break;

		case MOF_COUNTER_VALUE:
			break;
	}

	if (flags & DC_EXEC) {
		switch (mof) {
			case MOF_NON_STOP:
				order->SetNonStopType((OrderNonStopFlags)data);
				if (data & ONSF_NO_STOP_AT_DESTINATION_STATION) {
					order->SetRefit(CT_NO_REFIT);
					order->SetLoadType(OLF_LOAD_IF_POSSIBLE);
					order->SetUnloadType(OUF_UNLOAD_IF_POSSIBLE);
					if (order->IsWaitTimetabled() || order->GetWaitTime() > 0) {
						DoCommandEx(tile, v->index | (MTF_WAIT_TIME << 28) | (1 << 31), 0, p3, flags, CMD_CHANGE_TIMETABLE);
					}
					if (order->IsScheduledDispatchOrder(false)) {
						DoCommandEx(tile, v->index | (MTF_ASSIGN_SCHEDULE << 28), -1, p3, flags, CMD_CHANGE_TIMETABLE);
					}
				}
				break;

			case MOF_STOP_LOCATION:
				order->SetStopLocation((OrderStopLocation)data);
				break;

			case MOF_UNLOAD:
				order->SetUnloadType((OrderUnloadFlags)data);
				break;

			case MOF_CARGO_TYPE_UNLOAD:
				if (cargo_id == CT_INVALID) {
					for (CargoID i = 0; i < NUM_CARGO; i++) {
						order->SetUnloadType((OrderUnloadFlags)data, i);
					}
				} else {
					order->SetUnloadType((OrderUnloadFlags)data, cargo_id);
				}
				break;

			case MOF_LOAD:
				order->SetLoadType((OrderLoadFlags)data);
				if (data & OLFB_NO_LOAD) order->SetRefit(CT_NO_REFIT);
				break;

			case MOF_CARGO_TYPE_LOAD:
				if (cargo_id == CT_INVALID) {
					for (CargoID i = 0; i < NUM_CARGO; i++) {
						order->SetLoadType((OrderLoadFlags)data, i);
					}
				} else {
					order->SetLoadType((OrderLoadFlags)data, cargo_id);
				}
				break;

			case MOF_DEPOT_ACTION: {
				OrderDepotActionFlags base_order_action_type = order->GetDepotActionType() & ~(ODATFB_HALT | ODATFB_SELL);
				switch (data) {
					case DA_ALWAYS_GO:
						order->SetDepotOrderType((OrderDepotTypeFlags)(order->GetDepotOrderType() & ~ODTFB_SERVICE));
						order->SetDepotActionType((OrderDepotActionFlags)(base_order_action_type));
						break;

					case DA_SERVICE:
						order->SetDepotOrderType((OrderDepotTypeFlags)(order->GetDepotOrderType() | ODTFB_SERVICE));
						order->SetDepotActionType((OrderDepotActionFlags)(base_order_action_type));
						order->SetRefit(CT_NO_REFIT);
						break;

					case DA_STOP:
						order->SetDepotOrderType((OrderDepotTypeFlags)(order->GetDepotOrderType() & ~ODTFB_SERVICE));
						order->SetDepotActionType((OrderDepotActionFlags)(base_order_action_type | ODATFB_HALT));
						order->SetRefit(CT_NO_REFIT);
						break;

					case DA_SELL:
						order->SetDepotOrderType((OrderDepotTypeFlags)(order->GetDepotOrderType() & ~ODTFB_SERVICE));
						order->SetDepotActionType((OrderDepotActionFlags)(base_order_action_type | ODATFB_HALT | ODATFB_SELL));
						order->SetRefit(CT_NO_REFIT);
						break;

					default:
						NOT_REACHED();
				}
				break;
			}

			case MOF_COND_VARIABLE: {
				/* Check whether old conditional variable had a cargo as value */
				bool old_var_was_cargo = (order->GetConditionVariable() == OCV_CARGO_ACCEPTANCE || order->GetConditionVariable() == OCV_CARGO_WAITING
						|| order->GetConditionVariable() == OCV_CARGO_LOAD_PERCENTAGE || order->GetConditionVariable() == OCV_CARGO_WAITING_AMOUNT);
				bool old_var_was_slot = (order->GetConditionVariable() == OCV_SLOT_OCCUPANCY || order->GetConditionVariable() == OCV_VEH_IN_SLOT);
				bool old_var_was_counter = (order->GetConditionVariable() == OCV_COUNTER_VALUE);
				bool old_var_was_time = (order->GetConditionVariable() == OCV_TIME_DATE);
				bool old_var_was_tt = (order->GetConditionVariable() == OCV_TIMETABLE);
				order->SetConditionVariable((OrderConditionVariable)data);

				OrderConditionComparator occ = order->GetConditionComparator();
				switch (order->GetConditionVariable()) {
					case OCV_UNCONDITIONALLY:
						order->SetConditionComparator(OCC_EQUALS);
						order->SetConditionValue(0);
						break;

					case OCV_SLOT_OCCUPANCY:
					case OCV_VEH_IN_SLOT:
						if (!old_var_was_slot) {
							order->GetXDataRef() = INVALID_TRACE_RESTRICT_SLOT_ID;
						} else if (order->GetConditionVariable() == OCV_VEH_IN_SLOT && order->GetXData() != INVALID_TRACE_RESTRICT_SLOT_ID && TraceRestrictSlot::Get(order->GetXData())->vehicle_type != v->type) {
							order->GetXDataRef() = INVALID_TRACE_RESTRICT_SLOT_ID;
						}
						if (occ != OCC_IS_TRUE && occ != OCC_IS_FALSE) order->SetConditionComparator(OCC_IS_TRUE);
						break;

					case OCV_COUNTER_VALUE:
						if (!old_var_was_counter) order->GetXDataRef() = INVALID_TRACE_RESTRICT_COUNTER_ID << 16;
						if (occ == OCC_IS_TRUE || occ == OCC_IS_FALSE) order->SetConditionComparator(OCC_EQUALS);
						break;

					case OCV_TIME_DATE:
						if (!old_var_was_time) order->GetXDataRef() = 0;
						if (occ == OCC_IS_TRUE || occ == OCC_IS_FALSE) order->SetConditionComparator(OCC_EQUALS);
						break;

					case OCV_TIMETABLE:
						if (!old_var_was_tt) {
							order->SetConditionValue(0);
							order->GetXDataRef() = 0;
						}
						if (occ == OCC_IS_TRUE || occ == OCC_IS_FALSE || occ == OCC_EQUALS || occ == OCC_NOT_EQUALS) order->SetConditionComparator(OCC_LESS_THAN);
						break;

					case OCV_CARGO_ACCEPTANCE:
					case OCV_CARGO_WAITING:
						if (!old_var_was_cargo) order->SetConditionValue((uint16) GetFirstValidCargo());
						if (occ != OCC_IS_TRUE && occ != OCC_IS_FALSE) order->SetConditionComparator(OCC_IS_TRUE);
						break;
					case OCV_CARGO_LOAD_PERCENTAGE:
					case OCV_CARGO_WAITING_AMOUNT:
						if (!old_var_was_cargo) order->SetConditionValue((uint16) GetFirstValidCargo());
						order->GetXDataRef() = 0;
						order->SetConditionComparator(OCC_EQUALS);
						break;
					case OCV_REQUIRES_SERVICE:
						if (old_var_was_cargo || old_var_was_slot) order->SetConditionValue(0);
						if (occ != OCC_IS_TRUE && occ != OCC_IS_FALSE) order->SetConditionComparator(OCC_IS_TRUE);
						order->SetConditionValue(0);
						break;
					case OCV_DISPATCH_SLOT:
						if (occ != OCC_IS_TRUE && occ != OCC_IS_FALSE) order->SetConditionComparator(OCC_IS_TRUE);
						order->SetConditionValue(0);
						order->GetXDataRef() = UINT16_MAX;
						break;

					case OCV_PERCENT:
						order->SetConditionComparator(OCC_EQUALS);
						/* FALL THROUGH */
					case OCV_LOAD_PERCENTAGE:
					case OCV_RELIABILITY:
						if (order->GetConditionValue() > 100) order->SetConditionValue(100);
						FALLTHROUGH;

					default:
						if (old_var_was_cargo || old_var_was_slot || old_var_was_counter || old_var_was_time || old_var_was_tt) order->SetConditionValue(0);
						if (occ == OCC_IS_TRUE || occ == OCC_IS_FALSE) order->SetConditionComparator(OCC_EQUALS);
						break;
				}
				break;
			}

			case MOF_COND_COMPARATOR:
				order->SetConditionComparator((OrderConditionComparator)data);
				break;

			case MOF_COND_VALUE:
				switch (order->GetConditionVariable()) {
					case OCV_SLOT_OCCUPANCY:
					case OCV_CARGO_LOAD_PERCENTAGE:
					case OCV_TIME_DATE:
					case OCV_TIMETABLE:
						order->GetXDataRef() = data;
						break;

					case OCV_VEH_IN_SLOT:
						order->GetXDataRef() = data;
						if (data != INVALID_TRACE_RESTRICT_SLOT_ID && TraceRestrictSlot::Get(data)->vehicle_type != v->type) {
							if (order->GetConditionComparator() == OCC_EQUALS) order->SetConditionComparator(OCC_IS_TRUE);
							if (order->GetConditionComparator() == OCC_NOT_EQUALS) order->SetConditionComparator(OCC_IS_FALSE);
						}
						break;

					case OCV_CARGO_WAITING_AMOUNT:
					case OCV_COUNTER_VALUE:
					case OCV_DISPATCH_SLOT:
						SB(order->GetXDataRef(), 0, 16, data);
						break;

					default:
						order->SetConditionValue(data);
						break;
				}
				break;

			case MOF_COND_VALUE_2:
				switch (order->GetConditionVariable()) {
					case OCV_COUNTER_VALUE:
						SB(order->GetXDataRef(), 16, 16, data);
						break;

					default:
						order->SetConditionValue(data);
						break;
				}
				break;

			case MOF_COND_VALUE_3:
				SB(order->GetXDataRef(), 16, 16, data + 2);
				break;

			case MOF_COND_DESTINATION:
				order->SetConditionSkipToOrder(data);
				break;

			case MOF_WAYPOINT_FLAGS:
				order->SetWaypointFlags((OrderWaypointFlags)data);
				break;

			case MOF_SLOT:
			case MOF_COUNTER_ID:
				order->SetDestination(data);
				break;

			case MOF_RV_TRAVEL_DIR:
				order->SetRoadVehTravelDirection((DiagDirection)data);
				break;

			case MOF_COUNTER_OP:
				order->SetCounterOperation(data);
				break;

			case MOF_COUNTER_VALUE:
				order->GetXDataRef() = data;
				break;

			default: NOT_REACHED();
		}

		/* Update the windows and full load flags, also for vehicles that share the same order list */
		Vehicle *u = v->FirstShared();
		DeleteOrderWarnings(u);
		for (; u != nullptr; u = u->NextShared()) {
			/* Toggle u->current_order "Full load" flag if it changed.
			 * However, as the same flag is used for depot orders, check
			 * whether we are not going to a depot as there are three
			 * cases where the full load flag can be active and only
			 * one case where the flag is used for depot orders. In the
			 * other cases for the OrderType the flags are not used,
			 * so do not care and those orders should not be active
			 * when this function is called.
			 */
			if (sel_ord == u->cur_real_order_index &&
					(u->current_order.IsType(OT_GOTO_STATION) || u->current_order.IsAnyLoadingType())) {
				if (u->current_order.GetLoadType() != order->GetLoadType()) {
					u->current_order.SetLoadType(order->GetLoadType());
				}
				if (u->current_order.GetUnloadType() != order->GetUnloadType()) {
					u->current_order.SetUnloadType(order->GetUnloadType());
				}
				switch (mof) {
					case MOF_CARGO_TYPE_UNLOAD:
						if (cargo_id == CT_INVALID) {
							for (CargoID i = 0; i < NUM_CARGO; i++) {
								u->current_order.SetUnloadType((OrderUnloadFlags)data, i);
							}
						} else {
							u->current_order.SetUnloadType((OrderUnloadFlags)data, cargo_id);
						}
						break;

					case MOF_CARGO_TYPE_LOAD:
						if (cargo_id == CT_INVALID) {
							for (CargoID i = 0; i < NUM_CARGO; i++) {
								u->current_order.SetLoadType((OrderLoadFlags)data, i);
							}
						} else {
							u->current_order.SetLoadType((OrderLoadFlags)data, cargo_id);
						}
						break;

					default:
						break;
				}
			}
			if (mof == MOF_RV_TRAVEL_DIR && sel_ord == u->cur_real_order_index &&
					(u->current_order.IsType(OT_GOTO_STATION) || u->current_order.IsType(OT_GOTO_WAYPOINT))) {
				u->current_order.SetRoadVehTravelDirection((DiagDirection)data);
			}
			InvalidateVehicleOrder(u, VIWD_MODIFY_ORDERS);
		}
		CheckMarkDirtyFocusedRoutePaths(v);
	}

	return CommandCost();
}

/**
 * Check if an aircraft has enough range for an order list.
 * @param v_new Aircraft to check.
 * @param v_order Vehicle currently holding the order list.
 * @param first First order in the source order list.
 * @return True if the aircraft has enough range for the orders, false otherwise.
 */
static bool CheckAircraftOrderDistance(const Aircraft *v_new, const Vehicle *v_order, const Order *first)
{
	if (first == nullptr || v_new->acache.cached_max_range == 0) return true;

	/* Iterate over all orders to check the distance between all
	 * 'goto' orders and their respective next order (of any type). */
	for (const Order *o = first; o != nullptr; o = o->next) {
		switch (o->GetType()) {
			case OT_GOTO_STATION:
			case OT_GOTO_DEPOT:
			case OT_GOTO_WAYPOINT:
				/* If we don't have a next order, we've reached the end and must check the first order instead. */
				if (GetOrderDistance(o, o->next != nullptr ? o->next : first, v_order) > v_new->acache.cached_max_range_sqr) return false;
				break;

			default: break;
		}
	}

	return true;
}

static void CheckAdvanceVehicleOrdersAfterClone(Vehicle *v, DoCommandFlag flags)
{
	const Company *owner = Company::GetIfValid(v->owner);
	if (!owner || !owner->settings.advance_order_on_clone || !v->IsInDepot() || !IsDepotTile(v->tile)) return;

	std::vector<VehicleOrderID> target_orders;

	const int order_count = v->GetNumOrders();
	if (v->type == VEH_AIRCRAFT) {
		for (VehicleOrderID idx = 0; idx < order_count; idx++) {
			const Order *o = v->GetOrder(idx);
			if (o->IsType(OT_GOTO_STATION) && o->GetDestination() == GetStationIndex(v->tile)) {
				target_orders.push_back(idx);
			}
		}
	} else if (GetDepotVehicleType(v->tile) == v->type) {
		for (VehicleOrderID idx = 0; idx < order_count; idx++) {
			const Order *o = v->GetOrder(idx);
			if (o->IsType(OT_GOTO_DEPOT) && o->GetDestination() == GetDepotIndex(v->tile)) {
				target_orders.push_back(idx + 1 < order_count ? idx + 1 : 0);
			}
		}
	}
	if (target_orders.empty()) return;

	VehicleOrderID skip_to = target_orders[v->unitnumber % target_orders.size()];
	DoCommand(v->tile, v->index, skip_to, flags, CMD_SKIP_TO_ORDER);
}

static bool ShouldResetOrderIndicesOnOrderCopy(const Vehicle *src, const Vehicle *dst)
{
	const int num_orders = src->GetNumOrders();
	if (dst->GetNumOrders() != num_orders) return true;

	for (int i = 0; i < num_orders; i++) {
		if (!src->GetOrder(i)->Equals(*dst->GetOrder(i))) return true;
	}
	return false;
}

/**
 * Clone/share/copy an order-list of another vehicle.
 * @param tile unused
 * @param flags operation to perform
 * @param p1 various bitstuffed elements
 * - p1 = (bit  0-19) - destination vehicle to clone orders to
 * - p1 = (bit 30-31) - action to perform
 * @param p2 source vehicle to clone orders from, if any (none for CO_UNSHARE)
 * @param text unused
 * @return the cost of this operation or an error
 */
CommandCost CmdCloneOrder(TileIndex tile, DoCommandFlag flags, uint32 p1, uint32 p2, const char *text)
{
	VehicleID veh_src = GB(p2, 0, 20);
	VehicleID veh_dst = GB(p1, 0, 20);

	Vehicle *dst = Vehicle::GetIfValid(veh_dst);
	if (dst == nullptr || !dst->IsPrimaryVehicle()) return CMD_ERROR;

	CommandCost ret = CheckOwnership(dst->owner);
	if (ret.Failed()) return ret;

	switch (GB(p1, 30, 2)) {
		case CO_SHARE: {
			Vehicle *src = Vehicle::GetIfValid(veh_src);

			/* Sanity checks */
			if (src == nullptr || !src->IsPrimaryVehicle() || dst->type != src->type || dst == src) return CMD_ERROR;

			ret = CheckOwnership(src->owner);
			if (ret.Failed()) return ret;

			/* Trucks can't share orders with busses (and visa versa) */
			if (src->type == VEH_ROAD && RoadVehicle::From(src)->IsBus() != RoadVehicle::From(dst)->IsBus()) {
				return CMD_ERROR;
			}

			/* Is the vehicle already in the shared list? */
			if (src->FirstShared() == dst->FirstShared()) return CMD_ERROR;

			for (const Order *order : src->Orders()) {
				if (OrderGoesToStation(dst, order)) {
					/* Allow copying unreachable destinations if they were already unreachable for the source.
					 * This is basically to allow cloning / autorenewing / autoreplacing vehicles, while the stations
					 * are temporarily invalid due to reconstruction. */
					const Station *st = Station::Get(order->GetDestination());
					if (CanVehicleUseStation(src, st) && !CanVehicleUseStation(dst, st)) {
						return CommandCost::DualErrorMessage(STR_ERROR_CAN_T_COPY_SHARE_ORDER, GetVehicleCannotUseStationReason(dst, st));
					}
				}
				if (OrderGoesToRoadDepot(dst, order)) {
					const Depot *dp = Depot::GetIfValid(order->GetDestination());
					if (!dp || (GetPresentRoadTypes(dp->xy) & RoadVehicle::From(dst)->compatible_roadtypes) == 0) {
						return_cmd_error(STR_ERROR_CAN_T_COPY_SHARE_ORDER);
					}
				}
			}

			/* Check for aircraft range limits. */
			if (dst->type == VEH_AIRCRAFT && !CheckAircraftOrderDistance(Aircraft::From(dst), src, src->GetFirstOrder())) {
				return_cmd_error(STR_ERROR_AIRCRAFT_NOT_ENOUGH_RANGE);
			}

			if (src->orders == nullptr && !OrderList::CanAllocateItem()) {
				return_cmd_error(STR_ERROR_NO_MORE_SPACE_FOR_ORDERS);
			}

			if (flags & DC_EXEC) {
				/* If the destination vehicle had a OrderList, destroy it.
				 * We reset the order indices, if the new orders are different.
				 * (We mainly do this to keep the order indices valid and in range.) */
				DeleteVehicleOrders(dst, false, ShouldResetOrderIndicesOnOrderCopy(src, dst));

				dst->orders = src->orders;

				/* Link this vehicle in the shared-list */
				dst->AddToShared(src);


				/* Set automation bit if target has it. */
				if (HasBit(src->vehicle_flags, VF_AUTOMATE_TIMETABLE)) {
					SetBit(dst->vehicle_flags, VF_AUTOMATE_TIMETABLE);
				} else {
					ClrBit(dst->vehicle_flags, VF_AUTOMATE_TIMETABLE);
				}
				/* Set auto separation bit if target has it. */
				if (HasBit(src->vehicle_flags, VF_TIMETABLE_SEPARATION)) {
					SetBit(dst->vehicle_flags, VF_TIMETABLE_SEPARATION);
				} else {
					ClrBit(dst->vehicle_flags, VF_TIMETABLE_SEPARATION);
				}
				/* Set manual dispatch bit if target has it. */
				if (HasBit(src->vehicle_flags, VF_SCHEDULED_DISPATCH)) {
					SetBit(dst->vehicle_flags, VF_SCHEDULED_DISPATCH);
				} else {
					ClrBit(dst->vehicle_flags, VF_SCHEDULED_DISPATCH);
				}
				ClrBit(dst->vehicle_flags, VF_AUTOFILL_TIMETABLE);
				ClrBit(dst->vehicle_flags, VF_AUTOFILL_PRES_WAIT_TIME);

				dst->ClearSeparation();
				if (HasBit(dst->vehicle_flags, VF_TIMETABLE_SEPARATION)) ClrBit(dst->vehicle_flags, VF_TIMETABLE_STARTED);

				InvalidateVehicleOrder(dst, VIWD_REMOVE_ALL_ORDERS);
				InvalidateVehicleOrder(src, VIWD_MODIFY_ORDERS);


				InvalidateWindowClassesData(GetWindowClassForVehicleType(dst->type), 0);
				InvalidateWindowClassesData(WC_DEPARTURES_BOARD, 0);
				CheckMarkDirtyFocusedRoutePaths(dst);

				CheckAdvanceVehicleOrdersAfterClone(dst, flags);
			}
			break;
		}

		case CO_COPY: {
			Vehicle *src = Vehicle::GetIfValid(veh_src);

			/* Sanity checks */
			if (src == nullptr || !src->IsPrimaryVehicle() || dst->type != src->type || dst == src) return CMD_ERROR;

			ret = CheckOwnership(src->owner);
			if (ret.Failed()) return ret;

			/* Trucks can't copy all the orders from busses (and visa versa),
			 * and neither can helicopters and aircraft. */
			for (const Order *order : src->Orders()) {
				if (!OrderGoesToStation(dst, order)) continue;
				Station *st = Station::Get(order->GetDestination());
<<<<<<< HEAD
				if (OrderGoesToStation(dst, order) && !CanVehicleUseStation(dst, st)) {
					return CommandCost::DualErrorMessage(STR_ERROR_CAN_T_COPY_SHARE_ORDER, GetVehicleCannotUseStationReason(dst, st));
				}
				if (OrderGoesToRoadDepot(dst, order)) {
					const Depot *dp = Depot::GetIfValid(order->GetDestination());
					if (!dp || (GetPresentRoadTypes(dp->xy) & RoadVehicle::From(dst)->compatible_roadtypes) == 0) {
						return_cmd_error(STR_ERROR_CAN_T_COPY_SHARE_ORDER);
					}
=======
				if (!CanVehicleUseStation(dst, st)) {
					return CommandCost(STR_ERROR_CAN_T_COPY_SHARE_ORDER, GetVehicleCannotUseStationReason(dst, st));
>>>>>>> 30ae0726
				}
			}

			/* Check for aircraft range limits. */
			if (dst->type == VEH_AIRCRAFT && !CheckAircraftOrderDistance(Aircraft::From(dst), src, src->GetFirstOrder())) {
				return_cmd_error(STR_ERROR_AIRCRAFT_NOT_ENOUGH_RANGE);
			}

			/* make sure there are orders available */
			if (!Order::CanAllocateItem(src->GetNumOrders()) || !OrderList::CanAllocateItem()) {
				return_cmd_error(STR_ERROR_NO_MORE_SPACE_FOR_ORDERS);
			}

			if (flags & DC_EXEC) {
				Order *first = nullptr;
				Order **order_dst;

				/* If the destination vehicle had an order list, destroy the chain but keep the OrderList.
				 * We only the order indices, if the new orders are different.
				 * (We mainly do this to keep the order indices valid and in range.) */
				DeleteVehicleOrders(dst, true, ShouldResetOrderIndicesOnOrderCopy(src, dst));

				order_dst = &first;
				for (const Order *order : src->Orders()) {
					*order_dst = new Order();
					(*order_dst)->AssignOrder(*order);
					order_dst = &(*order_dst)->next;
				}
				if (dst->orders == nullptr) {
					dst->orders = new OrderList(first, dst);
				} else {
					assert(dst->orders->GetFirstOrder() == nullptr);
					assert(!dst->orders->IsShared());
					delete dst->orders;
					assert(OrderList::CanAllocateItem());
					dst->orders = new OrderList(first, dst);
				}

				/* Copy over scheduled dispatch data */
				assert(dst->orders != nullptr);
				if (src->orders != nullptr) {
					dst->orders->GetScheduledDispatchScheduleSet() = src->orders->GetScheduledDispatchScheduleSet();
				}

				/* Set automation bit if target has it. */
				if (HasBit(src->vehicle_flags, VF_AUTOMATE_TIMETABLE)) {
					SetBit(dst->vehicle_flags, VF_AUTOMATE_TIMETABLE);
					ClrBit(dst->vehicle_flags, VF_AUTOFILL_TIMETABLE);
					ClrBit(dst->vehicle_flags, VF_AUTOFILL_PRES_WAIT_TIME);
				} else {
					ClrBit(dst->vehicle_flags, VF_AUTOMATE_TIMETABLE);
				}
				/* Set auto separation bit if target has it. */
				if (HasBit(src->vehicle_flags, VF_TIMETABLE_SEPARATION)) {
					SetBit(dst->vehicle_flags, VF_TIMETABLE_SEPARATION);
				} else {
					ClrBit(dst->vehicle_flags, VF_TIMETABLE_SEPARATION);
				}
				/* Set manual dispatch bit if target has it. */
				if (HasBit(src->vehicle_flags, VF_SCHEDULED_DISPATCH)) {
					SetBit(dst->vehicle_flags, VF_SCHEDULED_DISPATCH);
				} else {
					ClrBit(dst->vehicle_flags, VF_SCHEDULED_DISPATCH);
				}

				InvalidateVehicleOrder(dst, VIWD_REMOVE_ALL_ORDERS);

				InvalidateWindowClassesData(GetWindowClassForVehicleType(dst->type), 0);
				InvalidateWindowClassesData(WC_DEPARTURES_BOARD, 0);
				CheckMarkDirtyFocusedRoutePaths(dst);

				CheckAdvanceVehicleOrdersAfterClone(dst, flags);
			}
			break;
		}

		case CO_UNSHARE: return DecloneOrder(dst, flags);
		default: return CMD_ERROR;
	}

	return CommandCost();
}

/**
 * Add/remove refit orders from an order
 * @param tile Not used
 * @param flags operation to perform
 * @param p1 VehicleIndex of the vehicle having the order
 * @param p2 bitmask
 *   - bit 0-7 CargoID
 *   - bit 16-31 number of order to modify
 * @param text unused
 * @return the cost of this operation or an error
 */
CommandCost CmdOrderRefit(TileIndex tile, DoCommandFlag flags, uint32 p1, uint32 p2, const char *text)
{
	VehicleID veh = GB(p1, 0, 20);
	VehicleOrderID order_number  = GB(p2, 16, 16);
	CargoID cargo = GB(p2, 0, 8);

	if (cargo >= NUM_CARGO && cargo != CT_NO_REFIT && cargo != CT_AUTO_REFIT) return CMD_ERROR;

	const Vehicle *v = Vehicle::GetIfValid(veh);
	if (v == nullptr || !v->IsPrimaryVehicle()) return CMD_ERROR;

	CommandCost ret = CheckOwnership(v->owner);
	if (ret.Failed()) return ret;

	Order *order = v->GetOrder(order_number);
	if (order == nullptr) return CMD_ERROR;

	/* Automatic refit cargo is only supported for goto station orders. */
	if (cargo == CT_AUTO_REFIT && !order->IsType(OT_GOTO_STATION)) return CMD_ERROR;

	if (order->GetLoadType() & OLFB_NO_LOAD) return CMD_ERROR;

	if (flags & DC_EXEC) {
		order->SetRefit(cargo);

		/* Make the depot order an 'always go' order. */
		if (cargo != CT_NO_REFIT && order->IsType(OT_GOTO_DEPOT)) {
			order->SetDepotOrderType((OrderDepotTypeFlags)(order->GetDepotOrderType() & ~ODTFB_SERVICE));
			order->SetDepotActionType((OrderDepotActionFlags)(order->GetDepotActionType() & ~(ODATFB_HALT | ODATFB_SELL)));
		}

		for (Vehicle *u = v->FirstShared(); u != nullptr; u = u->NextShared()) {
			/* Update any possible open window of the vehicle */
			InvalidateVehicleOrder(u, VIWD_MODIFY_ORDERS);

			/* If the vehicle already got the current depot set as current order, then update current order as well */
			if (u->cur_real_order_index == order_number && (u->current_order.GetDepotOrderType() & ODTFB_PART_OF_ORDERS)) {
				u->current_order.SetRefit(cargo);
			}
		}
		CheckMarkDirtyFocusedRoutePaths(v);
	}

	return CommandCost();
}


/**
 *
 * Check the orders of a vehicle, to see if there are invalid orders and stuff
 *
 */
void CheckOrders(const Vehicle *v)
{
	/* Does the user wants us to check things? */
	if (_settings_client.gui.order_review_system == 0) return;

	/* Do nothing for crashed vehicles */
	if (v->vehstatus & VS_CRASHED) return;

	/* Do nothing for stopped vehicles if setting is '1' */
	if (_settings_client.gui.order_review_system == 1 && (v->vehstatus & VS_STOPPED)) return;

	/* do nothing we we're not the first vehicle in a share-chain */
	if (v->FirstShared() != v) return;

	/* Only check every 20 days, so that we don't flood the message log */
	/* The check is skipped entirely in case the current vehicle is virtual (a.k.a a 'template train') */
	if (v->owner == _local_company && v->day_counter % 20 == 0 && !HasBit(v->subtype, GVSF_VIRTUAL)) {
		StringID message = INVALID_STRING_ID;

		/* Check the order list */
		int n_st = 0;
		bool has_depot_order = false;

		for (const Order *order : v->Orders()) {
			/* Dummy order? */
			if (order->IsType(OT_DUMMY)) {
				message = STR_NEWS_VEHICLE_HAS_VOID_ORDER;
				break;
			}
			/* Does station have a load-bay for this vehicle? */
			if (order->IsType(OT_GOTO_STATION)) {
				const Station *st = Station::Get(order->GetDestination());

				n_st++;
				if (!CanVehicleUseStation(v, st)) {
					message = STR_NEWS_VEHICLE_HAS_INVALID_ENTRY;
				} else if (v->type == VEH_AIRCRAFT &&
							(AircraftVehInfo(v->engine_type)->subtype & AIR_FAST) &&
							(st->airport.GetFTA()->flags & AirportFTAClass::SHORT_STRIP) &&
							!_cheats.no_jetcrash.value &&
							message == INVALID_STRING_ID) {
					message = STR_NEWS_PLANE_USES_TOO_SHORT_RUNWAY;
				}
			}
			if (order->IsType(OT_GOTO_DEPOT)) {
				has_depot_order = true;
			}
		}

		/* Check if the last and the first order are the same */
		if (v->GetNumOrders() > 1) {
			const Order *last = v->GetLastOrder();

			if (v->orders->GetFirstOrder()->Equals(*last)) {
				message = STR_NEWS_VEHICLE_HAS_DUPLICATE_ENTRY;
			}
		}

		/* Do we only have 1 station in our order list? */
		if (n_st < 2 && message == INVALID_STRING_ID) message = STR_NEWS_VEHICLE_HAS_TOO_FEW_ORDERS;

#ifndef NDEBUG
		if (v->orders != nullptr) v->orders->DebugCheckSanity();
#endif

		if (message == INVALID_STRING_ID && !has_depot_order && v->type != VEH_AIRCRAFT) {
			if (_settings_client.gui.no_depot_order_warn == 1 ||
					(_settings_client.gui.no_depot_order_warn == 2 && _settings_game.difficulty.vehicle_breakdowns != 0)) {
				message = STR_NEWS_VEHICLE_NO_DEPOT_ORDER;
			}
		}

		/* We don't have a problem */
		if (message == INVALID_STRING_ID) return;

		SetDParam(0, v->index);
		AddVehicleAdviceNewsItem(message, v->index);
	}
}

/**
 * Removes an order from all vehicles. Triggers when, say, a station is removed.
 * @param type The type of the order (OT_GOTO_[STATION|DEPOT|WAYPOINT]).
 * @param destination The destination. Can be a StationID, DepotID or WaypointID.
 * @param hangar Only used for airports in the destination.
 *               When false, remove airport and hangar orders.
 *               When true, remove either airport or hangar order.
 */
void RemoveOrderFromAllVehicles(OrderType type, DestinationID destination, bool hangar)
{
	/* Aircraft have StationIDs for depot orders and never use DepotIDs
	 * This fact is handled specially below
	 */

	/* Go through all vehicles */
	for (Vehicle *v : Vehicle::Iterate()) {
		Order *order = &v->current_order;
		if ((v->type == VEH_AIRCRAFT && order->IsType(OT_GOTO_DEPOT) && !hangar ? OT_GOTO_STATION : order->GetType()) == type &&
				(!hangar || v->type == VEH_AIRCRAFT) && order->GetDestination() == destination) {
			order->MakeDummy();
			SetWindowDirty(WC_VEHICLE_VIEW, v->index);
		}

		/* order list */
		if (v->FirstShared() != v) continue;

		RemoveVehicleOrdersIf(v, [&](const Order *o) {
			OrderType ot = o->GetType();
			if (ot == OT_GOTO_DEPOT && (o->GetDepotActionType() & ODATFB_NEAREST_DEPOT) != 0) return false;
			if (ot == OT_GOTO_DEPOT && hangar && v->type != VEH_AIRCRAFT) return false; // Not an aircraft? Can't have a hangar order.
			if (ot == OT_IMPLICIT || (v->type == VEH_AIRCRAFT && ot == OT_GOTO_DEPOT && !hangar)) ot = OT_GOTO_STATION;
			return (ot == type && o->GetDestination() == destination);
		});
	}

	OrderBackup::RemoveOrder(type, destination, hangar);
}

/**
 * Checks if a vehicle has a depot in its order list.
 * @return True iff at least one order is a depot order.
 */
bool Vehicle::HasDepotOrder() const
{
	for (const Order *order : this->Orders()) {
		if (order->IsType(OT_GOTO_DEPOT)) return true;
	}

	return false;
}

/**
 * Delete all orders from a vehicle
 * @param v                   Vehicle whose orders to reset
 * @param keep_orderlist      If true, do not free the order list, only empty it.
 * @param reset_order_indices If true, reset cur_implicit_order_index and cur_real_order_index
 *                            and cancel the current full load order (if the vehicle is loading).
 *                            If false, _you_ have to make sure the order indices are valid after
 *                            your messing with them!
 */
void DeleteVehicleOrders(Vehicle *v, bool keep_orderlist, bool reset_order_indices)
{
	DeleteOrderWarnings(v);
	InvalidateWindowClassesData(WC_DEPARTURES_BOARD, 0);

	if (v->IsOrderListShared()) {
		/* Remove ourself from the shared order list. */
		v->RemoveFromShared();
		v->orders = nullptr;
	} else {
		DeleteWindowById(GetWindowClassForVehicleType(v->type), VehicleListIdentifier(VL_SHARED_ORDERS, v->type, v->owner, v->index).Pack());
		if (v->orders != nullptr) {
			/* Remove the orders */
			v->orders->FreeChain(keep_orderlist);
			if (!keep_orderlist) v->orders = nullptr;
		}
	}

	if (reset_order_indices) {
		v->cur_implicit_order_index = v->cur_real_order_index = 0;
		v->cur_timetable_order_index = INVALID_VEH_ORDER_ID;
		if (v->current_order.IsAnyLoadingType()) {
			CancelLoadingDueToDeletedOrder(v);
		}
	}
}

/**
 * Clamp the service interval to the correct min/max. The actual min/max values
 * depend on whether it's in percent or days.
 * @param interval proposed service interval
 * @return Clamped service interval
 */
uint16 GetServiceIntervalClamped(uint interval, bool ispercent)
{
	return ispercent ? Clamp(interval, MIN_SERVINT_PERCENT, MAX_SERVINT_PERCENT) : Clamp(interval, MIN_SERVINT_DAYS, MAX_SERVINT_DAYS);
}

/**
 *
 * Check if a vehicle has any valid orders
 *
 * @return false if there are no valid orders
 * @note Conditional orders are not considered valid destination orders
 *
 */
static bool CheckForValidOrders(const Vehicle *v)
{
	for (const Order *order : v->Orders()) {
		switch (order->GetType()) {
			case OT_GOTO_STATION:
			case OT_GOTO_DEPOT:
			case OT_GOTO_WAYPOINT:
				return true;

			default:
				break;
		}
	}

	return false;
}

/**
 * Compare the variable and value based on the given comparator.
 */
bool OrderConditionCompare(OrderConditionComparator occ, int variable, int value)
{
	switch (occ) {
		case OCC_EQUALS:      return variable == value;
		case OCC_NOT_EQUALS:  return variable != value;
		case OCC_LESS_THAN:   return variable <  value;
		case OCC_LESS_EQUALS: return variable <= value;
		case OCC_MORE_THAN:   return variable >  value;
		case OCC_MORE_EQUALS: return variable >= value;
		case OCC_IS_TRUE:     return variable != 0;
		case OCC_IS_FALSE:    return variable == 0;
		default: NOT_REACHED();
	}
}

/* Get the number of free (train) platforms in a station.
 * @param st_id The StationID of the station.
 * @return The number of free train platforms.
 */
static uint16 GetFreeStationPlatforms(StationID st_id)
{
	assert(Station::IsValidID(st_id));
	const Station *st = Station::Get(st_id);
	if (!(st->facilities & FACIL_TRAIN)) return 0;
	bool is_free;
	TileIndex t2;
	uint16 counter = 0;
	for (TileIndex t1 : st->train_station) {
		if (st->TileBelongsToRailStation(t1)) {
			/* We only proceed if this tile is a track tile and the north(-east/-west) end of the platform */
			if (IsCompatibleTrainStationTile(t1 + TileOffsByDiagDir(GetRailStationAxis(t1) == AXIS_X ? DIAGDIR_NE : DIAGDIR_NW), t1) || IsStationTileBlocked(t1)) continue;
			is_free = true;
			t2 = t1;
			do {
				if (GetStationReservationTrackBits(t2)) {
					is_free = false;
					break;
				}
				t2 += TileOffsByDiagDir(GetRailStationAxis(t1) == AXIS_X ? DIAGDIR_SW : DIAGDIR_SE);
			} while (IsCompatibleTrainStationTile(t2, t1));
			if (is_free) counter++;
		}
	}
	return counter;
}

bool EvaluateDispatchSlotConditionalOrder(const Order *order, const Vehicle *v, DateTicksScaled date_time, bool *predicted)
{
	uint schedule_index = GB(order->GetXData(), 0, 16);
	if (schedule_index >= v->orders->GetScheduledDispatchScheduleCount()) return false;
	const DispatchSchedule &sched = v->orders->GetDispatchScheduleByIndex(schedule_index);
	if (sched.GetScheduledDispatch().size() == 0) return false;

	if (predicted != nullptr) *predicted = true;

	int32 offset;
	if (order->GetConditionValue() & 2) {
		int32 last = sched.GetScheduledDispatchLastDispatch();
		if (last < 0) {
			last += sched.GetScheduledDispatchDuration() * (1 + (-last / sched.GetScheduledDispatchDuration()));
		}
		offset = last % sched.GetScheduledDispatchDuration();
	} else {
		extern DateTicksScaled GetScheduledDispatchTime(const DispatchSchedule &ds, DateTicksScaled leave_time);
		DateTicksScaled slot = GetScheduledDispatchTime(sched, _scaled_date_ticks);
		offset = (slot - sched.GetScheduledDispatchStartTick()) % sched.GetScheduledDispatchDuration();
	}

	bool value;
	if (order->GetConditionValue() & 1) {
		value = (offset == (int)sched.GetScheduledDispatch().back());
	} else {
		value = (offset == (int)sched.GetScheduledDispatch().front());
	}

	return OrderConditionCompare(order->GetConditionComparator(), value, 0);
}

/** Gets the next 'real' station in the order list
 * @param v the vehicle in question
 * @param order the current (conditional) order
 * @return the StationID of the next valid station in the order list, or INVALID_STATION if there is none.
 */
static StationID GetNextRealStation(const Vehicle *v, const Order *order)
{
	const uint max = std::min<uint>(64, v->GetNumOrders());
	for (uint i = 0; i < max; i++) {
		if (order->IsType(OT_GOTO_STATION) && Station::IsValidID(order->GetDestination())) return order->GetDestination();

		order = (order->next != nullptr) ? order->next : v->GetFirstOrder();
	}
	return INVALID_STATION;
}

static std::vector<TraceRestrictSlotID> _pco_deferred_slot_acquires;
static std::vector<TraceRestrictSlotID> _pco_deferred_slot_releases;
static btree::btree_map<TraceRestrictCounterID, int32> _pco_deferred_counter_values;
static btree::btree_map<Order *, int8> _pco_deferred_original_percent_cond;

/**
 * Process a conditional order and determine the next order.
 * @param order the order the vehicle currently has
 * @param v the vehicle to update
 * @param mode whether this is a dry-run so do not execute side-effects, or if side-effects are deferred
 * @return index of next order to jump to, or INVALID_VEH_ORDER_ID to use the next order
 */
VehicleOrderID ProcessConditionalOrder(const Order *order, const Vehicle *v, ProcessConditionalOrderMode mode)
{
	if (order->GetType() != OT_CONDITIONAL) return INVALID_VEH_ORDER_ID;

	bool skip_order = false;
	OrderConditionComparator occ = order->GetConditionComparator();
	uint16 value = order->GetConditionValue();

	// OrderConditionCompare ignores the last parameter for occ == OCC_IS_TRUE or occ == OCC_IS_FALSE.
	switch (order->GetConditionVariable()) {
		case OCV_LOAD_PERCENTAGE:    skip_order = OrderConditionCompare(occ, CalcPercentVehicleFilled(v, nullptr), value); break;
		case OCV_CARGO_LOAD_PERCENTAGE: skip_order = OrderConditionCompare(occ, CalcPercentVehicleFilledOfCargo(v, (CargoType) value), order->GetXData()); break;
		case OCV_RELIABILITY:        skip_order = OrderConditionCompare(occ, ToPercent16(v->reliability),       value); break;
		case OCV_MAX_RELIABILITY:    skip_order = OrderConditionCompare(occ, ToPercent16(v->GetEngine()->reliability),   value); break;
		case OCV_MAX_SPEED:          skip_order = OrderConditionCompare(occ, v->GetDisplayMaxSpeed() * 10 / 16, value); break;
		case OCV_AGE:                skip_order = OrderConditionCompare(occ, v->age / DAYS_IN_LEAP_YEAR,        value); break;
		case OCV_REQUIRES_SERVICE:   skip_order = OrderConditionCompare(occ, v->NeedsServicing(),               value); break;
		case OCV_UNCONDITIONALLY:    skip_order = true; break;
		case OCV_CARGO_WAITING: {
			StationID next_station = GetNextRealStation(v, order);
			if (Station::IsValidID(next_station)) skip_order = OrderConditionCompare(occ, (Station::Get(next_station)->goods[value].cargo.AvailableCount() > 0), value);
			break;
		}
		case OCV_CARGO_WAITING_AMOUNT: {
			StationID next_station = GetNextRealStation(v, order);
			if (Station::IsValidID(next_station)) {
				if (GB(order->GetXData(), 16, 16) == 0) {
					skip_order = OrderConditionCompare(occ, Station::Get(next_station)->goods[value].cargo.AvailableCount(), GB(order->GetXData(), 0, 16));
				} else {
					skip_order = OrderConditionCompare(occ, Station::Get(next_station)->goods[value].cargo.AvailableViaCount(GB(order->GetXData(), 16, 16) - 2), GB(order->GetXData(), 0, 16));
				}
			}
			break;
		}
		case OCV_CARGO_ACCEPTANCE: {
			StationID next_station = GetNextRealStation(v, order);
			if (Station::IsValidID(next_station)) skip_order = OrderConditionCompare(occ, HasBit(Station::Get(next_station)->goods[value].status, GoodsEntry::GES_ACCEPTANCE), value);
			break;
		}
		case OCV_SLOT_OCCUPANCY: {
			TraceRestrictSlotID slot_id = order->GetXData();
			TraceRestrictSlot* slot = TraceRestrictSlot::GetIfValid(slot_id);
			if (slot != nullptr) {
				size_t count = slot->occupants.size();
				if (mode == PCO_DEFERRED) {
					if (find_index(_pco_deferred_slot_releases, slot_id) >= 0 && slot->IsOccupant(v->index)) {
						count--;
					} else if (find_index(_pco_deferred_slot_acquires, slot_id) >= 0 && !slot->IsOccupant(v->index)) {
						count++;
					}
				}
				skip_order = OrderConditionCompare(occ, count >= slot->max_occupancy, value);
			}
			break;
		}
		case OCV_VEH_IN_SLOT: {
			TraceRestrictSlotID slot_id = order->GetXData();
			TraceRestrictSlot* slot = TraceRestrictSlot::GetIfValid(slot_id);
			if (slot != nullptr) {
				bool occupant = slot->IsOccupant(v->index);
				if (mode == PCO_DEFERRED) {
					if (occupant && find_index(_pco_deferred_slot_releases, slot_id) >= 0) {
						occupant = false;
					} else if (!occupant && find_index(_pco_deferred_slot_acquires, slot_id) >= 0) {
						occupant = true;
					}
				}
				if (occ == OCC_EQUALS || occ == OCC_NOT_EQUALS) {
					if (!occupant && mode == PCO_EXEC) {
						occupant = slot->Occupy(v->index);
					}
					if (!occupant && mode == PCO_DEFERRED) {
						occupant = slot->OccupyDryRun(v->index);
						if (occupant) {
							include(_pco_deferred_slot_acquires, slot_id);
							container_unordered_remove(_pco_deferred_slot_releases, slot_id);
						}
					}
					occ = (occ == OCC_EQUALS) ? OCC_IS_TRUE : OCC_IS_FALSE;
				}
				skip_order = OrderConditionCompare(occ, occupant, value);
			}
			break;
		}
		case OCV_FREE_PLATFORMS: {
			StationID next_station = GetNextRealStation(v, order);
			if (Station::IsValidID(next_station)) skip_order = OrderConditionCompare(occ, GetFreeStationPlatforms(next_station), value);
			break;
		}
		case OCV_PERCENT: {
			/* get a non-const reference to the current order */
			Order *ord = const_cast<Order *>(order);
			if (mode == PCO_DEFERRED) {
				_pco_deferred_original_percent_cond.insert({ ord, ord->GetJumpCounter() });
			}
			skip_order = ord->UpdateJumpCounter((byte)value, mode == PCO_DRY_RUN);
			break;
		}
		case OCV_REMAINING_LIFETIME: skip_order = OrderConditionCompare(occ, std::max(v->max_age - v->age + DAYS_IN_LEAP_YEAR - 1, 0) / DAYS_IN_LEAP_YEAR, value); break;
		case OCV_COUNTER_VALUE: {
			const TraceRestrictCounter* ctr = TraceRestrictCounter::GetIfValid(GB(order->GetXData(), 16, 16));
			if (ctr != nullptr) {
				int32 value = ctr->value;
				if (mode == PCO_DEFERRED) {
					auto iter = _pco_deferred_counter_values.find(ctr->index);
					if (iter != _pco_deferred_counter_values.end()) value = iter->second;
				}
				skip_order = OrderConditionCompare(occ, value, GB(order->GetXData(), 0, 16));
			}
			break;
		}
		case OCV_TIME_DATE: {
			skip_order = OrderConditionCompare(occ, GetTraceRestrictTimeDateValue(static_cast<TraceRestrictTimeDateValueField>(value)), order->GetXData());
			break;
		}
		case OCV_TIMETABLE: {
			int tt_value = 0;
			switch (static_cast<OrderTimetableConditionMode>(value)) {
				case OTCM_LATENESS:
					tt_value = v->lateness_counter;
					break;

				case OTCM_EARLINESS:
					tt_value = -v->lateness_counter;
					break;

				default:
					break;
			}
			skip_order = OrderConditionCompare(occ, tt_value, order->GetXData());
			break;
		}
		case OCV_DISPATCH_SLOT: {
			skip_order = EvaluateDispatchSlotConditionalOrder(order, v, _scaled_date_ticks, nullptr);
			break;
		}
		default: NOT_REACHED();
	}

	return skip_order ? order->GetConditionSkipToOrder() : (VehicleOrderID)INVALID_VEH_ORDER_ID;
}

/* FlushAdvanceOrderIndexDeferred must be called after calling this */
VehicleOrderID AdvanceOrderIndexDeferred(const Vehicle *v, VehicleOrderID index)
{
	int depth = 0;
	++index;

	do {
		/* Wrap around. */
		if (index >= v->GetNumOrders()) index = 0;

		Order *order = v->GetOrder(index);
		assert(order != nullptr);

		switch (order->GetType()) {
			case OT_GOTO_DEPOT:
				if ((order->GetDepotOrderType() & ODTFB_SERVICE) && !v->NeedsServicing()) {
					break;
				} else {
					return index;
				}

			case OT_RELEASE_SLOT:
				if (TraceRestrictSlot::IsValidID(order->GetDestination())) {
					include(_pco_deferred_slot_releases, order->GetDestination());
					container_unordered_remove(_pco_deferred_slot_acquires, order->GetDestination());
				}
				break;

			case OT_COUNTER: {
				const TraceRestrictCounter* ctr = TraceRestrictCounter::GetIfValid(order->GetDestination());
				if (ctr != nullptr) {
					auto result = _pco_deferred_counter_values.insert(std::make_pair(ctr->index, ctr->value));
					result.first->second = TraceRestrictCounter::ApplyValue(result.first->second, static_cast<TraceRestrictCounterCondOpField>(order->GetCounterOperation()), order->GetXData());
				}
				break;
			}

			case OT_CONDITIONAL: {
				VehicleOrderID next = ProcessConditionalOrder(order, v, PCO_DEFERRED);
				if (next != INVALID_VEH_ORDER_ID) {
					depth++;
					index = next;
					/* Don't increment next, so no break here. */
					continue;
				}
				break;
			}

			default:
				return index;
		}
		/* Don't increment inside the while because otherwise conditional
		 * orders can lead to an infinite loop. */
		++index;
		depth++;
	} while (depth < v->GetNumOrders());

	/* Wrap around. */
	if (index >= v->GetNumOrders()) index = 0;

	return index;
}

void FlushAdvanceOrderIndexDeferred(const Vehicle *v, bool apply)
{
	if (apply) {
		for (TraceRestrictSlotID slot : _pco_deferred_slot_acquires) {
			TraceRestrictSlot::Get(slot)->Occupy(v->index);
		}
		for (TraceRestrictSlotID slot : _pco_deferred_slot_releases) {
			TraceRestrictSlot::Get(slot)->Vacate(v->index);
		}
		for (auto item : _pco_deferred_counter_values) {
			TraceRestrictCounter::Get(item.first)->UpdateValue(item.second);
		}
	} else {
		for (auto item : _pco_deferred_original_percent_cond) {
			item.first->SetJumpCounter(item.second);
		}
	}

	_pco_deferred_slot_acquires.clear();
	_pco_deferred_slot_releases.clear();
	_pco_deferred_counter_values.clear();
	_pco_deferred_original_percent_cond.clear();
}

/**
 * Update the vehicle's destination tile from an order.
 * @param order the order the vehicle currently has
 * @param v the vehicle to update
 * @param conditional_depth the depth (amount of steps) to go with conditional orders. This to prevent infinite loops.
 * @param pbs_look_ahead Whether we are forecasting orders for pbs reservations in advance. If true, the order indices must not be modified.
 */
bool UpdateOrderDest(Vehicle *v, const Order *order, int conditional_depth, bool pbs_look_ahead)
{
	if (conditional_depth > std::min<int>(64, v->GetNumOrders())) {
		v->current_order.Free();
		v->SetDestTile(0);
		return false;
	}

	switch (order->GetType()) {
		case OT_GOTO_STATION:
			v->SetDestTile(v->GetOrderStationLocation(order->GetDestination()));
			return true;

		case OT_GOTO_DEPOT:
			if ((order->GetDepotOrderType() & ODTFB_SERVICE) && !v->NeedsServicing()) {
				assert(!pbs_look_ahead);
				UpdateVehicleTimetable(v, true);
				v->IncrementRealOrderIndex();
				break;
			}

			if (v->current_order.GetDepotActionType() & ODATFB_NEAREST_DEPOT) {
				/* We need to search for the nearest depot (hangar). */
				ClosestDepot closestDepot = v->FindClosestDepot();

				if (closestDepot.found) {
					/* PBS reservations cannot reverse */
					if (pbs_look_ahead && closestDepot.reverse) return false;

					v->SetDestTile(closestDepot.location);
					v->current_order.SetDestination(closestDepot.destination);

					/* If there is no depot in front, reverse automatically (trains only) */
					if (v->type == VEH_TRAIN && closestDepot.reverse) DoCommand(v->tile, v->index, 0, DC_EXEC, CMD_REVERSE_TRAIN_DIRECTION);

					if (v->type == VEH_AIRCRAFT) {
						Aircraft *a = Aircraft::From(v);
						if (a->state == FLYING && a->targetairport != closestDepot.destination) {
							/* The aircraft is now heading for a different hangar than the next in the orders */
							AircraftNextAirportPos_and_Order(a);
						}
					}
					return true;
				}

				/* If there is no depot, we cannot help PBS either. */
				if (pbs_look_ahead) return false;

				UpdateVehicleTimetable(v, true);
				v->IncrementRealOrderIndex();
			} else {
				if (v->type != VEH_AIRCRAFT) {
					v->SetDestTile(Depot::Get(order->GetDestination())->xy);
				} else {
					Aircraft *a = Aircraft::From(v);
					DestinationID destination = a->current_order.GetDestination();
					if (a->targetairport != destination) {
						/* The aircraft is now heading for a different hangar than the next in the orders */
						a->SetDestTile(a->GetOrderStationLocation(destination));
					}
				}
				return true;
			}
			break;

		case OT_GOTO_WAYPOINT:
			v->SetDestTile(Waypoint::Get(order->GetDestination())->xy);
			return true;

		case OT_CONDITIONAL: {
			assert(!pbs_look_ahead);
			VehicleOrderID next_order = ProcessConditionalOrder(order, v);
			if (next_order != INVALID_VEH_ORDER_ID) {
				/* Jump to next_order. cur_implicit_order_index becomes exactly that order,
				 * cur_real_order_index might come after next_order. */
				UpdateVehicleTimetable(v, false);
				v->cur_implicit_order_index = v->cur_real_order_index = next_order;
				v->UpdateRealOrderIndex();
				v->cur_timetable_order_index = v->GetIndexOfOrder(order);

				/* Disable creation of implicit orders.
				 * When inserting them we do not know that we would have to make the conditional orders point to them. */
				if (v->IsGroundVehicle()) {
					uint16 &gv_flags = v->GetGroundVehicleFlags();
					SetBit(gv_flags, GVF_SUPPRESS_IMPLICIT_ORDERS);
				}
			} else {
				v->cur_timetable_order_index = INVALID_VEH_ORDER_ID;
				UpdateVehicleTimetable(v, true);
				v->IncrementRealOrderIndex();
			}
			break;
		}

		case OT_RELEASE_SLOT:
			assert(!pbs_look_ahead);
			if (order->GetDestination() != INVALID_TRACE_RESTRICT_SLOT_ID) {
				TraceRestrictSlot *slot = TraceRestrictSlot::GetIfValid(order->GetDestination());
				if (slot != nullptr) slot->Vacate(v->index);
			}
			UpdateVehicleTimetable(v, true);
			v->IncrementRealOrderIndex();
			break;

		case OT_COUNTER:
			assert(!pbs_look_ahead);
			if (order->GetDestination() != INVALID_TRACE_RESTRICT_COUNTER_ID) {
				TraceRestrictCounter *ctr = TraceRestrictCounter::GetIfValid(order->GetDestination());
				if (ctr != nullptr) {
					ctr->ApplyUpdate(static_cast<TraceRestrictCounterCondOpField>(order->GetCounterOperation()), order->GetXData());
				}
			}
			UpdateVehicleTimetable(v, true);
			v->IncrementRealOrderIndex();
			break;

		default:
			v->SetDestTile(0);
			return false;
	}

	assert(v->cur_implicit_order_index < v->GetNumOrders());
	assert(v->cur_real_order_index < v->GetNumOrders());

	/* Get the current order */
	order = v->GetOrder(v->cur_real_order_index);
	if (order != nullptr && order->IsType(OT_IMPLICIT)) {
		assert(v->GetNumManualOrders() == 0);
		order = nullptr;
	}

	if (order == nullptr) {
		v->current_order.Free();
		v->SetDestTile(0);
		return false;
	}

	v->current_order = *order;
	return UpdateOrderDest(v, order, conditional_depth + 1, pbs_look_ahead);
}

/**
 * Handle the orders of a vehicle and determine the next place
 * to go to if needed.
 * @param v the vehicle to do this for.
 * @return true *if* the vehicle is eligible for reversing
 *              (basically only when leaving a station).
 */
bool ProcessOrders(Vehicle *v)
{
	switch (v->current_order.GetType()) {
		case OT_GOTO_DEPOT:
			/* Let a depot order in the orderlist interrupt. */
			if (!(v->current_order.GetDepotOrderType() & ODTFB_PART_OF_ORDERS)) return false;
			break;

		case OT_LOADING:
			return false;

		case OT_LOADING_ADVANCE:
			return false;

		case OT_WAITING:
			return false;

		case OT_LEAVESTATION:
			if (v->type != VEH_AIRCRAFT) return false;
			break;

		default: break;
	}

	/**
	 * Reversing because of order change is allowed only just after leaving a
	 * station (and the difficulty setting to allowed, of course)
	 * this can be detected because only after OT_LEAVESTATION, current_order
	 * will be reset to nothing. (That also happens if no order, but in that case
	 * it won't hit the point in code where may_reverse is checked)
	 */
	bool may_reverse = v->current_order.IsType(OT_NOTHING);

	ClrBit(v->vehicle_flags, VF_COND_ORDER_WAIT);

	/* Check if we've reached a 'via' destination. */
	if (((v->current_order.IsType(OT_GOTO_STATION) && (v->current_order.GetNonStopType() & ONSF_NO_STOP_AT_DESTINATION_STATION)) ||
			(v->current_order.IsType(OT_GOTO_WAYPOINT) && !v->current_order.IsWaitTimetabled())) &&
			IsTileType(v->tile, MP_STATION) &&
			v->current_order.GetDestination() == GetStationIndex(v->tile)) {
		v->DeleteUnreachedImplicitOrders();
		/* We set the last visited station here because we do not want
		 * the train to stop at this 'via' station if the next order
		 * is a no-non-stop order; in that case not setting the last
		 * visited station will cause the vehicle to still stop. */
		v->last_station_visited = v->current_order.GetDestination();
		UpdateVehicleTimetable(v, true);
		v->IncrementImplicitOrderIndex();
	}

	/* Get the current order */
	assert(v->cur_implicit_order_index == 0 || v->cur_implicit_order_index < v->GetNumOrders());
	v->UpdateRealOrderIndex();

	const Order *order = v->GetOrder(v->cur_real_order_index);
	if (order != nullptr && order->IsType(OT_IMPLICIT)) {
		assert(v->GetNumManualOrders() == 0);
		order = nullptr;
	}

	/* If no order, do nothing. */
	if (order == nullptr || (v->type == VEH_AIRCRAFT && !CheckForValidOrders(v))) {
		if (v->type == VEH_AIRCRAFT) {
			/* Aircraft do something vastly different here, so handle separately */
			HandleMissingAircraftOrders(Aircraft::From(v));
			return false;
		}

		v->current_order.Free();
		v->SetDestTile(0);
		return false;
	}

	/* If it is unchanged, keep it. */
	if (order->Equals(v->current_order) && (v->type == VEH_AIRCRAFT || v->dest_tile != 0) &&
			(v->type != VEH_SHIP || !order->IsType(OT_GOTO_STATION) || Station::Get(order->GetDestination())->HasFacilities(FACIL_DOCK))) {
		return false;
	}

	/* Otherwise set it, and determine the destination tile. */
	v->current_order = *order;

	InvalidateVehicleOrder(v, VIWD_MODIFY_ORDERS);
	switch (v->type) {
		default:
			NOT_REACHED();

		case VEH_ROAD:
		case VEH_TRAIN:
			break;

		case VEH_AIRCRAFT:
		case VEH_SHIP:
			DirtyVehicleListWindowForVehicle(v);
			break;
	}

	return UpdateOrderDest(v, order) && may_reverse;
}

/**
 * Check whether the given vehicle should stop at the given station
 * based on this order and the non-stop settings.
 * @param last_station_visited the last visited station.
 * @param station the station to stop at.
 * @param waypoint if station is a waypoint.
 * @return true if the vehicle should stop.
 */
bool Order::ShouldStopAtStation(StationID last_station_visited, StationID station, bool waypoint) const
{
	if (waypoint) return this->IsType(OT_GOTO_WAYPOINT) && this->dest == station && this->IsWaitTimetabled();
	if (this->IsType(OT_LOADING_ADVANCE) && this->dest == station) return true;
	bool is_dest_station = this->IsType(OT_GOTO_STATION) && this->dest == station;

	return (!this->IsType(OT_GOTO_DEPOT) || (this->GetDepotOrderType() & ODTFB_PART_OF_ORDERS) != 0) &&
			(last_station_visited != station) && // Do stop only when we've not just been there
			/* Finally do stop when there is no non-stop flag set for this type of station. */
			!(this->GetNonStopType() & (is_dest_station ? ONSF_NO_STOP_AT_DESTINATION_STATION : ONSF_NO_STOP_AT_INTERMEDIATE_STATIONS));
}

/**
 * Check whether the given vehicle should stop at the given station
 * based on this order and the non-stop settings.
 * @param v       the vehicle that might be stopping.
 * @param station the station to stop at.
 * @param waypoint if station is a waypoint.
 * @return true if the vehicle should stop.
 */
bool Order::ShouldStopAtStation(const Vehicle *v, StationID station, bool waypoint) const
{
	return this->ShouldStopAtStation(v->last_station_visited, station, waypoint);
}

/**
 * A vehicle can leave the current station with cargo if:
 * 1. it can load cargo here OR
 * 2a. it could leave the last station with cargo AND
 * 2b. it doesn't have to unload all cargo here.
 */
bool Order::CanLeaveWithCargo(bool has_cargo, CargoID cargo) const
{
	return (this->GetCargoLoadType(cargo) & OLFB_NO_LOAD) == 0 || (has_cargo &&
			(this->GetCargoUnloadType(cargo) & (OUFB_UNLOAD | OUFB_TRANSFER)) == 0);
}

/**
 * Mass change the target of an order.
 * This implemented by adding a new order and if that succeeds deleting the previous one.
 * @param tile unused
 * @param flags operation to perform
 * @param p1 various bitstuffed elements
 * - p1 = (bit  0 - 15) - The destination ID to change from
 * - p1 = (bit 16 - 18) - The vehicle type
 * - p1 = (bit 20 - 23) - The order type
 * - p1 = (bit 24 - 31) - Cargo filter
 * @param p2 various bitstuffed elements
  * - p2 = (bit  0 - 15) - The destination ID to change to
 * @param text unused
 * @return the cost of this operation or an error
 */
CommandCost CmdMassChangeOrder(TileIndex tile, DoCommandFlag flags, uint32 p1, uint32 p2, const char *text)
{
	DestinationID from_dest = GB(p1, 0, 16);
	VehicleType vehtype = Extract<VehicleType, 16, 3>(p1);
	OrderType order_type = (OrderType) GB(p1, 20, 4);
	CargoID cargo_filter = GB(p1, 24, 8);
	DestinationID to_dest = GB(p2, 0, 16);

	if (flags & DC_EXEC) {
		for (Vehicle *v : Vehicle::Iterate()) {
			if (v->type == vehtype && v->IsPrimaryVehicle() && CheckOwnership(v->owner).Succeeded() && VehicleCargoFilter(v, cargo_filter)) {
				int index = 0;
				bool changed = false;

				for(Order *order : v->Orders()) {
					if (order->GetDestination() == from_dest && order->IsType(order_type) &&
							!(order_type == OT_GOTO_DEPOT && order->GetDepotActionType() & ODATFB_NEAREST_DEPOT)) {
						Order new_order;
						new_order.AssignOrder(*order);
						new_order.SetDestination(to_dest);
						const bool wait_fixed = new_order.IsWaitFixed();
						const bool wait_timetabled = wait_fixed && new_order.IsWaitTimetabled();
						new_order.SetWaitTimetabled(false);
						new_order.SetTravelTimetabled(false);
						if (CmdInsertOrderIntl(flags, v, index + 1, new_order, true).Succeeded()) {
							DoCommand(0, v->index, index, flags, CMD_DELETE_ORDER);

							order = v->orders->GetOrderAt(index);
							order->SetRefit(new_order.GetRefitCargo());
							order->SetMaxSpeed(new_order.GetMaxSpeed());
							if (wait_fixed) {
								extern void SetOrderFixedWaitTime(Vehicle *v, VehicleOrderID order_number, uint32 wait_time, bool wait_timetabled);
								SetOrderFixedWaitTime(v, index, new_order.GetWaitTime(), wait_timetabled);
							}
							changed = true;
						}

						new_order.Free();
					}
					index++;
				}
				if (changed) CheckMarkDirtyFocusedRoutePaths(v);
			}
		}
	}
	return CommandCost();
}

void ShiftOrderDates(int interval)
{
	for (OrderList *orderlist : OrderList::Iterate()) {
		for (DispatchSchedule &ds : orderlist->GetScheduledDispatchScheduleSet()) {
			if (ds.GetScheduledDispatchStartDatePart() >= 0) {
				ds.SetScheduledDispatchStartDate(ds.GetScheduledDispatchStartDatePart() + interval, ds.GetScheduledDispatchStartDateFractPart());
			}
		}
	}

	SetWindowClassesDirty(WC_VEHICLE_ORDERS);
	SetWindowClassesDirty(WC_VEHICLE_TIMETABLE);
	SetWindowClassesDirty(WC_SCHDISPATCH_SLOTS);
	InvalidateWindowClassesData(WC_DEPARTURES_BOARD, 0);
}

const char *GetOrderTypeName(OrderType order_type)
{
	static const char *names[] = {
		"OT_NOTHING",
		"OT_GOTO_STATION",
		"OT_GOTO_DEPOT",
		"OT_LOADING",
		"OT_LEAVESTATION",
		"OT_DUMMY",
		"OT_GOTO_WAYPOINT",
		"OT_CONDITIONAL",
		"OT_IMPLICIT",
		"OT_WAITING",
		"OT_LOADING_ADVANCE",
		"OT_RELEASE_SLOT",
		"OT_COUNTER",
	};
	static_assert(lengthof(names) == OT_END);
	if (order_type < OT_END) return names[order_type];
	return "???";
}<|MERGE_RESOLUTION|>--- conflicted
+++ resolved
@@ -2425,8 +2425,8 @@
 				}
 				if (OrderGoesToRoadDepot(dst, order)) {
 					const Depot *dp = Depot::GetIfValid(order->GetDestination());
-					if (!dp || (GetPresentRoadTypes(dp->xy) & RoadVehicle::From(dst)->compatible_roadtypes) == 0) {
-						return_cmd_error(STR_ERROR_CAN_T_COPY_SHARE_ORDER);
+					if (dp != nullptr && (GetPresentRoadTypes(dp->xy) & RoadVehicle::From(dst)->compatible_roadtypes) == 0) {
+						return CommandCost::DualErrorMessage(STR_ERROR_CAN_T_COPY_SHARE_ORDER, RoadTypeIsTram(RoadVehicle::From(dst)->roadtype) ? STR_ERROR_NO_STOP_COMPATIBLE_TRAM_TYPE : STR_ERROR_NO_STOP_COMPATIBLE_ROAD_TYPE);
 					}
 				}
 			}
@@ -2501,21 +2501,17 @@
 			/* Trucks can't copy all the orders from busses (and visa versa),
 			 * and neither can helicopters and aircraft. */
 			for (const Order *order : src->Orders()) {
-				if (!OrderGoesToStation(dst, order)) continue;
-				Station *st = Station::Get(order->GetDestination());
-<<<<<<< HEAD
-				if (OrderGoesToStation(dst, order) && !CanVehicleUseStation(dst, st)) {
-					return CommandCost::DualErrorMessage(STR_ERROR_CAN_T_COPY_SHARE_ORDER, GetVehicleCannotUseStationReason(dst, st));
+				if (OrderGoesToStation(dst, order)) {
+					const Station *st = Station::Get(order->GetDestination());
+					if (!CanVehicleUseStation(dst, st)) {
+						return CommandCost::DualErrorMessage(STR_ERROR_CAN_T_COPY_SHARE_ORDER, GetVehicleCannotUseStationReason(dst, st));
+					}
 				}
 				if (OrderGoesToRoadDepot(dst, order)) {
 					const Depot *dp = Depot::GetIfValid(order->GetDestination());
-					if (!dp || (GetPresentRoadTypes(dp->xy) & RoadVehicle::From(dst)->compatible_roadtypes) == 0) {
-						return_cmd_error(STR_ERROR_CAN_T_COPY_SHARE_ORDER);
+					if (dp != nullptr && (GetPresentRoadTypes(dp->xy) & RoadVehicle::From(dst)->compatible_roadtypes) == 0) {
+						return CommandCost::DualErrorMessage(STR_ERROR_CAN_T_COPY_SHARE_ORDER, RoadTypeIsTram(RoadVehicle::From(dst)->roadtype) ? STR_ERROR_NO_STOP_COMPATIBLE_TRAM_TYPE : STR_ERROR_NO_STOP_COMPATIBLE_ROAD_TYPE);
 					}
-=======
-				if (!CanVehicleUseStation(dst, st)) {
-					return CommandCost(STR_ERROR_CAN_T_COPY_SHARE_ORDER, GetVehicleCannotUseStationReason(dst, st));
->>>>>>> 30ae0726
 				}
 			}
 
