/*
 * This file is part of OpenTTD.
 * OpenTTD is free software; you can redistribute it and/or modify it under the terms of the GNU General Public License as published by the Free Software Foundation, version 2.
 * OpenTTD is distributed in the hope that it will be useful, but WITHOUT ANY WARRANTY; without even the implied warranty of MERCHANTABILITY or FITNESS FOR A PARTICULAR PURPOSE.
 * See the GNU General Public License for more details. You should have received a copy of the GNU General Public License along with OpenTTD. If not, see <http://www.gnu.org/licenses/>.
 */

/** @file order_cmd.cpp Handling of orders. */

#include "stdafx.h"
#include "debug.h"
#include "command_func.h"
#include "company_func.h"
#include "news_func.h"
#include "strings_func.h"
#include "timetable.h"
#include "station_base.h"
#include "station_map.h"
#include "station_func.h"
#include "map_func.h"
#include "cargotype.h"
#include "vehicle_func.h"
#include "depot_base.h"
#include "core/bitmath_func.hpp"
#include "core/container_func.hpp"
#include "core/pool_func.hpp"
#include "core/random_func.hpp"
#include "aircraft.h"
#include "roadveh.h"
#include "station_base.h"
#include "waypoint_base.h"
#include "company_base.h"
#include "infrastructure_func.h"
#include "order_backup.h"
#include "order_cmd.h"
#include "cheat_type.h"
#include "viewport_func.h"
#include "order_dest_func.h"
#include "vehiclelist.h"
#include "tracerestrict.h"
#include "train.h"
#include "date_func.h"
#include "schdispatch.h"
#include "timetable_cmd.h"
#include "train_cmd.h"

#include "table/strings.h"

#include <limits>
#include <vector>

#include "safeguards.h"

/* DestinationID must be at least as large as every these below, because it can
 * be any of them
 */
static_assert(sizeof(DestinationID) >= sizeof(DepotID));
static_assert(sizeof(DestinationID) >= sizeof(StationID));

/* OrderTypeMask must be large enough for all order types */
static_assert(std::numeric_limits<OrderTypeMask>::digits >= OT_END);

OrderPool _order_pool("Order");
INSTANTIATE_POOL_METHODS(Order)
OrderListPool _orderlist_pool("OrderList");
INSTANTIATE_POOL_METHODS(OrderList)

btree::btree_map<uint32_t, uint32_t> _order_destination_refcount_map;
bool _order_destination_refcount_map_valid = false;

enum CmdInsertOrderIntlFlags : uint8_t {
	CIOIF_NONE                          = 0,      ///< No flags
	CIOIF_ALLOW_LOAD_BY_CARGO_TYPE      = 1 << 0, ///< Allow load by cargo type
	CIOIF_ALLOW_DUPLICATE_UNBUNCH       = 1 << 1, ///< Allow duplicate unbunch orders
};
DECLARE_ENUM_AS_BIT_SET(CmdInsertOrderIntlFlags)

static CommandCost CmdInsertOrderIntl(DoCommandFlag flags, Vehicle *v, VehicleOrderID sel_ord, const Order &new_order, CmdInsertOrderIntlFlags insert_flags);

extern void SetOrderFixedWaitTime(Vehicle *v, VehicleOrderID order_number, uint32_t wait_time, bool wait_timetabled, bool wait_fixed);

void IntialiseOrderDestinationRefcountMap()
{
	ClearOrderDestinationRefcountMap();
	for (const Vehicle *v : Vehicle::IterateFrontOnly()) {
		if (v != v->FirstShared()) continue;
		for (const Order *order : v->Orders()) {
			if (order->IsType(OT_GOTO_STATION) || order->IsType(OT_GOTO_WAYPOINT) || order->IsType(OT_IMPLICIT)) {
				_order_destination_refcount_map[OrderDestinationRefcountMapKey(order->GetDestination(), v->owner, order->GetType(), v->type)]++;
			}
		}
	}
	_order_destination_refcount_map_valid = true;
}

void ClearOrderDestinationRefcountMap()
{
	_order_destination_refcount_map.clear();
	_order_destination_refcount_map_valid = false;
}

void UpdateOrderDestinationRefcount(const Order *order, VehicleType type, Owner owner, int delta)
{
	if (order->IsType(OT_GOTO_STATION) || order->IsType(OT_GOTO_WAYPOINT) || order->IsType(OT_IMPLICIT)) {
		_order_destination_refcount_map[OrderDestinationRefcountMapKey(order->GetDestination(), owner, order->GetType(), type)] += delta;
	}
}

void Order::InvalidateGuiOnRemove()
{
	/* We can visit oil rigs and buoys that are not our own. They will be shown in
	 * the list of stations. So, we need to invalidate that window if needed. */
	if (this->IsType(OT_GOTO_STATION) || this->IsType(OT_GOTO_WAYPOINT)) {
		BaseStation *bs = BaseStation::GetIfValid(this->GetDestination());
		if (bs != nullptr && bs->owner == OWNER_NONE) InvalidateWindowClassesData(WC_STATION_LIST, 0);
	}
}

/**
 * 'Free' the order
 * @note ONLY use on "current_order" vehicle orders!
 */
void Order::Free()
{
	this->type  = OT_NOTHING;
	this->flags = 0;
	this->dest  = 0;
	DeAllocExtraInfo();
}

/**
 * Makes this order a Go To Station order.
 * @param destination the station to go to.
 */
void Order::MakeGoToStation(StationID destination)
{
	this->type = OT_GOTO_STATION;
	this->flags = 0;
	this->dest = destination;
}

/**
 * Makes this order a Go To Depot order.
 * @param destination   the depot to go to.
 * @param order         is this order a 'default' order, or an overridden vehicle order?
 * @param non_stop_type how to get to the depot?
 * @param action        what to do in the depot?
 * @param cargo         the cargo type to change to.
 */
void Order::MakeGoToDepot(DepotID destination, OrderDepotTypeFlags order, OrderNonStopFlags non_stop_type, OrderDepotActionFlags action, CargoType cargo)
{
	this->type = OT_GOTO_DEPOT;
	this->SetDepotOrderType(order);
	this->SetDepotActionType(action);
	this->SetNonStopType(non_stop_type);
	this->dest = destination;
	this->SetRefit(cargo);
}

/**
 * Makes this order a Go To Waypoint order.
 * @param destination the waypoint to go to.
 */
void Order::MakeGoToWaypoint(StationID destination)
{
	this->type = OT_GOTO_WAYPOINT;
	this->flags = 0;
	this->dest = destination;
}

/**
 * Makes this order a Loading order.
 * @param ordered is this an ordered stop?
 */
void Order::MakeLoading(bool ordered)
{
	this->type = OT_LOADING;
	if (!ordered) this->flags = 0;
}

/**
 * Update the jump counter, for percent probability
 * conditional orders
 *
 * Not that jump_counter is signed and may become
 * negative when a jump has been taken
 *
 * @param percent the jump chance in %.
 * @param dry_run whether this is a dry-run, so do not execute side-effects
 *
 * @return true if the jump should be taken
 */
bool Order::UpdateJumpCounter(uint8_t percent, bool dry_run)
{
	const int8_t jump_counter = this->GetJumpCounter();
	if (dry_run) return jump_counter >= 0;
	if (jump_counter >= 0) {
		this->SetJumpCounter(jump_counter + (percent - 100));
		return true;
	}
	this->SetJumpCounter(jump_counter + percent);
	return false;
}

/**
 * Makes this order a Leave Station order.
 */
void Order::MakeLeaveStation()
{
	this->type = OT_LEAVESTATION;
	this->flags = 0;
}

/**
 * Makes this order a Dummy order.
 */
void Order::MakeDummy()
{
	this->type = OT_DUMMY;
	this->flags = 0;
}

/**
 * Makes this order an conditional order.
 * @param order the order to jump to.
 */
void Order::MakeConditional(VehicleOrderID order)
{
	this->type = OT_CONDITIONAL;
	this->flags = order;
	this->dest = 0;
}

/**
 * Makes this order an implicit order.
 * @param destination the station to go to.
 */
void Order::MakeImplicit(StationID destination)
{
	this->type = OT_IMPLICIT;
	this->dest = destination;
}

void Order::MakeWaiting()
{
	const bool wait_timetabled = this->IsWaitTimetabled();
	this->type = OT_WAITING;
	this->SetWaitTimetabled(wait_timetabled);
}

void Order::MakeLoadingAdvance(StationID destination)
{
	this->type = OT_LOADING_ADVANCE;
	this->dest = destination;
}

void Order::MakeReleaseSlot()
{
	this->type = OT_SLOT;
	this->dest = INVALID_TRACE_RESTRICT_SLOT_ID;
	this->flags = OSST_RELEASE;
}

void Order::MakeTryAcquireSlot()
{
	this->type = OT_SLOT;
	this->dest = INVALID_TRACE_RESTRICT_SLOT_ID;
	this->flags = OSST_TRY_ACQUIRE;
}

void Order::MakeReleaseSlotGroup()
{
	this->type = OT_SLOT_GROUP;
	this->dest = INVALID_TRACE_RESTRICT_SLOT_ID;
	this->flags = OSGST_RELEASE;
}

void Order::MakeChangeCounter()
{
	this->type = OT_COUNTER;
	this->dest = INVALID_TRACE_RESTRICT_COUNTER_ID;
	this->flags = 0;
}

void Order::MakeLabel(OrderLabelSubType subtype)
{
	this->type = OT_LABEL;
	this->flags = subtype;
}

/**
 * Make this depot/station order also a refit order.
 * @param cargo   the cargo type to change to.
 * @pre IsType(OT_GOTO_DEPOT) || IsType(OT_GOTO_STATION).
 */
void Order::SetRefit(CargoType cargo)
{
	this->refit_cargo = cargo;
}

/**
 * Does this order have the same type, flags and destination?
 * @param other the second order to compare to.
 * @return true if the type, flags and destination match.
 */
bool Order::Equals(const Order &other) const
{
	/* In case of go to nearest depot orders we need "only" compare the flags
	 * with the other and not the nearest depot order bit or the actual
	 * destination because those get clear/filled in during the order
	 * evaluation. If we do not do this the order will continuously be seen as
	 * a different order and it will try to find a "nearest depot" every tick. */
	if ((this->IsType(OT_GOTO_DEPOT) && this->type == other.type) &&
			((this->GetDepotActionType() & ODATFB_NEAREST_DEPOT) != 0 ||
			 (other.GetDepotActionType() & ODATFB_NEAREST_DEPOT) != 0)) {
		return this->GetDepotOrderType() == other.GetDepotOrderType() &&
				(this->GetDepotActionType() & ~ODATFB_NEAREST_DEPOT) == (other.GetDepotActionType() & ~ODATFB_NEAREST_DEPOT);
	}

	return this->type == other.type && this->flags == other.flags && this->dest == other.dest;
}

/**
 * Pack this order into a 16 bits integer as close to the TTD
 * representation as possible.
 * @return the TTD-like packed representation.
 */
uint16_t Order::MapOldOrder() const
{
	uint16_t order = this->GetType();
	switch (this->type) {
		case OT_GOTO_STATION:
			if (this->GetUnloadType() & OUFB_UNLOAD) SetBit(order, 5);
			if (this->GetLoadType() & OLFB_FULL_LOAD) SetBit(order, 6);
			if (this->GetNonStopType() & ONSF_NO_STOP_AT_INTERMEDIATE_STATIONS) SetBit(order, 7);
			order |= GB(this->GetDestination(), 0, 8) << 8;
			break;
		case OT_GOTO_DEPOT:
			if (!(this->GetDepotOrderType() & ODTFB_PART_OF_ORDERS)) SetBit(order, 6);
			SetBit(order, 7);
			order |= GB(this->GetDestination(), 0, 8) << 8;
			break;
		case OT_LOADING:
			if (this->GetLoadType() & OLFB_FULL_LOAD) SetBit(order, 6);
			break;
	}
	return order;
}

/**
 *
 * Updates the widgets of a vehicle which contains the order-data
 *
 */
void InvalidateVehicleOrder(const Vehicle *v, int data)
{
	SetWindowDirty(WC_VEHICLE_VIEW, v->index);
	SetWindowDirty(WC_SCHDISPATCH_SLOTS, v->index);

	if (data != 0) {
		/* Calls SetDirty() too */
		InvalidateWindowData(WC_VEHICLE_ORDERS,    v->index, data);
		InvalidateWindowData(WC_VEHICLE_TIMETABLE, v->index, data);
		return;
	}

	SetWindowDirty(WC_VEHICLE_ORDERS,    v->index);
	SetWindowDirty(WC_VEHICLE_TIMETABLE, v->index);
}

const char *Order::GetLabelText() const
{
	assert(this->IsType(OT_LABEL) && this->GetLabelSubType() == OLST_TEXT);
	if (this->extra == nullptr) return "";
	const char *text = (const char *)(this->extra->cargo_type_flags);
	if (ttd_strnlen(text, lengthof(this->extra->cargo_type_flags)) == lengthof(this->extra->cargo_type_flags)) {
		/* Not null terminated, give up */
		return "";
	}
	return text;
}

void Order::SetLabelText(std::string_view text)
{
	assert(this->IsType(OT_LABEL) && this->GetLabelSubType() == OLST_TEXT);
	this->CheckExtraInfoAlloced();
	strecpy(std::span((char *)(this->extra->cargo_type_flags), lengthof(this->extra->cargo_type_flags)), text);
}

/**
 *
 * Assign data to an order (from another order)
 *   This function makes sure that the index is maintained correctly
 * @param other the data to copy (except next pointer).
 *
 */
void Order::AssignOrder(const Order &other)
{
	this->type  = other.type;
	this->flags = other.flags;
	this->dest  = other.dest;

	this->refit_cargo   = other.refit_cargo;

	this->wait_time   = other.wait_time;

	this->travel_time = other.travel_time;
	this->max_speed   = other.max_speed;

	this->occupancy = other.occupancy;

	if (other.extra != nullptr && (this->GetUnloadType() == OUFB_CARGO_TYPE_UNLOAD || this->GetLoadType() == OLFB_CARGO_TYPE_LOAD
			|| (this->IsType(OT_LABEL) && this->GetLabelSubType() == OLST_TEXT)
			|| other.extra->xdata != 0 || other.extra->xdata2 != 0 || other.extra->xflags != 0 || other.extra->dispatch_index != 0 || other.extra->colour != 0)) {
		this->AllocExtraInfo();
		*(this->extra) = *(other.extra);
	} else {
		this->DeAllocExtraInfo();
	}
}

void Order::AllocExtraInfo()
{
	if (!this->extra) {
		this->extra.reset(new OrderExtraInfo());
	}
}

void Order::DeAllocExtraInfo()
{
	this->extra.reset();
}

void CargoStationIDStackSet::FillNextStoppingStation(const Vehicle *v, const OrderList *o, const Order *first, uint hops)
{
	this->more.clear();
	this->first = o->GetNextStoppingStation(v, ALL_CARGOTYPES, first, hops);
	if (this->first.cargo_mask != ALL_CARGOTYPES) {
		CargoTypes have_cargoes = this->first.cargo_mask;
		do {
			this->more.push_back(o->GetNextStoppingStation(v, ~have_cargoes, first, hops));
			have_cargoes |= this->more.back().cargo_mask;
		} while (have_cargoes != ALL_CARGOTYPES);
	}
}

/**
 * Recomputes everything.
 * @param v one of vehicle that is using this orderlist
 */
void OrderList::Initialize(Vehicle *v)
{
	this->first_shared = v;

	this->num_manual_orders = 0;
	this->num_vehicles = 1;
	this->timetable_duration = 0;
	this->total_duration = 0;

	VehicleType type = v->type;
	Owner owner = v->owner;

	for (const Order *o : this->Orders()) {
		if (!o->IsType(OT_IMPLICIT)) ++this->num_manual_orders;
		if (!o->IsType(OT_CONDITIONAL)) {
			this->timetable_duration += o->GetTimetabledWait() + o->GetTimetabledTravel();
			this->total_duration += o->GetWaitTime() + o->GetTravelTime();
		}
		RegisterOrderDestination(o, type, owner);
	}

	for (Vehicle *u = this->first_shared->PreviousShared(); u != nullptr; u = u->PreviousShared()) {
		++this->num_vehicles;
		this->first_shared = u;
	}

	for (const Vehicle *u = v->NextShared(); u != nullptr; u = u->NextShared()) ++this->num_vehicles;
}

/**
 * Recomputes Timetable duration.
 * Split out into a separate function so it can be used by afterload.
 */
void OrderList::RecalculateTimetableDuration()
{
	this->timetable_duration = 0;
	for (const Order *o : this->Orders()) {
		if (!o->IsType(OT_CONDITIONAL)) {
			this->timetable_duration += o->GetTimetabledWait() + o->GetTimetabledTravel();
		}
	}
}

/**
 * Free a complete order chain.
 * @param keep_orderlist If this is true only delete the orders, otherwise also delete the OrderList.
 * @note do not use on "current_order" vehicle orders!
 */
void OrderList::FreeChain(bool keep_orderlist)
{
	VehicleType type = this->GetFirstSharedVehicle()->type;
	Owner owner = this->GetFirstSharedVehicle()->owner;
	for (Order *o : this->Orders()) {
		UnregisterOrderDestination(o, type, owner);
		if (!CleaningPool()) o->InvalidateGuiOnRemove();
	}
	this->orders.clear();

	if (keep_orderlist) {
		this->num_manual_orders = 0;
		this->timetable_duration = 0;
	} else {
		delete this;
	}
}

/**
 * Get the next order which will make the given vehicle stop at a station
 * or refit at a depot or evaluate a non-trivial condition.
 * @param next The order to start looking at.
 * @param hops The number of orders we have already looked at.
 * @param cargo_mask The bit set of cargoes that the we are looking at, this may be reduced to indicate the set of cargoes that the result is valid for. This may be 0 to ignore cargo types entirely.
 * @return Either of
 *         \li a station order
 *         \li a refitting depot order
 *         \li a non-trivial conditional order
 *         \li nullptr  if the vehicle won't stop anymore.
 */
const Order *OrderList::GetNextDecisionNode(const Order *next, uint hops, CargoTypes &cargo_mask) const
{
	if (hops > std::min<uint>(64, this->GetNumOrders()) || next == nullptr) return nullptr;

	if (next->IsType(OT_CONDITIONAL)) {
		if (next->GetConditionVariable() != OCV_UNCONDITIONALLY) return next;

		/* We can evaluate trivial conditions right away. They're conceptually
		 * the same as regular order progression. */
		return this->GetNextDecisionNode(
				this->GetOrderAt(next->GetConditionSkipToOrder()),
				hops + 1, cargo_mask);
	}

	if (next->IsType(OT_GOTO_DEPOT)) {
		if ((next->GetDepotActionType() & ODATFB_HALT) != 0) return nullptr;
		if (next->IsRefit()) return next;
	}

	bool can_load_or_unload = false;
	if ((next->IsType(OT_GOTO_STATION) || next->IsType(OT_IMPLICIT)) &&
			(next->GetNonStopType() & ONSF_NO_STOP_AT_DESTINATION_STATION) == 0) {
		if (cargo_mask == 0) {
			can_load_or_unload = true;
		} else if (next->GetUnloadType() == OUFB_CARGO_TYPE_UNLOAD || next->GetLoadType() == OLFB_CARGO_TYPE_LOAD) {
			/* This is a cargo-specific load/unload order.
			 * If the first cargo is both a no-load and no-unload order, skip it.
			 * Drop cargoes which don't match the first one. */
			can_load_or_unload = CargoMaskValueFilter<bool>(cargo_mask, [&](CargoType cargo) {
				return ((next->GetCargoLoadType(cargo) & OLFB_NO_LOAD) == 0 || (next->GetCargoUnloadType(cargo) & OUFB_NO_UNLOAD) == 0);
			});
		} else if ((next->GetLoadType() & OLFB_NO_LOAD) == 0 || (next->GetUnloadType() & OUFB_NO_UNLOAD) == 0) {
			can_load_or_unload = true;
		}
	}

	if (!can_load_or_unload) {
		return this->GetNextDecisionNode(this->GetNext(next), hops + 1, cargo_mask);
	}

	return next;
}

/**
 * Recursively determine the next deterministic station to stop at.
 * @param v The vehicle we're looking at.
 * @param CargoTypes cargo_mask Bit-set of the cargo IDs of interest. This may be 0 to ignore cargo types entirely.
 * @param first Order to start searching at or nullptr to start at cur_implicit_order_index + 1.
 * @param hops Number of orders we have already looked at.
 * @return A CargoMaskedStationIDStack of the cargo mask the result is valid for, and the next stopping station or INVALID_STATION.
 * @pre The vehicle is currently loading and v->last_station_visited is meaningful.
 * @note This function may draw a random number. Don't use it from the GUI.
 */
CargoMaskedStationIDStack OrderList::GetNextStoppingStation(const Vehicle *v, CargoTypes cargo_mask, const Order *first, uint hops) const
{
	static std::vector<bool> seen_orders_container;
	if (hops == 0) {
		if (this->GetNumOrders() == 0) return CargoMaskedStationIDStack(cargo_mask, INVALID_STATION); // No orders at all
		seen_orders_container.assign(this->GetNumOrders(), false);
	}

	const Order *next = first;
	if (first == nullptr) {
		next = this->GetOrderAt(v->cur_implicit_order_index);
		if (next == nullptr) {
			next = this->GetFirstOrder();
			if (next == nullptr) return CargoMaskedStationIDStack(cargo_mask, INVALID_STATION);
		} else {
			/* GetNext never returns nullptr if there is a valid station in the list.
			 * As the given "next" is already valid and a station in the list, we
			 * don't have to check for nullptr here. */
			next = this->GetNext(next);
			assert(next != nullptr);
		}
	}

	const std::span<Order> order_span = v->orders->GetOrderVector();
	auto seen_order = [&](const Order *o) -> std::vector<bool>::reference { return seen_orders_container[o - order_span.data()]; };

	do {
		if (seen_order(next)) return CargoMaskedStationIDStack(cargo_mask, INVALID_STATION); // Already handled

		const Order *decision_node = this->GetNextDecisionNode(next, ++hops, cargo_mask);

		if (decision_node == nullptr || seen_order(decision_node)) return CargoMaskedStationIDStack(cargo_mask, INVALID_STATION); // Invalid or already handled

		seen_order(next) = true;
		seen_order(decision_node) = true;

		next = decision_node;

		/* Resolve possibly nested conditionals by estimation. */
		while (next->IsType(OT_CONDITIONAL)) {
			/* We return both options of conditional orders. */
			const Order *skip_to = &(order_span[next->GetConditionSkipToOrder()]);
			if (!seen_order(skip_to)) skip_to = this->GetNextDecisionNode(skip_to, hops, cargo_mask);
			const Order *advance = this->GetNext(next);
			if (!seen_order(advance)) advance = this->GetNextDecisionNode(advance, hops, cargo_mask);

			if (advance == nullptr || advance == first || skip_to == advance || seen_order(advance)) {
				next = (skip_to == first) ? nullptr : skip_to;
			} else if (skip_to == nullptr || skip_to == first || seen_order(skip_to)) {
				next = (advance == first) ? nullptr : advance;
			} else {
				CargoMaskedStationIDStack st1 = this->GetNextStoppingStation(v, cargo_mask, skip_to, hops);
				cargo_mask &= st1.cargo_mask;
				CargoMaskedStationIDStack st2 = this->GetNextStoppingStation(v, cargo_mask, advance, hops);
				st1.cargo_mask &= st2.cargo_mask;
				while (!st2.station.IsEmpty()) st1.station.Push(st2.station.Pop());
				return st1;
			}

			if (next == nullptr || seen_order(next)) return CargoMaskedStationIDStack(cargo_mask, INVALID_STATION);
			++hops;
		}

		/* Don't return a next stop if the vehicle has to unload everything. */
		if ((next->IsType(OT_GOTO_STATION) || next->IsType(OT_IMPLICIT)) &&
				next->GetDestination() == v->last_station_visited && cargo_mask != 0) {
			/* This is a cargo-specific load/unload order.
			 * Don't return a next stop if first cargo has transfer or unload set.
			 * Drop cargoes which don't match the first one. */
			bool invalid = CargoMaskValueFilter<bool>(cargo_mask, [&](CargoType cargo) {
				return ((next->GetCargoUnloadType(cargo) & (OUFB_TRANSFER | OUFB_UNLOAD)) != 0);
			});
			if (invalid) return CargoMaskedStationIDStack(cargo_mask, INVALID_STATION);
		}
	} while (next->IsType(OT_GOTO_DEPOT) || next->IsSlotCounterOrder() || next->IsType(OT_DUMMY) || next->IsType(OT_LABEL)
			|| (next->IsBaseStationOrder() && next->GetDestination() == v->last_station_visited));

	return CargoMaskedStationIDStack(cargo_mask, next->GetDestination());
}

/**
 * Insert a new order into the order chain.
 * @param ins_order is the order to insert into the chain.
 * @param index is the position where the order is supposed to be inserted.
 */
void OrderList::InsertOrderAt(Order &&ins_order, VehicleOrderID index)
{
	if (index >= this->orders.size()) {
		index = (VehicleOrderID)this->orders.size();
	}

	Order *new_order = &*this->orders.emplace(this->orders.begin() + index, std::move(ins_order));

	if (!new_order->IsType(OT_IMPLICIT)) ++this->num_manual_orders;
	if (!new_order->IsType(OT_CONDITIONAL)) {
		this->timetable_duration += new_order->GetTimetabledWait() + new_order->GetTimetabledTravel();
		this->total_duration += new_order->GetWaitTime() + new_order->GetTravelTime();
	}
	RegisterOrderDestination(new_order, this->GetFirstSharedVehicle()->type, this->GetFirstSharedVehicle()->owner);

	/* We can visit oil rigs and buoys that are not our own. They will be shown in
	 * the list of stations. So, we need to invalidate that window if needed. */
	if (new_order->IsType(OT_GOTO_STATION) || new_order->IsType(OT_GOTO_WAYPOINT)) {
		BaseStation *bs = BaseStation::Get(new_order->GetDestination());
		if (bs->owner == OWNER_NONE) InvalidateWindowClassesData(WC_STATION_LIST, 0);
	}

}


/**
 * Remove an order from the order list and delete it.
 * @param index is the position of the order which is to be deleted.
 */
void OrderList::DeleteOrderAt(VehicleOrderID index)
{
	if (index >= this->GetNumOrders()) return;

	Order *to_remove = &(this->orders[index]);

	if (!to_remove->IsType(OT_IMPLICIT)) --this->num_manual_orders;
	if (!to_remove->IsType(OT_CONDITIONAL)) {
		this->timetable_duration -= (to_remove->GetTimetabledWait() + to_remove->GetTimetabledTravel());
		this->total_duration -= (to_remove->GetWaitTime() + to_remove->GetTravelTime());
	}
	UnregisterOrderDestination(to_remove, this->GetFirstSharedVehicle()->type, this->GetFirstSharedVehicle()->owner);

	to_remove->InvalidateGuiOnRemove();

	this->orders.erase(this->orders.begin() + index);
}

/**
 * Move an order to another position within the order list.
 * @param from is the zero-based position of the order to move.
 * @param to is the zero-based position where the order is moved to.
 */
void OrderList::MoveOrder(VehicleOrderID from, VehicleOrderID to)
{
	if (from >= this->GetNumOrders() || to >= this->GetNumOrders() || from == to) return;

	if (from < to) {
		/* Rotate from towards end */
		const auto it = this->orders.begin();
		std::rotate(it + from, it + from + 1, it + to + 1);
	} else {
		/* Rotate from towards begin */
		const auto it = this->orders.begin();
		std::rotate(it + to, it + from, it + from + 1);
	}
}

/**
 * Removes the vehicle from the shared order list.
 * @note This is supposed to be called when the vehicle is still in the chain
 * @param v vehicle to remove from the list
 */
void OrderList::RemoveVehicle(Vehicle *v)
{
	--this->num_vehicles;
	if (v == this->first_shared) this->first_shared = v->NextShared();
}

/**
 * Checks whether all orders of the list have a filled timetable.
 * @return whether all orders have a filled timetable.
 */
bool OrderList::IsCompleteTimetable() const
{
	for (const Order *o : this->Orders()) {
		/* Implicit orders are, by definition, not timetabled. */
		if (o->IsType(OT_IMPLICIT)) continue;
		if (!o->IsCompletelyTimetabled()) return false;
	}
	return true;
}

#ifdef WITH_ASSERT
/**
 * Checks for internal consistency of order list. Triggers assertion if something is wrong.
 */
void OrderList::DebugCheckSanity() const
{
	VehicleOrderID check_num_orders = 0;
	VehicleOrderID check_num_manual_orders = 0;
	uint check_num_vehicles = 0;
	Ticks check_timetable_duration = 0;
	Ticks check_total_duration = 0;

	Debug(misc, 6, "Checking OrderList {} for sanity...", this->index);

	for (const Order *o : this->Orders()) {
		++check_num_orders;
		if (!o->IsType(OT_IMPLICIT)) ++check_num_manual_orders;
		if (!o->IsType(OT_CONDITIONAL)) {
			check_timetable_duration += o->GetTimetabledWait() + o->GetTimetabledTravel();
			check_total_duration += o->GetWaitTime() + o->GetTravelTime();
		}
	}
	assert_msg(this->GetNumOrders() == check_num_orders, "{}, {}", this->GetNumOrders(), check_num_orders);
	assert_msg(this->num_manual_orders == check_num_manual_orders, "{}, {}", this->num_manual_orders, check_num_manual_orders);
	assert_msg(this->timetable_duration == check_timetable_duration, "{}, {}", this->timetable_duration, check_timetable_duration);
	assert_msg(this->total_duration == check_total_duration, "{}, {}", this->total_duration, check_total_duration);

	for (const Vehicle *v = this->first_shared; v != nullptr; v = v->NextShared()) {
		++check_num_vehicles;
		assert_msg(v->orders == this, "{}, {}", fmt::ptr(v->orders), fmt::ptr(this));
	}
	assert_msg(this->num_vehicles == check_num_vehicles, "{}, {}", this->num_vehicles, check_num_vehicles);
	Debug(misc, 6, "... detected {} orders ({} manual), {} vehicles, {} timetabled, {} total",
			this->GetNumOrders(), this->num_manual_orders,
			this->num_vehicles, this->timetable_duration, this->total_duration);
}
#endif

/**
 * Checks whether the order goes to a station or not, i.e. whether the
 * destination is a station
 * @param v the vehicle to check for
 * @param o the order to check
 * @return true if the destination is a station
 */
static inline bool OrderGoesToStation(const Vehicle *v, const Order *o)
{
	return o->IsType(OT_GOTO_STATION) ||
			(v->type == VEH_AIRCRAFT && o->IsType(OT_GOTO_DEPOT) && !(o->GetDepotActionType() & ODATFB_NEAREST_DEPOT) && o->GetDestination() != INVALID_STATION);
}

/**
 * Checks whether the order goes to a road depot
 * @param v the vehicle to check for
 * @param o the order to check
 * @return true if the destination is a road depot
 */
static inline bool OrderGoesToRoadDepot(const Vehicle *v, const Order *o)
{
	return (v->type == VEH_ROAD) && o->IsType(OT_GOTO_DEPOT) && !(o->GetDepotActionType() & ODATFB_NEAREST_DEPOT);
}

/**
 * Delete all news items regarding defective orders about a vehicle
 * This could kill still valid warnings (for example about void order when just
 * another order gets added), but assume the company will notice the problems,
 * when they're changing the orders.
 */
static void DeleteOrderWarnings(const Vehicle *v)
{
	DeleteVehicleNews(v->index, AdviceType::Order);
}

/**
 * Returns a tile somewhat representing the order destination (not suitable for pathfinding).
 * @param v The vehicle to get the location for.
 * @param airport Get the airport tile and not the station location for aircraft.
 * @return destination of order, or INVALID_TILE if none.
 */
TileIndex Order::GetLocation(const Vehicle *v, bool airport) const
{
	switch (this->GetType()) {
		case OT_GOTO_WAYPOINT:
		case OT_GOTO_STATION:
		case OT_IMPLICIT:
			if (airport && v->type == VEH_AIRCRAFT) return Station::Get(this->GetDestination())->airport.tile;
			return BaseStation::Get(this->GetDestination())->xy;

		case OT_GOTO_DEPOT:
			if (this->GetDepotActionType() & ODATFB_NEAREST_DEPOT) return INVALID_TILE;
			if (this->GetDestination() == INVALID_DEPOT) return INVALID_TILE;
			return (v->type == VEH_AIRCRAFT) ? Station::Get(this->GetDestination())->xy : Depot::Get(this->GetDestination())->xy;

		default:
			return INVALID_TILE;
	}
}

/**
 * Returns a tile somewhat representing the order's auxiliary location (not related to vehicle movement).
 * @param secondary Whether to return a second auxiliary location, if available.
 * @return auxiliary location of order, or INVALID_TILE if none.
 */
TileIndex Order::GetAuxiliaryLocation(bool secondary) const
{
	if (this->IsType(OT_CONDITIONAL)) {
		if (secondary && ConditionVariableTestsCargoWaitingAmount(this->GetConditionVariable()) && this->HasConditionViaStation()) {
			const Station *st = Station::GetIfValid(this->GetConditionViaStationID());
			if (st != nullptr) return st->xy;
		}
		if (ConditionVariableHasStationID(this->GetConditionVariable())) {
			const Station *st = Station::GetIfValid(this->GetConditionStationID());
			if (st != nullptr) return st->xy;
		}
	}
	if (this->IsType(OT_LABEL) && IsDestinationOrderLabelSubType(this->GetLabelSubType())) {
		const BaseStation *st = BaseStation::GetIfValid(this->GetDestination());
		if (st != nullptr) return st->xy;
	}
	return INVALID_TILE;
}

/**
 * Get the distance between two orders of a vehicle. Conditional orders are resolved
 * and the bigger distance of the two order branches is returned.
 * @param prev Origin order.
 * @param cur Destination order.
 * @param v The vehicle to get the distance for.
 * @param conditional_depth Internal param for resolving conditional orders.
 * @return Maximum distance between the two orders.
 */
uint GetOrderDistance(const Order *prev, const Order *cur, const Vehicle *v, int conditional_depth)
{
	if (cur->IsType(OT_CONDITIONAL)) {
		if (conditional_depth > std::min<int>(64, v->GetNumOrders())) return 0;

		conditional_depth++;

		int dist1 = GetOrderDistance(prev, v->GetOrder(cur->GetConditionSkipToOrder()), v, conditional_depth);
		int dist2 = GetOrderDistance(prev, v->orders->GetNext(cur), v, conditional_depth);
		return std::max(dist1, dist2);
	}

	TileIndex prev_tile = prev->GetLocation(v, true);
	TileIndex cur_tile = cur->GetLocation(v, true);
	if (prev_tile == INVALID_TILE || cur_tile == INVALID_TILE) return 0;
	return v->type == VEH_AIRCRAFT ? DistanceSquare(prev_tile, cur_tile) : DistanceManhattan(prev_tile, cur_tile);
}

/**
 * Add an order to the orderlist of a vehicle.
 * @return the cost of this operation or an error
 */
CommandCost CmdInsertOrder(DoCommandFlag flags, const InsertOrderCmdData &data)
{
	Order new_order{};
	new_order.GetCmdRefTuple() = data.new_order;

	return CmdInsertOrderIntl(flags, Vehicle::GetIfValid(data.veh), data.sel_ord, new_order, CIOIF_NONE);
}

/**
 * Duplicate an order in the orderlist of a vehicle.
 * @param flags operation to perform
 * @param veh_id ID of the vehicle
 * @param sel_ord The order to duplicate
 * @return the cost of this operation or an error
 */
CommandCost CmdDuplicateOrder(DoCommandFlag flags, VehicleID veh_id, VehicleOrderID sel_ord)
{
	Vehicle *v = Vehicle::GetIfValid(veh_id);

	if (v == nullptr || !v->IsPrimaryVehicle()) return CMD_ERROR;

	CommandCost ret = CheckOwnership(v->owner);
	if (ret.Failed()) return ret;

	if (sel_ord >= v->GetNumOrders()) return CMD_ERROR;

	const Order *src_order = v->GetOrder(sel_ord);
	if (src_order == nullptr) return CMD_ERROR;

	Order new_order;
	new_order.AssignOrder(*src_order);
	const bool wait_fixed = new_order.IsWaitFixed();
	const bool wait_timetabled = new_order.IsWaitTimetabled();
	new_order.SetWaitTimetabled(false);
	new_order.SetTravelTimetabled(false);
	new_order.SetTravelTime(0);
	new_order.SetTravelFixed(false);
	new_order.SetDispatchScheduleIndex(-1);
	CommandCost cost = CmdInsertOrderIntl(flags, v, sel_ord + 1, new_order, CIOIF_ALLOW_LOAD_BY_CARGO_TYPE);
	if (cost.Failed()) return cost;
	if (flags & DC_EXEC) {
		Order *order = v->orders->GetOrderAt(sel_ord + 1);
		order->SetRefit(new_order.GetRefitCargo());
		order->SetMaxSpeed(new_order.GetMaxSpeed());
		SetOrderFixedWaitTime(v, sel_ord + 1, new_order.GetWaitTime(), wait_timetabled, wait_fixed);
	}
	new_order.Free();
	return CommandCost();
}

static CommandCost CmdInsertOrderIntl(DoCommandFlag flags, Vehicle *v, VehicleOrderID sel_ord, const Order &new_order, CmdInsertOrderIntlFlags insert_flags) {
	if (v == nullptr || !v->IsPrimaryVehicle()) return CMD_ERROR;

	CommandCost ret = CheckOwnership(v->owner);
	if (ret.Failed()) return ret;

	/* Check if the inserted order is to the correct destination (owner, type),
	 * and has the correct flags if any */
	switch (new_order.GetType()) {
		case OT_GOTO_STATION: {
			const Station *st = Station::GetIfValid(new_order.GetDestination());
			if (st == nullptr) return CMD_ERROR;

			if (st->owner != OWNER_NONE) {
				CommandCost ret = CheckInfraUsageAllowed(v->type, st->owner);
				if (ret.Failed()) return ret;
			}

			if (!CanVehicleUseStation(v, st)) return CommandCost::DualErrorMessage(STR_ERROR_CAN_T_ADD_ORDER, GetVehicleCannotUseStationReason(v, st));
			for (Vehicle *u = v->FirstShared(); u != nullptr; u = u->NextShared()) {
				if (!CanVehicleUseStation(u, st)) return CommandCost::DualErrorMessage(STR_ERROR_CAN_T_ADD_ORDER_SHARED, GetVehicleCannotUseStationReason(u, st));
			}

			/* Non stop only allowed for ground vehicles. */
			if (new_order.GetNonStopType() != ONSF_STOP_EVERYWHERE && !v->IsGroundVehicle()) return CMD_ERROR;
			if (_settings_game.order.nonstop_only && !(new_order.GetNonStopType() & ONSF_NO_STOP_AT_INTERMEDIATE_STATIONS) && v->IsGroundVehicle()) return CMD_ERROR;

			/* Filter invalid load/unload types. */
			switch (new_order.GetLoadType()) {
				case OLFB_CARGO_TYPE_LOAD:
					if ((insert_flags & CIOIF_ALLOW_LOAD_BY_CARGO_TYPE) != 0) break;
					return CMD_ERROR;

				case OLF_LOAD_IF_POSSIBLE:
				case OLFB_NO_LOAD:
					break;

				case OLFB_FULL_LOAD:
				case OLF_FULL_LOAD_ANY:
					if (v->HasUnbunchingOrder()) return CommandCost(STR_ERROR_UNBUNCHING_NO_FULL_LOAD);
					break;

				default:
					return CMD_ERROR;
			}
			switch (new_order.GetUnloadType()) {
				case OUF_UNLOAD_IF_POSSIBLE: case OUFB_UNLOAD: case OUFB_TRANSFER: case OUFB_NO_UNLOAD: break;
				case OUFB_CARGO_TYPE_UNLOAD:
					if ((insert_flags & CIOIF_ALLOW_LOAD_BY_CARGO_TYPE) != 0) break;
					return CMD_ERROR;
				default: return CMD_ERROR;
			}

			/* Filter invalid stop locations */
			switch (new_order.GetStopLocation()) {
				case OSL_PLATFORM_NEAR_END:
				case OSL_PLATFORM_MIDDLE:
				case OSL_PLATFORM_THROUGH:
					if (v->type != VEH_TRAIN) return CMD_ERROR;
					[[fallthrough]];

				case OSL_PLATFORM_FAR_END:
					break;

				default:
					return CMD_ERROR;
			}

			break;
		}

		case OT_GOTO_DEPOT: {
			if ((new_order.GetDepotActionType() & ODATFB_NEAREST_DEPOT) == 0) {
				if (v->type == VEH_AIRCRAFT) {
					const Station *st = Station::GetIfValid(new_order.GetDestination());

					if (st == nullptr) return CMD_ERROR;

					CommandCost ret = CheckInfraUsageAllowed(v->type, st->owner);
					if (ret.Failed()) return ret;

					if (!CanVehicleUseStation(v, st) || !st->airport.HasHangar()) {
						return CMD_ERROR;
					}
				} else {
					const Depot *dp = Depot::GetIfValid(new_order.GetDestination());

					if (dp == nullptr) return CMD_ERROR;

					CommandCost ret = CheckInfraUsageAllowed(v->type, GetTileOwner(dp->xy), dp->xy);
					if (ret.Failed()) return ret;

					switch (v->type) {
						case VEH_TRAIN:
							if (!IsRailDepotTile(dp->xy)) return CMD_ERROR;
							break;

						case VEH_ROAD:
							if (!IsRoadDepotTile(dp->xy)) return CMD_ERROR;
							if ((GetPresentRoadTypes(dp->xy) & RoadVehicle::From(v)->compatible_roadtypes) == 0) return CMD_ERROR;
							break;

						case VEH_SHIP:
							if (!IsShipDepotTile(dp->xy)) return CMD_ERROR;
							break;

						default: return CMD_ERROR;
					}
				}
			}

			if (new_order.GetNonStopType() != ONSF_STOP_EVERYWHERE && !v->IsGroundVehicle()) return CMD_ERROR;
			if (_settings_game.order.nonstop_only && !(new_order.GetNonStopType() & ONSF_NO_STOP_AT_INTERMEDIATE_STATIONS) && v->IsGroundVehicle()) return CMD_ERROR;
			if (new_order.GetDepotOrderType() & ~(ODTFB_PART_OF_ORDERS | ((new_order.GetDepotOrderType() & ODTFB_PART_OF_ORDERS) != 0 ? ODTFB_SERVICE : 0))) return CMD_ERROR;
			if (new_order.GetDepotActionType() & ~(ODATFB_HALT | ODATFB_SELL | ODATFB_NEAREST_DEPOT | ODATFB_UNBUNCH)) return CMD_ERROR;

			/* Vehicles cannot have a "service if needed" order that also has a depot action. */
			if ((new_order.GetDepotOrderType() & ODTFB_SERVICE) && (new_order.GetDepotActionType() & (ODATFB_HALT | ODATFB_UNBUNCH))) return CMD_ERROR;

			/* Check if we're allowed to have a new unbunching order. */
			if ((new_order.GetDepotActionType() & ODATFB_UNBUNCH)) {
				if (v->HasFullLoadOrder()) return CommandCost::DualErrorMessage(STR_ERROR_CAN_T_ADD_ORDER, STR_ERROR_UNBUNCHING_NO_UNBUNCHING_FULL_LOAD);
				if ((insert_flags & CIOIF_ALLOW_DUPLICATE_UNBUNCH) == 0 && v->HasUnbunchingOrder()) return CommandCost::DualErrorMessage(STR_ERROR_CAN_T_ADD_ORDER, STR_ERROR_UNBUNCHING_ONLY_ONE_ALLOWED);
				if (v->HasConditionalOrder()) return CommandCost::DualErrorMessage(STR_ERROR_CAN_T_ADD_ORDER, STR_ERROR_UNBUNCHING_NO_UNBUNCHING_CONDITIONAL);
			}
			break;
		}

		case OT_GOTO_WAYPOINT: {
			const Waypoint *wp = Waypoint::GetIfValid(new_order.GetDestination());
			if (wp == nullptr) return CMD_ERROR;

			switch (v->type) {
				default: return CMD_ERROR;

				case VEH_TRAIN: {
					if (!(wp->facilities & FACIL_TRAIN)) return CommandCost::DualErrorMessage(STR_ERROR_CAN_T_ADD_ORDER, STR_ERROR_NO_RAIL_WAYPOINT);

					CommandCost ret = CheckInfraUsageAllowed(v->type, wp->owner);
					if (ret.Failed()) return ret;
					break;
				}

				case VEH_ROAD: {
					if (!(wp->facilities & (FACIL_BUS_STOP | FACIL_TRUCK_STOP))) return CommandCost::DualErrorMessage(STR_ERROR_CAN_T_ADD_ORDER, STR_ERROR_NO_ROAD_WAYPOINT);

					CommandCost ret = CheckInfraUsageAllowed(v->type, wp->owner);
					if (ret.Failed()) return ret;
					break;
				}

				case VEH_SHIP:
					if (!(wp->facilities & FACIL_DOCK)) return CommandCost::DualErrorMessage(STR_ERROR_CAN_T_ADD_ORDER, STR_ERROR_NO_BUOY);
					if (wp->owner != OWNER_NONE) {
						CommandCost ret = CheckInfraUsageAllowed(v->type, wp->owner);
						if (ret.Failed()) return ret;
					}
					break;
			}

			/* Order flags can be any of the following for waypoints:
			 * [non-stop]
			 * non-stop orders (if any) are only valid for trains/RVs */
			if (new_order.GetNonStopType() != ONSF_STOP_EVERYWHERE && !v->IsGroundVehicle()) return CMD_ERROR;
			if (_settings_game.order.nonstop_only && !(new_order.GetNonStopType() & ONSF_NO_STOP_AT_INTERMEDIATE_STATIONS) && v->IsGroundVehicle()) return CMD_ERROR;
			break;
		}

		case OT_CONDITIONAL: {
			VehicleOrderID skip_to = new_order.GetConditionSkipToOrder();
			if (skip_to != 0 && skip_to >= v->GetNumOrders()) return CMD_ERROR; // Always allow jumping to the first (even when there is no order).
			if (new_order.GetConditionVariable() >= OCV_END) return CMD_ERROR;
			if (v->HasUnbunchingOrder()) return CommandCost(STR_ERROR_UNBUNCHING_NO_CONDITIONAL);

			OrderConditionComparator occ = new_order.GetConditionComparator();
			if (occ >= OCC_END) return CMD_ERROR;
			switch (new_order.GetConditionVariable()) {
				case OCV_SLOT_OCCUPANCY:
				case OCV_VEH_IN_SLOT: {
					TraceRestrictSlotID slot = new_order.GetXData();
					if (slot != INVALID_TRACE_RESTRICT_SLOT_ID) {
						const TraceRestrictSlot *trslot = TraceRestrictSlot::GetIfValid(slot);
						if (trslot == nullptr) return CMD_ERROR;
						if (new_order.GetConditionVariable() == OCV_VEH_IN_SLOT && trslot->vehicle_type != v->type) return CMD_ERROR;
						if (!trslot->IsUsableByOwner(v->owner)) return CMD_ERROR;
					}
					switch (occ) {
						case OCC_IS_TRUE:
						case OCC_IS_FALSE:
						case OCC_EQUALS:
						case OCC_NOT_EQUALS:
							break;

						default:
							return CMD_ERROR;
					}
					break;
				}

				case OCV_VEH_IN_SLOT_GROUP: {
					TraceRestrictSlotGroupID slot_group = new_order.GetXData();
					if (slot_group != INVALID_TRACE_RESTRICT_SLOT_GROUP) {
						const TraceRestrictSlotGroup *sg = TraceRestrictSlotGroup::GetIfValid(slot_group);
						if (sg == nullptr || sg->vehicle_type != v->type) return CMD_ERROR;
						if (!sg->CompanyCanReferenceSlotGroup(v->owner)) return CMD_ERROR;
					}
					switch (occ) {
						case OCC_IS_TRUE:
						case OCC_IS_FALSE:
							break;

						default:
							return CMD_ERROR;
					}
					break;
				}

				case OCV_CARGO_LOAD_PERCENTAGE:
					if (!CargoSpec::Get(new_order.GetConditionValue())->IsValid()) return CMD_ERROR;
					if (new_order.GetXData() > 100) return CMD_ERROR;
					if (occ == OCC_IS_TRUE || occ == OCC_IS_FALSE) return CMD_ERROR;
					break;

				case OCV_CARGO_WAITING_AMOUNT:
				case OCV_CARGO_WAITING_AMOUNT_PERCENTAGE:
					if (!CargoSpec::Get(new_order.GetConditionValue())->IsValid()) return CMD_ERROR;
					if (occ == OCC_IS_TRUE || occ == OCC_IS_FALSE) return CMD_ERROR;
					break;

				case OCV_CARGO_WAITING:
				case OCV_CARGO_ACCEPTANCE:
					if (!CargoSpec::Get(new_order.GetConditionValue())->IsValid()) return CMD_ERROR;
					/* FALL THROUGH */

				case OCV_REQUIRES_SERVICE:
					if (occ != OCC_IS_TRUE && occ != OCC_IS_FALSE) return CMD_ERROR;
					break;

				case OCV_UNCONDITIONALLY:
					if (occ != OCC_EQUALS) return CMD_ERROR;
					if (new_order.GetConditionValue() != 0) return CMD_ERROR;
					break;

				case OCV_FREE_PLATFORMS:
					if (v->type != VEH_TRAIN) return CMD_ERROR;
					if (occ == OCC_IS_TRUE || occ == OCC_IS_FALSE) return CMD_ERROR;
					break;

				case OCV_DISPATCH_SLOT: {
					if (occ != OCC_IS_TRUE && occ != OCC_IS_FALSE) return CMD_ERROR;
					uint submode = GB(new_order.GetConditionValue(), ODCB_SRC_START, ODCB_SRC_COUNT);
					if (submode < ODCS_BEGIN || submode >= ODCS_END) return CMD_ERROR;
					break;
				}

				case OCV_PERCENT:
					if (occ != OCC_EQUALS) return CMD_ERROR;
					[[fallthrough]];
				case OCV_LOAD_PERCENTAGE:
				case OCV_RELIABILITY:
					if (new_order.GetConditionValue() > 100) return CMD_ERROR;
					[[fallthrough]];

				default:
					if (occ == OCC_IS_TRUE || occ == OCC_IS_FALSE) return CMD_ERROR;
					break;
			}
			break;
		}

		case OT_SLOT: {
			TraceRestrictSlotID data = new_order.GetDestination();
			if (data != INVALID_TRACE_RESTRICT_SLOT_ID) {
				const TraceRestrictSlot *slot = TraceRestrictSlot::GetIfValid(data);
				if (slot == nullptr || slot->vehicle_type != v->type) return CMD_ERROR;
				if (!slot->IsUsableByOwner(v->owner)) return CMD_ERROR;
			}
			switch (new_order.GetSlotSubType()) {
				case OSST_RELEASE:
				case OSST_TRY_ACQUIRE:
					break;

				default:
					return CMD_ERROR;
			}
			break;
		}

		case OT_SLOT_GROUP: {
			TraceRestrictSlotGroupID data = new_order.GetDestination();
			if (data != INVALID_TRACE_RESTRICT_SLOT_GROUP) {
				const TraceRestrictSlotGroup *sg = TraceRestrictSlotGroup::GetIfValid(data);
				if (sg == nullptr || sg->vehicle_type != v->type) return CMD_ERROR;
				if (!sg->CompanyCanReferenceSlotGroup(v->owner)) return CMD_ERROR;
			}
			switch (new_order.GetSlotGroupSubType()) {
				case OSGST_RELEASE:
					break;

				default:
					return CMD_ERROR;
			}
			break;
		}

		case OT_COUNTER: {
			TraceRestrictCounterID data = new_order.GetDestination();
			if (data != INVALID_TRACE_RESTRICT_COUNTER_ID) {
				const TraceRestrictCounter *ctr = TraceRestrictCounter::GetIfValid(data);
				if (ctr == nullptr) return CMD_ERROR;
				if (!ctr->IsUsableByOwner(v->owner)) return CMD_ERROR;
			}
			break;
		}

		case OT_LABEL: {
			switch (new_order.GetLabelSubType()) {
				case OLST_TEXT:
					break;

				case OLST_DEPARTURES_VIA:
				case OLST_DEPARTURES_REMOVE_VIA: {
					const BaseStation *st = BaseStation::GetIfValid(new_order.GetDestination());
					if (st == nullptr) return CMD_ERROR;

					if (st->owner != OWNER_NONE) {
						CommandCost ret = CheckInfraUsageAllowed(v->type, st->owner);
						if (ret.Failed()) return ret;
					}
					break;
				}

				default:
					return CMD_ERROR;
			}
			break;
		}

		default: return CMD_ERROR;
	}

	if (sel_ord > v->GetNumOrders()) return CMD_ERROR;

	if (v->GetNumOrders() >= MAX_VEH_ORDER_ID) return CommandCost(STR_ERROR_TOO_MANY_ORDERS);
	if (v->orders == nullptr && !OrderList::CanAllocateItem()) return CommandCost(STR_ERROR_NO_MORE_SPACE_FOR_ORDERS);

	if (flags & DC_EXEC) {
		InsertOrder(v, Order(new_order), sel_ord);
	}

	return CommandCost();
}

/**
 * Insert a new order but skip the validation.
 * @param v       The vehicle to insert the order to.
 * @param new_o   The new order.
 * @param sel_ord The position the order should be inserted at.
 */
void InsertOrder(Vehicle *v, Order &&new_o, VehicleOrderID sel_ord)
{
	/* Create new order and link in list */
	if (v->orders == nullptr) {
		v->orders = new OrderList(std::move(new_o), v);
	} else {
		v->orders->InsertOrderAt(std::move(new_o), sel_ord);
	}

	Vehicle *u = v->FirstShared();
	DeleteOrderWarnings(u);
	for (; u != nullptr; u = u->NextShared()) {
		assert(v->orders == u->orders);

		/* If there is added an order before the current one, we need
		 * to update the selected order. We do not change implicit/real order indices though.
		 * If the new order is between the current implicit order and real order, the implicit order will
		 * later skip the inserted order. */
		if (sel_ord <= u->cur_real_order_index) {
			uint cur = u->cur_real_order_index + 1;
			/* Check if we don't go out of bound */
			if (cur < u->GetNumOrders()) {
				u->cur_real_order_index = cur;
			}
		}
		if (sel_ord == u->cur_implicit_order_index && u->IsGroundVehicle()) {
			/* We are inserting an order just before the current implicit order.
			 * We do not know whether we will reach current implicit or the newly inserted order first.
			 * So, disable creation of implicit orders until we are on track again. */
			uint16_t &gv_flags = u->GetGroundVehicleFlags();
			SetBit(gv_flags, GVF_SUPPRESS_IMPLICIT_ORDERS);
		}
		if (sel_ord <= u->cur_implicit_order_index) {
			uint cur = u->cur_implicit_order_index + 1;
			/* Check if we don't go out of bound */
			if (cur < u->GetNumOrders()) {
				u->cur_implicit_order_index = cur;
			}
		}

		if (u->cur_timetable_order_index != INVALID_VEH_ORDER_ID && sel_ord <= u->cur_timetable_order_index) {
			uint cur = u->cur_timetable_order_index + 1;
			/* Check if we don't go out of bound */
			if (cur < u->GetNumOrders()) {
				u->cur_timetable_order_index = cur;
			}
		}

		/* Unbunching data is no longer valid. */
		u->ResetDepotUnbunching();

		/* Update any possible open window of the vehicle */
		InvalidateVehicleOrder(u, INVALID_VEH_ORDER_ID | (sel_ord << 16));
	}

	/* As we insert an order, the order to skip to will be 'wrong'. */
	VehicleOrderID cur_order_id = 0;
	for (Order *order : v->Orders()) {
		if (order->IsType(OT_CONDITIONAL)) {
			VehicleOrderID order_id = order->GetConditionSkipToOrder();
			if (order_id >= sel_ord) {
				order->SetConditionSkipToOrder(order_id + 1);
			}
			if (order_id == cur_order_id) {
				order->SetConditionSkipToOrder((order_id + 1) % v->GetNumOrders());
			}
		}
		cur_order_id++;
	}

	/* Make sure to rebuild the whole list */
	InvalidateWindowClassesData(GetWindowClassForVehicleType(v->type), 0);
	InvalidateWindowClassesData(WC_DEPARTURES_BOARD, 0);
}

/**
 * Declone an order-list
 * @param *dst delete the orders of this vehicle
 * @param flags execution flags
 */
static CommandCost DecloneOrder(Vehicle *dst, DoCommandFlag flags)
{
	if (flags & DC_EXEC) {
		/* Clear scheduled dispatch flag if any */
		if (HasBit(dst->vehicle_flags, VF_SCHEDULED_DISPATCH)) {
			ClrBit(dst->vehicle_flags, VF_SCHEDULED_DISPATCH);
		}

		DeleteVehicleOrders(dst);
		InvalidateVehicleOrder(dst, VIWD_REMOVE_ALL_ORDERS);
		InvalidateWindowClassesData(GetWindowClassForVehicleType(dst->type), 0);
		InvalidateWindowClassesData(WC_DEPARTURES_BOARD, 0);
	}
	return CommandCost();
}

/**
 * Get the first cargoID that points to a valid cargo (usually 0)
 */
static CargoType GetFirstValidCargo()
{
	for (CargoType i = 0; i < NUM_CARGO; i++) {
		if (CargoSpec::Get(i)->IsValid()) return i;
	}
	/* No cargos defined -> 'Houston, we have a problem!' */
	NOT_REACHED();
}

/**
 * Delete an order from the orderlist of a vehicle.
 * @param flags operation to perform
 * @param veh_id the ID of the vehicle
 * @param sel_ord the order to delete
 * @return the cost of this operation or an error
 */
CommandCost CmdDeleteOrder(DoCommandFlag flags, VehicleID veh_id, VehicleOrderID sel_ord)
{
	Vehicle *v = Vehicle::GetIfValid(veh_id);

	if (v == nullptr || !v->IsPrimaryVehicle()) return CMD_ERROR;

	CommandCost ret = CheckOwnership(v->owner);
	if (ret.Failed()) return ret;

	/* If we did not select an order, we maybe want to de-clone the orders */
	if (sel_ord >= v->GetNumOrders()) return DecloneOrder(v, flags);

	if (v->GetOrder(sel_ord) == nullptr) return CMD_ERROR;

	if (flags & DC_EXEC) {
		DeleteOrder(v, sel_ord);
	}
	return CommandCost();
}

/**
 * Cancel the current loading order of the vehicle as the order was deleted.
 * @param v the vehicle
 */
static void CancelLoadingDueToDeletedOrder(Vehicle *v)
{
	if (v->current_order.IsType(OT_LOADING_ADVANCE)) {
		SetBit(v->vehicle_flags, VF_LOADING_FINISHED);
		return;
	}

	assert(v->current_order.IsType(OT_LOADING));
	/* NON-stop flag is misused to see if a train is in a station that is
	 * on its order list or not */
	v->current_order.SetNonStopType(ONSF_STOP_EVERYWHERE);
	/* When full loading, "cancel" that order so the vehicle doesn't
	 * stay indefinitely at this station anymore. */
	if (v->current_order.GetLoadType() & OLFB_FULL_LOAD) v->current_order.SetLoadType(OLF_LOAD_IF_POSSIBLE);
}

/**
 * Delete an order but skip the parameter validation.
 * @param v       The vehicle to delete the order from.
 * @param sel_ord The id of the order to be deleted.
 */
void DeleteOrder(Vehicle *v, VehicleOrderID sel_ord)
{
	v->orders->DeleteOrderAt(sel_ord);

	Vehicle *u = v->FirstShared();
	DeleteOrderWarnings(u);
	for (; u != nullptr; u = u->NextShared()) {
		assert(v->orders == u->orders);

		if (sel_ord == u->cur_real_order_index && u->current_order.IsAnyLoadingType()) {
			CancelLoadingDueToDeletedOrder(u);
		}

		if (sel_ord < u->cur_real_order_index) {
			u->cur_real_order_index--;
		} else if (sel_ord == u->cur_real_order_index) {
			u->UpdateRealOrderIndex();
		}

		if (sel_ord < u->cur_implicit_order_index) {
			u->cur_implicit_order_index--;
		} else if (sel_ord == u->cur_implicit_order_index) {
			/* Make sure the index is valid */
			if (u->cur_implicit_order_index >= u->GetNumOrders()) u->cur_implicit_order_index = 0;

			/* Skip non-implicit orders for the implicit-order-index (e.g. if the current implicit order was deleted */
			while (u->cur_implicit_order_index != u->cur_real_order_index && !u->GetOrder(u->cur_implicit_order_index)->IsType(OT_IMPLICIT)) {
				u->cur_implicit_order_index++;
				if (u->cur_implicit_order_index >= u->GetNumOrders()) u->cur_implicit_order_index = 0;
			}
		}
		/* Unbunching data is no longer valid. */
		u->ResetDepotUnbunching();

		if (u->cur_timetable_order_index != INVALID_VEH_ORDER_ID) {
			if (sel_ord < u->cur_timetable_order_index) {
				u->cur_timetable_order_index--;
			} else if (sel_ord == u->cur_timetable_order_index) {
				u->cur_timetable_order_index = INVALID_VEH_ORDER_ID;
			}
		}

		/* Update any possible open window of the vehicle */
		InvalidateVehicleOrder(u, sel_ord | (INVALID_VEH_ORDER_ID << 16));
	}

	/* As we delete an order, the order to skip to will be 'wrong'. */
	VehicleOrderID cur_order_id = 0;
	for (Order *order : v->Orders()) {
		if (order->IsType(OT_CONDITIONAL)) {
			VehicleOrderID order_id = order->GetConditionSkipToOrder();
			if (order_id >= sel_ord) {
				order_id = std::max(order_id - 1, 0);
			}
			if (order_id == cur_order_id) {
				order_id = (order_id + 1) % v->GetNumOrders();
			}
			order->SetConditionSkipToOrder(order_id);
		}
		cur_order_id++;
	}

	InvalidateWindowClassesData(GetWindowClassForVehicleType(v->type), 0);
	InvalidateWindowClassesData(WC_DEPARTURES_BOARD, 0);
}

/**
 * Goto order of order-list.
 * @param flags operation to perform
 * @param veh_id The ID of the vehicle which order is skipped
 * @param sel_ord the selected order to which we want to skip
 * @return the cost of this operation or an error
 */
CommandCost CmdSkipToOrder(DoCommandFlag flags, VehicleID veh_id, VehicleOrderID sel_ord)
{
	Vehicle *v = Vehicle::GetIfValid(veh_id);

	if (v == nullptr || !v->IsPrimaryVehicle() || sel_ord == v->cur_implicit_order_index || sel_ord >= v->GetNumOrders() || v->GetNumOrders() < 2) return CMD_ERROR;

	CommandCost ret = CheckOwnership(v->owner);
	if (ret.Failed()) return ret;

	if (flags & DC_EXEC) {
		if (v->current_order.IsAnyLoadingType()) v->LeaveStation();
		if (v->current_order.IsType(OT_WAITING)) v->HandleWaiting(true);

		if (v->type == VEH_TRAIN) {
			for (Train *u = Train::From(v); u != nullptr; u = u->Next()) {
				ClrBit(u->flags, VRF_BEYOND_PLATFORM_END);
			}
		}

		v->cur_implicit_order_index = v->cur_real_order_index = sel_ord;
		v->UpdateRealOrderIndex();
		v->cur_timetable_order_index = INVALID_VEH_ORDER_ID;

		/* Unbunching data is no longer valid. */
		v->ResetDepotUnbunching();

		InvalidateVehicleOrder(v, VIWD_MODIFY_ORDERS);

		v->ClearSeparation();
		if (HasBit(v->vehicle_flags, VF_TIMETABLE_SEPARATION)) ClrBit(v->vehicle_flags, VF_TIMETABLE_STARTED);

		/* We have an aircraft/ship, they have a mini-schedule, so update them all */
		if (v->type == VEH_AIRCRAFT || v->type == VEH_SHIP) DirtyVehicleListWindowForVehicle(v);
	}

	return CommandCost();
}

/**
 * Move an order inside the orderlist
 * @param flags operation to perform
 * @param veh the ID of the vehicle
 * @param moving_order the order to move
 * @param target_order the target order
 * @return the cost of this operation or an error
 * @note The target order will move one place down in the orderlist
 *  if you move the order upwards else it'll move it one place down
 */
CommandCost CmdMoveOrder(DoCommandFlag flags, VehicleID veh, VehicleOrderID moving_order, VehicleOrderID target_order)
{
	Vehicle *v = Vehicle::GetIfValid(veh);
	if (v == nullptr || !v->IsPrimaryVehicle()) return CMD_ERROR;

	CommandCost ret = CheckOwnership(v->owner);
	if (ret.Failed()) return ret;

	/* Don't make senseless movements */
	if (moving_order >= v->GetNumOrders() || target_order >= v->GetNumOrders() ||
			moving_order == target_order || v->GetNumOrders() <= 1) return CMD_ERROR;

	Order *moving_one = v->GetOrder(moving_order);
	/* Don't move an empty order */
	if (moving_one == nullptr) return CMD_ERROR;

	if (flags & DC_EXEC) {
		v->orders->MoveOrder(moving_order, target_order);

		/* Update shared list */
		Vehicle *u = v->FirstShared();

		DeleteOrderWarnings(u);

		for (; u != nullptr; u = u->NextShared()) {
			/* Update the current order.
			 * There are multiple ways to move orders, which result in cur_implicit_order_index
			 * and cur_real_order_index to not longer make any sense. E.g. moving another
			 * real order between them.
			 *
			 * Basically one could choose to preserve either of them, but not both.
			 * While both ways are suitable in this or that case from a human point of view, neither
			 * of them makes really sense.
			 * However, from an AI point of view, preserving cur_real_order_index is the most
			 * predictable and transparent behaviour.
			 *
			 * With that decision it basically does not matter what we do to cur_implicit_order_index.
			 * If we change orders between the implicit- and real-index, the implicit orders are mostly likely
			 * completely out-dated anyway. So, keep it simple and just keep cur_implicit_order_index as well.
			 * The worst which can happen is that a lot of implicit orders are removed when reaching current_order.
			 */
			if (u->cur_real_order_index == moving_order) {
				u->cur_real_order_index = target_order;
			} else if (u->cur_real_order_index > moving_order && u->cur_real_order_index <= target_order) {
				u->cur_real_order_index--;
			} else if (u->cur_real_order_index < moving_order && u->cur_real_order_index >= target_order) {
				u->cur_real_order_index++;
			}

			if (u->cur_implicit_order_index == moving_order) {
				u->cur_implicit_order_index = target_order;
			} else if (u->cur_implicit_order_index > moving_order && u->cur_implicit_order_index <= target_order) {
				u->cur_implicit_order_index--;
			} else if (u->cur_implicit_order_index < moving_order && u->cur_implicit_order_index >= target_order) {
				u->cur_implicit_order_index++;
			}
			/* Unbunching data is no longer valid. */
			u->ResetDepotUnbunching();


			u->cur_timetable_order_index = INVALID_VEH_ORDER_ID;

			assert(v->orders == u->orders);
			/* Update any possible open window of the vehicle */
			InvalidateVehicleOrder(u, moving_order | (target_order << 16));
		}

		/* As we move an order, the order to skip to will be 'wrong'. */
		for (Order *order : v->Orders()) {
			if (order->IsType(OT_CONDITIONAL)) {
				VehicleOrderID order_id = order->GetConditionSkipToOrder();
				if (order_id == moving_order) {
					order_id = target_order;
				} else if (order_id > moving_order && order_id <= target_order) {
					order_id--;
				} else if (order_id < moving_order && order_id >= target_order) {
					order_id++;
				}
				order->SetConditionSkipToOrder(order_id);
			}
		}

		/* Make sure to rebuild the whole list */
		InvalidateWindowClassesData(GetWindowClassForVehicleType(v->type), 0);
	}

	return CommandCost();
}

/**
 * Reverse an orderlist
 * @param flags operation to perform
 * @param veh the ID of the vehicle
 * @param op operation to perform
 * @return the cost of this operation or an error
 */
CommandCost CmdReverseOrderList(DoCommandFlag flags, VehicleID veh, ReverseOrderOperation op)
{
	Vehicle *v = Vehicle::GetIfValid(veh);
	if (v == nullptr || !v->IsPrimaryVehicle()) return CMD_ERROR;

	uint order_count = v->GetNumOrders();

	switch (op) {
		case ReverseOrderOperation::Reverse: {
			if (order_count < 2) return CMD_ERROR;
			uint max_order = order_count - 1;
			for (uint i = 0; i < max_order; i++) {
				CommandCost cost = Command<CMD_MOVE_ORDER>::Do(flags, veh, max_order, i);
				if (cost.Failed()) return cost;
			}
			break;
		}

		case ReverseOrderOperation::AppendReversed: {
			if (order_count < 3) return CMD_ERROR;
			uint max_order = order_count - 1;
			if (((order_count * 2) - 2) > MAX_VEH_ORDER_ID) return CommandCost(STR_ERROR_TOO_MANY_ORDERS);
			for (uint i = 0; i < order_count; i++) {
				if (v->GetOrder(i)->IsType(OT_CONDITIONAL)) return CMD_ERROR;
			}
			for (uint i = 1; i < max_order; i++) {
				Order new_order;
				new_order.AssignOrder(*v->GetOrder(i));
				const bool wait_fixed = new_order.IsWaitFixed();
				const bool wait_timetabled = new_order.IsWaitTimetabled();
				new_order.SetWaitTimetabled(false);
				new_order.SetTravelTimetabled(false);
				new_order.SetTravelTime(0);
				new_order.SetTravelFixed(false);
				CommandCost cost = CmdInsertOrderIntl(flags, v, order_count, new_order, CIOIF_ALLOW_LOAD_BY_CARGO_TYPE);
				if (cost.Failed()) return cost;
				if (flags & DC_EXEC) {
					Order *order = v->orders->GetOrderAt(order_count);
					order->SetRefit(new_order.GetRefitCargo());
					order->SetMaxSpeed(new_order.GetMaxSpeed());
					SetOrderFixedWaitTime(v, order_count, new_order.GetWaitTime(), wait_timetabled, wait_fixed);
				}
				new_order.Free();
			}
			break;
		};

		default:
			return CMD_ERROR;
	}

	return CommandCost();
}

/**
 * Modify an order in the orderlist of a vehicle.
 * @param flags operation to perform
 * @param veh ID of the vehicle
 * @param sel_ord the selected order (if any). If the last order is given,
 *                the order will be inserted before that one
 *                the maximum vehicle order id is 254.
 * @param mof what data to modify (@see ModifyOrderFlags)
 * @param data the data to modify
 * @param cargo for MOF_CARGO_TYPE_UNLOAD, MOF_CARGO_TYPE_LOAD
 * @param text for MOF_LABEL_TEXT
 * @return the cost of this operation or an error
 */
CommandCost CmdModifyOrder(DoCommandFlag flags, VehicleID veh, VehicleOrderID sel_ord, ModifyOrderFlags mof, uint16_t data, CargoType cargo_id, const std::string &text)
{
	if (mof >= MOF_END) return CMD_ERROR;

	if (mof != MOF_LABEL_TEXT && !text.empty()) return CMD_ERROR;

	Vehicle *v = Vehicle::GetIfValid(veh);
	if (v == nullptr || !v->IsPrimaryVehicle()) return CMD_ERROR;

	CommandCost ret = CheckOwnership(v->owner);
	if (ret.Failed()) return ret;

	/* Is it a valid order? */
	if (sel_ord >= v->GetNumOrders()) return CMD_ERROR;

	Order *order = v->GetOrder(sel_ord);
	assert(order != nullptr);
	if (mof == MOF_COLOUR) {
		if (order->GetType() == OT_IMPLICIT) return CMD_ERROR;
	} else {
		switch (order->GetType()) {
			case OT_GOTO_STATION:
				if (mof != MOF_NON_STOP && mof != MOF_STOP_LOCATION && mof != MOF_UNLOAD && mof != MOF_LOAD && mof != MOF_CARGO_TYPE_UNLOAD && mof != MOF_CARGO_TYPE_LOAD && mof != MOF_RV_TRAVEL_DIR) return CMD_ERROR;
				break;

			case OT_GOTO_DEPOT:
				if (mof != MOF_NON_STOP && mof != MOF_DEPOT_ACTION) return CMD_ERROR;
				break;

			case OT_GOTO_WAYPOINT:
				if (mof != MOF_NON_STOP && mof != MOF_WAYPOINT_FLAGS && mof != MOF_RV_TRAVEL_DIR) return CMD_ERROR;
				break;

			case OT_CONDITIONAL:
				if (mof != MOF_COND_VARIABLE && mof != MOF_COND_COMPARATOR && mof != MOF_COND_VALUE && mof != MOF_COND_VALUE_2 && mof != MOF_COND_VALUE_3 && mof != MOF_COND_VALUE_4 && mof != MOF_COND_DESTINATION && mof != MOF_COND_STATION_ID) return CMD_ERROR;
				break;

			case OT_SLOT:
				if (mof != MOF_SLOT) return CMD_ERROR;
				break;

			case OT_SLOT_GROUP:
				if (mof != MOF_SLOT_GROUP) return CMD_ERROR;
				break;

			case OT_COUNTER:
				if (mof != MOF_COUNTER_ID && mof != MOF_COUNTER_OP && mof != MOF_COUNTER_VALUE) return CMD_ERROR;
				break;

			case OT_LABEL:
				if (order->GetLabelSubType() == OLST_TEXT) {
					if (mof != MOF_LABEL_TEXT) return CMD_ERROR;
				} else if (IsDeparturesOrderLabelSubType(order->GetLabelSubType())) {
					if (mof != MOF_DEPARTURES_SUBTYPE) return CMD_ERROR;
				} else {
					return CMD_ERROR;
				}
				break;

			default:
				return CMD_ERROR;
		}
	}

	switch (mof) {
		default: NOT_REACHED();

		case MOF_NON_STOP:
			if (!v->IsGroundVehicle()) return CMD_ERROR;
			if (data >= ONSF_END) return CMD_ERROR;
			if (data == order->GetNonStopType()) return CMD_ERROR;
			if (_settings_game.order.nonstop_only && !(data & ONSF_NO_STOP_AT_INTERMEDIATE_STATIONS) && v->IsGroundVehicle()) return CMD_ERROR;
			break;

		case MOF_STOP_LOCATION:
			if (v->type != VEH_TRAIN) return CMD_ERROR;
			if (data >= OSL_END) return CMD_ERROR;
			break;

		case MOF_CARGO_TYPE_UNLOAD:
			if (cargo_id >= NUM_CARGO && cargo_id != INVALID_CARGO) return CMD_ERROR;
			if (data == OUFB_CARGO_TYPE_UNLOAD) return CMD_ERROR;
			/* FALL THROUGH */
		case MOF_UNLOAD:
			if (order->GetNonStopType() & ONSF_NO_STOP_AT_DESTINATION_STATION) return CMD_ERROR;
			if ((data & ~(OUFB_UNLOAD | OUFB_TRANSFER | OUFB_NO_UNLOAD | OUFB_CARGO_TYPE_UNLOAD)) != 0) return CMD_ERROR;
			/* Unload and no-unload are mutual exclusive and so are transfer and no unload. */
			if (data != 0 && (data & OUFB_CARGO_TYPE_UNLOAD) == 0 && ((data & (OUFB_UNLOAD | OUFB_TRANSFER)) != 0) == ((data & OUFB_NO_UNLOAD) != 0)) return CMD_ERROR;
			/* Cargo-type-unload exclude all the other flags. */
			if ((data & OUFB_CARGO_TYPE_UNLOAD) != 0 && data != OUFB_CARGO_TYPE_UNLOAD) return CMD_ERROR;
			if (data == order->GetUnloadType()) return CMD_ERROR;
			break;

		case MOF_CARGO_TYPE_LOAD:
			if (cargo_id >= NUM_CARGO && cargo_id != INVALID_CARGO) return CMD_ERROR;
			if (data == OLFB_CARGO_TYPE_LOAD || data == OLF_FULL_LOAD_ANY) return CMD_ERROR;
			/* FALL THROUGH */
		case MOF_LOAD:
			if (order->GetNonStopType() & ONSF_NO_STOP_AT_DESTINATION_STATION) return CMD_ERROR;
			if ((data > OLFB_NO_LOAD && data != OLFB_CARGO_TYPE_LOAD) || data == 1) return CMD_ERROR;
			if (data == order->GetLoadType()) return CMD_ERROR;
			if ((data & (OLFB_FULL_LOAD | OLF_FULL_LOAD_ANY)) && v->HasUnbunchingOrder()) return CommandCost(STR_ERROR_UNBUNCHING_NO_FULL_LOAD);
			break;

		case MOF_DEPOT_ACTION:
			if (data >= DA_END) return CMD_ERROR;

			/* Check if we are allowed to add unbunching. We are always allowed to remove it. */
			if (data == DA_UNBUNCH) {
				/* Only one unbunching order is allowed in a vehicle's orders. If this order already has an unbunching action, no error is needed. */
				if (v->HasUnbunchingOrder() && !(order->GetDepotActionType() & ODATFB_UNBUNCH)) return CommandCost(STR_ERROR_UNBUNCHING_ONLY_ONE_ALLOWED);

				if (HasBit(v->vehicle_flags, VF_SCHEDULED_DISPATCH)) return CommandCost(STR_ERROR_UNBUNCHING_NO_UNBUNCHING_SCHED_DISPATCH);
				if (HasBit(v->vehicle_flags, VF_TIMETABLE_SEPARATION)) return CommandCost(STR_ERROR_UNBUNCHING_NO_UNBUNCHING_AUTO_SEPARATION);

				/* We don't allow unbunching if the vehicle has a conditional order. */
				if (v->HasConditionalOrder()) return CommandCost(STR_ERROR_UNBUNCHING_NO_UNBUNCHING_CONDITIONAL);
				/* We don't allow unbunching if the vehicle has a full load order. */
				if (v->HasFullLoadOrder()) return CommandCost(STR_ERROR_UNBUNCHING_NO_UNBUNCHING_FULL_LOAD);
			}
			break;

		case MOF_COND_VARIABLE:
			if (data == OCV_FREE_PLATFORMS && v->type != VEH_TRAIN) return CMD_ERROR;
			if (data >= OCV_END) return CMD_ERROR;
			break;

		case MOF_COND_COMPARATOR:
			if (data >= OCC_END) return CMD_ERROR;
			switch (order->GetConditionVariable()) {
				case OCV_UNCONDITIONALLY:
				case OCV_PERCENT:
					return CMD_ERROR;

				case OCV_REQUIRES_SERVICE:
				case OCV_CARGO_ACCEPTANCE:
				case OCV_CARGO_WAITING:
				case OCV_DISPATCH_SLOT:
					if (data != OCC_IS_TRUE && data != OCC_IS_FALSE) return CMD_ERROR;
					break;

				case OCV_SLOT_OCCUPANCY:
					if (data != OCC_IS_TRUE && data != OCC_IS_FALSE && data != OCC_EQUALS && data != OCC_NOT_EQUALS) return CMD_ERROR;
					break;

				case OCV_VEH_IN_SLOT: {
					if (data != OCC_IS_TRUE && data != OCC_IS_FALSE && data != OCC_EQUALS && data != OCC_NOT_EQUALS) return CMD_ERROR;
					const TraceRestrictSlot *slot = TraceRestrictSlot::GetIfValid(order->GetXData());
					if (slot != nullptr && slot->vehicle_type != v->type) return CMD_ERROR;
					break;
				}

				case OCV_VEH_IN_SLOT_GROUP: {
					if (data != OCC_IS_TRUE && data != OCC_IS_FALSE) return CMD_ERROR;
					const TraceRestrictSlotGroup *sg = TraceRestrictSlotGroup::GetIfValid(order->GetXData());
					if (sg != nullptr && sg->vehicle_type != v->type) return CMD_ERROR;
					break;
				}

				case OCV_TIMETABLE:
					if (data == OCC_IS_TRUE || data == OCC_IS_FALSE || data == OCC_EQUALS || data == OCC_NOT_EQUALS) return CMD_ERROR;
					break;

				default:
					if (data == OCC_IS_TRUE || data == OCC_IS_FALSE) return CMD_ERROR;
					break;
			}
			break;

		case MOF_COND_VALUE:
			switch (order->GetConditionVariable()) {
				case OCV_UNCONDITIONALLY:
				case OCV_REQUIRES_SERVICE:
					return CMD_ERROR;

				case OCV_LOAD_PERCENTAGE:
				case OCV_RELIABILITY:
				case OCV_PERCENT:
				case OCV_CARGO_LOAD_PERCENTAGE:
					if (data > 100) return CMD_ERROR;
					break;

				case OCV_SLOT_OCCUPANCY: {
					if (data != INVALID_TRACE_RESTRICT_SLOT_ID) {
						const TraceRestrictSlot *trslot = TraceRestrictSlot::GetIfValid(data);
						if (trslot == nullptr) return CMD_ERROR;
						if (!trslot->IsUsableByOwner(v->owner)) return CMD_ERROR;
					}
					break;
				}

				case OCV_VEH_IN_SLOT:
					if (data != INVALID_TRACE_RESTRICT_SLOT_ID) {
						const TraceRestrictSlot *trslot = TraceRestrictSlot::GetIfValid(data);
						if (trslot == nullptr) return CMD_ERROR;
						if (trslot->vehicle_type != v->type) return CMD_ERROR;
						if (!trslot->IsUsableByOwner(v->owner)) return CMD_ERROR;
					}
					break;

				case OCV_VEH_IN_SLOT_GROUP:
					if (data != INVALID_TRACE_RESTRICT_SLOT_GROUP) {
						const TraceRestrictSlotGroup *sg = TraceRestrictSlotGroup::GetIfValid(data);
						if (sg == nullptr || sg->vehicle_type != v->type) return CMD_ERROR;
						if (!sg->CompanyCanReferenceSlotGroup(v->owner)) return CMD_ERROR;
					}
					break;

				case OCV_CARGO_ACCEPTANCE:
				case OCV_CARGO_WAITING:
					if (!(data < NUM_CARGO && CargoSpec::Get(data)->IsValid())) return CMD_ERROR;
					break;

				case OCV_CARGO_WAITING_AMOUNT:
				case OCV_CARGO_WAITING_AMOUNT_PERCENTAGE:
				case OCV_COUNTER_VALUE:
				case OCV_TIME_DATE:
				case OCV_TIMETABLE:
					break;

				case OCV_DISPATCH_SLOT: {
					uint submode = GB(data, ODCB_SRC_START, ODCB_SRC_COUNT);
					if (submode < ODCS_BEGIN || submode >= ODCS_END) return CMD_ERROR;
					break;
				}

				default:
					if (data > 2047) return CMD_ERROR;
					break;
			}
			break;

		case MOF_COND_VALUE_2:
			switch (order->GetConditionVariable()) {
				case OCV_CARGO_LOAD_PERCENTAGE:
				case OCV_CARGO_WAITING_AMOUNT:
				case OCV_CARGO_WAITING_AMOUNT_PERCENTAGE:
					if (!(data < NUM_CARGO && CargoSpec::Get(data)->IsValid())) return CMD_ERROR;
					break;

				case OCV_COUNTER_VALUE:
					if (data != INVALID_TRACE_RESTRICT_COUNTER_ID) {
						const TraceRestrictCounter *ctr = TraceRestrictCounter::GetIfValid(data);
						if (ctr == nullptr) return CMD_ERROR;
						if (!ctr->IsUsableByOwner(v->owner)) return CMD_ERROR;
					}
					break;

				case OCV_TIME_DATE:
					if (data >= TRTDVF_END) return CMD_ERROR;
					break;

				case OCV_TIMETABLE:
					if (data >= OTCM_END) return CMD_ERROR;
					break;

				case OCV_DISPATCH_SLOT:
					if (data != UINT16_MAX && data >= v->orders->GetScheduledDispatchScheduleCount()) {
						return CMD_ERROR;
					}
					break;

				default:
					return CMD_ERROR;
			}
			break;

		case MOF_COND_VALUE_3:
			switch (order->GetConditionVariable()) {
				case OCV_CARGO_WAITING_AMOUNT:
				case OCV_CARGO_WAITING_AMOUNT_PERCENTAGE:
					if (!(data == NEW_STATION || Station::GetIfValid(data) != nullptr)) return CMD_ERROR;
					if (order->GetConditionStationID() == data) return CMD_ERROR;
					break;

				default:
					return CMD_ERROR;
			}
			break;

		case MOF_COND_VALUE_4:
			switch (order->GetConditionVariable()) {
				case OCV_CARGO_WAITING_AMOUNT_PERCENTAGE:
					if (data > 1) return CMD_ERROR;
					break;

				default:
					return CMD_ERROR;
			}
			break;

		case MOF_COND_STATION_ID:
			if (ConditionVariableHasStationID(order->GetConditionVariable())) {
				if (Station::GetIfValid(data) == nullptr) return CMD_ERROR;
			} else {
				return CMD_ERROR;
			}
			break;

		case MOF_COND_DESTINATION:
			if (data >= v->GetNumOrders() || data == sel_ord) return CMD_ERROR;
			break;

		case MOF_WAYPOINT_FLAGS:
			if (data != (data & OWF_REVERSE)) return CMD_ERROR;
			break;

		case MOF_SLOT:
			if (data != INVALID_TRACE_RESTRICT_SLOT_ID) {
				const TraceRestrictSlot *slot = TraceRestrictSlot::GetIfValid(data);
				if (slot == nullptr || slot->vehicle_type != v->type) return CMD_ERROR;
				if (!slot->IsUsableByOwner(v->owner)) return CMD_ERROR;
			}
			break;

		case MOF_SLOT_GROUP:
			if (data != INVALID_TRACE_RESTRICT_SLOT_GROUP) {
				const TraceRestrictSlotGroup *sg = TraceRestrictSlotGroup::GetIfValid(data);
				if (sg == nullptr || sg->vehicle_type != v->type) return CMD_ERROR;
				if (!sg->CompanyCanReferenceSlotGroup(v->owner)) return CMD_ERROR;
			}
			break;

		case MOF_RV_TRAVEL_DIR:
			if (v->type != VEH_ROAD) return CMD_ERROR;
			if (data >= DIAGDIR_END && data != INVALID_DIAGDIR) return CMD_ERROR;
			break;

		case MOF_COUNTER_ID:
			if (data != INVALID_TRACE_RESTRICT_COUNTER_ID) {
				const TraceRestrictCounter *ctr = TraceRestrictCounter::GetIfValid(data);
				if (ctr == nullptr) return CMD_ERROR;
				if (!ctr->IsUsableByOwner(v->owner)) return CMD_ERROR;
			}
			break;

		case MOF_COUNTER_OP:
			if (data != TRCCOF_INCREASE && data != TRCCOF_DECREASE && data != TRCCOF_SET) {
				return CMD_ERROR;
			}
			break;

		case MOF_COUNTER_VALUE:
			break;

		case MOF_COLOUR:
			if (data >= COLOUR_END && data != INVALID_COLOUR) {
				return CMD_ERROR;
			}
			break;

		case MOF_LABEL_TEXT:
			break;

		case MOF_DEPARTURES_SUBTYPE:
			if (!IsDeparturesOrderLabelSubType(static_cast<OrderLabelSubType>(data))) {
				return CMD_ERROR;
			}
			break;
	}

	if (flags & DC_EXEC) {
		switch (mof) {
			case MOF_NON_STOP:
				order->SetNonStopType((OrderNonStopFlags)data);
				if (data & ONSF_NO_STOP_AT_DESTINATION_STATION) {
					order->SetRefit(CARGO_NO_REFIT);
					order->SetLoadType(OLF_LOAD_IF_POSSIBLE);
					order->SetUnloadType(OUF_UNLOAD_IF_POSSIBLE);
					if (order->IsWaitTimetabled() || order->GetWaitTime() > 0) {
						Command<CMD_CHANGE_TIMETABLE>::Do(flags, v->index, sel_ord, MTF_WAIT_TIME, 0, MTCF_CLEAR_FIELD);
					}
					if (order->IsScheduledDispatchOrder(false)) {
						Command<CMD_CHANGE_TIMETABLE>::Do(flags, v->index, sel_ord, MTF_ASSIGN_SCHEDULE, -1, MTCF_NONE);
					}
				}
				break;

			case MOF_STOP_LOCATION:
				order->SetStopLocation((OrderStopLocation)data);
				break;

			case MOF_UNLOAD:
				order->SetUnloadType((OrderUnloadFlags)data);
				break;

			case MOF_CARGO_TYPE_UNLOAD:
				if (cargo_id == INVALID_CARGO) {
					for (CargoType i = 0; i < NUM_CARGO; i++) {
						order->SetUnloadType((OrderUnloadFlags)data, i);
					}
				} else {
					order->SetUnloadType((OrderUnloadFlags)data, cargo_id);
				}
				break;

			case MOF_LOAD:
				order->SetLoadType((OrderLoadFlags)data);
				if (data & OLFB_NO_LOAD) order->SetRefit(CARGO_NO_REFIT);
				break;

			case MOF_CARGO_TYPE_LOAD:
				if (cargo_id == INVALID_CARGO) {
					for (CargoType i = 0; i < NUM_CARGO; i++) {
						order->SetLoadType((OrderLoadFlags)data, i);
					}
				} else {
					order->SetLoadType((OrderLoadFlags)data, cargo_id);
				}
				break;

			case MOF_DEPOT_ACTION: {
				OrderDepotActionFlags base_order_action_type = order->GetDepotActionType() & ~(ODATFB_HALT | ODATFB_SELL | ODATFB_UNBUNCH);
				switch (data) {
					case DA_ALWAYS_GO:
						order->SetDepotOrderType((OrderDepotTypeFlags)(order->GetDepotOrderType() & ~ODTFB_SERVICE));
						order->SetDepotActionType((OrderDepotActionFlags)(base_order_action_type));
						break;

					case DA_SERVICE:
						order->SetDepotOrderType((OrderDepotTypeFlags)(order->GetDepotOrderType() | ODTFB_SERVICE));
						order->SetDepotActionType((OrderDepotActionFlags)(base_order_action_type));
						order->SetRefit(CARGO_NO_REFIT);
						break;

					case DA_STOP:
						order->SetDepotOrderType((OrderDepotTypeFlags)(order->GetDepotOrderType() & ~ODTFB_SERVICE));
						order->SetDepotActionType((OrderDepotActionFlags)(base_order_action_type | ODATFB_HALT));
						order->SetRefit(CARGO_NO_REFIT);
						break;

					case DA_SELL:
						order->SetDepotOrderType((OrderDepotTypeFlags)(order->GetDepotOrderType() & ~ODTFB_SERVICE));
						order->SetDepotActionType((OrderDepotActionFlags)(base_order_action_type | ODATFB_HALT | ODATFB_SELL));
						order->SetRefit(CARGO_NO_REFIT);
						break;

					case DA_UNBUNCH:
						order->SetDepotOrderType((OrderDepotTypeFlags)(order->GetDepotOrderType() & ~ODTFB_SERVICE));
						order->SetDepotActionType((OrderDepotActionFlags)(base_order_action_type | ODATFB_UNBUNCH));
						break;

					default:
						NOT_REACHED();
				}
				break;
			}

			case MOF_COND_VARIABLE: {
				/* Check whether old conditional variable had a cargo as value */
				const OrderConditionVariable old_condition = order->GetConditionVariable();
				const OrderConditionVariable new_condition = (OrderConditionVariable)data;
				bool old_var_was_cargo = (order->GetConditionVariable() == OCV_CARGO_ACCEPTANCE || order->GetConditionVariable() == OCV_CARGO_WAITING
						|| order->GetConditionVariable() == OCV_CARGO_LOAD_PERCENTAGE || order->GetConditionVariable() == OCV_CARGO_WAITING_AMOUNT
						|| order->GetConditionVariable() == OCV_CARGO_WAITING_AMOUNT_PERCENTAGE);
				bool old_var_was_slot = (order->GetConditionVariable() == OCV_SLOT_OCCUPANCY || order->GetConditionVariable() == OCV_VEH_IN_SLOT);
				bool old_var_was_slot_group = (order->GetConditionVariable() == OCV_VEH_IN_SLOT_GROUP);
				bool old_var_was_counter = (order->GetConditionVariable() == OCV_COUNTER_VALUE);
				bool old_var_was_time = (order->GetConditionVariable() == OCV_TIME_DATE);
				bool old_var_was_tt = (order->GetConditionVariable() == OCV_TIMETABLE);

				order->SetConditionVariable(new_condition);

				if (ConditionVariableHasStationID(new_condition) && !ConditionVariableHasStationID(old_condition)) {
					order->SetConditionStationID(INVALID_STATION);
				}
				OrderConditionComparator occ = order->GetConditionComparator();
				switch (new_condition) {
					case OCV_UNCONDITIONALLY:
						order->SetConditionComparator(OCC_EQUALS);
						order->SetConditionValue(0);
						break;

					case OCV_SLOT_OCCUPANCY:
					case OCV_VEH_IN_SLOT:
						if (!old_var_was_slot) {
							order->GetXDataRef() = INVALID_TRACE_RESTRICT_SLOT_ID;
						} else if (order->GetConditionVariable() == OCV_VEH_IN_SLOT && order->GetXData() != INVALID_TRACE_RESTRICT_SLOT_ID && TraceRestrictSlot::Get(order->GetXData())->vehicle_type != v->type) {
							order->GetXDataRef() = INVALID_TRACE_RESTRICT_SLOT_ID;
						}
						if (old_condition != order->GetConditionVariable()) order->SetConditionComparator(OCC_IS_TRUE);
						break;

					case OCV_VEH_IN_SLOT_GROUP:
						if (!old_var_was_slot_group) {
							order->GetXDataRef() = INVALID_TRACE_RESTRICT_SLOT_GROUP;
						}
						if (old_condition != order->GetConditionVariable()) order->SetConditionComparator(OCC_IS_TRUE);
						break;

					case OCV_COUNTER_VALUE:
						if (!old_var_was_counter) order->GetXDataRef() = INVALID_TRACE_RESTRICT_COUNTER_ID << 16;
						if (occ == OCC_IS_TRUE || occ == OCC_IS_FALSE) order->SetConditionComparator(OCC_EQUALS);
						break;

					case OCV_TIME_DATE:
						if (!old_var_was_time) {
							order->SetConditionValue(0);
							order->GetXDataRef() = 0;
						}
						if (occ == OCC_IS_TRUE || occ == OCC_IS_FALSE) order->SetConditionComparator(OCC_EQUALS);
						break;

					case OCV_TIMETABLE:
						if (!old_var_was_tt) {
							order->SetConditionValue(0);
							order->GetXDataRef() = 0;
						}
						if (occ == OCC_IS_TRUE || occ == OCC_IS_FALSE || occ == OCC_EQUALS || occ == OCC_NOT_EQUALS) order->SetConditionComparator(OCC_LESS_THAN);
						break;

					case OCV_CARGO_ACCEPTANCE:
					case OCV_CARGO_WAITING:
						if (!old_var_was_cargo) order->SetConditionValue((uint16_t) GetFirstValidCargo());
						if (occ != OCC_IS_TRUE && occ != OCC_IS_FALSE) order->SetConditionComparator(OCC_IS_TRUE);
						break;
					case OCV_CARGO_LOAD_PERCENTAGE:
						if (!old_var_was_cargo) order->SetConditionValue((uint16_t) GetFirstValidCargo());
						order->GetXDataRef() = 0;
						order->SetConditionComparator(OCC_EQUALS);
						break;
					case OCV_CARGO_WAITING_AMOUNT:
					case OCV_CARGO_WAITING_AMOUNT_PERCENTAGE:
						if (!old_var_was_cargo) order->SetConditionValue((uint16_t) GetFirstValidCargo());
						if (!ConditionVariableTestsCargoWaitingAmount(old_condition)) order->ClearConditionViaStation();
						order->SetXDataLow(0);
						order->SetXData2High(0);
						order->SetConditionComparator(OCC_EQUALS);
						break;
					case OCV_REQUIRES_SERVICE:
						if (old_var_was_cargo || old_var_was_slot) order->SetConditionValue(0);
						if (occ != OCC_IS_TRUE && occ != OCC_IS_FALSE) order->SetConditionComparator(OCC_IS_TRUE);
						order->SetConditionValue(0);
						break;
					case OCV_DISPATCH_SLOT:
						if (occ != OCC_IS_TRUE && occ != OCC_IS_FALSE) order->SetConditionComparator(OCC_IS_TRUE);
						order->SetConditionValue(ODCS_VEH << ODCB_SRC_START);
						order->GetXDataRef() = UINT16_MAX;
						break;

					case OCV_PERCENT:
						order->SetConditionComparator(OCC_EQUALS);
						/* FALL THROUGH */
					case OCV_LOAD_PERCENTAGE:
					case OCV_RELIABILITY:
						if (order->GetConditionValue() > 100) order->SetConditionValue(100);
						[[fallthrough]];

					default:
						if (old_var_was_cargo || old_var_was_slot || old_var_was_counter || old_var_was_time || old_var_was_tt) order->SetConditionValue(0);
						if (occ == OCC_IS_TRUE || occ == OCC_IS_FALSE) order->SetConditionComparator(OCC_EQUALS);
						break;
				}
				break;
			}

			case MOF_COND_COMPARATOR:
				order->SetConditionComparator((OrderConditionComparator)data);
				break;

			case MOF_COND_VALUE:
				switch (order->GetConditionVariable()) {
					case OCV_SLOT_OCCUPANCY:
					case OCV_CARGO_LOAD_PERCENTAGE:
					case OCV_TIME_DATE:
					case OCV_TIMETABLE:
						order->GetXDataRef() = data;
						break;

					case OCV_VEH_IN_SLOT:
						order->GetXDataRef() = data;
						if (data != INVALID_TRACE_RESTRICT_SLOT_ID && TraceRestrictSlot::Get(data)->vehicle_type != v->type) {
							if (order->GetConditionComparator() == OCC_EQUALS) order->SetConditionComparator(OCC_IS_TRUE);
							if (order->GetConditionComparator() == OCC_NOT_EQUALS) order->SetConditionComparator(OCC_IS_FALSE);
						}
						break;

					case OCV_VEH_IN_SLOT_GROUP:
						order->GetXDataRef() = data;
						break;

					case OCV_CARGO_WAITING_AMOUNT:
					case OCV_CARGO_WAITING_AMOUNT_PERCENTAGE:
					case OCV_COUNTER_VALUE:
						order->SetXDataLow(data);
						break;

					default:
						order->SetConditionValue(data);
						break;
				}
				break;

			case MOF_COND_VALUE_2:
				switch (order->GetConditionVariable()) {
					case OCV_COUNTER_VALUE:
						order->SetXDataHigh(data);
						break;

					case OCV_DISPATCH_SLOT:
						order->SetConditionDispatchScheduleID(data);
						break;

					default:
						order->SetConditionValue(data);
						break;
				}
				break;

			case MOF_COND_VALUE_3:
				order->SetConditionViaStationID(data);
				break;

			case MOF_COND_VALUE_4:
				SB(order->GetXData2Ref(), 16, 1, data);
				break;

			case MOF_COND_STATION_ID:
				order->SetConditionStationID(data);
				if (ConditionVariableTestsCargoWaitingAmount(order->GetConditionVariable()) && data == order->GetConditionViaStationID()) {
					/* Clear via if station is set to the same ID */
					order->ClearConditionViaStation();
				}
				break;

			case MOF_COND_DESTINATION:
				order->SetConditionSkipToOrder(data);
				break;

			case MOF_WAYPOINT_FLAGS:
				order->SetWaypointFlags((OrderWaypointFlags)data);
				break;

			case MOF_SLOT:
			case MOF_SLOT_GROUP:
			case MOF_COUNTER_ID:
				order->SetDestination(data);
				break;

			case MOF_RV_TRAVEL_DIR:
				order->SetRoadVehTravelDirection((DiagDirection)data);
				break;

			case MOF_COUNTER_OP:
				order->SetCounterOperation(data);
				break;

			case MOF_COUNTER_VALUE:
				order->GetXDataRef() = data;
				break;

			case MOF_COLOUR:
				order->SetColour((Colours)data);
				break;

			case MOF_LABEL_TEXT:
				order->SetLabelText(text);
				break;

			case MOF_DEPARTURES_SUBTYPE:
				order->SetLabelSubType(static_cast<OrderLabelSubType>(data));
				break;

			default: NOT_REACHED();
		}

		/* Update the windows and full load flags, also for vehicles that share the same order list */
		Vehicle *u = v->FirstShared();
		DeleteOrderWarnings(u);
		for (; u != nullptr; u = u->NextShared()) {
			/* Toggle u->current_order "Full load" flag if it changed.
			 * However, as the same flag is used for depot orders, check
			 * whether we are not going to a depot as there are three
			 * cases where the full load flag can be active and only
			 * one case where the flag is used for depot orders. In the
			 * other cases for the OrderType the flags are not used,
			 * so do not care and those orders should not be active
			 * when this function is called.
			 */
			if (sel_ord == u->cur_real_order_index &&
					(u->current_order.IsType(OT_GOTO_STATION) || u->current_order.IsAnyLoadingType())) {
				if (u->current_order.GetLoadType() != order->GetLoadType()) {
					u->current_order.SetLoadType(order->GetLoadType());
				}
				if (u->current_order.GetUnloadType() != order->GetUnloadType()) {
					u->current_order.SetUnloadType(order->GetUnloadType());
				}
				switch (mof) {
					case MOF_CARGO_TYPE_UNLOAD:
						if (cargo_id == INVALID_CARGO) {
							for (CargoType i = 0; i < NUM_CARGO; i++) {
								u->current_order.SetUnloadType((OrderUnloadFlags)data, i);
							}
						} else {
							u->current_order.SetUnloadType((OrderUnloadFlags)data, cargo_id);
						}
						break;

					case MOF_CARGO_TYPE_LOAD:
						if (cargo_id == INVALID_CARGO) {
							for (CargoType i = 0; i < NUM_CARGO; i++) {
								u->current_order.SetLoadType((OrderLoadFlags)data, i);
							}
						} else {
							u->current_order.SetLoadType((OrderLoadFlags)data, cargo_id);
						}
						break;

					default:
						break;
				}
			}
			if (mof == MOF_RV_TRAVEL_DIR && sel_ord == u->cur_real_order_index &&
					(u->current_order.IsType(OT_GOTO_STATION) || u->current_order.IsType(OT_GOTO_WAYPOINT))) {
				u->current_order.SetRoadVehTravelDirection((DiagDirection)data);
			}

			/* Unbunching data is no longer valid. */
			u->ResetDepotUnbunching();

			InvalidateVehicleOrder(u, VIWD_MODIFY_ORDERS);
		}
	}

	return CommandCost();
}

/**
 * Check if an aircraft has enough range for an order list.
 * @param v_new Aircraft to check.
 * @param v_order Vehicle currently holding the order list.
 * @return True if the aircraft has enough range for the orders, false otherwise.
 */
static bool CheckAircraftOrderDistance(const Aircraft *v_new, const Vehicle *v_order)
{
	if (v_order->orders == nullptr || v_new->acache.cached_max_range == 0) return true;

	/* Iterate over all orders to check the distance between all
	 * 'goto' orders and their respective next order (of any type). */
	for (const Order *o : v_order->orders->Orders()) {
		switch (o->GetType()) {
			case OT_GOTO_STATION:
			case OT_GOTO_DEPOT:
			case OT_GOTO_WAYPOINT:
				/* If we don't have a next order, we've reached the end and must check the first order instead. */
				if (GetOrderDistance(o, v_order->orders->GetNext(o), v_order) > v_new->acache.cached_max_range_sqr) return false;
				break;

			default: break;
		}
	}

	return true;
}

static void CheckAdvanceVehicleOrdersAfterClone(Vehicle *v, DoCommandFlag flags)
{
	const Company *owner = Company::GetIfValid(v->owner);
	if (!owner || !owner->settings.advance_order_on_clone || !v->IsInDepot() || !IsDepotTile(v->tile)) return;

	std::vector<VehicleOrderID> target_orders;

	const int order_count = v->GetNumOrders();
	if (v->type == VEH_AIRCRAFT) {
		for (VehicleOrderID idx = 0; idx < order_count; idx++) {
			const Order *o = v->GetOrder(idx);
			if (o->IsType(OT_GOTO_STATION) && o->GetDestination() == GetStationIndex(v->tile)) {
				target_orders.push_back(idx);
			}
		}
	} else if (GetDepotVehicleType(v->tile) == v->type) {
		for (VehicleOrderID idx = 0; idx < order_count; idx++) {
			const Order *o = v->GetOrder(idx);
			if (o->IsType(OT_GOTO_DEPOT) && o->GetDestination() == GetDepotIndex(v->tile)) {
				target_orders.push_back(idx + 1 < order_count ? idx + 1 : 0);
			}
		}
	}
	if (target_orders.empty()) return;

	VehicleOrderID skip_to = target_orders[v->unitnumber % target_orders.size()];
	Command<CMD_SKIP_TO_ORDER>::Do(flags, v->index, skip_to);
}

static bool ShouldResetOrderIndicesOnOrderCopy(const Vehicle *src, const Vehicle *dst)
{
	const int num_orders = src->GetNumOrders();
	if (dst->GetNumOrders() != num_orders) return true;

	for (int i = 0; i < num_orders; i++) {
		if (!src->GetOrder(i)->Equals(*dst->GetOrder(i))) return true;
	}
	return false;
}

/**
 * Clone/share/copy an order-list of another vehicle.
 * @param flags operation to perform
 * @param action action to perform
 * @param veh_dst destination vehicle to clone orders to
 * @param veh_src source vehicle to clone orders from, if any (none for CO_UNSHARE)
 * @return the cost of this operation or an error
 */
CommandCost CmdCloneOrder(DoCommandFlag flags, CloneOptions action, VehicleID veh_dst, VehicleID veh_src)
{
	Vehicle *dst = Vehicle::GetIfValid(veh_dst);
	if (dst == nullptr || !dst->IsPrimaryVehicle()) return CMD_ERROR;

	CommandCost ret = CheckOwnership(dst->owner);
	if (ret.Failed()) return ret;

	switch (action) {
		case CO_SHARE: {
			Vehicle *src = Vehicle::GetIfValid(veh_src);

			/* Sanity checks */
			if (src == nullptr || !src->IsPrimaryVehicle() || dst->type != src->type || dst == src) return CMD_ERROR;

			ret = CheckOwnership(src->owner);
			if (ret.Failed()) return ret;

			/* Trucks can't share orders with busses (and visa versa) */
			if (src->type == VEH_ROAD && RoadVehicle::From(src)->IsBus() != RoadVehicle::From(dst)->IsBus()) {
				return CMD_ERROR;
			}

			/* Is the vehicle already in the shared list? */
			if (src->FirstShared() == dst->FirstShared()) return CMD_ERROR;

			for (const Order *order : src->Orders()) {
				if (OrderGoesToStation(dst, order)) {
					/* Allow copying unreachable destinations if they were already unreachable for the source.
					 * This is basically to allow cloning / autorenewing / autoreplacing vehicles, while the stations
					 * are temporarily invalid due to reconstruction. */
					const Station *st = Station::Get(order->GetDestination());
					if (CanVehicleUseStation(src, st) && !CanVehicleUseStation(dst, st)) {
						return CommandCost::DualErrorMessage(STR_ERROR_CAN_T_COPY_SHARE_ORDER, GetVehicleCannotUseStationReason(dst, st));
					}
				}
				if (OrderGoesToRoadDepot(dst, order)) {
					const Depot *dp = Depot::GetIfValid(order->GetDestination());
					if (dp != nullptr && (GetPresentRoadTypes(dp->xy) & RoadVehicle::From(dst)->compatible_roadtypes) == 0) {
						return CommandCost::DualErrorMessage(STR_ERROR_CAN_T_COPY_SHARE_ORDER, RoadTypeIsTram(RoadVehicle::From(dst)->roadtype) ? STR_ERROR_NO_STOP_COMPATIBLE_TRAM_TYPE : STR_ERROR_NO_STOP_COMPATIBLE_ROAD_TYPE);
					}
				}
			}

			/* Check for aircraft range limits. */
			if (dst->type == VEH_AIRCRAFT && !CheckAircraftOrderDistance(Aircraft::From(dst), src)) {
				return CommandCost(STR_ERROR_AIRCRAFT_NOT_ENOUGH_RANGE);
			}

			if (src->orders == nullptr && !OrderList::CanAllocateItem()) {
				return CommandCost(STR_ERROR_NO_MORE_SPACE_FOR_ORDERS);
			}

			if (flags & DC_EXEC) {
				/* If the destination vehicle had a OrderList, destroy it.
				 * We reset the order indices, if the new orders are different.
				 * (We mainly do this to keep the order indices valid and in range.) */
				DeleteVehicleOrders(dst, false, ShouldResetOrderIndicesOnOrderCopy(src, dst));
				dst->dispatch_records.clear();

				dst->orders = src->orders;

				/* Link this vehicle in the shared-list */
				dst->AddToShared(src);


				/* Set automation bit if target has it. */
				if (HasBit(src->vehicle_flags, VF_AUTOMATE_TIMETABLE)) {
					SetBit(dst->vehicle_flags, VF_AUTOMATE_TIMETABLE);
				} else {
					ClrBit(dst->vehicle_flags, VF_AUTOMATE_TIMETABLE);
				}
				/* Set auto separation bit if target has it. */
				if (HasBit(src->vehicle_flags, VF_TIMETABLE_SEPARATION)) {
					SetBit(dst->vehicle_flags, VF_TIMETABLE_SEPARATION);
				} else {
					ClrBit(dst->vehicle_flags, VF_TIMETABLE_SEPARATION);
				}
				/* Set manual dispatch bit if target has it. */
				if (HasBit(src->vehicle_flags, VF_SCHEDULED_DISPATCH)) {
					SetBit(dst->vehicle_flags, VF_SCHEDULED_DISPATCH);
				} else {
					ClrBit(dst->vehicle_flags, VF_SCHEDULED_DISPATCH);
				}
				ClrBit(dst->vehicle_flags, VF_AUTOFILL_TIMETABLE);
				ClrBit(dst->vehicle_flags, VF_AUTOFILL_PRES_WAIT_TIME);

				dst->ClearSeparation();
				if (HasBit(dst->vehicle_flags, VF_TIMETABLE_SEPARATION)) ClrBit(dst->vehicle_flags, VF_TIMETABLE_STARTED);

				InvalidateVehicleOrder(dst, VIWD_REMOVE_ALL_ORDERS);
				InvalidateVehicleOrder(src, VIWD_MODIFY_ORDERS);


				InvalidateWindowClassesData(GetWindowClassForVehicleType(dst->type), 0);
				InvalidateWindowClassesData(WC_DEPARTURES_BOARD, 0);

				CheckAdvanceVehicleOrdersAfterClone(dst, flags);
			}
			break;
		}

		case CO_COPY: {
			Vehicle *src = Vehicle::GetIfValid(veh_src);

			/* Sanity checks */
			if (src == nullptr || !src->IsPrimaryVehicle() || dst->type != src->type || dst == src) return CMD_ERROR;

			if (!_settings_game.economy.infrastructure_sharing[src->type]) {
				CommandCost ret = CheckOwnership(src->owner);
				if (ret.Failed()) return ret;
			}

			/* Trucks can't copy all the orders from busses (and visa versa),
			 * and neither can helicopters and aircraft. */
			for (const Order *order : src->Orders()) {
				if (OrderGoesToStation(dst, order)) {
					const Station *st = Station::Get(order->GetDestination());
					if (!CanVehicleUseStation(dst, st)) {
						return CommandCost::DualErrorMessage(STR_ERROR_CAN_T_COPY_SHARE_ORDER, GetVehicleCannotUseStationReason(dst, st));
					}
				}
				if (OrderGoesToRoadDepot(dst, order)) {
					const Depot *dp = Depot::GetIfValid(order->GetDestination());
					if (dp != nullptr && (GetPresentRoadTypes(dp->xy) & RoadVehicle::From(dst)->compatible_roadtypes) == 0) {
						return CommandCost::DualErrorMessage(STR_ERROR_CAN_T_COPY_SHARE_ORDER, RoadTypeIsTram(RoadVehicle::From(dst)->roadtype) ? STR_ERROR_NO_STOP_COMPATIBLE_TRAM_TYPE : STR_ERROR_NO_STOP_COMPATIBLE_ROAD_TYPE);
					}
				}
			}

			/* Check for aircraft range limits. */
			if (dst->type == VEH_AIRCRAFT && !CheckAircraftOrderDistance(Aircraft::From(dst), src)) {
				return CommandCost(STR_ERROR_AIRCRAFT_NOT_ENOUGH_RANGE);
			}

			/* make sure there are orders available */
			if (!OrderList::CanAllocateItem()) {
				return CommandCost(STR_ERROR_NO_MORE_SPACE_FOR_ORDERS);
			}

			if (flags & DC_EXEC) {
				/* If the destination vehicle had an order list, destroy the chain but keep the OrderList.
				 * We only the order indices, if the new orders are different.
				 * (We mainly do this to keep the order indices valid and in range.) */
				DeleteVehicleOrders(dst, true, ShouldResetOrderIndicesOnOrderCopy(src, dst));
				dst->dispatch_records.clear();

				std::vector<Order> dst_orders;
				for (const Order *order : src->Orders()) {
					dst_orders.emplace_back(*order); // clone order
					TraceRestrictRemoveNonOwnedReferencesFromOrder(&dst_orders.back(), dst->owner);
				}
				if (dst->orders != nullptr) {
					assert(dst->orders->GetNumOrders() == 0);
					assert(!dst->orders->IsShared());
					delete dst->orders;
					dst->orders = nullptr;
				}
				assert(OrderList::CanAllocateItem());
				dst->orders = new OrderList(std::move(dst_orders), dst);

				/* Copy over scheduled dispatch data */
				assert(dst->orders != nullptr);
				if (src->orders != nullptr) {
					dst->orders->GetScheduledDispatchScheduleSet() = src->orders->GetScheduledDispatchScheduleSet();
				}

				/* Set automation bit if target has it. */
				if (HasBit(src->vehicle_flags, VF_AUTOMATE_TIMETABLE)) {
					SetBit(dst->vehicle_flags, VF_AUTOMATE_TIMETABLE);
					ClrBit(dst->vehicle_flags, VF_AUTOFILL_TIMETABLE);
					ClrBit(dst->vehicle_flags, VF_AUTOFILL_PRES_WAIT_TIME);
				} else {
					ClrBit(dst->vehicle_flags, VF_AUTOMATE_TIMETABLE);
				}
				/* Set auto separation bit if target has it. */
				if (HasBit(src->vehicle_flags, VF_TIMETABLE_SEPARATION)) {
					SetBit(dst->vehicle_flags, VF_TIMETABLE_SEPARATION);
				} else {
					ClrBit(dst->vehicle_flags, VF_TIMETABLE_SEPARATION);
				}
				/* Set manual dispatch bit if target has it. */
				if (HasBit(src->vehicle_flags, VF_SCHEDULED_DISPATCH)) {
					SetBit(dst->vehicle_flags, VF_SCHEDULED_DISPATCH);
				} else {
					ClrBit(dst->vehicle_flags, VF_SCHEDULED_DISPATCH);
				}

				InvalidateVehicleOrder(dst, VIWD_REMOVE_ALL_ORDERS);

				InvalidateWindowClassesData(GetWindowClassForVehicleType(dst->type), 0);
				InvalidateWindowClassesData(WC_DEPARTURES_BOARD, 0);

				CheckAdvanceVehicleOrdersAfterClone(dst, flags);
			}
			break;
		}

		case CO_UNSHARE: return DecloneOrder(dst, flags);
		default: return CMD_ERROR;
	}

	return CommandCost();
}

/**
 * Add/remove refit orders from an order
 * @param flags operation to perform
 * @param veh VehicleIndex of the vehicle having the order
 * @param order_number number of order to modify
 * @param cargo CargoType
 * @return the cost of this operation or an error
 */
CommandCost CmdOrderRefit(DoCommandFlag flags, VehicleID veh, VehicleOrderID order_number, CargoType cargo)
{
	if (cargo >= NUM_CARGO && cargo != CARGO_NO_REFIT && cargo != CARGO_AUTO_REFIT) return CMD_ERROR;

	Vehicle *v = Vehicle::GetIfValid(veh);
	if (v == nullptr || !v->IsPrimaryVehicle()) return CMD_ERROR;

	CommandCost ret = CheckOwnership(v->owner);
	if (ret.Failed()) return ret;

	Order *order = v->GetOrder(order_number);
	if (order == nullptr) return CMD_ERROR;

	/* Automatic refit cargo is only supported for goto station orders. */
	if (cargo == CARGO_AUTO_REFIT && !order->IsType(OT_GOTO_STATION)) return CMD_ERROR;

	if (order->GetLoadType() & OLFB_NO_LOAD) return CMD_ERROR;

	if (flags & DC_EXEC) {
		order->SetRefit(cargo);

		/* Make the depot order an 'always go' order. */
		if (cargo != CARGO_NO_REFIT && order->IsType(OT_GOTO_DEPOT)) {
			order->SetDepotOrderType((OrderDepotTypeFlags)(order->GetDepotOrderType() & ~ODTFB_SERVICE));
			order->SetDepotActionType((OrderDepotActionFlags)(order->GetDepotActionType() & ~(ODATFB_HALT | ODATFB_SELL)));
		}

		for (Vehicle *u = v->FirstShared(); u != nullptr; u = u->NextShared()) {
			/* Update any possible open window of the vehicle */
			InvalidateVehicleOrder(u, VIWD_MODIFY_ORDERS);

			/* If the vehicle already got the current depot set as current order, then update current order as well */
			if (u->cur_real_order_index == order_number && (u->current_order.GetDepotOrderType() & ODTFB_PART_OF_ORDERS)) {
				u->current_order.SetRefit(cargo);
			}
		}
	}

	return CommandCost();
}


/**
 *
 * Check the orders of a vehicle, to see if there are invalid orders and stuff
 *
 */
void CheckOrders(const Vehicle *v)
{
	/* Does the user wants us to check things? */
	if (_settings_client.gui.order_review_system == 0) return;

	/* Do nothing for crashed vehicles */
	if (v->vehstatus & VS_CRASHED) return;

	/* Do nothing for stopped vehicles if setting is '1' */
	if (_settings_client.gui.order_review_system == 1 && (v->vehstatus & VS_STOPPED)) return;

	/* do nothing we we're not the first vehicle in a share-chain */
	if (v->FirstShared() != v) return;

	/* Only check every 20 days, so that we don't flood the message log */
	/* The check is skipped entirely in case the current vehicle is virtual (a.k.a a 'template train') */
	if (v->owner == _local_company && v->day_counter % 20 == 0 && !HasBit(v->subtype, GVSF_VIRTUAL)) {
		StringID message = INVALID_STRING_ID;

		/* Check the order list */
		int n_st = 0;
		bool has_depot_order = false;

		for (const Order *order : v->Orders()) {
			/* Dummy order? */
			if (order->IsType(OT_DUMMY)) {
				message = STR_NEWS_VEHICLE_HAS_VOID_ORDER;
				break;
			}
			/* Does station have a load-bay for this vehicle? */
			if (order->IsType(OT_GOTO_STATION)) {
				const Station *st = Station::Get(order->GetDestination());

				n_st++;
				if (!CanVehicleUseStation(v, st)) {
					message = STR_NEWS_VEHICLE_HAS_INVALID_ENTRY;
				} else if (v->type == VEH_AIRCRAFT &&
							(AircraftVehInfo(v->engine_type)->subtype & AIR_FAST) &&
							(st->airport.GetFTA()->flags & AirportFTAClass::SHORT_STRIP) &&
							!_cheats.no_jetcrash.value &&
							message == INVALID_STRING_ID) {
					message = STR_NEWS_PLANE_USES_TOO_SHORT_RUNWAY;
				}
			}
			if (order->IsType(OT_GOTO_DEPOT)) {
				has_depot_order = true;
			}
		}

		/* Check if the last and the first order are the same, and the first order is a go to order */
		if (v->GetNumOrders() > 1 && v->orders->GetFirstOrder()->IsGotoOrder()) {
			const Order *last = v->GetLastOrder();

			if (v->orders->GetFirstOrder()->Equals(*last)) {
				message = STR_NEWS_VEHICLE_HAS_DUPLICATE_ENTRY;
			}
		}

		/* Do we only have 1 station in our order list? */
		if (n_st < 2 && message == INVALID_STRING_ID) message = STR_NEWS_VEHICLE_HAS_TOO_FEW_ORDERS;

#ifdef WITH_ASSERT
		if (v->orders != nullptr) v->orders->DebugCheckSanity();
#endif

		if (message == INVALID_STRING_ID && !has_depot_order && v->type != VEH_AIRCRAFT) {
			if (_settings_client.gui.no_depot_order_warn == 1 ||
					(_settings_client.gui.no_depot_order_warn == 2 && _settings_game.difficulty.vehicle_breakdowns != 0)) {
				message = STR_NEWS_VEHICLE_NO_DEPOT_ORDER;
			}
		}

		/* We don't have a problem */
		if (message == INVALID_STRING_ID) return;

		SetDParam(0, v->index);
		AddVehicleAdviceNewsItem(AdviceType::Order, message, v->index);
	}
}

static bool _remove_order_from_all_vehicles_batch = false;
std::vector<uint32_t> _remove_order_from_all_vehicles_depots;

static bool IsBatchRemoveOrderDepotRemoved(DestinationID destination)
{
	if (static_cast<size_t>(destination / 32) >= _remove_order_from_all_vehicles_depots.size()) return false;

	return HasBit(_remove_order_from_all_vehicles_depots[destination / 32], destination % 32);
}

void StartRemoveOrderFromAllVehiclesBatch()
{
	assert(_remove_order_from_all_vehicles_batch == false);
	_remove_order_from_all_vehicles_batch = true;
}

void StopRemoveOrderFromAllVehiclesBatch()
{
	assert(_remove_order_from_all_vehicles_batch == true);
	_remove_order_from_all_vehicles_batch = false;

	/* Go through all vehicles */
	for (Vehicle *v : Vehicle::IterateFrontOnly()) {
		if (v->type == VEH_AIRCRAFT) continue;

		Order *order = &v->current_order;
		if (order->IsType(OT_GOTO_DEPOT) && IsBatchRemoveOrderDepotRemoved(order->GetDestination())) {
			order->MakeDummy();
			SetWindowDirty(WC_VEHICLE_VIEW, v->index);
		}

		/* order list */
		if (v->FirstShared() != v) continue;

		RemoveVehicleOrdersIf(v, [&](const Order *o) {
			OrderType ot = o->GetType();
			if (ot != OT_GOTO_DEPOT) return false;
			if ((o->GetDepotActionType() & ODATFB_NEAREST_DEPOT) != 0) return false;
			return IsBatchRemoveOrderDepotRemoved(o->GetDestination());
		});
	}

	_remove_order_from_all_vehicles_depots.clear();
}

/**
 * Removes an order from all vehicles. Triggers when, say, a station is removed.
 * @param type The type of the order (OT_GOTO_[STATION|DEPOT|WAYPOINT]).
 * @param destination The destination. Can be a StationID, DepotID or WaypointID.
 * @param hangar Only used for airports in the destination.
 *               When false, remove airport and hangar orders.
 *               When true, remove either airport or hangar order.
 */
void RemoveOrderFromAllVehicles(OrderType type, DestinationID destination, bool hangar)
{
	if (destination == ((type == OT_GOTO_DEPOT) ? (DestinationID)INVALID_DEPOT : (DestinationID)INVALID_STATION)) return;

	OrderBackup::RemoveOrder(type, destination, hangar);

	if (_remove_order_from_all_vehicles_batch && type == OT_GOTO_DEPOT && !hangar) {
		std::vector<uint32_t> &ids = _remove_order_from_all_vehicles_depots;
		uint32_t word_idx = destination / 32;
		if (word_idx >= ids.size()) ids.resize(word_idx + 1);
		SetBit(ids[word_idx], destination % 32);
		return;
	}

	/* Aircraft have StationIDs for depot orders and never use DepotIDs
	 * This fact is handled specially below
	 */

	/* Go through all vehicles */
	for (Vehicle *v : Vehicle::IterateFrontOnly()) {
		Order *order = &v->current_order;
		if ((v->type == VEH_AIRCRAFT && order->IsType(OT_GOTO_DEPOT) && !hangar ? OT_GOTO_STATION : order->GetType()) == type &&
				(!hangar || v->type == VEH_AIRCRAFT) && order->GetDestination() == destination) {
			order->MakeDummy();
			SetWindowDirty(WC_VEHICLE_VIEW, v->index);
		}

		/* order list */
		if (v->FirstShared() != v) continue;

		RemoveVehicleOrdersIf(v, [&](const Order *o) {
			OrderType ot = o->GetType();
			if (ot == OT_CONDITIONAL) {
				if (type == OT_GOTO_STATION && ConditionVariableTestsCargoWaitingAmount(o->GetConditionVariable())) {
					if (order->GetConditionViaStationID() == destination) order->SetConditionViaStationID(INVALID_STATION);
				}
				if (type == OT_GOTO_STATION && ConditionVariableHasStationID(o->GetConditionVariable())) {
					if (order->GetConditionStationID() == destination) order->SetConditionStationID(INVALID_STATION);
				}
				return false;
			}
			if (ot == OT_GOTO_DEPOT && (o->GetDepotActionType() & ODATFB_NEAREST_DEPOT) != 0) return false;
			if (ot == OT_GOTO_DEPOT && hangar && v->type != VEH_AIRCRAFT) return false; // Not an aircraft? Can't have a hangar order.
			if (ot == OT_IMPLICIT || (v->type == VEH_AIRCRAFT && ot == OT_GOTO_DEPOT && !hangar)) ot = OT_GOTO_STATION;
			if (ot == OT_LABEL && IsDestinationOrderLabelSubType(o->GetLabelSubType()) && (type == OT_GOTO_STATION || type == OT_GOTO_WAYPOINT) && o->GetDestination() == destination) return true;
			return (ot == type && o->GetDestination() == destination);
		});
	}
}

/**
 * Checks if a vehicle has a depot in its order list.
 * @return True iff at least one order is a depot order.
 */
bool Vehicle::HasDepotOrder() const
{
	for (const Order *order : this->Orders()) {
		if (order->IsType(OT_GOTO_DEPOT)) return true;
	}

	return false;
}

/**
 * Delete all orders from a vehicle
 * @param v                   Vehicle whose orders to reset
 * @param keep_orderlist      If true, do not free the order list, only empty it.
 * @param reset_order_indices If true, reset cur_implicit_order_index and cur_real_order_index
 *                            and cancel the current full load order (if the vehicle is loading).
 *                            If false, _you_ have to make sure the order indices are valid after
 *                            your messing with them!
 */
void DeleteVehicleOrders(Vehicle *v, bool keep_orderlist, bool reset_order_indices)
{
	DeleteOrderWarnings(v);
	InvalidateWindowClassesData(WC_DEPARTURES_BOARD, 0);

	if (v->IsOrderListShared()) {
		/* Remove ourself from the shared order list. */
		v->RemoveFromShared();
		v->orders = nullptr;
	} else {
		CloseWindowById(GetWindowClassForVehicleType(v->type), VehicleListIdentifier(VL_SHARED_ORDERS, v->type, v->owner, v->index).Pack());
		if (v->orders != nullptr) {
			/* Remove the orders */
			v->orders->FreeChain(keep_orderlist);
			if (!keep_orderlist) v->orders = nullptr;
		}
	}

	/* Unbunching data is no longer valid. */
	v->ResetDepotUnbunching();

	if (reset_order_indices) {
		v->cur_implicit_order_index = v->cur_real_order_index = 0;
		v->cur_timetable_order_index = INVALID_VEH_ORDER_ID;
		if (v->current_order.IsAnyLoadingType()) {
			CancelLoadingDueToDeletedOrder(v);
		}
	}
}

/**
 * Clamp the service interval to the correct min/max. The actual min/max values
 * depend on whether it's in days, minutes, or percent.
 * @param interval The proposed service interval.
 * @param ispercent Whether the interval is a percent.
 * @return The service interval clamped to use the chosen units.
 */
uint16_t GetServiceIntervalClamped(int interval, bool ispercent)
{
	/* Service intervals are in percents. */
	if (ispercent) return Clamp(interval, MIN_SERVINT_PERCENT, MAX_SERVINT_PERCENT);

	/* Service intervals are in minutes. */
	if (EconTime::UsingWallclockUnits(_game_mode == GM_MENU)) return Clamp(interval, MIN_SERVINT_MINUTES, MAX_SERVINT_MINUTES);

	/* Service intervals are in days. */
	return Clamp(interval, MIN_SERVINT_DAYS, MAX_SERVINT_DAYS);
}

/**
 *
 * Check if a vehicle has any valid orders
 *
 * @return false if there are no valid orders
 * @note Conditional orders are not considered valid destination orders
 *
 */
static bool CheckForValidOrders(const Vehicle *v)
{
	for (const Order *order : v->Orders()) {
		switch (order->GetType()) {
			case OT_GOTO_STATION:
			case OT_GOTO_DEPOT:
			case OT_GOTO_WAYPOINT:
				return true;

			default:
				break;
		}
	}

	return false;
}

/**
 * Compare the variable and value based on the given comparator.
 */
bool OrderConditionCompare(OrderConditionComparator occ, int variable, int value)
{
	switch (occ) {
		case OCC_EQUALS:      return variable == value;
		case OCC_NOT_EQUALS:  return variable != value;
		case OCC_LESS_THAN:   return variable <  value;
		case OCC_LESS_EQUALS: return variable <= value;
		case OCC_MORE_THAN:   return variable >  value;
		case OCC_MORE_EQUALS: return variable >= value;
		case OCC_IS_TRUE:     return variable != 0;
		case OCC_IS_FALSE:    return variable == 0;
		default: NOT_REACHED();
	}
}

<<<<<<< HEAD
/* Get the number of free (train) platforms in a station.
 * @param st_id The StationID of the station.
 * @return The number of free train platforms.
 */
static uint16_t GetFreeStationPlatforms(StationID st_id)
{
	assert(Station::IsValidID(st_id));
	const Station *st = Station::Get(st_id);
	if (!(st->facilities & FACIL_TRAIN)) return 0;
	bool is_free;
	TileIndex t2;
	uint16_t counter = 0;
	for (TileIndex t1 : st->train_station) {
		if (st->TileBelongsToRailStation(t1)) {
			/* We only proceed if this tile is a track tile and the north(-east/-west) end of the platform */
			if (IsCompatibleTrainStationTile(t1 + TileOffsByDiagDir(GetRailStationAxis(t1) == AXIS_X ? DIAGDIR_NE : DIAGDIR_NW), t1) || IsStationTileBlocked(t1)) continue;
			is_free = true;
			t2 = t1;
			do {
				if (GetStationReservationTrackBits(t2)) {
					is_free = false;
					break;
				}
				t2 += TileOffsByDiagDir(GetRailStationAxis(t1) == AXIS_X ? DIAGDIR_SW : DIAGDIR_SE);
			} while (IsCompatibleTrainStationTile(t2, t1));
			if (is_free) counter++;
		}
	}
	return counter;
}

bool EvaluateDispatchSlotConditionalOrderVehicleRecord(const Order *order, const LastDispatchRecord &record)
{
	bool value = false;
	switch ((OrderDispatchConditionModes)GB(order->GetConditionValue(), ODCB_MODE_START, ODCB_MODE_COUNT)) {
		case ODCM_FIRST_LAST:
			if (HasBit(order->GetConditionValue(), ODFLCB_LAST_SLOT)) {
				value = HasBit(record.record_flags, LastDispatchRecord::RF_LAST_SLOT);
			} else {
				value = HasBit(record.record_flags, LastDispatchRecord::RF_FIRST_SLOT);
			}
			break;

		case OCDM_TAG: {
			uint8_t tag = (uint8_t)GB(order->GetConditionValue(), ODFLCB_TAG_START, ODFLCB_TAG_COUNT);
			value = HasBit(record.slot_flags, DispatchSlot::SDSF_FIRST_TAG + tag);
			break;
		}
	}

	return OrderConditionCompare(order->GetConditionComparator(), value ? 1 : 0, 0);
}

const LastDispatchRecord *GetVehicleLastDispatchRecord(const Vehicle *v, uint16_t schedule_index)
{
	auto iter = v->dispatch_records.find(schedule_index);
	if (iter != v->dispatch_records.end()) return &(iter->second);

	return nullptr;
}

OrderConditionEvalResult EvaluateDispatchSlotConditionalOrder(const Order *order, std::span<const DispatchSchedule> schedules, StateTicks state_ticks, GetVehicleLastDispatchRecordFunctor get_vehicle_record)
{
	OrderConditionEvalResult::Type result_type = OrderConditionEvalResult::Type::Certain;

	uint16_t schedule_index = order->GetConditionDispatchScheduleID();
	if (schedule_index >= schedules.size()) return OrderConditionEvalResult(false, result_type);
	const DispatchSchedule &sched = schedules[schedule_index];

	const OrderDispatchConditionSources src = (OrderDispatchConditionSources)GB(order->GetConditionValue(), ODCB_SRC_START, ODCB_SRC_COUNT);
	if (src == ODCS_VEH) {
		/* Don't set predicted for vehicle record tests */

		const LastDispatchRecord *record = get_vehicle_record(schedule_index);
		if (record == nullptr) return OrderConditionEvalResult(OrderConditionCompare(order->GetConditionComparator(), 0, 0), result_type);

		return OrderConditionEvalResult(EvaluateDispatchSlotConditionalOrderVehicleRecord(order, *record), result_type);
	}

	if (sched.GetScheduledDispatch().empty()) return OrderConditionEvalResult(false, result_type);

	result_type = OrderConditionEvalResult::Type::Predicted;

	int32_t offset;
	switch (src) {
		case ODCS_LAST: {
			int32_t last = sched.GetScheduledDispatchLastDispatch();
			if (last == INVALID_SCHEDULED_DISPATCH_OFFSET) {
				/* No last dispatched */
				return OrderConditionEvalResult(OrderConditionCompare(order->GetConditionComparator(), 0, 0), result_type);
			}
			if (last < 0) {
				last += sched.GetScheduledDispatchDuration() * (1 + (-last / sched.GetScheduledDispatchDuration()));
			}
			offset = last % sched.GetScheduledDispatchDuration();
			break;
		}

		case ODCS_NEXT: {
			StateTicks slot = GetScheduledDispatchTime(sched, state_ticks).first;
			if (slot == INVALID_STATE_TICKS) {
				/* No next dispatch */
				return OrderConditionEvalResult(OrderConditionCompare(order->GetConditionComparator(), 0, 0), result_type);
			}
			offset = (slot - sched.GetScheduledDispatchStartTick()).base() % sched.GetScheduledDispatchDuration();
			break;
		}

		default:
			NOT_REACHED();
	}

	bool value = false;
	switch ((OrderDispatchConditionModes)GB(order->GetConditionValue(), ODCB_MODE_START, ODCB_MODE_COUNT)) {
		case ODCM_FIRST_LAST:
			if (HasBit(order->GetConditionValue(), ODFLCB_LAST_SLOT)) {
				value = (offset == (int32_t)sched.GetScheduledDispatch().back().offset);
			} else {
				value = (offset == (int32_t)sched.GetScheduledDispatch().front().offset);
			}
			break;

		case OCDM_TAG: {
			uint8_t tag = (uint8_t)GB(order->GetConditionValue(), ODFLCB_TAG_START, ODFLCB_TAG_COUNT);
			for (const DispatchSlot &slot : sched.GetScheduledDispatch()) {
				if (offset == (int32_t)slot.offset) {
					value = HasBit(slot.flags, DispatchSlot::SDSF_FIRST_TAG + tag);
					break;
				}
			}
			break;
		}
	}

	return OrderConditionEvalResult(OrderConditionCompare(order->GetConditionComparator(), value ? 1 : 0, 0), result_type);
}

static TraceRestrictVehicleTemporarySlotMembershipState _pco_deferred_slot_membership;
static btree::btree_map<TraceRestrictCounterID, int32_t> _pco_deferred_counter_values;
static btree::btree_map<Order *, int8_t> _pco_deferred_original_percent_cond;

static bool ExecuteVehicleInSlotOrderCondition(const Vehicle *v, TraceRestrictSlot *slot, ProcessConditionalOrderMode mode, bool acquire)
=======
static bool OrderConditionCompare(OrderConditionComparator occ, ConvertibleThroughBase auto variable, int value)
>>>>>>> 5ffaf6cd
{
	bool occupant;
	if (mode == PCO_DEFERRED && _pco_deferred_slot_membership.IsValid()) {
		occupant = _pco_deferred_slot_membership.IsInSlot(slot->index);
	} else {
		occupant = slot->IsOccupant(v->index);
	}
	if (acquire) {
		if (!occupant && mode == PCO_EXEC) {
			occupant = slot->Occupy(v);
		}
		if (!occupant && mode == PCO_DEFERRED) {
			occupant = slot->OccupyDryRun(v->index);
			if (occupant) {
				_pco_deferred_slot_membership.Initialise(v);
				_pco_deferred_slot_membership.AddSlot(slot->index);
			}
		}
	}
	return occupant;
}

/**
 * Process a conditional order and determine the next order.
 * @param order the order the vehicle currently has
 * @param v the vehicle to update
 * @param mode whether this is a dry-run so do not execute side-effects, or if side-effects are deferred
 * @return index of next order to jump to, or INVALID_VEH_ORDER_ID to use the next order
 */
VehicleOrderID ProcessConditionalOrder(const Order *order, const Vehicle *v, ProcessConditionalOrderMode mode)
{
	if (order->GetType() != OT_CONDITIONAL) return INVALID_VEH_ORDER_ID;

	bool skip_order = false;
	OrderConditionComparator occ = order->GetConditionComparator();
	uint16_t value = order->GetConditionValue();

	// OrderConditionCompare ignores the last parameter for occ == OCC_IS_TRUE or occ == OCC_IS_FALSE.
	switch (order->GetConditionVariable()) {
		case OCV_LOAD_PERCENTAGE:    skip_order = OrderConditionCompare(occ, CalcPercentVehicleFilled(v, nullptr), value); break;
		case OCV_CARGO_LOAD_PERCENTAGE: skip_order = OrderConditionCompare(occ, CalcPercentVehicleFilledOfCargo(v, (CargoType)value), order->GetXData()); break;
		case OCV_RELIABILITY:        skip_order = OrderConditionCompare(occ, ToPercent16(v->reliability),       value); break;
		case OCV_MAX_RELIABILITY:    skip_order = OrderConditionCompare(occ, ToPercent16(v->GetEngine()->reliability),   value); break;
		case OCV_MAX_SPEED:          skip_order = OrderConditionCompare(occ, v->GetDisplayMaxSpeed() * 10 / 16, value); break;
		case OCV_AGE:                skip_order = OrderConditionCompare(occ, DateDeltaToYearDelta(v->age).base(), value); break;
		case OCV_REQUIRES_SERVICE:   skip_order = OrderConditionCompare(occ, v->NeedsServicing(),               value); break;
		case OCV_UNCONDITIONALLY:    skip_order = true; break;
		case OCV_CARGO_WAITING: {
			StationID next_station = order->GetConditionStationID();
			if (Station::IsValidID(next_station)) skip_order = OrderConditionCompare(occ, (Station::Get(next_station)->goods[value].CargoAvailableCount() > 0), value);
			break;
		}
		case OCV_CARGO_WAITING_AMOUNT: {
			StationID next_station = order->GetConditionStationID();
			if (Station::IsValidID(next_station)) {
				if (!order->HasConditionViaStation()) {
					skip_order = OrderConditionCompare(occ, Station::Get(next_station)->goods[value].CargoAvailableCount(), order->GetXDataLow());
				} else {
					skip_order = OrderConditionCompare(occ, Station::Get(next_station)->goods[value].CargoAvailableViaCount(order->GetConditionViaStationID()), order->GetXDataLow());
				}
			}
			break;
		}
		case OCV_CARGO_WAITING_AMOUNT_PERCENTAGE: {
			StationID next_station = order->GetConditionStationID();
			if (Station::IsValidID(next_station)) {
				const bool refit_mode = HasBit(order->GetXData2(), 16);
				const CargoType cargo = static_cast<CargoType>(value);
				uint32_t waiting;
				if (!order->HasConditionViaStation()) {
					waiting = Station::Get(next_station)->goods[cargo].CargoAvailableCount();
				} else {
					waiting = Station::Get(next_station)->goods[cargo].CargoAvailableViaCount(order->GetConditionViaStationID());
				}

				uint32_t veh_capacity = 0;
				for (const Vehicle *u = v; u != nullptr; u = u->Next()) {
					if (u->cargo_type == cargo) {
						veh_capacity += u->cargo_cap;
					} else if (refit_mode) {
						const Engine *e = Engine::Get(u->engine_type);
						if (!HasBit(e->info.refit_mask, cargo)) {
							continue;
						}

						/* Back up the vehicle's cargo type */
						const CargoType temp_cid = u->cargo_type;
						const uint8_t temp_subtype = u->cargo_subtype;

						const_cast<Vehicle *>(u)->cargo_type = value;
						if (e->refit_capacity_values == nullptr || !(e->callbacks_used & SGCU_REFIT_CB_ALL_CARGOES) || cargo == e->GetDefaultCargoType() || (e->type == VEH_AIRCRAFT && IsCargoInClass(cargo, CC_PASSENGERS))) {
							/* This can be omitted when the refit capacity values are already determined, and the capacity is definitely from the refit callback */
							const_cast<Vehicle *>(u)->cargo_subtype = GetBestFittingSubType(u, const_cast<Vehicle *>(u), cargo);
						}

						veh_capacity += e->DetermineCapacity(u, nullptr); // special mail handling for aircraft is not required here

						/* Restore the original cargo type */
						const_cast<Vehicle *>(u)->cargo_type = temp_cid;
						const_cast<Vehicle *>(u)->cargo_subtype = temp_subtype;
					}
				}
				uint32_t percentage = order->GetXDataLow();
				uint32_t threshold = static_cast<uint32_t>(((uint64_t)veh_capacity * percentage) / 100);

				skip_order = OrderConditionCompare(occ, waiting, threshold);
			}
			break;
		}
		case OCV_CARGO_ACCEPTANCE: {
			StationID next_station = order->GetConditionStationID();
			if (Station::IsValidID(next_station)) skip_order = OrderConditionCompare(occ, HasBit(Station::Get(next_station)->goods[value].status, GoodsEntry::GES_ACCEPTANCE), value);
			break;
		}
		case OCV_SLOT_OCCUPANCY: {
			TraceRestrictSlotID slot_id = order->GetXData();
			TraceRestrictSlot* slot = TraceRestrictSlot::GetIfValid(slot_id);
			if (slot != nullptr) {
				size_t count = slot->occupants.size();
				if (mode == PCO_DEFERRED && _pco_deferred_slot_membership.IsValid()) {
					count += _pco_deferred_slot_membership.GetSlotOccupancyDelta(slot_id);
				}
				bool result;
				if (occ == OCC_EQUALS || occ == OCC_NOT_EQUALS) {
					occ = (occ == OCC_EQUALS) ? OCC_IS_TRUE : OCC_IS_FALSE;
					result = (count == 0);
				} else {
					result = (count >= slot->max_occupancy);
				}
				skip_order = OrderConditionCompare(occ, result, value);
			}
			break;
		}
		case OCV_VEH_IN_SLOT: {
			TraceRestrictSlot *slot = TraceRestrictSlot::GetIfValid(order->GetXData());
			if (slot != nullptr) {
				bool acquire = false;
				if (occ == OCC_EQUALS || occ == OCC_NOT_EQUALS) {
					acquire = true;
					occ = (occ == OCC_EQUALS) ? OCC_IS_TRUE : OCC_IS_FALSE;
				}
				bool occupant = ExecuteVehicleInSlotOrderCondition(v, slot, mode, acquire);
				skip_order = OrderConditionCompare(occ, occupant, value);
			}
			break;
		}
		case OCV_VEH_IN_SLOT_GROUP: {
			TraceRestrictSlotGroup *sg = TraceRestrictSlotGroup::GetIfValid(order->GetXData());
			if (sg != nullptr) {
				bool occupant = false;
				if (mode == PCO_EXEC) {
					/* Use vehicle slot membership */
					occupant = TraceRestrictIsVehicleInSlotGroup(sg, v->owner, v);
				} else {
					/* Slow(er) path */
					bool check_owner = (sg->owner != v->owner);
					for (TraceRestrictSlotID slot_id : sg->contained_slots) {
						TraceRestrictSlot *slot = TraceRestrictSlot::Get(slot_id);
						if (check_owner && !HasFlag(slot->flags, TraceRestrictSlot::Flags::Public)) {
							continue;
						}
						if (ExecuteVehicleInSlotOrderCondition(v, slot, mode, false)) {
							occupant = true;
							break;
						}
					}
				}
				skip_order = OrderConditionCompare(occ, occupant, value);
			}
			break;
		}
		case OCV_FREE_PLATFORMS: {
			StationID next_station = order->GetConditionStationID();
			if (Station::IsValidID(next_station)) skip_order = OrderConditionCompare(occ, GetFreeStationPlatforms(next_station), value);
			break;
		}
		case OCV_PERCENT: {
			/* get a non-const reference to the current order */
			Order *ord = const_cast<Order *>(order);
			if (mode == PCO_DEFERRED) {
				_pco_deferred_original_percent_cond.insert({ ord, ord->GetJumpCounter() });
			}
			skip_order = ord->UpdateJumpCounter((uint8_t)value, mode == PCO_DRY_RUN);
			break;
		}
		case OCV_REMAINING_LIFETIME: skip_order = OrderConditionCompare(occ, std::max(DateDeltaToYearDelta(v->max_age - v->age + DAYS_IN_LEAP_YEAR - 1).base(), 0), value); break;
		case OCV_COUNTER_VALUE: {
			const TraceRestrictCounter* ctr = TraceRestrictCounter::GetIfValid(order->GetXDataHigh());
			if (ctr != nullptr) {
				int32_t value = ctr->value;
				if (mode == PCO_DEFERRED) {
					auto iter = _pco_deferred_counter_values.find(ctr->index);
					if (iter != _pco_deferred_counter_values.end()) value = iter->second;
				}
				skip_order = OrderConditionCompare(occ, value, order->GetXDataLow());
			}
			break;
		}
		case OCV_TIME_DATE: {
			skip_order = OrderConditionCompare(occ, GetTraceRestrictTimeDateValue(static_cast<TraceRestrictTimeDateValueField>(value)), order->GetXData());
			break;
		}
		case OCV_TIMETABLE: {
			int tt_value = 0;
			switch (static_cast<OrderTimetableConditionMode>(value)) {
				case OTCM_LATENESS:
					tt_value = v->lateness_counter;
					break;

				case OTCM_EARLINESS:
					tt_value = -v->lateness_counter;
					break;

				default:
					break;
			}
			skip_order = OrderConditionCompare(occ, tt_value, order->GetXData());
			break;
		}
		case OCV_DISPATCH_SLOT: {
			auto get_vehicle_records = [&](uint16_t schedule_index) -> const LastDispatchRecord * {
				return GetVehicleLastDispatchRecord(v, schedule_index);
			};
			skip_order = EvaluateDispatchSlotConditionalOrder(order, v->orders->GetScheduledDispatchScheduleSet(), _state_ticks, get_vehicle_records).GetResult();
			break;
		}
		default: NOT_REACHED();
	}

	return skip_order ? order->GetConditionSkipToOrder() : (VehicleOrderID)INVALID_VEH_ORDER_ID;
}

/* FlushAdvanceOrderIndexDeferred must be called after calling this */
VehicleOrderID AdvanceOrderIndexDeferred(const Vehicle *v, VehicleOrderID index)
{
	int depth = 0;

	do {
		/* Wrap around. */
		if (index >= v->GetNumOrders()) index = 0;

		const Order *order = v->GetOrder(index);
		assert(order != nullptr);

		switch (order->GetType()) {
			case OT_GOTO_DEPOT:
				if ((order->GetDepotOrderType() & ODTFB_SERVICE) && !v->NeedsServicing()) {
					break;
				} else {
					return index;
				}

			case OT_SLOT:
				if (TraceRestrictSlot::IsValidID(order->GetDestination())) {
					switch (order->GetSlotSubType()) {
						case OSST_RELEASE:
							_pco_deferred_slot_membership.Initialise(v);
							_pco_deferred_slot_membership.RemoveSlot(order->GetDestination());
							break;
						case OSST_TRY_ACQUIRE:
							ExecuteVehicleInSlotOrderCondition(v, TraceRestrictSlot::Get(order->GetDestination()), PCO_DEFERRED, true);
							break;
					}
				}
				break;

			case OT_SLOT_GROUP:
				switch (order->GetSlotGroupSubType()) {
					case OSGST_RELEASE: {
						const TraceRestrictSlotGroup *sg = TraceRestrictSlotGroup::GetIfValid(order->GetDestination());
						if (sg != nullptr) {
							_pco_deferred_slot_membership.Initialise(v);
							bool check_owner = (sg->owner != v->owner);
							for (TraceRestrictSlotID slot_id : sg->contained_slots) {
								if (check_owner && !HasFlag(TraceRestrictSlot::Get(slot_id)->flags, TraceRestrictSlot::Flags::Public)) {
									continue;
								}
								_pco_deferred_slot_membership.RemoveSlot(slot_id);
							}
						}
						break;
					}
				}
				break;

			case OT_COUNTER: {
				const TraceRestrictCounter *ctr = TraceRestrictCounter::GetIfValid(order->GetDestination());
				if (ctr != nullptr) {
					auto result = _pco_deferred_counter_values.insert(std::make_pair(ctr->index, ctr->value));
					result.first->second = TraceRestrictCounter::ApplyValue(result.first->second, static_cast<TraceRestrictCounterCondOpField>(order->GetCounterOperation()), order->GetXData());
				}
				break;
			}

			case OT_CONDITIONAL: {
				VehicleOrderID next = ProcessConditionalOrder(order, v, PCO_DEFERRED);
				if (next != INVALID_VEH_ORDER_ID) {
					depth++;
					index = next;
					/* Don't increment next, so no break here. */
					continue;
				}
				break;
			}

			case OT_DUMMY:
			case OT_LABEL:
				break;

			default:
				return index;
		}
		/* Don't increment inside the while because otherwise conditional
		 * orders can lead to an infinite loop. */
		++index;
		depth++;
	} while (depth < v->GetNumOrders());

	/* Wrap around. */
	if (index >= v->GetNumOrders()) index = 0;

	return index;
}

void FlushAdvanceOrderIndexDeferred(const Vehicle *v, bool apply)
{
	if (apply) {
		_pco_deferred_slot_membership.ApplyToVehicle();
		for (auto item : _pco_deferred_counter_values) {
			TraceRestrictCounter::Get(item.first)->UpdateValue(item.second);
		}
	} else {
		for (auto item : _pco_deferred_original_percent_cond) {
			item.first->SetJumpCounter(item.second);
		}
	}

	_pco_deferred_slot_membership.Clear();
	_pco_deferred_counter_values.clear();
	_pco_deferred_original_percent_cond.clear();
}

/**
 * Update the vehicle's destination tile from an order.
 * @param order the order the vehicle currently has
 * @param v the vehicle to update
 * @param conditional_depth the depth (amount of steps) to go with conditional orders. This to prevent infinite loops.
 * @param pbs_look_ahead Whether we are forecasting orders for pbs reservations in advance. If true, the order indices must not be modified.
 */
bool UpdateOrderDest(Vehicle *v, const Order *order, int conditional_depth, bool pbs_look_ahead)
{
	if (conditional_depth > std::min<int>(64, v->GetNumOrders())) {
		v->current_order.Free();
		v->SetDestTile({});
		return false;
	}

	switch (order->GetType()) {
		case OT_GOTO_STATION:
			v->SetDestTile(v->GetOrderStationLocation(order->GetDestination()));
			return true;

		case OT_GOTO_DEPOT:
			if ((order->GetDepotOrderType() & ODTFB_SERVICE) && !v->NeedsServicing()) {
				assert(!pbs_look_ahead);
				UpdateVehicleTimetable(v, true);
				v->IncrementRealOrderIndex();
				break;
			}

			if (v->current_order.GetDepotActionType() & ODATFB_NEAREST_DEPOT) {
				/* If the vehicle can't find its destination, delay its next search.
				 * In case many vehicles are in this state, use the vehicle index to spread out pathfinder calls. */
				if (v->dest_tile == 0 && (_state_ticks.base() & 0x3F) != (v->index & 0x3F)) break;

				/* We need to search for the nearest depot (hangar). */
				ClosestDepot closestDepot = v->FindClosestDepot();

				if (closestDepot.found) {
					/* PBS reservations cannot reverse */
					if (pbs_look_ahead && closestDepot.reverse) return false;

					v->SetDestTile(closestDepot.location);
					v->current_order.SetDestination(closestDepot.destination);

					/* If there is no depot in front, reverse automatically (trains only) */
					if (v->type == VEH_TRAIN && closestDepot.reverse) Command<CMD_REVERSE_TRAIN_DIRECTION>::Do(DC_EXEC, v->index, false);

					if (v->type == VEH_AIRCRAFT) {
						Aircraft *a = Aircraft::From(v);
						if (a->state == FLYING && a->targetairport != closestDepot.destination) {
							/* The aircraft is now heading for a different hangar than the next in the orders */
							AircraftNextAirportPos_and_Order(a);
						}
					}
					return true;
				}

				/* If there is no depot, we cannot help PBS either. */
				if (pbs_look_ahead) return false;

				UpdateVehicleTimetable(v, true);
				v->IncrementRealOrderIndex();
			} else {
				if (v->type != VEH_AIRCRAFT) {
					v->SetDestTile(Depot::Get(order->GetDestination())->xy);
				} else {
					Aircraft *a = Aircraft::From(v);
					DestinationID destination = a->current_order.GetDestination();
					if (a->targetairport != destination) {
						/* The aircraft is now heading for a different hangar than the next in the orders */
						a->SetDestTile(a->GetOrderStationLocation(destination));
					}
				}
				return true;
			}
			break;

		case OT_GOTO_WAYPOINT:
			v->SetDestTile(Waypoint::Get(order->GetDestination())->xy);
			return true;

		case OT_CONDITIONAL: {
			assert(!pbs_look_ahead);
			VehicleOrderID next_order = ProcessConditionalOrder(order, v);
			if (next_order != INVALID_VEH_ORDER_ID) {
				/* Jump to next_order. cur_implicit_order_index becomes exactly that order,
				 * cur_real_order_index might come after next_order. */
				UpdateVehicleTimetable(v, false);
				v->cur_implicit_order_index = v->cur_real_order_index = next_order;
				v->UpdateRealOrderIndex();
				v->cur_timetable_order_index = v->GetIndexOfOrder(order);

				/* Disable creation of implicit orders.
				 * When inserting them we do not know that we would have to make the conditional orders point to them. */
				if (v->IsGroundVehicle()) {
					uint16_t &gv_flags = v->GetGroundVehicleFlags();
					SetBit(gv_flags, GVF_SUPPRESS_IMPLICIT_ORDERS);
				}
			} else {
				v->cur_timetable_order_index = INVALID_VEH_ORDER_ID;
				UpdateVehicleTimetable(v, true);
				v->IncrementRealOrderIndex();
			}
			break;
		}

		case OT_SLOT:
			assert(!pbs_look_ahead);
			if (order->GetDestination() != INVALID_TRACE_RESTRICT_SLOT_ID) {
				TraceRestrictSlot *slot = TraceRestrictSlot::GetIfValid(order->GetDestination());
				if (slot != nullptr) {
					switch (order->GetSlotSubType()) {
						case OSST_RELEASE:
							slot->Vacate(v);
							break;
						case OSST_TRY_ACQUIRE:
							slot->Occupy(v);
							break;
					}
				}
			}
			UpdateVehicleTimetable(v, true);
			v->IncrementRealOrderIndex();
			break;

		case OT_SLOT_GROUP:
			assert(!pbs_look_ahead);
			if (order->GetDestination() != INVALID_TRACE_RESTRICT_SLOT_GROUP) {
				TraceRestrictSlotGroup *sg = TraceRestrictSlotGroup::GetIfValid(order->GetDestination());
				if (sg != nullptr) {
					switch (order->GetSlotGroupSubType()) {
						case OSGST_RELEASE:
							TraceRestrictVacateSlotGroup(sg, v->owner, v);
							break;
					}
				}
			}
			UpdateVehicleTimetable(v, true);
			v->IncrementRealOrderIndex();
			break;

		case OT_COUNTER:
			assert(!pbs_look_ahead);
			if (order->GetDestination() != INVALID_TRACE_RESTRICT_COUNTER_ID) {
				TraceRestrictCounter *ctr = TraceRestrictCounter::GetIfValid(order->GetDestination());
				if (ctr != nullptr) {
					ctr->ApplyUpdate(static_cast<TraceRestrictCounterCondOpField>(order->GetCounterOperation()), order->GetXData());
				}
			}
			UpdateVehicleTimetable(v, true);
			v->IncrementRealOrderIndex();
			break;

		case OT_DUMMY:
		case OT_LABEL:
			assert(!pbs_look_ahead);
			UpdateVehicleTimetable(v, true);
			v->IncrementRealOrderIndex();
			break;

		default:
			v->SetDestTile({});
			return false;
	}

	assert(v->cur_implicit_order_index < v->GetNumOrders());
	assert(v->cur_real_order_index < v->GetNumOrders());

	/* Get the current order */
	order = v->GetOrder(v->cur_real_order_index);
	if (order != nullptr && order->IsType(OT_IMPLICIT)) {
		assert(v->GetNumManualOrders() == 0);
		order = nullptr;
	}

	if (order == nullptr) {
		v->current_order.Free();
		v->SetDestTile({});
		return false;
	}

	v->current_order = *order;
	return UpdateOrderDest(v, order, conditional_depth + 1, pbs_look_ahead);
}

/**
 * Handle the orders of a vehicle and determine the next place
 * to go to if needed.
 * @param v the vehicle to do this for.
 * @return true *if* the vehicle is eligible for reversing
 *              (basically only when leaving a station).
 */
bool ProcessOrders(Vehicle *v)
{
	switch (v->current_order.GetType()) {
		case OT_GOTO_DEPOT:
			/* Let a depot order in the orderlist interrupt. */
			if (!(v->current_order.GetDepotOrderType() & ODTFB_PART_OF_ORDERS)) return false;
			break;

		case OT_LOADING:
			return false;

		case OT_LOADING_ADVANCE:
			return false;

		case OT_WAITING:
			return false;

		case OT_LEAVESTATION:
			if (v->type != VEH_AIRCRAFT) return false;
			break;

		default: break;
	}

	/**
	 * Reversing because of order change is allowed only just after leaving a
	 * station (and the difficulty setting to allowed, of course)
	 * this can be detected because only after OT_LEAVESTATION, current_order
	 * will be reset to nothing. (That also happens if no order, but in that case
	 * it won't hit the point in code where may_reverse is checked)
	 */
	bool may_reverse = v->current_order.IsType(OT_NOTHING);

	ClrBit(v->vehicle_flags, VF_COND_ORDER_WAIT);

	/* Check if we've reached a 'via' destination. */
	if (((v->current_order.IsType(OT_GOTO_STATION) && (v->current_order.GetNonStopType() & ONSF_NO_STOP_AT_DESTINATION_STATION)) ||
			(v->current_order.IsType(OT_GOTO_WAYPOINT) && !v->current_order.IsWaitTimetabled())) &&
			IsTileType(v->tile, MP_STATION) &&
			v->current_order.GetDestination() == GetStationIndex(v->tile)) {
		v->DeleteUnreachedImplicitOrders();
		/* We set the last visited station here because we do not want
		 * the train to stop at this 'via' station if the next order
		 * is a no-non-stop order; in that case not setting the last
		 * visited station will cause the vehicle to still stop. */
		v->last_station_visited = v->current_order.GetDestination();
		UpdateVehicleTimetable(v, true);
		v->IncrementImplicitOrderIndex();
	}

	/* Get the current order */
	assert(v->cur_implicit_order_index == 0 || v->cur_implicit_order_index < v->GetNumOrders());
	v->UpdateRealOrderIndex();

	const Order *order = v->GetOrder(v->cur_real_order_index);
	if (order != nullptr && order->IsType(OT_IMPLICIT)) {
		assert(v->GetNumManualOrders() == 0);
		order = nullptr;
	}

	/* If no order, do nothing. */
	if (order == nullptr || (v->type == VEH_AIRCRAFT && !CheckForValidOrders(v))) {
		if (v->type == VEH_AIRCRAFT) {
			/* Aircraft do something vastly different here, so handle separately */
			HandleMissingAircraftOrders(Aircraft::From(v));
			return false;
		}

		v->current_order.Free();
		v->SetDestTile({});
		return false;
	}

	/* If it is unchanged, keep it. */
	if (order->Equals(v->current_order) && (v->type == VEH_AIRCRAFT || v->dest_tile != 0) &&
			(v->type != VEH_SHIP || !order->IsType(OT_GOTO_STATION) || Station::Get(order->GetDestination())->HasFacilities(FACIL_DOCK))) {
		return false;
	}

	/* Otherwise set it, and determine the destination tile. */
	v->current_order = *order;

	InvalidateVehicleOrder(v, VIWD_MODIFY_ORDERS);
	switch (v->type) {
		default:
			NOT_REACHED();

		case VEH_ROAD:
		case VEH_TRAIN:
			break;

		case VEH_AIRCRAFT:
		case VEH_SHIP:
			DirtyVehicleListWindowForVehicle(v);
			break;
	}

	return UpdateOrderDest(v, order) && may_reverse;
}

bool Order::UseOccupancyValueForAverage() const
{
	if (this->GetOccupancy() == 0) return false;
	if (this->GetOccupancy() > 1) return true;

	if (this->IsType(OT_GOTO_STATION)) {
		OrderUnloadFlags unload_type = this->GetUnloadType();
		if ((unload_type == OUFB_TRANSFER || unload_type == OUFB_UNLOAD) && this->GetLoadType() == OLFB_NO_LOAD) return false;
	}

	return true;
}

/**
 * Check whether the given vehicle should stop at the given station
 * based on this order and the non-stop settings.
 * @param last_station_visited the last visited station.
 * @param station the station to stop at.
 * @param waypoint if station is a waypoint.
 * @return true if the vehicle should stop.
 */
bool Order::ShouldStopAtStation(StationID last_station_visited, StationID station, bool waypoint) const
{
	if (waypoint) return this->IsType(OT_GOTO_WAYPOINT) && this->dest == station && this->IsWaitTimetabled();
	if (this->IsType(OT_LOADING_ADVANCE) && this->dest == station) return true;
	bool is_dest_station = this->IsType(OT_GOTO_STATION) && this->dest == station;

	return (!this->IsType(OT_GOTO_DEPOT) || (this->GetDepotOrderType() & ODTFB_PART_OF_ORDERS) != 0) &&
			(last_station_visited != station) && // Do stop only when we've not just been there
			/* Finally do stop when there is no non-stop flag set for this type of station. */
			!(this->GetNonStopType() & (is_dest_station ? ONSF_NO_STOP_AT_DESTINATION_STATION : ONSF_NO_STOP_AT_INTERMEDIATE_STATIONS));
}

/**
 * Check whether the given vehicle should stop at the given station
 * based on this order and the non-stop settings.
 * @param v       the vehicle that might be stopping.
 * @param station the station to stop at.
 * @param waypoint if station is a waypoint.
 * @return true if the vehicle should stop.
 */
bool Order::ShouldStopAtStation(const Vehicle *v, StationID station, bool waypoint) const
{
	return this->ShouldStopAtStation(v->last_station_visited, station, waypoint);
}

/**
 * A vehicle can leave the current station with cargo if:
 * 1. it can load cargo here OR
 * 2a. it could leave the last station with cargo AND
 * 2b. it doesn't have to unload all cargo here.
 */
bool Order::CanLeaveWithCargo(bool has_cargo, CargoType cargo) const
{
	return (this->GetCargoLoadType(cargo) & OLFB_NO_LOAD) == 0 || (has_cargo &&
			(this->GetCargoUnloadType(cargo) & (OUFB_UNLOAD | OUFB_TRANSFER)) == 0);
}

/**
 * Mass change the target of an order.
 * This implemented by adding a new order and if that succeeds deleting the previous one.
 * @param flags operation to perform
 * @param from_dest The destination ID to change from
 * @param vehtype The vehicle type
 * @param order_type The order type
 * @param cargo_filter Cargo filter
 * @param to_dest The destination ID to change to
 * @return the cost of this operation or an error
 */
CommandCost CmdMassChangeOrder(DoCommandFlag flags, DestinationID from_dest, VehicleType vehtype, OrderType order_type, CargoType cargo_filter, DestinationID to_dest)
{
	if (flags & DC_EXEC) {
		for (Vehicle *v : Vehicle::IterateTypeFrontOnly(vehtype)) {
			if (v->IsPrimaryVehicle() && CheckOwnership(v->owner).Succeeded() && VehicleCargoFilter(v, cargo_filter)) {
				int index = 0;
				for (Order *order : v->Orders()) {
					if (order->GetDestination() == from_dest && order->IsType(order_type) &&
							!(order_type == OT_GOTO_DEPOT && order->GetDepotActionType() & ODATFB_NEAREST_DEPOT)) {
						Order new_order;
						new_order.AssignOrder(*order);
						new_order.SetDestination(to_dest);
						const bool wait_fixed = new_order.IsWaitFixed();
						const bool wait_timetabled = new_order.IsWaitTimetabled();
						new_order.SetWaitTimetabled(false);
						if (!new_order.IsTravelFixed()) new_order.SetTravelTimetabled(false);
						if (CmdInsertOrderIntl(flags, v, index + 1, new_order, CIOIF_ALLOW_LOAD_BY_CARGO_TYPE | CIOIF_ALLOW_DUPLICATE_UNBUNCH).Succeeded()) {
							Command<CMD_DELETE_ORDER>::Do(flags, v->index, index);

							order = v->orders->GetOrderAt(index);
							order->SetRefit(new_order.GetRefitCargo());
							order->SetMaxSpeed(new_order.GetMaxSpeed());
							SetOrderFixedWaitTime(v, index, new_order.GetWaitTime(), wait_timetabled, wait_fixed);
						}

						new_order.Free();
					}
					index++;
				}
			}
		}
	}
	return CommandCost();
}

void UpdateOrderUIOnDateChange()
{
	SetWindowClassesDirty(WC_VEHICLE_ORDERS);
	SetWindowClassesDirty(WC_VEHICLE_TIMETABLE);
	SetWindowClassesDirty(WC_SCHDISPATCH_SLOTS);
	InvalidateWindowClassesData(WC_DEPARTURES_BOARD, 0);
}

const char *GetOrderTypeName(OrderType order_type)
{
	static const char *names[] = {
		"OT_NOTHING",
		"OT_GOTO_STATION",
		"OT_GOTO_DEPOT",
		"OT_LOADING",
		"OT_LEAVESTATION",
		"OT_DUMMY",
		"OT_GOTO_WAYPOINT",
		"OT_CONDITIONAL",
		"OT_IMPLICIT",
		"OT_WAITING",
		"OT_LOADING_ADVANCE",
		"OT_SLOT",
		"OT_COUNTER",
		"OT_LABEL",
		"OT_SLOT_GROUP",
	};
	static_assert(lengthof(names) == OT_END);
	if (order_type < OT_END) return names[order_type];
	return "???";
}

void InsertOrderCmdData::Serialise(BufferSerialisationRef buffer) const
{
	buffer.Send_generic(this->veh);
	buffer.Send_generic(this->sel_ord);
	buffer.Send_generic(this->new_order);
}

bool InsertOrderCmdData::Deserialise(DeserialisationBuffer &buffer, StringValidationSettings default_string_validation)
{
	buffer.Recv_generic(this->veh, default_string_validation);
	buffer.Recv_generic(this->sel_ord, default_string_validation);
	buffer.Recv_generic(this->new_order, default_string_validation);

	return true;
}

void InsertOrderCmdData::FormatDebugSummary(format_target &output) const
{
	output.format("{}, {}, order: ", this->veh, this->sel_ord);

	auto handler = [&]<size_t... Tindices>(std::index_sequence<Tindices...>) {
		output.format(Order::CMD_TUPLE_FMT, std::get<Tindices>(this->new_order)...);
	};
	handler(std::make_index_sequence<std::tuple_size_v<decltype(this->new_order)>>{});
}<|MERGE_RESOLUTION|>--- conflicted
+++ resolved
@@ -3040,7 +3040,7 @@
 		v->RemoveFromShared();
 		v->orders = nullptr;
 	} else {
-		CloseWindowById(GetWindowClassForVehicleType(v->type), VehicleListIdentifier(VL_SHARED_ORDERS, v->type, v->owner, v->index).Pack());
+		CloseWindowById(GetWindowClassForVehicleType(v->type), VehicleListIdentifier(VL_SHARED_ORDERS, v->type, v->owner, v->index).ToWindowNumber());
 		if (v->orders != nullptr) {
 			/* Remove the orders */
 			v->orders->FreeChain(keep_orderlist);
@@ -3122,7 +3122,6 @@
 	}
 }
 
-<<<<<<< HEAD
 /* Get the number of free (train) platforms in a station.
  * @param st_id The StationID of the station.
  * @return The number of free train platforms.
@@ -3265,9 +3264,6 @@
 static btree::btree_map<Order *, int8_t> _pco_deferred_original_percent_cond;
 
 static bool ExecuteVehicleInSlotOrderCondition(const Vehicle *v, TraceRestrictSlot *slot, ProcessConditionalOrderMode mode, bool acquire)
-=======
-static bool OrderConditionCompare(OrderConditionComparator occ, ConvertibleThroughBase auto variable, int value)
->>>>>>> 5ffaf6cd
 {
 	bool occupant;
 	if (mode == PCO_DEFERRED && _pco_deferred_slot_membership.IsValid()) {
