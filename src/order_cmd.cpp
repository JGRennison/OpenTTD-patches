--- conflicted
+++ resolved
@@ -845,16 +845,7 @@
  */
 static void DeleteOrderWarnings(const Vehicle *v)
 {
-<<<<<<< HEAD
-	DeleteVehicleNews(v->index, STR_NEWS_VEHICLE_HAS_TOO_FEW_ORDERS);
-	DeleteVehicleNews(v->index, STR_NEWS_VEHICLE_HAS_VOID_ORDER);
-	DeleteVehicleNews(v->index, STR_NEWS_VEHICLE_HAS_DUPLICATE_ENTRY);
-	DeleteVehicleNews(v->index, STR_NEWS_VEHICLE_HAS_INVALID_ENTRY);
-	DeleteVehicleNews(v->index, STR_NEWS_VEHICLE_NO_DEPOT_ORDER);
-	DeleteVehicleNews(v->index, STR_NEWS_PLANE_USES_TOO_SHORT_RUNWAY);
-=======
 	DeleteVehicleNews(v->index, AdviceType::Order);
->>>>>>> e2b0ea15
 }
 
 /**
@@ -2914,7 +2905,7 @@
 		if (message == INVALID_STRING_ID) return;
 
 		SetDParam(0, v->index);
-		AddVehicleAdviceNewsItem(message, v->index);
+		AddVehicleAdviceNewsItem(AdviceType::Order, message, v->index);
 	}
 }
 
@@ -2952,17 +2943,12 @@
 		/* order list */
 		if (v->FirstShared() != v) continue;
 
-<<<<<<< HEAD
 		RemoveVehicleOrdersIf(v, [&](const Order *o) {
 			OrderType ot = o->GetType();
 			if (ot != OT_GOTO_DEPOT) return false;
 			if ((o->GetDepotActionType() & ODATFB_NEAREST_DEPOT) != 0) return false;
 			return IsBatchRemoveOrderDepotRemoved(o->GetDestination());
 		});
-=======
-		SetDParam(0, v->index);
-		AddVehicleAdviceNewsItem(AdviceType::Order, message, v->index);
->>>>>>> e2b0ea15
 	}
 
 	_remove_order_from_all_vehicles_depots.clear();
