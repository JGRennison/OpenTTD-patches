/*
 * This file is part of OpenTTD.
 * OpenTTD is free software; you can redistribute it and/or modify it under the terms of the GNU General Public License as published by the Free Software Foundation, version 2.
 * OpenTTD is distributed in the hope that it will be useful, but WITHOUT ANY WARRANTY; without even the implied warranty of MERCHANTABILITY or FITNESS FOR A PARTICULAR PURPOSE.
 * See the GNU General Public License for more details. You should have received a copy of the GNU General Public License along with OpenTTD. If not, see <http://www.gnu.org/licenses/>.
 */

/** @file order_cmd.cpp Handling of orders. */

#include "stdafx.h"
#include "debug.h"
#include "command_func.h"
#include "company_func.h"
#include "news_func.h"
#include "strings_func.h"
#include "timetable.h"
#include "station_base.h"
#include "station_map.h"
#include "station_func.h"
#include "map_func.h"
#include "cargotype.h"
#include "vehicle_func.h"
#include "depot_base.h"
#include "core/bitmath_func.hpp"
#include "core/container_func.hpp"
#include "core/pool_func.hpp"
#include "core/random_func.hpp"
#include "aircraft.h"
#include "roadveh.h"
#include "station_base.h"
#include "waypoint_base.h"
#include "company_base.h"
#include "infrastructure_func.h"
#include "order_backup.h"
#include "order_cmd.h"
#include "cheat_type.h"
#include "viewport_func.h"
#include "order_dest_func.h"
#include "vehiclelist.h"
#include "tracerestrict.h"
#include "train.h"
#include "date_func.h"
#include "schdispatch.h"
#include "timetable_cmd.h"
#include "train_cmd.h"

#include "table/strings.h"

#include <limits>
#include <vector>

#include "safeguards.h"

/* DestinationID must be at least as large as every these below, because it can
 * be any of them
 */
static_assert(sizeof(DestinationID) >= sizeof(DepotID));
static_assert(sizeof(DestinationID) >= sizeof(StationID));
static_assert(sizeof(DestinationID) >= sizeof(TraceRestrictSlotID));

/* OrderTypeMask must be large enough for all order types */
static_assert(std::numeric_limits<OrderTypeMask>::digits >= OT_END);

OrderPool _order_pool("Order");
INSTANTIATE_POOL_METHODS(Order)
OrderListPool _orderlist_pool("OrderList");
INSTANTIATE_POOL_METHODS(OrderList)

btree::btree_map<uint32_t, uint32_t> _order_destination_refcount_map;
bool _order_destination_refcount_map_valid = false;

enum CmdInsertOrderIntlFlags : uint8_t {
	CIOIF_NONE                          = 0,      ///< No flags
	CIOIF_ALLOW_LOAD_BY_CARGO_TYPE      = 1 << 0, ///< Allow load by cargo type
	CIOIF_ALLOW_DUPLICATE_UNBUNCH       = 1 << 1, ///< Allow duplicate unbunch orders
};
DECLARE_ENUM_AS_BIT_SET(CmdInsertOrderIntlFlags)

static CommandCost CmdInsertOrderIntl(DoCommandFlag flags, Vehicle *v, VehicleOrderID sel_ord, const Order &new_order, CmdInsertOrderIntlFlags insert_flags);

extern void SetOrderFixedWaitTime(Vehicle *v, VehicleOrderID order_number, uint32_t wait_time, bool wait_timetabled, bool wait_fixed);

void IntialiseOrderDestinationRefcountMap()
{
	ClearOrderDestinationRefcountMap();
	for (const Vehicle *v : Vehicle::IterateFrontOnly()) {
		if (v != v->FirstShared()) continue;
		for (const Order *order : v->Orders()) {
			if (order->IsType(OT_GOTO_STATION) || order->IsType(OT_GOTO_WAYPOINT) || order->IsType(OT_IMPLICIT)) {
				_order_destination_refcount_map[OrderDestinationRefcountMapKey(order->GetDestination().ToStationID(), v->owner, order->GetType(), v->type)]++;
			}
		}
	}
	_order_destination_refcount_map_valid = true;
}

void ClearOrderDestinationRefcountMap()
{
	_order_destination_refcount_map.clear();
	_order_destination_refcount_map_valid = false;
}

void UpdateOrderDestinationRefcount(const Order *order, VehicleType type, Owner owner, int delta)
{
	if (order->IsType(OT_GOTO_STATION) || order->IsType(OT_GOTO_WAYPOINT) || order->IsType(OT_IMPLICIT)) {
		_order_destination_refcount_map[OrderDestinationRefcountMapKey(order->GetDestination().ToStationID(), owner, order->GetType(), type)] += delta;
	}
}

void Order::InvalidateGuiOnRemove()
{
	/* We can visit oil rigs and buoys that are not our own. They will be shown in
	 * the list of stations. So, we need to invalidate that window if needed. */
	if (this->IsType(OT_GOTO_STATION) || this->IsType(OT_GOTO_WAYPOINT)) {
		BaseStation *bs = BaseStation::GetIfValid(this->GetDestination().ToStationID());
		if (bs != nullptr && bs->owner == OWNER_NONE) InvalidateWindowClassesData(WC_STATION_LIST, 0);
	}
}

/**
 * 'Free' the order
 * @note ONLY use on "current_order" vehicle orders!
 */
void Order::Free()
{
	this->type  = OT_NOTHING;
	this->flags = 0;
	this->dest  = 0;
	DeAllocExtraInfo();
}

/**
 * Makes this order a Go To Station order.
 * @param destination the station to go to.
 */
void Order::MakeGoToStation(StationID destination)
{
	this->type = OT_GOTO_STATION;
	this->flags = 0;
	this->dest = destination;
}

/**
 * Makes this order a Go To Depot order.
 * @param destination   the depot to go to.
 * @param order         is this order a 'default' order, or an overridden vehicle order?
 * @param non_stop_type how to get to the depot?
 * @param action        what to do in the depot?
 * @param cargo         the cargo type to change to.
 */
void Order::MakeGoToDepot(DestinationID destination, OrderDepotTypeFlags order, OrderNonStopFlags non_stop_type, OrderDepotActionFlags action, CargoType cargo)
{
	this->type = OT_GOTO_DEPOT;
	this->SetDepotOrderType(order);
	this->SetDepotActionType(action);
	this->SetNonStopType(non_stop_type);
	this->dest = destination;
	this->SetRefit(cargo);
}

/**
 * Makes this order a Go To Waypoint order.
 * @param destination the waypoint to go to.
 */
void Order::MakeGoToWaypoint(StationID destination)
{
	this->type = OT_GOTO_WAYPOINT;
	this->flags = 0;
	this->dest = destination;
}

/**
 * Makes this order a Loading order.
 * @param ordered is this an ordered stop?
 */
void Order::MakeLoading(bool ordered)
{
	this->type = OT_LOADING;
	if (!ordered) this->flags = 0;
}

/**
 * Update the jump counter, for percent probability
 * conditional orders
 *
 * Not that jump_counter is signed and may become
 * negative when a jump has been taken
 *
 * @param percent the jump chance in %.
 * @param dry_run whether this is a dry-run, so do not execute side-effects
 *
 * @return true if the jump should be taken
 */
bool Order::UpdateJumpCounter(uint8_t percent, bool dry_run)
{
	const int8_t jump_counter = this->GetJumpCounter();
	if (dry_run) return jump_counter >= 0;
	if (jump_counter >= 0) {
		this->SetJumpCounter(jump_counter + (percent - 100));
		return true;
	}
	this->SetJumpCounter(jump_counter + percent);
	return false;
}

/**
 * Makes this order a Leave Station order.
 */
void Order::MakeLeaveStation()
{
	this->type = OT_LEAVESTATION;
	this->flags = 0;
}

/**
 * Makes this order a Dummy order.
 */
void Order::MakeDummy()
{
	this->type = OT_DUMMY;
	this->flags = 0;
}

/**
 * Makes this order an conditional order.
 * @param order the order to jump to.
 */
void Order::MakeConditional(VehicleOrderID order)
{
	this->type = OT_CONDITIONAL;
	this->flags = order;
	this->dest = 0;
}

/**
 * Makes this order an implicit order.
 * @param destination the station to go to.
 */
void Order::MakeImplicit(StationID destination)
{
	this->type = OT_IMPLICIT;
	this->dest = destination;
}

void Order::MakeWaiting()
{
	const bool wait_timetabled = this->IsWaitTimetabled();
	this->type = OT_WAITING;
	this->SetWaitTimetabled(wait_timetabled);
}

void Order::MakeLoadingAdvance(StationID destination)
{
	this->type = OT_LOADING_ADVANCE;
	this->dest = destination;
}

void Order::MakeReleaseSlot()
{
	this->type = OT_SLOT;
	this->dest = INVALID_TRACE_RESTRICT_SLOT_ID;
	this->flags = OSST_RELEASE;
}

void Order::MakeTryAcquireSlot()
{
	this->type = OT_SLOT;
	this->dest = INVALID_TRACE_RESTRICT_SLOT_ID;
	this->flags = OSST_TRY_ACQUIRE;
}

void Order::MakeReleaseSlotGroup()
{
	this->type = OT_SLOT_GROUP;
	this->dest = INVALID_TRACE_RESTRICT_SLOT_ID;
	this->flags = OSGST_RELEASE;
}

void Order::MakeChangeCounter()
{
	this->type = OT_COUNTER;
	this->dest = INVALID_TRACE_RESTRICT_COUNTER_ID;
	this->flags = 0;
}

void Order::MakeLabel(OrderLabelSubType subtype)
{
	this->type = OT_LABEL;
	this->flags = subtype;
}

/**
 * Make this depot/station order also a refit order.
 * @param cargo   the cargo type to change to.
 * @pre IsType(OT_GOTO_DEPOT) || IsType(OT_GOTO_STATION).
 */
void Order::SetRefit(CargoType cargo)
{
	this->refit_cargo = cargo;
}

/**
 * Does this order have the same type, flags and destination?
 * @param other the second order to compare to.
 * @return true if the type, flags and destination match.
 */
bool Order::Equals(const Order &other) const
{
	/* In case of go to nearest depot orders we need "only" compare the flags
	 * with the other and not the nearest depot order bit or the actual
	 * destination because those get clear/filled in during the order
	 * evaluation. If we do not do this the order will continuously be seen as
	 * a different order and it will try to find a "nearest depot" every tick. */
	if ((this->IsType(OT_GOTO_DEPOT) && this->type == other.type) &&
			((this->GetDepotActionType() & ODATFB_NEAREST_DEPOT) != 0 ||
			 (other.GetDepotActionType() & ODATFB_NEAREST_DEPOT) != 0)) {
		return this->GetDepotOrderType() == other.GetDepotOrderType() &&
				(this->GetDepotActionType() & ~ODATFB_NEAREST_DEPOT) == (other.GetDepotActionType() & ~ODATFB_NEAREST_DEPOT);
	}

	return this->type == other.type && this->flags == other.flags && this->dest == other.dest;
}

/**
 * Pack this order into a 16 bits integer as close to the TTD
 * representation as possible.
 * @return the TTD-like packed representation.
 */
uint16_t Order::MapOldOrder() const
{
	uint16_t order = this->GetType();
	switch (this->type) {
		case OT_GOTO_STATION:
			if (this->GetUnloadType() & OUFB_UNLOAD) SetBit(order, 5);
			if (this->GetLoadType() & OLFB_FULL_LOAD) SetBit(order, 6);
			if (this->GetNonStopType() & ONSF_NO_STOP_AT_INTERMEDIATE_STATIONS) SetBit(order, 7);
			order |= GB(this->GetDestination().value, 0, 8) << 8;
			break;
		case OT_GOTO_DEPOT:
			if (!(this->GetDepotOrderType() & ODTFB_PART_OF_ORDERS)) SetBit(order, 6);
			SetBit(order, 7);
			order |= GB(this->GetDestination().value, 0, 8) << 8;
			break;
		case OT_LOADING:
			if (this->GetLoadType() & OLFB_FULL_LOAD) SetBit(order, 6);
			break;
	}
	return order;
}

/**
 *
 * Updates the widgets of a vehicle which contains the order-data
 *
 */
void InvalidateVehicleOrder(const Vehicle *v, int data)
{
	SetWindowDirty(WC_VEHICLE_VIEW, v->index);
	SetWindowDirty(WC_SCHDISPATCH_SLOTS, v->index);

	if (data != 0) {
		/* Calls SetDirty() too */
		InvalidateWindowData(WC_VEHICLE_ORDERS,    v->index, data);
		InvalidateWindowData(WC_VEHICLE_TIMETABLE, v->index, data);
		return;
	}

	SetWindowDirty(WC_VEHICLE_ORDERS,    v->index);
	SetWindowDirty(WC_VEHICLE_TIMETABLE, v->index);
}

const char *Order::GetLabelText() const
{
	assert(this->IsType(OT_LABEL) && this->GetLabelSubType() == OLST_TEXT);
	if (this->extra == nullptr) return "";
	const char *text = (const char *)(this->extra->cargo_type_flags);
	if (ttd_strnlen(text, lengthof(this->extra->cargo_type_flags)) == lengthof(this->extra->cargo_type_flags)) {
		/* Not null terminated, give up */
		return "";
	}
	return text;
}

void Order::SetLabelText(std::string_view text)
{
	assert(this->IsType(OT_LABEL) && this->GetLabelSubType() == OLST_TEXT);
	this->CheckExtraInfoAlloced();
	strecpy(std::span((char *)(this->extra->cargo_type_flags), lengthof(this->extra->cargo_type_flags)), text);
}

/**
 *
 * Assign data to an order (from another order)
 *   This function makes sure that the index is maintained correctly
 * @param other the data to copy (except next pointer).
 *
 */
void Order::AssignOrder(const Order &other)
{
	this->type  = other.type;
	this->flags = other.flags;
	this->dest  = other.dest;

	this->refit_cargo   = other.refit_cargo;

	this->wait_time   = other.wait_time;

	this->travel_time = other.travel_time;
	this->max_speed   = other.max_speed;

	this->occupancy = other.occupancy;

	if (other.extra != nullptr && (this->GetUnloadType() == OUFB_CARGO_TYPE_UNLOAD || this->GetLoadType() == OLFB_CARGO_TYPE_LOAD
			|| (this->IsType(OT_LABEL) && this->GetLabelSubType() == OLST_TEXT)
			|| other.extra->xdata != 0 || other.extra->xdata2 != 0 || other.extra->xflags != 0 || other.extra->dispatch_index != 0 || other.extra->colour != 0)) {
		this->AllocExtraInfo();
		*(this->extra) = *(other.extra);
	} else {
		this->DeAllocExtraInfo();
	}
}

void Order::AllocExtraInfo()
{
	if (!this->extra) {
		this->extra.reset(new OrderExtraInfo());
	}
}

void Order::DeAllocExtraInfo()
{
	this->extra.reset();
}

void CargoStationIDStackSet::FillNextStoppingStation(const Vehicle *v, const OrderList *o, const Order *first, uint hops)
{
	this->more.clear();
	this->first = o->GetNextStoppingStation(v, ALL_CARGOTYPES, first, hops);
	if (this->first.cargo_mask != ALL_CARGOTYPES) {
		CargoTypes have_cargoes = this->first.cargo_mask;
		do {
			this->more.push_back(o->GetNextStoppingStation(v, ~have_cargoes, first, hops));
			have_cargoes |= this->more.back().cargo_mask;
		} while (have_cargoes != ALL_CARGOTYPES);
	}
}

/**
 * Recomputes everything.
 * @param v one of vehicle that is using this orderlist
 */
void OrderList::Initialize(Vehicle *v)
{
	this->first_shared = v;

	this->num_manual_orders = 0;
	this->num_vehicles = 1;
	this->timetable_duration = 0;
	this->total_duration = 0;

	VehicleType type = v->type;
	Owner owner = v->owner;

	for (const Order *o : this->Orders()) {
		if (!o->IsType(OT_IMPLICIT)) ++this->num_manual_orders;
		if (!o->IsType(OT_CONDITIONAL)) {
			this->timetable_duration += o->GetTimetabledWait() + o->GetTimetabledTravel();
			this->total_duration += o->GetWaitTime() + o->GetTravelTime();
		}
		RegisterOrderDestination(o, type, owner);
	}

	for (Vehicle *u = this->first_shared->PreviousShared(); u != nullptr; u = u->PreviousShared()) {
		++this->num_vehicles;
		this->first_shared = u;
	}

	for (const Vehicle *u = v->NextShared(); u != nullptr; u = u->NextShared()) ++this->num_vehicles;
}

/**
 * Recomputes Timetable duration.
 * Split out into a separate function so it can be used by afterload.
 */
void OrderList::RecalculateTimetableDuration()
{
	this->timetable_duration = 0;
	for (const Order *o : this->Orders()) {
		if (!o->IsType(OT_CONDITIONAL)) {
			this->timetable_duration += o->GetTimetabledWait() + o->GetTimetabledTravel();
		}
	}
}

/**
 * Free a complete order chain.
 * @param keep_orderlist If this is true only delete the orders, otherwise also delete the OrderList.
 * @note do not use on "current_order" vehicle orders!
 */
void OrderList::FreeChain(bool keep_orderlist)
{
	VehicleType type = this->GetFirstSharedVehicle()->type;
	Owner owner = this->GetFirstSharedVehicle()->owner;
	for (Order *o : this->Orders()) {
		UnregisterOrderDestination(o, type, owner);
		if (!CleaningPool()) o->InvalidateGuiOnRemove();
	}
	this->orders.clear();

	if (keep_orderlist) {
		this->num_manual_orders = 0;
		this->timetable_duration = 0;
	} else {
		delete this;
	}
}

/**
 * Get the next order which will make the given vehicle stop at a station
 * or refit at a depot or evaluate a non-trivial condition.
 * @param next The order to start looking at.
 * @param hops The number of orders we have already looked at.
 * @param cargo_mask The bit set of cargoes that the we are looking at, this may be reduced to indicate the set of cargoes that the result is valid for. This may be 0 to ignore cargo types entirely.
 * @return Either of
 *         \li a station order
 *         \li a refitting depot order
 *         \li a non-trivial conditional order
 *         \li nullptr  if the vehicle won't stop anymore.
 */
const Order *OrderList::GetNextDecisionNode(const Order *next, uint hops, CargoTypes &cargo_mask) const
{
	if (hops > std::min<uint>(64, this->GetNumOrders()) || next == nullptr) return nullptr;

	if (next->IsType(OT_CONDITIONAL)) {
		if (next->GetConditionVariable() != OCV_UNCONDITIONALLY) return next;

		/* We can evaluate trivial conditions right away. They're conceptually
		 * the same as regular order progression. */
		return this->GetNextDecisionNode(
				this->GetOrderAt(next->GetConditionSkipToOrder()),
				hops + 1, cargo_mask);
	}

	if (next->IsType(OT_GOTO_DEPOT)) {
		if ((next->GetDepotActionType() & ODATFB_HALT) != 0) return nullptr;
		if (next->IsRefit()) return next;
	}

	bool can_load_or_unload = false;
	if ((next->IsType(OT_GOTO_STATION) || next->IsType(OT_IMPLICIT)) &&
			(next->GetNonStopType() & ONSF_NO_STOP_AT_DESTINATION_STATION) == 0) {
		if (cargo_mask == 0) {
			can_load_or_unload = true;
		} else if (next->GetUnloadType() == OUFB_CARGO_TYPE_UNLOAD || next->GetLoadType() == OLFB_CARGO_TYPE_LOAD) {
			/* This is a cargo-specific load/unload order.
			 * If the first cargo is both a no-load and no-unload order, skip it.
			 * Drop cargoes which don't match the first one. */
			can_load_or_unload = CargoMaskValueFilter<bool>(cargo_mask, [&](CargoType cargo) {
				return ((next->GetCargoLoadType(cargo) & OLFB_NO_LOAD) == 0 || (next->GetCargoUnloadType(cargo) & OUFB_NO_UNLOAD) == 0);
			});
		} else if ((next->GetLoadType() & OLFB_NO_LOAD) == 0 || (next->GetUnloadType() & OUFB_NO_UNLOAD) == 0) {
			can_load_or_unload = true;
		}
	}

	if (!can_load_or_unload) {
		return this->GetNextDecisionNode(this->GetNext(next), hops + 1, cargo_mask);
	}

	return next;
}

/**
 * Recursively determine the next deterministic station to stop at.
 * @param v The vehicle we're looking at.
 * @param CargoTypes cargo_mask Bit-set of the cargo IDs of interest. This may be 0 to ignore cargo types entirely.
 * @param first Order to start searching at or nullptr to start at cur_implicit_order_index + 1.
 * @param hops Number of orders we have already looked at.
 * @return A CargoMaskedStationIDStack of the cargo mask the result is valid for, and the next stopping station or INVALID_STATION.
 * @pre The vehicle is currently loading and v->last_station_visited is meaningful.
 * @note This function may draw a random number. Don't use it from the GUI.
 */
CargoMaskedStationIDStack OrderList::GetNextStoppingStation(const Vehicle *v, CargoTypes cargo_mask, const Order *first, uint hops) const
{
	static std::vector<bool> seen_orders_container;
	if (hops == 0) {
		if (this->GetNumOrders() == 0) return CargoMaskedStationIDStack(cargo_mask, INVALID_STATION); // No orders at all
		seen_orders_container.assign(this->GetNumOrders(), false);
	}

	const Order *next = first;
	if (first == nullptr) {
		next = this->GetOrderAt(v->cur_implicit_order_index);
		if (next == nullptr) {
			next = this->GetFirstOrder();
			if (next == nullptr) return CargoMaskedStationIDStack(cargo_mask, INVALID_STATION);
		} else {
			/* GetNext never returns nullptr if there is a valid station in the list.
			 * As the given "next" is already valid and a station in the list, we
			 * don't have to check for nullptr here. */
			next = this->GetNext(next);
			assert(next != nullptr);
		}
	}

	const std::span<Order> order_span = v->orders->GetOrderVector();
	auto seen_order = [&](const Order *o) -> std::vector<bool>::reference { return seen_orders_container[o - order_span.data()]; };

	do {
		if (seen_order(next)) return CargoMaskedStationIDStack(cargo_mask, INVALID_STATION); // Already handled

		const Order *decision_node = this->GetNextDecisionNode(next, ++hops, cargo_mask);

		if (decision_node == nullptr || seen_order(decision_node)) return CargoMaskedStationIDStack(cargo_mask, INVALID_STATION); // Invalid or already handled

		seen_order(next) = true;
		seen_order(decision_node) = true;

		next = decision_node;

		/* Resolve possibly nested conditionals by estimation. */
		while (next->IsType(OT_CONDITIONAL)) {
			/* We return both options of conditional orders. */
			const Order *skip_to = &(order_span[next->GetConditionSkipToOrder()]);
			if (!seen_order(skip_to)) skip_to = this->GetNextDecisionNode(skip_to, hops, cargo_mask);
			const Order *advance = this->GetNext(next);
			if (!seen_order(advance)) advance = this->GetNextDecisionNode(advance, hops, cargo_mask);

			if (advance == nullptr || advance == first || skip_to == advance || seen_order(advance)) {
				next = (skip_to == first) ? nullptr : skip_to;
			} else if (skip_to == nullptr || skip_to == first || seen_order(skip_to)) {
				next = (advance == first) ? nullptr : advance;
			} else {
				CargoMaskedStationIDStack st1 = this->GetNextStoppingStation(v, cargo_mask, skip_to, hops);
				cargo_mask &= st1.cargo_mask;
				CargoMaskedStationIDStack st2 = this->GetNextStoppingStation(v, cargo_mask, advance, hops);
				st1.cargo_mask &= st2.cargo_mask;
				while (!st2.station.IsEmpty()) st1.station.Push(st2.station.Pop());
				return st1;
			}

			if (next == nullptr || seen_order(next)) return CargoMaskedStationIDStack(cargo_mask, INVALID_STATION);
			++hops;
		}

		/* Don't return a next stop if the vehicle has to unload everything. */
		if ((next->IsType(OT_GOTO_STATION) || next->IsType(OT_IMPLICIT)) &&
				next->GetDestination() == v->last_station_visited && cargo_mask != 0) {
			/* This is a cargo-specific load/unload order.
			 * Don't return a next stop if first cargo has transfer or unload set.
			 * Drop cargoes which don't match the first one. */
			bool invalid = CargoMaskValueFilter<bool>(cargo_mask, [&](CargoType cargo) {
				return ((next->GetCargoUnloadType(cargo) & (OUFB_TRANSFER | OUFB_UNLOAD)) != 0);
			});
			if (invalid) return CargoMaskedStationIDStack(cargo_mask, INVALID_STATION);
		}
	} while (next->IsType(OT_GOTO_DEPOT) || next->IsSlotCounterOrder() || next->IsType(OT_DUMMY) || next->IsType(OT_LABEL)
			|| (next->IsBaseStationOrder() && next->GetDestination() == v->last_station_visited));

	return CargoMaskedStationIDStack(cargo_mask, next->GetDestination().ToStationID());
}

/**
 * Insert a new order into the order chain.
 * @param ins_order is the order to insert into the chain.
 * @param index is the position where the order is supposed to be inserted.
 */
void OrderList::InsertOrderAt(Order &&ins_order, VehicleOrderID index)
{
	if (index >= this->orders.size()) {
		index = (VehicleOrderID)this->orders.size();
	}

	Order *new_order = &*this->orders.emplace(this->orders.begin() + index, std::move(ins_order));

	if (!new_order->IsType(OT_IMPLICIT)) ++this->num_manual_orders;
	if (!new_order->IsType(OT_CONDITIONAL)) {
		this->timetable_duration += new_order->GetTimetabledWait() + new_order->GetTimetabledTravel();
		this->total_duration += new_order->GetWaitTime() + new_order->GetTravelTime();
	}
	RegisterOrderDestination(new_order, this->GetFirstSharedVehicle()->type, this->GetFirstSharedVehicle()->owner);

	/* We can visit oil rigs and buoys that are not our own. They will be shown in
	 * the list of stations. So, we need to invalidate that window if needed. */
	if (new_order->IsType(OT_GOTO_STATION) || new_order->IsType(OT_GOTO_WAYPOINT)) {
		BaseStation *bs = BaseStation::Get(new_order->GetDestination().ToStationID());
		if (bs->owner == OWNER_NONE) InvalidateWindowClassesData(WC_STATION_LIST, 0);
	}

}


/**
 * Remove an order from the order list and delete it.
 * @param index is the position of the order which is to be deleted.
 */
void OrderList::DeleteOrderAt(VehicleOrderID index)
{
	if (index >= this->GetNumOrders()) return;

	Order *to_remove = &(this->orders[index]);

	if (!to_remove->IsType(OT_IMPLICIT)) --this->num_manual_orders;
	if (!to_remove->IsType(OT_CONDITIONAL)) {
		this->timetable_duration -= (to_remove->GetTimetabledWait() + to_remove->GetTimetabledTravel());
		this->total_duration -= (to_remove->GetWaitTime() + to_remove->GetTravelTime());
	}
	UnregisterOrderDestination(to_remove, this->GetFirstSharedVehicle()->type, this->GetFirstSharedVehicle()->owner);

	to_remove->InvalidateGuiOnRemove();

	this->orders.erase(this->orders.begin() + index);
}

/**
 * Move an order to another position within the order list.
 * @param from is the zero-based position of the order to move.
 * @param to is the zero-based position where the order is moved to.
 */
void OrderList::MoveOrder(VehicleOrderID from, VehicleOrderID to)
{
	if (from >= this->GetNumOrders() || to >= this->GetNumOrders() || from == to) return;

	if (from < to) {
		/* Rotate from towards end */
		const auto it = this->orders.begin();
		std::rotate(it + from, it + from + 1, it + to + 1);
	} else {
		/* Rotate from towards begin */
		const auto it = this->orders.begin();
		std::rotate(it + to, it + from, it + from + 1);
	}
}

/**
 * Removes the vehicle from the shared order list.
 * @note This is supposed to be called when the vehicle is still in the chain
 * @param v vehicle to remove from the list
 */
void OrderList::RemoveVehicle(Vehicle *v)
{
	--this->num_vehicles;
	if (v == this->first_shared) this->first_shared = v->NextShared();
}

/**
 * Checks whether all orders of the list have a filled timetable.
 * @return whether all orders have a filled timetable.
 */
bool OrderList::IsCompleteTimetable() const
{
	for (const Order *o : this->Orders()) {
		/* Implicit orders are, by definition, not timetabled. */
		if (o->IsType(OT_IMPLICIT)) continue;
		if (!o->IsCompletelyTimetabled()) return false;
	}
	return true;
}

#ifdef WITH_ASSERT
/**
 * Checks for internal consistency of order list. Triggers assertion if something is wrong.
 */
void OrderList::DebugCheckSanity() const
{
	VehicleOrderID check_num_orders = 0;
	VehicleOrderID check_num_manual_orders = 0;
	uint check_num_vehicles = 0;
	Ticks check_timetable_duration = 0;
	Ticks check_total_duration = 0;

	Debug(misc, 6, "Checking OrderList {} for sanity...", this->index);

	for (const Order *o : this->Orders()) {
		++check_num_orders;
		if (!o->IsType(OT_IMPLICIT)) ++check_num_manual_orders;
		if (!o->IsType(OT_CONDITIONAL)) {
			check_timetable_duration += o->GetTimetabledWait() + o->GetTimetabledTravel();
			check_total_duration += o->GetWaitTime() + o->GetTravelTime();
		}
	}
	assert_msg(this->GetNumOrders() == check_num_orders, "{}, {}", this->GetNumOrders(), check_num_orders);
	assert_msg(this->num_manual_orders == check_num_manual_orders, "{}, {}", this->num_manual_orders, check_num_manual_orders);
	assert_msg(this->timetable_duration == check_timetable_duration, "{}, {}", this->timetable_duration, check_timetable_duration);
	assert_msg(this->total_duration == check_total_duration, "{}, {}", this->total_duration, check_total_duration);

	for (const Vehicle *v = this->first_shared; v != nullptr; v = v->NextShared()) {
		++check_num_vehicles;
		assert_msg(v->orders == this, "{}, {}", fmt::ptr(v->orders), fmt::ptr(this));
	}
	assert_msg(this->num_vehicles == check_num_vehicles, "{}, {}", this->num_vehicles, check_num_vehicles);
	Debug(misc, 6, "... detected {} orders ({} manual), {} vehicles, {} timetabled, {} total",
			this->GetNumOrders(), this->num_manual_orders,
			this->num_vehicles, this->timetable_duration, this->total_duration);
}
#endif

/**
 * Checks whether the order goes to a station or not, i.e. whether the
 * destination is a station
 * @param v the vehicle to check for
 * @param o the order to check
 * @return true if the destination is a station
 */
static inline bool OrderGoesToStation(const Vehicle *v, const Order *o)
{
	return o->IsType(OT_GOTO_STATION) ||
			(v->type == VEH_AIRCRAFT && o->IsType(OT_GOTO_DEPOT) && !(o->GetDepotActionType() & ODATFB_NEAREST_DEPOT) && o->GetDestination() != INVALID_STATION);
}

/**
 * Checks whether the order goes to a road depot
 * @param v the vehicle to check for
 * @param o the order to check
 * @return true if the destination is a road depot
 */
static inline bool OrderGoesToRoadDepot(const Vehicle *v, const Order *o)
{
	return (v->type == VEH_ROAD) && o->IsType(OT_GOTO_DEPOT) && !(o->GetDepotActionType() & ODATFB_NEAREST_DEPOT);
}

/**
 * Delete all news items regarding defective orders about a vehicle
 * This could kill still valid warnings (for example about void order when just
 * another order gets added), but assume the company will notice the problems,
 * when they're changing the orders.
 */
static void DeleteOrderWarnings(const Vehicle *v)
{
	DeleteVehicleNews(v->index, AdviceType::Order);
}

/**
 * Returns a tile somewhat representing the order destination (not suitable for pathfinding).
 * @param v The vehicle to get the location for.
 * @param airport Get the airport tile and not the station location for aircraft.
 * @return destination of order, or INVALID_TILE if none.
 */
TileIndex Order::GetLocation(const Vehicle *v, bool airport) const
{
	switch (this->GetType()) {
		case OT_GOTO_WAYPOINT:
		case OT_GOTO_STATION:
		case OT_IMPLICIT:
			if (airport && v->type == VEH_AIRCRAFT) return Station::Get(this->GetDestination().ToStationID())->airport.tile;
			return BaseStation::Get(this->GetDestination().ToStationID())->xy;

		case OT_GOTO_DEPOT:
			if (this->GetDepotActionType() & ODATFB_NEAREST_DEPOT) return INVALID_TILE;
			if (this->GetDestination() == INVALID_DEPOT) return INVALID_TILE;
			return (v->type == VEH_AIRCRAFT) ? Station::Get(this->GetDestination().ToStationID())->xy : Depot::Get(this->GetDestination().ToDepotID())->xy;

		default:
			return INVALID_TILE;
	}
}

/**
 * Returns a tile somewhat representing the order's auxiliary location (not related to vehicle movement).
 * @param secondary Whether to return a second auxiliary location, if available.
 * @return auxiliary location of order, or INVALID_TILE if none.
 */
TileIndex Order::GetAuxiliaryLocation(bool secondary) const
{
	if (this->IsType(OT_CONDITIONAL)) {
		if (secondary && ConditionVariableTestsCargoWaitingAmount(this->GetConditionVariable()) && this->HasConditionViaStation()) {
			const Station *st = Station::GetIfValid(this->GetConditionViaStationID());
			if (st != nullptr) return st->xy;
		}
		if (ConditionVariableHasStationID(this->GetConditionVariable())) {
			const Station *st = Station::GetIfValid(this->GetConditionStationID());
			if (st != nullptr) return st->xy;
		}
	}
	if (this->IsType(OT_LABEL) && IsDestinationOrderLabelSubType(this->GetLabelSubType())) {
		const BaseStation *st = BaseStation::GetIfValid(this->GetDestination().ToStationID());
		if (st != nullptr) return st->xy;
	}
	return INVALID_TILE;
}

/**
 * Get the distance between two orders of a vehicle. Conditional orders are resolved
 * and the bigger distance of the two order branches is returned.
 * @param prev Origin order.
 * @param cur Destination order.
 * @param v The vehicle to get the distance for.
 * @param conditional_depth Internal param for resolving conditional orders.
 * @return Maximum distance between the two orders.
 */
uint GetOrderDistance(const Order *prev, const Order *cur, const Vehicle *v, int conditional_depth)
{
	if (cur->IsType(OT_CONDITIONAL)) {
		if (conditional_depth > std::min<int>(64, v->GetNumOrders())) return 0;

		conditional_depth++;

		int dist1 = GetOrderDistance(prev, v->GetOrder(cur->GetConditionSkipToOrder()), v, conditional_depth);
		int dist2 = GetOrderDistance(prev, v->orders->GetNext(cur), v, conditional_depth);
		return std::max(dist1, dist2);
	}

	TileIndex prev_tile = prev->GetLocation(v, true);
	TileIndex cur_tile = cur->GetLocation(v, true);
	if (prev_tile == INVALID_TILE || cur_tile == INVALID_TILE) return 0;
	return v->type == VEH_AIRCRAFT ? DistanceSquare(prev_tile, cur_tile) : DistanceManhattan(prev_tile, cur_tile);
}

/**
 * Add an order to the orderlist of a vehicle.
 * @return the cost of this operation or an error
 */
CommandCost CmdInsertOrder(DoCommandFlag flags, const InsertOrderCmdData &data)
{
	Order new_order{};
	new_order.GetCmdRefTuple() = data.new_order;

	return CmdInsertOrderIntl(flags, Vehicle::GetIfValid(data.veh), data.sel_ord, new_order, CIOIF_NONE);
}

/**
 * Duplicate an order in the orderlist of a vehicle.
 * @param flags operation to perform
 * @param veh_id ID of the vehicle
 * @param sel_ord The order to duplicate
 * @return the cost of this operation or an error
 */
CommandCost CmdDuplicateOrder(DoCommandFlag flags, VehicleID veh_id, VehicleOrderID sel_ord)
{
	Vehicle *v = Vehicle::GetIfValid(veh_id);

	if (v == nullptr || !v->IsPrimaryVehicle()) return CMD_ERROR;

	CommandCost ret = CheckOwnership(v->owner);
	if (ret.Failed()) return ret;

	if (sel_ord >= v->GetNumOrders()) return CMD_ERROR;

	const Order *src_order = v->GetOrder(sel_ord);
	if (src_order == nullptr) return CMD_ERROR;

	Order new_order;
	new_order.AssignOrder(*src_order);
	const bool wait_fixed = new_order.IsWaitFixed();
	const bool wait_timetabled = new_order.IsWaitTimetabled();
	new_order.SetWaitTimetabled(false);
	new_order.SetTravelTimetabled(false);
	new_order.SetTravelTime(0);
	new_order.SetTravelFixed(false);
	new_order.SetDispatchScheduleIndex(-1);
	CommandCost cost = CmdInsertOrderIntl(flags, v, sel_ord + 1, new_order, CIOIF_ALLOW_LOAD_BY_CARGO_TYPE);
	if (cost.Failed()) return cost;
	if (flags & DC_EXEC) {
		Order *order = v->orders->GetOrderAt(sel_ord + 1);
		order->SetRefit(new_order.GetRefitCargo());
		order->SetMaxSpeed(new_order.GetMaxSpeed());
		SetOrderFixedWaitTime(v, sel_ord + 1, new_order.GetWaitTime(), wait_timetabled, wait_fixed);
	}
	new_order.Free();
	return CommandCost();
}

static CommandCost CmdInsertOrderIntl(DoCommandFlag flags, Vehicle *v, VehicleOrderID sel_ord, const Order &new_order, CmdInsertOrderIntlFlags insert_flags) {
	if (v == nullptr || !v->IsPrimaryVehicle()) return CMD_ERROR;

	CommandCost ret = CheckOwnership(v->owner);
	if (ret.Failed()) return ret;

	/* Check if the inserted order is to the correct destination (owner, type),
	 * and has the correct flags if any */
	switch (new_order.GetType()) {
		case OT_GOTO_STATION: {
			const Station *st = Station::GetIfValid(new_order.GetDestination().ToStationID());
			if (st == nullptr) return CMD_ERROR;

			if (st->owner != OWNER_NONE) {
				CommandCost ret = CheckInfraUsageAllowed(v->type, st->owner);
				if (ret.Failed()) return ret;
			}

			if (!CanVehicleUseStation(v, st)) return CommandCost::DualErrorMessage(STR_ERROR_CAN_T_ADD_ORDER, GetVehicleCannotUseStationReason(v, st));
			for (Vehicle *u = v->FirstShared(); u != nullptr; u = u->NextShared()) {
				if (!CanVehicleUseStation(u, st)) return CommandCost::DualErrorMessage(STR_ERROR_CAN_T_ADD_ORDER_SHARED, GetVehicleCannotUseStationReason(u, st));
			}

			/* Non stop only allowed for ground vehicles. */
			if (new_order.GetNonStopType() != ONSF_STOP_EVERYWHERE && !v->IsGroundVehicle()) return CMD_ERROR;
			if (_settings_game.order.nonstop_only && !(new_order.GetNonStopType() & ONSF_NO_STOP_AT_INTERMEDIATE_STATIONS) && v->IsGroundVehicle()) return CMD_ERROR;

			/* Filter invalid load/unload types. */
			switch (new_order.GetLoadType()) {
				case OLFB_CARGO_TYPE_LOAD:
					if ((insert_flags & CIOIF_ALLOW_LOAD_BY_CARGO_TYPE) != 0) break;
					return CMD_ERROR;

				case OLF_LOAD_IF_POSSIBLE:
				case OLFB_NO_LOAD:
					break;

				case OLFB_FULL_LOAD:
				case OLF_FULL_LOAD_ANY:
					if (v->HasUnbunchingOrder()) return CommandCost(STR_ERROR_UNBUNCHING_NO_FULL_LOAD);
					break;

				default:
					return CMD_ERROR;
			}
			switch (new_order.GetUnloadType()) {
				case OUF_UNLOAD_IF_POSSIBLE: case OUFB_UNLOAD: case OUFB_TRANSFER: case OUFB_NO_UNLOAD: break;
				case OUFB_CARGO_TYPE_UNLOAD:
					if ((insert_flags & CIOIF_ALLOW_LOAD_BY_CARGO_TYPE) != 0) break;
					return CMD_ERROR;
				default: return CMD_ERROR;
			}

			/* Filter invalid stop locations */
			switch (new_order.GetStopLocation()) {
				case OSL_PLATFORM_NEAR_END:
				case OSL_PLATFORM_MIDDLE:
				case OSL_PLATFORM_THROUGH:
					if (v->type != VEH_TRAIN) return CMD_ERROR;
					[[fallthrough]];

				case OSL_PLATFORM_FAR_END:
					break;

				default:
					return CMD_ERROR;
			}

			break;
		}

		case OT_GOTO_DEPOT: {
			if ((new_order.GetDepotActionType() & ODATFB_NEAREST_DEPOT) == 0) {
				if (v->type == VEH_AIRCRAFT) {
					const Station *st = Station::GetIfValid(new_order.GetDestination().ToStationID());

					if (st == nullptr) return CMD_ERROR;

					CommandCost ret = CheckInfraUsageAllowed(v->type, st->owner);
					if (ret.Failed()) return ret;

					if (!CanVehicleUseStation(v, st) || !st->airport.HasHangar()) {
						return CMD_ERROR;
					}
				} else {
					const Depot *dp = Depot::GetIfValid(new_order.GetDestination().ToDepotID());

					if (dp == nullptr) return CMD_ERROR;

					CommandCost ret = CheckInfraUsageAllowed(v->type, GetTileOwner(dp->xy), dp->xy);
					if (ret.Failed()) return ret;

					switch (v->type) {
						case VEH_TRAIN:
							if (!IsRailDepotTile(dp->xy)) return CMD_ERROR;
							break;

						case VEH_ROAD:
							if (!IsRoadDepotTile(dp->xy)) return CMD_ERROR;
							if ((GetPresentRoadTypes(dp->xy) & RoadVehicle::From(v)->compatible_roadtypes) == 0) return CMD_ERROR;
							break;

						case VEH_SHIP:
							if (!IsShipDepotTile(dp->xy)) return CMD_ERROR;
							break;

						default: return CMD_ERROR;
					}
				}
			}

			if (new_order.GetNonStopType() != ONSF_STOP_EVERYWHERE && !v->IsGroundVehicle()) return CMD_ERROR;
			if (_settings_game.order.nonstop_only && !(new_order.GetNonStopType() & ONSF_NO_STOP_AT_INTERMEDIATE_STATIONS) && v->IsGroundVehicle()) return CMD_ERROR;
			if (new_order.GetDepotOrderType() & ~(ODTFB_PART_OF_ORDERS | ((new_order.GetDepotOrderType() & ODTFB_PART_OF_ORDERS) != 0 ? ODTFB_SERVICE : 0))) return CMD_ERROR;
			if (new_order.GetDepotActionType() & ~(ODATFB_HALT | ODATFB_SELL | ODATFB_NEAREST_DEPOT | ODATFB_UNBUNCH)) return CMD_ERROR;

			/* Vehicles cannot have a "service if needed" order that also has a depot action. */
			if ((new_order.GetDepotOrderType() & ODTFB_SERVICE) && (new_order.GetDepotActionType() & (ODATFB_HALT | ODATFB_UNBUNCH))) return CMD_ERROR;

			/* Check if we're allowed to have a new unbunching order. */
			if ((new_order.GetDepotActionType() & ODATFB_UNBUNCH)) {
				if (v->HasFullLoadOrder()) return CommandCost::DualErrorMessage(STR_ERROR_CAN_T_ADD_ORDER, STR_ERROR_UNBUNCHING_NO_UNBUNCHING_FULL_LOAD);
				if ((insert_flags & CIOIF_ALLOW_DUPLICATE_UNBUNCH) == 0 && v->HasUnbunchingOrder()) return CommandCost::DualErrorMessage(STR_ERROR_CAN_T_ADD_ORDER, STR_ERROR_UNBUNCHING_ONLY_ONE_ALLOWED);
				if (v->HasConditionalOrder()) return CommandCost::DualErrorMessage(STR_ERROR_CAN_T_ADD_ORDER, STR_ERROR_UNBUNCHING_NO_UNBUNCHING_CONDITIONAL);
			}
			break;
		}

		case OT_GOTO_WAYPOINT: {
			const Waypoint *wp = Waypoint::GetIfValid(new_order.GetDestination().ToStationID());
			if (wp == nullptr) return CMD_ERROR;

			switch (v->type) {
				default: return CMD_ERROR;

				case VEH_TRAIN: {
<<<<<<< HEAD
					if (!(wp->facilities & FACIL_TRAIN)) return CommandCost::DualErrorMessage(STR_ERROR_CAN_T_ADD_ORDER, STR_ERROR_NO_RAIL_WAYPOINT);
=======
					if (!wp->facilities.Test(StationFacility::Train)) return CommandCost(STR_ERROR_CAN_T_ADD_ORDER, STR_ERROR_NO_RAIL_WAYPOINT);
>>>>>>> f309b90a

					CommandCost ret = CheckInfraUsageAllowed(v->type, wp->owner);
					if (ret.Failed()) return ret;
					break;
				}

				case VEH_ROAD: {
<<<<<<< HEAD
					if (!(wp->facilities & (FACIL_BUS_STOP | FACIL_TRUCK_STOP))) return CommandCost::DualErrorMessage(STR_ERROR_CAN_T_ADD_ORDER, STR_ERROR_NO_ROAD_WAYPOINT);
=======
					if (!wp->facilities.Test(StationFacility::BusStop) && !wp->facilities.Test(StationFacility::TruckStop)) return CommandCost(STR_ERROR_CAN_T_ADD_ORDER, STR_ERROR_NO_ROAD_WAYPOINT);
>>>>>>> f309b90a

					CommandCost ret = CheckInfraUsageAllowed(v->type, wp->owner);
					if (ret.Failed()) return ret;
					break;
				}

				case VEH_SHIP:
<<<<<<< HEAD
					if (!(wp->facilities & FACIL_DOCK)) return CommandCost::DualErrorMessage(STR_ERROR_CAN_T_ADD_ORDER, STR_ERROR_NO_BUOY);
=======
					if (!wp->facilities.Test(StationFacility::Dock)) return CommandCost(STR_ERROR_CAN_T_ADD_ORDER, STR_ERROR_NO_BUOY);
>>>>>>> f309b90a
					if (wp->owner != OWNER_NONE) {
						CommandCost ret = CheckInfraUsageAllowed(v->type, wp->owner);
						if (ret.Failed()) return ret;
					}
					break;
			}

			/* Order flags can be any of the following for waypoints:
			 * [non-stop]
			 * non-stop orders (if any) are only valid for trains/RVs */
			if (new_order.GetNonStopType() != ONSF_STOP_EVERYWHERE && !v->IsGroundVehicle()) return CMD_ERROR;
			if (_settings_game.order.nonstop_only && !(new_order.GetNonStopType() & ONSF_NO_STOP_AT_INTERMEDIATE_STATIONS) && v->IsGroundVehicle()) return CMD_ERROR;
			break;
		}

		case OT_CONDITIONAL: {
			VehicleOrderID skip_to = new_order.GetConditionSkipToOrder();
			if (skip_to != 0 && skip_to >= v->GetNumOrders()) return CMD_ERROR; // Always allow jumping to the first (even when there is no order).
			if (new_order.GetConditionVariable() >= OCV_END) return CMD_ERROR;
			if (v->HasUnbunchingOrder()) return CommandCost(STR_ERROR_UNBUNCHING_NO_CONDITIONAL);

			OrderConditionComparator occ = new_order.GetConditionComparator();
			if (occ >= OCC_END) return CMD_ERROR;
			switch (new_order.GetConditionVariable()) {
				case OCV_SLOT_OCCUPANCY:
				case OCV_VEH_IN_SLOT: {
					TraceRestrictSlotID slot{new_order.GetXDataLow()};
					if (slot != INVALID_TRACE_RESTRICT_SLOT_ID) {
						const TraceRestrictSlot *trslot = TraceRestrictSlot::GetIfValid(slot);
						if (trslot == nullptr) return CMD_ERROR;
						if (new_order.GetConditionVariable() == OCV_VEH_IN_SLOT && trslot->vehicle_type != v->type) return CMD_ERROR;
						if (!trslot->IsUsableByOwner(v->owner)) return CMD_ERROR;
					}
					switch (occ) {
						case OCC_IS_TRUE:
						case OCC_IS_FALSE:
						case OCC_EQUALS:
						case OCC_NOT_EQUALS:
							break;

						default:
							return CMD_ERROR;
					}
					break;
				}

				case OCV_VEH_IN_SLOT_GROUP: {
					TraceRestrictSlotGroupID slot_group{new_order.GetXDataLow()};
					if (slot_group != INVALID_TRACE_RESTRICT_SLOT_GROUP) {
						const TraceRestrictSlotGroup *sg = TraceRestrictSlotGroup::GetIfValid(slot_group);
						if (sg == nullptr || sg->vehicle_type != v->type) return CMD_ERROR;
						if (!sg->CompanyCanReferenceSlotGroup(v->owner)) return CMD_ERROR;
					}
					switch (occ) {
						case OCC_IS_TRUE:
						case OCC_IS_FALSE:
							break;

						default:
							return CMD_ERROR;
					}
					break;
				}

				case OCV_CARGO_LOAD_PERCENTAGE:
					if (!CargoSpec::Get(new_order.GetConditionValue())->IsValid()) return CMD_ERROR;
					if (new_order.GetXData() > 100) return CMD_ERROR;
					if (occ == OCC_IS_TRUE || occ == OCC_IS_FALSE) return CMD_ERROR;
					break;

				case OCV_CARGO_WAITING_AMOUNT:
				case OCV_CARGO_WAITING_AMOUNT_PERCENTAGE:
					if (!CargoSpec::Get(new_order.GetConditionValue())->IsValid()) return CMD_ERROR;
					if (occ == OCC_IS_TRUE || occ == OCC_IS_FALSE) return CMD_ERROR;
					break;

				case OCV_CARGO_WAITING:
				case OCV_CARGO_ACCEPTANCE:
					if (!CargoSpec::Get(new_order.GetConditionValue())->IsValid()) return CMD_ERROR;
					/* FALL THROUGH */

				case OCV_REQUIRES_SERVICE:
					if (occ != OCC_IS_TRUE && occ != OCC_IS_FALSE) return CMD_ERROR;
					break;

				case OCV_UNCONDITIONALLY:
					if (occ != OCC_EQUALS) return CMD_ERROR;
					if (new_order.GetConditionValue() != 0) return CMD_ERROR;
					break;

				case OCV_FREE_PLATFORMS:
					if (v->type != VEH_TRAIN) return CMD_ERROR;
					if (occ == OCC_IS_TRUE || occ == OCC_IS_FALSE) return CMD_ERROR;
					break;

				case OCV_DISPATCH_SLOT: {
					if (occ != OCC_IS_TRUE && occ != OCC_IS_FALSE) return CMD_ERROR;
					uint submode = GB(new_order.GetConditionValue(), ODCB_SRC_START, ODCB_SRC_COUNT);
					if (submode < ODCS_BEGIN || submode >= ODCS_END) return CMD_ERROR;
					break;
				}

				case OCV_PERCENT:
					if (occ != OCC_EQUALS) return CMD_ERROR;
					[[fallthrough]];
				case OCV_LOAD_PERCENTAGE:
				case OCV_RELIABILITY:
					if (new_order.GetConditionValue() > 100) return CMD_ERROR;
					[[fallthrough]];

				default:
					if (occ == OCC_IS_TRUE || occ == OCC_IS_FALSE) return CMD_ERROR;
					break;
			}
			break;
		}

		case OT_SLOT: {
			TraceRestrictSlotID data = new_order.GetDestination().ToSlotID();
			if (data != INVALID_TRACE_RESTRICT_SLOT_ID) {
				const TraceRestrictSlot *slot = TraceRestrictSlot::GetIfValid(data);
				if (slot == nullptr || slot->vehicle_type != v->type) return CMD_ERROR;
				if (!slot->IsUsableByOwner(v->owner)) return CMD_ERROR;
			}
			switch (new_order.GetSlotSubType()) {
				case OSST_RELEASE:
				case OSST_TRY_ACQUIRE:
					break;

				default:
					return CMD_ERROR;
			}
			break;
		}

		case OT_SLOT_GROUP: {
			TraceRestrictSlotGroupID data = new_order.GetDestination().ToSlotGroupID();
			if (data != INVALID_TRACE_RESTRICT_SLOT_GROUP) {
				const TraceRestrictSlotGroup *sg = TraceRestrictSlotGroup::GetIfValid(data);
				if (sg == nullptr || sg->vehicle_type != v->type) return CMD_ERROR;
				if (!sg->CompanyCanReferenceSlotGroup(v->owner)) return CMD_ERROR;
			}
			switch (new_order.GetSlotGroupSubType()) {
				case OSGST_RELEASE:
					break;

				default:
					return CMD_ERROR;
			}
			break;
		}

		case OT_COUNTER: {
			TraceRestrictCounterID data = new_order.GetDestination().ToCounterID();
			if (data != INVALID_TRACE_RESTRICT_COUNTER_ID) {
				const TraceRestrictCounter *ctr = TraceRestrictCounter::GetIfValid(data);
				if (ctr == nullptr) return CMD_ERROR;
				if (!ctr->IsUsableByOwner(v->owner)) return CMD_ERROR;
			}
			break;
		}

		case OT_LABEL: {
			switch (new_order.GetLabelSubType()) {
				case OLST_TEXT:
					break;

				case OLST_DEPARTURES_VIA:
				case OLST_DEPARTURES_REMOVE_VIA: {
					const BaseStation *st = BaseStation::GetIfValid(new_order.GetDestination().ToStationID());
					if (st == nullptr) return CMD_ERROR;

					if (st->owner != OWNER_NONE) {
						CommandCost ret = CheckInfraUsageAllowed(v->type, st->owner);
						if (ret.Failed()) return ret;
					}
					break;
				}

				default:
					return CMD_ERROR;
			}
			break;
		}

		default: return CMD_ERROR;
	}

	if (sel_ord > v->GetNumOrders()) return CMD_ERROR;

	if (v->GetNumOrders() >= MAX_VEH_ORDER_ID) return CommandCost(STR_ERROR_TOO_MANY_ORDERS);
	if (v->orders == nullptr && !OrderList::CanAllocateItem()) return CommandCost(STR_ERROR_NO_MORE_SPACE_FOR_ORDERS);

	if (flags & DC_EXEC) {
		InsertOrder(v, Order(new_order), sel_ord);
	}

	return CommandCost();
}

/**
 * Insert a new order but skip the validation.
 * @param v       The vehicle to insert the order to.
 * @param new_o   The new order.
 * @param sel_ord The position the order should be inserted at.
 */
void InsertOrder(Vehicle *v, Order &&new_o, VehicleOrderID sel_ord)
{
	/* Create new order and link in list */
	if (v->orders == nullptr) {
		v->orders = new OrderList(std::move(new_o), v);
	} else {
		v->orders->InsertOrderAt(std::move(new_o), sel_ord);
	}

	Vehicle *u = v->FirstShared();
	DeleteOrderWarnings(u);
	for (; u != nullptr; u = u->NextShared()) {
		assert(v->orders == u->orders);

		/* If there is added an order before the current one, we need
		 * to update the selected order. We do not change implicit/real order indices though.
		 * If the new order is between the current implicit order and real order, the implicit order will
		 * later skip the inserted order. */
		if (sel_ord <= u->cur_real_order_index) {
			uint cur = u->cur_real_order_index + 1;
			/* Check if we don't go out of bound */
			if (cur < u->GetNumOrders()) {
				u->cur_real_order_index = cur;
			}
		}
		if (sel_ord == u->cur_implicit_order_index && u->IsGroundVehicle()) {
			/* We are inserting an order just before the current implicit order.
			 * We do not know whether we will reach current implicit or the newly inserted order first.
			 * So, disable creation of implicit orders until we are on track again. */
			uint16_t &gv_flags = u->GetGroundVehicleFlags();
			SetBit(gv_flags, GVF_SUPPRESS_IMPLICIT_ORDERS);
		}
		if (sel_ord <= u->cur_implicit_order_index) {
			uint cur = u->cur_implicit_order_index + 1;
			/* Check if we don't go out of bound */
			if (cur < u->GetNumOrders()) {
				u->cur_implicit_order_index = cur;
			}
		}

		if (u->cur_timetable_order_index != INVALID_VEH_ORDER_ID && sel_ord <= u->cur_timetable_order_index) {
			uint cur = u->cur_timetable_order_index + 1;
			/* Check if we don't go out of bound */
			if (cur < u->GetNumOrders()) {
				u->cur_timetable_order_index = cur;
			}
		}

		/* Unbunching data is no longer valid. */
		u->ResetDepotUnbunching();

		/* Update any possible open window of the vehicle */
		InvalidateVehicleOrder(u, INVALID_VEH_ORDER_ID | (sel_ord << 16));
	}

	/* As we insert an order, the order to skip to will be 'wrong'. */
	VehicleOrderID cur_order_id = 0;
	for (Order *order : v->Orders()) {
		if (order->IsType(OT_CONDITIONAL)) {
			VehicleOrderID order_id = order->GetConditionSkipToOrder();
			if (order_id >= sel_ord) {
				order->SetConditionSkipToOrder(order_id + 1);
			}
			if (order_id == cur_order_id) {
				order->SetConditionSkipToOrder((order_id + 1) % v->GetNumOrders());
			}
		}
		cur_order_id++;
	}

	/* Make sure to rebuild the whole list */
	InvalidateWindowClassesData(GetWindowClassForVehicleType(v->type), 0);
	InvalidateWindowClassesData(WC_DEPARTURES_BOARD, 0);
}

/**
 * Declone an order-list
 * @param *dst delete the orders of this vehicle
 * @param flags execution flags
 */
static CommandCost DecloneOrder(Vehicle *dst, DoCommandFlag flags)
{
	if (flags & DC_EXEC) {
		/* Clear scheduled dispatch flag if any */
		if (HasBit(dst->vehicle_flags, VF_SCHEDULED_DISPATCH)) {
			ClrBit(dst->vehicle_flags, VF_SCHEDULED_DISPATCH);
		}

		DeleteVehicleOrders(dst);
		InvalidateVehicleOrder(dst, VIWD_REMOVE_ALL_ORDERS);
		InvalidateWindowClassesData(GetWindowClassForVehicleType(dst->type), 0);
		InvalidateWindowClassesData(WC_DEPARTURES_BOARD, 0);
	}
	return CommandCost();
}

/**
 * Get the first cargoID that points to a valid cargo (usually 0)
 */
static CargoType GetFirstValidCargo()
{
	for (CargoType i = 0; i < NUM_CARGO; i++) {
		if (CargoSpec::Get(i)->IsValid()) return i;
	}
	/* No cargos defined -> 'Houston, we have a problem!' */
	NOT_REACHED();
}

/**
 * Delete an order from the orderlist of a vehicle.
 * @param flags operation to perform
 * @param veh_id the ID of the vehicle
 * @param sel_ord the order to delete
 * @return the cost of this operation or an error
 */
CommandCost CmdDeleteOrder(DoCommandFlag flags, VehicleID veh_id, VehicleOrderID sel_ord)
{
	Vehicle *v = Vehicle::GetIfValid(veh_id);

	if (v == nullptr || !v->IsPrimaryVehicle()) return CMD_ERROR;

	CommandCost ret = CheckOwnership(v->owner);
	if (ret.Failed()) return ret;

	/* If we did not select an order, we maybe want to de-clone the orders */
	if (sel_ord >= v->GetNumOrders()) return DecloneOrder(v, flags);

	if (v->GetOrder(sel_ord) == nullptr) return CMD_ERROR;

	if (flags & DC_EXEC) {
		DeleteOrder(v, sel_ord);
	}
	return CommandCost();
}

/**
 * Cancel the current loading order of the vehicle as the order was deleted.
 * @param v the vehicle
 */
static void CancelLoadingDueToDeletedOrder(Vehicle *v)
{
	if (v->current_order.IsType(OT_LOADING_ADVANCE)) {
		SetBit(v->vehicle_flags, VF_LOADING_FINISHED);
		return;
	}

	assert(v->current_order.IsType(OT_LOADING));
	/* NON-stop flag is misused to see if a train is in a station that is
	 * on its order list or not */
	v->current_order.SetNonStopType(ONSF_STOP_EVERYWHERE);
	/* When full loading, "cancel" that order so the vehicle doesn't
	 * stay indefinitely at this station anymore. */
	if (v->current_order.GetLoadType() & OLFB_FULL_LOAD) v->current_order.SetLoadType(OLF_LOAD_IF_POSSIBLE);
}

/**
 * Delete an order but skip the parameter validation.
 * @param v       The vehicle to delete the order from.
 * @param sel_ord The id of the order to be deleted.
 */
void DeleteOrder(Vehicle *v, VehicleOrderID sel_ord)
{
	v->orders->DeleteOrderAt(sel_ord);

	Vehicle *u = v->FirstShared();
	DeleteOrderWarnings(u);
	for (; u != nullptr; u = u->NextShared()) {
		assert(v->orders == u->orders);

		if (sel_ord == u->cur_real_order_index && u->current_order.IsAnyLoadingType()) {
			CancelLoadingDueToDeletedOrder(u);
		}

		if (sel_ord < u->cur_real_order_index) {
			u->cur_real_order_index--;
		} else if (sel_ord == u->cur_real_order_index) {
			u->UpdateRealOrderIndex();
		}

		if (sel_ord < u->cur_implicit_order_index) {
			u->cur_implicit_order_index--;
		} else if (sel_ord == u->cur_implicit_order_index) {
			/* Make sure the index is valid */
			if (u->cur_implicit_order_index >= u->GetNumOrders()) u->cur_implicit_order_index = 0;

			/* Skip non-implicit orders for the implicit-order-index (e.g. if the current implicit order was deleted */
			while (u->cur_implicit_order_index != u->cur_real_order_index && !u->GetOrder(u->cur_implicit_order_index)->IsType(OT_IMPLICIT)) {
				u->cur_implicit_order_index++;
				if (u->cur_implicit_order_index >= u->GetNumOrders()) u->cur_implicit_order_index = 0;
			}
		}
		/* Unbunching data is no longer valid. */
		u->ResetDepotUnbunching();

		if (u->cur_timetable_order_index != INVALID_VEH_ORDER_ID) {
			if (sel_ord < u->cur_timetable_order_index) {
				u->cur_timetable_order_index--;
			} else if (sel_ord == u->cur_timetable_order_index) {
				u->cur_timetable_order_index = INVALID_VEH_ORDER_ID;
			}
		}

		/* Update any possible open window of the vehicle */
		InvalidateVehicleOrder(u, sel_ord | (INVALID_VEH_ORDER_ID << 16));
	}

	/* As we delete an order, the order to skip to will be 'wrong'. */
	VehicleOrderID cur_order_id = 0;
	for (Order *order : v->Orders()) {
		if (order->IsType(OT_CONDITIONAL)) {
			VehicleOrderID order_id = order->GetConditionSkipToOrder();
			if (order_id >= sel_ord) {
				order_id = std::max(order_id - 1, 0);
			}
			if (order_id == cur_order_id) {
				order_id = (order_id + 1) % v->GetNumOrders();
			}
			order->SetConditionSkipToOrder(order_id);
		}
		cur_order_id++;
	}

	InvalidateWindowClassesData(GetWindowClassForVehicleType(v->type), 0);
	InvalidateWindowClassesData(WC_DEPARTURES_BOARD, 0);
}

/**
 * Goto order of order-list.
 * @param flags operation to perform
 * @param veh_id The ID of the vehicle which order is skipped
 * @param sel_ord the selected order to which we want to skip
 * @return the cost of this operation or an error
 */
CommandCost CmdSkipToOrder(DoCommandFlag flags, VehicleID veh_id, VehicleOrderID sel_ord)
{
	Vehicle *v = Vehicle::GetIfValid(veh_id);

	if (v == nullptr || !v->IsPrimaryVehicle() || sel_ord == v->cur_implicit_order_index || sel_ord >= v->GetNumOrders() || v->GetNumOrders() < 2) return CMD_ERROR;

	CommandCost ret = CheckOwnership(v->owner);
	if (ret.Failed()) return ret;

	if (flags & DC_EXEC) {
		if (v->current_order.IsAnyLoadingType()) v->LeaveStation();
		if (v->current_order.IsType(OT_WAITING)) v->HandleWaiting(true);

		if (v->type == VEH_TRAIN) {
			for (Train *u = Train::From(v); u != nullptr; u = u->Next()) {
				ClrBit(u->flags, VRF_BEYOND_PLATFORM_END);
			}
		}

		v->cur_implicit_order_index = v->cur_real_order_index = sel_ord;
		v->UpdateRealOrderIndex();
		v->cur_timetable_order_index = INVALID_VEH_ORDER_ID;

		/* Unbunching data is no longer valid. */
		v->ResetDepotUnbunching();

		InvalidateVehicleOrder(v, VIWD_MODIFY_ORDERS);

		v->ClearSeparation();
		if (HasBit(v->vehicle_flags, VF_TIMETABLE_SEPARATION)) ClrBit(v->vehicle_flags, VF_TIMETABLE_STARTED);

		/* We have an aircraft/ship, they have a mini-schedule, so update them all */
		if (v->type == VEH_AIRCRAFT || v->type == VEH_SHIP) DirtyVehicleListWindowForVehicle(v);
	}

	return CommandCost();
}

/**
 * Move an order inside the orderlist
 * @param flags operation to perform
 * @param veh the ID of the vehicle
 * @param moving_order the order to move
 * @param target_order the target order
 * @return the cost of this operation or an error
 * @note The target order will move one place down in the orderlist
 *  if you move the order upwards else it'll move it one place down
 */
CommandCost CmdMoveOrder(DoCommandFlag flags, VehicleID veh, VehicleOrderID moving_order, VehicleOrderID target_order)
{
	Vehicle *v = Vehicle::GetIfValid(veh);
	if (v == nullptr || !v->IsPrimaryVehicle()) return CMD_ERROR;

	CommandCost ret = CheckOwnership(v->owner);
	if (ret.Failed()) return ret;

	/* Don't make senseless movements */
	if (moving_order >= v->GetNumOrders() || target_order >= v->GetNumOrders() ||
			moving_order == target_order || v->GetNumOrders() <= 1) return CMD_ERROR;

	Order *moving_one = v->GetOrder(moving_order);
	/* Don't move an empty order */
	if (moving_one == nullptr) return CMD_ERROR;

	if (flags & DC_EXEC) {
		v->orders->MoveOrder(moving_order, target_order);

		/* Update shared list */
		Vehicle *u = v->FirstShared();

		DeleteOrderWarnings(u);

		for (; u != nullptr; u = u->NextShared()) {
			/* Update the current order.
			 * There are multiple ways to move orders, which result in cur_implicit_order_index
			 * and cur_real_order_index to not longer make any sense. E.g. moving another
			 * real order between them.
			 *
			 * Basically one could choose to preserve either of them, but not both.
			 * While both ways are suitable in this or that case from a human point of view, neither
			 * of them makes really sense.
			 * However, from an AI point of view, preserving cur_real_order_index is the most
			 * predictable and transparent behaviour.
			 *
			 * With that decision it basically does not matter what we do to cur_implicit_order_index.
			 * If we change orders between the implicit- and real-index, the implicit orders are mostly likely
			 * completely out-dated anyway. So, keep it simple and just keep cur_implicit_order_index as well.
			 * The worst which can happen is that a lot of implicit orders are removed when reaching current_order.
			 */
			if (u->cur_real_order_index == moving_order) {
				u->cur_real_order_index = target_order;
			} else if (u->cur_real_order_index > moving_order && u->cur_real_order_index <= target_order) {
				u->cur_real_order_index--;
			} else if (u->cur_real_order_index < moving_order && u->cur_real_order_index >= target_order) {
				u->cur_real_order_index++;
			}

			if (u->cur_implicit_order_index == moving_order) {
				u->cur_implicit_order_index = target_order;
			} else if (u->cur_implicit_order_index > moving_order && u->cur_implicit_order_index <= target_order) {
				u->cur_implicit_order_index--;
			} else if (u->cur_implicit_order_index < moving_order && u->cur_implicit_order_index >= target_order) {
				u->cur_implicit_order_index++;
			}
			/* Unbunching data is no longer valid. */
			u->ResetDepotUnbunching();


			u->cur_timetable_order_index = INVALID_VEH_ORDER_ID;

			assert(v->orders == u->orders);
			/* Update any possible open window of the vehicle */
			InvalidateVehicleOrder(u, moving_order | (target_order << 16));
		}

		/* As we move an order, the order to skip to will be 'wrong'. */
		for (Order *order : v->Orders()) {
			if (order->IsType(OT_CONDITIONAL)) {
				VehicleOrderID order_id = order->GetConditionSkipToOrder();
				if (order_id == moving_order) {
					order_id = target_order;
				} else if (order_id > moving_order && order_id <= target_order) {
					order_id--;
				} else if (order_id < moving_order && order_id >= target_order) {
					order_id++;
				}
				order->SetConditionSkipToOrder(order_id);
			}
		}

		/* Make sure to rebuild the whole list */
		InvalidateWindowClassesData(GetWindowClassForVehicleType(v->type), 0);
	}

	return CommandCost();
}

/**
 * Reverse an orderlist
 * @param flags operation to perform
 * @param veh the ID of the vehicle
 * @param op operation to perform
 * @return the cost of this operation or an error
 */
CommandCost CmdReverseOrderList(DoCommandFlag flags, VehicleID veh, ReverseOrderOperation op)
{
	Vehicle *v = Vehicle::GetIfValid(veh);
	if (v == nullptr || !v->IsPrimaryVehicle()) return CMD_ERROR;

	uint order_count = v->GetNumOrders();

	switch (op) {
		case ReverseOrderOperation::Reverse: {
			if (order_count < 2) return CMD_ERROR;
			uint max_order = order_count - 1;
			for (uint i = 0; i < max_order; i++) {
				CommandCost cost = Command<CMD_MOVE_ORDER>::Do(flags, veh, max_order, i);
				if (cost.Failed()) return cost;
			}
			break;
		}

		case ReverseOrderOperation::AppendReversed: {
			if (order_count < 3) return CMD_ERROR;
			uint max_order = order_count - 1;
			if (((order_count * 2) - 2) > MAX_VEH_ORDER_ID) return CommandCost(STR_ERROR_TOO_MANY_ORDERS);
			for (uint i = 0; i < order_count; i++) {
				if (v->GetOrder(i)->IsType(OT_CONDITIONAL)) return CMD_ERROR;
			}
			for (uint i = 1; i < max_order; i++) {
				Order new_order;
				new_order.AssignOrder(*v->GetOrder(i));
				const bool wait_fixed = new_order.IsWaitFixed();
				const bool wait_timetabled = new_order.IsWaitTimetabled();
				new_order.SetWaitTimetabled(false);
				new_order.SetTravelTimetabled(false);
				new_order.SetTravelTime(0);
				new_order.SetTravelFixed(false);
				CommandCost cost = CmdInsertOrderIntl(flags, v, order_count, new_order, CIOIF_ALLOW_LOAD_BY_CARGO_TYPE);
				if (cost.Failed()) return cost;
				if (flags & DC_EXEC) {
					Order *order = v->orders->GetOrderAt(order_count);
					order->SetRefit(new_order.GetRefitCargo());
					order->SetMaxSpeed(new_order.GetMaxSpeed());
					SetOrderFixedWaitTime(v, order_count, new_order.GetWaitTime(), wait_timetabled, wait_fixed);
				}
				new_order.Free();
			}
			break;
		};

		default:
			return CMD_ERROR;
	}

	return CommandCost();
}

/**
 * Modify an order in the orderlist of a vehicle.
 * @param flags operation to perform
 * @param veh ID of the vehicle
 * @param sel_ord the selected order (if any). If the last order is given,
 *                the order will be inserted before that one
 *                the maximum vehicle order id is 254.
 * @param mof what data to modify (@see ModifyOrderFlags)
 * @param data the data to modify
 * @param cargo for MOF_CARGO_TYPE_UNLOAD, MOF_CARGO_TYPE_LOAD
 * @param text for MOF_LABEL_TEXT
 * @return the cost of this operation or an error
 */
CommandCost CmdModifyOrder(DoCommandFlag flags, VehicleID veh, VehicleOrderID sel_ord, ModifyOrderFlags mof, uint16_t data, CargoType cargo_id, const std::string &text)
{
	if (mof >= MOF_END) return CMD_ERROR;

	if (mof != MOF_LABEL_TEXT && !text.empty()) return CMD_ERROR;

	Vehicle *v = Vehicle::GetIfValid(veh);
	if (v == nullptr || !v->IsPrimaryVehicle()) return CMD_ERROR;

	CommandCost ret = CheckOwnership(v->owner);
	if (ret.Failed()) return ret;

	/* Is it a valid order? */
	if (sel_ord >= v->GetNumOrders()) return CMD_ERROR;

	Order *order = v->GetOrder(sel_ord);
	assert(order != nullptr);
	if (mof == MOF_COLOUR) {
		if (order->GetType() == OT_IMPLICIT) return CMD_ERROR;
	} else {
		switch (order->GetType()) {
			case OT_GOTO_STATION:
				if (mof != MOF_NON_STOP && mof != MOF_STOP_LOCATION && mof != MOF_UNLOAD && mof != MOF_LOAD && mof != MOF_CARGO_TYPE_UNLOAD && mof != MOF_CARGO_TYPE_LOAD && mof != MOF_RV_TRAVEL_DIR) return CMD_ERROR;
				break;

			case OT_GOTO_DEPOT:
				if (mof != MOF_NON_STOP && mof != MOF_DEPOT_ACTION) return CMD_ERROR;
				break;

			case OT_GOTO_WAYPOINT:
				if (mof != MOF_NON_STOP && mof != MOF_WAYPOINT_FLAGS && mof != MOF_RV_TRAVEL_DIR) return CMD_ERROR;
				break;

			case OT_CONDITIONAL:
				if (mof != MOF_COND_VARIABLE && mof != MOF_COND_COMPARATOR && mof != MOF_COND_VALUE && mof != MOF_COND_VALUE_2 && mof != MOF_COND_VALUE_3 && mof != MOF_COND_VALUE_4 && mof != MOF_COND_DESTINATION && mof != MOF_COND_STATION_ID) return CMD_ERROR;
				break;

			case OT_SLOT:
				if (mof != MOF_SLOT) return CMD_ERROR;
				break;

			case OT_SLOT_GROUP:
				if (mof != MOF_SLOT_GROUP) return CMD_ERROR;
				break;

			case OT_COUNTER:
				if (mof != MOF_COUNTER_ID && mof != MOF_COUNTER_OP && mof != MOF_COUNTER_VALUE) return CMD_ERROR;
				break;

			case OT_LABEL:
				if (order->GetLabelSubType() == OLST_TEXT) {
					if (mof != MOF_LABEL_TEXT) return CMD_ERROR;
				} else if (IsDeparturesOrderLabelSubType(order->GetLabelSubType())) {
					if (mof != MOF_DEPARTURES_SUBTYPE) return CMD_ERROR;
				} else {
					return CMD_ERROR;
				}
				break;

			default:
				return CMD_ERROR;
		}
	}

	switch (mof) {
		default: NOT_REACHED();

		case MOF_NON_STOP:
			if (!v->IsGroundVehicle()) return CMD_ERROR;
			if (data >= ONSF_END) return CMD_ERROR;
			if (data == order->GetNonStopType()) return CMD_ERROR;
			if (_settings_game.order.nonstop_only && !(data & ONSF_NO_STOP_AT_INTERMEDIATE_STATIONS) && v->IsGroundVehicle()) return CMD_ERROR;
			break;

		case MOF_STOP_LOCATION:
			if (v->type != VEH_TRAIN) return CMD_ERROR;
			if (data >= OSL_END) return CMD_ERROR;
			break;

		case MOF_CARGO_TYPE_UNLOAD:
			if (cargo_id >= NUM_CARGO && cargo_id != INVALID_CARGO) return CMD_ERROR;
			if (data == OUFB_CARGO_TYPE_UNLOAD) return CMD_ERROR;
			/* FALL THROUGH */
		case MOF_UNLOAD:
			if (order->GetNonStopType() & ONSF_NO_STOP_AT_DESTINATION_STATION) return CMD_ERROR;
			if ((data & ~(OUFB_UNLOAD | OUFB_TRANSFER | OUFB_NO_UNLOAD | OUFB_CARGO_TYPE_UNLOAD)) != 0) return CMD_ERROR;
			/* Unload and no-unload are mutual exclusive and so are transfer and no unload. */
			if (data != 0 && (data & OUFB_CARGO_TYPE_UNLOAD) == 0 && ((data & (OUFB_UNLOAD | OUFB_TRANSFER)) != 0) == ((data & OUFB_NO_UNLOAD) != 0)) return CMD_ERROR;
			/* Cargo-type-unload exclude all the other flags. */
			if ((data & OUFB_CARGO_TYPE_UNLOAD) != 0 && data != OUFB_CARGO_TYPE_UNLOAD) return CMD_ERROR;
			if (data == order->GetUnloadType()) return CMD_ERROR;
			break;

		case MOF_CARGO_TYPE_LOAD:
			if (cargo_id >= NUM_CARGO && cargo_id != INVALID_CARGO) return CMD_ERROR;
			if (data == OLFB_CARGO_TYPE_LOAD || data == OLF_FULL_LOAD_ANY) return CMD_ERROR;
			/* FALL THROUGH */
		case MOF_LOAD:
			if (order->GetNonStopType() & ONSF_NO_STOP_AT_DESTINATION_STATION) return CMD_ERROR;
			if ((data > OLFB_NO_LOAD && data != OLFB_CARGO_TYPE_LOAD) || data == 1) return CMD_ERROR;
			if (data == order->GetLoadType()) return CMD_ERROR;
			if ((data & (OLFB_FULL_LOAD | OLF_FULL_LOAD_ANY)) && v->HasUnbunchingOrder()) return CommandCost(STR_ERROR_UNBUNCHING_NO_FULL_LOAD);
			break;

		case MOF_DEPOT_ACTION:
			if (data >= DA_END) return CMD_ERROR;

			/* Check if we are allowed to add unbunching. We are always allowed to remove it. */
			if (data == DA_UNBUNCH) {
				/* Only one unbunching order is allowed in a vehicle's orders. If this order already has an unbunching action, no error is needed. */
				if (v->HasUnbunchingOrder() && !(order->GetDepotActionType() & ODATFB_UNBUNCH)) return CommandCost(STR_ERROR_UNBUNCHING_ONLY_ONE_ALLOWED);

				if (HasBit(v->vehicle_flags, VF_SCHEDULED_DISPATCH)) return CommandCost(STR_ERROR_UNBUNCHING_NO_UNBUNCHING_SCHED_DISPATCH);
				if (HasBit(v->vehicle_flags, VF_TIMETABLE_SEPARATION)) return CommandCost(STR_ERROR_UNBUNCHING_NO_UNBUNCHING_AUTO_SEPARATION);

				/* We don't allow unbunching if the vehicle has a conditional order. */
				if (v->HasConditionalOrder()) return CommandCost(STR_ERROR_UNBUNCHING_NO_UNBUNCHING_CONDITIONAL);
				/* We don't allow unbunching if the vehicle has a full load order. */
				if (v->HasFullLoadOrder()) return CommandCost(STR_ERROR_UNBUNCHING_NO_UNBUNCHING_FULL_LOAD);
			}
			break;

		case MOF_COND_VARIABLE:
			if (data == OCV_FREE_PLATFORMS && v->type != VEH_TRAIN) return CMD_ERROR;
			if (data >= OCV_END) return CMD_ERROR;
			break;

		case MOF_COND_COMPARATOR:
			if (data >= OCC_END) return CMD_ERROR;
			switch (order->GetConditionVariable()) {
				case OCV_UNCONDITIONALLY:
				case OCV_PERCENT:
					return CMD_ERROR;

				case OCV_REQUIRES_SERVICE:
				case OCV_CARGO_ACCEPTANCE:
				case OCV_CARGO_WAITING:
				case OCV_DISPATCH_SLOT:
					if (data != OCC_IS_TRUE && data != OCC_IS_FALSE) return CMD_ERROR;
					break;

				case OCV_SLOT_OCCUPANCY:
					if (data != OCC_IS_TRUE && data != OCC_IS_FALSE && data != OCC_EQUALS && data != OCC_NOT_EQUALS) return CMD_ERROR;
					break;

				case OCV_VEH_IN_SLOT: {
					if (data != OCC_IS_TRUE && data != OCC_IS_FALSE && data != OCC_EQUALS && data != OCC_NOT_EQUALS) return CMD_ERROR;
					const TraceRestrictSlot *slot = TraceRestrictSlot::GetIfValid(order->GetXData());
					if (slot != nullptr && slot->vehicle_type != v->type) return CMD_ERROR;
					break;
				}

				case OCV_VEH_IN_SLOT_GROUP: {
					if (data != OCC_IS_TRUE && data != OCC_IS_FALSE) return CMD_ERROR;
					const TraceRestrictSlotGroup *sg = TraceRestrictSlotGroup::GetIfValid(order->GetXData());
					if (sg != nullptr && sg->vehicle_type != v->type) return CMD_ERROR;
					break;
				}

				case OCV_TIMETABLE:
					if (data == OCC_IS_TRUE || data == OCC_IS_FALSE || data == OCC_EQUALS || data == OCC_NOT_EQUALS) return CMD_ERROR;
					break;

				default:
					if (data == OCC_IS_TRUE || data == OCC_IS_FALSE) return CMD_ERROR;
					break;
			}
			break;

		case MOF_COND_VALUE:
			switch (order->GetConditionVariable()) {
				case OCV_UNCONDITIONALLY:
				case OCV_REQUIRES_SERVICE:
					return CMD_ERROR;

				case OCV_LOAD_PERCENTAGE:
				case OCV_RELIABILITY:
				case OCV_PERCENT:
				case OCV_CARGO_LOAD_PERCENTAGE:
					if (data > 100) return CMD_ERROR;
					break;

				case OCV_SLOT_OCCUPANCY: {
					if (data != INVALID_TRACE_RESTRICT_SLOT_ID) {
						const TraceRestrictSlot *trslot = TraceRestrictSlot::GetIfValid(data);
						if (trslot == nullptr) return CMD_ERROR;
						if (!trslot->IsUsableByOwner(v->owner)) return CMD_ERROR;
					}
					break;
				}

				case OCV_VEH_IN_SLOT:
					if (data != INVALID_TRACE_RESTRICT_SLOT_ID) {
						const TraceRestrictSlot *trslot = TraceRestrictSlot::GetIfValid(data);
						if (trslot == nullptr) return CMD_ERROR;
						if (trslot->vehicle_type != v->type) return CMD_ERROR;
						if (!trslot->IsUsableByOwner(v->owner)) return CMD_ERROR;
					}
					break;

				case OCV_VEH_IN_SLOT_GROUP:
					if (data != INVALID_TRACE_RESTRICT_SLOT_GROUP) {
						const TraceRestrictSlotGroup *sg = TraceRestrictSlotGroup::GetIfValid(data);
						if (sg == nullptr || sg->vehicle_type != v->type) return CMD_ERROR;
						if (!sg->CompanyCanReferenceSlotGroup(v->owner)) return CMD_ERROR;
					}
					break;

				case OCV_CARGO_ACCEPTANCE:
				case OCV_CARGO_WAITING:
					if (!(data < NUM_CARGO && CargoSpec::Get(data)->IsValid())) return CMD_ERROR;
					break;

				case OCV_CARGO_WAITING_AMOUNT:
				case OCV_CARGO_WAITING_AMOUNT_PERCENTAGE:
				case OCV_COUNTER_VALUE:
				case OCV_TIME_DATE:
				case OCV_TIMETABLE:
					break;

				case OCV_DISPATCH_SLOT: {
					uint submode = GB(data, ODCB_SRC_START, ODCB_SRC_COUNT);
					if (submode < ODCS_BEGIN || submode >= ODCS_END) return CMD_ERROR;
					break;
				}

				default:
					if (data > 2047) return CMD_ERROR;
					break;
			}
			break;

		case MOF_COND_VALUE_2:
			switch (order->GetConditionVariable()) {
				case OCV_CARGO_LOAD_PERCENTAGE:
				case OCV_CARGO_WAITING_AMOUNT:
				case OCV_CARGO_WAITING_AMOUNT_PERCENTAGE:
					if (!(data < NUM_CARGO && CargoSpec::Get(data)->IsValid())) return CMD_ERROR;
					break;

				case OCV_COUNTER_VALUE:
					if (data != INVALID_TRACE_RESTRICT_COUNTER_ID) {
						const TraceRestrictCounter *ctr = TraceRestrictCounter::GetIfValid(data);
						if (ctr == nullptr) return CMD_ERROR;
						if (!ctr->IsUsableByOwner(v->owner)) return CMD_ERROR;
					}
					break;

				case OCV_TIME_DATE:
					if (data >= TRTDVF_END) return CMD_ERROR;
					break;

				case OCV_TIMETABLE:
					if (data >= OTCM_END) return CMD_ERROR;
					break;

				case OCV_DISPATCH_SLOT:
					if (data != UINT16_MAX && data >= v->orders->GetScheduledDispatchScheduleCount()) {
						return CMD_ERROR;
					}
					break;

				default:
					return CMD_ERROR;
			}
			break;

		case MOF_COND_VALUE_3:
			switch (order->GetConditionVariable()) {
				case OCV_CARGO_WAITING_AMOUNT:
				case OCV_CARGO_WAITING_AMOUNT_PERCENTAGE:
					if (!(data == ORDER_NO_VIA_STATION || Station::GetIfValid(data) != nullptr)) return CMD_ERROR;
					if (order->GetConditionStationID() == data) return CMD_ERROR;
					break;

				default:
					return CMD_ERROR;
			}
			break;

		case MOF_COND_VALUE_4:
			switch (order->GetConditionVariable()) {
				case OCV_CARGO_WAITING_AMOUNT_PERCENTAGE:
					if (data > 1) return CMD_ERROR;
					break;

				default:
					return CMD_ERROR;
			}
			break;

		case MOF_COND_STATION_ID:
			if (ConditionVariableHasStationID(order->GetConditionVariable())) {
				if (Station::GetIfValid(data) == nullptr) return CMD_ERROR;
			} else {
				return CMD_ERROR;
			}
			break;

		case MOF_COND_DESTINATION:
			if (data >= v->GetNumOrders() || data == sel_ord) return CMD_ERROR;
			break;

		case MOF_WAYPOINT_FLAGS:
			if (data != (data & OWF_REVERSE)) return CMD_ERROR;
			break;

		case MOF_SLOT:
			if (data != INVALID_TRACE_RESTRICT_SLOT_ID) {
				const TraceRestrictSlot *slot = TraceRestrictSlot::GetIfValid(data);
				if (slot == nullptr || slot->vehicle_type != v->type) return CMD_ERROR;
				if (!slot->IsUsableByOwner(v->owner)) return CMD_ERROR;
			}
			break;

		case MOF_SLOT_GROUP:
			if (data != INVALID_TRACE_RESTRICT_SLOT_GROUP) {
				const TraceRestrictSlotGroup *sg = TraceRestrictSlotGroup::GetIfValid(data);
				if (sg == nullptr || sg->vehicle_type != v->type) return CMD_ERROR;
				if (!sg->CompanyCanReferenceSlotGroup(v->owner)) return CMD_ERROR;
			}
			break;

		case MOF_RV_TRAVEL_DIR:
			if (v->type != VEH_ROAD) return CMD_ERROR;
			if (data >= DIAGDIR_END && data != INVALID_DIAGDIR) return CMD_ERROR;
			break;

		case MOF_COUNTER_ID:
			if (data != INVALID_TRACE_RESTRICT_COUNTER_ID) {
				const TraceRestrictCounter *ctr = TraceRestrictCounter::GetIfValid(data);
				if (ctr == nullptr) return CMD_ERROR;
				if (!ctr->IsUsableByOwner(v->owner)) return CMD_ERROR;
			}
			break;

		case MOF_COUNTER_OP:
			if (data != TRCCOF_INCREASE && data != TRCCOF_DECREASE && data != TRCCOF_SET) {
				return CMD_ERROR;
			}
			break;

		case MOF_COUNTER_VALUE:
			break;

		case MOF_COLOUR:
			if (data >= COLOUR_END && data != INVALID_COLOUR) {
				return CMD_ERROR;
			}
			break;

		case MOF_LABEL_TEXT:
			break;

		case MOF_DEPARTURES_SUBTYPE:
			if (!IsDeparturesOrderLabelSubType(static_cast<OrderLabelSubType>(data))) {
				return CMD_ERROR;
			}
			break;
	}

	if (flags & DC_EXEC) {
		switch (mof) {
			case MOF_NON_STOP:
				order->SetNonStopType((OrderNonStopFlags)data);
				if (data & ONSF_NO_STOP_AT_DESTINATION_STATION) {
					order->SetRefit(CARGO_NO_REFIT);
					order->SetLoadType(OLF_LOAD_IF_POSSIBLE);
					order->SetUnloadType(OUF_UNLOAD_IF_POSSIBLE);
					if (order->IsWaitTimetabled() || order->GetWaitTime() > 0) {
						Command<CMD_CHANGE_TIMETABLE>::Do(flags, v->index, sel_ord, MTF_WAIT_TIME, 0, MTCF_CLEAR_FIELD);
					}
					if (order->IsScheduledDispatchOrder(false)) {
						Command<CMD_CHANGE_TIMETABLE>::Do(flags, v->index, sel_ord, MTF_ASSIGN_SCHEDULE, -1, MTCF_NONE);
					}
				}
				break;

			case MOF_STOP_LOCATION:
				order->SetStopLocation((OrderStopLocation)data);
				break;

			case MOF_UNLOAD:
				order->SetUnloadType((OrderUnloadFlags)data);
				break;

			case MOF_CARGO_TYPE_UNLOAD:
				if (cargo_id == INVALID_CARGO) {
					for (CargoType i = 0; i < NUM_CARGO; i++) {
						order->SetUnloadType((OrderUnloadFlags)data, i);
					}
				} else {
					order->SetUnloadType((OrderUnloadFlags)data, cargo_id);
				}
				break;

			case MOF_LOAD:
				order->SetLoadType((OrderLoadFlags)data);
				if (data & OLFB_NO_LOAD) order->SetRefit(CARGO_NO_REFIT);
				break;

			case MOF_CARGO_TYPE_LOAD:
				if (cargo_id == INVALID_CARGO) {
					for (CargoType i = 0; i < NUM_CARGO; i++) {
						order->SetLoadType((OrderLoadFlags)data, i);
					}
				} else {
					order->SetLoadType((OrderLoadFlags)data, cargo_id);
				}
				break;

			case MOF_DEPOT_ACTION: {
				OrderDepotActionFlags base_order_action_type = order->GetDepotActionType() & ~(ODATFB_HALT | ODATFB_SELL | ODATFB_UNBUNCH);
				switch (data) {
					case DA_ALWAYS_GO:
						order->SetDepotOrderType((OrderDepotTypeFlags)(order->GetDepotOrderType() & ~ODTFB_SERVICE));
						order->SetDepotActionType((OrderDepotActionFlags)(base_order_action_type));
						break;

					case DA_SERVICE:
						order->SetDepotOrderType((OrderDepotTypeFlags)(order->GetDepotOrderType() | ODTFB_SERVICE));
						order->SetDepotActionType((OrderDepotActionFlags)(base_order_action_type));
						order->SetRefit(CARGO_NO_REFIT);
						break;

					case DA_STOP:
						order->SetDepotOrderType((OrderDepotTypeFlags)(order->GetDepotOrderType() & ~ODTFB_SERVICE));
						order->SetDepotActionType((OrderDepotActionFlags)(base_order_action_type | ODATFB_HALT));
						order->SetRefit(CARGO_NO_REFIT);
						break;

					case DA_SELL:
						order->SetDepotOrderType((OrderDepotTypeFlags)(order->GetDepotOrderType() & ~ODTFB_SERVICE));
						order->SetDepotActionType((OrderDepotActionFlags)(base_order_action_type | ODATFB_HALT | ODATFB_SELL));
						order->SetRefit(CARGO_NO_REFIT);
						break;

					case DA_UNBUNCH:
						order->SetDepotOrderType((OrderDepotTypeFlags)(order->GetDepotOrderType() & ~ODTFB_SERVICE));
						order->SetDepotActionType((OrderDepotActionFlags)(base_order_action_type | ODATFB_UNBUNCH));
						break;

					default:
						NOT_REACHED();
				}
				break;
			}

			case MOF_COND_VARIABLE: {
				/* Check whether old conditional variable had a cargo as value */
				const OrderConditionVariable old_condition = order->GetConditionVariable();
				const OrderConditionVariable new_condition = (OrderConditionVariable)data;
				bool old_var_was_cargo = (order->GetConditionVariable() == OCV_CARGO_ACCEPTANCE || order->GetConditionVariable() == OCV_CARGO_WAITING
						|| order->GetConditionVariable() == OCV_CARGO_LOAD_PERCENTAGE || order->GetConditionVariable() == OCV_CARGO_WAITING_AMOUNT
						|| order->GetConditionVariable() == OCV_CARGO_WAITING_AMOUNT_PERCENTAGE);
				bool old_var_was_slot = (order->GetConditionVariable() == OCV_SLOT_OCCUPANCY || order->GetConditionVariable() == OCV_VEH_IN_SLOT);
				bool old_var_was_slot_group = (order->GetConditionVariable() == OCV_VEH_IN_SLOT_GROUP);
				bool old_var_was_counter = (order->GetConditionVariable() == OCV_COUNTER_VALUE);
				bool old_var_was_time = (order->GetConditionVariable() == OCV_TIME_DATE);
				bool old_var_was_tt = (order->GetConditionVariable() == OCV_TIMETABLE);

				order->SetConditionVariable(new_condition);

				if (ConditionVariableHasStationID(new_condition) && !ConditionVariableHasStationID(old_condition)) {
					order->SetConditionStationID(INVALID_STATION);
				}
				OrderConditionComparator occ = order->GetConditionComparator();
				switch (new_condition) {
					case OCV_UNCONDITIONALLY:
						order->SetConditionComparator(OCC_EQUALS);
						order->SetConditionValue(0);
						break;

					case OCV_SLOT_OCCUPANCY:
					case OCV_VEH_IN_SLOT:
						if (!old_var_was_slot) {
							order->GetXDataRef() = INVALID_TRACE_RESTRICT_SLOT_ID.base();
						} else if (order->GetConditionVariable() == OCV_VEH_IN_SLOT && order->GetXData() != INVALID_TRACE_RESTRICT_SLOT_ID && TraceRestrictSlot::Get(order->GetXData())->vehicle_type != v->type) {
							order->GetXDataRef() = INVALID_TRACE_RESTRICT_SLOT_ID.base();
						}
						if (old_condition != order->GetConditionVariable()) order->SetConditionComparator(OCC_IS_TRUE);
						break;

					case OCV_VEH_IN_SLOT_GROUP:
						if (!old_var_was_slot_group) {
							order->GetXDataRef() = INVALID_TRACE_RESTRICT_SLOT_GROUP.base();
						}
						if (old_condition != order->GetConditionVariable()) order->SetConditionComparator(OCC_IS_TRUE);
						break;

					case OCV_COUNTER_VALUE:
						if (!old_var_was_counter) order->GetXDataRef() = INVALID_TRACE_RESTRICT_COUNTER_ID.base() << 16;
						if (occ == OCC_IS_TRUE || occ == OCC_IS_FALSE) order->SetConditionComparator(OCC_EQUALS);
						break;

					case OCV_TIME_DATE:
						if (!old_var_was_time) {
							order->SetConditionValue(0);
							order->GetXDataRef() = 0;
						}
						if (occ == OCC_IS_TRUE || occ == OCC_IS_FALSE) order->SetConditionComparator(OCC_EQUALS);
						break;

					case OCV_TIMETABLE:
						if (!old_var_was_tt) {
							order->SetConditionValue(0);
							order->GetXDataRef() = 0;
						}
						if (occ == OCC_IS_TRUE || occ == OCC_IS_FALSE || occ == OCC_EQUALS || occ == OCC_NOT_EQUALS) order->SetConditionComparator(OCC_LESS_THAN);
						break;

					case OCV_CARGO_ACCEPTANCE:
					case OCV_CARGO_WAITING:
						if (!old_var_was_cargo) order->SetConditionValue((uint16_t) GetFirstValidCargo());
						if (occ != OCC_IS_TRUE && occ != OCC_IS_FALSE) order->SetConditionComparator(OCC_IS_TRUE);
						break;
					case OCV_CARGO_LOAD_PERCENTAGE:
						if (!old_var_was_cargo) order->SetConditionValue((uint16_t) GetFirstValidCargo());
						order->GetXDataRef() = 0;
						order->SetConditionComparator(OCC_EQUALS);
						break;
					case OCV_CARGO_WAITING_AMOUNT:
					case OCV_CARGO_WAITING_AMOUNT_PERCENTAGE:
						if (!old_var_was_cargo) order->SetConditionValue((uint16_t) GetFirstValidCargo());
						if (!ConditionVariableTestsCargoWaitingAmount(old_condition)) order->ClearConditionViaStation();
						order->SetXDataLow(0);
						order->SetXData2High(0);
						order->SetConditionComparator(OCC_EQUALS);
						break;
					case OCV_REQUIRES_SERVICE:
						if (old_var_was_cargo || old_var_was_slot) order->SetConditionValue(0);
						if (occ != OCC_IS_TRUE && occ != OCC_IS_FALSE) order->SetConditionComparator(OCC_IS_TRUE);
						order->SetConditionValue(0);
						break;
					case OCV_DISPATCH_SLOT:
						if (occ != OCC_IS_TRUE && occ != OCC_IS_FALSE) order->SetConditionComparator(OCC_IS_TRUE);
						order->SetConditionValue(ODCS_VEH << ODCB_SRC_START);
						order->GetXDataRef() = UINT16_MAX;
						break;

					case OCV_PERCENT:
						order->SetConditionComparator(OCC_EQUALS);
						/* FALL THROUGH */
					case OCV_LOAD_PERCENTAGE:
					case OCV_RELIABILITY:
						if (order->GetConditionValue() > 100) order->SetConditionValue(100);
						[[fallthrough]];

					default:
						if (old_var_was_cargo || old_var_was_slot || old_var_was_counter || old_var_was_time || old_var_was_tt) order->SetConditionValue(0);
						if (occ == OCC_IS_TRUE || occ == OCC_IS_FALSE) order->SetConditionComparator(OCC_EQUALS);
						break;
				}
				break;
			}

			case MOF_COND_COMPARATOR:
				order->SetConditionComparator((OrderConditionComparator)data);
				break;

			case MOF_COND_VALUE:
				switch (order->GetConditionVariable()) {
					case OCV_SLOT_OCCUPANCY:
					case OCV_CARGO_LOAD_PERCENTAGE:
					case OCV_TIME_DATE:
					case OCV_TIMETABLE:
						order->GetXDataRef() = data;
						break;

					case OCV_VEH_IN_SLOT:
						order->GetXDataRef() = data;
						if (data != INVALID_TRACE_RESTRICT_SLOT_ID && TraceRestrictSlot::Get(data)->vehicle_type != v->type) {
							if (order->GetConditionComparator() == OCC_EQUALS) order->SetConditionComparator(OCC_IS_TRUE);
							if (order->GetConditionComparator() == OCC_NOT_EQUALS) order->SetConditionComparator(OCC_IS_FALSE);
						}
						break;

					case OCV_VEH_IN_SLOT_GROUP:
						order->GetXDataRef() = data;
						break;

					case OCV_CARGO_WAITING_AMOUNT:
					case OCV_CARGO_WAITING_AMOUNT_PERCENTAGE:
					case OCV_COUNTER_VALUE:
						order->SetXDataLow(data);
						break;

					default:
						order->SetConditionValue(data);
						break;
				}
				break;

			case MOF_COND_VALUE_2:
				switch (order->GetConditionVariable()) {
					case OCV_COUNTER_VALUE:
						order->SetXDataHigh(data);
						break;

					case OCV_DISPATCH_SLOT:
						order->SetConditionDispatchScheduleID(data);
						break;

					default:
						order->SetConditionValue(data);
						break;
				}
				break;

			case MOF_COND_VALUE_3:
				order->SetConditionViaStationID(data);
				break;

			case MOF_COND_VALUE_4:
				SB(order->GetXData2Ref(), 16, 1, data);
				break;

			case MOF_COND_STATION_ID:
				order->SetConditionStationID(data);
				if (ConditionVariableTestsCargoWaitingAmount(order->GetConditionVariable()) && data == order->GetConditionViaStationID()) {
					/* Clear via if station is set to the same ID */
					order->ClearConditionViaStation();
				}
				break;

			case MOF_COND_DESTINATION:
				order->SetConditionSkipToOrder(data);
				break;

			case MOF_WAYPOINT_FLAGS:
				order->SetWaypointFlags((OrderWaypointFlags)data);
				break;

			case MOF_SLOT:
			case MOF_SLOT_GROUP:
			case MOF_COUNTER_ID:
				order->SetDestination(data);
				break;

			case MOF_RV_TRAVEL_DIR:
				order->SetRoadVehTravelDirection((DiagDirection)data);
				break;

			case MOF_COUNTER_OP:
				order->SetCounterOperation(data);
				break;

			case MOF_COUNTER_VALUE:
				order->GetXDataRef() = data;
				break;

			case MOF_COLOUR:
				order->SetColour((Colours)data);
				break;

			case MOF_LABEL_TEXT:
				order->SetLabelText(text);
				break;

			case MOF_DEPARTURES_SUBTYPE:
				order->SetLabelSubType(static_cast<OrderLabelSubType>(data));
				break;

			default: NOT_REACHED();
		}

		/* Update the windows and full load flags, also for vehicles that share the same order list */
		Vehicle *u = v->FirstShared();
		DeleteOrderWarnings(u);
		for (; u != nullptr; u = u->NextShared()) {
			/* Toggle u->current_order "Full load" flag if it changed.
			 * However, as the same flag is used for depot orders, check
			 * whether we are not going to a depot as there are three
			 * cases where the full load flag can be active and only
			 * one case where the flag is used for depot orders. In the
			 * other cases for the OrderType the flags are not used,
			 * so do not care and those orders should not be active
			 * when this function is called.
			 */
			if (sel_ord == u->cur_real_order_index &&
					(u->current_order.IsType(OT_GOTO_STATION) || u->current_order.IsAnyLoadingType())) {
				if (u->current_order.GetLoadType() != order->GetLoadType()) {
					u->current_order.SetLoadType(order->GetLoadType());
				}
				if (u->current_order.GetUnloadType() != order->GetUnloadType()) {
					u->current_order.SetUnloadType(order->GetUnloadType());
				}
				switch (mof) {
					case MOF_CARGO_TYPE_UNLOAD:
						if (cargo_id == INVALID_CARGO) {
							for (CargoType i = 0; i < NUM_CARGO; i++) {
								u->current_order.SetUnloadType((OrderUnloadFlags)data, i);
							}
						} else {
							u->current_order.SetUnloadType((OrderUnloadFlags)data, cargo_id);
						}
						break;

					case MOF_CARGO_TYPE_LOAD:
						if (cargo_id == INVALID_CARGO) {
							for (CargoType i = 0; i < NUM_CARGO; i++) {
								u->current_order.SetLoadType((OrderLoadFlags)data, i);
							}
						} else {
							u->current_order.SetLoadType((OrderLoadFlags)data, cargo_id);
						}
						break;

					default:
						break;
				}
			}
			if (mof == MOF_RV_TRAVEL_DIR && sel_ord == u->cur_real_order_index &&
					(u->current_order.IsType(OT_GOTO_STATION) || u->current_order.IsType(OT_GOTO_WAYPOINT))) {
				u->current_order.SetRoadVehTravelDirection((DiagDirection)data);
			}

			/* Unbunching data is no longer valid. */
			u->ResetDepotUnbunching();

			InvalidateVehicleOrder(u, VIWD_MODIFY_ORDERS);
		}
	}

	return CommandCost();
}

/**
 * Check if an aircraft has enough range for an order list.
 * @param v_new Aircraft to check.
 * @param v_order Vehicle currently holding the order list.
 * @return True if the aircraft has enough range for the orders, false otherwise.
 */
static bool CheckAircraftOrderDistance(const Aircraft *v_new, const Vehicle *v_order)
{
	if (v_order->orders == nullptr || v_new->acache.cached_max_range == 0) return true;

	/* Iterate over all orders to check the distance between all
	 * 'goto' orders and their respective next order (of any type). */
	for (const Order *o : v_order->orders->Orders()) {
		switch (o->GetType()) {
			case OT_GOTO_STATION:
			case OT_GOTO_DEPOT:
			case OT_GOTO_WAYPOINT:
				/* If we don't have a next order, we've reached the end and must check the first order instead. */
				if (GetOrderDistance(o, v_order->orders->GetNext(o), v_order) > v_new->acache.cached_max_range_sqr) return false;
				break;

			default: break;
		}
	}

	return true;
}

static void CheckAdvanceVehicleOrdersAfterClone(Vehicle *v, DoCommandFlag flags)
{
	const Company *owner = Company::GetIfValid(v->owner);
	if (!owner || !owner->settings.advance_order_on_clone || !v->IsInDepot() || !IsDepotTile(v->tile)) return;

	std::vector<VehicleOrderID> target_orders;

	const int order_count = v->GetNumOrders();
	if (v->type == VEH_AIRCRAFT) {
		for (VehicleOrderID idx = 0; idx < order_count; idx++) {
			const Order *o = v->GetOrder(idx);
			if (o->IsType(OT_GOTO_STATION) && o->GetDestination() == GetStationIndex(v->tile)) {
				target_orders.push_back(idx);
			}
		}
	} else if (GetDepotVehicleType(v->tile) == v->type) {
		for (VehicleOrderID idx = 0; idx < order_count; idx++) {
			const Order *o = v->GetOrder(idx);
			if (o->IsType(OT_GOTO_DEPOT) && o->GetDestination() == GetDepotIndex(v->tile)) {
				target_orders.push_back(idx + 1 < order_count ? idx + 1 : 0);
			}
		}
	}
	if (target_orders.empty()) return;

	VehicleOrderID skip_to = target_orders[v->unitnumber % target_orders.size()];
	Command<CMD_SKIP_TO_ORDER>::Do(flags, v->index, skip_to);
}

static bool ShouldResetOrderIndicesOnOrderCopy(const Vehicle *src, const Vehicle *dst)
{
	const int num_orders = src->GetNumOrders();
	if (dst->GetNumOrders() != num_orders) return true;

	for (int i = 0; i < num_orders; i++) {
		if (!src->GetOrder(i)->Equals(*dst->GetOrder(i))) return true;
	}
	return false;
}

/**
 * Clone/share/copy an order-list of another vehicle.
 * @param flags operation to perform
 * @param action action to perform
 * @param veh_dst destination vehicle to clone orders to
 * @param veh_src source vehicle to clone orders from, if any (none for CO_UNSHARE)
 * @return the cost of this operation or an error
 */
CommandCost CmdCloneOrder(DoCommandFlag flags, CloneOptions action, VehicleID veh_dst, VehicleID veh_src)
{
	Vehicle *dst = Vehicle::GetIfValid(veh_dst);
	if (dst == nullptr || !dst->IsPrimaryVehicle()) return CMD_ERROR;

	CommandCost ret = CheckOwnership(dst->owner);
	if (ret.Failed()) return ret;

	switch (action) {
		case CO_SHARE: {
			Vehicle *src = Vehicle::GetIfValid(veh_src);

			/* Sanity checks */
			if (src == nullptr || !src->IsPrimaryVehicle() || dst->type != src->type || dst == src) return CMD_ERROR;

			ret = CheckOwnership(src->owner);
			if (ret.Failed()) return ret;

			/* Trucks can't share orders with busses (and visa versa) */
			if (src->type == VEH_ROAD && RoadVehicle::From(src)->IsBus() != RoadVehicle::From(dst)->IsBus()) {
				return CMD_ERROR;
			}

			/* Is the vehicle already in the shared list? */
			if (src->FirstShared() == dst->FirstShared()) return CMD_ERROR;

			for (const Order *order : src->Orders()) {
				if (OrderGoesToStation(dst, order)) {
					/* Allow copying unreachable destinations if they were already unreachable for the source.
					 * This is basically to allow cloning / autorenewing / autoreplacing vehicles, while the stations
					 * are temporarily invalid due to reconstruction. */
					const Station *st = Station::Get(order->GetDestination().ToStationID());
					if (CanVehicleUseStation(src, st) && !CanVehicleUseStation(dst, st)) {
						return CommandCost::DualErrorMessage(STR_ERROR_CAN_T_COPY_SHARE_ORDER, GetVehicleCannotUseStationReason(dst, st));
					}
				}
				if (OrderGoesToRoadDepot(dst, order)) {
					const Depot *dp = Depot::GetIfValid(order->GetDestination().ToDepotID());
					if (dp != nullptr && (GetPresentRoadTypes(dp->xy) & RoadVehicle::From(dst)->compatible_roadtypes) == 0) {
						return CommandCost::DualErrorMessage(STR_ERROR_CAN_T_COPY_SHARE_ORDER, RoadTypeIsTram(RoadVehicle::From(dst)->roadtype) ? STR_ERROR_NO_STOP_COMPATIBLE_TRAM_TYPE : STR_ERROR_NO_STOP_COMPATIBLE_ROAD_TYPE);
					}
				}
			}

			/* Check for aircraft range limits. */
			if (dst->type == VEH_AIRCRAFT && !CheckAircraftOrderDistance(Aircraft::From(dst), src)) {
				return CommandCost(STR_ERROR_AIRCRAFT_NOT_ENOUGH_RANGE);
			}

			if (src->orders == nullptr && !OrderList::CanAllocateItem()) {
				return CommandCost(STR_ERROR_NO_MORE_SPACE_FOR_ORDERS);
			}

			if (flags & DC_EXEC) {
				/* If the destination vehicle had a OrderList, destroy it.
				 * We reset the order indices, if the new orders are different.
				 * (We mainly do this to keep the order indices valid and in range.) */
				DeleteVehicleOrders(dst, false, ShouldResetOrderIndicesOnOrderCopy(src, dst));
				dst->dispatch_records.clear();

				dst->orders = src->orders;

				/* Link this vehicle in the shared-list */
				dst->AddToShared(src);


				/* Set automation bit if target has it. */
				if (HasBit(src->vehicle_flags, VF_AUTOMATE_TIMETABLE)) {
					SetBit(dst->vehicle_flags, VF_AUTOMATE_TIMETABLE);
				} else {
					ClrBit(dst->vehicle_flags, VF_AUTOMATE_TIMETABLE);
				}
				/* Set auto separation bit if target has it. */
				if (HasBit(src->vehicle_flags, VF_TIMETABLE_SEPARATION)) {
					SetBit(dst->vehicle_flags, VF_TIMETABLE_SEPARATION);
				} else {
					ClrBit(dst->vehicle_flags, VF_TIMETABLE_SEPARATION);
				}
				/* Set manual dispatch bit if target has it. */
				if (HasBit(src->vehicle_flags, VF_SCHEDULED_DISPATCH)) {
					SetBit(dst->vehicle_flags, VF_SCHEDULED_DISPATCH);
				} else {
					ClrBit(dst->vehicle_flags, VF_SCHEDULED_DISPATCH);
				}
				ClrBit(dst->vehicle_flags, VF_AUTOFILL_TIMETABLE);
				ClrBit(dst->vehicle_flags, VF_AUTOFILL_PRES_WAIT_TIME);

				dst->ClearSeparation();
				if (HasBit(dst->vehicle_flags, VF_TIMETABLE_SEPARATION)) ClrBit(dst->vehicle_flags, VF_TIMETABLE_STARTED);

				InvalidateVehicleOrder(dst, VIWD_REMOVE_ALL_ORDERS);
				InvalidateVehicleOrder(src, VIWD_MODIFY_ORDERS);


				InvalidateWindowClassesData(GetWindowClassForVehicleType(dst->type), 0);
				InvalidateWindowClassesData(WC_DEPARTURES_BOARD, 0);

				CheckAdvanceVehicleOrdersAfterClone(dst, flags);
			}
			break;
		}

		case CO_COPY: {
			Vehicle *src = Vehicle::GetIfValid(veh_src);

			/* Sanity checks */
			if (src == nullptr || !src->IsPrimaryVehicle() || dst->type != src->type || dst == src) return CMD_ERROR;

			if (!_settings_game.economy.infrastructure_sharing[src->type]) {
				CommandCost ret = CheckOwnership(src->owner);
				if (ret.Failed()) return ret;
			}

			/* Trucks can't copy all the orders from busses (and visa versa),
			 * and neither can helicopters and aircraft. */
			for (const Order *order : src->Orders()) {
				if (OrderGoesToStation(dst, order)) {
					const Station *st = Station::Get(order->GetDestination().ToStationID());
					if (!CanVehicleUseStation(dst, st)) {
						return CommandCost::DualErrorMessage(STR_ERROR_CAN_T_COPY_SHARE_ORDER, GetVehicleCannotUseStationReason(dst, st));
					}
				}
				if (OrderGoesToRoadDepot(dst, order)) {
					const Depot *dp = Depot::GetIfValid(order->GetDestination().ToDepotID());
					if (dp != nullptr && (GetPresentRoadTypes(dp->xy) & RoadVehicle::From(dst)->compatible_roadtypes) == 0) {
						return CommandCost::DualErrorMessage(STR_ERROR_CAN_T_COPY_SHARE_ORDER, RoadTypeIsTram(RoadVehicle::From(dst)->roadtype) ? STR_ERROR_NO_STOP_COMPATIBLE_TRAM_TYPE : STR_ERROR_NO_STOP_COMPATIBLE_ROAD_TYPE);
					}
				}
			}

			/* Check for aircraft range limits. */
			if (dst->type == VEH_AIRCRAFT && !CheckAircraftOrderDistance(Aircraft::From(dst), src)) {
				return CommandCost(STR_ERROR_AIRCRAFT_NOT_ENOUGH_RANGE);
			}

			/* make sure there are orders available */
			if (!OrderList::CanAllocateItem()) {
				return CommandCost(STR_ERROR_NO_MORE_SPACE_FOR_ORDERS);
			}

			if (flags & DC_EXEC) {
				/* If the destination vehicle had an order list, destroy the chain but keep the OrderList.
				 * We only the order indices, if the new orders are different.
				 * (We mainly do this to keep the order indices valid and in range.) */
				DeleteVehicleOrders(dst, true, ShouldResetOrderIndicesOnOrderCopy(src, dst));
				dst->dispatch_records.clear();

				std::vector<Order> dst_orders;
				for (const Order *order : src->Orders()) {
					dst_orders.emplace_back(*order); // clone order
					TraceRestrictRemoveNonOwnedReferencesFromOrder(&dst_orders.back(), dst->owner);
				}
				if (dst->orders != nullptr) {
					assert(dst->orders->GetNumOrders() == 0);
					assert(!dst->orders->IsShared());
					delete dst->orders;
					dst->orders = nullptr;
				}
				assert(OrderList::CanAllocateItem());
				dst->orders = new OrderList(std::move(dst_orders), dst);

				/* Copy over scheduled dispatch data */
				assert(dst->orders != nullptr);
				if (src->orders != nullptr) {
					dst->orders->GetScheduledDispatchScheduleSet() = src->orders->GetScheduledDispatchScheduleSet();
				}

				/* Set automation bit if target has it. */
				if (HasBit(src->vehicle_flags, VF_AUTOMATE_TIMETABLE)) {
					SetBit(dst->vehicle_flags, VF_AUTOMATE_TIMETABLE);
					ClrBit(dst->vehicle_flags, VF_AUTOFILL_TIMETABLE);
					ClrBit(dst->vehicle_flags, VF_AUTOFILL_PRES_WAIT_TIME);
				} else {
					ClrBit(dst->vehicle_flags, VF_AUTOMATE_TIMETABLE);
				}
				/* Set auto separation bit if target has it. */
				if (HasBit(src->vehicle_flags, VF_TIMETABLE_SEPARATION)) {
					SetBit(dst->vehicle_flags, VF_TIMETABLE_SEPARATION);
				} else {
					ClrBit(dst->vehicle_flags, VF_TIMETABLE_SEPARATION);
				}
				/* Set manual dispatch bit if target has it. */
				if (HasBit(src->vehicle_flags, VF_SCHEDULED_DISPATCH)) {
					SetBit(dst->vehicle_flags, VF_SCHEDULED_DISPATCH);
				} else {
					ClrBit(dst->vehicle_flags, VF_SCHEDULED_DISPATCH);
				}

				InvalidateVehicleOrder(dst, VIWD_REMOVE_ALL_ORDERS);

				InvalidateWindowClassesData(GetWindowClassForVehicleType(dst->type), 0);
				InvalidateWindowClassesData(WC_DEPARTURES_BOARD, 0);

				CheckAdvanceVehicleOrdersAfterClone(dst, flags);
			}
			break;
		}

		case CO_UNSHARE: return DecloneOrder(dst, flags);
		default: return CMD_ERROR;
	}

	return CommandCost();
}

/**
 * Add/remove refit orders from an order
 * @param flags operation to perform
 * @param veh VehicleIndex of the vehicle having the order
 * @param order_number number of order to modify
 * @param cargo CargoType
 * @return the cost of this operation or an error
 */
CommandCost CmdOrderRefit(DoCommandFlag flags, VehicleID veh, VehicleOrderID order_number, CargoType cargo)
{
	if (cargo >= NUM_CARGO && cargo != CARGO_NO_REFIT && cargo != CARGO_AUTO_REFIT) return CMD_ERROR;

	Vehicle *v = Vehicle::GetIfValid(veh);
	if (v == nullptr || !v->IsPrimaryVehicle()) return CMD_ERROR;

	CommandCost ret = CheckOwnership(v->owner);
	if (ret.Failed()) return ret;

	Order *order = v->GetOrder(order_number);
	if (order == nullptr) return CMD_ERROR;

	/* Automatic refit cargo is only supported for goto station orders. */
	if (cargo == CARGO_AUTO_REFIT && !order->IsType(OT_GOTO_STATION)) return CMD_ERROR;

	if (order->GetLoadType() & OLFB_NO_LOAD) return CMD_ERROR;

	if (flags & DC_EXEC) {
		order->SetRefit(cargo);

		/* Make the depot order an 'always go' order. */
		if (cargo != CARGO_NO_REFIT && order->IsType(OT_GOTO_DEPOT)) {
			order->SetDepotOrderType((OrderDepotTypeFlags)(order->GetDepotOrderType() & ~ODTFB_SERVICE));
			order->SetDepotActionType((OrderDepotActionFlags)(order->GetDepotActionType() & ~(ODATFB_HALT | ODATFB_SELL)));
		}

		for (Vehicle *u = v->FirstShared(); u != nullptr; u = u->NextShared()) {
			/* Update any possible open window of the vehicle */
			InvalidateVehicleOrder(u, VIWD_MODIFY_ORDERS);

			/* If the vehicle already got the current depot set as current order, then update current order as well */
			if (u->cur_real_order_index == order_number && (u->current_order.GetDepotOrderType() & ODTFB_PART_OF_ORDERS)) {
				u->current_order.SetRefit(cargo);
			}
		}
	}

	return CommandCost();
}


/**
 *
 * Check the orders of a vehicle, to see if there are invalid orders and stuff
 *
 */
void CheckOrders(const Vehicle *v)
{
	/* Does the user wants us to check things? */
	if (_settings_client.gui.order_review_system == 0) return;

	/* Do nothing for crashed vehicles */
	if (v->vehstatus & VS_CRASHED) return;

	/* Do nothing for stopped vehicles if setting is '1' */
	if (_settings_client.gui.order_review_system == 1 && (v->vehstatus & VS_STOPPED)) return;

	/* do nothing we we're not the first vehicle in a share-chain */
	if (v->FirstShared() != v) return;

	/* Only check every 20 days, so that we don't flood the message log */
	/* The check is skipped entirely in case the current vehicle is virtual (a.k.a a 'template train') */
	if (v->owner == _local_company && v->day_counter % 20 == 0 && !HasBit(v->subtype, GVSF_VIRTUAL)) {
		StringID message = INVALID_STRING_ID;

		/* Check the order list */
		int n_st = 0;
		bool has_depot_order = false;

		for (const Order *order : v->Orders()) {
			/* Dummy order? */
			if (order->IsType(OT_DUMMY)) {
				message = STR_NEWS_VEHICLE_HAS_VOID_ORDER;
				break;
			}
			/* Does station have a load-bay for this vehicle? */
			if (order->IsType(OT_GOTO_STATION)) {
				const Station *st = Station::Get(order->GetDestination().ToStationID());

				n_st++;
				if (!CanVehicleUseStation(v, st)) {
					message = STR_NEWS_VEHICLE_HAS_INVALID_ENTRY;
				} else if (v->type == VEH_AIRCRAFT &&
							(AircraftVehInfo(v->engine_type)->subtype & AIR_FAST) &&
							st->airport.GetFTA()->flags.Test(AirportFTAClass::Flag::ShortStrip) &&
							!_cheats.no_jetcrash.value &&
							message == INVALID_STRING_ID) {
					message = STR_NEWS_PLANE_USES_TOO_SHORT_RUNWAY;
				}
			}
			if (order->IsType(OT_GOTO_DEPOT)) {
				has_depot_order = true;
			}
		}

		/* Check if the last and the first order are the same, and the first order is a go to order */
		if (v->GetNumOrders() > 1 && v->orders->GetFirstOrder()->IsGotoOrder()) {
			const Order *last = v->GetLastOrder();

			if (v->orders->GetFirstOrder()->Equals(*last)) {
				message = STR_NEWS_VEHICLE_HAS_DUPLICATE_ENTRY;
			}
		}

		/* Do we only have 1 station in our order list? */
		if (n_st < 2 && message == INVALID_STRING_ID) message = STR_NEWS_VEHICLE_HAS_TOO_FEW_ORDERS;

#ifdef WITH_ASSERT
		if (v->orders != nullptr) v->orders->DebugCheckSanity();
#endif

		if (message == INVALID_STRING_ID && !has_depot_order && v->type != VEH_AIRCRAFT) {
			if (_settings_client.gui.no_depot_order_warn == 1 ||
					(_settings_client.gui.no_depot_order_warn == 2 && _settings_game.difficulty.vehicle_breakdowns != 0)) {
				message = STR_NEWS_VEHICLE_NO_DEPOT_ORDER;
			}
		}

		/* We don't have a problem */
		if (message == INVALID_STRING_ID) return;

		SetDParam(0, v->index);
		AddVehicleAdviceNewsItem(AdviceType::Order, message, v->index);
	}
}

static bool _remove_order_from_all_vehicles_batch = false;
std::vector<uint32_t> _remove_order_from_all_vehicles_depots;

static bool IsBatchRemoveOrderDepotRemoved(DestinationID destination)
{
	if (static_cast<size_t>(destination.base() / 32) >= _remove_order_from_all_vehicles_depots.size()) return false;

	return HasBit(_remove_order_from_all_vehicles_depots[destination.base() / 32], destination.base() % 32);
}

void StartRemoveOrderFromAllVehiclesBatch()
{
	assert(_remove_order_from_all_vehicles_batch == false);
	_remove_order_from_all_vehicles_batch = true;
}

void StopRemoveOrderFromAllVehiclesBatch()
{
	assert(_remove_order_from_all_vehicles_batch == true);
	_remove_order_from_all_vehicles_batch = false;

	/* Go through all vehicles */
	for (Vehicle *v : Vehicle::IterateFrontOnly()) {
		if (v->type == VEH_AIRCRAFT) continue;

		Order *order = &v->current_order;
		if (order->IsType(OT_GOTO_DEPOT) && IsBatchRemoveOrderDepotRemoved(order->GetDestination())) {
			order->MakeDummy();
			SetWindowDirty(WC_VEHICLE_VIEW, v->index);
		}

		/* order list */
		if (v->FirstShared() != v) continue;

		RemoveVehicleOrdersIf(v, [&](const Order *o) {
			OrderType ot = o->GetType();
			if (ot != OT_GOTO_DEPOT) return false;
			if ((o->GetDepotActionType() & ODATFB_NEAREST_DEPOT) != 0) return false;
			return IsBatchRemoveOrderDepotRemoved(o->GetDestination());
		});
	}

	_remove_order_from_all_vehicles_depots.clear();
}

/**
 * Removes an order from all vehicles. Triggers when, say, a station is removed.
 * @param type The type of the order (OT_GOTO_[STATION|DEPOT|WAYPOINT]).
 * @param destination The destination. Can be a StationID, DepotID or WaypointID.
 * @param hangar Only used for airports in the destination.
 *               When false, remove airport and hangar orders.
 *               When true, remove either airport or hangar order.
 */
void RemoveOrderFromAllVehicles(OrderType type, DestinationID destination, bool hangar)
{
	if (destination == ((type == OT_GOTO_DEPOT) ? (DestinationID)INVALID_DEPOT : (DestinationID)INVALID_STATION)) return;

	OrderBackup::RemoveOrder(type, destination, hangar);

	if (_remove_order_from_all_vehicles_batch && type == OT_GOTO_DEPOT && !hangar) {
		std::vector<uint32_t> &ids = _remove_order_from_all_vehicles_depots;
		uint32_t word_idx = destination.base() / 32;
		if (word_idx >= ids.size()) ids.resize(word_idx + 1);
		SetBit(ids[word_idx], destination.base() % 32);
		return;
	}

	/* Aircraft have StationIDs for depot orders and never use DepotIDs
	 * This fact is handled specially below
	 */

	/* Go through all vehicles */
	for (Vehicle *v : Vehicle::IterateFrontOnly()) {
		Order *order = &v->current_order;
		if ((v->type == VEH_AIRCRAFT && order->IsType(OT_GOTO_DEPOT) && !hangar ? OT_GOTO_STATION : order->GetType()) == type &&
				(!hangar || v->type == VEH_AIRCRAFT) && order->GetDestination() == destination) {
			order->MakeDummy();
			SetWindowDirty(WC_VEHICLE_VIEW, v->index);
		}

		/* order list */
		if (v->FirstShared() != v) continue;

		RemoveVehicleOrdersIf(v, [&](const Order *o) {
			OrderType ot = o->GetType();
			if (ot == OT_CONDITIONAL) {
				if (type == OT_GOTO_STATION && ConditionVariableTestsCargoWaitingAmount(o->GetConditionVariable())) {
					if (order->GetConditionViaStationID() == destination) order->SetConditionViaStationID(INVALID_STATION);
				}
				if (type == OT_GOTO_STATION && ConditionVariableHasStationID(o->GetConditionVariable())) {
					if (order->GetConditionStationID() == destination) order->SetConditionStationID(INVALID_STATION);
				}
				return false;
			}
			if (ot == OT_GOTO_DEPOT && (o->GetDepotActionType() & ODATFB_NEAREST_DEPOT) != 0) return false;
			if (ot == OT_GOTO_DEPOT && hangar && v->type != VEH_AIRCRAFT) return false; // Not an aircraft? Can't have a hangar order.
			if (ot == OT_IMPLICIT || (v->type == VEH_AIRCRAFT && ot == OT_GOTO_DEPOT && !hangar)) ot = OT_GOTO_STATION;
			if (ot == OT_LABEL && IsDestinationOrderLabelSubType(o->GetLabelSubType()) && (type == OT_GOTO_STATION || type == OT_GOTO_WAYPOINT) && o->GetDestination() == destination) return true;
			return (ot == type && o->GetDestination() == destination);
		});
	}
}

/**
 * Checks if a vehicle has a depot in its order list.
 * @return True iff at least one order is a depot order.
 */
bool Vehicle::HasDepotOrder() const
{
	for (const Order *order : this->Orders()) {
		if (order->IsType(OT_GOTO_DEPOT)) return true;
	}

	return false;
}

/**
 * Delete all orders from a vehicle
 * @param v                   Vehicle whose orders to reset
 * @param keep_orderlist      If true, do not free the order list, only empty it.
 * @param reset_order_indices If true, reset cur_implicit_order_index and cur_real_order_index
 *                            and cancel the current full load order (if the vehicle is loading).
 *                            If false, _you_ have to make sure the order indices are valid after
 *                            your messing with them!
 */
void DeleteVehicleOrders(Vehicle *v, bool keep_orderlist, bool reset_order_indices)
{
	DeleteOrderWarnings(v);
	InvalidateWindowClassesData(WC_DEPARTURES_BOARD, 0);

	extern void UpdateDeparturesWindowVehicleFilter(const OrderList *order_list, bool remove);

	if (v->IsOrderListShared()) {
		/* Remove ourself from the shared order list. */
		UpdateDeparturesWindowVehicleFilter(v->orders, false);
		v->RemoveFromShared();
		v->orders = nullptr;
	} else {
		CloseWindowById(GetWindowClassForVehicleType(v->type), VehicleListIdentifier(VL_SHARED_ORDERS, v->type, v->owner, v->index).ToWindowNumber());
		if (v->orders != nullptr) {
			/* Remove the orders */
			if (!keep_orderlist) UpdateDeparturesWindowVehicleFilter(v->orders, true);
			v->orders->FreeChain(keep_orderlist);
			if (!keep_orderlist) v->orders = nullptr;
		}
	}

	/* Unbunching data is no longer valid. */
	v->ResetDepotUnbunching();

	if (reset_order_indices) {
		v->cur_implicit_order_index = v->cur_real_order_index = 0;
		v->cur_timetable_order_index = INVALID_VEH_ORDER_ID;
		if (v->current_order.IsAnyLoadingType()) {
			CancelLoadingDueToDeletedOrder(v);
		}
	}
}

/**
 * Clamp the service interval to the correct min/max. The actual min/max values
 * depend on whether it's in days, minutes, or percent.
 * @param interval The proposed service interval.
 * @param ispercent Whether the interval is a percent.
 * @return The service interval clamped to use the chosen units.
 */
uint16_t GetServiceIntervalClamped(int interval, bool ispercent)
{
	/* Service intervals are in percents. */
	if (ispercent) return Clamp(interval, MIN_SERVINT_PERCENT, MAX_SERVINT_PERCENT);

	/* Service intervals are in minutes. */
	if (EconTime::UsingWallclockUnits(_game_mode == GM_MENU)) return Clamp(interval, MIN_SERVINT_MINUTES, MAX_SERVINT_MINUTES);

	/* Service intervals are in days. */
	return Clamp(interval, MIN_SERVINT_DAYS, MAX_SERVINT_DAYS);
}

/**
 *
 * Check if a vehicle has any valid orders
 *
 * @return false if there are no valid orders
 * @note Conditional orders are not considered valid destination orders
 *
 */
static bool CheckForValidOrders(const Vehicle *v)
{
	for (const Order *order : v->Orders()) {
		switch (order->GetType()) {
			case OT_GOTO_STATION:
			case OT_GOTO_DEPOT:
			case OT_GOTO_WAYPOINT:
				return true;

			default:
				break;
		}
	}

	return false;
}

/**
 * Compare the variable and value based on the given comparator.
 */
bool OrderConditionCompare(OrderConditionComparator occ, int variable, int value)
{
	switch (occ) {
		case OCC_EQUALS:      return variable == value;
		case OCC_NOT_EQUALS:  return variable != value;
		case OCC_LESS_THAN:   return variable <  value;
		case OCC_LESS_EQUALS: return variable <= value;
		case OCC_MORE_THAN:   return variable >  value;
		case OCC_MORE_EQUALS: return variable >= value;
		case OCC_IS_TRUE:     return variable != 0;
		case OCC_IS_FALSE:    return variable == 0;
		default: NOT_REACHED();
	}
}

/* Get the number of free (train) platforms in a station.
 * @param st_id The StationID of the station.
 * @return The number of free train platforms.
 */
static uint16_t GetFreeStationPlatforms(StationID st_id)
{
	assert(Station::IsValidID(st_id));
	const Station *st = Station::Get(st_id);
	if (!(st->facilities & FACIL_TRAIN)) return 0;
	bool is_free;
	TileIndex t2;
	uint16_t counter = 0;
	for (TileIndex t1 : st->train_station) {
		if (st->TileBelongsToRailStation(t1)) {
			/* We only proceed if this tile is a track tile and the north(-east/-west) end of the platform */
			if (IsCompatibleTrainStationTile(t1 + TileOffsByDiagDir(GetRailStationAxis(t1) == AXIS_X ? DIAGDIR_NE : DIAGDIR_NW), t1) || IsStationTileBlocked(t1)) continue;
			is_free = true;
			t2 = t1;
			do {
				if (GetStationReservationTrackBits(t2)) {
					is_free = false;
					break;
				}
				t2 += TileOffsByDiagDir(GetRailStationAxis(t1) == AXIS_X ? DIAGDIR_SW : DIAGDIR_SE);
			} while (IsCompatibleTrainStationTile(t2, t1));
			if (is_free) counter++;
		}
	}
	return counter;
}

bool EvaluateDispatchSlotConditionalOrderVehicleRecord(const Order *order, const LastDispatchRecord &record)
{
	bool value = false;
	switch ((OrderDispatchConditionModes)GB(order->GetConditionValue(), ODCB_MODE_START, ODCB_MODE_COUNT)) {
		case ODCM_FIRST_LAST:
			if (HasBit(order->GetConditionValue(), ODFLCB_LAST_SLOT)) {
				value = HasBit(record.record_flags, LastDispatchRecord::RF_LAST_SLOT);
			} else {
				value = HasBit(record.record_flags, LastDispatchRecord::RF_FIRST_SLOT);
			}
			break;

		case OCDM_TAG: {
			uint8_t tag = (uint8_t)GB(order->GetConditionValue(), ODFLCB_TAG_START, ODFLCB_TAG_COUNT);
			value = HasBit(record.slot_flags, DispatchSlot::SDSF_FIRST_TAG + tag);
			break;
		}
	}

	return OrderConditionCompare(order->GetConditionComparator(), value ? 1 : 0, 0);
}

const LastDispatchRecord *GetVehicleLastDispatchRecord(const Vehicle *v, uint16_t schedule_index)
{
	auto iter = v->dispatch_records.find(schedule_index);
	if (iter != v->dispatch_records.end()) return &(iter->second);

	return nullptr;
}

OrderConditionEvalResult EvaluateDispatchSlotConditionalOrder(const Order *order, std::span<const DispatchSchedule> schedules, StateTicks state_ticks, GetVehicleLastDispatchRecordFunctor get_vehicle_record)
{
	OrderConditionEvalResult::Type result_type = OrderConditionEvalResult::Type::Certain;

	uint16_t schedule_index = order->GetConditionDispatchScheduleID();
	if (schedule_index >= schedules.size()) return OrderConditionEvalResult(false, result_type);
	const DispatchSchedule &sched = schedules[schedule_index];

	const OrderDispatchConditionSources src = (OrderDispatchConditionSources)GB(order->GetConditionValue(), ODCB_SRC_START, ODCB_SRC_COUNT);
	if (src == ODCS_VEH) {
		/* Don't set predicted for vehicle record tests */

		const LastDispatchRecord *record = get_vehicle_record(schedule_index);
		if (record == nullptr) return OrderConditionEvalResult(OrderConditionCompare(order->GetConditionComparator(), 0, 0), result_type);

		return OrderConditionEvalResult(EvaluateDispatchSlotConditionalOrderVehicleRecord(order, *record), result_type);
	}

	if (sched.GetScheduledDispatch().empty()) return OrderConditionEvalResult(false, result_type);

	result_type = OrderConditionEvalResult::Type::Predicted;

	int32_t offset;
	switch (src) {
		case ODCS_LAST: {
			int32_t last = sched.GetScheduledDispatchLastDispatch();
			if (last == INVALID_SCHEDULED_DISPATCH_OFFSET) {
				/* No last dispatched */
				return OrderConditionEvalResult(OrderConditionCompare(order->GetConditionComparator(), 0, 0), result_type);
			}
			if (last < 0) {
				last += sched.GetScheduledDispatchDuration() * (1 + (-last / sched.GetScheduledDispatchDuration()));
			}
			offset = last % sched.GetScheduledDispatchDuration();
			break;
		}

		case ODCS_NEXT: {
			StateTicks slot = GetScheduledDispatchTime(sched, state_ticks).first;
			if (slot == INVALID_STATE_TICKS) {
				/* No next dispatch */
				return OrderConditionEvalResult(OrderConditionCompare(order->GetConditionComparator(), 0, 0), result_type);
			}
			offset = (slot - sched.GetScheduledDispatchStartTick()).base() % sched.GetScheduledDispatchDuration();
			break;
		}

		default:
			NOT_REACHED();
	}

	bool value = false;
	switch ((OrderDispatchConditionModes)GB(order->GetConditionValue(), ODCB_MODE_START, ODCB_MODE_COUNT)) {
		case ODCM_FIRST_LAST:
			if (HasBit(order->GetConditionValue(), ODFLCB_LAST_SLOT)) {
				value = (offset == (int32_t)sched.GetScheduledDispatch().back().offset);
			} else {
				value = (offset == (int32_t)sched.GetScheduledDispatch().front().offset);
			}
			break;

		case OCDM_TAG: {
			uint8_t tag = (uint8_t)GB(order->GetConditionValue(), ODFLCB_TAG_START, ODFLCB_TAG_COUNT);
			for (const DispatchSlot &slot : sched.GetScheduledDispatch()) {
				if (offset == (int32_t)slot.offset) {
					value = HasBit(slot.flags, DispatchSlot::SDSF_FIRST_TAG + tag);
					break;
				}
			}
			break;
		}
	}

	return OrderConditionEvalResult(OrderConditionCompare(order->GetConditionComparator(), value ? 1 : 0, 0), result_type);
}

static TraceRestrictVehicleTemporarySlotMembershipState _pco_deferred_slot_membership;
static btree::btree_map<TraceRestrictCounterID, int32_t> _pco_deferred_counter_values;
static btree::btree_map<Order *, int8_t> _pco_deferred_original_percent_cond;

static bool ExecuteVehicleInSlotOrderCondition(const Vehicle *v, TraceRestrictSlot *slot, ProcessConditionalOrderMode mode, bool acquire)
{
	bool occupant;
	if (mode == PCO_DEFERRED && _pco_deferred_slot_membership.IsValid()) {
		occupant = _pco_deferred_slot_membership.IsInSlot(slot->index);
	} else {
		occupant = slot->IsOccupant(v->index);
	}
	if (acquire) {
		if (!occupant && mode == PCO_EXEC) {
			occupant = slot->Occupy(v);
		}
		if (!occupant && mode == PCO_DEFERRED) {
			occupant = slot->OccupyDryRun(v->index);
			if (occupant) {
				_pco_deferred_slot_membership.Initialise(v);
				_pco_deferred_slot_membership.AddSlot(slot->index);
			}
		}
	}
	return occupant;
}

/**
 * Process a conditional order and determine the next order.
 * @param order the order the vehicle currently has
 * @param v the vehicle to update
 * @param mode whether this is a dry-run so do not execute side-effects, or if side-effects are deferred
 * @return index of next order to jump to, or INVALID_VEH_ORDER_ID to use the next order
 */
VehicleOrderID ProcessConditionalOrder(const Order *order, const Vehicle *v, ProcessConditionalOrderMode mode)
{
	if (order->GetType() != OT_CONDITIONAL) return INVALID_VEH_ORDER_ID;

	bool skip_order = false;
	OrderConditionComparator occ = order->GetConditionComparator();
	uint16_t value = order->GetConditionValue();

	// OrderConditionCompare ignores the last parameter for occ == OCC_IS_TRUE or occ == OCC_IS_FALSE.
	switch (order->GetConditionVariable()) {
		case OCV_LOAD_PERCENTAGE:    skip_order = OrderConditionCompare(occ, CalcPercentVehicleFilled(v, nullptr), value); break;
		case OCV_CARGO_LOAD_PERCENTAGE: skip_order = OrderConditionCompare(occ, CalcPercentVehicleFilledOfCargo(v, (CargoType)value), order->GetXData()); break;
		case OCV_RELIABILITY:        skip_order = OrderConditionCompare(occ, ToPercent16(v->reliability),       value); break;
		case OCV_MAX_RELIABILITY:    skip_order = OrderConditionCompare(occ, ToPercent16(v->GetEngine()->reliability),   value); break;
		case OCV_MAX_SPEED:          skip_order = OrderConditionCompare(occ, v->GetDisplayMaxSpeed() * 10 / 16, value); break;
		case OCV_AGE:                skip_order = OrderConditionCompare(occ, DateDeltaToYearDelta(v->age).base(), value); break;
		case OCV_REQUIRES_SERVICE:   skip_order = OrderConditionCompare(occ, v->NeedsServicing(),               value); break;
		case OCV_UNCONDITIONALLY:    skip_order = true; break;
		case OCV_CARGO_WAITING: {
			StationID next_station = order->GetConditionStationID();
			if (Station::IsValidID(next_station)) skip_order = OrderConditionCompare(occ, (Station::Get(next_station)->goods[value].CargoAvailableCount() > 0), value);
			break;
		}
		case OCV_CARGO_WAITING_AMOUNT: {
			StationID next_station = order->GetConditionStationID();
			if (Station::IsValidID(next_station)) {
				if (!order->HasConditionViaStation()) {
					skip_order = OrderConditionCompare(occ, Station::Get(next_station)->goods[value].CargoAvailableCount(), order->GetXDataLow());
				} else {
					skip_order = OrderConditionCompare(occ, Station::Get(next_station)->goods[value].CargoAvailableViaCount(order->GetConditionViaStationID()), order->GetXDataLow());
				}
			}
			break;
		}
		case OCV_CARGO_WAITING_AMOUNT_PERCENTAGE: {
			StationID next_station = order->GetConditionStationID();
			if (Station::IsValidID(next_station)) {
				const bool refit_mode = HasBit(order->GetXData2(), 16);
				const CargoType cargo = static_cast<CargoType>(value);
				uint32_t waiting;
				if (!order->HasConditionViaStation()) {
					waiting = Station::Get(next_station)->goods[cargo].CargoAvailableCount();
				} else {
					waiting = Station::Get(next_station)->goods[cargo].CargoAvailableViaCount(order->GetConditionViaStationID());
				}

				uint32_t veh_capacity = 0;
				for (const Vehicle *u = v; u != nullptr; u = u->Next()) {
					if (u->cargo_type == cargo) {
						veh_capacity += u->cargo_cap;
					} else if (refit_mode) {
						const Engine *e = Engine::Get(u->engine_type);
						if (!HasBit(e->info.refit_mask, cargo)) {
							continue;
						}

						/* Back up the vehicle's cargo type */
						const CargoType temp_cid = u->cargo_type;
						const uint8_t temp_subtype = u->cargo_subtype;

						const_cast<Vehicle *>(u)->cargo_type = value;
						if (e->refit_capacity_values == nullptr || !(e->callbacks_used & SGCU_REFIT_CB_ALL_CARGOES) || cargo == e->GetDefaultCargoType() || (e->type == VEH_AIRCRAFT && IsCargoInClass(cargo, CargoClass::Passengers))) {
							/* This can be omitted when the refit capacity values are already determined, and the capacity is definitely from the refit callback */
							const_cast<Vehicle *>(u)->cargo_subtype = GetBestFittingSubType(u, const_cast<Vehicle *>(u), cargo);
						}

						veh_capacity += e->DetermineCapacity(u, nullptr); // special mail handling for aircraft is not required here

						/* Restore the original cargo type */
						const_cast<Vehicle *>(u)->cargo_type = temp_cid;
						const_cast<Vehicle *>(u)->cargo_subtype = temp_subtype;
					}
				}
				uint32_t percentage = order->GetXDataLow();
				uint32_t threshold = static_cast<uint32_t>(((uint64_t)veh_capacity * percentage) / 100);

				skip_order = OrderConditionCompare(occ, waiting, threshold);
			}
			break;
		}
		case OCV_CARGO_ACCEPTANCE: {
			StationID next_station = order->GetConditionStationID();
			if (Station::IsValidID(next_station)) skip_order = OrderConditionCompare(occ, HasBit(Station::Get(next_station)->goods[value].status, GoodsEntry::GES_ACCEPTANCE), value);
			break;
		}
		case OCV_SLOT_OCCUPANCY: {
			TraceRestrictSlotID slot_id{order->GetXDataLow()};
			TraceRestrictSlot* slot = TraceRestrictSlot::GetIfValid(slot_id);
			if (slot != nullptr) {
				size_t count = slot->occupants.size();
				if (mode == PCO_DEFERRED && _pco_deferred_slot_membership.IsValid()) {
					count += _pco_deferred_slot_membership.GetSlotOccupancyDelta(slot_id);
				}
				bool result;
				if (occ == OCC_EQUALS || occ == OCC_NOT_EQUALS) {
					occ = (occ == OCC_EQUALS) ? OCC_IS_TRUE : OCC_IS_FALSE;
					result = (count == 0);
				} else {
					result = (count >= slot->max_occupancy);
				}
				skip_order = OrderConditionCompare(occ, result, value);
			}
			break;
		}
		case OCV_VEH_IN_SLOT: {
			TraceRestrictSlot *slot = TraceRestrictSlot::GetIfValid(order->GetXData());
			if (slot != nullptr) {
				bool acquire = false;
				if (occ == OCC_EQUALS || occ == OCC_NOT_EQUALS) {
					acquire = true;
					occ = (occ == OCC_EQUALS) ? OCC_IS_TRUE : OCC_IS_FALSE;
				}
				bool occupant = ExecuteVehicleInSlotOrderCondition(v, slot, mode, acquire);
				skip_order = OrderConditionCompare(occ, occupant, value);
			}
			break;
		}
		case OCV_VEH_IN_SLOT_GROUP: {
			TraceRestrictSlotGroup *sg = TraceRestrictSlotGroup::GetIfValid(order->GetXData());
			if (sg != nullptr) {
				bool occupant = false;
				if (mode == PCO_EXEC) {
					/* Use vehicle slot membership */
					occupant = TraceRestrictIsVehicleInSlotGroup(sg, v->owner, v);
				} else {
					/* Slow(er) path */
					bool check_owner = (sg->owner != v->owner);
					for (TraceRestrictSlotID slot_id : sg->contained_slots) {
						TraceRestrictSlot *slot = TraceRestrictSlot::Get(slot_id);
						if (check_owner && !slot->flags.Test(TraceRestrictSlot::Flag::Public)) {
							continue;
						}
						if (ExecuteVehicleInSlotOrderCondition(v, slot, mode, false)) {
							occupant = true;
							break;
						}
					}
				}
				skip_order = OrderConditionCompare(occ, occupant, value);
			}
			break;
		}
		case OCV_FREE_PLATFORMS: {
			StationID next_station = order->GetConditionStationID();
			if (Station::IsValidID(next_station)) skip_order = OrderConditionCompare(occ, GetFreeStationPlatforms(next_station), value);
			break;
		}
		case OCV_PERCENT: {
			/* get a non-const reference to the current order */
			Order *ord = const_cast<Order *>(order);
			if (mode == PCO_DEFERRED) {
				_pco_deferred_original_percent_cond.insert({ ord, ord->GetJumpCounter() });
			}
			skip_order = ord->UpdateJumpCounter((uint8_t)value, mode == PCO_DRY_RUN);
			break;
		}
		case OCV_REMAINING_LIFETIME: skip_order = OrderConditionCompare(occ, std::max(DateDeltaToYearDelta(v->max_age - v->age + DAYS_IN_LEAP_YEAR - 1).base(), 0), value); break;
		case OCV_COUNTER_VALUE: {
			const TraceRestrictCounter* ctr = TraceRestrictCounter::GetIfValid(order->GetXDataHigh());
			if (ctr != nullptr) {
				int32_t value = ctr->value;
				if (mode == PCO_DEFERRED) {
					auto iter = _pco_deferred_counter_values.find(ctr->index);
					if (iter != _pco_deferred_counter_values.end()) value = iter->second;
				}
				skip_order = OrderConditionCompare(occ, value, order->GetXDataLow());
			}
			break;
		}
		case OCV_TIME_DATE: {
			skip_order = OrderConditionCompare(occ, GetTraceRestrictTimeDateValue(static_cast<TraceRestrictTimeDateValueField>(value)), order->GetXData());
			break;
		}
		case OCV_TIMETABLE: {
			int tt_value = 0;
			switch (static_cast<OrderTimetableConditionMode>(value)) {
				case OTCM_LATENESS:
					tt_value = v->lateness_counter;
					break;

				case OTCM_EARLINESS:
					tt_value = -v->lateness_counter;
					break;

				default:
					break;
			}
			skip_order = OrderConditionCompare(occ, tt_value, order->GetXData());
			break;
		}
		case OCV_DISPATCH_SLOT: {
			auto get_vehicle_records = [&](uint16_t schedule_index) -> const LastDispatchRecord * {
				return GetVehicleLastDispatchRecord(v, schedule_index);
			};
			skip_order = EvaluateDispatchSlotConditionalOrder(order, v->orders->GetScheduledDispatchScheduleSet(), _state_ticks, get_vehicle_records).GetResult();
			break;
		}
		default: NOT_REACHED();
	}

	return skip_order ? order->GetConditionSkipToOrder() : (VehicleOrderID)INVALID_VEH_ORDER_ID;
}

/* FlushAdvanceOrderIndexDeferred must be called after calling this */
VehicleOrderID AdvanceOrderIndexDeferred(const Vehicle *v, VehicleOrderID index)
{
	int depth = 0;

	do {
		/* Wrap around. */
		if (index >= v->GetNumOrders()) index = 0;

		const Order *order = v->GetOrder(index);
		assert(order != nullptr);

		switch (order->GetType()) {
			case OT_GOTO_DEPOT:
				if ((order->GetDepotOrderType() & ODTFB_SERVICE) && !v->NeedsServicing()) {
					break;
				} else {
					return index;
				}

			case OT_SLOT:
				if (TraceRestrictSlot::IsValidID(order->GetDestination().base())) {
					switch (order->GetSlotSubType()) {
						case OSST_RELEASE:
							_pco_deferred_slot_membership.Initialise(v);
							_pco_deferred_slot_membership.RemoveSlot(order->GetDestination().ToSlotID());
							break;
						case OSST_TRY_ACQUIRE:
							ExecuteVehicleInSlotOrderCondition(v, TraceRestrictSlot::Get(order->GetDestination().base()), PCO_DEFERRED, true);
							break;
					}
				}
				break;

			case OT_SLOT_GROUP:
				switch (order->GetSlotGroupSubType()) {
					case OSGST_RELEASE: {
						const TraceRestrictSlotGroup *sg = TraceRestrictSlotGroup::GetIfValid(order->GetDestination().base());
						if (sg != nullptr) {
							_pco_deferred_slot_membership.Initialise(v);
							bool check_owner = (sg->owner != v->owner);
							for (TraceRestrictSlotID slot_id : sg->contained_slots) {
								if (check_owner && !TraceRestrictSlot::Get(slot_id)->flags.Test(TraceRestrictSlot::Flag::Public)) {
									continue;
								}
								_pco_deferred_slot_membership.RemoveSlot(slot_id);
							}
						}
						break;
					}
				}
				break;

			case OT_COUNTER: {
				const TraceRestrictCounter *ctr = TraceRestrictCounter::GetIfValid(order->GetDestination().base());
				if (ctr != nullptr) {
					auto result = _pco_deferred_counter_values.insert(std::make_pair(ctr->index, ctr->value));
					result.first->second = TraceRestrictCounter::ApplyValue(result.first->second, static_cast<TraceRestrictCounterCondOpField>(order->GetCounterOperation()), order->GetXData());
				}
				break;
			}

			case OT_CONDITIONAL: {
				VehicleOrderID next = ProcessConditionalOrder(order, v, PCO_DEFERRED);
				if (next != INVALID_VEH_ORDER_ID) {
					depth++;
					index = next;
					/* Don't increment next, so no break here. */
					continue;
				}
				break;
			}

			case OT_DUMMY:
			case OT_LABEL:
				break;

			default:
				return index;
		}
		/* Don't increment inside the while because otherwise conditional
		 * orders can lead to an infinite loop. */
		++index;
		depth++;
	} while (depth < v->GetNumOrders());

	/* Wrap around. */
	if (index >= v->GetNumOrders()) index = 0;

	return index;
}

void FlushAdvanceOrderIndexDeferred(const Vehicle *v, bool apply)
{
	if (apply) {
		_pco_deferred_slot_membership.ApplyToVehicle();
		for (auto item : _pco_deferred_counter_values) {
			TraceRestrictCounter::Get(item.first)->UpdateValue(item.second);
		}
	} else {
		for (auto item : _pco_deferred_original_percent_cond) {
			item.first->SetJumpCounter(item.second);
		}
	}

	_pco_deferred_slot_membership.Clear();
	_pco_deferred_counter_values.clear();
	_pco_deferred_original_percent_cond.clear();
}

/**
 * Update the vehicle's destination tile from an order.
 * @param order the order the vehicle currently has
 * @param v the vehicle to update
 * @param conditional_depth the depth (amount of steps) to go with conditional orders. This to prevent infinite loops.
 * @param pbs_look_ahead Whether we are forecasting orders for pbs reservations in advance. If true, the order indices must not be modified.
 */
bool UpdateOrderDest(Vehicle *v, const Order *order, int conditional_depth, bool pbs_look_ahead)
{
	if (conditional_depth > std::min<int>(64, v->GetNumOrders())) {
		v->current_order.Free();
		v->SetDestTile({});
		return false;
	}

	switch (order->GetType()) {
		case OT_GOTO_STATION:
			v->SetDestTile(v->GetOrderStationLocation(order->GetDestination().ToStationID()));
			return true;

		case OT_GOTO_DEPOT:
			if ((order->GetDepotOrderType() & ODTFB_SERVICE) && !v->NeedsServicing()) {
				assert(!pbs_look_ahead);
				UpdateVehicleTimetable(v, true);
				v->IncrementRealOrderIndex();
				break;
			}

			if (v->current_order.GetDepotActionType() & ODATFB_NEAREST_DEPOT) {
				/* If the vehicle can't find its destination, delay its next search.
				 * In case many vehicles are in this state, use the vehicle index to spread out pathfinder calls. */
				if (v->dest_tile == 0 && (_state_ticks.base() & 0x3F) != (v->index & 0x3F)) break;

				/* We need to search for the nearest depot (hangar). */
				ClosestDepot closestDepot = v->FindClosestDepot();

				if (closestDepot.found) {
					/* PBS reservations cannot reverse */
					if (pbs_look_ahead && closestDepot.reverse) return false;

					v->SetDestTile(closestDepot.location);
					v->current_order.SetDestination(closestDepot.destination);

					/* If there is no depot in front, reverse automatically (trains only) */
					if (v->type == VEH_TRAIN && closestDepot.reverse) Command<CMD_REVERSE_TRAIN_DIRECTION>::Do(DC_EXEC, v->index, false);

					if (v->type == VEH_AIRCRAFT) {
						Aircraft *a = Aircraft::From(v);
						if (a->state == FLYING && a->targetairport != closestDepot.destination) {
							/* The aircraft is now heading for a different hangar than the next in the orders */
							AircraftNextAirportPos_and_Order(a);
						}
					}
					return true;
				}

				/* If there is no depot, we cannot help PBS either. */
				if (pbs_look_ahead) return false;

				UpdateVehicleTimetable(v, true);
				v->IncrementRealOrderIndex();
			} else {
				if (v->type != VEH_AIRCRAFT) {
					v->SetDestTile(Depot::Get(order->GetDestination().ToStationID())->xy);
				} else {
					Aircraft *a = Aircraft::From(v);
					DestinationID destination = a->current_order.GetDestination();
					if (a->targetairport != destination) {
						/* The aircraft is now heading for a different hangar than the next in the orders */
						a->SetDestTile(a->GetOrderStationLocation(destination.ToStationID()));
					}
				}
				return true;
			}
			break;

		case OT_GOTO_WAYPOINT:
			v->SetDestTile(Waypoint::Get(order->GetDestination().ToStationID())->xy);
			return true;

		case OT_CONDITIONAL: {
			assert(!pbs_look_ahead);
			VehicleOrderID next_order = ProcessConditionalOrder(order, v);
			if (next_order != INVALID_VEH_ORDER_ID) {
				/* Jump to next_order. cur_implicit_order_index becomes exactly that order,
				 * cur_real_order_index might come after next_order. */
				UpdateVehicleTimetable(v, false);
				v->cur_implicit_order_index = v->cur_real_order_index = next_order;
				v->UpdateRealOrderIndex();
				v->cur_timetable_order_index = v->GetIndexOfOrder(order);

				/* Disable creation of implicit orders.
				 * When inserting them we do not know that we would have to make the conditional orders point to them. */
				if (v->IsGroundVehicle()) {
					uint16_t &gv_flags = v->GetGroundVehicleFlags();
					SetBit(gv_flags, GVF_SUPPRESS_IMPLICIT_ORDERS);
				}
			} else {
				v->cur_timetable_order_index = INVALID_VEH_ORDER_ID;
				UpdateVehicleTimetable(v, true);
				v->IncrementRealOrderIndex();
			}
			break;
		}

		case OT_SLOT:
			assert(!pbs_look_ahead);
			if (order->GetDestination().base() != INVALID_TRACE_RESTRICT_SLOT_ID) {
				TraceRestrictSlot *slot = TraceRestrictSlot::GetIfValid(order->GetDestination().base());
				if (slot != nullptr) {
					switch (order->GetSlotSubType()) {
						case OSST_RELEASE:
							slot->Vacate(v);
							break;
						case OSST_TRY_ACQUIRE:
							slot->Occupy(v);
							break;
					}
				}
			}
			UpdateVehicleTimetable(v, true);
			v->IncrementRealOrderIndex();
			break;

		case OT_SLOT_GROUP:
			assert(!pbs_look_ahead);
			if (order->GetDestination().base() != INVALID_TRACE_RESTRICT_SLOT_GROUP) {
				TraceRestrictSlotGroup *sg = TraceRestrictSlotGroup::GetIfValid(order->GetDestination().base());
				if (sg != nullptr) {
					switch (order->GetSlotGroupSubType()) {
						case OSGST_RELEASE:
							TraceRestrictVacateSlotGroup(sg, v->owner, v);
							break;
					}
				}
			}
			UpdateVehicleTimetable(v, true);
			v->IncrementRealOrderIndex();
			break;

		case OT_COUNTER:
			assert(!pbs_look_ahead);
			if (order->GetDestination().base() != INVALID_TRACE_RESTRICT_COUNTER_ID) {
				TraceRestrictCounter *ctr = TraceRestrictCounter::GetIfValid(order->GetDestination().base());
				if (ctr != nullptr) {
					ctr->ApplyUpdate(static_cast<TraceRestrictCounterCondOpField>(order->GetCounterOperation()), order->GetXData());
				}
			}
			UpdateVehicleTimetable(v, true);
			v->IncrementRealOrderIndex();
			break;

		case OT_DUMMY:
		case OT_LABEL:
			assert(!pbs_look_ahead);
			UpdateVehicleTimetable(v, true);
			v->IncrementRealOrderIndex();
			break;

		default:
			v->SetDestTile({});
			return false;
	}

	assert(v->cur_implicit_order_index < v->GetNumOrders());
	assert(v->cur_real_order_index < v->GetNumOrders());

	/* Get the current order */
	order = v->GetOrder(v->cur_real_order_index);
	if (order != nullptr && order->IsType(OT_IMPLICIT)) {
		assert(v->GetNumManualOrders() == 0);
		order = nullptr;
	}

	if (order == nullptr) {
		v->current_order.Free();
		v->SetDestTile({});
		return false;
	}

	v->current_order = *order;
	return UpdateOrderDest(v, order, conditional_depth + 1, pbs_look_ahead);
}

/**
 * Handle the orders of a vehicle and determine the next place
 * to go to if needed.
 * @param v the vehicle to do this for.
 * @return true *if* the vehicle is eligible for reversing
 *              (basically only when leaving a station).
 */
bool ProcessOrders(Vehicle *v)
{
	switch (v->current_order.GetType()) {
		case OT_GOTO_DEPOT:
			/* Let a depot order in the orderlist interrupt. */
			if (!(v->current_order.GetDepotOrderType() & ODTFB_PART_OF_ORDERS)) return false;
			break;

		case OT_LOADING:
			return false;

		case OT_LOADING_ADVANCE:
			return false;

		case OT_WAITING:
			return false;

		case OT_LEAVESTATION:
			if (v->type != VEH_AIRCRAFT) return false;
			break;

		default: break;
	}

	/**
	 * Reversing because of order change is allowed only just after leaving a
	 * station (and the difficulty setting to allowed, of course)
	 * this can be detected because only after OT_LEAVESTATION, current_order
	 * will be reset to nothing. (That also happens if no order, but in that case
	 * it won't hit the point in code where may_reverse is checked)
	 */
	bool may_reverse = v->current_order.IsType(OT_NOTHING);

	ClrBit(v->vehicle_flags, VF_COND_ORDER_WAIT);

	/* Check if we've reached a 'via' destination. */
	if (((v->current_order.IsType(OT_GOTO_STATION) && (v->current_order.GetNonStopType() & ONSF_NO_STOP_AT_DESTINATION_STATION)) ||
			(v->current_order.IsType(OT_GOTO_WAYPOINT) && !v->current_order.IsWaitTimetabled())) &&
			IsTileType(v->tile, MP_STATION) &&
			v->current_order.GetDestination() == GetStationIndex(v->tile)) {
		v->DeleteUnreachedImplicitOrders();
		/* We set the last visited station here because we do not want
		 * the train to stop at this 'via' station if the next order
		 * is a no-non-stop order; in that case not setting the last
		 * visited station will cause the vehicle to still stop. */
		v->last_station_visited = v->current_order.GetDestination().ToStationID();
		UpdateVehicleTimetable(v, true);
		v->IncrementImplicitOrderIndex();
	}

	/* Get the current order */
	assert(v->cur_implicit_order_index == 0 || v->cur_implicit_order_index < v->GetNumOrders());
	v->UpdateRealOrderIndex();

	const Order *order = v->GetOrder(v->cur_real_order_index);
	if (order != nullptr && order->IsType(OT_IMPLICIT)) {
		assert(v->GetNumManualOrders() == 0);
		order = nullptr;
	}

	/* If no order, do nothing. */
	if (order == nullptr || (v->type == VEH_AIRCRAFT && !CheckForValidOrders(v))) {
		if (v->type == VEH_AIRCRAFT) {
			/* Aircraft do something vastly different here, so handle separately */
			HandleMissingAircraftOrders(Aircraft::From(v));
			return false;
		}

		v->current_order.Free();
		v->SetDestTile({});
		return false;
	}

	/* If it is unchanged, keep it. */
	if (order->Equals(v->current_order) && (v->type == VEH_AIRCRAFT || v->dest_tile != 0) &&
			(v->type != VEH_SHIP || !order->IsType(OT_GOTO_STATION) || Station::Get(order->GetDestination().ToStationID())->HasFacilities(FACIL_DOCK))) {
		return false;
	}

	/* Otherwise set it, and determine the destination tile. */
	v->current_order = *order;

	InvalidateVehicleOrder(v, VIWD_MODIFY_ORDERS);
	switch (v->type) {
		default:
			NOT_REACHED();

		case VEH_ROAD:
		case VEH_TRAIN:
			break;

		case VEH_AIRCRAFT:
		case VEH_SHIP:
			DirtyVehicleListWindowForVehicle(v);
			break;
	}

	return UpdateOrderDest(v, order) && may_reverse;
}

bool Order::UseOccupancyValueForAverage() const
{
	if (this->GetOccupancy() == 0) return false;
	if (this->GetOccupancy() > 1) return true;

	if (this->IsType(OT_GOTO_STATION)) {
		OrderUnloadFlags unload_type = this->GetUnloadType();
		if ((unload_type == OUFB_TRANSFER || unload_type == OUFB_UNLOAD) && this->GetLoadType() == OLFB_NO_LOAD) return false;
	}

	return true;
}

/**
 * Check whether the given vehicle should stop at the given station
 * based on this order and the non-stop settings.
 * @param last_station_visited the last visited station.
 * @param station the station to stop at.
 * @param waypoint if station is a waypoint.
 * @return true if the vehicle should stop.
 */
bool Order::ShouldStopAtStation(StationID last_station_visited, StationID station, bool waypoint) const
{
	if (waypoint) return this->IsType(OT_GOTO_WAYPOINT) && this->dest == station && this->IsWaitTimetabled();
	if (this->IsType(OT_LOADING_ADVANCE) && this->dest == station) return true;
	bool is_dest_station = this->IsType(OT_GOTO_STATION) && this->dest == station;

	return (!this->IsType(OT_GOTO_DEPOT) || (this->GetDepotOrderType() & ODTFB_PART_OF_ORDERS) != 0) &&
			(last_station_visited != station) && // Do stop only when we've not just been there
			/* Finally do stop when there is no non-stop flag set for this type of station. */
			!(this->GetNonStopType() & (is_dest_station ? ONSF_NO_STOP_AT_DESTINATION_STATION : ONSF_NO_STOP_AT_INTERMEDIATE_STATIONS));
}

/**
 * Check whether the given vehicle should stop at the given station
 * based on this order and the non-stop settings.
 * @param v       the vehicle that might be stopping.
 * @param station the station to stop at.
 * @param waypoint if station is a waypoint.
 * @return true if the vehicle should stop.
 */
bool Order::ShouldStopAtStation(const Vehicle *v, StationID station, bool waypoint) const
{
	return this->ShouldStopAtStation(v->last_station_visited, station, waypoint);
}

/**
 * A vehicle can leave the current station with cargo if:
 * 1. it can load cargo here OR
 * 2a. it could leave the last station with cargo AND
 * 2b. it doesn't have to unload all cargo here.
 */
bool Order::CanLeaveWithCargo(bool has_cargo, CargoType cargo) const
{
	return (this->GetCargoLoadType(cargo) & OLFB_NO_LOAD) == 0 || (has_cargo &&
			(this->GetCargoUnloadType(cargo) & (OUFB_UNLOAD | OUFB_TRANSFER)) == 0);
}

/**
 * Mass change the target of an order.
 * This implemented by adding a new order and if that succeeds deleting the previous one.
 * @param flags operation to perform
 * @param from_dest The destination ID to change from
 * @param vehtype The vehicle type
 * @param order_type The order type
 * @param cargo_filter Cargo filter
 * @param to_dest The destination ID to change to
 * @return the cost of this operation or an error
 */
CommandCost CmdMassChangeOrder(DoCommandFlag flags, DestinationID from_dest, VehicleType vehtype, OrderType order_type, CargoType cargo_filter, DestinationID to_dest)
{
	if (flags & DC_EXEC) {
		for (Vehicle *v : Vehicle::IterateTypeFrontOnly(vehtype)) {
			if (v->IsPrimaryVehicle() && CheckOwnership(v->owner).Succeeded() && VehicleCargoFilter(v, cargo_filter)) {
				int index = 0;
				for (Order *order : v->Orders()) {
					if (order->GetDestination() == from_dest && order->IsType(order_type) &&
							!(order_type == OT_GOTO_DEPOT && order->GetDepotActionType() & ODATFB_NEAREST_DEPOT)) {
						Order new_order;
						new_order.AssignOrder(*order);
						new_order.SetDestination(to_dest);
						const bool wait_fixed = new_order.IsWaitFixed();
						const bool wait_timetabled = new_order.IsWaitTimetabled();
						new_order.SetWaitTimetabled(false);
						if (!new_order.IsTravelFixed()) new_order.SetTravelTimetabled(false);
						if (CmdInsertOrderIntl(flags, v, index + 1, new_order, CIOIF_ALLOW_LOAD_BY_CARGO_TYPE | CIOIF_ALLOW_DUPLICATE_UNBUNCH).Succeeded()) {
							Command<CMD_DELETE_ORDER>::Do(flags, v->index, index);

							order = v->orders->GetOrderAt(index);
							order->SetRefit(new_order.GetRefitCargo());
							order->SetMaxSpeed(new_order.GetMaxSpeed());
							SetOrderFixedWaitTime(v, index, new_order.GetWaitTime(), wait_timetabled, wait_fixed);
						}

						new_order.Free();
					}
					index++;
				}
			}
		}
	}
	return CommandCost();
}

void UpdateOrderUIOnDateChange()
{
	SetWindowClassesDirty(WC_VEHICLE_ORDERS);
	SetWindowClassesDirty(WC_VEHICLE_TIMETABLE);
	SetWindowClassesDirty(WC_SCHDISPATCH_SLOTS);
	InvalidateWindowClassesData(WC_DEPARTURES_BOARD, 0);
}

const char *GetOrderTypeName(OrderType order_type)
{
	static const char *names[] = {
		"OT_NOTHING",
		"OT_GOTO_STATION",
		"OT_GOTO_DEPOT",
		"OT_LOADING",
		"OT_LEAVESTATION",
		"OT_DUMMY",
		"OT_GOTO_WAYPOINT",
		"OT_CONDITIONAL",
		"OT_IMPLICIT",
		"OT_WAITING",
		"OT_LOADING_ADVANCE",
		"OT_SLOT",
		"OT_COUNTER",
		"OT_LABEL",
		"OT_SLOT_GROUP",
	};
	static_assert(lengthof(names) == OT_END);
	if (order_type < OT_END) return names[order_type];
	return "???";
}

void InsertOrderCmdData::Serialise(BufferSerialisationRef buffer) const
{
	buffer.Send_generic(this->veh);
	buffer.Send_generic(this->sel_ord);
	buffer.Send_generic(this->new_order);
}

bool InsertOrderCmdData::Deserialise(DeserialisationBuffer &buffer, StringValidationSettings default_string_validation)
{
	buffer.Recv_generic(this->veh, default_string_validation);
	buffer.Recv_generic(this->sel_ord, default_string_validation);
	buffer.Recv_generic(this->new_order, default_string_validation);

	return true;
}

void InsertOrderCmdData::FormatDebugSummary(format_target &output) const
{
	output.format("{}, {}, order: ", this->veh, this->sel_ord);

	auto handler = [&]<size_t... Tindices>(std::index_sequence<Tindices...>) {
		output.format(Order::CMD_TUPLE_FMT, std::get<Tindices>(this->new_order)...);
	};
	handler(std::make_index_sequence<std::tuple_size_v<decltype(this->new_order)>>{});
}<|MERGE_RESOLUTION|>--- conflicted
+++ resolved
@@ -1096,11 +1096,7 @@
 				default: return CMD_ERROR;
 
 				case VEH_TRAIN: {
-<<<<<<< HEAD
-					if (!(wp->facilities & FACIL_TRAIN)) return CommandCost::DualErrorMessage(STR_ERROR_CAN_T_ADD_ORDER, STR_ERROR_NO_RAIL_WAYPOINT);
-=======
-					if (!wp->facilities.Test(StationFacility::Train)) return CommandCost(STR_ERROR_CAN_T_ADD_ORDER, STR_ERROR_NO_RAIL_WAYPOINT);
->>>>>>> f309b90a
+					if (!wp->facilities.Test(StationFacility::Train)) return CommandCost::DualErrorMessage(STR_ERROR_CAN_T_ADD_ORDER, STR_ERROR_NO_RAIL_WAYPOINT);
 
 					CommandCost ret = CheckInfraUsageAllowed(v->type, wp->owner);
 					if (ret.Failed()) return ret;
@@ -1108,11 +1104,7 @@
 				}
 
 				case VEH_ROAD: {
-<<<<<<< HEAD
-					if (!(wp->facilities & (FACIL_BUS_STOP | FACIL_TRUCK_STOP))) return CommandCost::DualErrorMessage(STR_ERROR_CAN_T_ADD_ORDER, STR_ERROR_NO_ROAD_WAYPOINT);
-=======
-					if (!wp->facilities.Test(StationFacility::BusStop) && !wp->facilities.Test(StationFacility::TruckStop)) return CommandCost(STR_ERROR_CAN_T_ADD_ORDER, STR_ERROR_NO_ROAD_WAYPOINT);
->>>>>>> f309b90a
+					if (!wp->facilities.Test(StationFacility::BusStop) && !wp->facilities.Test(StationFacility::TruckStop)) return CommandCost::DualErrorMessage(STR_ERROR_CAN_T_ADD_ORDER, STR_ERROR_NO_ROAD_WAYPOINT);
 
 					CommandCost ret = CheckInfraUsageAllowed(v->type, wp->owner);
 					if (ret.Failed()) return ret;
@@ -1120,11 +1112,7 @@
 				}
 
 				case VEH_SHIP:
-<<<<<<< HEAD
-					if (!(wp->facilities & FACIL_DOCK)) return CommandCost::DualErrorMessage(STR_ERROR_CAN_T_ADD_ORDER, STR_ERROR_NO_BUOY);
-=======
-					if (!wp->facilities.Test(StationFacility::Dock)) return CommandCost(STR_ERROR_CAN_T_ADD_ORDER, STR_ERROR_NO_BUOY);
->>>>>>> f309b90a
+					if (!wp->facilities.Test(StationFacility::Dock)) return CommandCost::DualErrorMessage(STR_ERROR_CAN_T_ADD_ORDER, STR_ERROR_NO_BUOY);
 					if (wp->owner != OWNER_NONE) {
 						CommandCost ret = CheckInfraUsageAllowed(v->type, wp->owner);
 						if (ret.Failed()) return ret;
@@ -3147,7 +3135,7 @@
 {
 	assert(Station::IsValidID(st_id));
 	const Station *st = Station::Get(st_id);
-	if (!(st->facilities & FACIL_TRAIN)) return 0;
+	if (!st->facilities.Test(StationFacility::Train)) return 0;
 	bool is_free;
 	TileIndex t2;
 	uint16_t counter = 0;
@@ -3889,7 +3877,7 @@
 
 	/* If it is unchanged, keep it. */
 	if (order->Equals(v->current_order) && (v->type == VEH_AIRCRAFT || v->dest_tile != 0) &&
-			(v->type != VEH_SHIP || !order->IsType(OT_GOTO_STATION) || Station::Get(order->GetDestination().ToStationID())->HasFacilities(FACIL_DOCK))) {
+			(v->type != VEH_SHIP || !order->IsType(OT_GOTO_STATION) || Station::Get(order->GetDestination().ToStationID())->facilities.Test(StationFacility::Dock))) {
 		return false;
 	}
 
