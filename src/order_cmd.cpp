--- conflicted
+++ resolved
@@ -1044,15 +1044,9 @@
 				if (ret.Failed()) return ret;
 			}
 
-<<<<<<< HEAD
 			if (!CanVehicleUseStation(v, st)) return CommandCost::DualErrorMessage(STR_ERROR_CAN_T_ADD_ORDER, GetVehicleCannotUseStationReason(v, st));
 			for (Vehicle *u = v->FirstShared(); u != nullptr; u = u->NextShared()) {
 				if (!CanVehicleUseStation(u, st)) return CommandCost::DualErrorMessage(STR_ERROR_CAN_T_ADD_ORDER_SHARED, GetVehicleCannotUseStationReason(u, st));
-=======
-			if (!CanVehicleUseStation(v, st)) return CommandCost(STR_ERROR_CAN_T_ADD_ORDER, GetVehicleCannotUseStationReason(v, st));
-			for (Vehicle *u = v->FirstShared(); u != nullptr; u = u->NextShared()) {
-				if (!CanVehicleUseStation(u, st)) return CommandCost(STR_ERROR_CAN_T_ADD_ORDER_SHARED, GetVehicleCannotUseStationReason(u, st));
->>>>>>> 87f4d37d
 			}
 
 			/* Non stop only allowed for ground vehicles. */
@@ -1149,11 +1143,7 @@
 				default: return CMD_ERROR;
 
 				case VEH_TRAIN: {
-<<<<<<< HEAD
 					if (!(wp->facilities & FACIL_TRAIN)) return CommandCost::DualErrorMessage(STR_ERROR_CAN_T_ADD_ORDER, STR_ERROR_NO_RAIL_WAYPOINT);
-=======
-					if (!(wp->facilities & FACIL_TRAIN)) return CommandCost(STR_ERROR_CAN_T_ADD_ORDER, STR_ERROR_NO_RAIL_WAYPOINT);
->>>>>>> 87f4d37d
 
 					CommandCost ret = CheckInfraUsageAllowed(v->type, wp->owner);
 					if (ret.Failed()) return ret;
@@ -1169,11 +1159,7 @@
 				}
 
 				case VEH_SHIP:
-<<<<<<< HEAD
 					if (!(wp->facilities & FACIL_DOCK)) return CommandCost::DualErrorMessage(STR_ERROR_CAN_T_ADD_ORDER, STR_ERROR_NO_BUOY);
-=======
-					if (!(wp->facilities & FACIL_DOCK)) return CommandCost(STR_ERROR_CAN_T_ADD_ORDER, STR_ERROR_NO_BUOY);
->>>>>>> 87f4d37d
 					if (wp->owner != OWNER_NONE) {
 						CommandCost ret = CheckInfraUsageAllowed(v->type, wp->owner);
 						if (ret.Failed()) return ret;
@@ -2428,14 +2414,13 @@
 			if (src->FirstShared() == dst->FirstShared()) return CMD_ERROR;
 
 			for (const Order *order : src->Orders()) {
-<<<<<<< HEAD
 				if (OrderGoesToStation(dst, order)) {
 					/* Allow copying unreachable destinations if they were already unreachable for the source.
 					 * This is basically to allow cloning / autorenewing / autoreplacing vehicles, while the stations
 					 * are temporarily invalid due to reconstruction. */
 					const Station *st = Station::Get(order->GetDestination());
 					if (CanVehicleUseStation(src, st) && !CanVehicleUseStation(dst, st)) {
-						return_cmd_error(STR_ERROR_CAN_T_COPY_SHARE_ORDER);
+						return CommandCost::DualErrorMessage(STR_ERROR_CAN_T_COPY_SHARE_ORDER, GetVehicleCannotUseStationReason(dst, st));
 					}
 				}
 				if (OrderGoesToRoadDepot(dst, order)) {
@@ -2443,16 +2428,6 @@
 					if (!dp || (GetPresentRoadTypes(dp->xy) & RoadVehicle::From(dst)->compatible_roadtypes) == 0) {
 						return_cmd_error(STR_ERROR_CAN_T_COPY_SHARE_ORDER);
 					}
-=======
-				if (!OrderGoesToStation(dst, order)) continue;
-
-				/* Allow copying unreachable destinations if they were already unreachable for the source.
-				 * This is basically to allow cloning / autorenewing / autoreplacing vehicles, while the stations
-				 * are temporarily invalid due to reconstruction. */
-				const Station *st = Station::Get(order->GetDestination());
-				if (CanVehicleUseStation(src, st) && !CanVehicleUseStation(dst, st)) {
-					return CommandCost(STR_ERROR_CAN_T_COPY_SHARE_ORDER, GetVehicleCannotUseStationReason(dst, st));
->>>>>>> 87f4d37d
 				}
 			}
 
@@ -2528,7 +2503,7 @@
 			for (const Order *order : src->Orders()) {
 				Station *st = Station::Get(order->GetDestination());
 				if (OrderGoesToStation(dst, order) && !CanVehicleUseStation(dst, st)) {
-					return CommandCost(STR_ERROR_CAN_T_COPY_SHARE_ORDER, GetVehicleCannotUseStationReason(dst, st));
+					return CommandCost::DualErrorMessage(STR_ERROR_CAN_T_COPY_SHARE_ORDER, GetVehicleCannotUseStationReason(dst, st));
 				}
 				if (OrderGoesToRoadDepot(dst, order)) {
 					const Depot *dp = Depot::GetIfValid(order->GetDestination());
