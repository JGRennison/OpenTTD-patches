--- conflicted
+++ resolved
@@ -136,32 +136,18 @@
 {
 	/* Don't draw the text effects when zoomed out a lot */
 	if (dpi->zoom > ZOOM_LVL_TEXT_EFFECT) return;
-<<<<<<< HEAD
 
 	const int bottom_threshold = dpi->top + dpi->height;
 	const int top_threshold = dpi->top - ScaleByZoom(WidgetDimensions::scaled.framerect.Horizontal() + GetCharacterHeight(FS_NORMAL), dpi->zoom);
 	const bool show_loading = (_settings_client.gui.loading_indicators && !load_transparent);
 
+	ViewportStringFlags flags{};
+	if (dpi->zoom >= ZOOM_LVL_TEXT_EFFECT) flags |= ViewportStringFlags::Small;
+
 	for (TextEffect &te : _text_effects) {
 		if (te.string_id == INVALID_STRING_ID) continue;
 		if ((te.mode == TE_RISING || show_loading) && te.top > top_threshold && te.top < bottom_threshold) {
-			ViewportAddString(vdd, dpi, ZOOM_LVL_TEXT_EFFECT, &te, te.string_id, te.string_id, STR_NULL, te.params_1, te.params_2);
-=======
-	if (IsTransparencySet(TO_TEXT)) return;
-
-	ViewportStringFlags flags{};
-	if (dpi->zoom >= ZOOM_LVL_TEXT_EFFECT) flags |= ViewportStringFlags::Small;
-
-	for (const TextEffect &te : _text_effects) {
-		if (te.string_id == INVALID_STRING_ID) continue;
-
-		if (te.mode == TE_RISING || _settings_client.gui.loading_indicators) {
-			std::string *str = ViewportAddString(dpi, &te, flags, INVALID_COLOUR);
-			if (str == nullptr) continue;
-
-			CopyInDParam(te.params);
-			*str = GetString(te.string_id);
->>>>>>> b653f875
+			ViewportAddString(vdd, dpi, &te, flags, te.string_id, te.params_1, te.params_2);
 		}
 	}
 }