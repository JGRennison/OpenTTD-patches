/*
 * This file is part of OpenTTD.
 * OpenTTD is free software; you can redistribute it and/or modify it under the terms of the GNU General Public License as published by the Free Software Foundation, version 2.
 * OpenTTD is distributed in the hope that it will be useful, but WITHOUT ANY WARRANTY; without even the implied warranty of MERCHANTABILITY or FITNESS FOR A PARTICULAR PURPOSE.
 * See the GNU General Public License for more details. You should have received a copy of the GNU General Public License along with OpenTTD. If not, see <http://www.gnu.org/licenses/>.
 */

/** @file texteff.cpp Handling of text effects. */

#include "stdafx.h"
#include "texteff.hpp"
#include "transparency.h"
#include "strings_func.h"
#include "viewport_func.h"
#include "settings_type.h"
#include "guitimer_func.h"
#include "zoom_func.h"
#include "window_gui.h"

#include "safeguards.h"

/** Container for all information about a text effect */
struct TextEffect : public ViewportSign {
	uint64_t params_1;   ///< DParam parameter
	uint64_t params_2;   ///< second DParam parameter
	StringID string_id;  ///< String to draw for the text effect, if INVALID_STRING_ID then it's not valid
	uint8_t duration;    ///< How long the text effect should stay, in ticks (applies only when mode == TE_RISING)
	TextEffectMode mode; ///< Type of text effect

	void Reset();
};

static std::vector<TextEffect> _text_effects; ///< Text effects are stored there
static TextEffectID _free_text_effect = 0;

/** Reset the text effect */
void TextEffect::Reset()
{
	this->MarkDirty(ZOOM_LVL_OUT_8X);
	this->width_normal = 0;
	this->string_id = INVALID_STRING_ID;
	this->params_1 = _free_text_effect;
	_free_text_effect = this - _text_effects.data();
}

/* Text Effects */
TextEffectID AddTextEffect(StringID msg, int center, int y, uint8_t duration, TextEffectMode mode, uint64_t param1, uint64_t param2)
{
	if (_game_mode == GM_MENU) return INVALID_TE_ID;

	TextEffectID i = _free_text_effect;
	if (i == _text_effects.size()) {
		_text_effects.emplace_back();
		_free_text_effect++;
	} else {
		_free_text_effect = _text_effects[i].params_1;
	}

	TextEffect &te = _text_effects[i];

	/* Start defining this object */
	te.string_id = msg;
	te.duration = duration;
	te.params_1 = param1;
	te.params_2 = param2;
	te.mode = mode;

	/* Make sure we only dirty the new area */
	te.width_normal = 0;
	SetDParam(0, param1);
	SetDParam(1, param2);
	te.UpdatePosition(ZOOM_LVL_OUT_8X, center, y, msg);

	return i;
}

void UpdateTextEffect(TextEffectID te_id, StringID msg, uint64_t param1, uint64_t param2)
{
	/* Update details */
	TextEffect *te = _text_effects.data() + te_id;
	if (msg == te->string_id && param1 == te->params_1) return;
	te->string_id = msg;
	te->params_1 = param1;
	te->params_2 = param2;

	SetDParam(0, param1);
	SetDParam(1, param2);
	te->UpdatePosition(ZOOM_LVL_OUT_8X, te->center, te->top, te->string_id, te->string_id - 1);
}

void UpdateAllTextEffectVirtCoords()
{
	for (auto &te : _text_effects) {
		if (te.string_id == INVALID_STRING_ID) continue;
		SetDParam(0, te.params_1);
		SetDParam(1, te.params_2);
		te.UpdatePosition(ZOOM_LVL_OUT_8X, te.center, te.top, te.string_id, te.string_id - 1);
	}
}

void RemoveTextEffect(TextEffectID te_id)
{
	_text_effects[te_id].Reset();
}

void MoveAllTextEffects(uint delta_ms)
{
	static GUITimer texteffecttimer = GUITimer(MILLISECONDS_PER_TICK);
	uint count = texteffecttimer.CountElapsed(delta_ms);
	if (count == 0) return;

	for (TextEffect &te : _text_effects) {
		if (te.string_id == INVALID_STRING_ID) continue;
		if (te.mode != TE_RISING) continue;

		if (te.duration < count) {
			te.Reset();
			continue;
		}

		te.MarkDirty(ZOOM_LVL_TEXT_EFFECT);
		te.duration -= count;
		te.top -= count * ZOOM_BASE;
		te.MarkDirty(ZOOM_LVL_TEXT_EFFECT);
	}
}

void InitTextEffects()
{
	_text_effects.clear();
	_text_effects.shrink_to_fit();
	_free_text_effect = 0;
}

void DrawTextEffects(ViewportDrawerDynamic *vdd, DrawPixelInfo *dpi, bool load_transparent)
{
	/* Don't draw the text effects when zoomed out a lot */
<<<<<<< HEAD
	if (dpi->zoom > ZOOM_LVL_OUT_8X) return;

	const int bottom_threshold = dpi->top + dpi->height;
	const int top_threshold = dpi->top - ScaleByZoom(WidgetDimensions::scaled.framerect.Horizontal() + GetCharacterHeight(FS_NORMAL), dpi->zoom);
	const bool show_loading = (_settings_client.gui.loading_indicators && !load_transparent);

	for (TextEffect &te : _text_effects) {
		if (te.string_id == INVALID_STRING_ID) continue;
		if ((te.mode == TE_RISING || show_loading) && te.top > top_threshold && te.top < bottom_threshold) {
			ViewportAddString(vdd, dpi, ZOOM_LVL_OUT_8X, &te, te.string_id, te.string_id - 1, STR_NULL, te.params_1, te.params_2);
=======
	if (dpi->zoom > ZOOM_LVL_TEXT_EFFECT) return;
	if (IsTransparencySet(TO_TEXT)) return;
	for (TextEffect &te : _text_effects) {
		if (te.string_id == INVALID_STRING_ID) continue;
		if (te.mode == TE_RISING || _settings_client.gui.loading_indicators) {
			CopyInDParam(te.params);
			ViewportAddString(dpi, ZOOM_LVL_TEXT_EFFECT, &te, te.string_id, te.string_id - 1, STR_NULL);
>>>>>>> 97bea563
		}
	}
}<|MERGE_RESOLUTION|>--- conflicted
+++ resolved
@@ -36,7 +36,7 @@
 /** Reset the text effect */
 void TextEffect::Reset()
 {
-	this->MarkDirty(ZOOM_LVL_OUT_8X);
+	this->MarkDirty(ZOOM_LVL_TEXT_EFFECT);
 	this->width_normal = 0;
 	this->string_id = INVALID_STRING_ID;
 	this->params_1 = _free_text_effect;
@@ -69,7 +69,7 @@
 	te.width_normal = 0;
 	SetDParam(0, param1);
 	SetDParam(1, param2);
-	te.UpdatePosition(ZOOM_LVL_OUT_8X, center, y, msg);
+	te.UpdatePosition(ZOOM_LVL_TEXT_EFFECT, center, y, msg);
 
 	return i;
 }
@@ -85,7 +85,7 @@
 
 	SetDParam(0, param1);
 	SetDParam(1, param2);
-	te->UpdatePosition(ZOOM_LVL_OUT_8X, te->center, te->top, te->string_id, te->string_id - 1);
+	te->UpdatePosition(ZOOM_LVL_TEXT_EFFECT, te->center, te->top, te->string_id, te->string_id - 1);
 }
 
 void UpdateAllTextEffectVirtCoords()
@@ -94,7 +94,7 @@
 		if (te.string_id == INVALID_STRING_ID) continue;
 		SetDParam(0, te.params_1);
 		SetDParam(1, te.params_2);
-		te.UpdatePosition(ZOOM_LVL_OUT_8X, te.center, te.top, te.string_id, te.string_id - 1);
+		te.UpdatePosition(ZOOM_LVL_TEXT_EFFECT, te.center, te.top, te.string_id, te.string_id - 1);
 	}
 }
 
@@ -135,8 +135,7 @@
 void DrawTextEffects(ViewportDrawerDynamic *vdd, DrawPixelInfo *dpi, bool load_transparent)
 {
 	/* Don't draw the text effects when zoomed out a lot */
-<<<<<<< HEAD
-	if (dpi->zoom > ZOOM_LVL_OUT_8X) return;
+	if (dpi->zoom > ZOOM_LVL_TEXT_EFFECT) return;
 
 	const int bottom_threshold = dpi->top + dpi->height;
 	const int top_threshold = dpi->top - ScaleByZoom(WidgetDimensions::scaled.framerect.Horizontal() + GetCharacterHeight(FS_NORMAL), dpi->zoom);
@@ -145,16 +144,7 @@
 	for (TextEffect &te : _text_effects) {
 		if (te.string_id == INVALID_STRING_ID) continue;
 		if ((te.mode == TE_RISING || show_loading) && te.top > top_threshold && te.top < bottom_threshold) {
-			ViewportAddString(vdd, dpi, ZOOM_LVL_OUT_8X, &te, te.string_id, te.string_id - 1, STR_NULL, te.params_1, te.params_2);
-=======
-	if (dpi->zoom > ZOOM_LVL_TEXT_EFFECT) return;
-	if (IsTransparencySet(TO_TEXT)) return;
-	for (TextEffect &te : _text_effects) {
-		if (te.string_id == INVALID_STRING_ID) continue;
-		if (te.mode == TE_RISING || _settings_client.gui.loading_indicators) {
-			CopyInDParam(te.params);
-			ViewportAddString(dpi, ZOOM_LVL_TEXT_EFFECT, &te, te.string_id, te.string_id - 1, STR_NULL);
->>>>>>> 97bea563
+			ViewportAddString(vdd, dpi, ZOOM_LVL_TEXT_EFFECT, &te, te.string_id, te.string_id - 1, STR_NULL, te.params_1, te.params_2);
 		}
 	}
 }