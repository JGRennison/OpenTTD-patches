--- conflicted
+++ resolved
@@ -10,27 +10,15 @@
 #ifndef VEHICLELIST_H
 #define VEHICLELIST_H
 
+#include "cargo_type.h"
 #include "company_type.h"
 #include "group_type.h"
 #include "order_type.h"
 #include "station_type.h"
 #include "tile_type.h"
-<<<<<<< HEAD
-#include "cargo_type.h"
-#include <vector>
-
-/** Vehicle List type flags */
-enum VehicleListType : uint8_t {
-	VL_STANDARD,
-	VL_SHARED_ORDERS,
-	VL_STATION_LIST,
-	VL_DEPOT_LIST,
-	VL_GROUP_LIST,
-	VL_SLOT_LIST,
-	VL_SINGLE_VEH,
-=======
 #include "vehicle_type.h"
 #include "window_type.h"
+#include <vector>
 
 /** Vehicle List type flags */
 enum VehicleListType : uint8_t {
@@ -39,7 +27,8 @@
 	VL_STATION_LIST, ///< Index is the station.
 	VL_DEPOT_LIST, ///< Index is the destination (station for hangar of aircraft, depot for others)
 	VL_GROUP_LIST, ///< Index is the group.
->>>>>>> 82c5e37b
+	VL_SLOT_LIST,
+	VL_SINGLE_VEH,
 	VLT_END
 };
 
