--- conflicted
+++ resolved
@@ -2162,7 +2162,6 @@
 			}
 
 			case WID_SV_RENAME:
-<<<<<<< HEAD
 				if (_ctrl_pressed) {
 					this->ToggleWidgetLoweredState(widget);
 					this->SetWidgetDirty(widget);
@@ -2176,11 +2175,7 @@
 				}
 				ResetObjectToPlace();
 				this->HandleButtonClick(widget);
-				SetDParam(0, this->window_number);
-				ShowQueryString(STR_STATION_NAME, STR_STATION_VIEW_RENAME_STATION_CAPTION, MAX_LENGTH_STATION_NAME_CHARS,
-=======
 				ShowQueryString(GetString(STR_STATION_NAME, this->window_number), STR_STATION_VIEW_RENAME_STATION_CAPTION, MAX_LENGTH_STATION_NAME_CHARS,
->>>>>>> 9a6fc4eb
 						this, CS_ALPHANUMERAL, QSF_ENABLE_DEFAULT | QSF_LEN_IN_CHARS);
 				break;
 
