/*
 * This file is part of OpenTTD.
 * OpenTTD is free software; you can redistribute it and/or modify it under the terms of the GNU General Public License as published by the Free Software Foundation, version 2.
 * OpenTTD is distributed in the hope that it will be useful, but WITHOUT ANY WARRANTY; without even the implied warranty of MERCHANTABILITY or FITNESS FOR A PARTICULAR PURPOSE.
 * See the GNU General Public License for more details. You should have received a copy of the GNU General Public License along with OpenTTD. If not, see <http://www.gnu.org/licenses/>.
 */

/** @file station_gui.cpp The GUI for stations. */

#include "stdafx.h"
#include "debug.h"
#include "gui.h"
#include "textbuf_gui.h"
#include "company_func.h"
#include "command_func.h"
#include "vehicle_gui.h"
#include "cargotype.h"
#include "station_gui.h"
#include "strings_func.h"
#include "string_func.h"
#include "window_func.h"
#include "viewport_func.h"
#include "widgets/dropdown_func.h"
#include "station_base.h"
#include "waypoint_base.h"
#include "tilehighlight_func.h"
#include "company_base.h"
#include "sortlist_type.h"
#include "core/geometry_func.hpp"
#include "vehiclelist.h"
#include "town.h"
#include "linkgraph/linkgraph.h"
#include "zoom_func.h"
#include "departures_gui.h"
#include "graph_gui.h"
#include "zoning.h"
#include "newgrf_debug.h"
#include "roadveh.h"

#include "widgets/station_widget.h"

#include "table/strings.h"

#include <set>
#include <vector>

#include "cheat_func.h"
#include "newgrf_callbacks.h"
#include "newgrf_cargo.h"
#include "safeguards.h"
#include "widgets/misc_widget.h"

enum StationRatingTooltipMode {
	SRTM_OFF,
	SRTM_SIMPLE,
	SRTM_DETAILED,
};

/**
 * Calculates and draws the accepted or supplied cargo around the selected tile(s)
 * @param left x position where the string is to be drawn
 * @param right the right most position to draw on
 * @param top y position where the string is to be drawn
 * @param sct which type of cargo is to be displayed (passengers/non-passengers)
 * @param rad radius around selected tile(s) to be searched
 * @param supplies if supplied cargoes should be drawn, else accepted cargoes
 * @return Returns the y value below the string that was drawn
 */
int DrawStationCoverageAreaText(int left, int right, int top, StationCoverageType sct, int rad, bool supplies)
{
	TileIndex tile = TileVirtXY(_thd.pos.x, _thd.pos.y);
	CargoTypes cargo_mask = 0;
	if (_thd.drawstyle == HT_RECT && tile < MapSize()) {
		CargoArray cargoes;
		if (supplies) {
			cargoes = GetProductionAroundTiles(tile, _thd.size.x / TILE_SIZE, _thd.size.y / TILE_SIZE, rad);
		} else {
			cargoes = GetAcceptanceAroundTiles(tile, _thd.size.x / TILE_SIZE, _thd.size.y / TILE_SIZE, rad);
		}

		/* Convert cargo counts to a set of cargo bits, and draw the result. */
		for (CargoID i = 0; i < NUM_CARGO; i++) {
			switch (sct) {
				case SCT_PASSENGERS_ONLY: if (!IsCargoInClass(i, CC_PASSENGERS)) continue; break;
				case SCT_NON_PASSENGERS_ONLY: if (IsCargoInClass(i, CC_PASSENGERS)) continue; break;
				case SCT_ALL: break;
				default: NOT_REACHED();
			}
			if (cargoes[i] >= (supplies ? 1U : 8U)) SetBit(cargo_mask, i);
		}
	}
	SetDParam(0, cargo_mask);
	return DrawStringMultiLine(left, right, top, INT32_MAX, supplies ? STR_STATION_BUILD_SUPPLIES_CARGO : STR_STATION_BUILD_ACCEPTS_CARGO);
}

/**
 * Find stations adjacent to the current tile highlight area, so that existing coverage
 * area can be drawn.
 */
static void FindStationsAroundSelection()
{
	/* With distant join we don't know which station will be selected, so don't show any */
	if (_ctrl_pressed) {
		SetViewportCatchmentStation(nullptr, true);
		return;
	}

	/* Tile area for TileHighlightData */
	TileArea location(TileVirtXY(_thd.pos.x, _thd.pos.y), _thd.size.x / TILE_SIZE - 1, _thd.size.y / TILE_SIZE - 1);

	/* Extended area by one tile */
	uint x = TileX(location.tile);
	uint y = TileY(location.tile);

	int max_c = 1;
	TileArea ta(TileXY(std::max<int>(0, x - max_c), std::max<int>(0, y - max_c)), TileXY(std::min<int>(MapMaxX(), x + location.w + max_c), std::min<int>(MapMaxY(), y + location.h + max_c)));

	Station *adjacent = nullptr;

	/* Direct loop instead of ForAllStationsAroundTiles as we are not interested in catchment area */
	for (TileIndex tile : ta) {
		if (IsTileType(tile, MP_STATION) && GetTileOwner(tile) == _local_company) {
			Station *st = Station::GetByTile(tile);
			if (st == nullptr) continue;
			if (adjacent != nullptr && st != adjacent) {
				/* Multiple nearby, distant join is required. */
				adjacent = nullptr;
				break;
			}
			adjacent = st;
		}
	}
	SetViewportCatchmentStation(adjacent, true);
}

/**
 * Check whether we need to redraw the station coverage text.
 * If it is needed actually make the window for redrawing.
 * @param w the window to check.
 */
void CheckRedrawStationCoverage(Window *w)
{
	/* Test if ctrl state changed */
	static bool _last_ctrl_pressed;
	if (_ctrl_pressed != _last_ctrl_pressed) {
		_thd.dirty = 0xff;
		_last_ctrl_pressed = _ctrl_pressed;
	}

	if (_thd.dirty & 1) {
		_thd.dirty &= ~1;
		w->SetDirty();

		if (_settings_client.gui.station_show_coverage && _thd.drawstyle == HT_RECT) {
			FindStationsAroundSelection();
		}
	}
}

/**
 * Draw small boxes of cargo amount and ratings data at the given
 * coordinates. If amount exceeds 576 units, it is shown 'full', same
 * goes for the rating: at above 90% orso (224) it is also 'full'
 *
 * @param left   left most coordinate to draw the box at
 * @param right  right most coordinate to draw the box at
 * @param y      coordinate to draw the box at
 * @param type   Cargo type
 * @param amount Cargo amount
 * @param rating ratings data for that particular cargo
 */
static void StationsWndShowStationRating(int left, int right, int y, CargoID type, uint amount, byte rating)
{
	static const uint units_full  = 576; ///< number of units to show station as 'full'
	static const uint rating_full = 224; ///< rating needed so it is shown as 'full'

	const CargoSpec *cs = CargoSpec::Get(type);
	if (!cs->IsValid()) return;

	int padding = ScaleGUITrad(1);
	int width = right - left;
	int colour = cs->rating_colour;
	TextColour tc = GetContrastColour(colour);
	uint w = std::min(amount + 5, units_full) * width / units_full;

	int height = GetCharacterHeight(FS_SMALL) + padding - 1;

	if (amount > 30) {
		/* Draw total cargo (limited) on station */
		GfxFillRect(left, y, left + w - 1, y + height, colour);
	} else {
		/* Draw a (scaled) one pixel-wide bar of additional cargo meter, useful
		 * for stations with only a small amount (<=30) */
		uint rest = ScaleGUITrad(amount) / 5;
		if (rest != 0) {
			GfxFillRect(left, y + height - rest, left + padding - 1, y + height, colour);
		}
	}

	DrawString(left + padding, right, y, cs->abbrev, tc);

	/* Draw green/red ratings bar (fits under the waiting bar) */
	y += height + padding + 1;
	GfxFillRect(left + padding, y, right - padding - 1, y + padding - 1, PC_RED);
	w = std::min<uint>(rating, rating_full) * (width - padding - padding) / rating_full;
	if (w != 0) GfxFillRect(left + padding, y, left + w - 1, y + padding - 1, PC_GREEN);
}

typedef GUIList<const Station*> GUIStationList;

/**
 * The list of stations per company.
 */
class CompanyStationsWindow : public Window
{
protected:
	/* Runtime saved values */
	static Listing last_sorting;
	static byte facilities;               // types of stations of interest
	static bool include_empty;            // whether we should include stations without waiting cargo
	static const CargoTypes cargo_filter_max;
	static CargoTypes cargo_filter;           // bitmap of cargo types to include

	/* Constants for sorting stations */
	static const StringID sorter_names[];
	static GUIStationList::SortFunction * const sorter_funcs[];

	static btree::btree_map<StationID, uint> station_vehicle_calling_counts;

	GUIStationList stations;
	Scrollbar *vscroll;
	uint rating_width;

	/**
	 * (Re)Build station list
	 *
	 * @param owner company whose stations are to be in list
	 */
	void BuildStationsList(const Owner owner)
	{
		if (!this->stations.NeedRebuild()) return;

		DEBUG(misc, 3, "Building station list for company %d", owner);

		this->stations.clear();

		for (const Station *st : Station::Iterate()) {
			if (st->owner == owner || (st->owner == OWNER_NONE && HasStationInUse(st->index, true, owner))) {
				if (this->facilities & st->facilities) { // only stations with selected facilities
					int num_waiting_cargo = 0;
					for (CargoID j = 0; j < NUM_CARGO; j++) {
						if (st->goods[j].HasRating()) {
							num_waiting_cargo++; // count number of waiting cargo
							if (HasBit(this->cargo_filter, j)) {
								this->stations.push_back(st);
								break;
							}
						}
					}
					/* stations without waiting cargo */
					if (num_waiting_cargo == 0 && this->include_empty) {
						this->stations.push_back(st);
					}
				}
			}
		}

		this->stations.shrink_to_fit();
		this->stations.RebuildDone();

		this->vscroll->SetCount((uint)this->stations.size()); // Update the scrollbar
	}

	/** Sort stations by their name */
	static bool StationNameSorter(const Station * const &a, const Station * const &b)
	{
		int r = strnatcmp(a->GetCachedName(), b->GetCachedName()); // Sort by name (natural sorting).
		if (r == 0) return a->index < b->index;
		return r < 0;
	}

	/** Sort stations by their type */
	static bool StationTypeSorter(const Station * const &a, const Station * const &b)
	{
		return a->facilities < b->facilities;
	}

	/** Sort stations by their waiting cargo */
	static bool StationWaitingTotalSorter(const Station * const &a, const Station * const &b)
	{
		int diff = 0;

		for (CargoID j : SetCargoBitIterator(cargo_filter)) {
			diff += a->goods[j].cargo.TotalCount() - b->goods[j].cargo.TotalCount();
		}

		return diff < 0;
	}

	/** Sort stations by their available waiting cargo */
	static bool StationWaitingAvailableSorter(const Station * const &a, const Station * const &b)
	{
		int diff = 0;

		for (CargoID j : SetCargoBitIterator(cargo_filter)) {
			diff += a->goods[j].cargo.AvailableCount() - b->goods[j].cargo.AvailableCount();
		}

		return diff < 0;
	}

	/** Sort stations by their rating */
	static bool StationRatingMaxSorter(const Station * const &a, const Station * const &b)
	{
		byte maxr1 = 0;
		byte maxr2 = 0;

		for (CargoID j : SetCargoBitIterator(cargo_filter)) {
			if (a->goods[j].HasRating()) maxr1 = std::max(maxr1, a->goods[j].rating);
			if (b->goods[j].HasRating()) maxr2 = std::max(maxr2, b->goods[j].rating);
		}

		return maxr1 < maxr2;
	}

	/** Sort stations by their rating */
	static bool StationRatingMinSorter(const Station * const &a, const Station * const &b)
	{
		byte minr1 = 255;
		byte minr2 = 255;

		for (CargoID j = 0; j < NUM_CARGO; j++) {
			if (!HasBit(cargo_filter, j)) continue;
			if (a->goods[j].HasRating()) minr1 = std::min(minr1, a->goods[j].rating);
			if (b->goods[j].HasRating()) minr2 = std::min(minr2, b->goods[j].rating);
		}

		return minr1 > minr2;
	}

	static void PrepareStationVehiclesCallingSorter(byte facilities)
	{
		station_vehicle_calling_counts.clear();

		auto can_vehicle_use_facility = [&](const Vehicle *v) -> bool {
			switch (v->type) {
				case VEH_TRAIN:
					return (facilities & FACIL_TRAIN);

				case VEH_ROAD:
					return (facilities & (RoadVehicle::From(v)->IsBus() ? FACIL_BUS_STOP : FACIL_TRUCK_STOP));

				case VEH_AIRCRAFT:
					return (facilities & FACIL_AIRPORT);

				case VEH_SHIP:
					return (facilities & FACIL_DOCK);

				default:
					return false;
			}
		};

		btree::btree_set<StationID> seen_stations;
		for (const OrderList *l : OrderList::Iterate()) {
			if (facilities != (FACIL_TRAIN | FACIL_TRUCK_STOP | FACIL_BUS_STOP | FACIL_AIRPORT | FACIL_DOCK)) {
				if (!can_vehicle_use_facility(l->GetFirstSharedVehicle())) continue;
			}

			seen_stations.clear();
			for (Order *order = l->GetFirstOrder(); order != nullptr; order = order->next) {
				if (order->IsType(OT_GOTO_STATION) || order->IsType(OT_IMPLICIT)) {
					seen_stations.insert(order->GetDestination());
				}
			}
			if (!seen_stations.empty()) {
				uint vehicles = l->GetNumVehicles();
				for (StationID id : seen_stations) {
					station_vehicle_calling_counts[id] += vehicles;
				}
			}
		}
	}

	/** Sort stations by the number of vehicles calling */
	static bool StationVehiclesCallingSorter(const Station * const &a, const Station * const &b)
	{
		auto get_count = [](const Station * const &st) {
			auto iter = station_vehicle_calling_counts.find(st->index);
			return iter != station_vehicle_calling_counts.end() ? iter->second : 0;
		};

		return get_count(a) < get_count(b);
	}

	/** Sort the stations list */
	void SortStationsList()
	{
		if (this->sorter_funcs[this->stations.SortType()] == &StationVehiclesCallingSorter && this->stations.WouldSort()) {
			PrepareStationVehiclesCallingSorter(this->facilities);
		}
		if (!this->stations.Sort()) return;

		/* Set the modified widget dirty */
		this->SetWidgetDirty(WID_STL_LIST);
	}

public:
	CompanyStationsWindow(WindowDesc *desc, WindowNumber window_number) : Window(desc)
	{
		this->stations.SetListing(this->last_sorting);
		this->stations.SetSortFuncs(this->sorter_funcs);
		this->stations.ForceRebuild();
		this->stations.NeedResort();
		this->SortStationsList();

		this->CreateNestedTree();
		this->vscroll = this->GetScrollbar(WID_STL_SCROLLBAR);
		this->FinishInitNested(window_number);
		this->owner = (Owner)this->window_number;

		uint8 index = 0;
		for (const CargoSpec *cs : _sorted_standard_cargo_specs) {
			if (HasBit(this->cargo_filter, cs->Index())) {
				this->LowerWidget(WID_STL_CARGOSTART + index);
			}
			index++;
		}

		if (this->cargo_filter == this->cargo_filter_max) this->cargo_filter = _cargo_mask;

		for (uint i = 0; i < 5; i++) {
			if (HasBit(this->facilities, i)) this->LowerWidget(i + WID_STL_TRAIN);
		}
		this->SetWidgetLoweredState(WID_STL_NOCARGOWAITING, this->include_empty);

		this->GetWidget<NWidgetCore>(WID_STL_SORTDROPBTN)->widget_data = this->sorter_names[this->stations.SortType()];
	}

	~CompanyStationsWindow()
	{
		this->last_sorting = this->stations.GetListing();
	}

	void UpdateWidgetSize(int widget, Dimension *size, const Dimension &padding, Dimension *fill, Dimension *resize) override
	{
		switch (widget) {
			case WID_STL_SORTBY: {
				Dimension d = GetStringBoundingBox(this->GetWidget<NWidgetCore>(widget)->widget_data);
				d.width += padding.width + Window::SortButtonWidth() * 2; // Doubled since the string is centred and it also looks better.
				d.height += padding.height;
				*size = maxdim(*size, d);
				break;
			}

			case WID_STL_SORTDROPBTN: {
				Dimension d = {0, 0};
				for (int i = 0; this->sorter_names[i] != INVALID_STRING_ID; i++) {
					d = maxdim(d, GetStringBoundingBox(this->sorter_names[i]));
				}
				d.width += padding.width;
				d.height += padding.height;
				*size = maxdim(*size, d);
				break;
			}

			case WID_STL_LIST:
				resize->height = std::max(FONT_HEIGHT_NORMAL, FONT_HEIGHT_SMALL + ScaleGUITrad(3));
				size->height = padding.height + 5 * resize->height;

				/* Determine appropriate width for mini station rating graph */
				this->rating_width = 0;
				for (const CargoSpec *cs : _sorted_standard_cargo_specs) {
					this->rating_width = std::max(this->rating_width, GetStringBoundingBox(cs->abbrev).width);
				}
				/* Approximately match original 16 pixel wide rating bars by multiplying string width by 1.6 */
				this->rating_width = this->rating_width * 16 / 10;
				break;

			default:
				if (widget >= WID_STL_CARGOSTART) {
					Dimension d = GetStringBoundingBox(_sorted_cargo_specs[widget - WID_STL_CARGOSTART]->abbrev);
					d.width  += padding.width + 2;
					d.height += padding.height;
					*size = maxdim(*size, d);
				}
				break;
		}
	}

	void OnPaint() override
	{
		this->BuildStationsList((Owner)this->window_number);
		this->SortStationsList();

		this->DrawWidgets();
	}

	void DrawWidget(const Rect &r, int widget) const override
	{
		switch (widget) {
			case WID_STL_SORTBY:
				/* draw arrow pointing up/down for ascending/descending sorting */
				this->DrawSortButtonState(WID_STL_SORTBY, this->stations.IsDescSortOrder() ? SBS_DOWN : SBS_UP);
				break;

			case WID_STL_LIST: {
				bool rtl = _current_text_dir == TD_RTL;
				int max = std::min<size_t>(this->vscroll->GetPosition() + this->vscroll->GetCapacity(), this->stations.size());
				Rect tr = r.Shrink(WidgetDimensions::scaled.framerect);
				uint line_height = this->GetWidget<NWidgetBase>(widget)->resize_y;
				/* Spacing between station name and first rating graph. */
				int text_spacing = WidgetDimensions::scaled.hsep_wide;
				/* Spacing between additional rating graphs. */
				int rating_spacing = WidgetDimensions::scaled.hsep_normal;

				for (int i = this->vscroll->GetPosition(); i < max; ++i) { // do until max number of stations of owner
					const Station *st = this->stations[i];
					assert(st->xy != INVALID_TILE);

					/* Do not do the complex check HasStationInUse here, it may be even false
					 * when the order had been removed and the station list hasn't been removed yet */
					assert(st->owner == owner || st->owner == OWNER_NONE);

					SetDParam(0, st->index);
					SetDParam(1, st->facilities);
					int x = DrawString(tr.left, tr.right, tr.top + (line_height - FONT_HEIGHT_NORMAL) / 2, STR_STATION_LIST_STATION);
					x += rtl ? -text_spacing : text_spacing;

					/* show cargo waiting and station ratings */
					for (const CargoSpec *cs : _sorted_standard_cargo_specs) {
						CargoID cid = cs->Index();
						if (st->goods[cid].cargo.TotalCount() > 0) {
							/* For RTL we work in exactly the opposite direction. So
							 * decrement the space needed first, then draw to the left
							 * instead of drawing to the left and then incrementing
							 * the space. */
							if (rtl) {
								x -= rating_width + rating_spacing;
								if (x < tr.left) break;
							}
							StationsWndShowStationRating(x, x + rating_width, tr.top, cid, st->goods[cid].cargo.TotalCount(), st->goods[cid].rating);
							if (!rtl) {
								x += rating_width + rating_spacing;
								if (x > tr.right) break;
							}
						}
					}
					tr.top += line_height;
				}

				if (this->vscroll->GetCount() == 0) { // company has no stations
					DrawString(tr.left, tr.right, tr.top + (line_height - FONT_HEIGHT_NORMAL) / 2, STR_STATION_LIST_NONE);
					return;
				}
				break;
			}

			default:
				if (widget >= WID_STL_CARGOSTART) {
					Rect br = r.Shrink(WidgetDimensions::scaled.bevel);
					const CargoSpec *cs = _sorted_cargo_specs[widget - WID_STL_CARGOSTART];
					int cg_ofst = HasBit(this->cargo_filter, cs->Index()) ? WidgetDimensions::scaled.pressed : 0;
					br = br.Translate(cg_ofst, cg_ofst);
					GfxFillRect(br, cs->rating_colour);
					TextColour tc = GetContrastColour(cs->rating_colour);
					DrawString(br.left, br.right, CenterBounds(br.top, br.bottom, FONT_HEIGHT_SMALL), cs->abbrev, tc, SA_HOR_CENTER);
				}
				break;
		}
	}

	void SetStringParameters(int widget) const override
	{
		if (widget == WID_STL_CAPTION) {
			SetDParam(0, this->window_number);
			SetDParam(1, this->vscroll->GetCount());
		}
	}

	void OnClick(Point pt, int widget, int click_count) override
	{
		switch (widget) {
			case WID_STL_LIST: {
				uint id_v = this->vscroll->GetScrolledRowFromWidget(pt.y, this, WID_STL_LIST);
				if (id_v >= this->stations.size()) return; // click out of list bound

				const Station *st = this->stations[id_v];
				/* do not check HasStationInUse - it is slow and may be invalid */
				assert(st->owner == (Owner)this->window_number || st->owner == OWNER_NONE);

				if (_ctrl_pressed) {
					ShowExtraViewportWindow(st->xy);
				} else {
					ScrollMainWindowToTile(st->xy);
				}
				break;
			}

			case WID_STL_TRAIN:
			case WID_STL_TRUCK:
			case WID_STL_BUS:
			case WID_STL_AIRPLANE:
			case WID_STL_SHIP:
				if (_ctrl_pressed) {
					ToggleBit(this->facilities, widget - WID_STL_TRAIN);
					this->ToggleWidgetLoweredState(widget);
				} else {
					for (uint i : SetBitIterator(this->facilities)) {
						this->RaiseWidget(i + WID_STL_TRAIN);
					}
					this->facilities = 1 << (widget - WID_STL_TRAIN);
					this->LowerWidget(widget);
				}
				this->stations.ForceRebuild();
				this->SetDirty();
				break;

			case WID_STL_FACILALL:
				for (uint i = WID_STL_TRAIN; i <= WID_STL_SHIP; i++) {
					this->LowerWidget(i);
				}

				this->facilities = FACIL_TRAIN | FACIL_TRUCK_STOP | FACIL_BUS_STOP | FACIL_AIRPORT | FACIL_DOCK;
				this->stations.ForceRebuild();
				this->SetDirty();
				break;

			case WID_STL_CARGOALL: {
				for (uint i = 0; i < _sorted_standard_cargo_specs.size(); i++) {
					this->LowerWidget(WID_STL_CARGOSTART + i);
				}
				this->LowerWidget(WID_STL_NOCARGOWAITING);

				this->cargo_filter = _cargo_mask;
				this->include_empty = true;
				this->stations.ForceRebuild();
				this->SetDirty();
				break;
			}

			case WID_STL_SORTBY: // flip sorting method asc/desc
				this->stations.ToggleSortOrder();
				this->SetDirty();
				break;

			case WID_STL_SORTDROPBTN: // select sorting criteria dropdown menu
				ShowDropDownMenu(this, this->sorter_names, this->stations.SortType(), WID_STL_SORTDROPBTN, 0, 0);
				break;

			case WID_STL_NOCARGOWAITING:
				if (_ctrl_pressed) {
					this->include_empty = !this->include_empty;
					this->ToggleWidgetLoweredState(WID_STL_NOCARGOWAITING);
				} else {
					for (uint i = 0; i < _sorted_standard_cargo_specs.size(); i++) {
						this->RaiseWidget(WID_STL_CARGOSTART + i);
					}

					this->cargo_filter = 0;
					this->include_empty = true;

					this->LowerWidget(WID_STL_NOCARGOWAITING);
				}
				this->stations.ForceRebuild();
				this->SetDirty();
				break;

			default:
				if (widget >= WID_STL_CARGOSTART) { // change cargo_filter
					/* Determine the selected cargo type */
					const CargoSpec *cs = _sorted_cargo_specs[widget - WID_STL_CARGOSTART];

					if (_ctrl_pressed) {
						ToggleBit(this->cargo_filter, cs->Index());
						this->ToggleWidgetLoweredState(widget);
					} else {
						for (uint i = 0; i < _sorted_standard_cargo_specs.size(); i++) {
							this->RaiseWidget(WID_STL_CARGOSTART + i);
						}
						this->RaiseWidget(WID_STL_NOCARGOWAITING);

						this->cargo_filter = 0;
						this->include_empty = false;

						SetBit(this->cargo_filter, cs->Index());
						this->LowerWidget(widget);
					}
					this->stations.ForceRebuild();
					this->SetDirty();
				}
				break;
		}
	}

	void OnDropdownSelect(int widget, int index) override
	{
		if (this->stations.SortType() != index) {
			this->stations.SetSortType(index);

			/* Display the current sort variant */
			this->GetWidget<NWidgetCore>(WID_STL_SORTDROPBTN)->widget_data = this->sorter_names[this->stations.SortType()];

			this->SetDirty();
		}
	}

	void OnGameTick() override
	{
		if (this->stations.NeedResort()) {
			DEBUG(misc, 3, "Periodic rebuild station list company %d", this->window_number);
			this->SetDirty();
		}
	}

	void OnResize() override
	{
		this->vscroll->SetCapacityFromWidget(this, WID_STL_LIST, WidgetDimensions::scaled.framerect.Vertical());
	}

	/**
	 * Some data on this window has become invalid.
	 * @param data Information about the changed data.
	 * @param gui_scope Whether the call is done from GUI scope. You may not do everything when not in GUI scope. See #InvalidateWindowData() for details.
	 */
	void OnInvalidateData(int data = 0, bool gui_scope = true) override
	{
		if (data == 0) {
			/* This needs to be done in command-scope to enforce rebuilding before resorting invalid data */
			this->stations.ForceRebuild();
		} else {
			this->stations.ForceResort();
		}
	}
};

Listing CompanyStationsWindow::last_sorting = {false, 0};
byte CompanyStationsWindow::facilities = FACIL_TRAIN | FACIL_TRUCK_STOP | FACIL_BUS_STOP | FACIL_AIRPORT | FACIL_DOCK;
bool CompanyStationsWindow::include_empty = true;
const CargoTypes CompanyStationsWindow::cargo_filter_max = ALL_CARGOTYPES;
CargoTypes CompanyStationsWindow::cargo_filter = ALL_CARGOTYPES;
btree::btree_map<StationID, uint> CompanyStationsWindow::station_vehicle_calling_counts;

/* Available station sorting functions */
GUIStationList::SortFunction * const CompanyStationsWindow::sorter_funcs[] = {
	&StationNameSorter,
	&StationTypeSorter,
	&StationWaitingTotalSorter,
	&StationWaitingAvailableSorter,
	&StationRatingMaxSorter,
	&StationRatingMinSorter,
	&StationVehiclesCallingSorter
};

/* Names of the sorting functions */
const StringID CompanyStationsWindow::sorter_names[] = {
	STR_SORT_BY_NAME,
	STR_SORT_BY_FACILITY,
	STR_SORT_BY_WAITING_TOTAL,
	STR_SORT_BY_WAITING_AVAILABLE,
	STR_SORT_BY_RATING_MAX,
	STR_SORT_BY_RATING_MIN,
	STR_SORT_BY_VEHICLES_CALLING,
	INVALID_STRING_ID
};

/**
 * Make a horizontal row of cargo buttons, starting at widget #WID_STL_CARGOSTART.
 * @param biggest_index Pointer to store biggest used widget number of the buttons.
 * @return Horizontal row.
 */
static NWidgetBase *CargoWidgets(int *biggest_index)
{
	NWidgetHorizontal *container = new NWidgetHorizontal();

	for (uint i = 0; i < _sorted_standard_cargo_specs.size(); i++) {
		NWidgetBackground *panel = new NWidgetBackground(WWT_PANEL, COLOUR_GREY, WID_STL_CARGOSTART + i);
		panel->SetMinimalSize(14, 0);
		panel->SetMinimalTextLines(1, 0, FS_NORMAL);
		panel->SetResize(0, 0);
		panel->SetFill(0, 1);
		panel->SetDataTip(0, STR_STATION_LIST_USE_CTRL_TO_SELECT_MORE);
		container->Add(panel);
	}
	*biggest_index = WID_STL_CARGOSTART + static_cast<int>(_sorted_standard_cargo_specs.size());
	return container;
}

static const NWidgetPart _nested_company_stations_widgets[] = {
	NWidget(NWID_HORIZONTAL),
		NWidget(WWT_CLOSEBOX, COLOUR_GREY),
		NWidget(WWT_CAPTION, COLOUR_GREY, WID_STL_CAPTION), SetDataTip(STR_STATION_LIST_CAPTION, STR_TOOLTIP_WINDOW_TITLE_DRAG_THIS),
		NWidget(WWT_SHADEBOX, COLOUR_GREY),
		NWidget(WWT_DEFSIZEBOX, COLOUR_GREY),
		NWidget(WWT_STICKYBOX, COLOUR_GREY),
	EndContainer(),
	NWidget(NWID_HORIZONTAL),
		NWidget(WWT_TEXTBTN, COLOUR_GREY, WID_STL_TRAIN), SetMinimalSize(14, 0), SetMinimalTextLines(1, 0), SetDataTip(STR_TRAIN, STR_STATION_LIST_USE_CTRL_TO_SELECT_MORE), SetFill(0, 1),
		NWidget(WWT_TEXTBTN, COLOUR_GREY, WID_STL_TRUCK), SetMinimalSize(14, 0), SetMinimalTextLines(1, 0), SetDataTip(STR_LORRY, STR_STATION_LIST_USE_CTRL_TO_SELECT_MORE), SetFill(0, 1),
		NWidget(WWT_TEXTBTN, COLOUR_GREY, WID_STL_BUS), SetMinimalSize(14, 0), SetMinimalTextLines(1, 0), SetDataTip(STR_BUS, STR_STATION_LIST_USE_CTRL_TO_SELECT_MORE), SetFill(0, 1),
		NWidget(WWT_TEXTBTN, COLOUR_GREY, WID_STL_SHIP), SetMinimalSize(14, 0), SetMinimalTextLines(1, 0), SetDataTip(STR_SHIP, STR_STATION_LIST_USE_CTRL_TO_SELECT_MORE), SetFill(0, 1),
		NWidget(WWT_TEXTBTN, COLOUR_GREY, WID_STL_AIRPLANE), SetMinimalSize(14, 0), SetMinimalTextLines(1, 0), SetDataTip(STR_PLANE, STR_STATION_LIST_USE_CTRL_TO_SELECT_MORE), SetFill(0, 1),
		NWidget(WWT_PUSHTXTBTN, COLOUR_GREY, WID_STL_FACILALL), SetMinimalSize(14, 0), SetMinimalTextLines(1, 0), SetDataTip(STR_ABBREV_ALL, STR_STATION_LIST_SELECT_ALL_FACILITIES), SetFill(0, 1),
		NWidget(WWT_PANEL, COLOUR_GREY), SetMinimalSize(5, 0), SetFill(0, 1), EndContainer(),
		NWidgetFunction(CargoWidgets),
		NWidget(WWT_TEXTBTN, COLOUR_GREY, WID_STL_NOCARGOWAITING), SetMinimalSize(14, 0), SetMinimalTextLines(1, 0), SetDataTip(STR_ABBREV_NONE, STR_STATION_LIST_NO_WAITING_CARGO), SetFill(0, 1),
		NWidget(WWT_PUSHTXTBTN, COLOUR_GREY, WID_STL_CARGOALL), SetMinimalSize(14, 0), SetMinimalTextLines(1, 0), SetDataTip(STR_ABBREV_ALL, STR_STATION_LIST_SELECT_ALL_TYPES), SetFill(0, 1),
		NWidget(WWT_PANEL, COLOUR_GREY), SetResize(1, 0), SetFill(1, 1), EndContainer(),
	EndContainer(),
	NWidget(NWID_HORIZONTAL),
		NWidget(WWT_PUSHTXTBTN, COLOUR_GREY, WID_STL_SORTBY), SetMinimalSize(81, 12), SetDataTip(STR_BUTTON_SORT_BY, STR_TOOLTIP_SORT_ORDER),
		NWidget(WWT_DROPDOWN, COLOUR_GREY, WID_STL_SORTDROPBTN), SetMinimalSize(163, 12), SetDataTip(STR_SORT_BY_NAME, STR_TOOLTIP_SORT_CRITERIA), // widget_data gets overwritten.
		NWidget(WWT_PANEL, COLOUR_GREY), SetResize(1, 0), SetFill(1, 1), EndContainer(),
	EndContainer(),
	NWidget(NWID_HORIZONTAL),
		NWidget(WWT_PANEL, COLOUR_GREY, WID_STL_LIST), SetMinimalSize(346, 125), SetResize(1, 10), SetDataTip(0x0, STR_STATION_LIST_TOOLTIP), SetScrollbar(WID_STL_SCROLLBAR), EndContainer(),
		NWidget(NWID_VERTICAL),
			NWidget(NWID_VSCROLLBAR, COLOUR_GREY, WID_STL_SCROLLBAR),
			NWidget(WWT_RESIZEBOX, COLOUR_GREY),
		EndContainer(),
	EndContainer(),
};

static WindowDesc _company_stations_desc(
	WDP_AUTO, "list_stations", 358, 162,
	WC_STATION_LIST, WC_NONE,
	0,
	_nested_company_stations_widgets, lengthof(_nested_company_stations_widgets)
);

/**
 * Opens window with list of company's stations
 *
 * @param company whose stations' list show
 */
void ShowCompanyStations(CompanyID company)
{
	if (!Company::IsValidID(company)) return;

	AllocateWindowDescFront<CompanyStationsWindow>(&_company_stations_desc, company);
}

static const NWidgetPart _nested_station_view_widgets[] = {
	NWidget(NWID_HORIZONTAL),
		NWidget(WWT_CLOSEBOX, COLOUR_GREY),
		NWidget(WWT_PUSHIMGBTN, COLOUR_GREY, WID_SV_RENAME), SetMinimalSize(12, 14), SetDataTip(SPR_RENAME, STR_STATION_VIEW_RENAME_TOOLTIP),
		NWidget(WWT_CAPTION, COLOUR_GREY, WID_SV_CAPTION), SetDataTip(STR_STATION_VIEW_CAPTION, STR_TOOLTIP_WINDOW_TITLE_DRAG_THIS),
		NWidget(WWT_PUSHIMGBTN, COLOUR_GREY, WID_SV_LOCATION), SetMinimalSize(12, 14), SetDataTip(SPR_GOTO_LOCATION, STR_STATION_VIEW_CENTER_TOOLTIP),
		NWidget(WWT_DEBUGBOX, COLOUR_GREY),
		NWidget(WWT_SHADEBOX, COLOUR_GREY),
		NWidget(WWT_DEFSIZEBOX, COLOUR_GREY),
		NWidget(WWT_STICKYBOX, COLOUR_GREY),
	EndContainer(),
	NWidget(NWID_HORIZONTAL),
		NWidget(WWT_TEXTBTN, COLOUR_GREY, WID_SV_GROUP), SetMinimalSize(81, 12), SetFill(1, 1), SetDataTip(STR_STATION_VIEW_GROUP, 0x0),
		NWidget(WWT_DROPDOWN, COLOUR_GREY, WID_SV_GROUP_BY), SetMinimalSize(168, 12), SetResize(1, 0), SetFill(0, 1), SetDataTip(0x0, STR_TOOLTIP_GROUP_ORDER),
	EndContainer(),
	NWidget(NWID_HORIZONTAL),
		NWidget(WWT_PUSHTXTBTN, COLOUR_GREY, WID_SV_SORT_ORDER), SetMinimalSize(81, 12), SetFill(1, 1), SetDataTip(STR_BUTTON_SORT_BY, STR_TOOLTIP_SORT_ORDER),
		NWidget(WWT_DROPDOWN, COLOUR_GREY, WID_SV_SORT_BY), SetMinimalSize(168, 12), SetResize(1, 0), SetFill(0, 1), SetDataTip(0x0, STR_TOOLTIP_SORT_CRITERIA),
	EndContainer(),
	NWidget(NWID_HORIZONTAL),
		NWidget(WWT_PANEL, COLOUR_GREY, WID_SV_WAITING), SetMinimalSize(237, 44), SetResize(1, 10), SetScrollbar(WID_SV_SCROLLBAR), EndContainer(),
		NWidget(NWID_VSCROLLBAR, COLOUR_GREY, WID_SV_SCROLLBAR),
	EndContainer(),
	NWidget(WWT_PANEL, COLOUR_GREY, WID_SV_ACCEPT_RATING_LIST), SetMinimalSize(249, 23), SetResize(1, 0), EndContainer(),
	NWidget(NWID_HORIZONTAL, NC_EQUALSIZE),
		NWidget(WWT_PUSHTXTBTN, COLOUR_GREY, WID_SV_ACCEPTS_RATINGS), SetMinimalSize(46, 12), SetResize(1, 0), SetFill(1, 1),
				SetDataTip(STR_STATION_VIEW_RATINGS_BUTTON, STR_STATION_VIEW_RATINGS_TOOLTIP),
		NWidget(WWT_PUSHTXTBTN, COLOUR_GREY, WID_SV_HISTORY), SetMinimalSize(60, 12), SetResize(1, 0), SetFill(1, 1),
				SetDataTip(STR_STATION_VIEW_HISTORY_BUTTON, STR_STATION_VIEW_HISTORY_TOOLTIP),
		NWidget(WWT_PUSHTXTBTN, COLOUR_GREY, WID_SV_DEPARTURES), SetMinimalSize(46, 12), SetResize(1, 0), SetFill(1, 1),
				SetDataTip(STR_STATION_VIEW_DEPARTURES_BUTTON, STR_STATION_VIEW_DEPARTURES_TOOLTIP),
		NWidget(WWT_TEXTBTN, COLOUR_GREY, WID_SV_CLOSE_AIRPORT), SetMinimalSize(45, 12), SetResize(1, 0), SetFill(1, 1),
				SetDataTip(STR_STATION_VIEW_CLOSE_AIRPORT, STR_STATION_VIEW_CLOSE_AIRPORT_TOOLTIP),
		NWidget(WWT_TEXTBTN, COLOUR_GREY, WID_SV_CATCHMENT), SetMinimalSize(45, 12), SetResize(1, 0), SetFill(1, 1), SetDataTip(STR_BUTTON_CATCHMENT, STR_TOOLTIP_CATCHMENT),
		NWidget(WWT_PUSHTXTBTN, COLOUR_GREY, WID_SV_TRAINS), SetMinimalSize(14, 12), SetFill(0, 1), SetDataTip(STR_TRAIN, STR_STATION_VIEW_SCHEDULED_TRAINS_TOOLTIP),
		NWidget(WWT_PUSHTXTBTN, COLOUR_GREY, WID_SV_ROADVEHS), SetMinimalSize(14, 12), SetFill(0, 1), SetDataTip(STR_LORRY, STR_STATION_VIEW_SCHEDULED_ROAD_VEHICLES_TOOLTIP),
		NWidget(WWT_PUSHTXTBTN, COLOUR_GREY, WID_SV_SHIPS), SetMinimalSize(14, 12), SetFill(0, 1), SetDataTip(STR_SHIP, STR_STATION_VIEW_SCHEDULED_SHIPS_TOOLTIP),
		NWidget(WWT_PUSHTXTBTN, COLOUR_GREY, WID_SV_PLANES),  SetMinimalSize(14, 12), SetFill(0, 1), SetDataTip(STR_PLANE, STR_STATION_VIEW_SCHEDULED_AIRCRAFT_TOOLTIP),
		NWidget(WWT_RESIZEBOX, COLOUR_GREY),
	EndContainer(),
};

/**
 * Draws icons of waiting cargo in the StationView window
 *
 * @param i type of cargo
 * @param waiting number of waiting units
 * @param left  left most coordinate to draw on
 * @param right right most coordinate to draw on
 * @param y y coordinate
 */
static void DrawCargoIcons(CargoID i, uint waiting, int left, int right, int y)
{
	int width = ScaleSpriteTrad(10);
	uint num = std::min<uint>((waiting + (width / 2)) / width, (right - left) / width); // maximum is width / 10 icons so it won't overflow
	if (num == 0) return;

	SpriteID sprite = CargoSpec::Get(i)->GetCargoIcon();

	int x = _current_text_dir == TD_RTL ? left : right - num * width;
	do {
		DrawSprite(sprite, PAL_NONE, x, y);
		x += width;
	} while (--num);
}

enum SortOrder {
	SO_DESCENDING,
	SO_ASCENDING
};

class CargoDataEntry;

enum CargoSortType {
	ST_AS_GROUPING,    ///< by the same principle the entries are being grouped
	ST_COUNT,          ///< by amount of cargo
	ST_STATION_STRING, ///< by station name
	ST_STATION_ID,     ///< by station id
	ST_CARGO_ID,       ///< by cargo id
};

class CargoSorter {
public:
	CargoSorter(CargoSortType t = ST_STATION_ID, SortOrder o = SO_ASCENDING) : type(t), order(o) {}
	CargoSortType GetSortType() {return this->type;}
	bool operator()(const CargoDataEntry *cd1, const CargoDataEntry *cd2) const;

private:
	CargoSortType type;
	SortOrder order;

	template<class Tid>
	bool SortId(Tid st1, Tid st2) const;
	bool SortCount(const CargoDataEntry *cd1, const CargoDataEntry *cd2) const;
	bool SortStation (StationID st1, StationID st2) const;
};

typedef std::set<CargoDataEntry *, CargoSorter> CargoDataSet;

/**
 * A cargo data entry representing one possible row in the station view window's
 * top part. Cargo data entries form a tree where each entry can have several
 * children. Parents keep track of the sums of their childrens' cargo counts.
 */
class CargoDataEntry {
public:
	CargoDataEntry();
	~CargoDataEntry();

	/**
	 * Insert a new child or retrieve an existing child using a station ID as ID.
	 * @param station ID of the station for which an entry shall be created or retrieved
	 * @return a child entry associated with the given station.
	 */
	CargoDataEntry *InsertOrRetrieve(StationID station)
	{
		return this->InsertOrRetrieve<StationID>(station);
	}

	/**
	 * Insert a new child or retrieve an existing child using a cargo ID as ID.
	 * @param cargo ID of the cargo for which an entry shall be created or retrieved
	 * @return a child entry associated with the given cargo.
	 */
	CargoDataEntry *InsertOrRetrieve(CargoID cargo)
	{
		return this->InsertOrRetrieve<CargoID>(cargo);
	}

	void Update(uint count);

	/**
	 * Remove a child associated with the given station.
	 * @param station ID of the station for which the child should be removed.
	 */
	void Remove(StationID station)
	{
		CargoDataEntry t(station);
		this->Remove(&t);
	}

	/**
	 * Remove a child associated with the given cargo.
	 * @param cargo ID of the cargo for which the child should be removed.
	 */
	void Remove(CargoID cargo)
	{
		CargoDataEntry t(cargo);
		this->Remove(&t);
	}

	/**
	 * Retrieve a child for the given station. Return nullptr if it doesn't exist.
	 * @param station ID of the station the child we're looking for is associated with.
	 * @return a child entry for the given station or nullptr.
	 */
	CargoDataEntry *Retrieve(StationID station) const
	{
		CargoDataEntry t(station);
		return this->Retrieve(this->children->find(&t));
	}

	/**
	 * Retrieve a child for the given cargo. Return nullptr if it doesn't exist.
	 * @param cargo ID of the cargo the child we're looking for is associated with.
	 * @return a child entry for the given cargo or nullptr.
	 */
	CargoDataEntry *Retrieve(CargoID cargo) const
	{
		CargoDataEntry t(cargo);
		return this->Retrieve(this->children->find(&t));
	}

	void Resort(CargoSortType type, SortOrder order);

	/**
	 * Get the station ID for this entry.
	 */
	StationID GetStation() const { return this->station; }

	/**
	 * Get the cargo ID for this entry.
	 */
	CargoID GetCargo() const { return this->cargo; }

	/**
	 * Get the cargo count for this entry.
	 */
	uint GetCount() const { return this->count; }

	/**
	 * Get the parent entry for this entry.
	 */
	CargoDataEntry *GetParent() const { return this->parent; }

	/**
	 * Get the number of children for this entry.
	 */
	uint GetNumChildren() const { return this->num_children; }

	/**
	 * Get an iterator pointing to the begin of the set of children.
	 */
	CargoDataSet::iterator Begin() const { return this->children->begin(); }

	/**
	 * Get an iterator pointing to the end of the set of children.
	 */
	CargoDataSet::iterator End() const { return this->children->end(); }

	/**
	 * Has this entry transfers.
	 */
	bool HasTransfers() const { return this->transfers; }

	/**
	 * Set the transfers state.
	 */
	void SetTransfers(bool value) { this->transfers = value; }

	void Clear();
private:

	CargoDataEntry(StationID st, uint c, CargoDataEntry *p);
	CargoDataEntry(CargoID car, uint c, CargoDataEntry *p);
	CargoDataEntry(StationID st);
	CargoDataEntry(CargoID car);

	CargoDataEntry *Retrieve(CargoDataSet::iterator i) const;

	template<class Tid>
	CargoDataEntry *InsertOrRetrieve(Tid s);

	void Remove(CargoDataEntry *comp);
	void IncrementSize();

	CargoDataEntry *parent;   ///< the parent of this entry.
	const union {
		StationID station;    ///< ID of the station this entry is associated with.
		struct {
			CargoID cargo;    ///< ID of the cargo this entry is associated with.
			bool transfers;   ///< If there are transfers for this cargo.
		};
	};
	uint num_children;        ///< the number of subentries belonging to this entry.
	uint count;               ///< sum of counts of all children or amount of cargo for this entry.
	CargoDataSet *children;   ///< the children of this entry.
};

CargoDataEntry::CargoDataEntry() :
	parent(nullptr),
	station(INVALID_STATION),
	num_children(0),
	count(0),
	children(new CargoDataSet(CargoSorter(ST_CARGO_ID)))
{}

CargoDataEntry::CargoDataEntry(CargoID cargo, uint count, CargoDataEntry *parent) :
	parent(parent),
	cargo(cargo),
	num_children(0),
	count(count),
	children(new CargoDataSet)
{}

CargoDataEntry::CargoDataEntry(StationID station, uint count, CargoDataEntry *parent) :
	parent(parent),
	station(station),
	num_children(0),
	count(count),
	children(new CargoDataSet)
{}

CargoDataEntry::CargoDataEntry(StationID station) :
	parent(nullptr),
	station(station),
	num_children(0),
	count(0),
	children(nullptr)
{}

CargoDataEntry::CargoDataEntry(CargoID cargo) :
	parent(nullptr),
	cargo(cargo),
	num_children(0),
	count(0),
	children(nullptr)
{}

CargoDataEntry::~CargoDataEntry()
{
	this->Clear();
	delete this->children;
}

/**
 * Delete all subentries, reset count and num_children and adapt parent's count.
 */
void CargoDataEntry::Clear()
{
	if (this->children != nullptr) {
		for (CargoDataSet::iterator i = this->children->begin(); i != this->children->end(); ++i) {
			assert(*i != this);
			delete *i;
		}
		this->children->clear();
	}
	if (this->parent != nullptr) this->parent->count -= this->count;
	this->count = 0;
	this->num_children = 0;
}

/**
 * Remove a subentry from this one and delete it.
 * @param child the entry to be removed. This may also be a synthetic entry
 * which only contains the ID of the entry to be removed. In this case child is
 * not deleted.
 */
void CargoDataEntry::Remove(CargoDataEntry *child)
{
	CargoDataSet::iterator i = this->children->find(child);
	if (i != this->children->end()) {
		delete *i;
		this->children->erase(i);
	}
}

/**
 * Retrieve a subentry or insert it if it doesn't exist, yet.
 * @tparam ID type of ID: either StationID or CargoID
 * @param child_id ID of the child to be inserted or retrieved.
 * @return the new or retrieved subentry
 */
template<class Tid>
CargoDataEntry *CargoDataEntry::InsertOrRetrieve(Tid child_id)
{
	CargoDataEntry tmp(child_id);
	CargoDataSet::iterator i = this->children->find(&tmp);
	if (i == this->children->end()) {
		IncrementSize();
		return *(this->children->insert(new CargoDataEntry(child_id, 0, this)).first);
	} else {
		CargoDataEntry *ret = *i;
		assert(this->children->value_comp().GetSortType() != ST_COUNT);
		return ret;
	}
}

/**
 * Update the count for this entry and propagate the change to the parent entry
 * if there is one.
 * @param count the amount to be added to this entry
 */
void CargoDataEntry::Update(uint count)
{
	this->count += count;
	if (this->parent != nullptr) this->parent->Update(count);
}

/**
 * Increment
 */
void CargoDataEntry::IncrementSize()
{
	 ++this->num_children;
	 if (this->parent != nullptr) this->parent->IncrementSize();
}

void CargoDataEntry::Resort(CargoSortType type, SortOrder order)
{
	CargoDataSet *new_subs = new CargoDataSet(this->children->begin(), this->children->end(), CargoSorter(type, order));
	delete this->children;
	this->children = new_subs;
}

CargoDataEntry *CargoDataEntry::Retrieve(CargoDataSet::iterator i) const
{
	if (i == this->children->end()) {
		return nullptr;
	} else {
		assert(this->children->value_comp().GetSortType() != ST_COUNT);
		return *i;
	}
}

bool CargoSorter::operator()(const CargoDataEntry *cd1, const CargoDataEntry *cd2) const
{
	switch (this->type) {
		case ST_STATION_ID:
			return this->SortId<StationID>(cd1->GetStation(), cd2->GetStation());
		case ST_CARGO_ID:
			return this->SortId<CargoID>(cd1->GetCargo(), cd2->GetCargo());
		case ST_COUNT:
			return this->SortCount(cd1, cd2);
		case ST_STATION_STRING:
			return this->SortStation(cd1->GetStation(), cd2->GetStation());
		default:
			NOT_REACHED();
	}
}

template<class Tid>
bool CargoSorter::SortId(Tid st1, Tid st2) const
{
	return (this->order == SO_ASCENDING) ? st1 < st2 : st2 < st1;
}

bool CargoSorter::SortCount(const CargoDataEntry *cd1, const CargoDataEntry *cd2) const
{
	uint c1 = cd1->GetCount();
	uint c2 = cd2->GetCount();
	if (c1 == c2) {
		return this->SortStation(cd1->GetStation(), cd2->GetStation());
	} else if (this->order == SO_ASCENDING) {
		return c1 < c2;
	} else {
		return c2 < c1;
	}
}

bool CargoSorter::SortStation(StationID st1, StationID st2) const
{
	if (!Station::IsValidID(st1)) {
		return Station::IsValidID(st2) ? this->order == SO_ASCENDING : this->SortId(st1, st2);
	} else if (!Station::IsValidID(st2)) {
		return order == SO_DESCENDING;
	}

	int res = strnatcmp(Station::Get(st1)->GetCachedName(), Station::Get(st2)->GetCachedName()); // Sort by name (natural sorting).
	if (res == 0) {
		return this->SortId(st1, st2);
	} else {
		return (this->order == SO_ASCENDING) ? res < 0 : res > 0;
	}
}

/**
 * The StationView window
 */
struct StationViewWindow : public Window {
	/**
	 * A row being displayed in the cargo view (as opposed to being "hidden" behind a plus sign).
	 */
	struct RowDisplay {
		RowDisplay(CargoDataEntry *f, StationID n) : filter(f), next_station(n) {}
		RowDisplay(CargoDataEntry *f, CargoID n) : filter(f), next_cargo(n) {}

		/**
		 * Parent of the cargo entry belonging to the row.
		 */
		CargoDataEntry *filter;
		union {
			/**
			 * ID of the station belonging to the entry actually displayed if it's to/from/via.
			 */
			StationID next_station;

			/**
			 * ID of the cargo belonging to the entry actually displayed if it's cargo.
			 */
			CargoID next_cargo;
		};
	};

	typedef std::vector<RowDisplay> CargoDataVector;

	static const int NUM_COLUMNS = 4; ///< Number of "columns" in the cargo view: cargo, from, via, to

	/**
	 * Type of data invalidation.
	 */
	enum Invalidation {
		INV_FLOWS = 0x100, ///< The planned flows have been recalculated and everything has to be updated.
		INV_CARGO = 0x200  ///< Some cargo has been added or removed.
	};

	/**
	 * Type of grouping used in each of the "columns".
	 */
	enum Grouping {
		GR_SOURCE,      ///< Group by source of cargo ("from").
		GR_NEXT,        ///< Group by next station ("via").
		GR_DESTINATION, ///< Group by estimated final destination ("to").
		GR_CARGO,       ///< Group by cargo type.
	};

	/**
	 * Display mode of the cargo view.
	 */
	enum Mode {
		MODE_WAITING, ///< Show cargo waiting at the station.
		MODE_PLANNED  ///< Show cargo planned to pass through the station.
	};

	uint expand_shrink_width;     ///< The width allocated to the expand/shrink 'button'
	int rating_lines;             ///< Number of lines in the cargo ratings view.
	int accepts_lines;            ///< Number of lines in the accepted cargo view.
	Scrollbar *vscroll;

	/** Height of the #WID_SV_ACCEPT_RATING_LIST widget for different views. */
	enum AcceptListHeight {
		ALH_RATING  = 13, ///< Height of the cargo ratings view.
		ALH_ACCEPTS = 3,  ///< Height of the accepted cargo view.
	};

	static const StringID _sort_names[];  ///< Names of the sorting options in the dropdown.
	static const StringID _group_names[]; ///< Names of the grouping options in the dropdown.

	/**
	 * Sort types of the different 'columns'.
	 * In fact only ST_COUNT and ST_AS_GROUPING are active and you can only
	 * sort all the columns in the same way. The other options haven't been
	 * included in the GUI due to lack of space.
	 */
	CargoSortType sortings[NUM_COLUMNS];

	/** Sort order (ascending/descending) for the 'columns'. */
	SortOrder sort_orders[NUM_COLUMNS];

	int scroll_to_row;                  ///< If set, scroll the main viewport to the station pointed to by this row.
	int grouping_index;                 ///< Currently selected entry in the grouping drop down.
	int ratings_list_y = 0;             ///< Y coordinate of first line in station ratings panel.
	Mode current_mode;                  ///< Currently selected display mode of cargo view.
	Grouping groupings[NUM_COLUMNS];    ///< Grouping modes for the different columns.

	CargoDataEntry expanded_rows;       ///< Parent entry of currently expanded rows.
	CargoDataEntry cached_destinations; ///< Cache for the flows passing through this station.
	CargoDataVector displayed_rows;     ///< Parent entry of currently displayed rows (including collapsed ones).

	StationViewWindow(WindowDesc *desc, WindowNumber window_number) : Window(desc),
		scroll_to_row(INT_MAX), grouping_index(0)
	{
		this->rating_lines  = ALH_RATING;
		this->accepts_lines = ALH_ACCEPTS;

		this->CreateNestedTree();
		this->vscroll = this->GetScrollbar(WID_SV_SCROLLBAR);
		/* Nested widget tree creation is done in two steps to ensure that this->GetWidget<NWidgetCore>(WID_SV_ACCEPTS_RATINGS) exists in UpdateWidgetSize(). */
		this->FinishInitNested(window_number);

		this->groupings[0] = GR_CARGO;
		this->sortings[0] = ST_AS_GROUPING;
		this->SelectGroupBy(_settings_client.gui.station_gui_group_order);
		this->SelectSortBy(_settings_client.gui.station_gui_sort_by);
		this->sort_orders[0] = SO_ASCENDING;
		this->SelectSortOrder((SortOrder)_settings_client.gui.station_gui_sort_order);
		this->owner = Station::Get(window_number)->owner;
		ZoningStationWindowOpenClose(Station::Get(window_number));
	}

	~StationViewWindow()
	{
		ZoningStationWindowOpenClose(Station::Get(window_number));
		DeleteWindowById(WC_TRAINS_LIST,   VehicleListIdentifier(VL_STATION_LIST, VEH_TRAIN,    this->owner, this->window_number).Pack(), false);
		DeleteWindowById(WC_ROADVEH_LIST,  VehicleListIdentifier(VL_STATION_LIST, VEH_ROAD,     this->owner, this->window_number).Pack(), false);
		DeleteWindowById(WC_SHIPS_LIST,    VehicleListIdentifier(VL_STATION_LIST, VEH_SHIP,     this->owner, this->window_number).Pack(), false);
		DeleteWindowById(WC_AIRCRAFT_LIST, VehicleListIdentifier(VL_STATION_LIST, VEH_AIRCRAFT, this->owner, this->window_number).Pack(), false);

		SetViewportCatchmentStation(Station::Get(this->window_number), false);
	}

	void OnInit() override
	{
		const Station *st = Station::Get(this->window_number);
		SetWidgetDisabledState(WID_SV_HISTORY, st->station_cargo_history_cargoes == 0);
	}

	/**
	 * Show a certain cargo entry characterized by source/next/dest station, cargo ID and amount of cargo at the
	 * right place in the cargo view. I.e. update as many rows as are expanded following that characterization.
	 * @param data Root entry of the tree.
	 * @param cargo Cargo ID of the entry to be shown.
	 * @param source Source station of the entry to be shown.
	 * @param next Next station the cargo to be shown will visit.
	 * @param dest Final destination of the cargo to be shown.
	 * @param count Amount of cargo to be shown.
	 */
	void ShowCargo(CargoDataEntry *data, CargoID cargo, StationID source, StationID next, StationID dest, uint count)
	{
		if (count == 0) return;
		bool auto_distributed = _settings_game.linkgraph.GetDistributionType(cargo) != DT_MANUAL;
		const CargoDataEntry *expand = &this->expanded_rows;
		for (int i = 0; i < NUM_COLUMNS && expand != nullptr; ++i) {
			switch (groupings[i]) {
				case GR_CARGO:
					assert(i == 0);
					data = data->InsertOrRetrieve(cargo);
					data->SetTransfers(source != this->window_number);
					expand = expand->Retrieve(cargo);
					break;
				case GR_SOURCE:
					if (auto_distributed || source != this->window_number) {
						data = data->InsertOrRetrieve(source);
						expand = expand->Retrieve(source);
					}
					break;
				case GR_NEXT:
					if (auto_distributed) {
						data = data->InsertOrRetrieve(next);
						expand = expand->Retrieve(next);
					}
					break;
				case GR_DESTINATION:
					if (auto_distributed) {
						data = data->InsertOrRetrieve(dest);
						expand = expand->Retrieve(dest);
					}
					break;
			}
		}
		data->Update(count);
	}

	void UpdateWidgetSize(int widget, Dimension *size, const Dimension &padding, Dimension *fill, Dimension *resize) override
	{
		switch (widget) {
			case WID_SV_WAITING:
				resize->height = FONT_HEIGHT_NORMAL;
				size->height = 4 * resize->height + padding.height;
				this->expand_shrink_width = std::max(GetStringBoundingBox("-").width, GetStringBoundingBox("+").width);
				break;

			case WID_SV_ACCEPT_RATING_LIST:
				size->height = ((this->GetWidget<NWidgetCore>(WID_SV_ACCEPTS_RATINGS)->widget_data == STR_STATION_VIEW_RATINGS_BUTTON) ? this->accepts_lines : this->rating_lines) * FONT_HEIGHT_NORMAL + padding.height;
				break;

			case WID_SV_CLOSE_AIRPORT:
				if (!(Station::Get(this->window_number)->facilities & FACIL_AIRPORT)) {
					/* Hide 'Close Airport' button if no airport present. */
					size->width = 0;
					resize->width = 0;
					fill->width = 0;
				}
				break;

			case WID_SV_GROUP_BY:
			case WID_SV_SORT_BY: {
				uint width = 0;
				for (const StringID *str = _group_names; *str != INVALID_STRING_ID; str++) {
					width = std::max(width, GetStringBoundingBox(*str).width);
				}
				for (const StringID *str = _sort_names; *str != INVALID_STRING_ID; str++) {
					width = std::max(width, GetStringBoundingBox(*str).width);
				}
				size->width = width + padding.width;
				break;
			}
		}
	}

	bool OnTooltip(Point pt, int widget, TooltipCloseCondition close_cond) override
	{
		if (widget != WID_SV_ACCEPT_RATING_LIST || this->GetWidget<NWidgetCore>(WID_SV_ACCEPTS_RATINGS)->widget_data == STR_STATION_VIEW_RATINGS_BUTTON ||
				_settings_client.gui.station_rating_tooltip_mode == SRTM_OFF) {
			return false;
		}

		int ofs_y = pt.y - this->ratings_list_y;
		if (ofs_y < 0) return false;

		const Station *st = Station::Get(this->window_number);
		for (const CargoSpec *cs : _sorted_standard_cargo_specs) {
			const GoodsEntry *ge = &st->goods[cs->Index()];
			if (!ge->HasRating()) continue;
			ofs_y -= FONT_HEIGHT_NORMAL;
			if (ofs_y < 0) {
				GuiShowStationRatingTooltip(this, st, cs);
				break;
			}
		}

		return true;
	}

	void OnPaint() override
	{
		const Station *st = Station::Get(this->window_number);
		CargoDataEntry cargo;
		BuildCargoList(&cargo, st);

		this->vscroll->SetCount(cargo.GetNumChildren()); // update scrollbar

		byte have_veh_types = 0;
		IterateOrderRefcountMapForDestinationID(st->index, [&](CompanyID cid, OrderType order_type, VehicleType veh_type, uint32 refcount) {
			SetBit(have_veh_types, veh_type);
			return true;
		});

		/* disable some buttons */
		this->SetWidgetDisabledState(WID_SV_RENAME,   st->owner != _local_company);
		this->SetWidgetDisabledState(WID_SV_TRAINS,   !(st->facilities & FACIL_TRAIN) && !HasBit(have_veh_types, VEH_TRAIN));
		this->SetWidgetDisabledState(WID_SV_ROADVEHS, !(st->facilities & FACIL_TRUCK_STOP) && !(st->facilities & FACIL_BUS_STOP) && !HasBit(have_veh_types, VEH_ROAD));
		this->SetWidgetDisabledState(WID_SV_SHIPS,    !(st->facilities & FACIL_DOCK) && !HasBit(have_veh_types, VEH_SHIP));
		this->SetWidgetDisabledState(WID_SV_PLANES,   !(st->facilities & FACIL_AIRPORT) && !HasBit(have_veh_types, VEH_AIRCRAFT));
		this->SetWidgetDisabledState(WID_SV_CLOSE_AIRPORT, !(st->facilities & FACIL_AIRPORT) || st->owner != _local_company || st->owner == OWNER_NONE); // Also consider SE, where _local_company == OWNER_NONE
		this->SetWidgetLoweredState(WID_SV_CLOSE_AIRPORT, (st->facilities & FACIL_AIRPORT) && (st->airport.flags & AIRPORT_CLOSED_block) != 0);

		extern const Station *_viewport_highlight_station;
		this->SetWidgetDisabledState(WID_SV_CATCHMENT, st->facilities == FACIL_NONE);
		this->SetWidgetLoweredState(WID_SV_CATCHMENT, _viewport_highlight_station == st);

		this->DrawWidgets();

		if (!this->IsShaded()) {
			/* Draw 'accepted cargo' or 'cargo ratings'. */
			const NWidgetBase *wid = this->GetWidget<NWidgetBase>(WID_SV_ACCEPT_RATING_LIST);
			const Rect r = wid->GetCurrentRect();
			if (this->GetWidget<NWidgetCore>(WID_SV_ACCEPTS_RATINGS)->widget_data == STR_STATION_VIEW_RATINGS_BUTTON) {
				int lines = this->DrawAcceptedCargo(r);
				if (lines > this->accepts_lines) { // Resize the widget, and perform re-initialization of the window.
					this->accepts_lines = lines;
					this->ReInit();
					return;
				}
			} else {
				int lines = this->DrawCargoRatings(r);
				if (lines > this->rating_lines) { // Resize the widget, and perform re-initialization of the window.
					this->rating_lines = lines;
					this->ReInit();
					return;
				}
			}

			/* Draw arrow pointing up/down for ascending/descending sorting */
			this->DrawSortButtonState(WID_SV_SORT_ORDER, sort_orders[1] == SO_ASCENDING ? SBS_UP : SBS_DOWN);

			int pos = this->vscroll->GetPosition();

			int maxrows = this->vscroll->GetCapacity();

			displayed_rows.clear();

			/* Draw waiting cargo. */
			NWidgetBase *nwi = this->GetWidget<NWidgetBase>(WID_SV_WAITING);
			Rect waiting_rect = nwi->GetCurrentRect().Shrink(WidgetDimensions::scaled.framerect);
			this->DrawEntries(&cargo, waiting_rect, pos, maxrows, 0);
			scroll_to_row = INT_MAX;
		}
	}

	void SetStringParameters(int widget) const override
	{
		const Station *st = Station::Get(this->window_number);
		SetDParam(0, st->index);
		SetDParam(1, st->facilities);
	}

	/**
	 * Rebuild the cache for estimated destinations which is used to quickly show the "destination" entries
	 * even if we actually don't know the destination of a certain packet from just looking at it.
	 * @param i Cargo to recalculate the cache for.
	 */
	void RecalcDestinations(CargoID i)
	{
		const Station *st = Station::Get(this->window_number);
		CargoDataEntry *cargo_entry = cached_destinations.InsertOrRetrieve(i);
		cargo_entry->Clear();

		const FlowStatMap &flows = st->goods[i].flows;
		for (FlowStatMap::const_iterator it = flows.begin(); it != flows.end(); ++it) {
			StationID from = it->GetOrigin();
			CargoDataEntry *source_entry = cargo_entry->InsertOrRetrieve(from);
			uint32 prev_count = 0;
			for (FlowStat::const_iterator flow_it = it->begin(); flow_it != it->end(); ++flow_it) {
				StationID via = flow_it->second;
				CargoDataEntry *via_entry = source_entry->InsertOrRetrieve(via);
				if (via == this->window_number) {
					via_entry->InsertOrRetrieve(via)->Update(flow_it->first - prev_count);
				} else {
					EstimateDestinations(i, from, via, flow_it->first - prev_count, via_entry);
				}
				prev_count = flow_it->first;
			}
		}
	}

	/**
	 * Estimate the amounts of cargo per final destination for a given cargo, source station and next hop and
	 * save the result as children of the given CargoDataEntry.
	 * @param cargo ID of the cargo to estimate destinations for.
	 * @param source Source station of the given batch of cargo.
	 * @param next Intermediate hop to start the calculation at ("next hop").
	 * @param count Size of the batch of cargo.
	 * @param dest CargoDataEntry to save the results in.
	 */
	void EstimateDestinations(CargoID cargo, StationID source, StationID next, uint count, CargoDataEntry *dest, uint depth = 0)
	{
		if (depth <= 128 && Station::IsValidID(next) && Station::IsValidID(source)) {
			CargoDataEntry tmp;
			const FlowStatMap &flowmap = Station::Get(next)->goods[cargo].flows;
			FlowStatMap::const_iterator map_it = flowmap.find(source);
			if (map_it != flowmap.end()) {
				uint32 prev_count = 0;
				for (FlowStat::const_iterator i = map_it->begin(); i != map_it->end(); ++i) {
					tmp.InsertOrRetrieve(i->second)->Update(i->first - prev_count);
					prev_count = i->first;
				}
			}

			if (tmp.GetCount() == 0) {
				dest->InsertOrRetrieve(INVALID_STATION)->Update(count);
			} else {
				uint sum_estimated = 0;
				while (sum_estimated < count) {
					for (CargoDataSet::iterator i = tmp.Begin(); i != tmp.End() && sum_estimated < count; ++i) {
						CargoDataEntry *child = *i;
						uint estimate = DivideApprox(child->GetCount() * count, tmp.GetCount());
						if (estimate == 0) estimate = 1;

						sum_estimated += estimate;
						if (sum_estimated > count) {
							estimate -= sum_estimated - count;
							sum_estimated = count;
						}

						if (estimate > 0) {
							if (child->GetStation() == next) {
								dest->InsertOrRetrieve(next)->Update(estimate);
							} else {
								EstimateDestinations(cargo, source, child->GetStation(), estimate, dest, depth + 1);
							}
						}
					}

				}
			}
		} else {
			dest->InsertOrRetrieve(INVALID_STATION)->Update(count);
		}
	}

	/**
	 * Build up the cargo view for PLANNED mode and a specific cargo.
	 * @param i Cargo to show.
	 * @param flows The current station's flows for that cargo.
	 * @param cargo The CargoDataEntry to save the results in.
	 */
	void BuildFlowList(CargoID i, const FlowStatMap &flows, CargoDataEntry *cargo)
	{
		const CargoDataEntry *source_dest = this->cached_destinations.Retrieve(i);
		for (FlowStatMap::const_iterator it = flows.begin(); it != flows.end(); ++it) {
			if (it->IsInvalid()) continue;
			StationID from = it->GetOrigin();
			const CargoDataEntry *source_entry = source_dest->Retrieve(from);
			for (FlowStat::const_iterator flow_it = it->begin(); flow_it != it->end(); ++flow_it) {
				const CargoDataEntry *via_entry = source_entry->Retrieve(flow_it->second);
				for (CargoDataSet::iterator dest_it = via_entry->Begin(); dest_it != via_entry->End(); ++dest_it) {
					CargoDataEntry *dest_entry = *dest_it;
					ShowCargo(cargo, i, from, flow_it->second, dest_entry->GetStation(), dest_entry->GetCount());
				}
			}
		}
	}

	/**
	 * Build up the cargo view for WAITING mode and a specific cargo.
	 * @param i Cargo to show.
	 * @param packets The current station's cargo list for that cargo.
	 * @param cargo The CargoDataEntry to save the result in.
	 */
	void BuildCargoList(CargoID i, const StationCargoList &packets, CargoDataEntry *cargo)
	{
		const CargoDataEntry *source_dest = this->cached_destinations.Retrieve(i);
		for (StationCargoList::ConstIterator it = packets.Packets()->begin(); it != packets.Packets()->end(); it++) {
			const CargoPacket *cp = *it;
			StationID next = it.GetKey();

			const CargoDataEntry *source_entry = source_dest->Retrieve(cp->SourceStation());
			if (source_entry == nullptr) {
				this->ShowCargo(cargo, i, cp->SourceStation(), next, INVALID_STATION, cp->Count());
				continue;
			}

			const CargoDataEntry *via_entry = source_entry->Retrieve(next);
			if (via_entry == nullptr) {
				this->ShowCargo(cargo, i, cp->SourceStation(), next, INVALID_STATION, cp->Count());
				continue;
			}

			for (CargoDataSet::iterator dest_it = via_entry->Begin(); dest_it != via_entry->End(); ++dest_it) {
				CargoDataEntry *dest_entry = *dest_it;
				uint val = DivideApprox(cp->Count() * dest_entry->GetCount(), via_entry->GetCount());
				this->ShowCargo(cargo, i, cp->SourceStation(), next, dest_entry->GetStation(), val);
			}
		}
		this->ShowCargo(cargo, i, NEW_STATION, NEW_STATION, NEW_STATION, packets.ReservedCount());
	}

	/**
	 * Build up the cargo view for all cargoes.
	 * @param cargo The root cargo entry to save all results in.
	 * @param st The station to calculate the cargo view from.
	 */
	void BuildCargoList(CargoDataEntry *cargo, const Station *st)
	{
		for (CargoID i = 0; i < NUM_CARGO; i++) {

			if (this->cached_destinations.Retrieve(i) == nullptr) {
				this->RecalcDestinations(i);
			}

			if (this->current_mode == MODE_WAITING) {
				this->BuildCargoList(i, st->goods[i].cargo, cargo);
			} else {
				this->BuildFlowList(i, st->goods[i].flows, cargo);
			}
		}
	}

	/**
	 * Mark a specific row, characterized by its CargoDataEntry, as expanded.
	 * @param data The row to be marked as expanded.
	 */
	void SetDisplayedRow(const CargoDataEntry *data)
	{
		std::vector<StationID> stations;
		const CargoDataEntry *parent = data->GetParent();
		if (parent->GetParent() == nullptr) {
			this->displayed_rows.push_back(RowDisplay(&this->expanded_rows, data->GetCargo()));
			return;
		}

		StationID next = data->GetStation();
		while (parent->GetParent()->GetParent() != nullptr) {
			stations.push_back(parent->GetStation());
			parent = parent->GetParent();
		}

		CargoID cargo = parent->GetCargo();
		CargoDataEntry *filter = this->expanded_rows.Retrieve(cargo);
		while (!stations.empty()) {
			filter = filter->Retrieve(stations.back());
			stations.pop_back();
		}

		this->displayed_rows.push_back(RowDisplay(filter, next));
	}

	/**
	 * Select the correct string for an entry referring to the specified station.
	 * @param station Station the entry is showing cargo for.
	 * @param here String to be shown if the entry refers to the same station as this station GUI belongs to.
	 * @param other_station String to be shown if the entry refers to a specific other station.
	 * @param any String to be shown if the entry refers to "any station".
	 * @return One of the three given strings or STR_STATION_VIEW_RESERVED, depending on what station the entry refers to.
	 */
	StringID GetEntryString(StationID station, StringID here, StringID other_station, StringID any)
	{
		if (station == this->window_number) {
			return here;
		} else if (station == INVALID_STATION) {
			return any;
		} else if (station == NEW_STATION) {
			return STR_STATION_VIEW_RESERVED;
		} else {
			SetDParam(2, station);
			return other_station;
		}
	}

	/**
	 * Determine if we need to show the special "non-stop" string.
	 * @param cd Entry we are going to show.
	 * @param station Station the entry refers to.
	 * @param column The "column" the entry will be shown in.
	 * @return either STR_STATION_VIEW_VIA or STR_STATION_VIEW_NONSTOP.
	 */
	StringID SearchNonStop(CargoDataEntry *cd, StationID station, int column)
	{
		CargoDataEntry *parent = cd->GetParent();
		for (int i = column - 1; i > 0; --i) {
			if (this->groupings[i] == GR_DESTINATION) {
				if (parent->GetStation() == station) {
					return STR_STATION_VIEW_NONSTOP;
				} else {
					return STR_STATION_VIEW_VIA;
				}
			}
			parent = parent->GetParent();
		}

		if (this->groupings[column + 1] == GR_DESTINATION) {
			CargoDataSet::iterator begin = cd->Begin();
			CargoDataSet::iterator end = cd->End();
			if (begin != end && ++(cd->Begin()) == end && (*(begin))->GetStation() == station) {
				return STR_STATION_VIEW_NONSTOP;
			} else {
				return STR_STATION_VIEW_VIA;
			}
		}

		return STR_STATION_VIEW_VIA;
	}

	/**
	 * Draw the given cargo entries in the station GUI.
	 * @param entry Root entry for all cargo to be drawn.
	 * @param r Screen rectangle to draw into.
	 * @param pos Current row to be drawn to (counted down from 0 to -maxrows, same as vscroll->GetPosition()).
	 * @param maxrows Maximum row to be drawn.
	 * @param column Current "column" being drawn.
	 * @param cargo Current cargo being drawn (if cargo column has been passed).
	 * @return row (in "pos" counting) after the one we have last drawn to.
	 */
	int DrawEntries(CargoDataEntry *entry, const Rect &r, int pos, int maxrows, int column, CargoID cargo = CT_INVALID)
	{
		if (this->sortings[column] == ST_AS_GROUPING) {
			if (this->groupings[column] != GR_CARGO) {
				entry->Resort(ST_STATION_STRING, this->sort_orders[column]);
			}
		} else {
			entry->Resort(ST_COUNT, this->sort_orders[column]);
		}
		for (CargoDataSet::iterator i = entry->Begin(); i != entry->End(); ++i) {
			CargoDataEntry *cd = *i;

			Grouping grouping = this->groupings[column];
			if (grouping == GR_CARGO) cargo = cd->GetCargo();
			bool auto_distributed = _settings_game.linkgraph.GetDistributionType(cargo) != DT_MANUAL;

			if (pos > -maxrows && pos <= 0) {
				StringID str = STR_EMPTY;
				int y = r.top - pos * FONT_HEIGHT_NORMAL;
				SetDParam(0, cargo);
				SetDParam(1, cd->GetCount());

				if (this->groupings[column] == GR_CARGO) {
					str = STR_STATION_VIEW_WAITING_CARGO;
					DrawCargoIcons(cd->GetCargo(), cd->GetCount(), r.left + this->expand_shrink_width, r.right - this->expand_shrink_width, y);
				} else {
					if (!auto_distributed) grouping = GR_SOURCE;
					StationID station = cd->GetStation();

					switch (grouping) {
						case GR_SOURCE:
							str = this->GetEntryString(station, STR_STATION_VIEW_FROM_HERE, STR_STATION_VIEW_FROM, STR_STATION_VIEW_FROM_ANY);
							break;
						case GR_NEXT:
							str = this->GetEntryString(station, STR_STATION_VIEW_VIA_HERE, STR_STATION_VIEW_VIA, STR_STATION_VIEW_VIA_ANY);
							if (str == STR_STATION_VIEW_VIA) str = this->SearchNonStop(cd, station, column);
							break;
						case GR_DESTINATION:
							str = this->GetEntryString(station, STR_STATION_VIEW_TO_HERE, STR_STATION_VIEW_TO, STR_STATION_VIEW_TO_ANY);
							break;
						default:
							NOT_REACHED();
					}
					if (pos == -this->scroll_to_row && Station::IsValidID(station)) {
						ScrollMainWindowToTile(Station::Get(station)->xy);
					}
				}

				bool rtl = _current_text_dir == TD_RTL;
				Rect text = r.Indent(column * WidgetDimensions::scaled.hsep_indent, rtl).Indent(this->expand_shrink_width, !rtl);
				Rect shrink = r.WithWidth(this->expand_shrink_width, !rtl);

				DrawString(text.left, text.right, y, str);

				if (column < NUM_COLUMNS - 1) {
					const char *sym = nullptr;
					if (cd->GetNumChildren() > 0) {
						sym = "-";
					} else if (auto_distributed && str != STR_STATION_VIEW_RESERVED) {
						sym = "+";
					} else {
						/* Only draw '+' if there is something to be shown. */
						const StationCargoList &list = Station::Get(this->window_number)->goods[cargo].cargo;
						if (grouping == GR_CARGO && (list.ReservedCount() > 0 || cd->HasTransfers())) {
							sym = "+";
						}
					}
					if (sym != nullptr) DrawString(shrink.left, shrink.right, y, sym, TC_YELLOW);
				}
				this->SetDisplayedRow(cd);
			}
			--pos;
			if (auto_distributed || column == 0) {
				pos = this->DrawEntries(cd, r, pos, maxrows, column + 1, cargo);
			}
		}
		return pos;
	}

	/**
	 * Draw accepted cargo in the #WID_SV_ACCEPT_RATING_LIST widget.
	 * @param r Rectangle of the widget.
	 * @return Number of lines needed for drawing the accepted cargo.
	 */
	int DrawAcceptedCargo(const Rect &r) const
	{
		const Station *st = Station::Get(this->window_number);
		Rect tr = r.Shrink(WidgetDimensions::scaled.framerect);

		CargoTypes cargo_mask = 0;
		for (CargoID i = 0; i < NUM_CARGO; i++) {
			if (HasBit(st->goods[i].status, GoodsEntry::GES_ACCEPTANCE)) SetBit(cargo_mask, i);
		}
		SetDParam(0, cargo_mask);
		int bottom = DrawStringMultiLine(tr.left, tr.right, tr.top, INT32_MAX, STR_STATION_VIEW_ACCEPTS_CARGO);
		return CeilDiv(bottom - r.top - WidgetDimensions::scaled.framerect.top, FONT_HEIGHT_NORMAL);
	}

	/**
	 * Draw cargo ratings in the #WID_SV_ACCEPT_RATING_LIST widget.
	 * @param r Rectangle of the widget.
	 * @return Number of lines needed for drawing the cargo ratings.
	 */
	int DrawCargoRatings(const Rect &r)
	{
		const Station *st = Station::Get(this->window_number);
		bool rtl = _current_text_dir == TD_RTL;
		Rect tr = r.Shrink(WidgetDimensions::scaled.framerect);

		if (st->town->exclusive_counter > 0) {
			SetDParam(0, st->town->exclusivity);
			tr.top = DrawStringMultiLine(tr, st->town->exclusivity == st->owner ? STR_STATION_VIEW_EXCLUSIVE_RIGHTS_SELF : STR_STATION_VIEW_EXCLUSIVE_RIGHTS_COMPANY);
			tr.top += WidgetDimensions::scaled.vsep_wide;
		}

		DrawString(tr, STR_STATION_VIEW_SUPPLY_RATINGS_TITLE);
		tr.top += FONT_HEIGHT_NORMAL;

		this->ratings_list_y = tr.top;

		for (const CargoSpec *cs : _sorted_standard_cargo_specs) {
			const GoodsEntry *ge = &st->goods[cs->Index()];
			if (!ge->HasRating()) continue;

			const LinkGraph *lg = LinkGraph::GetIfValid(ge->link_graph);
			SetDParam(0, cs->name);
			SetDParam(1, lg != nullptr ? lg->Monthly((*lg)[ge->node].Supply()) : 0);
			SetDParam(2, STR_CARGO_RATING_APPALLING + (ge->rating >> 5));
			SetDParam(3, ToPercent8(ge->rating));
<<<<<<< HEAD

			Rect rating_rect = tr.Indent(6, rtl);
			int x = DrawString(rating_rect, STR_STATION_VIEW_CARGO_SUPPLY_RATING);
			if (!ge->IsSupplyAllowed() && x != 0) {
				int line_y = tr.top + (FONT_HEIGHT_NORMAL / 2) - 1;
				GfxDrawLine(rating_rect.left, line_y, x, line_y, PC_WHITE, 1);
			}
=======
			DrawString(tr.Indent(WidgetDimensions::scaled.hsep_indent, rtl), STR_STATION_VIEW_CARGO_SUPPLY_RATING);
>>>>>>> 1c82200e
			tr.top += FONT_HEIGHT_NORMAL;
		}
		return CeilDiv(tr.top - r.top - WidgetDimensions::scaled.framerect.top, FONT_HEIGHT_NORMAL);
	}

	/**
	 * Expand or collapse a specific row.
	 * @param filter Parent of the row.
	 * @param next ID pointing to the row.
	 */
	template<class Tid>
	void HandleCargoWaitingClick(CargoDataEntry *filter, Tid next)
	{
		if (filter->Retrieve(next) != nullptr) {
			filter->Remove(next);
		} else {
			filter->InsertOrRetrieve(next);
		}
	}

	/**
	 * Handle a click on a specific row in the cargo view.
	 * @param row Row being clicked.
	 */
	void HandleCargoWaitingClick(int row)
	{
		if (row < 0 || (uint)row >= this->displayed_rows.size()) return;
		if (_ctrl_pressed) {
			this->scroll_to_row = row;
		} else {
			RowDisplay &display = this->displayed_rows[row];
			if (display.filter == &this->expanded_rows) {
				this->HandleCargoWaitingClick<CargoID>(display.filter, display.next_cargo);
			} else {
				this->HandleCargoWaitingClick<StationID>(display.filter, display.next_station);
			}
		}
		this->SetWidgetDirty(WID_SV_WAITING);
	}

	void OnClick(Point pt, int widget, int click_count) override
	{
		switch (widget) {
			case WID_SV_WAITING:
				this->HandleCargoWaitingClick(this->vscroll->GetScrolledRowFromWidget(pt.y, this, WID_SV_WAITING, WidgetDimensions::scaled.framerect.top) - this->vscroll->GetPosition());
				break;

			case WID_SV_CATCHMENT:
				SetViewportCatchmentStation(Station::Get(this->window_number), !this->IsWidgetLowered(WID_SV_CATCHMENT));
				break;

			case WID_SV_LOCATION:
				if (_ctrl_pressed) {
					ShowExtraViewportWindow(Station::Get(this->window_number)->xy);
				} else {
					ScrollMainWindowToTile(Station::Get(this->window_number)->xy);
				}
				break;

			case WID_SV_ACCEPTS_RATINGS: {
				/* Swap between 'accepts' and 'ratings' view. */
				int height_change;
				NWidgetCore *nwi = this->GetWidget<NWidgetCore>(WID_SV_ACCEPTS_RATINGS);
				if (this->GetWidget<NWidgetCore>(WID_SV_ACCEPTS_RATINGS)->widget_data == STR_STATION_VIEW_RATINGS_BUTTON) {
					nwi->SetDataTip(STR_STATION_VIEW_ACCEPTS_BUTTON, STR_STATION_VIEW_ACCEPTS_TOOLTIP); // Switch to accepts view.
					height_change = this->rating_lines - this->accepts_lines;
				} else {
					nwi->SetDataTip(STR_STATION_VIEW_RATINGS_BUTTON, STR_STATION_VIEW_RATINGS_TOOLTIP); // Switch to ratings view.
					height_change = this->accepts_lines - this->rating_lines;
				}
				this->ReInit(0, height_change * FONT_HEIGHT_NORMAL);
				break;
			}

			case WID_SV_RENAME:
				SetDParam(0, this->window_number);
				ShowQueryString(STR_STATION_NAME, STR_STATION_VIEW_RENAME_STATION_CAPTION, MAX_LENGTH_STATION_NAME_CHARS,
						this, CS_ALPHANUMERAL, QSF_ENABLE_DEFAULT | QSF_LEN_IN_CHARS);
				break;

			case WID_SV_CLOSE_AIRPORT:
				DoCommandP(0, this->window_number, 0, CMD_OPEN_CLOSE_AIRPORT);
				break;

			case WID_SV_TRAINS:   // Show list of scheduled trains to this station
			case WID_SV_ROADVEHS: // Show list of scheduled road-vehicles to this station
			case WID_SV_SHIPS:    // Show list of scheduled ships to this station
			case WID_SV_PLANES: { // Show list of scheduled aircraft to this station
				Owner owner = Station::Get(this->window_number)->owner;
				ShowVehicleListWindow(owner, (VehicleType)(widget - WID_SV_TRAINS), (StationID)this->window_number);
				break;
			}

			case WID_SV_SORT_BY: {
				/* The initial selection is composed of current mode and
				 * sorting criteria for columns 1, 2, and 3. Column 0 is always
				 * sorted by cargo ID. The others can theoretically be sorted
				 * by different things but there is no UI for that. */
				ShowDropDownMenu(this, _sort_names,
						this->current_mode * 2 + (this->sortings[1] == ST_COUNT ? 1 : 0),
						WID_SV_SORT_BY, 0, 0);
				break;
			}

			case WID_SV_GROUP_BY: {
				ShowDropDownMenu(this, _group_names, this->grouping_index, WID_SV_GROUP_BY, 0, 0);
				break;
			}

			case WID_SV_SORT_ORDER: { // flip sorting method asc/desc
				this->SelectSortOrder(this->sort_orders[1] == SO_ASCENDING ? SO_DESCENDING : SO_ASCENDING);
				this->SetTimeout();
				this->LowerWidget(WID_SV_SORT_ORDER);
				break;
			}

			case WID_SV_HISTORY: {
				ShowStationCargo((StationID)this->window_number);
				break;
			}

			case WID_SV_DEPARTURES: {
				ShowStationDepartures((StationID)this->window_number);
				break;
			}

			case WID_SV_ACCEPT_RATING_LIST: {
				if (this->owner != _local_company || !_ctrl_pressed || this->GetWidget<NWidgetCore>(WID_SV_ACCEPTS_RATINGS)->widget_data == STR_STATION_VIEW_RATINGS_BUTTON) break;
				int row = this->GetRowFromWidget(pt.y, WID_SV_ACCEPT_RATING_LIST, WD_FRAMERECT_TOP, FONT_HEIGHT_NORMAL);
				if (row < 1) break;
				const Station *st = Station::Get(this->window_number);
				for (const CargoSpec *cs : _sorted_standard_cargo_specs) {
					const GoodsEntry *ge = &st->goods[cs->Index()];
					if (!ge->HasRating()) continue;
					if (row == 1) {
						DoCommandP(0, this->window_number, cs->Index() | (ge->IsSupplyAllowed() ? 0 : 1 << 8), CMD_SET_STATION_CARGO_ALLOWED_SUPPLY | CMD_MSG(STR_ERROR_CAN_T_DO_THIS));
					}
					row--;
				}
				break;
			}
		}
	}

	/**
	 * Select a new sort order for the cargo view.
	 * @param order New sort order.
	 */
	void SelectSortOrder(SortOrder order)
	{
		this->sort_orders[1] = this->sort_orders[2] = this->sort_orders[3] = order;
		_settings_client.gui.station_gui_sort_order = this->sort_orders[1];
		this->SetDirty();
	}

	/**
	 * Select a new sort criterium for the cargo view.
	 * @param index Row being selected in the sort criteria drop down.
	 */
	void SelectSortBy(int index)
	{
		_settings_client.gui.station_gui_sort_by = index;
		switch (_sort_names[index]) {
			case STR_STATION_VIEW_WAITING_STATION:
				this->current_mode = MODE_WAITING;
				this->sortings[1] = this->sortings[2] = this->sortings[3] = ST_AS_GROUPING;
				break;
			case STR_STATION_VIEW_WAITING_AMOUNT:
				this->current_mode = MODE_WAITING;
				this->sortings[1] = this->sortings[2] = this->sortings[3] = ST_COUNT;
				break;
			case STR_STATION_VIEW_PLANNED_STATION:
				this->current_mode = MODE_PLANNED;
				this->sortings[1] = this->sortings[2] = this->sortings[3] = ST_AS_GROUPING;
				break;
			case STR_STATION_VIEW_PLANNED_AMOUNT:
				this->current_mode = MODE_PLANNED;
				this->sortings[1] = this->sortings[2] = this->sortings[3] = ST_COUNT;
				break;
			default:
				NOT_REACHED();
		}
		/* Display the current sort variant */
		this->GetWidget<NWidgetCore>(WID_SV_SORT_BY)->widget_data = _sort_names[index];
		this->SetDirty();
	}

	/**
	 * Select a new grouping mode for the cargo view.
	 * @param index Row being selected in the grouping drop down.
	 */
	void SelectGroupBy(int index)
	{
		this->grouping_index = index;
		_settings_client.gui.station_gui_group_order = index;
		this->GetWidget<NWidgetCore>(WID_SV_GROUP_BY)->widget_data = _group_names[index];
		switch (_group_names[index]) {
			case STR_STATION_VIEW_GROUP_S_V_D:
				this->groupings[1] = GR_SOURCE;
				this->groupings[2] = GR_NEXT;
				this->groupings[3] = GR_DESTINATION;
				break;
			case STR_STATION_VIEW_GROUP_S_D_V:
				this->groupings[1] = GR_SOURCE;
				this->groupings[2] = GR_DESTINATION;
				this->groupings[3] = GR_NEXT;
				break;
			case STR_STATION_VIEW_GROUP_V_S_D:
				this->groupings[1] = GR_NEXT;
				this->groupings[2] = GR_SOURCE;
				this->groupings[3] = GR_DESTINATION;
				break;
			case STR_STATION_VIEW_GROUP_V_D_S:
				this->groupings[1] = GR_NEXT;
				this->groupings[2] = GR_DESTINATION;
				this->groupings[3] = GR_SOURCE;
				break;
			case STR_STATION_VIEW_GROUP_D_S_V:
				this->groupings[1] = GR_DESTINATION;
				this->groupings[2] = GR_SOURCE;
				this->groupings[3] = GR_NEXT;
				break;
			case STR_STATION_VIEW_GROUP_D_V_S:
				this->groupings[1] = GR_DESTINATION;
				this->groupings[2] = GR_NEXT;
				this->groupings[3] = GR_SOURCE;
				break;
		}
		this->SetDirty();
	}

	void OnDropdownSelect(int widget, int index) override
	{
		if (widget == WID_SV_SORT_BY) {
			this->SelectSortBy(index);
		} else {
			this->SelectGroupBy(index);
		}
	}

	void OnQueryTextFinished(char *str) override
	{
		if (str == nullptr) return;

		DoCommandP(0, this->window_number, 0, CMD_RENAME_STATION | CMD_MSG(STR_ERROR_CAN_T_RENAME_STATION), nullptr, str);
	}

	void OnResize() override
	{
		this->vscroll->SetCapacityFromWidget(this, WID_SV_WAITING, WidgetDimensions::scaled.framerect.Vertical());
	}

	/**
	 * Some data on this window has become invalid. Invalidate the cache for the given cargo if necessary.
	 * @param data Information about the changed data. If it's a valid cargo ID, invalidate the cargo data.
	 * @param gui_scope Whether the call is done from GUI scope. You may not do everything when not in GUI scope. See #InvalidateWindowData() for details.
	 */
	void OnInvalidateData(int data = 0, bool gui_scope = true) override
	{
		if (gui_scope) {
			if (data >= 0 && data < NUM_CARGO) {
				this->cached_destinations.Remove((CargoID)data);
			} else {
				this->ReInit();
			}
		}
	}

	bool IsNewGRFInspectable() const override
	{
		return ::IsNewGRFInspectable(GSF_FAKE_STATION_STRUCT, this->window_number);
	}

	void ShowNewGRFInspectWindow() const override
	{
		::ShowNewGRFInspectWindow(GSF_FAKE_STATION_STRUCT, this->window_number);
	}
};

const StringID StationViewWindow::_sort_names[] = {
	STR_STATION_VIEW_WAITING_STATION,
	STR_STATION_VIEW_WAITING_AMOUNT,
	STR_STATION_VIEW_PLANNED_STATION,
	STR_STATION_VIEW_PLANNED_AMOUNT,
	INVALID_STRING_ID
};

const StringID StationViewWindow::_group_names[] = {
	STR_STATION_VIEW_GROUP_S_V_D,
	STR_STATION_VIEW_GROUP_S_D_V,
	STR_STATION_VIEW_GROUP_V_S_D,
	STR_STATION_VIEW_GROUP_V_D_S,
	STR_STATION_VIEW_GROUP_D_S_V,
	STR_STATION_VIEW_GROUP_D_V_S,
	INVALID_STRING_ID
};

static WindowDesc _station_view_desc(
	WDP_AUTO, "view_station", 249, 117,
	WC_STATION_VIEW, WC_NONE,
	0,
	_nested_station_view_widgets, lengthof(_nested_station_view_widgets)
);

/**
 * Opens StationViewWindow for given station
 *
 * @param station station which window should be opened
 */
void ShowStationViewWindow(StationID station)
{
	AllocateWindowDescFront<StationViewWindow>(&_station_view_desc, station);
}

/** Struct containing TileIndex and StationID */
struct TileAndStation {
	TileIndex tile;    ///< TileIndex
	StationID station; ///< StationID
};

static std::vector<TileAndStation> _deleted_stations_nearby;
static std::vector<StationID> _stations_nearby_list;
static bool _station_nearby_road_waypoint_search;

static bool IsNearbyStationRightType(const Station *st) { return true; }
static bool IsNearbyStationRightType(const Waypoint *wp) { return HasBit(wp->waypoint_flags, WPF_ROAD) == _station_nearby_road_waypoint_search; }

/**
 * Add station on this tile to _stations_nearby_list if it's fully within the
 * station spread.
 * @param tile Tile just being checked
 * @param user_data Pointer to TileArea context
 * @tparam T the type of station to look for
 */
template <class T>
static bool AddNearbyStation(TileIndex tile, void *user_data)
{
	TileArea *ctx = (TileArea *)user_data;

	/* First check if there were deleted stations here */
	for (uint i = 0; i < _deleted_stations_nearby.size(); i++) {
		auto ts = _deleted_stations_nearby.begin() + i;
		if (ts->tile == tile) {
			_stations_nearby_list.push_back(_deleted_stations_nearby[i].station);
			_deleted_stations_nearby.erase(ts);
			i--;
		}
	}

	/* Check if own station and if we stay within station spread */
	if (!IsTileType(tile, MP_STATION)) return false;

	StationID sid = GetStationIndex(tile);

	/* This station is (likely) a waypoint */
	if (!T::IsValidID(sid)) return false;

	T *st = T::Get(sid);
	if (st->owner != _local_company || !IsNearbyStationRightType(st) || std::find(_stations_nearby_list.begin(), _stations_nearby_list.end(), sid) != _stations_nearby_list.end()) return false;

	if (st->rect.BeforeAddRect(ctx->tile, ctx->w, ctx->h, StationRect::ADD_TEST).Succeeded()) {
		_stations_nearby_list.push_back(sid);
	}

	return false; // We want to include *all* nearby stations
}

/**
 * Circulate around the to-be-built station to find stations we could join.
 * Make sure that only stations are returned where joining wouldn't exceed
 * station spread and are our own station.
 * @param ta Base tile area of the to-be-built station
 * @param distant_join Search for adjacent stations (false) or stations fully
 *                     within station spread
 * @tparam T the type of station to look for
 */
template <class T>
static const T *FindStationsNearby(TileArea ta, bool distant_join)
{
	TileArea ctx = ta;

	_stations_nearby_list.clear();
	_deleted_stations_nearby.clear();

	/* Check the inside, to return, if we sit on another station */
	for (TileIndex t : ta) {
		if (t < MapSize() && IsTileType(t, MP_STATION) && T::IsValidID(GetStationIndex(t))) return T::GetByTile(t);
	}

	/* Look for deleted stations */
	for (const BaseStation *st : BaseStation::Iterate()) {
		if (T::IsExpected(st) && !st->IsInUse() && st->owner == _local_company && IsNearbyStationRightType(T::From(st))) {
			/* Include only within station spread (yes, it is strictly less than) */
			if (std::max(DistanceMax(ta.tile, st->xy), DistanceMax(TILE_ADDXY(ta.tile, ta.w - 1, ta.h - 1), st->xy)) < _settings_game.station.station_spread) {
				_deleted_stations_nearby.push_back({st->xy, st->index});

				/* Add the station when it's within where we're going to build */
				if (IsInsideBS(TileX(st->xy), TileX(ctx.tile), ctx.w) &&
						IsInsideBS(TileY(st->xy), TileY(ctx.tile), ctx.h)) {
					AddNearbyStation<T>(st->xy, &ctx);
				}
			}
		}
	}

	/* Only search tiles where we have a chance to stay within the station spread.
	 * The complete check needs to be done in the callback as we don't know the
	 * extent of the found station, yet. */
	if (distant_join && std::min(ta.w, ta.h) >= _settings_game.station.station_spread) return nullptr;
	uint max_dist = distant_join ? _settings_game.station.station_spread - std::min(ta.w, ta.h) : 1;

	TileIndex tile = TileAddByDir(ctx.tile, DIR_N);
	CircularTileSearch(&tile, max_dist, ta.w, ta.h, AddNearbyStation<T>, &ctx);

	return nullptr;
}

static const NWidgetPart _nested_select_station_widgets[] = {
	NWidget(NWID_HORIZONTAL),
		NWidget(WWT_CLOSEBOX, COLOUR_DARK_GREEN),
		NWidget(WWT_CAPTION, COLOUR_DARK_GREEN, WID_JS_CAPTION), SetDataTip(STR_JOIN_STATION_CAPTION, STR_TOOLTIP_WINDOW_TITLE_DRAG_THIS),
		NWidget(WWT_DEFSIZEBOX, COLOUR_DARK_GREEN),
	EndContainer(),
	NWidget(NWID_HORIZONTAL),
		NWidget(WWT_PANEL, COLOUR_DARK_GREEN, WID_JS_PANEL), SetResize(1, 0), SetScrollbar(WID_JS_SCROLLBAR), EndContainer(),
		NWidget(NWID_VERTICAL),
			NWidget(NWID_VSCROLLBAR, COLOUR_DARK_GREEN, WID_JS_SCROLLBAR),
			NWidget(WWT_RESIZEBOX, COLOUR_DARK_GREEN),
		EndContainer(),
	EndContainer(),
};

/**
 * Window for selecting stations/waypoints to (distant) join to.
 * @tparam T The type of station to join with
 */
template <class T>
struct SelectStationWindow : Window {
	CommandContainer select_station_cmd; ///< Command to build new station
	TileArea area; ///< Location of new station
	Scrollbar *vscroll;

	SelectStationWindow(WindowDesc *desc, const CommandContainer &cmd, TileArea ta) :
		Window(desc),
		select_station_cmd(cmd),
		area(ta)
	{
		this->CreateNestedTree();
		this->vscroll = this->GetScrollbar(WID_JS_SCROLLBAR);
		this->GetWidget<NWidgetCore>(WID_JS_CAPTION)->widget_data = T::EXPECTED_FACIL == FACIL_WAYPOINT ? STR_JOIN_WAYPOINT_CAPTION : STR_JOIN_STATION_CAPTION;
		this->FinishInitNested(0);
		this->OnInvalidateData(0);

		_thd.freeze = true;
	}

	~SelectStationWindow()
	{
		SetViewportCatchmentStation(nullptr, true);

		_thd.freeze = false;
	}

	void UpdateWidgetSize(int widget, Dimension *size, const Dimension &padding, Dimension *fill, Dimension *resize) override
	{
		if (widget != WID_JS_PANEL) return;

		/* Determine the widest string */
		Dimension d = GetStringBoundingBox(T::EXPECTED_FACIL == FACIL_WAYPOINT ? STR_JOIN_WAYPOINT_CREATE_SPLITTED_WAYPOINT : STR_JOIN_STATION_CREATE_SPLITTED_STATION);
		for (uint i = 0; i < _stations_nearby_list.size(); i++) {
			const T *st = T::Get(_stations_nearby_list[i]);
			SetDParam(0, st->index);
			SetDParam(1, st->facilities);
			d = maxdim(d, GetStringBoundingBox(T::EXPECTED_FACIL == FACIL_WAYPOINT ? STR_STATION_LIST_WAYPOINT : STR_STATION_LIST_STATION));
		}

		resize->height = d.height;
		d.height *= 5;
		d.width += padding.width;
		d.height += padding.height;
		*size = d;
	}

	void DrawWidget(const Rect &r, int widget) const override
	{
		if (widget != WID_JS_PANEL) return;

		Rect tr = r.Shrink(WidgetDimensions::scaled.framerect);
		if (this->vscroll->GetPosition() == 0) {
			DrawString(tr, T::EXPECTED_FACIL == FACIL_WAYPOINT ? STR_JOIN_WAYPOINT_CREATE_SPLITTED_WAYPOINT : STR_JOIN_STATION_CREATE_SPLITTED_STATION);
			tr.top += this->resize.step_height;
		}

		for (uint i = std::max<uint>(1, this->vscroll->GetPosition()); i <= _stations_nearby_list.size(); ++i, tr.top += this->resize.step_height) {
			/* Don't draw anything if it extends past the end of the window. */
			if (i - this->vscroll->GetPosition() >= this->vscroll->GetCapacity()) break;

			const T *st = T::Get(_stations_nearby_list[i - 1]);
			SetDParam(0, st->index);
			SetDParam(1, st->facilities);
			DrawString(tr, T::EXPECTED_FACIL == FACIL_WAYPOINT ? STR_STATION_LIST_WAYPOINT : STR_STATION_LIST_STATION);
		}
	}

	void OnClick(Point pt, int widget, int click_count) override
	{
		if (widget != WID_JS_PANEL) return;

		uint st_index = this->vscroll->GetScrolledRowFromWidget(pt.y, this, WID_JS_PANEL, WidgetDimensions::scaled.framerect.top);
		bool distant_join = (st_index > 0);
		if (distant_join) st_index--;

		if (distant_join && st_index >= _stations_nearby_list.size()) return;

		/* Insert station to be joined into stored command */
		SB(this->select_station_cmd.p2, 16, 16,
		   (distant_join ? _stations_nearby_list[st_index] : NEW_STATION));

		/* Execute stored Command */
		DoCommandP(&this->select_station_cmd);

		/* Close Window; this might cause double frees! */
		DeleteWindowById(WC_SELECT_STATION, 0);
	}

	void OnRealtimeTick(uint delta_ms) override
	{
		if (_thd.dirty & 2) {
			_thd.dirty &= ~2;
			this->SetDirty();
		}
	}

	void OnResize() override
	{
		this->vscroll->SetCapacityFromWidget(this, WID_JS_PANEL, WidgetDimensions::scaled.framerect.Vertical());
	}

	/**
	 * Some data on this window has become invalid.
	 * @param data Information about the changed data.
	 * @param gui_scope Whether the call is done from GUI scope. You may not do everything when not in GUI scope. See #InvalidateWindowData() for details.
	 */
	void OnInvalidateData(int data = 0, bool gui_scope = true) override
	{
		if (!gui_scope) return;
		if (T::EXPECTED_FACIL == FACIL_WAYPOINT) _station_nearby_road_waypoint_search = (this->select_station_cmd.cmd & CMD_ID_MASK) == CMD_BUILD_ROAD_WAYPOINT;
		FindStationsNearby<T>(this->area, true);
		this->vscroll->SetCount((uint)_stations_nearby_list.size() + 1);
		this->SetDirty();
	}

	void OnMouseOver(Point pt, int widget) override
	{
		if (widget != WID_JS_PANEL || T::EXPECTED_FACIL == FACIL_WAYPOINT) {
			SetViewportCatchmentStation(nullptr, true);
			return;
		}

		/* Show coverage area of station under cursor */
		uint st_index = this->vscroll->GetScrolledRowFromWidget(pt.y, this, WID_JS_PANEL, WidgetDimensions::scaled.framerect.top);
		if (st_index == 0 || st_index > _stations_nearby_list.size()) {
			SetViewportCatchmentStation(nullptr, true);
		} else {
			st_index--;
			SetViewportCatchmentStation(Station::Get(_stations_nearby_list[st_index]), true);
		}
	}
};

static WindowDesc _select_station_desc(
	WDP_AUTO, "build_station_join", 200, 180,
	WC_SELECT_STATION, WC_NONE,
	WDF_CONSTRUCTION,
	_nested_select_station_widgets, lengthof(_nested_select_station_widgets)
);


/**
 * Check whether we need to show the station selection window.
 * @param cmd Command to build the station.
 * @param ta Tile area of the to-be-built station
 * @tparam T the type of station
 * @return whether we need to show the station selection window.
 */
template <class T>
static bool StationJoinerNeeded(const CommandContainer &cmd, TileArea ta)
{
	/* Only show selection if distant join is enabled in the settings */
	if (!_settings_game.station.distant_join_stations) return false;

	/* If a window is already opened and we didn't ctrl-click,
	 * return true (i.e. just flash the old window) */
	Window *selection_window = FindWindowById(WC_SELECT_STATION, 0);
	if (selection_window != nullptr) {
		/* Abort current distant-join and start new one */
		delete selection_window;
		UpdateTileSelection();
	}

	/* only show the popup, if we press ctrl */
	if (!_ctrl_pressed) return false;

	/* Now check if we could build there */
	if (DoCommand(&cmd, CommandFlagsToDCFlags(GetCommandFlags(cmd.cmd))).Failed()) return false;

	/* Test for adjacent station or station below selection.
	 * If adjacent-stations is disabled and we are building next to a station, do not show the selection window.
	 * but join the other station immediately. */
	if (T::EXPECTED_FACIL == FACIL_WAYPOINT) _station_nearby_road_waypoint_search = (cmd.cmd & CMD_ID_MASK) == CMD_BUILD_ROAD_WAYPOINT;
	const T *st = FindStationsNearby<T>(ta, false);
	return st == nullptr && (_settings_game.station.adjacent_stations || _stations_nearby_list.size() == 0);
}

/**
 * Show the station selection window when needed. If not, build the station.
 * @param cmd Command to build the station.
 * @param ta Area to build the station in
 * @tparam the class to find stations for
 */
template <class T>
void ShowSelectBaseStationIfNeeded(const CommandContainer &cmd, TileArea ta)
{
	if (StationJoinerNeeded<T>(cmd, ta)) {
		if (!_settings_client.gui.persistent_buildingtools) ResetObjectToPlace();
		new SelectStationWindow<T>(&_select_station_desc, cmd, ta);
	} else {
		DoCommandP(&cmd);
	}
}

/**
 * Show the station selection window when needed. If not, build the station.
 * @param cmd Command to build the station.
 * @param ta Area to build the station in
 */
void ShowSelectStationIfNeeded(const CommandContainer &cmd, TileArea ta)
{
	ShowSelectBaseStationIfNeeded<Station>(cmd, ta);
}

/**
 * Show the waypoint selection window when needed. If not, build the waypoint.
 * @param cmd Command to build the waypoint.
 * @param ta Area to build the waypoint in
 */
void ShowSelectWaypointIfNeeded(const CommandContainer &cmd, TileArea ta)
{
	ShowSelectBaseStationIfNeeded<Waypoint>(cmd, ta);
}

static const NWidgetPart _nested_station_rating_tooltip_widgets[] = {
	NWidget(WWT_PANEL, COLOUR_GREY, WID_TT_BACKGROUND), SetMinimalSize(64, 32), EndContainer(),
};

static WindowDesc _station_rating_tooltip_desc(
	WDP_MANUAL, nullptr, 0, 0,
	WC_STATION_RATING_TOOLTIP, WC_NONE,
	0,
	_nested_station_rating_tooltip_widgets, lengthof(_nested_station_rating_tooltip_widgets)
	);

bool GetNewGrfRating(const Station *st, const CargoSpec *cs, const GoodsEntry *ge, int *new_grf_rating);
int GetSpeedRating(const GoodsEntry *ge);
int GetWaitTimeRating(const CargoSpec *cs, const GoodsEntry *ge);
int GetWaitingCargoRating(const Station *st, const GoodsEntry *ge);
int GetStatueRating(const Station *st);
int GetVehicleAgeRating(const GoodsEntry *ge);

struct StationRatingTooltipWindow : public Window
{
private:
	const Station *st;
	const CargoSpec *cs;
	bool newgrf_rating_used;

	static const uint RATING_TOOLTIP_LINE_BUFF_SIZE = 512;
	static const uint RATING_TOOLTIP_MAX_LINES = 9;
	static const uint RATING_TOOLTIP_NEWGRF_INDENT = 20;

public:
	char data[RATING_TOOLTIP_MAX_LINES + 1][RATING_TOOLTIP_LINE_BUFF_SIZE] {};

	StationRatingTooltipWindow(Window *parent, const Station *st, const CargoSpec *cs) : Window(&_station_rating_tooltip_desc)
	{
		this->parent = parent;
		this->st = st;
		this->cs = cs;
		this->newgrf_rating_used = false;
		this->InitNested();
		CLRBITS(this->flags, WF_WHITE_BORDER);
	}

	Point OnInitialPosition(int16 sm_width, int16 sm_height, int window_number) override
	{
		const int scr_top = GetMainViewTop() + 2;
		const int scr_bot = GetMainViewBottom() - 2;

		Point pt {};
		pt.y = Clamp(_cursor.pos.y + _cursor.total_size.y + _cursor.total_offs.y + 5, scr_top, scr_bot);
		if (pt.y + sm_height > scr_bot) pt.y = std::min(_cursor.pos.y + _cursor.total_offs.y - 5, scr_bot) - sm_height;
		pt.x = sm_width >= _screen.width ? 0 : Clamp(_cursor.pos.x - (sm_width >> 1), 0, _screen.width - sm_width);

		return pt;
	}

	static int RoundRating(const int rating) {
		return RoundDivSU(rating * 101, 256);
	}

	void OnInit() override
	{
		const GoodsEntry *ge = &this->st->goods[this->cs->Index()];

		SetDParam(0, this->cs->name);
		GetString(this->data[0], STR_STATION_RATING_TOOLTIP_RATING_DETAILS, lastof(this->data[0]));

		if (!ge->HasRating()) {
			this->data[1][0] = '\0';
			return;
		}

		uint line_nr = 1;

		// Calculate target rating.
		bool skip = false;
		int total_rating = 0;

		const bool detailed = _settings_client.gui.station_rating_tooltip_mode == SRTM_DETAILED;

		if (_extra_cheats.station_rating.value) {
			total_rating = 255;
			skip = true;
			GetString(this->data[line_nr], STR_STATION_RATING_TOOLTIP_USING_CHEAT, lastof(this->data[line_nr]));
			line_nr++;
		} else if (HasBit(cs->callback_mask, CBM_CARGO_STATION_RATING_CALC)) {

			int new_grf_rating;
			this->newgrf_rating_used = GetNewGrfRating(st, cs, ge, &new_grf_rating);

			if (this->newgrf_rating_used) {
				skip = true;
				total_rating += new_grf_rating;
				new_grf_rating = RoundRating(new_grf_rating);

				SetDParam(0, STR_STATION_RATING_TOOLTIP_NEWGRF_RATING_0 + (new_grf_rating <= 0 ? 0 : 1));
				SetDParam(1, new_grf_rating);
				GetString(this->data[line_nr], STR_STATION_RATING_TOOLTIP_NEWGRF_RATING, lastof(this->data[line_nr]));
				line_nr++;

				const uint last_speed = ge->HasVehicleEverTriedLoading() && ge->IsSupplyAllowed() ? ge->last_speed : 0xFF;
				SetDParam(0, std::min<uint>(last_speed, 0xFFu));

				switch (ge->last_vehicle_type)
				{
					case VEH_TRAIN:
						SetDParam(1, STR_STATION_RATING_TOOLTIP_TRAIN);
						break;
					case VEH_ROAD:
						SetDParam(1, STR_STATION_RATING_TOOLTIP_ROAD_VEHICLE);
						break;
					case VEH_SHIP:
						SetDParam(1, STR_STATION_RATING_TOOLTIP_SHIP);
						break;
					case VEH_AIRCRAFT:
						SetDParam(1, STR_STATION_RATING_TOOLTIP_AIRCRAFT);
						break;
					default:
						SetDParam(1, STR_STATION_RATING_TOOLTIP_INVALID);
						break;
				}

				GetString(this->data[line_nr], STR_STATION_RATING_TOOLTIP_NEWGRF_SPEED, lastof(this->data[line_nr]));
				line_nr++;

				SetDParam(0, std::min(ge->max_waiting_cargo, 0xFFFFu));
				GetString(this->data[line_nr],
					STR_STATION_RATING_TOOLTIP_NEWGRF_WAITUNITS,
						  lastof(this->data[line_nr]));
				line_nr++;

				SetDParam(0, ge->time_since_pickup * STATION_RATING_TICKS / (DAY_TICKS * _settings_game.economy.day_length_factor));
				GetString(this->data[line_nr], STR_STATION_RATING_TOOLTIP_NEWGRF_WAITTIME, lastof(this->data[line_nr]));
				line_nr++;
			}
		}

		if (!skip) {
			// Speed
			{
				const auto speed_rating = GetSpeedRating(ge);
				const auto rounded_speed_rating = RoundRating(speed_rating);

				SetDParam(0, detailed ? STR_STATION_RATING_MAX_PERCENTAGE : STR_EMPTY);
				SetDParam(1, 17);

				if (ge->last_speed == 255) {
					SetDParam(2, STR_STATION_RATING_TOOLTIP_SPEED_3);
				}
				else if (rounded_speed_rating == 0) {
					SetDParam(2, STR_STATION_RATING_TOOLTIP_SPEED_ZERO);
				}
				else {
					SetDParam(2, STR_STATION_RATING_TOOLTIP_SPEED_0 + std::min(3, speed_rating / 42));
				}

				SetDParam(3, ge->last_speed);
				SetDParam(4, detailed ? STR_STATION_RATING_PERCENTAGE_COMMA : STR_EMPTY);
				SetDParam(5, rounded_speed_rating);

				switch (ge->last_vehicle_type)
				{
					case VEH_TRAIN:
						SetDParam(6, STR_STATION_RATING_TOOLTIP_TRAIN);
						break;
					case VEH_ROAD:
						SetDParam(6, STR_STATION_RATING_TOOLTIP_ROAD_VEHICLE);
						break;
					case VEH_SHIP:
						SetDParam(6, STR_STATION_RATING_TOOLTIP_SHIP);
						break;
					case VEH_AIRCRAFT:
						SetDParam(6, STR_STATION_RATING_TOOLTIP_AIRCRAFT);
						break;
					default:
						SetDParam(6, STR_STATION_RATING_TOOLTIP_INVALID);
						break;
				}

				GetString(this->data[line_nr], STR_STATION_RATING_TOOLTIP_SPEED, lastof(this->data[line_nr]));
				line_nr++;

				total_rating += speed_rating;
			}

			// Wait time
			{
				const auto wait_time_rating = GetWaitTimeRating(cs, ge);

				int wait_time_stage = 0;

				if (wait_time_rating >= 130) {
					wait_time_stage = 4;
				} else if (wait_time_rating >= 95) {
					wait_time_stage = 3;
				} else if (wait_time_rating >= 50) {
					wait_time_stage = 2;
				} else if (wait_time_rating >= 25) {
					wait_time_stage = 1;
				}

				SetDParam(0, detailed ? STR_STATION_RATING_MAX_PERCENTAGE : STR_EMPTY);
				SetDParam(1, 51);
				SetDParam(2, STR_STATION_RATING_TOOLTIP_WAITTIME_0 + wait_time_stage);
				SetDParam(3, ge->time_since_pickup * STATION_RATING_TICKS / (DAY_TICKS * _settings_game.economy.day_length_factor));
				SetDParam(4, detailed ? STR_STATION_RATING_PERCENTAGE_COMMA : STR_EMPTY);
				SetDParam(5, RoundRating(wait_time_rating));
				GetString(this->data[line_nr],
					(ge->last_vehicle_type == VEH_SHIP) ?
						STR_STATION_RATING_TOOLTIP_WAITTIME_SHIP :
						STR_STATION_RATING_TOOLTIP_WAITTIME,
					lastof(this->data[line_nr]));
				line_nr++;

				total_rating += wait_time_rating;
			}

			// Waiting cargo
			{
				const auto cargo_rating = GetWaitingCargoRating(st, ge);

				int wait_units_stage = 0;

				if (cargo_rating >= 40) {
					wait_units_stage = 5;
				} else if (cargo_rating >= 30) {
					wait_units_stage = 4;
				} else if (cargo_rating >= 10) {
					wait_units_stage = 3;
				} else if (cargo_rating >= 0) {
					wait_units_stage = 2;
				} else if (cargo_rating >= -35) {
					wait_units_stage = 1;
				}

				SetDParam(0, detailed ? STR_STATION_RATING_MAX_PERCENTAGE_COMMA : STR_EMPTY);
				SetDParam(1, 16);
				SetDParam(2, STR_STATION_RATING_TOOLTIP_WAITUNITS_0 + wait_units_stage);
				SetDParam(3, ge->max_waiting_cargo);
				SetDParam(4, detailed ? STR_STATION_RATING_PERCENTAGE_COMMA : STR_EMPTY);
				SetDParam(5, RoundRating(cargo_rating));
				GetString(this->data[line_nr],
				          STR_STATION_RATING_TOOLTIP_WAITUNITS,
				          lastof(this->data[line_nr]));
				line_nr++;

				total_rating += cargo_rating;
			}
		}

		if (!_extra_cheats.station_rating.value) {
			// Statue
			const auto statue_rating = GetStatueRating(st);
			if (statue_rating > 0 || detailed) {
				SetDParam(0, detailed ? STR_STATION_RATING_MAX_PERCENTAGE : STR_EMPTY);
				SetDParam(1, 10);
				SetDParam(2, (statue_rating > 0) ? STR_STATION_RATING_TOOLTIP_STATUE_YES : STR_STATION_RATING_TOOLTIP_STATUE_NO);
				SetDParam(3, detailed ? STR_STATION_RATING_PERCENTAGE_COMMA : STR_EMPTY);
				SetDParam(4, (statue_rating > 0) ? 10 : 0);
				GetString(this->data[line_nr], STR_STATION_RATING_TOOLTIP_STATUE, lastof(this->data[line_nr]));
				line_nr++;

				total_rating += statue_rating;
			}

			// Vehicle age
			{
				const auto age_rating = GetVehicleAgeRating(ge);

				int age_stage = 0;

				if (age_rating >= 33) {
					age_stage = 3;
				} else if (age_rating >= 20) {
					age_stage = 2;
				} else if (age_rating >= 10) {
					age_stage = 1;
				}

				SetDParam(0, detailed ? STR_STATION_RATING_MAX_PERCENTAGE : STR_EMPTY);
				SetDParam(1, 13);
				SetDParam(2, STR_STATION_RATING_TOOLTIP_AGE_0 + age_stage);
				SetDParam(3, ge->last_age);
				SetDParam(4, detailed ? STR_STATION_RATING_PERCENTAGE_COMMA : STR_EMPTY);
				SetDParam(5, RoundRating(age_rating));
				GetString(this->data[line_nr], STR_STATION_RATING_TOOLTIP_AGE, lastof(this->data[line_nr]));
				line_nr++;

				total_rating += age_rating;
			}
		}

		total_rating = Clamp(total_rating, 0, 255);

		if (detailed) {
			SetDParam(0, ToPercent8(total_rating));
			GetString(this->data[line_nr], STR_STATION_RATING_TOOLTIP_TOTAL_RATING, lastof(this->data[line_nr]));
			line_nr++;
		}

		this->data[line_nr][0] = '\0';
	}

	void UpdateWidgetSize(int widget, Dimension *size, const Dimension &padding, Dimension *fill, Dimension *resize) override
	{
		if (widget != 0) return;

		size->height = WD_FRAMETEXT_TOP + WD_FRAMETEXT_BOTTOM + 2;

		for (uint i = 0; i <= RATING_TOOLTIP_MAX_LINES; i++) {
			if (StrEmpty(this->data[i])) break;

			uint width = GetStringBoundingBox(this->data[i]).width + WD_FRAMETEXT_LEFT + WD_FRAMETEXT_RIGHT + 2;
			if (this->newgrf_rating_used && i >= 2 && i <= 4) {
				width += RATING_TOOLTIP_NEWGRF_INDENT;
			}
			size->width = std::max(size->width, width);
			size->height += FONT_HEIGHT_NORMAL + WD_PAR_VSEP_NORMAL;
		}

		size->height -= WD_PAR_VSEP_NORMAL;
	}

	void DrawWidget(const Rect &r, int widget) const override
	{
		GfxDrawLine(r.left, r.top, r.right, r.top, PC_BLACK);
		GfxDrawLine(r.left, r.bottom, r.right, r.bottom, PC_BLACK);
		GfxDrawLine(r.left, r.top, r.left, r.bottom, PC_BLACK);
		GfxDrawLine(r.right, r.top, r.right, r.bottom, PC_BLACK);

		int y = r.top + WD_FRAMETEXT_TOP + 1;
		const int left0 = r.left + WD_FRAMETEXT_LEFT + 1;
		const int right0 = r.right - WD_FRAMETEXT_RIGHT - 1;

		DrawString(left0, right0, y, this->data[0], TC_LIGHT_BLUE, SA_CENTER);

		y += FONT_HEIGHT_NORMAL + WD_PAR_VSEP_NORMAL;

		for (uint i = 1; i <= RATING_TOOLTIP_MAX_LINES; i++) {
			if (StrEmpty(this->data[i])) break;

			int left = left0, right = right0;

			if (this->newgrf_rating_used && i >= 2 && i <= 4) {
				if (_current_text_dir == TD_RTL) {
					right -= RATING_TOOLTIP_NEWGRF_INDENT;
				}
				else {
					left += RATING_TOOLTIP_NEWGRF_INDENT;
				}
			}

			DrawString(left, right, y, this->data[i], TC_BLACK);

			y += FONT_HEIGHT_NORMAL + WD_PAR_VSEP_NORMAL;
		}
	}

	void OnMouseLoop() override
	{
		if (!_cursor.in_window || !(_settings_client.gui.hover_delay_ms == 0 ? _right_button_down : _mouse_hovering)) {
			delete this;
		}
	}
};

void GuiShowStationRatingTooltip(Window *parent, const Station *st, const CargoSpec *cs) {
	DeleteWindowById(WC_STATION_RATING_TOOLTIP, 0);
	new StationRatingTooltipWindow(parent, st, cs);
}

bool ShouldShowBaseStationViewportLabel(const BaseStation *bst)
{
	if (!HasBit(_display_opt, Station::IsExpected(bst) ? DO_SHOW_STATION_NAMES : DO_SHOW_WAYPOINT_NAMES)) return false;
	if (HasBit(_display_opt, DO_SHOW_COMPETITOR_SIGNS) && (_local_company != bst->owner && bst->owner != OWNER_NONE)) return false;
	if (Waypoint::IsExpected(bst) && HasBit(Waypoint::From(bst)->waypoint_flags, WPF_HIDE_LABEL) && _settings_client.gui.allow_hiding_waypoint_labels &&
			!HasBit(_extra_display_opt, XDO_SHOW_HIDDEN_SIGNS)) return false;
	return true;
}<|MERGE_RESOLUTION|>--- conflicted
+++ resolved
@@ -1973,17 +1973,13 @@
 			SetDParam(1, lg != nullptr ? lg->Monthly((*lg)[ge->node].Supply()) : 0);
 			SetDParam(2, STR_CARGO_RATING_APPALLING + (ge->rating >> 5));
 			SetDParam(3, ToPercent8(ge->rating));
-<<<<<<< HEAD
-
-			Rect rating_rect = tr.Indent(6, rtl);
+
+			Rect rating_rect = tr.Indent(WidgetDimensions::scaled.hsep_indent, rtl);
 			int x = DrawString(rating_rect, STR_STATION_VIEW_CARGO_SUPPLY_RATING);
 			if (!ge->IsSupplyAllowed() && x != 0) {
-				int line_y = tr.top + (FONT_HEIGHT_NORMAL / 2) - 1;
+				int line_y = rating_rect.top + (FONT_HEIGHT_NORMAL / 2) - 1;
 				GfxDrawLine(rating_rect.left, line_y, x, line_y, PC_WHITE, 1);
 			}
-=======
-			DrawString(tr.Indent(WidgetDimensions::scaled.hsep_indent, rtl), STR_STATION_VIEW_CARGO_SUPPLY_RATING);
->>>>>>> 1c82200e
 			tr.top += FONT_HEIGHT_NORMAL;
 		}
 		return CeilDiv(tr.top - r.top - WidgetDimensions::scaled.framerect.top, FONT_HEIGHT_NORMAL);
@@ -2112,7 +2108,7 @@
 
 			case WID_SV_ACCEPT_RATING_LIST: {
 				if (this->owner != _local_company || !_ctrl_pressed || this->GetWidget<NWidgetCore>(WID_SV_ACCEPTS_RATINGS)->widget_data == STR_STATION_VIEW_RATINGS_BUTTON) break;
-				int row = this->GetRowFromWidget(pt.y, WID_SV_ACCEPT_RATING_LIST, WD_FRAMERECT_TOP, FONT_HEIGHT_NORMAL);
+				int row = this->GetRowFromWidget(pt.y, WID_SV_ACCEPT_RATING_LIST, WidgetDimensions::scaled.framerect.top, FONT_HEIGHT_NORMAL);
 				if (row < 1) break;
 				const Station *st = Station::Get(this->window_number);
 				for (const CargoSpec *cs : _sorted_standard_cargo_specs) {
@@ -2941,20 +2937,20 @@
 	{
 		if (widget != 0) return;
 
-		size->height = WD_FRAMETEXT_TOP + WD_FRAMETEXT_BOTTOM + 2;
+		size->height = WidgetDimensions::scaled.framerect.Vertical() + 2;
 
 		for (uint i = 0; i <= RATING_TOOLTIP_MAX_LINES; i++) {
 			if (StrEmpty(this->data[i])) break;
 
-			uint width = GetStringBoundingBox(this->data[i]).width + WD_FRAMETEXT_LEFT + WD_FRAMETEXT_RIGHT + 2;
+			uint width = GetStringBoundingBox(this->data[i]).width + WidgetDimensions::scaled.framerect.Horizontal() + 2;
 			if (this->newgrf_rating_used && i >= 2 && i <= 4) {
 				width += RATING_TOOLTIP_NEWGRF_INDENT;
 			}
 			size->width = std::max(size->width, width);
-			size->height += FONT_HEIGHT_NORMAL + WD_PAR_VSEP_NORMAL;
-		}
-
-		size->height -= WD_PAR_VSEP_NORMAL;
+			size->height += FONT_HEIGHT_NORMAL + WidgetDimensions::scaled.vsep_normal;
+		}
+
+		size->height -= WidgetDimensions::scaled.vsep_normal;
 	}
 
 	void DrawWidget(const Rect &r, int widget) const override
@@ -2964,13 +2960,13 @@
 		GfxDrawLine(r.left, r.top, r.left, r.bottom, PC_BLACK);
 		GfxDrawLine(r.right, r.top, r.right, r.bottom, PC_BLACK);
 
-		int y = r.top + WD_FRAMETEXT_TOP + 1;
-		const int left0 = r.left + WD_FRAMETEXT_LEFT + 1;
-		const int right0 = r.right - WD_FRAMETEXT_RIGHT - 1;
+		int y = r.top + WidgetDimensions::scaled.framerect.top + 1;
+		const int left0 = r.left + WidgetDimensions::scaled.framerect.left + 1;
+		const int right0 = r.right - WidgetDimensions::scaled.framerect.right - 1;
 
 		DrawString(left0, right0, y, this->data[0], TC_LIGHT_BLUE, SA_CENTER);
 
-		y += FONT_HEIGHT_NORMAL + WD_PAR_VSEP_NORMAL;
+		y += FONT_HEIGHT_NORMAL + WidgetDimensions::scaled.vsep_normal;
 
 		for (uint i = 1; i <= RATING_TOOLTIP_MAX_LINES; i++) {
 			if (StrEmpty(this->data[i])) break;
@@ -2988,7 +2984,7 @@
 
 			DrawString(left, right, y, this->data[i], TC_BLACK);
 
-			y += FONT_HEIGHT_NORMAL + WD_PAR_VSEP_NORMAL;
+			y += FONT_HEIGHT_NORMAL + WidgetDimensions::scaled.vsep_normal;
 		}
 	}
 
