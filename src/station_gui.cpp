/*
 * This file is part of OpenTTD.
 * OpenTTD is free software; you can redistribute it and/or modify it under the terms of the GNU General Public License as published by the Free Software Foundation, version 2.
 * OpenTTD is distributed in the hope that it will be useful, but WITHOUT ANY WARRANTY; without even the implied warranty of MERCHANTABILITY or FITNESS FOR A PARTICULAR PURPOSE.
 * See the GNU General Public License for more details. You should have received a copy of the GNU General Public License along with OpenTTD. If not, see <http://www.gnu.org/licenses/>.
 */

/** @file station_gui.cpp The GUI for stations. */

#include "stdafx.h"
#include "debug.h"
#include "gui.h"
#include "textbuf_gui.h"
#include "company_func.h"
#include "command_func.h"
#include "vehicle_gui.h"
#include "cargotype.h"
#include "station_gui.h"
#include "strings_func.h"
#include "string_func.h"
#include "window_func.h"
#include "viewport_func.h"
#include "dropdown_type.h"
#include "dropdown_common_type.h"
#include "dropdown_func.h"
#include "station_base.h"
#include "station_cmd.h"
#include "waypoint_base.h"
#include "tilehighlight_func.h"
#include "company_base.h"
#include "sortlist_type.h"
#include "core/geometry_func.hpp"
#include "vehiclelist.h"
#include "town.h"
#include "linkgraph/linkgraph.h"
#include "zoom_func.h"
#include "departures_gui.h"
#include "graph_gui.h"
#include "zoning.h"
#include "newgrf_debug.h"
#include "roadveh.h"
#include "core/format.hpp"
#include "3rdparty/robin_hood/robin_hood.h"

#include "widgets/station_widget.h"

#include "table/strings.h"

#include <set>
#include <vector>

#include "cheat_func.h"
#include "newgrf_callbacks.h"
#include "newgrf_cargo.h"
#include "safeguards.h"
#include "widgets/misc_widget.h"

enum StationRatingTooltipMode {
	SRTM_OFF,
	SRTM_SIMPLE,
	SRTM_DETAILED,
};

struct StationTypeFilter
{
	using StationType = Station;

	static bool IsValidID(StationID id) { return Station::IsValidID(id); }
	static bool IsValidBaseStation(const BaseStation *st) { return Station::IsExpected(st); }
	static bool IsAcceptableWaypointTile(TileIndex) { return false; }
	static constexpr bool IsWaypoint() { return false; }
};

template <bool ROAD, TileType TILE_TYPE>
struct GenericWaypointTypeFilter
{
	using StationType = Waypoint;

	static bool IsValidID(StationID id) { return Waypoint::IsValidID(id) && HasBit(Waypoint::Get(id)->waypoint_flags, WPF_ROAD) == ROAD; }
	static bool IsValidBaseStation(const BaseStation *st) { return Waypoint::IsExpected(st) && HasBit(Waypoint::From(st)->waypoint_flags, WPF_ROAD) == ROAD; }
	static bool IsAcceptableWaypointTile(TileIndex tile) { return IsTileType(tile, TILE_TYPE); }
	static constexpr bool IsWaypoint() { return true; }
};
using RailWaypointTypeFilter = GenericWaypointTypeFilter<false, MP_RAILWAY>;
using RoadWaypointTypeFilter = GenericWaypointTypeFilter<true, MP_ROAD>;

/**
 * Calculates and draws the accepted or supplied cargo around the selected tile(s)
 * @param r Rect where the string is to be drawn.
 * @param sct which type of cargo is to be displayed (passengers/non-passengers)
 * @param rad radius around selected tile(s) to be searched
 * @param supplies if supplied cargoes should be drawn, else accepted cargoes
 * @return Returns the y value below the string that was drawn
 */
int DrawStationCoverageAreaText(const Rect &r, StationCoverageType sct, int rad, bool supplies)
{
	TileIndex tile = TileVirtXY(_thd.pos.x, _thd.pos.y);
	CargoTypes cargo_mask = 0;
	if (_thd.drawstyle == HT_RECT && tile < Map::Size()) {
		CargoArray cargoes{};
		if (supplies) {
			cargoes = GetProductionAroundTiles(tile, _thd.size.x / TILE_SIZE, _thd.size.y / TILE_SIZE, rad);
		} else {
			cargoes = GetAcceptanceAroundTiles(tile, _thd.size.x / TILE_SIZE, _thd.size.y / TILE_SIZE, rad);
		}

		/* Convert cargo counts to a set of cargo bits, and draw the result. */
		for (CargoType i = 0; i < NUM_CARGO; i++) {
			switch (sct) {
				case SCT_PASSENGERS_ONLY: if (!IsCargoInClass(i, CargoClass::Passengers)) continue; break;
				case SCT_NON_PASSENGERS_ONLY: if (IsCargoInClass(i, CargoClass::Passengers)) continue; break;
				case SCT_ALL: break;
				default: NOT_REACHED();
			}
			if (cargoes[i] >= (supplies ? 1U : 8U)) SetBit(cargo_mask, i);
		}
	}
	SetDParam(0, cargo_mask);
	return DrawStringMultiLine(r, supplies ? STR_STATION_BUILD_SUPPLIES_CARGO : STR_STATION_BUILD_ACCEPTS_CARGO);
}

/**
 * Find stations adjacent to the current tile highlight area, so that existing coverage
 * area can be drawn.
 */
template <typename T>
void FindStationsAroundSelection()
{
	/* With distant join we don't know which station will be selected, so don't show any */
	if (_ctrl_pressed) {
		SetViewportCatchmentSpecializedStation<typename T::StationType>(nullptr, true);
		return;
	}

	/* Tile area for TileHighlightData */
	TileArea location(TileVirtXY(_thd.pos.x, _thd.pos.y), _thd.size.x / TILE_SIZE - 1, _thd.size.y / TILE_SIZE - 1);

	/* If the current tile is already a station, then it must be the nearest station. */
	if (IsTileType(location.tile, MP_STATION) && GetTileOwner(location.tile) == _local_company) {
		typename T::StationType *st = T::StationType::GetByTile(location.tile);
		if (st != nullptr && T::IsValidBaseStation(st)) {
			SetViewportCatchmentSpecializedStation<typename T::StationType>(st, true);
			return;
		}
	}

	/* Extended area by one tile */
	uint x = TileX(location.tile);
	uint y = TileY(location.tile);

	/* Waypoints can only be built on existing rail/road tiles, so don't extend area if not highlighting a rail tile. */
	int max_c = T::IsWaypoint() && !T::IsAcceptableWaypointTile(location.tile) ? 0 : 1;
	TileArea ta(TileXY(std::max<int>(0, x - max_c), std::max<int>(0, y - max_c)), TileXY(std::min<int>(Map::MaxX(), x + location.w + max_c), std::min<int>(Map::MaxY(), y + location.h + max_c)));

	typename T::StationType *adjacent = nullptr;

	/* Direct loop instead of ForAllStationsAroundTiles as we are not interested in catchment area */
	for (TileIndex tile : ta) {
		if (IsTileType(tile, MP_STATION) && GetTileOwner(tile) == _local_company) {
			typename T::StationType *st = T::StationType::GetByTile(tile);
			if (st == nullptr || !T::IsValidBaseStation(st)) continue;
			if (adjacent != nullptr && st != adjacent) {
				/* Multiple nearby, distant join is required. */
				adjacent = nullptr;
				break;
			}
			adjacent = st;
		}
	}
	SetViewportCatchmentSpecializedStation<typename T::StationType>(adjacent, true);
}

/**
 * Check whether we need to redraw the station coverage text.
 * If it is needed actually make the window for redrawing.
 * @param w the window to check.
 */
void CheckRedrawStationCoverage(Window *w)
{
	/* Test if ctrl state changed */
	static bool _last_ctrl_pressed;
	if (_ctrl_pressed != _last_ctrl_pressed) {
		_thd.dirty = 0xff;
		_last_ctrl_pressed = _ctrl_pressed;
	}

	if (_thd.dirty & 1) {
		_thd.dirty &= ~1;
		w->SetDirty();

		if (_settings_client.gui.station_show_coverage && _thd.drawstyle == HT_RECT) {
			FindStationsAroundSelection<StationTypeFilter>();
		}
	}
}

bool CheckRedrawWaypointCoverageCommon(Window *w)
{
	/* Test if ctrl state changed */
	static bool _last_ctrl_pressed;
	if (_ctrl_pressed != _last_ctrl_pressed) {
		_thd.dirty = 0xff;
		_last_ctrl_pressed = _ctrl_pressed;
	}

	if (_thd.dirty & 1) {
		_thd.dirty &= ~1;
		w->SetDirty();

		if (_thd.drawstyle == HT_RECT) {
			return true;
		}
	}

	return false;
}

void CheckRedrawRailWaypointCoverage(Window *w)
{
	if (CheckRedrawWaypointCoverageCommon(w)) FindStationsAroundSelection<RailWaypointTypeFilter>();
}

void CheckRedrawRoadWaypointCoverage(Window *w)
{
	if (CheckRedrawWaypointCoverageCommon(w)) FindStationsAroundSelection<RoadWaypointTypeFilter>();
}

/**
 * Draw small boxes of cargo amount and ratings data at the given
 * coordinates. If amount exceeds 576 units, it is shown 'full', same
 * goes for the rating: at above 90% orso (224) it is also 'full'
 *
 * @param left   left most coordinate to draw the box at
 * @param right  right most coordinate to draw the box at
 * @param y      coordinate to draw the box at
 * @param type   Cargo type
 * @param amount Cargo amount
 * @param rating ratings data for that particular cargo
 */
static void StationsWndShowStationRating(int left, int right, int y, CargoType type, uint amount, uint8_t rating)
{
	static const uint units_full  = 576; ///< number of units to show station as 'full'
	static const uint rating_full = 224; ///< rating needed so it is shown as 'full'

	const CargoSpec *cs = CargoSpec::Get(type);
	if (!cs->IsValid()) return;

	int padding = ScaleGUITrad(1);
	int width = right - left;
	int colour = cs->rating_colour;
	TextColour tc = GetContrastColour(colour);
	uint w = std::min(amount + 5, units_full) * width / units_full;

	int height = GetCharacterHeight(FS_SMALL) + padding - 1;

	if (amount > 30) {
		/* Draw total cargo (limited) on station */
		GfxFillRect(left, y, left + w - 1, y + height, colour);
	} else {
		/* Draw a (scaled) one pixel-wide bar of additional cargo meter, useful
		 * for stations with only a small amount (<=30) */
		uint rest = ScaleGUITrad(amount) / 5;
		if (rest != 0) {
			GfxFillRect(left, y + height - rest, left + padding - 1, y + height, colour);
		}
	}

	DrawString(left + padding, right, y, cs->abbrev, tc, SA_CENTER, false, FS_SMALL);

	/* Draw green/red ratings bar (fits under the waiting bar) */
	y += height + padding + 1;
	GfxFillRect(left + padding, y, right - padding - 1, y + padding - 1, PC_RED);
	w = std::min<uint>(rating, rating_full) * (width - padding - padding) / rating_full;
	if (w != 0) GfxFillRect(left + padding, y, left + w - 1, y + padding - 1, PC_GREEN);
}

typedef GUIList<const Station*, const CargoTypes &> GUIStationList;

/**
 * The list of stations per company.
 */
class CompanyStationsWindow : public Window
{
protected:
	/* Runtime saved values */
	struct FilterState {
		Listing last_sorting;
		StationFacilities facilities; ///< types of stations of interest
		bool include_no_rating; ///< Whether we should include stations with no cargo rating.
		CargoTypes cargoes; ///< bitmap of cargo types to include
	};

	static inline FilterState initial_state = {
		{false, 0},
		{StationFacility::Train, StationFacility::TruckStop, StationFacility::BusStop, StationFacility::Airport, StationFacility::Dock},
		true,
		ALL_CARGOTYPES,
	};

	/* Constants for sorting stations */
	static inline const StringID sorter_names[] = {
		STR_SORT_BY_NAME,
		STR_SORT_BY_FACILITY,
		STR_SORT_BY_WAITING_TOTAL,
		STR_SORT_BY_WAITING_AVAILABLE,
		STR_SORT_BY_RATING_MAX,
		STR_SORT_BY_RATING_MIN,
		STR_SORT_BY_VEHICLES_CALLING,
	};
	static const std::initializer_list<GUIStationList::SortFunction * const> sorter_funcs;

	static robin_hood::unordered_flat_map<StationID, uint> station_vehicle_calling_counts;

	FilterState filter;
	GUIStationList stations{filter.cargoes};
	Scrollbar *vscroll;
	uint rating_width;
	bool filter_expanded;
	std::array<uint16_t, NUM_CARGO> stations_per_cargo_type; ///< Number of stations with a rating for each cargo type.
	uint16_t stations_per_cargo_type_no_rating; ///< Number of stations without a rating.

	/**
	 * (Re)Build station list
	 *
	 * @param owner company whose stations are to be in list
	 */
	void BuildStationsList(const Owner owner)
	{
		if (!this->stations.NeedRebuild()) return;

		Debug(misc, 3, "Building station list for company {}", owner);

		this->stations.clear();
		this->stations_per_cargo_type.fill(0);
		this->stations_per_cargo_type_no_rating = 0;

		for (const Station *st : Station::Iterate()) {
			if (this->filter.facilities.Any(st->facilities)) { // only stations with selected facilities
				if (st->owner == owner || (st->owner == OWNER_NONE && HasStationInUse(st->index, true, owner))) {
					bool has_rating = false;
					/* Add to the station/cargo counts. */
					for (CargoType j = 0; j < NUM_CARGO; j++) {
						if (st->goods[j].HasRating()) this->stations_per_cargo_type[j]++;
					}
					for (CargoType j = 0; j < NUM_CARGO; j++) {
						if (st->goods[j].HasRating()) {
							has_rating = true;
							if (HasBit(this->filter.cargoes, j)) {
								this->stations.push_back(st);
								break;
							}
						}
					}
					/* Stations with no cargo rating. */
					if (!has_rating) {
						if (this->filter.include_no_rating) this->stations.push_back(st);
						this->stations_per_cargo_type_no_rating++;
					}
				}
			}
		}

		this->stations.RebuildDone();

		this->vscroll->SetCount(this->stations.size()); // Update the scrollbar
	}

	/** Sort stations by their name */
	static bool StationNameSorter(const Station * const &a, const Station * const &b, const CargoTypes &)
	{
		int r = StrNaturalCompare(a->GetCachedName(), b->GetCachedName()); // Sort by name (natural sorting).
		if (r == 0) return a->index < b->index;
		return r < 0;
	}

	/** Sort stations by their type */
	static bool StationTypeSorter(const Station * const &a, const Station * const &b, const CargoTypes &)
	{
		return a->facilities < b->facilities;
	}

	/** Sort stations by their waiting cargo */
	static bool StationWaitingTotalSorter(const Station * const &a, const Station * const &b, const CargoTypes &cargo_filter)
	{
		int diff = 0;

		for (CargoType j : SetCargoBitIterator(cargo_filter)) {
			diff += a->goods[j].CargoTotalCount() - b->goods[j].CargoTotalCount();
		}

		return diff < 0;
	}

	/** Sort stations by their available waiting cargo */
	static bool StationWaitingAvailableSorter(const Station * const &a, const Station * const &b, const CargoTypes &cargo_filter)
	{
		int diff = 0;

		for (CargoType j : SetCargoBitIterator(cargo_filter)) {
			diff += a->goods[j].CargoAvailableCount() - b->goods[j].CargoAvailableCount();
		}

		return diff < 0;
	}

	/** Sort stations by their rating */
	static bool StationRatingMaxSorter(const Station * const &a, const Station * const &b, const CargoTypes &cargo_filter)
	{
		uint8_t maxr1 = 0;
		uint8_t maxr2 = 0;

		for (CargoType j : SetCargoBitIterator(cargo_filter)) {
			if (a->goods[j].HasRating()) maxr1 = std::max(maxr1, a->goods[j].rating);
			if (b->goods[j].HasRating()) maxr2 = std::max(maxr2, b->goods[j].rating);
		}

		return maxr1 < maxr2;
	}

	/** Sort stations by their rating */
	static bool StationRatingMinSorter(const Station * const &a, const Station * const &b, const CargoTypes &cargo_filter)
	{
		uint8_t minr1 = 255;
		uint8_t minr2 = 255;

		for (CargoType j : SetCargoBitIterator(cargo_filter)) {
			if (a->goods[j].HasRating()) minr1 = std::min(minr1, a->goods[j].rating);
			if (b->goods[j].HasRating()) minr2 = std::min(minr2, b->goods[j].rating);
		}

		return minr1 > minr2;
	}

	static void PrepareStationVehiclesCallingSorter(uint8_t facilities)
	{
		station_vehicle_calling_counts.clear();

		auto can_vehicle_use_facility = [&](const Vehicle *v) -> bool {
			switch (v->type) {
				case VEH_TRAIN:
					return (facilities & FACIL_TRAIN);

				case VEH_ROAD:
					return (facilities & (RoadVehicle::From(v)->IsBus() ? FACIL_BUS_STOP : FACIL_TRUCK_STOP));

				case VEH_AIRCRAFT:
					return (facilities & FACIL_AIRPORT);

				case VEH_SHIP:
					return (facilities & FACIL_DOCK);

				default:
					return false;
			}
		};

		robin_hood::unordered_flat_set<StationID> seen_stations;
		for (const OrderList *l : OrderList::Iterate()) {
			if (facilities != (FACIL_TRAIN | FACIL_TRUCK_STOP | FACIL_BUS_STOP | FACIL_AIRPORT | FACIL_DOCK)) {
				if (!can_vehicle_use_facility(l->GetFirstSharedVehicle())) continue;
			}

			seen_stations.clear();
			for (const Order *order : l->Orders()) {
				if (order->IsType(OT_GOTO_STATION) || order->IsType(OT_IMPLICIT)) {
					seen_stations.insert(order->GetDestination().ToStationID());
				}
			}
			if (!seen_stations.empty()) {
				uint vehicles = l->GetNumVehicles();
				for (StationID id : seen_stations) {
					station_vehicle_calling_counts[id] += vehicles;
				}
			}
		}
	}

	/** Sort stations by the number of vehicles calling */
	static bool StationVehiclesCallingSorter(const Station * const &a, const Station * const &b, const CargoTypes &)
	{
		auto get_count = [](const Station * const &st) {
			auto iter = station_vehicle_calling_counts.find(st->index);
			return iter != station_vehicle_calling_counts.end() ? iter->second : 0;
		};

		return get_count(a) < get_count(b);
	}

	/** Sort the stations list */
	void SortStationsList()
	{
		if (this->sorter_funcs.begin()[this->stations.SortType()] == &StationVehiclesCallingSorter && this->stations.WouldSort()) {
			PrepareStationVehiclesCallingSorter(this->filter.facilities);
		}
		if (!this->stations.Sort()) return;

		/* Set the modified widget dirty */
		this->SetWidgetDirty(WID_STL_LIST);
	}

public:
	CompanyStationsWindow(WindowDesc &desc, WindowNumber window_number) : Window(desc)
	{
		/* Load initial filter state. */
		this->filter = CompanyStationsWindow::initial_state;
		if (this->filter.cargoes == ALL_CARGOTYPES) this->filter.cargoes = _cargo_mask;

		this->stations.SetListing(this->filter.last_sorting);
		this->stations.SetSortFuncs(CompanyStationsWindow::sorter_funcs);
		this->stations.ForceRebuild();
		this->stations.NeedResort();
		this->SortStationsList();

		this->CreateNestedTree();
		this->vscroll = this->GetScrollbar(WID_STL_SCROLLBAR);
		this->FinishInitNested(window_number);
		this->owner = (Owner)this->window_number;

		if (this->filter.cargoes == ALL_CARGOTYPES) this->filter.cargoes = _cargo_mask;

		for (uint i = 0; i < 5; i++) {
			if (HasBit(this->filter.facilities.base(), i)) this->LowerWidget(i + WID_STL_TRAIN);
		}

		this->GetWidget<NWidgetCore>(WID_STL_SORTDROPBTN)->SetString(CompanyStationsWindow::sorter_names[this->stations.SortType()]);
	}

	void Close(int data = 0) override
	{
		/* Save filter state. */
		this->filter.last_sorting = this->stations.GetListing();
		CompanyStationsWindow::initial_state = this->filter;
		this->Window::Close(data);
	}

	void UpdateWidgetSize(WidgetID widget, Dimension &size, [[maybe_unused]] const Dimension &padding, [[maybe_unused]] Dimension &fill, [[maybe_unused]] Dimension &resize) override
	{
		switch (widget) {
			case WID_STL_SORTBY: {
				Dimension d = GetStringBoundingBox(this->GetWidget<NWidgetCore>(widget)->GetString());
				d.width += padding.width + Window::SortButtonWidth() * 2; // Doubled since the string is centred and it also looks better.
				d.height += padding.height;
				size = maxdim(size, d);
				break;
			}

			case WID_STL_SORTDROPBTN: {
				Dimension d = GetStringListBoundingBox(CompanyStationsWindow::sorter_names);
				d.width += padding.width;
				d.height += padding.height;
				size = maxdim(size, d);
				break;
			}

			case WID_STL_LIST:
				resize.height = std::max(GetCharacterHeight(FS_NORMAL), GetCharacterHeight(FS_SMALL) + ScaleGUITrad(3));
				size.height = padding.height + 5 * resize.height;

				/* Determine appropriate width for mini station rating graph */
				this->rating_width = 0;
				for (const CargoSpec *cs : _sorted_standard_cargo_specs) {
					this->rating_width = std::max(this->rating_width, GetStringBoundingBox(cs->abbrev, FS_SMALL).width);
				}
				/* Approximately match original 16 pixel wide rating bars by multiplying string width by 1.6 */
				this->rating_width = this->rating_width * 16 / 10;
				break;
		}
	}

	void OnPaint() override
	{
		this->BuildStationsList((Owner)this->window_number);
		this->SortStationsList();

		this->DrawWidgets();
	}

	void DrawWidget(const Rect &r, WidgetID widget) const override
	{
		switch (widget) {
			case WID_STL_SORTBY:
				/* draw arrow pointing up/down for ascending/descending sorting */
				this->DrawSortButtonState(WID_STL_SORTBY, this->stations.IsDescSortOrder() ? SBS_DOWN : SBS_UP);
				break;

			case WID_STL_LIST: {
				bool rtl = _current_text_dir == TD_RTL;
				Rect tr = r.Shrink(WidgetDimensions::scaled.framerect);
				uint line_height = this->GetWidget<NWidgetBase>(widget)->resize_y;
				/* Spacing between station name and first rating graph. */
				int text_spacing = WidgetDimensions::scaled.hsep_wide;
				/* Spacing between additional rating graphs. */
				int rating_spacing = WidgetDimensions::scaled.hsep_normal;

				auto [first, last] = this->vscroll->GetVisibleRangeIterators(this->stations);
				for (auto it = first; it != last; ++it) {
					const Station *st = *it;
					assert(st->xy != INVALID_TILE);

					/* Do not do the complex check HasStationInUse here, it may be even false
					 * when the order had been removed and the station list hasn't been removed yet */
					assert(st->owner == owner || st->owner == OWNER_NONE);

					SetDParam(0, st->index);
					SetDParam(1, st->facilities);
					int x = DrawString(tr.left, tr.right, tr.top + (line_height - GetCharacterHeight(FS_NORMAL)) / 2, STR_STATION_LIST_STATION);
					x += rtl ? -text_spacing : text_spacing;

					/* show cargo waiting and station ratings */
					for (const CargoSpec *cs : _sorted_standard_cargo_specs) {
						CargoType cargo_type = cs->Index();
						if (st->goods[cargo_type].HasRating()) {
							/* For RTL we work in exactly the opposite direction. So
							 * decrement the space needed first, then draw to the left
							 * instead of drawing to the left and then incrementing
							 * the space. */
							if (rtl) {
								x -= rating_width + rating_spacing;
								if (x < tr.left) break;
							}
							StationsWndShowStationRating(x, x + rating_width, tr.top, cargo_type, st->goods[cargo_type].CargoTotalCount(), st->goods[cargo_type].rating);
							if (!rtl) {
								x += rating_width + rating_spacing;
								if (x > tr.right) break;
							}
						}
					}
					tr.top += line_height;
				}

				if (this->vscroll->GetCount() == 0) { // company has no stations
					DrawString(tr.left, tr.right, tr.top + (line_height - GetCharacterHeight(FS_NORMAL)) / 2, STR_STATION_LIST_NONE);
					return;
				}
				break;
			}
		}
	}

	void SetStringParameters(WidgetID widget) const override
	{
		if (widget == WID_STL_CAPTION) {
			SetDParam(0, this->window_number);
			SetDParam(1, this->vscroll->GetCount());
		}

		if (widget == WID_STL_CARGODROPDOWN) {
			if (this->filter.cargoes == 0) {
				SetDParam(0, this->filter.include_no_rating ? STR_STATION_LIST_CARGO_FILTER_ONLY_NO_RATING : STR_STATION_LIST_CARGO_FILTER_NO_CARGO_TYPES);
			} else if (this->filter.cargoes == _cargo_mask) {
				SetDParam(0, this->filter.include_no_rating ? STR_STATION_LIST_CARGO_FILTER_ALL_AND_NO_RATING : STR_CARGO_TYPE_FILTER_ALL);
			} else if (CountBits(this->filter.cargoes) == 1 && !this->filter.include_no_rating) {
				SetDParam(0, CargoSpec::Get(FindFirstBit(this->filter.cargoes))->name);
			} else {
				SetDParam(0, STR_STATION_LIST_CARGO_FILTER_MULTIPLE);
			}
		}
	}

	DropDownList BuildCargoDropDownList(bool expanded) const
	{
		/* Define a custom item consisting of check mark, count string, icon and name string. */
		using DropDownListCargoItem = DropDownCheck<DropDownString<DropDownListIconItem, FS_SMALL, true>>;

		DropDownList list;
		list.push_back(MakeDropDownListStringItem(STR_STATION_LIST_CARGO_FILTER_SELECT_ALL, CargoFilterCriteria::CF_SELECT_ALL));
		list.push_back(MakeDropDownListDividerItem());

		bool any_hidden = false;

		uint16_t count = this->stations_per_cargo_type_no_rating;
		if (count == 0 && !expanded) {
			any_hidden = true;
		} else {
			list.push_back(std::make_unique<DropDownString<DropDownListCheckedItem, FS_SMALL, true>>(fmt::format("{}", count), 0, this->filter.include_no_rating, STR_STATION_LIST_CARGO_FILTER_NO_RATING, CargoFilterCriteria::CF_NO_RATING, false, count == 0));
		}

		Dimension d = GetLargestCargoIconSize();
		for (const CargoSpec *cs : _sorted_cargo_specs) {
			count = this->stations_per_cargo_type[cs->Index()];
			if (count == 0 && !expanded) {
				any_hidden = true;
			} else {
				list.push_back(std::make_unique<DropDownListCargoItem>(HasBit(this->filter.cargoes, cs->Index()), fmt::format("{}", count), d, cs->GetCargoIcon(), PAL_NONE, cs->name, cs->Index(), false, count == 0));
			}
		}

		if (!expanded && any_hidden) {
			if (list.size() > 2) list.push_back(MakeDropDownListDividerItem());
			list.push_back(MakeDropDownListStringItem(STR_STATION_LIST_CARGO_FILTER_EXPAND, CargoFilterCriteria::CF_EXPAND_LIST));
		}

		return list;
	}

	void OnClick([[maybe_unused]] Point pt, WidgetID widget, [[maybe_unused]] int click_count) override
	{
		switch (widget) {
			case WID_STL_LIST: {
				auto it = this->vscroll->GetScrolledItemFromWidget(this->stations, pt.y, this, WID_STL_LIST, WidgetDimensions::scaled.framerect.top);
				if (it == this->stations.end()) return; // click out of list bound

				const Station *st = *it;
				/* do not check HasStationInUse - it is slow and may be invalid */
				assert(st->owner == (Owner)this->window_number || st->owner == OWNER_NONE);

				if (_ctrl_pressed) {
					ShowExtraViewportWindow(st->xy);
				} else {
					ScrollMainWindowToTile(st->xy);
				}
				break;
			}

			case WID_STL_TRAIN:
			case WID_STL_TRUCK:
			case WID_STL_BUS:
			case WID_STL_AIRPLANE:
			case WID_STL_SHIP:
				if (_ctrl_pressed) {
					this->filter.facilities.Flip(static_cast<StationFacility>(widget - WID_STL_TRAIN));
					this->ToggleWidgetLoweredState(widget);
				} else {
					for (uint i : SetBitIterator(this->filter.facilities.base())) {
						this->RaiseWidget(i + WID_STL_TRAIN);
					}
					this->filter.facilities = {};
					this->filter.facilities.Set(static_cast<StationFacility>(widget - WID_STL_TRAIN));
					this->LowerWidget(widget);
				}
				this->stations.ForceRebuild();
				this->SetDirty();
				break;

			case WID_STL_FACILALL:
				for (WidgetID i = WID_STL_TRAIN; i <= WID_STL_SHIP; i++) {
					this->LowerWidget(i);
				}

				this->filter.facilities = {StationFacility::Train, StationFacility::TruckStop, StationFacility::BusStop, StationFacility::Airport, StationFacility::Dock};
				this->stations.ForceRebuild();
				this->SetDirty();
				break;

			case WID_STL_SORTBY: // flip sorting method asc/desc
				this->stations.ToggleSortOrder();
				this->SetDirty();
				break;

			case WID_STL_SORTDROPBTN: // select sorting criteria dropdown menu
				ShowDropDownMenu(this, CompanyStationsWindow::sorter_names, this->stations.SortType(), WID_STL_SORTDROPBTN, 0, 0);
				break;

			case WID_STL_CARGODROPDOWN:
				this->filter_expanded = false;
				ShowDropDownList(this, this->BuildCargoDropDownList(this->filter_expanded), -1, widget, 0, DDMF_PERSIST);
				break;
		}
	}

	void OnDropdownSelect(int widget, int index) override
	{
		if (widget == WID_STL_SORTDROPBTN) {
			if (this->stations.SortType() != index) {
				this->stations.SetSortType(index);

				/* Display the current sort variant */
				this->GetWidget<NWidgetCore>(WID_STL_SORTDROPBTN)->SetString(CompanyStationsWindow::sorter_names[this->stations.SortType()]);

				this->SetDirty();
			}
		}

		if (widget == WID_STL_CARGODROPDOWN) {
			FilterState oldstate = this->filter;

			if (index >= 0 && index < NUM_CARGO) {
				if (_ctrl_pressed) {
					ToggleBit(this->filter.cargoes, index);
				} else {
					this->filter.cargoes = 1ULL << index;
					this->filter.include_no_rating = false;
				}
			} else if (index == CargoFilterCriteria::CF_NO_RATING) {
				if (_ctrl_pressed) {
					this->filter.include_no_rating = !this->filter.include_no_rating;
				} else {
					this->filter.include_no_rating = true;
					this->filter.cargoes = 0;
				}
			} else if (index == CargoFilterCriteria::CF_SELECT_ALL) {
				this->filter.cargoes = _cargo_mask;
				this->filter.include_no_rating = true;
			} else if (index == CargoFilterCriteria::CF_EXPAND_LIST) {
				this->filter_expanded = true;
				ReplaceDropDownList(this, this->BuildCargoDropDownList(this->filter_expanded));
				return;
			}

			if (oldstate.cargoes != this->filter.cargoes || oldstate.include_no_rating != this->filter.include_no_rating) {
				this->stations.ForceRebuild();
				this->SetDirty();

				/* Only refresh the list if it's changed. */
				if (_ctrl_pressed) ReplaceDropDownList(this, this->BuildCargoDropDownList(this->filter_expanded));
			}

			/* Always close the list if ctrl is not pressed. */
			if (!_ctrl_pressed) HideDropDownMenu(this);
		}
	}

	void OnGameTick() override
	{
		if (this->stations.NeedResort()) {
			Debug(misc, 3, "Periodic rebuild station list company {}", this->window_number);
			this->SetDirty();
		}
	}

	void OnResize() override
	{
		this->vscroll->SetCapacityFromWidget(this, WID_STL_LIST, WidgetDimensions::scaled.framerect.Vertical());
	}

	/**
	 * Some data on this window has become invalid.
	 * @param data Information about the changed data.
	 * @param gui_scope Whether the call is done from GUI scope. You may not do everything when not in GUI scope. See #InvalidateWindowData() for details.
	 */
	void OnInvalidateData([[maybe_unused]] int data = 0, [[maybe_unused]] bool gui_scope = true) override
	{
		if (data == 0) {
			/* This needs to be done in command-scope to enforce rebuilding before resorting invalid data */
			this->stations.ForceRebuild();
		} else {
			this->stations.ForceResort();
		}
	}
};

robin_hood::unordered_flat_map<StationID, uint> CompanyStationsWindow::station_vehicle_calling_counts;

/* Available station sorting functions */
const std::initializer_list<GUIStationList::SortFunction * const> CompanyStationsWindow::sorter_funcs = {
	&StationNameSorter,
	&StationTypeSorter,
	&StationWaitingTotalSorter,
	&StationWaitingAvailableSorter,
	&StationRatingMaxSorter,
	&StationRatingMinSorter,
	&StationVehiclesCallingSorter
};

static constexpr NWidgetPart _nested_company_stations_widgets[] = {
	NWidget(NWID_HORIZONTAL),
		NWidget(WWT_CLOSEBOX, COLOUR_GREY),
		NWidget(WWT_CAPTION, COLOUR_GREY, WID_STL_CAPTION), SetStringTip(STR_STATION_LIST_CAPTION, STR_TOOLTIP_WINDOW_TITLE_DRAG_THIS),
		NWidget(WWT_SHADEBOX, COLOUR_GREY),
		NWidget(WWT_DEFSIZEBOX, COLOUR_GREY),
		NWidget(WWT_STICKYBOX, COLOUR_GREY),
	EndContainer(),
	NWidget(NWID_HORIZONTAL),
		NWidget(WWT_TEXTBTN, COLOUR_GREY, WID_STL_TRAIN), SetAspect(WidgetDimensions::ASPECT_VEHICLE_ICON), SetStringTip(STR_TRAIN, STR_STATION_LIST_USE_CTRL_TO_SELECT_MORE_TOOLTIP), SetFill(0, 1),
		NWidget(WWT_TEXTBTN, COLOUR_GREY, WID_STL_TRUCK), SetAspect(WidgetDimensions::ASPECT_VEHICLE_ICON), SetStringTip(STR_LORRY, STR_STATION_LIST_USE_CTRL_TO_SELECT_MORE_TOOLTIP), SetFill(0, 1),
		NWidget(WWT_TEXTBTN, COLOUR_GREY, WID_STL_BUS), SetAspect(WidgetDimensions::ASPECT_VEHICLE_ICON), SetStringTip(STR_BUS, STR_STATION_LIST_USE_CTRL_TO_SELECT_MORE_TOOLTIP), SetFill(0, 1),
		NWidget(WWT_TEXTBTN, COLOUR_GREY, WID_STL_SHIP), SetAspect(WidgetDimensions::ASPECT_VEHICLE_ICON), SetStringTip(STR_SHIP, STR_STATION_LIST_USE_CTRL_TO_SELECT_MORE_TOOLTIP), SetFill(0, 1),
		NWidget(WWT_TEXTBTN, COLOUR_GREY, WID_STL_AIRPLANE), SetAspect(WidgetDimensions::ASPECT_VEHICLE_ICON), SetStringTip(STR_PLANE, STR_STATION_LIST_USE_CTRL_TO_SELECT_MORE_TOOLTIP), SetFill(0, 1),
		NWidget(WWT_PUSHTXTBTN, COLOUR_GREY, WID_STL_FACILALL), SetAspect(WidgetDimensions::ASPECT_VEHICLE_ICON), SetStringTip(STR_ABBREV_ALL, STR_STATION_LIST_SELECT_ALL_FACILITIES_TOOLTIP), SetTextStyle(TC_BLACK, FS_SMALL), SetFill(0, 1),
		NWidget(WWT_PANEL, COLOUR_GREY), SetMinimalSize(5, 0), SetFill(0, 1), EndContainer(),
		NWidget(WWT_DROPDOWN, COLOUR_GREY, WID_STL_CARGODROPDOWN), SetFill(1, 0), SetStringTip(STR_JUST_STRING, STR_STATION_LIST_USE_CTRL_TO_SELECT_MORE_TOOLTIP),
		NWidget(WWT_PANEL, COLOUR_GREY), SetResize(1, 0), SetFill(1, 1), EndContainer(),
	EndContainer(),
	NWidget(NWID_HORIZONTAL),
		NWidget(WWT_PUSHTXTBTN, COLOUR_GREY, WID_STL_SORTBY), SetMinimalSize(81, 12), SetStringTip(STR_BUTTON_SORT_BY, STR_TOOLTIP_SORT_ORDER),
		NWidget(WWT_DROPDOWN, COLOUR_GREY, WID_STL_SORTDROPBTN), SetMinimalSize(163, 12), SetStringTip(STR_SORT_BY_NAME, STR_TOOLTIP_SORT_CRITERIA), // widget_data gets overwritten.
		NWidget(WWT_PANEL, COLOUR_GREY), SetResize(1, 0), SetFill(1, 1), EndContainer(),
	EndContainer(),
	NWidget(NWID_HORIZONTAL),
		NWidget(WWT_PANEL, COLOUR_GREY, WID_STL_LIST), SetMinimalSize(346, 125), SetResize(1, 10), SetToolTip(STR_STATION_LIST_TOOLTIP), SetScrollbar(WID_STL_SCROLLBAR), EndContainer(),
		NWidget(NWID_VERTICAL),
			NWidget(NWID_VSCROLLBAR, COLOUR_GREY, WID_STL_SCROLLBAR),
			NWidget(WWT_RESIZEBOX, COLOUR_GREY),
		EndContainer(),
	EndContainer(),
};

static WindowDesc _company_stations_desc(__FILE__, __LINE__,
	WDP_AUTO, "list_stations", 358, 162,
	WC_STATION_LIST, WC_NONE,
	{},
	_nested_company_stations_widgets
);

/**
 * Opens window with list of company's stations
 *
 * @param company whose stations' list show
 */
void ShowCompanyStations(CompanyID company)
{
	if (!Company::IsValidID(company)) return;

	AllocateWindowDescFront<CompanyStationsWindow>(_company_stations_desc, company);
}

static constexpr NWidgetPart _nested_station_view_widgets[] = {
	NWidget(NWID_HORIZONTAL),
		NWidget(WWT_CLOSEBOX, COLOUR_GREY),
		NWidget(WWT_IMGBTN, COLOUR_GREY, WID_SV_RENAME), SetAspect(WidgetDimensions::ASPECT_RENAME), SetSpriteTip(SPR_RENAME, STR_NULL),
		NWidget(WWT_CAPTION, COLOUR_GREY, WID_SV_CAPTION), SetStringTip(STR_STATION_VIEW_CAPTION, STR_TOOLTIP_WINDOW_TITLE_DRAG_THIS),
		NWidget(WWT_PUSHIMGBTN, COLOUR_GREY, WID_SV_LOCATION), SetAspect(WidgetDimensions::ASPECT_LOCATION), SetSpriteTip(SPR_GOTO_LOCATION, STR_STATION_VIEW_CENTER_TOOLTIP),
		NWidget(WWT_DEBUGBOX, COLOUR_GREY),
		NWidget(WWT_SHADEBOX, COLOUR_GREY),
		NWidget(WWT_DEFSIZEBOX, COLOUR_GREY),
		NWidget(WWT_STICKYBOX, COLOUR_GREY),
	EndContainer(),
	NWidget(NWID_HORIZONTAL),
		NWidget(WWT_TEXTBTN, COLOUR_GREY, WID_SV_GROUP), SetMinimalSize(81, 12), SetFill(1, 1), SetStringTip(STR_STATION_VIEW_GROUP),
		NWidget(WWT_DROPDOWN, COLOUR_GREY, WID_SV_GROUP_BY), SetMinimalSize(168, 12), SetResize(1, 0), SetFill(0, 1), SetToolTip(STR_TOOLTIP_GROUP_ORDER),
	EndContainer(),
	NWidget(NWID_HORIZONTAL),
		NWidget(WWT_PUSHTXTBTN, COLOUR_GREY, WID_SV_SORT_ORDER), SetMinimalSize(81, 12), SetFill(1, 1), SetStringTip(STR_BUTTON_SORT_BY, STR_TOOLTIP_SORT_ORDER),
		NWidget(WWT_DROPDOWN, COLOUR_GREY, WID_SV_SORT_BY), SetMinimalSize(168, 12), SetResize(1, 0), SetFill(0, 1), SetToolTip(STR_TOOLTIP_SORT_CRITERIA),
	EndContainer(),
	NWidget(NWID_HORIZONTAL),
		NWidget(WWT_PANEL, COLOUR_GREY, WID_SV_WAITING), SetMinimalSize(237, 44), SetResize(1, 10), SetScrollbar(WID_SV_SCROLLBAR), EndContainer(),
		NWidget(NWID_VSCROLLBAR, COLOUR_GREY, WID_SV_SCROLLBAR),
	EndContainer(),
	NWidget(WWT_PANEL, COLOUR_GREY, WID_SV_ACCEPT_RATING_LIST), SetMinimalSize(249, 23), SetResize(1, 0), EndContainer(),
	NWidget(NWID_HORIZONTAL, NWidContainerFlag::EqualSize),
		NWidget(WWT_PUSHTXTBTN, COLOUR_GREY, WID_SV_ACCEPTS_RATINGS), SetMinimalSize(46, 12), SetResize(1, 0), SetFill(1, 1),
				SetStringTip(STR_STATION_VIEW_RATINGS_BUTTON, STR_STATION_VIEW_RATINGS_TOOLTIP),
		NWidget(WWT_PUSHTXTBTN, COLOUR_GREY, WID_SV_HISTORY), SetMinimalSize(60, 12), SetResize(1, 0), SetFill(1, 1),
				SetStringTip(STR_STATION_VIEW_HISTORY_BUTTON, STR_STATION_VIEW_HISTORY_TOOLTIP),
		NWidget(WWT_PUSHTXTBTN, COLOUR_GREY, WID_SV_DEPARTURES), SetMinimalSize(46, 12), SetResize(1, 0), SetFill(1, 1),
				SetStringTip(STR_STATION_VIEW_DEPARTURES_BUTTON, STR_STATION_VIEW_DEPARTURES_TOOLTIP),
		NWidget(WWT_TEXTBTN, COLOUR_GREY, WID_SV_CLOSE_AIRPORT), SetMinimalSize(45, 12), SetResize(1, 0), SetFill(1, 1),
				SetStringTip(STR_STATION_VIEW_CLOSE_AIRPORT, STR_STATION_VIEW_CLOSE_AIRPORT_TOOLTIP),
		NWidget(WWT_TEXTBTN, COLOUR_GREY, WID_SV_CATCHMENT), SetMinimalSize(45, 12), SetResize(1, 0), SetFill(1, 1), SetStringTip(STR_BUTTON_CATCHMENT, STR_TOOLTIP_CATCHMENT),
		NWidget(WWT_PUSHTXTBTN, COLOUR_GREY, WID_SV_TRAINS), SetAspect(WidgetDimensions::ASPECT_VEHICLE_ICON), SetFill(0, 1), SetStringTip(STR_TRAIN, STR_STATION_VIEW_SCHEDULED_TRAINS_TOOLTIP),
		NWidget(WWT_PUSHTXTBTN, COLOUR_GREY, WID_SV_ROADVEHS), SetAspect(WidgetDimensions::ASPECT_VEHICLE_ICON), SetFill(0, 1), SetStringTip(STR_LORRY, STR_STATION_VIEW_SCHEDULED_ROAD_VEHICLES_TOOLTIP),
		NWidget(WWT_PUSHTXTBTN, COLOUR_GREY, WID_SV_SHIPS), SetAspect(WidgetDimensions::ASPECT_VEHICLE_ICON), SetFill(0, 1), SetStringTip(STR_SHIP, STR_STATION_VIEW_SCHEDULED_SHIPS_TOOLTIP),
		NWidget(WWT_PUSHTXTBTN, COLOUR_GREY, WID_SV_PLANES),  SetAspect(WidgetDimensions::ASPECT_VEHICLE_ICON), SetFill(0, 1), SetStringTip(STR_PLANE, STR_STATION_VIEW_SCHEDULED_AIRCRAFT_TOOLTIP),
		NWidget(WWT_RESIZEBOX, COLOUR_GREY),
	EndContainer(),
};

/**
 * Draws icons of waiting cargo in the StationView window
 *
 * @param i type of cargo
 * @param waiting number of waiting units
 * @param left  left most coordinate to draw on
 * @param right right most coordinate to draw on
 * @param y y coordinate
 */
static void DrawCargoIcons(CargoType i, uint waiting, int left, int right, int y)
{
	int width = ScaleSpriteTrad(10);
	uint num = std::min<uint>((waiting + (width / 2)) / width, (right - left) / width); // maximum is width / 10 icons so it won't overflow
	if (num == 0) return;

	SpriteID sprite = CargoSpec::Get(i)->GetCargoIcon();

	int x = _current_text_dir == TD_RTL ? left : right - num * width;
	do {
		DrawSprite(sprite, PAL_NONE, x, y);
		x += width;
	} while (--num);
}

enum SortOrder : uint8_t {
	SO_DESCENDING,
	SO_ASCENDING
};

class CargoDataEntry;

enum class CargoSortType : uint8_t {
	AsGrouping,    ///< by the same principle the entries are being grouped
	Count,         ///< by amount of cargo
	StationString, ///< by station name
	StationID,     ///< by station id
	CargoType,     ///< by cargo type
};

class CargoSorter {
public:
	CargoSorter(CargoSortType t = CargoSortType::StationID, SortOrder o = SO_ASCENDING) : type(t), order(o) {}
	CargoSortType GetSortType() {return this->type;}
	bool operator()(const CargoDataEntry *cd1, const CargoDataEntry *cd2) const;

private:
	CargoSortType type;
	SortOrder order;

	template <class Tid>
	bool SortId(Tid st1, Tid st2) const;
	bool SortCount(const CargoDataEntry *cd1, const CargoDataEntry *cd2) const;
	bool SortStation (StationID st1, StationID st2) const;
};

typedef std::set<CargoDataEntry *, CargoSorter> CargoDataSet;

/**
 * A cargo data entry representing one possible row in the station view window's
 * top part. Cargo data entries form a tree where each entry can have several
 * children. Parents keep track of the sums of their childrens' cargo counts.
 */
class CargoDataEntry {
public:
	CargoDataEntry();
	~CargoDataEntry();

	/**
	 * Insert a new child or retrieve an existing child using a station ID as ID.
	 * @param station ID of the station for which an entry shall be created or retrieved
	 * @return a child entry associated with the given station.
	 */
	CargoDataEntry *InsertOrRetrieve(StationID station)
	{
		return this->InsertOrRetrieve<StationID>(station);
	}

	/**
	 * Insert a new child or retrieve an existing child using a cargo type as ID.
	 * @param cargo type of the cargo for which an entry shall be created or retrieved
	 * @return a child entry associated with the given cargo.
	 */
	CargoDataEntry *InsertOrRetrieve(CargoType cargo)
	{
		return this->InsertOrRetrieve<CargoType>(cargo);
	}

	void Update(uint count);

	/**
	 * Remove a child associated with the given station.
	 * @param station ID of the station for which the child should be removed.
	 */
	void Remove(StationID station)
	{
		CargoDataEntry t(station);
		this->Remove(&t);
	}

	/**
	 * Remove a child associated with the given cargo.
	 * @param cargo type of the cargo for which the child should be removed.
	 */
	void Remove(CargoType cargo)
	{
		CargoDataEntry t(cargo);
		this->Remove(&t);
	}

	/**
	 * Retrieve a child for the given station. Return nullptr if it doesn't exist.
	 * @param station ID of the station the child we're looking for is associated with.
	 * @return a child entry for the given station or nullptr.
	 */
	CargoDataEntry *Retrieve(StationID station) const
	{
		CargoDataEntry t(station);
		return this->Retrieve(this->children->find(&t));
	}

	/**
	 * Retrieve a child for the given cargo. Return nullptr if it doesn't exist.
	 * @param cargo type of the cargo the child we're looking for is associated with.
	 * @return a child entry for the given cargo or nullptr.
	 */
	CargoDataEntry *Retrieve(CargoType cargo) const
	{
		CargoDataEntry t(cargo);
		return this->Retrieve(this->children->find(&t));
	}

	void Resort(CargoSortType type, SortOrder order);

	/**
	 * Get the station ID for this entry.
	 */
	StationID GetStation() const { return this->station; }

	/**
	 * Get the cargo type for this entry.
	 */
	CargoType GetCargo() const { return this->cargo; }

	/**
	 * Get the cargo count for this entry.
	 */
	uint GetCount() const { return this->count; }

	/**
	 * Get the parent entry for this entry.
	 */
	CargoDataEntry *GetParent() const { return this->parent; }

	/**
	 * Get the number of children for this entry.
	 */
	uint GetNumChildren() const { return this->num_children; }

	/**
	 * Get an iterator pointing to the begin of the set of children.
	 */
	CargoDataSet::iterator Begin() const { return this->children->begin(); }

	/**
	 * Get an iterator pointing to the end of the set of children.
	 */
	CargoDataSet::iterator End() const { return this->children->end(); }

	/**
	 * Has this entry transfers.
	 */
	bool HasTransfers() const { return this->transfers; }

	/**
	 * Set the transfers state.
	 */
	void SetTransfers(bool value) { this->transfers = value; }

	void Clear();
private:

	CargoDataEntry(StationID st, uint c, CargoDataEntry *p);
	CargoDataEntry(CargoType car, uint c, CargoDataEntry *p);
	CargoDataEntry(StationID st);
	CargoDataEntry(CargoType car);

	CargoDataEntry *Retrieve(CargoDataSet::iterator i) const;

	template <class Tid>
	CargoDataEntry *InsertOrRetrieve(Tid s);

	void Remove(CargoDataEntry *comp);
	void IncrementSize();

	CargoDataEntry *parent;   ///< the parent of this entry.
	const union {
		StationID station;    ///< ID of the station this entry is associated with.
		struct {
			CargoType cargo;  ///< ID of the cargo this entry is associated with.
			bool transfers;   ///< If there are transfers for this cargo.
		};
	};
	uint num_children;        ///< the number of subentries belonging to this entry.
	uint count;               ///< sum of counts of all children or amount of cargo for this entry.
	CargoDataSet *children;   ///< the children of this entry.
};

CargoDataEntry::CargoDataEntry() :
	parent(nullptr),
	station(INVALID_STATION),
	num_children(0),
	count(0),
	children(new CargoDataSet(CargoSorter(CargoSortType::CargoType)))
{}

CargoDataEntry::CargoDataEntry(CargoType cargo, uint count, CargoDataEntry *parent) :
	parent(parent),
	cargo(cargo),
	num_children(0),
	count(count),
	children(new CargoDataSet)
{}

CargoDataEntry::CargoDataEntry(StationID station, uint count, CargoDataEntry *parent) :
	parent(parent),
	station(station),
	num_children(0),
	count(count),
	children(new CargoDataSet)
{}

CargoDataEntry::CargoDataEntry(StationID station) :
	parent(nullptr),
	station(station),
	num_children(0),
	count(0),
	children(nullptr)
{}

CargoDataEntry::CargoDataEntry(CargoType cargo) :
	parent(nullptr),
	cargo(cargo),
	num_children(0),
	count(0),
	children(nullptr)
{}

CargoDataEntry::~CargoDataEntry()
{
	this->Clear();
	delete this->children;
}

/**
 * Delete all subentries, reset count and num_children and adapt parent's count.
 */
void CargoDataEntry::Clear()
{
	if (this->children != nullptr) {
		for (auto &it : *this->children) {
			assert(it != this);
			delete it;
		}
		this->children->clear();
	}
	if (this->parent != nullptr) this->parent->count -= this->count;
	this->count = 0;
	this->num_children = 0;
}

/**
 * Remove a subentry from this one and delete it.
 * @param child the entry to be removed. This may also be a synthetic entry
 * which only contains the ID of the entry to be removed. In this case child is
 * not deleted.
 */
void CargoDataEntry::Remove(CargoDataEntry *child)
{
	CargoDataSet::iterator i = this->children->find(child);
	if (i != this->children->end()) {
		delete *i;
		this->children->erase(i);
	}
}

/**
 * Retrieve a subentry or insert it if it doesn't exist, yet.
 * @tparam ID type of ID: either StationID or CargoType
 * @param child_id ID of the child to be inserted or retrieved.
 * @return the new or retrieved subentry
 */
template <class Tid>
CargoDataEntry *CargoDataEntry::InsertOrRetrieve(Tid child_id)
{
	CargoDataEntry tmp(child_id);
	CargoDataSet::iterator i = this->children->find(&tmp);
	if (i == this->children->end()) {
		IncrementSize();
		return *(this->children->insert(new CargoDataEntry(child_id, 0, this)).first);
	} else {
		CargoDataEntry *ret = *i;
		assert(this->children->value_comp().GetSortType() != CargoSortType::Count);
		return ret;
	}
}

/**
 * Update the count for this entry and propagate the change to the parent entry
 * if there is one.
 * @param count the amount to be added to this entry
 */
void CargoDataEntry::Update(uint count)
{
	this->count += count;
	if (this->parent != nullptr) this->parent->Update(count);
}

/**
 * Increment
 */
void CargoDataEntry::IncrementSize()
{
	 ++this->num_children;
	 if (this->parent != nullptr) this->parent->IncrementSize();
}

void CargoDataEntry::Resort(CargoSortType type, SortOrder order)
{
	CargoDataSet *new_subs = new CargoDataSet(this->children->begin(), this->children->end(), CargoSorter(type, order));
	delete this->children;
	this->children = new_subs;
}

CargoDataEntry *CargoDataEntry::Retrieve(CargoDataSet::iterator i) const
{
	if (i == this->children->end()) {
		return nullptr;
	} else {
		assert(this->children->value_comp().GetSortType() != CargoSortType::Count);
		return *i;
	}
}

bool CargoSorter::operator()(const CargoDataEntry *cd1, const CargoDataEntry *cd2) const
{
	switch (this->type) {
		case CargoSortType::StationID:
			return this->SortId<StationID>(cd1->GetStation(), cd2->GetStation());
		case CargoSortType::CargoType:
			return this->SortId<CargoType>(cd1->GetCargo(), cd2->GetCargo());
		case CargoSortType::Count:
			return this->SortCount(cd1, cd2);
		case CargoSortType::StationString:
			return this->SortStation(cd1->GetStation(), cd2->GetStation());
		default:
			NOT_REACHED();
	}
}

template <class Tid>
bool CargoSorter::SortId(Tid st1, Tid st2) const
{
	return (this->order == SO_ASCENDING) ? st1 < st2 : st2 < st1;
}

bool CargoSorter::SortCount(const CargoDataEntry *cd1, const CargoDataEntry *cd2) const
{
	uint c1 = cd1->GetCount();
	uint c2 = cd2->GetCount();
	if (c1 == c2) {
		return this->SortStation(cd1->GetStation(), cd2->GetStation());
	} else if (this->order == SO_ASCENDING) {
		return c1 < c2;
	} else {
		return c2 < c1;
	}
}

bool CargoSorter::SortStation(StationID st1, StationID st2) const
{
	if (!Station::IsValidID(st1)) {
		return Station::IsValidID(st2) ? this->order == SO_ASCENDING : this->SortId(st1, st2);
	} else if (!Station::IsValidID(st2)) {
		return order == SO_DESCENDING;
	}

	int res = StrNaturalCompare(Station::Get(st1)->GetCachedName(), Station::Get(st2)->GetCachedName()); // Sort by name (natural sorting).
	if (res == 0) {
		return this->SortId(st1, st2);
	} else {
		return (this->order == SO_ASCENDING) ? res < 0 : res > 0;
	}
}

/**
 * The StationView window
 */
struct StationViewWindow : public Window {
	/**
	 * A row being displayed in the cargo view (as opposed to being "hidden" behind a plus sign).
	 */
	struct RowDisplay {
		RowDisplay(CargoDataEntry *f, StationID n) : filter(f), next_station(n) {}
		RowDisplay(CargoDataEntry *f, CargoType n) : filter(f), next_cargo(n) {}

		/**
		 * Parent of the cargo entry belonging to the row.
		 */
		CargoDataEntry *filter;
		union {
			/**
			 * ID of the station belonging to the entry actually displayed if it's to/from/via.
			 */
			StationID next_station;

			/**
			 * ID of the cargo belonging to the entry actually displayed if it's cargo.
			 */
			CargoType next_cargo;
		};
	};

	typedef std::vector<RowDisplay> CargoDataVector;

	static const int NUM_COLUMNS = 4; ///< Number of "columns" in the cargo view: cargo, from, via, to

	/**
	 * Type of data invalidation.
	 */
	enum Invalidation : uint16_t {
		INV_FLOWS = 0x100, ///< The planned flows have been recalculated and everything has to be updated.
		INV_CARGO = 0x200  ///< Some cargo has been added or removed.
	};

	/**
	 * Type of grouping used in each of the "columns".
	 */
	enum Grouping : uint8_t {
		GR_SOURCE,      ///< Group by source of cargo ("from").
		GR_NEXT,        ///< Group by next station ("via").
		GR_DESTINATION, ///< Group by estimated final destination ("to").
		GR_CARGO,       ///< Group by cargo type.
	};

	/**
	 * Display mode of the cargo view.
	 */
	enum Mode : uint8_t {
		MODE_WAITING, ///< Show cargo waiting at the station.
		MODE_PLANNED  ///< Show cargo planned to pass through the station.
	};

	uint expand_shrink_width;     ///< The width allocated to the expand/shrink 'button'
	int rating_lines;             ///< Number of lines in the cargo ratings view.
	int accepts_lines;            ///< Number of lines in the accepted cargo view.
	Scrollbar *vscroll;

	/* Height of the #WID_SV_ACCEPT_RATING_LIST widget for different views. */
	static constexpr uint RATING_LINES = 13; ///< Height in lines of the cargo ratings view.
	static constexpr uint ACCEPTS_LINES = 3; ///< Height in lines of the accepted cargo view.

	/** Names of the sorting options in the dropdown. */
	static inline const StringID sort_names[] = {
		STR_STATION_VIEW_WAITING_STATION,
		STR_STATION_VIEW_WAITING_AMOUNT,
		STR_STATION_VIEW_PLANNED_STATION,
		STR_STATION_VIEW_PLANNED_AMOUNT,
	};
	/** Names of the grouping options in the dropdown. */
	static inline const StringID group_names[] = {
		STR_STATION_VIEW_GROUP_S_V_D,
		STR_STATION_VIEW_GROUP_S_D_V,
		STR_STATION_VIEW_GROUP_V_S_D,
		STR_STATION_VIEW_GROUP_V_D_S,
		STR_STATION_VIEW_GROUP_D_S_V,
		STR_STATION_VIEW_GROUP_D_V_S,
	};

	/**
	 * Sort types of the different 'columns'.
	 * In fact only CargoSortType::Count and CargoSortType::AsGrouping are active and you can only
	 * sort all the columns in the same way. The other options haven't been
	 * included in the GUI due to lack of space.
	 */
	CargoSortType sortings[NUM_COLUMNS];

	/** Sort order (ascending/descending) for the 'columns'. */
	SortOrder sort_orders[NUM_COLUMNS];

	int scroll_to_row;                  ///< If set, scroll the main viewport to the station pointed to by this row.
	int grouping_index;                 ///< Currently selected entry in the grouping drop down.
	int ratings_list_y = 0;             ///< Y coordinate of first line in station ratings panel.
	Mode current_mode;                  ///< Currently selected display mode of cargo view.
	Grouping groupings[NUM_COLUMNS];    ///< Grouping modes for the different columns.

	CargoDataEntry expanded_rows;       ///< Parent entry of currently expanded rows.
	CargoDataEntry cached_destinations; ///< Cache for the flows passing through this station.
	CargoDataVector displayed_rows;     ///< Parent entry of currently displayed rows (including collapsed ones).

	bool place_object_active = false;

	StationViewWindow(WindowDesc &desc, WindowNumber window_number) : Window(desc),
		scroll_to_row(INT_MAX), grouping_index(0)
	{
		this->rating_lines  = RATING_LINES;
		this->accepts_lines = ACCEPTS_LINES;

		this->CreateNestedTree();
		this->vscroll = this->GetScrollbar(WID_SV_SCROLLBAR);
		/* Nested widget tree creation is done in two steps to ensure that this->GetWidget<NWidgetCore>(WID_SV_ACCEPTS_RATINGS) exists in UpdateWidgetSize(). */
		this->FinishInitNested(window_number);

		this->groupings[0] = GR_CARGO;
		this->sortings[0] = CargoSortType::AsGrouping;
		this->SelectGroupBy(_settings_client.gui.station_gui_group_order);
		this->SelectSortBy(_settings_client.gui.station_gui_sort_by);
		this->sort_orders[0] = SO_ASCENDING;
		this->SelectSortOrder((SortOrder)_settings_client.gui.station_gui_sort_order);
		this->owner = Station::Get(window_number)->owner;
		ZoningStationWindowOpenClose(Station::Get(window_number));
	}

	void Close([[maybe_unused]] int data = 0) override
	{
		ZoningStationWindowOpenClose(Station::Get(window_number));
		CloseWindowById(WC_TRAINS_LIST,   VehicleListIdentifier(VL_STATION_LIST, VEH_TRAIN,    this->owner, this->window_number).ToWindowNumber(), false);
		CloseWindowById(WC_ROADVEH_LIST,  VehicleListIdentifier(VL_STATION_LIST, VEH_ROAD,     this->owner, this->window_number).ToWindowNumber(), false);
		CloseWindowById(WC_SHIPS_LIST,    VehicleListIdentifier(VL_STATION_LIST, VEH_SHIP,     this->owner, this->window_number).ToWindowNumber(), false);
		CloseWindowById(WC_AIRCRAFT_LIST, VehicleListIdentifier(VL_STATION_LIST, VEH_AIRCRAFT, this->owner, this->window_number).ToWindowNumber(), false);

		SetViewportCatchmentStation(Station::Get(this->window_number), false);
		this->Window::Close();
	}

	void OnInit() override
	{
		const Station *st = Station::Get(this->window_number);
		SetWidgetDisabledState(WID_SV_HISTORY, st->station_cargo_history_cargoes == 0);
	}

	/**
	 * Show a certain cargo entry characterized by source/next/dest station, cargo type and amount of cargo at the
	 * right place in the cargo view. I.e. update as many rows as are expanded following that characterization.
	 * @param data Root entry of the tree.
	 * @param cargo Cargo type of the entry to be shown.
	 * @param source Source station of the entry to be shown.
	 * @param next Next station the cargo to be shown will visit.
	 * @param dest Final destination of the cargo to be shown.
	 * @param count Amount of cargo to be shown.
	 */
	void ShowCargo(CargoDataEntry *data, CargoType cargo, StationID source, StationID next, StationID dest, uint count)
	{
		if (count == 0) return;
		bool auto_distributed = _settings_game.linkgraph.GetDistributionType(cargo) != DT_MANUAL;
		const CargoDataEntry *expand = &this->expanded_rows;
		for (int i = 0; i < NUM_COLUMNS && expand != nullptr; ++i) {
			switch (groupings[i]) {
				case GR_CARGO:
					assert(i == 0);
					data = data->InsertOrRetrieve(cargo);
					data->SetTransfers(source != this->window_number);
					expand = expand->Retrieve(cargo);
					break;
				case GR_SOURCE:
					if (auto_distributed || source != this->window_number) {
						data = data->InsertOrRetrieve(source);
						expand = expand->Retrieve(source);
					}
					break;
				case GR_NEXT:
					if (auto_distributed) {
						data = data->InsertOrRetrieve(next);
						expand = expand->Retrieve(next);
					}
					break;
				case GR_DESTINATION:
					if (auto_distributed) {
						data = data->InsertOrRetrieve(dest);
						expand = expand->Retrieve(dest);
					}
					break;
			}
		}
		data->Update(count);
	}

	void UpdateWidgetSize(WidgetID widget, Dimension &size, [[maybe_unused]] const Dimension &padding, [[maybe_unused]] Dimension &fill, [[maybe_unused]] Dimension &resize) override
	{
		switch (widget) {
			case WID_SV_WAITING:
				resize.height = GetCharacterHeight(FS_NORMAL);
				size.height = 4 * resize.height + padding.height;
				this->expand_shrink_width = std::max(GetStringBoundingBox("-").width, GetStringBoundingBox("+").width);
				break;

			case WID_SV_ACCEPT_RATING_LIST:
				size.height = ((this->GetWidget<NWidgetCore>(WID_SV_ACCEPTS_RATINGS)->GetString() == STR_STATION_VIEW_RATINGS_BUTTON) ? this->accepts_lines : this->rating_lines) * GetCharacterHeight(FS_NORMAL) + padding.height;
				break;

			case WID_SV_CLOSE_AIRPORT:
				if (!Station::Get(this->window_number)->facilities.Test(StationFacility::Airport)) {
					/* Hide 'Close Airport' button if no airport present. */
					size.width = 0;
					resize.width = 0;
					fill.width = 0;
				}
				break;

			case WID_SV_GROUP_BY:
			case WID_SV_SORT_BY: {
				uint width = 0;
				for (StringID str : StationViewWindow::group_names) {
					width = std::max(width, GetStringBoundingBox(str).width);
				}
				for (StringID str : StationViewWindow::sort_names) {
					width = std::max(width, GetStringBoundingBox(str).width);
				}
				size.width = width + padding.width;
				break;
			}
		}
	}

	bool OnTooltip(Point pt, WidgetID widget, TooltipCloseCondition close_cond) override
	{
		if (widget == WID_SV_RENAME) {
			GuiShowTooltips(this, GetEncodedString(STR_STATION_VIEW_RENAME_TOOLTIP_EXTRA, STR_STATION_VIEW_RENAME_TOOLTIP, STR_BUTTON_DEFAULT), close_cond);
			return true;
		}

		if (widget != WID_SV_ACCEPT_RATING_LIST || this->GetWidget<NWidgetCore>(WID_SV_ACCEPTS_RATINGS)->GetString() == STR_STATION_VIEW_RATINGS_BUTTON ||
				_settings_client.gui.station_rating_tooltip_mode == SRTM_OFF) {
			return false;
		}

		int ofs_y = pt.y - this->ratings_list_y;
		if (ofs_y < 0) return false;

		const Station *st = Station::Get(this->window_number);
		for (const CargoSpec *cs : _sorted_standard_cargo_specs) {
			const GoodsEntry *ge = &st->goods[cs->Index()];
			if (!ge->HasRating() && ge->IsSupplyAllowed()) continue;
			ofs_y -= GetCharacterHeight(FS_NORMAL);
			if (ofs_y < 0) {
				if (ge->HasRating()) GuiShowStationRatingTooltip(this, st, cs);
				break;
			}
		}

		return true;
	}

	void OnPaint() override
	{
		const Station *st = Station::Get(this->window_number);
		CargoDataEntry cargo;
		BuildCargoList(&cargo, st);

		this->vscroll->SetCount(cargo.GetNumChildren()); // update scrollbar

		uint8_t have_veh_types = 0;
		IterateOrderRefcountMapForDestinationID(st->index, [&](CompanyID cid, OrderType order_type, VehicleType veh_type, uint32_t refcount) {
			SetBit(have_veh_types, veh_type);
			return true;
		});

		/* disable some buttons */
		this->SetWidgetDisabledState(WID_SV_RENAME,   st->owner != _local_company);
<<<<<<< HEAD
		this->SetWidgetDisabledState(WID_SV_TRAINS,   !(st->facilities & FACIL_TRAIN) && !HasBit(have_veh_types, VEH_TRAIN));
		this->SetWidgetDisabledState(WID_SV_ROADVEHS, !(st->facilities & FACIL_TRUCK_STOP) && !(st->facilities & FACIL_BUS_STOP) && !HasBit(have_veh_types, VEH_ROAD));
		this->SetWidgetDisabledState(WID_SV_SHIPS,    !(st->facilities & FACIL_DOCK) && !HasBit(have_veh_types, VEH_SHIP));
		this->SetWidgetDisabledState(WID_SV_PLANES,   !(st->facilities & FACIL_AIRPORT) && !HasBit(have_veh_types, VEH_AIRCRAFT));
		this->SetWidgetDisabledState(WID_SV_CLOSE_AIRPORT, !(st->facilities & FACIL_AIRPORT) || st->owner != _local_company || st->owner == OWNER_NONE); // Also consider SE, where _local_company == OWNER_NONE
		this->SetWidgetLoweredState(WID_SV_CLOSE_AIRPORT, (st->facilities & FACIL_AIRPORT) && (st->airport.flags & AIRPORT_CLOSED_block) != 0);
=======
		this->SetWidgetDisabledState(WID_SV_TRAINS,   !st->facilities.Test(StationFacility::Train));
		this->SetWidgetDisabledState(WID_SV_ROADVEHS, !st->facilities.Test(StationFacility::TruckStop) && !st->facilities.Test(StationFacility::BusStop));
		this->SetWidgetDisabledState(WID_SV_SHIPS,    !st->facilities.Test(StationFacility::Dock));
		this->SetWidgetDisabledState(WID_SV_PLANES,   !st->facilities.Test(StationFacility::Airport));
		this->SetWidgetDisabledState(WID_SV_CLOSE_AIRPORT, !st->facilities.Test(StationFacility::Airport) || st->owner != _local_company || st->owner == OWNER_NONE); // Also consider SE, where _local_company == OWNER_NONE
		this->SetWidgetLoweredState(WID_SV_CLOSE_AIRPORT, st->facilities.Test(StationFacility::Airport) && st->airport.blocks.Test(AirportBlock::AirportClosed));
>>>>>>> f309b90a

		extern const Station *_viewport_highlight_station;
		this->SetWidgetDisabledState(WID_SV_CATCHMENT, st->facilities == StationFacilities{});
		this->SetWidgetLoweredState(WID_SV_CATCHMENT, _viewport_highlight_station == st);

		this->DrawWidgets();

		if (!this->IsShaded()) {
			/* Draw 'accepted cargo' or 'cargo ratings'. */
			const NWidgetBase *wid = this->GetWidget<NWidgetBase>(WID_SV_ACCEPT_RATING_LIST);
			const Rect r = wid->GetCurrentRect();
			if (this->GetWidget<NWidgetCore>(WID_SV_ACCEPTS_RATINGS)->GetString() == STR_STATION_VIEW_RATINGS_BUTTON) {
				int lines = this->DrawAcceptedCargo(r);
				if (lines > this->accepts_lines) { // Resize the widget, and perform re-initialization of the window.
					this->accepts_lines = lines;
					this->ReInit();
					return;
				}
			} else {
				int lines = this->DrawCargoRatings(r);
				if (lines > this->rating_lines) { // Resize the widget, and perform re-initialization of the window.
					this->rating_lines = lines;
					this->ReInit();
					return;
				}
			}

			/* Draw arrow pointing up/down for ascending/descending sorting */
			this->DrawSortButtonState(WID_SV_SORT_ORDER, sort_orders[1] == SO_ASCENDING ? SBS_UP : SBS_DOWN);

			int pos = this->vscroll->GetPosition();

			int maxrows = this->vscroll->GetCapacity();

			displayed_rows.clear();

			/* Draw waiting cargo. */
			NWidgetBase *nwi = this->GetWidget<NWidgetBase>(WID_SV_WAITING);
			Rect waiting_rect = nwi->GetCurrentRect().Shrink(WidgetDimensions::scaled.framerect);
			this->DrawEntries(&cargo, waiting_rect, pos, maxrows, 0);
			scroll_to_row = INT_MAX;
		}
	}

	void SetStringParameters(WidgetID widget) const override
	{
		if (widget == WID_SV_CAPTION) {
			const Station *st = Station::Get(this->window_number);
			SetDParam(0, st->index);
			SetDParam(1, st->facilities);
		}
	}

	/**
	 * Rebuild the cache for estimated destinations which is used to quickly show the "destination" entries
	 * even if we actually don't know the destination of a certain packet from just looking at it.
	 * @param i Cargo to recalculate the cache for.
	 */
	void RecalcDestinations(CargoType i)
	{
		const Station *st = Station::Get(this->window_number);
		CargoDataEntry *cargo_entry = cached_destinations.InsertOrRetrieve(i);
		cargo_entry->Clear();

		if (st->goods[i].data == nullptr) return;

		const FlowStatMap &flows = st->goods[i].data->flows;
		for (const auto &it : flows) {
			StationID from = it.GetOrigin();
			CargoDataEntry *source_entry = cargo_entry->InsertOrRetrieve(from);
			uint32_t prev_count = 0;
			for (const auto &flow_it : it) {
				StationID via = flow_it.second;
				CargoDataEntry *via_entry = source_entry->InsertOrRetrieve(via);
				if (via == this->window_number) {
					via_entry->InsertOrRetrieve(via)->Update(flow_it.first - prev_count);
				} else {
					EstimateDestinations(i, from, via, flow_it.first - prev_count, via_entry);
				}
				prev_count = flow_it.first;
			}
		}
	}

	/**
	 * Estimate the amounts of cargo per final destination for a given cargo, source station and next hop and
	 * save the result as children of the given CargoDataEntry.
	 * @param cargo type of the cargo to estimate destinations for.
	 * @param source Source station of the given batch of cargo.
	 * @param next Intermediate hop to start the calculation at ("next hop").
	 * @param count Size of the batch of cargo.
	 * @param dest CargoDataEntry to save the results in.
	 */
	void EstimateDestinations(CargoType cargo, StationID source, StationID next, uint count, CargoDataEntry *dest, uint depth = 0)
	{
		if (depth <= 128 && Station::IsValidID(next) && Station::IsValidID(source)) {
			CargoDataEntry tmp;
			const GoodsEntry &ge = Station::Get(next)->goods[cargo];

			if (ge.data != nullptr) {
				const FlowStatMap &flowmap = ge.data->flows;
				FlowStatMap::const_iterator map_it = flowmap.find(source);
				if (map_it != flowmap.end()) {
					uint32_t prev_count = 0;
					for (FlowStat::const_iterator i = map_it->begin(); i != map_it->end(); ++i) {
						tmp.InsertOrRetrieve(i->second)->Update(i->first - prev_count);
						prev_count = i->first;
					}
				}
			}

			if (tmp.GetCount() == 0) {
				dest->InsertOrRetrieve(INVALID_STATION)->Update(count);
			} else {
				uint sum_estimated = 0;
				while (sum_estimated < count) {
					for (CargoDataSet::iterator i = tmp.Begin(); i != tmp.End() && sum_estimated < count; ++i) {
						CargoDataEntry *child = *i;
						uint estimate = DivideApprox(child->GetCount() * count, tmp.GetCount());
						if (estimate == 0) estimate = 1;

						sum_estimated += estimate;
						if (sum_estimated > count) {
							estimate -= sum_estimated - count;
							sum_estimated = count;
						}

						if (estimate > 0) {
							if (child->GetStation() == next) {
								dest->InsertOrRetrieve(next)->Update(estimate);
							} else {
								EstimateDestinations(cargo, source, child->GetStation(), estimate, dest, depth + 1);
							}
						}
					}

				}
			}
		} else {
			dest->InsertOrRetrieve(INVALID_STATION)->Update(count);
		}
	}

	/**
	 * Build up the cargo view for PLANNED mode and a specific cargo.
	 * @param i Cargo to show.
	 * @param flows The current station's flows for that cargo.
	 * @param cargo The CargoDataEntry to save the results in.
	 */
	void BuildFlowList(CargoType i, const FlowStatMap &flows, CargoDataEntry *cargo)
	{
		const CargoDataEntry *source_dest = this->cached_destinations.Retrieve(i);
		for (FlowStatMap::const_iterator it = flows.begin(); it != flows.end(); ++it) {
			if (it->IsInvalid()) continue;
			StationID from = it->GetOrigin();
			const CargoDataEntry *source_entry = source_dest->Retrieve(from);
			for (FlowStat::const_iterator flow_it = it->begin(); flow_it != it->end(); ++flow_it) {
				const CargoDataEntry *via_entry = source_entry->Retrieve(flow_it->second);
				for (CargoDataSet::iterator dest_it = via_entry->Begin(); dest_it != via_entry->End(); ++dest_it) {
					CargoDataEntry *dest_entry = *dest_it;
					ShowCargo(cargo, i, from, flow_it->second, dest_entry->GetStation(), dest_entry->GetCount());
				}
			}
		}
	}

	/**
	 * Build up the cargo view for WAITING mode and a specific cargo.
	 * @param i Cargo to show.
	 * @param packets The current station's cargo list for that cargo.
	 * @param cargo The CargoDataEntry to save the result in.
	 */
	void BuildCargoList(CargoType i, const StationCargoList &packets, CargoDataEntry *cargo)
	{
		const CargoDataEntry *source_dest = this->cached_destinations.Retrieve(i);
		for (StationCargoList::ConstIterator it = packets.Packets()->begin(); it != packets.Packets()->end(); it++) {
			const CargoPacket *cp = *it;
			StationID next = it.GetKey();

			const CargoDataEntry *source_entry = source_dest->Retrieve(cp->GetFirstStation());
			if (source_entry == nullptr) {
				this->ShowCargo(cargo, i, cp->GetFirstStation(), next, INVALID_STATION, cp->Count());
				continue;
			}

			const CargoDataEntry *via_entry = source_entry->Retrieve(next);
			if (via_entry == nullptr) {
				this->ShowCargo(cargo, i, cp->GetFirstStation(), next, INVALID_STATION, cp->Count());
				continue;
			}

			uint remaining = cp->Count();
			for (CargoDataSet::iterator dest_it = via_entry->Begin(); dest_it != via_entry->End();) {
				CargoDataEntry *dest_entry = *dest_it;

				/* Advance iterator here instead of in the for statement to test whether this is the last entry */
				++dest_it;

				uint val;
				if (dest_it == via_entry->End()) {
					/* Allocate all remaining waiting cargo to the last destination to avoid
					 * waiting cargo being "lost", and the displayed total waiting cargo
					 * not matching GoodsEntry::TotalCount() */
					val = remaining;
				} else {
					val = std::min<uint>(remaining, DivideApprox(cp->Count() * dest_entry->GetCount(), via_entry->GetCount()));
					remaining -= val;
				}
				this->ShowCargo(cargo, i, cp->GetFirstStation(), next, dest_entry->GetStation(), val);
			}
		}
		this->ShowCargo(cargo, i, NEW_STATION, NEW_STATION, NEW_STATION, packets.ReservedCount());
	}

	/**
	 * Build up the cargo view for all cargoes.
	 * @param cargo The root cargo entry to save all results in.
	 * @param st The station to calculate the cargo view from.
	 */
	void BuildCargoList(CargoDataEntry *cargo, const Station *st)
	{
		for (CargoType i = 0; i < NUM_CARGO; i++) {

			if (this->cached_destinations.Retrieve(i) == nullptr) {
				this->RecalcDestinations(i);
			}

			if (this->current_mode == MODE_WAITING) {
				this->BuildCargoList(i, st->goods[i].ConstCargoList(), cargo);
			} else {
				this->BuildFlowList(i, st->goods[i].ConstFlows(), cargo);
			}
		}
	}

	/**
	 * Mark a specific row, characterized by its CargoDataEntry, as expanded.
	 * @param data The row to be marked as expanded.
	 */
	void SetDisplayedRow(const CargoDataEntry *data)
	{
		std::vector<StationID> stations;
		const CargoDataEntry *parent = data->GetParent();
		if (parent->GetParent() == nullptr) {
			this->displayed_rows.push_back(RowDisplay(&this->expanded_rows, data->GetCargo()));
			return;
		}

		StationID next = data->GetStation();
		while (parent->GetParent()->GetParent() != nullptr) {
			stations.push_back(parent->GetStation());
			parent = parent->GetParent();
		}

		CargoType cargo = parent->GetCargo();
		CargoDataEntry *filter = this->expanded_rows.Retrieve(cargo);
		while (!stations.empty()) {
			filter = filter->Retrieve(stations.back());
			stations.pop_back();
		}

		this->displayed_rows.push_back(RowDisplay(filter, next));
	}

	/**
	 * Select the correct string for an entry referring to the specified station.
	 * @param station Station the entry is showing cargo for.
	 * @param here String to be shown if the entry refers to the same station as this station GUI belongs to.
	 * @param other_station String to be shown if the entry refers to a specific other station.
	 * @param any String to be shown if the entry refers to "any station".
	 * @return One of the three given strings or STR_STATION_VIEW_RESERVED, depending on what station the entry refers to.
	 */
	StringID GetEntryString(StationID station, StringID here, StringID other_station, StringID any)
	{
		if (station == this->window_number) {
			return here;
		} else if (station == INVALID_STATION) {
			return any;
		} else if (station == NEW_STATION) {
			return STR_STATION_VIEW_RESERVED;
		} else {
			SetDParam(2, station);
			return other_station;
		}
	}

	/**
	 * Determine if we need to show the special "non-stop" string.
	 * @param cd Entry we are going to show.
	 * @param station Station the entry refers to.
	 * @param column The "column" the entry will be shown in.
	 * @return either STR_STATION_VIEW_VIA or STR_STATION_VIEW_NONSTOP.
	 */
	StringID SearchNonStop(CargoDataEntry *cd, StationID station, int column)
	{
		CargoDataEntry *parent = cd->GetParent();
		for (int i = column - 1; i > 0; --i) {
			if (this->groupings[i] == GR_DESTINATION) {
				if (parent->GetStation() == station) {
					return STR_STATION_VIEW_NONSTOP;
				} else {
					return STR_STATION_VIEW_VIA;
				}
			}
			parent = parent->GetParent();
		}

		if (this->groupings[column + 1] == GR_DESTINATION) {
			CargoDataSet::iterator begin = cd->Begin();
			CargoDataSet::iterator end = cd->End();
			if (begin != end && ++(cd->Begin()) == end && (*(begin))->GetStation() == station) {
				return STR_STATION_VIEW_NONSTOP;
			} else {
				return STR_STATION_VIEW_VIA;
			}
		}

		return STR_STATION_VIEW_VIA;
	}

	/**
	 * Draw the given cargo entries in the station GUI.
	 * @param entry Root entry for all cargo to be drawn.
	 * @param r Screen rectangle to draw into.
	 * @param pos Current row to be drawn to (counted down from 0 to -maxrows, same as vscroll->GetPosition()).
	 * @param maxrows Maximum row to be drawn.
	 * @param column Current "column" being drawn.
	 * @param cargo Current cargo being drawn (if cargo column has been passed).
	 * @return row (in "pos" counting) after the one we have last drawn to.
	 */
	int DrawEntries(CargoDataEntry *entry, const Rect &r, int pos, int maxrows, int column, CargoType cargo = INVALID_CARGO)
	{
		if (this->sortings[column] == CargoSortType::AsGrouping) {
			if (this->groupings[column] != GR_CARGO) {
				entry->Resort(CargoSortType::StationString, this->sort_orders[column]);
			}
		} else {
			entry->Resort(CargoSortType::Count, this->sort_orders[column]);
		}
		for (CargoDataSet::iterator i = entry->Begin(); i != entry->End(); ++i) {
			CargoDataEntry *cd = *i;

			Grouping grouping = this->groupings[column];
			if (grouping == GR_CARGO) cargo = cd->GetCargo();
			bool auto_distributed = _settings_game.linkgraph.GetDistributionType(cargo) != DT_MANUAL;

			if (pos > -maxrows && pos <= 0) {
				StringID str = STR_EMPTY;
				int y = r.top - pos * GetCharacterHeight(FS_NORMAL);
				SetDParam(0, cargo);
				SetDParam(1, cd->GetCount());

				if (this->groupings[column] == GR_CARGO) {
					str = STR_STATION_VIEW_WAITING_CARGO;
					DrawCargoIcons(cd->GetCargo(), cd->GetCount(), r.left + this->expand_shrink_width, r.right - this->expand_shrink_width, y);
				} else {
					if (!auto_distributed) grouping = GR_SOURCE;
					StationID station = cd->GetStation();

					switch (grouping) {
						case GR_SOURCE:
							str = this->GetEntryString(station, STR_STATION_VIEW_FROM_HERE, STR_STATION_VIEW_FROM, STR_STATION_VIEW_FROM_ANY);
							break;
						case GR_NEXT:
							str = this->GetEntryString(station, STR_STATION_VIEW_VIA_HERE, STR_STATION_VIEW_VIA, STR_STATION_VIEW_VIA_ANY);
							if (str == STR_STATION_VIEW_VIA) str = this->SearchNonStop(cd, station, column);
							break;
						case GR_DESTINATION:
							str = this->GetEntryString(station, STR_STATION_VIEW_TO_HERE, STR_STATION_VIEW_TO, STR_STATION_VIEW_TO_ANY);
							break;
						default:
							NOT_REACHED();
					}
					if (pos == -this->scroll_to_row && Station::IsValidID(station)) {
						ScrollMainWindowToTile(Station::Get(station)->xy);
					}
				}

				bool rtl = _current_text_dir == TD_RTL;
				Rect text = r.Indent(column * WidgetDimensions::scaled.hsep_indent, rtl).Indent(this->expand_shrink_width, !rtl);
				Rect shrink = r.WithWidth(this->expand_shrink_width, !rtl);

				DrawString(text.left, text.right, y, str);

				if (column < NUM_COLUMNS - 1) {
					const char *sym = nullptr;
					if (cd->GetNumChildren() > 0) {
						sym = "-";
					} else if (auto_distributed && str != STR_STATION_VIEW_RESERVED) {
						sym = "+";
					} else {
						/* Only draw '+' if there is something to be shown. */
						const GoodsEntry &ge = Station::Get(this->window_number)->goods[cargo];
						if (grouping == GR_CARGO && (ge.CargoReservedCount() > 0 || cd->HasTransfers())) {
							sym = "+";
						}
					}
					if (sym != nullptr) DrawString(shrink.left, shrink.right, y, sym, TC_YELLOW);
				}
				this->SetDisplayedRow(cd);
			}
			--pos;
			if (auto_distributed || column == 0) {
				pos = this->DrawEntries(cd, r, pos, maxrows, column + 1, cargo);
			}
		}
		return pos;
	}

	/**
	 * Draw accepted cargo in the #WID_SV_ACCEPT_RATING_LIST widget.
	 * @param r Rectangle of the widget.
	 * @return Number of lines needed for drawing the accepted cargo.
	 */
	int DrawAcceptedCargo(const Rect &r) const
	{
		const Station *st = Station::Get(this->window_number);
		Rect tr = r.Shrink(WidgetDimensions::scaled.framerect);

		SetDParam(0, GetAcceptanceMask(st));
		int bottom = DrawStringMultiLine(tr.left, tr.right, tr.top, INT32_MAX, STR_STATION_VIEW_ACCEPTS_CARGO);
		return CeilDiv(bottom - r.top - WidgetDimensions::scaled.framerect.top, GetCharacterHeight(FS_NORMAL));
	}

	/**
	 * Draw cargo ratings in the #WID_SV_ACCEPT_RATING_LIST widget.
	 * @param r Rectangle of the widget.
	 * @return Number of lines needed for drawing the cargo ratings.
	 */
	int DrawCargoRatings(const Rect &r)
	{
		const Station *st = Station::Get(this->window_number);
		bool rtl = _current_text_dir == TD_RTL;
		Rect tr = r.Shrink(WidgetDimensions::scaled.framerect);

		if (st->town->exclusive_counter > 0) {
			SetDParam(0, st->town->exclusivity);
			tr.top = DrawStringMultiLine(tr, st->town->exclusivity == st->owner ? STR_STATION_VIEW_EXCLUSIVE_RIGHTS_SELF : STR_STATION_VIEW_EXCLUSIVE_RIGHTS_COMPANY);
			tr.top += WidgetDimensions::scaled.vsep_wide;
		}

		if (EconTime::UsingWallclockUnits()) {
			DrawString(tr, ReplaceWallclockMinutesUnit() ? STR_STATION_VIEW_SUPPLY_RATINGS_TITLE_PRODUCTION_INTERVAL : STR_STATION_VIEW_SUPPLY_RATINGS_TITLE_MINUTE);
		} else {
			DrawString(tr, STR_STATION_VIEW_SUPPLY_RATINGS_TITLE_MONTH);
		}
		tr.top += GetCharacterHeight(FS_NORMAL);

		this->ratings_list_y = tr.top;

		for (const CargoSpec *cs : _sorted_standard_cargo_specs) {
			const GoodsEntry *ge = &st->goods[cs->Index()];
			if (!ge->HasRating()) {
				if (!ge->IsSupplyAllowed()) {
					Rect rating_rect = tr.Indent(WidgetDimensions::scaled.hsep_indent, rtl);
					SetDParam(0, cs->name);
					int x = DrawString(rating_rect, cs->name, TC_WHITE);
					if (x != 0) {
						int line_y = rating_rect.top + (GetCharacterHeight(FS_NORMAL) / 2) - 1;
						GfxDrawLine(rating_rect.left, line_y, x, line_y, PC_WHITE, 1);
					}
					tr.top += GetCharacterHeight(FS_NORMAL);
				}
				continue;
			}

			const LinkGraph *lg = LinkGraph::GetIfValid(ge->link_graph);
			SetDParam(0, cs->name);
			SetDParam(1, lg != nullptr ? lg->Monthly((*lg)[ge->node].Supply()) : 0);
			SetDParam(2, STR_CARGO_RATING_APPALLING + (ge->rating >> 5));
			SetDParam(3, ToPercent8(ge->rating));

			Rect rating_rect = tr.Indent(WidgetDimensions::scaled.hsep_indent, rtl);
			int x = DrawString(rating_rect, STR_STATION_VIEW_CARGO_SUPPLY_RATING);
			if (!ge->IsSupplyAllowed() && x != 0) {
				int line_y = rating_rect.top + (GetCharacterHeight(FS_NORMAL) / 2) - 1;
				GfxDrawLine(rating_rect.left, line_y, x, line_y, PC_WHITE, 1);
			}
			tr.top += GetCharacterHeight(FS_NORMAL);
		}
		return CeilDiv(tr.top - r.top - WidgetDimensions::scaled.framerect.top, GetCharacterHeight(FS_NORMAL));
	}

	/**
	 * Expand or collapse a specific row.
	 * @param filter Parent of the row.
	 * @param next ID pointing to the row.
	 */
	template <class Tid>
	void HandleCargoWaitingClick(CargoDataEntry *filter, Tid next)
	{
		if (filter->Retrieve(next) != nullptr) {
			filter->Remove(next);
		} else {
			filter->InsertOrRetrieve(next);
		}
	}

	/**
	 * Handle a click on a specific row in the cargo view.
	 * @param row Row being clicked.
	 */
	void HandleCargoWaitingClick(int row)
	{
		if (row < 0 || (uint)row >= this->displayed_rows.size()) return;
		if (_ctrl_pressed) {
			this->scroll_to_row = row;
		} else {
			RowDisplay &display = this->displayed_rows[row];
			if (display.filter == &this->expanded_rows) {
				this->HandleCargoWaitingClick<CargoType>(display.filter, display.next_cargo);
			} else {
				this->HandleCargoWaitingClick<StationID>(display.filter, display.next_station);
			}
		}
		this->SetWidgetDirty(WID_SV_WAITING);
	}

	void OnClick([[maybe_unused]] Point pt, WidgetID widget, [[maybe_unused]] int click_count) override
	{
		switch (widget) {
			case WID_SV_WAITING:
				this->HandleCargoWaitingClick(this->vscroll->GetScrolledRowFromWidget(pt.y, this, WID_SV_WAITING, WidgetDimensions::scaled.framerect.top) - this->vscroll->GetPosition());
				break;

			case WID_SV_CATCHMENT:
				SetViewportCatchmentStation(Station::Get(this->window_number), !this->IsWidgetLowered(WID_SV_CATCHMENT));
				break;

			case WID_SV_LOCATION:
				if (_ctrl_pressed) {
					ShowExtraViewportWindow(Station::Get(this->window_number)->xy);
				} else {
					ScrollMainWindowToTile(Station::Get(this->window_number)->xy);
				}
				break;

			case WID_SV_ACCEPTS_RATINGS: {
				/* Swap between 'accepts' and 'ratings' view. */
				int height_change;
				NWidgetCore *nwi = this->GetWidget<NWidgetCore>(WID_SV_ACCEPTS_RATINGS);
				if (this->GetWidget<NWidgetCore>(WID_SV_ACCEPTS_RATINGS)->GetString() == STR_STATION_VIEW_RATINGS_BUTTON) {
					nwi->SetStringTip(STR_STATION_VIEW_ACCEPTS_BUTTON, STR_STATION_VIEW_ACCEPTS_TOOLTIP); // Switch to accepts view.
					height_change = this->rating_lines - this->accepts_lines;
				} else {
					nwi->SetStringTip(STR_STATION_VIEW_RATINGS_BUTTON, STR_STATION_VIEW_RATINGS_TOOLTIP); // Switch to ratings view.
					height_change = this->accepts_lines - this->rating_lines;
				}
				this->ReInit(0, height_change * GetCharacterHeight(FS_NORMAL));
				break;
			}

			case WID_SV_RENAME:
				if (_ctrl_pressed) {
					this->ToggleWidgetLoweredState(widget);
					this->SetWidgetDirty(widget);
					if (this->IsWidgetLowered(widget)) {
						this->place_object_active = true;
						SetObjectToPlaceWnd(ANIMCURSOR_PICKSTATION, PAL_NONE, HT_RECT, this);
					} else {
						ResetObjectToPlace();
					}
					break;
				}
				ResetObjectToPlace();
				this->HandleButtonClick(widget);
				ShowQueryString(GetString(STR_STATION_NAME, this->window_number), STR_STATION_VIEW_RENAME_STATION_CAPTION, MAX_LENGTH_STATION_NAME_CHARS,
						this, CS_ALPHANUMERAL, QSF_ENABLE_DEFAULT | QSF_LEN_IN_CHARS);
				break;

			case WID_SV_CLOSE_AIRPORT:
				Command<CMD_OPEN_CLOSE_AIRPORT>::Post(this->window_number);
				break;

			case WID_SV_TRAINS:   // Show list of scheduled trains to this station
			case WID_SV_ROADVEHS: // Show list of scheduled road-vehicles to this station
			case WID_SV_SHIPS:    // Show list of scheduled ships to this station
			case WID_SV_PLANES: { // Show list of scheduled aircraft to this station
				Owner owner = Station::Get(this->window_number)->owner;
				ShowVehicleListWindow(owner, (VehicleType)(widget - WID_SV_TRAINS), (StationID)this->window_number);
				break;
			}

			case WID_SV_SORT_BY: {
				/* The initial selection is composed of current mode and
				 * sorting criteria for columns 1, 2, and 3. Column 0 is always
				 * sorted by cargo type. The others can theoretically be sorted
				 * by different things but there is no UI for that. */
				ShowDropDownMenu(this, StationViewWindow::sort_names,
						this->current_mode * 2 + (this->sortings[1] == CargoSortType::Count ? 1 : 0),
						WID_SV_SORT_BY, 0, 0);
				break;
			}

			case WID_SV_GROUP_BY: {
				ShowDropDownMenu(this, StationViewWindow::group_names, this->grouping_index, WID_SV_GROUP_BY, 0, 0);
				break;
			}

			case WID_SV_SORT_ORDER: { // flip sorting method asc/desc
				this->SelectSortOrder(this->sort_orders[1] == SO_ASCENDING ? SO_DESCENDING : SO_ASCENDING);
				this->SetTimeout();
				this->LowerWidget(WID_SV_SORT_ORDER);
				break;
			}

			case WID_SV_HISTORY: {
				ShowStationCargo((StationID)this->window_number);
				break;
			}

			case WID_SV_DEPARTURES: {
				ShowDeparturesWindow((StationID)this->window_number);
				break;
			}

			case WID_SV_ACCEPT_RATING_LIST: {
				if (this->owner != _local_company || !_ctrl_pressed || this->GetWidget<NWidgetCore>(WID_SV_ACCEPTS_RATINGS)->GetString() == STR_STATION_VIEW_RATINGS_BUTTON) break;
				int row = this->GetRowFromWidget(pt.y, WID_SV_ACCEPT_RATING_LIST, WidgetDimensions::scaled.framerect.top, GetCharacterHeight(FS_NORMAL));
				if (row < 1) break;
				const Station *st = Station::Get(this->window_number);
				for (const CargoSpec *cs : _sorted_standard_cargo_specs) {
					const GoodsEntry *ge = &st->goods[cs->Index()];
					if (!ge->HasRating() && ge->IsSupplyAllowed()) continue;
					if (row == 1) {
						Command<CMD_SET_STATION_CARGO_ALLOWED_SUPPLY>::Post(STR_ERROR_CAN_T_DO_THIS, this->window_number, cs->Index(), !ge->IsSupplyAllowed());
					}
					row--;
				}
				break;
			}
		}
	}

	void OnPlaceObject(Point pt, TileIndex tile) override
	{
		if (IsTileType(tile, MP_STATION)) {
			Command<CMD_EXCHANGE_STATION_NAMES>::Post(STR_ERROR_CAN_T_EXCHANGE_STATION_NAMES, this->window_number, GetStationIndex(tile));
			ResetObjectToPlace();
		}
	}

	void OnPlaceObjectAbort() override
	{
		this->place_object_active = false;
		this->RaiseWidget(WID_SV_RENAME);
		this->SetWidgetDirty(WID_SV_RENAME);
	}

	void OnTimeout() override
	{
		if (!this->place_object_active) {
			this->RaiseWidget(WID_SV_RENAME);
			this->SetWidgetDirty(WID_SV_RENAME);
		}
	}

	/**
	 * Select a new sort order for the cargo view.
	 * @param order New sort order.
	 */
	void SelectSortOrder(SortOrder order)
	{
		this->sort_orders[1] = this->sort_orders[2] = this->sort_orders[3] = order;
		_settings_client.gui.station_gui_sort_order = this->sort_orders[1];
		this->SetDirty();
	}

	/**
	 * Select a new sort criterium for the cargo view.
	 * @param index Row being selected in the sort criteria drop down.
	 */
	void SelectSortBy(int index)
	{
		_settings_client.gui.station_gui_sort_by = index;
		switch (StationViewWindow::sort_names[index]) {
			case STR_STATION_VIEW_WAITING_STATION:
				this->current_mode = MODE_WAITING;
				this->sortings[1] = this->sortings[2] = this->sortings[3] = CargoSortType::AsGrouping;
				break;
			case STR_STATION_VIEW_WAITING_AMOUNT:
				this->current_mode = MODE_WAITING;
				this->sortings[1] = this->sortings[2] = this->sortings[3] = CargoSortType::Count;
				break;
			case STR_STATION_VIEW_PLANNED_STATION:
				this->current_mode = MODE_PLANNED;
				this->sortings[1] = this->sortings[2] = this->sortings[3] = CargoSortType::AsGrouping;
				break;
			case STR_STATION_VIEW_PLANNED_AMOUNT:
				this->current_mode = MODE_PLANNED;
				this->sortings[1] = this->sortings[2] = this->sortings[3] = CargoSortType::Count;
				break;
			default:
				NOT_REACHED();
		}
		/* Display the current sort variant */
		this->GetWidget<NWidgetCore>(WID_SV_SORT_BY)->SetString(StationViewWindow::sort_names[index]);
		this->SetDirty();
	}

	/**
	 * Select a new grouping mode for the cargo view.
	 * @param index Row being selected in the grouping drop down.
	 */
	void SelectGroupBy(int index)
	{
		this->grouping_index = index;
		_settings_client.gui.station_gui_group_order = index;
		this->GetWidget<NWidgetCore>(WID_SV_GROUP_BY)->SetString(StationViewWindow::group_names[index]);
		switch (StationViewWindow::group_names[index]) {
			case STR_STATION_VIEW_GROUP_S_V_D:
				this->groupings[1] = GR_SOURCE;
				this->groupings[2] = GR_NEXT;
				this->groupings[3] = GR_DESTINATION;
				break;
			case STR_STATION_VIEW_GROUP_S_D_V:
				this->groupings[1] = GR_SOURCE;
				this->groupings[2] = GR_DESTINATION;
				this->groupings[3] = GR_NEXT;
				break;
			case STR_STATION_VIEW_GROUP_V_S_D:
				this->groupings[1] = GR_NEXT;
				this->groupings[2] = GR_SOURCE;
				this->groupings[3] = GR_DESTINATION;
				break;
			case STR_STATION_VIEW_GROUP_V_D_S:
				this->groupings[1] = GR_NEXT;
				this->groupings[2] = GR_DESTINATION;
				this->groupings[3] = GR_SOURCE;
				break;
			case STR_STATION_VIEW_GROUP_D_S_V:
				this->groupings[1] = GR_DESTINATION;
				this->groupings[2] = GR_SOURCE;
				this->groupings[3] = GR_NEXT;
				break;
			case STR_STATION_VIEW_GROUP_D_V_S:
				this->groupings[1] = GR_DESTINATION;
				this->groupings[2] = GR_NEXT;
				this->groupings[3] = GR_SOURCE;
				break;
		}
		this->SetDirty();
	}

	void OnDropdownSelect(WidgetID widget, int index) override
	{
		if (widget == WID_SV_SORT_BY) {
			this->SelectSortBy(index);
		} else {
			this->SelectGroupBy(index);
		}
	}

	void OnQueryTextFinished(std::optional<std::string> str) override
	{
		if (!str.has_value()) return;

		Command<CMD_RENAME_STATION>::Post(STR_ERROR_CAN_T_RENAME_STATION, this->window_number, _ctrl_pressed, *str);
	}

	void OnResize() override
	{
		this->vscroll->SetCapacityFromWidget(this, WID_SV_WAITING, WidgetDimensions::scaled.framerect.Vertical());
	}

	/**
	 * Some data on this window has become invalid. Invalidate the cache for the given cargo if necessary.
	 * @param data Information about the changed data. If it's a valid cargo type, invalidate the cargo data.
	 * @param gui_scope Whether the call is done from GUI scope. You may not do everything when not in GUI scope. See #InvalidateWindowData() for details.
	 */
	void OnInvalidateData([[maybe_unused]] int data = 0, [[maybe_unused]] bool gui_scope = true) override
	{
		if (gui_scope) {
			if (data >= 0 && data < NUM_CARGO) {
				this->cached_destinations.Remove((CargoType)data);
			} else {
				this->ReInit();
			}
		}
	}

	bool IsNewGRFInspectable() const override
	{
		return ::IsNewGRFInspectable(GSF_FAKE_STATION_STRUCT, this->window_number);
	}

	void ShowNewGRFInspectWindow() const override
	{
		::ShowNewGRFInspectWindow(GSF_FAKE_STATION_STRUCT, this->window_number);
	}
};

static WindowDesc _station_view_desc(__FILE__, __LINE__,
	WDP_AUTO, "view_station", 249, 117,
	WC_STATION_VIEW, WC_NONE,
	{},
	_nested_station_view_widgets
);

/**
 * Opens StationViewWindow for given station
 *
 * @param station station which window should be opened
 */
void ShowStationViewWindow(StationID station)
{
	AllocateWindowDescFront<StationViewWindow>(_station_view_desc, station);
}

/** Struct containing TileIndex and StationID */
struct TileAndStation {
	TileIndex tile;    ///< TileIndex
	StationID station; ///< StationID
};

static std::vector<TileAndStation> _deleted_stations_nearby;
static std::vector<StationID> _stations_nearby_list;

/**
 * Add station on this tile to _stations_nearby_list if it's fully within the
 * station spread.
 * @param tile Tile just being checked
 * @param user_data Pointer to TileArea context
 * @tparam T the station filter type
 */
template <class T>
static bool AddNearbyStation(TileIndex tile, void *user_data)
{
	TileArea *ctx = (TileArea *)user_data;

	/* First check if there were deleted stations here */
	for (auto it = _deleted_stations_nearby.begin(); it != _deleted_stations_nearby.end(); /* nothing */) {
		if (it->tile == tile) {
			_stations_nearby_list.push_back(it->station);
			it = _deleted_stations_nearby.erase(it);
		} else {
			++it;
		}
	}

	/* Check if own station and if we stay within station spread */
	if (!IsTileType(tile, MP_STATION)) return false;

	StationID sid = GetStationIndex(tile);

	/* This station is (likely) a waypoint */
	if (!T::IsValidID(sid)) return false;

	BaseStation *st = BaseStation::Get(sid);
	if (st->owner != _local_company || std::ranges::find(_stations_nearby_list, sid) != _stations_nearby_list.end()) return false;

	if (st->rect.BeforeAddRect(ctx->tile, ctx->w, ctx->h, StationRect::ADD_TEST).Succeeded()) {
		_stations_nearby_list.push_back(sid);
	}

	return false; // We want to include *all* nearby stations
}

/**
 * Circulate around the to-be-built station to find stations we could join.
 * Make sure that only stations are returned where joining wouldn't exceed
 * station spread and are our own station.
 * @param ta Base tile area of the to-be-built station
 * @param distant_join Search for adjacent stations (false) or stations fully
 *                     within station spread
 * @tparam T the station filter type, for stations to look for
 */
template <class T>
static const BaseStation *FindStationsNearby(TileArea ta, bool distant_join)
{
	TileArea ctx = ta;

	_stations_nearby_list.clear();
	_stations_nearby_list.push_back(NEW_STATION);
	_deleted_stations_nearby.clear();

	/* Check the inside, to return, if we sit on another station */
	for (TileIndex t : ta) {
		if (t < Map::Size() && IsTileType(t, MP_STATION) && T::IsValidID(GetStationIndex(t))) return BaseStation::GetByTile(t);
	}

	/* Look for deleted stations */
	for (const BaseStation *st : BaseStation::Iterate()) {
		if (T::IsValidBaseStation(st) && !st->IsInUse() && st->owner == _local_company) {
			/* Include only within station spread (yes, it is strictly less than) */
			if (std::max(DistanceMax(ta.tile, st->xy), DistanceMax(TileAddXY(ta.tile, ta.w - 1, ta.h - 1), st->xy)) < _settings_game.station.station_spread) {
				_deleted_stations_nearby.push_back({st->xy, st->index});

				/* Add the station when it's within where we're going to build */
				if (IsInsideBS(TileX(st->xy), TileX(ctx.tile), ctx.w) &&
						IsInsideBS(TileY(st->xy), TileY(ctx.tile), ctx.h)) {
					AddNearbyStation<T>(st->xy, &ctx);
				}
			}
		}
	}

	/* Only search tiles where we have a chance to stay within the station spread.
	 * The complete check needs to be done in the callback as we don't know the
	 * extent of the found station, yet. */
	if (distant_join && std::min(ta.w, ta.h) >= _settings_game.station.station_spread) return nullptr;
	uint max_dist = distant_join ? _settings_game.station.station_spread - std::min(ta.w, ta.h) : 1;

	TileIndex tile = TileAddByDir(ctx.tile, DIR_N);
	CircularTileSearch(&tile, max_dist, ta.w, ta.h, AddNearbyStation<T>, &ctx);

	return nullptr;
}

static constexpr NWidgetPart _nested_select_station_widgets[] = {
	NWidget(NWID_HORIZONTAL),
		NWidget(WWT_CLOSEBOX, COLOUR_DARK_GREEN),
		NWidget(WWT_CAPTION, COLOUR_DARK_GREEN, WID_JS_CAPTION), SetStringTip(STR_JOIN_STATION_CAPTION, STR_TOOLTIP_WINDOW_TITLE_DRAG_THIS),
		NWidget(WWT_DEFSIZEBOX, COLOUR_DARK_GREEN),
	EndContainer(),
	NWidget(NWID_HORIZONTAL),
		NWidget(WWT_PANEL, COLOUR_DARK_GREEN, WID_JS_PANEL), SetResize(1, 0), SetScrollbar(WID_JS_SCROLLBAR), EndContainer(),
		NWidget(NWID_VERTICAL),
			NWidget(NWID_VSCROLLBAR, COLOUR_DARK_GREEN, WID_JS_SCROLLBAR),
			NWidget(WWT_RESIZEBOX, COLOUR_DARK_GREEN),
		EndContainer(),
	EndContainer(),
};

/**
 * Window for selecting stations/waypoints to (distant) join to.
 * @tparam T The type of station to join with
 */
template <class T>
struct SelectStationWindow : Window {
	StationPickerCmdProc select_station_proc;
	TileArea area; ///< Location of new station
	Scrollbar *vscroll;

	SelectStationWindow(WindowDesc &desc, TileArea ta, StationPickerCmdProc&& proc) :
		Window(desc),
		select_station_proc(std::move(proc)),
		area(ta)
	{
		this->CreateNestedTree();
		this->vscroll = this->GetScrollbar(WID_JS_SCROLLBAR);
		this->GetWidget<NWidgetCore>(WID_JS_CAPTION)->SetString(T::IsWaypoint() ? STR_JOIN_WAYPOINT_CAPTION : STR_JOIN_STATION_CAPTION);
		this->FinishInitNested(0);
		this->OnInvalidateData(0);

		_thd.freeze = true;
	}

	void Close([[maybe_unused]] int data = 0) override
	{
		SetViewportCatchmentSpecializedStation<typename T::StationType>(nullptr, true);

		_thd.freeze = false;
		this->Window::Close();
	}

	void UpdateWidgetSize(WidgetID widget, Dimension &size, [[maybe_unused]] const Dimension &padding, [[maybe_unused]] Dimension &fill, [[maybe_unused]] Dimension &resize) override
	{
		if (widget != WID_JS_PANEL) return;

		/* Determine the widest string */
		Dimension d = GetStringBoundingBox(T::IsWaypoint() ? STR_JOIN_WAYPOINT_CREATE_SPLITTED_WAYPOINT : STR_JOIN_STATION_CREATE_SPLITTED_STATION);
		for (const auto &station : _stations_nearby_list) {
			if (station == NEW_STATION) continue;
			const BaseStation *st = BaseStation::Get(station);
			SetDParam(0, st->index);
			SetDParam(1, st->facilities);
			d = maxdim(d, GetStringBoundingBox(T::IsWaypoint() ? STR_STATION_LIST_WAYPOINT : STR_STATION_LIST_STATION));
		}

		resize.height = d.height;
		d.height *= 5;
		d.width += padding.width;
		d.height += padding.height;
		size = d;
	}

	void DrawWidget(const Rect &r, WidgetID widget) const override
	{
		if (widget != WID_JS_PANEL) return;

		Rect tr = r.Shrink(WidgetDimensions::scaled.framerect);
		auto [first, last] = this->vscroll->GetVisibleRangeIterators(_stations_nearby_list);
		for (auto it = first; it != last; ++it, tr.top += this->resize.step_height) {
			if (*it == NEW_STATION) {
				DrawString(tr, T::IsWaypoint() ? STR_JOIN_WAYPOINT_CREATE_SPLITTED_WAYPOINT : STR_JOIN_STATION_CREATE_SPLITTED_STATION);
			} else {
				const BaseStation *st = BaseStation::Get(*it);
				SetDParam(0, st->index);
				SetDParam(1, st->facilities);
				DrawString(tr, T::IsWaypoint() ? STR_STATION_LIST_WAYPOINT : STR_STATION_LIST_STATION);
			}
		}

	}

	void OnClick([[maybe_unused]] Point pt, WidgetID widget, [[maybe_unused]] int click_count) override
	{
		if (widget != WID_JS_PANEL) return;

		auto it = this->vscroll->GetScrolledItemFromWidget(_stations_nearby_list, pt.y, this, WID_JS_PANEL, WidgetDimensions::scaled.framerect.top);
		if (it == _stations_nearby_list.end()) return;

		/* Execute stored Command */
		this->select_station_proc(false, *it);

		/* Close Window; this might cause double frees! */
		CloseWindowById(WC_SELECT_STATION, 0);
	}

	void OnRealtimeTick([[maybe_unused]] uint delta_ms) override
	{
		if (_thd.dirty & 2) {
			_thd.dirty &= ~2;
			this->SetDirty();
		}
	}

	void OnResize() override
	{
		this->vscroll->SetCapacityFromWidget(this, WID_JS_PANEL, WidgetDimensions::scaled.framerect.Vertical());
	}

	/**
	 * Some data on this window has become invalid.
	 * @param data Information about the changed data.
	 * @param gui_scope Whether the call is done from GUI scope. You may not do everything when not in GUI scope. See #InvalidateWindowData() for details.
	 */
	void OnInvalidateData([[maybe_unused]] int data = 0, [[maybe_unused]] bool gui_scope = true) override
	{
		if (!gui_scope) return;
		FindStationsNearby<T>(this->area, true);
		this->vscroll->SetCount(_stations_nearby_list.size());
		this->SetDirty();
	}

	void OnMouseOver([[maybe_unused]] Point pt, WidgetID widget) override
	{
		if (widget != WID_JS_PANEL) {
			SetViewportCatchmentSpecializedStation<typename T::StationType>(nullptr, true);
			return;
		}

		/* Show coverage area of station under cursor */
		auto it = this->vscroll->GetScrolledItemFromWidget(_stations_nearby_list, pt.y, this, WID_JS_PANEL, WidgetDimensions::scaled.framerect.top);
		const typename T::StationType *st = it == _stations_nearby_list.end() || *it == NEW_STATION ? nullptr : T::StationType::Get(*it);
		SetViewportCatchmentSpecializedStation<typename T::StationType>(st, true);
	}
};

static WindowDesc _select_station_desc(__FILE__, __LINE__,
	WDP_AUTO, "build_station_join", 200, 180,
	WC_SELECT_STATION, WC_NONE,
	WindowDefaultFlag::Construction,
	_nested_select_station_widgets
);


/**
 * Check whether we need to show the station selection window.
 * @param cmd Command to build the station.
 * @param ta Tile area of the to-be-built station
 * @tparam T the station filter type
 * @return whether we need to show the station selection window.
 */
template <class T>
static bool StationJoinerNeeded(TileArea ta, const StationPickerCmdProc &proc)
{
	/* Only show selection if distant join is enabled in the settings */
	if (!_settings_game.station.distant_join_stations) return false;

	/* If a window is already opened and we didn't ctrl-click,
	 * return true (i.e. just flash the old window) */
	Window *selection_window = FindWindowById(WC_SELECT_STATION, 0);
	if (selection_window != nullptr) {
		/* Abort current distant-join and start new one */
		selection_window->Close();
		UpdateTileSelection();
	}

	/* only show the popup, if we press ctrl */
	if (!_ctrl_pressed) return false;

	/* Now check if we could build there */
	if (!proc(true, INVALID_STATION)) return false;

	return FindStationsNearby<T>(ta, false) == nullptr;
}

/**
 * Show the station selection window when needed. If not, build the station.
 * @param cmd Command to build the station.
 * @param ta Area to build the station in
 * @tparam the class to find stations for
 */
template <class T>
void ShowSelectBaseStationIfNeeded(TileArea ta, StationPickerCmdProc&& proc)
{
	if (StationJoinerNeeded<T>(ta, proc)) {
		if (!_settings_client.gui.persistent_buildingtools) ResetObjectToPlace();
		new SelectStationWindow<T>(_select_station_desc, ta, std::move(proc));
	} else {
		proc(false, INVALID_STATION);
	}
}

/**
 * Show the station selection window when needed. If not, build the station.
 * @param ta Area to build the station in
 * @param proc Function called to execute the build command.
 */
void ShowSelectStationIfNeeded(TileArea ta, StationPickerCmdProc proc)
{
	ShowSelectBaseStationIfNeeded<StationTypeFilter>(ta, std::move(proc));
}

/**
 * Show the rail waypoint selection window when needed. If not, build the waypoint.
 * @param ta Area to build the waypoint in
 * @param proc Function called to execute the build command.
 */
void ShowSelectRailWaypointIfNeeded(TileArea ta, StationPickerCmdProc proc)
{
	ShowSelectBaseStationIfNeeded<RailWaypointTypeFilter>(ta, std::move(proc));
}

/**
 * Show the road waypoint selection window when needed. If not, build the waypoint.
 * @param ta Area to build the waypoint in
 * @param proc Function called to execute the build command.
 */
void ShowSelectRoadWaypointIfNeeded(TileArea ta, StationPickerCmdProc proc)
{
	ShowSelectBaseStationIfNeeded<RoadWaypointTypeFilter>(ta, std::move(proc));
}

static constexpr NWidgetPart _nested_station_rating_tooltip_widgets[] = {
	NWidget(WWT_PANEL, COLOUR_GREY, WID_TT_BACKGROUND), SetMinimalSize(64, 32), EndContainer(),
};

static WindowDesc _station_rating_tooltip_desc(__FILE__, __LINE__,
	WDP_MANUAL, nullptr, 0, 0,
	WC_STATION_RATING_TOOLTIP, WC_NONE,
	{},
	_nested_station_rating_tooltip_widgets
	);

bool GetNewGrfRating(const Station *st, const CargoSpec *cs, const GoodsEntry *ge, int *new_grf_rating);
int GetSpeedRating(const GoodsEntry *ge);
int GetWaitTimeRating(const CargoSpec *cs, const GoodsEntry *ge);
int GetWaitingCargoRating(const Station *st, const GoodsEntry *ge);
int GetStatueRating(const Station *st);
int GetVehicleAgeRating(const GoodsEntry *ge);

static const TextColour _rate_colours[] = { TC_ORANGE, TC_GOLD, TC_YELLOW, TC_GREEN };

struct StationRatingTooltipWindow : public Window
{
private:
	const Station *st;
	const CargoSpec *cs;
	bool newgrf_rating_used;

	static const uint RATING_TOOLTIP_MAX_LINES = 9;
	static const uint RATING_TOOLTIP_NEWGRF_INDENT = 20;

public:
	std::string data[RATING_TOOLTIP_MAX_LINES + 1]{};

	StationRatingTooltipWindow(Window *parent, const Station *st, const CargoSpec *cs) : Window(_station_rating_tooltip_desc)
	{
		this->parent = parent;
		this->st = st;
		this->cs = cs;
		this->newgrf_rating_used = false;
		this->InitNested();
		this->flags.Reset(WindowFlag::WhiteBorder);
	}

	Point OnInitialPosition(int16_t sm_width, int16_t sm_height, int window_number) override
	{
		const int scr_top = GetMainViewTop() + 2;
		const int scr_bot = GetMainViewBottom() - 2;

		Point pt {};
		pt.y = Clamp(_cursor.pos.y + _cursor.total_size.y + _cursor.total_offs.y + 5, scr_top, scr_bot);
		if (pt.y + sm_height > scr_bot) pt.y = std::min(_cursor.pos.y + _cursor.total_offs.y - 5, scr_bot) - sm_height;
		pt.x = sm_width >= _screen.width ? 0 : Clamp(_cursor.pos.x - (sm_width >> 1), 0, _screen.width - sm_width);

		return pt;
	}

	static int RoundRating(const int rating) {
		return RoundDivSU(rating * 101, 256);
	}

	void OnInit() override
	{
		const GoodsEntry *ge = &this->st->goods[this->cs->Index()];

		SetDParam(0, this->cs->name);
		this->data[0] = GetString(STR_STATION_RATING_TOOLTIP_RATING_DETAILS);

		if (!ge->HasRating()) {
			this->data[1][0] = '\0';
			return;
		}

		uint line_nr = 1;

		// Calculate target rating.
		bool skip = false;
		int total_rating = 0;

		const bool detailed = _settings_client.gui.station_rating_tooltip_mode == SRTM_DETAILED;

		auto to_display_speed = [&](uint speed) -> uint {
			switch (ge->last_vehicle_type) {
				case VEH_SHIP:
					return speed / 2;

				case VEH_AIRCRAFT:
					/* Undo conversion in GetSpeedOldUnits */
					return (speed * 128) / 10;

				default:
					return speed;
			}
		};

		if (_cheats.station_rating.value) {
			total_rating = 255;
			skip = true;
			this->data[line_nr] = GetString(STR_STATION_RATING_TOOLTIP_USING_CHEAT);
			line_nr++;
		} else if (cs->callback_mask.Test(CargoCallbackMask::StationRatingCalc)) {
			int new_grf_rating;
			this->newgrf_rating_used = GetNewGrfRating(st, cs, ge, &new_grf_rating);

			if (this->newgrf_rating_used) {
				skip = true;
				total_rating += new_grf_rating;
				new_grf_rating = RoundRating(new_grf_rating);

				SetDParam(0, STR_STATION_RATING_TOOLTIP_NEWGRF_RATING_0 + (new_grf_rating <= 0 ? 0 : 1));
				SetDParam(1, new_grf_rating);
				this->data[line_nr] = GetString(STR_STATION_RATING_TOOLTIP_NEWGRF_RATING);
				line_nr++;

				const uint last_speed = ge->HasVehicleEverTriedLoading() && ge->IsSupplyAllowed() ? ge->last_speed : 0xFF;
				SetDParam(0, last_speed == 0xFF ? STR_STATION_RATING_TOOLTIP_AT_LEAST_VELOCITY : STR_JUST_VELOCITY);
				SetDParam(1, to_display_speed(last_speed));
				switch (ge->last_vehicle_type) {
					case VEH_TRAIN:
						SetDParam(2, STR_STATION_RATING_TOOLTIP_TRAIN);
						break;
					case VEH_ROAD:
						SetDParam(2, STR_STATION_RATING_TOOLTIP_ROAD_VEHICLE);
						break;
					case VEH_SHIP:
						SetDParam(2, STR_STATION_RATING_TOOLTIP_SHIP);
						break;
					case VEH_AIRCRAFT:
						SetDParam(2, STR_STATION_RATING_TOOLTIP_AIRCRAFT);
						break;
					default:
						SetDParam(2, STR_STATION_RATING_TOOLTIP_INVALID);
						break;
				}
				this->data[line_nr] = GetString(STR_STATION_RATING_TOOLTIP_NEWGRF_SPEED);
				line_nr++;

				SetDParam(0, std::min(ge->max_waiting_cargo, 0xFFFFu));
				this->data[line_nr] = GetString(STR_STATION_RATING_TOOLTIP_NEWGRF_WAITUNITS);
				line_nr++;

				SetDParam(0, (ge->time_since_pickup * STATION_RATING_TICKS) / DAY_TICKS);
				this->data[line_nr] = GetString(STR_STATION_RATING_TOOLTIP_NEWGRF_WAITTIME);
				line_nr++;
			}
		}

		if (!skip) {
			// Speed
			{
				const auto speed_rating = GetSpeedRating(ge);
				const auto rounded_speed_rating = RoundRating(speed_rating);

				SetDParam(0, detailed ? STR_STATION_RATING_MAX_PERCENTAGE : STR_EMPTY);
				SetDParam(1, 17);

				if (ge->last_speed == 255) {
					SetDParam(2, TC_GREEN);
				} else if (rounded_speed_rating == 0) {
					SetDParam(2, TC_RED);
				} else {
					SetDParam(2, _rate_colours[std::min(3, speed_rating / 42)]);
				}

				SetDParam(3, ge->last_speed == 0xFF ? STR_STATION_RATING_TOOLTIP_AT_LEAST_VELOCITY : STR_JUST_VELOCITY);
				SetDParam(4, to_display_speed(ge->last_speed));
				SetDParam(5, detailed ? STR_STATION_RATING_PERCENTAGE_COMMA : STR_EMPTY);
				SetDParam(6, rounded_speed_rating);

				switch (ge->last_vehicle_type) {
					case VEH_TRAIN:
						SetDParam(7, STR_STATION_RATING_TOOLTIP_TRAIN);
						break;
					case VEH_ROAD:
						SetDParam(7, STR_STATION_RATING_TOOLTIP_ROAD_VEHICLE);
						break;
					case VEH_SHIP:
						SetDParam(7, STR_STATION_RATING_TOOLTIP_SHIP);
						break;
					case VEH_AIRCRAFT:
						SetDParam(7, STR_STATION_RATING_TOOLTIP_AIRCRAFT);
						break;
					default:
						SetDParam(7, STR_STATION_RATING_TOOLTIP_INVALID);
						break;
				}
				this->data[line_nr] = GetString(STR_STATION_RATING_TOOLTIP_SPEED);
				line_nr++;

				total_rating += speed_rating;
			}

			// Wait time
			{
				const auto wait_time_rating = GetWaitTimeRating(cs, ge);

				TextColour wait_time_stage = TC_RED;

				if (wait_time_rating >= 130) {
					wait_time_stage = TC_GREEN;
				} else if (wait_time_rating >= 95) {
					wait_time_stage = TC_YELLOW;
				} else if (wait_time_rating >= 50) {
					wait_time_stage = TC_GOLD;
				} else if (wait_time_rating >= 25) {
					wait_time_stage = TC_ORANGE;
				}

				SetDParam(0, detailed ? STR_STATION_RATING_MAX_PERCENTAGE : STR_EMPTY);
				SetDParam(1, 51);
				SetDParam(2, STR_STATION_RATING_TOOLTIP_WAITTIME_VALUE);
				SetDParam(3, wait_time_stage);
				SetDParam(4, (ge->time_since_pickup * STATION_RATING_TICKS) / DAY_TICKS);
				SetDParam(5, detailed ? STR_STATION_RATING_PERCENTAGE_COMMA : STR_EMPTY);
				SetDParam(6, RoundRating(wait_time_rating));
				this->data[line_nr] = GetString((ge->last_vehicle_type == VEH_SHIP) ? STR_STATION_RATING_TOOLTIP_WAITTIME_SHIP : STR_STATION_RATING_TOOLTIP_WAITTIME);
				line_nr++;

				total_rating += wait_time_rating;
			}

			// Waiting cargo
			{
				const auto cargo_rating = GetWaitingCargoRating(st, ge);

				TextColour wait_units_stage = TC_RED;

				if (cargo_rating >= 40) {
					wait_units_stage = TC_GREEN;
				} else if (cargo_rating >= 30) {
					wait_units_stage = TC_YELLOW;
				} else if (cargo_rating >= 0) {
					wait_units_stage = TC_GOLD;
				} else if (cargo_rating >= -35) {
					wait_units_stage = TC_ORANGE;
				}

				SetDParam(0, detailed ? STR_STATION_RATING_MAX_PERCENTAGE_COMMA : STR_EMPTY);
				SetDParam(1, 16);
				SetDParam(2, wait_units_stage);
				SetDParam(3, ge->max_waiting_cargo);
				SetDParam(4, detailed ? STR_STATION_RATING_PERCENTAGE_COMMA : STR_EMPTY);
				SetDParam(5, RoundRating(cargo_rating));
				this->data[line_nr] = GetString(STR_STATION_RATING_TOOLTIP_WAITUNITS);
				line_nr++;

				total_rating += cargo_rating;
			}
		}

		if (!_cheats.station_rating.value) {
			// Statue
			const auto statue_rating = GetStatueRating(st);
			if (statue_rating > 0 || detailed) {
				SetDParam(0, detailed ? STR_STATION_RATING_MAX_PERCENTAGE : STR_EMPTY);
				SetDParam(1, 10);
				SetDParam(2, (statue_rating > 0) ? STR_STATION_RATING_TOOLTIP_STATUE_YES : STR_STATION_RATING_TOOLTIP_STATUE_NO);
				SetDParam(3, detailed ? STR_STATION_RATING_PERCENTAGE_COMMA : STR_EMPTY);
				SetDParam(4, (statue_rating > 0) ? 10 : 0);
				this->data[line_nr] = GetString(STR_STATION_RATING_TOOLTIP_STATUE);
				line_nr++;

				total_rating += statue_rating;
			}

			// Vehicle age
			{
				const auto age_rating = GetVehicleAgeRating(ge);

				TextColour age_stage = TC_ORANGE;

				if (age_rating >= 33) {
					age_stage = TC_GREEN;
				} else if (age_rating >= 20) {
					age_stage = TC_YELLOW;
				} else if (age_rating >= 10) {
					age_stage = TC_GOLD;
				}

				SetDParam(0, detailed ? STR_STATION_RATING_MAX_PERCENTAGE : STR_EMPTY);
				SetDParam(1, 13);
				SetDParam(2, age_stage);
				SetDParam(3, ge->last_age);
				SetDParam(4, detailed ? STR_STATION_RATING_PERCENTAGE_COMMA : STR_EMPTY);
				SetDParam(5, RoundRating(age_rating));
				this->data[line_nr] = GetString(STR_STATION_RATING_TOOLTIP_AGE);
				line_nr++;

				total_rating += age_rating;
			}
		}

		total_rating = Clamp(total_rating, 0, 255);

		if (detailed) {
			SetDParam(0, ToPercent8(total_rating));
			this->data[line_nr] = GetString(STR_STATION_RATING_TOOLTIP_TOTAL_RATING);
			line_nr++;
		}

		this->data[line_nr][0] = '\0';
	}

	void UpdateWidgetSize(WidgetID widget, Dimension &size, const Dimension &padding, Dimension &fill, Dimension &resize) override
	{
		if (widget != 0) return;

		size.height = WidgetDimensions::scaled.framerect.Vertical() + 2;

		for (uint i = 0; i <= RATING_TOOLTIP_MAX_LINES; i++) {
			if (this->data[i].empty()) break;

			uint width = GetStringBoundingBox(this->data[i]).width + WidgetDimensions::scaled.framerect.Horizontal() + 2;
			if (this->newgrf_rating_used && i >= 2 && i <= 4) {
				width += RATING_TOOLTIP_NEWGRF_INDENT;
			}
			size.width = std::max(size.width, width);
			size.height += GetCharacterHeight(FS_NORMAL) + WidgetDimensions::scaled.vsep_normal;
		}

		size.height -= WidgetDimensions::scaled.vsep_normal;
	}

	void DrawWidget(const Rect &r, WidgetID widget) const override
	{
		/* draw widget outlines */
		GfxFillRect(r.left, r.top, r.right, r.top + WidgetDimensions::scaled.bevel.top - 1, PC_BLACK);
		GfxFillRect(r.left, r.bottom - WidgetDimensions::scaled.bevel.bottom + 1, r.right, r.bottom, PC_BLACK);
		GfxFillRect(r.left, r.top, r.left + WidgetDimensions::scaled.bevel.left - 1,  r.bottom, PC_BLACK);
		GfxFillRect(r.right - WidgetDimensions::scaled.bevel.right + 1, r.top, r.right, r.bottom, PC_BLACK);

		int y = r.top + WidgetDimensions::scaled.framerect.top + 1;
		const int left0 = r.left + WidgetDimensions::scaled.framerect.left + 1;
		const int right0 = r.right - WidgetDimensions::scaled.framerect.right - 1;

		DrawString(left0, right0, y, this->data[0], TC_LIGHT_BLUE, SA_CENTER);

		y += GetCharacterHeight(FS_NORMAL) + WidgetDimensions::scaled.vsep_normal;

		for (uint i = 1; i <= RATING_TOOLTIP_MAX_LINES; i++) {
			if (this->data[i].empty()) break;

			int left = left0, right = right0;

			if (this->newgrf_rating_used && i >= 2 && i <= 4) {
				if (_current_text_dir == TD_RTL) {
					right -= RATING_TOOLTIP_NEWGRF_INDENT;
				} else {
					left += RATING_TOOLTIP_NEWGRF_INDENT;
				}
			}

			DrawString(left, right, y, this->data[i], TC_BLACK);

			y += GetCharacterHeight(FS_NORMAL) + WidgetDimensions::scaled.vsep_normal;
		}
	}

	void OnMouseLoop() override
	{
		if (!_cursor.in_window || !(_settings_client.gui.hover_delay_ms == 0 ? _right_button_down : _mouse_hovering)) {
			this->Close();
		}
	}
};

void GuiShowStationRatingTooltip(Window *parent, const Station *st, const CargoSpec *cs) {
	CloseWindowById(WC_STATION_RATING_TOOLTIP, 0);
	new StationRatingTooltipWindow(parent, st, cs);
}

bool ShouldShowBaseStationViewportLabel(const BaseStation *bst)
{
	if (!HasBit(_display_opt, Station::IsExpected(bst) ? DO_SHOW_STATION_NAMES : DO_SHOW_WAYPOINT_NAMES)) return false;
	if (HasBit(_display_opt, DO_SHOW_COMPETITOR_SIGNS) && (_local_company != bst->owner && bst->owner != OWNER_NONE)) return false;
	if (Waypoint::IsExpected(bst) && HasBit(Waypoint::From(bst)->waypoint_flags, WPF_HIDE_LABEL) && _settings_client.gui.allow_hiding_waypoint_labels &&
			!HasBit(_extra_display_opt, XDO_SHOW_HIDDEN_SIGNS)) return false;
	return true;
}<|MERGE_RESOLUTION|>--- conflicted
+++ resolved
@@ -431,23 +431,23 @@
 		return minr1 > minr2;
 	}
 
-	static void PrepareStationVehiclesCallingSorter(uint8_t facilities)
+	static void PrepareStationVehiclesCallingSorter(StationFacilities facilities)
 	{
 		station_vehicle_calling_counts.clear();
 
 		auto can_vehicle_use_facility = [&](const Vehicle *v) -> bool {
 			switch (v->type) {
 				case VEH_TRAIN:
-					return (facilities & FACIL_TRAIN);
+					return facilities.Test(StationFacility::Train);
 
 				case VEH_ROAD:
-					return (facilities & (RoadVehicle::From(v)->IsBus() ? FACIL_BUS_STOP : FACIL_TRUCK_STOP));
+					return facilities.Test(RoadVehicle::From(v)->IsBus() ? StationFacility::BusStop : StationFacility::TruckStop);
 
 				case VEH_AIRCRAFT:
-					return (facilities & FACIL_AIRPORT);
+					return facilities.Test(StationFacility::Airport);
 
 				case VEH_SHIP:
-					return (facilities & FACIL_DOCK);
+					return facilities.Test(StationFacility::Dock);
 
 				default:
 					return false;
@@ -456,7 +456,7 @@
 
 		robin_hood::unordered_flat_set<StationID> seen_stations;
 		for (const OrderList *l : OrderList::Iterate()) {
-			if (facilities != (FACIL_TRAIN | FACIL_TRUCK_STOP | FACIL_BUS_STOP | FACIL_AIRPORT | FACIL_DOCK)) {
+			if (facilities != StationFacilities{ StationFacility::Train, StationFacility::TruckStop, StationFacility::BusStop, StationFacility::Airport, StationFacility::Dock }) {
 				if (!can_vehicle_use_facility(l->GetFirstSharedVehicle())) continue;
 			}
 
@@ -1614,21 +1614,12 @@
 
 		/* disable some buttons */
 		this->SetWidgetDisabledState(WID_SV_RENAME,   st->owner != _local_company);
-<<<<<<< HEAD
-		this->SetWidgetDisabledState(WID_SV_TRAINS,   !(st->facilities & FACIL_TRAIN) && !HasBit(have_veh_types, VEH_TRAIN));
-		this->SetWidgetDisabledState(WID_SV_ROADVEHS, !(st->facilities & FACIL_TRUCK_STOP) && !(st->facilities & FACIL_BUS_STOP) && !HasBit(have_veh_types, VEH_ROAD));
-		this->SetWidgetDisabledState(WID_SV_SHIPS,    !(st->facilities & FACIL_DOCK) && !HasBit(have_veh_types, VEH_SHIP));
-		this->SetWidgetDisabledState(WID_SV_PLANES,   !(st->facilities & FACIL_AIRPORT) && !HasBit(have_veh_types, VEH_AIRCRAFT));
-		this->SetWidgetDisabledState(WID_SV_CLOSE_AIRPORT, !(st->facilities & FACIL_AIRPORT) || st->owner != _local_company || st->owner == OWNER_NONE); // Also consider SE, where _local_company == OWNER_NONE
-		this->SetWidgetLoweredState(WID_SV_CLOSE_AIRPORT, (st->facilities & FACIL_AIRPORT) && (st->airport.flags & AIRPORT_CLOSED_block) != 0);
-=======
-		this->SetWidgetDisabledState(WID_SV_TRAINS,   !st->facilities.Test(StationFacility::Train));
-		this->SetWidgetDisabledState(WID_SV_ROADVEHS, !st->facilities.Test(StationFacility::TruckStop) && !st->facilities.Test(StationFacility::BusStop));
-		this->SetWidgetDisabledState(WID_SV_SHIPS,    !st->facilities.Test(StationFacility::Dock));
-		this->SetWidgetDisabledState(WID_SV_PLANES,   !st->facilities.Test(StationFacility::Airport));
+		this->SetWidgetDisabledState(WID_SV_TRAINS,   !st->facilities.Test(StationFacility::Train) && !HasBit(have_veh_types, VEH_TRAIN));
+		this->SetWidgetDisabledState(WID_SV_ROADVEHS, !st->facilities.Test(StationFacility::TruckStop) && !st->facilities.Test(StationFacility::BusStop) && !HasBit(have_veh_types, VEH_ROAD));
+		this->SetWidgetDisabledState(WID_SV_SHIPS,    !st->facilities.Test(StationFacility::Dock) && !HasBit(have_veh_types, VEH_SHIP));
+		this->SetWidgetDisabledState(WID_SV_PLANES,   !st->facilities.Test(StationFacility::Airport) && !HasBit(have_veh_types, VEH_AIRCRAFT));
 		this->SetWidgetDisabledState(WID_SV_CLOSE_AIRPORT, !st->facilities.Test(StationFacility::Airport) || st->owner != _local_company || st->owner == OWNER_NONE); // Also consider SE, where _local_company == OWNER_NONE
 		this->SetWidgetLoweredState(WID_SV_CLOSE_AIRPORT, st->facilities.Test(StationFacility::Airport) && st->airport.blocks.Test(AirportBlock::AirportClosed));
->>>>>>> f309b90a
 
 		extern const Station *_viewport_highlight_station;
 		this->SetWidgetDisabledState(WID_SV_CATCHMENT, st->facilities == StationFacilities{});
