--- conflicted
+++ resolved
@@ -2451,13 +2451,8 @@
 	/* This station is (likely) a waypoint */
 	if (!T::IsValidID(sid)) return false;
 
-<<<<<<< HEAD
 	T *st = T::Get(sid);
-	if (st->owner != _local_company || !data->is_right_type(st) || std::find(_stations_nearby_list.begin(), _stations_nearby_list.end(), sid) != _stations_nearby_list.end()) return false;
-=======
-	BaseStation *st = BaseStation::Get(sid);
-	if (st->owner != _local_company || std::ranges::find(_stations_nearby_list, sid) != _stations_nearby_list.end()) return false;
->>>>>>> 0c04966d
+	if (st->owner != _local_company || !data->is_right_type(st) || std::ranges::find(_stations_nearby_list, sid) != _stations_nearby_list.end()) return false;
 
 	if (st->rect.BeforeAddRect(ctx->tile, ctx->w, ctx->h, StationRect::ADD_TEST).Succeeded()) {
 		_stations_nearby_list.push_back(sid);
