/*
 * This file is part of OpenTTD.
 * OpenTTD is free software; you can redistribute it and/or modify it under the terms of the GNU General Public License as published by the Free Software Foundation, version 2.
 * OpenTTD is distributed in the hope that it will be useful, but WITHOUT ANY WARRANTY; without even the implied warranty of MERCHANTABILITY or FITNESS FOR A PARTICULAR PURPOSE.
 * See the GNU General Public License for more details. You should have received a copy of the GNU General Public License along with OpenTTD. If not, see <http://www.gnu.org/licenses/>.
 */

/** @file station_gui.cpp The GUI for stations. */

#include "stdafx.h"
#include "debug.h"
#include "gui.h"
#include "textbuf_gui.h"
#include "company_func.h"
#include "command_func.h"
#include "vehicle_gui.h"
#include "cargotype.h"
#include "station_gui.h"
#include "strings_func.h"
#include "string_func.h"
#include "window_func.h"
#include "viewport_func.h"
#include "dropdown_type.h"
#include "dropdown_common_type.h"
#include "dropdown_func.h"
#include "station_base.h"
#include "station_cmd.h"
#include "waypoint_base.h"
#include "tilehighlight_func.h"
#include "company_base.h"
#include "sortlist_type.h"
#include "core/geometry_func.hpp"
#include "vehiclelist.h"
#include "town.h"
#include "linkgraph/linkgraph.h"
#include "zoom_func.h"
#include "departures_gui.h"
#include "graph_gui.h"
#include "zoning.h"
#include "newgrf_debug.h"
#include "roadveh.h"
#include "core/format.hpp"
#include "3rdparty/robin_hood/robin_hood.h"

#include "widgets/station_widget.h"

#include "table/strings.h"

#include <set>
#include <vector>

#include "cheat_func.h"
#include "newgrf_callbacks.h"
#include "newgrf_cargo.h"
#include "safeguards.h"
#include "widgets/misc_widget.h"

enum StationRatingTooltipMode {
	SRTM_OFF,
	SRTM_SIMPLE,
	SRTM_DETAILED,
};

struct StationTypeFilter
{
	using StationType = Station;

	static bool IsValidID(StationID id) { return Station::IsValidID(id); }
	static bool IsValidBaseStation(const BaseStation *st) { return Station::IsExpected(st); }
	static bool IsAcceptableWaypointTile(TileIndex) { return false; }
	static constexpr bool IsWaypoint() { return false; }
};

template <bool ROAD, TileType TILE_TYPE>
struct GenericWaypointTypeFilter
{
	using StationType = Waypoint;

	static bool IsValidID(StationID id) { return Waypoint::IsValidID(id) && HasBit(Waypoint::Get(id)->waypoint_flags, WPF_ROAD) == ROAD; }
	static bool IsValidBaseStation(const BaseStation *st) { return Waypoint::IsExpected(st) && HasBit(Waypoint::From(st)->waypoint_flags, WPF_ROAD) == ROAD; }
	static bool IsAcceptableWaypointTile(TileIndex tile) { return IsTileType(tile, TILE_TYPE); }
	static constexpr bool IsWaypoint() { return true; }
};
using RailWaypointTypeFilter = GenericWaypointTypeFilter<false, MP_RAILWAY>;
using RoadWaypointTypeFilter = GenericWaypointTypeFilter<true, MP_ROAD>;

/**
 * Calculates and draws the accepted or supplied cargo around the selected tile(s)
 * @param r Rect where the string is to be drawn.
 * @param sct which type of cargo is to be displayed (passengers/non-passengers)
 * @param rad radius around selected tile(s) to be searched
 * @param supplies if supplied cargoes should be drawn, else accepted cargoes
 * @return Returns the y value below the string that was drawn
 */
int DrawStationCoverageAreaText(const Rect &r, StationCoverageType sct, int rad, bool supplies)
{
	TileIndex tile = TileVirtXY(_thd.pos.x, _thd.pos.y);
	CargoTypes cargo_mask = 0;
	if (_thd.drawstyle == HT_RECT && tile < Map::Size()) {
		CargoArray cargoes{};
		if (supplies) {
			cargoes = GetProductionAroundTiles(tile, _thd.size.x / TILE_SIZE, _thd.size.y / TILE_SIZE, rad);
		} else {
			cargoes = GetAcceptanceAroundTiles(tile, _thd.size.x / TILE_SIZE, _thd.size.y / TILE_SIZE, rad);
		}

		/* Convert cargo counts to a set of cargo bits, and draw the result. */
		for (CargoType i = 0; i < NUM_CARGO; i++) {
			switch (sct) {
				case SCT_PASSENGERS_ONLY: if (!IsCargoInClass(i, CargoClass::Passengers)) continue; break;
				case SCT_NON_PASSENGERS_ONLY: if (IsCargoInClass(i, CargoClass::Passengers)) continue; break;
				case SCT_ALL: break;
				default: NOT_REACHED();
			}
			if (cargoes[i] >= (supplies ? 1U : 8U)) SetBit(cargo_mask, i);
		}
	}
	return DrawStringMultiLine(r, GetString(supplies ? STR_STATION_BUILD_SUPPLIES_CARGO : STR_STATION_BUILD_ACCEPTS_CARGO, cargo_mask));
}

/**
 * Find stations adjacent to the current tile highlight area, so that existing coverage
 * area can be drawn.
 */
template <typename T>
void FindStationsAroundSelection()
{
	/* With distant join we don't know which station will be selected, so don't show any */
	if (_ctrl_pressed) {
		SetViewportCatchmentSpecializedStation<typename T::StationType>(nullptr, true);
		return;
	}

	/* Tile area for TileHighlightData */
	TileArea location(TileVirtXY(_thd.pos.x, _thd.pos.y), _thd.size.x / TILE_SIZE - 1, _thd.size.y / TILE_SIZE - 1);

	/* If the current tile is already a station, then it must be the nearest station. */
	if (IsTileType(location.tile, MP_STATION) && GetTileOwner(location.tile) == _local_company) {
		typename T::StationType *st = T::StationType::GetByTile(location.tile);
		if (st != nullptr && T::IsValidBaseStation(st)) {
			SetViewportCatchmentSpecializedStation<typename T::StationType>(st, true);
			return;
		}
	}

	/* Extended area by one tile */
	uint x = TileX(location.tile);
	uint y = TileY(location.tile);

	/* Waypoints can only be built on existing rail/road tiles, so don't extend area if not highlighting a rail tile. */
	int max_c = T::IsWaypoint() && !T::IsAcceptableWaypointTile(location.tile) ? 0 : 1;
	TileArea ta(TileXY(std::max<int>(0, x - max_c), std::max<int>(0, y - max_c)), TileXY(std::min<int>(Map::MaxX(), x + location.w + max_c), std::min<int>(Map::MaxY(), y + location.h + max_c)));

	typename T::StationType *adjacent = nullptr;

	/* Direct loop instead of ForAllStationsAroundTiles as we are not interested in catchment area */
	for (TileIndex tile : ta) {
		if (IsTileType(tile, MP_STATION) && GetTileOwner(tile) == _local_company) {
			typename T::StationType *st = T::StationType::GetByTile(tile);
			if (st == nullptr || !T::IsValidBaseStation(st)) continue;
			if (adjacent != nullptr && st != adjacent) {
				/* Multiple nearby, distant join is required. */
				adjacent = nullptr;
				break;
			}
			adjacent = st;
		}
	}
	SetViewportCatchmentSpecializedStation<typename T::StationType>(adjacent, true);
}

/**
 * Check whether we need to redraw the station coverage text.
 * If it is needed actually make the window for redrawing.
 * @param w the window to check.
 */
void CheckRedrawStationCoverage(Window *w)
{
	/* Test if ctrl state changed */
	static bool _last_ctrl_pressed;
	if (_ctrl_pressed != _last_ctrl_pressed) {
		_thd.dirty = 0xff;
		_last_ctrl_pressed = _ctrl_pressed;
	}

	if (_thd.dirty & 1) {
		_thd.dirty &= ~1;
		w->SetDirty();

		if (_settings_client.gui.station_show_coverage && _thd.drawstyle == HT_RECT) {
			FindStationsAroundSelection<StationTypeFilter>();
		}
	}
}

bool CheckRedrawWaypointCoverageCommon(Window *w)
{
	/* Test if ctrl state changed */
	static bool _last_ctrl_pressed;
	if (_ctrl_pressed != _last_ctrl_pressed) {
		_thd.dirty = 0xff;
		_last_ctrl_pressed = _ctrl_pressed;
	}

	if (_thd.dirty & 1) {
		_thd.dirty &= ~1;
		w->SetDirty();

		if (_thd.drawstyle == HT_RECT) {
			return true;
		}
	}

	return false;
}

void CheckRedrawRailWaypointCoverage(Window *w)
{
	if (CheckRedrawWaypointCoverageCommon(w)) FindStationsAroundSelection<RailWaypointTypeFilter>();
}

void CheckRedrawRoadWaypointCoverage(Window *w)
{
	if (CheckRedrawWaypointCoverageCommon(w)) FindStationsAroundSelection<RoadWaypointTypeFilter>();
}

/**
 * Draw small boxes of cargo amount and ratings data at the given
 * coordinates. If amount exceeds 576 units, it is shown 'full', same
 * goes for the rating: at above 90% orso (224) it is also 'full'
 *
 * @param left   left most coordinate to draw the box at
 * @param right  right most coordinate to draw the box at
 * @param y      coordinate to draw the box at
 * @param type   Cargo type
 * @param amount Cargo amount
 * @param rating ratings data for that particular cargo
 */
static void StationsWndShowStationRating(int left, int right, int y, CargoType type, uint amount, uint8_t rating)
{
	static const uint units_full  = 576; ///< number of units to show station as 'full'
	static const uint rating_full = 224; ///< rating needed so it is shown as 'full'

	const CargoSpec *cs = CargoSpec::Get(type);
	if (!cs->IsValid()) return;

	int padding = ScaleGUITrad(1);
	int width = right - left;
	int colour = cs->rating_colour;
	TextColour tc = GetContrastColour(colour);
	uint w = std::min(amount + 5, units_full) * width / units_full;

	int height = GetCharacterHeight(FS_SMALL) + padding - 1;

	if (amount > 30) {
		/* Draw total cargo (limited) on station */
		GfxFillRect(left, y, left + w - 1, y + height, colour);
	} else {
		/* Draw a (scaled) one pixel-wide bar of additional cargo meter, useful
		 * for stations with only a small amount (<=30) */
		uint rest = ScaleGUITrad(amount) / 5;
		if (rest != 0) {
			GfxFillRect(left, y + height - rest, left + padding - 1, y + height, colour);
		}
	}

	DrawString(left + padding, right, y, cs->abbrev, tc, SA_CENTER, false, FS_SMALL);

	/* Draw green/red ratings bar (fits under the waiting bar) */
	y += height + padding + 1;
	GfxFillRect(left + padding, y, right - padding - 1, y + padding - 1, PC_RED);
	w = std::min<uint>(rating, rating_full) * (width - padding - padding) / rating_full;
	if (w != 0) GfxFillRect(left + padding, y, left + w - 1, y + padding - 1, PC_GREEN);
}

typedef GUIList<const Station*, const CargoTypes &> GUIStationList;

/**
 * The list of stations per company.
 */
class CompanyStationsWindow : public Window
{
protected:
	/* Runtime saved values */
	struct FilterState {
		Listing last_sorting;
		StationFacilities facilities; ///< types of stations of interest
		bool include_no_rating; ///< Whether we should include stations with no cargo rating.
		CargoTypes cargoes; ///< bitmap of cargo types to include
	};

	static inline FilterState initial_state = {
		{false, 0},
		{StationFacility::Train, StationFacility::TruckStop, StationFacility::BusStop, StationFacility::Airport, StationFacility::Dock},
		true,
		ALL_CARGOTYPES,
	};

	/* Constants for sorting stations */
	static inline const StringID sorter_names[] = {
		STR_SORT_BY_NAME,
		STR_SORT_BY_FACILITY,
		STR_SORT_BY_WAITING_TOTAL,
		STR_SORT_BY_WAITING_AVAILABLE,
		STR_SORT_BY_RATING_MAX,
		STR_SORT_BY_RATING_MIN,
		STR_SORT_BY_VEHICLES_CALLING,
	};
	static const std::initializer_list<GUIStationList::SortFunction * const> sorter_funcs;

	static robin_hood::unordered_flat_map<StationID, uint> station_vehicle_calling_counts;

	FilterState filter{};
	GUIStationList stations{filter.cargoes};
	Scrollbar *vscroll = nullptr;
	uint rating_width = 0;
	bool filter_expanded = false;
	std::array<uint16_t, NUM_CARGO> stations_per_cargo_type{}; ///< Number of stations with a rating for each cargo type.
	uint16_t stations_per_cargo_type_no_rating = 0; ///< Number of stations without a rating.

	/**
	 * (Re)Build station list
	 *
	 * @param owner company whose stations are to be in list
	 */
	void BuildStationsList(const Owner owner)
	{
		if (!this->stations.NeedRebuild()) return;

		Debug(misc, 3, "Building station list for company {}", owner);

		this->stations.clear();
		this->stations_per_cargo_type.fill(0);
		this->stations_per_cargo_type_no_rating = 0;

		for (const Station *st : Station::Iterate()) {
			if (this->filter.facilities.Any(st->facilities)) { // only stations with selected facilities
				if (st->owner == owner || (st->owner == OWNER_NONE && HasStationInUse(st->index, true, owner))) {
					bool has_rating = false;
					/* Add to the station/cargo counts. */
					for (CargoType j = 0; j < NUM_CARGO; j++) {
						if (st->goods[j].HasRating()) this->stations_per_cargo_type[j]++;
					}
					for (CargoType j = 0; j < NUM_CARGO; j++) {
						if (st->goods[j].HasRating()) {
							has_rating = true;
							if (HasBit(this->filter.cargoes, j)) {
								this->stations.push_back(st);
								break;
							}
						}
					}
					/* Stations with no cargo rating. */
					if (!has_rating) {
						if (this->filter.include_no_rating) this->stations.push_back(st);
						this->stations_per_cargo_type_no_rating++;
					}
				}
			}
		}

		this->stations.RebuildDone();

		this->vscroll->SetCount(this->stations.size()); // Update the scrollbar
	}

	/** Sort stations by their name */
	static bool StationNameSorter(const Station * const &a, const Station * const &b, const CargoTypes &)
	{
		int r = StrNaturalCompare(a->GetCachedName(), b->GetCachedName()); // Sort by name (natural sorting).
		if (r == 0) return a->index < b->index;
		return r < 0;
	}

	/** Sort stations by their type */
	static bool StationTypeSorter(const Station * const &a, const Station * const &b, const CargoTypes &)
	{
		return a->facilities < b->facilities;
	}

	/** Sort stations by their waiting cargo */
	static bool StationWaitingTotalSorter(const Station * const &a, const Station * const &b, const CargoTypes &cargo_filter)
	{
		int diff = 0;

		for (CargoType j : SetCargoBitIterator(cargo_filter)) {
			diff += a->goods[j].CargoTotalCount() - b->goods[j].CargoTotalCount();
		}

		return diff < 0;
	}

	/** Sort stations by their available waiting cargo */
	static bool StationWaitingAvailableSorter(const Station * const &a, const Station * const &b, const CargoTypes &cargo_filter)
	{
		int diff = 0;

		for (CargoType j : SetCargoBitIterator(cargo_filter)) {
			diff += a->goods[j].CargoAvailableCount() - b->goods[j].CargoAvailableCount();
		}

		return diff < 0;
	}

	/** Sort stations by their rating */
	static bool StationRatingMaxSorter(const Station * const &a, const Station * const &b, const CargoTypes &cargo_filter)
	{
		uint8_t maxr1 = 0;
		uint8_t maxr2 = 0;

		for (CargoType j : SetCargoBitIterator(cargo_filter)) {
			if (a->goods[j].HasRating()) maxr1 = std::max(maxr1, a->goods[j].rating);
			if (b->goods[j].HasRating()) maxr2 = std::max(maxr2, b->goods[j].rating);
		}

		return maxr1 < maxr2;
	}

	/** Sort stations by their rating */
	static bool StationRatingMinSorter(const Station * const &a, const Station * const &b, const CargoTypes &cargo_filter)
	{
		uint8_t minr1 = 255;
		uint8_t minr2 = 255;

		for (CargoType j : SetCargoBitIterator(cargo_filter)) {
			if (a->goods[j].HasRating()) minr1 = std::min(minr1, a->goods[j].rating);
			if (b->goods[j].HasRating()) minr2 = std::min(minr2, b->goods[j].rating);
		}

		return minr1 > minr2;
	}

	static void PrepareStationVehiclesCallingSorter(StationFacilities facilities)
	{
		station_vehicle_calling_counts.clear();

		auto can_vehicle_use_facility = [&](const Vehicle *v) -> bool {
			switch (v->type) {
				case VEH_TRAIN:
					return facilities.Test(StationFacility::Train);

				case VEH_ROAD:
					return facilities.Test(RoadVehicle::From(v)->IsBus() ? StationFacility::BusStop : StationFacility::TruckStop);

				case VEH_AIRCRAFT:
					return facilities.Test(StationFacility::Airport);

				case VEH_SHIP:
					return facilities.Test(StationFacility::Dock);

				default:
					return false;
			}
		};

		robin_hood::unordered_flat_set<StationID> seen_stations;
		for (const OrderList *l : OrderList::Iterate()) {
			if (facilities != StationFacilities{ StationFacility::Train, StationFacility::TruckStop, StationFacility::BusStop, StationFacility::Airport, StationFacility::Dock }) {
				if (!can_vehicle_use_facility(l->GetFirstSharedVehicle())) continue;
			}

			seen_stations.clear();
			for (const Order *order : l->Orders()) {
				if (order->IsType(OT_GOTO_STATION) || order->IsType(OT_IMPLICIT)) {
					seen_stations.insert(order->GetDestination().ToStationID());
				}
			}
			if (!seen_stations.empty()) {
				uint vehicles = l->GetNumVehicles();
				for (StationID id : seen_stations) {
					station_vehicle_calling_counts[id] += vehicles;
				}
			}
		}
	}

	/** Sort stations by the number of vehicles calling */
	static bool StationVehiclesCallingSorter(const Station * const &a, const Station * const &b, const CargoTypes &)
	{
		auto get_count = [](const Station * const &st) {
			auto iter = station_vehicle_calling_counts.find(st->index);
			return iter != station_vehicle_calling_counts.end() ? iter->second : 0;
		};

		return get_count(a) < get_count(b);
	}

	/** Sort the stations list */
	void SortStationsList()
	{
		if (this->sorter_funcs.begin()[this->stations.SortType()] == &StationVehiclesCallingSorter && this->stations.WouldSort()) {
			PrepareStationVehiclesCallingSorter(this->filter.facilities);
		}
		if (!this->stations.Sort()) return;

		/* Set the modified widget dirty */
		this->SetWidgetDirty(WID_STL_LIST);
	}

public:
	CompanyStationsWindow(WindowDesc &desc, WindowNumber window_number) : Window(desc)
	{
		/* Load initial filter state. */
		this->filter = CompanyStationsWindow::initial_state;
		if (this->filter.cargoes == ALL_CARGOTYPES) this->filter.cargoes = _cargo_mask;

		this->stations.SetListing(this->filter.last_sorting);
		this->stations.SetSortFuncs(CompanyStationsWindow::sorter_funcs);
		this->stations.ForceRebuild();
		this->stations.NeedResort();
		this->SortStationsList();

		this->CreateNestedTree();
		this->vscroll = this->GetScrollbar(WID_STL_SCROLLBAR);
		this->FinishInitNested(window_number);
		this->owner = (Owner)this->window_number;

		if (this->filter.cargoes == ALL_CARGOTYPES) this->filter.cargoes = _cargo_mask;

		for (uint i = 0; i < 5; i++) {
			if (HasBit(this->filter.facilities.base(), i)) this->LowerWidget(i + WID_STL_TRAIN);
		}

		this->GetWidget<NWidgetCore>(WID_STL_SORTDROPBTN)->SetString(CompanyStationsWindow::sorter_names[this->stations.SortType()]);
	}

	void Close(int data = 0) override
	{
		/* Save filter state. */
		this->filter.last_sorting = this->stations.GetListing();
		CompanyStationsWindow::initial_state = this->filter;
		this->Window::Close(data);
	}

	void UpdateWidgetSize(WidgetID widget, Dimension &size, [[maybe_unused]] const Dimension &padding, [[maybe_unused]] Dimension &fill, [[maybe_unused]] Dimension &resize) override
	{
		switch (widget) {
			case WID_STL_SORTBY: {
				Dimension d = GetStringBoundingBox(this->GetWidget<NWidgetCore>(widget)->GetString());
				d.width += padding.width + Window::SortButtonWidth() * 2; // Doubled since the string is centred and it also looks better.
				d.height += padding.height;
				size = maxdim(size, d);
				break;
			}

			case WID_STL_SORTDROPBTN: {
				Dimension d = GetStringListBoundingBox(CompanyStationsWindow::sorter_names);
				d.width += padding.width;
				d.height += padding.height;
				size = maxdim(size, d);
				break;
			}

			case WID_STL_LIST:
				resize.height = std::max(GetCharacterHeight(FS_NORMAL), GetCharacterHeight(FS_SMALL) + ScaleGUITrad(3));
				size.height = padding.height + 5 * resize.height;

				/* Determine appropriate width for mini station rating graph */
				this->rating_width = 0;
				for (const CargoSpec *cs : _sorted_standard_cargo_specs) {
					this->rating_width = std::max(this->rating_width, GetStringBoundingBox(cs->abbrev, FS_SMALL).width);
				}
				/* Approximately match original 16 pixel wide rating bars by multiplying string width by 1.6 */
				this->rating_width = this->rating_width * 16 / 10;
				break;
		}
	}

	void OnPaint() override
	{
		this->BuildStationsList((Owner)this->window_number);
		this->SortStationsList();

		this->DrawWidgets();
	}

	void DrawWidget(const Rect &r, WidgetID widget) const override
	{
		switch (widget) {
			case WID_STL_SORTBY:
				/* draw arrow pointing up/down for ascending/descending sorting */
				this->DrawSortButtonState(WID_STL_SORTBY, this->stations.IsDescSortOrder() ? SBS_DOWN : SBS_UP);
				break;

			case WID_STL_LIST: {
				bool rtl = _current_text_dir == TD_RTL;
				Rect tr = r.Shrink(WidgetDimensions::scaled.framerect);
				uint line_height = this->GetWidget<NWidgetBase>(widget)->resize_y;
				/* Spacing between station name and first rating graph. */
				int text_spacing = WidgetDimensions::scaled.hsep_wide;
				/* Spacing between additional rating graphs. */
				int rating_spacing = WidgetDimensions::scaled.hsep_normal;

				auto [first, last] = this->vscroll->GetVisibleRangeIterators(this->stations);
				for (auto it = first; it != last; ++it) {
					const Station *st = *it;
					assert(st->xy != INVALID_TILE);

					/* Do not do the complex check HasStationInUse here, it may be even false
					 * when the order had been removed and the station list hasn't been removed yet */
					assert(st->owner == owner || st->owner == OWNER_NONE);

					int x = DrawString(tr.left, tr.right, tr.top + (line_height - GetCharacterHeight(FS_NORMAL)) / 2, GetString(STR_STATION_LIST_STATION, st->index, st->facilities));
					x += rtl ? -text_spacing : text_spacing;

					/* show cargo waiting and station ratings */
					for (const CargoSpec *cs : _sorted_standard_cargo_specs) {
						CargoType cargo_type = cs->Index();
						if (st->goods[cargo_type].HasRating()) {
							/* For RTL we work in exactly the opposite direction. So
							 * decrement the space needed first, then draw to the left
							 * instead of drawing to the left and then incrementing
							 * the space. */
							if (rtl) {
								x -= rating_width + rating_spacing;
								if (x < tr.left) break;
							}
							StationsWndShowStationRating(x, x + rating_width, tr.top, cargo_type, st->goods[cargo_type].CargoTotalCount(), st->goods[cargo_type].rating);
							if (!rtl) {
								x += rating_width + rating_spacing;
								if (x > tr.right) break;
							}
						}
					}
					tr.top += line_height;
				}

				if (this->vscroll->GetCount() == 0) { // company has no stations
					DrawString(tr.left, tr.right, tr.top + (line_height - GetCharacterHeight(FS_NORMAL)) / 2, STR_STATION_LIST_NONE);
					return;
				}
				break;
			}
		}
	}

	void SetStringParameters(WidgetID widget) const override
	{
		if (widget == WID_STL_CAPTION) {
			SetDParam(0, this->window_number);
			SetDParam(1, this->vscroll->GetCount());
		}

		if (widget == WID_STL_CARGODROPDOWN) {
			if (this->filter.cargoes == 0) {
				SetDParam(0, this->filter.include_no_rating ? STR_STATION_LIST_CARGO_FILTER_ONLY_NO_RATING : STR_STATION_LIST_CARGO_FILTER_NO_CARGO_TYPES);
			} else if (this->filter.cargoes == _cargo_mask) {
				SetDParam(0, this->filter.include_no_rating ? STR_STATION_LIST_CARGO_FILTER_ALL_AND_NO_RATING : STR_CARGO_TYPE_FILTER_ALL);
			} else if (CountBits(this->filter.cargoes) == 1 && !this->filter.include_no_rating) {
				SetDParam(0, CargoSpec::Get(FindFirstBit(this->filter.cargoes))->name);
			} else {
				SetDParam(0, STR_STATION_LIST_CARGO_FILTER_MULTIPLE);
			}
		}
	}

	DropDownList BuildCargoDropDownList(bool expanded) const
	{
		/* Define a custom item consisting of check mark, count string, icon and name string. */
		using DropDownListCargoItem = DropDownCheck<DropDownString<DropDownListIconItem, FS_SMALL, true>>;

		DropDownList list;
		list.push_back(MakeDropDownListStringItem(STR_STATION_LIST_CARGO_FILTER_SELECT_ALL, CargoFilterCriteria::CF_SELECT_ALL));
		list.push_back(MakeDropDownListDividerItem());

		bool any_hidden = false;

		uint16_t count = this->stations_per_cargo_type_no_rating;
		if (count == 0 && !expanded) {
			any_hidden = true;
		} else {
			list.push_back(std::make_unique<DropDownString<DropDownListCheckedItem, FS_SMALL, true>>(fmt::format("{}", count), 0, this->filter.include_no_rating, GetString(STR_STATION_LIST_CARGO_FILTER_NO_RATING), CargoFilterCriteria::CF_NO_RATING, false, count == 0));
		}

		Dimension d = GetLargestCargoIconSize();
		for (const CargoSpec *cs : _sorted_cargo_specs) {
			count = this->stations_per_cargo_type[cs->Index()];
			if (count == 0 && !expanded) {
				any_hidden = true;
			} else {
				list.push_back(std::make_unique<DropDownListCargoItem>(HasBit(this->filter.cargoes, cs->Index()), fmt::format("{}", count), d, cs->GetCargoIcon(), PAL_NONE, GetString(cs->name), cs->Index(), false, count == 0));
			}
		}

		if (!expanded && any_hidden) {
			if (list.size() > 2) list.push_back(MakeDropDownListDividerItem());
			list.push_back(MakeDropDownListStringItem(STR_STATION_LIST_CARGO_FILTER_EXPAND, CargoFilterCriteria::CF_EXPAND_LIST));
		}

		return list;
	}

	void OnClick([[maybe_unused]] Point pt, WidgetID widget, [[maybe_unused]] int click_count) override
	{
		switch (widget) {
			case WID_STL_LIST: {
				auto it = this->vscroll->GetScrolledItemFromWidget(this->stations, pt.y, this, WID_STL_LIST, WidgetDimensions::scaled.framerect.top);
				if (it == this->stations.end()) return; // click out of list bound

				const Station *st = *it;
				/* do not check HasStationInUse - it is slow and may be invalid */
				assert(st->owner == (Owner)this->window_number || st->owner == OWNER_NONE);

				if (_ctrl_pressed) {
					ShowExtraViewportWindow(st->xy);
				} else {
					ScrollMainWindowToTile(st->xy);
				}
				break;
			}

			case WID_STL_TRAIN:
			case WID_STL_TRUCK:
			case WID_STL_BUS:
			case WID_STL_AIRPLANE:
			case WID_STL_SHIP:
				if (_ctrl_pressed) {
					this->filter.facilities.Flip(static_cast<StationFacility>(widget - WID_STL_TRAIN));
					this->ToggleWidgetLoweredState(widget);
				} else {
					for (uint i : SetBitIterator(this->filter.facilities.base())) {
						this->RaiseWidget(i + WID_STL_TRAIN);
					}
					this->filter.facilities = {};
					this->filter.facilities.Set(static_cast<StationFacility>(widget - WID_STL_TRAIN));
					this->LowerWidget(widget);
				}
				this->stations.ForceRebuild();
				this->SetDirty();
				break;

			case WID_STL_FACILALL:
				for (WidgetID i = WID_STL_TRAIN; i <= WID_STL_SHIP; i++) {
					this->LowerWidget(i);
				}

				this->filter.facilities = {StationFacility::Train, StationFacility::TruckStop, StationFacility::BusStop, StationFacility::Airport, StationFacility::Dock};
				this->stations.ForceRebuild();
				this->SetDirty();
				break;

			case WID_STL_SORTBY: // flip sorting method asc/desc
				this->stations.ToggleSortOrder();
				this->SetDirty();
				break;

			case WID_STL_SORTDROPBTN: // select sorting criteria dropdown menu
				ShowDropDownMenu(this, CompanyStationsWindow::sorter_names, this->stations.SortType(), WID_STL_SORTDROPBTN, 0, 0);
				break;

			case WID_STL_CARGODROPDOWN:
				this->filter_expanded = false;
				ShowDropDownList(this, this->BuildCargoDropDownList(this->filter_expanded), -1, widget, 0, DDMF_PERSIST);
				break;
		}
	}

	void OnDropdownSelect(int widget, int index) override
	{
		if (widget == WID_STL_SORTDROPBTN) {
			if (this->stations.SortType() != index) {
				this->stations.SetSortType(index);

				/* Display the current sort variant */
				this->GetWidget<NWidgetCore>(WID_STL_SORTDROPBTN)->SetString(CompanyStationsWindow::sorter_names[this->stations.SortType()]);

				this->SetDirty();
			}
		}

		if (widget == WID_STL_CARGODROPDOWN) {
			FilterState oldstate = this->filter;

			if (index >= 0 && index < NUM_CARGO) {
				if (_ctrl_pressed) {
					ToggleBit(this->filter.cargoes, index);
				} else {
					this->filter.cargoes = 1ULL << index;
					this->filter.include_no_rating = false;
				}
			} else if (index == CargoFilterCriteria::CF_NO_RATING) {
				if (_ctrl_pressed) {
					this->filter.include_no_rating = !this->filter.include_no_rating;
				} else {
					this->filter.include_no_rating = true;
					this->filter.cargoes = 0;
				}
			} else if (index == CargoFilterCriteria::CF_SELECT_ALL) {
				this->filter.cargoes = _cargo_mask;
				this->filter.include_no_rating = true;
			} else if (index == CargoFilterCriteria::CF_EXPAND_LIST) {
				this->filter_expanded = true;
				ReplaceDropDownList(this, this->BuildCargoDropDownList(this->filter_expanded));
				return;
			}

			if (oldstate.cargoes != this->filter.cargoes || oldstate.include_no_rating != this->filter.include_no_rating) {
				this->stations.ForceRebuild();
				this->SetDirty();

				/* Only refresh the list if it's changed. */
				if (_ctrl_pressed) ReplaceDropDownList(this, this->BuildCargoDropDownList(this->filter_expanded));
			}

			/* Always close the list if ctrl is not pressed. */
			if (!_ctrl_pressed) HideDropDownMenu(this);
		}
	}

	void OnGameTick() override
	{
		if (this->stations.NeedResort()) {
			Debug(misc, 3, "Periodic rebuild station list company {}", this->window_number);
			this->SetDirty();
		}
	}

	void OnResize() override
	{
		this->vscroll->SetCapacityFromWidget(this, WID_STL_LIST, WidgetDimensions::scaled.framerect.Vertical());
	}

	/**
	 * Some data on this window has become invalid.
	 * @param data Information about the changed data.
	 * @param gui_scope Whether the call is done from GUI scope. You may not do everything when not in GUI scope. See #InvalidateWindowData() for details.
	 */
	void OnInvalidateData([[maybe_unused]] int data = 0, [[maybe_unused]] bool gui_scope = true) override
	{
		if (data == 0) {
			/* This needs to be done in command-scope to enforce rebuilding before resorting invalid data */
			this->stations.ForceRebuild();
		} else {
			this->stations.ForceResort();
		}
	}
};

robin_hood::unordered_flat_map<StationID, uint> CompanyStationsWindow::station_vehicle_calling_counts;

/* Available station sorting functions */
const std::initializer_list<GUIStationList::SortFunction * const> CompanyStationsWindow::sorter_funcs = {
	&StationNameSorter,
	&StationTypeSorter,
	&StationWaitingTotalSorter,
	&StationWaitingAvailableSorter,
	&StationRatingMaxSorter,
	&StationRatingMinSorter,
	&StationVehiclesCallingSorter
};

static constexpr NWidgetPart _nested_company_stations_widgets[] = {
	NWidget(NWID_HORIZONTAL),
		NWidget(WWT_CLOSEBOX, COLOUR_GREY),
		NWidget(WWT_CAPTION, COLOUR_GREY, WID_STL_CAPTION), SetStringTip(STR_STATION_LIST_CAPTION, STR_TOOLTIP_WINDOW_TITLE_DRAG_THIS),
		NWidget(WWT_SHADEBOX, COLOUR_GREY),
		NWidget(WWT_DEFSIZEBOX, COLOUR_GREY),
		NWidget(WWT_STICKYBOX, COLOUR_GREY),
	EndContainer(),
	NWidget(NWID_HORIZONTAL),
		NWidget(WWT_TEXTBTN, COLOUR_GREY, WID_STL_TRAIN), SetAspect(WidgetDimensions::ASPECT_VEHICLE_ICON), SetStringTip(STR_TRAIN, STR_STATION_LIST_USE_CTRL_TO_SELECT_MORE_TOOLTIP), SetFill(0, 1),
		NWidget(WWT_TEXTBTN, COLOUR_GREY, WID_STL_TRUCK), SetAspect(WidgetDimensions::ASPECT_VEHICLE_ICON), SetStringTip(STR_LORRY, STR_STATION_LIST_USE_CTRL_TO_SELECT_MORE_TOOLTIP), SetFill(0, 1),
		NWidget(WWT_TEXTBTN, COLOUR_GREY, WID_STL_BUS), SetAspect(WidgetDimensions::ASPECT_VEHICLE_ICON), SetStringTip(STR_BUS, STR_STATION_LIST_USE_CTRL_TO_SELECT_MORE_TOOLTIP), SetFill(0, 1),
		NWidget(WWT_TEXTBTN, COLOUR_GREY, WID_STL_SHIP), SetAspect(WidgetDimensions::ASPECT_VEHICLE_ICON), SetStringTip(STR_SHIP, STR_STATION_LIST_USE_CTRL_TO_SELECT_MORE_TOOLTIP), SetFill(0, 1),
		NWidget(WWT_TEXTBTN, COLOUR_GREY, WID_STL_AIRPLANE), SetAspect(WidgetDimensions::ASPECT_VEHICLE_ICON), SetStringTip(STR_PLANE, STR_STATION_LIST_USE_CTRL_TO_SELECT_MORE_TOOLTIP), SetFill(0, 1),
		NWidget(WWT_PUSHTXTBTN, COLOUR_GREY, WID_STL_FACILALL), SetAspect(WidgetDimensions::ASPECT_VEHICLE_ICON), SetStringTip(STR_ABBREV_ALL, STR_STATION_LIST_SELECT_ALL_FACILITIES_TOOLTIP), SetTextStyle(TC_BLACK, FS_SMALL), SetFill(0, 1),
		NWidget(WWT_PANEL, COLOUR_GREY), SetMinimalSize(5, 0), SetFill(0, 1), EndContainer(),
		NWidget(WWT_DROPDOWN, COLOUR_GREY, WID_STL_CARGODROPDOWN), SetFill(1, 0), SetStringTip(STR_JUST_STRING, STR_STATION_LIST_USE_CTRL_TO_SELECT_MORE_TOOLTIP),
		NWidget(WWT_PANEL, COLOUR_GREY), SetResize(1, 0), SetFill(1, 1), EndContainer(),
	EndContainer(),
	NWidget(NWID_HORIZONTAL),
		NWidget(WWT_PUSHTXTBTN, COLOUR_GREY, WID_STL_SORTBY), SetMinimalSize(81, 12), SetStringTip(STR_BUTTON_SORT_BY, STR_TOOLTIP_SORT_ORDER),
		NWidget(WWT_DROPDOWN, COLOUR_GREY, WID_STL_SORTDROPBTN), SetMinimalSize(163, 12), SetStringTip(STR_SORT_BY_NAME, STR_TOOLTIP_SORT_CRITERIA), // widget_data gets overwritten.
		NWidget(WWT_PANEL, COLOUR_GREY), SetResize(1, 0), SetFill(1, 1), EndContainer(),
	EndContainer(),
	NWidget(NWID_HORIZONTAL),
		NWidget(WWT_PANEL, COLOUR_GREY, WID_STL_LIST), SetMinimalSize(346, 125), SetResize(1, 10), SetToolTip(STR_STATION_LIST_TOOLTIP), SetScrollbar(WID_STL_SCROLLBAR), EndContainer(),
		NWidget(NWID_VERTICAL),
			NWidget(NWID_VSCROLLBAR, COLOUR_GREY, WID_STL_SCROLLBAR),
			NWidget(WWT_RESIZEBOX, COLOUR_GREY),
		EndContainer(),
	EndContainer(),
};

static WindowDesc _company_stations_desc(__FILE__, __LINE__,
	WDP_AUTO, "list_stations", 358, 162,
	WC_STATION_LIST, WC_NONE,
	{},
	_nested_company_stations_widgets
);

/**
 * Opens window with list of company's stations
 *
 * @param company whose stations' list show
 */
void ShowCompanyStations(CompanyID company)
{
	if (!Company::IsValidID(company)) return;

	AllocateWindowDescFront<CompanyStationsWindow>(_company_stations_desc, company);
}

static constexpr NWidgetPart _nested_station_view_widgets[] = {
	NWidget(NWID_HORIZONTAL),
		NWidget(WWT_CLOSEBOX, COLOUR_GREY),
		NWidget(WWT_IMGBTN, COLOUR_GREY, WID_SV_RENAME), SetAspect(WidgetDimensions::ASPECT_RENAME), SetSpriteTip(SPR_RENAME, STR_NULL),
		NWidget(WWT_CAPTION, COLOUR_GREY, WID_SV_CAPTION), SetStringTip(STR_STATION_VIEW_CAPTION, STR_TOOLTIP_WINDOW_TITLE_DRAG_THIS),
		NWidget(WWT_PUSHIMGBTN, COLOUR_GREY, WID_SV_LOCATION), SetAspect(WidgetDimensions::ASPECT_LOCATION), SetSpriteTip(SPR_GOTO_LOCATION, STR_STATION_VIEW_CENTER_TOOLTIP),
		NWidget(WWT_DEBUGBOX, COLOUR_GREY),
		NWidget(WWT_SHADEBOX, COLOUR_GREY),
		NWidget(WWT_DEFSIZEBOX, COLOUR_GREY),
		NWidget(WWT_STICKYBOX, COLOUR_GREY),
	EndContainer(),
	NWidget(NWID_HORIZONTAL),
		NWidget(WWT_TEXTBTN, COLOUR_GREY, WID_SV_GROUP), SetMinimalSize(81, 12), SetFill(1, 1), SetStringTip(STR_STATION_VIEW_GROUP),
		NWidget(WWT_DROPDOWN, COLOUR_GREY, WID_SV_GROUP_BY), SetMinimalSize(168, 12), SetResize(1, 0), SetFill(0, 1), SetToolTip(STR_TOOLTIP_GROUP_ORDER),
	EndContainer(),
	NWidget(NWID_HORIZONTAL),
		NWidget(WWT_PUSHTXTBTN, COLOUR_GREY, WID_SV_SORT_ORDER), SetMinimalSize(81, 12), SetFill(1, 1), SetStringTip(STR_BUTTON_SORT_BY, STR_TOOLTIP_SORT_ORDER),
		NWidget(WWT_DROPDOWN, COLOUR_GREY, WID_SV_SORT_BY), SetMinimalSize(168, 12), SetResize(1, 0), SetFill(0, 1), SetToolTip(STR_TOOLTIP_SORT_CRITERIA),
	EndContainer(),
	NWidget(NWID_HORIZONTAL),
		NWidget(WWT_PANEL, COLOUR_GREY, WID_SV_WAITING), SetMinimalSize(237, 44), SetResize(1, 10), SetScrollbar(WID_SV_SCROLLBAR), EndContainer(),
		NWidget(NWID_VSCROLLBAR, COLOUR_GREY, WID_SV_SCROLLBAR),
	EndContainer(),
	NWidget(WWT_PANEL, COLOUR_GREY, WID_SV_ACCEPT_RATING_LIST), SetMinimalSize(249, 23), SetResize(1, 0), EndContainer(),
	NWidget(NWID_HORIZONTAL, NWidContainerFlag::EqualSize),
		NWidget(WWT_PUSHTXTBTN, COLOUR_GREY, WID_SV_ACCEPTS_RATINGS), SetMinimalSize(46, 12), SetResize(1, 0), SetFill(1, 1),
				SetStringTip(STR_STATION_VIEW_RATINGS_BUTTON, STR_STATION_VIEW_RATINGS_TOOLTIP),
		NWidget(WWT_PUSHTXTBTN, COLOUR_GREY, WID_SV_HISTORY), SetMinimalSize(60, 12), SetResize(1, 0), SetFill(1, 1),
				SetStringTip(STR_STATION_VIEW_HISTORY_BUTTON, STR_STATION_VIEW_HISTORY_TOOLTIP),
		NWidget(WWT_PUSHTXTBTN, COLOUR_GREY, WID_SV_DEPARTURES), SetMinimalSize(46, 12), SetResize(1, 0), SetFill(1, 1),
				SetStringTip(STR_STATION_VIEW_DEPARTURES_BUTTON, STR_STATION_VIEW_DEPARTURES_TOOLTIP),
		NWidget(WWT_TEXTBTN, COLOUR_GREY, WID_SV_CLOSE_AIRPORT), SetMinimalSize(45, 12), SetResize(1, 0), SetFill(1, 1),
				SetStringTip(STR_STATION_VIEW_CLOSE_AIRPORT, STR_STATION_VIEW_CLOSE_AIRPORT_TOOLTIP),
		NWidget(WWT_TEXTBTN, COLOUR_GREY, WID_SV_CATCHMENT), SetMinimalSize(45, 12), SetResize(1, 0), SetFill(1, 1), SetStringTip(STR_BUTTON_CATCHMENT, STR_TOOLTIP_CATCHMENT),
		NWidget(WWT_PUSHTXTBTN, COLOUR_GREY, WID_SV_TRAINS), SetAspect(WidgetDimensions::ASPECT_VEHICLE_ICON), SetFill(0, 1), SetStringTip(STR_TRAIN, STR_STATION_VIEW_SCHEDULED_TRAINS_TOOLTIP),
		NWidget(WWT_PUSHTXTBTN, COLOUR_GREY, WID_SV_ROADVEHS), SetAspect(WidgetDimensions::ASPECT_VEHICLE_ICON), SetFill(0, 1), SetStringTip(STR_LORRY, STR_STATION_VIEW_SCHEDULED_ROAD_VEHICLES_TOOLTIP),
		NWidget(WWT_PUSHTXTBTN, COLOUR_GREY, WID_SV_SHIPS), SetAspect(WidgetDimensions::ASPECT_VEHICLE_ICON), SetFill(0, 1), SetStringTip(STR_SHIP, STR_STATION_VIEW_SCHEDULED_SHIPS_TOOLTIP),
		NWidget(WWT_PUSHTXTBTN, COLOUR_GREY, WID_SV_PLANES),  SetAspect(WidgetDimensions::ASPECT_VEHICLE_ICON), SetFill(0, 1), SetStringTip(STR_PLANE, STR_STATION_VIEW_SCHEDULED_AIRCRAFT_TOOLTIP),
		NWidget(WWT_RESIZEBOX, COLOUR_GREY),
	EndContainer(),
};

/**
 * Draws icons of waiting cargo in the StationView window
 *
 * @param i type of cargo
 * @param waiting number of waiting units
 * @param left  left most coordinate to draw on
 * @param right right most coordinate to draw on
 * @param y y coordinate
 */
static void DrawCargoIcons(CargoType i, uint waiting, int left, int right, int y)
{
	int width = ScaleSpriteTrad(10);
	uint num = std::min<uint>((waiting + (width / 2)) / width, (right - left) / width); // maximum is width / 10 icons so it won't overflow
	if (num == 0) return;

	SpriteID sprite = CargoSpec::Get(i)->GetCargoIcon();

	int x = _current_text_dir == TD_RTL ? left : right - num * width;
	do {
		DrawSprite(sprite, PAL_NONE, x, y);
		x += width;
	} while (--num);
}

enum SortOrder : uint8_t {
	SO_DESCENDING,
	SO_ASCENDING
};

class CargoDataEntry;

enum class CargoSortType : uint8_t {
	AsGrouping,    ///< by the same principle the entries are being grouped
	Count,         ///< by amount of cargo
	StationString, ///< by station name
	StationID,     ///< by station id
	CargoType,     ///< by cargo type
};

class CargoSorter {
public:
	CargoSorter(CargoSortType t = CargoSortType::StationID, SortOrder o = SO_ASCENDING) : type(t), order(o) {}
	CargoSortType GetSortType() {return this->type;}
	bool operator()(const CargoDataEntry *cd1, const CargoDataEntry *cd2) const;

private:
	CargoSortType type;
	SortOrder order;

	template <class Tid>
	bool SortId(Tid st1, Tid st2) const;
	bool SortCount(const CargoDataEntry *cd1, const CargoDataEntry *cd2) const;
	bool SortStation (StationID st1, StationID st2) const;
};

typedef std::set<CargoDataEntry *, CargoSorter> CargoDataSet;

/**
 * A cargo data entry representing one possible row in the station view window's
 * top part. Cargo data entries form a tree where each entry can have several
 * children. Parents keep track of the sums of their childrens' cargo counts.
 */
class CargoDataEntry {
public:
	CargoDataEntry();
	~CargoDataEntry();

	/**
	 * Insert a new child or retrieve an existing child using a station ID as ID.
	 * @param station ID of the station for which an entry shall be created or retrieved
	 * @return a child entry associated with the given station.
	 */
	CargoDataEntry *InsertOrRetrieve(StationID station)
	{
		return this->InsertOrRetrieve<StationID>(station);
	}

	/**
	 * Insert a new child or retrieve an existing child using a cargo type as ID.
	 * @param cargo type of the cargo for which an entry shall be created or retrieved
	 * @return a child entry associated with the given cargo.
	 */
	CargoDataEntry *InsertOrRetrieve(CargoType cargo)
	{
		return this->InsertOrRetrieve<CargoType>(cargo);
	}

	void Update(uint count);

	/**
	 * Remove a child associated with the given station.
	 * @param station ID of the station for which the child should be removed.
	 */
	void Remove(StationID station)
	{
		CargoDataEntry t(station);
		this->Remove(&t);
	}

	/**
	 * Remove a child associated with the given cargo.
	 * @param cargo type of the cargo for which the child should be removed.
	 */
	void Remove(CargoType cargo)
	{
		CargoDataEntry t(cargo);
		this->Remove(&t);
	}

	/**
	 * Retrieve a child for the given station. Return nullptr if it doesn't exist.
	 * @param station ID of the station the child we're looking for is associated with.
	 * @return a child entry for the given station or nullptr.
	 */
	CargoDataEntry *Retrieve(StationID station) const
	{
		CargoDataEntry t(station);
		return this->Retrieve(this->children->find(&t));
	}

	/**
	 * Retrieve a child for the given cargo. Return nullptr if it doesn't exist.
	 * @param cargo type of the cargo the child we're looking for is associated with.
	 * @return a child entry for the given cargo or nullptr.
	 */
	CargoDataEntry *Retrieve(CargoType cargo) const
	{
		CargoDataEntry t(cargo);
		return this->Retrieve(this->children->find(&t));
	}

	void Resort(CargoSortType type, SortOrder order);

	/**
	 * Get the station ID for this entry.
	 */
	StationID GetStation() const { return this->station; }

	/**
	 * Get the cargo type for this entry.
	 */
	CargoType GetCargo() const { return this->cargo; }

	/**
	 * Get the cargo count for this entry.
	 */
	uint GetCount() const { return this->count; }

	/**
	 * Get the parent entry for this entry.
	 */
	CargoDataEntry *GetParent() const { return this->parent; }

	/**
	 * Get the number of children for this entry.
	 */
	uint GetNumChildren() const { return this->num_children; }

	/**
	 * Get an iterator pointing to the begin of the set of children.
	 */
	CargoDataSet::iterator Begin() const { return this->children->begin(); }

	/**
	 * Get an iterator pointing to the end of the set of children.
	 */
	CargoDataSet::iterator End() const { return this->children->end(); }

	/**
	 * Has this entry transfers.
	 */
	bool HasTransfers() const { return this->transfers; }

	/**
	 * Set the transfers state.
	 */
	void SetTransfers(bool value) { this->transfers = value; }

	void Clear();
private:

	CargoDataEntry(StationID st, uint c, CargoDataEntry *p);
	CargoDataEntry(CargoType car, uint c, CargoDataEntry *p);
	CargoDataEntry(StationID st);
	CargoDataEntry(CargoType car);

	CargoDataEntry *Retrieve(CargoDataSet::iterator i) const;

	template <class Tid>
	CargoDataEntry *InsertOrRetrieve(Tid s);

	void Remove(CargoDataEntry *comp);
	void IncrementSize();

	CargoDataEntry *parent;   ///< the parent of this entry.
	const union {
		StationID station;    ///< ID of the station this entry is associated with.
		struct {
			CargoType cargo;  ///< ID of the cargo this entry is associated with.
			bool transfers;   ///< If there are transfers for this cargo.
		};
	};
	uint num_children;        ///< the number of subentries belonging to this entry.
	uint count;               ///< sum of counts of all children or amount of cargo for this entry.
	CargoDataSet *children;   ///< the children of this entry.
};

CargoDataEntry::CargoDataEntry() :
	parent(nullptr),
	station(StationID::Invalid()),
	num_children(0),
	count(0),
	children(new CargoDataSet(CargoSorter(CargoSortType::CargoType)))
{}

CargoDataEntry::CargoDataEntry(CargoType cargo, uint count, CargoDataEntry *parent) :
	parent(parent),
	cargo(cargo),
	num_children(0),
	count(count),
	children(new CargoDataSet)
{}

CargoDataEntry::CargoDataEntry(StationID station, uint count, CargoDataEntry *parent) :
	parent(parent),
	station(station),
	num_children(0),
	count(count),
	children(new CargoDataSet)
{}

CargoDataEntry::CargoDataEntry(StationID station) :
	parent(nullptr),
	station(station),
	num_children(0),
	count(0),
	children(nullptr)
{}

CargoDataEntry::CargoDataEntry(CargoType cargo) :
	parent(nullptr),
	cargo(cargo),
	num_children(0),
	count(0),
	children(nullptr)
{}

CargoDataEntry::~CargoDataEntry()
{
	this->Clear();
	delete this->children;
}

/**
 * Delete all subentries, reset count and num_children and adapt parent's count.
 */
void CargoDataEntry::Clear()
{
	if (this->children != nullptr) {
		for (auto &it : *this->children) {
			assert(it != this);
			delete it;
		}
		this->children->clear();
	}
	if (this->parent != nullptr) this->parent->count -= this->count;
	this->count = 0;
	this->num_children = 0;
}

/**
 * Remove a subentry from this one and delete it.
 * @param child the entry to be removed. This may also be a synthetic entry
 * which only contains the ID of the entry to be removed. In this case child is
 * not deleted.
 */
void CargoDataEntry::Remove(CargoDataEntry *child)
{
	CargoDataSet::iterator i = this->children->find(child);
	if (i != this->children->end()) {
		delete *i;
		this->children->erase(i);
	}
}

/**
 * Retrieve a subentry or insert it if it doesn't exist, yet.
 * @tparam ID type of ID: either StationID or CargoType
 * @param child_id ID of the child to be inserted or retrieved.
 * @return the new or retrieved subentry
 */
template <class Tid>
CargoDataEntry *CargoDataEntry::InsertOrRetrieve(Tid child_id)
{
	CargoDataEntry tmp(child_id);
	CargoDataSet::iterator i = this->children->find(&tmp);
	if (i == this->children->end()) {
		IncrementSize();
		return *(this->children->insert(new CargoDataEntry(child_id, 0, this)).first);
	} else {
		CargoDataEntry *ret = *i;
		assert(this->children->value_comp().GetSortType() != CargoSortType::Count);
		return ret;
	}
}

/**
 * Update the count for this entry and propagate the change to the parent entry
 * if there is one.
 * @param count the amount to be added to this entry
 */
void CargoDataEntry::Update(uint count)
{
	this->count += count;
	if (this->parent != nullptr) this->parent->Update(count);
}

/**
 * Increment
 */
void CargoDataEntry::IncrementSize()
{
	 ++this->num_children;
	 if (this->parent != nullptr) this->parent->IncrementSize();
}

void CargoDataEntry::Resort(CargoSortType type, SortOrder order)
{
	CargoDataSet *new_subs = new CargoDataSet(this->children->begin(), this->children->end(), CargoSorter(type, order));
	delete this->children;
	this->children = new_subs;
}

CargoDataEntry *CargoDataEntry::Retrieve(CargoDataSet::iterator i) const
{
	if (i == this->children->end()) {
		return nullptr;
	} else {
		assert(this->children->value_comp().GetSortType() != CargoSortType::Count);
		return *i;
	}
}

bool CargoSorter::operator()(const CargoDataEntry *cd1, const CargoDataEntry *cd2) const
{
	switch (this->type) {
		case CargoSortType::StationID:
			return this->SortId<StationID>(cd1->GetStation(), cd2->GetStation());
		case CargoSortType::CargoType:
			return this->SortId<CargoType>(cd1->GetCargo(), cd2->GetCargo());
		case CargoSortType::Count:
			return this->SortCount(cd1, cd2);
		case CargoSortType::StationString:
			return this->SortStation(cd1->GetStation(), cd2->GetStation());
		default:
			NOT_REACHED();
	}
}

template <class Tid>
bool CargoSorter::SortId(Tid st1, Tid st2) const
{
	return (this->order == SO_ASCENDING) ? st1 < st2 : st2 < st1;
}

bool CargoSorter::SortCount(const CargoDataEntry *cd1, const CargoDataEntry *cd2) const
{
	uint c1 = cd1->GetCount();
	uint c2 = cd2->GetCount();
	if (c1 == c2) {
		return this->SortStation(cd1->GetStation(), cd2->GetStation());
	} else if (this->order == SO_ASCENDING) {
		return c1 < c2;
	} else {
		return c2 < c1;
	}
}

bool CargoSorter::SortStation(StationID st1, StationID st2) const
{
	if (!Station::IsValidID(st1)) {
		return Station::IsValidID(st2) ? this->order == SO_ASCENDING : this->SortId(st1, st2);
	} else if (!Station::IsValidID(st2)) {
		return order == SO_DESCENDING;
	}

	int res = StrNaturalCompare(Station::Get(st1)->GetCachedName(), Station::Get(st2)->GetCachedName()); // Sort by name (natural sorting).
	if (res == 0) {
		return this->SortId(st1, st2);
	} else {
		return (this->order == SO_ASCENDING) ? res < 0 : res > 0;
	}
}

/**
 * The StationView window
 */
struct StationViewWindow : public Window {
	/**
	 * A row being displayed in the cargo view (as opposed to being "hidden" behind a plus sign).
	 */
	struct RowDisplay {
		RowDisplay(CargoDataEntry *f, StationID n) : filter(f), next_station(n) {}
		RowDisplay(CargoDataEntry *f, CargoType n) : filter(f), next_cargo(n) {}

		/**
		 * Parent of the cargo entry belonging to the row.
		 */
		CargoDataEntry *filter;
		union {
			/**
			 * ID of the station belonging to the entry actually displayed if it's to/from/via.
			 */
			StationID next_station;

			/**
			 * ID of the cargo belonging to the entry actually displayed if it's cargo.
			 */
			CargoType next_cargo;
		};
	};

	typedef std::vector<RowDisplay> CargoDataVector;

	static const int NUM_COLUMNS = 4; ///< Number of "columns" in the cargo view: cargo, from, via, to

	/**
	 * Type of data invalidation.
	 */
	enum Invalidation : uint16_t {
		INV_FLOWS = 0x100, ///< The planned flows have been recalculated and everything has to be updated.
		INV_CARGO = 0x200  ///< Some cargo has been added or removed.
	};

	/**
	 * Type of grouping used in each of the "columns".
	 */
	enum Grouping : uint8_t {
		GR_SOURCE,      ///< Group by source of cargo ("from").
		GR_NEXT,        ///< Group by next station ("via").
		GR_DESTINATION, ///< Group by estimated final destination ("to").
		GR_CARGO,       ///< Group by cargo type.
	};

	/**
	 * Display mode of the cargo view.
	 */
	enum Mode : uint8_t {
		MODE_WAITING, ///< Show cargo waiting at the station.
		MODE_PLANNED  ///< Show cargo planned to pass through the station.
	};

	uint expand_shrink_width = 0; ///< The width allocated to the expand/shrink 'button'
	int rating_lines = RATING_LINES; ///< Number of lines in the cargo ratings view.
	int accepts_lines = ACCEPTS_LINES; ///< Number of lines in the accepted cargo view.
	Scrollbar *vscroll = nullptr;

	/* Height of the #WID_SV_ACCEPT_RATING_LIST widget for different views. */
	static constexpr uint RATING_LINES = 13; ///< Height in lines of the cargo ratings view.
	static constexpr uint ACCEPTS_LINES = 3; ///< Height in lines of the accepted cargo view.

	/** Names of the sorting options in the dropdown. */
	static inline const StringID sort_names[] = {
		STR_STATION_VIEW_WAITING_STATION,
		STR_STATION_VIEW_WAITING_AMOUNT,
		STR_STATION_VIEW_PLANNED_STATION,
		STR_STATION_VIEW_PLANNED_AMOUNT,
	};
	/** Names of the grouping options in the dropdown. */
	static inline const StringID group_names[] = {
		STR_STATION_VIEW_GROUP_S_V_D,
		STR_STATION_VIEW_GROUP_S_D_V,
		STR_STATION_VIEW_GROUP_V_S_D,
		STR_STATION_VIEW_GROUP_V_D_S,
		STR_STATION_VIEW_GROUP_D_S_V,
		STR_STATION_VIEW_GROUP_D_V_S,
	};

	/**
	 * Sort types of the different 'columns'.
	 * In fact only CargoSortType::Count and CargoSortType::AsGrouping are active and you can only
	 * sort all the columns in the same way. The other options haven't been
	 * included in the GUI due to lack of space.
	 */
	std::array<CargoSortType, NUM_COLUMNS> sortings{};

	/** Sort order (ascending/descending) for the 'columns'. */
	std::array<SortOrder, NUM_COLUMNS> sort_orders{};

	int scroll_to_row = INT_MAX;                 ///< If set, scroll the main viewport to the station pointed to by this row.
	int grouping_index = 0;                      ///< Currently selected entry in the grouping drop down.
	int ratings_list_y = 0;                      ///< Y coordinate of first line in station ratings panel.
	Mode current_mode{};                         ///< Currently selected display mode of cargo view.
	std::array<Grouping, NUM_COLUMNS> groupings; ///< Grouping modes for the different columns.

	CargoDataEntry expanded_rows{}; ///< Parent entry of currently expanded rows.
	CargoDataEntry cached_destinations{}; ///< Cache for the flows passing through this station.
	CargoDataVector displayed_rows{}; ///< Parent entry of currently displayed rows (including collapsed ones).

	bool place_object_active = false;

	StationViewWindow(WindowDesc &desc, WindowNumber window_number) : Window(desc)
	{
		this->CreateNestedTree();
		this->vscroll = this->GetScrollbar(WID_SV_SCROLLBAR);
		/* Nested widget tree creation is done in two steps to ensure that this->GetWidget<NWidgetCore>(WID_SV_ACCEPTS_RATINGS) exists in UpdateWidgetSize(). */
		this->FinishInitNested(window_number);

		this->groupings[0] = GR_CARGO;
		this->sortings[0] = CargoSortType::AsGrouping;
		this->SelectGroupBy(_settings_client.gui.station_gui_group_order);
		this->SelectSortBy(_settings_client.gui.station_gui_sort_by);
		this->sort_orders[0] = SO_ASCENDING;
		this->SelectSortOrder((SortOrder)_settings_client.gui.station_gui_sort_order);
		this->owner = Station::Get(window_number)->owner;
		ZoningStationWindowOpenClose(Station::Get(window_number));
	}

	void Close([[maybe_unused]] int data = 0) override
	{
		ZoningStationWindowOpenClose(Station::Get(window_number));
		CloseWindowById(WC_TRAINS_LIST,   VehicleListIdentifier(VL_STATION_LIST, VEH_TRAIN,    this->owner, this->window_number).ToWindowNumber(), false);
		CloseWindowById(WC_ROADVEH_LIST,  VehicleListIdentifier(VL_STATION_LIST, VEH_ROAD,     this->owner, this->window_number).ToWindowNumber(), false);
		CloseWindowById(WC_SHIPS_LIST,    VehicleListIdentifier(VL_STATION_LIST, VEH_SHIP,     this->owner, this->window_number).ToWindowNumber(), false);
		CloseWindowById(WC_AIRCRAFT_LIST, VehicleListIdentifier(VL_STATION_LIST, VEH_AIRCRAFT, this->owner, this->window_number).ToWindowNumber(), false);

		SetViewportCatchmentStation(Station::Get(this->window_number), false);
		this->Window::Close();
	}

	void OnInit() override
	{
		const Station *st = Station::Get(this->window_number);
		SetWidgetDisabledState(WID_SV_HISTORY, st->station_cargo_history_cargoes == 0);
	}

	/**
	 * Show a certain cargo entry characterized by source/next/dest station, cargo type and amount of cargo at the
	 * right place in the cargo view. I.e. update as many rows as are expanded following that characterization.
	 * @param data Root entry of the tree.
	 * @param cargo Cargo type of the entry to be shown.
	 * @param source Source station of the entry to be shown.
	 * @param next Next station the cargo to be shown will visit.
	 * @param dest Final destination of the cargo to be shown.
	 * @param count Amount of cargo to be shown.
	 */
	void ShowCargo(CargoDataEntry *data, CargoType cargo, StationID source, StationID next, StationID dest, uint count)
	{
		if (count == 0) return;
		bool auto_distributed = _settings_game.linkgraph.GetDistributionType(cargo) != DT_MANUAL;
		const CargoDataEntry *expand = &this->expanded_rows;
		for (int i = 0; i < NUM_COLUMNS && expand != nullptr; ++i) {
			switch (groupings[i]) {
				case GR_CARGO:
					assert(i == 0);
					data = data->InsertOrRetrieve(cargo);
					data->SetTransfers(source != this->window_number);
					expand = expand->Retrieve(cargo);
					break;
				case GR_SOURCE:
					if (auto_distributed || source != this->window_number) {
						data = data->InsertOrRetrieve(source);
						expand = expand->Retrieve(source);
					}
					break;
				case GR_NEXT:
					if (auto_distributed) {
						data = data->InsertOrRetrieve(next);
						expand = expand->Retrieve(next);
					}
					break;
				case GR_DESTINATION:
					if (auto_distributed) {
						data = data->InsertOrRetrieve(dest);
						expand = expand->Retrieve(dest);
					}
					break;
			}
		}
		data->Update(count);
	}

	void UpdateWidgetSize(WidgetID widget, Dimension &size, [[maybe_unused]] const Dimension &padding, [[maybe_unused]] Dimension &fill, [[maybe_unused]] Dimension &resize) override
	{
		switch (widget) {
			case WID_SV_WAITING:
				resize.height = GetCharacterHeight(FS_NORMAL);
				size.height = 4 * resize.height + padding.height;
				this->expand_shrink_width = std::max(GetStringBoundingBox("-").width, GetStringBoundingBox("+").width);
				break;

			case WID_SV_ACCEPT_RATING_LIST:
				size.height = ((this->GetWidget<NWidgetCore>(WID_SV_ACCEPTS_RATINGS)->GetString() == STR_STATION_VIEW_RATINGS_BUTTON) ? this->accepts_lines : this->rating_lines) * GetCharacterHeight(FS_NORMAL) + padding.height;
				break;

			case WID_SV_CLOSE_AIRPORT:
				if (!Station::Get(this->window_number)->facilities.Test(StationFacility::Airport)) {
					/* Hide 'Close Airport' button if no airport present. */
					size.width = 0;
					resize.width = 0;
					fill.width = 0;
				}
				break;

			case WID_SV_GROUP_BY:
			case WID_SV_SORT_BY: {
				uint width = 0;
				for (StringID str : StationViewWindow::group_names) {
					width = std::max(width, GetStringBoundingBox(str).width);
				}
				for (StringID str : StationViewWindow::sort_names) {
					width = std::max(width, GetStringBoundingBox(str).width);
				}
				size.width = width + padding.width;
				break;
			}
		}
	}

	bool OnTooltip(Point pt, WidgetID widget, TooltipCloseCondition close_cond) override
	{
		if (widget == WID_SV_RENAME) {
			GuiShowTooltips(this, GetEncodedString(STR_STATION_VIEW_RENAME_TOOLTIP_EXTRA, STR_STATION_VIEW_RENAME_TOOLTIP, STR_BUTTON_DEFAULT), close_cond);
			return true;
		}

		if (widget != WID_SV_ACCEPT_RATING_LIST || this->GetWidget<NWidgetCore>(WID_SV_ACCEPTS_RATINGS)->GetString() == STR_STATION_VIEW_RATINGS_BUTTON ||
				_settings_client.gui.station_rating_tooltip_mode == SRTM_OFF) {
			return false;
		}

		int ofs_y = pt.y - this->ratings_list_y;
		if (ofs_y < 0) return false;

		const Station *st = Station::Get(this->window_number);
		for (const CargoSpec *cs : _sorted_standard_cargo_specs) {
			const GoodsEntry *ge = &st->goods[cs->Index()];
			if (!ge->HasRating() && ge->IsSupplyAllowed()) continue;
			ofs_y -= GetCharacterHeight(FS_NORMAL);
			if (ofs_y < 0) {
				if (ge->HasRating()) GuiShowStationRatingTooltip(this, st, cs);
				break;
			}
		}

		return true;
	}

	void OnPaint() override
	{
		const Station *st = Station::Get(this->window_number);
		CargoDataEntry cargo;
		BuildCargoList(&cargo, st);

		this->vscroll->SetCount(cargo.GetNumChildren()); // update scrollbar

		uint8_t have_veh_types = 0;
		IterateOrderRefcountMapForDestinationID(st->index, [&](CompanyID cid, OrderType order_type, VehicleType veh_type, uint32_t refcount) {
			SetBit(have_veh_types, veh_type);
			return true;
		});

		/* disable some buttons */
		this->SetWidgetDisabledState(WID_SV_RENAME,   st->owner != _local_company);
		this->SetWidgetDisabledState(WID_SV_TRAINS,   !st->facilities.Test(StationFacility::Train) && !HasBit(have_veh_types, VEH_TRAIN));
		this->SetWidgetDisabledState(WID_SV_ROADVEHS, !st->facilities.Test(StationFacility::TruckStop) && !st->facilities.Test(StationFacility::BusStop) && !HasBit(have_veh_types, VEH_ROAD));
		this->SetWidgetDisabledState(WID_SV_SHIPS,    !st->facilities.Test(StationFacility::Dock) && !HasBit(have_veh_types, VEH_SHIP));
		this->SetWidgetDisabledState(WID_SV_PLANES,   !st->facilities.Test(StationFacility::Airport) && !HasBit(have_veh_types, VEH_AIRCRAFT));
		this->SetWidgetDisabledState(WID_SV_CLOSE_AIRPORT, !st->facilities.Test(StationFacility::Airport) || st->owner != _local_company || st->owner == OWNER_NONE); // Also consider SE, where _local_company == OWNER_NONE
		this->SetWidgetLoweredState(WID_SV_CLOSE_AIRPORT, st->facilities.Test(StationFacility::Airport) && st->airport.blocks.Test(AirportBlock::AirportClosed));

		extern const Station *_viewport_highlight_station;
		this->SetWidgetDisabledState(WID_SV_CATCHMENT, st->facilities == StationFacilities{});
		this->SetWidgetLoweredState(WID_SV_CATCHMENT, _viewport_highlight_station == st);

		this->DrawWidgets();

		if (!this->IsShaded()) {
			/* Draw 'accepted cargo' or 'cargo ratings'. */
			const NWidgetBase *wid = this->GetWidget<NWidgetBase>(WID_SV_ACCEPT_RATING_LIST);
			const Rect r = wid->GetCurrentRect();
			if (this->GetWidget<NWidgetCore>(WID_SV_ACCEPTS_RATINGS)->GetString() == STR_STATION_VIEW_RATINGS_BUTTON) {
				int lines = this->DrawAcceptedCargo(r);
				if (lines > this->accepts_lines) { // Resize the widget, and perform re-initialization of the window.
					this->accepts_lines = lines;
					this->ReInit();
					return;
				}
			} else {
				int lines = this->DrawCargoRatings(r);
				if (lines > this->rating_lines) { // Resize the widget, and perform re-initialization of the window.
					this->rating_lines = lines;
					this->ReInit();
					return;
				}
			}

			/* Draw arrow pointing up/down for ascending/descending sorting */
			this->DrawSortButtonState(WID_SV_SORT_ORDER, sort_orders[1] == SO_ASCENDING ? SBS_UP : SBS_DOWN);

			int pos = this->vscroll->GetPosition();

			int maxrows = this->vscroll->GetCapacity();

			displayed_rows.clear();

			/* Draw waiting cargo. */
			NWidgetBase *nwi = this->GetWidget<NWidgetBase>(WID_SV_WAITING);
			Rect waiting_rect = nwi->GetCurrentRect().Shrink(WidgetDimensions::scaled.framerect);
			this->DrawEntries(&cargo, waiting_rect, pos, maxrows, 0);
			scroll_to_row = INT_MAX;
		}
	}

	void SetStringParameters(WidgetID widget) const override
	{
		if (widget == WID_SV_CAPTION) {
			const Station *st = Station::Get(this->window_number);
			SetDParam(0, st->index);
			SetDParam(1, st->facilities);
		}
	}

	/**
	 * Rebuild the cache for estimated destinations which is used to quickly show the "destination" entries
	 * even if we actually don't know the destination of a certain packet from just looking at it.
	 * @param i Cargo to recalculate the cache for.
	 */
	void RecalcDestinations(CargoType i)
	{
		const Station *st = Station::Get(this->window_number);
		CargoDataEntry *cargo_entry = cached_destinations.InsertOrRetrieve(i);
		cargo_entry->Clear();

		if (st->goods[i].data == nullptr) return;

		const FlowStatMap &flows = st->goods[i].data->flows;
		for (const auto &it : flows) {
			StationID from = it.GetOrigin();
			CargoDataEntry *source_entry = cargo_entry->InsertOrRetrieve(from);
			uint32_t prev_count = 0;
			for (const auto &flow_it : it) {
				StationID via = flow_it.second;
				CargoDataEntry *via_entry = source_entry->InsertOrRetrieve(via);
				if (via == this->window_number) {
					via_entry->InsertOrRetrieve(via)->Update(flow_it.first - prev_count);
				} else {
					EstimateDestinations(i, from, via, flow_it.first - prev_count, via_entry);
				}
				prev_count = flow_it.first;
			}
		}
	}

	/**
	 * Estimate the amounts of cargo per final destination for a given cargo, source station and next hop and
	 * save the result as children of the given CargoDataEntry.
	 * @param cargo type of the cargo to estimate destinations for.
	 * @param source Source station of the given batch of cargo.
	 * @param next Intermediate hop to start the calculation at ("next hop").
	 * @param count Size of the batch of cargo.
	 * @param dest CargoDataEntry to save the results in.
	 */
	void EstimateDestinations(CargoType cargo, StationID source, StationID next, uint count, CargoDataEntry *dest, uint depth = 0)
	{
		if (depth <= 128 && Station::IsValidID(next) && Station::IsValidID(source)) {
			CargoDataEntry tmp;
			const GoodsEntry &ge = Station::Get(next)->goods[cargo];

			if (ge.data != nullptr) {
				const FlowStatMap &flowmap = ge.data->flows;
				FlowStatMap::const_iterator map_it = flowmap.find(source);
				if (map_it != flowmap.end()) {
					uint32_t prev_count = 0;
					for (FlowStat::const_iterator i = map_it->begin(); i != map_it->end(); ++i) {
						tmp.InsertOrRetrieve(i->second)->Update(i->first - prev_count);
						prev_count = i->first;
					}
				}
			}

			if (tmp.GetCount() == 0) {
				dest->InsertOrRetrieve(StationID::Invalid())->Update(count);
			} else {
				uint sum_estimated = 0;
				while (sum_estimated < count) {
					for (CargoDataSet::iterator i = tmp.Begin(); i != tmp.End() && sum_estimated < count; ++i) {
						CargoDataEntry *child = *i;
						uint estimate = DivideApprox(child->GetCount() * count, tmp.GetCount());
						if (estimate == 0) estimate = 1;

						sum_estimated += estimate;
						if (sum_estimated > count) {
							estimate -= sum_estimated - count;
							sum_estimated = count;
						}

						if (estimate > 0) {
							if (child->GetStation() == next) {
								dest->InsertOrRetrieve(next)->Update(estimate);
							} else {
								EstimateDestinations(cargo, source, child->GetStation(), estimate, dest, depth + 1);
							}
						}
					}

				}
			}
		} else {
			dest->InsertOrRetrieve(StationID::Invalid())->Update(count);
		}
	}

	/**
	 * Build up the cargo view for PLANNED mode and a specific cargo.
	 * @param i Cargo to show.
	 * @param flows The current station's flows for that cargo.
	 * @param cargo The CargoDataEntry to save the results in.
	 */
	void BuildFlowList(CargoType i, const FlowStatMap &flows, CargoDataEntry *cargo)
	{
		const CargoDataEntry *source_dest = this->cached_destinations.Retrieve(i);
		for (FlowStatMap::const_iterator it = flows.begin(); it != flows.end(); ++it) {
			if (it->IsInvalid()) continue;
			StationID from = it->GetOrigin();
			const CargoDataEntry *source_entry = source_dest->Retrieve(from);
			for (FlowStat::const_iterator flow_it = it->begin(); flow_it != it->end(); ++flow_it) {
				const CargoDataEntry *via_entry = source_entry->Retrieve(flow_it->second);
				for (CargoDataSet::iterator dest_it = via_entry->Begin(); dest_it != via_entry->End(); ++dest_it) {
					CargoDataEntry *dest_entry = *dest_it;
					ShowCargo(cargo, i, from, flow_it->second, dest_entry->GetStation(), dest_entry->GetCount());
				}
			}
		}
	}

	/**
	 * Build up the cargo view for WAITING mode and a specific cargo.
	 * @param i Cargo to show.
	 * @param packets The current station's cargo list for that cargo.
	 * @param cargo The CargoDataEntry to save the result in.
	 */
	void BuildCargoList(CargoType i, const StationCargoList &packets, CargoDataEntry *cargo)
	{
		const CargoDataEntry *source_dest = this->cached_destinations.Retrieve(i);
		for (StationCargoList::ConstIterator it = packets.Packets()->begin(); it != packets.Packets()->end(); it++) {
			const CargoPacket *cp = *it;
			StationID next = it.GetKey();

			const CargoDataEntry *source_entry = source_dest->Retrieve(cp->GetFirstStation());
			if (source_entry == nullptr) {
				this->ShowCargo(cargo, i, cp->GetFirstStation(), next, StationID::Invalid(), cp->Count());
				continue;
			}

			const CargoDataEntry *via_entry = source_entry->Retrieve(next);
			if (via_entry == nullptr) {
				this->ShowCargo(cargo, i, cp->GetFirstStation(), next, StationID::Invalid(), cp->Count());
				continue;
			}

			uint remaining = cp->Count();
			for (CargoDataSet::iterator dest_it = via_entry->Begin(); dest_it != via_entry->End();) {
				CargoDataEntry *dest_entry = *dest_it;

				/* Advance iterator here instead of in the for statement to test whether this is the last entry */
				++dest_it;

				uint val;
				if (dest_it == via_entry->End()) {
					/* Allocate all remaining waiting cargo to the last destination to avoid
					 * waiting cargo being "lost", and the displayed total waiting cargo
					 * not matching GoodsEntry::TotalCount() */
					val = remaining;
				} else {
					val = std::min<uint>(remaining, DivideApprox(cp->Count() * dest_entry->GetCount(), via_entry->GetCount()));
					remaining -= val;
				}
				this->ShowCargo(cargo, i, cp->GetFirstStation(), next, dest_entry->GetStation(), val);
			}
		}
		this->ShowCargo(cargo, i, NEW_STATION, NEW_STATION, NEW_STATION, packets.ReservedCount());
	}

	/**
	 * Build up the cargo view for all cargoes.
	 * @param cargo The root cargo entry to save all results in.
	 * @param st The station to calculate the cargo view from.
	 */
	void BuildCargoList(CargoDataEntry *cargo, const Station *st)
	{
		for (CargoType i = 0; i < NUM_CARGO; i++) {

			if (this->cached_destinations.Retrieve(i) == nullptr) {
				this->RecalcDestinations(i);
			}

			if (this->current_mode == MODE_WAITING) {
				this->BuildCargoList(i, st->goods[i].ConstCargoList(), cargo);
			} else {
				this->BuildFlowList(i, st->goods[i].ConstFlows(), cargo);
			}
		}
	}

	/**
	 * Mark a specific row, characterized by its CargoDataEntry, as expanded.
	 * @param data The row to be marked as expanded.
	 */
	void SetDisplayedRow(const CargoDataEntry *data)
	{
		std::vector<StationID> stations;
		const CargoDataEntry *parent = data->GetParent();
		if (parent->GetParent() == nullptr) {
			this->displayed_rows.push_back(RowDisplay(&this->expanded_rows, data->GetCargo()));
			return;
		}

		StationID next = data->GetStation();
		while (parent->GetParent()->GetParent() != nullptr) {
			stations.push_back(parent->GetStation());
			parent = parent->GetParent();
		}

		CargoType cargo = parent->GetCargo();
		CargoDataEntry *filter = this->expanded_rows.Retrieve(cargo);
		while (!stations.empty()) {
			filter = filter->Retrieve(stations.back());
			stations.pop_back();
		}

		this->displayed_rows.push_back(RowDisplay(filter, next));
	}

	/**
	 * Select the correct string for an entry referring to the specified station.
	 * @param station Station the entry is showing cargo for.
	 * @param here String to be shown if the entry refers to the same station as this station GUI belongs to.
	 * @param other_station String to be shown if the entry refers to a specific other station.
	 * @param any String to be shown if the entry refers to "any station".
	 * @return One of the three given strings or STR_STATION_VIEW_RESERVED, depending on what station the entry refers to.
	 */
	StringID GetEntryString(StationID station, StringID here, StringID other_station, StringID any) const
	{
		if (station == this->window_number) {
			return here;
		} else if (station == StationID::Invalid()) {
			return any;
		} else if (station == NEW_STATION) {
			return STR_STATION_VIEW_RESERVED;
		} else {
			return other_station;
		}
	}

	StringID GetGroupingString(Grouping grouping, StationID station) const
	{
		switch (grouping) {
			case GR_SOURCE: return this->GetEntryString(station, STR_STATION_VIEW_FROM_HERE, STR_STATION_VIEW_FROM, STR_STATION_VIEW_FROM_ANY);
			case GR_NEXT: return this->GetEntryString(station, STR_STATION_VIEW_VIA_HERE, STR_STATION_VIEW_VIA, STR_STATION_VIEW_VIA_ANY);
			case GR_DESTINATION: return this->GetEntryString(station, STR_STATION_VIEW_TO_HERE, STR_STATION_VIEW_TO, STR_STATION_VIEW_TO_ANY);
			default: NOT_REACHED();
		}
	}

	/**
	 * Determine if we need to show the special "non-stop" string.
	 * @param cd Entry we are going to show.
	 * @param station Station the entry refers to.
	 * @param column The "column" the entry will be shown in.
	 * @return either STR_STATION_VIEW_VIA or STR_STATION_VIEW_NONSTOP.
	 */
	StringID SearchNonStop(CargoDataEntry *cd, StationID station, int column)
	{
		CargoDataEntry *parent = cd->GetParent();
		for (int i = column - 1; i > 0; --i) {
			if (this->groupings[i] == GR_DESTINATION) {
				if (parent->GetStation() == station) {
					return STR_STATION_VIEW_NONSTOP;
				} else {
					return STR_STATION_VIEW_VIA;
				}
			}
			parent = parent->GetParent();
		}

		if (this->groupings[column + 1] == GR_DESTINATION) {
			CargoDataSet::iterator begin = cd->Begin();
			CargoDataSet::iterator end = cd->End();
			if (begin != end && ++(cd->Begin()) == end && (*(begin))->GetStation() == station) {
				return STR_STATION_VIEW_NONSTOP;
			} else {
				return STR_STATION_VIEW_VIA;
			}
		}

		return STR_STATION_VIEW_VIA;
	}

	/**
	 * Draw the given cargo entries in the station GUI.
	 * @param entry Root entry for all cargo to be drawn.
	 * @param r Screen rectangle to draw into.
	 * @param pos Current row to be drawn to (counted down from 0 to -maxrows, same as vscroll->GetPosition()).
	 * @param maxrows Maximum row to be drawn.
	 * @param column Current "column" being drawn.
	 * @param cargo Current cargo being drawn (if cargo column has been passed).
	 * @return row (in "pos" counting) after the one we have last drawn to.
	 */
	int DrawEntries(CargoDataEntry *entry, const Rect &r, int pos, int maxrows, int column, CargoType cargo = INVALID_CARGO)
	{
		if (this->sortings[column] == CargoSortType::AsGrouping) {
			if (this->groupings[column] != GR_CARGO) {
				entry->Resort(CargoSortType::StationString, this->sort_orders[column]);
			}
		} else {
			entry->Resort(CargoSortType::Count, this->sort_orders[column]);
		}
		for (CargoDataSet::iterator i = entry->Begin(); i != entry->End(); ++i) {
			CargoDataEntry *cd = *i;

			Grouping grouping = this->groupings[column];
			if (grouping == GR_CARGO) cargo = cd->GetCargo();
			bool auto_distributed = _settings_game.linkgraph.GetDistributionType(cargo) != DT_MANUAL;

			if (pos > -maxrows && pos <= 0) {
				StringID str = STR_EMPTY;
				StationID station = StationID::Invalid();
				int y = r.top - pos * GetCharacterHeight(FS_NORMAL);
				if (this->groupings[column] == GR_CARGO) {
					str = STR_STATION_VIEW_WAITING_CARGO;
					DrawCargoIcons(cd->GetCargo(), cd->GetCount(), r.left + this->expand_shrink_width, r.right - this->expand_shrink_width, y);
				} else {
					if (!auto_distributed) grouping = GR_SOURCE;
					station = cd->GetStation();
					str = this->GetGroupingString(grouping, station);
					if (grouping == GR_NEXT && str == STR_STATION_VIEW_VIA) str = this->SearchNonStop(cd, station, column);

					if (pos == -this->scroll_to_row && Station::IsValidID(station)) {
						ScrollMainWindowToTile(Station::Get(station)->xy);
					}
				}

				bool rtl = _current_text_dir == TD_RTL;
				Rect text = r.Indent(column * WidgetDimensions::scaled.hsep_indent, rtl).Indent(this->expand_shrink_width, !rtl);
				Rect shrink = r.WithWidth(this->expand_shrink_width, !rtl);

				DrawString(text.left, text.right, y, GetString(str, cargo, cd->GetCount(), station));

				if (column < NUM_COLUMNS - 1) {
					const char *sym = nullptr;
					if (cd->GetNumChildren() > 0) {
						sym = "-";
					} else if (auto_distributed && str != STR_STATION_VIEW_RESERVED) {
						sym = "+";
					} else {
						/* Only draw '+' if there is something to be shown. */
						const GoodsEntry &ge = Station::Get(this->window_number)->goods[cargo];
						if (grouping == GR_CARGO && (ge.CargoReservedCount() > 0 || cd->HasTransfers())) {
							sym = "+";
						}
					}
					if (sym != nullptr) DrawString(shrink.left, shrink.right, y, sym, TC_YELLOW);
				}
				this->SetDisplayedRow(cd);
			}
			--pos;
			if (auto_distributed || column == 0) {
				pos = this->DrawEntries(cd, r, pos, maxrows, column + 1, cargo);
			}
		}
		return pos;
	}

	/**
	 * Draw accepted cargo in the #WID_SV_ACCEPT_RATING_LIST widget.
	 * @param r Rectangle of the widget.
	 * @return Number of lines needed for drawing the accepted cargo.
	 */
	int DrawAcceptedCargo(const Rect &r) const
	{
		const Station *st = Station::Get(this->window_number);
		Rect tr = r.Shrink(WidgetDimensions::scaled.framerect);

		int bottom = DrawStringMultiLine(tr.left, tr.right, tr.top, INT32_MAX, GetString(STR_STATION_VIEW_ACCEPTS_CARGO, GetAcceptanceMask(st)));
		return CeilDiv(bottom - r.top - WidgetDimensions::scaled.framerect.top, GetCharacterHeight(FS_NORMAL));
	}

	/**
	 * Draw cargo ratings in the #WID_SV_ACCEPT_RATING_LIST widget.
	 * @param r Rectangle of the widget.
	 * @return Number of lines needed for drawing the cargo ratings.
	 */
	int DrawCargoRatings(const Rect &r)
	{
		const Station *st = Station::Get(this->window_number);
		bool rtl = _current_text_dir == TD_RTL;
		Rect tr = r.Shrink(WidgetDimensions::scaled.framerect);

		if (st->town->exclusive_counter > 0) {
			tr.top = DrawStringMultiLine(tr, GetString(st->town->exclusivity == st->owner ? STR_STATION_VIEW_EXCLUSIVE_RIGHTS_SELF : STR_STATION_VIEW_EXCLUSIVE_RIGHTS_COMPANY, st->town->exclusivity));
			tr.top += WidgetDimensions::scaled.vsep_wide;
		}

		if (EconTime::UsingWallclockUnits()) {
			DrawString(tr, ReplaceWallclockMinutesUnit() ? STR_STATION_VIEW_SUPPLY_RATINGS_TITLE_PRODUCTION_INTERVAL : STR_STATION_VIEW_SUPPLY_RATINGS_TITLE_MINUTE);
		} else {
			DrawString(tr, STR_STATION_VIEW_SUPPLY_RATINGS_TITLE_MONTH);
		}
		tr.top += GetCharacterHeight(FS_NORMAL);

		this->ratings_list_y = tr.top;

		for (const CargoSpec *cs : _sorted_standard_cargo_specs) {
			const GoodsEntry *ge = &st->goods[cs->Index()];
			if (!ge->HasRating()) {
				if (!ge->IsSupplyAllowed()) {
					Rect rating_rect = tr.Indent(WidgetDimensions::scaled.hsep_indent, rtl);
					SetDParam(0, cs->name);
					int x = DrawString(rating_rect, cs->name, TC_WHITE);
					if (x != 0) {
						int line_y = rating_rect.top + (GetCharacterHeight(FS_NORMAL) / 2) - 1;
						GfxDrawLine(rating_rect.left, line_y, x, line_y, PC_WHITE, 1);
					}
					tr.top += GetCharacterHeight(FS_NORMAL);
				}
				continue;
			}

			const LinkGraph *lg = LinkGraph::GetIfValid(ge->link_graph);
<<<<<<< HEAD
			SetDParam(0, cs->name);
			SetDParam(1, lg != nullptr ? lg->Monthly((*lg)[ge->node].Supply()) : 0);
			SetDParam(2, STR_CARGO_RATING_APPALLING + (ge->rating >> 5));
			SetDParam(3, ToPercent8(ge->rating));

			Rect rating_rect = tr.Indent(WidgetDimensions::scaled.hsep_indent, rtl);
			int x = DrawString(rating_rect, STR_STATION_VIEW_CARGO_SUPPLY_RATING);
			if (!ge->IsSupplyAllowed() && x != 0) {
				int line_y = rating_rect.top + (GetCharacterHeight(FS_NORMAL) / 2) - 1;
				GfxDrawLine(rating_rect.left, line_y, x, line_y, PC_WHITE, 1);
			}
=======
			DrawString(tr.Indent(WidgetDimensions::scaled.hsep_indent, rtl),
				GetString(STR_STATION_VIEW_CARGO_SUPPLY_RATING,
					cs->name,
					lg != nullptr ? lg->Monthly((*lg)[ge->node].supply) : 0,
					STR_CARGO_RATING_APPALLING + (ge->rating >> 5),
					ToPercent8(ge->rating)));
>>>>>>> 321debf7
			tr.top += GetCharacterHeight(FS_NORMAL);
		}
		return CeilDiv(tr.top - r.top - WidgetDimensions::scaled.framerect.top, GetCharacterHeight(FS_NORMAL));
	}

	/**
	 * Expand or collapse a specific row.
	 * @param filter Parent of the row.
	 * @param next ID pointing to the row.
	 */
	template <class Tid>
	void HandleCargoWaitingClick(CargoDataEntry *filter, Tid next)
	{
		if (filter->Retrieve(next) != nullptr) {
			filter->Remove(next);
		} else {
			filter->InsertOrRetrieve(next);
		}
	}

	/**
	 * Handle a click on a specific row in the cargo view.
	 * @param row Row being clicked.
	 */
	void HandleCargoWaitingClick(int row)
	{
		if (row < 0 || (uint)row >= this->displayed_rows.size()) return;
		if (_ctrl_pressed) {
			this->scroll_to_row = row;
		} else {
			RowDisplay &display = this->displayed_rows[row];
			if (display.filter == &this->expanded_rows) {
				this->HandleCargoWaitingClick<CargoType>(display.filter, display.next_cargo);
			} else {
				this->HandleCargoWaitingClick<StationID>(display.filter, display.next_station);
			}
		}
		this->SetWidgetDirty(WID_SV_WAITING);
	}

	void OnClick([[maybe_unused]] Point pt, WidgetID widget, [[maybe_unused]] int click_count) override
	{
		switch (widget) {
			case WID_SV_WAITING:
				this->HandleCargoWaitingClick(this->vscroll->GetScrolledRowFromWidget(pt.y, this, WID_SV_WAITING, WidgetDimensions::scaled.framerect.top) - this->vscroll->GetPosition());
				break;

			case WID_SV_CATCHMENT:
				SetViewportCatchmentStation(Station::Get(this->window_number), !this->IsWidgetLowered(WID_SV_CATCHMENT));
				break;

			case WID_SV_LOCATION:
				if (_ctrl_pressed) {
					ShowExtraViewportWindow(Station::Get(this->window_number)->xy);
				} else {
					ScrollMainWindowToTile(Station::Get(this->window_number)->xy);
				}
				break;

			case WID_SV_ACCEPTS_RATINGS: {
				/* Swap between 'accepts' and 'ratings' view. */
				int height_change;
				NWidgetCore *nwi = this->GetWidget<NWidgetCore>(WID_SV_ACCEPTS_RATINGS);
				if (this->GetWidget<NWidgetCore>(WID_SV_ACCEPTS_RATINGS)->GetString() == STR_STATION_VIEW_RATINGS_BUTTON) {
					nwi->SetStringTip(STR_STATION_VIEW_ACCEPTS_BUTTON, STR_STATION_VIEW_ACCEPTS_TOOLTIP); // Switch to accepts view.
					height_change = this->rating_lines - this->accepts_lines;
				} else {
					nwi->SetStringTip(STR_STATION_VIEW_RATINGS_BUTTON, STR_STATION_VIEW_RATINGS_TOOLTIP); // Switch to ratings view.
					height_change = this->accepts_lines - this->rating_lines;
				}
				this->ReInit(0, height_change * GetCharacterHeight(FS_NORMAL));
				break;
			}

			case WID_SV_RENAME:
				if (_ctrl_pressed) {
					this->ToggleWidgetLoweredState(widget);
					this->SetWidgetDirty(widget);
					if (this->IsWidgetLowered(widget)) {
						this->place_object_active = true;
						SetObjectToPlaceWnd(ANIMCURSOR_PICKSTATION, PAL_NONE, HT_RECT, this);
					} else {
						ResetObjectToPlace();
					}
					break;
				}
				ResetObjectToPlace();
				this->HandleButtonClick(widget);
				ShowQueryString(GetString(STR_STATION_NAME, this->window_number), STR_STATION_VIEW_RENAME_STATION_CAPTION, MAX_LENGTH_STATION_NAME_CHARS,
						this, CS_ALPHANUMERAL, QSF_ENABLE_DEFAULT | QSF_LEN_IN_CHARS);
				break;

			case WID_SV_CLOSE_AIRPORT:
				Command<CMD_OPEN_CLOSE_AIRPORT>::Post(this->window_number);
				break;

			case WID_SV_TRAINS:   // Show list of scheduled trains to this station
			case WID_SV_ROADVEHS: // Show list of scheduled road-vehicles to this station
			case WID_SV_SHIPS:    // Show list of scheduled ships to this station
			case WID_SV_PLANES: { // Show list of scheduled aircraft to this station
				Owner owner = Station::Get(this->window_number)->owner;
				ShowVehicleListWindow(owner, (VehicleType)(widget - WID_SV_TRAINS), (StationID)this->window_number);
				break;
			}

			case WID_SV_SORT_BY: {
				/* The initial selection is composed of current mode and
				 * sorting criteria for columns 1, 2, and 3. Column 0 is always
				 * sorted by cargo type. The others can theoretically be sorted
				 * by different things but there is no UI for that. */
				ShowDropDownMenu(this, StationViewWindow::sort_names,
						this->current_mode * 2 + (this->sortings[1] == CargoSortType::Count ? 1 : 0),
						WID_SV_SORT_BY, 0, 0);
				break;
			}

			case WID_SV_GROUP_BY: {
				ShowDropDownMenu(this, StationViewWindow::group_names, this->grouping_index, WID_SV_GROUP_BY, 0, 0);
				break;
			}

			case WID_SV_SORT_ORDER: { // flip sorting method asc/desc
				this->SelectSortOrder(this->sort_orders[1] == SO_ASCENDING ? SO_DESCENDING : SO_ASCENDING);
				this->SetTimeout();
				this->LowerWidget(WID_SV_SORT_ORDER);
				break;
			}

			case WID_SV_HISTORY: {
				ShowStationCargo((StationID)this->window_number);
				break;
			}

			case WID_SV_DEPARTURES: {
				ShowDeparturesWindow((StationID)this->window_number);
				break;
			}

			case WID_SV_ACCEPT_RATING_LIST: {
				if (this->owner != _local_company || !_ctrl_pressed || this->GetWidget<NWidgetCore>(WID_SV_ACCEPTS_RATINGS)->GetString() == STR_STATION_VIEW_RATINGS_BUTTON) break;
				int row = this->GetRowFromWidget(pt.y, WID_SV_ACCEPT_RATING_LIST, WidgetDimensions::scaled.framerect.top, GetCharacterHeight(FS_NORMAL));
				if (row < 1) break;
				const Station *st = Station::Get(this->window_number);
				for (const CargoSpec *cs : _sorted_standard_cargo_specs) {
					const GoodsEntry *ge = &st->goods[cs->Index()];
					if (!ge->HasRating() && ge->IsSupplyAllowed()) continue;
					if (row == 1) {
						Command<CMD_SET_STATION_CARGO_ALLOWED_SUPPLY>::Post(STR_ERROR_CAN_T_DO_THIS, this->window_number, cs->Index(), !ge->IsSupplyAllowed());
					}
					row--;
				}
				break;
			}
		}
	}

	void OnPlaceObject(Point pt, TileIndex tile) override
	{
		if (IsTileType(tile, MP_STATION)) {
			Command<CMD_EXCHANGE_STATION_NAMES>::Post(STR_ERROR_CAN_T_EXCHANGE_STATION_NAMES, this->window_number, GetStationIndex(tile));
			ResetObjectToPlace();
		}
	}

	void OnPlaceObjectAbort() override
	{
		this->place_object_active = false;
		this->RaiseWidget(WID_SV_RENAME);
		this->SetWidgetDirty(WID_SV_RENAME);
	}

	void OnTimeout() override
	{
		if (!this->place_object_active) {
			this->RaiseWidget(WID_SV_RENAME);
			this->SetWidgetDirty(WID_SV_RENAME);
		}
	}

	/**
	 * Select a new sort order for the cargo view.
	 * @param order New sort order.
	 */
	void SelectSortOrder(SortOrder order)
	{
		this->sort_orders[1] = this->sort_orders[2] = this->sort_orders[3] = order;
		_settings_client.gui.station_gui_sort_order = this->sort_orders[1];
		this->SetDirty();
	}

	/**
	 * Select a new sort criterium for the cargo view.
	 * @param index Row being selected in the sort criteria drop down.
	 */
	void SelectSortBy(int index)
	{
		_settings_client.gui.station_gui_sort_by = index;
		switch (StationViewWindow::sort_names[index]) {
			case STR_STATION_VIEW_WAITING_STATION:
				this->current_mode = MODE_WAITING;
				this->sortings[1] = this->sortings[2] = this->sortings[3] = CargoSortType::AsGrouping;
				break;
			case STR_STATION_VIEW_WAITING_AMOUNT:
				this->current_mode = MODE_WAITING;
				this->sortings[1] = this->sortings[2] = this->sortings[3] = CargoSortType::Count;
				break;
			case STR_STATION_VIEW_PLANNED_STATION:
				this->current_mode = MODE_PLANNED;
				this->sortings[1] = this->sortings[2] = this->sortings[3] = CargoSortType::AsGrouping;
				break;
			case STR_STATION_VIEW_PLANNED_AMOUNT:
				this->current_mode = MODE_PLANNED;
				this->sortings[1] = this->sortings[2] = this->sortings[3] = CargoSortType::Count;
				break;
			default:
				NOT_REACHED();
		}
		/* Display the current sort variant */
		this->GetWidget<NWidgetCore>(WID_SV_SORT_BY)->SetString(StationViewWindow::sort_names[index]);
		this->SetDirty();
	}

	/**
	 * Select a new grouping mode for the cargo view.
	 * @param index Row being selected in the grouping drop down.
	 */
	void SelectGroupBy(int index)
	{
		this->grouping_index = index;
		_settings_client.gui.station_gui_group_order = index;
		this->GetWidget<NWidgetCore>(WID_SV_GROUP_BY)->SetString(StationViewWindow::group_names[index]);
		switch (StationViewWindow::group_names[index]) {
			case STR_STATION_VIEW_GROUP_S_V_D:
				this->groupings[1] = GR_SOURCE;
				this->groupings[2] = GR_NEXT;
				this->groupings[3] = GR_DESTINATION;
				break;
			case STR_STATION_VIEW_GROUP_S_D_V:
				this->groupings[1] = GR_SOURCE;
				this->groupings[2] = GR_DESTINATION;
				this->groupings[3] = GR_NEXT;
				break;
			case STR_STATION_VIEW_GROUP_V_S_D:
				this->groupings[1] = GR_NEXT;
				this->groupings[2] = GR_SOURCE;
				this->groupings[3] = GR_DESTINATION;
				break;
			case STR_STATION_VIEW_GROUP_V_D_S:
				this->groupings[1] = GR_NEXT;
				this->groupings[2] = GR_DESTINATION;
				this->groupings[3] = GR_SOURCE;
				break;
			case STR_STATION_VIEW_GROUP_D_S_V:
				this->groupings[1] = GR_DESTINATION;
				this->groupings[2] = GR_SOURCE;
				this->groupings[3] = GR_NEXT;
				break;
			case STR_STATION_VIEW_GROUP_D_V_S:
				this->groupings[1] = GR_DESTINATION;
				this->groupings[2] = GR_NEXT;
				this->groupings[3] = GR_SOURCE;
				break;
		}
		this->SetDirty();
	}

	void OnDropdownSelect(WidgetID widget, int index) override
	{
		if (widget == WID_SV_SORT_BY) {
			this->SelectSortBy(index);
		} else {
			this->SelectGroupBy(index);
		}
	}

	void OnQueryTextFinished(std::optional<std::string> str) override
	{
		if (!str.has_value()) return;

		Command<CMD_RENAME_STATION>::Post(STR_ERROR_CAN_T_RENAME_STATION, this->window_number, _ctrl_pressed, *str);
	}

	void OnResize() override
	{
		this->vscroll->SetCapacityFromWidget(this, WID_SV_WAITING, WidgetDimensions::scaled.framerect.Vertical());
	}

	/**
	 * Some data on this window has become invalid. Invalidate the cache for the given cargo if necessary.
	 * @param data Information about the changed data. If it's a valid cargo type, invalidate the cargo data.
	 * @param gui_scope Whether the call is done from GUI scope. You may not do everything when not in GUI scope. See #InvalidateWindowData() for details.
	 */
	void OnInvalidateData([[maybe_unused]] int data = 0, [[maybe_unused]] bool gui_scope = true) override
	{
		if (gui_scope) {
			if (data >= 0 && data < NUM_CARGO) {
				this->cached_destinations.Remove((CargoType)data);
			} else {
				this->ReInit();
			}
		}
	}

	bool IsNewGRFInspectable() const override
	{
		return ::IsNewGRFInspectable(GSF_FAKE_STATION_STRUCT, this->window_number);
	}

	void ShowNewGRFInspectWindow() const override
	{
		::ShowNewGRFInspectWindow(GSF_FAKE_STATION_STRUCT, this->window_number);
	}
};

static WindowDesc _station_view_desc(__FILE__, __LINE__,
	WDP_AUTO, "view_station", 249, 117,
	WC_STATION_VIEW, WC_NONE,
	{},
	_nested_station_view_widgets
);

/**
 * Opens StationViewWindow for given station
 *
 * @param station station which window should be opened
 */
void ShowStationViewWindow(StationID station)
{
	AllocateWindowDescFront<StationViewWindow>(_station_view_desc, station);
}

/** Struct containing TileIndex and StationID */
struct TileAndStation {
	TileIndex tile;    ///< TileIndex
	StationID station; ///< StationID
};

static std::vector<TileAndStation> _deleted_stations_nearby;
static std::vector<StationID> _stations_nearby_list;

/**
 * Add station on this tile to _stations_nearby_list if it's fully within the
 * station spread.
 * @param tile Tile just being checked
 * @param user_data Pointer to TileArea context
 * @tparam T the station filter type
 */
template <class T>
static bool AddNearbyStation(TileIndex tile, void *user_data)
{
	TileArea *ctx = (TileArea *)user_data;

	/* First check if there were deleted stations here */
	for (auto it = _deleted_stations_nearby.begin(); it != _deleted_stations_nearby.end(); /* nothing */) {
		if (it->tile == tile) {
			_stations_nearby_list.push_back(it->station);
			it = _deleted_stations_nearby.erase(it);
		} else {
			++it;
		}
	}

	/* Check if own station and if we stay within station spread */
	if (!IsTileType(tile, MP_STATION)) return false;

	StationID sid = GetStationIndex(tile);

	/* This station is (likely) a waypoint */
	if (!T::IsValidID(sid)) return false;

	BaseStation *st = BaseStation::Get(sid);
	if (st->owner != _local_company || std::ranges::find(_stations_nearby_list, sid) != _stations_nearby_list.end()) return false;

	if (st->rect.BeforeAddRect(ctx->tile, ctx->w, ctx->h, StationRect::ADD_TEST).Succeeded()) {
		_stations_nearby_list.push_back(sid);
	}

	return false; // We want to include *all* nearby stations
}

/**
 * Circulate around the to-be-built station to find stations we could join.
 * Make sure that only stations are returned where joining wouldn't exceed
 * station spread and are our own station.
 * @param ta Base tile area of the to-be-built station
 * @param distant_join Search for adjacent stations (false) or stations fully
 *                     within station spread
 * @tparam T the station filter type, for stations to look for
 */
template <class T>
static const BaseStation *FindStationsNearby(TileArea ta, bool distant_join)
{
	TileArea ctx = ta;

	_stations_nearby_list.clear();
	_stations_nearby_list.push_back(NEW_STATION);
	_deleted_stations_nearby.clear();

	/* Check the inside, to return, if we sit on another station */
	for (TileIndex t : ta) {
		if (t < Map::Size() && IsTileType(t, MP_STATION) && T::IsValidID(GetStationIndex(t))) return BaseStation::GetByTile(t);
	}

	/* Look for deleted stations */
	for (const BaseStation *st : BaseStation::Iterate()) {
		if (T::IsValidBaseStation(st) && !st->IsInUse() && st->owner == _local_company) {
			/* Include only within station spread (yes, it is strictly less than) */
			if (std::max(DistanceMax(ta.tile, st->xy), DistanceMax(TileAddXY(ta.tile, ta.w - 1, ta.h - 1), st->xy)) < _settings_game.station.station_spread) {
				_deleted_stations_nearby.push_back({st->xy, st->index});

				/* Add the station when it's within where we're going to build */
				if (IsInsideBS(TileX(st->xy), TileX(ctx.tile), ctx.w) &&
						IsInsideBS(TileY(st->xy), TileY(ctx.tile), ctx.h)) {
					AddNearbyStation<T>(st->xy, &ctx);
				}
			}
		}
	}

	/* Only search tiles where we have a chance to stay within the station spread.
	 * The complete check needs to be done in the callback as we don't know the
	 * extent of the found station, yet. */
	if (distant_join && std::min(ta.w, ta.h) >= _settings_game.station.station_spread) return nullptr;
	uint max_dist = distant_join ? _settings_game.station.station_spread - std::min(ta.w, ta.h) : 1;

	TileIndex tile = TileAddByDir(ctx.tile, DIR_N);
	CircularTileSearch(&tile, max_dist, ta.w, ta.h, AddNearbyStation<T>, &ctx);

	return nullptr;
}

static constexpr NWidgetPart _nested_select_station_widgets[] = {
	NWidget(NWID_HORIZONTAL),
		NWidget(WWT_CLOSEBOX, COLOUR_DARK_GREEN),
		NWidget(WWT_CAPTION, COLOUR_DARK_GREEN, WID_JS_CAPTION), SetStringTip(STR_JOIN_STATION_CAPTION, STR_TOOLTIP_WINDOW_TITLE_DRAG_THIS),
		NWidget(WWT_DEFSIZEBOX, COLOUR_DARK_GREEN),
	EndContainer(),
	NWidget(NWID_HORIZONTAL),
		NWidget(WWT_PANEL, COLOUR_DARK_GREEN, WID_JS_PANEL), SetResize(1, 0), SetScrollbar(WID_JS_SCROLLBAR), EndContainer(),
		NWidget(NWID_VERTICAL),
			NWidget(NWID_VSCROLLBAR, COLOUR_DARK_GREEN, WID_JS_SCROLLBAR),
			NWidget(WWT_RESIZEBOX, COLOUR_DARK_GREEN),
		EndContainer(),
	EndContainer(),
};

/**
 * Window for selecting stations/waypoints to (distant) join to.
 * @tparam T The type of station to join with
 */
template <class T>
struct SelectStationWindow : Window {
	StationPickerCmdProc select_station_proc{};
	TileArea area{}; ///< Location of new station
	Scrollbar *vscroll = nullptr;

	SelectStationWindow(WindowDesc &desc, TileArea ta, StationPickerCmdProc&& proc) :
		Window(desc),
		select_station_proc(std::move(proc)),
		area(ta)
	{
		this->CreateNestedTree();
		this->vscroll = this->GetScrollbar(WID_JS_SCROLLBAR);
		this->GetWidget<NWidgetCore>(WID_JS_CAPTION)->SetString(T::IsWaypoint() ? STR_JOIN_WAYPOINT_CAPTION : STR_JOIN_STATION_CAPTION);
		this->FinishInitNested(0);
		this->OnInvalidateData(0);

		_thd.freeze = true;
	}

	void Close([[maybe_unused]] int data = 0) override
	{
		SetViewportCatchmentSpecializedStation<typename T::StationType>(nullptr, true);

		_thd.freeze = false;
		this->Window::Close();
	}

	void UpdateWidgetSize(WidgetID widget, Dimension &size, [[maybe_unused]] const Dimension &padding, [[maybe_unused]] Dimension &fill, [[maybe_unused]] Dimension &resize) override
	{
		if (widget != WID_JS_PANEL) return;

		/* Determine the widest string */
		Dimension d = GetStringBoundingBox(T::IsWaypoint() ? STR_JOIN_WAYPOINT_CREATE_SPLITTED_WAYPOINT : STR_JOIN_STATION_CREATE_SPLITTED_STATION);
		for (const auto &station : _stations_nearby_list) {
			if (station == NEW_STATION) continue;
			const BaseStation *st = BaseStation::Get(station);
			d = maxdim(d, GetStringBoundingBox(T::IsWaypoint()
				? GetString(STR_STATION_LIST_WAYPOINT, st->index)
				: GetString(STR_STATION_LIST_STATION, st->index, st->facilities)));
		}

		resize.height = d.height;
		d.height *= 5;
		d.width += padding.width;
		d.height += padding.height;
		size = d;
	}

	void DrawWidget(const Rect &r, WidgetID widget) const override
	{
		if (widget != WID_JS_PANEL) return;

		Rect tr = r.Shrink(WidgetDimensions::scaled.framerect);
		auto [first, last] = this->vscroll->GetVisibleRangeIterators(_stations_nearby_list);
		for (auto it = first; it != last; ++it, tr.top += this->resize.step_height) {
			if (*it == NEW_STATION) {
				DrawString(tr, T::IsWaypoint() ? STR_JOIN_WAYPOINT_CREATE_SPLITTED_WAYPOINT : STR_JOIN_STATION_CREATE_SPLITTED_STATION);
			} else {
				const BaseStation *st = BaseStation::Get(*it);
				DrawString(tr, T::IsWaypoint()
					? GetString(STR_STATION_LIST_WAYPOINT, st->index)
					: GetString(STR_STATION_LIST_STATION, st->index, st->facilities));
			}
		}

	}

	void OnClick([[maybe_unused]] Point pt, WidgetID widget, [[maybe_unused]] int click_count) override
	{
		if (widget != WID_JS_PANEL) return;

		auto it = this->vscroll->GetScrolledItemFromWidget(_stations_nearby_list, pt.y, this, WID_JS_PANEL, WidgetDimensions::scaled.framerect.top);
		if (it == _stations_nearby_list.end()) return;

		/* Execute stored Command */
		this->select_station_proc(false, *it);

		/* Close Window; this might cause double frees! */
		CloseWindowById(WC_SELECT_STATION, 0);
	}

	void OnRealtimeTick([[maybe_unused]] uint delta_ms) override
	{
		if (_thd.dirty & 2) {
			_thd.dirty &= ~2;
			this->SetDirty();
		}
	}

	void OnResize() override
	{
		this->vscroll->SetCapacityFromWidget(this, WID_JS_PANEL, WidgetDimensions::scaled.framerect.Vertical());
	}

	/**
	 * Some data on this window has become invalid.
	 * @param data Information about the changed data.
	 * @param gui_scope Whether the call is done from GUI scope. You may not do everything when not in GUI scope. See #InvalidateWindowData() for details.
	 */
	void OnInvalidateData([[maybe_unused]] int data = 0, [[maybe_unused]] bool gui_scope = true) override
	{
		if (!gui_scope) return;
		FindStationsNearby<T>(this->area, true);
		this->vscroll->SetCount(_stations_nearby_list.size());
		this->SetDirty();
	}

	void OnMouseOver([[maybe_unused]] Point pt, WidgetID widget) override
	{
		if (widget != WID_JS_PANEL) {
			SetViewportCatchmentSpecializedStation<typename T::StationType>(nullptr, true);
			return;
		}

		/* Show coverage area of station under cursor */
		auto it = this->vscroll->GetScrolledItemFromWidget(_stations_nearby_list, pt.y, this, WID_JS_PANEL, WidgetDimensions::scaled.framerect.top);
		const typename T::StationType *st = it == _stations_nearby_list.end() || *it == NEW_STATION ? nullptr : T::StationType::Get(*it);
		SetViewportCatchmentSpecializedStation<typename T::StationType>(st, true);
	}
};

static WindowDesc _select_station_desc(__FILE__, __LINE__,
	WDP_AUTO, "build_station_join", 200, 180,
	WC_SELECT_STATION, WC_NONE,
	WindowDefaultFlag::Construction,
	_nested_select_station_widgets
);


/**
 * Check whether we need to show the station selection window.
 * @param cmd Command to build the station.
 * @param ta Tile area of the to-be-built station
 * @tparam T the station filter type
 * @return whether we need to show the station selection window.
 */
template <class T>
static bool StationJoinerNeeded(TileArea ta, const StationPickerCmdProc &proc)
{
	/* Only show selection if distant join is enabled in the settings */
	if (!_settings_game.station.distant_join_stations) return false;

	/* If a window is already opened and we didn't ctrl-click,
	 * return true (i.e. just flash the old window) */
	Window *selection_window = FindWindowById(WC_SELECT_STATION, 0);
	if (selection_window != nullptr) {
		/* Abort current distant-join and start new one */
		selection_window->Close();
		UpdateTileSelection();
	}

	/* only show the popup, if we press ctrl */
	if (!_ctrl_pressed) return false;

	/* Now check if we could build there */
	if (!proc(true, StationID::Invalid())) return false;

	return FindStationsNearby<T>(ta, false) == nullptr;
}

/**
 * Show the station selection window when needed. If not, build the station.
 * @param cmd Command to build the station.
 * @param ta Area to build the station in
 * @tparam the class to find stations for
 */
template <class T>
void ShowSelectBaseStationIfNeeded(TileArea ta, StationPickerCmdProc&& proc)
{
	if (StationJoinerNeeded<T>(ta, proc)) {
		if (!_settings_client.gui.persistent_buildingtools) ResetObjectToPlace();
		new SelectStationWindow<T>(_select_station_desc, ta, std::move(proc));
	} else {
		proc(false, StationID::Invalid());
	}
}

/**
 * Show the station selection window when needed. If not, build the station.
 * @param ta Area to build the station in
 * @param proc Function called to execute the build command.
 */
void ShowSelectStationIfNeeded(TileArea ta, StationPickerCmdProc proc)
{
	ShowSelectBaseStationIfNeeded<StationTypeFilter>(ta, std::move(proc));
}

/**
 * Show the rail waypoint selection window when needed. If not, build the waypoint.
 * @param ta Area to build the waypoint in
 * @param proc Function called to execute the build command.
 */
void ShowSelectRailWaypointIfNeeded(TileArea ta, StationPickerCmdProc proc)
{
	ShowSelectBaseStationIfNeeded<RailWaypointTypeFilter>(ta, std::move(proc));
}

/**
 * Show the road waypoint selection window when needed. If not, build the waypoint.
 * @param ta Area to build the waypoint in
 * @param proc Function called to execute the build command.
 */
void ShowSelectRoadWaypointIfNeeded(TileArea ta, StationPickerCmdProc proc)
{
	ShowSelectBaseStationIfNeeded<RoadWaypointTypeFilter>(ta, std::move(proc));
}

static constexpr NWidgetPart _nested_station_rating_tooltip_widgets[] = {
	NWidget(WWT_PANEL, COLOUR_GREY, WID_TT_BACKGROUND), SetMinimalSize(64, 32), EndContainer(),
};

static WindowDesc _station_rating_tooltip_desc(__FILE__, __LINE__,
	WDP_MANUAL, nullptr, 0, 0,
	WC_STATION_RATING_TOOLTIP, WC_NONE,
	{},
	_nested_station_rating_tooltip_widgets
	);

bool GetNewGrfRating(const Station *st, const CargoSpec *cs, const GoodsEntry *ge, int *new_grf_rating);
int GetSpeedRating(const GoodsEntry *ge);
int GetWaitTimeRating(const CargoSpec *cs, const GoodsEntry *ge);
int GetWaitingCargoRating(const Station *st, const GoodsEntry *ge);
int GetStatueRating(const Station *st);
int GetVehicleAgeRating(const GoodsEntry *ge);

static const TextColour _rate_colours[] = { TC_ORANGE, TC_GOLD, TC_YELLOW, TC_GREEN };

struct StationRatingTooltipWindow : public Window
{
private:
	const Station *st;
	const CargoSpec *cs;
	bool newgrf_rating_used = false;

	static const uint RATING_TOOLTIP_MAX_LINES = 9;
	static const uint RATING_TOOLTIP_NEWGRF_INDENT = 20;

public:
	std::string data[RATING_TOOLTIP_MAX_LINES + 1]{};

	StationRatingTooltipWindow(Window *parent, const Station *st, const CargoSpec *cs) : Window(_station_rating_tooltip_desc), st(st), cs(cs)
	{
		this->parent = parent;
		this->InitNested();
		this->flags.Reset(WindowFlag::WhiteBorder);
	}

	Point OnInitialPosition(int16_t sm_width, int16_t sm_height, int window_number) override
	{
		const int scr_top = GetMainViewTop() + 2;
		const int scr_bot = GetMainViewBottom() - 2;

		Point pt {};
		pt.y = Clamp(_cursor.pos.y + _cursor.total_size.y + _cursor.total_offs.y + 5, scr_top, scr_bot);
		if (pt.y + sm_height > scr_bot) pt.y = std::min(_cursor.pos.y + _cursor.total_offs.y - 5, scr_bot) - sm_height;
		pt.x = sm_width >= _screen.width ? 0 : Clamp(_cursor.pos.x - (sm_width >> 1), 0, _screen.width - sm_width);

		return pt;
	}

	static int RoundRating(const int rating) {
		return RoundDivSU(rating * 101, 256);
	}

	void OnInit() override
	{
		const GoodsEntry *ge = &this->st->goods[this->cs->Index()];

		SetDParam(0, this->cs->name);
		this->data[0] = GetString(STR_STATION_RATING_TOOLTIP_RATING_DETAILS);

		if (!ge->HasRating()) {
			this->data[1][0] = '\0';
			return;
		}

		uint line_nr = 1;

		// Calculate target rating.
		bool skip = false;
		int total_rating = 0;

		const bool detailed = _settings_client.gui.station_rating_tooltip_mode == SRTM_DETAILED;

		auto to_display_speed = [&](uint speed) -> uint {
			switch (ge->last_vehicle_type) {
				case VEH_SHIP:
					return speed / 2;

				case VEH_AIRCRAFT:
					/* Undo conversion in GetSpeedOldUnits */
					return (speed * 128) / 10;

				default:
					return speed;
			}
		};

		if (_cheats.station_rating.value) {
			total_rating = 255;
			skip = true;
			this->data[line_nr] = GetString(STR_STATION_RATING_TOOLTIP_USING_CHEAT);
			line_nr++;
		} else if (cs->callback_mask.Test(CargoCallbackMask::StationRatingCalc)) {
			int new_grf_rating;
			this->newgrf_rating_used = GetNewGrfRating(st, cs, ge, &new_grf_rating);

			if (this->newgrf_rating_used) {
				skip = true;
				total_rating += new_grf_rating;
				new_grf_rating = RoundRating(new_grf_rating);

				SetDParam(0, STR_STATION_RATING_TOOLTIP_NEWGRF_RATING_0 + (new_grf_rating <= 0 ? 0 : 1));
				SetDParam(1, new_grf_rating);
				this->data[line_nr] = GetString(STR_STATION_RATING_TOOLTIP_NEWGRF_RATING);
				line_nr++;

				const uint last_speed = ge->HasVehicleEverTriedLoading() && ge->IsSupplyAllowed() ? ge->last_speed : 0xFF;
				SetDParam(0, last_speed == 0xFF ? STR_STATION_RATING_TOOLTIP_AT_LEAST_VELOCITY : STR_JUST_VELOCITY);
				SetDParam(1, to_display_speed(last_speed));
				switch (ge->last_vehicle_type) {
					case VEH_TRAIN:
						SetDParam(2, STR_STATION_RATING_TOOLTIP_TRAIN);
						break;
					case VEH_ROAD:
						SetDParam(2, STR_STATION_RATING_TOOLTIP_ROAD_VEHICLE);
						break;
					case VEH_SHIP:
						SetDParam(2, STR_STATION_RATING_TOOLTIP_SHIP);
						break;
					case VEH_AIRCRAFT:
						SetDParam(2, STR_STATION_RATING_TOOLTIP_AIRCRAFT);
						break;
					default:
						SetDParam(2, STR_STATION_RATING_TOOLTIP_INVALID);
						break;
				}
				this->data[line_nr] = GetString(STR_STATION_RATING_TOOLTIP_NEWGRF_SPEED);
				line_nr++;

				SetDParam(0, std::min(ge->max_waiting_cargo, 0xFFFFu));
				this->data[line_nr] = GetString(STR_STATION_RATING_TOOLTIP_NEWGRF_WAITUNITS);
				line_nr++;

				SetDParam(0, (ge->time_since_pickup * STATION_RATING_TICKS) / DAY_TICKS);
				this->data[line_nr] = GetString(STR_STATION_RATING_TOOLTIP_NEWGRF_WAITTIME);
				line_nr++;
			}
		}

		if (!skip) {
			// Speed
			{
				const auto speed_rating = GetSpeedRating(ge);
				const auto rounded_speed_rating = RoundRating(speed_rating);

				SetDParam(0, detailed ? STR_STATION_RATING_MAX_PERCENTAGE : STR_EMPTY);
				SetDParam(1, 17);

				if (ge->last_speed == 255) {
					SetDParam(2, TC_GREEN);
				} else if (rounded_speed_rating == 0) {
					SetDParam(2, TC_RED);
				} else {
					SetDParam(2, _rate_colours[std::min(3, speed_rating / 42)]);
				}

				SetDParam(3, ge->last_speed == 0xFF ? STR_STATION_RATING_TOOLTIP_AT_LEAST_VELOCITY : STR_JUST_VELOCITY);
				SetDParam(4, to_display_speed(ge->last_speed));
				SetDParam(5, detailed ? STR_STATION_RATING_PERCENTAGE_COMMA : STR_EMPTY);
				SetDParam(6, rounded_speed_rating);

				switch (ge->last_vehicle_type) {
					case VEH_TRAIN:
						SetDParam(7, STR_STATION_RATING_TOOLTIP_TRAIN);
						break;
					case VEH_ROAD:
						SetDParam(7, STR_STATION_RATING_TOOLTIP_ROAD_VEHICLE);
						break;
					case VEH_SHIP:
						SetDParam(7, STR_STATION_RATING_TOOLTIP_SHIP);
						break;
					case VEH_AIRCRAFT:
						SetDParam(7, STR_STATION_RATING_TOOLTIP_AIRCRAFT);
						break;
					default:
						SetDParam(7, STR_STATION_RATING_TOOLTIP_INVALID);
						break;
				}
				this->data[line_nr] = GetString(STR_STATION_RATING_TOOLTIP_SPEED);
				line_nr++;

				total_rating += speed_rating;
			}

			// Wait time
			{
				const auto wait_time_rating = GetWaitTimeRating(cs, ge);

				TextColour wait_time_stage = TC_RED;

				if (wait_time_rating >= 130) {
					wait_time_stage = TC_GREEN;
				} else if (wait_time_rating >= 95) {
					wait_time_stage = TC_YELLOW;
				} else if (wait_time_rating >= 50) {
					wait_time_stage = TC_GOLD;
				} else if (wait_time_rating >= 25) {
					wait_time_stage = TC_ORANGE;
				}

				SetDParam(0, detailed ? STR_STATION_RATING_MAX_PERCENTAGE : STR_EMPTY);
				SetDParam(1, 51);
				SetDParam(2, STR_STATION_RATING_TOOLTIP_WAITTIME_VALUE);
				SetDParam(3, wait_time_stage);
				SetDParam(4, (ge->time_since_pickup * STATION_RATING_TICKS) / DAY_TICKS);
				SetDParam(5, detailed ? STR_STATION_RATING_PERCENTAGE_COMMA : STR_EMPTY);
				SetDParam(6, RoundRating(wait_time_rating));
				this->data[line_nr] = GetString((ge->last_vehicle_type == VEH_SHIP) ? STR_STATION_RATING_TOOLTIP_WAITTIME_SHIP : STR_STATION_RATING_TOOLTIP_WAITTIME);
				line_nr++;

				total_rating += wait_time_rating;
			}

			// Waiting cargo
			{
				const auto cargo_rating = GetWaitingCargoRating(st, ge);

				TextColour wait_units_stage = TC_RED;

				if (cargo_rating >= 40) {
					wait_units_stage = TC_GREEN;
				} else if (cargo_rating >= 30) {
					wait_units_stage = TC_YELLOW;
				} else if (cargo_rating >= 0) {
					wait_units_stage = TC_GOLD;
				} else if (cargo_rating >= -35) {
					wait_units_stage = TC_ORANGE;
				}

				SetDParam(0, detailed ? STR_STATION_RATING_MAX_PERCENTAGE_COMMA : STR_EMPTY);
				SetDParam(1, 16);
				SetDParam(2, wait_units_stage);
				SetDParam(3, ge->max_waiting_cargo);
				SetDParam(4, detailed ? STR_STATION_RATING_PERCENTAGE_COMMA : STR_EMPTY);
				SetDParam(5, RoundRating(cargo_rating));
				this->data[line_nr] = GetString(STR_STATION_RATING_TOOLTIP_WAITUNITS);
				line_nr++;

				total_rating += cargo_rating;
			}
		}

		if (!_cheats.station_rating.value) {
			// Statue
			const auto statue_rating = GetStatueRating(st);
			if (statue_rating > 0 || detailed) {
				SetDParam(0, detailed ? STR_STATION_RATING_MAX_PERCENTAGE : STR_EMPTY);
				SetDParam(1, 10);
				SetDParam(2, (statue_rating > 0) ? STR_STATION_RATING_TOOLTIP_STATUE_YES : STR_STATION_RATING_TOOLTIP_STATUE_NO);
				SetDParam(3, detailed ? STR_STATION_RATING_PERCENTAGE_COMMA : STR_EMPTY);
				SetDParam(4, (statue_rating > 0) ? 10 : 0);
				this->data[line_nr] = GetString(STR_STATION_RATING_TOOLTIP_STATUE);
				line_nr++;

				total_rating += statue_rating;
			}

			// Vehicle age
			{
				const auto age_rating = GetVehicleAgeRating(ge);

				TextColour age_stage = TC_ORANGE;

				if (age_rating >= 33) {
					age_stage = TC_GREEN;
				} else if (age_rating >= 20) {
					age_stage = TC_YELLOW;
				} else if (age_rating >= 10) {
					age_stage = TC_GOLD;
				}

				SetDParam(0, detailed ? STR_STATION_RATING_MAX_PERCENTAGE : STR_EMPTY);
				SetDParam(1, 13);
				SetDParam(2, age_stage);
				SetDParam(3, ge->last_age);
				SetDParam(4, detailed ? STR_STATION_RATING_PERCENTAGE_COMMA : STR_EMPTY);
				SetDParam(5, RoundRating(age_rating));
				this->data[line_nr] = GetString(STR_STATION_RATING_TOOLTIP_AGE);
				line_nr++;

				total_rating += age_rating;
			}
		}

		total_rating = Clamp(total_rating, 0, 255);

		if (detailed) {
			SetDParam(0, ToPercent8(total_rating));
			this->data[line_nr] = GetString(STR_STATION_RATING_TOOLTIP_TOTAL_RATING);
			line_nr++;
		}

		this->data[line_nr][0] = '\0';
	}

	void UpdateWidgetSize(WidgetID widget, Dimension &size, const Dimension &padding, Dimension &fill, Dimension &resize) override
	{
		if (widget != 0) return;

		size.height = WidgetDimensions::scaled.framerect.Vertical() + 2;

		for (uint i = 0; i <= RATING_TOOLTIP_MAX_LINES; i++) {
			if (this->data[i].empty()) break;

			uint width = GetStringBoundingBox(this->data[i]).width + WidgetDimensions::scaled.framerect.Horizontal() + 2;
			if (this->newgrf_rating_used && i >= 2 && i <= 4) {
				width += RATING_TOOLTIP_NEWGRF_INDENT;
			}
			size.width = std::max(size.width, width);
			size.height += GetCharacterHeight(FS_NORMAL) + WidgetDimensions::scaled.vsep_normal;
		}

		size.height -= WidgetDimensions::scaled.vsep_normal;
	}

	void DrawWidget(const Rect &r, WidgetID widget) const override
	{
		/* draw widget outlines */
		GfxFillRect(r.left, r.top, r.right, r.top + WidgetDimensions::scaled.bevel.top - 1, PC_BLACK);
		GfxFillRect(r.left, r.bottom - WidgetDimensions::scaled.bevel.bottom + 1, r.right, r.bottom, PC_BLACK);
		GfxFillRect(r.left, r.top, r.left + WidgetDimensions::scaled.bevel.left - 1,  r.bottom, PC_BLACK);
		GfxFillRect(r.right - WidgetDimensions::scaled.bevel.right + 1, r.top, r.right, r.bottom, PC_BLACK);

		int y = r.top + WidgetDimensions::scaled.framerect.top + 1;
		const int left0 = r.left + WidgetDimensions::scaled.framerect.left + 1;
		const int right0 = r.right - WidgetDimensions::scaled.framerect.right - 1;

		DrawString(left0, right0, y, this->data[0], TC_LIGHT_BLUE, SA_CENTER);

		y += GetCharacterHeight(FS_NORMAL) + WidgetDimensions::scaled.vsep_normal;

		for (uint i = 1; i <= RATING_TOOLTIP_MAX_LINES; i++) {
			if (this->data[i].empty()) break;

			int left = left0, right = right0;

			if (this->newgrf_rating_used && i >= 2 && i <= 4) {
				if (_current_text_dir == TD_RTL) {
					right -= RATING_TOOLTIP_NEWGRF_INDENT;
				} else {
					left += RATING_TOOLTIP_NEWGRF_INDENT;
				}
			}

			DrawString(left, right, y, this->data[i], TC_BLACK);

			y += GetCharacterHeight(FS_NORMAL) + WidgetDimensions::scaled.vsep_normal;
		}
	}

	void OnMouseLoop() override
	{
		if (!_cursor.in_window || !(_settings_client.gui.hover_delay_ms == 0 ? _right_button_down : _mouse_hovering)) {
			this->Close();
		}
	}
};

void GuiShowStationRatingTooltip(Window *parent, const Station *st, const CargoSpec *cs) {
	CloseWindowById(WC_STATION_RATING_TOOLTIP, 0);
	new StationRatingTooltipWindow(parent, st, cs);
}

bool ShouldShowBaseStationViewportLabel(const BaseStation *bst)
{
	if (!HasBit(_display_opt, Station::IsExpected(bst) ? DO_SHOW_STATION_NAMES : DO_SHOW_WAYPOINT_NAMES)) return false;
	if (HasBit(_display_opt, DO_SHOW_COMPETITOR_SIGNS) && (_local_company != bst->owner && bst->owner != OWNER_NONE)) return false;
	if (Waypoint::IsExpected(bst) && HasBit(Waypoint::From(bst)->waypoint_flags, WPF_HIDE_LABEL) && _settings_client.gui.allow_hiding_waypoint_labels &&
			!HasBit(_extra_display_opt, XDO_SHOW_HIDDEN_SIGNS)) return false;
	return true;
}<|MERGE_RESOLUTION|>--- conflicted
+++ resolved
@@ -2073,26 +2073,17 @@
 			}
 
 			const LinkGraph *lg = LinkGraph::GetIfValid(ge->link_graph);
-<<<<<<< HEAD
-			SetDParam(0, cs->name);
-			SetDParam(1, lg != nullptr ? lg->Monthly((*lg)[ge->node].Supply()) : 0);
-			SetDParam(2, STR_CARGO_RATING_APPALLING + (ge->rating >> 5));
-			SetDParam(3, ToPercent8(ge->rating));
 
 			Rect rating_rect = tr.Indent(WidgetDimensions::scaled.hsep_indent, rtl);
-			int x = DrawString(rating_rect, STR_STATION_VIEW_CARGO_SUPPLY_RATING);
+			int x = DrawString(rating_rect, GetString(STR_STATION_VIEW_CARGO_SUPPLY_RATING,
+					cs->name,
+					lg != nullptr ? lg->Monthly((*lg)[ge->node].Supply()) : 0,
+					STR_CARGO_RATING_APPALLING + (ge->rating >> 5),
+					ToPercent8(ge->rating)));
 			if (!ge->IsSupplyAllowed() && x != 0) {
 				int line_y = rating_rect.top + (GetCharacterHeight(FS_NORMAL) / 2) - 1;
 				GfxDrawLine(rating_rect.left, line_y, x, line_y, PC_WHITE, 1);
 			}
-=======
-			DrawString(tr.Indent(WidgetDimensions::scaled.hsep_indent, rtl),
-				GetString(STR_STATION_VIEW_CARGO_SUPPLY_RATING,
-					cs->name,
-					lg != nullptr ? lg->Monthly((*lg)[ge->node].supply) : 0,
-					STR_CARGO_RATING_APPALLING + (ge->rating >> 5),
-					ToPercent8(ge->rating)));
->>>>>>> 321debf7
 			tr.top += GetCharacterHeight(FS_NORMAL);
 		}
 		return CeilDiv(tr.top - r.top - WidgetDimensions::scaled.framerect.top, GetCharacterHeight(FS_NORMAL));
