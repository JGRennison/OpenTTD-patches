--- conflicted
+++ resolved
@@ -385,13 +385,8 @@
 	{
 		int diff = 0;
 
-<<<<<<< HEAD
-		for (CargoType j : SetCargoBitIterator(cargo_filter)) {
-			diff += a->goods[j].CargoTotalCount() - b->goods[j].CargoTotalCount();
-=======
 		for (CargoType cargo : SetCargoBitIterator(cargo_filter)) {
-			diff += (a->goods[cargo].HasData() ? a->goods[cargo].GetData().cargo.TotalCount() : 0) - (b->goods[cargo].HasData() ? b->goods[cargo].GetData().cargo.TotalCount() : 0);
->>>>>>> 819e097d
+			diff += a->goods[cargo].CargoTotalCount() - b->goods[cargo].CargoTotalCount();
 		}
 
 		return diff < 0;
@@ -402,13 +397,8 @@
 	{
 		int diff = 0;
 
-<<<<<<< HEAD
-		for (CargoType j : SetCargoBitIterator(cargo_filter)) {
-			diff += a->goods[j].CargoAvailableCount() - b->goods[j].CargoAvailableCount();
-=======
 		for (CargoType cargo : SetCargoBitIterator(cargo_filter)) {
-			diff += (a->goods[cargo].HasData() ? a->goods[cargo].GetData().cargo.AvailableCount() : 0) - (b->goods[cargo].HasData() ? b->goods[cargo].GetData().cargo.AvailableCount() : 0);
->>>>>>> 819e097d
+			diff += a->goods[cargo].CargoAvailableCount() - b->goods[cargo].CargoAvailableCount();
 		}
 
 		return diff < 0;
@@ -1686,20 +1676,12 @@
 		CargoDataEntry *entry = cached_destinations.InsertOrRetrieve(cargo);
 		entry->Clear();
 
-<<<<<<< HEAD
-		if (st->goods[i].data == nullptr) return;
-
-		const FlowStatMap &flows = st->goods[i].data->flows;
+		if (st->goods[cargo].data == nullptr) return;
+
+		const FlowStatMap &flows = st->goods[cargo].data->flows;
 		for (const auto &it : flows) {
 			StationID from = it.GetOrigin();
-			CargoDataEntry *source_entry = cargo_entry->InsertOrRetrieve(from);
-=======
-		if (!st->goods[cargo].HasData()) return;
-
-		for (const auto &it : st->goods[cargo].GetData().flows) {
-			StationID from = it.first;
 			CargoDataEntry *source_entry = entry->InsertOrRetrieve(from);
->>>>>>> 819e097d
 			uint32_t prev_count = 0;
 			for (const auto &flow_it : it) {
 				StationID via = flow_it.second;
@@ -1852,25 +1834,14 @@
 	void BuildCargoList(CargoDataEntry *entry, const Station *st)
 	{
 		for (CargoType cargo = 0; cargo < NUM_CARGO; ++cargo) {
-
 			if (this->cached_destinations.Retrieve(cargo) == nullptr) {
 				this->RecalcDestinations(cargo);
 			}
 
-<<<<<<< HEAD
 			if (this->current_mode == MODE_WAITING) {
-				this->BuildCargoList(i, st->goods[i].ConstCargoList(), cargo);
+				this->BuildCargoList(cargo, st->goods[cargo].ConstCargoList(), entry);
 			} else {
-				this->BuildFlowList(i, st->goods[i].ConstFlows(), cargo);
-=======
-			const GoodsEntry &ge = st->goods[cargo];
-			if (!ge.HasData()) continue;
-
-			if (this->current_mode == MODE_WAITING) {
-				this->BuildCargoList(cargo, ge.GetData().cargo, entry);
-			} else {
-				this->BuildFlowList(cargo, ge.GetData().flows, entry);
->>>>>>> 819e097d
+				this->BuildFlowList(cargo, st->goods[cargo].ConstFlows(), entry);
 			}
 		}
 	}
@@ -1881,13 +1852,8 @@
 	 */
 	void SetDisplayedRow(const CargoDataEntry *entry)
 	{
-<<<<<<< HEAD
 		std::vector<StationID> stations;
-		const CargoDataEntry *parent = data->GetParent();
-=======
-		std::list<StationID> stations;
 		const CargoDataEntry *parent = entry->GetParent();
->>>>>>> 819e097d
 		if (parent->GetParent() == nullptr) {
 			this->displayed_rows.push_back(RowDisplay(&this->expanded_rows, entry->GetCargo()));
 			return;
