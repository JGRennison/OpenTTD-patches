--- conflicted
+++ resolved
@@ -36,6 +36,7 @@
 #include "zoning.h"
 #include "newgrf_debug.h"
 #include "roadveh.h"
+#include "core/format.hpp"
 
 #include "widgets/station_widget.h"
 
@@ -723,7 +724,7 @@
 
 			case WID_STL_CARGODROPDOWN:
 				this->filter_expanded = false;
-				ShowDropDownList(this, this->BuildCargoDropDownList(this->filter_expanded), -1, widget, 0, false, true);
+				ShowDropDownList(this, this->BuildCargoDropDownList(this->filter_expanded), -1, widget, 0, DDMF_PERSIST);
 				break;
 		}
 	}
@@ -776,7 +777,7 @@
 			}
 
 			/* Always close the list if ctrl is not pressed. */
-			if (!_ctrl_pressed) this->CloseChildWindows(WC_DROPDOWN_MENU);
+			if (!_ctrl_pressed) HideDropDownMenu(this);
 		}
 	}
 
@@ -850,13 +851,7 @@
 		NWidget(WWT_TEXTBTN, COLOUR_GREY, WID_STL_AIRPLANE), SetMinimalSize(14, 0), SetDataTip(STR_PLANE, STR_STATION_LIST_USE_CTRL_TO_SELECT_MORE), SetFill(0, 1),
 		NWidget(WWT_PUSHTXTBTN, COLOUR_GREY, WID_STL_FACILALL), SetMinimalSize(14, 0), SetDataTip(STR_ABBREV_ALL, STR_STATION_LIST_SELECT_ALL_FACILITIES), SetTextStyle(TC_BLACK, FS_SMALL), SetFill(0, 1),
 		NWidget(WWT_PANEL, COLOUR_GREY), SetMinimalSize(5, 0), SetFill(0, 1), EndContainer(),
-<<<<<<< HEAD
-		NWidgetFunction(CargoWidgets),
-		NWidget(WWT_TEXTBTN, COLOUR_GREY, WID_STL_NOCARGOWAITING), SetMinimalSize(14, 0), SetDataTip(STR_NULL, STR_NULL), SetTextStyle(TC_BLACK, FS_SMALL), SetFill(0, 1),
-		NWidget(WWT_PUSHTXTBTN, COLOUR_GREY, WID_STL_CARGOALL), SetMinimalSize(14, 0), SetDataTip(STR_ABBREV_ALL, STR_NULL), SetTextStyle(TC_BLACK, FS_SMALL), SetFill(0, 1),
-=======
 		NWidget(WWT_DROPDOWN, COLOUR_GREY, WID_STL_CARGODROPDOWN), SetFill(1, 0), SetDataTip(STR_JUST_STRING, STR_STATION_LIST_USE_CTRL_TO_SELECT_MORE),
->>>>>>> 8bccb580
 		NWidget(WWT_PANEL, COLOUR_GREY), SetResize(1, 0), SetFill(1, 1), EndContainer(),
 	EndContainer(),
 	NWidget(NWID_HORIZONTAL),
