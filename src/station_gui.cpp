--- conflicted
+++ resolved
@@ -373,11 +373,7 @@
 		int diff = 0;
 
 		for (CargoID j : SetCargoBitIterator(cargo_filter)) {
-<<<<<<< HEAD
 			diff += a->goods[j].CargoTotalCount() - b->goods[j].CargoTotalCount();
-=======
-			diff += (a->goods[j].HasData() ? a->goods[j].GetData().cargo.TotalCount() : 0) - (b->goods[j].HasData() ? b->goods[j].GetData().cargo.TotalCount() : 0);
->>>>>>> b653f875
 		}
 
 		return diff < 0;
@@ -389,11 +385,7 @@
 		int diff = 0;
 
 		for (CargoID j : SetCargoBitIterator(cargo_filter)) {
-<<<<<<< HEAD
 			diff += a->goods[j].CargoAvailableCount() - b->goods[j].CargoAvailableCount();
-=======
-			diff += (a->goods[j].HasData() ? a->goods[j].GetData().cargo.AvailableCount() : 0) - (b->goods[j].HasData() ? b->goods[j].GetData().cargo.AvailableCount() : 0);
->>>>>>> b653f875
 		}
 
 		return diff < 0;
@@ -614,11 +606,7 @@
 								x -= rating_width + rating_spacing;
 								if (x < tr.left) break;
 							}
-<<<<<<< HEAD
 							StationsWndShowStationRating(x, x + rating_width, tr.top, cid, st->goods[cid].CargoTotalCount(), st->goods[cid].rating);
-=======
-							StationsWndShowStationRating(x, x + rating_width, tr.top, cid, st->goods[cid].HasData() ? st->goods[cid].GetData().cargo.TotalCount() : 0, st->goods[cid].rating);
->>>>>>> b653f875
 							if (!rtl) {
 								x += rating_width + rating_spacing;
 								if (x > tr.right) break;
@@ -906,16 +894,10 @@
 static constexpr NWidgetPart _nested_station_view_widgets[] = {
 	NWidget(NWID_HORIZONTAL),
 		NWidget(WWT_CLOSEBOX, COLOUR_GREY),
-<<<<<<< HEAD
-		NWidget(WWT_IMGBTN, COLOUR_GREY, WID_SV_RENAME), SetAspect(WidgetDimensions::ASPECT_RENAME), SetDataTip(SPR_RENAME, 0x0),
-		NWidget(WWT_CAPTION, COLOUR_GREY, WID_SV_CAPTION), SetDataTip(STR_STATION_VIEW_CAPTION, STR_TOOLTIP_WINDOW_TITLE_DRAG_THIS),
-		NWidget(WWT_PUSHIMGBTN, COLOUR_GREY, WID_SV_LOCATION), SetAspect(WidgetDimensions::ASPECT_LOCATION), SetDataTip(SPR_GOTO_LOCATION, STR_STATION_VIEW_CENTER_TOOLTIP),
-		NWidget(WWT_DEBUGBOX, COLOUR_GREY),
-=======
-		NWidget(WWT_PUSHIMGBTN, COLOUR_GREY, WID_SV_RENAME), SetAspect(WidgetDimensions::ASPECT_RENAME), SetSpriteTip(SPR_RENAME, STR_STATION_VIEW_RENAME_TOOLTIP),
+		NWidget(WWT_IMGBTN, COLOUR_GREY, WID_SV_RENAME), SetAspect(WidgetDimensions::ASPECT_RENAME), SetSpriteTip(SPR_RENAME, STR_NULL),
 		NWidget(WWT_CAPTION, COLOUR_GREY, WID_SV_CAPTION), SetStringTip(STR_STATION_VIEW_CAPTION, STR_TOOLTIP_WINDOW_TITLE_DRAG_THIS),
 		NWidget(WWT_PUSHIMGBTN, COLOUR_GREY, WID_SV_LOCATION), SetAspect(WidgetDimensions::ASPECT_LOCATION), SetSpriteTip(SPR_GOTO_LOCATION, STR_STATION_VIEW_CENTER_TOOLTIP),
->>>>>>> b653f875
+		NWidget(WWT_DEBUGBOX, COLOUR_GREY),
 		NWidget(WWT_SHADEBOX, COLOUR_GREY),
 		NWidget(WWT_DEFSIZEBOX, COLOUR_GREY),
 		NWidget(WWT_STICKYBOX, COLOUR_GREY),
@@ -935,15 +917,11 @@
 	NWidget(WWT_PANEL, COLOUR_GREY, WID_SV_ACCEPT_RATING_LIST), SetMinimalSize(249, 23), SetResize(1, 0), EndContainer(),
 	NWidget(NWID_HORIZONTAL, NC_EQUALSIZE),
 		NWidget(WWT_PUSHTXTBTN, COLOUR_GREY, WID_SV_ACCEPTS_RATINGS), SetMinimalSize(46, 12), SetResize(1, 0), SetFill(1, 1),
-<<<<<<< HEAD
-				SetDataTip(STR_STATION_VIEW_RATINGS_BUTTON, STR_STATION_VIEW_RATINGS_TOOLTIP),
+				SetStringTip(STR_STATION_VIEW_RATINGS_BUTTON, STR_STATION_VIEW_RATINGS_TOOLTIP),
 		NWidget(WWT_PUSHTXTBTN, COLOUR_GREY, WID_SV_HISTORY), SetMinimalSize(60, 12), SetResize(1, 0), SetFill(1, 1),
-				SetDataTip(STR_STATION_VIEW_HISTORY_BUTTON, STR_STATION_VIEW_HISTORY_TOOLTIP),
+				SetStringTip(STR_STATION_VIEW_HISTORY_BUTTON, STR_STATION_VIEW_HISTORY_TOOLTIP),
 		NWidget(WWT_PUSHTXTBTN, COLOUR_GREY, WID_SV_DEPARTURES), SetMinimalSize(46, 12), SetResize(1, 0), SetFill(1, 1),
-				SetDataTip(STR_STATION_VIEW_DEPARTURES_BUTTON, STR_STATION_VIEW_DEPARTURES_TOOLTIP),
-=======
-				SetStringTip(STR_STATION_VIEW_RATINGS_BUTTON, STR_STATION_VIEW_RATINGS_TOOLTIP),
->>>>>>> b653f875
+				SetStringTip(STR_STATION_VIEW_DEPARTURES_BUTTON, STR_STATION_VIEW_DEPARTURES_TOOLTIP),
 		NWidget(WWT_TEXTBTN, COLOUR_GREY, WID_SV_CLOSE_AIRPORT), SetMinimalSize(45, 12), SetResize(1, 0), SetFill(1, 1),
 				SetStringTip(STR_STATION_VIEW_CLOSE_AIRPORT, STR_STATION_VIEW_CLOSE_AIRPORT_TOOLTIP),
 		NWidget(WWT_TEXTBTN, COLOUR_GREY, WID_SV_CATCHMENT), SetMinimalSize(45, 12), SetResize(1, 0), SetFill(1, 1), SetStringTip(STR_BUTTON_CATCHMENT, STR_TOOLTIP_CATCHMENT),
@@ -1587,7 +1565,7 @@
 			return true;
 		}
 
-		if (widget != WID_SV_ACCEPT_RATING_LIST || this->GetWidget<NWidgetCore>(WID_SV_ACCEPTS_RATINGS)->widget_data == STR_STATION_VIEW_RATINGS_BUTTON ||
+		if (widget != WID_SV_ACCEPT_RATING_LIST || this->GetWidget<NWidgetCore>(WID_SV_ACCEPTS_RATINGS)->GetString() == STR_STATION_VIEW_RATINGS_BUTTON ||
 				_settings_client.gui.station_rating_tooltip_mode == SRTM_OFF) {
 			return false;
 		}
@@ -1695,18 +1673,11 @@
 		CargoDataEntry *cargo_entry = cached_destinations.InsertOrRetrieve(i);
 		cargo_entry->Clear();
 
-<<<<<<< HEAD
 		if (st->goods[i].data == nullptr) return;
 
 		const FlowStatMap &flows = st->goods[i].data->flows;
 		for (const auto &it : flows) {
 			StationID from = it.GetOrigin();
-=======
-		if (!st->goods[i].HasData()) return;
-
-		for (const auto &it : st->goods[i].GetData().flows) {
-			StationID from = it.first;
->>>>>>> b653f875
 			CargoDataEntry *source_entry = cargo_entry->InsertOrRetrieve(from);
 			uint32_t prev_count = 0;
 			for (const auto &flow_it : it) {
@@ -1733,7 +1704,6 @@
 	 */
 	void EstimateDestinations(CargoID cargo, StationID source, StationID next, uint count, CargoDataEntry *dest, uint depth = 0)
 	{
-<<<<<<< HEAD
 		if (depth <= 128 && Station::IsValidID(next) && Station::IsValidID(source)) {
 			CargoDataEntry tmp;
 			const GoodsEntry &ge = Station::Get(next)->goods[cargo];
@@ -1747,21 +1717,6 @@
 						tmp.InsertOrRetrieve(i->second)->Update(i->first - prev_count);
 						prev_count = i->first;
 					}
-=======
-		if (Station::IsValidID(next) && Station::IsValidID(source)) {
-			GoodsEntry &ge = Station::Get(next)->goods[cargo];
-			if (!ge.HasData()) return;
-
-			CargoDataEntry tmp;
-			const FlowStatMap &flowmap = ge.GetData().flows;
-			FlowStatMap::const_iterator map_it = flowmap.find(source);
-			if (map_it != flowmap.end()) {
-				const FlowStat::SharesMap *shares = map_it->second.GetShares();
-				uint32_t prev_count = 0;
-				for (FlowStat::SharesMap::const_iterator i = shares->begin(); i != shares->end(); ++i) {
-					tmp.InsertOrRetrieve(i->second)->Update(i->first - prev_count);
-					prev_count = i->first;
->>>>>>> b653f875
 				}
 			}
 
@@ -1881,19 +1836,10 @@
 				this->RecalcDestinations(i);
 			}
 
-			const GoodsEntry &ge = st->goods[i];
-			if (!ge.HasData()) continue;
-
 			if (this->current_mode == MODE_WAITING) {
-<<<<<<< HEAD
 				this->BuildCargoList(i, st->goods[i].ConstCargoList(), cargo);
 			} else {
 				this->BuildFlowList(i, st->goods[i].ConstFlows(), cargo);
-=======
-				this->BuildCargoList(i, ge.GetData().cargo, cargo);
-			} else {
-				this->BuildFlowList(i, ge.GetData().flows, cargo);
->>>>>>> b653f875
 			}
 		}
 	}
@@ -2056,16 +2002,8 @@
 					} else {
 						/* Only draw '+' if there is something to be shown. */
 						const GoodsEntry &ge = Station::Get(this->window_number)->goods[cargo];
-<<<<<<< HEAD
 						if (grouping == GR_CARGO && (ge.CargoReservedCount() > 0 || cd->HasTransfers())) {
 							sym = "+";
-=======
-						if (ge.HasData()) {
-							const StationCargoList &cargo_list = ge.GetData().cargo;
-							if (grouping == GR_CARGO && (cargo_list.ReservedCount() > 0 || cd->HasTransfers())) {
-								sym = "+";
-							}
->>>>>>> b653f875
 						}
 					}
 					if (sym != nullptr) DrawString(shrink.left, shrink.right, y, sym, TC_YELLOW);
@@ -2277,7 +2215,7 @@
 			}
 
 			case WID_SV_ACCEPT_RATING_LIST: {
-				if (this->owner != _local_company || !_ctrl_pressed || this->GetWidget<NWidgetCore>(WID_SV_ACCEPTS_RATINGS)->widget_data == STR_STATION_VIEW_RATINGS_BUTTON) break;
+				if (this->owner != _local_company || !_ctrl_pressed || this->GetWidget<NWidgetCore>(WID_SV_ACCEPTS_RATINGS)->GetString() == STR_STATION_VIEW_RATINGS_BUTTON) break;
 				int row = this->GetRowFromWidget(pt.y, WID_SV_ACCEPT_RATING_LIST, WidgetDimensions::scaled.framerect.top, GetCharacterHeight(FS_NORMAL));
 				if (row < 1) break;
 				const Station *st = Station::Get(this->window_number);
@@ -2606,11 +2544,7 @@
 	{
 		this->CreateNestedTree();
 		this->vscroll = this->GetScrollbar(WID_JS_SCROLLBAR);
-<<<<<<< HEAD
-		this->GetWidget<NWidgetCore>(WID_JS_CAPTION)->widget_data = T::EXPECTED_FACIL == FACIL_WAYPOINT ? STR_JOIN_WAYPOINT_CAPTION : STR_JOIN_STATION_CAPTION;
-=======
-		this->GetWidget<NWidgetCore>(WID_JS_CAPTION)->SetString(T::IsWaypoint() ? STR_JOIN_WAYPOINT_CAPTION : STR_JOIN_STATION_CAPTION);
->>>>>>> b653f875
+		this->GetWidget<NWidgetCore>(WID_JS_CAPTION)->SetString(T::EXPECTED_FACIL == FACIL_WAYPOINT ? STR_JOIN_WAYPOINT_CAPTION : STR_JOIN_STATION_CAPTION);
 		this->FinishInitNested(0);
 		this->OnInvalidateData(0);
 
