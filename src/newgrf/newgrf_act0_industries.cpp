/*
 * This file is part of OpenTTD.
 * OpenTTD is free software; you can redistribute it and/or modify it under the terms of the GNU General Public License as published by the Free Software Foundation, version 2.
 * OpenTTD is distributed in the hope that it will be useful, but WITHOUT ANY WARRANTY; without even the implied warranty of MERCHANTABILITY or FITNESS FOR A PARTICULAR PURPOSE.
 * See the GNU General Public License for more details. You should have received a copy of the GNU General Public License along with OpenTTD. If not, see <http://www.gnu.org/licenses/>.
 */

/** @file newgrf_act0_industries.cpp NewGRF Action 0x00 handler for industries and industrytiles. */

#include "../stdafx.h"
#include "../debug.h"
#include "../newgrf_cargo.h"
#include "../industry.h"
#include "../industrytype.h"
#include "../industry_map.h"
#include "../newgrf_industries.h"
#include "newgrf_bytereader.h"
#include "newgrf_internal.h"
#include "newgrf_stringmapping.h"

#include "table/strings.h"
#include "../table/build_industry.h"

#include "../safeguards.h"

/**
 * Ignore an industry tile property
 * @param prop The property to ignore.
 * @param buf The property value.
 * @return ChangeInfoResult.
 */
static ChangeInfoResult IgnoreIndustryTileProperty(int prop, ByteReader &buf)
{
	ChangeInfoResult ret = CIR_SUCCESS;

	switch (prop) {
		case 0x09:
		case 0x0D:
		case 0x0E:
		case 0x10:
		case 0x11:
		case 0x12:
			buf.ReadByte();
			break;

		case 0x0A:
		case 0x0B:
		case 0x0C:
		case 0x0F:
			buf.ReadWord();
			break;

		case 0x13:
			buf.Skip(buf.ReadByte() * 2);
			break;

		default:
			ret = HandleAction0PropertyDefault(buf, prop);
			break;
	}
	return ret;
}

/**
 * Define properties for industry tiles
 * @param first Local ID of the first industry tile.
 * @param last Local ID of the last industry tile.
 * @param prop The property to change.
 * @param mapping_entry Variable mapping entry.
 * @param buf The property value.
 * @return ChangeInfoResult.
 */
static ChangeInfoResult IndustrytilesChangeInfo(uint first, uint last, int prop, const GRFFilePropertyRemapEntry *mapping_entry, ByteReader &buf)
{
	ChangeInfoResult ret = CIR_SUCCESS;

	if (last > NUM_INDUSTRYTILES_PER_GRF) {
		GrfMsg(1, "IndustryTilesChangeInfo: Too many industry tiles loaded ({}), max ({}). Ignoring.", last, NUM_INDUSTRYTILES_PER_GRF);
		return CIR_INVALID_ID;
	}

	/* Allocate industry tile specs if they haven't been allocated already. */
	if (_cur_gps.grffile->indtspec.size() < last) _cur_gps.grffile->indtspec.resize(last);

	for (uint id = first; id < last; ++id) {
<<<<<<< HEAD
		IndustryTileSpec *tsp = _cur.grffile->indtspec[id].get();
=======
		auto &tsp = _cur_gps.grffile->indtspec[id];
>>>>>>> 36998384

		if (prop != 0x08 && tsp == nullptr) {
			ChangeInfoResult cir = IgnoreIndustryTileProperty(prop, buf);
			if (cir > ret) ret = cir;
			continue;
		}

		switch (prop) {
			case 0x08: { // Substitute industry tile type
				uint8_t subs_id = buf.ReadByte();
				if (subs_id >= NEW_INDUSTRYTILEOFFSET) {
					/* The substitute id must be one of the original industry tile. */
					GrfMsg(2, "IndustryTilesChangeInfo: Attempt to use new industry tile {} as substitute industry tile for {}. Ignoring.", subs_id, id);
					continue;
				}

				/* Allocate space for this industry. */
				if (tsp == nullptr) {
					_cur.grffile->indtspec[id] = std::make_unique<IndustryTileSpec>(_industry_tile_specs[subs_id]);
					tsp = _cur.grffile->indtspec[id].get();

					tsp->enabled = true;

					/* A copied tile should not have the animation infos copied too.
					 * The anim_state should be left untouched, though
					 * It is up to the author to animate them */
					tsp->anim_production = INDUSTRYTILE_NOANIM;
					tsp->anim_next = INDUSTRYTILE_NOANIM;

					tsp->grf_prop.local_id = id;
					tsp->grf_prop.subst_id = subs_id;
					tsp->grf_prop.SetGRFFile(_cur_gps.grffile);
					_industile_mngr.AddEntityID(id, _cur_gps.grffile->grfid, subs_id); // pre-reserve the tile slot
				}
				break;
			}

			case 0x09: { // Industry tile override
				uint8_t ovrid = buf.ReadByte();

				/* The industry being overridden must be an original industry. */
				if (ovrid >= NEW_INDUSTRYTILEOFFSET) {
					GrfMsg(2, "IndustryTilesChangeInfo: Attempt to override new industry tile {} with industry tile id {}. Ignoring.", ovrid, id);
					continue;
				}

				_industile_mngr.Add(id, _cur_gps.grffile->grfid, ovrid);
				break;
			}

			case 0x0A: // Tile acceptance
			case 0x0B:
			case 0x0C: {
				uint16_t acctp = buf.ReadWord();
				tsp->accepts_cargo[prop - 0x0A] = GetCargoTranslation(GB(acctp, 0, 8), _cur_gps.grffile);
				tsp->acceptance[prop - 0x0A] = Clamp(GB(acctp, 8, 8), 0, 16);
				tsp->accepts_cargo_label[prop - 0x0A] = CT_INVALID;
				break;
			}

			case 0x0D: // Land shape flags
				tsp->slopes_refused = (Slope)buf.ReadByte();
				break;

			case 0x0E: // Callback mask
				tsp->callback_mask = static_cast<IndustryTileCallbackMasks>(buf.ReadByte());
				break;

			case 0x0F: // Animation information
				tsp->animation.frames = buf.ReadByte();
				tsp->animation.status = buf.ReadByte();
				break;

			case 0x10: // Animation speed
				tsp->animation.speed = buf.ReadByte();
				break;

			case 0x11: // Triggers for callback 25
				tsp->animation.triggers = buf.ReadByte();
				break;

			case 0x12: // Special flags
				tsp->special_flags = IndustryTileSpecialFlags{buf.ReadByte()};
				break;

			case 0x13: { // variable length cargo acceptance
				uint8_t num_cargoes = buf.ReadByte();
				if (num_cargoes > std::size(tsp->acceptance)) {
					GRFError *error = DisableGrf(STR_NEWGRF_ERROR_LIST_PROPERTY_TOO_LONG);
					error->param_value[1] = prop;
					return CIR_DISABLED;
				}
				for (uint i = 0; i < std::size(tsp->acceptance); i++) {
					if (i < num_cargoes) {
						tsp->accepts_cargo[i] = GetCargoTranslation(buf.ReadByte(), _cur_gps.grffile);
						/* Tile acceptance can be negative to counteract the IndustryTileSpecialFlag::AcceptsAllCargo flag */
						tsp->acceptance[i] = (int8_t)buf.ReadByte();
					} else {
						tsp->accepts_cargo[i] = INVALID_CARGO;
						tsp->acceptance[i] = 0;
					}
					if (i < std::size(tsp->accepts_cargo_label)) tsp->accepts_cargo_label[i] = CT_INVALID;
				}
				break;
			}

			case 0x14: // Badge list
				tsp->badges = ReadBadgeList(buf, GSF_INDUSTRYTILES);
				break;

			default:
				ret = HandleAction0PropertyDefault(buf, prop);
				break;
		}
	}

	return ret;
}

/**
 * Ignore an industry property
 * @param prop The property to ignore.
 * @param buf The property value.
 * @return ChangeInfoResult.
 */
static ChangeInfoResult IgnoreIndustryProperty(int prop, ByteReader &buf)
{
	ChangeInfoResult ret = CIR_SUCCESS;

	switch (prop) {
		case 0x09:
		case 0x0B:
		case 0x0F:
		case 0x12:
		case 0x13:
		case 0x14:
		case 0x17:
		case 0x18:
		case 0x19:
		case 0x21:
		case 0x22:
			buf.ReadByte();
			break;

		case 0x0C:
		case 0x0D:
		case 0x0E:
		case 0x10: // INDUSTRY_ORIGINAL_NUM_OUTPUTS bytes
		case 0x1B:
		case 0x1F:
		case 0x24:
			buf.ReadWord();
			break;

		case 0x11: // INDUSTRY_ORIGINAL_NUM_INPUTS bytes + 1
		case 0x1A:
		case 0x1C:
		case 0x1D:
		case 0x1E:
		case 0x20:
		case 0x23:
			buf.ReadDWord();
			break;

		case 0x0A: {
			uint8_t num_table = buf.ReadByte();
			for (uint8_t j = 0; j < num_table; j++) {
				for (uint k = 0;; k++) {
					uint8_t x = buf.ReadByte();
					if (x == 0xFE && k == 0) {
						buf.ReadByte();
						buf.ReadByte();
						break;
					}

					uint8_t y = buf.ReadByte();
					if (x == 0 && y == 0x80) break;

					uint8_t gfx = buf.ReadByte();
					if (gfx == 0xFE) buf.ReadWord();
				}
			}
			break;
		}

		case 0x16:
			for (uint8_t j = 0; j < INDUSTRY_ORIGINAL_NUM_INPUTS; j++) buf.ReadByte();
			break;

		case 0x15:
		case 0x25:
		case 0x26:
		case 0x27:
			buf.Skip(buf.ReadByte());
			break;

		case 0x28: {
			int num_inputs = buf.ReadByte();
			int num_outputs = buf.ReadByte();
			buf.Skip(num_inputs * num_outputs * 2);
			break;
		}

		case 0x29: // Badge list
			SkipBadgeList(buf);
			break;

		default:
			ret = HandleAction0PropertyDefault(buf, prop);
			break;
	}
	return ret;
}

/**
 * Validate the industry layout; e.g. to prevent duplicate tiles.
 * @param layout The layout to check.
 * @return True if the layout is deemed valid.
 */
static bool ValidateIndustryLayout(const IndustryTileLayout &layout)
{
	const size_t size = layout.size();
	if (size == 0) return false;

	for (size_t i = 0; i < size - 1; i++) {
		for (size_t j = i + 1; j < size; j++) {
			if (layout[i].ti.x == layout[j].ti.x &&
					layout[i].ti.y == layout[j].ti.y) {
				return false;
			}
		}
	}

	bool have_regular_tile = false;
	for (const auto &tilelayout : layout) {
		if (tilelayout.gfx != GFX_WATERTILE_SPECIALCHECK) {
			have_regular_tile = true;
			break;
		}
	}

	return have_regular_tile;
}

/**
 * Define properties for industries
 * @param first Local ID of the first industry.
 * @param last Local ID of the last industry.
 * @param prop The property to change.
 * @param mapping_entry Variable mapping entry.
 * @param buf The property value.
 * @return ChangeInfoResult.
 */
static ChangeInfoResult IndustriesChangeInfo(uint first, uint last, int prop, const GRFFilePropertyRemapEntry *mapping_entry, ByteReader &buf)
{
	ChangeInfoResult ret = CIR_SUCCESS;

	if (last > NUM_INDUSTRYTYPES_PER_GRF) {
		GrfMsg(1, "IndustriesChangeInfo: Too many industries loaded ({}), max ({}). Ignoring.", last, NUM_INDUSTRYTYPES_PER_GRF);
		return CIR_INVALID_ID;
	}

	/* Allocate industry specs if they haven't been allocated already. */
	if (_cur_gps.grffile->industryspec.size() < last) _cur_gps.grffile->industryspec.resize(last);

	for (uint id = first; id < last; ++id) {
<<<<<<< HEAD
		IndustrySpec *indsp = _cur.grffile->industryspec[id].get();
=======
		auto &indsp = _cur_gps.grffile->industryspec[id];
>>>>>>> 36998384

		if (prop != 0x08 && indsp == nullptr) {
			ChangeInfoResult cir = IgnoreIndustryProperty(prop, buf);
			if (cir > ret) ret = cir;
			continue;
		}

		switch (prop) {
			case 0x08: { // Substitute industry type
				uint8_t subs_id = buf.ReadByte();
				if (subs_id == 0xFF) {
					/* Instead of defining a new industry, a substitute industry id
					 * of 0xFF disables the old industry with the current id. */
					_industry_specs[id].enabled = false;
					continue;
				} else if (subs_id >= NEW_INDUSTRYOFFSET) {
					/* The substitute id must be one of the original industry. */
					GrfMsg(2, "_industry_specs: Attempt to use new industry {} as substitute industry for {}. Ignoring.", subs_id, id);
					continue;
				}

				/* Allocate space for this industry.
				 * Only need to do it once. If ever it is called again, it should not
				 * do anything */
				if (indsp == nullptr) {
					_cur.grffile->industryspec[id] = std::make_unique<IndustrySpec>(_origin_industry_specs[subs_id]);
					indsp = _cur.grffile->industryspec[id].get();

					indsp->enabled = true;
					indsp->grf_prop.local_id = id;
					indsp->grf_prop.subst_id = subs_id;
					indsp->grf_prop.SetGRFFile(_cur_gps.grffile);
					/* If the grf industry needs to check its surrounding upon creation, it should
					 * rely on callbacks, not on the original placement functions */
					indsp->check_proc = CHECK_NOTHING;
				}
				break;
			}

			case 0x09: { // Industry type override
				uint8_t ovrid = buf.ReadByte();

				/* The industry being overridden must be an original industry. */
				if (ovrid >= NEW_INDUSTRYOFFSET) {
					GrfMsg(2, "IndustriesChangeInfo: Attempt to override new industry {} with industry id {}. Ignoring.", ovrid, id);
					continue;
				}
				indsp->grf_prop.override_id = ovrid;
				_industry_mngr.Add(id, _cur_gps.grffile->grfid, ovrid);
				break;
			}

			case 0x0A: { // Set industry layout(s)
				uint8_t new_num_layouts = buf.ReadByte();
				uint32_t definition_size = buf.ReadDWord();
				uint32_t bytes_read = 0;
				std::vector<IndustryTileLayout> new_layouts;
				IndustryTileLayout layout;

				for (uint8_t j = 0; j < new_num_layouts; j++) {
					layout.clear();

					for (uint k = 0;; k++) {
						if (bytes_read >= definition_size) {
							GrfMsg(3, "IndustriesChangeInfo: Incorrect size for industry tile layout definition for industry {}.", id);
							/* Avoid warning twice */
							definition_size = UINT32_MAX;
						}

						IndustryTileLayoutTile &it = layout.emplace_back();

						it.ti.x = buf.ReadByte(); // Offsets from northermost tile
						++bytes_read;

						if (it.ti.x == 0xFE && k == 0) {
							/* This means we have to borrow the layout from an old industry */
							IndustryType type = buf.ReadByte();
							uint8_t laynbr = buf.ReadByte();
							bytes_read += 2;

							if (type >= lengthof(_origin_industry_specs)) {
								GrfMsg(1, "IndustriesChangeInfo: Invalid original industry number for layout import, industry {}", id);
								DisableGrf(STR_NEWGRF_ERROR_INVALID_ID);
								return CIR_DISABLED;
							}
							if (laynbr >= _origin_industry_specs[type].layouts.size()) {
								GrfMsg(1, "IndustriesChangeInfo: Invalid original industry layout index for layout import, industry {}", id);
								DisableGrf(STR_NEWGRF_ERROR_INVALID_ID);
								return CIR_DISABLED;
							}
							layout = _origin_industry_specs[type].layouts[laynbr];
							break;
						}

						it.ti.y = buf.ReadByte(); // Or table definition finalisation
						++bytes_read;

						if (it.ti.x == 0 && it.ti.y == 0x80) {
							/* Terminator, remove and finish up */
							layout.pop_back();
							break;
						}

						it.gfx = buf.ReadByte();
						++bytes_read;

						if (it.gfx == 0xFE) {
							/* Use a new tile from this GRF */
							int local_tile_id = buf.ReadWord();
							bytes_read += 2;

							/* Read the ID from the _industile_mngr. */
							int tempid = _industile_mngr.GetID(local_tile_id, _cur_gps.grffile->grfid);

							if (tempid == INVALID_INDUSTRYTILE) {
								GrfMsg(2, "IndustriesChangeInfo: Attempt to use industry tile {} with industry id {}, not yet defined. Ignoring.", local_tile_id, id);
							} else {
								/* Declared as been valid, can be used */
								it.gfx = tempid;
							}
						} else if (it.gfx == GFX_WATERTILE_SPECIALCHECK) {
							it.ti.x = (int8_t)GB(it.ti.x, 0, 8);
							it.ti.y = (int8_t)GB(it.ti.y, 0, 8);

							/* When there were only 256x256 maps, TileIndex was a uint16_t and
							 * it.ti was just a TileIndexDiff that was added to it.
							 * As such negative "x" values were shifted into the "y" position.
							 *   x = -1, y = 1 -> x = 255, y = 0
							 * Since GRF version 8 the position is interpreted as pair of independent int8.
							 * For GRF version < 8 we need to emulate the old shifting behaviour.
							 */
							if (_cur_gps.grffile->grf_version < 8 && it.ti.x < 0) it.ti.y += 1;
						}
					}

					if (!ValidateIndustryLayout(layout)) {
						/* The industry layout was not valid, so skip this one. */
						GrfMsg(1, "IndustriesChangeInfo: Invalid industry layout for industry id {}. Ignoring", id);
					} else {
						new_layouts.push_back(layout);
					}
				}

				/* Install final layout construction in the industry spec */
				indsp->layouts = std::move(new_layouts);
				break;
			}

			case 0x0B: // Industry production flags
				indsp->life_type = IndustryLifeTypes{buf.ReadByte()};
				break;

			case 0x0C: // Industry closure message
				AddStringForMapping(GRFStringID{buf.ReadWord()}, &indsp->closure_text);
				break;

			case 0x0D: // Production increase message
				AddStringForMapping(GRFStringID{buf.ReadWord()}, &indsp->production_up_text);
				break;

			case 0x0E: // Production decrease message
				AddStringForMapping(GRFStringID{buf.ReadWord()}, &indsp->production_down_text);
				break;

			case 0x0F: // Fund cost multiplier
				indsp->cost_multiplier = buf.ReadByte();
				break;

			case 0x10: // Production cargo types
				for (uint8_t j = 0; j < INDUSTRY_ORIGINAL_NUM_OUTPUTS; j++) {
					indsp->produced_cargo[j] = GetCargoTranslation(buf.ReadByte(), _cur_gps.grffile);
					indsp->produced_cargo_label[j] = CT_INVALID;
				}
				break;

			case 0x11: // Acceptance cargo types
				for (uint8_t j = 0; j < INDUSTRY_ORIGINAL_NUM_INPUTS; j++) {
					indsp->accepts_cargo[j] = GetCargoTranslation(buf.ReadByte(), _cur_gps.grffile);
					indsp->accepts_cargo_label[j] = CT_INVALID;
				}
				buf.ReadByte(); // Unnused, eat it up
				break;

			case 0x12: // Production multipliers
			case 0x13:
				indsp->production_rate[prop - 0x12] = buf.ReadByte();
				break;

			case 0x14: // Minimal amount of cargo distributed
				indsp->minimal_cargo = buf.ReadByte();
				break;

			case 0x15: { // Random sound effects
				uint8_t num_sounds = buf.ReadByte();

				std::vector<uint8_t> sounds;
				sounds.reserve(num_sounds);
				for (uint8_t j = 0; j < num_sounds; ++j) {
					sounds.push_back(buf.ReadByte());
				}

				indsp->random_sounds = std::move(sounds);
				break;
			}

			case 0x16: // Conflicting industry types
				for (uint8_t j = 0; j < 3; j++) indsp->conflicting[j] = buf.ReadByte();
				break;

			case 0x17: // Probability in random game
				indsp->appear_creation[to_underlying(_settings_game.game_creation.landscape)] = buf.ReadByte();
				break;

			case 0x18: // Probability during gameplay
				indsp->appear_ingame[to_underlying(_settings_game.game_creation.landscape)] = buf.ReadByte();
				break;

			case 0x19: // Map colour
				indsp->map_colour = buf.ReadByte();
				break;

			case 0x1A: // Special industry flags to define special behavior
				indsp->behaviour = IndustryBehaviours{buf.ReadDWord()};
				break;

			case 0x1B: // New industry text ID
				AddStringForMapping(GRFStringID{buf.ReadWord()}, &indsp->new_industry_text);
				break;

			case 0x1C: // Input cargo multipliers for the three input cargo types
			case 0x1D:
			case 0x1E: {
					uint32_t multiples = buf.ReadDWord();
					indsp->input_cargo_multiplier[prop - 0x1C][0] = GB(multiples, 0, 16);
					indsp->input_cargo_multiplier[prop - 0x1C][1] = GB(multiples, 16, 16);
					break;
				}

			case 0x1F: // Industry name
				AddStringForMapping(GRFStringID{buf.ReadWord()}, &indsp->name);
				break;

			case 0x20: // Prospecting success chance
				indsp->prospecting_chance = buf.ReadDWord();
				break;

			case 0x21:   // Callback mask
			case 0x22: { // Callback additional mask
				auto mask = indsp->callback_mask.base();
				SB(mask, (prop - 0x21) * 8, 8, buf.ReadByte());
				indsp->callback_mask = IndustryCallbackMasks{mask};
				break;
			}

			case 0x23: // removal cost multiplier
				indsp->removal_cost_multiplier = buf.ReadDWord();
				break;

			case 0x24: { // name for nearby station
				GRFStringID str{buf.ReadWord()};
				if (str == 0) {
					indsp->station_name = STR_NULL;
				} else {
					AddStringForMapping(str, &indsp->station_name);
				}
				break;
			}

			case 0x25: { // variable length produced cargoes
				uint8_t num_cargoes = buf.ReadByte();
				if (num_cargoes > std::size(indsp->produced_cargo)) {
					GRFError *error = DisableGrf(STR_NEWGRF_ERROR_LIST_PROPERTY_TOO_LONG);
					error->param_value[1] = prop;
					return CIR_DISABLED;
				}
				for (uint i = 0; i < std::size(indsp->produced_cargo); i++) {
					if (i < num_cargoes) {
						CargoType cargo = GetCargoTranslation(buf.ReadByte(), _cur_gps.grffile);
						indsp->produced_cargo[i] = cargo;
					} else {
						indsp->produced_cargo[i] = INVALID_CARGO;
					}
					if (i < std::size(indsp->produced_cargo_label)) indsp->produced_cargo_label[i] = CT_INVALID;
				}
				break;
			}

			case 0x26: { // variable length accepted cargoes
				uint8_t num_cargoes = buf.ReadByte();
				if (num_cargoes > std::size(indsp->accepts_cargo)) {
					GRFError *error = DisableGrf(STR_NEWGRF_ERROR_LIST_PROPERTY_TOO_LONG);
					error->param_value[1] = prop;
					return CIR_DISABLED;
				}
				for (uint i = 0; i < std::size(indsp->accepts_cargo); i++) {
					if (i < num_cargoes) {
						CargoType cargo = GetCargoTranslation(buf.ReadByte(), _cur_gps.grffile);
						indsp->accepts_cargo[i] = cargo;
					} else {
						indsp->accepts_cargo[i] = INVALID_CARGO;
					}
					if (i < std::size(indsp->accepts_cargo_label)) indsp->accepts_cargo_label[i] = CT_INVALID;
				}
				break;
			}

			case 0x27: { // variable length production rates
				uint8_t num_cargoes = buf.ReadByte();
				if (num_cargoes > std::size(indsp->production_rate)) {
					GRFError *error = DisableGrf(STR_NEWGRF_ERROR_LIST_PROPERTY_TOO_LONG);
					error->param_value[1] = prop;
					return CIR_DISABLED;
				}
				for (uint i = 0; i < std::size(indsp->production_rate); i++) {
					if (i < num_cargoes) {
						indsp->production_rate[i] = buf.ReadByte();
					} else {
						indsp->production_rate[i] = 0;
					}
				}
				break;
			}

			case 0x28: { // variable size input/output production multiplier table
				uint8_t num_inputs = buf.ReadByte();
				uint8_t num_outputs = buf.ReadByte();
				if (num_inputs > std::size(indsp->accepts_cargo) || num_outputs > std::size(indsp->produced_cargo)) {
					GRFError *error = DisableGrf(STR_NEWGRF_ERROR_LIST_PROPERTY_TOO_LONG);
					error->param_value[1] = prop;
					return CIR_DISABLED;
				}
				for (uint i = 0; i < std::size(indsp->accepts_cargo); i++) {
					for (uint j = 0; j < std::size(indsp->produced_cargo); j++) {
						uint16_t mult = 0;
						if (i < num_inputs && j < num_outputs) mult = buf.ReadWord();
						indsp->input_cargo_multiplier[i][j] = mult;
					}
				}
				break;
			}

			case 0x29: // Badge list
				indsp->badges = ReadBadgeList(buf, GSF_INDUSTRIES);
				break;

			default:
				ret = HandleAction0PropertyDefault(buf, prop);
				break;
		}
	}

	return ret;
}

template <> ChangeInfoResult GrfChangeInfoHandler<GSF_INDUSTRYTILES>::Reserve(uint, uint, int, const GRFFilePropertyRemapEntry *, ByteReader &) { return CIR_UNHANDLED; }
template <> ChangeInfoResult GrfChangeInfoHandler<GSF_INDUSTRYTILES>::Activation(uint first, uint last, int prop, const GRFFilePropertyRemapEntry *mapping_entry, ByteReader &buf) { return IndustrytilesChangeInfo(first, last, prop, mapping_entry, buf); }

template <> ChangeInfoResult GrfChangeInfoHandler<GSF_INDUSTRIES>::Reserve(uint, uint, int, const GRFFilePropertyRemapEntry *, ByteReader &) { return CIR_UNHANDLED; }
template <> ChangeInfoResult GrfChangeInfoHandler<GSF_INDUSTRIES>::Activation(uint first, uint last, int prop, const GRFFilePropertyRemapEntry *mapping_entry, ByteReader &buf) { return IndustriesChangeInfo(first, last, prop, mapping_entry, buf); }<|MERGE_RESOLUTION|>--- conflicted
+++ resolved
@@ -83,11 +83,7 @@
 	if (_cur_gps.grffile->indtspec.size() < last) _cur_gps.grffile->indtspec.resize(last);
 
 	for (uint id = first; id < last; ++id) {
-<<<<<<< HEAD
-		IndustryTileSpec *tsp = _cur.grffile->indtspec[id].get();
-=======
-		auto &tsp = _cur_gps.grffile->indtspec[id];
->>>>>>> 36998384
+		IndustryTileSpec *tsp = _cur_gps.grffile->indtspec[id].get();
 
 		if (prop != 0x08 && tsp == nullptr) {
 			ChangeInfoResult cir = IgnoreIndustryTileProperty(prop, buf);
@@ -106,8 +102,8 @@
 
 				/* Allocate space for this industry. */
 				if (tsp == nullptr) {
-					_cur.grffile->indtspec[id] = std::make_unique<IndustryTileSpec>(_industry_tile_specs[subs_id]);
-					tsp = _cur.grffile->indtspec[id].get();
+					_cur_gps.grffile->indtspec[id] = std::make_unique<IndustryTileSpec>(_industry_tile_specs[subs_id]);
+					tsp = _cur_gps.grffile->indtspec[id].get();
 
 					tsp->enabled = true;
 
@@ -354,11 +350,7 @@
 	if (_cur_gps.grffile->industryspec.size() < last) _cur_gps.grffile->industryspec.resize(last);
 
 	for (uint id = first; id < last; ++id) {
-<<<<<<< HEAD
-		IndustrySpec *indsp = _cur.grffile->industryspec[id].get();
-=======
-		auto &indsp = _cur_gps.grffile->industryspec[id];
->>>>>>> 36998384
+		IndustrySpec *indsp = _cur_gps.grffile->industryspec[id].get();
 
 		if (prop != 0x08 && indsp == nullptr) {
 			ChangeInfoResult cir = IgnoreIndustryProperty(prop, buf);
@@ -384,8 +376,8 @@
 				 * Only need to do it once. If ever it is called again, it should not
 				 * do anything */
 				if (indsp == nullptr) {
-					_cur.grffile->industryspec[id] = std::make_unique<IndustrySpec>(_origin_industry_specs[subs_id]);
-					indsp = _cur.grffile->industryspec[id].get();
+					_cur_gps.grffile->industryspec[id] = std::make_unique<IndustrySpec>(_origin_industry_specs[subs_id]);
+					indsp = _cur_gps.grffile->industryspec[id].get();
 
 					indsp->enabled = true;
 					indsp->grf_prop.local_id = id;
