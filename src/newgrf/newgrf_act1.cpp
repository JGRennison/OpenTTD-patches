--- conflicted
+++ resolved
@@ -46,25 +46,15 @@
 	uint16_t num_ents = buf.ReadExtendedByte();
 
 	if (feature >= GSF_END) {
-<<<<<<< HEAD
-		_cur.skip_sprites = num_sets * num_ents;
-		GrfMsg(1, "NewSpriteSet: Unsupported feature {}, skipping {} sprites", GetFeatureString(feature_ref), _cur.skip_sprites);
-=======
 		_cur_gps.skip_sprites = num_sets * num_ents;
-		GrfMsg(1, "NewSpriteSet: Unsupported feature 0x{:02X}, skipping {} sprites", feature, _cur_gps.skip_sprites);
->>>>>>> 36998384
+		GrfMsg(1, "NewSpriteSet: Unsupported feature {}, skipping {} sprites", GetFeatureString(feature_ref), _cur_gps.skip_sprites);
 		return;
 	}
 
 	_cur_gps.AddSpriteSets(feature, _cur_gps.spriteid, first_set, num_sets, num_ents);
 
-<<<<<<< HEAD
 	GrfMsg(7, "New sprite set at {} of feature {}, consisting of {} sets with {} views each (total {})",
-		_cur.spriteid, GetFeatureString(feature), num_sets, num_ents, num_sets * num_ents
-=======
-	GrfMsg(7, "New sprite set at {} of feature 0x{:02X}, consisting of {} sets with {} views each (total {})",
-		_cur_gps.spriteid, feature, num_sets, num_ents, num_sets * num_ents
->>>>>>> 36998384
+		_cur_gps.spriteid, GetFeatureString(feature), num_sets, num_ents, num_sets * num_ents
 	);
 
 	for (int i = 0; i < num_sets * num_ents; i++) {
