/*
 * This file is part of OpenTTD.
 * OpenTTD is free software; you can redistribute it and/or modify it under the terms of the GNU General Public License as published by the Free Software Foundation, version 2.
 * OpenTTD is distributed in the hope that it will be useful, but WITHOUT ANY WARRANTY; without even the implied warranty of MERCHANTABILITY or FITNESS FOR A PARTICULAR PURPOSE.
 * See the GNU General Public License for more details. You should have received a copy of the GNU General Public License along with OpenTTD. If not, see <http://www.gnu.org/licenses/>.
 */

/** @file newgrf_act0_roadstops.cpp NewGRF Action 0x00 handler for roadstops. */

#include "../stdafx.h"
#include "../debug.h"
#include "../newgrf_engine.h"
#include "../newgrf_extension.h"
#include "../newgrf_roadstop.h"
#include "newgrf_bytereader.h"
#include "newgrf_internal.h"
#include "newgrf_stringmapping.h"

#include "../safeguards.h"

/**
 * Ignore properties for roadstops
 * @param prop The property to ignore.
 * @param buf The property value.
 * @return ChangeInfoResult.
 */
static ChangeInfoResult IgnoreRoadStopProperty(uint prop, ByteReader &buf)
{
	ChangeInfoResult ret = CIR_SUCCESS;

	switch (prop) {
		case 0x09:
		case 0x0C:
		case 0x0F:
		case 0x11:
			buf.ReadByte();
			break;

		case 0x0A:
		case 0x0B:
		case 0x0E:
		case 0x10:
		case 0x15:
			buf.ReadWord();
			break;

		case 0x08:
		case 0x0D:
		case 0x12:
			buf.ReadDWord();
			break;

		case 0x13:
		case 0x14:
			buf.Skip(buf.ReadExtendedByte());
			break;

		case 0x16: // Badge list
			SkipBadgeList(buf);
			break;

		default:
			ret = HandleAction0PropertyDefault(buf, prop);
			break;
	}

	return ret;
}

static uint ReadPropertyLengthWithLegacyFallback(int prop, ByteReader &buf, uint legacy_length)
{
	if (prop < A0RPI_UNKNOWN_IGNORE && HasBit(_cur.grffile->ctrl_flags, GFCF_ROADSTOPS_FEATURE_MAP_NON_DEFAULT_ID)) {
		/* Treat as legacy behaviour */
		return legacy_length;
	}
	return buf.ReadExtendedByte();
}

static ChangeInfoResult RoadStopChangeInfo(uint first, uint last, int prop, const GRFFilePropertyRemapEntry *mapping_entry, ByteReader &buf)
{
	ChangeInfoResult ret = CIR_SUCCESS;

	if (last > NUM_ROADSTOPS_PER_GRF) {
		GrfMsg(1, "RoadStopChangeInfo: RoadStop {} is invalid, max {}, ignoring", last, NUM_ROADSTOPS_PER_GRF);
		return CIR_INVALID_ID;
	}

	if (_cur_gps.grffile->roadstops.size() < last) _cur_gps.grffile->roadstops.resize(last);

	for (uint id = first; id < last; ++id) {
<<<<<<< HEAD
		RoadStopSpec *rs = _cur.grffile->roadstops[id].get();
=======
		auto &rs = _cur_gps.grffile->roadstops[id];
>>>>>>> 36998384

		if (rs == nullptr && prop != 0x08 && prop != A0RPI_ROADSTOP_CLASS_ID) {
			GrfMsg(1, "RoadStopChangeInfo: Attempt to modify undefined road stop {}, ignoring", id);
			ChangeInfoResult cir = IgnoreRoadStopProperty(prop, buf);
			if (cir > ret) ret = cir;
			continue;
		}

		switch (prop) {
			case A0RPI_ROADSTOP_CLASS_ID:
				if (MappedPropertyLengthMismatch(buf, 4, mapping_entry)) break;
				[[fallthrough]];
			case 0x08: { // Road Stop Class ID
				if (rs == nullptr) {
					_cur.grffile->roadstops[id] = std::make_unique<RoadStopSpec>();
					rs = _cur.grffile->roadstops[id].get();
				}

				uint32_t classid = buf.ReadDWord();
				rs->class_index = RoadStopClass::Allocate(std::byteswap(classid));
				break;
			}

			case A0RPI_ROADSTOP_STOP_TYPE:
				if (MappedPropertyLengthMismatch(buf, 1, mapping_entry)) break;
				[[fallthrough]];
			case 0x09: // Road stop type
				rs->stop_type = (RoadStopAvailabilityType)buf.ReadByte();
				break;

			case A0RPI_ROADSTOP_STOP_NAME:
				if (MappedPropertyLengthMismatch(buf, 2, mapping_entry)) break;
				[[fallthrough]];
			case 0x0A: // Road Stop Name
				AddStringForMapping(GRFStringID{buf.ReadWord()}, &rs->name);
				break;

			case A0RPI_ROADSTOP_CLASS_NAME:
				if (MappedPropertyLengthMismatch(buf, 2, mapping_entry)) break;
				[[fallthrough]];
			case 0x0B: // Road Stop Class name
				AddStringForMapping(GRFStringID{buf.ReadWord()}, rs, [](StringID str, RoadStopSpec *rs) { RoadStopClass::Get(rs->class_index)->name = str; });
				break;

			case A0RPI_ROADSTOP_DRAW_MODE:
				if (MappedPropertyLengthMismatch(buf, 1, mapping_entry)) break;
				[[fallthrough]];
			case 0x0C: // The draw mode
				rs->draw_mode = RoadStopDrawModes{buf.ReadByte()};
				break;

			case A0RPI_ROADSTOP_TRIGGER_CARGOES:
				if (MappedPropertyLengthMismatch(buf, 4, mapping_entry)) break;
				[[fallthrough]];
			case 0x0D: // Cargo types for random triggers
				rs->cargo_triggers = TranslateRefitMask(buf.ReadDWord());
				break;

			case A0RPI_ROADSTOP_ANIMATION_INFO:
				if (MappedPropertyLengthMismatch(buf, 2, mapping_entry)) break;
				[[fallthrough]];
			case 0x0E: // Animation info
				rs->animation.frames = buf.ReadByte();
				rs->animation.status = buf.ReadByte();
				break;

			case A0RPI_ROADSTOP_ANIMATION_SPEED:
				if (MappedPropertyLengthMismatch(buf, 1, mapping_entry)) break;
				[[fallthrough]];
			case 0x0F: // Animation speed
				rs->animation.speed = buf.ReadByte();
				break;

			case A0RPI_ROADSTOP_ANIMATION_TRIGGERS:
				if (MappedPropertyLengthMismatch(buf, 2, mapping_entry)) break;
				[[fallthrough]];
			case 0x10: // Animation triggers
				rs->animation.triggers = buf.ReadWord();
				break;

			case A0RPI_ROADSTOP_CALLBACK_MASK:
				if (MappedPropertyLengthMismatch(buf, 1, mapping_entry)) break;
				[[fallthrough]];
			case 0x11: // Callback mask
				rs->callback_mask = static_cast<RoadStopCallbackMasks>(buf.ReadByte());
				break;

			case A0RPI_ROADSTOP_GENERAL_FLAGS:
				if (MappedPropertyLengthMismatch(buf, 4, mapping_entry)) break;
				[[fallthrough]];
			case 0x12: // General flags
				rs->flags = static_cast<RoadStopSpecFlags>(buf.ReadDWord()); // Future-proofing, size this as 4 bytes, but we only need two byte's worth of flags at present
				break;

			case A0RPI_ROADSTOP_MIN_BRIDGE_HEIGHT:
			case 0x13: { // Minimum height for a bridge above
				rs->internal_flags.Set(RoadStopSpecIntlFlag::BridgeHeightsSet);
				uint tiles = ReadPropertyLengthWithLegacyFallback(prop, buf, 6);
				for (uint i = 0; i < tiles; i++) {
					uint8_t height = buf.ReadByte();
					if (i < lengthof(rs->bridge_height)) rs->bridge_height[i] = height;
				}
				break;
			}

			case A0RPI_ROADSTOP_DISALLOWED_BRIDGE_PILLARS:
			case 0x14: { // Disallowed bridge pillars
				rs->internal_flags.Set(RoadStopSpecIntlFlag::BridgeDisallowedPillarsSet);
				uint tiles = ReadPropertyLengthWithLegacyFallback(prop, buf, 6);
				for (uint i = 0; i < tiles; i++) {
					uint8_t pillars = buf.ReadByte();
					if (i < lengthof(rs->bridge_disallowed_pillars)) rs->bridge_disallowed_pillars[i] = pillars;
				}
				break;
			}

			case A0RPI_ROADSTOP_COST_MULTIPLIERS:
				if (MappedPropertyLengthMismatch(buf, 2, mapping_entry)) break;
				[[fallthrough]];
			case 0x15: // Cost multipliers
				rs->build_cost_multiplier = buf.ReadByte();
				rs->clear_cost_multiplier = buf.ReadByte();
				break;

			case 0x16: // Badge list
				rs->badges = ReadBadgeList(buf, GSF_ROADSTOPS);
				break;

			case A0RPI_ROADSTOP_HEIGHT:
				if (MappedPropertyLengthMismatch(buf, 1, mapping_entry)) break;
//				[[fallthrough]];
//			case 0x16: // Height
				rs->height = buf.ReadByte();
				break;

			default:
				ret = HandleAction0PropertyDefault(buf, prop);
				break;
		}
	}

	return ret;
}

template <> ChangeInfoResult GrfChangeInfoHandler<GSF_ROADSTOPS>::Reserve(uint, uint, int, const GRFFilePropertyRemapEntry *, ByteReader &) { return CIR_UNHANDLED; }
template <> ChangeInfoResult GrfChangeInfoHandler<GSF_ROADSTOPS>::Activation(uint first, uint last, int prop, const GRFFilePropertyRemapEntry *mapping_entry, ByteReader &buf) { return RoadStopChangeInfo(first, last, prop, mapping_entry, buf); }<|MERGE_RESOLUTION|>--- conflicted
+++ resolved
@@ -69,7 +69,7 @@
 
 static uint ReadPropertyLengthWithLegacyFallback(int prop, ByteReader &buf, uint legacy_length)
 {
-	if (prop < A0RPI_UNKNOWN_IGNORE && HasBit(_cur.grffile->ctrl_flags, GFCF_ROADSTOPS_FEATURE_MAP_NON_DEFAULT_ID)) {
+	if (prop < A0RPI_UNKNOWN_IGNORE && HasBit(_cur_gps.grffile->ctrl_flags, GFCF_ROADSTOPS_FEATURE_MAP_NON_DEFAULT_ID)) {
 		/* Treat as legacy behaviour */
 		return legacy_length;
 	}
@@ -88,11 +88,7 @@
 	if (_cur_gps.grffile->roadstops.size() < last) _cur_gps.grffile->roadstops.resize(last);
 
 	for (uint id = first; id < last; ++id) {
-<<<<<<< HEAD
-		RoadStopSpec *rs = _cur.grffile->roadstops[id].get();
-=======
-		auto &rs = _cur_gps.grffile->roadstops[id];
->>>>>>> 36998384
+		RoadStopSpec *rs = _cur_gps.grffile->roadstops[id].get();
 
 		if (rs == nullptr && prop != 0x08 && prop != A0RPI_ROADSTOP_CLASS_ID) {
 			GrfMsg(1, "RoadStopChangeInfo: Attempt to modify undefined road stop {}, ignoring", id);
@@ -107,8 +103,8 @@
 				[[fallthrough]];
 			case 0x08: { // Road Stop Class ID
 				if (rs == nullptr) {
-					_cur.grffile->roadstops[id] = std::make_unique<RoadStopSpec>();
-					rs = _cur.grffile->roadstops[id].get();
+					_cur_gps.grffile->roadstops[id] = std::make_unique<RoadStopSpec>();
+					rs = _cur_gps.grffile->roadstops[id].get();
 				}
 
 				uint32_t classid = buf.ReadDWord();
