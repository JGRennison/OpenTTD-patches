--- conflicted
+++ resolved
@@ -59,35 +59,24 @@
 				GrfMsg(0, "SpriteReplace: [Set {}] Changing {} sprites, beginning with {}, above limit of {} and not within reserved range, ignoring.",
 					i, num_sprites, first_sprite, SPR_OPENTTD_BASE);
 
-<<<<<<< HEAD
 				for (uint j = 0; j < num_sprites; j++) {
-					_cur.nfo_line++;
-					LoadNextSprite(INVALID_SPRITE_ID, *_cur.file, _cur.nfo_line);
+					_cur_gps.nfo_line++;
+					LoadNextSprite(INVALID_SPRITE_ID, *_cur_gps.file, _cur_gps.nfo_line);
 				}
 				return;
-=======
-				/* Load the sprites at the current location so they will do nothing instead of appearing to work. */
-				first_sprite = _cur_gps.spriteid;
-				_cur_gps.spriteid += num_sprites;
->>>>>>> 36998384
 			}
 		}
 
 		for (uint j = 0; j < num_sprites; j++) {
 			SpriteID load_index = first_sprite + j;
-<<<<<<< HEAD
-			_cur.nfo_line++;
+			_cur_gps.nfo_line++;
 			if (load_index < (int)SPR_PROGSIGNAL_BASE || load_index >= (int)SPR_NEWGRFS_BASE) {
-				LoadNextSprite(load_index, *_cur.file, _cur.nfo_line); // XXX
+				LoadNextSprite(load_index, *_cur_gps.file, _cur_gps.nfo_line); // XXX
 			} else {
 				/* Skip sprite */
 				GrfMsg(0, "SpriteReplace: Ignoring attempt to replace protected sprite ID: {}", load_index);
-				LoadNextSprite(INVALID_SPRITE_ID, *_cur.file, _cur.nfo_line);
+				LoadNextSprite(INVALID_SPRITE_ID, *_cur_gps.file, _cur_gps.nfo_line);
 			}
-=======
-			_cur_gps.nfo_line++;
-			LoadNextSprite(load_index, *_cur_gps.file, _cur_gps.nfo_line); // XXX
->>>>>>> 36998384
 
 			/* Shore sprites now located at different addresses.
 			 * So detect when the old ones get replaced. */
