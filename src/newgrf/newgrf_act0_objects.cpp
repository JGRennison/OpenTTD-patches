--- conflicted
+++ resolved
@@ -88,11 +88,7 @@
 	if (_cur_gps.grffile->objectspec.size() < last) _cur_gps.grffile->objectspec.resize(last);
 
 	for (uint id = first; id < last; ++id) {
-<<<<<<< HEAD
-		ObjectSpec *spec = _cur.grffile->objectspec[id].get();
-=======
-		auto &spec = _cur_gps.grffile->objectspec[id];
->>>>>>> 36998384
+		ObjectSpec *spec = _cur_gps.grffile->objectspec[id].get();
 
 		if (prop != 0x08 && spec == nullptr) {
 			/* If the object property 08 is not yet set, ignore this property */
@@ -105,8 +101,8 @@
 			case 0x08: { // Class ID
 				/* Allocate space for this object. */
 				if (spec == nullptr) {
-					_cur.grffile->objectspec[id] = std::make_unique<ObjectSpec>();
-					spec = _cur.grffile->objectspec[id].get();
+					_cur_gps.grffile->objectspec[id] = std::make_unique<ObjectSpec>();
+					spec = _cur_gps.grffile->objectspec[id].get();
 					spec->views = 1; // Default for NewGRFs that don't set it.
 					spec->size = OBJECT_SIZE_1X1; // Default for NewGRFs that manage to not set it (1x1)
 				}
