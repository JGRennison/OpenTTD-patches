/*
 * This file is part of OpenTTD.
 * OpenTTD is free software; you can redistribute it and/or modify it under the terms of the GNU General Public License as published by the Free Software Foundation, version 2.
 * OpenTTD is distributed in the hope that it will be useful, but WITHOUT ANY WARRANTY; without even the implied warranty of MERCHANTABILITY or FITNESS FOR A PARTICULAR PURPOSE.
 * See the GNU General Public License for more details. You should have received a copy of the GNU General Public License along with OpenTTD. If not, see <http://www.gnu.org/licenses/>.
 */

/** @file newgrf_act8.cpp NewGRF Action 0x08 handler. */

#include "../stdafx.h"
#include "../debug.h"
#include "../string_func.h"
#include "newgrf_bytereader.h"
#include "newgrf_internal.h"

#include "../table/strings.h"

#include "../safeguards.h"

/* Action 0x08 (GLS_FILESCAN) */
static void ScanInfo(ByteReader &buf)
{
	uint8_t grf_version = buf.ReadByte();
	uint32_t grfid      = buf.ReadDWord();
	std::string_view name = buf.ReadString();

	_cur_gps.grfconfig->ident.grfid = grfid;

	if (grf_version < 2 || grf_version > 8) {
<<<<<<< HEAD
		_cur.grfconfig->flags.Set(GRFConfigFlag::Invalid);
		Debug(grf, 0, "{}: NewGRF \"{}\" (GRFID {:08X}) uses GRF version {}, which is incompatible with this version of OpenTTD.", _cur.grfconfig->GetDisplayPath(), StrMakeValid(name), std::byteswap(grfid), grf_version);
=======
		_cur_gps.grfconfig->flags.Set(GRFConfigFlag::Invalid);
		Debug(grf, 0, "{}: NewGRF \"{}\" (GRFID {:08X}) uses GRF version {}, which is incompatible with this version of OpenTTD.", _cur_gps.grfconfig->filename, StrMakeValid(name), std::byteswap(grfid), grf_version);
>>>>>>> 36998384
	}

	/* GRF IDs starting with 0xFF are reserved for internal TTDPatch use */
	if (GB(grfid, 0, 8) == 0xFF) _cur_gps.grfconfig->flags.Set(GRFConfigFlag::System);

	AddGRFTextToList(_cur_gps.grfconfig->name, 0x7F, grfid, false, name);

	if (buf.HasData()) {
		std::string_view info = buf.ReadString();
		AddGRFTextToList(_cur_gps.grfconfig->info, 0x7F, grfid, true, info);
	}

	/* GLS_INFOSCAN only looks for the action 8, so we can skip the rest of the file */
	_cur_gps.skip_sprites = -1;
}

/* Action 0x08 */
static void GRFInfo(ByteReader &buf)
{
	/* <08> <version> <grf-id> <name> <info>
	 *
	 * B version       newgrf version, currently 06
	 * 4*B grf-id      globally unique ID of this .grf file
	 * S name          name of this .grf set
	 * S info          string describing the set, and e.g. author and copyright */

	uint8_t version    = buf.ReadByte();
	uint32_t grfid     = buf.ReadDWord();
	std::string_view name = buf.ReadString();

	if (_cur_gps.stage < GLS_RESERVE && _cur_gps.grfconfig->status != GCS_UNKNOWN) {
		DisableGrf(STR_NEWGRF_ERROR_MULTIPLE_ACTION_8);
		return;
	}

	if (_cur_gps.grffile->grfid != grfid) {
		Debug(grf, 0, "GRFInfo: GRFID {:08X} in FILESCAN stage does not match GRFID {:08X} in INIT/RESERVE/ACTIVATION stage", std::byteswap(_cur_gps.grffile->grfid), std::byteswap(grfid));
		_cur_gps.grffile->grfid = grfid;
	}

	_cur_gps.grffile->grf_version = version;
	_cur_gps.grfconfig->status = _cur_gps.stage < GLS_RESERVE ? GCS_INITIALISED : GCS_ACTIVATED;

	/* Do swap the GRFID for displaying purposes since people expect that */
	Debug(grf, 1, "GRFInfo: Loaded GRFv{} set {:08X} - {} (palette: {}, version: {})", version, std::byteswap(grfid), StrMakeValid(name), (_cur_gps.grfconfig->palette & GRFP_USE_MASK) ? "Windows" : "DOS", _cur_gps.grfconfig->version);
}

template <> void GrfActionHandler<0x08>::FileScan(ByteReader &buf) { ScanInfo(buf); }
template <> void GrfActionHandler<0x08>::SafetyScan(ByteReader &) { }
template <> void GrfActionHandler<0x08>::LabelScan(ByteReader &) { }
template <> void GrfActionHandler<0x08>::Init(ByteReader &buf) { GRFInfo(buf); }
template <> void GrfActionHandler<0x08>::Reserve(ByteReader &buf) { GRFInfo(buf); }
template <> void GrfActionHandler<0x08>::Activation(ByteReader &buf) { GRFInfo(buf); }<|MERGE_RESOLUTION|>--- conflicted
+++ resolved
@@ -27,13 +27,8 @@
 	_cur_gps.grfconfig->ident.grfid = grfid;
 
 	if (grf_version < 2 || grf_version > 8) {
-<<<<<<< HEAD
-		_cur.grfconfig->flags.Set(GRFConfigFlag::Invalid);
-		Debug(grf, 0, "{}: NewGRF \"{}\" (GRFID {:08X}) uses GRF version {}, which is incompatible with this version of OpenTTD.", _cur.grfconfig->GetDisplayPath(), StrMakeValid(name), std::byteswap(grfid), grf_version);
-=======
 		_cur_gps.grfconfig->flags.Set(GRFConfigFlag::Invalid);
-		Debug(grf, 0, "{}: NewGRF \"{}\" (GRFID {:08X}) uses GRF version {}, which is incompatible with this version of OpenTTD.", _cur_gps.grfconfig->filename, StrMakeValid(name), std::byteswap(grfid), grf_version);
->>>>>>> 36998384
+		Debug(grf, 0, "{}: NewGRF \"{}\" (GRFID {:08X}) uses GRF version {}, which is incompatible with this version of OpenTTD.", _cur_gps.grfconfig->GetDisplayPath(), StrMakeValid(name), std::byteswap(grfid), grf_version);
 	}
 
 	/* GRF IDs starting with 0xFF are reserved for internal TTDPatch use */
