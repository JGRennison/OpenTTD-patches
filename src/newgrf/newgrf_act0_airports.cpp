/*
 * This file is part of OpenTTD.
 * OpenTTD is free software; you can redistribute it and/or modify it under the terms of the GNU General Public License as published by the Free Software Foundation, version 2.
 * OpenTTD is distributed in the hope that it will be useful, but WITHOUT ANY WARRANTY; without even the implied warranty of MERCHANTABILITY or FITNESS FOR A PARTICULAR PURPOSE.
 * See the GNU General Public License for more details. You should have received a copy of the GNU General Public License along with OpenTTD. If not, see <http://www.gnu.org/licenses/>.
 */

/** @file newgrf_act0_airports.cpp NewGRF Action 0x00 handler for airports. */

#include "../stdafx.h"
#include "../debug.h"
#include "../newgrf_airporttiles.h"
#include "../newgrf_airport.h"
#include "newgrf_bytereader.h"
#include "newgrf_internal.h"
#include "newgrf_stringmapping.h"

#include "../safeguards.h"

/**
 * Define properties for airports
 * @param first Local ID of the first airport.
 * @param last Local ID of the last airport.
 * @param prop The property to change.
 * @param mapping_entry Variable mapping entry.
 * @param buf The property value.
 * @return ChangeInfoResult.
 */
static ChangeInfoResult AirportChangeInfo(uint first, uint last, int prop, const GRFFilePropertyRemapEntry *mapping_entry, ByteReader &buf)
{
	ChangeInfoResult ret = CIR_SUCCESS;

	if (last > NUM_AIRPORTS_PER_GRF) {
		GrfMsg(1, "AirportChangeInfo: Too many airports, trying id ({}), max ({}). Ignoring.", last, NUM_AIRPORTS_PER_GRF);
		return CIR_INVALID_ID;
	}

	/* Allocate industry specs if they haven't been allocated already. */
	if (_cur_gps.grffile->airportspec.size() < last) _cur_gps.grffile->airportspec.resize(last);

	for (uint id = first; id < last; ++id) {
<<<<<<< HEAD
		AirportSpec *as = _cur.grffile->airportspec[id].get();
=======
		auto &as = _cur_gps.grffile->airportspec[id];
>>>>>>> 36998384

		if (as == nullptr && prop != 0x08 && prop != 0x09) {
			GrfMsg(2, "AirportChangeInfo: Attempt to modify undefined airport {}, ignoring", id);
			return CIR_INVALID_ID;
		}

		switch (prop) {
			case 0x08: { // Modify original airport
				uint8_t subs_id = buf.ReadByte();
				if (subs_id == 0xFF) {
					/* Instead of defining a new airport, an airport id
					 * of 0xFF disables the old airport with the current id. */
					AirportSpec::GetWithoutOverride(id)->enabled = false;
					continue;
				} else if (subs_id >= NEW_AIRPORT_OFFSET) {
					/* The substitute id must be one of the original airports. */
					GrfMsg(2, "AirportChangeInfo: Attempt to use new airport {} as substitute airport for {}. Ignoring.", subs_id, id);
					continue;
				}

				/* Allocate space for this airport.
				 * Only need to do it once. If ever it is called again, it should not
				 * do anything */
				if (as == nullptr) {
					_cur.grffile->airportspec[id] = std::make_unique<AirportSpec>(*AirportSpec::GetWithoutOverride(subs_id));
					as = _cur.grffile->airportspec[id].get();

					as->enabled = true;
					as->grf_prop.local_id = id;
					as->grf_prop.subst_id = subs_id;
					as->grf_prop.SetGRFFile(_cur_gps.grffile);
					/* override the default airport */
					_airport_mngr.Add(id, _cur_gps.grffile->grfid, subs_id);
				}
				break;
			}

			case 0x0A: { // Set airport layout
				uint8_t num_layouts = buf.ReadByte();
				buf.ReadDWord(); // Total size of definition, unneeded.
				uint8_t size_x = 0;
				uint8_t size_y = 0;

				std::vector<AirportTileLayout> layouts;
				layouts.reserve(num_layouts);

				for (uint8_t j = 0; j != num_layouts; ++j) {
					auto &layout = layouts.emplace_back();
					layout.rotation = static_cast<Direction>(buf.ReadByte() & 6); // Rotation can only be DIR_NORTH, DIR_EAST, DIR_SOUTH or DIR_WEST.

					for (;;) {
						auto &tile = layout.tiles.emplace_back();
						tile.ti.x = buf.ReadByte();
						tile.ti.y = buf.ReadByte();
						if (tile.ti.x == 0 && tile.ti.y == 0x80) {
							/* Convert terminator to our own. */
							tile.ti.x = -0x80;
							tile.ti.y = 0;
							tile.gfx = 0;
							break;
						}

						tile.gfx = buf.ReadByte();

						if (tile.gfx == 0xFE) {
							/* Use a new tile from this GRF */
							int local_tile_id = buf.ReadWord();

							/* Read the ID from the _airporttile_mngr. */
							uint16_t tempid = _airporttile_mngr.GetID(local_tile_id, _cur_gps.grffile->grfid);

							if (tempid == INVALID_AIRPORTTILE) {
								GrfMsg(2, "AirportChangeInfo: Attempt to use airport tile {} with airport id {}, not yet defined. Ignoring.", local_tile_id, id);
							} else {
								/* Declared as been valid, can be used */
								tile.gfx = tempid;
							}
						} else if (tile.gfx == 0xFF) {
							tile.ti.x = static_cast<int8_t>(GB(tile.ti.x, 0, 8));
							tile.ti.y = static_cast<int8_t>(GB(tile.ti.y, 0, 8));
						}

						/* Determine largest size. */
						if (layout.rotation == DIR_E || layout.rotation == DIR_W) {
							size_x = std::max<uint8_t>(size_x, tile.ti.y + 1);
							size_y = std::max<uint8_t>(size_y, tile.ti.x + 1);
						} else {
							size_x = std::max<uint8_t>(size_x, tile.ti.x + 1);
							size_y = std::max<uint8_t>(size_y, tile.ti.y + 1);
						}
					}
				}
				as->layouts = std::move(layouts);
				as->size_x = size_x;
				as->size_y = size_y;
				break;
			}

			case 0x0C:
				as->min_year = CalTime::Year{buf.ReadWord()};
				as->max_year = CalTime::Year{buf.ReadWord()};
				if (as->max_year == 0xFFFF) as->max_year = CalTime::MAX_YEAR;
				break;

			case 0x0D:
				as->ttd_airport_type = (TTDPAirportType)buf.ReadByte();
				break;

			case 0x0E:
				as->catchment = Clamp(buf.ReadByte(), 1, MAX_CATCHMENT);
				break;

			case 0x0F:
				as->noise_level = buf.ReadByte();
				break;

			case 0x10:
				AddStringForMapping(GRFStringID{buf.ReadWord()}, &as->name);
				break;

			case 0x11: // Maintenance cost factor
				as->maintenance_cost = buf.ReadWord();
				break;

			case 0x12: // Badge list
				as->badges = ReadBadgeList(buf, GSF_AIRPORTS);
				break;

			default:
				ret = HandleAction0PropertyDefault(buf, prop);
				break;
		}
	}

	return ret;
}

static ChangeInfoResult AirportTilesChangeInfo(uint first, uint last, int prop, const GRFFilePropertyRemapEntry *mapping_entry, ByteReader &buf)
{
	ChangeInfoResult ret = CIR_SUCCESS;

	if (last > NUM_AIRPORTTILES_PER_GRF) {
		GrfMsg(1, "AirportTileChangeInfo: Too many airport tiles loaded ({}), max ({}). Ignoring.", last, NUM_AIRPORTTILES_PER_GRF);
		return CIR_INVALID_ID;
	}

	/* Allocate airport tile specs if they haven't been allocated already. */
	if (_cur_gps.grffile->airtspec.size() < last) _cur_gps.grffile->airtspec.resize(last);

	for (uint id = first; id < last; ++id) {
<<<<<<< HEAD
		AirportTileSpec *tsp = _cur.grffile->airtspec[id].get();
=======
		auto &tsp = _cur_gps.grffile->airtspec[id];
>>>>>>> 36998384

		if (prop != 0x08 && tsp == nullptr) {
			GrfMsg(2, "AirportTileChangeInfo: Attempt to modify undefined airport tile {}. Ignoring.", id);
			return CIR_INVALID_ID;
		}

		switch (prop) {
			case 0x08: { // Substitute airport tile type
				uint8_t subs_id = buf.ReadByte();
				if (subs_id >= NEW_AIRPORTTILE_OFFSET) {
					/* The substitute id must be one of the original airport tiles. */
					GrfMsg(2, "AirportTileChangeInfo: Attempt to use new airport tile {} as substitute airport tile for {}. Ignoring.", subs_id, id);
					continue;
				}

				/* Allocate space for this airport tile. */
				if (tsp == nullptr) {
					_cur.grffile->airtspec[id] = std::make_unique<AirportTileSpec>(*AirportTileSpec::Get(subs_id));
					tsp = _cur.grffile->airtspec[id].get();

					tsp->enabled = true;

					tsp->animation.status = ANIM_STATUS_NO_ANIMATION;

					tsp->grf_prop.local_id = id;
					tsp->grf_prop.subst_id = subs_id;
					tsp->grf_prop.SetGRFFile(_cur_gps.grffile);
					_airporttile_mngr.AddEntityID(id, _cur_gps.grffile->grfid, subs_id); // pre-reserve the tile slot
				}
				break;
			}

			case 0x09: { // Airport tile override
				uint8_t override_id = buf.ReadByte();

				/* The airport tile being overridden must be an original airport tile. */
				if (override_id >= NEW_AIRPORTTILE_OFFSET) {
					GrfMsg(2, "AirportTileChangeInfo: Attempt to override new airport tile {} with airport tile id {}. Ignoring.", override_id, id);
					continue;
				}

				_airporttile_mngr.Add(id, _cur_gps.grffile->grfid, override_id);
				break;
			}

			case 0x0E: // Callback mask
				tsp->callback_mask = static_cast<AirportTileCallbackMasks>(buf.ReadByte());
				break;

			case 0x0F: // Animation information
				tsp->animation.frames = buf.ReadByte();
				tsp->animation.status = buf.ReadByte();
				break;

			case 0x10: // Animation speed
				tsp->animation.speed = buf.ReadByte();
				break;

			case 0x11: // Animation triggers
				tsp->animation.triggers = buf.ReadByte();
				break;

			case 0x12: // Badge list
				tsp->badges = ReadBadgeList(buf, GSF_TRAMTYPES);
				break;

			default:
				ret = HandleAction0PropertyDefault(buf, prop);
				break;
		}
	}

	return ret;
}

template <> ChangeInfoResult GrfChangeInfoHandler<GSF_AIRPORTS>::Reserve(uint, uint, int, const GRFFilePropertyRemapEntry *, ByteReader &) { return CIR_UNHANDLED; }
template <> ChangeInfoResult GrfChangeInfoHandler<GSF_AIRPORTS>::Activation(uint first, uint last, int prop, const GRFFilePropertyRemapEntry *mapping_entry, ByteReader &buf) { return AirportChangeInfo(first, last, prop, mapping_entry, buf); }

template <> ChangeInfoResult GrfChangeInfoHandler<GSF_AIRPORTTILES>::Reserve(uint, uint, int, const GRFFilePropertyRemapEntry *, ByteReader &) { return CIR_UNHANDLED; }
template <> ChangeInfoResult GrfChangeInfoHandler<GSF_AIRPORTTILES>::Activation(uint first, uint last, int prop, const GRFFilePropertyRemapEntry *mapping_entry, ByteReader &buf) { return AirportTilesChangeInfo(first, last, prop, mapping_entry, buf); }<|MERGE_RESOLUTION|>--- conflicted
+++ resolved
@@ -39,11 +39,7 @@
 	if (_cur_gps.grffile->airportspec.size() < last) _cur_gps.grffile->airportspec.resize(last);
 
 	for (uint id = first; id < last; ++id) {
-<<<<<<< HEAD
-		AirportSpec *as = _cur.grffile->airportspec[id].get();
-=======
-		auto &as = _cur_gps.grffile->airportspec[id];
->>>>>>> 36998384
+		AirportSpec *as = _cur_gps.grffile->airportspec[id].get();
 
 		if (as == nullptr && prop != 0x08 && prop != 0x09) {
 			GrfMsg(2, "AirportChangeInfo: Attempt to modify undefined airport {}, ignoring", id);
@@ -68,8 +64,8 @@
 				 * Only need to do it once. If ever it is called again, it should not
 				 * do anything */
 				if (as == nullptr) {
-					_cur.grffile->airportspec[id] = std::make_unique<AirportSpec>(*AirportSpec::GetWithoutOverride(subs_id));
-					as = _cur.grffile->airportspec[id].get();
+					_cur_gps.grffile->airportspec[id] = std::make_unique<AirportSpec>(*AirportSpec::GetWithoutOverride(subs_id));
+					as = _cur_gps.grffile->airportspec[id].get();
 
 					as->enabled = true;
 					as->grf_prop.local_id = id;
@@ -194,11 +190,7 @@
 	if (_cur_gps.grffile->airtspec.size() < last) _cur_gps.grffile->airtspec.resize(last);
 
 	for (uint id = first; id < last; ++id) {
-<<<<<<< HEAD
-		AirportTileSpec *tsp = _cur.grffile->airtspec[id].get();
-=======
-		auto &tsp = _cur_gps.grffile->airtspec[id];
->>>>>>> 36998384
+		AirportTileSpec *tsp = _cur_gps.grffile->airtspec[id].get();
 
 		if (prop != 0x08 && tsp == nullptr) {
 			GrfMsg(2, "AirportTileChangeInfo: Attempt to modify undefined airport tile {}. Ignoring.", id);
@@ -216,8 +208,8 @@
 
 				/* Allocate space for this airport tile. */
 				if (tsp == nullptr) {
-					_cur.grffile->airtspec[id] = std::make_unique<AirportTileSpec>(*AirportTileSpec::Get(subs_id));
-					tsp = _cur.grffile->airtspec[id].get();
+					_cur_gps.grffile->airtspec[id] = std::make_unique<AirportTileSpec>(*AirportTileSpec::Get(subs_id));
+					tsp = _cur_gps.grffile->airtspec[id].get();
 
 					tsp->enabled = true;
 
