/*
 * This file is part of OpenTTD.
 * OpenTTD is free software; you can redistribute it and/or modify it under the terms of the GNU General Public License as published by the Free Software Foundation, version 2.
 * OpenTTD is distributed in the hope that it will be useful, but WITHOUT ANY WARRANTY; without even the implied warranty of MERCHANTABILITY or FITNESS FOR A PARTICULAR PURPOSE.
 * See the GNU General Public License for more details. You should have received a copy of the GNU General Public License along with OpenTTD. If not, see <http://www.gnu.org/licenses/>.
 */

/** @file newgrf_act2.cpp NewGRF Action 0x02 handler. */

#include "../stdafx.h"
#include <ranges>
#include "../debug.h"
#include "../debug_settings.h"
#include "../newgrf_engine.h"
#include "../newgrf_extension.h"
#include "../newgrf_cargo.h"
#include "../error.h"
#include "../vehicle_base.h"
#include "../road.h"
#include "../core/alloc_func.hpp"
#include "newgrf_bytereader.h"
#include "newgrf_internal.h"
#include "newgrf_optimiser_internal.h"

#include "../table/strings.h"

#include "../safeguards.h"

constexpr uint16_t GROUPID_CALLBACK_FAILED = 0x7FFF; ///< Explicit "failure" result.
constexpr uint16_t GROUPID_CALCULATED_RESULT = 0x7FFE; ///< Return calculated result from VarAction2.

static CalculatedResultSpriteGroup _calculated_result_group;

/**
 * Map the colour modifiers of TTDPatch to those that Open is using.
 * @param grf_sprite Pointer to the structure been modified.
 */
void MapSpriteMappingRecolour(PalSpriteID *grf_sprite)
{
	if (HasBit(grf_sprite->pal, 14)) {
		ClrBit(grf_sprite->pal, 14);
		SetBit(grf_sprite->sprite, SPRITE_MODIFIER_OPAQUE);
	}

	if (HasBit(grf_sprite->sprite, 14)) {
		ClrBit(grf_sprite->sprite, 14);
		SetBit(grf_sprite->sprite, PALETTE_MODIFIER_TRANSPARENT);
	}

	if (HasBit(grf_sprite->sprite, 15)) {
		ClrBit(grf_sprite->sprite, 15);
		SetBit(grf_sprite->sprite, PALETTE_MODIFIER_COLOUR);
	}
}

/**
 * Read a sprite and a palette from the GRF and convert them into a format
 * suitable to OpenTTD.
 * @param buf                 Input stream.
 * @param read_flags          Whether to read TileLayoutFlags.
 * @param invert_action1_flag Set to true, if palette bit 15 means 'not from action 1'.
 * @param use_cur_spritesets  Whether to use currently referenceable action 1 sets.
 * @param feature             GrfSpecFeature to use spritesets from.
 * @param[out] grf_sprite     Read sprite and palette.
 * @param[out] max_sprite_offset  Optionally returns the number of sprites in the spriteset of the sprite. (0 if no spritset)
 * @param[out] max_palette_offset Optionally returns the number of sprites in the spriteset of the palette. (0 if no spritset)
 * @return Read TileLayoutFlags.
 */
TileLayoutFlags ReadSpriteLayoutSprite(ByteReader &buf, bool read_flags, bool invert_action1_flag, bool use_cur_spritesets, int feature, PalSpriteID *grf_sprite, uint16_t *max_sprite_offset, uint16_t *max_palette_offset)
{
	grf_sprite->sprite = buf.ReadWord();
	grf_sprite->pal = buf.ReadWord();
	TileLayoutFlags flags = read_flags ? (TileLayoutFlags)buf.ReadWord() : TLF_NOTHING;

	MapSpriteMappingRecolour(grf_sprite);

	bool custom_sprite = HasBit(grf_sprite->pal, 15) != invert_action1_flag;
	ClrBit(grf_sprite->pal, 15);

	if (custom_sprite) {
		/* Use sprite from Action 1 */
		uint index = GB(grf_sprite->sprite, 0, 14);
<<<<<<< HEAD
		SpriteSetInfo sprite_set_info;
		if (use_cur_spritesets) sprite_set_info = _cur.GetSpriteSetInfo(feature, index);
		if (use_cur_spritesets && (!sprite_set_info.IsValid() || sprite_set_info.GetNumEnts() == 0)) {
=======
		if (use_cur_spritesets && (!_cur_gps.IsValidSpriteSet(feature, index) || _cur_gps.GetNumEnts(feature, index) == 0)) {
>>>>>>> 36998384
			GrfMsg(1, "ReadSpriteLayoutSprite: Spritelayout uses undefined custom spriteset {}", index);
			grf_sprite->sprite = SPR_IMG_QUERY;
			grf_sprite->pal = PAL_NONE;
		} else {
<<<<<<< HEAD
			SpriteID sprite = use_cur_spritesets ? sprite_set_info.GetSprite() : index;
			if (max_sprite_offset != nullptr) *max_sprite_offset = use_cur_spritesets ? sprite_set_info.GetNumEnts() : UINT16_MAX;
=======
			SpriteID sprite = use_cur_spritesets ? _cur_gps.GetSprite(feature, index) : index;
			if (max_sprite_offset != nullptr) *max_sprite_offset = use_cur_spritesets ? _cur_gps.GetNumEnts(feature, index) : UINT16_MAX;
>>>>>>> 36998384
			SB(grf_sprite->sprite, 0, SPRITE_WIDTH, sprite);
			SetBit(grf_sprite->sprite, SPRITE_MODIFIER_CUSTOM_SPRITE);
		}
	} else if ((flags & TLF_SPRITE_VAR10) && !(flags & TLF_SPRITE_REG_FLAGS)) {
		GrfMsg(1, "ReadSpriteLayoutSprite: Spritelayout specifies var10 value for non-action-1 sprite");
		DisableGrf(STR_NEWGRF_ERROR_INVALID_SPRITE_LAYOUT);
		return flags;
	}

	if (flags & TLF_CUSTOM_PALETTE) {
		/* Use palette from Action 1 */
		uint index = GB(grf_sprite->pal, 0, 14);
<<<<<<< HEAD
		SpriteSetInfo sprite_set_info;
		if (use_cur_spritesets) sprite_set_info = _cur.GetSpriteSetInfo(feature, index);
		if (use_cur_spritesets && (!sprite_set_info.IsValid() || sprite_set_info.GetNumEnts() == 0)) {
			GrfMsg(1, "ReadSpriteLayoutSprite: Spritelayout uses undefined custom spriteset {} for 'palette'", index);
			grf_sprite->pal = PAL_NONE;
		} else {
			SpriteID sprite = use_cur_spritesets ? sprite_set_info.GetSprite() : index;
			if (max_palette_offset != nullptr) *max_palette_offset = use_cur_spritesets ? sprite_set_info.GetNumEnts() : UINT16_MAX;
=======
		if (use_cur_spritesets && (!_cur_gps.IsValidSpriteSet(feature, index) || _cur_gps.GetNumEnts(feature, index) == 0)) {
			GrfMsg(1, "ReadSpriteLayoutSprite: Spritelayout uses undefined custom spriteset {} for 'palette'", index);
			grf_sprite->pal = PAL_NONE;
		} else {
			SpriteID sprite = use_cur_spritesets ? _cur_gps.GetSprite(feature, index) : index;
			if (max_palette_offset != nullptr) *max_palette_offset = use_cur_spritesets ? _cur_gps.GetNumEnts(feature, index) : UINT16_MAX;
>>>>>>> 36998384
			SB(grf_sprite->pal, 0, SPRITE_WIDTH, sprite);
			SetBit(grf_sprite->pal, SPRITE_MODIFIER_CUSTOM_SPRITE);
		}
	} else if ((flags & TLF_PALETTE_VAR10) && !(flags & TLF_PALETTE_REG_FLAGS)) {
		GrfMsg(1, "ReadSpriteLayoutRegisters: Spritelayout specifies var10 value for non-action-1 palette");
		DisableGrf(STR_NEWGRF_ERROR_INVALID_SPRITE_LAYOUT);
		return flags;
	}

	return flags;
}

/**
 * Preprocess the TileLayoutFlags and read register modifiers from the GRF.
 * @param buf        Input stream.
 * @param flags      TileLayoutFlags to process.
 * @param is_parent  Whether the sprite is a parentsprite with a bounding box.
 * @param dts        Sprite layout to insert data into.
 * @param index      Sprite index to process; 0 for ground sprite.
 */
static void ReadSpriteLayoutRegisters(ByteReader &buf, TileLayoutFlags flags, bool is_parent, NewGRFSpriteLayout *dts, uint index)
{
	if (!(flags & TLF_DRAWING_FLAGS)) return;

	if (dts->registers.empty()) dts->AllocateRegisters();
	TileLayoutRegisters &regs = const_cast<TileLayoutRegisters&>(dts->registers[index]);
	regs.flags = flags & TLF_DRAWING_FLAGS;

	if (flags & TLF_DODRAW)  regs.dodraw  = buf.ReadByte();
	if (flags & TLF_SPRITE)  regs.sprite  = buf.ReadByte();
	if (flags & TLF_PALETTE) regs.palette = buf.ReadByte();

	if (is_parent) {
		if (flags & TLF_BB_XY_OFFSET) {
			regs.delta.parent[0] = buf.ReadByte();
			regs.delta.parent[1] = buf.ReadByte();
		}
		if (flags & TLF_BB_Z_OFFSET)    regs.delta.parent[2] = buf.ReadByte();
	} else {
		if (flags & TLF_CHILD_X_OFFSET) regs.delta.child[0]  = buf.ReadByte();
		if (flags & TLF_CHILD_Y_OFFSET) regs.delta.child[1]  = buf.ReadByte();
	}

	if (flags & TLF_SPRITE_VAR10) {
		regs.sprite_var10 = buf.ReadByte();
		if (regs.sprite_var10 > TLR_MAX_VAR10) {
			GrfMsg(1, "ReadSpriteLayoutRegisters: Spritelayout specifies var10 ({}) exceeding the maximal allowed value {}", regs.sprite_var10, TLR_MAX_VAR10);
			DisableGrf(STR_NEWGRF_ERROR_INVALID_SPRITE_LAYOUT);
			return;
		}
	}

	if (flags & TLF_PALETTE_VAR10) {
		regs.palette_var10 = buf.ReadByte();
		if (regs.palette_var10 > TLR_MAX_VAR10) {
			GrfMsg(1, "ReadSpriteLayoutRegisters: Spritelayout specifies var10 ({}) exceeding the maximal allowed value {}", regs.palette_var10, TLR_MAX_VAR10);
			DisableGrf(STR_NEWGRF_ERROR_INVALID_SPRITE_LAYOUT);
			return;
		}
	}
}

/**
 * Read a spritelayout from the GRF.
 * @param buf                  Input
 * @param num_building_sprites Number of building sprites to read
 * @param use_cur_spritesets   Whether to use currently referenceable action 1 sets.
 * @param feature              GrfSpecFeature to use spritesets from.
 * @param allow_var10          Whether the spritelayout may specify var10 values for resolving multiple action-1-2-3 chains
 * @param no_z_position        Whether bounding boxes have no Z offset
 * @param dts                  Layout container to output into
 * @return True on error (GRF was disabled).
 */
bool ReadSpriteLayout(ByteReader &buf, uint num_building_sprites, bool use_cur_spritesets, uint8_t feature, bool allow_var10, bool no_z_position, NewGRFSpriteLayout *dts)
{
	bool has_flags = HasBit(num_building_sprites, 6);
	ClrBit(num_building_sprites, 6);
	TileLayoutFlags valid_flags = TLF_KNOWN_FLAGS;
	if (!allow_var10) valid_flags &= ~TLF_VAR10_FLAGS;
	dts->Allocate(num_building_sprites); // allocate before reading groundsprite flags

	TempBufferT<uint16_t, 16> max_sprite_offset(num_building_sprites + 1, 0);
	TempBufferT<uint16_t, 16> max_palette_offset(num_building_sprites + 1, 0);

	/* Groundsprite */
<<<<<<< HEAD
	TileLayoutFlags flags = ReadSpriteLayoutSprite(buf, has_flags, false, use_cur_spritesets, feature, &dts->ground, max_sprite_offset, max_palette_offset);
	if (_cur.skip_sprites < 0) return true;
=======
	TileLayoutFlags flags = ReadSpriteLayoutSprite(buf, has_flags, false, use_cur_spritesets, feature, &dts->ground, max_sprite_offset.data(), max_palette_offset.data());
	if (_cur_gps.skip_sprites < 0) return true;
>>>>>>> 36998384

	if (flags & ~(valid_flags & ~TLF_NON_GROUND_FLAGS)) {
		GrfMsg(1, "ReadSpriteLayout: Spritelayout uses invalid flag 0x{:X} for ground sprite", flags & ~(valid_flags & ~TLF_NON_GROUND_FLAGS));
		DisableGrf(STR_NEWGRF_ERROR_INVALID_SPRITE_LAYOUT);
		return true;
	}

	ReadSpriteLayoutRegisters(buf, flags, false, dts, 0);
	if (_cur_gps.skip_sprites < 0) return true;

	for (uint i = 0; i < num_building_sprites; i++) {
		DrawTileSeqStruct *seq = const_cast<DrawTileSeqStruct*>(&dts->seq[i]);

<<<<<<< HEAD
		flags = ReadSpriteLayoutSprite(buf, has_flags, false, use_cur_spritesets, feature, &seq->image, max_sprite_offset + i + 1, max_palette_offset + i + 1);
		if (_cur.skip_sprites < 0) return true;
=======
		flags = ReadSpriteLayoutSprite(buf, has_flags, false, use_cur_spritesets, feature, &seq->image, max_sprite_offset.data() + i + 1, max_palette_offset.data() + i + 1);
		if (_cur_gps.skip_sprites < 0) return true;
>>>>>>> 36998384

		if (flags & ~valid_flags) {
			GrfMsg(1, "ReadSpriteLayout: Spritelayout uses unknown flag 0x{:X}", flags & ~valid_flags);
			DisableGrf(STR_NEWGRF_ERROR_INVALID_SPRITE_LAYOUT);
			return true;
		}

		seq->delta_x = buf.ReadByte();
		seq->delta_y = buf.ReadByte();

		if (!no_z_position) seq->delta_z = buf.ReadByte();

		if (seq->IsParentSprite()) {
			seq->size_x = buf.ReadByte();
			seq->size_y = buf.ReadByte();
			seq->size_z = buf.ReadByte();
		}

		ReadSpriteLayoutRegisters(buf, flags, seq->IsParentSprite(), dts, i + 1);
		if (_cur_gps.skip_sprites < 0) return true;
	}

	/* Check if the number of sprites per spriteset is consistent */
	bool is_consistent = true;
	dts->consistent_max_offset = 0;
	for (uint i = 0; i < num_building_sprites + 1; i++) {
		if (max_sprite_offset[i] > 0) {
			if (dts->consistent_max_offset == 0) {
				dts->consistent_max_offset = max_sprite_offset[i];
			} else if (dts->consistent_max_offset != max_sprite_offset[i]) {
				is_consistent = false;
				break;
			}
		}
		if (max_palette_offset[i] > 0) {
			if (dts->consistent_max_offset == 0) {
				dts->consistent_max_offset = max_palette_offset[i];
			} else if (dts->consistent_max_offset != max_palette_offset[i]) {
				is_consistent = false;
				break;
			}
		}
	}

	/* When the Action1 sets are unknown, everything should be 0 (no spriteset usage) or UINT16_MAX (some spriteset usage) */
	assert(use_cur_spritesets || (is_consistent && (dts->consistent_max_offset == 0 || dts->consistent_max_offset == UINT16_MAX)));

	if (!is_consistent || !dts->registers.empty()) {
		dts->consistent_max_offset = 0;
		if (dts->registers.empty()) dts->AllocateRegisters();

		for (uint i = 0; i < num_building_sprites + 1; i++) {
			TileLayoutRegisters &regs = const_cast<TileLayoutRegisters&>(dts->registers[i]);
			regs.max_sprite_offset = max_sprite_offset[i];
			regs.max_palette_offset = max_palette_offset[i];
		}
	}

	return false;
}

static robin_hood::unordered_map<uint16_t, const CallbackResultSpriteGroup *> _callback_result_cache;

void ResetCallbacks(bool final)
{
	_callback_result_cache.clear();
	if (final) {
		auto tmp = std::move(_callback_result_cache);
	}
}

const CallbackResultSpriteGroup *NewCallbackResultSpriteGroupNoTransform(uint16_t result)
{
<<<<<<< HEAD
	const CallbackResultSpriteGroup *&ptr = _callback_result_cache[result];
	if (ptr == nullptr) {
		assert(CallbackResultSpriteGroup::CanAllocateItem());
		ptr = new CallbackResultSpriteGroup(result);
=======
	/* Old style callback results (only valid for version < 8) have the highest byte 0xFF to signify it is a callback result.
	 * New style ones only have the highest bit set (allows 15-bit results, instead of just 8) */
	if (_cur_gps.grffile->grf_version < 8 && GB(value, 8, 8) == 0xFF) {
		value &= ~0xFF00;
	} else {
		value &= ~0x8000;
>>>>>>> 36998384
	}
	return ptr;
}

static const CallbackResultSpriteGroup *NewCallbackResultSpriteGroup(uint16_t groupid)
{
	uint16_t result = CallbackResultSpriteGroup::TransformResultValue(groupid, _cur.grffile->grf_version >= 8);
	return NewCallbackResultSpriteGroupNoTransform(result);
}

static const SpriteGroup *GetGroupFromGroupIDNoCBResult(uint16_t setid, uint8_t type, uint16_t groupid)
{
	if (groupid == GROUPID_CALLBACK_FAILED) return nullptr;

<<<<<<< HEAD
	if ((size_t)groupid >= _cur.spritegroups.size() || _cur.spritegroups[groupid] == nullptr) {
=======
	if (groupid > MAX_SPRITEGROUP || _cur_gps.spritegroups[groupid] == nullptr) {
>>>>>>> 36998384
		GrfMsg(1, "GetGroupFromGroupID(0x{:02X}:0x{:02X}): Groupid 0x{:04X} does not exist, leaving empty", setid, type, groupid);
		return nullptr;
	}

<<<<<<< HEAD
	const SpriteGroup *result = _cur.spritegroups[groupid];
	if (likely(!HasBit(_misc_debug_flags, MDF_NEWGRF_SG_SAVE_RAW))) result = PruneTargetSpriteGroup(result);
	return result;
}

/* Helper function to either create a callback or link to a previously
 * defined spritegroup. */
static const SpriteGroup *GetGroupFromGroupID(uint16_t setid, uint8_t type, uint16_t groupid)
{
	if (HasBit(groupid, 15)) {
		return NewCallbackResultSpriteGroup(groupid);
	}

	return GetGroupFromGroupIDNoCBResult(setid, type, groupid);
=======
	return _cur_gps.spritegroups[groupid];
>>>>>>> 36998384
}

/**
 * Helper function to either create a callback or a result sprite group.
 * @param feature GrfSpecFeature to define spritegroup for.
 * @param setid SetID of the currently being parsed Action2. (only for debug output)
 * @param type Type of the currently being parsed Action2. (only for debug output)
 * @param spriteid Raw value from the GRF for the new spritegroup; describes either the return value or the referenced spritegroup.
 * @return Created spritegroup.
 */
static const SpriteGroup *CreateGroupFromGroupID(uint8_t feature, uint16_t setid, uint8_t type, uint16_t spriteid)
{
	if (HasBit(spriteid, 15)) {
		return NewCallbackResultSpriteGroup(spriteid);
	}

<<<<<<< HEAD
	const SpriteSetInfo sprite_set_info = _cur.GetSpriteSetInfo(feature, spriteid);

	if (!sprite_set_info.IsValid()) {
=======
	if (!_cur_gps.IsValidSpriteSet(feature, spriteid)) {
>>>>>>> 36998384
		GrfMsg(1, "CreateGroupFromGroupID(0x{:02X}:0x{:02X}): Sprite set {} invalid", setid, type, spriteid);
		return nullptr;
	}

<<<<<<< HEAD
	SpriteID spriteset_start = sprite_set_info.GetSprite();
	uint num_sprites = sprite_set_info.GetNumEnts();
=======
	SpriteID spriteset_start = _cur_gps.GetSprite(feature, spriteid);
	uint num_sprites = _cur_gps.GetNumEnts(feature, spriteid);
>>>>>>> 36998384

	/* Ensure that the sprites are loeded */
	assert(spriteset_start + num_sprites <= _cur_gps.spriteid);

	assert(ResultSpriteGroup::CanAllocateItem());
	return new ResultSpriteGroup(spriteset_start, num_sprites);
}

static void ProcessDeterministicSpriteGroupRanges(const std::vector<DeterministicSpriteGroupRange> &ranges, std::vector<DeterministicSpriteGroupRange> &ranges_out, const SpriteGroup *default_group)
{
	/* Sort ranges ascending. When ranges overlap, this may required clamping or splitting them */
	std::vector<uint32_t> bounds;
	bounds.reserve(ranges.size());
	for (uint i = 0; i < ranges.size(); i++) {
		bounds.push_back(ranges[i].low);
		if (ranges[i].high != UINT32_MAX) bounds.push_back(ranges[i].high + 1);
	}
	std::sort(bounds.begin(), bounds.end());
	bounds.erase(std::unique(bounds.begin(), bounds.end()), bounds.end());

	std::vector<const SpriteGroup *> target;
	target.reserve(bounds.size());
	for (uint j = 0; j < bounds.size(); ++j) {
		uint32_t v = bounds[j];
		const SpriteGroup *t = default_group;
		for (uint i = 0; i < ranges.size(); i++) {
			if (ranges[i].low <= v && v <= ranges[i].high) {
				t = ranges[i].group;
				break;
			}
		}
		target.push_back(t);
	}
	assert(target.size() == bounds.size());

	for (uint j = 0; j < bounds.size(); ) {
		if (target[j] != default_group) {
			DeterministicSpriteGroupRange &r = ranges_out.emplace_back();
			r.group = target[j];
			r.low = bounds[j];
			while (j < bounds.size() && target[j] == r.group) {
				j++;
			}
			r.high = j < bounds.size() ? bounds[j] - 1 : UINT32_MAX;
		} else {
			j++;
		}
	}
}

static VarSpriteGroupScopeOffset ParseRelativeScopeByte(uint8_t relative)
{
	VarSpriteGroupScopeOffset var_scope_count = (GB(relative, 6, 2) << 8);
	if ((relative & 0xF) == 0) {
		SetBit(var_scope_count, 15);
	} else {
		var_scope_count |= (relative & 0xF);
	}
	return var_scope_count;
}

/* Action 0x02 */
static void NewSpriteGroup(ByteReader &buf)
{
	/* <02> <feature> <set-id> <type/num-entries> <feature-specific-data...>
	 *
	 * B feature       see action 1
	 * B set-id        ID of this particular definition
	 *                 This is an extended byte if feature "more_action2_ids" is tested for
	 * B type/num-entries
	 *                 if 80 or greater, this is a randomized or variational
	 *                 list definition, see below
	 *                 otherwise it specifies a number of entries, the exact
	 *                 meaning depends on the feature
	 * V feature-specific-data (huge mess, don't even look it up --pasky) */
	const SpriteGroup *act_group = nullptr;

	GrfSpecFeatureRef feature_ref = ReadFeature(buf.ReadByte());
	GrfSpecFeature feature = feature_ref.id;
	if (feature >= GSF_END) {
		GrfMsg(1, "NewSpriteGroup: Unsupported feature {}, skipping", GetFeatureString(feature_ref));
		return;
	}

	uint16_t setid  = HasBit(_cur.grffile->observed_feature_tests, GFTOF_MORE_ACTION2_IDS) ? buf.ReadExtendedByte() : buf.ReadByte();
	uint8_t type    = buf.ReadByte();

	/* Sprite Groups are created here but they are allocated from a pool, so
	 * we do not need to delete anything if there is an exception from the
	 * ByteReader. */

	/* Decoded sprite type */
	enum SpriteType {
		STYPE_NORMAL,
		STYPE_DETERMINISTIC,
		STYPE_DETERMINISTIC_RELATIVE,
		STYPE_DETERMINISTIC_RELATIVE_2,
		STYPE_RANDOMIZED,
		STYPE_CB_FAILURE,
	};
	SpriteType stype = STYPE_NORMAL;
	switch (type) {
		/* Deterministic Sprite Group */
		case 0x81: // Self scope, byte
		case 0x82: // Parent scope, byte
		case 0x85: // Self scope, word
		case 0x86: // Parent scope, word
		case 0x89: // Self scope, dword
		case 0x8A: // Parent scope, dword
			stype = STYPE_DETERMINISTIC;
			break;

		/* Randomized Sprite Group */
		case 0x80: // Self scope
		case 0x83: // Parent scope
		case 0x84: // Relative scope
			stype = STYPE_RANDOMIZED;
			break;

		/* Extension type */
		case 0x87:
			if (HasBit(_cur.grffile->observed_feature_tests, GFTOF_MORE_VARACTION2_TYPES)) {
				uint8_t subtype = buf.ReadByte();
				switch (subtype) {
					case 0:
						stype = STYPE_CB_FAILURE;
						break;

					case 1:
						stype = STYPE_DETERMINISTIC_RELATIVE;
						break;

					case 2:
						stype = STYPE_DETERMINISTIC_RELATIVE_2;
						break;

					default:
						GrfMsg(1, "NewSpriteGroup: Unknown 0x87 extension subtype {:02X} for feature {}, handling as CB failure", subtype, GetFeatureString(feature));
						stype = STYPE_CB_FAILURE;
						break;
				}
			}
			break;

		default:
			break;
	}

	switch (stype) {
		/* Deterministic Sprite Group */
		case STYPE_DETERMINISTIC:
		case STYPE_DETERMINISTIC_RELATIVE:
		case STYPE_DETERMINISTIC_RELATIVE_2:
		{
			VarSpriteGroupScopeOffset var_scope_count = 0;
			if (stype == STYPE_DETERMINISTIC_RELATIVE) {
				var_scope_count = ParseRelativeScopeByte(buf.ReadByte());
			} else if (stype == STYPE_DETERMINISTIC_RELATIVE_2) {
				uint8_t mode = buf.ReadByte();
				uint8_t offset = buf.ReadByte();
				bool invalid = false;
				if ((mode & 0x7F) >= VSGSRM_END) {
					invalid = true;
				}
				if (HasBit(mode, 7)) {
					/* Use variable 0x100 */
					if (offset != 0) invalid = true;
				}
				if (invalid) {
					GrfMsg(1, "NewSpriteGroup: Unknown 0x87 extension subtype 2 relative mode: {:02X} {:02X} for feature {}, handling as CB failure", mode, offset, GetFeatureString(feature));
					act_group = NewCallbackResultSpriteGroupNoTransform(CALLBACK_FAILED);
					break;
				}
				var_scope_count = (mode << 8) | offset;
			}

			uint8_t varadjust;
			uint8_t varsize;

			bool first_adjust = true;

			assert(DeterministicSpriteGroup::CanAllocateItem());
			DeterministicSpriteGroup *group = new DeterministicSpriteGroup();
<<<<<<< HEAD
			group->nfo_line = _cur.nfo_line;
			group->feature = feature;
			if (_action6_override_active) group->sg_flags |= SGF_ACTION6;
=======
			group->nfo_line = _cur_gps.nfo_line;
>>>>>>> 36998384
			act_group = group;

			if (stype == STYPE_DETERMINISTIC_RELATIVE || stype == STYPE_DETERMINISTIC_RELATIVE_2) {
				group->var_scope = (feature <= GSF_AIRCRAFT) ? VSG_SCOPE_RELATIVE : VSG_SCOPE_SELF;
				group->var_scope_count = var_scope_count;

				group->size = DSG_SIZE_DWORD;
				varsize = 4;
			} else {
				group->var_scope = HasBit(type, 1) ? VSG_SCOPE_PARENT : VSG_SCOPE_SELF;

				switch (GB(type, 2, 2)) {
					default: NOT_REACHED();
					case 0: group->size = DSG_SIZE_BYTE;  varsize = 1; break;
					case 1: group->size = DSG_SIZE_WORD;  varsize = 2; break;
					case 2: group->size = DSG_SIZE_DWORD; varsize = 4; break;
				}
			}

			const VarAction2AdjustInfo info = { feature, GetGrfSpecFeatureForScope(feature, group->var_scope), varsize };

			DeterministicSpriteGroupShadowCopy *shadow = nullptr;
			if (unlikely(HasBit(_misc_debug_flags, MDF_NEWGRF_SG_SAVE_RAW))) {
				shadow = &(_deterministic_sg_shadows[group]);
			}
			static std::vector<DeterministicSpriteGroupAdjust> current_adjusts;
			current_adjusts.clear();

			VarAction2OptimiseState va2_opt_state;
			/* The initial value is always the constant 0 */
			va2_opt_state.inference = VA2AIF_SIGNED_NON_NEGATIVE | VA2AIF_ONE_OR_ZERO | VA2AIF_HAVE_CONSTANT;
			va2_opt_state.current_constant = 0;

			/* Loop through the var adjusts. Unfortunately we don't know how many we have
			 * from the outset, so we shall have to keep reallocing. */
			do {
				DeterministicSpriteGroupAdjust &adjust = current_adjusts.emplace_back();

				/* The first var adjust doesn't have an operation specified, so we set it to add. */
				adjust.operation = first_adjust ? DSGA_OP_ADD : (DeterministicSpriteGroupAdjustOperation)buf.ReadByte();
				first_adjust = false;
				if (adjust.operation > DSGA_OP_END) adjust.operation = DSGA_OP_END;
				adjust.variable  = buf.ReadByte();
				if (adjust.variable == 0x7E) {
					/* Link subroutine group */
					adjust.subroutine = GetGroupFromGroupIDNoCBResult(setid, type, HasBit(_cur.grffile->observed_feature_tests, GFTOF_MORE_ACTION2_IDS) ? buf.ReadExtendedByte() : buf.ReadByte());
				} else {
					adjust.parameter = IsInsideMM(adjust.variable, 0x60, 0x80) ? buf.ReadByte() : 0;
				}

				varadjust = buf.ReadByte();
				adjust.shift_num = GB(varadjust, 0, 5);
				adjust.type      = (DeterministicSpriteGroupAdjustType)GB(varadjust, 6, 2);
				adjust.and_mask  = buf.ReadVarSize(varsize);

				if (adjust.variable == 0x11) {
					for (const GRFVariableMapEntry &remap : _cur.grffile->grf_variable_remaps) {
						if (remap.feature == info.scope_feature && remap.input_shift == adjust.shift_num && remap.input_mask == adjust.and_mask) {
							adjust.variable = remap.id;
							adjust.shift_num = remap.output_shift;
							adjust.and_mask = remap.output_mask;
							adjust.parameter = remap.output_param;
							break;
						}
					}
				} else if (adjust.variable == 0x7B && adjust.parameter == 0x11) {
					for (const GRFVariableMapEntry &remap : _cur.grffile->grf_variable_remaps) {
						if (remap.feature == info.scope_feature && remap.input_shift == adjust.shift_num && remap.input_mask == adjust.and_mask) {
							adjust.parameter = remap.id;
							adjust.shift_num = remap.output_shift;
							adjust.and_mask = remap.output_mask;
							break;
						}
					}
				}

				if (info.scope_feature == GSF_ROADSTOPS && HasBit(_cur.grffile->observed_feature_tests, GFTOF_ROAD_STOPS)) {
					if (adjust.variable == 0x68) adjust.variable = A2VRI_ROADSTOP_INFO_NEARBY_TILES_EXT;
					if (adjust.variable == 0x7B && adjust.parameter == 0x68) adjust.parameter = A2VRI_ROADSTOP_INFO_NEARBY_TILES_EXT;
				}

				if (adjust.type != DSGA_TYPE_NONE) {
					adjust.add_val    = buf.ReadVarSize(varsize);
					adjust.divmod_val = buf.ReadVarSize(varsize);
					if (adjust.divmod_val == 0) adjust.divmod_val = 1; // Ensure that divide by zero cannot occur
				} else {
					adjust.add_val    = 0;
					adjust.divmod_val = 0;
				}
				if (unlikely(shadow != nullptr)) {
					shadow->adjusts.push_back(adjust);
					/* Pruning was turned off so that the unpruned target could be saved in the shadow, prune now */
					if (adjust.subroutine != nullptr) adjust.subroutine = PruneTargetSpriteGroup(adjust.subroutine);
				}

				OptimiseVarAction2PreCheckAdjust(va2_opt_state, adjust);

				/* Continue reading var adjusts while bit 5 is set. */
			} while (HasBit(varadjust, 5));

			/* shrink_to_fit will be called later */
			group->adjusts.reserve(current_adjusts.size());

			for (const DeterministicSpriteGroupAdjust &adjust : current_adjusts) {
				group->adjusts.push_back(adjust);
				OptimiseVarAction2Adjust(va2_opt_state, info, group, group->adjusts.back());
			}

			auto get_result_group = [&](uint16_t group_id) -> const SpriteGroup * {
				if (group_id == GROUPID_CALCULATED_RESULT) {
					return &_calculated_result_group;
				} else {
					return GetGroupFromGroupID(setid, type, group_id);
				}
			};

			std::vector<DeterministicSpriteGroupRange> ranges;
			ranges.resize(buf.ReadByte());
			for (auto &range : ranges) {
				range.group = get_result_group(buf.ReadWord());
				range.low   = buf.ReadVarSize(varsize);
				range.high  = buf.ReadVarSize(varsize);
			}

			group->default_group = get_result_group(buf.ReadWord());

			if (unlikely(shadow != nullptr)) {
				shadow->calculated_result = ranges.size() == 0;
				ProcessDeterministicSpriteGroupRanges(ranges, shadow->ranges, group->default_group);
				shadow->default_group = group->default_group;

				/* Pruning was turned off so that the unpruned targets could be saved in the shadow ranges, prune now */
				for (DeterministicSpriteGroupRange &range : ranges) {
					range.group = PruneTargetSpriteGroup(range.group);
				}
				group->default_group = PruneTargetSpriteGroup(group->default_group);
			}

			group->error_group = ranges.empty() ? group->default_group : ranges[0].group;
			/* nvar == 0 is a special case -- we turn our value into a callback result */
			if (ranges.empty()) group->dsg_flags |= DSGF_CALCULATED_RESULT;

			ProcessDeterministicSpriteGroupRanges(ranges, group->ranges, group->default_group);

			OptimiseVarAction2DeterministicSpriteGroup(va2_opt_state, info, group, current_adjusts);
			current_adjusts.clear();
			break;
		}

		/* Randomized Sprite Group */
		case STYPE_RANDOMIZED:
		{
			assert(RandomizedSpriteGroup::CanAllocateItem());
			RandomizedSpriteGroup *group = new RandomizedSpriteGroup();
<<<<<<< HEAD
			group->nfo_line = _cur.nfo_line;
			if (_action6_override_active) group->sg_flags |= SGF_ACTION6;
=======
			group->nfo_line = _cur_gps.nfo_line;
>>>>>>> 36998384
			act_group = group;
			group->var_scope = HasBit(type, 1) ? VSG_SCOPE_PARENT : VSG_SCOPE_SELF;

			if (HasBit(type, 2)) {
				if (feature <= GSF_AIRCRAFT) group->var_scope = VSG_SCOPE_RELATIVE;
				group->var_scope_count = ParseRelativeScopeByte(buf.ReadByte());
			}

			uint8_t triggers = buf.ReadByte();
			group->triggers       = GB(triggers, 0, 7);
			group->cmp_mode       = HasBit(triggers, 7) ? RSG_CMP_ALL : RSG_CMP_ANY;
			group->lowest_randbit = buf.ReadByte();

			uint8_t num_groups = buf.ReadByte();
			if (!HasExactlyOneBit(num_groups)) {
				GrfMsg(1, "NewSpriteGroup: Random Action 2 nrand should be power of 2");
			}

			group->groups.reserve(num_groups);
			for (uint i = 0; i < num_groups; i++) {
				group->groups.push_back(GetGroupFromGroupID(setid, type, buf.ReadWord()));
			}

			if (unlikely(HasBit(_misc_debug_flags, MDF_NEWGRF_SG_SAVE_RAW))) {
				RandomizedSpriteGroupShadowCopy *shadow = &(_randomized_sg_shadows[group]);
				shadow->groups = group->groups;

				/* Pruning was turned off so that the unpruned targets could be saved in the shadow groups, prune now */
				for (const SpriteGroup *&group : group->groups) {
					group = PruneTargetSpriteGroup(group);
				}
			}

			break;
		}

		case STYPE_CB_FAILURE:
			act_group = NewCallbackResultSpriteGroupNoTransform(CALLBACK_FAILED);
			break;

		/* Neither a variable or randomized sprite group... must be a real group */
		case STYPE_NORMAL:
		{
			switch (feature) {
				case GSF_TRAINS:
				case GSF_ROADVEHICLES:
				case GSF_SHIPS:
				case GSF_AIRCRAFT:
				case GSF_STATIONS:
				case GSF_CANALS:
				case GSF_CARGOES:
				case GSF_AIRPORTS:
				case GSF_RAILTYPES:
				case GSF_ROADTYPES:
				case GSF_TRAMTYPES:
				case GSF_BADGES:
				case GSF_SIGNALS:
				case GSF_NEWLANDSCAPE:
				{
					uint8_t num_loaded  = type;
					uint8_t num_loading = buf.ReadByte();

					if (!_cur_gps.HasValidSpriteSets(feature)) {
						GrfMsg(0, "NewSpriteGroup: No sprite set to work on! Skipping");
						return;
					}

					if (num_loaded + num_loading == 0) {
						GrfMsg(1, "NewSpriteGroup: no result, skipping invalid RealSpriteGroup");
						break;
					}

					GrfMsg(6, "NewSpriteGroup: New SpriteGroup 0x{:02X}, {} loaded, {} loading",
							setid, num_loaded, num_loading);

					if (num_loaded + num_loading == 0) {
						GrfMsg(1, "NewSpriteGroup: no result, skipping invalid RealSpriteGroup");
						break;
					}

					if (num_loaded + num_loading == 1) {
						/* Avoid creating 'Real' sprite group if only one option. */
						uint16_t spriteid = buf.ReadWord();
						act_group = CreateGroupFromGroupID(feature, setid, type, spriteid);
						GrfMsg(8, "NewSpriteGroup: one result, skipping RealSpriteGroup = subset {}", spriteid);
						break;
					}

					std::vector<uint16_t> loaded;
					std::vector<uint16_t> loading;

					loaded.reserve(num_loaded);
					for (uint i = 0; i < num_loaded; i++) {
						loaded.push_back(buf.ReadWord());
						GrfMsg(8, "NewSpriteGroup: + rg->loaded[{}]  = subset {}", i, loaded[i]);
					}

					loading.reserve(num_loading);
					for (uint i = 0; i < num_loading; i++) {
						loading.push_back(buf.ReadWord());
						GrfMsg(8, "NewSpriteGroup: + rg->loading[{}] = subset {}", i, loading[i]);
					}

					bool loaded_same = !loaded.empty() && std::adjacent_find(loaded.begin(),  loaded.end(),  std::not_equal_to<>()) == loaded.end();
					bool loading_same = !loading.empty() && std::adjacent_find(loading.begin(), loading.end(), std::not_equal_to<>()) == loading.end();
					if (loaded_same && loading_same && loaded[0] == loading[0]) {
						/* Both lists only contain the same value, so don't create 'Real' sprite group */
						act_group = CreateGroupFromGroupID(feature, setid, type, loaded[0]);
						GrfMsg(8, "NewSpriteGroup: same result, skipping RealSpriteGroup = subset {}", loaded[0]);
						break;
					}

					assert(RealSpriteGroup::CanAllocateItem());
					RealSpriteGroup *group = new RealSpriteGroup();
<<<<<<< HEAD
					group->nfo_line = _cur.nfo_line;
					if (_action6_override_active) group->sg_flags |= SGF_ACTION6;
=======
					group->nfo_line = _cur_gps.nfo_line;
>>>>>>> 36998384
					act_group = group;

					if (loaded_same && loaded.size() > 1) loaded.resize(1);
					group->loaded.reserve(loaded.size());
					for (uint16_t spriteid : loaded) {
						const SpriteGroup *t = CreateGroupFromGroupID(feature, setid, type, spriteid);
						group->loaded.push_back(t);
					}

					if (loading_same && loading.size() > 1) loading.resize(1);
					group->loading.reserve(loading.size());
					for (uint16_t spriteid : loading) {
						const SpriteGroup *t = CreateGroupFromGroupID(feature, setid, type, spriteid);
						group->loading.push_back(t);
					}

					break;
				}

				case GSF_HOUSES:
				case GSF_AIRPORTTILES:
				case GSF_OBJECTS:
				case GSF_INDUSTRYTILES:
				case GSF_ROADSTOPS: {
					uint8_t num_building_sprites = std::max((uint8_t)1, type);

					assert(TileLayoutSpriteGroup::CanAllocateItem());
					TileLayoutSpriteGroup *group = new TileLayoutSpriteGroup();
<<<<<<< HEAD
					group->nfo_line = _cur.nfo_line;
					if (_action6_override_active) group->sg_flags |= SGF_ACTION6;
=======
					group->nfo_line = _cur_gps.nfo_line;
>>>>>>> 36998384
					act_group = group;

					/* On error, bail out immediately. Temporary GRF data was already freed */
					if (ReadSpriteLayout(buf, num_building_sprites, true, feature, false, type == 0, &group->dts)) return;
					break;
				}

				case GSF_INDUSTRIES: {
					if (type > 2) {
						GrfMsg(1, "NewSpriteGroup: Unsupported industry production version {}, skipping", type);
						break;
					}

					assert(IndustryProductionSpriteGroup::CanAllocateItem());
					IndustryProductionSpriteGroup *group = new IndustryProductionSpriteGroup();
<<<<<<< HEAD
					group->nfo_line = _cur.nfo_line;
					if (_action6_override_active) group->sg_flags |= SGF_ACTION6;
=======
					group->nfo_line = _cur_gps.nfo_line;
>>>>>>> 36998384
					act_group = group;
					group->version = type;
					if (type == 0) {
						group->num_input = INDUSTRY_ORIGINAL_NUM_INPUTS;
						for (uint i = 0; i < INDUSTRY_ORIGINAL_NUM_INPUTS; i++) {
							group->subtract_input[i] = (int16_t)buf.ReadWord(); // signed
						}
						group->num_output = INDUSTRY_ORIGINAL_NUM_OUTPUTS;
						for (uint i = 0; i < INDUSTRY_ORIGINAL_NUM_OUTPUTS; i++) {
							group->add_output[i] = buf.ReadWord(); // unsigned
						}
						group->again = buf.ReadByte();
					} else if (type == 1) {
						group->num_input = INDUSTRY_ORIGINAL_NUM_INPUTS;
						for (uint i = 0; i < INDUSTRY_ORIGINAL_NUM_INPUTS; i++) {
							group->subtract_input[i] = buf.ReadByte();
						}
						group->num_output = INDUSTRY_ORIGINAL_NUM_OUTPUTS;
						for (uint i = 0; i < INDUSTRY_ORIGINAL_NUM_OUTPUTS; i++) {
							group->add_output[i] = buf.ReadByte();
						}
						group->again = buf.ReadByte();
					} else if (type == 2) {
						group->num_input = buf.ReadByte();
						if (group->num_input > std::size(group->subtract_input)) {
							GRFError *error = DisableGrf(STR_NEWGRF_ERROR_INDPROD_CALLBACK);
							error->data = "too many inputs (max 16)";
							return;
						}
						for (uint i = 0; i < group->num_input; i++) {
							uint8_t rawcargo = buf.ReadByte();
							CargoType cargo = GetCargoTranslation(rawcargo, _cur_gps.grffile);
							if (!IsValidCargoType(cargo)) {
								/* The mapped cargo is invalid. This is permitted at this point,
								 * as long as the result is not used. Mark it invalid so this
								 * can be tested later. */
								group->version = 0xFF;
							} else if (auto v = group->cargo_input | std::views::take(i); std::ranges::find(v, cargo) != v.end()) {
								GRFError *error = DisableGrf(STR_NEWGRF_ERROR_INDPROD_CALLBACK);
								error->data = "duplicate input cargo";
								return;
							}
							group->cargo_input[i] = cargo;
							group->subtract_input[i] = buf.ReadByte();
						}
						group->num_output = buf.ReadByte();
						if (group->num_output > std::size(group->add_output)) {
							GRFError *error = DisableGrf(STR_NEWGRF_ERROR_INDPROD_CALLBACK);
							error->data = "too many outputs (max 16)";
							return;
						}
						for (uint i = 0; i < group->num_output; i++) {
							uint8_t rawcargo = buf.ReadByte();
							CargoType cargo = GetCargoTranslation(rawcargo, _cur_gps.grffile);
							if (!IsValidCargoType(cargo)) {
								/* Mark this result as invalid to use */
								group->version = 0xFF;
							} else if (auto v = group->cargo_output | std::views::take(i); std::ranges::find(v, cargo) != v.end()) {
								GRFError *error = DisableGrf(STR_NEWGRF_ERROR_INDPROD_CALLBACK);
								error->data = "duplicate output cargo";
								return;
							}
							group->cargo_output[i] = cargo;
							group->add_output[i] = buf.ReadByte();
						}
						group->again = buf.ReadByte();
					} else {
						NOT_REACHED();
					}
					break;
				}

				case GSF_FAKE_TOWNS:
					act_group = NewCallbackResultSpriteGroupNoTransform(CALLBACK_FAILED);
					break;

				/* Loading of Tile Layout and Production Callback groups would happen here */
				default: GrfMsg(1, "NewSpriteGroup: Unsupported feature {}, skipping", GetFeatureString(feature));
			}
		}
	}

<<<<<<< HEAD
	if ((size_t)setid >= _cur.spritegroups.size()) _cur.spritegroups.resize(setid + 1);
	_cur.spritegroups[setid] = act_group;
=======
	_cur_gps.spritegroups[setid] = act_group;
>>>>>>> 36998384
}

template <> void GrfActionHandler<0x02>::FileScan(ByteReader &) { }
template <> void GrfActionHandler<0x02>::SafetyScan(ByteReader &) { }
template <> void GrfActionHandler<0x02>::LabelScan(ByteReader &) { }
template <> void GrfActionHandler<0x02>::Init(ByteReader &) { }
template <> void GrfActionHandler<0x02>::Reserve(ByteReader &) { }
template <> void GrfActionHandler<0x02>::Activation(ByteReader &buf) { NewSpriteGroup(buf); }<|MERGE_RESOLUTION|>--- conflicted
+++ resolved
@@ -80,24 +80,15 @@
 	if (custom_sprite) {
 		/* Use sprite from Action 1 */
 		uint index = GB(grf_sprite->sprite, 0, 14);
-<<<<<<< HEAD
 		SpriteSetInfo sprite_set_info;
-		if (use_cur_spritesets) sprite_set_info = _cur.GetSpriteSetInfo(feature, index);
+		if (use_cur_spritesets) sprite_set_info = _cur_gps.GetSpriteSetInfo(feature, index);
 		if (use_cur_spritesets && (!sprite_set_info.IsValid() || sprite_set_info.GetNumEnts() == 0)) {
-=======
-		if (use_cur_spritesets && (!_cur_gps.IsValidSpriteSet(feature, index) || _cur_gps.GetNumEnts(feature, index) == 0)) {
->>>>>>> 36998384
 			GrfMsg(1, "ReadSpriteLayoutSprite: Spritelayout uses undefined custom spriteset {}", index);
 			grf_sprite->sprite = SPR_IMG_QUERY;
 			grf_sprite->pal = PAL_NONE;
 		} else {
-<<<<<<< HEAD
 			SpriteID sprite = use_cur_spritesets ? sprite_set_info.GetSprite() : index;
 			if (max_sprite_offset != nullptr) *max_sprite_offset = use_cur_spritesets ? sprite_set_info.GetNumEnts() : UINT16_MAX;
-=======
-			SpriteID sprite = use_cur_spritesets ? _cur_gps.GetSprite(feature, index) : index;
-			if (max_sprite_offset != nullptr) *max_sprite_offset = use_cur_spritesets ? _cur_gps.GetNumEnts(feature, index) : UINT16_MAX;
->>>>>>> 36998384
 			SB(grf_sprite->sprite, 0, SPRITE_WIDTH, sprite);
 			SetBit(grf_sprite->sprite, SPRITE_MODIFIER_CUSTOM_SPRITE);
 		}
@@ -110,23 +101,14 @@
 	if (flags & TLF_CUSTOM_PALETTE) {
 		/* Use palette from Action 1 */
 		uint index = GB(grf_sprite->pal, 0, 14);
-<<<<<<< HEAD
 		SpriteSetInfo sprite_set_info;
-		if (use_cur_spritesets) sprite_set_info = _cur.GetSpriteSetInfo(feature, index);
+		if (use_cur_spritesets) sprite_set_info = _cur_gps.GetSpriteSetInfo(feature, index);
 		if (use_cur_spritesets && (!sprite_set_info.IsValid() || sprite_set_info.GetNumEnts() == 0)) {
 			GrfMsg(1, "ReadSpriteLayoutSprite: Spritelayout uses undefined custom spriteset {} for 'palette'", index);
 			grf_sprite->pal = PAL_NONE;
 		} else {
 			SpriteID sprite = use_cur_spritesets ? sprite_set_info.GetSprite() : index;
 			if (max_palette_offset != nullptr) *max_palette_offset = use_cur_spritesets ? sprite_set_info.GetNumEnts() : UINT16_MAX;
-=======
-		if (use_cur_spritesets && (!_cur_gps.IsValidSpriteSet(feature, index) || _cur_gps.GetNumEnts(feature, index) == 0)) {
-			GrfMsg(1, "ReadSpriteLayoutSprite: Spritelayout uses undefined custom spriteset {} for 'palette'", index);
-			grf_sprite->pal = PAL_NONE;
-		} else {
-			SpriteID sprite = use_cur_spritesets ? _cur_gps.GetSprite(feature, index) : index;
-			if (max_palette_offset != nullptr) *max_palette_offset = use_cur_spritesets ? _cur_gps.GetNumEnts(feature, index) : UINT16_MAX;
->>>>>>> 36998384
 			SB(grf_sprite->pal, 0, SPRITE_WIDTH, sprite);
 			SetBit(grf_sprite->pal, SPRITE_MODIFIER_CUSTOM_SPRITE);
 		}
@@ -212,13 +194,8 @@
 	TempBufferT<uint16_t, 16> max_palette_offset(num_building_sprites + 1, 0);
 
 	/* Groundsprite */
-<<<<<<< HEAD
 	TileLayoutFlags flags = ReadSpriteLayoutSprite(buf, has_flags, false, use_cur_spritesets, feature, &dts->ground, max_sprite_offset, max_palette_offset);
-	if (_cur.skip_sprites < 0) return true;
-=======
-	TileLayoutFlags flags = ReadSpriteLayoutSprite(buf, has_flags, false, use_cur_spritesets, feature, &dts->ground, max_sprite_offset.data(), max_palette_offset.data());
 	if (_cur_gps.skip_sprites < 0) return true;
->>>>>>> 36998384
 
 	if (flags & ~(valid_flags & ~TLF_NON_GROUND_FLAGS)) {
 		GrfMsg(1, "ReadSpriteLayout: Spritelayout uses invalid flag 0x{:X} for ground sprite", flags & ~(valid_flags & ~TLF_NON_GROUND_FLAGS));
@@ -232,13 +209,8 @@
 	for (uint i = 0; i < num_building_sprites; i++) {
 		DrawTileSeqStruct *seq = const_cast<DrawTileSeqStruct*>(&dts->seq[i]);
 
-<<<<<<< HEAD
 		flags = ReadSpriteLayoutSprite(buf, has_flags, false, use_cur_spritesets, feature, &seq->image, max_sprite_offset + i + 1, max_palette_offset + i + 1);
-		if (_cur.skip_sprites < 0) return true;
-=======
-		flags = ReadSpriteLayoutSprite(buf, has_flags, false, use_cur_spritesets, feature, &seq->image, max_sprite_offset.data() + i + 1, max_palette_offset.data() + i + 1);
 		if (_cur_gps.skip_sprites < 0) return true;
->>>>>>> 36998384
 
 		if (flags & ~valid_flags) {
 			GrfMsg(1, "ReadSpriteLayout: Spritelayout uses unknown flag 0x{:X}", flags & ~valid_flags);
@@ -312,26 +284,17 @@
 
 const CallbackResultSpriteGroup *NewCallbackResultSpriteGroupNoTransform(uint16_t result)
 {
-<<<<<<< HEAD
 	const CallbackResultSpriteGroup *&ptr = _callback_result_cache[result];
 	if (ptr == nullptr) {
 		assert(CallbackResultSpriteGroup::CanAllocateItem());
 		ptr = new CallbackResultSpriteGroup(result);
-=======
-	/* Old style callback results (only valid for version < 8) have the highest byte 0xFF to signify it is a callback result.
-	 * New style ones only have the highest bit set (allows 15-bit results, instead of just 8) */
-	if (_cur_gps.grffile->grf_version < 8 && GB(value, 8, 8) == 0xFF) {
-		value &= ~0xFF00;
-	} else {
-		value &= ~0x8000;
->>>>>>> 36998384
 	}
 	return ptr;
 }
 
 static const CallbackResultSpriteGroup *NewCallbackResultSpriteGroup(uint16_t groupid)
 {
-	uint16_t result = CallbackResultSpriteGroup::TransformResultValue(groupid, _cur.grffile->grf_version >= 8);
+	uint16_t result = CallbackResultSpriteGroup::TransformResultValue(groupid, _cur_gps.grffile->grf_version >= 8);
 	return NewCallbackResultSpriteGroupNoTransform(result);
 }
 
@@ -339,17 +302,12 @@
 {
 	if (groupid == GROUPID_CALLBACK_FAILED) return nullptr;
 
-<<<<<<< HEAD
-	if ((size_t)groupid >= _cur.spritegroups.size() || _cur.spritegroups[groupid] == nullptr) {
-=======
-	if (groupid > MAX_SPRITEGROUP || _cur_gps.spritegroups[groupid] == nullptr) {
->>>>>>> 36998384
+	if ((size_t)groupid >= _cur_gps.spritegroups.size() || _cur_gps.spritegroups[groupid] == nullptr) {
 		GrfMsg(1, "GetGroupFromGroupID(0x{:02X}:0x{:02X}): Groupid 0x{:04X} does not exist, leaving empty", setid, type, groupid);
 		return nullptr;
 	}
 
-<<<<<<< HEAD
-	const SpriteGroup *result = _cur.spritegroups[groupid];
+	const SpriteGroup *result = _cur_gps.spritegroups[groupid];
 	if (likely(!HasBit(_misc_debug_flags, MDF_NEWGRF_SG_SAVE_RAW))) result = PruneTargetSpriteGroup(result);
 	return result;
 }
@@ -363,9 +321,6 @@
 	}
 
 	return GetGroupFromGroupIDNoCBResult(setid, type, groupid);
-=======
-	return _cur_gps.spritegroups[groupid];
->>>>>>> 36998384
 }
 
 /**
@@ -382,24 +337,15 @@
 		return NewCallbackResultSpriteGroup(spriteid);
 	}
 
-<<<<<<< HEAD
-	const SpriteSetInfo sprite_set_info = _cur.GetSpriteSetInfo(feature, spriteid);
+	const SpriteSetInfo sprite_set_info = _cur_gps.GetSpriteSetInfo(feature, spriteid);
 
 	if (!sprite_set_info.IsValid()) {
-=======
-	if (!_cur_gps.IsValidSpriteSet(feature, spriteid)) {
->>>>>>> 36998384
 		GrfMsg(1, "CreateGroupFromGroupID(0x{:02X}:0x{:02X}): Sprite set {} invalid", setid, type, spriteid);
 		return nullptr;
 	}
 
-<<<<<<< HEAD
 	SpriteID spriteset_start = sprite_set_info.GetSprite();
 	uint num_sprites = sprite_set_info.GetNumEnts();
-=======
-	SpriteID spriteset_start = _cur_gps.GetSprite(feature, spriteid);
-	uint num_sprites = _cur_gps.GetNumEnts(feature, spriteid);
->>>>>>> 36998384
 
 	/* Ensure that the sprites are loeded */
 	assert(spriteset_start + num_sprites <= _cur_gps.spriteid);
@@ -484,7 +430,7 @@
 		return;
 	}
 
-	uint16_t setid  = HasBit(_cur.grffile->observed_feature_tests, GFTOF_MORE_ACTION2_IDS) ? buf.ReadExtendedByte() : buf.ReadByte();
+	uint16_t setid  = HasBit(_cur_gps.grffile->observed_feature_tests, GFTOF_MORE_ACTION2_IDS) ? buf.ReadExtendedByte() : buf.ReadByte();
 	uint8_t type    = buf.ReadByte();
 
 	/* Sprite Groups are created here but they are allocated from a pool, so
@@ -521,7 +467,7 @@
 
 		/* Extension type */
 		case 0x87:
-			if (HasBit(_cur.grffile->observed_feature_tests, GFTOF_MORE_VARACTION2_TYPES)) {
+			if (HasBit(_cur_gps.grffile->observed_feature_tests, GFTOF_MORE_VARACTION2_TYPES)) {
 				uint8_t subtype = buf.ReadByte();
 				switch (subtype) {
 					case 0:
@@ -583,13 +529,9 @@
 
 			assert(DeterministicSpriteGroup::CanAllocateItem());
 			DeterministicSpriteGroup *group = new DeterministicSpriteGroup();
-<<<<<<< HEAD
-			group->nfo_line = _cur.nfo_line;
+			group->nfo_line = _cur_gps.nfo_line;
 			group->feature = feature;
 			if (_action6_override_active) group->sg_flags |= SGF_ACTION6;
-=======
-			group->nfo_line = _cur_gps.nfo_line;
->>>>>>> 36998384
 			act_group = group;
 
 			if (stype == STYPE_DETERMINISTIC_RELATIVE || stype == STYPE_DETERMINISTIC_RELATIVE_2) {
@@ -635,7 +577,7 @@
 				adjust.variable  = buf.ReadByte();
 				if (adjust.variable == 0x7E) {
 					/* Link subroutine group */
-					adjust.subroutine = GetGroupFromGroupIDNoCBResult(setid, type, HasBit(_cur.grffile->observed_feature_tests, GFTOF_MORE_ACTION2_IDS) ? buf.ReadExtendedByte() : buf.ReadByte());
+					adjust.subroutine = GetGroupFromGroupIDNoCBResult(setid, type, HasBit(_cur_gps.grffile->observed_feature_tests, GFTOF_MORE_ACTION2_IDS) ? buf.ReadExtendedByte() : buf.ReadByte());
 				} else {
 					adjust.parameter = IsInsideMM(adjust.variable, 0x60, 0x80) ? buf.ReadByte() : 0;
 				}
@@ -646,7 +588,7 @@
 				adjust.and_mask  = buf.ReadVarSize(varsize);
 
 				if (adjust.variable == 0x11) {
-					for (const GRFVariableMapEntry &remap : _cur.grffile->grf_variable_remaps) {
+					for (const GRFVariableMapEntry &remap : _cur_gps.grffile->grf_variable_remaps) {
 						if (remap.feature == info.scope_feature && remap.input_shift == adjust.shift_num && remap.input_mask == adjust.and_mask) {
 							adjust.variable = remap.id;
 							adjust.shift_num = remap.output_shift;
@@ -656,7 +598,7 @@
 						}
 					}
 				} else if (adjust.variable == 0x7B && adjust.parameter == 0x11) {
-					for (const GRFVariableMapEntry &remap : _cur.grffile->grf_variable_remaps) {
+					for (const GRFVariableMapEntry &remap : _cur_gps.grffile->grf_variable_remaps) {
 						if (remap.feature == info.scope_feature && remap.input_shift == adjust.shift_num && remap.input_mask == adjust.and_mask) {
 							adjust.parameter = remap.id;
 							adjust.shift_num = remap.output_shift;
@@ -666,7 +608,7 @@
 					}
 				}
 
-				if (info.scope_feature == GSF_ROADSTOPS && HasBit(_cur.grffile->observed_feature_tests, GFTOF_ROAD_STOPS)) {
+				if (info.scope_feature == GSF_ROADSTOPS && HasBit(_cur_gps.grffile->observed_feature_tests, GFTOF_ROAD_STOPS)) {
 					if (adjust.variable == 0x68) adjust.variable = A2VRI_ROADSTOP_INFO_NEARBY_TILES_EXT;
 					if (adjust.variable == 0x7B && adjust.parameter == 0x68) adjust.parameter = A2VRI_ROADSTOP_INFO_NEARBY_TILES_EXT;
 				}
@@ -744,12 +686,8 @@
 		{
 			assert(RandomizedSpriteGroup::CanAllocateItem());
 			RandomizedSpriteGroup *group = new RandomizedSpriteGroup();
-<<<<<<< HEAD
-			group->nfo_line = _cur.nfo_line;
+			group->nfo_line = _cur_gps.nfo_line;
 			if (_action6_override_active) group->sg_flags |= SGF_ACTION6;
-=======
-			group->nfo_line = _cur_gps.nfo_line;
->>>>>>> 36998384
 			act_group = group;
 			group->var_scope = HasBit(type, 1) ? VSG_SCOPE_PARENT : VSG_SCOPE_SELF;
 
@@ -864,12 +802,8 @@
 
 					assert(RealSpriteGroup::CanAllocateItem());
 					RealSpriteGroup *group = new RealSpriteGroup();
-<<<<<<< HEAD
-					group->nfo_line = _cur.nfo_line;
+					group->nfo_line = _cur_gps.nfo_line;
 					if (_action6_override_active) group->sg_flags |= SGF_ACTION6;
-=======
-					group->nfo_line = _cur_gps.nfo_line;
->>>>>>> 36998384
 					act_group = group;
 
 					if (loaded_same && loaded.size() > 1) loaded.resize(1);
@@ -898,12 +832,8 @@
 
 					assert(TileLayoutSpriteGroup::CanAllocateItem());
 					TileLayoutSpriteGroup *group = new TileLayoutSpriteGroup();
-<<<<<<< HEAD
-					group->nfo_line = _cur.nfo_line;
+					group->nfo_line = _cur_gps.nfo_line;
 					if (_action6_override_active) group->sg_flags |= SGF_ACTION6;
-=======
-					group->nfo_line = _cur_gps.nfo_line;
->>>>>>> 36998384
 					act_group = group;
 
 					/* On error, bail out immediately. Temporary GRF data was already freed */
@@ -919,12 +849,8 @@
 
 					assert(IndustryProductionSpriteGroup::CanAllocateItem());
 					IndustryProductionSpriteGroup *group = new IndustryProductionSpriteGroup();
-<<<<<<< HEAD
-					group->nfo_line = _cur.nfo_line;
+					group->nfo_line = _cur_gps.nfo_line;
 					if (_action6_override_active) group->sg_flags |= SGF_ACTION6;
-=======
-					group->nfo_line = _cur_gps.nfo_line;
->>>>>>> 36998384
 					act_group = group;
 					group->version = type;
 					if (type == 0) {
@@ -1007,12 +933,8 @@
 		}
 	}
 
-<<<<<<< HEAD
-	if ((size_t)setid >= _cur.spritegroups.size()) _cur.spritegroups.resize(setid + 1);
-	_cur.spritegroups[setid] = act_group;
-=======
+	if ((size_t)setid >= _cur_gps.spritegroups.size()) _cur_gps.spritegroups.resize(setid + 1);
 	_cur_gps.spritegroups[setid] = act_group;
->>>>>>> 36998384
 }
 
 template <> void GrfActionHandler<0x02>::FileScan(ByteReader &) { }
