--- conflicted
+++ resolved
@@ -286,14 +286,9 @@
 							switch (op) {
 								case 0: {
 									/* Return space reserved during reservation stage */
-<<<<<<< HEAD
-									const auto &grm_alloc = _grm_sprites[GRFLocation(_cur.grffile->grfid, _cur.nfo_line)];
+									const auto &grm_alloc = _grm_sprites[GRFLocation(_cur_gps.grffile->grfid, _cur_gps.nfo_line)];
 									src1 = grm_alloc.first;
 									GrfMsg(4, "ParamSet: GRM: Using pre-allocated sprites at {} (count: {})", src1, grm_alloc.second);
-=======
-									src1 = _grm_sprites[GRFLocation(_cur_gps.grffile->grfid, _cur_gps.nfo_line)].first;
-									GrfMsg(4, "ParamSet: GRM: Using pre-allocated sprites at {}", src1);
->>>>>>> 36998384
 									break;
 								}
 
