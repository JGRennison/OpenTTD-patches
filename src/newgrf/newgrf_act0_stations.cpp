--- conflicted
+++ resolved
@@ -41,11 +41,7 @@
 	if (_cur_gps.grffile->stations.size() < last) _cur_gps.grffile->stations.resize(last);
 
 	for (uint id = first; id < last; ++id) {
-<<<<<<< HEAD
-		StationSpec *statspec = _cur.grffile->stations[id].get();
-=======
-		auto &statspec = _cur_gps.grffile->stations[id];
->>>>>>> 36998384
+		StationSpec *statspec = _cur_gps.grffile->stations[id].get();
 
 		/* Check that the station we are modifying is defined. */
 		if (statspec == nullptr && prop != 0x08) {
@@ -57,8 +53,8 @@
 			case 0x08: { // Class ID
 				/* Property 0x08 is special; it is where the station is allocated */
 				if (statspec == nullptr) {
-					_cur.grffile->stations[id] = std::make_unique<StationSpec>();
-					statspec = _cur.grffile->stations[id].get();
+					_cur_gps.grffile->stations[id] = std::make_unique<StationSpec>();
+					statspec = _cur_gps.grffile->stations[id].get();
 				}
 
 				/* Swap classid because we read it in BE meaning WAYP or DFLT */
