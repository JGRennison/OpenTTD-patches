/*
 * This file is part of OpenTTD.
 * OpenTTD is free software; you can redistribute it and/or modify it under the terms of the GNU General Public License as published by the Free Software Foundation, version 2.
 * OpenTTD is distributed in the hope that it will be useful, but WITHOUT ANY WARRANTY; without even the implied warranty of MERCHANTABILITY or FITNESS FOR A PARTICULAR PURPOSE.
 * See the GNU General Public License for more details. You should have received a copy of the GNU General Public License along with OpenTTD. If not, see <http://www.gnu.org/licenses/>.
 */

/**
 * @file newgrf_commons.h This file simplyfies and embeds a common mechanism of
 * loading/saving and mapping of grf entities.
 */

#ifndef NEWGRF_COMMONS_H
#define NEWGRF_COMMONS_H

#include "sprite.h"
#include "core/alloc_type.hpp"
#include "command_type.h"
#include "direction_type.h"
#include "company_type.h"
#include <vector>

/** Context for tile accesses */
enum TileContext : uint8_t {
	TCX_NORMAL,         ///< Nothing special.
	TCX_UPPER_HALFTILE, ///< Querying information about the upper part of a tile with halftile foundation.
	TCX_ON_BRIDGE,      ///< Querying information about stuff on the bridge (via some bridgehead).
};

/**
 * Flags to enable register usage in sprite layouts.
 */
enum TileLayoutFlags : uint8_t {
	TLF_NOTHING           = 0x00,

	TLF_DODRAW            = 0x01,   ///< Only draw sprite if value of register TileLayoutRegisters::dodraw is non-zero.
	TLF_SPRITE            = 0x02,   ///< Add signed offset to sprite from register TileLayoutRegisters::sprite.
	TLF_PALETTE           = 0x04,   ///< Add signed offset to palette from register TileLayoutRegisters::palette.
	TLF_CUSTOM_PALETTE    = 0x08,   ///< Palette is from Action 1 (moved to SPRITE_MODIFIER_CUSTOM_SPRITE in palette during loading).

	TLF_BB_XY_OFFSET      = 0x10,   ///< Add signed offset to bounding box X and Y positions from register TileLayoutRegisters::delta.parent[0..1].
	TLF_BB_Z_OFFSET       = 0x20,   ///< Add signed offset to bounding box Z positions from register TileLayoutRegisters::delta.parent[2].

	TLF_CHILD_X_OFFSET    = 0x10,   ///< Add signed offset to child sprite X positions from register TileLayoutRegisters::delta.child[0].
	TLF_CHILD_Y_OFFSET    = 0x20,   ///< Add signed offset to child sprite Y positions from register TileLayoutRegisters::delta.child[1].

	TLF_SPRITE_VAR10      = 0x40,   ///< Resolve sprite with a specific value in variable 10.
	TLF_PALETTE_VAR10     = 0x80,   ///< Resolve palette with a specific value in variable 10.

	TLF_KNOWN_FLAGS       = 0xFF,   ///< Known flags. Any unknown set flag will disable the GRF.

	/** Flags which are still required after loading the GRF. */
	TLF_DRAWING_FLAGS     = TLF_KNOWN_FLAGS & ~TLF_CUSTOM_PALETTE,

	/** Flags which do not work for the (first) ground sprite. */
	TLF_NON_GROUND_FLAGS  = TLF_BB_XY_OFFSET | TLF_BB_Z_OFFSET | TLF_CHILD_X_OFFSET | TLF_CHILD_Y_OFFSET,

	/** Flags which refer to using multiple action-1-2-3 chains. */
	TLF_VAR10_FLAGS       = TLF_SPRITE_VAR10 | TLF_PALETTE_VAR10,

	/** Flags which require resolving the action-1-2-3 chain for the sprite, even if it is no action-1 sprite. */
	TLF_SPRITE_REG_FLAGS  = TLF_DODRAW | TLF_SPRITE | TLF_BB_XY_OFFSET | TLF_BB_Z_OFFSET | TLF_CHILD_X_OFFSET | TLF_CHILD_Y_OFFSET,

	/** Flags which require resolving the action-1-2-3 chain for the palette, even if it is no action-1 palette. */
	TLF_PALETTE_REG_FLAGS = TLF_PALETTE,
};
DECLARE_ENUM_AS_BIT_SET(TileLayoutFlags)

/**
 * Determines which sprite to use from a spriteset for a specific construction stage.
 * @param construction_stage Construction stage 0 - 3.
 * @param num_sprites Number of available sprites to select stage from.
 * @return Sprite to use
 */
inline uint GetConstructionStageOffset(uint construction_stage, uint num_sprites)
{
	assert(num_sprites > 0);
	if (num_sprites > 4) num_sprites = 4;
	switch (construction_stage) {
		case 0: return 0;
		case 1: return num_sprites > 2 ? 1 : 0;
		case 2: return num_sprites > 2 ? num_sprites - 2 : 0;
		case 3: return num_sprites - 1;
		default: NOT_REACHED();
	}
}

/**
 * Additional modifiers for items in sprite layouts.
 */
struct TileLayoutRegisters {
	TileLayoutFlags flags;       ///< Flags defining which members are valid and to be used.
	uint16_t max_sprite_offset;  ///< Maximum offset to add to the sprite. (limited by size of the spriteset)
	uint16_t max_palette_offset; ///< Maximum offset to add to the palette. (limited by size of the spriteset)
	uint8_t dodraw;              ///< Register deciding whether the sprite shall be drawn at all. Non-zero means drawing.
	uint8_t sprite;              ///< Register specifying a signed offset for the sprite.
	uint8_t palette;             ///< Register specifying a signed offset for the palette.
	union {
		uint8_t parent[3];       ///< Registers for signed offsets for the bounding box position of parent sprites.
		uint8_t child[2];        ///< Registers for signed offsets for the position of child sprites.
	} delta;
	uint8_t sprite_var10;        ///< Value for variable 10 when resolving the sprite.
	uint8_t palette_var10;       ///< Value for variable 10 when resolving the palette.
};

static const uint TLR_MAX_VAR10 = 7; ///< Maximum value for var 10.

/**
 * NewGRF supplied spritelayout.
 * In contrast to #DrawTileSprites this struct is for allocated
 * layouts on the heap. It allocates data and frees them on destruction.
 */
struct NewGRFSpriteLayout : ZeroedMemoryAllocator, DrawTileSprites {
	std::vector<DrawTileSeqStruct> seq;
	const TileLayoutRegisters *registers;

	/**
	 * Number of sprites in all referenced spritesets.
	 * If these numbers are inconsistent, then this is 0 and the real values are in \c registers.
	 */
	uint consistent_max_offset;

	void Allocate(uint num_sprites);
	void AllocateRegisters();
	void Clone(const NewGRFSpriteLayout *source);

	/**
	 * Clone a spritelayout.
	 * @param source The spritelayout to copy.
	 */
	void Clone(const DrawTileSprites *source)
	{
		assert(source != nullptr && this != source);

		auto source_sequence = source->GetSequence();
		assert(this->seq.empty() && !source_sequence.empty());
		this->ground = source->ground;
		this->seq.insert(this->seq.end(), source_sequence.begin(), source_sequence.end());
	}

	virtual ~NewGRFSpriteLayout()
	{
		free(this->registers);
	}

	/**
	 * Tests whether this spritelayout needs preprocessing by
	 * #PrepareLayout() and #ProcessRegisters(), or whether it can be
	 * used directly.
	 * @return true if preprocessing is needed
	 */
	bool NeedsPreprocessing() const
	{
		return this->registers != nullptr;
	}

	uint32_t PrepareLayout(uint32_t orig_offset, uint32_t newgrf_ground_offset, uint32_t newgrf_offset, uint constr_stage, bool separate_ground) const;
	void ProcessRegisters(uint8_t resolved_var10, uint32_t resolved_sprite, bool separate_ground) const;

	/**
	 * Returns the result spritelayout after preprocessing.
	 * @pre #PrepareLayout() and #ProcessRegisters() need calling first.
	 * @return result spritelayout
	 */
	std::span<DrawTileSeqStruct> GetLayout(PalSpriteID *ground) const
	{
		*ground = result_seq[0].image;
		return {++result_seq.begin(), result_seq.end()};
	}

	std::span<const DrawTileSeqStruct> GetSequence() const override { return {this->seq.begin(), this->seq.end()}; }


private:
	static std::vector<DrawTileSeqStruct> result_seq; ///< Temporary storage when preprocessing spritelayouts.
};

/**
 * Maps an entity id stored on the map to a GRF file.
 * Entities are objects used ingame (houses, industries, industry tiles) for
 * which we need to correlate the ids from the grf files with the ones in the
 * the savegames themselves.
 * An array of EntityIDMapping structs is saved with the savegame so
 * that those GRFs can be loaded in a different order, or removed safely. The
 * index in the array is the entity's ID stored on the map.
 *
 * The substitute ID is the ID of an original entity that should be used instead
 * if the GRF containing the new entity is not available.
 */
struct EntityIDMapping {
	uint32_t grfid;          ///< The GRF ID of the file the entity belongs to
	uint16_t entity_id;      ///< The entity ID within the GRF file
	uint16_t substitute_id;  ///< The (original) entity ID to use if this GRF is not available
};

class OverrideManagerBase {
protected:
	std::vector<uint16_t> entity_overrides;
	std::vector<uint32_t> grfid_overrides;

	uint16_t max_offset;   ///< what is the length of the original entity's array of specs
	uint16_t max_entities; ///< what is the amount of entities, old and new summed

	uint16_t invalid_id;   ///< ID used to detected invalid entities
	virtual bool CheckValidNewID(uint16_t testid) { return true; }

public:
	std::vector<EntityIDMapping> mappings; ///< mapping of ids from grf files.  Public out of convenience

	OverrideManagerBase(uint16_t offset, uint16_t maximum, uint16_t invalid);
	virtual ~OverrideManagerBase() = default;

	void ResetOverride();
	void ResetMapping();

	void Add(uint16_t local_id, uint32_t grfid, uint entity_type);
	virtual uint16_t AddEntityID(uint16_t grf_local_id, uint32_t grfid, uint16_t substitute_id);

	uint32_t GetGRFID(uint16_t entity_id) const;
	uint16_t GetSubstituteID(uint16_t entity_id) const;
	virtual uint16_t GetID(uint16_t grf_local_id, uint32_t grfid) const;

	inline uint16_t GetMaxMapping() const { return this->max_entities; }
	inline uint16_t GetMaxOffset() const { return this->max_offset; }
};


struct HouseSpec;
class HouseOverrideManager : public OverrideManagerBase {
public:
	HouseOverrideManager(uint16_t offset, uint16_t maximum, uint16_t invalid) :
			OverrideManagerBase(offset, maximum, invalid) {}

	void SetEntitySpec(const HouseSpec *hs);
};


struct IndustrySpec;
class IndustryOverrideManager : public OverrideManagerBase {
public:
	IndustryOverrideManager(uint16_t offset, uint16_t maximum, uint16_t invalid) :
			OverrideManagerBase(offset, maximum, invalid) {}

	uint16_t AddEntityID(uint16_t grf_local_id, uint32_t grfid, uint16_t substitute_id) override;
	uint16_t GetID(uint16_t grf_local_id, uint32_t grfid) const override;

	void SetEntitySpec(IndustrySpec *inds);
};


struct IndustryTileSpec;
class IndustryTileOverrideManager : public OverrideManagerBase {
protected:
	bool CheckValidNewID(uint16_t testid) override { return testid != 0xFF; }
public:
	IndustryTileOverrideManager(uint16_t offset, uint16_t maximum, uint16_t invalid) :
			OverrideManagerBase(offset, maximum, invalid) {}

	void SetEntitySpec(const IndustryTileSpec *indts);
};

struct AirportSpec;
class AirportOverrideManager : public OverrideManagerBase {
public:
	AirportOverrideManager(uint16_t offset, uint16_t maximum, uint16_t invalid) :
			OverrideManagerBase(offset, maximum, invalid) {}

	void SetEntitySpec(AirportSpec *inds);
};

struct AirportTileSpec;
class AirportTileOverrideManager : public OverrideManagerBase {
protected:
	bool CheckValidNewID(uint16_t testid) override { return testid != 0xFF; }
public:
	AirportTileOverrideManager(uint16_t offset, uint16_t maximum, uint16_t invalid) :
			OverrideManagerBase(offset, maximum, invalid) {}

	void SetEntitySpec(const AirportTileSpec *ats);
};

struct ObjectSpec;
class ObjectOverrideManager : public OverrideManagerBase {
protected:
	bool CheckValidNewID(uint16_t testid) override { return testid != 0xFF; }
public:
	ObjectOverrideManager(uint16_t offset, uint16_t maximum, uint16_t invalid) :
			OverrideManagerBase(offset, maximum, invalid) {}

	void SetEntitySpec(ObjectSpec *spec);
};

extern HouseOverrideManager _house_mngr;
extern IndustryOverrideManager _industry_mngr;
extern IndustryTileOverrideManager _industile_mngr;
extern AirportOverrideManager _airport_mngr;
extern AirportTileOverrideManager _airporttile_mngr;
extern ObjectOverrideManager _object_mngr;

uint32_t GetTerrainType(TileIndex tile, TileContext context = TCX_NORMAL);
TileIndex GetNearbyTile(uint8_t parameter, TileIndex tile, bool signed_offsets = true, Axis axis = INVALID_AXIS);
uint32_t GetNearbyTileInformation(TileIndex tile, bool grf_version8, uint32_t mask);
uint32_t GetCompanyInfo(CompanyID owner, const struct Livery *l = nullptr);
CommandCost GetErrorMessageFromLocationCallbackResult(uint16_t cb_res, const GRFFile *grffile, StringID default_error);

void ErrorUnknownCallbackResult(uint32_t grfid, uint16_t cbid, uint16_t cb_res);
bool ConvertBooleanCallback(const struct GRFFile *grffile, uint16_t cbid, uint16_t cb_res);
bool Convert8bitBooleanCallback(const struct GRFFile *grffile, uint16_t cbid, uint16_t cb_res);

/**
 * Base data related to the handling of grf files.
 */
struct GRFFilePropsBase {
<<<<<<< HEAD
	uint16_t local_id = 0;                       ///< id defined by the grf file for this entity
	uint32_t grfid = 0;                          ///< grfid that introduced this entity.
	const struct GRFFile *grffile = nullptr;     ///< grf file that introduced this entity

	using IndexType = uint8_t;
=======
	uint16_t local_id = 0; ///< id defined by the grf file for this entity
	uint32_t grfid = 0; ///< grfid that introduced this entity.
	const struct GRFFile *grffile = nullptr; ///< grf file that introduced this entity
>>>>>>> 43c7865c

	/**
	 * Test if this entity was introduced by NewGRF.
	 * @returns true iff the grfid property is set.
	 */
	inline bool HasGrfFile() const { return this->grffile != nullptr; }
};

/**
 * Fixed-length list of sprite groups for an entity.
 * @tparam Tcount Number of spritegroups
 */
template <size_t Tcount>
struct FixedGRFFileProps : GRFFilePropsBase {
	std::array<const struct SpriteGroup *, Tcount> spritegroups{}; ///< pointers to the different sprite groups of the entity

	/**
	 * Get the SpriteGroup at the specified index.
	 * @param index Index to get.
	 * @returns SpriteGroup at index, or nullptr if not present.
	 */
<<<<<<< HEAD
	const struct SpriteGroup *GetSpriteGroup(IndexType index = 0) const { return this->spritegroups[index]; }
=======
	const struct SpriteGroup *GetSpriteGroup(size_t index = 0) const { return this->spritegroups[index]; }
>>>>>>> 43c7865c

	/**
	 * Set the SpriteGroup at the specified index.
	 * @param index Index to set.
	 * @param spritegroup SpriteGroup to set.
	 */
	void SetSpriteGroup(size_t index, const struct SpriteGroup *spritegroup) { this->spritegroups[index] = spritegroup; }
};

/**
 * Variable-length list of sprite groups for an entity.
 */
struct VariableGRFFileProps : GRFFilePropsBase {
<<<<<<< HEAD
private:
	using GroupType = const struct SpriteGroup *;

	IndexType capacity = 2;
	IndexType size = 0;
	IndexType inline_keys[2];

	union {
		GroupType inline_groups[2];

		struct {
			IndexType *allocated_keys;
			const struct SpriteGroup **allocated_groups;
		};
	} data;

	inline bool inline_mode() const { return this->capacity == 2; }
	inline const IndexType *get_keys() const { return this->inline_mode() ? this->inline_keys : this->data.allocated_keys; }
	inline const GroupType *get_groups() const { return this->inline_mode() ? this->data.inline_groups : this->data.allocated_groups; }

	void move_from(VariableGRFFileProps &&other)
	{
		this->capacity = other.capacity;
		this->size = other.size;
		this->inline_keys[0] = other.inline_keys[0];
		this->inline_keys[1] = other.inline_keys[1];
		this->data = other.data;
		other.capacity = 2;
		other.size = 0;
	}

public:
	const struct SpriteGroup *GetSpriteGroup(IndexType index) const;
	const struct SpriteGroup **GetSpriteGroupPtr(IndexType index);
	void SetSpriteGroup(IndexType index, const struct SpriteGroup *spritegroup);

	struct VariableGRFFilePropsIterator {
		VariableGRFFilePropsIterator(const IndexType *keys, const GroupType *groups) : keys(keys), groups(groups) {}

		bool operator==(const VariableGRFFilePropsIterator &other) const { return this->keys == other.keys; }
		std::pair<const IndexType, const GroupType> operator*() const { return { *this->keys, *this->groups }; }
		VariableGRFFilePropsIterator &operator++() { ++this->keys; ++this->groups; return *this; }

	private:
		const IndexType *keys;
		const GroupType *groups;
	};

	VariableGRFFilePropsIterator begin() const { return { this->get_keys(), this->get_groups() }; }
	VariableGRFFilePropsIterator end() const { return { this->get_keys() + this->size, nullptr }; }

	VariableGRFFileProps() = default;
	VariableGRFFileProps(const VariableGRFFileProps &) = delete;
	VariableGRFFileProps(VariableGRFFileProps &&other) noexcept { this->move_from(std::move(other)); }
	VariableGRFFileProps& operator=(const VariableGRFFileProps &) = delete;
	VariableGRFFileProps& operator=(VariableGRFFileProps &&other) noexcept { this->move_from(std::move(other)); return *this; }

	~VariableGRFFileProps()
	{
		if (!this->inline_mode()) free(this->data.allocated_groups);
	}
=======
	using CargoSpriteGroup = std::pair<size_t, const struct SpriteGroup *>;
	std::vector<CargoSpriteGroup> spritegroups; ///< pointers to the different sprite groups of the entity

	const struct SpriteGroup *GetSpriteGroup(size_t index) const;
	void SetSpriteGroup(size_t index, const struct SpriteGroup *spritegroup);
>>>>>>> 43c7865c
};

/** Data related to the handling of grf files. */
struct GRFFileProps : FixedGRFFileProps<1> {
	/** Set all default data constructor for the props. */
	constexpr GRFFileProps(uint16_t subst_id = 0) : subst_id(subst_id), override(subst_id) {}

	uint16_t subst_id;
	uint16_t override; ///< id of the entity been replaced by
};

/** Container for a label for rail or road type conversion. */
template <typename T>
struct LabelObject {
	T label = {}; ///< Label of rail or road type.
	uint8_t subtype = 0; ///< Subtype of type (road or tram).
};

enum SpriteGroupCallbacksUsed : uint8_t {
	SGCU_NONE                           = 0,
	SGCU_ALL                            = 0xF,
	SGCU_VEHICLE_32DAY_CALLBACK         = 1 << 0,
	SGCU_VEHICLE_REFIT_COST             = 1 << 1,
	SGCU_RANDOM_TRIGGER                 = 1 << 2,
	SGCU_CB36_SPEED_RAILTYPE            = 1 << 3,
	SGCU_REFIT_CB_ALL_CARGOES           = 1 << 4,
};
DECLARE_ENUM_AS_BIT_SET(SpriteGroupCallbacksUsed)

enum CustomSignalSpriteContextMode : uint8_t {
	CSSC_GUI = 0,
	CSSC_TRACK,
	CSSC_TUNNEL_BRIDGE_ENTRANCE,
	CSSC_TUNNEL_BRIDGE_EXIT,
	CSSC_BRIDGE_MIDDLE,
};

enum CustomSignalSpriteContextFlags : uint8_t {
	CSSCF_NONE                          = 0,
	CSSCF_TUNNEL                        = 1 << 0,
	CSSCF_SECOND_SIGNAL                 = 1 << 1,
};
DECLARE_ENUM_AS_BIT_SET(CustomSignalSpriteContextFlags)

struct CustomSignalSpriteContext {
	CustomSignalSpriteContextMode ctx_mode;
	CustomSignalSpriteContextFlags ctx_flags = CSSCF_NONE;
};

#endif /* NEWGRF_COMMONS_H */<|MERGE_RESOLUTION|>--- conflicted
+++ resolved
@@ -311,17 +311,11 @@
  * Base data related to the handling of grf files.
  */
 struct GRFFilePropsBase {
-<<<<<<< HEAD
 	uint16_t local_id = 0;                       ///< id defined by the grf file for this entity
 	uint32_t grfid = 0;                          ///< grfid that introduced this entity.
 	const struct GRFFile *grffile = nullptr;     ///< grf file that introduced this entity
 
 	using IndexType = uint8_t;
-=======
-	uint16_t local_id = 0; ///< id defined by the grf file for this entity
-	uint32_t grfid = 0; ///< grfid that introduced this entity.
-	const struct GRFFile *grffile = nullptr; ///< grf file that introduced this entity
->>>>>>> 43c7865c
 
 	/**
 	 * Test if this entity was introduced by NewGRF.
@@ -343,11 +337,7 @@
 	 * @param index Index to get.
 	 * @returns SpriteGroup at index, or nullptr if not present.
 	 */
-<<<<<<< HEAD
 	const struct SpriteGroup *GetSpriteGroup(IndexType index = 0) const { return this->spritegroups[index]; }
-=======
-	const struct SpriteGroup *GetSpriteGroup(size_t index = 0) const { return this->spritegroups[index]; }
->>>>>>> 43c7865c
 
 	/**
 	 * Set the SpriteGroup at the specified index.
@@ -361,7 +351,6 @@
  * Variable-length list of sprite groups for an entity.
  */
 struct VariableGRFFileProps : GRFFilePropsBase {
-<<<<<<< HEAD
 private:
 	using GroupType = const struct SpriteGroup *;
 
@@ -423,13 +412,6 @@
 	{
 		if (!this->inline_mode()) free(this->data.allocated_groups);
 	}
-=======
-	using CargoSpriteGroup = std::pair<size_t, const struct SpriteGroup *>;
-	std::vector<CargoSpriteGroup> spritegroups; ///< pointers to the different sprite groups of the entity
-
-	const struct SpriteGroup *GetSpriteGroup(size_t index) const;
-	void SetSpriteGroup(size_t index, const struct SpriteGroup *spritegroup);
->>>>>>> 43c7865c
 };
 
 /** Data related to the handling of grf files. */
