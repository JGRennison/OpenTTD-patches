--- conflicted
+++ resolved
@@ -30,11 +30,7 @@
 /**
  * Flags to enable register usage in sprite layouts.
  */
-<<<<<<< HEAD
-enum TileLayoutFlags : uint16_t {
-=======
 enum TileLayoutFlags : uint8_t {
->>>>>>> 6d1f56ce
 	TLF_NOTHING           = 0x00,
 
 	TLF_DODRAW            = 0x01,   ///< Only draw sprite if value of register TileLayoutRegisters::dodraw is non-zero.
@@ -54,11 +50,7 @@
 	TLF_KNOWN_FLAGS       = 0xFF,   ///< Known flags. Any unknown set flag will disable the GRF.
 
 	/** Flags which are still required after loading the GRF. */
-<<<<<<< HEAD
-	TLF_DRAWING_FLAGS     = (uint16_t)~TLF_CUSTOM_PALETTE,
-=======
 	TLF_DRAWING_FLAGS     = TLF_KNOWN_FLAGS & ~TLF_CUSTOM_PALETTE,
->>>>>>> 6d1f56ce
 
 	/** Flags which do not work for the (first) ground sprite. */
 	TLF_NON_GROUND_FLAGS  = TLF_BB_XY_OFFSET | TLF_BB_Z_OFFSET | TLF_CHILD_X_OFFSET | TLF_CHILD_Y_OFFSET,
@@ -345,7 +337,6 @@
 	uint8_t subtype = 0; ///< Subtype of type (road or tram).
 };
 
-<<<<<<< HEAD
 enum SpriteGroupCallbacksUsed : uint8_t {
 	SGCU_NONE                           = 0,
 	SGCU_ALL                            = 0xF,
@@ -377,6 +368,4 @@
 	CustomSignalSpriteContextFlags ctx_flags = CSSCF_NONE;
 };
 
-=======
->>>>>>> 6d1f56ce
 #endif /* NEWGRF_COMMONS_H */