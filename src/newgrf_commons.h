/*
 * This file is part of OpenTTD.
 * OpenTTD is free software; you can redistribute it and/or modify it under the terms of the GNU General Public License as published by the Free Software Foundation, version 2.
 * OpenTTD is distributed in the hope that it will be useful, but WITHOUT ANY WARRANTY; without even the implied warranty of MERCHANTABILITY or FITNESS FOR A PARTICULAR PURPOSE.
 * See the GNU General Public License for more details. You should have received a copy of the GNU General Public License along with OpenTTD. If not, see <http://www.gnu.org/licenses/>.
 */

/**
 * @file newgrf_commons.h This file simplyfies and embeds a common mechanism of
 * loading/saving and mapping of grf entities.
 */

#ifndef NEWGRF_COMMONS_H
#define NEWGRF_COMMONS_H

#include "sprite.h"
#include "core/alloc_type.hpp"
#include "command_type.h"
#include "direction_type.h"
#include "company_type.h"
#include <vector>

/** Context for tile accesses */
enum TileContext : uint8_t {
	TCX_NORMAL,         ///< Nothing special.
	TCX_UPPER_HALFTILE, ///< Querying information about the upper part of a tile with halftile foundation.
	TCX_ON_BRIDGE,      ///< Querying information about stuff on the bridge (via some bridgehead).
};

/**
 * Flags to enable register usage in sprite layouts.
 */
enum TileLayoutFlags : uint16_t {
	TLF_NOTHING           = 0x00,

	TLF_DODRAW            = 0x01,   ///< Only draw sprite if value of register TileLayoutRegisters::dodraw is non-zero.
	TLF_SPRITE            = 0x02,   ///< Add signed offset to sprite from register TileLayoutRegisters::sprite.
	TLF_PALETTE           = 0x04,   ///< Add signed offset to palette from register TileLayoutRegisters::palette.
	TLF_CUSTOM_PALETTE    = 0x08,   ///< Palette is from Action 1 (moved to SPRITE_MODIFIER_CUSTOM_SPRITE in palette during loading).

	TLF_BB_XY_OFFSET      = 0x10,   ///< Add signed offset to bounding box X and Y positions from register TileLayoutRegisters::delta.parent[0..1].
	TLF_BB_Z_OFFSET       = 0x20,   ///< Add signed offset to bounding box Z positions from register TileLayoutRegisters::delta.parent[2].

	TLF_CHILD_X_OFFSET    = 0x10,   ///< Add signed offset to child sprite X positions from register TileLayoutRegisters::delta.child[0].
	TLF_CHILD_Y_OFFSET    = 0x20,   ///< Add signed offset to child sprite Y positions from register TileLayoutRegisters::delta.child[1].

	TLF_SPRITE_VAR10      = 0x40,   ///< Resolve sprite with a specific value in variable 10.
	TLF_PALETTE_VAR10     = 0x80,   ///< Resolve palette with a specific value in variable 10.

	TLF_KNOWN_FLAGS       = 0xFF,   ///< Known flags. Any unknown set flag will disable the GRF.

	/** Flags which are still required after loading the GRF. */
	TLF_DRAWING_FLAGS     = (uint16_t)~TLF_CUSTOM_PALETTE,

	/** Flags which do not work for the (first) ground sprite. */
	TLF_NON_GROUND_FLAGS  = TLF_BB_XY_OFFSET | TLF_BB_Z_OFFSET | TLF_CHILD_X_OFFSET | TLF_CHILD_Y_OFFSET,

	/** Flags which refer to using multiple action-1-2-3 chains. */
	TLF_VAR10_FLAGS       = TLF_SPRITE_VAR10 | TLF_PALETTE_VAR10,

	/** Flags which require resolving the action-1-2-3 chain for the sprite, even if it is no action-1 sprite. */
	TLF_SPRITE_REG_FLAGS  = TLF_DODRAW | TLF_SPRITE | TLF_BB_XY_OFFSET | TLF_BB_Z_OFFSET | TLF_CHILD_X_OFFSET | TLF_CHILD_Y_OFFSET,

	/** Flags which require resolving the action-1-2-3 chain for the palette, even if it is no action-1 palette. */
	TLF_PALETTE_REG_FLAGS = TLF_PALETTE,
};
DECLARE_ENUM_AS_BIT_SET(TileLayoutFlags)

/**
 * Determines which sprite to use from a spriteset for a specific construction stage.
 * @param construction_stage Construction stage 0 - 3.
 * @param num_sprites Number of available sprites to select stage from.
 * @return Sprite to use
 */
inline uint GetConstructionStageOffset(uint construction_stage, uint num_sprites)
{
	assert(num_sprites > 0);
	if (num_sprites > 4) num_sprites = 4;
	switch (construction_stage) {
		case 0: return 0;
		case 1: return num_sprites > 2 ? 1 : 0;
		case 2: return num_sprites > 2 ? num_sprites - 2 : 0;
		case 3: return num_sprites - 1;
		default: NOT_REACHED();
	}
}

/**
 * Additional modifiers for items in sprite layouts.
 */
struct TileLayoutRegisters {
	TileLayoutFlags flags;       ///< Flags defining which members are valid and to be used.
	uint16_t max_sprite_offset;  ///< Maximum offset to add to the sprite. (limited by size of the spriteset)
	uint16_t max_palette_offset; ///< Maximum offset to add to the palette. (limited by size of the spriteset)
	uint8_t dodraw;              ///< Register deciding whether the sprite shall be drawn at all. Non-zero means drawing.
	uint8_t sprite;              ///< Register specifying a signed offset for the sprite.
	uint8_t palette;             ///< Register specifying a signed offset for the palette.
	union {
		uint8_t parent[3];       ///< Registers for signed offsets for the bounding box position of parent sprites.
		uint8_t child[2];        ///< Registers for signed offsets for the position of child sprites.
	} delta;
	uint8_t sprite_var10;        ///< Value for variable 10 when resolving the sprite.
	uint8_t palette_var10;       ///< Value for variable 10 when resolving the palette.
};

static const uint TLR_MAX_VAR10 = 7; ///< Maximum value for var 10.

/**
 * NewGRF supplied spritelayout.
 * In contrast to #DrawTileSprites this struct is for allocated
 * layouts on the heap. It allocates data and frees them on destruction.
 */
struct NewGRFSpriteLayout : ZeroedMemoryAllocator, DrawTileSprites {
	const TileLayoutRegisters *registers;

	/**
	 * Number of sprites in all referenced spritesets.
	 * If these numbers are inconsistent, then this is 0 and the real values are in \c registers.
	 */
	uint consistent_max_offset;

	void Allocate(uint num_sprites);
	void AllocateRegisters();
	void Clone(const DrawTileSeqStruct *source);
	void Clone(const NewGRFSpriteLayout *source);

	/**
	 * Clone a spritelayout.
	 * @param source The spritelayout to copy.
	 */
	void Clone(const DrawTileSprites *source)
	{
		assert(source != nullptr && this != source);
		this->ground = source->ground;
		this->Clone(source->seq);
	}

	virtual ~NewGRFSpriteLayout()
	{
		free(this->seq);
		free(this->registers);
	}

	/**
	 * Tests whether this spritelayout needs preprocessing by
	 * #PrepareLayout() and #ProcessRegisters(), or whether it can be
	 * used directly.
	 * @return true if preprocessing is needed
	 */
	bool NeedsPreprocessing() const
	{
		return this->registers != nullptr;
	}

	uint32_t PrepareLayout(uint32_t orig_offset, uint32_t newgrf_ground_offset, uint32_t newgrf_offset, uint constr_stage, bool separate_ground) const;
	void ProcessRegisters(uint8_t resolved_var10, uint32_t resolved_sprite, bool separate_ground) const;

	/**
	 * Returns the result spritelayout after preprocessing.
	 * @pre #PrepareLayout() and #ProcessRegisters() need calling first.
	 * @return result spritelayout
	 */
	const DrawTileSeqStruct *GetLayout(PalSpriteID *ground) const
	{
		DrawTileSeqStruct *front = result_seq.data();
		*ground = front->image;
		return front + 1;
	}

private:
	static std::vector<DrawTileSeqStruct> result_seq; ///< Temporary storage when preprocessing spritelayouts.
};

/**
 * Maps an entity id stored on the map to a GRF file.
 * Entities are objects used ingame (houses, industries, industry tiles) for
 * which we need to correlate the ids from the grf files with the ones in the
 * the savegames themselves.
 * An array of EntityIDMapping structs is saved with the savegame so
 * that those GRFs can be loaded in a different order, or removed safely. The
 * index in the array is the entity's ID stored on the map.
 *
 * The substitute ID is the ID of an original entity that should be used instead
 * if the GRF containing the new entity is not available.
 */
struct EntityIDMapping {
	uint32_t grfid;          ///< The GRF ID of the file the entity belongs to
	uint16_t entity_id;      ///< The entity ID within the GRF file
	uint16_t substitute_id;  ///< The (original) entity ID to use if this GRF is not available
};

class OverrideManagerBase {
protected:
	std::vector<uint16_t> entity_overrides;
	std::vector<uint32_t> grfid_overrides;

	uint16_t max_offset;   ///< what is the length of the original entity's array of specs
	uint16_t max_entities; ///< what is the amount of entities, old and new summed

	uint16_t invalid_id;   ///< ID used to detected invalid entities
	virtual bool CheckValidNewID(uint16_t testid) { return true; }

public:
	std::vector<EntityIDMapping> mappings; ///< mapping of ids from grf files.  Public out of convenience

	OverrideManagerBase(uint16_t offset, uint16_t maximum, uint16_t invalid);
	virtual ~OverrideManagerBase() = default;

	void ResetOverride();
	void ResetMapping();

	void Add(uint16_t local_id, uint32_t grfid, uint entity_type);
	virtual uint16_t AddEntityID(uint16_t grf_local_id, uint32_t grfid, uint16_t substitute_id);

	uint32_t GetGRFID(uint16_t entity_id) const;
	uint16_t GetSubstituteID(uint16_t entity_id) const;
	virtual uint16_t GetID(uint16_t grf_local_id, uint32_t grfid) const;

	inline uint16_t GetMaxMapping() const { return this->max_entities; }
	inline uint16_t GetMaxOffset() const { return this->max_offset; }
};


struct HouseSpec;
class HouseOverrideManager : public OverrideManagerBase {
public:
	HouseOverrideManager(uint16_t offset, uint16_t maximum, uint16_t invalid) :
			OverrideManagerBase(offset, maximum, invalid) {}

	void SetEntitySpec(const HouseSpec *hs);
};


struct IndustrySpec;
class IndustryOverrideManager : public OverrideManagerBase {
public:
	IndustryOverrideManager(uint16_t offset, uint16_t maximum, uint16_t invalid) :
			OverrideManagerBase(offset, maximum, invalid) {}

	uint16_t AddEntityID(uint16_t grf_local_id, uint32_t grfid, uint16_t substitute_id) override;
	uint16_t GetID(uint16_t grf_local_id, uint32_t grfid) const override;

	void SetEntitySpec(IndustrySpec *inds);
};


struct IndustryTileSpec;
class IndustryTileOverrideManager : public OverrideManagerBase {
protected:
	bool CheckValidNewID(uint16_t testid) override { return testid != 0xFF; }
public:
	IndustryTileOverrideManager(uint16_t offset, uint16_t maximum, uint16_t invalid) :
			OverrideManagerBase(offset, maximum, invalid) {}

	void SetEntitySpec(const IndustryTileSpec *indts);
};

struct AirportSpec;
class AirportOverrideManager : public OverrideManagerBase {
public:
	AirportOverrideManager(uint16_t offset, uint16_t maximum, uint16_t invalid) :
			OverrideManagerBase(offset, maximum, invalid) {}

	void SetEntitySpec(AirportSpec *inds);
};

struct AirportTileSpec;
class AirportTileOverrideManager : public OverrideManagerBase {
protected:
	bool CheckValidNewID(uint16_t testid) override { return testid != 0xFF; }
public:
	AirportTileOverrideManager(uint16_t offset, uint16_t maximum, uint16_t invalid) :
			OverrideManagerBase(offset, maximum, invalid) {}

	void SetEntitySpec(const AirportTileSpec *ats);
};

struct ObjectSpec;
class ObjectOverrideManager : public OverrideManagerBase {
protected:
	bool CheckValidNewID(uint16_t testid) override { return testid != 0xFF; }
public:
	ObjectOverrideManager(uint16_t offset, uint16_t maximum, uint16_t invalid) :
			OverrideManagerBase(offset, maximum, invalid) {}

	void SetEntitySpec(ObjectSpec *spec);
};

extern HouseOverrideManager _house_mngr;
extern IndustryOverrideManager _industry_mngr;
extern IndustryTileOverrideManager _industile_mngr;
extern AirportOverrideManager _airport_mngr;
extern AirportTileOverrideManager _airporttile_mngr;
extern ObjectOverrideManager _object_mngr;

uint32_t GetTerrainType(TileIndex tile, TileContext context = TCX_NORMAL);
TileIndex GetNearbyTile(uint8_t parameter, TileIndex tile, bool signed_offsets = true, Axis axis = INVALID_AXIS);
uint32_t GetNearbyTileInformation(TileIndex tile, bool grf_version8, uint32_t mask);
uint32_t GetCompanyInfo(CompanyID owner, const struct Livery *l = nullptr);
CommandCost GetErrorMessageFromLocationCallbackResult(uint16_t cb_res, const GRFFile *grffile, StringID default_error);

void ErrorUnknownCallbackResult(uint32_t grfid, uint16_t cbid, uint16_t cb_res);
bool ConvertBooleanCallback(const struct GRFFile *grffile, uint16_t cbid, uint16_t cb_res);
bool Convert8bitBooleanCallback(const struct GRFFile *grffile, uint16_t cbid, uint16_t cb_res);

/**
 * Data related to the handling of grf files.
 * @tparam Tcnt Number of spritegroups
 */
template <size_t Tcnt>
struct GRFFilePropsBase {
<<<<<<< HEAD
	uint16_t local_id = 0;                       ///< id defined by the grf file for this entity
	const struct GRFFile *grffile = nullptr;     ///< grf file that introduced this entity
=======
	uint16_t local_id = 0; ///< id defined by the grf file for this entity
	uint32_t grfid = 0; ///< grfid that introduced this entity.
	const struct GRFFile *grffile = nullptr; ///< grf file that introduced this entity
>>>>>>> cba329d9
	std::array<const struct SpriteGroup *, Tcnt> spritegroup{}; ///< pointers to the different sprites of the entity

	/**
	 * Test if this entity was introduced by NewGRF.
	 * @returns true iff the grfid property is set.
	 */
	inline bool HasGrfFile() const { return this->grffile != nullptr; }
};

/** Data related to the handling of grf files. */
struct GRFFileProps : GRFFilePropsBase<1> {
	/** Set all default data constructor for the props. */
	constexpr GRFFileProps(uint16_t subst_id = 0) : subst_id(subst_id), override(subst_id) {}

	uint16_t subst_id;
	uint16_t override;                      ///< id of the entity been replaced by
};

enum SpriteGroupCallbacksUsed : uint8_t {
	SGCU_NONE                           = 0,
	SGCU_ALL                            = 0xF,
	SGCU_VEHICLE_32DAY_CALLBACK         = 1 << 0,
	SGCU_VEHICLE_REFIT_COST             = 1 << 1,
	SGCU_RANDOM_TRIGGER                 = 1 << 2,
	SGCU_CB36_SPEED_RAILTYPE            = 1 << 3,
	SGCU_REFIT_CB_ALL_CARGOES           = 1 << 4,
};
DECLARE_ENUM_AS_BIT_SET(SpriteGroupCallbacksUsed)

enum CustomSignalSpriteContextMode : uint8_t {
	CSSC_GUI = 0,
	CSSC_TRACK,
	CSSC_TUNNEL_BRIDGE_ENTRANCE,
	CSSC_TUNNEL_BRIDGE_EXIT,
	CSSC_BRIDGE_MIDDLE,
};

enum CustomSignalSpriteContextFlags : uint8_t {
	CSSCF_NONE                          = 0,
	CSSCF_TUNNEL                        = 1 << 0,
	CSSCF_SECOND_SIGNAL                 = 1 << 1,
};
DECLARE_ENUM_AS_BIT_SET(CustomSignalSpriteContextFlags)

struct CustomSignalSpriteContext {
	CustomSignalSpriteContextMode ctx_mode;
	CustomSignalSpriteContextFlags ctx_flags = CSSCF_NONE;
};

#endif /* NEWGRF_COMMONS_H */<|MERGE_RESOLUTION|>--- conflicted
+++ resolved
@@ -309,14 +309,9 @@
  */
 template <size_t Tcnt>
 struct GRFFilePropsBase {
-<<<<<<< HEAD
 	uint16_t local_id = 0;                       ///< id defined by the grf file for this entity
+	uint32_t grfid = 0;                          ///< grfid that introduced this entity.
 	const struct GRFFile *grffile = nullptr;     ///< grf file that introduced this entity
-=======
-	uint16_t local_id = 0; ///< id defined by the grf file for this entity
-	uint32_t grfid = 0; ///< grfid that introduced this entity.
-	const struct GRFFile *grffile = nullptr; ///< grf file that introduced this entity
->>>>>>> cba329d9
 	std::array<const struct SpriteGroup *, Tcnt> spritegroup{}; ///< pointers to the different sprites of the entity
 
 	/**
