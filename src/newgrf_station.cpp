--- conflicted
+++ resolved
@@ -430,13 +430,8 @@
 		case 0x82: return 50;
 		case 0x84: return this->st->string_id;
 		case 0x86: return 0;
-<<<<<<< HEAD
-		case 0xF0: return this->st->facilities;
+		case 0xF0: return this->st->facilities.base();
 		case 0xFA: return ClampTo<uint16_t>(this->st->build_date - CalTime::DAYS_TILL_ORIGINAL_BASE_YEAR);
-=======
-		case 0xF0: return this->st->facilities.base();
-		case 0xFA: return ClampTo<uint16_t>(this->st->build_date - CalendarTime::DAYS_TILL_ORIGINAL_BASE_YEAR);
->>>>>>> f309b90a
 	}
 
 	return this->st->GetNewGRFVariable(this->ro, variable, parameter, extra.available);
