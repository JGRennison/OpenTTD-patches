/*
 * This file is part of OpenTTD.
 * OpenTTD is free software; you can redistribute it and/or modify it under the terms of the GNU General Public License as published by the Free Software Foundation, version 2.
 * OpenTTD is distributed in the hope that it will be useful, but WITHOUT ANY WARRANTY; without even the implied warranty of MERCHANTABILITY or FITNESS FOR A PARTICULAR PURPOSE.
 * See the GNU General Public License for more details. You should have received a copy of the GNU General Public License along with OpenTTD. If not, see <http://www.gnu.org/licenses/>.
 */

/** @file newgrf_station.cpp Functions for dealing with station classes and custom stations. */

#include "stdafx.h"
#include "debug.h"
#include "station_base.h"
#include "waypoint_base.h"
#include "roadstop_base.h"
#include "newgrf_badge.h"
#include "newgrf_cargo.h"
#include "newgrf_station.h"
#include "newgrf_spritegroup.h"
#include "newgrf_sound.h"
#include "newgrf_railtype.h"
#include "town.h"
#include "newgrf_town.h"
#include "company_func.h"
#include "tunnelbridge_map.h"
#include "newgrf_animation_base.h"
#include "newgrf_class_func.h"
#include "newgrf_extension.h"
#include "newgrf_dump.h"
#include "core/checksum_func.hpp"

#include "safeguards.h"

uint64_t _station_tile_cache_hash = 0;

template <>
/* static */ void StationClass::InsertDefaults()
{
	/* Set up initial data */
	StationClass::Get(StationClass::Allocate(STATION_CLASS_LABEL_DEFAULT))->name = STR_STATION_CLASS_DFLT;
	StationClass::Get(StationClass::Allocate(STATION_CLASS_LABEL_DEFAULT))->Insert(nullptr);
	StationClass::Get(StationClass::Allocate(STATION_CLASS_LABEL_WAYPOINT))->name = STR_STATION_CLASS_WAYP;
	StationClass::Get(StationClass::Allocate(STATION_CLASS_LABEL_WAYPOINT))->Insert(nullptr);
}

template <>
bool StationClass::IsUIAvailable(uint) const
{
	return true;
}

/* Instantiate StationClass. */
template class NewGRFClass<StationSpec, StationClassID, STAT_CLASS_MAX>;

static const uint NUM_STATIONSSPECS_PER_STATION = 255; ///< Maximum number of parts per station.

enum TriggerArea : uint8_t {
	TA_TILE,
	TA_PLATFORM,
	TA_WHOLE,
};

struct ETileArea : TileArea {
	ETileArea(const BaseStation *st, TileIndex tile, TriggerArea ta)
	{
		switch (ta) {
			default: NOT_REACHED();

			case TA_TILE:
				this->tile = tile;
				this->w    = 1;
				this->h    = 1;
				break;

			case TA_PLATFORM: {
				TileIndex start, end;
				Axis axis = GetRailStationAxis(tile);
				TileIndexDiff delta = TileOffsByAxis(axis);

				for (end = tile; IsRailStationTile(end + delta) && IsCompatibleTrainStationTile(end + delta, tile); end += delta) { /* Nothing */ }
				for (start = tile; IsRailStationTile(start - delta) && IsCompatibleTrainStationTile(start - delta, tile); start -= delta) { /* Nothing */ }

				this->tile = start;
				this->w = TileX(end) - TileX(start) + 1;
				this->h = TileY(end) - TileY(start) + 1;
				break;
			}

			case TA_WHOLE:
				st->GetTileArea(this, Station::IsExpected(st) ? StationType::Rail : StationType::RailWaypoint);
				break;
		}
	}
};


/**
 * Evaluate a tile's position within a station, and return the result in a bit-stuffed format.
 * if not centered: .TNLcCpP, if centered: .TNL..CP
 * - T = Tile layout number (#GetStationGfx)
 * - N = Number of platforms
 * - L = Length of platforms
 * - C = Current platform number from start, c = from end
 * - P = Position along platform from start, p = from end
 * .
 * if centered, C/P start from the centre and c/p are not available.
 * @return Platform information in bit-stuffed format.
 */
uint32_t GetPlatformInfo(Axis axis, uint8_t tile, int platforms, int length, int x, int y, bool centred)
{
	uint32_t retval = 0;

	if (axis == AXIS_X) {
		Swap(platforms, length);
		Swap(x, y);
	}

	if (centred) {
		x -= platforms / 2;
		y -= length / 2;
		x = Clamp(x, -8, 7);
		y = Clamp(y, -8, 7);
		SB(retval,  0, 4, y & 0xF);
		SB(retval,  4, 4, x & 0xF);
	} else {
		SB(retval,  0, 4, std::min(15, y));
		SB(retval,  4, 4, std::min(15, length - y - 1));
		SB(retval,  8, 4, std::min(15, x));
		SB(retval, 12, 4, std::min(15, platforms - x - 1));
	}
	SB(retval, 16, 4, std::min(15, length));
	SB(retval, 20, 4, std::min(15, platforms));
	SB(retval, 24, 8, tile);

	return retval;
}


/**
 * Find the end of a railway station, from the \a tile, in the direction of \a delta.
 * @param tile Start tile.
 * @param delta Movement direction.
 * @param check_type Stop when the custom station type changes.
 * @param check_axis Stop when the station direction changes.
 * @return Found end of the railway station.
 */
static TileIndex FindRailStationEnd(TileIndex tile, TileIndexDiff delta, bool check_type, bool check_axis)
{
	uint8_t orig_type = 0;
	Axis orig_axis = AXIS_X;
	StationID sid = GetStationIndex(tile);

	if (check_type) orig_type = GetCustomStationSpecIndex(tile);
	if (check_axis) orig_axis = GetRailStationAxis(tile);

	for (;;) {
		TileIndex new_tile = TileAdd(tile, delta);

		if (!IsTileType(new_tile, MP_STATION) || GetStationIndex(new_tile) != sid) break;
		if (!HasStationRail(new_tile)) break;
		if (check_type && GetCustomStationSpecIndex(new_tile) != orig_type) break;
		if (check_axis && GetRailStationAxis(new_tile) != orig_axis) break;

		tile = new_tile;
	}
	return tile;
}


static uint32_t GetPlatformInfoHelper(TileIndex tile, bool check_type, bool check_axis, bool centred)
{
	int tx = TileX(tile);
	int ty = TileY(tile);
	int sx = TileX(FindRailStationEnd(tile, TileDiffXY(-1,  0), check_type, check_axis));
	int sy = TileY(FindRailStationEnd(tile, TileDiffXY( 0, -1), check_type, check_axis));
	int ex = TileX(FindRailStationEnd(tile, TileDiffXY( 1,  0), check_type, check_axis)) + 1;
	int ey = TileY(FindRailStationEnd(tile, TileDiffXY( 0,  1), check_type, check_axis)) + 1;

	tx -= sx; ex -= sx;
	ty -= sy; ey -= sy;

	return GetPlatformInfo(GetRailStationAxis(tile), GetStationGfx(tile), ex, ey, tx, ty, centred);
}


static uint32_t GetRailContinuationInfo(TileIndex tile)
{
	/* Tile offsets and exit dirs for X axis */
	static const Direction x_dir[8] = { DIR_SW, DIR_NE, DIR_SE, DIR_NW, DIR_S, DIR_E, DIR_W, DIR_N };
	static const DiagDirection x_exits[8] = { DIAGDIR_SW, DIAGDIR_NE, DIAGDIR_SE, DIAGDIR_NW, DIAGDIR_SW, DIAGDIR_NE, DIAGDIR_SW, DIAGDIR_NE };

	/* Tile offsets and exit dirs for Y axis */
	static const Direction y_dir[8] = { DIR_SE, DIR_NW, DIR_SW, DIR_NE, DIR_S, DIR_W, DIR_E, DIR_N };
	static const DiagDirection y_exits[8] = { DIAGDIR_SE, DIAGDIR_NW, DIAGDIR_SW, DIAGDIR_NE, DIAGDIR_SE, DIAGDIR_NW, DIAGDIR_SE, DIAGDIR_NW };

	Axis axis = GetRailStationAxis(tile);

	/* Choose appropriate lookup table to use */
	const Direction *dir = axis == AXIS_X ? x_dir : y_dir;
	const DiagDirection *diagdir = axis == AXIS_X ? x_exits : y_exits;

	uint32_t res = 0;
	uint i;

	for (i = 0; i < lengthof(x_dir); i++, dir++, diagdir++) {
		TileIndex neighbour_tile = tile + TileOffsByDir(*dir);
		TrackBits trackbits = TrackdirBitsToTrackBits(GetTileTrackdirBits(neighbour_tile, TRANSPORT_RAIL, 0));
		if (trackbits != TRACK_BIT_NONE) {
			/* If there is any track on the tile, set the bit in the second byte */
			SetBit(res, i + 8);

			/* With tunnels and bridges the tile has tracks, but they are not necessarily connected
			 * with the next tile because the ramp is not going in the right direction. */
			if (IsTileType(neighbour_tile, MP_TUNNELBRIDGE) && GetTunnelBridgeDirection(neighbour_tile) == ReverseDiagDir(*diagdir)) {
				continue;
			}

			/* If any track reaches our exit direction, set the bit in the lower byte */
			if (trackbits & DiagdirReachesTracks(*diagdir)) SetBit(res, i);
		}
	}

	return res;
}


/* Station Resolver Functions */
/* virtual */ uint32_t StationScopeResolver::GetRandomBits() const
{
	return (this->st == nullptr ? 0 : this->st->random_bits) | (this->tile == INVALID_TILE ? 0 : GetStationTileRandomBits(this->tile) << 16);
}


/* virtual */ uint32_t StationScopeResolver::GetTriggers() const
{
	return this->st == nullptr ? 0 : this->st->waiting_triggers;
}


/**
 * Station variable cache
 * This caches 'expensive' station variable lookups which iterate over
 * several tiles that may be called multiple times per Resolve().
 */
static struct {
	uint32_t v40;
	uint32_t v41;
	uint32_t v45;
	uint32_t v46;
	uint32_t v47;
	uint32_t v49;
	uint8_t valid; ///< Bits indicating what variable is valid (for each bit, \c 0 is invalid, \c 1 is valid).
} _svc;

/**
 * Get the town scope associated with a station, if it exists.
 * On the first call, the town scope is created (if possible).
 * @return Town scope, if available.
 */
TownScopeResolver *StationResolverObject::GetTown()
{
	if (!this->town_scope.has_value()) {
		Town *t = nullptr;
		if (this->station_scope.st != nullptr) {
			t = this->station_scope.st->town;
		} else if (this->station_scope.tile != INVALID_TILE) {
			t = ClosestTownFromTile(this->station_scope.tile, UINT_MAX);
		}
		if (t == nullptr) return nullptr;
		this->town_scope.emplace(*this, t, this->station_scope.st == nullptr);
	}
	return &*this->town_scope;
}

uint32_t StationScopeResolver::GetNearbyStationInfo(uint32_t parameter, StationScopeResolver::NearbyStationInfoMode mode) const
{
	TileIndex nearby_tile = GetNearbyTile(parameter, this->tile);

	if (!HasStationTileRail(nearby_tile)) return 0xFFFFFFFF;

	uint32_t grfid = this->st->speclist[GetCustomStationSpecIndex(this->tile)].grfid;
	bool perpendicular = GetRailStationAxis(this->tile) != GetRailStationAxis(nearby_tile);
	bool same_station = this->st->TileBelongsToRailStation(nearby_tile);
	uint32_t res = GB(GetStationGfx(nearby_tile), 1, 2) << 12 | !!perpendicular << 11 | !!same_station << 10;

	uint16_t localidx = 0;
	if (IsCustomStationSpecIndex(nearby_tile)) {
		const StationSpecList &ssl = BaseStation::GetByTile(nearby_tile)->speclist[GetCustomStationSpecIndex(nearby_tile)];
		localidx = ssl.localidx;
		res |= 1 << (ssl.grfid != grfid ? 9 : 8);
	}

	switch (mode) {
		case NearbyStationInfoMode::Standard:
		default:
			return res | ClampTo<uint8_t>(localidx);

		case NearbyStationInfoMode::V2:
			return (res << 8) | localidx;
	}
}

/* virtual */ uint32_t StationScopeResolver::GetVariable(uint16_t variable, uint32_t parameter, GetVariableExtra &extra) const
{
	if (this->st == nullptr) {
		/* Station does not exist, so we're in a purchase list or the land slope check callback. */
		switch (variable) {
			case 0x40:
			case 0x41:
			case 0x46:
			case 0x47:
			case 0x49: return 0x2110000;        // Platforms, tracks & position
			case 0x42: return GetReverseRailTypeTranslation (this->rt, this->statspec->grf_prop.grffile) << 8; // Rail type
			case 0x43: return GetCompanyInfo(_current_company); // Station owner
			case 0x44: return 2;                // PBS status
			case 0x67: // Land info of nearby tile
				if (this->axis != INVALID_AXIS && this->tile != INVALID_TILE) {
					TileIndex tile = this->tile;
					if (parameter != 0) tile = GetNearbyTile(parameter, tile, true, this->axis); // only perform if it is required

					uint32_t result = GetNearbyTileInformation(tile, this->ro.grffile->grf_version >= 8, extra.mask);
					if (extra.mask & SLOPE_EW) {
						Slope tileh = GetTileSlope(tile);
						if (this->axis == AXIS_Y && HasBit(tileh, CORNER_W) != HasBit(tileh, CORNER_E)) result ^= SLOPE_EW;
					}
					return result;
				}
				break;

			case 0x7A: return GetBadgeVariableResult(*this->ro.grffile, this->statspec->badges, parameter);

			case 0xFA: return ClampTo<uint16_t>(CalTime::CurDate() - CalTime::DAYS_TILL_ORIGINAL_BASE_YEAR); // Build date, clamped to a 16 bit value
		}

		extra.available = false;
		return UINT_MAX;
	}

	switch (variable) {
		/* Calculated station variables */
		case 0x40:
			if (!HasBit(_svc.valid, 0)) { _svc.v40 = GetPlatformInfoHelper(this->tile, false, false, false); SetBit(_svc.valid, 0); }
			return _svc.v40;

		case 0x41:
			if (!HasBit(_svc.valid, 1)) { _svc.v41 = GetPlatformInfoHelper(this->tile, true,  false, false); SetBit(_svc.valid, 1); }
			return _svc.v41;

		case 0x42: return GetTerrainType(this->tile) | (GetReverseRailTypeTranslation(GetRailType(this->tile), this->statspec->grf_prop.grffile) << 8);
		case 0x43: return GetCompanyInfo(this->st->owner); // Station owner
		case 0x44: return HasStationReservation(this->tile) ? 7 : 4; // PBS status
		case 0x45:
			if (!HasBit(_svc.valid, 2)) { _svc.v45 = GetRailContinuationInfo(this->tile); SetBit(_svc.valid, 2); }
			return _svc.v45;

		case 0x46:
			if (!HasBit(_svc.valid, 3)) { _svc.v46 = GetPlatformInfoHelper(this->tile, false, false, true); SetBit(_svc.valid, 3); }
			return _svc.v46;

		case 0x47:
			if (!HasBit(_svc.valid, 4)) { _svc.v47 = GetPlatformInfoHelper(this->tile, true,  false, true); SetBit(_svc.valid, 4); }
			return _svc.v47;

		case 0x49:
			if (!HasBit(_svc.valid, 5)) { _svc.v49 = GetPlatformInfoHelper(this->tile, false, true, false); SetBit(_svc.valid, 5); }
			return _svc.v49;

		case 0x4A: // Animation frame of tile
			return GetAnimationFrame(this->tile);

		/* Variables which use the parameter */
		/* Variables 0x60 to 0x65 and 0x69 are handled separately below */
		case 0x66: { // Animation frame of nearby tile
			TileIndex tile = this->tile;
			if (parameter != 0) tile = GetNearbyTile(parameter, tile);
			return this->st->TileBelongsToRailStation(tile) ? GetAnimationFrame(tile) : UINT_MAX;
		}

		case 0x67: { // Land info of nearby tile
			Axis axis = GetRailStationAxis(this->tile);
			TileIndex tile = this->tile;
			if (parameter != 0) tile = GetNearbyTile(parameter, tile); // only perform if it is required

			uint32_t result = GetNearbyTileInformation(tile, this->ro.grffile->grf_version >= 8, extra.mask);
			if (extra.mask & SLOPE_EW) {
				Slope tileh = GetTileSlope(tile);
				if (axis == AXIS_Y && HasBit(tileh, CORNER_W) != HasBit(tileh, CORNER_E)) result ^= SLOPE_EW;
			}
			return result;
		}

		/* Station info of nearby tiles */
		case 0x68: {
			return this->GetNearbyStationInfo(parameter, NearbyStationInfoMode::Standard);
		}

		/* Station info of nearby tiles: v2 */
		case A2VRI_STATION_INFO_NEARBY_TILES_V2: {
			return this->GetNearbyStationInfo(parameter, NearbyStationInfoMode::V2);
		}

		case 0x6A: { // GRFID of nearby station tiles
			TileIndex nearby_tile = GetNearbyTile(parameter, this->tile);

			if (!HasStationTileRail(nearby_tile)) return 0xFFFFFFFF;
			if (!IsCustomStationSpecIndex(nearby_tile)) return 0;

			const StationSpecList &sm = BaseStation::GetByTile(nearby_tile)->speclist[GetCustomStationSpecIndex(nearby_tile)];
			return sm.grfid;
		}

		case 0x6B: { // 16 bit Station ID of nearby tiles
			TileIndex nearby_tile = GetNearbyTile(parameter, this->tile);

			if (!HasStationTileRail(nearby_tile)) return 0xFFFFFFFF;
			if (!IsCustomStationSpecIndex(nearby_tile)) return 0xFFFE;

			uint32_t grfid = this->st->speclist[GetCustomStationSpecIndex(this->tile)].grfid;

			const StationSpecList &sm = BaseStation::GetByTile(nearby_tile)->speclist[GetCustomStationSpecIndex(nearby_tile)];
			if (sm.grfid == grfid) {
				return sm.localidx;
			}

			return 0xFFFE;
		}

		case 0x7A: return GetBadgeVariableResult(*this->ro.grffile, this->statspec->badges, parameter);

		/* General station variables */
		case 0x82: return 50;
		case 0x84: return this->st->string_id;
		case 0x86: return 0;
		case 0xF0: return this->st->facilities.base();
		case 0xFA: return ClampTo<uint16_t>(this->st->build_date - CalTime::DAYS_TILL_ORIGINAL_BASE_YEAR);
	}

	return this->st->GetNewGRFVariable(this->ro, variable, parameter, extra.available);
}

uint32_t Station::GetNewGRFVariable(const ResolverObject &object, uint16_t variable, uint8_t parameter, bool &available) const
{
	switch (variable) {
		case 0x48: { // Accepted cargo types
			uint32_t value = GetAcceptanceMask(this);
			return value;
		}

		case 0x8A: return this->had_vehicle_of_type;
		case 0xF1: return (this->airport.tile != INVALID_TILE) ? this->airport.GetSpec()->ttd_airport_type : ATP_TTDP_LARGE;
		case 0xF2: return (this->truck_stops != nullptr) ? this->truck_stops->status : 0;
		case 0xF3: return (this->bus_stops != nullptr)   ? this->bus_stops->status   : 0;
		case 0xF6: return this->airport.blocks.base();
		case 0xF7: return GB(this->airport.blocks.base(), 8, 8);
	}

	/* Handle cargo variables with parameter, 0x60 to 0x65 and 0x69 */
	if ((variable >= 0x60 && variable <= 0x65) || variable == 0x69) {
		CargoType c = GetCargoTranslation(parameter, object.grffile);

		if (c == INVALID_CARGO) {
			switch (variable) {
				case 0x62: return 0xFFFFFFFF;
				case 0x64: return 0xFF00;
				default:   return 0;
			}
		}
		const GoodsEntry *ge = &this->goods[c];

		switch (variable) {
			case 0x60: return std::min<uint32_t>(ge->CargoTotalCount(), 4095);
			case 0x61: return ge->HasVehicleEverTriedLoading() && ge->IsSupplyAllowed() ? ge->time_since_pickup : 0;
			case 0x62: return ge->HasRating() ? ge->rating : 0xFFFFFFFF;
			case 0x63: return ge->data != nullptr ? ge->data->cargo.PeriodsInTransit() : 0;
			case 0x64: return ge->HasVehicleEverTriedLoading() && ge->IsSupplyAllowed() ? ge->last_speed | (ge->last_age << 8) : 0xFF00;
			case 0x65: return GB(ge->status, GoodsEntry::GES_ACCEPTANCE, 1) << 3;
			case 0x69: {
				static_assert((int)GoodsEntry::GES_EVER_ACCEPTED + 1 == (int)GoodsEntry::GES_LAST_MONTH);
				static_assert((int)GoodsEntry::GES_EVER_ACCEPTED + 2 == (int)GoodsEntry::GES_CURRENT_MONTH);
				static_assert((int)GoodsEntry::GES_EVER_ACCEPTED + 3 == (int)GoodsEntry::GES_ACCEPTED_BIGTICK);
				return GB(ge->status, GoodsEntry::GES_EVER_ACCEPTED, 4);
			}
		}
	}

	/* Handle cargo variables (deprecated) */
	if (variable >= 0x8C && variable <= 0xEC) {
		const GoodsEntry *g = &this->goods[GB(variable - 0x8C, 3, 4)];
		switch (GB(variable - 0x8C, 0, 3)) {
			case 0: return g->CargoTotalCount();
			case 1: return GB(std::min(g->CargoTotalCount(), 4095u), 0, 4) | (GB(g->status, GoodsEntry::GES_ACCEPTANCE, 1) << 7);
			case 2: return g->time_since_pickup;
			case 3: return g->rating;
			case 4: return g->data != nullptr ? g->data->cargo.GetFirstStation() : INVALID_STATION;
			case 5: return g->data != nullptr ? g->data->cargo.PeriodsInTransit() : 0;
			case 6: return g->last_speed;
			case 7: return g->last_age;
		}
	}

	Debug(grf, 1, "Unhandled station variable 0x{:X}", variable);

	available = false;
	return UINT_MAX;
}

uint32_t Waypoint::GetNewGRFVariable(const ResolverObject &object, uint16_t variable, uint8_t parameter, bool &available) const
{
	switch (variable) {
		case 0x48: return 0; // Accepted cargo types
		case 0x8A: return HVOT_WAYPOINT;
		case 0xF1: return 0; // airport type
		case 0xF2: return 0; // truck stop status
		case 0xF3: return 0; // bus stop status
		case 0xF6: return 0; // airport flags
		case 0xF7: return 0; // airport flags cont.
	}

	/* Handle cargo variables with parameter, 0x60 to 0x65 */
	if (variable >= 0x60 && variable <= 0x65) {
		return 0;
	}

	/* Handle cargo variables (deprecated) */
	if (variable >= 0x8C && variable <= 0xEC) {
		switch (GB(variable - 0x8C, 0, 3)) {
			case 3: return INITIAL_STATION_RATING;
			case 4: return INVALID_STATION;
			default: return 0;
		}
	}

	Debug(grf, 1, "Unhandled station variable 0x{:X}", variable);

	available = false;
	return UINT_MAX;
}

/* virtual */ const SpriteGroup *StationResolverObject::ResolveReal(const RealSpriteGroup *group) const
{
	if (this->station_scope.st == nullptr || !Station::IsExpected(this->station_scope.st)) {
		return group->loading[0];
	}

	uint cargo = 0;
	const Station *st = Station::From(this->station_scope.st);

	switch (this->station_scope.cargo_type) {
		case INVALID_CARGO:
		case SpriteGroupCargo::SG_DEFAULT_NA:
		case SpriteGroupCargo::SG_PURCHASE:
			cargo = 0;
			break;

		case SpriteGroupCargo::SG_DEFAULT:
			for (const GoodsEntry &ge : st->goods) {
				cargo += ge.CargoTotalCount();
			}
			break;

		default:
			cargo = st->goods[this->station_scope.cargo_type].CargoTotalCount();
			break;
	}

	if (this->station_scope.statspec->flags.Test(StationSpecFlag::DivByStationSize)) cargo /= (st->train_station.w + st->train_station.h);
	cargo = std::min(0xfffu, cargo);

	if (cargo > this->station_scope.statspec->cargo_threshold) {
		if (!group->loading.empty()) {
			uint set = ((cargo - this->station_scope.statspec->cargo_threshold) * (uint)group->loading.size()) / (4096 - this->station_scope.statspec->cargo_threshold);
			return group->loading[set];
		}
	} else {
		if (!group->loaded.empty()) {
			uint set = (cargo * (uint)group->loaded.size()) / (this->station_scope.statspec->cargo_threshold + 1);
			return group->loaded[set];
		}
	}

	return group->loading[0];
}

GrfSpecFeature StationResolverObject::GetFeature() const
{
	return GSF_STATIONS;
}

uint32_t StationResolverObject::GetDebugID() const
{
	return this->station_scope.statspec->grf_prop.local_id;
}

/**
 * Resolver for stations.
 * @param statspec Station (type) specification.
 * @param base_station Instance of the station.
 * @param tile %Tile of the station.
 * @param rt %RailType of the station (unbuilt stations only).
 * @param callback Callback ID.
 * @param callback_param1 First parameter (var 10) of the callback.
 * @param callback_param2 Second parameter (var 18) of the callback.
 */
StationResolverObject::StationResolverObject(const StationSpec *statspec, BaseStation *base_station, TileIndex tile, RailType rt,
		CallbackID callback, uint32_t callback_param1, uint32_t callback_param2)
	: ResolverObject(statspec->grf_prop.grffile, callback, callback_param1, callback_param2),
	station_scope(*this, statspec, base_station, tile, rt)
{
	/* Invalidate all cached vars */
	_svc.valid = 0;

	CargoType ctype = SpriteGroupCargo::SG_DEFAULT_NA;

	if (this->station_scope.st == nullptr) {
		/* No station, so we are in a purchase list */
		ctype = SpriteGroupCargo::SG_PURCHASE;
		this->root_spritegroup = statspec->grf_prop.GetSpriteGroup(ctype);
	} else if (Station::IsExpected(this->station_scope.st)) {
		const Station *st = Station::From(this->station_scope.st);
		/* Pick the first cargo that we have waiting */
<<<<<<< HEAD
		for (const auto &[cargo, spritegroup] : statspec->grf_prop) {
			if (cargo < NUM_CARGO && st->goods[cargo].CargoTotalCount() > 0) {
				ctype = cargo;
=======
		for (const auto &[cargo, spritegroup] : statspec->grf_prop.spritegroups) {
			if (cargo < NUM_CARGO && st->goods[cargo].HasData() && st->goods[cargo].GetData().cargo.TotalCount() > 0) {
				ctype = cargo;
				this->root_spritegroup = spritegroup;
>>>>>>> 43c7865c
				break;
			}
		}

		if (this->root_spritegroup == nullptr) {
			ctype = SpriteGroupCargo::SG_DEFAULT_NA;
			this->root_spritegroup = statspec->grf_prop.GetSpriteGroup(ctype);
		}
	}

<<<<<<< HEAD
	this->root_spritegroup = this->station_scope.statspec->grf_prop.GetSpriteGroup(ctype);
	if (this->root_spritegroup == nullptr) {
		ctype = SpriteGroupCargo::SG_DEFAULT;
		this->root_spritegroup = this->station_scope.statspec->grf_prop.GetSpriteGroup(ctype);
=======

	if (this->root_spritegroup == nullptr) {
		ctype = SpriteGroupCargo::SG_DEFAULT;
		this->root_spritegroup = statspec->grf_prop.GetSpriteGroup(ctype);
>>>>>>> 43c7865c
	}

	/* Remember the cargo type we've picked */
	this->station_scope.cargo_type = ctype;
}

/**
 * Resolve sprites for drawing a station tile.
 * @param statspec Station spec
 * @param st Station (nullptr in GUI)
 * @param tile Station tile being drawn (INVALID_TILE in GUI)
 * @param rt %RailType of the station (unbuilt stations only).
 * @param var10 Value to put in variable 10; normally 0; 1 when resolving the groundsprite and StationSpecFlag::SeparateGround is set.
 * @return First sprite of the Action 1 spriteset to use, minus an offset of 0x42D to accommodate for weird NewGRF specs.
 */
SpriteID GetCustomStationRelocation(const StationSpec *statspec, BaseStation *st, TileIndex tile, RailType rt, uint32_t var10)
{
	StationResolverObject object(statspec, st, tile, rt, CBID_NO_CALLBACK, var10);
	const SpriteGroup *group = object.Resolve();
	if (group == nullptr || group->type != SGT_RESULT) return 0;
	return group->GetResult() - 0x42D;
}

/**
 * Resolve the sprites for custom station foundations.
 * @param statspec Station spec
 * @param st Station
 * @param tile Station tile being drawn
 * @param layout Spritelayout as returned by previous callback
 * @param edge_info Information about northern tile edges; whether they need foundations or merge into adjacent tile's foundations.
 * @return First sprite of a set of foundation sprites for various slopes, or 0 if default foundations shall be drawn.
 */
SpriteID GetCustomStationFoundationRelocation(const StationSpec *statspec, BaseStation *st, TileIndex tile, uint layout, uint edge_info)
{
	/* callback_param1 == 2 means  we are resolving the foundation sprites. */
	StationResolverObject object(statspec, st, tile, INVALID_RAILTYPE, CBID_NO_CALLBACK, 2, layout | (edge_info << 16));

	const SpriteGroup *group = object.Resolve();
	if (group == nullptr || group->type != SGT_RESULT) return 0;

	/* Note: SpriteGroup::Resolve zeroes all registers, so register 0x100 is initialised to 0. (compatibility) */
	return group->GetResult() + GetRegister(0x100);
}


uint16_t GetStationCallback(CallbackID callback, uint32_t param1, uint32_t param2, const StationSpec *statspec, BaseStation *st, TileIndex tile, RailType rt)
{
	StationResolverObject object(statspec, st, tile, rt, callback, param1, param2);
	return object.ResolveCallback();
}

/**
 * Check the slope of a tile of a new station.
 * @param north_tile Norther tile of the station rect.
 * @param cur_tile Tile to check.
 * @param statspec Station spec.
 * @param axis Axis of the new station.
 * @param plat_len Platform length.
 * @param numtracks Number of platforms.
 * @return Succeeded or failed command.
 */
CommandCost PerformStationTileSlopeCheck(TileIndex north_tile, TileIndex cur_tile, RailType rt, const StationSpec *statspec, Axis axis, uint8_t plat_len, uint8_t numtracks)
{
	TileIndexDiffCUnsigned diff = TileIndexToTileIndexDiffCUnsigned(cur_tile, north_tile);
	Slope slope = GetTileSlope(cur_tile);

	StationResolverObject object(statspec, nullptr, cur_tile, rt, CBID_STATION_LAND_SLOPE_CHECK,
			(slope << 4) | (slope ^ (axis == AXIS_Y && HasBit(slope, CORNER_W) != HasBit(slope, CORNER_E) ? SLOPE_EW : 0)),
			(numtracks << 24) | (plat_len << 16) | (axis == AXIS_Y ? diff.x << 8 | diff.y : diff.y << 8 | diff.x));
	object.station_scope.axis = axis;

	uint16_t cb_res = object.ResolveCallback();

	/* Failed callback means success. */
	if (cb_res == CALLBACK_FAILED) return CommandCost();

	/* The meaning of bit 10 is inverted for a grf version < 8. */
	if (statspec->grf_prop.grffile->grf_version < 8) ToggleBit(cb_res, 10);
	return GetErrorMessageFromLocationCallbackResult(cb_res, statspec->grf_prop.grffile, STR_ERROR_LAND_SLOPED_IN_WRONG_DIRECTION);
}


/**
 * Allocate a StationSpec to a Station. This is called once per build operation.
 * @param statspec StationSpec to allocate.
 * @param st Station to allocate it to.
 * @param exec Whether to actually allocate the spec.
 * @return Index within the Station's spec list, or -1 if the allocation failed.
 */
int AllocateSpecToStation(const StationSpec *statspec, BaseStation *st, bool exec)
{
	uint i;

	if (statspec == nullptr || st == nullptr) return 0;

	for (i = 1; i < st->speclist.size() && i < NUM_STATIONSSPECS_PER_STATION; i++) {
		if (st->speclist[i].spec == nullptr && st->speclist[i].grfid == 0) break;
	}

	if (i == NUM_STATIONSSPECS_PER_STATION) {
		/* As final effort when the spec list is already full...
		 * try to find the same spec and return that one. This might
		 * result in slightly "wrong" (as per specs) looking stations,
		 * but it's fairly unlikely that one reaches the limit anyways.
		 */
		for (i = 1; i < st->speclist.size() && i < NUM_STATIONSSPECS_PER_STATION; i++) {
			if (st->speclist[i].spec == statspec) return i;
		}

		return -1;
	}

	if (exec) {
		if (i >= st->speclist.size()) st->speclist.resize(i + 1);
		st->speclist[i].spec     = statspec;
		st->speclist[i].grfid    = statspec->grf_prop.grfid;
		st->speclist[i].localidx = statspec->grf_prop.local_id;

		StationUpdateCachedTriggers(st);
	}

	return i;
}


/**
 * Deallocate a StationSpec from a Station. Called when removing a single station tile.
 * @param st Station to work with.
 * @param specindex Index of the custom station within the Station's spec list.
 * @return Indicates whether the StationSpec was deallocated.
 */
void DeallocateSpecFromStation(BaseStation *st, uint8_t specindex)
{
	/* specindex of 0 (default) is never freeable */
	if (specindex == 0) return;

	ETileArea area = ETileArea(st, INVALID_TILE, TA_WHOLE);
	/* Check all tiles over the station to check if the specindex is still in use */
	for (TileIndex tile : area) {
		if (st->TileBelongsToRailStation(tile) && GetCustomStationSpecIndex(tile) == specindex) {
			return;
		}
	}

	/* This specindex is no longer in use, so deallocate it */
	st->speclist[specindex].spec     = nullptr;
	st->speclist[specindex].grfid    = 0;
	st->speclist[specindex].localidx = 0;

	/* If this was the highest spec index, reallocate */
	if (specindex == st->speclist.size() - 1) {
		size_t num_specs;
		for (num_specs = st->speclist.size() - 1; num_specs > 0; num_specs--) {
			if (st->speclist[num_specs].grfid != 0) break;
		}

		if (num_specs > 0) {
			st->speclist.resize(num_specs + 1);
		} else {
			st->speclist.clear();
			st->cached_anim_triggers = 0;
			st->cached_cargo_triggers = 0;
			return;
		}
	}

	StationUpdateCachedTriggers(st);
}

/**
 * Draw representation of a station tile for GUI purposes.
 * @param x Position x of image.
 * @param y Position y of image.
 * @param axis Axis.
 * @param railtype Rail type.
 * @param sclass, station Type of station.
 * @param station station ID
 * @return True if the tile was drawn (allows for fallback to default graphic)
 */
bool DrawStationTile(int x, int y, RailType railtype, Axis axis, StationClassID sclass, uint station)
{
	const DrawTileSprites *sprites = nullptr;
	const RailTypeInfo *rti = GetRailTypeInfo(railtype);
	PaletteID palette = COMPANY_SPRITE_COLOUR(_local_company);
	uint tile = 2;

	const StationSpec *statspec = StationClass::Get(sclass)->GetSpec(station);
	if (statspec == nullptr) return false;

	if (statspec->callback_mask.Test(StationCallbackMask::DrawTileLayout)) {
		uint16_t callback = GetStationCallback(CBID_STATION_DRAW_TILE_LAYOUT, 0, 0, statspec, nullptr, INVALID_TILE, railtype);
		if (callback != CALLBACK_FAILED) tile = callback & ~1;
	}

	uint32_t total_offset = rti->GetRailtypeSpriteOffset();
	uint32_t relocation = 0;
	uint32_t ground_relocation = 0;
	const NewGRFSpriteLayout *layout = nullptr;
	DrawTileSpriteSpan tmp_rail_layout;

	if (statspec->renderdata.empty()) {
		sprites = GetStationTileLayout(StationType::Rail, tile + axis);
	} else {
		layout = &statspec->renderdata[(tile < statspec->renderdata.size()) ? tile + axis : (uint)axis];
		if (!layout->NeedsPreprocessing()) {
			sprites = layout;
			layout = nullptr;
		}
	}

	if (layout != nullptr) {
		/* Sprite layout which needs preprocessing */
		bool separate_ground = statspec->flags.Test(StationSpecFlag::SeparateGround);
		uint32_t var10_values = layout->PrepareLayout(total_offset, rti->fallback_railtype, 0, 0, separate_ground);
		for (uint8_t var10 : SetBitIterator(var10_values)) {
			uint32_t var10_relocation = GetCustomStationRelocation(statspec, nullptr, INVALID_TILE, railtype, var10);
			layout->ProcessRegisters(var10, var10_relocation, separate_ground);
		}

		tmp_rail_layout.seq = layout->GetLayout(&tmp_rail_layout.ground);
		sprites = &tmp_rail_layout;
		total_offset = 0;
	} else {
		/* Simple sprite layout */
		ground_relocation = relocation = GetCustomStationRelocation(statspec, nullptr, INVALID_TILE, railtype, 0);
		if (HasBit(sprites->ground.sprite, SPRITE_MODIFIER_CUSTOM_SPRITE)) {
			ground_relocation = GetCustomStationRelocation(statspec, nullptr, INVALID_TILE, railtype, 1);
		}
		ground_relocation += rti->fallback_railtype;
	}

	SpriteID image = sprites->ground.sprite;
	PaletteID pal = sprites->ground.pal;
	RailTrackOffset overlay_offset;
	if (rti->UsesOverlay() && SplitGroundSpriteForOverlay(nullptr, &image, &overlay_offset)) {
		SpriteID ground = GetCustomRailSprite(rti, INVALID_TILE, RTSG_GROUND);
		DrawSprite(image, PAL_NONE, x, y);
		DrawSprite(ground + overlay_offset, PAL_NONE, x, y);
	} else {
		image += HasBit(image, SPRITE_MODIFIER_CUSTOM_SPRITE) ? ground_relocation : total_offset;
		if (HasBit(pal, SPRITE_MODIFIER_CUSTOM_SPRITE)) pal += ground_relocation;
		DrawSprite(image, GroundSpritePaletteTransform(image, pal, palette), x, y);
	}

	DrawRailTileSeqInGUI(x, y, sprites, total_offset, relocation, palette);

	return true;
}


const StationSpec *GetStationSpec(TileIndex t)
{
	if (!IsCustomStationSpecIndex(t)) return nullptr;

	const BaseStation *st = BaseStation::GetByTile(t);
	uint specindex = GetCustomStationSpecIndex(t);
	return specindex < st->speclist.size() ? st->speclist[specindex].spec : nullptr;
}

/** Wrapper for animation control, see GetStationCallback. */
uint16_t GetAnimStationCallback(CallbackID callback, uint32_t param1, uint32_t param2, const StationSpec *statspec, BaseStation *st, TileIndex tile, int extra_data)
{
	return GetStationCallback(callback, param1, param2, statspec, st, tile, INVALID_RAILTYPE);
}

/** Helper class for animation control. */
struct StationAnimationBase : public AnimationBase<StationAnimationBase, StationSpec, BaseStation, int, GetAnimStationCallback, TileAnimationFrameAnimationHelper<BaseStation> > {
	static constexpr CallbackID cb_animation_speed      = CBID_STATION_ANIMATION_SPEED;
	static constexpr CallbackID cb_animation_next_frame = CBID_STATION_ANIM_NEXT_FRAME;

	static constexpr StationCallbackMask cbm_animation_speed      = StationCallbackMask::AnimationSpeed;
	static constexpr StationCallbackMask cbm_animation_next_frame = StationCallbackMask::AnimationNextFrame;
};

void AnimateStationTile(TileIndex tile)
{
	const StationSpec *ss = GetStationSpec(tile);
	if (ss == nullptr) return;

	StationAnimationBase::AnimateTile(ss, BaseStation::GetByTile(tile), tile, ss->flags.Test(StationSpecFlag::Cb141RandomBits));
}

uint8_t GetStationTileAnimationSpeed(TileIndex tile)
{
	const StationSpec *ss = GetStationSpec(tile);
	if (ss == nullptr) return 0;

	return StationAnimationBase::GetAnimationSpeed(ss);
}

void TriggerStationAnimation(BaseStation *st, TileIndex trigger_tile, StationAnimationTrigger trigger, CargoType cargo_type)
{
	/* List of coverage areas for each animation trigger */
	static const TriggerArea tas[] = {
		TA_TILE, TA_WHOLE, TA_WHOLE, TA_PLATFORM, TA_PLATFORM, TA_PLATFORM, TA_WHOLE
	};

	/* Get Station if it wasn't supplied */
	if (st == nullptr) st = BaseStation::GetByTile(trigger_tile);

	/* Check the cached animation trigger bitmask to see if we need
	 * to bother with any further processing. */
	if (!HasBit(st->cached_anim_triggers, trigger)) return;

	uint16_t random_bits = Random();
	ETileArea area = ETileArea(st, trigger_tile, tas[trigger]);

	/* Check all tiles over the station to check if the specindex is still in use */
	for (TileIndex tile : area) {
		if (st->TileBelongsToRailStation(tile)) {
			const StationSpec *ss = GetStationSpec(tile);
			if (ss != nullptr && HasBit(ss->animation.triggers, trigger)) {
				CargoType cargo;
				if (cargo_type == INVALID_CARGO) {
					cargo = INVALID_CARGO;
				} else {
					cargo = ss->grf_prop.grffile->cargo_map[cargo_type];
				}
				StationAnimationBase::ChangeAnimationFrame(CBID_STATION_ANIM_START_STOP, ss, st, tile, (random_bits << 16) | GB(Random(), 0, 16), (uint8_t)trigger | (cargo << 8));
			}
		}
	}
}

/**
 * Trigger station randomisation
 * @param st station being triggered
 * @param trigger_tile specific tile of platform to trigger
 * @param trigger trigger type
 * @param cargo_type cargo type causing trigger
 */
void TriggerStationRandomisation(Station *st, TileIndex trigger_tile, StationRandomTrigger trigger, CargoType cargo_type)
{
	/* List of coverage areas for each animation trigger */
	static const TriggerArea tas[] = {
		TA_WHOLE, TA_WHOLE, TA_PLATFORM, TA_PLATFORM, TA_PLATFORM, TA_PLATFORM
	};

	/* Get Station if it wasn't supplied */
	if (st == nullptr) st = Station::GetByTile(trigger_tile);

	/* Check the cached cargo trigger bitmask to see if we need
	 * to bother with any further processing. */
	if (st->cached_cargo_triggers == 0) return;
	if (cargo_type != INVALID_CARGO && !HasBit(st->cached_cargo_triggers, cargo_type)) return;

	uint32_t whole_reseed = 0;
	ETileArea area = ETileArea(st, trigger_tile, tas[trigger]);

	/* Bitmask of completely empty cargo types to be matched. */
	CargoTypes empty_mask = (trigger == SRT_CARGO_TAKEN) ? GetEmptyMask(st) : 0;

	/* Store triggers now for var 5F */
	SetBit(st->waiting_triggers, trigger);
	uint32_t used_triggers = 0;

	/* Check all tiles over the station to check if the specindex is still in use */
	for (TileIndex tile : area) {
		if (st->TileBelongsToRailStation(tile)) {
			const StationSpec *ss = GetStationSpec(tile);
			if (ss == nullptr) continue;

			/* Cargo taken "will only be triggered if all of those
			 * cargo types have no more cargo waiting." */
			if (trigger == SRT_CARGO_TAKEN) {
				if ((ss->cargo_triggers & ~empty_mask) != 0) continue;
			}

			if (cargo_type == INVALID_CARGO || HasBit(ss->cargo_triggers, cargo_type)) {
				StationResolverObject object(ss, st, tile, INVALID_RAILTYPE, CBID_RANDOM_TRIGGER, 0);
				object.waiting_triggers = st->waiting_triggers;

				const SpriteGroup *group = object.Resolve();
				if (group == nullptr) continue;

				used_triggers |= object.used_triggers;

				uint32_t reseed = object.GetReseedSum();
				if (reseed != 0) {
					whole_reseed |= reseed;
					reseed >>= 16;

					/* Set individual tile random bits */
					uint8_t random_bits = GetStationTileRandomBits(tile);
					random_bits &= ~reseed;
					random_bits |= Random() & reseed;
					SetStationTileRandomBits(tile, random_bits);

					MarkTileDirtyByTile(tile, VMDF_NOT_MAP_MODE);
				}
			}
		}
	}

	/* Update whole station random bits */
	st->waiting_triggers &= ~used_triggers;
	if ((whole_reseed & 0xFFFF) != 0) {
		st->random_bits &= ~whole_reseed;
		st->random_bits |= Random() & whole_reseed;
	}
}

/**
 * Update the cached animation trigger bitmask for a station.
 * @param st Station to update.
 */
void StationUpdateCachedTriggers(BaseStation *st)
{
	st->cached_anim_triggers = 0;
	st->cached_cargo_triggers = 0;

	/* Combine animation trigger bitmask for all station specs
	 * of this station. */
	for (const auto &sm : GetStationSpecList<StationSpec>(st)) {
		if (sm.spec == nullptr) continue;
		st->cached_anim_triggers |= sm.spec->animation.triggers;
		st->cached_cargo_triggers |= sm.spec->cargo_triggers;
	}
}

void DumpStationSpriteGroup(const StationSpec *statspec, BaseStation *st, SpriteGroupDumper &dumper)
{
	StationResolverObject ro(statspec, st, INVALID_TILE, INVALID_RAILTYPE);

	switch (ro.station_scope.cargo_type) {
		case SpriteGroupCargo::SG_DEFAULT:
			dumper.Print("SG_DEFAULT");
			break;
		case SpriteGroupCargo::SG_PURCHASE:
			dumper.Print("SG_PURCHASE");
			break;
		case SpriteGroupCargo::SG_DEFAULT_NA:
			dumper.Print("SG_DEFAULT_NA");
			break;
		default:
			dumper.Print(fmt::format("Cargo: {}", ro.station_scope.cargo_type));
			break;
	}

	dumper.DumpSpriteGroup(ro.root_spritegroup, 0);

	for (const auto &[cargo, spritegroup] : statspec->grf_prop) {
		if (spritegroup != ro.root_spritegroup) {
			dumper.Print("");
			switch (cargo) {
				case SpriteGroupCargo::SG_DEFAULT:
					dumper.Print("OTHER SPRITE GROUP: SG_DEFAULT");
					break;
				case SpriteGroupCargo::SG_PURCHASE:
					dumper.Print("OTHER SPRITE GROUP: SG_PURCHASE");
					break;
				case SpriteGroupCargo::SG_DEFAULT_NA:
					dumper.Print("OTHER SPRITE GROUP: SG_DEFAULT_NA");
					break;
				default:
					dumper.Print(fmt::format("OTHER SPRITE GROUP: Cargo: {}", cargo));
					break;
			}
			dumper.DumpSpriteGroup(spritegroup, 0);
		}
	}
}

void UpdateStationTileCacheFlags(bool force_update)
{
	SimpleChecksum64 checksum;
	for (const StationClass &cls : StationClass::Classes()) {
		checksum.Update(cls.GetSpecCount());
		for (uint j = 0; j < cls.GetSpecCount(); j++) {
			const StationSpec *statspec = cls.GetSpec(j);
			if (statspec == nullptr) continue;

			checksum.Update(j);
			for (StationSpec::TileFlags flags : statspec->tileflags) {
				checksum.Update(static_cast<uint64_t>(flags.base()));
			}
		}
	}

	if (checksum.state != _station_tile_cache_hash || force_update) {
		_station_tile_cache_hash = checksum.state;

		for (TileIndex t(0); t < Map::Size(); t++) {
			if (HasStationTileRail(t)) SetRailStationTileFlags(t, GetStationSpec(t));
		}
	}
}<|MERGE_RESOLUTION|>--- conflicted
+++ resolved
@@ -613,41 +613,21 @@
 	if (this->station_scope.st == nullptr) {
 		/* No station, so we are in a purchase list */
 		ctype = SpriteGroupCargo::SG_PURCHASE;
-		this->root_spritegroup = statspec->grf_prop.GetSpriteGroup(ctype);
 	} else if (Station::IsExpected(this->station_scope.st)) {
 		const Station *st = Station::From(this->station_scope.st);
 		/* Pick the first cargo that we have waiting */
-<<<<<<< HEAD
 		for (const auto &[cargo, spritegroup] : statspec->grf_prop) {
 			if (cargo < NUM_CARGO && st->goods[cargo].CargoTotalCount() > 0) {
 				ctype = cargo;
-=======
-		for (const auto &[cargo, spritegroup] : statspec->grf_prop.spritegroups) {
-			if (cargo < NUM_CARGO && st->goods[cargo].HasData() && st->goods[cargo].GetData().cargo.TotalCount() > 0) {
-				ctype = cargo;
-				this->root_spritegroup = spritegroup;
->>>>>>> 43c7865c
 				break;
 			}
 		}
-
-		if (this->root_spritegroup == nullptr) {
-			ctype = SpriteGroupCargo::SG_DEFAULT_NA;
-			this->root_spritegroup = statspec->grf_prop.GetSpriteGroup(ctype);
-		}
-	}
-
-<<<<<<< HEAD
+	}
+
 	this->root_spritegroup = this->station_scope.statspec->grf_prop.GetSpriteGroup(ctype);
 	if (this->root_spritegroup == nullptr) {
 		ctype = SpriteGroupCargo::SG_DEFAULT;
 		this->root_spritegroup = this->station_scope.statspec->grf_prop.GetSpriteGroup(ctype);
-=======
-
-	if (this->root_spritegroup == nullptr) {
-		ctype = SpriteGroupCargo::SG_DEFAULT;
-		this->root_spritegroup = statspec->grf_prop.GetSpriteGroup(ctype);
->>>>>>> 43c7865c
 	}
 
 	/* Remember the cargo type we've picked */
