--- conflicted
+++ resolved
@@ -460,11 +460,7 @@
 	if ((variable >= 0x60 && variable <= 0x65) || variable == 0x69) {
 		CargoType cargo = GetCargoTranslation(parameter, object.grffile);
 
-<<<<<<< HEAD
-		if (c == INVALID_CARGO) {
-=======
-		if (!IsValidCargoType(cargo)) {
->>>>>>> 819e097d
+		if (cargo == INVALID_CARGO) {
 			switch (variable) {
 				case 0x62: return 0xFFFFFFFF;
 				case 0x64: return 0xFF00;
@@ -947,15 +943,9 @@
 		if (st->TileBelongsToRailStation(tile)) {
 			const StationSpec *ss = GetStationSpec(tile);
 			if (ss != nullptr && HasBit(ss->animation.triggers, trigger)) {
-<<<<<<< HEAD
-				CargoType cargo;
+				uint8_t local_cargo;
 				if (cargo_type == INVALID_CARGO) {
-					cargo = INVALID_CARGO;
-=======
-				uint8_t local_cargo;
-				if (!IsValidCargoType(cargo_type)) {
 					local_cargo = UINT8_MAX;
->>>>>>> 819e097d
 				} else {
 					local_cargo = ss->grf_prop.grffile->cargo_map[cargo_type];
 				}
