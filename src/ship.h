/*
 * This file is part of OpenTTD.
 * OpenTTD is free software; you can redistribute it and/or modify it under the terms of the GNU General Public License as published by the Free Software Foundation, version 2.
 * OpenTTD is distributed in the hope that it will be useful, but WITHOUT ANY WARRANTY; without even the implied warranty of MERCHANTABILITY or FITNESS FOR A PARTICULAR PURPOSE.
 * See the GNU General Public License for more details. You should have received a copy of the GNU General Public License along with OpenTTD. If not, see <http://www.gnu.org/licenses/>.
 */

/** @file ship.h Base for ships. */

#ifndef SHIP_H
#define SHIP_H

#include <array>

#include "vehicle_base.h"
#include "water_map.h"
#include "3rdparty/cpp-ring-buffer/ring_buffer.hpp"

extern const DiagDirection _ship_search_directions[TRACK_END][DIAGDIR_END];

void GetShipSpriteSize(EngineID engine, uint &width, uint &height, int &xoffs, int &yoffs, EngineImageType image_type);
WaterClass GetEffectiveWaterClass(TileIndex tile);

<<<<<<< HEAD
typedef jgr::ring_buffer<Trackdir> ShipPathCache;
=======
/** Element of the ShipPathCache. */
struct ShipPathElement {
	Trackdir trackdir = INVALID_TRACKDIR; ///< Trackdir for this element.

	constexpr ShipPathElement() {}
	constexpr ShipPathElement(Trackdir trackdir) : trackdir(trackdir) {}
};
>>>>>>> 0428f8c6

/** Maximum segments of ship path cache */
static const uint8_t SHIP_PATH_CACHE_LENGTH = 32;
static const uint8_t SHIP_PATH_CACHE_MASK = (SHIP_PATH_CACHE_LENGTH - 1);
static_assert((SHIP_PATH_CACHE_LENGTH & SHIP_PATH_CACHE_MASK) == 0, ""); // Must be a power of 2

/**
 * All ships have this type.
 */
struct Ship final : public SpecializedVehicle<Ship, VEH_SHIP> {
<<<<<<< HEAD
	TrackBits state;                  ///< The "track" the ship is following.
	ShipPathCache cached_path;        ///< Cached path.
	Direction rotation;               ///< Visible direction.
	int16_t rotation_x_pos;           ///< NOSAVE: X Position before rotation.
	int16_t rotation_y_pos;           ///< NOSAVE: Y Position before rotation.
	uint8_t lost_count;               ///< Count of number of failed pathfinder attempts
	uint8_t critical_breakdown_count; ///< Counter for the number of critical breakdowns since last service
=======
	ShipPathCache path{}; ///< Cached path.
	TrackBits state{}; ///< The "track" the ship is following.
	Direction rotation = INVALID_DIR; ///< Visible direction.
	int16_t rotation_x_pos = 0; ///< NOSAVE: X Position before rotation.
	int16_t rotation_y_pos = 0; ///< NOSAVE: Y Position before rotation.
>>>>>>> 0428f8c6

	/** We don't want GCC to zero our struct! It already is zeroed and has an index! */
	Ship() : SpecializedVehicleBase() {}
	/** We want to 'destruct' the right class. */
	virtual ~Ship() { this->PreDestructor(); }

	void MarkDirty() override;
	void UpdateDeltaXY() override;
	ExpensesType GetExpenseType(bool income) const override { return income ? EXPENSES_SHIP_REVENUE : EXPENSES_SHIP_RUN; }
	void PlayLeaveStationSound(bool force = false) const override;
	bool IsPrimaryVehicle() const override { return this->Previous() == nullptr; }
	void GetImage(Direction direction, EngineImageType image_type, VehicleSpriteSeq *result) const override;
	Direction GetMapImageDirection() const { return this->rotation; }
	int GetDisplaySpeed() const  override{ return this->cur_speed / 2; }
	int GetDisplayMaxSpeed() const override{ return this->vcache.cached_max_speed / 2; }
	int GetEffectiveMaxSpeed() const;
	int GetDisplayEffectiveMaxSpeed() const { return this->GetEffectiveMaxSpeed() / 2; }
	int GetCurrentMaxSpeed() const override { return std::min<int>(this->GetEffectiveMaxSpeed(), this->current_order.GetMaxSpeed() * 2); }
	Money GetRunningCost() const override;
	bool IsInDepot() const override { return this->state == TRACK_BIT_DEPOT; }
	bool Tick() override;
	void OnNewDay() override;
	void OnPeriodic() override;
	Trackdir GetVehicleTrackdir() const override;
	TileIndex GetOrderStationLocation(StationID station) override;
	TileIndex GetCargoTile() const override { return this->First()->tile; }
	ClosestDepot FindClosestDepot() override;
	void UpdateCache();
	void SetDestTile(TileIndex tile) override;
};

bool IsShipDestinationTile(TileIndex tile, StationID station);

#endif /* SHIP_H */<|MERGE_RESOLUTION|>--- conflicted
+++ resolved
@@ -21,17 +21,7 @@
 void GetShipSpriteSize(EngineID engine, uint &width, uint &height, int &xoffs, int &yoffs, EngineImageType image_type);
 WaterClass GetEffectiveWaterClass(TileIndex tile);
 
-<<<<<<< HEAD
 typedef jgr::ring_buffer<Trackdir> ShipPathCache;
-=======
-/** Element of the ShipPathCache. */
-struct ShipPathElement {
-	Trackdir trackdir = INVALID_TRACKDIR; ///< Trackdir for this element.
-
-	constexpr ShipPathElement() {}
-	constexpr ShipPathElement(Trackdir trackdir) : trackdir(trackdir) {}
-};
->>>>>>> 0428f8c6
 
 /** Maximum segments of ship path cache */
 static const uint8_t SHIP_PATH_CACHE_LENGTH = 32;
@@ -42,21 +32,13 @@
  * All ships have this type.
  */
 struct Ship final : public SpecializedVehicle<Ship, VEH_SHIP> {
-<<<<<<< HEAD
-	TrackBits state;                  ///< The "track" the ship is following.
-	ShipPathCache cached_path;        ///< Cached path.
-	Direction rotation;               ///< Visible direction.
-	int16_t rotation_x_pos;           ///< NOSAVE: X Position before rotation.
-	int16_t rotation_y_pos;           ///< NOSAVE: Y Position before rotation.
-	uint8_t lost_count;               ///< Count of number of failed pathfinder attempts
-	uint8_t critical_breakdown_count; ///< Counter for the number of critical breakdowns since last service
-=======
-	ShipPathCache path{}; ///< Cached path.
-	TrackBits state{}; ///< The "track" the ship is following.
-	Direction rotation = INVALID_DIR; ///< Visible direction.
-	int16_t rotation_x_pos = 0; ///< NOSAVE: X Position before rotation.
-	int16_t rotation_y_pos = 0; ///< NOSAVE: Y Position before rotation.
->>>>>>> 0428f8c6
+	TrackBits state{};                    ///< The "track" the ship is following.
+	ShipPathCache cached_path{};          ///< Cached path.
+	Direction rotation = INVALID_DIR;     ///< Visible direction.
+	int16_t rotation_x_pos = 0;           ///< NOSAVE: X Position before rotation.
+	int16_t rotation_y_pos = 0;           ///< NOSAVE: Y Position before rotation.
+	uint8_t lost_count = 0;               ///< Count of number of failed pathfinder attempts
+	uint8_t critical_breakdown_count = 0; ///< Counter for the number of critical breakdowns since last service
 
 	/** We don't want GCC to zero our struct! It already is zeroed and has an index! */
 	Ship() : SpecializedVehicleBase() {}
