--- conflicted
+++ resolved
@@ -198,7 +198,7 @@
 
 	inline bool IsRoadVehicleStopped() const
 	{
-		if (!(this->vehstatus & VS_STOPPED)) return false;
+		if (!this->vehstatus.Test(VehState::Stopped)) return false;
 		return !this->IsRoadVehicleOnLevelCrossing();
 	}
 
@@ -320,11 +320,7 @@
 	 */
 	inline AccelStatus GetAccelerationStatus() const
 	{
-<<<<<<< HEAD
 		return this->IsRoadVehicleStopped() ? AS_BRAKE : AS_ACCEL;
-=======
-		return this->vehstatus.Test(VehState::Stopped) ? AS_BRAKE : AS_ACCEL;
->>>>>>> 0de7fd3c
 	}
 
 	/**
