/*
 * This file is part of OpenTTD.
 * OpenTTD is free software; you can redistribute it and/or modify it under the terms of the GNU General Public License as published by the Free Software Foundation, version 2.
 * OpenTTD is distributed in the hope that it will be useful, but WITHOUT ANY WARRANTY; without even the implied warranty of MERCHANTABILITY or FITNESS FOR A PARTICULAR PURPOSE.
 * See the GNU General Public License for more details. You should have received a copy of the GNU General Public License along with OpenTTD. If not, see <http://www.gnu.org/licenses/>.
 */

/** @file src/roadveh.h Road vehicle states */

#ifndef ROADVEH_H
#define ROADVEH_H

#include "ground_vehicle.hpp"
#include "engine_base.h"
#include "cargotype.h"
#include "track_func.h"
#include "road.h"
#include "road_map.h"
#include "newgrf_engine.h"
#include <deque>

struct RoadVehicle;

/** Road vehicle states */
enum RoadVehicleStates {
	/*
	 * Lower 4 bits are used for vehicle track direction. (Trackdirs)
	 * When in a road stop (bit 5 or bit 6 set) these bits give the
	 * track direction of the entry to the road stop.
	 * As the entry direction will always be a diagonal
	 * direction (X_NE, Y_SE, X_SW or Y_NW) only bits 0 and 3
	 * are needed to hold this direction. Bit 1 is then used to show
	 * that the vehicle is using the second road stop bay.
	 * Bit 2 is then used for drive-through stops to show the vehicle
	 * is stopping at this road stop.
	 */

	/* Numeric values */
	RVSB_IN_DEPOT                = 0xFE,                      ///< The vehicle is in a depot
	RVSB_WORMHOLE                = 0xFF,                      ///< The vehicle is in a tunnel and/or bridge

	/* Bit numbers */
	RVS_USING_SECOND_BAY         =    1,                      ///< Only used while in a road stop
	RVS_ENTERED_STOP             =    2,                      ///< Only set when a vehicle has entered the stop
	RVS_DRIVE_SIDE               =    4,                      ///< Only used when retrieving move data
	RVS_IN_ROAD_STOP             =    5,                      ///< The vehicle is in a road stop
	RVS_IN_DT_ROAD_STOP          =    6,                      ///< The vehicle is in a drive-through road stop

	/* Bit sets of the above specified bits */
	RVSB_IN_ROAD_STOP            = 1 << RVS_IN_ROAD_STOP,     ///< The vehicle is in a road stop
	RVSB_IN_ROAD_STOP_END        = RVSB_IN_ROAD_STOP + TRACKDIR_END,
	RVSB_IN_DT_ROAD_STOP         = 1 << RVS_IN_DT_ROAD_STOP,  ///< The vehicle is in a drive-through road stop
	RVSB_IN_DT_ROAD_STOP_END     = RVSB_IN_DT_ROAD_STOP + TRACKDIR_END,

	RVSB_DRIVE_SIDE              = 1 << RVS_DRIVE_SIDE,       ///< The vehicle is at the opposite side of the road

	RVSB_TRACKDIR_MASK           = 0x0F,                      ///< The mask used to extract track dirs
	RVSB_ROAD_STOP_TRACKDIR_MASK = 0x09,                      ///< Only bits 0 and 3 are used to encode the trackdir for road stops
};

/** State information about the Road Vehicle controller */
static const uint RDE_NEXT_TILE = 0x80; ///< We should enter the next tile
static const uint RDE_TURNED    = 0x40; ///< We just finished turning

/* Start frames for when a vehicle enters a tile/changes its state.
 * The start frame is different for vehicles that turned around or
 * are leaving the depot as the do not start at the edge of the tile.
 * For trams there are a few different start frames as there are two
 * places where trams can turn. */
static const uint RVC_DEFAULT_START_FRAME                =  0;
static const uint RVC_TURN_AROUND_START_FRAME            =  1;
static const uint RVC_DEPOT_START_FRAME                  =  6;
static const uint RVC_START_FRAME_AFTER_LONG_TRAM        = 21;
static const uint RVC_TURN_AROUND_START_FRAME_SHORT_TRAM = 16;
/* Stop frame for a vehicle in a drive-through stop */
static const uint RVC_DRIVE_THROUGH_STOP_FRAME           = 11;
static const uint RVC_DEPOT_STOP_FRAME                   = 11;

/** The number of ticks a vehicle has for overtaking. */
static const byte RV_OVERTAKE_TIMEOUT = 35;

void RoadVehUpdateCache(RoadVehicle *v, bool same_length = false);
void GetRoadVehSpriteSize(EngineID engine, uint &width, uint &height, int &xoffs, int &yoffs, EngineImageType image_type);

struct RoadVehPathCache {
	std::deque<Trackdir> td;
	std::deque<TileIndex> tile;
	uint32 layout_ctr;

	inline bool empty() const { return this->td.empty(); }

	inline size_t size() const
	{
		dbg_assert(this->td.size() == this->tile.size());
		return this->td.size();
	}

	inline void clear()
	{
		this->td.clear();
		this->tile.clear();
	}
};

/**
 * Buses, trucks and trams belong to this class.
 */
struct RoadVehicle FINAL : public GroundVehicle<RoadVehicle, VEH_ROAD> {
	RoadVehPathCache path;  ///< Cached path.
	byte state;             ///< @see RoadVehicleStates
	byte frame;
	uint16 blocked_ctr;
	byte overtaking;        ///< Set to #RVSB_DRIVE_SIDE when overtaking, otherwise 0.
	byte overtaking_ctr;    ///< The length of the current overtake attempt.
	uint16 crashed_ctr;     ///< Animation counter when the vehicle has crashed. @see RoadVehIsCrashed
	byte reverse_ctr;

	RoadType roadtype;              //!< Roadtype of this vehicle.
	RoadTypes compatible_roadtypes; //!< Roadtypes this consist is powered on.

	byte critical_breakdown_count; ///< Counter for the number of critical breakdowns since last service

	/** We don't want GCC to zero our struct! It already is zeroed and has an index! */
	RoadVehicle() : GroundVehicleBase() {}
	/** We want to 'destruct' the right class. */
	virtual ~RoadVehicle() { this->PreDestructor(); }

	friend struct GroundVehicle<RoadVehicle, VEH_ROAD>; // GroundVehicle needs to use the acceleration functions defined at RoadVehicle.

	void MarkDirty() override;
	void UpdateDeltaXY() override;
	ExpensesType GetExpenseType(bool income) const override { return income ? EXPENSES_ROADVEH_REVENUE : EXPENSES_ROADVEH_RUN; }
	bool IsPrimaryVehicle() const override { return this->IsFrontEngine(); }
	void GetImage(Direction direction, EngineImageType image_type, VehicleSpriteSeq *result) const override;
	int GetDisplaySpeed() const override { return this->gcache.last_speed / 2; }
	int GetDisplayMaxSpeed() const override { return this->vcache.cached_max_speed / 2; }
	Money GetRunningCost() const override;
	int GetDisplayImageWidth(Point *offset = nullptr) const;
<<<<<<< HEAD
	bool IsInDepot() const { return this->state == RVSB_IN_DEPOT; }
	bool Tick();
	void OnNewDay();
	void OnPeriodic();
	uint Crash(bool flooded = false);
	Trackdir GetVehicleTrackdir() const;
	TileIndex GetOrderStationLocation(StationID station);
	bool FindClosestDepot(TileIndex *location, DestinationID *destination, bool *reverse);

	bool IsBus() const;

	int GetCurrentMaxSpeed() const;
	int GetEffectiveMaxSpeed() const;
	int GetDisplayEffectiveMaxSpeed() const { return this->GetEffectiveMaxSpeed() / 2; }
	int UpdateSpeed(int max_speed);
	void SetDestTile(TileIndex tile);
=======
	bool IsInDepot() const override { return this->state == RVSB_IN_DEPOT; }
	bool Tick() override;
	void OnNewDay() override;
	uint Crash(bool flooded = false) override;
	Trackdir GetVehicleTrackdir() const override;
	TileIndex GetOrderStationLocation(StationID station) override;
	bool FindClosestDepot(TileIndex *location, DestinationID *destination, bool *reverse) override;

	bool IsBus() const;

	int GetCurrentMaxSpeed() const override;
	int UpdateSpeed();
	void SetDestTile(TileIndex tile) override;
>>>>>>> 7c3c92f8

	inline bool IsRoadVehicleOnLevelCrossing() const
	{
		for (const RoadVehicle *u = this; u != nullptr; u = u->Next()) {
			if (IsLevelCrossingTile(u->tile)) return true;
		}
		return false;
	}

	inline bool IsRoadVehicleStopped() const
	{
		if (!(this->vehstatus & VS_STOPPED)) return false;
		return !this->IsRoadVehicleOnLevelCrossing();
	}

	inline uint GetOvertakingCounterThreshold() const
	{
		return RV_OVERTAKE_TIMEOUT + (this->gcache.cached_total_length / 2) - (VEHICLE_LENGTH / 2);
	}

	void SetRoadVehicleOvertaking(byte overtaking);

protected: // These functions should not be called outside acceleration code.

	/**
	 * Allows to know the power value that this vehicle will use.
	 * @return Power value from the engine in HP, or zero if the vehicle is not powered.
	 */
	inline uint16 GetPower() const
	{
		/* Power is not added for articulated parts */
		if (!this->IsArticulatedPart()) {
			/* Road vehicle power is in units of 10 HP. */
			return 10 * GetVehicleProperty(this, PROP_ROADVEH_POWER, RoadVehInfo(this->engine_type)->power);
		}
		return 0;
	}

	/**
	 * Returns a value if this articulated part is powered.
	 * @return Zero, because road vehicles don't have powered parts.
	 */
	inline uint16 GetPoweredPartPower(const RoadVehicle *head) const
	{
		return 0;
	}

	/**
	 * Allows to know the weight value that this vehicle will use (excluding cargo).
	 * @return Weight value from the engine in tonnes.
	 */
	inline uint16 GetWeightWithoutCargo() const
	{
<<<<<<< HEAD
		uint16 weight = 0;
=======
		uint16 weight = CargoSpec::Get(this->cargo_type)->WeightOfNUnits(this->cargo.StoredCount());
>>>>>>> 7c3c92f8

		/* Vehicle weight is not added for articulated parts. */
		if (!this->IsArticulatedPart()) {
			/* Road vehicle weight is in units of 1/4 t. */
			weight += GetVehicleProperty(this, PROP_ROADVEH_WEIGHT, RoadVehInfo(this->engine_type)->weight) / 4;

			/*
			 * TODO: DIRTY HACK: at least 1 for realistic accelerate
			 */
			if (weight == 0) weight = 1;
		}

		return weight;
	}

	/**
<<<<<<< HEAD
	 * Allows to know the weight value that this vehicle will use (cargo only).
	 * @return Weight value from the engine in tonnes.
	 */
	inline uint16 GetCargoWeight() const
	{
		return (CargoSpec::Get(this->cargo_type)->weight * this->cargo.StoredCount()) / 16;
	}

	/**
	 * Allows to know the weight value that this vehicle will use.
	 * @return Weight value from the engine in tonnes.
	 */
	inline uint16 GetWeight() const
	{
		return this->GetWeightWithoutCargo() + this->GetCargoWeight();
	}

=======
	 * Calculates the weight value that this vehicle will have when fully loaded with its current cargo.
	 * @return Weight value in tonnes.
	 */
	uint16 GetMaxWeight() const override;
>>>>>>> 7c3c92f8

	/**
	 * Allows to know the tractive effort value that this vehicle will use.
	 * @return Tractive effort value from the engine.
	 */
	inline byte GetTractiveEffort() const
	{
		/* The tractive effort coefficient is in units of 1/256.  */
		return GetVehicleProperty(this, PROP_ROADVEH_TRACTIVE_EFFORT, RoadVehInfo(this->engine_type)->tractive_effort);
	}

	/**
	 * Gets the area used for calculating air drag.
	 * @return Area of the engine in m^2.
	 */
	inline byte GetAirDragArea() const
	{
		return 6;
	}

	/**
	 * Gets the air drag coefficient of this vehicle.
	 * @return Air drag value from the engine.
	 */
	inline byte GetAirDrag() const
	{
		return RoadVehInfo(this->engine_type)->air_drag;
	}

	/**
	 * Checks the current acceleration status of this vehicle.
	 * @return Acceleration status.
	 */
	inline AccelStatus GetAccelerationStatus() const
	{
		return this->IsRoadVehicleStopped() ? AS_BRAKE : AS_ACCEL;
	}

	/**
	 * Calculates the current speed of this vehicle.
	 * @return Current speed in km/h-ish.
	 */
	inline uint16 GetCurrentSpeed() const
	{
		return this->cur_speed / 2;
	}

	/**
	 * Returns the rolling friction coefficient of this vehicle.
	 * @return Rolling friction coefficient in [1e-4].
	 */
	inline uint32 GetRollingFriction() const
	{
		/* Trams have a slightly greater friction coefficient than trains.
		 * The rest of road vehicles have bigger values. */
		uint32 coeff = RoadTypeIsTram(this->roadtype) ? 40 : 75;
		/* The friction coefficient increases with speed in a way that
		 * it doubles at 128 km/h, triples at 256 km/h and so on. */
		return coeff * (128 + this->GetCurrentSpeed()) / 128;
	}

	/**
	 * Allows to know the acceleration type of a vehicle.
	 * @return Zero, road vehicles always use a normal acceleration method.
	 */
	inline int GetAccelerationType() const
	{
		return 0;
	}

	/**
	 * Returns the slope steepness used by this vehicle.
	 * @return Slope steepness used by the vehicle.
	 */
	inline uint32 GetSlopeSteepness() const
	{
		return _settings_game.vehicle.roadveh_slope_steepness;
	}

	/**
	 * Gets the maximum speed allowed by the track for this vehicle.
	 * @return Since roads don't limit road vehicle speed, it returns always zero.
	 */
	inline uint16 GetMaxTrackSpeed() const
	{
		return GetRoadTypeInfo(GetRoadType(this->tile, GetRoadTramType(this->roadtype)))->max_speed;
	}

	/**
	 * Checks if the vehicle is at a tile that can be sloped.
	 * @return True if the tile can be sloped.
	 */
	inline bool TileMayHaveSlopedTrack() const
	{
		TrackStatus ts = GetTileTrackStatus(this->tile, TRANSPORT_ROAD, GetRoadTramType(this->roadtype));
		TrackBits trackbits = TrackStatusToTrackBits(ts);

		return trackbits == TRACK_BIT_X || trackbits == TRACK_BIT_Y;
	}

	/**
	 * Road vehicles have to use GetSlopePixelZ() to compute their height
	 * if they are reversing because in that case, their direction
	 * is not parallel with the road. It is safe to return \c true
	 * even if it is not reversing.
	 * @return are we (possibly) reversing?
	 */
	inline bool HasToUseGetSlopePixelZ()
	{
		const RoadVehicle *rv = this->First();

		/* Check if this vehicle is in the same direction as the road under.
		 * We already know it has either GVF_GOINGUP_BIT or GVF_GOINGDOWN_BIT set. */

		if (rv->state <= RVSB_TRACKDIR_MASK && IsReversingRoadTrackdir((Trackdir)rv->state)) {
			/* If the first vehicle is reversing, this vehicle may be reversing too
			 * (especially if this is the first, and maybe the only, vehicle).*/
			return true;
		}

		while (rv != this) {
			/* If any previous vehicle has different direction,
			 * we may be in the middle of reversing. */
			if (this->direction != rv->direction) return true;
			rv = rv->Next();
		}

		return false;
	}
};

#endif /* ROADVEH_H */<|MERGE_RESOLUTION|>--- conflicted
+++ resolved
@@ -136,27 +136,10 @@
 	int GetDisplayMaxSpeed() const override { return this->vcache.cached_max_speed / 2; }
 	Money GetRunningCost() const override;
 	int GetDisplayImageWidth(Point *offset = nullptr) const;
-<<<<<<< HEAD
-	bool IsInDepot() const { return this->state == RVSB_IN_DEPOT; }
-	bool Tick();
-	void OnNewDay();
-	void OnPeriodic();
-	uint Crash(bool flooded = false);
-	Trackdir GetVehicleTrackdir() const;
-	TileIndex GetOrderStationLocation(StationID station);
-	bool FindClosestDepot(TileIndex *location, DestinationID *destination, bool *reverse);
-
-	bool IsBus() const;
-
-	int GetCurrentMaxSpeed() const;
-	int GetEffectiveMaxSpeed() const;
-	int GetDisplayEffectiveMaxSpeed() const { return this->GetEffectiveMaxSpeed() / 2; }
-	int UpdateSpeed(int max_speed);
-	void SetDestTile(TileIndex tile);
-=======
 	bool IsInDepot() const override { return this->state == RVSB_IN_DEPOT; }
 	bool Tick() override;
 	void OnNewDay() override;
+	void OnPeriodic() override;
 	uint Crash(bool flooded = false) override;
 	Trackdir GetVehicleTrackdir() const override;
 	TileIndex GetOrderStationLocation(StationID station) override;
@@ -165,9 +148,10 @@
 	bool IsBus() const;
 
 	int GetCurrentMaxSpeed() const override;
-	int UpdateSpeed();
+	int GetEffectiveMaxSpeed() const;
+	int GetDisplayEffectiveMaxSpeed() const { return this->GetEffectiveMaxSpeed() / 2; }
+	int UpdateSpeed(int max_speed);
 	void SetDestTile(TileIndex tile) override;
->>>>>>> 7c3c92f8
 
 	inline bool IsRoadVehicleOnLevelCrossing() const
 	{
@@ -221,11 +205,7 @@
 	 */
 	inline uint16 GetWeightWithoutCargo() const
 	{
-<<<<<<< HEAD
 		uint16 weight = 0;
-=======
-		uint16 weight = CargoSpec::Get(this->cargo_type)->WeightOfNUnits(this->cargo.StoredCount());
->>>>>>> 7c3c92f8
 
 		/* Vehicle weight is not added for articulated parts. */
 		if (!this->IsArticulatedPart()) {
@@ -242,13 +222,12 @@
 	}
 
 	/**
-<<<<<<< HEAD
 	 * Allows to know the weight value that this vehicle will use (cargo only).
 	 * @return Weight value from the engine in tonnes.
 	 */
 	inline uint16 GetCargoWeight() const
 	{
-		return (CargoSpec::Get(this->cargo_type)->weight * this->cargo.StoredCount()) / 16;
+		return CargoSpec::Get(this->cargo_type)->WeightOfNUnits(this->cargo.StoredCount());
 	}
 
 	/**
@@ -260,12 +239,11 @@
 		return this->GetWeightWithoutCargo() + this->GetCargoWeight();
 	}
 
-=======
+	/**
 	 * Calculates the weight value that this vehicle will have when fully loaded with its current cargo.
 	 * @return Weight value in tonnes.
 	 */
 	uint16 GetMaxWeight() const override;
->>>>>>> 7c3c92f8
 
 	/**
 	 * Allows to know the tractive effort value that this vehicle will use.
