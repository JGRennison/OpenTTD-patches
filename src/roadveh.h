/*
 * This file is part of OpenTTD.
 * OpenTTD is free software; you can redistribute it and/or modify it under the terms of the GNU General Public License as published by the Free Software Foundation, version 2.
 * OpenTTD is distributed in the hope that it will be useful, but WITHOUT ANY WARRANTY; without even the implied warranty of MERCHANTABILITY or FITNESS FOR A PARTICULAR PURPOSE.
 * See the GNU General Public License for more details. You should have received a copy of the GNU General Public License along with OpenTTD. If not, see <http://www.gnu.org/licenses/>.
 */

/** @file src/roadveh.h Road vehicle states */

#ifndef ROADVEH_H
#define ROADVEH_H

#include "ground_vehicle.hpp"
#include "engine_base.h"
#include "cargotype.h"
#include "track_func.h"
#include "road.h"
#include "road_map.h"
#include "newgrf_engine.h"
#include <array>

struct RoadVehicle;

/** Road vehicle states */
enum RoadVehicleStates : uint8_t {
	/*
	 * Lower 4 bits are used for vehicle track direction. (Trackdirs)
	 * When in a road stop (bit 5 or bit 6 set) these bits give the
	 * track direction of the entry to the road stop.
	 * As the entry direction will always be a diagonal
	 * direction (X_NE, Y_SE, X_SW or Y_NW) only bits 0 and 3
	 * are needed to hold this direction. Bit 1 is then used to show
	 * that the vehicle is using the second road stop bay.
	 * Bit 2 is then used for drive-through stops to show the vehicle
	 * is stopping at this road stop.
	 */

	/* Numeric values */
	RVSB_IN_DEPOT                = 0xFE,                      ///< The vehicle is in a depot
	RVSB_WORMHOLE                = 0xFF,                      ///< The vehicle is in a tunnel and/or bridge

	/* Bit numbers */
	RVS_USING_SECOND_BAY         =    1,                      ///< Only used while in a road stop
	RVS_ENTERED_STOP             =    2,                      ///< Only set when a vehicle has entered the stop
	RVS_DRIVE_SIDE               =    4,                      ///< Only used when retrieving move data
	RVS_IN_ROAD_STOP             =    5,                      ///< The vehicle is in a road stop
	RVS_IN_DT_ROAD_STOP          =    6,                      ///< The vehicle is in a drive-through road stop

	/* Bit sets of the above specified bits */
	RVSB_IN_ROAD_STOP            = 1 << RVS_IN_ROAD_STOP,     ///< The vehicle is in a road stop
	RVSB_IN_ROAD_STOP_END        = RVSB_IN_ROAD_STOP + TRACKDIR_END,
	RVSB_IN_DT_ROAD_STOP         = 1 << RVS_IN_DT_ROAD_STOP,  ///< The vehicle is in a drive-through road stop
	RVSB_IN_DT_ROAD_STOP_END     = RVSB_IN_DT_ROAD_STOP + TRACKDIR_END,

	RVSB_DRIVE_SIDE              = 1 << RVS_DRIVE_SIDE,       ///< The vehicle is at the opposite side of the road

	RVSB_TRACKDIR_MASK           = 0x0F,                      ///< The mask used to extract track dirs
	RVSB_ROAD_STOP_TRACKDIR_MASK = 0x09,                      ///< Only bits 0 and 3 are used to encode the trackdir for road stops
};

/** State information about the Road Vehicle controller */
static const uint RDE_NEXT_TILE = 0x80; ///< We should enter the next tile
static const uint RDE_TURNED    = 0x40; ///< We just finished turning

/* Start frames for when a vehicle enters a tile/changes its state.
 * The start frame is different for vehicles that turned around or
 * are leaving the depot as the do not start at the edge of the tile.
 * For trams there are a few different start frames as there are two
 * places where trams can turn. */
static const uint RVC_DEFAULT_START_FRAME                =  0;
static const uint RVC_TURN_AROUND_START_FRAME            =  1;
static const uint RVC_DEPOT_START_FRAME                  =  6;
static const uint RVC_START_FRAME_AFTER_LONG_TRAM        = 21;
static const uint RVC_TURN_AROUND_START_FRAME_SHORT_TRAM = 16;
/* Stop frame for a vehicle in a drive-through stop */
static const uint RVC_DRIVE_THROUGH_STOP_FRAME           = 11;
static const uint RVC_DEPOT_STOP_FRAME                   = 11;

/** The number of ticks a vehicle has for overtaking. */
static const uint8_t RV_OVERTAKE_TIMEOUT = 35;

/** Maximum segments of road vehicle path cache */
static const uint8_t RV_PATH_CACHE_SEGMENTS = 16;
static const uint8_t RV_PATH_CACHE_SEGMENT_MASK = (RV_PATH_CACHE_SEGMENTS - 1);
static_assert((RV_PATH_CACHE_SEGMENTS & RV_PATH_CACHE_SEGMENT_MASK) == 0, ""); // Must be a power of 2

void RoadVehUpdateCache(RoadVehicle *v, bool same_length = false);
void GetRoadVehSpriteSize(EngineID engine, uint &width, uint &height, int &xoffs, int &yoffs, EngineImageType image_type);

<<<<<<< HEAD
struct RoadVehPathCache {
	std::array<TileIndex, RV_PATH_CACHE_SEGMENTS> tile;
	std::array<Trackdir, RV_PATH_CACHE_SEGMENTS> td;
	uint32_t layout_ctr = 0;
	uint8_t start = 0;
	uint8_t count = 0;

	inline bool empty() const { return this->count == 0; }
	inline uint8_t size() const { return this->count; }
	inline bool full() const { return this->count >= RV_PATH_CACHE_SEGMENTS; }

	inline void clear()
	{
		this->start = 0;
		this->count = 0;
	}

	inline TileIndex front_tile() const { return this->tile[this->start]; }
	inline Trackdir front_td() const { return this->td[this->start]; }

	inline uint8_t back_index() const { return (this->start + this->count - 1) & RV_PATH_CACHE_SEGMENT_MASK; }
	inline TileIndex back_tile() const { return this->tile[this->back_index()]; }
	inline Trackdir back_td() const { return this->td[this->back_index()]; }

	/* push an item to the front of the ring, if the ring is already full, the back item is overwritten */
	inline void push_front(TileIndex tile, Trackdir td)
	{
		this->start = (this->start - 1) & RV_PATH_CACHE_SEGMENT_MASK;
		if (!this->full()) this->count++;
		this->tile[this->start] = tile;
		this->td[this->start] = td;
	}

	inline void pop_front()
	{
		this->start = (this->start + 1) & RV_PATH_CACHE_SEGMENT_MASK;
		this->count--;
	}

	inline void pop_back()
	{
		this->count--;
	}
=======
/** Element of the RoadVehPathCache. */
struct RoadVehPathElement {
	Trackdir trackdir = INVALID_TRACKDIR; ///< Trackdir for this element.
	TileIndex tile = INVALID_TILE; ///< Tile for this element.

	constexpr RoadVehPathElement() {}
	constexpr RoadVehPathElement(Trackdir trackdir, TileIndex tile) : trackdir(trackdir), tile(tile) {}
>>>>>>> 0428f8c6
};

enum RoadVehicleFlags {
	RVF_ON_LEVEL_CROSSING             = 0, ///< One or more parts of this road vehicle are on a level crossing
};

/**
 * Buses, trucks and trams belong to this class.
 */
struct RoadVehicle final : public GroundVehicle<RoadVehicle, VEH_ROAD> {
<<<<<<< HEAD
	uint8_t state;                                 ///< @see RoadVehicleStates
	uint8_t frame;
	uint16_t blocked_ctr;
	uint8_t overtaking;                            ///< Set to #RVSB_DRIVE_SIDE when overtaking, otherwise 0.
	uint8_t overtaking_ctr;                        ///< The length of the current overtake attempt.
	std::unique_ptr<RoadVehPathCache> cached_path; ///< Cached path.
	RoadTypes compatible_roadtypes;                ///< Roadtypes this consist is powered on.
	uint16_t crashed_ctr;                          ///< Animation counter when the vehicle has crashed. @see RoadVehIsCrashed
	uint8_t reverse_ctr;
	uint8_t critical_breakdown_count;              ///< Counter for the number of critical breakdowns since last service
	uint8_t rvflags;                               ///< Road vehicle flags

	RoadType roadtype;                             ///< Roadtype of this vehicle.
=======
	RoadVehPathCache path{};  ///< Cached path.
	uint8_t state = 0; ///< @see RoadVehicleStates
	uint8_t frame = 0;
	uint16_t blocked_ctr = 0;
	uint8_t overtaking = 0; ///< Set to #RVSB_DRIVE_SIDE when overtaking, otherwise 0.
	uint8_t overtaking_ctr = 0; ///< The length of the current overtake attempt.
	uint16_t crashed_ctr = 0; ///< Animation counter when the vehicle has crashed. @see RoadVehIsCrashed
	uint8_t reverse_ctr = 0;

	RoadType roadtype = INVALID_ROADTYPE; ///< NOSAVE: Roadtype of this vehicle.
	VehicleID disaster_vehicle = VehicleID::Invalid(); ///< NOSAVE: Disaster vehicle targetting this vehicle.
	RoadTypes compatible_roadtypes{}; ///< NOSAVE: Roadtypes this consist is powered on.
>>>>>>> 0428f8c6

	/** We don't want GCC to zero our struct! It already is zeroed and has an index! */
	RoadVehicle() : GroundVehicleBase() {}
	/** We want to 'destruct' the right class. */
	virtual ~RoadVehicle() { this->PreDestructor(); }

	friend struct GroundVehicle<RoadVehicle, VEH_ROAD>; // GroundVehicle needs to use the acceleration functions defined at RoadVehicle.

	void MarkDirty() override;
	void UpdateDeltaXY() override;
	ExpensesType GetExpenseType(bool income) const override { return income ? EXPENSES_ROADVEH_REVENUE : EXPENSES_ROADVEH_RUN; }
	bool IsPrimaryVehicle() const override { return this->IsFrontEngine(); }
	void GetImage(Direction direction, EngineImageType image_type, VehicleSpriteSeq *result) const override;
	int GetDisplaySpeed() const override { return this->gcache.last_speed / 2; }
	int GetDisplayMaxSpeed() const override { return this->vcache.cached_max_speed / 2; }
	Money GetRunningCost() const override;
	int GetDisplayImageWidth(Point *offset = nullptr) const;
	bool IsInDepot() const override { return this->state == RVSB_IN_DEPOT; }
	bool Tick() override;
	void OnNewDay() override;
	void OnPeriodic() override;
	uint Crash(bool flooded = false) override;
	Trackdir GetVehicleTrackdir() const override;
	TileIndex GetOrderStationLocation(StationID station) override;
	ClosestDepot FindClosestDepot() override;

	bool IsBus() const;

	int GetCurrentMaxSpeed() const override;
	int GetEffectiveMaxSpeed() const;
	int GetDisplayEffectiveMaxSpeed() const { return this->GetEffectiveMaxSpeed() / 2; }
	int UpdateSpeed(int max_speed);
	void SetDestTile(TileIndex tile) override;

	inline bool IsRoadVehicleOnLevelCrossing() const
	{
		if (HasBit(_roadtypes_non_train_colliding, this->roadtype)) return false;
		for (const RoadVehicle *u = this; u != nullptr; u = u->Next()) {
			if (IsLevelCrossingTile(u->tile)) return true;
		}
		return false;
	}

	inline bool IsRoadVehicleStopped() const
	{
		if (!(this->vehstatus & VS_STOPPED)) return false;
		return !this->IsRoadVehicleOnLevelCrossing();
	}

	inline uint GetOvertakingCounterThreshold() const
	{
		return RV_OVERTAKE_TIMEOUT + (this->gcache.cached_total_length / 2) - (VEHICLE_LENGTH / 2);
	}

	void SetRoadVehicleOvertaking(uint8_t overtaking);

	inline RoadVehPathCache &GetOrCreatePathCache()
	{
		if (!this->cached_path) this->cached_path.reset(new RoadVehPathCache());
		return *this->cached_path;
	}

protected: // These functions should not be called outside acceleration code.

	/**
	 * Allows to know the power value that this vehicle will use.
	 * @return Power value from the engine in HP, or zero if the vehicle is not powered.
	 */
	inline uint16_t GetPower() const
	{
		/* Power is not added for articulated parts */
		if (!this->IsArticulatedPart()) {
			/* Road vehicle power is in units of 10 HP. */
			return 10 * GetVehicleProperty(this, PROP_ROADVEH_POWER, RoadVehInfo(this->engine_type)->power);
		}
		return 0;
	}

	/**
	 * Returns a value if this articulated part is powered.
	 * @return Zero, because road vehicles don't have powered parts.
	 */
	inline uint16_t GetPoweredPartPower(const RoadVehicle *head) const
	{
		return 0;
	}

	/**
	 * Allows to know the weight value that this vehicle will use (excluding cargo).
	 * @return Weight value from the engine in tonnes.
	 */
	inline uint16_t GetWeightWithoutCargo() const
	{
		uint16_t weight = 0;

		/* Vehicle weight is not added for articulated parts. */
		if (!this->IsArticulatedPart()) {
			/* Road vehicle weight is in units of 1/4 t. */
			weight += GetVehicleProperty(this, PROP_ROADVEH_WEIGHT, RoadVehInfo(this->engine_type)->weight) / 4;

			/*
			 * TODO: DIRTY HACK: at least 1 for realistic accelerate
			 */
			if (weight == 0) weight = 1;
		}

		return weight;
	}

	/**
	 * Allows to know the weight value that this vehicle will use (cargo only).
	 * @return Weight value from the engine in tonnes.
	 */
	inline uint16_t GetCargoWeight() const
	{
		return CargoSpec::Get(this->cargo_type)->WeightOfNUnits(this->cargo.StoredCount());
	}

	/**
	 * Allows to know the weight value that this vehicle will use.
	 * @return Weight value from the engine in tonnes.
	 */
	inline uint16_t GetWeight() const
	{
		return this->GetWeightWithoutCargo() + this->GetCargoWeight();
	}

	/**
	 * Calculates the weight value that this vehicle will have when fully loaded with its current cargo.
	 * @return Weight value in tonnes.
	 */
	uint16_t GetMaxWeight() const override;

	/**
	 * Allows to know the tractive effort value that this vehicle will use.
	 * @return Tractive effort value from the engine.
	 */
	inline uint8_t GetTractiveEffort() const
	{
		/* The tractive effort coefficient is in units of 1/256.  */
		return GetVehicleProperty(this, PROP_ROADVEH_TRACTIVE_EFFORT, RoadVehInfo(this->engine_type)->tractive_effort);
	}

	/**
	 * Gets the area used for calculating air drag.
	 * @return Area of the engine in m^2.
	 */
	inline uint8_t GetAirDragArea() const
	{
		return 6;
	}

	/**
	 * Gets the air drag coefficient of this vehicle.
	 * @return Air drag value from the engine.
	 */
	inline uint8_t GetAirDrag() const
	{
		return RoadVehInfo(this->engine_type)->air_drag;
	}

	/**
	 * Checks the current acceleration status of this vehicle.
	 * @return Acceleration status.
	 */
	inline AccelStatus GetAccelerationStatus() const
	{
		return this->IsRoadVehicleStopped() ? AS_BRAKE : AS_ACCEL;
	}

	/**
	 * Calculates the current speed of this vehicle.
	 * @return Current speed in km/h-ish.
	 */
	inline uint16_t GetCurrentSpeed() const
	{
		return this->cur_speed / 2;
	}

	/**
	 * Returns the rolling friction coefficient of this vehicle.
	 * @return Rolling friction coefficient in [1e-4].
	 */
	inline uint32_t GetRollingFriction() const
	{
		/* Trams have a slightly greater friction coefficient than trains.
		 * The rest of road vehicles have bigger values. */
		uint32_t coeff = RoadTypeIsTram(this->roadtype) ? 40 : 75;
		/* The friction coefficient increases with speed in a way that
		 * it doubles at 128 km/h, triples at 256 km/h and so on. */
		return coeff * (128 + this->GetCurrentSpeed()) / 128;
	}

	/**
	 * Allows to know the acceleration type of a vehicle.
	 * @return Zero, road vehicles always use a normal acceleration method.
	 */
	inline int GetAccelerationType() const
	{
		return 0;
	}

	/**
	 * Returns the slope steepness used by this vehicle.
	 * @return Slope steepness used by the vehicle.
	 */
	inline uint32_t GetSlopeSteepness() const
	{
		return _settings_game.vehicle.roadveh_slope_steepness;
	}

	/**
	 * Gets the maximum speed allowed by the track for this vehicle.
	 * @return Since roads don't limit road vehicle speed, it returns always zero.
	 */
	inline uint16_t GetMaxTrackSpeed() const
	{
		return GetRoadTypeInfo(GetRoadType(this->tile, GetRoadTramType(this->roadtype)))->max_speed;
	}

	/**
	 * Checks if the vehicle is at a tile that can be sloped.
	 * @return True if the tile can be sloped.
	 */
	inline bool TileMayHaveSlopedTrack() const
	{
		TrackBits trackbits = TrackdirBitsToTrackBits(GetTileTrackdirBits(this->tile, TRANSPORT_ROAD, GetRoadTramType(this->roadtype)));

		return trackbits == TRACK_BIT_X || trackbits == TRACK_BIT_Y;
	}

	/**
	 * Road vehicles have to use GetSlopePixelZ() to compute their height
	 * if they are reversing because in that case, their direction
	 * is not parallel with the road. It is safe to return \c true
	 * even if it is not reversing.
	 * @return are we (possibly) reversing?
	 */
	inline bool HasToUseGetSlopePixelZ()
	{
		const RoadVehicle *rv = this->First();

		/* Check if this vehicle is in the same direction as the road under.
		 * We already know it has either GVF_GOINGUP_BIT or GVF_GOINGDOWN_BIT set. */

		if (rv->state <= RVSB_TRACKDIR_MASK && IsReversingRoadTrackdir((Trackdir)rv->state)) {
			/* If the first vehicle is reversing, this vehicle may be reversing too
			 * (especially if this is the first, and maybe the only, vehicle).*/
			return true;
		}

		while (rv != this) {
			/* If any previous vehicle has different direction,
			 * we may be in the middle of reversing. */
			if (this->direction != rv->direction) return true;
			rv = rv->Next();
		}

		return false;
	}
};

#endif /* ROADVEH_H */<|MERGE_RESOLUTION|>--- conflicted
+++ resolved
@@ -87,7 +87,6 @@
 void RoadVehUpdateCache(RoadVehicle *v, bool same_length = false);
 void GetRoadVehSpriteSize(EngineID engine, uint &width, uint &height, int &xoffs, int &yoffs, EngineImageType image_type);
 
-<<<<<<< HEAD
 struct RoadVehPathCache {
 	std::array<TileIndex, RV_PATH_CACHE_SEGMENTS> tile;
 	std::array<Trackdir, RV_PATH_CACHE_SEGMENTS> td;
@@ -131,15 +130,6 @@
 	{
 		this->count--;
 	}
-=======
-/** Element of the RoadVehPathCache. */
-struct RoadVehPathElement {
-	Trackdir trackdir = INVALID_TRACKDIR; ///< Trackdir for this element.
-	TileIndex tile = INVALID_TILE; ///< Tile for this element.
-
-	constexpr RoadVehPathElement() {}
-	constexpr RoadVehPathElement(Trackdir trackdir, TileIndex tile) : trackdir(trackdir), tile(tile) {}
->>>>>>> 0428f8c6
 };
 
 enum RoadVehicleFlags {
@@ -150,34 +140,19 @@
  * Buses, trucks and trams belong to this class.
  */
 struct RoadVehicle final : public GroundVehicle<RoadVehicle, VEH_ROAD> {
-<<<<<<< HEAD
-	uint8_t state;                                 ///< @see RoadVehicleStates
-	uint8_t frame;
-	uint16_t blocked_ctr;
-	uint8_t overtaking;                            ///< Set to #RVSB_DRIVE_SIDE when overtaking, otherwise 0.
-	uint8_t overtaking_ctr;                        ///< The length of the current overtake attempt.
-	std::unique_ptr<RoadVehPathCache> cached_path; ///< Cached path.
-	RoadTypes compatible_roadtypes;                ///< Roadtypes this consist is powered on.
-	uint16_t crashed_ctr;                          ///< Animation counter when the vehicle has crashed. @see RoadVehIsCrashed
-	uint8_t reverse_ctr;
-	uint8_t critical_breakdown_count;              ///< Counter for the number of critical breakdowns since last service
-	uint8_t rvflags;                               ///< Road vehicle flags
-
-	RoadType roadtype;                             ///< Roadtype of this vehicle.
-=======
-	RoadVehPathCache path{};  ///< Cached path.
-	uint8_t state = 0; ///< @see RoadVehicleStates
+	uint8_t state = 0;                                 ///< @see RoadVehicleStates
 	uint8_t frame = 0;
 	uint16_t blocked_ctr = 0;
-	uint8_t overtaking = 0; ///< Set to #RVSB_DRIVE_SIDE when overtaking, otherwise 0.
-	uint8_t overtaking_ctr = 0; ///< The length of the current overtake attempt.
-	uint16_t crashed_ctr = 0; ///< Animation counter when the vehicle has crashed. @see RoadVehIsCrashed
+	uint8_t overtaking = 0;                            ///< Set to #RVSB_DRIVE_SIDE when overtaking, otherwise 0.
+	uint8_t overtaking_ctr = 0;                        ///< The length of the current overtake attempt.
+	std::unique_ptr<RoadVehPathCache> cached_path{};   ///< Cached path.
+	RoadTypes compatible_roadtypes{};                  ///< Roadtypes this consist is powered on.
+	uint16_t crashed_ctr = 0;                          ///< Animation counter when the vehicle has crashed. @see RoadVehIsCrashed
 	uint8_t reverse_ctr = 0;
-
-	RoadType roadtype = INVALID_ROADTYPE; ///< NOSAVE: Roadtype of this vehicle.
-	VehicleID disaster_vehicle = VehicleID::Invalid(); ///< NOSAVE: Disaster vehicle targetting this vehicle.
-	RoadTypes compatible_roadtypes{}; ///< NOSAVE: Roadtypes this consist is powered on.
->>>>>>> 0428f8c6
+	uint8_t critical_breakdown_count = 0;              ///< Counter for the number of critical breakdowns since last service
+	uint8_t rvflags = 0;                               ///< Road vehicle flags
+
+	RoadType roadtype{};                               ///< Roadtype of this vehicle.
 
 	/** We don't want GCC to zero our struct! It already is zeroed and has an index! */
 	RoadVehicle() : GroundVehicleBase() {}
