--- conflicted
+++ resolved
@@ -84,9 +84,6 @@
 	static uint DoScan(TarScanner::Modes modes);
 };
 
-<<<<<<< HEAD
-DECLARE_ENUM_AS_BIT_SET(TarScanner::Mode)
-
 /* Implementation of opendir/readdir/closedir for Windows */
 #if defined(_WIN32)
 struct DIR;
@@ -108,6 +105,4 @@
 # include <dirent.h>
 #endif /* defined(_WIN32) */
 
-=======
->>>>>>> 8ca03a37
 #endif /* FILEIO_FUNC_H */