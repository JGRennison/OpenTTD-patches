/*
 * This file is part of OpenTTD.
 * OpenTTD is free software; you can redistribute it and/or modify it under the terms of the GNU General Public License as published by the Free Software Foundation, version 2.
 * OpenTTD is distributed in the hope that it will be useful, but WITHOUT ANY WARRANTY; without even the implied warranty of MERCHANTABILITY or FITNESS FOR A PARTICULAR PURPOSE.
 * See the GNU General Public License for more details. You should have received a copy of the GNU General Public License along with OpenTTD. If not, see <http://www.gnu.org/licenses/>.
 */

/** @file command.cpp Handling of NewGRF road stops. */

#include "stdafx.h"
#include "debug.h"
#include "station_base.h"
#include "roadstop_base.h"
#include "newgrf_roadstop.h"
#include "newgrf_class_func.h"
#include "newgrf_cargo.h"
#include "newgrf_roadtype.h"
#include "gfx_type.h"
#include "company_func.h"
#include "road.h"
#include "window_type.h"
#include "date_func.h"
#include "town.h"
#include "viewport_func.h"
#include "newgrf_animation_base.h"
#include "newgrf_sound.h"
#include "newgrf_extension.h"
#include "newgrf_dump.h"

#include "safeguards.h"

template <>
void RoadStopClass::InsertDefaults()
{
	/* Set up initial data */
	RoadStopClass::Get(RoadStopClass::Allocate(ROADSTOP_CLASS_LABEL_DEFAULT))->name = STR_STATION_CLASS_DFLT;
	RoadStopClass::Get(RoadStopClass::Allocate(ROADSTOP_CLASS_LABEL_DEFAULT))->Insert(nullptr);
	RoadStopClass::Get(RoadStopClass::Allocate(ROADSTOP_CLASS_LABEL_WAYPOINT))->name = STR_STATION_CLASS_WAYP;
	RoadStopClass::Get(RoadStopClass::Allocate(ROADSTOP_CLASS_LABEL_WAYPOINT))->Insert(nullptr);
}

template <>
bool RoadStopClass::IsUIAvailable(uint) const
{
	return true;
}

/* Instantiate RoadStopClass. */
template class NewGRFClass<RoadStopSpec, RoadStopClassID, ROADSTOP_CLASS_MAX>;

static const uint NUM_ROADSTOPSPECS_PER_STATION = 63; ///< Maximum number of parts per station.

uint32_t RoadStopScopeResolver::GetRandomBits() const
{
	if (this->st == nullptr) return 0;

	uint32_t bits = this->st->random_bits;
	if (this->tile != INVALID_TILE && Station::IsExpected(this->st)) {
		bits |= Station::From(this->st)->GetRoadStopRandomBits(this->tile) << 16;
	}
	return bits;
}

uint32_t RoadStopScopeResolver::GetTriggers() const
{
	return this->st == nullptr ? 0 : this->st->waiting_triggers;
}

uint32_t RoadStopScopeResolver::GetNearbyRoadStopsInfo(uint32_t parameter, RoadStopScopeResolver::NearbyRoadStopInfoMode mode) const
{
	if (this->tile == INVALID_TILE) return 0xFFFFFFFF;
	TileIndex nearby_tile = GetNearbyTile(parameter, this->tile);

	if (!IsAnyRoadStopTile(nearby_tile)) return 0xFFFFFFFF;

	uint32_t grfid = this->st->roadstop_speclist[GetCustomRoadStopSpecIndex(this->tile)].grfid;
	bool same_orientation = GetStationGfx(this->tile) == GetStationGfx(nearby_tile);
	bool same_station = GetStationIndex(nearby_tile) == this->st->index;
	uint32_t res = GetStationGfx(nearby_tile) << 12 | !same_orientation << 11 | !!same_station << 10;
	StationType type = GetStationType(nearby_tile);
	if (type == STATION_TRUCK) res |= (1 << 16);
	if (type == STATION_ROADWAYPOINT) res |= (2 << 16);
	if (type == this->type) SetBit(res, 20);

	uint16_t localidx = 0;
	if (IsCustomRoadStopSpecIndex(nearby_tile)) {
		const RoadStopSpecList &ssl = BaseStation::GetByTile(nearby_tile)->roadstop_speclist[GetCustomRoadStopSpecIndex(nearby_tile)];
		localidx = ssl.localidx;
		res |= 1 << (ssl.grfid != grfid ? 9 : 8);
	}
	if (IsDriveThroughStopTile(nearby_tile)) {
		res |= (GetDriveThroughStopDisallowedRoadDirections(nearby_tile) << 21);
	}

	switch (mode) {
		case NearbyRoadStopInfoMode::Standard:
		default:
			return res | ClampTo<uint8_t>(localidx);

		case NearbyRoadStopInfoMode::Extended:
			return res | (localidx & 0xFF) | ((localidx & 0xFF00) << 16);

		case NearbyRoadStopInfoMode::V2:
			return (res << 8) | localidx;
	}
}

uint32_t RoadStopScopeResolver::GetVariable(uint16_t variable, uint32_t parameter, GetVariableExtra &extra) const
{
	auto get_road_type_variable = [&](RoadTramType rtt) -> uint32_t {
		RoadType rt;
		if (this->tile == INVALID_TILE) {
			rt = (GetRoadTramType(this->roadtype) == rtt) ? this->roadtype : INVALID_ROADTYPE;
		} else {
			rt = GetRoadType(this->tile, rtt);
		}
		if (rt == INVALID_ROADTYPE) {
			return 0xFFFFFFFF;
		} else {
			return GetReverseRoadTypeTranslation(rt, this->roadstopspec->grf_prop.grffile);
		}
	};

	switch (variable) {
		/* View/rotation */
		case 0x40: return this->view;

		/* Stop type: 0: bus, 1: truck, 2: waypoint */
		case 0x41:
			if (this->type == StationType::Bus) return 0;
			if (this->type == StationType::Truck) return 1;
			return 2;

		/* Terrain type */
		case 0x42: return this->tile == INVALID_TILE ? 0 : (GetTileSlope(this->tile) << 8 | GetTerrainType(this->tile, TCX_NORMAL));

		/* Road type */
		case 0x43: return get_road_type_variable(RTT_ROAD);

		/* Tram type */
		case 0x44: return get_road_type_variable(RTT_TRAM);

		/* Town zone and Manhattan distance of closest town */
		case 0x45: {
			if (this->tile == INVALID_TILE) return HZB_TOWN_EDGE << 16;
			const Town *t = (this->st == nullptr) ? ClosestTownFromTile(this->tile, UINT_MAX) : this->st->town;
			return t != nullptr ? (GetTownRadiusGroup(t, this->tile) << 16 | ClampTo<uint16_t>(DistanceManhattan(this->tile, t->xy))) : HZB_TOWN_EDGE << 16;
		}

		/* Get square of Euclidean distance of closest town */
		case 0x46: {
			if (this->tile == INVALID_TILE) return 0;
			const Town *t = (this->st == nullptr) ? ClosestTownFromTile(this->tile, UINT_MAX) : this->st->town;
			return t != nullptr ? DistanceSquare(this->tile, t->xy) : 0;
		}

		/* Company information */
		case 0x47: return GetCompanyInfo(this->st == nullptr ? _current_company : this->st->owner);

		/* Animation frame */
		case 0x49: return this->tile == INVALID_TILE ? 0 : this->st->GetRoadStopAnimationFrame(this->tile);

		/* Misc info */
		case 0x50: {
			uint32_t result = 0;
			if (this->tile != INVALID_TILE) {
				if (IsDriveThroughStopTile(this->tile)) {
					result |= GetDriveThroughStopDisallowedRoadDirections(this->tile);
					RoadCachedOneWayState rcows = GetRoadCachedOneWayState(this->tile);
					if (rcows <= RCOWS_NO_ACCESS) result |= (rcows << 2);
				}
			} else {
				SetBit(result, 4);
			}
			return result;
		}

		/* Variables which use the parameter */
		/* Variables 0x60 to 0x65 and 0x69 are handled separately below */

		/* Animation frame of nearby tile */
		case 0x66: {
			if (this->tile == INVALID_TILE) return UINT_MAX;
			TileIndex tile = this->tile;
			if (parameter != 0) tile = GetNearbyTile(parameter, tile);
			return (IsAnyRoadStopTile(tile) && GetStationIndex(tile) == this->st->index) ? this->st->GetRoadStopAnimationFrame(tile) : UINT_MAX;
		}

		/* Land info of nearby tile */
		case 0x67: {
			if (this->tile == INVALID_TILE) return 0;
			TileIndex tile = this->tile;
			if (parameter != 0) tile = GetNearbyTile(parameter, tile); // only perform if it is required
			return GetNearbyTileInformation(tile, this->ro.grffile->grf_version >= 8, extra.mask);
		}

		/* Road stop info of nearby tiles */
		case 0x68: {
			return this->GetNearbyRoadStopsInfo(parameter, NearbyRoadStopInfoMode::Standard);
		}

		/* Road stop info of nearby tiles: extended */
		case A2VRI_ROADSTOP_INFO_NEARBY_TILES_EXT: {
			return this->GetNearbyRoadStopsInfo(parameter,  NearbyRoadStopInfoMode::Extended);
		}

<<<<<<< HEAD
		/* Road stop info of nearby tiles: v2 */
		case A2VRI_ROADSTOP_INFO_NEARBY_TILES_V2: {
			return this->GetNearbyRoadStopsInfo(parameter,  NearbyRoadStopInfoMode::V2);
=======
			uint32_t grfid = this->st->roadstop_speclist[GetCustomRoadStopSpecIndex(this->tile)].grfid;
			bool same_orientation = GetStationGfx(this->tile) == GetStationGfx(nearby_tile);
			bool same_station = GetStationIndex(nearby_tile) == this->st->index;
			uint32_t res = GetStationGfx(nearby_tile) << 12 | !same_orientation << 11 | !!same_station << 10;
			StationType type = GetStationType(nearby_tile);
			if (type == StationType::Truck) res |= (1 << 16);
			if (type == StationType::RoadWaypoint) res |= (2 << 16);
			if (type == this->type) SetBit(res, 20);

			if (IsCustomRoadStopSpecIndex(nearby_tile)) {
				const auto &sm = BaseStation::GetByTile(nearby_tile)->roadstop_speclist[GetCustomRoadStopSpecIndex(nearby_tile)];
				res |= 1 << (sm.grfid != grfid ? 9 : 8) | ClampTo<uint8_t>(sm.localidx);
			}
			return res;
>>>>>>> 60d0d7b8
		}

		/* GRFID of nearby road stop tiles */
		case 0x6A: {
			if (this->tile == INVALID_TILE) return 0xFFFFFFFF;
			TileIndex nearby_tile = GetNearbyTile(parameter, this->tile);

			if (!IsAnyRoadStopTile(nearby_tile)) return 0xFFFFFFFF;
			if (!IsCustomRoadStopSpecIndex(nearby_tile)) return 0;

			const RoadStopSpecList &sm = BaseStation::GetByTile(nearby_tile)->roadstop_speclist[GetCustomRoadStopSpecIndex(nearby_tile)];
			return sm.grfid;
		}

		/* 16 bit road stop ID of nearby tiles */
		case 0x6B: {
			if (this->tile == INVALID_TILE) return 0xFFFFFFFF;
			TileIndex nearby_tile = GetNearbyTile(parameter, this->tile);

			if (!IsAnyRoadStopTile(nearby_tile)) return 0xFFFFFFFF;
			if (!IsCustomRoadStopSpecIndex(nearby_tile)) return 0xFFFE;

			uint32_t grfid = this->st->roadstop_speclist[GetCustomRoadStopSpecIndex(this->tile)].grfid;

			const RoadStopSpecList &sm = BaseStation::GetByTile(nearby_tile)->roadstop_speclist[GetCustomRoadStopSpecIndex(nearby_tile)];
			if (sm.grfid == grfid) {
				return sm.localidx;
			}

			return 0xFFFE;
		}

		/* Road info of nearby tiles */
		case A2VRI_ROADSTOP_ROAD_INFO_NEARBY_TILES: {
			if (this->tile == INVALID_TILE) return 0xFFFFFFFF;
			TileIndex nearby_tile = GetNearbyTile(parameter, this->tile);

			if (!IsNormalRoadTile(nearby_tile)) return 0xFFFFFFFF;

			RoadBits road = GetRoadBits(nearby_tile, RTT_ROAD);
			RoadBits tram = GetRoadBits(nearby_tile, RTT_TRAM);
			Slope tileh = GetTileSlope(nearby_tile);
			extern uint GetRoadSpriteOffset(Slope slope, RoadBits bits);
			uint road_offset = (road == 0) ? 0xFF : GetRoadSpriteOffset(tileh, road);
			uint tram_offset = (tram == 0) ? 0xFF : GetRoadSpriteOffset(tileh, tram);

			return (tram_offset << 16) | (road_offset << 8) | (tram << 4) | (road);
		}

		case 0xF0: return this->st == nullptr ? 0 : this->st->facilities; // facilities

		case 0xFA: return ClampTo<uint16_t>((this->st == nullptr ? CalTime::CurDate() : this->st->build_date) - CalTime::DAYS_TILL_ORIGINAL_BASE_YEAR); // build date
	}

	if (this->st != nullptr) return this->st->GetNewGRFVariable(this->ro, variable, parameter, extra.available);

	extra.available = false;
	return UINT_MAX;
}

const SpriteGroup *RoadStopResolverObject::ResolveReal(const RealSpriteGroup *group) const
{
	if (group == nullptr) return nullptr;

	return group->loading[0];
}

RoadStopResolverObject::RoadStopResolverObject(const RoadStopSpec *roadstopspec, BaseStation *st, TileIndex tile, RoadType roadtype, StationType type, uint8_t view,
		CallbackID callback, uint32_t param1, uint32_t param2)
	: ResolverObject(roadstopspec->grf_prop.grffile, callback, param1, param2), roadstop_scope(*this, st, roadstopspec, tile, roadtype, type, view)
{
	CargoID ctype = SpriteGroupCargo::SG_DEFAULT_NA;

	if (st == nullptr) {
		/* No station, so we are in a purchase list */
		ctype = SpriteGroupCargo::SG_PURCHASE;
	} else if (Station::IsExpected(st)) {
		const Station *station = Station::From(st);
		/* Pick the first cargo that we have waiting */
		for (const CargoSpec *cs : CargoSpec::Iterate()) {
			if (roadstopspec->grf_prop.spritegroup[cs->Index()] != nullptr &&
					station->goods[cs->Index()].CargoTotalCount() > 0) {
				ctype = cs->Index();
				break;
			}
		}
	}

	if (roadstopspec->grf_prop.spritegroup[ctype] == nullptr) {
		ctype = SpriteGroupCargo::SG_DEFAULT;
	}

	/* Remember the cargo type we've picked */
	this->roadstop_scope.cargo_type = ctype;
	this->root_spritegroup = roadstopspec->grf_prop.spritegroup[ctype];
}

TownScopeResolver *RoadStopResolverObject::GetTown()
{
	if (!this->town_scope.has_value()) {
		Town *t;
		if (this->roadstop_scope.st != nullptr) {
			t = this->roadstop_scope.st->town;
		} else {
			t = ClosestTownFromTile(this->roadstop_scope.tile, UINT_MAX);
		}
		if (t == nullptr) return nullptr;
		this->town_scope.emplace(*this, t, this->roadstop_scope.st == nullptr);
	}
	return &*this->town_scope;
}

uint16_t GetRoadStopCallback(CallbackID callback, uint32_t param1, uint32_t param2, const RoadStopSpec *roadstopspec, BaseStation *st, TileIndex tile, RoadType roadtype, StationType type, uint8_t view)
{
	RoadStopResolverObject object(roadstopspec, st, tile, roadtype, type, view, callback, param1, param2);
	return object.ResolveCallback();
}

/**
 * Draw representation of a road stop tile for GUI purposes.
 * @param x position x of image.
 * @param y position y of image.
 * @param image an int offset for the sprite.
 * @param roadtype the RoadType of the underlying road.
 * @param spec the RoadStop's spec.
 * @return true of the tile was drawn (allows for fallback to default graphics)
 */
void DrawRoadStopTile(int x, int y, RoadType roadtype, const RoadStopSpec *spec, StationType type, int view)
{
	assert(roadtype != INVALID_ROADTYPE);
	assert(spec != nullptr);

	const RoadTypeInfo *rti = GetRoadTypeInfo(roadtype);
	RoadStopResolverObject object(spec, nullptr, INVALID_TILE, roadtype, type, view);
	const SpriteGroup *group = object.Resolve();
	if (group == nullptr || group->type != SGT_TILELAYOUT) return;
	const DrawTileSprites *dts = ((const TileLayoutSpriteGroup *)group)->ProcessRegisters(nullptr);

	PaletteID palette = COMPANY_SPRITE_COLOUR(_local_company);

	SpriteID image = dts->ground.sprite;
	PaletteID pal  = dts->ground.pal;

	RoadStopDrawMode draw_mode;
	if (HasBit(spec->flags, RSF_DRAW_MODE_REGISTER)) {
		draw_mode = static_cast<RoadStopDrawMode>(GetRegister(0x100));
	} else {
		draw_mode = spec->draw_mode;
	}

	if (type == StationType::RoadWaypoint) {
		DrawSprite(SPR_ROAD_PAVED_STRAIGHT_X, PAL_NONE, x, y);
		if ((draw_mode & ROADSTOP_DRAW_MODE_WAYP_GROUND) && GB(image, 0, SPRITE_WIDTH) != 0) {
			DrawSprite(image, GroundSpritePaletteTransform(image, pal, palette), x, y);
		}
	} else if (GB(image, 0, SPRITE_WIDTH) != 0) {
		DrawSprite(image, GroundSpritePaletteTransform(image, pal, palette), x, y);
	}

	if (view >= 4) {
		/* Drive-through stop */
		uint sprite_offset = 5 - view;

		/* Road underlay takes precedence over tram */
		if (type == StationType::RoadWaypoint || draw_mode & ROADSTOP_DRAW_MODE_OVERLAY) {
			if (rti->UsesOverlay()) {
				SpriteID ground = GetCustomRoadSprite(rti, INVALID_TILE, ROTSG_GROUND);
				DrawSprite(ground + sprite_offset, PAL_NONE, x, y);

				SpriteID overlay = GetCustomRoadSprite(rti, INVALID_TILE, ROTSG_OVERLAY);
				if (overlay) DrawSprite(overlay + sprite_offset, PAL_NONE, x, y);
			} else if (RoadTypeIsTram(roadtype)) {
				DrawSprite(SPR_TRAMWAY_TRAM + sprite_offset, PAL_NONE, x, y);
			}
		}
	} else {
		/* Bay stop */
		if ((draw_mode & ROADSTOP_DRAW_MODE_ROAD) && rti->UsesOverlay()) {
			SpriteID ground = GetCustomRoadSprite(rti, INVALID_TILE, ROTSG_ROADSTOP);
			DrawSprite(ground + view, PAL_NONE, x, y);
		}
	}

	DrawCommonTileSeqInGUI(x, y, dts, 0, 0, palette, true);
}

/** Wrapper for animation control, see GetRoadStopCallback. */
uint16_t GetAnimRoadStopCallback(CallbackID callback, uint32_t param1, uint32_t param2, const RoadStopSpec *roadstopspec, BaseStation *st, TileIndex tile, int extra_data)
{
	return GetRoadStopCallback(callback, param1, param2, roadstopspec, st, tile, INVALID_ROADTYPE, GetStationType(tile), GetStationGfx(tile));
}

struct RoadStopAnimationFrameAnimationHelper {
	static uint8_t Get(BaseStation *st, TileIndex tile) { return st->GetRoadStopAnimationFrame(tile); }
	static bool Set(BaseStation *st, TileIndex tile, uint8_t frame) { return st->SetRoadStopAnimationFrame(tile, frame); }
};

/** Helper class for animation control. */
struct RoadStopAnimationBase : public AnimationBase<RoadStopAnimationBase, RoadStopSpec, BaseStation, int, GetAnimRoadStopCallback, RoadStopAnimationFrameAnimationHelper> {
	static const CallbackID cb_animation_speed      = CBID_STATION_ANIMATION_SPEED;
	static const CallbackID cb_animation_next_frame = CBID_STATION_ANIM_NEXT_FRAME;

	static const RoadStopCallbackMask cbm_animation_speed      = CBM_ROAD_STOP_ANIMATION_SPEED;
	static const RoadStopCallbackMask cbm_animation_next_frame = CBM_ROAD_STOP_ANIMATION_NEXT_FRAME;
};

void AnimateRoadStopTile(TileIndex tile)
{
	const RoadStopSpec *ss = GetRoadStopSpec(tile);
	if (ss == nullptr) return;

	RoadStopAnimationBase::AnimateTile(ss, BaseStation::GetByTile(tile), tile, HasBit(ss->flags, RSF_CB141_RANDOM_BITS));
}

uint8_t GetRoadStopTileAnimationSpeed(TileIndex tile)
{
	const RoadStopSpec *ss = GetRoadStopSpec(tile);
	if (ss == nullptr) return 0;

	return RoadStopAnimationBase::GetAnimationSpeed(ss);
}

void TriggerRoadStopAnimation(BaseStation *st, TileIndex trigger_tile, StationAnimationTrigger trigger, CargoID cargo_type)
{
	/* Get Station if it wasn't supplied */
	if (st == nullptr) st = BaseStation::GetByTile(trigger_tile);

	/* Check the cached animation trigger bitmask to see if we need
	 * to bother with any further processing. */
	if (!HasBit(st->cached_roadstop_anim_triggers, trigger)) return;

	uint16_t random_bits = Random();
	auto process_tile = [&](TileIndex cur_tile) {
		const RoadStopSpec *ss = GetRoadStopSpec(cur_tile);
		if (ss != nullptr && HasBit(ss->animation.triggers, trigger)) {
			CargoID cargo;
			if (cargo_type == INVALID_CARGO) {
				cargo = INVALID_CARGO;
			} else {
				cargo = ss->grf_prop.grffile->cargo_map[cargo_type];
			}
			RoadStopAnimationBase::ChangeAnimationFrame(CBID_STATION_ANIM_START_STOP, ss, st, cur_tile, (random_bits << 16) | Random(), (uint8_t)trigger | (cargo << 8));
		}
	};

	if (trigger == SAT_NEW_CARGO || trigger == SAT_CARGO_TAKEN || trigger == SAT_250_TICKS) {
		for (const RoadStopTileData &tile_data : st->custom_roadstop_tile_data) {
			process_tile(tile_data.tile);
		}
	} else {
		process_tile(trigger_tile);
	}
}

/**
 * Trigger road stop randomisation
 *
 * @param st the station being triggered
 * @param tile the exact tile of the station that should be triggered
 * @param trigger trigger type
 * @param cargo_type cargo type causing the trigger
 */
void TriggerRoadStopRandomisation(Station *st, TileIndex tile, RoadStopRandomTrigger trigger, CargoID cargo_type)
{
	if (st == nullptr) st = Station::GetByTile(tile);

	/* Check the cached cargo trigger bitmask to see if we need
	 * to bother with any further processing. */
	if (st->cached_roadstop_cargo_triggers == 0) return;
	if (cargo_type != INVALID_CARGO && !HasBit(st->cached_roadstop_cargo_triggers, cargo_type)) return;

	SetBit(st->waiting_triggers, trigger);

	uint32_t whole_reseed = 0;

	/* Bitmask of completely empty cargo types to be matched. */
	CargoTypes empty_mask = (trigger == RSRT_CARGO_TAKEN) ? GetEmptyMask(st) : 0;

	uint32_t used_triggers = 0;
	auto process_tile = [&](TileIndex cur_tile) {
		const RoadStopSpec *ss = GetRoadStopSpec(cur_tile);
		if (ss == nullptr) return;

		/* Cargo taken "will only be triggered if all of those
		 * cargo types have no more cargo waiting." */
		if (trigger == RSRT_CARGO_TAKEN) {
			if ((ss->cargo_triggers & ~empty_mask) != 0) return;
		}

		if (cargo_type == INVALID_CARGO || HasBit(ss->cargo_triggers, cargo_type)) {
			RoadStopResolverObject object(ss, st, cur_tile, INVALID_ROADTYPE, GetStationType(cur_tile), GetStationGfx(cur_tile));
			object.waiting_triggers = st->waiting_triggers;

			const SpriteGroup *group = object.Resolve();
			if (group == nullptr) return;

			used_triggers |= object.used_triggers;

			uint32_t reseed = object.GetReseedSum();
			if (reseed != 0) {
				whole_reseed |= reseed;
				reseed >>= 16;

				/* Set individual tile random bits */
				uint8_t random_bits = st->GetRoadStopRandomBits(cur_tile);
				random_bits &= ~reseed;
				random_bits |= Random() & reseed;
				st->SetRoadStopRandomBits(cur_tile, random_bits);

				MarkTileDirtyByTile(cur_tile, VMDF_NOT_MAP_MODE);
			}
		}
	};
	if (trigger == RSRT_NEW_CARGO || trigger == RSRT_CARGO_TAKEN) {
		for (const RoadStopTileData &tile_data : st->custom_roadstop_tile_data) {
			process_tile(tile_data.tile);
		}
	} else {
		process_tile(tile);
	}

	/* Update whole station random bits */
	st->waiting_triggers &= ~used_triggers;
	if ((whole_reseed & 0xFFFF) != 0) {
		st->random_bits &= ~whole_reseed;
		st->random_bits |= Random() & whole_reseed;
	}
}

/**
 * Checks if there's any new stations by a specific RoadStopType
 * @param rs the RoadStopType to check.
 * @param roadtype the RoadType to check.
 * @return true if there was any new RoadStopSpec's found for the given RoadStopType and RoadType, else false.
 */
bool GetIfNewStopsByType(RoadStopType rs, RoadType roadtype)
{
	for (const auto &cls : RoadStopClass::Classes()) {
		/* Ignore the waypoint class. */
		if (IsWaypointClass(cls)) continue;
		/* Ignore the default class with only the default station. */
		if (cls.Index() == ROADSTOP_CLASS_DFLT && cls.GetSpecCount() == 1) continue;
		if (GetIfClassHasNewStopsByType(&cls, rs, roadtype)) return true;
	}
	return false;
}

/**
 * Checks if the given RoadStopClass has any specs assigned to it, compatible with the given RoadStopType.
 * @param roadstopclass the RoadStopClass to check.
 * @param rs the RoadStopType to check.
 * @param roadtype the RoadType to check.
 * @return true if the RoadStopSpec has any specs compatible with the given RoadStopType and RoadType.
 */
bool GetIfClassHasNewStopsByType(const RoadStopClass *roadstopclass, RoadStopType rs, RoadType roadtype)
{
	for (const auto spec : roadstopclass->Specs()) {
		if (GetIfStopIsForType(spec, rs, roadtype)) return true;
	}
	return false;
}

/**
 * Checks if the given RoadStopSpec is compatible with the given RoadStopType.
 * @param roadstopspec the RoadStopSpec to check.
 * @param rs the RoadStopType to check.
 * @param roadtype the RoadType to check.
 * @return true if the RoadStopSpec is compatible with the given RoadStopType and RoadType.
 */
bool GetIfStopIsForType(const RoadStopSpec *roadstopspec, RoadStopType rs, RoadType roadtype)
{
	// The roadstopspec is nullptr, must be the default station, always return true.
	if (roadstopspec == nullptr) return true;

	if (HasBit(roadstopspec->flags, RSF_BUILD_MENU_ROAD_ONLY) && !RoadTypeIsRoad(roadtype)) return false;
	if (HasBit(roadstopspec->flags, RSF_BUILD_MENU_TRAM_ONLY) && !RoadTypeIsTram(roadtype)) return false;

	if (roadstopspec->stop_type == ROADSTOPTYPE_ALL) return true;

	switch (rs) {
<<<<<<< HEAD
		case ROADSTOP_BUS:          if (roadstopspec->stop_type == ROADSTOPTYPE_PASSENGER) return true; break;
		case ROADSTOP_TRUCK:        if (roadstopspec->stop_type == ROADSTOPTYPE_FREIGHT)   return true; break;
=======
		case RoadStopType::Bus:
			if (roadstopspec->stop_type == ROADSTOPTYPE_PASSENGER) return true;
			break;

		case RoadStopType::Truck:
			if (roadstopspec->stop_type == ROADSTOPTYPE_FREIGHT) return true;
			break;

		default:
			NOT_REACHED();
>>>>>>> 60d0d7b8
	}
	return false;
}

const RoadStopSpec *GetRoadStopSpec(TileIndex t)
{
	if (!IsCustomRoadStopSpecIndex(t)) return nullptr;

	const BaseStation *st = BaseStation::GetByTile(t);
	uint specindex = GetCustomRoadStopSpecIndex(t);
	return specindex < st->roadstop_speclist.size() ? st->roadstop_speclist[specindex].spec : nullptr;
}

int AllocateRoadStopSpecToStation(const RoadStopSpec *statspec, BaseStation *st, bool exec)
{
	uint i;

	if (statspec == nullptr || st == nullptr) return 0;

	/* Try to find the same spec and return that one */
	for (i = 1; i < st->roadstop_speclist.size() && i < NUM_ROADSTOPSPECS_PER_STATION; i++) {
		if (st->roadstop_speclist[i].spec == statspec) return i;
	}

	/* Try to find an unused spec slot */
	for (i = 1; i < st->roadstop_speclist.size() && i < NUM_ROADSTOPSPECS_PER_STATION; i++) {
		if (st->roadstop_speclist[i].spec == nullptr && st->roadstop_speclist[i].grfid == 0) break;
	}

	if (i == NUM_ROADSTOPSPECS_PER_STATION) {
		/* Full, give up */
		return -1;
	}

	if (exec) {
		if (i >= st->roadstop_speclist.size()) st->roadstop_speclist.resize(i + 1);
		st->roadstop_speclist[i].spec     = statspec;
		st->roadstop_speclist[i].grfid    = statspec->grf_prop.grfid;
		st->roadstop_speclist[i].localidx = statspec->grf_prop.local_id;

		StationUpdateRoadStopCachedTriggers(st);
	}

	return i;
}

void DeallocateRoadStopSpecFromStation(BaseStation *st, uint8_t specindex)
{
	/* specindex of 0 (default) is never freeable */
	if (specindex == 0) return;

	/* Check custom road stop tiles if the specindex is still in use */
	for (const RoadStopTileData &tile_data : st->custom_roadstop_tile_data) {
		if (GetCustomRoadStopSpecIndex(tile_data.tile) == specindex) {
			return;
		}
	}

	/* This specindex is no longer in use, so deallocate it */
	st->roadstop_speclist[specindex].spec     = nullptr;
	st->roadstop_speclist[specindex].grfid    = 0;
	st->roadstop_speclist[specindex].localidx = 0;

	/* If this was the highest spec index, reallocate */
	if (specindex == st->roadstop_speclist.size() - 1) {
		size_t num_specs;
		for (num_specs = st->roadstop_speclist.size() - 1; num_specs > 0; num_specs--) {
			if (st->roadstop_speclist[num_specs].grfid != 0) break;
		}

		if (num_specs > 0) {
			st->roadstop_speclist.resize(num_specs + 1);
		} else {
			st->roadstop_speclist.clear();
			st->cached_roadstop_anim_triggers = 0;
			st->cached_roadstop_cargo_triggers = 0;
			return;
		}
	}

	StationUpdateRoadStopCachedTriggers(st);
}

/**
 * Update the cached animation trigger bitmask for a station.
 * @param st Station to update.
 */
void StationUpdateRoadStopCachedTriggers(BaseStation *st)
{
	st->cached_roadstop_anim_triggers = 0;
	st->cached_roadstop_cargo_triggers = 0;

	/* Combine animation trigger bitmask for all road stop specs
	 * of this station. */
	for (const auto &sm : GetStationSpecList<RoadStopSpec>(st)) {
		if (sm.spec == nullptr) continue;
		st->cached_roadstop_anim_triggers |= sm.spec->animation.triggers;
		st->cached_roadstop_cargo_triggers |= sm.spec->cargo_triggers;
	}
}

void DumpRoadStopSpriteGroup(const BaseStation *st, const RoadStopSpec *spec, SpriteGroupDumper &dumper)
{
	bool written_group = false;

	for (uint i = 0; i < NUM_CARGO + 3; i++) {
		if (spec->grf_prop.spritegroup[i] != nullptr) {
			if (written_group) {
				dumper.Print("");
			} else {
				written_group = true;
			}
			switch (i) {
				case SpriteGroupCargo::SG_DEFAULT:
					dumper.Print("SG_DEFAULT");
					break;
				case SpriteGroupCargo::SG_PURCHASE:
					dumper.Print("SG_PURCHASE");
					break;
				case SpriteGroupCargo::SG_DEFAULT_NA:
					dumper.Print("SG_DEFAULT_NA");
					break;
				default:
					dumper.Print(fmt::format("Cargo: {}", i));
					break;
			}
			dumper.DumpSpriteGroup(spec->grf_prop.spritegroup[i], 0);
		}
	}
}<|MERGE_RESOLUTION|>--- conflicted
+++ resolved
@@ -78,8 +78,8 @@
 	bool same_station = GetStationIndex(nearby_tile) == this->st->index;
 	uint32_t res = GetStationGfx(nearby_tile) << 12 | !same_orientation << 11 | !!same_station << 10;
 	StationType type = GetStationType(nearby_tile);
-	if (type == STATION_TRUCK) res |= (1 << 16);
-	if (type == STATION_ROADWAYPOINT) res |= (2 << 16);
+	if (type == StationType::Truck) res |= (1 << 16);
+	if (type == StationType::RoadWaypoint) res |= (2 << 16);
 	if (type == this->type) SetBit(res, 20);
 
 	uint16_t localidx = 0;
@@ -204,26 +204,9 @@
 			return this->GetNearbyRoadStopsInfo(parameter,  NearbyRoadStopInfoMode::Extended);
 		}
 
-<<<<<<< HEAD
 		/* Road stop info of nearby tiles: v2 */
 		case A2VRI_ROADSTOP_INFO_NEARBY_TILES_V2: {
 			return this->GetNearbyRoadStopsInfo(parameter,  NearbyRoadStopInfoMode::V2);
-=======
-			uint32_t grfid = this->st->roadstop_speclist[GetCustomRoadStopSpecIndex(this->tile)].grfid;
-			bool same_orientation = GetStationGfx(this->tile) == GetStationGfx(nearby_tile);
-			bool same_station = GetStationIndex(nearby_tile) == this->st->index;
-			uint32_t res = GetStationGfx(nearby_tile) << 12 | !same_orientation << 11 | !!same_station << 10;
-			StationType type = GetStationType(nearby_tile);
-			if (type == StationType::Truck) res |= (1 << 16);
-			if (type == StationType::RoadWaypoint) res |= (2 << 16);
-			if (type == this->type) SetBit(res, 20);
-
-			if (IsCustomRoadStopSpecIndex(nearby_tile)) {
-				const auto &sm = BaseStation::GetByTile(nearby_tile)->roadstop_speclist[GetCustomRoadStopSpecIndex(nearby_tile)];
-				res |= 1 << (sm.grfid != grfid ? 9 : 8) | ClampTo<uint8_t>(sm.localidx);
-			}
-			return res;
->>>>>>> 60d0d7b8
 		}
 
 		/* GRFID of nearby road stop tiles */
@@ -604,10 +587,6 @@
 	if (roadstopspec->stop_type == ROADSTOPTYPE_ALL) return true;
 
 	switch (rs) {
-<<<<<<< HEAD
-		case ROADSTOP_BUS:          if (roadstopspec->stop_type == ROADSTOPTYPE_PASSENGER) return true; break;
-		case ROADSTOP_TRUCK:        if (roadstopspec->stop_type == ROADSTOPTYPE_FREIGHT)   return true; break;
-=======
 		case RoadStopType::Bus:
 			if (roadstopspec->stop_type == ROADSTOPTYPE_PASSENGER) return true;
 			break;
@@ -618,7 +597,6 @@
 
 		default:
 			NOT_REACHED();
->>>>>>> 60d0d7b8
 	}
 	return false;
 }
