/*
 * This file is part of OpenTTD.
 * OpenTTD is free software; you can redistribute it and/or modify it under the terms of the GNU General Public License as published by the Free Software Foundation, version 2.
 * OpenTTD is distributed in the hope that it will be useful, but WITHOUT ANY WARRANTY; without even the implied warranty of MERCHANTABILITY or FITNESS FOR A PARTICULAR PURPOSE.
 * See the GNU General Public License for more details. You should have received a copy of the GNU General Public License along with OpenTTD. If not, see <http://www.gnu.org/licenses/>.
 */

/** @file command.cpp Handling of NewGRF road stops. */

#include "stdafx.h"
#include "debug.h"
#include "station_base.h"
#include "roadstop_base.h"
#include "newgrf_badge.h"
#include "newgrf_roadstop.h"
#include "newgrf_class_func.h"
#include "newgrf_cargo.h"
#include "newgrf_roadtype.h"
#include "gfx_type.h"
#include "company_func.h"
#include "road.h"
#include "window_type.h"
#include "date_func.h"
#include "town.h"
#include "viewport_func.h"
#include "newgrf_animation_base.h"
#include "newgrf_sound.h"
#include "newgrf_extension.h"
#include "newgrf_dump.h"

#include "safeguards.h"

template <>
void RoadStopClass::InsertDefaults()
{
	/* Set up initial data */
	RoadStopClass::Get(RoadStopClass::Allocate(ROADSTOP_CLASS_LABEL_DEFAULT))->name = STR_STATION_CLASS_DFLT;
	RoadStopClass::Get(RoadStopClass::Allocate(ROADSTOP_CLASS_LABEL_DEFAULT))->Insert(nullptr);
	RoadStopClass::Get(RoadStopClass::Allocate(ROADSTOP_CLASS_LABEL_WAYPOINT))->name = STR_STATION_CLASS_WAYP;
	RoadStopClass::Get(RoadStopClass::Allocate(ROADSTOP_CLASS_LABEL_WAYPOINT))->Insert(nullptr);
}

template <>
bool RoadStopClass::IsUIAvailable(uint) const
{
	return true;
}

/* Instantiate RoadStopClass. */
template class NewGRFClass<RoadStopSpec, RoadStopClassID, ROADSTOP_CLASS_MAX>;

static const uint NUM_ROADSTOPSPECS_PER_STATION = 63; ///< Maximum number of parts per station.

uint32_t RoadStopScopeResolver::GetRandomBits() const
{
	if (this->st == nullptr) return 0;

	uint32_t bits = this->st->random_bits;
	if (this->tile != INVALID_TILE && Station::IsExpected(this->st)) {
		bits |= Station::From(this->st)->GetRoadStopRandomBits(this->tile) << 16;
	}
	return bits;
}

uint32_t RoadStopScopeResolver::GetTriggers() const
{
	return this->st == nullptr ? 0 : this->st->waiting_triggers;
}

uint32_t RoadStopScopeResolver::GetNearbyRoadStopsInfo(uint32_t parameter, RoadStopScopeResolver::NearbyRoadStopInfoMode mode) const
{
	if (this->tile == INVALID_TILE) return 0xFFFFFFFF;
	TileIndex nearby_tile = GetNearbyTile(parameter, this->tile);

	if (!IsAnyRoadStopTile(nearby_tile)) return 0xFFFFFFFF;

	uint32_t grfid = this->st->roadstop_speclist[GetCustomRoadStopSpecIndex(this->tile)].grfid;
	bool same_orientation = GetStationGfx(this->tile) == GetStationGfx(nearby_tile);
	bool same_station = GetStationIndex(nearby_tile) == this->st->index;
	uint32_t res = GetStationGfx(nearby_tile) << 12 | !same_orientation << 11 | !!same_station << 10;
	StationType type = GetStationType(nearby_tile);
	if (type == StationType::Truck) res |= (1 << 16);
	if (type == StationType::RoadWaypoint) res |= (2 << 16);
	if (type == this->type) SetBit(res, 20);

	uint16_t localidx = 0;
	if (IsCustomRoadStopSpecIndex(nearby_tile)) {
		const RoadStopSpecList &ssl = BaseStation::GetByTile(nearby_tile)->roadstop_speclist[GetCustomRoadStopSpecIndex(nearby_tile)];
		localidx = ssl.localidx;
		res |= 1 << (ssl.grfid != grfid ? 9 : 8);
	}
	if (IsDriveThroughStopTile(nearby_tile)) {
		res |= (GetDriveThroughStopDisallowedRoadDirections(nearby_tile) << 21);
	}

	switch (mode) {
		case NearbyRoadStopInfoMode::Standard:
		default:
			return res | ClampTo<uint8_t>(localidx);

		case NearbyRoadStopInfoMode::Extended:
			return res | (localidx & 0xFF) | ((localidx & 0xFF00) << 16);

		case NearbyRoadStopInfoMode::V2:
			return (res << 8) | localidx;
	}
}

uint32_t RoadStopScopeResolver::GetVariable(uint16_t variable, uint32_t parameter, GetVariableExtra &extra) const
{
	auto get_road_type_variable = [&](RoadTramType rtt) -> uint32_t {
		RoadType rt;
		if (this->tile == INVALID_TILE) {
			rt = (GetRoadTramType(this->roadtype) == rtt) ? this->roadtype : INVALID_ROADTYPE;
		} else {
			rt = GetRoadType(this->tile, rtt);
		}
		if (rt == INVALID_ROADTYPE) {
			return 0xFFFFFFFF;
		} else {
			return GetReverseRoadTypeTranslation(rt, this->roadstopspec->grf_prop.grffile);
		}
	};

	switch (variable) {
		/* View/rotation */
		case 0x40: return this->view;

		/* Stop type: 0: bus, 1: truck, 2: waypoint */
		case 0x41:
			if (this->type == StationType::Bus) return 0;
			if (this->type == StationType::Truck) return 1;
			return 2;

		/* Terrain type */
		case 0x42: return this->tile == INVALID_TILE ? 0 : (GetTileSlope(this->tile) << 8 | GetTerrainType(this->tile, TCX_NORMAL));

		/* Road type */
		case 0x43: return get_road_type_variable(RTT_ROAD);

		/* Tram type */
		case 0x44: return get_road_type_variable(RTT_TRAM);

		/* Town zone and Manhattan distance of closest town */
		case 0x45: {
			if (this->tile == INVALID_TILE) return HZB_TOWN_EDGE << 16;
			const Town *t = (this->st == nullptr) ? ClosestTownFromTile(this->tile, UINT_MAX) : this->st->town;
			return t != nullptr ? (GetTownRadiusGroup(t, this->tile) << 16 | ClampTo<uint16_t>(DistanceManhattan(this->tile, t->xy))) : HZB_TOWN_EDGE << 16;
		}

		/* Get square of Euclidean distance of closest town */
		case 0x46: {
			if (this->tile == INVALID_TILE) return 0;
			const Town *t = (this->st == nullptr) ? ClosestTownFromTile(this->tile, UINT_MAX) : this->st->town;
			return t != nullptr ? DistanceSquare(this->tile, t->xy) : 0;
		}

		/* Company information */
		case 0x47: return GetCompanyInfo(this->st == nullptr ? _current_company : this->st->owner);

		/* Animation frame */
		case 0x49: return this->tile == INVALID_TILE ? 0 : this->st->GetRoadStopAnimationFrame(this->tile);

		/* Misc info */
		case 0x50: {
			uint32_t result = 0;
			if (this->tile != INVALID_TILE) {
				if (IsDriveThroughStopTile(this->tile)) {
					result |= GetDriveThroughStopDisallowedRoadDirections(this->tile);
					RoadCachedOneWayState rcows = GetRoadCachedOneWayState(this->tile);
					if (rcows <= RCOWS_NO_ACCESS) result |= (rcows << 2);
				}
			} else {
				SetBit(result, 4);
			}
			return result;
		}

		/* Variables which use the parameter */
		/* Variables 0x60 to 0x65 and 0x69 are handled separately below */

		/* Animation frame of nearby tile */
		case 0x66: {
			if (this->tile == INVALID_TILE) return UINT_MAX;
			TileIndex tile = this->tile;
			if (parameter != 0) tile = GetNearbyTile(parameter, tile);
			return (IsAnyRoadStopTile(tile) && GetStationIndex(tile) == this->st->index) ? this->st->GetRoadStopAnimationFrame(tile) : UINT_MAX;
		}

		/* Land info of nearby tile */
		case 0x67: {
			if (this->tile == INVALID_TILE) return 0;
			TileIndex tile = this->tile;
			if (parameter != 0) tile = GetNearbyTile(parameter, tile); // only perform if it is required
			return GetNearbyTileInformation(tile, this->ro.grffile->grf_version >= 8, extra.mask);
		}

		/* Road stop info of nearby tiles */
		case 0x68: {
			return this->GetNearbyRoadStopsInfo(parameter, NearbyRoadStopInfoMode::Standard);
		}

		/* Road stop info of nearby tiles: extended */
		case A2VRI_ROADSTOP_INFO_NEARBY_TILES_EXT: {
			return this->GetNearbyRoadStopsInfo(parameter,  NearbyRoadStopInfoMode::Extended);
		}

		/* Road stop info of nearby tiles: v2 */
		case A2VRI_ROADSTOP_INFO_NEARBY_TILES_V2: {
			return this->GetNearbyRoadStopsInfo(parameter,  NearbyRoadStopInfoMode::V2);
		}

		/* GRFID of nearby road stop tiles */
		case 0x6A: {
			if (this->tile == INVALID_TILE) return 0xFFFFFFFF;
			TileIndex nearby_tile = GetNearbyTile(parameter, this->tile);

			if (!IsAnyRoadStopTile(nearby_tile)) return 0xFFFFFFFF;
			if (!IsCustomRoadStopSpecIndex(nearby_tile)) return 0;

			const RoadStopSpecList &sm = BaseStation::GetByTile(nearby_tile)->roadstop_speclist[GetCustomRoadStopSpecIndex(nearby_tile)];
			return sm.grfid;
		}

		/* 16 bit road stop ID of nearby tiles */
		case 0x6B: {
			if (this->tile == INVALID_TILE) return 0xFFFFFFFF;
			TileIndex nearby_tile = GetNearbyTile(parameter, this->tile);

			if (!IsAnyRoadStopTile(nearby_tile)) return 0xFFFFFFFF;
			if (!IsCustomRoadStopSpecIndex(nearby_tile)) return 0xFFFE;

			uint32_t grfid = this->st->roadstop_speclist[GetCustomRoadStopSpecIndex(this->tile)].grfid;

			const RoadStopSpecList &sm = BaseStation::GetByTile(nearby_tile)->roadstop_speclist[GetCustomRoadStopSpecIndex(nearby_tile)];
			if (sm.grfid == grfid) {
				return sm.localidx;
			}

			return 0xFFFE;
		}

<<<<<<< HEAD
		/* Road info of nearby tiles */
		case A2VRI_ROADSTOP_ROAD_INFO_NEARBY_TILES: {
			if (this->tile == INVALID_TILE) return 0xFFFFFFFF;
			TileIndex nearby_tile = GetNearbyTile(parameter, this->tile);

			if (!IsNormalRoadTile(nearby_tile)) return 0xFFFFFFFF;

			RoadBits road = GetRoadBits(nearby_tile, RTT_ROAD);
			RoadBits tram = GetRoadBits(nearby_tile, RTT_TRAM);
			Slope tileh = GetTileSlope(nearby_tile);
			extern uint GetRoadSpriteOffset(Slope slope, RoadBits bits);
			uint road_offset = (road == 0) ? 0xFF : GetRoadSpriteOffset(tileh, road);
			uint tram_offset = (tram == 0) ? 0xFF : GetRoadSpriteOffset(tileh, tram);

			return (tram_offset << 16) | (road_offset << 8) | (tram << 4) | (road);
		}

		case 0x7A: return GetBadgeVariableResult(*this->ro.grffile, this->roadstopspec->badges, parameter);

		case 0xF0: return this->st == nullptr ? 0 : this->st->facilities; // facilities
=======
		case 0xF0: return this->st == nullptr ? 0 : this->st->facilities.base(); // facilities
>>>>>>> f309b90a

		case 0xFA: return ClampTo<uint16_t>((this->st == nullptr ? CalTime::CurDate() : this->st->build_date) - CalTime::DAYS_TILL_ORIGINAL_BASE_YEAR); // build date
	}

	if (this->st != nullptr) return this->st->GetNewGRFVariable(this->ro, variable, parameter, extra.available);

	extra.available = false;
	return UINT_MAX;
}

const SpriteGroup *RoadStopResolverObject::ResolveReal(const RealSpriteGroup *group) const
{
	if (group == nullptr) return nullptr;

	return group->loading[0];
}

RoadStopResolverObject::RoadStopResolverObject(const RoadStopSpec *roadstopspec, BaseStation *st, TileIndex tile, RoadType roadtype, StationType type, uint8_t view,
		CallbackID callback, uint32_t param1, uint32_t param2)
	: ResolverObject(roadstopspec->grf_prop.grffile, callback, param1, param2), roadstop_scope(*this, st, roadstopspec, tile, roadtype, type, view)
{
	CargoType ctype = SpriteGroupCargo::SG_DEFAULT_NA;

	if (st == nullptr) {
		/* No station, so we are in a purchase list */
		ctype = SpriteGroupCargo::SG_PURCHASE;
	} else if (Station::IsExpected(st)) {
		const Station *station = Station::From(st);
		/* Pick the first cargo that we have waiting */
		for (const auto &[cargo, spritegroup] : roadstopspec->grf_prop) {
			if (cargo < NUM_CARGO && station->goods[cargo].CargoTotalCount() > 0) {
				ctype = cargo;
				this->root_spritegroup = spritegroup;
				break;
			}
		}
	}

	this->root_spritegroup = this->roadstop_scope.roadstopspec->grf_prop.GetSpriteGroup(ctype);
	if (this->root_spritegroup == nullptr) {
		ctype = SpriteGroupCargo::SG_DEFAULT;
		this->root_spritegroup = this->roadstop_scope.roadstopspec->grf_prop.GetSpriteGroup(ctype);
	}

	/* Remember the cargo type we've picked */
	this->roadstop_scope.cargo_type = ctype;
}

TownScopeResolver *RoadStopResolverObject::GetTown()
{
	if (!this->town_scope.has_value()) {
		Town *t;
		if (this->roadstop_scope.st != nullptr) {
			t = this->roadstop_scope.st->town;
		} else {
			t = ClosestTownFromTile(this->roadstop_scope.tile, UINT_MAX);
		}
		if (t == nullptr) return nullptr;
		this->town_scope.emplace(*this, t, this->roadstop_scope.st == nullptr);
	}
	return &*this->town_scope;
}

uint16_t GetRoadStopCallback(CallbackID callback, uint32_t param1, uint32_t param2, const RoadStopSpec *roadstopspec, BaseStation *st, TileIndex tile, RoadType roadtype, StationType type, uint8_t view)
{
	RoadStopResolverObject object(roadstopspec, st, tile, roadtype, type, view, callback, param1, param2);
	return object.ResolveCallback();
}

/**
 * Draw representation of a road stop tile for GUI purposes.
 * @param x position x of image.
 * @param y position y of image.
 * @param image an int offset for the sprite.
 * @param roadtype the RoadType of the underlying road.
 * @param spec the RoadStop's spec.
 * @return true of the tile was drawn (allows for fallback to default graphics)
 */
void DrawRoadStopTile(int x, int y, RoadType roadtype, const RoadStopSpec *spec, StationType type, int view)
{
	assert(roadtype != INVALID_ROADTYPE);
	assert(spec != nullptr);

	const RoadTypeInfo *rti = GetRoadTypeInfo(roadtype);
	RoadStopResolverObject object(spec, nullptr, INVALID_TILE, roadtype, type, view);
	const SpriteGroup *group = object.Resolve();
	if (group == nullptr || group->type != SGT_TILELAYOUT) return;
	const DrawTileSprites *dts = ((const TileLayoutSpriteGroup *)group)->ProcessRegisters(nullptr);

	PaletteID palette = COMPANY_SPRITE_COLOUR(_local_company);

	SpriteID image = dts->ground.sprite;
	PaletteID pal  = dts->ground.pal;

	RoadStopDrawModes draw_mode;
	if (spec->flags.Test(RoadStopSpecFlag::DrawModeRegister)) {
		draw_mode = static_cast<RoadStopDrawModes>(GetRegister(0x100));
	} else {
		draw_mode = spec->draw_mode;
	}

	if (type == StationType::RoadWaypoint) {
		DrawSprite(SPR_ROAD_PAVED_STRAIGHT_X, PAL_NONE, x, y);
		if (draw_mode.Test(RoadStopDrawMode::WaypGround) && GB(image, 0, SPRITE_WIDTH) != 0) {
			DrawSprite(image, GroundSpritePaletteTransform(image, pal, palette), x, y);
		}
	} else if (GB(image, 0, SPRITE_WIDTH) != 0) {
		DrawSprite(image, GroundSpritePaletteTransform(image, pal, palette), x, y);
	}

	if (view >= 4) {
		/* Drive-through stop */
		uint sprite_offset = 5 - view;

		/* Road underlay takes precedence over tram */
		if (type == StationType::RoadWaypoint || draw_mode.Test(RoadStopDrawMode::Overlay)) {
			if (rti->UsesOverlay()) {
				SpriteID ground = GetCustomRoadSprite(rti, INVALID_TILE, ROTSG_GROUND);
				DrawSprite(ground + sprite_offset, PAL_NONE, x, y);

				SpriteID overlay = GetCustomRoadSprite(rti, INVALID_TILE, ROTSG_OVERLAY);
				if (overlay) DrawSprite(overlay + sprite_offset, PAL_NONE, x, y);
			} else if (RoadTypeIsTram(roadtype)) {
				DrawSprite(SPR_TRAMWAY_TRAM + sprite_offset, PAL_NONE, x, y);
			}
		}
	} else {
		/* Bay stop */
		if (draw_mode.Test(RoadStopDrawMode::Road) && rti->UsesOverlay()) {
			SpriteID ground = GetCustomRoadSprite(rti, INVALID_TILE, ROTSG_ROADSTOP);
			DrawSprite(ground + view, PAL_NONE, x, y);
		}
	}

	DrawCommonTileSeqInGUI(x, y, dts, 0, 0, palette, true);
}

/** Wrapper for animation control, see GetRoadStopCallback. */
uint16_t GetAnimRoadStopCallback(CallbackID callback, uint32_t param1, uint32_t param2, const RoadStopSpec *roadstopspec, BaseStation *st, TileIndex tile, int extra_data)
{
	return GetRoadStopCallback(callback, param1, param2, roadstopspec, st, tile, INVALID_ROADTYPE, GetStationType(tile), GetStationGfx(tile));
}

struct RoadStopAnimationFrameAnimationHelper {
	static uint8_t Get(BaseStation *st, TileIndex tile) { return st->GetRoadStopAnimationFrame(tile); }
	static bool Set(BaseStation *st, TileIndex tile, uint8_t frame) { return st->SetRoadStopAnimationFrame(tile, frame); }
};

/** Helper class for animation control. */
struct RoadStopAnimationBase : public AnimationBase<RoadStopAnimationBase, RoadStopSpec, BaseStation, int, GetAnimRoadStopCallback, RoadStopAnimationFrameAnimationHelper> {
	static constexpr CallbackID cb_animation_speed      = CBID_STATION_ANIMATION_SPEED;
	static constexpr CallbackID cb_animation_next_frame = CBID_STATION_ANIM_NEXT_FRAME;

	static constexpr RoadStopCallbackMask cbm_animation_speed      = RoadStopCallbackMask::AnimationSpeed;
	static constexpr RoadStopCallbackMask cbm_animation_next_frame = RoadStopCallbackMask::AnimationNextFrame;
};

void AnimateRoadStopTile(TileIndex tile)
{
	const RoadStopSpec *ss = GetRoadStopSpec(tile);
	if (ss == nullptr) return;

	RoadStopAnimationBase::AnimateTile(ss, BaseStation::GetByTile(tile), tile, ss->flags.Test(RoadStopSpecFlag::Cb141RandomBits));
}

uint8_t GetRoadStopTileAnimationSpeed(TileIndex tile)
{
	const RoadStopSpec *ss = GetRoadStopSpec(tile);
	if (ss == nullptr) return 0;

	return RoadStopAnimationBase::GetAnimationSpeed(ss);
}

void TriggerRoadStopAnimation(BaseStation *st, TileIndex trigger_tile, StationAnimationTrigger trigger, CargoType cargo_type)
{
	/* Get Station if it wasn't supplied */
	if (st == nullptr) st = BaseStation::GetByTile(trigger_tile);

	/* Check the cached animation trigger bitmask to see if we need
	 * to bother with any further processing. */
	if (!HasBit(st->cached_roadstop_anim_triggers, trigger)) return;

	uint16_t random_bits = Random();
	auto process_tile = [&](TileIndex cur_tile) {
		const RoadStopSpec *ss = GetRoadStopSpec(cur_tile);
		if (ss != nullptr && HasBit(ss->animation.triggers, trigger)) {
			CargoType cargo;
			if (cargo_type == INVALID_CARGO) {
				cargo = INVALID_CARGO;
			} else {
				cargo = ss->grf_prop.grffile->cargo_map[cargo_type];
			}
			RoadStopAnimationBase::ChangeAnimationFrame(CBID_STATION_ANIM_START_STOP, ss, st, cur_tile, (random_bits << 16) | Random(), (uint8_t)trigger | (cargo << 8));
		}
	};

	if (trigger == SAT_NEW_CARGO || trigger == SAT_CARGO_TAKEN || trigger == SAT_250_TICKS) {
		for (const RoadStopTileData &tile_data : st->custom_roadstop_tile_data) {
			process_tile(tile_data.tile);
		}
	} else {
		process_tile(trigger_tile);
	}
}

/**
 * Trigger road stop randomisation
 *
 * @param st the station being triggered
 * @param tile the exact tile of the station that should be triggered
 * @param trigger trigger type
 * @param cargo_type cargo type causing the trigger
 */
void TriggerRoadStopRandomisation(Station *st, TileIndex tile, RoadStopRandomTrigger trigger, CargoType cargo_type)
{
	if (st == nullptr) st = Station::GetByTile(tile);

	/* Check the cached cargo trigger bitmask to see if we need
	 * to bother with any further processing. */
	if (st->cached_roadstop_cargo_triggers == 0) return;
	if (cargo_type != INVALID_CARGO && !HasBit(st->cached_roadstop_cargo_triggers, cargo_type)) return;

	SetBit(st->waiting_triggers, trigger);

	uint32_t whole_reseed = 0;

	/* Bitmask of completely empty cargo types to be matched. */
	CargoTypes empty_mask = (trigger == RSRT_CARGO_TAKEN) ? GetEmptyMask(st) : 0;

	uint32_t used_triggers = 0;
	auto process_tile = [&](TileIndex cur_tile) {
		const RoadStopSpec *ss = GetRoadStopSpec(cur_tile);
		if (ss == nullptr) return;

		/* Cargo taken "will only be triggered if all of those
		 * cargo types have no more cargo waiting." */
		if (trigger == RSRT_CARGO_TAKEN) {
			if ((ss->cargo_triggers & ~empty_mask) != 0) return;
		}

		if (cargo_type == INVALID_CARGO || HasBit(ss->cargo_triggers, cargo_type)) {
			RoadStopResolverObject object(ss, st, cur_tile, INVALID_ROADTYPE, GetStationType(cur_tile), GetStationGfx(cur_tile));
			object.waiting_triggers = st->waiting_triggers;

			const SpriteGroup *group = object.Resolve();
			if (group == nullptr) return;

			used_triggers |= object.used_triggers;

			uint32_t reseed = object.GetReseedSum();
			if (reseed != 0) {
				whole_reseed |= reseed;
				reseed >>= 16;

				/* Set individual tile random bits */
				uint8_t random_bits = st->GetRoadStopRandomBits(cur_tile);
				random_bits &= ~reseed;
				random_bits |= Random() & reseed;
				st->SetRoadStopRandomBits(cur_tile, random_bits);

				MarkTileDirtyByTile(cur_tile, VMDF_NOT_MAP_MODE);
			}
		}
	};
	if (trigger == RSRT_NEW_CARGO || trigger == RSRT_CARGO_TAKEN) {
		for (const RoadStopTileData &tile_data : st->custom_roadstop_tile_data) {
			process_tile(tile_data.tile);
		}
	} else {
		process_tile(tile);
	}

	/* Update whole station random bits */
	st->waiting_triggers &= ~used_triggers;
	if ((whole_reseed & 0xFFFF) != 0) {
		st->random_bits &= ~whole_reseed;
		st->random_bits |= Random() & whole_reseed;
	}
}

/**
 * Checks if there's any new stations by a specific RoadStopType
 * @param rs the RoadStopType to check.
 * @param roadtype the RoadType to check.
 * @return true if there was any new RoadStopSpec's found for the given RoadStopType and RoadType, else false.
 */
bool GetIfNewStopsByType(RoadStopType rs, RoadType roadtype)
{
	for (const auto &cls : RoadStopClass::Classes()) {
		/* Ignore the waypoint class. */
		if (IsWaypointClass(cls)) continue;
		/* Ignore the default class with only the default station. */
		if (cls.Index() == ROADSTOP_CLASS_DFLT && cls.GetSpecCount() == 1) continue;
		if (GetIfClassHasNewStopsByType(&cls, rs, roadtype)) return true;
	}
	return false;
}

/**
 * Checks if the given RoadStopClass has any specs assigned to it, compatible with the given RoadStopType.
 * @param roadstopclass the RoadStopClass to check.
 * @param rs the RoadStopType to check.
 * @param roadtype the RoadType to check.
 * @return true if the RoadStopSpec has any specs compatible with the given RoadStopType and RoadType.
 */
bool GetIfClassHasNewStopsByType(const RoadStopClass *roadstopclass, RoadStopType rs, RoadType roadtype)
{
	for (const auto spec : roadstopclass->Specs()) {
		if (GetIfStopIsForType(spec, rs, roadtype)) return true;
	}
	return false;
}

/**
 * Checks if the given RoadStopSpec is compatible with the given RoadStopType.
 * @param roadstopspec the RoadStopSpec to check.
 * @param rs the RoadStopType to check.
 * @param roadtype the RoadType to check.
 * @return true if the RoadStopSpec is compatible with the given RoadStopType and RoadType.
 */
bool GetIfStopIsForType(const RoadStopSpec *roadstopspec, RoadStopType rs, RoadType roadtype)
{
	// The roadstopspec is nullptr, must be the default station, always return true.
	if (roadstopspec == nullptr) return true;

	if (roadstopspec->flags.Test(RoadStopSpecFlag::RoadOnly) && !RoadTypeIsRoad(roadtype)) return false;
	if (roadstopspec->flags.Test(RoadStopSpecFlag::TramOnly) && !RoadTypeIsTram(roadtype)) return false;

	if (roadstopspec->stop_type == ROADSTOPTYPE_ALL) return true;

	switch (rs) {
		case RoadStopType::Bus:
			if (roadstopspec->stop_type == ROADSTOPTYPE_PASSENGER) return true;
			break;

		case RoadStopType::Truck:
			if (roadstopspec->stop_type == ROADSTOPTYPE_FREIGHT) return true;
			break;

		default:
			NOT_REACHED();
	}
	return false;
}

const RoadStopSpec *GetRoadStopSpec(TileIndex t)
{
	if (!IsCustomRoadStopSpecIndex(t)) return nullptr;

	const BaseStation *st = BaseStation::GetByTile(t);
	uint specindex = GetCustomRoadStopSpecIndex(t);
	return specindex < st->roadstop_speclist.size() ? st->roadstop_speclist[specindex].spec : nullptr;
}

int AllocateRoadStopSpecToStation(const RoadStopSpec *statspec, BaseStation *st, bool exec)
{
	uint i;

	if (statspec == nullptr || st == nullptr) return 0;

	/* Try to find the same spec and return that one */
	for (i = 1; i < st->roadstop_speclist.size() && i < NUM_ROADSTOPSPECS_PER_STATION; i++) {
		if (st->roadstop_speclist[i].spec == statspec) return i;
	}

	/* Try to find an unused spec slot */
	for (i = 1; i < st->roadstop_speclist.size() && i < NUM_ROADSTOPSPECS_PER_STATION; i++) {
		if (st->roadstop_speclist[i].spec == nullptr && st->roadstop_speclist[i].grfid == 0) break;
	}

	if (i == NUM_ROADSTOPSPECS_PER_STATION) {
		/* Full, give up */
		return -1;
	}

	if (exec) {
		if (i >= st->roadstop_speclist.size()) st->roadstop_speclist.resize(i + 1);
		st->roadstop_speclist[i].spec     = statspec;
		st->roadstop_speclist[i].grfid    = statspec->grf_prop.grfid;
		st->roadstop_speclist[i].localidx = statspec->grf_prop.local_id;

		StationUpdateRoadStopCachedTriggers(st);
	}

	return i;
}

void DeallocateRoadStopSpecFromStation(BaseStation *st, uint8_t specindex)
{
	/* specindex of 0 (default) is never freeable */
	if (specindex == 0) return;

	/* Check custom road stop tiles if the specindex is still in use */
	for (const RoadStopTileData &tile_data : st->custom_roadstop_tile_data) {
		if (GetCustomRoadStopSpecIndex(tile_data.tile) == specindex) {
			return;
		}
	}

	/* This specindex is no longer in use, so deallocate it */
	st->roadstop_speclist[specindex].spec     = nullptr;
	st->roadstop_speclist[specindex].grfid    = 0;
	st->roadstop_speclist[specindex].localidx = 0;

	/* If this was the highest spec index, reallocate */
	if (specindex == st->roadstop_speclist.size() - 1) {
		size_t num_specs;
		for (num_specs = st->roadstop_speclist.size() - 1; num_specs > 0; num_specs--) {
			if (st->roadstop_speclist[num_specs].grfid != 0) break;
		}

		if (num_specs > 0) {
			st->roadstop_speclist.resize(num_specs + 1);
		} else {
			st->roadstop_speclist.clear();
			st->cached_roadstop_anim_triggers = 0;
			st->cached_roadstop_cargo_triggers = 0;
			return;
		}
	}

	StationUpdateRoadStopCachedTriggers(st);
}

/**
 * Update the cached animation trigger bitmask for a station.
 * @param st Station to update.
 */
void StationUpdateRoadStopCachedTriggers(BaseStation *st)
{
	st->cached_roadstop_anim_triggers = 0;
	st->cached_roadstop_cargo_triggers = 0;

	/* Combine animation trigger bitmask for all road stop specs
	 * of this station. */
	for (const auto &sm : GetStationSpecList<RoadStopSpec>(st)) {
		if (sm.spec == nullptr) continue;
		st->cached_roadstop_anim_triggers |= sm.spec->animation.triggers;
		st->cached_roadstop_cargo_triggers |= sm.spec->cargo_triggers;
	}
}

void DumpRoadStopSpriteGroup(const BaseStation *st, const RoadStopSpec *spec, SpriteGroupDumper &dumper)
{
	bool written_group = false;

	for (const auto &[cargo, spritegroup] : spec->grf_prop) {
		if (written_group) {
			dumper.Print("");
		} else {
			written_group = true;
		}
		switch (cargo) {
			case SpriteGroupCargo::SG_DEFAULT:
				dumper.Print("SG_DEFAULT");
				break;
			case SpriteGroupCargo::SG_PURCHASE:
				dumper.Print("SG_PURCHASE");
				break;
			case SpriteGroupCargo::SG_DEFAULT_NA:
				dumper.Print("SG_DEFAULT_NA");
				break;
			default:
				dumper.Print(fmt::format("Cargo: {}", cargo));
				break;
		}
		dumper.DumpSpriteGroup(spritegroup, 0);
	}
}<|MERGE_RESOLUTION|>--- conflicted
+++ resolved
@@ -240,7 +240,6 @@
 			return 0xFFFE;
 		}
 
-<<<<<<< HEAD
 		/* Road info of nearby tiles */
 		case A2VRI_ROADSTOP_ROAD_INFO_NEARBY_TILES: {
 			if (this->tile == INVALID_TILE) return 0xFFFFFFFF;
@@ -260,10 +259,7 @@
 
 		case 0x7A: return GetBadgeVariableResult(*this->ro.grffile, this->roadstopspec->badges, parameter);
 
-		case 0xF0: return this->st == nullptr ? 0 : this->st->facilities; // facilities
-=======
 		case 0xF0: return this->st == nullptr ? 0 : this->st->facilities.base(); // facilities
->>>>>>> f309b90a
 
 		case 0xFA: return ClampTo<uint16_t>((this->st == nullptr ? CalTime::CurDate() : this->st->build_date) - CalTime::DAYS_TILL_ORIGINAL_BASE_YEAR); // build date
 	}
