--- conflicted
+++ resolved
@@ -431,13 +431,8 @@
 		const RoadStopSpec *ss = GetRoadStopSpec(cur_tile);
 		if (ss != nullptr && HasBit(ss->animation.triggers, trigger)) {
 			CargoID cargo;
-<<<<<<< HEAD
-			if (cargo_type == CT_INVALID) {
-				cargo = CT_INVALID;
-=======
-			if (!IsValidCargoID(cargo_type)) {
+			if (cargo_type == INVALID_CARGO) {
 				cargo = INVALID_CARGO;
->>>>>>> f7bd70ba
 			} else {
 				cargo = ss->grf_prop.grffile->cargo_map[cargo_type];
 			}
@@ -469,7 +464,7 @@
 	/* Check the cached cargo trigger bitmask to see if we need
 	 * to bother with any further processing. */
 	if (st->cached_roadstop_cargo_triggers == 0) return;
-	if (cargo_type != CT_INVALID && !HasBit(st->cached_roadstop_cargo_triggers, cargo_type)) return;
+	if (cargo_type != INVALID_CARGO && !HasBit(st->cached_roadstop_cargo_triggers, cargo_type)) return;
 
 	SetBit(st->waiting_triggers, trigger);
 
@@ -489,7 +484,7 @@
 			if ((ss->cargo_triggers & ~empty_mask) != 0) return;
 		}
 
-		if (cargo_type == CT_INVALID || HasBit(ss->cargo_triggers, cargo_type)) {
+		if (cargo_type == INVALID_CARGO || HasBit(ss->cargo_triggers, cargo_type)) {
 			RoadStopResolverObject object(ss, st, cur_tile, INVALID_ROADTYPE, GetStationType(cur_tile), GetStationGfx(cur_tile));
 			object.waiting_triggers = st->waiting_triggers;
 
@@ -687,11 +682,11 @@
 
 void DumpRoadStopSpriteGroup(const BaseStation *st, const RoadStopSpec *spec, SpriteGroupDumper &dumper)
 {
-	CargoID ctype = CT_DEFAULT_NA;
+	CargoID ctype = SpriteGroupCargo::SG_DEFAULT_NA;
 
 	if (st == nullptr) {
 		/* No station, so we are in a purchase list */
-		ctype = CT_PURCHASE;
+		ctype = SpriteGroupCargo::SG_PURCHASE;
 	} else if (Station::IsExpected(st)) {
 		const Station *station = Station::From(st);
 		/* Pick the first cargo that we have waiting */
@@ -705,7 +700,7 @@
 	}
 
 	if (spec->grf_prop.spritegroup[ctype] == nullptr) {
-		ctype = CT_DEFAULT;
+		ctype = SpriteGroupCargo::SG_DEFAULT;
 	}
 
 	dumper.DumpSpriteGroup(spec->grf_prop.spritegroup[ctype], 0);
