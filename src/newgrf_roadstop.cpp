--- conflicted
+++ resolved
@@ -66,7 +66,6 @@
 	return this->st == nullptr ? 0 : this->st->waiting_triggers;
 }
 
-<<<<<<< HEAD
 uint32_t RoadStopScopeResolver::GetNearbyRoadStopsInfo(uint32_t parameter, RoadStopScopeResolver::NearbyRoadStopInfoMode mode) const
 {
 	if (this->tile == INVALID_TILE) return 0xFFFFFFFF;
@@ -106,10 +105,7 @@
 	}
 }
 
-uint32_t RoadStopScopeResolver::GetVariable(uint16_t variable, uint32_t parameter, GetVariableExtra *extra) const
-=======
-uint32_t RoadStopScopeResolver::GetVariable(uint8_t variable, [[maybe_unused]] uint32_t parameter, bool &available) const
->>>>>>> 5bc3723b
+uint32_t RoadStopScopeResolver::GetVariable(uint16_t variable, uint32_t parameter, GetVariableExtra &extra) const
 {
 	auto get_road_type_variable = [&](RoadTramType rtt) -> uint32_t {
 		RoadType rt;
@@ -195,7 +191,7 @@
 			if (this->tile == INVALID_TILE) return 0;
 			TileIndex tile = this->tile;
 			if (parameter != 0) tile = GetNearbyTile(parameter, tile); // only perform if it is required
-			return GetNearbyTileInformation(tile, this->ro.grffile->grf_version >= 8, extra->mask);
+			return GetNearbyTileInformation(tile, this->ro.grffile->grf_version >= 8, extra.mask);
 		}
 
 		/* Road stop info of nearby tiles */
@@ -264,13 +260,9 @@
 		case 0xFA: return ClampTo<uint16_t>((this->st == nullptr ? CalTime::CurDate() : this->st->build_date) - CalTime::DAYS_TILL_ORIGINAL_BASE_YEAR); // build date
 	}
 
-	if (this->st != nullptr) return this->st->GetNewGRFVariable(this->ro, variable, parameter, &(extra->available));
-
-<<<<<<< HEAD
-	extra->available = false;
-=======
-	available = false;
->>>>>>> 5bc3723b
+	if (this->st != nullptr) return this->st->GetNewGRFVariable(this->ro, variable, parameter, extra.available);
+
+	extra.available = false;
 	return UINT_MAX;
 }
 
