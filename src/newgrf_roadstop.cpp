/*
 * This file is part of OpenTTD.
 * OpenTTD is free software; you can redistribute it and/or modify it under the terms of the GNU General Public License as published by the Free Software Foundation, version 2.
 * OpenTTD is distributed in the hope that it will be useful, but WITHOUT ANY WARRANTY; without even the implied warranty of MERCHANTABILITY or FITNESS FOR A PARTICULAR PURPOSE.
 * See the GNU General Public License for more details. You should have received a copy of the GNU General Public License along with OpenTTD. If not, see <http://www.gnu.org/licenses/>.
 */

/** @file command.cpp Handling of NewGRF road stops. */

#include "stdafx.h"
#include "debug.h"
#include "station_base.h"
#include "roadstop_base.h"
#include "newgrf_roadstop.h"
#include "newgrf_class_func.h"
#include "newgrf_cargo.h"
#include "newgrf_roadtype.h"
#include "gfx_type.h"
#include "company_func.h"
#include "road.h"
#include "window_type.h"
#include "date_func.h"
#include "town.h"
#include "viewport_func.h"
#include "newgrf_animation_base.h"
#include "newgrf_sound.h"
#include "newgrf_extension.h"
#include "newgrf_dump.h"

#include "safeguards.h"

template <>
void RoadStopClass::InsertDefaults()
{
	/* Set up initial data */
	RoadStopClass::Get(RoadStopClass::Allocate(ROADSTOP_CLASS_LABEL_DEFAULT))->name = STR_STATION_CLASS_DFLT;
	RoadStopClass::Get(RoadStopClass::Allocate(ROADSTOP_CLASS_LABEL_DEFAULT))->Insert(nullptr);
	RoadStopClass::Get(RoadStopClass::Allocate(ROADSTOP_CLASS_LABEL_WAYPOINT))->name = STR_STATION_CLASS_WAYP;
	RoadStopClass::Get(RoadStopClass::Allocate(ROADSTOP_CLASS_LABEL_WAYPOINT))->Insert(nullptr);
}

template <>
bool RoadStopClass::IsUIAvailable(uint) const
{
	return true;
}

/* Instantiate RoadStopClass. */
template class NewGRFClass<RoadStopSpec, RoadStopClassID, ROADSTOP_CLASS_MAX>;

static const uint NUM_ROADSTOPSPECS_PER_STATION = 63; ///< Maximum number of parts per station.

uint32_t RoadStopScopeResolver::GetRandomBits() const
{
	if (this->st == nullptr) return 0;

	uint32_t bits = this->st->random_bits;
	if (this->tile != INVALID_TILE && Station::IsExpected(this->st)) {
		bits |= Station::From(this->st)->GetRoadStopRandomBits(this->tile) << 16;
	}
	return bits;
}

uint32_t RoadStopScopeResolver::GetTriggers() const
{
	return this->st == nullptr ? 0 : this->st->waiting_triggers;
}

uint32_t RoadStopScopeResolver::GetNearbyRoadStopsInfo(uint32_t parameter, RoadStopScopeResolver::NearbyRoadStopInfoMode mode) const
{
	if (this->tile == INVALID_TILE) return 0xFFFFFFFF;
	TileIndex nearby_tile = GetNearbyTile(parameter, this->tile);

	if (!IsAnyRoadStopTile(nearby_tile)) return 0xFFFFFFFF;

	uint32_t grfid = this->st->roadstop_speclist[GetCustomRoadStopSpecIndex(this->tile)].grfid;
	bool same_orientation = GetStationGfx(this->tile) == GetStationGfx(nearby_tile);
	bool same_station = GetStationIndex(nearby_tile) == this->st->index;
	uint32_t res = GetStationGfx(nearby_tile) << 12 | !same_orientation << 11 | !!same_station << 10;
	StationType type = GetStationType(nearby_tile);
	if (type == StationType::Truck) res |= (1 << 16);
	if (type == StationType::RoadWaypoint) res |= (2 << 16);
	if (type == this->type) SetBit(res, 20);

	uint16_t localidx = 0;
	if (IsCustomRoadStopSpecIndex(nearby_tile)) {
		const RoadStopSpecList &ssl = BaseStation::GetByTile(nearby_tile)->roadstop_speclist[GetCustomRoadStopSpecIndex(nearby_tile)];
		localidx = ssl.localidx;
		res |= 1 << (ssl.grfid != grfid ? 9 : 8);
	}
	if (IsDriveThroughStopTile(nearby_tile)) {
		res |= (GetDriveThroughStopDisallowedRoadDirections(nearby_tile) << 21);
	}

	switch (mode) {
		case NearbyRoadStopInfoMode::Standard:
		default:
			return res | ClampTo<uint8_t>(localidx);

		case NearbyRoadStopInfoMode::Extended:
			return res | (localidx & 0xFF) | ((localidx & 0xFF00) << 16);

		case NearbyRoadStopInfoMode::V2:
			return (res << 8) | localidx;
	}
}

uint32_t RoadStopScopeResolver::GetVariable(uint16_t variable, uint32_t parameter, GetVariableExtra &extra) const
{
	auto get_road_type_variable = [&](RoadTramType rtt) -> uint32_t {
		RoadType rt;
		if (this->tile == INVALID_TILE) {
			rt = (GetRoadTramType(this->roadtype) == rtt) ? this->roadtype : INVALID_ROADTYPE;
		} else {
			rt = GetRoadType(this->tile, rtt);
		}
		if (rt == INVALID_ROADTYPE) {
			return 0xFFFFFFFF;
		} else {
			return GetReverseRoadTypeTranslation(rt, this->roadstopspec->grf_prop.grffile);
		}
	};

	switch (variable) {
		/* View/rotation */
		case 0x40: return this->view;

		/* Stop type: 0: bus, 1: truck, 2: waypoint */
		case 0x41:
			if (this->type == StationType::Bus) return 0;
			if (this->type == StationType::Truck) return 1;
			return 2;

		/* Terrain type */
		case 0x42: return this->tile == INVALID_TILE ? 0 : (GetTileSlope(this->tile) << 8 | GetTerrainType(this->tile, TCX_NORMAL));

		/* Road type */
		case 0x43: return get_road_type_variable(RTT_ROAD);

		/* Tram type */
		case 0x44: return get_road_type_variable(RTT_TRAM);

		/* Town zone and Manhattan distance of closest town */
		case 0x45: {
			if (this->tile == INVALID_TILE) return HZB_TOWN_EDGE << 16;
			const Town *t = (this->st == nullptr) ? ClosestTownFromTile(this->tile, UINT_MAX) : this->st->town;
			return t != nullptr ? (GetTownRadiusGroup(t, this->tile) << 16 | ClampTo<uint16_t>(DistanceManhattan(this->tile, t->xy))) : HZB_TOWN_EDGE << 16;
		}

		/* Get square of Euclidean distance of closest town */
		case 0x46: {
			if (this->tile == INVALID_TILE) return 0;
			const Town *t = (this->st == nullptr) ? ClosestTownFromTile(this->tile, UINT_MAX) : this->st->town;
			return t != nullptr ? DistanceSquare(this->tile, t->xy) : 0;
		}

		/* Company information */
		case 0x47: return GetCompanyInfo(this->st == nullptr ? _current_company : this->st->owner);

		/* Animation frame */
		case 0x49: return this->tile == INVALID_TILE ? 0 : this->st->GetRoadStopAnimationFrame(this->tile);

		/* Misc info */
		case 0x50: {
			uint32_t result = 0;
			if (this->tile != INVALID_TILE) {
				if (IsDriveThroughStopTile(this->tile)) {
					result |= GetDriveThroughStopDisallowedRoadDirections(this->tile);
					RoadCachedOneWayState rcows = GetRoadCachedOneWayState(this->tile);
					if (rcows <= RCOWS_NO_ACCESS) result |= (rcows << 2);
				}
			} else {
				SetBit(result, 4);
			}
			return result;
		}

		/* Variables which use the parameter */
		/* Variables 0x60 to 0x65 and 0x69 are handled separately below */

		/* Animation frame of nearby tile */
		case 0x66: {
			if (this->tile == INVALID_TILE) return UINT_MAX;
			TileIndex tile = this->tile;
			if (parameter != 0) tile = GetNearbyTile(parameter, tile);
			return (IsAnyRoadStopTile(tile) && GetStationIndex(tile) == this->st->index) ? this->st->GetRoadStopAnimationFrame(tile) : UINT_MAX;
		}

		/* Land info of nearby tile */
		case 0x67: {
			if (this->tile == INVALID_TILE) return 0;
			TileIndex tile = this->tile;
			if (parameter != 0) tile = GetNearbyTile(parameter, tile); // only perform if it is required
			return GetNearbyTileInformation(tile, this->ro.grffile->grf_version >= 8, extra.mask);
		}

		/* Road stop info of nearby tiles */
		case 0x68: {
			return this->GetNearbyRoadStopsInfo(parameter, NearbyRoadStopInfoMode::Standard);
		}

		/* Road stop info of nearby tiles: extended */
		case A2VRI_ROADSTOP_INFO_NEARBY_TILES_EXT: {
			return this->GetNearbyRoadStopsInfo(parameter,  NearbyRoadStopInfoMode::Extended);
		}

		/* Road stop info of nearby tiles: v2 */
		case A2VRI_ROADSTOP_INFO_NEARBY_TILES_V2: {
			return this->GetNearbyRoadStopsInfo(parameter,  NearbyRoadStopInfoMode::V2);
		}

		/* GRFID of nearby road stop tiles */
		case 0x6A: {
			if (this->tile == INVALID_TILE) return 0xFFFFFFFF;
			TileIndex nearby_tile = GetNearbyTile(parameter, this->tile);

			if (!IsAnyRoadStopTile(nearby_tile)) return 0xFFFFFFFF;
			if (!IsCustomRoadStopSpecIndex(nearby_tile)) return 0;

			const RoadStopSpecList &sm = BaseStation::GetByTile(nearby_tile)->roadstop_speclist[GetCustomRoadStopSpecIndex(nearby_tile)];
			return sm.grfid;
		}

		/* 16 bit road stop ID of nearby tiles */
		case 0x6B: {
			if (this->tile == INVALID_TILE) return 0xFFFFFFFF;
			TileIndex nearby_tile = GetNearbyTile(parameter, this->tile);

			if (!IsAnyRoadStopTile(nearby_tile)) return 0xFFFFFFFF;
			if (!IsCustomRoadStopSpecIndex(nearby_tile)) return 0xFFFE;

			uint32_t grfid = this->st->roadstop_speclist[GetCustomRoadStopSpecIndex(this->tile)].grfid;

			const RoadStopSpecList &sm = BaseStation::GetByTile(nearby_tile)->roadstop_speclist[GetCustomRoadStopSpecIndex(nearby_tile)];
			if (sm.grfid == grfid) {
				return sm.localidx;
			}

			return 0xFFFE;
		}

		/* Road info of nearby tiles */
		case A2VRI_ROADSTOP_ROAD_INFO_NEARBY_TILES: {
			if (this->tile == INVALID_TILE) return 0xFFFFFFFF;
			TileIndex nearby_tile = GetNearbyTile(parameter, this->tile);

			if (!IsNormalRoadTile(nearby_tile)) return 0xFFFFFFFF;

			RoadBits road = GetRoadBits(nearby_tile, RTT_ROAD);
			RoadBits tram = GetRoadBits(nearby_tile, RTT_TRAM);
			Slope tileh = GetTileSlope(nearby_tile);
			extern uint GetRoadSpriteOffset(Slope slope, RoadBits bits);
			uint road_offset = (road == 0) ? 0xFF : GetRoadSpriteOffset(tileh, road);
			uint tram_offset = (tram == 0) ? 0xFF : GetRoadSpriteOffset(tileh, tram);

			return (tram_offset << 16) | (road_offset << 8) | (tram << 4) | (road);
		}

		case 0xF0: return this->st == nullptr ? 0 : this->st->facilities; // facilities

		case 0xFA: return ClampTo<uint16_t>((this->st == nullptr ? CalTime::CurDate() : this->st->build_date) - CalTime::DAYS_TILL_ORIGINAL_BASE_YEAR); // build date
	}

	if (this->st != nullptr) return this->st->GetNewGRFVariable(this->ro, variable, parameter, extra.available);

	extra.available = false;
	return UINT_MAX;
}

const SpriteGroup *RoadStopResolverObject::ResolveReal(const RealSpriteGroup *group) const
{
	if (group == nullptr) return nullptr;

	return group->loading[0];
}

RoadStopResolverObject::RoadStopResolverObject(const RoadStopSpec *roadstopspec, BaseStation *st, TileIndex tile, RoadType roadtype, StationType type, uint8_t view,
		CallbackID callback, uint32_t param1, uint32_t param2)
	: ResolverObject(roadstopspec->grf_prop.grffile, callback, param1, param2), roadstop_scope(*this, st, roadstopspec, tile, roadtype, type, view)
{
	CargoType ctype = SpriteGroupCargo::SG_DEFAULT_NA;

	if (st == nullptr) {
		/* No station, so we are in a purchase list */
		ctype = SpriteGroupCargo::SG_PURCHASE;
	} else if (Station::IsExpected(st)) {
		const Station *station = Station::From(st);
		/* Pick the first cargo that we have waiting */
		for (const CargoSpec *cs : CargoSpec::Iterate()) {
			if (roadstopspec->grf_prop.spritegroup[cs->Index()] != nullptr &&
					station->goods[cs->Index()].CargoTotalCount() > 0) {
				ctype = cs->Index();
				break;
			}
		}
	}

	if (roadstopspec->grf_prop.spritegroup[ctype] == nullptr) {
		ctype = SpriteGroupCargo::SG_DEFAULT;
	}

	/* Remember the cargo type we've picked */
	this->roadstop_scope.cargo_type = ctype;
	this->root_spritegroup = roadstopspec->grf_prop.spritegroup[ctype];
}

TownScopeResolver *RoadStopResolverObject::GetTown()
{
	if (!this->town_scope.has_value()) {
		Town *t;
		if (this->roadstop_scope.st != nullptr) {
			t = this->roadstop_scope.st->town;
		} else {
			t = ClosestTownFromTile(this->roadstop_scope.tile, UINT_MAX);
		}
		if (t == nullptr) return nullptr;
		this->town_scope.emplace(*this, t, this->roadstop_scope.st == nullptr);
	}
	return &*this->town_scope;
}

uint16_t GetRoadStopCallback(CallbackID callback, uint32_t param1, uint32_t param2, const RoadStopSpec *roadstopspec, BaseStation *st, TileIndex tile, RoadType roadtype, StationType type, uint8_t view)
{
	RoadStopResolverObject object(roadstopspec, st, tile, roadtype, type, view, callback, param1, param2);
	return object.ResolveCallback();
}

/**
 * Draw representation of a road stop tile for GUI purposes.
 * @param x position x of image.
 * @param y position y of image.
 * @param image an int offset for the sprite.
 * @param roadtype the RoadType of the underlying road.
 * @param spec the RoadStop's spec.
 * @return true of the tile was drawn (allows for fallback to default graphics)
 */
void DrawRoadStopTile(int x, int y, RoadType roadtype, const RoadStopSpec *spec, StationType type, int view)
{
	assert(roadtype != INVALID_ROADTYPE);
	assert(spec != nullptr);

	const RoadTypeInfo *rti = GetRoadTypeInfo(roadtype);
	RoadStopResolverObject object(spec, nullptr, INVALID_TILE, roadtype, type, view);
	const SpriteGroup *group = object.Resolve();
	if (group == nullptr || group->type != SGT_TILELAYOUT) return;
	const DrawTileSprites *dts = ((const TileLayoutSpriteGroup *)group)->ProcessRegisters(nullptr);

	PaletteID palette = COMPANY_SPRITE_COLOUR(_local_company);

	SpriteID image = dts->ground.sprite;
	PaletteID pal  = dts->ground.pal;

	RoadStopDrawMode draw_mode;
	if (HasBit(spec->flags, RSF_DRAW_MODE_REGISTER)) {
		draw_mode = static_cast<RoadStopDrawMode>(GetRegister(0x100));
	} else {
		draw_mode = spec->draw_mode;
	}

	if (type == StationType::RoadWaypoint) {
		DrawSprite(SPR_ROAD_PAVED_STRAIGHT_X, PAL_NONE, x, y);
		if ((draw_mode & ROADSTOP_DRAW_MODE_WAYP_GROUND) && GB(image, 0, SPRITE_WIDTH) != 0) {
			DrawSprite(image, GroundSpritePaletteTransform(image, pal, palette), x, y);
		}
	} else if (GB(image, 0, SPRITE_WIDTH) != 0) {
		DrawSprite(image, GroundSpritePaletteTransform(image, pal, palette), x, y);
	}

	if (view >= 4) {
		/* Drive-through stop */
		uint sprite_offset = 5 - view;

		/* Road underlay takes precedence over tram */
		if (type == StationType::RoadWaypoint || draw_mode & ROADSTOP_DRAW_MODE_OVERLAY) {
			if (rti->UsesOverlay()) {
				SpriteID ground = GetCustomRoadSprite(rti, INVALID_TILE, ROTSG_GROUND);
				DrawSprite(ground + sprite_offset, PAL_NONE, x, y);

				SpriteID overlay = GetCustomRoadSprite(rti, INVALID_TILE, ROTSG_OVERLAY);
				if (overlay) DrawSprite(overlay + sprite_offset, PAL_NONE, x, y);
			} else if (RoadTypeIsTram(roadtype)) {
				DrawSprite(SPR_TRAMWAY_TRAM + sprite_offset, PAL_NONE, x, y);
			}
		}
	} else {
		/* Bay stop */
		if ((draw_mode & ROADSTOP_DRAW_MODE_ROAD) && rti->UsesOverlay()) {
			SpriteID ground = GetCustomRoadSprite(rti, INVALID_TILE, ROTSG_ROADSTOP);
			DrawSprite(ground + view, PAL_NONE, x, y);
		}
	}

	DrawCommonTileSeqInGUI(x, y, dts, 0, 0, palette, true);
}

/** Wrapper for animation control, see GetRoadStopCallback. */
uint16_t GetAnimRoadStopCallback(CallbackID callback, uint32_t param1, uint32_t param2, const RoadStopSpec *roadstopspec, BaseStation *st, TileIndex tile, int extra_data)
{
	return GetRoadStopCallback(callback, param1, param2, roadstopspec, st, tile, INVALID_ROADTYPE, GetStationType(tile), GetStationGfx(tile));
}

struct RoadStopAnimationFrameAnimationHelper {
	static uint8_t Get(BaseStation *st, TileIndex tile) { return st->GetRoadStopAnimationFrame(tile); }
	static bool Set(BaseStation *st, TileIndex tile, uint8_t frame) { return st->SetRoadStopAnimationFrame(tile, frame); }
};

/** Helper class for animation control. */
struct RoadStopAnimationBase : public AnimationBase<RoadStopAnimationBase, RoadStopSpec, BaseStation, int, GetAnimRoadStopCallback, RoadStopAnimationFrameAnimationHelper> {
	static const CallbackID cb_animation_speed      = CBID_STATION_ANIMATION_SPEED;
	static const CallbackID cb_animation_next_frame = CBID_STATION_ANIM_NEXT_FRAME;

	static const RoadStopCallbackMask cbm_animation_speed      = CBM_ROAD_STOP_ANIMATION_SPEED;
	static const RoadStopCallbackMask cbm_animation_next_frame = CBM_ROAD_STOP_ANIMATION_NEXT_FRAME;
};

void AnimateRoadStopTile(TileIndex tile)
{
	const RoadStopSpec *ss = GetRoadStopSpec(tile);
	if (ss == nullptr) return;

	RoadStopAnimationBase::AnimateTile(ss, BaseStation::GetByTile(tile), tile, HasBit(ss->flags, RSF_CB141_RANDOM_BITS));
}

<<<<<<< HEAD
uint8_t GetRoadStopTileAnimationSpeed(TileIndex tile)
{
	const RoadStopSpec *ss = GetRoadStopSpec(tile);
	if (ss == nullptr) return 0;

	return RoadStopAnimationBase::GetAnimationSpeed(ss);
}

void TriggerRoadStopAnimation(BaseStation *st, TileIndex trigger_tile, StationAnimationTrigger trigger, CargoID cargo_type)
=======
void TriggerRoadStopAnimation(BaseStation *st, TileIndex trigger_tile, StationAnimationTrigger trigger, CargoType cargo_type)
>>>>>>> d1e001f1
{
	/* Get Station if it wasn't supplied */
	if (st == nullptr) st = BaseStation::GetByTile(trigger_tile);

	/* Check the cached animation trigger bitmask to see if we need
	 * to bother with any further processing. */
	if (!HasBit(st->cached_roadstop_anim_triggers, trigger)) return;

	uint16_t random_bits = Random();
	auto process_tile = [&](TileIndex cur_tile) {
		const RoadStopSpec *ss = GetRoadStopSpec(cur_tile);
		if (ss != nullptr && HasBit(ss->animation.triggers, trigger)) {
<<<<<<< HEAD
			CargoID cargo;
			if (cargo_type == INVALID_CARGO) {
=======
			CargoType cargo;
			if (!IsValidCargoType(cargo_type)) {
>>>>>>> d1e001f1
				cargo = INVALID_CARGO;
			} else {
				cargo = ss->grf_prop.grffile->cargo_map[cargo_type];
			}
			RoadStopAnimationBase::ChangeAnimationFrame(CBID_STATION_ANIM_START_STOP, ss, st, cur_tile, (random_bits << 16) | Random(), (uint8_t)trigger | (cargo << 8));
		}
	};

	if (trigger == SAT_NEW_CARGO || trigger == SAT_CARGO_TAKEN || trigger == SAT_250_TICKS) {
		for (const RoadStopTileData &tile_data : st->custom_roadstop_tile_data) {
			process_tile(tile_data.tile);
		}
	} else {
		process_tile(trigger_tile);
	}
}

/**
 * Trigger road stop randomisation
 *
 * @param st the station being triggered
 * @param tile the exact tile of the station that should be triggered
 * @param trigger trigger type
 * @param cargo_type cargo type causing the trigger
 */
void TriggerRoadStopRandomisation(Station *st, TileIndex tile, RoadStopRandomTrigger trigger, CargoType cargo_type)
{
	if (st == nullptr) st = Station::GetByTile(tile);

	/* Check the cached cargo trigger bitmask to see if we need
	 * to bother with any further processing. */
	if (st->cached_roadstop_cargo_triggers == 0) return;
<<<<<<< HEAD
	if (cargo_type != INVALID_CARGO && !HasBit(st->cached_roadstop_cargo_triggers, cargo_type)) return;
=======
	if (IsValidCargoType(cargo_type) && !HasBit(st->cached_roadstop_cargo_triggers, cargo_type)) return;
>>>>>>> d1e001f1

	SetBit(st->waiting_triggers, trigger);

	uint32_t whole_reseed = 0;

	/* Bitmask of completely empty cargo types to be matched. */
	CargoTypes empty_mask = (trigger == RSRT_CARGO_TAKEN) ? GetEmptyMask(st) : 0;

	uint32_t used_triggers = 0;
	auto process_tile = [&](TileIndex cur_tile) {
		const RoadStopSpec *ss = GetRoadStopSpec(cur_tile);
		if (ss == nullptr) return;

		/* Cargo taken "will only be triggered if all of those
		 * cargo types have no more cargo waiting." */
		if (trigger == RSRT_CARGO_TAKEN) {
			if ((ss->cargo_triggers & ~empty_mask) != 0) return;
		}

<<<<<<< HEAD
		if (cargo_type == INVALID_CARGO || HasBit(ss->cargo_triggers, cargo_type)) {
=======
		if (!IsValidCargoType(cargo_type) || HasBit(ss->cargo_triggers, cargo_type)) {
>>>>>>> d1e001f1
			RoadStopResolverObject object(ss, st, cur_tile, INVALID_ROADTYPE, GetStationType(cur_tile), GetStationGfx(cur_tile));
			object.waiting_triggers = st->waiting_triggers;

			const SpriteGroup *group = object.Resolve();
			if (group == nullptr) return;

			used_triggers |= object.used_triggers;

			uint32_t reseed = object.GetReseedSum();
			if (reseed != 0) {
				whole_reseed |= reseed;
				reseed >>= 16;

				/* Set individual tile random bits */
				uint8_t random_bits = st->GetRoadStopRandomBits(cur_tile);
				random_bits &= ~reseed;
				random_bits |= Random() & reseed;
				st->SetRoadStopRandomBits(cur_tile, random_bits);

				MarkTileDirtyByTile(cur_tile, VMDF_NOT_MAP_MODE);
			}
		}
	};
	if (trigger == RSRT_NEW_CARGO || trigger == RSRT_CARGO_TAKEN) {
		for (const RoadStopTileData &tile_data : st->custom_roadstop_tile_data) {
			process_tile(tile_data.tile);
		}
	} else {
		process_tile(tile);
	}

	/* Update whole station random bits */
	st->waiting_triggers &= ~used_triggers;
	if ((whole_reseed & 0xFFFF) != 0) {
		st->random_bits &= ~whole_reseed;
		st->random_bits |= Random() & whole_reseed;
	}
}

/**
 * Checks if there's any new stations by a specific RoadStopType
 * @param rs the RoadStopType to check.
 * @param roadtype the RoadType to check.
 * @return true if there was any new RoadStopSpec's found for the given RoadStopType and RoadType, else false.
 */
bool GetIfNewStopsByType(RoadStopType rs, RoadType roadtype)
{
	for (const auto &cls : RoadStopClass::Classes()) {
		/* Ignore the waypoint class. */
		if (IsWaypointClass(cls)) continue;
		/* Ignore the default class with only the default station. */
		if (cls.Index() == ROADSTOP_CLASS_DFLT && cls.GetSpecCount() == 1) continue;
		if (GetIfClassHasNewStopsByType(&cls, rs, roadtype)) return true;
	}
	return false;
}

/**
 * Checks if the given RoadStopClass has any specs assigned to it, compatible with the given RoadStopType.
 * @param roadstopclass the RoadStopClass to check.
 * @param rs the RoadStopType to check.
 * @param roadtype the RoadType to check.
 * @return true if the RoadStopSpec has any specs compatible with the given RoadStopType and RoadType.
 */
bool GetIfClassHasNewStopsByType(const RoadStopClass *roadstopclass, RoadStopType rs, RoadType roadtype)
{
	for (const auto spec : roadstopclass->Specs()) {
		if (GetIfStopIsForType(spec, rs, roadtype)) return true;
	}
	return false;
}

/**
 * Checks if the given RoadStopSpec is compatible with the given RoadStopType.
 * @param roadstopspec the RoadStopSpec to check.
 * @param rs the RoadStopType to check.
 * @param roadtype the RoadType to check.
 * @return true if the RoadStopSpec is compatible with the given RoadStopType and RoadType.
 */
bool GetIfStopIsForType(const RoadStopSpec *roadstopspec, RoadStopType rs, RoadType roadtype)
{
	// The roadstopspec is nullptr, must be the default station, always return true.
	if (roadstopspec == nullptr) return true;

	if (HasBit(roadstopspec->flags, RSF_BUILD_MENU_ROAD_ONLY) && !RoadTypeIsRoad(roadtype)) return false;
	if (HasBit(roadstopspec->flags, RSF_BUILD_MENU_TRAM_ONLY) && !RoadTypeIsTram(roadtype)) return false;

	if (roadstopspec->stop_type == ROADSTOPTYPE_ALL) return true;

	switch (rs) {
		case RoadStopType::Bus:
			if (roadstopspec->stop_type == ROADSTOPTYPE_PASSENGER) return true;
			break;

		case RoadStopType::Truck:
			if (roadstopspec->stop_type == ROADSTOPTYPE_FREIGHT) return true;
			break;

		default:
			NOT_REACHED();
	}
	return false;
}

const RoadStopSpec *GetRoadStopSpec(TileIndex t)
{
	if (!IsCustomRoadStopSpecIndex(t)) return nullptr;

	const BaseStation *st = BaseStation::GetByTile(t);
	uint specindex = GetCustomRoadStopSpecIndex(t);
	return specindex < st->roadstop_speclist.size() ? st->roadstop_speclist[specindex].spec : nullptr;
}

int AllocateRoadStopSpecToStation(const RoadStopSpec *statspec, BaseStation *st, bool exec)
{
	uint i;

	if (statspec == nullptr || st == nullptr) return 0;

	/* Try to find the same spec and return that one */
	for (i = 1; i < st->roadstop_speclist.size() && i < NUM_ROADSTOPSPECS_PER_STATION; i++) {
		if (st->roadstop_speclist[i].spec == statspec) return i;
	}

	/* Try to find an unused spec slot */
	for (i = 1; i < st->roadstop_speclist.size() && i < NUM_ROADSTOPSPECS_PER_STATION; i++) {
		if (st->roadstop_speclist[i].spec == nullptr && st->roadstop_speclist[i].grfid == 0) break;
	}

	if (i == NUM_ROADSTOPSPECS_PER_STATION) {
		/* Full, give up */
		return -1;
	}

	if (exec) {
		if (i >= st->roadstop_speclist.size()) st->roadstop_speclist.resize(i + 1);
		st->roadstop_speclist[i].spec     = statspec;
		st->roadstop_speclist[i].grfid    = statspec->grf_prop.grfid;
		st->roadstop_speclist[i].localidx = statspec->grf_prop.local_id;

		StationUpdateRoadStopCachedTriggers(st);
	}

	return i;
}

void DeallocateRoadStopSpecFromStation(BaseStation *st, uint8_t specindex)
{
	/* specindex of 0 (default) is never freeable */
	if (specindex == 0) return;

	/* Check custom road stop tiles if the specindex is still in use */
	for (const RoadStopTileData &tile_data : st->custom_roadstop_tile_data) {
		if (GetCustomRoadStopSpecIndex(tile_data.tile) == specindex) {
			return;
		}
	}

	/* This specindex is no longer in use, so deallocate it */
	st->roadstop_speclist[specindex].spec     = nullptr;
	st->roadstop_speclist[specindex].grfid    = 0;
	st->roadstop_speclist[specindex].localidx = 0;

	/* If this was the highest spec index, reallocate */
	if (specindex == st->roadstop_speclist.size() - 1) {
		size_t num_specs;
		for (num_specs = st->roadstop_speclist.size() - 1; num_specs > 0; num_specs--) {
			if (st->roadstop_speclist[num_specs].grfid != 0) break;
		}

		if (num_specs > 0) {
			st->roadstop_speclist.resize(num_specs + 1);
		} else {
			st->roadstop_speclist.clear();
			st->cached_roadstop_anim_triggers = 0;
			st->cached_roadstop_cargo_triggers = 0;
			return;
		}
	}

	StationUpdateRoadStopCachedTriggers(st);
}

/**
 * Update the cached animation trigger bitmask for a station.
 * @param st Station to update.
 */
void StationUpdateRoadStopCachedTriggers(BaseStation *st)
{
	st->cached_roadstop_anim_triggers = 0;
	st->cached_roadstop_cargo_triggers = 0;

	/* Combine animation trigger bitmask for all road stop specs
	 * of this station. */
	for (const auto &sm : GetStationSpecList<RoadStopSpec>(st)) {
		if (sm.spec == nullptr) continue;
		st->cached_roadstop_anim_triggers |= sm.spec->animation.triggers;
		st->cached_roadstop_cargo_triggers |= sm.spec->cargo_triggers;
	}
}

void DumpRoadStopSpriteGroup(const BaseStation *st, const RoadStopSpec *spec, SpriteGroupDumper &dumper)
{
	bool written_group = false;

	for (uint i = 0; i < NUM_CARGO + 3; i++) {
		if (spec->grf_prop.spritegroup[i] != nullptr) {
			if (written_group) {
				dumper.Print("");
			} else {
				written_group = true;
			}
			switch (i) {
				case SpriteGroupCargo::SG_DEFAULT:
					dumper.Print("SG_DEFAULT");
					break;
				case SpriteGroupCargo::SG_PURCHASE:
					dumper.Print("SG_PURCHASE");
					break;
				case SpriteGroupCargo::SG_DEFAULT_NA:
					dumper.Print("SG_DEFAULT_NA");
					break;
				default:
					dumper.Print(fmt::format("Cargo: {}", i));
					break;
			}
			dumper.DumpSpriteGroup(spec->grf_prop.spritegroup[i], 0);
		}
	}
}<|MERGE_RESOLUTION|>--- conflicted
+++ resolved
@@ -421,7 +421,6 @@
 	RoadStopAnimationBase::AnimateTile(ss, BaseStation::GetByTile(tile), tile, HasBit(ss->flags, RSF_CB141_RANDOM_BITS));
 }
 
-<<<<<<< HEAD
 uint8_t GetRoadStopTileAnimationSpeed(TileIndex tile)
 {
 	const RoadStopSpec *ss = GetRoadStopSpec(tile);
@@ -430,10 +429,7 @@
 	return RoadStopAnimationBase::GetAnimationSpeed(ss);
 }
 
-void TriggerRoadStopAnimation(BaseStation *st, TileIndex trigger_tile, StationAnimationTrigger trigger, CargoID cargo_type)
-=======
 void TriggerRoadStopAnimation(BaseStation *st, TileIndex trigger_tile, StationAnimationTrigger trigger, CargoType cargo_type)
->>>>>>> d1e001f1
 {
 	/* Get Station if it wasn't supplied */
 	if (st == nullptr) st = BaseStation::GetByTile(trigger_tile);
@@ -446,13 +442,8 @@
 	auto process_tile = [&](TileIndex cur_tile) {
 		const RoadStopSpec *ss = GetRoadStopSpec(cur_tile);
 		if (ss != nullptr && HasBit(ss->animation.triggers, trigger)) {
-<<<<<<< HEAD
-			CargoID cargo;
+			CargoType cargo;
 			if (cargo_type == INVALID_CARGO) {
-=======
-			CargoType cargo;
-			if (!IsValidCargoType(cargo_type)) {
->>>>>>> d1e001f1
 				cargo = INVALID_CARGO;
 			} else {
 				cargo = ss->grf_prop.grffile->cargo_map[cargo_type];
@@ -485,11 +476,7 @@
 	/* Check the cached cargo trigger bitmask to see if we need
 	 * to bother with any further processing. */
 	if (st->cached_roadstop_cargo_triggers == 0) return;
-<<<<<<< HEAD
 	if (cargo_type != INVALID_CARGO && !HasBit(st->cached_roadstop_cargo_triggers, cargo_type)) return;
-=======
-	if (IsValidCargoType(cargo_type) && !HasBit(st->cached_roadstop_cargo_triggers, cargo_type)) return;
->>>>>>> d1e001f1
 
 	SetBit(st->waiting_triggers, trigger);
 
@@ -509,11 +496,7 @@
 			if ((ss->cargo_triggers & ~empty_mask) != 0) return;
 		}
 
-<<<<<<< HEAD
 		if (cargo_type == INVALID_CARGO || HasBit(ss->cargo_triggers, cargo_type)) {
-=======
-		if (!IsValidCargoType(cargo_type) || HasBit(ss->cargo_triggers, cargo_type)) {
->>>>>>> d1e001f1
 			RoadStopResolverObject object(ss, st, cur_tile, INVALID_ROADTYPE, GetStationType(cur_tile), GetStationGfx(cur_tile));
 			object.waiting_triggers = st->waiting_triggers;
 
