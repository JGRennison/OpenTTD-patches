/*
 * This file is part of OpenTTD.
 * OpenTTD is free software; you can redistribute it and/or modify it under the terms of the GNU General Public License as published by the Free Software Foundation, version 2.
 * OpenTTD is distributed in the hope that it will be useful, but WITHOUT ANY WARRANTY; without even the implied warranty of MERCHANTABILITY or FITNESS FOR A PARTICULAR PURPOSE.
 * See the GNU General Public License for more details. You should have received a copy of the GNU General Public License along with OpenTTD. If not, see <http://www.gnu.org/licenses/>.
 */

/** @file base_station_base.h Base classes/functions for base stations. */

#ifndef BASE_STATION_BASE_H
#define BASE_STATION_BASE_H

#include "core/pool_type.hpp"
#include "command_type.h"
#include "viewport_type.h"
#include "station_map.h"
#include "core/geometry_type.hpp"
#include "core/tinystring_type.hpp"
#include <memory>
#include <vector>

typedef Pool<BaseStation, StationID, 32> StationPool;
extern StationPool _station_pool;

template <typename T>
struct SpecMapping {
	const T *spec = nullptr; ///< Custom spec.
	uint32_t grfid = 0;      ///< GRF ID of this custom spec.
	uint16_t localidx = 0;   ///< Local ID within GRF of this custom spec.
};

using StationSpecList = SpecMapping<StationSpec>;
using RoadStopSpecList = SpecMapping<RoadStopSpec>;

struct RoadStopTileData {
	TileIndex tile = INVALID_TILE;
	uint8_t random_bits = 0;
	uint8_t animation_frame = 0;
};

/** StationRect - used to track station spread out rectangle - cheaper than scanning whole map */
struct StationRect : public Rect {
	enum StationRectMode : uint8_t {
		ADD_TEST = 0,
		ADD_TRY,
		ADD_FORCE
	};

	StationRect();
	void MakeEmpty();
	bool PtInExtendedRect(int x, int y, int distance = 0) const;
	bool IsEmpty() const;
	CommandCost BeforeAddTile(TileIndex tile, StationRectMode mode);
	CommandCost BeforeAddRect(TileIndex tile, int w, int h, StationRectMode mode);
	bool AfterRemoveTile(BaseStation *st, TileIndex tile);
	bool AfterRemoveRect(BaseStation *st, TileArea ta);

	static bool ScanForStationTiles(StationID st_id, int left_a, int top_a, int right_a, int bottom_a);

	StationRect& operator = (const Rect &src);
};

/** Base class for all station-ish types */
struct BaseStation : StationPool::PoolItem<&_station_pool> {
	Owner owner = INVALID_OWNER;            ///< The owner of this station
	StationFacilities facilities{};         ///< The facilities that this station has
	TileIndex xy = INVALID_TILE;            ///< Base tile of the station
	TrackedViewportSign sign{};             ///< NOSAVE: Dimensions of sign

	mutable std::string cached_name{};      ///< NOSAVE: Cache of the resolved name of the station, if not using a custom name
	TinyString name{};                      ///< Custom name
	StringID string_id = INVALID_STRING_ID; ///< Default name (town area) of station

	CalTime::Date build_date{};             ///< Date of construction

	Town *town = nullptr;                   ///< The town this station is associated with

	std::vector<StationSpecList> speclist{};           ///< List of rail station specs of this station.
	std::vector<RoadStopSpecList> roadstop_speclist{}; ///< List of road stop specs of this station

<<<<<<< HEAD
	uint16_t random_bits = 0;                    ///< Random bits assigned to this station
	uint8_t waiting_triggers = 0;                ///< Waiting triggers (NewGRF) for this station
	uint8_t delete_ctr = 0;                      ///< Delete counter. If greater than 0 then it is decremented until it reaches 0; the waypoint is then is deleted.
	uint8_t cached_anim_triggers = 0;            ///< NOSAVE: Combined animation trigger bitmask, used to determine if trigger processing should happen.
	uint8_t cached_roadstop_anim_triggers = 0;   ///< NOSAVE: Combined animation trigger bitmask for road stops, used to determine if trigger processing should happen.
	CargoTypes cached_cargo_triggers{};          ///< NOSAVE: Combined cargo trigger bitmask
=======
	uint16_t random_bits = 0; ///< Random bits assigned to this station
	StationRandomTriggers waiting_random_triggers; ///< Waiting triggers (NewGRF), shared by all station parts/tiles, road stops, ... essentially useless and broken by design.
	StationAnimationTriggers cached_anim_triggers; ///< NOSAVE: Combined animation trigger bitmask, used to determine if trigger processing should happen.
	StationAnimationTriggers cached_roadstop_anim_triggers; ///< NOSAVE: Combined animation trigger bitmask for road stops, used to determine if trigger processing should happen.
	CargoTypes cached_cargo_triggers{}; ///< NOSAVE: Combined cargo trigger bitmask
>>>>>>> 12118b20
	CargoTypes cached_roadstop_cargo_triggers{}; ///< NOSAVE: Combined cargo trigger bitmask for road stops

	TileArea train_station{INVALID_TILE, 0, 0}; ///< Tile area the train 'station' part covers
	StationRect rect{}; ///< NOSAVE: Station spread out rectangle maintained by StationRect::xxx() functions

	std::vector<RoadStopTileData> custom_roadstop_tile_data{}; ///< List of custom road stop tile data

	/**
	 * Initialize the base station.
	 * @param tile The location of the station sign
	 */
	BaseStation(TileIndex tile) : xy(tile) {}

	virtual ~BaseStation();

	/**
	 * Check whether a specific tile belongs to this station.
	 * @param tile the tile to check
	 * @return true if the tile belongs to this station
	 */
	virtual bool TileBelongsToRailStation(TileIndex tile) const = 0;

	/**
	 * Helper function to get a NewGRF variable that isn't implemented by the base class.
	 * @param object the resolver object related to this query
	 * @param variable that is queried
	 * @param parameter parameter for that variable
	 * @param available will return false if ever the variable asked for does not exist
	 * @return the value stored in the corresponding variable
	 */
	virtual uint32_t GetNewGRFVariable(const struct ResolverObject &object, uint16_t variable, uint8_t parameter, bool &available) const = 0;

	/**
	 * Update the coordinated of the sign (as shown in the viewport).
	 */
	virtual void UpdateVirtCoord() = 0;

	inline std::string_view GetCachedName() const
	{
		if (!this->name.empty()) return this->name;
		if (this->cached_name.empty()) this->FillCachedName();
		return this->cached_name;
	}

	virtual void MoveSign(TileIndex new_xy)
	{
		this->xy = new_xy;
		this->UpdateVirtCoord();
	}

	/**
	 * Get the tile area for a given station type.
	 * @param ta tile area to fill.
	 * @param type the type of the area
	 */
	virtual void GetTileArea(TileArea *ta, StationType type) const = 0;


	/**
	 * Obtain the length of a platform
	 * @pre tile must be a rail station tile
	 * @param tile A tile that contains the platform in question
	 * @return The length of the platform
	 */
	virtual uint GetPlatformLength(TileIndex tile) const = 0;

	/**
	 * Determines the REMAINING length of a platform, starting at (and including)
	 * the given tile.
	 * @param tile the tile from which to start searching. Must be a rail station tile
	 * @param dir The direction in which to search.
	 * @return The platform length
	 */
	virtual uint GetPlatformLength(TileIndex tile, DiagDirection dir) const = 0;

	/**
	 * Get the base station belonging to a specific tile.
	 * @param tile The tile to get the base station from.
	 * @return the station associated with that tile.
	 */
	static inline BaseStation *GetByTile(TileIndex tile)
	{
		return BaseStation::Get(GetStationIndex(tile));
	}

	/**
	 * Check whether the base station currently is in use; in use means
	 * that it is not scheduled for deletion and that it still has some
	 * facilities left.
	 * @return true if still in use
	 */
	inline bool IsInUse() const
	{
		return this->facilities.Any({StationFacility::Train, StationFacility::TruckStop, StationFacility::BusStop, StationFacility::Airport, StationFacility::Dock});
	}

	inline uint8_t GetRoadStopRandomBits(TileIndex tile) const
	{
		for (const RoadStopTileData &tile_data : this->custom_roadstop_tile_data) {
			if (tile_data.tile == tile) return tile_data.random_bits;
		}
		return 0;
	}

	inline uint8_t GetRoadStopAnimationFrame(TileIndex tile) const
	{
		for (const RoadStopTileData &tile_data : this->custom_roadstop_tile_data) {
			if (tile_data.tile == tile) return tile_data.animation_frame;
		}
		return 0;
	}

private:
	bool SetRoadStopTileData(TileIndex tile, uint8_t data, bool animation);

public:
	inline void SetRoadStopRandomBits(TileIndex tile, uint8_t random_bits) { this->SetRoadStopTileData(tile, random_bits, false); }
	inline bool SetRoadStopAnimationFrame(TileIndex tile, uint8_t frame) { return this->SetRoadStopTileData(tile, frame, true); }
	void RemoveRoadStopTileData(TileIndex tile);

	static void PostDestructor(size_t index);

private:
	void FillCachedName() const;
};

/**
 * Class defining several overloaded accessors so we don't
 * have to cast base stations that often
 */
template <class T, bool Tis_waypoint>
struct SpecializedStation : public BaseStation {
	static constexpr StationFacilities EXPECTED_FACIL = Tis_waypoint ? StationFacility::Waypoint : StationFacilities{}; ///< Specialized type

	/**
	 * Set station type correctly
	 * @param tile The base tile of the station.
	 */
	inline SpecializedStation(TileIndex tile) :
			BaseStation(tile)
	{
		this->facilities = EXPECTED_FACIL;
	}

	/**
	 * Helper for checking whether the given station is of this type.
	 * @param st the station to check.
	 * @return true if the station is the type we expect it to be.
	 */
	static inline bool IsExpected(const BaseStation *st)
	{
		return st->facilities.Test(StationFacility::Waypoint) == Tis_waypoint;
	}

	/**
	 * Tests whether given index is a valid index for station of this type
	 * @param index tested index
	 * @return is this index valid index of T?
	 */
	static inline bool IsValidID(auto index)
	{
		return BaseStation::IsValidID(index) && IsExpected(BaseStation::Get(index));
	}

	/**
	 * Gets station with given index
	 * @return pointer to station with given index casted to T *
	 */
	static inline T *Get(auto index)
	{
		return (T *)BaseStation::Get(index);
	}

	/**
	 * Returns station if the index is a valid index for this station type
	 * @return pointer to station with given index if it's a station of this type
	 */
	static inline T *GetIfValid(auto index)
	{
		return IsValidID(index) ? Get(index) : nullptr;
	}

	/**
	 * Get the station belonging to a specific tile.
	 * @param tile The tile to get the station from.
	 * @return the station associated with that tile.
	 */
	static inline T *GetByTile(TileIndex tile)
	{
		return GetIfValid(GetStationIndex(tile));
	}

	/**
	 * Converts a BaseStation to SpecializedStation with type checking.
	 * @param st BaseStation pointer
	 * @return pointer to SpecializedStation
	 */
	static inline T *From(BaseStation *st)
	{
		dbg_assert(IsExpected(st));
		return (T *)st;
	}

	/**
	 * Converts a const BaseStation to const SpecializedStation with type checking.
	 * @param st BaseStation pointer
	 * @return pointer to SpecializedStation
	 */
	static inline const T *From(const BaseStation *st)
	{
		dbg_assert(IsExpected(st));
		return (const T *)st;
	}

	/**
	 * Returns an iterable ensemble of all valid stations of type T
	 * @param from index of the first station to consider
	 * @return an iterable ensemble of all valid stations of type T
	 */
	static Pool::IterateWrapper<T> Iterate(size_t from = 0) { return Pool::IterateWrapper<T>(from); }
};

/**
 * Get spec mapping list for each supported custom spec type.
 * @tparam T Spec type.
 * @param bst Station of custom spec list.
 * @return Speclist of custom spec type.
 */
template <class T> std::vector<SpecMapping<T>> &GetStationSpecList(BaseStation *bst);
template <> inline std::vector<SpecMapping<StationSpec>> &GetStationSpecList<StationSpec>(BaseStation *bst) { return bst->speclist; }
template <> inline std::vector<SpecMapping<RoadStopSpec>> &GetStationSpecList<RoadStopSpec>(BaseStation *bst) { return bst->roadstop_speclist; }

#endif /* BASE_STATION_BASE_H */<|MERGE_RESOLUTION|>--- conflicted
+++ resolved
@@ -78,21 +78,13 @@
 	std::vector<StationSpecList> speclist{};           ///< List of rail station specs of this station.
 	std::vector<RoadStopSpecList> roadstop_speclist{}; ///< List of road stop specs of this station
 
-<<<<<<< HEAD
-	uint16_t random_bits = 0;                    ///< Random bits assigned to this station
-	uint8_t waiting_triggers = 0;                ///< Waiting triggers (NewGRF) for this station
-	uint8_t delete_ctr = 0;                      ///< Delete counter. If greater than 0 then it is decremented until it reaches 0; the waypoint is then is deleted.
-	uint8_t cached_anim_triggers = 0;            ///< NOSAVE: Combined animation trigger bitmask, used to determine if trigger processing should happen.
-	uint8_t cached_roadstop_anim_triggers = 0;   ///< NOSAVE: Combined animation trigger bitmask for road stops, used to determine if trigger processing should happen.
-	CargoTypes cached_cargo_triggers{};          ///< NOSAVE: Combined cargo trigger bitmask
-=======
-	uint16_t random_bits = 0; ///< Random bits assigned to this station
-	StationRandomTriggers waiting_random_triggers; ///< Waiting triggers (NewGRF), shared by all station parts/tiles, road stops, ... essentially useless and broken by design.
-	StationAnimationTriggers cached_anim_triggers; ///< NOSAVE: Combined animation trigger bitmask, used to determine if trigger processing should happen.
+	uint16_t random_bits = 0;                               ///< Random bits assigned to this station
+	StationRandomTriggers waiting_random_triggers;          ///< Waiting triggers (NewGRF), shared by all station parts/tiles, road stops, ... essentially useless and broken by design.
+	uint8_t delete_ctr = 0;                                 ///< Delete counter. If greater than 0 then it is decremented until it reaches 0; the waypoint is then is deleted.
+	StationAnimationTriggers cached_anim_triggers;          ///< NOSAVE: Combined animation trigger bitmask, used to determine if trigger processing should happen.
 	StationAnimationTriggers cached_roadstop_anim_triggers; ///< NOSAVE: Combined animation trigger bitmask for road stops, used to determine if trigger processing should happen.
-	CargoTypes cached_cargo_triggers{}; ///< NOSAVE: Combined cargo trigger bitmask
->>>>>>> 12118b20
-	CargoTypes cached_roadstop_cargo_triggers{}; ///< NOSAVE: Combined cargo trigger bitmask for road stops
+	CargoTypes cached_cargo_triggers{};                     ///< NOSAVE: Combined cargo trigger bitmask
+	CargoTypes cached_roadstop_cargo_triggers{};            ///< NOSAVE: Combined cargo trigger bitmask for road stops
 
 	TileArea train_station{INVALID_TILE, 0, 0}; ///< Tile area the train 'station' part covers
 	StationRect rect{}; ///< NOSAVE: Station spread out rectangle maintained by StationRect::xxx() functions
