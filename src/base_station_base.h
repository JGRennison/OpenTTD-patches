--- conflicted
+++ resolved
@@ -119,11 +119,7 @@
 	 * @param available will return false if ever the variable asked for does not exist
 	 * @return the value stored in the corresponding variable
 	 */
-<<<<<<< HEAD
-	virtual uint32_t GetNewGRFVariable(const struct ResolverObject &object, uint16_t variable, uint8_t parameter, bool *available) const = 0;
-=======
-	virtual uint32_t GetNewGRFVariable(const struct ResolverObject &object, uint8_t variable, uint8_t parameter, bool &available) const = 0;
->>>>>>> 5bc3723b
+	virtual uint32_t GetNewGRFVariable(const struct ResolverObject &object, uint16_t variable, uint8_t parameter, bool &available) const = 0;
 
 	/**
 	 * Update the coordinated of the sign (as shown in the viewport).
