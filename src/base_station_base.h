/*
 * This file is part of OpenTTD.
 * OpenTTD is free software; you can redistribute it and/or modify it under the terms of the GNU General Public License as published by the Free Software Foundation, version 2.
 * OpenTTD is distributed in the hope that it will be useful, but WITHOUT ANY WARRANTY; without even the implied warranty of MERCHANTABILITY or FITNESS FOR A PARTICULAR PURPOSE.
 * See the GNU General Public License for more details. You should have received a copy of the GNU General Public License along with OpenTTD. If not, see <http://www.gnu.org/licenses/>.
 */

/** @file base_station_base.h Base classes/functions for base stations. */

#ifndef BASE_STATION_BASE_H
#define BASE_STATION_BASE_H

#include "core/pool_type.hpp"
#include "command_type.h"
#include "viewport_type.h"
#include "station_map.h"
#include "core/geometry_type.hpp"
#include "core/tinystring_type.hpp"
#include <memory>
#include <vector>

typedef Pool<BaseStation, StationID, 32, 64000> StationPool;
extern StationPool _station_pool;

template <typename T>
struct SpecMapping {
	const T *spec;       ///< Custom spec.
	uint32_t grfid;      ///< GRF ID of this custom station
	uint16_t localidx;   ///< Station ID within GRF of station
};

using StationSpecList = SpecMapping<StationSpec>;
using RoadStopSpecList = SpecMapping<RoadStopSpec>;

struct RoadStopTileData {
	TileIndex tile;
	uint8_t random_bits;
	uint8_t animation_frame;
};

/** StationRect - used to track station spread out rectangle - cheaper than scanning whole map */
struct StationRect : public Rect {
	enum StationRectMode : uint8_t {
		ADD_TEST = 0,
		ADD_TRY,
		ADD_FORCE
	};

	StationRect();
	void MakeEmpty();
	bool PtInExtendedRect(int x, int y, int distance = 0) const;
	bool IsEmpty() const;
	CommandCost BeforeAddTile(TileIndex tile, StationRectMode mode);
	CommandCost BeforeAddRect(TileIndex tile, int w, int h, StationRectMode mode);
	bool AfterRemoveTile(BaseStation *st, TileIndex tile);
	bool AfterRemoveRect(BaseStation *st, TileArea ta);

	static bool ScanForStationTiles(StationID st_id, int left_a, int top_a, int right_a, int bottom_a);

	StationRect& operator = (const Rect &src);
};

/** Base class for all station-ish types */
struct BaseStation : StationPool::PoolItem<&_station_pool> {
	Owner owner;                    ///< The owner of this station
	StationFacility facilities;     ///< The facilities that this station has
	TileIndex xy;                   ///< Base tile of the station
	TrackedViewportSign sign;       ///< NOSAVE: Dimensions of sign

	mutable std::string cached_name; ///< NOSAVE: Cache of the resolved name of the station, if not using a custom name
	TinyString name;                ///< Custom name
	StringID string_id;             ///< Default name (town area) of station

<<<<<<< HEAD
	CalTime::Date build_date;       ///< Date of construction
=======
	Town *town;                     ///< The town this station is associated with
	Owner owner;                    ///< The owner of this station
	StationFacilities facilities;     ///< The facilities that this station has
>>>>>>> f309b90a

	Town *town;                     ///< The town this station is associated with

	std::vector<StationSpecList> speclist;           ///< List of rail station specs of this station.
	std::vector<RoadStopSpecList> roadstop_speclist; ///< List of road stop specs of this station

	uint16_t random_bits;           ///< Random bits assigned to this station
	uint8_t waiting_triggers;       ///< Waiting triggers (NewGRF) for this station
	uint8_t delete_ctr;             ///< Delete counter. If greater than 0 then it is decremented until it reaches 0; the waypoint is then is deleted.
	uint8_t cached_anim_triggers;              ///< NOSAVE: Combined animation trigger bitmask, used to determine if trigger processing should happen.
	uint8_t cached_roadstop_anim_triggers;     ///< NOSAVE: Combined animation trigger bitmask for road stops, used to determine if trigger processing should happen.
	CargoTypes cached_cargo_triggers;          ///< NOSAVE: Combined cargo trigger bitmask
	CargoTypes cached_roadstop_cargo_triggers; ///< NOSAVE: Combined cargo trigger bitmask for road stops

	TileArea train_station;         ///< Tile area the train 'station' part covers
	StationRect rect;               ///< NOSAVE: Station spread out rectangle maintained by StationRect::xxx() functions

	std::vector<RoadStopTileData> custom_roadstop_tile_data; ///< List of custom road stop tile data

	/**
	 * Initialize the base station.
	 * @param tile The location of the station sign
	 */
	BaseStation(TileIndex tile) :
		xy(tile),
		train_station(INVALID_TILE, 0, 0)
	{
	}

	virtual ~BaseStation();

	/**
	 * Check whether a specific tile belongs to this station.
	 * @param tile the tile to check
	 * @return true if the tile belongs to this station
	 */
	virtual bool TileBelongsToRailStation(TileIndex tile) const = 0;

	/**
	 * Helper function to get a NewGRF variable that isn't implemented by the base class.
	 * @param object the resolver object related to this query
	 * @param variable that is queried
	 * @param parameter parameter for that variable
	 * @param available will return false if ever the variable asked for does not exist
	 * @return the value stored in the corresponding variable
	 */
	virtual uint32_t GetNewGRFVariable(const struct ResolverObject &object, uint16_t variable, uint8_t parameter, bool &available) const = 0;

	/**
	 * Update the coordinated of the sign (as shown in the viewport).
	 */
	virtual void UpdateVirtCoord() = 0;

	inline const char *GetCachedName() const
	{
		if (!this->name.empty()) return this->name.c_str();
		if (this->cached_name.empty()) this->FillCachedName();
		return this->cached_name.c_str();
	}

	virtual void MoveSign(TileIndex new_xy)
	{
		this->xy = new_xy;
		this->UpdateVirtCoord();
	}

	/**
	 * Get the tile area for a given station type.
	 * @param ta tile area to fill.
	 * @param type the type of the area
	 */
	virtual void GetTileArea(TileArea *ta, StationType type) const = 0;


	/**
	 * Obtain the length of a platform
	 * @pre tile must be a rail station tile
	 * @param tile A tile that contains the platform in question
	 * @return The length of the platform
	 */
	virtual uint GetPlatformLength(TileIndex tile) const = 0;

	/**
	 * Determines the REMAINING length of a platform, starting at (and including)
	 * the given tile.
	 * @param tile the tile from which to start searching. Must be a rail station tile
	 * @param dir The direction in which to search.
	 * @return The platform length
	 */
	virtual uint GetPlatformLength(TileIndex tile, DiagDirection dir) const = 0;

	/**
	 * Get the base station belonging to a specific tile.
	 * @param tile The tile to get the base station from.
	 * @return the station associated with that tile.
	 */
	static inline BaseStation *GetByTile(TileIndex tile)
	{
		return BaseStation::Get(GetStationIndex(tile));
	}

	/**
	 * Check whether the base station currently is in use; in use means
	 * that it is not scheduled for deletion and that it still has some
	 * facilities left.
	 * @return true if still in use
	 */
	inline bool IsInUse() const
	{
		return this->facilities.Any({StationFacility::Train, StationFacility::TruckStop, StationFacility::BusStop, StationFacility::Airport, StationFacility::Dock});
	}

	/**
	 * Check whether the base station has given facilities.
	 * @param facilities The facilities to check.
	 * @return True if station has at least one of the given \a facilities.
	 */
	inline bool HasFacilities(StationFacility facilities) const
	{
		return (this->facilities & facilities) != 0;
	}

	inline uint8_t GetRoadStopRandomBits(TileIndex tile) const
	{
		for (const RoadStopTileData &tile_data : this->custom_roadstop_tile_data) {
			if (tile_data.tile == tile) return tile_data.random_bits;
		}
		return 0;
	}

	inline uint8_t GetRoadStopAnimationFrame(TileIndex tile) const
	{
		for (const RoadStopTileData &tile_data : this->custom_roadstop_tile_data) {
			if (tile_data.tile == tile) return tile_data.animation_frame;
		}
		return 0;
	}

private:
	bool SetRoadStopTileData(TileIndex tile, uint8_t data, bool animation);

public:
	inline void SetRoadStopRandomBits(TileIndex tile, uint8_t random_bits) { this->SetRoadStopTileData(tile, random_bits, false); }
	inline bool SetRoadStopAnimationFrame(TileIndex tile, uint8_t frame) { return this->SetRoadStopTileData(tile, frame, true); }
	void RemoveRoadStopTileData(TileIndex tile);

	static void PostDestructor(size_t index);

private:
	void FillCachedName() const;
};

/**
 * Class defining several overloaded accessors so we don't
 * have to cast base stations that often
 */
template <class T, bool Tis_waypoint>
struct SpecializedStation : public BaseStation {
	static constexpr StationFacilities EXPECTED_FACIL = Tis_waypoint ? StationFacility::Waypoint : StationFacilities{}; ///< Specialized type

	/**
	 * Set station type correctly
	 * @param tile The base tile of the station.
	 */
	inline SpecializedStation(TileIndex tile) :
			BaseStation(tile)
	{
		this->facilities = EXPECTED_FACIL;
	}

	/**
	 * Helper for checking whether the given station is of this type.
	 * @param st the station to check.
	 * @return true if the station is the type we expect it to be.
	 */
	static inline bool IsExpected(const BaseStation *st)
	{
		return st->facilities.Test(StationFacility::Waypoint) == Tis_waypoint;
	}

	/**
	 * Tests whether given index is a valid index for station of this type
	 * @param index tested index
	 * @return is this index valid index of T?
	 */
	static inline bool IsValidID(auto index)
	{
		return BaseStation::IsValidID(index) && IsExpected(BaseStation::Get(index));
	}

	/**
	 * Gets station with given index
	 * @return pointer to station with given index casted to T *
	 */
	static inline T *Get(auto index)
	{
		return (T *)BaseStation::Get(index);
	}

	/**
	 * Returns station if the index is a valid index for this station type
	 * @return pointer to station with given index if it's a station of this type
	 */
	static inline T *GetIfValid(auto index)
	{
		return IsValidID(index) ? Get(index) : nullptr;
	}

	/**
	 * Get the station belonging to a specific tile.
	 * @param tile The tile to get the station from.
	 * @return the station associated with that tile.
	 */
	static inline T *GetByTile(TileIndex tile)
	{
		return GetIfValid(GetStationIndex(tile));
	}

	/**
	 * Converts a BaseStation to SpecializedStation with type checking.
	 * @param st BaseStation pointer
	 * @return pointer to SpecializedStation
	 */
	static inline T *From(BaseStation *st)
	{
		dbg_assert(IsExpected(st));
		return (T *)st;
	}

	/**
	 * Converts a const BaseStation to const SpecializedStation with type checking.
	 * @param st BaseStation pointer
	 * @return pointer to SpecializedStation
	 */
	static inline const T *From(const BaseStation *st)
	{
		dbg_assert(IsExpected(st));
		return (const T *)st;
	}

	/**
	 * Returns an iterable ensemble of all valid stations of type T
	 * @param from index of the first station to consider
	 * @return an iterable ensemble of all valid stations of type T
	 */
	static Pool::IterateWrapper<T> Iterate(size_t from = 0) { return Pool::IterateWrapper<T>(from); }
};

/**
 * Get spec mapping list for each supported custom spec type.
 * @tparam T Spec type.
 * @param bst Station of custom spec list.
 * @return Speclist of custom spec type.
 */
template <class T> std::vector<SpecMapping<T>> &GetStationSpecList(BaseStation *bst);
template <> inline std::vector<SpecMapping<StationSpec>> &GetStationSpecList<StationSpec>(BaseStation *bst) { return bst->speclist; }
template <> inline std::vector<SpecMapping<RoadStopSpec>> &GetStationSpecList<RoadStopSpec>(BaseStation *bst) { return bst->roadstop_speclist; }

#endif /* BASE_STATION_BASE_H */<|MERGE_RESOLUTION|>--- conflicted
+++ resolved
@@ -63,7 +63,7 @@
 /** Base class for all station-ish types */
 struct BaseStation : StationPool::PoolItem<&_station_pool> {
 	Owner owner;                    ///< The owner of this station
-	StationFacility facilities;     ///< The facilities that this station has
+	StationFacilities facilities;   ///< The facilities that this station has
 	TileIndex xy;                   ///< Base tile of the station
 	TrackedViewportSign sign;       ///< NOSAVE: Dimensions of sign
 
@@ -71,13 +71,7 @@
 	TinyString name;                ///< Custom name
 	StringID string_id;             ///< Default name (town area) of station
 
-<<<<<<< HEAD
 	CalTime::Date build_date;       ///< Date of construction
-=======
-	Town *town;                     ///< The town this station is associated with
-	Owner owner;                    ///< The owner of this station
-	StationFacilities facilities;     ///< The facilities that this station has
->>>>>>> f309b90a
 
 	Town *town;                     ///< The town this station is associated with
 
@@ -188,16 +182,6 @@
 	inline bool IsInUse() const
 	{
 		return this->facilities.Any({StationFacility::Train, StationFacility::TruckStop, StationFacility::BusStop, StationFacility::Airport, StationFacility::Dock});
-	}
-
-	/**
-	 * Check whether the base station has given facilities.
-	 * @param facilities The facilities to check.
-	 * @return True if station has at least one of the given \a facilities.
-	 */
-	inline bool HasFacilities(StationFacility facilities) const
-	{
-		return (this->facilities & facilities) != 0;
 	}
 
 	inline uint8_t GetRoadStopRandomBits(TileIndex tile) const
