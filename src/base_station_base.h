/*
 * This file is part of OpenTTD.
 * OpenTTD is free software; you can redistribute it and/or modify it under the terms of the GNU General Public License as published by the Free Software Foundation, version 2.
 * OpenTTD is distributed in the hope that it will be useful, but WITHOUT ANY WARRANTY; without even the implied warranty of MERCHANTABILITY or FITNESS FOR A PARTICULAR PURPOSE.
 * See the GNU General Public License for more details. You should have received a copy of the GNU General Public License along with OpenTTD. If not, see <http://www.gnu.org/licenses/>.
 */

/** @file base_station_base.h Base classes/functions for base stations. */

#ifndef BASE_STATION_BASE_H
#define BASE_STATION_BASE_H

#include "core/pool_type.hpp"
#include "command_type.h"
#include "viewport_type.h"
#include "station_map.h"
#include "core/geometry_type.hpp"
#include "core/tinystring_type.hpp"
#include <memory>

typedef Pool<BaseStation, StationID, 32, 64000> StationPool;
extern StationPool _station_pool;

struct StationSpecList {
	const StationSpec *spec;
	uint32 grfid;      ///< GRF ID of this custom station
	uint16_t localidx; ///< Station ID within GRF of station
};

struct RoadStopSpecList {
	const RoadStopSpec *spec;
	uint32 grfid;      ///< GRF ID of this custom road stop
<<<<<<< HEAD
	uint16 localidx;   ///< Station ID within GRF of road stop
=======
	uint16_t localidx; ///< Station ID within GRF of road stop
>>>>>>> 0b72297d
};

struct RoadStopTileData {
	TileIndex tile;
	uint8 random_bits;
	uint8 animation_frame;
};

/** StationRect - used to track station spread out rectangle - cheaper than scanning whole map */
struct StationRect : public Rect {
	enum StationRectMode
	{
		ADD_TEST = 0,
		ADD_TRY,
		ADD_FORCE
	};

	StationRect();
	void MakeEmpty();
	bool PtInExtendedRect(int x, int y, int distance = 0) const;
	bool IsEmpty() const;
	CommandCost BeforeAddTile(TileIndex tile, StationRectMode mode);
	CommandCost BeforeAddRect(TileIndex tile, int w, int h, StationRectMode mode);
	bool AfterRemoveTile(BaseStation *st, TileIndex tile);
	bool AfterRemoveRect(BaseStation *st, TileArea ta);

	static bool ScanForStationTiles(StationID st_id, int left_a, int top_a, int right_a, int bottom_a);

	StationRect& operator = (const Rect &src);
};

/** Base class for all station-ish types */
struct BaseStation : StationPool::PoolItem<&_station_pool> {
	TileIndex xy;                   ///< Base tile of the station
	TrackedViewportSign sign;       ///< NOSAVE: Dimensions of sign
	byte delete_ctr;                ///< Delete counter. If greater than 0 then it is decremented until it reaches 0; the waypoint is then is deleted.

	TinyString name;                ///< Custom name
	StringID string_id;             ///< Default name (town area) of station
	mutable std::string cached_name; ///< NOSAVE: Cache of the resolved name of the station, if not using a custom name

	Town *town;                     ///< The town this station is associated with
	Owner owner;                    ///< The owner of this station
	StationFacility facilities;     ///< The facilities that this station has

	std::vector<StationSpecList> speclist;           ///< List of rail station specs of this station.
	std::vector<RoadStopSpecList> roadstop_speclist; ///< List of road stop specs of this station

	Date build_date;                ///< Date of construction

	uint16 random_bits;             ///< Random bits assigned to this station
	byte waiting_triggers;          ///< Waiting triggers (NewGRF) for this station
	uint8 cached_anim_triggers;                ///< NOSAVE: Combined animation trigger bitmask, used to determine if trigger processing should happen.
	uint8 cached_roadstop_anim_triggers;       ///< NOSAVE: Combined animation trigger bitmask for road stops, used to determine if trigger processing should happen.
	CargoTypes cached_cargo_triggers;          ///< NOSAVE: Combined cargo trigger bitmask
	CargoTypes cached_roadstop_cargo_triggers; ///< NOSAVE: Combined cargo trigger bitmask for road stops

	TileArea train_station;         ///< Tile area the train 'station' part covers
	StationRect rect;               ///< NOSAVE: Station spread out rectangle maintained by StationRect::xxx() functions

	std::vector<RoadStopTileData> custom_roadstop_tile_data; ///< List of custom road stop tile data

	/**
	 * Initialize the base station.
	 * @param tile The location of the station sign
	 */
	BaseStation(TileIndex tile) :
		xy(tile),
		train_station(INVALID_TILE, 0, 0)
	{
	}

	virtual ~BaseStation();

	/**
	 * Check whether a specific tile belongs to this station.
	 * @param tile the tile to check
	 * @return true if the tile belongs to this station
	 */
	virtual bool TileBelongsToRailStation(TileIndex tile) const = 0;

	/**
	 * Helper function to get a NewGRF variable that isn't implemented by the base class.
	 * @param object the resolver object related to this query
	 * @param variable that is queried
	 * @param parameter parameter for that variable
	 * @param available will return false if ever the variable asked for does not exist
	 * @return the value stored in the corresponding variable
	 */
	virtual uint32 GetNewGRFVariable(const struct ResolverObject &object, uint16 variable, byte parameter, bool *available) const = 0;

	/**
	 * Update the coordinated of the sign (as shown in the viewport).
	 */
	virtual void UpdateVirtCoord() = 0;

	inline const char *GetCachedName() const
	{
		if (!this->name.empty()) return this->name.c_str();
		if (this->cached_name.empty()) this->FillCachedName();
		return this->cached_name.c_str();
	}

	virtual void MoveSign(TileIndex new_xy)
	{
		this->xy = new_xy;
		this->UpdateVirtCoord();
	}

	/**
	 * Get the tile area for a given station type.
	 * @param ta tile area to fill.
	 * @param type the type of the area
	 */
	virtual void GetTileArea(TileArea *ta, StationType type) const = 0;


	/**
	 * Obtain the length of a platform
	 * @pre tile must be a rail station tile
	 * @param tile A tile that contains the platform in question
	 * @return The length of the platform
	 */
	virtual uint GetPlatformLength(TileIndex tile) const = 0;

	/**
	 * Determines the REMAINING length of a platform, starting at (and including)
	 * the given tile.
	 * @param tile the tile from which to start searching. Must be a rail station tile
	 * @param dir The direction in which to search.
	 * @return The platform length
	 */
	virtual uint GetPlatformLength(TileIndex tile, DiagDirection dir) const = 0;

	/**
	 * Get the base station belonging to a specific tile.
	 * @param tile The tile to get the base station from.
	 * @return the station associated with that tile.
	 */
	static inline BaseStation *GetByTile(TileIndex tile)
	{
		return BaseStation::Get(GetStationIndex(tile));
	}

	/**
	 * Check whether the base station currently is in use; in use means
	 * that it is not scheduled for deletion and that it still has some
	 * facilities left.
	 * @return true if still in use
	 */
	inline bool IsInUse() const
	{
		return (this->facilities & ~FACIL_WAYPOINT) != 0;
	}

	/**
	 * Check whether the base station has given facilities.
	 * @param facilities The facilities to check.
	 * @return True if station has at least one of the given \a facilities.
	 */
	inline bool HasFacilities(StationFacility facilities) const
	{
		return (this->facilities & facilities) != 0;
	}

	inline byte GetRoadStopRandomBits(TileIndex tile) const
	{
		for (const RoadStopTileData &tile_data : this->custom_roadstop_tile_data) {
			if (tile_data.tile == tile) return tile_data.random_bits;
		}
		return 0;
	}

	inline byte GetRoadStopAnimationFrame(TileIndex tile) const
	{
		for (const RoadStopTileData &tile_data : this->custom_roadstop_tile_data) {
			if (tile_data.tile == tile) return tile_data.animation_frame;
		}
		return 0;
	}

private:
	bool SetRoadStopTileData(TileIndex tile, byte data, bool animation);

public:
	inline void SetRoadStopRandomBits(TileIndex tile, byte random_bits) { this->SetRoadStopTileData(tile, random_bits, false); }
	inline bool SetRoadStopAnimationFrame(TileIndex tile, byte frame) { return this->SetRoadStopTileData(tile, frame, true); }
	void RemoveRoadStopTileData(TileIndex tile);

	static void PostDestructor(size_t index);

private:
	void FillCachedName() const;
};

/**
 * Class defining several overloaded accessors so we don't
 * have to cast base stations that often
 */
template <class T, bool Tis_waypoint>
struct SpecializedStation : public BaseStation {
	static const StationFacility EXPECTED_FACIL = Tis_waypoint ? FACIL_WAYPOINT : FACIL_NONE; ///< Specialized type

	/**
	 * Set station type correctly
	 * @param tile The base tile of the station.
	 */
	inline SpecializedStation<T, Tis_waypoint>(TileIndex tile) :
			BaseStation(tile)
	{
		this->facilities = EXPECTED_FACIL;
	}

	/**
	 * Helper for checking whether the given station is of this type.
	 * @param st the station to check.
	 * @return true if the station is the type we expect it to be.
	 */
	static inline bool IsExpected(const BaseStation *st)
	{
		return (st->facilities & FACIL_WAYPOINT) == EXPECTED_FACIL;
	}

	/**
	 * Tests whether given index is a valid index for station of this type
	 * @param index tested index
	 * @return is this index valid index of T?
	 */
	static inline bool IsValidID(size_t index)
	{
		return BaseStation::IsValidID(index) && IsExpected(BaseStation::Get(index));
	}

	/**
	 * Gets station with given index
	 * @return pointer to station with given index casted to T *
	 */
	static inline T *Get(size_t index)
	{
		return (T *)BaseStation::Get(index);
	}

	/**
	 * Returns station if the index is a valid index for this station type
	 * @return pointer to station with given index if it's a station of this type
	 */
	static inline T *GetIfValid(size_t index)
	{
		return IsValidID(index) ? Get(index) : nullptr;
	}

	/**
	 * Get the station belonging to a specific tile.
	 * @param tile The tile to get the station from.
	 * @return the station associated with that tile.
	 */
	static inline T *GetByTile(TileIndex tile)
	{
		return GetIfValid(GetStationIndex(tile));
	}

	/**
	 * Converts a BaseStation to SpecializedStation with type checking.
	 * @param st BaseStation pointer
	 * @return pointer to SpecializedStation
	 */
	static inline T *From(BaseStation *st)
	{
		dbg_assert(IsExpected(st));
		return (T *)st;
	}

	/**
	 * Converts a const BaseStation to const SpecializedStation with type checking.
	 * @param st BaseStation pointer
	 * @return pointer to SpecializedStation
	 */
	static inline const T *From(const BaseStation *st)
	{
		dbg_assert(IsExpected(st));
		return (const T *)st;
	}

	/**
	 * Returns an iterable ensemble of all valid stations of type T
	 * @param from index of the first station to consider
	 * @return an iterable ensemble of all valid stations of type T
	 */
	static Pool::IterateWrapper<T> Iterate(size_t from = 0) { return Pool::IterateWrapper<T>(from); }
};

#endif /* BASE_STATION_BASE_H */<|MERGE_RESOLUTION|>--- conflicted
+++ resolved
@@ -24,17 +24,13 @@
 struct StationSpecList {
 	const StationSpec *spec;
 	uint32 grfid;      ///< GRF ID of this custom station
-	uint16_t localidx; ///< Station ID within GRF of station
+	uint16 localidx;   ///< Station ID within GRF of station
 };
 
 struct RoadStopSpecList {
 	const RoadStopSpec *spec;
 	uint32 grfid;      ///< GRF ID of this custom road stop
-<<<<<<< HEAD
 	uint16 localidx;   ///< Station ID within GRF of road stop
-=======
-	uint16_t localidx; ///< Station ID within GRF of road stop
->>>>>>> 0b72297d
 };
 
 struct RoadStopTileData {
