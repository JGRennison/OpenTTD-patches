--- conflicted
+++ resolved
@@ -22,25 +22,15 @@
 typedef Pool<BaseStation, StationID, 32, 64000> StationPool;
 extern StationPool _station_pool;
 
-<<<<<<< HEAD
-struct StationSpecList {
-	const StationSpec *spec;
+template <typename T>
+struct SpecMapping {
+	const T *spec;       ///< Custom spec.
 	uint32_t grfid;      ///< GRF ID of this custom station
 	uint16_t localidx;   ///< Station ID within GRF of station
 };
 
-struct RoadStopSpecList {
-	const RoadStopSpec *spec;
-	uint32_t grfid;      ///< GRF ID of this custom road stop
-	uint16_t localidx;   ///< Station ID within GRF of road stop
-=======
-template <typename T>
-struct SpecMapping {
-	const T *spec; ///< Custom spec.
-	uint32_t grfid; ///< GRF ID of this custom spec.
-	uint16_t localidx; ///< Local ID within GRF of this custom spec.
->>>>>>> 0fd576bf
-};
+using StationSpecList = SpecMapping<StationSpec>;
+using RoadStopSpecList = SpecMapping<RoadStopSpec>;
 
 struct RoadStopTileData {
 	TileIndex tile;
@@ -86,8 +76,8 @@
 
 	Town *town;                     ///< The town this station is associated with
 
-	std::vector<SpecMapping<StationSpec>> speclist;           ///< List of rail station specs of this station.
-	std::vector<SpecMapping<RoadStopSpec>> roadstop_speclist; ///< List of road stop specs of this station
+	std::vector<StationSpecList> speclist;           ///< List of rail station specs of this station.
+	std::vector<RoadStopSpecList> roadstop_speclist; ///< List of road stop specs of this station
 
 	uint16_t random_bits;           ///< Random bits assigned to this station
 	byte waiting_triggers;          ///< Waiting triggers (NewGRF) for this station
