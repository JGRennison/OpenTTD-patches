/*
 * This file is part of OpenTTD.
 * OpenTTD is free software; you can redistribute it and/or modify it under the terms of the GNU General Public License as published by the Free Software Foundation, version 2.
 * OpenTTD is distributed in the hope that it will be useful, but WITHOUT ANY WARRANTY; without even the implied warranty of MERCHANTABILITY or FITNESS FOR A PARTICULAR PURPOSE.
 * See the GNU General Public License for more details. You should have received a copy of the GNU General Public License along with OpenTTD. If not, see <http://www.gnu.org/licenses/>.
 */

/** @file base_station_base.h Base classes/functions for base stations. */

#ifndef BASE_STATION_BASE_H
#define BASE_STATION_BASE_H

#include "core/pool_type.hpp"
#include "command_type.h"
#include "viewport_type.h"
#include "station_map.h"
#include "core/geometry_type.hpp"
#include "core/tinystring_type.hpp"
#include <memory>
#include <vector>

typedef Pool<BaseStation, StationID, 32> StationPool;
extern StationPool _station_pool;

template <typename T>
struct SpecMapping {
<<<<<<< HEAD
	const T *spec;       ///< Custom spec.
	uint32_t grfid;      ///< GRF ID of this custom station
	uint16_t localidx;   ///< Station ID within GRF of station
=======
	const T *spec = nullptr; ///< Custom spec.
	uint32_t grfid = 0; ///< GRF ID of this custom spec.
	uint16_t localidx = 0; ///< Local ID within GRF of this custom spec.
>>>>>>> 0428f8c6
};

using StationSpecList = SpecMapping<StationSpec>;
using RoadStopSpecList = SpecMapping<RoadStopSpec>;

struct RoadStopTileData {
	TileIndex tile = INVALID_TILE;
	uint8_t random_bits = 0;
	uint8_t animation_frame = 0;
};

/** StationRect - used to track station spread out rectangle - cheaper than scanning whole map */
struct StationRect : public Rect {
	enum StationRectMode : uint8_t {
		ADD_TEST = 0,
		ADD_TRY,
		ADD_FORCE
	};

	StationRect();
	void MakeEmpty();
	bool PtInExtendedRect(int x, int y, int distance = 0) const;
	bool IsEmpty() const;
	CommandCost BeforeAddTile(TileIndex tile, StationRectMode mode);
	CommandCost BeforeAddRect(TileIndex tile, int w, int h, StationRectMode mode);
	bool AfterRemoveTile(BaseStation *st, TileIndex tile);
	bool AfterRemoveRect(BaseStation *st, TileArea ta);

	static bool ScanForStationTiles(StationID st_id, int left_a, int top_a, int right_a, int bottom_a);

	StationRect& operator = (const Rect &src);
};

/** Base class for all station-ish types */
struct BaseStation : StationPool::PoolItem<&_station_pool> {
<<<<<<< HEAD
	Owner owner;                    ///< The owner of this station
	StationFacilities facilities;   ///< The facilities that this station has
	TileIndex xy;                   ///< Base tile of the station
	TrackedViewportSign sign;       ///< NOSAVE: Dimensions of sign

=======
	TileIndex xy = INVALID_TILE; ///< Base tile of the station
	TrackedViewportSign sign{}; ///< NOSAVE: Dimensions of sign
	uint8_t delete_ctr = 0; ///< Delete counter. If greater than 0 then it is decremented until it reaches 0; the waypoint is then is deleted.

	std::string name{}; ///< Custom name
	StringID string_id = INVALID_STRING_ID; ///< Default name (town area) of station
>>>>>>> 0428f8c6
	mutable std::string cached_name; ///< NOSAVE: Cache of the resolved name of the station, if not using a custom name
	TinyString name;                ///< Custom name
	StringID string_id;             ///< Default name (town area) of station

<<<<<<< HEAD
	CalTime::Date build_date;       ///< Date of construction

	Town *town;                     ///< The town this station is associated with

	std::vector<StationSpecList> speclist;           ///< List of rail station specs of this station.
	std::vector<RoadStopSpecList> roadstop_speclist; ///< List of road stop specs of this station

	uint16_t random_bits;           ///< Random bits assigned to this station
	uint8_t waiting_triggers;       ///< Waiting triggers (NewGRF) for this station
	uint8_t delete_ctr;             ///< Delete counter. If greater than 0 then it is decremented until it reaches 0; the waypoint is then is deleted.
	uint8_t cached_anim_triggers;              ///< NOSAVE: Combined animation trigger bitmask, used to determine if trigger processing should happen.
	uint8_t cached_roadstop_anim_triggers;     ///< NOSAVE: Combined animation trigger bitmask for road stops, used to determine if trigger processing should happen.
	CargoTypes cached_cargo_triggers;          ///< NOSAVE: Combined cargo trigger bitmask
	CargoTypes cached_roadstop_cargo_triggers; ///< NOSAVE: Combined cargo trigger bitmask for road stops
=======
	Town *town = nullptr; ///< The town this station is associated with
	Owner owner = INVALID_OWNER; ///< The owner of this station
	StationFacilities facilities{}; ///< The facilities that this station has

	std::vector<SpecMapping<StationSpec>> speclist{}; ///< List of rail station specs of this station.
	std::vector<SpecMapping<RoadStopSpec>> roadstop_speclist{}; ///< List of road stop specs of this station

	TimerGameCalendar::Date build_date{}; ///< Date of construction

	uint16_t random_bits = 0; ///< Random bits assigned to this station
	uint8_t waiting_triggers = 0; ///< Waiting triggers (NewGRF) for this station
	uint8_t cached_anim_triggers = 0; ///< NOSAVE: Combined animation trigger bitmask, used to determine if trigger processing should happen.
	uint8_t cached_roadstop_anim_triggers = 0; ///< NOSAVE: Combined animation trigger bitmask for road stops, used to determine if trigger processing should happen.
	CargoTypes cached_cargo_triggers{}; ///< NOSAVE: Combined cargo trigger bitmask
	CargoTypes cached_roadstop_cargo_triggers{}; ///< NOSAVE: Combined cargo trigger bitmask for road stops
>>>>>>> 0428f8c6

	TileArea train_station{INVALID_TILE, 0, 0}; ///< Tile area the train 'station' part covers
	StationRect rect{}; ///< NOSAVE: Station spread out rectangle maintained by StationRect::xxx() functions

	std::vector<RoadStopTileData> custom_roadstop_tile_data{}; ///< List of custom road stop tile data

	/**
	 * Initialize the base station.
	 * @param tile The location of the station sign
	 */
	BaseStation(TileIndex tile) : xy(tile) {}

	virtual ~BaseStation();

	/**
	 * Check whether a specific tile belongs to this station.
	 * @param tile the tile to check
	 * @return true if the tile belongs to this station
	 */
	virtual bool TileBelongsToRailStation(TileIndex tile) const = 0;

	/**
	 * Helper function to get a NewGRF variable that isn't implemented by the base class.
	 * @param object the resolver object related to this query
	 * @param variable that is queried
	 * @param parameter parameter for that variable
	 * @param available will return false if ever the variable asked for does not exist
	 * @return the value stored in the corresponding variable
	 */
	virtual uint32_t GetNewGRFVariable(const struct ResolverObject &object, uint16_t variable, uint8_t parameter, bool &available) const = 0;

	/**
	 * Update the coordinated of the sign (as shown in the viewport).
	 */
	virtual void UpdateVirtCoord() = 0;

	inline const char *GetCachedName() const
	{
		if (!this->name.empty()) return this->name.c_str();
		if (this->cached_name.empty()) this->FillCachedName();
		return this->cached_name.c_str();
	}

	virtual void MoveSign(TileIndex new_xy)
	{
		this->xy = new_xy;
		this->UpdateVirtCoord();
	}

	/**
	 * Get the tile area for a given station type.
	 * @param ta tile area to fill.
	 * @param type the type of the area
	 */
	virtual void GetTileArea(TileArea *ta, StationType type) const = 0;


	/**
	 * Obtain the length of a platform
	 * @pre tile must be a rail station tile
	 * @param tile A tile that contains the platform in question
	 * @return The length of the platform
	 */
	virtual uint GetPlatformLength(TileIndex tile) const = 0;

	/**
	 * Determines the REMAINING length of a platform, starting at (and including)
	 * the given tile.
	 * @param tile the tile from which to start searching. Must be a rail station tile
	 * @param dir The direction in which to search.
	 * @return The platform length
	 */
	virtual uint GetPlatformLength(TileIndex tile, DiagDirection dir) const = 0;

	/**
	 * Get the base station belonging to a specific tile.
	 * @param tile The tile to get the base station from.
	 * @return the station associated with that tile.
	 */
	static inline BaseStation *GetByTile(TileIndex tile)
	{
		return BaseStation::Get(GetStationIndex(tile));
	}

	/**
	 * Check whether the base station currently is in use; in use means
	 * that it is not scheduled for deletion and that it still has some
	 * facilities left.
	 * @return true if still in use
	 */
	inline bool IsInUse() const
	{
		return this->facilities.Any({StationFacility::Train, StationFacility::TruckStop, StationFacility::BusStop, StationFacility::Airport, StationFacility::Dock});
	}

	inline uint8_t GetRoadStopRandomBits(TileIndex tile) const
	{
		for (const RoadStopTileData &tile_data : this->custom_roadstop_tile_data) {
			if (tile_data.tile == tile) return tile_data.random_bits;
		}
		return 0;
	}

	inline uint8_t GetRoadStopAnimationFrame(TileIndex tile) const
	{
		for (const RoadStopTileData &tile_data : this->custom_roadstop_tile_data) {
			if (tile_data.tile == tile) return tile_data.animation_frame;
		}
		return 0;
	}

private:
	bool SetRoadStopTileData(TileIndex tile, uint8_t data, bool animation);

public:
	inline void SetRoadStopRandomBits(TileIndex tile, uint8_t random_bits) { this->SetRoadStopTileData(tile, random_bits, false); }
	inline bool SetRoadStopAnimationFrame(TileIndex tile, uint8_t frame) { return this->SetRoadStopTileData(tile, frame, true); }
	void RemoveRoadStopTileData(TileIndex tile);

	static void PostDestructor(size_t index);

private:
	void FillCachedName() const;
};

/**
 * Class defining several overloaded accessors so we don't
 * have to cast base stations that often
 */
template <class T, bool Tis_waypoint>
struct SpecializedStation : public BaseStation {
	static constexpr StationFacilities EXPECTED_FACIL = Tis_waypoint ? StationFacility::Waypoint : StationFacilities{}; ///< Specialized type

	/**
	 * Set station type correctly
	 * @param tile The base tile of the station.
	 */
	inline SpecializedStation(TileIndex tile) :
			BaseStation(tile)
	{
		this->facilities = EXPECTED_FACIL;
	}

	/**
	 * Helper for checking whether the given station is of this type.
	 * @param st the station to check.
	 * @return true if the station is the type we expect it to be.
	 */
	static inline bool IsExpected(const BaseStation *st)
	{
		return st->facilities.Test(StationFacility::Waypoint) == Tis_waypoint;
	}

	/**
	 * Tests whether given index is a valid index for station of this type
	 * @param index tested index
	 * @return is this index valid index of T?
	 */
	static inline bool IsValidID(auto index)
	{
		return BaseStation::IsValidID(index) && IsExpected(BaseStation::Get(index));
	}

	/**
	 * Gets station with given index
	 * @return pointer to station with given index casted to T *
	 */
	static inline T *Get(auto index)
	{
		return (T *)BaseStation::Get(index);
	}

	/**
	 * Returns station if the index is a valid index for this station type
	 * @return pointer to station with given index if it's a station of this type
	 */
	static inline T *GetIfValid(auto index)
	{
		return IsValidID(index) ? Get(index) : nullptr;
	}

	/**
	 * Get the station belonging to a specific tile.
	 * @param tile The tile to get the station from.
	 * @return the station associated with that tile.
	 */
	static inline T *GetByTile(TileIndex tile)
	{
		return GetIfValid(GetStationIndex(tile));
	}

	/**
	 * Converts a BaseStation to SpecializedStation with type checking.
	 * @param st BaseStation pointer
	 * @return pointer to SpecializedStation
	 */
	static inline T *From(BaseStation *st)
	{
		dbg_assert(IsExpected(st));
		return (T *)st;
	}

	/**
	 * Converts a const BaseStation to const SpecializedStation with type checking.
	 * @param st BaseStation pointer
	 * @return pointer to SpecializedStation
	 */
	static inline const T *From(const BaseStation *st)
	{
		dbg_assert(IsExpected(st));
		return (const T *)st;
	}

	/**
	 * Returns an iterable ensemble of all valid stations of type T
	 * @param from index of the first station to consider
	 * @return an iterable ensemble of all valid stations of type T
	 */
	static Pool::IterateWrapper<T> Iterate(size_t from = 0) { return Pool::IterateWrapper<T>(from); }
};

/**
 * Get spec mapping list for each supported custom spec type.
 * @tparam T Spec type.
 * @param bst Station of custom spec list.
 * @return Speclist of custom spec type.
 */
template <class T> std::vector<SpecMapping<T>> &GetStationSpecList(BaseStation *bst);
template <> inline std::vector<SpecMapping<StationSpec>> &GetStationSpecList<StationSpec>(BaseStation *bst) { return bst->speclist; }
template <> inline std::vector<SpecMapping<RoadStopSpec>> &GetStationSpecList<RoadStopSpec>(BaseStation *bst) { return bst->roadstop_speclist; }

#endif /* BASE_STATION_BASE_H */<|MERGE_RESOLUTION|>--- conflicted
+++ resolved
@@ -24,15 +24,9 @@
 
 template <typename T>
 struct SpecMapping {
-<<<<<<< HEAD
-	const T *spec;       ///< Custom spec.
-	uint32_t grfid;      ///< GRF ID of this custom station
-	uint16_t localidx;   ///< Station ID within GRF of station
-=======
 	const T *spec = nullptr; ///< Custom spec.
-	uint32_t grfid = 0; ///< GRF ID of this custom spec.
-	uint16_t localidx = 0; ///< Local ID within GRF of this custom spec.
->>>>>>> 0428f8c6
+	uint32_t grfid = 0;      ///< GRF ID of this custom spec.
+	uint16_t localidx = 0;   ///< Local ID within GRF of this custom spec.
 };
 
 using StationSpecList = SpecMapping<StationSpec>;
@@ -68,56 +62,29 @@
 
 /** Base class for all station-ish types */
 struct BaseStation : StationPool::PoolItem<&_station_pool> {
-<<<<<<< HEAD
-	Owner owner;                    ///< The owner of this station
-	StationFacilities facilities;   ///< The facilities that this station has
-	TileIndex xy;                   ///< Base tile of the station
-	TrackedViewportSign sign;       ///< NOSAVE: Dimensions of sign
-
-=======
-	TileIndex xy = INVALID_TILE; ///< Base tile of the station
-	TrackedViewportSign sign{}; ///< NOSAVE: Dimensions of sign
-	uint8_t delete_ctr = 0; ///< Delete counter. If greater than 0 then it is decremented until it reaches 0; the waypoint is then is deleted.
-
-	std::string name{}; ///< Custom name
+	Owner owner = INVALID_OWNER;            ///< The owner of this station
+	StationFacilities facilities{};         ///< The facilities that this station has
+	TileIndex xy = INVALID_TILE;            ///< Base tile of the station
+	TrackedViewportSign sign{};             ///< NOSAVE: Dimensions of sign
+
+	mutable std::string cached_name{};      ///< NOSAVE: Cache of the resolved name of the station, if not using a custom name
+	TinyString name{};                      ///< Custom name
 	StringID string_id = INVALID_STRING_ID; ///< Default name (town area) of station
->>>>>>> 0428f8c6
-	mutable std::string cached_name; ///< NOSAVE: Cache of the resolved name of the station, if not using a custom name
-	TinyString name;                ///< Custom name
-	StringID string_id;             ///< Default name (town area) of station
-
-<<<<<<< HEAD
-	CalTime::Date build_date;       ///< Date of construction
-
-	Town *town;                     ///< The town this station is associated with
-
-	std::vector<StationSpecList> speclist;           ///< List of rail station specs of this station.
-	std::vector<RoadStopSpecList> roadstop_speclist; ///< List of road stop specs of this station
-
-	uint16_t random_bits;           ///< Random bits assigned to this station
-	uint8_t waiting_triggers;       ///< Waiting triggers (NewGRF) for this station
-	uint8_t delete_ctr;             ///< Delete counter. If greater than 0 then it is decremented until it reaches 0; the waypoint is then is deleted.
-	uint8_t cached_anim_triggers;              ///< NOSAVE: Combined animation trigger bitmask, used to determine if trigger processing should happen.
-	uint8_t cached_roadstop_anim_triggers;     ///< NOSAVE: Combined animation trigger bitmask for road stops, used to determine if trigger processing should happen.
-	CargoTypes cached_cargo_triggers;          ///< NOSAVE: Combined cargo trigger bitmask
-	CargoTypes cached_roadstop_cargo_triggers; ///< NOSAVE: Combined cargo trigger bitmask for road stops
-=======
-	Town *town = nullptr; ///< The town this station is associated with
-	Owner owner = INVALID_OWNER; ///< The owner of this station
-	StationFacilities facilities{}; ///< The facilities that this station has
-
-	std::vector<SpecMapping<StationSpec>> speclist{}; ///< List of rail station specs of this station.
-	std::vector<SpecMapping<RoadStopSpec>> roadstop_speclist{}; ///< List of road stop specs of this station
-
-	TimerGameCalendar::Date build_date{}; ///< Date of construction
-
-	uint16_t random_bits = 0; ///< Random bits assigned to this station
-	uint8_t waiting_triggers = 0; ///< Waiting triggers (NewGRF) for this station
-	uint8_t cached_anim_triggers = 0; ///< NOSAVE: Combined animation trigger bitmask, used to determine if trigger processing should happen.
-	uint8_t cached_roadstop_anim_triggers = 0; ///< NOSAVE: Combined animation trigger bitmask for road stops, used to determine if trigger processing should happen.
-	CargoTypes cached_cargo_triggers{}; ///< NOSAVE: Combined cargo trigger bitmask
+
+	CalTime::Date build_date{};             ///< Date of construction
+
+	Town *town = nullptr;                   ///< The town this station is associated with
+
+	std::vector<StationSpecList> speclist{};           ///< List of rail station specs of this station.
+	std::vector<RoadStopSpecList> roadstop_speclist{}; ///< List of road stop specs of this station
+
+	uint16_t random_bits = 0;                    ///< Random bits assigned to this station
+	uint8_t waiting_triggers = 0;                ///< Waiting triggers (NewGRF) for this station
+	uint8_t delete_ctr = 0;                      ///< Delete counter. If greater than 0 then it is decremented until it reaches 0; the waypoint is then is deleted.
+	uint8_t cached_anim_triggers = 0;            ///< NOSAVE: Combined animation trigger bitmask, used to determine if trigger processing should happen.
+	uint8_t cached_roadstop_anim_triggers = 0;   ///< NOSAVE: Combined animation trigger bitmask for road stops, used to determine if trigger processing should happen.
+	CargoTypes cached_cargo_triggers{};          ///< NOSAVE: Combined cargo trigger bitmask
 	CargoTypes cached_roadstop_cargo_triggers{}; ///< NOSAVE: Combined cargo trigger bitmask for road stops
->>>>>>> 0428f8c6
 
 	TileArea train_station{INVALID_TILE, 0, 0}; ///< Tile area the train 'station' part covers
 	StationRect rect{}; ///< NOSAVE: Station spread out rectangle maintained by StationRect::xxx() functions
