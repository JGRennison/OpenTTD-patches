/*
 * This file is part of OpenTTD.
 * OpenTTD is free software; you can redistribute it and/or modify it under the terms of the GNU General Public License as published by the Free Software Foundation, version 2.
 * OpenTTD is distributed in the hope that it will be useful, but WITHOUT ANY WARRANTY; without even the implied warranty of MERCHANTABILITY or FITNESS FOR A PARTICULAR PURPOSE.
 * See the GNU General Public License for more details. You should have received a copy of the GNU General Public License along with OpenTTD. If not, see <http://www.gnu.org/licenses/>.
 */

/** @file ship_cmd.cpp Handling of ships. */

#include "stdafx.h"
#include "ship.h"
#include "landscape.h"
#include "timetable.h"
#include "news_func.h"
#include "company_func.h"
#include "pathfinder/npf/npf_func.h"
#include "depot_base.h"
#include "station_base.h"
#include "newgrf_engine.h"
#include "pathfinder/yapf/yapf.h"
#include "newgrf_sound.h"
#include "spritecache.h"
#include "strings_func.h"
#include "window_func.h"
#include "date_func.h"
#include "vehicle_func.h"
#include "vehicle_gui.h"
#include "sound_func.h"
#include "ai/ai.hpp"
#include "game/game.hpp"
#include "engine_base.h"
#include "company_base.h"
#include "infrastructure_func.h"
#include "tunnelbridge_map.h"
#include "zoom_func.h"
#include "framerate_type.h"
#include "industry.h"
#include "industry_map.h"
#include "core/checksum_func.hpp"
#include "articulated_vehicles.h"

#include "table/strings.h"

#include "safeguards.h"

/** Directions to search towards given track bits and the ship's enter direction. */
const DiagDirection _ship_search_directions[6][4] = {
	{ DIAGDIR_NE,      INVALID_DIAGDIR, DIAGDIR_SW,      INVALID_DIAGDIR },
	{ INVALID_DIAGDIR, DIAGDIR_SE,      INVALID_DIAGDIR, DIAGDIR_NW      },
	{ INVALID_DIAGDIR, DIAGDIR_NE,      DIAGDIR_NW,      INVALID_DIAGDIR },
	{ DIAGDIR_SE,      INVALID_DIAGDIR, INVALID_DIAGDIR, DIAGDIR_SW      },
	{ DIAGDIR_NW,      DIAGDIR_SW,      INVALID_DIAGDIR, INVALID_DIAGDIR },
	{ INVALID_DIAGDIR, INVALID_DIAGDIR, DIAGDIR_SE,      DIAGDIR_NE      },
};

/**
 * Determine the effective #WaterClass for a ship travelling on a tile.
 * @param tile Tile of interest
 * @return the waterclass to be used by the ship.
 */
WaterClass GetEffectiveWaterClass(TileIndex tile)
{
	if (HasTileWaterClass(tile)) return GetWaterClass(tile);
	if (IsTileType(tile, MP_TUNNELBRIDGE)) {
		dbg_assert_tile(GetTunnelBridgeTransportType(tile) == TRANSPORT_WATER, tile);
		return WATER_CLASS_CANAL;
	}
	if (IsTileType(tile, MP_RAILWAY)) {
		dbg_assert_tile(GetRailGroundType(tile) == RAIL_GROUND_WATER, tile);
		return WATER_CLASS_SEA;
	}
	NOT_REACHED();
}

static const uint16 _ship_sprites[] = {0x0E5D, 0x0E55, 0x0E65, 0x0E6D};

template <>
bool IsValidImageIndex<VEH_SHIP>(uint8 image_index)
{
	return image_index < lengthof(_ship_sprites);
}

static inline TrackBits GetTileShipTrackStatus(TileIndex tile)
{
	return TrackdirBitsToTrackBits(GetTileTrackdirBits(tile, TRANSPORT_WATER, 0));
}

static void GetShipIcon(EngineID engine, EngineImageType image_type, VehicleSpriteSeq *result)
{
	const Engine *e = Engine::Get(engine);
	uint8 spritenum = e->u.ship.image_index;

	if (is_custom_sprite(spritenum)) {
		GetCustomVehicleIcon(engine, DIR_W, image_type, result);
		if (result->IsValid()) return;

		spritenum = e->original_image_index;
	}

	dbg_assert(IsValidImageIndex<VEH_SHIP>(spritenum));
	result->Set(DIR_W + _ship_sprites[spritenum]);
}

void DrawShipEngine(int left, int right, int preferred_x, int y, EngineID engine, PaletteID pal, EngineImageType image_type)
{
	VehicleSpriteSeq seq;
	GetShipIcon(engine, image_type, &seq);

	Rect16 rect = seq.GetBounds();
	preferred_x = SoftClamp(preferred_x,
			left - UnScaleGUI(rect.left),
			right - UnScaleGUI(rect.right));

	seq.Draw(preferred_x, y, pal, pal == PALETTE_CRASH);
}

/**
 * Get the size of the sprite of a ship sprite heading west (used for lists).
 * @param engine The engine to get the sprite from.
 * @param[out] width The width of the sprite.
 * @param[out] height The height of the sprite.
 * @param[out] xoffs Number of pixels to shift the sprite to the right.
 * @param[out] yoffs Number of pixels to shift the sprite downwards.
 * @param image_type Context the sprite is used in.
 */
void GetShipSpriteSize(EngineID engine, uint &width, uint &height, int &xoffs, int &yoffs, EngineImageType image_type)
{
	VehicleSpriteSeq seq;
	GetShipIcon(engine, image_type, &seq);

	Rect rect = ConvertRect<Rect16, Rect>(seq.GetBounds());

	width  = UnScaleGUI(rect.Width());
	height = UnScaleGUI(rect.Height());
	xoffs  = UnScaleGUI(rect.left);
	yoffs  = UnScaleGUI(rect.top);
}

void Ship::GetImage(Direction direction, EngineImageType image_type, VehicleSpriteSeq *result) const
{
	uint8 spritenum = this->spritenum;

	if (image_type == EIT_ON_MAP) direction = this->rotation;

	if (is_custom_sprite(spritenum)) {
		GetCustomVehicleSprite(this, direction, image_type, result);
		if (result->IsValid()) return;

		spritenum = this->GetEngine()->original_image_index;
	}

	dbg_assert(IsValidImageIndex<VEH_SHIP>(spritenum));
	result->Set(_ship_sprites[spritenum] + direction);
}

static const Depot *FindClosestShipDepot(const Vehicle *v, uint max_distance)
{
	/* Find the closest depot */
	const Depot *best_depot = nullptr;
	/* If we don't have a maximum distance, i.e. distance = 0,
	 * we want to find any depot so the best distance of no
	 * depot must be more than any correct distance. On the
	 * other hand if we have set a maximum distance, any depot
	 * further away than max_distance can safely be ignored. */
	uint best_dist = max_distance == 0 ? UINT_MAX : max_distance + 1;

	for (const Depot *depot : Depot::Iterate()) {
		TileIndex tile = depot->xy;
		if (IsShipDepotTile(tile) && IsInfraTileUsageAllowed(VEH_SHIP, v->owner, tile)) {
			uint dist = DistanceManhattan(tile, v->tile);
			if (dist < best_dist) {
				best_dist = dist;
				best_depot = depot;
			}
		}
	}

	return best_depot;
}

static void CheckIfShipNeedsService(Vehicle *v)
{
	if (Company::Get(v->owner)->settings.vehicle.servint_ships == 0 || !v->NeedsAutomaticServicing()) return;
	if (v->IsChainInDepot()) {
		VehicleServiceInDepot(v);
		return;
	}

	uint max_distance;
	switch (_settings_game.pf.pathfinder_for_ships) {
		case VPF_NPF:  max_distance = _settings_game.pf.npf.maximum_go_to_depot_penalty  / NPF_TILE_LENGTH;  break;
		case VPF_YAPF: max_distance = _settings_game.pf.yapf.maximum_go_to_depot_penalty / YAPF_TILE_LENGTH; break;
		default: NOT_REACHED();
	}

	const Depot *depot = FindClosestShipDepot(v, max_distance);

	if (depot == nullptr) {
		if (v->current_order.IsType(OT_GOTO_DEPOT)) {
			v->current_order.MakeDummy();
			SetWindowWidgetDirty(WC_VEHICLE_VIEW, v->index, WID_VV_START_STOP);
		}
		return;
	}

	v->current_order.MakeGoToDepot(depot->index, ODTFB_SERVICE);
	v->SetDestTile(depot->xy);
	SetWindowWidgetDirty(WC_VEHICLE_VIEW, v->index, WID_VV_START_STOP);
}

/**
 * Update the caches of this ship.
 */
void Ship::UpdateCache()
{
	const ShipVehicleInfo *svi = ShipVehInfo(this->engine_type);

	/* Get speed fraction for the current water type. Aqueducts are always canals. */
	bool is_ocean = GetEffectiveWaterClass(this->tile) == WATER_CLASS_SEA;
	uint raw_speed = GetVehicleProperty(this, PROP_SHIP_SPEED, svi->max_speed);
	this->vcache.cached_max_speed = svi->ApplyWaterClassSpeedFrac(raw_speed, is_ocean);

	/* Update cargo aging period. */
	for (Ship *u = this; u != nullptr; u = u->Next()) {
		u->vcache.cached_cargo_age_period = GetVehicleProperty(u, PROP_SHIP_CARGO_AGE_PERIOD, EngInfo(u->engine_type)->cargo_age_period);
	}

	this->UpdateVisualEffect();

	SetBit(this->vcache.cached_veh_flags, VCF_LAST_VISUAL_EFFECT);
}

Money Ship::GetRunningCost() const
{
	const Engine *e = this->GetEngine();
	uint cost_factor = GetVehicleProperty(this, PROP_SHIP_RUNNING_COST_FACTOR, e->u.ship.running_cost);
	Money cost = GetPrice(PR_RUNNING_SHIP, cost_factor, e->GetGRF());

	if (this->cur_speed == 0) {
		if (this->IsInDepot()) {
			/* running costs if in depot */
			cost = CeilDivT<Money>(cost, _settings_game.difficulty.vehicle_costs_in_depot);
		} else {
			/* running costs if stopped */
			cost = CeilDivT<Money>(cost, _settings_game.difficulty.vehicle_costs_when_stopped);
		}
	}
	return cost;
}

void Ship::OnNewDay()
{
	if (!this->IsPrimaryVehicle()) return;

	if ((++this->day_counter & 7) == 0) {
		DecreaseVehicleValue(this);
	}
	AgeVehicle(this);
}

void Ship::OnPeriodic()
{
	if (!this->IsPrimaryVehicle()) return;

	CheckVehicleBreakdown(this);
	CheckIfShipNeedsService(this);

	CheckOrders(this);

	if (this->running_ticks == 0) return;

	CommandCost cost(EXPENSES_SHIP_RUN, this->GetRunningCost() * this->running_ticks / (DAYS_IN_YEAR * DAY_TICKS));

	this->profit_this_year -= cost.GetCost();
	this->running_ticks = 0;

	SubtractMoneyFromCompanyFract(this->owner, cost);

	SetWindowDirty(WC_VEHICLE_DETAILS, this->index);
	/* we need this for the profit */
	DirtyVehicleListWindowForVehicle(this);
}

Trackdir Ship::GetVehicleTrackdir() const
{
	if (this->vehstatus & VS_CRASHED) return INVALID_TRACKDIR;

	if (this->IsInDepot()) {
		/* We'll assume the ship is facing outwards */
		return DiagDirToDiagTrackdir(GetShipDepotDirection(this->tile));
	}

	if (this->state == TRACK_BIT_WORMHOLE) {
		/* ship on aqueduct, so just use its direction and assume a diagonal track */
		return DiagDirToDiagTrackdir(DirToDiagDir(this->direction));
	}

	return TrackDirectionToTrackdir(FindFirstTrack(this->state), this->direction);
}

void Ship::MarkDirty()
{
	this->colourmap = PAL_NONE;
	this->InvalidateImageCache();
	this->UpdateViewport(true, false);
	this->UpdateCache();
}

void Ship::PlayLeaveStationSound(bool force) const
{
	if (PlayVehicleSound(this, VSE_START, force)) return;
	SndPlayVehicleFx(ShipVehInfo(this->engine_type)->sfx, this);
}

TileIndex Ship::GetOrderStationLocation(StationID station)
{
	if (station == this->last_station_visited) this->last_station_visited = INVALID_STATION;

	const Station *st = Station::Get(station);
	if (CanVehicleUseStation(this, st)) {
		return st->xy;
	} else {
		this->IncrementRealOrderIndex();
		return 0;
	}
}

void Ship::UpdateDeltaXY()
{
	static const int8 _delta_xy_table[8][4] = {
		/* y_extent, x_extent, y_offs, x_offs */
		{ 6,  6,  -3,  -3}, // N
		{ 6, 32,  -3, -16}, // NE
		{ 6,  6,  -3,  -3}, // E
		{32,  6, -16,  -3}, // SE
		{ 6,  6,  -3,  -3}, // S
		{ 6, 32,  -3, -16}, // SW
		{ 6,  6,  -3,  -3}, // W
		{32,  6, -16,  -3}, // NW
	};

	const int8 *bb = _delta_xy_table[this->rotation];
	this->x_offs        = bb[3];
	this->y_offs        = bb[2];
	this->x_extent      = bb[1];
	this->y_extent      = bb[0];
	this->z_extent      = 6;

	if (this->direction != this->rotation) {
		/* If we are rotating, then it is possible the ship was moved to its next position. In that
		 * case, because we are still showing the old direction, the ship will appear to glitch sideways
		 * slightly. We can work around this by applying an additional offset to make the ship appear
		 * where it was before it moved. */
		this->x_offs -= this->x_pos - this->rotation_x_pos;
		this->y_offs -= this->y_pos - this->rotation_y_pos;
	}
}

bool RecentreShipSpriteBounds(Vehicle *v)
{
	Ship *ship = Ship::From(v);
	if (ship->rotation != ship->cur_image_valid_dir) {
		ship->cur_image_valid_dir  = INVALID_DIR;
		Point offset = RemapCoords(ship->x_offs, ship->y_offs, 0);
		ship->sprite_seq_bounds.left = -offset.x - 16;
		ship->sprite_seq_bounds.right = ship->sprite_seq_bounds.left + 32;
		ship->sprite_seq_bounds.top = -offset.y - 16;
		ship->sprite_seq_bounds.bottom = ship->sprite_seq_bounds.top + 32;
		return true;
	}
	return false;
}

int Ship::GetEffectiveMaxSpeed() const
{
	int max_speed = this->vcache.cached_max_speed;

	if (this->critical_breakdown_count == 0) return max_speed;

	for (uint i = 0; i < this->critical_breakdown_count; i++) {
		max_speed = std::min(max_speed - (max_speed / 3) + 1, max_speed);
	}

	/* clamp speed to be no less than lower of 5mph and 1/8 of base speed */
	return std::max<uint16>(max_speed, std::min<uint16>(10, (this->vcache.cached_max_speed + 7) >> 3));
}

/**
 * Test-procedure for HasVehicleOnPos to check for any ships which are visible and not stopped by the player.
 */
static Vehicle *EnsureNoMovingShipProc(Vehicle *v, void *data)
{
	return (v->vehstatus & (VS_HIDDEN | VS_STOPPED)) == 0 ? v : nullptr;
}

static bool CheckReverseShip(const Ship *v, Trackdir *trackdir = nullptr)
{
	/* Ask pathfinder for best direction */
	bool reverse = false;
	switch (_settings_game.pf.pathfinder_for_ships) {
		case VPF_NPF: reverse = NPFShipCheckReverse(v, trackdir); break;
		case VPF_YAPF: reverse = YapfShipCheckReverse(v, trackdir); break;
		default: NOT_REACHED();
	}
	return reverse;
}

static bool CheckShipLeaveDepot(Ship *v)
{
	if (!v->IsChainInDepot()) return false;

	if (v->current_order.IsWaitTimetabled()) {
		v->HandleWaiting(false, true);
	}
	if (v->current_order.IsType(OT_WAITING)) {
		return true;
	}

	/* We are leaving a depot, but have to go to the exact same one; re-enter */
	if (v->current_order.IsType(OT_GOTO_DEPOT) &&
			IsShipDepotTile(v->tile) && GetDepotIndex(v->tile) == v->current_order.GetDestination()) {
		VehicleEnterDepot(v);
		return true;
	}

	/* Don't leave depot if no destination set */
	if (v->dest_tile == 0) return true;

	/* Don't leave depot if another vehicle is already entering/leaving */
	/* This helps avoid CPU load if many ships are set to start at the same time */
	if (HasVehicleOnPos(v->tile, VEH_SHIP, nullptr, &EnsureNoMovingShipProc)) return true;

	TileIndex tile = v->tile;
	Axis axis = GetShipDepotAxis(tile);

	DiagDirection north_dir = ReverseDiagDir(AxisToDiagDir(axis));
	TileIndex north_neighbour = TILE_ADD(tile, TileOffsByDiagDir(north_dir));
	DiagDirection south_dir = AxisToDiagDir(axis);
	TileIndex south_neighbour = TILE_ADD(tile, 2 * TileOffsByDiagDir(south_dir));

	TrackBits north_tracks = DiagdirReachesTracks(north_dir) & GetTileShipTrackStatus(north_neighbour);
	TrackBits south_tracks = DiagdirReachesTracks(south_dir) & GetTileShipTrackStatus(south_neighbour);
	if (north_tracks && south_tracks) {
		if (CheckReverseShip(v)) north_tracks = TRACK_BIT_NONE;
	}

	if (north_tracks) {
		/* Leave towards north */
		v->rotation = v->direction = DiagDirToDir(north_dir);
	} else if (south_tracks) {
		/* Leave towards south */
		v->rotation = v->direction = DiagDirToDir(south_dir);
	} else {
		/* Both ways blocked */
		return false;
	}

	v->state = AxisToTrackBits(axis);
	v->vehstatus &= ~VS_HIDDEN;
	v->UpdateIsDrawn();

	v->cur_speed = 0;
	v->UpdateViewport(true, true);
	SetWindowDirty(WC_VEHICLE_DEPOT, v->tile);

	v->PlayLeaveStationSound();
	VehicleServiceInDepot(v);
	InvalidateWindowData(WC_VEHICLE_DEPOT, v->tile);
	DirtyVehicleListWindowForVehicle(v);

	return false;
}

<<<<<<< HEAD
static inline void UpdateShipSpeed(Vehicle *v, uint speed)
{
	if (v->cur_speed == speed) return;

	v->cur_speed = speed;

	/* updates statusbar only if speed have changed to save CPU time */
	SetWindowWidgetDirty(WC_VEHICLE_VIEW, v->index, WID_VV_START_STOP);

	if (HasBit(v->vcache.cached_veh_flags, VCF_REDRAW_ON_SPEED_CHANGE)) {
		v->InvalidateImageCacheOfChain();
	}
}

static bool ShipAccelerate(Vehicle *v)
=======
/**
 * Accelerates the ship towards its target speed.
 * @param v Ship to accelerate.
 * @return Number of steps to move the ship.
 */
static uint ShipAccelerate(Vehicle *v)
>>>>>>> 908be596
{
	uint speed;

<<<<<<< HEAD
	spd = std::min<uint>(v->cur_speed + 1, Ship::From(v)->GetEffectiveMaxSpeed());
	spd = std::min<uint>(spd, v->current_order.GetMaxSpeed() * 2);

	if (v->breakdown_ctr == 1 && v->breakdown_type == BREAKDOWN_LOW_POWER && v->cur_speed > (v->breakdown_severity * ShipVehInfo(v->engine_type)->max_speed) >> 8) {
		if ((v->tick_counter & 0x7) == 0 && v->cur_speed > 0) {
			spd = v->cur_speed - 1;
		} else {
			spd = v->cur_speed;
		}
	}

	if (v->breakdown_ctr == 1 && v->breakdown_type == BREAKDOWN_LOW_SPEED) {
		spd = std::min<uint>(spd, v->breakdown_severity);
	}

	UpdateShipSpeed(v, spd);

	/* Convert direction-independent speed into direction-dependent speed. (old movement method) */
	spd = v->GetOldAdvanceSpeed(spd);

	if (spd == 0) return false;
	if ((byte)++spd == 0) return true;

	v->progress = (t = v->progress) - (byte)spd;

	return (t < v->progress);
=======
	speed = std::min<uint>(v->cur_speed + 1, v->vcache.cached_max_speed);
	speed = std::min<uint>(speed, v->current_order.GetMaxSpeed() * 2);

	/* updates statusbar only if speed have changed to save CPU time */
	if (speed != v->cur_speed) {
		v->cur_speed = speed;
		SetWindowWidgetDirty(WC_VEHICLE_VIEW, v->index, WID_VV_START_STOP);
	}

	const uint advance_speed = v->GetAdvanceSpeed(speed);
	const uint number_of_steps = (advance_speed + v->progress) / v->GetAdvanceDistance();
	const uint remainder = (advance_speed + v->progress) % v->GetAdvanceDistance();
	assert(remainder <= std::numeric_limits<byte>::max());
	v->progress = static_cast<byte>(remainder);
	return number_of_steps;
>>>>>>> 908be596
}

/**
 * Ship arrives at a dock. If it is the first time, send out a news item.
 * @param v  Ship that arrived.
 * @param st Station being visited.
 */
static void ShipArrivesAt(const Vehicle *v, Station *st)
{
	/* Check if station was ever visited before */
	if (!(st->had_vehicle_of_type & HVOT_SHIP)) {
		st->had_vehicle_of_type |= HVOT_SHIP;

		SetDParam(0, st->index);
		AddVehicleNewsItem(
			STR_NEWS_FIRST_SHIP_ARRIVAL,
			(v->owner == _local_company) ? NT_ARRIVAL_COMPANY : NT_ARRIVAL_OTHER,
			v->index,
			st->index
		);
		AI::NewEvent(v->owner, new ScriptEventStationFirstVehicle(st->index, v->index));
		Game::NewEvent(new ScriptEventStationFirstVehicle(st->index, v->index));
	}
}


/**
 * Runs the pathfinder to choose a track to continue along.
 *
 * @param v Ship to navigate
 * @param tile Tile, the ship is about to enter
 * @param enterdir Direction of entering
 * @param tracks Available track choices on \a tile
 * @return Track to choose, or INVALID_TRACK when to reverse.
 */
static Track ChooseShipTrack(Ship *v, TileIndex tile, DiagDirection enterdir, TrackBits tracks)
{
	dbg_assert(IsValidDiagDirection(enterdir));

	bool path_found = true;
	Track track;

	if (v->dest_tile == 0) {
		/* No destination, don't invoke pathfinder. */
		track = TrackBitsToTrack(v->state);
		if (!IsDiagonalTrack(track)) track = TrackToOppositeTrack(track);
		if (!HasBit(tracks, track)) track = FindFirstTrack(tracks);
		path_found = false;
	} else {
		/* Attempt to follow cached path. */
		if (!v->path.empty()) {
			track = TrackdirToTrack(v->path.front());

			if (HasBit(tracks, track)) {
				v->path.pop_front();
				/* HandlePathfindResult() is not called here because this is not a new pathfinder result. */
				return track;
			}

			/* Cached path is invalid so continue with pathfinder. */
			v->path.clear();
		}

		switch (_settings_game.pf.pathfinder_for_ships) {
			case VPF_NPF: track = NPFShipChooseTrack(v, path_found); break;
			case VPF_YAPF: track = YapfShipChooseTrack(v, tile, enterdir, tracks, path_found, v->path); break;
			default: NOT_REACHED();
		}
	}
	DEBUG_UPDATESTATECHECKSUM("ChooseShipTrack: v: %u, path_found: %d, track: %d", v->index, path_found, track);
	UpdateStateChecksum((((uint64) v->index) << 32) | (path_found << 16) | track);

	v->HandlePathfindingResult(path_found);
	return track;
}

/**
 * Get the available water tracks on a tile for a ship entering a tile.
 * @param tile The tile about to enter.
 * @param dir The entry direction.
 * @return The available trackbits on the next tile.
 */
static inline TrackBits GetAvailShipTracks(TileIndex tile, DiagDirection dir)
{
	TrackBits tracks = GetTileShipTrackStatus(tile) & DiagdirReachesTracks(dir);

	return tracks;
}

/** Structure for ship sub-coordinate data for moving into a new tile via a Diagdir onto a Track. */
struct ShipSubcoordData {
	byte x_subcoord; ///< New X sub-coordinate on the new tile
	byte y_subcoord; ///< New Y sub-coordinate on the new tile
	Direction dir;   ///< New Direction to move in on the new track
};
/** Ship sub-coordinate data for moving into a new tile via a Diagdir onto a Track.
 * Array indexes are Diagdir, Track.
 * There will always be three possible tracks going into an adjacent tile via a Diagdir,
 * so each Diagdir sub-array will have three valid and three invalid structures per Track.
 */
static const ShipSubcoordData _ship_subcoord[DIAGDIR_END][TRACK_END] = {
	// DIAGDIR_NE
	{
		{15,  8, DIR_NE},      // TRACK_X
		{ 0,  0, INVALID_DIR}, // TRACK_Y
		{ 0,  0, INVALID_DIR}, // TRACK_UPPER
		{15,  8, DIR_E},       // TRACK_LOWER
		{15,  7, DIR_N},       // TRACK_LEFT
		{ 0,  0, INVALID_DIR}, // TRACK_RIGHT
	},
	// DIAGDIR_SE
	{
		{ 0,  0, INVALID_DIR}, // TRACK_X
		{ 8,  0, DIR_SE},      // TRACK_Y
		{ 7,  0, DIR_E},       // TRACK_UPPER
		{ 0,  0, INVALID_DIR}, // TRACK_LOWER
		{ 8,  0, DIR_S},       // TRACK_LEFT
		{ 0,  0, INVALID_DIR}, // TRACK_RIGHT
	},
	// DIAGDIR_SW
	{
		{ 0,  8, DIR_SW},      // TRACK_X
		{ 0,  0, INVALID_DIR}, // TRACK_Y
		{ 0,  7, DIR_W},       // TRACK_UPPER
		{ 0,  0, INVALID_DIR}, // TRACK_LOWER
		{ 0,  0, INVALID_DIR}, // TRACK_LEFT
		{ 0,  8, DIR_S},       // TRACK_RIGHT
	},
	// DIAGDIR_NW
	{
		{ 0,  0, INVALID_DIR}, // TRACK_X
		{ 8, 15, DIR_NW},      // TRACK_Y
		{ 0,  0, INVALID_DIR}, // TRACK_UPPER
		{ 8, 15, DIR_W},       // TRACK_LOWER
		{ 0,  0, INVALID_DIR}, // TRACK_LEFT
		{ 7, 15, DIR_N},       // TRACK_RIGHT
	}
};

/** Temporary data storage for testing collisions. */
struct ShipCollideChecker {

	TrackBits track_bits;   ///< Pathfinder chosen track converted to trackbits, or is v->state of requesting ship. (one bit set)
	TileIndex search_tile;  ///< The tile that we really want to check.
	Ship *v;                ///< Ship we are testing for collision.
};

/** Helper function for collision avoidance. */
static Vehicle *FindShipOnTile(Vehicle *v, void *data)
{
	ShipCollideChecker *scc = (ShipCollideChecker*)data;

	/* Don't detect vehicles on different parallel tracks. */
	TrackBits bits = scc->track_bits | Ship::From(v)->state;
	if (bits == TRACK_BIT_HORZ || bits == TRACK_BIT_VERT) return nullptr;

	/* Don't detect ships passing on aquaduct. */
	if (abs(v->z_pos - scc->v->z_pos) >= 8) return nullptr;

	/* Only requested tiles are checked. avoid desync. */
	if (TileVirtXY(v->x_pos, v->y_pos) != scc->search_tile) return nullptr;

	return v;
}

/**
 * Adjust speed while on aqueducts.
 * @param search_tile  Tile that the requesting ship will check, one will be added to look in front of the bow.
 * @param ramp         Ramp tile from aqueduct.
 * @param v            Ship that does the request.
 * @return Allways false.
 */
static bool HandleSpeedOnAqueduct(Ship *v, TileIndex tile, TileIndex ramp)
{
	TileIndexDiffC ti = TileIndexDiffCByDir(v->direction);

	ShipCollideChecker scc;
	scc.v = v;
	scc.track_bits = TRACK_BIT_NONE;
	scc.search_tile = TileAddWrap(tile, ti.x, ti.y);

	if (scc.search_tile == INVALID_TILE) return false;

	if (IsValidTile(scc.search_tile) &&
			(HasVehicleOnPos(ramp, VEH_SHIP, &scc, FindShipOnTile) ||
			HasVehicleOnPos(GetOtherTunnelBridgeEnd(ramp), VEH_SHIP, &scc, FindShipOnTile))) {
		UpdateShipSpeed(v, v->cur_speed / 4);
	}
	return false;
}

/**
 * If there is imminent collision or worse, direction and speed will be adjusted.
 * @param tile        Tile that the ship is about to enter.
 * @param v           Ship that does the request.
 * @param tracks      The available tracks that could be followed.
 * @param track_old   The track that the pathfinder assigned.
 * @param diagdir     The DiagDirection that tile will be entered.
 * @return The new track if found.
 */
static void CheckDistanceBetweenShips(TileIndex tile, Ship *v, TrackBits tracks, Track *track_old, DiagDirection diagdir)
{
	// No checking close to docks and depots.
	if (v->current_order.IsType(OT_GOTO_STATION)) {
		Station *st = Station::Get(v->current_order.GetDestination());
		if (st->IsWithinRangeOfDockingTile(tile, 3)) return;
	} else if (!v->current_order.IsType(OT_GOTO_WAYPOINT)) {
		if (DistanceManhattan(v->dest_tile, tile) <= 3) return;
	}

	Track track = *track_old;
	TrackBits track_bits = TrackToTrackBits(track);

	/* Only check for collision when pathfinder did not change direction.
	 * This is done in order to keep ships moving towards the intended target. */
	TrackBits combine = (v->state | track_bits);
	if (combine != TRACK_BIT_HORZ && combine != TRACK_BIT_VERT && combine != track_bits) return;

	TileIndexDiffC ti;
	ShipCollideChecker scc;
	scc.v = v;
	scc.track_bits = track_bits;
	scc.search_tile = tile;

	bool found = HasVehicleOnPos(tile, VEH_SHIP, &scc, FindShipOnTile);

	if (!found) {
		/* Bridge entrance */
		if (IsBridgeTile(tile) && HandleSpeedOnAqueduct(v, tile, tile)) return;

		scc.track_bits = TrackToTrackBits(IsDiagonalTrack(track) ? track : TrackToOppositeTrack(track));
		ti = TileIndexDiffCByDiagDir(_ship_search_directions[track][diagdir]);
		scc.search_tile = TileAddWrap(tile, ti.x, ti.y);
		if (scc.search_tile == INVALID_TILE) return;

		found = HasVehicleOnPos(scc.search_tile, VEH_SHIP, &scc, FindShipOnTile);
	}
	if (!found) {
		scc.track_bits = track_bits;
		ti = TileIndexDiffCByDiagDir(diagdir);
		scc.search_tile = TileAddWrap(scc.search_tile, ti.x, ti.y);
		if (scc.search_tile == INVALID_TILE) return;

		found = HasVehicleOnPos(scc.search_tile, VEH_SHIP, &scc, FindShipOnTile);
	}
	if (found) {

		/* Speed adjustment related to distance. */
		UpdateShipSpeed(v, v->cur_speed / (scc.search_tile == tile ? 8 : 2));

		/* Clean none wanted trackbits, including pathfinder track, TRACK_BIT_WORMHOLE and no 90 degree turns. */
		if (IsDiagonalTrack(track)) {
			ClrBit(tracks, track);
		} else {
			tracks &= TRACK_BIT_CROSS;
		}

		/* Just follow track 1 tile and see if there is a track to follow. (try not to bang in coast or ship) */
		while (tracks != TRACK_BIT_NONE) {
			track = RemoveFirstTrack(&tracks);

			ti = TileIndexDiffCByDiagDir(_ship_search_directions[track][diagdir]);
			TileIndex tile_check = TileAddWrap(tile, ti.x, ti.y);
			if (tile_check == INVALID_TILE) continue;

			scc.search_tile = tile_check;
			scc.track_bits = TrackToTrackBits(IsDiagonalTrack(track) ? track : TrackToOppositeTrack(track));
			if (HasVehicleOnPos(scc.search_tile, VEH_SHIP, &scc, FindShipOnTile)) continue;

			TrackBits bits = GetTileShipTrackStatus(tile_check) & DiagdirReachesTracks(_ship_search_directions[track][diagdir]);
			if (!IsDiagonalTrack(track)) bits &= TRACK_BIT_CROSS;  // No 90 degree turns.

			if (bits != INVALID_TRACK_BIT && bits != TRACK_BIT_NONE) {
				*track_old = track;
				break;
			}
		}
	}
}

/**
 * Test if a ship is in the centre of a lock and should move up or down.
 * @param v Ship being tested.
 * @return 0 if ship is not moving in lock, or -1 to move down, 1 to move up.
 */
static int ShipTestUpDownOnLock(const Ship *v)
{
	/* Suitable tile? */
	if (!IsTileType(v->tile, MP_WATER) || !IsLock(v->tile) || GetLockPart(v->tile) != LOCK_PART_MIDDLE) return 0;

	/* Must be at the centre of the lock */
	if ((v->x_pos & 0xF) != 8 || (v->y_pos & 0xF) != 8) return 0;

	DiagDirection diagdir = GetInclinedSlopeDirection(GetTileSlope(v->tile));
	dbg_assert(IsValidDiagDirection(diagdir));

	if (DirToDiagDir(v->direction) == diagdir) {
		/* Move up */
		return (v->z_pos < GetTileMaxZ(v->tile) * (int)TILE_HEIGHT) ? 1 : 0;
	} else {
		/* Move down */
		return (v->z_pos > GetTileZ(v->tile) * (int)TILE_HEIGHT) ? -1 : 0;
	}
}

/**
 * Test and move a ship up or down in a lock.
 * @param v Ship to move.
 * @return true iff ship is moving up or down in a lock.
 */
static bool ShipMoveUpDownOnLock(Ship *v)
{
	/* Moving up/down through lock */
	int dz = ShipTestUpDownOnLock(v);
	if (dz == 0) return false;

	UpdateShipSpeed(v, 0);

	if ((v->tick_counter & 7) == 0) {
		v->z_pos += dz;
		v->UpdatePosition();
		v->UpdateViewport(true, true);
	}

	return true;
}

/**
 * Test if a tile is a docking tile for the given station.
 * @param tile Docking tile to test.
 * @param station Destination station.
 * @return true iff docking tile is next to station.
 */
bool IsShipDestinationTile(TileIndex tile, StationID station)
{
	dbg_assert(IsDockingTile(tile));
	/* Check each tile adjacent to docking tile. */
	for (DiagDirection d = DIAGDIR_BEGIN; d != DIAGDIR_END; d++) {
		TileIndex t = tile + TileOffsByDiagDir(d);
		if (!IsValidTile(t)) continue;
		if (IsDockTile(t) && GetStationIndex(t) == station && IsValidDockingDirectionForDock(t, d)) return true;
		if (IsTileType(t, MP_INDUSTRY)) {
			const Industry *i = Industry::GetByTile(t);
			if (i->neutral_station != nullptr && i->neutral_station->index == station) return true;
		}
		if (IsTileType(t, MP_STATION) && IsOilRig(t) && GetStationIndex(t) == station) return true;
	}
	return false;
}

static void ReverseShipIntoTrackdir(Ship *v, Trackdir trackdir)
{
	static constexpr Direction _trackdir_to_direction[] = {
		DIR_NE, DIR_SE, DIR_E, DIR_E, DIR_S, DIR_S, INVALID_DIR, INVALID_DIR,
		DIR_SW, DIR_NW, DIR_W, DIR_W, DIR_N, DIR_N, INVALID_DIR, INVALID_DIR,
	};

	v->direction = _trackdir_to_direction[trackdir];
	assert(v->direction != INVALID_DIR);
	v->state = TrackdirBitsToTrackBits(TrackdirToTrackdirBits(trackdir));

	/* Remember our current location to avoid movement glitch */
	v->rotation_x_pos = v->x_pos;
	v->rotation_y_pos = v->y_pos;
	v->cur_speed = 0;
	v->path.clear();

	v->UpdatePosition();
	v->UpdateViewport(true, true);
}

static void ReverseShip(Ship *v)
{
	v->direction = ReverseDir(v->direction);

	/* Remember our current location to avoid movement glitch */
	v->rotation_x_pos = v->x_pos;
	v->rotation_y_pos = v->y_pos;
	v->cur_speed = 0;
	v->path.clear();

	v->UpdatePosition();
	v->UpdateViewport(true, true);
}

static void ShipController(Ship *v)
{
	v->tick_counter++;
	v->current_order_time++;

	if (v->HandleBreakdown()) return;

	if (v->vehstatus & VS_STOPPED) return;

	if (ProcessOrders(v) && CheckReverseShip(v)) return ReverseShip(v);

	v->HandleLoading();

	if (v->current_order.IsType(OT_LOADING)) return;

	if (CheckShipLeaveDepot(v)) return;

	v->ShowVisualEffect(UINT_MAX);

	/* Rotating on spot */
	if (v->direction != v->rotation) {
		if ((v->tick_counter & 7) == 0) {
			DirDiff diff = DirDifference(v->direction, v->rotation);
			v->rotation = ChangeDir(v->rotation, diff > DIRDIFF_REVERSE ? DIRDIFF_45LEFT : DIRDIFF_45RIGHT);
			v->UpdateViewport(true, true);
		}
		return;
	}

	if (ShipMoveUpDownOnLock(v)) return;

<<<<<<< HEAD
	if (!ShipAccelerate(v) && !v->current_order.IsType(OT_LEAVESTATION)) return;

	gp = GetNewVehiclePos(v);
	if (v->state != TRACK_BIT_WORMHOLE) {
		/* Not on a bridge */
		if (gp.old_tile == gp.new_tile) {
			/* Staying in tile */
			if (v->IsInDepot()) {
				gp.x = v->x_pos;
				gp.y = v->y_pos;
			} else {
				/* Not inside depot */
				r = VehicleEnterTile(v, gp.new_tile, gp.x, gp.y);
				if (HasBit(r, VETS_CANNOT_ENTER)) goto reverse_direction;

				/* A leave station order only needs one tick to get processed, so we can
				 * always skip ahead. */
				if (v->current_order.IsType(OT_LEAVESTATION)) {
					StationID station_id = v->current_order.GetDestination();
					v->current_order.Free();

					bool may_reverse = ProcessOrders(v);

					if (v->current_order.IsType(OT_GOTO_STATION) && v->current_order.GetDestination() == station_id &&
							IsDockingTile(gp.new_tile) && Company::Get(v->owner)->settings.remain_if_next_order_same_station) {
						Station *st = Station::Get(station_id);
						if (st->facilities & FACIL_DOCK && st->docking_station.Contains(gp.new_tile) && IsShipDestinationTile(gp.new_tile, station_id)) {
							v->last_station_visited = station_id;
							ShipArrivesAt(v, st);
							v->BeginLoading();
							return;
						}
					}

					v->PlayLeaveStationSound();

					SetWindowWidgetDirty(WC_VEHICLE_VIEW, v->index, WID_VV_START_STOP);
					if (may_reverse && CheckReverseShip(v)) goto reverse_direction;
					/* Test if continuing forward would lead to a dead-end, moving into the dock. */
					DiagDirection exitdir = VehicleExitDir(v->direction, v->state);
					TileIndex tile = TileAddByDiagDir(v->tile, exitdir);
					if (TrackdirBitsToTrackBits(GetTileTrackdirBits(tile, TRANSPORT_WATER, 0, exitdir)) == TRACK_BIT_NONE) goto reverse_direction;
				} else if (v->dest_tile != 0) {
					/* We have a target, let's see if we reached it... */
					if (v->current_order.IsType(OT_GOTO_WAYPOINT) &&
							DistanceManhattan(v->dest_tile, gp.new_tile) <= 3) {
						/* We got within 3 tiles of our target buoy, so let's skip to our
						 * next order */
						UpdateVehicleTimetable(v, true);
						v->IncrementRealOrderIndex();
						v->current_order.MakeDummy();
					} else if (v->current_order.IsType(OT_GOTO_DEPOT) &&
						v->dest_tile == gp.new_tile) {
						/* Depot orders really need to reach the tile */
						if ((gp.x & 0xF) == 8 && (gp.y & 0xF) == 8) {
							VehicleEnterDepot(v);
							return;
						}
					} else if (v->current_order.IsType(OT_GOTO_STATION) && IsDockingTile(gp.new_tile)) {
						/* Process station in the orderlist. */
						Station *st = Station::Get(v->current_order.GetDestination());
						if (st->docking_station.Contains(gp.new_tile) && IsShipDestinationTile(gp.new_tile, st->index)) {
							v->last_station_visited = st->index;
							if (st->facilities & FACIL_DOCK) { // ugly, ugly workaround for problem with ships able to drop off cargo at wrong stations
								ShipArrivesAt(v, st);
								v->BeginLoading();
							} else { // leave stations without docks right away
								v->current_order.MakeLeaveStation();
								v->IncrementRealOrderIndex();
							}
						}
					}
				}
			}
		} else {
			/* New tile */
			if (!IsValidTile(gp.new_tile)) goto reverse_direction;

			DiagDirection diagdir = DiagdirBetweenTiles(gp.old_tile, gp.new_tile);
			dbg_assert(diagdir != INVALID_DIAGDIR);
			tracks = GetAvailShipTracks(gp.new_tile, diagdir);
			if (tracks == TRACK_BIT_NONE) {
				Trackdir trackdir = INVALID_TRACKDIR;
				CheckReverseShip(v, &trackdir);
				if (trackdir == INVALID_TRACKDIR) goto reverse_direction;
				static const Direction _trackdir_to_direction[] = {
					DIR_NE, DIR_SE, DIR_E, DIR_E, DIR_S, DIR_S, INVALID_DIR, INVALID_DIR,
					DIR_SW, DIR_NW, DIR_W, DIR_W, DIR_N, DIR_N, INVALID_DIR, INVALID_DIR,
				};
				v->direction = _trackdir_to_direction[trackdir];
				dbg_assert(v->direction != INVALID_DIR);
				v->state = TrackdirBitsToTrackBits(TrackdirToTrackdirBits(trackdir));
				goto direction_changed;
			}
=======
	const uint number_of_steps = ShipAccelerate(v);
	for (uint i = 0; i < number_of_steps; ++i) {
		GetNewVehiclePosResult gp = GetNewVehiclePos(v);
		if (v->state != TRACK_BIT_WORMHOLE) {
			/* Not on a bridge */
			if (gp.old_tile == gp.new_tile) {
				/* Staying in tile */
				if (v->IsInDepot()) {
					gp.x = v->x_pos;
					gp.y = v->y_pos;
				} else {
					/* Not inside depot */
					const VehicleEnterTileStatus r = VehicleEnterTile(v, gp.new_tile, gp.x, gp.y);
					if (HasBit(r, VETS_CANNOT_ENTER)) return ReverseShip(v);

					/* A leave station order only needs one tick to get processed, so we can
					 * always skip ahead. */
					if (v->current_order.IsType(OT_LEAVESTATION)) {
						v->current_order.Free();
						SetWindowWidgetDirty(WC_VEHICLE_VIEW, v->index, WID_VV_START_STOP);
						/* Test if continuing forward would lead to a dead-end, moving into the dock. */
						const DiagDirection exitdir = VehicleExitDir(v->direction, v->state);
						const TileIndex tile = TileAddByDiagDir(v->tile, exitdir);
						if (TrackStatusToTrackBits(GetTileTrackStatus(tile, TRANSPORT_WATER, 0, exitdir)) == TRACK_BIT_NONE) return ReverseShip(v);
					} else if (v->dest_tile != 0) {
						/* We have a target, let's see if we reached it... */
						if (v->current_order.IsType(OT_GOTO_WAYPOINT) &&
								DistanceManhattan(v->dest_tile, gp.new_tile) <= 3) {
							/* We got within 3 tiles of our target buoy, so let's skip to our
							 * next order */
							UpdateVehicleTimetable(v, true);
							v->IncrementRealOrderIndex();
							v->current_order.MakeDummy();
						} else if (v->current_order.IsType(OT_GOTO_DEPOT) &&
							v->dest_tile == gp.new_tile) {
							/* Depot orders really need to reach the tile */
							if ((gp.x & 0xF) == 8 && (gp.y & 0xF) == 8) {
								VehicleEnterDepot(v);
								return;
							}
						} else if (v->current_order.IsType(OT_GOTO_STATION) && IsDockingTile(gp.new_tile)) {
							/* Process station in the orderlist. */
							Station *st = Station::Get(v->current_order.GetDestination());
							if (st->docking_station.Contains(gp.new_tile) && IsShipDestinationTile(gp.new_tile, st->index)) {
								v->last_station_visited = st->index;
								if (st->facilities & FACIL_DOCK) { // ugly, ugly workaround for problem with ships able to drop off cargo at wrong stations
									ShipArrivesAt(v, st);
									v->BeginLoading();
								} else { // leave stations without docks right away
									v->current_order.MakeLeaveStation();
									v->IncrementRealOrderIndex();
								}
							}
						}
					}
				}
			} else {
				/* New tile */
				if (!IsValidTile(gp.new_tile)) return ReverseShip(v);

				const DiagDirection diagdir = DiagdirBetweenTiles(gp.old_tile, gp.new_tile);
				assert(diagdir != INVALID_DIAGDIR);
				const TrackBits tracks = GetAvailShipTracks(gp.new_tile, diagdir);
				if (tracks == TRACK_BIT_NONE) {
					Trackdir trackdir = INVALID_TRACKDIR;
					CheckReverseShip(v, &trackdir);
					if (trackdir == INVALID_TRACKDIR) return ReverseShip(v);
					return ReverseShipIntoTrackdir(v, trackdir);
				}
>>>>>>> 908be596

				/* Choose a direction, and continue if we find one */
				const Track track = ChooseShipTrack(v, gp.new_tile, diagdir, tracks);
				if (track == INVALID_TRACK) return ReverseShip(v);

<<<<<<< HEAD
			/* Try to avoid collision and keep distance between ships. */
			if (_settings_game.vehicle.ship_collision_avoidance) CheckDistanceBetweenShips(gp.new_tile, v, tracks, &track, diagdir);

			const ShipSubcoordData &b = _ship_subcoord[diagdir][track];
=======
				const ShipSubcoordData &b = _ship_subcoord[diagdir][track];
>>>>>>> 908be596

				gp.x = (gp.x & ~0xF) | b.x_subcoord;
				gp.y = (gp.y & ~0xF) | b.y_subcoord;

				/* Call the landscape function and tell it that the vehicle entered the tile */
				const VehicleEnterTileStatus r = VehicleEnterTile(v, gp.new_tile, gp.x, gp.y);
				if (HasBit(r, VETS_CANNOT_ENTER)) return ReverseShip(v);

				if (!HasBit(r, VETS_ENTERED_WORMHOLE)) {
					v->tile = gp.new_tile;
					v->state = TrackToTrackBits(track);

					/* Update ship cache when the water class changes. Aqueducts are always canals. */
					if (GetEffectiveWaterClass(gp.old_tile) != GetEffectiveWaterClass(gp.new_tile)) v->UpdateCache();
				}

<<<<<<< HEAD
			Direction new_direction = b.dir;
			DirDiff diff = DirDifference(new_direction, v->direction);
			switch (diff) {
				case DIRDIFF_SAME:
				case DIRDIFF_45RIGHT:
				case DIRDIFF_45LEFT:
					/* Continue at speed */
					v->rotation = v->direction = new_direction;
					break;

				default:
					/* Stop for rotation */
					UpdateShipSpeed(v, 0);
					v->direction = new_direction;
					/* Remember our current location to avoid movement glitch */
					v->rotation_x_pos = v->x_pos;
					v->rotation_y_pos = v->y_pos;
					break;
			}
		}
	} else {
		/* On a bridge */
		if (!IsTileType(gp.new_tile, MP_TUNNELBRIDGE) || !HasBit(VehicleEnterTile(v, gp.new_tile, gp.x, gp.y), VETS_ENTERED_WORMHOLE)) {
			if (_settings_game.vehicle.ship_collision_avoidance && gp.new_tile != TileVirtXY(v->x_pos, v->y_pos)) HandleSpeedOnAqueduct(v, gp.new_tile, v->tile);
			v->x_pos = gp.x;
			v->y_pos = gp.y;
			v->UpdatePosition();
			if ((v->vehstatus & VS_HIDDEN) == 0) v->Vehicle::UpdateViewport(true);
			return;
		}
		/* Bridge exit */
		if (_settings_game.vehicle.ship_collision_avoidance && gp.new_tile != TileVirtXY(v->x_pos, v->y_pos)) HandleSpeedOnAqueduct(v, gp.new_tile, v->tile);

		/* Ship is back on the bridge head, we need to consume its path
		 * cache entry here as we didn't have to choose a ship track. */
		if (!v->path.empty()) v->path.pop_front();
	}
=======
				const Direction new_direction = b.dir;
				const DirDiff diff = DirDifference(new_direction, v->direction);
				switch (diff) {
					case DIRDIFF_SAME:
					case DIRDIFF_45RIGHT:
					case DIRDIFF_45LEFT:
						/* Continue at speed */
						v->rotation = v->direction = new_direction;
						break;

					default:
						/* Stop for rotation */
						v->cur_speed = 0;
						v->direction = new_direction;
						/* Remember our current location to avoid movement glitch */
						v->rotation_x_pos = v->x_pos;
						v->rotation_y_pos = v->y_pos;
						break;
				}
			}
		} else {
			/* On a bridge */
			if (!IsTileType(gp.new_tile, MP_TUNNELBRIDGE) || !HasBit(VehicleEnterTile(v, gp.new_tile, gp.x, gp.y), VETS_ENTERED_WORMHOLE)) {
				v->x_pos = gp.x;
				v->y_pos = gp.y;
				v->UpdatePosition();
				if ((v->vehstatus & VS_HIDDEN) == 0) v->Vehicle::UpdateViewport(true);
				return;
			}
>>>>>>> 908be596

			/* Ship is back on the bridge head, we need to consume its path
			 * cache entry here as we didn't have to choose a ship track. */
			if (!v->path.empty()) v->path.pop_front();
		}

		/* update image of ship, as well as delta XY */
		v->x_pos = gp.x;
		v->y_pos = gp.y;

<<<<<<< HEAD
reverse_direction:
	v->direction = ReverseDir(v->direction);
direction_changed:
	/* Remember our current location to avoid movement glitch */
	v->rotation_x_pos = v->x_pos;
	v->rotation_y_pos = v->y_pos;
	UpdateShipSpeed(v, 0);
	v->path.clear();
	goto getout;
=======
		v->UpdatePosition();
		v->UpdateViewport(true, true);
	}
>>>>>>> 908be596
}

bool Ship::Tick()
{
	DEBUG_UPDATESTATECHECKSUM("Ship::Tick: v: %u, x: %d, y: %d", this->index, this->x_pos, this->y_pos);
	UpdateStateChecksum((((uint64) this->x_pos) << 32) | this->y_pos);
	if (!((this->vehstatus & VS_STOPPED) || this->IsWaitingInDepot())) this->running_ticks++;

	ShipController(this);

	return true;
}

void Ship::SetDestTile(TileIndex tile)
{
	if (tile == this->dest_tile) return;
	this->path.clear();
	this->dest_tile = tile;
}

/**
 * Build a ship.
 * @param tile     tile of the depot where ship is built.
 * @param flags    type of operation.
 * @param e        the engine to build.
 * @param data     unused.
 * @param[out] ret the vehicle that has been built.
 * @return the cost of this operation or an error.
 */
CommandCost CmdBuildShip(TileIndex tile, DoCommandFlag flags, const Engine *e, uint16 data, Vehicle **ret)
{
	tile = GetShipDepotNorthTile(tile);
	if (flags & DC_EXEC) {
		int x;
		int y;

		const ShipVehicleInfo *svi = &e->u.ship;

		Ship *v = new Ship();
		*ret = v;

		v->owner = _current_company;
		v->tile = tile;
		x = TileX(tile) * TILE_SIZE + TILE_SIZE / 2;
		y = TileY(tile) * TILE_SIZE + TILE_SIZE / 2;
		v->x_pos = x;
		v->y_pos = y;
		v->z_pos = GetSlopePixelZ(x, y);

		v->UpdateDeltaXY();
		v->vehstatus = VS_HIDDEN | VS_STOPPED | VS_DEFPAL;

		v->spritenum = svi->image_index;
		v->cargo_type = e->GetDefaultCargoType();
		v->cargo_cap = svi->capacity;
		v->refit_cap = 0;

		v->last_station_visited = INVALID_STATION;
		v->last_loading_station = INVALID_STATION;
		v->engine_type = e->index;

		v->reliability = e->reliability;
		v->reliability_spd_dec = e->reliability_spd_dec;
		v->breakdown_chance_factor = 64; // ships have a 50% lower breakdown chance than normal
		v->max_age = e->GetLifeLengthInDays();
		_new_vehicle_id = v->index;

		v->state = TRACK_BIT_DEPOT;

		v->SetServiceInterval(Company::Get(_current_company)->settings.vehicle.servint_ships);
		v->date_of_last_service = _date;
		v->build_year = _cur_year;
		v->sprite_seq.Set(SPR_IMG_QUERY);
		v->random_bits = VehicleRandomBits();

		v->UpdateCache();

		if (e->flags & ENGINE_EXCLUSIVE_PREVIEW) SetBit(v->vehicle_flags, VF_BUILT_AS_PROTOTYPE);
		v->SetServiceIntervalIsPercent(Company::Get(_current_company)->settings.vehicle.servint_ispercent);
		SB(v->vehicle_flags, VF_AUTOMATE_TIMETABLE, 1, Company::Get(_current_company)->settings.vehicle.auto_timetable_by_default);
		SB(v->vehicle_flags, VF_TIMETABLE_SEPARATION, 1, Company::Get(_current_company)->settings.vehicle.auto_separation_by_default);

		v->InvalidateNewGRFCacheOfChain();

		v->cargo_cap = e->DetermineCapacity(v);

		AddArticulatedParts(v);
		v->InvalidateNewGRFCacheOfChain();

		v->UpdatePosition();
		InvalidateVehicleTickCaches();
	}

	return CommandCost();
}

ClosestDepot Ship::FindClosestDepot()
{
	const Depot *depot = FindClosestShipDepot(this, 0);
	if (depot == nullptr) return ClosestDepot();

	return ClosestDepot(depot->xy, depot->index);
}<|MERGE_RESOLUTION|>--- conflicted
+++ resolved
@@ -471,7 +471,6 @@
 	return false;
 }
 
-<<<<<<< HEAD
 static inline void UpdateShipSpeed(Vehicle *v, uint speed)
 {
 	if (v->cur_speed == speed) return;
@@ -486,62 +485,38 @@
 	}
 }
 
-static bool ShipAccelerate(Vehicle *v)
-=======
 /**
  * Accelerates the ship towards its target speed.
  * @param v Ship to accelerate.
  * @return Number of steps to move the ship.
  */
 static uint ShipAccelerate(Vehicle *v)
->>>>>>> 908be596
 {
 	uint speed;
 
-<<<<<<< HEAD
-	spd = std::min<uint>(v->cur_speed + 1, Ship::From(v)->GetEffectiveMaxSpeed());
-	spd = std::min<uint>(spd, v->current_order.GetMaxSpeed() * 2);
+	speed = std::min<uint>(v->cur_speed + 1, Ship::From(v)->GetEffectiveMaxSpeed());
+	speed = std::min<uint>(speed, v->current_order.GetMaxSpeed() * 2);
 
 	if (v->breakdown_ctr == 1 && v->breakdown_type == BREAKDOWN_LOW_POWER && v->cur_speed > (v->breakdown_severity * ShipVehInfo(v->engine_type)->max_speed) >> 8) {
 		if ((v->tick_counter & 0x7) == 0 && v->cur_speed > 0) {
-			spd = v->cur_speed - 1;
+			speed = v->cur_speed - 1;
 		} else {
-			spd = v->cur_speed;
+			speed = v->cur_speed;
 		}
 	}
 
 	if (v->breakdown_ctr == 1 && v->breakdown_type == BREAKDOWN_LOW_SPEED) {
-		spd = std::min<uint>(spd, v->breakdown_severity);
-	}
-
-	UpdateShipSpeed(v, spd);
-
-	/* Convert direction-independent speed into direction-dependent speed. (old movement method) */
-	spd = v->GetOldAdvanceSpeed(spd);
-
-	if (spd == 0) return false;
-	if ((byte)++spd == 0) return true;
-
-	v->progress = (t = v->progress) - (byte)spd;
-
-	return (t < v->progress);
-=======
-	speed = std::min<uint>(v->cur_speed + 1, v->vcache.cached_max_speed);
-	speed = std::min<uint>(speed, v->current_order.GetMaxSpeed() * 2);
-
-	/* updates statusbar only if speed have changed to save CPU time */
-	if (speed != v->cur_speed) {
-		v->cur_speed = speed;
-		SetWindowWidgetDirty(WC_VEHICLE_VIEW, v->index, WID_VV_START_STOP);
-	}
+		speed = std::min<uint>(speed, v->breakdown_severity);
+	}
+
+	UpdateShipSpeed(v, speed);
 
 	const uint advance_speed = v->GetAdvanceSpeed(speed);
 	const uint number_of_steps = (advance_speed + v->progress) / v->GetAdvanceDistance();
 	const uint remainder = (advance_speed + v->progress) % v->GetAdvanceDistance();
-	assert(remainder <= std::numeric_limits<byte>::max());
+	dbg_assert(remainder <= std::numeric_limits<byte>::max());
 	v->progress = static_cast<byte>(remainder);
 	return number_of_steps;
->>>>>>> 908be596
 }
 
 /**
@@ -900,13 +875,13 @@
 	};
 
 	v->direction = _trackdir_to_direction[trackdir];
-	assert(v->direction != INVALID_DIR);
+	dbg_assert(v->direction != INVALID_DIR);
 	v->state = TrackdirBitsToTrackBits(TrackdirToTrackdirBits(trackdir));
 
 	/* Remember our current location to avoid movement glitch */
 	v->rotation_x_pos = v->x_pos;
 	v->rotation_y_pos = v->y_pos;
-	v->cur_speed = 0;
+	UpdateShipSpeed(v, 0);
 	v->path.clear();
 
 	v->UpdatePosition();
@@ -920,7 +895,7 @@
 	/* Remember our current location to avoid movement glitch */
 	v->rotation_x_pos = v->x_pos;
 	v->rotation_y_pos = v->y_pos;
-	v->cur_speed = 0;
+	UpdateShipSpeed(v, 0);
 	v->path.clear();
 
 	v->UpdatePosition();
@@ -958,103 +933,8 @@
 
 	if (ShipMoveUpDownOnLock(v)) return;
 
-<<<<<<< HEAD
-	if (!ShipAccelerate(v) && !v->current_order.IsType(OT_LEAVESTATION)) return;
-
-	gp = GetNewVehiclePos(v);
-	if (v->state != TRACK_BIT_WORMHOLE) {
-		/* Not on a bridge */
-		if (gp.old_tile == gp.new_tile) {
-			/* Staying in tile */
-			if (v->IsInDepot()) {
-				gp.x = v->x_pos;
-				gp.y = v->y_pos;
-			} else {
-				/* Not inside depot */
-				r = VehicleEnterTile(v, gp.new_tile, gp.x, gp.y);
-				if (HasBit(r, VETS_CANNOT_ENTER)) goto reverse_direction;
-
-				/* A leave station order only needs one tick to get processed, so we can
-				 * always skip ahead. */
-				if (v->current_order.IsType(OT_LEAVESTATION)) {
-					StationID station_id = v->current_order.GetDestination();
-					v->current_order.Free();
-
-					bool may_reverse = ProcessOrders(v);
-
-					if (v->current_order.IsType(OT_GOTO_STATION) && v->current_order.GetDestination() == station_id &&
-							IsDockingTile(gp.new_tile) && Company::Get(v->owner)->settings.remain_if_next_order_same_station) {
-						Station *st = Station::Get(station_id);
-						if (st->facilities & FACIL_DOCK && st->docking_station.Contains(gp.new_tile) && IsShipDestinationTile(gp.new_tile, station_id)) {
-							v->last_station_visited = station_id;
-							ShipArrivesAt(v, st);
-							v->BeginLoading();
-							return;
-						}
-					}
-
-					v->PlayLeaveStationSound();
-
-					SetWindowWidgetDirty(WC_VEHICLE_VIEW, v->index, WID_VV_START_STOP);
-					if (may_reverse && CheckReverseShip(v)) goto reverse_direction;
-					/* Test if continuing forward would lead to a dead-end, moving into the dock. */
-					DiagDirection exitdir = VehicleExitDir(v->direction, v->state);
-					TileIndex tile = TileAddByDiagDir(v->tile, exitdir);
-					if (TrackdirBitsToTrackBits(GetTileTrackdirBits(tile, TRANSPORT_WATER, 0, exitdir)) == TRACK_BIT_NONE) goto reverse_direction;
-				} else if (v->dest_tile != 0) {
-					/* We have a target, let's see if we reached it... */
-					if (v->current_order.IsType(OT_GOTO_WAYPOINT) &&
-							DistanceManhattan(v->dest_tile, gp.new_tile) <= 3) {
-						/* We got within 3 tiles of our target buoy, so let's skip to our
-						 * next order */
-						UpdateVehicleTimetable(v, true);
-						v->IncrementRealOrderIndex();
-						v->current_order.MakeDummy();
-					} else if (v->current_order.IsType(OT_GOTO_DEPOT) &&
-						v->dest_tile == gp.new_tile) {
-						/* Depot orders really need to reach the tile */
-						if ((gp.x & 0xF) == 8 && (gp.y & 0xF) == 8) {
-							VehicleEnterDepot(v);
-							return;
-						}
-					} else if (v->current_order.IsType(OT_GOTO_STATION) && IsDockingTile(gp.new_tile)) {
-						/* Process station in the orderlist. */
-						Station *st = Station::Get(v->current_order.GetDestination());
-						if (st->docking_station.Contains(gp.new_tile) && IsShipDestinationTile(gp.new_tile, st->index)) {
-							v->last_station_visited = st->index;
-							if (st->facilities & FACIL_DOCK) { // ugly, ugly workaround for problem with ships able to drop off cargo at wrong stations
-								ShipArrivesAt(v, st);
-								v->BeginLoading();
-							} else { // leave stations without docks right away
-								v->current_order.MakeLeaveStation();
-								v->IncrementRealOrderIndex();
-							}
-						}
-					}
-				}
-			}
-		} else {
-			/* New tile */
-			if (!IsValidTile(gp.new_tile)) goto reverse_direction;
-
-			DiagDirection diagdir = DiagdirBetweenTiles(gp.old_tile, gp.new_tile);
-			dbg_assert(diagdir != INVALID_DIAGDIR);
-			tracks = GetAvailShipTracks(gp.new_tile, diagdir);
-			if (tracks == TRACK_BIT_NONE) {
-				Trackdir trackdir = INVALID_TRACKDIR;
-				CheckReverseShip(v, &trackdir);
-				if (trackdir == INVALID_TRACKDIR) goto reverse_direction;
-				static const Direction _trackdir_to_direction[] = {
-					DIR_NE, DIR_SE, DIR_E, DIR_E, DIR_S, DIR_S, INVALID_DIR, INVALID_DIR,
-					DIR_SW, DIR_NW, DIR_W, DIR_W, DIR_N, DIR_N, INVALID_DIR, INVALID_DIR,
-				};
-				v->direction = _trackdir_to_direction[trackdir];
-				dbg_assert(v->direction != INVALID_DIR);
-				v->state = TrackdirBitsToTrackBits(TrackdirToTrackdirBits(trackdir));
-				goto direction_changed;
-			}
-=======
-	const uint number_of_steps = ShipAccelerate(v);
+	uint number_of_steps = ShipAccelerate(v);
+	if (number_of_steps == 0 && v->current_order.IsType(OT_LEAVESTATION)) number_of_steps = 1;
 	for (uint i = 0; i < number_of_steps; ++i) {
 		GetNewVehiclePosResult gp = GetNewVehiclePos(v);
 		if (v->state != TRACK_BIT_WORMHOLE) {
@@ -1072,12 +952,30 @@
 					/* A leave station order only needs one tick to get processed, so we can
 					 * always skip ahead. */
 					if (v->current_order.IsType(OT_LEAVESTATION)) {
+						StationID station_id = v->current_order.GetDestination();
 						v->current_order.Free();
+
+						bool may_reverse = ProcessOrders(v);
+
+						if (v->current_order.IsType(OT_GOTO_STATION) && v->current_order.GetDestination() == station_id &&
+								IsDockingTile(gp.new_tile) && Company::Get(v->owner)->settings.remain_if_next_order_same_station) {
+							Station *st = Station::Get(station_id);
+							if (st->facilities & FACIL_DOCK && st->docking_station.Contains(gp.new_tile) && IsShipDestinationTile(gp.new_tile, station_id)) {
+								v->last_station_visited = station_id;
+								ShipArrivesAt(v, st);
+								v->BeginLoading();
+								return;
+							}
+						}
+
+						v->PlayLeaveStationSound();
+
 						SetWindowWidgetDirty(WC_VEHICLE_VIEW, v->index, WID_VV_START_STOP);
+						if (may_reverse && CheckReverseShip(v)) return ReverseShip(v);
 						/* Test if continuing forward would lead to a dead-end, moving into the dock. */
 						const DiagDirection exitdir = VehicleExitDir(v->direction, v->state);
 						const TileIndex tile = TileAddByDiagDir(v->tile, exitdir);
-						if (TrackStatusToTrackBits(GetTileTrackStatus(tile, TRANSPORT_WATER, 0, exitdir)) == TRACK_BIT_NONE) return ReverseShip(v);
+						if (TrackdirBitsToTrackBits(GetTileTrackdirBits(tile, TRANSPORT_WATER, 0, exitdir)) == TRACK_BIT_NONE) return ReverseShip(v);
 					} else if (v->dest_tile != 0) {
 						/* We have a target, let's see if we reached it... */
 						if (v->current_order.IsType(OT_GOTO_WAYPOINT) &&
@@ -1088,7 +986,7 @@
 							v->IncrementRealOrderIndex();
 							v->current_order.MakeDummy();
 						} else if (v->current_order.IsType(OT_GOTO_DEPOT) &&
-							v->dest_tile == gp.new_tile) {
+								v->dest_tile == gp.new_tile) {
 							/* Depot orders really need to reach the tile */
 							if ((gp.x & 0xF) == 8 && (gp.y & 0xF) == 8) {
 								VehicleEnterDepot(v);
@@ -1115,7 +1013,7 @@
 				if (!IsValidTile(gp.new_tile)) return ReverseShip(v);
 
 				const DiagDirection diagdir = DiagdirBetweenTiles(gp.old_tile, gp.new_tile);
-				assert(diagdir != INVALID_DIAGDIR);
+				dbg_assert(diagdir != INVALID_DIAGDIR);
 				const TrackBits tracks = GetAvailShipTracks(gp.new_tile, diagdir);
 				if (tracks == TRACK_BIT_NONE) {
 					Trackdir trackdir = INVALID_TRACKDIR;
@@ -1123,20 +1021,15 @@
 					if (trackdir == INVALID_TRACKDIR) return ReverseShip(v);
 					return ReverseShipIntoTrackdir(v, trackdir);
 				}
->>>>>>> 908be596
 
 				/* Choose a direction, and continue if we find one */
-				const Track track = ChooseShipTrack(v, gp.new_tile, diagdir, tracks);
+				Track track = ChooseShipTrack(v, gp.new_tile, diagdir, tracks);
 				if (track == INVALID_TRACK) return ReverseShip(v);
 
-<<<<<<< HEAD
-			/* Try to avoid collision and keep distance between ships. */
-			if (_settings_game.vehicle.ship_collision_avoidance) CheckDistanceBetweenShips(gp.new_tile, v, tracks, &track, diagdir);
-
-			const ShipSubcoordData &b = _ship_subcoord[diagdir][track];
-=======
+				/* Try to avoid collision and keep distance between ships. */
+				if (_settings_game.vehicle.ship_collision_avoidance) CheckDistanceBetweenShips(gp.new_tile, v, tracks, &track, diagdir);
+
 				const ShipSubcoordData &b = _ship_subcoord[diagdir][track];
->>>>>>> 908be596
 
 				gp.x = (gp.x & ~0xF) | b.x_subcoord;
 				gp.y = (gp.y & ~0xF) | b.y_subcoord;
@@ -1153,45 +1046,6 @@
 					if (GetEffectiveWaterClass(gp.old_tile) != GetEffectiveWaterClass(gp.new_tile)) v->UpdateCache();
 				}
 
-<<<<<<< HEAD
-			Direction new_direction = b.dir;
-			DirDiff diff = DirDifference(new_direction, v->direction);
-			switch (diff) {
-				case DIRDIFF_SAME:
-				case DIRDIFF_45RIGHT:
-				case DIRDIFF_45LEFT:
-					/* Continue at speed */
-					v->rotation = v->direction = new_direction;
-					break;
-
-				default:
-					/* Stop for rotation */
-					UpdateShipSpeed(v, 0);
-					v->direction = new_direction;
-					/* Remember our current location to avoid movement glitch */
-					v->rotation_x_pos = v->x_pos;
-					v->rotation_y_pos = v->y_pos;
-					break;
-			}
-		}
-	} else {
-		/* On a bridge */
-		if (!IsTileType(gp.new_tile, MP_TUNNELBRIDGE) || !HasBit(VehicleEnterTile(v, gp.new_tile, gp.x, gp.y), VETS_ENTERED_WORMHOLE)) {
-			if (_settings_game.vehicle.ship_collision_avoidance && gp.new_tile != TileVirtXY(v->x_pos, v->y_pos)) HandleSpeedOnAqueduct(v, gp.new_tile, v->tile);
-			v->x_pos = gp.x;
-			v->y_pos = gp.y;
-			v->UpdatePosition();
-			if ((v->vehstatus & VS_HIDDEN) == 0) v->Vehicle::UpdateViewport(true);
-			return;
-		}
-		/* Bridge exit */
-		if (_settings_game.vehicle.ship_collision_avoidance && gp.new_tile != TileVirtXY(v->x_pos, v->y_pos)) HandleSpeedOnAqueduct(v, gp.new_tile, v->tile);
-
-		/* Ship is back on the bridge head, we need to consume its path
-		 * cache entry here as we didn't have to choose a ship track. */
-		if (!v->path.empty()) v->path.pop_front();
-	}
-=======
 				const Direction new_direction = b.dir;
 				const DirDiff diff = DirDifference(new_direction, v->direction);
 				switch (diff) {
@@ -1204,7 +1058,7 @@
 
 					default:
 						/* Stop for rotation */
-						v->cur_speed = 0;
+						UpdateShipSpeed(v, 0);
 						v->direction = new_direction;
 						/* Remember our current location to avoid movement glitch */
 						v->rotation_x_pos = v->x_pos;
@@ -1215,13 +1069,15 @@
 		} else {
 			/* On a bridge */
 			if (!IsTileType(gp.new_tile, MP_TUNNELBRIDGE) || !HasBit(VehicleEnterTile(v, gp.new_tile, gp.x, gp.y), VETS_ENTERED_WORMHOLE)) {
+				if (_settings_game.vehicle.ship_collision_avoidance && gp.new_tile != TileVirtXY(v->x_pos, v->y_pos)) HandleSpeedOnAqueduct(v, gp.new_tile, v->tile);
 				v->x_pos = gp.x;
 				v->y_pos = gp.y;
 				v->UpdatePosition();
 				if ((v->vehstatus & VS_HIDDEN) == 0) v->Vehicle::UpdateViewport(true);
 				return;
 			}
->>>>>>> 908be596
+			/* Bridge exit */
+			if (_settings_game.vehicle.ship_collision_avoidance && gp.new_tile != TileVirtXY(v->x_pos, v->y_pos)) HandleSpeedOnAqueduct(v, gp.new_tile, v->tile);
 
 			/* Ship is back on the bridge head, we need to consume its path
 			 * cache entry here as we didn't have to choose a ship track. */
@@ -1232,21 +1088,9 @@
 		v->x_pos = gp.x;
 		v->y_pos = gp.y;
 
-<<<<<<< HEAD
-reverse_direction:
-	v->direction = ReverseDir(v->direction);
-direction_changed:
-	/* Remember our current location to avoid movement glitch */
-	v->rotation_x_pos = v->x_pos;
-	v->rotation_y_pos = v->y_pos;
-	UpdateShipSpeed(v, 0);
-	v->path.clear();
-	goto getout;
-=======
 		v->UpdatePosition();
 		v->UpdateViewport(true, true);
 	}
->>>>>>> 908be596
 }
 
 bool Ship::Tick()
