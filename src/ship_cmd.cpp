--- conflicted
+++ resolved
@@ -982,14 +982,10 @@
 			track = ChooseShipTrack(v, gp.new_tile, diagdir, tracks);
 			if (track == INVALID_TRACK) goto reverse_direction;
 
-<<<<<<< HEAD
 			/* Try to avoid collision and keep distance between ships. */
 			if (_settings_game.vehicle.ship_collision_avoidance) CheckDistanceBetweenShips(gp.new_tile, v, tracks, &track, diagdir);
 
-			b = _ship_subcoord[diagdir][track];
-=======
 			const ShipSubcoordData &b = _ship_subcoord[diagdir][track];
->>>>>>> adc76cca
 
 			gp.x = (gp.x & ~0xF) | b.x_subcoord;
 			gp.y = (gp.y & ~0xF) | b.y_subcoord;
