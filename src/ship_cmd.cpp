/*
 * This file is part of OpenTTD.
 * OpenTTD is free software; you can redistribute it and/or modify it under the terms of the GNU General Public License as published by the Free Software Foundation, version 2.
 * OpenTTD is distributed in the hope that it will be useful, but WITHOUT ANY WARRANTY; without even the implied warranty of MERCHANTABILITY or FITNESS FOR A PARTICULAR PURPOSE.
 * See the GNU General Public License for more details. You should have received a copy of the GNU General Public License along with OpenTTD. If not, see <http://www.gnu.org/licenses/>.
 */

/** @file ship_cmd.cpp Handling of ships. */

#include "stdafx.h"
#include "ship.h"
#include "landscape.h"
#include "timetable.h"
#include "news_func.h"
#include "company_func.h"
#include "pathfinder/npf/npf_func.h"
#include "depot_base.h"
#include "station_base.h"
#include "newgrf_engine.h"
#include "pathfinder/yapf/yapf.h"
#include "pathfinder/yapf/yapf_ship_regions.h"
#include "newgrf_sound.h"
#include "spritecache.h"
#include "strings_func.h"
#include "window_func.h"
#include "date_func.h"
#include "vehicle_func.h"
#include "vehicle_gui.h"
#include "sound_func.h"
#include "ai/ai.hpp"
#include "game/game.hpp"
#include "engine_base.h"
#include "company_base.h"
#include "infrastructure_func.h"
#include "tunnelbridge_map.h"
#include "zoom_func.h"
#include "framerate_type.h"
#include "industry.h"
#include "industry_map.h"
#include "core/checksum_func.hpp"
#include "articulated_vehicles.h"
#include "core/ring_buffer.hpp"
#include "3rdparty/robin_hood/robin_hood.h"

#include "table/strings.h"

#include "safeguards.h"

/** Max distance in tiles (as the crow flies) to search for depots when user clicks "go to depot". */
constexpr int MAX_SHIP_DEPOT_SEARCH_DISTANCE = 80;

/** Directions to search towards given track bits and the ship's enter direction. */
const DiagDirection _ship_search_directions[6][4] = {
	{ DIAGDIR_NE,      INVALID_DIAGDIR, DIAGDIR_SW,      INVALID_DIAGDIR },
	{ INVALID_DIAGDIR, DIAGDIR_SE,      INVALID_DIAGDIR, DIAGDIR_NW      },
	{ INVALID_DIAGDIR, DIAGDIR_NE,      DIAGDIR_NW,      INVALID_DIAGDIR },
	{ DIAGDIR_SE,      INVALID_DIAGDIR, INVALID_DIAGDIR, DIAGDIR_SW      },
	{ DIAGDIR_NW,      DIAGDIR_SW,      INVALID_DIAGDIR, INVALID_DIAGDIR },
	{ INVALID_DIAGDIR, INVALID_DIAGDIR, DIAGDIR_SE,      DIAGDIR_NE      },
};

/**
 * Determine the effective #WaterClass for a ship travelling on a tile.
 * @param tile Tile of interest
 * @return the waterclass to be used by the ship.
 */
WaterClass GetEffectiveWaterClass(TileIndex tile)
{
	if (HasTileWaterClass(tile)) return GetWaterClass(tile);
	if (IsTileType(tile, MP_TUNNELBRIDGE)) {
		dbg_assert_tile(GetTunnelBridgeTransportType(tile) == TRANSPORT_WATER, tile);
		return WATER_CLASS_CANAL;
	}
	if (IsTileType(tile, MP_RAILWAY)) {
		dbg_assert_tile(GetRailGroundType(tile) == RAIL_GROUND_WATER, tile);
		return WATER_CLASS_SEA;
	}
	NOT_REACHED();
}

static const uint16_t _ship_sprites[] = {0x0E5D, 0x0E55, 0x0E65, 0x0E6D};

template <>
bool IsValidImageIndex<VEH_SHIP>(uint8_t image_index)
{
	return image_index < lengthof(_ship_sprites);
}

static inline TrackBits GetTileShipTrackStatus(TileIndex tile)
{
	return TrackdirBitsToTrackBits(GetTileTrackdirBits(tile, TRANSPORT_WATER, 0));
}

static void GetShipIcon(EngineID engine, EngineImageType image_type, VehicleSpriteSeq *result)
{
	const Engine *e = Engine::Get(engine);
	uint8_t spritenum = e->u.ship.image_index;

	if (is_custom_sprite(spritenum)) {
		GetCustomVehicleIcon(engine, DIR_W, image_type, result);
		if (result->IsValid()) return;

		spritenum = e->original_image_index;
	}

	dbg_assert(IsValidImageIndex<VEH_SHIP>(spritenum));
	result->Set(DIR_W + _ship_sprites[spritenum]);
}

void DrawShipEngine(int left, int right, int preferred_x, int y, EngineID engine, PaletteID pal, EngineImageType image_type)
{
	VehicleSpriteSeq seq;
	GetShipIcon(engine, image_type, &seq);

	Rect16 rect = seq.GetBounds();
	preferred_x = SoftClamp(preferred_x,
			left - UnScaleGUI(rect.left),
			right - UnScaleGUI(rect.right));

	seq.Draw(preferred_x, y, pal, pal == PALETTE_CRASH);
}

/**
 * Get the size of the sprite of a ship sprite heading west (used for lists).
 * @param engine The engine to get the sprite from.
 * @param[out] width The width of the sprite.
 * @param[out] height The height of the sprite.
 * @param[out] xoffs Number of pixels to shift the sprite to the right.
 * @param[out] yoffs Number of pixels to shift the sprite downwards.
 * @param image_type Context the sprite is used in.
 */
void GetShipSpriteSize(EngineID engine, uint &width, uint &height, int &xoffs, int &yoffs, EngineImageType image_type)
{
	VehicleSpriteSeq seq;
	GetShipIcon(engine, image_type, &seq);

	Rect rect = ConvertRect<Rect16, Rect>(seq.GetBounds());

	width  = UnScaleGUI(rect.Width());
	height = UnScaleGUI(rect.Height());
	xoffs  = UnScaleGUI(rect.left);
	yoffs  = UnScaleGUI(rect.top);
}

void Ship::GetImage(Direction direction, EngineImageType image_type, VehicleSpriteSeq *result) const
{
	uint8_t spritenum = this->spritenum;

	if (image_type == EIT_ON_MAP) direction = this->rotation;

	if (is_custom_sprite(spritenum)) {
		GetCustomVehicleSprite(this, direction, image_type, result);
		if (result->IsValid()) return;

		spritenum = this->GetEngine()->original_image_index;
	}

	dbg_assert(IsValidImageIndex<VEH_SHIP>(spritenum));
	result->Set(_ship_sprites[spritenum] + direction);
}

static const Depot *FindClosestShipDepot(const Vehicle *v, uint max_distance)
{
	const uint max_region_distance = (max_distance / WATER_REGION_EDGE_LENGTH) + 1;

	static robin_hood::unordered_flat_set<uint32_t> visited_patch_hashes;
	static ring_buffer<WaterRegionPatchDesc> patches_to_search;
	visited_patch_hashes.clear();
	patches_to_search.clear();

	/* Step 1: find a set of reachable Water Region Patches using BFS. */
	const WaterRegionPatchDesc start_patch = GetWaterRegionPatchInfo(v->tile);
	patches_to_search.push_back(start_patch);
	visited_patch_hashes.insert(CalculateWaterRegionPatchHash(start_patch));

	while (!patches_to_search.empty()) {
		/* Remove first patch from the queue and make it the current patch. */
		const WaterRegionPatchDesc current_node = patches_to_search.front();
		patches_to_search.pop_front();

		/* Add neighbors of the current patch to the search queue. */
		TVisitWaterRegionPatchCallBack visitFunc = [&](const WaterRegionPatchDesc &water_region_patch) {
			/* Note that we check the max distance per axis, not the total distance. */
			if (Delta(water_region_patch.x, start_patch.x) > max_region_distance ||
					Delta(water_region_patch.y, start_patch.y) > max_region_distance) return;

			const uint32_t hash = CalculateWaterRegionPatchHash(water_region_patch);
			auto res = visited_patch_hashes.insert(hash);
			if (res.second) {
				patches_to_search.push_back(water_region_patch);
			}
		};

		VisitWaterRegionPatchNeighbors(current_node, visitFunc);
	}

	/* Step 2: Find the closest depot within the reachable Water Region Patches. */
	const uint max_distance_sq = max_distance * max_distance;
	const Depot *best_depot = nullptr;
	uint best_dist_sq = std::numeric_limits<uint>::max();
	for (const Depot *depot : Depot::Iterate()) {
		const TileIndex tile = depot->xy;
		if (IsShipDepotTile(tile) && IsInfraTileUsageAllowed(VEH_SHIP, v->owner, tile)) {
			const uint dist_sq = DistanceSquare(tile, v->tile);
			if (dist_sq < best_dist_sq && dist_sq <= max_distance_sq &&
					visited_patch_hashes.count(CalculateWaterRegionPatchHash(GetWaterRegionPatchInfo(tile))) > 0) {
				best_dist_sq = dist_sq;
				best_depot = depot;
			}
		}
	}

	return best_depot;
}

static void CheckIfShipNeedsService(Vehicle *v)
{
	if (Company::Get(v->owner)->settings.vehicle.servint_ships == 0 || !v->NeedsAutomaticServicing()) return;
	if (v->IsChainInDepot()) {
		VehicleServiceInDepot(v);
		return;
	}

	uint max_distance;
	switch (_settings_game.pf.pathfinder_for_ships) {
		case VPF_NPF:  max_distance = _settings_game.pf.npf.maximum_go_to_depot_penalty  / NPF_TILE_LENGTH;  break;
		case VPF_YAPF: max_distance = _settings_game.pf.yapf.maximum_go_to_depot_penalty / YAPF_TILE_LENGTH; break;
		default: NOT_REACHED();
	}

	const Depot *depot = FindClosestShipDepot(v, max_distance);

	if (depot == nullptr) {
		if (v->current_order.IsType(OT_GOTO_DEPOT)) {
			v->current_order.MakeDummy();
			SetWindowWidgetDirty(WC_VEHICLE_VIEW, v->index, WID_VV_START_STOP);
		}
		return;
	}

	v->current_order.MakeGoToDepot(depot->index, ODTFB_SERVICE);
	v->SetDestTile(depot->xy);
	SetWindowWidgetDirty(WC_VEHICLE_VIEW, v->index, WID_VV_START_STOP);
}

/**
 * Update the caches of this ship.
 */
void Ship::UpdateCache()
{
	const ShipVehicleInfo *svi = ShipVehInfo(this->engine_type);

	/* Get speed fraction for the current water type. Aqueducts are always canals. */
	bool is_ocean = GetEffectiveWaterClass(this->tile) == WATER_CLASS_SEA;
	uint raw_speed = GetVehicleProperty(this, PROP_SHIP_SPEED, svi->max_speed);
	this->vcache.cached_max_speed = svi->ApplyWaterClassSpeedFrac(raw_speed, is_ocean);

	/* Update cargo aging period. */
	for (Ship *u = this; u != nullptr; u = u->Next()) {
		u->vcache.cached_cargo_age_period = GetVehicleProperty(u, PROP_SHIP_CARGO_AGE_PERIOD, EngInfo(u->engine_type)->cargo_age_period);
	}

	this->UpdateVisualEffect();

	SetBit(this->vcache.cached_veh_flags, VCF_LAST_VISUAL_EFFECT);
}

Money Ship::GetRunningCost() const
{
	const Engine *e = this->GetEngine();
	uint cost_factor = GetVehicleProperty(this, PROP_SHIP_RUNNING_COST_FACTOR, e->u.ship.running_cost);
	Money cost = GetPrice(PR_RUNNING_SHIP, cost_factor, e->GetGRF());

	if (this->cur_speed == 0) {
		if (this->IsInDepot()) {
			/* running costs if in depot */
			cost = CeilDivT<Money>(cost, _settings_game.difficulty.vehicle_costs_in_depot);
		} else {
			/* running costs if stopped */
			cost = CeilDivT<Money>(cost, _settings_game.difficulty.vehicle_costs_when_stopped);
		}
	}
	return cost;
}

void Ship::OnNewDay()
{
	if (!this->IsPrimaryVehicle()) return;

	if ((++this->day_counter & 7) == 0) {
		DecreaseVehicleValue(this);
	}
	if (!EconTime::UsingWallclockUnits()) AgeVehicle(this);
}

void Ship::OnPeriodic()
{
	if (!this->IsPrimaryVehicle()) return;

	CheckVehicleBreakdown(this);
	CheckIfShipNeedsService(this);

	CheckOrders(this);

	if (this->running_ticks == 0) return;

	CommandCost cost(EXPENSES_SHIP_RUN, this->GetRunningCost() * this->running_ticks / (DAYS_IN_YEAR * DAY_TICKS));

	this->profit_this_year -= cost.GetCost();
	this->running_ticks = 0;

	SubtractMoneyFromCompanyFract(this->owner, cost);

	SetWindowDirty(WC_VEHICLE_DETAILS, this->index);
	/* we need this for the profit */
	DirtyVehicleListWindowForVehicle(this);
}

Trackdir Ship::GetVehicleTrackdir() const
{
	if (this->vehstatus & VS_CRASHED) return INVALID_TRACKDIR;

	if (this->IsInDepot()) {
		/* We'll assume the ship is facing outwards */
		return DiagDirToDiagTrackdir(GetShipDepotDirection(this->tile));
	}

	if (this->state == TRACK_BIT_WORMHOLE) {
		/* ship on aqueduct, so just use its direction and assume a diagonal track */
		return DiagDirToDiagTrackdir(DirToDiagDir(this->direction));
	}

	return TrackDirectionToTrackdir(FindFirstTrack(this->state), this->direction);
}

void Ship::MarkDirty()
{
	this->colourmap = PAL_NONE;
	this->InvalidateImageCache();
	this->UpdateViewport(true, false);
	this->UpdateCache();
}

void Ship::PlayLeaveStationSound(bool force) const
{
	if (PlayVehicleSound(this, VSE_START, force)) return;
	SndPlayVehicleFx(ShipVehInfo(this->engine_type)->sfx, this);
}

TileIndex Ship::GetOrderStationLocation(StationID station)
{
	if (station == this->last_station_visited) this->last_station_visited = INVALID_STATION;

	const Station *st = Station::Get(station);
	if (CanVehicleUseStation(this, st)) {
		return st->xy;
	} else {
		this->IncrementRealOrderIndex();
		return 0;
	}
}

void Ship::UpdateDeltaXY()
{
	static const int8_t _delta_xy_table[8][4] = {
		/* y_extent, x_extent, y_offs, x_offs */
		{ 6,  6,  -3,  -3}, // N
		{ 6, 32,  -3, -16}, // NE
		{ 6,  6,  -3,  -3}, // E
		{32,  6, -16,  -3}, // SE
		{ 6,  6,  -3,  -3}, // S
		{ 6, 32,  -3, -16}, // SW
		{ 6,  6,  -3,  -3}, // W
		{32,  6, -16,  -3}, // NW
	};

	const int8_t *bb = _delta_xy_table[this->rotation];
	this->x_offs        = bb[3];
	this->y_offs        = bb[2];
	this->x_extent      = bb[1];
	this->y_extent      = bb[0];
	this->z_extent      = 6;

	if (this->direction != this->rotation) {
		/* If we are rotating, then it is possible the ship was moved to its next position. In that
		 * case, because we are still showing the old direction, the ship will appear to glitch sideways
		 * slightly. We can work around this by applying an additional offset to make the ship appear
		 * where it was before it moved. */
		this->x_offs -= this->x_pos - this->rotation_x_pos;
		this->y_offs -= this->y_pos - this->rotation_y_pos;
	}
}

bool RecentreShipSpriteBounds(Vehicle *v)
{
	Ship *ship = Ship::From(v);
	if (ship->rotation != ship->cur_image_valid_dir) {
		ship->cur_image_valid_dir  = INVALID_DIR;
		Point offset = RemapCoords(ship->x_offs, ship->y_offs, 0);
		ship->sprite_seq_bounds.left = -offset.x - 16;
		ship->sprite_seq_bounds.right = ship->sprite_seq_bounds.left + 32;
		ship->sprite_seq_bounds.top = -offset.y - 16;
		ship->sprite_seq_bounds.bottom = ship->sprite_seq_bounds.top + 32;
		return true;
	}
	return false;
}

int Ship::GetEffectiveMaxSpeed() const
{
	int max_speed = this->vcache.cached_max_speed;

	if (this->critical_breakdown_count == 0) return max_speed;

	for (uint i = 0; i < this->critical_breakdown_count; i++) {
		max_speed = std::min(max_speed - (max_speed / 3) + 1, max_speed);
	}

	/* clamp speed to be no less than lower of 5mph and 1/8 of base speed */
	return std::max<uint16_t>(max_speed, std::min<uint16_t>(10, (this->vcache.cached_max_speed + 7) >> 3));
}

/**
 * Test-procedure for HasVehicleOnPos to check for any ships which are visible and not stopped by the player.
 */
static Vehicle *EnsureNoMovingShipProc(Vehicle *v, void *)
{
	return (v->vehstatus & (VS_HIDDEN | VS_STOPPED)) == 0 ? v : nullptr;
}

static bool CheckReverseShip(const Ship *v, Trackdir *trackdir = nullptr)
{
	/* Ask pathfinder for best direction */
	bool reverse = false;
	switch (_settings_game.pf.pathfinder_for_ships) {
		case VPF_NPF: reverse = NPFShipCheckReverse(v, trackdir); break;
		case VPF_YAPF: reverse = YapfShipCheckReverse(v, trackdir); break;
		default: NOT_REACHED();
	}
	return reverse;
}

static bool CheckShipLeaveDepot(Ship *v)
{
	if (!v->IsChainInDepot()) return false;

<<<<<<< HEAD
	if (v->current_order.IsWaitTimetabled()) {
		v->HandleWaiting(false, true);
	}
	if (v->current_order.IsType(OT_WAITING)) {
		return true;
	}
=======
	/* Check if we should wait here for unbunching. */
	if (v->IsWaitingForUnbunching()) return true;
>>>>>>> 22eed961

	/* We are leaving a depot, but have to go to the exact same one; re-enter */
	if (v->current_order.IsType(OT_GOTO_DEPOT) &&
			IsShipDepotTile(v->tile) && GetDepotIndex(v->tile) == v->current_order.GetDestination()) {
		VehicleEnterDepot(v);
		return true;
	}

	/* Don't leave depot if no destination set */
	if (v->dest_tile == 0) return true;

	/* Don't leave depot if another vehicle is already entering/leaving */
	/* This helps avoid CPU load if many ships are set to start at the same time */
	if (HasVehicleOnPos(v->tile, VEH_SHIP, nullptr, &EnsureNoMovingShipProc)) return true;

	TileIndex tile = v->tile;
	Axis axis = GetShipDepotAxis(tile);

	DiagDirection north_dir = ReverseDiagDir(AxisToDiagDir(axis));
	TileIndex north_neighbour = TILE_ADD(tile, TileOffsByDiagDir(north_dir));
	DiagDirection south_dir = AxisToDiagDir(axis);
	TileIndex south_neighbour = TILE_ADD(tile, 2 * TileOffsByDiagDir(south_dir));

	TrackBits north_tracks = DiagdirReachesTracks(north_dir) & GetTileShipTrackStatus(north_neighbour);
	TrackBits south_tracks = DiagdirReachesTracks(south_dir) & GetTileShipTrackStatus(south_neighbour);
	if (north_tracks && south_tracks) {
		if (CheckReverseShip(v)) north_tracks = TRACK_BIT_NONE;
	}

	if (north_tracks) {
		/* Leave towards north */
		v->rotation = v->direction = DiagDirToDir(north_dir);
	} else if (south_tracks) {
		/* Leave towards south */
		v->rotation = v->direction = DiagDirToDir(south_dir);
	} else {
		/* Both ways blocked */
		return false;
	}

	v->state = AxisToTrackBits(axis);
	v->vehstatus &= ~VS_HIDDEN;
	v->UpdateIsDrawn();

	v->cur_speed = 0;
	v->UpdateViewport(true, true);
	SetWindowDirty(WC_VEHICLE_DEPOT, v->tile);

	VehicleServiceInDepot(v);
	v->LeaveUnbunchingDepot();
	v->PlayLeaveStationSound();
	InvalidateWindowData(WC_VEHICLE_DEPOT, v->tile);
	DirtyVehicleListWindowForVehicle(v);

	return false;
}

static inline void UpdateShipSpeed(Vehicle *v, uint speed)
{
	if (v->cur_speed == speed) return;

	v->cur_speed = speed;

	/* updates statusbar only if speed have changed to save CPU time */
	SetWindowWidgetDirty(WC_VEHICLE_VIEW, v->index, WID_VV_START_STOP);

	if (HasBit(v->vcache.cached_veh_flags, VCF_REDRAW_ON_SPEED_CHANGE)) {
		v->InvalidateImageCacheOfChain();
	}
}

/**
 * Accelerates the ship towards its target speed.
 * @param v Ship to accelerate.
 * @return Number of steps to move the ship.
 */
static uint ShipAccelerate(Vehicle *v)
{
	uint speed;

	speed = std::min<uint>(v->cur_speed + v->acceleration, Ship::From(v)->GetEffectiveMaxSpeed());
	speed = std::min<uint>(speed, v->current_order.GetMaxSpeed() * 2);

	if (v->breakdown_ctr == 1 && v->breakdown_type == BREAKDOWN_LOW_POWER && v->cur_speed > (v->breakdown_severity * ShipVehInfo(v->engine_type)->max_speed) >> 8) {
		if ((v->tick_counter & 0x7) == 0 && v->cur_speed > 0) {
			speed = v->cur_speed - 1;
		} else {
			speed = v->cur_speed;
		}
	}

	if (v->breakdown_ctr == 1 && v->breakdown_type == BREAKDOWN_LOW_SPEED) {
		speed = std::min<uint>(speed, v->breakdown_severity);
	}

	UpdateShipSpeed(v, speed);

	const uint advance_speed = v->GetAdvanceSpeed(speed);
	const uint number_of_steps = (advance_speed + v->progress) / v->GetAdvanceDistance();
	const uint remainder = (advance_speed + v->progress) % v->GetAdvanceDistance();
	dbg_assert(remainder <= std::numeric_limits<byte>::max());
	v->progress = static_cast<byte>(remainder);
	return number_of_steps;
}

/**
 * Ship arrives at a dock. If it is the first time, send out a news item.
 * @param v  Ship that arrived.
 * @param st Station being visited.
 */
static void ShipArrivesAt(const Vehicle *v, Station *st)
{
	/* Check if station was ever visited before */
	if (!(st->had_vehicle_of_type & HVOT_SHIP)) {
		st->had_vehicle_of_type |= HVOT_SHIP;

		SetDParam(0, st->index);
		AddVehicleNewsItem(
			STR_NEWS_FIRST_SHIP_ARRIVAL,
			(v->owner == _local_company) ? NT_ARRIVAL_COMPANY : NT_ARRIVAL_OTHER,
			v->index,
			st->index
		);
		AI::NewEvent(v->owner, new ScriptEventStationFirstVehicle(st->index, v->index));
		Game::NewEvent(new ScriptEventStationFirstVehicle(st->index, v->index));
	}
}


/**
 * Runs the pathfinder to choose a track to continue along.
 *
 * @param v Ship to navigate
 * @param tile Tile, the ship is about to enter
 * @param enterdir Direction of entering
 * @param tracks Available track choices on \a tile
 * @return Track to choose, or INVALID_TRACK when to reverse.
 */
static Track ChooseShipTrack(Ship *v, TileIndex tile, DiagDirection enterdir, TrackBits tracks)
{
	dbg_assert(IsValidDiagDirection(enterdir));

	bool path_found = true;
	Track track;

	if (v->dest_tile == 0) {
		/* No destination, don't invoke pathfinder. */
		track = TrackBitsToTrack(v->state);
		if (!IsDiagonalTrack(track)) track = TrackToOppositeTrack(track);
		if (!HasBit(tracks, track)) track = FindFirstTrack(tracks);
		path_found = false;
	} else {
		/* Attempt to follow cached path. */
		if (!v->cached_path.empty()) {
			track = TrackdirToTrack(v->cached_path.front());

			if (HasBit(tracks, track)) {
				v->cached_path.pop_front();
				/* HandlePathfindResult() is not called here because this is not a new pathfinder result. */
				return track;
			}

			/* Cached path is invalid so continue with pathfinder. */
			v->cached_path.clear();
		}

		switch (_settings_game.pf.pathfinder_for_ships) {
			case VPF_NPF: track = NPFShipChooseTrack(v, path_found); break;
			case VPF_YAPF: track = YapfShipChooseTrack(v, tile, enterdir, tracks, path_found, v->cached_path); break;
			default: NOT_REACHED();
		}
	}
	DEBUG_UPDATESTATECHECKSUM("ChooseShipTrack: v: %u, path_found: %d, track: %d", v->index, path_found, track);
	UpdateStateChecksum((((uint64_t) v->index) << 32) | (path_found << 16) | track);

	v->HandlePathfindingResult(path_found);
	return track;
}

/**
 * Get the available water tracks on a tile for a ship entering a tile.
 * @param tile The tile about to enter.
 * @param dir The entry direction.
 * @return The available trackbits on the next tile.
 */
static inline TrackBits GetAvailShipTracks(TileIndex tile, DiagDirection dir)
{
	TrackBits tracks = GetTileShipTrackStatus(tile) & DiagdirReachesTracks(dir);

	return tracks;
}

/** Structure for ship sub-coordinate data for moving into a new tile via a Diagdir onto a Track. */
struct ShipSubcoordData {
	byte x_subcoord; ///< New X sub-coordinate on the new tile
	byte y_subcoord; ///< New Y sub-coordinate on the new tile
	Direction dir;   ///< New Direction to move in on the new track
};
/** Ship sub-coordinate data for moving into a new tile via a Diagdir onto a Track.
 * Array indexes are Diagdir, Track.
 * There will always be three possible tracks going into an adjacent tile via a Diagdir,
 * so each Diagdir sub-array will have three valid and three invalid structures per Track.
 */
static const ShipSubcoordData _ship_subcoord[DIAGDIR_END][TRACK_END] = {
	// DIAGDIR_NE
	{
		{15,  8, DIR_NE},      // TRACK_X
		{ 0,  0, INVALID_DIR}, // TRACK_Y
		{ 0,  0, INVALID_DIR}, // TRACK_UPPER
		{15,  8, DIR_E},       // TRACK_LOWER
		{15,  7, DIR_N},       // TRACK_LEFT
		{ 0,  0, INVALID_DIR}, // TRACK_RIGHT
	},
	// DIAGDIR_SE
	{
		{ 0,  0, INVALID_DIR}, // TRACK_X
		{ 8,  0, DIR_SE},      // TRACK_Y
		{ 7,  0, DIR_E},       // TRACK_UPPER
		{ 0,  0, INVALID_DIR}, // TRACK_LOWER
		{ 8,  0, DIR_S},       // TRACK_LEFT
		{ 0,  0, INVALID_DIR}, // TRACK_RIGHT
	},
	// DIAGDIR_SW
	{
		{ 0,  8, DIR_SW},      // TRACK_X
		{ 0,  0, INVALID_DIR}, // TRACK_Y
		{ 0,  7, DIR_W},       // TRACK_UPPER
		{ 0,  0, INVALID_DIR}, // TRACK_LOWER
		{ 0,  0, INVALID_DIR}, // TRACK_LEFT
		{ 0,  8, DIR_S},       // TRACK_RIGHT
	},
	// DIAGDIR_NW
	{
		{ 0,  0, INVALID_DIR}, // TRACK_X
		{ 8, 15, DIR_NW},      // TRACK_Y
		{ 0,  0, INVALID_DIR}, // TRACK_UPPER
		{ 8, 15, DIR_W},       // TRACK_LOWER
		{ 0,  0, INVALID_DIR}, // TRACK_LEFT
		{ 7, 15, DIR_N},       // TRACK_RIGHT
	}
};

/** Temporary data storage for testing collisions. */
struct ShipCollideChecker {

	TrackBits track_bits;   ///< Pathfinder chosen track converted to trackbits, or is v->state of requesting ship. (one bit set)
	TileIndex search_tile;  ///< The tile that we really want to check.
	Ship *v;                ///< Ship we are testing for collision.
};

/** Helper function for collision avoidance. */
static Vehicle *FindShipOnTile(Vehicle *v, void *data)
{
	ShipCollideChecker *scc = (ShipCollideChecker*)data;

	/* Don't detect vehicles on different parallel tracks. */
	TrackBits bits = scc->track_bits | Ship::From(v)->state;
	if (bits == TRACK_BIT_HORZ || bits == TRACK_BIT_VERT) return nullptr;

	/* Don't detect ships passing on aquaduct. */
	if (abs(v->z_pos - scc->v->z_pos) >= 8) return nullptr;

	/* Only requested tiles are checked. avoid desync. */
	if (TileVirtXY(v->x_pos, v->y_pos) != scc->search_tile) return nullptr;

	return v;
}

/**
 * Adjust speed while on aqueducts.
 * @param search_tile  Tile that the requesting ship will check, one will be added to look in front of the bow.
 * @param ramp         Ramp tile from aqueduct.
 * @param v            Ship that does the request.
 * @return Allways false.
 */
static bool HandleSpeedOnAqueduct(Ship *v, TileIndex tile, TileIndex ramp)
{
	TileIndexDiffC ti = TileIndexDiffCByDir(v->direction);

	ShipCollideChecker scc;
	scc.v = v;
	scc.track_bits = TRACK_BIT_NONE;
	scc.search_tile = TileAddWrap(tile, ti.x, ti.y);

	if (scc.search_tile == INVALID_TILE) return false;

	if (IsValidTile(scc.search_tile) &&
			(HasVehicleOnPos(ramp, VEH_SHIP, &scc, FindShipOnTile) ||
			HasVehicleOnPos(GetOtherTunnelBridgeEnd(ramp), VEH_SHIP, &scc, FindShipOnTile))) {
		UpdateShipSpeed(v, v->cur_speed / 4);
	}
	return false;
}

/**
 * If there is imminent collision or worse, direction and speed will be adjusted.
 * @param tile        Tile that the ship is about to enter.
 * @param v           Ship that does the request.
 * @param tracks      The available tracks that could be followed.
 * @param track_old   The track that the pathfinder assigned.
 * @param diagdir     The DiagDirection that tile will be entered.
 * @return The new track if found.
 */
static void CheckDistanceBetweenShips(TileIndex tile, Ship *v, TrackBits tracks, Track *track_old, DiagDirection diagdir)
{
	// No checking close to docks and depots.
	if (v->current_order.IsType(OT_GOTO_STATION)) {
		Station *st = Station::Get(v->current_order.GetDestination());
		if (st->IsWithinRangeOfDockingTile(tile, 3)) return;
	} else if (!v->current_order.IsType(OT_GOTO_WAYPOINT)) {
		if (DistanceManhattan(v->dest_tile, tile) <= 3) return;
	}

	Track track = *track_old;
	TrackBits track_bits = TrackToTrackBits(track);

	/* Only check for collision when pathfinder did not change direction.
	 * This is done in order to keep ships moving towards the intended target. */
	TrackBits combine = (v->state | track_bits);
	if (combine != TRACK_BIT_HORZ && combine != TRACK_BIT_VERT && combine != track_bits) return;

	TileIndexDiffC ti;
	ShipCollideChecker scc;
	scc.v = v;
	scc.track_bits = track_bits;
	scc.search_tile = tile;

	bool found = HasVehicleOnPos(tile, VEH_SHIP, &scc, FindShipOnTile);

	if (!found) {
		/* Bridge entrance */
		if (IsBridgeTile(tile) && HandleSpeedOnAqueduct(v, tile, tile)) return;

		scc.track_bits = TrackToTrackBits(IsDiagonalTrack(track) ? track : TrackToOppositeTrack(track));
		ti = TileIndexDiffCByDiagDir(_ship_search_directions[track][diagdir]);
		scc.search_tile = TileAddWrap(tile, ti.x, ti.y);
		if (scc.search_tile == INVALID_TILE) return;

		found = HasVehicleOnPos(scc.search_tile, VEH_SHIP, &scc, FindShipOnTile);
	}
	if (!found) {
		scc.track_bits = track_bits;
		ti = TileIndexDiffCByDiagDir(diagdir);
		scc.search_tile = TileAddWrap(scc.search_tile, ti.x, ti.y);
		if (scc.search_tile == INVALID_TILE) return;

		found = HasVehicleOnPos(scc.search_tile, VEH_SHIP, &scc, FindShipOnTile);
	}
	if (found) {

		/* Speed adjustment related to distance. */
		UpdateShipSpeed(v, v->cur_speed / (scc.search_tile == tile ? 8 : 2));

		/* Clean none wanted trackbits, including pathfinder track, TRACK_BIT_WORMHOLE and no 90 degree turns. */
		if (IsDiagonalTrack(track)) {
			ClrBit(tracks, track);
		} else {
			tracks &= TRACK_BIT_CROSS;
		}

		/* Just follow track 1 tile and see if there is a track to follow. (try not to bang in coast or ship) */
		while (tracks != TRACK_BIT_NONE) {
			track = RemoveFirstTrack(&tracks);

			ti = TileIndexDiffCByDiagDir(_ship_search_directions[track][diagdir]);
			TileIndex tile_check = TileAddWrap(tile, ti.x, ti.y);
			if (tile_check == INVALID_TILE) continue;

			scc.search_tile = tile_check;
			scc.track_bits = TrackToTrackBits(IsDiagonalTrack(track) ? track : TrackToOppositeTrack(track));
			if (HasVehicleOnPos(scc.search_tile, VEH_SHIP, &scc, FindShipOnTile)) continue;

			TrackBits bits = GetTileShipTrackStatus(tile_check) & DiagdirReachesTracks(_ship_search_directions[track][diagdir]);
			if (!IsDiagonalTrack(track)) bits &= TRACK_BIT_CROSS;  // No 90 degree turns.

			if (bits != INVALID_TRACK_BIT && bits != TRACK_BIT_NONE) {
				*track_old = track;
				v->cached_path.clear();
				break;
			}
		}
	}
}

/**
 * Test if a ship is in the centre of a lock and should move up or down.
 * @param v Ship being tested.
 * @return 0 if ship is not moving in lock, or -1 to move down, 1 to move up.
 */
static int ShipTestUpDownOnLock(const Ship *v)
{
	/* Suitable tile? */
	if (!IsTileType(v->tile, MP_WATER) || !IsLock(v->tile) || GetLockPart(v->tile) != LOCK_PART_MIDDLE) return 0;

	/* Must be at the centre of the lock */
	if ((v->x_pos & 0xF) != 8 || (v->y_pos & 0xF) != 8) return 0;

	DiagDirection diagdir = GetInclinedSlopeDirection(GetTileSlope(v->tile));
	dbg_assert(IsValidDiagDirection(diagdir));

	if (DirToDiagDir(v->direction) == diagdir) {
		/* Move up */
		return (v->z_pos < GetTileMaxZ(v->tile) * (int)TILE_HEIGHT) ? 1 : 0;
	} else {
		/* Move down */
		return (v->z_pos > GetTileZ(v->tile) * (int)TILE_HEIGHT) ? -1 : 0;
	}
}

/**
 * Test and move a ship up or down in a lock.
 * @param v Ship to move.
 * @return true iff ship is moving up or down in a lock.
 */
static bool ShipMoveUpDownOnLock(Ship *v)
{
	/* Moving up/down through lock */
	int dz = ShipTestUpDownOnLock(v);
	if (dz == 0) return false;

	UpdateShipSpeed(v, 0);

	if ((v->tick_counter & 7) == 0) {
		v->z_pos += dz;
		v->UpdatePosition();
		v->UpdateViewport(true, true);
	}

	return true;
}

/**
 * Test if a tile is a docking tile for the given station.
 * @param tile Docking tile to test.
 * @param station Destination station.
 * @return true iff docking tile is next to station.
 */
bool IsShipDestinationTile(TileIndex tile, StationID station)
{
	dbg_assert(IsDockingTile(tile));
	/* Check each tile adjacent to docking tile. */
	for (DiagDirection d = DIAGDIR_BEGIN; d != DIAGDIR_END; d++) {
		TileIndex t = tile + TileOffsByDiagDir(d);
		if (!IsValidTile(t)) continue;
		if (IsDockTile(t) && GetStationIndex(t) == station && IsDockWaterPart(t)) return true;
		if (IsTileType(t, MP_INDUSTRY)) {
			const Industry *i = Industry::GetByTile(t);
			if (i->neutral_station != nullptr && i->neutral_station->index == station) return true;
		}
		if (IsTileType(t, MP_STATION) && IsOilRig(t) && GetStationIndex(t) == station) return true;
	}
	return false;
}

static void ReverseShipIntoTrackdir(Ship *v, Trackdir trackdir)
{
	static constexpr Direction _trackdir_to_direction[] = {
		DIR_NE, DIR_SE, DIR_E, DIR_E, DIR_S, DIR_S, INVALID_DIR, INVALID_DIR,
		DIR_SW, DIR_NW, DIR_W, DIR_W, DIR_N, DIR_N, INVALID_DIR, INVALID_DIR,
	};

	v->direction = _trackdir_to_direction[trackdir];
	dbg_assert(v->direction != INVALID_DIR);
	v->state = TrackdirBitsToTrackBits(TrackdirToTrackdirBits(trackdir));

	/* Remember our current location to avoid movement glitch */
	v->rotation_x_pos = v->x_pos;
	v->rotation_y_pos = v->y_pos;
	UpdateShipSpeed(v, 0);
	v->cached_path.clear();

	v->UpdatePosition();
	v->UpdateViewport(true, true);
}

static void ReverseShip(Ship *v)
{
	v->direction = ReverseDir(v->direction);

	/* Remember our current location to avoid movement glitch */
	v->rotation_x_pos = v->x_pos;
	v->rotation_y_pos = v->y_pos;
	UpdateShipSpeed(v, 0);
	v->cached_path.clear();

	v->UpdatePosition();
	v->UpdateViewport(true, true);
}

static void ShipController(Ship *v)
{
	v->tick_counter++;
	v->current_order_time++;

	if (v->HandleBreakdown()) return;

	if (v->vehstatus & VS_STOPPED) return;

	if (ProcessOrders(v) && CheckReverseShip(v)) return ReverseShip(v);

	v->HandleLoading();

	if (v->current_order.IsType(OT_LOADING)) return;

	if (CheckShipLeaveDepot(v)) return;

	v->ShowVisualEffect(UINT_MAX);

	/* Rotating on spot */
	if (v->direction != v->rotation) {
		if ((v->tick_counter & 7) == 0) {
			DirDiff diff = DirDifference(v->direction, v->rotation);
			v->rotation = ChangeDir(v->rotation, diff > DIRDIFF_REVERSE ? DIRDIFF_45LEFT : DIRDIFF_45RIGHT);
			v->UpdateViewport(true, true);
		}
		return;
	}

	if (ShipMoveUpDownOnLock(v)) return;

	uint number_of_steps = ShipAccelerate(v);
	if (number_of_steps == 0 && v->current_order.IsType(OT_LEAVESTATION)) number_of_steps = 1;
	for (uint i = 0; i < number_of_steps; ++i) {
		if (ShipMoveUpDownOnLock(v)) return;

		GetNewVehiclePosResult gp = GetNewVehiclePos(v);
		if (v->state != TRACK_BIT_WORMHOLE) {
			/* Not on a bridge */
			if (gp.old_tile == gp.new_tile) {
				/* Staying in tile */
				if (v->IsInDepot()) {
					gp.x = v->x_pos;
					gp.y = v->y_pos;
				} else {
					/* Not inside depot */
					const VehicleEnterTileStatus r = VehicleEnterTile(v, gp.new_tile, gp.x, gp.y);
					if (HasBit(r, VETS_CANNOT_ENTER)) return ReverseShip(v);

					/* A leave station order only needs one tick to get processed, so we can
					 * always skip ahead. */
					if (v->current_order.IsType(OT_LEAVESTATION)) {
						StationID station_id = v->current_order.GetDestination();
						v->current_order.Free();

						bool may_reverse = ProcessOrders(v);

						if (v->current_order.IsType(OT_GOTO_STATION) && v->current_order.GetDestination() == station_id &&
								IsDockingTile(gp.new_tile) && Company::Get(v->owner)->settings.remain_if_next_order_same_station) {
							Station *st = Station::Get(station_id);
							if (st->facilities & FACIL_DOCK && st->docking_station.Contains(gp.new_tile) && IsShipDestinationTile(gp.new_tile, station_id)) {
								v->last_station_visited = station_id;
								ShipArrivesAt(v, st);
								v->BeginLoading();
								return;
							}
						}

						v->PlayLeaveStationSound();

						SetWindowWidgetDirty(WC_VEHICLE_VIEW, v->index, WID_VV_START_STOP);
						if (may_reverse && CheckReverseShip(v)) return ReverseShip(v);
						/* Test if continuing forward would lead to a dead-end, moving into the dock. */
						const DiagDirection exitdir = VehicleExitDir(v->direction, v->state);
						const TileIndex tile = TileAddByDiagDir(v->tile, exitdir);
						if (TrackdirBitsToTrackBits(GetTileTrackdirBits(tile, TRANSPORT_WATER, 0, exitdir)) == TRACK_BIT_NONE) return ReverseShip(v);
					} else if (v->dest_tile != 0) {
						/* We have a target, let's see if we reached it... */
						if (v->current_order.IsType(OT_GOTO_WAYPOINT) &&
								DistanceManhattan(v->dest_tile, gp.new_tile) <= 3) {
							/* We got within 3 tiles of our target buoy, so let's skip to our
							 * next order */
							UpdateVehicleTimetable(v, true);
							v->IncrementRealOrderIndex();
							v->current_order.MakeDummy();
						} else if (v->current_order.IsType(OT_GOTO_DEPOT) &&
								v->dest_tile == gp.new_tile) {
							/* Depot orders really need to reach the tile */
							if ((gp.x & 0xF) == 8 && (gp.y & 0xF) == 8) {
								VehicleEnterDepot(v);
								return;
							}
						} else if (v->current_order.IsType(OT_GOTO_STATION) && IsDockingTile(gp.new_tile)) {
							/* Process station in the orderlist. */
							Station *st = Station::Get(v->current_order.GetDestination());
							if (st->docking_station.Contains(gp.new_tile) && IsShipDestinationTile(gp.new_tile, st->index)) {
								v->last_station_visited = st->index;
								if (st->facilities & FACIL_DOCK) { // ugly, ugly workaround for problem with ships able to drop off cargo at wrong stations
									ShipArrivesAt(v, st);
									v->BeginLoading();
								} else { // leave stations without docks right away
									v->current_order.MakeLeaveStation();
									v->IncrementRealOrderIndex();
								}
							}
						}
					}
				}
			} else {
				/* New tile */
				if (!IsValidTile(gp.new_tile)) return ReverseShip(v);

				const DiagDirection diagdir = DiagdirBetweenTiles(gp.old_tile, gp.new_tile);
				dbg_assert(diagdir != INVALID_DIAGDIR);
				const TrackBits tracks = GetAvailShipTracks(gp.new_tile, diagdir);
				if (tracks == TRACK_BIT_NONE) {
					Trackdir trackdir = INVALID_TRACKDIR;
					CheckReverseShip(v, &trackdir);
					if (trackdir == INVALID_TRACKDIR) return ReverseShip(v);
					return ReverseShipIntoTrackdir(v, trackdir);
				}

				/* Choose a direction, and continue if we find one */
				Track track = ChooseShipTrack(v, gp.new_tile, diagdir, tracks);
				if (track == INVALID_TRACK) return ReverseShip(v);

				/* Try to avoid collision and keep distance between ships. */
				if (_settings_game.vehicle.ship_collision_avoidance) CheckDistanceBetweenShips(gp.new_tile, v, tracks, &track, diagdir);

				const ShipSubcoordData &b = _ship_subcoord[diagdir][track];

				gp.x = (gp.x & ~0xF) | b.x_subcoord;
				gp.y = (gp.y & ~0xF) | b.y_subcoord;

				/* Call the landscape function and tell it that the vehicle entered the tile */
				const VehicleEnterTileStatus r = VehicleEnterTile(v, gp.new_tile, gp.x, gp.y);
				if (HasBit(r, VETS_CANNOT_ENTER)) return ReverseShip(v);

				if (!HasBit(r, VETS_ENTERED_WORMHOLE)) {
					v->tile = gp.new_tile;
					v->state = TrackToTrackBits(track);

					/* Update ship cache when the water class changes. Aqueducts are always canals. */
					if (GetEffectiveWaterClass(gp.old_tile) != GetEffectiveWaterClass(gp.new_tile)) v->UpdateCache();
				}

				const Direction new_direction = b.dir;
				const DirDiff diff = DirDifference(new_direction, v->direction);
				switch (diff) {
					case DIRDIFF_SAME:
					case DIRDIFF_45RIGHT:
					case DIRDIFF_45LEFT:
						/* Continue at speed */
						v->rotation = v->direction = new_direction;
						break;

					default:
						/* Stop for rotation */
						UpdateShipSpeed(v, 0);
						v->direction = new_direction;
						/* Remember our current location to avoid movement glitch */
						v->rotation_x_pos = v->x_pos;
						v->rotation_y_pos = v->y_pos;
						break;
				}
			}
		} else {
			/* On a bridge */
			if (!IsTileType(gp.new_tile, MP_TUNNELBRIDGE) || !HasBit(VehicleEnterTile(v, gp.new_tile, gp.x, gp.y), VETS_ENTERED_WORMHOLE)) {
				if (_settings_game.vehicle.ship_collision_avoidance && gp.new_tile != TileVirtXY(v->x_pos, v->y_pos)) HandleSpeedOnAqueduct(v, gp.new_tile, v->tile);
				v->x_pos = gp.x;
				v->y_pos = gp.y;
				v->UpdatePosition();
				if ((v->vehstatus & VS_HIDDEN) == 0) v->Vehicle::UpdateViewport(true);
				return;
			}
			/* Bridge exit */
			if (_settings_game.vehicle.ship_collision_avoidance && gp.new_tile != TileVirtXY(v->x_pos, v->y_pos)) HandleSpeedOnAqueduct(v, gp.new_tile, v->tile);

			/* Ship is back on the bridge head, we need to consume its path
			 * cache entry here as we didn't have to choose a ship track. */
			 if (!v->cached_path.empty()) v->cached_path.pop_front();
		}

		/* update image of ship, as well as delta XY */
		v->x_pos = gp.x;
		v->y_pos = gp.y;

		v->UpdatePosition();
		v->UpdateViewport(true, true);
	}
}

bool Ship::Tick()
{
	DEBUG_UPDATESTATECHECKSUM("Ship::Tick: v: %u, x: %d, y: %d", this->index, this->x_pos, this->y_pos);
	UpdateStateChecksum((((uint64_t) this->x_pos) << 32) | this->y_pos);
	if (!((this->vehstatus & VS_STOPPED) || this->IsWaitingInDepot())) this->running_ticks++;

	ShipController(this);

	return true;
}

void Ship::SetDestTile(TileIndex tile)
{
	if (tile == this->dest_tile) return;
	this->cached_path.clear();
	this->dest_tile = tile;
}

/**
 * Build a ship.
 * @param tile     tile of the depot where ship is built.
 * @param flags    type of operation.
 * @param e        the engine to build.
 * @param[out] ret the vehicle that has been built.
 * @return the cost of this operation or an error.
 */
CommandCost CmdBuildShip(TileIndex tile, DoCommandFlag flags, const Engine *e, Vehicle **ret)
{
	tile = GetShipDepotNorthTile(tile);
	if (flags & DC_EXEC) {
		int x;
		int y;

		const ShipVehicleInfo *svi = &e->u.ship;

		Ship *v = new Ship();
		*ret = v;

		v->owner = _current_company;
		v->tile = tile;
		x = TileX(tile) * TILE_SIZE + TILE_SIZE / 2;
		y = TileY(tile) * TILE_SIZE + TILE_SIZE / 2;
		v->x_pos = x;
		v->y_pos = y;
		v->z_pos = GetSlopePixelZ(x, y);

		v->UpdateDeltaXY();
		v->vehstatus = VS_HIDDEN | VS_STOPPED | VS_DEFPAL;

		v->spritenum = svi->image_index;
		v->cargo_type = e->GetDefaultCargoType();
		v->cargo_cap = svi->capacity;
		v->refit_cap = 0;

		v->last_station_visited = INVALID_STATION;
		v->last_loading_station = INVALID_STATION;
		v->engine_type = e->index;

		v->reliability = e->reliability;
		v->reliability_spd_dec = e->reliability_spd_dec;
		v->breakdown_chance_factor = 64; // ships have a 50% lower breakdown chance than normal
		v->max_age = e->GetLifeLengthInDays();
		_new_vehicle_id = v->index;

		v->state = TRACK_BIT_DEPOT;

		v->SetServiceInterval(Company::Get(_current_company)->settings.vehicle.servint_ships);
		v->date_of_last_service = EconTime::CurDate();
		v->date_of_last_service_newgrf = CalTime::CurDate();
		v->build_year = CalTime::CurYear();
		v->sprite_seq.Set(SPR_IMG_QUERY);
		v->random_bits = Random();

		v->acceleration = svi->acceleration;
		v->UpdateCache();

		if (e->flags & ENGINE_EXCLUSIVE_PREVIEW) SetBit(v->vehicle_flags, VF_BUILT_AS_PROTOTYPE);
		v->SetServiceIntervalIsPercent(Company::Get(_current_company)->settings.vehicle.servint_ispercent);
		SB(v->vehicle_flags, VF_AUTOMATE_TIMETABLE, 1, Company::Get(_current_company)->settings.vehicle.auto_timetable_by_default);
		SB(v->vehicle_flags, VF_TIMETABLE_SEPARATION, 1, Company::Get(_current_company)->settings.vehicle.auto_separation_by_default);

		v->InvalidateNewGRFCacheOfChain();

		v->cargo_cap = e->DetermineCapacity(v);

		AddArticulatedParts(v);
		v->InvalidateNewGRFCacheOfChain();

		v->UpdatePosition();
		InvalidateVehicleTickCaches();
	}

	return CommandCost();
}

ClosestDepot Ship::FindClosestDepot()
{
	const Depot *depot = FindClosestShipDepot(this, MAX_SHIP_DEPOT_SEARCH_DISTANCE);
	if (depot == nullptr) return ClosestDepot();

	return ClosestDepot(depot->xy, depot->index);
}<|MERGE_RESOLUTION|>--- conflicted
+++ resolved
@@ -444,17 +444,15 @@
 {
 	if (!v->IsChainInDepot()) return false;
 
-<<<<<<< HEAD
 	if (v->current_order.IsWaitTimetabled()) {
 		v->HandleWaiting(false, true);
 	}
 	if (v->current_order.IsType(OT_WAITING)) {
 		return true;
 	}
-=======
+
 	/* Check if we should wait here for unbunching. */
 	if (v->IsWaitingForUnbunching()) return true;
->>>>>>> 22eed961
 
 	/* We are leaving a depot, but have to go to the exact same one; re-enter */
 	if (v->current_order.IsType(OT_GOTO_DEPOT) &&
