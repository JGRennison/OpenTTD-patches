--- conflicted
+++ resolved
@@ -482,12 +482,8 @@
 	}
 
 	v->state = AxisToTrackBits(axis);
-<<<<<<< HEAD
-	v->vehstatus &= ~VS_HIDDEN;
+	v->vehstatus.Reset(VehState::Hidden);
 	v->UpdateIsDrawn();
-=======
-	v->vehstatus.Reset(VehState::Hidden);
->>>>>>> 0de7fd3c
 
 	v->cur_speed = 0;
 	v->UpdateViewport(true, true);
@@ -1099,11 +1095,7 @@
 				v->x_pos = gp.x;
 				v->y_pos = gp.y;
 				v->UpdatePosition();
-<<<<<<< HEAD
-				if ((v->vehstatus & VS_HIDDEN) == 0) v->UpdateViewport(true, false);
-=======
-				if (!v->vehstatus.Test(VehState::Hidden)) v->Vehicle::UpdateViewport(true);
->>>>>>> 0de7fd3c
+				if (!v->vehstatus.Test(VehState::Hidden)) v->UpdateViewport(true, false);
 				continue;
 			}
 			/* Bridge exit */
@@ -1125,15 +1117,9 @@
 
 bool Ship::Tick()
 {
-<<<<<<< HEAD
 	DEBUG_UPDATESTATECHECKSUM("Ship::Tick: v: {}, x: {}, y: {}", this->index, this->x_pos, this->y_pos);
 	UpdateStateChecksum((((uint64_t) this->x_pos) << 32) | this->y_pos);
-	if (!((this->vehstatus & VS_STOPPED) || this->IsWaitingInDepot())) this->running_ticks++;
-=======
-	PerformanceAccumulator framerate(PFE_GL_SHIPS);
-
-	if (!this->vehstatus.Test(VehState::Stopped)) this->running_ticks++;
->>>>>>> 0de7fd3c
+	if (!(this->vehstatus.Test(VehState::Stopped) || this->IsWaitingInDepot())) this->running_ticks++;
 
 	ShipController(this);
 
