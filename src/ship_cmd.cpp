--- conflicted
+++ resolved
@@ -1092,12 +1092,8 @@
 			}
 		} else {
 			/* On a bridge */
-<<<<<<< HEAD
-			if (!IsTileType(gp.new_tile, MP_TUNNELBRIDGE) || !HasBit(VehicleEnterTile(v, gp.new_tile, gp.x, gp.y), VETS_ENTERED_WORMHOLE)) {
+			if (!IsTileType(gp.new_tile, MP_TUNNELBRIDGE) || !VehicleEnterTile(v, gp.new_tile, gp.x, gp.y).Test(VehicleEnterTileState::EnteredWormhole)) {
 				if (_settings_game.vehicle.ship_collision_avoidance && gp.new_tile != TileVirtXY(v->x_pos, v->y_pos)) HandleSpeedOnAqueduct(v, gp.new_tile, v->tile);
-=======
-			if (!IsTileType(gp.new_tile, MP_TUNNELBRIDGE) || !VehicleEnterTile(v, gp.new_tile, gp.x, gp.y).Test(VehicleEnterTileState::EnteredWormhole)) {
->>>>>>> 7d03cee5
 				v->x_pos = gp.x;
 				v->y_pos = gp.y;
 				v->UpdatePosition();
