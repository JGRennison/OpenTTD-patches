--- conflicted
+++ resolved
@@ -13,27 +13,6 @@
 
 #include "safeguards.h"
 
-/**
- * Test whether a tile can have road/tram types.
- * @param t Tile to query.
- * @return true if tile can be queried about road/tram types.
- */
-bool MayHaveRoad(Tile t)
-{
-	switch (GetTileType(t)) {
-		case MP_ROAD:
-			return true;
-
-		case MP_STATION:
-			return IsAnyRoadStop(t);
-
-		case MP_TUNNELBRIDGE:
-			return GetTunnelBridgeTransportType(t) == TRANSPORT_ROAD;
-
-		default:
-			return false;
-	}
-}
 
 /**
  * Returns the RoadBits on an arbitrary tile
@@ -65,17 +44,13 @@
 			}
 
 		case MP_STATION:
-			assert(IsAnyRoadStopTile(tile)); // ensured by MayHaveRoad
+			dbg_assert(IsAnyRoadStopTile(tile)); // ensured by MayHaveRoad
 			if (IsDriveThroughStopTile(tile)) return AxisToRoadBits(GetDriveThroughStopAxis(tile));
 			return DiagDirToRoadBits(GetBayRoadStopDir(tile));
 
 		case MP_TUNNELBRIDGE:
-<<<<<<< HEAD
-			if (GetTunnelBridgeTransportType(tile) != TRANSPORT_ROAD) return ROAD_NONE;
+			dbg_assert(GetTunnelBridgeTransportType(tile) == TRANSPORT_ROAD); // ensured by MayHaveRoad
 			if (IsRoadCustomBridgeHeadTile(tile)) return GetCustomBridgeHeadRoadBits(tile, rtt);
-=======
-			assert(GetTunnelBridgeTransportType(tile) == TRANSPORT_ROAD); // ensured by MayHaveRoad
->>>>>>> 786893a8
 			return straight_tunnel_bridge_entrance ?
 					AxisToRoadBits(DiagDirToAxis(GetTunnelBridgeDirection(tile))) :
 					DiagDirToRoadBits(ReverseDiagDir(GetTunnelBridgeDirection(tile)));
