/*
 * This file is part of OpenTTD.
 * OpenTTD is free software; you can redistribute it and/or modify it under the terms of the GNU General Public License as published by the Free Software Foundation, version 2.
 * OpenTTD is distributed in the hope that it will be useful, but WITHOUT ANY WARRANTY; without even the implied warranty of MERCHANTABILITY or FITNESS FOR A PARTICULAR PURPOSE.
 * See the GNU General Public License for more details. You should have received a copy of the GNU General Public License along with OpenTTD. If not, see <http://www.gnu.org/licenses/>.
 */

/** @file vehiclelist.cpp Lists of vehicles. */

#include "stdafx.h"
#include "train.h"
#include "vehicle_func.h"
#include "vehiclelist.h"
#include "vehiclelist_func.h"
#include "group.h"
#include "tracerestrict.h"

#include "safeguards.h"

/**
 * Pack a VehicleListIdentifier in a single uint32.
 * @return The packed identifier.
 */
uint32_t VehicleListIdentifier::Pack() const
{
	uint8_t c = this->company == OWNER_NONE ? 0xF : (uint8_t)this->company;
	assert(c             < (1 <<  4));
	assert(this->vtype   < (1 <<  2));
	assert(this->index   < (1 << 20));
	assert(this->type    < VLT_END);
	static_assert(VLT_END <= (1 <<  3));

	return c << 28 | this->type << 23 | this->vtype << 26 | this->index;
}

/**
 * Unpack a VehicleListIdentifier from a single uint32.
 * @param data The data to unpack.
 * @return true iff the data was valid (enough).
 */
bool VehicleListIdentifier::UnpackIfValid(uint32_t data)
{
	uint8_t c     = GB(data, 28, 4);
	this->company = c == 0xF ? OWNER_NONE : (CompanyID)c;
	this->type    = (VehicleListType)GB(data, 23, 3);
	this->vtype   = (VehicleType)GB(data, 26, 2);
	this->index   = GB(data, 0, 20);

	return this->type < VLT_END;
}

/**
 * Decode a packed vehicle list identifier into a new one.
 * @param data The data to unpack.
 */
/* static */ VehicleListIdentifier VehicleListIdentifier::UnPack(uint32_t data)
{
	VehicleListIdentifier result;
	[[maybe_unused]] bool ret = result.UnpackIfValid(data);
	assert(ret);
	return result;
}

/** Data for building a depot vehicle list. */
struct BuildDepotVehicleListData
{
	VehicleList *engines; ///< Pointer to list to add vehicles to.
	VehicleList *wagons; ///< Pointer to list to add wagons to (can be nullptr).
	bool individual_wagons; ///< If true add every wagon to \a wagons which is not attached to an engine. If false only add the first wagon of every row.
};

/**
 * Add vehicles to a depot vehicle list.
 * @param v The found vehicle.
 * @param data The depot vehicle list data.
 * @return Always nullptr.
 */
static Vehicle *BuildDepotVehicleListProc(Vehicle *v, void *data)
{
	auto bdvld = static_cast<BuildDepotVehicleListData *>(data);
	if (HasBit(v->subtype, GVSF_VIRTUAL) || !v->IsInDepot()) return nullptr;

	if (v->type == VEH_TRAIN) {
		const Train *t = Train::From(v);
		if (t->IsArticulatedPart() || t->IsRearDualheaded()) return nullptr;
		if (bdvld->wagons != nullptr && t->First()->IsFreeWagon()) {
			if (bdvld->individual_wagons || t->IsFreeWagon()) bdvld->wagons->push_back(t);
			return nullptr;
		}
	}

	if (v->IsPrimaryVehicle()) bdvld->engines->push_back(v);
	return nullptr;
};

/**
 * Generate a list of vehicles inside a depot.
 * @param type    Type of vehicle
 * @param tile    The tile the depot is located on
 * @param engines Pointer to list to add vehicles to
 * @param wagons  Pointer to list to add wagons to (can be nullptr)
 * @param individual_wagons If true add every wagon to \a wagons which is not attached to an engine. If false only add the first wagon of every row.
 */
void BuildDepotVehicleList(VehicleType type, TileIndex tile, VehicleList *engines, VehicleList *wagons, bool individual_wagons)
{
	engines->clear();
	if (wagons != nullptr && wagons != engines) wagons->clear();

<<<<<<< HEAD
	BuildDepotVehicleListData bdvld{engines, wagons, individual_wagons};
	FindVehicleOnPos(tile, type, &bdvld, BuildDepotVehicleListProc);

	/* Ensure the lists are not wasting too much space. If the lists are fresh
	 * (i.e. built within a command) then this will actually do nothing. */
	engines->shrink_to_fit();
	if (wagons != nullptr && wagons != engines) wagons->shrink_to_fit();
=======
	BuildDepotVehicleListData bdvld{engines, wagons, type, individual_wagons};
	FindVehicleOnPos(tile, &bdvld, BuildDepotVehicleListProc);
>>>>>>> ef55cc79
}

/** Cargo filter functions */
bool VehicleCargoFilter(const Vehicle *v, const CargoID cid)
{
	if (cid == CargoFilterCriteria::CF_ANY) {
		return true;
	} else if (cid == CargoFilterCriteria::CF_NONE) {
		for (const Vehicle *w = v; w != nullptr; w = w->Next()) {
			if (w->cargo_cap > 0) {
				return false;
			}
		}
		return true;
	} else if (cid == CargoFilterCriteria::CF_FREIGHT) {
		bool have_capacity = false;
		for (const Vehicle *w = v; w != nullptr; w = w->Next()) {
			if (w->cargo_cap) {
				if (IsCargoInClass(w->cargo_type, CC_PASSENGERS)) {
					return false;
				} else {
					have_capacity = true;
				}
			}
		}
		return have_capacity;
	} else {
		for (const Vehicle *w = v; w != nullptr; w = w->Next()) {
			if (w->cargo_cap > 0 && w->cargo_type == cid) {
				return true;
			}
		}
		return false;
	}
}

/**
 * Generate a list of vehicles based on window type.
 * @param list Pointer to list to add vehicles to
 * @param vli  The identifier of this vehicle list.
 * @return false if invalid list is requested
 */
bool GenerateVehicleSortList(VehicleList *list, const VehicleListIdentifier &vli, const CargoID cid)
{
	list->clear();

	auto add_veh = [&](const Vehicle *v) {
		if (cid == CargoFilterCriteria::CF_ANY || VehicleCargoFilter(v, cid)) list->push_back(v);
	};

	auto fill_all_vehicles = [&]() {
		for (const Vehicle *v : Vehicle::IterateTypeFrontOnly(vli.vtype)) {
			if (!HasBit(v->subtype, GVSF_VIRTUAL) && v->owner == vli.company && v->IsPrimaryVehicle()) {
				add_veh(v);
			}
		}
	};

	switch (vli.type) {
		case VL_STATION_LIST:
			FindVehiclesWithOrder(
				[&vli](const Vehicle *v) { return v->type == vli.vtype; },
				[&vli](const Order *order) { return (order->IsType(OT_GOTO_STATION) || order->IsType(OT_GOTO_WAYPOINT) || order->IsType(OT_IMPLICIT)) && order->GetDestination() == vli.index; },
				[&add_veh](const Vehicle *v) { add_veh(v); }
			);
			break;

		case VL_SHARED_ORDERS: {
			/* Add all vehicles from this vehicle's shared order list */
			const Vehicle *v = Vehicle::GetIfValid(vli.index);
			if (v == nullptr || v->type != vli.vtype || !v->IsPrimaryVehicle()) return false;

			for (; v != nullptr; v = v->NextShared()) {
				add_veh(v);
			}
			break;
		}

		case VL_GROUP_LIST:
			if (vli.index != ALL_GROUP) {
				for (const Vehicle *v : Vehicle::IterateTypeFrontOnly(vli.vtype)) {
					if (!HasBit(v->subtype, GVSF_VIRTUAL) && v->IsPrimaryVehicle() &&
							v->owner == vli.company && GroupIsInGroup(v->group_id, vli.index)) {
						add_veh(v);
					}
				}
				break;
			}
			fill_all_vehicles();
			break;

		case VL_STANDARD:
			fill_all_vehicles();
			break;

		case VL_DEPOT_LIST:
			FindVehiclesWithOrder(
				[&vli](const Vehicle *v) { return v->type == vli.vtype; },
				[&vli](const Order *order) { return order->IsType(OT_GOTO_DEPOT) && !(order->GetDepotActionType() & ODATFB_NEAREST_DEPOT) && order->GetDestination() == vli.index; },
				[&add_veh](const Vehicle *v) { add_veh(v); }
			);
			break;

		case VL_SLOT_LIST: {
			if (vli.index == ALL_TRAINS_TRACE_RESTRICT_SLOT_ID) {
				fill_all_vehicles();
			} else {
				const TraceRestrictSlot *slot = TraceRestrictSlot::GetIfValid(vli.index);
				if (slot == nullptr) return false;
				for (VehicleID id : slot->occupants) {
					add_veh(Vehicle::Get(id));
				}
			}
			break;
		}

		case VL_SINGLE_VEH: {
			const Vehicle *v = Vehicle::GetIfValid(vli.index);
			if (v != nullptr) add_veh(v);
			break;
		}

		default: return false;
	}

	return true;
}<|MERGE_RESOLUTION|>--- conflicted
+++ resolved
@@ -106,18 +106,8 @@
 	engines->clear();
 	if (wagons != nullptr && wagons != engines) wagons->clear();
 
-<<<<<<< HEAD
 	BuildDepotVehicleListData bdvld{engines, wagons, individual_wagons};
 	FindVehicleOnPos(tile, type, &bdvld, BuildDepotVehicleListProc);
-
-	/* Ensure the lists are not wasting too much space. If the lists are fresh
-	 * (i.e. built within a command) then this will actually do nothing. */
-	engines->shrink_to_fit();
-	if (wagons != nullptr && wagons != engines) wagons->shrink_to_fit();
-=======
-	BuildDepotVehicleListData bdvld{engines, wagons, type, individual_wagons};
-	FindVehicleOnPos(tile, &bdvld, BuildDepotVehicleListProc);
->>>>>>> ef55cc79
 }
 
 /** Cargo filter functions */
