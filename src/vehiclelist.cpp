/*
 * This file is part of OpenTTD.
 * OpenTTD is free software; you can redistribute it and/or modify it under the terms of the GNU General Public License as published by the Free Software Foundation, version 2.
 * OpenTTD is distributed in the hope that it will be useful, but WITHOUT ANY WARRANTY; without even the implied warranty of MERCHANTABILITY or FITNESS FOR A PARTICULAR PURPOSE.
 * See the GNU General Public License for more details. You should have received a copy of the GNU General Public License along with OpenTTD. If not, see <http://www.gnu.org/licenses/>.
 */

/** @file vehiclelist.cpp Lists of vehicles. */

#include "stdafx.h"
#include "train.h"
#include "vehicle_func.h"
#include "vehiclelist.h"
#include "vehiclelist_func.h"
#include "group.h"
#include "tracerestrict.h"
#include "core/serialisation.hpp"

#include "safeguards.h"

/**
 * Pack a VehicleListIdentifier in 32 bits so it can be used as unique WindowNumber.
 * @return The window number.
 */
uint32_t VehicleListIdentifier::Pack() const
{
	uint8_t c = this->company == OWNER_NONE ? 0xF : (uint8_t)this->company;
	assert(c             < (1 <<  4));
	assert(this->vtype   < (1 <<  2));
	assert(this->index   < (1 << 20));
	assert(this->type    < VLT_END);
	static_assert(VLT_END <= (1 <<  3));

	return c << 28 | this->type << 23 | this->vtype << 26 | this->index;
}

/**
 * Unpack a VehicleListIdentifier from a single uint32.
 * @param data The data to unpack.
 * @return true iff the data was valid (enough).
 */
bool VehicleListIdentifier::UnpackIfValid(uint32_t data)
{
	uint8_t c     = GB(data, 28, 4);
	this->company = c == 0xF ? OWNER_NONE : (CompanyID)c;
	this->type    = (VehicleListType)GB(data, 23, 3);
	this->vtype   = (VehicleType)GB(data, 26, 2);
	this->index   = GB(data, 0, 20);

	return this->type < VLT_END;
}

/**
 * Decode a packed vehicle list identifier into a new one.
 * @param data The data to unpack.
 */
/* static */ VehicleListIdentifier VehicleListIdentifier::UnPack(uint32_t data)
{
	VehicleListIdentifier result;
	[[maybe_unused]] bool ret = result.UnpackIfValid(data);
	assert(ret);
	return result;
}

void VehicleListIdentifier::fmt_format_value(format_target &output) const
{
	output.format("vli({}, {}, {}, {})", this->type, this->vtype, this->company, this->index);
}

/** Data for building a depot vehicle list. */
struct BuildDepotVehicleListData
{
	VehicleList *engines; ///< Pointer to list to add vehicles to.
	VehicleList *wagons; ///< Pointer to list to add wagons to (can be nullptr).
	bool individual_wagons; ///< If true add every wagon to \a wagons which is not attached to an engine. If false only add the first wagon of every row.
};

/**
 * Add vehicles to a depot vehicle list.
 * @param v The found vehicle.
 * @param data The depot vehicle list data.
 * @return Always nullptr.
 */
static Vehicle *BuildDepotVehicleListProc(Vehicle *v, void *data)
{
	auto bdvld = static_cast<BuildDepotVehicleListData *>(data);
	if (HasBit(v->subtype, GVSF_VIRTUAL) || !v->IsInDepot()) return nullptr;

	if (v->type == VEH_TRAIN) {
		const Train *t = Train::From(v);
		if (t->IsArticulatedPart() || t->IsRearDualheaded()) return nullptr;
		if (bdvld->wagons != nullptr && t->First()->IsFreeWagon()) {
			if (bdvld->individual_wagons || t->IsFreeWagon()) bdvld->wagons->push_back(t);
			return nullptr;
		}
	}

	if (v->IsPrimaryVehicle()) bdvld->engines->push_back(v);
	return nullptr;
};

/**
 * Generate a list of vehicles inside a depot.
 * @param type    Type of vehicle
 * @param tile    The tile the depot is located on
 * @param engines Pointer to list to add vehicles to
 * @param wagons  Pointer to list to add wagons to (can be nullptr)
 * @param individual_wagons If true add every wagon to \a wagons which is not attached to an engine. If false only add the first wagon of every row.
 */
void BuildDepotVehicleList(VehicleType type, TileIndex tile, VehicleList *engines, VehicleList *wagons, bool individual_wagons)
{
	engines->clear();
	if (wagons != nullptr && wagons != engines) wagons->clear();

	BuildDepotVehicleListData bdvld{engines, wagons, individual_wagons};
	FindVehicleOnPos(tile, type, &bdvld, BuildDepotVehicleListProc);
}

/** Cargo filter functions */
bool VehicleCargoFilter(const Vehicle *v, const CargoType cid)
{
	if (cid == CargoFilterCriteria::CF_ANY) {
		return true;
	} else if (cid == CargoFilterCriteria::CF_NONE) {
		for (const Vehicle *w = v; w != nullptr; w = w->Next()) {
			if (w->cargo_cap > 0) {
				return false;
			}
		}
		return true;
	} else if (cid == CargoFilterCriteria::CF_FREIGHT) {
		bool have_capacity = false;
		for (const Vehicle *w = v; w != nullptr; w = w->Next()) {
			if (w->cargo_cap) {
				if (IsCargoInClass(w->cargo_type, CC_PASSENGERS)) {
					return false;
				} else {
					have_capacity = true;
				}
			}
		}
		return have_capacity;
	} else {
		for (const Vehicle *w = v; w != nullptr; w = w->Next()) {
			if (w->cargo_cap > 0 && w->cargo_type == cid) {
				return true;
			}
		}
		return false;
	}
}

/**
 * Generate a list of vehicles based on window type.
 * @param list Pointer to list to add vehicles to
 * @param vli  The identifier of this vehicle list.
 * @param cid Cargo filter (or CargoFilterCriteria::CF_ANY)
 * @return false if invalid list is requested
 */
bool GenerateVehicleSortList(VehicleList *list, const VehicleListIdentifier &vli, const CargoType cid)
{
	list->clear();

	auto add_veh = [&](const Vehicle *v) {
		if (cid == CargoFilterCriteria::CF_ANY || VehicleCargoFilter(v, cid)) list->push_back(v);
	};

	auto fill_all_vehicles = [&]() {
		for (const Vehicle *v : Vehicle::IterateTypeFrontOnly(vli.vtype)) {
			if (!HasBit(v->subtype, GVSF_VIRTUAL) && v->owner == vli.company && v->IsPrimaryVehicle()) {
				add_veh(v);
			}
		}
	};

	switch (vli.type) {
		case VL_STATION_LIST:
			FindVehiclesWithOrder(
				[&vli](const Vehicle *v) { return v->type == vli.vtype; },
<<<<<<< HEAD
				[&vli](const Order *order) { return (order->IsType(OT_GOTO_STATION) || order->IsType(OT_GOTO_WAYPOINT) || order->IsType(OT_IMPLICIT)) && order->GetDestination() == vli.index; },
				[&add_veh](const Vehicle *v) { add_veh(v); }
=======
				[&vli](const Order *order) { return (order->IsType(OT_GOTO_STATION) || order->IsType(OT_GOTO_WAYPOINT) || order->IsType(OT_IMPLICIT)) && order->GetDestination() == vli.ToStationID(); },
				[&list](const Vehicle *v) { list->push_back(v); }
>>>>>>> 82c5e37b
			);
			break;

		case VL_SHARED_ORDERS: {
			/* Add all vehicles from this vehicle's shared order list */
			const Vehicle *v = Vehicle::GetIfValid(vli.ToVehicleID());
			if (v == nullptr || v->type != vli.vtype || !v->IsPrimaryVehicle()) return false;

			for (; v != nullptr; v = v->NextShared()) {
				add_veh(v);
			}
			break;
		}

		case VL_GROUP_LIST:
<<<<<<< HEAD
			if (vli.index != ALL_GROUP) {
				for (const Vehicle *v : Vehicle::IterateTypeFrontOnly(vli.vtype)) {
					if (!HasBit(v->subtype, GVSF_VIRTUAL) && v->IsPrimaryVehicle() &&
							v->owner == vli.company && GroupIsInGroup(v->group_id, vli.index)) {
						add_veh(v);
=======
			if (vli.ToGroupID() != ALL_GROUP) {
				for (const Vehicle *v : Vehicle::Iterate()) {
					if (v->type == vli.vtype && v->IsPrimaryVehicle() &&
							v->owner == vli.company && GroupIsInGroup(v->group_id, vli.ToGroupID())) {
						list->push_back(v);
>>>>>>> 82c5e37b
					}
				}
				break;
			}
			fill_all_vehicles();
			break;

		case VL_STANDARD:
			fill_all_vehicles();
			break;

		case VL_DEPOT_LIST:
			FindVehiclesWithOrder(
				[&vli](const Vehicle *v) { return v->type == vli.vtype; },
<<<<<<< HEAD
				[&vli](const Order *order) { return order->IsType(OT_GOTO_DEPOT) && !(order->GetDepotActionType() & ODATFB_NEAREST_DEPOT) && order->GetDestination() == vli.index; },
				[&add_veh](const Vehicle *v) { add_veh(v); }
=======
				[&vli](const Order *order) { return order->IsType(OT_GOTO_DEPOT) && !(order->GetDepotActionType() & ODATFB_NEAREST_DEPOT) && order->GetDestination() == vli.ToDestinationID(); },
				[&list](const Vehicle *v) { list->push_back(v); }
>>>>>>> 82c5e37b
			);
			break;

		case VL_SLOT_LIST: {
			if (vli.index == ALL_TRAINS_TRACE_RESTRICT_SLOT_ID) {
				fill_all_vehicles();
			} else {
				const TraceRestrictSlot *slot = TraceRestrictSlot::GetIfValid(vli.index);
				if (slot == nullptr) return false;
				for (VehicleID id : slot->occupants) {
					add_veh(Vehicle::Get(id));
				}
			}
			break;
		}

		case VL_SINGLE_VEH: {
			const Vehicle *v = Vehicle::GetIfValid(vli.index);
			if (v != nullptr) add_veh(v);
			break;
		}

		default: return false;
	}

	return true;
}<|MERGE_RESOLUTION|>--- conflicted
+++ resolved
@@ -132,7 +132,7 @@
 		bool have_capacity = false;
 		for (const Vehicle *w = v; w != nullptr; w = w->Next()) {
 			if (w->cargo_cap) {
-				if (IsCargoInClass(w->cargo_type, CC_PASSENGERS)) {
+				if (IsCargoInClass(w->cargo_type, CargoClass::Passengers)) {
 					return false;
 				} else {
 					have_capacity = true;
@@ -177,13 +177,8 @@
 		case VL_STATION_LIST:
 			FindVehiclesWithOrder(
 				[&vli](const Vehicle *v) { return v->type == vli.vtype; },
-<<<<<<< HEAD
-				[&vli](const Order *order) { return (order->IsType(OT_GOTO_STATION) || order->IsType(OT_GOTO_WAYPOINT) || order->IsType(OT_IMPLICIT)) && order->GetDestination() == vli.index; },
+				[&vli](const Order *order) { return (order->IsType(OT_GOTO_STATION) || order->IsType(OT_GOTO_WAYPOINT) || order->IsType(OT_IMPLICIT)) && order->GetDestination() == vli.ToStationID(); },
 				[&add_veh](const Vehicle *v) { add_veh(v); }
-=======
-				[&vli](const Order *order) { return (order->IsType(OT_GOTO_STATION) || order->IsType(OT_GOTO_WAYPOINT) || order->IsType(OT_IMPLICIT)) && order->GetDestination() == vli.ToStationID(); },
-				[&list](const Vehicle *v) { list->push_back(v); }
->>>>>>> 82c5e37b
 			);
 			break;
 
@@ -199,19 +194,11 @@
 		}
 
 		case VL_GROUP_LIST:
-<<<<<<< HEAD
 			if (vli.index != ALL_GROUP) {
 				for (const Vehicle *v : Vehicle::IterateTypeFrontOnly(vli.vtype)) {
 					if (!HasBit(v->subtype, GVSF_VIRTUAL) && v->IsPrimaryVehicle() &&
-							v->owner == vli.company && GroupIsInGroup(v->group_id, vli.index)) {
+							v->owner == vli.company && GroupIsInGroup(v->group_id, vli.ToGroupID())) {
 						add_veh(v);
-=======
-			if (vli.ToGroupID() != ALL_GROUP) {
-				for (const Vehicle *v : Vehicle::Iterate()) {
-					if (v->type == vli.vtype && v->IsPrimaryVehicle() &&
-							v->owner == vli.company && GroupIsInGroup(v->group_id, vli.ToGroupID())) {
-						list->push_back(v);
->>>>>>> 82c5e37b
 					}
 				}
 				break;
@@ -226,13 +213,8 @@
 		case VL_DEPOT_LIST:
 			FindVehiclesWithOrder(
 				[&vli](const Vehicle *v) { return v->type == vli.vtype; },
-<<<<<<< HEAD
-				[&vli](const Order *order) { return order->IsType(OT_GOTO_DEPOT) && !(order->GetDepotActionType() & ODATFB_NEAREST_DEPOT) && order->GetDestination() == vli.index; },
+				[&vli](const Order *order) { return order->IsType(OT_GOTO_DEPOT) && !(order->GetDepotActionType() & ODATFB_NEAREST_DEPOT) && order->GetDestination() == vli.ToDestinationID(); },
 				[&add_veh](const Vehicle *v) { add_veh(v); }
-=======
-				[&vli](const Order *order) { return order->IsType(OT_GOTO_DEPOT) && !(order->GetDepotActionType() & ODATFB_NEAREST_DEPOT) && order->GetDestination() == vli.ToDestinationID(); },
-				[&list](const Vehicle *v) { list->push_back(v); }
->>>>>>> 82c5e37b
 			);
 			break;
 
