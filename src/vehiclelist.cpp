--- conflicted
+++ resolved
@@ -165,25 +165,11 @@
 
 	switch (vli.type) {
 		case VL_STATION_LIST:
-<<<<<<< HEAD
-			for (const Vehicle *v : Vehicle::Iterate()) {
-				if (v->type == vli.vtype && v->IsPrimaryVehicle()) {
-					for (const Order *order : v->Orders()) {
-						if ((order->IsType(OT_GOTO_STATION) || order->IsType(OT_GOTO_WAYPOINT) || order->IsType(OT_IMPLICIT))
-								&& order->GetDestination() == vli.index) {
-							add_veh(v);
-							break;
-						}
-					}
-				}
-			}
-=======
 			FindVehiclesWithOrder(
 				[&vli](const Vehicle *v) { return v->type == vli.vtype; },
 				[&vli](const Order *order) { return (order->IsType(OT_GOTO_STATION) || order->IsType(OT_GOTO_WAYPOINT) || order->IsType(OT_IMPLICIT)) && order->GetDestination() == vli.index; },
-				[&list](const Vehicle *v) { list->push_back(v); }
+				[&add_veh](const Vehicle *v) { add_veh(v); }
 			);
->>>>>>> 7a510604
 			break;
 
 		case VL_SHARED_ORDERS: {
@@ -215,24 +201,11 @@
 			break;
 
 		case VL_DEPOT_LIST:
-<<<<<<< HEAD
-			for (const Vehicle *v : Vehicle::Iterate()) {
-				if (v->type == vli.vtype && v->IsPrimaryVehicle()) {
-					for (const Order *order : v->Orders()) {
-						if (order->IsType(OT_GOTO_DEPOT) && !(order->GetDepotActionType() & ODATFB_NEAREST_DEPOT) && order->GetDestination() == vli.index) {
-							add_veh(v);
-							break;
-						}
-					}
-				}
-			}
-=======
 			FindVehiclesWithOrder(
 				[&vli](const Vehicle *v) { return v->type == vli.vtype; },
 				[&vli](const Order *order) { return order->IsType(OT_GOTO_DEPOT) && !(order->GetDepotActionType() & ODATFB_NEAREST_DEPOT) && order->GetDestination() == vli.index; },
-				[&list](const Vehicle *v) { list->push_back(v); }
+				[&add_veh](const Vehicle *v) { add_veh(v); }
 			);
->>>>>>> 7a510604
 			break;
 
 		case VL_SLOT_LIST: {
