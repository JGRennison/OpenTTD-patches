--- conflicted
+++ resolved
@@ -1288,13 +1288,7 @@
 	struct VehicleFrontOnlyTypeFilter {
 		VehicleType vt;
 
-<<<<<<< HEAD
 		bool operator() (size_t index)
-=======
-		bool operator==(const OrderIterator &other) const { return this->order == other.order; }
-		Order * operator*() const { return this->order; }
-		OrderIterator & operator++()
->>>>>>> 82c5e37b
 		{
 #if OTTD_UPPER_TAGGED_PTR
 			uintptr_t vptr = _vehicle_pool.GetRaw(index);
