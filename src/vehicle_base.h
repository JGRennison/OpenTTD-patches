--- conflicted
+++ resolved
@@ -120,7 +120,7 @@
 	VCF_LAST_VISUAL_EFFECT      = 0, ///< Last vehicle in the consist with a visual effect.
 	VCF_GV_ZERO_SLOPE_RESIST    = 1, ///< GroundVehicle: Consist has zero slope resistance (valid only for the first engine), may be false negative.
 	VCF_IS_DRAWN                = 2, ///< Vehicle is currently drawn
-	VCF_REDRAW_ON_TRIGGER       = 3, ///< Clear cur_image_valid_dir on changes to waiting_triggers (valid only for the first engine)
+	VCF_REDRAW_ON_TRIGGER       = 3, ///< Clear cur_image_valid_dir on changes to waiting_random_triggers (valid only for the first engine)
 	VCF_REDRAW_ON_SPEED_CHANGE  = 4, ///< Clear cur_image_valid_dir on changes to cur_speed (ground vehicles) or aircraft movement state (aircraft) (valid only for the first engine)
 	VCF_IMAGE_REFRESH           = 5, ///< Image should be refreshed before drawing
 	VCF_IMAGE_REFRESH_NEXT      = 6, ///< Set VCF_IMAGE_REFRESH in next UpdateViewport call, if the image is not updated there
@@ -380,15 +380,10 @@
 
 	uint32_t motion_counter = 0;                 ///< counter to occasionally play a vehicle sound. (Also used as virtual train client ID).
 
-<<<<<<< HEAD
 	uint16_t random_bits = 0;                    ///< Bits used for randomized variational spritegroups.
-	uint8_t waiting_triggers = 0;                ///< Triggers to be yet matched before rerandomizing the random bits.
+	VehicleRandomTriggers waiting_random_triggers; ///< Triggers to be yet matched before rerandomizing the random bits.
 
 	uint8_t cargo_subtype = 0;                   ///< Used for livery refits (NewGRF variations)
-=======
-	VehicleRandomTriggers waiting_random_triggers; ///< Triggers to be yet matched before rerandomizing the random bits.
-	uint16_t random_bits = 0; ///< Bits used for randomized variational spritegroups.
->>>>>>> 12118b20
 
 	StationID last_station_visited = StationID::Invalid(); ///< The last station we stopped at.
 	StationID last_loading_station = StationID::Invalid(); ///< Last station the vehicle has stopped at and could possibly leave from with any cargo loaded. (See VehicleFlag::LastLoadStationSeparate).
