--- conflicted
+++ resolved
@@ -228,7 +228,6 @@
 };
 
 /** A vehicle pool for a little over 1 million vehicles. */
-<<<<<<< HEAD
 #if OTTD_UPPER_TAGGED_PTR
 struct VehiclePoolOps {
 	using Tptr = uintptr_t;
@@ -254,14 +253,11 @@
 	static constexpr void SetIsNonFrontVehiclePtr(uintptr_t &ptr, bool non_front) { AssignBit(ptr, 63, non_front); }
 };
 
-typedef Pool<Vehicle, VehicleID, 512, 0xFF000, PoolType::Normal, false, true, VehiclePoolOps> VehiclePool;
+typedef Pool<Vehicle, VehicleID, 512, VEHICLE_END, PoolType::Normal, false, true, VehiclePoolOps> VehiclePool;
 #else
-typedef Pool<Vehicle, VehicleID, 512, 0xFF000> VehiclePool;
+typedef Pool<Vehicle, VehicleID, 512, VEHICLE_END> VehiclePool;
 #endif
 
-=======
-typedef Pool<Vehicle, VehicleID, 512, VEHICLE_END> VehiclePool;
->>>>>>> 2cb59b18
 extern VehiclePool _vehicle_pool;
 
 /* Some declarations of functions, so we can make them friendly */
