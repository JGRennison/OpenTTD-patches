--- conflicted
+++ resolved
@@ -80,21 +80,12 @@
 /** Cached often queried (NewGRF) values */
 struct NewGRFCache {
 	/* Values calculated when they are requested for the first time after invalidating the NewGRF cache. */
-<<<<<<< HEAD
-	uint32_t position_consist_length;   ///< Cache for NewGRF var 40.
-	uint32_t position_same_id_length;   ///< Cache for NewGRF var 41.
-	uint32_t consist_cargo_information; ///< Cache for NewGRF var 42. (Note: The cargotype is untranslated in the cache because the accessing GRF is yet unknown.)
-	uint32_t company_information;       ///< Cache for NewGRF var 43.
-	uint32_t position_in_vehicle;       ///< Cache for NewGRF var 4D.
-	NO_UNIQUE_ADDRESS uint8_t cache_valid; ///< Bitset that indicates which cache values are valid.
-=======
-	uint32_t position_consist_length = 0; ///< Cache for NewGRF var 40.
-	uint32_t position_same_id_length = 0; ///< Cache for NewGRF var 41.
-	uint32_t consist_cargo_information = 0; ///< Cache for NewGRF var 42. (Note: The cargotype is untranslated in the cache because the accessing GRF is yet unknown.)
-	uint32_t company_information = 0; ///< Cache for NewGRF var 43.
-	uint32_t position_in_vehicle = 0; ///< Cache for NewGRF var 4D.
-	uint8_t  cache_valid = 0; ///< Bitset that indicates which cache values are valid.
->>>>>>> 0428f8c6
+	uint32_t position_consist_length = 0;      ///< Cache for NewGRF var 40.
+	uint32_t position_same_id_length = 0;      ///< Cache for NewGRF var 41.
+	uint32_t consist_cargo_information = 0;    ///< Cache for NewGRF var 42. (Note: The cargotype is untranslated in the cache because the accessing GRF is yet unknown.)
+	uint32_t company_information = 0;          ///< Cache for NewGRF var 43.
+	uint32_t position_in_vehicle = 0;          ///< Cache for NewGRF var 4D.
+	NO_UNIQUE_ADDRESS uint8_t cache_valid = 0; ///< Bitset that indicates which cache values are valid.
 
 	bool operator==(const NewGRFCache&) const = default;
 };
@@ -160,21 +151,12 @@
 
 /** Cached often queried values common to all vehicles. */
 struct VehicleCache {
-<<<<<<< HEAD
-	uint16_t cached_max_speed;        ///< Maximum speed of the consist (minimum of the max speed of all vehicles in the consist).
-	uint16_t cached_cargo_age_period; ///< Number of ticks before carried cargo is aged.
-	uint16_t cached_image_curvature;  ///< Cached neighbour curvature, see: VCF_IMAGE_CURVATURE
-
-	uint8_t cached_vis_effect;  ///< Visual effect to show (see #VisualEffect)
-	uint8_t cached_veh_flags;   ///< Vehicle cache flags (see #VehicleCacheFlags)
-=======
-	uint16_t cached_max_speed = 0; ///< Maximum speed of the consist (minimum of the max speed of all vehicles in the consist).
+	uint16_t cached_max_speed = 0;        ///< Maximum speed of the consist (minimum of the max speed of all vehicles in the consist).
 	uint16_t cached_cargo_age_period = 0; ///< Number of ticks before carried cargo is aged.
+	uint16_t cached_image_curvature = 0;  ///< Cached neighbour curvature, see: VCF_IMAGE_CURVATURE
 
 	uint8_t cached_vis_effect = 0;  ///< Visual effect to show (see #VisualEffect)
-
-	auto operator<=>(const VehicleCache &) const = default;
->>>>>>> 0428f8c6
+	uint8_t cached_veh_flags = 0;   ///< Vehicle cache flags (see #VehicleCacheFlags)
 };
 
 /** Sprite sequence for a vehicle part. */
@@ -234,28 +216,15 @@
 	void Draw(int x, int y, PaletteID default_pal, bool force_pal) const;
 };
 
-<<<<<<< HEAD
 enum PendingSpeedRestrictionChangeFlags {
 	PSRCF_DIAGONAL                    = 0,
 };
 
 struct PendingSpeedRestrictionChange {
-	uint16_t distance;
-	uint16_t new_speed;
+	uint16_t distance = 0;
+	uint16_t new_speed = 0;
 	uint16_t prev_speed;
 	uint16_t flags;
-=======
-/**
- * Cache for vehicle sprites and values relating to whether they should be updated before drawing,
- * or calculating the viewport.
- */
-struct MutableSpriteCache {
-	Direction last_direction = INVALID_DIR; ///< Last direction we obtained sprites for
-	bool revalidate_before_draw = false; ///< We need to do a GetImage() and check bounds before drawing this sprite
-	bool is_viewport_candidate = false; ///< This vehicle can potentially be drawn on a viewport
-	Rect old_coord{}; ///< Co-ordinates from the last valid bounding box
-	VehicleSpriteSeq sprite_seq{}; ///< Vehicle appearance.
->>>>>>> 0428f8c6
 };
 
 /** A vehicle pool for a little over 1 million vehicles. */
@@ -331,23 +300,17 @@
 struct Vehicle : VehiclePool::PoolItem<&_vehicle_pool>, BaseVehicle, BaseConsist {
 	/* These are here for structure packing purposes */
 
-<<<<<<< HEAD
-	CargoType cargo_type;               ///< type of cargo this vehicle is carrying
-	EngineID engine_type;               ///< The type of engine used for this vehicle.
-	TileIndex tile;                     ///< Current tile index
+	CargoType cargo_type{};                      ///< type of cargo this vehicle is carrying
+	EngineID engine_type = EngineID::Invalid();  ///< The type of engine used for this vehicle.
+	TileIndex tile = INVALID_TILE;               ///< Current tile index
 
 private:
-	Vehicle *next;                      ///< pointer to the next vehicle in the chain
-	Vehicle *previous;                  ///< NOSAVE: pointer to the previous vehicle in the chain
-	Vehicle *first;                     ///< NOSAVE: pointer to the first vehicle in the chain
-=======
-	Vehicle *next = nullptr; ///< pointer to the next vehicle in the chain
-	Vehicle *previous = nullptr; ///< NOSAVE: pointer to the previous vehicle in the chain
-	Vehicle *first = nullptr; ///< NOSAVE: pointer to the first vehicle in the chain
->>>>>>> 0428f8c6
-
-	Vehicle *next_shared = nullptr; ///< pointer to the next vehicle that shares the order
-	Vehicle *previous_shared = nullptr; ///< NOSAVE: pointer to the previous vehicle in the shared order chain
+	Vehicle *next = nullptr;                     ///< pointer to the next vehicle in the chain
+	Vehicle *previous = nullptr;                 ///< NOSAVE: pointer to the previous vehicle in the chain
+	Vehicle *first = nullptr;                    ///< NOSAVE: pointer to the first vehicle in the chain
+
+	Vehicle *next_shared = nullptr;              ///< pointer to the next vehicle that shares the order
+	Vehicle *previous_shared = nullptr;          ///< NOSAVE: pointer to the previous vehicle in the shared order chain
 
 public:
 	friend NamedSaveLoadTable GetVehicleDescription(VehicleType vt); ///< So we can use private/protected variables in the saveload code
@@ -355,21 +318,17 @@
 	friend void AfterLoadVehiclesPhase1(bool part_of_load);     ///< So we can set the #previous and #first pointers while loading
 	friend bool LoadOldVehicle(LoadgameState &ls, int num);     ///< So we can set the proper next pointer while loading
 
-<<<<<<< HEAD
 	friend upstream_sl::SlVehicleCommon;
 	friend upstream_sl::SlVehicleDisaster;
 
 	static void PreCleanPool();
 
-	Money profit_this_year;             ///< Profit this year << 8, low 8 bits are fract
-	Money profit_last_year;             ///< Profit last year << 8, low 8 bits are fract
-	Money profit_lifetime;              ///< Profit lifetime << 8, low 8 bits are fract
-	Money value;                        ///< Value of the vehicle
-
-	CargoPayment *cargo_payment;        ///< The cargo payment we're currently in
-=======
-	TileIndex tile = INVALID_TILE; ///< Current tile index
->>>>>>> 0428f8c6
+	Money profit_this_year = 0;                  ///< Profit this year << 8, low 8 bits are fract
+	Money profit_last_year = 0;                  ///< Profit last year << 8, low 8 bits are fract
+	Money profit_lifetime = 0;                   ///< Profit lifetime << 8, low 8 bits are fract
+	Money value = 0;                             ///< Value of the vehicle
+
+	CargoPayment *cargo_payment = nullptr;       ///< The cargo payment we're currently in
 
 	/**
 	 * Heading for this tile.
@@ -378,200 +337,105 @@
 	 */
 	TileIndex dest_tile = INVALID_TILE;
 
-<<<<<<< HEAD
 	/* Used for timetabling. */
-	uint32_t current_loading_time;      ///< How long loading took. Less than current_order_time if vehicle is early.
-
-	Rect coord;                         ///< NOSAVE: Graphical bounding box of the vehicle, i.e. what to redraw on moves.
-=======
-	Money profit_this_year = 0; ///< Profit this year << 8, low 8 bits are fract
-	Money profit_last_year = 0; ///< Profit last year << 8, low 8 bits are fract
-	Money value = 0; ///< Value of the vehicle
-
-	CargoPayment *cargo_payment = nullptr; ///< The cargo payment we're currently in
-
-	mutable Rect coord{}; ///< NOSAVE: Graphical bounding box of the vehicle, i.e. what to redraw on moves.
->>>>>>> 0428f8c6
-
-	Vehicle *hash_viewport_next = nullptr; ///< NOSAVE: Next vehicle in the visual location hash.
-	Vehicle **hash_viewport_prev = nullptr; ///< NOSAVE: Previous vehicle in the visual location hash.
-
-<<<<<<< HEAD
-	Vehicle *hash_tile_next;            ///< NOSAVE: Next vehicle in the tile location hash.
-	Vehicle *hash_tile_prev;            ///< NOSAVE: Previous vehicle in the tile location hash.
-	TileIndex hash_tile_current = INVALID_TILE; ///< NOSAVE: current tile used for tile location hash.
-
-	uint8_t breakdown_severity;         ///< severity of the breakdown. Note that lower means more severe
-	uint8_t breakdown_type;             ///< Type of breakdown
-	uint8_t breakdown_chance_factor;    ///< Improved breakdowns: current multiplier for breakdown_chance * 128, used for head vehicle only
-	Owner owner;                        ///< Which company owns the vehicle?
-=======
-	Vehicle *hash_tile_next = nullptr; ///< NOSAVE: Next vehicle in the tile location hash.
-	Vehicle **hash_tile_prev = nullptr; ///< NOSAVE: Previous vehicle in the tile location hash.
-	Vehicle **hash_tile_current = nullptr; ///< NOSAVE: Cache of the current hash chain.
->>>>>>> 0428f8c6
-
-	SpriteID colourmap{}; ///< NOSAVE: cached colour mapping
+	uint32_t current_loading_time = 0;           ///< How long loading took. Less than current_order_time if vehicle is early.
+
+	Rect coord{};                                ///< NOSAVE: Graphical bounding box of the vehicle, i.e. what to redraw on moves.
+
+	Vehicle *hash_viewport_next = nullptr;       ///< NOSAVE: Next vehicle in the visual location hash.
+	Vehicle **hash_viewport_prev = nullptr;      ///< NOSAVE: Previous vehicle in the visual location hash.
+
+	Vehicle *hash_tile_next = nullptr;           ///< NOSAVE: Next vehicle in the tile location hash.
+	Vehicle *hash_tile_prev = nullptr;           ///< NOSAVE: Previous vehicle in the tile location hash.
+	TileIndex hash_tile_current = INVALID_TILE;  ///< NOSAVE: current tile used for tile location hash.
+
+	uint8_t breakdown_severity = 0;              ///< severity of the breakdown. Note that lower means more severe
+	uint8_t breakdown_type = 0;                  ///< Type of breakdown
+	uint8_t breakdown_chance_factor = 0;         ///< Improved breakdowns: current multiplier for breakdown_chance * 128, used for head vehicle only
+	Owner owner = INVALID_OWNER;                 ///< Which company owns the vehicle?
+
+	SpriteID colourmap{};                        ///< NOSAVE: cached colour mapping
 
 	/* Related to age and service time */
-<<<<<<< HEAD
-	CalTime::Year build_year;           ///< Year the vehicle has been built.
-	CalTime::DateDelta age;             ///< Age in days
-	EconTime::DateDelta economy_age;    ///< Age in economy days.
-	CalTime::DateDelta max_age;         ///< Maximum age
-	EconTime::Date date_of_last_service;       ///< Last date the vehicle had a service at a depot.
-	CalTime::Date date_of_last_service_newgrf; ///< Last date the vehicle had a service at a depot, unchanged by the date cheat to protect against unsafe NewGRF behavior.
-	uint16_t reliability;               ///< Reliability.
-	uint16_t reliability_spd_dec;       ///< Reliability decrease speed.
-	uint8_t breakdown_ctr;                 ///< Counter for managing breakdown events. @see Vehicle::HandleBreakdown
-	uint8_t breakdown_delay;               ///< Counter for managing breakdown length.
-	uint8_t breakdowns_since_last_service; ///< Counter for the amount of breakdowns.
-	uint8_t breakdown_chance;              ///< Current chance of breakdowns.
-
-	int32_t x_pos;                      ///< x coordinate.
-	int32_t y_pos;                      ///< y coordinate.
-	int32_t z_pos;                      ///< z coordinate.
-	Direction direction;                ///< facing
-
-=======
-	TimerGameCalendar::Year build_year{}; ///< Year the vehicle has been built.
-	TimerGameCalendar::Date age{}; ///< Age in calendar days.
-	TimerGameEconomy::Date economy_age{}; ///< Age in economy days.
-	TimerGameCalendar::Date max_age{}; ///< Maximum age
-	TimerGameEconomy::Date date_of_last_service{}; ///< Last economy date the vehicle had a service at a depot.
-	TimerGameCalendar::Date date_of_last_service_newgrf{}; ///< Last calendar date the vehicle had a service at a depot, unchanged by the date cheat to protect against unsafe NewGRF behavior.
-	uint16_t reliability = 0; ///< Reliability.
-	uint16_t reliability_spd_dec = 0; ///< Reliability decrease speed.
-	uint8_t breakdown_ctr = 0; ///< Counter for managing breakdown events. @see Vehicle::HandleBreakdown
-	uint8_t breakdown_delay = 0; ///< Counter for managing breakdown length.
-	uint8_t breakdowns_since_last_service = 0; ///< Counter for the amount of breakdowns.
-	uint8_t breakdown_chance = 0; ///< Current chance of breakdowns.
-
-	int32_t x_pos = 0; ///< x coordinate.
-	int32_t y_pos = 0; ///< y coordinate.
-	int32_t z_pos = 0; ///< z coordinate.
-	Direction direction = INVALID_DIR; ///< facing
-
-	Owner owner = INVALID_OWNER; ///< Which company owns the vehicle?
->>>>>>> 0428f8c6
+	CalTime::Year build_year{};                  ///< Year the vehicle has been built.
+	CalTime::DateDelta age{};                    ///< Age in days
+	EconTime::DateDelta economy_age{};           ///< Age in economy days.
+	CalTime::DateDelta max_age{};                ///< Maximum age
+	EconTime::Date date_of_last_service{};       ///< Last date the vehicle had a service at a depot.
+	CalTime::Date date_of_last_service_newgrf{}; ///< Last date the vehicle had a service at a depot, unchanged by the date cheat to protect against unsafe NewGRF behavior.
+	uint16_t reliability = 0;                    ///< Reliability.
+	uint16_t reliability_spd_dec = 0;            ///< Reliability decrease speed.
+	uint8_t breakdown_ctr = 0;                   ///< Counter for managing breakdown events. @see Vehicle::HandleBreakdown
+	uint8_t breakdown_delay = 0;                 ///< Counter for managing breakdown length.
+	uint8_t breakdowns_since_last_service = 0;   ///< Counter for the amount of breakdowns.
+	uint8_t breakdown_chance = 0;                ///< Current chance of breakdowns.
+
+	int32_t x_pos = 0;                           ///< x coordinate.
+	int32_t y_pos = 0;                           ///< y coordinate.
+	int32_t z_pos = 0;                           ///< z coordinate.
+	Direction direction = INVALID_DIR;           ///< facing
+
 	/**
 	 * currently displayed sprite index
 	 * 0xfd == custom sprite, 0xfe == custom second head sprite
 	 * 0xff == reserved for another custom sprite
 	 */
-<<<<<<< HEAD
-	uint8_t spritenum;
-	UnitID unitnumber;                  ///< unit number, for display purposes only
-	VehicleSpriteSeq sprite_seq;        ///< Vehicle appearance.
-	Rect16 sprite_seq_bounds;
-	uint8_t x_extent;                   ///< x-extent of vehicle bounding box
-	uint8_t y_extent;                   ///< y-extent of vehicle bounding box
-	uint8_t z_extent;                   ///< z-extent of vehicle bounding box
-	int8_t x_bb_offs;                   ///< x offset of vehicle bounding box
-	int8_t y_bb_offs;                   ///< y offset of vehicle bounding box
-	int8_t x_offs;                      ///< x offset for vehicle sprite
-	int8_t y_offs;                      ///< y offset for vehicle sprite
-
-	uint8_t progress;                   ///< The percentage (if divided by 256) this vehicle already crossed the tile unit.
-	TextEffectID fill_percent_te_id;    ///< a text-effect id to a loading indicator object
-	uint16_t load_unload_ticks;         ///< Ticks to wait before starting next cycle.
-
-	uint16_t cur_speed;                 ///< current speed
-	uint8_t subspeed;                   ///< fractional speed
-	uint8_t acceleration;               ///< used by train & aircraft
-
-	uint32_t motion_counter;            ///< counter to occasionally play a vehicle sound. (Also used as virtual train client ID).
-
-	uint16_t random_bits;               ///< Bits used for randomized variational spritegroups.
-	uint8_t waiting_triggers;           ///< Triggers to be yet matched before rerandomizing the random bits.
-
-	uint8_t cargo_subtype;              ///< Used for livery refits (NewGRF variations)
-
-	StationID last_station_visited;     ///< The last station we stopped at.
-	StationID last_loading_station;     ///< Last station the vehicle has stopped at and could possibly leave from with any cargo loaded. (See VF_LAST_LOAD_ST_SEP).
-	StateTicks last_loading_tick;       ///< Last tick (_state_ticks) the vehicle has stopped at a station and could possibly leave with any cargo loaded. (See VF_LAST_LOAD_ST_SEP).
-
-	VehicleCargoList cargo;             ///< The cargo this vehicle is carrying
-	uint16_t cargo_cap;                 ///< total capacity
-	uint16_t refit_cap;                 ///< Capacity left over from before last refit.
-	uint16_t cargo_age_counter;         ///< Ticks till cargo is aged next.
-	int8_t trip_occupancy;              ///< NOSAVE: Occupancy of vehicle of the current trip (updated after leaving a station).
-
-	uint8_t day_counter;                ///< Increased by one for each day
-	uint8_t tick_counter;               ///< Increased by one for each tick
-	uint8_t order_occupancy_average;    ///< NOSAVE: order occupancy average. 0 = invalid, 1 = n/a, 16-116 = 0-100%
-	uint16_t running_ticks;             ///< Number of ticks this vehicle was not stopped this day
-
-	uint8_t vehstatus;                  ///< Status
-	uint8_t subtype;                    ///< subtype (Filled with values from #AircraftSubType/#DisasterSubType/#EffectVehicleType/#GroundVehicleSubtypeFlags)
-	GroupID group_id;                   ///< Index of group Pool array
-
-	Order current_order;                ///< The current order (+ status, like: loading)
-
-	OrderList *orders;                  ///< Pointer to the order list for this vehicle
-
-	NO_UNIQUE_ADDRESS NewGRFCache grf_cache; ///< Cache of often used calculated NewGRF values
-	Direction cur_image_valid_dir;      ///< NOSAVE: direction for which cur_image does not need to be regenerated on the next tick
-
-	VehicleCache vcache;                ///< Cache of often used vehicle values.
-
-	std::unique_ptr<VehicleUnbunchState> unbunch_state;
-=======
 	uint8_t spritenum = 0;
-	uint8_t x_extent = 0; ///< x-extent of vehicle bounding box
-	uint8_t y_extent = 0; ///< y-extent of vehicle bounding box
-	uint8_t z_extent = 0; ///< z-extent of vehicle bounding box
-	int8_t x_bb_offs = 0; ///< x offset of vehicle bounding box
-	int8_t y_bb_offs = 0; ///< y offset of vehicle bounding box
-	int8_t x_offs = 0; ///< x offset for vehicle sprite
-	int8_t y_offs = 0; ///< y offset for vehicle sprite
-	EngineID engine_type = EngineID::Invalid(); ///< The type of engine used for this vehicle.
-
+	UnitID unitnumber = 0;                       ///< unit number, for display purposes only
+	VehicleSpriteSeq sprite_seq{};               ///< Vehicle appearance.
+	Rect16 sprite_seq_bounds{};
+	uint8_t x_extent = 0;                        ///< x-extent of vehicle bounding box
+	uint8_t y_extent = 0;                        ///< y-extent of vehicle bounding box
+	uint8_t z_extent = 0;                        ///< z-extent of vehicle bounding box
+	int8_t x_bb_offs = 0;                        ///< x offset of vehicle bounding box
+	int8_t y_bb_offs = 0;                        ///< y offset of vehicle bounding box
+	int8_t x_offs = 0;                           ///< x offset for vehicle sprite
+	int8_t y_offs = 0;                           ///< y offset for vehicle sprite
+
+	uint8_t progress = 0;                        ///< The percentage (if divided by 256) this vehicle already crossed the tile unit.
 	TextEffectID fill_percent_te_id = INVALID_TE_ID; ///< a text-effect id to a loading indicator object
-	UnitID unitnumber{}; ///< unit number, for display purposes only
-
-	uint16_t cur_speed = 0; ///< current speed
-	uint8_t subspeed = 0; ///< fractional speed
-	uint8_t acceleration = 0; ///< used by train & aircraft
-	uint32_t motion_counter = 0; ///< counter to occasionally play a vehicle sound.
-	uint8_t progress = 0; ///< The percentage (if divided by 256) this vehicle already crossed the tile unit.
-
-	uint8_t waiting_triggers = 0; ///< Triggers to be yet matched before rerandomizing the random bits.
-	uint16_t random_bits = 0; ///< Bits used for randomized variational spritegroups.
+	uint16_t load_unload_ticks = 0;              ///< Ticks to wait before starting next cycle.
+
+	uint16_t cur_speed = 0;                      ///< current speed
+	uint8_t subspeed = 0;                        ///< fractional speed
+	uint8_t acceleration = 0;                    ///< used by train & aircraft
+
+	uint32_t motion_counter = 0;                 ///< counter to occasionally play a vehicle sound. (Also used as virtual train client ID).
+
+	uint16_t random_bits = 0;                    ///< Bits used for randomized variational spritegroups.
+	uint8_t waiting_triggers = 0;                ///< Triggers to be yet matched before rerandomizing the random bits.
+
+	uint8_t cargo_subtype = 0;                   ///< Used for livery refits (NewGRF variations)
 
 	StationID last_station_visited = StationID::Invalid(); ///< The last station we stopped at.
-	StationID last_loading_station = StationID::Invalid(); ///< Last station the vehicle has stopped at and could possibly leave from with any cargo loaded.
-	TimerGameTick::TickCounter last_loading_tick{}; ///< Last TimerGameTick::counter tick that the vehicle has stopped at a station and could possibly leave with any cargo loaded.
-
-	VehicleCargoList cargo{}; ///< The cargo this vehicle is carrying
-	CargoType cargo_type{}; ///< type of cargo this vehicle is carrying
-	uint8_t cargo_subtype = 0; ///< Used for livery refits (NewGRF variations)
-	uint16_t cargo_cap = 0; ///< total capacity
-	uint16_t refit_cap = 0; ///< Capacity left over from before last refit.
-	uint16_t cargo_age_counter = 0; ///< Ticks till cargo is aged next.
-	int8_t trip_occupancy = 0; ///< NOSAVE: Occupancy of vehicle of the current trip (updated after leaving a station).
-
-	uint8_t day_counter = 0; ///< Increased by one for each day
-	uint8_t tick_counter = 0; ///< Increased by one for each tick
-	uint8_t running_ticks = 0; ///< Number of ticks this vehicle was not stopped this day
-	uint16_t load_unload_ticks = 0; ///< Ticks to wait before starting next cycle.
-
-	uint8_t vehstatus = 0; ///< Status
-	uint8_t subtype = 0; ///< subtype (Filled with values from #AircraftSubType/#DisasterSubType/#EffectVehicleType/#GroundVehicleSubtypeFlags)
-	Order current_order{}; ///< The current order (+ status, like: loading)
-
-	union {
-		OrderList *orders = nullptr; ///< Pointer to the order list for this vehicle
-		Order *old_orders; ///< Only used during conversion of old save games
-	};
-
-	NewGRFCache grf_cache{}; ///< Cache of often used calculated NewGRF values
-	VehicleCache vcache{}; ///< Cache of often used vehicle values.
-
-	GroupID group_id = GroupID::Invalid(); ///< Index of group Pool array
-
-	mutable MutableSpriteCache sprite_cache{}; ///< Cache of sprites and values related to recalculating them, see #MutableSpriteCache
->>>>>>> 0428f8c6
+	StationID last_loading_station = StationID::Invalid(); ///< Last station the vehicle has stopped at and could possibly leave from with any cargo loaded. (See VF_LAST_LOAD_ST_SEP).
+	StateTicks last_loading_tick{};              ///< Last tick (_state_ticks) the vehicle has stopped at a station and could possibly leave with any cargo loaded. (See VF_LAST_LOAD_ST_SEP).
+
+	VehicleCargoList cargo{};                    ///< The cargo this vehicle is carrying
+	uint16_t cargo_cap = 0;                      ///< total capacity
+	uint16_t refit_cap = 0;                      ///< Capacity left over from before last refit.
+	uint16_t cargo_age_counter = 0;              ///< Ticks till cargo is aged next.
+	int8_t trip_occupancy = 0;                   ///< NOSAVE: Occupancy of vehicle of the current trip (updated after leaving a station).
+
+	uint8_t day_counter = 0;                     ///< Increased by one for each day
+	uint8_t tick_counter = 0;                    ///< Increased by one for each tick
+	uint8_t order_occupancy_average = 0;         ///< NOSAVE: order occupancy average. 0 = invalid, 1 = n/a, 16-116 = 0-100%
+	uint16_t running_ticks = 0;                  ///< Number of ticks this vehicle was not stopped this day
+
+	uint8_t vehstatus = 0;                       ///< Status
+	uint8_t subtype = 0;                         ///< subtype (Filled with values from #AircraftSubType/#DisasterSubType/#EffectVehicleType/#GroundVehicleSubtypeFlags)
+	GroupID group_id = GroupID::Invalid();       ///< Index of group Pool array
+
+	Order current_order{};                       ///< The current order (+ status, like: loading)
+
+	OrderList *orders = nullptr;                 ///< Pointer to the order list for this vehicle
+
+	NO_UNIQUE_ADDRESS NewGRFCache grf_cache{};   ///< Cache of often used calculated NewGRF values
+	Direction cur_image_valid_dir = INVALID_DIR; ///< NOSAVE: direction for which cur_image does not need to be regenerated on the next tick
+
+	VehicleCache vcache{};                       ///< Cache of often used vehicle values.
+
+	std::unique_ptr<VehicleUnbunchState> unbunch_state{};
 
 	/**
 	 * Calculates the weight value that this vehicle will have when fully loaded with its current cargo.
