/*
 * This file is part of OpenTTD.
 * OpenTTD is free software; you can redistribute it and/or modify it under the terms of the GNU General Public License as published by the Free Software Foundation, version 2.
 * OpenTTD is distributed in the hope that it will be useful, but WITHOUT ANY WARRANTY; without even the implied warranty of MERCHANTABILITY or FITNESS FOR A PARTICULAR PURPOSE.
 * See the GNU General Public License for more details. You should have received a copy of the GNU General Public License along with OpenTTD. If not, see <http://www.gnu.org/licenses/>.
 */

/** @file  vehicle_base.h Base class for all vehicles. */

#ifndef VEHICLE_BASE_H
#define VEHICLE_BASE_H

#include "track_type.h"
#include "command_type.h"
#include "order_base.h"
#include "cargopacket.h"
#include "texteff.hpp"
#include "engine_type.h"
#include "order_func.h"
#include "transport_type.h"
#include "group_type.h"
#include "timetable.h"
#include "base_consist.h"
#include "newgrf_cache_check.h"
#include "landscape.h"
#include "network/network.h"
#include "core/mem_func.hpp"
#include "core/alignment.hpp"
#include "sl/saveload_common.h"
#include <list>
#include <map>
#include <vector>

/** Vehicle state bits in #Vehicle::vehstatus. */
enum class VehState : uint8_t {
	Hidden         = 0, ///< Vehicle is not visible.
	Stopped        = 1, ///< Vehicle is stopped by the player.
	Unclickable    = 2, ///< Vehicle is not clickable by the user (shadow vehicles).
	DefaultPalette = 3, ///< Use default vehicle palette. @see DoDrawVehicle
	TrainSlowing   = 4, ///< Train is slowing down.
	Shadow         = 5, ///< Vehicle is a shadow vehicle.
	AircraftBroken = 6, ///< Aircraft is broken down.
	Crashed        = 7, ///< Vehicle is crashed.
};
using VehStates = EnumBitSet<VehState, uint8_t>;

<<<<<<< HEAD
/** Bit numbers in #Vehicle::vehicle_flags. */
enum VehicleFlags : uint8_t {
	VF_LOADING_FINISHED         =  0, ///< Vehicle has finished loading.
	VF_CARGO_UNLOADING          =  1, ///< Vehicle is unloading cargo.
	VF_BUILT_AS_PROTOTYPE       =  2, ///< Vehicle is a prototype (accepted as exclusive preview).
	VF_TIMETABLE_STARTED        =  3, ///< Whether the vehicle has started running on the timetable yet.
	VF_AUTOFILL_TIMETABLE       =  4, ///< Whether the vehicle should fill in the timetable automatically.
	VF_AUTOFILL_PRES_WAIT_TIME  =  5, ///< Whether non-destructive auto-fill should preserve waiting times
	VF_STOP_LOADING             =  6, ///< Don't load anymore during the next load cycle.
	VF_PATHFINDER_LOST          =  7, ///< Vehicle's pathfinder is lost.
	VF_SERVINT_IS_CUSTOM        =  8, ///< Service interval is custom.
	VF_SERVINT_IS_PERCENT       =  9, ///< Service interval is percent.
	/* gap, above are common with upstream */
	VF_SEPARATION_ACTIVE        = 11, ///< Whether timetable auto-separation is currently active
	VF_SCHEDULED_DISPATCH       = 12, ///< Whether the vehicle should follow a timetabled dispatching schedule
	VF_LAST_LOAD_ST_SEP         = 13, ///< Each vehicle of this chain has its last_loading_station and last_loading_tick fields set separately
	VF_TIMETABLE_SEPARATION     = 14, ///< Whether timetable auto-separation is enabled
	VF_AUTOMATE_TIMETABLE       = 15, ///< Whether the vehicle should manage the timetable automatically.
	VF_HAVE_SLOT                = 16, ///< Vehicle has 1 or more slots
	VF_COND_ORDER_WAIT          = 17, ///< Vehicle is waiting due to conditional order loop
	VF_REPLACEMENT_PENDING      = 18, ///< Autoreplace or template replacement is pending, vehicle should visit the depot
};

=======
>>>>>>> a87b8043
/** Bit numbers used to indicate which of the #NewGRFCache values are valid. */
enum NewGRFCacheValidValues : uint8_t {
	NCVV_POSITION_CONSIST_LENGTH   = 0, ///< This bit will be set if the NewGRF var 40 currently stored is valid.
	NCVV_POSITION_SAME_ID_LENGTH   = 1, ///< This bit will be set if the NewGRF var 41 currently stored is valid.
	NCVV_CONSIST_CARGO_INFORMATION = 2, ///< This bit will be set if the NewGRF var 42 currently stored is valid.
	NCVV_COMPANY_INFORMATION       = 3, ///< This bit will be set if the NewGRF var 43 currently stored is valid.
	NCVV_POSITION_IN_VEHICLE       = 4, ///< This bit will be set if the NewGRF var 4D currently stored is valid.
	NCVV_CONSIST_CARGO_INFORMATION_UD = 5, ///< This bit will be set if the uppermost byte of NewGRF var 42 currently stored is valid.
	NCVV_END,                           ///< End of the bits.
};

/** Cached often queried (NewGRF) values */
struct NewGRFCache {
	/* Values calculated when they are requested for the first time after invalidating the NewGRF cache. */
	uint32_t position_consist_length = 0;      ///< Cache for NewGRF var 40.
	uint32_t position_same_id_length = 0;      ///< Cache for NewGRF var 41.
	uint32_t consist_cargo_information = 0;    ///< Cache for NewGRF var 42. (Note: The cargotype is untranslated in the cache because the accessing GRF is yet unknown.)
	uint32_t company_information = 0;          ///< Cache for NewGRF var 43.
	uint32_t position_in_vehicle = 0;          ///< Cache for NewGRF var 4D.
	NO_UNIQUE_ADDRESS uint8_t cache_valid = 0; ///< Bitset that indicates which cache values are valid.

	bool operator==(const NewGRFCache&) const = default;
};

/** Meaning of the various bits of the visual effect. */
enum VisualEffect : uint8_t {
	VE_OFFSET_START        = 0, ///< First bit that contains the offset (0 = front, 8 = centre, 15 = rear)
	VE_OFFSET_COUNT        = 4, ///< Number of bits used for the offset
	VE_OFFSET_CENTRE       = 8, ///< Value of offset corresponding to a position above the centre of the vehicle

	VE_TYPE_START          = 4, ///< First bit used for the type of effect
	VE_TYPE_COUNT          = 2, ///< Number of bits used for the effect type
	VE_TYPE_DEFAULT        = 0, ///< Use default from engine class
	VE_TYPE_STEAM          = 1, ///< Steam plumes
	VE_TYPE_DIESEL         = 2, ///< Diesel fumes
	VE_TYPE_ELECTRIC       = 3, ///< Electric sparks

	VE_DISABLE_EFFECT      = 6, ///< Flag to disable visual effect
	VE_ADVANCED_EFFECT     = VE_DISABLE_EFFECT, ///< Flag for advanced effects
	VE_DISABLE_WAGON_POWER = 7, ///< Flag to disable wagon power

	VE_DEFAULT = 0xFF,          ///< Default value to indicate that visual effect should be based on engine class
};

/** Models for spawning visual effects. */
enum VisualEffectSpawnModel : uint8_t {
	VESM_NONE              = 0, ///< No visual effect
	VESM_STEAM,                 ///< Steam model
	VESM_DIESEL,                ///< Diesel model
	VESM_ELECTRIC,              ///< Electric model

	VESM_END
};

/**
 * Enum to handle ground vehicle subtypes.
 * This is defined here instead of at #GroundVehicle because some common function require access to these flags.
 * Do not access it directly unless you have to. Use the subtype access functions.
 */
enum GroundVehicleSubtypeFlags : uint8_t {
	GVSF_FRONT            = 0, ///< Leading engine of a consist.
	GVSF_ARTICULATED_PART = 1, ///< Articulated part of an engine.
	GVSF_WAGON            = 2, ///< Wagon (not used for road vehicles).
	GVSF_ENGINE           = 3, ///< Engine that can be front engine, but might be placed behind another engine (not used for road vehicles).
	GVSF_FREE_WAGON       = 4, ///< First in a wagon chain (in depot) (not used for road vehicles).
	GVSF_MULTIHEADED      = 5, ///< Engine is multiheaded (not used for road vehicles).
	GVSF_VIRTUAL          = 6, ///< Used for virtual trains during template design, it is needed to skip checks for tile or depot status
};

/**
 * Enum to handle vehicle cache flags.
 */
enum VehicleCacheFlags {
	VCF_LAST_VISUAL_EFFECT      = 0, ///< Last vehicle in the consist with a visual effect.
	VCF_GV_ZERO_SLOPE_RESIST    = 1, ///< GroundVehicle: Consist has zero slope resistance (valid only for the first engine), may be false negative.
	VCF_IS_DRAWN                = 2, ///< Vehicle is currently drawn
	VCF_REDRAW_ON_TRIGGER       = 3, ///< Clear cur_image_valid_dir on changes to waiting_triggers (valid only for the first engine)
	VCF_REDRAW_ON_SPEED_CHANGE  = 4, ///< Clear cur_image_valid_dir on changes to cur_speed (ground vehicles) or aircraft movement state (aircraft) (valid only for the first engine)
	VCF_IMAGE_REFRESH           = 5, ///< Image should be refreshed before drawing
	VCF_IMAGE_REFRESH_NEXT      = 6, ///< Set VCF_IMAGE_REFRESH in next UpdateViewport call, if the image is not updated there
	VCF_IMAGE_CURVATURE         = 7, ///< Image should be refreshed if cached curvature in cached_image_curvature no longer matches curvature of neighbours
};

/** Cached often queried values common to all vehicles. */
struct VehicleCache {
	uint16_t cached_max_speed = 0;        ///< Maximum speed of the consist (minimum of the max speed of all vehicles in the consist).
	uint16_t cached_cargo_age_period = 0; ///< Number of ticks before carried cargo is aged.
	uint16_t cached_image_curvature = 0;  ///< Cached neighbour curvature, see: VCF_IMAGE_CURVATURE

	uint8_t cached_vis_effect = 0;  ///< Visual effect to show (see #VisualEffect)
	uint8_t cached_veh_flags = 0;   ///< Vehicle cache flags (see #VehicleCacheFlags)
};

/** Sprite sequence for a vehicle part. */
struct VehicleSpriteSeq {
/* Reduce the size of struct Vehicle in dedicated builds */
#if defined(DEDICATED)
	PalSpriteID seq[1];
#else
	PalSpriteID seq[8];
#endif
	uint count;

	bool operator==(const VehicleSpriteSeq &other) const
	{
		return this->count == other.count && MemCmpT<PalSpriteID>(this->seq, other.seq, this->count) == 0;
	}

	/**
	 * Check whether the sequence contains any sprites.
	 */
	bool IsValid() const
	{
		return this->count != 0;
	}

	/**
	 * Clear all information.
	 */
	void Clear()
	{
		this->count = 0;
	}

	/**
	 * Assign a single sprite to the sequence.
	 */
	void Set(SpriteID sprite)
	{
		this->count = 1;
		this->seq[0].sprite = sprite;
		this->seq[0].pal = 0;
	}

	/**
	 * Copy data from another sprite sequence, while dropping all recolouring information.
	 */
	void CopyWithoutPalette(const VehicleSpriteSeq &src)
	{
		this->count = src.count;
		for (uint i = 0; i < src.count; ++i) {
			this->seq[i].sprite = src.seq[i].sprite;
			this->seq[i].pal = 0;
		}
	}

	Rect16 GetBounds() const;
	void Draw(int x, int y, PaletteID default_pal, bool force_pal) const;
};

enum PendingSpeedRestrictionChangeFlags {
	PSRCF_DIAGONAL                    = 0,
};

struct PendingSpeedRestrictionChange {
	uint16_t distance = 0;
	uint16_t new_speed = 0;
	uint16_t prev_speed;
	uint16_t flags;
};

/** A vehicle pool for a little over 1 million vehicles. */
#if OTTD_UPPER_TAGGED_PTR
struct VehiclePoolOps {
	using Tptr = uintptr_t;
	using Tparam_type = VehicleType;

	static inline Vehicle *GetPtr(uintptr_t ptr) {
		return reinterpret_cast<Vehicle *>(ptr & ((static_cast<uintptr_t>(1) << 60) - 1)); // GB can't be used here because its return type is limited to 32 bits
	}

	static inline uintptr_t PutPtr(Vehicle *v, VehicleType vtype)
	{
		uintptr_t ptr = reinterpret_cast<uintptr_t>(v);
		SB(ptr, 60, 3, vtype & 7);
		return ptr;
	}

	static constexpr uintptr_t NullValue() { return 0; }
	static constexpr VehicleType DefaultItemParam() { return VEH_INVALID; }

	static constexpr VehicleType GetVehicleType(uintptr_t ptr) { return static_cast<VehicleType>(GB(ptr, 60, 3)); }
	static constexpr bool IsNonFrontVehiclePtr(uintptr_t ptr) { return HasBit(ptr, 63); }

	static constexpr void SetIsNonFrontVehiclePtr(uintptr_t &ptr, bool non_front) { AssignBit(ptr, 63, non_front); }
};

typedef Pool<Vehicle, VehicleID, 512, PoolType::Normal, false, VehiclePoolOps> VehiclePool;
#else
typedef Pool<Vehicle, VehicleID, 512> VehiclePool;
#endif

extern VehiclePool _vehicle_pool;

/* Some declarations of functions, so we can make them friendly */
struct GroundVehicleCache;
extern NamedSaveLoadTable GetVehicleDescription(VehicleType vt);
struct LoadgameState;
extern bool LoadOldVehicle(LoadgameState &ls, int num);
extern void FixOldVehicles(LoadgameState &ls);

struct GRFFile;

namespace upstream_sl {
	class SlVehicleCommon;
	class SlVehicleDisaster;
}

/**
 * Structure to return information about the closest depot location,
 * and whether it could be found.
 */
struct ClosestDepot {
	TileIndex location = INVALID_TILE;
	DestinationID destination{}; ///< The DestinationID as used for orders.
	bool reverse = false;
	bool found = false;

	ClosestDepot() = default;

	ClosestDepot(TileIndex location, DestinationID destination, bool reverse = false) :
		location(location), destination(destination), reverse(reverse), found(true) {}
};

struct VehicleUnbunchState {
	StateTicks depot_unbunching_last_departure = INVALID_STATE_TICKS; ///< When the vehicle last left its unbunching depot.
	StateTicks depot_unbunching_next_departure = INVALID_STATE_TICKS; ///< When the vehicle will next try to leave its unbunching depot.
	Ticks round_trip_time = 0;                                        ///< How many ticks for a single circumnavigation of the orders.
};

/** %Vehicle data structure. */
struct Vehicle : VehiclePool::PoolItem<&_vehicle_pool>, BaseVehicle, BaseConsist {
	/* These are here for structure packing purposes */

	CargoType cargo_type{};                      ///< type of cargo this vehicle is carrying
	EngineID engine_type = EngineID::Invalid();  ///< The type of engine used for this vehicle.
	TileIndex tile = INVALID_TILE;               ///< Current tile index

private:
	Vehicle *next = nullptr;                     ///< pointer to the next vehicle in the chain
	Vehicle *previous = nullptr;                 ///< NOSAVE: pointer to the previous vehicle in the chain
	Vehicle *first = nullptr;                    ///< NOSAVE: pointer to the first vehicle in the chain

	Vehicle *next_shared = nullptr;              ///< pointer to the next vehicle that shares the order
	Vehicle *previous_shared = nullptr;          ///< NOSAVE: pointer to the previous vehicle in the shared order chain

public:
	friend NamedSaveLoadTable GetVehicleDescription(VehicleType vt); ///< So we can use private/protected variables in the saveload code
	friend void FixOldVehicles(LoadgameState &ls);
	friend void AfterLoadVehiclesPhase1(bool part_of_load);     ///< So we can set the #previous and #first pointers while loading
	friend bool LoadOldVehicle(LoadgameState &ls, int num);     ///< So we can set the proper next pointer while loading

	friend upstream_sl::SlVehicleCommon;
	friend upstream_sl::SlVehicleDisaster;

	static void PreCleanPool();

	Money profit_this_year = 0;                  ///< Profit this year << 8, low 8 bits are fract
	Money profit_last_year = 0;                  ///< Profit last year << 8, low 8 bits are fract
	Money profit_lifetime = 0;                   ///< Profit lifetime << 8, low 8 bits are fract
	Money value = 0;                             ///< Value of the vehicle

	CargoPayment *cargo_payment = nullptr;       ///< The cargo payment we're currently in

	/**
	 * Heading for this tile.
	 * For airports and train stations this tile does not necessarily belong to the destination station,
	 * but it can be used for heuristic purposes to estimate the distance.
	 */
	TileIndex dest_tile = INVALID_TILE;

	/* Used for timetabling. */
	uint32_t current_loading_time = 0;           ///< How long loading took. Less than current_order_time if vehicle is early.

	Rect coord{};                                ///< NOSAVE: Graphical bounding box of the vehicle, i.e. what to redraw on moves.

	Vehicle *hash_viewport_next = nullptr;       ///< NOSAVE: Next vehicle in the visual location hash.
	Vehicle **hash_viewport_prev = nullptr;      ///< NOSAVE: Previous vehicle in the visual location hash.

	Vehicle *hash_tile_next = nullptr;           ///< NOSAVE: Next vehicle in the tile location hash.
	Vehicle *hash_tile_prev = nullptr;           ///< NOSAVE: Previous vehicle in the tile location hash.
	TileIndex hash_tile_current = INVALID_TILE;  ///< NOSAVE: current tile used for tile location hash.

	uint8_t breakdown_severity = 0;              ///< severity of the breakdown. Note that lower means more severe
	uint8_t breakdown_type = 0;                  ///< Type of breakdown
	uint8_t breakdown_chance_factor = 0;         ///< Improved breakdowns: current multiplier for breakdown_chance * 128, used for head vehicle only
	Owner owner = INVALID_OWNER;                 ///< Which company owns the vehicle?

	SpriteID colourmap{};                        ///< NOSAVE: cached colour mapping

	/* Related to age and service time */
	CalTime::Year build_year{};                  ///< Year the vehicle has been built.
	CalTime::DateDelta age{};                    ///< Age in days
	EconTime::DateDelta economy_age{};           ///< Age in economy days.
	CalTime::DateDelta max_age{};                ///< Maximum age
	EconTime::Date date_of_last_service{};       ///< Last date the vehicle had a service at a depot.
	CalTime::Date date_of_last_service_newgrf{}; ///< Last date the vehicle had a service at a depot, unchanged by the date cheat to protect against unsafe NewGRF behavior.
	uint16_t reliability = 0;                    ///< Reliability.
	uint16_t reliability_spd_dec = 0;            ///< Reliability decrease speed.
	uint8_t breakdown_ctr = 0;                   ///< Counter for managing breakdown events. @see Vehicle::HandleBreakdown
	uint8_t breakdown_delay = 0;                 ///< Counter for managing breakdown length.
	uint8_t breakdowns_since_last_service = 0;   ///< Counter for the amount of breakdowns.
	uint8_t breakdown_chance = 0;                ///< Current chance of breakdowns.

	int32_t x_pos = 0;                           ///< x coordinate.
	int32_t y_pos = 0;                           ///< y coordinate.
	int32_t z_pos = 0;                           ///< z coordinate.
	Direction direction = INVALID_DIR;           ///< facing

	/**
	 * currently displayed sprite index
	 * 0xfd == custom sprite, 0xfe == custom second head sprite
	 * 0xff == reserved for another custom sprite
	 */
	uint8_t spritenum = 0;
	UnitID unitnumber = 0;                       ///< unit number, for display purposes only
	VehicleSpriteSeq sprite_seq{};               ///< Vehicle appearance.
	Rect16 sprite_seq_bounds{};
	uint8_t x_extent = 0;                        ///< x-extent of vehicle bounding box
	uint8_t y_extent = 0;                        ///< y-extent of vehicle bounding box
	uint8_t z_extent = 0;                        ///< z-extent of vehicle bounding box
	int8_t x_bb_offs = 0;                        ///< x offset of vehicle bounding box
	int8_t y_bb_offs = 0;                        ///< y offset of vehicle bounding box
	int8_t x_offs = 0;                           ///< x offset for vehicle sprite
	int8_t y_offs = 0;                           ///< y offset for vehicle sprite

	uint8_t progress = 0;                        ///< The percentage (if divided by 256) this vehicle already crossed the tile unit.
	TextEffectID fill_percent_te_id = INVALID_TE_ID; ///< a text-effect id to a loading indicator object
	uint16_t load_unload_ticks = 0;              ///< Ticks to wait before starting next cycle.

	uint16_t cur_speed = 0;                      ///< current speed
	uint8_t subspeed = 0;                        ///< fractional speed
	uint8_t acceleration = 0;                    ///< used by train & aircraft

	uint32_t motion_counter = 0;                 ///< counter to occasionally play a vehicle sound. (Also used as virtual train client ID).

	uint16_t random_bits = 0;                    ///< Bits used for randomized variational spritegroups.
	uint8_t waiting_triggers = 0;                ///< Triggers to be yet matched before rerandomizing the random bits.

	uint8_t cargo_subtype = 0;                   ///< Used for livery refits (NewGRF variations)

	StationID last_station_visited = StationID::Invalid(); ///< The last station we stopped at.
	StationID last_loading_station = StationID::Invalid(); ///< Last station the vehicle has stopped at and could possibly leave from with any cargo loaded. (See VF_LAST_LOAD_ST_SEP).
	StateTicks last_loading_tick{};              ///< Last tick (_state_ticks) the vehicle has stopped at a station and could possibly leave with any cargo loaded. (See VF_LAST_LOAD_ST_SEP).

	VehicleCargoList cargo{};                    ///< The cargo this vehicle is carrying
	uint16_t cargo_cap = 0;                      ///< total capacity
	uint16_t refit_cap = 0;                      ///< Capacity left over from before last refit.
	uint16_t cargo_age_counter = 0;              ///< Ticks till cargo is aged next.
	int8_t trip_occupancy = 0;                   ///< NOSAVE: Occupancy of vehicle of the current trip (updated after leaving a station).

	uint8_t day_counter = 0;                     ///< Increased by one for each day
	uint8_t tick_counter = 0;                    ///< Increased by one for each tick
	uint8_t order_occupancy_average = 0;         ///< NOSAVE: order occupancy average. 0 = invalid, 1 = n/a, 16-116 = 0-100%
	uint16_t running_ticks = 0;                  ///< Number of ticks this vehicle was not stopped this day

	VehStates vehstatus{};                       ///< Status
	uint8_t subtype = 0;                         ///< subtype (Filled with values from #AircraftSubType/#DisasterSubType/#EffectVehicleType/#GroundVehicleSubtypeFlags)
	GroupID group_id = GroupID::Invalid();       ///< Index of group Pool array

	Order current_order{};                       ///< The current order (+ status, like: loading)

	OrderList *orders = nullptr;                 ///< Pointer to the order list for this vehicle

	NO_UNIQUE_ADDRESS NewGRFCache grf_cache{};   ///< Cache of often used calculated NewGRF values
	Direction cur_image_valid_dir = INVALID_DIR; ///< NOSAVE: direction for which cur_image does not need to be regenerated on the next tick

	VehicleCache vcache{};                       ///< Cache of often used vehicle values.

	std::unique_ptr<VehicleUnbunchState> unbunch_state{};

	/**
	 * Calculates the weight value that this vehicle will have when fully loaded with its current cargo.
	 * @return Weight value in tonnes.
	 */
	virtual uint16_t GetMaxWeight() const
	{
		return 0;
	}

	Vehicle(VehicleType type = VEH_INVALID);

	void PreDestructor();
	/** We want to 'destruct' the right class. */
	virtual ~Vehicle();

	CargoTypes GetLastLoadingStationValidCargoMask() const;

	void BeginLoading();
	void CancelReservation(StationID next, Station *st);
	void LeaveStation();
	void AdvanceLoadingInStation();

	GroundVehicleCache *GetGroundVehicleCache();
	const GroundVehicleCache *GetGroundVehicleCache() const;

	uint16_t &GetGroundVehicleFlags();
	const uint16_t &GetGroundVehicleFlags() const;

	void DeleteUnreachedImplicitOrders();

	void HandleLoading(bool mode = false);

	void HandleWaiting(bool stop_waiting, bool process_orders = false);

	/**
	 * Marks the vehicles to be redrawn and updates cached variables
	 *
	 * This method marks the area of the vehicle on the screen as dirty.
	 * It can be use to repaint the vehicle.
	 *
	 * @ingroup dirty
	 */
	virtual void MarkDirty() {}

	/**
	 * Updates the x and y offsets and the size of the sprite used
	 * for this vehicle.
	 */
	virtual void UpdateDeltaXY() {}

	/**
	 * Determines the effective direction-specific vehicle movement speed.
	 *
	 * This method belongs to the old vehicle movement method:
	 * A vehicle moves a step every 256 progress units.
	 * The vehicle speed is scaled by 3/4 when moving in X or Y direction due to the longer distance.
	 *
	 * However, this method is slightly wrong in corners, as the leftover progress is not scaled correctly
	 * when changing movement direction. #GetAdvanceSpeed() and #GetAdvanceDistance() are better wrt. this.
	 *
	 * @param speed Direction-independent unscaled speed.
	 * @return speed scaled by movement direction. 256 units are required for each movement step.
	 */
	inline uint GetOldAdvanceSpeed(uint speed)
	{
		return (this->direction & 1) ? speed : speed * 3 / 4;
	}

	/**
	 * Determines the effective vehicle movement speed.
	 *
	 * Together with #GetAdvanceDistance() this function is a replacement for #GetOldAdvanceSpeed().
	 *
	 * A vehicle progresses independent of it's movement direction.
	 * However different amounts of "progress" are needed for moving a step in a specific direction.
	 * That way the leftover progress does not need any adaption when changing movement direction.
	 *
	 * @param speed Direction-independent unscaled speed.
	 * @return speed, scaled to match #GetAdvanceDistance().
	 */
	static inline uint GetAdvanceSpeed(uint speed)
	{
		return speed * 3 / 4;
	}

	/**
	 * Determines the vehicle "progress" needed for moving a step.
	 *
	 * Together with #GetAdvanceSpeed() this function is a replacement for #GetOldAdvanceSpeed().
	 *
	 * @return distance to drive for a movement step on the map.
	 */
	inline uint GetAdvanceDistance()
	{
		return (this->direction & 1) ? 192 : 256;
	}

	/**
	 * Sets the expense type associated to this vehicle type
	 * @param income whether this is income or (running) expenses of the vehicle
	 */
	virtual ExpensesType GetExpenseType([[maybe_unused]] bool income) const { return EXPENSES_OTHER; }

	/**
	 * Play the sound associated with leaving the station
	 * @param force Should we play the sound even if sound effects are muted? (horn hotkey)
	 */
	virtual void PlayLeaveStationSound([[maybe_unused]] bool force = false) const {}

	/**
	 * Whether this is the primary vehicle in the chain.
	 */
	virtual bool IsPrimaryVehicle() const { return false; }

	const Engine *GetEngine() const;

	/**
	 * Gets the sprite to show for the given direction
	 * @param direction the direction the vehicle is facing
	 * @param[out] result Vehicle sprite sequence.
	 */
	virtual void GetImage([[maybe_unused]] Direction direction, [[maybe_unused]] EngineImageType image_type, [[maybe_unused]] VehicleSpriteSeq *result) const { result->Clear(); }

	Direction GetMapImageDirection() const { return this->direction; }

	const GRFFile *GetGRF() const;
	uint32_t GetGRFID() const;

	/**
	 * Invalidates cached NewGRF variables
	 * @see InvalidateNewGRFCacheOfChain
	 */
	inline void InvalidateNewGRFCache()
	{
		this->grf_cache.cache_valid = 0;
	}

	/**
	 * Invalidates cached NewGRF variables of all vehicles in the chain (after the current vehicle)
	 * @see InvalidateNewGRFCache
	 */
	inline void InvalidateNewGRFCacheOfChain()
	{
		for (Vehicle *u = this; u != nullptr; u = u->Next()) {
			u->InvalidateNewGRFCache();
		}
	}

	/**
	 * Invalidates cached image
	 * @see InvalidateNewGRFCacheOfChain
	 */
	inline void InvalidateImageCache()
	{
		this->cur_image_valid_dir = INVALID_DIR;
	}

	/**
	 * Invalidates cached image of all vehicles in the chain (after the current vehicle)
	 * @see InvalidateImageCache
	 */
	inline void InvalidateImageCacheOfChain()
	{
		ClrBit(this->vcache.cached_veh_flags, VCF_REDRAW_ON_SPEED_CHANGE);
		ClrBit(this->vcache.cached_veh_flags, VCF_REDRAW_ON_TRIGGER);
		ClrBit(this->vcache.cached_veh_flags, VCF_IMAGE_CURVATURE);
		for (Vehicle *u = this; u != nullptr; u = u->Next()) {
			u->InvalidateImageCache();
		}
	}

	/**
	 * Check if the vehicle is a ground vehicle.
	 * @return True iff the vehicle is a train or a road vehicle.
	 */
	debug_inline bool IsGroundVehicle() const
	{
		return this->type == VEH_TRAIN || this->type == VEH_ROAD;
	}

	/**
	 * Check if the vehicle type supports articulation.
	 * @return True iff the vehicle is a train, road vehicle or ship.
	 */
	debug_inline bool IsArticulatedCallbackVehicleType() const
	{
		return this->type == VEH_TRAIN || this->type == VEH_ROAD || this->type == VEH_SHIP;
	}

	/**
	 * Gets the speed in km-ish/h that can be sent into string parameters for string processing.
	 * @return the vehicle's speed
	 */
	virtual int GetDisplaySpeed() const { return 0; }

	/**
	 * Gets the maximum speed in km-ish/h that can be sent into string parameters for string processing.
	 * @return the vehicle's maximum speed
	 */
	virtual int GetDisplayMaxSpeed() const { return 0; }

	/**
	 * Calculates the maximum speed of the vehicle under its current conditions.
	 * @return Current maximum speed in native units.
	 */
	virtual int GetCurrentMaxSpeed() const { return 0; }

	/**
	 * Gets the running cost of a vehicle
	 * @return the vehicle's running cost
	 */
	virtual Money GetRunningCost() const { return 0; }

	/**
	 * Check whether the vehicle is in the depot.
	 * @return true if and only if the vehicle is in the depot.
	 */
	virtual bool IsInDepot() const { return false; }

	/**
	 * Check whether the whole vehicle chain is in the depot.
	 * @return true if and only if the whole chain is in the depot.
	 */
	virtual bool IsChainInDepot() const { return this->IsInDepot(); }

	/**
	 * Check whether the vehicle is in the depot *and* stopped.
	 * @return true if and only if the vehicle is in the depot and stopped.
	 */
	bool IsStoppedInDepot() const
	{
		assert(this == this->First());
		/* Free wagons have no VehState::Stopped state */
		if (this->IsPrimaryVehicle() && !this->vehstatus.Test(VehState::Stopped)) return false;
		return this->IsChainInDepot();
	}

	bool IsWaitingInDepot() const {
		assert(this == this->First());
		return this->current_order.IsType(OT_WAITING) && this->IsChainInDepot();
	}

	/**
	 * Calls the tick handler of the vehicle
	 * @return is this vehicle still valid?
	 */
	virtual bool Tick() { return true; };

	/**
	 * Calls the new day handler of the vehicle
	 */
	virtual void OnNewDay() {};

	/**
	 * Calls the periodic handler of the vehicle
	 * OnPeriodic is decoupled from OnNewDay at day lengths >= 8
	 */
	virtual void OnPeriodic() {};

	/**
	 * Crash the (whole) vehicle chain.
	 * @param flooded whether the cause of the crash is flooding or not.
	 * @return the number of lost souls.
	 */
	virtual uint Crash(bool flooded = false);

	/**
	 * Returns the Trackdir on which the vehicle is currently located.
	 * Works for trains and ships.
	 * Currently works only sortof for road vehicles, since they have a fuzzy
	 * concept of being "on" a trackdir. Dunno really what it returns for a road
	 * vehicle that is halfway a tile, never really understood that part. For road
	 * vehicles that are at the beginning or end of the tile, should just return
	 * the diagonal trackdir on which they are driving. I _think_.
	 * For other vehicles types, or vehicles with no clear trackdir (such as those
	 * in depots), returns 0xFF.
	 * @return the trackdir of the vehicle
	 */
	virtual Trackdir GetVehicleTrackdir() const { return INVALID_TRACKDIR; }

	Money GetDisplayRunningCost() const;

	/**
	 * Gets the profit vehicle had this year. It can be sent into string parameters for string processing.
	 * @return the vehicle's profit this year
	 */
	Money GetDisplayProfitThisYear() const { return (this->profit_this_year >> 8); }

	/**
	 * Gets the profit vehicle had last year. It can be sent into string parameters for string processing.
	 * @return the vehicle's profit last year
	 */
	Money GetDisplayProfitLastYear() const { return (this->profit_last_year >> 8); }

	/**
	 * Gets the lifetime profit of vehicle. It can be sent into string parameters for string processing.
	 * @return the vehicle's lifetime profit
	 */
	Money GetDisplayProfitLifetime() const { return ((this->profit_lifetime + this->profit_this_year) >> 8); }

	void SetNext(Vehicle *next);
	inline void SetFirst(Vehicle *f) { this->first = f; }

	/**
	 * Get the next vehicle of this vehicle.
	 * @note articulated parts are also counted as vehicles.
	 * @return the next vehicle or nullptr when there isn't a next vehicle.
	 */
	inline Vehicle *Next() const { return this->next; }

	/**
	 * Get the previous vehicle of this vehicle.
	 * @note articulated parts are also counted as vehicles.
	 * @return the previous vehicle or nullptr when there isn't a previous vehicle.
	 */
	inline Vehicle *Previous() const { return this->previous; }

	/**
	 * Get the first vehicle of this vehicle chain.
	 * @return the first vehicle of the chain.
	 */
	inline Vehicle *First() const { return this->first; }

	/**
	 * Get the last vehicle of this vehicle chain.
	 * @return the last vehicle of the chain.
	 */
	inline Vehicle *Last()
	{
		Vehicle *v = this;
		while (v->Next() != nullptr) v = v->Next();
		return v;
	}

	/**
	 * Get the last vehicle of this vehicle chain.
	 * @return the last vehicle of the chain.
	 */
	inline const Vehicle *Last() const
	{
		const Vehicle *v = this;
		while (v->Next() != nullptr) v = v->Next();
		return v;
	}

	/**
	 * Get the next vehicle in the tile hash chain.
	 * @return the next vehicle in the tile hash chain or nullptr when there isn't a next vehicle.
	 */
	inline Vehicle *HashTileNext() const { return this->hash_tile_next; }

	/**
	 * Get the vehicle at offset \a n of this vehicle chain.
	 * @param n Offset from the current vehicle.
	 * @return The new vehicle or nullptr if the offset is out-of-bounds.
	 */
	inline Vehicle *Move(int n)
	{
		Vehicle *v = this;
		if (n < 0) {
			for (int i = 0; i != n && v != nullptr; i--) v = v->Previous();
		} else {
			for (int i = 0; i != n && v != nullptr; i++) v = v->Next();
		}
		return v;
	}

	/**
	 * Get the vehicle at offset \a n of this vehicle chain.
	 * @param n Offset from the current vehicle.
	 * @return The new vehicle or nullptr if the offset is out-of-bounds.
	 */
	inline const Vehicle *Move(int n) const
	{
		const Vehicle *v = this;
		if (n < 0) {
			for (int i = 0; i != n && v != nullptr; i--) v = v->Previous();
		} else {
			for (int i = 0; i != n && v != nullptr; i++) v = v->Next();
		}
		return v;
	}

	/**
	 * Get the first order of the vehicles order list.
	 * @return first order of order list.
	 */
	inline Order *GetFirstOrder() const { return (this->orders == nullptr) ? nullptr : this->orders->GetFirstOrder(); }

	/**
	 * Clears this vehicle's separation status
	 */
	inline void ClearSeparation() { ClrBit(this->vehicle_flags, VF_SEPARATION_ACTIVE); }

	void AddToShared(Vehicle *shared_chain);
	void RemoveFromShared();

	/**
	 * Get the next vehicle of the shared vehicle chain.
	 * @return the next shared vehicle or nullptr when there isn't a next vehicle.
	 */
	inline Vehicle *NextShared() const { return this->next_shared; }

	/**
	 * Get the previous vehicle of the shared vehicle chain
	 * @return the previous shared vehicle or nullptr when there isn't a previous vehicle.
	 */
	inline Vehicle *PreviousShared() const { return this->previous_shared; }

	/**
	 * Get the first vehicle of this vehicle chain.
	 * @return the first vehicle of the chain.
	 */
	inline Vehicle *FirstShared() const { return (this->orders == nullptr) ? this->First() : this->orders->GetFirstSharedVehicle(); }

	/**
	 * Check if we share our orders with another vehicle.
	 * @return true if there are other vehicles sharing the same order
	 */
	inline bool IsOrderListShared() const { return this->orders != nullptr && this->orders->IsShared(); }

	/**
	 * Get the number of orders this vehicle has.
	 * @return the number of orders this vehicle has.
	 */
	inline VehicleOrderID GetNumOrders() const { return (this->orders == nullptr) ? 0 : this->orders->GetNumOrders(); }

	/**
	 * Get the number of manually added orders this vehicle has.
	 * @return the number of manually added orders this vehicle has.
	 */
	inline VehicleOrderID GetNumManualOrders() const { return (this->orders == nullptr) ? 0 : this->orders->GetNumManualOrders(); }

	/**
	 * Get the next station the vehicle will stop at.
	 * @return ID of the next station the vehicle will stop at or StationID::Invalid().
	 */
	inline CargoStationIDStackSet GetNextStoppingStation() const
	{
		CargoStationIDStackSet set;
		if (this->orders != nullptr) set.FillNextStoppingStation(this, this->orders);
		return set;
	}

	/**
	 * Get the next station the vehicle will stop at.
	 * @return ID of the next station the vehicle will stop at or StationID::Invalid().
	 */
	inline StationIDStack GetNextStoppingStationCargoIndependent() const
	{
		StationIDStack set;
		if (this->orders != nullptr) set = this->orders->GetNextStoppingStation(this, 0).station;
		return set;
	}

	void RecalculateOrderOccupancyAverage();

	inline uint8_t GetOrderOccupancyAverage() const
	{
		if (order_occupancy_average == 0) const_cast<Vehicle *>(this)->RecalculateOrderOccupancyAverage();
		return this->order_occupancy_average;
	}

	void ResetRefitCaps();

	void ReleaseUnitNumber();

	/**
	 * Copy certain configurations and statistics of a vehicle after successful autoreplace/renew
	 * The function shall copy everything that cannot be copied by a command (like orders / group etc),
	 * and that shall not be resetted for the new vehicle.
	 * @param src The old vehicle
	 */
	inline void CopyVehicleConfigAndStatistics(Vehicle *src)
	{
		this->CopyConsistPropertiesFrom(src);

		this->ReleaseUnitNumber();
		this->unitnumber = src->unitnumber;

		this->current_order = src->current_order;
		this->dest_tile  = src->dest_tile;

		this->profit_this_year = src->profit_this_year;
		this->profit_last_year = src->profit_last_year;
		this->profit_lifetime = -this->profit_this_year;

		this->current_loading_time = src->current_loading_time;

		if (HasBit(src->vehicle_flags, VF_TIMETABLE_STARTED)) SetBit(this->vehicle_flags, VF_TIMETABLE_STARTED);
		if (HasBit(src->vehicle_flags, VF_AUTOFILL_TIMETABLE)) SetBit(this->vehicle_flags, VF_AUTOFILL_TIMETABLE);
		if (HasBit(src->vehicle_flags, VF_AUTOFILL_PRES_WAIT_TIME)) SetBit(this->vehicle_flags, VF_AUTOFILL_PRES_WAIT_TIME);

		this->service_interval = src->service_interval;

		src->unitnumber = 0;
	}


	bool HandleBreakdown();

	bool NeedsAutorenewing(const Company *c, bool use_renew_setting = true) const;

	bool NeedsServicing() const;
	bool NeedsAutomaticServicing() const;

	/**
	 * Determine the location for the station where the vehicle goes to next.
	 * Things done for example are allocating slots in a road stop or exact
	 * location of the platform is determined for ships.
	 * @param station the station to make the next location of the vehicle.
	 * @return the location (tile) to aim for.
	 */
	virtual TileIndex GetOrderStationLocation([[maybe_unused]] StationID station) { return INVALID_TILE; }

	virtual TileIndex GetCargoTile() const { return this->tile; }

	/**
	 * Find the closest depot for this vehicle and tell us the location,
	 * DestinationID and whether we should reverse.
	 * @return A structure with information about the closest depot, if found.
	 */
	virtual ClosestDepot FindClosestDepot() { return {}; }

	virtual void SetDestTile(TileIndex tile) { this->dest_tile = tile; }

	CommandCost SendToDepot(DoCommandFlags flags, DepotCommandFlags command, TileIndex specific_depot = {});

	void UpdateVisualEffect(bool allow_power_change = true);
	void ShowVisualEffect(uint max_speed) const;

	/**
	 * Update the position of the vehicle. This will update the hash that tells
	 *  which vehicles are on a tile.
	 */
	void UpdatePosition()
	{
		extern void UpdateVehicleTileHash(Vehicle *v, bool remove);
		if (this->type < VEH_COMPANY_END) UpdateVehicleTileHash(this, false);
	}

	void UpdateViewport(bool dirty);
	void UpdateViewportDeferred();
	void UpdatePositionAndViewport();
	void MarkAllViewportsDirty() const;

	inline uint16_t GetServiceInterval() const { return this->service_interval; }

	inline void SetServiceInterval(uint16_t interval) { this->service_interval = interval; }

	inline bool ServiceIntervalIsCustom() const { return this->vehicle_flags.Test(VehicleFlag::ServiceIntervalIsCustom); }

	inline bool ServiceIntervalIsPercent() const { return this->vehicle_flags.Test(VehicleFlag::ServiceIntervalIsPercent); }

	inline void SetServiceIntervalIsCustom(bool on) { this->vehicle_flags.Set(VehicleFlag::ServiceIntervalIsCustom, on); }

	inline void SetServiceIntervalIsPercent(bool on) { this->vehicle_flags.Set(VehicleFlag::ServiceIntervalIsPercent, on); }

	inline void ResetDepotUnbunching() { this->unbunch_state.reset(); }

	bool HasFullLoadOrder() const;
	bool HasConditionalOrder() const;
	bool HasUnbunchingOrder() const;
	void LeaveUnbunchingDepot();
	bool IsWaitingForUnbunching() const;

	VehicleOrderID GetFirstWaitingLocation(bool require_wait_timetabled) const;

private:
	/**
	 * Advance cur_real_order_index to the next real order.
	 * cur_implicit_order_index is not touched.
	 */
	void SkipToNextRealOrderIndex()
	{
		if (this->GetNumManualOrders() > 0) {
			/* Advance to next real order */
			do {
				this->cur_real_order_index++;
				if (this->cur_real_order_index >= this->GetNumOrders()) this->cur_real_order_index = 0;
			} while (this->GetOrder(this->cur_real_order_index)->IsType(OT_IMPLICIT));
			this->cur_timetable_order_index = this->cur_real_order_index;
		} else {
			this->cur_real_order_index = 0;
			this->cur_timetable_order_index = INVALID_VEH_ORDER_ID;
		}
	}

public:
	/**
	 * Increments cur_implicit_order_index, keeps care of the wrap-around and invalidates the GUI.
	 * cur_real_order_index is incremented as well, if needed.
	 * Note: current_order is not invalidated.
	 */
	void IncrementImplicitOrderIndex()
	{
		if (this->cur_implicit_order_index == this->cur_real_order_index) {
			/* Increment real order index as well */
			this->SkipToNextRealOrderIndex();
		}

		assert(this->cur_real_order_index == 0 || this->cur_real_order_index < this->GetNumOrders());

		/* Advance to next implicit order */
		do {
			this->cur_implicit_order_index++;
			if (this->cur_implicit_order_index >= this->GetNumOrders()) this->cur_implicit_order_index = 0;
		} while (this->cur_implicit_order_index != this->cur_real_order_index && !this->GetOrder(this->cur_implicit_order_index)->IsType(OT_IMPLICIT));

		InvalidateVehicleOrder(this, 0);
	}

	/**
	 * Advanced cur_real_order_index to the next real order, keeps care of the wrap-around and invalidates the GUI.
	 * cur_implicit_order_index is incremented as well, if it was equal to cur_real_order_index, i.e. cur_real_order_index is skipped
	 * but not any implicit orders.
	 * Note: current_order is not invalidated.
	 */
	void IncrementRealOrderIndex()
	{
		if (this->cur_implicit_order_index == this->cur_real_order_index) {
			/* Increment both real and implicit order */
			this->IncrementImplicitOrderIndex();
		} else {
			/* Increment real order only */
			this->SkipToNextRealOrderIndex();
			InvalidateVehicleOrder(this, 0);
		}
	}

	/**
	 * Skip implicit orders until cur_real_order_index is a non-implicit order.
	 */
	void UpdateRealOrderIndex()
	{
		/* Make sure the index is valid */
		if (this->cur_real_order_index >= this->GetNumOrders()) this->cur_real_order_index = 0;

		if (this->GetNumManualOrders() > 0) {
			/* Advance to next real order */
			while (this->GetOrder(this->cur_real_order_index)->IsType(OT_IMPLICIT)) {
				this->cur_real_order_index++;
				if (this->cur_real_order_index >= this->GetNumOrders()) this->cur_real_order_index = 0;
			}
		} else {
			this->cur_real_order_index = 0;
		}
	}

	/**
	 * Returns order 'index' of a vehicle or nullptr when it doesn't exists
	 * @param index the order to fetch
	 * @return the found (or not) order
	 */
	inline const Order *GetOrder(VehicleOrderID index) const
	{
		return (this->orders == nullptr) ? nullptr : this->orders->GetOrderAt(index);
	}

	inline Order *GetOrder(VehicleOrderID index) { return const_cast<Order *>(const_cast<const Vehicle *>(this)->GetOrder(index)); }

	/**
	 * Get the index of an order of the order chain, or INVALID_VEH_ORDER_ID.
	 * @param order order to get the index of.
	 * @return the position index of the given order, or INVALID_VEH_ORDER_ID.
	 */
	inline VehicleOrderID GetIndexOfOrder(const Order *order) const
	{
		return (this->orders == nullptr) ? INVALID_VEH_ORDER_ID : this->orders->GetIndexOfOrder(order);
	}

	/**
	 * Returns the last order of a vehicle, or nullptr if it doesn't exists
	 * @return last order of a vehicle, if available
	 */
	inline const Order *GetLastOrder() const
	{
		return (this->orders == nullptr) ? nullptr : this->orders->GetLastOrder();
	}

	bool IsEngineCountable() const;
	bool HasEngineType() const;
	bool HasDepotOrder() const;
	void HandlePathfindingResult(bool path_found);

	/**
	 * Check if the vehicle is a front engine.
	 * @return Returns true if the vehicle is a front engine.
	 */
	debug_inline bool IsFrontEngine() const
	{
		return this->IsGroundVehicle() && HasBit(this->subtype, GVSF_FRONT);
	}

	/**
	 * Check if the vehicle is an articulated part of an engine.
	 * @return Returns true if the vehicle is an articulated part.
	 */
	inline bool IsArticulatedPart() const
	{
		return this->IsGroundVehicle() && HasBit(this->subtype, GVSF_ARTICULATED_PART);
	}

	/**
	 * Check if an engine has an articulated part.
	 * @return True if the engine has an articulated part.
	 */
	inline bool HasArticulatedPart() const
	{
		return this->Next() != nullptr && this->Next()->IsArticulatedPart();
	}

	/**
	 * Get the next part of an articulated engine.
	 * @return Next part of the articulated engine.
	 * @pre The vehicle is an articulated engine.
	 */
	inline Vehicle *GetNextArticulatedPart() const
	{
		assert(this->HasArticulatedPart());
		return this->Next();
	}

	inline uint GetEnginePartsCount() const
	{
		uint count = 1;
		const Vehicle *v = this->Next();
		while (v != nullptr && v->IsArticulatedPart()) {
			count++;
			v = v->Next();
		}
		return count;
	}

	/**
	 * Get the first part of an articulated engine.
	 * @return First part of the engine.
	 */
	inline Vehicle *GetFirstEnginePart()
	{
		Vehicle *v = this;
		while (v->IsArticulatedPart()) v = v->Previous();
		return v;
	}

	/**
	 * Get the first part of an articulated engine.
	 * @return First part of the engine.
	 */
	inline const Vehicle *GetFirstEnginePart() const
	{
		const Vehicle *v = this;
		while (v->IsArticulatedPart()) v = v->Previous();
		return v;
	}

	/**
	 * Get the last part of an articulated engine.
	 * @return Last part of the engine.
	 */
	inline Vehicle *GetLastEnginePart()
	{
		Vehicle *v = this;
		while (v->HasArticulatedPart()) v = v->GetNextArticulatedPart();
		return v;
	}

	/**
	 * Get the next real (non-articulated part) vehicle in the consist.
	 * @return Next vehicle in the consist.
	 */
	inline Vehicle *GetNextVehicle() const
	{
		const Vehicle *v = this;
		while (v->HasArticulatedPart()) v = v->GetNextArticulatedPart();

		/* v now contains the last articulated part in the engine */
		return v->Next();
	}

	/**
	 * Get the previous real (non-articulated part) vehicle in the consist.
	 * @return Previous vehicle in the consist.
	 */
	inline Vehicle *GetPrevVehicle() const
	{
		Vehicle *v = this->Previous();
		while (v != nullptr && v->IsArticulatedPart()) v = v->Previous();

		return v;
	}

	bool IsDrawn() const
	{
		return HasBit(this->vcache.cached_veh_flags, VCF_IS_DRAWN);
	}

	void UpdateIsDrawn();

	inline void UpdateSpriteSeqBound()
	{
		this->sprite_seq_bounds = this->sprite_seq.GetBounds();
	}

	void DumpVehicleFlags(struct format_target &buffer, bool include_tile) const;
	void DumpVehicleFlagsMultiline(struct format_target &buffer, const char *base_indent, const char *extra_indent) const;

	/**
	 * Returns an iterable ensemble of orders of a vehicle
	 * @return an iterable ensemble of orders of a vehicle
	 */
	OrderIterateWrapper<const Order> Orders(VehicleOrderID from = 0) const
	{
		return this->orders == nullptr ? OrderIterateWrapper<const Order>(nullptr, nullptr) : const_cast<const OrderList *>(this->orders)->Orders(from);
	}

	OrderIterateWrapper<Order> Orders(VehicleOrderID from = 0)
	{
		return this->orders == nullptr ? OrderIterateWrapper<Order>(nullptr, nullptr) : this->orders->Orders(from);
	}

	uint32_t GetDisplayMaxWeight() const;
	uint32_t GetDisplayMinPowerToWeight() const;

	struct VehicleTypeFilter {
		VehicleType vt;

		bool operator() (size_t index)
		{
#if OTTD_UPPER_TAGGED_PTR
			return VehiclePoolOps::GetVehicleType(_vehicle_pool.GetRaw(index)) == this->vt;
#else
			return Vehicle::Get(index)->type == this->vt;
#endif
		}
	};

	struct VehicleFrontOnlyFilter {
		bool operator() (size_t index)
		{
#if OTTD_UPPER_TAGGED_PTR
			return !VehiclePoolOps::IsNonFrontVehiclePtr(_vehicle_pool.GetRaw(index));
#else
			return Vehicle::Get(index)->Previous() == nullptr;
#endif
		}
	};

	struct VehicleFrontOnlyTypeFilter {
		VehicleType vt;

		bool operator() (size_t index)
		{
#if OTTD_UPPER_TAGGED_PTR
			uintptr_t vptr = _vehicle_pool.GetRaw(index);
			return !VehiclePoolOps::IsNonFrontVehiclePtr(vptr) && VehiclePoolOps::GetVehicleType(vptr) == this->vt;
#else
			const Vehicle *v = Vehicle::Get(index);
			return v->type == this->vt && v->Previous() == nullptr;
#endif
		}
	};

	struct VehicleFrontOnlyTypeMaskFilter {
		VehicleTypeMask vt_mask;

		bool operator() (size_t index)
		{
#if OTTD_UPPER_TAGGED_PTR
			uintptr_t vptr = _vehicle_pool.GetRaw(index);
			return !VehiclePoolOps::IsNonFrontVehiclePtr(vptr) && HasBit(this->vt_mask, VehiclePoolOps::GetVehicleType(vptr));
#else
			const Vehicle *v = Vehicle::Get(index);
			return HasBit(this->vt_mask, v->type) && v->Previous() == nullptr;
#endif
		}
	};

	/**
	 * Returns an iterable ensemble of all valid vehicles of the given type
	 * @param vt the VehicleType to filter
	 * @param from index of the first vehicle to consider
	 * @return an iterable ensemble of all valid vehicles of the given type
	 */
	static Pool::IterateWrapperFiltered<Vehicle, VehicleTypeFilter> IterateType(VehicleType vt, size_t from = 0)
	{
		return Pool::IterateWrapperFiltered<Vehicle, VehicleTypeFilter>(from, VehicleTypeFilter{ vt });
	}

	/**
	 * Returns an iterable ensemble of all valid front vehicles (i.e. Previous() == nullptr)
	 * @param from index of the first vehicle to consider
	 * @return an iterable ensemble of all valid front vehicles
	 */
	static Pool::IterateWrapperFiltered<Vehicle, VehicleFrontOnlyFilter> IterateFrontOnly(size_t from = 0)
	{
		return Pool::IterateWrapperFiltered<Vehicle, VehicleFrontOnlyFilter>(from, VehicleFrontOnlyFilter{});
	}

	/**
	 * Returns an iterable ensemble of all valid front vehicles of the given type
	 * @param vt the VehicleType to filter
	 * @param from index of the first vehicle to consider
	 * @return an iterable ensemble of all valid front vehicles of the given type
	 */
	static Pool::IterateWrapperFiltered<Vehicle, VehicleFrontOnlyTypeFilter> IterateTypeFrontOnly(VehicleType vt, size_t from = 0)
	{
		return Pool::IterateWrapperFiltered<Vehicle, VehicleFrontOnlyTypeFilter>(from, VehicleFrontOnlyTypeFilter{ vt });
	}

	/**
	 * Returns an iterable ensemble of all valid front vehicles of the given type
	 * @param VehicleTypeMask the set of VehicleType to filter, as a VehicleTypeMask
	 * @param from index of the first vehicle to consider
	 * @return an iterable ensemble of all valid front vehicles of the given type
	 */
	static Pool::IterateWrapperFiltered<Vehicle, VehicleFrontOnlyTypeMaskFilter> IterateTypeMaskFrontOnly(VehicleTypeMask vt_mask, size_t from = 0)
	{
		return Pool::IterateWrapperFiltered<Vehicle, VehicleFrontOnlyTypeMaskFilter>(from, VehicleFrontOnlyTypeMaskFilter{ vt_mask });
	}
};

inline bool IsPointInViewportVehicleRedrawArea(const std::vector<Rect> &viewport_redraw_rects, const Point &pt)
{
	for (const Rect &r : viewport_redraw_rects) {
		if (pt.x >= r.left &&
				pt.x <= r.right &&
				pt.y >= r.top &&
				pt.y <= r.bottom) {
			return true;
		}
	}
	return false;
}

/**
 * Class defining several overloaded accessors so we don't
 * have to cast vehicle types that often
 */
template <class T, VehicleType Type>
struct SpecializedVehicle : public Vehicle {
	static const VehicleType EXPECTED_TYPE = Type; ///< Specialized type

	typedef SpecializedVehicle<T, Type> SpecializedVehicleBase; ///< Our type

#if OTTD_UPPER_TAGGED_PTR
	inline void *operator new(size_t size)
	{
		return Vehicle::NewWithParam(size, Type);
	}

	inline void *operator new(size_t size, VehicleID index)
	{
		return Vehicle::NewWithParam(size, index.base(), Type);
	}

	inline void operator delete(void *p)
	{
		Vehicle::operator delete(p);
	}

	void *operator new(size_t, void *ptr) = delete;
#endif

	/**
	 * Set vehicle type correctly
	 */
	inline SpecializedVehicle() : Vehicle(Type)
	{
		this->sprite_seq.count = 1;
	}

	/**
	 * Get the first vehicle in the chain
	 * @return first vehicle in the chain
	 */
	inline T *First() const { return (T *)this->Vehicle::First(); }

	/**
	 * Get the last vehicle in the chain
	 * @return last vehicle in the chain
	 */
	inline T *Last() { return (T *)this->Vehicle::Last(); }

	/**
	 * Get the last vehicle in the chain
	 * @return last vehicle in the chain
	 */
	inline const T *Last() const { return (const T *)this->Vehicle::Last(); }

	/**
	 * Get next vehicle in the chain
	 * @return next vehicle in the chain
	 */
	inline T *Next() const { return (T *)this->Vehicle::Next(); }

	/**
	 * Get previous vehicle in the chain
	 * @return previous vehicle in the chain
	 */
	inline T *Previous() const { return (T *)this->Vehicle::Previous(); }

	/**
	 * Get the next part of an articulated engine.
	 * @return Next part of the articulated engine.
	 * @pre The vehicle is an articulated engine.
	 */
	inline T *GetNextArticulatedPart() { return (T *)this->Vehicle::GetNextArticulatedPart(); }

	/**
	 * Get the next part of an articulated engine.
	 * @return Next part of the articulated engine.
	 * @pre The vehicle is an articulated engine.
	 */
	inline T *GetNextArticulatedPart() const { return (T *)this->Vehicle::GetNextArticulatedPart(); }

	/**
	 * Get the first part of an articulated engine.
	 * @return First part of the engine.
	 */
	inline T *GetFirstEnginePart() { return (T *)this->Vehicle::GetFirstEnginePart(); }

	/**
	 * Get the first part of an articulated engine.
	 * @return First part of the engine.
	 */
	inline const T *GetFirstEnginePart() const { return (const T *)this->Vehicle::GetFirstEnginePart(); }

	/**
	 * Get the last part of an articulated engine.
	 * @return Last part of the engine.
	 */
	inline T *GetLastEnginePart() { return (T *)this->Vehicle::GetLastEnginePart(); }

	/**
	 * Get the next real (non-articulated part) vehicle in the consist.
	 * @return Next vehicle in the consist.
	 */
	inline T *GetNextVehicle() const { return (T *)this->Vehicle::GetNextVehicle(); }

	/**
	 * Get the previous real (non-articulated part) vehicle in the consist.
	 * @return Previous vehicle in the consist.
	 */
	inline T *GetPrevVehicle() const { return (T *)this->Vehicle::GetPrevVehicle(); }

	/**
	 * Get the next vehicle in the tile hash chain.
	 * @return the next vehicle in the tile hash chain or nullptr when there isn't a next vehicle.
	 */
	inline T *HashTileNext() const { return (T *)this->Vehicle::HashTileNext(); }

	/**
	 * Tests whether given index is a valid index for vehicle of this type
	 * @param index tested index
	 * @return is this index valid index of T?
	 */
	static inline bool IsValidID(auto index)
	{
#if OTTD_UPPER_TAGGED_PTR
		return Vehicle::IsValidID(index) && VehiclePoolOps::GetVehicleType(_vehicle_pool.GetRaw(GetRawIndex(index))) == Type;
#else
		return Vehicle::IsValidID(index) && Vehicle::Get(index)->type == Type;
#endif
	}

	/**
	 * Gets vehicle with given index
	 * @return pointer to vehicle with given index casted to T *
	 */
	static inline T *Get(auto index)
	{
		return (T *)Vehicle::Get(index);
	}

	/**
	 * Returns vehicle if the index is a valid index for this vehicle type
	 * @return pointer to vehicle with given index if it's a vehicle of this type
	 */
	static inline T *GetIfValid(auto index)
	{
		return IsValidID(index) ? Get(index) : nullptr;
	}

	/**
	 * Converts a Vehicle to SpecializedVehicle with type checking.
	 * @param v Vehicle pointer
	 * @return pointer to SpecializedVehicle
	 */
	static inline T *From(Vehicle *v)
	{
		assert(v->type == Type);
		return (T *)v;
	}

	/**
	 * Converts a const Vehicle to const SpecializedVehicle with type checking.
	 * @param v Vehicle pointer
	 * @return pointer to SpecializedVehicle
	 */
	static inline const T *From(const Vehicle *v)
	{
		assert(v->type == Type);
		return (const T *)v;
	}

private:
	inline uint16_t GetVehicleCurvature() const
	{
		uint16_t curvature = 0;
		if (this->Previous() != nullptr) {
			SB(curvature, 0, 4, this->Previous()->direction);
			if (this->Previous()->Previous() != nullptr) SB(curvature, 4, 4, this->Previous()->Previous()->direction);
		}
		if (this->Next() != nullptr) {
			SB(curvature, 8, 4, this->Next()->direction);
			if (this->Next()->Next() != nullptr) SB(curvature, 12, 4, this->Next()->Next()->direction);
		}
		return curvature;
	}

	inline bool CheckVehicleCurvature() const {
		if (!(EXPECTED_TYPE == VEH_TRAIN || EXPECTED_TYPE == VEH_ROAD)) return false;
		if (likely(!HasBit(this->vcache.cached_veh_flags, VCF_IMAGE_CURVATURE))) return false;
		return this->vcache.cached_image_curvature != this->GetVehicleCurvature();
	};

public:
	inline void UpdateImageState(Direction current_direction, VehicleSpriteSeq &seq)
	{
		ClrBit(this->vcache.cached_veh_flags, VCF_IMAGE_REFRESH);
		_sprite_group_resolve_check_veh_check = true;
		if (EXPECTED_TYPE == VEH_TRAIN || EXPECTED_TYPE == VEH_ROAD) _sprite_group_resolve_check_veh_curvature_check = true;
		((T *)this)->T::GetImage(current_direction, EIT_ON_MAP, &seq);
		if (EXPECTED_TYPE == VEH_TRAIN || EXPECTED_TYPE == VEH_ROAD) {
			AssignBit(this->vcache.cached_veh_flags, VCF_IMAGE_REFRESH_NEXT, !_sprite_group_resolve_check_veh_check);
			if (unlikely(!_sprite_group_resolve_check_veh_curvature_check)) {
				SetBit(this->vcache.cached_veh_flags, VCF_IMAGE_CURVATURE);
				this->vcache.cached_image_curvature = this->GetVehicleCurvature();
			}
			_sprite_group_resolve_check_veh_curvature_check = false;
			this->cur_image_valid_dir = current_direction;
		} else {
			this->cur_image_valid_dir = _sprite_group_resolve_check_veh_check ? current_direction : INVALID_DIR;
		}
		_sprite_group_resolve_check_veh_check = false;
	}

	inline void UpdateImageStateUsingMapDirection(VehicleSpriteSeq &seq)
	{
		this->UpdateImageState(((T *)this)->GetMapImageDirection(), seq);
	}

private:
	inline void UpdateViewportNormalViewportMode(bool force_update, Point pt)
	{
		const Direction current_direction = ((T *)this)->GetMapImageDirection();
		if (this->cur_image_valid_dir != current_direction || this->CheckVehicleCurvature()) {
			VehicleSpriteSeq seq;
			this->UpdateImageState(current_direction, seq);
			if (force_update || this->sprite_seq != seq) {
				this->sprite_seq = seq;
				this->UpdateSpriteSeqBound();
				this->Vehicle::UpdateViewport(true);
			}
		} else {
			if ((EXPECTED_TYPE == VEH_TRAIN || EXPECTED_TYPE == VEH_ROAD) && HasBit(this->vcache.cached_veh_flags, VCF_IMAGE_REFRESH_NEXT)) {
				SetBit(this->vcache.cached_veh_flags, VCF_IMAGE_REFRESH);
			}
			if (force_update) {
				this->Vehicle::UpdateViewport(true);
			}
		}
	}

public:
	/**
	 * Update vehicle sprite- and position caches
	 * @param force_update Force updating the vehicle on the viewport.
	 * @param update_delta Also update the delta?
	 */
	inline void UpdateViewport(bool force_update, bool update_delta)
	{
		/* Skip updating sprites on dedicated servers without screen */
		if (IsHeadless()) return;

		/* Explicitly choose method to call to prevent vtable dereference -
		 * it gives ~3% runtime improvements in games with many vehicles */
		if (update_delta) ((T *)this)->T::UpdateDeltaXY();

		extern std::vector<Rect> _viewport_vehicle_normal_redraw_rects;
		extern std::vector<Rect> _viewport_vehicle_map_redraw_rects;

		Point pt = RemapCoords(this->x_pos + this->x_offs, this->y_pos + this->y_offs, this->z_pos);
		if (EXPECTED_TYPE >= VEH_COMPANY_END || IsPointInViewportVehicleRedrawArea(_viewport_vehicle_normal_redraw_rects, pt)) {
			UpdateViewportNormalViewportMode(force_update, pt);
			return;
		}

		bool always_update_viewport = false;

		if (EXPECTED_TYPE == VEH_SHIP && update_delta) {
			extern bool RecentreShipSpriteBounds(Vehicle *v);
			always_update_viewport = RecentreShipSpriteBounds(this);
		}

		SetBit(this->vcache.cached_veh_flags, VCF_IMAGE_REFRESH);

		if (force_update) {
			this->Vehicle::UpdateViewport(IsPointInViewportVehicleRedrawArea(_viewport_vehicle_map_redraw_rects, pt));
		} else if (always_update_viewport) {
			this->Vehicle::UpdateViewport(false);
		}
	}

	/**
	 * Returns an iterable ensemble of all valid vehicles of type T
	 * @param from index of the first vehicle to consider
	 * @return an iterable ensemble of all valid vehicles of type T
	 */
	static Pool::IterateWrapper<T> Iterate(size_t from = 0) { return Pool::IterateWrapper<T>(from); }

	/**
	 * Returns an iterable ensemble of all valid front vehicles (i.e. Previous() == nullptr) of type T
	 * @param from index of the first vehicle to consider
	 * @return an iterable ensemble of all valid front vehicles of type T
	 */
	static Pool::IterateWrapperFiltered<T, VehicleFrontOnlyFilter> IterateFrontOnly(size_t from = 0)
	{
		return Pool::IterateWrapperFiltered<T, VehicleFrontOnlyFilter>(from, VehicleFrontOnlyFilter{});
	}

private:
	static constexpr size_t GetRawIndex(size_t index) { return index; }
	template <typename S> requires std::is_base_of_v<PoolIDBase, S>
	static constexpr size_t GetRawIndex(const S &index) { return index.base(); }
};

/** Sentinel for an invalid coordinate. */
static const int32_t INVALID_COORD = 0x7fffffff;

inline void InvalidateVehicleTickCaches()
{
	extern bool _tick_caches_valid;
	_tick_caches_valid = false;
}

void ClearVehicleTickCaches();
void RemoveFromOtherVehicleTickCache(const Vehicle *v);
void UpdateAllVehiclesIsDrawn();

void ShiftVehicleDates(EconTime::DateDelta interval);

#endif /* VEHICLE_BASE_H */<|MERGE_RESOLUTION|>--- conflicted
+++ resolved
@@ -44,32 +44,6 @@
 };
 using VehStates = EnumBitSet<VehState, uint8_t>;
 
-<<<<<<< HEAD
-/** Bit numbers in #Vehicle::vehicle_flags. */
-enum VehicleFlags : uint8_t {
-	VF_LOADING_FINISHED         =  0, ///< Vehicle has finished loading.
-	VF_CARGO_UNLOADING          =  1, ///< Vehicle is unloading cargo.
-	VF_BUILT_AS_PROTOTYPE       =  2, ///< Vehicle is a prototype (accepted as exclusive preview).
-	VF_TIMETABLE_STARTED        =  3, ///< Whether the vehicle has started running on the timetable yet.
-	VF_AUTOFILL_TIMETABLE       =  4, ///< Whether the vehicle should fill in the timetable automatically.
-	VF_AUTOFILL_PRES_WAIT_TIME  =  5, ///< Whether non-destructive auto-fill should preserve waiting times
-	VF_STOP_LOADING             =  6, ///< Don't load anymore during the next load cycle.
-	VF_PATHFINDER_LOST          =  7, ///< Vehicle's pathfinder is lost.
-	VF_SERVINT_IS_CUSTOM        =  8, ///< Service interval is custom.
-	VF_SERVINT_IS_PERCENT       =  9, ///< Service interval is percent.
-	/* gap, above are common with upstream */
-	VF_SEPARATION_ACTIVE        = 11, ///< Whether timetable auto-separation is currently active
-	VF_SCHEDULED_DISPATCH       = 12, ///< Whether the vehicle should follow a timetabled dispatching schedule
-	VF_LAST_LOAD_ST_SEP         = 13, ///< Each vehicle of this chain has its last_loading_station and last_loading_tick fields set separately
-	VF_TIMETABLE_SEPARATION     = 14, ///< Whether timetable auto-separation is enabled
-	VF_AUTOMATE_TIMETABLE       = 15, ///< Whether the vehicle should manage the timetable automatically.
-	VF_HAVE_SLOT                = 16, ///< Vehicle has 1 or more slots
-	VF_COND_ORDER_WAIT          = 17, ///< Vehicle is waiting due to conditional order loop
-	VF_REPLACEMENT_PENDING      = 18, ///< Autoreplace or template replacement is pending, vehicle should visit the depot
-};
-
-=======
->>>>>>> a87b8043
 /** Bit numbers used to indicate which of the #NewGRFCache values are valid. */
 enum NewGRFCacheValidValues : uint8_t {
 	NCVV_POSITION_CONSIST_LENGTH   = 0, ///< This bit will be set if the NewGRF var 40 currently stored is valid.
@@ -412,8 +386,8 @@
 	uint8_t cargo_subtype = 0;                   ///< Used for livery refits (NewGRF variations)
 
 	StationID last_station_visited = StationID::Invalid(); ///< The last station we stopped at.
-	StationID last_loading_station = StationID::Invalid(); ///< Last station the vehicle has stopped at and could possibly leave from with any cargo loaded. (See VF_LAST_LOAD_ST_SEP).
-	StateTicks last_loading_tick{};              ///< Last tick (_state_ticks) the vehicle has stopped at a station and could possibly leave with any cargo loaded. (See VF_LAST_LOAD_ST_SEP).
+	StationID last_loading_station = StationID::Invalid(); ///< Last station the vehicle has stopped at and could possibly leave from with any cargo loaded. (See VehicleFlag::LastLoadStationSeparate).
+	StateTicks last_loading_tick{};              ///< Last tick (_state_ticks) the vehicle has stopped at a station and could possibly leave with any cargo loaded. (See VehicleFlag::LastLoadStationSeparate).
 
 	VehicleCargoList cargo{};                    ///< The cargo this vehicle is carrying
 	uint16_t cargo_cap = 0;                      ///< total capacity
@@ -833,7 +807,7 @@
 	/**
 	 * Clears this vehicle's separation status
 	 */
-	inline void ClearSeparation() { ClrBit(this->vehicle_flags, VF_SEPARATION_ACTIVE); }
+	inline void ClearSeparation() { this->vehicle_flags.Reset(VehicleFlag::SeparationActive); }
 
 	void AddToShared(Vehicle *shared_chain);
 	void RemoveFromShared();
@@ -930,9 +904,9 @@
 
 		this->current_loading_time = src->current_loading_time;
 
-		if (HasBit(src->vehicle_flags, VF_TIMETABLE_STARTED)) SetBit(this->vehicle_flags, VF_TIMETABLE_STARTED);
-		if (HasBit(src->vehicle_flags, VF_AUTOFILL_TIMETABLE)) SetBit(this->vehicle_flags, VF_AUTOFILL_TIMETABLE);
-		if (HasBit(src->vehicle_flags, VF_AUTOFILL_PRES_WAIT_TIME)) SetBit(this->vehicle_flags, VF_AUTOFILL_PRES_WAIT_TIME);
+		if (src->vehicle_flags.Test(VehicleFlag::TimetableStarted)) this->vehicle_flags.Set(VehicleFlag::TimetableStarted);
+		if (src->vehicle_flags.Test(VehicleFlag::AutofillTimetable)) this->vehicle_flags.Set(VehicleFlag::AutofillTimetable);
+		if (src->vehicle_flags.Test(VehicleFlag::AutofillPreserveWaitTime)) this->vehicle_flags.Set(VehicleFlag::AutofillPreserveWaitTime);
 
 		this->service_interval = src->service_interval;
 
