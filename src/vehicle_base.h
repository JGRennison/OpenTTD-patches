--- conflicted
+++ resolved
@@ -25,7 +25,7 @@
 #include "landscape.h"
 #include "network/network.h"
 #include "core/mem_func.hpp"
-#include "core/endian_type.hpp"
+#include "core/alignment.hpp"
 #include "sl/saveload_common.h"
 #include <list>
 #include <map>
@@ -44,8 +44,7 @@
 };
 
 /** Bit numbers in #Vehicle::vehicle_flags. */
-<<<<<<< HEAD
-enum VehicleFlags {
+enum VehicleFlags : uint8_t {
 	VF_LOADING_FINISHED         =  0, ///< Vehicle has finished loading.
 	VF_CARGO_UNLOADING          =  1, ///< Vehicle is unloading cargo.
 	VF_BUILT_AS_PROTOTYPE       =  2, ///< Vehicle is a prototype (accepted as exclusive preview).
@@ -65,19 +64,6 @@
 	VF_HAVE_SLOT                = 16, ///< Vehicle has 1 or more slots
 	VF_COND_ORDER_WAIT          = 17, ///< Vehicle is waiting due to conditional order loop
 	VF_REPLACEMENT_PENDING      = 18, ///< Autoreplace or template replacement is pending, vehicle should visit the depot
-=======
-enum VehicleFlags : uint8_t {
-	VF_LOADING_FINISHED,        ///< Vehicle has finished loading.
-	VF_CARGO_UNLOADING,         ///< Vehicle is unloading cargo.
-	VF_BUILT_AS_PROTOTYPE,      ///< Vehicle is a prototype (accepted as exclusive preview).
-	VF_TIMETABLE_STARTED,       ///< Whether the vehicle has started running on the timetable yet.
-	VF_AUTOFILL_TIMETABLE,      ///< Whether the vehicle should fill in the timetable automatically.
-	VF_AUTOFILL_PRES_WAIT_TIME, ///< Whether non-destructive auto-fill should preserve waiting times
-	VF_STOP_LOADING,            ///< Don't load anymore during the next load cycle.
-	VF_PATHFINDER_LOST,         ///< Vehicle's pathfinder is lost.
-	VF_SERVINT_IS_CUSTOM,       ///< Service interval is custom.
-	VF_SERVINT_IS_PERCENT,      ///< Service interval is percent.
->>>>>>> 6d1f56ce
 };
 
 /** Bit numbers used to indicate which of the #NewGRFCache values are valid. */
