/*
 * This file is part of OpenTTD.
 * OpenTTD is free software; you can redistribute it and/or modify it under the terms of the GNU General Public License as published by the Free Software Foundation, version 2.
 * OpenTTD is distributed in the hope that it will be useful, but WITHOUT ANY WARRANTY; without even the implied warranty of MERCHANTABILITY or FITNESS FOR A PARTICULAR PURPOSE.
 * See the GNU General Public License for more details. You should have received a copy of the GNU General Public License along with OpenTTD. If not, see <http://www.gnu.org/licenses/>.
 */

/** @file  vehicle_base.h Base class for all vehicles. */

#ifndef VEHICLE_BASE_H
#define VEHICLE_BASE_H

#include "track_type.h"
#include "command_type.h"
#include "order_base.h"
#include "cargopacket.h"
#include "texteff.hpp"
#include "engine_type.h"
#include "order_func.h"
#include "transport_type.h"
#include "group_type.h"
#include "timetable.h"
#include "base_consist.h"
#include "newgrf_cache_check.h"
#include "landscape.h"
#include "network/network.h"
#include "core/mem_func.hpp"
#include "core/endian_type.hpp"
#include "sl/saveload_common.h"
#include <list>
#include <map>
#include <vector>

CommandCost CmdRefitVehicle(TileIndex, DoCommandFlag, uint32_t, uint32_t, const char*);

/** Vehicle status bits in #Vehicle::vehstatus. */
enum VehStatus {
	VS_HIDDEN          = 0x01, ///< Vehicle is not visible.
	VS_STOPPED         = 0x02, ///< Vehicle is stopped by the player.
	VS_UNCLICKABLE     = 0x04, ///< Vehicle is not clickable by the user (shadow vehicles).
	VS_DEFPAL          = 0x08, ///< Use default vehicle palette. @see DoDrawVehicle
	VS_TRAIN_SLOWING   = 0x10, ///< Train is slowing down.
	VS_SHADOW          = 0x20, ///< Vehicle is a shadow vehicle.
	VS_AIRCRAFT_BROKEN = 0x40, ///< Aircraft is broken down.
	VS_CRASHED         = 0x80, ///< Vehicle is crashed.
};

/** Bit numbers in #Vehicle::vehicle_flags. */
enum VehicleFlags {
	VF_LOADING_FINISHED         =  0, ///< Vehicle has finished loading.
	VF_CARGO_UNLOADING          =  1, ///< Vehicle is unloading cargo.
	VF_BUILT_AS_PROTOTYPE       =  2, ///< Vehicle is a prototype (accepted as exclusive preview).
	VF_TIMETABLE_STARTED        =  3, ///< Whether the vehicle has started running on the timetable yet.
	VF_AUTOFILL_TIMETABLE       =  4, ///< Whether the vehicle should fill in the timetable automatically.
	VF_AUTOFILL_PRES_WAIT_TIME  =  5, ///< Whether non-destructive auto-fill should preserve waiting times
	VF_STOP_LOADING             =  6, ///< Don't load anymore during the next load cycle.
	VF_PATHFINDER_LOST          =  7, ///< Vehicle's pathfinder is lost.
	VF_SERVINT_IS_CUSTOM        =  8, ///< Service interval is custom.
	VF_SERVINT_IS_PERCENT       =  9, ///< Service interval is percent.
	/* gap, above are common with upstream */
	VF_SEPARATION_ACTIVE        = 11, ///< Whether timetable auto-separation is currently active
	VF_SCHEDULED_DISPATCH       = 12, ///< Whether the vehicle should follow a timetabled dispatching schedule
	VF_LAST_LOAD_ST_SEP         = 13, ///< Each vehicle of this chain has its last_loading_station and last_loading_tick fields set separately
	VF_TIMETABLE_SEPARATION     = 14, ///< Whether timetable auto-separation is enabled
	VF_AUTOMATE_TIMETABLE       = 15, ///< Whether the vehicle should manage the timetable automatically.
	VF_HAVE_SLOT                = 16, ///< Vehicle has 1 or more slots
	VF_COND_ORDER_WAIT          = 17, ///< Vehicle is waiting due to conditional order loop
	VF_REPLACEMENT_PENDING      = 18, ///< Autoreplace or template replacement is pending, vehicle should visit the depot
};

/** Bit numbers used to indicate which of the #NewGRFCache values are valid. */
enum NewGRFCacheValidValues {
	NCVV_POSITION_CONSIST_LENGTH   = 0, ///< This bit will be set if the NewGRF var 40 currently stored is valid.
	NCVV_POSITION_SAME_ID_LENGTH   = 1, ///< This bit will be set if the NewGRF var 41 currently stored is valid.
	NCVV_CONSIST_CARGO_INFORMATION = 2, ///< This bit will be set if the NewGRF var 42 currently stored is valid.
	NCVV_COMPANY_INFORMATION       = 3, ///< This bit will be set if the NewGRF var 43 currently stored is valid.
	NCVV_POSITION_IN_VEHICLE       = 4, ///< This bit will be set if the NewGRF var 4D currently stored is valid.
	NCVV_CONSIST_CARGO_INFORMATION_UD = 5, ///< This bit will be set if the uppermost byte of NewGRF var 42 currently stored is valid.
	NCVV_END,                           ///< End of the bits.
};

/** Cached often queried (NewGRF) values */
struct NewGRFCache {
	/* Values calculated when they are requested for the first time after invalidating the NewGRF cache. */
	uint32_t position_consist_length;   ///< Cache for NewGRF var 40.
	uint32_t position_same_id_length;   ///< Cache for NewGRF var 41.
	uint32_t consist_cargo_information; ///< Cache for NewGRF var 42. (Note: The cargotype is untranslated in the cache because the accessing GRF is yet unknown.)
	uint32_t company_information;       ///< Cache for NewGRF var 43.
	uint32_t position_in_vehicle;       ///< Cache for NewGRF var 4D.
	NO_UNIQUE_ADDRESS uint8_t cache_valid; ///< Bitset that indicates which cache values are valid.

	bool operator==(const NewGRFCache&) const = default;
};

/** Meaning of the various bits of the visual effect. */
enum VisualEffect {
	VE_OFFSET_START        = 0, ///< First bit that contains the offset (0 = front, 8 = centre, 15 = rear)
	VE_OFFSET_COUNT        = 4, ///< Number of bits used for the offset
	VE_OFFSET_CENTRE       = 8, ///< Value of offset corresponding to a position above the centre of the vehicle

	VE_TYPE_START          = 4, ///< First bit used for the type of effect
	VE_TYPE_COUNT          = 2, ///< Number of bits used for the effect type
	VE_TYPE_DEFAULT        = 0, ///< Use default from engine class
	VE_TYPE_STEAM          = 1, ///< Steam plumes
	VE_TYPE_DIESEL         = 2, ///< Diesel fumes
	VE_TYPE_ELECTRIC       = 3, ///< Electric sparks

	VE_DISABLE_EFFECT      = 6, ///< Flag to disable visual effect
	VE_ADVANCED_EFFECT     = VE_DISABLE_EFFECT, ///< Flag for advanced effects
	VE_DISABLE_WAGON_POWER = 7, ///< Flag to disable wagon power

	VE_DEFAULT = 0xFF,          ///< Default value to indicate that visual effect should be based on engine class
};

/** Models for spawning visual effects. */
enum VisualEffectSpawnModel {
	VESM_NONE              = 0, ///< No visual effect
	VESM_STEAM,                 ///< Steam model
	VESM_DIESEL,                ///< Diesel model
	VESM_ELECTRIC,              ///< Electric model

	VESM_END
};

/**
 * Enum to handle ground vehicle subtypes.
 * This is defined here instead of at #GroundVehicle because some common function require access to these flags.
 * Do not access it directly unless you have to. Use the subtype access functions.
 */
enum GroundVehicleSubtypeFlags {
	GVSF_FRONT            = 0, ///< Leading engine of a consist.
	GVSF_ARTICULATED_PART = 1, ///< Articulated part of an engine.
	GVSF_WAGON            = 2, ///< Wagon (not used for road vehicles).
	GVSF_ENGINE           = 3, ///< Engine that can be front engine, but might be placed behind another engine (not used for road vehicles).
	GVSF_FREE_WAGON       = 4, ///< First in a wagon chain (in depot) (not used for road vehicles).
	GVSF_MULTIHEADED      = 5, ///< Engine is multiheaded (not used for road vehicles).
	GVSF_VIRTUAL          = 6, ///< Used for virtual trains during template design, it is needed to skip checks for tile or depot status
};

/**
 * Enum to handle vehicle cache flags.
 */
enum VehicleCacheFlags {
	VCF_LAST_VISUAL_EFFECT      = 0, ///< Last vehicle in the consist with a visual effect.
	VCF_GV_ZERO_SLOPE_RESIST    = 1, ///< GroundVehicle: Consist has zero slope resistance (valid only for the first engine), may be false negative.
	VCF_IS_DRAWN                = 2, ///< Vehicle is currently drawn
	VCF_REDRAW_ON_TRIGGER       = 3, ///< Clear cur_image_valid_dir on changes to waiting_triggers (valid only for the first engine)
	VCF_REDRAW_ON_SPEED_CHANGE  = 4, ///< Clear cur_image_valid_dir on changes to cur_speed (ground vehicles) or aircraft movement state (aircraft) (valid only for the first engine)
	VCF_IMAGE_REFRESH           = 5, ///< Image should be refreshed before drawing
	VCF_IMAGE_REFRESH_NEXT      = 6, ///< Set VCF_IMAGE_REFRESH in next UpdateViewport call, if the image is not updated there
	VCF_IMAGE_CURVATURE         = 7, ///< Image should be refreshed if cached curvature in cached_image_curvature no longer matches curvature of neighbours
};

/** Cached often queried values common to all vehicles. */
struct VehicleCache {
	uint16_t cached_max_speed;        ///< Maximum speed of the consist (minimum of the max speed of all vehicles in the consist).
	uint16_t cached_cargo_age_period; ///< Number of ticks before carried cargo is aged.
	uint16_t cached_image_curvature;  ///< Cached neighbour curvature, see: VCF_IMAGE_CURVATURE

<<<<<<< HEAD
	byte cached_vis_effect;  ///< Visual effect to show (see #VisualEffect)
	byte cached_veh_flags;   ///< Vehicle cache flags (see #VehicleCacheFlags)
=======
	uint8_t cached_vis_effect;  ///< Visual effect to show (see #VisualEffect)
>>>>>>> 6c5a8f55
};

/** Sprite sequence for a vehicle part. */
struct VehicleSpriteSeq {
/* Reduce the size of struct Vehicle in dedicated builds */
#if defined(DEDICATED)
	PalSpriteID seq[1];
#else
	PalSpriteID seq[8];
#endif
	uint count;

	bool operator==(const VehicleSpriteSeq &other) const
	{
		return this->count == other.count && MemCmpT<PalSpriteID>(this->seq, other.seq, this->count) == 0;
	}

	bool operator!=(const VehicleSpriteSeq &other) const
	{
		return !this->operator==(other);
	}

	/**
	 * Check whether the sequence contains any sprites.
	 */
	bool IsValid() const
	{
		return this->count != 0;
	}

	/**
	 * Clear all information.
	 */
	void Clear()
	{
		this->count = 0;
	}

	/**
	 * Assign a single sprite to the sequence.
	 */
	void Set(SpriteID sprite)
	{
		this->count = 1;
		this->seq[0].sprite = sprite;
		this->seq[0].pal = 0;
	}

	/**
	 * Copy data from another sprite sequence, while dropping all recolouring information.
	 */
	void CopyWithoutPalette(const VehicleSpriteSeq &src)
	{
		this->count = src.count;
		for (uint i = 0; i < src.count; ++i) {
			this->seq[i].sprite = src.seq[i].sprite;
			this->seq[i].pal = 0;
		}
	}

	Rect16 GetBounds() const;
	void Draw(int x, int y, PaletteID default_pal, bool force_pal) const;
};

enum PendingSpeedRestrictionChangeFlags {
	PSRCF_DIAGONAL                    = 0,
};

struct PendingSpeedRestrictionChange {
	uint16_t distance;
	uint16_t new_speed;
	uint16_t prev_speed;
	uint16_t flags;
};

/** A vehicle pool for a little over 1 million vehicles. */
#if OTTD_UPPER_TAGGED_PTR
struct VehiclePoolOps {
	using Tptr = uintptr_t;
	using Tparam_type = VehicleType;

	static inline Vehicle *GetPtr(uintptr_t ptr) {
		return reinterpret_cast<Vehicle *>(ptr & ((static_cast<uintptr_t>(1) << 60) - 1)); // GB can't be used here because its return type is limited to 32 bits
	}

	static inline uintptr_t PutPtr(Vehicle *v, VehicleType vtype)
	{
		uintptr_t ptr = reinterpret_cast<uintptr_t>(v);
		SB(ptr, 60, 3, vtype & 7);
		return ptr;
	}

	static constexpr uintptr_t NullValue() { return 0; }
	static constexpr VehicleType DefaultItemParam() { return VEH_INVALID; }

	static constexpr VehicleType GetVehicleType(uintptr_t ptr) { return static_cast<VehicleType>(GB(ptr, 60, 3)); }
	static constexpr bool IsNonFrontVehiclePtr(uintptr_t ptr) { return HasBit(ptr, 63); }

	static constexpr void SetIsNonFrontVehiclePtr(uintptr_t &ptr, bool non_front) { SB(ptr, 63, 1, non_front ? 1 : 0); }
};

typedef Pool<Vehicle, VehicleID, 512, 0xFF000, PT_NORMAL, false, true, VehiclePoolOps> VehiclePool;
#else
typedef Pool<Vehicle, VehicleID, 512, 0xFF000> VehiclePool;
#endif

extern VehiclePool _vehicle_pool;

/* Some declarations of functions, so we can make them friendly */
struct GroundVehicleCache;
extern SaveLoadTable GetVehicleDescription(VehicleType vt);
struct LoadgameState;
extern bool LoadOldVehicle(LoadgameState *ls, int num);
extern void FixOldVehicles();

struct GRFFile;

namespace upstream_sl {
	class SlVehicleCommon;
	class SlVehicleDisaster;
}

/**
 * Structure to return information about the closest depot location,
 * and whether it could be found.
 */
struct ClosestDepot {
	TileIndex location;
	DestinationID destination; ///< The DestinationID as used for orders.
	bool reverse;
	bool found;

	ClosestDepot() :
		location(INVALID_TILE), destination(0), reverse(false), found(false) {}

	ClosestDepot(TileIndex location, DestinationID destination, bool reverse = false) :
		location(location), destination(destination), reverse(reverse), found(true) {}
};

struct VehicleUnbunchState {
	StateTicks depot_unbunching_last_departure = INVALID_STATE_TICKS; ///< When the vehicle last left its unbunching depot.
	StateTicks depot_unbunching_next_departure = INVALID_STATE_TICKS; ///< When the vehicle will next try to leave its unbunching depot.
	Ticks round_trip_time = 0;                                        ///< How many ticks for a single circumnavigation of the orders.
};

/** %Vehicle data structure. */
struct Vehicle : VehiclePool::PoolItem<&_vehicle_pool>, BaseVehicle, BaseConsist {
	/* These are here for structure packing purposes */

	CargoID cargo_type;                 ///< type of cargo this vehicle is carrying
	EngineID engine_type;               ///< The type of engine used for this vehicle.
	TileIndex tile;                     ///< Current tile index

private:
	Vehicle *next;                      ///< pointer to the next vehicle in the chain
	Vehicle *previous;                  ///< NOSAVE: pointer to the previous vehicle in the chain
	Vehicle *first;                     ///< NOSAVE: pointer to the first vehicle in the chain

	Vehicle *next_shared;               ///< pointer to the next vehicle that shares the order
	Vehicle *previous_shared;           ///< NOSAVE: pointer to the previous vehicle in the shared order chain

public:
	friend SaveLoadTable GetVehicleDescription(VehicleType vt); ///< So we can use private/protected variables in the saveload code
	friend void FixOldVehicles();
	friend void AfterLoadVehicles(bool part_of_load);           ///< So we can set the #previous and #first pointers while loading
	friend bool LoadOldVehicle(LoadgameState *ls, int num);     ///< So we can set the proper next pointer while loading

	friend upstream_sl::SlVehicleCommon;
	friend upstream_sl::SlVehicleDisaster;

	static void PreCleanPool();

	Money profit_this_year;             ///< Profit this year << 8, low 8 bits are fract
	Money profit_last_year;             ///< Profit last year << 8, low 8 bits are fract
	Money profit_lifetime;              ///< Profit lifetime << 8, low 8 bits are fract
	Money value;                        ///< Value of the vehicle

	CargoPayment *cargo_payment;        ///< The cargo payment we're currently in

	/**
	 * Heading for this tile.
	 * For airports and train stations this tile does not necessarily belong to the destination station,
	 * but it can be used for heuristic purposes to estimate the distance.
	 */
	TileIndex dest_tile;

	/* Used for timetabling. */
	uint32_t current_loading_time;      ///< How long loading took. Less than current_order_time if vehicle is early.

	Rect coord;                         ///< NOSAVE: Graphical bounding box of the vehicle, i.e. what to redraw on moves.

	Vehicle *hash_viewport_next;        ///< NOSAVE: Next vehicle in the visual location hash.
	Vehicle **hash_viewport_prev;       ///< NOSAVE: Previous vehicle in the visual location hash.

	Vehicle *hash_tile_next;            ///< NOSAVE: Next vehicle in the tile location hash.
	Vehicle *hash_tile_prev;            ///< NOSAVE: Previous vehicle in the tile location hash.
	TileIndex hash_tile_current = INVALID_TILE; ///< NOSAVE: current tile used for tile location hash.

	byte breakdown_severity;            ///< severity of the breakdown. Note that lower means more severe
	byte breakdown_type;                ///< Type of breakdown
	byte breakdown_chance_factor;       ///< Improved breakdowns: current multiplier for breakdown_chance * 128, used for head vehicle only
	Owner owner;                        ///< Which company owns the vehicle?

	SpriteID colourmap;                 ///< NOSAVE: cached colour mapping

	/* Related to age and service time */
<<<<<<< HEAD
	CalTime::Year build_year;           ///< Year the vehicle has been built.
	DateDelta age;                      ///< Age in days
	DateDelta economy_age;              ///< Age in economy days.
	DateDelta max_age;                  ///< Maximum age
	EconTime::Date date_of_last_service;       ///< Last date the vehicle had a service at a depot.
	CalTime::Date date_of_last_service_newgrf; ///< Last date the vehicle had a service at a depot, unchanged by the date cheat to protect against unsafe NewGRF behavior.
	uint16_t reliability;               ///< Reliability.
	uint16_t reliability_spd_dec;       ///< Reliability decrease speed.
	byte breakdown_ctr;                 ///< Counter for managing breakdown events. @see Vehicle::HandleBreakdown
	byte breakdown_delay;               ///< Counter for managing breakdown length.
	byte breakdowns_since_last_service; ///< Counter for the amount of breakdowns.
	byte breakdown_chance;              ///< Current chance of breakdowns.
=======
	TimerGameCalendar::Year build_year;           ///< Year the vehicle has been built.
	TimerGameCalendar::Date age;                  ///< Age in calendar days.
	TimerGameEconomy::Date economy_age;           ///< Age in economy days.
	TimerGameCalendar::Date max_age;              ///< Maximum age
	TimerGameEconomy::Date date_of_last_service; ///< Last economy date the vehicle had a service at a depot.
	TimerGameCalendar::Date date_of_last_service_newgrf; ///< Last calendar date the vehicle had a service at a depot, unchanged by the date cheat to protect against unsafe NewGRF behavior.
	uint16_t reliability;                 ///< Reliability.
	uint16_t reliability_spd_dec;         ///< Reliability decrease speed.
	uint8_t breakdown_ctr;                 ///< Counter for managing breakdown events. @see Vehicle::HandleBreakdown
	uint8_t breakdown_delay;               ///< Counter for managing breakdown length.
	uint8_t breakdowns_since_last_service; ///< Counter for the amount of breakdowns.
	uint8_t breakdown_chance;              ///< Current chance of breakdowns.
>>>>>>> 6c5a8f55

	int32_t x_pos;                      ///< x coordinate.
	int32_t y_pos;                      ///< y coordinate.
	int32_t z_pos;                      ///< z coordinate.
	Direction direction;                ///< facing

	/**
	 * currently displayed sprite index
	 * 0xfd == custom sprite, 0xfe == custom second head sprite
	 * 0xff == reserved for another custom sprite
	 */
<<<<<<< HEAD
	byte spritenum;
	UnitID unitnumber;                  ///< unit number, for display purposes only
	VehicleSpriteSeq sprite_seq;        ///< Vehicle appearance.
	Rect16 sprite_seq_bounds;
	byte x_extent;                      ///< x-extent of vehicle bounding box
	byte y_extent;                      ///< y-extent of vehicle bounding box
	byte z_extent;                      ///< z-extent of vehicle bounding box
	int8_t x_bb_offs;                   ///< x offset of vehicle bounding box
	int8_t y_bb_offs;                   ///< y offset of vehicle bounding box
	int8_t x_offs;                      ///< x offset for vehicle sprite
	int8_t y_offs;                      ///< y offset for vehicle sprite
=======
	uint8_t spritenum;
	uint8_t x_extent;                      ///< x-extent of vehicle bounding box
	uint8_t y_extent;                      ///< y-extent of vehicle bounding box
	uint8_t z_extent;                      ///< z-extent of vehicle bounding box
	int8_t x_bb_offs;                     ///< x offset of vehicle bounding box
	int8_t y_bb_offs;                     ///< y offset of vehicle bounding box
	int8_t x_offs;                        ///< x offset for vehicle sprite
	int8_t y_offs;                        ///< y offset for vehicle sprite
	EngineID engine_type;               ///< The type of engine used for this vehicle.
>>>>>>> 6c5a8f55

	byte progress;                      ///< The percentage (if divided by 256) this vehicle already crossed the tile unit.
	TextEffectID fill_percent_te_id;    ///< a text-effect id to a loading indicator object
	uint16_t load_unload_ticks;         ///< Ticks to wait before starting next cycle.

<<<<<<< HEAD
	uint16_t cur_speed;                 ///< current speed
	byte subspeed;                      ///< fractional speed
	byte acceleration;                  ///< used by train & aircraft

	uint32_t motion_counter;            ///< counter to occasionally play a vehicle sound. (Also used as virtual train client ID).

	uint16_t random_bits;               ///< Bits used for randomized variational spritegroups.
	byte waiting_triggers;              ///< Triggers to be yet matched before rerandomizing the random bits.
=======
	uint16_t cur_speed;                   ///< current speed
	uint8_t subspeed;                      ///< fractional speed
	uint8_t acceleration;                  ///< used by train & aircraft
	uint32_t motion_counter;              ///< counter to occasionally play a vehicle sound.
	uint8_t progress;                      ///< The percentage (if divided by 256) this vehicle already crossed the tile unit.

	uint16_t random_bits; ///< Bits used for randomized variational spritegroups.
	uint8_t waiting_triggers;              ///< Triggers to be yet matched before rerandomizing the random bits.
>>>>>>> 6c5a8f55

	byte cargo_subtype;                 ///< Used for livery refits (NewGRF variations)

	StationID last_station_visited;     ///< The last station we stopped at.
	StationID last_loading_station;     ///< Last station the vehicle has stopped at and could possibly leave from with any cargo loaded. (See VF_LAST_LOAD_ST_SEP).
	StateTicks last_loading_tick;       ///< Last tick (_state_ticks) the vehicle has stopped at a station and could possibly leave with any cargo loaded. (See VF_LAST_LOAD_ST_SEP).

<<<<<<< HEAD
=======
	CargoID cargo_type;                 ///< type of cargo this vehicle is carrying
	uint8_t cargo_subtype;                 ///< Used for livery refits (NewGRF variations)
	uint16_t cargo_cap;                   ///< total capacity
	uint16_t refit_cap;                   ///< Capacity left over from before last refit.
>>>>>>> 6c5a8f55
	VehicleCargoList cargo;             ///< The cargo this vehicle is carrying
	uint16_t cargo_cap;                 ///< total capacity
	uint16_t refit_cap;                 ///< Capacity left over from before last refit.
	uint16_t cargo_age_counter;         ///< Ticks till cargo is aged next.
	int8_t trip_occupancy;              ///< NOSAVE: Occupancy of vehicle of the current trip (updated after leaving a station).

<<<<<<< HEAD
	byte day_counter;                   ///< Increased by one for each day
	byte tick_counter;                  ///< Increased by one for each tick
	uint8_t order_occupancy_average;    ///< NOSAVE: order occupancy average. 0 = invalid, 1 = n/a, 16-116 = 0-100%
	uint16_t running_ticks;             ///< Number of ticks this vehicle was not stopped this day

	byte vehstatus;                     ///< Status
	byte subtype;                       ///< subtype (Filled with values from #AircraftSubType/#DisasterSubType/#EffectVehicleType/#GroundVehicleSubtypeFlags)
	GroupID group_id;                   ///< Index of group Pool array

=======
	uint8_t day_counter;                   ///< Increased by one for each day
	uint8_t tick_counter;                  ///< Increased by one for each tick
	uint8_t running_ticks;                 ///< Number of ticks this vehicle was not stopped this day

	uint8_t vehstatus;                     ///< Status
>>>>>>> 6c5a8f55
	Order current_order;                ///< The current order (+ status, like: loading)

	union {
		OrderList *orders;              ///< Pointer to the order list for this vehicle
		Order *old_orders;              ///< Only used during conversion of old save games
	};

<<<<<<< HEAD
	NO_UNIQUE_ADDRESS NewGRFCache grf_cache; ///< Cache of often used calculated NewGRF values
	Direction cur_image_valid_dir;      ///< NOSAVE: direction for which cur_image does not need to be regenerated on the next tick
=======
	uint16_t load_unload_ticks;           ///< Ticks to wait before starting next cycle.
	GroupID group_id;                   ///< Index of group Pool array
	uint8_t subtype;                       ///< subtype (Filled with values from #AircraftSubType/#DisasterSubType/#EffectVehicleType/#GroundVehicleSubtypeFlags)
>>>>>>> 6c5a8f55

	VehicleCache vcache;                ///< Cache of often used vehicle values.

	std::unique_ptr<VehicleUnbunchState> unbunch_state;

	/**
	 * Calculates the weight value that this vehicle will have when fully loaded with its current cargo.
	 * @return Weight value in tonnes.
	 */
	virtual uint16_t GetMaxWeight() const
	{
		return 0;
	}

	Vehicle(VehicleType type = VEH_INVALID);

	void PreDestructor();
	/** We want to 'destruct' the right class. */
	virtual ~Vehicle();

	CargoTypes GetLastLoadingStationValidCargoMask() const;

	void BeginLoading();
	void CancelReservation(StationID next, Station *st);
	void LeaveStation();
	void AdvanceLoadingInStation();

	GroundVehicleCache *GetGroundVehicleCache();
	const GroundVehicleCache *GetGroundVehicleCache() const;

	uint16_t &GetGroundVehicleFlags();
	const uint16_t &GetGroundVehicleFlags() const;

	void DeleteUnreachedImplicitOrders();

	void HandleLoading(bool mode = false);

	void HandleWaiting(bool stop_waiting, bool process_orders = false);

	/**
	 * Marks the vehicles to be redrawn and updates cached variables
	 *
	 * This method marks the area of the vehicle on the screen as dirty.
	 * It can be use to repaint the vehicle.
	 *
	 * @ingroup dirty
	 */
	virtual void MarkDirty() {}

	/**
	 * Updates the x and y offsets and the size of the sprite used
	 * for this vehicle.
	 */
	virtual void UpdateDeltaXY() {}

	/**
	 * Determines the effective direction-specific vehicle movement speed.
	 *
	 * This method belongs to the old vehicle movement method:
	 * A vehicle moves a step every 256 progress units.
	 * The vehicle speed is scaled by 3/4 when moving in X or Y direction due to the longer distance.
	 *
	 * However, this method is slightly wrong in corners, as the leftover progress is not scaled correctly
	 * when changing movement direction. #GetAdvanceSpeed() and #GetAdvanceDistance() are better wrt. this.
	 *
	 * @param speed Direction-independent unscaled speed.
	 * @return speed scaled by movement direction. 256 units are required for each movement step.
	 */
	inline uint GetOldAdvanceSpeed(uint speed)
	{
		return (this->direction & 1) ? speed : speed * 3 / 4;
	}

	/**
	 * Determines the effective vehicle movement speed.
	 *
	 * Together with #GetAdvanceDistance() this function is a replacement for #GetOldAdvanceSpeed().
	 *
	 * A vehicle progresses independent of it's movement direction.
	 * However different amounts of "progress" are needed for moving a step in a specific direction.
	 * That way the leftover progress does not need any adaption when changing movement direction.
	 *
	 * @param speed Direction-independent unscaled speed.
	 * @return speed, scaled to match #GetAdvanceDistance().
	 */
	static inline uint GetAdvanceSpeed(uint speed)
	{
		return speed * 3 / 4;
	}

	/**
	 * Determines the vehicle "progress" needed for moving a step.
	 *
	 * Together with #GetAdvanceSpeed() this function is a replacement for #GetOldAdvanceSpeed().
	 *
	 * @return distance to drive for a movement step on the map.
	 */
	inline uint GetAdvanceDistance()
	{
		return (this->direction & 1) ? 192 : 256;
	}

	/**
	 * Sets the expense type associated to this vehicle type
	 * @param income whether this is income or (running) expenses of the vehicle
	 */
	virtual ExpensesType GetExpenseType([[maybe_unused]] bool income) const { return EXPENSES_OTHER; }

	/**
	 * Play the sound associated with leaving the station
	 * @param force Should we play the sound even if sound effects are muted? (horn hotkey)
	 */
	virtual void PlayLeaveStationSound([[maybe_unused]] bool force = false) const {}

	/**
	 * Whether this is the primary vehicle in the chain.
	 */
	virtual bool IsPrimaryVehicle() const { return false; }

	const Engine *GetEngine() const;

	/**
	 * Gets the sprite to show for the given direction
	 * @param direction the direction the vehicle is facing
	 * @param[out] result Vehicle sprite sequence.
	 */
	virtual void GetImage([[maybe_unused]] Direction direction, [[maybe_unused]] EngineImageType image_type, [[maybe_unused]] VehicleSpriteSeq *result) const { result->Clear(); }

	Direction GetMapImageDirection() const { return this->direction; }

	const GRFFile *GetGRF() const;
	uint32_t GetGRFID() const;

	/**
	 * Invalidates cached NewGRF variables
	 * @see InvalidateNewGRFCacheOfChain
	 */
	inline void InvalidateNewGRFCache()
	{
		this->grf_cache.cache_valid = 0;
	}

	/**
	 * Invalidates cached NewGRF variables of all vehicles in the chain (after the current vehicle)
	 * @see InvalidateNewGRFCache
	 */
	inline void InvalidateNewGRFCacheOfChain()
	{
		for (Vehicle *u = this; u != nullptr; u = u->Next()) {
			u->InvalidateNewGRFCache();
		}
	}

	/**
	 * Invalidates cached image
	 * @see InvalidateNewGRFCacheOfChain
	 */
	inline void InvalidateImageCache()
	{
		this->cur_image_valid_dir = INVALID_DIR;
	}

	/**
	 * Invalidates cached image of all vehicles in the chain (after the current vehicle)
	 * @see InvalidateImageCache
	 */
	inline void InvalidateImageCacheOfChain()
	{
		ClrBit(this->vcache.cached_veh_flags, VCF_REDRAW_ON_SPEED_CHANGE);
		ClrBit(this->vcache.cached_veh_flags, VCF_REDRAW_ON_TRIGGER);
		ClrBit(this->vcache.cached_veh_flags, VCF_IMAGE_CURVATURE);
		for (Vehicle *u = this; u != nullptr; u = u->Next()) {
			u->InvalidateImageCache();
		}
	}

	/**
	 * Check if the vehicle is a ground vehicle.
	 * @return True iff the vehicle is a train or a road vehicle.
	 */
	debug_inline bool IsGroundVehicle() const
	{
		return this->type == VEH_TRAIN || this->type == VEH_ROAD;
	}

	/**
	 * Check if the vehicle type supports articulation.
	 * @return True iff the vehicle is a train, road vehicle or ship.
	 */
	debug_inline bool IsArticulatedCallbackVehicleType() const
	{
		return this->type == VEH_TRAIN || this->type == VEH_ROAD || this->type == VEH_SHIP;
	}

	/**
	 * Gets the speed in km-ish/h that can be sent into SetDParam for string processing.
	 * @return the vehicle's speed
	 */
	virtual int GetDisplaySpeed() const { return 0; }

	/**
	 * Gets the maximum speed in km-ish/h that can be sent into SetDParam for string processing.
	 * @return the vehicle's maximum speed
	 */
	virtual int GetDisplayMaxSpeed() const { return 0; }

	/**
	 * Calculates the maximum speed of the vehicle under its current conditions.
	 * @return Current maximum speed in native units.
	 */
	virtual int GetCurrentMaxSpeed() const { return 0; }

	/**
	 * Gets the running cost of a vehicle
	 * @return the vehicle's running cost
	 */
	virtual Money GetRunningCost() const { return 0; }

	/**
	 * Check whether the vehicle is in the depot.
	 * @return true if and only if the vehicle is in the depot.
	 */
	virtual bool IsInDepot() const { return false; }

	/**
	 * Check whether the whole vehicle chain is in the depot.
	 * @return true if and only if the whole chain is in the depot.
	 */
	virtual bool IsChainInDepot() const { return this->IsInDepot(); }

	/**
	 * Check whether the vehicle is in the depot *and* stopped.
	 * @return true if and only if the vehicle is in the depot and stopped.
	 */
	bool IsStoppedInDepot() const
	{
		assert(this == this->First());
		/* Free wagons have no VS_STOPPED state */
		if (this->IsPrimaryVehicle() && !(this->vehstatus & VS_STOPPED)) return false;
		return this->IsChainInDepot();
	}

	bool IsWaitingInDepot() const {
		assert(this == this->First());
		return this->current_order.IsType(OT_WAITING) && this->IsChainInDepot();
	}

	/**
	 * Calls the tick handler of the vehicle
	 * @return is this vehicle still valid?
	 */
	virtual bool Tick() { return true; };

	/**
	 * Calls the new day handler of the vehicle
	 */
	virtual void OnNewDay() {};

	/**
	 * Calls the periodic handler of the vehicle
	 * OnPeriodic is decoupled from OnNewDay at day lengths >= 8
	 */
	virtual void OnPeriodic() {};

	/**
	 * Crash the (whole) vehicle chain.
	 * @param flooded whether the cause of the crash is flooding or not.
	 * @return the number of lost souls.
	 */
	virtual uint Crash(bool flooded = false);

	/**
	 * Returns the Trackdir on which the vehicle is currently located.
	 * Works for trains and ships.
	 * Currently works only sortof for road vehicles, since they have a fuzzy
	 * concept of being "on" a trackdir. Dunno really what it returns for a road
	 * vehicle that is halfway a tile, never really understood that part. For road
	 * vehicles that are at the beginning or end of the tile, should just return
	 * the diagonal trackdir on which they are driving. I _think_.
	 * For other vehicles types, or vehicles with no clear trackdir (such as those
	 * in depots), returns 0xFF.
	 * @return the trackdir of the vehicle
	 */
	virtual Trackdir GetVehicleTrackdir() const { return INVALID_TRACKDIR; }

	Money GetDisplayRunningCost() const;

	/**
	 * Gets the profit vehicle had this year. It can be sent into SetDParam for string processing.
	 * @return the vehicle's profit this year
	 */
	Money GetDisplayProfitThisYear() const { return (this->profit_this_year >> 8); }

	/**
	 * Gets the profit vehicle had last year. It can be sent into SetDParam for string processing.
	 * @return the vehicle's profit last year
	 */
	Money GetDisplayProfitLastYear() const { return (this->profit_last_year >> 8); }

	/**
	 * Gets the lifetime profit of vehicle. It can be sent into SetDParam for string processing.
	 * @return the vehicle's lifetime profit
	 */
	Money GetDisplayProfitLifetime() const { return ((this->profit_lifetime + this->profit_this_year) >> 8); }

	void SetNext(Vehicle *next);
	inline void SetFirst(Vehicle *f) { this->first = f; }

	/**
	 * Get the next vehicle of this vehicle.
	 * @note articulated parts are also counted as vehicles.
	 * @return the next vehicle or nullptr when there isn't a next vehicle.
	 */
	inline Vehicle *Next() const { return this->next; }

	/**
	 * Get the previous vehicle of this vehicle.
	 * @note articulated parts are also counted as vehicles.
	 * @return the previous vehicle or nullptr when there isn't a previous vehicle.
	 */
	inline Vehicle *Previous() const { return this->previous; }

	/**
	 * Get the first vehicle of this vehicle chain.
	 * @return the first vehicle of the chain.
	 */
	inline Vehicle *First() const { return this->first; }

	/**
	 * Get the last vehicle of this vehicle chain.
	 * @return the last vehicle of the chain.
	 */
	inline Vehicle *Last()
	{
		Vehicle *v = this;
		while (v->Next() != nullptr) v = v->Next();
		return v;
	}

	/**
	 * Get the last vehicle of this vehicle chain.
	 * @return the last vehicle of the chain.
	 */
	inline const Vehicle *Last() const
	{
		const Vehicle *v = this;
		while (v->Next() != nullptr) v = v->Next();
		return v;
	}

	/**
	 * Get the vehicle at offset \a n of this vehicle chain.
	 * @param n Offset from the current vehicle.
	 * @return The new vehicle or nullptr if the offset is out-of-bounds.
	 */
	inline Vehicle *Move(int n)
	{
		Vehicle *v = this;
		if (n < 0) {
			for (int i = 0; i != n && v != nullptr; i--) v = v->Previous();
		} else {
			for (int i = 0; i != n && v != nullptr; i++) v = v->Next();
		}
		return v;
	}

	/**
	 * Get the vehicle at offset \a n of this vehicle chain.
	 * @param n Offset from the current vehicle.
	 * @return The new vehicle or nullptr if the offset is out-of-bounds.
	 */
	inline const Vehicle *Move(int n) const
	{
		const Vehicle *v = this;
		if (n < 0) {
			for (int i = 0; i != n && v != nullptr; i--) v = v->Previous();
		} else {
			for (int i = 0; i != n && v != nullptr; i++) v = v->Next();
		}
		return v;
	}

	/**
	 * Get the first order of the vehicles order list.
	 * @return first order of order list.
	 */
	inline Order *GetFirstOrder() const { return (this->orders == nullptr) ? nullptr : this->orders->GetFirstOrder(); }

	/**
	 * Clears this vehicle's separation status
	 */
	inline void ClearSeparation() { ClrBit(this->vehicle_flags, VF_SEPARATION_ACTIVE); }

	void AddToShared(Vehicle *shared_chain);
	void RemoveFromShared();

	/**
	 * Get the next vehicle of the shared vehicle chain.
	 * @return the next shared vehicle or nullptr when there isn't a next vehicle.
	 */
	inline Vehicle *NextShared() const { return this->next_shared; }

	/**
	 * Get the previous vehicle of the shared vehicle chain
	 * @return the previous shared vehicle or nullptr when there isn't a previous vehicle.
	 */
	inline Vehicle *PreviousShared() const { return this->previous_shared; }

	/**
	 * Get the first vehicle of this vehicle chain.
	 * @return the first vehicle of the chain.
	 */
	inline Vehicle *FirstShared() const { return (this->orders == nullptr) ? this->First() : this->orders->GetFirstSharedVehicle(); }

	/**
	 * Check if we share our orders with another vehicle.
	 * @return true if there are other vehicles sharing the same order
	 */
	inline bool IsOrderListShared() const { return this->orders != nullptr && this->orders->IsShared(); }

	/**
	 * Get the number of orders this vehicle has.
	 * @return the number of orders this vehicle has.
	 */
	inline VehicleOrderID GetNumOrders() const { return (this->orders == nullptr) ? 0 : this->orders->GetNumOrders(); }

	/**
	 * Get the number of manually added orders this vehicle has.
	 * @return the number of manually added orders this vehicle has.
	 */
	inline VehicleOrderID GetNumManualOrders() const { return (this->orders == nullptr) ? 0 : this->orders->GetNumManualOrders(); }

	/**
	 * Get the next station the vehicle will stop at.
	 * @return ID of the next station the vehicle will stop at or INVALID_STATION.
	 */
	inline CargoStationIDStackSet GetNextStoppingStation() const
	{
		CargoStationIDStackSet set;
		if (this->orders != nullptr) set.FillNextStoppingStation(this, this->orders);
		return set;
	}

	/**
	 * Get the next station the vehicle will stop at.
	 * @return ID of the next station the vehicle will stop at or INVALID_STATION.
	 */
	inline StationIDStack GetNextStoppingStationCargoIndependent() const
	{
		StationIDStack set;
		if (this->orders != nullptr) set = this->orders->GetNextStoppingStation(this, 0).station;
		return set;
	}

	void RecalculateOrderOccupancyAverage();

	inline uint8_t GetOrderOccupancyAverage() const
	{
		if (order_occupancy_average == 0) const_cast<Vehicle *>(this)->RecalculateOrderOccupancyAverage();
		return this->order_occupancy_average;
	}

	void ResetRefitCaps();

	void ReleaseUnitNumber();

	/**
	 * Copy certain configurations and statistics of a vehicle after successful autoreplace/renew
	 * The function shall copy everything that cannot be copied by a command (like orders / group etc),
	 * and that shall not be resetted for the new vehicle.
	 * @param src The old vehicle
	 */
	inline void CopyVehicleConfigAndStatistics(Vehicle *src)
	{
		this->CopyConsistPropertiesFrom(src);

		this->ReleaseUnitNumber();
		this->unitnumber = src->unitnumber;

		this->current_order = src->current_order;
		this->dest_tile  = src->dest_tile;

		this->profit_this_year = src->profit_this_year;
		this->profit_last_year = src->profit_last_year;
		this->profit_lifetime = -this->profit_this_year;

		this->current_loading_time = src->current_loading_time;

		if (HasBit(src->vehicle_flags, VF_TIMETABLE_STARTED)) SetBit(this->vehicle_flags, VF_TIMETABLE_STARTED);
		if (HasBit(src->vehicle_flags, VF_AUTOFILL_TIMETABLE)) SetBit(this->vehicle_flags, VF_AUTOFILL_TIMETABLE);
		if (HasBit(src->vehicle_flags, VF_AUTOFILL_PRES_WAIT_TIME)) SetBit(this->vehicle_flags, VF_AUTOFILL_PRES_WAIT_TIME);

		this->service_interval = src->service_interval;

		src->unitnumber = 0;
	}


	bool HandleBreakdown();

	bool NeedsAutorenewing(const Company *c, bool use_renew_setting = true) const;

	bool NeedsServicing() const;
	bool NeedsAutomaticServicing() const;

	/**
	 * Determine the location for the station where the vehicle goes to next.
	 * Things done for example are allocating slots in a road stop or exact
	 * location of the platform is determined for ships.
	 * @param station the station to make the next location of the vehicle.
	 * @return the location (tile) to aim for.
	 */
	virtual TileIndex GetOrderStationLocation([[maybe_unused]] StationID station) { return INVALID_TILE; }

	virtual TileIndex GetCargoTile() const { return this->tile; }

	/**
	 * Find the closest depot for this vehicle and tell us the location,
	 * DestinationID and whether we should reverse.
	 * @return A structure with information about the closest depot, if found.
	 */
	virtual ClosestDepot FindClosestDepot() { return {}; }

	virtual void SetDestTile(TileIndex tile) { this->dest_tile = tile; }

	CommandCost SendToDepot(DoCommandFlag flags, DepotCommand command, TileIndex specific_depot = 0);

	void UpdateVisualEffect(bool allow_power_change = true);
	void ShowVisualEffect(uint max_speed) const;

	/**
	 * Update the position of the vehicle. This will update the hash that tells
	 *  which vehicles are on a tile.
	 */
	void UpdatePosition()
	{
		extern void UpdateVehicleTileHash(Vehicle *v, bool remove);
		if (this->type < VEH_COMPANY_END) UpdateVehicleTileHash(this, false);
	}

	void UpdateViewport(bool dirty);
	void UpdateViewportDeferred();
	void UpdatePositionAndViewport();
	void MarkAllViewportsDirty() const;

	inline uint16_t GetServiceInterval() const { return this->service_interval; }

	inline void SetServiceInterval(uint16_t interval) { this->service_interval = interval; }

	inline bool ServiceIntervalIsCustom() const { return HasBit(this->vehicle_flags, VF_SERVINT_IS_CUSTOM); }

	inline bool ServiceIntervalIsPercent() const { return HasBit(this->vehicle_flags, VF_SERVINT_IS_PERCENT); }

	inline void SetServiceIntervalIsCustom(bool on) { SB(this->vehicle_flags, VF_SERVINT_IS_CUSTOM, 1, on); }

	inline void SetServiceIntervalIsPercent(bool on) { SB(this->vehicle_flags, VF_SERVINT_IS_PERCENT, 1, on); }

	inline void ResetDepotUnbunching() { this->unbunch_state.reset(); }

	bool HasFullLoadOrder() const;
	bool HasConditionalOrder() const;
	bool HasUnbunchingOrder() const;
	void LeaveUnbunchingDepot();
	bool IsWaitingForUnbunching() const;

	VehicleOrderID GetFirstWaitingLocation(bool require_wait_timetabled) const;

private:
	/**
	 * Advance cur_real_order_index to the next real order.
	 * cur_implicit_order_index is not touched.
	 */
	void SkipToNextRealOrderIndex()
	{
		if (this->GetNumManualOrders() > 0) {
			/* Advance to next real order */
			do {
				this->cur_real_order_index++;
				if (this->cur_real_order_index >= this->GetNumOrders()) this->cur_real_order_index = 0;
			} while (this->GetOrder(this->cur_real_order_index)->IsType(OT_IMPLICIT));
			this->cur_timetable_order_index = this->cur_real_order_index;
		} else {
			this->cur_real_order_index = 0;
			this->cur_timetable_order_index = INVALID_VEH_ORDER_ID;
		}
	}

public:
	/**
	 * Increments cur_implicit_order_index, keeps care of the wrap-around and invalidates the GUI.
	 * cur_real_order_index is incremented as well, if needed.
	 * Note: current_order is not invalidated.
	 */
	void IncrementImplicitOrderIndex()
	{
		if (this->cur_implicit_order_index == this->cur_real_order_index) {
			/* Increment real order index as well */
			this->SkipToNextRealOrderIndex();
		}

		assert(this->cur_real_order_index == 0 || this->cur_real_order_index < this->GetNumOrders());

		/* Advance to next implicit order */
		do {
			this->cur_implicit_order_index++;
			if (this->cur_implicit_order_index >= this->GetNumOrders()) this->cur_implicit_order_index = 0;
		} while (this->cur_implicit_order_index != this->cur_real_order_index && !this->GetOrder(this->cur_implicit_order_index)->IsType(OT_IMPLICIT));

		InvalidateVehicleOrder(this, 0);
	}

	/**
	 * Advanced cur_real_order_index to the next real order, keeps care of the wrap-around and invalidates the GUI.
	 * cur_implicit_order_index is incremented as well, if it was equal to cur_real_order_index, i.e. cur_real_order_index is skipped
	 * but not any implicit orders.
	 * Note: current_order is not invalidated.
	 */
	void IncrementRealOrderIndex()
	{
		if (this->cur_implicit_order_index == this->cur_real_order_index) {
			/* Increment both real and implicit order */
			this->IncrementImplicitOrderIndex();
		} else {
			/* Increment real order only */
			this->SkipToNextRealOrderIndex();
			InvalidateVehicleOrder(this, 0);
		}
	}

	/**
	 * Skip implicit orders until cur_real_order_index is a non-implicit order.
	 */
	void UpdateRealOrderIndex()
	{
		/* Make sure the index is valid */
		if (this->cur_real_order_index >= this->GetNumOrders()) this->cur_real_order_index = 0;

		if (this->GetNumManualOrders() > 0) {
			/* Advance to next real order */
			while (this->GetOrder(this->cur_real_order_index)->IsType(OT_IMPLICIT)) {
				this->cur_real_order_index++;
				if (this->cur_real_order_index >= this->GetNumOrders()) this->cur_real_order_index = 0;
			}
		} else {
			this->cur_real_order_index = 0;
		}
	}

	/**
	 * Returns order 'index' of a vehicle or nullptr when it doesn't exists
	 * @param index the order to fetch
	 * @return the found (or not) order
	 */
	inline Order *GetOrder(int index) const
	{
		return (this->orders == nullptr) ? nullptr : this->orders->GetOrderAt(index);
	}

	/**
	 * Get the index of an order of the order chain, or INVALID_VEH_ORDER_ID.
	 * @param order order to get the index of.
	 * @return the position index of the given order, or INVALID_VEH_ORDER_ID.
	 */
	inline VehicleOrderID GetIndexOfOrder(const Order *order) const
	{
		return (this->orders == nullptr) ? INVALID_VEH_ORDER_ID : this->orders->GetIndexOfOrder(order);
	}

	/**
	 * Returns the last order of a vehicle, or nullptr if it doesn't exists
	 * @return last order of a vehicle, if available
	 */
	inline Order *GetLastOrder() const
	{
		return (this->orders == nullptr) ? nullptr : this->orders->GetLastOrder();
	}

	bool IsEngineCountable() const;
	bool HasEngineType() const;
	bool HasDepotOrder() const;
	void HandlePathfindingResult(bool path_found);

	/**
	 * Check if the vehicle is a front engine.
	 * @return Returns true if the vehicle is a front engine.
	 */
	debug_inline bool IsFrontEngine() const
	{
		return this->IsGroundVehicle() && HasBit(this->subtype, GVSF_FRONT);
	}

	/**
	 * Check if the vehicle is an articulated part of an engine.
	 * @return Returns true if the vehicle is an articulated part.
	 */
	inline bool IsArticulatedPart() const
	{
		return this->IsGroundVehicle() && HasBit(this->subtype, GVSF_ARTICULATED_PART);
	}

	/**
	 * Check if an engine has an articulated part.
	 * @return True if the engine has an articulated part.
	 */
	inline bool HasArticulatedPart() const
	{
		return this->Next() != nullptr && this->Next()->IsArticulatedPart();
	}

	/**
	 * Get the next part of an articulated engine.
	 * @return Next part of the articulated engine.
	 * @pre The vehicle is an articulated engine.
	 */
	inline Vehicle *GetNextArticulatedPart() const
	{
		assert(this->HasArticulatedPart());
		return this->Next();
	}

	inline uint GetEnginePartsCount() const
	{
		uint count = 1;
		const Vehicle *v = this->Next();
		while (v != nullptr && v->IsArticulatedPart()) {
			count++;
			v = v->Next();
		}
		return count;
	}

	/**
	 * Get the first part of an articulated engine.
	 * @return First part of the engine.
	 */
	inline Vehicle *GetFirstEnginePart()
	{
		Vehicle *v = this;
		while (v->IsArticulatedPart()) v = v->Previous();
		return v;
	}

	/**
	 * Get the first part of an articulated engine.
	 * @return First part of the engine.
	 */
	inline const Vehicle *GetFirstEnginePart() const
	{
		const Vehicle *v = this;
		while (v->IsArticulatedPart()) v = v->Previous();
		return v;
	}

	/**
	 * Get the last part of an articulated engine.
	 * @return Last part of the engine.
	 */
	inline Vehicle *GetLastEnginePart()
	{
		Vehicle *v = this;
		while (v->HasArticulatedPart()) v = v->GetNextArticulatedPart();
		return v;
	}

	/**
	 * Get the next real (non-articulated part) vehicle in the consist.
	 * @return Next vehicle in the consist.
	 */
	inline Vehicle *GetNextVehicle() const
	{
		const Vehicle *v = this;
		while (v->HasArticulatedPart()) v = v->GetNextArticulatedPart();

		/* v now contains the last articulated part in the engine */
		return v->Next();
	}

	/**
	 * Get the previous real (non-articulated part) vehicle in the consist.
	 * @return Previous vehicle in the consist.
	 */
	inline Vehicle *GetPrevVehicle() const
	{
		Vehicle *v = this->Previous();
		while (v != nullptr && v->IsArticulatedPart()) v = v->Previous();

		return v;
	}

	bool IsDrawn() const
	{
		return HasBit(this->vcache.cached_veh_flags, VCF_IS_DRAWN);
	}

	void UpdateIsDrawn();

	inline void UpdateSpriteSeqBound()
	{
		this->sprite_seq_bounds = this->sprite_seq.GetBounds();
	}

	char *DumpVehicleFlags(char *b, const char *last, bool include_tile) const;
	char *DumpVehicleFlagsMultiline(char *b, const char *last, const char *base_indent, const char *extra_indent) const;

	/**
	 * Iterator to iterate orders
	 * Supports deletion of current order
	 */
	struct OrderIterator {
		typedef Order value_type;
		typedef Order *pointer;
		typedef Order &reference;
		typedef size_t difference_type;
		typedef std::forward_iterator_tag iterator_category;

		explicit OrderIterator(OrderList *list) : list(list), prev(nullptr)
		{
			this->order = (this->list == nullptr) ? nullptr : this->list->GetFirstOrder();
		}

		bool operator==(const OrderIterator &other) const { return this->order == other.order; }
		bool operator!=(const OrderIterator &other) const { return !(*this == other); }
		Order * operator*() const { return this->order; }
		OrderIterator & operator++()
		{
			this->prev = (this->prev == nullptr) ? this->list->GetFirstOrder() : this->prev->next;
			this->order = (this->prev == nullptr) ? nullptr : this->prev->next;
			return *this;
		}

	private:
		OrderList *list;
		Order *order;
		Order *prev;
	};

	/**
	 * Iterable ensemble of orders
	 */
	struct IterateWrapper {
		OrderList *list;
		IterateWrapper(OrderList *list = nullptr) : list(list) {}
		OrderIterator begin() { return OrderIterator(this->list); }
		OrderIterator end() { return OrderIterator(nullptr); }
		bool empty() { return this->begin() == this->end(); }
	};

	/**
	 * Returns an iterable ensemble of orders of a vehicle
	 * @return an iterable ensemble of orders of a vehicle
	 */
	IterateWrapper Orders() const { return IterateWrapper(this->orders); }

	uint32_t GetDisplayMaxWeight() const;
	uint32_t GetDisplayMinPowerToWeight() const;

	struct VehicleTypeFilter {
		VehicleType vt;

		bool operator() (size_t index)
		{
#if OTTD_UPPER_TAGGED_PTR
			return VehiclePoolOps::GetVehicleType(_vehicle_pool.GetRaw(index)) == this->vt;
#else
			return Vehicle::Get(index)->type == this->vt;
#endif
		}
	};

	struct VehicleFrontOnlyFilter {
		bool operator() (size_t index)
		{
#if OTTD_UPPER_TAGGED_PTR
			return !VehiclePoolOps::IsNonFrontVehiclePtr(_vehicle_pool.GetRaw(index));
#else
			return Vehicle::Get(index)->Previous() == nullptr;
#endif
		}
	};

	struct VehicleFrontOnlyTypeFilter {
		VehicleType vt;

		bool operator() (size_t index)
		{
#if OTTD_UPPER_TAGGED_PTR
			uintptr_t vptr = _vehicle_pool.GetRaw(index);
			return !VehiclePoolOps::IsNonFrontVehiclePtr(vptr) && VehiclePoolOps::GetVehicleType(vptr) == this->vt;
#else
			const Vehicle *v = Vehicle::Get(index);
			return v->type == this->vt && v->Previous() == nullptr;
#endif
		}
	};

	/**
	 * Returns an iterable ensemble of all valid vehicles of the given type
	 * @param vt the VehicleType to filter
	 * @param from index of the first vehicle to consider
	 * @return an iterable ensemble of all valid vehicles of the given type
	 */
	static Pool::IterateWrapperFiltered<Vehicle, VehicleTypeFilter> IterateType(VehicleType vt, size_t from = 0)
	{
		return Pool::IterateWrapperFiltered<Vehicle, VehicleTypeFilter>(from, VehicleTypeFilter{ vt });
	}

	/**
	 * Returns an iterable ensemble of all valid front vehicles (i.e. Previous() == nullptr)
	 * @param from index of the first vehicle to consider
	 * @return an iterable ensemble of all valid front vehicles
	 */
	static Pool::IterateWrapperFiltered<Vehicle, VehicleFrontOnlyFilter> IterateFrontOnly(size_t from = 0)
	{
		return Pool::IterateWrapperFiltered<Vehicle, VehicleFrontOnlyFilter>(from, VehicleFrontOnlyFilter{});
	}

	/**
	 * Returns an iterable ensemble of all valid front vehicles of the given type
	 * @param vt the VehicleType to filter
	 * @param from index of the first vehicle to consider
	 * @return an iterable ensemble of all valid front vehicles of the given type
	 */
	static Pool::IterateWrapperFiltered<Vehicle, VehicleFrontOnlyTypeFilter> IterateTypeFrontOnly(VehicleType vt, size_t from = 0)
	{
		return Pool::IterateWrapperFiltered<Vehicle, VehicleFrontOnlyTypeFilter>(from, VehicleFrontOnlyTypeFilter{ vt });
	}
};

inline bool IsPointInViewportVehicleRedrawArea(const std::vector<Rect> &viewport_redraw_rects, const Point &pt)
{
	for (const Rect &r : viewport_redraw_rects) {
		if (pt.x >= r.left &&
				pt.x <= r.right &&
				pt.y >= r.top &&
				pt.y <= r.bottom) {
			return true;
		}
	}
	return false;
}

/**
 * Class defining several overloaded accessors so we don't
 * have to cast vehicle types that often
 */
template <class T, VehicleType Type>
struct SpecializedVehicle : public Vehicle {
	static const VehicleType EXPECTED_TYPE = Type; ///< Specialized type

	typedef SpecializedVehicle<T, Type> SpecializedVehicleBase; ///< Our type

#if OTTD_UPPER_TAGGED_PTR
	inline void *operator new(size_t size)
	{
		return Vehicle::NewWithParam(size, Type);
	}

	inline void *operator new(size_t size, size_t index)
	{
		return Vehicle::NewWithParam(size, index, Type);
	}

	inline void operator delete(void *p)
	{
		Vehicle::operator delete(p);
	}

	void *operator new(size_t, void *ptr) = delete;
#endif

	/**
	 * Set vehicle type correctly
	 */
	inline SpecializedVehicle<T, Type>() : Vehicle(Type)
	{
		this->sprite_seq.count = 1;
	}

	/**
	 * Get the first vehicle in the chain
	 * @return first vehicle in the chain
	 */
	inline T *First() const { return (T *)this->Vehicle::First(); }

	/**
	 * Get the last vehicle in the chain
	 * @return last vehicle in the chain
	 */
	inline T *Last() { return (T *)this->Vehicle::Last(); }

	/**
	 * Get the last vehicle in the chain
	 * @return last vehicle in the chain
	 */
	inline const T *Last() const { return (const T *)this->Vehicle::Last(); }

	/**
	 * Get next vehicle in the chain
	 * @return next vehicle in the chain
	 */
	inline T *Next() const { return (T *)this->Vehicle::Next(); }

	/**
	 * Get previous vehicle in the chain
	 * @return previous vehicle in the chain
	 */
	inline T *Previous() const { return (T *)this->Vehicle::Previous(); }

	/**
	 * Get the next part of an articulated engine.
	 * @return Next part of the articulated engine.
	 * @pre The vehicle is an articulated engine.
	 */
	inline T *GetNextArticulatedPart() { return (T *)this->Vehicle::GetNextArticulatedPart(); }

	/**
	 * Get the next part of an articulated engine.
	 * @return Next part of the articulated engine.
	 * @pre The vehicle is an articulated engine.
	 */
	inline T *GetNextArticulatedPart() const { return (T *)this->Vehicle::GetNextArticulatedPart(); }

	/**
	 * Get the first part of an articulated engine.
	 * @return First part of the engine.
	 */
	inline T *GetFirstEnginePart() { return (T *)this->Vehicle::GetFirstEnginePart(); }

	/**
	 * Get the first part of an articulated engine.
	 * @return First part of the engine.
	 */
	inline const T *GetFirstEnginePart() const { return (const T *)this->Vehicle::GetFirstEnginePart(); }

	/**
	 * Get the last part of an articulated engine.
	 * @return Last part of the engine.
	 */
	inline T *GetLastEnginePart() { return (T *)this->Vehicle::GetLastEnginePart(); }

	/**
	 * Get the next real (non-articulated part) vehicle in the consist.
	 * @return Next vehicle in the consist.
	 */
	inline T *GetNextVehicle() const { return (T *)this->Vehicle::GetNextVehicle(); }

	/**
	 * Get the previous real (non-articulated part) vehicle in the consist.
	 * @return Previous vehicle in the consist.
	 */
	inline T *GetPrevVehicle() const { return (T *)this->Vehicle::GetPrevVehicle(); }

	/**
	 * Tests whether given index is a valid index for vehicle of this type
	 * @param index tested index
	 * @return is this index valid index of T?
	 */
	static inline bool IsValidID(size_t index)
	{
#if OTTD_UPPER_TAGGED_PTR
		return Vehicle::IsValidID(index) && VehiclePoolOps::GetVehicleType(_vehicle_pool.GetRaw(index)) == Type;
#else
		return Vehicle::IsValidID(index) && Vehicle::Get(index)->type == Type;
#endif
	}

	/**
	 * Gets vehicle with given index
	 * @return pointer to vehicle with given index casted to T *
	 */
	static inline T *Get(size_t index)
	{
		return (T *)Vehicle::Get(index);
	}

	/**
	 * Returns vehicle if the index is a valid index for this vehicle type
	 * @return pointer to vehicle with given index if it's a vehicle of this type
	 */
	static inline T *GetIfValid(size_t index)
	{
		return IsValidID(index) ? Get(index) : nullptr;
	}

	/**
	 * Converts a Vehicle to SpecializedVehicle with type checking.
	 * @param v Vehicle pointer
	 * @return pointer to SpecializedVehicle
	 */
	static inline T *From(Vehicle *v)
	{
		assert(v->type == Type);
		return (T *)v;
	}

	/**
	 * Converts a const Vehicle to const SpecializedVehicle with type checking.
	 * @param v Vehicle pointer
	 * @return pointer to SpecializedVehicle
	 */
	static inline const T *From(const Vehicle *v)
	{
		assert(v->type == Type);
		return (const T *)v;
	}

private:
	inline uint16_t GetVehicleCurvature() const
	{
		uint16_t curvature = 0;
		if (this->Previous() != nullptr) {
			SB(curvature, 0, 4, this->Previous()->direction);
			if (this->Previous()->Previous() != nullptr) SB(curvature, 4, 4, this->Previous()->Previous()->direction);
		}
		if (this->Next() != nullptr) {
			SB(curvature, 8, 4, this->Next()->direction);
			if (this->Next()->Next() != nullptr) SB(curvature, 12, 4, this->Next()->Next()->direction);
		}
		return curvature;
	}

	inline bool CheckVehicleCurvature() const {
		if (!(EXPECTED_TYPE == VEH_TRAIN || EXPECTED_TYPE == VEH_ROAD)) return false;
		if (likely(!HasBit(this->vcache.cached_veh_flags, VCF_IMAGE_CURVATURE))) return false;
		return this->vcache.cached_image_curvature != this->GetVehicleCurvature();
	};

public:
	inline void UpdateImageState(Direction current_direction, VehicleSpriteSeq &seq)
	{
		ClrBit(this->vcache.cached_veh_flags, VCF_IMAGE_REFRESH);
		_sprite_group_resolve_check_veh_check = true;
		if (EXPECTED_TYPE == VEH_TRAIN || EXPECTED_TYPE == VEH_ROAD) _sprite_group_resolve_check_veh_curvature_check = true;
		((T *)this)->T::GetImage(current_direction, EIT_ON_MAP, &seq);
		if (EXPECTED_TYPE == VEH_TRAIN || EXPECTED_TYPE == VEH_ROAD) {
			SB(this->vcache.cached_veh_flags, VCF_IMAGE_REFRESH_NEXT, 1, _sprite_group_resolve_check_veh_check ? 0 : 1);
			if (unlikely(!_sprite_group_resolve_check_veh_curvature_check)) {
				SetBit(this->vcache.cached_veh_flags, VCF_IMAGE_CURVATURE);
				this->vcache.cached_image_curvature = this->GetVehicleCurvature();
			}
			_sprite_group_resolve_check_veh_curvature_check = false;
			this->cur_image_valid_dir = current_direction;
		} else {
			this->cur_image_valid_dir = _sprite_group_resolve_check_veh_check ? current_direction : INVALID_DIR;
		}
		_sprite_group_resolve_check_veh_check = false;
	}

	inline void UpdateImageStateUsingMapDirection(VehicleSpriteSeq &seq)
	{
		this->UpdateImageState(((T *)this)->GetMapImageDirection(), seq);
	}

private:
	inline void UpdateViewportNormalViewportMode(bool force_update, Point pt)
	{
		const Direction current_direction = ((T *)this)->GetMapImageDirection();
		if (this->cur_image_valid_dir != current_direction || this->CheckVehicleCurvature()) {
			VehicleSpriteSeq seq;
			this->UpdateImageState(current_direction, seq);
			if (force_update || this->sprite_seq != seq) {
				this->sprite_seq = seq;
				this->UpdateSpriteSeqBound();
				this->Vehicle::UpdateViewport(true);
			}
		} else {
			if ((EXPECTED_TYPE == VEH_TRAIN || EXPECTED_TYPE == VEH_ROAD) && HasBit(this->vcache.cached_veh_flags, VCF_IMAGE_REFRESH_NEXT)) {
				SetBit(this->vcache.cached_veh_flags, VCF_IMAGE_REFRESH);
			}
			if (force_update) {
				this->Vehicle::UpdateViewport(true);
			}
		}
	}

public:
	/**
	 * Update vehicle sprite- and position caches
	 * @param force_update Force updating the vehicle on the viewport.
	 * @param update_delta Also update the delta?
	 */
	inline void UpdateViewport(bool force_update, bool update_delta)
	{
		/* Skip updating sprites on dedicated servers without screen */
		if (IsHeadless()) return;

		/* Explicitly choose method to call to prevent vtable dereference -
		 * it gives ~3% runtime improvements in games with many vehicles */
		if (update_delta) ((T *)this)->T::UpdateDeltaXY();

		extern std::vector<Rect> _viewport_vehicle_normal_redraw_rects;
		extern std::vector<Rect> _viewport_vehicle_map_redraw_rects;

		Point pt = RemapCoords(this->x_pos + this->x_offs, this->y_pos + this->y_offs, this->z_pos);
		if (EXPECTED_TYPE >= VEH_COMPANY_END || IsPointInViewportVehicleRedrawArea(_viewport_vehicle_normal_redraw_rects, pt)) {
			UpdateViewportNormalViewportMode(force_update, pt);
			return;
		}

		bool always_update_viewport = false;

		if (EXPECTED_TYPE == VEH_SHIP && update_delta) {
			extern bool RecentreShipSpriteBounds(Vehicle *v);
			always_update_viewport = RecentreShipSpriteBounds(this);
		}

		SetBit(this->vcache.cached_veh_flags, VCF_IMAGE_REFRESH);

		if (force_update) {
			this->Vehicle::UpdateViewport(IsPointInViewportVehicleRedrawArea(_viewport_vehicle_map_redraw_rects, pt));
		} else if (always_update_viewport) {
			this->Vehicle::UpdateViewport(false);
		}
	}

	/**
	 * Returns an iterable ensemble of all valid vehicles of type T
	 * @param from index of the first vehicle to consider
	 * @return an iterable ensemble of all valid vehicles of type T
	 */
	static Pool::IterateWrapper<T> Iterate(size_t from = 0) { return Pool::IterateWrapper<T>(from); }

	/**
	 * Returns an iterable ensemble of all valid front vehicles (i.e. Previous() == nullptr) of type T
	 * @param from index of the first vehicle to consider
	 * @return an iterable ensemble of all valid front vehicles of type T
	 */
	static Pool::IterateWrapperFiltered<T, VehicleFrontOnlyFilter> IterateFrontOnly(size_t from = 0)
	{
		return Pool::IterateWrapperFiltered<T, VehicleFrontOnlyFilter>(from, VehicleFrontOnlyFilter{});
	}
};

/** Sentinel for an invalid coordinate. */
static const int32_t INVALID_COORD = 0x7fffffff;

inline void InvalidateVehicleTickCaches()
{
	extern bool _tick_caches_valid;
	_tick_caches_valid = false;
}

void ClearVehicleTickCaches();
void RemoveFromOtherVehicleTickCache(const Vehicle *v);
void UpdateAllVehiclesIsDrawn();

void ShiftVehicleDates(DateDelta interval);

#endif /* VEHICLE_BASE_H */<|MERGE_RESOLUTION|>--- conflicted
+++ resolved
@@ -157,12 +157,8 @@
 	uint16_t cached_cargo_age_period; ///< Number of ticks before carried cargo is aged.
 	uint16_t cached_image_curvature;  ///< Cached neighbour curvature, see: VCF_IMAGE_CURVATURE
 
-<<<<<<< HEAD
-	byte cached_vis_effect;  ///< Visual effect to show (see #VisualEffect)
-	byte cached_veh_flags;   ///< Vehicle cache flags (see #VehicleCacheFlags)
-=======
 	uint8_t cached_vis_effect;  ///< Visual effect to show (see #VisualEffect)
->>>>>>> 6c5a8f55
+	uint8_t cached_veh_flags;   ///< Vehicle cache flags (see #VehicleCacheFlags)
 };
 
 /** Sprite sequence for a vehicle part. */
@@ -361,15 +357,14 @@
 	Vehicle *hash_tile_prev;            ///< NOSAVE: Previous vehicle in the tile location hash.
 	TileIndex hash_tile_current = INVALID_TILE; ///< NOSAVE: current tile used for tile location hash.
 
-	byte breakdown_severity;            ///< severity of the breakdown. Note that lower means more severe
-	byte breakdown_type;                ///< Type of breakdown
-	byte breakdown_chance_factor;       ///< Improved breakdowns: current multiplier for breakdown_chance * 128, used for head vehicle only
+	uint8_t breakdown_severity;         ///< severity of the breakdown. Note that lower means more severe
+	uint8_t breakdown_type;             ///< Type of breakdown
+	uint8_t breakdown_chance_factor;    ///< Improved breakdowns: current multiplier for breakdown_chance * 128, used for head vehicle only
 	Owner owner;                        ///< Which company owns the vehicle?
 
 	SpriteID colourmap;                 ///< NOSAVE: cached colour mapping
 
 	/* Related to age and service time */
-<<<<<<< HEAD
 	CalTime::Year build_year;           ///< Year the vehicle has been built.
 	DateDelta age;                      ///< Age in days
 	DateDelta economy_age;              ///< Age in economy days.
@@ -378,24 +373,10 @@
 	CalTime::Date date_of_last_service_newgrf; ///< Last date the vehicle had a service at a depot, unchanged by the date cheat to protect against unsafe NewGRF behavior.
 	uint16_t reliability;               ///< Reliability.
 	uint16_t reliability_spd_dec;       ///< Reliability decrease speed.
-	byte breakdown_ctr;                 ///< Counter for managing breakdown events. @see Vehicle::HandleBreakdown
-	byte breakdown_delay;               ///< Counter for managing breakdown length.
-	byte breakdowns_since_last_service; ///< Counter for the amount of breakdowns.
-	byte breakdown_chance;              ///< Current chance of breakdowns.
-=======
-	TimerGameCalendar::Year build_year;           ///< Year the vehicle has been built.
-	TimerGameCalendar::Date age;                  ///< Age in calendar days.
-	TimerGameEconomy::Date economy_age;           ///< Age in economy days.
-	TimerGameCalendar::Date max_age;              ///< Maximum age
-	TimerGameEconomy::Date date_of_last_service; ///< Last economy date the vehicle had a service at a depot.
-	TimerGameCalendar::Date date_of_last_service_newgrf; ///< Last calendar date the vehicle had a service at a depot, unchanged by the date cheat to protect against unsafe NewGRF behavior.
-	uint16_t reliability;                 ///< Reliability.
-	uint16_t reliability_spd_dec;         ///< Reliability decrease speed.
 	uint8_t breakdown_ctr;                 ///< Counter for managing breakdown events. @see Vehicle::HandleBreakdown
 	uint8_t breakdown_delay;               ///< Counter for managing breakdown length.
 	uint8_t breakdowns_since_last_service; ///< Counter for the amount of breakdowns.
 	uint8_t breakdown_chance;              ///< Current chance of breakdowns.
->>>>>>> 6c5a8f55
 
 	int32_t x_pos;                      ///< x coordinate.
 	int32_t y_pos;                      ///< y coordinate.
@@ -407,90 +388,52 @@
 	 * 0xfd == custom sprite, 0xfe == custom second head sprite
 	 * 0xff == reserved for another custom sprite
 	 */
-<<<<<<< HEAD
-	byte spritenum;
+	uint8_t spritenum;
 	UnitID unitnumber;                  ///< unit number, for display purposes only
 	VehicleSpriteSeq sprite_seq;        ///< Vehicle appearance.
 	Rect16 sprite_seq_bounds;
-	byte x_extent;                      ///< x-extent of vehicle bounding box
-	byte y_extent;                      ///< y-extent of vehicle bounding box
-	byte z_extent;                      ///< z-extent of vehicle bounding box
+	uint8_t x_extent;                   ///< x-extent of vehicle bounding box
+	uint8_t y_extent;                   ///< y-extent of vehicle bounding box
+	uint8_t z_extent;                   ///< z-extent of vehicle bounding box
 	int8_t x_bb_offs;                   ///< x offset of vehicle bounding box
 	int8_t y_bb_offs;                   ///< y offset of vehicle bounding box
 	int8_t x_offs;                      ///< x offset for vehicle sprite
 	int8_t y_offs;                      ///< y offset for vehicle sprite
-=======
-	uint8_t spritenum;
-	uint8_t x_extent;                      ///< x-extent of vehicle bounding box
-	uint8_t y_extent;                      ///< y-extent of vehicle bounding box
-	uint8_t z_extent;                      ///< z-extent of vehicle bounding box
-	int8_t x_bb_offs;                     ///< x offset of vehicle bounding box
-	int8_t y_bb_offs;                     ///< y offset of vehicle bounding box
-	int8_t x_offs;                        ///< x offset for vehicle sprite
-	int8_t y_offs;                        ///< y offset for vehicle sprite
-	EngineID engine_type;               ///< The type of engine used for this vehicle.
->>>>>>> 6c5a8f55
-
-	byte progress;                      ///< The percentage (if divided by 256) this vehicle already crossed the tile unit.
+
+	uint8_t progress;                   ///< The percentage (if divided by 256) this vehicle already crossed the tile unit.
 	TextEffectID fill_percent_te_id;    ///< a text-effect id to a loading indicator object
 	uint16_t load_unload_ticks;         ///< Ticks to wait before starting next cycle.
 
-<<<<<<< HEAD
 	uint16_t cur_speed;                 ///< current speed
-	byte subspeed;                      ///< fractional speed
-	byte acceleration;                  ///< used by train & aircraft
+	uint8_t subspeed;                   ///< fractional speed
+	uint8_t acceleration;               ///< used by train & aircraft
 
 	uint32_t motion_counter;            ///< counter to occasionally play a vehicle sound. (Also used as virtual train client ID).
 
 	uint16_t random_bits;               ///< Bits used for randomized variational spritegroups.
-	byte waiting_triggers;              ///< Triggers to be yet matched before rerandomizing the random bits.
-=======
-	uint16_t cur_speed;                   ///< current speed
-	uint8_t subspeed;                      ///< fractional speed
-	uint8_t acceleration;                  ///< used by train & aircraft
-	uint32_t motion_counter;              ///< counter to occasionally play a vehicle sound.
-	uint8_t progress;                      ///< The percentage (if divided by 256) this vehicle already crossed the tile unit.
-
-	uint16_t random_bits; ///< Bits used for randomized variational spritegroups.
-	uint8_t waiting_triggers;              ///< Triggers to be yet matched before rerandomizing the random bits.
->>>>>>> 6c5a8f55
-
-	byte cargo_subtype;                 ///< Used for livery refits (NewGRF variations)
+	uint8_t waiting_triggers;           ///< Triggers to be yet matched before rerandomizing the random bits.
+
+	uint8_t cargo_subtype;              ///< Used for livery refits (NewGRF variations)
 
 	StationID last_station_visited;     ///< The last station we stopped at.
 	StationID last_loading_station;     ///< Last station the vehicle has stopped at and could possibly leave from with any cargo loaded. (See VF_LAST_LOAD_ST_SEP).
 	StateTicks last_loading_tick;       ///< Last tick (_state_ticks) the vehicle has stopped at a station and could possibly leave with any cargo loaded. (See VF_LAST_LOAD_ST_SEP).
 
-<<<<<<< HEAD
-=======
-	CargoID cargo_type;                 ///< type of cargo this vehicle is carrying
-	uint8_t cargo_subtype;                 ///< Used for livery refits (NewGRF variations)
-	uint16_t cargo_cap;                   ///< total capacity
-	uint16_t refit_cap;                   ///< Capacity left over from before last refit.
->>>>>>> 6c5a8f55
 	VehicleCargoList cargo;             ///< The cargo this vehicle is carrying
 	uint16_t cargo_cap;                 ///< total capacity
 	uint16_t refit_cap;                 ///< Capacity left over from before last refit.
 	uint16_t cargo_age_counter;         ///< Ticks till cargo is aged next.
 	int8_t trip_occupancy;              ///< NOSAVE: Occupancy of vehicle of the current trip (updated after leaving a station).
 
-<<<<<<< HEAD
-	byte day_counter;                   ///< Increased by one for each day
-	byte tick_counter;                  ///< Increased by one for each tick
+	uint8_t day_counter;                ///< Increased by one for each day
+	uint8_t tick_counter;               ///< Increased by one for each tick
 	uint8_t order_occupancy_average;    ///< NOSAVE: order occupancy average. 0 = invalid, 1 = n/a, 16-116 = 0-100%
 	uint16_t running_ticks;             ///< Number of ticks this vehicle was not stopped this day
 
-	byte vehstatus;                     ///< Status
-	byte subtype;                       ///< subtype (Filled with values from #AircraftSubType/#DisasterSubType/#EffectVehicleType/#GroundVehicleSubtypeFlags)
+	uint8_t vehstatus;                  ///< Status
+	uint8_t subtype;                    ///< subtype (Filled with values from #AircraftSubType/#DisasterSubType/#EffectVehicleType/#GroundVehicleSubtypeFlags)
 	GroupID group_id;                   ///< Index of group Pool array
 
-=======
-	uint8_t day_counter;                   ///< Increased by one for each day
-	uint8_t tick_counter;                  ///< Increased by one for each tick
-	uint8_t running_ticks;                 ///< Number of ticks this vehicle was not stopped this day
-
-	uint8_t vehstatus;                     ///< Status
->>>>>>> 6c5a8f55
 	Order current_order;                ///< The current order (+ status, like: loading)
 
 	union {
@@ -498,14 +441,8 @@
 		Order *old_orders;              ///< Only used during conversion of old save games
 	};
 
-<<<<<<< HEAD
 	NO_UNIQUE_ADDRESS NewGRFCache grf_cache; ///< Cache of often used calculated NewGRF values
 	Direction cur_image_valid_dir;      ///< NOSAVE: direction for which cur_image does not need to be regenerated on the next tick
-=======
-	uint16_t load_unload_ticks;           ///< Ticks to wait before starting next cycle.
-	GroupID group_id;                   ///< Index of group Pool array
-	uint8_t subtype;                       ///< subtype (Filled with values from #AircraftSubType/#DisasterSubType/#EffectVehicleType/#GroundVehicleSubtypeFlags)
->>>>>>> 6c5a8f55
 
 	VehicleCache vcache;                ///< Cache of often used vehicle values.
 
