--- conflicted
+++ resolved
@@ -799,7 +799,7 @@
 	inline CargoStationIDStackSet GetNextStoppingStation() const
 	{
 		CargoStationIDStackSet set;
-		if (this->orders.list != nullptr) set.FillNextStoppingStation(this, this->orders.list);
+		if (this->orders != nullptr) set.FillNextStoppingStation(this, this->orders);
 		return set;
 	}
 
@@ -810,7 +810,7 @@
 	inline StationIDStack GetNextStoppingStationCargoIndependent() const
 	{
 		StationIDStack set;
-		if (this->orders.list != nullptr) set = this->orders.list->GetNextStoppingStation(this, 0).station;
+		if (this->orders != nullptr) set = this->orders->GetNextStoppingStation(this, 0).station;
 		return set;
 	}
 
@@ -818,12 +818,8 @@
 
 	inline uint8 GetOrderOccupancyAverage() const
 	{
-<<<<<<< HEAD
 		if (order_occupancy_average == 0) const_cast<Vehicle *>(this)->RecalculateOrderOccupancyAverage();
 		return this->order_occupancy_average;
-=======
-		return (this->orders == nullptr) ? INVALID_STATION : this->orders->GetNextStoppingStation(this);
->>>>>>> 0d8fbf64
 	}
 
 	void ResetRefitCaps();
@@ -1017,7 +1013,7 @@
 	 */
 	inline VehicleOrderID GetIndexOfOrder(const Order *order) const
 	{
-		return (this->orders.list == nullptr) ? INVALID_VEH_ORDER_ID : this->orders.list->GetIndexOfOrder(order);
+		return (this->orders == nullptr) ? INVALID_VEH_ORDER_ID : this->orders->GetIndexOfOrder(order);
 	}
 
 	/**
