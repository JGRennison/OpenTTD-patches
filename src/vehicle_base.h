/* $Id$ */

/*
 * This file is part of OpenTTD.
 * OpenTTD is free software; you can redistribute it and/or modify it under the terms of the GNU General Public License as published by the Free Software Foundation, version 2.
 * OpenTTD is distributed in the hope that it will be useful, but WITHOUT ANY WARRANTY; without even the implied warranty of MERCHANTABILITY or FITNESS FOR A PARTICULAR PURPOSE.
 * See the GNU General Public License for more details. You should have received a copy of the GNU General Public License along with OpenTTD. If not, see <http://www.gnu.org/licenses/>.
 */

/** @file  vehicle_base.h Base class for all vehicles. */

#ifndef VEHICLE_BASE_H
#define VEHICLE_BASE_H

#include "core/smallmap_type.hpp"
#include "track_type.h"
#include "command_type.h"
#include "order_base.h"
#include "cargopacket.h"
#include "texteff.hpp"
#include "engine_type.h"
#include "order_func.h"
#include "transport_type.h"
#include "group_type.h"
#include "timetable.h"
#include "base_consist.h"
#include "network/network.h"
#include <list>
#include <map>

CommandCost CmdRefitVehicle(TileIndex, DoCommandFlag, uint32, uint32, const char*);

/** Vehicle status bits in #Vehicle::vehstatus. */
enum VehStatus {
	VS_HIDDEN          = 0x01, ///< Vehicle is not visible.
	VS_STOPPED         = 0x02, ///< Vehicle is stopped by the player.
	VS_UNCLICKABLE     = 0x04, ///< Vehicle is not clickable by the user (shadow vehicles).
	VS_DEFPAL          = 0x08, ///< Use default vehicle palette. @see DoDrawVehicle
	VS_TRAIN_SLOWING   = 0x10, ///< Train is slowing down.
	VS_SHADOW          = 0x20, ///< Vehicle is a shadow vehicle.
	VS_AIRCRAFT_BROKEN = 0x40, ///< Aircraft is broken down.
	VS_CRASHED         = 0x80, ///< Vehicle is crashed.
};

/** Bit numbers in #Vehicle::vehicle_flags. */
enum VehicleFlags {
	VF_LOADING_FINISHED,        ///< Vehicle has finished loading.
	VF_CARGO_UNLOADING,         ///< Vehicle is unloading cargo.
	VF_BUILT_AS_PROTOTYPE,      ///< Vehicle is a prototype (accepted as exclusive preview).
	VF_TIMETABLE_STARTED,       ///< Whether the vehicle has started running on the timetable yet.
	VF_AUTOFILL_TIMETABLE,      ///< Whether the vehicle should fill in the timetable automatically.
	VF_AUTOFILL_PRES_WAIT_TIME, ///< Whether non-destructive auto-fill should preserve waiting times
	VF_STOP_LOADING,            ///< Don't load anymore during the next load cycle.
	VF_PATHFINDER_LOST,         ///< Vehicle's pathfinder is lost.
	VF_SERVINT_IS_CUSTOM,       ///< Service interval is custom.
	VF_SERVINT_IS_PERCENT,      ///< Service interval is percent.

	// Additional flags not in trunk are added at the end to avoid clashing with any new
	// flags which get added in future trunk, and to avoid re-ordering flags which are in trunk already,
	// as this breaks savegame compatibility.
	VF_SCHEDULED_DISPATCH = 12, ///< Whether the vehicle should follow a timetabled dispatching schedule
	VF_LAST_LOAD_ST_SEP = 13,   ///< Each vehicle of this chain has its last_loading_station field set separately
	VF_TIMETABLE_SEPARATION = 14,///< Whether the vehicle should manage the timetable automatically.
	VF_AUTOMATE_TIMETABLE = 15, ///< Whether the vehicle should manage the timetable automatically.
};

/** Bit numbers used to indicate which of the #NewGRFCache values are valid. */
enum NewGRFCacheValidValues {
	NCVV_POSITION_CONSIST_LENGTH   = 0, ///< This bit will be set if the NewGRF var 40 currently stored is valid.
	NCVV_POSITION_SAME_ID_LENGTH   = 1, ///< This bit will be set if the NewGRF var 41 currently stored is valid.
	NCVV_CONSIST_CARGO_INFORMATION = 2, ///< This bit will be set if the NewGRF var 42 currently stored is valid.
	NCVV_COMPANY_INFORMATION       = 3, ///< This bit will be set if the NewGRF var 43 currently stored is valid.
	NCVV_POSITION_IN_VEHICLE       = 4, ///< This bit will be set if the NewGRF var 4D currently stored is valid.
	NCVV_END,                           ///< End of the bits.
};

/** Cached often queried (NewGRF) values */
struct NewGRFCache {
	/* Values calculated when they are requested for the first time after invalidating the NewGRF cache. */
	uint32 position_consist_length;   ///< Cache for NewGRF var 40.
	uint32 position_same_id_length;   ///< Cache for NewGRF var 41.
	uint32 consist_cargo_information; ///< Cache for NewGRF var 42. (Note: The cargotype is untranslated in the cache because the accessing GRF is yet unknown.)
	uint32 company_information;       ///< Cache for NewGRF var 43.
	uint32 position_in_vehicle;       ///< Cache for NewGRF var 4D.
	uint8  cache_valid;               ///< Bitset that indicates which cache values are valid.
};

/** Meaning of the various bits of the visual effect. */
enum VisualEffect {
	VE_OFFSET_START        = 0, ///< First bit that contains the offset (0 = front, 8 = centre, 15 = rear)
	VE_OFFSET_COUNT        = 4, ///< Number of bits used for the offset
	VE_OFFSET_CENTRE       = 8, ///< Value of offset corresponding to a position above the centre of the vehicle

	VE_TYPE_START          = 4, ///< First bit used for the type of effect
	VE_TYPE_COUNT          = 2, ///< Number of bits used for the effect type
	VE_TYPE_DEFAULT        = 0, ///< Use default from engine class
	VE_TYPE_STEAM          = 1, ///< Steam plumes
	VE_TYPE_DIESEL         = 2, ///< Diesel fumes
	VE_TYPE_ELECTRIC       = 3, ///< Electric sparks

	VE_DISABLE_EFFECT      = 6, ///< Flag to disable visual effect
	VE_ADVANCED_EFFECT     = VE_DISABLE_EFFECT, ///< Flag for advanced effects
	VE_DISABLE_WAGON_POWER = 7, ///< Flag to disable wagon power

	VE_DEFAULT = 0xFF,          ///< Default value to indicate that visual effect should be based on engine class
};

/** Models for spawning visual effects. */
enum VisualEffectSpawnModel {
	VESM_NONE              = 0, ///< No visual effect
	VESM_STEAM,                 ///< Steam model
	VESM_DIESEL,                ///< Diesel model
	VESM_ELECTRIC,              ///< Electric model

	VESM_END
};

/**
 * Enum to handle ground vehicle subtypes.
 * This is defined here instead of at #GroundVehicle because some common function require access to these flags.
 * Do not access it directly unless you have to. Use the subtype access functions.
 */
enum GroundVehicleSubtypeFlags {
	GVSF_FRONT            = 0, ///< Leading engine of a consist.
	GVSF_ARTICULATED_PART = 1, ///< Articulated part of an engine.
	GVSF_WAGON            = 2, ///< Wagon (not used for road vehicles).
	GVSF_ENGINE           = 3, ///< Engine that can be front engine, but might be placed behind another engine (not used for road vehicles).
	GVSF_FREE_WAGON       = 4, ///< First in a wagon chain (in depot) (not used for road vehicles).
	GVSF_MULTIHEADED      = 5, ///< Engine is multiheaded (not used for road vehicles).
	GVSF_VIRTUAL          = 6, ///< Used for virtual trains during template design, it is needed to skip checks for tile or depot status
};

/**
 * Enum to handle vehicle cache flags.
 */
enum VehicleCacheFlags {
	VCF_LAST_VISUAL_EFFECT      = 0, ///< Last vehicle in the consist with a visual effect.
	VCF_GV_ZERO_SLOPE_RESIST    = 1, ///< GrounVehicle: Consist has zero slope resistance (valid only for the first engine), may be false negative.
};

/** Cached often queried values common to all vehicles. */
struct VehicleCache {
	uint16 cached_max_speed;        ///< Maximum speed of the consist (minimum of the max speed of all vehicles in the consist).
	uint16 cached_cargo_age_period; ///< Number of ticks before carried cargo is aged.

	byte cached_vis_effect;  ///< Visual effect to show (see #VisualEffect)
	byte cached_veh_flags;   ///< Vehicle cache flags (see #VehicleCacheFlags)
};

/** Sprite sequence for a vehicle part. */
struct VehicleSpriteSeq {
	PalSpriteID seq[4];
	uint count;

	bool operator==(const VehicleSpriteSeq &other) const
	{
		return this->count == other.count && MemCmpT<PalSpriteID>(this->seq, other.seq, this->count) == 0;
	}

	bool operator!=(const VehicleSpriteSeq &other) const
	{
		return !this->operator==(other);
	}

	/**
	 * Check whether the sequence contains any sprites.
	 */
	bool IsValid() const
	{
		return this->count != 0;
	}

	/**
	 * Clear all information.
	 */
	void Clear()
	{
		this->count = 0;
	}

	/**
	 * Assign a single sprite to the sequence.
	 */
	void Set(SpriteID sprite)
	{
		this->count = 1;
		this->seq[0].sprite = sprite;
		this->seq[0].pal = 0;
	}

	/**
	 * Copy data from another sprite sequence, while dropping all recolouring information.
	 */
	void CopyWithoutPalette(const VehicleSpriteSeq &src)
	{
		this->count = src.count;
		for (uint i = 0; i < src.count; ++i) {
			this->seq[i].sprite = src.seq[i].sprite;
			this->seq[i].pal = 0;
		}
	}

	Rect16 GetBounds() const;
	void Draw(int x, int y, PaletteID default_pal, bool force_pal) const;
};

/** A vehicle pool for a little over 1 million vehicles. */
typedef Pool<Vehicle, VehicleID, 512, 0xFF000> VehiclePool;
extern VehiclePool _vehicle_pool;

/* Some declarations of functions, so we can make them friendly */
struct SaveLoad;
struct GroundVehicleCache;
extern const SaveLoad *GetVehicleDescription(VehicleType vt);
struct LoadgameState;
extern bool LoadOldVehicle(LoadgameState *ls, int num);
extern void FixOldVehicles();

struct GRFFile;

/** %Vehicle data structure. */
struct Vehicle : VehiclePool::PoolItem<&_vehicle_pool>, BaseVehicle, BaseConsist {
private:
	typedef std::map<CargoID, uint> CapacitiesMap;

	Vehicle *next;                      ///< pointer to the next vehicle in the chain
	Vehicle *previous;                  ///< NOSAVE: pointer to the previous vehicle in the chain
	Vehicle *first;                     ///< NOSAVE: pointer to the first vehicle in the chain

	Vehicle *next_shared;               ///< pointer to the next vehicle that shares the order
	Vehicle *previous_shared;           ///< NOSAVE: pointer to the previous vehicle in the shared order chain

	Vehicle *ahead_separation;
	Vehicle *behind_separation;

public:
	friend const SaveLoad *GetVehicleDescription(VehicleType vt); ///< So we can use private/protected variables in the saveload code
	friend void FixOldVehicles();
	friend void AfterLoadVehicles(bool part_of_load);             ///< So we can set the #previous and #first pointers while loading
	friend bool LoadOldVehicle(LoadgameState *ls, int num);       ///< So we can set the proper next pointer while loading

	TileIndex tile;                     ///< Current tile index

	/**
	 * Heading for this tile.
	 * For airports and train stations this tile does not necessarily belong to the destination station,
	 * but it can be used for heuristic purposes to estimate the distance.
	 */
	TileIndex dest_tile;

	Money profit_this_year;             ///< Profit this year << 8, low 8 bits are fract
	Money profit_last_year;             ///< Profit last year << 8, low 8 bits are fract
	Money profit_lifetime;              ///< Profit lifetime << 8, low 8 bits are fract
	Money value;                        ///< Value of the vehicle

	CargoPayment *cargo_payment;        ///< The cargo payment we're currently in

	/* Used for timetabling. */
	uint32 current_loading_time;        ///< How long loading took. Less than current_order_time if vehicle is early.

	Rect coord;                         ///< NOSAVE: Graphical bounding box of the vehicle, i.e. what to redraw on moves.

	Vehicle *hash_viewport_next;        ///< NOSAVE: Next vehicle in the visual location hash.
	Vehicle **hash_viewport_prev;       ///< NOSAVE: Previous vehicle in the visual location hash.

	Vehicle *hash_tile_next;            ///< NOSAVE: Next vehicle in the tile location hash.
	Vehicle **hash_tile_prev;           ///< NOSAVE: Previous vehicle in the tile location hash.
	Vehicle **hash_tile_current;        ///< NOSAVE: Cache of the current hash chain.

	byte breakdown_severity;            ///< severity of the breakdown. Note that lower means more severe
	byte breakdown_type;                ///< Type of breakdown
	byte breakdown_chance_factor;       ///< Improved breakdowns: current multiplier for breakdown_chance * 128, used for head vehicle only
	SpriteID colourmap;                 ///< NOSAVE: cached colour mapping

	/* Related to age and service time */
	Year build_year;                    ///< Year the vehicle has been built.
	Date age;                           ///< Age in days
	Date max_age;                       ///< Maximum age
	Date date_of_last_service;          ///< Last date the vehicle had a service at a depot.
	uint16 reliability;                 ///< Reliability.
	uint16 reliability_spd_dec;         ///< Reliability decrease speed.
	byte breakdown_ctr;                 ///< Counter for managing breakdown events. @see Vehicle::HandleBreakdown
	byte breakdown_delay;               ///< Counter for managing breakdown length.
	byte breakdowns_since_last_service; ///< Counter for the amount of breakdowns.
	byte breakdown_chance;              ///< Current chance of breakdowns.

	int32 x_pos;                        ///< x coordinate.
	int32 y_pos;                        ///< y coordinate.
	int32 z_pos;                        ///< z coordinate.
	DirectionByte direction;            ///< facing

	OwnerByte owner;                    ///< Which company owns the vehicle?
	/**
	 * currently displayed sprite index
	 * 0xfd == custom sprite, 0xfe == custom second head sprite
	 * 0xff == reserved for another custom sprite
	 */
	byte spritenum;
	VehicleSpriteSeq sprite_seq;        ///< Vehicle appearance.
	Rect16 sprite_seq_bounds;
	byte x_extent;                      ///< x-extent of vehicle bounding box
	byte y_extent;                      ///< y-extent of vehicle bounding box
	byte z_extent;                      ///< z-extent of vehicle bounding box
	int8 x_bb_offs;                     ///< x offset of vehicle bounding box
	int8 y_bb_offs;                     ///< y offset of vehicle bounding box
	int8 x_offs;                        ///< x offset for vehicle sprite
	int8 y_offs;                        ///< y offset for vehicle sprite
	EngineID engine_type;               ///< The type of engine used for this vehicle.

	TextEffectID fill_percent_te_id;    ///< a text-effect id to a loading indicator object
	UnitID unitnumber;                  ///< unit number, for display purposes only

	uint16 cur_speed;                   ///< current speed
	byte subspeed;                      ///< fractional speed
	byte acceleration;                  ///< used by train & aircraft
	uint32 motion_counter;              ///< counter to occasionally play a vehicle sound.
	byte progress;                      ///< The percentage (if divided by 256) this vehicle already crossed the tile unit.

	byte random_bits;                   ///< Bits used for determining which randomized variational spritegroups to use when drawing.
	byte waiting_triggers;              ///< Triggers to be yet matched before rerandomizing the random bits.

	StationID last_station_visited;     ///< The last station we stopped at.
	StationID last_loading_station;     ///< Last station the vehicle has stopped at and could possibly leave from with any cargo loaded. (See VF_LAST_LOAD_ST_SEP).

	CargoID cargo_type;                 ///< type of cargo this vehicle is carrying
	byte cargo_subtype;                 ///< Used for livery refits (NewGRF variations)
	uint16 cargo_cap;                   ///< total capacity
	uint16 refit_cap;                   ///< Capacity left over from before last refit.
	VehicleCargoList cargo;             ///< The cargo this vehicle is carrying
	uint16 cargo_age_counter;           ///< Ticks till cargo is aged next.
	int8 trip_occupancy;                ///< NOSAVE: Occupancy of vehicle of the current trip (updated after leaving a station).

	byte day_counter;                   ///< Increased by one for each day
	byte tick_counter;                  ///< Increased by one for each tick
	uint16 running_ticks;               ///< Number of ticks this vehicle was not stopped this day

	byte vehstatus;                     ///< Status

	uint8 order_occupancy_average;      ///< NOSAVE: order occupancy average. 0 = invalid, 1 = n/a, 16-116 = 0-100%
	Order current_order;                ///< The current order (+ status, like: loading)

	union {
		OrderList *list;            ///< Pointer to the order list for this vehicle
		Order     *old;             ///< Only used during conversion of old save games
	} orders;                           ///< The orders currently assigned to the vehicle.

	uint16 load_unload_ticks;           ///< Ticks to wait before starting next cycle.
	GroupID group_id;                   ///< Index of group Pool array
	byte subtype;                       ///< subtype (Filled with values from #AircraftSubType/#DisasterSubType/#EffectVehicleType/#GroundVehicleSubtypeFlags)
	DirectionByte cur_image_valid_dir;  ///< NOSAVE: direction for which cur_image does not need to be regenerated on the next tick

	NewGRFCache grf_cache;              ///< Cache of often used calculated NewGRF values
	VehicleCache vcache;                ///< Cache of often used vehicle values.

	Vehicle(VehicleType type = VEH_INVALID);

	void PreDestructor();
	/** We want to 'destruct' the right class. */
	virtual ~Vehicle();

	CargoTypes GetLastLoadingStationValidCargoMask() const;

	void BeginLoading();
	void CancelReservation(StationID next, Station *st);
	void LeaveStation();
	void AdvanceLoadingInStation();

	GroundVehicleCache *GetGroundVehicleCache();
	const GroundVehicleCache *GetGroundVehicleCache() const;

	uint16 &GetGroundVehicleFlags();
	const uint16 &GetGroundVehicleFlags() const;

	void DeleteUnreachedImplicitOrders();

	void HandleLoading(bool mode = false);

	void HandleWaiting(bool stop_waiting = false);

	/**
	 * Marks the vehicles to be redrawn and updates cached variables
	 *
	 * This method marks the area of the vehicle on the screen as dirty.
	 * It can be use to repaint the vehicle.
	 *
	 * @ingroup dirty
	 */
	virtual void MarkDirty() {}

	/**
	 * Updates the x and y offsets and the size of the sprite used
	 * for this vehicle.
	 */
	virtual void UpdateDeltaXY() {}

	/**
	 * Determines the effective direction-specific vehicle movement speed.
	 *
	 * This method belongs to the old vehicle movement method:
	 * A vehicle moves a step every 256 progress units.
	 * The vehicle speed is scaled by 3/4 when moving in X or Y direction due to the longer distance.
	 *
	 * However, this method is slightly wrong in corners, as the leftover progress is not scaled correctly
	 * when changing movement direction. #GetAdvanceSpeed() and #GetAdvanceDistance() are better wrt. this.
	 *
	 * @param speed Direction-independent unscaled speed.
	 * @return speed scaled by movement direction. 256 units are required for each movement step.
	 */
	inline uint GetOldAdvanceSpeed(uint speed)
	{
		return (this->direction & 1) ? speed : speed * 3 / 4;
	}

	/**
	 * Determines the effective vehicle movement speed.
	 *
	 * Together with #GetAdvanceDistance() this function is a replacement for #GetOldAdvanceSpeed().
	 *
	 * A vehicle progresses independent of it's movement direction.
	 * However different amounts of "progress" are needed for moving a step in a specific direction.
	 * That way the leftover progress does not need any adaption when changing movement direction.
	 *
	 * @param speed Direction-independent unscaled speed.
	 * @return speed, scaled to match #GetAdvanceDistance().
	 */
	static inline uint GetAdvanceSpeed(uint speed)
	{
		return speed * 3 / 4;
	}

	/**
	 * Determines the vehicle "progress" needed for moving a step.
	 *
	 * Together with #GetAdvanceSpeed() this function is a replacement for #GetOldAdvanceSpeed().
	 *
	 * @return distance to drive for a movement step on the map.
	 */
	inline uint GetAdvanceDistance()
	{
		return (this->direction & 1) ? 192 : 256;
	}

	/**
	 * Sets the expense type associated to this vehicle type
	 * @param income whether this is income or (running) expenses of the vehicle
	 */
	virtual ExpensesType GetExpenseType(bool income) const { return EXPENSES_OTHER; }

	/**
	 * Play the sound associated with leaving the station
	 */
	virtual void PlayLeaveStationSound() const {}

	/**
	 * Whether this is the primary vehicle in the chain.
	 */
	virtual bool IsPrimaryVehicle() const { return false; }

	const Engine *GetEngine() const;

	/**
	 * Gets the sprite to show for the given direction
	 * @param direction the direction the vehicle is facing
	 * @param[out] result Vehicle sprite sequence.
	 */
	virtual void GetImage(Direction direction, EngineImageType image_type, VehicleSpriteSeq *result) const { result->Clear(); }

	Direction GetMapImageDirection() const { return this->direction; }

	const GRFFile *GetGRF() const;
	uint32 GetGRFID() const;

	/**
	 * Invalidates cached NewGRF variables
	 * @see InvalidateNewGRFCacheOfChain
	 */
	inline void InvalidateNewGRFCache()
	{
		this->grf_cache.cache_valid = 0;
	}

	/**
	 * Invalidates cached NewGRF variables of all vehicles in the chain (after the current vehicle)
	 * @see InvalidateNewGRFCache
	 */
	inline void InvalidateNewGRFCacheOfChain()
	{
		for (Vehicle *u = this; u != nullptr; u = u->Next()) {
			u->InvalidateNewGRFCache();
		}
	}

	/**
	 * Check if the vehicle is a ground vehicle.
	 * @return True iff the vehicle is a train or a road vehicle.
	 */
	inline bool IsGroundVehicle() const
	{
		return this->type == VEH_TRAIN || this->type == VEH_ROAD;
	}

	/**
	 * Gets the speed in km-ish/h that can be sent into SetDParam for string processing.
	 * @return the vehicle's speed
	 */
	virtual int GetDisplaySpeed() const { return 0; }

	/**
	 * Gets the maximum speed in km-ish/h that can be sent into SetDParam for string processing.
	 * @return the vehicle's maximum speed
	 */
	virtual int GetDisplayMaxSpeed() const { return 0; }

	/**
	 * Calculates the maximum speed of the vehicle under its current conditions.
	 * @return Current maximum speed in native units.
	 */
	virtual int GetCurrentMaxSpeed() const { return 0; }

	/**
	 * Gets the running cost of a vehicle
	 * @return the vehicle's running cost
	 */
	virtual Money GetRunningCost() const { return 0; }

	/**
	 * Check whether the vehicle is in the depot.
	 * @return true if and only if the vehicle is in the depot.
	 */
	virtual bool IsInDepot() const { return false; }

	/**
	 * Check whether the whole vehicle chain is in the depot.
	 * @return true if and only if the whole chain is in the depot.
	 */
	virtual bool IsChainInDepot() const { return this->IsInDepot(); }

	/**
	 * Check whether the vehicle is in the depot *and* stopped.
	 * @return true if and only if the vehicle is in the depot and stopped.
	 */
	bool IsStoppedInDepot() const
	{
		assert(this == this->First());
		/* Free wagons have no VS_STOPPED state */
		if (this->IsPrimaryVehicle() && !(this->vehstatus & VS_STOPPED)) return false;
		return this->IsChainInDepot();
	}

	/**
	 * Calls the tick handler of the vehicle
	 * @return is this vehicle still valid?
	 */
	virtual bool Tick() { return true; };

	/**
	 * Calls the new day handler of the vehicle
	 */
	virtual void OnNewDay() {};

	/**
	 * Crash the (whole) vehicle chain.
	 * @param flooded whether the cause of the crash is flooding or not.
	 * @return the number of lost souls.
	 */
	virtual uint Crash(bool flooded = false);

	/**
	 * Returns the Trackdir on which the vehicle is currently located.
	 * Works for trains and ships.
	 * Currently works only sortof for road vehicles, since they have a fuzzy
	 * concept of being "on" a trackdir. Dunno really what it returns for a road
	 * vehicle that is halfway a tile, never really understood that part. For road
	 * vehicles that are at the beginning or end of the tile, should just return
	 * the diagonal trackdir on which they are driving. I _think_.
	 * For other vehicles types, or vehicles with no clear trackdir (such as those
	 * in depots), returns 0xFF.
	 * @return the trackdir of the vehicle
	 */
	virtual Trackdir GetVehicleTrackdir() const { return INVALID_TRACKDIR; }

	/**
	 * Gets the running cost of a vehicle  that can be sent into SetDParam for string processing.
	 * @return the vehicle's running cost
	 */
	Money GetDisplayRunningCost() const { return (this->GetRunningCost() >> 8) * _settings_game.economy.day_length_factor; }

	/**
	 * Gets the profit vehicle had this year. It can be sent into SetDParam for string processing.
	 * @return the vehicle's profit this year
	 */
	Money GetDisplayProfitThisYear() const { return (this->profit_this_year >> 8); }

	/**
	 * Gets the profit vehicle had last year. It can be sent into SetDParam for string processing.
	 * @return the vehicle's profit last year
	 */
	Money GetDisplayProfitLastYear() const { return (this->profit_last_year >> 8); }

	/**
	 * Gets the lifetime profit of vehicle. It can be sent into SetDParam for string processing.
	 * @return the vehicle's lifetime profit
	 */
	Money GetDisplayProfitLifetime() const { return ((this->profit_lifetime + this->profit_this_year) >> 8); }

	void SetNext(Vehicle *next);
	inline void SetFirst(Vehicle *f) { this->first = f; }

	/**
	 * Get the next vehicle of this vehicle.
	 * @note articulated parts are also counted as vehicles.
	 * @return the next vehicle or nullptr when there isn't a next vehicle.
	 */
	inline Vehicle *Next() const { return this->next; }

	/**
	 * Get the previous vehicle of this vehicle.
	 * @note articulated parts are also counted as vehicles.
	 * @return the previous vehicle or nullptr when there isn't a previous vehicle.
	 */
	inline Vehicle *Previous() const { return this->previous; }

	/**
	 * Get the first vehicle of this vehicle chain.
	 * @return the first vehicle of the chain.
	 */
	inline Vehicle *First() const { return this->first; }

	/**
	 * Get the last vehicle of this vehicle chain.
	 * @return the last vehicle of the chain.
	 */
	inline Vehicle *Last()
	{
		Vehicle *v = this;
		while (v->Next() != nullptr) v = v->Next();
		return v;
	}

	/**
	 * Get the last vehicle of this vehicle chain.
	 * @return the last vehicle of the chain.
	 */
	inline const Vehicle *Last() const
	{
		const Vehicle *v = this;
		while (v->Next() != nullptr) v = v->Next();
		return v;
	}

	/**
	 * Get the vehicle at offset \a n of this vehicle chain.
	 * @param n Offset from the current vehicle.
	 * @return The new vehicle or nullptr if the offset is out-of-bounds.
	 */
	inline Vehicle *Move(int n)
	{
		Vehicle *v = this;
		if (n < 0) {
			for (int i = 0; i != n && v != nullptr; i--) v = v->Previous();
		} else {
			for (int i = 0; i != n && v != nullptr; i++) v = v->Next();
		}
		return v;
	}

	/**
	 * Get the vehicle at offset \a n of this vehicle chain.
	 * @param n Offset from the current vehicle.
	 * @return The new vehicle or nullptr if the offset is out-of-bounds.
	 */
	inline const Vehicle *Move(int n) const
	{
		const Vehicle *v = this;
		if (n < 0) {
			for (int i = 0; i != n && v != nullptr; i--) v = v->Previous();
		} else {
			for (int i = 0; i != n && v != nullptr; i++) v = v->Next();
		}
		return v;
	}

	/**
	 * Get the first order of the vehicles order list.
	 * @return first order of order list.
	 */
	inline Order *GetFirstOrder() const { return (this->orders.list == nullptr) ? nullptr : this->orders.list->GetFirstOrder(); }

	/**
	 * Get the vehicle ahead on track.
	 * @return the vehicle ahead on track or NULL when there isn't one.
	 */
	inline Vehicle *AheadSeparation() const { return this->ahead_separation; }

	/**
	 * Get the vehicle behind on track.
	 * @return the vehicle behind on track or NULL when there isn't one.
	 */
	inline Vehicle *BehindSeparation() const { return this->behind_separation; }

	/**
	 * Clears a vehicle's separation status, removing it from any chain.
	 */
	void ClearSeparation();

	/**
	 * Adds this vehicle to a shared vehicle separation chain.
	 * @param v_other a vehicle of the separation chain
	 * @pre !this->IsOrderListShared()
	 */
	void InitSeparation();

	/**
	 * Adds this vehicle behind another in a separation chain.
	 * @param v_other a vehicle of the separation chain.
	 * @pre !this->IsOrderListShared()
	 */
	void AddToSeparationBehind(Vehicle *v_other);

	void AddToShared(Vehicle *shared_chain);
	void RemoveFromShared();

	/**
	 * Get the next vehicle of the shared vehicle chain.
	 * @return the next shared vehicle or nullptr when there isn't a next vehicle.
	 */
	inline Vehicle *NextShared() const { return this->next_shared; }

	/**
	 * Get the previous vehicle of the shared vehicle chain
	 * @return the previous shared vehicle or nullptr when there isn't a previous vehicle.
	 */
	inline Vehicle *PreviousShared() const { return this->previous_shared; }

	/**
	 * Get the first vehicle of this vehicle chain.
	 * @return the first vehicle of the chain.
	 */
	inline Vehicle *FirstShared() const { return (this->orders.list == nullptr) ? this->First() : this->orders.list->GetFirstSharedVehicle(); }

	/**
	 * Check if we share our orders with another vehicle.
	 * @return true if there are other vehicles sharing the same order
	 */
	inline bool IsOrderListShared() const { return this->orders.list != nullptr && this->orders.list->IsShared(); }

	/**
	 * Get the number of orders this vehicle has.
	 * @return the number of orders this vehicle has.
	 */
	inline VehicleOrderID GetNumOrders() const { return (this->orders.list == nullptr) ? 0 : this->orders.list->GetNumOrders(); }

	/**
	 * Get the number of manually added orders this vehicle has.
	 * @return the number of manually added orders this vehicle has.
	 */
	inline VehicleOrderID GetNumManualOrders() const { return (this->orders.list == nullptr) ? 0 : this->orders.list->GetNumManualOrders(); }

	/**
	 * Get the next station the vehicle will stop at.
	 * @return ID of the next station the vehicle will stop at or INVALID_STATION.
	 */
	inline CargoStationIDStackSet GetNextStoppingStation() const
	{
		CargoStationIDStackSet set;
		if (this->orders.list != NULL) set.FillNextStoppingStation(this, this->orders.list);
		return set;
	}

	void RecalculateOrderOccupancyAverage();

	inline uint8 GetOrderOccupancyAverage() const
	{
<<<<<<< HEAD
		if (order_occupancy_average == 0) const_cast<Vehicle *>(this)->RecalculateOrderOccupancyAverage();
		return this->order_occupancy_average;
=======
		return (this->orders.list == nullptr) ? INVALID_STATION : this->orders.list->GetNextStoppingStation(this);
>>>>>>> 7c8e7c6b
	}

	void ResetRefitCaps();

	/**
	 * Copy certain configurations and statistics of a vehicle after successful autoreplace/renew
	 * The function shall copy everything that cannot be copied by a command (like orders / group etc),
	 * and that shall not be resetted for the new vehicle.
	 * @param src The old vehicle
	 */
	inline void CopyVehicleConfigAndStatistics(const Vehicle *src)
	{
		this->CopyConsistPropertiesFrom(src);

		this->unitnumber = src->unitnumber;

		this->current_order = src->current_order;
		this->dest_tile  = src->dest_tile;

		this->profit_this_year = src->profit_this_year;
		this->profit_last_year = src->profit_last_year;
		this->profit_lifetime = -this->profit_this_year;

		this->current_loading_time = src->current_loading_time;

		if (HasBit(src->vehicle_flags, VF_TIMETABLE_STARTED)) SetBit(this->vehicle_flags, VF_TIMETABLE_STARTED);
		if (HasBit(src->vehicle_flags, VF_AUTOFILL_TIMETABLE)) SetBit(this->vehicle_flags, VF_AUTOFILL_TIMETABLE);
		if (HasBit(src->vehicle_flags, VF_AUTOFILL_PRES_WAIT_TIME)) SetBit(this->vehicle_flags, VF_AUTOFILL_PRES_WAIT_TIME);

		this->service_interval = src->service_interval;
	}


	bool HandleBreakdown();

	bool NeedsAutorenewing(const Company *c, bool use_renew_setting = true) const;

	bool NeedsServicing() const;
	bool NeedsAutomaticServicing() const;

	/**
	 * Determine the location for the station where the vehicle goes to next.
	 * Things done for example are allocating slots in a road stop or exact
	 * location of the platform is determined for ships.
	 * @param station the station to make the next location of the vehicle.
	 * @return the location (tile) to aim for.
	 */
	virtual TileIndex GetOrderStationLocation(StationID station) { return INVALID_TILE; }

	/**
	 * Find the closest depot for this vehicle and tell us the location,
	 * DestinationID and whether we should reverse.
	 * @param location    where do we go to?
	 * @param destination what hangar do we go to?
	 * @param reverse     should the vehicle be reversed?
	 * @return true if a depot could be found.
	 */
	virtual bool FindClosestDepot(TileIndex *location, DestinationID *destination, bool *reverse) { return false; }

	virtual void SetDestTile(TileIndex tile) { this->dest_tile = tile; }

	CommandCost SendToDepot(DoCommandFlag flags, DepotCommand command, TileIndex specific_depot = 0);

	void UpdateVisualEffect(bool allow_power_change = true);
	void ShowVisualEffect() const;

	void UpdatePosition();
	void UpdateViewport(bool dirty);
	void UpdatePositionAndViewport();
	void MarkAllViewportsDirty() const;

	inline uint16 GetServiceInterval() const { return this->service_interval; }

	inline void SetServiceInterval(uint16 interval) { this->service_interval = interval; }

	inline bool ServiceIntervalIsCustom() const { return HasBit(this->vehicle_flags, VF_SERVINT_IS_CUSTOM); }

	inline bool ServiceIntervalIsPercent() const { return HasBit(this->vehicle_flags, VF_SERVINT_IS_PERCENT); }

	inline void SetServiceIntervalIsCustom(bool on) { SB(this->vehicle_flags, VF_SERVINT_IS_CUSTOM, 1, on); }

	inline void SetServiceIntervalIsPercent(bool on) { SB(this->vehicle_flags, VF_SERVINT_IS_PERCENT, 1, on); }

private:
	/**
	 * Advance cur_real_order_index to the next real order.
	 * cur_implicit_order_index is not touched.
	 */
	void SkipToNextRealOrderIndex()
	{
		if (this->GetNumManualOrders() > 0) {
			/* Advance to next real order */
			do {
				this->cur_real_order_index++;
				if (this->cur_real_order_index >= this->GetNumOrders()) this->cur_real_order_index = 0;
			} while (this->GetOrder(this->cur_real_order_index)->IsType(OT_IMPLICIT));
			this->cur_timetable_order_index = this->cur_real_order_index;
		} else {
			this->cur_real_order_index = 0;
			this->cur_timetable_order_index = INVALID_VEH_ORDER_ID;
		}
	}

public:
	/**
	 * Increments cur_implicit_order_index, keeps care of the wrap-around and invalidates the GUI.
	 * cur_real_order_index is incremented as well, if needed.
	 * Note: current_order is not invalidated.
	 */
	void IncrementImplicitOrderIndex()
	{
		if (this->cur_implicit_order_index == this->cur_real_order_index) {
			/* Increment real order index as well */
			this->SkipToNextRealOrderIndex();
		}

		assert(this->cur_real_order_index == 0 || this->cur_real_order_index < this->GetNumOrders());

		/* Advance to next implicit order */
		do {
			this->cur_implicit_order_index++;
			if (this->cur_implicit_order_index >= this->GetNumOrders()) this->cur_implicit_order_index = 0;
		} while (this->cur_implicit_order_index != this->cur_real_order_index && !this->GetOrder(this->cur_implicit_order_index)->IsType(OT_IMPLICIT));

		InvalidateVehicleOrder(this, 0);
	}

	/**
	 * Advanced cur_real_order_index to the next real order, keeps care of the wrap-around and invalidates the GUI.
	 * cur_implicit_order_index is incremented as well, if it was equal to cur_real_order_index, i.e. cur_real_order_index is skipped
	 * but not any implicit orders.
	 * Note: current_order is not invalidated.
	 */
	void IncrementRealOrderIndex()
	{
		if (this->cur_implicit_order_index == this->cur_real_order_index) {
			/* Increment both real and implicit order */
			this->IncrementImplicitOrderIndex();
		} else {
			/* Increment real order only */
			this->SkipToNextRealOrderIndex();
			InvalidateVehicleOrder(this, 0);
		}
	}

	/**
	 * Skip implicit orders until cur_real_order_index is a non-implicit order.
	 */
	void UpdateRealOrderIndex()
	{
		/* Make sure the index is valid */
		if (this->cur_real_order_index >= this->GetNumOrders()) this->cur_real_order_index = 0;

		if (this->GetNumManualOrders() > 0) {
			/* Advance to next real order */
			while (this->GetOrder(this->cur_real_order_index)->IsType(OT_IMPLICIT)) {
				this->cur_real_order_index++;
				if (this->cur_real_order_index >= this->GetNumOrders()) this->cur_real_order_index = 0;
			}
		} else {
			this->cur_real_order_index = 0;
		}
	}

	/**
	 * Returns order 'index' of a vehicle or nullptr when it doesn't exists
	 * @param index the order to fetch
	 * @return the found (or not) order
	 */
	inline Order *GetOrder(int index) const
	{
		return (this->orders.list == nullptr) ? nullptr : this->orders.list->GetOrderAt(index);
	}

	/**
<<<<<<< HEAD
	 * Get the index of an order of the order chain, or INVALID_VEH_ORDER_ID.
	 * @param order order to get the index of.
	 * @return the position index of the given order, or INVALID_VEH_ORDER_ID.
	 */
	inline VehicleOrderID GetIndexOfOrder(const Order *order) const
	{
		return (this->orders.list == NULL) ? INVALID_VEH_ORDER_ID : this->orders.list->GetIndexOfOrder(order);
	}

	/**
	 * Returns the last order of a vehicle, or NULL if it doesn't exists
=======
	 * Returns the last order of a vehicle, or nullptr if it doesn't exists
>>>>>>> 7c8e7c6b
	 * @return last order of a vehicle, if available
	 */
	inline Order *GetLastOrder() const
	{
		return (this->orders.list == nullptr) ? nullptr : this->orders.list->GetLastOrder();
	}

	bool IsEngineCountable() const;
	bool HasEngineType() const;
	bool HasDepotOrder() const;
	void HandlePathfindingResult(bool path_found);

	/**
	 * Check if the vehicle is a front engine.
	 * @return Returns true if the vehicle is a front engine.
	 */
	inline bool IsFrontEngine() const
	{
		return this->IsGroundVehicle() && HasBit(this->subtype, GVSF_FRONT);
	}

	/**
	 * Check if the vehicle is an articulated part of an engine.
	 * @return Returns true if the vehicle is an articulated part.
	 */
	inline bool IsArticulatedPart() const
	{
		return this->IsGroundVehicle() && HasBit(this->subtype, GVSF_ARTICULATED_PART);
	}

	/**
	 * Check if an engine has an articulated part.
	 * @return True if the engine has an articulated part.
	 */
	inline bool HasArticulatedPart() const
	{
		return this->Next() != nullptr && this->Next()->IsArticulatedPart();
	}

	/**
	 * Get the next part of an articulated engine.
	 * @return Next part of the articulated engine.
	 * @pre The vehicle is an articulated engine.
	 */
	inline Vehicle *GetNextArticulatedPart() const
	{
		assert(this->HasArticulatedPart());
		return this->Next();
	}

	/**
	 * Get the first part of an articulated engine.
	 * @return First part of the engine.
	 */
	inline Vehicle *GetFirstEnginePart()
	{
		Vehicle *v = this;
		while (v->IsArticulatedPart()) v = v->Previous();
		return v;
	}

	/**
	 * Get the first part of an articulated engine.
	 * @return First part of the engine.
	 */
	inline const Vehicle *GetFirstEnginePart() const
	{
		const Vehicle *v = this;
		while (v->IsArticulatedPart()) v = v->Previous();
		return v;
	}

	/**
	 * Get the last part of an articulated engine.
	 * @return Last part of the engine.
	 */
	inline Vehicle *GetLastEnginePart()
	{
		Vehicle *v = this;
		while (v->HasArticulatedPart()) v = v->GetNextArticulatedPart();
		return v;
	}

	/**
	 * Get the next real (non-articulated part) vehicle in the consist.
	 * @return Next vehicle in the consist.
	 */
	inline Vehicle *GetNextVehicle() const
	{
		const Vehicle *v = this;
		while (v->HasArticulatedPart()) v = v->GetNextArticulatedPart();

		/* v now contains the last articulated part in the engine */
		return v->Next();
	}

	/**
	 * Get the previous real (non-articulated part) vehicle in the consist.
	 * @return Previous vehicle in the consist.
	 */
	inline Vehicle *GetPrevVehicle() const
	{
		Vehicle *v = this->Previous();
		while (v != nullptr && v->IsArticulatedPart()) v = v->Previous();

		return v;
	}

	bool IsDrawn() const;

	inline void UpdateSpriteSeqBound()
	{
		this->sprite_seq_bounds = this->sprite_seq.GetBounds();
	}

	char *DumpVehicleFlags(char *b, const char *last) const;
};

/**
 * Iterate over all vehicles from a given point.
 * @param var   The variable used to iterate over.
 * @param start The vehicle to start the iteration at.
 */
#define FOR_ALL_VEHICLES_FROM(var, start) FOR_ALL_ITEMS_FROM(Vehicle, vehicle_index, var, start)

/**
 * Iterate over all vehicles.
 * @param var The variable used to iterate over.
 */
#define FOR_ALL_VEHICLES(var) FOR_ALL_VEHICLES_FROM(var, 0)

/**
 * Class defining several overloaded accessors so we don't
 * have to cast vehicle types that often
 */
template <class T, VehicleType Type>
struct SpecializedVehicle : public Vehicle {
	static const VehicleType EXPECTED_TYPE = Type; ///< Specialized type

	typedef SpecializedVehicle<T, Type> SpecializedVehicleBase; ///< Our type

	/**
	 * Set vehicle type correctly
	 */
	inline SpecializedVehicle<T, Type>() : Vehicle(Type)
	{
		this->sprite_seq.count = 1;
	}

	/**
	 * Get the first vehicle in the chain
	 * @return first vehicle in the chain
	 */
	inline T *First() const { return (T *)this->Vehicle::First(); }

	/**
	 * Get the last vehicle in the chain
	 * @return last vehicle in the chain
	 */
	inline T *Last() { return (T *)this->Vehicle::Last(); }

	/**
	 * Get the last vehicle in the chain
	 * @return last vehicle in the chain
	 */
	inline const T *Last() const { return (const T *)this->Vehicle::Last(); }

	/**
	 * Get next vehicle in the chain
	 * @return next vehicle in the chain
	 */
	inline T *Next() const { return (T *)this->Vehicle::Next(); }

	/**
	 * Get previous vehicle in the chain
	 * @return previous vehicle in the chain
	 */
	inline T *Previous() const { return (T *)this->Vehicle::Previous(); }

	/**
	 * Get the next part of an articulated engine.
	 * @return Next part of the articulated engine.
	 * @pre The vehicle is an articulated engine.
	 */
	inline T *GetNextArticulatedPart() { return (T *)this->Vehicle::GetNextArticulatedPart(); }

	/**
	 * Get the next part of an articulated engine.
	 * @return Next part of the articulated engine.
	 * @pre The vehicle is an articulated engine.
	 */
	inline T *GetNextArticulatedPart() const { return (T *)this->Vehicle::GetNextArticulatedPart(); }

	/**
	 * Get the first part of an articulated engine.
	 * @return First part of the engine.
	 */
	inline T *GetFirstEnginePart() { return (T *)this->Vehicle::GetFirstEnginePart(); }

	/**
	 * Get the first part of an articulated engine.
	 * @return First part of the engine.
	 */
	inline const T *GetFirstEnginePart() const { return (const T *)this->Vehicle::GetFirstEnginePart(); }

	/**
	 * Get the last part of an articulated engine.
	 * @return Last part of the engine.
	 */
	inline T *GetLastEnginePart() { return (T *)this->Vehicle::GetLastEnginePart(); }

	/**
	 * Get the next real (non-articulated part) vehicle in the consist.
	 * @return Next vehicle in the consist.
	 */
	inline T *GetNextVehicle() const { return (T *)this->Vehicle::GetNextVehicle(); }

	/**
	 * Get the previous real (non-articulated part) vehicle in the consist.
	 * @return Previous vehicle in the consist.
	 */
	inline T *GetPrevVehicle() const { return (T *)this->Vehicle::GetPrevVehicle(); }

	/**
	 * Tests whether given index is a valid index for vehicle of this type
	 * @param index tested index
	 * @return is this index valid index of T?
	 */
	static inline bool IsValidID(size_t index)
	{
		return Vehicle::IsValidID(index) && Vehicle::Get(index)->type == Type;
	}

	/**
	 * Gets vehicle with given index
	 * @return pointer to vehicle with given index casted to T *
	 */
	static inline T *Get(size_t index)
	{
		return (T *)Vehicle::Get(index);
	}

	/**
	 * Returns vehicle if the index is a valid index for this vehicle type
	 * @return pointer to vehicle with given index if it's a vehicle of this type
	 */
	static inline T *GetIfValid(size_t index)
	{
		return IsValidID(index) ? Get(index) : nullptr;
	}

	/**
	 * Converts a Vehicle to SpecializedVehicle with type checking.
	 * @param v Vehicle pointer
	 * @return pointer to SpecializedVehicle
	 */
	static inline T *From(Vehicle *v)
	{
		assert(v->type == Type);
		return (T *)v;
	}

	/**
	 * Converts a const Vehicle to const SpecializedVehicle with type checking.
	 * @param v Vehicle pointer
	 * @return pointer to SpecializedVehicle
	 */
	static inline const T *From(const Vehicle *v)
	{
		assert(v->type == Type);
		return (const T *)v;
	}

	/**
	 * Update vehicle sprite- and position caches
	 * @param force_update Force updating the vehicle on the viewport.
	 * @param update_delta Also update the delta?
	 */
	inline void UpdateViewport(bool force_update, bool update_delta)
	{
		/* Skip updating sprites on dedicated servers without screen */
		if (_network_dedicated) return;

		extern bool _sprite_group_resolve_check_veh_check;
		extern VehicleType _sprite_group_resolve_check_veh_type;

		/* Explicitly choose method to call to prevent vtable dereference -
		 * it gives ~3% runtime improvements in games with many vehicles */
		if (update_delta) ((T *)this)->T::UpdateDeltaXY();
		const Direction current_direction = ((T *)this)->GetMapImageDirection();
		if (this->cur_image_valid_dir != current_direction) {
			_sprite_group_resolve_check_veh_check = true;
			_sprite_group_resolve_check_veh_type = EXPECTED_TYPE;
			VehicleSpriteSeq seq;
			((T *)this)->T::GetImage(current_direction, EIT_ON_MAP, &seq);
			this->cur_image_valid_dir = _sprite_group_resolve_check_veh_check ? current_direction : INVALID_DIR;
			_sprite_group_resolve_check_veh_check = false;
			if (force_update || this->sprite_seq != seq) {
				this->sprite_seq = seq;
				this->UpdateSpriteSeqBound();
				this->Vehicle::UpdateViewport(true);
			}
		} else if (force_update) {
			this->Vehicle::UpdateViewport(true);
		}
	}
};

/**
 * Iterate over all vehicles of a particular type.
 * @param name The type of vehicle to iterate over.
 * @param var  The variable used to iterate over.
 */
#define FOR_ALL_VEHICLES_OF_TYPE(name, var) \
	for (size_t vehicle_index = 0; var = NULL, vehicle_index < name::GetPoolSize(); vehicle_index++) \
		if ((var = name::GetIfValid(vehicle_index)) != NULL)

/** Generates sequence of free UnitID numbers */
struct FreeUnitIDGenerator {
	bool *cache;  ///< array of occupied unit id numbers
	UnitID maxid; ///< maximum ID at the moment of constructor call
	UnitID curid; ///< last ID returned; 0 if none

	FreeUnitIDGenerator(VehicleType type, CompanyID owner);
	UnitID NextID();

	/** Releases allocated memory */
	~FreeUnitIDGenerator() { free(this->cache); }
};

/** Sentinel for an invalid coordinate. */
static const int32 INVALID_COORD = 0x7fffffff;

inline void InvalidateVehicleTickCaches()
{
	extern bool _tick_caches_valid;
	_tick_caches_valid = false;
}

void ClearVehicleTickCaches();
void RemoveFromOtherVehicleTickCache(const Vehicle *v);

#endif /* VEHICLE_BASE_H */<|MERGE_RESOLUTION|>--- conflicted
+++ resolved
@@ -688,13 +688,13 @@
 
 	/**
 	 * Get the vehicle ahead on track.
-	 * @return the vehicle ahead on track or NULL when there isn't one.
+	 * @return the vehicle ahead on track or nullptr when there isn't one.
 	 */
 	inline Vehicle *AheadSeparation() const { return this->ahead_separation; }
 
 	/**
 	 * Get the vehicle behind on track.
-	 * @return the vehicle behind on track or NULL when there isn't one.
+	 * @return the vehicle behind on track or nullptr when there isn't one.
 	 */
 	inline Vehicle *BehindSeparation() const { return this->behind_separation; }
 
@@ -763,7 +763,7 @@
 	inline CargoStationIDStackSet GetNextStoppingStation() const
 	{
 		CargoStationIDStackSet set;
-		if (this->orders.list != NULL) set.FillNextStoppingStation(this, this->orders.list);
+		if (this->orders.list != nullptr) set.FillNextStoppingStation(this, this->orders.list);
 		return set;
 	}
 
@@ -771,12 +771,8 @@
 
 	inline uint8 GetOrderOccupancyAverage() const
 	{
-<<<<<<< HEAD
 		if (order_occupancy_average == 0) const_cast<Vehicle *>(this)->RecalculateOrderOccupancyAverage();
 		return this->order_occupancy_average;
-=======
-		return (this->orders.list == nullptr) ? INVALID_STATION : this->orders.list->GetNextStoppingStation(this);
->>>>>>> 7c8e7c6b
 	}
 
 	void ResetRefitCaps();
@@ -952,21 +948,17 @@
 	}
 
 	/**
-<<<<<<< HEAD
 	 * Get the index of an order of the order chain, or INVALID_VEH_ORDER_ID.
 	 * @param order order to get the index of.
 	 * @return the position index of the given order, or INVALID_VEH_ORDER_ID.
 	 */
 	inline VehicleOrderID GetIndexOfOrder(const Order *order) const
 	{
-		return (this->orders.list == NULL) ? INVALID_VEH_ORDER_ID : this->orders.list->GetIndexOfOrder(order);
-	}
-
-	/**
-	 * Returns the last order of a vehicle, or NULL if it doesn't exists
-=======
+		return (this->orders.list == nullptr) ? INVALID_VEH_ORDER_ID : this->orders.list->GetIndexOfOrder(order);
+	}
+
+	/**
 	 * Returns the last order of a vehicle, or nullptr if it doesn't exists
->>>>>>> 7c8e7c6b
 	 * @return last order of a vehicle, if available
 	 */
 	inline Order *GetLastOrder() const
@@ -1281,8 +1273,8 @@
  * @param var  The variable used to iterate over.
  */
 #define FOR_ALL_VEHICLES_OF_TYPE(name, var) \
-	for (size_t vehicle_index = 0; var = NULL, vehicle_index < name::GetPoolSize(); vehicle_index++) \
-		if ((var = name::GetIfValid(vehicle_index)) != NULL)
+	for (size_t vehicle_index = 0; var = nullptr, vehicle_index < name::GetPoolSize(); vehicle_index++) \
+		if ((var = name::GetIfValid(vehicle_index)) != nullptr)
 
 /** Generates sequence of free UnitID numbers */
 struct FreeUnitIDGenerator {
