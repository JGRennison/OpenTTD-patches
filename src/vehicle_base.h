/*
 * This file is part of OpenTTD.
 * OpenTTD is free software; you can redistribute it and/or modify it under the terms of the GNU General Public License as published by the Free Software Foundation, version 2.
 * OpenTTD is distributed in the hope that it will be useful, but WITHOUT ANY WARRANTY; without even the implied warranty of MERCHANTABILITY or FITNESS FOR A PARTICULAR PURPOSE.
 * See the GNU General Public License for more details. You should have received a copy of the GNU General Public License along with OpenTTD. If not, see <http://www.gnu.org/licenses/>.
 */

/** @file  vehicle_base.h Base class for all vehicles. */

#ifndef VEHICLE_BASE_H
#define VEHICLE_BASE_H

#include "track_type.h"
#include "command_type.h"
#include "order_base.h"
#include "cargopacket.h"
#include "texteff.hpp"
#include "engine_type.h"
#include "order_func.h"
#include "transport_type.h"
#include "group_type.h"
#include "timetable.h"
#include "base_consist.h"
#include "newgrf_cache_check.h"
#include "landscape.h"
#include "network/network.h"
#include "core/mem_func.hpp"
#include "core/alignment.hpp"
#include "sl/saveload_common.h"
#include <list>
#include <map>
#include <vector>

/** Vehicle status bits in #Vehicle::vehstatus. */
enum VehStatus : uint8_t {
	VS_HIDDEN          = 0x01, ///< Vehicle is not visible.
	VS_STOPPED         = 0x02, ///< Vehicle is stopped by the player.
	VS_UNCLICKABLE     = 0x04, ///< Vehicle is not clickable by the user (shadow vehicles).
	VS_DEFPAL          = 0x08, ///< Use default vehicle palette. @see DoDrawVehicle
	VS_TRAIN_SLOWING   = 0x10, ///< Train is slowing down.
	VS_SHADOW          = 0x20, ///< Vehicle is a shadow vehicle.
	VS_AIRCRAFT_BROKEN = 0x40, ///< Aircraft is broken down.
	VS_CRASHED         = 0x80, ///< Vehicle is crashed.
};

/** Bit numbers in #Vehicle::vehicle_flags. */
enum VehicleFlags : uint8_t {
	VF_LOADING_FINISHED         =  0, ///< Vehicle has finished loading.
	VF_CARGO_UNLOADING          =  1, ///< Vehicle is unloading cargo.
	VF_BUILT_AS_PROTOTYPE       =  2, ///< Vehicle is a prototype (accepted as exclusive preview).
	VF_TIMETABLE_STARTED        =  3, ///< Whether the vehicle has started running on the timetable yet.
	VF_AUTOFILL_TIMETABLE       =  4, ///< Whether the vehicle should fill in the timetable automatically.
	VF_AUTOFILL_PRES_WAIT_TIME  =  5, ///< Whether non-destructive auto-fill should preserve waiting times
	VF_STOP_LOADING             =  6, ///< Don't load anymore during the next load cycle.
	VF_PATHFINDER_LOST          =  7, ///< Vehicle's pathfinder is lost.
	VF_SERVINT_IS_CUSTOM        =  8, ///< Service interval is custom.
	VF_SERVINT_IS_PERCENT       =  9, ///< Service interval is percent.
	/* gap, above are common with upstream */
	VF_SEPARATION_ACTIVE        = 11, ///< Whether timetable auto-separation is currently active
	VF_SCHEDULED_DISPATCH       = 12, ///< Whether the vehicle should follow a timetabled dispatching schedule
	VF_LAST_LOAD_ST_SEP         = 13, ///< Each vehicle of this chain has its last_loading_station and last_loading_tick fields set separately
	VF_TIMETABLE_SEPARATION     = 14, ///< Whether timetable auto-separation is enabled
	VF_AUTOMATE_TIMETABLE       = 15, ///< Whether the vehicle should manage the timetable automatically.
	VF_HAVE_SLOT                = 16, ///< Vehicle has 1 or more slots
	VF_COND_ORDER_WAIT          = 17, ///< Vehicle is waiting due to conditional order loop
	VF_REPLACEMENT_PENDING      = 18, ///< Autoreplace or template replacement is pending, vehicle should visit the depot
};

/** Bit numbers used to indicate which of the #NewGRFCache values are valid. */
enum NewGRFCacheValidValues : uint8_t {
	NCVV_POSITION_CONSIST_LENGTH   = 0, ///< This bit will be set if the NewGRF var 40 currently stored is valid.
	NCVV_POSITION_SAME_ID_LENGTH   = 1, ///< This bit will be set if the NewGRF var 41 currently stored is valid.
	NCVV_CONSIST_CARGO_INFORMATION = 2, ///< This bit will be set if the NewGRF var 42 currently stored is valid.
	NCVV_COMPANY_INFORMATION       = 3, ///< This bit will be set if the NewGRF var 43 currently stored is valid.
	NCVV_POSITION_IN_VEHICLE       = 4, ///< This bit will be set if the NewGRF var 4D currently stored is valid.
	NCVV_CONSIST_CARGO_INFORMATION_UD = 5, ///< This bit will be set if the uppermost byte of NewGRF var 42 currently stored is valid.
	NCVV_END,                           ///< End of the bits.
};

/** Cached often queried (NewGRF) values */
struct NewGRFCache {
	/* Values calculated when they are requested for the first time after invalidating the NewGRF cache. */
	uint32_t position_consist_length = 0;      ///< Cache for NewGRF var 40.
	uint32_t position_same_id_length = 0;      ///< Cache for NewGRF var 41.
	uint32_t consist_cargo_information = 0;    ///< Cache for NewGRF var 42. (Note: The cargotype is untranslated in the cache because the accessing GRF is yet unknown.)
	uint32_t company_information = 0;          ///< Cache for NewGRF var 43.
	uint32_t position_in_vehicle = 0;          ///< Cache for NewGRF var 4D.
	NO_UNIQUE_ADDRESS uint8_t cache_valid = 0; ///< Bitset that indicates which cache values are valid.

	bool operator==(const NewGRFCache&) const = default;
};

/** Meaning of the various bits of the visual effect. */
enum VisualEffect : uint8_t {
	VE_OFFSET_START        = 0, ///< First bit that contains the offset (0 = front, 8 = centre, 15 = rear)
	VE_OFFSET_COUNT        = 4, ///< Number of bits used for the offset
	VE_OFFSET_CENTRE       = 8, ///< Value of offset corresponding to a position above the centre of the vehicle

	VE_TYPE_START          = 4, ///< First bit used for the type of effect
	VE_TYPE_COUNT          = 2, ///< Number of bits used for the effect type
	VE_TYPE_DEFAULT        = 0, ///< Use default from engine class
	VE_TYPE_STEAM          = 1, ///< Steam plumes
	VE_TYPE_DIESEL         = 2, ///< Diesel fumes
	VE_TYPE_ELECTRIC       = 3, ///< Electric sparks

	VE_DISABLE_EFFECT      = 6, ///< Flag to disable visual effect
	VE_ADVANCED_EFFECT     = VE_DISABLE_EFFECT, ///< Flag for advanced effects
	VE_DISABLE_WAGON_POWER = 7, ///< Flag to disable wagon power

	VE_DEFAULT = 0xFF,          ///< Default value to indicate that visual effect should be based on engine class
};

/** Models for spawning visual effects. */
enum VisualEffectSpawnModel : uint8_t {
	VESM_NONE              = 0, ///< No visual effect
	VESM_STEAM,                 ///< Steam model
	VESM_DIESEL,                ///< Diesel model
	VESM_ELECTRIC,              ///< Electric model

	VESM_END
};

/**
 * Enum to handle ground vehicle subtypes.
 * This is defined here instead of at #GroundVehicle because some common function require access to these flags.
 * Do not access it directly unless you have to. Use the subtype access functions.
 */
enum GroundVehicleSubtypeFlags : uint8_t {
	GVSF_FRONT            = 0, ///< Leading engine of a consist.
	GVSF_ARTICULATED_PART = 1, ///< Articulated part of an engine.
	GVSF_WAGON            = 2, ///< Wagon (not used for road vehicles).
	GVSF_ENGINE           = 3, ///< Engine that can be front engine, but might be placed behind another engine (not used for road vehicles).
	GVSF_FREE_WAGON       = 4, ///< First in a wagon chain (in depot) (not used for road vehicles).
	GVSF_MULTIHEADED      = 5, ///< Engine is multiheaded (not used for road vehicles).
	GVSF_VIRTUAL          = 6, ///< Used for virtual trains during template design, it is needed to skip checks for tile or depot status
};

/**
 * Enum to handle vehicle cache flags.
 */
enum VehicleCacheFlags {
	VCF_LAST_VISUAL_EFFECT      = 0, ///< Last vehicle in the consist with a visual effect.
	VCF_GV_ZERO_SLOPE_RESIST    = 1, ///< GroundVehicle: Consist has zero slope resistance (valid only for the first engine), may be false negative.
	VCF_IS_DRAWN                = 2, ///< Vehicle is currently drawn
	VCF_REDRAW_ON_TRIGGER       = 3, ///< Clear cur_image_valid_dir on changes to waiting_triggers (valid only for the first engine)
	VCF_REDRAW_ON_SPEED_CHANGE  = 4, ///< Clear cur_image_valid_dir on changes to cur_speed (ground vehicles) or aircraft movement state (aircraft) (valid only for the first engine)
	VCF_IMAGE_REFRESH           = 5, ///< Image should be refreshed before drawing
	VCF_IMAGE_REFRESH_NEXT      = 6, ///< Set VCF_IMAGE_REFRESH in next UpdateViewport call, if the image is not updated there
	VCF_IMAGE_CURVATURE         = 7, ///< Image should be refreshed if cached curvature in cached_image_curvature no longer matches curvature of neighbours
};

/** Cached often queried values common to all vehicles. */
struct VehicleCache {
	uint16_t cached_max_speed = 0;        ///< Maximum speed of the consist (minimum of the max speed of all vehicles in the consist).
	uint16_t cached_cargo_age_period = 0; ///< Number of ticks before carried cargo is aged.
	uint16_t cached_image_curvature = 0;  ///< Cached neighbour curvature, see: VCF_IMAGE_CURVATURE

	uint8_t cached_vis_effect = 0;  ///< Visual effect to show (see #VisualEffect)
	uint8_t cached_veh_flags = 0;   ///< Vehicle cache flags (see #VehicleCacheFlags)
};

/** Sprite sequence for a vehicle part. */
struct VehicleSpriteSeq {
/* Reduce the size of struct Vehicle in dedicated builds */
#if defined(DEDICATED)
	PalSpriteID seq[1];
#else
	PalSpriteID seq[8];
#endif
	uint count;

	bool operator==(const VehicleSpriteSeq &other) const
	{
		return this->count == other.count && MemCmpT<PalSpriteID>(this->seq, other.seq, this->count) == 0;
	}

	/**
	 * Check whether the sequence contains any sprites.
	 */
	bool IsValid() const
	{
		return this->count != 0;
	}

	/**
	 * Clear all information.
	 */
	void Clear()
	{
		this->count = 0;
	}

	/**
	 * Assign a single sprite to the sequence.
	 */
	void Set(SpriteID sprite)
	{
		this->count = 1;
		this->seq[0].sprite = sprite;
		this->seq[0].pal = 0;
	}

	/**
	 * Copy data from another sprite sequence, while dropping all recolouring information.
	 */
	void CopyWithoutPalette(const VehicleSpriteSeq &src)
	{
		this->count = src.count;
		for (uint i = 0; i < src.count; ++i) {
			this->seq[i].sprite = src.seq[i].sprite;
			this->seq[i].pal = 0;
		}
	}

	Rect16 GetBounds() const;
	void Draw(int x, int y, PaletteID default_pal, bool force_pal) const;
};

enum PendingSpeedRestrictionChangeFlags {
	PSRCF_DIAGONAL                    = 0,
};

struct PendingSpeedRestrictionChange {
	uint16_t distance = 0;
	uint16_t new_speed = 0;
	uint16_t prev_speed;
	uint16_t flags;
};

/** A vehicle pool for a little over 1 million vehicles. */
#if OTTD_UPPER_TAGGED_PTR
struct VehiclePoolOps {
	using Tptr = uintptr_t;
	using Tparam_type = VehicleType;

	static inline Vehicle *GetPtr(uintptr_t ptr) {
		return reinterpret_cast<Vehicle *>(ptr & ((static_cast<uintptr_t>(1) << 60) - 1)); // GB can't be used here because its return type is limited to 32 bits
	}

	static inline uintptr_t PutPtr(Vehicle *v, VehicleType vtype)
	{
		uintptr_t ptr = reinterpret_cast<uintptr_t>(v);
		SB(ptr, 60, 3, vtype & 7);
		return ptr;
	}

	static constexpr uintptr_t NullValue() { return 0; }
	static constexpr VehicleType DefaultItemParam() { return VEH_INVALID; }

	static constexpr VehicleType GetVehicleType(uintptr_t ptr) { return static_cast<VehicleType>(GB(ptr, 60, 3)); }
	static constexpr bool IsNonFrontVehiclePtr(uintptr_t ptr) { return HasBit(ptr, 63); }

	static constexpr void SetIsNonFrontVehiclePtr(uintptr_t &ptr, bool non_front) { AssignBit(ptr, 63, non_front); }
};

typedef Pool<Vehicle, VehicleID, 512, PoolType::Normal, false, VehiclePoolOps> VehiclePool;
#else
typedef Pool<Vehicle, VehicleID, 512> VehiclePool;
#endif

extern VehiclePool _vehicle_pool;

/* Some declarations of functions, so we can make them friendly */
struct GroundVehicleCache;
extern NamedSaveLoadTable GetVehicleDescription(VehicleType vt);
struct LoadgameState;
extern bool LoadOldVehicle(LoadgameState &ls, int num);
extern void FixOldVehicles(LoadgameState &ls);

struct GRFFile;

namespace upstream_sl {
	class SlVehicleCommon;
	class SlVehicleDisaster;
}

/**
 * Structure to return information about the closest depot location,
 * and whether it could be found.
 */
struct ClosestDepot {
	TileIndex location = INVALID_TILE;
	DestinationID destination{}; ///< The DestinationID as used for orders.
	bool reverse = false;
	bool found = false;

	ClosestDepot() = default;

	ClosestDepot(TileIndex location, DestinationID destination, bool reverse = false) :
		location(location), destination(destination), reverse(reverse), found(true) {}
};

struct VehicleUnbunchState {
	StateTicks depot_unbunching_last_departure = INVALID_STATE_TICKS; ///< When the vehicle last left its unbunching depot.
	StateTicks depot_unbunching_next_departure = INVALID_STATE_TICKS; ///< When the vehicle will next try to leave its unbunching depot.
	Ticks round_trip_time = 0;                                        ///< How many ticks for a single circumnavigation of the orders.
};

/** %Vehicle data structure. */
struct Vehicle : VehiclePool::PoolItem<&_vehicle_pool>, BaseVehicle, BaseConsist {
	/* These are here for structure packing purposes */

	CargoType cargo_type{};                      ///< type of cargo this vehicle is carrying
	EngineID engine_type = EngineID::Invalid();  ///< The type of engine used for this vehicle.
	TileIndex tile = INVALID_TILE;               ///< Current tile index

private:
	Vehicle *next = nullptr;                     ///< pointer to the next vehicle in the chain
	Vehicle *previous = nullptr;                 ///< NOSAVE: pointer to the previous vehicle in the chain
	Vehicle *first = nullptr;                    ///< NOSAVE: pointer to the first vehicle in the chain

	Vehicle *next_shared = nullptr;              ///< pointer to the next vehicle that shares the order
	Vehicle *previous_shared = nullptr;          ///< NOSAVE: pointer to the previous vehicle in the shared order chain

public:
	friend NamedSaveLoadTable GetVehicleDescription(VehicleType vt); ///< So we can use private/protected variables in the saveload code
	friend void FixOldVehicles(LoadgameState &ls);
	friend void AfterLoadVehiclesPhase1(bool part_of_load);     ///< So we can set the #previous and #first pointers while loading
	friend bool LoadOldVehicle(LoadgameState &ls, int num);     ///< So we can set the proper next pointer while loading

	friend upstream_sl::SlVehicleCommon;
	friend upstream_sl::SlVehicleDisaster;

	static void PreCleanPool();

	Money profit_this_year = 0;                  ///< Profit this year << 8, low 8 bits are fract
	Money profit_last_year = 0;                  ///< Profit last year << 8, low 8 bits are fract
	Money profit_lifetime = 0;                   ///< Profit lifetime << 8, low 8 bits are fract
	Money value = 0;                             ///< Value of the vehicle

	CargoPayment *cargo_payment = nullptr;       ///< The cargo payment we're currently in

	/**
	 * Heading for this tile.
	 * For airports and train stations this tile does not necessarily belong to the destination station,
	 * but it can be used for heuristic purposes to estimate the distance.
	 */
	TileIndex dest_tile = INVALID_TILE;

	/* Used for timetabling. */
	uint32_t current_loading_time = 0;           ///< How long loading took. Less than current_order_time if vehicle is early.

	Rect coord{};                                ///< NOSAVE: Graphical bounding box of the vehicle, i.e. what to redraw on moves.

	Vehicle *hash_viewport_next = nullptr;       ///< NOSAVE: Next vehicle in the visual location hash.
	Vehicle **hash_viewport_prev = nullptr;      ///< NOSAVE: Previous vehicle in the visual location hash.

	Vehicle *hash_tile_next = nullptr;           ///< NOSAVE: Next vehicle in the tile location hash.
	Vehicle *hash_tile_prev = nullptr;           ///< NOSAVE: Previous vehicle in the tile location hash.
	TileIndex hash_tile_current = INVALID_TILE;  ///< NOSAVE: current tile used for tile location hash.

	uint8_t breakdown_severity = 0;              ///< severity of the breakdown. Note that lower means more severe
	uint8_t breakdown_type = 0;                  ///< Type of breakdown
	uint8_t breakdown_chance_factor = 0;         ///< Improved breakdowns: current multiplier for breakdown_chance * 128, used for head vehicle only
	Owner owner = INVALID_OWNER;                 ///< Which company owns the vehicle?

	SpriteID colourmap{};                        ///< NOSAVE: cached colour mapping

	/* Related to age and service time */
	CalTime::Year build_year{};                  ///< Year the vehicle has been built.
	CalTime::DateDelta age{};                    ///< Age in days
	EconTime::DateDelta economy_age{};           ///< Age in economy days.
	CalTime::DateDelta max_age{};                ///< Maximum age
	EconTime::Date date_of_last_service{};       ///< Last date the vehicle had a service at a depot.
	CalTime::Date date_of_last_service_newgrf{}; ///< Last date the vehicle had a service at a depot, unchanged by the date cheat to protect against unsafe NewGRF behavior.
	uint16_t reliability = 0;                    ///< Reliability.
	uint16_t reliability_spd_dec = 0;            ///< Reliability decrease speed.
	uint8_t breakdown_ctr = 0;                   ///< Counter for managing breakdown events. @see Vehicle::HandleBreakdown
	uint8_t breakdown_delay = 0;                 ///< Counter for managing breakdown length.
	uint8_t breakdowns_since_last_service = 0;   ///< Counter for the amount of breakdowns.
	uint8_t breakdown_chance = 0;                ///< Current chance of breakdowns.

	int32_t x_pos = 0;                           ///< x coordinate.
	int32_t y_pos = 0;                           ///< y coordinate.
	int32_t z_pos = 0;                           ///< z coordinate.
	Direction direction = INVALID_DIR;           ///< facing

	/**
	 * currently displayed sprite index
	 * 0xfd == custom sprite, 0xfe == custom second head sprite
	 * 0xff == reserved for another custom sprite
	 */
	uint8_t spritenum = 0;
	UnitID unitnumber = 0;                       ///< unit number, for display purposes only
	VehicleSpriteSeq sprite_seq{};               ///< Vehicle appearance.
	Rect16 sprite_seq_bounds{};
	uint8_t x_extent = 0;                        ///< x-extent of vehicle bounding box
	uint8_t y_extent = 0;                        ///< y-extent of vehicle bounding box
	uint8_t z_extent = 0;                        ///< z-extent of vehicle bounding box
	int8_t x_bb_offs = 0;                        ///< x offset of vehicle bounding box
	int8_t y_bb_offs = 0;                        ///< y offset of vehicle bounding box
	int8_t x_offs = 0;                           ///< x offset for vehicle sprite
	int8_t y_offs = 0;                           ///< y offset for vehicle sprite

	uint8_t progress = 0;                        ///< The percentage (if divided by 256) this vehicle already crossed the tile unit.
	TextEffectID fill_percent_te_id = INVALID_TE_ID; ///< a text-effect id to a loading indicator object
	uint16_t load_unload_ticks = 0;              ///< Ticks to wait before starting next cycle.

	uint16_t cur_speed = 0;                      ///< current speed
	uint8_t subspeed = 0;                        ///< fractional speed
	uint8_t acceleration = 0;                    ///< used by train & aircraft

	uint32_t motion_counter = 0;                 ///< counter to occasionally play a vehicle sound. (Also used as virtual train client ID).

	uint16_t random_bits = 0;                    ///< Bits used for randomized variational spritegroups.
	uint8_t waiting_triggers = 0;                ///< Triggers to be yet matched before rerandomizing the random bits.

	uint8_t cargo_subtype = 0;                   ///< Used for livery refits (NewGRF variations)

	StationID last_station_visited = StationID::Invalid(); ///< The last station we stopped at.
	StationID last_loading_station = StationID::Invalid(); ///< Last station the vehicle has stopped at and could possibly leave from with any cargo loaded. (See VF_LAST_LOAD_ST_SEP).
	StateTicks last_loading_tick{};              ///< Last tick (_state_ticks) the vehicle has stopped at a station and could possibly leave with any cargo loaded. (See VF_LAST_LOAD_ST_SEP).

	VehicleCargoList cargo{};                    ///< The cargo this vehicle is carrying
	uint16_t cargo_cap = 0;                      ///< total capacity
	uint16_t refit_cap = 0;                      ///< Capacity left over from before last refit.
	uint16_t cargo_age_counter = 0;              ///< Ticks till cargo is aged next.
	int8_t trip_occupancy = 0;                   ///< NOSAVE: Occupancy of vehicle of the current trip (updated after leaving a station).

	uint8_t day_counter = 0;                     ///< Increased by one for each day
	uint8_t tick_counter = 0;                    ///< Increased by one for each tick
	uint8_t order_occupancy_average = 0;         ///< NOSAVE: order occupancy average. 0 = invalid, 1 = n/a, 16-116 = 0-100%
	uint16_t running_ticks = 0;                  ///< Number of ticks this vehicle was not stopped this day

	uint8_t vehstatus = 0;                       ///< Status
	uint8_t subtype = 0;                         ///< subtype (Filled with values from #AircraftSubType/#DisasterSubType/#EffectVehicleType/#GroundVehicleSubtypeFlags)
	GroupID group_id = GroupID::Invalid();       ///< Index of group Pool array

	Order current_order{};                       ///< The current order (+ status, like: loading)

	OrderList *orders = nullptr;                 ///< Pointer to the order list for this vehicle

	NO_UNIQUE_ADDRESS NewGRFCache grf_cache{};   ///< Cache of often used calculated NewGRF values
	Direction cur_image_valid_dir = INVALID_DIR; ///< NOSAVE: direction for which cur_image does not need to be regenerated on the next tick

	VehicleCache vcache{};                       ///< Cache of often used vehicle values.

	std::unique_ptr<VehicleUnbunchState> unbunch_state{};

	/**
	 * Calculates the weight value that this vehicle will have when fully loaded with its current cargo.
	 * @return Weight value in tonnes.
	 */
	virtual uint16_t GetMaxWeight() const
	{
		return 0;
	}

	Vehicle(VehicleType type = VEH_INVALID);

	void PreDestructor();
	/** We want to 'destruct' the right class. */
	virtual ~Vehicle();

	CargoTypes GetLastLoadingStationValidCargoMask() const;

	void BeginLoading();
	void CancelReservation(StationID next, Station *st);
	void LeaveStation();
	void AdvanceLoadingInStation();

	GroundVehicleCache *GetGroundVehicleCache();
	const GroundVehicleCache *GetGroundVehicleCache() const;

	uint16_t &GetGroundVehicleFlags();
	const uint16_t &GetGroundVehicleFlags() const;

	void DeleteUnreachedImplicitOrders();

	void HandleLoading(bool mode = false);

	void HandleWaiting(bool stop_waiting, bool process_orders = false);

	/**
	 * Marks the vehicles to be redrawn and updates cached variables
	 *
	 * This method marks the area of the vehicle on the screen as dirty.
	 * It can be use to repaint the vehicle.
	 *
	 * @ingroup dirty
	 */
	virtual void MarkDirty() {}

	/**
	 * Updates the x and y offsets and the size of the sprite used
	 * for this vehicle.
	 */
	virtual void UpdateDeltaXY() {}

	/**
	 * Determines the effective direction-specific vehicle movement speed.
	 *
	 * This method belongs to the old vehicle movement method:
	 * A vehicle moves a step every 256 progress units.
	 * The vehicle speed is scaled by 3/4 when moving in X or Y direction due to the longer distance.
	 *
	 * However, this method is slightly wrong in corners, as the leftover progress is not scaled correctly
	 * when changing movement direction. #GetAdvanceSpeed() and #GetAdvanceDistance() are better wrt. this.
	 *
	 * @param speed Direction-independent unscaled speed.
	 * @return speed scaled by movement direction. 256 units are required for each movement step.
	 */
	inline uint GetOldAdvanceSpeed(uint speed)
	{
		return (this->direction & 1) ? speed : speed * 3 / 4;
	}

	/**
	 * Determines the effective vehicle movement speed.
	 *
	 * Together with #GetAdvanceDistance() this function is a replacement for #GetOldAdvanceSpeed().
	 *
	 * A vehicle progresses independent of it's movement direction.
	 * However different amounts of "progress" are needed for moving a step in a specific direction.
	 * That way the leftover progress does not need any adaption when changing movement direction.
	 *
	 * @param speed Direction-independent unscaled speed.
	 * @return speed, scaled to match #GetAdvanceDistance().
	 */
	static inline uint GetAdvanceSpeed(uint speed)
	{
		return speed * 3 / 4;
	}

	/**
	 * Determines the vehicle "progress" needed for moving a step.
	 *
	 * Together with #GetAdvanceSpeed() this function is a replacement for #GetOldAdvanceSpeed().
	 *
	 * @return distance to drive for a movement step on the map.
	 */
	inline uint GetAdvanceDistance()
	{
		return (this->direction & 1) ? 192 : 256;
	}

	/**
	 * Sets the expense type associated to this vehicle type
	 * @param income whether this is income or (running) expenses of the vehicle
	 */
	virtual ExpensesType GetExpenseType([[maybe_unused]] bool income) const { return EXPENSES_OTHER; }

	/**
	 * Play the sound associated with leaving the station
	 * @param force Should we play the sound even if sound effects are muted? (horn hotkey)
	 */
	virtual void PlayLeaveStationSound([[maybe_unused]] bool force = false) const {}

	/**
	 * Whether this is the primary vehicle in the chain.
	 */
	virtual bool IsPrimaryVehicle() const { return false; }

	const Engine *GetEngine() const;

	/**
	 * Gets the sprite to show for the given direction
	 * @param direction the direction the vehicle is facing
	 * @param[out] result Vehicle sprite sequence.
	 */
	virtual void GetImage([[maybe_unused]] Direction direction, [[maybe_unused]] EngineImageType image_type, [[maybe_unused]] VehicleSpriteSeq *result) const { result->Clear(); }

	Direction GetMapImageDirection() const { return this->direction; }

	const GRFFile *GetGRF() const;
	uint32_t GetGRFID() const;

	/**
	 * Invalidates cached NewGRF variables
	 * @see InvalidateNewGRFCacheOfChain
	 */
	inline void InvalidateNewGRFCache()
	{
		this->grf_cache.cache_valid = 0;
	}

	/**
	 * Invalidates cached NewGRF variables of all vehicles in the chain (after the current vehicle)
	 * @see InvalidateNewGRFCache
	 */
	inline void InvalidateNewGRFCacheOfChain()
	{
		for (Vehicle *u = this; u != nullptr; u = u->Next()) {
			u->InvalidateNewGRFCache();
		}
	}

	/**
	 * Invalidates cached image
	 * @see InvalidateNewGRFCacheOfChain
	 */
	inline void InvalidateImageCache()
	{
		this->cur_image_valid_dir = INVALID_DIR;
	}

	/**
	 * Invalidates cached image of all vehicles in the chain (after the current vehicle)
	 * @see InvalidateImageCache
	 */
	inline void InvalidateImageCacheOfChain()
	{
		ClrBit(this->vcache.cached_veh_flags, VCF_REDRAW_ON_SPEED_CHANGE);
		ClrBit(this->vcache.cached_veh_flags, VCF_REDRAW_ON_TRIGGER);
		ClrBit(this->vcache.cached_veh_flags, VCF_IMAGE_CURVATURE);
		for (Vehicle *u = this; u != nullptr; u = u->Next()) {
			u->InvalidateImageCache();
		}
	}

	/**
	 * Check if the vehicle is a ground vehicle.
	 * @return True iff the vehicle is a train or a road vehicle.
	 */
	debug_inline bool IsGroundVehicle() const
	{
		return this->type == VEH_TRAIN || this->type == VEH_ROAD;
	}

	/**
<<<<<<< HEAD
	 * Check if the vehicle type supports articulation.
	 * @return True iff the vehicle is a train, road vehicle or ship.
	 */
	debug_inline bool IsArticulatedCallbackVehicleType() const
	{
		return this->type == VEH_TRAIN || this->type == VEH_ROAD || this->type == VEH_SHIP;
	}

	/**
	 * Gets the speed in km-ish/h that can be sent into SetDParam for string processing.
=======
	 * Gets the speed in km-ish/h that can be sent into string parameters for string processing.
>>>>>>> 27761ae4
	 * @return the vehicle's speed
	 */
	virtual int GetDisplaySpeed() const { return 0; }

	/**
	 * Gets the maximum speed in km-ish/h that can be sent into string parameters for string processing.
	 * @return the vehicle's maximum speed
	 */
	virtual int GetDisplayMaxSpeed() const { return 0; }

	/**
	 * Calculates the maximum speed of the vehicle under its current conditions.
	 * @return Current maximum speed in native units.
	 */
	virtual int GetCurrentMaxSpeed() const { return 0; }

	/**
	 * Gets the running cost of a vehicle
	 * @return the vehicle's running cost
	 */
	virtual Money GetRunningCost() const { return 0; }

	/**
	 * Check whether the vehicle is in the depot.
	 * @return true if and only if the vehicle is in the depot.
	 */
	virtual bool IsInDepot() const { return false; }

	/**
	 * Check whether the whole vehicle chain is in the depot.
	 * @return true if and only if the whole chain is in the depot.
	 */
	virtual bool IsChainInDepot() const { return this->IsInDepot(); }

	/**
	 * Check whether the vehicle is in the depot *and* stopped.
	 * @return true if and only if the vehicle is in the depot and stopped.
	 */
	bool IsStoppedInDepot() const
	{
		assert(this == this->First());
		/* Free wagons have no VS_STOPPED state */
		if (this->IsPrimaryVehicle() && !(this->vehstatus & VS_STOPPED)) return false;
		return this->IsChainInDepot();
	}

	bool IsWaitingInDepot() const {
		assert(this == this->First());
		return this->current_order.IsType(OT_WAITING) && this->IsChainInDepot();
	}

	/**
	 * Calls the tick handler of the vehicle
	 * @return is this vehicle still valid?
	 */
	virtual bool Tick() { return true; };

	/**
	 * Calls the new day handler of the vehicle
	 */
	virtual void OnNewDay() {};

	/**
	 * Calls the periodic handler of the vehicle
	 * OnPeriodic is decoupled from OnNewDay at day lengths >= 8
	 */
	virtual void OnPeriodic() {};

	/**
	 * Crash the (whole) vehicle chain.
	 * @param flooded whether the cause of the crash is flooding or not.
	 * @return the number of lost souls.
	 */
	virtual uint Crash(bool flooded = false);

	/**
	 * Returns the Trackdir on which the vehicle is currently located.
	 * Works for trains and ships.
	 * Currently works only sortof for road vehicles, since they have a fuzzy
	 * concept of being "on" a trackdir. Dunno really what it returns for a road
	 * vehicle that is halfway a tile, never really understood that part. For road
	 * vehicles that are at the beginning or end of the tile, should just return
	 * the diagonal trackdir on which they are driving. I _think_.
	 * For other vehicles types, or vehicles with no clear trackdir (such as those
	 * in depots), returns 0xFF.
	 * @return the trackdir of the vehicle
	 */
	virtual Trackdir GetVehicleTrackdir() const { return INVALID_TRACKDIR; }

<<<<<<< HEAD
	Money GetDisplayRunningCost() const;
=======
	/**
	 * Gets the running cost of a vehicle  that can be sent into string parameters for string processing.
	 * @return the vehicle's running cost
	 */
	Money GetDisplayRunningCost() const { return (this->GetRunningCost() >> 8); }
>>>>>>> 27761ae4

	/**
	 * Gets the profit vehicle had this year. It can be sent into string parameters for string processing.
	 * @return the vehicle's profit this year
	 */
	Money GetDisplayProfitThisYear() const { return (this->profit_this_year >> 8); }

	/**
	 * Gets the profit vehicle had last year. It can be sent into string parameters for string processing.
	 * @return the vehicle's profit last year
	 */
	Money GetDisplayProfitLastYear() const { return (this->profit_last_year >> 8); }

	/**
	 * Gets the lifetime profit of vehicle. It can be sent into SetDParam for string processing.
	 * @return the vehicle's lifetime profit
	 */
	Money GetDisplayProfitLifetime() const { return ((this->profit_lifetime + this->profit_this_year) >> 8); }

	void SetNext(Vehicle *next);
	inline void SetFirst(Vehicle *f) { this->first = f; }

	/**
	 * Get the next vehicle of this vehicle.
	 * @note articulated parts are also counted as vehicles.
	 * @return the next vehicle or nullptr when there isn't a next vehicle.
	 */
	inline Vehicle *Next() const { return this->next; }

	/**
	 * Get the previous vehicle of this vehicle.
	 * @note articulated parts are also counted as vehicles.
	 * @return the previous vehicle or nullptr when there isn't a previous vehicle.
	 */
	inline Vehicle *Previous() const { return this->previous; }

	/**
	 * Get the first vehicle of this vehicle chain.
	 * @return the first vehicle of the chain.
	 */
	inline Vehicle *First() const { return this->first; }

	/**
	 * Get the last vehicle of this vehicle chain.
	 * @return the last vehicle of the chain.
	 */
	inline Vehicle *Last()
	{
		Vehicle *v = this;
		while (v->Next() != nullptr) v = v->Next();
		return v;
	}

	/**
	 * Get the last vehicle of this vehicle chain.
	 * @return the last vehicle of the chain.
	 */
	inline const Vehicle *Last() const
	{
		const Vehicle *v = this;
		while (v->Next() != nullptr) v = v->Next();
		return v;
	}

	/**
	 * Get the next vehicle in the tile hash chain.
	 * @return the next vehicle in the tile hash chain or nullptr when there isn't a next vehicle.
	 */
	inline Vehicle *HashTileNext() const { return this->hash_tile_next; }

	/**
	 * Get the vehicle at offset \a n of this vehicle chain.
	 * @param n Offset from the current vehicle.
	 * @return The new vehicle or nullptr if the offset is out-of-bounds.
	 */
	inline Vehicle *Move(int n)
	{
		Vehicle *v = this;
		if (n < 0) {
			for (int i = 0; i != n && v != nullptr; i--) v = v->Previous();
		} else {
			for (int i = 0; i != n && v != nullptr; i++) v = v->Next();
		}
		return v;
	}

	/**
	 * Get the vehicle at offset \a n of this vehicle chain.
	 * @param n Offset from the current vehicle.
	 * @return The new vehicle or nullptr if the offset is out-of-bounds.
	 */
	inline const Vehicle *Move(int n) const
	{
		const Vehicle *v = this;
		if (n < 0) {
			for (int i = 0; i != n && v != nullptr; i--) v = v->Previous();
		} else {
			for (int i = 0; i != n && v != nullptr; i++) v = v->Next();
		}
		return v;
	}

	/**
	 * Get the first order of the vehicles order list.
	 * @return first order of order list.
	 */
	inline Order *GetFirstOrder() const { return (this->orders == nullptr) ? nullptr : this->orders->GetFirstOrder(); }

	/**
	 * Clears this vehicle's separation status
	 */
	inline void ClearSeparation() { ClrBit(this->vehicle_flags, VF_SEPARATION_ACTIVE); }

	void AddToShared(Vehicle *shared_chain);
	void RemoveFromShared();

	/**
	 * Get the next vehicle of the shared vehicle chain.
	 * @return the next shared vehicle or nullptr when there isn't a next vehicle.
	 */
	inline Vehicle *NextShared() const { return this->next_shared; }

	/**
	 * Get the previous vehicle of the shared vehicle chain
	 * @return the previous shared vehicle or nullptr when there isn't a previous vehicle.
	 */
	inline Vehicle *PreviousShared() const { return this->previous_shared; }

	/**
	 * Get the first vehicle of this vehicle chain.
	 * @return the first vehicle of the chain.
	 */
	inline Vehicle *FirstShared() const { return (this->orders == nullptr) ? this->First() : this->orders->GetFirstSharedVehicle(); }

	/**
	 * Check if we share our orders with another vehicle.
	 * @return true if there are other vehicles sharing the same order
	 */
	inline bool IsOrderListShared() const { return this->orders != nullptr && this->orders->IsShared(); }

	/**
	 * Get the number of orders this vehicle has.
	 * @return the number of orders this vehicle has.
	 */
	inline VehicleOrderID GetNumOrders() const { return (this->orders == nullptr) ? 0 : this->orders->GetNumOrders(); }

	/**
	 * Get the number of manually added orders this vehicle has.
	 * @return the number of manually added orders this vehicle has.
	 */
	inline VehicleOrderID GetNumManualOrders() const { return (this->orders == nullptr) ? 0 : this->orders->GetNumManualOrders(); }

	/**
	 * Get the next station the vehicle will stop at.
	 * @return ID of the next station the vehicle will stop at or StationID::Invalid().
	 */
	inline CargoStationIDStackSet GetNextStoppingStation() const
	{
		CargoStationIDStackSet set;
		if (this->orders != nullptr) set.FillNextStoppingStation(this, this->orders);
		return set;
	}

	/**
	 * Get the next station the vehicle will stop at.
	 * @return ID of the next station the vehicle will stop at or StationID::Invalid().
	 */
	inline StationIDStack GetNextStoppingStationCargoIndependent() const
	{
		StationIDStack set;
		if (this->orders != nullptr) set = this->orders->GetNextStoppingStation(this, 0).station;
		return set;
	}

	void RecalculateOrderOccupancyAverage();

	inline uint8_t GetOrderOccupancyAverage() const
	{
		if (order_occupancy_average == 0) const_cast<Vehicle *>(this)->RecalculateOrderOccupancyAverage();
		return this->order_occupancy_average;
	}

	void ResetRefitCaps();

	void ReleaseUnitNumber();

	/**
	 * Copy certain configurations and statistics of a vehicle after successful autoreplace/renew
	 * The function shall copy everything that cannot be copied by a command (like orders / group etc),
	 * and that shall not be resetted for the new vehicle.
	 * @param src The old vehicle
	 */
	inline void CopyVehicleConfigAndStatistics(Vehicle *src)
	{
		this->CopyConsistPropertiesFrom(src);

		this->ReleaseUnitNumber();
		this->unitnumber = src->unitnumber;

		this->current_order = src->current_order;
		this->dest_tile  = src->dest_tile;

		this->profit_this_year = src->profit_this_year;
		this->profit_last_year = src->profit_last_year;
		this->profit_lifetime = -this->profit_this_year;

		this->current_loading_time = src->current_loading_time;

		if (HasBit(src->vehicle_flags, VF_TIMETABLE_STARTED)) SetBit(this->vehicle_flags, VF_TIMETABLE_STARTED);
		if (HasBit(src->vehicle_flags, VF_AUTOFILL_TIMETABLE)) SetBit(this->vehicle_flags, VF_AUTOFILL_TIMETABLE);
		if (HasBit(src->vehicle_flags, VF_AUTOFILL_PRES_WAIT_TIME)) SetBit(this->vehicle_flags, VF_AUTOFILL_PRES_WAIT_TIME);

		this->service_interval = src->service_interval;

		src->unitnumber = 0;
	}


	bool HandleBreakdown();

	bool NeedsAutorenewing(const Company *c, bool use_renew_setting = true) const;

	bool NeedsServicing() const;
	bool NeedsAutomaticServicing() const;

	/**
	 * Determine the location for the station where the vehicle goes to next.
	 * Things done for example are allocating slots in a road stop or exact
	 * location of the platform is determined for ships.
	 * @param station the station to make the next location of the vehicle.
	 * @return the location (tile) to aim for.
	 */
	virtual TileIndex GetOrderStationLocation([[maybe_unused]] StationID station) { return INVALID_TILE; }

	virtual TileIndex GetCargoTile() const { return this->tile; }

	/**
	 * Find the closest depot for this vehicle and tell us the location,
	 * DestinationID and whether we should reverse.
	 * @return A structure with information about the closest depot, if found.
	 */
	virtual ClosestDepot FindClosestDepot() { return {}; }

	virtual void SetDestTile(TileIndex tile) { this->dest_tile = tile; }

	CommandCost SendToDepot(DoCommandFlags flags, DepotCommandFlags command, TileIndex specific_depot = {});

	void UpdateVisualEffect(bool allow_power_change = true);
	void ShowVisualEffect(uint max_speed) const;

	/**
	 * Update the position of the vehicle. This will update the hash that tells
	 *  which vehicles are on a tile.
	 */
	void UpdatePosition()
	{
		extern void UpdateVehicleTileHash(Vehicle *v, bool remove);
		if (this->type < VEH_COMPANY_END) UpdateVehicleTileHash(this, false);
	}

	void UpdateViewport(bool dirty);
	void UpdateViewportDeferred();
	void UpdatePositionAndViewport();
	void MarkAllViewportsDirty() const;

	inline uint16_t GetServiceInterval() const { return this->service_interval; }

	inline void SetServiceInterval(uint16_t interval) { this->service_interval = interval; }

	inline bool ServiceIntervalIsCustom() const { return HasBit(this->vehicle_flags, VF_SERVINT_IS_CUSTOM); }

	inline bool ServiceIntervalIsPercent() const { return HasBit(this->vehicle_flags, VF_SERVINT_IS_PERCENT); }

	inline void SetServiceIntervalIsCustom(bool on) { AssignBit(this->vehicle_flags, VF_SERVINT_IS_CUSTOM, on); }

	inline void SetServiceIntervalIsPercent(bool on) { AssignBit(this->vehicle_flags, VF_SERVINT_IS_PERCENT, on); }

	inline void ResetDepotUnbunching() { this->unbunch_state.reset(); }

	bool HasFullLoadOrder() const;
	bool HasConditionalOrder() const;
	bool HasUnbunchingOrder() const;
	void LeaveUnbunchingDepot();
	bool IsWaitingForUnbunching() const;

	VehicleOrderID GetFirstWaitingLocation(bool require_wait_timetabled) const;

private:
	/**
	 * Advance cur_real_order_index to the next real order.
	 * cur_implicit_order_index is not touched.
	 */
	void SkipToNextRealOrderIndex()
	{
		if (this->GetNumManualOrders() > 0) {
			/* Advance to next real order */
			do {
				this->cur_real_order_index++;
				if (this->cur_real_order_index >= this->GetNumOrders()) this->cur_real_order_index = 0;
			} while (this->GetOrder(this->cur_real_order_index)->IsType(OT_IMPLICIT));
			this->cur_timetable_order_index = this->cur_real_order_index;
		} else {
			this->cur_real_order_index = 0;
			this->cur_timetable_order_index = INVALID_VEH_ORDER_ID;
		}
	}

public:
	/**
	 * Increments cur_implicit_order_index, keeps care of the wrap-around and invalidates the GUI.
	 * cur_real_order_index is incremented as well, if needed.
	 * Note: current_order is not invalidated.
	 */
	void IncrementImplicitOrderIndex()
	{
		if (this->cur_implicit_order_index == this->cur_real_order_index) {
			/* Increment real order index as well */
			this->SkipToNextRealOrderIndex();
		}

		assert(this->cur_real_order_index == 0 || this->cur_real_order_index < this->GetNumOrders());

		/* Advance to next implicit order */
		do {
			this->cur_implicit_order_index++;
			if (this->cur_implicit_order_index >= this->GetNumOrders()) this->cur_implicit_order_index = 0;
		} while (this->cur_implicit_order_index != this->cur_real_order_index && !this->GetOrder(this->cur_implicit_order_index)->IsType(OT_IMPLICIT));

		InvalidateVehicleOrder(this, 0);
	}

	/**
	 * Advanced cur_real_order_index to the next real order, keeps care of the wrap-around and invalidates the GUI.
	 * cur_implicit_order_index is incremented as well, if it was equal to cur_real_order_index, i.e. cur_real_order_index is skipped
	 * but not any implicit orders.
	 * Note: current_order is not invalidated.
	 */
	void IncrementRealOrderIndex()
	{
		if (this->cur_implicit_order_index == this->cur_real_order_index) {
			/* Increment both real and implicit order */
			this->IncrementImplicitOrderIndex();
		} else {
			/* Increment real order only */
			this->SkipToNextRealOrderIndex();
			InvalidateVehicleOrder(this, 0);
		}
	}

	/**
	 * Skip implicit orders until cur_real_order_index is a non-implicit order.
	 */
	void UpdateRealOrderIndex()
	{
		/* Make sure the index is valid */
		if (this->cur_real_order_index >= this->GetNumOrders()) this->cur_real_order_index = 0;

		if (this->GetNumManualOrders() > 0) {
			/* Advance to next real order */
			while (this->GetOrder(this->cur_real_order_index)->IsType(OT_IMPLICIT)) {
				this->cur_real_order_index++;
				if (this->cur_real_order_index >= this->GetNumOrders()) this->cur_real_order_index = 0;
			}
		} else {
			this->cur_real_order_index = 0;
		}
	}

	/**
	 * Returns order 'index' of a vehicle or nullptr when it doesn't exists
	 * @param index the order to fetch
	 * @return the found (or not) order
	 */
	inline const Order *GetOrder(VehicleOrderID index) const
	{
		return (this->orders == nullptr) ? nullptr : this->orders->GetOrderAt(index);
	}

	inline Order *GetOrder(VehicleOrderID index) { return const_cast<Order *>(const_cast<const Vehicle *>(this)->GetOrder(index)); }

	/**
	 * Get the index of an order of the order chain, or INVALID_VEH_ORDER_ID.
	 * @param order order to get the index of.
	 * @return the position index of the given order, or INVALID_VEH_ORDER_ID.
	 */
	inline VehicleOrderID GetIndexOfOrder(const Order *order) const
	{
		return (this->orders == nullptr) ? INVALID_VEH_ORDER_ID : this->orders->GetIndexOfOrder(order);
	}

	/**
	 * Returns the last order of a vehicle, or nullptr if it doesn't exists
	 * @return last order of a vehicle, if available
	 */
	inline const Order *GetLastOrder() const
	{
		return (this->orders == nullptr) ? nullptr : this->orders->GetLastOrder();
	}

	bool IsEngineCountable() const;
	bool HasEngineType() const;
	bool HasDepotOrder() const;
	void HandlePathfindingResult(bool path_found);

	/**
	 * Check if the vehicle is a front engine.
	 * @return Returns true if the vehicle is a front engine.
	 */
	debug_inline bool IsFrontEngine() const
	{
		return this->IsGroundVehicle() && HasBit(this->subtype, GVSF_FRONT);
	}

	/**
	 * Check if the vehicle is an articulated part of an engine.
	 * @return Returns true if the vehicle is an articulated part.
	 */
	inline bool IsArticulatedPart() const
	{
		return this->IsGroundVehicle() && HasBit(this->subtype, GVSF_ARTICULATED_PART);
	}

	/**
	 * Check if an engine has an articulated part.
	 * @return True if the engine has an articulated part.
	 */
	inline bool HasArticulatedPart() const
	{
		return this->Next() != nullptr && this->Next()->IsArticulatedPart();
	}

	/**
	 * Get the next part of an articulated engine.
	 * @return Next part of the articulated engine.
	 * @pre The vehicle is an articulated engine.
	 */
	inline Vehicle *GetNextArticulatedPart() const
	{
		assert(this->HasArticulatedPart());
		return this->Next();
	}

	inline uint GetEnginePartsCount() const
	{
		uint count = 1;
		const Vehicle *v = this->Next();
		while (v != nullptr && v->IsArticulatedPart()) {
			count++;
			v = v->Next();
		}
		return count;
	}

	/**
	 * Get the first part of an articulated engine.
	 * @return First part of the engine.
	 */
	inline Vehicle *GetFirstEnginePart()
	{
		Vehicle *v = this;
		while (v->IsArticulatedPart()) v = v->Previous();
		return v;
	}

	/**
	 * Get the first part of an articulated engine.
	 * @return First part of the engine.
	 */
	inline const Vehicle *GetFirstEnginePart() const
	{
		const Vehicle *v = this;
		while (v->IsArticulatedPart()) v = v->Previous();
		return v;
	}

	/**
	 * Get the last part of an articulated engine.
	 * @return Last part of the engine.
	 */
	inline Vehicle *GetLastEnginePart()
	{
		Vehicle *v = this;
		while (v->HasArticulatedPart()) v = v->GetNextArticulatedPart();
		return v;
	}

	/**
	 * Get the next real (non-articulated part) vehicle in the consist.
	 * @return Next vehicle in the consist.
	 */
	inline Vehicle *GetNextVehicle() const
	{
		const Vehicle *v = this;
		while (v->HasArticulatedPart()) v = v->GetNextArticulatedPart();

		/* v now contains the last articulated part in the engine */
		return v->Next();
	}

	/**
	 * Get the previous real (non-articulated part) vehicle in the consist.
	 * @return Previous vehicle in the consist.
	 */
	inline Vehicle *GetPrevVehicle() const
	{
		Vehicle *v = this->Previous();
		while (v != nullptr && v->IsArticulatedPart()) v = v->Previous();

		return v;
	}

	bool IsDrawn() const
	{
		return HasBit(this->vcache.cached_veh_flags, VCF_IS_DRAWN);
	}

	void UpdateIsDrawn();

	inline void UpdateSpriteSeqBound()
	{
		this->sprite_seq_bounds = this->sprite_seq.GetBounds();
	}

	void DumpVehicleFlags(struct format_target &buffer, bool include_tile) const;
	void DumpVehicleFlagsMultiline(struct format_target &buffer, const char *base_indent, const char *extra_indent) const;

	/**
	 * Returns an iterable ensemble of orders of a vehicle
	 * @return an iterable ensemble of orders of a vehicle
	 */
	OrderIterateWrapper<const Order> Orders(VehicleOrderID from = 0) const
	{
		return this->orders == nullptr ? OrderIterateWrapper<const Order>(nullptr, nullptr) : const_cast<const OrderList *>(this->orders)->Orders(from);
	}

	OrderIterateWrapper<Order> Orders(VehicleOrderID from = 0)
	{
		return this->orders == nullptr ? OrderIterateWrapper<Order>(nullptr, nullptr) : this->orders->Orders(from);
	}

	uint32_t GetDisplayMaxWeight() const;
	uint32_t GetDisplayMinPowerToWeight() const;

	struct VehicleTypeFilter {
		VehicleType vt;

		bool operator() (size_t index)
		{
#if OTTD_UPPER_TAGGED_PTR
			return VehiclePoolOps::GetVehicleType(_vehicle_pool.GetRaw(index)) == this->vt;
#else
			return Vehicle::Get(index)->type == this->vt;
#endif
		}
	};

	struct VehicleFrontOnlyFilter {
		bool operator() (size_t index)
		{
#if OTTD_UPPER_TAGGED_PTR
			return !VehiclePoolOps::IsNonFrontVehiclePtr(_vehicle_pool.GetRaw(index));
#else
			return Vehicle::Get(index)->Previous() == nullptr;
#endif
		}
	};

	struct VehicleFrontOnlyTypeFilter {
		VehicleType vt;

		bool operator() (size_t index)
		{
#if OTTD_UPPER_TAGGED_PTR
			uintptr_t vptr = _vehicle_pool.GetRaw(index);
			return !VehiclePoolOps::IsNonFrontVehiclePtr(vptr) && VehiclePoolOps::GetVehicleType(vptr) == this->vt;
#else
			const Vehicle *v = Vehicle::Get(index);
			return v->type == this->vt && v->Previous() == nullptr;
#endif
		}
	};

	struct VehicleFrontOnlyTypeMaskFilter {
		VehicleTypeMask vt_mask;

		bool operator() (size_t index)
		{
#if OTTD_UPPER_TAGGED_PTR
			uintptr_t vptr = _vehicle_pool.GetRaw(index);
			return !VehiclePoolOps::IsNonFrontVehiclePtr(vptr) && HasBit(this->vt_mask, VehiclePoolOps::GetVehicleType(vptr));
#else
			const Vehicle *v = Vehicle::Get(index);
			return HasBit(this->vt_mask, v->type) && v->Previous() == nullptr;
#endif
		}
	};

	/**
	 * Returns an iterable ensemble of all valid vehicles of the given type
	 * @param vt the VehicleType to filter
	 * @param from index of the first vehicle to consider
	 * @return an iterable ensemble of all valid vehicles of the given type
	 */
	static Pool::IterateWrapperFiltered<Vehicle, VehicleTypeFilter> IterateType(VehicleType vt, size_t from = 0)
	{
		return Pool::IterateWrapperFiltered<Vehicle, VehicleTypeFilter>(from, VehicleTypeFilter{ vt });
	}

	/**
	 * Returns an iterable ensemble of all valid front vehicles (i.e. Previous() == nullptr)
	 * @param from index of the first vehicle to consider
	 * @return an iterable ensemble of all valid front vehicles
	 */
	static Pool::IterateWrapperFiltered<Vehicle, VehicleFrontOnlyFilter> IterateFrontOnly(size_t from = 0)
	{
		return Pool::IterateWrapperFiltered<Vehicle, VehicleFrontOnlyFilter>(from, VehicleFrontOnlyFilter{});
	}

	/**
	 * Returns an iterable ensemble of all valid front vehicles of the given type
	 * @param vt the VehicleType to filter
	 * @param from index of the first vehicle to consider
	 * @return an iterable ensemble of all valid front vehicles of the given type
	 */
	static Pool::IterateWrapperFiltered<Vehicle, VehicleFrontOnlyTypeFilter> IterateTypeFrontOnly(VehicleType vt, size_t from = 0)
	{
		return Pool::IterateWrapperFiltered<Vehicle, VehicleFrontOnlyTypeFilter>(from, VehicleFrontOnlyTypeFilter{ vt });
	}

	/**
	 * Returns an iterable ensemble of all valid front vehicles of the given type
	 * @param VehicleTypeMask the set of VehicleType to filter, as a VehicleTypeMask
	 * @param from index of the first vehicle to consider
	 * @return an iterable ensemble of all valid front vehicles of the given type
	 */
	static Pool::IterateWrapperFiltered<Vehicle, VehicleFrontOnlyTypeMaskFilter> IterateTypeMaskFrontOnly(VehicleTypeMask vt_mask, size_t from = 0)
	{
		return Pool::IterateWrapperFiltered<Vehicle, VehicleFrontOnlyTypeMaskFilter>(from, VehicleFrontOnlyTypeMaskFilter{ vt_mask });
	}
};

inline bool IsPointInViewportVehicleRedrawArea(const std::vector<Rect> &viewport_redraw_rects, const Point &pt)
{
	for (const Rect &r : viewport_redraw_rects) {
		if (pt.x >= r.left &&
				pt.x <= r.right &&
				pt.y >= r.top &&
				pt.y <= r.bottom) {
			return true;
		}
	}
	return false;
}

/**
 * Class defining several overloaded accessors so we don't
 * have to cast vehicle types that often
 */
template <class T, VehicleType Type>
struct SpecializedVehicle : public Vehicle {
	static const VehicleType EXPECTED_TYPE = Type; ///< Specialized type

	typedef SpecializedVehicle<T, Type> SpecializedVehicleBase; ///< Our type

#if OTTD_UPPER_TAGGED_PTR
	inline void *operator new(size_t size)
	{
		return Vehicle::NewWithParam(size, Type);
	}

	inline void *operator new(size_t size, VehicleID index)
	{
		return Vehicle::NewWithParam(size, index.base(), Type);
	}

	inline void operator delete(void *p)
	{
		Vehicle::operator delete(p);
	}

	void *operator new(size_t, void *ptr) = delete;
#endif

	/**
	 * Set vehicle type correctly
	 */
	inline SpecializedVehicle() : Vehicle(Type)
	{
		this->sprite_seq.count = 1;
	}

	/**
	 * Get the first vehicle in the chain
	 * @return first vehicle in the chain
	 */
	inline T *First() const { return (T *)this->Vehicle::First(); }

	/**
	 * Get the last vehicle in the chain
	 * @return last vehicle in the chain
	 */
	inline T *Last() { return (T *)this->Vehicle::Last(); }

	/**
	 * Get the last vehicle in the chain
	 * @return last vehicle in the chain
	 */
	inline const T *Last() const { return (const T *)this->Vehicle::Last(); }

	/**
	 * Get next vehicle in the chain
	 * @return next vehicle in the chain
	 */
	inline T *Next() const { return (T *)this->Vehicle::Next(); }

	/**
	 * Get previous vehicle in the chain
	 * @return previous vehicle in the chain
	 */
	inline T *Previous() const { return (T *)this->Vehicle::Previous(); }

	/**
	 * Get the next part of an articulated engine.
	 * @return Next part of the articulated engine.
	 * @pre The vehicle is an articulated engine.
	 */
	inline T *GetNextArticulatedPart() { return (T *)this->Vehicle::GetNextArticulatedPart(); }

	/**
	 * Get the next part of an articulated engine.
	 * @return Next part of the articulated engine.
	 * @pre The vehicle is an articulated engine.
	 */
	inline T *GetNextArticulatedPart() const { return (T *)this->Vehicle::GetNextArticulatedPart(); }

	/**
	 * Get the first part of an articulated engine.
	 * @return First part of the engine.
	 */
	inline T *GetFirstEnginePart() { return (T *)this->Vehicle::GetFirstEnginePart(); }

	/**
	 * Get the first part of an articulated engine.
	 * @return First part of the engine.
	 */
	inline const T *GetFirstEnginePart() const { return (const T *)this->Vehicle::GetFirstEnginePart(); }

	/**
	 * Get the last part of an articulated engine.
	 * @return Last part of the engine.
	 */
	inline T *GetLastEnginePart() { return (T *)this->Vehicle::GetLastEnginePart(); }

	/**
	 * Get the next real (non-articulated part) vehicle in the consist.
	 * @return Next vehicle in the consist.
	 */
	inline T *GetNextVehicle() const { return (T *)this->Vehicle::GetNextVehicle(); }

	/**
	 * Get the previous real (non-articulated part) vehicle in the consist.
	 * @return Previous vehicle in the consist.
	 */
	inline T *GetPrevVehicle() const { return (T *)this->Vehicle::GetPrevVehicle(); }

	/**
	 * Get the next vehicle in the tile hash chain.
	 * @return the next vehicle in the tile hash chain or nullptr when there isn't a next vehicle.
	 */
	inline T *HashTileNext() const { return (T *)this->Vehicle::HashTileNext(); }

	/**
	 * Tests whether given index is a valid index for vehicle of this type
	 * @param index tested index
	 * @return is this index valid index of T?
	 */
	static inline bool IsValidID(auto index)
	{
#if OTTD_UPPER_TAGGED_PTR
		return Vehicle::IsValidID(index) && VehiclePoolOps::GetVehicleType(_vehicle_pool.GetRaw(GetRawIndex(index))) == Type;
#else
		return Vehicle::IsValidID(index) && Vehicle::Get(index)->type == Type;
#endif
	}

	/**
	 * Gets vehicle with given index
	 * @return pointer to vehicle with given index casted to T *
	 */
	static inline T *Get(auto index)
	{
		return (T *)Vehicle::Get(index);
	}

	/**
	 * Returns vehicle if the index is a valid index for this vehicle type
	 * @return pointer to vehicle with given index if it's a vehicle of this type
	 */
	static inline T *GetIfValid(auto index)
	{
		return IsValidID(index) ? Get(index) : nullptr;
	}

	/**
	 * Converts a Vehicle to SpecializedVehicle with type checking.
	 * @param v Vehicle pointer
	 * @return pointer to SpecializedVehicle
	 */
	static inline T *From(Vehicle *v)
	{
		assert(v->type == Type);
		return (T *)v;
	}

	/**
	 * Converts a const Vehicle to const SpecializedVehicle with type checking.
	 * @param v Vehicle pointer
	 * @return pointer to SpecializedVehicle
	 */
	static inline const T *From(const Vehicle *v)
	{
		assert(v->type == Type);
		return (const T *)v;
	}

private:
	inline uint16_t GetVehicleCurvature() const
	{
		uint16_t curvature = 0;
		if (this->Previous() != nullptr) {
			SB(curvature, 0, 4, this->Previous()->direction);
			if (this->Previous()->Previous() != nullptr) SB(curvature, 4, 4, this->Previous()->Previous()->direction);
		}
		if (this->Next() != nullptr) {
			SB(curvature, 8, 4, this->Next()->direction);
			if (this->Next()->Next() != nullptr) SB(curvature, 12, 4, this->Next()->Next()->direction);
		}
		return curvature;
	}

	inline bool CheckVehicleCurvature() const {
		if (!(EXPECTED_TYPE == VEH_TRAIN || EXPECTED_TYPE == VEH_ROAD)) return false;
		if (likely(!HasBit(this->vcache.cached_veh_flags, VCF_IMAGE_CURVATURE))) return false;
		return this->vcache.cached_image_curvature != this->GetVehicleCurvature();
	};

public:
	inline void UpdateImageState(Direction current_direction, VehicleSpriteSeq &seq)
	{
		ClrBit(this->vcache.cached_veh_flags, VCF_IMAGE_REFRESH);
		_sprite_group_resolve_check_veh_check = true;
		if (EXPECTED_TYPE == VEH_TRAIN || EXPECTED_TYPE == VEH_ROAD) _sprite_group_resolve_check_veh_curvature_check = true;
		((T *)this)->T::GetImage(current_direction, EIT_ON_MAP, &seq);
		if (EXPECTED_TYPE == VEH_TRAIN || EXPECTED_TYPE == VEH_ROAD) {
			AssignBit(this->vcache.cached_veh_flags, VCF_IMAGE_REFRESH_NEXT, !_sprite_group_resolve_check_veh_check);
			if (unlikely(!_sprite_group_resolve_check_veh_curvature_check)) {
				SetBit(this->vcache.cached_veh_flags, VCF_IMAGE_CURVATURE);
				this->vcache.cached_image_curvature = this->GetVehicleCurvature();
			}
			_sprite_group_resolve_check_veh_curvature_check = false;
			this->cur_image_valid_dir = current_direction;
		} else {
			this->cur_image_valid_dir = _sprite_group_resolve_check_veh_check ? current_direction : INVALID_DIR;
		}
		_sprite_group_resolve_check_veh_check = false;
	}

	inline void UpdateImageStateUsingMapDirection(VehicleSpriteSeq &seq)
	{
		this->UpdateImageState(((T *)this)->GetMapImageDirection(), seq);
	}

private:
	inline void UpdateViewportNormalViewportMode(bool force_update, Point pt)
	{
		const Direction current_direction = ((T *)this)->GetMapImageDirection();
		if (this->cur_image_valid_dir != current_direction || this->CheckVehicleCurvature()) {
			VehicleSpriteSeq seq;
			this->UpdateImageState(current_direction, seq);
			if (force_update || this->sprite_seq != seq) {
				this->sprite_seq = seq;
				this->UpdateSpriteSeqBound();
				this->Vehicle::UpdateViewport(true);
			}
		} else {
			if ((EXPECTED_TYPE == VEH_TRAIN || EXPECTED_TYPE == VEH_ROAD) && HasBit(this->vcache.cached_veh_flags, VCF_IMAGE_REFRESH_NEXT)) {
				SetBit(this->vcache.cached_veh_flags, VCF_IMAGE_REFRESH);
			}
			if (force_update) {
				this->Vehicle::UpdateViewport(true);
			}
		}
	}

public:
	/**
	 * Update vehicle sprite- and position caches
	 * @param force_update Force updating the vehicle on the viewport.
	 * @param update_delta Also update the delta?
	 */
	inline void UpdateViewport(bool force_update, bool update_delta)
	{
		/* Skip updating sprites on dedicated servers without screen */
		if (IsHeadless()) return;

		/* Explicitly choose method to call to prevent vtable dereference -
		 * it gives ~3% runtime improvements in games with many vehicles */
		if (update_delta) ((T *)this)->T::UpdateDeltaXY();

		extern std::vector<Rect> _viewport_vehicle_normal_redraw_rects;
		extern std::vector<Rect> _viewport_vehicle_map_redraw_rects;

		Point pt = RemapCoords(this->x_pos + this->x_offs, this->y_pos + this->y_offs, this->z_pos);
		if (EXPECTED_TYPE >= VEH_COMPANY_END || IsPointInViewportVehicleRedrawArea(_viewport_vehicle_normal_redraw_rects, pt)) {
			UpdateViewportNormalViewportMode(force_update, pt);
			return;
		}

		bool always_update_viewport = false;

		if (EXPECTED_TYPE == VEH_SHIP && update_delta) {
			extern bool RecentreShipSpriteBounds(Vehicle *v);
			always_update_viewport = RecentreShipSpriteBounds(this);
		}

		SetBit(this->vcache.cached_veh_flags, VCF_IMAGE_REFRESH);

		if (force_update) {
			this->Vehicle::UpdateViewport(IsPointInViewportVehicleRedrawArea(_viewport_vehicle_map_redraw_rects, pt));
		} else if (always_update_viewport) {
			this->Vehicle::UpdateViewport(false);
		}
	}

	/**
	 * Returns an iterable ensemble of all valid vehicles of type T
	 * @param from index of the first vehicle to consider
	 * @return an iterable ensemble of all valid vehicles of type T
	 */
	static Pool::IterateWrapper<T> Iterate(size_t from = 0) { return Pool::IterateWrapper<T>(from); }

	/**
	 * Returns an iterable ensemble of all valid front vehicles (i.e. Previous() == nullptr) of type T
	 * @param from index of the first vehicle to consider
	 * @return an iterable ensemble of all valid front vehicles of type T
	 */
	static Pool::IterateWrapperFiltered<T, VehicleFrontOnlyFilter> IterateFrontOnly(size_t from = 0)
	{
		return Pool::IterateWrapperFiltered<T, VehicleFrontOnlyFilter>(from, VehicleFrontOnlyFilter{});
	}

private:
	static constexpr size_t GetRawIndex(size_t index) { return index; }
	template <typename S> requires std::is_base_of_v<PoolIDBase, S>
	static constexpr size_t GetRawIndex(const S &index) { return index.base(); }
};

/** Sentinel for an invalid coordinate. */
static const int32_t INVALID_COORD = 0x7fffffff;

inline void InvalidateVehicleTickCaches()
{
	extern bool _tick_caches_valid;
	_tick_caches_valid = false;
}

void ClearVehicleTickCaches();
void RemoveFromOtherVehicleTickCache(const Vehicle *v);
void UpdateAllVehiclesIsDrawn();

void ShiftVehicleDates(EconTime::DateDelta interval);

#endif /* VEHICLE_BASE_H */<|MERGE_RESOLUTION|>--- conflicted
+++ resolved
@@ -618,7 +618,6 @@
 	}
 
 	/**
-<<<<<<< HEAD
 	 * Check if the vehicle type supports articulation.
 	 * @return True iff the vehicle is a train, road vehicle or ship.
 	 */
@@ -628,10 +627,7 @@
 	}
 
 	/**
-	 * Gets the speed in km-ish/h that can be sent into SetDParam for string processing.
-=======
 	 * Gets the speed in km-ish/h that can be sent into string parameters for string processing.
->>>>>>> 27761ae4
 	 * @return the vehicle's speed
 	 */
 	virtual int GetDisplaySpeed() const { return 0; }
@@ -721,15 +717,7 @@
 	 */
 	virtual Trackdir GetVehicleTrackdir() const { return INVALID_TRACKDIR; }
 
-<<<<<<< HEAD
 	Money GetDisplayRunningCost() const;
-=======
-	/**
-	 * Gets the running cost of a vehicle  that can be sent into string parameters for string processing.
-	 * @return the vehicle's running cost
-	 */
-	Money GetDisplayRunningCost() const { return (this->GetRunningCost() >> 8); }
->>>>>>> 27761ae4
 
 	/**
 	 * Gets the profit vehicle had this year. It can be sent into string parameters for string processing.
@@ -744,7 +732,7 @@
 	Money GetDisplayProfitLastYear() const { return (this->profit_last_year >> 8); }
 
 	/**
-	 * Gets the lifetime profit of vehicle. It can be sent into SetDParam for string processing.
+	 * Gets the lifetime profit of vehicle. It can be sent into string parameters for string processing.
 	 * @return the vehicle's lifetime profit
 	 */
 	Money GetDisplayProfitLifetime() const { return ((this->profit_lifetime + this->profit_this_year) >> 8); }
