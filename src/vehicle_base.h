/*
 * This file is part of OpenTTD.
 * OpenTTD is free software; you can redistribute it and/or modify it under the terms of the GNU General Public License as published by the Free Software Foundation, version 2.
 * OpenTTD is distributed in the hope that it will be useful, but WITHOUT ANY WARRANTY; without even the implied warranty of MERCHANTABILITY or FITNESS FOR A PARTICULAR PURPOSE.
 * See the GNU General Public License for more details. You should have received a copy of the GNU General Public License along with OpenTTD. If not, see <http://www.gnu.org/licenses/>.
 */

/** @file  vehicle_base.h Base class for all vehicles. */

#ifndef VEHICLE_BASE_H
#define VEHICLE_BASE_H

#include "track_type.h"
#include "command_type.h"
#include "order_base.h"
#include "cargopacket.h"
#include "texteff.hpp"
#include "engine_type.h"
#include "order_func.h"
#include "transport_type.h"
#include "group_type.h"
#include "timetable.h"
#include "base_consist.h"
#include "newgrf_cache_check.h"
#include "landscape.h"
#include "network/network.h"
#include "core/mem_func.hpp"
#include "core/alignment.hpp"
#include "sl/saveload_common.h"
#include <list>
#include <map>
#include <vector>

/** Vehicle status bits in #Vehicle::vehstatus. */
enum VehStatus : uint8_t {
	VS_HIDDEN          = 0x01, ///< Vehicle is not visible.
	VS_STOPPED         = 0x02, ///< Vehicle is stopped by the player.
	VS_UNCLICKABLE     = 0x04, ///< Vehicle is not clickable by the user (shadow vehicles).
	VS_DEFPAL          = 0x08, ///< Use default vehicle palette. @see DoDrawVehicle
	VS_TRAIN_SLOWING   = 0x10, ///< Train is slowing down.
	VS_SHADOW          = 0x20, ///< Vehicle is a shadow vehicle.
	VS_AIRCRAFT_BROKEN = 0x40, ///< Aircraft is broken down.
	VS_CRASHED         = 0x80, ///< Vehicle is crashed.
};

/** Bit numbers in #Vehicle::vehicle_flags. */
enum VehicleFlags : uint8_t {
	VF_LOADING_FINISHED         =  0, ///< Vehicle has finished loading.
	VF_CARGO_UNLOADING          =  1, ///< Vehicle is unloading cargo.
	VF_BUILT_AS_PROTOTYPE       =  2, ///< Vehicle is a prototype (accepted as exclusive preview).
	VF_TIMETABLE_STARTED        =  3, ///< Whether the vehicle has started running on the timetable yet.
	VF_AUTOFILL_TIMETABLE       =  4, ///< Whether the vehicle should fill in the timetable automatically.
	VF_AUTOFILL_PRES_WAIT_TIME  =  5, ///< Whether non-destructive auto-fill should preserve waiting times
	VF_STOP_LOADING             =  6, ///< Don't load anymore during the next load cycle.
	VF_PATHFINDER_LOST          =  7, ///< Vehicle's pathfinder is lost.
	VF_SERVINT_IS_CUSTOM        =  8, ///< Service interval is custom.
	VF_SERVINT_IS_PERCENT       =  9, ///< Service interval is percent.
	/* gap, above are common with upstream */
	VF_SEPARATION_ACTIVE        = 11, ///< Whether timetable auto-separation is currently active
	VF_SCHEDULED_DISPATCH       = 12, ///< Whether the vehicle should follow a timetabled dispatching schedule
	VF_LAST_LOAD_ST_SEP         = 13, ///< Each vehicle of this chain has its last_loading_station and last_loading_tick fields set separately
	VF_TIMETABLE_SEPARATION     = 14, ///< Whether timetable auto-separation is enabled
	VF_AUTOMATE_TIMETABLE       = 15, ///< Whether the vehicle should manage the timetable automatically.
	VF_HAVE_SLOT                = 16, ///< Vehicle has 1 or more slots
	VF_COND_ORDER_WAIT          = 17, ///< Vehicle is waiting due to conditional order loop
	VF_REPLACEMENT_PENDING      = 18, ///< Autoreplace or template replacement is pending, vehicle should visit the depot
};

/** Bit numbers used to indicate which of the #NewGRFCache values are valid. */
enum NewGRFCacheValidValues : uint8_t {
	NCVV_POSITION_CONSIST_LENGTH   = 0, ///< This bit will be set if the NewGRF var 40 currently stored is valid.
	NCVV_POSITION_SAME_ID_LENGTH   = 1, ///< This bit will be set if the NewGRF var 41 currently stored is valid.
	NCVV_CONSIST_CARGO_INFORMATION = 2, ///< This bit will be set if the NewGRF var 42 currently stored is valid.
	NCVV_COMPANY_INFORMATION       = 3, ///< This bit will be set if the NewGRF var 43 currently stored is valid.
	NCVV_POSITION_IN_VEHICLE       = 4, ///< This bit will be set if the NewGRF var 4D currently stored is valid.
	NCVV_CONSIST_CARGO_INFORMATION_UD = 5, ///< This bit will be set if the uppermost byte of NewGRF var 42 currently stored is valid.
	NCVV_END,                           ///< End of the bits.
};

/** Cached often queried (NewGRF) values */
struct NewGRFCache {
	/* Values calculated when they are requested for the first time after invalidating the NewGRF cache. */
	uint32_t position_consist_length;   ///< Cache for NewGRF var 40.
	uint32_t position_same_id_length;   ///< Cache for NewGRF var 41.
	uint32_t consist_cargo_information; ///< Cache for NewGRF var 42. (Note: The cargotype is untranslated in the cache because the accessing GRF is yet unknown.)
	uint32_t company_information;       ///< Cache for NewGRF var 43.
	uint32_t position_in_vehicle;       ///< Cache for NewGRF var 4D.
	NO_UNIQUE_ADDRESS uint8_t cache_valid; ///< Bitset that indicates which cache values are valid.

	bool operator==(const NewGRFCache&) const = default;
};

/** Meaning of the various bits of the visual effect. */
enum VisualEffect : uint8_t {
	VE_OFFSET_START        = 0, ///< First bit that contains the offset (0 = front, 8 = centre, 15 = rear)
	VE_OFFSET_COUNT        = 4, ///< Number of bits used for the offset
	VE_OFFSET_CENTRE       = 8, ///< Value of offset corresponding to a position above the centre of the vehicle

	VE_TYPE_START          = 4, ///< First bit used for the type of effect
	VE_TYPE_COUNT          = 2, ///< Number of bits used for the effect type
	VE_TYPE_DEFAULT        = 0, ///< Use default from engine class
	VE_TYPE_STEAM          = 1, ///< Steam plumes
	VE_TYPE_DIESEL         = 2, ///< Diesel fumes
	VE_TYPE_ELECTRIC       = 3, ///< Electric sparks

	VE_DISABLE_EFFECT      = 6, ///< Flag to disable visual effect
	VE_ADVANCED_EFFECT     = VE_DISABLE_EFFECT, ///< Flag for advanced effects
	VE_DISABLE_WAGON_POWER = 7, ///< Flag to disable wagon power

	VE_DEFAULT = 0xFF,          ///< Default value to indicate that visual effect should be based on engine class
};

/** Models for spawning visual effects. */
enum VisualEffectSpawnModel : uint8_t {
	VESM_NONE              = 0, ///< No visual effect
	VESM_STEAM,                 ///< Steam model
	VESM_DIESEL,                ///< Diesel model
	VESM_ELECTRIC,              ///< Electric model

	VESM_END
};

/**
 * Enum to handle ground vehicle subtypes.
 * This is defined here instead of at #GroundVehicle because some common function require access to these flags.
 * Do not access it directly unless you have to. Use the subtype access functions.
 */
enum GroundVehicleSubtypeFlags : uint8_t {
	GVSF_FRONT            = 0, ///< Leading engine of a consist.
	GVSF_ARTICULATED_PART = 1, ///< Articulated part of an engine.
	GVSF_WAGON            = 2, ///< Wagon (not used for road vehicles).
	GVSF_ENGINE           = 3, ///< Engine that can be front engine, but might be placed behind another engine (not used for road vehicles).
	GVSF_FREE_WAGON       = 4, ///< First in a wagon chain (in depot) (not used for road vehicles).
	GVSF_MULTIHEADED      = 5, ///< Engine is multiheaded (not used for road vehicles).
	GVSF_VIRTUAL          = 6, ///< Used for virtual trains during template design, it is needed to skip checks for tile or depot status
};

/**
 * Enum to handle vehicle cache flags.
 */
enum VehicleCacheFlags {
	VCF_LAST_VISUAL_EFFECT      = 0, ///< Last vehicle in the consist with a visual effect.
	VCF_GV_ZERO_SLOPE_RESIST    = 1, ///< GroundVehicle: Consist has zero slope resistance (valid only for the first engine), may be false negative.
	VCF_IS_DRAWN                = 2, ///< Vehicle is currently drawn
	VCF_REDRAW_ON_TRIGGER       = 3, ///< Clear cur_image_valid_dir on changes to waiting_triggers (valid only for the first engine)
	VCF_REDRAW_ON_SPEED_CHANGE  = 4, ///< Clear cur_image_valid_dir on changes to cur_speed (ground vehicles) or aircraft movement state (aircraft) (valid only for the first engine)
	VCF_IMAGE_REFRESH           = 5, ///< Image should be refreshed before drawing
	VCF_IMAGE_REFRESH_NEXT      = 6, ///< Set VCF_IMAGE_REFRESH in next UpdateViewport call, if the image is not updated there
	VCF_IMAGE_CURVATURE         = 7, ///< Image should be refreshed if cached curvature in cached_image_curvature no longer matches curvature of neighbours
};

/** Cached often queried values common to all vehicles. */
struct VehicleCache {
	uint16_t cached_max_speed;        ///< Maximum speed of the consist (minimum of the max speed of all vehicles in the consist).
	uint16_t cached_cargo_age_period; ///< Number of ticks before carried cargo is aged.
	uint16_t cached_image_curvature;  ///< Cached neighbour curvature, see: VCF_IMAGE_CURVATURE

	uint8_t cached_vis_effect;  ///< Visual effect to show (see #VisualEffect)
	uint8_t cached_veh_flags;   ///< Vehicle cache flags (see #VehicleCacheFlags)
};

/** Sprite sequence for a vehicle part. */
struct VehicleSpriteSeq {
/* Reduce the size of struct Vehicle in dedicated builds */
#if defined(DEDICATED)
	PalSpriteID seq[1];
#else
	PalSpriteID seq[8];
#endif
	uint count;

	bool operator==(const VehicleSpriteSeq &other) const
	{
		return this->count == other.count && MemCmpT<PalSpriteID>(this->seq, other.seq, this->count) == 0;
	}

	/**
	 * Check whether the sequence contains any sprites.
	 */
	bool IsValid() const
	{
		return this->count != 0;
	}

	/**
	 * Clear all information.
	 */
	void Clear()
	{
		this->count = 0;
	}

	/**
	 * Assign a single sprite to the sequence.
	 */
	void Set(SpriteID sprite)
	{
		this->count = 1;
		this->seq[0].sprite = sprite;
		this->seq[0].pal = 0;
	}

	/**
	 * Copy data from another sprite sequence, while dropping all recolouring information.
	 */
	void CopyWithoutPalette(const VehicleSpriteSeq &src)
	{
		this->count = src.count;
		for (uint i = 0; i < src.count; ++i) {
			this->seq[i].sprite = src.seq[i].sprite;
			this->seq[i].pal = 0;
		}
	}

	Rect16 GetBounds() const;
	void Draw(int x, int y, PaletteID default_pal, bool force_pal) const;
};

enum PendingSpeedRestrictionChangeFlags {
	PSRCF_DIAGONAL                    = 0,
};

struct PendingSpeedRestrictionChange {
	uint16_t distance;
	uint16_t new_speed;
	uint16_t prev_speed;
	uint16_t flags;
};

/** A vehicle pool for a little over 1 million vehicles. */
#if OTTD_UPPER_TAGGED_PTR
struct VehiclePoolOps {
	using Tptr = uintptr_t;
	using Tparam_type = VehicleType;

	static inline Vehicle *GetPtr(uintptr_t ptr) {
		return reinterpret_cast<Vehicle *>(ptr & ((static_cast<uintptr_t>(1) << 60) - 1)); // GB can't be used here because its return type is limited to 32 bits
	}

	static inline uintptr_t PutPtr(Vehicle *v, VehicleType vtype)
	{
		uintptr_t ptr = reinterpret_cast<uintptr_t>(v);
		SB(ptr, 60, 3, vtype & 7);
		return ptr;
	}

	static constexpr uintptr_t NullValue() { return 0; }
	static constexpr VehicleType DefaultItemParam() { return VEH_INVALID; }

	static constexpr VehicleType GetVehicleType(uintptr_t ptr) { return static_cast<VehicleType>(GB(ptr, 60, 3)); }
	static constexpr bool IsNonFrontVehiclePtr(uintptr_t ptr) { return HasBit(ptr, 63); }

	static constexpr void SetIsNonFrontVehiclePtr(uintptr_t &ptr, bool non_front) { AssignBit(ptr, 63, non_front); }
};

typedef Pool<Vehicle, VehicleID, 512, 0xFF000, PoolType::Normal, false, true, VehiclePoolOps> VehiclePool;
#else
typedef Pool<Vehicle, VehicleID, 512, 0xFF000> VehiclePool;
#endif

extern VehiclePool _vehicle_pool;

/* Some declarations of functions, so we can make them friendly */
struct GroundVehicleCache;
extern NamedSaveLoadTable GetVehicleDescription(VehicleType vt);
struct LoadgameState;
extern bool LoadOldVehicle(LoadgameState *ls, int num);
extern void FixOldVehicles();

struct GRFFile;

namespace upstream_sl {
	class SlVehicleCommon;
	class SlVehicleDisaster;
}

/**
 * Structure to return information about the closest depot location,
 * and whether it could be found.
 */
struct ClosestDepot {
	TileIndex location = INVALID_TILE;
	DestinationID destination{}; ///< The DestinationID as used for orders.
	bool reverse = false;
	bool found = false;

	ClosestDepot() = default;

	ClosestDepot(TileIndex location, DestinationID destination, bool reverse = false) :
		location(location), destination(destination), reverse(reverse), found(true) {}
};

struct VehicleUnbunchState {
	StateTicks depot_unbunching_last_departure = INVALID_STATE_TICKS; ///< When the vehicle last left its unbunching depot.
	StateTicks depot_unbunching_next_departure = INVALID_STATE_TICKS; ///< When the vehicle will next try to leave its unbunching depot.
	Ticks round_trip_time = 0;                                        ///< How many ticks for a single circumnavigation of the orders.
};

/** %Vehicle data structure. */
struct Vehicle : VehiclePool::PoolItem<&_vehicle_pool>, BaseVehicle, BaseConsist {
	/* These are here for structure packing purposes */

	CargoType cargo_type;               ///< type of cargo this vehicle is carrying
	EngineID engine_type;               ///< The type of engine used for this vehicle.
	TileIndex tile;                     ///< Current tile index

private:
	Vehicle *next;                      ///< pointer to the next vehicle in the chain
	Vehicle *previous;                  ///< NOSAVE: pointer to the previous vehicle in the chain
	Vehicle *first;                     ///< NOSAVE: pointer to the first vehicle in the chain

	Vehicle *next_shared;               ///< pointer to the next vehicle that shares the order
	Vehicle *previous_shared;           ///< NOSAVE: pointer to the previous vehicle in the shared order chain

public:
	friend NamedSaveLoadTable GetVehicleDescription(VehicleType vt); ///< So we can use private/protected variables in the saveload code
	friend void FixOldVehicles();
	friend void AfterLoadVehiclesPhase1(bool part_of_load);     ///< So we can set the #previous and #first pointers while loading
	friend bool LoadOldVehicle(LoadgameState *ls, int num);     ///< So we can set the proper next pointer while loading

	friend upstream_sl::SlVehicleCommon;
	friend upstream_sl::SlVehicleDisaster;

	static void PreCleanPool();

	Money profit_this_year;             ///< Profit this year << 8, low 8 bits are fract
	Money profit_last_year;             ///< Profit last year << 8, low 8 bits are fract
	Money profit_lifetime;              ///< Profit lifetime << 8, low 8 bits are fract
	Money value;                        ///< Value of the vehicle

	CargoPayment *cargo_payment;        ///< The cargo payment we're currently in

	/**
	 * Heading for this tile.
	 * For airports and train stations this tile does not necessarily belong to the destination station,
	 * but it can be used for heuristic purposes to estimate the distance.
	 */
	TileIndex dest_tile;

	/* Used for timetabling. */
	uint32_t current_loading_time;      ///< How long loading took. Less than current_order_time if vehicle is early.

	Rect coord;                         ///< NOSAVE: Graphical bounding box of the vehicle, i.e. what to redraw on moves.

	Vehicle *hash_viewport_next;        ///< NOSAVE: Next vehicle in the visual location hash.
	Vehicle **hash_viewport_prev;       ///< NOSAVE: Previous vehicle in the visual location hash.

	Vehicle *hash_tile_next;            ///< NOSAVE: Next vehicle in the tile location hash.
	Vehicle *hash_tile_prev;            ///< NOSAVE: Previous vehicle in the tile location hash.
	TileIndex hash_tile_current = INVALID_TILE; ///< NOSAVE: current tile used for tile location hash.

	uint8_t breakdown_severity;         ///< severity of the breakdown. Note that lower means more severe
	uint8_t breakdown_type;             ///< Type of breakdown
	uint8_t breakdown_chance_factor;    ///< Improved breakdowns: current multiplier for breakdown_chance * 128, used for head vehicle only
	Owner owner;                        ///< Which company owns the vehicle?

	SpriteID colourmap;                 ///< NOSAVE: cached colour mapping

	/* Related to age and service time */
	CalTime::Year build_year;           ///< Year the vehicle has been built.
	CalTime::DateDelta age;             ///< Age in days
	EconTime::DateDelta economy_age;    ///< Age in economy days.
	CalTime::DateDelta max_age;         ///< Maximum age
	EconTime::Date date_of_last_service;       ///< Last date the vehicle had a service at a depot.
	CalTime::Date date_of_last_service_newgrf; ///< Last date the vehicle had a service at a depot, unchanged by the date cheat to protect against unsafe NewGRF behavior.
	uint16_t reliability;               ///< Reliability.
	uint16_t reliability_spd_dec;       ///< Reliability decrease speed.
	uint8_t breakdown_ctr;                 ///< Counter for managing breakdown events. @see Vehicle::HandleBreakdown
	uint8_t breakdown_delay;               ///< Counter for managing breakdown length.
	uint8_t breakdowns_since_last_service; ///< Counter for the amount of breakdowns.
	uint8_t breakdown_chance;              ///< Current chance of breakdowns.

	int32_t x_pos;                      ///< x coordinate.
	int32_t y_pos;                      ///< y coordinate.
	int32_t z_pos;                      ///< z coordinate.
	Direction direction;                ///< facing

	/**
	 * currently displayed sprite index
	 * 0xfd == custom sprite, 0xfe == custom second head sprite
	 * 0xff == reserved for another custom sprite
	 */
	uint8_t spritenum;
	UnitID unitnumber;                  ///< unit number, for display purposes only
	VehicleSpriteSeq sprite_seq;        ///< Vehicle appearance.
	Rect16 sprite_seq_bounds;
	uint8_t x_extent;                   ///< x-extent of vehicle bounding box
	uint8_t y_extent;                   ///< y-extent of vehicle bounding box
	uint8_t z_extent;                   ///< z-extent of vehicle bounding box
	int8_t x_bb_offs;                   ///< x offset of vehicle bounding box
	int8_t y_bb_offs;                   ///< y offset of vehicle bounding box
	int8_t x_offs;                      ///< x offset for vehicle sprite
	int8_t y_offs;                      ///< y offset for vehicle sprite

	uint8_t progress;                   ///< The percentage (if divided by 256) this vehicle already crossed the tile unit.
	TextEffectID fill_percent_te_id;    ///< a text-effect id to a loading indicator object
	uint16_t load_unload_ticks;         ///< Ticks to wait before starting next cycle.

	uint16_t cur_speed;                 ///< current speed
	uint8_t subspeed;                   ///< fractional speed
	uint8_t acceleration;               ///< used by train & aircraft

	uint32_t motion_counter;            ///< counter to occasionally play a vehicle sound. (Also used as virtual train client ID).

	uint16_t random_bits;               ///< Bits used for randomized variational spritegroups.
	uint8_t waiting_triggers;           ///< Triggers to be yet matched before rerandomizing the random bits.

	uint8_t cargo_subtype;              ///< Used for livery refits (NewGRF variations)

	StationID last_station_visited;     ///< The last station we stopped at.
	StationID last_loading_station;     ///< Last station the vehicle has stopped at and could possibly leave from with any cargo loaded. (See VF_LAST_LOAD_ST_SEP).
	StateTicks last_loading_tick;       ///< Last tick (_state_ticks) the vehicle has stopped at a station and could possibly leave with any cargo loaded. (See VF_LAST_LOAD_ST_SEP).

	VehicleCargoList cargo;             ///< The cargo this vehicle is carrying
	uint16_t cargo_cap;                 ///< total capacity
	uint16_t refit_cap;                 ///< Capacity left over from before last refit.
	uint16_t cargo_age_counter;         ///< Ticks till cargo is aged next.
	int8_t trip_occupancy;              ///< NOSAVE: Occupancy of vehicle of the current trip (updated after leaving a station).

	uint8_t day_counter;                ///< Increased by one for each day
	uint8_t tick_counter;               ///< Increased by one for each tick
	uint8_t order_occupancy_average;    ///< NOSAVE: order occupancy average. 0 = invalid, 1 = n/a, 16-116 = 0-100%
	uint16_t running_ticks;             ///< Number of ticks this vehicle was not stopped this day

	uint8_t vehstatus;                  ///< Status
	uint8_t subtype;                    ///< subtype (Filled with values from #AircraftSubType/#DisasterSubType/#EffectVehicleType/#GroundVehicleSubtypeFlags)
	GroupID group_id;                   ///< Index of group Pool array

	Order current_order;                ///< The current order (+ status, like: loading)

	OrderList *orders;                  ///< Pointer to the order list for this vehicle

	NO_UNIQUE_ADDRESS NewGRFCache grf_cache; ///< Cache of often used calculated NewGRF values
	Direction cur_image_valid_dir;      ///< NOSAVE: direction for which cur_image does not need to be regenerated on the next tick

	VehicleCache vcache;                ///< Cache of often used vehicle values.

	std::unique_ptr<VehicleUnbunchState> unbunch_state;

	/**
	 * Calculates the weight value that this vehicle will have when fully loaded with its current cargo.
	 * @return Weight value in tonnes.
	 */
	virtual uint16_t GetMaxWeight() const
	{
		return 0;
	}

	Vehicle(VehicleType type = VEH_INVALID);

	void PreDestructor();
	/** We want to 'destruct' the right class. */
	virtual ~Vehicle();

	CargoTypes GetLastLoadingStationValidCargoMask() const;

	void BeginLoading();
	void CancelReservation(StationID next, Station *st);
	void LeaveStation();
	void AdvanceLoadingInStation();

	GroundVehicleCache *GetGroundVehicleCache();
	const GroundVehicleCache *GetGroundVehicleCache() const;

	uint16_t &GetGroundVehicleFlags();
	const uint16_t &GetGroundVehicleFlags() const;

	void DeleteUnreachedImplicitOrders();

	void HandleLoading(bool mode = false);

	void HandleWaiting(bool stop_waiting, bool process_orders = false);

	/**
	 * Marks the vehicles to be redrawn and updates cached variables
	 *
	 * This method marks the area of the vehicle on the screen as dirty.
	 * It can be use to repaint the vehicle.
	 *
	 * @ingroup dirty
	 */
	virtual void MarkDirty() {}

	/**
	 * Updates the x and y offsets and the size of the sprite used
	 * for this vehicle.
	 */
	virtual void UpdateDeltaXY() {}

	/**
	 * Determines the effective direction-specific vehicle movement speed.
	 *
	 * This method belongs to the old vehicle movement method:
	 * A vehicle moves a step every 256 progress units.
	 * The vehicle speed is scaled by 3/4 when moving in X or Y direction due to the longer distance.
	 *
	 * However, this method is slightly wrong in corners, as the leftover progress is not scaled correctly
	 * when changing movement direction. #GetAdvanceSpeed() and #GetAdvanceDistance() are better wrt. this.
	 *
	 * @param speed Direction-independent unscaled speed.
	 * @return speed scaled by movement direction. 256 units are required for each movement step.
	 */
	inline uint GetOldAdvanceSpeed(uint speed)
	{
		return (this->direction & 1) ? speed : speed * 3 / 4;
	}

	/**
	 * Determines the effective vehicle movement speed.
	 *
	 * Together with #GetAdvanceDistance() this function is a replacement for #GetOldAdvanceSpeed().
	 *
	 * A vehicle progresses independent of it's movement direction.
	 * However different amounts of "progress" are needed for moving a step in a specific direction.
	 * That way the leftover progress does not need any adaption when changing movement direction.
	 *
	 * @param speed Direction-independent unscaled speed.
	 * @return speed, scaled to match #GetAdvanceDistance().
	 */
	static inline uint GetAdvanceSpeed(uint speed)
	{
		return speed * 3 / 4;
	}

	/**
	 * Determines the vehicle "progress" needed for moving a step.
	 *
	 * Together with #GetAdvanceSpeed() this function is a replacement for #GetOldAdvanceSpeed().
	 *
	 * @return distance to drive for a movement step on the map.
	 */
	inline uint GetAdvanceDistance()
	{
		return (this->direction & 1) ? 192 : 256;
	}

	/**
	 * Sets the expense type associated to this vehicle type
	 * @param income whether this is income or (running) expenses of the vehicle
	 */
	virtual ExpensesType GetExpenseType([[maybe_unused]] bool income) const { return EXPENSES_OTHER; }

	/**
	 * Play the sound associated with leaving the station
	 * @param force Should we play the sound even if sound effects are muted? (horn hotkey)
	 */
	virtual void PlayLeaveStationSound([[maybe_unused]] bool force = false) const {}

	/**
	 * Whether this is the primary vehicle in the chain.
	 */
	virtual bool IsPrimaryVehicle() const { return false; }

	const Engine *GetEngine() const;

	/**
	 * Gets the sprite to show for the given direction
	 * @param direction the direction the vehicle is facing
	 * @param[out] result Vehicle sprite sequence.
	 */
	virtual void GetImage([[maybe_unused]] Direction direction, [[maybe_unused]] EngineImageType image_type, [[maybe_unused]] VehicleSpriteSeq *result) const { result->Clear(); }

	Direction GetMapImageDirection() const { return this->direction; }

	const GRFFile *GetGRF() const;
	uint32_t GetGRFID() const;

	/**
	 * Invalidates cached NewGRF variables
	 * @see InvalidateNewGRFCacheOfChain
	 */
	inline void InvalidateNewGRFCache()
	{
		this->grf_cache.cache_valid = 0;
	}

	/**
	 * Invalidates cached NewGRF variables of all vehicles in the chain (after the current vehicle)
	 * @see InvalidateNewGRFCache
	 */
	inline void InvalidateNewGRFCacheOfChain()
	{
		for (Vehicle *u = this; u != nullptr; u = u->Next()) {
			u->InvalidateNewGRFCache();
		}
	}

	/**
	 * Invalidates cached image
	 * @see InvalidateNewGRFCacheOfChain
	 */
	inline void InvalidateImageCache()
	{
		this->cur_image_valid_dir = INVALID_DIR;
	}

	/**
	 * Invalidates cached image of all vehicles in the chain (after the current vehicle)
	 * @see InvalidateImageCache
	 */
	inline void InvalidateImageCacheOfChain()
	{
		ClrBit(this->vcache.cached_veh_flags, VCF_REDRAW_ON_SPEED_CHANGE);
		ClrBit(this->vcache.cached_veh_flags, VCF_REDRAW_ON_TRIGGER);
		ClrBit(this->vcache.cached_veh_flags, VCF_IMAGE_CURVATURE);
		for (Vehicle *u = this; u != nullptr; u = u->Next()) {
			u->InvalidateImageCache();
		}
	}

	/**
	 * Check if the vehicle is a ground vehicle.
	 * @return True iff the vehicle is a train or a road vehicle.
	 */
	debug_inline bool IsGroundVehicle() const
	{
		return this->type == VEH_TRAIN || this->type == VEH_ROAD;
	}

	/**
	 * Check if the vehicle type supports articulation.
	 * @return True iff the vehicle is a train, road vehicle or ship.
	 */
	debug_inline bool IsArticulatedCallbackVehicleType() const
	{
		return this->type == VEH_TRAIN || this->type == VEH_ROAD || this->type == VEH_SHIP;
	}

	/**
	 * Gets the speed in km-ish/h that can be sent into SetDParam for string processing.
	 * @return the vehicle's speed
	 */
	virtual int GetDisplaySpeed() const { return 0; }

	/**
	 * Gets the maximum speed in km-ish/h that can be sent into SetDParam for string processing.
	 * @return the vehicle's maximum speed
	 */
	virtual int GetDisplayMaxSpeed() const { return 0; }

	/**
	 * Calculates the maximum speed of the vehicle under its current conditions.
	 * @return Current maximum speed in native units.
	 */
	virtual int GetCurrentMaxSpeed() const { return 0; }

	/**
	 * Gets the running cost of a vehicle
	 * @return the vehicle's running cost
	 */
	virtual Money GetRunningCost() const { return 0; }

	/**
	 * Check whether the vehicle is in the depot.
	 * @return true if and only if the vehicle is in the depot.
	 */
	virtual bool IsInDepot() const { return false; }

	/**
	 * Check whether the whole vehicle chain is in the depot.
	 * @return true if and only if the whole chain is in the depot.
	 */
	virtual bool IsChainInDepot() const { return this->IsInDepot(); }

	/**
	 * Check whether the vehicle is in the depot *and* stopped.
	 * @return true if and only if the vehicle is in the depot and stopped.
	 */
	bool IsStoppedInDepot() const
	{
		assert(this == this->First());
		/* Free wagons have no VS_STOPPED state */
		if (this->IsPrimaryVehicle() && !(this->vehstatus & VS_STOPPED)) return false;
		return this->IsChainInDepot();
	}

	bool IsWaitingInDepot() const {
		assert(this == this->First());
		return this->current_order.IsType(OT_WAITING) && this->IsChainInDepot();
	}

	/**
	 * Calls the tick handler of the vehicle
	 * @return is this vehicle still valid?
	 */
	virtual bool Tick() { return true; };

	/**
	 * Calls the new day handler of the vehicle
	 */
	virtual void OnNewDay() {};

	/**
	 * Calls the periodic handler of the vehicle
	 * OnPeriodic is decoupled from OnNewDay at day lengths >= 8
	 */
	virtual void OnPeriodic() {};

	/**
	 * Crash the (whole) vehicle chain.
	 * @param flooded whether the cause of the crash is flooding or not.
	 * @return the number of lost souls.
	 */
	virtual uint Crash(bool flooded = false);

	/**
	 * Returns the Trackdir on which the vehicle is currently located.
	 * Works for trains and ships.
	 * Currently works only sortof for road vehicles, since they have a fuzzy
	 * concept of being "on" a trackdir. Dunno really what it returns for a road
	 * vehicle that is halfway a tile, never really understood that part. For road
	 * vehicles that are at the beginning or end of the tile, should just return
	 * the diagonal trackdir on which they are driving. I _think_.
	 * For other vehicles types, or vehicles with no clear trackdir (such as those
	 * in depots), returns 0xFF.
	 * @return the trackdir of the vehicle
	 */
	virtual Trackdir GetVehicleTrackdir() const { return INVALID_TRACKDIR; }

	Money GetDisplayRunningCost() const;

	/**
	 * Gets the profit vehicle had this year. It can be sent into SetDParam for string processing.
	 * @return the vehicle's profit this year
	 */
	Money GetDisplayProfitThisYear() const { return (this->profit_this_year >> 8); }

	/**
	 * Gets the profit vehicle had last year. It can be sent into SetDParam for string processing.
	 * @return the vehicle's profit last year
	 */
	Money GetDisplayProfitLastYear() const { return (this->profit_last_year >> 8); }

	/**
	 * Gets the lifetime profit of vehicle. It can be sent into SetDParam for string processing.
	 * @return the vehicle's lifetime profit
	 */
	Money GetDisplayProfitLifetime() const { return ((this->profit_lifetime + this->profit_this_year) >> 8); }

	void SetNext(Vehicle *next);
	inline void SetFirst(Vehicle *f) { this->first = f; }

	/**
	 * Get the next vehicle of this vehicle.
	 * @note articulated parts are also counted as vehicles.
	 * @return the next vehicle or nullptr when there isn't a next vehicle.
	 */
	inline Vehicle *Next() const { return this->next; }

	/**
	 * Get the previous vehicle of this vehicle.
	 * @note articulated parts are also counted as vehicles.
	 * @return the previous vehicle or nullptr when there isn't a previous vehicle.
	 */
	inline Vehicle *Previous() const { return this->previous; }

	/**
	 * Get the first vehicle of this vehicle chain.
	 * @return the first vehicle of the chain.
	 */
	inline Vehicle *First() const { return this->first; }

	/**
	 * Get the last vehicle of this vehicle chain.
	 * @return the last vehicle of the chain.
	 */
	inline Vehicle *Last()
	{
		Vehicle *v = this;
		while (v->Next() != nullptr) v = v->Next();
		return v;
	}

	/**
	 * Get the last vehicle of this vehicle chain.
	 * @return the last vehicle of the chain.
	 */
	inline const Vehicle *Last() const
	{
		const Vehicle *v = this;
		while (v->Next() != nullptr) v = v->Next();
		return v;
	}

	/**
	 * Get the next vehicle in the tile hash chain.
	 * @return the next vehicle in the tile hash chain or nullptr when there isn't a next vehicle.
	 */
	inline Vehicle *HashTileNext() const { return this->hash_tile_next; }

	/**
	 * Get the vehicle at offset \a n of this vehicle chain.
	 * @param n Offset from the current vehicle.
	 * @return The new vehicle or nullptr if the offset is out-of-bounds.
	 */
	inline Vehicle *Move(int n)
	{
		Vehicle *v = this;
		if (n < 0) {
			for (int i = 0; i != n && v != nullptr; i--) v = v->Previous();
		} else {
			for (int i = 0; i != n && v != nullptr; i++) v = v->Next();
		}
		return v;
	}

	/**
	 * Get the vehicle at offset \a n of this vehicle chain.
	 * @param n Offset from the current vehicle.
	 * @return The new vehicle or nullptr if the offset is out-of-bounds.
	 */
	inline const Vehicle *Move(int n) const
	{
		const Vehicle *v = this;
		if (n < 0) {
			for (int i = 0; i != n && v != nullptr; i--) v = v->Previous();
		} else {
			for (int i = 0; i != n && v != nullptr; i++) v = v->Next();
		}
		return v;
	}

	/**
	 * Get the first order of the vehicles order list.
	 * @return first order of order list.
	 */
	inline Order *GetFirstOrder() const { return (this->orders == nullptr) ? nullptr : this->orders->GetFirstOrder(); }

	/**
	 * Clears this vehicle's separation status
	 */
	inline void ClearSeparation() { ClrBit(this->vehicle_flags, VF_SEPARATION_ACTIVE); }

	void AddToShared(Vehicle *shared_chain);
	void RemoveFromShared();

	/**
	 * Get the next vehicle of the shared vehicle chain.
	 * @return the next shared vehicle or nullptr when there isn't a next vehicle.
	 */
	inline Vehicle *NextShared() const { return this->next_shared; }

	/**
	 * Get the previous vehicle of the shared vehicle chain
	 * @return the previous shared vehicle or nullptr when there isn't a previous vehicle.
	 */
	inline Vehicle *PreviousShared() const { return this->previous_shared; }

	/**
	 * Get the first vehicle of this vehicle chain.
	 * @return the first vehicle of the chain.
	 */
	inline Vehicle *FirstShared() const { return (this->orders == nullptr) ? this->First() : this->orders->GetFirstSharedVehicle(); }

	/**
	 * Check if we share our orders with another vehicle.
	 * @return true if there are other vehicles sharing the same order
	 */
	inline bool IsOrderListShared() const { return this->orders != nullptr && this->orders->IsShared(); }

	/**
	 * Get the number of orders this vehicle has.
	 * @return the number of orders this vehicle has.
	 */
	inline VehicleOrderID GetNumOrders() const { return (this->orders == nullptr) ? 0 : this->orders->GetNumOrders(); }

	/**
	 * Get the number of manually added orders this vehicle has.
	 * @return the number of manually added orders this vehicle has.
	 */
	inline VehicleOrderID GetNumManualOrders() const { return (this->orders == nullptr) ? 0 : this->orders->GetNumManualOrders(); }

	/**
	 * Get the next station the vehicle will stop at.
	 * @return ID of the next station the vehicle will stop at or INVALID_STATION.
	 */
	inline CargoStationIDStackSet GetNextStoppingStation() const
	{
		CargoStationIDStackSet set;
		if (this->orders != nullptr) set.FillNextStoppingStation(this, this->orders);
		return set;
	}

	/**
	 * Get the next station the vehicle will stop at.
	 * @return ID of the next station the vehicle will stop at or INVALID_STATION.
	 */
	inline StationIDStack GetNextStoppingStationCargoIndependent() const
	{
		StationIDStack set;
		if (this->orders != nullptr) set = this->orders->GetNextStoppingStation(this, 0).station;
		return set;
	}

	void RecalculateOrderOccupancyAverage();

	inline uint8_t GetOrderOccupancyAverage() const
	{
		if (order_occupancy_average == 0) const_cast<Vehicle *>(this)->RecalculateOrderOccupancyAverage();
		return this->order_occupancy_average;
	}

	void ResetRefitCaps();

	void ReleaseUnitNumber();

	/**
	 * Copy certain configurations and statistics of a vehicle after successful autoreplace/renew
	 * The function shall copy everything that cannot be copied by a command (like orders / group etc),
	 * and that shall not be resetted for the new vehicle.
	 * @param src The old vehicle
	 */
	inline void CopyVehicleConfigAndStatistics(Vehicle *src)
	{
		this->CopyConsistPropertiesFrom(src);

		this->ReleaseUnitNumber();
		this->unitnumber = src->unitnumber;

		this->current_order = src->current_order;
		this->dest_tile  = src->dest_tile;

		this->profit_this_year = src->profit_this_year;
		this->profit_last_year = src->profit_last_year;
		this->profit_lifetime = -this->profit_this_year;

		this->current_loading_time = src->current_loading_time;

		if (HasBit(src->vehicle_flags, VF_TIMETABLE_STARTED)) SetBit(this->vehicle_flags, VF_TIMETABLE_STARTED);
		if (HasBit(src->vehicle_flags, VF_AUTOFILL_TIMETABLE)) SetBit(this->vehicle_flags, VF_AUTOFILL_TIMETABLE);
		if (HasBit(src->vehicle_flags, VF_AUTOFILL_PRES_WAIT_TIME)) SetBit(this->vehicle_flags, VF_AUTOFILL_PRES_WAIT_TIME);

		this->service_interval = src->service_interval;

		src->unitnumber = 0;
	}


	bool HandleBreakdown();

	bool NeedsAutorenewing(const Company *c, bool use_renew_setting = true) const;

	bool NeedsServicing() const;
	bool NeedsAutomaticServicing() const;

	/**
	 * Determine the location for the station where the vehicle goes to next.
	 * Things done for example are allocating slots in a road stop or exact
	 * location of the platform is determined for ships.
	 * @param station the station to make the next location of the vehicle.
	 * @return the location (tile) to aim for.
	 */
	virtual TileIndex GetOrderStationLocation([[maybe_unused]] StationID station) { return INVALID_TILE; }

	virtual TileIndex GetCargoTile() const { return this->tile; }

	/**
	 * Find the closest depot for this vehicle and tell us the location,
	 * DestinationID and whether we should reverse.
	 * @return A structure with information about the closest depot, if found.
	 */
	virtual ClosestDepot FindClosestDepot() { return {}; }

	virtual void SetDestTile(TileIndex tile) { this->dest_tile = tile; }

<<<<<<< HEAD
	CommandCost SendToDepot(DoCommandFlag flags, DepotCommandFlags command, TileIndex specific_depot = {});
=======
	CommandCost SendToDepot(DoCommandFlags flags, DepotCommandFlags command);
>>>>>>> c3d5e6d2

	void UpdateVisualEffect(bool allow_power_change = true);
	void ShowVisualEffect(uint max_speed) const;

	/**
	 * Update the position of the vehicle. This will update the hash that tells
	 *  which vehicles are on a tile.
	 */
	void UpdatePosition()
	{
		extern void UpdateVehicleTileHash(Vehicle *v, bool remove);
		if (this->type < VEH_COMPANY_END) UpdateVehicleTileHash(this, false);
	}

	void UpdateViewport(bool dirty);
	void UpdateViewportDeferred();
	void UpdatePositionAndViewport();
	void MarkAllViewportsDirty() const;

	inline uint16_t GetServiceInterval() const { return this->service_interval; }

	inline void SetServiceInterval(uint16_t interval) { this->service_interval = interval; }

	inline bool ServiceIntervalIsCustom() const { return HasBit(this->vehicle_flags, VF_SERVINT_IS_CUSTOM); }

	inline bool ServiceIntervalIsPercent() const { return HasBit(this->vehicle_flags, VF_SERVINT_IS_PERCENT); }

	inline void SetServiceIntervalIsCustom(bool on) { AssignBit(this->vehicle_flags, VF_SERVINT_IS_CUSTOM, on); }

	inline void SetServiceIntervalIsPercent(bool on) { AssignBit(this->vehicle_flags, VF_SERVINT_IS_PERCENT, on); }

	inline void ResetDepotUnbunching() { this->unbunch_state.reset(); }

	bool HasFullLoadOrder() const;
	bool HasConditionalOrder() const;
	bool HasUnbunchingOrder() const;
	void LeaveUnbunchingDepot();
	bool IsWaitingForUnbunching() const;

	VehicleOrderID GetFirstWaitingLocation(bool require_wait_timetabled) const;

private:
	/**
	 * Advance cur_real_order_index to the next real order.
	 * cur_implicit_order_index is not touched.
	 */
	void SkipToNextRealOrderIndex()
	{
		if (this->GetNumManualOrders() > 0) {
			/* Advance to next real order */
			do {
				this->cur_real_order_index++;
				if (this->cur_real_order_index >= this->GetNumOrders()) this->cur_real_order_index = 0;
			} while (this->GetOrder(this->cur_real_order_index)->IsType(OT_IMPLICIT));
			this->cur_timetable_order_index = this->cur_real_order_index;
		} else {
			this->cur_real_order_index = 0;
			this->cur_timetable_order_index = INVALID_VEH_ORDER_ID;
		}
	}

public:
	/**
	 * Increments cur_implicit_order_index, keeps care of the wrap-around and invalidates the GUI.
	 * cur_real_order_index is incremented as well, if needed.
	 * Note: current_order is not invalidated.
	 */
	void IncrementImplicitOrderIndex()
	{
		if (this->cur_implicit_order_index == this->cur_real_order_index) {
			/* Increment real order index as well */
			this->SkipToNextRealOrderIndex();
		}

		assert(this->cur_real_order_index == 0 || this->cur_real_order_index < this->GetNumOrders());

		/* Advance to next implicit order */
		do {
			this->cur_implicit_order_index++;
			if (this->cur_implicit_order_index >= this->GetNumOrders()) this->cur_implicit_order_index = 0;
		} while (this->cur_implicit_order_index != this->cur_real_order_index && !this->GetOrder(this->cur_implicit_order_index)->IsType(OT_IMPLICIT));

		InvalidateVehicleOrder(this, 0);
	}

	/**
	 * Advanced cur_real_order_index to the next real order, keeps care of the wrap-around and invalidates the GUI.
	 * cur_implicit_order_index is incremented as well, if it was equal to cur_real_order_index, i.e. cur_real_order_index is skipped
	 * but not any implicit orders.
	 * Note: current_order is not invalidated.
	 */
	void IncrementRealOrderIndex()
	{
		if (this->cur_implicit_order_index == this->cur_real_order_index) {
			/* Increment both real and implicit order */
			this->IncrementImplicitOrderIndex();
		} else {
			/* Increment real order only */
			this->SkipToNextRealOrderIndex();
			InvalidateVehicleOrder(this, 0);
		}
	}

	/**
	 * Skip implicit orders until cur_real_order_index is a non-implicit order.
	 */
	void UpdateRealOrderIndex()
	{
		/* Make sure the index is valid */
		if (this->cur_real_order_index >= this->GetNumOrders()) this->cur_real_order_index = 0;

		if (this->GetNumManualOrders() > 0) {
			/* Advance to next real order */
			while (this->GetOrder(this->cur_real_order_index)->IsType(OT_IMPLICIT)) {
				this->cur_real_order_index++;
				if (this->cur_real_order_index >= this->GetNumOrders()) this->cur_real_order_index = 0;
			}
		} else {
			this->cur_real_order_index = 0;
		}
	}

	/**
	 * Returns order 'index' of a vehicle or nullptr when it doesn't exists
	 * @param index the order to fetch
	 * @return the found (or not) order
	 */
	inline const Order *GetOrder(VehicleOrderID index) const
	{
		return (this->orders == nullptr) ? nullptr : this->orders->GetOrderAt(index);
	}

	inline Order *GetOrder(VehicleOrderID index) { return const_cast<Order *>(const_cast<const Vehicle *>(this)->GetOrder(index)); }

	/**
	 * Get the index of an order of the order chain, or INVALID_VEH_ORDER_ID.
	 * @param order order to get the index of.
	 * @return the position index of the given order, or INVALID_VEH_ORDER_ID.
	 */
	inline VehicleOrderID GetIndexOfOrder(const Order *order) const
	{
		return (this->orders == nullptr) ? INVALID_VEH_ORDER_ID : this->orders->GetIndexOfOrder(order);
	}

	/**
	 * Returns the last order of a vehicle, or nullptr if it doesn't exists
	 * @return last order of a vehicle, if available
	 */
	inline const Order *GetLastOrder() const
	{
		return (this->orders == nullptr) ? nullptr : this->orders->GetLastOrder();
	}

	bool IsEngineCountable() const;
	bool HasEngineType() const;
	bool HasDepotOrder() const;
	void HandlePathfindingResult(bool path_found);

	/**
	 * Check if the vehicle is a front engine.
	 * @return Returns true if the vehicle is a front engine.
	 */
	debug_inline bool IsFrontEngine() const
	{
		return this->IsGroundVehicle() && HasBit(this->subtype, GVSF_FRONT);
	}

	/**
	 * Check if the vehicle is an articulated part of an engine.
	 * @return Returns true if the vehicle is an articulated part.
	 */
	inline bool IsArticulatedPart() const
	{
		return this->IsGroundVehicle() && HasBit(this->subtype, GVSF_ARTICULATED_PART);
	}

	/**
	 * Check if an engine has an articulated part.
	 * @return True if the engine has an articulated part.
	 */
	inline bool HasArticulatedPart() const
	{
		return this->Next() != nullptr && this->Next()->IsArticulatedPart();
	}

	/**
	 * Get the next part of an articulated engine.
	 * @return Next part of the articulated engine.
	 * @pre The vehicle is an articulated engine.
	 */
	inline Vehicle *GetNextArticulatedPart() const
	{
		assert(this->HasArticulatedPart());
		return this->Next();
	}

	inline uint GetEnginePartsCount() const
	{
		uint count = 1;
		const Vehicle *v = this->Next();
		while (v != nullptr && v->IsArticulatedPart()) {
			count++;
			v = v->Next();
		}
		return count;
	}

	/**
	 * Get the first part of an articulated engine.
	 * @return First part of the engine.
	 */
	inline Vehicle *GetFirstEnginePart()
	{
		Vehicle *v = this;
		while (v->IsArticulatedPart()) v = v->Previous();
		return v;
	}

	/**
	 * Get the first part of an articulated engine.
	 * @return First part of the engine.
	 */
	inline const Vehicle *GetFirstEnginePart() const
	{
		const Vehicle *v = this;
		while (v->IsArticulatedPart()) v = v->Previous();
		return v;
	}

	/**
	 * Get the last part of an articulated engine.
	 * @return Last part of the engine.
	 */
	inline Vehicle *GetLastEnginePart()
	{
		Vehicle *v = this;
		while (v->HasArticulatedPart()) v = v->GetNextArticulatedPart();
		return v;
	}

	/**
	 * Get the next real (non-articulated part) vehicle in the consist.
	 * @return Next vehicle in the consist.
	 */
	inline Vehicle *GetNextVehicle() const
	{
		const Vehicle *v = this;
		while (v->HasArticulatedPart()) v = v->GetNextArticulatedPart();

		/* v now contains the last articulated part in the engine */
		return v->Next();
	}

	/**
	 * Get the previous real (non-articulated part) vehicle in the consist.
	 * @return Previous vehicle in the consist.
	 */
	inline Vehicle *GetPrevVehicle() const
	{
		Vehicle *v = this->Previous();
		while (v != nullptr && v->IsArticulatedPart()) v = v->Previous();

		return v;
	}

	bool IsDrawn() const
	{
		return HasBit(this->vcache.cached_veh_flags, VCF_IS_DRAWN);
	}

	void UpdateIsDrawn();

	inline void UpdateSpriteSeqBound()
	{
		this->sprite_seq_bounds = this->sprite_seq.GetBounds();
	}

	void DumpVehicleFlags(struct format_target &buffer, bool include_tile) const;
	void DumpVehicleFlagsMultiline(struct format_target &buffer, const char *base_indent, const char *extra_indent) const;

	/**
	 * Returns an iterable ensemble of orders of a vehicle
	 * @return an iterable ensemble of orders of a vehicle
	 */
	OrderIterateWrapper<const Order> Orders(VehicleOrderID from = 0) const
	{
		return this->orders == nullptr ? OrderIterateWrapper<const Order>(nullptr, nullptr) : const_cast<const OrderList *>(this->orders)->Orders(from);
	}

	OrderIterateWrapper<Order> Orders(VehicleOrderID from = 0)
	{
		return this->orders == nullptr ? OrderIterateWrapper<Order>(nullptr, nullptr) : this->orders->Orders(from);
	}

	uint32_t GetDisplayMaxWeight() const;
	uint32_t GetDisplayMinPowerToWeight() const;

	struct VehicleTypeFilter {
		VehicleType vt;

		bool operator() (size_t index)
		{
#if OTTD_UPPER_TAGGED_PTR
			return VehiclePoolOps::GetVehicleType(_vehicle_pool.GetRaw(index)) == this->vt;
#else
			return Vehicle::Get(index)->type == this->vt;
#endif
		}
	};

	struct VehicleFrontOnlyFilter {
		bool operator() (size_t index)
		{
#if OTTD_UPPER_TAGGED_PTR
			return !VehiclePoolOps::IsNonFrontVehiclePtr(_vehicle_pool.GetRaw(index));
#else
			return Vehicle::Get(index)->Previous() == nullptr;
#endif
		}
	};

	struct VehicleFrontOnlyTypeFilter {
		VehicleType vt;

		bool operator() (size_t index)
		{
#if OTTD_UPPER_TAGGED_PTR
			uintptr_t vptr = _vehicle_pool.GetRaw(index);
			return !VehiclePoolOps::IsNonFrontVehiclePtr(vptr) && VehiclePoolOps::GetVehicleType(vptr) == this->vt;
#else
			const Vehicle *v = Vehicle::Get(index);
			return v->type == this->vt && v->Previous() == nullptr;
#endif
		}
	};

	struct VehicleFrontOnlyTypeMaskFilter {
		VehicleTypeMask vt_mask;

		bool operator() (size_t index)
		{
#if OTTD_UPPER_TAGGED_PTR
			uintptr_t vptr = _vehicle_pool.GetRaw(index);
			return !VehiclePoolOps::IsNonFrontVehiclePtr(vptr) && HasBit(this->vt_mask, VehiclePoolOps::GetVehicleType(vptr));
#else
			const Vehicle *v = Vehicle::Get(index);
			return HasBit(this->vt_mask, v->type) && v->Previous() == nullptr;
#endif
		}
	};

	/**
	 * Returns an iterable ensemble of all valid vehicles of the given type
	 * @param vt the VehicleType to filter
	 * @param from index of the first vehicle to consider
	 * @return an iterable ensemble of all valid vehicles of the given type
	 */
	static Pool::IterateWrapperFiltered<Vehicle, VehicleTypeFilter> IterateType(VehicleType vt, size_t from = 0)
	{
		return Pool::IterateWrapperFiltered<Vehicle, VehicleTypeFilter>(from, VehicleTypeFilter{ vt });
	}

	/**
	 * Returns an iterable ensemble of all valid front vehicles (i.e. Previous() == nullptr)
	 * @param from index of the first vehicle to consider
	 * @return an iterable ensemble of all valid front vehicles
	 */
	static Pool::IterateWrapperFiltered<Vehicle, VehicleFrontOnlyFilter> IterateFrontOnly(size_t from = 0)
	{
		return Pool::IterateWrapperFiltered<Vehicle, VehicleFrontOnlyFilter>(from, VehicleFrontOnlyFilter{});
	}

	/**
	 * Returns an iterable ensemble of all valid front vehicles of the given type
	 * @param vt the VehicleType to filter
	 * @param from index of the first vehicle to consider
	 * @return an iterable ensemble of all valid front vehicles of the given type
	 */
	static Pool::IterateWrapperFiltered<Vehicle, VehicleFrontOnlyTypeFilter> IterateTypeFrontOnly(VehicleType vt, size_t from = 0)
	{
		return Pool::IterateWrapperFiltered<Vehicle, VehicleFrontOnlyTypeFilter>(from, VehicleFrontOnlyTypeFilter{ vt });
	}

	/**
	 * Returns an iterable ensemble of all valid front vehicles of the given type
	 * @param VehicleTypeMask the set of VehicleType to filter, as a VehicleTypeMask
	 * @param from index of the first vehicle to consider
	 * @return an iterable ensemble of all valid front vehicles of the given type
	 */
	static Pool::IterateWrapperFiltered<Vehicle, VehicleFrontOnlyTypeMaskFilter> IterateTypeMaskFrontOnly(VehicleTypeMask vt_mask, size_t from = 0)
	{
		return Pool::IterateWrapperFiltered<Vehicle, VehicleFrontOnlyTypeMaskFilter>(from, VehicleFrontOnlyTypeMaskFilter{ vt_mask });
	}
};

inline bool IsPointInViewportVehicleRedrawArea(const std::vector<Rect> &viewport_redraw_rects, const Point &pt)
{
	for (const Rect &r : viewport_redraw_rects) {
		if (pt.x >= r.left &&
				pt.x <= r.right &&
				pt.y >= r.top &&
				pt.y <= r.bottom) {
			return true;
		}
	}
	return false;
}

/**
 * Class defining several overloaded accessors so we don't
 * have to cast vehicle types that often
 */
template <class T, VehicleType Type>
struct SpecializedVehicle : public Vehicle {
	static const VehicleType EXPECTED_TYPE = Type; ///< Specialized type

	typedef SpecializedVehicle<T, Type> SpecializedVehicleBase; ///< Our type

#if OTTD_UPPER_TAGGED_PTR
	inline void *operator new(size_t size)
	{
		return Vehicle::NewWithParam(size, Type);
	}

	inline void *operator new(size_t size, size_t index)
	{
		return Vehicle::NewWithParam(size, index, Type);
	}

	inline void operator delete(void *p)
	{
		Vehicle::operator delete(p);
	}

	void *operator new(size_t, void *ptr) = delete;
#endif

	/**
	 * Set vehicle type correctly
	 */
	inline SpecializedVehicle() : Vehicle(Type)
	{
		this->sprite_seq.count = 1;
	}

	/**
	 * Get the first vehicle in the chain
	 * @return first vehicle in the chain
	 */
	inline T *First() const { return (T *)this->Vehicle::First(); }

	/**
	 * Get the last vehicle in the chain
	 * @return last vehicle in the chain
	 */
	inline T *Last() { return (T *)this->Vehicle::Last(); }

	/**
	 * Get the last vehicle in the chain
	 * @return last vehicle in the chain
	 */
	inline const T *Last() const { return (const T *)this->Vehicle::Last(); }

	/**
	 * Get next vehicle in the chain
	 * @return next vehicle in the chain
	 */
	inline T *Next() const { return (T *)this->Vehicle::Next(); }

	/**
	 * Get previous vehicle in the chain
	 * @return previous vehicle in the chain
	 */
	inline T *Previous() const { return (T *)this->Vehicle::Previous(); }

	/**
	 * Get the next part of an articulated engine.
	 * @return Next part of the articulated engine.
	 * @pre The vehicle is an articulated engine.
	 */
	inline T *GetNextArticulatedPart() { return (T *)this->Vehicle::GetNextArticulatedPart(); }

	/**
	 * Get the next part of an articulated engine.
	 * @return Next part of the articulated engine.
	 * @pre The vehicle is an articulated engine.
	 */
	inline T *GetNextArticulatedPart() const { return (T *)this->Vehicle::GetNextArticulatedPart(); }

	/**
	 * Get the first part of an articulated engine.
	 * @return First part of the engine.
	 */
	inline T *GetFirstEnginePart() { return (T *)this->Vehicle::GetFirstEnginePart(); }

	/**
	 * Get the first part of an articulated engine.
	 * @return First part of the engine.
	 */
	inline const T *GetFirstEnginePart() const { return (const T *)this->Vehicle::GetFirstEnginePart(); }

	/**
	 * Get the last part of an articulated engine.
	 * @return Last part of the engine.
	 */
	inline T *GetLastEnginePart() { return (T *)this->Vehicle::GetLastEnginePart(); }

	/**
	 * Get the next real (non-articulated part) vehicle in the consist.
	 * @return Next vehicle in the consist.
	 */
	inline T *GetNextVehicle() const { return (T *)this->Vehicle::GetNextVehicle(); }

	/**
	 * Get the previous real (non-articulated part) vehicle in the consist.
	 * @return Previous vehicle in the consist.
	 */
	inline T *GetPrevVehicle() const { return (T *)this->Vehicle::GetPrevVehicle(); }

	/**
	 * Get the next vehicle in the tile hash chain.
	 * @return the next vehicle in the tile hash chain or nullptr when there isn't a next vehicle.
	 */
	inline T *HashTileNext() const { return (T *)this->Vehicle::HashTileNext(); }

	/**
	 * Tests whether given index is a valid index for vehicle of this type
	 * @param index tested index
	 * @return is this index valid index of T?
	 */
	static inline bool IsValidID(auto index)
	{
#if OTTD_UPPER_TAGGED_PTR
		return Vehicle::IsValidID(index) && VehiclePoolOps::GetVehicleType(_vehicle_pool.GetRaw(index)) == Type;
#else
		return Vehicle::IsValidID(index) && Vehicle::Get(index)->type == Type;
#endif
	}

	/**
	 * Gets vehicle with given index
	 * @return pointer to vehicle with given index casted to T *
	 */
	static inline T *Get(auto index)
	{
		return (T *)Vehicle::Get(index);
	}

	/**
	 * Returns vehicle if the index is a valid index for this vehicle type
	 * @return pointer to vehicle with given index if it's a vehicle of this type
	 */
	static inline T *GetIfValid(auto index)
	{
		return IsValidID(index) ? Get(index) : nullptr;
	}

	/**
	 * Converts a Vehicle to SpecializedVehicle with type checking.
	 * @param v Vehicle pointer
	 * @return pointer to SpecializedVehicle
	 */
	static inline T *From(Vehicle *v)
	{
		assert(v->type == Type);
		return (T *)v;
	}

	/**
	 * Converts a const Vehicle to const SpecializedVehicle with type checking.
	 * @param v Vehicle pointer
	 * @return pointer to SpecializedVehicle
	 */
	static inline const T *From(const Vehicle *v)
	{
		assert(v->type == Type);
		return (const T *)v;
	}

private:
	inline uint16_t GetVehicleCurvature() const
	{
		uint16_t curvature = 0;
		if (this->Previous() != nullptr) {
			SB(curvature, 0, 4, this->Previous()->direction);
			if (this->Previous()->Previous() != nullptr) SB(curvature, 4, 4, this->Previous()->Previous()->direction);
		}
		if (this->Next() != nullptr) {
			SB(curvature, 8, 4, this->Next()->direction);
			if (this->Next()->Next() != nullptr) SB(curvature, 12, 4, this->Next()->Next()->direction);
		}
		return curvature;
	}

	inline bool CheckVehicleCurvature() const {
		if (!(EXPECTED_TYPE == VEH_TRAIN || EXPECTED_TYPE == VEH_ROAD)) return false;
		if (likely(!HasBit(this->vcache.cached_veh_flags, VCF_IMAGE_CURVATURE))) return false;
		return this->vcache.cached_image_curvature != this->GetVehicleCurvature();
	};

public:
	inline void UpdateImageState(Direction current_direction, VehicleSpriteSeq &seq)
	{
		ClrBit(this->vcache.cached_veh_flags, VCF_IMAGE_REFRESH);
		_sprite_group_resolve_check_veh_check = true;
		if (EXPECTED_TYPE == VEH_TRAIN || EXPECTED_TYPE == VEH_ROAD) _sprite_group_resolve_check_veh_curvature_check = true;
		((T *)this)->T::GetImage(current_direction, EIT_ON_MAP, &seq);
		if (EXPECTED_TYPE == VEH_TRAIN || EXPECTED_TYPE == VEH_ROAD) {
			AssignBit(this->vcache.cached_veh_flags, VCF_IMAGE_REFRESH_NEXT, !_sprite_group_resolve_check_veh_check);
			if (unlikely(!_sprite_group_resolve_check_veh_curvature_check)) {
				SetBit(this->vcache.cached_veh_flags, VCF_IMAGE_CURVATURE);
				this->vcache.cached_image_curvature = this->GetVehicleCurvature();
			}
			_sprite_group_resolve_check_veh_curvature_check = false;
			this->cur_image_valid_dir = current_direction;
		} else {
			this->cur_image_valid_dir = _sprite_group_resolve_check_veh_check ? current_direction : INVALID_DIR;
		}
		_sprite_group_resolve_check_veh_check = false;
	}

	inline void UpdateImageStateUsingMapDirection(VehicleSpriteSeq &seq)
	{
		this->UpdateImageState(((T *)this)->GetMapImageDirection(), seq);
	}

private:
	inline void UpdateViewportNormalViewportMode(bool force_update, Point pt)
	{
		const Direction current_direction = ((T *)this)->GetMapImageDirection();
		if (this->cur_image_valid_dir != current_direction || this->CheckVehicleCurvature()) {
			VehicleSpriteSeq seq;
			this->UpdateImageState(current_direction, seq);
			if (force_update || this->sprite_seq != seq) {
				this->sprite_seq = seq;
				this->UpdateSpriteSeqBound();
				this->Vehicle::UpdateViewport(true);
			}
		} else {
			if ((EXPECTED_TYPE == VEH_TRAIN || EXPECTED_TYPE == VEH_ROAD) && HasBit(this->vcache.cached_veh_flags, VCF_IMAGE_REFRESH_NEXT)) {
				SetBit(this->vcache.cached_veh_flags, VCF_IMAGE_REFRESH);
			}
			if (force_update) {
				this->Vehicle::UpdateViewport(true);
			}
		}
	}

public:
	/**
	 * Update vehicle sprite- and position caches
	 * @param force_update Force updating the vehicle on the viewport.
	 * @param update_delta Also update the delta?
	 */
	inline void UpdateViewport(bool force_update, bool update_delta)
	{
		/* Skip updating sprites on dedicated servers without screen */
		if (IsHeadless()) return;

		/* Explicitly choose method to call to prevent vtable dereference -
		 * it gives ~3% runtime improvements in games with many vehicles */
		if (update_delta) ((T *)this)->T::UpdateDeltaXY();

		extern std::vector<Rect> _viewport_vehicle_normal_redraw_rects;
		extern std::vector<Rect> _viewport_vehicle_map_redraw_rects;

		Point pt = RemapCoords(this->x_pos + this->x_offs, this->y_pos + this->y_offs, this->z_pos);
		if (EXPECTED_TYPE >= VEH_COMPANY_END || IsPointInViewportVehicleRedrawArea(_viewport_vehicle_normal_redraw_rects, pt)) {
			UpdateViewportNormalViewportMode(force_update, pt);
			return;
		}

		bool always_update_viewport = false;

		if (EXPECTED_TYPE == VEH_SHIP && update_delta) {
			extern bool RecentreShipSpriteBounds(Vehicle *v);
			always_update_viewport = RecentreShipSpriteBounds(this);
		}

		SetBit(this->vcache.cached_veh_flags, VCF_IMAGE_REFRESH);

		if (force_update) {
			this->Vehicle::UpdateViewport(IsPointInViewportVehicleRedrawArea(_viewport_vehicle_map_redraw_rects, pt));
		} else if (always_update_viewport) {
			this->Vehicle::UpdateViewport(false);
		}
	}

	/**
	 * Returns an iterable ensemble of all valid vehicles of type T
	 * @param from index of the first vehicle to consider
	 * @return an iterable ensemble of all valid vehicles of type T
	 */
	static Pool::IterateWrapper<T> Iterate(size_t from = 0) { return Pool::IterateWrapper<T>(from); }

	/**
	 * Returns an iterable ensemble of all valid front vehicles (i.e. Previous() == nullptr) of type T
	 * @param from index of the first vehicle to consider
	 * @return an iterable ensemble of all valid front vehicles of type T
	 */
	static Pool::IterateWrapperFiltered<T, VehicleFrontOnlyFilter> IterateFrontOnly(size_t from = 0)
	{
		return Pool::IterateWrapperFiltered<T, VehicleFrontOnlyFilter>(from, VehicleFrontOnlyFilter{});
	}
};

/** Sentinel for an invalid coordinate. */
static const int32_t INVALID_COORD = 0x7fffffff;

inline void InvalidateVehicleTickCaches()
{
	extern bool _tick_caches_valid;
	_tick_caches_valid = false;
}

void ClearVehicleTickCaches();
void RemoveFromOtherVehicleTickCache(const Vehicle *v);
void UpdateAllVehiclesIsDrawn();

void ShiftVehicleDates(EconTime::DateDelta interval);

#endif /* VEHICLE_BASE_H */<|MERGE_RESOLUTION|>--- conflicted
+++ resolved
@@ -963,11 +963,7 @@
 
 	virtual void SetDestTile(TileIndex tile) { this->dest_tile = tile; }
 
-<<<<<<< HEAD
-	CommandCost SendToDepot(DoCommandFlag flags, DepotCommandFlags command, TileIndex specific_depot = {});
-=======
-	CommandCost SendToDepot(DoCommandFlags flags, DepotCommandFlags command);
->>>>>>> c3d5e6d2
+	CommandCost SendToDepot(DoCommandFlags flags, DepotCommandFlags command, TileIndex specific_depot = {});
 
 	void UpdateVisualEffect(bool allow_power_change = true);
 	void ShowVisualEffect(uint max_speed) const;
