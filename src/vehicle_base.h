/*
 * This file is part of OpenTTD.
 * OpenTTD is free software; you can redistribute it and/or modify it under the terms of the GNU General Public License as published by the Free Software Foundation, version 2.
 * OpenTTD is distributed in the hope that it will be useful, but WITHOUT ANY WARRANTY; without even the implied warranty of MERCHANTABILITY or FITNESS FOR A PARTICULAR PURPOSE.
 * See the GNU General Public License for more details. You should have received a copy of the GNU General Public License along with OpenTTD. If not, see <http://www.gnu.org/licenses/>.
 */

/** @file  vehicle_base.h Base class for all vehicles. */

#ifndef VEHICLE_BASE_H
#define VEHICLE_BASE_H

#include "track_type.h"
#include "command_type.h"
#include "order_base.h"
#include "cargopacket.h"
#include "texteff.hpp"
#include "engine_type.h"
#include "order_func.h"
#include "transport_type.h"
#include "group_type.h"
#include "timetable.h"
#include "base_consist.h"
#include "newgrf_cache_check.h"
#include "landscape.h"
#include "network/network.h"
#include "core/mem_func.hpp"
#include "core/alignment.hpp"
#include "sl/saveload_common.h"
#include <list>
#include <map>
#include <vector>

/** Vehicle status bits in #Vehicle::vehstatus. */
enum VehStatus : uint8_t {
	VS_HIDDEN          = 0x01, ///< Vehicle is not visible.
	VS_STOPPED         = 0x02, ///< Vehicle is stopped by the player.
	VS_UNCLICKABLE     = 0x04, ///< Vehicle is not clickable by the user (shadow vehicles).
	VS_DEFPAL          = 0x08, ///< Use default vehicle palette. @see DoDrawVehicle
	VS_TRAIN_SLOWING   = 0x10, ///< Train is slowing down.
	VS_SHADOW          = 0x20, ///< Vehicle is a shadow vehicle.
	VS_AIRCRAFT_BROKEN = 0x40, ///< Aircraft is broken down.
	VS_CRASHED         = 0x80, ///< Vehicle is crashed.
};

/** Bit numbers in #Vehicle::vehicle_flags. */
enum VehicleFlags : uint8_t {
	VF_LOADING_FINISHED         =  0, ///< Vehicle has finished loading.
	VF_CARGO_UNLOADING          =  1, ///< Vehicle is unloading cargo.
	VF_BUILT_AS_PROTOTYPE       =  2, ///< Vehicle is a prototype (accepted as exclusive preview).
	VF_TIMETABLE_STARTED        =  3, ///< Whether the vehicle has started running on the timetable yet.
	VF_AUTOFILL_TIMETABLE       =  4, ///< Whether the vehicle should fill in the timetable automatically.
	VF_AUTOFILL_PRES_WAIT_TIME  =  5, ///< Whether non-destructive auto-fill should preserve waiting times
	VF_STOP_LOADING             =  6, ///< Don't load anymore during the next load cycle.
	VF_PATHFINDER_LOST          =  7, ///< Vehicle's pathfinder is lost.
	VF_SERVINT_IS_CUSTOM        =  8, ///< Service interval is custom.
	VF_SERVINT_IS_PERCENT       =  9, ///< Service interval is percent.
	/* gap, above are common with upstream */
	VF_SEPARATION_ACTIVE        = 11, ///< Whether timetable auto-separation is currently active
	VF_SCHEDULED_DISPATCH       = 12, ///< Whether the vehicle should follow a timetabled dispatching schedule
	VF_LAST_LOAD_ST_SEP         = 13, ///< Each vehicle of this chain has its last_loading_station and last_loading_tick fields set separately
	VF_TIMETABLE_SEPARATION     = 14, ///< Whether timetable auto-separation is enabled
	VF_AUTOMATE_TIMETABLE       = 15, ///< Whether the vehicle should manage the timetable automatically.
	VF_HAVE_SLOT                = 16, ///< Vehicle has 1 or more slots
	VF_COND_ORDER_WAIT          = 17, ///< Vehicle is waiting due to conditional order loop
	VF_REPLACEMENT_PENDING      = 18, ///< Autoreplace or template replacement is pending, vehicle should visit the depot
};

/** Bit numbers used to indicate which of the #NewGRFCache values are valid. */
enum NewGRFCacheValidValues : uint8_t {
	NCVV_POSITION_CONSIST_LENGTH   = 0, ///< This bit will be set if the NewGRF var 40 currently stored is valid.
	NCVV_POSITION_SAME_ID_LENGTH   = 1, ///< This bit will be set if the NewGRF var 41 currently stored is valid.
	NCVV_CONSIST_CARGO_INFORMATION = 2, ///< This bit will be set if the NewGRF var 42 currently stored is valid.
	NCVV_COMPANY_INFORMATION       = 3, ///< This bit will be set if the NewGRF var 43 currently stored is valid.
	NCVV_POSITION_IN_VEHICLE       = 4, ///< This bit will be set if the NewGRF var 4D currently stored is valid.
	NCVV_CONSIST_CARGO_INFORMATION_UD = 5, ///< This bit will be set if the uppermost byte of NewGRF var 42 currently stored is valid.
	NCVV_END,                           ///< End of the bits.
};

/** Cached often queried (NewGRF) values */
struct NewGRFCache {
	/* Values calculated when they are requested for the first time after invalidating the NewGRF cache. */
	uint32_t position_consist_length;   ///< Cache for NewGRF var 40.
	uint32_t position_same_id_length;   ///< Cache for NewGRF var 41.
	uint32_t consist_cargo_information; ///< Cache for NewGRF var 42. (Note: The cargotype is untranslated in the cache because the accessing GRF is yet unknown.)
	uint32_t company_information;       ///< Cache for NewGRF var 43.
	uint32_t position_in_vehicle;       ///< Cache for NewGRF var 4D.
	NO_UNIQUE_ADDRESS uint8_t cache_valid; ///< Bitset that indicates which cache values are valid.

	bool operator==(const NewGRFCache&) const = default;
};

/** Meaning of the various bits of the visual effect. */
enum VisualEffect : uint8_t {
	VE_OFFSET_START        = 0, ///< First bit that contains the offset (0 = front, 8 = centre, 15 = rear)
	VE_OFFSET_COUNT        = 4, ///< Number of bits used for the offset
	VE_OFFSET_CENTRE       = 8, ///< Value of offset corresponding to a position above the centre of the vehicle

	VE_TYPE_START          = 4, ///< First bit used for the type of effect
	VE_TYPE_COUNT          = 2, ///< Number of bits used for the effect type
	VE_TYPE_DEFAULT        = 0, ///< Use default from engine class
	VE_TYPE_STEAM          = 1, ///< Steam plumes
	VE_TYPE_DIESEL         = 2, ///< Diesel fumes
	VE_TYPE_ELECTRIC       = 3, ///< Electric sparks

	VE_DISABLE_EFFECT      = 6, ///< Flag to disable visual effect
	VE_ADVANCED_EFFECT     = VE_DISABLE_EFFECT, ///< Flag for advanced effects
	VE_DISABLE_WAGON_POWER = 7, ///< Flag to disable wagon power

	VE_DEFAULT = 0xFF,          ///< Default value to indicate that visual effect should be based on engine class
};

/** Models for spawning visual effects. */
enum VisualEffectSpawnModel : uint8_t {
	VESM_NONE              = 0, ///< No visual effect
	VESM_STEAM,                 ///< Steam model
	VESM_DIESEL,                ///< Diesel model
	VESM_ELECTRIC,              ///< Electric model

	VESM_END
};

/**
 * Enum to handle ground vehicle subtypes.
 * This is defined here instead of at #GroundVehicle because some common function require access to these flags.
 * Do not access it directly unless you have to. Use the subtype access functions.
 */
enum GroundVehicleSubtypeFlags : uint8_t {
	GVSF_FRONT            = 0, ///< Leading engine of a consist.
	GVSF_ARTICULATED_PART = 1, ///< Articulated part of an engine.
	GVSF_WAGON            = 2, ///< Wagon (not used for road vehicles).
	GVSF_ENGINE           = 3, ///< Engine that can be front engine, but might be placed behind another engine (not used for road vehicles).
	GVSF_FREE_WAGON       = 4, ///< First in a wagon chain (in depot) (not used for road vehicles).
	GVSF_MULTIHEADED      = 5, ///< Engine is multiheaded (not used for road vehicles).
	GVSF_VIRTUAL          = 6, ///< Used for virtual trains during template design, it is needed to skip checks for tile or depot status
};

/**
 * Enum to handle vehicle cache flags.
 */
enum VehicleCacheFlags {
	VCF_LAST_VISUAL_EFFECT      = 0, ///< Last vehicle in the consist with a visual effect.
	VCF_GV_ZERO_SLOPE_RESIST    = 1, ///< GroundVehicle: Consist has zero slope resistance (valid only for the first engine), may be false negative.
	VCF_IS_DRAWN                = 2, ///< Vehicle is currently drawn
	VCF_REDRAW_ON_TRIGGER       = 3, ///< Clear cur_image_valid_dir on changes to waiting_triggers (valid only for the first engine)
	VCF_REDRAW_ON_SPEED_CHANGE  = 4, ///< Clear cur_image_valid_dir on changes to cur_speed (ground vehicles) or aircraft movement state (aircraft) (valid only for the first engine)
	VCF_IMAGE_REFRESH           = 5, ///< Image should be refreshed before drawing
	VCF_IMAGE_REFRESH_NEXT      = 6, ///< Set VCF_IMAGE_REFRESH in next UpdateViewport call, if the image is not updated there
	VCF_IMAGE_CURVATURE         = 7, ///< Image should be refreshed if cached curvature in cached_image_curvature no longer matches curvature of neighbours
};

/** Cached often queried values common to all vehicles. */
struct VehicleCache {
	uint16_t cached_max_speed;        ///< Maximum speed of the consist (minimum of the max speed of all vehicles in the consist).
	uint16_t cached_cargo_age_period; ///< Number of ticks before carried cargo is aged.
	uint16_t cached_image_curvature;  ///< Cached neighbour curvature, see: VCF_IMAGE_CURVATURE

	uint8_t cached_vis_effect;  ///< Visual effect to show (see #VisualEffect)
	uint8_t cached_veh_flags;   ///< Vehicle cache flags (see #VehicleCacheFlags)
};

/** Sprite sequence for a vehicle part. */
struct VehicleSpriteSeq {
/* Reduce the size of struct Vehicle in dedicated builds */
#if defined(DEDICATED)
	PalSpriteID seq[1];
#else
	PalSpriteID seq[8];
#endif
	uint count;

	bool operator==(const VehicleSpriteSeq &other) const
	{
		return this->count == other.count && MemCmpT<PalSpriteID>(this->seq, other.seq, this->count) == 0;
	}

	bool operator!=(const VehicleSpriteSeq &other) const
	{
		return !this->operator==(other);
	}

	/**
	 * Check whether the sequence contains any sprites.
	 */
	bool IsValid() const
	{
		return this->count != 0;
	}

	/**
	 * Clear all information.
	 */
	void Clear()
	{
		this->count = 0;
	}

	/**
	 * Assign a single sprite to the sequence.
	 */
	void Set(SpriteID sprite)
	{
		this->count = 1;
		this->seq[0].sprite = sprite;
		this->seq[0].pal = 0;
	}

	/**
	 * Copy data from another sprite sequence, while dropping all recolouring information.
	 */
	void CopyWithoutPalette(const VehicleSpriteSeq &src)
	{
		this->count = src.count;
		for (uint i = 0; i < src.count; ++i) {
			this->seq[i].sprite = src.seq[i].sprite;
			this->seq[i].pal = 0;
		}
	}

	Rect16 GetBounds() const;
	void Draw(int x, int y, PaletteID default_pal, bool force_pal) const;
};

enum PendingSpeedRestrictionChangeFlags {
	PSRCF_DIAGONAL                    = 0,
};

struct PendingSpeedRestrictionChange {
	uint16_t distance;
	uint16_t new_speed;
	uint16_t prev_speed;
	uint16_t flags;
};

/** A vehicle pool for a little over 1 million vehicles. */
#if OTTD_UPPER_TAGGED_PTR
struct VehiclePoolOps {
	using Tptr = uintptr_t;
	using Tparam_type = VehicleType;

	static inline Vehicle *GetPtr(uintptr_t ptr) {
		return reinterpret_cast<Vehicle *>(ptr & ((static_cast<uintptr_t>(1) << 60) - 1)); // GB can't be used here because its return type is limited to 32 bits
	}

	static inline uintptr_t PutPtr(Vehicle *v, VehicleType vtype)
	{
		uintptr_t ptr = reinterpret_cast<uintptr_t>(v);
		SB(ptr, 60, 3, vtype & 7);
		return ptr;
	}

	static constexpr uintptr_t NullValue() { return 0; }
	static constexpr VehicleType DefaultItemParam() { return VEH_INVALID; }

	static constexpr VehicleType GetVehicleType(uintptr_t ptr) { return static_cast<VehicleType>(GB(ptr, 60, 3)); }
	static constexpr bool IsNonFrontVehiclePtr(uintptr_t ptr) { return HasBit(ptr, 63); }

	static constexpr void SetIsNonFrontVehiclePtr(uintptr_t &ptr, bool non_front) { AssignBit(ptr, 63, non_front); }
};

typedef Pool<Vehicle, VehicleID, 512, 0xFF000, PT_NORMAL, false, true, VehiclePoolOps> VehiclePool;
#else
typedef Pool<Vehicle, VehicleID, 512, 0xFF000> VehiclePool;
#endif

extern VehiclePool _vehicle_pool;

/* Some declarations of functions, so we can make them friendly */
struct GroundVehicleCache;
extern NamedSaveLoadTable GetVehicleDescription(VehicleType vt);
struct LoadgameState;
extern bool LoadOldVehicle(LoadgameState *ls, int num);
extern void FixOldVehicles();

struct GRFFile;

namespace upstream_sl {
	class SlVehicleCommon;
	class SlVehicleDisaster;
}

/**
 * Structure to return information about the closest depot location,
 * and whether it could be found.
 */
struct ClosestDepot {
	TileIndex location;
	DestinationID destination; ///< The DestinationID as used for orders.
	bool reverse;
	bool found;

	ClosestDepot() :
		location(INVALID_TILE), destination(0), reverse(false), found(false) {}

	ClosestDepot(TileIndex location, DestinationID destination, bool reverse = false) :
		location(location), destination(destination), reverse(reverse), found(true) {}
};

struct VehicleUnbunchState {
	StateTicks depot_unbunching_last_departure = INVALID_STATE_TICKS; ///< When the vehicle last left its unbunching depot.
	StateTicks depot_unbunching_next_departure = INVALID_STATE_TICKS; ///< When the vehicle will next try to leave its unbunching depot.
	Ticks round_trip_time = 0;                                        ///< How many ticks for a single circumnavigation of the orders.
};

/** %Vehicle data structure. */
struct Vehicle : VehiclePool::PoolItem<&_vehicle_pool>, BaseVehicle, BaseConsist {
	/* These are here for structure packing purposes */

	CargoType cargo_type;               ///< type of cargo this vehicle is carrying
	EngineID engine_type;               ///< The type of engine used for this vehicle.
	TileIndex tile;                     ///< Current tile index

private:
	Vehicle *next;                      ///< pointer to the next vehicle in the chain
	Vehicle *previous;                  ///< NOSAVE: pointer to the previous vehicle in the chain
	Vehicle *first;                     ///< NOSAVE: pointer to the first vehicle in the chain

	Vehicle *next_shared;               ///< pointer to the next vehicle that shares the order
	Vehicle *previous_shared;           ///< NOSAVE: pointer to the previous vehicle in the shared order chain

public:
	friend NamedSaveLoadTable GetVehicleDescription(VehicleType vt); ///< So we can use private/protected variables in the saveload code
	friend void FixOldVehicles();
	friend void AfterLoadVehiclesPhase1(bool part_of_load);     ///< So we can set the #previous and #first pointers while loading
	friend bool LoadOldVehicle(LoadgameState *ls, int num);     ///< So we can set the proper next pointer while loading

	friend upstream_sl::SlVehicleCommon;
	friend upstream_sl::SlVehicleDisaster;

	static void PreCleanPool();

	Money profit_this_year;             ///< Profit this year << 8, low 8 bits are fract
	Money profit_last_year;             ///< Profit last year << 8, low 8 bits are fract
	Money profit_lifetime;              ///< Profit lifetime << 8, low 8 bits are fract
	Money value;                        ///< Value of the vehicle

	CargoPayment *cargo_payment;        ///< The cargo payment we're currently in

	/**
	 * Heading for this tile.
	 * For airports and train stations this tile does not necessarily belong to the destination station,
	 * but it can be used for heuristic purposes to estimate the distance.
	 */
	TileIndex dest_tile;

	/* Used for timetabling. */
	uint32_t current_loading_time;      ///< How long loading took. Less than current_order_time if vehicle is early.

	Rect coord;                         ///< NOSAVE: Graphical bounding box of the vehicle, i.e. what to redraw on moves.

	Vehicle *hash_viewport_next;        ///< NOSAVE: Next vehicle in the visual location hash.
	Vehicle **hash_viewport_prev;       ///< NOSAVE: Previous vehicle in the visual location hash.

	Vehicle *hash_tile_next;            ///< NOSAVE: Next vehicle in the tile location hash.
	Vehicle *hash_tile_prev;            ///< NOSAVE: Previous vehicle in the tile location hash.
	TileIndex hash_tile_current = INVALID_TILE; ///< NOSAVE: current tile used for tile location hash.

	uint8_t breakdown_severity;         ///< severity of the breakdown. Note that lower means more severe
	uint8_t breakdown_type;             ///< Type of breakdown
	uint8_t breakdown_chance_factor;    ///< Improved breakdowns: current multiplier for breakdown_chance * 128, used for head vehicle only
	Owner owner;                        ///< Which company owns the vehicle?

	SpriteID colourmap;                 ///< NOSAVE: cached colour mapping

	/* Related to age and service time */
	CalTime::Year build_year;           ///< Year the vehicle has been built.
	CalTime::DateDelta age;             ///< Age in days
	EconTime::DateDelta economy_age;    ///< Age in economy days.
	CalTime::DateDelta max_age;         ///< Maximum age
	EconTime::Date date_of_last_service;       ///< Last date the vehicle had a service at a depot.
	CalTime::Date date_of_last_service_newgrf; ///< Last date the vehicle had a service at a depot, unchanged by the date cheat to protect against unsafe NewGRF behavior.
	uint16_t reliability;               ///< Reliability.
	uint16_t reliability_spd_dec;       ///< Reliability decrease speed.
	uint8_t breakdown_ctr;                 ///< Counter for managing breakdown events. @see Vehicle::HandleBreakdown
	uint8_t breakdown_delay;               ///< Counter for managing breakdown length.
	uint8_t breakdowns_since_last_service; ///< Counter for the amount of breakdowns.
	uint8_t breakdown_chance;              ///< Current chance of breakdowns.

	int32_t x_pos;                      ///< x coordinate.
	int32_t y_pos;                      ///< y coordinate.
	int32_t z_pos;                      ///< z coordinate.
	Direction direction;                ///< facing

	/**
	 * currently displayed sprite index
	 * 0xfd == custom sprite, 0xfe == custom second head sprite
	 * 0xff == reserved for another custom sprite
	 */
	uint8_t spritenum;
	UnitID unitnumber;                  ///< unit number, for display purposes only
	VehicleSpriteSeq sprite_seq;        ///< Vehicle appearance.
	Rect16 sprite_seq_bounds;
	uint8_t x_extent;                   ///< x-extent of vehicle bounding box
	uint8_t y_extent;                   ///< y-extent of vehicle bounding box
	uint8_t z_extent;                   ///< z-extent of vehicle bounding box
	int8_t x_bb_offs;                   ///< x offset of vehicle bounding box
	int8_t y_bb_offs;                   ///< y offset of vehicle bounding box
	int8_t x_offs;                      ///< x offset for vehicle sprite
	int8_t y_offs;                      ///< y offset for vehicle sprite

	uint8_t progress;                   ///< The percentage (if divided by 256) this vehicle already crossed the tile unit.
	TextEffectID fill_percent_te_id;    ///< a text-effect id to a loading indicator object
	uint16_t load_unload_ticks;         ///< Ticks to wait before starting next cycle.

	uint16_t cur_speed;                 ///< current speed
	uint8_t subspeed;                   ///< fractional speed
	uint8_t acceleration;               ///< used by train & aircraft

	uint32_t motion_counter;            ///< counter to occasionally play a vehicle sound. (Also used as virtual train client ID).

	uint16_t random_bits;               ///< Bits used for randomized variational spritegroups.
	uint8_t waiting_triggers;           ///< Triggers to be yet matched before rerandomizing the random bits.

	uint8_t cargo_subtype;              ///< Used for livery refits (NewGRF variations)

	StationID last_station_visited;     ///< The last station we stopped at.
	StationID last_loading_station;     ///< Last station the vehicle has stopped at and could possibly leave from with any cargo loaded. (See VF_LAST_LOAD_ST_SEP).
	StateTicks last_loading_tick;       ///< Last tick (_state_ticks) the vehicle has stopped at a station and could possibly leave with any cargo loaded. (See VF_LAST_LOAD_ST_SEP).

	VehicleCargoList cargo;             ///< The cargo this vehicle is carrying
	uint16_t cargo_cap;                 ///< total capacity
	uint16_t refit_cap;                 ///< Capacity left over from before last refit.
	uint16_t cargo_age_counter;         ///< Ticks till cargo is aged next.
	int8_t trip_occupancy;              ///< NOSAVE: Occupancy of vehicle of the current trip (updated after leaving a station).

	uint8_t day_counter;                ///< Increased by one for each day
	uint8_t tick_counter;               ///< Increased by one for each tick
	uint8_t order_occupancy_average;    ///< NOSAVE: order occupancy average. 0 = invalid, 1 = n/a, 16-116 = 0-100%
	uint16_t running_ticks;             ///< Number of ticks this vehicle was not stopped this day

	uint8_t vehstatus;                  ///< Status
	uint8_t subtype;                    ///< subtype (Filled with values from #AircraftSubType/#DisasterSubType/#EffectVehicleType/#GroundVehicleSubtypeFlags)
	GroupID group_id;                   ///< Index of group Pool array

	Order current_order;                ///< The current order (+ status, like: loading)

	OrderList *orders;                  ///< Pointer to the order list for this vehicle

	NO_UNIQUE_ADDRESS NewGRFCache grf_cache; ///< Cache of often used calculated NewGRF values
	Direction cur_image_valid_dir;      ///< NOSAVE: direction for which cur_image does not need to be regenerated on the next tick

	VehicleCache vcache;                ///< Cache of often used vehicle values.

	std::unique_ptr<VehicleUnbunchState> unbunch_state;

	/**
	 * Calculates the weight value that this vehicle will have when fully loaded with its current cargo.
	 * @return Weight value in tonnes.
	 */
	virtual uint16_t GetMaxWeight() const
	{
		return 0;
	}

	Vehicle(VehicleType type = VEH_INVALID);

	void PreDestructor();
	/** We want to 'destruct' the right class. */
	virtual ~Vehicle();

	CargoTypes GetLastLoadingStationValidCargoMask() const;

	void BeginLoading();
	void CancelReservation(StationID next, Station *st);
	void LeaveStation();
	void AdvanceLoadingInStation();

	GroundVehicleCache *GetGroundVehicleCache();
	const GroundVehicleCache *GetGroundVehicleCache() const;

	uint16_t &GetGroundVehicleFlags();
	const uint16_t &GetGroundVehicleFlags() const;

	void DeleteUnreachedImplicitOrders();

	void HandleLoading(bool mode = false);

	void HandleWaiting(bool stop_waiting, bool process_orders = false);

	/**
	 * Marks the vehicles to be redrawn and updates cached variables
	 *
	 * This method marks the area of the vehicle on the screen as dirty.
	 * It can be use to repaint the vehicle.
	 *
	 * @ingroup dirty
	 */
	virtual void MarkDirty() {}

	/**
	 * Updates the x and y offsets and the size of the sprite used
	 * for this vehicle.
	 */
	virtual void UpdateDeltaXY() {}

	/**
	 * Determines the effective direction-specific vehicle movement speed.
	 *
	 * This method belongs to the old vehicle movement method:
	 * A vehicle moves a step every 256 progress units.
	 * The vehicle speed is scaled by 3/4 when moving in X or Y direction due to the longer distance.
	 *
	 * However, this method is slightly wrong in corners, as the leftover progress is not scaled correctly
	 * when changing movement direction. #GetAdvanceSpeed() and #GetAdvanceDistance() are better wrt. this.
	 *
	 * @param speed Direction-independent unscaled speed.
	 * @return speed scaled by movement direction. 256 units are required for each movement step.
	 */
	inline uint GetOldAdvanceSpeed(uint speed)
	{
		return (this->direction & 1) ? speed : speed * 3 / 4;
	}

	/**
	 * Determines the effective vehicle movement speed.
	 *
	 * Together with #GetAdvanceDistance() this function is a replacement for #GetOldAdvanceSpeed().
	 *
	 * A vehicle progresses independent of it's movement direction.
	 * However different amounts of "progress" are needed for moving a step in a specific direction.
	 * That way the leftover progress does not need any adaption when changing movement direction.
	 *
	 * @param speed Direction-independent unscaled speed.
	 * @return speed, scaled to match #GetAdvanceDistance().
	 */
	static inline uint GetAdvanceSpeed(uint speed)
	{
		return speed * 3 / 4;
	}

	/**
	 * Determines the vehicle "progress" needed for moving a step.
	 *
	 * Together with #GetAdvanceSpeed() this function is a replacement for #GetOldAdvanceSpeed().
	 *
	 * @return distance to drive for a movement step on the map.
	 */
	inline uint GetAdvanceDistance()
	{
		return (this->direction & 1) ? 192 : 256;
	}

	/**
	 * Sets the expense type associated to this vehicle type
	 * @param income whether this is income or (running) expenses of the vehicle
	 */
	virtual ExpensesType GetExpenseType([[maybe_unused]] bool income) const { return EXPENSES_OTHER; }

	/**
	 * Play the sound associated with leaving the station
	 * @param force Should we play the sound even if sound effects are muted? (horn hotkey)
	 */
	virtual void PlayLeaveStationSound([[maybe_unused]] bool force = false) const {}

	/**
	 * Whether this is the primary vehicle in the chain.
	 */
	virtual bool IsPrimaryVehicle() const { return false; }

	const Engine *GetEngine() const;

	/**
	 * Gets the sprite to show for the given direction
	 * @param direction the direction the vehicle is facing
	 * @param[out] result Vehicle sprite sequence.
	 */
	virtual void GetImage([[maybe_unused]] Direction direction, [[maybe_unused]] EngineImageType image_type, [[maybe_unused]] VehicleSpriteSeq *result) const { result->Clear(); }

	Direction GetMapImageDirection() const { return this->direction; }

	const GRFFile *GetGRF() const;
	uint32_t GetGRFID() const;

	/**
	 * Invalidates cached NewGRF variables
	 * @see InvalidateNewGRFCacheOfChain
	 */
	inline void InvalidateNewGRFCache()
	{
		this->grf_cache.cache_valid = 0;
	}

	/**
	 * Invalidates cached NewGRF variables of all vehicles in the chain (after the current vehicle)
	 * @see InvalidateNewGRFCache
	 */
	inline void InvalidateNewGRFCacheOfChain()
	{
		for (Vehicle *u = this; u != nullptr; u = u->Next()) {
			u->InvalidateNewGRFCache();
		}
	}

	/**
	 * Invalidates cached image
	 * @see InvalidateNewGRFCacheOfChain
	 */
	inline void InvalidateImageCache()
	{
		this->cur_image_valid_dir = INVALID_DIR;
	}

	/**
	 * Invalidates cached image of all vehicles in the chain (after the current vehicle)
	 * @see InvalidateImageCache
	 */
	inline void InvalidateImageCacheOfChain()
	{
		ClrBit(this->vcache.cached_veh_flags, VCF_REDRAW_ON_SPEED_CHANGE);
		ClrBit(this->vcache.cached_veh_flags, VCF_REDRAW_ON_TRIGGER);
		ClrBit(this->vcache.cached_veh_flags, VCF_IMAGE_CURVATURE);
		for (Vehicle *u = this; u != nullptr; u = u->Next()) {
			u->InvalidateImageCache();
		}
	}

	/**
	 * Check if the vehicle is a ground vehicle.
	 * @return True iff the vehicle is a train or a road vehicle.
	 */
	debug_inline bool IsGroundVehicle() const
	{
		return this->type == VEH_TRAIN || this->type == VEH_ROAD;
	}

	/**
	 * Check if the vehicle type supports articulation.
	 * @return True iff the vehicle is a train, road vehicle or ship.
	 */
	debug_inline bool IsArticulatedCallbackVehicleType() const
	{
		return this->type == VEH_TRAIN || this->type == VEH_ROAD || this->type == VEH_SHIP;
	}

	/**
	 * Gets the speed in km-ish/h that can be sent into SetDParam for string processing.
	 * @return the vehicle's speed
	 */
	virtual int GetDisplaySpeed() const { return 0; }

	/**
	 * Gets the maximum speed in km-ish/h that can be sent into SetDParam for string processing.
	 * @return the vehicle's maximum speed
	 */
	virtual int GetDisplayMaxSpeed() const { return 0; }

	/**
	 * Calculates the maximum speed of the vehicle under its current conditions.
	 * @return Current maximum speed in native units.
	 */
	virtual int GetCurrentMaxSpeed() const { return 0; }

	/**
	 * Gets the running cost of a vehicle
	 * @return the vehicle's running cost
	 */
	virtual Money GetRunningCost() const { return 0; }

	/**
	 * Check whether the vehicle is in the depot.
	 * @return true if and only if the vehicle is in the depot.
	 */
	virtual bool IsInDepot() const { return false; }

	/**
	 * Check whether the whole vehicle chain is in the depot.
	 * @return true if and only if the whole chain is in the depot.
	 */
	virtual bool IsChainInDepot() const { return this->IsInDepot(); }

	/**
	 * Check whether the vehicle is in the depot *and* stopped.
	 * @return true if and only if the vehicle is in the depot and stopped.
	 */
	bool IsStoppedInDepot() const
	{
		assert(this == this->First());
		/* Free wagons have no VS_STOPPED state */
		if (this->IsPrimaryVehicle() && !(this->vehstatus & VS_STOPPED)) return false;
		return this->IsChainInDepot();
	}

	bool IsWaitingInDepot() const {
		assert(this == this->First());
		return this->current_order.IsType(OT_WAITING) && this->IsChainInDepot();
	}

	/**
	 * Calls the tick handler of the vehicle
	 * @return is this vehicle still valid?
	 */
	virtual bool Tick() { return true; };

	/**
	 * Calls the new day handler of the vehicle
	 */
	virtual void OnNewDay() {};

	/**
	 * Calls the periodic handler of the vehicle
	 * OnPeriodic is decoupled from OnNewDay at day lengths >= 8
	 */
	virtual void OnPeriodic() {};

	/**
	 * Crash the (whole) vehicle chain.
	 * @param flooded whether the cause of the crash is flooding or not.
	 * @return the number of lost souls.
	 */
	virtual uint Crash(bool flooded = false);

	/**
	 * Returns the Trackdir on which the vehicle is currently located.
	 * Works for trains and ships.
	 * Currently works only sortof for road vehicles, since they have a fuzzy
	 * concept of being "on" a trackdir. Dunno really what it returns for a road
	 * vehicle that is halfway a tile, never really understood that part. For road
	 * vehicles that are at the beginning or end of the tile, should just return
	 * the diagonal trackdir on which they are driving. I _think_.
	 * For other vehicles types, or vehicles with no clear trackdir (such as those
	 * in depots), returns 0xFF.
	 * @return the trackdir of the vehicle
	 */
	virtual Trackdir GetVehicleTrackdir() const { return INVALID_TRACKDIR; }

	Money GetDisplayRunningCost() const;

	/**
	 * Gets the profit vehicle had this year. It can be sent into SetDParam for string processing.
	 * @return the vehicle's profit this year
	 */
	Money GetDisplayProfitThisYear() const { return (this->profit_this_year >> 8); }

	/**
	 * Gets the profit vehicle had last year. It can be sent into SetDParam for string processing.
	 * @return the vehicle's profit last year
	 */
	Money GetDisplayProfitLastYear() const { return (this->profit_last_year >> 8); }

	/**
	 * Gets the lifetime profit of vehicle. It can be sent into SetDParam for string processing.
	 * @return the vehicle's lifetime profit
	 */
	Money GetDisplayProfitLifetime() const { return ((this->profit_lifetime + this->profit_this_year) >> 8); }

	void SetNext(Vehicle *next);
	inline void SetFirst(Vehicle *f) { this->first = f; }

	/**
	 * Get the next vehicle of this vehicle.
	 * @note articulated parts are also counted as vehicles.
	 * @return the next vehicle or nullptr when there isn't a next vehicle.
	 */
	inline Vehicle *Next() const { return this->next; }

	/**
	 * Get the previous vehicle of this vehicle.
	 * @note articulated parts are also counted as vehicles.
	 * @return the previous vehicle or nullptr when there isn't a previous vehicle.
	 */
	inline Vehicle *Previous() const { return this->previous; }

	/**
	 * Get the first vehicle of this vehicle chain.
	 * @return the first vehicle of the chain.
	 */
	inline Vehicle *First() const { return this->first; }

	/**
	 * Get the last vehicle of this vehicle chain.
	 * @return the last vehicle of the chain.
	 */
	inline Vehicle *Last()
	{
		Vehicle *v = this;
		while (v->Next() != nullptr) v = v->Next();
		return v;
	}

	/**
	 * Get the last vehicle of this vehicle chain.
	 * @return the last vehicle of the chain.
	 */
	inline const Vehicle *Last() const
	{
		const Vehicle *v = this;
		while (v->Next() != nullptr) v = v->Next();
		return v;
	}

	/**
	 * Get the next vehicle in the tile hash chain.
	 * @return the next vehicle in the tile hash chain or nullptr when there isn't a next vehicle.
	 */
	inline Vehicle *HashTileNext() const { return this->hash_tile_next; }

	/**
	 * Get the vehicle at offset \a n of this vehicle chain.
	 * @param n Offset from the current vehicle.
	 * @return The new vehicle or nullptr if the offset is out-of-bounds.
	 */
	inline Vehicle *Move(int n)
	{
		Vehicle *v = this;
		if (n < 0) {
			for (int i = 0; i != n && v != nullptr; i--) v = v->Previous();
		} else {
			for (int i = 0; i != n && v != nullptr; i++) v = v->Next();
		}
		return v;
	}

	/**
	 * Get the vehicle at offset \a n of this vehicle chain.
	 * @param n Offset from the current vehicle.
	 * @return The new vehicle or nullptr if the offset is out-of-bounds.
	 */
	inline const Vehicle *Move(int n) const
	{
		const Vehicle *v = this;
		if (n < 0) {
			for (int i = 0; i != n && v != nullptr; i--) v = v->Previous();
		} else {
			for (int i = 0; i != n && v != nullptr; i++) v = v->Next();
		}
		return v;
	}

	/**
	 * Get the first order of the vehicles order list.
	 * @return first order of order list.
	 */
	inline Order *GetFirstOrder() const { return (this->orders == nullptr) ? nullptr : this->orders->GetFirstOrder(); }

	/**
	 * Clears this vehicle's separation status
	 */
	inline void ClearSeparation() { ClrBit(this->vehicle_flags, VF_SEPARATION_ACTIVE); }

	void AddToShared(Vehicle *shared_chain);
	void RemoveFromShared();

	/**
	 * Get the next vehicle of the shared vehicle chain.
	 * @return the next shared vehicle or nullptr when there isn't a next vehicle.
	 */
	inline Vehicle *NextShared() const { return this->next_shared; }

	/**
	 * Get the previous vehicle of the shared vehicle chain
	 * @return the previous shared vehicle or nullptr when there isn't a previous vehicle.
	 */
	inline Vehicle *PreviousShared() const { return this->previous_shared; }

	/**
	 * Get the first vehicle of this vehicle chain.
	 * @return the first vehicle of the chain.
	 */
	inline Vehicle *FirstShared() const { return (this->orders == nullptr) ? this->First() : this->orders->GetFirstSharedVehicle(); }

	/**
	 * Check if we share our orders with another vehicle.
	 * @return true if there are other vehicles sharing the same order
	 */
	inline bool IsOrderListShared() const { return this->orders != nullptr && this->orders->IsShared(); }

	/**
	 * Get the number of orders this vehicle has.
	 * @return the number of orders this vehicle has.
	 */
	inline VehicleOrderID GetNumOrders() const { return (this->orders == nullptr) ? 0 : this->orders->GetNumOrders(); }

	/**
	 * Get the number of manually added orders this vehicle has.
	 * @return the number of manually added orders this vehicle has.
	 */
	inline VehicleOrderID GetNumManualOrders() const { return (this->orders == nullptr) ? 0 : this->orders->GetNumManualOrders(); }

	/**
	 * Get the next station the vehicle will stop at.
	 * @return ID of the next station the vehicle will stop at or INVALID_STATION.
	 */
	inline CargoStationIDStackSet GetNextStoppingStation() const
	{
		CargoStationIDStackSet set;
		if (this->orders != nullptr) set.FillNextStoppingStation(this, this->orders);
		return set;
	}

	/**
	 * Get the next station the vehicle will stop at.
	 * @return ID of the next station the vehicle will stop at or INVALID_STATION.
	 */
	inline StationIDStack GetNextStoppingStationCargoIndependent() const
	{
		StationIDStack set;
		if (this->orders != nullptr) set = this->orders->GetNextStoppingStation(this, 0).station;
		return set;
	}

	void RecalculateOrderOccupancyAverage();

	inline uint8_t GetOrderOccupancyAverage() const
	{
		if (order_occupancy_average == 0) const_cast<Vehicle *>(this)->RecalculateOrderOccupancyAverage();
		return this->order_occupancy_average;
	}

	void ResetRefitCaps();

	void ReleaseUnitNumber();

	/**
	 * Copy certain configurations and statistics of a vehicle after successful autoreplace/renew
	 * The function shall copy everything that cannot be copied by a command (like orders / group etc),
	 * and that shall not be resetted for the new vehicle.
	 * @param src The old vehicle
	 */
	inline void CopyVehicleConfigAndStatistics(Vehicle *src)
	{
		this->CopyConsistPropertiesFrom(src);

		this->ReleaseUnitNumber();
		this->unitnumber = src->unitnumber;

		this->current_order = src->current_order;
		this->dest_tile  = src->dest_tile;

		this->profit_this_year = src->profit_this_year;
		this->profit_last_year = src->profit_last_year;
		this->profit_lifetime = -this->profit_this_year;

		this->current_loading_time = src->current_loading_time;

		if (HasBit(src->vehicle_flags, VF_TIMETABLE_STARTED)) SetBit(this->vehicle_flags, VF_TIMETABLE_STARTED);
		if (HasBit(src->vehicle_flags, VF_AUTOFILL_TIMETABLE)) SetBit(this->vehicle_flags, VF_AUTOFILL_TIMETABLE);
		if (HasBit(src->vehicle_flags, VF_AUTOFILL_PRES_WAIT_TIME)) SetBit(this->vehicle_flags, VF_AUTOFILL_PRES_WAIT_TIME);

		this->service_interval = src->service_interval;

		src->unitnumber = 0;
	}


	bool HandleBreakdown();

	bool NeedsAutorenewing(const Company *c, bool use_renew_setting = true) const;

	bool NeedsServicing() const;
	bool NeedsAutomaticServicing() const;

	/**
	 * Determine the location for the station where the vehicle goes to next.
	 * Things done for example are allocating slots in a road stop or exact
	 * location of the platform is determined for ships.
	 * @param station the station to make the next location of the vehicle.
	 * @return the location (tile) to aim for.
	 */
	virtual TileIndex GetOrderStationLocation([[maybe_unused]] StationID station) { return INVALID_TILE; }

	virtual TileIndex GetCargoTile() const { return this->tile; }

	/**
	 * Find the closest depot for this vehicle and tell us the location,
	 * DestinationID and whether we should reverse.
	 * @return A structure with information about the closest depot, if found.
	 */
	virtual ClosestDepot FindClosestDepot() { return {}; }

	virtual void SetDestTile(TileIndex tile) { this->dest_tile = tile; }

<<<<<<< HEAD
	CommandCost SendToDepot(DoCommandFlag flags, DepotCommand command, TileIndex specific_depot = {});
=======
	CommandCost SendToDepot(DoCommandFlag flags, DepotCommandFlags command);
>>>>>>> 56b1e9df

	void UpdateVisualEffect(bool allow_power_change = true);
	void ShowVisualEffect(uint max_speed) const;

	/**
	 * Update the position of the vehicle. This will update the hash that tells
	 *  which vehicles are on a tile.
	 */
	void UpdatePosition()
	{
		extern void UpdateVehicleTileHash(Vehicle *v, bool remove);
		if (this->type < VEH_COMPANY_END) UpdateVehicleTileHash(this, false);
	}

	void UpdateViewport(bool dirty);
	void UpdateViewportDeferred();
	void UpdatePositionAndViewport();
	void MarkAllViewportsDirty() const;

	inline uint16_t GetServiceInterval() const { return this->service_interval; }

	inline void SetServiceInterval(uint16_t interval) { this->service_interval = interval; }

	inline bool ServiceIntervalIsCustom() const { return HasBit(this->vehicle_flags, VF_SERVINT_IS_CUSTOM); }

	inline bool ServiceIntervalIsPercent() const { return HasBit(this->vehicle_flags, VF_SERVINT_IS_PERCENT); }

	inline void SetServiceIntervalIsCustom(bool on) { AssignBit(this->vehicle_flags, VF_SERVINT_IS_CUSTOM, on); }

	inline void SetServiceIntervalIsPercent(bool on) { AssignBit(this->vehicle_flags, VF_SERVINT_IS_PERCENT, on); }

	inline void ResetDepotUnbunching() { this->unbunch_state.reset(); }

	bool HasFullLoadOrder() const;
	bool HasConditionalOrder() const;
	bool HasUnbunchingOrder() const;
	void LeaveUnbunchingDepot();
	bool IsWaitingForUnbunching() const;

	VehicleOrderID GetFirstWaitingLocation(bool require_wait_timetabled) const;

private:
	/**
	 * Advance cur_real_order_index to the next real order.
	 * cur_implicit_order_index is not touched.
	 */
	void SkipToNextRealOrderIndex()
	{
		if (this->GetNumManualOrders() > 0) {
			/* Advance to next real order */
			do {
				this->cur_real_order_index++;
				if (this->cur_real_order_index >= this->GetNumOrders()) this->cur_real_order_index = 0;
			} while (this->GetOrder(this->cur_real_order_index)->IsType(OT_IMPLICIT));
			this->cur_timetable_order_index = this->cur_real_order_index;
		} else {
			this->cur_real_order_index = 0;
			this->cur_timetable_order_index = INVALID_VEH_ORDER_ID;
		}
	}

public:
	/**
	 * Increments cur_implicit_order_index, keeps care of the wrap-around and invalidates the GUI.
	 * cur_real_order_index is incremented as well, if needed.
	 * Note: current_order is not invalidated.
	 */
	void IncrementImplicitOrderIndex()
	{
		if (this->cur_implicit_order_index == this->cur_real_order_index) {
			/* Increment real order index as well */
			this->SkipToNextRealOrderIndex();
		}

		assert(this->cur_real_order_index == 0 || this->cur_real_order_index < this->GetNumOrders());

		/* Advance to next implicit order */
		do {
			this->cur_implicit_order_index++;
			if (this->cur_implicit_order_index >= this->GetNumOrders()) this->cur_implicit_order_index = 0;
		} while (this->cur_implicit_order_index != this->cur_real_order_index && !this->GetOrder(this->cur_implicit_order_index)->IsType(OT_IMPLICIT));

		InvalidateVehicleOrder(this, 0);
	}

	/**
	 * Advanced cur_real_order_index to the next real order, keeps care of the wrap-around and invalidates the GUI.
	 * cur_implicit_order_index is incremented as well, if it was equal to cur_real_order_index, i.e. cur_real_order_index is skipped
	 * but not any implicit orders.
	 * Note: current_order is not invalidated.
	 */
	void IncrementRealOrderIndex()
	{
		if (this->cur_implicit_order_index == this->cur_real_order_index) {
			/* Increment both real and implicit order */
			this->IncrementImplicitOrderIndex();
		} else {
			/* Increment real order only */
			this->SkipToNextRealOrderIndex();
			InvalidateVehicleOrder(this, 0);
		}
	}

	/**
	 * Skip implicit orders until cur_real_order_index is a non-implicit order.
	 */
	void UpdateRealOrderIndex()
	{
		/* Make sure the index is valid */
		if (this->cur_real_order_index >= this->GetNumOrders()) this->cur_real_order_index = 0;

		if (this->GetNumManualOrders() > 0) {
			/* Advance to next real order */
			while (this->GetOrder(this->cur_real_order_index)->IsType(OT_IMPLICIT)) {
				this->cur_real_order_index++;
				if (this->cur_real_order_index >= this->GetNumOrders()) this->cur_real_order_index = 0;
			}
		} else {
			this->cur_real_order_index = 0;
		}
	}

	/**
	 * Returns order 'index' of a vehicle or nullptr when it doesn't exists
	 * @param index the order to fetch
	 * @return the found (or not) order
	 */
	inline const Order *GetOrder(VehicleOrderID index) const
	{
		return (this->orders == nullptr) ? nullptr : this->orders->GetOrderAt(index);
	}

	inline Order *GetOrder(VehicleOrderID index) { return const_cast<Order *>(const_cast<const Vehicle *>(this)->GetOrder(index)); }

	/**
	 * Get the index of an order of the order chain, or INVALID_VEH_ORDER_ID.
	 * @param order order to get the index of.
	 * @return the position index of the given order, or INVALID_VEH_ORDER_ID.
	 */
	inline VehicleOrderID GetIndexOfOrder(const Order *order) const
	{
		return (this->orders == nullptr) ? INVALID_VEH_ORDER_ID : this->orders->GetIndexOfOrder(order);
	}

	/**
	 * Returns the last order of a vehicle, or nullptr if it doesn't exists
	 * @return last order of a vehicle, if available
	 */
	inline const Order *GetLastOrder() const
	{
		return (this->orders == nullptr) ? nullptr : this->orders->GetLastOrder();
	}

	bool IsEngineCountable() const;
	bool HasEngineType() const;
	bool HasDepotOrder() const;
	void HandlePathfindingResult(bool path_found);

	/**
	 * Check if the vehicle is a front engine.
	 * @return Returns true if the vehicle is a front engine.
	 */
	debug_inline bool IsFrontEngine() const
	{
		return this->IsGroundVehicle() && HasBit(this->subtype, GVSF_FRONT);
	}

	/**
	 * Check if the vehicle is an articulated part of an engine.
	 * @return Returns true if the vehicle is an articulated part.
	 */
	inline bool IsArticulatedPart() const
	{
		return this->IsGroundVehicle() && HasBit(this->subtype, GVSF_ARTICULATED_PART);
	}

	/**
	 * Check if an engine has an articulated part.
	 * @return True if the engine has an articulated part.
	 */
	inline bool HasArticulatedPart() const
	{
		return this->Next() != nullptr && this->Next()->IsArticulatedPart();
	}

	/**
	 * Get the next part of an articulated engine.
	 * @return Next part of the articulated engine.
	 * @pre The vehicle is an articulated engine.
	 */
	inline Vehicle *GetNextArticulatedPart() const
	{
		assert(this->HasArticulatedPart());
		return this->Next();
	}

	inline uint GetEnginePartsCount() const
	{
		uint count = 1;
		const Vehicle *v = this->Next();
		while (v != nullptr && v->IsArticulatedPart()) {
			count++;
			v = v->Next();
		}
		return count;
	}

	/**
	 * Get the first part of an articulated engine.
	 * @return First part of the engine.
	 */
	inline Vehicle *GetFirstEnginePart()
	{
		Vehicle *v = this;
		while (v->IsArticulatedPart()) v = v->Previous();
		return v;
	}

	/**
	 * Get the first part of an articulated engine.
	 * @return First part of the engine.
	 */
	inline const Vehicle *GetFirstEnginePart() const
	{
		const Vehicle *v = this;
		while (v->IsArticulatedPart()) v = v->Previous();
		return v;
	}

	/**
	 * Get the last part of an articulated engine.
	 * @return Last part of the engine.
	 */
	inline Vehicle *GetLastEnginePart()
	{
		Vehicle *v = this;
		while (v->HasArticulatedPart()) v = v->GetNextArticulatedPart();
		return v;
	}

	/**
	 * Get the next real (non-articulated part) vehicle in the consist.
	 * @return Next vehicle in the consist.
	 */
	inline Vehicle *GetNextVehicle() const
	{
		const Vehicle *v = this;
		while (v->HasArticulatedPart()) v = v->GetNextArticulatedPart();

		/* v now contains the last articulated part in the engine */
		return v->Next();
	}

	/**
	 * Get the previous real (non-articulated part) vehicle in the consist.
	 * @return Previous vehicle in the consist.
	 */
	inline Vehicle *GetPrevVehicle() const
	{
		Vehicle *v = this->Previous();
		while (v != nullptr && v->IsArticulatedPart()) v = v->Previous();

		return v;
	}

	bool IsDrawn() const
	{
		return HasBit(this->vcache.cached_veh_flags, VCF_IS_DRAWN);
	}

	void UpdateIsDrawn();

	inline void UpdateSpriteSeqBound()
	{
		this->sprite_seq_bounds = this->sprite_seq.GetBounds();
	}

	void DumpVehicleFlags(struct format_target &buffer, bool include_tile) const;
	void DumpVehicleFlagsMultiline(struct format_target &buffer, const char *base_indent, const char *extra_indent) const;

	/**
	 * Returns an iterable ensemble of orders of a vehicle
	 * @return an iterable ensemble of orders of a vehicle
	 */
	OrderIterateWrapper<const Order> Orders(VehicleOrderID from = 0) const
	{
		return this->orders == nullptr ? OrderIterateWrapper<const Order>(nullptr, nullptr) : const_cast<const OrderList *>(this->orders)->Orders(from);
	}

	OrderIterateWrapper<Order> Orders(VehicleOrderID from = 0)
	{
		return this->orders == nullptr ? OrderIterateWrapper<Order>(nullptr, nullptr) : this->orders->Orders(from);
	}

	uint32_t GetDisplayMaxWeight() const;
	uint32_t GetDisplayMinPowerToWeight() const;

	struct VehicleTypeFilter {
		VehicleType vt;

		bool operator() (size_t index)
		{
#if OTTD_UPPER_TAGGED_PTR
			return VehiclePoolOps::GetVehicleType(_vehicle_pool.GetRaw(index)) == this->vt;
#else
			return Vehicle::Get(index)->type == this->vt;
#endif
		}
	};

	struct VehicleFrontOnlyFilter {
		bool operator() (size_t index)
		{
#if OTTD_UPPER_TAGGED_PTR
			return !VehiclePoolOps::IsNonFrontVehiclePtr(_vehicle_pool.GetRaw(index));
#else
			return Vehicle::Get(index)->Previous() == nullptr;
#endif
		}
	};

	struct VehicleFrontOnlyTypeFilter {
		VehicleType vt;

		bool operator() (size_t index)
		{
#if OTTD_UPPER_TAGGED_PTR
			uintptr_t vptr = _vehicle_pool.GetRaw(index);
			return !VehiclePoolOps::IsNonFrontVehiclePtr(vptr) && VehiclePoolOps::GetVehicleType(vptr) == this->vt;
#else
			const Vehicle *v = Vehicle::Get(index);
			return v->type == this->vt && v->Previous() == nullptr;
#endif
		}
	};

	struct VehicleFrontOnlyTypeMaskFilter {
		VehicleTypeMask vt_mask;

		bool operator() (size_t index)
		{
#if OTTD_UPPER_TAGGED_PTR
			uintptr_t vptr = _vehicle_pool.GetRaw(index);
			return !VehiclePoolOps::IsNonFrontVehiclePtr(vptr) && HasBit(this->vt_mask, VehiclePoolOps::GetVehicleType(vptr));
#else
			const Vehicle *v = Vehicle::Get(index);
			return HasBit(this->vt_mask, v->type) && v->Previous() == nullptr;
#endif
		}
	};

	/**
	 * Returns an iterable ensemble of all valid vehicles of the given type
	 * @param vt the VehicleType to filter
	 * @param from index of the first vehicle to consider
	 * @return an iterable ensemble of all valid vehicles of the given type
	 */
	static Pool::IterateWrapperFiltered<Vehicle, VehicleTypeFilter> IterateType(VehicleType vt, size_t from = 0)
	{
		return Pool::IterateWrapperFiltered<Vehicle, VehicleTypeFilter>(from, VehicleTypeFilter{ vt });
	}

	/**
	 * Returns an iterable ensemble of all valid front vehicles (i.e. Previous() == nullptr)
	 * @param from index of the first vehicle to consider
	 * @return an iterable ensemble of all valid front vehicles
	 */
	static Pool::IterateWrapperFiltered<Vehicle, VehicleFrontOnlyFilter> IterateFrontOnly(size_t from = 0)
	{
		return Pool::IterateWrapperFiltered<Vehicle, VehicleFrontOnlyFilter>(from, VehicleFrontOnlyFilter{});
	}

	/**
	 * Returns an iterable ensemble of all valid front vehicles of the given type
	 * @param vt the VehicleType to filter
	 * @param from index of the first vehicle to consider
	 * @return an iterable ensemble of all valid front vehicles of the given type
	 */
	static Pool::IterateWrapperFiltered<Vehicle, VehicleFrontOnlyTypeFilter> IterateTypeFrontOnly(VehicleType vt, size_t from = 0)
	{
		return Pool::IterateWrapperFiltered<Vehicle, VehicleFrontOnlyTypeFilter>(from, VehicleFrontOnlyTypeFilter{ vt });
	}

	/**
	 * Returns an iterable ensemble of all valid front vehicles of the given type
	 * @param VehicleTypeMask the set of VehicleType to filter, as a VehicleTypeMask
	 * @param from index of the first vehicle to consider
	 * @return an iterable ensemble of all valid front vehicles of the given type
	 */
	static Pool::IterateWrapperFiltered<Vehicle, VehicleFrontOnlyTypeMaskFilter> IterateTypeMaskFrontOnly(VehicleTypeMask vt_mask, size_t from = 0)
	{
		return Pool::IterateWrapperFiltered<Vehicle, VehicleFrontOnlyTypeMaskFilter>(from, VehicleFrontOnlyTypeMaskFilter{ vt_mask });
	}
};

inline bool IsPointInViewportVehicleRedrawArea(const std::vector<Rect> &viewport_redraw_rects, const Point &pt)
{
	for (const Rect &r : viewport_redraw_rects) {
		if (pt.x >= r.left &&
				pt.x <= r.right &&
				pt.y >= r.top &&
				pt.y <= r.bottom) {
			return true;
		}
	}
	return false;
}

/**
 * Class defining several overloaded accessors so we don't
 * have to cast vehicle types that often
 */
template <class T, VehicleType Type>
struct SpecializedVehicle : public Vehicle {
	static const VehicleType EXPECTED_TYPE = Type; ///< Specialized type

	typedef SpecializedVehicle<T, Type> SpecializedVehicleBase; ///< Our type

#if OTTD_UPPER_TAGGED_PTR
	inline void *operator new(size_t size)
	{
		return Vehicle::NewWithParam(size, Type);
	}

	inline void *operator new(size_t size, size_t index)
	{
		return Vehicle::NewWithParam(size, index, Type);
	}

	inline void operator delete(void *p)
	{
		Vehicle::operator delete(p);
	}

	void *operator new(size_t, void *ptr) = delete;
#endif

	/**
	 * Set vehicle type correctly
	 */
	inline SpecializedVehicle() : Vehicle(Type)
	{
		this->sprite_seq.count = 1;
	}

	/**
	 * Get the first vehicle in the chain
	 * @return first vehicle in the chain
	 */
	inline T *First() const { return (T *)this->Vehicle::First(); }

	/**
	 * Get the last vehicle in the chain
	 * @return last vehicle in the chain
	 */
	inline T *Last() { return (T *)this->Vehicle::Last(); }

	/**
	 * Get the last vehicle in the chain
	 * @return last vehicle in the chain
	 */
	inline const T *Last() const { return (const T *)this->Vehicle::Last(); }

	/**
	 * Get next vehicle in the chain
	 * @return next vehicle in the chain
	 */
	inline T *Next() const { return (T *)this->Vehicle::Next(); }

	/**
	 * Get previous vehicle in the chain
	 * @return previous vehicle in the chain
	 */
	inline T *Previous() const { return (T *)this->Vehicle::Previous(); }

	/**
	 * Get the next part of an articulated engine.
	 * @return Next part of the articulated engine.
	 * @pre The vehicle is an articulated engine.
	 */
	inline T *GetNextArticulatedPart() { return (T *)this->Vehicle::GetNextArticulatedPart(); }

	/**
	 * Get the next part of an articulated engine.
	 * @return Next part of the articulated engine.
	 * @pre The vehicle is an articulated engine.
	 */
	inline T *GetNextArticulatedPart() const { return (T *)this->Vehicle::GetNextArticulatedPart(); }

	/**
	 * Get the first part of an articulated engine.
	 * @return First part of the engine.
	 */
	inline T *GetFirstEnginePart() { return (T *)this->Vehicle::GetFirstEnginePart(); }

	/**
	 * Get the first part of an articulated engine.
	 * @return First part of the engine.
	 */
	inline const T *GetFirstEnginePart() const { return (const T *)this->Vehicle::GetFirstEnginePart(); }

	/**
	 * Get the last part of an articulated engine.
	 * @return Last part of the engine.
	 */
	inline T *GetLastEnginePart() { return (T *)this->Vehicle::GetLastEnginePart(); }

	/**
	 * Get the next real (non-articulated part) vehicle in the consist.
	 * @return Next vehicle in the consist.
	 */
	inline T *GetNextVehicle() const { return (T *)this->Vehicle::GetNextVehicle(); }

	/**
	 * Get the previous real (non-articulated part) vehicle in the consist.
	 * @return Previous vehicle in the consist.
	 */
	inline T *GetPrevVehicle() const { return (T *)this->Vehicle::GetPrevVehicle(); }

	/**
	 * Get the next vehicle in the tile hash chain.
	 * @return the next vehicle in the tile hash chain or nullptr when there isn't a next vehicle.
	 */
	inline T *HashTileNext() const { return (T *)this->Vehicle::HashTileNext(); }

	/**
	 * Tests whether given index is a valid index for vehicle of this type
	 * @param index tested index
	 * @return is this index valid index of T?
	 */
	static inline bool IsValidID(size_t index)
	{
#if OTTD_UPPER_TAGGED_PTR
		return Vehicle::IsValidID(index) && VehiclePoolOps::GetVehicleType(_vehicle_pool.GetRaw(index)) == Type;
#else
		return Vehicle::IsValidID(index) && Vehicle::Get(index)->type == Type;
#endif
	}

	/**
	 * Gets vehicle with given index
	 * @return pointer to vehicle with given index casted to T *
	 */
	static inline T *Get(size_t index)
	{
		return (T *)Vehicle::Get(index);
	}

	/**
	 * Returns vehicle if the index is a valid index for this vehicle type
	 * @return pointer to vehicle with given index if it's a vehicle of this type
	 */
	static inline T *GetIfValid(size_t index)
	{
		return IsValidID(index) ? Get(index) : nullptr;
	}

	/**
	 * Converts a Vehicle to SpecializedVehicle with type checking.
	 * @param v Vehicle pointer
	 * @return pointer to SpecializedVehicle
	 */
	static inline T *From(Vehicle *v)
	{
		assert(v->type == Type);
		return (T *)v;
	}

	/**
	 * Converts a const Vehicle to const SpecializedVehicle with type checking.
	 * @param v Vehicle pointer
	 * @return pointer to SpecializedVehicle
	 */
	static inline const T *From(const Vehicle *v)
	{
		assert(v->type == Type);
		return (const T *)v;
	}

private:
	inline uint16_t GetVehicleCurvature() const
	{
		uint16_t curvature = 0;
		if (this->Previous() != nullptr) {
			SB(curvature, 0, 4, this->Previous()->direction);
			if (this->Previous()->Previous() != nullptr) SB(curvature, 4, 4, this->Previous()->Previous()->direction);
		}
		if (this->Next() != nullptr) {
			SB(curvature, 8, 4, this->Next()->direction);
			if (this->Next()->Next() != nullptr) SB(curvature, 12, 4, this->Next()->Next()->direction);
		}
		return curvature;
	}

	inline bool CheckVehicleCurvature() const {
		if (!(EXPECTED_TYPE == VEH_TRAIN || EXPECTED_TYPE == VEH_ROAD)) return false;
		if (likely(!HasBit(this->vcache.cached_veh_flags, VCF_IMAGE_CURVATURE))) return false;
		return this->vcache.cached_image_curvature != this->GetVehicleCurvature();
	};

public:
	inline void UpdateImageState(Direction current_direction, VehicleSpriteSeq &seq)
	{
		ClrBit(this->vcache.cached_veh_flags, VCF_IMAGE_REFRESH);
		_sprite_group_resolve_check_veh_check = true;
		if (EXPECTED_TYPE == VEH_TRAIN || EXPECTED_TYPE == VEH_ROAD) _sprite_group_resolve_check_veh_curvature_check = true;
		((T *)this)->T::GetImage(current_direction, EIT_ON_MAP, &seq);
		if (EXPECTED_TYPE == VEH_TRAIN || EXPECTED_TYPE == VEH_ROAD) {
			AssignBit(this->vcache.cached_veh_flags, VCF_IMAGE_REFRESH_NEXT, !_sprite_group_resolve_check_veh_check);
			if (unlikely(!_sprite_group_resolve_check_veh_curvature_check)) {
				SetBit(this->vcache.cached_veh_flags, VCF_IMAGE_CURVATURE);
				this->vcache.cached_image_curvature = this->GetVehicleCurvature();
			}
			_sprite_group_resolve_check_veh_curvature_check = false;
			this->cur_image_valid_dir = current_direction;
		} else {
			this->cur_image_valid_dir = _sprite_group_resolve_check_veh_check ? current_direction : INVALID_DIR;
		}
		_sprite_group_resolve_check_veh_check = false;
	}

	inline void UpdateImageStateUsingMapDirection(VehicleSpriteSeq &seq)
	{
		this->UpdateImageState(((T *)this)->GetMapImageDirection(), seq);
	}

private:
	inline void UpdateViewportNormalViewportMode(bool force_update, Point pt)
	{
		const Direction current_direction = ((T *)this)->GetMapImageDirection();
		if (this->cur_image_valid_dir != current_direction || this->CheckVehicleCurvature()) {
			VehicleSpriteSeq seq;
			this->UpdateImageState(current_direction, seq);
			if (force_update || this->sprite_seq != seq) {
				this->sprite_seq = seq;
				this->UpdateSpriteSeqBound();
				this->Vehicle::UpdateViewport(true);
			}
		} else {
			if ((EXPECTED_TYPE == VEH_TRAIN || EXPECTED_TYPE == VEH_ROAD) && HasBit(this->vcache.cached_veh_flags, VCF_IMAGE_REFRESH_NEXT)) {
				SetBit(this->vcache.cached_veh_flags, VCF_IMAGE_REFRESH);
			}
			if (force_update) {
				this->Vehicle::UpdateViewport(true);
			}
		}
	}

public:
	/**
	 * Update vehicle sprite- and position caches
	 * @param force_update Force updating the vehicle on the viewport.
	 * @param update_delta Also update the delta?
	 */
	inline void UpdateViewport(bool force_update, bool update_delta)
	{
		/* Skip updating sprites on dedicated servers without screen */
		if (IsHeadless()) return;

		/* Explicitly choose method to call to prevent vtable dereference -
		 * it gives ~3% runtime improvements in games with many vehicles */
		if (update_delta) ((T *)this)->T::UpdateDeltaXY();

		extern std::vector<Rect> _viewport_vehicle_normal_redraw_rects;
		extern std::vector<Rect> _viewport_vehicle_map_redraw_rects;

		Point pt = RemapCoords(this->x_pos + this->x_offs, this->y_pos + this->y_offs, this->z_pos);
		if (EXPECTED_TYPE >= VEH_COMPANY_END || IsPointInViewportVehicleRedrawArea(_viewport_vehicle_normal_redraw_rects, pt)) {
			UpdateViewportNormalViewportMode(force_update, pt);
			return;
		}

		bool always_update_viewport = false;

		if (EXPECTED_TYPE == VEH_SHIP && update_delta) {
			extern bool RecentreShipSpriteBounds(Vehicle *v);
			always_update_viewport = RecentreShipSpriteBounds(this);
		}

		SetBit(this->vcache.cached_veh_flags, VCF_IMAGE_REFRESH);

		if (force_update) {
			this->Vehicle::UpdateViewport(IsPointInViewportVehicleRedrawArea(_viewport_vehicle_map_redraw_rects, pt));
		} else if (always_update_viewport) {
			this->Vehicle::UpdateViewport(false);
		}
	}

	/**
	 * Returns an iterable ensemble of all valid vehicles of type T
	 * @param from index of the first vehicle to consider
	 * @return an iterable ensemble of all valid vehicles of type T
	 */
	static Pool::IterateWrapper<T> Iterate(size_t from = 0) { return Pool::IterateWrapper<T>(from); }

	/**
	 * Returns an iterable ensemble of all valid front vehicles (i.e. Previous() == nullptr) of type T
	 * @param from index of the first vehicle to consider
	 * @return an iterable ensemble of all valid front vehicles of type T
	 */
	static Pool::IterateWrapperFiltered<T, VehicleFrontOnlyFilter> IterateFrontOnly(size_t from = 0)
	{
		return Pool::IterateWrapperFiltered<T, VehicleFrontOnlyFilter>(from, VehicleFrontOnlyFilter{});
	}
};

/** Sentinel for an invalid coordinate. */
static const int32_t INVALID_COORD = 0x7fffffff;

inline void InvalidateVehicleTickCaches()
{
	extern bool _tick_caches_valid;
	_tick_caches_valid = false;
}

void ClearVehicleTickCaches();
void RemoveFromOtherVehicleTickCache(const Vehicle *v);
void UpdateAllVehiclesIsDrawn();

void ShiftVehicleDates(EconTime::DateDelta interval);

#endif /* VEHICLE_BASE_H */<|MERGE_RESOLUTION|>--- conflicted
+++ resolved
@@ -969,11 +969,7 @@
 
 	virtual void SetDestTile(TileIndex tile) { this->dest_tile = tile; }
 
-<<<<<<< HEAD
-	CommandCost SendToDepot(DoCommandFlag flags, DepotCommand command, TileIndex specific_depot = {});
-=======
-	CommandCost SendToDepot(DoCommandFlag flags, DepotCommandFlags command);
->>>>>>> 56b1e9df
+	CommandCost SendToDepot(DoCommandFlag flags, DepotCommandFlags command, TileIndex specific_depot = {});
 
 	void UpdateVisualEffect(bool allow_power_change = true);
 	void ShowVisualEffect(uint max_speed) const;
