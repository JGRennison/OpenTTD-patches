--- conflicted
+++ resolved
@@ -927,7 +927,6 @@
 
 		this->profit_this_year = src->profit_this_year;
 		this->profit_last_year = src->profit_last_year;
-<<<<<<< HEAD
 		this->profit_lifetime = -this->profit_this_year;
 
 		this->current_loading_time = src->current_loading_time;
@@ -937,10 +936,8 @@
 		if (HasBit(src->vehicle_flags, VF_AUTOFILL_PRES_WAIT_TIME)) SetBit(this->vehicle_flags, VF_AUTOFILL_PRES_WAIT_TIME);
 
 		this->service_interval = src->service_interval;
-=======
 
 		src->unitnumber = 0;
->>>>>>> 7b1e3cfe
 	}
 
 
