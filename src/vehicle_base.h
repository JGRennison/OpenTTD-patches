/* $Id$ */

/*
 * This file is part of OpenTTD.
 * OpenTTD is free software; you can redistribute it and/or modify it under the terms of the GNU General Public License as published by the Free Software Foundation, version 2.
 * OpenTTD is distributed in the hope that it will be useful, but WITHOUT ANY WARRANTY; without even the implied warranty of MERCHANTABILITY or FITNESS FOR A PARTICULAR PURPOSE.
 * See the GNU General Public License for more details. You should have received a copy of the GNU General Public License along with OpenTTD. If not, see <http://www.gnu.org/licenses/>.
 */

/** @file  vehicle_base.h Base class for all vehicles. */

#ifndef VEHICLE_BASE_H
#define VEHICLE_BASE_H

#include "core/smallmap_type.hpp"
#include "track_type.h"
#include "command_type.h"
#include "order_base.h"
#include "cargopacket.h"
#include "texteff.hpp"
#include "engine_type.h"
#include "order_func.h"
#include "transport_type.h"
#include "group_type.h"
#include "timetable.h"
#include "base_consist.h"
#include "network/network.h"
#include <list>
#include <map>

CommandCost CmdRefitVehicle(TileIndex, DoCommandFlag, uint32, uint32, const char*);

/** Vehicle status bits in #Vehicle::vehstatus. */
enum VehStatus {
	VS_HIDDEN          = 0x01, ///< Vehicle is not visible.
	VS_STOPPED         = 0x02, ///< Vehicle is stopped by the player.
	VS_UNCLICKABLE     = 0x04, ///< Vehicle is not clickable by the user (shadow vehicles).
	VS_DEFPAL          = 0x08, ///< Use default vehicle palette. @see DoDrawVehicle
	VS_TRAIN_SLOWING   = 0x10, ///< Train is slowing down.
	VS_SHADOW          = 0x20, ///< Vehicle is a shadow vehicle.
	VS_AIRCRAFT_BROKEN = 0x40, ///< Aircraft is broken down.
	VS_CRASHED         = 0x80, ///< Vehicle is crashed.
};

/** Bit numbers in #Vehicle::vehicle_flags. */
enum VehicleFlags {
	VF_LOADING_FINISHED,        ///< Vehicle has finished loading.
	VF_CARGO_UNLOADING,         ///< Vehicle is unloading cargo.
	VF_BUILT_AS_PROTOTYPE,      ///< Vehicle is a prototype (accepted as exclusive preview).
	VF_TIMETABLE_STARTED,       ///< Whether the vehicle has started running on the timetable yet.
	VF_AUTOFILL_TIMETABLE,      ///< Whether the vehicle should fill in the timetable automatically.
	VF_AUTOFILL_PRES_WAIT_TIME, ///< Whether non-destructive auto-fill should preserve waiting times
	VF_STOP_LOADING,            ///< Don't load anymore during the next load cycle.
	VF_PATHFINDER_LOST,         ///< Vehicle's pathfinder is lost.
	VF_SERVINT_IS_CUSTOM,       ///< Service interval is custom.
	VF_SERVINT_IS_PERCENT,      ///< Service interval is percent.

	// Additional flags not in trunk are added at the end to avoid clashing with any new
	// flags which get added in future trunk, and to avoid re-ordering flags which are in trunk already,
	// as this breaks savegame compatibility.
	VF_SCHEDULED_DISPATCH = 12, ///< Whether the vehicle should follow a timetabled dispatching schedule
	VF_LAST_LOAD_ST_SEP = 13,   ///< Each vehicle of this chain has its last_loading_station field set separately
	VF_TIMETABLE_SEPARATION = 14,///< Whether the vehicle should manage the timetable automatically.
	VF_AUTOMATE_TIMETABLE = 15, ///< Whether the vehicle should manage the timetable automatically.
};

/** Bit numbers used to indicate which of the #NewGRFCache values are valid. */
enum NewGRFCacheValidValues {
	NCVV_POSITION_CONSIST_LENGTH   = 0, ///< This bit will be set if the NewGRF var 40 currently stored is valid.
	NCVV_POSITION_SAME_ID_LENGTH   = 1, ///< This bit will be set if the NewGRF var 41 currently stored is valid.
	NCVV_CONSIST_CARGO_INFORMATION = 2, ///< This bit will be set if the NewGRF var 42 currently stored is valid.
	NCVV_COMPANY_INFORMATION       = 3, ///< This bit will be set if the NewGRF var 43 currently stored is valid.
	NCVV_POSITION_IN_VEHICLE       = 4, ///< This bit will be set if the NewGRF var 4D currently stored is valid.
	NCVV_END,                           ///< End of the bits.
};

/** Cached often queried (NewGRF) values */
struct NewGRFCache {
	/* Values calculated when they are requested for the first time after invalidating the NewGRF cache. */
	uint32 position_consist_length;   ///< Cache for NewGRF var 40.
	uint32 position_same_id_length;   ///< Cache for NewGRF var 41.
	uint32 consist_cargo_information; ///< Cache for NewGRF var 42. (Note: The cargotype is untranslated in the cache because the accessing GRF is yet unknown.)
	uint32 company_information;       ///< Cache for NewGRF var 43.
	uint32 position_in_vehicle;       ///< Cache for NewGRF var 4D.
	uint8  cache_valid;               ///< Bitset that indicates which cache values are valid.
};

/** Meaning of the various bits of the visual effect. */
enum VisualEffect {
	VE_OFFSET_START        = 0, ///< First bit that contains the offset (0 = front, 8 = centre, 15 = rear)
	VE_OFFSET_COUNT        = 4, ///< Number of bits used for the offset
	VE_OFFSET_CENTRE       = 8, ///< Value of offset corresponding to a position above the centre of the vehicle

	VE_TYPE_START          = 4, ///< First bit used for the type of effect
	VE_TYPE_COUNT          = 2, ///< Number of bits used for the effect type
	VE_TYPE_DEFAULT        = 0, ///< Use default from engine class
	VE_TYPE_STEAM          = 1, ///< Steam plumes
	VE_TYPE_DIESEL         = 2, ///< Diesel fumes
	VE_TYPE_ELECTRIC       = 3, ///< Electric sparks

	VE_DISABLE_EFFECT      = 6, ///< Flag to disable visual effect
	VE_ADVANCED_EFFECT     = VE_DISABLE_EFFECT, ///< Flag for advanced effects
	VE_DISABLE_WAGON_POWER = 7, ///< Flag to disable wagon power

	VE_DEFAULT = 0xFF,          ///< Default value to indicate that visual effect should be based on engine class
};

/** Models for spawning visual effects. */
enum VisualEffectSpawnModel {
	VESM_NONE              = 0, ///< No visual effect
	VESM_STEAM,                 ///< Steam model
	VESM_DIESEL,                ///< Diesel model
	VESM_ELECTRIC,              ///< Electric model

	VESM_END
};

/**
 * Enum to handle ground vehicle subtypes.
 * This is defined here instead of at #GroundVehicle because some common function require access to these flags.
 * Do not access it directly unless you have to. Use the subtype access functions.
 */
enum GroundVehicleSubtypeFlags {
	GVSF_FRONT            = 0, ///< Leading engine of a consist.
	GVSF_ARTICULATED_PART = 1, ///< Articulated part of an engine.
	GVSF_WAGON            = 2, ///< Wagon (not used for road vehicles).
	GVSF_ENGINE           = 3, ///< Engine that can be front engine, but might be placed behind another engine (not used for road vehicles).
	GVSF_FREE_WAGON       = 4, ///< First in a wagon chain (in depot) (not used for road vehicles).
	GVSF_MULTIHEADED      = 5, ///< Engine is multiheaded (not used for road vehicles).
	GVSF_VIRTUAL          = 6, ///< Used for virtual trains during template design, it is needed to skip checks for tile or depot status
};

/** Cached often queried values common to all vehicles. */
struct VehicleCache {
	uint16 cached_max_speed;        ///< Maximum speed of the consist (minimum of the max speed of all vehicles in the consist).
	uint16 cached_cargo_age_period; ///< Number of ticks before carried cargo is aged.

	byte cached_vis_effect;  ///< Visual effect to show (see #VisualEffect)
};

/** Sprite sequence for a vehicle part. */
struct VehicleSpriteSeq {
	PalSpriteID seq[4];
	uint count;

	bool operator==(const VehicleSpriteSeq &other) const
	{
		return this->count == other.count && MemCmpT<PalSpriteID>(this->seq, other.seq, this->count) == 0;
	}

	bool operator!=(const VehicleSpriteSeq &other) const
	{
		return !this->operator==(other);
	}

	/**
	 * Check whether the sequence contains any sprites.
	 */
	bool IsValid() const
	{
		return this->count != 0;
	}

	/**
	 * Clear all information.
	 */
	void Clear()
	{
		this->count = 0;
	}

	/**
	 * Assign a single sprite to the sequence.
	 */
	void Set(SpriteID sprite)
	{
		this->count = 1;
		this->seq[0].sprite = sprite;
		this->seq[0].pal = 0;
	}

	/**
	 * Copy data from another sprite sequence, while dropping all recolouring information.
	 */
	void CopyWithoutPalette(const VehicleSpriteSeq &src)
	{
		this->count = src.count;
		for (uint i = 0; i < src.count; ++i) {
			this->seq[i].sprite = src.seq[i].sprite;
			this->seq[i].pal = 0;
		}
	}

	Rect16 GetBounds() const;
	void Draw(int x, int y, PaletteID default_pal, bool force_pal) const;
};

/** A vehicle pool for a little over 1 million vehicles. */
typedef Pool<Vehicle, VehicleID, 512, 0xFF000> VehiclePool;
extern VehiclePool _vehicle_pool;

/* Some declarations of functions, so we can make them friendly */
struct SaveLoad;
struct GroundVehicleCache;
extern const SaveLoad *GetVehicleDescription(VehicleType vt);
struct LoadgameState;
extern bool LoadOldVehicle(LoadgameState *ls, int num);
extern void FixOldVehicles();

struct GRFFile;

/** %Vehicle data structure. */
struct Vehicle : VehiclePool::PoolItem<&_vehicle_pool>, BaseVehicle, BaseConsist {
private:
	typedef std::map<CargoID, uint> CapacitiesMap;

	Vehicle *next;                      ///< pointer to the next vehicle in the chain
	Vehicle *previous;                  ///< NOSAVE: pointer to the previous vehicle in the chain
	Vehicle *first;                     ///< NOSAVE: pointer to the first vehicle in the chain

	Vehicle *next_shared;               ///< pointer to the next vehicle that shares the order
	Vehicle *previous_shared;           ///< NOSAVE: pointer to the previous vehicle in the shared order chain

	Vehicle *ahead_separation;
	Vehicle *behind_separation;

public:
	friend const SaveLoad *GetVehicleDescription(VehicleType vt); ///< So we can use private/protected variables in the saveload code
	friend void FixOldVehicles();
	friend void AfterLoadVehicles(bool part_of_load);             ///< So we can set the #previous and #first pointers while loading
	friend bool LoadOldVehicle(LoadgameState *ls, int num);       ///< So we can set the proper next pointer while loading

	TileIndex tile;                     ///< Current tile index

	/**
	 * Heading for this tile.
	 * For airports and train stations this tile does not necessarily belong to the destination station,
	 * but it can be used for heuristic purposes to estimate the distance.
	 */
	TileIndex dest_tile;

	Money profit_this_year;             ///< Profit this year << 8, low 8 bits are fract
	Money profit_last_year;             ///< Profit last year << 8, low 8 bits are fract
	Money profit_lifetime;              ///< Profit lifetime << 8, low 8 bits are fract
	Money value;                        ///< Value of the vehicle

	CargoPayment *cargo_payment;        ///< The cargo payment we're currently in

	/* Used for timetabling. */
	uint32 current_loading_time;        ///< How long loading took. Less than current_order_time if vehicle is early.

	Rect coord;                         ///< NOSAVE: Graphical bounding box of the vehicle, i.e. what to redraw on moves.

	Vehicle *hash_viewport_next;        ///< NOSAVE: Next vehicle in the visual location hash.
	Vehicle **hash_viewport_prev;       ///< NOSAVE: Previous vehicle in the visual location hash.

	Vehicle *hash_tile_next;            ///< NOSAVE: Next vehicle in the tile location hash.
	Vehicle **hash_tile_prev;           ///< NOSAVE: Previous vehicle in the tile location hash.
	Vehicle **hash_tile_current;        ///< NOSAVE: Cache of the current hash chain.

	byte breakdown_severity;            ///< severity of the breakdown. Note that lower means more severe
	byte breakdown_type;                ///< Type of breakdown
	byte breakdown_chance_factor;       ///< Improved breakdowns: current multiplier for breakdown_chance * 128, used for head vehicle only
	SpriteID colourmap;                 ///< NOSAVE: cached colour mapping

	/* Related to age and service time */
	Year build_year;                    ///< Year the vehicle has been built.
	Date age;                           ///< Age in days
	Date max_age;                       ///< Maximum age
	Date date_of_last_service;          ///< Last date the vehicle had a service at a depot.
	uint16 reliability;                 ///< Reliability.
	uint16 reliability_spd_dec;         ///< Reliability decrease speed.
	byte breakdown_ctr;                 ///< Counter for managing breakdown events. @see Vehicle::HandleBreakdown
	byte breakdown_delay;               ///< Counter for managing breakdown length.
	byte breakdowns_since_last_service; ///< Counter for the amount of breakdowns.
	byte breakdown_chance;              ///< Current chance of breakdowns.

	int32 x_pos;                        ///< x coordinate.
	int32 y_pos;                        ///< y coordinate.
	int32 z_pos;                        ///< z coordinate.
	DirectionByte direction;            ///< facing

	OwnerByte owner;                    ///< Which company owns the vehicle?
	/**
	 * currently displayed sprite index
	 * 0xfd == custom sprite, 0xfe == custom second head sprite
	 * 0xff == reserved for another custom sprite
	 */
	byte spritenum;
	VehicleSpriteSeq sprite_seq;        ///< Vehicle appearance.
	Rect16 sprite_seq_bounds;
	byte x_extent;                      ///< x-extent of vehicle bounding box
	byte y_extent;                      ///< y-extent of vehicle bounding box
	byte z_extent;                      ///< z-extent of vehicle bounding box
	int8 x_bb_offs;                     ///< x offset of vehicle bounding box
	int8 y_bb_offs;                     ///< y offset of vehicle bounding box
	int8 x_offs;                        ///< x offset for vehicle sprite
	int8 y_offs;                        ///< y offset for vehicle sprite
	EngineID engine_type;               ///< The type of engine used for this vehicle.

	TextEffectID fill_percent_te_id;    ///< a text-effect id to a loading indicator object
	UnitID unitnumber;                  ///< unit number, for display purposes only

	uint16 cur_speed;                   ///< current speed
	byte subspeed;                      ///< fractional speed
	byte acceleration;                  ///< used by train & aircraft
	uint32 motion_counter;              ///< counter to occasionally play a vehicle sound.
	byte progress;                      ///< The percentage (if divided by 256) this vehicle already crossed the tile unit.

	byte random_bits;                   ///< Bits used for determining which randomized variational spritegroups to use when drawing.
	byte waiting_triggers;              ///< Triggers to be yet matched before rerandomizing the random bits.

	StationID last_station_visited;     ///< The last station we stopped at.
	StationID last_loading_station;     ///< Last station the vehicle has stopped at and could possibly leave from with any cargo loaded. (See VF_LAST_LOAD_ST_SEP).

	CargoID cargo_type;                 ///< type of cargo this vehicle is carrying
	byte cargo_subtype;                 ///< Used for livery refits (NewGRF variations)
	uint16 cargo_cap;                   ///< total capacity
	uint16 refit_cap;                   ///< Capacity left over from before last refit.
	VehicleCargoList cargo;             ///< The cargo this vehicle is carrying
	uint16 cargo_age_counter;           ///< Ticks till cargo is aged next.
	int8 trip_occupancy;                ///< NOSAVE: Occupancy of vehicle of the current trip (updated after leaving a station).

	byte day_counter;                   ///< Increased by one for each day
	byte tick_counter;                  ///< Increased by one for each tick
	uint16 running_ticks;               ///< Number of ticks this vehicle was not stopped this day

	byte vehstatus;                     ///< Status

	uint8 order_occupancy_average;      ///< NOSAVE: order occupancy average. 0 = invalid, 1 = n/a, 16-116 = 0-100%
	Order current_order;                ///< The current order (+ status, like: loading)

	union {
		OrderList *list;            ///< Pointer to the order list for this vehicle
		Order     *old;             ///< Only used during conversion of old save games
	} orders;                           ///< The orders currently assigned to the vehicle.

	uint16 load_unload_ticks;           ///< Ticks to wait before starting next cycle.
	GroupID group_id;                   ///< Index of group Pool array
<<<<<<< HEAD
	byte subtype;                       ///< subtype (Filled with values from #EffectVehicles/#TrainSubTypes/#AircraftSubTypes)
	DirectionByte cur_image_valid_dir;  ///< NOSAVE: direction for which cur_image does not need to be regenerated on the next tick
=======
	byte subtype;                       ///< subtype (Filled with values from #AircraftSubType/#DisasterSubType/#EffectVehicleType/#GroundVehicleSubtypeFlags)
>>>>>>> ccd9d77b

	NewGRFCache grf_cache;              ///< Cache of often used calculated NewGRF values
	VehicleCache vcache;                ///< Cache of often used vehicle values.

	Vehicle(VehicleType type = VEH_INVALID);

	void PreDestructor();
	/** We want to 'destruct' the right class. */
	virtual ~Vehicle();

	CargoTypes GetLastLoadingStationValidCargoMask() const;

	void BeginLoading();
	void CancelReservation(StationID next, Station *st);
	void LeaveStation();
	void AdvanceLoadingInStation();

	GroundVehicleCache *GetGroundVehicleCache();
	const GroundVehicleCache *GetGroundVehicleCache() const;

	uint16 &GetGroundVehicleFlags();
	const uint16 &GetGroundVehicleFlags() const;

	void DeleteUnreachedImplicitOrders();

	void HandleLoading(bool mode = false);

	void HandleWaiting(bool stop_waiting = false);

	/**
	 * Marks the vehicles to be redrawn and updates cached variables
	 *
	 * This method marks the area of the vehicle on the screen as dirty.
	 * It can be use to repaint the vehicle.
	 *
	 * @ingroup dirty
	 */
	virtual void MarkDirty() {}

	/**
	 * Updates the x and y offsets and the size of the sprite used
	 * for this vehicle.
	 */
	virtual void UpdateDeltaXY() {}

	/**
	 * Determines the effective direction-specific vehicle movement speed.
	 *
	 * This method belongs to the old vehicle movement method:
	 * A vehicle moves a step every 256 progress units.
	 * The vehicle speed is scaled by 3/4 when moving in X or Y direction due to the longer distance.
	 *
	 * However, this method is slightly wrong in corners, as the leftover progress is not scaled correctly
	 * when changing movement direction. #GetAdvanceSpeed() and #GetAdvanceDistance() are better wrt. this.
	 *
	 * @param speed Direction-independent unscaled speed.
	 * @return speed scaled by movement direction. 256 units are required for each movement step.
	 */
	inline uint GetOldAdvanceSpeed(uint speed)
	{
		return (this->direction & 1) ? speed : speed * 3 / 4;
	}

	/**
	 * Determines the effective vehicle movement speed.
	 *
	 * Together with #GetAdvanceDistance() this function is a replacement for #GetOldAdvanceSpeed().
	 *
	 * A vehicle progresses independent of it's movement direction.
	 * However different amounts of "progress" are needed for moving a step in a specific direction.
	 * That way the leftover progress does not need any adaption when changing movement direction.
	 *
	 * @param speed Direction-independent unscaled speed.
	 * @return speed, scaled to match #GetAdvanceDistance().
	 */
	static inline uint GetAdvanceSpeed(uint speed)
	{
		return speed * 3 / 4;
	}

	/**
	 * Determines the vehicle "progress" needed for moving a step.
	 *
	 * Together with #GetAdvanceSpeed() this function is a replacement for #GetOldAdvanceSpeed().
	 *
	 * @return distance to drive for a movement step on the map.
	 */
	inline uint GetAdvanceDistance()
	{
		return (this->direction & 1) ? 192 : 256;
	}

	/**
	 * Sets the expense type associated to this vehicle type
	 * @param income whether this is income or (running) expenses of the vehicle
	 */
	virtual ExpensesType GetExpenseType(bool income) const { return EXPENSES_OTHER; }

	/**
	 * Play the sound associated with leaving the station
	 */
	virtual void PlayLeaveStationSound() const {}

	/**
	 * Whether this is the primary vehicle in the chain.
	 */
	virtual bool IsPrimaryVehicle() const { return false; }

	const Engine *GetEngine() const;

	/**
	 * Gets the sprite to show for the given direction
	 * @param direction the direction the vehicle is facing
	 * @param[out] result Vehicle sprite sequence.
	 */
	virtual void GetImage(Direction direction, EngineImageType image_type, VehicleSpriteSeq *result) const { result->Clear(); }

	const GRFFile *GetGRF() const;
	uint32 GetGRFID() const;

	/**
	 * Invalidates cached NewGRF variables
	 * @see InvalidateNewGRFCacheOfChain
	 */
	inline void InvalidateNewGRFCache()
	{
		this->grf_cache.cache_valid = 0;
	}

	/**
	 * Invalidates cached NewGRF variables of all vehicles in the chain (after the current vehicle)
	 * @see InvalidateNewGRFCache
	 */
	inline void InvalidateNewGRFCacheOfChain()
	{
		for (Vehicle *u = this; u != NULL; u = u->Next()) {
			u->InvalidateNewGRFCache();
		}
	}

	/**
	 * Check if the vehicle is a ground vehicle.
	 * @return True iff the vehicle is a train or a road vehicle.
	 */
	inline bool IsGroundVehicle() const
	{
		return this->type == VEH_TRAIN || this->type == VEH_ROAD;
	}

	/**
	 * Gets the speed in km-ish/h that can be sent into SetDParam for string processing.
	 * @return the vehicle's speed
	 */
	virtual int GetDisplaySpeed() const { return 0; }

	/**
	 * Gets the maximum speed in km-ish/h that can be sent into SetDParam for string processing.
	 * @return the vehicle's maximum speed
	 */
	virtual int GetDisplayMaxSpeed() const { return 0; }

	/**
	 * Calculates the maximum speed of the vehicle under its current conditions.
	 * @return Current maximum speed in native units.
	 */
	virtual int GetCurrentMaxSpeed() const { return 0; }

	/**
	 * Gets the running cost of a vehicle
	 * @return the vehicle's running cost
	 */
	virtual Money GetRunningCost() const { return 0; }

	/**
	 * Check whether the vehicle is in the depot.
	 * @return true if and only if the vehicle is in the depot.
	 */
	virtual bool IsInDepot() const { return false; }

	/**
	 * Check whether the whole vehicle chain is in the depot.
	 * @return true if and only if the whole chain is in the depot.
	 */
	virtual bool IsChainInDepot() const { return this->IsInDepot(); }

	/**
	 * Check whether the vehicle is in the depot *and* stopped.
	 * @return true if and only if the vehicle is in the depot and stopped.
	 */
	bool IsStoppedInDepot() const
	{
		assert(this == this->First());
		/* Free wagons have no VS_STOPPED state */
		if (this->IsPrimaryVehicle() && !(this->vehstatus & VS_STOPPED)) return false;
		return this->IsChainInDepot();
	}

	/**
	 * Calls the tick handler of the vehicle
	 * @return is this vehicle still valid?
	 */
	virtual bool Tick() { return true; };

	/**
	 * Calls the new day handler of the vehicle
	 */
	virtual void OnNewDay() {};

	/**
	 * Crash the (whole) vehicle chain.
	 * @param flooded whether the cause of the crash is flooding or not.
	 * @return the number of lost souls.
	 */
	virtual uint Crash(bool flooded = false);

	/**
	 * Returns the Trackdir on which the vehicle is currently located.
	 * Works for trains and ships.
	 * Currently works only sortof for road vehicles, since they have a fuzzy
	 * concept of being "on" a trackdir. Dunno really what it returns for a road
	 * vehicle that is halfway a tile, never really understood that part. For road
	 * vehicles that are at the beginning or end of the tile, should just return
	 * the diagonal trackdir on which they are driving. I _think_.
	 * For other vehicles types, or vehicles with no clear trackdir (such as those
	 * in depots), returns 0xFF.
	 * @return the trackdir of the vehicle
	 */
	virtual Trackdir GetVehicleTrackdir() const { return INVALID_TRACKDIR; }

	/**
	 * Gets the running cost of a vehicle  that can be sent into SetDParam for string processing.
	 * @return the vehicle's running cost
	 */
	Money GetDisplayRunningCost() const { return (this->GetRunningCost() >> 8) * _settings_game.economy.day_length_factor; }

	/**
	 * Gets the profit vehicle had this year. It can be sent into SetDParam for string processing.
	 * @return the vehicle's profit this year
	 */
	Money GetDisplayProfitThisYear() const { return (this->profit_this_year >> 8); }

	/**
	 * Gets the profit vehicle had last year. It can be sent into SetDParam for string processing.
	 * @return the vehicle's profit last year
	 */
	Money GetDisplayProfitLastYear() const { return (this->profit_last_year >> 8); }

	/**
	 * Gets the lifetime profit of vehicle. It can be sent into SetDParam for string processing.
	 * @return the vehicle's lifetime profit
	 */
	Money GetDisplayProfitLifetime() const { return ((this->profit_lifetime + this->profit_this_year) >> 8); }

	void SetNext(Vehicle *next);
	inline void SetFirst(Vehicle *f) { this->first = f; }

	/**
	 * Get the next vehicle of this vehicle.
	 * @note articulated parts are also counted as vehicles.
	 * @return the next vehicle or NULL when there isn't a next vehicle.
	 */
	inline Vehicle *Next() const { return this->next; }

	/**
	 * Get the previous vehicle of this vehicle.
	 * @note articulated parts are also counted as vehicles.
	 * @return the previous vehicle or NULL when there isn't a previous vehicle.
	 */
	inline Vehicle *Previous() const { return this->previous; }

	/**
	 * Get the first vehicle of this vehicle chain.
	 * @return the first vehicle of the chain.
	 */
	inline Vehicle *First() const { return this->first; }

	/**
	 * Get the last vehicle of this vehicle chain.
	 * @return the last vehicle of the chain.
	 */
	inline Vehicle *Last()
	{
		Vehicle *v = this;
		while (v->Next() != NULL) v = v->Next();
		return v;
	}

	/**
	 * Get the last vehicle of this vehicle chain.
	 * @return the last vehicle of the chain.
	 */
	inline const Vehicle *Last() const
	{
		const Vehicle *v = this;
		while (v->Next() != NULL) v = v->Next();
		return v;
	}

	/**
	 * Get the vehicle at offset \a n of this vehicle chain.
	 * @param n Offset from the current vehicle.
	 * @return The new vehicle or NULL if the offset is out-of-bounds.
	 */
	inline Vehicle *Move(int n)
	{
		Vehicle *v = this;
		if (n < 0) {
			for (int i = 0; i != n && v != NULL; i--) v = v->Previous();
		} else {
			for (int i = 0; i != n && v != NULL; i++) v = v->Next();
		}
		return v;
	}

	/**
	 * Get the vehicle at offset \a n of this vehicle chain.
	 * @param n Offset from the current vehicle.
	 * @return The new vehicle or NULL if the offset is out-of-bounds.
	 */
	inline const Vehicle *Move(int n) const
	{
		const Vehicle *v = this;
		if (n < 0) {
			for (int i = 0; i != n && v != NULL; i--) v = v->Previous();
		} else {
			for (int i = 0; i != n && v != NULL; i++) v = v->Next();
		}
		return v;
	}

	/**
	 * Get the first order of the vehicles order list.
	 * @return first order of order list.
	 */
	inline Order *GetFirstOrder() const { return (this->orders.list == NULL) ? NULL : this->orders.list->GetFirstOrder(); }

	/**
	 * Get the vehicle ahead on track.
	 * @return the vehicle ahead on track or NULL when there isn't one.
	 */
	inline Vehicle *AheadSeparation() const { return this->ahead_separation; }

	/**
	 * Get the vehicle behind on track.
	 * @return the vehicle behind on track or NULL when there isn't one.
	 */
	inline Vehicle *BehindSeparation() const { return this->behind_separation; }

	/**
	 * Clears a vehicle's separation status, removing it from any chain.
	 */
	void ClearSeparation();

	/**
	 * Adds this vehicle to a shared vehicle separation chain.
	 * @param v_other a vehicle of the separation chain
	 * @pre !this->IsOrderListShared()
	 */
	void InitSeparation();

	/**
	 * Adds this vehicle behind another in a separation chain.
	 * @param v_other a vehicle of the separation chain.
	 * @pre !this->IsOrderListShared()
	 */
	void AddToSeparationBehind(Vehicle *v_other);

	void AddToShared(Vehicle *shared_chain);
	void RemoveFromShared();

	/**
	 * Get the next vehicle of the shared vehicle chain.
	 * @return the next shared vehicle or NULL when there isn't a next vehicle.
	 */
	inline Vehicle *NextShared() const { return this->next_shared; }

	/**
	 * Get the previous vehicle of the shared vehicle chain
	 * @return the previous shared vehicle or NULL when there isn't a previous vehicle.
	 */
	inline Vehicle *PreviousShared() const { return this->previous_shared; }

	/**
	 * Get the first vehicle of this vehicle chain.
	 * @return the first vehicle of the chain.
	 */
	inline Vehicle *FirstShared() const { return (this->orders.list == NULL) ? this->First() : this->orders.list->GetFirstSharedVehicle(); }

	/**
	 * Check if we share our orders with another vehicle.
	 * @return true if there are other vehicles sharing the same order
	 */
	inline bool IsOrderListShared() const { return this->orders.list != NULL && this->orders.list->IsShared(); }

	/**
	 * Get the number of orders this vehicle has.
	 * @return the number of orders this vehicle has.
	 */
	inline VehicleOrderID GetNumOrders() const { return (this->orders.list == NULL) ? 0 : this->orders.list->GetNumOrders(); }

	/**
	 * Get the number of manually added orders this vehicle has.
	 * @return the number of manually added orders this vehicle has.
	 */
	inline VehicleOrderID GetNumManualOrders() const { return (this->orders.list == NULL) ? 0 : this->orders.list->GetNumManualOrders(); }

	/**
	 * Get the next station the vehicle will stop at.
	 * @return ID of the next station the vehicle will stop at or INVALID_STATION.
	 */
	inline CargoStationIDStackSet GetNextStoppingStation() const
	{
		CargoStationIDStackSet set;
		if (this->orders.list != NULL) set.FillNextStoppingStation(this, this->orders.list);
		return set;
	}

	void RecalculateOrderOccupancyAverage();

	inline uint8 GetOrderOccupancyAverage() const
	{
		if (order_occupancy_average == 0) const_cast<Vehicle *>(this)->RecalculateOrderOccupancyAverage();
		return this->order_occupancy_average;
	}

	void ResetRefitCaps();

	/**
	 * Copy certain configurations and statistics of a vehicle after successful autoreplace/renew
	 * The function shall copy everything that cannot be copied by a command (like orders / group etc),
	 * and that shall not be resetted for the new vehicle.
	 * @param src The old vehicle
	 */
	inline void CopyVehicleConfigAndStatistics(const Vehicle *src)
	{
		this->CopyConsistPropertiesFrom(src);

		this->unitnumber = src->unitnumber;

		this->current_order = src->current_order;
		this->dest_tile  = src->dest_tile;

		this->profit_this_year = src->profit_this_year;
		this->profit_last_year = src->profit_last_year;
		this->profit_lifetime = -this->profit_this_year;

		this->current_loading_time = src->current_loading_time;

		if (HasBit(src->vehicle_flags, VF_TIMETABLE_STARTED)) SetBit(this->vehicle_flags, VF_TIMETABLE_STARTED);
		if (HasBit(src->vehicle_flags, VF_AUTOFILL_TIMETABLE)) SetBit(this->vehicle_flags, VF_AUTOFILL_TIMETABLE);
		if (HasBit(src->vehicle_flags, VF_AUTOFILL_PRES_WAIT_TIME)) SetBit(this->vehicle_flags, VF_AUTOFILL_PRES_WAIT_TIME);

		this->service_interval = src->service_interval;
	}


	bool HandleBreakdown();

	bool NeedsAutorenewing(const Company *c, bool use_renew_setting = true) const;

	bool NeedsServicing() const;
	bool NeedsAutomaticServicing() const;

	/**
	 * Determine the location for the station where the vehicle goes to next.
	 * Things done for example are allocating slots in a road stop or exact
	 * location of the platform is determined for ships.
	 * @param station the station to make the next location of the vehicle.
	 * @return the location (tile) to aim for.
	 */
	virtual TileIndex GetOrderStationLocation(StationID station) { return INVALID_TILE; }

	/**
	 * Find the closest depot for this vehicle and tell us the location,
	 * DestinationID and whether we should reverse.
	 * @param location    where do we go to?
	 * @param destination what hangar do we go to?
	 * @param reverse     should the vehicle be reversed?
	 * @return true if a depot could be found.
	 */
	virtual bool FindClosestDepot(TileIndex *location, DestinationID *destination, bool *reverse) { return false; }

	CommandCost SendToDepot(DoCommandFlag flags, DepotCommand command, TileIndex specific_depot = 0);

	void UpdateVisualEffect(bool allow_power_change = true);
	void ShowVisualEffect() const;

	void UpdatePosition();
	void UpdateViewport(bool dirty);
	void UpdatePositionAndViewport();
	void MarkAllViewportsDirty() const;

	inline uint16 GetServiceInterval() const { return this->service_interval; }

	inline void SetServiceInterval(uint16 interval) { this->service_interval = interval; }

	inline bool ServiceIntervalIsCustom() const { return HasBit(this->vehicle_flags, VF_SERVINT_IS_CUSTOM); }

	inline bool ServiceIntervalIsPercent() const { return HasBit(this->vehicle_flags, VF_SERVINT_IS_PERCENT); }

	inline void SetServiceIntervalIsCustom(bool on) { SB(this->vehicle_flags, VF_SERVINT_IS_CUSTOM, 1, on); }

	inline void SetServiceIntervalIsPercent(bool on) { SB(this->vehicle_flags, VF_SERVINT_IS_PERCENT, 1, on); }

private:
	/**
	 * Advance cur_real_order_index to the next real order.
	 * cur_implicit_order_index is not touched.
	 */
	void SkipToNextRealOrderIndex()
	{
		if (this->GetNumManualOrders() > 0) {
			/* Advance to next real order */
			do {
				this->cur_real_order_index++;
				if (this->cur_real_order_index >= this->GetNumOrders()) this->cur_real_order_index = 0;
			} while (this->GetOrder(this->cur_real_order_index)->IsType(OT_IMPLICIT));
			this->cur_timetable_order_index = this->cur_real_order_index;
		} else {
			this->cur_real_order_index = 0;
			this->cur_timetable_order_index = INVALID_VEH_ORDER_ID;
		}
	}

public:
	/**
	 * Increments cur_implicit_order_index, keeps care of the wrap-around and invalidates the GUI.
	 * cur_real_order_index is incremented as well, if needed.
	 * Note: current_order is not invalidated.
	 */
	void IncrementImplicitOrderIndex()
	{
		if (this->cur_implicit_order_index == this->cur_real_order_index) {
			/* Increment real order index as well */
			this->SkipToNextRealOrderIndex();
		}

		assert(this->cur_real_order_index == 0 || this->cur_real_order_index < this->GetNumOrders());

		/* Advance to next implicit order */
		do {
			this->cur_implicit_order_index++;
			if (this->cur_implicit_order_index >= this->GetNumOrders()) this->cur_implicit_order_index = 0;
		} while (this->cur_implicit_order_index != this->cur_real_order_index && !this->GetOrder(this->cur_implicit_order_index)->IsType(OT_IMPLICIT));

		InvalidateVehicleOrder(this, 0);
	}

	/**
	 * Advanced cur_real_order_index to the next real order, keeps care of the wrap-around and invalidates the GUI.
	 * cur_implicit_order_index is incremented as well, if it was equal to cur_real_order_index, i.e. cur_real_order_index is skipped
	 * but not any implicit orders.
	 * Note: current_order is not invalidated.
	 */
	void IncrementRealOrderIndex()
	{
		if (this->cur_implicit_order_index == this->cur_real_order_index) {
			/* Increment both real and implicit order */
			this->IncrementImplicitOrderIndex();
		} else {
			/* Increment real order only */
			this->SkipToNextRealOrderIndex();
			InvalidateVehicleOrder(this, 0);
		}
	}

	/**
	 * Skip implicit orders until cur_real_order_index is a non-implicit order.
	 */
	void UpdateRealOrderIndex()
	{
		/* Make sure the index is valid */
		if (this->cur_real_order_index >= this->GetNumOrders()) this->cur_real_order_index = 0;

		if (this->GetNumManualOrders() > 0) {
			/* Advance to next real order */
			while (this->GetOrder(this->cur_real_order_index)->IsType(OT_IMPLICIT)) {
				this->cur_real_order_index++;
				if (this->cur_real_order_index >= this->GetNumOrders()) this->cur_real_order_index = 0;
			}
		} else {
			this->cur_real_order_index = 0;
		}
	}

	/**
	 * Returns order 'index' of a vehicle or NULL when it doesn't exists
	 * @param index the order to fetch
	 * @return the found (or not) order
	 */
	inline Order *GetOrder(int index) const
	{
		return (this->orders.list == NULL) ? NULL : this->orders.list->GetOrderAt(index);
	}

	/**
	 * Get the index of an order of the order chain, or INVALID_VEH_ORDER_ID.
	 * @param order order to get the index of.
	 * @return the position index of the given order, or INVALID_VEH_ORDER_ID.
	 */
	inline VehicleOrderID GetIndexOfOrder(const Order *order) const
	{
		return (this->orders.list == NULL) ? INVALID_VEH_ORDER_ID : this->orders.list->GetIndexOfOrder(order);
	}

	/**
	 * Returns the last order of a vehicle, or NULL if it doesn't exists
	 * @return last order of a vehicle, if available
	 */
	inline Order *GetLastOrder() const
	{
		return (this->orders.list == NULL) ? NULL : this->orders.list->GetLastOrder();
	}

	bool IsEngineCountable() const;
	bool HasEngineType() const;
	bool HasDepotOrder() const;
	void HandlePathfindingResult(bool path_found);

	/**
	 * Check if the vehicle is a front engine.
	 * @return Returns true if the vehicle is a front engine.
	 */
	inline bool IsFrontEngine() const
	{
		return this->IsGroundVehicle() && HasBit(this->subtype, GVSF_FRONT);
	}

	/**
	 * Check if the vehicle is an articulated part of an engine.
	 * @return Returns true if the vehicle is an articulated part.
	 */
	inline bool IsArticulatedPart() const
	{
		return this->IsGroundVehicle() && HasBit(this->subtype, GVSF_ARTICULATED_PART);
	}

	/**
	 * Check if an engine has an articulated part.
	 * @return True if the engine has an articulated part.
	 */
	inline bool HasArticulatedPart() const
	{
		return this->Next() != NULL && this->Next()->IsArticulatedPart();
	}

	/**
	 * Get the next part of an articulated engine.
	 * @return Next part of the articulated engine.
	 * @pre The vehicle is an articulated engine.
	 */
	inline Vehicle *GetNextArticulatedPart() const
	{
		assert(this->HasArticulatedPart());
		return this->Next();
	}

	/**
	 * Get the first part of an articulated engine.
	 * @return First part of the engine.
	 */
	inline Vehicle *GetFirstEnginePart()
	{
		Vehicle *v = this;
		while (v->IsArticulatedPart()) v = v->Previous();
		return v;
	}

	/**
	 * Get the first part of an articulated engine.
	 * @return First part of the engine.
	 */
	inline const Vehicle *GetFirstEnginePart() const
	{
		const Vehicle *v = this;
		while (v->IsArticulatedPart()) v = v->Previous();
		return v;
	}

	/**
	 * Get the last part of an articulated engine.
	 * @return Last part of the engine.
	 */
	inline Vehicle *GetLastEnginePart()
	{
		Vehicle *v = this;
		while (v->HasArticulatedPart()) v = v->GetNextArticulatedPart();
		return v;
	}

	/**
	 * Get the next real (non-articulated part) vehicle in the consist.
	 * @return Next vehicle in the consist.
	 */
	inline Vehicle *GetNextVehicle() const
	{
		const Vehicle *v = this;
		while (v->HasArticulatedPart()) v = v->GetNextArticulatedPart();

		/* v now contains the last articulated part in the engine */
		return v->Next();
	}

	/**
	 * Get the previous real (non-articulated part) vehicle in the consist.
	 * @return Previous vehicle in the consist.
	 */
	inline Vehicle *GetPrevVehicle() const
	{
		Vehicle *v = this->Previous();
		while (v != NULL && v->IsArticulatedPart()) v = v->Previous();

		return v;
	}

	bool IsDrawn() const;

	inline void UpdateSpriteSeqBound()
	{
		this->sprite_seq_bounds = this->sprite_seq.GetBounds();
	}

	char *DumpVehicleFlags(char *b, const char *last) const;
};

/**
 * Iterate over all vehicles from a given point.
 * @param var   The variable used to iterate over.
 * @param start The vehicle to start the iteration at.
 */
#define FOR_ALL_VEHICLES_FROM(var, start) FOR_ALL_ITEMS_FROM(Vehicle, vehicle_index, var, start)

/**
 * Iterate over all vehicles.
 * @param var The variable used to iterate over.
 */
#define FOR_ALL_VEHICLES(var) FOR_ALL_VEHICLES_FROM(var, 0)

/**
 * Class defining several overloaded accessors so we don't
 * have to cast vehicle types that often
 */
template <class T, VehicleType Type>
struct SpecializedVehicle : public Vehicle {
	static const VehicleType EXPECTED_TYPE = Type; ///< Specialized type

	typedef SpecializedVehicle<T, Type> SpecializedVehicleBase; ///< Our type

	/**
	 * Set vehicle type correctly
	 */
	inline SpecializedVehicle<T, Type>() : Vehicle(Type)
	{
		this->sprite_seq.count = 1;
	}

	/**
	 * Get the first vehicle in the chain
	 * @return first vehicle in the chain
	 */
	inline T *First() const { return (T *)this->Vehicle::First(); }

	/**
	 * Get the last vehicle in the chain
	 * @return last vehicle in the chain
	 */
	inline T *Last() { return (T *)this->Vehicle::Last(); }

	/**
	 * Get the last vehicle in the chain
	 * @return last vehicle in the chain
	 */
	inline const T *Last() const { return (const T *)this->Vehicle::Last(); }

	/**
	 * Get next vehicle in the chain
	 * @return next vehicle in the chain
	 */
	inline T *Next() const { return (T *)this->Vehicle::Next(); }

	/**
	 * Get previous vehicle in the chain
	 * @return previous vehicle in the chain
	 */
	inline T *Previous() const { return (T *)this->Vehicle::Previous(); }

	/**
	 * Get the next part of an articulated engine.
	 * @return Next part of the articulated engine.
	 * @pre The vehicle is an articulated engine.
	 */
	inline T *GetNextArticulatedPart() { return (T *)this->Vehicle::GetNextArticulatedPart(); }

	/**
	 * Get the next part of an articulated engine.
	 * @return Next part of the articulated engine.
	 * @pre The vehicle is an articulated engine.
	 */
	inline T *GetNextArticulatedPart() const { return (T *)this->Vehicle::GetNextArticulatedPart(); }

	/**
	 * Get the first part of an articulated engine.
	 * @return First part of the engine.
	 */
	inline T *GetFirstEnginePart() { return (T *)this->Vehicle::GetFirstEnginePart(); }

	/**
	 * Get the first part of an articulated engine.
	 * @return First part of the engine.
	 */
	inline const T *GetFirstEnginePart() const { return (const T *)this->Vehicle::GetFirstEnginePart(); }

	/**
	 * Get the last part of an articulated engine.
	 * @return Last part of the engine.
	 */
	inline T *GetLastEnginePart() { return (T *)this->Vehicle::GetLastEnginePart(); }

	/**
	 * Get the next real (non-articulated part) vehicle in the consist.
	 * @return Next vehicle in the consist.
	 */
	inline T *GetNextVehicle() const { return (T *)this->Vehicle::GetNextVehicle(); }

	/**
	 * Get the previous real (non-articulated part) vehicle in the consist.
	 * @return Previous vehicle in the consist.
	 */
	inline T *GetPrevVehicle() const { return (T *)this->Vehicle::GetPrevVehicle(); }

	/**
	 * Tests whether given index is a valid index for vehicle of this type
	 * @param index tested index
	 * @return is this index valid index of T?
	 */
	static inline bool IsValidID(size_t index)
	{
		return Vehicle::IsValidID(index) && Vehicle::Get(index)->type == Type;
	}

	/**
	 * Gets vehicle with given index
	 * @return pointer to vehicle with given index casted to T *
	 */
	static inline T *Get(size_t index)
	{
		return (T *)Vehicle::Get(index);
	}

	/**
	 * Returns vehicle if the index is a valid index for this vehicle type
	 * @return pointer to vehicle with given index if it's a vehicle of this type
	 */
	static inline T *GetIfValid(size_t index)
	{
		return IsValidID(index) ? Get(index) : NULL;
	}

	/**
	 * Converts a Vehicle to SpecializedVehicle with type checking.
	 * @param v Vehicle pointer
	 * @return pointer to SpecializedVehicle
	 */
	static inline T *From(Vehicle *v)
	{
		assert(v->type == Type);
		return (T *)v;
	}

	/**
	 * Converts a const Vehicle to const SpecializedVehicle with type checking.
	 * @param v Vehicle pointer
	 * @return pointer to SpecializedVehicle
	 */
	static inline const T *From(const Vehicle *v)
	{
		assert(v->type == Type);
		return (const T *)v;
	}

	/**
	 * Update vehicle sprite- and position caches
	 * @param force_update Force updating the vehicle on the viewport.
	 * @param update_delta Also update the delta?
	 */
	inline void UpdateViewport(bool force_update, bool update_delta)
	{
		/* Skip updating sprites on dedicated servers without screen */
		if (_network_dedicated) return;

		extern bool _sprite_group_resolve_check_veh_check;
		extern VehicleType _sprite_group_resolve_check_veh_type;

		/* Explicitly choose method to call to prevent vtable dereference -
		 * it gives ~3% runtime improvements in games with many vehicles */
		if (update_delta) ((T *)this)->T::UpdateDeltaXY();
		if (this->cur_image_valid_dir != this->direction) {
			_sprite_group_resolve_check_veh_check = true;
			_sprite_group_resolve_check_veh_type = EXPECTED_TYPE;
			VehicleSpriteSeq seq;
			((T *)this)->T::GetImage(this->direction, EIT_ON_MAP, &seq);
			this->cur_image_valid_dir = _sprite_group_resolve_check_veh_check ? this->direction : INVALID_DIR;
			_sprite_group_resolve_check_veh_check = false;
			if (force_update || this->sprite_seq != seq) {
				this->sprite_seq = seq;
				this->UpdateSpriteSeqBound();
				this->Vehicle::UpdateViewport(true);
			}
		} else if (force_update) {
			this->Vehicle::UpdateViewport(true);
		}
	}
};

/**
 * Iterate over all vehicles of a particular type.
 * @param name The type of vehicle to iterate over.
 * @param var  The variable used to iterate over.
 */
#define FOR_ALL_VEHICLES_OF_TYPE(name, var) \
	for (size_t vehicle_index = 0; var = NULL, vehicle_index < name::GetPoolSize(); vehicle_index++) \
		if ((var = name::GetIfValid(vehicle_index)) != NULL)

/** Generates sequence of free UnitID numbers */
struct FreeUnitIDGenerator {
	bool *cache;  ///< array of occupied unit id numbers
	UnitID maxid; ///< maximum ID at the moment of constructor call
	UnitID curid; ///< last ID returned; 0 if none

	FreeUnitIDGenerator(VehicleType type, CompanyID owner);
	UnitID NextID();

	/** Releases allocated memory */
	~FreeUnitIDGenerator() { free(this->cache); }
};

/** Sentinel for an invalid coordinate. */
static const int32 INVALID_COORD = 0x7fffffff;

#endif /* VEHICLE_BASE_H */<|MERGE_RESOLUTION|>--- conflicted
+++ resolved
@@ -337,12 +337,8 @@
 
 	uint16 load_unload_ticks;           ///< Ticks to wait before starting next cycle.
 	GroupID group_id;                   ///< Index of group Pool array
-<<<<<<< HEAD
-	byte subtype;                       ///< subtype (Filled with values from #EffectVehicles/#TrainSubTypes/#AircraftSubTypes)
+	byte subtype;                       ///< subtype (Filled with values from #AircraftSubType/#DisasterSubType/#EffectVehicleType/#GroundVehicleSubtypeFlags)
 	DirectionByte cur_image_valid_dir;  ///< NOSAVE: direction for which cur_image does not need to be regenerated on the next tick
-=======
-	byte subtype;                       ///< subtype (Filled with values from #AircraftSubType/#DisasterSubType/#EffectVehicleType/#GroundVehicleSubtypeFlags)
->>>>>>> ccd9d77b
 
 	NewGRFCache grf_cache;              ///< Cache of often used calculated NewGRF values
 	VehicleCache vcache;                ///< Cache of often used vehicle values.
