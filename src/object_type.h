/*
 * This file is part of OpenTTD.
 * OpenTTD is free software; you can redistribute it and/or modify it under the terms of the GNU General Public License as published by the Free Software Foundation, version 2.
 * OpenTTD is distributed in the hope that it will be useful, but WITHOUT ANY WARRANTY; without even the implied warranty of MERCHANTABILITY or FITNESS FOR A PARTICULAR PURPOSE.
 * See the GNU General Public License for more details. You should have received a copy of the GNU General Public License along with OpenTTD. If not, see <http://www.gnu.org/licenses/>.
 */

/** @file object_type.h Types related to object tiles. */

#ifndef OBJECT_TYPE_H
#define OBJECT_TYPE_H

#include "core/pool_id_type.hpp"

/** Types of objects. */
typedef uint16_t ObjectType;

static const ObjectType OBJECT_TRANSMITTER  =   0;    ///< The large antenna
static const ObjectType OBJECT_LIGHTHOUSE   =   1;    ///< The nice lighthouse
static const ObjectType OBJECT_STATUE       =   2;    ///< Statue in towns
static const ObjectType OBJECT_OWNED_LAND   =   3;    ///< Owned land 'flag'
static const ObjectType OBJECT_HQ           =   4;    ///< HeadQuarter of a player

static const ObjectType NEW_OBJECT_OFFSET   =   5;    ///< Offset for new objects
static const ObjectType NUM_OBJECTS         = 64000;  ///< Number of supported objects overall
static const ObjectType NUM_OBJECTS_PER_GRF = NUM_OBJECTS; ///< Number of supported objects per NewGRF
static const ObjectType INVALID_OBJECT_TYPE = 0xFFFF; ///< An invalid object

/** Unique identifier for an object. */
struct ObjectIDTag : public PoolIDTraits<uint32_t, 0xFF0000, 0xFFFFFFFF> {};
using ObjectID = PoolID<ObjectIDTag>;

struct Object;
struct ObjectSpec;

<<<<<<< HEAD
static constexpr ObjectID INVALID_OBJECT = ObjectID::Invalid(); ///< An invalid object

enum ObjectEffectiveFoundationType {
	OEFT_NONE,
	OEFT_FLAT,
	OEFT_INCLINE_X,
	OEFT_INCLINE_Y,
};

=======
>>>>>>> 53dd1258
#endif /* OBJECT_TYPE_H */<|MERGE_RESOLUTION|>--- conflicted
+++ resolved
@@ -33,9 +33,6 @@
 struct Object;
 struct ObjectSpec;
 
-<<<<<<< HEAD
-static constexpr ObjectID INVALID_OBJECT = ObjectID::Invalid(); ///< An invalid object
-
 enum ObjectEffectiveFoundationType {
 	OEFT_NONE,
 	OEFT_FLAT,
@@ -43,6 +40,4 @@
 	OEFT_INCLINE_Y,
 };
 
-=======
->>>>>>> 53dd1258
 #endif /* OBJECT_TYPE_H */