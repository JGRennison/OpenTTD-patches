--- conflicted
+++ resolved
@@ -39,11 +39,7 @@
 
 static Axis _ship_depot_direction;
 
-<<<<<<< HEAD
 void CcBuildDocks(const CommandCost &result, TileIndex tile, uint32 p1, uint32 p2, uint64 p3, uint32 cmd)
-=======
-void CcBuildDocks(Commands, const CommandCost &result, TileIndex tile)
->>>>>>> 077b08bb
 {
 	if (result.Failed()) return;
 
@@ -51,11 +47,7 @@
 	if (!_settings_client.gui.persistent_buildingtools) ResetObjectToPlace();
 }
 
-<<<<<<< HEAD
 void CcPlaySound_CONSTRUCTION_WATER(const CommandCost &result, TileIndex tile, uint32 p1, uint32 p2, uint64 p3, uint32 cmd)
-=======
-void CcPlaySound_CONSTRUCTION_WATER(Commands, const CommandCost &result, TileIndex tile)
->>>>>>> 077b08bb
 {
 	if (result.Succeeded() && _settings_client.sound.confirm) SndPlayTileFx(SND_02_CONSTRUCTION_WATER, tile);
 }
