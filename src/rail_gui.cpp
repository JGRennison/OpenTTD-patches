--- conflicted
+++ resolved
@@ -1665,18 +1665,13 @@
 
 struct BuildSignalWindow : public PickerWindowBase {
 private:
-<<<<<<< HEAD
-	Dimension sig_sprite_size;     ///< Maximum size of signal GUI sprites.
-	int sig_sprite_bottom_offset;  ///< Maximum extent of signal GUI sprite from reference point towards bottom.
-	bool all_signal_mode;          ///< Whether all signal mode is shown
-	bool progsig_ui_shown;         ///< Whether programmable pre-signal UI is shown
-	bool realistic_braking_mode;   ///< Whether realistic braking mode UI is shown
-	bool noentry_ui_shown;         ///< Whether no-entry signal UI is shown
-	bool style_selector_shown;     ///< Whether the style selector is shown
-=======
-	Dimension sig_sprite_size{}; ///< Maximum size of signal GUI sprites.
-	int sig_sprite_bottom_offset = 0; ///< Maximum extent of signal GUI sprite from reference point towards bottom.
->>>>>>> 94783fe2
+	Dimension sig_sprite_size{};         ///< Maximum size of signal GUI sprites.
+	int sig_sprite_bottom_offset = 0;    ///< Maximum extent of signal GUI sprite from reference point towards bottom.
+	bool all_signal_mode = false;        ///< Whether all signal mode is shown
+	bool progsig_ui_shown = false;       ///< Whether programmable pre-signal UI is shown
+	bool realistic_braking_mode = false; ///< Whether realistic braking mode UI is shown
+	bool noentry_ui_shown = false;       ///< Whether no-entry signal UI is shown
+	bool style_selector_shown = false;   ///< Whether the style selector is shown
 
 	/**
 	 * Draw dynamic a signal-sprite in a button in the signal GUI
