--- conflicted
+++ resolved
@@ -1375,17 +1375,10 @@
 		if (this->IsShaded()) return;
 		/* 'Accepts' and 'Supplies' texts. */
 		Rect r = this->GetWidget<NWidgetBase>(WID_BRAS_COVERAGE_TEXTS)->GetCurrentRect();
-<<<<<<< HEAD
-		int top = r.top;
-		if (statspec != nullptr) top = DrawBadgeNameList(Rect{r.left, top, r.right, INT_MAX}, statspec->badges, GSF_STATIONS);
-		top = DrawStationCoverageAreaText(r.left, r.right, top, SCT_ALL, rad, false) + WidgetDimensions::scaled.vsep_normal;
-		top = DrawStationCoverageAreaText(r.left, r.right, top, SCT_ALL, rad, true);
-=======
 		const int bottom = r.bottom;
-		r.bottom = INT_MAX; // Allow overflow as we want to know the required height.
+		if (statspec != nullptr) r.top = DrawBadgeNameList(r, statspec->badges, GSF_STATIONS);
 		r.top = DrawStationCoverageAreaText(r, SCT_ALL, rad, false) + WidgetDimensions::scaled.vsep_normal;
 		r.top = DrawStationCoverageAreaText(r, SCT_ALL, rad, true);
->>>>>>> adc79aca
 		/* Resize background if the window is too small.
 		 * Never make the window smaller to avoid oscillating if the size change affects the acceptance.
 		 * (This is the case, if making the window bigger moves the mouse into the window.) */
