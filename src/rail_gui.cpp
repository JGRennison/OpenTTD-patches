/*
 * This file is part of OpenTTD.
 * OpenTTD is free software; you can redistribute it and/or modify it under the terms of the GNU General Public License as published by the Free Software Foundation, version 2.
 * OpenTTD is distributed in the hope that it will be useful, but WITHOUT ANY WARRANTY; without even the implied warranty of MERCHANTABILITY or FITNESS FOR A PARTICULAR PURPOSE.
 * See the GNU General Public License for more details. You should have received a copy of the GNU General Public License along with OpenTTD. If not, see <http://www.gnu.org/licenses/>.
 */

/** @file rail_gui.cpp %File for dealing with rail construction user interface */

#include "stdafx.h"
#include "gui.h"
#include "station_base.h"
#include "waypoint_base.h"
#include "window_gui.h"
#include "station_cmd.h"
#include "station_gui.h"
#include "terraform_gui.h"
#include "viewport_func.h"
#include "command_func.h"
#include "waypoint_cmd.h"
#include "waypoint_func.h"
#include "newgrf_badge.h"
#include "newgrf_station.h"
#include "company_base.h"
#include "strings_func.h"
#include "window_func.h"
#include "date_func.h"
#include "sound_func.h"
#include "company_func.h"
#include "dropdown_type.h"
#include "dropdown_func.h"
#include "tunnelbridge.h"
#include "tunnelbridge_cmd.h"
#include "tilehighlight_func.h"
#include "spritecache.h"
#include "core/geometry_func.hpp"
#include "hotkeys.h"
#include "engine_base.h"
#include "vehicle_func.h"
#include "zoom_func.h"
#include "rail_cmd.h"
#include "rail_gui.h"
#include "tracerestrict.h"
#include "programmable_signals.h"
#include "newgrf_newsignals.h"
#include "core/backup_type.hpp"
#include "picker_gui.h"

#include "station_map.h"
#include "tunnelbridge_map.h"

#include "widgets/rail_widget.h"

#include <variant>

#include "safeguards.h"


static RailType _cur_railtype;               ///< Rail type of the current build-rail toolbar.
static bool _remove_button_clicked;          ///< Flag whether 'remove' toggle-button is currently enabled
static DiagDirection _build_depot_direction; ///< Currently selected depot direction
static bool _convert_signal_button;          ///< convert signal button in the signal GUI pressed
static bool _trace_restrict_button;          ///< trace restrict button in the signal GUI pressed
static bool _program_signal_button;          ///< program signal button in the signal GUI pressed
static SignalVariant _cur_signal_variant;    ///< set the signal variant (for signal GUI)
static SignalType _cur_signal_type;          ///< set the signal type (for signal GUI)
static uint8_t _cur_signal_style;            ///< set the signal style (for signal GUI)
static uint _cur_signal_button;              ///< set the signal button (for signal GUI)

extern TileIndex _rail_track_endtile; // rail_cmd.cpp

static const int HOTKEY_POLYRAIL     = 0x1000;
static const int HOTKEY_NEW_POLYRAIL = 0x1001;

struct WaypointPickerSelection {
	StationClassID sel_class; ///< Selected station class.
	uint16_t sel_type; ///< Selected station type within the class.
};
static WaypointPickerSelection _waypoint_gui; ///< Settings of the waypoint picker.

struct StationPickerSelection {
	StationClassID sel_class; ///< Selected station class.
	uint16_t sel_type; ///< Selected station type within the class.
	Axis axis; ///< Selected orientation of the station.
};
static StationPickerSelection _station_gui; ///< Settings of the station picker.


static void HandleStationPlacement(TileIndex start, TileIndex end);
static void ShowBuildTrainDepotPicker(Window *parent);
static void ShowBuildWaypointPicker(Window *parent);
static Window *ShowStationBuilder(Window *parent);
static void ShowSignalBuilder(Window *parent);

/**
 * Check whether a station type can be build.
 * @return true if building is allowed.
 */
static bool IsStationAvailable(const StationSpec *statspec)
{
	if (statspec == nullptr || !statspec->callback_mask.Test(StationCallbackMask::Avail)) return true;

	uint16_t cb_res = GetStationCallback(CBID_STATION_AVAILABILITY, 0, 0, statspec, nullptr, INVALID_TILE, _cur_railtype);
	if (cb_res == CALLBACK_FAILED) return true;

	return Convert8bitBooleanCallback(statspec->grf_prop.grffile, CBID_STATION_AVAILABILITY, cb_res);
}

void CcPlaySound_CONSTRUCTION_RAIL(const CommandCost &result, TileIndex tile)
{
	if (result.Succeeded() && _settings_client.sound.confirm) SndPlayTileFx(SND_20_CONSTRUCTION_RAIL, tile);
}

using RailTrackCommandContainer = std::variant<CommandContainer<CMD_BUILD_RAILROAD_TRACK>, CommandContainer<CMD_REMOVE_RAILROAD_TRACK>, CommandContainer<CMD_BUILD_SINGLE_RAIL>, CommandContainer<CMD_REMOVE_SINGLE_RAIL>>;

static BuildRailTrackFlags GetBaseBuildRailTrackFlags()
{
	return _settings_client.gui.auto_remove_signals ? BuildRailTrackFlags::AutoRemoveSignals : BuildRailTrackFlags::None;
}

static RailTrackCommandContainer GenericPlaceRailCmd(TileIndex tile, Track track)
{
	if (_remove_button_clicked) {
		return CommandContainer<CMD_REMOVE_SINGLE_RAIL>(STR_ERROR_CAN_T_REMOVE_RAILROAD_TRACK, tile,
				CmdPayload<CMD_REMOVE_SINGLE_RAIL>::Make(track), CommandCallback::PlaySound_CONSTRUCTION_RAIL);
	} else {
		return CommandContainer<CMD_BUILD_SINGLE_RAIL>(STR_ERROR_CAN_T_BUILD_RAILROAD_TRACK, tile,
				CmdPayload<CMD_BUILD_SINGLE_RAIL>::Make(_cur_railtype, track, GetBaseBuildRailTrackFlags()), CommandCallback::PlaySound_CONSTRUCTION_RAIL);
	}
}

/**
 * Try to add an additional rail-track at the entrance of a depot
 * @param tile  Tile to use for adding the rail-track
 * @param dir   Direction to check for already present tracks
 * @param track Track to add
 * @see CcRailDepot()
 */
static void PlaceExtraDepotRail(TileIndex tile, DiagDirection dir, Track track)
{
	if (GetRailTileType(tile) == RAIL_TILE_DEPOT) return;
	if (GetRailTileType(tile) == RAIL_TILE_SIGNALS && !_settings_client.gui.auto_remove_signals) return;
	if ((GetTrackBits(tile) & DiagdirReachesTracks(dir)) == 0) return;

	Command<CMD_BUILD_SINGLE_RAIL>::Post(tile, _cur_railtype, track, GetBaseBuildRailTrackFlags());
}

/** Additional pieces of track to add at the entrance of a depot. */
static const Track _place_depot_extra_track[12] = {
	TRACK_LEFT,  TRACK_UPPER, TRACK_UPPER, TRACK_RIGHT, // First additional track for directions 0..3
	TRACK_X,     TRACK_Y,     TRACK_X,     TRACK_Y,     // Second additional track
	TRACK_LOWER, TRACK_LEFT,  TRACK_RIGHT, TRACK_LOWER, // Third additional track
};

/** Direction to check for existing track pieces. */
static const DiagDirection _place_depot_extra_dir[12] = {
	DIAGDIR_SE, DIAGDIR_SW, DIAGDIR_SE, DIAGDIR_SW,
	DIAGDIR_SW, DIAGDIR_NW, DIAGDIR_NE, DIAGDIR_SE,
	DIAGDIR_NW, DIAGDIR_NE, DIAGDIR_NW, DIAGDIR_NE,
};

void CcRailDepot(const CommandCost &result, TileIndex tile, RailType railtype, DiagDirection dir)
{
	if (result.Failed()) return;

	if (_settings_client.sound.confirm) SndPlayTileFx(SND_20_CONSTRUCTION_RAIL, tile);
	if (!_settings_client.gui.persistent_buildingtools) ResetObjectToPlace();

	tile += TileOffsByDiagDir(dir);

	if (IsTileType(tile, MP_RAILWAY)) {
		PlaceExtraDepotRail(tile, _place_depot_extra_dir[dir], _place_depot_extra_track[dir]);

		/* Don't place the rail straight out of the depot of there is another depot across from it. */
		TileIndex double_depot_tile = tile + TileOffsByDiagDir(dir);
		bool is_double_depot = IsValidTile(double_depot_tile) && IsRailDepotTile(double_depot_tile);
		if (!is_double_depot) PlaceExtraDepotRail(tile, _place_depot_extra_dir[dir + 4], _place_depot_extra_track[dir + 4]);

		PlaceExtraDepotRail(tile, _place_depot_extra_dir[dir + 8], _place_depot_extra_track[dir + 8]);
	}
}

/**
 * Place a rail waypoint.
 * @param tile Position to start dragging a waypoint.
 */
static void PlaceRail_Waypoint(TileIndex tile)
{
	if (_remove_button_clicked) {
		VpStartPlaceSizing(tile, VPM_X_AND_Y, DDSP_REMOVE_STATION);
		return;
	}

	Axis axis = GetAxisForNewWaypoint(tile);
	if (IsValidAxis(axis)) {
		/* Valid tile for waypoints */
		VpStartPlaceSizing(tile, axis == AXIS_X ? VPM_X_LIMITED : VPM_Y_LIMITED, DDSP_BUILD_STATION);
		VpSetPlaceSizingLimit(_settings_game.station.station_spread);
	} else {
		/* Tile where we can't build rail waypoints. This is always going to fail,
		 * but provides the user with a proper error message. */
		Command<CMD_BUILD_RAIL_WAYPOINT>::Post(STR_ERROR_CAN_T_BUILD_TRAIN_WAYPOINT, tile, AXIS_X, 1, 1, STAT_CLASS_WAYP, 0, StationID::Invalid(), false);
	}
}

void CcStation(const CommandCost &result, TileIndex tile)
{
	if (result.Failed()) return;

	if (_settings_client.sound.confirm) SndPlayTileFx(SND_20_CONSTRUCTION_RAIL, tile);
	/* Only close the station builder window if the default station and non persistent building is chosen. */
	if (_station_gui.sel_class == STAT_CLASS_DFLT && _station_gui.sel_type == 0 && !_settings_client.gui.persistent_buildingtools) ResetObjectToPlace();
}

/**
 * Place a rail station.
 * @param tile Position to place or start dragging a station.
 */
static void PlaceRail_Station(TileIndex tile)
{
	if (_remove_button_clicked) {
		VpStartPlaceSizing(tile, VPM_X_AND_Y_LIMITED, DDSP_REMOVE_STATION);
		VpSetPlaceSizingLimit(-1);
	} else if (_settings_client.gui.station_dragdrop) {
		VpStartPlaceSizing(tile, VPM_X_AND_Y_LIMITED, DDSP_BUILD_STATION);
		VpSetPlaceSizingLimit(_settings_game.station.station_spread);
	} else {
		int w = _settings_client.gui.station_numtracks;
		int h = _settings_client.gui.station_platlength;
		if (!_station_gui.axis) Swap(w, h);

		StationPickerSelection params = _station_gui;
		RailType rt = _cur_railtype;
		uint8_t numtracks = _settings_client.gui.station_numtracks;
		uint8_t platlength = _settings_client.gui.station_platlength;
		bool adjacent = _ctrl_pressed;

		auto proc = [=](bool test, StationID to_join) -> bool {
			if (test) {
				return Command<CMD_BUILD_RAIL_STATION>::Do(CommandFlagsToDCFlags(GetCommandFlags<CMD_BUILD_RAIL_STATION>()), tile, rt, params.axis, numtracks, platlength, params.sel_class, params.sel_type, StationID::Invalid(), adjacent).Succeeded();
			} else {
				return Command<CMD_BUILD_RAIL_STATION>::Post(STR_ERROR_CAN_T_BUILD_RAILROAD_STATION, CommandCallback::Station, tile, rt, params.axis, numtracks, platlength, params.sel_class, params.sel_type, to_join, adjacent);
			}
		};

		ShowSelectStationIfNeeded(TileArea(tile, w, h), proc);
	}
}

static SignalType GetDefaultSignalType()
{
	SignalType sigtype = _settings_client.gui.default_signal_type;
	if (_settings_game.vehicle.train_braking_model == TBM_REALISTIC && IsSignalTypeUnsuitableForRealisticBraking(sigtype)) return SIGTYPE_PBS_ONEWAY;
	return sigtype;
}

/**
 * Build a new signal or edit/remove a present signal, use CmdBuildSingleSignal() or CmdRemoveSingleSignal() in rail_cmd.cpp
 *
 * @param tile The tile where the signal will build or edit
 */
static void GenericPlaceSignals(TileIndex tile)
{
	TrackBits trackbits = TrackdirBitsToTrackBits(GetTileTrackdirBits(tile, TRANSPORT_RAIL, 0));

	if (trackbits & TRACK_BIT_VERT) { // N-S direction
		trackbits = (_tile_fract_coords.x <= _tile_fract_coords.y) ? TRACK_BIT_RIGHT : TRACK_BIT_LEFT;
	}

	if (trackbits & TRACK_BIT_HORZ) { // E-W direction
		trackbits = (_tile_fract_coords.x + _tile_fract_coords.y <= 15) ? TRACK_BIT_UPPER : TRACK_BIT_LOWER;
	}

	Track track = FindFirstTrack(trackbits);

	if (_remove_button_clicked) {
		Command<CMD_REMOVE_SINGLE_SIGNAL>::Post(STR_ERROR_CAN_T_REMOVE_SIGNALS_FROM, CommandCallback::PlaySound_CONSTRUCTION_RAIL, tile, track, RemoveSignalFlags::None);
		return;
	}

	if (_trace_restrict_button) {
		if (IsPlainRailTile(tile) && HasTrack(tile, track) && HasSignalOnTrack(tile, track)) {
			ShowTraceRestrictProgramWindow(tile, track);
		}
		if (IsTunnelBridgeWithSignalSimulation(tile) && HasTrack(GetAcrossTunnelBridgeTrackBits(tile), track)) {
			ShowTraceRestrictProgramWindow(tile, track);
		}
		return;
	}

	if (_program_signal_button) {
		if (IsPlainRailTile(tile) && HasTrack(tile, track) && HasSignalOnTrack(tile,track) && IsPresignalProgrammable(tile, track)) {
			// Show program gui if there is a programmable pre-signal
			ShowSignalProgramWindow(SignalReference(tile, track));
			return;
		}

		// Don't display error here even though program-button is pressed and there is no programmable pre-signal,
		// instead just handle it normally. That way player can keep the program-button pressed all the time
		// to build slightly faster.
	}

	const Window *w = FindWindowById(WC_BUILD_SIGNAL, 0);

	/* Which signals should we cycle through? */
	SignalCycleGroups cycle_types;
	if (_settings_client.gui.cycle_signal_types == SIGNAL_CYCLE_PATH) {
		cycle_types = SCG_PBS;
	} else if (_settings_game.vehicle.train_braking_model == TBM_REALISTIC) {
		cycle_types = SCG_BLOCK | SCG_PBS;
	} else if (_settings_client.gui.cycle_signal_types == SIGNAL_CYCLE_ALL) {
		cycle_types = SCG_PBS;
		if (_settings_client.gui.signal_gui_mode == SIGNAL_GUI_ALL) cycle_types |= SCG_BLOCK;
	} else {
		cycle_types = SCG_CURRENT_GROUP;
	}

	BuildSignalFlags build_flags{};
	if (_ctrl_pressed) build_flags |= BuildSignalFlags::CtrlPressed;
	if (_settings_client.gui.adv_sig_bridge_tun_modes) build_flags |= BuildSignalFlags::PermitBidiTunnelBridge;

	SignalVariant sigvar;
	SignalType sigtype;
	uint8_t signal_style = 0;
	uint8_t num_dir_cycle = 0;
	if (w != nullptr) {
		/* signal GUI is used */
		sigvar = _cur_signal_variant;
		sigtype = _cur_signal_type;
		if (_convert_signal_button) build_flags |= BuildSignalFlags::Convert;
		signal_style = _cur_signal_style;
		if (_cur_signal_type == SIGTYPE_NO_ENTRY) num_dir_cycle = 1; // reverse default signal direction
	} else {
		sigvar = CalTime::CurYear() < _settings_client.gui.semaphore_build_before ? SIG_SEMAPHORE : SIG_ELECTRIC;
		sigtype = GetDefaultSignalType();
	}

	StringID err = (w != nullptr && _convert_signal_button) ? STR_ERROR_SIGNAL_CAN_T_CONVERT_SIGNALS_HERE : STR_ERROR_CAN_T_BUILD_SIGNALS_HERE;
	Command<CMD_BUILD_SINGLE_SIGNAL>::Post(err, CommandCallback::PlaySound_CONSTRUCTION_RAIL, tile, track, sigtype, sigvar, signal_style,
			Clamp<uint8_t>(_settings_client.gui.drag_signals_density, 1, 16), build_flags, cycle_types, num_dir_cycle, 0);
}

/**
 * Start placing a rail bridge.
 * @param tile Position of the first tile of the bridge.
 * @param w    Rail toolbar window.
 */
static void PlaceRail_Bridge(TileIndex tile, Window *w)
{
	if (IsBridgeTile(tile)) {
		TileIndex other_tile = GetOtherTunnelBridgeEnd(tile);
		Point pt = {0, 0};
		w->OnPlaceMouseUp(VPM_X_OR_Y, DDSP_BUILD_BRIDGE, pt, other_tile, tile);
	} else {
		VpStartPlaceSizing(tile, VPM_X_OR_Y, DDSP_BUILD_BRIDGE);
	}
}

/** Command callback for building a tunnel */
void CcBuildRailTunnel(const CommandCost &result, TileIndex tile)
{
	if (result.Succeeded()) {
		if (_settings_client.sound.confirm) SndPlayTileFx(SND_20_CONSTRUCTION_RAIL, tile);
		if (!_settings_client.gui.persistent_buildingtools) ResetObjectToPlace();
		StoreRailPlacementEndpoints(tile, _build_tunnel_endtile, TileX(tile) == TileX(_build_tunnel_endtile) ? TRACK_Y : TRACK_X, false);
	} else {
		SetRedErrorSquare(_build_tunnel_endtile);
	}
}

/**
 * Toggles state of the Remove button of Build rail toolbar
 * @param w window the button belongs to
 */
static void ToggleRailButton_Remove(Window *w)
{
	CloseWindowById(WC_SELECT_STATION, 0);
	w->ToggleWidgetLoweredState(WID_RAT_REMOVE);
	w->SetWidgetDirty(WID_RAT_REMOVE);
	_remove_button_clicked = w->IsWidgetLowered(WID_RAT_REMOVE);
	SetSelectionRed(_remove_button_clicked);
	if (_remove_button_clicked && _trace_restrict_button) {
		_trace_restrict_button = false;
		InvalidateWindowData(WC_BUILD_SIGNAL, 0);
	}
}

/**
 * Updates the Remove button because of Ctrl state change
 * @param w window the button belongs to
 * @return true iff the remove button was changed
 */
static bool RailToolbar_CtrlChanged(Window *w)
{
	if (w->IsWidgetDisabled(WID_RAT_REMOVE)) return false;

	/* allow ctrl to switch remove mode only for these widgets */
	for (WidgetID i = WID_RAT_BUILD_NS; i <= WID_RAT_BUILD_STATION; i++) {
		if ((i <= WID_RAT_POLYRAIL || i >= WID_RAT_BUILD_WAYPOINT) && w->IsWidgetLowered(i)) {
			ToggleRailButton_Remove(w);
			return true;
		}
	}

	return false;
}


/**
 * The "remove"-button click proc of the build-rail toolbar.
 * @param w Build-rail toolbar window
 * @see BuildRailToolbarWindow::OnClick()
 */
static void BuildRailClick_Remove(Window *w)
{
	if (w->IsWidgetDisabled(WID_RAT_REMOVE)) return;
	ToggleRailButton_Remove(w);
	if (_settings_client.sound.click_beep) SndPlayFx(SND_15_BEEP);

	/* handle station builder */
	if (w->IsWidgetLowered(WID_RAT_BUILD_STATION)) {
		if (_remove_button_clicked) {
			/* starting drag & drop remove */
			if (!_settings_client.gui.station_dragdrop) {
				SetTileSelectSize(1, 1);
			} else {
				VpSetPlaceSizingLimit(-1);
			}
		} else {
			/* starting station build mode */
			if (!_settings_client.gui.station_dragdrop) {
				int x = _settings_client.gui.station_numtracks;
				int y = _settings_client.gui.station_platlength;
				if (_station_gui.axis == 0) Swap(x, y);
				SetTileSelectSize(x, y);
			} else {
				VpSetPlaceSizingLimit(_settings_game.station.station_spread);
			}
		}
	}
}

static RailTrackCommandContainer DoRailroadTrackCmd(TileIndex start_tile, TileIndex end_tile, Track track)
{
	if (_remove_button_clicked) {
		return CommandContainer<CMD_REMOVE_RAILROAD_TRACK>(STR_ERROR_CAN_T_REMOVE_RAILROAD_TRACK, end_tile,
				CmdPayload<CMD_REMOVE_RAILROAD_TRACK>::Make(start_tile, track),
				CommandCallback::PlaySound_CONSTRUCTION_RAIL);
	} else {
		return CommandContainer<CMD_BUILD_RAILROAD_TRACK>(STR_ERROR_CAN_T_BUILD_RAILROAD_TRACK, end_tile,
				CmdPayload<CMD_BUILD_RAILROAD_TRACK>::Make(start_tile, _cur_railtype, track, GetBaseBuildRailTrackFlags(), false),
				CommandCallback::PlaySound_CONSTRUCTION_RAIL);
	}
}

static void HandleAutodirPlacement()
{
	Track track = (Track)(_thd.drawstyle & HT_DIR_MASK); // 0..5
	TileIndex start_tile = TileVirtXY(_thd.selstart.x, _thd.selstart.y);
	TileIndex end_tile = TileVirtXY(_thd.selend.x, _thd.selend.y);

	RailTrackCommandContainer cmd = (_thd.drawstyle & HT_RAIL) ?
			RailTrackCommandContainer(GenericPlaceRailCmd(end_tile, track)) : // one tile case
			RailTrackCommandContainer(DoRailroadTrackCmd(start_tile, end_tile, track)); // multitile selection

	/* When overbuilding existing tracks in polyline mode we just want to move the
	 * snap point without altering the user with the "already built" error. Don't
	 * execute the command right away, firstly check if tracks are being overbuilt. */
	if (!(_thd.place_mode & HT_POLY) || _shift_pressed ||
			std::visit([](const auto &val) -> StringID { return DoCommandContainer(val, {DoCommandFlag::Auto, DoCommandFlag::NoWater}).GetErrorMessage(); }, cmd) != STR_ERROR_ALREADY_BUILT) {
		/* place tracks */
		if (!std::visit([](const auto &val) -> bool { return DoCommandPContainer(val); }, cmd)) return;
	}

	/* save new snap points for the polyline tool */
	if (!_shift_pressed && _rail_track_endtile != INVALID_TILE) {
		StoreRailPlacementEndpoints(start_tile, _rail_track_endtile, track, true);
	}
}

/**
 * Build new signals or remove signals or (if only one tile marked) edit a signal.
 *
 * If one tile marked abort and use GenericPlaceSignals()
 * else use CmdBuildSingleSignal() or CmdRemoveSingleSignal() in rail_cmd.cpp to build many signals
 */
static void HandleAutoSignalPlacement()
{
	Track track = (Track)GB(_thd.drawstyle, 0, 3); // 0..5

	if ((_thd.drawstyle & HT_DRAG_MASK) == HT_RECT) { // one tile case
		GenericPlaceSignals(TileVirtXY(_thd.selend.x, _thd.selend.y));
		return;
	}

	const Window *w = FindWindowById(WC_BUILD_SIGNAL, 0);

	SignalDragFlags drag_flags{};
	if (_ctrl_pressed) drag_flags |= SignalDragFlags::Autofill;
	if (_settings_client.gui.drag_signals_skip_stations) drag_flags |= SignalDragFlags::SkipOverStations;
	if (!_settings_client.gui.drag_signals_fixed_distance) drag_flags |= SignalDragFlags::MinimiseGaps;

	SignalVariant sigvar;
	SignalType sigtype;
	uint8_t signal_style = 0;
	if (w != nullptr) {
		/* signal GUI is used */
		sigvar = _cur_signal_variant;
		sigtype = _cur_signal_type;
		signal_style = _cur_signal_style;
	} else {
		sigvar = CalTime::CurYear() < _settings_client.gui.semaphore_build_before ? SIG_SEMAPHORE : SIG_ELECTRIC;
		sigtype = GetDefaultSignalType();
	}

	TileIndex start_tile = TileVirtXY(_thd.selstart.x, _thd.selstart.y);
	TileIndex end_tile = TileVirtXY(_thd.selend.x, _thd.selend.y);
	if (_remove_button_clicked) {
		RemoveSignalFlags remove_flags{};
		if (_ctrl_pressed && _settings_client.gui.drag_signals_stop_restricted_signal) remove_flags |= RemoveSignalFlags::NoRemoveRestricted;
		Command<CMD_REMOVE_SIGNAL_TRACK>::Post(STR_ERROR_CAN_T_REMOVE_SIGNALS_FROM, CommandCallback::PlaySound_CONSTRUCTION_RAIL,
				start_tile, end_tile, track, drag_flags, remove_flags);
	} else {
		Command<CMD_BUILD_SIGNAL_TRACK>::Post(STR_ERROR_CAN_T_BUILD_SIGNALS_HERE, CommandCallback::PlaySound_CONSTRUCTION_RAIL,
				start_tile, end_tile, track, sigtype, sigvar, signal_style, false, drag_flags, _settings_client.gui.drag_signals_density);
	}
}


/** Rail toolbar management class. */
struct BuildRailToolbarWindow : Window {
	RailType railtype = INVALID_RAILTYPE; ///< Rail type to build.
	int last_user_action = INVALID_WID_RAT; ///< Last started user action.

	BuildRailToolbarWindow(WindowDesc &desc, RailType railtype) : Window(desc), railtype(railtype)
	{
		this->CreateNestedTree();
		if (!_settings_client.gui.show_rail_polyline_tool) {
			this->GetWidget<NWidgetStacked>(WID_RAT_POLYRAIL_SEL)->SetDisplayedPlane(SZSP_NONE);
		}
		this->FinishInitNested(TRANSPORT_RAIL);
		this->DisableWidget(WID_RAT_REMOVE);
		this->OnInvalidateData();

		if (_settings_client.gui.link_terraform_toolbar) ShowTerraformToolbar(this);
	}

	void Close([[maybe_unused]] int data = 0) override
	{
		if (this->IsWidgetLowered(WID_RAT_BUILD_STATION)) SetViewportCatchmentStation(nullptr, true);
		if (this->IsWidgetLowered(WID_RAT_BUILD_WAYPOINT)) SetViewportCatchmentWaypoint(nullptr, true);
		if (_settings_client.gui.link_terraform_toolbar) CloseWindowById(WC_SCEN_LAND_GEN, 0, false);
		CloseWindowById(WC_SELECT_STATION, 0);
		this->Window::Close();
	}

	/** List of widgets to be disabled if infrastructure limit prevents building. */
	static inline const std::initializer_list<WidgetID> can_build_widgets = {
		WID_RAT_BUILD_NS, WID_RAT_BUILD_X, WID_RAT_BUILD_EW, WID_RAT_BUILD_Y, WID_RAT_AUTORAIL,
		WID_RAT_BUILD_DEPOT, WID_RAT_BUILD_WAYPOINT, WID_RAT_BUILD_STATION, WID_RAT_BUILD_SIGNALS,
		WID_RAT_BUILD_BRIDGE, WID_RAT_BUILD_TUNNEL, WID_RAT_CONVERT_RAIL,
	};

	void OnInvalidateData([[maybe_unused]] int data = 0, [[maybe_unused]] bool gui_scope = true) override
	{
		if (!gui_scope) return;

		if (!ValParamRailType(this->railtype)) {
			/* Close toolbar if rail type is not available. */
			this->Close();
			return;
		}

		if (this->GetWidget<NWidgetStacked>(WID_RAT_POLYRAIL_SEL)->SetDisplayedPlane(_settings_client.gui.show_rail_polyline_tool ? 0 : SZSP_NONE)) {
			if (this->IsWidgetLowered(WID_RAT_POLYRAIL)) {
				ResetObjectToPlace();
			}
			this->ReInit();
		}

		bool can_build = CanBuildVehicleInfrastructure(VEH_TRAIN);
		for (const WidgetID widget : can_build_widgets) this->SetWidgetDisabledState(widget, !can_build);
		if (!can_build) {
			CloseWindowById(WC_BUILD_SIGNAL, TRANSPORT_RAIL);
			CloseWindowById(WC_BUILD_STATION, TRANSPORT_RAIL);
			CloseWindowById(WC_BUILD_DEPOT, TRANSPORT_RAIL);
			CloseWindowById(WC_BUILD_WAYPOINT, TRANSPORT_RAIL);
			CloseWindowById(WC_SELECT_STATION, 0);
		}
	}

	bool OnTooltip([[maybe_unused]] Point pt, WidgetID widget, TooltipCloseCondition close_cond) override
	{
		bool can_build = CanBuildVehicleInfrastructure(VEH_TRAIN);
		if (can_build) {
			if (widget == WID_RAT_CONVERT_RAIL) {
				GuiShowTooltips(this, GetEncodedString(STR_RAIL_TOOLBAR_TOOLTIP_CONVERT_RAIL_EXTRA, STR_RAIL_TOOLBAR_TOOLTIP_CONVERT_RAIL), close_cond);
				return true;
			}
			return false;
		}

		if (std::ranges::find(can_build_widgets, widget) == std::end(can_build_widgets)) return false;

		GuiShowTooltips(this, GetEncodedString(STR_TOOLBAR_DISABLED_NO_VEHICLE_AVAILABLE), close_cond);
		return true;
	}

	void OnInit() override
	{
		/* Configure the rail toolbar for the railtype. */
		const RailTypeInfo *rti = GetRailTypeInfo(this->railtype);
		this->GetWidget<NWidgetCore>(WID_RAT_BUILD_NS)->SetSprite(rti->gui_sprites.build_ns_rail);
		this->GetWidget<NWidgetCore>(WID_RAT_BUILD_X)->SetSprite(rti->gui_sprites.build_x_rail);
		this->GetWidget<NWidgetCore>(WID_RAT_BUILD_EW)->SetSprite(rti->gui_sprites.build_ew_rail);
		this->GetWidget<NWidgetCore>(WID_RAT_BUILD_Y)->SetSprite(rti->gui_sprites.build_y_rail);
		this->GetWidget<NWidgetCore>(WID_RAT_AUTORAIL)->SetSprite(rti->gui_sprites.auto_rail);
		this->GetWidget<NWidgetCore>(WID_RAT_POLYRAIL)->SetSprite(rti->gui_sprites.auto_rail);
		this->GetWidget<NWidgetCore>(WID_RAT_BUILD_DEPOT)->SetSprite(rti->gui_sprites.build_depot);
		this->GetWidget<NWidgetCore>(WID_RAT_CONVERT_RAIL)->SetSprite(rti->gui_sprites.convert_rail);
		this->GetWidget<NWidgetCore>(WID_RAT_BUILD_TUNNEL)->SetSprite(rti->gui_sprites.build_tunnel);
	}

	/**
	 * Switch to another rail type.
	 * @param railtype New rail type.
	 */
	void ModifyRailType(RailType railtype)
	{
		this->railtype = railtype;
		this->ReInit();
	}

	void UpdateRemoveWidgetStatus(WidgetID clicked_widget)
	{
		switch (clicked_widget) {
			case WID_RAT_REMOVE:
				/* If it is the removal button that has been clicked, do nothing,
				 * as it is up to the other buttons to drive removal status */
				return;

			case WID_RAT_BUILD_NS:
			case WID_RAT_BUILD_X:
			case WID_RAT_BUILD_EW:
			case WID_RAT_BUILD_Y:
			case WID_RAT_AUTORAIL:
			case WID_RAT_POLYRAIL:
			case WID_RAT_BUILD_WAYPOINT:
			case WID_RAT_BUILD_STATION:
			case WID_RAT_BUILD_SIGNALS:
				/* Removal button is enabled only if the rail/signal/waypoint/station
				 * button is still lowered.  Once raised, it has to be disabled */
				this->SetWidgetDisabledState(WID_RAT_REMOVE, !this->IsWidgetLowered(clicked_widget));
				break;

			default:
				/* When any other buttons than rail/signal/waypoint/station, raise and
				 * disable the removal button */
				this->DisableWidget(WID_RAT_REMOVE);
				this->RaiseWidget(WID_RAT_REMOVE);
				break;
		}
	}

	std::string GetWidgetString(WidgetID widget, StringID stringid) const override
	{
		if (widget == WID_RAT_CAPTION) {
			const RailTypeInfo *rti = GetRailTypeInfo(this->railtype);
			if (rti->max_speed > 0) {
				return GetString(STR_TOOLBAR_RAILTYPE_VELOCITY, rti->strings.toolbar_caption, PackVelocity(rti->max_speed, VEH_TRAIN));
			}
			return GetString(rti->strings.toolbar_caption);
		}

		return this->Window::GetWidgetString(widget, stringid);
	}

	void DrawWidget(const Rect &r, WidgetID widget) const override
	{
		if (widget == WID_RAT_POLYRAIL) {
			Dimension d = GetSpriteSize(SPR_BLOT);
			DrawSprite(SPR_BLOT, PALETTE_TO_GREY, (r.left + r.right - d.width) / 2, (r.top + r.bottom - d.height) / 2);
		}
	}

	void OnClick(Point pt, WidgetID widget, int click_count) override
	{
		if (widget < WID_RAT_BUILD_NS) return;

		_remove_button_clicked = false;
		switch (widget) {
			case WID_RAT_BUILD_NS:
				HandlePlacePushButton(this, WID_RAT_BUILD_NS, GetRailTypeInfo(_cur_railtype)->cursor.rail_ns, HT_LINE | HT_DIR_VL);
				this->last_user_action = widget;
				break;

			case WID_RAT_BUILD_X:
				HandlePlacePushButton(this, WID_RAT_BUILD_X, GetRailTypeInfo(_cur_railtype)->cursor.rail_swne, HT_LINE | HT_DIR_X);
				this->last_user_action = widget;
				break;

			case WID_RAT_BUILD_EW:
				HandlePlacePushButton(this, WID_RAT_BUILD_EW, GetRailTypeInfo(_cur_railtype)->cursor.rail_ew, HT_LINE | HT_DIR_HL);
				this->last_user_action = widget;
				break;

			case WID_RAT_BUILD_Y:
				HandlePlacePushButton(this, WID_RAT_BUILD_Y, GetRailTypeInfo(_cur_railtype)->cursor.rail_nwse, HT_LINE | HT_DIR_Y);
				this->last_user_action = widget;
				break;

			case WID_RAT_AUTORAIL:
				HandlePlacePushButton(this, WID_RAT_AUTORAIL, GetRailTypeInfo(_cur_railtype)->cursor.autorail, HT_RAIL);
				this->last_user_action = widget;
				break;

			case WID_RAT_POLYRAIL: {
				if (!_settings_client.gui.show_rail_polyline_tool) break;
				bool was_snap = CurrentlySnappingRailPlacement();
				bool was_open = this->IsWidgetLowered(WID_RAT_POLYRAIL);
				bool do_snap;
				bool do_open;
				/* "polyrail" hotkey     - activate polyline tool in snapping mode, close the tool if snapping mode is already active
				 * "new_polyrail" hotkey - activate polyline tool in non-snapping (new line) mode, close the tool if non-snapping mode is already active
				 * button ctrl-clicking  - switch between snapping and non-snapping modes, open the tool in non-snapping mode if it is closed
				 * button clicking       - open the tool in non-snapping mode, close the tool if it is opened */
				if (this->last_user_action == HOTKEY_POLYRAIL) {
					do_snap = true;
					do_open = !was_open || !was_snap;
				} else if (this->last_user_action == HOTKEY_NEW_POLYRAIL) {
					do_snap = false;
					do_open = !was_open || was_snap;
				} else if (_ctrl_pressed) {
					do_snap = !was_open || !was_snap;
					do_open = true;
				} else {
					do_snap = false;
					do_open = !was_open;
				}
				/* close the tool explicitly so it can be re-opened in different snapping mode */
				if (was_open) ResetObjectToPlace();
				/* open the tool in desired mode */
				if (do_open && HandlePlacePushButton(this, WID_RAT_POLYRAIL, GetRailTypeInfo(railtype)->cursor.autorail, do_snap ? (HT_RAIL | HT_POLY) : (HT_RAIL | HT_NEW_POLY))) {
					/* if we are re-opening the tool but we couldn't switch the snapping
					 * then close the tool instead of appearing to be doing nothing */
					if (was_open && do_snap != CurrentlySnappingRailPlacement()) ResetObjectToPlace();
				}
				this->last_user_action = WID_RAT_POLYRAIL;
				break;
			}

			case WID_RAT_DEMOLISH:
				HandlePlacePushButton(this, WID_RAT_DEMOLISH, ANIMCURSOR_DEMOLISH, HT_RECT | HT_DIAGONAL);
				this->last_user_action = widget;
				break;

			case WID_RAT_BUILD_DEPOT:
				if (HandlePlacePushButton(this, WID_RAT_BUILD_DEPOT, GetRailTypeInfo(_cur_railtype)->cursor.depot, HT_RECT)) {
					ShowBuildTrainDepotPicker(this);
					this->last_user_action = widget;
				}
				break;

			case WID_RAT_BUILD_WAYPOINT:
				this->last_user_action = widget;
				if (HandlePlacePushButton(this, WID_RAT_BUILD_WAYPOINT, SPR_CURSOR_WAYPOINT, HT_RECT)) {
					ShowBuildWaypointPicker(this);
				}
				break;

			case WID_RAT_BUILD_STATION:
				if (HandlePlacePushButton(this, WID_RAT_BUILD_STATION, SPR_CURSOR_RAIL_STATION, HT_RECT)) {
					ShowStationBuilder(this);
					this->last_user_action = widget;
				}
				break;

			case WID_RAT_BUILD_SIGNALS: {
				this->last_user_action = widget;
				bool started = HandlePlacePushButton(this, WID_RAT_BUILD_SIGNALS, ANIMCURSOR_BUILDSIGNALS, HT_RECT);
				if (started != _ctrl_pressed) {
					ShowSignalBuilder(this);
				}
				break;
			}

			case WID_RAT_BUILD_BRIDGE:
				HandlePlacePushButton(this, WID_RAT_BUILD_BRIDGE, SPR_CURSOR_BRIDGE, HT_RECT);
				this->last_user_action = widget;
				break;

			case WID_RAT_BUILD_TUNNEL:
				HandlePlacePushButton(this, WID_RAT_BUILD_TUNNEL, GetRailTypeInfo(_cur_railtype)->cursor.tunnel, HT_SPECIAL | HT_TUNNEL);
				this->last_user_action = widget;
				break;

			case WID_RAT_REMOVE:
				BuildRailClick_Remove(this);
				break;

			case WID_RAT_CONVERT_RAIL: {
				bool active = HandlePlacePushButton(this, WID_RAT_CONVERT_RAIL, GetRailTypeInfo(_cur_railtype)->cursor.convert, _ctrl_pressed ? HT_RAIL : HT_RECT | HT_DIAGONAL);
				if (active && _ctrl_pressed) _thd.square_palette = SPR_ZONING_INNER_HIGHLIGHT_GREEN;
				this->last_user_action = widget;
				break;
			}

			default: NOT_REACHED();
		}
		this->UpdateRemoveWidgetStatus(widget);
		if (_ctrl_pressed) RailToolbar_CtrlChanged(this);
	}

	EventState OnHotkey(int hotkey) override
	{
		MarkTileDirtyByTile(TileVirtXY(_thd.pos.x, _thd.pos.y)); // redraw tile selection

		switch (hotkey) {
			case HOTKEY_POLYRAIL:
			case HOTKEY_NEW_POLYRAIL:
				if (!_settings_client.gui.show_rail_polyline_tool) return ES_HANDLED;
				/* Indicate to the OnClick that the action comes from a hotkey rather
				 * then from a click and that the CTRL state should be ignored. */
				this->last_user_action = hotkey;
				hotkey = WID_RAT_POLYRAIL;
				return this->Window::OnHotkey(hotkey);

			case WID_RAT_CONVERT_RAIL: {
				HandlePlacePushButton(this, WID_RAT_CONVERT_RAIL, GetRailTypeInfo(_cur_railtype)->cursor.convert, HT_RECT | HT_DIAGONAL);
				this->last_user_action = WID_RAT_CONVERT_RAIL;
				this->UpdateRemoveWidgetStatus(WID_RAT_CONVERT_RAIL);
				if (_ctrl_pressed) RailToolbar_CtrlChanged(this);
				return ES_HANDLED;
			}

			case WID_RAT_CONVERT_RAIL_TRACK: {
				bool active = HandlePlacePushButton(this, WID_RAT_CONVERT_RAIL, GetRailTypeInfo(_cur_railtype)->cursor.convert, HT_RAIL);
				if (active) _thd.square_palette = SPR_ZONING_INNER_HIGHLIGHT_GREEN;
				this->last_user_action = WID_RAT_CONVERT_RAIL;
				this->UpdateRemoveWidgetStatus(WID_RAT_CONVERT_RAIL);
				if (_ctrl_pressed) RailToolbar_CtrlChanged(this);
				return ES_HANDLED;
			}

			default:
				return this->Window::OnHotkey(hotkey);
		}
	}

	void OnPlaceObject([[maybe_unused]] Point pt, TileIndex tile) override
	{
		switch (this->last_user_action) {
			case WID_RAT_BUILD_NS:
				VpStartPlaceSizing(tile, VPM_FIX_VERTICAL | VPM_RAILDIRS, DDSP_PLACE_RAIL);
				break;

			case WID_RAT_BUILD_X:
				VpStartPlaceSizing(tile, VPM_FIX_Y | VPM_RAILDIRS, DDSP_PLACE_RAIL);
				break;

			case WID_RAT_BUILD_EW:
				VpStartPlaceSizing(tile, VPM_FIX_HORIZONTAL | VPM_RAILDIRS, DDSP_PLACE_RAIL);
				break;

			case WID_RAT_BUILD_Y:
				VpStartPlaceSizing(tile, VPM_FIX_X | VPM_RAILDIRS, DDSP_PLACE_RAIL);
				break;

			case WID_RAT_AUTORAIL:
			case WID_RAT_POLYRAIL:
				VpStartPlaceSizing(tile, VPM_RAILDIRS, DDSP_PLACE_RAIL);
				break;

			case WID_RAT_DEMOLISH:
				PlaceProc_DemolishArea(tile);
				break;

			case WID_RAT_BUILD_DEPOT:
				Command<CMD_BUILD_TRAIN_DEPOT>::Post(STR_ERROR_CAN_T_BUILD_TRAIN_DEPOT, CommandCallback::RailDepot, tile, _cur_railtype, _build_depot_direction);
				break;

			case WID_RAT_BUILD_WAYPOINT:
				PlaceRail_Waypoint(tile);
				break;

			case WID_RAT_BUILD_STATION:
				PlaceRail_Station(tile);
				break;

			case WID_RAT_BUILD_SIGNALS:
				VpStartPlaceSizing(tile, VPM_SIGNALDIRS, DDSP_BUILD_SIGNALS);
				break;

			case WID_RAT_BUILD_BRIDGE:
				PlaceRail_Bridge(tile, this);
				break;

			case WID_RAT_BUILD_TUNNEL:
				Command<CMD_BUILD_TUNNEL>::Post(STR_ERROR_CAN_T_BUILD_TUNNEL_HERE, CommandCallback::BuildRailTunnel, tile, TRANSPORT_RAIL, _cur_railtype);
				break;

			case WID_RAT_CONVERT_RAIL:
				if (_thd.place_mode & HT_RAIL) {
					VpStartPlaceSizing(tile, VPM_RAILDIRS, DDSP_CONVERT_RAIL_TRACK);
				} else {
					VpStartPlaceSizing(tile, VPM_X_AND_Y, DDSP_CONVERT_RAIL);
				}
				break;

			default: NOT_REACHED();
		}
	}

	void OnPlaceDrag(ViewportPlaceMethod select_method, [[maybe_unused]] ViewportDragDropSelectionProcess select_proc, [[maybe_unused]] Point pt) override
	{
		/* no dragging if you have pressed the convert button */
		if (FindWindowById(WC_BUILD_SIGNAL, 0) != nullptr && _convert_signal_button && this->IsWidgetLowered(WID_RAT_BUILD_SIGNALS)) return;

		VpSelectTilesWithMethod(pt.x, pt.y, select_method);
	}

	void OnPlaceMouseUp([[maybe_unused]] ViewportPlaceMethod select_method, ViewportDragDropSelectionProcess select_proc, [[maybe_unused]] Point pt, TileIndex start_tile, TileIndex end_tile) override
	{
		if (pt.x != -1) {
			switch (select_proc) {
				default: NOT_REACHED();
				case DDSP_BUILD_BRIDGE:
					if (!_settings_client.gui.persistent_buildingtools) ResetObjectToPlace();
					ShowBuildBridgeWindow(start_tile, end_tile, TRANSPORT_RAIL, _cur_railtype);
					break;

				case DDSP_PLACE_RAIL:
					HandleAutodirPlacement();
					break;

				case DDSP_BUILD_SIGNALS:
					HandleAutoSignalPlacement();
					break;

				case DDSP_DEMOLISH_AREA:
					GUIPlaceProcDragXY(select_proc, start_tile, end_tile);
					break;

				case DDSP_CONVERT_RAIL:
					Command<CMD_CONVERT_RAIL>::Post(STR_ERROR_CAN_T_CONVERT_RAIL, CommandCallback::PlaySound_CONSTRUCTION_RAIL, end_tile, start_tile, _cur_railtype, _ctrl_pressed);
					break;

				case DDSP_CONVERT_RAIL_TRACK: {
					Track track = (Track)(_thd.drawstyle & HT_DIR_MASK); // 0..5
					Command<CMD_CONVERT_RAIL_TRACK>::Post(STR_ERROR_CAN_T_CONVERT_RAIL, CommandCallback::PlaySound_CONSTRUCTION_RAIL, end_tile, (_thd.drawstyle & HT_RAIL) ? end_tile : start_tile, track, _cur_railtype);
					break;
				}

				case DDSP_REMOVE_STATION:
				case DDSP_BUILD_STATION:
					if (this->IsWidgetLowered(WID_RAT_BUILD_STATION)) {
						/* Station */
						if (_remove_button_clicked) {
							bool keep_rail = !_ctrl_pressed;
							Command<CMD_REMOVE_FROM_RAIL_STATION>::Post(STR_ERROR_CAN_T_REMOVE_PART_OF_STATION, CommandCallback::PlaySound_CONSTRUCTION_RAIL, end_tile, start_tile, keep_rail);
						} else {
							HandleStationPlacement(start_tile, end_tile);
						}
					} else {
						/* Waypoint */
						if (_remove_button_clicked) {
							bool keep_rail = !_ctrl_pressed;
							Command<CMD_REMOVE_FROM_RAIL_WAYPOINT>::Post(STR_ERROR_CAN_T_REMOVE_TRAIN_WAYPOINT, CommandCallback::PlaySound_CONSTRUCTION_RAIL, end_tile, start_tile, keep_rail);
						} else {
							TileArea ta(start_tile, end_tile);
							Axis axis = select_method == VPM_X_LIMITED ? AXIS_X : AXIS_Y;
							bool adjacent = _ctrl_pressed;

							auto proc = [=](bool test, StationID to_join) -> bool {
								if (test) {
									return Command<CMD_BUILD_RAIL_WAYPOINT>::Do(CommandFlagsToDCFlags(GetCommandFlags<CMD_BUILD_RAIL_WAYPOINT>()), ta.tile, axis, ta.w, ta.h, _waypoint_gui.sel_class, _waypoint_gui.sel_type, StationID::Invalid(), adjacent).Succeeded();
								} else {
									return Command<CMD_BUILD_RAIL_WAYPOINT>::Post(STR_ERROR_CAN_T_BUILD_TRAIN_WAYPOINT, CommandCallback::PlaySound_CONSTRUCTION_RAIL, ta.tile, axis, ta.w, ta.h, _waypoint_gui.sel_class, _waypoint_gui.sel_type, to_join, adjacent);
								}
							};

							ShowSelectRailWaypointIfNeeded(ta, proc);
						}
					}
					break;
			}
		}
	}

	void OnPlaceObjectAbort() override
	{
		if (this->IsWidgetLowered(WID_RAT_BUILD_STATION)) SetViewportCatchmentStation(nullptr, true);
		if (this->IsWidgetLowered(WID_RAT_BUILD_WAYPOINT)) SetViewportCatchmentWaypoint(nullptr, true);

		this->RaiseButtons();
		this->DisableWidget(WID_RAT_REMOVE);
		this->SetWidgetDirty(WID_RAT_REMOVE);

		CloseWindowById(WC_BUILD_SIGNAL, TRANSPORT_RAIL);
		CloseWindowById(WC_BUILD_STATION, TRANSPORT_RAIL);
		CloseWindowById(WC_BUILD_DEPOT, TRANSPORT_RAIL);
		CloseWindowById(WC_BUILD_WAYPOINT, TRANSPORT_RAIL);
		CloseWindowById(WC_SELECT_STATION, 0);
		CloseWindowByClass(WC_BUILD_BRIDGE);
	}

	void OnPlacePresize([[maybe_unused]] Point pt, TileIndex tile) override
	{
		Command<CMD_BUILD_TUNNEL>::Do(DoCommandFlag::Auto, tile, TRANSPORT_RAIL, _cur_railtype);
		VpSetPresizeRange(tile, _build_tunnel_endtile == 0 ? tile : _build_tunnel_endtile);
	}

	EventState OnCTRLStateChange() override
	{
		/* do not toggle Remove button by Ctrl when placing station */
		if (!this->IsWidgetLowered(WID_RAT_BUILD_STATION) && !this->IsWidgetLowered(WID_RAT_BUILD_WAYPOINT) && RailToolbar_CtrlChanged(this)) return ES_HANDLED;
		return ES_NOT_HANDLED;
	}

	void OnRealtimeTick([[maybe_unused]] uint delta_ms) override
	{
		if (this->IsWidgetLowered(WID_RAT_BUILD_WAYPOINT)) CheckRedrawRailWaypointCoverage(this);
	}

	static HotkeyList hotkeys;
};

/**
 * Handler for global hotkeys of the BuildRailToolbarWindow.
 * @param hotkey Hotkey
 * @return ES_HANDLED if hotkey was accepted.
 */
static EventState RailToolbarGlobalHotkeys(int hotkey)
{
	if (_game_mode != GM_NORMAL) return ES_NOT_HANDLED;
	extern RailType _last_built_railtype;
	Window *w = ShowBuildRailToolbar(_last_built_railtype);
	if (w == nullptr) return ES_NOT_HANDLED;
	return w->OnHotkey(hotkey);
}

const uint16_t _railtoolbar_autorail_keys[] = {'5', 'A' | WKC_GLOBAL_HOTKEY, 0};
const uint16_t _railtoolbar_polyrail_keys[] = {'Y', 'A' | WKC_CTRL | WKC_GLOBAL_HOTKEY, 0};
const uint16_t _railtoolbar_new_poly_keys[] = {'Y' | WKC_CTRL, 'A' | WKC_CTRL | WKC_SHIFT | WKC_GLOBAL_HOTKEY, 0};

static Hotkey railtoolbar_hotkeys[] = {
	Hotkey('1', "build_ns", WID_RAT_BUILD_NS),
	Hotkey('2', "build_x", WID_RAT_BUILD_X),
	Hotkey('3', "build_ew", WID_RAT_BUILD_EW),
	Hotkey('4', "build_y", WID_RAT_BUILD_Y),
	Hotkey(_railtoolbar_autorail_keys, "autorail", WID_RAT_AUTORAIL),
	Hotkey(_railtoolbar_polyrail_keys, "polyrail", HOTKEY_POLYRAIL),
	Hotkey(_railtoolbar_new_poly_keys, "new_polyrail", HOTKEY_NEW_POLYRAIL),
	Hotkey('6', "demolish", WID_RAT_DEMOLISH),
	Hotkey('7', "depot", WID_RAT_BUILD_DEPOT),
	Hotkey('8', "waypoint", WID_RAT_BUILD_WAYPOINT),
	Hotkey('9', "station", WID_RAT_BUILD_STATION),
	Hotkey('S', "signal", WID_RAT_BUILD_SIGNALS),
	Hotkey('B', "bridge", WID_RAT_BUILD_BRIDGE),
	Hotkey('T', "tunnel", WID_RAT_BUILD_TUNNEL),
	Hotkey('R', "remove", WID_RAT_REMOVE),
	Hotkey('C', "convert", WID_RAT_CONVERT_RAIL),
	Hotkey(WKC_CTRL | 'C', "convert_track", WID_RAT_CONVERT_RAIL_TRACK),
};
HotkeyList BuildRailToolbarWindow::hotkeys("railtoolbar", railtoolbar_hotkeys, RailToolbarGlobalHotkeys);

static constexpr NWidgetPart _nested_build_rail_widgets[] = {
	NWidget(NWID_HORIZONTAL),
		NWidget(WWT_CLOSEBOX, COLOUR_DARK_GREEN),
		NWidget(WWT_CAPTION, COLOUR_DARK_GREEN, WID_RAT_CAPTION), SetTextStyle(TC_WHITE),
		NWidget(WWT_STICKYBOX, COLOUR_DARK_GREEN),
	EndContainer(),
	NWidget(NWID_HORIZONTAL),
		NWidget(WWT_IMGBTN, COLOUR_DARK_GREEN, WID_RAT_BUILD_NS),
						SetFill(0, 1), SetMinimalSize(22, 22), SetSpriteTip(SPR_IMG_RAIL_NS, STR_RAIL_TOOLBAR_TOOLTIP_BUILD_RAILROAD_TRACK),
		NWidget(WWT_IMGBTN, COLOUR_DARK_GREEN, WID_RAT_BUILD_X),
						SetFill(0, 1), SetMinimalSize(22, 22), SetSpriteTip(SPR_IMG_RAIL_NE, STR_RAIL_TOOLBAR_TOOLTIP_BUILD_RAILROAD_TRACK),
		NWidget(WWT_IMGBTN, COLOUR_DARK_GREEN, WID_RAT_BUILD_EW),
						SetFill(0, 1), SetMinimalSize(22, 22), SetSpriteTip(SPR_IMG_RAIL_EW, STR_RAIL_TOOLBAR_TOOLTIP_BUILD_RAILROAD_TRACK),
		NWidget(WWT_IMGBTN, COLOUR_DARK_GREEN, WID_RAT_BUILD_Y),
						SetFill(0, 1), SetMinimalSize(22, 22), SetSpriteTip(SPR_IMG_RAIL_NW, STR_RAIL_TOOLBAR_TOOLTIP_BUILD_RAILROAD_TRACK),
		NWidget(WWT_IMGBTN, COLOUR_DARK_GREEN, WID_RAT_AUTORAIL),
						SetFill(0, 1), SetMinimalSize(22, 22), SetSpriteTip(SPR_IMG_AUTORAIL, STR_RAIL_TOOLBAR_TOOLTIP_BUILD_AUTORAIL),
		NWidget(NWID_SELECTION, INVALID_COLOUR, WID_RAT_POLYRAIL_SEL),
			NWidget(WWT_IMGBTN, COLOUR_DARK_GREEN, WID_RAT_POLYRAIL),
							SetFill(0, 1), SetMinimalSize(22, 22), SetSpriteTip(SPR_IMG_AUTORAIL, STR_RAIL_TOOLBAR_TOOLTIP_BUILD_POLYRAIL),
		EndContainer(),

		NWidget(WWT_PANEL, COLOUR_DARK_GREEN), SetMinimalSize(4, 22), EndContainer(),

		NWidget(WWT_IMGBTN, COLOUR_DARK_GREEN, WID_RAT_DEMOLISH),
						SetFill(0, 1), SetMinimalSize(22, 22), SetSpriteTip(SPR_IMG_DYNAMITE, STR_TOOLTIP_DEMOLISH_BUILDINGS_ETC),
		NWidget(WWT_IMGBTN, COLOUR_DARK_GREEN, WID_RAT_BUILD_DEPOT),
						SetFill(0, 1), SetMinimalSize(22, 22), SetSpriteTip(SPR_IMG_DEPOT_RAIL, STR_RAIL_TOOLBAR_TOOLTIP_BUILD_TRAIN_DEPOT_FOR_BUILDING),
		NWidget(WWT_IMGBTN, COLOUR_DARK_GREEN, WID_RAT_BUILD_WAYPOINT),
						SetFill(0, 1), SetMinimalSize(22, 22), SetSpriteTip(SPR_IMG_WAYPOINT, STR_RAIL_TOOLBAR_TOOLTIP_CONVERT_RAIL_TO_WAYPOINT),
		NWidget(WWT_IMGBTN, COLOUR_DARK_GREEN, WID_RAT_BUILD_STATION),
						SetFill(0, 1), SetMinimalSize(42, 22), SetSpriteTip(SPR_IMG_RAIL_STATION, STR_RAIL_TOOLBAR_TOOLTIP_BUILD_RAILROAD_STATION),
		NWidget(WWT_IMGBTN, COLOUR_DARK_GREEN, WID_RAT_BUILD_SIGNALS),
						SetFill(0, 1), SetMinimalSize(22, 22), SetSpriteTip(SPR_IMG_RAIL_SIGNALS, STR_RAIL_TOOLBAR_TOOLTIP_BUILD_RAILROAD_SIGNALS),
		NWidget(WWT_IMGBTN, COLOUR_DARK_GREEN, WID_RAT_BUILD_BRIDGE),
						SetFill(0, 1), SetMinimalSize(42, 22), SetSpriteTip(SPR_IMG_BRIDGE, STR_RAIL_TOOLBAR_TOOLTIP_BUILD_RAILROAD_BRIDGE),
		NWidget(WWT_IMGBTN, COLOUR_DARK_GREEN, WID_RAT_BUILD_TUNNEL),
						SetFill(0, 1), SetMinimalSize(20, 22), SetSpriteTip(SPR_IMG_TUNNEL_RAIL, STR_RAIL_TOOLBAR_TOOLTIP_BUILD_RAILROAD_TUNNEL),
		NWidget(WWT_IMGBTN, COLOUR_DARK_GREEN, WID_RAT_REMOVE),
						SetFill(0, 1), SetMinimalSize(22, 22), SetSpriteTip(SPR_IMG_REMOVE, STR_RAIL_TOOLBAR_TOOLTIP_TOGGLE_BUILD_REMOVE_FOR),
		NWidget(WWT_IMGBTN, COLOUR_DARK_GREEN, WID_RAT_CONVERT_RAIL),
						SetFill(0, 1), SetMinimalSize(22, 22), SetSpriteTip(SPR_IMG_CONVERT_RAIL, STR_NULL),
	EndContainer(),
};

static WindowDesc _build_rail_desc(__FILE__, __LINE__,
	WDP_ALIGN_TOOLBAR, "toolbar_rail", 0, 0,
	WC_BUILD_TOOLBAR, WC_NONE,
	WindowDefaultFlag::Construction,
	_nested_build_rail_widgets,
	&BuildRailToolbarWindow::hotkeys
);


/**
 * Open the build rail toolbar window for a specific rail type.
 *
 * If the terraform toolbar is linked to the toolbar, that window is also opened.
 *
 * @param railtype Rail type to open the window for
 * @return newly opened rail toolbar, or nullptr if the toolbar could not be opened.
 */
Window *ShowBuildRailToolbar(RailType railtype)
{
	if (!Company::IsValidID(_local_company)) return nullptr;
	if (!ValParamRailType(railtype)) return nullptr;

	CloseWindowByClass(WC_BUILD_TOOLBAR);
	_cur_railtype = railtype;
	_remove_button_clicked = false;
	return new BuildRailToolbarWindow(_build_rail_desc, railtype);
}

/* TODO: For custom stations, respect their allowed platforms/lengths bitmasks!
 * --pasky */

static void HandleStationPlacement(TileIndex start, TileIndex end)
{
	TileArea ta(start, end);
	uint numtracks = ta.w;
	uint platlength = ta.h;

	if (_station_gui.axis == AXIS_X) Swap(numtracks, platlength);

	StationPickerSelection params = _station_gui;
	RailType rt = _cur_railtype;
	bool adjacent = _ctrl_pressed;

	auto proc = [=](bool test, StationID to_join) -> bool {
		if (test) {
			return Command<CMD_BUILD_RAIL_STATION>::Do(CommandFlagsToDCFlags(GetCommandFlags<CMD_BUILD_RAIL_STATION>()), ta.tile, rt, params.axis, numtracks, platlength, params.sel_class, params.sel_type, StationID::Invalid(), adjacent).Succeeded();
		} else {
			return Command<CMD_BUILD_RAIL_STATION>::Post(STR_ERROR_CAN_T_BUILD_RAILROAD_STATION, CommandCallback::Station, ta.tile, rt, params.axis, numtracks, platlength, params.sel_class, params.sel_type, to_join, adjacent);
		}
	};

	ShowSelectStationIfNeeded(ta, proc);
}

/**
 * Test if a station/waypoint uses the default graphics.
 * @param bst Station to test.
 * @return true if at least one of its rail station tiles uses the default graphics.
 */
static bool StationUsesDefaultType(const BaseStation *bst)
{
	for (TileIndex t : bst->train_station) {
		if (bst->TileBelongsToRailStation(t) && HasStationRail(t) && GetCustomStationSpecIndex(t) == 0) return true;
	}
	return false;
}

class StationPickerCallbacks : public PickerCallbacksNewGRFClass<StationClass> {
public:
	StationPickerCallbacks() : PickerCallbacksNewGRFClass<StationClass>("fav_stations") {}

	GrfSpecFeature GetFeature() const override { return GSF_STATIONS; }

	StringID GetClassTooltip() const override { return STR_PICKER_STATION_CLASS_TOOLTIP; }
	StringID GetTypeTooltip() const override { return STR_PICKER_STATION_TYPE_TOOLTIP; }

	bool IsActive() const override
	{
		for (const auto &cls : StationClass::Classes()) {
			if (IsWaypointClass(cls)) continue;
			for (const auto *spec : cls.Specs()) {
				if (spec != nullptr) return true;
			}
		}
		return false;
	}

	bool HasClassChoice() const override
	{
		return std::ranges::count_if(StationClass::Classes(), std::not_fn(IsWaypointClass)) > 1;
	}

	int GetSelectedClass() const override { return _station_gui.sel_class; }
	void SetSelectedClass(int id) const override { _station_gui.sel_class = this->GetClassIndex(id); }

	StringID GetClassName(int id) const override
	{
		const auto *sc = GetClass(id);
		if (IsWaypointClass(*sc)) return INVALID_STRING_ID;
		return sc->name;
	}

	int GetSelectedType() const override { return _station_gui.sel_type; }
	void SetSelectedType(int id) const override { _station_gui.sel_type = id; }

	StringID GetTypeName(int cls_id, int id) const override
	{
		const auto *spec = this->GetSpec(cls_id, id);
		return (spec == nullptr) ? STR_STATION_CLASS_DFLT_STATION : spec->name;
	}

	std::span<const BadgeID> GetTypeBadges(int cls_id, int id) const override
	{
		const auto *spec = this->GetSpec(cls_id, id);
		if (spec == nullptr) return {};
		return spec->badges;
	}

	bool IsTypeAvailable(int cls_id, int id) const override
	{
		return IsStationAvailable(this->GetSpec(cls_id, id));
	}

	void DrawType(int x, int y, int cls_id, int id) const override
	{
		if (!DrawStationTile(x, y, _cur_railtype, _station_gui.axis, this->GetClassIndex(cls_id), id)) {
			StationPickerDrawSprite(x, y, StationType::Rail, _cur_railtype, INVALID_ROADTYPE, 2 + _station_gui.axis);
		}
	}

	void FillUsedItems(btree::btree_set<PickerItem> &items) override
	{
		bool default_added = false;
		for (const Station *st : Station::Iterate()) {
			if (st->owner != _local_company) continue;
			if (!default_added && StationUsesDefaultType(st)) {
				items.insert({0, 0, STAT_CLASS_DFLT, 0});
				default_added = true;
			}
			for (const auto &sm : st->speclist) {
				if (sm.spec == nullptr) continue;
				items.insert({sm.grfid, sm.localidx, sm.spec->class_index, sm.spec->index});
			}
		}
	}

	static StationPickerCallbacks instance;
};
/* static */ StationPickerCallbacks StationPickerCallbacks::instance;

struct BuildRailStationWindow : public PickerWindow {
private:
	uint coverage_height = 0; ///< Height of the coverage texts.

	/**
	 * Verify whether the currently selected station size is allowed after selecting a new station class/type.
	 * If not, change the station size variables ( _settings_client.gui.station_numtracks and _settings_client.gui.station_platlength ).
	 * @param statspec Specification of the new station class/type
	 */
	void CheckSelectedSize(const StationSpec *statspec)
	{
		if (statspec == nullptr || _settings_client.gui.station_dragdrop) return;

		/* If current number of tracks is not allowed, make it as big as possible */
		if (HasBit(statspec->disallowed_platforms, _settings_client.gui.station_numtracks - 1)) {
			this->RaiseWidget(_settings_client.gui.station_numtracks + WID_BRAS_PLATFORM_NUM_BEGIN);
			_settings_client.gui.station_numtracks = 1;
			if (statspec->disallowed_platforms != UINT8_MAX) {
				while (HasBit(statspec->disallowed_platforms, _settings_client.gui.station_numtracks - 1)) {
					_settings_client.gui.station_numtracks++;
				}
				this->LowerWidget(_settings_client.gui.station_numtracks + WID_BRAS_PLATFORM_NUM_BEGIN);
			}
		}

		if (HasBit(statspec->disallowed_lengths, _settings_client.gui.station_platlength - 1)) {
			this->RaiseWidget(_settings_client.gui.station_platlength + WID_BRAS_PLATFORM_LEN_BEGIN);
			_settings_client.gui.station_platlength = 1;
			if (statspec->disallowed_lengths != UINT8_MAX) {
				while (HasBit(statspec->disallowed_lengths, _settings_client.gui.station_platlength - 1)) {
					_settings_client.gui.station_platlength++;
				}
				this->LowerWidget(_settings_client.gui.station_platlength + WID_BRAS_PLATFORM_LEN_BEGIN);
			}
		}
	}

public:
	BuildRailStationWindow(WindowDesc &desc, Window *parent) : PickerWindow(desc, parent, TRANSPORT_RAIL, StationPickerCallbacks::instance)
	{
		this->coverage_height = 2 * GetCharacterHeight(FS_NORMAL) + WidgetDimensions::scaled.vsep_normal;
		this->ConstructWindow();
	}

	void OnInit() override
	{
		this->LowerWidget(WID_BRAS_PLATFORM_DIR_X + _station_gui.axis);
		if (_settings_client.gui.station_dragdrop) {
			this->LowerWidget(WID_BRAS_PLATFORM_DRAG_N_DROP);
		} else {
			this->LowerWidget(WID_BRAS_PLATFORM_NUM_BEGIN + _settings_client.gui.station_numtracks);
			this->LowerWidget(WID_BRAS_PLATFORM_LEN_BEGIN + _settings_client.gui.station_platlength);
		}
		this->SetWidgetLoweredState(WID_BRAS_HIGHLIGHT_OFF, !_settings_client.gui.station_show_coverage);
		this->SetWidgetLoweredState(WID_BRAS_HIGHLIGHT_ON, _settings_client.gui.station_show_coverage);

		this->PickerWindow::OnInit();
	}

	void Close([[maybe_unused]] int data = 0) override
	{
		CloseWindowById(WC_SELECT_STATION, 0);
		this->PickerWindow::Close();
	}

	void OnInvalidateData([[maybe_unused]] int data = 0, [[maybe_unused]] bool gui_scope = true) override
	{
		if (gui_scope) {
			const StationSpec *statspec = StationClass::Get(_station_gui.sel_class)->GetSpec(_station_gui.sel_type);
			this->CheckSelectedSize(statspec);
		}

		this->PickerWindow::OnInvalidateData(data, gui_scope);
	}

	void OnPaint() override
	{
		const StationSpec *statspec = StationClass::Get(_station_gui.sel_class)->GetSpec(_station_gui.sel_type);

		if (_settings_client.gui.station_dragdrop) {
			SetTileSelectSize(1, 1);
		} else {
			int x = _settings_client.gui.station_numtracks;
			int y = _settings_client.gui.station_platlength;
			if (_station_gui.axis == AXIS_X) Swap(x, y);
			if (!_remove_button_clicked) {
				SetTileSelectSize(x, y);
			}
		}

		int rad = (_settings_game.station.modified_catchment) ? CA_TRAIN : CA_UNMODIFIED;
		rad += _settings_game.station.catchment_increase;

		if (_settings_client.gui.station_show_coverage) SetTileSelectBigSize(-rad, -rad, 2 * rad, 2 * rad);

		for (uint bits = 0; bits < 7; bits++) {
			bool disable = bits >= _settings_game.station.station_spread;
			if (statspec == nullptr) {
				this->SetWidgetDisabledState(bits + WID_BRAS_PLATFORM_NUM_1, disable);
				this->SetWidgetDisabledState(bits + WID_BRAS_PLATFORM_LEN_1, disable);
			} else {
				this->SetWidgetDisabledState(bits + WID_BRAS_PLATFORM_NUM_1, HasBit(statspec->disallowed_platforms, bits) || disable);
				this->SetWidgetDisabledState(bits + WID_BRAS_PLATFORM_LEN_1, HasBit(statspec->disallowed_lengths,   bits) || disable);
			}
		}

		this->DrawWidgets();

		if (this->IsShaded()) return;
		/* 'Accepts' and 'Supplies' texts. */
		Rect r = this->GetWidget<NWidgetBase>(WID_BRAS_COVERAGE_TEXTS)->GetCurrentRect();
		const int bottom = r.bottom;
		if (statspec != nullptr) r.top = DrawBadgeNameList(r, statspec->badges, GSF_STATIONS);
		r.top = DrawStationCoverageAreaText(r, SCT_ALL, rad, false) + WidgetDimensions::scaled.vsep_normal;
		r.top = DrawStationCoverageAreaText(r, SCT_ALL, rad, true);
		/* Resize background if the window is too small.
		 * Never make the window smaller to avoid oscillating if the size change affects the acceptance.
		 * (This is the case, if making the window bigger moves the mouse into the window.) */
		if (r.top > bottom) {
			this->coverage_height += r.top - bottom;
			this->ReInit();
		}
	}

	void UpdateWidgetSize(WidgetID widget, Dimension &size, [[maybe_unused]] const Dimension &padding, [[maybe_unused]] Dimension &fill, [[maybe_unused]] Dimension &resize) override
	{
		switch (widget) {
			case WID_BRAS_PLATFORM_DIR_X:
			case WID_BRAS_PLATFORM_DIR_Y:
				size.width  = ScaleGUITrad(PREVIEW_WIDTH) + WidgetDimensions::scaled.fullbevel.Horizontal();
				size.height = ScaleGUITrad(PREVIEW_HEIGHT) + WidgetDimensions::scaled.fullbevel.Vertical();
				break;

			case WID_BRAS_COVERAGE_TEXTS:
				size.height = this->coverage_height;
				break;

			default:
				this->PickerWindow::UpdateWidgetSize(widget, size, padding, fill, resize);
				break;
		}
	}

	void DrawWidget(const Rect &r, WidgetID widget) const override
	{
		DrawPixelInfo tmp_dpi;

		switch (widget) {
			case WID_BRAS_PLATFORM_DIR_X: {
				/* Set up a clipping area for the '/' station preview */
				Rect ir = r.Shrink(WidgetDimensions::scaled.bevel);
				if (FillDrawPixelInfo(&tmp_dpi, ir)) {
					AutoRestoreBackup dpi_backup(_cur_dpi, &tmp_dpi);
					int x = (ir.Width()  - ScaleSpriteTrad(PREVIEW_WIDTH)) / 2 + ScaleSpriteTrad(PREVIEW_LEFT);
					int y = (ir.Height() + ScaleSpriteTrad(PREVIEW_HEIGHT)) / 2 - ScaleSpriteTrad(PREVIEW_BOTTOM);
					if (!DrawStationTile(x, y, _cur_railtype, AXIS_X, _station_gui.sel_class, _station_gui.sel_type)) {
						StationPickerDrawSprite(x, y, StationType::Rail, _cur_railtype, INVALID_ROADTYPE, 2);
					}
				}
				break;
			}

			case WID_BRAS_PLATFORM_DIR_Y: {
				/* Set up a clipping area for the '\' station preview */
				Rect ir = r.Shrink(WidgetDimensions::scaled.bevel);
				if (FillDrawPixelInfo(&tmp_dpi, ir)) {
					AutoRestoreBackup dpi_backup(_cur_dpi, &tmp_dpi);
					int x = (ir.Width()  - ScaleSpriteTrad(PREVIEW_WIDTH)) / 2 + ScaleSpriteTrad(PREVIEW_LEFT);
					int y = (ir.Height() + ScaleSpriteTrad(PREVIEW_HEIGHT)) / 2 - ScaleSpriteTrad(PREVIEW_BOTTOM);
					if (!DrawStationTile(x, y, _cur_railtype, AXIS_Y, _station_gui.sel_class, _station_gui.sel_type)) {
						StationPickerDrawSprite(x, y, StationType::Rail, _cur_railtype, INVALID_ROADTYPE, 3);
					}
				}
				break;
			}

			default:
				this->PickerWindow::DrawWidget(r, widget);
				break;
		}
	}

	void OnClick([[maybe_unused]] Point pt, WidgetID widget, [[maybe_unused]] int click_count) override
	{
		switch (widget) {
			case WID_BRAS_PLATFORM_DIR_X:
			case WID_BRAS_PLATFORM_DIR_Y:
				this->RaiseWidget(WID_BRAS_PLATFORM_DIR_X + _station_gui.axis);
				_station_gui.axis = (Axis)(widget - WID_BRAS_PLATFORM_DIR_X);
				this->LowerWidget(WID_BRAS_PLATFORM_DIR_X + _station_gui.axis);
				if (_settings_client.sound.click_beep) SndPlayFx(SND_15_BEEP);
				this->SetDirty();
				CloseWindowById(WC_SELECT_STATION, 0);
				break;

			case WID_BRAS_PLATFORM_NUM_1:
			case WID_BRAS_PLATFORM_NUM_2:
			case WID_BRAS_PLATFORM_NUM_3:
			case WID_BRAS_PLATFORM_NUM_4:
			case WID_BRAS_PLATFORM_NUM_5:
			case WID_BRAS_PLATFORM_NUM_6:
			case WID_BRAS_PLATFORM_NUM_7: {
				this->RaiseWidget(WID_BRAS_PLATFORM_NUM_BEGIN + _settings_client.gui.station_numtracks);
				this->RaiseWidget(WID_BRAS_PLATFORM_DRAG_N_DROP);

				_settings_client.gui.station_numtracks = widget - WID_BRAS_PLATFORM_NUM_BEGIN;
				_settings_client.gui.station_dragdrop = false;

				const StationSpec *statspec = StationClass::Get(_station_gui.sel_class)->GetSpec(_station_gui.sel_type);
				if (statspec != nullptr && HasBit(statspec->disallowed_lengths, _settings_client.gui.station_platlength - 1)) {
					/* The previously selected number of platforms in invalid */
					for (uint i = 0; i < 7; i++) {
						if (!HasBit(statspec->disallowed_lengths, i)) {
							this->RaiseWidget(_settings_client.gui.station_platlength + WID_BRAS_PLATFORM_LEN_BEGIN);
							_settings_client.gui.station_platlength = i + 1;
							break;
						}
					}
				}

				this->LowerWidget(_settings_client.gui.station_numtracks + WID_BRAS_PLATFORM_NUM_BEGIN);
				this->LowerWidget(_settings_client.gui.station_platlength + WID_BRAS_PLATFORM_LEN_BEGIN);
				if (_settings_client.sound.click_beep) SndPlayFx(SND_15_BEEP);
				this->SetDirty();
				CloseWindowById(WC_SELECT_STATION, 0);
				break;
			}

			case WID_BRAS_PLATFORM_LEN_1:
			case WID_BRAS_PLATFORM_LEN_2:
			case WID_BRAS_PLATFORM_LEN_3:
			case WID_BRAS_PLATFORM_LEN_4:
			case WID_BRAS_PLATFORM_LEN_5:
			case WID_BRAS_PLATFORM_LEN_6:
			case WID_BRAS_PLATFORM_LEN_7: {
				this->RaiseWidget(_settings_client.gui.station_platlength + WID_BRAS_PLATFORM_LEN_BEGIN);
				this->RaiseWidget(WID_BRAS_PLATFORM_DRAG_N_DROP);

				_settings_client.gui.station_platlength = widget - WID_BRAS_PLATFORM_LEN_BEGIN;
				_settings_client.gui.station_dragdrop = false;

				const StationSpec *statspec = StationClass::Get(_station_gui.sel_class)->GetSpec(_station_gui.sel_type);
				if (statspec != nullptr && HasBit(statspec->disallowed_platforms, _settings_client.gui.station_numtracks - 1)) {
					/* The previously selected number of tracks in invalid */
					for (uint i = 0; i < 7; i++) {
						if (!HasBit(statspec->disallowed_platforms, i)) {
							this->RaiseWidget(_settings_client.gui.station_numtracks + WID_BRAS_PLATFORM_NUM_BEGIN);
							_settings_client.gui.station_numtracks = i + 1;
							break;
						}
					}
				}

				this->LowerWidget(_settings_client.gui.station_numtracks + WID_BRAS_PLATFORM_NUM_BEGIN);
				this->LowerWidget(_settings_client.gui.station_platlength + WID_BRAS_PLATFORM_LEN_BEGIN);
				if (_settings_client.sound.click_beep) SndPlayFx(SND_15_BEEP);
				this->SetDirty();
				CloseWindowById(WC_SELECT_STATION, 0);
				break;
			}

			case WID_BRAS_PLATFORM_DRAG_N_DROP: {
				_settings_client.gui.station_dragdrop ^= true;

				this->ToggleWidgetLoweredState(WID_BRAS_PLATFORM_DRAG_N_DROP);

				/* get the first allowed length/number of platforms */
				const StationSpec *statspec = StationClass::Get(_station_gui.sel_class)->GetSpec(_station_gui.sel_type);
				if (statspec != nullptr && HasBit(statspec->disallowed_lengths, _settings_client.gui.station_platlength - 1)) {
					for (uint i = 0; i < 7; i++) {
						if (!HasBit(statspec->disallowed_lengths, i)) {
							this->RaiseWidget(_settings_client.gui.station_platlength + WID_BRAS_PLATFORM_LEN_BEGIN);
							_settings_client.gui.station_platlength = i + 1;
							break;
						}
					}
				}
				if (statspec != nullptr && HasBit(statspec->disallowed_platforms, _settings_client.gui.station_numtracks - 1)) {
					for (uint i = 0; i < 7; i++) {
						if (!HasBit(statspec->disallowed_platforms, i)) {
							this->RaiseWidget(_settings_client.gui.station_numtracks + WID_BRAS_PLATFORM_NUM_BEGIN);
							_settings_client.gui.station_numtracks = i + 1;
							break;
						}
					}
				}

				this->SetWidgetLoweredState(_settings_client.gui.station_numtracks + WID_BRAS_PLATFORM_NUM_BEGIN, !_settings_client.gui.station_dragdrop);
				this->SetWidgetLoweredState(_settings_client.gui.station_platlength + WID_BRAS_PLATFORM_LEN_BEGIN, !_settings_client.gui.station_dragdrop);
				if (_settings_client.sound.click_beep) SndPlayFx(SND_15_BEEP);
				this->SetDirty();
				CloseWindowById(WC_SELECT_STATION, 0);
				break;
			}

			case WID_BRAS_HIGHLIGHT_OFF:
			case WID_BRAS_HIGHLIGHT_ON:
				_settings_client.gui.station_show_coverage = (widget != WID_BRAS_HIGHLIGHT_OFF);

				this->SetWidgetLoweredState(WID_BRAS_HIGHLIGHT_OFF, !_settings_client.gui.station_show_coverage);
				this->SetWidgetLoweredState(WID_BRAS_HIGHLIGHT_ON, _settings_client.gui.station_show_coverage);
				if (_settings_client.sound.click_beep) SndPlayFx(SND_15_BEEP);
				this->SetDirty();
				SetViewportCatchmentStation(nullptr, true);
				break;

			default:
				this->PickerWindow::OnClick(pt, widget, click_count);
				break;
		}
	}

	void OnRealtimeTick([[maybe_unused]] uint delta_ms) override
	{
		CheckRedrawStationCoverage(this);
	}

	/**
	 * Handler for global hotkeys of the BuildRailStationWindow.
	 * @param hotkey Hotkey
	 * @return ES_HANDLED if hotkey was accepted.
	 */
	static EventState BuildRailStationGlobalHotkeys(int hotkey)
	{
		if (_game_mode == GM_MENU) return ES_NOT_HANDLED;
		Window *w = ShowStationBuilder(FindWindowById(WC_BUILD_TOOLBAR, TRANSPORT_RAIL));
		if (w == nullptr) return ES_NOT_HANDLED;
		return w->OnHotkey(hotkey);
	}

	static inline HotkeyList hotkeys{"buildrailstation", {
		Hotkey('F', "focus_filter_box", PCWHK_FOCUS_FILTER_BOX),
	}, BuildRailStationGlobalHotkeys};
};

static constexpr NWidgetPart _nested_station_builder_widgets[] = {
	NWidget(NWID_HORIZONTAL),
		NWidget(WWT_CLOSEBOX, COLOUR_DARK_GREEN),
		NWidget(WWT_CAPTION, COLOUR_DARK_GREEN), SetStringTip(STR_STATION_BUILD_RAIL_CAPTION, STR_TOOLTIP_WINDOW_TITLE_DRAG_THIS),
		NWidget(WWT_SHADEBOX, COLOUR_DARK_GREEN),
		NWidget(WWT_DEFSIZEBOX, COLOUR_DARK_GREEN),
	EndContainer(),
	NWidget(NWID_HORIZONTAL),
		NWidget(NWID_VERTICAL),
			NWidgetFunction(MakePickerClassWidgets),
			NWidget(WWT_PANEL, COLOUR_DARK_GREEN),
				NWidget(NWID_VERTICAL), SetPIP(0, WidgetDimensions::unscaled.vsep_picker, 0), SetPadding(WidgetDimensions::unscaled.picker),
					NWidget(WWT_LABEL, INVALID_COLOUR), SetMinimalSize(144, 11), SetFill(1, 0), SetStringTip(STR_STATION_BUILD_ORIENTATION),
					NWidget(NWID_HORIZONTAL), SetPIP(0, WidgetDimensions::unscaled.hsep_normal, 0), SetPIPRatio(1, 0, 1),
						NWidget(WWT_PANEL, COLOUR_GREY, WID_BRAS_PLATFORM_DIR_X), SetFill(0, 0), SetToolTip(STR_STATION_BUILD_RAILROAD_ORIENTATION_TOOLTIP), EndContainer(),
						NWidget(WWT_PANEL, COLOUR_GREY, WID_BRAS_PLATFORM_DIR_Y), SetFill(0, 0), SetToolTip(STR_STATION_BUILD_RAILROAD_ORIENTATION_TOOLTIP), EndContainer(),
					EndContainer(),
					NWidget(WWT_LABEL, INVALID_COLOUR), SetMinimalSize(144, 11), SetFill(1, 0), SetStringTip(STR_STATION_BUILD_NUMBER_OF_TRACKS),
					NWidget(NWID_HORIZONTAL), SetPIPRatio(1, 0, 1),
						NWidget(WWT_TEXTBTN, COLOUR_GREY, WID_BRAS_PLATFORM_NUM_1), SetAspect(1.25f), SetStringTip(STR_BLACK_1, STR_STATION_BUILD_NUMBER_OF_TRACKS_TOOLTIP),
						NWidget(WWT_TEXTBTN, COLOUR_GREY, WID_BRAS_PLATFORM_NUM_2), SetAspect(1.25f), SetStringTip(STR_BLACK_2, STR_STATION_BUILD_NUMBER_OF_TRACKS_TOOLTIP),
						NWidget(WWT_TEXTBTN, COLOUR_GREY, WID_BRAS_PLATFORM_NUM_3), SetAspect(1.25f), SetStringTip(STR_BLACK_3, STR_STATION_BUILD_NUMBER_OF_TRACKS_TOOLTIP),
						NWidget(WWT_TEXTBTN, COLOUR_GREY, WID_BRAS_PLATFORM_NUM_4), SetAspect(1.25f), SetStringTip(STR_BLACK_4, STR_STATION_BUILD_NUMBER_OF_TRACKS_TOOLTIP),
						NWidget(WWT_TEXTBTN, COLOUR_GREY, WID_BRAS_PLATFORM_NUM_5), SetAspect(1.25f), SetStringTip(STR_BLACK_5, STR_STATION_BUILD_NUMBER_OF_TRACKS_TOOLTIP),
						NWidget(WWT_TEXTBTN, COLOUR_GREY, WID_BRAS_PLATFORM_NUM_6), SetAspect(1.25f), SetStringTip(STR_BLACK_6, STR_STATION_BUILD_NUMBER_OF_TRACKS_TOOLTIP),
						NWidget(WWT_TEXTBTN, COLOUR_GREY, WID_BRAS_PLATFORM_NUM_7), SetAspect(1.25f), SetStringTip(STR_BLACK_7, STR_STATION_BUILD_NUMBER_OF_TRACKS_TOOLTIP),
					EndContainer(),
					NWidget(WWT_LABEL, INVALID_COLOUR), SetMinimalSize(144, 11), SetFill(1, 0), SetStringTip(STR_STATION_BUILD_PLATFORM_LENGTH),
					NWidget(NWID_HORIZONTAL), SetPIPRatio(1, 0, 1),
						NWidget(WWT_TEXTBTN, COLOUR_GREY, WID_BRAS_PLATFORM_LEN_1), SetAspect(1.25f), SetStringTip(STR_BLACK_1, STR_STATION_BUILD_PLATFORM_LENGTH_TOOLTIP),
						NWidget(WWT_TEXTBTN, COLOUR_GREY, WID_BRAS_PLATFORM_LEN_2), SetAspect(1.25f), SetStringTip(STR_BLACK_2, STR_STATION_BUILD_PLATFORM_LENGTH_TOOLTIP),
						NWidget(WWT_TEXTBTN, COLOUR_GREY, WID_BRAS_PLATFORM_LEN_3), SetAspect(1.25f), SetStringTip(STR_BLACK_3, STR_STATION_BUILD_PLATFORM_LENGTH_TOOLTIP),
						NWidget(WWT_TEXTBTN, COLOUR_GREY, WID_BRAS_PLATFORM_LEN_4), SetAspect(1.25f), SetStringTip(STR_BLACK_4, STR_STATION_BUILD_PLATFORM_LENGTH_TOOLTIP),
						NWidget(WWT_TEXTBTN, COLOUR_GREY, WID_BRAS_PLATFORM_LEN_5), SetAspect(1.25f), SetStringTip(STR_BLACK_5, STR_STATION_BUILD_PLATFORM_LENGTH_TOOLTIP),
						NWidget(WWT_TEXTBTN, COLOUR_GREY, WID_BRAS_PLATFORM_LEN_6), SetAspect(1.25f), SetStringTip(STR_BLACK_6, STR_STATION_BUILD_PLATFORM_LENGTH_TOOLTIP),
						NWidget(WWT_TEXTBTN, COLOUR_GREY, WID_BRAS_PLATFORM_LEN_7), SetAspect(1.25f), SetStringTip(STR_BLACK_7, STR_STATION_BUILD_PLATFORM_LENGTH_TOOLTIP),
					EndContainer(),
					NWidget(NWID_HORIZONTAL), SetPIPRatio(1, 0, 1),
						NWidget(WWT_TEXTBTN, COLOUR_GREY, WID_BRAS_PLATFORM_DRAG_N_DROP), SetMinimalSize(75, 12), SetStringTip(STR_STATION_BUILD_DRAG_DROP, STR_STATION_BUILD_DRAG_DROP_TOOLTIP),
					EndContainer(),
					NWidget(WWT_LABEL, INVALID_COLOUR), SetStringTip(STR_STATION_BUILD_COVERAGE_AREA_TITLE), SetFill(1, 0),
					NWidget(NWID_HORIZONTAL), SetPIPRatio(1, 0, 1),
						NWidget(WWT_TEXTBTN, COLOUR_GREY, WID_BRAS_HIGHLIGHT_OFF), SetMinimalSize(60, 12), SetStringTip(STR_STATION_BUILD_COVERAGE_OFF, STR_STATION_BUILD_COVERAGE_AREA_OFF_TOOLTIP),
						NWidget(WWT_TEXTBTN, COLOUR_GREY, WID_BRAS_HIGHLIGHT_ON), SetMinimalSize(60, 12), SetStringTip(STR_STATION_BUILD_COVERAGE_ON, STR_STATION_BUILD_COVERAGE_AREA_ON_TOOLTIP),
					EndContainer(),
					NWidget(WWT_EMPTY, INVALID_COLOUR, WID_BRAS_COVERAGE_TEXTS), SetFill(1, 1), SetResize(1, 0), SetMinimalTextLines(2, 0),
				EndContainer(),
			EndContainer(),
		EndContainer(),
		NWidgetFunction(MakePickerTypeWidgets),
	EndContainer(),
};

/** High level window description of the station-build window (default & newGRF) */
static WindowDesc _station_builder_desc(__FILE__, __LINE__,
	WDP_AUTO, "build_station_rail", 0, 0,
	WC_BUILD_STATION, WC_BUILD_TOOLBAR,
	WindowDefaultFlag::Construction,
	_nested_station_builder_widgets,
	&BuildRailStationWindow::hotkeys
);

/** Open station build window */
static Window *ShowStationBuilder(Window *parent)
{
	return new BuildRailStationWindow(_station_builder_desc, parent);
}

struct BuildSignalWindow : public PickerWindowBase {
private:
	Dimension sig_sprite_size{};         ///< Maximum size of signal GUI sprites.
	int sig_sprite_bottom_offset = 0;    ///< Maximum extent of signal GUI sprite from reference point towards bottom.
	bool all_signal_mode = false;        ///< Whether all signal mode is shown
	bool progsig_ui_shown = false;       ///< Whether programmable pre-signal UI is shown
	bool realistic_braking_mode = false; ///< Whether realistic braking mode UI is shown
	bool noentry_ui_shown = false;       ///< Whether no-entry signal UI is shown
	bool style_selector_shown = false;   ///< Whether the style selector is shown

	/**
	 * Draw dynamic a signal-sprite in a button in the signal GUI
	 * @param image        the sprite to draw
	 */
	void DrawSignalSprite(const Rect &r, PalSpriteID image) const
	{
		Point offset;
		Dimension sprite_size = GetSpriteSize(image.sprite, &offset);
		Rect ir = r.Shrink(WidgetDimensions::scaled.imgbtn);
		int x = CenterBounds(ir.left, ir.right, sprite_size.width - offset.x) - offset.x; // centered
		int y = ir.top - sig_sprite_bottom_offset +
				(ir.Height() + sig_sprite_size.height) / 2; // aligned to bottom

		DrawSprite(image.sprite, image.pal, x, y);
	}

	void SetDisableStates()
	{
		for (WidgetID widget = WID_BS_SEMAPHORE_NORM; widget <= WID_BS_SEMAPHORE_NO_ENTRY; widget++) {
			this->SetWidgetDisabledState(widget, _cur_signal_style > 0 && !HasBit(_new_signal_styles[_cur_signal_style - 1].semaphore_mask, TypeForClick(widget - WID_BS_SEMAPHORE_NORM)));
		}
		for (WidgetID widget = WID_BS_ELECTRIC_NORM; widget <= WID_BS_ELECTRIC_NO_ENTRY; widget++) {
			this->SetWidgetDisabledState(widget, _cur_signal_style > 0 && !HasBit(_new_signal_styles[_cur_signal_style - 1].electric_mask, TypeForClick(widget - WID_BS_ELECTRIC_NORM)));
		}
		if (_cur_signal_style > 0) {
			const NewSignalStyle &style = _new_signal_styles[_cur_signal_style - 1];
			if (!HasBit(_cur_signal_variant == SIG_SEMAPHORE ? style.semaphore_mask : style.electric_mask, _cur_signal_type)) {
				/* Currently selected signal type isn't allowed, pick another */
				this->RaiseWidget((_cur_signal_variant == SIG_ELECTRIC ? WID_BS_ELECTRIC_NORM : WID_BS_SEMAPHORE_NORM) + _cur_signal_button);

				_cur_signal_variant = SIG_ELECTRIC;
				_cur_signal_button = 0;

				const uint type_count = (WID_BS_SEMAPHORE_NO_ENTRY + 1 - WID_BS_SEMAPHORE_NORM);
				for (uint i = 0; i < type_count * 2; i++) {
					SignalVariant var = (i < type_count) ? SIG_ELECTRIC : SIG_SEMAPHORE;
					uint button = i % type_count;
					if (HasBit(var == SIG_SEMAPHORE ? style.semaphore_mask : style.electric_mask, TypeForClick(button))) {
						_cur_signal_variant = var;
						_cur_signal_button = button;
						break;
					}
				}

				_cur_signal_type = TypeForClick(_cur_signal_button);
				this->LowerWidget((_cur_signal_variant == SIG_ELECTRIC ? WID_BS_ELECTRIC_NORM : WID_BS_SEMAPHORE_NORM) + _cur_signal_button);
			}
		}
	}

	void SetSignalUIMode()
	{
		this->all_signal_mode = (_settings_client.gui.signal_gui_mode == SIGNAL_GUI_ALL);
		this->realistic_braking_mode = (_settings_game.vehicle.train_braking_model == TBM_REALISTIC);
		this->progsig_ui_shown = _settings_client.gui.show_progsig_ui;
		this->noentry_ui_shown = _settings_client.gui.show_noentrysig_ui;
		this->style_selector_shown = _enabled_new_signal_styles_mask > 1;

		bool show_norm = this->realistic_braking_mode || this->all_signal_mode;
		bool show_presig = !this->realistic_braking_mode && this->all_signal_mode;
		bool show_progsig = show_presig && this->progsig_ui_shown;

		this->GetWidget<NWidgetStacked>(WID_BS_SEMAPHORE_NORM_SEL)->SetDisplayedPlane(show_norm ? 0 : SZSP_NONE);
		this->GetWidget<NWidgetStacked>(WID_BS_ELECTRIC_NORM_SEL)->SetDisplayedPlane(show_norm ? 0 : SZSP_NONE);
		this->GetWidget<NWidgetStacked>(WID_BS_SEMAPHORE_ENTRY_SEL)->SetDisplayedPlane(show_presig ? 0 : SZSP_NONE);
		this->GetWidget<NWidgetStacked>(WID_BS_ELECTRIC_ENTRY_SEL)->SetDisplayedPlane(show_presig ? 0 : SZSP_NONE);
		this->GetWidget<NWidgetStacked>(WID_BS_SEMAPHORE_EXIT_SEL)->SetDisplayedPlane(show_presig ? 0 : SZSP_NONE);
		this->GetWidget<NWidgetStacked>(WID_BS_ELECTRIC_EXIT_SEL)->SetDisplayedPlane(show_presig ? 0 : SZSP_NONE);
		this->GetWidget<NWidgetStacked>(WID_BS_SEMAPHORE_COMBO_SEL)->SetDisplayedPlane(show_presig ? 0 : SZSP_NONE);
		this->GetWidget<NWidgetStacked>(WID_BS_ELECTRIC_COMBO_SEL)->SetDisplayedPlane(show_presig ? 0 : SZSP_NONE);
		this->GetWidget<NWidgetStacked>(WID_BS_SEMAPHORE_PROG_SEL)->SetDisplayedPlane(show_progsig ? 0 : SZSP_NONE);
		this->GetWidget<NWidgetStacked>(WID_BS_ELECTRIC_PROG_SEL)->SetDisplayedPlane(show_progsig ? 0 : SZSP_NONE);
		this->GetWidget<NWidgetStacked>(WID_BS_SEMAPHORE_NOEN_SEL)->SetDisplayedPlane(this->noentry_ui_shown ? 0 : SZSP_NONE);
		this->GetWidget<NWidgetStacked>(WID_BS_ELECTRIC_NOEN_SEL)->SetDisplayedPlane(this->noentry_ui_shown ? 0 : SZSP_NONE);
		this->GetWidget<NWidgetStacked>(WID_BS_PROGRAM_SEL)->SetDisplayedPlane(show_progsig ? 0 : 1);
		this->SetWidgetDisabledState(WID_BS_PROGRAM, !show_progsig);
		this->SetWidgetsDisabledState(!show_norm, WID_BS_SEMAPHORE_NORM, WID_BS_ELECTRIC_NORM);
		this->SetWidgetsDisabledState(!show_presig, WID_BS_SEMAPHORE_ENTRY, WID_BS_ELECTRIC_ENTRY, WID_BS_SEMAPHORE_EXIT,
				WID_BS_ELECTRIC_EXIT, WID_BS_SEMAPHORE_COMBO, WID_BS_ELECTRIC_COMBO);
		this->SetWidgetsDisabledState(!show_progsig, WID_BS_SEMAPHORE_PROG, WID_BS_ELECTRIC_PROG);
		this->SetWidgetsDisabledState(!this->noentry_ui_shown, WID_BS_SEMAPHORE_NO_ENTRY, WID_BS_ELECTRIC_NO_ENTRY);

		this->GetWidget<NWidgetStacked>(WID_BS_TOGGLE_SIZE_SEL)->SetDisplayedPlane(!this->realistic_braking_mode ? 0 : SZSP_NONE);
		this->SetWidgetDisabledState(WID_BS_TOGGLE_SIZE, this->realistic_braking_mode);

		this->GetWidget<NWidgetStacked>(WID_BS_STYLE_SEL)->SetDisplayedPlane(this->style_selector_shown ? 0 : SZSP_NONE);

		this->SetDisableStates();
	}

	void ClearRemoveState()
	{
		if (_remove_button_clicked) {
			Window *w = FindWindowById(WC_BUILD_TOOLBAR, TRANSPORT_RAIL);
			if (w != nullptr) ToggleRailButton_Remove(w);
		}
	}

public:
	BuildSignalWindow(WindowDesc &desc, Window *parent) : PickerWindowBase(desc, parent)
	{
		this->CreateNestedTree();
		this->SetSignalUIMode();
		this->FinishInitNested(TRANSPORT_RAIL);
		this->OnInvalidateData();
	}

	void Close([[maybe_unused]] int data = 0) override
	{
		_convert_signal_button = false;
		_trace_restrict_button = false;
		_program_signal_button = false;
		this->PickerWindowBase::Close();
	}

	void OnInit() override
	{
		/* Calculate maximum signal sprite size. */
		this->sig_sprite_size.width = 0;
		this->sig_sprite_size.height = 0;
		this->sig_sprite_bottom_offset = 0;

		auto process_signals = [&](const PalSpriteID signals[SIGTYPE_END][2][2]) {
			for (uint type = SIGTYPE_BLOCK; type < SIGTYPE_END; type++) {
				for (uint variant = SIG_ELECTRIC; variant <= SIG_SEMAPHORE; variant++) {
					for (uint lowered = 0; lowered < 2; lowered++) {
						Point offset;
						SpriteID spr = signals[type][variant][lowered].sprite;
						if (spr == 0) continue;
						Dimension sprite_size = GetSpriteSize(spr, &offset);
						this->sig_sprite_bottom_offset = std::max<int>(this->sig_sprite_bottom_offset, sprite_size.height);
						this->sig_sprite_size.width = std::max<int>(this->sig_sprite_size.width, sprite_size.width - offset.x);
						this->sig_sprite_size.height = std::max<int>(this->sig_sprite_size.height, sprite_size.height - offset.y);
					}
				}
			}
		};
		process_signals(GetRailTypeInfo(_cur_railtype)->gui_sprites.signals);
		for (uint i = 0; i < _num_new_signal_styles; i++) {
			process_signals(_new_signal_styles[i].signals);
		}
	}

	void UpdateWidgetSize(WidgetID widget, Dimension &size, [[maybe_unused]] const Dimension &padding, [[maybe_unused]] Dimension &fill, [[maybe_unused]] Dimension &resize) override
	{
		if (widget == WID_BS_DRAG_SIGNALS_DENSITY_LABEL) {
			/* Two digits for signals density. */
			size.width = std::max(size.width, 2 * GetDigitWidth() + padding.width + WidgetDimensions::scaled.framerect.Horizontal());
		} else if (IsInsideMM(widget, WID_BS_SEMAPHORE_NORM, WID_BS_ELECTRIC_PBS_OWAY + 1)) {
			size.width = std::max(size.width, this->sig_sprite_size.width + padding.width);
			size.height = std::max(size.height, this->sig_sprite_size.height + padding.height);
		} else if (widget == WID_BS_CAPTION) {
			size.width += WidgetDimensions::scaled.frametext.Horizontal();
		}
	}

	std::string GetWidgetString(WidgetID widget, StringID stringid) const override
	{
		switch (widget) {
			case WID_BS_DRAG_SIGNALS_DENSITY_LABEL:
				return GetString(STR_JUST_INT, _settings_client.gui.drag_signals_density);

			case WID_BS_STYLE:
				return GetString(_cur_signal_style == 0 ? STR_BUILD_SIGNAL_DEFAULT_STYLE : _new_signal_styles[_cur_signal_style - 1].name);

			default:
				return this->Window::GetWidgetString(widget, stringid);
		}
	}

	void DrawWidget(const Rect &r, WidgetID widget) const override
	{
		if (IsInsideMM(widget, WID_BS_SEMAPHORE_NORM, WID_BS_ELECTRIC_NO_ENTRY + 1)) {
			/* Extract signal from widget number. */
			SignalType type = TypeForClick((widget - WID_BS_SEMAPHORE_NORM) % SIGTYPE_END);
			int var = SIG_SEMAPHORE - (widget - WID_BS_SEMAPHORE_NORM) / SIGTYPE_END; // SignalVariant order is reversed compared to the widgets.
			PalSpriteID sprite = { 0, 0 };
			if (_cur_signal_style > 0) {
				const NewSignalStyle &style = _new_signal_styles[_cur_signal_style - 1];
				if (!HasBit(var == SIG_SEMAPHORE ? style.semaphore_mask : style.electric_mask, type)) return;
				sprite = style.signals[type][var][this->IsWidgetLowered(widget)];
			}
			if (sprite.sprite == 0) {
				sprite = GetRailTypeInfo(_cur_railtype)->gui_sprites.signals[type][var][this->IsWidgetLowered(widget)];
			}

			this->DrawSignalSprite(r, sprite);
		}
	}

	static SignalType TypeForClick(uint id)
	{
		switch (id) {
			case 0: return SIGTYPE_BLOCK;
			case 1: return SIGTYPE_ENTRY;
			case 2: return SIGTYPE_EXIT;
			case 3: return SIGTYPE_COMBO;
			case 4: return SIGTYPE_PROG;
			case 5: return SIGTYPE_PBS;
			case 6: return SIGTYPE_PBS_ONEWAY;
			case 7: return SIGTYPE_NO_ENTRY;
			default:
				assert(!"Bad signal type button ID");
				return SIGTYPE_BLOCK;
		}
	}

	static uint ClickForType(SignalType type)
	{
		switch (type) {
			case SIGTYPE_BLOCK:      return 0;
			case SIGTYPE_ENTRY:      return 1;
			case SIGTYPE_EXIT:       return 2;
			case SIGTYPE_COMBO:      return 3;
			case SIGTYPE_PROG:       return 4;
			case SIGTYPE_PBS:        return 5;
			case SIGTYPE_PBS_ONEWAY: return 6;
			case SIGTYPE_NO_ENTRY:   return 7;
			default:
				assert(!"Bad signal type");
				return 0;
		}
	}

	void OnClick(Point pt, WidgetID widget, int click_count) override
	{
		switch (widget) {
			case WID_BS_SEMAPHORE_NORM:
			case WID_BS_SEMAPHORE_ENTRY:
			case WID_BS_SEMAPHORE_EXIT:
			case WID_BS_SEMAPHORE_COMBO:
			case WID_BS_SEMAPHORE_PROG:
			case WID_BS_SEMAPHORE_PBS:
			case WID_BS_SEMAPHORE_PBS_OWAY:
			case WID_BS_SEMAPHORE_NO_ENTRY:
			case WID_BS_ELECTRIC_NORM:
			case WID_BS_ELECTRIC_ENTRY:
			case WID_BS_ELECTRIC_EXIT:
			case WID_BS_ELECTRIC_COMBO:
			case WID_BS_ELECTRIC_PROG:
			case WID_BS_ELECTRIC_PBS:
			case WID_BS_ELECTRIC_PBS_OWAY:
			case WID_BS_ELECTRIC_NO_ENTRY:
				this->RaiseWidget((_cur_signal_variant == SIG_ELECTRIC ? WID_BS_ELECTRIC_NORM : WID_BS_SEMAPHORE_NORM) + _cur_signal_button);

				_cur_signal_button = (uint)((widget - WID_BS_SEMAPHORE_NORM) % (SIGTYPE_END));
				_cur_signal_type = TypeForClick(_cur_signal_button);
				_cur_signal_variant = widget >= WID_BS_ELECTRIC_NORM ? SIG_ELECTRIC : SIG_SEMAPHORE;

				/* Update default (last-used) signal type in config file. */
				_settings_client.gui.default_signal_type = Clamp<SignalType>(_cur_signal_type, SIGTYPE_BLOCK, SIGTYPE_PBS_ONEWAY);

				/* If 'remove' button of rail build toolbar is active, disable it. */
				ClearRemoveState();
				break;

			case WID_BS_CONVERT:
				_convert_signal_button = !_convert_signal_button;
				if (_convert_signal_button) {
					_trace_restrict_button = false;
					_program_signal_button = false;
				}
				break;

			case WID_BS_TRACE_RESTRICT:
				_trace_restrict_button = !_trace_restrict_button;
				if (_trace_restrict_button) {
					_convert_signal_button = false;
					_program_signal_button = false;
					ClearRemoveState();
				}
				break;

			case WID_BS_PROGRAM:
				_program_signal_button = !_program_signal_button;
				if(_program_signal_button) {
					_trace_restrict_button = false;
					_convert_signal_button = false;
				}
				break;

			case WID_BS_DRAG_SIGNALS_DENSITY_DECREASE:
				if (_settings_client.gui.drag_signals_density > 1) {
					_settings_client.gui.drag_signals_density--;
					SetWindowDirty(WC_GAME_OPTIONS, WN_GAME_OPTIONS_GAME_SETTINGS);
				}
				break;

			case WID_BS_DRAG_SIGNALS_DENSITY_INCREASE:
				if (_settings_client.gui.drag_signals_density < MAX_SIGNAL_DRAG_DISTANCE) {
					_settings_client.gui.drag_signals_density++;
					SetWindowDirty(WC_GAME_OPTIONS, WN_GAME_OPTIONS_GAME_SETTINGS);
				}
				break;

			case WID_BS_TOGGLE_SIZE:
				_settings_client.gui.signal_gui_mode = (_settings_client.gui.signal_gui_mode == SIGNAL_GUI_ALL) ? SIGNAL_GUI_PATH : SIGNAL_GUI_ALL;
				SetWindowDirty(WC_GAME_OPTIONS, WN_GAME_OPTIONS_GAME_SETTINGS);
				this->SetSignalUIMode();
				this->ReInit();
				break;

			case WID_BS_STYLE: {
				DropDownList list;
				list.push_back(MakeDropDownListStringItem(STR_BUILD_SIGNAL_DEFAULT_STYLE, 0, false));
				for (uint i = 0; i < _num_new_signal_styles; i++) {
					if (HasBit(_enabled_new_signal_styles_mask, i + 1)) {
						list.push_back(MakeDropDownListStringItem(_new_signal_styles[i].name, i + 1, false));
					}
				}
				ShowDropDownList(this, std::move(list), _cur_signal_style, widget);
				break;
			}

			default: break;
		}

		this->InvalidateData();
	}

	virtual void OnDropdownSelect(WidgetID widget, int index) override
	{
		switch (widget) {
			case WID_BS_STYLE:
				_cur_signal_style = static_cast<uint8_t>(std::min<uint>(index, _num_new_signal_styles));
				this->SetDisableStates();
				this->SetDirty();
				break;

			default: break;
		}
	}

	/**
	 * Some data on this window has become invalid.
	 * @param data Information about the changed data.
	 * @param gui_scope Whether the call is done from GUI scope. You may not do everything when not in GUI scope. See #InvalidateWindowData() for details.
	 */
	void OnInvalidateData([[maybe_unused]] int data = 0, [[maybe_unused]] bool gui_scope = true) override
	{
		if (!gui_scope) return;
		this->LowerWidget((_cur_signal_variant == SIG_ELECTRIC ? WID_BS_ELECTRIC_NORM : WID_BS_SEMAPHORE_NORM) + _cur_signal_button);

		this->SetWidgetLoweredState(WID_BS_CONVERT, _convert_signal_button);
		this->SetWidgetLoweredState(WID_BS_TRACE_RESTRICT, _trace_restrict_button);
		this->SetWidgetLoweredState(WID_BS_PROGRAM, _program_signal_button);

		this->SetWidgetDisabledState(WID_BS_DRAG_SIGNALS_DENSITY_DECREASE, _settings_client.gui.drag_signals_density == 1);
		this->SetWidgetDisabledState(WID_BS_DRAG_SIGNALS_DENSITY_INCREASE, _settings_client.gui.drag_signals_density == MAX_SIGNAL_DRAG_DISTANCE);

		if (_cur_signal_style > _num_new_signal_styles || !HasBit(_enabled_new_signal_styles_mask, _cur_signal_style)) _cur_signal_style = 0;

		if (this->all_signal_mode != (_settings_client.gui.signal_gui_mode == SIGNAL_GUI_ALL) || this->progsig_ui_shown != _settings_client.gui.show_progsig_ui ||
				this->realistic_braking_mode != (_settings_game.vehicle.train_braking_model == TBM_REALISTIC) ||
				this->noentry_ui_shown != _settings_client.gui.show_noentrysig_ui ||
				this->style_selector_shown != (_enabled_new_signal_styles_mask > 1)) {
			this->SetSignalUIMode();
			this->ReInit();
		}
	}

	static HotkeyList hotkeys;
};

static Hotkey signaltoolbar_hotkeys[] = {
	Hotkey('N', "routing_restriction", WID_BS_TRACE_RESTRICT),
	Hotkey('K', "convert", WID_BS_CONVERT),
	Hotkey((uint16_t)0, "program_signal", WID_BS_PROGRAM),
	Hotkey((uint16_t)0, "semaphore_normal", WID_BS_SEMAPHORE_NORM),
	Hotkey((uint16_t)0, "semaphore_entry", WID_BS_SEMAPHORE_ENTRY),
	Hotkey((uint16_t)0, "semaphore_exit", WID_BS_SEMAPHORE_EXIT),
	Hotkey((uint16_t)0, "semaphore_combo", WID_BS_SEMAPHORE_COMBO),
	Hotkey((uint16_t)0, "semaphore_prog", WID_BS_SEMAPHORE_PROG),
	Hotkey((uint16_t)0, "semaphore_pbs", WID_BS_SEMAPHORE_PBS),
	Hotkey((uint16_t)0, "semaphore_pbs_oneway", WID_BS_SEMAPHORE_PBS_OWAY),
	Hotkey((uint16_t)0, "semaphore_no_entry", WID_BS_SEMAPHORE_NO_ENTRY),
	Hotkey('G', "signal_normal", WID_BS_ELECTRIC_NORM),
	Hotkey((uint16_t)0, "signal_entry", WID_BS_ELECTRIC_ENTRY),
	Hotkey((uint16_t)0, "signal_exit", WID_BS_ELECTRIC_EXIT),
	Hotkey((uint16_t)0, "signal_combo", WID_BS_ELECTRIC_COMBO),
	Hotkey((uint16_t)0, "signal_prog", WID_BS_ELECTRIC_PROG),
	Hotkey('H', "signal_pbs", WID_BS_ELECTRIC_PBS),
	Hotkey('J', "signal_pbs_oneway", WID_BS_ELECTRIC_PBS_OWAY),
	Hotkey((uint16_t)0, "signal_no_entry", WID_BS_ELECTRIC_NO_ENTRY),
};
HotkeyList BuildSignalWindow::hotkeys("signaltoolbar", signaltoolbar_hotkeys);

/** Nested widget definition of the build signal window */
static constexpr NWidgetPart _nested_signal_builder_widgets[] = {
	NWidget(NWID_HORIZONTAL),
		NWidget(WWT_CLOSEBOX, COLOUR_DARK_GREEN),
		NWidget(WWT_CAPTION, COLOUR_DARK_GREEN, WID_BS_CAPTION), SetStringTip(STR_BUILD_SIGNAL_CAPTION, STR_TOOLTIP_WINDOW_TITLE_DRAG_THIS),
		NWidget(NWID_SELECTION, INVALID_COLOUR, WID_BS_TOGGLE_SIZE_SEL),
			NWidget(WWT_IMGBTN, COLOUR_DARK_GREEN, WID_BS_TOGGLE_SIZE), SetSpriteTip(SPR_LARGE_SMALL_WINDOW, STR_BUILD_SIGNAL_TOGGLE_ADVANCED_SIGNAL_TOOLTIP), SetAspect(WidgetDimensions::ASPECT_TOGGLE_SIZE),
		EndContainer(),
	EndContainer(),
	NWidget(NWID_VERTICAL, NWidContainerFlag::EqualSize),
		NWidget(NWID_HORIZONTAL, NWidContainerFlag::EqualSize),
			NWidget(NWID_SELECTION, INVALID_COLOUR, WID_BS_SEMAPHORE_NORM_SEL),
				NWidget(WWT_PANEL, COLOUR_DARK_GREEN, WID_BS_SEMAPHORE_NORM), SetToolTip(STR_BUILD_SIGNAL_SEMAPHORE_NORM_TOOLTIP), EndContainer(),
			EndContainer(),
			NWidget(NWID_SELECTION, INVALID_COLOUR, WID_BS_SEMAPHORE_ENTRY_SEL),
				NWidget(WWT_PANEL, COLOUR_DARK_GREEN, WID_BS_SEMAPHORE_ENTRY), SetToolTip(STR_BUILD_SIGNAL_SEMAPHORE_ENTRY_TOOLTIP), EndContainer(),
			EndContainer(),
			NWidget(NWID_SELECTION, INVALID_COLOUR, WID_BS_SEMAPHORE_EXIT_SEL),
				NWidget(WWT_PANEL, COLOUR_DARK_GREEN, WID_BS_SEMAPHORE_EXIT), SetToolTip(STR_BUILD_SIGNAL_SEMAPHORE_EXIT_TOOLTIP), EndContainer(),
			EndContainer(),
			NWidget(NWID_SELECTION, INVALID_COLOUR, WID_BS_SEMAPHORE_COMBO_SEL),
				NWidget(WWT_PANEL, COLOUR_DARK_GREEN, WID_BS_SEMAPHORE_COMBO), SetToolTip(STR_BUILD_SIGNAL_SEMAPHORE_COMBO_TOOLTIP), EndContainer(),
			EndContainer(),
			NWidget(NWID_SELECTION, INVALID_COLOUR, WID_BS_SEMAPHORE_PROG_SEL),
				NWidget(WWT_PANEL, COLOUR_DARK_GREEN, WID_BS_SEMAPHORE_PROG), SetToolTip(STR_BUILD_SIGNAL_SEMAPHORE_PROG_TOOLTIP), EndContainer(),
			EndContainer(),
			NWidget(WWT_PANEL, COLOUR_DARK_GREEN, WID_BS_SEMAPHORE_PBS), SetToolTip(STR_BUILD_SIGNAL_SEMAPHORE_PBS_TOOLTIP), EndContainer(),
			NWidget(WWT_PANEL, COLOUR_DARK_GREEN, WID_BS_SEMAPHORE_PBS_OWAY), SetToolTip(STR_BUILD_SIGNAL_SEMAPHORE_PBS_OWAY_TOOLTIP), EndContainer(),
			NWidget(NWID_SELECTION, INVALID_COLOUR, WID_BS_SEMAPHORE_NOEN_SEL),
				NWidget(WWT_PANEL, COLOUR_DARK_GREEN, WID_BS_SEMAPHORE_NO_ENTRY), SetToolTip(STR_BUILD_SIGNAL_SEMAPHORE_NO_ENTRY_TOOLTIP), EndContainer(),
			EndContainer(),
			NWidget(WWT_IMGBTN, COLOUR_DARK_GREEN, WID_BS_CONVERT), SetSpriteTip(SPR_IMG_SIGNAL_CONVERT, STR_BUILD_SIGNAL_CONVERT_TOOLTIP), SetFill(1, 1),
			NWidget(WWT_IMGBTN, COLOUR_DARK_GREEN, WID_BS_TRACE_RESTRICT), SetSpriteTip(SPR_IMG_SETTINGS, STR_TRACE_RESTRICT_SIGNAL_GUI_TOOLTIP), SetFill(1, 1),
		EndContainer(),
		NWidget(NWID_HORIZONTAL, NWidContainerFlag::EqualSize),
			NWidget(NWID_SELECTION, INVALID_COLOUR, WID_BS_ELECTRIC_NORM_SEL),
				NWidget(WWT_PANEL, COLOUR_DARK_GREEN, WID_BS_ELECTRIC_NORM), SetToolTip(STR_BUILD_SIGNAL_ELECTRIC_NORM_TOOLTIP), EndContainer(),
			EndContainer(),
			NWidget(NWID_SELECTION, INVALID_COLOUR, WID_BS_ELECTRIC_ENTRY_SEL),
				NWidget(WWT_PANEL, COLOUR_DARK_GREEN, WID_BS_ELECTRIC_ENTRY), SetToolTip(STR_BUILD_SIGNAL_ELECTRIC_ENTRY_TOOLTIP), EndContainer(),
			EndContainer(),
			NWidget(NWID_SELECTION, INVALID_COLOUR, WID_BS_ELECTRIC_EXIT_SEL),
				NWidget(WWT_PANEL, COLOUR_DARK_GREEN, WID_BS_ELECTRIC_EXIT), SetToolTip(STR_BUILD_SIGNAL_ELECTRIC_EXIT_TOOLTIP), EndContainer(),
			EndContainer(),
			NWidget(NWID_SELECTION, INVALID_COLOUR, WID_BS_ELECTRIC_COMBO_SEL),
				NWidget(WWT_PANEL, COLOUR_DARK_GREEN, WID_BS_ELECTRIC_COMBO), SetToolTip(STR_BUILD_SIGNAL_ELECTRIC_COMBO_TOOLTIP), EndContainer(),
			EndContainer(),
			NWidget(NWID_SELECTION, INVALID_COLOUR, WID_BS_ELECTRIC_PROG_SEL),
				NWidget(WWT_PANEL, COLOUR_DARK_GREEN, WID_BS_ELECTRIC_PROG), SetToolTip(STR_BUILD_SIGNAL_ELECTRIC_PROG_TOOLTIP), EndContainer(),
			EndContainer(),
			NWidget(WWT_PANEL, COLOUR_DARK_GREEN, WID_BS_ELECTRIC_PBS), SetToolTip(STR_BUILD_SIGNAL_ELECTRIC_PBS_TOOLTIP), EndContainer(),
			NWidget(WWT_PANEL, COLOUR_DARK_GREEN, WID_BS_ELECTRIC_PBS_OWAY), SetToolTip(STR_BUILD_SIGNAL_ELECTRIC_PBS_OWAY_TOOLTIP), EndContainer(),
			NWidget(NWID_SELECTION, INVALID_COLOUR, WID_BS_ELECTRIC_NOEN_SEL),
				NWidget(WWT_PANEL, COLOUR_DARK_GREEN, WID_BS_ELECTRIC_NO_ENTRY), SetToolTip(STR_BUILD_SIGNAL_ELECTRIC_NO_ENTRY_TOOLTIP), EndContainer(),
			EndContainer(),
			NWidget(WWT_PANEL, COLOUR_DARK_GREEN), SetToolTip(STR_BUILD_SIGNAL_DRAG_SIGNALS_DENSITY_TOOLTIP), SetFill(1, 1),
				NWidget(WWT_LABEL, INVALID_COLOUR, WID_BS_DRAG_SIGNALS_DENSITY_LABEL), SetToolTip(STR_BUILD_SIGNAL_DRAG_SIGNALS_DENSITY_TOOLTIP), SetTextStyle(TC_ORANGE), SetFill(1, 1),
				NWidget(NWID_HORIZONTAL), SetPIP(2, 0, 2),
					NWidget(NWID_SPACER), SetFill(1, 0),
					NWidget(WWT_PUSHARROWBTN, COLOUR_GREY, WID_BS_DRAG_SIGNALS_DENSITY_DECREASE), SetMinimalSize(9, 12), SetArrowWidgetTypeTip(AWV_DECREASE, STR_BUILD_SIGNAL_DRAG_SIGNALS_DENSITY_DECREASE_TOOLTIP),
					NWidget(WWT_PUSHARROWBTN, COLOUR_GREY, WID_BS_DRAG_SIGNALS_DENSITY_INCREASE), SetMinimalSize(9, 12), SetArrowWidgetTypeTip(AWV_INCREASE, STR_BUILD_SIGNAL_DRAG_SIGNALS_DENSITY_INCREASE_TOOLTIP),
					NWidget(NWID_SPACER), SetFill(1, 0),
				EndContainer(),
				NWidget(NWID_SPACER), SetMinimalSize(0, 2), SetFill(1, 0),
			EndContainer(),
			NWidget(NWID_SELECTION, INVALID_COLOUR, WID_BS_PROGRAM_SEL),
				NWidget(WWT_IMGBTN, COLOUR_DARK_GREEN, WID_BS_PROGRAM), SetSpriteTip(SPR_IMG_SETTINGS, STR_PROGRAM_SIGNAL_TOOLTIP), SetFill(1, 1),
				NWidget(WWT_PANEL, COLOUR_DARK_GREEN), EndContainer(),
			EndContainer(),
		EndContainer(),
		NWidget(NWID_SELECTION, INVALID_COLOUR, WID_BS_STYLE_SEL),
			NWidget(WWT_DROPDOWN, COLOUR_DARK_GREEN, WID_BS_STYLE), SetFill(1, 0), SetToolTip(STR_BUILD_SIGNAL_STYLE_TOOLTIP),
		EndContainer(),
	EndContainer(),
};

/** Signal selection window description */
static WindowDesc _signal_builder_desc(__FILE__, __LINE__,
	WDP_AUTO, nullptr, 0, 0,
	WC_BUILD_SIGNAL, WC_BUILD_TOOLBAR,
	WindowDefaultFlag::Construction,
	_nested_signal_builder_widgets,
	&BuildSignalWindow::hotkeys
);

/**
 * Open the signal selection window
 */
static void ShowSignalBuilder(Window *parent)
{
	new BuildSignalWindow(_signal_builder_desc, parent);
}

struct BuildRailDepotWindow : public PickerWindowBase {
	BuildRailDepotWindow(WindowDesc &desc, Window *parent) : PickerWindowBase(desc, parent)
	{
		this->InitNested(TRANSPORT_RAIL);
		this->LowerWidget(WID_BRAD_DEPOT_NE + _build_depot_direction);
	}

	void UpdateWidgetSize(WidgetID widget, Dimension &size, [[maybe_unused]] const Dimension &padding, [[maybe_unused]] Dimension &fill, [[maybe_unused]] Dimension &resize) override
	{
		if (!IsInsideMM(widget, WID_BRAD_DEPOT_NE, WID_BRAD_DEPOT_NW + 1)) return;

		size.width  = ScaleGUITrad(64) + WidgetDimensions::scaled.fullbevel.Horizontal();
		size.height = ScaleGUITrad(48) + WidgetDimensions::scaled.fullbevel.Vertical();
	}

	void DrawWidget(const Rect &r, WidgetID widget) const override
	{
		if (!IsInsideMM(widget, WID_BRAD_DEPOT_NE, WID_BRAD_DEPOT_NW + 1)) return;

		DrawPixelInfo tmp_dpi;
		Rect ir = r.Shrink(WidgetDimensions::scaled.bevel);
		if (FillDrawPixelInfo(&tmp_dpi, ir)) {
			AutoRestoreBackup dpi_backup(_cur_dpi, &tmp_dpi);
			int x = (ir.Width()  - ScaleSpriteTrad(64)) / 2 + ScaleSpriteTrad(31);
			int y = (ir.Height() + ScaleSpriteTrad(48)) / 2 - ScaleSpriteTrad(31);
			DrawTrainDepotSprite(x, y, widget - WID_BRAD_DEPOT_NE + DIAGDIR_NE, _cur_railtype);
		}
	}

	void OnClick([[maybe_unused]] Point pt, WidgetID widget, [[maybe_unused]] int click_count) override
	{
		switch (widget) {
			case WID_BRAD_DEPOT_NE:
			case WID_BRAD_DEPOT_SE:
			case WID_BRAD_DEPOT_SW:
			case WID_BRAD_DEPOT_NW:
				this->RaiseWidget(WID_BRAD_DEPOT_NE + _build_depot_direction);
				_build_depot_direction = (DiagDirection)(widget - WID_BRAD_DEPOT_NE);
				this->LowerWidget(WID_BRAD_DEPOT_NE + _build_depot_direction);
				if (_settings_client.sound.click_beep) SndPlayFx(SND_15_BEEP);
				this->SetDirty();
				break;
		}
	}
};

/** Nested widget definition of the build rail depot window */
static constexpr NWidgetPart _nested_build_depot_widgets[] = {
	NWidget(NWID_HORIZONTAL),
		NWidget(WWT_CLOSEBOX, COLOUR_DARK_GREEN),
		NWidget(WWT_CAPTION, COLOUR_DARK_GREEN), SetStringTip(STR_BUILD_DEPOT_TRAIN_ORIENTATION_CAPTION, STR_TOOLTIP_WINDOW_TITLE_DRAG_THIS),
	EndContainer(),
	NWidget(WWT_PANEL, COLOUR_DARK_GREEN),
		NWidget(NWID_HORIZONTAL_LTR), SetPIP(0, WidgetDimensions::unscaled.hsep_normal, 0), SetPIPRatio(1, 0, 1), SetPadding(WidgetDimensions::unscaled.picker),
			NWidget(NWID_VERTICAL), SetPIP(0, WidgetDimensions::unscaled.vsep_normal, 0),
				NWidget(WWT_TEXTBTN, COLOUR_GREY, WID_BRAD_DEPOT_NW), SetToolTip(STR_BUILD_DEPOT_TRAIN_ORIENTATION_TOOLTIP),
				NWidget(WWT_TEXTBTN, COLOUR_GREY, WID_BRAD_DEPOT_SW), SetToolTip(STR_BUILD_DEPOT_TRAIN_ORIENTATION_TOOLTIP),
			EndContainer(),
			NWidget(NWID_VERTICAL), SetPIP(0, WidgetDimensions::unscaled.vsep_normal, 0),
				NWidget(WWT_TEXTBTN, COLOUR_GREY, WID_BRAD_DEPOT_NE), SetToolTip(STR_BUILD_DEPOT_TRAIN_ORIENTATION_TOOLTIP),
				NWidget(WWT_TEXTBTN, COLOUR_GREY, WID_BRAD_DEPOT_SE), SetToolTip(STR_BUILD_DEPOT_TRAIN_ORIENTATION_TOOLTIP),
			EndContainer(),
		EndContainer(),
	EndContainer(),
};

static WindowDesc _build_depot_desc(__FILE__, __LINE__,
	WDP_AUTO, nullptr, 0, 0,
	WC_BUILD_DEPOT, WC_BUILD_TOOLBAR,
	WindowDefaultFlag::Construction,
	_nested_build_depot_widgets
);

static void ShowBuildTrainDepotPicker(Window *parent)
{
	new BuildRailDepotWindow(_build_depot_desc, parent);
}

class WaypointPickerCallbacks : public PickerCallbacksNewGRFClass<StationClass> {
public:
	WaypointPickerCallbacks() : PickerCallbacksNewGRFClass<StationClass>("fav_waypoints") {}

	GrfSpecFeature GetFeature() const override { return GSF_STATIONS; }

	StringID GetClassTooltip() const override { return STR_PICKER_WAYPOINT_CLASS_TOOLTIP; }
	StringID GetTypeTooltip() const override { return STR_PICKER_WAYPOINT_TYPE_TOOLTIP; }

	bool IsActive() const override
	{
		for (const auto &cls : StationClass::Classes()) {
			if (!IsWaypointClass(cls)) continue;
			for (const auto *spec : cls.Specs()) {
				if (spec != nullptr) return true;
			}
		}
		return false;
	}

	bool HasClassChoice() const override
	{
		return std::ranges::count_if(StationClass::Classes(), IsWaypointClass) > 1;
	}

	void Close(int) override { ResetObjectToPlace(); }
	int GetSelectedClass() const override { return _waypoint_gui.sel_class; }
	void SetSelectedClass(int id) const override { _waypoint_gui.sel_class = this->GetClassIndex(id); }

	StringID GetClassName(int id) const override
	{
		const auto *sc = GetClass(id);
		if (!IsWaypointClass(*sc)) return INVALID_STRING_ID;
		return sc->name;
	}

	int GetSelectedType() const override { return _waypoint_gui.sel_type; }
	void SetSelectedType(int id) const override { _waypoint_gui.sel_type = id; }

	StringID GetTypeName(int cls_id, int id) const override
	{
		const auto *spec = this->GetSpec(cls_id, id);
		return (spec == nullptr) ? STR_STATION_CLASS_WAYP_WAYPOINT : spec->name;
	}

	std::span<const BadgeID> GetTypeBadges(int cls_id, int id) const override
	{
		const auto *spec = this->GetSpec(cls_id, id);
		if (spec == nullptr) return {};
		return spec->badges;
	}

	bool IsTypeAvailable(int cls_id, int id) const override
	{
		return IsStationAvailable(this->GetSpec(cls_id, id));
	}

	void DrawType(int x, int y, int cls_id, int id) const override
	{
		DrawWaypointSprite(x, y, this->GetClassIndex(cls_id), id, _cur_railtype);
	}

	void FillUsedItems(btree::btree_set<PickerItem> &items) override
	{
		bool default_added = false;
		for (const Waypoint *wp : Waypoint::Iterate()) {
			if (wp->owner != _local_company) continue;
			if (!default_added && StationUsesDefaultType(wp)) {
				items.insert({0, 0, STAT_CLASS_WAYP, 0});
				default_added = true;
			}
			for (const auto &sm : wp->speclist) {
				if (sm.spec == nullptr) continue;
				items.insert({sm.grfid, sm.localidx, sm.spec->class_index, sm.spec->index});
			}
		}
	}

	static WaypointPickerCallbacks instance;
};
/* static */ WaypointPickerCallbacks WaypointPickerCallbacks::instance;

struct BuildRailWaypointWindow : public PickerWindow {
	BuildRailWaypointWindow(WindowDesc &desc, Window *parent) : PickerWindow(desc, parent, TRANSPORT_RAIL, WaypointPickerCallbacks::instance)
	{
		this->ConstructWindow();
	}

	static inline HotkeyList hotkeys{"buildrailwaypoint", {
		Hotkey('F', "focus_filter_box", PCWHK_FOCUS_FILTER_BOX),
	}};
};

/** Nested widget definition for the build NewGRF rail waypoint window */
static constexpr NWidgetPart _nested_build_waypoint_widgets[] = {
	NWidget(NWID_HORIZONTAL),
		NWidget(WWT_CLOSEBOX, COLOUR_DARK_GREEN),
		NWidget(WWT_CAPTION, COLOUR_DARK_GREEN), SetStringTip(STR_WAYPOINT_CAPTION, STR_TOOLTIP_WINDOW_TITLE_DRAG_THIS),
		NWidget(WWT_SHADEBOX, COLOUR_DARK_GREEN),
		NWidget(WWT_DEFSIZEBOX, COLOUR_DARK_GREEN),
	EndContainer(),
	NWidget(NWID_HORIZONTAL),
		NWidgetFunction(MakePickerClassWidgets),
		NWidgetFunction(MakePickerTypeWidgets),
	EndContainer(),
};

static WindowDesc _build_waypoint_desc(__FILE__, __LINE__,
	WDP_AUTO, "build_waypoint", 0, 0,
	WC_BUILD_WAYPOINT, WC_BUILD_TOOLBAR,
	WindowDefaultFlag::Construction,
	_nested_build_waypoint_widgets,
	&BuildRailWaypointWindow::hotkeys
);

static void ShowBuildWaypointPicker(Window *parent)
{
	if (!WaypointPickerCallbacks::instance.IsActive()) return;
	new BuildRailWaypointWindow(_build_waypoint_desc, parent);
}

/**
 * Initialize rail building GUI settings
 */
void InitializeRailGui()
{
	_build_depot_direction = DIAGDIR_NW;
	_station_gui.sel_class = StationClassID::STAT_CLASS_DFLT;
	_station_gui.sel_type = 0;
	_waypoint_gui.sel_class = StationClassID::STAT_CLASS_WAYP;
	_waypoint_gui.sel_type = 0;
}

/**
 * Re-initialize rail-build toolbar after toggling support for electric trains
 * @param disable Boolean whether electric trains are disabled (removed from the game)
 */
void ReinitGuiAfterToggleElrail(bool disable)
{
	extern RailType _last_built_railtype;
	if (disable && _last_built_railtype == RAILTYPE_ELECTRIC) {
		_last_built_railtype = _cur_railtype = RAILTYPE_RAIL;
		BuildRailToolbarWindow *w = dynamic_cast<BuildRailToolbarWindow *>(FindWindowById(WC_BUILD_TOOLBAR, TRANSPORT_RAIL));
		if (w != nullptr) w->ModifyRailType(_cur_railtype);
	}
	MarkWholeScreenDirty();
}

/** Set the initial (default) railtype to use */
static void SetDefaultRailGui()
{
	if (_local_company == COMPANY_SPECTATOR || !Company::IsValidID(_local_company)) return;

	extern RailType _last_built_railtype;
	RailType rt;
	switch (_settings_client.gui.default_rail_type) {
		case 2: {
			/* Find the most used rail type */
<<<<<<< HEAD
			uint count[RAILTYPE_END];
			memset(count, 0, sizeof(count));
			for (TileIndex t(0); t < Map::Size(); t++) {
=======
			std::array<uint, RAILTYPE_END> count{};
			for (const auto t : Map::Iterate()) {
>>>>>>> 0de7fd3c
				if (IsTileType(t, MP_RAILWAY) || IsLevelCrossingTile(t) || HasStationTileRail(t) ||
						(IsTileType(t, MP_TUNNELBRIDGE) && GetTunnelBridgeTransportType(t) == TRANSPORT_RAIL)) {
					count[GetRailType(t)]++;
				}
			}

			rt = static_cast<RailType>(std::distance(std::begin(count), std::ranges::max_element(count)));
			if (count[rt] > 0) break;

			/* No rail, just get the first available one */
			[[fallthrough]];
		}
		case 0: {
			/* Use first available type */
			std::vector<RailType>::const_iterator it = std::find_if(_sorted_railtypes.begin(), _sorted_railtypes.end(),
					[](RailType r) { return HasRailTypeAvail(_local_company, r); });
			rt = it != _sorted_railtypes.end() ? *it : RAILTYPE_BEGIN;
			break;
		}
		case 1: {
			/* Use last available type */
			std::vector<RailType>::const_reverse_iterator it = std::find_if(_sorted_railtypes.rbegin(), _sorted_railtypes.rend(),
					[](RailType r){ return HasRailTypeAvail(_local_company, r); });
			rt = it != _sorted_railtypes.rend() ? *it : RAILTYPE_BEGIN;
			break;
		}
		default:
			NOT_REACHED();
	}

	_last_built_railtype = _cur_railtype = rt;
	BuildRailToolbarWindow *w = dynamic_cast<BuildRailToolbarWindow *>(FindWindowById(WC_BUILD_TOOLBAR, TRANSPORT_RAIL));
	if (w != nullptr) w->ModifyRailType(_cur_railtype);
}

/**
 * Updates the current signal variant used in the signal GUI
 * to the one adequate to current year.
 */
void ResetSignalVariant(int32_t new_value)
{
	SignalVariant new_variant = (CalTime::CurYear() < _settings_client.gui.semaphore_build_before ? SIG_SEMAPHORE : SIG_ELECTRIC);

	if (new_variant != _cur_signal_variant) {
		Window *w = FindWindowById(WC_BUILD_SIGNAL, 0);
		if (w != nullptr) {
			w->SetDirty();
			w->RaiseWidget((_cur_signal_variant == SIG_ELECTRIC ? WID_BS_ELECTRIC_NORM : WID_BS_SEMAPHORE_NORM) + _cur_signal_button);
		}
		_cur_signal_variant = new_variant;
	}
}

/**
 * Resets the rail GUI - sets default railtype to build
 * and resets the signal GUI
 */
void InitializeRailGUI()
{
	SetDefaultRailGui();

	_convert_signal_button = false;
	_trace_restrict_button = false;
	_program_signal_button = false;
	_cur_signal_type   = GetDefaultSignalType();
	_cur_signal_button =
		_cur_signal_type == SIGTYPE_PROG ? 4 :
		_cur_signal_type == SIGTYPE_PBS ? 5 :
		_cur_signal_type == SIGTYPE_PBS_ONEWAY ? 6 :
		_cur_signal_type == SIGTYPE_NO_ENTRY ? 7 : _cur_signal_type;
	ResetSignalVariant();
}

/**
 * Create a drop down list for all the rail types of the local company.
 * @param for_replacement Whether this list is for the replacement window.
 * @param all_option Whether to add an 'all types' item.
 * @return The populated and sorted #DropDownList.
 */
DropDownList GetRailTypeDropDownList(bool for_replacement, bool all_option)
{
	RailTypes used_railtypes;
	RailTypes avail_railtypes;

	const Company *c = Company::Get(_local_company);

	/* Find the used railtypes. */
	if (for_replacement) {
		avail_railtypes = GetCompanyRailTypes(c->index, false);
		used_railtypes  = GetRailTypes(false);
	} else {
		avail_railtypes = c->avail_railtypes;
		used_railtypes  = GetRailTypes(true);
	}

	DropDownList list;

	if (all_option) {
		list.push_back(MakeDropDownListStringItem(STR_REPLACE_ALL_RAILTYPE, INVALID_RAILTYPE));
	}

	Dimension d = { 0, 0 };
	/* Get largest icon size, to ensure text is aligned on each menu item. */
	if (!for_replacement) {
		for (const auto &rt : _sorted_railtypes) {
			if (!HasBit(used_railtypes, rt)) continue;
			const RailTypeInfo *rti = GetRailTypeInfo(rt);
			d = maxdim(d, GetSpriteSize(rti->gui_sprites.build_x_rail));
		}
	}

	/* Shared list so that each item can take ownership. */
	auto badge_class_list = std::make_shared<GUIBadgeClasses>(GSF_RAILTYPES);

	for (const auto &rt : _sorted_railtypes) {
		/* If it's not used ever, don't show it to the user. */
		if (!HasBit(used_railtypes, rt)) continue;

		const RailTypeInfo *rti = GetRailTypeInfo(rt);

		if (for_replacement) {
			list.push_back(MakeDropDownListBadgeItem(badge_class_list, rti->badges, GSF_RAILTYPES, rti->introduction_date, GetString(rti->strings.replace_text), rt, !HasBit(avail_railtypes, rt)));
		} else {
			std::string str = rti->max_speed > 0
				? GetString(STR_TOOLBAR_RAILTYPE_VELOCITY, rti->strings.menu_text, rti->max_speed)
				: GetString(rti->strings.menu_text);
			list.push_back(MakeDropDownListBadgeIconItem(badge_class_list, rti->badges, GSF_RAILTYPES, rti->introduction_date, d, rti->gui_sprites.build_x_rail, PAL_NONE, std::move(str), rt, !HasBit(avail_railtypes, rt)));
		}
	}

	if (list.empty()) {
		/* Empty dropdowns are not allowed */
		list.push_back(MakeDropDownListStringItem(STR_NONE, INVALID_RAILTYPE, true));
	}

	return list;
}

void ShowBuildRailStationPickerAndSelect(StationType station_type, const StationSpec *spec)
{
	if (!IsStationAvailable(spec)) return;

	StationClassID class_index;
	uint16_t spec_index;
	if (spec != nullptr) {
		if (IsWaypointClass(*StationClass::Get(spec->class_index)) != (station_type == StationType::RailWaypoint)) return;
		class_index = spec->class_index;
		spec_index = spec->index;
	} else {
		class_index = (station_type == StationType::RailWaypoint) ? STAT_CLASS_WAYP : STAT_CLASS_DFLT;
		spec_index = 0;
	}

	Window *w = FindWindowById(WC_BUILD_TOOLBAR, TRANSPORT_RAIL);
	if (w == nullptr) {
		extern RailType _last_built_railtype;
		w = ShowBuildRailToolbar(_last_built_railtype);
	}
	if (w == nullptr) return;

	auto trigger_widget = [&](WidgetID widget) {
		if (!w->IsWidgetLowered(widget)) {
			w->OnHotkey(widget);
		}
	};

	if (station_type == StationType::RailWaypoint) {
		trigger_widget(WID_RAT_BUILD_WAYPOINT);

		BuildRailWaypointWindow *waypoint_window = dynamic_cast<BuildRailWaypointWindow *>(FindWindowById(WC_BUILD_WAYPOINT, TRANSPORT_RAIL));
		if (waypoint_window != nullptr) waypoint_window->PickItem(class_index, spec_index);
	} else {
		trigger_widget(WID_RAT_BUILD_STATION);

		BuildRailStationWindow *station_window = dynamic_cast<BuildRailStationWindow *>(FindWindowById(WC_BUILD_STATION, TRANSPORT_RAIL));
		if (station_window != nullptr) station_window->PickItem(class_index, spec_index);
	}
}

static void OpenBuildSignalWindow(BuildRailToolbarWindow *w, SignalVariant variant, SignalType type, uint8_t style)
{
	if (!w->IsWidgetLowered(WID_RAT_BUILD_SIGNALS)) {
		w->OnHotkey(WID_RAT_BUILD_SIGNALS);
	}

	BuildSignalWindow *signal_window = dynamic_cast<BuildSignalWindow *>(FindWindowById(WC_BUILD_SIGNAL, TRANSPORT_RAIL));
	if (signal_window == nullptr) return;

	signal_window->OnDropdownSelect(WID_BS_STYLE, style);

	if (_settings_client.gui.signal_gui_mode == SIGNAL_GUI_PATH && _settings_game.vehicle.train_braking_model != TBM_REALISTIC && !IsPbsSignalNonExtended(type) && !IsNoEntrySignal(type)) {
		signal_window->OnClick(Point(), WID_BS_TOGGLE_SIZE, 1);
	}

	signal_window->OnClick(Point(), ((variant == SIG_SEMAPHORE) ? WID_BS_SEMAPHORE_NORM : WID_BS_ELECTRIC_NORM) + BuildSignalWindow::ClickForType(type), 1);
}

void ShowBuildRailToolbarWithPickTile(RailType railtype, TileIndex tile)
{
	BuildRailToolbarWindow *w = static_cast<BuildRailToolbarWindow *>(ShowBuildRailToolbar(railtype));
	if (w == nullptr) return;

	if (IsPlainRailTile(tile) || IsRailTunnelBridgeTile(tile)) {
		TrackBits trackbits = TrackdirBitsToTrackBits(GetTileTrackdirBits(tile, TRANSPORT_RAIL, 0));
		if (trackbits & TRACK_BIT_VERT) { // N-S direction
			trackbits = (_tile_fract_coords.x <= _tile_fract_coords.y) ? TRACK_BIT_RIGHT : TRACK_BIT_LEFT;
		}

		if (trackbits & TRACK_BIT_HORZ) { // E-W direction
			trackbits = (_tile_fract_coords.x + _tile_fract_coords.y <= 15) ? TRACK_BIT_UPPER : TRACK_BIT_LOWER;
		}

		Track track = FindFirstTrack(trackbits);
		if (track != INVALID_TRACK) {
			if (IsTileType(tile, MP_RAILWAY) && HasTrack(tile, track) && HasSignalOnTrack(tile, track)) {
				OpenBuildSignalWindow(w, GetSignalVariant(tile, track), GetSignalType(tile, track), GetSignalStyle(tile, track));
			}
			if (IsRailTunnelBridgeTile(tile) && IsTunnelBridgeWithSignalSimulation(tile) && HasTrack(GetTunnelBridgeTrackBits(tile), track)) {
				extern SignalType GetTunnelBridgeDisplaySignalType(TileIndex tile);
				OpenBuildSignalWindow(w, IsTunnelBridgeSemaphore(tile) ? SIG_SEMAPHORE : SIG_ELECTRIC, GetTunnelBridgeDisplaySignalType(tile), GetTunnelBridgeSignalStyle(tile));
			}
		}
	}
}<|MERGE_RESOLUTION|>--- conflicted
+++ resolved
@@ -2388,14 +2388,8 @@
 	switch (_settings_client.gui.default_rail_type) {
 		case 2: {
 			/* Find the most used rail type */
-<<<<<<< HEAD
-			uint count[RAILTYPE_END];
-			memset(count, 0, sizeof(count));
+			std::array<uint, RAILTYPE_END> count{};
 			for (TileIndex t(0); t < Map::Size(); t++) {
-=======
-			std::array<uint, RAILTYPE_END> count{};
-			for (const auto t : Map::Iterate()) {
->>>>>>> 0de7fd3c
 				if (IsTileType(t, MP_RAILWAY) || IsLevelCrossingTile(t) || HasStationTileRail(t) ||
 						(IsTileType(t, MP_TUNNELBRIDGE) && GetTunnelBridgeTransportType(t) == TRANSPORT_RAIL)) {
 					count[GetRailType(t)]++;
