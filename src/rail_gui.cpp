/*
 * This file is part of OpenTTD.
 * OpenTTD is free software; you can redistribute it and/or modify it under the terms of the GNU General Public License as published by the Free Software Foundation, version 2.
 * OpenTTD is distributed in the hope that it will be useful, but WITHOUT ANY WARRANTY; without even the implied warranty of MERCHANTABILITY or FITNESS FOR A PARTICULAR PURPOSE.
 * See the GNU General Public License for more details. You should have received a copy of the GNU General Public License along with OpenTTD. If not, see <http://www.gnu.org/licenses/>.
 */

/** @file rail_gui.cpp %File for dealing with rail construction user interface */

#include "stdafx.h"
#include "gui.h"
#include "station_base.h"
#include "waypoint_base.h"
#include "window_gui.h"
#include "station_gui.h"
#include "terraform_gui.h"
#include "viewport_func.h"
#include "command_func.h"
#include "waypoint_func.h"
#include "newgrf_station.h"
#include "company_base.h"
#include "strings_func.h"
#include "window_func.h"
#include "date_func.h"
#include "sound_func.h"
#include "company_func.h"
#include "dropdown_type.h"
#include "dropdown_func.h"
#include "tunnelbridge.h"
#include "tilehighlight_func.h"
#include "spritecache.h"
#include "core/geometry_func.hpp"
#include "hotkeys.h"
#include "engine_base.h"
#include "vehicle_func.h"
#include "zoom_func.h"
#include "rail_gui.h"
#include "tracerestrict.h"
#include "programmable_signals.h"
#include "newgrf_newsignals.h"
#include "core/backup_type.hpp"
#include "picker_gui.h"

#include "station_map.h"
#include "tunnelbridge_map.h"

#include "widgets/rail_widget.h"

#include "safeguards.h"


static RailType _cur_railtype;               ///< Rail type of the current build-rail toolbar.
static bool _remove_button_clicked;          ///< Flag whether 'remove' toggle-button is currently enabled
static DiagDirection _build_depot_direction; ///< Currently selected depot direction
static bool _convert_signal_button;          ///< convert signal button in the signal GUI pressed
static bool _trace_restrict_button;          ///< trace restrict button in the signal GUI pressed
static bool _program_signal_button;          ///< program signal button in the signal GUI pressed
static SignalVariant _cur_signal_variant;    ///< set the signal variant (for signal GUI)
static SignalType _cur_signal_type;          ///< set the signal type (for signal GUI)
static uint8_t _cur_signal_style;            ///< set the signal style (for signal GUI)
static uint _cur_signal_button;              ///< set the signal button (for signal GUI)

extern TileIndex _rail_track_endtile; // rail_cmd.cpp

static const int HOTKEY_POLYRAIL     = 0x1000;
static const int HOTKEY_NEW_POLYRAIL = 0x1001;

struct WaypointPickerSelection {
	StationClassID sel_class; ///< Selected station class.
	uint16_t sel_type; ///< Selected station type within the class.
};
static WaypointPickerSelection _waypoint_gui; ///< Settings of the waypoint picker.

struct StationPickerSelection {
	StationClassID sel_class; ///< Selected station class.
	uint16_t sel_type; ///< Selected station type within the class.
	Axis axis; ///< Selected orientation of the station.
};
static StationPickerSelection _station_gui; ///< Settings of the station picker.


static void HandleStationPlacement(TileIndex start, TileIndex end);
static void ShowBuildTrainDepotPicker(Window *parent);
static void ShowBuildWaypointPicker(Window *parent);
static Window *ShowStationBuilder(Window *parent);
static void ShowSignalBuilder(Window *parent);

/**
 * Check whether a station type can be build.
 * @return true if building is allowed.
 */
static bool IsStationAvailable(const StationSpec *statspec)
{
	if (statspec == nullptr || !HasBit(statspec->callback_mask, CBM_STATION_AVAIL)) return true;

	uint16_t cb_res = GetStationCallback(CBID_STATION_AVAILABILITY, 0, 0, statspec, nullptr, INVALID_TILE, _cur_railtype);
	if (cb_res == CALLBACK_FAILED) return true;

	return Convert8bitBooleanCallback(statspec->grf_prop.grffile, CBID_STATION_AVAILABILITY, cb_res);
}

void CcPlaySound_CONSTRUCTION_RAIL(const CommandCost &result, TileIndex tile, uint32_t p1, uint32_t p2, uint64_t p3, uint32_t cmd)
{
	if (result.Succeeded() && _settings_client.sound.confirm) SndPlayTileFx(SND_20_CONSTRUCTION_RAIL, tile);
}

static CommandContainer GenericPlaceRailCmd(TileIndex tile, Track track)
{
	CommandContainer ret = NewCommandContainerBasic(
		tile,          // tile
		_cur_railtype, // p1
		track | (_settings_client.gui.auto_remove_signals << 3), // p2
		(uint32_t) (_remove_button_clicked ?
				CMD_REMOVE_SINGLE_RAIL | CMD_MSG(STR_ERROR_CAN_T_REMOVE_RAILROAD_TRACK) :
				CMD_BUILD_SINGLE_RAIL | CMD_MSG(STR_ERROR_CAN_T_BUILD_RAILROAD_TRACK)), // cmd
		CcPlaySound_CONSTRUCTION_RAIL // callback
	);

	return ret;
}

/**
 * Try to add an additional rail-track at the entrance of a depot
 * @param tile  Tile to use for adding the rail-track
 * @param dir   Direction to check for already present tracks
 * @param track Track to add
 * @see CcRailDepot()
 */
static void PlaceExtraDepotRail(TileIndex tile, DiagDirection dir, Track track)
{
	if (GetRailTileType(tile) == RAIL_TILE_DEPOT) return;
	if (GetRailTileType(tile) == RAIL_TILE_SIGNALS && !_settings_client.gui.auto_remove_signals) return;
	if ((GetTrackBits(tile) & DiagdirReachesTracks(dir)) == 0) return;

	DoCommandP(tile, _cur_railtype, track | (_settings_client.gui.auto_remove_signals << 3), CMD_BUILD_SINGLE_RAIL);
}

/** Additional pieces of track to add at the entrance of a depot. */
static const Track _place_depot_extra_track[12] = {
	TRACK_LEFT,  TRACK_UPPER, TRACK_UPPER, TRACK_RIGHT, // First additional track for directions 0..3
	TRACK_X,     TRACK_Y,     TRACK_X,     TRACK_Y,     // Second additional track
	TRACK_LOWER, TRACK_LEFT,  TRACK_RIGHT, TRACK_LOWER, // Third additional track
};

/** Direction to check for existing track pieces. */
static const DiagDirection _place_depot_extra_dir[12] = {
	DIAGDIR_SE, DIAGDIR_SW, DIAGDIR_SE, DIAGDIR_SW,
	DIAGDIR_SW, DIAGDIR_NW, DIAGDIR_NE, DIAGDIR_SE,
	DIAGDIR_NW, DIAGDIR_NE, DIAGDIR_NW, DIAGDIR_NE,
};

void CcRailDepot(const CommandCost &result, TileIndex tile, uint32_t p1, uint32_t p2, uint64_t p3, uint32_t cmd)
{
	if (result.Failed()) return;

	DiagDirection dir = (DiagDirection)p2;

	if (_settings_client.sound.confirm) SndPlayTileFx(SND_20_CONSTRUCTION_RAIL, tile);
	if (!_settings_client.gui.persistent_buildingtools) ResetObjectToPlace();

	tile += TileOffsByDiagDir(dir);

	if (IsTileType(tile, MP_RAILWAY)) {
		PlaceExtraDepotRail(tile, _place_depot_extra_dir[dir], _place_depot_extra_track[dir]);

		/* Don't place the rail straight out of the depot of there is another depot across from it. */
		Tile double_depot_tile = tile + TileOffsByDiagDir(dir);
		bool is_double_depot = IsValidTile(double_depot_tile) && IsRailDepotTile(double_depot_tile);
		if (!is_double_depot) PlaceExtraDepotRail(tile, _place_depot_extra_dir[dir + 4], _place_depot_extra_track[dir + 4]);

		PlaceExtraDepotRail(tile, _place_depot_extra_dir[dir + 8], _place_depot_extra_track[dir + 8]);
	}
}

/**
 * Place a rail waypoint.
 * @param tile Position to start dragging a waypoint.
 */
static void PlaceRail_Waypoint(TileIndex tile)
{
	if (_remove_button_clicked) {
		VpStartPlaceSizing(tile, VPM_X_AND_Y, DDSP_REMOVE_STATION);
		return;
	}

	Axis axis = GetAxisForNewWaypoint(tile);
	if (IsValidAxis(axis)) {
		/* Valid tile for waypoints */
		VpStartPlaceSizing(tile, axis == AXIS_X ? VPM_X_LIMITED : VPM_Y_LIMITED, DDSP_BUILD_STATION);
		VpSetPlaceSizingLimit(_settings_game.station.station_spread);
	} else {
		/* Tile where we can't build rail waypoints. This is always going to fail,
		 * but provides the user with a proper error message. */
		DoCommandP(tile, 1 << 8 | 1 << 16, STAT_CLASS_WAYP | INVALID_STATION << 16, CMD_BUILD_RAIL_WAYPOINT | CMD_MSG(STR_ERROR_CAN_T_BUILD_TRAIN_WAYPOINT));
	}
}

void CcStation(const CommandCost &result, TileIndex tile, uint32_t p1, uint32_t p2, uint64_t p3, uint32_t cmd)
{
	if (result.Failed()) return;

	if (_settings_client.sound.confirm) SndPlayTileFx(SND_20_CONSTRUCTION_RAIL, tile);
	/* Only close the station builder window if the default station and non persistent building is chosen. */
	if (_station_gui.sel_class == STAT_CLASS_DFLT && _station_gui.sel_type == 0 && !_settings_client.gui.persistent_buildingtools) ResetObjectToPlace();
}

/**
 * Place a rail station.
 * @param tile Position to place or start dragging a station.
 */
static void PlaceRail_Station(TileIndex tile)
{
	if (_remove_button_clicked) {
		VpStartPlaceSizing(tile, VPM_X_AND_Y_LIMITED, DDSP_REMOVE_STATION);
		VpSetPlaceSizingLimit(-1);
	} else if (_settings_client.gui.station_dragdrop) {
		VpStartPlaceSizing(tile, VPM_X_AND_Y_LIMITED, DDSP_BUILD_STATION);
		VpSetPlaceSizingLimit(_settings_game.station.station_spread);
	} else {
		int w = _settings_client.gui.station_numtracks;
		int h = _settings_client.gui.station_platlength;
		if (!_station_gui.axis) Swap(w, h);

		StationPickerSelection params = _station_gui;
		uint32_t p1 = _cur_railtype | params.axis << 6 | _settings_client.gui.station_numtracks << 8 | _settings_client.gui.station_platlength << 16 | _ctrl_pressed << 24;
		uint32_t p2 = params.sel_class | INVALID_STATION << 16;
		uint64_t p3 = params.sel_type;

		CommandContainer cmdcont = NewCommandContainerBasic(tile, p1, p2, CMD_BUILD_RAIL_STATION | CMD_MSG(STR_ERROR_CAN_T_BUILD_RAILROAD_STATION), CcStation);
		cmdcont.p3 = p3;
		ShowSelectStationIfNeeded(cmdcont, TileArea(tile, w, h));
	}
}

static SignalType GetDefaultSignalType()
{
	SignalType sigtype = _settings_client.gui.default_signal_type;
	if (_settings_game.vehicle.train_braking_model == TBM_REALISTIC && IsSignalTypeUnsuitableForRealisticBraking(sigtype)) return SIGTYPE_PBS_ONEWAY;
	return sigtype;
}

/**
 * Build a new signal or edit/remove a present signal, use CmdBuildSingleSignal() or CmdRemoveSingleSignal() in rail_cmd.cpp
 *
 * @param tile The tile where the signal will build or edit
 */
static void GenericPlaceSignals(TileIndex tile)
{
	TrackBits trackbits = TrackdirBitsToTrackBits(GetTileTrackdirBits(tile, TRANSPORT_RAIL, 0));

	if (trackbits & TRACK_BIT_VERT) { // N-S direction
		trackbits = (_tile_fract_coords.x <= _tile_fract_coords.y) ? TRACK_BIT_RIGHT : TRACK_BIT_LEFT;
	}

	if (trackbits & TRACK_BIT_HORZ) { // E-W direction
		trackbits = (_tile_fract_coords.x + _tile_fract_coords.y <= 15) ? TRACK_BIT_UPPER : TRACK_BIT_LOWER;
	}

	Track track = FindFirstTrack(trackbits);

	if (_remove_button_clicked) {
		DoCommandP(tile, track, 0, CMD_REMOVE_SIGNALS | CMD_MSG(STR_ERROR_CAN_T_REMOVE_SIGNALS_FROM), CcPlaySound_CONSTRUCTION_RAIL);
		return;
	}

	if (_trace_restrict_button) {
		if (IsPlainRailTile(tile) && HasTrack(tile, track) && HasSignalOnTrack(tile, track)) {
			ShowTraceRestrictProgramWindow(tile, track);
		}
		if (IsTunnelBridgeWithSignalSimulation(tile) && HasTrack(GetAcrossTunnelBridgeTrackBits(tile), track)) {
			ShowTraceRestrictProgramWindow(tile, track);
		}
		return;
	}

	if (_program_signal_button) {
		if (IsPlainRailTile(tile) && HasTrack(tile, track) && HasSignalOnTrack(tile,track) && IsPresignalProgrammable(tile, track)) {
			// Show program gui if there is a programmable pre-signal
			ShowSignalProgramWindow(SignalReference(tile, track));
			return;
		}

		// Don't display error here even though program-button is pressed and there is no programmable pre-signal,
		// instead just handle it normally. That way player can keep the program-button pressed all the time
		// to build slightly faster.
	}

	const Window *w = FindWindowById(WC_BUILD_SIGNAL, 0);

	/* various bitstuffed elements for CmdBuildSingleSignal() */
	uint32_t p1 = track;

	/* Which signals should we cycle through? */
	SignalCycleGroups cycle_types;
	if (_settings_client.gui.cycle_signal_types == SIGNAL_CYCLE_PATH) {
		cycle_types = SCG_PBS;
	} else if (_settings_game.vehicle.train_braking_model == TBM_REALISTIC) {
		cycle_types = SCG_BLOCK | SCG_PBS;
	} else if (_settings_client.gui.cycle_signal_types == SIGNAL_CYCLE_ALL) {
		cycle_types = SCG_PBS;
		if (_settings_client.gui.signal_gui_mode == SIGNAL_GUI_ALL) cycle_types |= SCG_BLOCK;
	} else {
		cycle_types = SCG_CURRENT_GROUP;
	}

	if (w != nullptr) {
		/* signal GUI is used */
		SB(p1, 3, 1, _ctrl_pressed);
		SB(p1, 4, 1, _cur_signal_variant);
		SB(p1, 5, 3, _cur_signal_type);
		SB(p1, 8, 1, _convert_signal_button);
		SB(p1, 9, 2, cycle_types);
		SB(p1, 19, 4, _cur_signal_style);
		if (_cur_signal_type == SIGTYPE_NO_ENTRY) SB(p1, 15, 2, 1); // reverse default signal direction
	} else {
		SB(p1, 3, 1, _ctrl_pressed);
		SB(p1, 4, 1, (CalTime::CurYear() < _settings_client.gui.semaphore_build_before ? SIG_SEMAPHORE : SIG_ELECTRIC));
		SB(p1, 5, 3, GetDefaultSignalType());
		SB(p1, 8, 1, 0);
		SB(p1, 9, 2, cycle_types);
	}
	SB(p1, 18, 1, _settings_client.gui.adv_sig_bridge_tun_modes);
	SB(p1, 23, 5, Clamp<int>(_settings_client.gui.drag_signals_density, 1, 16));

	DoCommandP(tile, p1, 0, CMD_BUILD_SIGNALS |
			CMD_MSG((w != nullptr && _convert_signal_button) ? STR_ERROR_SIGNAL_CAN_T_CONVERT_SIGNALS_HERE : STR_ERROR_CAN_T_BUILD_SIGNALS_HERE),
			CcPlaySound_CONSTRUCTION_RAIL);
}

/**
 * Start placing a rail bridge.
 * @param tile Position of the first tile of the bridge.
 * @param w    Rail toolbar window.
 */
static void PlaceRail_Bridge(TileIndex tile, Window *w)
{
	if (IsBridgeTile(tile)) {
		TileIndex other_tile = GetOtherTunnelBridgeEnd(tile);
		Point pt = {0, 0};
		w->OnPlaceMouseUp(VPM_X_OR_Y, DDSP_BUILD_BRIDGE, pt, other_tile, tile);
	} else {
		VpStartPlaceSizing(tile, VPM_X_OR_Y, DDSP_BUILD_BRIDGE);
	}
}

/** Command callback for building a tunnel */
void CcBuildRailTunnel(const CommandCost &result, TileIndex tile, uint32_t p1, uint32_t p2, uint64_t p3, uint32_t cmd)
{
	if (result.Succeeded()) {
		if (_settings_client.sound.confirm) SndPlayTileFx(SND_20_CONSTRUCTION_RAIL, tile);
		if (!_settings_client.gui.persistent_buildingtools) ResetObjectToPlace();
		StoreRailPlacementEndpoints(tile, _build_tunnel_endtile, TileX(tile) == TileX(_build_tunnel_endtile) ? TRACK_Y : TRACK_X, false);
	} else {
		SetRedErrorSquare(_build_tunnel_endtile);
	}
}

/**
 * Toggles state of the Remove button of Build rail toolbar
 * @param w window the button belongs to
 */
static void ToggleRailButton_Remove(Window *w)
{
	CloseWindowById(WC_SELECT_STATION, 0);
	w->ToggleWidgetLoweredState(WID_RAT_REMOVE);
	w->SetWidgetDirty(WID_RAT_REMOVE);
	_remove_button_clicked = w->IsWidgetLowered(WID_RAT_REMOVE);
	SetSelectionRed(_remove_button_clicked);
	if (_remove_button_clicked && _trace_restrict_button) {
		_trace_restrict_button = false;
		InvalidateWindowData(WC_BUILD_SIGNAL, 0);
	}
}

/**
 * Updates the Remove button because of Ctrl state change
 * @param w window the button belongs to
 * @return true iff the remove button was changed
 */
static bool RailToolbar_CtrlChanged(Window *w)
{
	if (w->IsWidgetDisabled(WID_RAT_REMOVE)) return false;

	/* allow ctrl to switch remove mode only for these widgets */
	for (WidgetID i = WID_RAT_BUILD_NS; i <= WID_RAT_BUILD_STATION; i++) {
		if ((i <= WID_RAT_POLYRAIL || i >= WID_RAT_BUILD_WAYPOINT) && w->IsWidgetLowered(i)) {
			ToggleRailButton_Remove(w);
			return true;
		}
	}

	return false;
}


/**
 * The "remove"-button click proc of the build-rail toolbar.
 * @param w Build-rail toolbar window
 * @see BuildRailToolbarWindow::OnClick()
 */
static void BuildRailClick_Remove(Window *w)
{
	if (w->IsWidgetDisabled(WID_RAT_REMOVE)) return;
	ToggleRailButton_Remove(w);
	if (_settings_client.sound.click_beep) SndPlayFx(SND_15_BEEP);

	/* handle station builder */
	if (w->IsWidgetLowered(WID_RAT_BUILD_STATION)) {
		if (_remove_button_clicked) {
			/* starting drag & drop remove */
			if (!_settings_client.gui.station_dragdrop) {
				SetTileSelectSize(1, 1);
			} else {
				VpSetPlaceSizingLimit(-1);
			}
		} else {
			/* starting station build mode */
			if (!_settings_client.gui.station_dragdrop) {
				int x = _settings_client.gui.station_numtracks;
				int y = _settings_client.gui.station_platlength;
				if (_station_gui.axis == 0) Swap(x, y);
				SetTileSelectSize(x, y);
			} else {
				VpSetPlaceSizingLimit(_settings_game.station.station_spread);
			}
		}
	}
}

static CommandContainer DoRailroadTrackCmd(TileIndex start_tile, TileIndex end_tile, Track track)
{
	CommandContainer ret = NewCommandContainerBasic(
		start_tile,                   // tile
		end_tile,                     // p1
		(uint32_t) (_cur_railtype | (track << 6) | (_settings_client.gui.auto_remove_signals << 13)), // p2
		(uint32_t) (_remove_button_clicked ?
				CMD_REMOVE_RAILROAD_TRACK | CMD_MSG(STR_ERROR_CAN_T_REMOVE_RAILROAD_TRACK) :
				CMD_BUILD_RAILROAD_TRACK  | CMD_MSG(STR_ERROR_CAN_T_BUILD_RAILROAD_TRACK)), // cmd
		CcPlaySound_CONSTRUCTION_RAIL       // callback
	);

	return ret;
}

static void HandleAutodirPlacement()
{
	Track track = (Track)(_thd.drawstyle & HT_DIR_MASK); // 0..5
	TileIndex start_tile = TileVirtXY(_thd.selstart.x, _thd.selstart.y);
	TileIndex end_tile = TileVirtXY(_thd.selend.x, _thd.selend.y);

	CommandContainer cmd = (_thd.drawstyle & HT_RAIL) ?
			GenericPlaceRailCmd(end_tile, track) : // one tile case
			DoRailroadTrackCmd(start_tile, end_tile, track); // multitile selection

	/* When overbuilding existing tracks in polyline mode we just want to move the
	 * snap point without altering the user with the "already built" error. Don't
	 * execute the command right away, firstly check if tracks are being overbuilt. */
	if (!(_thd.place_mode & HT_POLY) || _shift_pressed ||
			DoCommand(&cmd, DC_AUTO | DC_NO_WATER).GetErrorMessage() != STR_ERROR_ALREADY_BUILT) {
		/* place tracks */
		if (!DoCommandP(&cmd)) return;
	}

	/* save new snap points for the polyline tool */
	if (!_shift_pressed && _rail_track_endtile != INVALID_TILE) {
		StoreRailPlacementEndpoints(start_tile, _rail_track_endtile, track, true);
	}
}

/**
 * Build new signals or remove signals or (if only one tile marked) edit a signal.
 *
 * If one tile marked abort and use GenericPlaceSignals()
 * else use CmdBuildSingleSignal() or CmdRemoveSingleSignal() in rail_cmd.cpp to build many signals
 */
static void HandleAutoSignalPlacement()
{
	uint32_t p2 = GB(_thd.drawstyle, 0, 3); // 0..5
	uint64_t p3 = 0;

	if ((_thd.drawstyle & HT_DRAG_MASK) == HT_RECT) { // one tile case
		GenericPlaceSignals(TileVirtXY(_thd.selend.x, _thd.selend.y));
		return;
	}

	const Window *w = FindWindowById(WC_BUILD_SIGNAL, 0);

	if (w != nullptr) {
		/* signal GUI is used */
		SB(p2,  3, 1, 0);
		SB(p2,  4, 1, _cur_signal_variant);
		SB(p2,  6, 1, _ctrl_pressed);
		SB(p2,  7, 3, _cur_signal_type);
		SB(p2, 24, 8, _settings_client.gui.drag_signals_density);
		SB(p2, 10, 1, !_settings_client.gui.drag_signals_fixed_distance);
		SB(p2, 11, 4, _cur_signal_style);
	} else {
		SB(p2,  3, 1, 0);
		SB(p2,  4, 1, (CalTime::CurYear() < _settings_client.gui.semaphore_build_before ? SIG_SEMAPHORE : SIG_ELECTRIC));
		SB(p2,  6, 1, _ctrl_pressed);
		SB(p2,  7, 3, GetDefaultSignalType());
		SB(p2, 24, 8, _settings_client.gui.drag_signals_density);
		SB(p2, 10, 1, !_settings_client.gui.drag_signals_fixed_distance);
	}
	SB(p3, 0, 1, _settings_client.gui.drag_signals_skip_stations);
	SB(p3, 1, 1, _ctrl_pressed && _settings_client.gui.drag_signals_stop_restricted_signal);

	/* _settings_client.gui.drag_signals_density is given as a parameter such that each user
	 * in a network game can specify their own signal density */
	DoCommandPEx(TileVirtXY(_thd.selstart.x, _thd.selstart.y), TileVirtXY(_thd.selend.x, _thd.selend.y), p2, p3,
			_remove_button_clicked ?
			CMD_REMOVE_SIGNAL_TRACK | CMD_MSG(STR_ERROR_CAN_T_REMOVE_SIGNALS_FROM) :
			CMD_BUILD_SIGNAL_TRACK  | CMD_MSG(STR_ERROR_CAN_T_BUILD_SIGNALS_HERE),
			CcPlaySound_CONSTRUCTION_RAIL);
}


/** Rail toolbar management class. */
struct BuildRailToolbarWindow : Window {
	RailType railtype;    ///< Rail type to build.
	int last_user_action; ///< Last started user action.

	BuildRailToolbarWindow(WindowDesc &desc, RailType railtype) : Window(desc)
	{
		this->CreateNestedTree();
		if (!_settings_client.gui.show_rail_polyline_tool) {
			this->GetWidget<NWidgetStacked>(WID_RAT_POLYRAIL_SEL)->SetDisplayedPlane(SZSP_NONE);
		}
		this->FinishInitNested(TRANSPORT_RAIL);
		this->SetupRailToolbar(railtype);
		this->DisableWidget(WID_RAT_REMOVE);
		this->OnInvalidateData();
		this->last_user_action = INVALID_WID_RAT;

		if (_settings_client.gui.link_terraform_toolbar) ShowTerraformToolbar(this);
	}

	void Close([[maybe_unused]] int data = 0) override
	{
		if (this->IsWidgetLowered(WID_RAT_BUILD_STATION)) SetViewportCatchmentStation(nullptr, true);
		if (this->IsWidgetLowered(WID_RAT_BUILD_WAYPOINT)) SetViewportCatchmentWaypoint(nullptr, true);
		if (_settings_client.gui.link_terraform_toolbar) CloseWindowById(WC_SCEN_LAND_GEN, 0, false);
		CloseWindowById(WC_SELECT_STATION, 0);
		this->Window::Close();
	}

	/** List of widgets to be disabled if infrastructure limit prevents building. */
	static inline const std::initializer_list<WidgetID> can_build_widgets = {
		WID_RAT_BUILD_NS, WID_RAT_BUILD_X, WID_RAT_BUILD_EW, WID_RAT_BUILD_Y, WID_RAT_AUTORAIL,
		WID_RAT_BUILD_DEPOT, WID_RAT_BUILD_WAYPOINT, WID_RAT_BUILD_STATION, WID_RAT_BUILD_SIGNALS,
		WID_RAT_BUILD_BRIDGE, WID_RAT_BUILD_TUNNEL, WID_RAT_CONVERT_RAIL,
	};

	void OnInvalidateData([[maybe_unused]] int data = 0, [[maybe_unused]] bool gui_scope = true) override
	{
		if (!gui_scope) return;

		if (this->GetWidget<NWidgetStacked>(WID_RAT_POLYRAIL_SEL)->SetDisplayedPlane(_settings_client.gui.show_rail_polyline_tool ? 0 : SZSP_NONE)) {
			if (this->IsWidgetLowered(WID_RAT_POLYRAIL)) {
				ResetObjectToPlace();
			}
			this->ReInit();
		}

		bool can_build = CanBuildVehicleInfrastructure(VEH_TRAIN);
		for (const WidgetID widget : can_build_widgets) this->SetWidgetDisabledState(widget, !can_build);
		if (!can_build) {
			CloseWindowById(WC_BUILD_SIGNAL, TRANSPORT_RAIL);
			CloseWindowById(WC_BUILD_STATION, TRANSPORT_RAIL);
			CloseWindowById(WC_BUILD_DEPOT, TRANSPORT_RAIL);
			CloseWindowById(WC_BUILD_WAYPOINT, TRANSPORT_RAIL);
			CloseWindowById(WC_SELECT_STATION, 0);
		}
	}

	bool OnTooltip([[maybe_unused]] Point pt, WidgetID widget, TooltipCloseCondition close_cond) override
	{
		bool can_build = CanBuildVehicleInfrastructure(VEH_TRAIN);
		if (can_build) {
			if (widget == WID_RAT_CONVERT_RAIL) {
				SetDParam(0, STR_RAIL_TOOLBAR_TOOLTIP_CONVERT_RAIL);
				GuiShowTooltips(this, STR_RAIL_TOOLBAR_TOOLTIP_CONVERT_RAIL_EXTRA, close_cond, 1);
				return true;
			}
			return false;
		}

		if (std::find(std::begin(can_build_widgets), std::end(can_build_widgets), widget) == std::end(can_build_widgets)) return false;

		GuiShowTooltips(this, STR_TOOLBAR_DISABLED_NO_VEHICLE_AVAILABLE, close_cond);
		return true;
	}

	/**
	 * Configures the rail toolbar for railtype given
	 * @param railtype the railtype to display
	 */
	void SetupRailToolbar(RailType railtype)
	{
		this->railtype = railtype;
		const RailTypeInfo *rti = GetRailTypeInfo(railtype);

		assert(railtype < RAILTYPE_END);
		this->GetWidget<NWidgetCore>(WID_RAT_BUILD_NS)->widget_data     = rti->gui_sprites.build_ns_rail;
		this->GetWidget<NWidgetCore>(WID_RAT_BUILD_X)->widget_data      = rti->gui_sprites.build_x_rail;
		this->GetWidget<NWidgetCore>(WID_RAT_BUILD_EW)->widget_data     = rti->gui_sprites.build_ew_rail;
		this->GetWidget<NWidgetCore>(WID_RAT_BUILD_Y)->widget_data      = rti->gui_sprites.build_y_rail;
		this->GetWidget<NWidgetCore>(WID_RAT_AUTORAIL)->widget_data     = rti->gui_sprites.auto_rail;
		this->GetWidget<NWidgetCore>(WID_RAT_POLYRAIL)->widget_data     = rti->gui_sprites.auto_rail;
		this->GetWidget<NWidgetCore>(WID_RAT_BUILD_DEPOT)->widget_data  = rti->gui_sprites.build_depot;
		this->GetWidget<NWidgetCore>(WID_RAT_CONVERT_RAIL)->widget_data = rti->gui_sprites.convert_rail;
		this->GetWidget<NWidgetCore>(WID_RAT_BUILD_TUNNEL)->widget_data = rti->gui_sprites.build_tunnel;
	}

	/**
	 * Switch to another rail type.
	 * @param railtype New rail type.
	 */
	void ModifyRailType(RailType railtype)
	{
		this->SetupRailToolbar(railtype);
		this->ReInit();
	}

	void UpdateRemoveWidgetStatus(WidgetID clicked_widget)
	{
		switch (clicked_widget) {
			case WID_RAT_REMOVE:
				/* If it is the removal button that has been clicked, do nothing,
				 * as it is up to the other buttons to drive removal status */
				return;

			case WID_RAT_BUILD_NS:
			case WID_RAT_BUILD_X:
			case WID_RAT_BUILD_EW:
			case WID_RAT_BUILD_Y:
			case WID_RAT_AUTORAIL:
			case WID_RAT_POLYRAIL:
			case WID_RAT_BUILD_WAYPOINT:
			case WID_RAT_BUILD_STATION:
			case WID_RAT_BUILD_SIGNALS:
				/* Removal button is enabled only if the rail/signal/waypoint/station
				 * button is still lowered.  Once raised, it has to be disabled */
				this->SetWidgetDisabledState(WID_RAT_REMOVE, !this->IsWidgetLowered(clicked_widget));
				break;

			default:
				/* When any other buttons than rail/signal/waypoint/station, raise and
				 * disable the removal button */
				this->DisableWidget(WID_RAT_REMOVE);
				this->RaiseWidget(WID_RAT_REMOVE);
				break;
		}
	}

	void SetStringParameters(WidgetID widget) const override
	{
		if (widget == WID_RAT_CAPTION) {
			const RailTypeInfo *rti = GetRailTypeInfo(this->railtype);
			if (rti->max_speed > 0) {
				SetDParam(0, STR_TOOLBAR_RAILTYPE_VELOCITY);
				SetDParam(1, rti->strings.toolbar_caption);
				SetDParam(2, PackVelocity(rti->max_speed, VEH_TRAIN));
			} else {
				SetDParam(0, rti->strings.toolbar_caption);
			}
		}
	}

	void DrawWidget(const Rect &r, WidgetID widget) const override
	{
		if (widget == WID_RAT_POLYRAIL) {
			Dimension d = GetSpriteSize(SPR_BLOT);
			uint offset = this->IsWidgetLowered(WID_RAT_POLYRAIL) ? 1 : 0;
			DrawSprite(SPR_BLOT, PALETTE_TO_GREY, (r.left + r.right - d.width) / 2 + offset, (r.top + r.bottom - d.height) / 2 + offset);
		}
	}

	void OnClick(Point pt, WidgetID widget, int click_count) override
	{
		if (widget < WID_RAT_BUILD_NS) return;

		_remove_button_clicked = false;
		switch (widget) {
			case WID_RAT_BUILD_NS:
				HandlePlacePushButton(this, WID_RAT_BUILD_NS, GetRailTypeInfo(_cur_railtype)->cursor.rail_ns, HT_LINE | HT_DIR_VL);
				this->last_user_action = widget;
				break;

			case WID_RAT_BUILD_X:
				HandlePlacePushButton(this, WID_RAT_BUILD_X, GetRailTypeInfo(_cur_railtype)->cursor.rail_swne, HT_LINE | HT_DIR_X);
				this->last_user_action = widget;
				break;

			case WID_RAT_BUILD_EW:
				HandlePlacePushButton(this, WID_RAT_BUILD_EW, GetRailTypeInfo(_cur_railtype)->cursor.rail_ew, HT_LINE | HT_DIR_HL);
				this->last_user_action = widget;
				break;

			case WID_RAT_BUILD_Y:
				HandlePlacePushButton(this, WID_RAT_BUILD_Y, GetRailTypeInfo(_cur_railtype)->cursor.rail_nwse, HT_LINE | HT_DIR_Y);
				this->last_user_action = widget;
				break;

			case WID_RAT_AUTORAIL:
				HandlePlacePushButton(this, WID_RAT_AUTORAIL, GetRailTypeInfo(_cur_railtype)->cursor.autorail, HT_RAIL);
				this->last_user_action = widget;
				break;

			case WID_RAT_POLYRAIL: {
				if (!_settings_client.gui.show_rail_polyline_tool) break;
				bool was_snap = CurrentlySnappingRailPlacement();
				bool was_open = this->IsWidgetLowered(WID_RAT_POLYRAIL);
				bool do_snap;
				bool do_open;
				/* "polyrail" hotkey     - activate polyline tool in snapping mode, close the tool if snapping mode is already active
				 * "new_polyrail" hotkey - activate polyline tool in non-snapping (new line) mode, close the tool if non-snapping mode is already active
				 * button ctrl-clicking  - switch between snapping and non-snapping modes, open the tool in non-snapping mode if it is closed
				 * button clicking       - open the tool in non-snapping mode, close the tool if it is opened */
				if (this->last_user_action == HOTKEY_POLYRAIL) {
					do_snap = true;
					do_open = !was_open || !was_snap;
				} else if (this->last_user_action == HOTKEY_NEW_POLYRAIL) {
					do_snap = false;
					do_open = !was_open || was_snap;
				} else if (_ctrl_pressed) {
					do_snap = !was_open || !was_snap;
					do_open = true;
				} else {
					do_snap = false;
					do_open = !was_open;
				}
				/* close the tool explicitly so it can be re-opened in different snapping mode */
				if (was_open) ResetObjectToPlace();
				/* open the tool in desired mode */
				if (do_open && HandlePlacePushButton(this, WID_RAT_POLYRAIL, GetRailTypeInfo(railtype)->cursor.autorail, do_snap ? (HT_RAIL | HT_POLY) : (HT_RAIL | HT_NEW_POLY))) {
					/* if we are re-opening the tool but we couldn't switch the snapping
					 * then close the tool instead of appearing to be doing nothing */
					if (was_open && do_snap != CurrentlySnappingRailPlacement()) ResetObjectToPlace();
				}
				this->last_user_action = WID_RAT_POLYRAIL;
				break;
			}

			case WID_RAT_DEMOLISH:
				HandlePlacePushButton(this, WID_RAT_DEMOLISH, ANIMCURSOR_DEMOLISH, HT_RECT | HT_DIAGONAL);
				this->last_user_action = widget;
				break;

			case WID_RAT_BUILD_DEPOT:
				if (HandlePlacePushButton(this, WID_RAT_BUILD_DEPOT, GetRailTypeInfo(_cur_railtype)->cursor.depot, HT_RECT)) {
					ShowBuildTrainDepotPicker(this);
					this->last_user_action = widget;
				}
				break;

			case WID_RAT_BUILD_WAYPOINT:
				this->last_user_action = widget;
				if (HandlePlacePushButton(this, WID_RAT_BUILD_WAYPOINT, SPR_CURSOR_WAYPOINT, HT_RECT)) {
					ShowBuildWaypointPicker(this);
				}
				break;

			case WID_RAT_BUILD_STATION:
				if (HandlePlacePushButton(this, WID_RAT_BUILD_STATION, SPR_CURSOR_RAIL_STATION, HT_RECT)) {
					ShowStationBuilder(this);
					this->last_user_action = widget;
				}
				break;

			case WID_RAT_BUILD_SIGNALS: {
				this->last_user_action = widget;
				bool started = HandlePlacePushButton(this, WID_RAT_BUILD_SIGNALS, ANIMCURSOR_BUILDSIGNALS, HT_RECT);
				if (started != _ctrl_pressed) {
					ShowSignalBuilder(this);
				}
				break;
			}

			case WID_RAT_BUILD_BRIDGE:
				HandlePlacePushButton(this, WID_RAT_BUILD_BRIDGE, SPR_CURSOR_BRIDGE, HT_RECT);
				this->last_user_action = widget;
				break;

			case WID_RAT_BUILD_TUNNEL:
				HandlePlacePushButton(this, WID_RAT_BUILD_TUNNEL, GetRailTypeInfo(_cur_railtype)->cursor.tunnel, HT_SPECIAL | HT_TUNNEL);
				this->last_user_action = widget;
				break;

			case WID_RAT_REMOVE:
				BuildRailClick_Remove(this);
				break;

			case WID_RAT_CONVERT_RAIL: {
				bool active = HandlePlacePushButton(this, WID_RAT_CONVERT_RAIL, GetRailTypeInfo(_cur_railtype)->cursor.convert, _ctrl_pressed ? HT_RAIL : HT_RECT | HT_DIAGONAL);
				if (active && _ctrl_pressed) _thd.square_palette = SPR_ZONING_INNER_HIGHLIGHT_GREEN;
				this->last_user_action = widget;
				break;
			}

			default: NOT_REACHED();
		}
		this->UpdateRemoveWidgetStatus(widget);
		if (_ctrl_pressed) RailToolbar_CtrlChanged(this);
	}

	EventState OnHotkey(int hotkey) override
	{
		MarkTileDirtyByTile(TileVirtXY(_thd.pos.x, _thd.pos.y)); // redraw tile selection

		switch (hotkey) {
			case HOTKEY_POLYRAIL:
			case HOTKEY_NEW_POLYRAIL:
				if (!_settings_client.gui.show_rail_polyline_tool) return ES_HANDLED;
				/* Indicate to the OnClick that the action comes from a hotkey rather
				 * then from a click and that the CTRL state should be ignored. */
				this->last_user_action = hotkey;
				hotkey = WID_RAT_POLYRAIL;
				return this->Window::OnHotkey(hotkey);

			case WID_RAT_CONVERT_RAIL: {
				HandlePlacePushButton(this, WID_RAT_CONVERT_RAIL, GetRailTypeInfo(_cur_railtype)->cursor.convert, HT_RECT | HT_DIAGONAL);
				this->last_user_action = WID_RAT_CONVERT_RAIL;
				this->UpdateRemoveWidgetStatus(WID_RAT_CONVERT_RAIL);
				if (_ctrl_pressed) RailToolbar_CtrlChanged(this);
				return ES_HANDLED;
			}

			case WID_RAT_CONVERT_RAIL_TRACK: {
				bool active = HandlePlacePushButton(this, WID_RAT_CONVERT_RAIL, GetRailTypeInfo(_cur_railtype)->cursor.convert, HT_RAIL);
				if (active) _thd.square_palette = SPR_ZONING_INNER_HIGHLIGHT_GREEN;
				this->last_user_action = WID_RAT_CONVERT_RAIL;
				this->UpdateRemoveWidgetStatus(WID_RAT_CONVERT_RAIL);
				if (_ctrl_pressed) RailToolbar_CtrlChanged(this);
				return ES_HANDLED;
			}

			default:
				return this->Window::OnHotkey(hotkey);
		}
	}

	void OnPlaceObject([[maybe_unused]] Point pt, TileIndex tile) override
	{
		switch (this->last_user_action) {
			case WID_RAT_BUILD_NS:
				VpStartPlaceSizing(tile, VPM_FIX_VERTICAL | VPM_RAILDIRS, DDSP_PLACE_RAIL);
				break;

			case WID_RAT_BUILD_X:
				VpStartPlaceSizing(tile, VPM_FIX_Y | VPM_RAILDIRS, DDSP_PLACE_RAIL);
				break;

			case WID_RAT_BUILD_EW:
				VpStartPlaceSizing(tile, VPM_FIX_HORIZONTAL | VPM_RAILDIRS, DDSP_PLACE_RAIL);
				break;

			case WID_RAT_BUILD_Y:
				VpStartPlaceSizing(tile, VPM_FIX_X | VPM_RAILDIRS, DDSP_PLACE_RAIL);
				break;

			case WID_RAT_AUTORAIL:
			case WID_RAT_POLYRAIL:
				VpStartPlaceSizing(tile, VPM_RAILDIRS, DDSP_PLACE_RAIL);
				break;

			case WID_RAT_DEMOLISH:
				PlaceProc_DemolishArea(tile);
				break;

			case WID_RAT_BUILD_DEPOT:
				DoCommandP(tile, _cur_railtype, _build_depot_direction,
						CMD_BUILD_TRAIN_DEPOT | CMD_MSG(STR_ERROR_CAN_T_BUILD_TRAIN_DEPOT),
						CcRailDepot);
				break;

			case WID_RAT_BUILD_WAYPOINT:
				PlaceRail_Waypoint(tile);
				break;

			case WID_RAT_BUILD_STATION:
				PlaceRail_Station(tile);
				break;

			case WID_RAT_BUILD_SIGNALS:
				VpStartPlaceSizing(tile, VPM_SIGNALDIRS, DDSP_BUILD_SIGNALS);
				break;

			case WID_RAT_BUILD_BRIDGE:
				PlaceRail_Bridge(tile, this);
				break;

			case WID_RAT_BUILD_TUNNEL:
				DoCommandP(tile, _cur_railtype | (TRANSPORT_RAIL << 8), 0, CMD_BUILD_TUNNEL | CMD_MSG(STR_ERROR_CAN_T_BUILD_TUNNEL_HERE), CcBuildRailTunnel);
				break;

			case WID_RAT_CONVERT_RAIL:
				if (_thd.place_mode & HT_RAIL) {
					VpStartPlaceSizing(tile, VPM_RAILDIRS, DDSP_CONVERT_RAIL_TRACK);
				} else {
					VpStartPlaceSizing(tile, VPM_X_AND_Y, DDSP_CONVERT_RAIL);
				}
				break;

			default: NOT_REACHED();
		}
	}

	void OnPlaceDrag(ViewportPlaceMethod select_method, [[maybe_unused]] ViewportDragDropSelectionProcess select_proc, [[maybe_unused]] Point pt) override
	{
		/* no dragging if you have pressed the convert button */
		if (FindWindowById(WC_BUILD_SIGNAL, 0) != nullptr && _convert_signal_button && this->IsWidgetLowered(WID_RAT_BUILD_SIGNALS)) return;

		VpSelectTilesWithMethod(pt.x, pt.y, select_method);
	}

	void OnPlaceMouseUp([[maybe_unused]] ViewportPlaceMethod select_method, ViewportDragDropSelectionProcess select_proc, [[maybe_unused]] Point pt, TileIndex start_tile, TileIndex end_tile) override
	{
		if (pt.x != -1) {
			switch (select_proc) {
				default: NOT_REACHED();
				case DDSP_BUILD_BRIDGE:
					if (!_settings_client.gui.persistent_buildingtools) ResetObjectToPlace();
					ShowBuildBridgeWindow(start_tile, end_tile, TRANSPORT_RAIL, _cur_railtype);
					break;

				case DDSP_PLACE_RAIL:
					HandleAutodirPlacement();
					break;

				case DDSP_BUILD_SIGNALS:
					HandleAutoSignalPlacement();
					break;

				case DDSP_DEMOLISH_AREA:
					GUIPlaceProcDragXY(select_proc, start_tile, end_tile);
					break;

				case DDSP_CONVERT_RAIL:
					DoCommandP(end_tile, start_tile, _cur_railtype | (_ctrl_pressed ? (1 << 6) : 0), CMD_CONVERT_RAIL | CMD_MSG(STR_ERROR_CAN_T_CONVERT_RAIL), CcPlaySound_CONSTRUCTION_RAIL);
					break;

				case DDSP_CONVERT_RAIL_TRACK: {
					Track track = (Track)(_thd.drawstyle & HT_DIR_MASK); // 0..5
					TileIndex start_tile = TileVirtXY(_thd.selstart.x, _thd.selstart.y);
					TileIndex end_tile = TileVirtXY(_thd.selend.x, _thd.selend.y);
					DoCommandP((_thd.drawstyle & HT_RAIL) ? end_tile : start_tile, end_tile, _cur_railtype | (track << 6), CMD_CONVERT_RAIL_TRACK | CMD_MSG(STR_ERROR_CAN_T_CONVERT_RAIL), CcPlaySound_CONSTRUCTION_RAIL);
					break;
				}

				case DDSP_REMOVE_STATION:
				case DDSP_BUILD_STATION:
					if (this->IsWidgetLowered(WID_RAT_BUILD_STATION)) {
						/* Station */
						if (_remove_button_clicked) {
							DoCommandP(end_tile, start_tile, _ctrl_pressed ? 0 : 1, CMD_REMOVE_FROM_RAIL_STATION | CMD_MSG(STR_ERROR_CAN_T_REMOVE_PART_OF_STATION), CcPlaySound_CONSTRUCTION_RAIL);
						} else {
							HandleStationPlacement(start_tile, end_tile);
						}
					} else {
						/* Waypoint */
						if (_remove_button_clicked) {
							DoCommandP(end_tile, start_tile, _ctrl_pressed ? 0 : 1, CMD_REMOVE_FROM_RAIL_WAYPOINT | CMD_MSG(STR_ERROR_CAN_T_REMOVE_TRAIN_WAYPOINT), CcPlaySound_CONSTRUCTION_RAIL);
						} else {
							TileArea ta(start_tile, end_tile);
							uint32_t p1 = _cur_railtype | (select_method == VPM_X_LIMITED ? AXIS_X : AXIS_Y) << 6 | ta.w << 8 | ta.h << 16 | _ctrl_pressed << 24;
							uint32_t p2 = _waypoint_gui.sel_class | INVALID_STATION << 16;
							uint64_t p3 = _waypoint_gui.sel_type;

							CommandContainer cmdcont = NewCommandContainerBasic(ta.tile, p1, p2, CMD_BUILD_RAIL_WAYPOINT | CMD_MSG(STR_ERROR_CAN_T_BUILD_TRAIN_WAYPOINT), CcPlaySound_CONSTRUCTION_RAIL);
							cmdcont.p3 = p3;
							ShowSelectWaypointIfNeeded(cmdcont, ta);
						}
					}
					break;
			}
		}
	}

	void OnPlaceObjectAbort() override
	{
		if (this->IsWidgetLowered(WID_RAT_BUILD_STATION)) SetViewportCatchmentStation(nullptr, true);
		if (this->IsWidgetLowered(WID_RAT_BUILD_WAYPOINT)) SetViewportCatchmentWaypoint(nullptr, true);

		this->RaiseButtons();
		this->DisableWidget(WID_RAT_REMOVE);
		this->SetWidgetDirty(WID_RAT_REMOVE);

		CloseWindowById(WC_BUILD_SIGNAL, TRANSPORT_RAIL);
		CloseWindowById(WC_BUILD_STATION, TRANSPORT_RAIL);
		CloseWindowById(WC_BUILD_DEPOT, TRANSPORT_RAIL);
		CloseWindowById(WC_BUILD_WAYPOINT, TRANSPORT_RAIL);
		CloseWindowById(WC_SELECT_STATION, 0);
		CloseWindowByClass(WC_BUILD_BRIDGE);
	}

	void OnPlacePresize([[maybe_unused]] Point pt, TileIndex tile) override
	{
		DoCommand(tile, _cur_railtype | (TRANSPORT_RAIL << 8), 0, DC_AUTO, CMD_BUILD_TUNNEL);
		VpSetPresizeRange(tile, _build_tunnel_endtile == 0 ? tile : _build_tunnel_endtile);
	}

	EventState OnCTRLStateChange() override
	{
		/* do not toggle Remove button by Ctrl when placing station */
		if (!this->IsWidgetLowered(WID_RAT_BUILD_STATION) && !this->IsWidgetLowered(WID_RAT_BUILD_WAYPOINT) && RailToolbar_CtrlChanged(this)) return ES_HANDLED;
		return ES_NOT_HANDLED;
	}

	void OnRealtimeTick([[maybe_unused]] uint delta_ms) override
	{
		if (this->IsWidgetLowered(WID_RAT_BUILD_WAYPOINT)) CheckRedrawWaypointCoverage(this, false);
	}

	static HotkeyList hotkeys;
};

/**
 * Handler for global hotkeys of the BuildRailToolbarWindow.
 * @param hotkey Hotkey
 * @return ES_HANDLED if hotkey was accepted.
 */
static EventState RailToolbarGlobalHotkeys(int hotkey)
{
	if (_game_mode != GM_NORMAL) return ES_NOT_HANDLED;
	extern RailType _last_built_railtype;
	Window *w = ShowBuildRailToolbar(_last_built_railtype);
	if (w == nullptr) return ES_NOT_HANDLED;
	return w->OnHotkey(hotkey);
}

const uint16_t _railtoolbar_autorail_keys[] = {'5', 'A' | WKC_GLOBAL_HOTKEY, 0};
const uint16_t _railtoolbar_polyrail_keys[] = {'Y', 'A' | WKC_CTRL | WKC_GLOBAL_HOTKEY, 0};
const uint16_t _railtoolbar_new_poly_keys[] = {'Y' | WKC_CTRL, 'A' | WKC_CTRL | WKC_SHIFT | WKC_GLOBAL_HOTKEY, 0};

static Hotkey railtoolbar_hotkeys[] = {
	Hotkey('1', "build_ns", WID_RAT_BUILD_NS),
	Hotkey('2', "build_x", WID_RAT_BUILD_X),
	Hotkey('3', "build_ew", WID_RAT_BUILD_EW),
	Hotkey('4', "build_y", WID_RAT_BUILD_Y),
	Hotkey(_railtoolbar_autorail_keys, "autorail", WID_RAT_AUTORAIL),
	Hotkey(_railtoolbar_polyrail_keys, "polyrail", HOTKEY_POLYRAIL),
	Hotkey(_railtoolbar_new_poly_keys, "new_polyrail", HOTKEY_NEW_POLYRAIL),
	Hotkey('6', "demolish", WID_RAT_DEMOLISH),
	Hotkey('7', "depot", WID_RAT_BUILD_DEPOT),
	Hotkey('8', "waypoint", WID_RAT_BUILD_WAYPOINT),
	Hotkey('9', "station", WID_RAT_BUILD_STATION),
	Hotkey('S', "signal", WID_RAT_BUILD_SIGNALS),
	Hotkey('B', "bridge", WID_RAT_BUILD_BRIDGE),
	Hotkey('T', "tunnel", WID_RAT_BUILD_TUNNEL),
	Hotkey('R', "remove", WID_RAT_REMOVE),
	Hotkey('C', "convert", WID_RAT_CONVERT_RAIL),
	Hotkey(WKC_CTRL | 'C', "convert_track", WID_RAT_CONVERT_RAIL_TRACK),
};
HotkeyList BuildRailToolbarWindow::hotkeys("railtoolbar", railtoolbar_hotkeys, RailToolbarGlobalHotkeys);

static constexpr NWidgetPart _nested_build_rail_widgets[] = {
	NWidget(NWID_HORIZONTAL),
		NWidget(WWT_CLOSEBOX, COLOUR_DARK_GREEN),
		NWidget(WWT_CAPTION, COLOUR_DARK_GREEN, WID_RAT_CAPTION), SetDataTip(STR_JUST_STRING2, STR_TOOLTIP_WINDOW_TITLE_DRAG_THIS), SetTextStyle(TC_WHITE),
		NWidget(WWT_STICKYBOX, COLOUR_DARK_GREEN),
	EndContainer(),
	NWidget(NWID_HORIZONTAL),
		NWidget(WWT_IMGBTN, COLOUR_DARK_GREEN, WID_RAT_BUILD_NS),
						SetFill(0, 1), SetMinimalSize(22, 22), SetDataTip(SPR_IMG_RAIL_NS, STR_RAIL_TOOLBAR_TOOLTIP_BUILD_RAILROAD_TRACK),
		NWidget(WWT_IMGBTN, COLOUR_DARK_GREEN, WID_RAT_BUILD_X),
						SetFill(0, 1), SetMinimalSize(22, 22), SetDataTip(SPR_IMG_RAIL_NE, STR_RAIL_TOOLBAR_TOOLTIP_BUILD_RAILROAD_TRACK),
		NWidget(WWT_IMGBTN, COLOUR_DARK_GREEN, WID_RAT_BUILD_EW),
						SetFill(0, 1), SetMinimalSize(22, 22), SetDataTip(SPR_IMG_RAIL_EW, STR_RAIL_TOOLBAR_TOOLTIP_BUILD_RAILROAD_TRACK),
		NWidget(WWT_IMGBTN, COLOUR_DARK_GREEN, WID_RAT_BUILD_Y),
						SetFill(0, 1), SetMinimalSize(22, 22), SetDataTip(SPR_IMG_RAIL_NW, STR_RAIL_TOOLBAR_TOOLTIP_BUILD_RAILROAD_TRACK),
		NWidget(WWT_IMGBTN, COLOUR_DARK_GREEN, WID_RAT_AUTORAIL),
						SetFill(0, 1), SetMinimalSize(22, 22), SetDataTip(SPR_IMG_AUTORAIL, STR_RAIL_TOOLBAR_TOOLTIP_BUILD_AUTORAIL),
		NWidget(NWID_SELECTION, INVALID_COLOUR, WID_RAT_POLYRAIL_SEL),
			NWidget(WWT_IMGBTN, COLOUR_DARK_GREEN, WID_RAT_POLYRAIL),
							SetFill(0, 1), SetMinimalSize(22, 22), SetDataTip(SPR_IMG_AUTORAIL, STR_RAIL_TOOLBAR_TOOLTIP_BUILD_POLYRAIL),
		EndContainer(),

		NWidget(WWT_PANEL, COLOUR_DARK_GREEN), SetMinimalSize(4, 22), EndContainer(),

		NWidget(WWT_IMGBTN, COLOUR_DARK_GREEN, WID_RAT_DEMOLISH),
						SetFill(0, 1), SetMinimalSize(22, 22), SetDataTip(SPR_IMG_DYNAMITE, STR_TOOLTIP_DEMOLISH_BUILDINGS_ETC),
		NWidget(WWT_IMGBTN, COLOUR_DARK_GREEN, WID_RAT_BUILD_DEPOT),
						SetFill(0, 1), SetMinimalSize(22, 22), SetDataTip(SPR_IMG_DEPOT_RAIL, STR_RAIL_TOOLBAR_TOOLTIP_BUILD_TRAIN_DEPOT_FOR_BUILDING),
		NWidget(WWT_IMGBTN, COLOUR_DARK_GREEN, WID_RAT_BUILD_WAYPOINT),
						SetFill(0, 1), SetMinimalSize(22, 22), SetDataTip(SPR_IMG_WAYPOINT, STR_RAIL_TOOLBAR_TOOLTIP_CONVERT_RAIL_TO_WAYPOINT),
		NWidget(WWT_IMGBTN, COLOUR_DARK_GREEN, WID_RAT_BUILD_STATION),
						SetFill(0, 1), SetMinimalSize(42, 22), SetDataTip(SPR_IMG_RAIL_STATION, STR_RAIL_TOOLBAR_TOOLTIP_BUILD_RAILROAD_STATION),
		NWidget(WWT_IMGBTN, COLOUR_DARK_GREEN, WID_RAT_BUILD_SIGNALS),
						SetFill(0, 1), SetMinimalSize(22, 22), SetDataTip(SPR_IMG_RAIL_SIGNALS, STR_RAIL_TOOLBAR_TOOLTIP_BUILD_RAILROAD_SIGNALS),
		NWidget(WWT_IMGBTN, COLOUR_DARK_GREEN, WID_RAT_BUILD_BRIDGE),
						SetFill(0, 1), SetMinimalSize(42, 22), SetDataTip(SPR_IMG_BRIDGE, STR_RAIL_TOOLBAR_TOOLTIP_BUILD_RAILROAD_BRIDGE),
		NWidget(WWT_IMGBTN, COLOUR_DARK_GREEN, WID_RAT_BUILD_TUNNEL),
						SetFill(0, 1), SetMinimalSize(20, 22), SetDataTip(SPR_IMG_TUNNEL_RAIL, STR_RAIL_TOOLBAR_TOOLTIP_BUILD_RAILROAD_TUNNEL),
		NWidget(WWT_IMGBTN, COLOUR_DARK_GREEN, WID_RAT_REMOVE),
						SetFill(0, 1), SetMinimalSize(22, 22), SetDataTip(SPR_IMG_REMOVE, STR_RAIL_TOOLBAR_TOOLTIP_TOGGLE_BUILD_REMOVE_FOR),
		NWidget(WWT_IMGBTN, COLOUR_DARK_GREEN, WID_RAT_CONVERT_RAIL),
						SetFill(0, 1), SetMinimalSize(22, 22), SetDataTip(SPR_IMG_CONVERT_RAIL, 0),
	EndContainer(),
};

static WindowDesc _build_rail_desc(__FILE__, __LINE__,
	WDP_ALIGN_TOOLBAR, "toolbar_rail", 0, 0,
	WC_BUILD_TOOLBAR, WC_NONE,
	WDF_CONSTRUCTION,
	_nested_build_rail_widgets,
	&BuildRailToolbarWindow::hotkeys
);


/**
 * Open the build rail toolbar window for a specific rail type.
 *
 * If the terraform toolbar is linked to the toolbar, that window is also opened.
 *
 * @param railtype Rail type to open the window for
 * @return newly opened rail toolbar, or nullptr if the toolbar could not be opened.
 */
Window *ShowBuildRailToolbar(RailType railtype)
{
	if (!Company::IsValidID(_local_company)) return nullptr;
	if (!ValParamRailType(railtype)) return nullptr;

	CloseWindowByClass(WC_BUILD_TOOLBAR);
	_cur_railtype = railtype;
	_remove_button_clicked = false;
	return new BuildRailToolbarWindow(_build_rail_desc, railtype);
}

/* TODO: For custom stations, respect their allowed platforms/lengths bitmasks!
 * --pasky */

static void HandleStationPlacement(TileIndex start, TileIndex end)
{
	TileArea ta(start, end);
	uint numtracks = ta.w;
	uint platlength = ta.h;

	if (_station_gui.axis == AXIS_X) Swap(numtracks, platlength);

	StationPickerSelection params = _station_gui;
	uint32_t p1 = _cur_railtype | params.axis << 6 | numtracks << 8 | platlength << 16 | _ctrl_pressed << 24;
	uint32_t p2 = params.sel_class | INVALID_STATION << 16;
	uint64_t p3 = params.sel_type;

	CommandContainer cmdcont = NewCommandContainerBasic(ta.tile, p1, p2, CMD_BUILD_RAIL_STATION | CMD_MSG(STR_ERROR_CAN_T_BUILD_RAILROAD_STATION), CcStation);
	cmdcont.p3 = p3;
	ShowSelectStationIfNeeded(cmdcont, ta);
}

/**
 * Test if a station/waypoint uses the default graphics.
 * @param bst Station to test.
 * @return true if at least one of its rail station tiles uses the default graphics.
 */
static bool StationUsesDefaultType(const BaseStation *bst)
{
	for (TileIndex t : bst->train_station) {
		if (bst->TileBelongsToRailStation(t) && HasStationRail(t) && GetCustomStationSpecIndex(t) == 0) return true;
	}
	return false;
}

class StationPickerCallbacks : public PickerCallbacksNewGRFClass<StationClass> {
public:
	StationPickerCallbacks() : PickerCallbacksNewGRFClass<StationClass>("fav_stations") {}

	StringID GetClassTooltip() const override { return STR_PICKER_STATION_CLASS_TOOLTIP; }
	StringID GetTypeTooltip() const override { return STR_PICKER_STATION_TYPE_TOOLTIP; }

	bool IsActive() const override
	{
		for (const auto &cls : StationClass::Classes()) {
			if (IsWaypointClass(cls)) continue;
			for (const auto *spec : cls.Specs()) {
				if (spec != nullptr) return true;
			}
		}
		return false;
	}

	bool HasClassChoice() const override
	{
		return std::count_if(std::begin(StationClass::Classes()), std::end(StationClass::Classes()), std::not_fn(IsWaypointClass)) > 1;
	}

	int GetSelectedClass() const override { return _station_gui.sel_class; }
	void SetSelectedClass(int id) const override { _station_gui.sel_class = this->GetClassIndex(id); }

	StringID GetClassName(int id) const override
	{
		const auto *sc = GetClass(id);
		if (IsWaypointClass(*sc)) return INVALID_STRING_ID;
		return sc->name;
	}

	int GetSelectedType() const override { return _station_gui.sel_type; }
	void SetSelectedType(int id) const override { _station_gui.sel_type = id; }

	StringID GetTypeName(int cls_id, int id) const override
	{
		const auto *spec = this->GetSpec(cls_id, id);
		return (spec == nullptr) ? STR_STATION_CLASS_DFLT_STATION : spec->name;
	}

	bool IsTypeAvailable(int cls_id, int id) const override
	{
		return IsStationAvailable(this->GetSpec(cls_id, id));
	}

	void DrawType(int x, int y, int cls_id, int id) const override
	{
		if (!DrawStationTile(x, y, _cur_railtype, _station_gui.axis, this->GetClassIndex(cls_id), id)) {
			StationPickerDrawSprite(x, y, STATION_RAIL, _cur_railtype, INVALID_ROADTYPE, 2 + _station_gui.axis);
		}
	}

	void FillUsedItems(btree::btree_set<PickerItem> &items) override
	{
		bool default_added = false;
		for (const Station *st : Station::Iterate()) {
			if (st->owner != _local_company) continue;
			if (!default_added && StationUsesDefaultType(st)) {
				items.insert({0, 0, STAT_CLASS_DFLT, 0});
				default_added = true;
			}
			for (const auto &sm : st->speclist) {
				if (sm.spec == nullptr) continue;
				items.insert({sm.grfid, sm.localidx, sm.spec->class_index, sm.spec->index});
			}
		}
	}

	static StationPickerCallbacks instance;
};
/* static */ StationPickerCallbacks StationPickerCallbacks::instance;

struct BuildRailStationWindow : public PickerWindow {
private:
	uint coverage_height; ///< Height of the coverage texts.

	/**
	 * Verify whether the currently selected station size is allowed after selecting a new station class/type.
	 * If not, change the station size variables ( _settings_client.gui.station_numtracks and _settings_client.gui.station_platlength ).
	 * @param statspec Specification of the new station class/type
	 */
	void CheckSelectedSize(const StationSpec *statspec)
	{
		if (statspec == nullptr || _settings_client.gui.station_dragdrop) return;

		/* If current number of tracks is not allowed, make it as big as possible */
		if (HasBit(statspec->disallowed_platforms, _settings_client.gui.station_numtracks - 1)) {
			this->RaiseWidget(_settings_client.gui.station_numtracks + WID_BRAS_PLATFORM_NUM_BEGIN);
			_settings_client.gui.station_numtracks = 1;
			if (statspec->disallowed_platforms != UINT8_MAX) {
				while (HasBit(statspec->disallowed_platforms, _settings_client.gui.station_numtracks - 1)) {
					_settings_client.gui.station_numtracks++;
				}
				this->LowerWidget(_settings_client.gui.station_numtracks + WID_BRAS_PLATFORM_NUM_BEGIN);
			}
		}

		if (HasBit(statspec->disallowed_lengths, _settings_client.gui.station_platlength - 1)) {
			this->RaiseWidget(_settings_client.gui.station_platlength + WID_BRAS_PLATFORM_LEN_BEGIN);
			_settings_client.gui.station_platlength = 1;
			if (statspec->disallowed_lengths != UINT8_MAX) {
				while (HasBit(statspec->disallowed_lengths, _settings_client.gui.station_platlength - 1)) {
					_settings_client.gui.station_platlength++;
				}
				this->LowerWidget(_settings_client.gui.station_platlength + WID_BRAS_PLATFORM_LEN_BEGIN);
			}
		}
	}

public:
	BuildRailStationWindow(WindowDesc &desc, Window *parent) : PickerWindow(desc, parent, TRANSPORT_RAIL, StationPickerCallbacks::instance)
	{
		this->coverage_height = 2 * GetCharacterHeight(FS_NORMAL) + WidgetDimensions::scaled.vsep_normal;
		this->ConstructWindow();
		this->InvalidateData();
	}

	void OnInit() override
	{
		this->LowerWidget(WID_BRAS_PLATFORM_DIR_X + _station_gui.axis);
		if (_settings_client.gui.station_dragdrop) {
			this->LowerWidget(WID_BRAS_PLATFORM_DRAG_N_DROP);
		} else {
			this->LowerWidget(WID_BRAS_PLATFORM_NUM_BEGIN + _settings_client.gui.station_numtracks);
			this->LowerWidget(WID_BRAS_PLATFORM_LEN_BEGIN + _settings_client.gui.station_platlength);
		}
		this->SetWidgetLoweredState(WID_BRAS_HIGHLIGHT_OFF, !_settings_client.gui.station_show_coverage);
		this->SetWidgetLoweredState(WID_BRAS_HIGHLIGHT_ON, _settings_client.gui.station_show_coverage);

		this->PickerWindow::OnInit();
	}

	void Close([[maybe_unused]] int data = 0) override
	{
		CloseWindowById(WC_SELECT_STATION, 0);
		this->PickerWindow::Close();
	}

	void OnInvalidateData([[maybe_unused]] int data = 0, [[maybe_unused]] bool gui_scope = true) override
	{
		if (gui_scope) {
			const StationSpec *statspec = StationClass::Get(_station_gui.sel_class)->GetSpec(_station_gui.sel_type);
			this->CheckSelectedSize(statspec);
		}

		this->PickerWindow::OnInvalidateData(data, gui_scope);
	}

	void OnPaint() override
	{
		const StationSpec *statspec = StationClass::Get(_station_gui.sel_class)->GetSpec(_station_gui.sel_type);

		if (_settings_client.gui.station_dragdrop) {
			SetTileSelectSize(1, 1);
		} else {
			int x = _settings_client.gui.station_numtracks;
			int y = _settings_client.gui.station_platlength;
			if (_station_gui.axis == AXIS_X) Swap(x, y);
			if (!_remove_button_clicked) {
				SetTileSelectSize(x, y);
			}
		}

		int rad = (_settings_game.station.modified_catchment) ? CA_TRAIN : CA_UNMODIFIED;
		rad += _settings_game.station.catchment_increase;

		if (_settings_client.gui.station_show_coverage) SetTileSelectBigSize(-rad, -rad, 2 * rad, 2 * rad);

		for (uint bits = 0; bits < 7; bits++) {
			bool disable = bits >= _settings_game.station.station_spread;
			if (statspec == nullptr) {
				this->SetWidgetDisabledState(bits + WID_BRAS_PLATFORM_NUM_1, disable);
				this->SetWidgetDisabledState(bits + WID_BRAS_PLATFORM_LEN_1, disable);
			} else {
				this->SetWidgetDisabledState(bits + WID_BRAS_PLATFORM_NUM_1, HasBit(statspec->disallowed_platforms, bits) || disable);
				this->SetWidgetDisabledState(bits + WID_BRAS_PLATFORM_LEN_1, HasBit(statspec->disallowed_lengths,   bits) || disable);
			}
		}

		this->DrawWidgets();

		if (this->IsShaded()) return;
		/* 'Accepts' and 'Supplies' texts. */
		Rect r = this->GetWidget<NWidgetBase>(WID_BRAS_COVERAGE_TEXTS)->GetCurrentRect();
		int top = r.top;
		top = DrawStationCoverageAreaText(r.left, r.right, top, SCT_ALL, rad, false) + WidgetDimensions::scaled.vsep_normal;
		top = DrawStationCoverageAreaText(r.left, r.right, top, SCT_ALL, rad, true);
		/* Resize background if the window is too small.
		 * Never make the window smaller to avoid oscillating if the size change affects the acceptance.
		 * (This is the case, if making the window bigger moves the mouse into the window.) */
		if (top > r.bottom) {
			this->coverage_height += top - r.bottom;
			this->ReInit();
		}
	}

	void UpdateWidgetSize(WidgetID widget, Dimension &size, [[maybe_unused]] const Dimension &padding, [[maybe_unused]] Dimension &fill, [[maybe_unused]] Dimension &resize) override
	{
		switch (widget) {
			case WID_BRAS_PLATFORM_DIR_X:
			case WID_BRAS_PLATFORM_DIR_Y:
				size.width  = ScaleGUITrad(PREVIEW_WIDTH) + WidgetDimensions::scaled.fullbevel.Horizontal();
				size.height = ScaleGUITrad(PREVIEW_HEIGHT) + WidgetDimensions::scaled.fullbevel.Vertical();
				break;

			case WID_BRAS_COVERAGE_TEXTS:
				size.height = this->coverage_height;
				break;

			default:
				this->PickerWindow::UpdateWidgetSize(widget, size, padding, fill, resize);
				break;
		}
	}

	void DrawWidget(const Rect &r, WidgetID widget) const override
	{
		DrawPixelInfo tmp_dpi;

		switch (widget) {
			case WID_BRAS_PLATFORM_DIR_X: {
				/* Set up a clipping area for the '/' station preview */
				Rect ir = r.Shrink(WidgetDimensions::scaled.bevel);
				if (FillDrawPixelInfo(&tmp_dpi, ir)) {
					AutoRestoreBackup dpi_backup(_cur_dpi, &tmp_dpi);
					int x = (ir.Width()  - ScaleSpriteTrad(PREVIEW_WIDTH)) / 2 + ScaleSpriteTrad(PREVIEW_LEFT);
					int y = (ir.Height() + ScaleSpriteTrad(PREVIEW_HEIGHT)) / 2 - ScaleSpriteTrad(PREVIEW_BOTTOM);
					if (!DrawStationTile(x, y, _cur_railtype, AXIS_X, _station_gui.sel_class, _station_gui.sel_type)) {
						StationPickerDrawSprite(x, y, STATION_RAIL, _cur_railtype, INVALID_ROADTYPE, 2);
					}
				}
				break;
			}

			case WID_BRAS_PLATFORM_DIR_Y: {
				/* Set up a clipping area for the '\' station preview */
				Rect ir = r.Shrink(WidgetDimensions::scaled.bevel);
				if (FillDrawPixelInfo(&tmp_dpi, ir)) {
					AutoRestoreBackup dpi_backup(_cur_dpi, &tmp_dpi);
					int x = (ir.Width()  - ScaleSpriteTrad(PREVIEW_WIDTH)) / 2 + ScaleSpriteTrad(PREVIEW_LEFT);
					int y = (ir.Height() + ScaleSpriteTrad(PREVIEW_HEIGHT)) / 2 - ScaleSpriteTrad(PREVIEW_BOTTOM);
					if (!DrawStationTile(x, y, _cur_railtype, AXIS_Y, _station_gui.sel_class, _station_gui.sel_type)) {
						StationPickerDrawSprite(x, y, STATION_RAIL, _cur_railtype, INVALID_ROADTYPE, 3);
					}
				}
				break;
			}

			default:
				this->PickerWindow::DrawWidget(r, widget);
				break;
		}
	}

	void OnClick([[maybe_unused]] Point pt, WidgetID widget, [[maybe_unused]] int click_count) override
	{
		switch (widget) {
			case WID_BRAS_PLATFORM_DIR_X:
			case WID_BRAS_PLATFORM_DIR_Y:
				this->RaiseWidget(WID_BRAS_PLATFORM_DIR_X + _station_gui.axis);
				_station_gui.axis = (Axis)(widget - WID_BRAS_PLATFORM_DIR_X);
				this->LowerWidget(WID_BRAS_PLATFORM_DIR_X + _station_gui.axis);
				if (_settings_client.sound.click_beep) SndPlayFx(SND_15_BEEP);
				this->SetDirty();
				CloseWindowById(WC_SELECT_STATION, 0);
				break;

			case WID_BRAS_PLATFORM_NUM_1:
			case WID_BRAS_PLATFORM_NUM_2:
			case WID_BRAS_PLATFORM_NUM_3:
			case WID_BRAS_PLATFORM_NUM_4:
			case WID_BRAS_PLATFORM_NUM_5:
			case WID_BRAS_PLATFORM_NUM_6:
			case WID_BRAS_PLATFORM_NUM_7: {
				this->RaiseWidget(WID_BRAS_PLATFORM_NUM_BEGIN + _settings_client.gui.station_numtracks);
				this->RaiseWidget(WID_BRAS_PLATFORM_DRAG_N_DROP);

				_settings_client.gui.station_numtracks = widget - WID_BRAS_PLATFORM_NUM_BEGIN;
				_settings_client.gui.station_dragdrop = false;

				const StationSpec *statspec = StationClass::Get(_station_gui.sel_class)->GetSpec(_station_gui.sel_type);
				if (statspec != nullptr && HasBit(statspec->disallowed_lengths, _settings_client.gui.station_platlength - 1)) {
					/* The previously selected number of platforms in invalid */
					for (uint i = 0; i < 7; i++) {
						if (!HasBit(statspec->disallowed_lengths, i)) {
							this->RaiseWidget(_settings_client.gui.station_platlength + WID_BRAS_PLATFORM_LEN_BEGIN);
							_settings_client.gui.station_platlength = i + 1;
							break;
						}
					}
				}

				this->LowerWidget(_settings_client.gui.station_numtracks + WID_BRAS_PLATFORM_NUM_BEGIN);
				this->LowerWidget(_settings_client.gui.station_platlength + WID_BRAS_PLATFORM_LEN_BEGIN);
				if (_settings_client.sound.click_beep) SndPlayFx(SND_15_BEEP);
				this->SetDirty();
				CloseWindowById(WC_SELECT_STATION, 0);
				break;
			}

			case WID_BRAS_PLATFORM_LEN_1:
			case WID_BRAS_PLATFORM_LEN_2:
			case WID_BRAS_PLATFORM_LEN_3:
			case WID_BRAS_PLATFORM_LEN_4:
			case WID_BRAS_PLATFORM_LEN_5:
			case WID_BRAS_PLATFORM_LEN_6:
			case WID_BRAS_PLATFORM_LEN_7: {
				this->RaiseWidget(_settings_client.gui.station_platlength + WID_BRAS_PLATFORM_LEN_BEGIN);
				this->RaiseWidget(WID_BRAS_PLATFORM_DRAG_N_DROP);

				_settings_client.gui.station_platlength = widget - WID_BRAS_PLATFORM_LEN_BEGIN;
				_settings_client.gui.station_dragdrop = false;

				const StationSpec *statspec = StationClass::Get(_station_gui.sel_class)->GetSpec(_station_gui.sel_type);
				if (statspec != nullptr && HasBit(statspec->disallowed_platforms, _settings_client.gui.station_numtracks - 1)) {
					/* The previously selected number of tracks in invalid */
					for (uint i = 0; i < 7; i++) {
						if (!HasBit(statspec->disallowed_platforms, i)) {
							this->RaiseWidget(_settings_client.gui.station_numtracks + WID_BRAS_PLATFORM_NUM_BEGIN);
							_settings_client.gui.station_numtracks = i + 1;
							break;
						}
					}
				}

				this->LowerWidget(_settings_client.gui.station_numtracks + WID_BRAS_PLATFORM_NUM_BEGIN);
				this->LowerWidget(_settings_client.gui.station_platlength + WID_BRAS_PLATFORM_LEN_BEGIN);
				if (_settings_client.sound.click_beep) SndPlayFx(SND_15_BEEP);
				this->SetDirty();
				CloseWindowById(WC_SELECT_STATION, 0);
				break;
			}

			case WID_BRAS_PLATFORM_DRAG_N_DROP: {
				_settings_client.gui.station_dragdrop ^= true;

				this->ToggleWidgetLoweredState(WID_BRAS_PLATFORM_DRAG_N_DROP);

				/* get the first allowed length/number of platforms */
				const StationSpec *statspec = StationClass::Get(_station_gui.sel_class)->GetSpec(_station_gui.sel_type);
				if (statspec != nullptr && HasBit(statspec->disallowed_lengths, _settings_client.gui.station_platlength - 1)) {
					for (uint i = 0; i < 7; i++) {
						if (!HasBit(statspec->disallowed_lengths, i)) {
							this->RaiseWidget(_settings_client.gui.station_platlength + WID_BRAS_PLATFORM_LEN_BEGIN);
							_settings_client.gui.station_platlength = i + 1;
							break;
						}
					}
				}
				if (statspec != nullptr && HasBit(statspec->disallowed_platforms, _settings_client.gui.station_numtracks - 1)) {
					for (uint i = 0; i < 7; i++) {
						if (!HasBit(statspec->disallowed_platforms, i)) {
							this->RaiseWidget(_settings_client.gui.station_numtracks + WID_BRAS_PLATFORM_NUM_BEGIN);
							_settings_client.gui.station_numtracks = i + 1;
							break;
						}
					}
				}

				this->SetWidgetLoweredState(_settings_client.gui.station_numtracks + WID_BRAS_PLATFORM_NUM_BEGIN, !_settings_client.gui.station_dragdrop);
				this->SetWidgetLoweredState(_settings_client.gui.station_platlength + WID_BRAS_PLATFORM_LEN_BEGIN, !_settings_client.gui.station_dragdrop);
				if (_settings_client.sound.click_beep) SndPlayFx(SND_15_BEEP);
				this->SetDirty();
				CloseWindowById(WC_SELECT_STATION, 0);
				break;
			}

			case WID_BRAS_HIGHLIGHT_OFF:
			case WID_BRAS_HIGHLIGHT_ON:
				_settings_client.gui.station_show_coverage = (widget != WID_BRAS_HIGHLIGHT_OFF);

				this->SetWidgetLoweredState(WID_BRAS_HIGHLIGHT_OFF, !_settings_client.gui.station_show_coverage);
				this->SetWidgetLoweredState(WID_BRAS_HIGHLIGHT_ON, _settings_client.gui.station_show_coverage);
				if (_settings_client.sound.click_beep) SndPlayFx(SND_15_BEEP);
				this->SetDirty();
				SetViewportCatchmentStation(nullptr, true);
				break;

			default:
				this->PickerWindow::OnClick(pt, widget, click_count);
				break;
		}
	}

	void OnRealtimeTick([[maybe_unused]] uint delta_ms) override
	{
		CheckRedrawStationCoverage(this);
	}

	/**
	 * Handler for global hotkeys of the BuildRailStationWindow.
	 * @param hotkey Hotkey
	 * @return ES_HANDLED if hotkey was accepted.
	 */
	static EventState BuildRailStationGlobalHotkeys(int hotkey)
	{
		if (_game_mode == GM_MENU) return ES_NOT_HANDLED;
		Window *w = ShowStationBuilder(FindWindowById(WC_BUILD_TOOLBAR, TRANSPORT_RAIL));
		if (w == nullptr) return ES_NOT_HANDLED;
		return w->OnHotkey(hotkey);
	}

	static inline HotkeyList hotkeys{"buildrailstation", {
		Hotkey('F', "focus_filter_box", PCWHK_FOCUS_FILTER_BOX),
	}, BuildRailStationGlobalHotkeys};
};

static constexpr NWidgetPart _nested_station_builder_widgets[] = {
	NWidget(NWID_HORIZONTAL),
		NWidget(WWT_CLOSEBOX, COLOUR_DARK_GREEN),
		NWidget(WWT_CAPTION, COLOUR_DARK_GREEN), SetDataTip(STR_STATION_BUILD_RAIL_CAPTION, STR_TOOLTIP_WINDOW_TITLE_DRAG_THIS),
		NWidget(WWT_SHADEBOX, COLOUR_DARK_GREEN),
		NWidget(WWT_DEFSIZEBOX, COLOUR_DARK_GREEN),
	EndContainer(),
	NWidget(NWID_HORIZONTAL),
		NWidget(NWID_VERTICAL),
			NWidgetFunction(MakePickerClassWidgets),
			NWidget(WWT_PANEL, COLOUR_DARK_GREEN),
				NWidget(NWID_VERTICAL), SetPIP(0, WidgetDimensions::unscaled.vsep_picker, 0), SetPadding(WidgetDimensions::unscaled.picker),
					NWidget(WWT_LABEL, COLOUR_DARK_GREEN), SetMinimalSize(144, 11), SetFill(1, 0), SetDataTip(STR_STATION_BUILD_ORIENTATION, STR_NULL),
					NWidget(NWID_HORIZONTAL), SetPIP(0, WidgetDimensions::unscaled.hsep_normal, 0), SetPIPRatio(1, 0, 1),
						NWidget(WWT_PANEL, COLOUR_GREY, WID_BRAS_PLATFORM_DIR_X), SetFill(0, 0), SetDataTip(0x0, STR_STATION_BUILD_RAILROAD_ORIENTATION_TOOLTIP), EndContainer(),
						NWidget(WWT_PANEL, COLOUR_GREY, WID_BRAS_PLATFORM_DIR_Y), SetFill(0, 0), SetDataTip(0x0, STR_STATION_BUILD_RAILROAD_ORIENTATION_TOOLTIP), EndContainer(),
					EndContainer(),
					NWidget(WWT_LABEL, COLOUR_DARK_GREEN), SetMinimalSize(144, 11), SetFill(1, 0), SetDataTip(STR_STATION_BUILD_NUMBER_OF_TRACKS, STR_NULL),
					NWidget(NWID_HORIZONTAL), SetPIPRatio(1, 0, 1),
						NWidget(WWT_TEXTBTN, COLOUR_GREY, WID_BRAS_PLATFORM_NUM_1), SetAspect(1.25f), SetDataTip(STR_BLACK_1, STR_STATION_BUILD_NUMBER_OF_TRACKS_TOOLTIP),
						NWidget(WWT_TEXTBTN, COLOUR_GREY, WID_BRAS_PLATFORM_NUM_2), SetAspect(1.25f), SetDataTip(STR_BLACK_2, STR_STATION_BUILD_NUMBER_OF_TRACKS_TOOLTIP),
						NWidget(WWT_TEXTBTN, COLOUR_GREY, WID_BRAS_PLATFORM_NUM_3), SetAspect(1.25f), SetDataTip(STR_BLACK_3, STR_STATION_BUILD_NUMBER_OF_TRACKS_TOOLTIP),
						NWidget(WWT_TEXTBTN, COLOUR_GREY, WID_BRAS_PLATFORM_NUM_4), SetAspect(1.25f), SetDataTip(STR_BLACK_4, STR_STATION_BUILD_NUMBER_OF_TRACKS_TOOLTIP),
						NWidget(WWT_TEXTBTN, COLOUR_GREY, WID_BRAS_PLATFORM_NUM_5), SetAspect(1.25f), SetDataTip(STR_BLACK_5, STR_STATION_BUILD_NUMBER_OF_TRACKS_TOOLTIP),
						NWidget(WWT_TEXTBTN, COLOUR_GREY, WID_BRAS_PLATFORM_NUM_6), SetAspect(1.25f), SetDataTip(STR_BLACK_6, STR_STATION_BUILD_NUMBER_OF_TRACKS_TOOLTIP),
						NWidget(WWT_TEXTBTN, COLOUR_GREY, WID_BRAS_PLATFORM_NUM_7), SetAspect(1.25f), SetDataTip(STR_BLACK_7, STR_STATION_BUILD_NUMBER_OF_TRACKS_TOOLTIP),
					EndContainer(),
					NWidget(WWT_LABEL, COLOUR_DARK_GREEN), SetMinimalSize(144, 11), SetFill(1, 0), SetDataTip(STR_STATION_BUILD_PLATFORM_LENGTH, STR_NULL),
					NWidget(NWID_HORIZONTAL), SetPIPRatio(1, 0, 1),
						NWidget(WWT_TEXTBTN, COLOUR_GREY, WID_BRAS_PLATFORM_LEN_1), SetAspect(1.25f), SetDataTip(STR_BLACK_1, STR_STATION_BUILD_PLATFORM_LENGTH_TOOLTIP),
						NWidget(WWT_TEXTBTN, COLOUR_GREY, WID_BRAS_PLATFORM_LEN_2), SetAspect(1.25f), SetDataTip(STR_BLACK_2, STR_STATION_BUILD_PLATFORM_LENGTH_TOOLTIP),
						NWidget(WWT_TEXTBTN, COLOUR_GREY, WID_BRAS_PLATFORM_LEN_3), SetAspect(1.25f), SetDataTip(STR_BLACK_3, STR_STATION_BUILD_PLATFORM_LENGTH_TOOLTIP),
						NWidget(WWT_TEXTBTN, COLOUR_GREY, WID_BRAS_PLATFORM_LEN_4), SetAspect(1.25f), SetDataTip(STR_BLACK_4, STR_STATION_BUILD_PLATFORM_LENGTH_TOOLTIP),
						NWidget(WWT_TEXTBTN, COLOUR_GREY, WID_BRAS_PLATFORM_LEN_5), SetAspect(1.25f), SetDataTip(STR_BLACK_5, STR_STATION_BUILD_PLATFORM_LENGTH_TOOLTIP),
						NWidget(WWT_TEXTBTN, COLOUR_GREY, WID_BRAS_PLATFORM_LEN_6), SetAspect(1.25f), SetDataTip(STR_BLACK_6, STR_STATION_BUILD_PLATFORM_LENGTH_TOOLTIP),
						NWidget(WWT_TEXTBTN, COLOUR_GREY, WID_BRAS_PLATFORM_LEN_7), SetAspect(1.25f), SetDataTip(STR_BLACK_7, STR_STATION_BUILD_PLATFORM_LENGTH_TOOLTIP),
					EndContainer(),
					NWidget(NWID_HORIZONTAL), SetPIPRatio(1, 0, 1),
						NWidget(WWT_TEXTBTN, COLOUR_GREY, WID_BRAS_PLATFORM_DRAG_N_DROP), SetMinimalSize(75, 12), SetDataTip(STR_STATION_BUILD_DRAG_DROP, STR_STATION_BUILD_DRAG_DROP_TOOLTIP),
					EndContainer(),
					NWidget(WWT_LABEL, COLOUR_DARK_GREEN), SetDataTip(STR_STATION_BUILD_COVERAGE_AREA_TITLE, STR_NULL), SetFill(1, 0),
					NWidget(NWID_HORIZONTAL), SetPIPRatio(1, 0, 1),
						NWidget(WWT_TEXTBTN, COLOUR_GREY, WID_BRAS_HIGHLIGHT_OFF), SetMinimalSize(60, 12), SetDataTip(STR_STATION_BUILD_COVERAGE_OFF, STR_STATION_BUILD_COVERAGE_AREA_OFF_TOOLTIP),
						NWidget(WWT_TEXTBTN, COLOUR_GREY, WID_BRAS_HIGHLIGHT_ON), SetMinimalSize(60, 12), SetDataTip(STR_STATION_BUILD_COVERAGE_ON, STR_STATION_BUILD_COVERAGE_AREA_ON_TOOLTIP),
					EndContainer(),
					NWidget(WWT_EMPTY, INVALID_COLOUR, WID_BRAS_COVERAGE_TEXTS), SetFill(1, 1), SetResize(1, 0), SetMinimalTextLines(2, 0),
				EndContainer(),
			EndContainer(),
		EndContainer(),
		NWidgetFunction(MakePickerTypeWidgets),
	EndContainer(),
};

/** High level window description of the station-build window (default & newGRF) */
static WindowDesc _station_builder_desc(__FILE__, __LINE__,
	WDP_AUTO, "build_station_rail", 0, 0,
	WC_BUILD_STATION, WC_BUILD_TOOLBAR,
	WDF_CONSTRUCTION,
	_nested_station_builder_widgets,
	&BuildRailStationWindow::hotkeys
);

/** Open station build window */
static Window *ShowStationBuilder(Window *parent)
{
	return new BuildRailStationWindow(_station_builder_desc, parent);
}

struct BuildSignalWindow : public PickerWindowBase {
private:
	Dimension sig_sprite_size;     ///< Maximum size of signal GUI sprites.
	int sig_sprite_bottom_offset;  ///< Maximum extent of signal GUI sprite from reference point towards bottom.
	bool all_signal_mode;          ///< Whether all signal mode is shown
	bool progsig_ui_shown;         ///< Whether programmable pre-signal UI is shown
	bool realistic_braking_mode;   ///< Whether realistic braking mode UI is shown
	bool noentry_ui_shown;         ///< Whether no-entry signal UI is shown
	bool style_selector_shown;     ///< Whether the style selector is shown

	/**
	 * Draw dynamic a signal-sprite in a button in the signal GUI
	 * @param image        the sprite to draw
	 */
	void DrawSignalSprite(const Rect &r, PalSpriteID image) const
	{
		Point offset;
		Dimension sprite_size = GetSpriteSize(image.sprite, &offset);
		Rect ir = r.Shrink(WidgetDimensions::scaled.imgbtn);
		int x = CenterBounds(ir.left, ir.right, sprite_size.width - offset.x) - offset.x; // centered
		int y = ir.top - sig_sprite_bottom_offset +
				(ir.Height() + sig_sprite_size.height) / 2; // aligned to bottom

		DrawSprite(image.sprite, image.pal, x, y);
	}

	void SetDisableStates()
	{
		for (WidgetID widget = WID_BS_SEMAPHORE_NORM; widget <= WID_BS_SEMAPHORE_NO_ENTRY; widget++) {
			this->SetWidgetDisabledState(widget, _cur_signal_style > 0 && !HasBit(_new_signal_styles[_cur_signal_style - 1].semaphore_mask, TypeForClick(widget - WID_BS_SEMAPHORE_NORM)));
		}
		for (WidgetID widget = WID_BS_ELECTRIC_NORM; widget <= WID_BS_ELECTRIC_NO_ENTRY; widget++) {
			this->SetWidgetDisabledState(widget, _cur_signal_style > 0 && !HasBit(_new_signal_styles[_cur_signal_style - 1].electric_mask, TypeForClick(widget - WID_BS_ELECTRIC_NORM)));
		}
		if (_cur_signal_style > 0) {
			const NewSignalStyle &style = _new_signal_styles[_cur_signal_style - 1];
			if (!HasBit(_cur_signal_variant == SIG_SEMAPHORE ? style.semaphore_mask : style.electric_mask, _cur_signal_type)) {
				/* Currently selected signal type isn't allowed, pick another */
				this->RaiseWidget((_cur_signal_variant == SIG_ELECTRIC ? WID_BS_ELECTRIC_NORM : WID_BS_SEMAPHORE_NORM) + _cur_signal_button);

				_cur_signal_variant = SIG_ELECTRIC;
				_cur_signal_button = 0;

				const uint type_count = (WID_BS_SEMAPHORE_NO_ENTRY + 1 - WID_BS_SEMAPHORE_NORM);
				for (uint i = 0; i < type_count * 2; i++) {
					SignalVariant var = (i < type_count) ? SIG_ELECTRIC : SIG_SEMAPHORE;
					uint button = i % type_count;
					if (HasBit(var == SIG_SEMAPHORE ? style.semaphore_mask : style.electric_mask, TypeForClick(button))) {
						_cur_signal_variant = var;
						_cur_signal_button = button;
						break;
					}
				}

				_cur_signal_type = TypeForClick(_cur_signal_button);
				this->LowerWidget((_cur_signal_variant == SIG_ELECTRIC ? WID_BS_ELECTRIC_NORM : WID_BS_SEMAPHORE_NORM) + _cur_signal_button);
			}
		}
	}

	void SetSignalUIMode()
	{
		this->all_signal_mode = (_settings_client.gui.signal_gui_mode == SIGNAL_GUI_ALL);
		this->realistic_braking_mode = (_settings_game.vehicle.train_braking_model == TBM_REALISTIC);
		this->progsig_ui_shown = _settings_client.gui.show_progsig_ui;
		this->noentry_ui_shown = _settings_client.gui.show_noentrysig_ui;
		this->style_selector_shown = _enabled_new_signal_styles_mask > 1;

		bool show_norm = this->realistic_braking_mode || this->all_signal_mode;
		bool show_presig = !this->realistic_braking_mode && this->all_signal_mode;
		bool show_progsig = show_presig && this->progsig_ui_shown;

		this->GetWidget<NWidgetStacked>(WID_BS_SEMAPHORE_NORM_SEL)->SetDisplayedPlane(show_norm ? 0 : SZSP_NONE);
		this->GetWidget<NWidgetStacked>(WID_BS_ELECTRIC_NORM_SEL)->SetDisplayedPlane(show_norm ? 0 : SZSP_NONE);
		this->GetWidget<NWidgetStacked>(WID_BS_SEMAPHORE_ENTRY_SEL)->SetDisplayedPlane(show_presig ? 0 : SZSP_NONE);
		this->GetWidget<NWidgetStacked>(WID_BS_ELECTRIC_ENTRY_SEL)->SetDisplayedPlane(show_presig ? 0 : SZSP_NONE);
		this->GetWidget<NWidgetStacked>(WID_BS_SEMAPHORE_EXIT_SEL)->SetDisplayedPlane(show_presig ? 0 : SZSP_NONE);
		this->GetWidget<NWidgetStacked>(WID_BS_ELECTRIC_EXIT_SEL)->SetDisplayedPlane(show_presig ? 0 : SZSP_NONE);
		this->GetWidget<NWidgetStacked>(WID_BS_SEMAPHORE_COMBO_SEL)->SetDisplayedPlane(show_presig ? 0 : SZSP_NONE);
		this->GetWidget<NWidgetStacked>(WID_BS_ELECTRIC_COMBO_SEL)->SetDisplayedPlane(show_presig ? 0 : SZSP_NONE);
		this->GetWidget<NWidgetStacked>(WID_BS_SEMAPHORE_PROG_SEL)->SetDisplayedPlane(show_progsig ? 0 : SZSP_NONE);
		this->GetWidget<NWidgetStacked>(WID_BS_ELECTRIC_PROG_SEL)->SetDisplayedPlane(show_progsig ? 0 : SZSP_NONE);
		this->GetWidget<NWidgetStacked>(WID_BS_SEMAPHORE_NOEN_SEL)->SetDisplayedPlane(this->noentry_ui_shown ? 0 : SZSP_NONE);
		this->GetWidget<NWidgetStacked>(WID_BS_ELECTRIC_NOEN_SEL)->SetDisplayedPlane(this->noentry_ui_shown ? 0 : SZSP_NONE);
		this->GetWidget<NWidgetStacked>(WID_BS_PROGRAM_SEL)->SetDisplayedPlane(show_progsig ? 0 : 1);
		this->SetWidgetDisabledState(WID_BS_PROGRAM, !show_progsig);
		this->SetWidgetsDisabledState(!show_norm, WID_BS_SEMAPHORE_NORM, WID_BS_ELECTRIC_NORM);
		this->SetWidgetsDisabledState(!show_presig, WID_BS_SEMAPHORE_ENTRY, WID_BS_ELECTRIC_ENTRY, WID_BS_SEMAPHORE_EXIT,
				WID_BS_ELECTRIC_EXIT, WID_BS_SEMAPHORE_COMBO, WID_BS_ELECTRIC_COMBO);
		this->SetWidgetsDisabledState(!show_progsig, WID_BS_SEMAPHORE_PROG, WID_BS_ELECTRIC_PROG);
		this->SetWidgetsDisabledState(!this->noentry_ui_shown, WID_BS_SEMAPHORE_NO_ENTRY, WID_BS_ELECTRIC_NO_ENTRY);

		this->GetWidget<NWidgetStacked>(WID_BS_TOGGLE_SIZE_SEL)->SetDisplayedPlane(!this->realistic_braking_mode ? 0 : SZSP_NONE);
		this->SetWidgetDisabledState(WID_BS_TOGGLE_SIZE, this->realistic_braking_mode);

		this->GetWidget<NWidgetStacked>(WID_BS_STYLE_SEL)->SetDisplayedPlane(this->style_selector_shown ? 0 : SZSP_NONE);

		this->SetDisableStates();
	}

	void ClearRemoveState()
	{
		if (_remove_button_clicked) {
			Window *w = FindWindowById(WC_BUILD_TOOLBAR, TRANSPORT_RAIL);
			if (w != nullptr) ToggleRailButton_Remove(w);
		}
	}

public:
	BuildSignalWindow(WindowDesc &desc, Window *parent) : PickerWindowBase(desc, parent)
	{
		this->CreateNestedTree();
		this->SetSignalUIMode();
		this->FinishInitNested(TRANSPORT_RAIL);
		this->OnInvalidateData();
	}

	void Close([[maybe_unused]] int data = 0) override
	{
		_convert_signal_button = false;
		_trace_restrict_button = false;
		_program_signal_button = false;
		this->PickerWindowBase::Close();
	}

	void OnInit() override
	{
		/* Calculate maximum signal sprite size. */
		this->sig_sprite_size.width = 0;
		this->sig_sprite_size.height = 0;
		this->sig_sprite_bottom_offset = 0;

		auto process_signals = [&](const PalSpriteID signals[SIGTYPE_END][2][2]) {
			for (uint type = SIGTYPE_BLOCK; type < SIGTYPE_END; type++) {
				for (uint variant = SIG_ELECTRIC; variant <= SIG_SEMAPHORE; variant++) {
					for (uint lowered = 0; lowered < 2; lowered++) {
						Point offset;
						SpriteID spr = signals[type][variant][lowered].sprite;
						if (spr == 0) continue;
						Dimension sprite_size = GetSpriteSize(spr, &offset);
						this->sig_sprite_bottom_offset = std::max<int>(this->sig_sprite_bottom_offset, sprite_size.height);
						this->sig_sprite_size.width = std::max<int>(this->sig_sprite_size.width, sprite_size.width - offset.x);
						this->sig_sprite_size.height = std::max<int>(this->sig_sprite_size.height, sprite_size.height - offset.y);
					}
				}
			}
		};
		process_signals(GetRailTypeInfo(_cur_railtype)->gui_sprites.signals);
		for (uint i = 0; i < _num_new_signal_styles; i++) {
			process_signals(_new_signal_styles[i].signals);
		}
	}

	void UpdateWidgetSize(WidgetID widget, Dimension &size, [[maybe_unused]] const Dimension &padding, [[maybe_unused]] Dimension &fill, [[maybe_unused]] Dimension &resize) override
	{
		if (widget == WID_BS_DRAG_SIGNALS_DENSITY_LABEL) {
			/* Two digits for signals density. */
			size.width = std::max(size.width, 2 * GetDigitWidth() + padding.width + WidgetDimensions::scaled.framerect.Horizontal());
		} else if (IsInsideMM(widget, WID_BS_SEMAPHORE_NORM, WID_BS_ELECTRIC_PBS_OWAY + 1)) {
			size.width = std::max(size.width, this->sig_sprite_size.width + padding.width);
			size.height = std::max(size.height, this->sig_sprite_size.height + padding.height);
		} else if (widget == WID_BS_CAPTION) {
			size.width += WidgetDimensions::scaled.frametext.Horizontal();
		}
	}

	void SetStringParameters(WidgetID widget) const override
	{
		switch (widget) {
			case WID_BS_DRAG_SIGNALS_DENSITY_LABEL:
				SetDParam(0, _settings_client.gui.drag_signals_density);
				break;

			case WID_BS_STYLE:
				SetDParam(0, _cur_signal_style == 0 ? STR_BUILD_SIGNAL_DEFAULT_STYLE : _new_signal_styles[_cur_signal_style - 1].name);
				break;
		}
	}

	void DrawWidget(const Rect &r, WidgetID widget) const override
	{
		if (IsInsideMM(widget, WID_BS_SEMAPHORE_NORM, WID_BS_ELECTRIC_NO_ENTRY + 1)) {
			/* Extract signal from widget number. */
			SignalType type = TypeForClick((widget - WID_BS_SEMAPHORE_NORM) % SIGTYPE_END);
			int var = SIG_SEMAPHORE - (widget - WID_BS_SEMAPHORE_NORM) / SIGTYPE_END; // SignalVariant order is reversed compared to the widgets.
			PalSpriteID sprite = { 0, 0 };
			if (_cur_signal_style > 0) {
				const NewSignalStyle &style = _new_signal_styles[_cur_signal_style - 1];
				if (!HasBit(var == SIG_SEMAPHORE ? style.semaphore_mask : style.electric_mask, type)) return;
				sprite = style.signals[type][var][this->IsWidgetLowered(widget)];
			}
			if (sprite.sprite == 0) {
				sprite = GetRailTypeInfo(_cur_railtype)->gui_sprites.signals[type][var][this->IsWidgetLowered(widget)];
			}

			this->DrawSignalSprite(r, sprite);
		}
	}

	static SignalType TypeForClick(uint id)
	{
		switch (id) {
			case 0: return SIGTYPE_BLOCK;
			case 1: return SIGTYPE_ENTRY;
			case 2: return SIGTYPE_EXIT;
			case 3: return SIGTYPE_COMBO;
			case 4: return SIGTYPE_PROG;
			case 5: return SIGTYPE_PBS;
			case 6: return SIGTYPE_PBS_ONEWAY;
			case 7: return SIGTYPE_NO_ENTRY;
			default:
				assert(!"Bad signal type button ID");
				return SIGTYPE_BLOCK;
		}
	}

	static uint ClickForType(SignalType type)
	{
		switch (type) {
			case SIGTYPE_BLOCK:      return 0;
			case SIGTYPE_ENTRY:      return 1;
			case SIGTYPE_EXIT:       return 2;
			case SIGTYPE_COMBO:      return 3;
			case SIGTYPE_PROG:       return 4;
			case SIGTYPE_PBS:        return 5;
			case SIGTYPE_PBS_ONEWAY: return 6;
			case SIGTYPE_NO_ENTRY:   return 7;
			default:
				assert(!"Bad signal type");
				return 0;
		}
	}

	void OnClick(Point pt, WidgetID widget, int click_count) override
	{
		switch (widget) {
			case WID_BS_SEMAPHORE_NORM:
			case WID_BS_SEMAPHORE_ENTRY:
			case WID_BS_SEMAPHORE_EXIT:
			case WID_BS_SEMAPHORE_COMBO:
			case WID_BS_SEMAPHORE_PROG:
			case WID_BS_SEMAPHORE_PBS:
			case WID_BS_SEMAPHORE_PBS_OWAY:
			case WID_BS_SEMAPHORE_NO_ENTRY:
			case WID_BS_ELECTRIC_NORM:
			case WID_BS_ELECTRIC_ENTRY:
			case WID_BS_ELECTRIC_EXIT:
			case WID_BS_ELECTRIC_COMBO:
			case WID_BS_ELECTRIC_PROG:
			case WID_BS_ELECTRIC_PBS:
			case WID_BS_ELECTRIC_PBS_OWAY:
			case WID_BS_ELECTRIC_NO_ENTRY:
				this->RaiseWidget((_cur_signal_variant == SIG_ELECTRIC ? WID_BS_ELECTRIC_NORM : WID_BS_SEMAPHORE_NORM) + _cur_signal_button);

				_cur_signal_button = (uint)((widget - WID_BS_SEMAPHORE_NORM) % (SIGTYPE_END));
				_cur_signal_type = TypeForClick(_cur_signal_button);
				_cur_signal_variant = widget >= WID_BS_ELECTRIC_NORM ? SIG_ELECTRIC : SIG_SEMAPHORE;

				/* Update default (last-used) signal type in config file. */
				_settings_client.gui.default_signal_type = Clamp<SignalType>(_cur_signal_type, SIGTYPE_BLOCK, SIGTYPE_PBS_ONEWAY);

				/* If 'remove' button of rail build toolbar is active, disable it. */
				ClearRemoveState();
				break;

			case WID_BS_CONVERT:
				_convert_signal_button = !_convert_signal_button;
				if (_convert_signal_button) {
					_trace_restrict_button = false;
					_program_signal_button = false;
				}
				break;

			case WID_BS_TRACE_RESTRICT:
				_trace_restrict_button = !_trace_restrict_button;
				if (_trace_restrict_button) {
					_convert_signal_button = false;
					_program_signal_button = false;
					ClearRemoveState();
				}
				break;

			case WID_BS_PROGRAM:
				_program_signal_button = !_program_signal_button;
				if(_program_signal_button) {
					_trace_restrict_button = false;
					_convert_signal_button = false;
				}
				break;

			case WID_BS_DRAG_SIGNALS_DENSITY_DECREASE:
				if (_settings_client.gui.drag_signals_density > 1) {
					_settings_client.gui.drag_signals_density--;
					SetWindowDirty(WC_GAME_OPTIONS, WN_GAME_OPTIONS_GAME_SETTINGS);
				}
				break;

			case WID_BS_DRAG_SIGNALS_DENSITY_INCREASE:
				if (_settings_client.gui.drag_signals_density < 20) {
					_settings_client.gui.drag_signals_density++;
					SetWindowDirty(WC_GAME_OPTIONS, WN_GAME_OPTIONS_GAME_SETTINGS);
				}
				break;

			case WID_BS_TOGGLE_SIZE:
				_settings_client.gui.signal_gui_mode = (_settings_client.gui.signal_gui_mode == SIGNAL_GUI_ALL) ? SIGNAL_GUI_PATH : SIGNAL_GUI_ALL;
				SetWindowDirty(WC_GAME_OPTIONS, WN_GAME_OPTIONS_GAME_SETTINGS);
				this->SetSignalUIMode();
				this->ReInit();
				break;

			case WID_BS_STYLE: {
				DropDownList list;
				list.push_back(MakeDropDownListStringItem(STR_BUILD_SIGNAL_DEFAULT_STYLE, 0, false));
				for (uint i = 0; i < _num_new_signal_styles; i++) {
					if (HasBit(_enabled_new_signal_styles_mask, i + 1)) {
						list.push_back(MakeDropDownListStringItem(_new_signal_styles[i].name, i + 1, false));
					}
				}
				ShowDropDownList(this, std::move(list), _cur_signal_style, widget);
				break;
			}

			default: break;
		}

		this->InvalidateData();
	}

	virtual void OnDropdownSelect(WidgetID widget, int index) override
	{
		switch (widget) {
			case WID_BS_STYLE:
				_cur_signal_style = static_cast<uint8_t>(std::min<uint>(index, _num_new_signal_styles));
				this->SetDisableStates();
				this->SetDirty();
				break;

			default: break;
		}
	}

	/**
	 * Some data on this window has become invalid.
	 * @param data Information about the changed data.
	 * @param gui_scope Whether the call is done from GUI scope. You may not do everything when not in GUI scope. See #InvalidateWindowData() for details.
	 */
	void OnInvalidateData([[maybe_unused]] int data = 0, [[maybe_unused]] bool gui_scope = true) override
	{
		if (!gui_scope) return;
		this->LowerWidget((_cur_signal_variant == SIG_ELECTRIC ? WID_BS_ELECTRIC_NORM : WID_BS_SEMAPHORE_NORM) + _cur_signal_button);

		this->SetWidgetLoweredState(WID_BS_CONVERT, _convert_signal_button);
		this->SetWidgetLoweredState(WID_BS_TRACE_RESTRICT, _trace_restrict_button);
		this->SetWidgetLoweredState(WID_BS_PROGRAM, _program_signal_button);

		this->SetWidgetDisabledState(WID_BS_DRAG_SIGNALS_DENSITY_DECREASE, _settings_client.gui.drag_signals_density == 1);
		this->SetWidgetDisabledState(WID_BS_DRAG_SIGNALS_DENSITY_INCREASE, _settings_client.gui.drag_signals_density == 20);

		if (_cur_signal_style > _num_new_signal_styles || !HasBit(_enabled_new_signal_styles_mask, _cur_signal_style)) _cur_signal_style = 0;

		if (this->all_signal_mode != (_settings_client.gui.signal_gui_mode == SIGNAL_GUI_ALL) || this->progsig_ui_shown != _settings_client.gui.show_progsig_ui ||
				this->realistic_braking_mode != (_settings_game.vehicle.train_braking_model == TBM_REALISTIC) ||
				this->noentry_ui_shown != _settings_client.gui.show_noentrysig_ui ||
				this->style_selector_shown != (_enabled_new_signal_styles_mask > 1)) {
			this->SetSignalUIMode();
			this->ReInit();
		}
	}

	static HotkeyList hotkeys;
};

static Hotkey signaltoolbar_hotkeys[] = {
	Hotkey('N', "routing_restriction", WID_BS_TRACE_RESTRICT),
	Hotkey('K', "convert", WID_BS_CONVERT),
	Hotkey((uint16_t)0, "program_signal", WID_BS_PROGRAM),
	Hotkey((uint16_t)0, "semaphore_normal", WID_BS_SEMAPHORE_NORM),
	Hotkey((uint16_t)0, "semaphore_entry", WID_BS_SEMAPHORE_ENTRY),
	Hotkey((uint16_t)0, "semaphore_exit", WID_BS_SEMAPHORE_EXIT),
	Hotkey((uint16_t)0, "semaphore_combo", WID_BS_SEMAPHORE_COMBO),
	Hotkey((uint16_t)0, "semaphore_prog", WID_BS_SEMAPHORE_PROG),
	Hotkey((uint16_t)0, "semaphore_pbs", WID_BS_SEMAPHORE_PBS),
	Hotkey((uint16_t)0, "semaphore_pbs_oneway", WID_BS_SEMAPHORE_PBS_OWAY),
	Hotkey((uint16_t)0, "semaphore_no_entry", WID_BS_SEMAPHORE_NO_ENTRY),
	Hotkey('G', "signal_normal", WID_BS_ELECTRIC_NORM),
	Hotkey((uint16_t)0, "signal_entry", WID_BS_ELECTRIC_ENTRY),
	Hotkey((uint16_t)0, "signal_exit", WID_BS_ELECTRIC_EXIT),
	Hotkey((uint16_t)0, "signal_combo", WID_BS_ELECTRIC_COMBO),
	Hotkey((uint16_t)0, "signal_prog", WID_BS_ELECTRIC_PROG),
	Hotkey('H', "signal_pbs", WID_BS_ELECTRIC_PBS),
	Hotkey('J', "signal_pbs_oneway", WID_BS_ELECTRIC_PBS_OWAY),
	Hotkey((uint16_t)0, "signal_no_entry", WID_BS_ELECTRIC_NO_ENTRY),
};
HotkeyList BuildSignalWindow::hotkeys("signaltoolbar", signaltoolbar_hotkeys);

/** Nested widget definition of the build signal window */
static constexpr NWidgetPart _nested_signal_builder_widgets[] = {
	NWidget(NWID_HORIZONTAL),
		NWidget(WWT_CLOSEBOX, COLOUR_DARK_GREEN),
		NWidget(WWT_CAPTION, COLOUR_DARK_GREEN, WID_BS_CAPTION), SetDataTip(STR_BUILD_SIGNAL_CAPTION, STR_TOOLTIP_WINDOW_TITLE_DRAG_THIS),
		NWidget(NWID_SELECTION, INVALID_COLOUR, WID_BS_TOGGLE_SIZE_SEL),
			NWidget(WWT_IMGBTN, COLOUR_DARK_GREEN, WID_BS_TOGGLE_SIZE), SetDataTip(SPR_LARGE_SMALL_WINDOW, STR_BUILD_SIGNAL_TOGGLE_ADVANCED_SIGNAL_TOOLTIP), SetAspect(WidgetDimensions::ASPECT_TOGGLE_SIZE),
		EndContainer(),
	EndContainer(),
	NWidget(NWID_VERTICAL, NC_EQUALSIZE),
		NWidget(NWID_HORIZONTAL, NC_EQUALSIZE),
			NWidget(NWID_SELECTION, INVALID_COLOUR, WID_BS_SEMAPHORE_NORM_SEL),
				NWidget(WWT_PANEL, COLOUR_DARK_GREEN, WID_BS_SEMAPHORE_NORM), SetDataTip(STR_NULL, STR_BUILD_SIGNAL_SEMAPHORE_NORM_TOOLTIP), EndContainer(),
			EndContainer(),
			NWidget(NWID_SELECTION, INVALID_COLOUR, WID_BS_SEMAPHORE_ENTRY_SEL),
				NWidget(WWT_PANEL, COLOUR_DARK_GREEN, WID_BS_SEMAPHORE_ENTRY), SetDataTip(STR_NULL, STR_BUILD_SIGNAL_SEMAPHORE_ENTRY_TOOLTIP), EndContainer(),
			EndContainer(),
			NWidget(NWID_SELECTION, INVALID_COLOUR, WID_BS_SEMAPHORE_EXIT_SEL),
				NWidget(WWT_PANEL, COLOUR_DARK_GREEN, WID_BS_SEMAPHORE_EXIT), SetDataTip(STR_NULL, STR_BUILD_SIGNAL_SEMAPHORE_EXIT_TOOLTIP), EndContainer(),
			EndContainer(),
			NWidget(NWID_SELECTION, INVALID_COLOUR, WID_BS_SEMAPHORE_COMBO_SEL),
				NWidget(WWT_PANEL, COLOUR_DARK_GREEN, WID_BS_SEMAPHORE_COMBO), SetDataTip(STR_NULL, STR_BUILD_SIGNAL_SEMAPHORE_COMBO_TOOLTIP), EndContainer(),
			EndContainer(),
			NWidget(NWID_SELECTION, INVALID_COLOUR, WID_BS_SEMAPHORE_PROG_SEL),
				NWidget(WWT_PANEL, COLOUR_DARK_GREEN, WID_BS_SEMAPHORE_PROG), SetDataTip(STR_NULL, STR_BUILD_SIGNAL_SEMAPHORE_PROG_TOOLTIP), EndContainer(), SetFill(1, 1),
			EndContainer(),
			NWidget(WWT_PANEL, COLOUR_DARK_GREEN, WID_BS_SEMAPHORE_PBS), SetDataTip(STR_NULL, STR_BUILD_SIGNAL_SEMAPHORE_PBS_TOOLTIP), EndContainer(), SetFill(1, 1),
			NWidget(WWT_PANEL, COLOUR_DARK_GREEN, WID_BS_SEMAPHORE_PBS_OWAY), SetDataTip(STR_NULL, STR_BUILD_SIGNAL_SEMAPHORE_PBS_OWAY_TOOLTIP), EndContainer(), SetFill(1, 1),
			NWidget(NWID_SELECTION, INVALID_COLOUR, WID_BS_SEMAPHORE_NOEN_SEL),
				NWidget(WWT_PANEL, COLOUR_DARK_GREEN, WID_BS_SEMAPHORE_NO_ENTRY), SetDataTip(STR_NULL, STR_BUILD_SIGNAL_SEMAPHORE_NO_ENTRY_TOOLTIP), EndContainer(), SetFill(1, 1),
			EndContainer(),
			NWidget(WWT_IMGBTN, COLOUR_DARK_GREEN, WID_BS_CONVERT), SetDataTip(SPR_IMG_SIGNAL_CONVERT, STR_BUILD_SIGNAL_CONVERT_TOOLTIP), SetFill(1, 1),
			NWidget(WWT_IMGBTN, COLOUR_DARK_GREEN, WID_BS_TRACE_RESTRICT), SetDataTip(SPR_IMG_SETTINGS, STR_TRACE_RESTRICT_SIGNAL_GUI_TOOLTIP), SetFill(1, 1),
		EndContainer(),
		NWidget(NWID_HORIZONTAL, NC_EQUALSIZE),
			NWidget(NWID_SELECTION, INVALID_COLOUR, WID_BS_ELECTRIC_NORM_SEL),
				NWidget(WWT_PANEL, COLOUR_DARK_GREEN, WID_BS_ELECTRIC_NORM), SetDataTip(STR_NULL, STR_BUILD_SIGNAL_ELECTRIC_NORM_TOOLTIP), EndContainer(),
			EndContainer(),
			NWidget(NWID_SELECTION, INVALID_COLOUR, WID_BS_ELECTRIC_ENTRY_SEL),
				NWidget(WWT_PANEL, COLOUR_DARK_GREEN, WID_BS_ELECTRIC_ENTRY), SetDataTip(STR_NULL, STR_BUILD_SIGNAL_ELECTRIC_ENTRY_TOOLTIP), EndContainer(),
			EndContainer(),
			NWidget(NWID_SELECTION, INVALID_COLOUR, WID_BS_ELECTRIC_EXIT_SEL),
				NWidget(WWT_PANEL, COLOUR_DARK_GREEN, WID_BS_ELECTRIC_EXIT), SetDataTip(STR_NULL, STR_BUILD_SIGNAL_ELECTRIC_EXIT_TOOLTIP), EndContainer(),
			EndContainer(),
			NWidget(NWID_SELECTION, INVALID_COLOUR, WID_BS_ELECTRIC_COMBO_SEL),
				NWidget(WWT_PANEL, COLOUR_DARK_GREEN, WID_BS_ELECTRIC_COMBO), SetDataTip(STR_NULL, STR_BUILD_SIGNAL_ELECTRIC_COMBO_TOOLTIP), EndContainer(),
			EndContainer(),
			NWidget(NWID_SELECTION, INVALID_COLOUR, WID_BS_ELECTRIC_PROG_SEL),
				NWidget(WWT_PANEL, COLOUR_DARK_GREEN, WID_BS_ELECTRIC_PROG), SetDataTip(STR_NULL, STR_BUILD_SIGNAL_ELECTRIC_PROG_TOOLTIP), EndContainer(), SetFill(1, 1),
			EndContainer(),
			NWidget(WWT_PANEL, COLOUR_DARK_GREEN, WID_BS_ELECTRIC_PBS), SetDataTip(STR_NULL, STR_BUILD_SIGNAL_ELECTRIC_PBS_TOOLTIP), EndContainer(), SetFill(1, 1),
			NWidget(WWT_PANEL, COLOUR_DARK_GREEN, WID_BS_ELECTRIC_PBS_OWAY), SetDataTip(STR_NULL, STR_BUILD_SIGNAL_ELECTRIC_PBS_OWAY_TOOLTIP), EndContainer(), SetFill(1, 1),
			NWidget(NWID_SELECTION, INVALID_COLOUR, WID_BS_ELECTRIC_NOEN_SEL),
				NWidget(WWT_PANEL, COLOUR_DARK_GREEN, WID_BS_ELECTRIC_NO_ENTRY), SetDataTip(STR_NULL, STR_BUILD_SIGNAL_ELECTRIC_NO_ENTRY_TOOLTIP), EndContainer(), SetFill(1, 1),
			EndContainer(),
			NWidget(WWT_PANEL, COLOUR_DARK_GREEN), SetDataTip(STR_NULL, STR_BUILD_SIGNAL_DRAG_SIGNALS_DENSITY_TOOLTIP), SetFill(1, 1),
				NWidget(WWT_LABEL, COLOUR_DARK_GREEN, WID_BS_DRAG_SIGNALS_DENSITY_LABEL), SetDataTip(STR_JUST_INT, STR_BUILD_SIGNAL_DRAG_SIGNALS_DENSITY_TOOLTIP), SetTextStyle(TC_ORANGE), SetFill(1, 1),
				NWidget(NWID_HORIZONTAL), SetPIP(2, 0, 2),
					NWidget(NWID_SPACER), SetFill(1, 0),
					NWidget(WWT_PUSHARROWBTN, COLOUR_GREY, WID_BS_DRAG_SIGNALS_DENSITY_DECREASE), SetMinimalSize(9, 12), SetDataTip(AWV_DECREASE, STR_BUILD_SIGNAL_DRAG_SIGNALS_DENSITY_DECREASE_TOOLTIP),
					NWidget(WWT_PUSHARROWBTN, COLOUR_GREY, WID_BS_DRAG_SIGNALS_DENSITY_INCREASE), SetMinimalSize(9, 12), SetDataTip(AWV_INCREASE, STR_BUILD_SIGNAL_DRAG_SIGNALS_DENSITY_INCREASE_TOOLTIP),
					NWidget(NWID_SPACER), SetFill(1, 0),
				EndContainer(),
				NWidget(NWID_SPACER), SetMinimalSize(0, 2), SetFill(1, 0),
			EndContainer(),
			NWidget(NWID_SELECTION, INVALID_COLOUR, WID_BS_PROGRAM_SEL),
				NWidget(WWT_IMGBTN, COLOUR_DARK_GREEN, WID_BS_PROGRAM), SetDataTip(SPR_IMG_SETTINGS, STR_PROGRAM_SIGNAL_TOOLTIP), SetFill(1, 1),
				NWidget(WWT_PANEL, COLOUR_DARK_GREEN), EndContainer(), SetFill(1, 1),
			EndContainer(),
		EndContainer(),
		NWidget(NWID_SELECTION, INVALID_COLOUR, WID_BS_STYLE_SEL),
			NWidget(WWT_DROPDOWN, COLOUR_DARK_GREEN, WID_BS_STYLE), SetFill(1, 0), SetDataTip(STR_JUST_STRING, STR_BUILD_SIGNAL_STYLE_TOOLTIP),
		EndContainer(),
	EndContainer(),
};

/** Signal selection window description */
static WindowDesc _signal_builder_desc(__FILE__, __LINE__,
	WDP_AUTO, nullptr, 0, 0,
	WC_BUILD_SIGNAL, WC_BUILD_TOOLBAR,
	WDF_CONSTRUCTION,
<<<<<<< HEAD
	std::begin(_nested_signal_builder_widgets), std::end(_nested_signal_builder_widgets),
	&BuildSignalWindow::hotkeys
=======
	_nested_signal_builder_widgets
>>>>>>> 7116f143
);

/**
 * Open the signal selection window
 */
static void ShowSignalBuilder(Window *parent)
{
	new BuildSignalWindow(_signal_builder_desc, parent);
}

struct BuildRailDepotWindow : public PickerWindowBase {
	BuildRailDepotWindow(WindowDesc &desc, Window *parent) : PickerWindowBase(desc, parent)
	{
		this->InitNested(TRANSPORT_RAIL);
		this->LowerWidget(WID_BRAD_DEPOT_NE + _build_depot_direction);
	}

	void UpdateWidgetSize(WidgetID widget, Dimension &size, [[maybe_unused]] const Dimension &padding, [[maybe_unused]] Dimension &fill, [[maybe_unused]] Dimension &resize) override
	{
		if (!IsInsideMM(widget, WID_BRAD_DEPOT_NE, WID_BRAD_DEPOT_NW + 1)) return;

		size.width  = ScaleGUITrad(64) + WidgetDimensions::scaled.fullbevel.Horizontal();
		size.height = ScaleGUITrad(48) + WidgetDimensions::scaled.fullbevel.Vertical();
	}

	void DrawWidget(const Rect &r, WidgetID widget) const override
	{
		if (!IsInsideMM(widget, WID_BRAD_DEPOT_NE, WID_BRAD_DEPOT_NW + 1)) return;

		DrawPixelInfo tmp_dpi;
		Rect ir = r.Shrink(WidgetDimensions::scaled.bevel);
		if (FillDrawPixelInfo(&tmp_dpi, ir)) {
			AutoRestoreBackup dpi_backup(_cur_dpi, &tmp_dpi);
			int x = (ir.Width()  - ScaleSpriteTrad(64)) / 2 + ScaleSpriteTrad(31);
			int y = (ir.Height() + ScaleSpriteTrad(48)) / 2 - ScaleSpriteTrad(31);
			DrawTrainDepotSprite(x, y, widget - WID_BRAD_DEPOT_NE + DIAGDIR_NE, _cur_railtype);
		}
	}

	void OnClick([[maybe_unused]] Point pt, WidgetID widget, [[maybe_unused]] int click_count) override
	{
		switch (widget) {
			case WID_BRAD_DEPOT_NE:
			case WID_BRAD_DEPOT_SE:
			case WID_BRAD_DEPOT_SW:
			case WID_BRAD_DEPOT_NW:
				this->RaiseWidget(WID_BRAD_DEPOT_NE + _build_depot_direction);
				_build_depot_direction = (DiagDirection)(widget - WID_BRAD_DEPOT_NE);
				this->LowerWidget(WID_BRAD_DEPOT_NE + _build_depot_direction);
				if (_settings_client.sound.click_beep) SndPlayFx(SND_15_BEEP);
				this->SetDirty();
				break;
		}
	}
};

/** Nested widget definition of the build rail depot window */
static constexpr NWidgetPart _nested_build_depot_widgets[] = {
	NWidget(NWID_HORIZONTAL),
		NWidget(WWT_CLOSEBOX, COLOUR_DARK_GREEN),
		NWidget(WWT_CAPTION, COLOUR_DARK_GREEN), SetDataTip(STR_BUILD_DEPOT_TRAIN_ORIENTATION_CAPTION, STR_TOOLTIP_WINDOW_TITLE_DRAG_THIS),
	EndContainer(),
	NWidget(WWT_PANEL, COLOUR_DARK_GREEN),
		NWidget(NWID_HORIZONTAL_LTR), SetPIP(0, WidgetDimensions::unscaled.hsep_normal, 0), SetPIPRatio(1, 0, 1), SetPadding(WidgetDimensions::unscaled.picker),
			NWidget(NWID_VERTICAL), SetPIP(0, WidgetDimensions::unscaled.vsep_normal, 0),
				NWidget(WWT_TEXTBTN, COLOUR_GREY, WID_BRAD_DEPOT_NW), SetDataTip(0x0, STR_BUILD_DEPOT_TRAIN_ORIENTATION_TOOLTIP),
				NWidget(WWT_TEXTBTN, COLOUR_GREY, WID_BRAD_DEPOT_SW), SetDataTip(0x0, STR_BUILD_DEPOT_TRAIN_ORIENTATION_TOOLTIP),
			EndContainer(),
			NWidget(NWID_VERTICAL), SetPIP(0, WidgetDimensions::unscaled.vsep_normal, 0),
				NWidget(WWT_TEXTBTN, COLOUR_GREY, WID_BRAD_DEPOT_NE), SetDataTip(0x0, STR_BUILD_DEPOT_TRAIN_ORIENTATION_TOOLTIP),
				NWidget(WWT_TEXTBTN, COLOUR_GREY, WID_BRAD_DEPOT_SE), SetDataTip(0x0, STR_BUILD_DEPOT_TRAIN_ORIENTATION_TOOLTIP),
			EndContainer(),
		EndContainer(),
	EndContainer(),
};

static WindowDesc _build_depot_desc(__FILE__, __LINE__,
	WDP_AUTO, nullptr, 0, 0,
	WC_BUILD_DEPOT, WC_BUILD_TOOLBAR,
	WDF_CONSTRUCTION,
	_nested_build_depot_widgets
);

static void ShowBuildTrainDepotPicker(Window *parent)
{
	new BuildRailDepotWindow(_build_depot_desc, parent);
}

class WaypointPickerCallbacks : public PickerCallbacksNewGRFClass<StationClass> {
public:
	WaypointPickerCallbacks() : PickerCallbacksNewGRFClass<StationClass>("fav_waypoints") {}

	StringID GetClassTooltip() const override { return STR_PICKER_WAYPOINT_CLASS_TOOLTIP; }
	StringID GetTypeTooltip() const override { return STR_PICKER_WAYPOINT_TYPE_TOOLTIP; }

	bool IsActive() const override
	{
		for (const auto &cls : StationClass::Classes()) {
			if (!IsWaypointClass(cls)) continue;
			for (const auto *spec : cls.Specs()) {
				if (spec != nullptr) return true;
			}
		}
		return false;
	}

	bool HasClassChoice() const override
	{
		return std::count_if(std::begin(StationClass::Classes()), std::end(StationClass::Classes()), IsWaypointClass) > 1;
	}

	void Close(int) override { ResetObjectToPlace(); }
	int GetSelectedClass() const override { return _waypoint_gui.sel_class; }
	void SetSelectedClass(int id) const override { _waypoint_gui.sel_class = this->GetClassIndex(id); }

	StringID GetClassName(int id) const override
	{
		const auto *sc = GetClass(id);
		if (!IsWaypointClass(*sc)) return INVALID_STRING_ID;
		return sc->name;
	}

	int GetSelectedType() const override { return _waypoint_gui.sel_type; }
	void SetSelectedType(int id) const override { _waypoint_gui.sel_type = id; }

	StringID GetTypeName(int cls_id, int id) const override
	{
		const auto *spec = this->GetSpec(cls_id, id);
		return (spec == nullptr) ? STR_STATION_CLASS_WAYP_WAYPOINT : spec->name;
	}

	bool IsTypeAvailable(int cls_id, int id) const override
	{
		return IsStationAvailable(this->GetSpec(cls_id, id));
	}

	void DrawType(int x, int y, int cls_id, int id) const override
	{
		DrawWaypointSprite(x, y, this->GetClassIndex(cls_id), id, _cur_railtype);
	}

	void FillUsedItems(btree::btree_set<PickerItem> &items) override
	{
		bool default_added = false;
		for (const Waypoint *wp : Waypoint::Iterate()) {
			if (wp->owner != _local_company) continue;
			if (!default_added && StationUsesDefaultType(wp)) {
				items.insert({0, 0, STAT_CLASS_WAYP, 0});
				default_added = true;
			}
			for (const auto &sm : wp->speclist) {
				if (sm.spec == nullptr) continue;
				items.insert({sm.grfid, sm.localidx, sm.spec->class_index, sm.spec->index});
			}
		}
	}

	static WaypointPickerCallbacks instance;
};
/* static */ WaypointPickerCallbacks WaypointPickerCallbacks::instance;

struct BuildRailWaypointWindow : public PickerWindow {
	BuildRailWaypointWindow(WindowDesc &desc, Window *parent) : PickerWindow(desc, parent, TRANSPORT_RAIL, WaypointPickerCallbacks::instance)
	{
		this->ConstructWindow();
		this->InvalidateData();
	}

	static inline HotkeyList hotkeys{"buildrailwaypoint", {
		Hotkey('F', "focus_filter_box", PCWHK_FOCUS_FILTER_BOX),
	}};
};

/** Nested widget definition for the build NewGRF rail waypoint window */
static constexpr NWidgetPart _nested_build_waypoint_widgets[] = {
	NWidget(NWID_HORIZONTAL),
		NWidget(WWT_CLOSEBOX, COLOUR_DARK_GREEN),
		NWidget(WWT_CAPTION, COLOUR_DARK_GREEN), SetDataTip(STR_WAYPOINT_CAPTION, STR_TOOLTIP_WINDOW_TITLE_DRAG_THIS),
		NWidget(WWT_SHADEBOX, COLOUR_DARK_GREEN),
		NWidget(WWT_DEFSIZEBOX, COLOUR_DARK_GREEN),
	EndContainer(),
	NWidget(NWID_HORIZONTAL),
		NWidgetFunction(MakePickerClassWidgets),
		NWidgetFunction(MakePickerTypeWidgets),
	EndContainer(),
};

static WindowDesc _build_waypoint_desc(__FILE__, __LINE__,
	WDP_AUTO, "build_waypoint", 0, 0,
	WC_BUILD_WAYPOINT, WC_BUILD_TOOLBAR,
	WDF_CONSTRUCTION,
	_nested_build_waypoint_widgets,
	&BuildRailWaypointWindow::hotkeys
);

static void ShowBuildWaypointPicker(Window *parent)
{
	if (!WaypointPickerCallbacks::instance.IsActive()) return;
	new BuildRailWaypointWindow(_build_waypoint_desc, parent);
}

/**
 * Initialize rail building GUI settings
 */
void InitializeRailGui()
{
	_build_depot_direction = DIAGDIR_NW;
	_station_gui.sel_class = StationClassID::STAT_CLASS_DFLT;
	_station_gui.sel_type = 0;
	_waypoint_gui.sel_class = StationClassID::STAT_CLASS_WAYP;
	_waypoint_gui.sel_type = 0;
}

/**
 * Re-initialize rail-build toolbar after toggling support for electric trains
 * @param disable Boolean whether electric trains are disabled (removed from the game)
 */
void ReinitGuiAfterToggleElrail(bool disable)
{
	extern RailType _last_built_railtype;
	if (disable && _last_built_railtype == RAILTYPE_ELECTRIC) {
		_last_built_railtype = _cur_railtype = RAILTYPE_RAIL;
		BuildRailToolbarWindow *w = dynamic_cast<BuildRailToolbarWindow *>(FindWindowById(WC_BUILD_TOOLBAR, TRANSPORT_RAIL));
		if (w != nullptr) w->ModifyRailType(_cur_railtype);
	}
	MarkWholeScreenDirty();
}

/** Set the initial (default) railtype to use */
static void SetDefaultRailGui()
{
	if (_local_company == COMPANY_SPECTATOR || !Company::IsValidID(_local_company)) return;

	extern RailType _last_built_railtype;
	RailType rt;
	switch (_settings_client.gui.default_rail_type) {
		case 2: {
			/* Find the most used rail type */
			uint count[RAILTYPE_END];
			memset(count, 0, sizeof(count));
			for (TileIndex t = 0; t < MapSize(); t++) {
				if (IsTileType(t, MP_RAILWAY) || IsLevelCrossingTile(t) || HasStationTileRail(t) ||
						(IsTileType(t, MP_TUNNELBRIDGE) && GetTunnelBridgeTransportType(t) == TRANSPORT_RAIL)) {
					count[GetRailType(t)]++;
				}
			}

			rt = static_cast<RailType>(std::max_element(count + RAILTYPE_BEGIN, count + RAILTYPE_END) - count);
			if (count[rt] > 0) break;

			/* No rail, just get the first available one */
			[[fallthrough]];
		}
		case 0: {
			/* Use first available type */
			std::vector<RailType>::const_iterator it = std::find_if(_sorted_railtypes.begin(), _sorted_railtypes.end(),
					[](RailType r) { return HasRailTypeAvail(_local_company, r); });
			rt = it != _sorted_railtypes.end() ? *it : RAILTYPE_BEGIN;
			break;
		}
		case 1: {
			/* Use last available type */
			std::vector<RailType>::const_reverse_iterator it = std::find_if(_sorted_railtypes.rbegin(), _sorted_railtypes.rend(),
					[](RailType r){ return HasRailTypeAvail(_local_company, r); });
			rt = it != _sorted_railtypes.rend() ? *it : RAILTYPE_BEGIN;
			break;
		}
		default:
			NOT_REACHED();
	}

	_last_built_railtype = _cur_railtype = rt;
	BuildRailToolbarWindow *w = dynamic_cast<BuildRailToolbarWindow *>(FindWindowById(WC_BUILD_TOOLBAR, TRANSPORT_RAIL));
	if (w != nullptr) w->ModifyRailType(_cur_railtype);
}

/**
 * Updates the current signal variant used in the signal GUI
 * to the one adequate to current year.
 */
void ResetSignalVariant(int32_t new_value)
{
	SignalVariant new_variant = (CalTime::CurYear() < _settings_client.gui.semaphore_build_before ? SIG_SEMAPHORE : SIG_ELECTRIC);

	if (new_variant != _cur_signal_variant) {
		Window *w = FindWindowById(WC_BUILD_SIGNAL, 0);
		if (w != nullptr) {
			w->SetDirty();
			w->RaiseWidget((_cur_signal_variant == SIG_ELECTRIC ? WID_BS_ELECTRIC_NORM : WID_BS_SEMAPHORE_NORM) + _cur_signal_button);
		}
		_cur_signal_variant = new_variant;
	}
}

/**
 * Resets the rail GUI - sets default railtype to build
 * and resets the signal GUI
 */
void InitializeRailGUI()
{
	SetDefaultRailGui();

	_convert_signal_button = false;
	_trace_restrict_button = false;
	_program_signal_button = false;
	_cur_signal_type   = GetDefaultSignalType();
	_cur_signal_button =
		_cur_signal_type == SIGTYPE_PROG ? 4 :
		_cur_signal_type == SIGTYPE_PBS ? 5 :
		_cur_signal_type == SIGTYPE_PBS_ONEWAY ? 6 :
		_cur_signal_type == SIGTYPE_NO_ENTRY ? 7 : _cur_signal_type;
	ResetSignalVariant();
}

/**
 * Create a drop down list for all the rail types of the local company.
 * @param for_replacement Whether this list is for the replacement window.
 * @param all_option Whether to add an 'all types' item.
 * @return The populated and sorted #DropDownList.
 */
DropDownList GetRailTypeDropDownList(bool for_replacement, bool all_option)
{
	RailTypes used_railtypes;
	RailTypes avail_railtypes;

	const Company *c = Company::Get(_local_company);

	/* Find the used railtypes. */
	if (for_replacement) {
		avail_railtypes = GetCompanyRailTypes(c->index, false);
		used_railtypes  = GetRailTypes(false);
	} else {
		avail_railtypes = c->avail_railtypes;
		used_railtypes  = GetRailTypes(true);
	}

	DropDownList list;

	if (all_option) {
		list.push_back(MakeDropDownListStringItem(STR_REPLACE_ALL_RAILTYPE, INVALID_RAILTYPE));
	}

	Dimension d = { 0, 0 };
	/* Get largest icon size, to ensure text is aligned on each menu item. */
	if (!for_replacement) {
		for (const auto &rt : _sorted_railtypes) {
			if (!HasBit(used_railtypes, rt)) continue;
			const RailTypeInfo *rti = GetRailTypeInfo(rt);
			d = maxdim(d, GetSpriteSize(rti->gui_sprites.build_x_rail));
		}
	}

	for (const auto &rt : _sorted_railtypes) {
		/* If it's not used ever, don't show it to the user. */
		if (!HasBit(used_railtypes, rt)) continue;

		const RailTypeInfo *rti = GetRailTypeInfo(rt);

		SetDParam(0, rti->strings.menu_text);
		SetDParam(1, rti->max_speed);
		if (for_replacement) {
			list.push_back(MakeDropDownListStringItem(rti->strings.replace_text, rt, !HasBit(avail_railtypes, rt)));
		} else {
			StringID str = rti->max_speed > 0 ? STR_TOOLBAR_RAILTYPE_VELOCITY : STR_JUST_STRING;
			list.push_back(MakeDropDownListIconItem(d, rti->gui_sprites.build_x_rail, PAL_NONE, str, rt, !HasBit(avail_railtypes, rt)));
		}
	}

	if (list.empty()) {
		/* Empty dropdowns are not allowed */
		list.push_back(MakeDropDownListStringItem(STR_NONE, INVALID_RAILTYPE, true));
	}

	return list;
}

void ShowBuildRailStationPickerAndSelect(StationType station_type, const StationSpec *spec)
{
	if (!IsStationAvailable(spec)) return;

	StationClassID class_index;
	uint16_t spec_index;
	if (spec != nullptr) {
		if (IsWaypointClass(*StationClass::Get(spec->class_index)) != (station_type == STATION_WAYPOINT)) return;
		class_index = spec->class_index;
		spec_index = spec->index;
	} else {
		class_index = (station_type == STATION_WAYPOINT) ? STAT_CLASS_WAYP : STAT_CLASS_DFLT;
		spec_index = 0;
	}

	Window *w = FindWindowById(WC_BUILD_TOOLBAR, TRANSPORT_RAIL);
	if (w == nullptr) {
		extern RailType _last_built_railtype;
		w = ShowBuildRailToolbar(_last_built_railtype);
	}
	if (w == nullptr) return;

	auto trigger_widget = [&](WidgetID widget) {
		if (!w->IsWidgetLowered(widget)) {
			w->OnHotkey(widget);
		}
	};

	if (station_type == STATION_WAYPOINT) {
		trigger_widget(WID_RAT_BUILD_WAYPOINT);

		BuildRailWaypointWindow *waypoint_window = dynamic_cast<BuildRailWaypointWindow *>(FindWindowById(WC_BUILD_WAYPOINT, TRANSPORT_RAIL));
		if (waypoint_window != nullptr) waypoint_window->PickItem(class_index, spec_index);
	} else {
		trigger_widget(WID_RAT_BUILD_STATION);

		BuildRailStationWindow *station_window = dynamic_cast<BuildRailStationWindow *>(FindWindowById(WC_BUILD_STATION, TRANSPORT_RAIL));
		if (station_window != nullptr) station_window->PickItem(class_index, spec_index);
	}
}

static void OpenBuildSignalWindow(BuildRailToolbarWindow *w, SignalVariant variant, SignalType type, uint8_t style)
{
	if (!w->IsWidgetLowered(WID_RAT_BUILD_SIGNALS)) {
		w->OnHotkey(WID_RAT_BUILD_SIGNALS);
	}

	BuildSignalWindow *signal_window = dynamic_cast<BuildSignalWindow *>(FindWindowById(WC_BUILD_SIGNAL, TRANSPORT_RAIL));
	if (signal_window == nullptr) return;

	signal_window->OnDropdownSelect(WID_BS_STYLE, style);

	if (_settings_client.gui.signal_gui_mode == SIGNAL_GUI_PATH && _settings_game.vehicle.train_braking_model != TBM_REALISTIC && !IsPbsSignalNonExtended(type) && !IsNoEntrySignal(type)) {
		signal_window->OnClick(Point(), WID_BS_TOGGLE_SIZE, 1);
	}

	signal_window->OnClick(Point(), ((variant == SIG_SEMAPHORE) ? WID_BS_SEMAPHORE_NORM : WID_BS_ELECTRIC_NORM) + BuildSignalWindow::ClickForType(type), 1);
}

void ShowBuildRailToolbarWithPickTile(RailType railtype, TileIndex tile)
{
	BuildRailToolbarWindow *w = static_cast<BuildRailToolbarWindow *>(ShowBuildRailToolbar(railtype));
	if (w == nullptr) return;

	if (IsPlainRailTile(tile) || IsRailTunnelBridgeTile(tile)) {
		TrackBits trackbits = TrackdirBitsToTrackBits(GetTileTrackdirBits(tile, TRANSPORT_RAIL, 0));
		if (trackbits & TRACK_BIT_VERT) { // N-S direction
			trackbits = (_tile_fract_coords.x <= _tile_fract_coords.y) ? TRACK_BIT_RIGHT : TRACK_BIT_LEFT;
		}

		if (trackbits & TRACK_BIT_HORZ) { // E-W direction
			trackbits = (_tile_fract_coords.x + _tile_fract_coords.y <= 15) ? TRACK_BIT_UPPER : TRACK_BIT_LOWER;
		}

		Track track = FindFirstTrack(trackbits);
		if (track != INVALID_TRACK) {
			if (IsTileType(tile, MP_RAILWAY) && HasTrack(tile, track) && HasSignalOnTrack(tile, track)) {
				OpenBuildSignalWindow(w, GetSignalVariant(tile, track), GetSignalType(tile, track), GetSignalStyle(tile, track));
			}
			if (IsRailTunnelBridgeTile(tile) && IsTunnelBridgeWithSignalSimulation(tile) && HasTrack(GetTunnelBridgeTrackBits(tile), track)) {
				OpenBuildSignalWindow(w, IsTunnelBridgeSemaphore(tile) ? SIG_SEMAPHORE : SIG_ELECTRIC,
						IsTunnelBridgePBS(tile) ? SIGTYPE_PBS_ONEWAY : SIGTYPE_BLOCK, GetTunnelBridgeSignalStyle(tile));
			}
		}
	}
}<|MERGE_RESOLUTION|>--- conflicted
+++ resolved
@@ -164,7 +164,7 @@
 		PlaceExtraDepotRail(tile, _place_depot_extra_dir[dir], _place_depot_extra_track[dir]);
 
 		/* Don't place the rail straight out of the depot of there is another depot across from it. */
-		Tile double_depot_tile = tile + TileOffsByDiagDir(dir);
+		TileIndex double_depot_tile = tile + TileOffsByDiagDir(dir);
 		bool is_double_depot = IsValidTile(double_depot_tile) && IsRailDepotTile(double_depot_tile);
 		if (!is_double_depot) PlaceExtraDepotRail(tile, _place_depot_extra_dir[dir + 4], _place_depot_extra_track[dir + 4]);
 
@@ -2115,12 +2115,8 @@
 	WDP_AUTO, nullptr, 0, 0,
 	WC_BUILD_SIGNAL, WC_BUILD_TOOLBAR,
 	WDF_CONSTRUCTION,
-<<<<<<< HEAD
-	std::begin(_nested_signal_builder_widgets), std::end(_nested_signal_builder_widgets),
+	_nested_signal_builder_widgets,
 	&BuildSignalWindow::hotkeys
-=======
-	_nested_signal_builder_widgets
->>>>>>> 7116f143
 );
 
 /**
