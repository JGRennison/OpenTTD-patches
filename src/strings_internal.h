--- conflicted
+++ resolved
@@ -176,66 +176,10 @@
 	}
 };
 
-/**
-<<<<<<< HEAD
- * Extension of StringParameters with its own statically sized buffer for
- * the parameters.
- */
-template <size_t N>
-class ArrayStringParameters : public StringParameters {
-	std::array<StringParameter, N> params{}; ///< The actual parameters
-
-public:
-	ArrayStringParameters()
-	{
-		this->parameters = std::span(params.data(), params.size());
-	}
-
-	ArrayStringParameters(ArrayStringParameters&& other) noexcept
-	{
-		*this = std::move(other);
-	}
-
-	ArrayStringParameters& operator=(ArrayStringParameters &&other) noexcept
-	{
-		this->offset = other.offset;
-		this->next_type = other.next_type;
-		this->params = std::move(other.params);
-		this->parameters = std::span(params.data(), params.size());
-		return *this;
-	}
-
-	ArrayStringParameters(const ArrayStringParameters &other) = delete;
-	ArrayStringParameters& operator=(const ArrayStringParameters &other) = delete;
-};
-
 class StringBuilder;
-=======
- * Equivalent to the std::back_insert_iterator in function, with some
- * convenience helpers for string concatenation.
- */
-class StringBuilder {
-	std::string *string;
-
-public:
-	/* Required type for this to be an output_iterator; mimics std::back_insert_iterator. */
-	using value_type = void;
-	using difference_type = void;
-	using iterator_category = std::output_iterator_tag;
-	using pointer = void;
-	using reference = void;
-
-	/**
-	 * Create the builder of an external buffer.
-	 * @param string The string to write to.
-	 */
-	StringBuilder(std::string &string) : string(&string) {}
->>>>>>> 27761ae4
 
 void GetStringWithArgs(StringBuilder builder, StringID string, StringParameters &args, uint case_index = 0, bool game_script = false);
 void GetStringWithArgs(StringBuilder builder, StringID string, std::span<StringParameter> params, uint case_index = 0, bool game_script = false);
-
-void GetString(StringBuilder builder, StringID string);
 
 /* Do not leak the StringBuilder to everywhere. */
 void GenerateTownNameString(StringBuilder builder, size_t lang, uint32_t seed);
