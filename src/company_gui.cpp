/*
 * This file is part of OpenTTD.
 * OpenTTD is free software; you can redistribute it and/or modify it under the terms of the GNU General Public License as published by the Free Software Foundation, version 2.
 * OpenTTD is distributed in the hope that it will be useful, but WITHOUT ANY WARRANTY; without even the implied warranty of MERCHANTABILITY or FITNESS FOR A PARTICULAR PURPOSE.
 * See the GNU General Public License for more details. You should have received a copy of the GNU General Public License along with OpenTTD. If not, see <http://www.gnu.org/licenses/>.
 */

/** @file company_gui.cpp %Company related GUIs. */

#include "stdafx.h"
#include "currency.h"
#include "error.h"
#include "gui.h"
#include "window_gui.h"
#include "textbuf_gui.h"
#include "viewport_func.h"
#include "company_func.h"
#include "command_func.h"
#include "network/network.h"
#include "network/network_gui.h"
#include "network/network_func.h"
#include "newgrf.h"
#include "company_manager_face.h"
#include "strings_func.h"
#include "date_func.h"
#include "dropdown_type.h"
#include "dropdown_common_type.h"
#include "tilehighlight_func.h"
#include "company_base.h"
#include "core/geometry_func.hpp"
#include "object_type.h"
#include "rail.h"
#include "road.h"
#include "engine_base.h"
#include "window_func.h"
#include "road_func.h"
#include "water.h"
#include "station_func.h"
#include "zoom_func.h"
#include "sortlist_type.h"
#include "group_gui.h"
#include "core/backup_type.hpp"

#include "widgets/company_widget.h"

#include "safeguards.h"


static void DoSelectCompanyManagerFace(Window *parent);
static void ShowCompanyInfrastructure(CompanyID company);

/** List of revenues. */
static const std::initializer_list<ExpensesType> _expenses_list_revenue = {
	EXPENSES_TRAIN_REVENUE,
	EXPENSES_ROADVEH_REVENUE,
	EXPENSES_AIRCRAFT_REVENUE,
	EXPENSES_SHIP_REVENUE,
	EXPENSES_SHARING_INC,
};

/** List of operating expenses. */
static const std::initializer_list<ExpensesType> _expenses_list_operating_costs = {
	EXPENSES_TRAIN_RUN,
	EXPENSES_ROADVEH_RUN,
	EXPENSES_AIRCRAFT_RUN,
	EXPENSES_SHIP_RUN,
	EXPENSES_PROPERTY,
	EXPENSES_LOAN_INTEREST,
	EXPENSES_SHARING_COST,
};

/** List of capital expenses. */
static const std::initializer_list<ExpensesType> _expenses_list_capital_costs = {
	EXPENSES_CONSTRUCTION,
	EXPENSES_NEW_VEHICLES,
	EXPENSES_OTHER,
};

/** Expense list container. */
struct ExpensesList {
	const StringID title; ///< StringID of list title.
	const std::initializer_list<ExpensesType> &items; ///< List of expenses types.

	ExpensesList(StringID title, const std::initializer_list<ExpensesType> &list) : title(title), items(list)
	{
	}

	uint GetHeight() const
	{
		/* Add up the height of all the lines.  */
		return static_cast<uint>(this->items.size()) * GetCharacterHeight(FS_NORMAL);
	}

	/** Compute width of the expenses categories in pixels. */
	uint GetListWidth() const
	{
		uint width = 0;
		for (const ExpensesType &et : this->items) {
			width = std::max(width, GetStringBoundingBox(STR_FINANCES_SECTION_CONSTRUCTION + et).width);
		}
		return width;
	}
};

/** Types of expense lists */
static const std::initializer_list<ExpensesList> _expenses_list_types = {
	{ STR_FINANCES_REVENUE_TITLE,            _expenses_list_revenue },
	{ STR_FINANCES_OPERATING_EXPENSES_TITLE, _expenses_list_operating_costs },
	{ STR_FINANCES_CAPITAL_EXPENSES_TITLE,   _expenses_list_capital_costs },
};

/**
 * Get the total height of the "categories" column.
 * @return The total height in pixels.
 */
static uint GetTotalCategoriesHeight()
{
	/* There's an empty line and blockspace on the year row */
	uint total_height = GetCharacterHeight(FS_NORMAL) + WidgetDimensions::scaled.vsep_wide;

	for (const ExpensesList &list : _expenses_list_types) {
		/* Title + expense list + total line + total + blockspace after category */
		total_height += GetCharacterHeight(FS_NORMAL) + list.GetHeight() + WidgetDimensions::scaled.vsep_normal + GetCharacterHeight(FS_NORMAL) + WidgetDimensions::scaled.vsep_wide;
	}

	/* Total income */
	total_height += WidgetDimensions::scaled.vsep_normal + GetCharacterHeight(FS_NORMAL) + WidgetDimensions::scaled.vsep_wide;

	return total_height;
}

/**
 * Get the required width of the "categories" column, equal to the widest element.
 * @return The required width in pixels.
 */
static uint GetMaxCategoriesWidth()
{
	uint max_width = GetStringBoundingBox(EconTime::UsingWallclockUnits() ? STR_FINANCES_PERIOD_CAPTION : STR_FINANCES_YEAR_CAPTION).width;

	/* Loop through categories to check max widths. */
	for (const ExpensesList &list : _expenses_list_types) {
		/* Title of category */
		max_width = std::max(max_width, GetStringBoundingBox(list.title).width);
		/* Entries in category */
		max_width = std::max(max_width, list.GetListWidth() + WidgetDimensions::scaled.hsep_indent);
	}

	return max_width;
}

/**
 * Draw a category of expenses (revenue, operating expenses, capital expenses).
 */
static void DrawCategory(const Rect &r, int start_y, const ExpensesList &list)
{
	Rect tr = r.Indent(WidgetDimensions::scaled.hsep_indent, _current_text_dir == TD_RTL);

	tr.top = start_y;

	for (const ExpensesType &et : list.items) {
		DrawString(tr, STR_FINANCES_SECTION_CONSTRUCTION + et);
		tr.top += GetCharacterHeight(FS_NORMAL);
	}
}

/**
 * Draw the expenses categories.
 * @param r Available space for drawing.
 * @note The environment must provide padding at the left and right of \a r.
 */
static void DrawCategories(const Rect &r)
{
	int y = r.top;
	/* Draw description of 12-minute economic period. */
	DrawString(r.left, r.right, y, (EconTime::UsingWallclockUnits() ? STR_FINANCES_PERIOD_CAPTION : STR_FINANCES_YEAR_CAPTION), TC_FROMSTRING, SA_LEFT, true);
	y += GetCharacterHeight(FS_NORMAL) + WidgetDimensions::scaled.vsep_wide;

	for (const ExpensesList &list : _expenses_list_types) {
		/* Draw category title and advance y */
		DrawString(r.left, r.right, y, list.title, TC_FROMSTRING, SA_LEFT);
		y += GetCharacterHeight(FS_NORMAL);

		/* Draw category items and advance y */
		DrawCategory(r, y, list);
		y += list.GetHeight();

		/* Advance y by the height of the horizontal line between amounts and subtotal */
		y += WidgetDimensions::scaled.vsep_normal;

		/* Draw category total and advance y */
		DrawString(r.left, r.right, y, STR_FINANCES_TOTAL_CAPTION, TC_FROMSTRING, SA_RIGHT);
		y += GetCharacterHeight(FS_NORMAL);

		/* Advance y by a blockspace after this category block */
		y += WidgetDimensions::scaled.vsep_wide;
	}

	/* Draw total profit/loss */
	y += WidgetDimensions::scaled.vsep_normal;
	DrawString(r.left, r.right, y, STR_FINANCES_PROFIT, TC_FROMSTRING, SA_LEFT);
}

/**
 * Draw an amount of money.
 * @param amount Amount of money to draw,
 * @param left   Left coordinate of the space to draw in.
 * @param right  Right coordinate of the space to draw in.
 * @param top    Top coordinate of the space to draw in.
 * @param colour The TextColour of the string.
 */
static void DrawPrice(Money amount, int left, int right, int top, TextColour colour)
{
	StringID str = STR_FINANCES_NEGATIVE_INCOME;
	if (amount == 0) {
		str = STR_FINANCES_ZERO_INCOME;
	} else if (amount < 0) {
		amount = -amount;
		str = STR_FINANCES_POSITIVE_INCOME;
	}
	SetDParam(0, amount);
	DrawString(left, right, top, str, colour, SA_RIGHT);
}

/**
 * Draw a category of expenses/revenues in the year column.
 * @return The income sum of the category.
 */
static Money DrawYearCategory(const Rect &r, int start_y, const ExpensesList &list, const Expenses &tbl)
{
	int y = start_y;
	Money sum = 0;

	for (const ExpensesType &et : list.items) {
		Money cost = tbl[et];
		sum += cost;
		if (cost != 0) DrawPrice(cost, r.left, r.right, y, TC_BLACK);
		y += GetCharacterHeight(FS_NORMAL);
	}

	/* Draw the total at the bottom of the category. */
	GfxFillRect(r.left, y, r.right, y + WidgetDimensions::scaled.bevel.top - 1, PC_BLACK);
	y += WidgetDimensions::scaled.vsep_normal;
	if (sum != 0) DrawPrice(sum, r.left, r.right, y, TC_WHITE);

	/* Return the sum for the yearly total. */
	return sum;
}


/**
 * Draw a column with prices.
 * @param r    Available space for drawing.
 * @param year Year being drawn.
 * @param tbl  Reference to table of amounts for \a year.
 * @note The environment must provide padding at the left and right of \a r.
 */
static void DrawYearColumn(const Rect &r, int year, const Expenses &tbl)
{
	int y = r.top;
	Money sum;

	/* Year header */
	SetDParam(0, year);
	DrawString(r.left, r.right, y, STR_FINANCES_YEAR, TC_FROMSTRING, SA_RIGHT, true);
	y += GetCharacterHeight(FS_NORMAL) + WidgetDimensions::scaled.vsep_wide;

	/* Categories */
	for (const ExpensesList &list : _expenses_list_types) {
		y += GetCharacterHeight(FS_NORMAL);
		sum += DrawYearCategory(r, y, list, tbl);
		/* Expense list + expense category title + expense category total + blockspace after category */
		y += list.GetHeight() + WidgetDimensions::scaled.vsep_normal + GetCharacterHeight(FS_NORMAL) + WidgetDimensions::scaled.vsep_wide;
	}

	/* Total income. */
	GfxFillRect(r.left, y, r.right, y + WidgetDimensions::scaled.bevel.top - 1, PC_BLACK);
	y += WidgetDimensions::scaled.vsep_normal;
	DrawPrice(sum, r.left, r.right, y, TC_WHITE);
}

static constexpr NWidgetPart _nested_company_finances_widgets[] = {
	NWidget(NWID_HORIZONTAL),
		NWidget(WWT_CLOSEBOX, COLOUR_GREY),
		NWidget(WWT_CAPTION, COLOUR_GREY, WID_CF_CAPTION), SetDataTip(STR_FINANCES_CAPTION, STR_TOOLTIP_WINDOW_TITLE_DRAG_THIS),
		NWidget(WWT_IMGBTN, COLOUR_GREY, WID_CF_TOGGLE_SIZE), SetDataTip(SPR_LARGE_SMALL_WINDOW, STR_TOOLTIP_TOGGLE_LARGE_SMALL_WINDOW),
		NWidget(WWT_SHADEBOX, COLOUR_GREY),
		NWidget(WWT_STICKYBOX, COLOUR_GREY),
	EndContainer(),
	NWidget(NWID_SELECTION, INVALID_COLOUR, WID_CF_SEL_PANEL),
		NWidget(WWT_PANEL, COLOUR_GREY),
			NWidget(NWID_HORIZONTAL), SetPadding(WidgetDimensions::unscaled.framerect), SetPIP(0, WidgetDimensions::unscaled.hsep_wide, 0),
				NWidget(WWT_EMPTY, COLOUR_GREY, WID_CF_EXPS_CATEGORY), SetMinimalSize(120, 0), SetFill(0, 0),
				NWidget(WWT_EMPTY, COLOUR_GREY, WID_CF_EXPS_PRICE1), SetMinimalSize(86, 0), SetFill(0, 0),
				NWidget(WWT_EMPTY, COLOUR_GREY, WID_CF_EXPS_PRICE2), SetMinimalSize(86, 0), SetFill(0, 0),
				NWidget(WWT_EMPTY, COLOUR_GREY, WID_CF_EXPS_PRICE3), SetMinimalSize(86, 0), SetFill(0, 0),
			EndContainer(),
		EndContainer(),
	EndContainer(),
	NWidget(WWT_PANEL, COLOUR_GREY),
		NWidget(NWID_HORIZONTAL), SetPadding(WidgetDimensions::unscaled.framerect), SetPIP(0, WidgetDimensions::unscaled.hsep_wide, 0), SetPIPRatio(0, 1, 2),
			NWidget(NWID_VERTICAL), // Vertical column with 'bank balance', 'loan'
				NWidget(WWT_TEXT, COLOUR_GREY), SetDataTip(STR_FINANCES_OWN_FUNDS_TITLE, STR_NULL),
				NWidget(WWT_TEXT, COLOUR_GREY), SetDataTip(STR_FINANCES_LOAN_TITLE, STR_NULL),
				NWidget(WWT_TEXT, COLOUR_GREY), SetDataTip(STR_FINANCES_BANK_BALANCE_TITLE, STR_NULL), SetPadding(WidgetDimensions::unscaled.vsep_normal, 0, 0, 0),
			EndContainer(),
			NWidget(NWID_VERTICAL), // Vertical column with bank balance amount, loan amount, and total.
				NWidget(WWT_TEXT, COLOUR_GREY, WID_CF_OWN_VALUE), SetDataTip(STR_FINANCES_TOTAL_CURRENCY, STR_NULL), SetAlignment(SA_VERT_CENTER | SA_RIGHT),
				NWidget(WWT_TEXT, COLOUR_GREY, WID_CF_LOAN_VALUE), SetDataTip(STR_FINANCES_TOTAL_CURRENCY, STR_NULL), SetAlignment(SA_VERT_CENTER | SA_RIGHT),
				NWidget(WWT_EMPTY, COLOUR_GREY, WID_CF_BALANCE_LINE), SetMinimalSize(0, WidgetDimensions::unscaled.vsep_normal),
				NWidget(WWT_TEXT, COLOUR_GREY, WID_CF_BALANCE_VALUE), SetDataTip(STR_FINANCES_BANK_BALANCE, STR_NULL), SetAlignment(SA_VERT_CENTER | SA_RIGHT),
			EndContainer(),
			NWidget(NWID_SELECTION, INVALID_COLOUR, WID_CF_SEL_MAXLOAN),
				NWidget(NWID_VERTICAL), SetPIPRatio(0, 0, 1), // Max loan information
					NWidget(WWT_TEXT, COLOUR_GREY, WID_CF_INTEREST_RATE), SetDataTip(STR_FINANCES_INTEREST_RATE, STR_NULL),
					NWidget(WWT_TEXT, COLOUR_GREY, WID_CF_MAXLOAN_VALUE), SetDataTip(STR_FINANCES_MAX_LOAN, STR_NULL),
				EndContainer(),
			EndContainer(),
		EndContainer(),
	EndContainer(),
	NWidget(NWID_SELECTION, INVALID_COLOUR, WID_CF_SEL_BUTTONS),
		NWidget(NWID_HORIZONTAL, NC_EQUALSIZE),
			NWidget(WWT_PUSHTXTBTN, COLOUR_GREY, WID_CF_INCREASE_LOAN), SetFill(1, 0), SetDataTip(STR_FINANCES_BORROW_BUTTON, STR_NULL),
			NWidget(WWT_PUSHTXTBTN, COLOUR_GREY, WID_CF_REPAY_LOAN), SetFill(1, 0), SetDataTip(STR_FINANCES_REPAY_BUTTON, STR_NULL),
			NWidget(WWT_PUSHTXTBTN, COLOUR_GREY, WID_CF_INFRASTRUCTURE), SetFill(1, 0), SetDataTip(STR_FINANCES_INFRASTRUCTURE_BUTTON, STR_COMPANY_VIEW_INFRASTRUCTURE_TOOLTIP),
		EndContainer(),
	EndContainer(),
};

/** Window class displaying the company finances. */
struct CompanyFinancesWindow : Window {
	Money max_money;        ///< The approximate maximum amount of money a company has had over the lifetime of this window
	bool small;             ///< Window is toggled to 'small'.
	int query_widget;       ///< The widget associated with the current text query input.

	CompanyFinancesWindow(WindowDesc *desc, CompanyID company) : Window(desc)
	{
		const Company *c = Company::Get(company);
		this->max_money = std::max<Money>(abs(c->money) * 2, INT32_MAX);
		this->small = false;
		this->CreateNestedTree();
		this->SetupWidgets();
		this->FinishInitNested(company);

		this->owner = (Owner)this->window_number;
	}

	void SetStringParameters(WidgetID widget) const override
	{
		switch (widget) {
			case WID_CF_CAPTION:
				SetDParam(0, (CompanyID)this->window_number);
				SetDParam(1, (CompanyID)this->window_number);
				break;

			case WID_CF_BALANCE_VALUE: {
				const Company *c = Company::Get((CompanyID)this->window_number);
				SetDParam(0, c->money);
				break;
			}

			case WID_CF_LOAN_VALUE: {
				const Company *c = Company::Get((CompanyID)this->window_number);
				SetDParam(0, c->current_loan);
				break;
			}

			case WID_CF_OWN_VALUE: {
				const Company *c = Company::Get((CompanyID)this->window_number);
				SetDParam(0, c->money - c->current_loan);
				break;
			}

			case WID_CF_INTEREST_RATE:
				SetDParam(0, _settings_game.difficulty.initial_interest);
				break;

			case WID_CF_MAXLOAN_VALUE: {
				const Company *c = Company::Get((CompanyID)this->window_number);
				SetDParam(0, c->GetMaxLoan());
				break;
			}

			case WID_CF_INCREASE_LOAN:
			case WID_CF_REPAY_LOAN:
				SetDParam(0, LOAN_INTERVAL);
				break;
		}
	}

	void UpdateWidgetSize(WidgetID widget, Dimension &size, [[maybe_unused]] const Dimension &padding, [[maybe_unused]] Dimension &fill, [[maybe_unused]] Dimension &resize) override
	{
		switch (widget) {
			case WID_CF_EXPS_CATEGORY:
				size.width  = GetMaxCategoriesWidth();
				size.height = GetTotalCategoriesHeight();
				break;

			case WID_CF_EXPS_PRICE1:
			case WID_CF_EXPS_PRICE2:
			case WID_CF_EXPS_PRICE3:
				size.height = GetTotalCategoriesHeight();
				[[fallthrough]];

			case WID_CF_BALANCE_VALUE:
			case WID_CF_LOAN_VALUE:
			case WID_CF_OWN_VALUE:
<<<<<<< HEAD
				SetDParamMaxValue(0, this->max_money);
				size->width = std::max(GetStringBoundingBox(STR_FINANCES_NEGATIVE_INCOME).width, GetStringBoundingBox(STR_FINANCES_POSITIVE_INCOME).width) + padding.width;
=======
				SetDParamMaxValue(0, CompanyFinancesWindow::max_money);
				size.width = std::max(GetStringBoundingBox(STR_FINANCES_NEGATIVE_INCOME).width, GetStringBoundingBox(STR_FINANCES_POSITIVE_INCOME).width) + padding.width;
>>>>>>> 90ca3515
				break;

			case WID_CF_INTEREST_RATE:
				size.height = GetCharacterHeight(FS_NORMAL);
				break;
		}
	}

	void DrawWidget(const Rect &r, WidgetID widget) const override
	{
		switch (widget) {
			case WID_CF_EXPS_CATEGORY:
				DrawCategories(r);
				break;

			case WID_CF_EXPS_PRICE1:
			case WID_CF_EXPS_PRICE2:
			case WID_CF_EXPS_PRICE3: {
				const Company *c = Company::Get((CompanyID)this->window_number);
				YearDelta age = std::min<YearDelta>(c->age_years, 2);
				int wid_offset = widget - WID_CF_EXPS_PRICE1;
				if (wid_offset <= age.base()) {
					DrawYearColumn(r, EconTime::YearToDisplay(EconTime::CurYear().base() - (age.base() - wid_offset)), c->yearly_expenses[age.base() - wid_offset]);
				}
				break;
			}

			case WID_CF_BALANCE_LINE:
				GfxFillRect(r.left, r.top, r.right, r.top + WidgetDimensions::scaled.bevel.top - 1, PC_BLACK);
				break;
		}
	}

	/**
	 * Setup the widgets in the nested tree, such that the finances window is displayed properly.
	 * @note After setup, the window must be (re-)initialized.
	 */
	void SetupWidgets()
	{
		int plane = this->small ? SZSP_NONE : 0;
		this->GetWidget<NWidgetStacked>(WID_CF_SEL_PANEL)->SetDisplayedPlane(plane);
		this->GetWidget<NWidgetStacked>(WID_CF_SEL_MAXLOAN)->SetDisplayedPlane(plane);

		CompanyID company = (CompanyID)this->window_number;
		plane = (company != _local_company) ? SZSP_NONE : 0;
		this->GetWidget<NWidgetStacked>(WID_CF_SEL_BUTTONS)->SetDisplayedPlane(plane);
	}

	void OnPaint() override
	{
		if (!this->IsShaded()) {
			if (!this->small) {
				/* Check that the expenses panel height matches the height needed for the layout. */
				if (GetTotalCategoriesHeight() != this->GetWidget<NWidgetBase>(WID_CF_EXPS_CATEGORY)->current_y) {
					this->SetupWidgets();
					this->ReInit();
					return;
				}
			}

			/* Check that the loan buttons are shown only when the user owns the company. */
			CompanyID company = (CompanyID)this->window_number;
			int req_plane = (company != _local_company) ? SZSP_NONE : 0;
			if (req_plane != this->GetWidget<NWidgetStacked>(WID_CF_SEL_BUTTONS)->shown_plane) {
				this->SetupWidgets();
				this->ReInit();
				return;
			}

			const Company *c = Company::Get(company);
			this->SetWidgetDisabledState(WID_CF_INCREASE_LOAN, c->current_loan >= c->GetMaxLoan()); // Borrow button only shows when there is any more money to loan.
			this->SetWidgetDisabledState(WID_CF_REPAY_LOAN, company != _local_company || c->current_loan == 0); // Repay button only shows when there is any more money to repay.
		}

		this->DrawWidgets();
	}

	void OnClick([[maybe_unused]] Point pt, WidgetID widget, [[maybe_unused]] int click_count) override
	{
		switch (widget) {
			case WID_CF_TOGGLE_SIZE: // toggle size
				this->small = !this->small;
				this->SetupWidgets();
				if (this->IsShaded()) {
					/* Finances window is not resizable, so size hints given during unshading have no effect
					 * on the changed appearance of the window. */
					this->SetShaded(false);
				} else {
					this->ReInit();
				}
				break;

			case WID_CF_INCREASE_LOAN: // increase loan
				if (_shift_pressed) {
					this->query_widget = WID_CF_INCREASE_LOAN;
					SetDParam(0, 0);
					ShowQueryString(STR_JUST_INT, STR_FINANCES_BORROW_QUERY_CAPT, 20, this, CS_NUMERAL, QSF_ACCEPT_UNCHANGED);
				} else {
					DoCommandP(0, 0, _ctrl_pressed, CMD_INCREASE_LOAN | CMD_MSG(STR_ERROR_CAN_T_BORROW_ANY_MORE_MONEY));
				}
				break;

			case WID_CF_REPAY_LOAN: // repay loan
				if (_shift_pressed) {
					this->query_widget = WID_CF_REPAY_LOAN;
					SetDParam(0, 0);
					ShowQueryString(STR_JUST_INT, STR_FINANCES_REPAY_QUERY_CAPT, 20, this, CS_NUMERAL, QSF_ACCEPT_UNCHANGED);
				} else {
					DoCommandP(0, 0, _ctrl_pressed, CMD_DECREASE_LOAN | CMD_MSG(STR_ERROR_CAN_T_REPAY_LOAN));
				}
				break;

			case WID_CF_INFRASTRUCTURE: // show infrastructure details
				ShowCompanyInfrastructure((CompanyID)this->window_number);
				break;
		}
	}

	void OnQueryTextFinished(char *str) override
	{
		/* Was 'cancel' pressed or nothing entered? */
		if (str == nullptr || StrEmpty(str)) return;

		if (this->query_widget == WID_CF_INCREASE_LOAN) {
			const Company *c = Company::Get((CompanyID)this->window_number);
			Money amount = std::min<Money>(std::strtoull(str, nullptr, 10) / GetCurrency().rate, _economy.max_loan - c->current_loan);
			amount = LOAN_INTERVAL * CeilDivT<Money>(amount, LOAN_INTERVAL);
			DoCommandP(0, amount >> 32, (amount & 0xFFFFFFFC) | 2, CMD_INCREASE_LOAN | CMD_MSG(STR_ERROR_CAN_T_BORROW_ANY_MORE_MONEY));
		} else if (this->query_widget == WID_CF_REPAY_LOAN) {
			const Company *c = Company::Get((CompanyID)this->window_number);
			Money amount = std::min<Money>(std::strtoull(str, nullptr, 10) / GetCurrency().rate, c->current_loan);
			amount = LOAN_INTERVAL * CeilDivT<Money>(amount, LOAN_INTERVAL);
			DoCommandP(0, amount >> 32, (amount & 0xFFFFFFFC) | 2, CMD_DECREASE_LOAN | CMD_MSG(STR_ERROR_CAN_T_REPAY_LOAN));
		}
	}

	void OnHundredthTick() override
	{
		const Company *c = Company::Get((CompanyID)this->window_number);
		if (abs(c->money) > this->max_money) {
			this->max_money = std::max<Money>(abs(c->money) * 2, this->max_money * 4);
			this->SetupWidgets();
			this->ReInit();
		}
	}

	bool OnTooltip(Point pt, WidgetID widget, TooltipCloseCondition close_cond) override
	{
		switch (widget) {
			case WID_CF_INCREASE_LOAN: {
				SetDParam(0, STR_FINANCES_BORROW_TOOLTIP);
				GuiShowTooltips(this, STR_FINANCES_BORROW_TOOLTIP_EXTRA, close_cond, 1);
				return true;
			}

			case WID_CF_REPAY_LOAN: {
				SetDParam(0, STR_FINANCES_REPAY_TOOLTIP);
				GuiShowTooltips(this, STR_FINANCES_REPAY_TOOLTIP_EXTRA, close_cond, 1);
				return true;
			}

			default:
				return false;
		}
	}
};

static WindowDesc _company_finances_desc(__FILE__, __LINE__,
	WDP_AUTO, "company_finances", 0, 0,
	WC_FINANCES, WC_NONE,
	0,
	std::begin(_nested_company_finances_widgets), std::end(_nested_company_finances_widgets)
);

/**
 * Open the finances window of a company.
 * @param company Company to show finances of.
 * @pre is company a valid company.
 */
void ShowCompanyFinances(CompanyID company)
{
	if (!Company::IsValidID(company)) return;
	if (BringWindowToFrontById(WC_FINANCES, company)) return;

	new CompanyFinancesWindow(&_company_finances_desc, company);
}

/* Association of liveries to livery classes */
static const LiveryClass _livery_class[LS_END] = {
	LC_OTHER,
	LC_RAIL, LC_RAIL, LC_RAIL, LC_RAIL, LC_RAIL, LC_RAIL, LC_RAIL, LC_RAIL, LC_RAIL, LC_RAIL, LC_RAIL, LC_RAIL, LC_RAIL,
	LC_ROAD, LC_ROAD,
	LC_SHIP, LC_SHIP,
	LC_AIRCRAFT, LC_AIRCRAFT, LC_AIRCRAFT,
	LC_ROAD, LC_ROAD,
};

/**
 * Colour selection list item, with icon and string components.
 * @tparam TSprite Recolourable sprite to draw as icon.
 */
template <SpriteID TSprite = SPR_SQUARE>
class DropDownListColourItem : public DropDownIcon<DropDownString<DropDownListItem>> {
public:
	DropDownListColourItem(int colour, bool masked) : DropDownIcon<DropDownString<DropDownListItem>>(TSprite, GENERAL_SPRITE_COLOUR(colour % COLOUR_END), colour < COLOUR_END ? (STR_COLOUR_DARK_BLUE + colour) : STR_COLOUR_DEFAULT, colour, masked)
	{
	}
};

/** Company livery colour scheme window. */
struct SelectCompanyLiveryWindow : public Window {
private:
	uint32_t sel;
	LiveryClass livery_class;
	Dimension square;
	uint rows;
	uint line_height;
	GUIGroupList groups;
	Scrollbar *vscroll;

	void ShowColourDropDownMenu(uint32_t widget)
	{
		uint32_t used_colours = 0;
		const Livery *livery, *default_livery = nullptr;
		bool primary = widget == WID_SCL_PRI_COL_DROPDOWN;
		uint8_t default_col = 0;

		/* Disallow other company colours for the primary colour */
		if (this->livery_class < LC_GROUP_RAIL && HasBit(this->sel, LS_DEFAULT) && primary) {
			for (const Company *c : Company::Iterate()) {
				if (c->index != _local_company) SetBit(used_colours, c->colour);
			}
		}

		const Company *c = Company::Get((CompanyID)this->window_number);

		if (this->livery_class < LC_GROUP_RAIL) {
			/* Get the first selected livery to use as the default dropdown item */
			LiveryScheme scheme;
			for (scheme = LS_BEGIN; scheme < LS_END; scheme++) {
				if (HasBit(this->sel, scheme)) break;
			}
			if (scheme == LS_END) scheme = LS_DEFAULT;
			livery = &c->livery[scheme];
			if (scheme != LS_DEFAULT) default_livery = &c->livery[LS_DEFAULT];
		} else {
			const Group *g = Group::Get(this->sel);
			livery = &g->livery;
			if (g->parent == INVALID_GROUP) {
				default_livery = &c->livery[LS_DEFAULT];
			} else {
				const Group *pg = Group::Get(g->parent);
				default_livery = &pg->livery;
			}
		}

		DropDownList list;
		if (default_livery != nullptr) {
			/* Add COLOUR_END to put the colour out of range, but also allow us to show what the default is */
			default_col = (primary ? default_livery->colour1 : default_livery->colour2) + COLOUR_END;
			list.push_back(std::make_unique<DropDownListColourItem<>>(default_col, false));
		}
		for (Colours colour = COLOUR_BEGIN; colour != COLOUR_END; colour++) {
			list.push_back(std::make_unique<DropDownListColourItem<>>(colour, HasBit(used_colours, colour)));
		}

		uint8_t sel;
		if (default_livery == nullptr || HasBit(livery->in_use, primary ? 0 : 1)) {
			sel = primary ? livery->colour1 : livery->colour2;
		} else {
			sel = default_col;
		}
		ShowDropDownList(this, std::move(list), sel, widget);
	}

	void BuildGroupList(CompanyID owner)
	{
		if (!this->groups.NeedRebuild()) return;

		this->groups.clear();

		if (this->livery_class >= LC_GROUP_RAIL) {
			VehicleType vtype = (VehicleType)(this->livery_class - LC_GROUP_RAIL);

			BuildGuiGroupList(this->groups, false, owner, vtype);
		}

		this->groups.shrink_to_fit();
		this->groups.RebuildDone();
	}

	void SetRows()
	{
		if (this->livery_class < LC_GROUP_RAIL) {
			this->rows = 0;
			for (LiveryScheme scheme = LS_DEFAULT; scheme < LS_END; scheme++) {
				if (_livery_class[scheme] == this->livery_class && HasBit(_loaded_newgrf_features.used_liveries, scheme)) {
					this->rows++;
				}
			}
		} else {
			this->rows = (uint)this->groups.size();
		}

		this->vscroll->SetCount(this->rows);
	}

public:
	SelectCompanyLiveryWindow(WindowDesc *desc, CompanyID company, GroupID group) : Window(desc)
	{
		this->CreateNestedTree();
		this->vscroll = this->GetScrollbar(WID_SCL_MATRIX_SCROLLBAR);

		if (group == INVALID_GROUP) {
			this->livery_class = LC_OTHER;
			this->sel = 1;
			this->LowerWidget(WID_SCL_CLASS_GENERAL);
			this->BuildGroupList(company);
			this->SetRows();
		} else {
			this->SetSelectedGroup(company, group);
		}

		this->FinishInitNested(company);
		this->owner = company;
		this->InvalidateData(1);
	}

	void SetSelectedGroup(CompanyID company, GroupID group)
	{
		this->RaiseWidget(WID_SCL_CLASS_GENERAL + this->livery_class);
		const Group *g = Group::Get(group);
		switch (g->vehicle_type) {
			case VEH_TRAIN: this->livery_class = LC_GROUP_RAIL; break;
			case VEH_ROAD: this->livery_class = LC_GROUP_ROAD; break;
			case VEH_SHIP: this->livery_class = LC_GROUP_SHIP; break;
			case VEH_AIRCRAFT: this->livery_class = LC_GROUP_AIRCRAFT; break;
			default: NOT_REACHED();
		}
		this->sel = group;
		this->LowerWidget(WID_SCL_CLASS_GENERAL + this->livery_class);

		this->groups.ForceRebuild();
		this->BuildGroupList(company);
		this->SetRows();

		/* Position scrollbar to selected group */
		for (uint i = 0; i < this->rows; i++) {
			if (this->groups[i].group->index == sel) {
				this->vscroll->SetPosition(i - this->vscroll->GetCapacity() / 2);
				break;
			}
		}
	}

	void UpdateWidgetSize(WidgetID widget, Dimension &size, [[maybe_unused]] const Dimension &padding, [[maybe_unused]] Dimension &fill, [[maybe_unused]] Dimension &resize) override
	{
		switch (widget) {
			case WID_SCL_SPACER_DROPDOWN: {
				/* The matrix widget below needs enough room to print all the schemes. */
				Dimension d = {0, 0};
				for (LiveryScheme scheme = LS_DEFAULT; scheme < LS_END; scheme++) {
					d = maxdim(d, GetStringBoundingBox(STR_LIVERY_DEFAULT + scheme));
				}

				/* And group names */
				for (const Group *g : Group::Iterate()) {
					if (g->owner == (CompanyID)this->window_number) {
						SetDParam(0, g->index);
						d = maxdim(d, GetStringBoundingBox(STR_GROUP_NAME));
					}
				}

				size.width = std::max(size.width, 5 + d.width + padding.width);
				break;
			}

			case WID_SCL_MATRIX: {
				/* 11 items in the default rail class */
				this->square = GetSpriteSize(SPR_SQUARE);
				this->line_height = std::max(this->square.height, (uint)GetCharacterHeight(FS_NORMAL)) + padding.height;

				size.height = 5 * this->line_height;
				resize.width = 1;
				resize.height = this->line_height;
				break;
			}

			case WID_SCL_SEC_COL_DROPDOWN:
				if (!_loaded_newgrf_features.has_2CC) {
					size.width = 0;
					break;
				}
				[[fallthrough]];

			case WID_SCL_PRI_COL_DROPDOWN: {
				this->square = GetSpriteSize(SPR_SQUARE);
				int string_padding = this->square.width + WidgetDimensions::scaled.hsep_normal + padding.width;
				for (Colours colour = COLOUR_BEGIN; colour != COLOUR_END; colour++) {
					size.width = std::max(size.width, GetStringBoundingBox(STR_COLOUR_DARK_BLUE + colour).width + string_padding);
				}
				size.width = std::max(size.width, GetStringBoundingBox(STR_COLOUR_DEFAULT).width + string_padding);
				break;
			}
		}
	}

	void OnPaint() override
	{
		bool local = (CompanyID)this->window_number == _local_company;

		/* Disable dropdown controls if no scheme is selected */
		bool disabled = this->livery_class < LC_GROUP_RAIL ? (this->sel == 0) : (this->sel == INVALID_GROUP);
		this->SetWidgetDisabledState(WID_SCL_PRI_COL_DROPDOWN, !local || disabled);
		this->SetWidgetDisabledState(WID_SCL_SEC_COL_DROPDOWN, !local || disabled);

		this->BuildGroupList((CompanyID)this->window_number);

		this->DrawWidgets();
	}

	void SetStringParameters(WidgetID widget) const override
	{
		switch (widget) {
			case WID_SCL_CAPTION:
				SetDParam(0, (CompanyID)this->window_number);
				break;

			case WID_SCL_PRI_COL_DROPDOWN:
			case WID_SCL_SEC_COL_DROPDOWN: {
				const Company *c = Company::Get((CompanyID)this->window_number);
				bool primary = widget == WID_SCL_PRI_COL_DROPDOWN;
				StringID colour = STR_COLOUR_DEFAULT;

				if (this->livery_class < LC_GROUP_RAIL) {
					if (this->sel != 0) {
						LiveryScheme scheme = LS_DEFAULT;
						for (scheme = LS_BEGIN; scheme < LS_END; scheme++) {
							if (HasBit(this->sel, scheme)) break;
						}
						if (scheme == LS_END) scheme = LS_DEFAULT;
						const Livery *livery = &c->livery[scheme];
						if (scheme == LS_DEFAULT || HasBit(livery->in_use, primary ? 0 : 1)) {
							colour = STR_COLOUR_DARK_BLUE + (primary ? livery->colour1 : livery->colour2);
						}
					}
				} else {
					if (this->sel != INVALID_GROUP) {
						const Group *g = Group::Get(this->sel);
						const Livery *livery = &g->livery;
						if (HasBit(livery->in_use, primary ? 0 : 1)) {
							colour = STR_COLOUR_DARK_BLUE + (primary ? livery->colour1 : livery->colour2);
						}
					}
				}
				SetDParam(0, colour);
				break;
			}
		}
	}

	void DrawWidget(const Rect &r, WidgetID widget) const override
	{
		if (widget != WID_SCL_MATRIX) return;

		bool rtl = _current_text_dir == TD_RTL;

		/* Coordinates of scheme name column. */
		const NWidgetBase *nwi = this->GetWidget<NWidgetBase>(WID_SCL_SPACER_DROPDOWN);
		Rect sch = nwi->GetCurrentRect().Shrink(WidgetDimensions::scaled.framerect);
		/* Coordinates of first dropdown. */
		nwi = this->GetWidget<NWidgetBase>(WID_SCL_PRI_COL_DROPDOWN);
		Rect pri = nwi->GetCurrentRect().Shrink(WidgetDimensions::scaled.framerect);
		/* Coordinates of second dropdown. */
		nwi = this->GetWidget<NWidgetBase>(WID_SCL_SEC_COL_DROPDOWN);
		Rect sec = nwi->GetCurrentRect().Shrink(WidgetDimensions::scaled.framerect);

		Rect pri_squ = pri.WithWidth(this->square.width, rtl);
		Rect sec_squ = sec.WithWidth(this->square.width, rtl);

		pri = pri.Indent(this->square.width + WidgetDimensions::scaled.hsep_normal, rtl);
		sec = sec.Indent(this->square.width + WidgetDimensions::scaled.hsep_normal, rtl);

		Rect ir = r.WithHeight(this->resize.step_height).Shrink(WidgetDimensions::scaled.matrix);
		int square_offs = (ir.Height() - this->square.height) / 2;
		int text_offs   = (ir.Height() - GetCharacterHeight(FS_NORMAL)) / 2;

		int y = ir.top;

		/* Helper function to draw livery info. */
		auto draw_livery = [&](StringID str, const Livery &livery, bool is_selected, bool is_default_scheme, int indent) {
			/* Livery Label. */
			DrawString(sch.left + (rtl ? 0 : indent), sch.right - (rtl ? indent : 0), y + text_offs, str, is_selected ? TC_WHITE : TC_BLACK);

			/* Text below the first dropdown. */
			DrawSprite(SPR_SQUARE, GENERAL_SPRITE_COLOUR(livery.colour1), pri_squ.left, y + square_offs);
			DrawString(pri.left, pri.right, y + text_offs, (is_default_scheme || HasBit(livery.in_use, 0)) ? STR_COLOUR_DARK_BLUE + livery.colour1 : STR_COLOUR_DEFAULT, is_selected ? TC_WHITE : TC_GOLD);

			/* Text below the second dropdown. */
			if (sec.right > sec.left) { // Second dropdown has non-zero size.
				DrawSprite(SPR_SQUARE, GENERAL_SPRITE_COLOUR(livery.colour2), sec_squ.left, y + square_offs);
				DrawString(sec.left, sec.right, y + text_offs, (is_default_scheme || HasBit(livery.in_use, 1)) ? STR_COLOUR_DARK_BLUE + livery.colour2 : STR_COLOUR_DEFAULT, is_selected ? TC_WHITE : TC_GOLD);
			}

			y += this->line_height;
		};

		const Company *c = Company::Get((CompanyID)this->window_number);

		if (livery_class < LC_GROUP_RAIL) {
			int pos = this->vscroll->GetPosition();
			for (LiveryScheme scheme = LS_DEFAULT; scheme < LS_END; scheme++) {
				if (_livery_class[scheme] == this->livery_class && HasBit(_loaded_newgrf_features.used_liveries, scheme)) {
					if (pos-- > 0) continue;
					draw_livery(STR_LIVERY_DEFAULT + scheme, c->livery[scheme], HasBit(this->sel, scheme), scheme == LS_DEFAULT, 0);
				}
			}
		} else {
			auto [first, last] = this->vscroll->GetVisibleRangeIterators(this->groups);
			for (auto it = first; it != last; ++it) {
				const Group *g = it->group;
				SetDParam(0, g->index);
				draw_livery(STR_GROUP_NAME, g->livery, this->sel == g->index, false, it->indent * WidgetDimensions::scaled.hsep_indent);
			}

			if (this->vscroll->GetCount() == 0) {
				const StringID empty_labels[] = { STR_LIVERY_TRAIN_GROUP_EMPTY, STR_LIVERY_ROAD_VEHICLE_GROUP_EMPTY, STR_LIVERY_SHIP_GROUP_EMPTY, STR_LIVERY_AIRCRAFT_GROUP_EMPTY };
				VehicleType vtype = (VehicleType)(this->livery_class - LC_GROUP_RAIL);
				DrawString(ir.left, ir.right, y + text_offs, empty_labels[vtype], TC_BLACK);
			}
		}
	}

	void OnClick([[maybe_unused]] Point pt, WidgetID widget, [[maybe_unused]] int click_count) override
	{
		switch (widget) {
			/* Livery Class buttons */
			case WID_SCL_CLASS_GENERAL:
			case WID_SCL_CLASS_RAIL:
			case WID_SCL_CLASS_ROAD:
			case WID_SCL_CLASS_SHIP:
			case WID_SCL_CLASS_AIRCRAFT:
			case WID_SCL_GROUPS_RAIL:
			case WID_SCL_GROUPS_ROAD:
			case WID_SCL_GROUPS_SHIP:
			case WID_SCL_GROUPS_AIRCRAFT:
				this->RaiseWidget(WID_SCL_CLASS_GENERAL + this->livery_class);
				this->livery_class = (LiveryClass)(widget - WID_SCL_CLASS_GENERAL);
				this->LowerWidget(WID_SCL_CLASS_GENERAL + this->livery_class);

				/* Select the first item in the list */
				if (this->livery_class < LC_GROUP_RAIL) {
					this->sel = 0;
					for (LiveryScheme scheme = LS_DEFAULT; scheme < LS_END; scheme++) {
						if (_livery_class[scheme] == this->livery_class && HasBit(_loaded_newgrf_features.used_liveries, scheme)) {
							this->sel = 1 << scheme;
							break;
						}
					}
				} else {
					this->sel = INVALID_GROUP;
					this->groups.ForceRebuild();
					this->BuildGroupList((CompanyID)this->window_number);

					if (!this->groups.empty()) {
						this->sel = this->groups[0].group->index;
					}
				}

				this->SetRows();
				this->SetDirty();
				break;

			case WID_SCL_PRI_COL_DROPDOWN: // First colour dropdown
				ShowColourDropDownMenu(WID_SCL_PRI_COL_DROPDOWN);
				break;

			case WID_SCL_SEC_COL_DROPDOWN: // Second colour dropdown
				ShowColourDropDownMenu(WID_SCL_SEC_COL_DROPDOWN);
				break;

			case WID_SCL_MATRIX: {
				if (this->livery_class < LC_GROUP_RAIL) {
					uint row = this->vscroll->GetScrolledRowFromWidget(pt.y, this, widget);
					if (row >= this->rows) return;

					LiveryScheme j = (LiveryScheme)row;

					for (LiveryScheme scheme = LS_BEGIN; scheme <= j && scheme < LS_END; scheme++) {
						if (_livery_class[scheme] != this->livery_class || !HasBit(_loaded_newgrf_features.used_liveries, scheme)) j++;
					}
					assert(j < LS_END);

					if (_ctrl_pressed) {
						ToggleBit(this->sel, j);
					} else {
						this->sel = 1 << j;
					}
				} else {
					auto it = this->vscroll->GetScrolledItemFromWidget(this->groups, pt.y, this, widget);
					if (it == std::end(this->groups)) return;

					this->sel = it->group->index;
				}
				this->SetDirty();
				break;
			}
		}
	}

	void OnResize() override
	{
		this->vscroll->SetCapacityFromWidget(this, WID_SCL_MATRIX);
	}

	void OnDropdownSelect(WidgetID widget, int index) override
	{
		bool local = (CompanyID)this->window_number == _local_company;
		if (!local) return;

		Colours colour = static_cast<Colours>(index);
		if (colour >= COLOUR_END) colour = INVALID_COLOUR;

		if (this->livery_class < LC_GROUP_RAIL) {
			/* Set company colour livery */
			for (LiveryScheme scheme = LS_DEFAULT; scheme < LS_END; scheme++) {
				/* Changed colour for the selected scheme, or all visible schemes if CTRL is pressed. */
				if (HasBit(this->sel, scheme) || (_ctrl_pressed && _livery_class[scheme] == this->livery_class && HasBit(_loaded_newgrf_features.used_liveries, scheme))) {
					DoCommandP(0, scheme | (widget == WID_SCL_PRI_COL_DROPDOWN ? 0 : 256), index, CMD_SET_COMPANY_COLOUR);
				}
			}
		} else {
			/* Setting group livery */
			DoCommandP(0, this->sel, (widget == WID_SCL_PRI_COL_DROPDOWN ? 0 : 256) | (index << 16), CMD_SET_GROUP_LIVERY);
		}
	}

	/**
	 * Some data on this window has become invalid.
	 * @param data Information about the changed data.
	 * @param gui_scope Whether the call is done from GUI scope. You may not do everything when not in GUI scope. See #InvalidateWindowData() for details.
	 */
	void OnInvalidateData([[maybe_unused]] int data = 0, [[maybe_unused]] bool gui_scope = true) override
	{
		if (!gui_scope) return;

		if (data != -1) {
			/* data contains a VehicleType, rebuild list if it displayed */
			if (this->livery_class == data + LC_GROUP_RAIL) {
				this->groups.ForceRebuild();
				this->BuildGroupList((CompanyID)this->window_number);
				this->SetRows();

				if (!Group::IsValidID(this->sel)) {
					this->sel = INVALID_GROUP;
					if (!this->groups.empty()) this->sel = this->groups[0].group->index;
				}

				this->SetDirty();
			}
			return;
		}

		this->SetWidgetsDisabledState(true, WID_SCL_CLASS_RAIL, WID_SCL_CLASS_ROAD, WID_SCL_CLASS_SHIP, WID_SCL_CLASS_AIRCRAFT);

		bool current_class_valid = this->livery_class == LC_OTHER || this->livery_class >= LC_GROUP_RAIL;
		if (_settings_client.gui.liveries == LIT_ALL || (_settings_client.gui.liveries == LIT_COMPANY && this->window_number == _local_company)) {
			for (LiveryScheme scheme = LS_DEFAULT; scheme < LS_END; scheme++) {
				if (HasBit(_loaded_newgrf_features.used_liveries, scheme)) {
					if (_livery_class[scheme] == this->livery_class) current_class_valid = true;
					this->EnableWidget(WID_SCL_CLASS_GENERAL + _livery_class[scheme]);
				} else if (this->livery_class < LC_GROUP_RAIL) {
					ClrBit(this->sel, scheme);
				}
			}
		}

		if (!current_class_valid) {
			Point pt = {0, 0};
			this->OnClick(pt, WID_SCL_CLASS_GENERAL, 1);
		}
	}
};

static constexpr NWidgetPart _nested_select_company_livery_widgets[] = {
	NWidget(NWID_HORIZONTAL),
		NWidget(WWT_CLOSEBOX, COLOUR_GREY),
		NWidget(WWT_CAPTION, COLOUR_GREY, WID_SCL_CAPTION), SetDataTip(STR_LIVERY_CAPTION, STR_TOOLTIP_WINDOW_TITLE_DRAG_THIS),
		NWidget(WWT_SHADEBOX, COLOUR_GREY),
		NWidget(WWT_DEFSIZEBOX, COLOUR_GREY),
		NWidget(WWT_STICKYBOX, COLOUR_GREY),
	EndContainer(),
	NWidget(NWID_HORIZONTAL),
		NWidget(WWT_IMGBTN, COLOUR_GREY, WID_SCL_CLASS_GENERAL), SetMinimalSize(22, 22), SetFill(0, 1), SetDataTip(SPR_IMG_COMPANY_GENERAL, STR_LIVERY_GENERAL_TOOLTIP),
		NWidget(WWT_IMGBTN, COLOUR_GREY, WID_SCL_CLASS_RAIL), SetMinimalSize(22, 22), SetFill(0, 1), SetDataTip(SPR_IMG_TRAINLIST, STR_LIVERY_TRAIN_TOOLTIP),
		NWidget(WWT_IMGBTN, COLOUR_GREY, WID_SCL_CLASS_ROAD), SetMinimalSize(22, 22), SetFill(0, 1), SetDataTip(SPR_IMG_TRUCKLIST, STR_LIVERY_ROAD_VEHICLE_TOOLTIP),
		NWidget(WWT_IMGBTN, COLOUR_GREY, WID_SCL_CLASS_SHIP), SetMinimalSize(22, 22), SetFill(0, 1), SetDataTip(SPR_IMG_SHIPLIST, STR_LIVERY_SHIP_TOOLTIP),
		NWidget(WWT_IMGBTN, COLOUR_GREY, WID_SCL_CLASS_AIRCRAFT), SetMinimalSize(22, 22), SetFill(0, 1), SetDataTip(SPR_IMG_AIRPLANESLIST, STR_LIVERY_AIRCRAFT_TOOLTIP),
		NWidget(WWT_IMGBTN, COLOUR_GREY, WID_SCL_GROUPS_RAIL), SetMinimalSize(22, 22), SetFill(0, 1), SetDataTip(SPR_GROUP_LIVERY_TRAIN, STR_LIVERY_TRAIN_GROUP_TOOLTIP),
		NWidget(WWT_IMGBTN, COLOUR_GREY, WID_SCL_GROUPS_ROAD), SetMinimalSize(22, 22), SetFill(0, 1), SetDataTip(SPR_GROUP_LIVERY_ROADVEH, STR_LIVERY_ROAD_VEHICLE_GROUP_TOOLTIP),
		NWidget(WWT_IMGBTN, COLOUR_GREY, WID_SCL_GROUPS_SHIP), SetMinimalSize(22, 22), SetFill(0, 1), SetDataTip(SPR_GROUP_LIVERY_SHIP, STR_LIVERY_SHIP_GROUP_TOOLTIP),
		NWidget(WWT_IMGBTN, COLOUR_GREY, WID_SCL_GROUPS_AIRCRAFT), SetMinimalSize(22, 22), SetFill(0, 1), SetDataTip(SPR_GROUP_LIVERY_AIRCRAFT, STR_LIVERY_AIRCRAFT_GROUP_TOOLTIP),
		NWidget(WWT_PANEL, COLOUR_GREY), SetFill(1, 1), SetResize(1, 0), EndContainer(),
	EndContainer(),
	NWidget(NWID_HORIZONTAL),
		NWidget(WWT_MATRIX, COLOUR_GREY, WID_SCL_MATRIX), SetMinimalSize(275, 0), SetResize(1, 0), SetFill(1, 1), SetMatrixDataTip(1, 0, STR_LIVERY_PANEL_TOOLTIP), SetScrollbar(WID_SCL_MATRIX_SCROLLBAR),
		NWidget(NWID_VSCROLLBAR, COLOUR_GREY, WID_SCL_MATRIX_SCROLLBAR),
	EndContainer(),
	NWidget(NWID_HORIZONTAL),
		NWidget(WWT_PANEL, COLOUR_GREY, WID_SCL_SPACER_DROPDOWN), SetFill(1, 1), SetResize(1, 0), EndContainer(),
		NWidget(WWT_DROPDOWN, COLOUR_GREY, WID_SCL_PRI_COL_DROPDOWN), SetFill(0, 1), SetDataTip(STR_JUST_STRING, STR_LIVERY_PRIMARY_TOOLTIP),
		NWidget(WWT_DROPDOWN, COLOUR_GREY, WID_SCL_SEC_COL_DROPDOWN), SetFill(0, 1), SetDataTip(STR_JUST_STRING, STR_LIVERY_SECONDARY_TOOLTIP),
		NWidget(WWT_RESIZEBOX, COLOUR_GREY),
	EndContainer(),
};

static WindowDesc _select_company_livery_desc(__FILE__, __LINE__,
	WDP_AUTO, "company_color_scheme", 0, 0,
	WC_COMPANY_COLOUR, WC_NONE,
	0,
	std::begin(_nested_select_company_livery_widgets), std::end(_nested_select_company_livery_widgets)
);

void ShowCompanyLiveryWindow(CompanyID company, GroupID group)
{
	SelectCompanyLiveryWindow *w = (SelectCompanyLiveryWindow *)BringWindowToFrontById(WC_COMPANY_COLOUR, company);
	if (w == nullptr) {
		new SelectCompanyLiveryWindow(&_select_company_livery_desc, company, group);
	} else if (group != INVALID_GROUP) {
		w->SetSelectedGroup(company, group);
	}
}

/**
 * Draws the face of a company manager's face.
 * @param cmf   the company manager's face
 * @param colour the (background) colour of the gradient
 * @param r      position to draw the face
 */
void DrawCompanyManagerFace(CompanyManagerFace cmf, Colours colour, const Rect &r)
{
	GenderEthnicity ge = (GenderEthnicity)GetCompanyManagerFaceBits(cmf, CMFV_GEN_ETHN, GE_WM);

	/* Determine offset from centre of drawing rect. */
	Dimension d = GetSpriteSize(SPR_GRADIENT);
	int x = CenterBounds(r.left, r.right, d.width);
	int y = CenterBounds(r.top, r.bottom, d.height);

	bool has_moustache   = !HasBit(ge, GENDER_FEMALE) && GetCompanyManagerFaceBits(cmf, CMFV_HAS_MOUSTACHE,   ge) != 0;
	bool has_tie_earring = !HasBit(ge, GENDER_FEMALE) || GetCompanyManagerFaceBits(cmf, CMFV_HAS_TIE_EARRING, ge) != 0;
	bool has_glasses     = GetCompanyManagerFaceBits(cmf, CMFV_HAS_GLASSES, ge) != 0;
	PaletteID pal;

	/* Modify eye colour palette only if 2 or more valid values exist */
	if (_cmf_info[CMFV_EYE_COLOUR].valid_values[ge] < 2) {
		pal = PAL_NONE;
	} else {
		switch (GetCompanyManagerFaceBits(cmf, CMFV_EYE_COLOUR, ge)) {
			default: NOT_REACHED();
			case 0: pal = PALETTE_TO_BROWN; break;
			case 1: pal = PALETTE_TO_BLUE;  break;
			case 2: pal = PALETTE_TO_GREEN; break;
		}
	}

	/* Draw the gradient (background) */
	DrawSprite(SPR_GRADIENT, GENERAL_SPRITE_COLOUR(colour), x, y);

	for (CompanyManagerFaceVariable cmfv = CMFV_CHEEKS; cmfv < CMFV_END; cmfv++) {
		switch (cmfv) {
			case CMFV_MOUSTACHE:   if (!has_moustache)   continue; break;
			case CMFV_LIPS:
			case CMFV_NOSE:        if (has_moustache)    continue; break;
			case CMFV_TIE_EARRING: if (!has_tie_earring) continue; break;
			case CMFV_GLASSES:     if (!has_glasses)     continue; break;
			default: break;
		}
		DrawSprite(GetCompanyManagerFaceSprite(cmf, cmfv, ge), (cmfv == CMFV_EYEBROWS) ? pal : PAL_NONE, x, y);
	}
}

/** Nested widget description for the company manager face selection dialog */
static constexpr NWidgetPart _nested_select_company_manager_face_widgets[] = {
	NWidget(NWID_HORIZONTAL),
		NWidget(WWT_CLOSEBOX, COLOUR_GREY),
		NWidget(WWT_CAPTION, COLOUR_GREY, WID_SCMF_CAPTION), SetDataTip(STR_FACE_CAPTION, STR_TOOLTIP_WINDOW_TITLE_DRAG_THIS),
		NWidget(WWT_IMGBTN, COLOUR_GREY, WID_SCMF_TOGGLE_LARGE_SMALL), SetDataTip(SPR_LARGE_SMALL_WINDOW, STR_FACE_ADVANCED_TOOLTIP),
	EndContainer(),
	NWidget(WWT_PANEL, COLOUR_GREY, WID_SCMF_SELECT_FACE),
		NWidget(NWID_HORIZONTAL), SetPIP(0, WidgetDimensions::unscaled.hsep_normal, 0), SetPadding(2),
			/* Left side */
			NWidget(NWID_VERTICAL), SetPIP(0, WidgetDimensions::unscaled.vsep_normal, 0),
				NWidget(NWID_HORIZONTAL), SetPIPRatio(1, 0, 1),
					NWidget(WWT_EMPTY, COLOUR_GREY, WID_SCMF_FACE), SetMinimalSize(92, 119), SetFill(1, 0),
				EndContainer(),
				NWidget(WWT_PUSHTXTBTN, COLOUR_GREY, WID_SCMF_RANDOM_NEW_FACE), SetFill(1, 0), SetDataTip(STR_FACE_NEW_FACE_BUTTON, STR_FACE_NEW_FACE_TOOLTIP),
				NWidget(NWID_SELECTION, INVALID_COLOUR, WID_SCMF_SEL_LOADSAVE), // Load/number/save buttons under the portrait in the advanced view.
					NWidget(NWID_VERTICAL), SetPIP(0, 0, 0), SetPIPRatio(1, 0, 1),
						NWidget(WWT_PUSHTXTBTN, COLOUR_GREY, WID_SCMF_LOAD), SetFill(1, 0), SetDataTip(STR_FACE_LOAD, STR_FACE_LOAD_TOOLTIP),
						NWidget(WWT_PUSHTXTBTN, COLOUR_GREY, WID_SCMF_FACECODE), SetFill(1, 0), SetDataTip(STR_FACE_FACECODE, STR_FACE_FACECODE_TOOLTIP),
						NWidget(WWT_PUSHTXTBTN, COLOUR_GREY, WID_SCMF_SAVE), SetFill(1, 0), SetDataTip(STR_FACE_SAVE, STR_FACE_SAVE_TOOLTIP),
					EndContainer(),
				EndContainer(),
			EndContainer(),
			/* Right side */
			NWidget(NWID_VERTICAL), SetPIP(0, WidgetDimensions::unscaled.vsep_normal, 0),
				NWidget(WWT_PUSHTXTBTN, COLOUR_GREY, WID_SCMF_TOGGLE_LARGE_SMALL_BUTTON), SetFill(1, 0), SetDataTip(STR_FACE_ADVANCED, STR_FACE_ADVANCED_TOOLTIP),
				NWidget(NWID_SELECTION, INVALID_COLOUR, WID_SCMF_SEL_MALEFEMALE), // Simple male/female face setting.
					NWidget(NWID_VERTICAL), SetPIPRatio(1, 0, 1),
						NWidget(WWT_TEXTBTN, COLOUR_GREY, WID_SCMF_MALE), SetFill(1, 0), SetDataTip(STR_FACE_MALE_BUTTON, STR_FACE_MALE_TOOLTIP),
						NWidget(WWT_TEXTBTN, COLOUR_GREY, WID_SCMF_FEMALE), SetFill(1, 0), SetDataTip(STR_FACE_FEMALE_BUTTON, STR_FACE_FEMALE_TOOLTIP),
					EndContainer(),
				EndContainer(),
				NWidget(NWID_SELECTION, INVALID_COLOUR, WID_SCMF_SEL_PARTS), // Advanced face parts setting.
					NWidget(NWID_VERTICAL), SetPIP(0, WidgetDimensions::unscaled.vsep_normal, 0),
						NWidget(NWID_HORIZONTAL, NC_EQUALSIZE),
							NWidget(WWT_TEXTBTN, COLOUR_GREY, WID_SCMF_MALE2), SetFill(1, 0), SetDataTip(STR_FACE_MALE_BUTTON, STR_FACE_MALE_TOOLTIP),
							NWidget(WWT_TEXTBTN, COLOUR_GREY, WID_SCMF_FEMALE2), SetFill(1, 0), SetDataTip(STR_FACE_FEMALE_BUTTON, STR_FACE_FEMALE_TOOLTIP),
						EndContainer(),
						NWidget(NWID_HORIZONTAL, NC_EQUALSIZE),
							NWidget(WWT_TEXTBTN, COLOUR_GREY, WID_SCMF_ETHNICITY_EUR), SetFill(1, 0), SetDataTip(STR_FACE_EUROPEAN, STR_FACE_SELECT_EUROPEAN),
							NWidget(WWT_TEXTBTN, COLOUR_GREY, WID_SCMF_ETHNICITY_AFR), SetFill(1, 0), SetDataTip(STR_FACE_AFRICAN, STR_FACE_SELECT_AFRICAN),
						EndContainer(),
						NWidget(NWID_VERTICAL),
							NWidget(NWID_HORIZONTAL), SetPIP(0, WidgetDimensions::unscaled.hsep_normal, 0),
								NWidget(WWT_TEXT, INVALID_COLOUR, WID_SCMF_HAS_MOUSTACHE_EARRING_TEXT), SetFill(1, 0),
									SetDataTip(STR_FACE_EYECOLOUR, STR_NULL), SetTextStyle(TC_GOLD), SetAlignment(SA_VERT_CENTER | SA_RIGHT),
								NWidget(WWT_PUSHTXTBTN, COLOUR_GREY, WID_SCMF_HAS_MOUSTACHE_EARRING), SetDataTip(STR_JUST_STRING1, STR_FACE_MOUSTACHE_EARRING_TOOLTIP), SetTextStyle(TC_WHITE),
							EndContainer(),
							NWidget(NWID_HORIZONTAL), SetPIP(0, WidgetDimensions::unscaled.hsep_normal, 0),
								NWidget(WWT_TEXT, INVALID_COLOUR, WID_SCMF_HAS_GLASSES_TEXT), SetFill(1, 0),
									SetDataTip(STR_FACE_GLASSES, STR_NULL), SetTextStyle(TC_GOLD), SetAlignment(SA_VERT_CENTER | SA_RIGHT),
								NWidget(WWT_PUSHTXTBTN, COLOUR_GREY, WID_SCMF_HAS_GLASSES), SetDataTip(STR_JUST_STRING1, STR_FACE_GLASSES_TOOLTIP), SetTextStyle(TC_WHITE),
							EndContainer(),
						EndContainer(),
						NWidget(NWID_VERTICAL),
							NWidget(NWID_HORIZONTAL), SetPIP(0, WidgetDimensions::unscaled.hsep_normal, 0),
								NWidget(WWT_TEXT, INVALID_COLOUR, WID_SCMF_HAIR_TEXT), SetFill(1, 0),
										SetDataTip(STR_FACE_HAIR, STR_NULL), SetTextStyle(TC_GOLD), SetAlignment(SA_VERT_CENTER | SA_RIGHT),
								NWidget(NWID_HORIZONTAL),
									NWidget(WWT_PUSHARROWBTN, COLOUR_GREY, WID_SCMF_HAIR_L), SetDataTip(AWV_DECREASE, STR_FACE_HAIR_TOOLTIP),
									NWidget(WWT_PUSHTXTBTN, COLOUR_GREY, WID_SCMF_HAIR), SetDataTip(STR_JUST_STRING1, STR_FACE_HAIR_TOOLTIP), SetTextStyle(TC_WHITE),
									NWidget(WWT_PUSHARROWBTN, COLOUR_GREY, WID_SCMF_HAIR_R), SetDataTip(AWV_INCREASE, STR_FACE_HAIR_TOOLTIP),
								EndContainer(),
							EndContainer(),
							NWidget(NWID_HORIZONTAL), SetPIP(0, WidgetDimensions::unscaled.hsep_normal, 0),
								NWidget(WWT_TEXT, INVALID_COLOUR, WID_SCMF_EYEBROWS_TEXT), SetFill(1, 0),
										SetDataTip(STR_FACE_EYEBROWS, STR_NULL), SetTextStyle(TC_GOLD), SetAlignment(SA_VERT_CENTER | SA_RIGHT),
								NWidget(NWID_HORIZONTAL),
									NWidget(WWT_PUSHARROWBTN, COLOUR_GREY, WID_SCMF_EYEBROWS_L), SetDataTip(AWV_DECREASE, STR_FACE_EYEBROWS_TOOLTIP),
									NWidget(WWT_PUSHTXTBTN, COLOUR_GREY, WID_SCMF_EYEBROWS), SetDataTip(STR_JUST_STRING1, STR_FACE_EYEBROWS_TOOLTIP), SetTextStyle(TC_WHITE),
									NWidget(WWT_PUSHARROWBTN, COLOUR_GREY, WID_SCMF_EYEBROWS_R), SetDataTip(AWV_INCREASE, STR_FACE_EYEBROWS_TOOLTIP),
								EndContainer(),
							EndContainer(),
							NWidget(NWID_HORIZONTAL), SetPIP(0, WidgetDimensions::unscaled.hsep_normal, 0),
								NWidget(WWT_TEXT, INVALID_COLOUR, WID_SCMF_EYECOLOUR_TEXT), SetFill(1, 0),
										SetDataTip(STR_FACE_EYECOLOUR, STR_NULL), SetTextStyle(TC_GOLD), SetAlignment(SA_VERT_CENTER | SA_RIGHT),
								NWidget(NWID_HORIZONTAL),
									NWidget(WWT_PUSHARROWBTN, COLOUR_GREY, WID_SCMF_EYECOLOUR_L), SetDataTip(AWV_DECREASE, STR_FACE_EYECOLOUR_TOOLTIP),
									NWidget(WWT_PUSHTXTBTN, COLOUR_GREY, WID_SCMF_EYECOLOUR), SetDataTip(STR_JUST_STRING1, STR_FACE_EYECOLOUR_TOOLTIP), SetTextStyle(TC_WHITE),
									NWidget(WWT_PUSHARROWBTN, COLOUR_GREY, WID_SCMF_EYECOLOUR_R), SetDataTip(AWV_INCREASE, STR_FACE_EYECOLOUR_TOOLTIP),
								EndContainer(),
							EndContainer(),
							NWidget(NWID_HORIZONTAL), SetPIP(0, WidgetDimensions::unscaled.hsep_normal, 0),
								NWidget(WWT_TEXT, INVALID_COLOUR, WID_SCMF_GLASSES_TEXT), SetFill(1, 0),
										SetDataTip(STR_FACE_GLASSES, STR_NULL), SetTextStyle(TC_GOLD), SetAlignment(SA_VERT_CENTER | SA_RIGHT),
								NWidget(NWID_HORIZONTAL),
									NWidget(WWT_PUSHARROWBTN, COLOUR_GREY, WID_SCMF_GLASSES_L), SetDataTip(AWV_DECREASE, STR_FACE_GLASSES_TOOLTIP_2),
									NWidget(WWT_PUSHTXTBTN, COLOUR_GREY, WID_SCMF_GLASSES), SetDataTip(STR_JUST_STRING1, STR_FACE_GLASSES_TOOLTIP_2), SetTextStyle(TC_WHITE),
									NWidget(WWT_PUSHARROWBTN, COLOUR_GREY, WID_SCMF_GLASSES_R), SetDataTip(AWV_INCREASE, STR_FACE_GLASSES_TOOLTIP_2),
								EndContainer(),
							EndContainer(),
							NWidget(NWID_HORIZONTAL), SetPIP(0, WidgetDimensions::unscaled.hsep_normal, 0),
								NWidget(WWT_TEXT, INVALID_COLOUR, WID_SCMF_NOSE_TEXT), SetFill(1, 0),
										SetDataTip(STR_FACE_NOSE, STR_NULL), SetTextStyle(TC_GOLD), SetAlignment(SA_VERT_CENTER | SA_RIGHT),
								NWidget(NWID_HORIZONTAL),
									NWidget(WWT_PUSHARROWBTN, COLOUR_GREY, WID_SCMF_NOSE_L), SetDataTip(AWV_DECREASE, STR_FACE_NOSE_TOOLTIP),
									NWidget(WWT_PUSHTXTBTN, COLOUR_GREY, WID_SCMF_NOSE), SetDataTip(STR_JUST_STRING1, STR_FACE_NOSE_TOOLTIP), SetTextStyle(TC_WHITE),
									NWidget(WWT_PUSHARROWBTN, COLOUR_GREY, WID_SCMF_NOSE_R), SetDataTip(AWV_INCREASE, STR_FACE_NOSE_TOOLTIP),
								EndContainer(),
							EndContainer(),
							NWidget(NWID_HORIZONTAL), SetPIP(0, WidgetDimensions::unscaled.hsep_normal, 0),
								NWidget(WWT_TEXT, INVALID_COLOUR, WID_SCMF_LIPS_MOUSTACHE_TEXT), SetFill(1, 0),
										SetDataTip(STR_FACE_MOUSTACHE, STR_NULL), SetTextStyle(TC_GOLD), SetAlignment(SA_VERT_CENTER | SA_RIGHT),
								NWidget(NWID_HORIZONTAL),
									NWidget(WWT_PUSHARROWBTN, COLOUR_GREY, WID_SCMF_LIPS_MOUSTACHE_L), SetDataTip(AWV_DECREASE, STR_FACE_LIPS_MOUSTACHE_TOOLTIP),
									NWidget(WWT_PUSHTXTBTN, COLOUR_GREY, WID_SCMF_LIPS_MOUSTACHE), SetDataTip(STR_JUST_STRING1, STR_FACE_LIPS_MOUSTACHE_TOOLTIP), SetTextStyle(TC_WHITE),
									NWidget(WWT_PUSHARROWBTN, COLOUR_GREY, WID_SCMF_LIPS_MOUSTACHE_R), SetDataTip(AWV_INCREASE, STR_FACE_LIPS_MOUSTACHE_TOOLTIP),
								EndContainer(),
							EndContainer(),
							NWidget(NWID_HORIZONTAL), SetPIP(0, WidgetDimensions::unscaled.hsep_normal, 0),
								NWidget(WWT_TEXT, INVALID_COLOUR, WID_SCMF_CHIN_TEXT), SetFill(1, 0),
										SetDataTip(STR_FACE_CHIN, STR_NULL), SetTextStyle(TC_GOLD), SetAlignment(SA_VERT_CENTER | SA_RIGHT),
								NWidget(NWID_HORIZONTAL),
									NWidget(WWT_PUSHARROWBTN, COLOUR_GREY, WID_SCMF_CHIN_L), SetDataTip(AWV_DECREASE, STR_FACE_CHIN_TOOLTIP),
									NWidget(WWT_PUSHTXTBTN, COLOUR_GREY, WID_SCMF_CHIN), SetDataTip(STR_JUST_STRING1, STR_FACE_CHIN_TOOLTIP), SetTextStyle(TC_WHITE),
									NWidget(WWT_PUSHARROWBTN, COLOUR_GREY, WID_SCMF_CHIN_R), SetDataTip(AWV_INCREASE, STR_FACE_CHIN_TOOLTIP),
								EndContainer(),
							EndContainer(),
							NWidget(NWID_HORIZONTAL), SetPIP(0, WidgetDimensions::unscaled.hsep_normal, 0),
								NWidget(WWT_TEXT, INVALID_COLOUR, WID_SCMF_JACKET_TEXT), SetFill(1, 0),
										SetDataTip(STR_FACE_JACKET, STR_NULL), SetTextStyle(TC_GOLD), SetAlignment(SA_VERT_CENTER | SA_RIGHT),
								NWidget(NWID_HORIZONTAL),
									NWidget(WWT_PUSHARROWBTN, COLOUR_GREY, WID_SCMF_JACKET_L), SetDataTip(AWV_DECREASE, STR_FACE_JACKET_TOOLTIP),
									NWidget(WWT_PUSHTXTBTN, COLOUR_GREY, WID_SCMF_JACKET), SetDataTip(STR_JUST_STRING1, STR_FACE_JACKET_TOOLTIP), SetTextStyle(TC_WHITE),
									NWidget(WWT_PUSHARROWBTN, COLOUR_GREY, WID_SCMF_JACKET_R), SetDataTip(AWV_INCREASE, STR_FACE_JACKET_TOOLTIP),
								EndContainer(),
							EndContainer(),
							NWidget(NWID_HORIZONTAL), SetPIP(0, WidgetDimensions::unscaled.hsep_normal, 0),
								NWidget(WWT_TEXT, INVALID_COLOUR, WID_SCMF_COLLAR_TEXT), SetFill(1, 0),
										SetDataTip(STR_FACE_COLLAR, STR_NULL), SetTextStyle(TC_GOLD), SetAlignment(SA_VERT_CENTER | SA_RIGHT),
								NWidget(NWID_HORIZONTAL),
									NWidget(WWT_PUSHARROWBTN, COLOUR_GREY, WID_SCMF_COLLAR_L), SetDataTip(AWV_DECREASE, STR_FACE_COLLAR_TOOLTIP),
									NWidget(WWT_PUSHTXTBTN, COLOUR_GREY, WID_SCMF_COLLAR), SetDataTip(STR_JUST_STRING1, STR_FACE_COLLAR_TOOLTIP), SetTextStyle(TC_WHITE),
									NWidget(WWT_PUSHARROWBTN, COLOUR_GREY, WID_SCMF_COLLAR_R), SetDataTip(AWV_INCREASE, STR_FACE_COLLAR_TOOLTIP),
								EndContainer(),
							EndContainer(),
							NWidget(NWID_HORIZONTAL), SetPIP(0, WidgetDimensions::unscaled.hsep_normal, 0),
								NWidget(WWT_TEXT, INVALID_COLOUR, WID_SCMF_TIE_EARRING_TEXT), SetFill(1, 0),
										SetDataTip(STR_FACE_EARRING, STR_NULL), SetTextStyle(TC_GOLD), SetAlignment(SA_VERT_CENTER | SA_RIGHT),
								NWidget(NWID_HORIZONTAL),
									NWidget(WWT_PUSHARROWBTN, COLOUR_GREY, WID_SCMF_TIE_EARRING_L), SetDataTip(AWV_DECREASE, STR_FACE_TIE_EARRING_TOOLTIP),
									NWidget(WWT_PUSHTXTBTN, COLOUR_GREY, WID_SCMF_TIE_EARRING), SetDataTip(STR_JUST_STRING1, STR_FACE_TIE_EARRING_TOOLTIP), SetTextStyle(TC_WHITE),
									NWidget(WWT_PUSHARROWBTN, COLOUR_GREY, WID_SCMF_TIE_EARRING_R), SetDataTip(AWV_INCREASE, STR_FACE_TIE_EARRING_TOOLTIP),
								EndContainer(),
							EndContainer(),
						EndContainer(),
					EndContainer(),
				EndContainer(),
			EndContainer(),
		EndContainer(),
	EndContainer(),
	NWidget(NWID_HORIZONTAL, NC_EQUALSIZE),
		NWidget(WWT_PUSHTXTBTN, COLOUR_GREY, WID_SCMF_CANCEL), SetFill(1, 0), SetDataTip(STR_BUTTON_CANCEL, STR_FACE_CANCEL_TOOLTIP),
		NWidget(WWT_PUSHTXTBTN, COLOUR_GREY, WID_SCMF_ACCEPT), SetFill(1, 0), SetDataTip(STR_BUTTON_OK, STR_FACE_OK_TOOLTIP),
	EndContainer(),
};

/** Management class for customizing the face of the company manager. */
class SelectCompanyManagerFaceWindow : public Window
{
	CompanyManagerFace face; ///< company manager face bits
	bool advanced; ///< advanced company manager face selection window

	GenderEthnicity ge; ///< Gender and ethnicity.
	bool is_female;     ///< Female face.
	bool is_moust_male; ///< Male face with a moustache.

	Dimension yesno_dim;  ///< Dimension of a yes/no button of a part in the advanced face window.
	Dimension number_dim; ///< Dimension of a number widget of a part in the advanced face window.

	/**
	 * Set parameters for value of face control buttons.
	 *
	 * @param widget_index   index of this widget in the window
	 * @param val            the value which will be displayed
	 * @param is_bool_widget is it a bool button
	 */
	void SetFaceStringParameters(WidgetID widget_index, uint8_t val, bool is_bool_widget) const
	{
		const NWidgetCore *nwi_widget = this->GetWidget<NWidgetCore>(widget_index);
		if (nwi_widget->IsDisabled()) {
			SetDParam(0, STR_EMPTY);
		} else {
			if (is_bool_widget) {
				/* if it a bool button write yes or no */
				SetDParam(0, (val != 0) ? STR_FACE_YES : STR_FACE_NO);
			} else {
				/* else write the value + 1 */
				SetDParam(0, STR_JUST_INT);
				SetDParam(1, val + 1);
			}
		}
	}

	void UpdateData()
	{
		this->ge = (GenderEthnicity)GB(this->face, _cmf_info[CMFV_GEN_ETHN].offset, _cmf_info[CMFV_GEN_ETHN].length); // get the gender and ethnicity
		this->is_female = HasBit(this->ge, GENDER_FEMALE); // get the gender: 0 == male and 1 == female
		this->is_moust_male = !is_female && GetCompanyManagerFaceBits(this->face, CMFV_HAS_MOUSTACHE, this->ge) != 0; // is a male face with moustache

		this->GetWidget<NWidgetCore>(WID_SCMF_HAS_MOUSTACHE_EARRING_TEXT)->widget_data = this->is_female ? STR_FACE_EARRING : STR_FACE_MOUSTACHE;
		this->GetWidget<NWidgetCore>(WID_SCMF_TIE_EARRING_TEXT)->widget_data           = this->is_female ? STR_FACE_EARRING : STR_FACE_TIE;
		this->GetWidget<NWidgetCore>(WID_SCMF_LIPS_MOUSTACHE_TEXT)->widget_data        = this->is_moust_male ? STR_FACE_MOUSTACHE : STR_FACE_LIPS;
	}

public:
	SelectCompanyManagerFaceWindow(WindowDesc *desc, Window *parent) : Window(desc)
	{
		this->advanced = false;
		this->CreateNestedTree();
		this->SelectDisplayPlanes(this->advanced);
		this->FinishInitNested(parent->window_number);
		this->parent = parent;
		this->owner = (Owner)this->window_number;
		this->face = Company::Get((CompanyID)this->window_number)->face;

		this->UpdateData();
	}

	/**
	 * Select planes to display to the user with the #NWID_SELECTION widgets #WID_SCMF_SEL_LOADSAVE, #WID_SCMF_SEL_MALEFEMALE, and #WID_SCMF_SEL_PARTS.
	 * @param advanced Display advanced face management window.
	 */
	void SelectDisplayPlanes(bool advanced)
	{
		this->GetWidget<NWidgetStacked>(WID_SCMF_SEL_LOADSAVE)->SetDisplayedPlane(advanced ? 0 : SZSP_NONE);
		this->GetWidget<NWidgetStacked>(WID_SCMF_SEL_PARTS)->SetDisplayedPlane(advanced ? 0 : SZSP_NONE);
		this->GetWidget<NWidgetStacked>(WID_SCMF_SEL_MALEFEMALE)->SetDisplayedPlane(advanced ? SZSP_NONE : 0);
		this->GetWidget<NWidgetCore>(WID_SCMF_RANDOM_NEW_FACE)->widget_data = advanced ? STR_FACE_RANDOM : STR_FACE_NEW_FACE_BUTTON;

		NWidgetCore *wi = this->GetWidget<NWidgetCore>(WID_SCMF_TOGGLE_LARGE_SMALL_BUTTON);
		if (advanced) {
			wi->SetDataTip(STR_FACE_SIMPLE, STR_FACE_SIMPLE_TOOLTIP);
		} else {
			wi->SetDataTip(STR_FACE_ADVANCED, STR_FACE_ADVANCED_TOOLTIP);
		}
	}

	void OnInit() override
	{
		/* Size of the boolean yes/no button. */
		Dimension yesno_dim = maxdim(GetStringBoundingBox(STR_FACE_YES), GetStringBoundingBox(STR_FACE_NO));
		yesno_dim.width  += WidgetDimensions::scaled.framerect.Horizontal();
		yesno_dim.height += WidgetDimensions::scaled.framerect.Vertical();
		/* Size of the number button + arrows. */
		Dimension number_dim = {0, 0};
		for (int val = 1; val <= 12; val++) {
			SetDParam(0, val);
			number_dim = maxdim(number_dim, GetStringBoundingBox(STR_JUST_INT));
		}
		uint arrows_width = GetSpriteSize(SPR_ARROW_LEFT).width + GetSpriteSize(SPR_ARROW_RIGHT).width + 2 * (WidgetDimensions::scaled.imgbtn.Horizontal());
		number_dim.width += WidgetDimensions::scaled.framerect.Horizontal() + arrows_width;
		number_dim.height += WidgetDimensions::scaled.framerect.Vertical();
		/* Compute width of both buttons. */
		yesno_dim.width = std::max(yesno_dim.width, number_dim.width);
		number_dim.width = yesno_dim.width - arrows_width;

		this->yesno_dim = yesno_dim;
		this->number_dim = number_dim;
	}

	void UpdateWidgetSize(WidgetID widget, Dimension &size, [[maybe_unused]] const Dimension &padding, [[maybe_unused]] Dimension &fill, [[maybe_unused]] Dimension &resize) override
	{
		switch (widget) {
			case WID_SCMF_HAS_MOUSTACHE_EARRING_TEXT:
				size = maxdim(size, GetStringBoundingBox(STR_FACE_EARRING));
				size = maxdim(size, GetStringBoundingBox(STR_FACE_MOUSTACHE));
				break;

			case WID_SCMF_TIE_EARRING_TEXT:
				size = maxdim(size, GetStringBoundingBox(STR_FACE_EARRING));
				size = maxdim(size, GetStringBoundingBox(STR_FACE_TIE));
				break;

			case WID_SCMF_LIPS_MOUSTACHE_TEXT:
				size = maxdim(size, GetStringBoundingBox(STR_FACE_LIPS));
				size = maxdim(size, GetStringBoundingBox(STR_FACE_MOUSTACHE));
				break;

			case WID_SCMF_FACE:
				size = maxdim(size, GetScaledSpriteSize(SPR_GRADIENT));
				break;

			case WID_SCMF_HAS_MOUSTACHE_EARRING:
			case WID_SCMF_HAS_GLASSES:
				size = this->yesno_dim;
				break;

			case WID_SCMF_EYECOLOUR:
			case WID_SCMF_CHIN:
			case WID_SCMF_EYEBROWS:
			case WID_SCMF_LIPS_MOUSTACHE:
			case WID_SCMF_NOSE:
			case WID_SCMF_HAIR:
			case WID_SCMF_JACKET:
			case WID_SCMF_COLLAR:
			case WID_SCMF_TIE_EARRING:
			case WID_SCMF_GLASSES:
				size = this->number_dim;
				break;
		}
	}

	void OnPaint() override
	{
		/* lower the non-selected gender button */
		this->SetWidgetsLoweredState(!this->is_female, WID_SCMF_MALE, WID_SCMF_MALE2);
		this->SetWidgetsLoweredState( this->is_female, WID_SCMF_FEMALE, WID_SCMF_FEMALE2);

		/* advanced company manager face selection window */

		/* lower the non-selected ethnicity button */
		this->SetWidgetLoweredState(WID_SCMF_ETHNICITY_EUR, !HasBit(this->ge, ETHNICITY_BLACK));
		this->SetWidgetLoweredState(WID_SCMF_ETHNICITY_AFR,  HasBit(this->ge, ETHNICITY_BLACK));


		/* Disable dynamically the widgets which CompanyManagerFaceVariable has less than 2 options
		 * (or in other words you haven't any choice).
		 * If the widgets depend on a HAS-variable and this is false the widgets will be disabled, too. */

		/* Eye colour buttons */
		this->SetWidgetsDisabledState(_cmf_info[CMFV_EYE_COLOUR].valid_values[this->ge] < 2,
				WID_SCMF_EYECOLOUR, WID_SCMF_EYECOLOUR_L, WID_SCMF_EYECOLOUR_R);

		/* Chin buttons */
		this->SetWidgetsDisabledState(_cmf_info[CMFV_CHIN].valid_values[this->ge] < 2,
				WID_SCMF_CHIN, WID_SCMF_CHIN_L, WID_SCMF_CHIN_R);

		/* Eyebrows buttons */
		this->SetWidgetsDisabledState(_cmf_info[CMFV_EYEBROWS].valid_values[this->ge] < 2,
				WID_SCMF_EYEBROWS, WID_SCMF_EYEBROWS_L, WID_SCMF_EYEBROWS_R);

		/* Lips or (if it a male face with a moustache) moustache buttons */
		this->SetWidgetsDisabledState(_cmf_info[this->is_moust_male ? CMFV_MOUSTACHE : CMFV_LIPS].valid_values[this->ge] < 2,
				WID_SCMF_LIPS_MOUSTACHE, WID_SCMF_LIPS_MOUSTACHE_L, WID_SCMF_LIPS_MOUSTACHE_R);

		/* Nose buttons | male faces with moustache haven't any nose options */
		this->SetWidgetsDisabledState(_cmf_info[CMFV_NOSE].valid_values[this->ge] < 2 || this->is_moust_male,
				WID_SCMF_NOSE, WID_SCMF_NOSE_L, WID_SCMF_NOSE_R);

		/* Hair buttons */
		this->SetWidgetsDisabledState(_cmf_info[CMFV_HAIR].valid_values[this->ge] < 2,
				WID_SCMF_HAIR, WID_SCMF_HAIR_L, WID_SCMF_HAIR_R);

		/* Jacket buttons */
		this->SetWidgetsDisabledState(_cmf_info[CMFV_JACKET].valid_values[this->ge] < 2,
				WID_SCMF_JACKET, WID_SCMF_JACKET_L, WID_SCMF_JACKET_R);

		/* Collar buttons */
		this->SetWidgetsDisabledState(_cmf_info[CMFV_COLLAR].valid_values[this->ge] < 2,
				WID_SCMF_COLLAR, WID_SCMF_COLLAR_L, WID_SCMF_COLLAR_R);

		/* Tie/earring buttons | female faces without earring haven't any earring options */
		this->SetWidgetsDisabledState(_cmf_info[CMFV_TIE_EARRING].valid_values[this->ge] < 2 ||
					(this->is_female && GetCompanyManagerFaceBits(this->face, CMFV_HAS_TIE_EARRING, this->ge) == 0),
				WID_SCMF_TIE_EARRING, WID_SCMF_TIE_EARRING_L, WID_SCMF_TIE_EARRING_R);

		/* Glasses buttons | faces without glasses haven't any glasses options */
		this->SetWidgetsDisabledState(_cmf_info[CMFV_GLASSES].valid_values[this->ge] < 2 || GetCompanyManagerFaceBits(this->face, CMFV_HAS_GLASSES, this->ge) == 0,
				WID_SCMF_GLASSES, WID_SCMF_GLASSES_L, WID_SCMF_GLASSES_R);

		this->DrawWidgets();
	}

	void SetStringParameters(WidgetID widget) const override
	{
		switch (widget) {
			case WID_SCMF_HAS_MOUSTACHE_EARRING:
				if (this->is_female) { // Only for female faces
					this->SetFaceStringParameters(WID_SCMF_HAS_MOUSTACHE_EARRING, GetCompanyManagerFaceBits(this->face, CMFV_HAS_TIE_EARRING, this->ge), true);
				} else { // Only for male faces
					this->SetFaceStringParameters(WID_SCMF_HAS_MOUSTACHE_EARRING, GetCompanyManagerFaceBits(this->face, CMFV_HAS_MOUSTACHE,   this->ge), true);
				}
				break;

			case WID_SCMF_TIE_EARRING:
				this->SetFaceStringParameters(WID_SCMF_TIE_EARRING, GetCompanyManagerFaceBits(this->face, CMFV_TIE_EARRING, this->ge), false);
				break;

			case WID_SCMF_LIPS_MOUSTACHE:
				if (this->is_moust_male) { // Only for male faces with moustache
					this->SetFaceStringParameters(WID_SCMF_LIPS_MOUSTACHE, GetCompanyManagerFaceBits(this->face, CMFV_MOUSTACHE, this->ge), false);
				} else { // Only for female faces or male faces without moustache
					this->SetFaceStringParameters(WID_SCMF_LIPS_MOUSTACHE, GetCompanyManagerFaceBits(this->face, CMFV_LIPS,      this->ge), false);
				}
				break;

			case WID_SCMF_HAS_GLASSES:
				this->SetFaceStringParameters(WID_SCMF_HAS_GLASSES, GetCompanyManagerFaceBits(this->face, CMFV_HAS_GLASSES, this->ge), true );
				break;

			case WID_SCMF_HAIR:
				this->SetFaceStringParameters(WID_SCMF_HAIR,        GetCompanyManagerFaceBits(this->face, CMFV_HAIR,        this->ge), false);
				break;

			case WID_SCMF_EYEBROWS:
				this->SetFaceStringParameters(WID_SCMF_EYEBROWS,    GetCompanyManagerFaceBits(this->face, CMFV_EYEBROWS,    this->ge), false);
				break;

			case WID_SCMF_EYECOLOUR:
				this->SetFaceStringParameters(WID_SCMF_EYECOLOUR,   GetCompanyManagerFaceBits(this->face, CMFV_EYE_COLOUR,  this->ge), false);
				break;

			case WID_SCMF_GLASSES:
				this->SetFaceStringParameters(WID_SCMF_GLASSES,     GetCompanyManagerFaceBits(this->face, CMFV_GLASSES,     this->ge), false);
				break;

			case WID_SCMF_NOSE:
				this->SetFaceStringParameters(WID_SCMF_NOSE,        GetCompanyManagerFaceBits(this->face, CMFV_NOSE,        this->ge), false);
				break;

			case WID_SCMF_CHIN:
				this->SetFaceStringParameters(WID_SCMF_CHIN,        GetCompanyManagerFaceBits(this->face, CMFV_CHIN,        this->ge), false);
				break;

			case WID_SCMF_JACKET:
				this->SetFaceStringParameters(WID_SCMF_JACKET,      GetCompanyManagerFaceBits(this->face, CMFV_JACKET,      this->ge), false);
				break;

			case WID_SCMF_COLLAR:
				this->SetFaceStringParameters(WID_SCMF_COLLAR,      GetCompanyManagerFaceBits(this->face, CMFV_COLLAR,      this->ge), false);
				break;
		}
	}

	void DrawWidget(const Rect &r, WidgetID widget) const override
	{
		switch (widget) {
			case WID_SCMF_FACE:
				DrawCompanyManagerFace(this->face, Company::Get((CompanyID)this->window_number)->colour, r);
				break;
		}
	}

	void OnClick([[maybe_unused]] Point pt, WidgetID widget, [[maybe_unused]] int click_count) override
	{
		switch (widget) {
			/* Toggle size, advanced/simple face selection */
			case WID_SCMF_TOGGLE_LARGE_SMALL:
			case WID_SCMF_TOGGLE_LARGE_SMALL_BUTTON:
				this->advanced = !this->advanced;
				this->SelectDisplayPlanes(this->advanced);
				this->ReInit();
				break;

			/* OK button */
			case WID_SCMF_ACCEPT:
				DoCommandP(0, 0, this->face, CMD_SET_COMPANY_MANAGER_FACE);
				[[fallthrough]];

			/* Cancel button */
			case WID_SCMF_CANCEL:
				this->Close();
				break;

			/* Load button */
			case WID_SCMF_LOAD:
				this->face = _company_manager_face;
				ScaleAllCompanyManagerFaceBits(this->face);
				ShowErrorMessage(STR_FACE_LOAD_DONE, INVALID_STRING_ID, WL_INFO);
				this->UpdateData();
				this->SetDirty();
				break;

			/* 'Company manager face number' button, view and/or set company manager face number */
			case WID_SCMF_FACECODE:
				SetDParam(0, this->face);
				ShowQueryString(STR_JUST_INT, STR_FACE_FACECODE_CAPTION, 10 + 1, this, CS_NUMERAL, QSF_NONE);
				break;

			/* Save button */
			case WID_SCMF_SAVE:
				_company_manager_face = this->face;
				ShowErrorMessage(STR_FACE_SAVE_DONE, INVALID_STRING_ID, WL_INFO);
				break;

			/* Toggle gender (male/female) button */
			case WID_SCMF_MALE:
			case WID_SCMF_FEMALE:
			case WID_SCMF_MALE2:
			case WID_SCMF_FEMALE2:
				SetCompanyManagerFaceBits(this->face, CMFV_GENDER, this->ge, (widget == WID_SCMF_FEMALE || widget == WID_SCMF_FEMALE2));
				ScaleAllCompanyManagerFaceBits(this->face);
				this->UpdateData();
				this->SetDirty();
				break;

			/* Randomize face button */
			case WID_SCMF_RANDOM_NEW_FACE:
				RandomCompanyManagerFaceBits(this->face, this->ge, this->advanced, _interactive_random);
				this->UpdateData();
				this->SetDirty();
				break;

			/* Toggle ethnicity (european/african) button */
			case WID_SCMF_ETHNICITY_EUR:
			case WID_SCMF_ETHNICITY_AFR:
				SetCompanyManagerFaceBits(this->face, CMFV_ETHNICITY, this->ge, widget - WID_SCMF_ETHNICITY_EUR);
				ScaleAllCompanyManagerFaceBits(this->face);
				this->UpdateData();
				this->SetDirty();
				break;

			default:
				/* Here all buttons from WID_SCMF_HAS_MOUSTACHE_EARRING to WID_SCMF_GLASSES_R are handled.
				 * First it checks which CompanyManagerFaceVariable is being changed, and then either
				 * a: invert the value for boolean variables, or
				 * b: it checks inside of IncreaseCompanyManagerFaceBits() if a left (_L) butten is pressed and then decrease else increase the variable */
				if (widget >= WID_SCMF_HAS_MOUSTACHE_EARRING && widget <= WID_SCMF_GLASSES_R) {
					CompanyManagerFaceVariable cmfv; // which CompanyManagerFaceVariable shall be edited

					if (widget < WID_SCMF_EYECOLOUR_L) { // Bool buttons
						switch (widget - WID_SCMF_HAS_MOUSTACHE_EARRING) {
							default: NOT_REACHED();
							case 0: cmfv = this->is_female ? CMFV_HAS_TIE_EARRING : CMFV_HAS_MOUSTACHE; break; // Has earring/moustache button
							case 1: cmfv = CMFV_HAS_GLASSES; break; // Has glasses button
						}
						SetCompanyManagerFaceBits(this->face, cmfv, this->ge, !GetCompanyManagerFaceBits(this->face, cmfv, this->ge));
						ScaleAllCompanyManagerFaceBits(this->face);
					} else { // Value buttons
						switch ((widget - WID_SCMF_EYECOLOUR_L) / 3) {
							default: NOT_REACHED();
							case 0: cmfv = CMFV_EYE_COLOUR; break;  // Eye colour buttons
							case 1: cmfv = CMFV_CHIN; break;        // Chin buttons
							case 2: cmfv = CMFV_EYEBROWS; break;    // Eyebrows buttons
							case 3: cmfv = this->is_moust_male ? CMFV_MOUSTACHE : CMFV_LIPS; break; // Moustache or lips buttons
							case 4: cmfv = CMFV_NOSE; break;        // Nose buttons
							case 5: cmfv = CMFV_HAIR; break;        // Hair buttons
							case 6: cmfv = CMFV_JACKET; break;      // Jacket buttons
							case 7: cmfv = CMFV_COLLAR; break;      // Collar buttons
							case 8: cmfv = CMFV_TIE_EARRING; break; // Tie/earring buttons
							case 9: cmfv = CMFV_GLASSES; break;     // Glasses buttons
						}
						/* 0 == left (_L), 1 == middle or 2 == right (_R) - button click */
						IncreaseCompanyManagerFaceBits(this->face, cmfv, this->ge, (((widget - WID_SCMF_EYECOLOUR_L) % 3) != 0) ? 1 : -1);
					}
					this->UpdateData();
					this->SetDirty();
				}
				break;
		}
	}

	void OnQueryTextFinished(char *str) override
	{
		if (str == nullptr) return;
		/* Set a new company manager face number */
		if (!StrEmpty(str)) {
			this->face = std::strtoul(str, nullptr, 10);
			ScaleAllCompanyManagerFaceBits(this->face);
			ShowErrorMessage(STR_FACE_FACECODE_SET, INVALID_STRING_ID, WL_INFO);
			this->UpdateData();
			this->SetDirty();
		} else {
			ShowErrorMessage(STR_FACE_FACECODE_ERR, INVALID_STRING_ID, WL_INFO);
		}
	}
};

/** Company manager face selection window description */
static WindowDesc _select_company_manager_face_desc(__FILE__, __LINE__,
	WDP_AUTO, nullptr, 0, 0,
	WC_COMPANY_MANAGER_FACE, WC_NONE,
	WDF_CONSTRUCTION,
	std::begin(_nested_select_company_manager_face_widgets), std::end(_nested_select_company_manager_face_widgets)
);

/**
 * Open the simple/advanced company manager face selection window
 *
 * @param parent the parent company window
 */
static void DoSelectCompanyManagerFace(Window *parent)
{
	if (!Company::IsValidID((CompanyID)parent->window_number)) return;

	if (BringWindowToFrontById(WC_COMPANY_MANAGER_FACE, parent->window_number)) return;
	new SelectCompanyManagerFaceWindow(&_select_company_manager_face_desc, parent);
}

static constexpr NWidgetPart _nested_company_infrastructure_widgets[] = {
	NWidget(NWID_HORIZONTAL),
		NWidget(WWT_CLOSEBOX, COLOUR_GREY),
		NWidget(WWT_CAPTION, COLOUR_GREY, WID_CI_CAPTION), SetDataTip(STR_COMPANY_INFRASTRUCTURE_VIEW_CAPTION, STR_TOOLTIP_WINDOW_TITLE_DRAG_THIS),
		NWidget(WWT_SHADEBOX, COLOUR_GREY),
		NWidget(WWT_STICKYBOX, COLOUR_GREY),
	EndContainer(),
	NWidget(WWT_PANEL, COLOUR_GREY),
		NWidget(NWID_HORIZONTAL),
			NWidget(NWID_VERTICAL), SetPIP(WidgetDimensions::unscaled.framerect.top, 0, WidgetDimensions::unscaled.framerect.bottom),
				NWidget(NWID_HORIZONTAL), SetPIP(2, 4, 2),
					NWidget(WWT_EMPTY, COLOUR_GREY, WID_CI_DESC), SetMinimalTextLines(2, 0), SetFill(1, 0), SetResize(0, 1), SetScrollbar(WID_CI_SCROLLBAR),
					NWidget(WWT_EMPTY, COLOUR_GREY, WID_CI_COUNT), SetMinimalTextLines(2, 0), SetFill(0, 1), SetResize(0, 1), SetScrollbar(WID_CI_SCROLLBAR),
				EndContainer(),
			EndContainer(),
			NWidget(NWID_VERTICAL),
				NWidget(NWID_VSCROLLBAR, COLOUR_GREY, WID_CI_SCROLLBAR),
				NWidget(WWT_RESIZEBOX, COLOUR_GREY),
			EndContainer(),
		EndContainer(),
	EndContainer(),
};

/**
 * Window with detailed information about the company's infrastructure.
 */
struct CompanyInfrastructureWindow : Window
{
	RailTypes railtypes; ///< Valid railtypes.
	RoadTypes roadtypes; ///< Valid roadtypes.

	uint total_width;    ///< String width of the total cost line.
	uint height_extra;   ///< Default extra height above minimum.

	Scrollbar *vscroll;  ///< Scrollbar

	CompanyInfrastructureWindow(WindowDesc *desc, WindowNumber window_number) : Window(desc)
	{
		this->UpdateRailRoadTypes();

		this->CreateNestedTree();
		this->vscroll = this->GetScrollbar(WID_CI_SCROLLBAR);
		this->vscroll->SetStepSize(GetCharacterHeight(FS_NORMAL));
		this->FinishInitNested(window_number);

		this->owner = (Owner)this->window_number;
	}

	void UpdateRailRoadTypes()
	{
		this->railtypes = RAILTYPES_NONE;
		this->roadtypes = ROADTYPES_NONE;

		/* Find the used railtypes. */
		for (const Engine *e : Engine::IterateType(VEH_TRAIN)) {
			if (!HasBit(e->info.climates, _settings_game.game_creation.landscape)) continue;

			this->railtypes |= GetRailTypeInfo(e->u.rail.railtype)->introduces_railtypes;
		}

		/* Get the date introduced railtypes as well. */
		this->railtypes = AddDateIntroducedRailTypes(this->railtypes, CalTime::MAX_DATE);

		/* Find the used roadtypes. */
		for (const Engine *e : Engine::IterateType(VEH_ROAD)) {
			if (!HasBit(e->info.climates, _settings_game.game_creation.landscape)) continue;

			this->roadtypes |= GetRoadTypeInfo(e->u.road.roadtype)->introduces_roadtypes;
		}

		/* Get the date introduced roadtypes as well. */
		this->roadtypes = AddDateIntroducedRoadTypes(this->roadtypes, CalTime::MAX_DATE);
		this->roadtypes &= ~_roadtypes_hidden_mask;
	}

	/** Get total infrastructure maintenance cost. */
	Money GetTotalMaintenanceCost() const
	{
		const Company *c = Company::Get((CompanyID)this->window_number);
		Money total;

		uint32_t rail_total = c->infrastructure.GetRailTotal();
		for (RailType rt = RAILTYPE_BEGIN; rt != RAILTYPE_END; rt++) {
			if (HasBit(this->railtypes, rt)) total += RailMaintenanceCost(rt, c->infrastructure.rail[rt], rail_total);
		}
		total += SignalMaintenanceCost(c->infrastructure.signal);

		uint32_t road_total = c->infrastructure.GetRoadTotal();
		uint32_t tram_total = c->infrastructure.GetTramTotal();
		for (RoadType rt = ROADTYPE_BEGIN; rt != ROADTYPE_END; rt++) {
			if (HasBit(this->roadtypes, rt)) total += RoadMaintenanceCost(rt, c->infrastructure.road[rt], RoadTypeIsRoad(rt) ? road_total : tram_total);
		}

		total += CanalMaintenanceCost(c->infrastructure.water);
		total += StationMaintenanceCost(c->infrastructure.station);
		total += AirportMaintenanceCost(c->index);

		return total;
	}

	void SetStringParameters(WidgetID widget) const override
	{
		switch (widget) {
			case WID_CI_CAPTION:
				SetDParam(0, (CompanyID)this->window_number);
				break;
		}
	}

	void UpdateWidgetSize(WidgetID widget, Dimension &size, [[maybe_unused]] const Dimension &padding, [[maybe_unused]] Dimension &fill, [[maybe_unused]] Dimension &resize) override
	{
		const Company *c = Company::Get((CompanyID)this->window_number);

		switch (widget) {
			case WID_CI_DESC: {
				uint rail_lines = 1; // Starts at 1 because a line is also required for the section title

<<<<<<< HEAD
				size->width = std::max(size->width, GetStringBoundingBox(STR_COMPANY_INFRASTRUCTURE_VIEW_RAIL_SECT).width);

				for (const auto &rt : _sorted_railtypes) {
					if (HasBit(this->railtypes, rt)) {
						rail_lines++;
						size->width = std::max(size->width, GetStringBoundingBox(GetRailTypeInfo(rt)->strings.name).width + WidgetDimensions::scaled.hsep_indent);
					}
				}
				if (this->railtypes != RAILTYPES_NONE) {
					rail_lines++;
					size->width = std::max(size->width, GetStringBoundingBox(STR_COMPANY_INFRASTRUCTURE_VIEW_SIGNALS).width + WidgetDimensions::scaled.hsep_indent);
				}

				uint road_lines = 1; // Starts at 1 because a line is also required for the section title
				uint tram_lines = 1;

				size->width = std::max(size->width, GetStringBoundingBox(STR_COMPANY_INFRASTRUCTURE_VIEW_ROAD_SECT).width);
				size->width = std::max(size->width, GetStringBoundingBox(STR_COMPANY_INFRASTRUCTURE_VIEW_TRAM_SECT).width);

				for (const auto &rt : _sorted_roadtypes) {
					if (HasBit(this->roadtypes, rt)) {
						if (RoadTypeIsRoad(rt)) {
							road_lines++;
						} else {
							tram_lines++;
						}
						size->width = std::max(size->width, GetStringBoundingBox(GetRoadTypeInfo(rt)->strings.name).width + WidgetDimensions::scaled.hsep_indent);
					}
				}

				size->width = std::max(size->width, GetStringBoundingBox(STR_COMPANY_INFRASTRUCTURE_VIEW_WATER_SECT).width);
				size->width = std::max(size->width, GetStringBoundingBox(STR_COMPANY_INFRASTRUCTURE_VIEW_CANALS).width + WidgetDimensions::scaled.hsep_indent);

				size->width = std::max(size->width, GetStringBoundingBox(STR_COMPANY_INFRASTRUCTURE_VIEW_STATION_SECT).width);
				size->width = std::max(size->width, GetStringBoundingBox(STR_COMPANY_INFRASTRUCTURE_VIEW_STATIONS).width + WidgetDimensions::scaled.hsep_indent);
				size->width = std::max(size->width, GetStringBoundingBox(STR_COMPANY_INFRASTRUCTURE_VIEW_AIRPORTS).width + WidgetDimensions::scaled.hsep_indent);

				size->width += padding.width;

				uint total_height = ((rail_lines + road_lines + tram_lines + 2 + 3) * GetCharacterHeight(FS_NORMAL)) + (4 * WidgetDimensions::scaled.vsep_sparse);

				/* Set height of the total line. */
				if (_settings_game.economy.infrastructure_maintenance) total_height += WidgetDimensions::scaled.vsep_sparse + WidgetDimensions::scaled.vsep_normal + GetCharacterHeight(FS_NORMAL);

				this->vscroll->SetCount(total_height);

				size->height = std::max(size->height, std::min<uint>(8 * GetCharacterHeight(FS_NORMAL), total_height));
				uint target_height = std::min<uint>(40 * GetCharacterHeight(FS_NORMAL), total_height);
				this->height_extra = (target_height > size->height) ? (target_height - size->height) : 0;
=======
				size.width = std::max(size.width, GetStringBoundingBox(STR_COMPANY_INFRASTRUCTURE_VIEW_RAIL_SECT).width + padding.width);

				for (const auto &rt : _sorted_railtypes) {
					if (HasBit(this->railtypes, rt)) {
						lines++;
						size.width = std::max(size.width, GetStringBoundingBox(GetRailTypeInfo(rt)->strings.name).width + padding.width + WidgetDimensions::scaled.hsep_indent);
					}
				}
				if (this->railtypes != RAILTYPES_NONE) {
					lines++;
					size.width = std::max(size.width, GetStringBoundingBox(STR_COMPANY_INFRASTRUCTURE_VIEW_SIGNALS).width + padding.width + WidgetDimensions::scaled.hsep_indent);
				}

				size.height = std::max(size.height, lines * GetCharacterHeight(FS_NORMAL));
				break;
			}

			case WID_CI_ROAD_DESC:
			case WID_CI_TRAM_DESC: {
				uint lines = 1; // Starts at 1 because a line is also required for the section title

				size.width = std::max(size.width, GetStringBoundingBox(widget == WID_CI_ROAD_DESC ? STR_COMPANY_INFRASTRUCTURE_VIEW_ROAD_SECT : STR_COMPANY_INFRASTRUCTURE_VIEW_TRAM_SECT).width + padding.width);

				for (const auto &rt : _sorted_roadtypes) {
					if (HasBit(this->roadtypes, rt) && RoadTypeIsRoad(rt) == (widget == WID_CI_ROAD_DESC)) {
						lines++;
						size.width = std::max(size.width, GetStringBoundingBox(GetRoadTypeInfo(rt)->strings.name).width + padding.width + WidgetDimensions::scaled.hsep_indent);
					}
				}

				size.height = std::max(size.height, lines * GetCharacterHeight(FS_NORMAL));
				break;
			}

			case WID_CI_WATER_DESC:
				size.width = std::max(size.width, GetStringBoundingBox(STR_COMPANY_INFRASTRUCTURE_VIEW_WATER_SECT).width + padding.width);
				size.width = std::max(size.width, GetStringBoundingBox(STR_COMPANY_INFRASTRUCTURE_VIEW_CANALS).width + padding.width + WidgetDimensions::scaled.hsep_indent);
				break;

			case WID_CI_STATION_DESC:
				size.width = std::max(size.width, GetStringBoundingBox(STR_COMPANY_INFRASTRUCTURE_VIEW_STATION_SECT).width + padding.width);
				size.width = std::max(size.width, GetStringBoundingBox(STR_COMPANY_INFRASTRUCTURE_VIEW_STATIONS).width + padding.width + WidgetDimensions::scaled.hsep_indent);
				size.width = std::max(size.width, GetStringBoundingBox(STR_COMPANY_INFRASTRUCTURE_VIEW_AIRPORTS).width + padding.width + WidgetDimensions::scaled.hsep_indent);
>>>>>>> 90ca3515
				break;
			}

			case WID_CI_COUNT: {
				/* Find the maximum count that is displayed. */
				uint32_t max_val = 1000;  // Some random number to reserve enough space.
				Money max_cost = 10000; // Some random number to reserve enough space.
				uint32_t rail_total = c->infrastructure.GetRailTotal();
				for (RailType rt = RAILTYPE_BEGIN; rt < RAILTYPE_END; rt++) {
					max_val = std::max(max_val, c->infrastructure.rail[rt]);
					max_cost = std::max(max_cost, RailMaintenanceCost(rt, c->infrastructure.rail[rt], rail_total));
				}
				max_val = std::max(max_val, c->infrastructure.signal);
				max_cost = std::max(max_cost, SignalMaintenanceCost(c->infrastructure.signal));
				uint32_t road_total = c->infrastructure.GetRoadTotal();
				uint32_t tram_total = c->infrastructure.GetTramTotal();
				for (RoadType rt = ROADTYPE_BEGIN; rt < ROADTYPE_END; rt++) {
					max_val = std::max(max_val, c->infrastructure.road[rt]);
					max_cost = std::max(max_cost, RoadMaintenanceCost(rt, c->infrastructure.road[rt], RoadTypeIsRoad(rt) ? road_total : tram_total));

				}
				max_val = std::max(max_val, c->infrastructure.water);
				max_cost = std::max(max_cost, CanalMaintenanceCost(c->infrastructure.water));
				max_val = std::max(max_val, c->infrastructure.station);
				max_cost = std::max(max_cost, StationMaintenanceCost(c->infrastructure.station));
				max_val = std::max(max_val, c->infrastructure.airport);
				max_cost = std::max(max_cost, AirportMaintenanceCost(c->index));

				SetDParamMaxValue(0, max_val);
				uint count_width = GetStringBoundingBox(STR_JUST_COMMA).width + WidgetDimensions::scaled.hsep_indent; // Reserve some wiggle room

				if (_settings_game.economy.infrastructure_maintenance) {
					SetDParamMaxValue(0, this->GetTotalMaintenanceCost() * 12); // Convert to per year
<<<<<<< HEAD
					this->total_width = GetStringBoundingBox(EconTime::UsingWallclockUnits() ? STR_COMPANY_INFRASTRUCTURE_VIEW_TOTAL_PERIOD : STR_COMPANY_INFRASTRUCTURE_VIEW_TOTAL_YEAR).width + WidgetDimensions::scaled.hsep_indent * 2;
					size->width = std::max(size->width, this->total_width);
=======
					this->total_width = GetStringBoundingBox(str_total).width + WidgetDimensions::scaled.hsep_indent * 2;
					size.width = std::max(size.width, this->total_width);
>>>>>>> 90ca3515

					SetDParamMaxValue(0, max_cost * 12); // Convert to per year
					count_width += std::max(this->total_width, GetStringBoundingBox(EconTime::UsingWallclockUnits() ? STR_COMPANY_INFRASTRUCTURE_VIEW_TOTAL_PERIOD : STR_COMPANY_INFRASTRUCTURE_VIEW_TOTAL_YEAR).width);
				}

<<<<<<< HEAD
				size->width = std::max(size->width, count_width);
=======
				size.width = std::max(size.width, count_width);

				/* Set height of the total line. */
				if (widget == WID_CI_TOTAL) {
					size.height = _settings_game.economy.infrastructure_maintenance ? std::max<uint>(size.height, WidgetDimensions::scaled.vsep_normal + GetCharacterHeight(FS_NORMAL)) : 0;
				}
>>>>>>> 90ca3515
				break;
			}
		}
	}

	/**
	 * Helper for drawing the counts line.
	 * @param width        The width of the bounds to draw in.
	 * @param y            The y position to draw at.
	 * @param count        The count to show on this line.
	 * @param monthly_cost The monthly costs.
	 */
	void DrawCountLine(int width, int &y, int count, Money monthly_cost) const
	{
		SetDParam(0, count);
		DrawString(0, width, y += GetCharacterHeight(FS_NORMAL), STR_JUST_COMMA, TC_WHITE, SA_RIGHT);

		if (_settings_game.economy.infrastructure_maintenance) {
			SetDParam(0, monthly_cost * 12); // Convert to per year
			int left = _current_text_dir == TD_RTL ? width - this->total_width : 0;
			DrawString(left, left + this->total_width, y, EconTime::UsingWallclockUnits() ? STR_COMPANY_INFRASTRUCTURE_VIEW_TOTAL_PERIOD : STR_COMPANY_INFRASTRUCTURE_VIEW_TOTAL_YEAR, TC_FROMSTRING, SA_RIGHT);
		}
	}

	void DrawWidget(const Rect &r, WidgetID widget) const override
	{
		if (widget != WID_CI_DESC && widget != WID_CI_COUNT) return;

		const Company *c = Company::Get((CompanyID)this->window_number);

		int offs_left = _current_text_dir == TD_LTR ? WidgetDimensions::scaled.framerect.left : 0;
		int offs_right = _current_text_dir == TD_LTR ? 0 : WidgetDimensions::scaled.framerect.right;

		int width = r.right - r.left;

		/* Set up a clipping region for the panel. */
		DrawPixelInfo tmp_dpi;
		if (!FillDrawPixelInfo(&tmp_dpi, r.left, r.top, width + 1, r.bottom - r.top + 1)) return;

		AutoRestoreBackup dpi_backup(_cur_dpi, &tmp_dpi);

		int y = -this->vscroll->GetPosition();

		switch (widget) {
			case WID_CI_DESC: {
				DrawString(0, width, y, STR_COMPANY_INFRASTRUCTURE_VIEW_RAIL_SECT);

				if (this->railtypes != RAILTYPES_NONE) {
					/* Draw name of each valid railtype. */
					for (const auto &rt : _sorted_railtypes) {
						if (HasBit(this->railtypes, rt)) {
							DrawString(offs_left, width - offs_right, y += GetCharacterHeight(FS_NORMAL), GetRailTypeInfo(rt)->strings.name, TC_WHITE);
						}
					}
					DrawString(offs_left, width - offs_right, y += GetCharacterHeight(FS_NORMAL), STR_COMPANY_INFRASTRUCTURE_VIEW_SIGNALS);
				} else {
					/* No valid railtype. */
					DrawString(offs_left, width - offs_right, y += GetCharacterHeight(FS_NORMAL), STR_COMPANY_VIEW_INFRASTRUCTURE_NONE);
				}

				y += GetCharacterHeight(FS_NORMAL) + WidgetDimensions::scaled.vsep_sparse;

				DrawString(0, width, y, STR_COMPANY_INFRASTRUCTURE_VIEW_ROAD_SECT);

				/* Draw name of each valid roadtype. */
				for (const auto &rt : _sorted_roadtypes) {
					if (HasBit(this->roadtypes, rt) && RoadTypeIsRoad(rt)) {
						SetDParam(0, GetRoadTypeInfo(rt)->strings.name);
						DrawString(offs_left, width - offs_right, y += GetCharacterHeight(FS_NORMAL), STR_JUST_STRING, TC_WHITE);
					}
				}

				y += GetCharacterHeight(FS_NORMAL) + WidgetDimensions::scaled.vsep_sparse;

				DrawString(0, width, y, STR_COMPANY_INFRASTRUCTURE_VIEW_TRAM_SECT);

				/* Draw name of each valid roadtype. */
				for (const auto &rt : _sorted_roadtypes) {
					if (HasBit(this->roadtypes, rt) && RoadTypeIsTram(rt)) {
						SetDParam(0, GetRoadTypeInfo(rt)->strings.name);
						DrawString(offs_left, width - offs_right, y += GetCharacterHeight(FS_NORMAL), STR_JUST_STRING, TC_WHITE);
					}
				}

				y += GetCharacterHeight(FS_NORMAL) + WidgetDimensions::scaled.vsep_sparse;

				DrawString(0, width, y, STR_COMPANY_INFRASTRUCTURE_VIEW_WATER_SECT);
				DrawString(offs_left, width - offs_right, y += GetCharacterHeight(FS_NORMAL), STR_COMPANY_INFRASTRUCTURE_VIEW_CANALS);

				y += GetCharacterHeight(FS_NORMAL) + WidgetDimensions::scaled.vsep_sparse;

				DrawString(0, width, y, STR_COMPANY_INFRASTRUCTURE_VIEW_STATION_SECT);
				DrawString(offs_left, width - offs_right, y += GetCharacterHeight(FS_NORMAL), STR_COMPANY_INFRASTRUCTURE_VIEW_STATIONS);
				DrawString(offs_left, width - offs_right, y += GetCharacterHeight(FS_NORMAL), STR_COMPANY_INFRASTRUCTURE_VIEW_AIRPORTS);

				break;
			}

			case WID_CI_COUNT: {
				/* Draw infrastructure count for each valid railtype. */
				uint32_t rail_total = c->infrastructure.GetRailTotal();
				for (const auto &rt : _sorted_railtypes) {
					if (HasBit(this->railtypes, rt)) {
						this->DrawCountLine(width, y, c->infrastructure.rail[rt], RailMaintenanceCost(rt, c->infrastructure.rail[rt], rail_total));
					}
				}
				if (this->railtypes != RAILTYPES_NONE) {
					this->DrawCountLine(width, y, c->infrastructure.signal, SignalMaintenanceCost(c->infrastructure.signal));
				}

				y += GetCharacterHeight(FS_NORMAL) + WidgetDimensions::scaled.vsep_sparse;

				uint32_t road_total = c->infrastructure.GetRoadTotal();
				for (const auto &rt : _sorted_roadtypes) {
					if (HasBit(this->roadtypes, rt) && RoadTypeIsRoad(rt)) {
						this->DrawCountLine(width, y, c->infrastructure.road[rt], RoadMaintenanceCost(rt, c->infrastructure.road[rt], road_total));
					}
				}

				y += GetCharacterHeight(FS_NORMAL) + WidgetDimensions::scaled.vsep_sparse;

				uint32_t tram_total = c->infrastructure.GetTramTotal();
				for (const auto &rt : _sorted_roadtypes) {
					if (HasBit(this->roadtypes, rt) && RoadTypeIsTram(rt)) {
						this->DrawCountLine(width, y, c->infrastructure.road[rt], RoadMaintenanceCost(rt, c->infrastructure.road[rt], tram_total));
					}
				}

				y += GetCharacterHeight(FS_NORMAL) + WidgetDimensions::scaled.vsep_sparse;

				this->DrawCountLine(width, y, c->infrastructure.water, CanalMaintenanceCost(c->infrastructure.water));

				y += GetCharacterHeight(FS_NORMAL) + WidgetDimensions::scaled.vsep_sparse;

				this->DrawCountLine(width, y, c->infrastructure.station, StationMaintenanceCost(c->infrastructure.station));
				this->DrawCountLine(width, y, c->infrastructure.airport, AirportMaintenanceCost(c->index));

				if (_settings_game.economy.infrastructure_maintenance) {
					y += GetCharacterHeight(FS_NORMAL) + WidgetDimensions::scaled.vsep_sparse;
					int left = _current_text_dir == TD_RTL ? width - this->total_width : 0;
					GfxFillRect(left, y, left + this->total_width, y + WidgetDimensions::scaled.bevel.top - 1, PC_WHITE);
					y += WidgetDimensions::scaled.vsep_normal;
					SetDParam(0, this->GetTotalMaintenanceCost() * 12); // Convert to per year
					DrawString(left, left + this->total_width, y, EconTime::UsingWallclockUnits() ? STR_COMPANY_INFRASTRUCTURE_VIEW_TOTAL_PERIOD : STR_COMPANY_INFRASTRUCTURE_VIEW_TOTAL_YEAR, TC_FROMSTRING, SA_RIGHT);
				}
				break;
			}
		}
	}

	virtual void OnResize() override
	{
		this->vscroll->SetCapacityFromWidget(this, WID_CI_DESC);
	}

	void FindWindowPlacementAndResize(int def_width, int def_height) override
	{
		if (this->window_desc->GetPreferences().pref_height == 0) {
			def_height = this->nested_root->smallest_y + this->height_extra;
		}
		Window::FindWindowPlacementAndResize(def_width, def_height);
	}

	/**
	 * Some data on this window has become invalid.
	 * @param data Information about the changed data.
	 * @param gui_scope Whether the call is done from GUI scope. You may not do everything when not in GUI scope. See #InvalidateWindowData() for details.
	 */
	void OnInvalidateData([[maybe_unused]] int data = 0, [[maybe_unused]] bool gui_scope = true) override
	{
		if (!gui_scope) return;

		this->UpdateRailRoadTypes();
		this->ReInit();
	}
};

static WindowDesc _company_infrastructure_desc(__FILE__, __LINE__,
	WDP_AUTO, "company_infrastructure", 0, 0,
	WC_COMPANY_INFRASTRUCTURE, WC_NONE,
	0,
	std::begin(_nested_company_infrastructure_widgets), std::end(_nested_company_infrastructure_widgets)
);

/**
 * Open the infrastructure window of a company.
 * @param company Company to show infrastructure of.
 */
static void ShowCompanyInfrastructure(CompanyID company)
{
	if (!Company::IsValidID(company)) return;
	AllocateWindowDescFront<CompanyInfrastructureWindow>(&_company_infrastructure_desc, company);
}

static constexpr NWidgetPart _nested_company_widgets[] = {
	NWidget(NWID_HORIZONTAL),
		NWidget(WWT_CLOSEBOX, COLOUR_GREY),
		NWidget(WWT_CAPTION, COLOUR_GREY, WID_C_CAPTION), SetDataTip(STR_COMPANY_VIEW_CAPTION, STR_TOOLTIP_WINDOW_TITLE_DRAG_THIS),
		NWidget(WWT_SHADEBOX, COLOUR_GREY),
		NWidget(WWT_STICKYBOX, COLOUR_GREY),
	EndContainer(),
	NWidget(WWT_PANEL, COLOUR_GREY),
		NWidget(NWID_HORIZONTAL), SetPIP(0, WidgetDimensions::unscaled.hsep_wide, 0), SetPadding(4),
			NWidget(NWID_VERTICAL), SetPIP(0, WidgetDimensions::unscaled.vsep_normal, 0),
				NWidget(WWT_EMPTY, INVALID_COLOUR, WID_C_FACE), SetMinimalSize(92, 119), SetFill(1, 0),
				NWidget(WWT_EMPTY, INVALID_COLOUR, WID_C_FACE_TITLE), SetFill(1, 1), SetMinimalTextLines(2, 0),
			EndContainer(),
			NWidget(NWID_VERTICAL), SetPIP(0, WidgetDimensions::unscaled.vsep_normal, 0),
				NWidget(NWID_HORIZONTAL), SetPIP(0, WidgetDimensions::unscaled.hsep_normal, 0),
					NWidget(NWID_VERTICAL), SetPIP(0, WidgetDimensions::unscaled.vsep_normal, 0),
						NWidget(WWT_TEXT, COLOUR_GREY, WID_C_DESC_INAUGURATION), SetDataTip(STR_COMPANY_VIEW_INAUGURATED_TITLE, STR_NULL), SetFill(1, 0),
						NWidget(NWID_HORIZONTAL), SetPIP(0, WidgetDimensions::unscaled.hsep_normal, 0),
							NWidget(WWT_LABEL, COLOUR_GREY, WID_C_DESC_COLOUR_SCHEME), SetDataTip(STR_COMPANY_VIEW_COLOUR_SCHEME_TITLE, STR_NULL),
							NWidget(WWT_EMPTY, INVALID_COLOUR, WID_C_DESC_COLOUR_SCHEME_EXAMPLE), SetMinimalSize(30, 0), SetFill(1, 1),
						EndContainer(),
						NWidget(NWID_HORIZONTAL), SetPIP(0, WidgetDimensions::unscaled.hsep_normal, 0),
							NWidget(WWT_TEXT, COLOUR_GREY, WID_C_DESC_VEHICLE), SetDataTip(STR_COMPANY_VIEW_VEHICLES_TITLE, STR_NULL), SetAlignment(SA_LEFT | SA_TOP),
							NWidget(WWT_EMPTY, INVALID_COLOUR, WID_C_DESC_VEHICLE_COUNTS), SetMinimalTextLines(4, 0), SetFill(1, 1),
						EndContainer(),
					EndContainer(),
					NWidget(NWID_VERTICAL), SetPIP(0, WidgetDimensions::unscaled.vsep_normal, 0),
						NWidget(NWID_SELECTION, INVALID_COLOUR, WID_C_SELECT_VIEW_BUILD_HQ),
							NWidget(WWT_PUSHTXTBTN, COLOUR_GREY, WID_C_VIEW_HQ), SetDataTip(STR_COMPANY_VIEW_VIEW_HQ_BUTTON, STR_COMPANY_VIEW_VIEW_HQ_TOOLTIP),
							NWidget(WWT_TEXTBTN, COLOUR_GREY, WID_C_BUILD_HQ), SetDataTip(STR_COMPANY_VIEW_BUILD_HQ_BUTTON, STR_COMPANY_VIEW_BUILD_HQ_TOOLTIP),
						EndContainer(),
						NWidget(NWID_SELECTION, INVALID_COLOUR, WID_C_SELECT_RELOCATE),
							NWidget(WWT_TEXTBTN, COLOUR_GREY, WID_C_RELOCATE_HQ), SetDataTip(STR_COMPANY_VIEW_RELOCATE_HQ, STR_COMPANY_VIEW_RELOCATE_COMPANY_HEADQUARTERS),
							NWidget(NWID_SPACER),
						EndContainer(),
					EndContainer(),
				EndContainer(),

				NWidget(WWT_TEXT, COLOUR_GREY, WID_C_DESC_COMPANY_VALUE), SetDataTip(STR_COMPANY_VIEW_COMPANY_VALUE, STR_NULL), SetFill(1, 0),

				NWidget(NWID_HORIZONTAL), SetPIP(0, WidgetDimensions::unscaled.hsep_normal, 0),
					NWidget(WWT_TEXT, COLOUR_GREY, WID_C_DESC_INFRASTRUCTURE), SetDataTip(STR_COMPANY_VIEW_INFRASTRUCTURE, STR_NULL),  SetAlignment(SA_LEFT | SA_TOP),
					NWidget(WWT_EMPTY, INVALID_COLOUR, WID_C_DESC_INFRASTRUCTURE_COUNTS), SetMinimalTextLines(5, 0), SetFill(1, 0),
					NWidget(NWID_VERTICAL), SetPIPRatio(0, 0, 1),
						NWidget(WWT_PUSHTXTBTN, COLOUR_GREY, WID_C_VIEW_INFRASTRUCTURE), SetDataTip(STR_COMPANY_VIEW_INFRASTRUCTURE_BUTTON, STR_COMPANY_VIEW_INFRASTRUCTURE_TOOLTIP),
					EndContainer(),
				EndContainer(),
				NWidget(NWID_HORIZONTAL),
					NWidget(NWID_SELECTION, INVALID_COLOUR, WID_C_SELECT_DESC_OWNERS),
						NWidget(NWID_VERTICAL), SetPIP(5, 5, 4),
							NWidget(WWT_EMPTY, INVALID_COLOUR, WID_C_DESC_OWNERS), SetMinimalTextLines(MAX_COMPANY_SHARE_OWNERS, 0),
							NWidget(NWID_SPACER), SetFill(0, 1),
						EndContainer(),
					EndContainer(),
				EndContainer(),
				/* Multi player buttons. */
				NWidget(NWID_HORIZONTAL), SetPIP(0, WidgetDimensions::unscaled.hsep_normal, 0), SetPIPRatio(1, 0, 0),
					NWidget(NWID_VERTICAL), SetPIPRatio(1, 0, 0),
						NWidget(WWT_EMPTY, COLOUR_GREY, WID_C_HAS_PASSWORD), SetFill(0, 0),
					EndContainer(),
					NWidget(NWID_VERTICAL), SetPIP(0, WidgetDimensions::unscaled.vsep_normal, 0),
						NWidget(NWID_SELECTION, INVALID_COLOUR, WID_C_SELECT_HOSTILE_TAKEOVER),
							NWidget(WWT_PUSHTXTBTN, COLOUR_GREY, WID_C_HOSTILE_TAKEOVER), SetDataTip(STR_COMPANY_VIEW_HOSTILE_TAKEOVER_BUTTON, STR_COMPANY_VIEW_HOSTILE_TAKEOVER_TOOLTIP),
						EndContainer(),
						NWidget(NWID_SELECTION, INVALID_COLOUR, WID_C_SELECT_GIVE_MONEY),
							NWidget(WWT_PUSHTXTBTN, COLOUR_GREY, WID_C_GIVE_MONEY), SetDataTip(STR_COMPANY_VIEW_GIVE_MONEY_BUTTON, STR_COMPANY_VIEW_GIVE_MONEY_TOOLTIP),
						EndContainer(),
						NWidget(NWID_SELECTION, INVALID_COLOUR, WID_C_SELECT_MULTIPLAYER),
							NWidget(WWT_PUSHTXTBTN, COLOUR_GREY, WID_C_COMPANY_PASSWORD), SetDataTip(STR_COMPANY_VIEW_PASSWORD, STR_COMPANY_VIEW_PASSWORD_TOOLTIP),
							NWidget(WWT_PUSHTXTBTN, COLOUR_GREY, WID_C_COMPANY_JOIN), SetDataTip(STR_COMPANY_VIEW_JOIN, STR_COMPANY_VIEW_JOIN_TOOLTIP),
						EndContainer(),
					EndContainer(),
				EndContainer(),
			EndContainer(),
		EndContainer(),
	EndContainer(),
	/* Button bars at the bottom. */
	NWidget(NWID_SELECTION, INVALID_COLOUR, WID_C_SELECT_BUTTONS),
		NWidget(NWID_HORIZONTAL, NC_EQUALSIZE),
			NWidget(WWT_PUSHTXTBTN, COLOUR_GREY, WID_C_NEW_FACE), SetFill(1, 0), SetDataTip(STR_COMPANY_VIEW_NEW_FACE_BUTTON, STR_COMPANY_VIEW_NEW_FACE_TOOLTIP),
			NWidget(WWT_PUSHTXTBTN, COLOUR_GREY, WID_C_COLOUR_SCHEME), SetFill(1, 0), SetDataTip(STR_COMPANY_VIEW_COLOUR_SCHEME_BUTTON, STR_COMPANY_VIEW_COLOUR_SCHEME_TOOLTIP),
			NWidget(WWT_PUSHTXTBTN, COLOUR_GREY, WID_C_PRESIDENT_NAME), SetFill(1, 0), SetDataTip(STR_COMPANY_VIEW_PRESIDENT_NAME_BUTTON, STR_COMPANY_VIEW_PRESIDENT_NAME_TOOLTIP),
			NWidget(WWT_PUSHTXTBTN, COLOUR_GREY, WID_C_COMPANY_NAME), SetFill(1, 0), SetDataTip(STR_COMPANY_VIEW_COMPANY_NAME_BUTTON, STR_COMPANY_VIEW_COMPANY_NAME_TOOLTIP),
		EndContainer(),
		NWidget(NWID_HORIZONTAL, NC_EQUALSIZE),
			NWidget(WWT_PUSHTXTBTN, COLOUR_GREY, WID_C_BUY_SHARE), SetFill(1, 0), SetDataTip(STR_COMPANY_VIEW_BUY_SHARE_BUTTON, STR_COMPANY_VIEW_BUY_SHARE_TOOLTIP),
			NWidget(WWT_PUSHTXTBTN, COLOUR_GREY, WID_C_SELL_SHARE), SetFill(1, 0), SetDataTip(STR_COMPANY_VIEW_SELL_SHARE_BUTTON, STR_COMPANY_VIEW_SELL_SHARE_TOOLTIP),
		EndContainer(),
	EndContainer(),
};

int GetAmountOwnedBy(const Company *c, Owner owner)
{
	return (c->share_owners[0] == owner) +
				 (c->share_owners[1] == owner) +
				 (c->share_owners[2] == owner) +
				 (c->share_owners[3] == owner);
}

/** Strings for the company vehicle counts */
static const StringID _company_view_vehicle_count_strings[] = {
	STR_COMPANY_VIEW_TRAINS, STR_COMPANY_VIEW_ROAD_VEHICLES, STR_COMPANY_VIEW_SHIPS, STR_COMPANY_VIEW_AIRCRAFT
};

/**
 * Window with general information about a company
 */
struct CompanyWindow : Window
{
	CompanyWidgets query_widget;

	/** Display planes in the company window. */
	enum CompanyWindowPlanes {
		/* Display planes of the #WID_C_SELECT_MULTIPLAYER selection widget. */
		CWP_MP_C_PWD = 0, ///< Display the company password button.
		CWP_MP_C_JOIN,    ///< Display the join company button.

		/* Display planes of the #WID_C_SELECT_VIEW_BUILD_HQ selection widget. */
		CWP_VB_VIEW = 0,  ///< Display the view button
		CWP_VB_BUILD,     ///< Display the build button

		/* Display planes of the #WID_C_SELECT_RELOCATE selection widget. */
		CWP_RELOCATE_SHOW = 0, ///< Show the relocate HQ button.
		CWP_RELOCATE_HIDE,     ///< Hide the relocate HQ button.

		/* Display planes of the #WID_C_SELECT_BUTTONS selection widget. */
		CWP_BUTTONS_LOCAL = 0, ///< Buttons of the local company.
		CWP_BUTTONS_OTHER,     ///< Buttons of the other companies.
	};

	CompanyWindow(WindowDesc *desc, WindowNumber window_number) : Window(desc)
	{
		this->InitNested(window_number);
		this->owner = (Owner)this->window_number;
		this->OnInvalidateData();
	}

	void OnPaint() override
	{
		const Company *c = Company::Get((CompanyID)this->window_number);
		bool local = this->window_number == _local_company;

		if (!this->IsShaded()) {
			bool reinit = false;

			/* Button bar selection. */
			reinit |= this->GetWidget<NWidgetStacked>(WID_C_SELECT_BUTTONS)->SetDisplayedPlane(local ? CWP_BUTTONS_LOCAL : CWP_BUTTONS_OTHER);

			/* Build HQ button handling. */
			reinit |= this->GetWidget<NWidgetStacked>(WID_C_SELECT_VIEW_BUILD_HQ)->SetDisplayedPlane((local && c->location_of_HQ == INVALID_TILE) ? CWP_VB_BUILD : CWP_VB_VIEW);

			this->SetWidgetDisabledState(WID_C_VIEW_HQ, c->location_of_HQ == INVALID_TILE);

			/* Enable/disable 'Relocate HQ' button. */
			reinit |= this->GetWidget<NWidgetStacked>(WID_C_SELECT_RELOCATE)->SetDisplayedPlane((!local || c->location_of_HQ == INVALID_TILE) ? CWP_RELOCATE_HIDE : CWP_RELOCATE_SHOW);

			/* Owners of company */
			{
				int plane = SZSP_HORIZONTAL;
				for (size_t i = 0; i < std::size(c->share_owners); i++) {
					if (c->share_owners[i] != INVALID_COMPANY) {
						plane = 0;
						break;
					}
				}
				reinit |= this->GetWidget<NWidgetStacked>(WID_C_SELECT_DESC_OWNERS)->SetDisplayedPlane(plane);
			}

			/* Enable/disable 'Give money' button. */
			reinit |= this->GetWidget<NWidgetStacked>(WID_C_SELECT_GIVE_MONEY)->SetDisplayedPlane((local || _local_company == COMPANY_SPECTATOR || !_settings_game.economy.give_money) ? SZSP_NONE : 0);

			/* Enable/disable 'Hostile Takeover' button. */
			reinit |= this->GetWidget<NWidgetStacked>(WID_C_SELECT_HOSTILE_TAKEOVER)->SetDisplayedPlane((local || _local_company == COMPANY_SPECTATOR || !c->is_ai || _networking || _settings_game.economy.allow_shares) ? SZSP_NONE : 0);

			/* Multiplayer buttons. */
			reinit |= this->GetWidget<NWidgetStacked>(WID_C_SELECT_MULTIPLAYER)->SetDisplayedPlane((!_networking) ? (int)SZSP_NONE : (int)(local ? CWP_MP_C_PWD : CWP_MP_C_JOIN));

			this->SetWidgetDisabledState(WID_C_COMPANY_JOIN, c->is_ai);

			if (reinit) {
				this->ReInit();
				return;
			}
		}

		this->DrawWidgets();
	}

	void UpdateWidgetSize(WidgetID widget, Dimension &size, [[maybe_unused]] const Dimension &padding, [[maybe_unused]] Dimension &fill, [[maybe_unused]] Dimension &resize) override
	{
		switch (widget) {
			case WID_C_FACE:
				size = maxdim(size, GetScaledSpriteSize(SPR_GRADIENT));
				break;

			case WID_C_DESC_COLOUR_SCHEME_EXAMPLE: {
				Point offset;
				Dimension d = GetSpriteSize(SPR_VEH_BUS_SW_VIEW, &offset);
				d.width -= offset.x;
				d.height -= offset.y;
				size = maxdim(size, d);
				break;
			}

			case WID_C_DESC_COMPANY_VALUE:
				SetDParam(0, INT64_MAX); // Arguably the maximum company value
				size.width = GetStringBoundingBox(STR_COMPANY_VIEW_COMPANY_VALUE).width;
				break;

			case WID_C_DESC_VEHICLE_COUNTS:
				SetDParamMaxValue(0, 5000); // Maximum number of vehicles
				for (uint i = 0; i < lengthof(_company_view_vehicle_count_strings); i++) {
					size.width = std::max(size.width, GetStringBoundingBox(_company_view_vehicle_count_strings[i]).width + padding.width);
				}
				break;

			case WID_C_DESC_INFRASTRUCTURE_COUNTS:
				SetDParamMaxValue(0, UINT_MAX);
				size.width = GetStringBoundingBox(STR_COMPANY_VIEW_INFRASTRUCTURE_RAIL).width;
				size.width = std::max(size.width, GetStringBoundingBox(STR_COMPANY_VIEW_INFRASTRUCTURE_ROAD).width);
				size.width = std::max(size.width, GetStringBoundingBox(STR_COMPANY_VIEW_INFRASTRUCTURE_WATER).width);
				size.width = std::max(size.width, GetStringBoundingBox(STR_COMPANY_VIEW_INFRASTRUCTURE_STATION).width);
				size.width = std::max(size.width, GetStringBoundingBox(STR_COMPANY_VIEW_INFRASTRUCTURE_AIRPORT).width);
				size.width = std::max(size.width, GetStringBoundingBox(STR_COMPANY_VIEW_INFRASTRUCTURE_NONE).width);
				size.width += padding.width;
				break;

			case WID_C_DESC_OWNERS: {
				for (const Company *c2 : Company::Iterate()) {
					SetDParamMaxValue(0, 75);
					SetDParam(1, c2->index);

					size->width = std::max(size->width, GetStringBoundingBox(STR_COMPANY_VIEW_SHARES_OWNED_BY).width);
				}
				break;
			}

			case WID_C_VIEW_HQ:
			case WID_C_BUILD_HQ:
			case WID_C_RELOCATE_HQ:
			case WID_C_VIEW_INFRASTRUCTURE:
			case WID_C_GIVE_MONEY:
			case WID_C_HOSTILE_TAKEOVER:
			case WID_C_COMPANY_PASSWORD:
			case WID_C_COMPANY_JOIN:
				size.width = GetStringBoundingBox(STR_COMPANY_VIEW_VIEW_HQ_BUTTON).width;
				size.width = std::max(size.width, GetStringBoundingBox(STR_COMPANY_VIEW_BUILD_HQ_BUTTON).width);
				size.width = std::max(size.width, GetStringBoundingBox(STR_COMPANY_VIEW_RELOCATE_HQ).width);
				size.width = std::max(size.width, GetStringBoundingBox(STR_COMPANY_VIEW_INFRASTRUCTURE_BUTTON).width);
				size.width = std::max(size.width, GetStringBoundingBox(STR_COMPANY_VIEW_GIVE_MONEY_BUTTON).width);
				size.width = std::max(size.width, GetStringBoundingBox(STR_COMPANY_VIEW_HOSTILE_TAKEOVER_BUTTON).width);
				size.width = std::max(size.width, GetStringBoundingBox(STR_COMPANY_VIEW_PASSWORD).width);
				size.width = std::max(size.width, GetStringBoundingBox(STR_COMPANY_VIEW_JOIN).width);
				size.width += padding.width;
				break;


			case WID_C_HAS_PASSWORD:
				if (_networking) size = maxdim(size, GetSpriteSize(SPR_LOCK));
				break;
		}
	}

	void DrawVehicleCountsWidget(const Rect &r, const Company *c) const
	{
		static_assert(VEH_COMPANY_END == lengthof(_company_view_vehicle_count_strings));

		int y = r.top;
		for (VehicleType type = VEH_BEGIN; type < VEH_COMPANY_END; type++) {
			uint amount = c->group_all[type].num_vehicle;
			if (amount != 0) {
				SetDParam(0, amount);
				DrawString(r.left, r.right, y, _company_view_vehicle_count_strings[type]);
				y += GetCharacterHeight(FS_NORMAL);
			}
		}

		if (y == r.top) {
			/* No String was emited before, so there must be no vehicles at all. */
			DrawString(r.left, r.right, y, STR_COMPANY_VIEW_VEHICLES_NONE);
		}
	}

	void DrawInfrastructureCountsWidget(const Rect &r, const Company *c) const
	{
		int y = r.top;

		uint rail_pieces = c->infrastructure.signal;
		for (uint i = 0; i < lengthof(c->infrastructure.rail); i++) rail_pieces += c->infrastructure.rail[i];
		if (rail_pieces != 0) {
			SetDParam(0, rail_pieces);
			DrawString(r.left, r.right, y, STR_COMPANY_VIEW_INFRASTRUCTURE_RAIL);
			y += GetCharacterHeight(FS_NORMAL);
		}

		uint road_pieces = 0;
		for (uint i = 0; i < lengthof(c->infrastructure.road); i++) road_pieces += c->infrastructure.road[i];
		if (road_pieces != 0) {
			SetDParam(0, road_pieces);
			DrawString(r.left, r.right, y, STR_COMPANY_VIEW_INFRASTRUCTURE_ROAD);
			y += GetCharacterHeight(FS_NORMAL);
		}

		if (c->infrastructure.water != 0) {
			SetDParam(0, c->infrastructure.water);
			DrawString(r.left, r.right, y, STR_COMPANY_VIEW_INFRASTRUCTURE_WATER);
			y += GetCharacterHeight(FS_NORMAL);
		}

		if (c->infrastructure.station != 0) {
			SetDParam(0, c->infrastructure.station);
			DrawString(r.left, r.right, y, STR_COMPANY_VIEW_INFRASTRUCTURE_STATION);
			y += GetCharacterHeight(FS_NORMAL);
		}

		if (c->infrastructure.airport != 0) {
			SetDParam(0, c->infrastructure.airport);
			DrawString(r.left, r.right, y, STR_COMPANY_VIEW_INFRASTRUCTURE_AIRPORT);
			y += GetCharacterHeight(FS_NORMAL);
		}

		if (y == r.top) {
			/* No String was emited before, so there must be no infrastructure at all. */
			DrawString(r.left, r.right, y, STR_COMPANY_VIEW_INFRASTRUCTURE_NONE);
		}
	}

	void DrawWidget(const Rect &r, WidgetID widget) const override
	{
		const Company *c = Company::Get((CompanyID)this->window_number);
		switch (widget) {
			case WID_C_FACE:
				DrawCompanyManagerFace(c->face, c->colour, r);
				break;

			case WID_C_FACE_TITLE:
				SetDParam(0, c->index);
				DrawStringMultiLine(r.left, r.right, r.top, r.bottom, STR_COMPANY_VIEW_PRESIDENT_MANAGER_TITLE, TC_FROMSTRING, SA_HOR_CENTER);
				break;

			case WID_C_DESC_COLOUR_SCHEME_EXAMPLE: {
				Point offset;
				Dimension d = GetSpriteSize(SPR_VEH_BUS_SW_VIEW, &offset);
				d.height -= offset.y;
				DrawSprite(SPR_VEH_BUS_SW_VIEW, COMPANY_SPRITE_COLOUR(c->index), r.left - offset.x, CenterBounds(r.top, r.bottom, d.height) - offset.y);
				break;
			}

			case WID_C_DESC_VEHICLE_COUNTS:
				DrawVehicleCountsWidget(r, c);
				break;

			case WID_C_DESC_INFRASTRUCTURE_COUNTS:
				DrawInfrastructureCountsWidget(r, c);
				break;

			case WID_C_DESC_OWNERS: {
				uint y = r.top;

				for (const Company *c2 : Company::Iterate()) {
					uint amt = GetAmountOwnedBy(c, c2->index);
					if (amt != 0) {
						SetDParam(0, amt * 25);
						SetDParam(1, c2->index);

						DrawString(r.left, r.right, y, STR_COMPANY_VIEW_SHARES_OWNED_BY);
						y += GetCharacterHeight(FS_NORMAL);
					}
				}
				break;
			}

			case WID_C_HAS_PASSWORD:
				if (_networking && NetworkCompanyIsPassworded(c->index)) {
					DrawSprite(SPR_LOCK, PAL_NONE, r.left, r.top);
				}
				break;
		}
	}

	void SetStringParameters(WidgetID widget) const override
	{
		switch (widget) {
			case WID_C_CAPTION:
				SetDParam(0, (CompanyID)this->window_number);
				SetDParam(1, (CompanyID)this->window_number);
				break;

			case WID_C_DESC_INAUGURATION:
				SetDParam(0, Company::Get((CompanyID)this->window_number)->InauguratedDisplayYear());
				break;

			case WID_C_DESC_COMPANY_VALUE:
				SetDParam(0, CalculateCompanyValue(Company::Get((CompanyID)this->window_number)));
				break;
		}
	}

	void OnResize() override
	{
		NWidgetResizeBase *wid = this->GetWidget<NWidgetResizeBase>(WID_C_FACE_TITLE);
		SetDParam(0, this->owner);
		int y = GetStringHeight(STR_COMPANY_VIEW_PRESIDENT_MANAGER_TITLE, wid->current_x);
		if (wid->UpdateVerticalSize(y)) this->ReInit(0, 0);
	}

	void OnClick([[maybe_unused]] Point pt, WidgetID widget, [[maybe_unused]] int click_count) override
	{
		switch (widget) {
			case WID_C_NEW_FACE: DoSelectCompanyManagerFace(this); break;

			case WID_C_COLOUR_SCHEME:
				ShowCompanyLiveryWindow((CompanyID)this->window_number, INVALID_GROUP);
				break;

			case WID_C_PRESIDENT_NAME:
				this->query_widget = WID_C_PRESIDENT_NAME;
				SetDParam(0, this->window_number);
				ShowQueryString(STR_PRESIDENT_NAME, STR_COMPANY_VIEW_PRESIDENT_S_NAME_QUERY_CAPTION, MAX_LENGTH_PRESIDENT_NAME_CHARS, this, CS_ALPHANUMERAL, QSF_ENABLE_DEFAULT | QSF_LEN_IN_CHARS);
				break;

			case WID_C_COMPANY_NAME:
				this->query_widget = WID_C_COMPANY_NAME;
				SetDParam(0, this->window_number);
				ShowQueryString(STR_COMPANY_NAME, STR_COMPANY_VIEW_COMPANY_NAME_QUERY_CAPTION, MAX_LENGTH_COMPANY_NAME_CHARS, this, CS_ALPHANUMERAL, QSF_ENABLE_DEFAULT | QSF_LEN_IN_CHARS);
				break;

			case WID_C_VIEW_HQ: {
				TileIndex tile = Company::Get((CompanyID)this->window_number)->location_of_HQ;
				if (_ctrl_pressed) {
					ShowExtraViewportWindow(tile);
				} else {
					ScrollMainWindowToTile(tile);
				}
				break;
			}

			case WID_C_BUILD_HQ:
				if ((uint8_t)this->window_number != _local_company) return;
				if (this->IsWidgetLowered(WID_C_BUILD_HQ)) {
					ResetObjectToPlace();
					this->RaiseButtons();
					break;
				}
				SetObjectToPlaceWnd(SPR_CURSOR_HQ, PAL_NONE, HT_RECT, this);
				SetTileSelectSize(2, 2);
				this->LowerWidget(WID_C_BUILD_HQ);
				this->SetWidgetDirty(WID_C_BUILD_HQ);
				break;

			case WID_C_RELOCATE_HQ:
				if (this->IsWidgetLowered(WID_C_RELOCATE_HQ)) {
					ResetObjectToPlace();
					this->RaiseButtons();
					break;
				}
				SetObjectToPlaceWnd(SPR_CURSOR_HQ, PAL_NONE, HT_RECT, this);
				SetTileSelectSize(2, 2);
				this->LowerWidget(WID_C_RELOCATE_HQ);
				this->SetWidgetDirty(WID_C_RELOCATE_HQ);
				break;

			case WID_C_VIEW_INFRASTRUCTURE:
				ShowCompanyInfrastructure((CompanyID)this->window_number);
				break;

			case WID_C_GIVE_MONEY:
				this->query_widget = WID_C_GIVE_MONEY;
				ShowQueryString(STR_EMPTY, STR_COMPANY_VIEW_GIVE_MONEY_QUERY_CAPTION, 30, this, CS_NUMERAL, QSF_NONE);
				break;

			case WID_C_BUY_SHARE:
				DoCommandP(0, this->window_number, 0, CMD_BUY_SHARE_IN_COMPANY | CMD_MSG(STR_ERROR_CAN_T_BUY_25_SHARE_IN_THIS));
				break;

			case WID_C_SELL_SHARE:
				DoCommandP(0, this->window_number, 0, CMD_SELL_SHARE_IN_COMPANY | CMD_MSG(STR_ERROR_CAN_T_SELL_25_SHARE_IN));
				break;

			case WID_C_HOSTILE_TAKEOVER:
				ShowBuyCompanyDialog((CompanyID)this->window_number, true);
				break;

			case WID_C_COMPANY_PASSWORD:
				if (this->window_number == _local_company) ShowNetworkCompanyPasswordWindow(this);
				break;

			case WID_C_COMPANY_JOIN: {
				this->query_widget = WID_C_COMPANY_JOIN;
				CompanyID company = (CompanyID)this->window_number;
				if (_network_server) {
					NetworkServerDoMove(CLIENT_ID_SERVER, company);
					MarkWholeScreenDirty();
				} else if (NetworkCompanyIsPassworded(company)) {
					/* ask for the password */
					ShowQueryString(STR_EMPTY, STR_NETWORK_NEED_COMPANY_PASSWORD_CAPTION, NETWORK_PASSWORD_LENGTH, this, CS_ALPHANUMERAL, QSF_PASSWORD);
				} else {
					/* just send the join command */
					NetworkClientRequestMove(company);
				}
				break;
			}
		}
	}

	void OnHundredthTick() override
	{
		/* redraw the window every now and then */
		this->SetDirty();
	}

	void OnPlaceObject([[maybe_unused]] Point pt, TileIndex tile) override
	{
		if (DoCommandP(tile, OBJECT_HQ, 0, CMD_BUILD_OBJECT | CMD_MSG(STR_ERROR_CAN_T_BUILD_COMPANY_HEADQUARTERS)) && !_shift_pressed) {
			ResetObjectToPlace();
			this->RaiseButtons();
		}
	}

	void OnPlaceObjectAbort() override
	{
		this->RaiseButtons();
	}

	void OnQueryTextFinished(char *str) override
	{
		if (str == nullptr) return;

		switch (this->query_widget) {
			default: NOT_REACHED();

			case WID_C_GIVE_MONEY:
				DoCommandPEx(0, this->window_number, 0, (std::strtoull(str, nullptr, 10) / GetCurrency().rate), CMD_GIVE_MONEY | CMD_MSG(STR_ERROR_CAN_T_GIVE_MONEY), CcGiveMoney);
				break;

			case WID_C_PRESIDENT_NAME:
				DoCommandP(0, 0, 0, CMD_RENAME_PRESIDENT | CMD_MSG(STR_ERROR_CAN_T_CHANGE_PRESIDENT), nullptr, str);
				break;

			case WID_C_COMPANY_NAME:
				DoCommandP(0, 0, 0, CMD_RENAME_COMPANY | CMD_MSG(STR_ERROR_CAN_T_CHANGE_COMPANY_NAME), nullptr, str);
				break;

			case WID_C_COMPANY_JOIN:
				NetworkClientRequestMove((CompanyID)this->window_number, str);
				break;
		}
	}

	/**
	 * Some data on this window has become invalid.
	 * @param data Information about the changed data.
	 * @param gui_scope Whether the call is done from GUI scope. You may not do everything when not in GUI scope. See #InvalidateWindowData() for details.
	 */
	void OnInvalidateData(int data = 0, bool gui_scope = true) override
	{
		if (this->window_number != _local_company) {
			if (_settings_game.economy.allow_shares) { // Shares are allowed
				const Company *c = Company::Get(this->window_number);

				/* If all shares are owned by someone (none by nobody), disable buy button */
				this->SetWidgetDisabledState(WID_C_BUY_SHARE, GetAmountOwnedBy(c, INVALID_OWNER) == 0 ||
						/* Only 25% left to buy. If the company is human, disable buying it up.. TODO issues! */
						(GetAmountOwnedBy(c, INVALID_OWNER) == 1 && !c->is_ai) ||
						/* Spectators cannot do anything of course */
						_local_company == COMPANY_SPECTATOR);

				/* If the company doesn't own any shares, disable sell button */
				this->SetWidgetDisabledState(WID_C_SELL_SHARE, (GetAmountOwnedBy(c, _local_company) == 0) ||
						/* Spectators cannot do anything of course */
						_local_company == COMPANY_SPECTATOR);
			} else { // Shares are not allowed, disable buy/sell buttons
				this->DisableWidget(WID_C_BUY_SHARE);
				this->DisableWidget(WID_C_SELL_SHARE);
			}
		}

		if (gui_scope && data == 1) {
			/* Manually call OnResize to adjust minimum height of president name widget. */
			OnResize();
		}
	}
};

static WindowDesc _company_desc(__FILE__, __LINE__,
	WDP_AUTO, "company", 0, 0,
	WC_COMPANY, WC_NONE,
	0,
	std::begin(_nested_company_widgets), std::end(_nested_company_widgets)
);

/**
 * Show the window with the overview of the company.
 * @param company The company to show the window for.
 */
void ShowCompany(CompanyID company)
{
	if (!Company::IsValidID(company)) return;

	AllocateWindowDescFront<CompanyWindow>(&_company_desc, company);
}

/**
 * Redraw all windows with company infrastructure counts.
 * @param company The company to redraw the windows of.
 */
void DirtyCompanyInfrastructureWindows(CompanyID company)
{
	SetWindowDirty(WC_COMPANY, company);
	SetWindowDirty(WC_COMPANY_INFRASTRUCTURE, company);
}

/**
 * Redraw all windows with all company infrastructure counts.
 */
void DirtyAllCompanyInfrastructureWindows()
{
	SetWindowClassesDirty(WC_COMPANY);
	SetWindowClassesDirty(WC_COMPANY_INFRASTRUCTURE);
}

struct BuyCompanyWindow : Window {
	BuyCompanyWindow(WindowDesc *desc, WindowNumber window_number, bool hostile_takeover) : Window(desc), hostile_takeover(hostile_takeover)
	{
		this->InitNested(window_number);
		this->owner = _local_company;
		const Company *c = Company::Get((CompanyID)this->window_number);
		this->company_value = hostile_takeover ? CalculateHostileTakeoverValue(c) : c->bankrupt_value;
	}

<<<<<<< HEAD
	void Close(int data = 0) override
	{
		const Company *c = Company::GetIfValid((CompanyID)this->window_number);
		if (!this->hostile_takeover && c != nullptr && HasBit(c->bankrupt_asked, this->owner) && _current_company == this->owner) {
			EnqueueDoCommandP(NewCommandContainerBasic(0, this->window_number, 0, CMD_DECLINE_BUY_COMPANY | CMD_NO_SHIFT_ESTIMATE));
		}
		this->Window::Close();
	}

	void UpdateWidgetSize(WidgetID widget, Dimension *size, const Dimension &padding, Dimension *fill, Dimension *resize) override
=======
	void UpdateWidgetSize(WidgetID widget, Dimension &size, [[maybe_unused]] const Dimension &padding, [[maybe_unused]] Dimension &fill, [[maybe_unused]] Dimension &resize) override
>>>>>>> 90ca3515
	{
		switch (widget) {
			case WID_BC_FACE:
				size = GetScaledSpriteSize(SPR_GRADIENT);
				break;

			case WID_BC_QUESTION:
				const Company *c = Company::Get((CompanyID)this->window_number);
				SetDParam(0, c->index);
				SetDParam(1, this->company_value);
				size.height = GetStringHeight(this->hostile_takeover ? STR_BUY_COMPANY_HOSTILE_TAKEOVER : STR_BUY_COMPANY_MESSAGE, size.width);
				break;
		}
	}

	void SetStringParameters(WidgetID widget) const override
	{
		switch (widget) {
			case WID_BC_CAPTION:
				SetDParam(0, STR_COMPANY_NAME);
				SetDParam(1, Company::Get((CompanyID)this->window_number)->index);
				break;
		}
	}

	void DrawWidget(const Rect &r, WidgetID widget) const override
	{
		switch (widget) {
			case WID_BC_FACE: {
				const Company *c = Company::Get((CompanyID)this->window_number);
				DrawCompanyManagerFace(c->face, c->colour, r);
				break;
			}

			case WID_BC_QUESTION: {
				const Company *c = Company::Get((CompanyID)this->window_number);
				SetDParam(0, c->index);
				SetDParam(1, this->company_value);
				DrawStringMultiLine(r.left, r.right, r.top, r.bottom, this->hostile_takeover ? STR_BUY_COMPANY_HOSTILE_TAKEOVER : STR_BUY_COMPANY_MESSAGE, TC_FROMSTRING, SA_CENTER);
				break;
			}
		}
	}

	void OnClick([[maybe_unused]] Point pt, WidgetID widget, [[maybe_unused]] int click_count) override
	{
		switch (widget) {
			case WID_BC_NO:
				this->Close();
				break;

			case WID_BC_YES:
				DoCommandP(0, this->window_number, (this->hostile_takeover ? 1 : 0), CMD_BUY_COMPANY | CMD_MSG(STR_ERROR_CAN_T_BUY_COMPANY));
				break;
		}
	}

	/**
	 * Check on a regular interval if the company value has changed.
	 */
	void OnHundredthTick() override
	{
		/* Value can't change when in bankruptcy. */
		if (!this->hostile_takeover) return;

		const Company *c = Company::Get((CompanyID)this->window_number);
		auto new_value = CalculateHostileTakeoverValue(c);
		if (new_value != this->company_value) {
			this->company_value = new_value;
			this->ReInit();
		}
	}

private:
	bool hostile_takeover; ///< Whether the window is showing a hostile takeover.
	Money company_value; ///< The value of the company for which the user can buy it.
};

static constexpr NWidgetPart _nested_buy_company_widgets[] = {
	NWidget(NWID_HORIZONTAL),
		NWidget(WWT_CLOSEBOX, COLOUR_LIGHT_BLUE),
		NWidget(WWT_CAPTION, COLOUR_LIGHT_BLUE, WID_BC_CAPTION), SetDataTip(STR_ERROR_MESSAGE_CAPTION_OTHER_COMPANY, STR_TOOLTIP_WINDOW_TITLE_DRAG_THIS),
	EndContainer(),
	NWidget(WWT_PANEL, COLOUR_LIGHT_BLUE),
		NWidget(NWID_VERTICAL), SetPIP(0, WidgetDimensions::unscaled.vsep_wide, 0), SetPadding(WidgetDimensions::unscaled.modalpopup),
			NWidget(NWID_HORIZONTAL), SetPIP(0, WidgetDimensions::unscaled.hsep_wide, 0),
				NWidget(WWT_EMPTY, INVALID_COLOUR, WID_BC_FACE), SetFill(0, 1),
				NWidget(WWT_EMPTY, INVALID_COLOUR, WID_BC_QUESTION), SetMinimalSize(240, 0), SetFill(1, 1),
			EndContainer(),
			NWidget(NWID_HORIZONTAL, NC_EQUALSIZE), SetPIP(100, WidgetDimensions::unscaled.hsep_wide, 100),
				NWidget(WWT_TEXTBTN, COLOUR_LIGHT_BLUE, WID_BC_NO), SetMinimalSize(60, 12), SetDataTip(STR_QUIT_NO, STR_NULL), SetFill(1, 0),
				NWidget(WWT_TEXTBTN, COLOUR_LIGHT_BLUE, WID_BC_YES), SetMinimalSize(60, 12), SetDataTip(STR_QUIT_YES, STR_NULL), SetFill(1, 0),
			EndContainer(),
		EndContainer(),
	EndContainer(),
};

static WindowDesc _buy_company_desc(__FILE__, __LINE__,
	WDP_AUTO, nullptr, 0, 0,
	WC_BUY_COMPANY, WC_NONE,
	WDF_CONSTRUCTION,
	std::begin(_nested_buy_company_widgets), std::end(_nested_buy_company_widgets)
);

/**
 * Show the query to buy another company.
 * @param company The company to buy.
 * @param hostile_takeover Whether this is a hostile takeover.
 */
void ShowBuyCompanyDialog(CompanyID company, bool hostile_takeover)
{
	auto window = BringWindowToFrontById(WC_BUY_COMPANY, company);
	if (window == nullptr) {
		new BuyCompanyWindow(&_buy_company_desc, company, hostile_takeover);
	}
}<|MERGE_RESOLUTION|>--- conflicted
+++ resolved
@@ -404,13 +404,8 @@
 			case WID_CF_BALANCE_VALUE:
 			case WID_CF_LOAN_VALUE:
 			case WID_CF_OWN_VALUE:
-<<<<<<< HEAD
 				SetDParamMaxValue(0, this->max_money);
-				size->width = std::max(GetStringBoundingBox(STR_FINANCES_NEGATIVE_INCOME).width, GetStringBoundingBox(STR_FINANCES_POSITIVE_INCOME).width) + padding.width;
-=======
-				SetDParamMaxValue(0, CompanyFinancesWindow::max_money);
 				size.width = std::max(GetStringBoundingBox(STR_FINANCES_NEGATIVE_INCOME).width, GetStringBoundingBox(STR_FINANCES_POSITIVE_INCOME).width) + padding.width;
->>>>>>> 90ca3515
 				break;
 
 			case WID_CF_INTEREST_RATE:
@@ -1889,25 +1884,24 @@
 			case WID_CI_DESC: {
 				uint rail_lines = 1; // Starts at 1 because a line is also required for the section title
 
-<<<<<<< HEAD
-				size->width = std::max(size->width, GetStringBoundingBox(STR_COMPANY_INFRASTRUCTURE_VIEW_RAIL_SECT).width);
+				size.width = std::max(size.width, GetStringBoundingBox(STR_COMPANY_INFRASTRUCTURE_VIEW_RAIL_SECT).width);
 
 				for (const auto &rt : _sorted_railtypes) {
 					if (HasBit(this->railtypes, rt)) {
 						rail_lines++;
-						size->width = std::max(size->width, GetStringBoundingBox(GetRailTypeInfo(rt)->strings.name).width + WidgetDimensions::scaled.hsep_indent);
+						size.width = std::max(size.width, GetStringBoundingBox(GetRailTypeInfo(rt)->strings.name).width + WidgetDimensions::scaled.hsep_indent);
 					}
 				}
 				if (this->railtypes != RAILTYPES_NONE) {
 					rail_lines++;
-					size->width = std::max(size->width, GetStringBoundingBox(STR_COMPANY_INFRASTRUCTURE_VIEW_SIGNALS).width + WidgetDimensions::scaled.hsep_indent);
+					size.width = std::max(size.width, GetStringBoundingBox(STR_COMPANY_INFRASTRUCTURE_VIEW_SIGNALS).width + WidgetDimensions::scaled.hsep_indent);
 				}
 
 				uint road_lines = 1; // Starts at 1 because a line is also required for the section title
 				uint tram_lines = 1;
 
-				size->width = std::max(size->width, GetStringBoundingBox(STR_COMPANY_INFRASTRUCTURE_VIEW_ROAD_SECT).width);
-				size->width = std::max(size->width, GetStringBoundingBox(STR_COMPANY_INFRASTRUCTURE_VIEW_TRAM_SECT).width);
+				size.width = std::max(size.width, GetStringBoundingBox(STR_COMPANY_INFRASTRUCTURE_VIEW_ROAD_SECT).width);
+				size.width = std::max(size.width, GetStringBoundingBox(STR_COMPANY_INFRASTRUCTURE_VIEW_TRAM_SECT).width);
 
 				for (const auto &rt : _sorted_roadtypes) {
 					if (HasBit(this->roadtypes, rt)) {
@@ -1916,18 +1910,18 @@
 						} else {
 							tram_lines++;
 						}
-						size->width = std::max(size->width, GetStringBoundingBox(GetRoadTypeInfo(rt)->strings.name).width + WidgetDimensions::scaled.hsep_indent);
+						size.width = std::max(size.width, GetStringBoundingBox(GetRoadTypeInfo(rt)->strings.name).width + WidgetDimensions::scaled.hsep_indent);
 					}
 				}
 
-				size->width = std::max(size->width, GetStringBoundingBox(STR_COMPANY_INFRASTRUCTURE_VIEW_WATER_SECT).width);
-				size->width = std::max(size->width, GetStringBoundingBox(STR_COMPANY_INFRASTRUCTURE_VIEW_CANALS).width + WidgetDimensions::scaled.hsep_indent);
-
-				size->width = std::max(size->width, GetStringBoundingBox(STR_COMPANY_INFRASTRUCTURE_VIEW_STATION_SECT).width);
-				size->width = std::max(size->width, GetStringBoundingBox(STR_COMPANY_INFRASTRUCTURE_VIEW_STATIONS).width + WidgetDimensions::scaled.hsep_indent);
-				size->width = std::max(size->width, GetStringBoundingBox(STR_COMPANY_INFRASTRUCTURE_VIEW_AIRPORTS).width + WidgetDimensions::scaled.hsep_indent);
-
-				size->width += padding.width;
+				size.width = std::max(size.width, GetStringBoundingBox(STR_COMPANY_INFRASTRUCTURE_VIEW_WATER_SECT).width);
+				size.width = std::max(size.width, GetStringBoundingBox(STR_COMPANY_INFRASTRUCTURE_VIEW_CANALS).width + WidgetDimensions::scaled.hsep_indent);
+
+				size.width = std::max(size.width, GetStringBoundingBox(STR_COMPANY_INFRASTRUCTURE_VIEW_STATION_SECT).width);
+				size.width = std::max(size.width, GetStringBoundingBox(STR_COMPANY_INFRASTRUCTURE_VIEW_STATIONS).width + WidgetDimensions::scaled.hsep_indent);
+				size.width = std::max(size.width, GetStringBoundingBox(STR_COMPANY_INFRASTRUCTURE_VIEW_AIRPORTS).width + WidgetDimensions::scaled.hsep_indent);
+
+				size.width += padding.width;
 
 				uint total_height = ((rail_lines + road_lines + tram_lines + 2 + 3) * GetCharacterHeight(FS_NORMAL)) + (4 * WidgetDimensions::scaled.vsep_sparse);
 
@@ -1936,54 +1930,9 @@
 
 				this->vscroll->SetCount(total_height);
 
-				size->height = std::max(size->height, std::min<uint>(8 * GetCharacterHeight(FS_NORMAL), total_height));
+				size.height = std::max(size.height, std::min<uint>(8 * GetCharacterHeight(FS_NORMAL), total_height));
 				uint target_height = std::min<uint>(40 * GetCharacterHeight(FS_NORMAL), total_height);
-				this->height_extra = (target_height > size->height) ? (target_height - size->height) : 0;
-=======
-				size.width = std::max(size.width, GetStringBoundingBox(STR_COMPANY_INFRASTRUCTURE_VIEW_RAIL_SECT).width + padding.width);
-
-				for (const auto &rt : _sorted_railtypes) {
-					if (HasBit(this->railtypes, rt)) {
-						lines++;
-						size.width = std::max(size.width, GetStringBoundingBox(GetRailTypeInfo(rt)->strings.name).width + padding.width + WidgetDimensions::scaled.hsep_indent);
-					}
-				}
-				if (this->railtypes != RAILTYPES_NONE) {
-					lines++;
-					size.width = std::max(size.width, GetStringBoundingBox(STR_COMPANY_INFRASTRUCTURE_VIEW_SIGNALS).width + padding.width + WidgetDimensions::scaled.hsep_indent);
-				}
-
-				size.height = std::max(size.height, lines * GetCharacterHeight(FS_NORMAL));
-				break;
-			}
-
-			case WID_CI_ROAD_DESC:
-			case WID_CI_TRAM_DESC: {
-				uint lines = 1; // Starts at 1 because a line is also required for the section title
-
-				size.width = std::max(size.width, GetStringBoundingBox(widget == WID_CI_ROAD_DESC ? STR_COMPANY_INFRASTRUCTURE_VIEW_ROAD_SECT : STR_COMPANY_INFRASTRUCTURE_VIEW_TRAM_SECT).width + padding.width);
-
-				for (const auto &rt : _sorted_roadtypes) {
-					if (HasBit(this->roadtypes, rt) && RoadTypeIsRoad(rt) == (widget == WID_CI_ROAD_DESC)) {
-						lines++;
-						size.width = std::max(size.width, GetStringBoundingBox(GetRoadTypeInfo(rt)->strings.name).width + padding.width + WidgetDimensions::scaled.hsep_indent);
-					}
-				}
-
-				size.height = std::max(size.height, lines * GetCharacterHeight(FS_NORMAL));
-				break;
-			}
-
-			case WID_CI_WATER_DESC:
-				size.width = std::max(size.width, GetStringBoundingBox(STR_COMPANY_INFRASTRUCTURE_VIEW_WATER_SECT).width + padding.width);
-				size.width = std::max(size.width, GetStringBoundingBox(STR_COMPANY_INFRASTRUCTURE_VIEW_CANALS).width + padding.width + WidgetDimensions::scaled.hsep_indent);
-				break;
-
-			case WID_CI_STATION_DESC:
-				size.width = std::max(size.width, GetStringBoundingBox(STR_COMPANY_INFRASTRUCTURE_VIEW_STATION_SECT).width + padding.width);
-				size.width = std::max(size.width, GetStringBoundingBox(STR_COMPANY_INFRASTRUCTURE_VIEW_STATIONS).width + padding.width + WidgetDimensions::scaled.hsep_indent);
-				size.width = std::max(size.width, GetStringBoundingBox(STR_COMPANY_INFRASTRUCTURE_VIEW_AIRPORTS).width + padding.width + WidgetDimensions::scaled.hsep_indent);
->>>>>>> 90ca3515
+				this->height_extra = (target_height > size.height) ? (target_height - size.height) : 0;
 				break;
 			}
 
@@ -2017,28 +1966,14 @@
 
 				if (_settings_game.economy.infrastructure_maintenance) {
 					SetDParamMaxValue(0, this->GetTotalMaintenanceCost() * 12); // Convert to per year
-<<<<<<< HEAD
 					this->total_width = GetStringBoundingBox(EconTime::UsingWallclockUnits() ? STR_COMPANY_INFRASTRUCTURE_VIEW_TOTAL_PERIOD : STR_COMPANY_INFRASTRUCTURE_VIEW_TOTAL_YEAR).width + WidgetDimensions::scaled.hsep_indent * 2;
-					size->width = std::max(size->width, this->total_width);
-=======
-					this->total_width = GetStringBoundingBox(str_total).width + WidgetDimensions::scaled.hsep_indent * 2;
 					size.width = std::max(size.width, this->total_width);
->>>>>>> 90ca3515
 
 					SetDParamMaxValue(0, max_cost * 12); // Convert to per year
 					count_width += std::max(this->total_width, GetStringBoundingBox(EconTime::UsingWallclockUnits() ? STR_COMPANY_INFRASTRUCTURE_VIEW_TOTAL_PERIOD : STR_COMPANY_INFRASTRUCTURE_VIEW_TOTAL_YEAR).width);
 				}
 
-<<<<<<< HEAD
-				size->width = std::max(size->width, count_width);
-=======
 				size.width = std::max(size.width, count_width);
-
-				/* Set height of the total line. */
-				if (widget == WID_CI_TOTAL) {
-					size.height = _settings_game.economy.infrastructure_maintenance ? std::max<uint>(size.height, WidgetDimensions::scaled.vsep_normal + GetCharacterHeight(FS_NORMAL)) : 0;
-				}
->>>>>>> 90ca3515
 				break;
 			}
 		}
@@ -2465,7 +2400,7 @@
 					SetDParamMaxValue(0, 75);
 					SetDParam(1, c2->index);
 
-					size->width = std::max(size->width, GetStringBoundingBox(STR_COMPANY_VIEW_SHARES_OWNED_BY).width);
+					size.width = std::max(size.width, GetStringBoundingBox(STR_COMPANY_VIEW_SHARES_OWNED_BY).width);
 				}
 				break;
 			}
@@ -2863,7 +2798,6 @@
 		this->company_value = hostile_takeover ? CalculateHostileTakeoverValue(c) : c->bankrupt_value;
 	}
 
-<<<<<<< HEAD
 	void Close(int data = 0) override
 	{
 		const Company *c = Company::GetIfValid((CompanyID)this->window_number);
@@ -2873,10 +2807,7 @@
 		this->Window::Close();
 	}
 
-	void UpdateWidgetSize(WidgetID widget, Dimension *size, const Dimension &padding, Dimension *fill, Dimension *resize) override
-=======
 	void UpdateWidgetSize(WidgetID widget, Dimension &size, [[maybe_unused]] const Dimension &padding, [[maybe_unused]] Dimension &fill, [[maybe_unused]] Dimension &resize) override
->>>>>>> 90ca3515
 	{
 		switch (widget) {
 			case WID_BC_FACE:
