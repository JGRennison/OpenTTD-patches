/*
 * This file is part of OpenTTD.
 * OpenTTD is free software; you can redistribute it and/or modify it under the terms of the GNU General Public License as published by the Free Software Foundation, version 2.
 * OpenTTD is distributed in the hope that it will be useful, but WITHOUT ANY WARRANTY; without even the implied warranty of MERCHANTABILITY or FITNESS FOR A PARTICULAR PURPOSE.
 * See the GNU General Public License for more details. You should have received a copy of the GNU General Public License along with OpenTTD. If not, see <http://www.gnu.org/licenses/>.
 */

/** @file company_gui.cpp %Company related GUIs. */

#include "stdafx.h"
#include "currency.h"
#include "error.h"
#include "gui.h"
#include "window_gui.h"
#include "textbuf_gui.h"
#include "viewport_func.h"
#include "company_func.h"
#include "command_func.h"
#include "network/network.h"
#include "network/network_gui.h"
#include "network/network_func.h"
#include "newgrf.h"
#include "company_manager_face.h"
#include "strings_func.h"
#include "date_func.h"
#include "widgets/dropdown_type.h"
#include "tilehighlight_func.h"
#include "company_base.h"
#include "core/geometry_func.hpp"
#include "object_type.h"
#include "rail.h"
#include "road.h"
#include "engine_base.h"
#include "window_func.h"
#include "road_func.h"
#include "water.h"
#include "station_func.h"
#include "zoom_func.h"
#include "sortlist_type.h"
#include "group_gui_list.h"
#include "core/backup_type.hpp"

#include "widgets/company_widget.h"

#include "safeguards.h"


/** Company GUI constants. */
#define EXP_SPACING (WidgetDimensions::scaled.vsep_normal * 2)

static void DoSelectCompanyManagerFace(Window *parent);
static void ShowCompanyInfrastructure(CompanyID company);

/** List of revenues. */
static ExpensesType _expenses_list_revenue[] = {
	EXPENSES_TRAIN_REVENUE,
	EXPENSES_ROADVEH_REVENUE,
	EXPENSES_AIRCRAFT_REVENUE,
	EXPENSES_SHIP_REVENUE,
	EXPENSES_SHARING_INC,
};

/** List of operating expenses. */
static ExpensesType _expenses_list_operating_costs[] = {
	EXPENSES_TRAIN_RUN,
	EXPENSES_ROADVEH_RUN,
	EXPENSES_AIRCRAFT_RUN,
	EXPENSES_SHIP_RUN,
	EXPENSES_PROPERTY,
	EXPENSES_LOAN_INTEREST,
	EXPENSES_SHARING_COST,
};

/** List of capital expenses. */
static ExpensesType _expenses_list_capital_costs[] = {
	EXPENSES_CONSTRUCTION,
	EXPENSES_NEW_VEHICLES,
	EXPENSES_OTHER,
};

/** Expense list container. */
struct ExpensesList {
	const ExpensesType *et;   ///< Expenses items.
	const uint length;        ///< Number of items in list.

	ExpensesList(ExpensesType *et, int length) : et(et), length(length)
	{
	}

	uint GetHeight() const
	{
		/* Add up the height of all the lines.  */
		return this->length * FONT_HEIGHT_NORMAL;
	}

	/** Compute width of the expenses categories in pixels. */
	uint GetListWidth() const
	{
		uint width = 0;
		for (uint i = 0; i < this->length; i++) {
			ExpensesType et = this->et[i];
			width = std::max(width, GetStringBoundingBox(STR_FINANCES_SECTION_CONSTRUCTION + et).width);
		}
		return width;
	}
};

/** Types of expense lists */
static const ExpensesList _expenses_list_types[] = {
	ExpensesList(_expenses_list_revenue, lengthof(_expenses_list_revenue)),
	ExpensesList(_expenses_list_operating_costs, lengthof(_expenses_list_operating_costs)),
	ExpensesList(_expenses_list_capital_costs, lengthof(_expenses_list_capital_costs)),
};

/**
 * Get the total height of the "categories" column.
 * @return The total height in pixels.
 */
static uint GetTotalCategoriesHeight()
{
	/* There's an empty line and blockspace on the year row */
	uint total_height = FONT_HEIGHT_NORMAL + WidgetDimensions::scaled.vsep_wide;

	for (uint i = 0; i < lengthof(_expenses_list_types); i++) {
		/* Title + expense list + total line + total + blockspace after category */
		total_height += FONT_HEIGHT_NORMAL + _expenses_list_types[i].GetHeight() + WidgetDimensions::scaled.vsep_normal + FONT_HEIGHT_NORMAL + WidgetDimensions::scaled.vsep_wide;
	}

	/* Total income */
	total_height += WidgetDimensions::scaled.vsep_normal + FONT_HEIGHT_NORMAL + WidgetDimensions::scaled.vsep_wide;

	return total_height;
}

/**
 * Get the required width of the "categories" column, equal to the widest element.
 * @return The required width in pixels.
 */
static uint GetMaxCategoriesWidth()
{
	uint max_width = 0;

	/* Loop through categories to check max widths. */
	for (uint i = 0; i < lengthof(_expenses_list_types); i++) {
		/* Title of category */
		max_width = std::max(max_width, GetStringBoundingBox(STR_FINANCES_REVENUE_TITLE + i).width);
		/* Entries in category */
		max_width = std::max(max_width, _expenses_list_types[i].GetListWidth() + WidgetDimensions::scaled.hsep_indent);
	}

	return max_width;
}

/**
 * Draw a category of expenses (revenue, operating expenses, capital expenses).
 */
static void DrawCategory(const Rect &r, int start_y, ExpensesList list)
{
	Rect tr = r.Indent(WidgetDimensions::scaled.hsep_indent, _current_text_dir == TD_RTL);

	tr.top = start_y;
	ExpensesType et;

	for (uint i = 0; i < list.length; i++) {
		et = list.et[i];
		DrawString(tr, STR_FINANCES_SECTION_CONSTRUCTION + et);
		tr.top += FONT_HEIGHT_NORMAL;
	}
}

/**
 * Draw the expenses categories.
 * @param r Available space for drawing.
 * @note The environment must provide padding at the left and right of \a r.
 */
static void DrawCategories(const Rect &r)
{
	/* Start with an empty space in the year row, plus the blockspace under the year. */
	int y = r.top + FONT_HEIGHT_NORMAL + WidgetDimensions::scaled.vsep_wide;

	for (uint i = 0; i < lengthof(_expenses_list_types); i++) {
		/* Draw category title and advance y */
		DrawString(r.left, r.right, y, (STR_FINANCES_REVENUE_TITLE + i), TC_FROMSTRING, SA_LEFT);
		y += FONT_HEIGHT_NORMAL;

		/* Draw category items and advance y */
		DrawCategory(r, y, _expenses_list_types[i]);
		y += _expenses_list_types[i].GetHeight();

		/* Advance y by the height of the horizontal line between amounts and subtotal */
		y += WidgetDimensions::scaled.vsep_normal;

		/* Draw category total and advance y */
		DrawString(r.left, r.right, y, STR_FINANCES_TOTAL_CAPTION, TC_FROMSTRING, SA_RIGHT);
		y += FONT_HEIGHT_NORMAL;

		/* Advance y by a blockspace after this category block */
		y += WidgetDimensions::scaled.vsep_wide;
	}

	/* Draw total profit/loss */
	y += WidgetDimensions::scaled.vsep_normal;
	DrawString(r.left, r.right, y, STR_FINANCES_PROFIT, TC_FROMSTRING, SA_LEFT);
}

/**
 * Draw an amount of money.
 * @param amount Amount of money to draw,
 * @param left   Left coordinate of the space to draw in.
 * @param right  Right coordinate of the space to draw in.
 * @param top    Top coordinate of the space to draw in.
 * @param colour The TextColour of the string.
 */
static void DrawPrice(Money amount, int left, int right, int top, TextColour colour)
{
	StringID str = STR_FINANCES_NEGATIVE_INCOME;
	if (amount == 0) {
		str = STR_FINANCES_ZERO_INCOME;
	} else if (amount < 0) {
		amount = -amount;
		str = STR_FINANCES_POSITIVE_INCOME;
	}
	SetDParam(0, amount);
	DrawString(left, right, top, str, colour, SA_RIGHT);
}

/**
 * Draw a category of expenses/revenues in the year column.
 * @return The income sum of the category.
 */
static Money DrawYearCategory (const Rect &r, int start_y, ExpensesList list, const Money(&tbl)[EXPENSES_END])
{
	int y = start_y;
	ExpensesType et;
	Money sum = 0;

	for (uint i = 0; i < list.length; i++) {
		et = list.et[i];
		Money cost = tbl[et];
		sum += cost;
		if (cost != 0) DrawPrice(cost, r.left, r.right, y, TC_BLACK);
		y += FONT_HEIGHT_NORMAL;
	}

	/* Draw the total at the bottom of the category. */
	GfxFillRect(r.left, y, r.right, y, PC_BLACK);
	y += WidgetDimensions::scaled.vsep_normal;
	if (sum != 0) DrawPrice(sum, r.left, r.right, y, TC_WHITE);

	/* Return the sum for the yearly total. */
	return sum;
}


/**
 * Draw a column with prices.
 * @param r    Available space for drawing.
 * @param year Year being drawn.
 * @param tbl  Reference to table of amounts for \a year.
 * @note The environment must provide padding at the left and right of \a r.
 */
static void DrawYearColumn(const Rect &r, int year, const Money (&tbl)[EXPENSES_END])
{
	int y = r.top;
	Money sum;

	/* Year header */
	SetDParam(0, year);
	DrawString(r.left, r.right, y, STR_FINANCES_YEAR, TC_FROMSTRING, SA_RIGHT, true);
	y += FONT_HEIGHT_NORMAL + WidgetDimensions::scaled.vsep_wide;

	/* Categories */
	for (uint i = 0; i < lengthof(_expenses_list_types); i++) {
		y += FONT_HEIGHT_NORMAL;
		sum += DrawYearCategory(r, y, _expenses_list_types[i], tbl);
		/* Expense list + expense category title + expense category total + blockspace after category */
		y += _expenses_list_types[i].GetHeight() + WidgetDimensions::scaled.vsep_normal + FONT_HEIGHT_NORMAL + WidgetDimensions::scaled.vsep_wide;
	}

	/* Total income. */
	GfxFillRect(r.left, y, r.right, y, PC_BLACK);
	y += WidgetDimensions::scaled.vsep_normal;
	DrawPrice(sum, r.left, r.right, y, TC_WHITE);
}

static const NWidgetPart _nested_company_finances_widgets[] = {
	NWidget(NWID_HORIZONTAL),
		NWidget(WWT_CLOSEBOX, COLOUR_GREY),
		NWidget(WWT_CAPTION, COLOUR_GREY, WID_CF_CAPTION), SetDataTip(STR_FINANCES_CAPTION, STR_TOOLTIP_WINDOW_TITLE_DRAG_THIS),
		NWidget(WWT_IMGBTN, COLOUR_GREY, WID_CF_TOGGLE_SIZE), SetDataTip(SPR_LARGE_SMALL_WINDOW, STR_TOOLTIP_TOGGLE_LARGE_SMALL_WINDOW),
		NWidget(WWT_SHADEBOX, COLOUR_GREY),
		NWidget(WWT_STICKYBOX, COLOUR_GREY),
	EndContainer(),
	NWidget(NWID_SELECTION, INVALID_COLOUR, WID_CF_SEL_PANEL),
		NWidget(WWT_PANEL, COLOUR_GREY),
			NWidget(NWID_HORIZONTAL), SetPadding(WidgetDimensions::unscaled.framerect), SetPIP(0, WidgetDimensions::unscaled.hsep_wide, 0),
				NWidget(WWT_EMPTY, COLOUR_GREY, WID_CF_EXPS_CATEGORY), SetMinimalSize(120, 0), SetFill(0, 0),
				NWidget(WWT_EMPTY, COLOUR_GREY, WID_CF_EXPS_PRICE1), SetMinimalSize(86, 0), SetFill(0, 0),
				NWidget(WWT_EMPTY, COLOUR_GREY, WID_CF_EXPS_PRICE2), SetMinimalSize(86, 0), SetFill(0, 0),
				NWidget(WWT_EMPTY, COLOUR_GREY, WID_CF_EXPS_PRICE3), SetMinimalSize(86, 0), SetFill(0, 0),
			EndContainer(),
		EndContainer(),
	EndContainer(),
	NWidget(WWT_PANEL, COLOUR_GREY),
		NWidget(NWID_HORIZONTAL), SetPadding(WidgetDimensions::unscaled.framerect),
			NWidget(NWID_VERTICAL), // Vertical column with 'bank balance', 'loan'
				NWidget(WWT_TEXT, COLOUR_GREY), SetDataTip(STR_FINANCES_OWN_FUNDS_TITLE, STR_NULL), SetFill(1, 0),
				NWidget(WWT_TEXT, COLOUR_GREY), SetDataTip(STR_FINANCES_LOAN_TITLE, STR_NULL), SetFill(1, 0),
				NWidget(NWID_SPACER), SetMinimalSize(0, 2), SetFill(1, 0),
				NWidget(WWT_TEXT, COLOUR_GREY), SetDataTip(STR_FINANCES_BANK_BALANCE_TITLE, STR_NULL), SetFill(1, 0),
				NWidget(NWID_SPACER), SetFill(0, 1),
			EndContainer(),
			NWidget(NWID_SPACER), SetFill(0, 0), SetMinimalSize(30, 0),
			NWidget(NWID_VERTICAL), // Vertical column with bank balance amount, loan amount, and total.
				NWidget(WWT_TEXT, COLOUR_GREY, WID_CF_OWN_VALUE), SetDataTip(STR_FINANCES_TOTAL_CURRENCY, STR_NULL), SetAlignment(SA_VERT_CENTER | SA_RIGHT),
				NWidget(WWT_TEXT, COLOUR_GREY, WID_CF_LOAN_VALUE), SetDataTip(STR_FINANCES_TOTAL_CURRENCY, STR_NULL), SetAlignment(SA_VERT_CENTER | SA_RIGHT),
				NWidget(WWT_EMPTY, COLOUR_GREY, WID_CF_BALANCE_LINE), SetMinimalSize(0, 2), SetFill(1, 0),
				NWidget(WWT_TEXT, COLOUR_GREY, WID_CF_BALANCE_VALUE), SetDataTip(STR_FINANCES_BANK_BALANCE, STR_NULL), SetAlignment(SA_VERT_CENTER | SA_RIGHT),
			EndContainer(),
			NWidget(NWID_SELECTION, INVALID_COLOUR, WID_CF_SEL_MAXLOAN),
				NWidget(NWID_HORIZONTAL),
					NWidget(NWID_SPACER), SetFill(0, 1), SetMinimalSize(25, 0),
					NWidget(NWID_VERTICAL), // Max loan information
						NWidget(WWT_TEXT, COLOUR_GREY, WID_CF_INTEREST_RATE), SetDataTip(STR_FINANCES_INTEREST_RATE, STR_NULL),
						NWidget(WWT_TEXT, COLOUR_GREY, WID_CF_MAXLOAN_VALUE), SetDataTip(STR_FINANCES_MAX_LOAN, STR_NULL),
						NWidget(NWID_SPACER), SetFill(0, 1),
					EndContainer(),
				EndContainer(),
			EndContainer(),
			NWidget(NWID_SPACER), SetFill(1, 1),
		EndContainer(),
	EndContainer(),
	NWidget(NWID_SELECTION, INVALID_COLOUR, WID_CF_SEL_BUTTONS),
		NWidget(NWID_HORIZONTAL, NC_EQUALSIZE),
			NWidget(WWT_PUSHTXTBTN, COLOUR_GREY, WID_CF_INCREASE_LOAN), SetFill(1, 0), SetDataTip(STR_FINANCES_BORROW_BUTTON, STR_NULL),
			NWidget(WWT_PUSHTXTBTN, COLOUR_GREY, WID_CF_REPAY_LOAN), SetFill(1, 0), SetDataTip(STR_FINANCES_REPAY_BUTTON, STR_NULL),
			NWidget(WWT_PUSHTXTBTN, COLOUR_GREY, WID_CF_INFRASTRUCTURE), SetFill(1, 0), SetDataTip(STR_FINANCES_INFRASTRUCTURE_BUTTON, STR_COMPANY_VIEW_INFRASTRUCTURE_TOOLTIP),
		EndContainer(),
	EndContainer(),
};

/** Window class displaying the company finances. */
struct CompanyFinancesWindow : Window {
	Money max_money;        ///< The approximate maximum amount of money a company has had over the lifetime of this window
	bool small;             ///< Window is toggled to 'small'.
	int query_widget;       ///< The widget associated with the current text query input.

	CompanyFinancesWindow(WindowDesc *desc, CompanyID company) : Window(desc)
	{
		const Company *c = Company::Get(company);
		this->max_money = std::max<Money>(abs(c->money) * 2, INT32_MAX);
		this->small = false;
		this->CreateNestedTree();
		this->SetupWidgets();
		this->FinishInitNested(company);

		this->owner = (Owner)this->window_number;
	}

	void SetStringParameters(int widget) const override
	{
		switch (widget) {
			case WID_CF_CAPTION:
				SetDParam(0, (CompanyID)this->window_number);
				SetDParam(1, (CompanyID)this->window_number);
				break;

			case WID_CF_BALANCE_VALUE: {
				const Company *c = Company::Get((CompanyID)this->window_number);
				SetDParam(0, c->money);
				break;
			}

			case WID_CF_LOAN_VALUE: {
				const Company *c = Company::Get((CompanyID)this->window_number);
				SetDParam(0, c->current_loan);
				break;
			}

			case WID_CF_OWN_VALUE: {
				const Company *c = Company::Get((CompanyID)this->window_number);
				SetDParam(0, c->money - c->current_loan);
				break;
			}

			case WID_CF_INTEREST_RATE:
				SetDParam(0, _settings_game.difficulty.initial_interest);
				break;

			case WID_CF_MAXLOAN_VALUE:
				SetDParam(0, _economy.max_loan);
				break;

			case WID_CF_INCREASE_LOAN:
			case WID_CF_REPAY_LOAN:
				SetDParam(0, LOAN_INTERVAL);
				break;
		}
	}

	void UpdateWidgetSize(int widget, Dimension *size, const Dimension &padding, Dimension *fill, Dimension *resize) override
	{
		switch (widget) {
			case WID_CF_EXPS_CATEGORY:
				size->width  = GetMaxCategoriesWidth();
				size->height = GetTotalCategoriesHeight();
				break;

			case WID_CF_EXPS_PRICE1:
			case WID_CF_EXPS_PRICE2:
			case WID_CF_EXPS_PRICE3:
				size->height = GetTotalCategoriesHeight();
				FALLTHROUGH;

			case WID_CF_BALANCE_VALUE:
			case WID_CF_LOAN_VALUE:
			case WID_CF_OWN_VALUE:
				SetDParamMaxValue(0, this->max_money);
				size->width = std::max(GetStringBoundingBox(STR_FINANCES_NEGATIVE_INCOME).width, GetStringBoundingBox(STR_FINANCES_POSITIVE_INCOME).width) + padding.width;
				break;

			case WID_CF_INTEREST_RATE:
				size->height = FONT_HEIGHT_NORMAL;
				break;
		}
	}

	void DrawWidget(const Rect &r, int widget) const override
	{
		switch (widget) {
			case WID_CF_EXPS_CATEGORY:
				DrawCategories(r);
				break;

			case WID_CF_EXPS_PRICE1:
			case WID_CF_EXPS_PRICE2:
			case WID_CF_EXPS_PRICE3: {
				const Company *c = Company::Get((CompanyID)this->window_number);
				int age = std::min(_cur_year - c->inaugurated_year, 2);
				int wid_offset = widget - WID_CF_EXPS_PRICE1;
				if (wid_offset <= age) {
					DrawYearColumn(r, _cur_year - (age - wid_offset), c->yearly_expenses[age - wid_offset]);
				}
				break;
			}

			case WID_CF_BALANCE_LINE:
				GfxFillRect(r.left, r.top, r.right, r.top, PC_BLACK);
				break;
		}
	}

	/**
	 * Setup the widgets in the nested tree, such that the finances window is displayed properly.
	 * @note After setup, the window must be (re-)initialized.
	 */
	void SetupWidgets()
	{
		int plane = this->small ? SZSP_NONE : 0;
		this->GetWidget<NWidgetStacked>(WID_CF_SEL_PANEL)->SetDisplayedPlane(plane);
		this->GetWidget<NWidgetStacked>(WID_CF_SEL_MAXLOAN)->SetDisplayedPlane(plane);

		CompanyID company = (CompanyID)this->window_number;
		plane = (company != _local_company) ? SZSP_NONE : 0;
		this->GetWidget<NWidgetStacked>(WID_CF_SEL_BUTTONS)->SetDisplayedPlane(plane);
	}

	void OnPaint() override
	{
		if (!this->IsShaded()) {
			if (!this->small) {
				/* Check that the expenses panel height matches the height needed for the layout. */
				if (GetTotalCategoriesHeight() != this->GetWidget<NWidgetBase>(WID_CF_EXPS_CATEGORY)->current_y) {
					this->SetupWidgets();
					this->ReInit();
					return;
				}
			}

			/* Check that the loan buttons are shown only when the user owns the company. */
			CompanyID company = (CompanyID)this->window_number;
			int req_plane = (company != _local_company) ? SZSP_NONE : 0;
			if (req_plane != this->GetWidget<NWidgetStacked>(WID_CF_SEL_BUTTONS)->shown_plane) {
				this->SetupWidgets();
				this->ReInit();
				return;
			}

			const Company *c = Company::Get(company);
			this->SetWidgetDisabledState(WID_CF_INCREASE_LOAN, c->current_loan == _economy.max_loan); // Borrow button only shows when there is any more money to loan.
			this->SetWidgetDisabledState(WID_CF_REPAY_LOAN, company != _local_company || c->current_loan == 0); // Repay button only shows when there is any more money to repay.
		}

		this->DrawWidgets();
	}

	void OnClick(Point pt, int widget, int click_count) override
	{
		switch (widget) {
			case WID_CF_TOGGLE_SIZE: // toggle size
				this->small = !this->small;
				this->SetupWidgets();
				if (this->IsShaded()) {
					/* Finances window is not resizable, so size hints given during unshading have no effect
					 * on the changed appearance of the window. */
					this->SetShaded(false);
				} else {
					this->ReInit();
				}
				break;

			case WID_CF_INCREASE_LOAN: // increase loan
				if (_shift_pressed) {
					this->query_widget = WID_CF_INCREASE_LOAN;
					SetDParam(0, 0);
					ShowQueryString(STR_JUST_INT, STR_FINANCES_BORROW_QUERY_CAPT, 20, this, CS_NUMERAL, QSF_ACCEPT_UNCHANGED);
				} else {
					DoCommandP(0, 0, _ctrl_pressed, CMD_INCREASE_LOAN | CMD_MSG(STR_ERROR_CAN_T_BORROW_ANY_MORE_MONEY));
				}
				break;

			case WID_CF_REPAY_LOAN: // repay loan
				if (_shift_pressed) {
					this->query_widget = WID_CF_REPAY_LOAN;
					SetDParam(0, 0);
					ShowQueryString(STR_JUST_INT, STR_FINANCES_REPAY_QUERY_CAPT, 20, this, CS_NUMERAL, QSF_ACCEPT_UNCHANGED);
				} else {
					DoCommandP(0, 0, _ctrl_pressed, CMD_DECREASE_LOAN | CMD_MSG(STR_ERROR_CAN_T_REPAY_LOAN));
				}
				break;

			case WID_CF_INFRASTRUCTURE: // show infrastructure details
				ShowCompanyInfrastructure((CompanyID)this->window_number);
				break;
		}
	}

	void OnQueryTextFinished(char *str) override
	{
		/* Was 'cancel' pressed or nothing entered? */
		if (str == nullptr || StrEmpty(str)) return;

		if (this->query_widget == WID_CF_INCREASE_LOAN) {
			const Company *c = Company::Get((CompanyID)this->window_number);
			Money amount = std::min<Money>(std::strtoull(str, nullptr, 10) / _currency->rate, _economy.max_loan - c->current_loan);
			amount = LOAN_INTERVAL * CeilDivT<Money>(amount, LOAN_INTERVAL);
			DoCommandP(0, amount >> 32, (amount & 0xFFFFFFFC) | 2, CMD_INCREASE_LOAN | CMD_MSG(STR_ERROR_CAN_T_BORROW_ANY_MORE_MONEY));
		} else if (this->query_widget == WID_CF_REPAY_LOAN) {
			const Company *c = Company::Get((CompanyID)this->window_number);
			Money amount = std::min<Money>(std::strtoull(str, nullptr, 10) / _currency->rate, c->current_loan);
			amount = LOAN_INTERVAL * CeilDivT<Money>(amount, LOAN_INTERVAL);
			DoCommandP(0, amount >> 32, (amount & 0xFFFFFFFC) | 2, CMD_DECREASE_LOAN | CMD_MSG(STR_ERROR_CAN_T_REPAY_LOAN));
		}
	}

	void OnHundredthTick() override
	{
		const Company *c = Company::Get((CompanyID)this->window_number);
		if (abs(c->money) > this->max_money) {
			this->max_money = std::max<Money>(abs(c->money) * 2, this->max_money * 4);
			this->SetupWidgets();
			this->ReInit();
		}
	}

	bool OnTooltip(Point pt, int widget, TooltipCloseCondition close_cond) override
	{
		switch (widget) {
			case WID_CF_INCREASE_LOAN: {
				uint64 arg = STR_FINANCES_BORROW_TOOLTIP;
				GuiShowTooltips(this, STR_FINANCES_BORROW_TOOLTIP_EXTRA, 1, &arg, close_cond);
				return true;
			}

			case WID_CF_REPAY_LOAN: {
				uint64 arg = STR_FINANCES_REPAY_TOOLTIP;
				GuiShowTooltips(this, STR_FINANCES_REPAY_TOOLTIP_EXTRA, 1, &arg, close_cond);
				return true;
			}

			default:
				return false;
		}
	}
};

static WindowDesc _company_finances_desc(
	WDP_AUTO, "company_finances", 0, 0,
	WC_FINANCES, WC_NONE,
	0,
	_nested_company_finances_widgets, lengthof(_nested_company_finances_widgets)
);

/**
 * Open the finances window of a company.
 * @param company Company to show finances of.
 * @pre is company a valid company.
 */
void ShowCompanyFinances(CompanyID company)
{
	if (!Company::IsValidID(company)) return;
	if (BringWindowToFrontById(WC_FINANCES, company)) return;

	new CompanyFinancesWindow(&_company_finances_desc, company);
}

/* List of colours for the livery window */
static const StringID _colour_dropdown[] = {
	STR_COLOUR_DARK_BLUE,
	STR_COLOUR_PALE_GREEN,
	STR_COLOUR_PINK,
	STR_COLOUR_YELLOW,
	STR_COLOUR_RED,
	STR_COLOUR_LIGHT_BLUE,
	STR_COLOUR_GREEN,
	STR_COLOUR_DARK_GREEN,
	STR_COLOUR_BLUE,
	STR_COLOUR_CREAM,
	STR_COLOUR_MAUVE,
	STR_COLOUR_PURPLE,
	STR_COLOUR_ORANGE,
	STR_COLOUR_BROWN,
	STR_COLOUR_GREY,
	STR_COLOUR_WHITE,
};

/* Association of liveries to livery classes */
static const LiveryClass _livery_class[LS_END] = {
	LC_OTHER,
	LC_RAIL, LC_RAIL, LC_RAIL, LC_RAIL, LC_RAIL, LC_RAIL, LC_RAIL, LC_RAIL, LC_RAIL, LC_RAIL, LC_RAIL, LC_RAIL, LC_RAIL,
	LC_ROAD, LC_ROAD,
	LC_SHIP, LC_SHIP,
	LC_AIRCRAFT, LC_AIRCRAFT, LC_AIRCRAFT,
	LC_ROAD, LC_ROAD,
};

class DropDownListColourItem : public DropDownListItem {
public:
	DropDownListColourItem(int result, bool masked) : DropDownListItem(result, masked) {}

	StringID String() const
	{
		return this->result >= COLOUR_END ? STR_COLOUR_DEFAULT : _colour_dropdown[this->result];
	}

	uint Width() const override
	{
		return ScaleGUITrad(28) + WidgetDimensions::scaled.hsep_normal + GetStringBoundingBox(this->String()).width + WidgetDimensions::scaled.dropdowntext.Horizontal();
	}

	uint Height(uint width) const override
	{
		return std::max(FONT_HEIGHT_NORMAL, ScaleGUITrad(12) + WidgetDimensions::scaled.vsep_normal);
	}

	bool Selectable() const override
	{
		return true;
	}

	void Draw(const Rect &r, bool sel, Colours bg_colour) const override
	{
		bool rtl = _current_text_dir == TD_RTL;
		int icon_y = CenterBounds(r.top, r.bottom, 0);
		int text_y = CenterBounds(r.top, r.bottom, FONT_HEIGHT_NORMAL);
		Rect tr = r.Shrink(WidgetDimensions::scaled.dropdowntext);
		DrawSprite(SPR_VEH_BUS_SIDE_VIEW, PALETTE_RECOLOUR_START + (this->result % COLOUR_END),
				   rtl ? tr.right - ScaleGUITrad(14) : tr.left + ScaleGUITrad(14),
				   icon_y);
		tr = tr.Indent(ScaleGUITrad(28) + WidgetDimensions::scaled.hsep_normal, rtl);
		DrawString(tr.left, tr.right, text_y, this->String(), sel ? TC_WHITE : TC_BLACK);
	}
};

/** Company livery colour scheme window. */
struct SelectCompanyLiveryWindow : public Window {
private:
	uint32 sel;
	LiveryClass livery_class;
	Dimension square;
	uint rows;
	uint line_height;
	GUIGroupList groups;
	std::vector<int> indents;
	Scrollbar *vscroll;

	void ShowColourDropDownMenu(uint32 widget)
	{
		uint32 used_colours = 0;
		const Livery *livery, *default_livery = nullptr;
		bool primary = widget == WID_SCL_PRI_COL_DROPDOWN;
		byte default_col = 0;

		/* Disallow other company colours for the primary colour */
		if (this->livery_class < LC_GROUP_RAIL && HasBit(this->sel, LS_DEFAULT) && primary) {
			for (const Company *c : Company::Iterate()) {
				if (c->index != _local_company) SetBit(used_colours, c->colour);
			}
		}

		const Company *c = Company::Get((CompanyID)this->window_number);

		if (this->livery_class < LC_GROUP_RAIL) {
			/* Get the first selected livery to use as the default dropdown item */
			LiveryScheme scheme;
			for (scheme = LS_BEGIN; scheme < LS_END; scheme++) {
				if (HasBit(this->sel, scheme)) break;
			}
			if (scheme == LS_END) scheme = LS_DEFAULT;
			livery = &c->livery[scheme];
			if (scheme != LS_DEFAULT) default_livery = &c->livery[LS_DEFAULT];
		} else {
			const Group *g = Group::Get(this->sel);
			livery = &g->livery;
			if (g->parent == INVALID_GROUP) {
				default_livery = &c->livery[LS_DEFAULT];
			} else {
				const Group *pg = Group::Get(g->parent);
				default_livery = &pg->livery;
			}
		}

		DropDownList list;
		if (default_livery != nullptr) {
			/* Add COLOUR_END to put the colour out of range, but also allow us to show what the default is */
			default_col = (primary ? default_livery->colour1 : default_livery->colour2) + COLOUR_END;
			list.emplace_back(new DropDownListColourItem(default_col, false));
		}
		for (uint i = 0; i < lengthof(_colour_dropdown); i++) {
			list.emplace_back(new DropDownListColourItem(i, HasBit(used_colours, i)));
		}

		byte sel = (default_livery == nullptr || HasBit(livery->in_use, primary ? 0 : 1)) ? (primary ? livery->colour1 : livery->colour2) : default_col;
		ShowDropDownList(this, std::move(list), sel, widget);
	}

	void AddChildren(GUIGroupList &source, GroupID parent, int indent)
	{
		for (const Group *g : source) {
			if (g->parent != parent) continue;
			this->groups.push_back(g);
			this->indents.push_back(indent);
			AddChildren(source, g->index, indent + 1);
		}
	}

	void BuildGroupList(CompanyID owner)
	{
		if (!this->groups.NeedRebuild()) return;

		this->groups.clear();
		this->indents.clear();

		if (this->livery_class >= LC_GROUP_RAIL) {
			GUIGroupList list;
			VehicleType vtype = (VehicleType)(this->livery_class - LC_GROUP_RAIL);

			for (const Group *g : Group::Iterate()) {
				if (g->owner == owner && g->vehicle_type == vtype) {
					list.push_back(g);
				}
			}

			list.ForceResort();
			SortGUIGroupList(list);

			AddChildren(list, INVALID_GROUP, 0);
		}

		this->groups.shrink_to_fit();
		this->groups.RebuildDone();
	}

	void SetRows()
	{
		if (this->livery_class < LC_GROUP_RAIL) {
			this->rows = 0;
			for (LiveryScheme scheme = LS_DEFAULT; scheme < LS_END; scheme++) {
				if (_livery_class[scheme] == this->livery_class && HasBit(_loaded_newgrf_features.used_liveries, scheme)) {
					this->rows++;
				}
			}
		} else {
			this->rows = (uint)this->groups.size();
		}

		this->vscroll->SetCount(this->rows);
	}

public:
	SelectCompanyLiveryWindow(WindowDesc *desc, CompanyID company, GroupID group) : Window(desc)
	{
		this->CreateNestedTree();
		this->vscroll = this->GetScrollbar(WID_SCL_MATRIX_SCROLLBAR);

		if (group == INVALID_GROUP) {
			this->livery_class = LC_OTHER;
			this->sel = 1;
			this->LowerWidget(WID_SCL_CLASS_GENERAL);
			this->BuildGroupList(company);
			this->SetRows();
		} else {
			this->SetSelectedGroup(company, group);
		}

		this->FinishInitNested(company);
		this->owner = company;
		this->InvalidateData(1);
	}

	void SetSelectedGroup(CompanyID company, GroupID group)
	{
		this->RaiseWidget(this->livery_class + WID_SCL_CLASS_GENERAL);
		const Group *g = Group::Get(group);
		switch (g->vehicle_type) {
			case VEH_TRAIN: this->livery_class = LC_GROUP_RAIL; break;
			case VEH_ROAD: this->livery_class = LC_GROUP_ROAD; break;
			case VEH_SHIP: this->livery_class = LC_GROUP_SHIP; break;
			case VEH_AIRCRAFT: this->livery_class = LC_GROUP_AIRCRAFT; break;
			default: NOT_REACHED();
		}
		this->sel = group;
		this->LowerWidget(this->livery_class + WID_SCL_CLASS_GENERAL);

		this->groups.ForceRebuild();
		this->BuildGroupList(company);
		this->SetRows();

		/* Position scrollbar to selected group */
		for (uint i = 0; i < this->rows; i++) {
			if (this->groups[i]->index == sel) {
				this->vscroll->SetPosition(i - this->vscroll->GetCapacity() / 2);
				break;
			}
		}
	}

	void UpdateWidgetSize(int widget, Dimension *size, const Dimension &padding, Dimension *fill, Dimension *resize) override
	{
		switch (widget) {
			case WID_SCL_SPACER_DROPDOWN: {
				/* The matrix widget below needs enough room to print all the schemes. */
				Dimension d = {0, 0};
				for (LiveryScheme scheme = LS_DEFAULT; scheme < LS_END; scheme++) {
					d = maxdim(d, GetStringBoundingBox(STR_LIVERY_DEFAULT + scheme));
				}

				/* And group names */
				for (const Group *g : Group::Iterate()) {
					if (g->owner == (CompanyID)this->window_number) {
						SetDParam(0, g->index);
						d = maxdim(d, GetStringBoundingBox(STR_GROUP_NAME));
					}
				}

				size->width = std::max(size->width, 5 + d.width + padding.width);
				break;
			}

			case WID_SCL_MATRIX: {
				/* 11 items in the default rail class */
				this->square = GetSpriteSize(SPR_SQUARE);
				this->line_height = std::max(this->square.height, (uint)FONT_HEIGHT_NORMAL) + padding.height;

				size->height = 11 * this->line_height;
				resize->width = 1;
				resize->height = this->line_height;
				break;
			}

			case WID_SCL_SEC_COL_DROPDOWN:
				if (!_loaded_newgrf_features.has_2CC) {
					size->width = 0;
					break;
				}
				FALLTHROUGH;

			case WID_SCL_PRI_COL_DROPDOWN: {
				this->square = GetSpriteSize(SPR_SQUARE);
				int string_padding = this->square.width + WidgetDimensions::scaled.hsep_normal + padding.width;
				for (const StringID *id = _colour_dropdown; id != endof(_colour_dropdown); id++) {
					size->width = std::max(size->width, GetStringBoundingBox(*id).width + string_padding);
				}
				size->width = std::max(size->width, GetStringBoundingBox(STR_COLOUR_DEFAULT).width + string_padding);
				break;
			}
		}
	}

	void OnPaint() override
	{
		bool local = (CompanyID)this->window_number == _local_company;

		/* Disable dropdown controls if no scheme is selected */
		bool disabled = this->livery_class < LC_GROUP_RAIL ? (this->sel == 0) : (this->sel == INVALID_GROUP);
		this->SetWidgetDisabledState(WID_SCL_PRI_COL_DROPDOWN, !local || disabled);
		this->SetWidgetDisabledState(WID_SCL_SEC_COL_DROPDOWN, !local || disabled);

		this->BuildGroupList((CompanyID)this->window_number);

		this->DrawWidgets();
	}

	void SetStringParameters(int widget) const override
	{
		switch (widget) {
			case WID_SCL_CAPTION:
				SetDParam(0, (CompanyID)this->window_number);
				break;

			case WID_SCL_PRI_COL_DROPDOWN:
			case WID_SCL_SEC_COL_DROPDOWN: {
				const Company *c = Company::Get((CompanyID)this->window_number);
				bool primary = widget == WID_SCL_PRI_COL_DROPDOWN;
				StringID colour = STR_COLOUR_DEFAULT;

				if (this->livery_class < LC_GROUP_RAIL) {
					if (this->sel != 0) {
						LiveryScheme scheme = LS_DEFAULT;
						for (scheme = LS_BEGIN; scheme < LS_END; scheme++) {
							if (HasBit(this->sel, scheme)) break;
						}
						if (scheme == LS_END) scheme = LS_DEFAULT;
						const Livery *livery = &c->livery[scheme];
						if (scheme == LS_DEFAULT || HasBit(livery->in_use, primary ? 0 : 1)) {
							colour = STR_COLOUR_DARK_BLUE + (primary ? livery->colour1 : livery->colour2);
						}
					}
				} else {
					if (this->sel != INVALID_GROUP) {
						const Group *g = Group::Get(this->sel);
						const Livery *livery = &g->livery;
						if (HasBit(livery->in_use, primary ? 0 : 1)) {
							colour = STR_COLOUR_DARK_BLUE + (primary ? livery->colour1 : livery->colour2);
						}
					}
				}
				SetDParam(0, colour);
				break;
			}
		}
	}

	void DrawWidget(const Rect &r, int widget) const override
	{
		if (widget != WID_SCL_MATRIX) return;

		bool rtl = _current_text_dir == TD_RTL;

		/* Coordinates of scheme name column. */
		const NWidgetBase *nwi = this->GetWidget<NWidgetBase>(WID_SCL_SPACER_DROPDOWN);
		Rect sch = nwi->GetCurrentRect().Shrink(WidgetDimensions::scaled.framerect);
		/* Coordinates of first dropdown. */
		nwi = this->GetWidget<NWidgetBase>(WID_SCL_PRI_COL_DROPDOWN);
		Rect pri = nwi->GetCurrentRect().Shrink(WidgetDimensions::scaled.framerect);
		/* Coordinates of second dropdown. */
		nwi = this->GetWidget<NWidgetBase>(WID_SCL_SEC_COL_DROPDOWN);
		Rect sec = nwi->GetCurrentRect().Shrink(WidgetDimensions::scaled.framerect);

		Rect pri_squ = pri.WithWidth(this->square.width, rtl);
		Rect sec_squ = sec.WithWidth(this->square.width, rtl);

		pri = pri.Indent(this->square.width + WidgetDimensions::scaled.hsep_normal, rtl);
		sec = sec.Indent(this->square.width + WidgetDimensions::scaled.hsep_normal, rtl);

		Rect ir = r.WithHeight(this->resize.step_height).Shrink(WidgetDimensions::scaled.matrix);
		int square_offs = (ir.Height() - this->square.height) / 2;
		int text_offs   = (ir.Height() - FONT_HEIGHT_NORMAL) / 2;

		int y = ir.top;

		/* Helper function to draw livery info. */
		auto draw_livery = [&](StringID str, const Livery &liv, bool sel, bool def, int indent) {
			/* Livery Label. */
			DrawString(sch.left + (rtl ? 0 : indent), sch.right - (rtl ? indent : 0), y + text_offs, str, sel ? TC_WHITE : TC_BLACK);

			/* Text below the first dropdown. */
			DrawSprite(SPR_SQUARE, GENERAL_SPRITE_COLOUR(liv.colour1), pri_squ.left, y + square_offs);
			DrawString(pri.left, pri.right, y + text_offs, (def || HasBit(liv.in_use, 0)) ? STR_COLOUR_DARK_BLUE + liv.colour1 : STR_COLOUR_DEFAULT, sel ? TC_WHITE : TC_GOLD);

			/* Text below the second dropdown. */
			if (sec.right > sec.left) { // Second dropdown has non-zero size.
				DrawSprite(SPR_SQUARE, GENERAL_SPRITE_COLOUR(liv.colour2), sec_squ.left, y + square_offs);
				DrawString(sec.left, sec.right, y + text_offs, (def || HasBit(liv.in_use, 1)) ? STR_COLOUR_DARK_BLUE + liv.colour2 : STR_COLOUR_DEFAULT, sel ? TC_WHITE : TC_GOLD);
			}

			y += this->line_height;
		};

		if (livery_class < LC_GROUP_RAIL) {
			int pos = this->vscroll->GetPosition();
			const Company *c = Company::Get((CompanyID)this->window_number);
			for (LiveryScheme scheme = LS_DEFAULT; scheme < LS_END; scheme++) {
				if (_livery_class[scheme] == this->livery_class && HasBit(_loaded_newgrf_features.used_liveries, scheme)) {
					if (pos-- > 0) continue;
					draw_livery(STR_LIVERY_DEFAULT + scheme, c->livery[scheme], HasBit(this->sel, scheme), scheme == LS_DEFAULT, 0);
				}
			}
		} else {
			uint max = static_cast<uint>(std::min<size_t>(this->vscroll->GetPosition() + this->vscroll->GetCapacity(), this->groups.size()));
			for (uint i = this->vscroll->GetPosition(); i < max; ++i) {
				const Group *g = this->groups[i];
				SetDParam(0, g->index);
				draw_livery(STR_GROUP_NAME, g->livery, this->sel == g->index, false, this->indents[i] * WidgetDimensions::scaled.hsep_indent);
			}
		}
	}

	void OnClick(Point pt, int widget, int click_count) override
	{
		switch (widget) {
			/* Livery Class buttons */
			case WID_SCL_CLASS_GENERAL:
			case WID_SCL_CLASS_RAIL:
			case WID_SCL_CLASS_ROAD:
			case WID_SCL_CLASS_SHIP:
			case WID_SCL_CLASS_AIRCRAFT:
			case WID_SCL_GROUPS_RAIL:
			case WID_SCL_GROUPS_ROAD:
			case WID_SCL_GROUPS_SHIP:
			case WID_SCL_GROUPS_AIRCRAFT:
				this->RaiseWidget(this->livery_class + WID_SCL_CLASS_GENERAL);
				this->livery_class = (LiveryClass)(widget - WID_SCL_CLASS_GENERAL);
				this->LowerWidget(this->livery_class + WID_SCL_CLASS_GENERAL);

				/* Select the first item in the list */
				if (this->livery_class < LC_GROUP_RAIL) {
					this->sel = 0;
					for (LiveryScheme scheme = LS_DEFAULT; scheme < LS_END; scheme++) {
						if (_livery_class[scheme] == this->livery_class && HasBit(_loaded_newgrf_features.used_liveries, scheme)) {
							this->sel = 1 << scheme;
							break;
						}
					}
				} else {
					this->sel = INVALID_GROUP;
					this->groups.ForceRebuild();
					this->BuildGroupList((CompanyID)this->window_number);

					if (this->groups.size() > 0) {
						this->sel = this->groups[0]->index;
					}
				}

				this->SetRows();
				this->SetDirty();
				break;

			case WID_SCL_PRI_COL_DROPDOWN: // First colour dropdown
				ShowColourDropDownMenu(WID_SCL_PRI_COL_DROPDOWN);
				break;

			case WID_SCL_SEC_COL_DROPDOWN: // Second colour dropdown
				ShowColourDropDownMenu(WID_SCL_SEC_COL_DROPDOWN);
				break;

			case WID_SCL_MATRIX: {
				uint row = this->vscroll->GetScrolledRowFromWidget(pt.y, this, WID_SCL_MATRIX);
				if (row >= this->rows) return;

				if (this->livery_class < LC_GROUP_RAIL) {
					LiveryScheme j = (LiveryScheme)row;

					for (LiveryScheme scheme = LS_BEGIN; scheme <= j && scheme < LS_END; scheme++) {
						if (_livery_class[scheme] != this->livery_class || !HasBit(_loaded_newgrf_features.used_liveries, scheme)) j++;
					}
					assert(j < LS_END);

					if (_ctrl_pressed) {
						ToggleBit(this->sel, j);
					} else {
						this->sel = 1 << j;
					}
				} else {
					this->sel = this->groups[row]->index;
				}
				this->SetDirty();
				break;
			}
		}
	}

	void OnResize() override
	{
		this->vscroll->SetCapacityFromWidget(this, WID_SCL_MATRIX);
	}

	void OnDropdownSelect(int widget, int index) override
	{
		bool local = (CompanyID)this->window_number == _local_company;
		if (!local) return;

		if (index >= COLOUR_END) index = INVALID_COLOUR;

		if (this->livery_class < LC_GROUP_RAIL) {
			/* Set company colour livery */
			for (LiveryScheme scheme = LS_DEFAULT; scheme < LS_END; scheme++) {
				/* Changed colour for the selected scheme, or all visible schemes if CTRL is pressed. */
				if (HasBit(this->sel, scheme) || (_ctrl_pressed && _livery_class[scheme] == this->livery_class && HasBit(_loaded_newgrf_features.used_liveries, scheme))) {
					DoCommandP(0, scheme | (widget == WID_SCL_PRI_COL_DROPDOWN ? 0 : 256), index, CMD_SET_COMPANY_COLOUR);
				}
			}
		} else {
			/* Setting group livery */
			DoCommandP(0, this->sel, (widget == WID_SCL_PRI_COL_DROPDOWN ? 0 : 256) | (index << 16), CMD_SET_GROUP_LIVERY);
		}
	}

	/**
	 * Some data on this window has become invalid.
	 * @param data Information about the changed data.
	 * @param gui_scope Whether the call is done from GUI scope. You may not do everything when not in GUI scope. See #InvalidateWindowData() for details.
	 */
	void OnInvalidateData(int data = 0, bool gui_scope = true) override
	{
		if (!gui_scope) return;

		if (data != -1) {
			/* data contains a VehicleType, rebuild list if it displayed */
			if (this->livery_class == data + LC_GROUP_RAIL) {
				this->groups.ForceRebuild();
				this->BuildGroupList((CompanyID)this->window_number);
				this->SetRows();

				if (!Group::IsValidID(this->sel)) {
					this->sel = INVALID_GROUP;
					if (this->groups.size() > 0) this->sel = this->groups[0]->index;
				}

				this->SetDirty();
			}
			return;
		}

		this->SetWidgetsDisabledState(true, WID_SCL_CLASS_RAIL, WID_SCL_CLASS_ROAD, WID_SCL_CLASS_SHIP, WID_SCL_CLASS_AIRCRAFT, WIDGET_LIST_END);

		bool current_class_valid = this->livery_class == LC_OTHER || this->livery_class >= LC_GROUP_RAIL;
		if (_settings_client.gui.liveries == LIT_ALL || (_settings_client.gui.liveries == LIT_COMPANY && this->window_number == _local_company)) {
			for (LiveryScheme scheme = LS_DEFAULT; scheme < LS_END; scheme++) {
				if (HasBit(_loaded_newgrf_features.used_liveries, scheme)) {
					if (_livery_class[scheme] == this->livery_class) current_class_valid = true;
					this->EnableWidget(WID_SCL_CLASS_GENERAL + _livery_class[scheme]);
				} else if (this->livery_class < LC_GROUP_RAIL) {
					ClrBit(this->sel, scheme);
				}
			}
		}

		if (!current_class_valid) {
			Point pt = {0, 0};
			this->OnClick(pt, WID_SCL_CLASS_GENERAL, 1);
		}
	}
};

static const NWidgetPart _nested_select_company_livery_widgets [] = {
	NWidget(NWID_HORIZONTAL),
		NWidget(WWT_CLOSEBOX, COLOUR_GREY),
		NWidget(WWT_CAPTION, COLOUR_GREY, WID_SCL_CAPTION), SetDataTip(STR_LIVERY_CAPTION, STR_TOOLTIP_WINDOW_TITLE_DRAG_THIS),
	EndContainer(),
	NWidget(NWID_HORIZONTAL),
		NWidget(WWT_IMGBTN, COLOUR_GREY, WID_SCL_CLASS_GENERAL), SetMinimalSize(22, 22), SetFill(0, 1), SetDataTip(SPR_IMG_COMPANY_GENERAL, STR_LIVERY_GENERAL_TOOLTIP),
		NWidget(WWT_IMGBTN, COLOUR_GREY, WID_SCL_CLASS_RAIL), SetMinimalSize(22, 22), SetFill(0, 1), SetDataTip(SPR_IMG_TRAINLIST, STR_LIVERY_TRAIN_TOOLTIP),
		NWidget(WWT_IMGBTN, COLOUR_GREY, WID_SCL_CLASS_ROAD), SetMinimalSize(22, 22), SetFill(0, 1), SetDataTip(SPR_IMG_TRUCKLIST, STR_LIVERY_ROAD_VEHICLE_TOOLTIP),
		NWidget(WWT_IMGBTN, COLOUR_GREY, WID_SCL_CLASS_SHIP), SetMinimalSize(22, 22), SetFill(0, 1), SetDataTip(SPR_IMG_SHIPLIST, STR_LIVERY_SHIP_TOOLTIP),
		NWidget(WWT_IMGBTN, COLOUR_GREY, WID_SCL_CLASS_AIRCRAFT), SetMinimalSize(22, 22), SetFill(0, 1), SetDataTip(SPR_IMG_AIRPLANESLIST, STR_LIVERY_AIRCRAFT_TOOLTIP),
		NWidget(WWT_IMGBTN, COLOUR_GREY, WID_SCL_GROUPS_RAIL), SetMinimalSize(22, 22), SetFill(0, 1), SetDataTip(SPR_GROUP_LIVERY_TRAIN, STR_LIVERY_TRAIN_TOOLTIP),
		NWidget(WWT_IMGBTN, COLOUR_GREY, WID_SCL_GROUPS_ROAD), SetMinimalSize(22, 22), SetFill(0, 1), SetDataTip(SPR_GROUP_LIVERY_ROADVEH, STR_LIVERY_ROAD_VEHICLE_TOOLTIP),
		NWidget(WWT_IMGBTN, COLOUR_GREY, WID_SCL_GROUPS_SHIP), SetMinimalSize(22, 22), SetFill(0, 1), SetDataTip(SPR_GROUP_LIVERY_SHIP, STR_LIVERY_SHIP_TOOLTIP),
		NWidget(WWT_IMGBTN, COLOUR_GREY, WID_SCL_GROUPS_AIRCRAFT), SetMinimalSize(22, 22), SetFill(0, 1), SetDataTip(SPR_GROUP_LIVERY_AIRCRAFT, STR_LIVERY_AIRCRAFT_TOOLTIP),
		NWidget(WWT_PANEL, COLOUR_GREY), SetMinimalSize(90, 22), SetFill(1, 1), EndContainer(),
	EndContainer(),
	NWidget(NWID_HORIZONTAL),
		NWidget(WWT_PANEL, COLOUR_GREY, WID_SCL_SPACER_DROPDOWN), SetMinimalSize(150, 12), SetFill(1, 1), EndContainer(),
		NWidget(WWT_DROPDOWN, COLOUR_GREY, WID_SCL_PRI_COL_DROPDOWN), SetMinimalSize(125, 12), SetFill(0, 1), SetDataTip(STR_JUST_STRING, STR_LIVERY_PRIMARY_TOOLTIP),
		NWidget(WWT_DROPDOWN, COLOUR_GREY, WID_SCL_SEC_COL_DROPDOWN), SetMinimalSize(125, 12), SetFill(0, 1),
				SetDataTip(STR_JUST_STRING, STR_LIVERY_SECONDARY_TOOLTIP),
	EndContainer(),
	NWidget(NWID_HORIZONTAL),
		NWidget(WWT_MATRIX, COLOUR_GREY, WID_SCL_MATRIX), SetMinimalSize(275, 0), SetResize(1, 0), SetFill(1, 1), SetMatrixDataTip(1, 0, STR_LIVERY_PANEL_TOOLTIP), SetScrollbar(WID_SCL_MATRIX_SCROLLBAR),
		NWidget(NWID_VERTICAL),
			NWidget(NWID_VSCROLLBAR, COLOUR_GREY, WID_SCL_MATRIX_SCROLLBAR),
			NWidget(WWT_RESIZEBOX, COLOUR_GREY),
		EndContainer(),
	EndContainer(),
};

static WindowDesc _select_company_livery_desc(
	WDP_AUTO, "company_livery", 0, 0,
	WC_COMPANY_COLOUR, WC_NONE,
	0,
	_nested_select_company_livery_widgets, lengthof(_nested_select_company_livery_widgets)
);

void ShowCompanyLiveryWindow(CompanyID company, GroupID group)
{
	SelectCompanyLiveryWindow *w = (SelectCompanyLiveryWindow *)BringWindowToFrontById(WC_COMPANY_COLOUR, company);
	if (w == nullptr) {
		new SelectCompanyLiveryWindow(&_select_company_livery_desc, company, group);
	} else if (group != INVALID_GROUP) {
		w->SetSelectedGroup(company, group);
	}
}

/**
 * Draws the face of a company manager's face.
 * @param cmf   the company manager's face
 * @param colour the (background) colour of the gradient
 * @param r      position to draw the face
 */
void DrawCompanyManagerFace(CompanyManagerFace cmf, int colour, const Rect &r)
{
	GenderEthnicity ge = (GenderEthnicity)GetCompanyManagerFaceBits(cmf, CMFV_GEN_ETHN, GE_WM);

	/* Determine offset from centre of drawing rect. */
	Dimension d = GetSpriteSize(SPR_GRADIENT);
	int x = CenterBounds(r.left, r.right, d.width);
	int y = CenterBounds(r.top, r.bottom, d.height);

	bool has_moustache   = !HasBit(ge, GENDER_FEMALE) && GetCompanyManagerFaceBits(cmf, CMFV_HAS_MOUSTACHE,   ge) != 0;
	bool has_tie_earring = !HasBit(ge, GENDER_FEMALE) || GetCompanyManagerFaceBits(cmf, CMFV_HAS_TIE_EARRING, ge) != 0;
	bool has_glasses     = GetCompanyManagerFaceBits(cmf, CMFV_HAS_GLASSES, ge) != 0;
	PaletteID pal;

	/* Modify eye colour palette only if 2 or more valid values exist */
	if (_cmf_info[CMFV_EYE_COLOUR].valid_values[ge] < 2) {
		pal = PAL_NONE;
	} else {
		switch (GetCompanyManagerFaceBits(cmf, CMFV_EYE_COLOUR, ge)) {
			default: NOT_REACHED();
			case 0: pal = PALETTE_TO_BROWN; break;
			case 1: pal = PALETTE_TO_BLUE;  break;
			case 2: pal = PALETTE_TO_GREEN; break;
		}
	}

	/* Draw the gradient (background) */
	DrawSprite(SPR_GRADIENT, GENERAL_SPRITE_COLOUR(colour), x, y);

	for (CompanyManagerFaceVariable cmfv = CMFV_CHEEKS; cmfv < CMFV_END; cmfv++) {
		switch (cmfv) {
			case CMFV_MOUSTACHE:   if (!has_moustache)   continue; break;
			case CMFV_LIPS:
			case CMFV_NOSE:        if (has_moustache)    continue; break;
			case CMFV_TIE_EARRING: if (!has_tie_earring) continue; break;
			case CMFV_GLASSES:     if (!has_glasses)     continue; break;
			default: break;
		}
		DrawSprite(GetCompanyManagerFaceSprite(cmf, cmfv, ge), (cmfv == CMFV_EYEBROWS) ? pal : PAL_NONE, x, y);
	}
}

/** Nested widget description for the company manager face selection dialog */
static const NWidgetPart _nested_select_company_manager_face_widgets[] = {
	NWidget(NWID_HORIZONTAL),
		NWidget(WWT_CLOSEBOX, COLOUR_GREY),
		NWidget(WWT_CAPTION, COLOUR_GREY, WID_SCMF_CAPTION), SetDataTip(STR_FACE_CAPTION, STR_TOOLTIP_WINDOW_TITLE_DRAG_THIS),
		NWidget(WWT_IMGBTN, COLOUR_GREY, WID_SCMF_TOGGLE_LARGE_SMALL), SetDataTip(SPR_LARGE_SMALL_WINDOW, STR_FACE_ADVANCED_TOOLTIP),
	EndContainer(),
	NWidget(WWT_PANEL, COLOUR_GREY, WID_SCMF_SELECT_FACE),
		NWidget(NWID_SPACER), SetMinimalSize(0, 2),
		NWidget(NWID_HORIZONTAL), SetPIP(2, 2, 2),
			NWidget(NWID_VERTICAL),
				NWidget(NWID_HORIZONTAL),
					NWidget(NWID_SPACER), SetFill(1, 0),
					NWidget(WWT_EMPTY, COLOUR_GREY, WID_SCMF_FACE), SetMinimalSize(92, 119),
					NWidget(NWID_SPACER), SetFill(1, 0),
				EndContainer(),
				NWidget(NWID_SPACER), SetMinimalSize(0, 2),
				NWidget(WWT_PUSHTXTBTN, COLOUR_GREY, WID_SCMF_RANDOM_NEW_FACE), SetFill(1, 0), SetDataTip(STR_FACE_NEW_FACE_BUTTON, STR_FACE_NEW_FACE_TOOLTIP),
				NWidget(NWID_SELECTION, INVALID_COLOUR, WID_SCMF_SEL_LOADSAVE), // Load/number/save buttons under the portrait in the advanced view.
					NWidget(NWID_VERTICAL),
						NWidget(NWID_SPACER), SetMinimalSize(0, 5), SetFill(0, 1),
						NWidget(WWT_PUSHTXTBTN, COLOUR_GREY, WID_SCMF_LOAD), SetFill(1, 0), SetDataTip(STR_FACE_LOAD, STR_FACE_LOAD_TOOLTIP),
						NWidget(WWT_PUSHTXTBTN, COLOUR_GREY, WID_SCMF_FACECODE), SetFill(1, 0), SetDataTip(STR_FACE_FACECODE, STR_FACE_FACECODE_TOOLTIP),
						NWidget(WWT_PUSHTXTBTN, COLOUR_GREY, WID_SCMF_SAVE), SetFill(1, 0), SetDataTip(STR_FACE_SAVE, STR_FACE_SAVE_TOOLTIP),
						NWidget(NWID_SPACER), SetMinimalSize(0, 5), SetFill(0, 1),
					EndContainer(),
				EndContainer(),
			EndContainer(),
			NWidget(NWID_VERTICAL),
				NWidget(WWT_PUSHTXTBTN, COLOUR_GREY, WID_SCMF_TOGGLE_LARGE_SMALL_BUTTON), SetFill(1, 0), SetDataTip(STR_FACE_ADVANCED, STR_FACE_ADVANCED_TOOLTIP),
				NWidget(NWID_SPACER), SetMinimalSize(0, 2),
				NWidget(NWID_SELECTION, INVALID_COLOUR, WID_SCMF_SEL_MALEFEMALE), // Simple male/female face setting.
					NWidget(NWID_VERTICAL),
						NWidget(NWID_SPACER), SetFill(0, 1),
						NWidget(WWT_TEXTBTN, COLOUR_GREY, WID_SCMF_MALE), SetFill(1, 0), SetDataTip(STR_FACE_MALE_BUTTON, STR_FACE_MALE_TOOLTIP),
						NWidget(WWT_TEXTBTN, COLOUR_GREY, WID_SCMF_FEMALE), SetFill(1, 0), SetDataTip(STR_FACE_FEMALE_BUTTON, STR_FACE_FEMALE_TOOLTIP),
						NWidget(NWID_SPACER), SetFill(0, 1),
					EndContainer(),
				EndContainer(),
				NWidget(NWID_SELECTION, INVALID_COLOUR, WID_SCMF_SEL_PARTS), // Advanced face parts setting.
					NWidget(NWID_VERTICAL),
						NWidget(NWID_SPACER), SetMinimalSize(0, 2),
						NWidget(NWID_HORIZONTAL, NC_EQUALSIZE),
							NWidget(WWT_TEXTBTN, COLOUR_GREY, WID_SCMF_MALE2), SetFill(1, 0), SetDataTip(STR_FACE_MALE_BUTTON, STR_FACE_MALE_TOOLTIP),
							NWidget(WWT_TEXTBTN, COLOUR_GREY, WID_SCMF_FEMALE2), SetFill(1, 0), SetDataTip(STR_FACE_FEMALE_BUTTON, STR_FACE_FEMALE_TOOLTIP),
						EndContainer(),
						NWidget(NWID_SPACER), SetMinimalSize(0, 2),
						NWidget(NWID_HORIZONTAL, NC_EQUALSIZE),
							NWidget(WWT_TEXTBTN, COLOUR_GREY, WID_SCMF_ETHNICITY_EUR), SetFill(1, 0), SetDataTip(STR_FACE_EUROPEAN, STR_FACE_SELECT_EUROPEAN),
							NWidget(WWT_TEXTBTN, COLOUR_GREY, WID_SCMF_ETHNICITY_AFR), SetFill(1, 0), SetDataTip(STR_FACE_AFRICAN, STR_FACE_SELECT_AFRICAN),
						EndContainer(),
						NWidget(NWID_SPACER), SetMinimalSize(0, 4),
						NWidget(NWID_HORIZONTAL),
							NWidget(WWT_TEXT, INVALID_COLOUR, WID_SCMF_HAS_MOUSTACHE_EARRING_TEXT), SetFill(1, 0), SetPadding(WidgetDimensions::unscaled.framerect),
								SetDataTip(STR_FACE_EYECOLOUR, STR_NULL), SetTextStyle(TC_GOLD), SetAlignment(SA_VERT_CENTER | SA_RIGHT),
							NWidget(WWT_PUSHTXTBTN, COLOUR_GREY, WID_SCMF_HAS_MOUSTACHE_EARRING), SetDataTip(STR_JUST_STRING, STR_FACE_MOUSTACHE_EARRING_TOOLTIP), SetTextStyle(TC_WHITE),
						EndContainer(),
						NWidget(NWID_HORIZONTAL),
							NWidget(WWT_TEXT, INVALID_COLOUR, WID_SCMF_HAS_GLASSES_TEXT), SetFill(1, 0), SetPadding(WidgetDimensions::unscaled.framerect),
								SetDataTip(STR_FACE_GLASSES, STR_NULL), SetTextStyle(TC_GOLD), SetAlignment(SA_VERT_CENTER | SA_RIGHT),
							NWidget(WWT_PUSHTXTBTN, COLOUR_GREY, WID_SCMF_HAS_GLASSES), SetDataTip(STR_JUST_STRING, STR_FACE_GLASSES_TOOLTIP), SetTextStyle(TC_WHITE),
						EndContainer(),
						NWidget(NWID_SPACER), SetMinimalSize(0, 2), SetFill(1, 0),
						NWidget(NWID_HORIZONTAL),
							NWidget(WWT_TEXT, INVALID_COLOUR, WID_SCMF_HAIR_TEXT), SetFill(1, 0), SetPadding(WidgetDimensions::unscaled.framerect),
								SetDataTip(STR_FACE_HAIR, STR_NULL), SetTextStyle(TC_GOLD), SetAlignment(SA_VERT_CENTER | SA_RIGHT),
							NWidget(WWT_PUSHARROWBTN, COLOUR_GREY, WID_SCMF_HAIR_L), SetDataTip(AWV_DECREASE, STR_FACE_HAIR_TOOLTIP),
							NWidget(WWT_PUSHTXTBTN, COLOUR_GREY, WID_SCMF_HAIR), SetDataTip(STR_JUST_STRING, STR_FACE_HAIR_TOOLTIP), SetTextStyle(TC_WHITE),
							NWidget(WWT_PUSHARROWBTN, COLOUR_GREY, WID_SCMF_HAIR_R), SetDataTip(AWV_INCREASE, STR_FACE_HAIR_TOOLTIP),
						EndContainer(),
						NWidget(NWID_HORIZONTAL),
							NWidget(WWT_TEXT, INVALID_COLOUR, WID_SCMF_EYEBROWS_TEXT), SetFill(1, 0), SetPadding(WidgetDimensions::unscaled.framerect),
								SetDataTip(STR_FACE_EYEBROWS, STR_NULL), SetTextStyle(TC_GOLD), SetAlignment(SA_VERT_CENTER | SA_RIGHT),
							NWidget(WWT_PUSHARROWBTN, COLOUR_GREY, WID_SCMF_EYEBROWS_L), SetDataTip(AWV_DECREASE, STR_FACE_EYEBROWS_TOOLTIP),
							NWidget(WWT_PUSHTXTBTN, COLOUR_GREY, WID_SCMF_EYEBROWS), SetDataTip(STR_JUST_STRING, STR_FACE_EYEBROWS_TOOLTIP), SetTextStyle(TC_WHITE),
							NWidget(WWT_PUSHARROWBTN, COLOUR_GREY, WID_SCMF_EYEBROWS_R), SetDataTip(AWV_INCREASE, STR_FACE_EYEBROWS_TOOLTIP),
						EndContainer(),
						NWidget(NWID_HORIZONTAL),
							NWidget(WWT_TEXT, INVALID_COLOUR, WID_SCMF_EYECOLOUR_TEXT), SetFill(1, 0), SetPadding(WidgetDimensions::unscaled.framerect),
								SetDataTip(STR_FACE_EYECOLOUR, STR_NULL), SetTextStyle(TC_GOLD), SetAlignment(SA_VERT_CENTER | SA_RIGHT),
							NWidget(WWT_PUSHARROWBTN, COLOUR_GREY, WID_SCMF_EYECOLOUR_L), SetDataTip(AWV_DECREASE, STR_FACE_EYECOLOUR_TOOLTIP),
							NWidget(WWT_PUSHTXTBTN, COLOUR_GREY, WID_SCMF_EYECOLOUR), SetDataTip(STR_JUST_STRING, STR_FACE_EYECOLOUR_TOOLTIP), SetTextStyle(TC_WHITE),
							NWidget(WWT_PUSHARROWBTN, COLOUR_GREY, WID_SCMF_EYECOLOUR_R), SetDataTip(AWV_INCREASE, STR_FACE_EYECOLOUR_TOOLTIP),
						EndContainer(),
						NWidget(NWID_HORIZONTAL),
							NWidget(WWT_TEXT, INVALID_COLOUR, WID_SCMF_GLASSES_TEXT), SetFill(1, 0), SetPadding(WidgetDimensions::unscaled.framerect),
								SetDataTip(STR_FACE_GLASSES, STR_NULL), SetTextStyle(TC_GOLD), SetAlignment(SA_VERT_CENTER | SA_RIGHT),
							NWidget(WWT_PUSHARROWBTN, COLOUR_GREY, WID_SCMF_GLASSES_L), SetDataTip(AWV_DECREASE, STR_FACE_GLASSES_TOOLTIP_2),
							NWidget(WWT_PUSHTXTBTN, COLOUR_GREY, WID_SCMF_GLASSES), SetDataTip(STR_JUST_STRING, STR_FACE_GLASSES_TOOLTIP_2), SetTextStyle(TC_WHITE),
							NWidget(WWT_PUSHARROWBTN, COLOUR_GREY, WID_SCMF_GLASSES_R), SetDataTip(AWV_INCREASE, STR_FACE_GLASSES_TOOLTIP_2),
						EndContainer(),
						NWidget(NWID_HORIZONTAL),
							NWidget(WWT_TEXT, INVALID_COLOUR, WID_SCMF_NOSE_TEXT), SetFill(1, 0),  SetPadding(WidgetDimensions::unscaled.framerect),
								SetDataTip(STR_FACE_NOSE, STR_NULL), SetTextStyle(TC_GOLD), SetAlignment(SA_VERT_CENTER | SA_RIGHT),
							NWidget(WWT_PUSHARROWBTN, COLOUR_GREY, WID_SCMF_NOSE_L), SetDataTip(AWV_DECREASE, STR_FACE_NOSE_TOOLTIP),
							NWidget(WWT_PUSHTXTBTN, COLOUR_GREY, WID_SCMF_NOSE), SetDataTip(STR_JUST_STRING, STR_FACE_NOSE_TOOLTIP), SetTextStyle(TC_WHITE),
							NWidget(WWT_PUSHARROWBTN, COLOUR_GREY, WID_SCMF_NOSE_R), SetDataTip(AWV_INCREASE, STR_FACE_NOSE_TOOLTIP),
						EndContainer(),
						NWidget(NWID_HORIZONTAL),
							NWidget(WWT_TEXT, INVALID_COLOUR, WID_SCMF_LIPS_MOUSTACHE_TEXT), SetFill(1, 0), SetPadding(WidgetDimensions::unscaled.framerect),
								SetDataTip(STR_FACE_MOUSTACHE, STR_NULL), SetTextStyle(TC_GOLD), SetAlignment(SA_VERT_CENTER | SA_RIGHT),
							NWidget(WWT_PUSHARROWBTN, COLOUR_GREY, WID_SCMF_LIPS_MOUSTACHE_L), SetDataTip(AWV_DECREASE, STR_FACE_LIPS_MOUSTACHE_TOOLTIP),
							NWidget(WWT_PUSHTXTBTN, COLOUR_GREY, WID_SCMF_LIPS_MOUSTACHE), SetDataTip(STR_JUST_STRING, STR_FACE_LIPS_MOUSTACHE_TOOLTIP), SetTextStyle(TC_WHITE),
							NWidget(WWT_PUSHARROWBTN, COLOUR_GREY, WID_SCMF_LIPS_MOUSTACHE_R), SetDataTip(AWV_INCREASE, STR_FACE_LIPS_MOUSTACHE_TOOLTIP),
						EndContainer(),
						NWidget(NWID_HORIZONTAL),
							NWidget(WWT_TEXT, INVALID_COLOUR, WID_SCMF_CHIN_TEXT), SetFill(1, 0), SetPadding(WidgetDimensions::unscaled.framerect),
								SetDataTip(STR_FACE_CHIN, STR_NULL), SetTextStyle(TC_GOLD), SetAlignment(SA_VERT_CENTER | SA_RIGHT),
							NWidget(WWT_PUSHARROWBTN, COLOUR_GREY, WID_SCMF_CHIN_L), SetDataTip(AWV_DECREASE, STR_FACE_CHIN_TOOLTIP),
							NWidget(WWT_PUSHTXTBTN, COLOUR_GREY, WID_SCMF_CHIN), SetDataTip(STR_JUST_STRING, STR_FACE_CHIN_TOOLTIP), SetTextStyle(TC_WHITE),
							NWidget(WWT_PUSHARROWBTN, COLOUR_GREY, WID_SCMF_CHIN_R), SetDataTip(AWV_INCREASE, STR_FACE_CHIN_TOOLTIP),
						EndContainer(),
						NWidget(NWID_HORIZONTAL),
							NWidget(WWT_TEXT, INVALID_COLOUR, WID_SCMF_JACKET_TEXT), SetFill(1, 0), SetPadding(WidgetDimensions::unscaled.framerect),
								SetDataTip(STR_FACE_JACKET, STR_NULL), SetTextStyle(TC_GOLD), SetAlignment(SA_VERT_CENTER | SA_RIGHT),
							NWidget(WWT_PUSHARROWBTN, COLOUR_GREY, WID_SCMF_JACKET_L), SetDataTip(AWV_DECREASE, STR_FACE_JACKET_TOOLTIP),
							NWidget(WWT_PUSHTXTBTN, COLOUR_GREY, WID_SCMF_JACKET), SetDataTip(STR_JUST_STRING, STR_FACE_JACKET_TOOLTIP), SetTextStyle(TC_WHITE),
							NWidget(WWT_PUSHARROWBTN, COLOUR_GREY, WID_SCMF_JACKET_R), SetDataTip(AWV_INCREASE, STR_FACE_JACKET_TOOLTIP),
						EndContainer(),
						NWidget(NWID_HORIZONTAL),
							NWidget(WWT_TEXT, INVALID_COLOUR, WID_SCMF_COLLAR_TEXT), SetFill(1, 0), SetPadding(WidgetDimensions::unscaled.framerect),
								SetDataTip(STR_FACE_COLLAR, STR_NULL), SetTextStyle(TC_GOLD), SetAlignment(SA_VERT_CENTER | SA_RIGHT),
							NWidget(WWT_PUSHARROWBTN, COLOUR_GREY, WID_SCMF_COLLAR_L), SetDataTip(AWV_DECREASE, STR_FACE_COLLAR_TOOLTIP),
							NWidget(WWT_PUSHTXTBTN, COLOUR_GREY, WID_SCMF_COLLAR), SetDataTip(STR_JUST_STRING, STR_FACE_COLLAR_TOOLTIP), SetTextStyle(TC_WHITE),
							NWidget(WWT_PUSHARROWBTN, COLOUR_GREY, WID_SCMF_COLLAR_R), SetDataTip(AWV_INCREASE, STR_FACE_COLLAR_TOOLTIP),
						EndContainer(),
						NWidget(NWID_HORIZONTAL),
							NWidget(WWT_TEXT, INVALID_COLOUR, WID_SCMF_TIE_EARRING_TEXT), SetFill(1, 0), SetPadding(WidgetDimensions::unscaled.framerect),
								SetDataTip(STR_FACE_EARRING, STR_NULL), SetTextStyle(TC_GOLD), SetAlignment(SA_VERT_CENTER | SA_RIGHT),
							NWidget(WWT_PUSHARROWBTN, COLOUR_GREY, WID_SCMF_TIE_EARRING_L), SetDataTip(AWV_DECREASE, STR_FACE_TIE_EARRING_TOOLTIP),
							NWidget(WWT_PUSHTXTBTN, COLOUR_GREY, WID_SCMF_TIE_EARRING), SetDataTip(STR_JUST_STRING, STR_FACE_TIE_EARRING_TOOLTIP), SetTextStyle(TC_WHITE),
							NWidget(WWT_PUSHARROWBTN, COLOUR_GREY, WID_SCMF_TIE_EARRING_R), SetDataTip(AWV_INCREASE, STR_FACE_TIE_EARRING_TOOLTIP),
						EndContainer(),
						NWidget(NWID_SPACER), SetFill(0, 1),
					EndContainer(),
				EndContainer(),
			EndContainer(),
		EndContainer(),
		NWidget(NWID_SPACER), SetMinimalSize(0, 2),
	EndContainer(),
	NWidget(NWID_HORIZONTAL, NC_EQUALSIZE),
		NWidget(WWT_PUSHTXTBTN, COLOUR_GREY, WID_SCMF_CANCEL), SetFill(1, 0), SetDataTip(STR_BUTTON_CANCEL, STR_FACE_CANCEL_TOOLTIP),
		NWidget(WWT_PUSHTXTBTN, COLOUR_GREY, WID_SCMF_ACCEPT), SetFill(1, 0), SetDataTip(STR_BUTTON_OK, STR_FACE_OK_TOOLTIP),
	EndContainer(),
};

/** Management class for customizing the face of the company manager. */
class SelectCompanyManagerFaceWindow : public Window
{
	CompanyManagerFace face; ///< company manager face bits
	bool advanced; ///< advanced company manager face selection window

	GenderEthnicity ge; ///< Gender and ethnicity.
	bool is_female;     ///< Female face.
	bool is_moust_male; ///< Male face with a moustache.

	Dimension yesno_dim;  ///< Dimension of a yes/no button of a part in the advanced face window.
	Dimension number_dim; ///< Dimension of a number widget of a part in the advanced face window.

	/**
	 * Set parameters for value of face control buttons.
	 *
	 * @param widget_index   index of this widget in the window
	 * @param val            the value which will be displayed
	 * @param is_bool_widget is it a bool button
	 */
	void SetFaceStringParameters(byte widget_index, uint8 val, bool is_bool_widget) const
	{
		const NWidgetCore *nwi_widget = this->GetWidget<NWidgetCore>(widget_index);
		if (nwi_widget->IsDisabled()) {
			SetDParam(0, STR_EMPTY);
		} else {
			if (is_bool_widget) {
				/* if it a bool button write yes or no */
				SetDParam(0, (val != 0) ? STR_FACE_YES : STR_FACE_NO);
			} else {
				/* else write the value + 1 */
				SetDParam(0, STR_JUST_INT);
				SetDParam(1, val + 1);
			}
		}
	}

	void UpdateData()
	{
		this->ge = (GenderEthnicity)GB(this->face, _cmf_info[CMFV_GEN_ETHN].offset, _cmf_info[CMFV_GEN_ETHN].length); // get the gender and ethnicity
		this->is_female = HasBit(this->ge, GENDER_FEMALE); // get the gender: 0 == male and 1 == female
		this->is_moust_male = !is_female && GetCompanyManagerFaceBits(this->face, CMFV_HAS_MOUSTACHE, this->ge) != 0; // is a male face with moustache

		this->GetWidget<NWidgetCore>(WID_SCMF_HAS_MOUSTACHE_EARRING_TEXT)->widget_data = this->is_female ? STR_FACE_EARRING : STR_FACE_MOUSTACHE;
		this->GetWidget<NWidgetCore>(WID_SCMF_TIE_EARRING_TEXT)->widget_data           = this->is_female ? STR_FACE_EARRING : STR_FACE_TIE;
		this->GetWidget<NWidgetCore>(WID_SCMF_LIPS_MOUSTACHE_TEXT)->widget_data        = this->is_moust_male ? STR_FACE_MOUSTACHE : STR_FACE_LIPS;
	}

public:
	SelectCompanyManagerFaceWindow(WindowDesc *desc, Window *parent) : Window(desc)
	{
		this->advanced = false;
		this->CreateNestedTree();
		this->SelectDisplayPlanes(this->advanced);
		this->FinishInitNested(parent->window_number);
		this->parent = parent;
		this->owner = (Owner)this->window_number;
		this->face = Company::Get((CompanyID)this->window_number)->face;

		this->UpdateData();
	}

	/**
	 * Select planes to display to the user with the #NWID_SELECTION widgets #WID_SCMF_SEL_LOADSAVE, #WID_SCMF_SEL_MALEFEMALE, and #WID_SCMF_SEL_PARTS.
	 * @param advanced Display advanced face management window.
	 */
	void SelectDisplayPlanes(bool advanced)
	{
		this->GetWidget<NWidgetStacked>(WID_SCMF_SEL_LOADSAVE)->SetDisplayedPlane(advanced ? 0 : SZSP_NONE);
		this->GetWidget<NWidgetStacked>(WID_SCMF_SEL_PARTS)->SetDisplayedPlane(advanced ? 0 : SZSP_NONE);
		this->GetWidget<NWidgetStacked>(WID_SCMF_SEL_MALEFEMALE)->SetDisplayedPlane(advanced ? SZSP_NONE : 0);
		this->GetWidget<NWidgetCore>(WID_SCMF_RANDOM_NEW_FACE)->widget_data = advanced ? STR_FACE_RANDOM : STR_FACE_NEW_FACE_BUTTON;

		NWidgetCore *wi = this->GetWidget<NWidgetCore>(WID_SCMF_TOGGLE_LARGE_SMALL_BUTTON);
		if (advanced) {
			wi->SetDataTip(STR_FACE_SIMPLE, STR_FACE_SIMPLE_TOOLTIP);
		} else {
			wi->SetDataTip(STR_FACE_ADVANCED, STR_FACE_ADVANCED_TOOLTIP);
		}
	}

	void OnInit() override
	{
		/* Size of the boolean yes/no button. */
		Dimension yesno_dim = maxdim(GetStringBoundingBox(STR_FACE_YES), GetStringBoundingBox(STR_FACE_NO));
		yesno_dim.width  += WidgetDimensions::scaled.framerect.Horizontal();
		yesno_dim.height += WidgetDimensions::scaled.framerect.Vertical();
		/* Size of the number button + arrows. */
		Dimension number_dim = {0, 0};
		for (int val = 1; val <= 12; val++) {
			SetDParam(0, val);
			number_dim = maxdim(number_dim, GetStringBoundingBox(STR_JUST_INT));
		}
		uint arrows_width = GetSpriteSize(SPR_ARROW_LEFT).width + GetSpriteSize(SPR_ARROW_RIGHT).width + 2 * (WidgetDimensions::scaled.imgbtn.Horizontal());
		number_dim.width += WidgetDimensions::scaled.framerect.Horizontal() + arrows_width;
		number_dim.height += WidgetDimensions::scaled.framerect.Vertical();
		/* Compute width of both buttons. */
		yesno_dim.width = std::max(yesno_dim.width, number_dim.width);
		number_dim.width = yesno_dim.width - arrows_width;

		this->yesno_dim = yesno_dim;
		this->number_dim = number_dim;
	}

	void UpdateWidgetSize(int widget, Dimension *size, const Dimension &padding, Dimension *fill, Dimension *resize) override
	{
		switch (widget) {
			case WID_SCMF_HAS_MOUSTACHE_EARRING_TEXT:
				*size = maxdim(*size, GetStringBoundingBox(STR_FACE_EARRING));
				*size = maxdim(*size, GetStringBoundingBox(STR_FACE_MOUSTACHE));
				break;

			case WID_SCMF_TIE_EARRING_TEXT:
				*size = maxdim(*size, GetStringBoundingBox(STR_FACE_EARRING));
				*size = maxdim(*size, GetStringBoundingBox(STR_FACE_TIE));
				break;

			case WID_SCMF_LIPS_MOUSTACHE_TEXT:
				*size = maxdim(*size, GetStringBoundingBox(STR_FACE_LIPS));
				*size = maxdim(*size, GetStringBoundingBox(STR_FACE_MOUSTACHE));
				break;

			case WID_SCMF_FACE: {
				Dimension face_size = GetScaledSpriteSize(SPR_GRADIENT);
				size->width  = std::max(size->width,  face_size.width);
				size->height = std::max(size->height, face_size.height);
				break;
			}

			case WID_SCMF_HAS_MOUSTACHE_EARRING:
			case WID_SCMF_HAS_GLASSES:
				*size = this->yesno_dim;
				break;

			case WID_SCMF_EYECOLOUR:
			case WID_SCMF_CHIN:
			case WID_SCMF_EYEBROWS:
			case WID_SCMF_LIPS_MOUSTACHE:
			case WID_SCMF_NOSE:
			case WID_SCMF_HAIR:
			case WID_SCMF_JACKET:
			case WID_SCMF_COLLAR:
			case WID_SCMF_TIE_EARRING:
			case WID_SCMF_GLASSES:
				*size = this->number_dim;
				break;
		}
	}

	void OnPaint() override
	{
		/* lower the non-selected gender button */
		this->SetWidgetsLoweredState(!this->is_female, WID_SCMF_MALE, WID_SCMF_MALE2, WIDGET_LIST_END);
		this->SetWidgetsLoweredState( this->is_female, WID_SCMF_FEMALE, WID_SCMF_FEMALE2, WIDGET_LIST_END);

		/* advanced company manager face selection window */

		/* lower the non-selected ethnicity button */
		this->SetWidgetLoweredState(WID_SCMF_ETHNICITY_EUR, !HasBit(this->ge, ETHNICITY_BLACK));
		this->SetWidgetLoweredState(WID_SCMF_ETHNICITY_AFR,  HasBit(this->ge, ETHNICITY_BLACK));


		/* Disable dynamically the widgets which CompanyManagerFaceVariable has less than 2 options
		 * (or in other words you haven't any choice).
		 * If the widgets depend on a HAS-variable and this is false the widgets will be disabled, too. */

		/* Eye colour buttons */
		this->SetWidgetsDisabledState(_cmf_info[CMFV_EYE_COLOUR].valid_values[this->ge] < 2,
				WID_SCMF_EYECOLOUR, WID_SCMF_EYECOLOUR_L, WID_SCMF_EYECOLOUR_R, WIDGET_LIST_END);

		/* Chin buttons */
		this->SetWidgetsDisabledState(_cmf_info[CMFV_CHIN].valid_values[this->ge] < 2,
				WID_SCMF_CHIN, WID_SCMF_CHIN_L, WID_SCMF_CHIN_R, WIDGET_LIST_END);

		/* Eyebrows buttons */
		this->SetWidgetsDisabledState(_cmf_info[CMFV_EYEBROWS].valid_values[this->ge] < 2,
				WID_SCMF_EYEBROWS, WID_SCMF_EYEBROWS_L, WID_SCMF_EYEBROWS_R, WIDGET_LIST_END);

		/* Lips or (if it a male face with a moustache) moustache buttons */
		this->SetWidgetsDisabledState(_cmf_info[this->is_moust_male ? CMFV_MOUSTACHE : CMFV_LIPS].valid_values[this->ge] < 2,
				WID_SCMF_LIPS_MOUSTACHE, WID_SCMF_LIPS_MOUSTACHE_L, WID_SCMF_LIPS_MOUSTACHE_R, WIDGET_LIST_END);

		/* Nose buttons | male faces with moustache haven't any nose options */
		this->SetWidgetsDisabledState(_cmf_info[CMFV_NOSE].valid_values[this->ge] < 2 || this->is_moust_male,
				WID_SCMF_NOSE, WID_SCMF_NOSE_L, WID_SCMF_NOSE_R, WIDGET_LIST_END);

		/* Hair buttons */
		this->SetWidgetsDisabledState(_cmf_info[CMFV_HAIR].valid_values[this->ge] < 2,
				WID_SCMF_HAIR, WID_SCMF_HAIR_L, WID_SCMF_HAIR_R, WIDGET_LIST_END);

		/* Jacket buttons */
		this->SetWidgetsDisabledState(_cmf_info[CMFV_JACKET].valid_values[this->ge] < 2,
				WID_SCMF_JACKET, WID_SCMF_JACKET_L, WID_SCMF_JACKET_R, WIDGET_LIST_END);

		/* Collar buttons */
		this->SetWidgetsDisabledState(_cmf_info[CMFV_COLLAR].valid_values[this->ge] < 2,
				WID_SCMF_COLLAR, WID_SCMF_COLLAR_L, WID_SCMF_COLLAR_R, WIDGET_LIST_END);

		/* Tie/earring buttons | female faces without earring haven't any earring options */
		this->SetWidgetsDisabledState(_cmf_info[CMFV_TIE_EARRING].valid_values[this->ge] < 2 ||
					(this->is_female && GetCompanyManagerFaceBits(this->face, CMFV_HAS_TIE_EARRING, this->ge) == 0),
				WID_SCMF_TIE_EARRING, WID_SCMF_TIE_EARRING_L, WID_SCMF_TIE_EARRING_R, WIDGET_LIST_END);

		/* Glasses buttons | faces without glasses haven't any glasses options */
		this->SetWidgetsDisabledState(_cmf_info[CMFV_GLASSES].valid_values[this->ge] < 2 || GetCompanyManagerFaceBits(this->face, CMFV_HAS_GLASSES, this->ge) == 0,
				WID_SCMF_GLASSES, WID_SCMF_GLASSES_L, WID_SCMF_GLASSES_R, WIDGET_LIST_END);

		this->DrawWidgets();
	}

	void SetStringParameters(int widget) const override
	{
		switch (widget) {
			case WID_SCMF_HAS_MOUSTACHE_EARRING:
				if (this->is_female) { // Only for female faces
					this->SetFaceStringParameters(WID_SCMF_HAS_MOUSTACHE_EARRING, GetCompanyManagerFaceBits(this->face, CMFV_HAS_TIE_EARRING, this->ge), true);
				} else { // Only for male faces
					this->SetFaceStringParameters(WID_SCMF_HAS_MOUSTACHE_EARRING, GetCompanyManagerFaceBits(this->face, CMFV_HAS_MOUSTACHE,   this->ge), true);
				}
				break;

			case WID_SCMF_TIE_EARRING:
				this->SetFaceStringParameters(WID_SCMF_TIE_EARRING, GetCompanyManagerFaceBits(this->face, CMFV_TIE_EARRING, this->ge), false);
				break;

			case WID_SCMF_LIPS_MOUSTACHE:
				if (this->is_moust_male) { // Only for male faces with moustache
					this->SetFaceStringParameters(WID_SCMF_LIPS_MOUSTACHE, GetCompanyManagerFaceBits(this->face, CMFV_MOUSTACHE, this->ge), false);
				} else { // Only for female faces or male faces without moustache
					this->SetFaceStringParameters(WID_SCMF_LIPS_MOUSTACHE, GetCompanyManagerFaceBits(this->face, CMFV_LIPS,      this->ge), false);
				}
				break;

			case WID_SCMF_HAS_GLASSES:
				this->SetFaceStringParameters(WID_SCMF_HAS_GLASSES, GetCompanyManagerFaceBits(this->face, CMFV_HAS_GLASSES, this->ge), true );
				break;

			case WID_SCMF_HAIR:
				this->SetFaceStringParameters(WID_SCMF_HAIR,        GetCompanyManagerFaceBits(this->face, CMFV_HAIR,        this->ge), false);
				break;

			case WID_SCMF_EYEBROWS:
				this->SetFaceStringParameters(WID_SCMF_EYEBROWS,    GetCompanyManagerFaceBits(this->face, CMFV_EYEBROWS,    this->ge), false);
				break;

			case WID_SCMF_EYECOLOUR:
				this->SetFaceStringParameters(WID_SCMF_EYECOLOUR,   GetCompanyManagerFaceBits(this->face, CMFV_EYE_COLOUR,  this->ge), false);
				break;

			case WID_SCMF_GLASSES:
				this->SetFaceStringParameters(WID_SCMF_GLASSES,     GetCompanyManagerFaceBits(this->face, CMFV_GLASSES,     this->ge), false);
				break;

			case WID_SCMF_NOSE:
				this->SetFaceStringParameters(WID_SCMF_NOSE,        GetCompanyManagerFaceBits(this->face, CMFV_NOSE,        this->ge), false);
				break;

			case WID_SCMF_CHIN:
				this->SetFaceStringParameters(WID_SCMF_CHIN,        GetCompanyManagerFaceBits(this->face, CMFV_CHIN,        this->ge), false);
				break;

			case WID_SCMF_JACKET:
				this->SetFaceStringParameters(WID_SCMF_JACKET,      GetCompanyManagerFaceBits(this->face, CMFV_JACKET,      this->ge), false);
				break;

			case WID_SCMF_COLLAR:
				this->SetFaceStringParameters(WID_SCMF_COLLAR,      GetCompanyManagerFaceBits(this->face, CMFV_COLLAR,      this->ge), false);
				break;
		}
	}

	void DrawWidget(const Rect &r, int widget) const override
	{
		switch (widget) {
			case WID_SCMF_FACE:
				DrawCompanyManagerFace(this->face, Company::Get((CompanyID)this->window_number)->colour, r);
				break;
		}
	}

	void OnClick(Point pt, int widget, int click_count) override
	{
		switch (widget) {
			/* Toggle size, advanced/simple face selection */
			case WID_SCMF_TOGGLE_LARGE_SMALL:
			case WID_SCMF_TOGGLE_LARGE_SMALL_BUTTON:
				this->advanced = !this->advanced;
				this->SelectDisplayPlanes(this->advanced);
				this->ReInit();
				break;

			/* OK button */
			case WID_SCMF_ACCEPT:
				DoCommandP(0, 0, this->face, CMD_SET_COMPANY_MANAGER_FACE);
				FALLTHROUGH;

			/* Cancel button */
			case WID_SCMF_CANCEL:
				delete this;
				break;

			/* Load button */
			case WID_SCMF_LOAD:
				this->face = _company_manager_face;
				ScaleAllCompanyManagerFaceBits(this->face);
				ShowErrorMessage(STR_FACE_LOAD_DONE, INVALID_STRING_ID, WL_INFO);
				this->UpdateData();
				this->SetDirty();
				break;

			/* 'Company manager face number' button, view and/or set company manager face number */
			case WID_SCMF_FACECODE:
				SetDParam(0, this->face);
				ShowQueryString(STR_JUST_INT, STR_FACE_FACECODE_CAPTION, 10 + 1, this, CS_NUMERAL, QSF_NONE);
				break;

			/* Save button */
			case WID_SCMF_SAVE:
				_company_manager_face = this->face;
				ShowErrorMessage(STR_FACE_SAVE_DONE, INVALID_STRING_ID, WL_INFO);
				break;

			/* Toggle gender (male/female) button */
			case WID_SCMF_MALE:
			case WID_SCMF_FEMALE:
			case WID_SCMF_MALE2:
			case WID_SCMF_FEMALE2:
				SetCompanyManagerFaceBits(this->face, CMFV_GENDER, this->ge, (widget == WID_SCMF_FEMALE || widget == WID_SCMF_FEMALE2));
				ScaleAllCompanyManagerFaceBits(this->face);
				this->UpdateData();
				this->SetDirty();
				break;

			/* Randomize face button */
			case WID_SCMF_RANDOM_NEW_FACE:
				RandomCompanyManagerFaceBits(this->face, this->ge, this->advanced, _interactive_random);
				this->UpdateData();
				this->SetDirty();
				break;

			/* Toggle ethnicity (european/african) button */
			case WID_SCMF_ETHNICITY_EUR:
			case WID_SCMF_ETHNICITY_AFR:
				SetCompanyManagerFaceBits(this->face, CMFV_ETHNICITY, this->ge, widget - WID_SCMF_ETHNICITY_EUR);
				ScaleAllCompanyManagerFaceBits(this->face);
				this->UpdateData();
				this->SetDirty();
				break;

			default:
				/* Here all buttons from WID_SCMF_HAS_MOUSTACHE_EARRING to WID_SCMF_GLASSES_R are handled.
				 * First it checks which CompanyManagerFaceVariable is being changed, and then either
				 * a: invert the value for boolean variables, or
				 * b: it checks inside of IncreaseCompanyManagerFaceBits() if a left (_L) butten is pressed and then decrease else increase the variable */
				if (widget >= WID_SCMF_HAS_MOUSTACHE_EARRING && widget <= WID_SCMF_GLASSES_R) {
					CompanyManagerFaceVariable cmfv; // which CompanyManagerFaceVariable shall be edited

					if (widget < WID_SCMF_EYECOLOUR_L) { // Bool buttons
						switch (widget - WID_SCMF_HAS_MOUSTACHE_EARRING) {
							default: NOT_REACHED();
							case 0: cmfv = this->is_female ? CMFV_HAS_TIE_EARRING : CMFV_HAS_MOUSTACHE; break; // Has earring/moustache button
							case 1: cmfv = CMFV_HAS_GLASSES; break; // Has glasses button
						}
						SetCompanyManagerFaceBits(this->face, cmfv, this->ge, !GetCompanyManagerFaceBits(this->face, cmfv, this->ge));
						ScaleAllCompanyManagerFaceBits(this->face);
					} else { // Value buttons
						switch ((widget - WID_SCMF_EYECOLOUR_L) / 3) {
							default: NOT_REACHED();
							case 0: cmfv = CMFV_EYE_COLOUR; break;  // Eye colour buttons
							case 1: cmfv = CMFV_CHIN; break;        // Chin buttons
							case 2: cmfv = CMFV_EYEBROWS; break;    // Eyebrows buttons
							case 3: cmfv = this->is_moust_male ? CMFV_MOUSTACHE : CMFV_LIPS; break; // Moustache or lips buttons
							case 4: cmfv = CMFV_NOSE; break;        // Nose buttons
							case 5: cmfv = CMFV_HAIR; break;        // Hair buttons
							case 6: cmfv = CMFV_JACKET; break;      // Jacket buttons
							case 7: cmfv = CMFV_COLLAR; break;      // Collar buttons
							case 8: cmfv = CMFV_TIE_EARRING; break; // Tie/earring buttons
							case 9: cmfv = CMFV_GLASSES; break;     // Glasses buttons
						}
						/* 0 == left (_L), 1 == middle or 2 == right (_R) - button click */
						IncreaseCompanyManagerFaceBits(this->face, cmfv, this->ge, (((widget - WID_SCMF_EYECOLOUR_L) % 3) != 0) ? 1 : -1);
					}
					this->UpdateData();
					this->SetDirty();
				}
				break;
		}
	}

	void OnQueryTextFinished(char *str) override
	{
		if (str == nullptr) return;
		/* Set a new company manager face number */
		if (!StrEmpty(str)) {
			this->face = std::strtoul(str, nullptr, 10);
			ScaleAllCompanyManagerFaceBits(this->face);
			ShowErrorMessage(STR_FACE_FACECODE_SET, INVALID_STRING_ID, WL_INFO);
			this->UpdateData();
			this->SetDirty();
		} else {
			ShowErrorMessage(STR_FACE_FACECODE_ERR, INVALID_STRING_ID, WL_INFO);
		}
	}
};

/** Company manager face selection window description */
static WindowDesc _select_company_manager_face_desc(
	WDP_AUTO, "company_face", 0, 0,
	WC_COMPANY_MANAGER_FACE, WC_NONE,
	WDF_CONSTRUCTION,
	_nested_select_company_manager_face_widgets, lengthof(_nested_select_company_manager_face_widgets)
);

/**
 * Open the simple/advanced company manager face selection window
 *
 * @param parent the parent company window
 */
static void DoSelectCompanyManagerFace(Window *parent)
{
	if (!Company::IsValidID((CompanyID)parent->window_number)) return;

	if (BringWindowToFrontById(WC_COMPANY_MANAGER_FACE, parent->window_number)) return;
	new SelectCompanyManagerFaceWindow(&_select_company_manager_face_desc, parent);
}

static const NWidgetPart _nested_company_infrastructure_widgets[] = {
	NWidget(NWID_HORIZONTAL),
		NWidget(WWT_CLOSEBOX, COLOUR_GREY),
		NWidget(WWT_CAPTION, COLOUR_GREY, WID_CI_CAPTION), SetDataTip(STR_COMPANY_INFRASTRUCTURE_VIEW_CAPTION, STR_TOOLTIP_WINDOW_TITLE_DRAG_THIS),
		NWidget(WWT_SHADEBOX, COLOUR_GREY),
		NWidget(WWT_STICKYBOX, COLOUR_GREY),
	EndContainer(),
	NWidget(WWT_PANEL, COLOUR_GREY),
		NWidget(NWID_HORIZONTAL),
			NWidget(NWID_VERTICAL), SetPIP(WidgetDimensions::unscaled.framerect.top, 0, WidgetDimensions::unscaled.framerect.bottom),
				NWidget(NWID_HORIZONTAL), SetPIP(2, 4, 2),
					NWidget(WWT_EMPTY, COLOUR_GREY, WID_CI_DESC), SetMinimalTextLines(2, 0), SetFill(1, 0), SetResize(0, 1), SetScrollbar(WID_CI_SCROLLBAR),
					NWidget(WWT_EMPTY, COLOUR_GREY, WID_CI_COUNT), SetMinimalTextLines(2, 0), SetFill(0, 1), SetResize(0, 1), SetScrollbar(WID_CI_SCROLLBAR),
				EndContainer(),
			EndContainer(),
			NWidget(NWID_VERTICAL),
				NWidget(NWID_VSCROLLBAR, COLOUR_GREY, WID_CI_SCROLLBAR),
				NWidget(WWT_RESIZEBOX, COLOUR_GREY),
			EndContainer(),
		EndContainer(),
	EndContainer(),
};

/**
 * Window with detailed information about the company's infrastructure.
 */
struct CompanyInfrastructureWindow : Window
{
	RailTypes railtypes; ///< Valid railtypes.
	RoadTypes roadtypes; ///< Valid roadtypes.

	uint total_width;    ///< String width of the total cost line.
	uint height_extra;   ///< Default extra height above minimum.

	Scrollbar *vscroll;  ///< Scrollbar

	CompanyInfrastructureWindow(WindowDesc *desc, WindowNumber window_number) : Window(desc)
	{
		this->UpdateRailRoadTypes();

		this->owner = (Owner)this->window_number;

		this->CreateNestedTree();
		this->vscroll = this->GetScrollbar(WID_CI_SCROLLBAR);
		this->vscroll->SetStepSize(FONT_HEIGHT_NORMAL);
		this->FinishInitNested(window_number);
	}

	void UpdateRailRoadTypes()
	{
		this->railtypes = RAILTYPES_NONE;
		this->roadtypes = ROADTYPES_NONE;

		/* Find the used railtypes. */
		for (const Engine *e : Engine::IterateType(VEH_TRAIN)) {
			if (!HasBit(e->info.climates, _settings_game.game_creation.landscape)) continue;

			this->railtypes |= GetRailTypeInfo(e->u.rail.railtype)->introduces_railtypes;
		}

		/* Get the date introduced railtypes as well. */
		this->railtypes = AddDateIntroducedRailTypes(this->railtypes, MAX_DAY);

		/* Find the used roadtypes. */
		for (const Engine *e : Engine::IterateType(VEH_ROAD)) {
			if (!HasBit(e->info.climates, _settings_game.game_creation.landscape)) continue;

			this->roadtypes |= GetRoadTypeInfo(e->u.road.roadtype)->introduces_roadtypes;
		}

		/* Get the date introduced roadtypes as well. */
		this->roadtypes = AddDateIntroducedRoadTypes(this->roadtypes, MAX_DAY);
		this->roadtypes &= ~_roadtypes_hidden_mask;
	}

	/** Get total infrastructure maintenance cost. */
	Money GetTotalMaintenanceCost() const
	{
		const Company *c = Company::Get((CompanyID)this->window_number);
		Money total;

		uint32 rail_total = c->infrastructure.GetRailTotal();
		for (RailType rt = RAILTYPE_BEGIN; rt != RAILTYPE_END; rt++) {
			if (HasBit(this->railtypes, rt)) total += RailMaintenanceCost(rt, c->infrastructure.rail[rt], rail_total);
		}
		total += SignalMaintenanceCost(c->infrastructure.signal);

		uint32 road_total = c->infrastructure.GetRoadTotal();
		uint32 tram_total = c->infrastructure.GetTramTotal();
		for (RoadType rt = ROADTYPE_BEGIN; rt != ROADTYPE_END; rt++) {
			if (HasBit(this->roadtypes, rt)) total += RoadMaintenanceCost(rt, c->infrastructure.road[rt], RoadTypeIsRoad(rt) ? road_total : tram_total);
		}

		total += CanalMaintenanceCost(c->infrastructure.water);
		total += StationMaintenanceCost(c->infrastructure.station);
		total += AirportMaintenanceCost(c->index);

		return total;
	}

	void SetStringParameters(int widget) const override
	{
		switch (widget) {
			case WID_CI_CAPTION:
				SetDParam(0, (CompanyID)this->window_number);
				break;
		}
	}

	void UpdateWidgetSize(int widget, Dimension *size, const Dimension &padding, Dimension *fill, Dimension *resize) override
	{
		const Company *c = Company::Get((CompanyID)this->window_number);

		switch (widget) {
			case WID_CI_DESC: {
				uint rail_lines = 1; // Starts at 1 because a line is also required for the section title

				size->width = std::max(size->width, GetStringBoundingBox(STR_COMPANY_INFRASTRUCTURE_VIEW_RAIL_SECT).width);

				for (const auto &rt : _sorted_railtypes) {
					if (HasBit(this->railtypes, rt)) {
						rail_lines++;
						size->width = std::max(size->width, GetStringBoundingBox(GetRailTypeInfo(rt)->strings.name).width + WidgetDimensions::scaled.hsep_indent);
					}
				}
				if (this->railtypes != RAILTYPES_NONE) {
					rail_lines++;
					size->width = std::max(size->width, GetStringBoundingBox(STR_COMPANY_INFRASTRUCTURE_VIEW_SIGNALS).width + WidgetDimensions::scaled.hsep_indent);
				}

				uint road_lines = 1; // Starts at 1 because a line is also required for the section title
				uint tram_lines = 1;

				size->width = std::max(size->width, GetStringBoundingBox(STR_COMPANY_INFRASTRUCTURE_VIEW_ROAD_SECT).width);
				size->width = std::max(size->width, GetStringBoundingBox(STR_COMPANY_INFRASTRUCTURE_VIEW_TRAM_SECT).width);

				for (const auto &rt : _sorted_roadtypes) {
					if (HasBit(this->roadtypes, rt)) {
						if (RoadTypeIsRoad(rt)) {
							road_lines++;
						} else {
							tram_lines++;
						}
						size->width = std::max(size->width, GetStringBoundingBox(GetRoadTypeInfo(rt)->strings.name).width + WidgetDimensions::scaled.hsep_indent);
					}
				}

				size->width = std::max(size->width, GetStringBoundingBox(STR_COMPANY_INFRASTRUCTURE_VIEW_WATER_SECT).width);
				size->width = std::max(size->width, GetStringBoundingBox(STR_COMPANY_INFRASTRUCTURE_VIEW_CANALS).width + WidgetDimensions::scaled.hsep_indent);

				size->width = std::max(size->width, GetStringBoundingBox(STR_COMPANY_INFRASTRUCTURE_VIEW_STATION_SECT).width);
				size->width = std::max(size->width, GetStringBoundingBox(STR_COMPANY_INFRASTRUCTURE_VIEW_STATIONS).width + WidgetDimensions::scaled.hsep_indent);
				size->width = std::max(size->width, GetStringBoundingBox(STR_COMPANY_INFRASTRUCTURE_VIEW_AIRPORTS).width + WidgetDimensions::scaled.hsep_indent);

				size->width += padding.width;

				uint total_height = ((rail_lines + road_lines + tram_lines + 2 + 3) * FONT_HEIGHT_NORMAL) + (4 * EXP_SPACING);

				/* Set height of the total line. */
				if (_settings_game.economy.infrastructure_maintenance) total_height += EXP_SPACING + WidgetDimensions::scaled.vsep_normal + FONT_HEIGHT_NORMAL;

				this->vscroll->SetCount(total_height);

				size->height = std::max(size->height, std::min<uint>(8 * FONT_HEIGHT_NORMAL, total_height));
				uint target_height = std::min<uint>(40 * FONT_HEIGHT_NORMAL, total_height);
				this->height_extra = (target_height > size->height) ? (target_height - size->height) : 0;
				break;
			}

			case WID_CI_COUNT: {
				/* Find the maximum count that is displayed. */
				uint32 max_val = 1000;  // Some random number to reserve enough space.
				Money max_cost = 10000; // Some random number to reserve enough space.
				uint32 rail_total = c->infrastructure.GetRailTotal();
				for (RailType rt = RAILTYPE_BEGIN; rt < RAILTYPE_END; rt++) {
					max_val = std::max(max_val, c->infrastructure.rail[rt]);
					max_cost = std::max(max_cost, RailMaintenanceCost(rt, c->infrastructure.rail[rt], rail_total));
				}
				max_val = std::max(max_val, c->infrastructure.signal);
				max_cost = std::max(max_cost, SignalMaintenanceCost(c->infrastructure.signal));
				uint32 road_total = c->infrastructure.GetRoadTotal();
				uint32 tram_total = c->infrastructure.GetTramTotal();
				for (RoadType rt = ROADTYPE_BEGIN; rt < ROADTYPE_END; rt++) {
					max_val = std::max(max_val, c->infrastructure.road[rt]);
					max_cost = std::max(max_cost, RoadMaintenanceCost(rt, c->infrastructure.road[rt], RoadTypeIsRoad(rt) ? road_total : tram_total));

				}
				max_val = std::max(max_val, c->infrastructure.water);
				max_cost = std::max(max_cost, CanalMaintenanceCost(c->infrastructure.water));
				max_val = std::max(max_val, c->infrastructure.station);
				max_cost = std::max(max_cost, StationMaintenanceCost(c->infrastructure.station));
				max_val = std::max(max_val, c->infrastructure.airport);
				max_cost = std::max(max_cost, AirportMaintenanceCost(c->index));

				SetDParamMaxValue(0, max_val);
				uint count_width = GetStringBoundingBox(STR_JUST_COMMA).width + WidgetDimensions::scaled.hsep_indent; // Reserve some wiggle room

				if (_settings_game.economy.infrastructure_maintenance) {
					SetDParamMaxValue(0, this->GetTotalMaintenanceCost() * 12); // Convert to per year
					this->total_width = GetStringBoundingBox(STR_COMPANY_INFRASTRUCTURE_VIEW_TOTAL).width + WidgetDimensions::scaled.hsep_indent * 2;
					size->width = std::max(size->width, this->total_width);

					SetDParamMaxValue(0, max_cost * 12); // Convert to per year
					count_width += std::max(this->total_width, GetStringBoundingBox(STR_COMPANY_INFRASTRUCTURE_VIEW_TOTAL).width);
				}

				size->width = std::max(size->width, count_width);
				break;
			}
		}
	}

	/**
	 * Helper for drawing the counts line.
	 * @param width        The width of the bounds to draw in.
	 * @param y            The y position to draw at.
	 * @param count        The count to show on this line.
	 * @param monthly_cost The monthly costs.
	 */
	void DrawCountLine(int width, int &y, int count, Money monthly_cost) const
	{
		SetDParam(0, count);
		DrawString(0, width, y += FONT_HEIGHT_NORMAL, STR_JUST_COMMA, TC_WHITE, SA_RIGHT);

		if (_settings_game.economy.infrastructure_maintenance) {
			SetDParam(0, monthly_cost * 12); // Convert to per year
			int left = _current_text_dir == TD_RTL ? width - this->total_width : 0;
			DrawString(left, left + this->total_width, y, STR_COMPANY_INFRASTRUCTURE_VIEW_TOTAL, TC_FROMSTRING, SA_RIGHT);
		}
	}

	void DrawWidget(const Rect &r, int widget) const override
	{
		if (widget != WID_CI_DESC && widget != WID_CI_COUNT) return;

		const Company *c = Company::Get((CompanyID)this->window_number);

		int offs_left = _current_text_dir == TD_LTR ? WidgetDimensions::scaled.framerect.left : 0;
		int offs_right = _current_text_dir == TD_LTR ? 0 : WidgetDimensions::scaled.framerect.right;

		int width = r.right - r.left;

		/* Set up a clipping region for the panel. */
		DrawPixelInfo tmp_dpi;
		if (!FillDrawPixelInfo(&tmp_dpi, r.left, r.top, width + 1, r.bottom - r.top + 1)) return;

		AutoRestoreBackup dpi_backup(_cur_dpi, &tmp_dpi);

		int y = -this->vscroll->GetPosition();

		switch (widget) {
			case WID_CI_DESC: {
				DrawString(0, width, y, STR_COMPANY_INFRASTRUCTURE_VIEW_RAIL_SECT);

				if (this->railtypes != RAILTYPES_NONE) {
					/* Draw name of each valid railtype. */
					for (const auto &rt : _sorted_railtypes) {
						if (HasBit(this->railtypes, rt)) {
							DrawString(offs_left, width - offs_right, y += FONT_HEIGHT_NORMAL, GetRailTypeInfo(rt)->strings.name, TC_WHITE);
						}
					}
					DrawString(offs_left, width - offs_right, y += FONT_HEIGHT_NORMAL, STR_COMPANY_INFRASTRUCTURE_VIEW_SIGNALS);
				} else {
					/* No valid railtype. */
					DrawString(offs_left, width - offs_right, y += FONT_HEIGHT_NORMAL, STR_COMPANY_VIEW_INFRASTRUCTURE_NONE);
				}

				y += FONT_HEIGHT_NORMAL + EXP_SPACING;

				DrawString(0, width, y, STR_COMPANY_INFRASTRUCTURE_VIEW_ROAD_SECT);

				/* Draw name of each valid roadtype. */
				for (const auto &rt : _sorted_roadtypes) {
					if (HasBit(this->roadtypes, rt) && RoadTypeIsRoad(rt)) {
						SetDParam(0, GetRoadTypeInfo(rt)->strings.name);
						DrawString(offs_left, width - offs_right, y += FONT_HEIGHT_NORMAL, STR_JUST_STRING, TC_WHITE);
					}
				}

				y += FONT_HEIGHT_NORMAL + EXP_SPACING;

				DrawString(0, width, y, STR_COMPANY_INFRASTRUCTURE_VIEW_TRAM_SECT);

				/* Draw name of each valid roadtype. */
				for (const auto &rt : _sorted_roadtypes) {
					if (HasBit(this->roadtypes, rt) && RoadTypeIsTram(rt)) {
						SetDParam(0, GetRoadTypeInfo(rt)->strings.name);
						DrawString(offs_left, width - offs_right, y += FONT_HEIGHT_NORMAL, STR_JUST_STRING, TC_WHITE);
					}
				}

				y += FONT_HEIGHT_NORMAL + EXP_SPACING;

				DrawString(0, width, y, STR_COMPANY_INFRASTRUCTURE_VIEW_WATER_SECT);
				DrawString(offs_left, width - offs_right, y += FONT_HEIGHT_NORMAL, STR_COMPANY_INFRASTRUCTURE_VIEW_CANALS);

				y += FONT_HEIGHT_NORMAL + EXP_SPACING;

				DrawString(0, width, y, STR_COMPANY_INFRASTRUCTURE_VIEW_STATION_SECT);
				DrawString(offs_left, width - offs_right, y += FONT_HEIGHT_NORMAL, STR_COMPANY_INFRASTRUCTURE_VIEW_STATIONS);
				DrawString(offs_left, width - offs_right, y += FONT_HEIGHT_NORMAL, STR_COMPANY_INFRASTRUCTURE_VIEW_AIRPORTS);

				break;
			}

			case WID_CI_COUNT: {
				/* Draw infrastructure count for each valid railtype. */
				uint32 rail_total = c->infrastructure.GetRailTotal();
				for (const auto &rt : _sorted_railtypes) {
					if (HasBit(this->railtypes, rt)) {
						this->DrawCountLine(width, y, c->infrastructure.rail[rt], RailMaintenanceCost(rt, c->infrastructure.rail[rt], rail_total));
					}
				}
				if (this->railtypes != RAILTYPES_NONE) {
					this->DrawCountLine(width, y, c->infrastructure.signal, SignalMaintenanceCost(c->infrastructure.signal));
				}

				y += FONT_HEIGHT_NORMAL + EXP_SPACING;

				uint32 road_total = c->infrastructure.GetRoadTotal();
				for (const auto &rt : _sorted_roadtypes) {
					if (HasBit(this->roadtypes, rt) && RoadTypeIsRoad(rt)) {
						this->DrawCountLine(width, y, c->infrastructure.road[rt], RoadMaintenanceCost(rt, c->infrastructure.road[rt], road_total));
					}
				}

				y += FONT_HEIGHT_NORMAL + EXP_SPACING;

				uint32 tram_total = c->infrastructure.GetTramTotal();
				for (const auto &rt : _sorted_roadtypes) {
					if (HasBit(this->roadtypes, rt) && RoadTypeIsTram(rt)) {
						this->DrawCountLine(width, y, c->infrastructure.road[rt], RoadMaintenanceCost(rt, c->infrastructure.road[rt], tram_total));
					}
				}

				y += FONT_HEIGHT_NORMAL + EXP_SPACING;

				this->DrawCountLine(width, y, c->infrastructure.water, CanalMaintenanceCost(c->infrastructure.water));

				y += FONT_HEIGHT_NORMAL + EXP_SPACING;

				this->DrawCountLine(width, y, c->infrastructure.station, StationMaintenanceCost(c->infrastructure.station));
				this->DrawCountLine(width, y, c->infrastructure.airport, AirportMaintenanceCost(c->index));

				if (_settings_game.economy.infrastructure_maintenance) {
					y += FONT_HEIGHT_NORMAL + EXP_SPACING;
					int left = _current_text_dir == TD_RTL ? width - this->total_width : 0;
					GfxFillRect(left, y, left + this->total_width, y, PC_WHITE);
					y += WidgetDimensions::scaled.vsep_normal;
					SetDParam(0, this->GetTotalMaintenanceCost() * 12); // Convert to per year
					DrawString(left, left + this->total_width, y, STR_COMPANY_INFRASTRUCTURE_VIEW_TOTAL, TC_FROMSTRING, SA_RIGHT);
				}
				break;
			}
		}
	}

	virtual void OnResize() override
	{
		this->vscroll->SetCapacityFromWidget(this, WID_CI_DESC);
	}

	void FindWindowPlacementAndResize(int def_width, int def_height) override
	{
		if (this->window_desc->GetPreferences().pref_height == 0) {
			def_height = this->nested_root->smallest_y + this->height_extra;
		}
		Window::FindWindowPlacementAndResize(def_width, def_height);
	}

	/**
	 * Some data on this window has become invalid.
	 * @param data Information about the changed data.
	 * @param gui_scope Whether the call is done from GUI scope. You may not do everything when not in GUI scope. See #InvalidateWindowData() for details.
	 */
	void OnInvalidateData(int data = 0, bool gui_scope = true) override
	{
		if (!gui_scope) return;

		this->UpdateRailRoadTypes();
		this->ReInit();
	}
};

static WindowDesc _company_infrastructure_desc(
	WDP_AUTO, "company_infrastructure", 0, 0,
	WC_COMPANY_INFRASTRUCTURE, WC_NONE,
	0,
	_nested_company_infrastructure_widgets, lengthof(_nested_company_infrastructure_widgets)
);

/**
 * Open the infrastructure window of a company.
 * @param company Company to show infrastructure of.
 */
static void ShowCompanyInfrastructure(CompanyID company)
{
	if (!Company::IsValidID(company)) return;
	AllocateWindowDescFront<CompanyInfrastructureWindow>(&_company_infrastructure_desc, company);
}

static const NWidgetPart _nested_company_widgets[] = {
	NWidget(NWID_HORIZONTAL),
		NWidget(WWT_CLOSEBOX, COLOUR_GREY),
		NWidget(WWT_CAPTION, COLOUR_GREY, WID_C_CAPTION), SetDataTip(STR_COMPANY_VIEW_CAPTION, STR_TOOLTIP_WINDOW_TITLE_DRAG_THIS),
		NWidget(WWT_SHADEBOX, COLOUR_GREY),
		NWidget(WWT_STICKYBOX, COLOUR_GREY),
	EndContainer(),
	NWidget(WWT_PANEL, COLOUR_GREY),
		NWidget(NWID_HORIZONTAL), SetPIP(4, 6, 4),
			NWidget(NWID_VERTICAL), SetPIP(4, 2, 4),
				NWidget(WWT_EMPTY, INVALID_COLOUR, WID_C_FACE), SetMinimalSize(92, 119), SetFill(1, 0),
				NWidget(WWT_EMPTY, INVALID_COLOUR, WID_C_FACE_TITLE), SetFill(1, 1), SetMinimalTextLines(2, 0),
			EndContainer(),
			NWidget(NWID_VERTICAL),
				NWidget(NWID_HORIZONTAL),
					NWidget(NWID_VERTICAL), SetPIP(4, 5, 5),
						NWidget(WWT_TEXT, COLOUR_GREY, WID_C_DESC_INAUGURATION), SetDataTip(STR_COMPANY_VIEW_INAUGURATED_TITLE, STR_NULL), SetFill(1, 0),
						NWidget(NWID_HORIZONTAL), SetPIP(0, 5, 0),
							NWidget(WWT_LABEL, COLOUR_GREY, WID_C_DESC_COLOUR_SCHEME), SetDataTip(STR_COMPANY_VIEW_COLOUR_SCHEME_TITLE, STR_NULL),
							NWidget(WWT_EMPTY, INVALID_COLOUR, WID_C_DESC_COLOUR_SCHEME_EXAMPLE), SetMinimalSize(30, 0), SetFill(0, 1),
							NWidget(NWID_SPACER), SetFill(1, 0),
						EndContainer(),
						NWidget(NWID_HORIZONTAL), SetPIP(0, 4, 0),
							NWidget(NWID_VERTICAL),
								NWidget(WWT_TEXT, COLOUR_GREY, WID_C_DESC_VEHICLE), SetDataTip(STR_COMPANY_VIEW_VEHICLES_TITLE, STR_NULL),
								NWidget(NWID_SPACER), SetFill(0, 1),
							EndContainer(),
							NWidget(WWT_EMPTY, INVALID_COLOUR, WID_C_DESC_VEHICLE_COUNTS), SetMinimalTextLines(4, 0),
							NWidget(NWID_SPACER), SetFill(1, 0),
						EndContainer(),
					EndContainer(),
					NWidget(NWID_VERTICAL), SetPIP(4, 2, 4),
						NWidget(NWID_SELECTION, INVALID_COLOUR, WID_C_SELECT_VIEW_BUILD_HQ),
							NWidget(WWT_PUSHTXTBTN, COLOUR_GREY, WID_C_VIEW_HQ), SetDataTip(STR_COMPANY_VIEW_VIEW_HQ_BUTTON, STR_COMPANY_VIEW_VIEW_HQ_TOOLTIP),
							NWidget(WWT_TEXTBTN, COLOUR_GREY, WID_C_BUILD_HQ), SetDataTip(STR_COMPANY_VIEW_BUILD_HQ_BUTTON, STR_COMPANY_VIEW_BUILD_HQ_TOOLTIP),
						EndContainer(),
						NWidget(NWID_SELECTION, INVALID_COLOUR, WID_C_SELECT_RELOCATE),
							NWidget(WWT_TEXTBTN, COLOUR_GREY, WID_C_RELOCATE_HQ), SetDataTip(STR_COMPANY_VIEW_RELOCATE_HQ, STR_COMPANY_VIEW_RELOCATE_COMPANY_HEADQUARTERS),
							NWidget(NWID_SPACER),
						EndContainer(),
						NWidget(NWID_SPACER), SetFill(0, 1),
					EndContainer(),
				EndContainer(),
				NWidget(WWT_TEXT, COLOUR_GREY, WID_C_DESC_COMPANY_VALUE), SetDataTip(STR_COMPANY_VIEW_COMPANY_VALUE, STR_NULL), SetFill(1, 0),
				NWidget(NWID_VERTICAL), SetPIP(4, 2, 4),
					NWidget(NWID_HORIZONTAL), SetPIP(0, 4, 0),
						NWidget(NWID_VERTICAL),
							NWidget(WWT_TEXT, COLOUR_GREY, WID_C_DESC_INFRASTRUCTURE), SetDataTip(STR_COMPANY_VIEW_INFRASTRUCTURE, STR_NULL),
							NWidget(NWID_SPACER), SetFill(0, 1),
						EndContainer(),
						NWidget(WWT_EMPTY, INVALID_COLOUR, WID_C_DESC_INFRASTRUCTURE_COUNTS), SetMinimalTextLines(5, 0), SetFill(1, 0),
						NWidget(NWID_VERTICAL),
							NWidget(WWT_PUSHTXTBTN, COLOUR_GREY, WID_C_VIEW_INFRASTRUCTURE), SetDataTip(STR_COMPANY_VIEW_INFRASTRUCTURE_BUTTON, STR_COMPANY_VIEW_INFRASTRUCTURE_TOOLTIP),
							NWidget(NWID_SPACER),
						EndContainer(),
					EndContainer(),
				EndContainer(),
				NWidget(NWID_HORIZONTAL),
<<<<<<< HEAD
					NWidget(NWID_SELECTION, INVALID_COLOUR, WID_C_SELECT_DESC_OWNERS),
						NWidget(NWID_VERTICAL), SetPIP(5, 5, 4),
							NWidget(WWT_EMPTY, INVALID_COLOUR, WID_C_DESC_OWNERS), SetMinimalTextLines(MAX_COMPANY_SHARE_OWNERS, 0),
							NWidget(NWID_SPACER), SetFill(0, 1),
=======
					/* Multi player buttons. */
					NWidget(NWID_VERTICAL), SetPIP(4, 2, 4),
						NWidget(NWID_SPACER), SetFill(0, 1),
						NWidget(NWID_HORIZONTAL), SetPIP(0, 4, 0),
							NWidget(NWID_SPACER), SetFill(1, 0),
							NWidget(NWID_SELECTION, INVALID_COLOUR, WID_C_SELECT_HOSTILE_TAKEOVER),
								NWidget(WWT_PUSHTXTBTN, COLOUR_GREY, WID_C_HOSTILE_TAKEOVER), SetDataTip(STR_COMPANY_VIEW_HOSTILE_TAKEOVER_BUTTON, STR_COMPANY_VIEW_HOSTILE_TAKEOVER_TOOLTIP),
							EndContainer(),
						EndContainer(),
						NWidget(NWID_HORIZONTAL), SetPIP(0, 4, 0),
							NWidget(NWID_SPACER), SetFill(1, 0),
							NWidget(NWID_SELECTION, INVALID_COLOUR, WID_C_SELECT_GIVE_MONEY),
								NWidget(WWT_PUSHTXTBTN, COLOUR_GREY, WID_C_GIVE_MONEY), SetDataTip(STR_COMPANY_VIEW_GIVE_MONEY_BUTTON, STR_COMPANY_VIEW_GIVE_MONEY_TOOLTIP),
							EndContainer(),
>>>>>>> 3b1407d2
						EndContainer(),
					EndContainer(),
					NWidget(NWID_SPACER), SetFill(1, 0),
					NWidget(NWID_SELECTION, INVALID_COLOUR, WID_C_SELECT_GIVE_MONEY),
						NWidget(NWID_VERTICAL),
							NWidget(NWID_SPACER), SetFill(0, 1), SetMinimalSize(90, 0),
							NWidget(WWT_PUSHTXTBTN, COLOUR_GREY, WID_C_GIVE_MONEY), SetDataTip(STR_COMPANY_VIEW_GIVE_MONEY_BUTTON, STR_COMPANY_VIEW_GIVE_MONEY_TOOLTIP),
						EndContainer(),
					EndContainer(),
				EndContainer(),
				/* Multi player buttons. */
				NWidget(NWID_HORIZONTAL),
					NWidget(NWID_SPACER), SetFill(1, 0),
					NWidget(NWID_VERTICAL), SetPIP(4, 2, 4),
						NWidget(NWID_SPACER), SetMinimalSize(95, 0), SetFill(0, 1),
						NWidget(NWID_HORIZONTAL), SetPIP(0, 5, 0),
							NWidget(WWT_EMPTY, COLOUR_GREY, WID_C_HAS_PASSWORD),
							NWidget(NWID_VERTICAL),
								NWidget(NWID_SPACER), SetMinimalSize(90, 0), SetFill(0, 1),
								NWidget(NWID_SELECTION, INVALID_COLOUR, WID_C_SELECT_MULTIPLAYER),
									NWidget(WWT_PUSHTXTBTN, COLOUR_GREY, WID_C_COMPANY_PASSWORD), SetFill(1, 0), SetDataTip(STR_COMPANY_VIEW_PASSWORD, STR_COMPANY_VIEW_PASSWORD_TOOLTIP),
									NWidget(WWT_PUSHTXTBTN, COLOUR_GREY, WID_C_COMPANY_JOIN), SetFill(1, 0), SetDataTip(STR_COMPANY_VIEW_JOIN, STR_COMPANY_VIEW_JOIN_TOOLTIP),
								EndContainer(),
							EndContainer(),
						EndContainer(),
					EndContainer(),
				EndContainer(),
			EndContainer(),
		EndContainer(),
	EndContainer(),
	/* Button bars at the bottom. */
	NWidget(NWID_SELECTION, INVALID_COLOUR, WID_C_SELECT_BUTTONS),
		NWidget(NWID_HORIZONTAL, NC_EQUALSIZE),
			NWidget(WWT_PUSHTXTBTN, COLOUR_GREY, WID_C_NEW_FACE), SetFill(1, 0), SetDataTip(STR_COMPANY_VIEW_NEW_FACE_BUTTON, STR_COMPANY_VIEW_NEW_FACE_TOOLTIP),
			NWidget(WWT_PUSHTXTBTN, COLOUR_GREY, WID_C_COLOUR_SCHEME), SetFill(1, 0), SetDataTip(STR_COMPANY_VIEW_COLOUR_SCHEME_BUTTON, STR_COMPANY_VIEW_COLOUR_SCHEME_TOOLTIP),
			NWidget(WWT_PUSHTXTBTN, COLOUR_GREY, WID_C_PRESIDENT_NAME), SetFill(1, 0), SetDataTip(STR_COMPANY_VIEW_PRESIDENT_NAME_BUTTON, STR_COMPANY_VIEW_PRESIDENT_NAME_TOOLTIP),
			NWidget(WWT_PUSHTXTBTN, COLOUR_GREY, WID_C_COMPANY_NAME), SetFill(1, 0), SetDataTip(STR_COMPANY_VIEW_COMPANY_NAME_BUTTON, STR_COMPANY_VIEW_COMPANY_NAME_TOOLTIP),
		EndContainer(),
		NWidget(NWID_HORIZONTAL, NC_EQUALSIZE),
			NWidget(WWT_PUSHTXTBTN, COLOUR_GREY, WID_C_BUY_SHARE), SetFill(1, 0), SetDataTip(STR_COMPANY_VIEW_BUY_SHARE_BUTTON, STR_COMPANY_VIEW_BUY_SHARE_TOOLTIP),
			NWidget(WWT_PUSHTXTBTN, COLOUR_GREY, WID_C_SELL_SHARE), SetFill(1, 0), SetDataTip(STR_COMPANY_VIEW_SELL_SHARE_BUTTON, STR_COMPANY_VIEW_SELL_SHARE_TOOLTIP),
		EndContainer(),
	EndContainer(),
};

int GetAmountOwnedBy(const Company *c, Owner owner)
{
	return (c->share_owners[0] == owner) +
				 (c->share_owners[1] == owner) +
				 (c->share_owners[2] == owner) +
				 (c->share_owners[3] == owner);
}

/** Strings for the company vehicle counts */
static const StringID _company_view_vehicle_count_strings[] = {
	STR_COMPANY_VIEW_TRAINS, STR_COMPANY_VIEW_ROAD_VEHICLES, STR_COMPANY_VIEW_SHIPS, STR_COMPANY_VIEW_AIRCRAFT
};

/**
 * Window with general information about a company
 */
struct CompanyWindow : Window
{
	CompanyWidgets query_widget;

	/** Display planes in the company window. */
	enum CompanyWindowPlanes {
		/* Display planes of the #WID_C_SELECT_MULTIPLAYER selection widget. */
		CWP_MP_C_PWD = 0, ///< Display the company password button.
		CWP_MP_C_JOIN,    ///< Display the join company button.

		/* Display planes of the #WID_C_SELECT_VIEW_BUILD_HQ selection widget. */
		CWP_VB_VIEW = 0,  ///< Display the view button
		CWP_VB_BUILD,     ///< Display the build button

		/* Display planes of the #WID_C_SELECT_RELOCATE selection widget. */
		CWP_RELOCATE_SHOW = 0, ///< Show the relocate HQ button.
		CWP_RELOCATE_HIDE,     ///< Hide the relocate HQ button.

		/* Display planes of the #WID_C_SELECT_BUTTONS selection widget. */
		CWP_BUTTONS_LOCAL = 0, ///< Buttons of the local company.
		CWP_BUTTONS_OTHER,     ///< Buttons of the other companies.
	};

	CompanyWindow(WindowDesc *desc, WindowNumber window_number) : Window(desc)
	{
		this->InitNested(window_number);
		this->owner = (Owner)this->window_number;
		this->OnInvalidateData();
	}

	void OnPaint() override
	{
		const Company *c = Company::Get((CompanyID)this->window_number);
		bool local = this->window_number == _local_company;

		if (!this->IsShaded()) {
			bool reinit = false;

			/* Button bar selection. */
			int plane = local ? CWP_BUTTONS_LOCAL : CWP_BUTTONS_OTHER;
			NWidgetStacked *wi = this->GetWidget<NWidgetStacked>(WID_C_SELECT_BUTTONS);
			if (plane != wi->shown_plane) {
				wi->SetDisplayedPlane(plane);
				this->InvalidateData();
				reinit = true;
			}

			/* Build HQ button handling. */
			plane = (local && c->location_of_HQ == INVALID_TILE) ? CWP_VB_BUILD : CWP_VB_VIEW;
			wi = this->GetWidget<NWidgetStacked>(WID_C_SELECT_VIEW_BUILD_HQ);
			if (plane != wi->shown_plane) {
				wi->SetDisplayedPlane(plane);
				reinit = true;
			}

			this->SetWidgetDisabledState(WID_C_VIEW_HQ, c->location_of_HQ == INVALID_TILE);

			/* Enable/disable 'Relocate HQ' button. */
			plane = (!local || c->location_of_HQ == INVALID_TILE) ? CWP_RELOCATE_HIDE : CWP_RELOCATE_SHOW;
			wi = this->GetWidget<NWidgetStacked>(WID_C_SELECT_RELOCATE);
			if (plane != wi->shown_plane) {
				wi->SetDisplayedPlane(plane);
				reinit = true;
			}

			/* Owners of company */
			plane = SZSP_HORIZONTAL;
			for (uint i = 0; i < lengthof(c->share_owners); i++) {
				if (c->share_owners[i] != INVALID_COMPANY) {
					plane = 0;
					break;
				}
			}
			wi = this->GetWidget<NWidgetStacked>(WID_C_SELECT_DESC_OWNERS);
			if (plane != wi->shown_plane) {
				wi->SetDisplayedPlane(plane);
				reinit = true;
			}

			/* Enable/disable 'Give money' button. */
			plane = ((local || (_local_company == COMPANY_SPECTATOR)) ? SZSP_NONE : 0);
			wi = this->GetWidget<NWidgetStacked>(WID_C_SELECT_GIVE_MONEY);
			if (plane != wi->shown_plane) {
				wi->SetDisplayedPlane(plane);
				reinit = true;
			}
			/* Enable/disable 'Hostile Takeover' button. */
			plane = ((local || _local_company == COMPANY_SPECTATOR || !c->is_ai || _networking) ? SZSP_NONE : 0);
			wi = this->GetWidget<NWidgetStacked>(WID_C_SELECT_HOSTILE_TAKEOVER);
			if (plane != wi->shown_plane) {
				wi->SetDisplayedPlane(plane);
				reinit = true;
			}

			/* Multiplayer buttons. */
			plane = ((!_networking) ? (int)SZSP_NONE : (int)(local ? CWP_MP_C_PWD : CWP_MP_C_JOIN));
			wi = this->GetWidget<NWidgetStacked>(WID_C_SELECT_MULTIPLAYER);
			if (plane != wi->shown_plane) {
				wi->SetDisplayedPlane(plane);
				reinit = true;
			}
			this->SetWidgetDisabledState(WID_C_COMPANY_JOIN,   c->is_ai);

			if (reinit) {
				this->ReInit();
				return;
			}
		}

		this->DrawWidgets();
	}

	void UpdateWidgetSize(int widget, Dimension *size, const Dimension &padding, Dimension *fill, Dimension *resize) override
	{
		switch (widget) {
			case WID_C_FACE: {
				Dimension face_size = GetScaledSpriteSize(SPR_GRADIENT);
				size->width  = std::max(size->width,  face_size.width);
				size->height = std::max(size->height, face_size.height);
				break;
			}

			case WID_C_DESC_COLOUR_SCHEME_EXAMPLE: {
				Point offset;
				Dimension d = GetSpriteSize(SPR_VEH_BUS_SW_VIEW, &offset);
				d.width -= offset.x;
				d.height -= offset.y;
				*size = maxdim(*size, d);
				break;
			}

			case WID_C_DESC_COMPANY_VALUE:
				SetDParam(0, INT64_MAX); // Arguably the maximum company value
				size->width = GetStringBoundingBox(STR_COMPANY_VIEW_COMPANY_VALUE).width;
				break;

			case WID_C_DESC_VEHICLE_COUNTS:
				SetDParamMaxValue(0, 5000); // Maximum number of vehicles
				for (uint i = 0; i < lengthof(_company_view_vehicle_count_strings); i++) {
					size->width = std::max(size->width, GetStringBoundingBox(_company_view_vehicle_count_strings[i]).width + padding.width);
				}
				break;

			case WID_C_DESC_INFRASTRUCTURE_COUNTS:
				SetDParamMaxValue(0, UINT_MAX);
				size->width = GetStringBoundingBox(STR_COMPANY_VIEW_INFRASTRUCTURE_RAIL).width;
				size->width = std::max(size->width, GetStringBoundingBox(STR_COMPANY_VIEW_INFRASTRUCTURE_ROAD).width);
				size->width = std::max(size->width, GetStringBoundingBox(STR_COMPANY_VIEW_INFRASTRUCTURE_WATER).width);
				size->width = std::max(size->width, GetStringBoundingBox(STR_COMPANY_VIEW_INFRASTRUCTURE_STATION).width);
				size->width = std::max(size->width, GetStringBoundingBox(STR_COMPANY_VIEW_INFRASTRUCTURE_AIRPORT).width);
				size->width = std::max(size->width, GetStringBoundingBox(STR_COMPANY_VIEW_INFRASTRUCTURE_NONE).width);
				size->width += padding.width;
				break;

			case WID_C_DESC_OWNERS: {
				for (const Company *c2 : Company::Iterate()) {
					SetDParamMaxValue(0, 75);
					SetDParam(1, c2->index);

					size->width = std::max(size->width, GetStringBoundingBox(STR_COMPANY_VIEW_SHARES_OWNED_BY).width);
				}
				break;
			}

			case WID_C_VIEW_HQ:
			case WID_C_BUILD_HQ:
			case WID_C_RELOCATE_HQ:
			case WID_C_VIEW_INFRASTRUCTURE:
<<<<<<< HEAD
=======
			case WID_C_GIVE_MONEY:
			case WID_C_HOSTILE_TAKEOVER:
>>>>>>> 3b1407d2
			case WID_C_COMPANY_PASSWORD:
			case WID_C_COMPANY_JOIN:
				size->width = GetStringBoundingBox(STR_COMPANY_VIEW_VIEW_HQ_BUTTON).width;
				size->width = std::max(size->width, GetStringBoundingBox(STR_COMPANY_VIEW_BUILD_HQ_BUTTON).width);
				size->width = std::max(size->width, GetStringBoundingBox(STR_COMPANY_VIEW_RELOCATE_HQ).width);
				size->width = std::max(size->width, GetStringBoundingBox(STR_COMPANY_VIEW_INFRASTRUCTURE_BUTTON).width);
<<<<<<< HEAD
=======
				size->width = std::max(size->width, GetStringBoundingBox(STR_COMPANY_VIEW_GIVE_MONEY_BUTTON).width);
				size->width = std::max(size->width, GetStringBoundingBox(STR_COMPANY_VIEW_HOSTILE_TAKEOVER_BUTTON).width);
>>>>>>> 3b1407d2
				size->width = std::max(size->width, GetStringBoundingBox(STR_COMPANY_VIEW_PASSWORD).width);
				size->width = std::max(size->width, GetStringBoundingBox(STR_COMPANY_VIEW_JOIN).width);
				size->width += padding.width;
				break;


			case WID_C_HAS_PASSWORD:
				*size = maxdim(*size, GetSpriteSize(SPR_LOCK));
				break;
		}
	}

	void DrawVehicleCountsWidget(const Rect &r, const Company *c) const
	{
		static_assert(VEH_COMPANY_END == lengthof(_company_view_vehicle_count_strings));

		int y = r.top;
		for (VehicleType type = VEH_BEGIN; type < VEH_COMPANY_END; type++) {
			uint amount = c->group_all[type].num_vehicle;
			if (amount != 0) {
				SetDParam(0, amount);
				DrawString(r.left, r.right, y, _company_view_vehicle_count_strings[type]);
				y += FONT_HEIGHT_NORMAL;
			}
		}

		if (y == r.top) {
			/* No String was emited before, so there must be no vehicles at all. */
			DrawString(r.left, r.right, y, STR_COMPANY_VIEW_VEHICLES_NONE);
		}
	}

	void DrawInfrastructureCountsWidget(const Rect &r, const Company *c) const
	{
		int y = r.top;

		uint rail_pieces = c->infrastructure.signal;
		for (uint i = 0; i < lengthof(c->infrastructure.rail); i++) rail_pieces += c->infrastructure.rail[i];
		if (rail_pieces != 0) {
			SetDParam(0, rail_pieces);
			DrawString(r.left, r.right, y, STR_COMPANY_VIEW_INFRASTRUCTURE_RAIL);
			y += FONT_HEIGHT_NORMAL;
		}

		uint road_pieces = 0;
		for (uint i = 0; i < lengthof(c->infrastructure.road); i++) road_pieces += c->infrastructure.road[i];
		if (road_pieces != 0) {
			SetDParam(0, road_pieces);
			DrawString(r.left, r.right, y, STR_COMPANY_VIEW_INFRASTRUCTURE_ROAD);
			y += FONT_HEIGHT_NORMAL;
		}

		if (c->infrastructure.water != 0) {
			SetDParam(0, c->infrastructure.water);
			DrawString(r.left, r.right, y, STR_COMPANY_VIEW_INFRASTRUCTURE_WATER);
			y += FONT_HEIGHT_NORMAL;
		}

		if (c->infrastructure.station != 0) {
			SetDParam(0, c->infrastructure.station);
			DrawString(r.left, r.right, y, STR_COMPANY_VIEW_INFRASTRUCTURE_STATION);
			y += FONT_HEIGHT_NORMAL;
		}

		if (c->infrastructure.airport != 0) {
			SetDParam(0, c->infrastructure.airport);
			DrawString(r.left, r.right, y, STR_COMPANY_VIEW_INFRASTRUCTURE_AIRPORT);
			y += FONT_HEIGHT_NORMAL;
		}

		if (y == r.top) {
			/* No String was emited before, so there must be no infrastructure at all. */
			DrawString(r.left, r.right, y, STR_COMPANY_VIEW_INFRASTRUCTURE_NONE);
		}
	}

	void DrawWidget(const Rect &r, int widget) const override
	{
		const Company *c = Company::Get((CompanyID)this->window_number);
		switch (widget) {
			case WID_C_FACE:
				DrawCompanyManagerFace(c->face, c->colour, r);
				break;

			case WID_C_FACE_TITLE:
				SetDParam(0, c->index);
				DrawStringMultiLine(r.left, r.right, r.top, r.bottom, STR_COMPANY_VIEW_PRESIDENT_MANAGER_TITLE, TC_FROMSTRING, SA_HOR_CENTER);
				break;

			case WID_C_DESC_COLOUR_SCHEME_EXAMPLE: {
				Point offset;
				Dimension d = GetSpriteSize(SPR_VEH_BUS_SW_VIEW, &offset);
				d.height -= offset.y;
				DrawSprite(SPR_VEH_BUS_SW_VIEW, COMPANY_SPRITE_COLOUR(c->index), r.left - offset.x, CenterBounds(r.top, r.bottom, d.height) - offset.y);
				break;
			}

			case WID_C_DESC_VEHICLE_COUNTS:
				DrawVehicleCountsWidget(r, c);
				break;

			case WID_C_DESC_INFRASTRUCTURE_COUNTS:
				DrawInfrastructureCountsWidget(r, c);
				break;

			case WID_C_DESC_OWNERS: {
				uint y = r.top;

				for (const Company *c2 : Company::Iterate()) {
					uint amt = GetAmountOwnedBy(c, c2->index);
					if (amt != 0) {
						SetDParam(0, amt * 25);
						SetDParam(1, c2->index);

						DrawString(r.left, r.right, y, STR_COMPANY_VIEW_SHARES_OWNED_BY);
						y += FONT_HEIGHT_NORMAL;
					}
				}
				break;
			}

			case WID_C_HAS_PASSWORD:
				if (_networking && NetworkCompanyIsPassworded(c->index)) {
					DrawSprite(SPR_LOCK, PAL_NONE, r.left, r.top);
				}
				break;
		}
	}

	void SetStringParameters(int widget) const override
	{
		switch (widget) {
			case WID_C_CAPTION:
				SetDParam(0, (CompanyID)this->window_number);
				SetDParam(1, (CompanyID)this->window_number);
				break;

			case WID_C_DESC_INAUGURATION:
				SetDParam(0, Company::Get((CompanyID)this->window_number)->inaugurated_year);
				break;

			case WID_C_DESC_COMPANY_VALUE:
				SetDParam(0, CalculateCompanyValue(Company::Get((CompanyID)this->window_number)));
				break;
		}
	}

	void OnClick(Point pt, int widget, int click_count) override
	{
		switch (widget) {
			case WID_C_NEW_FACE: DoSelectCompanyManagerFace(this); break;

			case WID_C_COLOUR_SCHEME:
				ShowCompanyLiveryWindow((CompanyID)this->window_number, INVALID_GROUP);
				break;

			case WID_C_PRESIDENT_NAME:
				this->query_widget = WID_C_PRESIDENT_NAME;
				SetDParam(0, this->window_number);
				ShowQueryString(STR_PRESIDENT_NAME, STR_COMPANY_VIEW_PRESIDENT_S_NAME_QUERY_CAPTION, MAX_LENGTH_PRESIDENT_NAME_CHARS, this, CS_ALPHANUMERAL, QSF_ENABLE_DEFAULT | QSF_LEN_IN_CHARS);
				break;

			case WID_C_COMPANY_NAME:
				this->query_widget = WID_C_COMPANY_NAME;
				SetDParam(0, this->window_number);
				ShowQueryString(STR_COMPANY_NAME, STR_COMPANY_VIEW_COMPANY_NAME_QUERY_CAPTION, MAX_LENGTH_COMPANY_NAME_CHARS, this, CS_ALPHANUMERAL, QSF_ENABLE_DEFAULT | QSF_LEN_IN_CHARS);
				break;

			case WID_C_VIEW_HQ: {
				TileIndex tile = Company::Get((CompanyID)this->window_number)->location_of_HQ;
				if (_ctrl_pressed) {
					ShowExtraViewportWindow(tile);
				} else {
					ScrollMainWindowToTile(tile);
				}
				break;
			}

			case WID_C_BUILD_HQ:
				if ((byte)this->window_number != _local_company) return;
				if (this->IsWidgetLowered(WID_C_BUILD_HQ)) {
					ResetObjectToPlace();
					this->RaiseButtons();
					break;
				}
				SetObjectToPlaceWnd(SPR_CURSOR_HQ, PAL_NONE, HT_RECT, this);
				SetTileSelectSize(2, 2);
				this->LowerWidget(WID_C_BUILD_HQ);
				this->SetWidgetDirty(WID_C_BUILD_HQ);
				break;

			case WID_C_RELOCATE_HQ:
				if (this->IsWidgetLowered(WID_C_RELOCATE_HQ)) {
					ResetObjectToPlace();
					this->RaiseButtons();
					break;
				}
				SetObjectToPlaceWnd(SPR_CURSOR_HQ, PAL_NONE, HT_RECT, this);
				SetTileSelectSize(2, 2);
				this->LowerWidget(WID_C_RELOCATE_HQ);
				this->SetWidgetDirty(WID_C_RELOCATE_HQ);
				break;

			case WID_C_VIEW_INFRASTRUCTURE:
				ShowCompanyInfrastructure((CompanyID)this->window_number);
				break;

			case WID_C_GIVE_MONEY:
				this->query_widget = WID_C_GIVE_MONEY;
				ShowQueryString(STR_EMPTY, STR_COMPANY_VIEW_GIVE_MONEY_QUERY_CAPTION, 30, this, CS_NUMERAL, QSF_NONE);
				break;

<<<<<<< HEAD
			case WID_C_BUY_SHARE:
				DoCommandP(0, this->window_number, 0, CMD_BUY_SHARE_IN_COMPANY | CMD_MSG(STR_ERROR_CAN_T_BUY_25_SHARE_IN_THIS));
				break;

			case WID_C_SELL_SHARE:
				DoCommandP(0, this->window_number, 0, CMD_SELL_SHARE_IN_COMPANY | CMD_MSG(STR_ERROR_CAN_T_SELL_25_SHARE_IN));
=======
			case WID_C_HOSTILE_TAKEOVER:
				ShowBuyCompanyDialog((CompanyID)this->window_number, true);
>>>>>>> 3b1407d2
				break;

			case WID_C_COMPANY_PASSWORD:
				if (this->window_number == _local_company) ShowNetworkCompanyPasswordWindow(this);
				break;

			case WID_C_COMPANY_JOIN: {
				this->query_widget = WID_C_COMPANY_JOIN;
				CompanyID company = (CompanyID)this->window_number;
				if (_network_server) {
					NetworkServerDoMove(CLIENT_ID_SERVER, company);
					MarkWholeScreenDirty();
				} else if (NetworkCompanyIsPassworded(company)) {
					/* ask for the password */
					ShowQueryString(STR_EMPTY, STR_NETWORK_NEED_COMPANY_PASSWORD_CAPTION, NETWORK_PASSWORD_LENGTH, this, CS_ALPHANUMERAL, QSF_PASSWORD);
				} else {
					/* just send the join command */
					NetworkClientRequestMove(company);
				}
				break;
			}
		}
	}

	void OnHundredthTick() override
	{
		/* redraw the window every now and then */
		this->SetDirty();
	}

	void OnPlaceObject(Point pt, TileIndex tile) override
	{
		if (DoCommandP(tile, OBJECT_HQ, 0, CMD_BUILD_OBJECT | CMD_MSG(STR_ERROR_CAN_T_BUILD_COMPANY_HEADQUARTERS)) && !_shift_pressed) {
			ResetObjectToPlace();
			this->RaiseButtons();
		}
	}

	void OnPlaceObjectAbort() override
	{
		this->RaiseButtons();
	}

	void OnQueryTextFinished(char *str) override
	{
		if (str == nullptr) return;

		switch (this->query_widget) {
			default: NOT_REACHED();

			case WID_C_GIVE_MONEY:
				DoCommandPEx(0, this->window_number, 0, (std::strtoull(str, nullptr, 10) / _currency->rate), CMD_GIVE_MONEY | CMD_MSG(STR_ERROR_CAN_T_GIVE_MONEY), CcGiveMoney);
				break;

			case WID_C_PRESIDENT_NAME:
				DoCommandP(0, 0, 0, CMD_RENAME_PRESIDENT | CMD_MSG(STR_ERROR_CAN_T_CHANGE_PRESIDENT), nullptr, str);
				break;

			case WID_C_COMPANY_NAME:
				DoCommandP(0, 0, 0, CMD_RENAME_COMPANY | CMD_MSG(STR_ERROR_CAN_T_CHANGE_COMPANY_NAME), nullptr, str);
				break;

			case WID_C_COMPANY_JOIN:
				NetworkClientRequestMove((CompanyID)this->window_number, str);
				break;
		}
	}


	/**
	 * Some data on this window has become invalid.
	 * @param data Information about the changed data.
	 * @param gui_scope Whether the call is done from GUI scope. You may not do everything when not in GUI scope. See #InvalidateWindowData() for details.
	 */
	void OnInvalidateData(int data = 0, bool gui_scope = true) override
	{
		if (this->window_number == _local_company) return;

		if (_settings_game.economy.allow_shares) { // Shares are allowed
			const Company *c = Company::Get(this->window_number);

			/* If all shares are owned by someone (none by nobody), disable buy button */
			this->SetWidgetDisabledState(WID_C_BUY_SHARE, GetAmountOwnedBy(c, INVALID_OWNER) == 0 ||
					/* Only 25% left to buy. If the company is human, disable buying it up.. TODO issues! */
					(GetAmountOwnedBy(c, INVALID_OWNER) == 1 && !c->is_ai) ||
					/* Spectators cannot do anything of course */
					_local_company == COMPANY_SPECTATOR);

			/* If the company doesn't own any shares, disable sell button */
			this->SetWidgetDisabledState(WID_C_SELL_SHARE, (GetAmountOwnedBy(c, _local_company) == 0) ||
					/* Spectators cannot do anything of course */
					_local_company == COMPANY_SPECTATOR);
		} else { // Shares are not allowed, disable buy/sell buttons
			this->DisableWidget(WID_C_BUY_SHARE);
			this->DisableWidget(WID_C_SELL_SHARE);
		}
	}
};

static WindowDesc _company_desc(
	WDP_AUTO, "company", 0, 0,
	WC_COMPANY, WC_NONE,
	0,
	_nested_company_widgets, lengthof(_nested_company_widgets)
);

/**
 * Show the window with the overview of the company.
 * @param company The company to show the window for.
 */
void ShowCompany(CompanyID company)
{
	if (!Company::IsValidID(company)) return;

	AllocateWindowDescFront<CompanyWindow>(&_company_desc, company);
}

/**
 * Redraw all windows with company infrastructure counts.
 * @param company The company to redraw the windows of.
 */
void DirtyCompanyInfrastructureWindows(CompanyID company)
{
	SetWindowDirty(WC_COMPANY, company);
	SetWindowDirty(WC_COMPANY_INFRASTRUCTURE, company);
}

/**
 * Redraw all windows with all company infrastructure counts.
 */
void DirtyAllCompanyInfrastructureWindows()
{
	SetWindowClassesDirty(WC_COMPANY);
	SetWindowClassesDirty(WC_COMPANY_INFRASTRUCTURE);
}

struct BuyCompanyWindow : Window {
	BuyCompanyWindow(WindowDesc *desc, WindowNumber window_number, bool hostile_takeover) : Window(desc), hostile_takeover(hostile_takeover)
	{
		this->InitNested(window_number);
<<<<<<< HEAD
		this->owner = _local_company;
	}

	~BuyCompanyWindow()
	{
		const Company *c = Company::GetIfValid((CompanyID)this->window_number);
		if (c != nullptr && HasBit(c->bankrupt_asked, this->owner) && _current_company == this->owner) {
			EnqueueDoCommandP(NewCommandContainerBasic(0, this->window_number, 0, CMD_DECLINE_BUY_COMPANY | CMD_NO_SHIFT_ESTIMATE));
		}
=======

		const Company *c = Company::Get((CompanyID)this->window_number);
		this->company_value = hostile_takeover ? CalculateHostileTakeoverValue(c) : c->bankrupt_value;
>>>>>>> 3b1407d2
	}

	void UpdateWidgetSize(int widget, Dimension *size, const Dimension &padding, Dimension *fill, Dimension *resize) override
	{
		switch (widget) {
			case WID_BC_FACE:
				*size = GetScaledSpriteSize(SPR_GRADIENT);
				break;

			case WID_BC_QUESTION:
				const Company *c = Company::Get((CompanyID)this->window_number);
				SetDParam(0, c->index);
				SetDParam(1, this->company_value);
				size->height = GetStringHeight(this->hostile_takeover ? STR_BUY_COMPANY_HOSTILE_TAKEOVER : STR_BUY_COMPANY_MESSAGE, size->width);
				break;
		}
	}

	void SetStringParameters(int widget) const override
	{
		switch (widget) {
			case WID_BC_CAPTION:
				SetDParam(0, STR_COMPANY_NAME);
				SetDParam(1, Company::Get((CompanyID)this->window_number)->index);
				break;
		}
	}

	void DrawWidget(const Rect &r, int widget) const override
	{
		switch (widget) {
			case WID_BC_FACE: {
				const Company *c = Company::Get((CompanyID)this->window_number);
				DrawCompanyManagerFace(c->face, c->colour, r);
				break;
			}

			case WID_BC_QUESTION: {
				const Company *c = Company::Get((CompanyID)this->window_number);
				SetDParam(0, c->index);
				SetDParam(1, this->company_value);
				DrawStringMultiLine(r.left, r.right, r.top, r.bottom, this->hostile_takeover ? STR_BUY_COMPANY_HOSTILE_TAKEOVER : STR_BUY_COMPANY_MESSAGE, TC_FROMSTRING, SA_CENTER);
				break;
			}
		}
	}

	void OnClick(Point pt, int widget, int click_count) override
	{
		switch (widget) {
			case WID_BC_NO:
				delete this;
				break;

			case WID_BC_YES:
<<<<<<< HEAD
				DoCommandP(0, this->window_number, 0, CMD_BUY_COMPANY | CMD_MSG(STR_ERROR_CAN_T_BUY_COMPANY));
=======
				Command<CMD_BUY_COMPANY>::Post(STR_ERROR_CAN_T_BUY_COMPANY, (CompanyID)this->window_number, this->hostile_takeover);
>>>>>>> 3b1407d2
				break;
		}
	}

	/**
	 * Check on a regular interval if the company value has changed.
	 */
	IntervalTimer<TimerWindow> rescale_interval = {std::chrono::seconds(3), [this](auto) {
		/* Value can't change when in bankruptcy. */
		if (!this->hostile_takeover) return;

		const Company *c = Company::Get((CompanyID)this->window_number);
		auto new_value = CalculateHostileTakeoverValue(c);
		if (new_value != this->company_value) {
			this->company_value = new_value;
			this->ReInit();
		}
	}};

private:
	bool hostile_takeover; ///< Whether the window is showing a hostile takeover.
	Money company_value; ///< The value of the company for which the user can buy it.
};

static const NWidgetPart _nested_buy_company_widgets[] = {
	NWidget(NWID_HORIZONTAL),
		NWidget(WWT_CLOSEBOX, COLOUR_LIGHT_BLUE),
		NWidget(WWT_CAPTION, COLOUR_LIGHT_BLUE, WID_BC_CAPTION), SetDataTip(STR_ERROR_MESSAGE_CAPTION_OTHER_COMPANY, STR_TOOLTIP_WINDOW_TITLE_DRAG_THIS),
	EndContainer(),
	NWidget(WWT_PANEL, COLOUR_LIGHT_BLUE),
		NWidget(NWID_VERTICAL), SetPIP(8, 8, 8),
			NWidget(NWID_HORIZONTAL), SetPIP(8, 10, 8),
				NWidget(WWT_EMPTY, INVALID_COLOUR, WID_BC_FACE), SetFill(0, 1),
				NWidget(WWT_EMPTY, INVALID_COLOUR, WID_BC_QUESTION), SetMinimalSize(240, 0), SetFill(1, 1),
			EndContainer(),
			NWidget(NWID_HORIZONTAL, NC_EQUALSIZE), SetPIP(100, 10, 100),
				NWidget(WWT_TEXTBTN, COLOUR_LIGHT_BLUE, WID_BC_NO), SetMinimalSize(60, 12), SetDataTip(STR_QUIT_NO, STR_NULL), SetFill(1, 0),
				NWidget(WWT_TEXTBTN, COLOUR_LIGHT_BLUE, WID_BC_YES), SetMinimalSize(60, 12), SetDataTip(STR_QUIT_YES, STR_NULL), SetFill(1, 0),
			EndContainer(),
		EndContainer(),
	EndContainer(),
};

static WindowDesc _buy_company_desc(
	WDP_AUTO, nullptr, 0, 0,
	WC_BUY_COMPANY, WC_NONE,
	WDF_CONSTRUCTION,
	_nested_buy_company_widgets, lengthof(_nested_buy_company_widgets)
);

/**
 * Show the query to buy another company.
 * @param company The company to buy.
 * @param hostile_takeover Whether this is a hostile takeover.
 */
void ShowBuyCompanyDialog(CompanyID company, bool hostile_takeover)
{
	auto window = BringWindowToFrontById(WC_BUY_COMPANY, company);
	if (window == nullptr) {
		new BuyCompanyWindow(&_buy_company_desc, company, hostile_takeover);
	}
}<|MERGE_RESOLUTION|>--- conflicted
+++ resolved
@@ -2281,27 +2281,17 @@
 					EndContainer(),
 				EndContainer(),
 				NWidget(NWID_HORIZONTAL),
-<<<<<<< HEAD
 					NWidget(NWID_SELECTION, INVALID_COLOUR, WID_C_SELECT_DESC_OWNERS),
 						NWidget(NWID_VERTICAL), SetPIP(5, 5, 4),
 							NWidget(WWT_EMPTY, INVALID_COLOUR, WID_C_DESC_OWNERS), SetMinimalTextLines(MAX_COMPANY_SHARE_OWNERS, 0),
 							NWidget(NWID_SPACER), SetFill(0, 1),
-=======
-					/* Multi player buttons. */
-					NWidget(NWID_VERTICAL), SetPIP(4, 2, 4),
-						NWidget(NWID_SPACER), SetFill(0, 1),
-						NWidget(NWID_HORIZONTAL), SetPIP(0, 4, 0),
-							NWidget(NWID_SPACER), SetFill(1, 0),
-							NWidget(NWID_SELECTION, INVALID_COLOUR, WID_C_SELECT_HOSTILE_TAKEOVER),
-								NWidget(WWT_PUSHTXTBTN, COLOUR_GREY, WID_C_HOSTILE_TAKEOVER), SetDataTip(STR_COMPANY_VIEW_HOSTILE_TAKEOVER_BUTTON, STR_COMPANY_VIEW_HOSTILE_TAKEOVER_TOOLTIP),
-							EndContainer(),
 						EndContainer(),
-						NWidget(NWID_HORIZONTAL), SetPIP(0, 4, 0),
-							NWidget(NWID_SPACER), SetFill(1, 0),
-							NWidget(NWID_SELECTION, INVALID_COLOUR, WID_C_SELECT_GIVE_MONEY),
-								NWidget(WWT_PUSHTXTBTN, COLOUR_GREY, WID_C_GIVE_MONEY), SetDataTip(STR_COMPANY_VIEW_GIVE_MONEY_BUTTON, STR_COMPANY_VIEW_GIVE_MONEY_TOOLTIP),
-							EndContainer(),
->>>>>>> 3b1407d2
+					EndContainer(),
+					NWidget(NWID_SPACER), SetFill(1, 0),
+					NWidget(NWID_SELECTION, INVALID_COLOUR, WID_C_SELECT_HOSTILE_TAKEOVER),
+						NWidget(NWID_VERTICAL),
+							NWidget(NWID_SPACER), SetFill(0, 1), SetMinimalSize(90, 0),
+							NWidget(WWT_PUSHTXTBTN, COLOUR_GREY, WID_C_HOSTILE_TAKEOVER), SetDataTip(STR_COMPANY_VIEW_HOSTILE_TAKEOVER_BUTTON, STR_COMPANY_VIEW_HOSTILE_TAKEOVER_TOOLTIP),
 						EndContainer(),
 					EndContainer(),
 					NWidget(NWID_SPACER), SetFill(1, 0),
@@ -2450,7 +2440,7 @@
 				reinit = true;
 			}
 			/* Enable/disable 'Hostile Takeover' button. */
-			plane = ((local || _local_company == COMPANY_SPECTATOR || !c->is_ai || _networking) ? SZSP_NONE : 0);
+			plane = ((local || _local_company == COMPANY_SPECTATOR || !c->is_ai || _networking || _settings_game.economy.allow_shares) ? SZSP_NONE : 0);
 			wi = this->GetWidget<NWidgetStacked>(WID_C_SELECT_HOSTILE_TAKEOVER);
 			if (plane != wi->shown_plane) {
 				wi->SetDisplayedPlane(plane);
@@ -2531,22 +2521,16 @@
 			case WID_C_BUILD_HQ:
 			case WID_C_RELOCATE_HQ:
 			case WID_C_VIEW_INFRASTRUCTURE:
-<<<<<<< HEAD
-=======
 			case WID_C_GIVE_MONEY:
 			case WID_C_HOSTILE_TAKEOVER:
->>>>>>> 3b1407d2
 			case WID_C_COMPANY_PASSWORD:
 			case WID_C_COMPANY_JOIN:
 				size->width = GetStringBoundingBox(STR_COMPANY_VIEW_VIEW_HQ_BUTTON).width;
 				size->width = std::max(size->width, GetStringBoundingBox(STR_COMPANY_VIEW_BUILD_HQ_BUTTON).width);
 				size->width = std::max(size->width, GetStringBoundingBox(STR_COMPANY_VIEW_RELOCATE_HQ).width);
 				size->width = std::max(size->width, GetStringBoundingBox(STR_COMPANY_VIEW_INFRASTRUCTURE_BUTTON).width);
-<<<<<<< HEAD
-=======
 				size->width = std::max(size->width, GetStringBoundingBox(STR_COMPANY_VIEW_GIVE_MONEY_BUTTON).width);
 				size->width = std::max(size->width, GetStringBoundingBox(STR_COMPANY_VIEW_HOSTILE_TAKEOVER_BUTTON).width);
->>>>>>> 3b1407d2
 				size->width = std::max(size->width, GetStringBoundingBox(STR_COMPANY_VIEW_PASSWORD).width);
 				size->width = std::max(size->width, GetStringBoundingBox(STR_COMPANY_VIEW_JOIN).width);
 				size->width += padding.width;
@@ -2759,17 +2743,16 @@
 				ShowQueryString(STR_EMPTY, STR_COMPANY_VIEW_GIVE_MONEY_QUERY_CAPTION, 30, this, CS_NUMERAL, QSF_NONE);
 				break;
 
-<<<<<<< HEAD
 			case WID_C_BUY_SHARE:
 				DoCommandP(0, this->window_number, 0, CMD_BUY_SHARE_IN_COMPANY | CMD_MSG(STR_ERROR_CAN_T_BUY_25_SHARE_IN_THIS));
 				break;
 
 			case WID_C_SELL_SHARE:
 				DoCommandP(0, this->window_number, 0, CMD_SELL_SHARE_IN_COMPANY | CMD_MSG(STR_ERROR_CAN_T_SELL_25_SHARE_IN));
-=======
+				break;
+
 			case WID_C_HOSTILE_TAKEOVER:
 				ShowBuyCompanyDialog((CompanyID)this->window_number, true);
->>>>>>> 3b1407d2
 				break;
 
 			case WID_C_COMPANY_PASSWORD:
@@ -2910,21 +2893,17 @@
 	BuyCompanyWindow(WindowDesc *desc, WindowNumber window_number, bool hostile_takeover) : Window(desc), hostile_takeover(hostile_takeover)
 	{
 		this->InitNested(window_number);
-<<<<<<< HEAD
 		this->owner = _local_company;
-	}
-
-	~BuyCompanyWindow()
-	{
-		const Company *c = Company::GetIfValid((CompanyID)this->window_number);
-		if (c != nullptr && HasBit(c->bankrupt_asked, this->owner) && _current_company == this->owner) {
-			EnqueueDoCommandP(NewCommandContainerBasic(0, this->window_number, 0, CMD_DECLINE_BUY_COMPANY | CMD_NO_SHIFT_ESTIMATE));
-		}
-=======
-
 		const Company *c = Company::Get((CompanyID)this->window_number);
 		this->company_value = hostile_takeover ? CalculateHostileTakeoverValue(c) : c->bankrupt_value;
->>>>>>> 3b1407d2
+	}
+
+	~BuyCompanyWindow()
+	{
+		const Company *c = Company::GetIfValid((CompanyID)this->window_number);
+		if (!this->hostile_takeover && c != nullptr && HasBit(c->bankrupt_asked, this->owner) && _current_company == this->owner) {
+			EnqueueDoCommandP(NewCommandContainerBasic(0, this->window_number, 0, CMD_DECLINE_BUY_COMPANY | CMD_NO_SHIFT_ESTIMATE));
+		}
 	}
 
 	void UpdateWidgetSize(int widget, Dimension *size, const Dimension &padding, Dimension *fill, Dimension *resize) override
@@ -2980,11 +2959,7 @@
 				break;
 
 			case WID_BC_YES:
-<<<<<<< HEAD
-				DoCommandP(0, this->window_number, 0, CMD_BUY_COMPANY | CMD_MSG(STR_ERROR_CAN_T_BUY_COMPANY));
-=======
-				Command<CMD_BUY_COMPANY>::Post(STR_ERROR_CAN_T_BUY_COMPANY, (CompanyID)this->window_number, this->hostile_takeover);
->>>>>>> 3b1407d2
+				DoCommandP(0, this->window_number, (this->hostile_takeover ? 1 : 0), CMD_BUY_COMPANY | CMD_MSG(STR_ERROR_CAN_T_BUY_COMPANY));
 				break;
 		}
 	}
@@ -2992,7 +2967,8 @@
 	/**
 	 * Check on a regular interval if the company value has changed.
 	 */
-	IntervalTimer<TimerWindow> rescale_interval = {std::chrono::seconds(3), [this](auto) {
+	void OnHundredthTick() override
+	{
 		/* Value can't change when in bankruptcy. */
 		if (!this->hostile_takeover) return;
 
@@ -3002,7 +2978,7 @@
 			this->company_value = new_value;
 			this->ReInit();
 		}
-	}};
+	}
 
 private:
 	bool hostile_takeover; ///< Whether the window is showing a hostile takeover.
