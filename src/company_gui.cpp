/*
 * This file is part of OpenTTD.
 * OpenTTD is free software; you can redistribute it and/or modify it under the terms of the GNU General Public License as published by the Free Software Foundation, version 2.
 * OpenTTD is distributed in the hope that it will be useful, but WITHOUT ANY WARRANTY; without even the implied warranty of MERCHANTABILITY or FITNESS FOR A PARTICULAR PURPOSE.
 * See the GNU General Public License for more details. You should have received a copy of the GNU General Public License along with OpenTTD. If not, see <http://www.gnu.org/licenses/>.
 */

/** @file company_gui.cpp %Company related GUIs. */

#include "stdafx.h"
#include "currency.h"
#include "error.h"
#include "gui.h"
#include "window_gui.h"
#include "textbuf_gui.h"
#include "viewport_func.h"
#include "company_func.h"
#include "command_func.h"
#include "network/network.h"
#include "network/network_gui.h"
#include "network/network_func.h"
#include "newgrf.h"
#include "company_manager_face.h"
#include "strings_func.h"
#include "date_func.h"
#include "dropdown_type.h"
#include "dropdown_common_type.h"
#include "tilehighlight_func.h"
#include "company_base.h"
#include "company_cmd.h"
#include "core/geometry_func.hpp"
#include "object_cmd.h"
#include "object_type.h"
#include "rail.h"
#include "road.h"
#include "engine_base.h"
#include "window_func.h"
#include "road_func.h"
#include "water.h"
#include "station_func.h"
#include "zoom_func.h"
#include "sortlist_type.h"
#include "group_cmd.h"
#include "group_gui.h"
#include "misc_cmd.h"
#include "core/backup_type.hpp"

#include "widgets/company_widget.h"

#include "safeguards.h"


static void DoSelectCompanyManagerFace(Window *parent);
static void ShowCompanyInfrastructure(CompanyID company);

/** List of revenues. */
static const std::initializer_list<ExpensesType> _expenses_list_revenue = {
	EXPENSES_TRAIN_REVENUE,
	EXPENSES_ROADVEH_REVENUE,
	EXPENSES_AIRCRAFT_REVENUE,
	EXPENSES_SHIP_REVENUE,
	EXPENSES_SHARING_INC,
};

/** List of operating expenses. */
static const std::initializer_list<ExpensesType> _expenses_list_operating_costs = {
	EXPENSES_TRAIN_RUN,
	EXPENSES_ROADVEH_RUN,
	EXPENSES_AIRCRAFT_RUN,
	EXPENSES_SHIP_RUN,
	EXPENSES_PROPERTY,
	EXPENSES_LOAN_INTEREST,
	EXPENSES_SHARING_COST,
};

/** List of capital expenses. */
static const std::initializer_list<ExpensesType> _expenses_list_capital_costs = {
	EXPENSES_CONSTRUCTION,
	EXPENSES_NEW_VEHICLES,
	EXPENSES_OTHER,
};

/** Expense list container. */
struct ExpensesList {
	const StringID title; ///< StringID of list title.
	const std::initializer_list<ExpensesType> &items; ///< List of expenses types.

	ExpensesList(StringID title, const std::initializer_list<ExpensesType> &list) : title(title), items(list)
	{
	}

	uint GetHeight() const
	{
		/* Add up the height of all the lines.  */
		return static_cast<uint>(this->items.size()) * GetCharacterHeight(FS_NORMAL);
	}

	/** Compute width of the expenses categories in pixels. */
	uint GetListWidth() const
	{
		uint width = 0;
		for (const ExpensesType &et : this->items) {
			width = std::max(width, GetStringBoundingBox(STR_FINANCES_SECTION_CONSTRUCTION + et).width);
		}
		return width;
	}
};

/** Types of expense lists */
static const std::initializer_list<ExpensesList> _expenses_list_types = {
	{ STR_FINANCES_REVENUE_TITLE,            _expenses_list_revenue },
	{ STR_FINANCES_OPERATING_EXPENSES_TITLE, _expenses_list_operating_costs },
	{ STR_FINANCES_CAPITAL_EXPENSES_TITLE,   _expenses_list_capital_costs },
};

/**
 * Get the total height of the "categories" column.
 * @return The total height in pixels.
 */
static uint GetTotalCategoriesHeight()
{
	/* There's an empty line and blockspace on the year row */
	uint total_height = GetCharacterHeight(FS_NORMAL) + WidgetDimensions::scaled.vsep_wide;

	for (const ExpensesList &list : _expenses_list_types) {
		/* Title + expense list + total line + total + blockspace after category */
		total_height += GetCharacterHeight(FS_NORMAL) + list.GetHeight() + WidgetDimensions::scaled.vsep_normal + GetCharacterHeight(FS_NORMAL) + WidgetDimensions::scaled.vsep_wide;
	}

	/* Total income */
	total_height += WidgetDimensions::scaled.vsep_normal + GetCharacterHeight(FS_NORMAL) + WidgetDimensions::scaled.vsep_wide;

	return total_height;
}

/**
 * Get the required width of the "categories" column, equal to the widest element.
 * @return The required width in pixels.
 */
static uint GetMaxCategoriesWidth()
{
	uint max_width = GetStringBoundingBox(EconTime::UsingWallclockUnits() ? STR_FINANCES_PERIOD_CAPTION : STR_FINANCES_YEAR_CAPTION).width;

	/* Loop through categories to check max widths. */
	for (const ExpensesList &list : _expenses_list_types) {
		/* Title of category */
		max_width = std::max(max_width, GetStringBoundingBox(list.title).width);
		/* Entries in category */
		max_width = std::max(max_width, list.GetListWidth() + WidgetDimensions::scaled.hsep_indent);
	}

	return max_width;
}

/**
 * Draw a category of expenses (revenue, operating expenses, capital expenses).
 */
static void DrawCategory(const Rect &r, int start_y, const ExpensesList &list)
{
	Rect tr = r.Indent(WidgetDimensions::scaled.hsep_indent, _current_text_dir == TD_RTL);

	tr.top = start_y;

	for (const ExpensesType &et : list.items) {
		DrawString(tr, STR_FINANCES_SECTION_CONSTRUCTION + et);
		tr.top += GetCharacterHeight(FS_NORMAL);
	}
}

/**
 * Draw the expenses categories.
 * @param r Available space for drawing.
 * @note The environment must provide padding at the left and right of \a r.
 */
static void DrawCategories(const Rect &r)
{
	int y = r.top;
	/* Draw description of 12-minute economic period. */
	DrawString(r.left, r.right, y, (EconTime::UsingWallclockUnits() ? STR_FINANCES_PERIOD_CAPTION : STR_FINANCES_YEAR_CAPTION), TC_FROMSTRING, SA_LEFT, true);
	y += GetCharacterHeight(FS_NORMAL) + WidgetDimensions::scaled.vsep_wide;

	for (const ExpensesList &list : _expenses_list_types) {
		/* Draw category title and advance y */
		DrawString(r.left, r.right, y, list.title, TC_FROMSTRING, SA_LEFT);
		y += GetCharacterHeight(FS_NORMAL);

		/* Draw category items and advance y */
		DrawCategory(r, y, list);
		y += list.GetHeight();

		/* Advance y by the height of the horizontal line between amounts and subtotal */
		y += WidgetDimensions::scaled.vsep_normal;

		/* Draw category total and advance y */
		DrawString(r.left, r.right, y, STR_FINANCES_TOTAL_CAPTION, TC_FROMSTRING, SA_RIGHT);
		y += GetCharacterHeight(FS_NORMAL);

		/* Advance y by a blockspace after this category block */
		y += WidgetDimensions::scaled.vsep_wide;
	}

	/* Draw total profit/loss */
	y += WidgetDimensions::scaled.vsep_normal;
	DrawString(r.left, r.right, y, STR_FINANCES_PROFIT, TC_FROMSTRING, SA_LEFT);
}

/**
 * Draw an amount of money.
 * @param amount Amount of money to draw,
 * @param left   Left coordinate of the space to draw in.
 * @param right  Right coordinate of the space to draw in.
 * @param top    Top coordinate of the space to draw in.
 * @param colour The TextColour of the string.
 */
static void DrawPrice(Money amount, int left, int right, int top, TextColour colour)
{
	StringID str = STR_FINANCES_NEGATIVE_INCOME;
	if (amount == 0) {
		str = STR_FINANCES_ZERO_INCOME;
	} else if (amount < 0) {
		amount = -amount;
		str = STR_FINANCES_POSITIVE_INCOME;
	}
	SetDParam(0, amount);
	DrawString(left, right, top, str, colour, SA_RIGHT);
}

/**
 * Draw a category of expenses/revenues in the year column.
 * @return The income sum of the category.
 */
static Money DrawYearCategory(const Rect &r, int start_y, const ExpensesList &list, const Expenses &tbl)
{
	int y = start_y;
	Money sum = 0;

	for (const ExpensesType &et : list.items) {
		Money cost = tbl[et];
		sum += cost;
		if (cost != 0) DrawPrice(cost, r.left, r.right, y, TC_BLACK);
		y += GetCharacterHeight(FS_NORMAL);
	}

	/* Draw the total at the bottom of the category. */
	GfxFillRect(r.left, y, r.right, y + WidgetDimensions::scaled.bevel.top - 1, PC_BLACK);
	y += WidgetDimensions::scaled.vsep_normal;
	if (sum != 0) DrawPrice(sum, r.left, r.right, y, TC_WHITE);

	/* Return the sum for the yearly total. */
	return sum;
}


/**
 * Draw a column with prices.
 * @param r    Available space for drawing.
 * @param year Year being drawn.
 * @param tbl  Reference to table of amounts for \a year.
 * @note The environment must provide padding at the left and right of \a r.
 */
static void DrawYearColumn(const Rect &r, int year, const Expenses &tbl)
{
	int y = r.top;
	Money sum;

	/* Year header */
	SetDParam(0, year);
	DrawString(r.left, r.right, y, STR_FINANCES_YEAR, TC_FROMSTRING, SA_RIGHT, true);
	y += GetCharacterHeight(FS_NORMAL) + WidgetDimensions::scaled.vsep_wide;

	/* Categories */
	for (const ExpensesList &list : _expenses_list_types) {
		y += GetCharacterHeight(FS_NORMAL);
		sum += DrawYearCategory(r, y, list, tbl);
		/* Expense list + expense category title + expense category total + blockspace after category */
		y += list.GetHeight() + WidgetDimensions::scaled.vsep_normal + GetCharacterHeight(FS_NORMAL) + WidgetDimensions::scaled.vsep_wide;
	}

	/* Total income. */
	GfxFillRect(r.left, y, r.right, y + WidgetDimensions::scaled.bevel.top - 1, PC_BLACK);
	y += WidgetDimensions::scaled.vsep_normal;
	DrawPrice(sum, r.left, r.right, y, TC_WHITE);
}

static constexpr NWidgetPart _nested_company_finances_widgets[] = {
	NWidget(NWID_HORIZONTAL),
		NWidget(WWT_CLOSEBOX, COLOUR_GREY),
		NWidget(WWT_CAPTION, COLOUR_GREY, WID_CF_CAPTION), SetStringTip(STR_FINANCES_CAPTION, STR_TOOLTIP_WINDOW_TITLE_DRAG_THIS),
		NWidget(WWT_IMGBTN, COLOUR_GREY, WID_CF_TOGGLE_SIZE), SetSpriteTip(SPR_LARGE_SMALL_WINDOW, STR_TOOLTIP_TOGGLE_LARGE_SMALL_WINDOW), SetAspect(WidgetDimensions::ASPECT_TOGGLE_SIZE),
		NWidget(WWT_SHADEBOX, COLOUR_GREY),
		NWidget(WWT_STICKYBOX, COLOUR_GREY),
	EndContainer(),
	NWidget(NWID_SELECTION, INVALID_COLOUR, WID_CF_SEL_PANEL),
		NWidget(WWT_PANEL, COLOUR_GREY),
			NWidget(NWID_HORIZONTAL), SetPadding(WidgetDimensions::unscaled.framerect), SetPIP(0, WidgetDimensions::unscaled.hsep_wide, 0),
				NWidget(WWT_EMPTY, INVALID_COLOUR, WID_CF_EXPS_CATEGORY), SetMinimalSize(120, 0), SetFill(0, 0),
				NWidget(WWT_EMPTY, INVALID_COLOUR, WID_CF_EXPS_PRICE1), SetMinimalSize(86, 0), SetFill(0, 0),
				NWidget(WWT_EMPTY, INVALID_COLOUR, WID_CF_EXPS_PRICE2), SetMinimalSize(86, 0), SetFill(0, 0),
				NWidget(WWT_EMPTY, INVALID_COLOUR, WID_CF_EXPS_PRICE3), SetMinimalSize(86, 0), SetFill(0, 0),
			EndContainer(),
		EndContainer(),
	EndContainer(),
	NWidget(WWT_PANEL, COLOUR_GREY),
		NWidget(NWID_HORIZONTAL), SetPadding(WidgetDimensions::unscaled.framerect), SetPIP(0, WidgetDimensions::unscaled.hsep_wide, 0), SetPIPRatio(0, 1, 2),
			NWidget(NWID_VERTICAL), // Vertical column with 'bank balance', 'loan'
				NWidget(WWT_TEXT, INVALID_COLOUR), SetStringTip(STR_FINANCES_OWN_FUNDS_TITLE),
				NWidget(WWT_TEXT, INVALID_COLOUR), SetStringTip(STR_FINANCES_LOAN_TITLE),
				NWidget(WWT_TEXT, INVALID_COLOUR), SetStringTip(STR_FINANCES_BANK_BALANCE_TITLE), SetPadding(WidgetDimensions::unscaled.vsep_normal, 0, 0, 0),
			EndContainer(),
			NWidget(NWID_VERTICAL), // Vertical column with bank balance amount, loan amount, and total.
				NWidget(WWT_TEXT, INVALID_COLOUR, WID_CF_OWN_VALUE), SetStringTip(STR_FINANCES_TOTAL_CURRENCY), SetAlignment(SA_VERT_CENTER | SA_RIGHT),
				NWidget(WWT_TEXT, INVALID_COLOUR, WID_CF_LOAN_VALUE), SetStringTip(STR_FINANCES_TOTAL_CURRENCY), SetAlignment(SA_VERT_CENTER | SA_RIGHT),
				NWidget(WWT_EMPTY, INVALID_COLOUR, WID_CF_BALANCE_LINE), SetMinimalSize(0, WidgetDimensions::unscaled.vsep_normal),
				NWidget(WWT_TEXT, INVALID_COLOUR, WID_CF_BALANCE_VALUE), SetStringTip(STR_FINANCES_BANK_BALANCE), SetAlignment(SA_VERT_CENTER | SA_RIGHT),
			EndContainer(),
			NWidget(NWID_SELECTION, INVALID_COLOUR, WID_CF_SEL_MAXLOAN),
				NWidget(NWID_VERTICAL), SetPIPRatio(0, 0, 1), // Max loan information
					NWidget(WWT_TEXT, INVALID_COLOUR, WID_CF_INTEREST_RATE), SetStringTip(STR_FINANCES_INTEREST_RATE),
					NWidget(WWT_TEXT, INVALID_COLOUR, WID_CF_MAXLOAN_VALUE), SetStringTip(STR_FINANCES_MAX_LOAN),
				EndContainer(),
			EndContainer(),
		EndContainer(),
	EndContainer(),
	NWidget(NWID_SELECTION, INVALID_COLOUR, WID_CF_SEL_BUTTONS),
		NWidget(NWID_HORIZONTAL, NC_EQUALSIZE),
			NWidget(WWT_PUSHTXTBTN, COLOUR_GREY, WID_CF_INCREASE_LOAN), SetFill(1, 0), SetStringTip(STR_FINANCES_BORROW_BUTTON, STR_NULL),
			NWidget(WWT_PUSHTXTBTN, COLOUR_GREY, WID_CF_REPAY_LOAN), SetFill(1, 0), SetStringTip(STR_FINANCES_REPAY_BUTTON, STR_NULL),
			NWidget(WWT_PUSHTXTBTN, COLOUR_GREY, WID_CF_INFRASTRUCTURE), SetFill(1, 0), SetStringTip(STR_FINANCES_INFRASTRUCTURE_BUTTON, STR_COMPANY_VIEW_INFRASTRUCTURE_TOOLTIP),
		EndContainer(),
	EndContainer(),
};

/** Window class displaying the company finances. */
struct CompanyFinancesWindow : Window {
	static constexpr int NUM_PERIODS = WID_CF_EXPS_PRICE3 - WID_CF_EXPS_PRICE1 + 1;

	Money max_money;        ///< The approximate maximum amount of money a company has had over the lifetime of this window
	bool small;             ///< Window is toggled to 'small'.
	uint8_t first_visible = NUM_PERIODS - 1; ///< First visible expenses column. The last column (current) is always visible.
	int query_widget;       ///< The widget associated with the current text query input.

	CompanyFinancesWindow(WindowDesc &desc, CompanyID company) : Window(desc)
	{
		const Company *c = Company::Get(company);
		this->max_money = std::max<Money>(abs(c->money) * 2, INT32_MAX);
		this->small = false;
		this->CreateNestedTree();
		this->SetupWidgets();
		this->FinishInitNested(company);

		this->owner = (Owner)this->window_number;
		this->InvalidateData();
	}

	void SetStringParameters(WidgetID widget) const override
	{
		switch (widget) {
			case WID_CF_CAPTION:
				SetDParam(0, (CompanyID)this->window_number);
				SetDParam(1, (CompanyID)this->window_number);
				break;

			case WID_CF_BALANCE_VALUE: {
				const Company *c = Company::Get((CompanyID)this->window_number);
				SetDParam(0, c->money);
				break;
			}

			case WID_CF_LOAN_VALUE: {
				const Company *c = Company::Get((CompanyID)this->window_number);
				SetDParam(0, c->current_loan);
				break;
			}

			case WID_CF_OWN_VALUE: {
				const Company *c = Company::Get((CompanyID)this->window_number);
				SetDParam(0, c->money - c->current_loan);
				break;
			}

			case WID_CF_INTEREST_RATE:
				SetDParam(0, _settings_game.difficulty.initial_interest);
				break;

			case WID_CF_MAXLOAN_VALUE: {
				const Company *c = Company::Get((CompanyID)this->window_number);
				SetDParam(0, c->GetMaxLoan());
				break;
			}

			case WID_CF_INCREASE_LOAN:
			case WID_CF_REPAY_LOAN:
				SetDParam(0, LOAN_INTERVAL);
				break;
		}
	}

	void UpdateWidgetSize(WidgetID widget, Dimension &size, [[maybe_unused]] const Dimension &padding, [[maybe_unused]] Dimension &fill, [[maybe_unused]] Dimension &resize) override
	{
		switch (widget) {
			case WID_CF_EXPS_CATEGORY:
				size.width  = GetMaxCategoriesWidth();
				size.height = GetTotalCategoriesHeight();
				break;

			case WID_CF_EXPS_PRICE1:
			case WID_CF_EXPS_PRICE2:
			case WID_CF_EXPS_PRICE3:
				size.height = GetTotalCategoriesHeight();
				[[fallthrough]];

			case WID_CF_BALANCE_VALUE:
			case WID_CF_LOAN_VALUE:
			case WID_CF_OWN_VALUE:
				SetDParamMaxValue(0, this->max_money);
				size.width = std::max(GetStringBoundingBox(STR_FINANCES_NEGATIVE_INCOME).width, GetStringBoundingBox(STR_FINANCES_POSITIVE_INCOME).width) + padding.width;
				break;

			case WID_CF_INTEREST_RATE:
				size.height = GetCharacterHeight(FS_NORMAL);
				break;
		}
	}

	void DrawWidget(const Rect &r, WidgetID widget) const override
	{
		switch (widget) {
			case WID_CF_EXPS_CATEGORY:
				DrawCategories(r);
				break;

			case WID_CF_EXPS_PRICE1:
			case WID_CF_EXPS_PRICE2:
			case WID_CF_EXPS_PRICE3: {
				int period = widget - WID_CF_EXPS_PRICE1;
				if (period < this->first_visible) break;

				const Company *c = Company::Get((CompanyID)this->window_number);
				const auto &expenses = c->yearly_expenses[NUM_PERIODS - period - 1];
				DrawYearColumn(r, EconTime::YearToDisplay(EconTime::CurYear() - EconTime::YearDelta{NUM_PERIODS - period - 1}), expenses);
				break;
			}

			case WID_CF_BALANCE_LINE:
				GfxFillRect(r.left, r.top, r.right, r.top + WidgetDimensions::scaled.bevel.top - 1, PC_BLACK);
				break;
		}
	}

	/**
	 * Setup the widgets in the nested tree, such that the finances window is displayed properly.
	 * @note After setup, the window must be (re-)initialized.
	 */
	void SetupWidgets()
	{
		int plane = this->small ? SZSP_NONE : 0;
		this->GetWidget<NWidgetStacked>(WID_CF_SEL_PANEL)->SetDisplayedPlane(plane);
		this->GetWidget<NWidgetStacked>(WID_CF_SEL_MAXLOAN)->SetDisplayedPlane(plane);

		CompanyID company = (CompanyID)this->window_number;
		plane = (company != _local_company) ? SZSP_NONE : 0;
		this->GetWidget<NWidgetStacked>(WID_CF_SEL_BUTTONS)->SetDisplayedPlane(plane);
	}

	void OnPaint() override
	{
		if (!this->IsShaded()) {
			if (!this->small) {
				/* Check that the expenses panel height matches the height needed for the layout. */
				if (GetTotalCategoriesHeight() != this->GetWidget<NWidgetBase>(WID_CF_EXPS_CATEGORY)->current_y) {
					this->SetupWidgets();
					this->ReInit();
					return;
				}
			}

			/* Check that the loan buttons are shown only when the user owns the company. */
			CompanyID company = (CompanyID)this->window_number;
			int req_plane = (company != _local_company) ? SZSP_NONE : 0;
			if (req_plane != this->GetWidget<NWidgetStacked>(WID_CF_SEL_BUTTONS)->shown_plane) {
				this->SetupWidgets();
				this->ReInit();
				return;
			}

			const Company *c = Company::Get(company);
			this->SetWidgetDisabledState(WID_CF_INCREASE_LOAN, c->current_loan >= c->GetMaxLoan()); // Borrow button only shows when there is any more money to loan.
			this->SetWidgetDisabledState(WID_CF_REPAY_LOAN, company != _local_company || c->current_loan == 0); // Repay button only shows when there is any more money to repay.
		}

		this->DrawWidgets();
	}

	void OnClick([[maybe_unused]] Point pt, WidgetID widget, [[maybe_unused]] int click_count) override
	{
		switch (widget) {
			case WID_CF_TOGGLE_SIZE: // toggle size
				this->small = !this->small;
				this->SetupWidgets();
				if (this->IsShaded()) {
					/* Finances window is not resizable, so size hints given during unshading have no effect
					 * on the changed appearance of the window. */
					this->SetShaded(false);
				} else {
					this->ReInit();
				}
				break;

			case WID_CF_INCREASE_LOAN: // increase loan
				if (_shift_pressed) {
					this->query_widget = WID_CF_INCREASE_LOAN;
					SetDParam(0, 0);
					ShowQueryString(STR_JUST_INT, STR_FINANCES_BORROW_QUERY_CAPT, 20, this, CS_NUMERAL, QSF_ACCEPT_UNCHANGED);
				} else {
					Command<CMD_INCREASE_LOAN>::Post(STR_ERROR_CAN_T_BORROW_ANY_MORE_MONEY, _ctrl_pressed ? LoanCommand::Max : LoanCommand::Interval, 0);
				}
				break;

			case WID_CF_REPAY_LOAN: // repay loan
				if (_shift_pressed) {
					this->query_widget = WID_CF_REPAY_LOAN;
					SetDParam(0, 0);
					ShowQueryString(STR_JUST_INT, STR_FINANCES_REPAY_QUERY_CAPT, 20, this, CS_NUMERAL, QSF_ACCEPT_UNCHANGED);
				} else {
					Command<CMD_DECREASE_LOAN>::Post(STR_ERROR_CAN_T_REPAY_LOAN, _ctrl_pressed ? LoanCommand::Max : LoanCommand::Interval, 0);
				}
				break;

			case WID_CF_INFRASTRUCTURE: // show infrastructure details
				ShowCompanyInfrastructure((CompanyID)this->window_number);
				break;
		}
	}

	void OnQueryTextFinished(std::optional<std::string> str) override
	{
		/* Was 'cancel' pressed or nothing entered? */
		if (!str.has_value() || str->empty()) return;

		if (this->query_widget == WID_CF_INCREASE_LOAN) {
			const Company *c = Company::Get((CompanyID)this->window_number);
			Money amount = std::min<Money>(std::strtoull(str->c_str(), nullptr, 10) / GetCurrency().rate, _economy.max_loan - c->current_loan);
			amount = LOAN_INTERVAL * CeilDivT<Money>(amount, LOAN_INTERVAL);
			Command<CMD_INCREASE_LOAN>::Post(STR_ERROR_CAN_T_BORROW_ANY_MORE_MONEY, LoanCommand::Amount, amount);
		} else if (this->query_widget == WID_CF_REPAY_LOAN) {
			const Company *c = Company::Get((CompanyID)this->window_number);
			Money amount = std::min<Money>(std::strtoull(str->c_str(), nullptr, 10) / GetCurrency().rate, c->current_loan);
			amount = LOAN_INTERVAL * CeilDivT<Money>(amount, LOAN_INTERVAL);
			Command<CMD_DECREASE_LOAN>::Post(STR_ERROR_CAN_T_REPAY_LOAN, LoanCommand::Amount, amount);
		}
	}

	void RefreshVisibleColumns()
	{
		for (uint period = 0; period < this->first_visible; ++period) {
			const Company *c = Company::Get((CompanyID)this->window_number);
			const Expenses &expenses = c->yearly_expenses[NUM_PERIODS - period - 1];
			/* Show expenses column if it has any non-zero value in it. */
			if (std::ranges::any_of(expenses, [](const Money &value) { return value != 0; })) {
				this->first_visible = period;
				break;
			}
		}
	}

	void OnInvalidateData(int, bool) override
	{
		this->RefreshVisibleColumns();
	}

	void OnHundredthTick() override
	{
		const Company *c = Company::Get((CompanyID)this->window_number);
		if (abs(c->money) > this->max_money) {
			this->max_money = std::max<Money>(abs(c->money) * 2, this->max_money * 4);
			this->SetupWidgets();
			this->ReInit();
		}
	}

	bool OnTooltip(Point pt, WidgetID widget, TooltipCloseCondition close_cond) override
	{
		switch (widget) {
			case WID_CF_INCREASE_LOAN: {
				SetDParam(0, STR_FINANCES_BORROW_TOOLTIP);
				GuiShowTooltips(this, STR_FINANCES_BORROW_TOOLTIP_EXTRA, close_cond, 1);
				return true;
			}

			case WID_CF_REPAY_LOAN: {
				SetDParam(0, STR_FINANCES_REPAY_TOOLTIP);
				GuiShowTooltips(this, STR_FINANCES_REPAY_TOOLTIP_EXTRA, close_cond, 1);
				return true;
			}

			default:
				return false;
		}
	}
};

static WindowDesc _company_finances_desc(__FILE__, __LINE__,
	WDP_AUTO, "company_finances", 0, 0,
	WC_FINANCES, WC_NONE,
	0,
	_nested_company_finances_widgets
);

/**
 * Open the finances window of a company.
 * @param company Company to show finances of.
 * @pre is company a valid company.
 */
void ShowCompanyFinances(CompanyID company)
{
	if (!Company::IsValidID(company)) return;
	if (BringWindowToFrontById(WC_FINANCES, company)) return;

	new CompanyFinancesWindow(_company_finances_desc, company);
}

/* Association of liveries to livery classes */
static const LiveryClass _livery_class[LS_END] = {
	LC_OTHER,
	LC_RAIL, LC_RAIL, LC_RAIL, LC_RAIL, LC_RAIL, LC_RAIL, LC_RAIL, LC_RAIL, LC_RAIL, LC_RAIL, LC_RAIL, LC_RAIL, LC_RAIL,
	LC_ROAD, LC_ROAD,
	LC_SHIP, LC_SHIP,
	LC_AIRCRAFT, LC_AIRCRAFT, LC_AIRCRAFT,
	LC_ROAD, LC_ROAD,
};

/**
 * Colour selection list item, with icon and string components.
 * @tparam TSprite Recolourable sprite to draw as icon.
 */
template <SpriteID TSprite = SPR_SQUARE>
class DropDownListColourItem : public DropDownIcon<DropDownString<DropDownListItem>> {
public:
	DropDownListColourItem(int colour, bool masked) : DropDownIcon<DropDownString<DropDownListItem>>(TSprite, GENERAL_SPRITE_COLOUR(colour % COLOUR_END), colour < COLOUR_END ? (STR_COLOUR_DARK_BLUE + colour) : STR_COLOUR_DEFAULT, colour, masked)
	{
	}
};

/** Company livery colour scheme window. */
struct SelectCompanyLiveryWindow : public Window {
private:
	uint32_t sel;
	LiveryClass livery_class;
	Dimension square;
	uint rows;
	uint line_height;
	GUIGroupList groups;
	Scrollbar *vscroll;

	void ShowColourDropDownMenu(uint32_t widget)
	{
		uint32_t used_colours = 0;
		const Livery *livery, *default_livery = nullptr;
		bool primary = widget == WID_SCL_PRI_COL_DROPDOWN;
		uint8_t default_col = 0;

		/* Disallow other company colours for the primary colour */
		if (this->livery_class < LC_GROUP_RAIL && HasBit(this->sel, LS_DEFAULT) && primary) {
			for (const Company *c : Company::Iterate()) {
				if (c->index != _local_company) SetBit(used_colours, c->colour);
			}
		}

		const Company *c = Company::Get((CompanyID)this->window_number);

		if (this->livery_class < LC_GROUP_RAIL) {
			/* Get the first selected livery to use as the default dropdown item */
			LiveryScheme scheme;
			for (scheme = LS_BEGIN; scheme < LS_END; scheme++) {
				if (HasBit(this->sel, scheme)) break;
			}
			if (scheme == LS_END) scheme = LS_DEFAULT;
			livery = &c->livery[scheme];
			if (scheme != LS_DEFAULT) default_livery = &c->livery[LS_DEFAULT];
		} else {
			const Group *g = Group::Get(this->sel);
			livery = &g->livery;
			if (g->parent == INVALID_GROUP) {
				default_livery = &c->livery[LS_DEFAULT];
			} else {
				const Group *pg = Group::Get(g->parent);
				default_livery = &pg->livery;
			}
		}

		DropDownList list;
		if (default_livery != nullptr) {
			/* Add COLOUR_END to put the colour out of range, but also allow us to show what the default is */
			default_col = (primary ? default_livery->colour1 : default_livery->colour2) + COLOUR_END;
			list.push_back(std::make_unique<DropDownListColourItem<>>(default_col, false));
		}
		for (Colours colour = COLOUR_BEGIN; colour != COLOUR_END; colour++) {
			list.push_back(std::make_unique<DropDownListColourItem<>>(colour, HasBit(used_colours, colour)));
		}

		uint8_t sel;
		if (default_livery == nullptr || HasBit(livery->in_use, primary ? 0 : 1)) {
			sel = primary ? livery->colour1 : livery->colour2;
		} else {
			sel = default_col;
		}
		ShowDropDownList(this, std::move(list), sel, widget);
	}

	void BuildGroupList(CompanyID owner)
	{
		if (!this->groups.NeedRebuild()) return;

		this->groups.clear();

		if (this->livery_class >= LC_GROUP_RAIL) {
			VehicleType vtype = (VehicleType)(this->livery_class - LC_GROUP_RAIL);

			BuildGuiGroupList(this->groups, GroupFoldBits::None, owner, vtype);
		}

		this->groups.RebuildDone();
	}

	void SetRows()
	{
		if (this->livery_class < LC_GROUP_RAIL) {
			this->rows = 0;
			for (LiveryScheme scheme = LS_DEFAULT; scheme < LS_END; scheme++) {
				if (_livery_class[scheme] == this->livery_class && HasBit(_loaded_newgrf_features.used_liveries, scheme)) {
					this->rows++;
				}
			}
		} else {
			this->rows = (uint)this->groups.size();
		}

		this->vscroll->SetCount(this->rows);
	}

public:
	SelectCompanyLiveryWindow(WindowDesc &desc, CompanyID company, GroupID group) : Window(desc)
	{
		this->CreateNestedTree();
		this->vscroll = this->GetScrollbar(WID_SCL_MATRIX_SCROLLBAR);

		if (group == INVALID_GROUP) {
			this->livery_class = LC_OTHER;
			this->sel = 1;
			this->LowerWidget(WID_SCL_CLASS_GENERAL);
			this->BuildGroupList(company);
			this->SetRows();
		} else {
			this->SetSelectedGroup(company, group);
		}

		this->FinishInitNested(company);
		this->owner = company;
		this->InvalidateData(1);
	}

	void SetSelectedGroup(CompanyID company, GroupID group)
	{
		this->RaiseWidget(WID_SCL_CLASS_GENERAL + this->livery_class);
		const Group *g = Group::Get(group);
		switch (g->vehicle_type) {
			case VEH_TRAIN: this->livery_class = LC_GROUP_RAIL; break;
			case VEH_ROAD: this->livery_class = LC_GROUP_ROAD; break;
			case VEH_SHIP: this->livery_class = LC_GROUP_SHIP; break;
			case VEH_AIRCRAFT: this->livery_class = LC_GROUP_AIRCRAFT; break;
			default: NOT_REACHED();
		}
		this->sel = group;
		this->LowerWidget(WID_SCL_CLASS_GENERAL + this->livery_class);

		this->groups.ForceRebuild();
		this->BuildGroupList(company);
		this->SetRows();

		/* Position scrollbar to selected group */
		for (uint i = 0; i < this->rows; i++) {
			if (this->groups[i].group->index == sel) {
				this->vscroll->SetPosition(i - this->vscroll->GetCapacity() / 2);
				break;
			}
		}
	}

	void UpdateWidgetSize(WidgetID widget, Dimension &size, [[maybe_unused]] const Dimension &padding, [[maybe_unused]] Dimension &fill, [[maybe_unused]] Dimension &resize) override
	{
		switch (widget) {
			case WID_SCL_SPACER_DROPDOWN: {
				/* The matrix widget below needs enough room to print all the schemes. */
				Dimension d = {0, 0};
				for (LiveryScheme scheme = LS_DEFAULT; scheme < LS_END; scheme++) {
					d = maxdim(d, GetStringBoundingBox(STR_LIVERY_DEFAULT + scheme));
				}

				/* And group names */
				for (const Group *g : Group::Iterate()) {
					if (g->owner == (CompanyID)this->window_number) {
						SetDParam(0, g->index);
						d = maxdim(d, GetStringBoundingBox(STR_GROUP_NAME));
					}
				}

				size.width = std::max(size.width, 5 + d.width + padding.width);
				break;
			}

			case WID_SCL_MATRIX: {
				/* 11 items in the default rail class */
				this->square = GetSpriteSize(SPR_SQUARE);
				this->line_height = std::max(this->square.height, (uint)GetCharacterHeight(FS_NORMAL)) + padding.height;

				size.height = 5 * this->line_height;
				resize.width = 1;
				resize.height = this->line_height;
				break;
			}

			case WID_SCL_SEC_COL_DROPDOWN:
				if (!_loaded_newgrf_features.has_2CC) {
					size.width = 0;
					break;
				}
				[[fallthrough]];

			case WID_SCL_PRI_COL_DROPDOWN: {
				this->square = GetSpriteSize(SPR_SQUARE);
				int string_padding = this->square.width + WidgetDimensions::scaled.hsep_normal + padding.width;
				for (Colours colour = COLOUR_BEGIN; colour != COLOUR_END; colour++) {
					size.width = std::max(size.width, GetStringBoundingBox(STR_COLOUR_DARK_BLUE + colour).width + string_padding);
				}
				size.width = std::max(size.width, GetStringBoundingBox(STR_COLOUR_DEFAULT).width + string_padding);
				break;
			}
		}
	}

	void OnPaint() override
	{
		bool local = (CompanyID)this->window_number == _local_company;

		/* Disable dropdown controls if no scheme is selected */
		bool disabled = this->livery_class < LC_GROUP_RAIL ? (this->sel == 0) : (this->sel == INVALID_GROUP);
		this->SetWidgetDisabledState(WID_SCL_PRI_COL_DROPDOWN, !local || disabled);
		this->SetWidgetDisabledState(WID_SCL_SEC_COL_DROPDOWN, !local || disabled);

		this->BuildGroupList((CompanyID)this->window_number);

		this->DrawWidgets();
	}

	void SetStringParameters(WidgetID widget) const override
	{
		switch (widget) {
			case WID_SCL_CAPTION:
				SetDParam(0, (CompanyID)this->window_number);
				break;

			case WID_SCL_PRI_COL_DROPDOWN:
			case WID_SCL_SEC_COL_DROPDOWN: {
				const Company *c = Company::Get((CompanyID)this->window_number);
				bool primary = widget == WID_SCL_PRI_COL_DROPDOWN;
				StringID colour = STR_COLOUR_DEFAULT;

				if (this->livery_class < LC_GROUP_RAIL) {
					if (this->sel != 0) {
						LiveryScheme scheme = LS_DEFAULT;
						for (scheme = LS_BEGIN; scheme < LS_END; scheme++) {
							if (HasBit(this->sel, scheme)) break;
						}
						if (scheme == LS_END) scheme = LS_DEFAULT;
						const Livery *livery = &c->livery[scheme];
						if (scheme == LS_DEFAULT || HasBit(livery->in_use, primary ? 0 : 1)) {
							colour = STR_COLOUR_DARK_BLUE + (primary ? livery->colour1 : livery->colour2);
						}
					}
				} else {
					if (this->sel != INVALID_GROUP) {
						const Group *g = Group::Get(this->sel);
						const Livery *livery = &g->livery;
						if (HasBit(livery->in_use, primary ? 0 : 1)) {
							colour = STR_COLOUR_DARK_BLUE + (primary ? livery->colour1 : livery->colour2);
						}
					}
				}
				SetDParam(0, colour);
				break;
			}
		}
	}

	void DrawWidget(const Rect &r, WidgetID widget) const override
	{
		if (widget != WID_SCL_MATRIX) return;

		bool rtl = _current_text_dir == TD_RTL;

		/* Coordinates of scheme name column. */
		const NWidgetBase *nwi = this->GetWidget<NWidgetBase>(WID_SCL_SPACER_DROPDOWN);
		Rect sch = nwi->GetCurrentRect().Shrink(WidgetDimensions::scaled.framerect);
		/* Coordinates of first dropdown. */
		nwi = this->GetWidget<NWidgetBase>(WID_SCL_PRI_COL_DROPDOWN);
		Rect pri = nwi->GetCurrentRect().Shrink(WidgetDimensions::scaled.framerect);
		/* Coordinates of second dropdown. */
		nwi = this->GetWidget<NWidgetBase>(WID_SCL_SEC_COL_DROPDOWN);
		Rect sec = nwi->GetCurrentRect().Shrink(WidgetDimensions::scaled.framerect);

		Rect pri_squ = pri.WithWidth(this->square.width, rtl);
		Rect sec_squ = sec.WithWidth(this->square.width, rtl);

		pri = pri.Indent(this->square.width + WidgetDimensions::scaled.hsep_normal, rtl);
		sec = sec.Indent(this->square.width + WidgetDimensions::scaled.hsep_normal, rtl);

		Rect ir = r.WithHeight(this->resize.step_height).Shrink(WidgetDimensions::scaled.matrix);
		int square_offs = (ir.Height() - this->square.height) / 2;
		int text_offs   = (ir.Height() - GetCharacterHeight(FS_NORMAL)) / 2;

		int y = ir.top;

		/* Helper function to draw livery info. */
		auto draw_livery = [&](StringID str, const Livery &livery, bool is_selected, bool is_default_scheme, int indent) {
			/* Livery Label. */
			DrawString(sch.left + (rtl ? 0 : indent), sch.right - (rtl ? indent : 0), y + text_offs, str, is_selected ? TC_WHITE : TC_BLACK);

			/* Text below the first dropdown. */
			DrawSprite(SPR_SQUARE, GENERAL_SPRITE_COLOUR(livery.colour1), pri_squ.left, y + square_offs);
			DrawString(pri.left, pri.right, y + text_offs, (is_default_scheme || HasBit(livery.in_use, 0)) ? STR_COLOUR_DARK_BLUE + livery.colour1 : STR_COLOUR_DEFAULT, is_selected ? TC_WHITE : TC_GOLD);

			/* Text below the second dropdown. */
			if (sec.right > sec.left) { // Second dropdown has non-zero size.
				DrawSprite(SPR_SQUARE, GENERAL_SPRITE_COLOUR(livery.colour2), sec_squ.left, y + square_offs);
				DrawString(sec.left, sec.right, y + text_offs, (is_default_scheme || HasBit(livery.in_use, 1)) ? STR_COLOUR_DARK_BLUE + livery.colour2 : STR_COLOUR_DEFAULT, is_selected ? TC_WHITE : TC_GOLD);
			}

			y += this->line_height;
		};

		const Company *c = Company::Get((CompanyID)this->window_number);

		if (livery_class < LC_GROUP_RAIL) {
			int pos = this->vscroll->GetPosition();
			for (LiveryScheme scheme = LS_DEFAULT; scheme < LS_END; scheme++) {
				if (_livery_class[scheme] == this->livery_class && HasBit(_loaded_newgrf_features.used_liveries, scheme)) {
					if (pos-- > 0) continue;
					draw_livery(STR_LIVERY_DEFAULT + scheme, c->livery[scheme], HasBit(this->sel, scheme), scheme == LS_DEFAULT, 0);
				}
			}
		} else {
			auto [first, last] = this->vscroll->GetVisibleRangeIterators(this->groups);
			for (auto it = first; it != last; ++it) {
				const Group *g = it->group;
				SetDParam(0, g->index);
				draw_livery(STR_GROUP_NAME, g->livery, this->sel == g->index, false, it->indent * WidgetDimensions::scaled.hsep_indent);
			}

			if (this->vscroll->GetCount() == 0) {
				const StringID empty_labels[] = { STR_LIVERY_TRAIN_GROUP_EMPTY, STR_LIVERY_ROAD_VEHICLE_GROUP_EMPTY, STR_LIVERY_SHIP_GROUP_EMPTY, STR_LIVERY_AIRCRAFT_GROUP_EMPTY };
				VehicleType vtype = (VehicleType)(this->livery_class - LC_GROUP_RAIL);
				DrawString(ir.left, ir.right, y + text_offs, empty_labels[vtype], TC_BLACK);
			}
		}
	}

	void OnClick([[maybe_unused]] Point pt, WidgetID widget, [[maybe_unused]] int click_count) override
	{
		switch (widget) {
			/* Livery Class buttons */
			case WID_SCL_CLASS_GENERAL:
			case WID_SCL_CLASS_RAIL:
			case WID_SCL_CLASS_ROAD:
			case WID_SCL_CLASS_SHIP:
			case WID_SCL_CLASS_AIRCRAFT:
			case WID_SCL_GROUPS_RAIL:
			case WID_SCL_GROUPS_ROAD:
			case WID_SCL_GROUPS_SHIP:
			case WID_SCL_GROUPS_AIRCRAFT:
				this->RaiseWidget(WID_SCL_CLASS_GENERAL + this->livery_class);
				this->livery_class = (LiveryClass)(widget - WID_SCL_CLASS_GENERAL);
				this->LowerWidget(WID_SCL_CLASS_GENERAL + this->livery_class);

				/* Select the first item in the list */
				if (this->livery_class < LC_GROUP_RAIL) {
					this->sel = 0;
					for (LiveryScheme scheme = LS_DEFAULT; scheme < LS_END; scheme++) {
						if (_livery_class[scheme] == this->livery_class && HasBit(_loaded_newgrf_features.used_liveries, scheme)) {
							this->sel = 1 << scheme;
							break;
						}
					}
				} else {
					this->sel = INVALID_GROUP;
					this->groups.ForceRebuild();
					this->BuildGroupList((CompanyID)this->window_number);

					if (!this->groups.empty()) {
						this->sel = this->groups[0].group->index;
					}
				}

				this->SetRows();
				this->SetDirty();
				break;

			case WID_SCL_PRI_COL_DROPDOWN: // First colour dropdown
				ShowColourDropDownMenu(WID_SCL_PRI_COL_DROPDOWN);
				break;

			case WID_SCL_SEC_COL_DROPDOWN: // Second colour dropdown
				ShowColourDropDownMenu(WID_SCL_SEC_COL_DROPDOWN);
				break;

			case WID_SCL_MATRIX: {
				if (this->livery_class < LC_GROUP_RAIL) {
					uint row = this->vscroll->GetScrolledRowFromWidget(pt.y, this, widget);
					if (row >= this->rows) return;

					LiveryScheme j = (LiveryScheme)row;

					for (LiveryScheme scheme = LS_BEGIN; scheme <= j && scheme < LS_END; scheme++) {
						if (_livery_class[scheme] != this->livery_class || !HasBit(_loaded_newgrf_features.used_liveries, scheme)) j++;
					}
					assert(j < LS_END);

					if (_ctrl_pressed) {
						ToggleBit(this->sel, j);
					} else {
						this->sel = 1 << j;
					}
				} else {
					auto it = this->vscroll->GetScrolledItemFromWidget(this->groups, pt.y, this, widget);
					if (it == std::end(this->groups)) return;

					this->sel = it->group->index;
				}
				this->SetDirty();
				break;
			}
		}
	}

	void OnResize() override
	{
		this->vscroll->SetCapacityFromWidget(this, WID_SCL_MATRIX);
	}

	void OnDropdownSelect(WidgetID widget, int index) override
	{
		bool local = (CompanyID)this->window_number == _local_company;
		if (!local) return;

		Colours colour = static_cast<Colours>(index);
		if (colour >= COLOUR_END) colour = INVALID_COLOUR;

		if (this->livery_class < LC_GROUP_RAIL) {
			/* Set company colour livery */
			for (LiveryScheme scheme = LS_DEFAULT; scheme < LS_END; scheme++) {
				/* Changed colour for the selected scheme, or all visible schemes if CTRL is pressed. */
				if (HasBit(this->sel, scheme) || (_ctrl_pressed && _livery_class[scheme] == this->livery_class && HasBit(_loaded_newgrf_features.used_liveries, scheme))) {
					Command<CMD_SET_COMPANY_COLOUR>::Post(scheme, widget == WID_SCL_PRI_COL_DROPDOWN, colour);
				}
			}
		} else {
			/* Setting group livery */
			Command<CMD_SET_GROUP_LIVERY>::Post(this->sel, widget == WID_SCL_PRI_COL_DROPDOWN, colour);
		}
	}

	/**
	 * Some data on this window has become invalid.
	 * @param data Information about the changed data.
	 * @param gui_scope Whether the call is done from GUI scope. You may not do everything when not in GUI scope. See #InvalidateWindowData() for details.
	 */
	void OnInvalidateData([[maybe_unused]] int data = 0, [[maybe_unused]] bool gui_scope = true) override
	{
		if (!gui_scope) return;

		if (data != -1) {
			/* data contains a VehicleType, rebuild list if it displayed */
			if (this->livery_class == data + LC_GROUP_RAIL) {
				this->groups.ForceRebuild();
				this->BuildGroupList((CompanyID)this->window_number);
				this->SetRows();

				if (!Group::IsValidID(this->sel)) {
					this->sel = INVALID_GROUP;
					if (!this->groups.empty()) this->sel = this->groups[0].group->index;
				}

				this->SetDirty();
			}
			return;
		}

		this->SetWidgetsDisabledState(true, WID_SCL_CLASS_RAIL, WID_SCL_CLASS_ROAD, WID_SCL_CLASS_SHIP, WID_SCL_CLASS_AIRCRAFT);

		bool current_class_valid = this->livery_class == LC_OTHER || this->livery_class >= LC_GROUP_RAIL;
		if (_settings_client.gui.liveries == LIT_ALL || (_settings_client.gui.liveries == LIT_COMPANY && this->window_number == _local_company)) {
			for (LiveryScheme scheme = LS_DEFAULT; scheme < LS_END; scheme++) {
				if (HasBit(_loaded_newgrf_features.used_liveries, scheme)) {
					if (_livery_class[scheme] == this->livery_class) current_class_valid = true;
					this->EnableWidget(WID_SCL_CLASS_GENERAL + _livery_class[scheme]);
				} else if (this->livery_class < LC_GROUP_RAIL) {
					ClrBit(this->sel, scheme);
				}
			}
		}

		if (!current_class_valid) {
			Point pt = {0, 0};
			this->OnClick(pt, WID_SCL_CLASS_GENERAL, 1);
		}
	}
};

static constexpr NWidgetPart _nested_select_company_livery_widgets[] = {
	NWidget(NWID_HORIZONTAL),
		NWidget(WWT_CLOSEBOX, COLOUR_GREY),
		NWidget(WWT_CAPTION, COLOUR_GREY, WID_SCL_CAPTION), SetStringTip(STR_LIVERY_CAPTION, STR_TOOLTIP_WINDOW_TITLE_DRAG_THIS),
		NWidget(WWT_SHADEBOX, COLOUR_GREY),
		NWidget(WWT_DEFSIZEBOX, COLOUR_GREY),
		NWidget(WWT_STICKYBOX, COLOUR_GREY),
	EndContainer(),
	NWidget(NWID_HORIZONTAL),
		NWidget(WWT_IMGBTN, COLOUR_GREY, WID_SCL_CLASS_GENERAL), SetMinimalSize(22, 22), SetFill(0, 1), SetSpriteTip(SPR_IMG_COMPANY_GENERAL, STR_LIVERY_GENERAL_TOOLTIP),
		NWidget(WWT_IMGBTN, COLOUR_GREY, WID_SCL_CLASS_RAIL), SetMinimalSize(22, 22), SetFill(0, 1), SetSpriteTip(SPR_IMG_TRAINLIST, STR_LIVERY_TRAIN_TOOLTIP),
		NWidget(WWT_IMGBTN, COLOUR_GREY, WID_SCL_CLASS_ROAD), SetMinimalSize(22, 22), SetFill(0, 1), SetSpriteTip(SPR_IMG_TRUCKLIST, STR_LIVERY_ROAD_VEHICLE_TOOLTIP),
		NWidget(WWT_IMGBTN, COLOUR_GREY, WID_SCL_CLASS_SHIP), SetMinimalSize(22, 22), SetFill(0, 1), SetSpriteTip(SPR_IMG_SHIPLIST, STR_LIVERY_SHIP_TOOLTIP),
		NWidget(WWT_IMGBTN, COLOUR_GREY, WID_SCL_CLASS_AIRCRAFT), SetMinimalSize(22, 22), SetFill(0, 1), SetSpriteTip(SPR_IMG_AIRPLANESLIST, STR_LIVERY_AIRCRAFT_TOOLTIP),
		NWidget(WWT_IMGBTN, COLOUR_GREY, WID_SCL_GROUPS_RAIL), SetMinimalSize(22, 22), SetFill(0, 1), SetSpriteTip(SPR_GROUP_LIVERY_TRAIN, STR_LIVERY_TRAIN_GROUP_TOOLTIP),
		NWidget(WWT_IMGBTN, COLOUR_GREY, WID_SCL_GROUPS_ROAD), SetMinimalSize(22, 22), SetFill(0, 1), SetSpriteTip(SPR_GROUP_LIVERY_ROADVEH, STR_LIVERY_ROAD_VEHICLE_GROUP_TOOLTIP),
		NWidget(WWT_IMGBTN, COLOUR_GREY, WID_SCL_GROUPS_SHIP), SetMinimalSize(22, 22), SetFill(0, 1), SetSpriteTip(SPR_GROUP_LIVERY_SHIP, STR_LIVERY_SHIP_GROUP_TOOLTIP),
		NWidget(WWT_IMGBTN, COLOUR_GREY, WID_SCL_GROUPS_AIRCRAFT), SetMinimalSize(22, 22), SetFill(0, 1), SetSpriteTip(SPR_GROUP_LIVERY_AIRCRAFT, STR_LIVERY_AIRCRAFT_GROUP_TOOLTIP),
		NWidget(WWT_PANEL, COLOUR_GREY), SetFill(1, 1), SetResize(1, 0), EndContainer(),
	EndContainer(),
	NWidget(NWID_HORIZONTAL),
		NWidget(WWT_MATRIX, COLOUR_GREY, WID_SCL_MATRIX), SetMinimalSize(275, 0), SetResize(1, 0), SetFill(1, 1), SetMatrixDataTip(1, 0, STR_LIVERY_PANEL_TOOLTIP), SetScrollbar(WID_SCL_MATRIX_SCROLLBAR),
		NWidget(NWID_VSCROLLBAR, COLOUR_GREY, WID_SCL_MATRIX_SCROLLBAR),
	EndContainer(),
	NWidget(NWID_HORIZONTAL),
		NWidget(WWT_PANEL, COLOUR_GREY, WID_SCL_SPACER_DROPDOWN), SetFill(1, 1), SetResize(1, 0), EndContainer(),
		NWidget(WWT_DROPDOWN, COLOUR_GREY, WID_SCL_PRI_COL_DROPDOWN), SetFill(0, 1), SetStringTip(STR_JUST_STRING, STR_LIVERY_PRIMARY_TOOLTIP),
		NWidget(WWT_DROPDOWN, COLOUR_GREY, WID_SCL_SEC_COL_DROPDOWN), SetFill(0, 1), SetStringTip(STR_JUST_STRING, STR_LIVERY_SECONDARY_TOOLTIP),
		NWidget(WWT_RESIZEBOX, COLOUR_GREY),
	EndContainer(),
};

static WindowDesc _select_company_livery_desc(__FILE__, __LINE__,
	WDP_AUTO, "company_color_scheme", 0, 0,
	WC_COMPANY_COLOUR, WC_NONE,
	0,
	_nested_select_company_livery_widgets
);

void ShowCompanyLiveryWindow(CompanyID company, GroupID group)
{
	SelectCompanyLiveryWindow *w = (SelectCompanyLiveryWindow *)BringWindowToFrontById(WC_COMPANY_COLOUR, company);
	if (w == nullptr) {
		new SelectCompanyLiveryWindow(_select_company_livery_desc, company, group);
	} else if (group != INVALID_GROUP) {
		w->SetSelectedGroup(company, group);
	}
}

/**
 * Draws the face of a company manager's face.
 * @param cmf   the company manager's face
 * @param colour the (background) colour of the gradient
 * @param r      position to draw the face
 */
void DrawCompanyManagerFace(CompanyManagerFace cmf, Colours colour, const Rect &r)
{
	GenderEthnicity ge = (GenderEthnicity)GetCompanyManagerFaceBits(cmf, CMFV_GEN_ETHN, GE_WM);

	/* Determine offset from centre of drawing rect. */
	Dimension d = GetSpriteSize(SPR_GRADIENT);
	int x = CenterBounds(r.left, r.right, d.width);
	int y = CenterBounds(r.top, r.bottom, d.height);

	bool has_moustache   = !HasBit(ge, GENDER_FEMALE) && GetCompanyManagerFaceBits(cmf, CMFV_HAS_MOUSTACHE,   ge) != 0;
	bool has_tie_earring = !HasBit(ge, GENDER_FEMALE) || GetCompanyManagerFaceBits(cmf, CMFV_HAS_TIE_EARRING, ge) != 0;
	bool has_glasses     = GetCompanyManagerFaceBits(cmf, CMFV_HAS_GLASSES, ge) != 0;
	PaletteID pal;

	/* Modify eye colour palette only if 2 or more valid values exist */
	if (_cmf_info[CMFV_EYE_COLOUR].valid_values[ge] < 2) {
		pal = PAL_NONE;
	} else {
		switch (GetCompanyManagerFaceBits(cmf, CMFV_EYE_COLOUR, ge)) {
			default: NOT_REACHED();
			case 0: pal = PALETTE_TO_BROWN; break;
			case 1: pal = PALETTE_TO_BLUE;  break;
			case 2: pal = PALETTE_TO_GREEN; break;
		}
	}

	/* Draw the gradient (background) */
	DrawSprite(SPR_GRADIENT, GENERAL_SPRITE_COLOUR(colour), x, y);

	for (CompanyManagerFaceVariable cmfv = CMFV_CHEEKS; cmfv < CMFV_END; cmfv++) {
		switch (cmfv) {
			case CMFV_MOUSTACHE:   if (!has_moustache)   continue; break;
			case CMFV_LIPS:
			case CMFV_NOSE:        if (has_moustache)    continue; break;
			case CMFV_TIE_EARRING: if (!has_tie_earring) continue; break;
			case CMFV_GLASSES:     if (!has_glasses)     continue; break;
			default: break;
		}
		DrawSprite(GetCompanyManagerFaceSprite(cmf, cmfv, ge), (cmfv == CMFV_EYEBROWS) ? pal : PAL_NONE, x, y);
	}
}

/** Nested widget description for the company manager face selection dialog */
static constexpr NWidgetPart _nested_select_company_manager_face_widgets[] = {
	NWidget(NWID_HORIZONTAL),
		NWidget(WWT_CLOSEBOX, COLOUR_GREY),
		NWidget(WWT_CAPTION, COLOUR_GREY, WID_SCMF_CAPTION), SetStringTip(STR_FACE_CAPTION, STR_TOOLTIP_WINDOW_TITLE_DRAG_THIS),
		NWidget(WWT_IMGBTN, COLOUR_GREY, WID_SCMF_TOGGLE_LARGE_SMALL), SetSpriteTip(SPR_LARGE_SMALL_WINDOW, STR_FACE_ADVANCED_TOOLTIP), SetAspect(WidgetDimensions::ASPECT_TOGGLE_SIZE),
	EndContainer(),
	NWidget(WWT_PANEL, COLOUR_GREY, WID_SCMF_SELECT_FACE),
		NWidget(NWID_HORIZONTAL), SetPIP(0, WidgetDimensions::unscaled.hsep_normal, 0), SetPadding(2),
			/* Left side */
			NWidget(NWID_VERTICAL), SetPIP(0, WidgetDimensions::unscaled.vsep_normal, 0),
				NWidget(NWID_HORIZONTAL), SetPIPRatio(1, 0, 1),
					NWidget(WWT_EMPTY, INVALID_COLOUR, WID_SCMF_FACE), SetMinimalSize(92, 119), SetFill(1, 0),
				EndContainer(),
				NWidget(WWT_PUSHTXTBTN, COLOUR_GREY, WID_SCMF_RANDOM_NEW_FACE), SetFill(1, 0), SetStringTip(STR_FACE_NEW_FACE_BUTTON, STR_FACE_NEW_FACE_TOOLTIP),
				NWidget(NWID_SELECTION, INVALID_COLOUR, WID_SCMF_SEL_LOADSAVE), // Load/number/save buttons under the portrait in the advanced view.
					NWidget(NWID_VERTICAL), SetPIP(0, 0, 0), SetPIPRatio(1, 0, 1),
						NWidget(WWT_PUSHTXTBTN, COLOUR_GREY, WID_SCMF_LOAD), SetFill(1, 0), SetStringTip(STR_FACE_LOAD, STR_FACE_LOAD_TOOLTIP),
						NWidget(WWT_PUSHTXTBTN, COLOUR_GREY, WID_SCMF_FACECODE), SetFill(1, 0), SetStringTip(STR_FACE_FACECODE, STR_FACE_FACECODE_TOOLTIP),
						NWidget(WWT_PUSHTXTBTN, COLOUR_GREY, WID_SCMF_SAVE), SetFill(1, 0), SetStringTip(STR_FACE_SAVE, STR_FACE_SAVE_TOOLTIP),
					EndContainer(),
				EndContainer(),
			EndContainer(),
			/* Right side */
			NWidget(NWID_VERTICAL), SetPIP(0, WidgetDimensions::unscaled.vsep_normal, 0),
				NWidget(WWT_PUSHTXTBTN, COLOUR_GREY, WID_SCMF_TOGGLE_LARGE_SMALL_BUTTON), SetFill(1, 0), SetStringTip(STR_FACE_ADVANCED, STR_FACE_ADVANCED_TOOLTIP),
				NWidget(NWID_SELECTION, INVALID_COLOUR, WID_SCMF_SEL_MALEFEMALE), // Simple male/female face setting.
					NWidget(NWID_VERTICAL), SetPIPRatio(1, 0, 1),
						NWidget(WWT_TEXTBTN, COLOUR_GREY, WID_SCMF_MALE), SetFill(1, 0), SetStringTip(STR_FACE_MALE_BUTTON, STR_FACE_MALE_TOOLTIP),
						NWidget(WWT_TEXTBTN, COLOUR_GREY, WID_SCMF_FEMALE), SetFill(1, 0), SetStringTip(STR_FACE_FEMALE_BUTTON, STR_FACE_FEMALE_TOOLTIP),
					EndContainer(),
				EndContainer(),
				NWidget(NWID_SELECTION, INVALID_COLOUR, WID_SCMF_SEL_PARTS), // Advanced face parts setting.
					NWidget(NWID_VERTICAL), SetPIP(0, WidgetDimensions::unscaled.vsep_normal, 0),
						NWidget(NWID_HORIZONTAL, NC_EQUALSIZE),
							NWidget(WWT_TEXTBTN, COLOUR_GREY, WID_SCMF_MALE2), SetFill(1, 0), SetStringTip(STR_FACE_MALE_BUTTON, STR_FACE_MALE_TOOLTIP),
							NWidget(WWT_TEXTBTN, COLOUR_GREY, WID_SCMF_FEMALE2), SetFill(1, 0), SetStringTip(STR_FACE_FEMALE_BUTTON, STR_FACE_FEMALE_TOOLTIP),
						EndContainer(),
						NWidget(NWID_HORIZONTAL, NC_EQUALSIZE),
							NWidget(WWT_TEXTBTN, COLOUR_GREY, WID_SCMF_ETHNICITY_EUR), SetFill(1, 0), SetStringTip(STR_FACE_EUROPEAN, STR_FACE_EUROPEAN_TOOLTIP),
							NWidget(WWT_TEXTBTN, COLOUR_GREY, WID_SCMF_ETHNICITY_AFR), SetFill(1, 0), SetStringTip(STR_FACE_AFRICAN, STR_FACE_AFRICAN_TOOLTIP),
						EndContainer(),
						NWidget(NWID_VERTICAL),
							NWidget(NWID_HORIZONTAL), SetPIP(0, WidgetDimensions::unscaled.hsep_normal, 0),
								NWidget(WWT_TEXT, INVALID_COLOUR, WID_SCMF_HAS_MOUSTACHE_EARRING_TEXT), SetFill(1, 0),
									SetStringTip(STR_FACE_EYECOLOUR), SetTextStyle(TC_GOLD), SetAlignment(SA_VERT_CENTER | SA_RIGHT),
								NWidget(WWT_PUSHTXTBTN, COLOUR_GREY, WID_SCMF_HAS_MOUSTACHE_EARRING), SetStringTip(STR_JUST_STRING1, STR_FACE_MOUSTACHE_EARRING_TOOLTIP), SetTextStyle(TC_WHITE),
							EndContainer(),
							NWidget(NWID_HORIZONTAL), SetPIP(0, WidgetDimensions::unscaled.hsep_normal, 0),
								NWidget(WWT_TEXT, INVALID_COLOUR, WID_SCMF_HAS_GLASSES_TEXT), SetFill(1, 0),
									SetStringTip(STR_FACE_GLASSES), SetTextStyle(TC_GOLD), SetAlignment(SA_VERT_CENTER | SA_RIGHT),
								NWidget(WWT_PUSHTXTBTN, COLOUR_GREY, WID_SCMF_HAS_GLASSES), SetStringTip(STR_JUST_STRING1, STR_FACE_GLASSES_TOOLTIP), SetTextStyle(TC_WHITE),
							EndContainer(),
						EndContainer(),
						NWidget(NWID_VERTICAL),
							NWidget(NWID_HORIZONTAL), SetPIP(0, WidgetDimensions::unscaled.hsep_normal, 0),
								NWidget(WWT_TEXT, INVALID_COLOUR, WID_SCMF_HAIR_TEXT), SetFill(1, 0),
										SetStringTip(STR_FACE_HAIR), SetTextStyle(TC_GOLD), SetAlignment(SA_VERT_CENTER | SA_RIGHT),
								NWidget(NWID_HORIZONTAL),
									NWidget(WWT_PUSHARROWBTN, COLOUR_GREY, WID_SCMF_HAIR_L), SetArrowWidgetTypeTip(AWV_DECREASE, STR_FACE_HAIR_TOOLTIP),
									NWidget(WWT_PUSHTXTBTN, COLOUR_GREY, WID_SCMF_HAIR), SetStringTip(STR_JUST_STRING1, STR_FACE_HAIR_TOOLTIP), SetTextStyle(TC_WHITE),
									NWidget(WWT_PUSHARROWBTN, COLOUR_GREY, WID_SCMF_HAIR_R), SetArrowWidgetTypeTip(AWV_INCREASE, STR_FACE_HAIR_TOOLTIP),
								EndContainer(),
							EndContainer(),
							NWidget(NWID_HORIZONTAL), SetPIP(0, WidgetDimensions::unscaled.hsep_normal, 0),
								NWidget(WWT_TEXT, INVALID_COLOUR, WID_SCMF_EYEBROWS_TEXT), SetFill(1, 0),
										SetStringTip(STR_FACE_EYEBROWS), SetTextStyle(TC_GOLD), SetAlignment(SA_VERT_CENTER | SA_RIGHT),
								NWidget(NWID_HORIZONTAL),
									NWidget(WWT_PUSHARROWBTN, COLOUR_GREY, WID_SCMF_EYEBROWS_L), SetArrowWidgetTypeTip(AWV_DECREASE, STR_FACE_EYEBROWS_TOOLTIP),
									NWidget(WWT_PUSHTXTBTN, COLOUR_GREY, WID_SCMF_EYEBROWS), SetStringTip(STR_JUST_STRING1, STR_FACE_EYEBROWS_TOOLTIP), SetTextStyle(TC_WHITE),
									NWidget(WWT_PUSHARROWBTN, COLOUR_GREY, WID_SCMF_EYEBROWS_R), SetArrowWidgetTypeTip(AWV_INCREASE, STR_FACE_EYEBROWS_TOOLTIP),
								EndContainer(),
							EndContainer(),
							NWidget(NWID_HORIZONTAL), SetPIP(0, WidgetDimensions::unscaled.hsep_normal, 0),
								NWidget(WWT_TEXT, INVALID_COLOUR, WID_SCMF_EYECOLOUR_TEXT), SetFill(1, 0),
										SetStringTip(STR_FACE_EYECOLOUR), SetTextStyle(TC_GOLD), SetAlignment(SA_VERT_CENTER | SA_RIGHT),
								NWidget(NWID_HORIZONTAL),
									NWidget(WWT_PUSHARROWBTN, COLOUR_GREY, WID_SCMF_EYECOLOUR_L), SetArrowWidgetTypeTip(AWV_DECREASE, STR_FACE_EYECOLOUR_TOOLTIP),
									NWidget(WWT_PUSHTXTBTN, COLOUR_GREY, WID_SCMF_EYECOLOUR), SetStringTip(STR_JUST_STRING1, STR_FACE_EYECOLOUR_TOOLTIP), SetTextStyle(TC_WHITE),
									NWidget(WWT_PUSHARROWBTN, COLOUR_GREY, WID_SCMF_EYECOLOUR_R), SetArrowWidgetTypeTip(AWV_INCREASE, STR_FACE_EYECOLOUR_TOOLTIP),
								EndContainer(),
							EndContainer(),
							NWidget(NWID_HORIZONTAL), SetPIP(0, WidgetDimensions::unscaled.hsep_normal, 0),
								NWidget(WWT_TEXT, INVALID_COLOUR, WID_SCMF_GLASSES_TEXT), SetFill(1, 0),
										SetStringTip(STR_FACE_GLASSES), SetTextStyle(TC_GOLD), SetAlignment(SA_VERT_CENTER | SA_RIGHT),
								NWidget(NWID_HORIZONTAL),
									NWidget(WWT_PUSHARROWBTN, COLOUR_GREY, WID_SCMF_GLASSES_L), SetArrowWidgetTypeTip(AWV_DECREASE, STR_FACE_GLASSES_TOOLTIP_2),
									NWidget(WWT_PUSHTXTBTN, COLOUR_GREY, WID_SCMF_GLASSES), SetStringTip(STR_JUST_STRING1, STR_FACE_GLASSES_TOOLTIP_2), SetTextStyle(TC_WHITE),
									NWidget(WWT_PUSHARROWBTN, COLOUR_GREY, WID_SCMF_GLASSES_R), SetArrowWidgetTypeTip(AWV_INCREASE, STR_FACE_GLASSES_TOOLTIP_2),
								EndContainer(),
							EndContainer(),
							NWidget(NWID_HORIZONTAL), SetPIP(0, WidgetDimensions::unscaled.hsep_normal, 0),
								NWidget(WWT_TEXT, INVALID_COLOUR, WID_SCMF_NOSE_TEXT), SetFill(1, 0),
										SetStringTip(STR_FACE_NOSE), SetTextStyle(TC_GOLD), SetAlignment(SA_VERT_CENTER | SA_RIGHT),
								NWidget(NWID_HORIZONTAL),
									NWidget(WWT_PUSHARROWBTN, COLOUR_GREY, WID_SCMF_NOSE_L), SetArrowWidgetTypeTip(AWV_DECREASE, STR_FACE_NOSE_TOOLTIP),
									NWidget(WWT_PUSHTXTBTN, COLOUR_GREY, WID_SCMF_NOSE), SetStringTip(STR_JUST_STRING1, STR_FACE_NOSE_TOOLTIP), SetTextStyle(TC_WHITE),
									NWidget(WWT_PUSHARROWBTN, COLOUR_GREY, WID_SCMF_NOSE_R), SetArrowWidgetTypeTip(AWV_INCREASE, STR_FACE_NOSE_TOOLTIP),
								EndContainer(),
							EndContainer(),
							NWidget(NWID_HORIZONTAL), SetPIP(0, WidgetDimensions::unscaled.hsep_normal, 0),
								NWidget(WWT_TEXT, INVALID_COLOUR, WID_SCMF_LIPS_MOUSTACHE_TEXT), SetFill(1, 0),
										SetStringTip(STR_FACE_MOUSTACHE), SetTextStyle(TC_GOLD), SetAlignment(SA_VERT_CENTER | SA_RIGHT),
								NWidget(NWID_HORIZONTAL),
									NWidget(WWT_PUSHARROWBTN, COLOUR_GREY, WID_SCMF_LIPS_MOUSTACHE_L), SetArrowWidgetTypeTip(AWV_DECREASE, STR_FACE_LIPS_MOUSTACHE_TOOLTIP),
									NWidget(WWT_PUSHTXTBTN, COLOUR_GREY, WID_SCMF_LIPS_MOUSTACHE), SetStringTip(STR_JUST_STRING1, STR_FACE_LIPS_MOUSTACHE_TOOLTIP), SetTextStyle(TC_WHITE),
									NWidget(WWT_PUSHARROWBTN, COLOUR_GREY, WID_SCMF_LIPS_MOUSTACHE_R), SetArrowWidgetTypeTip(AWV_INCREASE, STR_FACE_LIPS_MOUSTACHE_TOOLTIP),
								EndContainer(),
							EndContainer(),
							NWidget(NWID_HORIZONTAL), SetPIP(0, WidgetDimensions::unscaled.hsep_normal, 0),
								NWidget(WWT_TEXT, INVALID_COLOUR, WID_SCMF_CHIN_TEXT), SetFill(1, 0),
										SetStringTip(STR_FACE_CHIN), SetTextStyle(TC_GOLD), SetAlignment(SA_VERT_CENTER | SA_RIGHT),
								NWidget(NWID_HORIZONTAL),
									NWidget(WWT_PUSHARROWBTN, COLOUR_GREY, WID_SCMF_CHIN_L), SetArrowWidgetTypeTip(AWV_DECREASE, STR_FACE_CHIN_TOOLTIP),
									NWidget(WWT_PUSHTXTBTN, COLOUR_GREY, WID_SCMF_CHIN), SetStringTip(STR_JUST_STRING1, STR_FACE_CHIN_TOOLTIP), SetTextStyle(TC_WHITE),
									NWidget(WWT_PUSHARROWBTN, COLOUR_GREY, WID_SCMF_CHIN_R), SetArrowWidgetTypeTip(AWV_INCREASE, STR_FACE_CHIN_TOOLTIP),
								EndContainer(),
							EndContainer(),
							NWidget(NWID_HORIZONTAL), SetPIP(0, WidgetDimensions::unscaled.hsep_normal, 0),
								NWidget(WWT_TEXT, INVALID_COLOUR, WID_SCMF_JACKET_TEXT), SetFill(1, 0),
										SetStringTip(STR_FACE_JACKET), SetTextStyle(TC_GOLD), SetAlignment(SA_VERT_CENTER | SA_RIGHT),
								NWidget(NWID_HORIZONTAL),
									NWidget(WWT_PUSHARROWBTN, COLOUR_GREY, WID_SCMF_JACKET_L), SetArrowWidgetTypeTip(AWV_DECREASE, STR_FACE_JACKET_TOOLTIP),
									NWidget(WWT_PUSHTXTBTN, COLOUR_GREY, WID_SCMF_JACKET), SetStringTip(STR_JUST_STRING1, STR_FACE_JACKET_TOOLTIP), SetTextStyle(TC_WHITE),
									NWidget(WWT_PUSHARROWBTN, COLOUR_GREY, WID_SCMF_JACKET_R), SetArrowWidgetTypeTip(AWV_INCREASE, STR_FACE_JACKET_TOOLTIP),
								EndContainer(),
							EndContainer(),
							NWidget(NWID_HORIZONTAL), SetPIP(0, WidgetDimensions::unscaled.hsep_normal, 0),
								NWidget(WWT_TEXT, INVALID_COLOUR, WID_SCMF_COLLAR_TEXT), SetFill(1, 0),
										SetStringTip(STR_FACE_COLLAR), SetTextStyle(TC_GOLD), SetAlignment(SA_VERT_CENTER | SA_RIGHT),
								NWidget(NWID_HORIZONTAL),
									NWidget(WWT_PUSHARROWBTN, COLOUR_GREY, WID_SCMF_COLLAR_L), SetArrowWidgetTypeTip(AWV_DECREASE, STR_FACE_COLLAR_TOOLTIP),
									NWidget(WWT_PUSHTXTBTN, COLOUR_GREY, WID_SCMF_COLLAR), SetStringTip(STR_JUST_STRING1, STR_FACE_COLLAR_TOOLTIP), SetTextStyle(TC_WHITE),
									NWidget(WWT_PUSHARROWBTN, COLOUR_GREY, WID_SCMF_COLLAR_R), SetArrowWidgetTypeTip(AWV_INCREASE, STR_FACE_COLLAR_TOOLTIP),
								EndContainer(),
							EndContainer(),
							NWidget(NWID_HORIZONTAL), SetPIP(0, WidgetDimensions::unscaled.hsep_normal, 0),
								NWidget(WWT_TEXT, INVALID_COLOUR, WID_SCMF_TIE_EARRING_TEXT), SetFill(1, 0),
										SetStringTip(STR_FACE_EARRING), SetTextStyle(TC_GOLD), SetAlignment(SA_VERT_CENTER | SA_RIGHT),
								NWidget(NWID_HORIZONTAL),
									NWidget(WWT_PUSHARROWBTN, COLOUR_GREY, WID_SCMF_TIE_EARRING_L), SetArrowWidgetTypeTip(AWV_DECREASE, STR_FACE_TIE_EARRING_TOOLTIP),
									NWidget(WWT_PUSHTXTBTN, COLOUR_GREY, WID_SCMF_TIE_EARRING), SetStringTip(STR_JUST_STRING1, STR_FACE_TIE_EARRING_TOOLTIP), SetTextStyle(TC_WHITE),
									NWidget(WWT_PUSHARROWBTN, COLOUR_GREY, WID_SCMF_TIE_EARRING_R), SetArrowWidgetTypeTip(AWV_INCREASE, STR_FACE_TIE_EARRING_TOOLTIP),
								EndContainer(),
							EndContainer(),
						EndContainer(),
					EndContainer(),
				EndContainer(),
			EndContainer(),
		EndContainer(),
	EndContainer(),
	NWidget(NWID_HORIZONTAL, NC_EQUALSIZE),
		NWidget(WWT_PUSHTXTBTN, COLOUR_GREY, WID_SCMF_CANCEL), SetFill(1, 0), SetStringTip(STR_BUTTON_CANCEL, STR_FACE_CANCEL_TOOLTIP),
		NWidget(WWT_PUSHTXTBTN, COLOUR_GREY, WID_SCMF_ACCEPT), SetFill(1, 0), SetStringTip(STR_BUTTON_OK, STR_FACE_OK_TOOLTIP),
	EndContainer(),
};

/** Management class for customizing the face of the company manager. */
class SelectCompanyManagerFaceWindow : public Window
{
	CompanyManagerFace face; ///< company manager face bits
	bool advanced; ///< advanced company manager face selection window

	GenderEthnicity ge; ///< Gender and ethnicity.
	bool is_female;     ///< Female face.
	bool is_moust_male; ///< Male face with a moustache.

	Dimension yesno_dim;  ///< Dimension of a yes/no button of a part in the advanced face window.
	Dimension number_dim; ///< Dimension of a number widget of a part in the advanced face window.

	/**
	 * Set parameters for value of face control buttons.
	 *
	 * @param widget_index   index of this widget in the window
	 * @param val            the value which will be displayed
	 * @param is_bool_widget is it a bool button
	 */
	void SetFaceStringParameters(WidgetID widget_index, uint8_t val, bool is_bool_widget) const
	{
		const NWidgetCore *nwi_widget = this->GetWidget<NWidgetCore>(widget_index);
		if (nwi_widget->IsDisabled()) {
			SetDParam(0, STR_EMPTY);
		} else {
			if (is_bool_widget) {
				/* if it a bool button write yes or no */
				SetDParam(0, (val != 0) ? STR_FACE_YES : STR_FACE_NO);
			} else {
				/* else write the value + 1 */
				SetDParam(0, STR_JUST_INT);
				SetDParam(1, val + 1);
			}
		}
	}

	void UpdateData()
	{
		this->ge = (GenderEthnicity)GB(this->face, _cmf_info[CMFV_GEN_ETHN].offset, _cmf_info[CMFV_GEN_ETHN].length); // get the gender and ethnicity
		this->is_female = HasBit(this->ge, GENDER_FEMALE); // get the gender: 0 == male and 1 == female
		this->is_moust_male = !is_female && GetCompanyManagerFaceBits(this->face, CMFV_HAS_MOUSTACHE, this->ge) != 0; // is a male face with moustache

		this->GetWidget<NWidgetCore>(WID_SCMF_HAS_MOUSTACHE_EARRING_TEXT)->SetString(this->is_female ? STR_FACE_EARRING : STR_FACE_MOUSTACHE);
		this->GetWidget<NWidgetCore>(WID_SCMF_TIE_EARRING_TEXT)->SetString(this->is_female ? STR_FACE_EARRING : STR_FACE_TIE);
		this->GetWidget<NWidgetCore>(WID_SCMF_LIPS_MOUSTACHE_TEXT)->SetString(this->is_moust_male ? STR_FACE_MOUSTACHE : STR_FACE_LIPS);
	}

public:
	SelectCompanyManagerFaceWindow(WindowDesc &desc, Window *parent) : Window(desc)
	{
		this->advanced = false;
		this->CreateNestedTree();
		this->SelectDisplayPlanes(this->advanced);
		this->FinishInitNested(parent->window_number);
		this->parent = parent;
		this->owner = (Owner)this->window_number;
		this->face = Company::Get((CompanyID)this->window_number)->face;

		this->UpdateData();
	}

	/**
	 * Select planes to display to the user with the #NWID_SELECTION widgets #WID_SCMF_SEL_LOADSAVE, #WID_SCMF_SEL_MALEFEMALE, and #WID_SCMF_SEL_PARTS.
	 * @param advanced Display advanced face management window.
	 */
	void SelectDisplayPlanes(bool advanced)
	{
		this->GetWidget<NWidgetStacked>(WID_SCMF_SEL_LOADSAVE)->SetDisplayedPlane(advanced ? 0 : SZSP_NONE);
		this->GetWidget<NWidgetStacked>(WID_SCMF_SEL_PARTS)->SetDisplayedPlane(advanced ? 0 : SZSP_NONE);
		this->GetWidget<NWidgetStacked>(WID_SCMF_SEL_MALEFEMALE)->SetDisplayedPlane(advanced ? SZSP_NONE : 0);
		this->GetWidget<NWidgetCore>(WID_SCMF_RANDOM_NEW_FACE)->SetString(advanced ? STR_FACE_RANDOM : STR_FACE_NEW_FACE_BUTTON);

		NWidgetCore *wi = this->GetWidget<NWidgetCore>(WID_SCMF_TOGGLE_LARGE_SMALL_BUTTON);
		if (advanced) {
			wi->SetStringTip(STR_FACE_SIMPLE, STR_FACE_SIMPLE_TOOLTIP);
		} else {
			wi->SetStringTip(STR_FACE_ADVANCED, STR_FACE_ADVANCED_TOOLTIP);
		}
	}

	void OnInit() override
	{
		/* Size of the boolean yes/no button. */
		Dimension yesno_dim = maxdim(GetStringBoundingBox(STR_FACE_YES), GetStringBoundingBox(STR_FACE_NO));
		yesno_dim.width  += WidgetDimensions::scaled.framerect.Horizontal();
		yesno_dim.height += WidgetDimensions::scaled.framerect.Vertical();
		/* Size of the number button + arrows. */
		Dimension number_dim = {0, 0};
		for (int val = 1; val <= 12; val++) {
			SetDParam(0, val);
			number_dim = maxdim(number_dim, GetStringBoundingBox(STR_JUST_INT));
		}
		uint arrows_width = GetSpriteSize(SPR_ARROW_LEFT).width + GetSpriteSize(SPR_ARROW_RIGHT).width + 2 * (WidgetDimensions::scaled.imgbtn.Horizontal());
		number_dim.width += WidgetDimensions::scaled.framerect.Horizontal() + arrows_width;
		number_dim.height += WidgetDimensions::scaled.framerect.Vertical();
		/* Compute width of both buttons. */
		yesno_dim.width = std::max(yesno_dim.width, number_dim.width);
		number_dim.width = yesno_dim.width - arrows_width;

		this->yesno_dim = yesno_dim;
		this->number_dim = number_dim;
	}

	void UpdateWidgetSize(WidgetID widget, Dimension &size, [[maybe_unused]] const Dimension &padding, [[maybe_unused]] Dimension &fill, [[maybe_unused]] Dimension &resize) override
	{
		switch (widget) {
			case WID_SCMF_HAS_MOUSTACHE_EARRING_TEXT:
				size = maxdim(size, GetStringBoundingBox(STR_FACE_EARRING));
				size = maxdim(size, GetStringBoundingBox(STR_FACE_MOUSTACHE));
				break;

			case WID_SCMF_TIE_EARRING_TEXT:
				size = maxdim(size, GetStringBoundingBox(STR_FACE_EARRING));
				size = maxdim(size, GetStringBoundingBox(STR_FACE_TIE));
				break;

			case WID_SCMF_LIPS_MOUSTACHE_TEXT:
				size = maxdim(size, GetStringBoundingBox(STR_FACE_LIPS));
				size = maxdim(size, GetStringBoundingBox(STR_FACE_MOUSTACHE));
				break;

			case WID_SCMF_FACE:
				size = maxdim(size, GetScaledSpriteSize(SPR_GRADIENT));
				break;

			case WID_SCMF_HAS_MOUSTACHE_EARRING:
			case WID_SCMF_HAS_GLASSES:
				size = this->yesno_dim;
				break;

			case WID_SCMF_EYECOLOUR:
			case WID_SCMF_CHIN:
			case WID_SCMF_EYEBROWS:
			case WID_SCMF_LIPS_MOUSTACHE:
			case WID_SCMF_NOSE:
			case WID_SCMF_HAIR:
			case WID_SCMF_JACKET:
			case WID_SCMF_COLLAR:
			case WID_SCMF_TIE_EARRING:
			case WID_SCMF_GLASSES:
				size = this->number_dim;
				break;
		}
	}

	void OnPaint() override
	{
		/* lower the non-selected gender button */
		this->SetWidgetsLoweredState(!this->is_female, WID_SCMF_MALE, WID_SCMF_MALE2);
		this->SetWidgetsLoweredState( this->is_female, WID_SCMF_FEMALE, WID_SCMF_FEMALE2);

		/* advanced company manager face selection window */

		/* lower the non-selected ethnicity button */
		this->SetWidgetLoweredState(WID_SCMF_ETHNICITY_EUR, !HasBit(this->ge, ETHNICITY_BLACK));
		this->SetWidgetLoweredState(WID_SCMF_ETHNICITY_AFR,  HasBit(this->ge, ETHNICITY_BLACK));


		/* Disable dynamically the widgets which CompanyManagerFaceVariable has less than 2 options
		 * (or in other words you haven't any choice).
		 * If the widgets depend on a HAS-variable and this is false the widgets will be disabled, too. */

		/* Eye colour buttons */
		this->SetWidgetsDisabledState(_cmf_info[CMFV_EYE_COLOUR].valid_values[this->ge] < 2,
				WID_SCMF_EYECOLOUR, WID_SCMF_EYECOLOUR_L, WID_SCMF_EYECOLOUR_R);

		/* Chin buttons */
		this->SetWidgetsDisabledState(_cmf_info[CMFV_CHIN].valid_values[this->ge] < 2,
				WID_SCMF_CHIN, WID_SCMF_CHIN_L, WID_SCMF_CHIN_R);

		/* Eyebrows buttons */
		this->SetWidgetsDisabledState(_cmf_info[CMFV_EYEBROWS].valid_values[this->ge] < 2,
				WID_SCMF_EYEBROWS, WID_SCMF_EYEBROWS_L, WID_SCMF_EYEBROWS_R);

		/* Lips or (if it a male face with a moustache) moustache buttons */
		this->SetWidgetsDisabledState(_cmf_info[this->is_moust_male ? CMFV_MOUSTACHE : CMFV_LIPS].valid_values[this->ge] < 2,
				WID_SCMF_LIPS_MOUSTACHE, WID_SCMF_LIPS_MOUSTACHE_L, WID_SCMF_LIPS_MOUSTACHE_R);

		/* Nose buttons | male faces with moustache haven't any nose options */
		this->SetWidgetsDisabledState(_cmf_info[CMFV_NOSE].valid_values[this->ge] < 2 || this->is_moust_male,
				WID_SCMF_NOSE, WID_SCMF_NOSE_L, WID_SCMF_NOSE_R);

		/* Hair buttons */
		this->SetWidgetsDisabledState(_cmf_info[CMFV_HAIR].valid_values[this->ge] < 2,
				WID_SCMF_HAIR, WID_SCMF_HAIR_L, WID_SCMF_HAIR_R);

		/* Jacket buttons */
		this->SetWidgetsDisabledState(_cmf_info[CMFV_JACKET].valid_values[this->ge] < 2,
				WID_SCMF_JACKET, WID_SCMF_JACKET_L, WID_SCMF_JACKET_R);

		/* Collar buttons */
		this->SetWidgetsDisabledState(_cmf_info[CMFV_COLLAR].valid_values[this->ge] < 2,
				WID_SCMF_COLLAR, WID_SCMF_COLLAR_L, WID_SCMF_COLLAR_R);

		/* Tie/earring buttons | female faces without earring haven't any earring options */
		this->SetWidgetsDisabledState(_cmf_info[CMFV_TIE_EARRING].valid_values[this->ge] < 2 ||
					(this->is_female && GetCompanyManagerFaceBits(this->face, CMFV_HAS_TIE_EARRING, this->ge) == 0),
				WID_SCMF_TIE_EARRING, WID_SCMF_TIE_EARRING_L, WID_SCMF_TIE_EARRING_R);

		/* Glasses buttons | faces without glasses haven't any glasses options */
		this->SetWidgetsDisabledState(_cmf_info[CMFV_GLASSES].valid_values[this->ge] < 2 || GetCompanyManagerFaceBits(this->face, CMFV_HAS_GLASSES, this->ge) == 0,
				WID_SCMF_GLASSES, WID_SCMF_GLASSES_L, WID_SCMF_GLASSES_R);

		this->DrawWidgets();
	}

	void SetStringParameters(WidgetID widget) const override
	{
		switch (widget) {
			case WID_SCMF_HAS_MOUSTACHE_EARRING:
				if (this->is_female) { // Only for female faces
					this->SetFaceStringParameters(WID_SCMF_HAS_MOUSTACHE_EARRING, GetCompanyManagerFaceBits(this->face, CMFV_HAS_TIE_EARRING, this->ge), true);
				} else { // Only for male faces
					this->SetFaceStringParameters(WID_SCMF_HAS_MOUSTACHE_EARRING, GetCompanyManagerFaceBits(this->face, CMFV_HAS_MOUSTACHE,   this->ge), true);
				}
				break;

			case WID_SCMF_TIE_EARRING:
				this->SetFaceStringParameters(WID_SCMF_TIE_EARRING, GetCompanyManagerFaceBits(this->face, CMFV_TIE_EARRING, this->ge), false);
				break;

			case WID_SCMF_LIPS_MOUSTACHE:
				if (this->is_moust_male) { // Only for male faces with moustache
					this->SetFaceStringParameters(WID_SCMF_LIPS_MOUSTACHE, GetCompanyManagerFaceBits(this->face, CMFV_MOUSTACHE, this->ge), false);
				} else { // Only for female faces or male faces without moustache
					this->SetFaceStringParameters(WID_SCMF_LIPS_MOUSTACHE, GetCompanyManagerFaceBits(this->face, CMFV_LIPS,      this->ge), false);
				}
				break;

			case WID_SCMF_HAS_GLASSES:
				this->SetFaceStringParameters(WID_SCMF_HAS_GLASSES, GetCompanyManagerFaceBits(this->face, CMFV_HAS_GLASSES, this->ge), true );
				break;

			case WID_SCMF_HAIR:
				this->SetFaceStringParameters(WID_SCMF_HAIR,        GetCompanyManagerFaceBits(this->face, CMFV_HAIR,        this->ge), false);
				break;

			case WID_SCMF_EYEBROWS:
				this->SetFaceStringParameters(WID_SCMF_EYEBROWS,    GetCompanyManagerFaceBits(this->face, CMFV_EYEBROWS,    this->ge), false);
				break;

			case WID_SCMF_EYECOLOUR:
				this->SetFaceStringParameters(WID_SCMF_EYECOLOUR,   GetCompanyManagerFaceBits(this->face, CMFV_EYE_COLOUR,  this->ge), false);
				break;

			case WID_SCMF_GLASSES:
				this->SetFaceStringParameters(WID_SCMF_GLASSES,     GetCompanyManagerFaceBits(this->face, CMFV_GLASSES,     this->ge), false);
				break;

			case WID_SCMF_NOSE:
				this->SetFaceStringParameters(WID_SCMF_NOSE,        GetCompanyManagerFaceBits(this->face, CMFV_NOSE,        this->ge), false);
				break;

			case WID_SCMF_CHIN:
				this->SetFaceStringParameters(WID_SCMF_CHIN,        GetCompanyManagerFaceBits(this->face, CMFV_CHIN,        this->ge), false);
				break;

			case WID_SCMF_JACKET:
				this->SetFaceStringParameters(WID_SCMF_JACKET,      GetCompanyManagerFaceBits(this->face, CMFV_JACKET,      this->ge), false);
				break;

			case WID_SCMF_COLLAR:
				this->SetFaceStringParameters(WID_SCMF_COLLAR,      GetCompanyManagerFaceBits(this->face, CMFV_COLLAR,      this->ge), false);
				break;
		}
	}

	void DrawWidget(const Rect &r, WidgetID widget) const override
	{
		switch (widget) {
			case WID_SCMF_FACE:
				DrawCompanyManagerFace(this->face, Company::Get((CompanyID)this->window_number)->colour, r);
				break;
		}
	}

	void OnClick([[maybe_unused]] Point pt, WidgetID widget, [[maybe_unused]] int click_count) override
	{
		switch (widget) {
			/* Toggle size, advanced/simple face selection */
			case WID_SCMF_TOGGLE_LARGE_SMALL:
			case WID_SCMF_TOGGLE_LARGE_SMALL_BUTTON:
				this->advanced = !this->advanced;
				this->SelectDisplayPlanes(this->advanced);
				this->ReInit();
				break;

			/* OK button */
			case WID_SCMF_ACCEPT:
				Command<CMD_SET_COMPANY_MANAGER_FACE>::Post(this->face);
				[[fallthrough]];

			/* Cancel button */
			case WID_SCMF_CANCEL:
				this->Close();
				break;

			/* Load button */
			case WID_SCMF_LOAD:
				this->face = _company_manager_face;
				ScaleAllCompanyManagerFaceBits(this->face);
				ShowErrorMessage(STR_FACE_LOAD_DONE, INVALID_STRING_ID, WL_INFO);
				this->UpdateData();
				this->SetDirty();
				break;

			/* 'Company manager face number' button, view and/or set company manager face number */
			case WID_SCMF_FACECODE:
				SetDParam(0, this->face);
				ShowQueryString(STR_JUST_INT, STR_FACE_FACECODE_CAPTION, 10 + 1, this, CS_NUMERAL, QSF_NONE);
				break;

			/* Save button */
			case WID_SCMF_SAVE:
				_company_manager_face = this->face;
				ShowErrorMessage(STR_FACE_SAVE_DONE, INVALID_STRING_ID, WL_INFO);
				break;

			/* Toggle gender (male/female) button */
			case WID_SCMF_MALE:
			case WID_SCMF_FEMALE:
			case WID_SCMF_MALE2:
			case WID_SCMF_FEMALE2:
				SetCompanyManagerFaceBits(this->face, CMFV_GENDER, this->ge, (widget == WID_SCMF_FEMALE || widget == WID_SCMF_FEMALE2));
				ScaleAllCompanyManagerFaceBits(this->face);
				this->UpdateData();
				this->SetDirty();
				break;

			/* Randomize face button */
			case WID_SCMF_RANDOM_NEW_FACE:
				RandomCompanyManagerFaceBits(this->face, this->ge, this->advanced, _interactive_random);
				this->UpdateData();
				this->SetDirty();
				break;

			/* Toggle ethnicity (european/african) button */
			case WID_SCMF_ETHNICITY_EUR:
			case WID_SCMF_ETHNICITY_AFR:
				SetCompanyManagerFaceBits(this->face, CMFV_ETHNICITY, this->ge, widget - WID_SCMF_ETHNICITY_EUR);
				ScaleAllCompanyManagerFaceBits(this->face);
				this->UpdateData();
				this->SetDirty();
				break;

			default:
				/* Here all buttons from WID_SCMF_HAS_MOUSTACHE_EARRING to WID_SCMF_GLASSES_R are handled.
				 * First it checks which CompanyManagerFaceVariable is being changed, and then either
				 * a: invert the value for boolean variables, or
				 * b: it checks inside of IncreaseCompanyManagerFaceBits() if a left (_L) butten is pressed and then decrease else increase the variable */
				if (widget >= WID_SCMF_HAS_MOUSTACHE_EARRING && widget <= WID_SCMF_GLASSES_R) {
					CompanyManagerFaceVariable cmfv; // which CompanyManagerFaceVariable shall be edited

					if (widget < WID_SCMF_EYECOLOUR_L) { // Bool buttons
						switch (widget - WID_SCMF_HAS_MOUSTACHE_EARRING) {
							default: NOT_REACHED();
							case 0: cmfv = this->is_female ? CMFV_HAS_TIE_EARRING : CMFV_HAS_MOUSTACHE; break; // Has earring/moustache button
							case 1: cmfv = CMFV_HAS_GLASSES; break; // Has glasses button
						}
						SetCompanyManagerFaceBits(this->face, cmfv, this->ge, !GetCompanyManagerFaceBits(this->face, cmfv, this->ge));
						ScaleAllCompanyManagerFaceBits(this->face);
					} else { // Value buttons
						switch ((widget - WID_SCMF_EYECOLOUR_L) / 3) {
							default: NOT_REACHED();
							case 0: cmfv = CMFV_EYE_COLOUR; break;  // Eye colour buttons
							case 1: cmfv = CMFV_CHIN; break;        // Chin buttons
							case 2: cmfv = CMFV_EYEBROWS; break;    // Eyebrows buttons
							case 3: cmfv = this->is_moust_male ? CMFV_MOUSTACHE : CMFV_LIPS; break; // Moustache or lips buttons
							case 4: cmfv = CMFV_NOSE; break;        // Nose buttons
							case 5: cmfv = CMFV_HAIR; break;        // Hair buttons
							case 6: cmfv = CMFV_JACKET; break;      // Jacket buttons
							case 7: cmfv = CMFV_COLLAR; break;      // Collar buttons
							case 8: cmfv = CMFV_TIE_EARRING; break; // Tie/earring buttons
							case 9: cmfv = CMFV_GLASSES; break;     // Glasses buttons
						}
						/* 0 == left (_L), 1 == middle or 2 == right (_R) - button click */
						IncreaseCompanyManagerFaceBits(this->face, cmfv, this->ge, (((widget - WID_SCMF_EYECOLOUR_L) % 3) != 0) ? 1 : -1);
					}
					this->UpdateData();
					this->SetDirty();
				}
				break;
		}
	}

	void OnQueryTextFinished(std::optional<std::string> str) override
	{
		if (!str.has_value()) return;
		/* Set a new company manager face number */
		if (!str->empty()) {
			this->face = std::strtoul(str->c_str(), nullptr, 10);
			ScaleAllCompanyManagerFaceBits(this->face);
			ShowErrorMessage(STR_FACE_FACECODE_SET, INVALID_STRING_ID, WL_INFO);
			this->UpdateData();
			this->SetDirty();
		} else {
			ShowErrorMessage(STR_FACE_FACECODE_ERR, INVALID_STRING_ID, WL_INFO);
		}
	}
};

/** Company manager face selection window description */
static WindowDesc _select_company_manager_face_desc(__FILE__, __LINE__,
	WDP_AUTO, nullptr, 0, 0,
	WC_COMPANY_MANAGER_FACE, WC_NONE,
	WDF_CONSTRUCTION,
	_nested_select_company_manager_face_widgets
);

/**
 * Open the simple/advanced company manager face selection window
 *
 * @param parent the parent company window
 */
static void DoSelectCompanyManagerFace(Window *parent)
{
	if (!Company::IsValidID((CompanyID)parent->window_number)) return;

	if (BringWindowToFrontById(WC_COMPANY_MANAGER_FACE, parent->window_number)) return;
	new SelectCompanyManagerFaceWindow(_select_company_manager_face_desc, parent);
}

static constexpr NWidgetPart _nested_company_infrastructure_widgets[] = {
	NWidget(NWID_HORIZONTAL),
		NWidget(WWT_CLOSEBOX, COLOUR_GREY),
		NWidget(WWT_CAPTION, COLOUR_GREY, WID_CI_CAPTION), SetStringTip(STR_COMPANY_INFRASTRUCTURE_VIEW_CAPTION, STR_TOOLTIP_WINDOW_TITLE_DRAG_THIS),
		NWidget(WWT_SHADEBOX, COLOUR_GREY),
		NWidget(WWT_STICKYBOX, COLOUR_GREY),
	EndContainer(),
	NWidget(WWT_PANEL, COLOUR_GREY),
		NWidget(NWID_HORIZONTAL),
			NWidget(NWID_VERTICAL), SetPIP(WidgetDimensions::unscaled.framerect.top, 0, WidgetDimensions::unscaled.framerect.bottom),
				NWidget(NWID_HORIZONTAL), SetPIP(2, 4, 2),
					NWidget(WWT_EMPTY, INVALID_COLOUR, WID_CI_DESC), SetMinimalTextLines(2, 0), SetFill(1, 0), SetResize(0, 1), SetScrollbar(WID_CI_SCROLLBAR),
					NWidget(WWT_EMPTY, INVALID_COLOUR, WID_CI_COUNT), SetMinimalTextLines(2, 0), SetFill(0, 1), SetResize(0, 1), SetScrollbar(WID_CI_SCROLLBAR),
				EndContainer(),
			EndContainer(),
			NWidget(NWID_VERTICAL),
				NWidget(NWID_VSCROLLBAR, COLOUR_GREY, WID_CI_SCROLLBAR),
				NWidget(WWT_RESIZEBOX, COLOUR_GREY),
			EndContainer(),
		EndContainer(),
	EndContainer(),
};

/**
 * Window with detailed information about the company's infrastructure.
 */
struct CompanyInfrastructureWindow : Window
{
	RailTypes railtypes; ///< Valid railtypes.
	RoadTypes roadtypes; ///< Valid roadtypes.

	uint total_width;    ///< String width of the total cost line.
	uint height_extra;   ///< Default extra height above minimum.

	Scrollbar *vscroll;  ///< Scrollbar

	CompanyInfrastructureWindow(WindowDesc &desc, WindowNumber window_number) : Window(desc)
	{
		this->UpdateRailRoadTypes();

		this->CreateNestedTree();
		this->vscroll = this->GetScrollbar(WID_CI_SCROLLBAR);
		this->vscroll->SetStepSize(GetCharacterHeight(FS_NORMAL));
		this->FinishInitNested(window_number);

		this->owner = (Owner)this->window_number;
	}

	void UpdateRailRoadTypes()
	{
		this->railtypes = RAILTYPES_NONE;
		this->roadtypes = ROADTYPES_NONE;

		/* Find the used railtypes. */
		for (const Engine *e : Engine::IterateType(VEH_TRAIN)) {
			if (!HasBit(e->info.climates, _settings_game.game_creation.landscape)) continue;

			this->railtypes |= GetRailTypeInfo(e->u.rail.railtype)->introduces_railtypes;
		}

		/* Get the date introduced railtypes as well. */
		this->railtypes = AddDateIntroducedRailTypes(this->railtypes, CalTime::MAX_DATE);

		/* Find the used roadtypes. */
		for (const Engine *e : Engine::IterateType(VEH_ROAD)) {
			if (!HasBit(e->info.climates, _settings_game.game_creation.landscape)) continue;

			this->roadtypes |= GetRoadTypeInfo(e->u.road.roadtype)->introduces_roadtypes;
		}

		/* Get the date introduced roadtypes as well. */
		this->roadtypes = AddDateIntroducedRoadTypes(this->roadtypes, CalTime::MAX_DATE);
		this->roadtypes &= ~_roadtypes_hidden_mask;
	}

	/** Get total infrastructure maintenance cost. */
	Money GetTotalMaintenanceCost() const
	{
		const Company *c = Company::Get((CompanyID)this->window_number);
		Money total;

		uint32_t rail_total = c->infrastructure.GetRailTotal();
		for (RailType rt = RAILTYPE_BEGIN; rt != RAILTYPE_END; rt++) {
			if (HasBit(this->railtypes, rt)) total += RailMaintenanceCost(rt, c->infrastructure.rail[rt], rail_total);
		}
		total += SignalMaintenanceCost(c->infrastructure.signal);

		uint32_t road_total = c->infrastructure.GetRoadTotal();
		uint32_t tram_total = c->infrastructure.GetTramTotal();
		for (RoadType rt = ROADTYPE_BEGIN; rt != ROADTYPE_END; rt++) {
			if (HasBit(this->roadtypes, rt)) total += RoadMaintenanceCost(rt, c->infrastructure.road[rt], RoadTypeIsRoad(rt) ? road_total : tram_total);
		}

		total += CanalMaintenanceCost(c->infrastructure.water);
		total += StationMaintenanceCost(c->infrastructure.station);
		total += AirportMaintenanceCost(c->index);

		return total;
	}

	void SetStringParameters(WidgetID widget) const override
	{
		switch (widget) {
			case WID_CI_CAPTION:
				SetDParam(0, (CompanyID)this->window_number);
				break;
		}
	}

	void UpdateWidgetSize(WidgetID widget, Dimension &size, [[maybe_unused]] const Dimension &padding, [[maybe_unused]] Dimension &fill, [[maybe_unused]] Dimension &resize) override
	{
		const Company *c = Company::Get((CompanyID)this->window_number);

		switch (widget) {
			case WID_CI_DESC: {
				uint rail_lines = 1; // Starts at 1 because a line is also required for the section title

				size.width = std::max(size.width, GetStringBoundingBox(STR_COMPANY_INFRASTRUCTURE_VIEW_RAIL_SECT).width);

				for (const auto &rt : _sorted_railtypes) {
					if (HasBit(this->railtypes, rt)) {
						rail_lines++;
						size.width = std::max(size.width, GetStringBoundingBox(GetRailTypeInfo(rt)->strings.name).width + WidgetDimensions::scaled.hsep_indent);
					}
				}
				if (this->railtypes != RAILTYPES_NONE) {
					rail_lines++;
					size.width = std::max(size.width, GetStringBoundingBox(STR_COMPANY_INFRASTRUCTURE_VIEW_SIGNALS).width + WidgetDimensions::scaled.hsep_indent);
				}

				uint road_lines = 1; // Starts at 1 because a line is also required for the section title
				uint tram_lines = 1;

				size.width = std::max(size.width, GetStringBoundingBox(STR_COMPANY_INFRASTRUCTURE_VIEW_ROAD_SECT).width);
				size.width = std::max(size.width, GetStringBoundingBox(STR_COMPANY_INFRASTRUCTURE_VIEW_TRAM_SECT).width);

				for (const auto &rt : _sorted_roadtypes) {
					if (HasBit(this->roadtypes, rt)) {
						if (RoadTypeIsRoad(rt)) {
							road_lines++;
						} else {
							tram_lines++;
						}
						size.width = std::max(size.width, GetStringBoundingBox(GetRoadTypeInfo(rt)->strings.name).width + WidgetDimensions::scaled.hsep_indent);
					}
				}

				size.width = std::max(size.width, GetStringBoundingBox(STR_COMPANY_INFRASTRUCTURE_VIEW_WATER_SECT).width);
				size.width = std::max(size.width, GetStringBoundingBox(STR_COMPANY_INFRASTRUCTURE_VIEW_CANALS).width + WidgetDimensions::scaled.hsep_indent);

				size.width = std::max(size.width, GetStringBoundingBox(STR_COMPANY_INFRASTRUCTURE_VIEW_STATION_SECT).width);
				size.width = std::max(size.width, GetStringBoundingBox(STR_COMPANY_INFRASTRUCTURE_VIEW_STATIONS).width + WidgetDimensions::scaled.hsep_indent);
				size.width = std::max(size.width, GetStringBoundingBox(STR_COMPANY_INFRASTRUCTURE_VIEW_AIRPORTS).width + WidgetDimensions::scaled.hsep_indent);

				size.width += padding.width;

				uint total_height = ((rail_lines + road_lines + tram_lines + 2 + 3) * GetCharacterHeight(FS_NORMAL)) + (4 * WidgetDimensions::scaled.vsep_sparse);

				/* Set height of the total line. */
				if (_settings_game.economy.infrastructure_maintenance) total_height += WidgetDimensions::scaled.vsep_sparse + WidgetDimensions::scaled.vsep_normal + GetCharacterHeight(FS_NORMAL);

				this->vscroll->SetCount(total_height);

				size.height = std::max(size.height, std::min<uint>(8 * GetCharacterHeight(FS_NORMAL), total_height));
				uint target_height = std::min<uint>(40 * GetCharacterHeight(FS_NORMAL), total_height);
				this->height_extra = (target_height > size.height) ? (target_height - size.height) : 0;
				break;
			}

			case WID_CI_COUNT: {
				/* Find the maximum count that is displayed. */
				uint32_t max_val = 1000;  // Some random number to reserve enough space.
				Money max_cost = 10000; // Some random number to reserve enough space.
				uint32_t rail_total = c->infrastructure.GetRailTotal();
				for (RailType rt = RAILTYPE_BEGIN; rt < RAILTYPE_END; rt++) {
					max_val = std::max(max_val, c->infrastructure.rail[rt]);
					max_cost = std::max(max_cost, RailMaintenanceCost(rt, c->infrastructure.rail[rt], rail_total));
				}
				max_val = std::max(max_val, c->infrastructure.signal);
				max_cost = std::max(max_cost, SignalMaintenanceCost(c->infrastructure.signal));
				uint32_t road_total = c->infrastructure.GetRoadTotal();
				uint32_t tram_total = c->infrastructure.GetTramTotal();
				for (RoadType rt = ROADTYPE_BEGIN; rt < ROADTYPE_END; rt++) {
					max_val = std::max(max_val, c->infrastructure.road[rt]);
					max_cost = std::max(max_cost, RoadMaintenanceCost(rt, c->infrastructure.road[rt], RoadTypeIsRoad(rt) ? road_total : tram_total));

				}
				max_val = std::max(max_val, c->infrastructure.water);
				max_cost = std::max(max_cost, CanalMaintenanceCost(c->infrastructure.water));
				max_val = std::max(max_val, c->infrastructure.station);
				max_cost = std::max(max_cost, StationMaintenanceCost(c->infrastructure.station));
				max_val = std::max(max_val, c->infrastructure.airport);
				max_cost = std::max(max_cost, AirportMaintenanceCost(c->index));

				SetDParamMaxValue(0, max_val);
				uint count_width = GetStringBoundingBox(STR_JUST_COMMA).width + WidgetDimensions::scaled.hsep_indent; // Reserve some wiggle room

				if (_settings_game.economy.infrastructure_maintenance) {
					SetDParamMaxValue(0, this->GetTotalMaintenanceCost() * 12); // Convert to per year
					this->total_width = GetStringBoundingBox(EconTime::UsingWallclockUnits() ? STR_COMPANY_INFRASTRUCTURE_VIEW_TOTAL_PERIOD : STR_COMPANY_INFRASTRUCTURE_VIEW_TOTAL_YEAR).width + WidgetDimensions::scaled.hsep_indent * 2;
					size.width = std::max(size.width, this->total_width);

					SetDParamMaxValue(0, max_cost * 12); // Convert to per year
					count_width += std::max(this->total_width, GetStringBoundingBox(EconTime::UsingWallclockUnits() ? STR_COMPANY_INFRASTRUCTURE_VIEW_TOTAL_PERIOD : STR_COMPANY_INFRASTRUCTURE_VIEW_TOTAL_YEAR).width);
				}

				size.width = std::max(size.width, count_width);
				break;
			}
		}
	}

	/**
	 * Helper for drawing the counts line.
	 * @param width        The width of the bounds to draw in.
	 * @param y            The y position to draw at.
	 * @param count        The count to show on this line.
	 * @param monthly_cost The monthly costs.
	 */
	void DrawCountLine(int width, int &y, int count, Money monthly_cost) const
	{
		SetDParam(0, count);
		DrawString(0, width, y += GetCharacterHeight(FS_NORMAL), STR_JUST_COMMA, TC_WHITE, SA_RIGHT);

		if (_settings_game.economy.infrastructure_maintenance) {
			SetDParam(0, monthly_cost * 12); // Convert to per year
			int left = _current_text_dir == TD_RTL ? width - this->total_width : 0;
			DrawString(left, left + this->total_width, y, EconTime::UsingWallclockUnits() ? STR_COMPANY_INFRASTRUCTURE_VIEW_TOTAL_PERIOD : STR_COMPANY_INFRASTRUCTURE_VIEW_TOTAL_YEAR, TC_FROMSTRING, SA_RIGHT);
		}
	}

	void DrawWidget(const Rect &r, WidgetID widget) const override
	{
		if (widget != WID_CI_DESC && widget != WID_CI_COUNT) return;

		const Company *c = Company::Get((CompanyID)this->window_number);

		int offs_left = _current_text_dir == TD_LTR ? WidgetDimensions::scaled.framerect.left : 0;
		int offs_right = _current_text_dir == TD_LTR ? 0 : WidgetDimensions::scaled.framerect.right;

		int width = r.right - r.left;

		/* Set up a clipping region for the panel. */
		DrawPixelInfo tmp_dpi;
		if (!FillDrawPixelInfo(&tmp_dpi, r.left, r.top, width + 1, r.bottom - r.top + 1)) return;

		AutoRestoreBackup dpi_backup(_cur_dpi, &tmp_dpi);

		int y = -this->vscroll->GetPosition();

		switch (widget) {
			case WID_CI_DESC: {
				DrawString(0, width, y, STR_COMPANY_INFRASTRUCTURE_VIEW_RAIL_SECT);

				if (this->railtypes != RAILTYPES_NONE) {
					/* Draw name of each valid railtype. */
					for (const auto &rt : _sorted_railtypes) {
						if (HasBit(this->railtypes, rt)) {
							DrawString(offs_left, width - offs_right, y += GetCharacterHeight(FS_NORMAL), GetRailTypeInfo(rt)->strings.name, TC_WHITE);
						}
					}
					DrawString(offs_left, width - offs_right, y += GetCharacterHeight(FS_NORMAL), STR_COMPANY_INFRASTRUCTURE_VIEW_SIGNALS);
				} else {
					/* No valid railtype. */
					DrawString(offs_left, width - offs_right, y += GetCharacterHeight(FS_NORMAL), STR_COMPANY_VIEW_INFRASTRUCTURE_NONE);
				}

				y += GetCharacterHeight(FS_NORMAL) + WidgetDimensions::scaled.vsep_sparse;

				DrawString(0, width, y, STR_COMPANY_INFRASTRUCTURE_VIEW_ROAD_SECT);

				/* Draw name of each valid roadtype. */
				for (const auto &rt : _sorted_roadtypes) {
					if (HasBit(this->roadtypes, rt) && RoadTypeIsRoad(rt)) {
						SetDParam(0, GetRoadTypeInfo(rt)->strings.name);
						DrawString(offs_left, width - offs_right, y += GetCharacterHeight(FS_NORMAL), STR_JUST_STRING, TC_WHITE);
					}
				}

				y += GetCharacterHeight(FS_NORMAL) + WidgetDimensions::scaled.vsep_sparse;

				DrawString(0, width, y, STR_COMPANY_INFRASTRUCTURE_VIEW_TRAM_SECT);

				/* Draw name of each valid roadtype. */
				for (const auto &rt : _sorted_roadtypes) {
					if (HasBit(this->roadtypes, rt) && RoadTypeIsTram(rt)) {
						SetDParam(0, GetRoadTypeInfo(rt)->strings.name);
						DrawString(offs_left, width - offs_right, y += GetCharacterHeight(FS_NORMAL), STR_JUST_STRING, TC_WHITE);
					}
				}

				y += GetCharacterHeight(FS_NORMAL) + WidgetDimensions::scaled.vsep_sparse;

				DrawString(0, width, y, STR_COMPANY_INFRASTRUCTURE_VIEW_WATER_SECT);
				DrawString(offs_left, width - offs_right, y += GetCharacterHeight(FS_NORMAL), STR_COMPANY_INFRASTRUCTURE_VIEW_CANALS);

				y += GetCharacterHeight(FS_NORMAL) + WidgetDimensions::scaled.vsep_sparse;

				DrawString(0, width, y, STR_COMPANY_INFRASTRUCTURE_VIEW_STATION_SECT);
				DrawString(offs_left, width - offs_right, y += GetCharacterHeight(FS_NORMAL), STR_COMPANY_INFRASTRUCTURE_VIEW_STATIONS);
				DrawString(offs_left, width - offs_right, y += GetCharacterHeight(FS_NORMAL), STR_COMPANY_INFRASTRUCTURE_VIEW_AIRPORTS);

				break;
			}

			case WID_CI_COUNT: {
				/* Draw infrastructure count for each valid railtype. */
				uint32_t rail_total = c->infrastructure.GetRailTotal();
				for (const auto &rt : _sorted_railtypes) {
					if (HasBit(this->railtypes, rt)) {
						this->DrawCountLine(width, y, c->infrastructure.rail[rt], RailMaintenanceCost(rt, c->infrastructure.rail[rt], rail_total));
					}
				}
				if (this->railtypes != RAILTYPES_NONE) {
					this->DrawCountLine(width, y, c->infrastructure.signal, SignalMaintenanceCost(c->infrastructure.signal));
				}

				y += GetCharacterHeight(FS_NORMAL) + WidgetDimensions::scaled.vsep_sparse;

				uint32_t road_total = c->infrastructure.GetRoadTotal();
				for (const auto &rt : _sorted_roadtypes) {
					if (HasBit(this->roadtypes, rt) && RoadTypeIsRoad(rt)) {
						this->DrawCountLine(width, y, c->infrastructure.road[rt], RoadMaintenanceCost(rt, c->infrastructure.road[rt], road_total));
					}
				}

				y += GetCharacterHeight(FS_NORMAL) + WidgetDimensions::scaled.vsep_sparse;

				uint32_t tram_total = c->infrastructure.GetTramTotal();
				for (const auto &rt : _sorted_roadtypes) {
					if (HasBit(this->roadtypes, rt) && RoadTypeIsTram(rt)) {
						this->DrawCountLine(width, y, c->infrastructure.road[rt], RoadMaintenanceCost(rt, c->infrastructure.road[rt], tram_total));
					}
				}

				y += GetCharacterHeight(FS_NORMAL) + WidgetDimensions::scaled.vsep_sparse;

				this->DrawCountLine(width, y, c->infrastructure.water, CanalMaintenanceCost(c->infrastructure.water));

				y += GetCharacterHeight(FS_NORMAL) + WidgetDimensions::scaled.vsep_sparse;

				this->DrawCountLine(width, y, c->infrastructure.station, StationMaintenanceCost(c->infrastructure.station));
				this->DrawCountLine(width, y, c->infrastructure.airport, AirportMaintenanceCost(c->index));

				if (_settings_game.economy.infrastructure_maintenance) {
					y += GetCharacterHeight(FS_NORMAL) + WidgetDimensions::scaled.vsep_sparse;
					int left = _current_text_dir == TD_RTL ? width - this->total_width : 0;
					GfxFillRect(left, y, left + this->total_width, y + WidgetDimensions::scaled.bevel.top - 1, PC_WHITE);
					y += WidgetDimensions::scaled.vsep_normal;
					SetDParam(0, this->GetTotalMaintenanceCost() * 12); // Convert to per year
					DrawString(left, left + this->total_width, y, EconTime::UsingWallclockUnits() ? STR_COMPANY_INFRASTRUCTURE_VIEW_TOTAL_PERIOD : STR_COMPANY_INFRASTRUCTURE_VIEW_TOTAL_YEAR, TC_FROMSTRING, SA_RIGHT);
				}
				break;
			}
		}
	}

	virtual void OnResize() override
	{
		this->vscroll->SetCapacityFromWidget(this, WID_CI_DESC);
	}

	void FindWindowPlacementAndResize(int def_width, int def_height) override
	{
		if (this->window_desc.GetPreferences().pref_height == 0) {
			def_height = this->nested_root->smallest_y + this->height_extra;
		}
		Window::FindWindowPlacementAndResize(def_width, def_height);
	}

	/**
	 * Some data on this window has become invalid.
	 * @param data Information about the changed data.
	 * @param gui_scope Whether the call is done from GUI scope. You may not do everything when not in GUI scope. See #InvalidateWindowData() for details.
	 */
	void OnInvalidateData([[maybe_unused]] int data = 0, [[maybe_unused]] bool gui_scope = true) override
	{
		if (!gui_scope) return;

		this->UpdateRailRoadTypes();
		this->ReInit();
	}
};

static WindowDesc _company_infrastructure_desc(__FILE__, __LINE__,
	WDP_AUTO, "company_infrastructure", 0, 0,
	WC_COMPANY_INFRASTRUCTURE, WC_NONE,
	0,
	_nested_company_infrastructure_widgets
);

/**
 * Open the infrastructure window of a company.
 * @param company Company to show infrastructure of.
 */
static void ShowCompanyInfrastructure(CompanyID company)
{
	if (!Company::IsValidID(company)) return;
	AllocateWindowDescFront<CompanyInfrastructureWindow>(_company_infrastructure_desc, company);
}

static constexpr NWidgetPart _nested_company_widgets[] = {
	NWidget(NWID_HORIZONTAL),
		NWidget(WWT_CLOSEBOX, COLOUR_GREY),
		NWidget(WWT_CAPTION, COLOUR_GREY, WID_C_CAPTION), SetStringTip(STR_COMPANY_VIEW_CAPTION, STR_TOOLTIP_WINDOW_TITLE_DRAG_THIS),
		NWidget(WWT_SHADEBOX, COLOUR_GREY),
		NWidget(WWT_STICKYBOX, COLOUR_GREY),
	EndContainer(),
	NWidget(WWT_PANEL, COLOUR_GREY),
		NWidget(NWID_HORIZONTAL), SetPIP(0, WidgetDimensions::unscaled.hsep_wide, 0), SetPadding(4),
			NWidget(NWID_VERTICAL), SetPIP(0, WidgetDimensions::unscaled.vsep_normal, 0),
				NWidget(WWT_EMPTY, INVALID_COLOUR, WID_C_FACE), SetMinimalSize(92, 119), SetFill(1, 0),
				NWidget(WWT_EMPTY, INVALID_COLOUR, WID_C_FACE_TITLE), SetFill(1, 1), SetMinimalTextLines(2, 0),
			EndContainer(),
			NWidget(NWID_VERTICAL), SetPIP(0, WidgetDimensions::unscaled.vsep_normal, 0),
				NWidget(NWID_HORIZONTAL), SetPIP(0, WidgetDimensions::unscaled.hsep_normal, 0),
					NWidget(NWID_VERTICAL), SetPIP(0, WidgetDimensions::unscaled.vsep_normal, 0),
						NWidget(WWT_TEXT, INVALID_COLOUR, WID_C_DESC_INAUGURATION), SetStringTip(STR_JUST_STRING2), SetFill(1, 0),
						NWidget(NWID_HORIZONTAL), SetPIP(0, WidgetDimensions::unscaled.hsep_normal, 0),
							NWidget(WWT_LABEL, INVALID_COLOUR, WID_C_DESC_COLOUR_SCHEME), SetStringTip(STR_COMPANY_VIEW_COLOUR_SCHEME_TITLE),
							NWidget(WWT_EMPTY, INVALID_COLOUR, WID_C_DESC_COLOUR_SCHEME_EXAMPLE), SetMinimalSize(30, 0), SetFill(1, 1),
						EndContainer(),
						NWidget(NWID_HORIZONTAL), SetPIP(0, WidgetDimensions::unscaled.hsep_normal, 0),
							NWidget(WWT_TEXT, INVALID_COLOUR, WID_C_DESC_VEHICLE), SetStringTip(STR_COMPANY_VIEW_VEHICLES_TITLE), SetAlignment(SA_LEFT | SA_TOP),
							NWidget(WWT_EMPTY, INVALID_COLOUR, WID_C_DESC_VEHICLE_COUNTS), SetMinimalTextLines(4, 0), SetFill(1, 1),
						EndContainer(),
					EndContainer(),
					NWidget(NWID_VERTICAL), SetPIP(0, WidgetDimensions::unscaled.vsep_normal, 0),
						NWidget(NWID_SELECTION, INVALID_COLOUR, WID_C_SELECT_VIEW_BUILD_HQ),
							NWidget(WWT_PUSHTXTBTN, COLOUR_GREY, WID_C_VIEW_HQ), SetStringTip(STR_COMPANY_VIEW_VIEW_HQ_BUTTON, STR_COMPANY_VIEW_VIEW_HQ_TOOLTIP),
							NWidget(WWT_TEXTBTN, COLOUR_GREY, WID_C_BUILD_HQ), SetStringTip(STR_COMPANY_VIEW_BUILD_HQ_BUTTON, STR_COMPANY_VIEW_BUILD_HQ_TOOLTIP),
						EndContainer(),
						NWidget(NWID_SELECTION, INVALID_COLOUR, WID_C_SELECT_RELOCATE),
							NWidget(WWT_TEXTBTN, COLOUR_GREY, WID_C_RELOCATE_HQ), SetStringTip(STR_COMPANY_VIEW_RELOCATE_HQ, STR_COMPANY_VIEW_RELOCATE_HQ_TOOLTIP),
							NWidget(NWID_SPACER),
						EndContainer(),
					EndContainer(),
				EndContainer(),

				NWidget(WWT_TEXT, INVALID_COLOUR, WID_C_DESC_COMPANY_VALUE), SetStringTip(STR_COMPANY_VIEW_COMPANY_VALUE), SetFill(1, 0),

				NWidget(NWID_HORIZONTAL), SetPIP(0, WidgetDimensions::unscaled.hsep_normal, 0),
					NWidget(WWT_TEXT, INVALID_COLOUR, WID_C_DESC_INFRASTRUCTURE), SetStringTip(STR_COMPANY_VIEW_INFRASTRUCTURE),  SetAlignment(SA_LEFT | SA_TOP),
					NWidget(WWT_EMPTY, INVALID_COLOUR, WID_C_DESC_INFRASTRUCTURE_COUNTS), SetMinimalTextLines(5, 0), SetFill(1, 0),
					NWidget(NWID_VERTICAL), SetPIPRatio(0, 0, 1),
						NWidget(WWT_PUSHTXTBTN, COLOUR_GREY, WID_C_VIEW_INFRASTRUCTURE), SetStringTip(STR_COMPANY_VIEW_INFRASTRUCTURE_BUTTON, STR_COMPANY_VIEW_INFRASTRUCTURE_TOOLTIP),
					EndContainer(),
				EndContainer(),
				NWidget(NWID_HORIZONTAL),
					NWidget(NWID_SELECTION, INVALID_COLOUR, WID_C_SELECT_DESC_OWNERS),
						NWidget(NWID_VERTICAL), SetPIP(5, 5, 4),
							NWidget(WWT_EMPTY, INVALID_COLOUR, WID_C_DESC_OWNERS), SetMinimalTextLines(MAX_COMPANY_SHARE_OWNERS, 0),
							NWidget(NWID_SPACER), SetFill(0, 1),
						EndContainer(),
					EndContainer(),
				EndContainer(),
				/* Multi player buttons. */
				NWidget(NWID_HORIZONTAL), SetPIP(0, WidgetDimensions::unscaled.hsep_normal, 0), SetPIPRatio(1, 0, 0),
					NWidget(NWID_VERTICAL), SetPIPRatio(1, 0, 0),
						NWidget(WWT_EMPTY, INVALID_COLOUR, WID_C_HAS_PASSWORD), SetFill(0, 0),
					EndContainer(),
					NWidget(NWID_VERTICAL), SetPIP(0, WidgetDimensions::unscaled.vsep_normal, 0),
						NWidget(NWID_SELECTION, INVALID_COLOUR, WID_C_SELECT_HOSTILE_TAKEOVER),
							NWidget(WWT_PUSHTXTBTN, COLOUR_GREY, WID_C_HOSTILE_TAKEOVER), SetStringTip(STR_COMPANY_VIEW_HOSTILE_TAKEOVER_BUTTON, STR_COMPANY_VIEW_HOSTILE_TAKEOVER_TOOLTIP),
						EndContainer(),
						NWidget(NWID_SELECTION, INVALID_COLOUR, WID_C_SELECT_GIVE_MONEY),
							NWidget(WWT_PUSHTXTBTN, COLOUR_GREY, WID_C_GIVE_MONEY), SetStringTip(STR_COMPANY_VIEW_GIVE_MONEY_BUTTON, STR_COMPANY_VIEW_GIVE_MONEY_TOOLTIP),
						EndContainer(),
						NWidget(NWID_SELECTION, INVALID_COLOUR, WID_C_SELECT_MULTIPLAYER),
							NWidget(WWT_PUSHTXTBTN, COLOUR_GREY, WID_C_COMPANY_PASSWORD), SetStringTip(STR_COMPANY_VIEW_PASSWORD, STR_COMPANY_VIEW_PASSWORD_TOOLTIP),
							NWidget(WWT_PUSHTXTBTN, COLOUR_GREY, WID_C_COMPANY_JOIN), SetStringTip(STR_COMPANY_VIEW_JOIN, STR_COMPANY_VIEW_JOIN_TOOLTIP),
						EndContainer(),
					EndContainer(),
				EndContainer(),
			EndContainer(),
		EndContainer(),
	EndContainer(),
	/* Button bars at the bottom. */
	NWidget(NWID_SELECTION, INVALID_COLOUR, WID_C_SELECT_BUTTONS),
		NWidget(NWID_HORIZONTAL, NC_EQUALSIZE),
			NWidget(WWT_PUSHTXTBTN, COLOUR_GREY, WID_C_NEW_FACE), SetFill(1, 0), SetStringTip(STR_COMPANY_VIEW_NEW_FACE_BUTTON, STR_COMPANY_VIEW_NEW_FACE_TOOLTIP),
			NWidget(WWT_PUSHTXTBTN, COLOUR_GREY, WID_C_COLOUR_SCHEME), SetFill(1, 0), SetStringTip(STR_COMPANY_VIEW_COLOUR_SCHEME_BUTTON, STR_COMPANY_VIEW_COLOUR_SCHEME_TOOLTIP),
			NWidget(WWT_PUSHTXTBTN, COLOUR_GREY, WID_C_PRESIDENT_NAME), SetFill(1, 0), SetStringTip(STR_COMPANY_VIEW_PRESIDENT_NAME_BUTTON, STR_COMPANY_VIEW_PRESIDENT_NAME_TOOLTIP),
			NWidget(WWT_PUSHTXTBTN, COLOUR_GREY, WID_C_COMPANY_NAME), SetFill(1, 0), SetStringTip(STR_COMPANY_VIEW_COMPANY_NAME_BUTTON, STR_COMPANY_VIEW_COMPANY_NAME_TOOLTIP),
		EndContainer(),
		NWidget(NWID_HORIZONTAL, NC_EQUALSIZE),
			NWidget(WWT_PUSHTXTBTN, COLOUR_GREY, WID_C_BUY_SHARE), SetFill(1, 0), SetStringTip(STR_COMPANY_VIEW_BUY_SHARE_BUTTON, STR_COMPANY_VIEW_BUY_SHARE_TOOLTIP),
			NWidget(WWT_PUSHTXTBTN, COLOUR_GREY, WID_C_SELL_SHARE), SetFill(1, 0), SetStringTip(STR_COMPANY_VIEW_SELL_SHARE_BUTTON, STR_COMPANY_VIEW_SELL_SHARE_TOOLTIP),
		EndContainer(),
	EndContainer(),
};

int GetAmountOwnedBy(const Company *c, Owner owner)
{
	return (c->share_owners[0] == owner) +
				 (c->share_owners[1] == owner) +
				 (c->share_owners[2] == owner) +
				 (c->share_owners[3] == owner);
}

/** Strings for the company vehicle counts */
static const StringID _company_view_vehicle_count_strings[] = {
	STR_COMPANY_VIEW_TRAINS, STR_COMPANY_VIEW_ROAD_VEHICLES, STR_COMPANY_VIEW_SHIPS, STR_COMPANY_VIEW_AIRCRAFT
};

/**
 * Window with general information about a company
 */
struct CompanyWindow : Window
{
	CompanyWidgets query_widget;

	/** Display planes in the company window. */
<<<<<<< HEAD
	enum CompanyWindowPlanes {
		/* Display planes of the #WID_C_SELECT_MULTIPLAYER selection widget. */
		CWP_MP_C_PWD = 0, ///< Display the company password button.
		CWP_MP_C_JOIN,    ///< Display the join company button.

=======
	enum CompanyWindowPlanes : uint8_t {
>>>>>>> 6d1f56ce
		/* Display planes of the #WID_C_SELECT_VIEW_BUILD_HQ selection widget. */
		CWP_VB_VIEW = 0,  ///< Display the view button
		CWP_VB_BUILD,     ///< Display the build button

		/* Display planes of the #WID_C_SELECT_RELOCATE selection widget. */
		CWP_RELOCATE_SHOW = 0, ///< Show the relocate HQ button.
		CWP_RELOCATE_HIDE,     ///< Hide the relocate HQ button.

		/* Display planes of the #WID_C_SELECT_BUTTONS selection widget. */
		CWP_BUTTONS_LOCAL = 0, ///< Buttons of the local company.
		CWP_BUTTONS_OTHER,     ///< Buttons of the other companies.
	};

	CompanyWindow(WindowDesc &desc, WindowNumber window_number) : Window(desc)
	{
		this->InitNested(window_number);
		this->owner = (Owner)this->window_number;
		this->OnInvalidateData();
	}

	void OnPaint() override
	{
		const Company *c = Company::Get((CompanyID)this->window_number);
		bool local = this->window_number == _local_company;

		if (!this->IsShaded()) {
			bool reinit = false;

			/* Button bar selection. */
			reinit |= this->GetWidget<NWidgetStacked>(WID_C_SELECT_BUTTONS)->SetDisplayedPlane(local ? CWP_BUTTONS_LOCAL : CWP_BUTTONS_OTHER);

			/* Build HQ button handling. */
			reinit |= this->GetWidget<NWidgetStacked>(WID_C_SELECT_VIEW_BUILD_HQ)->SetDisplayedPlane((local && c->location_of_HQ == INVALID_TILE) ? CWP_VB_BUILD : CWP_VB_VIEW);

			this->SetWidgetDisabledState(WID_C_VIEW_HQ, c->location_of_HQ == INVALID_TILE);

			/* Enable/disable 'Relocate HQ' button. */
			reinit |= this->GetWidget<NWidgetStacked>(WID_C_SELECT_RELOCATE)->SetDisplayedPlane((!local || c->location_of_HQ == INVALID_TILE) ? CWP_RELOCATE_HIDE : CWP_RELOCATE_SHOW);

			/* Owners of company */
			{
				int plane = SZSP_HORIZONTAL;
				for (size_t i = 0; i < std::size(c->share_owners); i++) {
					if (c->share_owners[i] != INVALID_COMPANY) {
						plane = 0;
						break;
					}
				}
				reinit |= this->GetWidget<NWidgetStacked>(WID_C_SELECT_DESC_OWNERS)->SetDisplayedPlane(plane);
			}

			/* Enable/disable 'Give money' button. */
			reinit |= this->GetWidget<NWidgetStacked>(WID_C_SELECT_GIVE_MONEY)->SetDisplayedPlane((local || _local_company == COMPANY_SPECTATOR || !_settings_game.economy.give_money) ? SZSP_NONE : 0);

			/* Enable/disable 'Hostile Takeover' button. */
			reinit |= this->GetWidget<NWidgetStacked>(WID_C_SELECT_HOSTILE_TAKEOVER)->SetDisplayedPlane((local || _local_company == COMPANY_SPECTATOR || !c->is_ai || _networking || _settings_game.economy.allow_shares) ? SZSP_NONE : 0);

			/* Multiplayer buttons. */
			reinit |= this->GetWidget<NWidgetStacked>(WID_C_SELECT_MULTIPLAYER)->SetDisplayedPlane((!_networking) ? (int)SZSP_NONE : (int)(local ? CWP_MP_C_PWD : CWP_MP_C_JOIN));

			this->SetWidgetDisabledState(WID_C_COMPANY_JOIN, c->is_ai);

			if (reinit) {
				this->ReInit();
				return;
			}
		}

		this->DrawWidgets();
	}

	void UpdateWidgetSize(WidgetID widget, Dimension &size, [[maybe_unused]] const Dimension &padding, [[maybe_unused]] Dimension &fill, [[maybe_unused]] Dimension &resize) override
	{
		switch (widget) {
			case WID_C_FACE:
				size = maxdim(size, GetScaledSpriteSize(SPR_GRADIENT));
				break;

			case WID_C_DESC_COLOUR_SCHEME_EXAMPLE: {
				Point offset;
				Dimension d = GetSpriteSize(SPR_VEH_BUS_SW_VIEW, &offset);
				d.width -= offset.x;
				d.height -= offset.y;
				size = maxdim(size, d);
				break;
			}

			case WID_C_DESC_COMPANY_VALUE:
				SetDParam(0, INT64_MAX); // Arguably the maximum company value
				size.width = GetStringBoundingBox(STR_COMPANY_VIEW_COMPANY_VALUE).width;
				break;

			case WID_C_DESC_VEHICLE_COUNTS:
				SetDParamMaxValue(0, 5000); // Maximum number of vehicles
				for (const auto &count_string : _company_view_vehicle_count_strings) {
					size.width = std::max(size.width, GetStringBoundingBox(count_string).width + padding.width);
				}
				break;

			case WID_C_DESC_INFRASTRUCTURE_COUNTS:
				SetDParamMaxValue(0, UINT_MAX);
				size.width = GetStringBoundingBox(STR_COMPANY_VIEW_INFRASTRUCTURE_RAIL).width;
				size.width = std::max(size.width, GetStringBoundingBox(STR_COMPANY_VIEW_INFRASTRUCTURE_ROAD).width);
				size.width = std::max(size.width, GetStringBoundingBox(STR_COMPANY_VIEW_INFRASTRUCTURE_WATER).width);
				size.width = std::max(size.width, GetStringBoundingBox(STR_COMPANY_VIEW_INFRASTRUCTURE_STATION).width);
				size.width = std::max(size.width, GetStringBoundingBox(STR_COMPANY_VIEW_INFRASTRUCTURE_AIRPORT).width);
				size.width = std::max(size.width, GetStringBoundingBox(STR_COMPANY_VIEW_INFRASTRUCTURE_NONE).width);
				size.width += padding.width;
				break;

			case WID_C_DESC_OWNERS: {
				for (const Company *c2 : Company::Iterate()) {
					SetDParamMaxValue(0, 75);
					SetDParam(1, c2->index);

					size.width = std::max(size.width, GetStringBoundingBox(STR_COMPANY_VIEW_SHARES_OWNED_BY).width);
				}
				break;
			}

			case WID_C_VIEW_HQ:
			case WID_C_BUILD_HQ:
			case WID_C_RELOCATE_HQ:
			case WID_C_VIEW_INFRASTRUCTURE:
			case WID_C_GIVE_MONEY:
			case WID_C_HOSTILE_TAKEOVER:
			case WID_C_COMPANY_PASSWORD:
			case WID_C_COMPANY_JOIN:
				size.width = GetStringBoundingBox(STR_COMPANY_VIEW_VIEW_HQ_BUTTON).width;
				size.width = std::max(size.width, GetStringBoundingBox(STR_COMPANY_VIEW_BUILD_HQ_BUTTON).width);
				size.width = std::max(size.width, GetStringBoundingBox(STR_COMPANY_VIEW_RELOCATE_HQ).width);
				size.width = std::max(size.width, GetStringBoundingBox(STR_COMPANY_VIEW_INFRASTRUCTURE_BUTTON).width);
				size.width = std::max(size.width, GetStringBoundingBox(STR_COMPANY_VIEW_GIVE_MONEY_BUTTON).width);
				size.width = std::max(size.width, GetStringBoundingBox(STR_COMPANY_VIEW_HOSTILE_TAKEOVER_BUTTON).width);
				size.width = std::max(size.width, GetStringBoundingBox(STR_COMPANY_VIEW_PASSWORD).width);
				size.width = std::max(size.width, GetStringBoundingBox(STR_COMPANY_VIEW_JOIN).width);
				size.width += padding.width;
				break;


			case WID_C_HAS_PASSWORD:
				if (_networking) size = maxdim(size, GetSpriteSize(SPR_LOCK));
				break;
		}
	}

	void DrawVehicleCountsWidget(const Rect &r, const Company *c) const
	{
		static_assert(VEH_COMPANY_END == lengthof(_company_view_vehicle_count_strings));

		int y = r.top;
		for (VehicleType type = VEH_BEGIN; type < VEH_COMPANY_END; type++) {
			uint amount = c->group_all[type].num_vehicle;
			if (amount != 0) {
				SetDParam(0, amount);
				DrawString(r.left, r.right, y, _company_view_vehicle_count_strings[type]);
				y += GetCharacterHeight(FS_NORMAL);
			}
		}

		if (y == r.top) {
			/* No String was emitted before, so there must be no vehicles at all. */
			DrawString(r.left, r.right, y, STR_COMPANY_VIEW_VEHICLES_NONE);
		}
	}

	void DrawInfrastructureCountsWidget(const Rect &r, const Company *c) const
	{
		int y = r.top;

		uint rail_pieces = c->infrastructure.signal + c->infrastructure.GetRailTotal();
		if (rail_pieces != 0) {
			SetDParam(0, rail_pieces);
			DrawString(r.left, r.right, y, STR_COMPANY_VIEW_INFRASTRUCTURE_RAIL);
			y += GetCharacterHeight(FS_NORMAL);
		}

		/* GetRoadTotal() skips tram pieces, but we actually want road and tram here. */
		uint road_pieces = std::accumulate(std::begin(c->infrastructure.road), std::end(c->infrastructure.road), 0U);
		if (road_pieces != 0) {
			SetDParam(0, road_pieces);
			DrawString(r.left, r.right, y, STR_COMPANY_VIEW_INFRASTRUCTURE_ROAD);
			y += GetCharacterHeight(FS_NORMAL);
		}

		if (c->infrastructure.water != 0) {
			SetDParam(0, c->infrastructure.water);
			DrawString(r.left, r.right, y, STR_COMPANY_VIEW_INFRASTRUCTURE_WATER);
			y += GetCharacterHeight(FS_NORMAL);
		}

		if (c->infrastructure.station != 0) {
			SetDParam(0, c->infrastructure.station);
			DrawString(r.left, r.right, y, STR_COMPANY_VIEW_INFRASTRUCTURE_STATION);
			y += GetCharacterHeight(FS_NORMAL);
		}

		if (c->infrastructure.airport != 0) {
			SetDParam(0, c->infrastructure.airport);
			DrawString(r.left, r.right, y, STR_COMPANY_VIEW_INFRASTRUCTURE_AIRPORT);
			y += GetCharacterHeight(FS_NORMAL);
		}

		if (y == r.top) {
			/* No String was emitted before, so there must be no infrastructure at all. */
			DrawString(r.left, r.right, y, STR_COMPANY_VIEW_INFRASTRUCTURE_NONE);
		}
	}

	void DrawWidget(const Rect &r, WidgetID widget) const override
	{
		const Company *c = Company::Get((CompanyID)this->window_number);
		switch (widget) {
			case WID_C_FACE:
				DrawCompanyManagerFace(c->face, c->colour, r);
				break;

			case WID_C_FACE_TITLE:
				SetDParam(0, c->index);
				DrawStringMultiLine(r.left, r.right, r.top, r.bottom, STR_COMPANY_VIEW_PRESIDENT_MANAGER_TITLE, TC_FROMSTRING, SA_HOR_CENTER);
				break;

			case WID_C_DESC_COLOUR_SCHEME_EXAMPLE: {
				Point offset;
				Dimension d = GetSpriteSize(SPR_VEH_BUS_SW_VIEW, &offset);
				d.height -= offset.y;
				DrawSprite(SPR_VEH_BUS_SW_VIEW, COMPANY_SPRITE_COLOUR(c->index), r.left - offset.x, CenterBounds(r.top, r.bottom, d.height) - offset.y);
				break;
			}

			case WID_C_DESC_VEHICLE_COUNTS:
				DrawVehicleCountsWidget(r, c);
				break;

			case WID_C_DESC_INFRASTRUCTURE_COUNTS:
				DrawInfrastructureCountsWidget(r, c);
				break;

			case WID_C_DESC_OWNERS: {
				uint y = r.top;

				for (const Company *c2 : Company::Iterate()) {
					uint amt = GetAmountOwnedBy(c, c2->index);
					if (amt != 0) {
						SetDParam(0, amt * 25);
						SetDParam(1, c2->index);

						DrawString(r.left, r.right, y, STR_COMPANY_VIEW_SHARES_OWNED_BY);
						y += GetCharacterHeight(FS_NORMAL);
					}
				}
				break;
			}

			case WID_C_HAS_PASSWORD:
				if (_networking && NetworkCompanyIsPassworded(c->index)) {
					DrawSprite(SPR_LOCK, PAL_NONE, r.left, r.top);
				}
				break;
		}
	}

	void SetStringParameters(WidgetID widget) const override
	{
		switch (widget) {
			case WID_C_CAPTION:
				SetDParam(0, (CompanyID)this->window_number);
				SetDParam(1, (CompanyID)this->window_number);
				break;

			case WID_C_DESC_INAUGURATION: {
				const Company *c = Company::Get(static_cast<CompanyID>(this->window_number));
				if (EconTime::UsingWallclockUnits() ) {
					SetDParam(0, STR_COMPANY_VIEW_INAUGURATED_TITLE_WALLCLOCK);
					SetDParam(1, c->inaugurated_year);
					SetDParam(2, c->display_inaugurated_period);
				} else {
					SetDParam(0, STR_COMPANY_VIEW_INAUGURATED_TITLE);
					SetDParam(1, c->inaugurated_year);
				}
				break;
			}

			case WID_C_DESC_COMPANY_VALUE:
				SetDParam(0, CalculateCompanyValue(Company::Get((CompanyID)this->window_number)));
				break;
		}
	}

	void OnResize() override
	{
		NWidgetResizeBase *wid = this->GetWidget<NWidgetResizeBase>(WID_C_FACE_TITLE);
		SetDParam(0, this->owner);
		int y = GetStringHeight(STR_COMPANY_VIEW_PRESIDENT_MANAGER_TITLE, wid->current_x);
		if (wid->UpdateVerticalSize(y)) this->ReInit(0, 0);
	}

	void OnClick([[maybe_unused]] Point pt, WidgetID widget, [[maybe_unused]] int click_count) override
	{
		switch (widget) {
			case WID_C_NEW_FACE: DoSelectCompanyManagerFace(this); break;

			case WID_C_COLOUR_SCHEME:
				ShowCompanyLiveryWindow((CompanyID)this->window_number, INVALID_GROUP);
				break;

			case WID_C_PRESIDENT_NAME:
				this->query_widget = WID_C_PRESIDENT_NAME;
				SetDParam(0, this->window_number);
				ShowQueryString(STR_PRESIDENT_NAME, STR_COMPANY_VIEW_PRESIDENT_S_NAME_QUERY_CAPTION, MAX_LENGTH_PRESIDENT_NAME_CHARS, this, CS_ALPHANUMERAL, QSF_ENABLE_DEFAULT | QSF_LEN_IN_CHARS);
				break;

			case WID_C_COMPANY_NAME:
				this->query_widget = WID_C_COMPANY_NAME;
				SetDParam(0, this->window_number);
				ShowQueryString(STR_COMPANY_NAME, STR_COMPANY_VIEW_COMPANY_NAME_QUERY_CAPTION, MAX_LENGTH_COMPANY_NAME_CHARS, this, CS_ALPHANUMERAL, QSF_ENABLE_DEFAULT | QSF_LEN_IN_CHARS);
				break;

			case WID_C_VIEW_HQ: {
				TileIndex tile = Company::Get((CompanyID)this->window_number)->location_of_HQ;
				if (_ctrl_pressed) {
					ShowExtraViewportWindow(tile);
				} else {
					ScrollMainWindowToTile(tile);
				}
				break;
			}

			case WID_C_BUILD_HQ:
				if ((uint8_t)this->window_number != _local_company) return;
				if (this->IsWidgetLowered(WID_C_BUILD_HQ)) {
					ResetObjectToPlace();
					this->RaiseButtons();
					break;
				}
				SetObjectToPlaceWnd(SPR_CURSOR_HQ, PAL_NONE, HT_RECT, this);
				SetTileSelectSize(2, 2);
				this->LowerWidget(WID_C_BUILD_HQ);
				this->SetWidgetDirty(WID_C_BUILD_HQ);
				break;

			case WID_C_RELOCATE_HQ:
				if (this->IsWidgetLowered(WID_C_RELOCATE_HQ)) {
					ResetObjectToPlace();
					this->RaiseButtons();
					break;
				}
				SetObjectToPlaceWnd(SPR_CURSOR_HQ, PAL_NONE, HT_RECT, this);
				SetTileSelectSize(2, 2);
				this->LowerWidget(WID_C_RELOCATE_HQ);
				this->SetWidgetDirty(WID_C_RELOCATE_HQ);
				break;

			case WID_C_VIEW_INFRASTRUCTURE:
				ShowCompanyInfrastructure((CompanyID)this->window_number);
				break;

			case WID_C_GIVE_MONEY:
				this->query_widget = WID_C_GIVE_MONEY;
				ShowQueryString(STR_EMPTY, STR_COMPANY_VIEW_GIVE_MONEY_QUERY_CAPTION, 30, this, CS_NUMERAL, QSF_NONE);
				break;

			case WID_C_BUY_SHARE:
				Command<CMD_BUY_SHARE_IN_COMPANY>::Post(STR_ERROR_CAN_T_BUY_25_SHARE_IN_THIS, (CompanyID)this->window_number);
				break;

			case WID_C_SELL_SHARE:
				Command<CMD_SELL_SHARE_IN_COMPANY>::Post(STR_ERROR_CAN_T_SELL_25_SHARE_IN, (CompanyID)this->window_number);
				break;

			case WID_C_HOSTILE_TAKEOVER:
				ShowBuyCompanyDialog((CompanyID)this->window_number, true);
				break;

			case WID_C_COMPANY_PASSWORD:
				if (this->window_number == _local_company) ShowNetworkCompanyPasswordWindow(this);
				break;

			case WID_C_COMPANY_JOIN: {
				this->query_widget = WID_C_COMPANY_JOIN;
				CompanyID company = (CompanyID)this->window_number;
				if (_network_server) {
					NetworkServerDoMove(CLIENT_ID_SERVER, company);
					MarkWholeScreenDirty();
				} else if (NetworkCompanyIsPassworded(company)) {
					/* ask for the password */
					ShowQueryString(STR_EMPTY, STR_NETWORK_NEED_COMPANY_PASSWORD_CAPTION, NETWORK_PASSWORD_LENGTH, this, CS_ALPHANUMERAL, QSF_PASSWORD);
				} else {
					/* just send the join command */
					NetworkClientRequestMove(company);
				}
				break;
			}
		}
	}

	void OnHundredthTick() override
	{
		/* redraw the window every now and then */
		this->SetDirty();
	}

	void OnPlaceObject([[maybe_unused]] Point pt, TileIndex tile) override
	{
		if (Command<CMD_BUILD_OBJECT>::Post(STR_ERROR_CAN_T_BUILD_COMPANY_HEADQUARTERS, tile, OBJECT_HQ, 0) && !_shift_pressed) {
			ResetObjectToPlace();
			this->RaiseButtons();
		}
	}

	void OnPlaceObjectAbort() override
	{
		this->RaiseButtons();
	}

	void OnQueryTextFinished(std::optional<std::string> str) override
	{
		if (!str.has_value()) return;

		switch (this->query_widget) {
			default: NOT_REACHED();

			case WID_C_GIVE_MONEY: {
				Money money = std::strtoull(str->c_str(), nullptr, 10) / GetCurrency().rate;
				Command<CMD_GIVE_MONEY>::Post(STR_ERROR_CAN_T_GIVE_MONEY, CommandCallback::GiveMoney, money, (CompanyID)this->window_number);
				break;
			}

			case WID_C_PRESIDENT_NAME:
				Command<CMD_RENAME_PRESIDENT>::Post(STR_ERROR_CAN_T_CHANGE_PRESIDENT, *str);
				break;

			case WID_C_COMPANY_NAME:
				Command<CMD_RENAME_COMPANY>::Post(STR_ERROR_CAN_T_CHANGE_COMPANY_NAME, *str);
				break;

			case WID_C_COMPANY_JOIN:
				NetworkClientRequestMove((CompanyID)this->window_number, *str);
				break;
		}
	}

	/**
	 * Some data on this window has become invalid.
	 * @param data Information about the changed data.
	 * @param gui_scope Whether the call is done from GUI scope. You may not do everything when not in GUI scope. See #InvalidateWindowData() for details.
	 */
	void OnInvalidateData(int data = 0, bool gui_scope = true) override
	{
		if (this->window_number != _local_company) {
			if (_settings_game.economy.allow_shares) { // Shares are allowed
				const Company *c = Company::Get(this->window_number);

				/* If all shares are owned by someone (none by nobody), disable buy button */
				this->SetWidgetDisabledState(WID_C_BUY_SHARE, GetAmountOwnedBy(c, INVALID_OWNER) == 0 ||
						/* Only 25% left to buy. If the company is human, disable buying it up.. TODO issues! */
						(GetAmountOwnedBy(c, INVALID_OWNER) == 1 && !c->is_ai) ||
						/* Spectators cannot do anything of course */
						_local_company == COMPANY_SPECTATOR);

				/* If the company doesn't own any shares, disable sell button */
				this->SetWidgetDisabledState(WID_C_SELL_SHARE, (GetAmountOwnedBy(c, _local_company) == 0) ||
						/* Spectators cannot do anything of course */
						_local_company == COMPANY_SPECTATOR);
			} else { // Shares are not allowed, disable buy/sell buttons
				this->DisableWidget(WID_C_BUY_SHARE);
				this->DisableWidget(WID_C_SELL_SHARE);
			}
		}

		if (gui_scope && data == 1) {
			/* Manually call OnResize to adjust minimum height of president name widget. */
			OnResize();
		}
	}
};

static WindowDesc _company_desc(__FILE__, __LINE__,
	WDP_AUTO, "company", 0, 0,
	WC_COMPANY, WC_NONE,
	0,
	_nested_company_widgets
);

/**
 * Show the window with the overview of the company.
 * @param company The company to show the window for.
 */
void ShowCompany(CompanyID company)
{
	if (!Company::IsValidID(company)) return;

	AllocateWindowDescFront<CompanyWindow>(_company_desc, company);
}

/**
 * Redraw all windows with company infrastructure counts.
 * @param company The company to redraw the windows of.
 */
void DirtyCompanyInfrastructureWindows(CompanyID company)
{
	SetWindowDirty(WC_COMPANY, company);
	SetWindowDirty(WC_COMPANY_INFRASTRUCTURE, company);
}

/**
 * Redraw all windows with all company infrastructure counts.
 */
void DirtyAllCompanyInfrastructureWindows()
{
	SetWindowClassesDirty(WC_COMPANY);
	SetWindowClassesDirty(WC_COMPANY_INFRASTRUCTURE);
}

struct BuyCompanyWindow : Window {
	BuyCompanyWindow(WindowDesc &desc, WindowNumber window_number, bool hostile_takeover) : Window(desc), hostile_takeover(hostile_takeover)
	{
		this->InitNested(window_number);
		this->owner = _local_company;
		const Company *c = Company::Get((CompanyID)this->window_number);
		this->company_value = hostile_takeover ? CalculateHostileTakeoverValue(c) : c->bankrupt_value;
	}

	void Close(int data = 0) override
	{
		const Company *c = Company::GetIfValid((CompanyID)this->window_number);
		if (!this->hostile_takeover && c != nullptr && HasBit(c->bankrupt_asked, this->owner) && _current_company == this->owner) {
			EnqueueDoCommandP<CMD_DECLINE_BUY_COMPANY>({}, CmdPayload<CMD_DECLINE_BUY_COMPANY>::Make((CompanyID)this->window_number), (StringID)0);
		}
		this->Window::Close();
	}

	void UpdateWidgetSize(WidgetID widget, Dimension &size, [[maybe_unused]] const Dimension &padding, [[maybe_unused]] Dimension &fill, [[maybe_unused]] Dimension &resize) override
	{
		switch (widget) {
			case WID_BC_FACE:
				size = GetScaledSpriteSize(SPR_GRADIENT);
				break;

			case WID_BC_QUESTION:
				const Company *c = Company::Get((CompanyID)this->window_number);
				SetDParam(0, c->index);
				SetDParam(1, this->company_value);
				size.height = GetStringHeight(this->hostile_takeover ? STR_BUY_COMPANY_HOSTILE_TAKEOVER : STR_BUY_COMPANY_MESSAGE, size.width);
				break;
		}
	}

	void SetStringParameters(WidgetID widget) const override
	{
		switch (widget) {
			case WID_BC_CAPTION:
				SetDParam(0, STR_COMPANY_NAME);
				SetDParam(1, Company::Get((CompanyID)this->window_number)->index);
				break;
		}
	}

	void DrawWidget(const Rect &r, WidgetID widget) const override
	{
		switch (widget) {
			case WID_BC_FACE: {
				const Company *c = Company::Get((CompanyID)this->window_number);
				DrawCompanyManagerFace(c->face, c->colour, r);
				break;
			}

			case WID_BC_QUESTION: {
				const Company *c = Company::Get((CompanyID)this->window_number);
				SetDParam(0, c->index);
				SetDParam(1, this->company_value);
				DrawStringMultiLine(r.left, r.right, r.top, r.bottom, this->hostile_takeover ? STR_BUY_COMPANY_HOSTILE_TAKEOVER : STR_BUY_COMPANY_MESSAGE, TC_FROMSTRING, SA_CENTER);
				break;
			}
		}
	}

	void OnClick([[maybe_unused]] Point pt, WidgetID widget, [[maybe_unused]] int click_count) override
	{
		switch (widget) {
			case WID_BC_NO:
				this->Close();
				break;

			case WID_BC_YES:
				Command<CMD_BUY_COMPANY>::Post(STR_ERROR_CAN_T_BUY_COMPANY, (CompanyID)this->window_number, this->hostile_takeover);
				break;
		}
	}

	/**
	 * Check on a regular interval if the company value has changed.
	 */
	void OnHundredthTick() override
	{
		/* Value can't change when in bankruptcy. */
		if (!this->hostile_takeover) return;

		const Company *c = Company::Get((CompanyID)this->window_number);
		auto new_value = CalculateHostileTakeoverValue(c);
		if (new_value != this->company_value) {
			this->company_value = new_value;
			this->ReInit();
		}
	}

private:
	bool hostile_takeover; ///< Whether the window is showing a hostile takeover.
	Money company_value; ///< The value of the company for which the user can buy it.
};

static constexpr NWidgetPart _nested_buy_company_widgets[] = {
	NWidget(NWID_HORIZONTAL),
		NWidget(WWT_CLOSEBOX, COLOUR_LIGHT_BLUE),
		NWidget(WWT_CAPTION, COLOUR_LIGHT_BLUE, WID_BC_CAPTION), SetStringTip(STR_ERROR_MESSAGE_CAPTION_OTHER_COMPANY, STR_TOOLTIP_WINDOW_TITLE_DRAG_THIS),
	EndContainer(),
	NWidget(WWT_PANEL, COLOUR_LIGHT_BLUE),
		NWidget(NWID_VERTICAL), SetPIP(0, WidgetDimensions::unscaled.vsep_wide, 0), SetPadding(WidgetDimensions::unscaled.modalpopup),
			NWidget(NWID_HORIZONTAL), SetPIP(0, WidgetDimensions::unscaled.hsep_wide, 0),
				NWidget(WWT_EMPTY, INVALID_COLOUR, WID_BC_FACE), SetFill(0, 1),
				NWidget(WWT_EMPTY, INVALID_COLOUR, WID_BC_QUESTION), SetMinimalSize(240, 0), SetFill(1, 1),
			EndContainer(),
			NWidget(NWID_HORIZONTAL, NC_EQUALSIZE), SetPIP(100, WidgetDimensions::unscaled.hsep_wide, 100),
				NWidget(WWT_TEXTBTN, COLOUR_LIGHT_BLUE, WID_BC_NO), SetMinimalSize(60, 12), SetStringTip(STR_QUIT_NO), SetFill(1, 0),
				NWidget(WWT_TEXTBTN, COLOUR_LIGHT_BLUE, WID_BC_YES), SetMinimalSize(60, 12), SetStringTip(STR_QUIT_YES), SetFill(1, 0),
			EndContainer(),
		EndContainer(),
	EndContainer(),
};

static WindowDesc _buy_company_desc(__FILE__, __LINE__,
	WDP_AUTO, nullptr, 0, 0,
	WC_BUY_COMPANY, WC_NONE,
	WDF_CONSTRUCTION,
	_nested_buy_company_widgets
);

/**
 * Show the query to buy another company.
 * @param company The company to buy.
 * @param hostile_takeover Whether this is a hostile takeover.
 */
void ShowBuyCompanyDialog(CompanyID company, bool hostile_takeover)
{
	auto window = BringWindowToFrontById(WC_BUY_COMPANY, company);
	if (window == nullptr) {
		new BuyCompanyWindow(_buy_company_desc, company, hostile_takeover);
	}
}<|MERGE_RESOLUTION|>--- conflicted
+++ resolved
@@ -2305,15 +2305,11 @@
 	CompanyWidgets query_widget;
 
 	/** Display planes in the company window. */
-<<<<<<< HEAD
-	enum CompanyWindowPlanes {
+	enum CompanyWindowPlanes : uint8_t {
 		/* Display planes of the #WID_C_SELECT_MULTIPLAYER selection widget. */
 		CWP_MP_C_PWD = 0, ///< Display the company password button.
 		CWP_MP_C_JOIN,    ///< Display the join company button.
 
-=======
-	enum CompanyWindowPlanes : uint8_t {
->>>>>>> 6d1f56ce
 		/* Display planes of the #WID_C_SELECT_VIEW_BUILD_HQ selection widget. */
 		CWP_VB_VIEW = 0,  ///< Display the view button
 		CWP_VB_BUILD,     ///< Display the build button
