--- conflicted
+++ resolved
@@ -2855,12 +2855,7 @@
 	{
 		switch (widget) {
 			case WID_BC_CAPTION:
-<<<<<<< HEAD
-				SetDParam(0, STR_COMPANY_NAME);
-				SetDParam(1, Company::Get((CompanyID)this->window_number)->index);
-=======
-				SetDParam(0, Company::Get(this->window_number)->index);
->>>>>>> 2d7d085e
+				SetDParam(0, Company::Get((CompanyID)this->window_number)->index);
 				break;
 		}
 	}
