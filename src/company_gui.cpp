/*
 * This file is part of OpenTTD.
 * OpenTTD is free software; you can redistribute it and/or modify it under the terms of the GNU General Public License as published by the Free Software Foundation, version 2.
 * OpenTTD is distributed in the hope that it will be useful, but WITHOUT ANY WARRANTY; without even the implied warranty of MERCHANTABILITY or FITNESS FOR A PARTICULAR PURPOSE.
 * See the GNU General Public License for more details. You should have received a copy of the GNU General Public License along with OpenTTD. If not, see <http://www.gnu.org/licenses/>.
 */

/** @file company_gui.cpp %Company related GUIs. */

#include "stdafx.h"
#include "currency.h"
#include "error.h"
#include "gui.h"
#include "window_gui.h"
#include "textbuf_gui.h"
#include "viewport_func.h"
#include "company_func.h"
#include "command_func.h"
#include "network/network.h"
#include "network/network_gui.h"
#include "network/network_func.h"
#include "newgrf.h"
#include "company_manager_face.h"
#include "strings_func.h"
#include "date_func.h"
#include "widgets/dropdown_type.h"
#include "tilehighlight_func.h"
#include "company_base.h"
#include "core/geometry_func.hpp"
#include "object_type.h"
#include "rail.h"
#include "road.h"
#include "engine_base.h"
#include "window_func.h"
#include "road_func.h"
#include "water.h"
#include "station_func.h"
#include "zoom_func.h"
#include "sortlist_type.h"
#include "group_gui_list.h"
#include "core/backup_type.hpp"

#include "widgets/company_widget.h"

#include "safeguards.h"


static void DoSelectCompanyManagerFace(Window *parent);
static void ShowCompanyInfrastructure(CompanyID company);

/** List of revenues. */
static const std::initializer_list<ExpensesType> _expenses_list_revenue = {
	EXPENSES_TRAIN_REVENUE,
	EXPENSES_ROADVEH_REVENUE,
	EXPENSES_AIRCRAFT_REVENUE,
	EXPENSES_SHIP_REVENUE,
	EXPENSES_SHARING_INC,
};

/** List of operating expenses. */
static const std::initializer_list<ExpensesType> _expenses_list_operating_costs = {
	EXPENSES_TRAIN_RUN,
	EXPENSES_ROADVEH_RUN,
	EXPENSES_AIRCRAFT_RUN,
	EXPENSES_SHIP_RUN,
	EXPENSES_PROPERTY,
	EXPENSES_LOAN_INTEREST,
	EXPENSES_SHARING_COST,
};

/** List of capital expenses. */
static const std::initializer_list<ExpensesType> _expenses_list_capital_costs = {
	EXPENSES_CONSTRUCTION,
	EXPENSES_NEW_VEHICLES,
	EXPENSES_OTHER,
};

/** Expense list container. */
struct ExpensesList {
	const StringID title; ///< StringID of list title.
	const std::initializer_list<ExpensesType> &items; ///< List of expenses types.

	ExpensesList(StringID title, const std::initializer_list<ExpensesType> &list) : title(title), items(list)
	{
	}

	uint GetHeight() const
	{
		/* Add up the height of all the lines.  */
		return static_cast<uint>(this->items.size()) * GetCharacterHeight(FS_NORMAL);
	}

	/** Compute width of the expenses categories in pixels. */
	uint GetListWidth() const
	{
		uint width = 0;
		for (const ExpensesType &et : this->items) {
			width = std::max(width, GetStringBoundingBox(STR_FINANCES_SECTION_CONSTRUCTION + et).width);
		}
		return width;
	}
};

/** Types of expense lists */
static const std::initializer_list<ExpensesList> _expenses_list_types = {
	{ STR_FINANCES_REVENUE_TITLE,            _expenses_list_revenue },
	{ STR_FINANCES_OPERATING_EXPENSES_TITLE, _expenses_list_operating_costs },
	{ STR_FINANCES_CAPITAL_EXPENSES_TITLE,   _expenses_list_capital_costs },
};

/**
 * Get the total height of the "categories" column.
 * @return The total height in pixels.
 */
static uint GetTotalCategoriesHeight()
{
	/* There's an empty line and blockspace on the year row */
	uint total_height = GetCharacterHeight(FS_NORMAL) + WidgetDimensions::scaled.vsep_wide;

	for (const ExpensesList &list : _expenses_list_types) {
		/* Title + expense list + total line + total + blockspace after category */
		total_height += GetCharacterHeight(FS_NORMAL) + list.GetHeight() + WidgetDimensions::scaled.vsep_normal + GetCharacterHeight(FS_NORMAL) + WidgetDimensions::scaled.vsep_wide;
	}

	/* Total income */
	total_height += WidgetDimensions::scaled.vsep_normal + GetCharacterHeight(FS_NORMAL) + WidgetDimensions::scaled.vsep_wide;

	return total_height;
}

/**
 * Get the required width of the "categories" column, equal to the widest element.
 * @return The required width in pixels.
 */
static uint GetMaxCategoriesWidth()
{
	uint max_width = 0;

	/* Loop through categories to check max widths. */
	for (const ExpensesList &list : _expenses_list_types) {
		/* Title of category */
		max_width = std::max(max_width, GetStringBoundingBox(list.title).width);
		/* Entries in category */
		max_width = std::max(max_width, list.GetListWidth() + WidgetDimensions::scaled.hsep_indent);
	}

	return max_width;
}

/**
 * Draw a category of expenses (revenue, operating expenses, capital expenses).
 */
static void DrawCategory(const Rect &r, int start_y, const ExpensesList &list)
{
	Rect tr = r.Indent(WidgetDimensions::scaled.hsep_indent, _current_text_dir == TD_RTL);

	tr.top = start_y;

	for (const ExpensesType &et : list.items) {
		DrawString(tr, STR_FINANCES_SECTION_CONSTRUCTION + et);
		tr.top += GetCharacterHeight(FS_NORMAL);
	}
}

/**
 * Draw the expenses categories.
 * @param r Available space for drawing.
 * @note The environment must provide padding at the left and right of \a r.
 */
static void DrawCategories(const Rect &r)
{
	/* Start with an empty space in the year row, plus the blockspace under the year. */
	int y = r.top + GetCharacterHeight(FS_NORMAL) + WidgetDimensions::scaled.vsep_wide;

	for (const ExpensesList &list : _expenses_list_types) {
		/* Draw category title and advance y */
		DrawString(r.left, r.right, y, list.title, TC_FROMSTRING, SA_LEFT);
		y += GetCharacterHeight(FS_NORMAL);

		/* Draw category items and advance y */
		DrawCategory(r, y, list);
		y += list.GetHeight();

		/* Advance y by the height of the horizontal line between amounts and subtotal */
		y += WidgetDimensions::scaled.vsep_normal;

		/* Draw category total and advance y */
		DrawString(r.left, r.right, y, STR_FINANCES_TOTAL_CAPTION, TC_FROMSTRING, SA_RIGHT);
		y += GetCharacterHeight(FS_NORMAL);

		/* Advance y by a blockspace after this category block */
		y += WidgetDimensions::scaled.vsep_wide;
	}

	/* Draw total profit/loss */
	y += WidgetDimensions::scaled.vsep_normal;
	DrawString(r.left, r.right, y, STR_FINANCES_PROFIT, TC_FROMSTRING, SA_LEFT);
}

/**
 * Draw an amount of money.
 * @param amount Amount of money to draw,
 * @param left   Left coordinate of the space to draw in.
 * @param right  Right coordinate of the space to draw in.
 * @param top    Top coordinate of the space to draw in.
 * @param colour The TextColour of the string.
 */
static void DrawPrice(Money amount, int left, int right, int top, TextColour colour)
{
	StringID str = STR_FINANCES_NEGATIVE_INCOME;
	if (amount == 0) {
		str = STR_FINANCES_ZERO_INCOME;
	} else if (amount < 0) {
		amount = -amount;
		str = STR_FINANCES_POSITIVE_INCOME;
	}
	SetDParam(0, amount);
	DrawString(left, right, top, str, colour, SA_RIGHT);
}

/**
 * Draw a category of expenses/revenues in the year column.
 * @return The income sum of the category.
 */
static Money DrawYearCategory(const Rect &r, int start_y, const ExpensesList &list, const Expenses &tbl)
{
	int y = start_y;
	Money sum = 0;

	for (const ExpensesType &et : list.items) {
		Money cost = tbl[et];
		sum += cost;
		if (cost != 0) DrawPrice(cost, r.left, r.right, y, TC_BLACK);
		y += GetCharacterHeight(FS_NORMAL);
	}

	/* Draw the total at the bottom of the category. */
	GfxFillRect(r.left, y, r.right, y + WidgetDimensions::scaled.bevel.top - 1, PC_BLACK);
	y += WidgetDimensions::scaled.vsep_normal;
	if (sum != 0) DrawPrice(sum, r.left, r.right, y, TC_WHITE);

	/* Return the sum for the yearly total. */
	return sum;
}


/**
 * Draw a column with prices.
 * @param r    Available space for drawing.
 * @param year Year being drawn.
 * @param tbl  Reference to table of amounts for \a year.
 * @note The environment must provide padding at the left and right of \a r.
 */
static void DrawYearColumn(const Rect &r, int year, const Expenses &tbl)
{
	int y = r.top;
	Money sum;

	/* Year header */
	SetDParam(0, year);
	DrawString(r.left, r.right, y, STR_FINANCES_YEAR, TC_FROMSTRING, SA_RIGHT, true);
	y += GetCharacterHeight(FS_NORMAL) + WidgetDimensions::scaled.vsep_wide;

	/* Categories */
	for (const ExpensesList &list : _expenses_list_types) {
		y += GetCharacterHeight(FS_NORMAL);
		sum += DrawYearCategory(r, y, list, tbl);
		/* Expense list + expense category title + expense category total + blockspace after category */
		y += list.GetHeight() + WidgetDimensions::scaled.vsep_normal + GetCharacterHeight(FS_NORMAL) + WidgetDimensions::scaled.vsep_wide;
	}

	/* Total income. */
	GfxFillRect(r.left, y, r.right, y + WidgetDimensions::scaled.bevel.top - 1, PC_BLACK);
	y += WidgetDimensions::scaled.vsep_normal;
	DrawPrice(sum, r.left, r.right, y, TC_WHITE);
}

static constexpr NWidgetPart _nested_company_finances_widgets[] = {
	NWidget(NWID_HORIZONTAL),
		NWidget(WWT_CLOSEBOX, COLOUR_GREY),
		NWidget(WWT_CAPTION, COLOUR_GREY, WID_CF_CAPTION), SetDataTip(STR_FINANCES_CAPTION, STR_TOOLTIP_WINDOW_TITLE_DRAG_THIS),
		NWidget(WWT_IMGBTN, COLOUR_GREY, WID_CF_TOGGLE_SIZE), SetDataTip(SPR_LARGE_SMALL_WINDOW, STR_TOOLTIP_TOGGLE_LARGE_SMALL_WINDOW),
		NWidget(WWT_SHADEBOX, COLOUR_GREY),
		NWidget(WWT_STICKYBOX, COLOUR_GREY),
	EndContainer(),
	NWidget(NWID_SELECTION, INVALID_COLOUR, WID_CF_SEL_PANEL),
		NWidget(WWT_PANEL, COLOUR_GREY),
			NWidget(NWID_HORIZONTAL), SetPadding(WidgetDimensions::unscaled.framerect), SetPIP(0, WidgetDimensions::unscaled.hsep_wide, 0),
				NWidget(WWT_EMPTY, COLOUR_GREY, WID_CF_EXPS_CATEGORY), SetMinimalSize(120, 0), SetFill(0, 0),
				NWidget(WWT_EMPTY, COLOUR_GREY, WID_CF_EXPS_PRICE1), SetMinimalSize(86, 0), SetFill(0, 0),
				NWidget(WWT_EMPTY, COLOUR_GREY, WID_CF_EXPS_PRICE2), SetMinimalSize(86, 0), SetFill(0, 0),
				NWidget(WWT_EMPTY, COLOUR_GREY, WID_CF_EXPS_PRICE3), SetMinimalSize(86, 0), SetFill(0, 0),
			EndContainer(),
		EndContainer(),
	EndContainer(),
	NWidget(WWT_PANEL, COLOUR_GREY),
		NWidget(NWID_HORIZONTAL), SetPadding(WidgetDimensions::unscaled.framerect), SetPIP(0, WidgetDimensions::unscaled.hsep_wide, 0), SetPIPRatio(0, 1, 2),
			NWidget(NWID_VERTICAL), // Vertical column with 'bank balance', 'loan'
				NWidget(WWT_TEXT, COLOUR_GREY), SetDataTip(STR_FINANCES_OWN_FUNDS_TITLE, STR_NULL),
				NWidget(WWT_TEXT, COLOUR_GREY), SetDataTip(STR_FINANCES_LOAN_TITLE, STR_NULL),
				NWidget(WWT_TEXT, COLOUR_GREY), SetDataTip(STR_FINANCES_BANK_BALANCE_TITLE, STR_NULL), SetPadding(WidgetDimensions::unscaled.vsep_normal, 0, 0, 0),
			EndContainer(),
			NWidget(NWID_VERTICAL), // Vertical column with bank balance amount, loan amount, and total.
				NWidget(WWT_TEXT, COLOUR_GREY, WID_CF_OWN_VALUE), SetDataTip(STR_FINANCES_TOTAL_CURRENCY, STR_NULL), SetAlignment(SA_VERT_CENTER | SA_RIGHT),
				NWidget(WWT_TEXT, COLOUR_GREY, WID_CF_LOAN_VALUE), SetDataTip(STR_FINANCES_TOTAL_CURRENCY, STR_NULL), SetAlignment(SA_VERT_CENTER | SA_RIGHT),
				NWidget(WWT_EMPTY, COLOUR_GREY, WID_CF_BALANCE_LINE), SetMinimalSize(0, WidgetDimensions::unscaled.vsep_normal),
				NWidget(WWT_TEXT, COLOUR_GREY, WID_CF_BALANCE_VALUE), SetDataTip(STR_FINANCES_BANK_BALANCE, STR_NULL), SetAlignment(SA_VERT_CENTER | SA_RIGHT),
			EndContainer(),
			NWidget(NWID_SELECTION, INVALID_COLOUR, WID_CF_SEL_MAXLOAN),
				NWidget(NWID_VERTICAL), SetPIPRatio(0, 0, 1), // Max loan information
					NWidget(WWT_TEXT, COLOUR_GREY, WID_CF_INTEREST_RATE), SetDataTip(STR_FINANCES_INTEREST_RATE, STR_NULL),
					NWidget(WWT_TEXT, COLOUR_GREY, WID_CF_MAXLOAN_VALUE), SetDataTip(STR_FINANCES_MAX_LOAN, STR_NULL),
				EndContainer(),
			EndContainer(),
		EndContainer(),
	EndContainer(),
	NWidget(NWID_SELECTION, INVALID_COLOUR, WID_CF_SEL_BUTTONS),
		NWidget(NWID_HORIZONTAL, NC_EQUALSIZE),
			NWidget(WWT_PUSHTXTBTN, COLOUR_GREY, WID_CF_INCREASE_LOAN), SetFill(1, 0), SetDataTip(STR_FINANCES_BORROW_BUTTON, STR_NULL),
			NWidget(WWT_PUSHTXTBTN, COLOUR_GREY, WID_CF_REPAY_LOAN), SetFill(1, 0), SetDataTip(STR_FINANCES_REPAY_BUTTON, STR_NULL),
			NWidget(WWT_PUSHTXTBTN, COLOUR_GREY, WID_CF_INFRASTRUCTURE), SetFill(1, 0), SetDataTip(STR_FINANCES_INFRASTRUCTURE_BUTTON, STR_COMPANY_VIEW_INFRASTRUCTURE_TOOLTIP),
		EndContainer(),
	EndContainer(),
};

/** Window class displaying the company finances. */
struct CompanyFinancesWindow : Window {
	Money max_money;        ///< The approximate maximum amount of money a company has had over the lifetime of this window
	bool small;             ///< Window is toggled to 'small'.
	int query_widget;       ///< The widget associated with the current text query input.

	CompanyFinancesWindow(WindowDesc *desc, CompanyID company) : Window(desc)
	{
		const Company *c = Company::Get(company);
		this->max_money = std::max<Money>(abs(c->money) * 2, INT32_MAX);
		this->small = false;
		this->CreateNestedTree();
		this->SetupWidgets();
		this->FinishInitNested(company);

		this->owner = (Owner)this->window_number;
	}

	void SetStringParameters(WidgetID widget) const override
	{
		switch (widget) {
			case WID_CF_CAPTION:
				SetDParam(0, (CompanyID)this->window_number);
				SetDParam(1, (CompanyID)this->window_number);
				break;

			case WID_CF_BALANCE_VALUE: {
				const Company *c = Company::Get((CompanyID)this->window_number);
				SetDParam(0, c->money);
				break;
			}

			case WID_CF_LOAN_VALUE: {
				const Company *c = Company::Get((CompanyID)this->window_number);
				SetDParam(0, c->current_loan);
				break;
			}

			case WID_CF_OWN_VALUE: {
				const Company *c = Company::Get((CompanyID)this->window_number);
				SetDParam(0, c->money - c->current_loan);
				break;
			}

			case WID_CF_INTEREST_RATE:
				SetDParam(0, _settings_game.difficulty.initial_interest);
				break;

			case WID_CF_MAXLOAN_VALUE:
				SetDParam(0, _economy.max_loan);
				break;

			case WID_CF_INCREASE_LOAN:
			case WID_CF_REPAY_LOAN:
				SetDParam(0, LOAN_INTERVAL);
				break;
		}
	}

	void UpdateWidgetSize(WidgetID widget, Dimension *size, [[maybe_unused]] const Dimension &padding, [[maybe_unused]] Dimension *fill, [[maybe_unused]] Dimension *resize) override
	{
		switch (widget) {
			case WID_CF_EXPS_CATEGORY:
				size->width  = GetMaxCategoriesWidth();
				size->height = GetTotalCategoriesHeight();
				break;

			case WID_CF_EXPS_PRICE1:
			case WID_CF_EXPS_PRICE2:
			case WID_CF_EXPS_PRICE3:
				size->height = GetTotalCategoriesHeight();
				FALLTHROUGH;

			case WID_CF_BALANCE_VALUE:
			case WID_CF_LOAN_VALUE:
			case WID_CF_OWN_VALUE:
				SetDParamMaxValue(0, this->max_money);
				size->width = std::max(GetStringBoundingBox(STR_FINANCES_NEGATIVE_INCOME).width, GetStringBoundingBox(STR_FINANCES_POSITIVE_INCOME).width) + padding.width;
				break;

			case WID_CF_INTEREST_RATE:
				size->height = GetCharacterHeight(FS_NORMAL);
				break;
		}
	}

	void DrawWidget(const Rect &r, WidgetID widget) const override
	{
		switch (widget) {
			case WID_CF_EXPS_CATEGORY:
				DrawCategories(r);
				break;

			case WID_CF_EXPS_PRICE1:
			case WID_CF_EXPS_PRICE2:
			case WID_CF_EXPS_PRICE3: {
				const Company *c = Company::Get((CompanyID)this->window_number);
				int age = std::min(_cur_year - c->inaugurated_year, 2);
				int wid_offset = widget - WID_CF_EXPS_PRICE1;
				if (wid_offset <= age) {
					DrawYearColumn(r, _cur_year - (age - wid_offset), c->yearly_expenses[age - wid_offset]);
				}
				break;
			}

			case WID_CF_BALANCE_LINE:
				GfxFillRect(r.left, r.top, r.right, r.top + WidgetDimensions::scaled.bevel.top - 1, PC_BLACK);
				break;
		}
	}

	/**
	 * Setup the widgets in the nested tree, such that the finances window is displayed properly.
	 * @note After setup, the window must be (re-)initialized.
	 */
	void SetupWidgets()
	{
		int plane = this->small ? SZSP_NONE : 0;
		this->GetWidget<NWidgetStacked>(WID_CF_SEL_PANEL)->SetDisplayedPlane(plane);
		this->GetWidget<NWidgetStacked>(WID_CF_SEL_MAXLOAN)->SetDisplayedPlane(plane);

		CompanyID company = (CompanyID)this->window_number;
		plane = (company != _local_company) ? SZSP_NONE : 0;
		this->GetWidget<NWidgetStacked>(WID_CF_SEL_BUTTONS)->SetDisplayedPlane(plane);
	}

	void OnPaint() override
	{
		if (!this->IsShaded()) {
			if (!this->small) {
				/* Check that the expenses panel height matches the height needed for the layout. */
				if (GetTotalCategoriesHeight() != this->GetWidget<NWidgetBase>(WID_CF_EXPS_CATEGORY)->current_y) {
					this->SetupWidgets();
					this->ReInit();
					return;
				}
			}

			/* Check that the loan buttons are shown only when the user owns the company. */
			CompanyID company = (CompanyID)this->window_number;
			int req_plane = (company != _local_company) ? SZSP_NONE : 0;
			if (req_plane != this->GetWidget<NWidgetStacked>(WID_CF_SEL_BUTTONS)->shown_plane) {
				this->SetupWidgets();
				this->ReInit();
				return;
			}

			const Company *c = Company::Get(company);
			this->SetWidgetDisabledState(WID_CF_INCREASE_LOAN, c->current_loan == _economy.max_loan); // Borrow button only shows when there is any more money to loan.
			this->SetWidgetDisabledState(WID_CF_REPAY_LOAN, company != _local_company || c->current_loan == 0); // Repay button only shows when there is any more money to repay.
		}

		this->DrawWidgets();
	}

	void OnClick([[maybe_unused]] Point pt, WidgetID widget, [[maybe_unused]] int click_count) override
	{
		switch (widget) {
			case WID_CF_TOGGLE_SIZE: // toggle size
				this->small = !this->small;
				this->SetupWidgets();
				if (this->IsShaded()) {
					/* Finances window is not resizable, so size hints given during unshading have no effect
					 * on the changed appearance of the window. */
					this->SetShaded(false);
				} else {
					this->ReInit();
				}
				break;

			case WID_CF_INCREASE_LOAN: // increase loan
				if (_shift_pressed) {
					this->query_widget = WID_CF_INCREASE_LOAN;
					SetDParam(0, 0);
					ShowQueryString(STR_JUST_INT, STR_FINANCES_BORROW_QUERY_CAPT, 20, this, CS_NUMERAL, QSF_ACCEPT_UNCHANGED);
				} else {
					DoCommandP(0, 0, _ctrl_pressed, CMD_INCREASE_LOAN | CMD_MSG(STR_ERROR_CAN_T_BORROW_ANY_MORE_MONEY));
				}
				break;

			case WID_CF_REPAY_LOAN: // repay loan
				if (_shift_pressed) {
					this->query_widget = WID_CF_REPAY_LOAN;
					SetDParam(0, 0);
					ShowQueryString(STR_JUST_INT, STR_FINANCES_REPAY_QUERY_CAPT, 20, this, CS_NUMERAL, QSF_ACCEPT_UNCHANGED);
				} else {
					DoCommandP(0, 0, _ctrl_pressed, CMD_DECREASE_LOAN | CMD_MSG(STR_ERROR_CAN_T_REPAY_LOAN));
				}
				break;

			case WID_CF_INFRASTRUCTURE: // show infrastructure details
				ShowCompanyInfrastructure((CompanyID)this->window_number);
				break;
		}
	}

	void OnQueryTextFinished(char *str) override
	{
		/* Was 'cancel' pressed or nothing entered? */
		if (str == nullptr || StrEmpty(str)) return;

		if (this->query_widget == WID_CF_INCREASE_LOAN) {
			const Company *c = Company::Get((CompanyID)this->window_number);
			Money amount = std::min<Money>(std::strtoull(str, nullptr, 10) / _currency->rate, _economy.max_loan - c->current_loan);
			amount = LOAN_INTERVAL * CeilDivT<Money>(amount, LOAN_INTERVAL);
			DoCommandP(0, amount >> 32, (amount & 0xFFFFFFFC) | 2, CMD_INCREASE_LOAN | CMD_MSG(STR_ERROR_CAN_T_BORROW_ANY_MORE_MONEY));
		} else if (this->query_widget == WID_CF_REPAY_LOAN) {
			const Company *c = Company::Get((CompanyID)this->window_number);
			Money amount = std::min<Money>(std::strtoull(str, nullptr, 10) / _currency->rate, c->current_loan);
			amount = LOAN_INTERVAL * CeilDivT<Money>(amount, LOAN_INTERVAL);
			DoCommandP(0, amount >> 32, (amount & 0xFFFFFFFC) | 2, CMD_DECREASE_LOAN | CMD_MSG(STR_ERROR_CAN_T_REPAY_LOAN));
		}
	}

	void OnHundredthTick() override
	{
		const Company *c = Company::Get((CompanyID)this->window_number);
		if (abs(c->money) > this->max_money) {
			this->max_money = std::max<Money>(abs(c->money) * 2, this->max_money * 4);
			this->SetupWidgets();
			this->ReInit();
		}
	}

	bool OnTooltip(Point pt, WidgetID widget, TooltipCloseCondition close_cond) override
	{
		switch (widget) {
			case WID_CF_INCREASE_LOAN: {
				SetDParam(0, STR_FINANCES_BORROW_TOOLTIP);
				GuiShowTooltips(this, STR_FINANCES_BORROW_TOOLTIP_EXTRA, close_cond, 1);
				return true;
			}

			case WID_CF_REPAY_LOAN: {
				SetDParam(0, STR_FINANCES_REPAY_TOOLTIP);
				GuiShowTooltips(this, STR_FINANCES_REPAY_TOOLTIP_EXTRA, close_cond, 1);
				return true;
			}

			default:
				return false;
		}
	}
};

static WindowDesc _company_finances_desc(__FILE__, __LINE__,
	WDP_AUTO, "company_finances", 0, 0,
	WC_FINANCES, WC_NONE,
	0,
	std::begin(_nested_company_finances_widgets), std::end(_nested_company_finances_widgets)
);

/**
 * Open the finances window of a company.
 * @param company Company to show finances of.
 * @pre is company a valid company.
 */
void ShowCompanyFinances(CompanyID company)
{
	if (!Company::IsValidID(company)) return;
	if (BringWindowToFrontById(WC_FINANCES, company)) return;

	new CompanyFinancesWindow(&_company_finances_desc, company);
}

/* List of colours for the livery window */
static const StringID _colour_dropdown[] = {
	STR_COLOUR_DARK_BLUE,
	STR_COLOUR_PALE_GREEN,
	STR_COLOUR_PINK,
	STR_COLOUR_YELLOW,
	STR_COLOUR_RED,
	STR_COLOUR_LIGHT_BLUE,
	STR_COLOUR_GREEN,
	STR_COLOUR_DARK_GREEN,
	STR_COLOUR_BLUE,
	STR_COLOUR_CREAM,
	STR_COLOUR_MAUVE,
	STR_COLOUR_PURPLE,
	STR_COLOUR_ORANGE,
	STR_COLOUR_BROWN,
	STR_COLOUR_GREY,
	STR_COLOUR_WHITE,
};

/* Association of liveries to livery classes */
static const LiveryClass _livery_class[LS_END] = {
	LC_OTHER,
	LC_RAIL, LC_RAIL, LC_RAIL, LC_RAIL, LC_RAIL, LC_RAIL, LC_RAIL, LC_RAIL, LC_RAIL, LC_RAIL, LC_RAIL, LC_RAIL, LC_RAIL,
	LC_ROAD, LC_ROAD,
	LC_SHIP, LC_SHIP,
	LC_AIRCRAFT, LC_AIRCRAFT, LC_AIRCRAFT,
	LC_ROAD, LC_ROAD,
};

/**
 * Colour selection list item, with icon and string components.
 * @tparam TSprite Recolourable sprite to draw as icon.
 */
template <SpriteID TSprite = SPR_SQUARE>
class DropDownListColourItem : public DropDownIcon<DropDownString<DropDownListItem>> {
public:
	DropDownListColourItem(int colour, bool masked) : DropDownIcon<DropDownString<DropDownListItem>>(TSprite, GENERAL_SPRITE_COLOUR(colour % COLOUR_END), colour < COLOUR_END ? _colour_dropdown[colour] : STR_COLOUR_DEFAULT, colour, masked)
	{
	}
};

/** Company livery colour scheme window. */
struct SelectCompanyLiveryWindow : public Window {
private:
	uint32_t sel;
	LiveryClass livery_class;
	Dimension square;
	uint rows;
	uint line_height;
	GUIGroupList groups;
	std::vector<int> indents;
	Scrollbar *vscroll;

	void ShowColourDropDownMenu(uint32_t widget)
	{
		uint32_t used_colours = 0;
		const Livery *livery, *default_livery = nullptr;
		bool primary = widget == WID_SCL_PRI_COL_DROPDOWN;
		byte default_col = 0;

		/* Disallow other company colours for the primary colour */
		if (this->livery_class < LC_GROUP_RAIL && HasBit(this->sel, LS_DEFAULT) && primary) {
			for (const Company *c : Company::Iterate()) {
				if (c->index != _local_company) SetBit(used_colours, c->colour);
			}
		}

		const Company *c = Company::Get((CompanyID)this->window_number);

		if (this->livery_class < LC_GROUP_RAIL) {
			/* Get the first selected livery to use as the default dropdown item */
			LiveryScheme scheme;
			for (scheme = LS_BEGIN; scheme < LS_END; scheme++) {
				if (HasBit(this->sel, scheme)) break;
			}
			if (scheme == LS_END) scheme = LS_DEFAULT;
			livery = &c->livery[scheme];
			if (scheme != LS_DEFAULT) default_livery = &c->livery[LS_DEFAULT];
		} else {
			const Group *g = Group::Get(this->sel);
			livery = &g->livery;
			if (g->parent == INVALID_GROUP) {
				default_livery = &c->livery[LS_DEFAULT];
			} else {
				const Group *pg = Group::Get(g->parent);
				default_livery = &pg->livery;
			}
		}

		DropDownList list;
		if (default_livery != nullptr) {
			/* Add COLOUR_END to put the colour out of range, but also allow us to show what the default is */
			default_col = (primary ? default_livery->colour1 : default_livery->colour2) + COLOUR_END;
			list.push_back(std::make_unique<DropDownListColourItem<>>(default_col, false));
		}
		for (uint i = 0; i < lengthof(_colour_dropdown); i++) {
			list.push_back(std::make_unique<DropDownListColourItem<>>(i, HasBit(used_colours, i)));
		}

		byte sel;
		if (default_livery == nullptr || HasBit(livery->in_use, primary ? 0 : 1)) {
			sel = primary ? livery->colour1 : livery->colour2;
		} else {
			sel = default_col;
		}
		ShowDropDownList(this, std::move(list), sel, widget);
	}

	void AddChildren(GUIGroupList &source, GroupID parent, int indent)
	{
		for (const Group *g : source) {
			if (g->parent != parent) continue;
			this->groups.push_back(g);
			this->indents.push_back(indent);
			AddChildren(source, g->index, indent + 1);
		}
	}

	void BuildGroupList(CompanyID owner)
	{
		if (!this->groups.NeedRebuild()) return;

		this->groups.clear();
		this->indents.clear();

		if (this->livery_class >= LC_GROUP_RAIL) {
			GUIGroupList list;
			VehicleType vtype = (VehicleType)(this->livery_class - LC_GROUP_RAIL);

			for (const Group *g : Group::Iterate()) {
				if (g->owner == owner && g->vehicle_type == vtype) {
					list.push_back(g);
				}
			}

			list.ForceResort();
			SortGUIGroupList(list);

			AddChildren(list, INVALID_GROUP, 0);
		}

		this->groups.shrink_to_fit();
		this->groups.RebuildDone();
	}

	void SetRows()
	{
		if (this->livery_class < LC_GROUP_RAIL) {
			this->rows = 0;
			for (LiveryScheme scheme = LS_DEFAULT; scheme < LS_END; scheme++) {
				if (_livery_class[scheme] == this->livery_class && HasBit(_loaded_newgrf_features.used_liveries, scheme)) {
					this->rows++;
				}
			}
		} else {
			this->rows = (uint)this->groups.size();
		}

		this->vscroll->SetCount(this->rows);
	}

public:
	SelectCompanyLiveryWindow(WindowDesc *desc, CompanyID company, GroupID group) : Window(desc)
	{
		this->CreateNestedTree();
		this->vscroll = this->GetScrollbar(WID_SCL_MATRIX_SCROLLBAR);

		if (group == INVALID_GROUP) {
			this->livery_class = LC_OTHER;
			this->sel = 1;
			this->LowerWidget(WID_SCL_CLASS_GENERAL);
			this->BuildGroupList(company);
			this->SetRows();
		} else {
			this->SetSelectedGroup(company, group);
		}

		this->FinishInitNested(company);
		this->owner = company;
		this->InvalidateData(1);
	}

	void SetSelectedGroup(CompanyID company, GroupID group)
	{
		this->RaiseWidget(WID_SCL_CLASS_GENERAL + this->livery_class);
		const Group *g = Group::Get(group);
		switch (g->vehicle_type) {
			case VEH_TRAIN: this->livery_class = LC_GROUP_RAIL; break;
			case VEH_ROAD: this->livery_class = LC_GROUP_ROAD; break;
			case VEH_SHIP: this->livery_class = LC_GROUP_SHIP; break;
			case VEH_AIRCRAFT: this->livery_class = LC_GROUP_AIRCRAFT; break;
			default: NOT_REACHED();
		}
		this->sel = group;
		this->LowerWidget(WID_SCL_CLASS_GENERAL + this->livery_class);

		this->groups.ForceRebuild();
		this->BuildGroupList(company);
		this->SetRows();

		/* Position scrollbar to selected group */
		for (uint i = 0; i < this->rows; i++) {
			if (this->groups[i]->index == sel) {
				this->vscroll->SetPosition(i - this->vscroll->GetCapacity() / 2);
				break;
			}
		}
	}

	void UpdateWidgetSize(WidgetID widget, Dimension *size, [[maybe_unused]] const Dimension &padding, [[maybe_unused]] Dimension *fill, [[maybe_unused]] Dimension *resize) override
	{
		switch (widget) {
			case WID_SCL_SPACER_DROPDOWN: {
				/* The matrix widget below needs enough room to print all the schemes. */
				Dimension d = {0, 0};
				for (LiveryScheme scheme = LS_DEFAULT; scheme < LS_END; scheme++) {
					d = maxdim(d, GetStringBoundingBox(STR_LIVERY_DEFAULT + scheme));
				}

				/* And group names */
				for (const Group *g : Group::Iterate()) {
					if (g->owner == (CompanyID)this->window_number) {
						SetDParam(0, g->index);
						d = maxdim(d, GetStringBoundingBox(STR_GROUP_NAME));
					}
				}

				size->width = std::max(size->width, 5 + d.width + padding.width);
				break;
			}

			case WID_SCL_MATRIX: {
				/* 11 items in the default rail class */
				this->square = GetSpriteSize(SPR_SQUARE);
				this->line_height = std::max(this->square.height, (uint)GetCharacterHeight(FS_NORMAL)) + padding.height;

				size->height = 5 * this->line_height;
				resize->width = 1;
				resize->height = this->line_height;
				break;
			}

			case WID_SCL_SEC_COL_DROPDOWN:
				if (!_loaded_newgrf_features.has_2CC) {
					size->width = 0;
					break;
				}
				FALLTHROUGH;

			case WID_SCL_PRI_COL_DROPDOWN: {
				this->square = GetSpriteSize(SPR_SQUARE);
				int string_padding = this->square.width + WidgetDimensions::scaled.hsep_normal + padding.width;
				for (const StringID *id = _colour_dropdown; id != endof(_colour_dropdown); id++) {
					size->width = std::max(size->width, GetStringBoundingBox(*id).width + string_padding);
				}
				size->width = std::max(size->width, GetStringBoundingBox(STR_COLOUR_DEFAULT).width + string_padding);
				break;
			}
		}
	}

	void OnPaint() override
	{
		bool local = (CompanyID)this->window_number == _local_company;

		/* Disable dropdown controls if no scheme is selected */
		bool disabled = this->livery_class < LC_GROUP_RAIL ? (this->sel == 0) : (this->sel == INVALID_GROUP);
		this->SetWidgetDisabledState(WID_SCL_PRI_COL_DROPDOWN, !local || disabled);
		this->SetWidgetDisabledState(WID_SCL_SEC_COL_DROPDOWN, !local || disabled);

		this->BuildGroupList((CompanyID)this->window_number);

		this->DrawWidgets();
	}

	void SetStringParameters(WidgetID widget) const override
	{
		switch (widget) {
			case WID_SCL_CAPTION:
				SetDParam(0, (CompanyID)this->window_number);
				break;

			case WID_SCL_PRI_COL_DROPDOWN:
			case WID_SCL_SEC_COL_DROPDOWN: {
				const Company *c = Company::Get((CompanyID)this->window_number);
				bool primary = widget == WID_SCL_PRI_COL_DROPDOWN;
				StringID colour = STR_COLOUR_DEFAULT;

				if (this->livery_class < LC_GROUP_RAIL) {
					if (this->sel != 0) {
						LiveryScheme scheme = LS_DEFAULT;
						for (scheme = LS_BEGIN; scheme < LS_END; scheme++) {
							if (HasBit(this->sel, scheme)) break;
						}
						if (scheme == LS_END) scheme = LS_DEFAULT;
						const Livery *livery = &c->livery[scheme];
						if (scheme == LS_DEFAULT || HasBit(livery->in_use, primary ? 0 : 1)) {
							colour = STR_COLOUR_DARK_BLUE + (primary ? livery->colour1 : livery->colour2);
						}
					}
				} else {
					if (this->sel != INVALID_GROUP) {
						const Group *g = Group::Get(this->sel);
						const Livery *livery = &g->livery;
						if (HasBit(livery->in_use, primary ? 0 : 1)) {
							colour = STR_COLOUR_DARK_BLUE + (primary ? livery->colour1 : livery->colour2);
						}
					}
				}
				SetDParam(0, colour);
				break;
			}
		}
	}

	void DrawWidget(const Rect &r, WidgetID widget) const override
	{
		if (widget != WID_SCL_MATRIX) return;

		bool rtl = _current_text_dir == TD_RTL;

		/* Coordinates of scheme name column. */
		const NWidgetBase *nwi = this->GetWidget<NWidgetBase>(WID_SCL_SPACER_DROPDOWN);
		Rect sch = nwi->GetCurrentRect().Shrink(WidgetDimensions::scaled.framerect);
		/* Coordinates of first dropdown. */
		nwi = this->GetWidget<NWidgetBase>(WID_SCL_PRI_COL_DROPDOWN);
		Rect pri = nwi->GetCurrentRect().Shrink(WidgetDimensions::scaled.framerect);
		/* Coordinates of second dropdown. */
		nwi = this->GetWidget<NWidgetBase>(WID_SCL_SEC_COL_DROPDOWN);
		Rect sec = nwi->GetCurrentRect().Shrink(WidgetDimensions::scaled.framerect);

		Rect pri_squ = pri.WithWidth(this->square.width, rtl);
		Rect sec_squ = sec.WithWidth(this->square.width, rtl);

		pri = pri.Indent(this->square.width + WidgetDimensions::scaled.hsep_normal, rtl);
		sec = sec.Indent(this->square.width + WidgetDimensions::scaled.hsep_normal, rtl);

		Rect ir = r.WithHeight(this->resize.step_height).Shrink(WidgetDimensions::scaled.matrix);
		int square_offs = (ir.Height() - this->square.height) / 2;
		int text_offs   = (ir.Height() - GetCharacterHeight(FS_NORMAL)) / 2;

		int y = ir.top;

		/* Helper function to draw livery info. */
		auto draw_livery = [&](StringID str, const Livery &livery, bool is_selected, bool is_default_scheme, int indent) {
			/* Livery Label. */
			DrawString(sch.left + (rtl ? 0 : indent), sch.right - (rtl ? indent : 0), y + text_offs, str, is_selected ? TC_WHITE : TC_BLACK);

			/* Text below the first dropdown. */
			DrawSprite(SPR_SQUARE, GENERAL_SPRITE_COLOUR(livery.colour1), pri_squ.left, y + square_offs);
			DrawString(pri.left, pri.right, y + text_offs, (is_default_scheme || HasBit(livery.in_use, 0)) ? STR_COLOUR_DARK_BLUE + livery.colour1 : STR_COLOUR_DEFAULT, is_selected ? TC_WHITE : TC_GOLD);

			/* Text below the second dropdown. */
			if (sec.right > sec.left) { // Second dropdown has non-zero size.
				DrawSprite(SPR_SQUARE, GENERAL_SPRITE_COLOUR(livery.colour2), sec_squ.left, y + square_offs);
				DrawString(sec.left, sec.right, y + text_offs, (is_default_scheme || HasBit(livery.in_use, 1)) ? STR_COLOUR_DARK_BLUE + livery.colour2 : STR_COLOUR_DEFAULT, is_selected ? TC_WHITE : TC_GOLD);
			}

			y += this->line_height;
		};

		const Company *c = Company::Get((CompanyID)this->window_number);

		if (livery_class < LC_GROUP_RAIL) {
			int pos = this->vscroll->GetPosition();
			for (LiveryScheme scheme = LS_DEFAULT; scheme < LS_END; scheme++) {
				if (_livery_class[scheme] == this->livery_class && HasBit(_loaded_newgrf_features.used_liveries, scheme)) {
					if (pos-- > 0) continue;
					draw_livery(STR_LIVERY_DEFAULT + scheme, c->livery[scheme], HasBit(this->sel, scheme), scheme == LS_DEFAULT, 0);
				}
			}
		} else {
			uint max = static_cast<uint>(std::min<size_t>(this->vscroll->GetPosition() + this->vscroll->GetCapacity(), this->groups.size()));
			for (uint i = this->vscroll->GetPosition(); i < max; ++i) {
				const Group *g = this->groups[i];
				SetDParam(0, g->index);
				draw_livery(STR_GROUP_NAME, g->livery, this->sel == g->index, false, this->indents[i] * WidgetDimensions::scaled.hsep_indent);
			}

			if (this->vscroll->GetCount() == 0) {
				const StringID empty_labels[] = { STR_LIVERY_TRAIN_GROUP_EMPTY, STR_LIVERY_ROAD_VEHICLE_GROUP_EMPTY, STR_LIVERY_SHIP_GROUP_EMPTY, STR_LIVERY_AIRCRAFT_GROUP_EMPTY };
				VehicleType vtype = (VehicleType)(this->livery_class - LC_GROUP_RAIL);
				DrawString(ir.left, ir.right, y + text_offs, empty_labels[vtype], TC_BLACK);
			}
		}
	}

	void OnClick([[maybe_unused]] Point pt, WidgetID widget, [[maybe_unused]] int click_count) override
	{
		switch (widget) {
			/* Livery Class buttons */
			case WID_SCL_CLASS_GENERAL:
			case WID_SCL_CLASS_RAIL:
			case WID_SCL_CLASS_ROAD:
			case WID_SCL_CLASS_SHIP:
			case WID_SCL_CLASS_AIRCRAFT:
			case WID_SCL_GROUPS_RAIL:
			case WID_SCL_GROUPS_ROAD:
			case WID_SCL_GROUPS_SHIP:
			case WID_SCL_GROUPS_AIRCRAFT:
				this->RaiseWidget(WID_SCL_CLASS_GENERAL + this->livery_class);
				this->livery_class = (LiveryClass)(widget - WID_SCL_CLASS_GENERAL);
				this->LowerWidget(WID_SCL_CLASS_GENERAL + this->livery_class);

				/* Select the first item in the list */
				if (this->livery_class < LC_GROUP_RAIL) {
					this->sel = 0;
					for (LiveryScheme scheme = LS_DEFAULT; scheme < LS_END; scheme++) {
						if (_livery_class[scheme] == this->livery_class && HasBit(_loaded_newgrf_features.used_liveries, scheme)) {
							this->sel = 1 << scheme;
							break;
						}
					}
				} else {
					this->sel = INVALID_GROUP;
					this->groups.ForceRebuild();
					this->BuildGroupList((CompanyID)this->window_number);

					if (!this->groups.empty()) {
						this->sel = this->groups[0]->index;
					}
				}

				this->SetRows();
				this->SetDirty();
				break;

			case WID_SCL_PRI_COL_DROPDOWN: // First colour dropdown
				ShowColourDropDownMenu(WID_SCL_PRI_COL_DROPDOWN);
				break;

			case WID_SCL_SEC_COL_DROPDOWN: // Second colour dropdown
				ShowColourDropDownMenu(WID_SCL_SEC_COL_DROPDOWN);
				break;

			case WID_SCL_MATRIX: {
				uint row = this->vscroll->GetScrolledRowFromWidget(pt.y, this, WID_SCL_MATRIX);
				if (row >= this->rows) return;

				if (this->livery_class < LC_GROUP_RAIL) {
					LiveryScheme j = (LiveryScheme)row;

					for (LiveryScheme scheme = LS_BEGIN; scheme <= j && scheme < LS_END; scheme++) {
						if (_livery_class[scheme] != this->livery_class || !HasBit(_loaded_newgrf_features.used_liveries, scheme)) j++;
					}
					assert(j < LS_END);

					if (_ctrl_pressed) {
						ToggleBit(this->sel, j);
					} else {
						this->sel = 1 << j;
					}
				} else {
					this->sel = this->groups[row]->index;
				}
				this->SetDirty();
				break;
			}
		}
	}

	void OnResize() override
	{
		this->vscroll->SetCapacityFromWidget(this, WID_SCL_MATRIX);
	}

	void OnDropdownSelect(WidgetID widget, int index) override
	{
		bool local = (CompanyID)this->window_number == _local_company;
		if (!local) return;

		Colours colour = static_cast<Colours>(index);
		if (colour >= COLOUR_END) colour = INVALID_COLOUR;

		if (this->livery_class < LC_GROUP_RAIL) {
			/* Set company colour livery */
			for (LiveryScheme scheme = LS_DEFAULT; scheme < LS_END; scheme++) {
				/* Changed colour for the selected scheme, or all visible schemes if CTRL is pressed. */
				if (HasBit(this->sel, scheme) || (_ctrl_pressed && _livery_class[scheme] == this->livery_class && HasBit(_loaded_newgrf_features.used_liveries, scheme))) {
<<<<<<< HEAD
					DoCommandP(0, scheme | (widget == WID_SCL_PRI_COL_DROPDOWN ? 0 : 256), index, CMD_SET_COMPANY_COLOUR);
=======
					Command<CMD_SET_COMPANY_COLOUR>::Post(scheme, widget == WID_SCL_PRI_COL_DROPDOWN, colour);
>>>>>>> 419f48df
				}
			}
		} else {
			/* Setting group livery */
<<<<<<< HEAD
			DoCommandP(0, this->sel, (widget == WID_SCL_PRI_COL_DROPDOWN ? 0 : 256) | (index << 16), CMD_SET_GROUP_LIVERY);
=======
			Command<CMD_SET_GROUP_LIVERY>::Post(this->sel, widget == WID_SCL_PRI_COL_DROPDOWN, colour);
>>>>>>> 419f48df
		}
	}

	/**
	 * Some data on this window has become invalid.
	 * @param data Information about the changed data.
	 * @param gui_scope Whether the call is done from GUI scope. You may not do everything when not in GUI scope. See #InvalidateWindowData() for details.
	 */
	void OnInvalidateData([[maybe_unused]] int data = 0, [[maybe_unused]] bool gui_scope = true) override
	{
		if (!gui_scope) return;

		if (data != -1) {
			/* data contains a VehicleType, rebuild list if it displayed */
			if (this->livery_class == data + LC_GROUP_RAIL) {
				this->groups.ForceRebuild();
				this->BuildGroupList((CompanyID)this->window_number);
				this->SetRows();

				if (!Group::IsValidID(this->sel)) {
					this->sel = INVALID_GROUP;
					if (!this->groups.empty()) this->sel = this->groups[0]->index;
				}

				this->SetDirty();
			}
			return;
		}

		this->SetWidgetsDisabledState(true, WID_SCL_CLASS_RAIL, WID_SCL_CLASS_ROAD, WID_SCL_CLASS_SHIP, WID_SCL_CLASS_AIRCRAFT);

		bool current_class_valid = this->livery_class == LC_OTHER || this->livery_class >= LC_GROUP_RAIL;
		if (_settings_client.gui.liveries == LIT_ALL || (_settings_client.gui.liveries == LIT_COMPANY && this->window_number == _local_company)) {
			for (LiveryScheme scheme = LS_DEFAULT; scheme < LS_END; scheme++) {
				if (HasBit(_loaded_newgrf_features.used_liveries, scheme)) {
					if (_livery_class[scheme] == this->livery_class) current_class_valid = true;
					this->EnableWidget(WID_SCL_CLASS_GENERAL + _livery_class[scheme]);
				} else if (this->livery_class < LC_GROUP_RAIL) {
					ClrBit(this->sel, scheme);
				}
			}
		}

		if (!current_class_valid) {
			Point pt = {0, 0};
			this->OnClick(pt, WID_SCL_CLASS_GENERAL, 1);
		}
	}
};

static constexpr NWidgetPart _nested_select_company_livery_widgets[] = {
	NWidget(NWID_HORIZONTAL),
		NWidget(WWT_CLOSEBOX, COLOUR_GREY),
		NWidget(WWT_CAPTION, COLOUR_GREY, WID_SCL_CAPTION), SetDataTip(STR_LIVERY_CAPTION, STR_TOOLTIP_WINDOW_TITLE_DRAG_THIS),
	EndContainer(),
	NWidget(NWID_HORIZONTAL),
		NWidget(WWT_IMGBTN, COLOUR_GREY, WID_SCL_CLASS_GENERAL), SetMinimalSize(22, 22), SetFill(0, 1), SetDataTip(SPR_IMG_COMPANY_GENERAL, STR_LIVERY_GENERAL_TOOLTIP),
		NWidget(WWT_IMGBTN, COLOUR_GREY, WID_SCL_CLASS_RAIL), SetMinimalSize(22, 22), SetFill(0, 1), SetDataTip(SPR_IMG_TRAINLIST, STR_LIVERY_TRAIN_TOOLTIP),
		NWidget(WWT_IMGBTN, COLOUR_GREY, WID_SCL_CLASS_ROAD), SetMinimalSize(22, 22), SetFill(0, 1), SetDataTip(SPR_IMG_TRUCKLIST, STR_LIVERY_ROAD_VEHICLE_TOOLTIP),
		NWidget(WWT_IMGBTN, COLOUR_GREY, WID_SCL_CLASS_SHIP), SetMinimalSize(22, 22), SetFill(0, 1), SetDataTip(SPR_IMG_SHIPLIST, STR_LIVERY_SHIP_TOOLTIP),
		NWidget(WWT_IMGBTN, COLOUR_GREY, WID_SCL_CLASS_AIRCRAFT), SetMinimalSize(22, 22), SetFill(0, 1), SetDataTip(SPR_IMG_AIRPLANESLIST, STR_LIVERY_AIRCRAFT_TOOLTIP),
		NWidget(WWT_IMGBTN, COLOUR_GREY, WID_SCL_GROUPS_RAIL), SetMinimalSize(22, 22), SetFill(0, 1), SetDataTip(SPR_GROUP_LIVERY_TRAIN, STR_LIVERY_TRAIN_GROUP_TOOLTIP),
		NWidget(WWT_IMGBTN, COLOUR_GREY, WID_SCL_GROUPS_ROAD), SetMinimalSize(22, 22), SetFill(0, 1), SetDataTip(SPR_GROUP_LIVERY_ROADVEH, STR_LIVERY_ROAD_VEHICLE_GROUP_TOOLTIP),
		NWidget(WWT_IMGBTN, COLOUR_GREY, WID_SCL_GROUPS_SHIP), SetMinimalSize(22, 22), SetFill(0, 1), SetDataTip(SPR_GROUP_LIVERY_SHIP, STR_LIVERY_SHIP_GROUP_TOOLTIP),
		NWidget(WWT_IMGBTN, COLOUR_GREY, WID_SCL_GROUPS_AIRCRAFT), SetMinimalSize(22, 22), SetFill(0, 1), SetDataTip(SPR_GROUP_LIVERY_AIRCRAFT, STR_LIVERY_AIRCRAFT_GROUP_TOOLTIP),
		NWidget(WWT_PANEL, COLOUR_GREY), SetFill(1, 1), SetResize(1, 0), EndContainer(),
	EndContainer(),
	NWidget(NWID_HORIZONTAL),
		NWidget(WWT_MATRIX, COLOUR_GREY, WID_SCL_MATRIX), SetMinimalSize(275, 0), SetResize(1, 0), SetFill(1, 1), SetMatrixDataTip(1, 0, STR_LIVERY_PANEL_TOOLTIP), SetScrollbar(WID_SCL_MATRIX_SCROLLBAR),
		NWidget(NWID_VSCROLLBAR, COLOUR_GREY, WID_SCL_MATRIX_SCROLLBAR),
	EndContainer(),
	NWidget(NWID_HORIZONTAL),
		NWidget(WWT_PANEL, COLOUR_GREY, WID_SCL_SPACER_DROPDOWN), SetFill(1, 1), SetResize(1, 0), EndContainer(),
		NWidget(WWT_DROPDOWN, COLOUR_GREY, WID_SCL_PRI_COL_DROPDOWN), SetFill(0, 1), SetDataTip(STR_JUST_STRING, STR_LIVERY_PRIMARY_TOOLTIP),
		NWidget(WWT_DROPDOWN, COLOUR_GREY, WID_SCL_SEC_COL_DROPDOWN), SetFill(0, 1), SetDataTip(STR_JUST_STRING, STR_LIVERY_SECONDARY_TOOLTIP),
		NWidget(WWT_RESIZEBOX, COLOUR_GREY),
	EndContainer(),
};

static WindowDesc _select_company_livery_desc(__FILE__, __LINE__,
	WDP_AUTO, nullptr, 0, 0,
	WC_COMPANY_COLOUR, WC_NONE,
	0,
	std::begin(_nested_select_company_livery_widgets), std::end(_nested_select_company_livery_widgets)
);

void ShowCompanyLiveryWindow(CompanyID company, GroupID group)
{
	SelectCompanyLiveryWindow *w = (SelectCompanyLiveryWindow *)BringWindowToFrontById(WC_COMPANY_COLOUR, company);
	if (w == nullptr) {
		new SelectCompanyLiveryWindow(&_select_company_livery_desc, company, group);
	} else if (group != INVALID_GROUP) {
		w->SetSelectedGroup(company, group);
	}
}

/**
 * Draws the face of a company manager's face.
 * @param cmf   the company manager's face
 * @param colour the (background) colour of the gradient
 * @param r      position to draw the face
 */
void DrawCompanyManagerFace(CompanyManagerFace cmf, Colours colour, const Rect &r)
{
	GenderEthnicity ge = (GenderEthnicity)GetCompanyManagerFaceBits(cmf, CMFV_GEN_ETHN, GE_WM);

	/* Determine offset from centre of drawing rect. */
	Dimension d = GetSpriteSize(SPR_GRADIENT);
	int x = CenterBounds(r.left, r.right, d.width);
	int y = CenterBounds(r.top, r.bottom, d.height);

	bool has_moustache   = !HasBit(ge, GENDER_FEMALE) && GetCompanyManagerFaceBits(cmf, CMFV_HAS_MOUSTACHE,   ge) != 0;
	bool has_tie_earring = !HasBit(ge, GENDER_FEMALE) || GetCompanyManagerFaceBits(cmf, CMFV_HAS_TIE_EARRING, ge) != 0;
	bool has_glasses     = GetCompanyManagerFaceBits(cmf, CMFV_HAS_GLASSES, ge) != 0;
	PaletteID pal;

	/* Modify eye colour palette only if 2 or more valid values exist */
	if (_cmf_info[CMFV_EYE_COLOUR].valid_values[ge] < 2) {
		pal = PAL_NONE;
	} else {
		switch (GetCompanyManagerFaceBits(cmf, CMFV_EYE_COLOUR, ge)) {
			default: NOT_REACHED();
			case 0: pal = PALETTE_TO_BROWN; break;
			case 1: pal = PALETTE_TO_BLUE;  break;
			case 2: pal = PALETTE_TO_GREEN; break;
		}
	}

	/* Draw the gradient (background) */
	DrawSprite(SPR_GRADIENT, GENERAL_SPRITE_COLOUR(colour), x, y);

	for (CompanyManagerFaceVariable cmfv = CMFV_CHEEKS; cmfv < CMFV_END; cmfv++) {
		switch (cmfv) {
			case CMFV_MOUSTACHE:   if (!has_moustache)   continue; break;
			case CMFV_LIPS:
			case CMFV_NOSE:        if (has_moustache)    continue; break;
			case CMFV_TIE_EARRING: if (!has_tie_earring) continue; break;
			case CMFV_GLASSES:     if (!has_glasses)     continue; break;
			default: break;
		}
		DrawSprite(GetCompanyManagerFaceSprite(cmf, cmfv, ge), (cmfv == CMFV_EYEBROWS) ? pal : PAL_NONE, x, y);
	}
}

/** Nested widget description for the company manager face selection dialog */
static constexpr NWidgetPart _nested_select_company_manager_face_widgets[] = {
	NWidget(NWID_HORIZONTAL),
		NWidget(WWT_CLOSEBOX, COLOUR_GREY),
		NWidget(WWT_CAPTION, COLOUR_GREY, WID_SCMF_CAPTION), SetDataTip(STR_FACE_CAPTION, STR_TOOLTIP_WINDOW_TITLE_DRAG_THIS),
		NWidget(WWT_IMGBTN, COLOUR_GREY, WID_SCMF_TOGGLE_LARGE_SMALL), SetDataTip(SPR_LARGE_SMALL_WINDOW, STR_FACE_ADVANCED_TOOLTIP),
	EndContainer(),
	NWidget(WWT_PANEL, COLOUR_GREY, WID_SCMF_SELECT_FACE),
		NWidget(NWID_HORIZONTAL), SetPIP(0, WidgetDimensions::unscaled.hsep_normal, 0), SetPadding(2),
			/* Left side */
			NWidget(NWID_VERTICAL), SetPIP(0, WidgetDimensions::unscaled.vsep_normal, 0),
				NWidget(NWID_HORIZONTAL), SetPIPRatio(1, 0, 1),
					NWidget(WWT_EMPTY, COLOUR_GREY, WID_SCMF_FACE), SetMinimalSize(92, 119), SetFill(1, 0),
				EndContainer(),
				NWidget(WWT_PUSHTXTBTN, COLOUR_GREY, WID_SCMF_RANDOM_NEW_FACE), SetFill(1, 0), SetDataTip(STR_FACE_NEW_FACE_BUTTON, STR_FACE_NEW_FACE_TOOLTIP),
				NWidget(NWID_SELECTION, INVALID_COLOUR, WID_SCMF_SEL_LOADSAVE), // Load/number/save buttons under the portrait in the advanced view.
					NWidget(NWID_VERTICAL), SetPIP(0, 0, 0), SetPIPRatio(1, 0, 1),
						NWidget(WWT_PUSHTXTBTN, COLOUR_GREY, WID_SCMF_LOAD), SetFill(1, 0), SetDataTip(STR_FACE_LOAD, STR_FACE_LOAD_TOOLTIP),
						NWidget(WWT_PUSHTXTBTN, COLOUR_GREY, WID_SCMF_FACECODE), SetFill(1, 0), SetDataTip(STR_FACE_FACECODE, STR_FACE_FACECODE_TOOLTIP),
						NWidget(WWT_PUSHTXTBTN, COLOUR_GREY, WID_SCMF_SAVE), SetFill(1, 0), SetDataTip(STR_FACE_SAVE, STR_FACE_SAVE_TOOLTIP),
					EndContainer(),
				EndContainer(),
			EndContainer(),
			/* Right side */
			NWidget(NWID_VERTICAL), SetPIP(0, WidgetDimensions::unscaled.vsep_normal, 0),
				NWidget(WWT_PUSHTXTBTN, COLOUR_GREY, WID_SCMF_TOGGLE_LARGE_SMALL_BUTTON), SetFill(1, 0), SetDataTip(STR_FACE_ADVANCED, STR_FACE_ADVANCED_TOOLTIP),
				NWidget(NWID_SELECTION, INVALID_COLOUR, WID_SCMF_SEL_MALEFEMALE), // Simple male/female face setting.
					NWidget(NWID_VERTICAL), SetPIPRatio(1, 0, 1),
						NWidget(WWT_TEXTBTN, COLOUR_GREY, WID_SCMF_MALE), SetFill(1, 0), SetDataTip(STR_FACE_MALE_BUTTON, STR_FACE_MALE_TOOLTIP),
						NWidget(WWT_TEXTBTN, COLOUR_GREY, WID_SCMF_FEMALE), SetFill(1, 0), SetDataTip(STR_FACE_FEMALE_BUTTON, STR_FACE_FEMALE_TOOLTIP),
					EndContainer(),
				EndContainer(),
				NWidget(NWID_SELECTION, INVALID_COLOUR, WID_SCMF_SEL_PARTS), // Advanced face parts setting.
					NWidget(NWID_VERTICAL), SetPIP(0, WidgetDimensions::unscaled.vsep_normal, 0),
						NWidget(NWID_HORIZONTAL, NC_EQUALSIZE),
							NWidget(WWT_TEXTBTN, COLOUR_GREY, WID_SCMF_MALE2), SetFill(1, 0), SetDataTip(STR_FACE_MALE_BUTTON, STR_FACE_MALE_TOOLTIP),
							NWidget(WWT_TEXTBTN, COLOUR_GREY, WID_SCMF_FEMALE2), SetFill(1, 0), SetDataTip(STR_FACE_FEMALE_BUTTON, STR_FACE_FEMALE_TOOLTIP),
						EndContainer(),
						NWidget(NWID_HORIZONTAL, NC_EQUALSIZE),
							NWidget(WWT_TEXTBTN, COLOUR_GREY, WID_SCMF_ETHNICITY_EUR), SetFill(1, 0), SetDataTip(STR_FACE_EUROPEAN, STR_FACE_SELECT_EUROPEAN),
							NWidget(WWT_TEXTBTN, COLOUR_GREY, WID_SCMF_ETHNICITY_AFR), SetFill(1, 0), SetDataTip(STR_FACE_AFRICAN, STR_FACE_SELECT_AFRICAN),
						EndContainer(),
						NWidget(NWID_VERTICAL),
							NWidget(NWID_HORIZONTAL), SetPIP(0, WidgetDimensions::unscaled.hsep_normal, 0),
								NWidget(WWT_TEXT, INVALID_COLOUR, WID_SCMF_HAS_MOUSTACHE_EARRING_TEXT), SetFill(1, 0),
									SetDataTip(STR_FACE_EYECOLOUR, STR_NULL), SetTextStyle(TC_GOLD), SetAlignment(SA_VERT_CENTER | SA_RIGHT),
								NWidget(WWT_PUSHTXTBTN, COLOUR_GREY, WID_SCMF_HAS_MOUSTACHE_EARRING), SetDataTip(STR_JUST_STRING1, STR_FACE_MOUSTACHE_EARRING_TOOLTIP), SetTextStyle(TC_WHITE),
							EndContainer(),
							NWidget(NWID_HORIZONTAL), SetPIP(0, WidgetDimensions::unscaled.hsep_normal, 0),
								NWidget(WWT_TEXT, INVALID_COLOUR, WID_SCMF_HAS_GLASSES_TEXT), SetFill(1, 0),
									SetDataTip(STR_FACE_GLASSES, STR_NULL), SetTextStyle(TC_GOLD), SetAlignment(SA_VERT_CENTER | SA_RIGHT),
								NWidget(WWT_PUSHTXTBTN, COLOUR_GREY, WID_SCMF_HAS_GLASSES), SetDataTip(STR_JUST_STRING1, STR_FACE_GLASSES_TOOLTIP), SetTextStyle(TC_WHITE),
							EndContainer(),
						EndContainer(),
						NWidget(NWID_VERTICAL),
							NWidget(NWID_HORIZONTAL), SetPIP(0, WidgetDimensions::unscaled.hsep_normal, 0),
								NWidget(WWT_TEXT, INVALID_COLOUR, WID_SCMF_HAIR_TEXT), SetFill(1, 0),
										SetDataTip(STR_FACE_HAIR, STR_NULL), SetTextStyle(TC_GOLD), SetAlignment(SA_VERT_CENTER | SA_RIGHT),
								NWidget(NWID_HORIZONTAL),
									NWidget(WWT_PUSHARROWBTN, COLOUR_GREY, WID_SCMF_HAIR_L), SetDataTip(AWV_DECREASE, STR_FACE_HAIR_TOOLTIP),
									NWidget(WWT_PUSHTXTBTN, COLOUR_GREY, WID_SCMF_HAIR), SetDataTip(STR_JUST_STRING1, STR_FACE_HAIR_TOOLTIP), SetTextStyle(TC_WHITE),
									NWidget(WWT_PUSHARROWBTN, COLOUR_GREY, WID_SCMF_HAIR_R), SetDataTip(AWV_INCREASE, STR_FACE_HAIR_TOOLTIP),
								EndContainer(),
							EndContainer(),
							NWidget(NWID_HORIZONTAL), SetPIP(0, WidgetDimensions::unscaled.hsep_normal, 0),
								NWidget(WWT_TEXT, INVALID_COLOUR, WID_SCMF_EYEBROWS_TEXT), SetFill(1, 0),
										SetDataTip(STR_FACE_EYEBROWS, STR_NULL), SetTextStyle(TC_GOLD), SetAlignment(SA_VERT_CENTER | SA_RIGHT),
								NWidget(NWID_HORIZONTAL),
									NWidget(WWT_PUSHARROWBTN, COLOUR_GREY, WID_SCMF_EYEBROWS_L), SetDataTip(AWV_DECREASE, STR_FACE_EYEBROWS_TOOLTIP),
									NWidget(WWT_PUSHTXTBTN, COLOUR_GREY, WID_SCMF_EYEBROWS), SetDataTip(STR_JUST_STRING1, STR_FACE_EYEBROWS_TOOLTIP), SetTextStyle(TC_WHITE),
									NWidget(WWT_PUSHARROWBTN, COLOUR_GREY, WID_SCMF_EYEBROWS_R), SetDataTip(AWV_INCREASE, STR_FACE_EYEBROWS_TOOLTIP),
								EndContainer(),
							EndContainer(),
							NWidget(NWID_HORIZONTAL), SetPIP(0, WidgetDimensions::unscaled.hsep_normal, 0),
								NWidget(WWT_TEXT, INVALID_COLOUR, WID_SCMF_EYECOLOUR_TEXT), SetFill(1, 0),
										SetDataTip(STR_FACE_EYECOLOUR, STR_NULL), SetTextStyle(TC_GOLD), SetAlignment(SA_VERT_CENTER | SA_RIGHT),
								NWidget(NWID_HORIZONTAL),
									NWidget(WWT_PUSHARROWBTN, COLOUR_GREY, WID_SCMF_EYECOLOUR_L), SetDataTip(AWV_DECREASE, STR_FACE_EYECOLOUR_TOOLTIP),
									NWidget(WWT_PUSHTXTBTN, COLOUR_GREY, WID_SCMF_EYECOLOUR), SetDataTip(STR_JUST_STRING1, STR_FACE_EYECOLOUR_TOOLTIP), SetTextStyle(TC_WHITE),
									NWidget(WWT_PUSHARROWBTN, COLOUR_GREY, WID_SCMF_EYECOLOUR_R), SetDataTip(AWV_INCREASE, STR_FACE_EYECOLOUR_TOOLTIP),
								EndContainer(),
							EndContainer(),
							NWidget(NWID_HORIZONTAL), SetPIP(0, WidgetDimensions::unscaled.hsep_normal, 0),
								NWidget(WWT_TEXT, INVALID_COLOUR, WID_SCMF_GLASSES_TEXT), SetFill(1, 0),
										SetDataTip(STR_FACE_GLASSES, STR_NULL), SetTextStyle(TC_GOLD), SetAlignment(SA_VERT_CENTER | SA_RIGHT),
								NWidget(NWID_HORIZONTAL),
									NWidget(WWT_PUSHARROWBTN, COLOUR_GREY, WID_SCMF_GLASSES_L), SetDataTip(AWV_DECREASE, STR_FACE_GLASSES_TOOLTIP_2),
									NWidget(WWT_PUSHTXTBTN, COLOUR_GREY, WID_SCMF_GLASSES), SetDataTip(STR_JUST_STRING1, STR_FACE_GLASSES_TOOLTIP_2), SetTextStyle(TC_WHITE),
									NWidget(WWT_PUSHARROWBTN, COLOUR_GREY, WID_SCMF_GLASSES_R), SetDataTip(AWV_INCREASE, STR_FACE_GLASSES_TOOLTIP_2),
								EndContainer(),
							EndContainer(),
							NWidget(NWID_HORIZONTAL), SetPIP(0, WidgetDimensions::unscaled.hsep_normal, 0),
								NWidget(WWT_TEXT, INVALID_COLOUR, WID_SCMF_NOSE_TEXT), SetFill(1, 0),
										SetDataTip(STR_FACE_NOSE, STR_NULL), SetTextStyle(TC_GOLD), SetAlignment(SA_VERT_CENTER | SA_RIGHT),
								NWidget(NWID_HORIZONTAL),
									NWidget(WWT_PUSHARROWBTN, COLOUR_GREY, WID_SCMF_NOSE_L), SetDataTip(AWV_DECREASE, STR_FACE_NOSE_TOOLTIP),
									NWidget(WWT_PUSHTXTBTN, COLOUR_GREY, WID_SCMF_NOSE), SetDataTip(STR_JUST_STRING1, STR_FACE_NOSE_TOOLTIP), SetTextStyle(TC_WHITE),
									NWidget(WWT_PUSHARROWBTN, COLOUR_GREY, WID_SCMF_NOSE_R), SetDataTip(AWV_INCREASE, STR_FACE_NOSE_TOOLTIP),
								EndContainer(),
							EndContainer(),
							NWidget(NWID_HORIZONTAL), SetPIP(0, WidgetDimensions::unscaled.hsep_normal, 0),
								NWidget(WWT_TEXT, INVALID_COLOUR, WID_SCMF_LIPS_MOUSTACHE_TEXT), SetFill(1, 0),
										SetDataTip(STR_FACE_MOUSTACHE, STR_NULL), SetTextStyle(TC_GOLD), SetAlignment(SA_VERT_CENTER | SA_RIGHT),
								NWidget(NWID_HORIZONTAL),
									NWidget(WWT_PUSHARROWBTN, COLOUR_GREY, WID_SCMF_LIPS_MOUSTACHE_L), SetDataTip(AWV_DECREASE, STR_FACE_LIPS_MOUSTACHE_TOOLTIP),
									NWidget(WWT_PUSHTXTBTN, COLOUR_GREY, WID_SCMF_LIPS_MOUSTACHE), SetDataTip(STR_JUST_STRING1, STR_FACE_LIPS_MOUSTACHE_TOOLTIP), SetTextStyle(TC_WHITE),
									NWidget(WWT_PUSHARROWBTN, COLOUR_GREY, WID_SCMF_LIPS_MOUSTACHE_R), SetDataTip(AWV_INCREASE, STR_FACE_LIPS_MOUSTACHE_TOOLTIP),
								EndContainer(),
							EndContainer(),
							NWidget(NWID_HORIZONTAL), SetPIP(0, WidgetDimensions::unscaled.hsep_normal, 0),
								NWidget(WWT_TEXT, INVALID_COLOUR, WID_SCMF_CHIN_TEXT), SetFill(1, 0),
										SetDataTip(STR_FACE_CHIN, STR_NULL), SetTextStyle(TC_GOLD), SetAlignment(SA_VERT_CENTER | SA_RIGHT),
								NWidget(NWID_HORIZONTAL),
									NWidget(WWT_PUSHARROWBTN, COLOUR_GREY, WID_SCMF_CHIN_L), SetDataTip(AWV_DECREASE, STR_FACE_CHIN_TOOLTIP),
									NWidget(WWT_PUSHTXTBTN, COLOUR_GREY, WID_SCMF_CHIN), SetDataTip(STR_JUST_STRING1, STR_FACE_CHIN_TOOLTIP), SetTextStyle(TC_WHITE),
									NWidget(WWT_PUSHARROWBTN, COLOUR_GREY, WID_SCMF_CHIN_R), SetDataTip(AWV_INCREASE, STR_FACE_CHIN_TOOLTIP),
								EndContainer(),
							EndContainer(),
							NWidget(NWID_HORIZONTAL), SetPIP(0, WidgetDimensions::unscaled.hsep_normal, 0),
								NWidget(WWT_TEXT, INVALID_COLOUR, WID_SCMF_JACKET_TEXT), SetFill(1, 0),
										SetDataTip(STR_FACE_JACKET, STR_NULL), SetTextStyle(TC_GOLD), SetAlignment(SA_VERT_CENTER | SA_RIGHT),
								NWidget(NWID_HORIZONTAL),
									NWidget(WWT_PUSHARROWBTN, COLOUR_GREY, WID_SCMF_JACKET_L), SetDataTip(AWV_DECREASE, STR_FACE_JACKET_TOOLTIP),
									NWidget(WWT_PUSHTXTBTN, COLOUR_GREY, WID_SCMF_JACKET), SetDataTip(STR_JUST_STRING1, STR_FACE_JACKET_TOOLTIP), SetTextStyle(TC_WHITE),
									NWidget(WWT_PUSHARROWBTN, COLOUR_GREY, WID_SCMF_JACKET_R), SetDataTip(AWV_INCREASE, STR_FACE_JACKET_TOOLTIP),
								EndContainer(),
							EndContainer(),
							NWidget(NWID_HORIZONTAL), SetPIP(0, WidgetDimensions::unscaled.hsep_normal, 0),
								NWidget(WWT_TEXT, INVALID_COLOUR, WID_SCMF_COLLAR_TEXT), SetFill(1, 0),
										SetDataTip(STR_FACE_COLLAR, STR_NULL), SetTextStyle(TC_GOLD), SetAlignment(SA_VERT_CENTER | SA_RIGHT),
								NWidget(NWID_HORIZONTAL),
									NWidget(WWT_PUSHARROWBTN, COLOUR_GREY, WID_SCMF_COLLAR_L), SetDataTip(AWV_DECREASE, STR_FACE_COLLAR_TOOLTIP),
									NWidget(WWT_PUSHTXTBTN, COLOUR_GREY, WID_SCMF_COLLAR), SetDataTip(STR_JUST_STRING1, STR_FACE_COLLAR_TOOLTIP), SetTextStyle(TC_WHITE),
									NWidget(WWT_PUSHARROWBTN, COLOUR_GREY, WID_SCMF_COLLAR_R), SetDataTip(AWV_INCREASE, STR_FACE_COLLAR_TOOLTIP),
								EndContainer(),
							EndContainer(),
							NWidget(NWID_HORIZONTAL), SetPIP(0, WidgetDimensions::unscaled.hsep_normal, 0),
								NWidget(WWT_TEXT, INVALID_COLOUR, WID_SCMF_TIE_EARRING_TEXT), SetFill(1, 0),
										SetDataTip(STR_FACE_EARRING, STR_NULL), SetTextStyle(TC_GOLD), SetAlignment(SA_VERT_CENTER | SA_RIGHT),
								NWidget(NWID_HORIZONTAL),
									NWidget(WWT_PUSHARROWBTN, COLOUR_GREY, WID_SCMF_TIE_EARRING_L), SetDataTip(AWV_DECREASE, STR_FACE_TIE_EARRING_TOOLTIP),
									NWidget(WWT_PUSHTXTBTN, COLOUR_GREY, WID_SCMF_TIE_EARRING), SetDataTip(STR_JUST_STRING1, STR_FACE_TIE_EARRING_TOOLTIP), SetTextStyle(TC_WHITE),
									NWidget(WWT_PUSHARROWBTN, COLOUR_GREY, WID_SCMF_TIE_EARRING_R), SetDataTip(AWV_INCREASE, STR_FACE_TIE_EARRING_TOOLTIP),
								EndContainer(),
							EndContainer(),
						EndContainer(),
					EndContainer(),
				EndContainer(),
			EndContainer(),
		EndContainer(),
	EndContainer(),
	NWidget(NWID_HORIZONTAL, NC_EQUALSIZE),
		NWidget(WWT_PUSHTXTBTN, COLOUR_GREY, WID_SCMF_CANCEL), SetFill(1, 0), SetDataTip(STR_BUTTON_CANCEL, STR_FACE_CANCEL_TOOLTIP),
		NWidget(WWT_PUSHTXTBTN, COLOUR_GREY, WID_SCMF_ACCEPT), SetFill(1, 0), SetDataTip(STR_BUTTON_OK, STR_FACE_OK_TOOLTIP),
	EndContainer(),
};

/** Management class for customizing the face of the company manager. */
class SelectCompanyManagerFaceWindow : public Window
{
	CompanyManagerFace face; ///< company manager face bits
	bool advanced; ///< advanced company manager face selection window

	GenderEthnicity ge; ///< Gender and ethnicity.
	bool is_female;     ///< Female face.
	bool is_moust_male; ///< Male face with a moustache.

	Dimension yesno_dim;  ///< Dimension of a yes/no button of a part in the advanced face window.
	Dimension number_dim; ///< Dimension of a number widget of a part in the advanced face window.

	/**
	 * Set parameters for value of face control buttons.
	 *
	 * @param widget_index   index of this widget in the window
	 * @param val            the value which will be displayed
	 * @param is_bool_widget is it a bool button
	 */
	void SetFaceStringParameters(WidgetID widget_index, uint8_t val, bool is_bool_widget) const
	{
		const NWidgetCore *nwi_widget = this->GetWidget<NWidgetCore>(widget_index);
		if (nwi_widget->IsDisabled()) {
			SetDParam(0, STR_EMPTY);
		} else {
			if (is_bool_widget) {
				/* if it a bool button write yes or no */
				SetDParam(0, (val != 0) ? STR_FACE_YES : STR_FACE_NO);
			} else {
				/* else write the value + 1 */
				SetDParam(0, STR_JUST_INT);
				SetDParam(1, val + 1);
			}
		}
	}

	void UpdateData()
	{
		this->ge = (GenderEthnicity)GB(this->face, _cmf_info[CMFV_GEN_ETHN].offset, _cmf_info[CMFV_GEN_ETHN].length); // get the gender and ethnicity
		this->is_female = HasBit(this->ge, GENDER_FEMALE); // get the gender: 0 == male and 1 == female
		this->is_moust_male = !is_female && GetCompanyManagerFaceBits(this->face, CMFV_HAS_MOUSTACHE, this->ge) != 0; // is a male face with moustache

		this->GetWidget<NWidgetCore>(WID_SCMF_HAS_MOUSTACHE_EARRING_TEXT)->widget_data = this->is_female ? STR_FACE_EARRING : STR_FACE_MOUSTACHE;
		this->GetWidget<NWidgetCore>(WID_SCMF_TIE_EARRING_TEXT)->widget_data           = this->is_female ? STR_FACE_EARRING : STR_FACE_TIE;
		this->GetWidget<NWidgetCore>(WID_SCMF_LIPS_MOUSTACHE_TEXT)->widget_data        = this->is_moust_male ? STR_FACE_MOUSTACHE : STR_FACE_LIPS;
	}

public:
	SelectCompanyManagerFaceWindow(WindowDesc *desc, Window *parent) : Window(desc)
	{
		this->advanced = false;
		this->CreateNestedTree();
		this->SelectDisplayPlanes(this->advanced);
		this->FinishInitNested(parent->window_number);
		this->parent = parent;
		this->owner = (Owner)this->window_number;
		this->face = Company::Get((CompanyID)this->window_number)->face;

		this->UpdateData();
	}

	/**
	 * Select planes to display to the user with the #NWID_SELECTION widgets #WID_SCMF_SEL_LOADSAVE, #WID_SCMF_SEL_MALEFEMALE, and #WID_SCMF_SEL_PARTS.
	 * @param advanced Display advanced face management window.
	 */
	void SelectDisplayPlanes(bool advanced)
	{
		this->GetWidget<NWidgetStacked>(WID_SCMF_SEL_LOADSAVE)->SetDisplayedPlane(advanced ? 0 : SZSP_NONE);
		this->GetWidget<NWidgetStacked>(WID_SCMF_SEL_PARTS)->SetDisplayedPlane(advanced ? 0 : SZSP_NONE);
		this->GetWidget<NWidgetStacked>(WID_SCMF_SEL_MALEFEMALE)->SetDisplayedPlane(advanced ? SZSP_NONE : 0);
		this->GetWidget<NWidgetCore>(WID_SCMF_RANDOM_NEW_FACE)->widget_data = advanced ? STR_FACE_RANDOM : STR_FACE_NEW_FACE_BUTTON;

		NWidgetCore *wi = this->GetWidget<NWidgetCore>(WID_SCMF_TOGGLE_LARGE_SMALL_BUTTON);
		if (advanced) {
			wi->SetDataTip(STR_FACE_SIMPLE, STR_FACE_SIMPLE_TOOLTIP);
		} else {
			wi->SetDataTip(STR_FACE_ADVANCED, STR_FACE_ADVANCED_TOOLTIP);
		}
	}

	void OnInit() override
	{
		/* Size of the boolean yes/no button. */
		Dimension yesno_dim = maxdim(GetStringBoundingBox(STR_FACE_YES), GetStringBoundingBox(STR_FACE_NO));
		yesno_dim.width  += WidgetDimensions::scaled.framerect.Horizontal();
		yesno_dim.height += WidgetDimensions::scaled.framerect.Vertical();
		/* Size of the number button + arrows. */
		Dimension number_dim = {0, 0};
		for (int val = 1; val <= 12; val++) {
			SetDParam(0, val);
			number_dim = maxdim(number_dim, GetStringBoundingBox(STR_JUST_INT));
		}
		uint arrows_width = GetSpriteSize(SPR_ARROW_LEFT).width + GetSpriteSize(SPR_ARROW_RIGHT).width + 2 * (WidgetDimensions::scaled.imgbtn.Horizontal());
		number_dim.width += WidgetDimensions::scaled.framerect.Horizontal() + arrows_width;
		number_dim.height += WidgetDimensions::scaled.framerect.Vertical();
		/* Compute width of both buttons. */
		yesno_dim.width = std::max(yesno_dim.width, number_dim.width);
		number_dim.width = yesno_dim.width - arrows_width;

		this->yesno_dim = yesno_dim;
		this->number_dim = number_dim;
	}

	void UpdateWidgetSize(WidgetID widget, Dimension *size, [[maybe_unused]] const Dimension &padding, [[maybe_unused]] Dimension *fill, [[maybe_unused]] Dimension *resize) override
	{
		switch (widget) {
			case WID_SCMF_HAS_MOUSTACHE_EARRING_TEXT:
				*size = maxdim(*size, GetStringBoundingBox(STR_FACE_EARRING));
				*size = maxdim(*size, GetStringBoundingBox(STR_FACE_MOUSTACHE));
				break;

			case WID_SCMF_TIE_EARRING_TEXT:
				*size = maxdim(*size, GetStringBoundingBox(STR_FACE_EARRING));
				*size = maxdim(*size, GetStringBoundingBox(STR_FACE_TIE));
				break;

			case WID_SCMF_LIPS_MOUSTACHE_TEXT:
				*size = maxdim(*size, GetStringBoundingBox(STR_FACE_LIPS));
				*size = maxdim(*size, GetStringBoundingBox(STR_FACE_MOUSTACHE));
				break;

			case WID_SCMF_FACE:
				*size = maxdim(*size, GetScaledSpriteSize(SPR_GRADIENT));
				break;

			case WID_SCMF_HAS_MOUSTACHE_EARRING:
			case WID_SCMF_HAS_GLASSES:
				*size = this->yesno_dim;
				break;

			case WID_SCMF_EYECOLOUR:
			case WID_SCMF_CHIN:
			case WID_SCMF_EYEBROWS:
			case WID_SCMF_LIPS_MOUSTACHE:
			case WID_SCMF_NOSE:
			case WID_SCMF_HAIR:
			case WID_SCMF_JACKET:
			case WID_SCMF_COLLAR:
			case WID_SCMF_TIE_EARRING:
			case WID_SCMF_GLASSES:
				*size = this->number_dim;
				break;
		}
	}

	void OnPaint() override
	{
		/* lower the non-selected gender button */
		this->SetWidgetsLoweredState(!this->is_female, WID_SCMF_MALE, WID_SCMF_MALE2);
		this->SetWidgetsLoweredState( this->is_female, WID_SCMF_FEMALE, WID_SCMF_FEMALE2);

		/* advanced company manager face selection window */

		/* lower the non-selected ethnicity button */
		this->SetWidgetLoweredState(WID_SCMF_ETHNICITY_EUR, !HasBit(this->ge, ETHNICITY_BLACK));
		this->SetWidgetLoweredState(WID_SCMF_ETHNICITY_AFR,  HasBit(this->ge, ETHNICITY_BLACK));


		/* Disable dynamically the widgets which CompanyManagerFaceVariable has less than 2 options
		 * (or in other words you haven't any choice).
		 * If the widgets depend on a HAS-variable and this is false the widgets will be disabled, too. */

		/* Eye colour buttons */
		this->SetWidgetsDisabledState(_cmf_info[CMFV_EYE_COLOUR].valid_values[this->ge] < 2,
				WID_SCMF_EYECOLOUR, WID_SCMF_EYECOLOUR_L, WID_SCMF_EYECOLOUR_R);

		/* Chin buttons */
		this->SetWidgetsDisabledState(_cmf_info[CMFV_CHIN].valid_values[this->ge] < 2,
				WID_SCMF_CHIN, WID_SCMF_CHIN_L, WID_SCMF_CHIN_R);

		/* Eyebrows buttons */
		this->SetWidgetsDisabledState(_cmf_info[CMFV_EYEBROWS].valid_values[this->ge] < 2,
				WID_SCMF_EYEBROWS, WID_SCMF_EYEBROWS_L, WID_SCMF_EYEBROWS_R);

		/* Lips or (if it a male face with a moustache) moustache buttons */
		this->SetWidgetsDisabledState(_cmf_info[this->is_moust_male ? CMFV_MOUSTACHE : CMFV_LIPS].valid_values[this->ge] < 2,
				WID_SCMF_LIPS_MOUSTACHE, WID_SCMF_LIPS_MOUSTACHE_L, WID_SCMF_LIPS_MOUSTACHE_R);

		/* Nose buttons | male faces with moustache haven't any nose options */
		this->SetWidgetsDisabledState(_cmf_info[CMFV_NOSE].valid_values[this->ge] < 2 || this->is_moust_male,
				WID_SCMF_NOSE, WID_SCMF_NOSE_L, WID_SCMF_NOSE_R);

		/* Hair buttons */
		this->SetWidgetsDisabledState(_cmf_info[CMFV_HAIR].valid_values[this->ge] < 2,
				WID_SCMF_HAIR, WID_SCMF_HAIR_L, WID_SCMF_HAIR_R);

		/* Jacket buttons */
		this->SetWidgetsDisabledState(_cmf_info[CMFV_JACKET].valid_values[this->ge] < 2,
				WID_SCMF_JACKET, WID_SCMF_JACKET_L, WID_SCMF_JACKET_R);

		/* Collar buttons */
		this->SetWidgetsDisabledState(_cmf_info[CMFV_COLLAR].valid_values[this->ge] < 2,
				WID_SCMF_COLLAR, WID_SCMF_COLLAR_L, WID_SCMF_COLLAR_R);

		/* Tie/earring buttons | female faces without earring haven't any earring options */
		this->SetWidgetsDisabledState(_cmf_info[CMFV_TIE_EARRING].valid_values[this->ge] < 2 ||
					(this->is_female && GetCompanyManagerFaceBits(this->face, CMFV_HAS_TIE_EARRING, this->ge) == 0),
				WID_SCMF_TIE_EARRING, WID_SCMF_TIE_EARRING_L, WID_SCMF_TIE_EARRING_R);

		/* Glasses buttons | faces without glasses haven't any glasses options */
		this->SetWidgetsDisabledState(_cmf_info[CMFV_GLASSES].valid_values[this->ge] < 2 || GetCompanyManagerFaceBits(this->face, CMFV_HAS_GLASSES, this->ge) == 0,
				WID_SCMF_GLASSES, WID_SCMF_GLASSES_L, WID_SCMF_GLASSES_R);

		this->DrawWidgets();
	}

	void SetStringParameters(WidgetID widget) const override
	{
		switch (widget) {
			case WID_SCMF_HAS_MOUSTACHE_EARRING:
				if (this->is_female) { // Only for female faces
					this->SetFaceStringParameters(WID_SCMF_HAS_MOUSTACHE_EARRING, GetCompanyManagerFaceBits(this->face, CMFV_HAS_TIE_EARRING, this->ge), true);
				} else { // Only for male faces
					this->SetFaceStringParameters(WID_SCMF_HAS_MOUSTACHE_EARRING, GetCompanyManagerFaceBits(this->face, CMFV_HAS_MOUSTACHE,   this->ge), true);
				}
				break;

			case WID_SCMF_TIE_EARRING:
				this->SetFaceStringParameters(WID_SCMF_TIE_EARRING, GetCompanyManagerFaceBits(this->face, CMFV_TIE_EARRING, this->ge), false);
				break;

			case WID_SCMF_LIPS_MOUSTACHE:
				if (this->is_moust_male) { // Only for male faces with moustache
					this->SetFaceStringParameters(WID_SCMF_LIPS_MOUSTACHE, GetCompanyManagerFaceBits(this->face, CMFV_MOUSTACHE, this->ge), false);
				} else { // Only for female faces or male faces without moustache
					this->SetFaceStringParameters(WID_SCMF_LIPS_MOUSTACHE, GetCompanyManagerFaceBits(this->face, CMFV_LIPS,      this->ge), false);
				}
				break;

			case WID_SCMF_HAS_GLASSES:
				this->SetFaceStringParameters(WID_SCMF_HAS_GLASSES, GetCompanyManagerFaceBits(this->face, CMFV_HAS_GLASSES, this->ge), true );
				break;

			case WID_SCMF_HAIR:
				this->SetFaceStringParameters(WID_SCMF_HAIR,        GetCompanyManagerFaceBits(this->face, CMFV_HAIR,        this->ge), false);
				break;

			case WID_SCMF_EYEBROWS:
				this->SetFaceStringParameters(WID_SCMF_EYEBROWS,    GetCompanyManagerFaceBits(this->face, CMFV_EYEBROWS,    this->ge), false);
				break;

			case WID_SCMF_EYECOLOUR:
				this->SetFaceStringParameters(WID_SCMF_EYECOLOUR,   GetCompanyManagerFaceBits(this->face, CMFV_EYE_COLOUR,  this->ge), false);
				break;

			case WID_SCMF_GLASSES:
				this->SetFaceStringParameters(WID_SCMF_GLASSES,     GetCompanyManagerFaceBits(this->face, CMFV_GLASSES,     this->ge), false);
				break;

			case WID_SCMF_NOSE:
				this->SetFaceStringParameters(WID_SCMF_NOSE,        GetCompanyManagerFaceBits(this->face, CMFV_NOSE,        this->ge), false);
				break;

			case WID_SCMF_CHIN:
				this->SetFaceStringParameters(WID_SCMF_CHIN,        GetCompanyManagerFaceBits(this->face, CMFV_CHIN,        this->ge), false);
				break;

			case WID_SCMF_JACKET:
				this->SetFaceStringParameters(WID_SCMF_JACKET,      GetCompanyManagerFaceBits(this->face, CMFV_JACKET,      this->ge), false);
				break;

			case WID_SCMF_COLLAR:
				this->SetFaceStringParameters(WID_SCMF_COLLAR,      GetCompanyManagerFaceBits(this->face, CMFV_COLLAR,      this->ge), false);
				break;
		}
	}

	void DrawWidget(const Rect &r, WidgetID widget) const override
	{
		switch (widget) {
			case WID_SCMF_FACE:
				DrawCompanyManagerFace(this->face, Company::Get((CompanyID)this->window_number)->colour, r);
				break;
		}
	}

	void OnClick([[maybe_unused]] Point pt, WidgetID widget, [[maybe_unused]] int click_count) override
	{
		switch (widget) {
			/* Toggle size, advanced/simple face selection */
			case WID_SCMF_TOGGLE_LARGE_SMALL:
			case WID_SCMF_TOGGLE_LARGE_SMALL_BUTTON:
				this->advanced = !this->advanced;
				this->SelectDisplayPlanes(this->advanced);
				this->ReInit();
				break;

			/* OK button */
			case WID_SCMF_ACCEPT:
				DoCommandP(0, 0, this->face, CMD_SET_COMPANY_MANAGER_FACE);
				FALLTHROUGH;

			/* Cancel button */
			case WID_SCMF_CANCEL:
				this->Close();
				break;

			/* Load button */
			case WID_SCMF_LOAD:
				this->face = _company_manager_face;
				ScaleAllCompanyManagerFaceBits(this->face);
				ShowErrorMessage(STR_FACE_LOAD_DONE, INVALID_STRING_ID, WL_INFO);
				this->UpdateData();
				this->SetDirty();
				break;

			/* 'Company manager face number' button, view and/or set company manager face number */
			case WID_SCMF_FACECODE:
				SetDParam(0, this->face);
				ShowQueryString(STR_JUST_INT, STR_FACE_FACECODE_CAPTION, 10 + 1, this, CS_NUMERAL, QSF_NONE);
				break;

			/* Save button */
			case WID_SCMF_SAVE:
				_company_manager_face = this->face;
				ShowErrorMessage(STR_FACE_SAVE_DONE, INVALID_STRING_ID, WL_INFO);
				break;

			/* Toggle gender (male/female) button */
			case WID_SCMF_MALE:
			case WID_SCMF_FEMALE:
			case WID_SCMF_MALE2:
			case WID_SCMF_FEMALE2:
				SetCompanyManagerFaceBits(this->face, CMFV_GENDER, this->ge, (widget == WID_SCMF_FEMALE || widget == WID_SCMF_FEMALE2));
				ScaleAllCompanyManagerFaceBits(this->face);
				this->UpdateData();
				this->SetDirty();
				break;

			/* Randomize face button */
			case WID_SCMF_RANDOM_NEW_FACE:
				RandomCompanyManagerFaceBits(this->face, this->ge, this->advanced, _interactive_random);
				this->UpdateData();
				this->SetDirty();
				break;

			/* Toggle ethnicity (european/african) button */
			case WID_SCMF_ETHNICITY_EUR:
			case WID_SCMF_ETHNICITY_AFR:
				SetCompanyManagerFaceBits(this->face, CMFV_ETHNICITY, this->ge, widget - WID_SCMF_ETHNICITY_EUR);
				ScaleAllCompanyManagerFaceBits(this->face);
				this->UpdateData();
				this->SetDirty();
				break;

			default:
				/* Here all buttons from WID_SCMF_HAS_MOUSTACHE_EARRING to WID_SCMF_GLASSES_R are handled.
				 * First it checks which CompanyManagerFaceVariable is being changed, and then either
				 * a: invert the value for boolean variables, or
				 * b: it checks inside of IncreaseCompanyManagerFaceBits() if a left (_L) butten is pressed and then decrease else increase the variable */
				if (widget >= WID_SCMF_HAS_MOUSTACHE_EARRING && widget <= WID_SCMF_GLASSES_R) {
					CompanyManagerFaceVariable cmfv; // which CompanyManagerFaceVariable shall be edited

					if (widget < WID_SCMF_EYECOLOUR_L) { // Bool buttons
						switch (widget - WID_SCMF_HAS_MOUSTACHE_EARRING) {
							default: NOT_REACHED();
							case 0: cmfv = this->is_female ? CMFV_HAS_TIE_EARRING : CMFV_HAS_MOUSTACHE; break; // Has earring/moustache button
							case 1: cmfv = CMFV_HAS_GLASSES; break; // Has glasses button
						}
						SetCompanyManagerFaceBits(this->face, cmfv, this->ge, !GetCompanyManagerFaceBits(this->face, cmfv, this->ge));
						ScaleAllCompanyManagerFaceBits(this->face);
					} else { // Value buttons
						switch ((widget - WID_SCMF_EYECOLOUR_L) / 3) {
							default: NOT_REACHED();
							case 0: cmfv = CMFV_EYE_COLOUR; break;  // Eye colour buttons
							case 1: cmfv = CMFV_CHIN; break;        // Chin buttons
							case 2: cmfv = CMFV_EYEBROWS; break;    // Eyebrows buttons
							case 3: cmfv = this->is_moust_male ? CMFV_MOUSTACHE : CMFV_LIPS; break; // Moustache or lips buttons
							case 4: cmfv = CMFV_NOSE; break;        // Nose buttons
							case 5: cmfv = CMFV_HAIR; break;        // Hair buttons
							case 6: cmfv = CMFV_JACKET; break;      // Jacket buttons
							case 7: cmfv = CMFV_COLLAR; break;      // Collar buttons
							case 8: cmfv = CMFV_TIE_EARRING; break; // Tie/earring buttons
							case 9: cmfv = CMFV_GLASSES; break;     // Glasses buttons
						}
						/* 0 == left (_L), 1 == middle or 2 == right (_R) - button click */
						IncreaseCompanyManagerFaceBits(this->face, cmfv, this->ge, (((widget - WID_SCMF_EYECOLOUR_L) % 3) != 0) ? 1 : -1);
					}
					this->UpdateData();
					this->SetDirty();
				}
				break;
		}
	}

	void OnQueryTextFinished(char *str) override
	{
		if (str == nullptr) return;
		/* Set a new company manager face number */
		if (!StrEmpty(str)) {
			this->face = std::strtoul(str, nullptr, 10);
			ScaleAllCompanyManagerFaceBits(this->face);
			ShowErrorMessage(STR_FACE_FACECODE_SET, INVALID_STRING_ID, WL_INFO);
			this->UpdateData();
			this->SetDirty();
		} else {
			ShowErrorMessage(STR_FACE_FACECODE_ERR, INVALID_STRING_ID, WL_INFO);
		}
	}
};

/** Company manager face selection window description */
static WindowDesc _select_company_manager_face_desc(__FILE__, __LINE__,
	WDP_AUTO, nullptr, 0, 0,
	WC_COMPANY_MANAGER_FACE, WC_NONE,
	WDF_CONSTRUCTION,
	std::begin(_nested_select_company_manager_face_widgets), std::end(_nested_select_company_manager_face_widgets)
);

/**
 * Open the simple/advanced company manager face selection window
 *
 * @param parent the parent company window
 */
static void DoSelectCompanyManagerFace(Window *parent)
{
	if (!Company::IsValidID((CompanyID)parent->window_number)) return;

	if (BringWindowToFrontById(WC_COMPANY_MANAGER_FACE, parent->window_number)) return;
	new SelectCompanyManagerFaceWindow(&_select_company_manager_face_desc, parent);
}

static constexpr NWidgetPart _nested_company_infrastructure_widgets[] = {
	NWidget(NWID_HORIZONTAL),
		NWidget(WWT_CLOSEBOX, COLOUR_GREY),
		NWidget(WWT_CAPTION, COLOUR_GREY, WID_CI_CAPTION), SetDataTip(STR_COMPANY_INFRASTRUCTURE_VIEW_CAPTION, STR_TOOLTIP_WINDOW_TITLE_DRAG_THIS),
		NWidget(WWT_SHADEBOX, COLOUR_GREY),
		NWidget(WWT_STICKYBOX, COLOUR_GREY),
	EndContainer(),
	NWidget(WWT_PANEL, COLOUR_GREY),
		NWidget(NWID_HORIZONTAL),
			NWidget(NWID_VERTICAL), SetPIP(WidgetDimensions::unscaled.framerect.top, 0, WidgetDimensions::unscaled.framerect.bottom),
				NWidget(NWID_HORIZONTAL), SetPIP(2, 4, 2),
					NWidget(WWT_EMPTY, COLOUR_GREY, WID_CI_DESC), SetMinimalTextLines(2, 0), SetFill(1, 0), SetResize(0, 1), SetScrollbar(WID_CI_SCROLLBAR),
					NWidget(WWT_EMPTY, COLOUR_GREY, WID_CI_COUNT), SetMinimalTextLines(2, 0), SetFill(0, 1), SetResize(0, 1), SetScrollbar(WID_CI_SCROLLBAR),
				EndContainer(),
			EndContainer(),
			NWidget(NWID_VERTICAL),
				NWidget(NWID_VSCROLLBAR, COLOUR_GREY, WID_CI_SCROLLBAR),
				NWidget(WWT_RESIZEBOX, COLOUR_GREY),
			EndContainer(),
		EndContainer(),
	EndContainer(),
};

/**
 * Window with detailed information about the company's infrastructure.
 */
struct CompanyInfrastructureWindow : Window
{
	RailTypes railtypes; ///< Valid railtypes.
	RoadTypes roadtypes; ///< Valid roadtypes.

	uint total_width;    ///< String width of the total cost line.
	uint height_extra;   ///< Default extra height above minimum.

	Scrollbar *vscroll;  ///< Scrollbar

	CompanyInfrastructureWindow(WindowDesc *desc, WindowNumber window_number) : Window(desc)
	{
		this->UpdateRailRoadTypes();

		this->owner = (Owner)this->window_number;

		this->CreateNestedTree();
		this->vscroll = this->GetScrollbar(WID_CI_SCROLLBAR);
		this->vscroll->SetStepSize(GetCharacterHeight(FS_NORMAL));
		this->FinishInitNested(window_number);
	}

	void UpdateRailRoadTypes()
	{
		this->railtypes = RAILTYPES_NONE;
		this->roadtypes = ROADTYPES_NONE;

		/* Find the used railtypes. */
		for (const Engine *e : Engine::IterateType(VEH_TRAIN)) {
			if (!HasBit(e->info.climates, _settings_game.game_creation.landscape)) continue;

			this->railtypes |= GetRailTypeInfo(e->u.rail.railtype)->introduces_railtypes;
		}

		/* Get the date introduced railtypes as well. */
		this->railtypes = AddDateIntroducedRailTypes(this->railtypes, MAX_DATE);

		/* Find the used roadtypes. */
		for (const Engine *e : Engine::IterateType(VEH_ROAD)) {
			if (!HasBit(e->info.climates, _settings_game.game_creation.landscape)) continue;

			this->roadtypes |= GetRoadTypeInfo(e->u.road.roadtype)->introduces_roadtypes;
		}

		/* Get the date introduced roadtypes as well. */
		this->roadtypes = AddDateIntroducedRoadTypes(this->roadtypes, MAX_DATE);
		this->roadtypes &= ~_roadtypes_hidden_mask;
	}

	/** Get total infrastructure maintenance cost. */
	Money GetTotalMaintenanceCost() const
	{
		const Company *c = Company::Get((CompanyID)this->window_number);
		Money total;

		uint32_t rail_total = c->infrastructure.GetRailTotal();
		for (RailType rt = RAILTYPE_BEGIN; rt != RAILTYPE_END; rt++) {
			if (HasBit(this->railtypes, rt)) total += RailMaintenanceCost(rt, c->infrastructure.rail[rt], rail_total);
		}
		total += SignalMaintenanceCost(c->infrastructure.signal);

		uint32_t road_total = c->infrastructure.GetRoadTotal();
		uint32_t tram_total = c->infrastructure.GetTramTotal();
		for (RoadType rt = ROADTYPE_BEGIN; rt != ROADTYPE_END; rt++) {
			if (HasBit(this->roadtypes, rt)) total += RoadMaintenanceCost(rt, c->infrastructure.road[rt], RoadTypeIsRoad(rt) ? road_total : tram_total);
		}

		total += CanalMaintenanceCost(c->infrastructure.water);
		total += StationMaintenanceCost(c->infrastructure.station);
		total += AirportMaintenanceCost(c->index);

		return total;
	}

	void SetStringParameters(WidgetID widget) const override
	{
		switch (widget) {
			case WID_CI_CAPTION:
				SetDParam(0, (CompanyID)this->window_number);
				break;
		}
	}

	void UpdateWidgetSize(WidgetID widget, Dimension *size, [[maybe_unused]] const Dimension &padding, [[maybe_unused]] Dimension *fill, [[maybe_unused]] Dimension *resize) override
	{
		const Company *c = Company::Get((CompanyID)this->window_number);

		switch (widget) {
			case WID_CI_DESC: {
				uint rail_lines = 1; // Starts at 1 because a line is also required for the section title

				size->width = std::max(size->width, GetStringBoundingBox(STR_COMPANY_INFRASTRUCTURE_VIEW_RAIL_SECT).width);

				for (const auto &rt : _sorted_railtypes) {
					if (HasBit(this->railtypes, rt)) {
						rail_lines++;
						size->width = std::max(size->width, GetStringBoundingBox(GetRailTypeInfo(rt)->strings.name).width + WidgetDimensions::scaled.hsep_indent);
					}
				}
				if (this->railtypes != RAILTYPES_NONE) {
					rail_lines++;
					size->width = std::max(size->width, GetStringBoundingBox(STR_COMPANY_INFRASTRUCTURE_VIEW_SIGNALS).width + WidgetDimensions::scaled.hsep_indent);
				}

				uint road_lines = 1; // Starts at 1 because a line is also required for the section title
				uint tram_lines = 1;

				size->width = std::max(size->width, GetStringBoundingBox(STR_COMPANY_INFRASTRUCTURE_VIEW_ROAD_SECT).width);
				size->width = std::max(size->width, GetStringBoundingBox(STR_COMPANY_INFRASTRUCTURE_VIEW_TRAM_SECT).width);

				for (const auto &rt : _sorted_roadtypes) {
					if (HasBit(this->roadtypes, rt)) {
						if (RoadTypeIsRoad(rt)) {
							road_lines++;
						} else {
							tram_lines++;
						}
						size->width = std::max(size->width, GetStringBoundingBox(GetRoadTypeInfo(rt)->strings.name).width + WidgetDimensions::scaled.hsep_indent);
					}
				}

				size->width = std::max(size->width, GetStringBoundingBox(STR_COMPANY_INFRASTRUCTURE_VIEW_WATER_SECT).width);
				size->width = std::max(size->width, GetStringBoundingBox(STR_COMPANY_INFRASTRUCTURE_VIEW_CANALS).width + WidgetDimensions::scaled.hsep_indent);

				size->width = std::max(size->width, GetStringBoundingBox(STR_COMPANY_INFRASTRUCTURE_VIEW_STATION_SECT).width);
				size->width = std::max(size->width, GetStringBoundingBox(STR_COMPANY_INFRASTRUCTURE_VIEW_STATIONS).width + WidgetDimensions::scaled.hsep_indent);
				size->width = std::max(size->width, GetStringBoundingBox(STR_COMPANY_INFRASTRUCTURE_VIEW_AIRPORTS).width + WidgetDimensions::scaled.hsep_indent);

				size->width += padding.width;

				uint total_height = ((rail_lines + road_lines + tram_lines + 2 + 3) * GetCharacterHeight(FS_NORMAL)) + (4 * WidgetDimensions::scaled.vsep_sparse);

				/* Set height of the total line. */
				if (_settings_game.economy.infrastructure_maintenance) total_height += WidgetDimensions::scaled.vsep_sparse + WidgetDimensions::scaled.vsep_normal + GetCharacterHeight(FS_NORMAL);

				this->vscroll->SetCount(total_height);

				size->height = std::max(size->height, std::min<uint>(8 * GetCharacterHeight(FS_NORMAL), total_height));
				uint target_height = std::min<uint>(40 * GetCharacterHeight(FS_NORMAL), total_height);
				this->height_extra = (target_height > size->height) ? (target_height - size->height) : 0;
				break;
			}

			case WID_CI_COUNT: {
				/* Find the maximum count that is displayed. */
				uint32_t max_val = 1000;  // Some random number to reserve enough space.
				Money max_cost = 10000; // Some random number to reserve enough space.
				uint32_t rail_total = c->infrastructure.GetRailTotal();
				for (RailType rt = RAILTYPE_BEGIN; rt < RAILTYPE_END; rt++) {
					max_val = std::max(max_val, c->infrastructure.rail[rt]);
					max_cost = std::max(max_cost, RailMaintenanceCost(rt, c->infrastructure.rail[rt], rail_total));
				}
				max_val = std::max(max_val, c->infrastructure.signal);
				max_cost = std::max(max_cost, SignalMaintenanceCost(c->infrastructure.signal));
				uint32_t road_total = c->infrastructure.GetRoadTotal();
				uint32_t tram_total = c->infrastructure.GetTramTotal();
				for (RoadType rt = ROADTYPE_BEGIN; rt < ROADTYPE_END; rt++) {
					max_val = std::max(max_val, c->infrastructure.road[rt]);
					max_cost = std::max(max_cost, RoadMaintenanceCost(rt, c->infrastructure.road[rt], RoadTypeIsRoad(rt) ? road_total : tram_total));

				}
				max_val = std::max(max_val, c->infrastructure.water);
				max_cost = std::max(max_cost, CanalMaintenanceCost(c->infrastructure.water));
				max_val = std::max(max_val, c->infrastructure.station);
				max_cost = std::max(max_cost, StationMaintenanceCost(c->infrastructure.station));
				max_val = std::max(max_val, c->infrastructure.airport);
				max_cost = std::max(max_cost, AirportMaintenanceCost(c->index));

				SetDParamMaxValue(0, max_val);
				uint count_width = GetStringBoundingBox(STR_JUST_COMMA).width + WidgetDimensions::scaled.hsep_indent; // Reserve some wiggle room

				if (_settings_game.economy.infrastructure_maintenance) {
					SetDParamMaxValue(0, this->GetTotalMaintenanceCost() * 12); // Convert to per year
					this->total_width = GetStringBoundingBox(STR_COMPANY_INFRASTRUCTURE_VIEW_TOTAL).width + WidgetDimensions::scaled.hsep_indent * 2;
					size->width = std::max(size->width, this->total_width);

					SetDParamMaxValue(0, max_cost * 12); // Convert to per year
					count_width += std::max(this->total_width, GetStringBoundingBox(STR_COMPANY_INFRASTRUCTURE_VIEW_TOTAL).width);
				}

				size->width = std::max(size->width, count_width);
				break;
			}
		}
	}

	/**
	 * Helper for drawing the counts line.
	 * @param width        The width of the bounds to draw in.
	 * @param y            The y position to draw at.
	 * @param count        The count to show on this line.
	 * @param monthly_cost The monthly costs.
	 */
	void DrawCountLine(int width, int &y, int count, Money monthly_cost) const
	{
		SetDParam(0, count);
		DrawString(0, width, y += GetCharacterHeight(FS_NORMAL), STR_JUST_COMMA, TC_WHITE, SA_RIGHT);

		if (_settings_game.economy.infrastructure_maintenance) {
			SetDParam(0, monthly_cost * 12); // Convert to per year
			int left = _current_text_dir == TD_RTL ? width - this->total_width : 0;
			DrawString(left, left + this->total_width, y, STR_COMPANY_INFRASTRUCTURE_VIEW_TOTAL, TC_FROMSTRING, SA_RIGHT);
		}
	}

	void DrawWidget(const Rect &r, WidgetID widget) const override
	{
		if (widget != WID_CI_DESC && widget != WID_CI_COUNT) return;

		const Company *c = Company::Get((CompanyID)this->window_number);

		int offs_left = _current_text_dir == TD_LTR ? WidgetDimensions::scaled.framerect.left : 0;
		int offs_right = _current_text_dir == TD_LTR ? 0 : WidgetDimensions::scaled.framerect.right;

		int width = r.right - r.left;

		/* Set up a clipping region for the panel. */
		DrawPixelInfo tmp_dpi;
		if (!FillDrawPixelInfo(&tmp_dpi, r.left, r.top, width + 1, r.bottom - r.top + 1)) return;

		AutoRestoreBackup dpi_backup(_cur_dpi, &tmp_dpi);

		int y = -this->vscroll->GetPosition();

		switch (widget) {
			case WID_CI_DESC: {
				DrawString(0, width, y, STR_COMPANY_INFRASTRUCTURE_VIEW_RAIL_SECT);

				if (this->railtypes != RAILTYPES_NONE) {
					/* Draw name of each valid railtype. */
					for (const auto &rt : _sorted_railtypes) {
						if (HasBit(this->railtypes, rt)) {
							DrawString(offs_left, width - offs_right, y += GetCharacterHeight(FS_NORMAL), GetRailTypeInfo(rt)->strings.name, TC_WHITE);
						}
					}
					DrawString(offs_left, width - offs_right, y += GetCharacterHeight(FS_NORMAL), STR_COMPANY_INFRASTRUCTURE_VIEW_SIGNALS);
				} else {
					/* No valid railtype. */
					DrawString(offs_left, width - offs_right, y += GetCharacterHeight(FS_NORMAL), STR_COMPANY_VIEW_INFRASTRUCTURE_NONE);
				}

				y += GetCharacterHeight(FS_NORMAL) + WidgetDimensions::scaled.vsep_sparse;

				DrawString(0, width, y, STR_COMPANY_INFRASTRUCTURE_VIEW_ROAD_SECT);

				/* Draw name of each valid roadtype. */
				for (const auto &rt : _sorted_roadtypes) {
					if (HasBit(this->roadtypes, rt) && RoadTypeIsRoad(rt)) {
						SetDParam(0, GetRoadTypeInfo(rt)->strings.name);
						DrawString(offs_left, width - offs_right, y += GetCharacterHeight(FS_NORMAL), STR_JUST_STRING, TC_WHITE);
					}
				}

				y += GetCharacterHeight(FS_NORMAL) + WidgetDimensions::scaled.vsep_sparse;

				DrawString(0, width, y, STR_COMPANY_INFRASTRUCTURE_VIEW_TRAM_SECT);

				/* Draw name of each valid roadtype. */
				for (const auto &rt : _sorted_roadtypes) {
					if (HasBit(this->roadtypes, rt) && RoadTypeIsTram(rt)) {
						SetDParam(0, GetRoadTypeInfo(rt)->strings.name);
						DrawString(offs_left, width - offs_right, y += GetCharacterHeight(FS_NORMAL), STR_JUST_STRING, TC_WHITE);
					}
				}

				y += GetCharacterHeight(FS_NORMAL) + WidgetDimensions::scaled.vsep_sparse;

				DrawString(0, width, y, STR_COMPANY_INFRASTRUCTURE_VIEW_WATER_SECT);
				DrawString(offs_left, width - offs_right, y += GetCharacterHeight(FS_NORMAL), STR_COMPANY_INFRASTRUCTURE_VIEW_CANALS);

				y += GetCharacterHeight(FS_NORMAL) + WidgetDimensions::scaled.vsep_sparse;

				DrawString(0, width, y, STR_COMPANY_INFRASTRUCTURE_VIEW_STATION_SECT);
				DrawString(offs_left, width - offs_right, y += GetCharacterHeight(FS_NORMAL), STR_COMPANY_INFRASTRUCTURE_VIEW_STATIONS);
				DrawString(offs_left, width - offs_right, y += GetCharacterHeight(FS_NORMAL), STR_COMPANY_INFRASTRUCTURE_VIEW_AIRPORTS);

				break;
			}

			case WID_CI_COUNT: {
				/* Draw infrastructure count for each valid railtype. */
				uint32_t rail_total = c->infrastructure.GetRailTotal();
				for (const auto &rt : _sorted_railtypes) {
					if (HasBit(this->railtypes, rt)) {
						this->DrawCountLine(width, y, c->infrastructure.rail[rt], RailMaintenanceCost(rt, c->infrastructure.rail[rt], rail_total));
					}
				}
				if (this->railtypes != RAILTYPES_NONE) {
					this->DrawCountLine(width, y, c->infrastructure.signal, SignalMaintenanceCost(c->infrastructure.signal));
				}

				y += GetCharacterHeight(FS_NORMAL) + WidgetDimensions::scaled.vsep_sparse;

				uint32_t road_total = c->infrastructure.GetRoadTotal();
				for (const auto &rt : _sorted_roadtypes) {
					if (HasBit(this->roadtypes, rt) && RoadTypeIsRoad(rt)) {
						this->DrawCountLine(width, y, c->infrastructure.road[rt], RoadMaintenanceCost(rt, c->infrastructure.road[rt], road_total));
					}
				}

				y += GetCharacterHeight(FS_NORMAL) + WidgetDimensions::scaled.vsep_sparse;

				uint32_t tram_total = c->infrastructure.GetTramTotal();
				for (const auto &rt : _sorted_roadtypes) {
					if (HasBit(this->roadtypes, rt) && RoadTypeIsTram(rt)) {
						this->DrawCountLine(width, y, c->infrastructure.road[rt], RoadMaintenanceCost(rt, c->infrastructure.road[rt], tram_total));
					}
				}

				y += GetCharacterHeight(FS_NORMAL) + WidgetDimensions::scaled.vsep_sparse;

				this->DrawCountLine(width, y, c->infrastructure.water, CanalMaintenanceCost(c->infrastructure.water));

				y += GetCharacterHeight(FS_NORMAL) + WidgetDimensions::scaled.vsep_sparse;

				this->DrawCountLine(width, y, c->infrastructure.station, StationMaintenanceCost(c->infrastructure.station));
				this->DrawCountLine(width, y, c->infrastructure.airport, AirportMaintenanceCost(c->index));

				if (_settings_game.economy.infrastructure_maintenance) {
					y += GetCharacterHeight(FS_NORMAL) + WidgetDimensions::scaled.vsep_sparse;
					int left = _current_text_dir == TD_RTL ? width - this->total_width : 0;
					GfxFillRect(left, y, left + this->total_width, y + WidgetDimensions::scaled.bevel.top - 1, PC_WHITE);
					y += WidgetDimensions::scaled.vsep_normal;
					SetDParam(0, this->GetTotalMaintenanceCost() * 12); // Convert to per year
					DrawString(left, left + this->total_width, y, STR_COMPANY_INFRASTRUCTURE_VIEW_TOTAL, TC_FROMSTRING, SA_RIGHT);
				}
				break;
			}
		}
	}

	virtual void OnResize() override
	{
		this->vscroll->SetCapacityFromWidget(this, WID_CI_DESC);
	}

	void FindWindowPlacementAndResize(int def_width, int def_height) override
	{
		if (this->window_desc->GetPreferences().pref_height == 0) {
			def_height = this->nested_root->smallest_y + this->height_extra;
		}
		Window::FindWindowPlacementAndResize(def_width, def_height);
	}

	/**
	 * Some data on this window has become invalid.
	 * @param data Information about the changed data.
	 * @param gui_scope Whether the call is done from GUI scope. You may not do everything when not in GUI scope. See #InvalidateWindowData() for details.
	 */
	void OnInvalidateData([[maybe_unused]] int data = 0, [[maybe_unused]] bool gui_scope = true) override
	{
		if (!gui_scope) return;

		this->UpdateRailRoadTypes();
		this->ReInit();
	}
};

static WindowDesc _company_infrastructure_desc(__FILE__, __LINE__,
	WDP_AUTO, "company_infrastructure", 0, 0,
	WC_COMPANY_INFRASTRUCTURE, WC_NONE,
	0,
	std::begin(_nested_company_infrastructure_widgets), std::end(_nested_company_infrastructure_widgets)
);

/**
 * Open the infrastructure window of a company.
 * @param company Company to show infrastructure of.
 */
static void ShowCompanyInfrastructure(CompanyID company)
{
	if (!Company::IsValidID(company)) return;
	AllocateWindowDescFront<CompanyInfrastructureWindow>(&_company_infrastructure_desc, company);
}

static constexpr NWidgetPart _nested_company_widgets[] = {
	NWidget(NWID_HORIZONTAL),
		NWidget(WWT_CLOSEBOX, COLOUR_GREY),
		NWidget(WWT_CAPTION, COLOUR_GREY, WID_C_CAPTION), SetDataTip(STR_COMPANY_VIEW_CAPTION, STR_TOOLTIP_WINDOW_TITLE_DRAG_THIS),
		NWidget(WWT_SHADEBOX, COLOUR_GREY),
		NWidget(WWT_STICKYBOX, COLOUR_GREY),
	EndContainer(),
	NWidget(WWT_PANEL, COLOUR_GREY),
		NWidget(NWID_HORIZONTAL), SetPIP(0, WidgetDimensions::unscaled.hsep_wide, 0), SetPadding(4),
			NWidget(NWID_VERTICAL), SetPIP(0, WidgetDimensions::unscaled.vsep_normal, 0),
				NWidget(WWT_EMPTY, INVALID_COLOUR, WID_C_FACE), SetMinimalSize(92, 119), SetFill(1, 0),
				NWidget(WWT_EMPTY, INVALID_COLOUR, WID_C_FACE_TITLE), SetFill(1, 1), SetMinimalTextLines(2, 0),
			EndContainer(),
			NWidget(NWID_VERTICAL), SetPIP(0, WidgetDimensions::unscaled.vsep_normal, 0),
				NWidget(NWID_HORIZONTAL), SetPIP(0, WidgetDimensions::unscaled.hsep_normal, 0),
					NWidget(NWID_VERTICAL), SetPIP(0, WidgetDimensions::unscaled.vsep_normal, 0),
						NWidget(WWT_TEXT, COLOUR_GREY, WID_C_DESC_INAUGURATION), SetDataTip(STR_COMPANY_VIEW_INAUGURATED_TITLE, STR_NULL), SetFill(1, 0),
						NWidget(NWID_HORIZONTAL), SetPIP(0, WidgetDimensions::unscaled.hsep_normal, 0),
							NWidget(WWT_LABEL, COLOUR_GREY, WID_C_DESC_COLOUR_SCHEME), SetDataTip(STR_COMPANY_VIEW_COLOUR_SCHEME_TITLE, STR_NULL),
							NWidget(WWT_EMPTY, INVALID_COLOUR, WID_C_DESC_COLOUR_SCHEME_EXAMPLE), SetMinimalSize(30, 0), SetFill(1, 1),
						EndContainer(),
						NWidget(NWID_HORIZONTAL), SetPIP(0, WidgetDimensions::unscaled.hsep_normal, 0),
							NWidget(WWT_TEXT, COLOUR_GREY, WID_C_DESC_VEHICLE), SetDataTip(STR_COMPANY_VIEW_VEHICLES_TITLE, STR_NULL), SetAlignment(SA_LEFT | SA_TOP),
							NWidget(WWT_EMPTY, INVALID_COLOUR, WID_C_DESC_VEHICLE_COUNTS), SetMinimalTextLines(4, 0), SetFill(1, 1),
						EndContainer(),
					EndContainer(),
					NWidget(NWID_VERTICAL), SetPIP(0, WidgetDimensions::unscaled.vsep_normal, 0),
						NWidget(NWID_SELECTION, INVALID_COLOUR, WID_C_SELECT_VIEW_BUILD_HQ),
							NWidget(WWT_PUSHTXTBTN, COLOUR_GREY, WID_C_VIEW_HQ), SetDataTip(STR_COMPANY_VIEW_VIEW_HQ_BUTTON, STR_COMPANY_VIEW_VIEW_HQ_TOOLTIP),
							NWidget(WWT_TEXTBTN, COLOUR_GREY, WID_C_BUILD_HQ), SetDataTip(STR_COMPANY_VIEW_BUILD_HQ_BUTTON, STR_COMPANY_VIEW_BUILD_HQ_TOOLTIP),
						EndContainer(),
						NWidget(NWID_SELECTION, INVALID_COLOUR, WID_C_SELECT_RELOCATE),
							NWidget(WWT_TEXTBTN, COLOUR_GREY, WID_C_RELOCATE_HQ), SetDataTip(STR_COMPANY_VIEW_RELOCATE_HQ, STR_COMPANY_VIEW_RELOCATE_COMPANY_HEADQUARTERS),
							NWidget(NWID_SPACER),
						EndContainer(),
					EndContainer(),
				EndContainer(),

				NWidget(WWT_TEXT, COLOUR_GREY, WID_C_DESC_COMPANY_VALUE), SetDataTip(STR_COMPANY_VIEW_COMPANY_VALUE, STR_NULL), SetFill(1, 0),

				NWidget(NWID_HORIZONTAL), SetPIP(0, WidgetDimensions::unscaled.hsep_normal, 0),
					NWidget(WWT_TEXT, COLOUR_GREY, WID_C_DESC_INFRASTRUCTURE), SetDataTip(STR_COMPANY_VIEW_INFRASTRUCTURE, STR_NULL),  SetAlignment(SA_LEFT | SA_TOP),
					NWidget(WWT_EMPTY, INVALID_COLOUR, WID_C_DESC_INFRASTRUCTURE_COUNTS), SetMinimalTextLines(5, 0), SetFill(1, 0),
					NWidget(NWID_VERTICAL), SetPIPRatio(0, 0, 1),
						NWidget(WWT_PUSHTXTBTN, COLOUR_GREY, WID_C_VIEW_INFRASTRUCTURE), SetDataTip(STR_COMPANY_VIEW_INFRASTRUCTURE_BUTTON, STR_COMPANY_VIEW_INFRASTRUCTURE_TOOLTIP),
					EndContainer(),
				EndContainer(),
				NWidget(NWID_HORIZONTAL),
					NWidget(NWID_SELECTION, INVALID_COLOUR, WID_C_SELECT_DESC_OWNERS),
						NWidget(NWID_VERTICAL), SetPIP(5, 5, 4),
							NWidget(WWT_EMPTY, INVALID_COLOUR, WID_C_DESC_OWNERS), SetMinimalTextLines(MAX_COMPANY_SHARE_OWNERS, 0),
							NWidget(NWID_SPACER), SetFill(0, 1),
						EndContainer(),
					EndContainer(),
				EndContainer(),
				/* Multi player buttons. */
				NWidget(NWID_HORIZONTAL), SetPIP(0, WidgetDimensions::unscaled.hsep_normal, 0), SetPIPRatio(1, 0, 0),
					NWidget(NWID_VERTICAL), SetPIPRatio(1, 0, 0),
						NWidget(WWT_EMPTY, COLOUR_GREY, WID_C_HAS_PASSWORD), SetFill(0, 0),
					EndContainer(),
					NWidget(NWID_VERTICAL), SetPIP(0, WidgetDimensions::unscaled.vsep_normal, 0),
						NWidget(NWID_SELECTION, INVALID_COLOUR, WID_C_SELECT_HOSTILE_TAKEOVER),
							NWidget(WWT_PUSHTXTBTN, COLOUR_GREY, WID_C_HOSTILE_TAKEOVER), SetDataTip(STR_COMPANY_VIEW_HOSTILE_TAKEOVER_BUTTON, STR_COMPANY_VIEW_HOSTILE_TAKEOVER_TOOLTIP),
						EndContainer(),
						NWidget(NWID_SELECTION, INVALID_COLOUR, WID_C_SELECT_GIVE_MONEY),
							NWidget(WWT_PUSHTXTBTN, COLOUR_GREY, WID_C_GIVE_MONEY), SetDataTip(STR_COMPANY_VIEW_GIVE_MONEY_BUTTON, STR_COMPANY_VIEW_GIVE_MONEY_TOOLTIP),
						EndContainer(),
						NWidget(NWID_SELECTION, INVALID_COLOUR, WID_C_SELECT_MULTIPLAYER),
							NWidget(WWT_PUSHTXTBTN, COLOUR_GREY, WID_C_COMPANY_PASSWORD), SetDataTip(STR_COMPANY_VIEW_PASSWORD, STR_COMPANY_VIEW_PASSWORD_TOOLTIP),
							NWidget(WWT_PUSHTXTBTN, COLOUR_GREY, WID_C_COMPANY_JOIN), SetDataTip(STR_COMPANY_VIEW_JOIN, STR_COMPANY_VIEW_JOIN_TOOLTIP),
						EndContainer(),
					EndContainer(),
				EndContainer(),
			EndContainer(),
		EndContainer(),
	EndContainer(),
	/* Button bars at the bottom. */
	NWidget(NWID_SELECTION, INVALID_COLOUR, WID_C_SELECT_BUTTONS),
		NWidget(NWID_HORIZONTAL, NC_EQUALSIZE),
			NWidget(WWT_PUSHTXTBTN, COLOUR_GREY, WID_C_NEW_FACE), SetFill(1, 0), SetDataTip(STR_COMPANY_VIEW_NEW_FACE_BUTTON, STR_COMPANY_VIEW_NEW_FACE_TOOLTIP),
			NWidget(WWT_PUSHTXTBTN, COLOUR_GREY, WID_C_COLOUR_SCHEME), SetFill(1, 0), SetDataTip(STR_COMPANY_VIEW_COLOUR_SCHEME_BUTTON, STR_COMPANY_VIEW_COLOUR_SCHEME_TOOLTIP),
			NWidget(WWT_PUSHTXTBTN, COLOUR_GREY, WID_C_PRESIDENT_NAME), SetFill(1, 0), SetDataTip(STR_COMPANY_VIEW_PRESIDENT_NAME_BUTTON, STR_COMPANY_VIEW_PRESIDENT_NAME_TOOLTIP),
			NWidget(WWT_PUSHTXTBTN, COLOUR_GREY, WID_C_COMPANY_NAME), SetFill(1, 0), SetDataTip(STR_COMPANY_VIEW_COMPANY_NAME_BUTTON, STR_COMPANY_VIEW_COMPANY_NAME_TOOLTIP),
		EndContainer(),
		NWidget(NWID_HORIZONTAL, NC_EQUALSIZE),
			NWidget(WWT_PUSHTXTBTN, COLOUR_GREY, WID_C_BUY_SHARE), SetFill(1, 0), SetDataTip(STR_COMPANY_VIEW_BUY_SHARE_BUTTON, STR_COMPANY_VIEW_BUY_SHARE_TOOLTIP),
			NWidget(WWT_PUSHTXTBTN, COLOUR_GREY, WID_C_SELL_SHARE), SetFill(1, 0), SetDataTip(STR_COMPANY_VIEW_SELL_SHARE_BUTTON, STR_COMPANY_VIEW_SELL_SHARE_TOOLTIP),
		EndContainer(),
	EndContainer(),
};

int GetAmountOwnedBy(const Company *c, Owner owner)
{
	return (c->share_owners[0] == owner) +
				 (c->share_owners[1] == owner) +
				 (c->share_owners[2] == owner) +
				 (c->share_owners[3] == owner);
}

/** Strings for the company vehicle counts */
static const StringID _company_view_vehicle_count_strings[] = {
	STR_COMPANY_VIEW_TRAINS, STR_COMPANY_VIEW_ROAD_VEHICLES, STR_COMPANY_VIEW_SHIPS, STR_COMPANY_VIEW_AIRCRAFT
};

/**
 * Window with general information about a company
 */
struct CompanyWindow : Window
{
	CompanyWidgets query_widget;

	/** Display planes in the company window. */
	enum CompanyWindowPlanes {
		/* Display planes of the #WID_C_SELECT_MULTIPLAYER selection widget. */
		CWP_MP_C_PWD = 0, ///< Display the company password button.
		CWP_MP_C_JOIN,    ///< Display the join company button.

		/* Display planes of the #WID_C_SELECT_VIEW_BUILD_HQ selection widget. */
		CWP_VB_VIEW = 0,  ///< Display the view button
		CWP_VB_BUILD,     ///< Display the build button

		/* Display planes of the #WID_C_SELECT_RELOCATE selection widget. */
		CWP_RELOCATE_SHOW = 0, ///< Show the relocate HQ button.
		CWP_RELOCATE_HIDE,     ///< Hide the relocate HQ button.

		/* Display planes of the #WID_C_SELECT_BUTTONS selection widget. */
		CWP_BUTTONS_LOCAL = 0, ///< Buttons of the local company.
		CWP_BUTTONS_OTHER,     ///< Buttons of the other companies.
	};

	CompanyWindow(WindowDesc *desc, WindowNumber window_number) : Window(desc)
	{
		this->InitNested(window_number);
		this->owner = (Owner)this->window_number;
		this->OnInvalidateData();
	}

	void OnPaint() override
	{
		const Company *c = Company::Get((CompanyID)this->window_number);
		bool local = this->window_number == _local_company;

		if (!this->IsShaded()) {
			bool reinit = false;

			/* Button bar selection. */
			reinit |= this->GetWidget<NWidgetStacked>(WID_C_SELECT_BUTTONS)->SetDisplayedPlane(local ? CWP_BUTTONS_LOCAL : CWP_BUTTONS_OTHER);

			/* Build HQ button handling. */
			reinit |= this->GetWidget<NWidgetStacked>(WID_C_SELECT_VIEW_BUILD_HQ)->SetDisplayedPlane((local && c->location_of_HQ == INVALID_TILE) ? CWP_VB_BUILD : CWP_VB_VIEW);

			this->SetWidgetDisabledState(WID_C_VIEW_HQ, c->location_of_HQ == INVALID_TILE);

			/* Enable/disable 'Relocate HQ' button. */
			reinit |= this->GetWidget<NWidgetStacked>(WID_C_SELECT_RELOCATE)->SetDisplayedPlane((!local || c->location_of_HQ == INVALID_TILE) ? CWP_RELOCATE_HIDE : CWP_RELOCATE_SHOW);

			/* Owners of company */
			{
				int plane = SZSP_HORIZONTAL;
				for (uint i = 0; i < lengthof(c->share_owners); i++) {
					if (c->share_owners[i] != INVALID_COMPANY) {
						plane = 0;
						break;
					}
				}
				reinit |= this->GetWidget<NWidgetStacked>(WID_C_SELECT_DESC_OWNERS)->SetDisplayedPlane(plane);
			}

			/* Enable/disable 'Give money' button. */
			reinit |= this->GetWidget<NWidgetStacked>(WID_C_SELECT_GIVE_MONEY)->SetDisplayedPlane((local || _local_company == COMPANY_SPECTATOR || !_settings_game.economy.give_money) ? SZSP_NONE : 0);

			/* Enable/disable 'Hostile Takeover' button. */
			reinit |= this->GetWidget<NWidgetStacked>(WID_C_SELECT_HOSTILE_TAKEOVER)->SetDisplayedPlane((local || _local_company == COMPANY_SPECTATOR || !c->is_ai || _networking || _settings_game.economy.allow_shares) ? SZSP_NONE : 0);

			/* Multiplayer buttons. */
			reinit |= this->GetWidget<NWidgetStacked>(WID_C_SELECT_MULTIPLAYER)->SetDisplayedPlane((!_networking) ? (int)SZSP_NONE : (int)(local ? CWP_MP_C_PWD : CWP_MP_C_JOIN));

			this->SetWidgetDisabledState(WID_C_COMPANY_JOIN, c->is_ai);

			if (reinit) {
				this->ReInit();
				return;
			}
		}

		this->DrawWidgets();
	}

	void UpdateWidgetSize(WidgetID widget, Dimension *size, [[maybe_unused]] const Dimension &padding, [[maybe_unused]] Dimension *fill, [[maybe_unused]] Dimension *resize) override
	{
		switch (widget) {
			case WID_C_FACE:
				*size = maxdim(*size, GetScaledSpriteSize(SPR_GRADIENT));
				break;

			case WID_C_DESC_COLOUR_SCHEME_EXAMPLE: {
				Point offset;
				Dimension d = GetSpriteSize(SPR_VEH_BUS_SW_VIEW, &offset);
				d.width -= offset.x;
				d.height -= offset.y;
				*size = maxdim(*size, d);
				break;
			}

			case WID_C_DESC_COMPANY_VALUE:
				SetDParam(0, INT64_MAX); // Arguably the maximum company value
				size->width = GetStringBoundingBox(STR_COMPANY_VIEW_COMPANY_VALUE).width;
				break;

			case WID_C_DESC_VEHICLE_COUNTS:
				SetDParamMaxValue(0, 5000); // Maximum number of vehicles
				for (uint i = 0; i < lengthof(_company_view_vehicle_count_strings); i++) {
					size->width = std::max(size->width, GetStringBoundingBox(_company_view_vehicle_count_strings[i]).width + padding.width);
				}
				break;

			case WID_C_DESC_INFRASTRUCTURE_COUNTS:
				SetDParamMaxValue(0, UINT_MAX);
				size->width = GetStringBoundingBox(STR_COMPANY_VIEW_INFRASTRUCTURE_RAIL).width;
				size->width = std::max(size->width, GetStringBoundingBox(STR_COMPANY_VIEW_INFRASTRUCTURE_ROAD).width);
				size->width = std::max(size->width, GetStringBoundingBox(STR_COMPANY_VIEW_INFRASTRUCTURE_WATER).width);
				size->width = std::max(size->width, GetStringBoundingBox(STR_COMPANY_VIEW_INFRASTRUCTURE_STATION).width);
				size->width = std::max(size->width, GetStringBoundingBox(STR_COMPANY_VIEW_INFRASTRUCTURE_AIRPORT).width);
				size->width = std::max(size->width, GetStringBoundingBox(STR_COMPANY_VIEW_INFRASTRUCTURE_NONE).width);
				size->width += padding.width;
				break;

			case WID_C_DESC_OWNERS: {
				for (const Company *c2 : Company::Iterate()) {
					SetDParamMaxValue(0, 75);
					SetDParam(1, c2->index);

					size->width = std::max(size->width, GetStringBoundingBox(STR_COMPANY_VIEW_SHARES_OWNED_BY).width);
				}
				break;
			}

			case WID_C_VIEW_HQ:
			case WID_C_BUILD_HQ:
			case WID_C_RELOCATE_HQ:
			case WID_C_VIEW_INFRASTRUCTURE:
			case WID_C_GIVE_MONEY:
			case WID_C_HOSTILE_TAKEOVER:
			case WID_C_COMPANY_PASSWORD:
			case WID_C_COMPANY_JOIN:
				size->width = GetStringBoundingBox(STR_COMPANY_VIEW_VIEW_HQ_BUTTON).width;
				size->width = std::max(size->width, GetStringBoundingBox(STR_COMPANY_VIEW_BUILD_HQ_BUTTON).width);
				size->width = std::max(size->width, GetStringBoundingBox(STR_COMPANY_VIEW_RELOCATE_HQ).width);
				size->width = std::max(size->width, GetStringBoundingBox(STR_COMPANY_VIEW_INFRASTRUCTURE_BUTTON).width);
				size->width = std::max(size->width, GetStringBoundingBox(STR_COMPANY_VIEW_GIVE_MONEY_BUTTON).width);
				size->width = std::max(size->width, GetStringBoundingBox(STR_COMPANY_VIEW_HOSTILE_TAKEOVER_BUTTON).width);
				size->width = std::max(size->width, GetStringBoundingBox(STR_COMPANY_VIEW_PASSWORD).width);
				size->width = std::max(size->width, GetStringBoundingBox(STR_COMPANY_VIEW_JOIN).width);
				size->width += padding.width;
				break;


			case WID_C_HAS_PASSWORD:
				if (_networking) *size = maxdim(*size, GetSpriteSize(SPR_LOCK));
				break;
		}
	}

	void DrawVehicleCountsWidget(const Rect &r, const Company *c) const
	{
		static_assert(VEH_COMPANY_END == lengthof(_company_view_vehicle_count_strings));

		int y = r.top;
		for (VehicleType type = VEH_BEGIN; type < VEH_COMPANY_END; type++) {
			uint amount = c->group_all[type].num_vehicle;
			if (amount != 0) {
				SetDParam(0, amount);
				DrawString(r.left, r.right, y, _company_view_vehicle_count_strings[type]);
				y += GetCharacterHeight(FS_NORMAL);
			}
		}

		if (y == r.top) {
			/* No String was emited before, so there must be no vehicles at all. */
			DrawString(r.left, r.right, y, STR_COMPANY_VIEW_VEHICLES_NONE);
		}
	}

	void DrawInfrastructureCountsWidget(const Rect &r, const Company *c) const
	{
		int y = r.top;

		uint rail_pieces = c->infrastructure.signal;
		for (uint i = 0; i < lengthof(c->infrastructure.rail); i++) rail_pieces += c->infrastructure.rail[i];
		if (rail_pieces != 0) {
			SetDParam(0, rail_pieces);
			DrawString(r.left, r.right, y, STR_COMPANY_VIEW_INFRASTRUCTURE_RAIL);
			y += GetCharacterHeight(FS_NORMAL);
		}

		uint road_pieces = 0;
		for (uint i = 0; i < lengthof(c->infrastructure.road); i++) road_pieces += c->infrastructure.road[i];
		if (road_pieces != 0) {
			SetDParam(0, road_pieces);
			DrawString(r.left, r.right, y, STR_COMPANY_VIEW_INFRASTRUCTURE_ROAD);
			y += GetCharacterHeight(FS_NORMAL);
		}

		if (c->infrastructure.water != 0) {
			SetDParam(0, c->infrastructure.water);
			DrawString(r.left, r.right, y, STR_COMPANY_VIEW_INFRASTRUCTURE_WATER);
			y += GetCharacterHeight(FS_NORMAL);
		}

		if (c->infrastructure.station != 0) {
			SetDParam(0, c->infrastructure.station);
			DrawString(r.left, r.right, y, STR_COMPANY_VIEW_INFRASTRUCTURE_STATION);
			y += GetCharacterHeight(FS_NORMAL);
		}

		if (c->infrastructure.airport != 0) {
			SetDParam(0, c->infrastructure.airport);
			DrawString(r.left, r.right, y, STR_COMPANY_VIEW_INFRASTRUCTURE_AIRPORT);
			y += GetCharacterHeight(FS_NORMAL);
		}

		if (y == r.top) {
			/* No String was emited before, so there must be no infrastructure at all. */
			DrawString(r.left, r.right, y, STR_COMPANY_VIEW_INFRASTRUCTURE_NONE);
		}
	}

	void DrawWidget(const Rect &r, WidgetID widget) const override
	{
		const Company *c = Company::Get((CompanyID)this->window_number);
		switch (widget) {
			case WID_C_FACE:
				DrawCompanyManagerFace(c->face, c->colour, r);
				break;

			case WID_C_FACE_TITLE:
				SetDParam(0, c->index);
				DrawStringMultiLine(r.left, r.right, r.top, r.bottom, STR_COMPANY_VIEW_PRESIDENT_MANAGER_TITLE, TC_FROMSTRING, SA_HOR_CENTER);
				break;

			case WID_C_DESC_COLOUR_SCHEME_EXAMPLE: {
				Point offset;
				Dimension d = GetSpriteSize(SPR_VEH_BUS_SW_VIEW, &offset);
				d.height -= offset.y;
				DrawSprite(SPR_VEH_BUS_SW_VIEW, COMPANY_SPRITE_COLOUR(c->index), r.left - offset.x, CenterBounds(r.top, r.bottom, d.height) - offset.y);
				break;
			}

			case WID_C_DESC_VEHICLE_COUNTS:
				DrawVehicleCountsWidget(r, c);
				break;

			case WID_C_DESC_INFRASTRUCTURE_COUNTS:
				DrawInfrastructureCountsWidget(r, c);
				break;

			case WID_C_DESC_OWNERS: {
				uint y = r.top;

				for (const Company *c2 : Company::Iterate()) {
					uint amt = GetAmountOwnedBy(c, c2->index);
					if (amt != 0) {
						SetDParam(0, amt * 25);
						SetDParam(1, c2->index);

						DrawString(r.left, r.right, y, STR_COMPANY_VIEW_SHARES_OWNED_BY);
						y += GetCharacterHeight(FS_NORMAL);
					}
				}
				break;
			}

			case WID_C_HAS_PASSWORD:
				if (_networking && NetworkCompanyIsPassworded(c->index)) {
					DrawSprite(SPR_LOCK, PAL_NONE, r.left, r.top);
				}
				break;
		}
	}

	void SetStringParameters(WidgetID widget) const override
	{
		switch (widget) {
			case WID_C_CAPTION:
				SetDParam(0, (CompanyID)this->window_number);
				SetDParam(1, (CompanyID)this->window_number);
				break;

			case WID_C_DESC_INAUGURATION:
				SetDParam(0, Company::Get((CompanyID)this->window_number)->inaugurated_year);
				break;

			case WID_C_DESC_COMPANY_VALUE:
				SetDParam(0, CalculateCompanyValue(Company::Get((CompanyID)this->window_number)));
				break;
		}
	}

	void OnClick([[maybe_unused]] Point pt, WidgetID widget, [[maybe_unused]] int click_count) override
	{
		switch (widget) {
			case WID_C_NEW_FACE: DoSelectCompanyManagerFace(this); break;

			case WID_C_COLOUR_SCHEME:
				ShowCompanyLiveryWindow((CompanyID)this->window_number, INVALID_GROUP);
				break;

			case WID_C_PRESIDENT_NAME:
				this->query_widget = WID_C_PRESIDENT_NAME;
				SetDParam(0, this->window_number);
				ShowQueryString(STR_PRESIDENT_NAME, STR_COMPANY_VIEW_PRESIDENT_S_NAME_QUERY_CAPTION, MAX_LENGTH_PRESIDENT_NAME_CHARS, this, CS_ALPHANUMERAL, QSF_ENABLE_DEFAULT | QSF_LEN_IN_CHARS);
				break;

			case WID_C_COMPANY_NAME:
				this->query_widget = WID_C_COMPANY_NAME;
				SetDParam(0, this->window_number);
				ShowQueryString(STR_COMPANY_NAME, STR_COMPANY_VIEW_COMPANY_NAME_QUERY_CAPTION, MAX_LENGTH_COMPANY_NAME_CHARS, this, CS_ALPHANUMERAL, QSF_ENABLE_DEFAULT | QSF_LEN_IN_CHARS);
				break;

			case WID_C_VIEW_HQ: {
				TileIndex tile = Company::Get((CompanyID)this->window_number)->location_of_HQ;
				if (_ctrl_pressed) {
					ShowExtraViewportWindow(tile);
				} else {
					ScrollMainWindowToTile(tile);
				}
				break;
			}

			case WID_C_BUILD_HQ:
				if ((byte)this->window_number != _local_company) return;
				if (this->IsWidgetLowered(WID_C_BUILD_HQ)) {
					ResetObjectToPlace();
					this->RaiseButtons();
					break;
				}
				SetObjectToPlaceWnd(SPR_CURSOR_HQ, PAL_NONE, HT_RECT, this);
				SetTileSelectSize(2, 2);
				this->LowerWidget(WID_C_BUILD_HQ);
				this->SetWidgetDirty(WID_C_BUILD_HQ);
				break;

			case WID_C_RELOCATE_HQ:
				if (this->IsWidgetLowered(WID_C_RELOCATE_HQ)) {
					ResetObjectToPlace();
					this->RaiseButtons();
					break;
				}
				SetObjectToPlaceWnd(SPR_CURSOR_HQ, PAL_NONE, HT_RECT, this);
				SetTileSelectSize(2, 2);
				this->LowerWidget(WID_C_RELOCATE_HQ);
				this->SetWidgetDirty(WID_C_RELOCATE_HQ);
				break;

			case WID_C_VIEW_INFRASTRUCTURE:
				ShowCompanyInfrastructure((CompanyID)this->window_number);
				break;

			case WID_C_GIVE_MONEY:
				this->query_widget = WID_C_GIVE_MONEY;
				ShowQueryString(STR_EMPTY, STR_COMPANY_VIEW_GIVE_MONEY_QUERY_CAPTION, 30, this, CS_NUMERAL, QSF_NONE);
				break;

			case WID_C_BUY_SHARE:
				DoCommandP(0, this->window_number, 0, CMD_BUY_SHARE_IN_COMPANY | CMD_MSG(STR_ERROR_CAN_T_BUY_25_SHARE_IN_THIS));
				break;

			case WID_C_SELL_SHARE:
				DoCommandP(0, this->window_number, 0, CMD_SELL_SHARE_IN_COMPANY | CMD_MSG(STR_ERROR_CAN_T_SELL_25_SHARE_IN));
				break;

			case WID_C_HOSTILE_TAKEOVER:
				ShowBuyCompanyDialog((CompanyID)this->window_number, true);
				break;

			case WID_C_COMPANY_PASSWORD:
				if (this->window_number == _local_company) ShowNetworkCompanyPasswordWindow(this);
				break;

			case WID_C_COMPANY_JOIN: {
				this->query_widget = WID_C_COMPANY_JOIN;
				CompanyID company = (CompanyID)this->window_number;
				if (_network_server) {
					NetworkServerDoMove(CLIENT_ID_SERVER, company);
					MarkWholeScreenDirty();
				} else if (NetworkCompanyIsPassworded(company)) {
					/* ask for the password */
					ShowQueryString(STR_EMPTY, STR_NETWORK_NEED_COMPANY_PASSWORD_CAPTION, NETWORK_PASSWORD_LENGTH, this, CS_ALPHANUMERAL, QSF_PASSWORD);
				} else {
					/* just send the join command */
					NetworkClientRequestMove(company);
				}
				break;
			}
		}
	}

	void OnHundredthTick() override
	{
		/* redraw the window every now and then */
		this->SetDirty();
	}

	void OnPlaceObject([[maybe_unused]] Point pt, TileIndex tile) override
	{
		if (DoCommandP(tile, OBJECT_HQ, 0, CMD_BUILD_OBJECT | CMD_MSG(STR_ERROR_CAN_T_BUILD_COMPANY_HEADQUARTERS)) && !_shift_pressed) {
			ResetObjectToPlace();
			this->RaiseButtons();
		}
	}

	void OnPlaceObjectAbort() override
	{
		this->RaiseButtons();
	}

	void OnQueryTextFinished(char *str) override
	{
		if (str == nullptr) return;

		switch (this->query_widget) {
			default: NOT_REACHED();

			case WID_C_GIVE_MONEY:
				DoCommandPEx(0, this->window_number, 0, (std::strtoull(str, nullptr, 10) / _currency->rate), CMD_GIVE_MONEY | CMD_MSG(STR_ERROR_CAN_T_GIVE_MONEY), CcGiveMoney);
				break;

			case WID_C_PRESIDENT_NAME:
				DoCommandP(0, 0, 0, CMD_RENAME_PRESIDENT | CMD_MSG(STR_ERROR_CAN_T_CHANGE_PRESIDENT), nullptr, str);
				break;

			case WID_C_COMPANY_NAME:
				DoCommandP(0, 0, 0, CMD_RENAME_COMPANY | CMD_MSG(STR_ERROR_CAN_T_CHANGE_COMPANY_NAME), nullptr, str);
				break;

			case WID_C_COMPANY_JOIN:
				NetworkClientRequestMove((CompanyID)this->window_number, str);
				break;
		}
	}


	/**
	 * Some data on this window has become invalid.
	 * @param data Information about the changed data.
	 * @param gui_scope Whether the call is done from GUI scope. You may not do everything when not in GUI scope. See #InvalidateWindowData() for details.
	 */
	void OnInvalidateData(int data = 0, bool gui_scope = true) override
	{
		if (this->window_number == _local_company) return;

		if (_settings_game.economy.allow_shares) { // Shares are allowed
			const Company *c = Company::Get(this->window_number);

			/* If all shares are owned by someone (none by nobody), disable buy button */
			this->SetWidgetDisabledState(WID_C_BUY_SHARE, GetAmountOwnedBy(c, INVALID_OWNER) == 0 ||
					/* Only 25% left to buy. If the company is human, disable buying it up.. TODO issues! */
					(GetAmountOwnedBy(c, INVALID_OWNER) == 1 && !c->is_ai) ||
					/* Spectators cannot do anything of course */
					_local_company == COMPANY_SPECTATOR);

			/* If the company doesn't own any shares, disable sell button */
			this->SetWidgetDisabledState(WID_C_SELL_SHARE, (GetAmountOwnedBy(c, _local_company) == 0) ||
					/* Spectators cannot do anything of course */
					_local_company == COMPANY_SPECTATOR);
		} else { // Shares are not allowed, disable buy/sell buttons
			this->DisableWidget(WID_C_BUY_SHARE);
			this->DisableWidget(WID_C_SELL_SHARE);
		}
	}
};

static WindowDesc _company_desc(__FILE__, __LINE__,
	WDP_AUTO, "company", 0, 0,
	WC_COMPANY, WC_NONE,
	0,
	std::begin(_nested_company_widgets), std::end(_nested_company_widgets)
);

/**
 * Show the window with the overview of the company.
 * @param company The company to show the window for.
 */
void ShowCompany(CompanyID company)
{
	if (!Company::IsValidID(company)) return;

	AllocateWindowDescFront<CompanyWindow>(&_company_desc, company);
}

/**
 * Redraw all windows with company infrastructure counts.
 * @param company The company to redraw the windows of.
 */
void DirtyCompanyInfrastructureWindows(CompanyID company)
{
	SetWindowDirty(WC_COMPANY, company);
	SetWindowDirty(WC_COMPANY_INFRASTRUCTURE, company);
}

/**
 * Redraw all windows with all company infrastructure counts.
 */
void DirtyAllCompanyInfrastructureWindows()
{
	SetWindowClassesDirty(WC_COMPANY);
	SetWindowClassesDirty(WC_COMPANY_INFRASTRUCTURE);
}

struct BuyCompanyWindow : Window {
	BuyCompanyWindow(WindowDesc *desc, WindowNumber window_number, bool hostile_takeover) : Window(desc), hostile_takeover(hostile_takeover)
	{
		this->InitNested(window_number);
		this->owner = _local_company;
		const Company *c = Company::Get((CompanyID)this->window_number);
		this->company_value = hostile_takeover ? CalculateHostileTakeoverValue(c) : c->bankrupt_value;
	}

	void Close(int data = 0) override
	{
		const Company *c = Company::GetIfValid((CompanyID)this->window_number);
		if (!this->hostile_takeover && c != nullptr && HasBit(c->bankrupt_asked, this->owner) && _current_company == this->owner) {
			EnqueueDoCommandP(NewCommandContainerBasic(0, this->window_number, 0, CMD_DECLINE_BUY_COMPANY | CMD_NO_SHIFT_ESTIMATE));
		}
		this->Window::Close();
	}

	void UpdateWidgetSize(WidgetID widget, Dimension *size, const Dimension &padding, Dimension *fill, Dimension *resize) override
	{
		switch (widget) {
			case WID_BC_FACE:
				*size = GetScaledSpriteSize(SPR_GRADIENT);
				break;

			case WID_BC_QUESTION:
				const Company *c = Company::Get((CompanyID)this->window_number);
				SetDParam(0, c->index);
				SetDParam(1, this->company_value);
				size->height = GetStringHeight(this->hostile_takeover ? STR_BUY_COMPANY_HOSTILE_TAKEOVER : STR_BUY_COMPANY_MESSAGE, size->width);
				break;
		}
	}

	void SetStringParameters(WidgetID widget) const override
	{
		switch (widget) {
			case WID_BC_CAPTION:
				SetDParam(0, STR_COMPANY_NAME);
				SetDParam(1, Company::Get((CompanyID)this->window_number)->index);
				break;
		}
	}

	void DrawWidget(const Rect &r, WidgetID widget) const override
	{
		switch (widget) {
			case WID_BC_FACE: {
				const Company *c = Company::Get((CompanyID)this->window_number);
				DrawCompanyManagerFace(c->face, c->colour, r);
				break;
			}

			case WID_BC_QUESTION: {
				const Company *c = Company::Get((CompanyID)this->window_number);
				SetDParam(0, c->index);
				SetDParam(1, this->company_value);
				DrawStringMultiLine(r.left, r.right, r.top, r.bottom, this->hostile_takeover ? STR_BUY_COMPANY_HOSTILE_TAKEOVER : STR_BUY_COMPANY_MESSAGE, TC_FROMSTRING, SA_CENTER);
				break;
			}
		}
	}

	void OnClick([[maybe_unused]] Point pt, WidgetID widget, [[maybe_unused]] int click_count) override
	{
		switch (widget) {
			case WID_BC_NO:
				this->Close();
				break;

			case WID_BC_YES:
				DoCommandP(0, this->window_number, (this->hostile_takeover ? 1 : 0), CMD_BUY_COMPANY | CMD_MSG(STR_ERROR_CAN_T_BUY_COMPANY));
				break;
		}
	}

	/**
	 * Check on a regular interval if the company value has changed.
	 */
	void OnHundredthTick() override
	{
		/* Value can't change when in bankruptcy. */
		if (!this->hostile_takeover) return;

		const Company *c = Company::Get((CompanyID)this->window_number);
		auto new_value = CalculateHostileTakeoverValue(c);
		if (new_value != this->company_value) {
			this->company_value = new_value;
			this->ReInit();
		}
	}

private:
	bool hostile_takeover; ///< Whether the window is showing a hostile takeover.
	Money company_value; ///< The value of the company for which the user can buy it.
};

static constexpr NWidgetPart _nested_buy_company_widgets[] = {
	NWidget(NWID_HORIZONTAL),
		NWidget(WWT_CLOSEBOX, COLOUR_LIGHT_BLUE),
		NWidget(WWT_CAPTION, COLOUR_LIGHT_BLUE, WID_BC_CAPTION), SetDataTip(STR_ERROR_MESSAGE_CAPTION_OTHER_COMPANY, STR_TOOLTIP_WINDOW_TITLE_DRAG_THIS),
	EndContainer(),
	NWidget(WWT_PANEL, COLOUR_LIGHT_BLUE),
		NWidget(NWID_VERTICAL), SetPIP(0, WidgetDimensions::unscaled.vsep_wide, 0), SetPadding(WidgetDimensions::unscaled.modalpopup),
			NWidget(NWID_HORIZONTAL), SetPIP(0, WidgetDimensions::unscaled.hsep_wide, 0),
				NWidget(WWT_EMPTY, INVALID_COLOUR, WID_BC_FACE), SetFill(0, 1),
				NWidget(WWT_EMPTY, INVALID_COLOUR, WID_BC_QUESTION), SetMinimalSize(240, 0), SetFill(1, 1),
			EndContainer(),
			NWidget(NWID_HORIZONTAL, NC_EQUALSIZE), SetPIP(100, WidgetDimensions::unscaled.hsep_wide, 100),
				NWidget(WWT_TEXTBTN, COLOUR_LIGHT_BLUE, WID_BC_NO), SetMinimalSize(60, 12), SetDataTip(STR_QUIT_NO, STR_NULL), SetFill(1, 0),
				NWidget(WWT_TEXTBTN, COLOUR_LIGHT_BLUE, WID_BC_YES), SetMinimalSize(60, 12), SetDataTip(STR_QUIT_YES, STR_NULL), SetFill(1, 0),
			EndContainer(),
		EndContainer(),
	EndContainer(),
};

static WindowDesc _buy_company_desc(__FILE__, __LINE__,
	WDP_AUTO, nullptr, 0, 0,
	WC_BUY_COMPANY, WC_NONE,
	WDF_CONSTRUCTION,
	std::begin(_nested_buy_company_widgets), std::end(_nested_buy_company_widgets)
);

/**
 * Show the query to buy another company.
 * @param company The company to buy.
 * @param hostile_takeover Whether this is a hostile takeover.
 */
void ShowBuyCompanyDialog(CompanyID company, bool hostile_takeover)
{
	auto window = BringWindowToFrontById(WC_BUY_COMPANY, company);
	if (window == nullptr) {
		new BuyCompanyWindow(&_buy_company_desc, company, hostile_takeover);
	}
}<|MERGE_RESOLUTION|>--- conflicted
+++ resolved
@@ -1068,20 +1068,12 @@
 			for (LiveryScheme scheme = LS_DEFAULT; scheme < LS_END; scheme++) {
 				/* Changed colour for the selected scheme, or all visible schemes if CTRL is pressed. */
 				if (HasBit(this->sel, scheme) || (_ctrl_pressed && _livery_class[scheme] == this->livery_class && HasBit(_loaded_newgrf_features.used_liveries, scheme))) {
-<<<<<<< HEAD
 					DoCommandP(0, scheme | (widget == WID_SCL_PRI_COL_DROPDOWN ? 0 : 256), index, CMD_SET_COMPANY_COLOUR);
-=======
-					Command<CMD_SET_COMPANY_COLOUR>::Post(scheme, widget == WID_SCL_PRI_COL_DROPDOWN, colour);
->>>>>>> 419f48df
 				}
 			}
 		} else {
 			/* Setting group livery */
-<<<<<<< HEAD
 			DoCommandP(0, this->sel, (widget == WID_SCL_PRI_COL_DROPDOWN ? 0 : 256) | (index << 16), CMD_SET_GROUP_LIVERY);
-=======
-			Command<CMD_SET_GROUP_LIVERY>::Post(this->sel, widget == WID_SCL_PRI_COL_DROPDOWN, colour);
->>>>>>> 419f48df
 		}
 	}
 
