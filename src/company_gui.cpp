--- conflicted
+++ resolved
@@ -1827,13 +1827,8 @@
 		}
 
 		/* Get the date introduced railtypes as well. */
-<<<<<<< HEAD
 		this->railtypes = AddDateIntroducedRailTypes(this->railtypes, CalTime::MAX_DATE);
-		this->railtypes &= ~_railtypes_hidden_mask;
-=======
-		this->railtypes = AddDateIntroducedRailTypes(this->railtypes, CalendarTime::MAX_DATE);
 		this->railtypes.Reset(_railtypes_hidden_mask);
->>>>>>> 9feaa6b7
 
 		/* Find the used roadtypes. */
 		for (const Engine *e : Engine::IterateType(VEH_ROAD)) {
@@ -1843,13 +1838,8 @@
 		}
 
 		/* Get the date introduced roadtypes as well. */
-<<<<<<< HEAD
 		this->roadtypes = AddDateIntroducedRoadTypes(this->roadtypes, CalTime::MAX_DATE);
-		this->roadtypes &= ~_roadtypes_hidden_mask;
-=======
-		this->roadtypes = AddDateIntroducedRoadTypes(this->roadtypes, CalendarTime::MAX_DATE);
 		this->roadtypes.Reset(_roadtypes_hidden_mask);
->>>>>>> 9feaa6b7
 	}
 
 	/** Get total infrastructure maintenance cost. */
@@ -1899,25 +1889,14 @@
 				size.width = std::max(size.width, GetStringBoundingBox(STR_COMPANY_INFRASTRUCTURE_VIEW_RAIL_SECT).width);
 
 				for (const auto &rt : _sorted_railtypes) {
-<<<<<<< HEAD
-					if (HasBit(this->railtypes, rt)) {
+					if (this->railtypes.Test(rt)) {
 						rail_lines++;
 						size.width = std::max(size.width, GetStringBoundingBox(GetRailTypeInfo(rt)->strings.name).width + WidgetDimensions::scaled.hsep_indent);
 					}
 				}
-				if (this->railtypes != RAILTYPES_NONE) {
+				if (this->railtypes.Any()) {
 					rail_lines++;
 					size.width = std::max(size.width, GetStringBoundingBox(STR_COMPANY_INFRASTRUCTURE_VIEW_SIGNALS).width + WidgetDimensions::scaled.hsep_indent);
-=======
-					if (this->railtypes.Test(rt)) {
-						lines++;
-						size.width = std::max(size.width, GetStringBoundingBox(GetRailTypeInfo(rt)->strings.name).width + padding.width + WidgetDimensions::scaled.hsep_indent);
-					}
-				}
-				if (this->railtypes.Any()) {
-					lines++;
-					size.width = std::max(size.width, GetStringBoundingBox(STR_COMPANY_INFRASTRUCTURE_VIEW_SIGNALS).width + padding.width + WidgetDimensions::scaled.hsep_indent);
->>>>>>> 9feaa6b7
 				}
 
 				uint road_lines = 1; // Starts at 1 because a line is also required for the section title
@@ -1927,19 +1906,13 @@
 				size.width = std::max(size.width, GetStringBoundingBox(STR_COMPANY_INFRASTRUCTURE_VIEW_TRAM_SECT).width);
 
 				for (const auto &rt : _sorted_roadtypes) {
-<<<<<<< HEAD
-					if (HasBit(this->roadtypes, rt)) {
+					if (this->roadtypes.Test(rt)) {
 						if (RoadTypeIsRoad(rt)) {
 							road_lines++;
 						} else {
 							tram_lines++;
 						}
 						size.width = std::max(size.width, GetStringBoundingBox(GetRoadTypeInfo(rt)->strings.name).width + WidgetDimensions::scaled.hsep_indent);
-=======
-					if (this->roadtypes.Test(rt) && RoadTypeIsRoad(rt) == (widget == WID_CI_ROAD_DESC)) {
-						lines++;
-						size.width = std::max(size.width, GetStringBoundingBox(GetRoadTypeInfo(rt)->strings.name).width + padding.width + WidgetDimensions::scaled.hsep_indent);
->>>>>>> 9feaa6b7
 					}
 				}
 
@@ -2051,13 +2024,8 @@
 				if (this->railtypes.Any()) {
 					/* Draw name of each valid railtype. */
 					for (const auto &rt : _sorted_railtypes) {
-<<<<<<< HEAD
-						if (HasBit(this->railtypes, rt)) {
+						if (this->railtypes.Test(rt)) {
 							DrawString(offs_left, width - offs_right, y += GetCharacterHeight(FS_NORMAL), GetRailTypeInfo(rt)->strings.name, TC_WHITE);
-=======
-						if (this->railtypes.Test(rt)) {
-							DrawString(ir.left, ir.right, y += GetCharacterHeight(FS_NORMAL), GetRailTypeInfo(rt)->strings.name, TC_WHITE);
->>>>>>> 9feaa6b7
 						}
 					}
 					DrawString(offs_left, width - offs_right, y += GetCharacterHeight(FS_NORMAL), STR_COMPANY_INFRASTRUCTURE_VIEW_SIGNALS);
@@ -2072,7 +2040,7 @@
 
 				/* Draw name of each valid roadtype. */
 				for (const auto &rt : _sorted_roadtypes) {
-					if (HasBit(this->roadtypes, rt) && RoadTypeIsRoad(rt)) {
+					if (this->roadtypes.Test(rt) && RoadTypeIsRoad(rt)) {
 						DrawString(offs_left, width - offs_right, y += GetCharacterHeight(FS_NORMAL), GetRoadTypeInfo(rt)->strings.name, TC_WHITE);
 					}
 				}
@@ -2083,7 +2051,7 @@
 
 				/* Draw name of each valid roadtype. */
 				for (const auto &rt : _sorted_roadtypes) {
-					if (HasBit(this->roadtypes, rt) && RoadTypeIsTram(rt)) {
+					if (this->roadtypes.Test(rt) && RoadTypeIsTram(rt)) {
 						DrawString(offs_left, width - offs_right, y += GetCharacterHeight(FS_NORMAL), GetRoadTypeInfo(rt)->strings.name, TC_WHITE);
 					}
 				}
@@ -2106,34 +2074,20 @@
 				/* Draw infrastructure count for each valid railtype. */
 				uint32_t rail_total = c->infrastructure.GetRailTotal();
 				for (const auto &rt : _sorted_railtypes) {
-<<<<<<< HEAD
-					if (HasBit(this->railtypes, rt)) {
+					if (this->railtypes.Test(rt)) {
 						this->DrawCountLine(width, y, c->infrastructure.rail[rt], RailMaintenanceCost(rt, c->infrastructure.rail[rt], rail_total));
 					}
 				}
-				if (this->railtypes != RAILTYPES_NONE) {
+				if (this->railtypes.Any()) {
 					this->DrawCountLine(width, y, c->infrastructure.signal, SignalMaintenanceCost(c->infrastructure.signal));
-=======
-					if (this->railtypes.Test(rt)) {
-						this->DrawCountLine(r, y, c->infrastructure.rail[rt], RailMaintenanceCost(rt, c->infrastructure.rail[rt], rail_total));
-					}
-				}
-				if (this->railtypes.Any()) {
-					this->DrawCountLine(r, y, c->infrastructure.signal, SignalMaintenanceCost(c->infrastructure.signal));
->>>>>>> 9feaa6b7
 				}
 
 				y += GetCharacterHeight(FS_NORMAL) + WidgetDimensions::scaled.vsep_sparse;
 
 				uint32_t road_total = c->infrastructure.GetRoadTotal();
 				for (const auto &rt : _sorted_roadtypes) {
-<<<<<<< HEAD
-					if (HasBit(this->roadtypes, rt) && RoadTypeIsRoad(rt)) {
+					if (this->roadtypes.Test(rt) && RoadTypeIsRoad(rt)) {
 						this->DrawCountLine(width, y, c->infrastructure.road[rt], RoadMaintenanceCost(rt, c->infrastructure.road[rt], road_total));
-=======
-					if (this->roadtypes.Test(rt) && RoadTypeIsRoad(rt) == (widget == WID_CI_ROAD_DESC)) {
-						DrawString(ir.left, ir.right, y += GetCharacterHeight(FS_NORMAL), GetRoadTypeInfo(rt)->strings.name, TC_WHITE);
->>>>>>> 9feaa6b7
 					}
 				}
 
@@ -2141,13 +2095,8 @@
 
 				uint32_t tram_total = c->infrastructure.GetTramTotal();
 				for (const auto &rt : _sorted_roadtypes) {
-<<<<<<< HEAD
-					if (HasBit(this->roadtypes, rt) && RoadTypeIsTram(rt)) {
+					if (this->roadtypes.Test(rt) && RoadTypeIsTram(rt)) {
 						this->DrawCountLine(width, y, c->infrastructure.road[rt], RoadMaintenanceCost(rt, c->infrastructure.road[rt], tram_total));
-=======
-					if (this->roadtypes.Test(rt) && RoadTypeIsRoad(rt) == (widget == WID_CI_ROAD_COUNT)) {
-						this->DrawCountLine(r, y, c->infrastructure.road[rt], RoadMaintenanceCost(rt, c->infrastructure.road[rt], road_tram_total));
->>>>>>> 9feaa6b7
 					}
 				}
 
