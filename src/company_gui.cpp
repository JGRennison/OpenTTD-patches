--- conflicted
+++ resolved
@@ -334,24 +334,15 @@
 struct CompanyFinancesWindow : Window {
 	static constexpr int NUM_PERIODS = WID_CF_EXPS_PRICE3 - WID_CF_EXPS_PRICE1 + 1;
 
-<<<<<<< HEAD
-	Money max_money;        ///< The approximate maximum amount of money a company has had over the lifetime of this window
-	bool small;             ///< Window is toggled to 'small'.
-=======
-	static Money max_money; ///< The maximum amount of money a company has had this 'run'
-	bool small = false; ///< Window is toggled to 'small'.
->>>>>>> dddad0dc
+	Money max_money{};                       ///< The approximate maximum amount of money a company has had over the lifetime of this window
+	bool small = false;                      ///< Window is toggled to 'small'.
 	uint8_t first_visible = NUM_PERIODS - 1; ///< First visible expenses column. The last column (current) is always visible.
-	int query_widget;       ///< The widget associated with the current text query input.
+	int query_widget{};                      ///< The widget associated with the current text query input.
 
 	CompanyFinancesWindow(WindowDesc &desc, CompanyID company) : Window(desc)
 	{
-<<<<<<< HEAD
 		const Company *c = Company::Get(company);
 		this->max_money = std::max<Money>(abs(c->money) * 2, INT32_MAX);
-		this->small = false;
-=======
->>>>>>> dddad0dc
 		this->CreateNestedTree();
 		this->SetupWidgets();
 		this->FinishInitNested(company);
@@ -1825,14 +1816,10 @@
 	RailTypes railtypes{}; ///< Valid railtypes.
 	RoadTypes roadtypes{}; ///< Valid roadtypes.
 
-<<<<<<< HEAD
-	uint total_width;    ///< String width of the total cost line.
-	uint height_extra;   ///< Default extra height above minimum.
-
-	Scrollbar *vscroll;  ///< Scrollbar
-=======
-	uint total_width = 0; ///< String width of the total cost line.
->>>>>>> dddad0dc
+	uint total_width = 0;  ///< String width of the total cost line.
+	uint height_extra = 0; ///< Default extra height above minimum.
+
+	Scrollbar *vscroll = nullptr; ///< Scrollbar
 
 	CompanyInfrastructureWindow(WindowDesc &desc, WindowNumber window_number) : Window(desc)
 	{
