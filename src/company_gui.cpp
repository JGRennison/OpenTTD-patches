/*
 * This file is part of OpenTTD.
 * OpenTTD is free software; you can redistribute it and/or modify it under the terms of the GNU General Public License as published by the Free Software Foundation, version 2.
 * OpenTTD is distributed in the hope that it will be useful, but WITHOUT ANY WARRANTY; without even the implied warranty of MERCHANTABILITY or FITNESS FOR A PARTICULAR PURPOSE.
 * See the GNU General Public License for more details. You should have received a copy of the GNU General Public License along with OpenTTD. If not, see <http://www.gnu.org/licenses/>.
 */

/** @file company_gui.cpp %Company related GUIs. */

#include "stdafx.h"
#include "currency.h"
#include "error.h"
#include "gui.h"
#include "window_gui.h"
#include "textbuf_gui.h"
#include "viewport_func.h"
#include "company_func.h"
#include "command_func.h"
#include "network/network.h"
#include "network/network_gui.h"
#include "network/network_func.h"
#include "newgrf.h"
#include "company_manager_face.h"
#include "strings_func.h"
#include "date_func.h"
#include "dropdown_type.h"
#include "dropdown_common_type.h"
#include "tilehighlight_func.h"
#include "company_base.h"
#include "company_cmd.h"
#include "core/geometry_func.hpp"
#include "object_cmd.h"
#include "object_type.h"
#include "rail.h"
#include "road.h"
#include "engine_base.h"
#include "window_func.h"
#include "road_func.h"
#include "water.h"
#include "station_func.h"
#include "zoom_func.h"
#include "sortlist_type.h"
#include "group_cmd.h"
#include "group_gui.h"
#include "misc_cmd.h"
#include "core/backup_type.hpp"

#include "widgets/company_widget.h"

#include "safeguards.h"


static void DoSelectCompanyManagerFace(Window *parent);
static void ShowCompanyInfrastructure(CompanyID company);

/** List of revenues. */
static const std::initializer_list<ExpensesType> _expenses_list_revenue = {
	EXPENSES_TRAIN_REVENUE,
	EXPENSES_ROADVEH_REVENUE,
	EXPENSES_AIRCRAFT_REVENUE,
	EXPENSES_SHIP_REVENUE,
	EXPENSES_SHARING_INC,
};

/** List of operating expenses. */
static const std::initializer_list<ExpensesType> _expenses_list_operating_costs = {
	EXPENSES_TRAIN_RUN,
	EXPENSES_ROADVEH_RUN,
	EXPENSES_AIRCRAFT_RUN,
	EXPENSES_SHIP_RUN,
	EXPENSES_PROPERTY,
	EXPENSES_LOAN_INTEREST,
	EXPENSES_SHARING_COST,
};

/** List of capital expenses. */
static const std::initializer_list<ExpensesType> _expenses_list_capital_costs = {
	EXPENSES_CONSTRUCTION,
	EXPENSES_NEW_VEHICLES,
	EXPENSES_OTHER,
};

/** Expense list container. */
struct ExpensesList {
	const StringID title; ///< StringID of list title.
	const std::initializer_list<ExpensesType> &items; ///< List of expenses types.

	ExpensesList(StringID title, const std::initializer_list<ExpensesType> &list) : title(title), items(list)
	{
	}

	uint GetHeight() const
	{
		/* Add up the height of all the lines.  */
		return static_cast<uint>(this->items.size()) * GetCharacterHeight(FS_NORMAL);
	}

	/** Compute width of the expenses categories in pixels. */
	uint GetListWidth() const
	{
		uint width = 0;
		for (const ExpensesType &et : this->items) {
			width = std::max(width, GetStringBoundingBox(STR_FINANCES_SECTION_CONSTRUCTION + et).width);
		}
		return width;
	}
};

/** Types of expense lists */
static const std::initializer_list<ExpensesList> _expenses_list_types = {
	{ STR_FINANCES_REVENUE_TITLE,            _expenses_list_revenue },
	{ STR_FINANCES_OPERATING_EXPENSES_TITLE, _expenses_list_operating_costs },
	{ STR_FINANCES_CAPITAL_EXPENSES_TITLE,   _expenses_list_capital_costs },
};

/**
 * Get the total height of the "categories" column.
 * @return The total height in pixels.
 */
static uint GetTotalCategoriesHeight()
{
	/* There's an empty line and blockspace on the year row */
	uint total_height = GetCharacterHeight(FS_NORMAL) + WidgetDimensions::scaled.vsep_wide;

	for (const ExpensesList &list : _expenses_list_types) {
		/* Title + expense list + total line + total + blockspace after category */
		total_height += GetCharacterHeight(FS_NORMAL) + list.GetHeight() + WidgetDimensions::scaled.vsep_normal + GetCharacterHeight(FS_NORMAL) + WidgetDimensions::scaled.vsep_wide;
	}

	/* Total income */
	total_height += WidgetDimensions::scaled.vsep_normal + GetCharacterHeight(FS_NORMAL) + WidgetDimensions::scaled.vsep_wide;

	return total_height;
}

/**
 * Get the required width of the "categories" column, equal to the widest element.
 * @return The required width in pixels.
 */
static uint GetMaxCategoriesWidth()
{
	uint max_width = GetStringBoundingBox(EconTime::UsingWallclockUnits() ? STR_FINANCES_PERIOD_CAPTION : STR_FINANCES_YEAR_CAPTION).width;

	/* Loop through categories to check max widths. */
	for (const ExpensesList &list : _expenses_list_types) {
		/* Title of category */
		max_width = std::max(max_width, GetStringBoundingBox(list.title).width);
		/* Entries in category */
		max_width = std::max(max_width, list.GetListWidth() + WidgetDimensions::scaled.hsep_indent);
	}

	return max_width;
}

/**
 * Draw a category of expenses (revenue, operating expenses, capital expenses).
 */
static void DrawCategory(const Rect &r, int start_y, const ExpensesList &list)
{
	Rect tr = r.Indent(WidgetDimensions::scaled.hsep_indent, _current_text_dir == TD_RTL);

	tr.top = start_y;

	for (const ExpensesType &et : list.items) {
		DrawString(tr, STR_FINANCES_SECTION_CONSTRUCTION + et);
		tr.top += GetCharacterHeight(FS_NORMAL);
	}
}

/**
 * Draw the expenses categories.
 * @param r Available space for drawing.
 * @note The environment must provide padding at the left and right of \a r.
 */
static void DrawCategories(const Rect &r)
{
	int y = r.top;
	/* Draw description of 12-minute economic period. */
	DrawString(r.left, r.right, y, (EconTime::UsingWallclockUnits() ? STR_FINANCES_PERIOD_CAPTION : STR_FINANCES_YEAR_CAPTION), TC_FROMSTRING, SA_LEFT, true);
	y += GetCharacterHeight(FS_NORMAL) + WidgetDimensions::scaled.vsep_wide;

	for (const ExpensesList &list : _expenses_list_types) {
		/* Draw category title and advance y */
		DrawString(r.left, r.right, y, list.title, TC_FROMSTRING, SA_LEFT);
		y += GetCharacterHeight(FS_NORMAL);

		/* Draw category items and advance y */
		DrawCategory(r, y, list);
		y += list.GetHeight();

		/* Advance y by the height of the horizontal line between amounts and subtotal */
		y += WidgetDimensions::scaled.vsep_normal;

		/* Draw category total and advance y */
		DrawString(r.left, r.right, y, STR_FINANCES_TOTAL_CAPTION, TC_FROMSTRING, SA_RIGHT);
		y += GetCharacterHeight(FS_NORMAL);

		/* Advance y by a blockspace after this category block */
		y += WidgetDimensions::scaled.vsep_wide;
	}

	/* Draw total profit/loss */
	y += WidgetDimensions::scaled.vsep_normal;
	DrawString(r.left, r.right, y, STR_FINANCES_PROFIT, TC_FROMSTRING, SA_LEFT);
}

/**
 * Draw an amount of money.
 * @param amount Amount of money to draw,
 * @param left   Left coordinate of the space to draw in.
 * @param right  Right coordinate of the space to draw in.
 * @param top    Top coordinate of the space to draw in.
 * @param colour The TextColour of the string.
 */
static void DrawPrice(Money amount, int left, int right, int top, TextColour colour)
{
	StringID str = STR_FINANCES_NEGATIVE_INCOME;
	if (amount == 0) {
		str = STR_FINANCES_ZERO_INCOME;
	} else if (amount < 0) {
		amount = -amount;
		str = STR_FINANCES_POSITIVE_INCOME;
	}
	DrawString(left, right, top, GetString(str, amount), colour, SA_RIGHT);
}

/**
 * Draw a category of expenses/revenues in the year column.
 * @return The income sum of the category.
 */
static Money DrawYearCategory(const Rect &r, int start_y, const ExpensesList &list, const Expenses &tbl)
{
	int y = start_y;
	Money sum = 0;

	for (const ExpensesType &et : list.items) {
		Money cost = tbl[et];
		sum += cost;
		if (cost != 0) DrawPrice(cost, r.left, r.right, y, TC_BLACK);
		y += GetCharacterHeight(FS_NORMAL);
	}

	/* Draw the total at the bottom of the category. */
	GfxFillRect(r.left, y, r.right, y + WidgetDimensions::scaled.bevel.top - 1, PC_BLACK);
	y += WidgetDimensions::scaled.vsep_normal;
	if (sum != 0) DrawPrice(sum, r.left, r.right, y, TC_WHITE);

	/* Return the sum for the yearly total. */
	return sum;
}


/**
 * Draw a column with prices.
 * @param r    Available space for drawing.
 * @param year Year being drawn.
 * @param tbl  Reference to table of amounts for \a year.
 * @note The environment must provide padding at the left and right of \a r.
 */
static void DrawYearColumn(const Rect &r, int year, const Expenses &tbl)
{
	int y = r.top;
	Money sum;

	/* Year header */
	DrawString(r.left, r.right, y, GetString(STR_FINANCES_YEAR, year), TC_FROMSTRING, SA_RIGHT, true);
	y += GetCharacterHeight(FS_NORMAL) + WidgetDimensions::scaled.vsep_wide;

	/* Categories */
	for (const ExpensesList &list : _expenses_list_types) {
		y += GetCharacterHeight(FS_NORMAL);
		sum += DrawYearCategory(r, y, list, tbl);
		/* Expense list + expense category title + expense category total + blockspace after category */
		y += list.GetHeight() + WidgetDimensions::scaled.vsep_normal + GetCharacterHeight(FS_NORMAL) + WidgetDimensions::scaled.vsep_wide;
	}

	/* Total income. */
	GfxFillRect(r.left, y, r.right, y + WidgetDimensions::scaled.bevel.top - 1, PC_BLACK);
	y += WidgetDimensions::scaled.vsep_normal;
	DrawPrice(sum, r.left, r.right, y, TC_WHITE);
}

static constexpr NWidgetPart _nested_company_finances_widgets[] = {
	NWidget(NWID_HORIZONTAL),
		NWidget(WWT_CLOSEBOX, COLOUR_GREY),
		NWidget(WWT_CAPTION, COLOUR_GREY, WID_CF_CAPTION), SetStringTip(STR_FINANCES_CAPTION, STR_TOOLTIP_WINDOW_TITLE_DRAG_THIS),
		NWidget(WWT_IMGBTN, COLOUR_GREY, WID_CF_TOGGLE_SIZE), SetSpriteTip(SPR_LARGE_SMALL_WINDOW, STR_TOOLTIP_TOGGLE_LARGE_SMALL_WINDOW), SetAspect(WidgetDimensions::ASPECT_TOGGLE_SIZE),
		NWidget(WWT_SHADEBOX, COLOUR_GREY),
		NWidget(WWT_STICKYBOX, COLOUR_GREY),
	EndContainer(),
	NWidget(NWID_SELECTION, INVALID_COLOUR, WID_CF_SEL_PANEL),
		NWidget(WWT_PANEL, COLOUR_GREY),
			NWidget(NWID_HORIZONTAL), SetPadding(WidgetDimensions::unscaled.framerect), SetPIP(0, WidgetDimensions::unscaled.hsep_wide, 0),
				NWidget(WWT_EMPTY, INVALID_COLOUR, WID_CF_EXPS_CATEGORY), SetMinimalSize(120, 0), SetFill(0, 0),
				NWidget(WWT_EMPTY, INVALID_COLOUR, WID_CF_EXPS_PRICE1), SetMinimalSize(86, 0), SetFill(0, 0),
				NWidget(WWT_EMPTY, INVALID_COLOUR, WID_CF_EXPS_PRICE2), SetMinimalSize(86, 0), SetFill(0, 0),
				NWidget(WWT_EMPTY, INVALID_COLOUR, WID_CF_EXPS_PRICE3), SetMinimalSize(86, 0), SetFill(0, 0),
			EndContainer(),
		EndContainer(),
	EndContainer(),
	NWidget(WWT_PANEL, COLOUR_GREY),
		NWidget(NWID_HORIZONTAL), SetPadding(WidgetDimensions::unscaled.framerect), SetPIP(0, WidgetDimensions::unscaled.hsep_wide, 0), SetPIPRatio(0, 1, 2),
			NWidget(NWID_VERTICAL), // Vertical column with 'bank balance', 'loan'
				NWidget(WWT_TEXT, INVALID_COLOUR), SetStringTip(STR_FINANCES_OWN_FUNDS_TITLE),
				NWidget(WWT_TEXT, INVALID_COLOUR), SetStringTip(STR_FINANCES_LOAN_TITLE),
				NWidget(WWT_TEXT, INVALID_COLOUR), SetStringTip(STR_FINANCES_BANK_BALANCE_TITLE), SetPadding(WidgetDimensions::unscaled.vsep_normal, 0, 0, 0),
			EndContainer(),
			NWidget(NWID_VERTICAL), // Vertical column with bank balance amount, loan amount, and total.
				NWidget(WWT_TEXT, INVALID_COLOUR, WID_CF_OWN_VALUE), SetStringTip(STR_FINANCES_TOTAL_CURRENCY), SetAlignment(SA_VERT_CENTER | SA_RIGHT),
				NWidget(WWT_TEXT, INVALID_COLOUR, WID_CF_LOAN_VALUE), SetStringTip(STR_FINANCES_TOTAL_CURRENCY), SetAlignment(SA_VERT_CENTER | SA_RIGHT),
				NWidget(WWT_EMPTY, INVALID_COLOUR, WID_CF_BALANCE_LINE), SetMinimalSize(0, WidgetDimensions::unscaled.vsep_normal),
				NWidget(WWT_TEXT, INVALID_COLOUR, WID_CF_BALANCE_VALUE), SetStringTip(STR_FINANCES_BANK_BALANCE), SetAlignment(SA_VERT_CENTER | SA_RIGHT),
			EndContainer(),
			NWidget(NWID_SELECTION, INVALID_COLOUR, WID_CF_SEL_MAXLOAN),
				NWidget(NWID_VERTICAL), SetPIPRatio(0, 0, 1), // Max loan information
					NWidget(WWT_TEXT, INVALID_COLOUR, WID_CF_INTEREST_RATE), SetStringTip(STR_FINANCES_INTEREST_RATE),
					NWidget(WWT_TEXT, INVALID_COLOUR, WID_CF_MAXLOAN_VALUE), SetStringTip(STR_FINANCES_MAX_LOAN),
				EndContainer(),
			EndContainer(),
		EndContainer(),
	EndContainer(),
	NWidget(NWID_SELECTION, INVALID_COLOUR, WID_CF_SEL_BUTTONS),
		NWidget(NWID_HORIZONTAL, NWidContainerFlag::EqualSize),
			NWidget(WWT_PUSHTXTBTN, COLOUR_GREY, WID_CF_INCREASE_LOAN), SetFill(1, 0), SetStringTip(STR_FINANCES_BORROW_BUTTON, STR_NULL),
			NWidget(WWT_PUSHTXTBTN, COLOUR_GREY, WID_CF_REPAY_LOAN), SetFill(1, 0), SetStringTip(STR_FINANCES_REPAY_BUTTON, STR_NULL),
			NWidget(WWT_PUSHTXTBTN, COLOUR_GREY, WID_CF_INFRASTRUCTURE), SetFill(1, 0), SetStringTip(STR_FINANCES_INFRASTRUCTURE_BUTTON, STR_COMPANY_VIEW_INFRASTRUCTURE_TOOLTIP),
		EndContainer(),
	EndContainer(),
};

/** Window class displaying the company finances. */
struct CompanyFinancesWindow : Window {
	static constexpr int NUM_PERIODS = WID_CF_EXPS_PRICE3 - WID_CF_EXPS_PRICE1 + 1;

	Money max_money{};                       ///< The approximate maximum amount of money a company has had over the lifetime of this window
	bool small = false;                      ///< Window is toggled to 'small'.
	uint8_t first_visible = NUM_PERIODS - 1; ///< First visible expenses column. The last column (current) is always visible.
	int query_widget{};                      ///< The widget associated with the current text query input.

	CompanyFinancesWindow(WindowDesc &desc, CompanyID company) : Window(desc)
	{
		const Company *c = Company::Get(company);
		this->max_money = std::max<Money>(abs(c->money) * 2, INT32_MAX);
		this->CreateNestedTree();
		this->SetupWidgets();
		this->FinishInitNested(company);

		this->owner = (Owner)this->window_number;
		this->InvalidateData();
	}

	void SetStringParameters(WidgetID widget) const override
	{
		switch (widget) {
			case WID_CF_CAPTION:
				SetDParam(0, (CompanyID)this->window_number);
				SetDParam(1, (CompanyID)this->window_number);
				break;

			case WID_CF_BALANCE_VALUE: {
				const Company *c = Company::Get((CompanyID)this->window_number);
				SetDParam(0, c->money);
				break;
			}

			case WID_CF_LOAN_VALUE: {
				const Company *c = Company::Get((CompanyID)this->window_number);
				SetDParam(0, c->current_loan);
				break;
			}

			case WID_CF_OWN_VALUE: {
				const Company *c = Company::Get((CompanyID)this->window_number);
				SetDParam(0, c->money - c->current_loan);
				break;
			}

			case WID_CF_INTEREST_RATE:
				SetDParam(0, _settings_game.difficulty.initial_interest);
				break;

			case WID_CF_MAXLOAN_VALUE: {
				const Company *c = Company::Get((CompanyID)this->window_number);
				SetDParam(0, c->GetMaxLoan());
				break;
			}

			case WID_CF_INCREASE_LOAN:
			case WID_CF_REPAY_LOAN:
				SetDParam(0, LOAN_INTERVAL);
				break;
		}
	}

	void UpdateWidgetSize(WidgetID widget, Dimension &size, [[maybe_unused]] const Dimension &padding, [[maybe_unused]] Dimension &fill, [[maybe_unused]] Dimension &resize) override
	{
		switch (widget) {
			case WID_CF_EXPS_CATEGORY:
				size.width  = GetMaxCategoriesWidth();
				size.height = GetTotalCategoriesHeight();
				break;

			case WID_CF_EXPS_PRICE1:
			case WID_CF_EXPS_PRICE2:
			case WID_CF_EXPS_PRICE3:
				size.height = GetTotalCategoriesHeight();
				[[fallthrough]];

			case WID_CF_BALANCE_VALUE:
			case WID_CF_LOAN_VALUE:
<<<<<<< HEAD
			case WID_CF_OWN_VALUE:
				SetDParamMaxValue(0, this->max_money);
				size.width = std::max(GetStringBoundingBox(STR_FINANCES_NEGATIVE_INCOME).width, GetStringBoundingBox(STR_FINANCES_POSITIVE_INCOME).width) + padding.width;
=======
			case WID_CF_OWN_VALUE: {
				uint64_t max_value = GetParamMaxValue(CompanyFinancesWindow::max_money);
				size.width = std::max(GetStringBoundingBox(GetString(STR_FINANCES_NEGATIVE_INCOME, max_value)).width, GetStringBoundingBox(GetString(STR_FINANCES_POSITIVE_INCOME, max_value)).width);
				size.width += padding.width;
>>>>>>> 321debf7
				break;
			}

			case WID_CF_INTEREST_RATE:
				size.height = GetCharacterHeight(FS_NORMAL);
				break;
		}
	}

	void DrawWidget(const Rect &r, WidgetID widget) const override
	{
		switch (widget) {
			case WID_CF_EXPS_CATEGORY:
				DrawCategories(r);
				break;

			case WID_CF_EXPS_PRICE1:
			case WID_CF_EXPS_PRICE2:
			case WID_CF_EXPS_PRICE3: {
				int period = widget - WID_CF_EXPS_PRICE1;
				if (period < this->first_visible) break;

				const Company *c = Company::Get((CompanyID)this->window_number);
				const auto &expenses = c->yearly_expenses[NUM_PERIODS - period - 1];
				DrawYearColumn(r, EconTime::YearToDisplay(EconTime::CurYear() - EconTime::YearDelta{NUM_PERIODS - period - 1}), expenses);
				break;
			}

			case WID_CF_BALANCE_LINE:
				GfxFillRect(r.left, r.top, r.right, r.top + WidgetDimensions::scaled.bevel.top - 1, PC_BLACK);
				break;
		}
	}

	/**
	 * Setup the widgets in the nested tree, such that the finances window is displayed properly.
	 * @note After setup, the window must be (re-)initialized.
	 */
	void SetupWidgets()
	{
		int plane = this->small ? SZSP_NONE : 0;
		this->GetWidget<NWidgetStacked>(WID_CF_SEL_PANEL)->SetDisplayedPlane(plane);
		this->GetWidget<NWidgetStacked>(WID_CF_SEL_MAXLOAN)->SetDisplayedPlane(plane);

		CompanyID company = (CompanyID)this->window_number;
		plane = (company != _local_company) ? SZSP_NONE : 0;
		this->GetWidget<NWidgetStacked>(WID_CF_SEL_BUTTONS)->SetDisplayedPlane(plane);
	}

	void OnPaint() override
	{
		if (!this->IsShaded()) {
			if (!this->small) {
				/* Check that the expenses panel height matches the height needed for the layout. */
				if (GetTotalCategoriesHeight() != this->GetWidget<NWidgetBase>(WID_CF_EXPS_CATEGORY)->current_y) {
					this->SetupWidgets();
					this->ReInit();
					return;
				}
			}

			/* Check that the loan buttons are shown only when the user owns the company. */
			CompanyID company = (CompanyID)this->window_number;
			int req_plane = (company != _local_company) ? SZSP_NONE : 0;
			if (req_plane != this->GetWidget<NWidgetStacked>(WID_CF_SEL_BUTTONS)->shown_plane) {
				this->SetupWidgets();
				this->ReInit();
				return;
			}

			const Company *c = Company::Get(company);
			this->SetWidgetDisabledState(WID_CF_INCREASE_LOAN, c->current_loan >= c->GetMaxLoan()); // Borrow button only shows when there is any more money to loan.
			this->SetWidgetDisabledState(WID_CF_REPAY_LOAN, company != _local_company || c->current_loan == 0); // Repay button only shows when there is any more money to repay.
		}

		this->DrawWidgets();
	}

	void OnClick([[maybe_unused]] Point pt, WidgetID widget, [[maybe_unused]] int click_count) override
	{
		switch (widget) {
			case WID_CF_TOGGLE_SIZE: // toggle size
				this->small = !this->small;
				this->SetupWidgets();
				if (this->IsShaded()) {
					/* Finances window is not resizable, so size hints given during unshading have no effect
					 * on the changed appearance of the window. */
					this->SetShaded(false);
				} else {
					this->ReInit();
				}
				break;

			case WID_CF_INCREASE_LOAN: // increase loan
				if (_shift_pressed) {
					this->query_widget = WID_CF_INCREASE_LOAN;
					ShowQueryString(GetString(STR_JUST_INT, 0), STR_FINANCES_BORROW_QUERY_CAPT, 20, this, CS_NUMERAL, QSF_ACCEPT_UNCHANGED);
				} else {
					Command<CMD_INCREASE_LOAN>::Post(STR_ERROR_CAN_T_BORROW_ANY_MORE_MONEY, _ctrl_pressed ? LoanCommand::Max : LoanCommand::Interval, 0);
				}
				break;

			case WID_CF_REPAY_LOAN: // repay loan
				if (_shift_pressed) {
					this->query_widget = WID_CF_REPAY_LOAN;
					ShowQueryString(GetString(STR_JUST_INT, 0), STR_FINANCES_REPAY_QUERY_CAPT, 20, this, CS_NUMERAL, QSF_ACCEPT_UNCHANGED);
				} else {
					Command<CMD_DECREASE_LOAN>::Post(STR_ERROR_CAN_T_REPAY_LOAN, _ctrl_pressed ? LoanCommand::Max : LoanCommand::Interval, 0);
				}
				break;

			case WID_CF_INFRASTRUCTURE: // show infrastructure details
				ShowCompanyInfrastructure((CompanyID)this->window_number);
				break;
		}
	}

	void OnQueryTextFinished(std::optional<std::string> str) override
	{
		/* Was 'cancel' pressed or nothing entered? */
		if (!str.has_value() || str->empty()) return;

		if (this->query_widget == WID_CF_INCREASE_LOAN) {
			const Company *c = Company::Get((CompanyID)this->window_number);
			Money amount = std::min<Money>(std::strtoull(str->c_str(), nullptr, 10) / GetCurrency().rate, _economy.max_loan - c->current_loan);
			amount = LOAN_INTERVAL * CeilDivT<Money>(amount, LOAN_INTERVAL);
			Command<CMD_INCREASE_LOAN>::Post(STR_ERROR_CAN_T_BORROW_ANY_MORE_MONEY, LoanCommand::Amount, amount);
		} else if (this->query_widget == WID_CF_REPAY_LOAN) {
			const Company *c = Company::Get((CompanyID)this->window_number);
			Money amount = std::min<Money>(std::strtoull(str->c_str(), nullptr, 10) / GetCurrency().rate, c->current_loan);
			amount = LOAN_INTERVAL * CeilDivT<Money>(amount, LOAN_INTERVAL);
			Command<CMD_DECREASE_LOAN>::Post(STR_ERROR_CAN_T_REPAY_LOAN, LoanCommand::Amount, amount);
		}
	}

	void RefreshVisibleColumns()
	{
		for (uint period = 0; period < this->first_visible; ++period) {
			const Company *c = Company::Get((CompanyID)this->window_number);
			const Expenses &expenses = c->yearly_expenses[NUM_PERIODS - period - 1];
			/* Show expenses column if it has any non-zero value in it. */
			if (std::ranges::any_of(expenses, [](const Money &value) { return value != 0; })) {
				this->first_visible = period;
				break;
			}
		}
	}

	void OnInvalidateData(int, bool) override
	{
		this->RefreshVisibleColumns();
	}

	void OnHundredthTick() override
	{
		const Company *c = Company::Get((CompanyID)this->window_number);
		if (abs(c->money) > this->max_money) {
			this->max_money = std::max<Money>(abs(c->money) * 2, this->max_money * 4);
			this->SetupWidgets();
			this->ReInit();
		}
	}

	bool OnTooltip(Point pt, WidgetID widget, TooltipCloseCondition close_cond) override
	{
		switch (widget) {
			case WID_CF_INCREASE_LOAN: {
				GuiShowTooltips(this, GetEncodedString(STR_FINANCES_BORROW_TOOLTIP_EXTRA, STR_FINANCES_BORROW_TOOLTIP), close_cond);
				return true;
			}

			case WID_CF_REPAY_LOAN: {
				GuiShowTooltips(this, GetEncodedString(STR_FINANCES_BORROW_TOOLTIP_EXTRA, STR_FINANCES_REPAY_TOOLTIP), close_cond);
				return true;
			}

			default:
				return false;
		}
	}
};

static WindowDesc _company_finances_desc(__FILE__, __LINE__,
	WDP_AUTO, "company_finances", 0, 0,
	WC_FINANCES, WC_NONE,
	{},
	_nested_company_finances_widgets
);

/**
 * Open the finances window of a company.
 * @param company Company to show finances of.
 * @pre is company a valid company.
 */
void ShowCompanyFinances(CompanyID company)
{
	if (!Company::IsValidID(company)) return;
	if (BringWindowToFrontById(WC_FINANCES, company)) return;

	new CompanyFinancesWindow(_company_finances_desc, company);
}

/* Association of liveries to livery classes */
static const LiveryClass _livery_class[LS_END] = {
	LC_OTHER,
	LC_RAIL, LC_RAIL, LC_RAIL, LC_RAIL, LC_RAIL, LC_RAIL, LC_RAIL, LC_RAIL, LC_RAIL, LC_RAIL, LC_RAIL, LC_RAIL, LC_RAIL,
	LC_ROAD, LC_ROAD,
	LC_SHIP, LC_SHIP,
	LC_AIRCRAFT, LC_AIRCRAFT, LC_AIRCRAFT,
	LC_ROAD, LC_ROAD,
};

/**
 * Colour selection list item, with icon and string components.
 * @tparam TSprite Recolourable sprite to draw as icon.
 */
template <SpriteID TSprite = SPR_SQUARE>
class DropDownListColourItem : public DropDownIcon<DropDownString<DropDownListItem>> {
public:
	DropDownListColourItem(int colour, bool masked) : DropDownIcon<DropDownString<DropDownListItem>>(TSprite, GENERAL_SPRITE_COLOUR(colour % COLOUR_END), GetString(colour < COLOUR_END ? (STR_COLOUR_DARK_BLUE + colour) : STR_COLOUR_DEFAULT), colour, masked)
	{
	}
};

/** Company livery colour scheme window. */
struct SelectCompanyLiveryWindow : public Window {
private:
	uint32_t sel = 0;
	LiveryClass livery_class{};
	Dimension square{};
	uint rows = 0;
	uint line_height = 0;
	GUIGroupList groups{};
	Scrollbar *vscroll = nullptr;

	void ShowColourDropDownMenu(uint32_t widget)
	{
		uint32_t used_colours = 0;
		const Livery *livery, *default_livery = nullptr;
		bool primary = widget == WID_SCL_PRI_COL_DROPDOWN;
		uint8_t default_col = 0;

		/* Disallow other company colours for the primary colour */
		if (this->livery_class < LC_GROUP_RAIL && HasBit(this->sel, LS_DEFAULT) && primary) {
			for (const Company *c : Company::Iterate()) {
				if (c->index != _local_company) SetBit(used_colours, c->colour);
			}
		}

		const Company *c = Company::Get((CompanyID)this->window_number);

		if (this->livery_class < LC_GROUP_RAIL) {
			/* Get the first selected livery to use as the default dropdown item */
			LiveryScheme scheme;
			for (scheme = LS_BEGIN; scheme < LS_END; scheme++) {
				if (HasBit(this->sel, scheme)) break;
			}
			if (scheme == LS_END) scheme = LS_DEFAULT;
			livery = &c->livery[scheme];
			if (scheme != LS_DEFAULT) default_livery = &c->livery[LS_DEFAULT];
		} else {
			const Group *g = Group::Get(this->sel);
			livery = &g->livery;
			if (g->parent == GroupID::Invalid()) {
				default_livery = &c->livery[LS_DEFAULT];
			} else {
				const Group *pg = Group::Get(g->parent);
				default_livery = &pg->livery;
			}
		}

		DropDownList list;
		if (default_livery != nullptr) {
			/* Add COLOUR_END to put the colour out of range, but also allow us to show what the default is */
			default_col = (primary ? default_livery->colour1 : default_livery->colour2) + COLOUR_END;
			list.push_back(std::make_unique<DropDownListColourItem<>>(default_col, false));
		}
		for (Colours colour = COLOUR_BEGIN; colour != COLOUR_END; colour++) {
			list.push_back(std::make_unique<DropDownListColourItem<>>(colour, HasBit(used_colours, colour)));
		}

		uint8_t sel;
		if (default_livery == nullptr || HasBit(livery->in_use, primary ? 0 : 1)) {
			sel = primary ? livery->colour1 : livery->colour2;
		} else {
			sel = default_col;
		}
		ShowDropDownList(this, std::move(list), sel, widget);
	}

	void BuildGroupList(CompanyID owner)
	{
		if (!this->groups.NeedRebuild()) return;

		this->groups.clear();

		if (this->livery_class >= LC_GROUP_RAIL) {
			VehicleType vtype = (VehicleType)(this->livery_class - LC_GROUP_RAIL);

			BuildGuiGroupList(this->groups, GroupFoldBits::None, owner, vtype);
		}

		this->groups.RebuildDone();
	}

	void SetRows()
	{
		if (this->livery_class < LC_GROUP_RAIL) {
			this->rows = 0;
			for (LiveryScheme scheme = LS_DEFAULT; scheme < LS_END; scheme++) {
				if (_livery_class[scheme] == this->livery_class && HasBit(_loaded_newgrf_features.used_liveries, scheme)) {
					this->rows++;
				}
			}
		} else {
			this->rows = (uint)this->groups.size();
		}

		this->vscroll->SetCount(this->rows);
	}

public:
	SelectCompanyLiveryWindow(WindowDesc &desc, CompanyID company, GroupID group) : Window(desc)
	{
		this->CreateNestedTree();
		this->vscroll = this->GetScrollbar(WID_SCL_MATRIX_SCROLLBAR);

		if (group == GroupID::Invalid()) {
			this->livery_class = LC_OTHER;
			this->sel = 1;
			this->LowerWidget(WID_SCL_CLASS_GENERAL);
			this->BuildGroupList(company);
			this->SetRows();
		} else {
			this->SetSelectedGroup(company, group);
		}

		this->FinishInitNested(company);
		this->owner = company;
		this->InvalidateData(1);
	}

	void SetSelectedGroup(CompanyID company, GroupID group)
	{
		this->RaiseWidget(WID_SCL_CLASS_GENERAL + this->livery_class);
		const Group *g = Group::Get(group);
		switch (g->vehicle_type) {
			case VEH_TRAIN: this->livery_class = LC_GROUP_RAIL; break;
			case VEH_ROAD: this->livery_class = LC_GROUP_ROAD; break;
			case VEH_SHIP: this->livery_class = LC_GROUP_SHIP; break;
			case VEH_AIRCRAFT: this->livery_class = LC_GROUP_AIRCRAFT; break;
			default: NOT_REACHED();
		}
		this->sel = group.base();
		this->LowerWidget(WID_SCL_CLASS_GENERAL + this->livery_class);

		this->groups.ForceRebuild();
		this->BuildGroupList(company);
		this->SetRows();

		/* Position scrollbar to selected group */
		for (uint i = 0; i < this->rows; i++) {
			if (this->groups[i].group->index == sel) {
				this->vscroll->SetPosition(i - this->vscroll->GetCapacity() / 2);
				break;
			}
		}
	}

	void UpdateWidgetSize(WidgetID widget, Dimension &size, [[maybe_unused]] const Dimension &padding, [[maybe_unused]] Dimension &fill, [[maybe_unused]] Dimension &resize) override
	{
		switch (widget) {
			case WID_SCL_SPACER_DROPDOWN: {
				/* The matrix widget below needs enough room to print all the schemes. */
				Dimension d = {0, 0};
				for (LiveryScheme scheme = LS_DEFAULT; scheme < LS_END; scheme++) {
					d = maxdim(d, GetStringBoundingBox(STR_LIVERY_DEFAULT + scheme));
				}

				/* And group names */
				for (const Group *g : Group::Iterate()) {
<<<<<<< HEAD
					if (g->owner == (CompanyID)this->window_number) {
						SetDParam(0, g->index);
						d = maxdim(d, GetStringBoundingBox(STR_GROUP_NAME));
=======
					if (g->owner == this->window_number) {
						d = maxdim(d, GetStringBoundingBox(GetString(STR_GROUP_NAME, g->index)));
>>>>>>> 321debf7
					}
				}

				size.width = std::max(size.width, 5 + d.width + padding.width);
				break;
			}

			case WID_SCL_MATRIX: {
				/* 11 items in the default rail class */
				this->square = GetSpriteSize(SPR_SQUARE);
				this->line_height = std::max(this->square.height, (uint)GetCharacterHeight(FS_NORMAL)) + padding.height;

				size.height = 5 * this->line_height;
				resize.width = 1;
				resize.height = this->line_height;
				break;
			}

			case WID_SCL_SEC_COL_DROPDOWN:
				if (!_loaded_newgrf_features.has_2CC) {
					size.width = 0;
					break;
				}
				[[fallthrough]];

			case WID_SCL_PRI_COL_DROPDOWN: {
				this->square = GetSpriteSize(SPR_SQUARE);
				int string_padding = this->square.width + WidgetDimensions::scaled.hsep_normal + padding.width;
				for (Colours colour = COLOUR_BEGIN; colour != COLOUR_END; colour++) {
					size.width = std::max(size.width, GetStringBoundingBox(STR_COLOUR_DARK_BLUE + colour).width + string_padding);
				}
				size.width = std::max(size.width, GetStringBoundingBox(STR_COLOUR_DEFAULT).width + string_padding);
				break;
			}
		}
	}

	void OnPaint() override
	{
		bool local = (CompanyID)this->window_number == _local_company;

		/* Disable dropdown controls if no scheme is selected */
		bool disabled = this->livery_class < LC_GROUP_RAIL ? (this->sel == 0) : (this->sel == GroupID::Invalid());
		this->SetWidgetDisabledState(WID_SCL_PRI_COL_DROPDOWN, !local || disabled);
		this->SetWidgetDisabledState(WID_SCL_SEC_COL_DROPDOWN, !local || disabled);

		this->BuildGroupList((CompanyID)this->window_number);

		this->DrawWidgets();
	}

	void SetStringParameters(WidgetID widget) const override
	{
		switch (widget) {
			case WID_SCL_CAPTION:
				SetDParam(0, (CompanyID)this->window_number);
				break;

			case WID_SCL_PRI_COL_DROPDOWN:
			case WID_SCL_SEC_COL_DROPDOWN: {
				const Company *c = Company::Get((CompanyID)this->window_number);
				bool primary = widget == WID_SCL_PRI_COL_DROPDOWN;
				StringID colour = STR_COLOUR_DEFAULT;

				if (this->livery_class < LC_GROUP_RAIL) {
					if (this->sel != 0) {
						LiveryScheme scheme = LS_DEFAULT;
						for (scheme = LS_BEGIN; scheme < LS_END; scheme++) {
							if (HasBit(this->sel, scheme)) break;
						}
						if (scheme == LS_END) scheme = LS_DEFAULT;
						const Livery *livery = &c->livery[scheme];
						if (scheme == LS_DEFAULT || HasBit(livery->in_use, primary ? 0 : 1)) {
							colour = STR_COLOUR_DARK_BLUE + (primary ? livery->colour1 : livery->colour2);
						}
					}
				} else {
					if (this->sel != GroupID::Invalid()) {
						const Group *g = Group::Get(this->sel);
						const Livery *livery = &g->livery;
						if (HasBit(livery->in_use, primary ? 0 : 1)) {
							colour = STR_COLOUR_DARK_BLUE + (primary ? livery->colour1 : livery->colour2);
						}
					}
				}
				SetDParam(0, colour);
				break;
			}
		}
	}

	void DrawWidget(const Rect &r, WidgetID widget) const override
	{
		if (widget != WID_SCL_MATRIX) return;

		bool rtl = _current_text_dir == TD_RTL;

		/* Coordinates of scheme name column. */
		const NWidgetBase *nwi = this->GetWidget<NWidgetBase>(WID_SCL_SPACER_DROPDOWN);
		Rect sch = nwi->GetCurrentRect().Shrink(WidgetDimensions::scaled.framerect);
		/* Coordinates of first dropdown. */
		nwi = this->GetWidget<NWidgetBase>(WID_SCL_PRI_COL_DROPDOWN);
		Rect pri = nwi->GetCurrentRect().Shrink(WidgetDimensions::scaled.framerect);
		/* Coordinates of second dropdown. */
		nwi = this->GetWidget<NWidgetBase>(WID_SCL_SEC_COL_DROPDOWN);
		Rect sec = nwi->GetCurrentRect().Shrink(WidgetDimensions::scaled.framerect);

		Rect pri_squ = pri.WithWidth(this->square.width, rtl);
		Rect sec_squ = sec.WithWidth(this->square.width, rtl);

		pri = pri.Indent(this->square.width + WidgetDimensions::scaled.hsep_normal, rtl);
		sec = sec.Indent(this->square.width + WidgetDimensions::scaled.hsep_normal, rtl);

		Rect ir = r.WithHeight(this->resize.step_height).Shrink(WidgetDimensions::scaled.matrix);
		int square_offs = (ir.Height() - this->square.height) / 2;
		int text_offs   = (ir.Height() - GetCharacterHeight(FS_NORMAL)) / 2;

		int y = ir.top;

		/* Helper function to draw livery info. */
		auto draw_livery = [&](std::string_view str, const Livery &livery, bool is_selected, bool is_default_scheme, int indent) {
			/* Livery Label. */
			DrawString(sch.left + (rtl ? 0 : indent), sch.right - (rtl ? indent : 0), y + text_offs, str, is_selected ? TC_WHITE : TC_BLACK);

			/* Text below the first dropdown. */
			DrawSprite(SPR_SQUARE, GENERAL_SPRITE_COLOUR(livery.colour1), pri_squ.left, y + square_offs);
			DrawString(pri.left, pri.right, y + text_offs, (is_default_scheme || HasBit(livery.in_use, 0)) ? STR_COLOUR_DARK_BLUE + livery.colour1 : STR_COLOUR_DEFAULT, is_selected ? TC_WHITE : TC_GOLD);

			/* Text below the second dropdown. */
			if (sec.right > sec.left) { // Second dropdown has non-zero size.
				DrawSprite(SPR_SQUARE, GENERAL_SPRITE_COLOUR(livery.colour2), sec_squ.left, y + square_offs);
				DrawString(sec.left, sec.right, y + text_offs, (is_default_scheme || HasBit(livery.in_use, 1)) ? STR_COLOUR_DARK_BLUE + livery.colour2 : STR_COLOUR_DEFAULT, is_selected ? TC_WHITE : TC_GOLD);
			}

			y += this->line_height;
		};

		const Company *c = Company::Get((CompanyID)this->window_number);

		if (livery_class < LC_GROUP_RAIL) {
			int pos = this->vscroll->GetPosition();
			for (LiveryScheme scheme = LS_DEFAULT; scheme < LS_END; scheme++) {
				if (_livery_class[scheme] == this->livery_class && HasBit(_loaded_newgrf_features.used_liveries, scheme)) {
					if (pos-- > 0) continue;
					draw_livery(GetString(STR_LIVERY_DEFAULT + scheme), c->livery[scheme], HasBit(this->sel, scheme), scheme == LS_DEFAULT, 0);
				}
			}
		} else {
			auto [first, last] = this->vscroll->GetVisibleRangeIterators(this->groups);
			for (auto it = first; it != last; ++it) {
				const Group *g = it->group;
				draw_livery(GetString(STR_GROUP_NAME, g->index), g->livery, this->sel == g->index, false, it->indent * WidgetDimensions::scaled.hsep_indent);
			}

			if (this->vscroll->GetCount() == 0) {
				const StringID empty_labels[] = { STR_LIVERY_TRAIN_GROUP_EMPTY, STR_LIVERY_ROAD_VEHICLE_GROUP_EMPTY, STR_LIVERY_SHIP_GROUP_EMPTY, STR_LIVERY_AIRCRAFT_GROUP_EMPTY };
				VehicleType vtype = (VehicleType)(this->livery_class - LC_GROUP_RAIL);
				DrawString(ir.left, ir.right, y + text_offs, empty_labels[vtype], TC_BLACK);
			}
		}
	}

	void OnClick([[maybe_unused]] Point pt, WidgetID widget, [[maybe_unused]] int click_count) override
	{
		switch (widget) {
			/* Livery Class buttons */
			case WID_SCL_CLASS_GENERAL:
			case WID_SCL_CLASS_RAIL:
			case WID_SCL_CLASS_ROAD:
			case WID_SCL_CLASS_SHIP:
			case WID_SCL_CLASS_AIRCRAFT:
			case WID_SCL_GROUPS_RAIL:
			case WID_SCL_GROUPS_ROAD:
			case WID_SCL_GROUPS_SHIP:
			case WID_SCL_GROUPS_AIRCRAFT:
				this->RaiseWidget(WID_SCL_CLASS_GENERAL + this->livery_class);
				this->livery_class = (LiveryClass)(widget - WID_SCL_CLASS_GENERAL);
				this->LowerWidget(WID_SCL_CLASS_GENERAL + this->livery_class);

				/* Select the first item in the list */
				if (this->livery_class < LC_GROUP_RAIL) {
					this->sel = 0;
					for (LiveryScheme scheme = LS_DEFAULT; scheme < LS_END; scheme++) {
						if (_livery_class[scheme] == this->livery_class && HasBit(_loaded_newgrf_features.used_liveries, scheme)) {
							this->sel = 1 << scheme;
							break;
						}
					}
				} else {
					this->sel = GroupID::Invalid().base();
					this->groups.ForceRebuild();
					this->BuildGroupList((CompanyID)this->window_number);

					if (!this->groups.empty()) {
						this->sel = this->groups[0].group->index.base();
					}
				}

				this->SetRows();
				this->SetDirty();
				break;

			case WID_SCL_PRI_COL_DROPDOWN: // First colour dropdown
				ShowColourDropDownMenu(WID_SCL_PRI_COL_DROPDOWN);
				break;

			case WID_SCL_SEC_COL_DROPDOWN: // Second colour dropdown
				ShowColourDropDownMenu(WID_SCL_SEC_COL_DROPDOWN);
				break;

			case WID_SCL_MATRIX: {
				if (this->livery_class < LC_GROUP_RAIL) {
					uint row = this->vscroll->GetScrolledRowFromWidget(pt.y, this, widget);
					if (row >= this->rows) return;

					LiveryScheme j = (LiveryScheme)row;

					for (LiveryScheme scheme = LS_BEGIN; scheme <= j && scheme < LS_END; scheme++) {
						if (_livery_class[scheme] != this->livery_class || !HasBit(_loaded_newgrf_features.used_liveries, scheme)) j++;
					}
					assert(j < LS_END);

					if (_ctrl_pressed) {
						ToggleBit(this->sel, j);
					} else {
						this->sel = 1 << j;
					}
				} else {
					auto it = this->vscroll->GetScrolledItemFromWidget(this->groups, pt.y, this, widget);
					if (it == std::end(this->groups)) return;

					this->sel = it->group->index.base();
				}
				this->SetDirty();
				break;
			}
		}
	}

	void OnResize() override
	{
		this->vscroll->SetCapacityFromWidget(this, WID_SCL_MATRIX);
	}

	void OnDropdownSelect(WidgetID widget, int index) override
	{
		bool local = (CompanyID)this->window_number == _local_company;
		if (!local) return;

		Colours colour = static_cast<Colours>(index);
		if (colour >= COLOUR_END) colour = INVALID_COLOUR;

		if (this->livery_class < LC_GROUP_RAIL) {
			/* Set company colour livery */
			for (LiveryScheme scheme = LS_DEFAULT; scheme < LS_END; scheme++) {
				/* Changed colour for the selected scheme, or all visible schemes if CTRL is pressed. */
				if (HasBit(this->sel, scheme) || (_ctrl_pressed && _livery_class[scheme] == this->livery_class && HasBit(_loaded_newgrf_features.used_liveries, scheme))) {
					Command<CMD_SET_COMPANY_COLOUR>::Post(scheme, widget == WID_SCL_PRI_COL_DROPDOWN, colour);
				}
			}
		} else {
			/* Setting group livery */
			Command<CMD_SET_GROUP_LIVERY>::Post(static_cast<GroupID>(this->sel), widget == WID_SCL_PRI_COL_DROPDOWN, colour);
		}
	}

	/**
	 * Some data on this window has become invalid.
	 * @param data Information about the changed data.
	 * @param gui_scope Whether the call is done from GUI scope. You may not do everything when not in GUI scope. See #InvalidateWindowData() for details.
	 */
	void OnInvalidateData([[maybe_unused]] int data = 0, [[maybe_unused]] bool gui_scope = true) override
	{
		if (!gui_scope) return;

		if (data != -1) {
			/* data contains a VehicleType, rebuild list if it displayed */
			if (this->livery_class == data + LC_GROUP_RAIL) {
				this->groups.ForceRebuild();
				this->BuildGroupList((CompanyID)this->window_number);
				this->SetRows();

				if (!Group::IsValidID(this->sel)) {
					this->sel = GroupID::Invalid().base();
					if (!this->groups.empty()) this->sel = this->groups[0].group->index.base();
				}

				this->SetDirty();
			}
			return;
		}

		this->SetWidgetsDisabledState(true, WID_SCL_CLASS_RAIL, WID_SCL_CLASS_ROAD, WID_SCL_CLASS_SHIP, WID_SCL_CLASS_AIRCRAFT);

		bool current_class_valid = this->livery_class == LC_OTHER || this->livery_class >= LC_GROUP_RAIL;
		if (_settings_client.gui.liveries == LIT_ALL || (_settings_client.gui.liveries == LIT_COMPANY && this->window_number == _local_company)) {
			for (LiveryScheme scheme = LS_DEFAULT; scheme < LS_END; scheme++) {
				if (HasBit(_loaded_newgrf_features.used_liveries, scheme)) {
					if (_livery_class[scheme] == this->livery_class) current_class_valid = true;
					this->EnableWidget(WID_SCL_CLASS_GENERAL + _livery_class[scheme]);
				} else if (this->livery_class < LC_GROUP_RAIL) {
					ClrBit(this->sel, scheme);
				}
			}
		}

		if (!current_class_valid) {
			Point pt = {0, 0};
			this->OnClick(pt, WID_SCL_CLASS_GENERAL, 1);
		}
	}
};

static constexpr NWidgetPart _nested_select_company_livery_widgets[] = {
	NWidget(NWID_HORIZONTAL),
		NWidget(WWT_CLOSEBOX, COLOUR_GREY),
		NWidget(WWT_CAPTION, COLOUR_GREY, WID_SCL_CAPTION), SetStringTip(STR_LIVERY_CAPTION, STR_TOOLTIP_WINDOW_TITLE_DRAG_THIS),
		NWidget(WWT_SHADEBOX, COLOUR_GREY),
		NWidget(WWT_DEFSIZEBOX, COLOUR_GREY),
		NWidget(WWT_STICKYBOX, COLOUR_GREY),
	EndContainer(),
	NWidget(NWID_HORIZONTAL),
		NWidget(WWT_IMGBTN, COLOUR_GREY, WID_SCL_CLASS_GENERAL), SetMinimalSize(22, 22), SetFill(0, 1), SetSpriteTip(SPR_IMG_COMPANY_GENERAL, STR_LIVERY_GENERAL_TOOLTIP),
		NWidget(WWT_IMGBTN, COLOUR_GREY, WID_SCL_CLASS_RAIL), SetMinimalSize(22, 22), SetFill(0, 1), SetSpriteTip(SPR_IMG_TRAINLIST, STR_LIVERY_TRAIN_TOOLTIP),
		NWidget(WWT_IMGBTN, COLOUR_GREY, WID_SCL_CLASS_ROAD), SetMinimalSize(22, 22), SetFill(0, 1), SetSpriteTip(SPR_IMG_TRUCKLIST, STR_LIVERY_ROAD_VEHICLE_TOOLTIP),
		NWidget(WWT_IMGBTN, COLOUR_GREY, WID_SCL_CLASS_SHIP), SetMinimalSize(22, 22), SetFill(0, 1), SetSpriteTip(SPR_IMG_SHIPLIST, STR_LIVERY_SHIP_TOOLTIP),
		NWidget(WWT_IMGBTN, COLOUR_GREY, WID_SCL_CLASS_AIRCRAFT), SetMinimalSize(22, 22), SetFill(0, 1), SetSpriteTip(SPR_IMG_AIRPLANESLIST, STR_LIVERY_AIRCRAFT_TOOLTIP),
		NWidget(WWT_IMGBTN, COLOUR_GREY, WID_SCL_GROUPS_RAIL), SetMinimalSize(22, 22), SetFill(0, 1), SetSpriteTip(SPR_GROUP_LIVERY_TRAIN, STR_LIVERY_TRAIN_GROUP_TOOLTIP),
		NWidget(WWT_IMGBTN, COLOUR_GREY, WID_SCL_GROUPS_ROAD), SetMinimalSize(22, 22), SetFill(0, 1), SetSpriteTip(SPR_GROUP_LIVERY_ROADVEH, STR_LIVERY_ROAD_VEHICLE_GROUP_TOOLTIP),
		NWidget(WWT_IMGBTN, COLOUR_GREY, WID_SCL_GROUPS_SHIP), SetMinimalSize(22, 22), SetFill(0, 1), SetSpriteTip(SPR_GROUP_LIVERY_SHIP, STR_LIVERY_SHIP_GROUP_TOOLTIP),
		NWidget(WWT_IMGBTN, COLOUR_GREY, WID_SCL_GROUPS_AIRCRAFT), SetMinimalSize(22, 22), SetFill(0, 1), SetSpriteTip(SPR_GROUP_LIVERY_AIRCRAFT, STR_LIVERY_AIRCRAFT_GROUP_TOOLTIP),
		NWidget(WWT_PANEL, COLOUR_GREY), SetFill(1, 1), SetResize(1, 0), EndContainer(),
	EndContainer(),
	NWidget(NWID_HORIZONTAL),
		NWidget(WWT_MATRIX, COLOUR_GREY, WID_SCL_MATRIX), SetMinimalSize(275, 0), SetResize(1, 0), SetFill(1, 1), SetMatrixDataTip(1, 0, STR_LIVERY_PANEL_TOOLTIP), SetScrollbar(WID_SCL_MATRIX_SCROLLBAR),
		NWidget(NWID_VSCROLLBAR, COLOUR_GREY, WID_SCL_MATRIX_SCROLLBAR),
	EndContainer(),
	NWidget(NWID_HORIZONTAL),
		NWidget(WWT_PANEL, COLOUR_GREY, WID_SCL_SPACER_DROPDOWN), SetFill(1, 1), SetResize(1, 0), EndContainer(),
		NWidget(WWT_DROPDOWN, COLOUR_GREY, WID_SCL_PRI_COL_DROPDOWN), SetFill(0, 1), SetStringTip(STR_JUST_STRING, STR_LIVERY_PRIMARY_TOOLTIP),
		NWidget(WWT_DROPDOWN, COLOUR_GREY, WID_SCL_SEC_COL_DROPDOWN), SetFill(0, 1), SetStringTip(STR_JUST_STRING, STR_LIVERY_SECONDARY_TOOLTIP),
		NWidget(WWT_RESIZEBOX, COLOUR_GREY),
	EndContainer(),
};

static WindowDesc _select_company_livery_desc(__FILE__, __LINE__,
	WDP_AUTO, "company_color_scheme", 0, 0,
	WC_COMPANY_COLOUR, WC_NONE,
	{},
	_nested_select_company_livery_widgets
);

void ShowCompanyLiveryWindow(CompanyID company, GroupID group)
{
	SelectCompanyLiveryWindow *w = (SelectCompanyLiveryWindow *)BringWindowToFrontById(WC_COMPANY_COLOUR, company);
	if (w == nullptr) {
		new SelectCompanyLiveryWindow(_select_company_livery_desc, company, group);
	} else if (group != GroupID::Invalid()) {
		w->SetSelectedGroup(company, group);
	}
}

/**
 * Draws the face of a company manager's face.
 * @param cmf   the company manager's face
 * @param colour the (background) colour of the gradient
 * @param r      position to draw the face
 */
void DrawCompanyManagerFace(CompanyManagerFace cmf, Colours colour, const Rect &r)
{
	GenderEthnicity ge = (GenderEthnicity)GetCompanyManagerFaceBits(cmf, CMFV_GEN_ETHN, GE_WM);

	/* Determine offset from centre of drawing rect. */
	Dimension d = GetSpriteSize(SPR_GRADIENT);
	int x = CenterBounds(r.left, r.right, d.width);
	int y = CenterBounds(r.top, r.bottom, d.height);

	bool has_moustache   = !HasBit(ge, GENDER_FEMALE) && GetCompanyManagerFaceBits(cmf, CMFV_HAS_MOUSTACHE,   ge) != 0;
	bool has_tie_earring = !HasBit(ge, GENDER_FEMALE) || GetCompanyManagerFaceBits(cmf, CMFV_HAS_TIE_EARRING, ge) != 0;
	bool has_glasses     = GetCompanyManagerFaceBits(cmf, CMFV_HAS_GLASSES, ge) != 0;
	PaletteID pal;

	/* Modify eye colour palette only if 2 or more valid values exist */
	if (_cmf_info[CMFV_EYE_COLOUR].valid_values[ge] < 2) {
		pal = PAL_NONE;
	} else {
		switch (GetCompanyManagerFaceBits(cmf, CMFV_EYE_COLOUR, ge)) {
			default: NOT_REACHED();
			case 0: pal = PALETTE_TO_BROWN; break;
			case 1: pal = PALETTE_TO_BLUE;  break;
			case 2: pal = PALETTE_TO_GREEN; break;
		}
	}

	/* Draw the gradient (background) */
	DrawSprite(SPR_GRADIENT, GENERAL_SPRITE_COLOUR(colour), x, y);

	for (CompanyManagerFaceVariable cmfv = CMFV_CHEEKS; cmfv < CMFV_END; cmfv++) {
		switch (cmfv) {
			case CMFV_MOUSTACHE:   if (!has_moustache)   continue; break;
			case CMFV_LIPS:
			case CMFV_NOSE:        if (has_moustache)    continue; break;
			case CMFV_TIE_EARRING: if (!has_tie_earring) continue; break;
			case CMFV_GLASSES:     if (!has_glasses)     continue; break;
			default: break;
		}
		DrawSprite(GetCompanyManagerFaceSprite(cmf, cmfv, ge), (cmfv == CMFV_EYEBROWS) ? pal : PAL_NONE, x, y);
	}
}

/** Nested widget description for the company manager face selection dialog */
static constexpr NWidgetPart _nested_select_company_manager_face_widgets[] = {
	NWidget(NWID_HORIZONTAL),
		NWidget(WWT_CLOSEBOX, COLOUR_GREY),
		NWidget(WWT_CAPTION, COLOUR_GREY, WID_SCMF_CAPTION), SetStringTip(STR_FACE_CAPTION, STR_TOOLTIP_WINDOW_TITLE_DRAG_THIS),
		NWidget(WWT_IMGBTN, COLOUR_GREY, WID_SCMF_TOGGLE_LARGE_SMALL), SetSpriteTip(SPR_LARGE_SMALL_WINDOW, STR_FACE_ADVANCED_TOOLTIP), SetAspect(WidgetDimensions::ASPECT_TOGGLE_SIZE),
	EndContainer(),
	NWidget(WWT_PANEL, COLOUR_GREY, WID_SCMF_SELECT_FACE),
		NWidget(NWID_HORIZONTAL), SetPIP(0, WidgetDimensions::unscaled.hsep_normal, 0), SetPadding(2),
			/* Left side */
			NWidget(NWID_VERTICAL), SetPIP(0, WidgetDimensions::unscaled.vsep_normal, 0),
				NWidget(NWID_HORIZONTAL), SetPIPRatio(1, 0, 1),
					NWidget(WWT_EMPTY, INVALID_COLOUR, WID_SCMF_FACE), SetMinimalSize(92, 119), SetFill(1, 0),
				EndContainer(),
				NWidget(WWT_PUSHTXTBTN, COLOUR_GREY, WID_SCMF_RANDOM_NEW_FACE), SetFill(1, 0), SetStringTip(STR_FACE_NEW_FACE_BUTTON, STR_FACE_NEW_FACE_TOOLTIP),
				NWidget(NWID_SELECTION, INVALID_COLOUR, WID_SCMF_SEL_LOADSAVE), // Load/number/save buttons under the portrait in the advanced view.
					NWidget(NWID_VERTICAL), SetPIP(0, 0, 0), SetPIPRatio(1, 0, 1),
						NWidget(WWT_PUSHTXTBTN, COLOUR_GREY, WID_SCMF_LOAD), SetFill(1, 0), SetStringTip(STR_FACE_LOAD, STR_FACE_LOAD_TOOLTIP),
						NWidget(WWT_PUSHTXTBTN, COLOUR_GREY, WID_SCMF_FACECODE), SetFill(1, 0), SetStringTip(STR_FACE_FACECODE, STR_FACE_FACECODE_TOOLTIP),
						NWidget(WWT_PUSHTXTBTN, COLOUR_GREY, WID_SCMF_SAVE), SetFill(1, 0), SetStringTip(STR_FACE_SAVE, STR_FACE_SAVE_TOOLTIP),
					EndContainer(),
				EndContainer(),
			EndContainer(),
			/* Right side */
			NWidget(NWID_VERTICAL), SetPIP(0, WidgetDimensions::unscaled.vsep_normal, 0),
				NWidget(WWT_PUSHTXTBTN, COLOUR_GREY, WID_SCMF_TOGGLE_LARGE_SMALL_BUTTON), SetFill(1, 0), SetStringTip(STR_FACE_ADVANCED, STR_FACE_ADVANCED_TOOLTIP),
				NWidget(NWID_SELECTION, INVALID_COLOUR, WID_SCMF_SEL_MALEFEMALE), // Simple male/female face setting.
					NWidget(NWID_VERTICAL), SetPIPRatio(1, 0, 1),
						NWidget(WWT_TEXTBTN, COLOUR_GREY, WID_SCMF_MALE), SetFill(1, 0), SetStringTip(STR_FACE_MALE_BUTTON, STR_FACE_MALE_TOOLTIP),
						NWidget(WWT_TEXTBTN, COLOUR_GREY, WID_SCMF_FEMALE), SetFill(1, 0), SetStringTip(STR_FACE_FEMALE_BUTTON, STR_FACE_FEMALE_TOOLTIP),
					EndContainer(),
				EndContainer(),
				NWidget(NWID_SELECTION, INVALID_COLOUR, WID_SCMF_SEL_PARTS), // Advanced face parts setting.
					NWidget(NWID_VERTICAL), SetPIP(0, WidgetDimensions::unscaled.vsep_normal, 0),
						NWidget(NWID_HORIZONTAL, NWidContainerFlag::EqualSize),
							NWidget(WWT_TEXTBTN, COLOUR_GREY, WID_SCMF_MALE2), SetFill(1, 0), SetStringTip(STR_FACE_MALE_BUTTON, STR_FACE_MALE_TOOLTIP),
							NWidget(WWT_TEXTBTN, COLOUR_GREY, WID_SCMF_FEMALE2), SetFill(1, 0), SetStringTip(STR_FACE_FEMALE_BUTTON, STR_FACE_FEMALE_TOOLTIP),
						EndContainer(),
						NWidget(NWID_HORIZONTAL, NWidContainerFlag::EqualSize),
							NWidget(WWT_TEXTBTN, COLOUR_GREY, WID_SCMF_ETHNICITY_EUR), SetFill(1, 0), SetStringTip(STR_FACE_EUROPEAN, STR_FACE_EUROPEAN_TOOLTIP),
							NWidget(WWT_TEXTBTN, COLOUR_GREY, WID_SCMF_ETHNICITY_AFR), SetFill(1, 0), SetStringTip(STR_FACE_AFRICAN, STR_FACE_AFRICAN_TOOLTIP),
						EndContainer(),
						NWidget(NWID_VERTICAL),
							NWidget(NWID_HORIZONTAL), SetPIP(0, WidgetDimensions::unscaled.hsep_normal, 0),
								NWidget(WWT_TEXT, INVALID_COLOUR, WID_SCMF_HAS_MOUSTACHE_EARRING_TEXT), SetFill(1, 0),
									SetStringTip(STR_FACE_EYECOLOUR), SetTextStyle(TC_GOLD), SetAlignment(SA_VERT_CENTER | SA_RIGHT),
								NWidget(WWT_PUSHTXTBTN, COLOUR_GREY, WID_SCMF_HAS_MOUSTACHE_EARRING), SetStringTip(STR_JUST_STRING1, STR_FACE_MOUSTACHE_EARRING_TOOLTIP), SetTextStyle(TC_WHITE),
							EndContainer(),
							NWidget(NWID_HORIZONTAL), SetPIP(0, WidgetDimensions::unscaled.hsep_normal, 0),
								NWidget(WWT_TEXT, INVALID_COLOUR, WID_SCMF_HAS_GLASSES_TEXT), SetFill(1, 0),
									SetStringTip(STR_FACE_GLASSES), SetTextStyle(TC_GOLD), SetAlignment(SA_VERT_CENTER | SA_RIGHT),
								NWidget(WWT_PUSHTXTBTN, COLOUR_GREY, WID_SCMF_HAS_GLASSES), SetStringTip(STR_JUST_STRING1, STR_FACE_GLASSES_TOOLTIP), SetTextStyle(TC_WHITE),
							EndContainer(),
						EndContainer(),
						NWidget(NWID_VERTICAL),
							NWidget(NWID_HORIZONTAL), SetPIP(0, WidgetDimensions::unscaled.hsep_normal, 0),
								NWidget(WWT_TEXT, INVALID_COLOUR, WID_SCMF_HAIR_TEXT), SetFill(1, 0),
										SetStringTip(STR_FACE_HAIR), SetTextStyle(TC_GOLD), SetAlignment(SA_VERT_CENTER | SA_RIGHT),
								NWidget(NWID_HORIZONTAL),
									NWidget(WWT_PUSHARROWBTN, COLOUR_GREY, WID_SCMF_HAIR_L), SetArrowWidgetTypeTip(AWV_DECREASE, STR_FACE_HAIR_TOOLTIP),
									NWidget(WWT_PUSHTXTBTN, COLOUR_GREY, WID_SCMF_HAIR), SetStringTip(STR_JUST_STRING1, STR_FACE_HAIR_TOOLTIP), SetTextStyle(TC_WHITE),
									NWidget(WWT_PUSHARROWBTN, COLOUR_GREY, WID_SCMF_HAIR_R), SetArrowWidgetTypeTip(AWV_INCREASE, STR_FACE_HAIR_TOOLTIP),
								EndContainer(),
							EndContainer(),
							NWidget(NWID_HORIZONTAL), SetPIP(0, WidgetDimensions::unscaled.hsep_normal, 0),
								NWidget(WWT_TEXT, INVALID_COLOUR, WID_SCMF_EYEBROWS_TEXT), SetFill(1, 0),
										SetStringTip(STR_FACE_EYEBROWS), SetTextStyle(TC_GOLD), SetAlignment(SA_VERT_CENTER | SA_RIGHT),
								NWidget(NWID_HORIZONTAL),
									NWidget(WWT_PUSHARROWBTN, COLOUR_GREY, WID_SCMF_EYEBROWS_L), SetArrowWidgetTypeTip(AWV_DECREASE, STR_FACE_EYEBROWS_TOOLTIP),
									NWidget(WWT_PUSHTXTBTN, COLOUR_GREY, WID_SCMF_EYEBROWS), SetStringTip(STR_JUST_STRING1, STR_FACE_EYEBROWS_TOOLTIP), SetTextStyle(TC_WHITE),
									NWidget(WWT_PUSHARROWBTN, COLOUR_GREY, WID_SCMF_EYEBROWS_R), SetArrowWidgetTypeTip(AWV_INCREASE, STR_FACE_EYEBROWS_TOOLTIP),
								EndContainer(),
							EndContainer(),
							NWidget(NWID_HORIZONTAL), SetPIP(0, WidgetDimensions::unscaled.hsep_normal, 0),
								NWidget(WWT_TEXT, INVALID_COLOUR, WID_SCMF_EYECOLOUR_TEXT), SetFill(1, 0),
										SetStringTip(STR_FACE_EYECOLOUR), SetTextStyle(TC_GOLD), SetAlignment(SA_VERT_CENTER | SA_RIGHT),
								NWidget(NWID_HORIZONTAL),
									NWidget(WWT_PUSHARROWBTN, COLOUR_GREY, WID_SCMF_EYECOLOUR_L), SetArrowWidgetTypeTip(AWV_DECREASE, STR_FACE_EYECOLOUR_TOOLTIP),
									NWidget(WWT_PUSHTXTBTN, COLOUR_GREY, WID_SCMF_EYECOLOUR), SetStringTip(STR_JUST_STRING1, STR_FACE_EYECOLOUR_TOOLTIP), SetTextStyle(TC_WHITE),
									NWidget(WWT_PUSHARROWBTN, COLOUR_GREY, WID_SCMF_EYECOLOUR_R), SetArrowWidgetTypeTip(AWV_INCREASE, STR_FACE_EYECOLOUR_TOOLTIP),
								EndContainer(),
							EndContainer(),
							NWidget(NWID_HORIZONTAL), SetPIP(0, WidgetDimensions::unscaled.hsep_normal, 0),
								NWidget(WWT_TEXT, INVALID_COLOUR, WID_SCMF_GLASSES_TEXT), SetFill(1, 0),
										SetStringTip(STR_FACE_GLASSES), SetTextStyle(TC_GOLD), SetAlignment(SA_VERT_CENTER | SA_RIGHT),
								NWidget(NWID_HORIZONTAL),
									NWidget(WWT_PUSHARROWBTN, COLOUR_GREY, WID_SCMF_GLASSES_L), SetArrowWidgetTypeTip(AWV_DECREASE, STR_FACE_GLASSES_TOOLTIP_2),
									NWidget(WWT_PUSHTXTBTN, COLOUR_GREY, WID_SCMF_GLASSES), SetStringTip(STR_JUST_STRING1, STR_FACE_GLASSES_TOOLTIP_2), SetTextStyle(TC_WHITE),
									NWidget(WWT_PUSHARROWBTN, COLOUR_GREY, WID_SCMF_GLASSES_R), SetArrowWidgetTypeTip(AWV_INCREASE, STR_FACE_GLASSES_TOOLTIP_2),
								EndContainer(),
							EndContainer(),
							NWidget(NWID_HORIZONTAL), SetPIP(0, WidgetDimensions::unscaled.hsep_normal, 0),
								NWidget(WWT_TEXT, INVALID_COLOUR, WID_SCMF_NOSE_TEXT), SetFill(1, 0),
										SetStringTip(STR_FACE_NOSE), SetTextStyle(TC_GOLD), SetAlignment(SA_VERT_CENTER | SA_RIGHT),
								NWidget(NWID_HORIZONTAL),
									NWidget(WWT_PUSHARROWBTN, COLOUR_GREY, WID_SCMF_NOSE_L), SetArrowWidgetTypeTip(AWV_DECREASE, STR_FACE_NOSE_TOOLTIP),
									NWidget(WWT_PUSHTXTBTN, COLOUR_GREY, WID_SCMF_NOSE), SetStringTip(STR_JUST_STRING1, STR_FACE_NOSE_TOOLTIP), SetTextStyle(TC_WHITE),
									NWidget(WWT_PUSHARROWBTN, COLOUR_GREY, WID_SCMF_NOSE_R), SetArrowWidgetTypeTip(AWV_INCREASE, STR_FACE_NOSE_TOOLTIP),
								EndContainer(),
							EndContainer(),
							NWidget(NWID_HORIZONTAL), SetPIP(0, WidgetDimensions::unscaled.hsep_normal, 0),
								NWidget(WWT_TEXT, INVALID_COLOUR, WID_SCMF_LIPS_MOUSTACHE_TEXT), SetFill(1, 0),
										SetStringTip(STR_FACE_MOUSTACHE), SetTextStyle(TC_GOLD), SetAlignment(SA_VERT_CENTER | SA_RIGHT),
								NWidget(NWID_HORIZONTAL),
									NWidget(WWT_PUSHARROWBTN, COLOUR_GREY, WID_SCMF_LIPS_MOUSTACHE_L), SetArrowWidgetTypeTip(AWV_DECREASE, STR_FACE_LIPS_MOUSTACHE_TOOLTIP),
									NWidget(WWT_PUSHTXTBTN, COLOUR_GREY, WID_SCMF_LIPS_MOUSTACHE), SetStringTip(STR_JUST_STRING1, STR_FACE_LIPS_MOUSTACHE_TOOLTIP), SetTextStyle(TC_WHITE),
									NWidget(WWT_PUSHARROWBTN, COLOUR_GREY, WID_SCMF_LIPS_MOUSTACHE_R), SetArrowWidgetTypeTip(AWV_INCREASE, STR_FACE_LIPS_MOUSTACHE_TOOLTIP),
								EndContainer(),
							EndContainer(),
							NWidget(NWID_HORIZONTAL), SetPIP(0, WidgetDimensions::unscaled.hsep_normal, 0),
								NWidget(WWT_TEXT, INVALID_COLOUR, WID_SCMF_CHIN_TEXT), SetFill(1, 0),
										SetStringTip(STR_FACE_CHIN), SetTextStyle(TC_GOLD), SetAlignment(SA_VERT_CENTER | SA_RIGHT),
								NWidget(NWID_HORIZONTAL),
									NWidget(WWT_PUSHARROWBTN, COLOUR_GREY, WID_SCMF_CHIN_L), SetArrowWidgetTypeTip(AWV_DECREASE, STR_FACE_CHIN_TOOLTIP),
									NWidget(WWT_PUSHTXTBTN, COLOUR_GREY, WID_SCMF_CHIN), SetStringTip(STR_JUST_STRING1, STR_FACE_CHIN_TOOLTIP), SetTextStyle(TC_WHITE),
									NWidget(WWT_PUSHARROWBTN, COLOUR_GREY, WID_SCMF_CHIN_R), SetArrowWidgetTypeTip(AWV_INCREASE, STR_FACE_CHIN_TOOLTIP),
								EndContainer(),
							EndContainer(),
							NWidget(NWID_HORIZONTAL), SetPIP(0, WidgetDimensions::unscaled.hsep_normal, 0),
								NWidget(WWT_TEXT, INVALID_COLOUR, WID_SCMF_JACKET_TEXT), SetFill(1, 0),
										SetStringTip(STR_FACE_JACKET), SetTextStyle(TC_GOLD), SetAlignment(SA_VERT_CENTER | SA_RIGHT),
								NWidget(NWID_HORIZONTAL),
									NWidget(WWT_PUSHARROWBTN, COLOUR_GREY, WID_SCMF_JACKET_L), SetArrowWidgetTypeTip(AWV_DECREASE, STR_FACE_JACKET_TOOLTIP),
									NWidget(WWT_PUSHTXTBTN, COLOUR_GREY, WID_SCMF_JACKET), SetStringTip(STR_JUST_STRING1, STR_FACE_JACKET_TOOLTIP), SetTextStyle(TC_WHITE),
									NWidget(WWT_PUSHARROWBTN, COLOUR_GREY, WID_SCMF_JACKET_R), SetArrowWidgetTypeTip(AWV_INCREASE, STR_FACE_JACKET_TOOLTIP),
								EndContainer(),
							EndContainer(),
							NWidget(NWID_HORIZONTAL), SetPIP(0, WidgetDimensions::unscaled.hsep_normal, 0),
								NWidget(WWT_TEXT, INVALID_COLOUR, WID_SCMF_COLLAR_TEXT), SetFill(1, 0),
										SetStringTip(STR_FACE_COLLAR), SetTextStyle(TC_GOLD), SetAlignment(SA_VERT_CENTER | SA_RIGHT),
								NWidget(NWID_HORIZONTAL),
									NWidget(WWT_PUSHARROWBTN, COLOUR_GREY, WID_SCMF_COLLAR_L), SetArrowWidgetTypeTip(AWV_DECREASE, STR_FACE_COLLAR_TOOLTIP),
									NWidget(WWT_PUSHTXTBTN, COLOUR_GREY, WID_SCMF_COLLAR), SetStringTip(STR_JUST_STRING1, STR_FACE_COLLAR_TOOLTIP), SetTextStyle(TC_WHITE),
									NWidget(WWT_PUSHARROWBTN, COLOUR_GREY, WID_SCMF_COLLAR_R), SetArrowWidgetTypeTip(AWV_INCREASE, STR_FACE_COLLAR_TOOLTIP),
								EndContainer(),
							EndContainer(),
							NWidget(NWID_HORIZONTAL), SetPIP(0, WidgetDimensions::unscaled.hsep_normal, 0),
								NWidget(WWT_TEXT, INVALID_COLOUR, WID_SCMF_TIE_EARRING_TEXT), SetFill(1, 0),
										SetStringTip(STR_FACE_EARRING), SetTextStyle(TC_GOLD), SetAlignment(SA_VERT_CENTER | SA_RIGHT),
								NWidget(NWID_HORIZONTAL),
									NWidget(WWT_PUSHARROWBTN, COLOUR_GREY, WID_SCMF_TIE_EARRING_L), SetArrowWidgetTypeTip(AWV_DECREASE, STR_FACE_TIE_EARRING_TOOLTIP),
									NWidget(WWT_PUSHTXTBTN, COLOUR_GREY, WID_SCMF_TIE_EARRING), SetStringTip(STR_JUST_STRING1, STR_FACE_TIE_EARRING_TOOLTIP), SetTextStyle(TC_WHITE),
									NWidget(WWT_PUSHARROWBTN, COLOUR_GREY, WID_SCMF_TIE_EARRING_R), SetArrowWidgetTypeTip(AWV_INCREASE, STR_FACE_TIE_EARRING_TOOLTIP),
								EndContainer(),
							EndContainer(),
						EndContainer(),
					EndContainer(),
				EndContainer(),
			EndContainer(),
		EndContainer(),
	EndContainer(),
	NWidget(NWID_HORIZONTAL, NWidContainerFlag::EqualSize),
		NWidget(WWT_PUSHTXTBTN, COLOUR_GREY, WID_SCMF_CANCEL), SetFill(1, 0), SetStringTip(STR_BUTTON_CANCEL, STR_FACE_CANCEL_TOOLTIP),
		NWidget(WWT_PUSHTXTBTN, COLOUR_GREY, WID_SCMF_ACCEPT), SetFill(1, 0), SetStringTip(STR_BUTTON_OK, STR_FACE_OK_TOOLTIP),
	EndContainer(),
};

/** Management class for customizing the face of the company manager. */
class SelectCompanyManagerFaceWindow : public Window
{
	CompanyManagerFace face{}; ///< company manager face bits
	bool advanced = false; ///< advanced company manager face selection window

	GenderEthnicity ge{}; ///< Gender and ethnicity.
	bool is_female = false;     ///< Female face.
	bool is_moust_male = false; ///< Male face with a moustache.

	Dimension yesno_dim{};  ///< Dimension of a yes/no button of a part in the advanced face window.
	Dimension number_dim{}; ///< Dimension of a number widget of a part in the advanced face window.

	/**
	 * Set parameters for value of face control buttons.
	 *
	 * @param widget_index   index of this widget in the window
	 * @param val            the value which will be displayed
	 * @param is_bool_widget is it a bool button
	 */
	void SetFaceStringParameters(WidgetID widget_index, uint8_t val, bool is_bool_widget) const
	{
		const NWidgetCore *nwi_widget = this->GetWidget<NWidgetCore>(widget_index);
		if (nwi_widget->IsDisabled()) {
			SetDParam(0, STR_EMPTY);
		} else {
			if (is_bool_widget) {
				/* if it a bool button write yes or no */
				SetDParam(0, (val != 0) ? STR_FACE_YES : STR_FACE_NO);
			} else {
				/* else write the value + 1 */
				SetDParam(0, STR_JUST_INT);
				SetDParam(1, val + 1);
			}
		}
	}

	void UpdateData()
	{
		this->ge = (GenderEthnicity)GB(this->face, _cmf_info[CMFV_GEN_ETHN].offset, _cmf_info[CMFV_GEN_ETHN].length); // get the gender and ethnicity
		this->is_female = HasBit(this->ge, GENDER_FEMALE); // get the gender: 0 == male and 1 == female
		this->is_moust_male = !is_female && GetCompanyManagerFaceBits(this->face, CMFV_HAS_MOUSTACHE, this->ge) != 0; // is a male face with moustache

		this->GetWidget<NWidgetCore>(WID_SCMF_HAS_MOUSTACHE_EARRING_TEXT)->SetString(this->is_female ? STR_FACE_EARRING : STR_FACE_MOUSTACHE);
		this->GetWidget<NWidgetCore>(WID_SCMF_TIE_EARRING_TEXT)->SetString(this->is_female ? STR_FACE_EARRING : STR_FACE_TIE);
		this->GetWidget<NWidgetCore>(WID_SCMF_LIPS_MOUSTACHE_TEXT)->SetString(this->is_moust_male ? STR_FACE_MOUSTACHE : STR_FACE_LIPS);
	}

public:
	SelectCompanyManagerFaceWindow(WindowDesc &desc, Window *parent) : Window(desc)
	{
		this->CreateNestedTree();
		this->SelectDisplayPlanes(this->advanced);
		this->FinishInitNested(parent->window_number);
		this->parent = parent;
		this->owner = (Owner)this->window_number;
		this->face = Company::Get((CompanyID)this->window_number)->face;

		this->UpdateData();
	}

	/**
	 * Select planes to display to the user with the #NWID_SELECTION widgets #WID_SCMF_SEL_LOADSAVE, #WID_SCMF_SEL_MALEFEMALE, and #WID_SCMF_SEL_PARTS.
	 * @param advanced Display advanced face management window.
	 */
	void SelectDisplayPlanes(bool advanced)
	{
		this->GetWidget<NWidgetStacked>(WID_SCMF_SEL_LOADSAVE)->SetDisplayedPlane(advanced ? 0 : SZSP_NONE);
		this->GetWidget<NWidgetStacked>(WID_SCMF_SEL_PARTS)->SetDisplayedPlane(advanced ? 0 : SZSP_NONE);
		this->GetWidget<NWidgetStacked>(WID_SCMF_SEL_MALEFEMALE)->SetDisplayedPlane(advanced ? SZSP_NONE : 0);
		this->GetWidget<NWidgetCore>(WID_SCMF_RANDOM_NEW_FACE)->SetString(advanced ? STR_FACE_RANDOM : STR_FACE_NEW_FACE_BUTTON);

		NWidgetCore *wi = this->GetWidget<NWidgetCore>(WID_SCMF_TOGGLE_LARGE_SMALL_BUTTON);
		if (advanced) {
			wi->SetStringTip(STR_FACE_SIMPLE, STR_FACE_SIMPLE_TOOLTIP);
		} else {
			wi->SetStringTip(STR_FACE_ADVANCED, STR_FACE_ADVANCED_TOOLTIP);
		}
	}

	void OnInit() override
	{
		/* Size of the boolean yes/no button. */
		Dimension yesno_dim = maxdim(GetStringBoundingBox(STR_FACE_YES), GetStringBoundingBox(STR_FACE_NO));
		yesno_dim.width  += WidgetDimensions::scaled.framerect.Horizontal();
		yesno_dim.height += WidgetDimensions::scaled.framerect.Vertical();
		/* Size of the number button + arrows. */
		Dimension number_dim = {0, 0};
		for (int val = 1; val <= 12; val++) {
			number_dim = maxdim(number_dim, GetStringBoundingBox(GetString(STR_JUST_INT, val)));
		}
		uint arrows_width = GetSpriteSize(SPR_ARROW_LEFT).width + GetSpriteSize(SPR_ARROW_RIGHT).width + 2 * (WidgetDimensions::scaled.imgbtn.Horizontal());
		number_dim.width += WidgetDimensions::scaled.framerect.Horizontal() + arrows_width;
		number_dim.height += WidgetDimensions::scaled.framerect.Vertical();
		/* Compute width of both buttons. */
		yesno_dim.width = std::max(yesno_dim.width, number_dim.width);
		number_dim.width = yesno_dim.width - arrows_width;

		this->yesno_dim = yesno_dim;
		this->number_dim = number_dim;
	}

	void UpdateWidgetSize(WidgetID widget, Dimension &size, [[maybe_unused]] const Dimension &padding, [[maybe_unused]] Dimension &fill, [[maybe_unused]] Dimension &resize) override
	{
		switch (widget) {
			case WID_SCMF_HAS_MOUSTACHE_EARRING_TEXT:
				size = maxdim(size, GetStringBoundingBox(STR_FACE_EARRING));
				size = maxdim(size, GetStringBoundingBox(STR_FACE_MOUSTACHE));
				break;

			case WID_SCMF_TIE_EARRING_TEXT:
				size = maxdim(size, GetStringBoundingBox(STR_FACE_EARRING));
				size = maxdim(size, GetStringBoundingBox(STR_FACE_TIE));
				break;

			case WID_SCMF_LIPS_MOUSTACHE_TEXT:
				size = maxdim(size, GetStringBoundingBox(STR_FACE_LIPS));
				size = maxdim(size, GetStringBoundingBox(STR_FACE_MOUSTACHE));
				break;

			case WID_SCMF_FACE:
				size = maxdim(size, GetScaledSpriteSize(SPR_GRADIENT));
				break;

			case WID_SCMF_HAS_MOUSTACHE_EARRING:
			case WID_SCMF_HAS_GLASSES:
				size = this->yesno_dim;
				break;

			case WID_SCMF_EYECOLOUR:
			case WID_SCMF_CHIN:
			case WID_SCMF_EYEBROWS:
			case WID_SCMF_LIPS_MOUSTACHE:
			case WID_SCMF_NOSE:
			case WID_SCMF_HAIR:
			case WID_SCMF_JACKET:
			case WID_SCMF_COLLAR:
			case WID_SCMF_TIE_EARRING:
			case WID_SCMF_GLASSES:
				size = this->number_dim;
				break;
		}
	}

	void OnPaint() override
	{
		/* lower the non-selected gender button */
		this->SetWidgetsLoweredState(!this->is_female, WID_SCMF_MALE, WID_SCMF_MALE2);
		this->SetWidgetsLoweredState( this->is_female, WID_SCMF_FEMALE, WID_SCMF_FEMALE2);

		/* advanced company manager face selection window */

		/* lower the non-selected ethnicity button */
		this->SetWidgetLoweredState(WID_SCMF_ETHNICITY_EUR, !HasBit(this->ge, ETHNICITY_BLACK));
		this->SetWidgetLoweredState(WID_SCMF_ETHNICITY_AFR,  HasBit(this->ge, ETHNICITY_BLACK));


		/* Disable dynamically the widgets which CompanyManagerFaceVariable has less than 2 options
		 * (or in other words you haven't any choice).
		 * If the widgets depend on a HAS-variable and this is false the widgets will be disabled, too. */

		/* Eye colour buttons */
		this->SetWidgetsDisabledState(_cmf_info[CMFV_EYE_COLOUR].valid_values[this->ge] < 2,
				WID_SCMF_EYECOLOUR, WID_SCMF_EYECOLOUR_L, WID_SCMF_EYECOLOUR_R);

		/* Chin buttons */
		this->SetWidgetsDisabledState(_cmf_info[CMFV_CHIN].valid_values[this->ge] < 2,
				WID_SCMF_CHIN, WID_SCMF_CHIN_L, WID_SCMF_CHIN_R);

		/* Eyebrows buttons */
		this->SetWidgetsDisabledState(_cmf_info[CMFV_EYEBROWS].valid_values[this->ge] < 2,
				WID_SCMF_EYEBROWS, WID_SCMF_EYEBROWS_L, WID_SCMF_EYEBROWS_R);

		/* Lips or (if it a male face with a moustache) moustache buttons */
		this->SetWidgetsDisabledState(_cmf_info[this->is_moust_male ? CMFV_MOUSTACHE : CMFV_LIPS].valid_values[this->ge] < 2,
				WID_SCMF_LIPS_MOUSTACHE, WID_SCMF_LIPS_MOUSTACHE_L, WID_SCMF_LIPS_MOUSTACHE_R);

		/* Nose buttons | male faces with moustache haven't any nose options */
		this->SetWidgetsDisabledState(_cmf_info[CMFV_NOSE].valid_values[this->ge] < 2 || this->is_moust_male,
				WID_SCMF_NOSE, WID_SCMF_NOSE_L, WID_SCMF_NOSE_R);

		/* Hair buttons */
		this->SetWidgetsDisabledState(_cmf_info[CMFV_HAIR].valid_values[this->ge] < 2,
				WID_SCMF_HAIR, WID_SCMF_HAIR_L, WID_SCMF_HAIR_R);

		/* Jacket buttons */
		this->SetWidgetsDisabledState(_cmf_info[CMFV_JACKET].valid_values[this->ge] < 2,
				WID_SCMF_JACKET, WID_SCMF_JACKET_L, WID_SCMF_JACKET_R);

		/* Collar buttons */
		this->SetWidgetsDisabledState(_cmf_info[CMFV_COLLAR].valid_values[this->ge] < 2,
				WID_SCMF_COLLAR, WID_SCMF_COLLAR_L, WID_SCMF_COLLAR_R);

		/* Tie/earring buttons | female faces without earring haven't any earring options */
		this->SetWidgetsDisabledState(_cmf_info[CMFV_TIE_EARRING].valid_values[this->ge] < 2 ||
					(this->is_female && GetCompanyManagerFaceBits(this->face, CMFV_HAS_TIE_EARRING, this->ge) == 0),
				WID_SCMF_TIE_EARRING, WID_SCMF_TIE_EARRING_L, WID_SCMF_TIE_EARRING_R);

		/* Glasses buttons | faces without glasses haven't any glasses options */
		this->SetWidgetsDisabledState(_cmf_info[CMFV_GLASSES].valid_values[this->ge] < 2 || GetCompanyManagerFaceBits(this->face, CMFV_HAS_GLASSES, this->ge) == 0,
				WID_SCMF_GLASSES, WID_SCMF_GLASSES_L, WID_SCMF_GLASSES_R);

		this->DrawWidgets();
	}

	void SetStringParameters(WidgetID widget) const override
	{
		switch (widget) {
			case WID_SCMF_HAS_MOUSTACHE_EARRING:
				if (this->is_female) { // Only for female faces
					this->SetFaceStringParameters(WID_SCMF_HAS_MOUSTACHE_EARRING, GetCompanyManagerFaceBits(this->face, CMFV_HAS_TIE_EARRING, this->ge), true);
				} else { // Only for male faces
					this->SetFaceStringParameters(WID_SCMF_HAS_MOUSTACHE_EARRING, GetCompanyManagerFaceBits(this->face, CMFV_HAS_MOUSTACHE,   this->ge), true);
				}
				break;

			case WID_SCMF_TIE_EARRING:
				this->SetFaceStringParameters(WID_SCMF_TIE_EARRING, GetCompanyManagerFaceBits(this->face, CMFV_TIE_EARRING, this->ge), false);
				break;

			case WID_SCMF_LIPS_MOUSTACHE:
				if (this->is_moust_male) { // Only for male faces with moustache
					this->SetFaceStringParameters(WID_SCMF_LIPS_MOUSTACHE, GetCompanyManagerFaceBits(this->face, CMFV_MOUSTACHE, this->ge), false);
				} else { // Only for female faces or male faces without moustache
					this->SetFaceStringParameters(WID_SCMF_LIPS_MOUSTACHE, GetCompanyManagerFaceBits(this->face, CMFV_LIPS,      this->ge), false);
				}
				break;

			case WID_SCMF_HAS_GLASSES:
				this->SetFaceStringParameters(WID_SCMF_HAS_GLASSES, GetCompanyManagerFaceBits(this->face, CMFV_HAS_GLASSES, this->ge), true );
				break;

			case WID_SCMF_HAIR:
				this->SetFaceStringParameters(WID_SCMF_HAIR,        GetCompanyManagerFaceBits(this->face, CMFV_HAIR,        this->ge), false);
				break;

			case WID_SCMF_EYEBROWS:
				this->SetFaceStringParameters(WID_SCMF_EYEBROWS,    GetCompanyManagerFaceBits(this->face, CMFV_EYEBROWS,    this->ge), false);
				break;

			case WID_SCMF_EYECOLOUR:
				this->SetFaceStringParameters(WID_SCMF_EYECOLOUR,   GetCompanyManagerFaceBits(this->face, CMFV_EYE_COLOUR,  this->ge), false);
				break;

			case WID_SCMF_GLASSES:
				this->SetFaceStringParameters(WID_SCMF_GLASSES,     GetCompanyManagerFaceBits(this->face, CMFV_GLASSES,     this->ge), false);
				break;

			case WID_SCMF_NOSE:
				this->SetFaceStringParameters(WID_SCMF_NOSE,        GetCompanyManagerFaceBits(this->face, CMFV_NOSE,        this->ge), false);
				break;

			case WID_SCMF_CHIN:
				this->SetFaceStringParameters(WID_SCMF_CHIN,        GetCompanyManagerFaceBits(this->face, CMFV_CHIN,        this->ge), false);
				break;

			case WID_SCMF_JACKET:
				this->SetFaceStringParameters(WID_SCMF_JACKET,      GetCompanyManagerFaceBits(this->face, CMFV_JACKET,      this->ge), false);
				break;

			case WID_SCMF_COLLAR:
				this->SetFaceStringParameters(WID_SCMF_COLLAR,      GetCompanyManagerFaceBits(this->face, CMFV_COLLAR,      this->ge), false);
				break;
		}
	}

	void DrawWidget(const Rect &r, WidgetID widget) const override
	{
		switch (widget) {
			case WID_SCMF_FACE:
				DrawCompanyManagerFace(this->face, Company::Get((CompanyID)this->window_number)->colour, r);
				break;
		}
	}

	void OnClick([[maybe_unused]] Point pt, WidgetID widget, [[maybe_unused]] int click_count) override
	{
		switch (widget) {
			/* Toggle size, advanced/simple face selection */
			case WID_SCMF_TOGGLE_LARGE_SMALL:
			case WID_SCMF_TOGGLE_LARGE_SMALL_BUTTON:
				this->advanced = !this->advanced;
				this->SelectDisplayPlanes(this->advanced);
				this->ReInit();
				break;

			/* OK button */
			case WID_SCMF_ACCEPT:
				Command<CMD_SET_COMPANY_MANAGER_FACE>::Post(this->face);
				[[fallthrough]];

			/* Cancel button */
			case WID_SCMF_CANCEL:
				this->Close();
				break;

			/* Load button */
			case WID_SCMF_LOAD:
				this->face = _company_manager_face;
				ScaleAllCompanyManagerFaceBits(this->face);
				ShowErrorMessage(GetEncodedString(STR_FACE_LOAD_DONE), {}, WL_INFO);
				this->UpdateData();
				this->SetDirty();
				break;

			/* 'Company manager face number' button, view and/or set company manager face number */
			case WID_SCMF_FACECODE:
				ShowQueryString(GetString(STR_JUST_INT, this->face), STR_FACE_FACECODE_CAPTION, 10 + 1, this, CS_NUMERAL, QSF_NONE);
				break;

			/* Save button */
			case WID_SCMF_SAVE:
				_company_manager_face = this->face;
				ShowErrorMessage(GetEncodedString(STR_FACE_SAVE_DONE), {}, WL_INFO);
				break;

			/* Toggle gender (male/female) button */
			case WID_SCMF_MALE:
			case WID_SCMF_FEMALE:
			case WID_SCMF_MALE2:
			case WID_SCMF_FEMALE2:
				SetCompanyManagerFaceBits(this->face, CMFV_GENDER, this->ge, (widget == WID_SCMF_FEMALE || widget == WID_SCMF_FEMALE2));
				ScaleAllCompanyManagerFaceBits(this->face);
				this->UpdateData();
				this->SetDirty();
				break;

			/* Randomize face button */
			case WID_SCMF_RANDOM_NEW_FACE:
				RandomCompanyManagerFaceBits(this->face, this->ge, this->advanced, _interactive_random);
				this->UpdateData();
				this->SetDirty();
				break;

			/* Toggle ethnicity (european/african) button */
			case WID_SCMF_ETHNICITY_EUR:
			case WID_SCMF_ETHNICITY_AFR:
				SetCompanyManagerFaceBits(this->face, CMFV_ETHNICITY, this->ge, widget - WID_SCMF_ETHNICITY_EUR);
				ScaleAllCompanyManagerFaceBits(this->face);
				this->UpdateData();
				this->SetDirty();
				break;

			default:
				/* Here all buttons from WID_SCMF_HAS_MOUSTACHE_EARRING to WID_SCMF_GLASSES_R are handled.
				 * First it checks which CompanyManagerFaceVariable is being changed, and then either
				 * a: invert the value for boolean variables, or
				 * b: it checks inside of IncreaseCompanyManagerFaceBits() if a left (_L) butten is pressed and then decrease else increase the variable */
				if (widget >= WID_SCMF_HAS_MOUSTACHE_EARRING && widget <= WID_SCMF_GLASSES_R) {
					CompanyManagerFaceVariable cmfv; // which CompanyManagerFaceVariable shall be edited

					if (widget < WID_SCMF_EYECOLOUR_L) { // Bool buttons
						switch (widget - WID_SCMF_HAS_MOUSTACHE_EARRING) {
							default: NOT_REACHED();
							case 0: cmfv = this->is_female ? CMFV_HAS_TIE_EARRING : CMFV_HAS_MOUSTACHE; break; // Has earring/moustache button
							case 1: cmfv = CMFV_HAS_GLASSES; break; // Has glasses button
						}
						SetCompanyManagerFaceBits(this->face, cmfv, this->ge, !GetCompanyManagerFaceBits(this->face, cmfv, this->ge));
						ScaleAllCompanyManagerFaceBits(this->face);
					} else { // Value buttons
						switch ((widget - WID_SCMF_EYECOLOUR_L) / 3) {
							default: NOT_REACHED();
							case 0: cmfv = CMFV_EYE_COLOUR; break;  // Eye colour buttons
							case 1: cmfv = CMFV_CHIN; break;        // Chin buttons
							case 2: cmfv = CMFV_EYEBROWS; break;    // Eyebrows buttons
							case 3: cmfv = this->is_moust_male ? CMFV_MOUSTACHE : CMFV_LIPS; break; // Moustache or lips buttons
							case 4: cmfv = CMFV_NOSE; break;        // Nose buttons
							case 5: cmfv = CMFV_HAIR; break;        // Hair buttons
							case 6: cmfv = CMFV_JACKET; break;      // Jacket buttons
							case 7: cmfv = CMFV_COLLAR; break;      // Collar buttons
							case 8: cmfv = CMFV_TIE_EARRING; break; // Tie/earring buttons
							case 9: cmfv = CMFV_GLASSES; break;     // Glasses buttons
						}
						/* 0 == left (_L), 1 == middle or 2 == right (_R) - button click */
						IncreaseCompanyManagerFaceBits(this->face, cmfv, this->ge, (((widget - WID_SCMF_EYECOLOUR_L) % 3) != 0) ? 1 : -1);
					}
					this->UpdateData();
					this->SetDirty();
				}
				break;
		}
	}

	void OnQueryTextFinished(std::optional<std::string> str) override
	{
		if (!str.has_value()) return;
		/* Set a new company manager face number */
		if (!str->empty()) {
			this->face = std::strtoul(str->c_str(), nullptr, 10);
			ScaleAllCompanyManagerFaceBits(this->face);
			ShowErrorMessage(GetEncodedString(STR_FACE_FACECODE_SET), {}, WL_INFO);
			this->UpdateData();
			this->SetDirty();
		} else {
			ShowErrorMessage(GetEncodedString(STR_FACE_FACECODE_ERR), {}, WL_INFO);
		}
	}
};

/** Company manager face selection window description */
static WindowDesc _select_company_manager_face_desc(__FILE__, __LINE__,
	WDP_AUTO, nullptr, 0, 0,
	WC_COMPANY_MANAGER_FACE, WC_NONE,
	WindowDefaultFlag::Construction,
	_nested_select_company_manager_face_widgets
);

/**
 * Open the simple/advanced company manager face selection window
 *
 * @param parent the parent company window
 */
static void DoSelectCompanyManagerFace(Window *parent)
{
	if (!Company::IsValidID((CompanyID)parent->window_number)) return;

	if (BringWindowToFrontById(WC_COMPANY_MANAGER_FACE, parent->window_number)) return;
	new SelectCompanyManagerFaceWindow(_select_company_manager_face_desc, parent);
}

static constexpr NWidgetPart _nested_company_infrastructure_widgets[] = {
	NWidget(NWID_HORIZONTAL),
		NWidget(WWT_CLOSEBOX, COLOUR_GREY),
		NWidget(WWT_CAPTION, COLOUR_GREY, WID_CI_CAPTION), SetStringTip(STR_COMPANY_INFRASTRUCTURE_VIEW_CAPTION, STR_TOOLTIP_WINDOW_TITLE_DRAG_THIS),
		NWidget(WWT_SHADEBOX, COLOUR_GREY),
		NWidget(WWT_STICKYBOX, COLOUR_GREY),
	EndContainer(),
	NWidget(WWT_PANEL, COLOUR_GREY),
		NWidget(NWID_HORIZONTAL),
			NWidget(NWID_VERTICAL), SetPIP(WidgetDimensions::unscaled.framerect.top, 0, WidgetDimensions::unscaled.framerect.bottom),
				NWidget(NWID_HORIZONTAL), SetPIP(2, 4, 2),
					NWidget(WWT_EMPTY, INVALID_COLOUR, WID_CI_DESC), SetMinimalTextLines(2, 0), SetFill(1, 0), SetResize(0, 1), SetScrollbar(WID_CI_SCROLLBAR),
					NWidget(WWT_EMPTY, INVALID_COLOUR, WID_CI_COUNT), SetMinimalTextLines(2, 0), SetFill(0, 1), SetResize(0, 1), SetScrollbar(WID_CI_SCROLLBAR),
				EndContainer(),
			EndContainer(),
			NWidget(NWID_VERTICAL),
				NWidget(NWID_VSCROLLBAR, COLOUR_GREY, WID_CI_SCROLLBAR),
				NWidget(WWT_RESIZEBOX, COLOUR_GREY),
			EndContainer(),
		EndContainer(),
	EndContainer(),
};

/**
 * Window with detailed information about the company's infrastructure.
 */
struct CompanyInfrastructureWindow : Window
{
	RailTypes railtypes{}; ///< Valid railtypes.
	RoadTypes roadtypes{}; ///< Valid roadtypes.

	uint total_width = 0;  ///< String width of the total cost line.
	uint height_extra = 0; ///< Default extra height above minimum.

	Scrollbar *vscroll = nullptr; ///< Scrollbar

	CompanyInfrastructureWindow(WindowDesc &desc, WindowNumber window_number) : Window(desc)
	{
		this->UpdateRailRoadTypes();

		this->CreateNestedTree();
		this->vscroll = this->GetScrollbar(WID_CI_SCROLLBAR);
		this->vscroll->SetStepSize(GetCharacterHeight(FS_NORMAL));
		this->FinishInitNested(window_number);

		this->owner = (Owner)this->window_number;
	}

	void UpdateRailRoadTypes()
	{
		this->railtypes = RAILTYPES_NONE;
		this->roadtypes = ROADTYPES_NONE;

		/* Find the used railtypes. */
		for (const Engine *e : Engine::IterateType(VEH_TRAIN)) {
			if (!e->info.climates.Test(_settings_game.game_creation.landscape)) continue;

			this->railtypes |= GetRailTypeInfo(e->u.rail.railtype)->introduces_railtypes;
		}

		/* Get the date introduced railtypes as well. */
		this->railtypes = AddDateIntroducedRailTypes(this->railtypes, CalTime::MAX_DATE);

		/* Find the used roadtypes. */
		for (const Engine *e : Engine::IterateType(VEH_ROAD)) {
			if (!e->info.climates.Test(_settings_game.game_creation.landscape)) continue;

			this->roadtypes |= GetRoadTypeInfo(e->u.road.roadtype)->introduces_roadtypes;
		}

		/* Get the date introduced roadtypes as well. */
		this->roadtypes = AddDateIntroducedRoadTypes(this->roadtypes, CalTime::MAX_DATE);
		this->roadtypes &= ~_roadtypes_hidden_mask;
	}

	/** Get total infrastructure maintenance cost. */
	Money GetTotalMaintenanceCost() const
	{
		const Company *c = Company::Get((CompanyID)this->window_number);
		Money total;

		uint32_t rail_total = c->infrastructure.GetRailTotal();
		for (RailType rt = RAILTYPE_BEGIN; rt != RAILTYPE_END; rt++) {
			if (HasBit(this->railtypes, rt)) total += RailMaintenanceCost(rt, c->infrastructure.rail[rt], rail_total);
		}
		total += SignalMaintenanceCost(c->infrastructure.signal);

		uint32_t road_total = c->infrastructure.GetRoadTotal();
		uint32_t tram_total = c->infrastructure.GetTramTotal();
		for (RoadType rt = ROADTYPE_BEGIN; rt != ROADTYPE_END; rt++) {
			if (HasBit(this->roadtypes, rt)) total += RoadMaintenanceCost(rt, c->infrastructure.road[rt], RoadTypeIsRoad(rt) ? road_total : tram_total);
		}

		total += CanalMaintenanceCost(c->infrastructure.water);
		total += StationMaintenanceCost(c->infrastructure.station);
		total += AirportMaintenanceCost(c->index);

		return total;
	}

	void SetStringParameters(WidgetID widget) const override
	{
		switch (widget) {
			case WID_CI_CAPTION:
				SetDParam(0, (CompanyID)this->window_number);
				break;
		}
	}

	void UpdateWidgetSize(WidgetID widget, Dimension &size, [[maybe_unused]] const Dimension &padding, [[maybe_unused]] Dimension &fill, [[maybe_unused]] Dimension &resize) override
	{
		const Company *c = Company::Get((CompanyID)this->window_number);

		switch (widget) {
			case WID_CI_DESC: {
				uint rail_lines = 1; // Starts at 1 because a line is also required for the section title

				size.width = std::max(size.width, GetStringBoundingBox(STR_COMPANY_INFRASTRUCTURE_VIEW_RAIL_SECT).width);

				for (const auto &rt : _sorted_railtypes) {
					if (HasBit(this->railtypes, rt)) {
						rail_lines++;
						size.width = std::max(size.width, GetStringBoundingBox(GetRailTypeInfo(rt)->strings.name).width + WidgetDimensions::scaled.hsep_indent);
					}
				}
				if (this->railtypes != RAILTYPES_NONE) {
					rail_lines++;
					size.width = std::max(size.width, GetStringBoundingBox(STR_COMPANY_INFRASTRUCTURE_VIEW_SIGNALS).width + WidgetDimensions::scaled.hsep_indent);
				}

				uint road_lines = 1; // Starts at 1 because a line is also required for the section title
				uint tram_lines = 1;

				size.width = std::max(size.width, GetStringBoundingBox(STR_COMPANY_INFRASTRUCTURE_VIEW_ROAD_SECT).width);
				size.width = std::max(size.width, GetStringBoundingBox(STR_COMPANY_INFRASTRUCTURE_VIEW_TRAM_SECT).width);

				for (const auto &rt : _sorted_roadtypes) {
					if (HasBit(this->roadtypes, rt)) {
						if (RoadTypeIsRoad(rt)) {
							road_lines++;
						} else {
							tram_lines++;
						}
						size.width = std::max(size.width, GetStringBoundingBox(GetRoadTypeInfo(rt)->strings.name).width + WidgetDimensions::scaled.hsep_indent);
					}
				}

				size.width = std::max(size.width, GetStringBoundingBox(STR_COMPANY_INFRASTRUCTURE_VIEW_WATER_SECT).width);
				size.width = std::max(size.width, GetStringBoundingBox(STR_COMPANY_INFRASTRUCTURE_VIEW_CANALS).width + WidgetDimensions::scaled.hsep_indent);

				size.width = std::max(size.width, GetStringBoundingBox(STR_COMPANY_INFRASTRUCTURE_VIEW_STATION_SECT).width);
				size.width = std::max(size.width, GetStringBoundingBox(STR_COMPANY_INFRASTRUCTURE_VIEW_STATIONS).width + WidgetDimensions::scaled.hsep_indent);
				size.width = std::max(size.width, GetStringBoundingBox(STR_COMPANY_INFRASTRUCTURE_VIEW_AIRPORTS).width + WidgetDimensions::scaled.hsep_indent);

				size.width += padding.width;

				uint total_height = ((rail_lines + road_lines + tram_lines + 2 + 3) * GetCharacterHeight(FS_NORMAL)) + (4 * WidgetDimensions::scaled.vsep_sparse);

				/* Set height of the total line. */
				if (_settings_game.economy.infrastructure_maintenance) total_height += WidgetDimensions::scaled.vsep_sparse + WidgetDimensions::scaled.vsep_normal + GetCharacterHeight(FS_NORMAL);

				this->vscroll->SetCount(total_height);

				size.height = std::max(size.height, std::min<uint>(8 * GetCharacterHeight(FS_NORMAL), total_height));
				uint target_height = std::min<uint>(40 * GetCharacterHeight(FS_NORMAL), total_height);
				this->height_extra = (target_height > size.height) ? (target_height - size.height) : 0;
				break;
			}

			case WID_CI_COUNT: {
				/* Find the maximum count that is displayed. */
				uint32_t max_val = 1000;  // Some random number to reserve enough space.
				Money max_cost = 10000; // Some random number to reserve enough space.
				uint32_t rail_total = c->infrastructure.GetRailTotal();
				for (RailType rt = RAILTYPE_BEGIN; rt < RAILTYPE_END; rt++) {
					max_val = std::max(max_val, c->infrastructure.rail[rt]);
					max_cost = std::max(max_cost, RailMaintenanceCost(rt, c->infrastructure.rail[rt], rail_total));
				}
				max_val = std::max(max_val, c->infrastructure.signal);
				max_cost = std::max(max_cost, SignalMaintenanceCost(c->infrastructure.signal));
				uint32_t road_total = c->infrastructure.GetRoadTotal();
				uint32_t tram_total = c->infrastructure.GetTramTotal();
				for (RoadType rt = ROADTYPE_BEGIN; rt < ROADTYPE_END; rt++) {
					max_val = std::max(max_val, c->infrastructure.road[rt]);
					max_cost = std::max(max_cost, RoadMaintenanceCost(rt, c->infrastructure.road[rt], RoadTypeIsRoad(rt) ? road_total : tram_total));

				}
				max_val = std::max(max_val, c->infrastructure.water);
				max_cost = std::max(max_cost, CanalMaintenanceCost(c->infrastructure.water));
				max_val = std::max(max_val, c->infrastructure.station);
				max_cost = std::max(max_cost, StationMaintenanceCost(c->infrastructure.station));
				max_val = std::max(max_val, c->infrastructure.airport);
				max_cost = std::max(max_cost, AirportMaintenanceCost(c->index));

				uint count_width = GetStringBoundingBox(GetString(STR_JUST_COMMA, GetParamMaxValue(max_val))).width + WidgetDimensions::scaled.hsep_indent; // Reserve some wiggle room

				if (_settings_game.economy.infrastructure_maintenance) {
<<<<<<< HEAD
					SetDParamMaxValue(0, this->GetTotalMaintenanceCost() * 12); // Convert to per year
					this->total_width = GetStringBoundingBox(EconTime::UsingWallclockUnits() ? STR_COMPANY_INFRASTRUCTURE_VIEW_TOTAL_PERIOD : STR_COMPANY_INFRASTRUCTURE_VIEW_TOTAL_YEAR).width + WidgetDimensions::scaled.hsep_indent * 2;
					size.width = std::max(size.width, this->total_width);

					SetDParamMaxValue(0, max_cost * 12); // Convert to per year
					count_width += std::max(this->total_width, GetStringBoundingBox(EconTime::UsingWallclockUnits() ? STR_COMPANY_INFRASTRUCTURE_VIEW_TOTAL_PERIOD : STR_COMPANY_INFRASTRUCTURE_VIEW_TOTAL_YEAR).width);
=======
					StringID str_total = TimerGameEconomy::UsingWallclockUnits() ? STR_COMPANY_INFRASTRUCTURE_VIEW_TOTAL_PERIOD : STR_COMPANY_INFRASTRUCTURE_VIEW_TOTAL_YEAR;
					/* Convert to per year */
					this->total_width = GetStringBoundingBox(GetString(str_total, GetParamMaxValue(this->GetTotalMaintenanceCost() * 12))).width + WidgetDimensions::scaled.hsep_indent * 2;
					size.width = std::max(size.width, this->total_width);

					/* Convert to per year */
					count_width += std::max(this->total_width, GetStringBoundingBox(GetString(str_total, GetParamMaxValue(max_cost * 12))).width);
>>>>>>> 321debf7
				}

				size.width = std::max(size.width, count_width);
				break;
			}
		}
	}

	/**
	 * Helper for drawing the counts line.
	 * @param width        The width of the bounds to draw in.
	 * @param y            The y position to draw at.
	 * @param count        The count to show on this line.
	 * @param monthly_cost The monthly costs.
	 */
	void DrawCountLine(int width, int &y, int count, Money monthly_cost) const
	{
<<<<<<< HEAD
		SetDParam(0, count);
		DrawString(0, width, y += GetCharacterHeight(FS_NORMAL), STR_JUST_COMMA, TC_WHITE, SA_RIGHT);

		if (_settings_game.economy.infrastructure_maintenance) {
			SetDParam(0, monthly_cost * 12); // Convert to per year
			int left = _current_text_dir == TD_RTL ? width - this->total_width : 0;
			DrawString(left, left + this->total_width, y, EconTime::UsingWallclockUnits() ? STR_COMPANY_INFRASTRUCTURE_VIEW_TOTAL_PERIOD : STR_COMPANY_INFRASTRUCTURE_VIEW_TOTAL_YEAR, TC_FROMSTRING, SA_RIGHT);
=======
		DrawString(r.left, r.right, y += GetCharacterHeight(FS_NORMAL), GetString(STR_JUST_COMMA, count), TC_WHITE, SA_RIGHT);

		if (_settings_game.economy.infrastructure_maintenance) {
			Rect tr = r.WithWidth(this->total_width, _current_text_dir == TD_RTL);
			DrawString(tr.left, tr.right, y,
				GetString(TimerGameEconomy::UsingWallclockUnits() ? STR_COMPANY_INFRASTRUCTURE_VIEW_TOTAL_PERIOD : STR_COMPANY_INFRASTRUCTURE_VIEW_TOTAL_YEAR, monthly_cost * 12),
				TC_FROMSTRING, SA_RIGHT);
>>>>>>> 321debf7
		}
	}

	void DrawWidget(const Rect &r, WidgetID widget) const override
	{
		if (widget != WID_CI_DESC && widget != WID_CI_COUNT) return;

		const Company *c = Company::Get((CompanyID)this->window_number);

		int offs_left = _current_text_dir == TD_LTR ? WidgetDimensions::scaled.framerect.left : 0;
		int offs_right = _current_text_dir == TD_LTR ? 0 : WidgetDimensions::scaled.framerect.right;

		int width = r.right - r.left;

		/* Set up a clipping region for the panel. */
		DrawPixelInfo tmp_dpi;
		if (!FillDrawPixelInfo(&tmp_dpi, r.left, r.top, width + 1, r.bottom - r.top + 1)) return;

		AutoRestoreBackup dpi_backup(_cur_dpi, &tmp_dpi);

		int y = -this->vscroll->GetPosition();

		switch (widget) {
			case WID_CI_DESC: {
				DrawString(0, width, y, STR_COMPANY_INFRASTRUCTURE_VIEW_RAIL_SECT);

				if (this->railtypes != RAILTYPES_NONE) {
					/* Draw name of each valid railtype. */
					for (const auto &rt : _sorted_railtypes) {
						if (HasBit(this->railtypes, rt)) {
							DrawString(offs_left, width - offs_right, y += GetCharacterHeight(FS_NORMAL), GetRailTypeInfo(rt)->strings.name, TC_WHITE);
						}
					}
					DrawString(offs_left, width - offs_right, y += GetCharacterHeight(FS_NORMAL), STR_COMPANY_INFRASTRUCTURE_VIEW_SIGNALS);
				} else {
					/* No valid railtype. */
					DrawString(offs_left, width - offs_right, y += GetCharacterHeight(FS_NORMAL), STR_COMPANY_VIEW_INFRASTRUCTURE_NONE);
				}

				y += GetCharacterHeight(FS_NORMAL) + WidgetDimensions::scaled.vsep_sparse;

				DrawString(0, width, y, STR_COMPANY_INFRASTRUCTURE_VIEW_ROAD_SECT);

				/* Draw name of each valid roadtype. */
				for (const auto &rt : _sorted_roadtypes) {
					if (HasBit(this->roadtypes, rt) && RoadTypeIsRoad(rt)) {
						SetDParam(0, GetRoadTypeInfo(rt)->strings.name);
						DrawString(offs_left, width - offs_right, y += GetCharacterHeight(FS_NORMAL), STR_JUST_STRING, TC_WHITE);
					}
				}

				y += GetCharacterHeight(FS_NORMAL) + WidgetDimensions::scaled.vsep_sparse;

				DrawString(0, width, y, STR_COMPANY_INFRASTRUCTURE_VIEW_TRAM_SECT);

				/* Draw name of each valid roadtype. */
				for (const auto &rt : _sorted_roadtypes) {
					if (HasBit(this->roadtypes, rt) && RoadTypeIsTram(rt)) {
						SetDParam(0, GetRoadTypeInfo(rt)->strings.name);
						DrawString(offs_left, width - offs_right, y += GetCharacterHeight(FS_NORMAL), STR_JUST_STRING, TC_WHITE);
					}
				}

				y += GetCharacterHeight(FS_NORMAL) + WidgetDimensions::scaled.vsep_sparse;

				DrawString(0, width, y, STR_COMPANY_INFRASTRUCTURE_VIEW_WATER_SECT);
				DrawString(offs_left, width - offs_right, y += GetCharacterHeight(FS_NORMAL), STR_COMPANY_INFRASTRUCTURE_VIEW_CANALS);

				y += GetCharacterHeight(FS_NORMAL) + WidgetDimensions::scaled.vsep_sparse;

				DrawString(0, width, y, STR_COMPANY_INFRASTRUCTURE_VIEW_STATION_SECT);
				DrawString(offs_left, width - offs_right, y += GetCharacterHeight(FS_NORMAL), STR_COMPANY_INFRASTRUCTURE_VIEW_STATIONS);
				DrawString(offs_left, width - offs_right, y += GetCharacterHeight(FS_NORMAL), STR_COMPANY_INFRASTRUCTURE_VIEW_AIRPORTS);

				break;
			}

			case WID_CI_COUNT: {
				/* Draw infrastructure count for each valid railtype. */
				uint32_t rail_total = c->infrastructure.GetRailTotal();
				for (const auto &rt : _sorted_railtypes) {
					if (HasBit(this->railtypes, rt)) {
						this->DrawCountLine(width, y, c->infrastructure.rail[rt], RailMaintenanceCost(rt, c->infrastructure.rail[rt], rail_total));
					}
				}
				if (this->railtypes != RAILTYPES_NONE) {
					this->DrawCountLine(width, y, c->infrastructure.signal, SignalMaintenanceCost(c->infrastructure.signal));
				}

				y += GetCharacterHeight(FS_NORMAL) + WidgetDimensions::scaled.vsep_sparse;

				uint32_t road_total = c->infrastructure.GetRoadTotal();
				for (const auto &rt : _sorted_roadtypes) {
					if (HasBit(this->roadtypes, rt) && RoadTypeIsRoad(rt)) {
						this->DrawCountLine(width, y, c->infrastructure.road[rt], RoadMaintenanceCost(rt, c->infrastructure.road[rt], road_total));
					}
				}

				y += GetCharacterHeight(FS_NORMAL) + WidgetDimensions::scaled.vsep_sparse;

				uint32_t tram_total = c->infrastructure.GetTramTotal();
				for (const auto &rt : _sorted_roadtypes) {
					if (HasBit(this->roadtypes, rt) && RoadTypeIsTram(rt)) {
						this->DrawCountLine(width, y, c->infrastructure.road[rt], RoadMaintenanceCost(rt, c->infrastructure.road[rt], tram_total));
					}
				}

				y += GetCharacterHeight(FS_NORMAL) + WidgetDimensions::scaled.vsep_sparse;

				this->DrawCountLine(width, y, c->infrastructure.water, CanalMaintenanceCost(c->infrastructure.water));

				y += GetCharacterHeight(FS_NORMAL) + WidgetDimensions::scaled.vsep_sparse;

				this->DrawCountLine(width, y, c->infrastructure.station, StationMaintenanceCost(c->infrastructure.station));
				this->DrawCountLine(width, y, c->infrastructure.airport, AirportMaintenanceCost(c->index));

				if (_settings_game.economy.infrastructure_maintenance) {
					y += GetCharacterHeight(FS_NORMAL) + WidgetDimensions::scaled.vsep_sparse;
					int left = _current_text_dir == TD_RTL ? width - this->total_width : 0;
					GfxFillRect(left, y, left + this->total_width, y + WidgetDimensions::scaled.bevel.top - 1, PC_WHITE);
					y += WidgetDimensions::scaled.vsep_normal;
<<<<<<< HEAD
					SetDParam(0, this->GetTotalMaintenanceCost() * 12); // Convert to per year
					DrawString(left, left + this->total_width, y, EconTime::UsingWallclockUnits() ? STR_COMPANY_INFRASTRUCTURE_VIEW_TOTAL_PERIOD : STR_COMPANY_INFRASTRUCTURE_VIEW_TOTAL_YEAR, TC_FROMSTRING, SA_RIGHT);
=======
					DrawString(tr.left, tr.right, y,
						GetString(TimerGameEconomy::UsingWallclockUnits() ? STR_COMPANY_INFRASTRUCTURE_VIEW_TOTAL_PERIOD : STR_COMPANY_INFRASTRUCTURE_VIEW_TOTAL_YEAR, this->GetTotalMaintenanceCost() * 12),
						TC_FROMSTRING, SA_RIGHT);
>>>>>>> 321debf7
				}
				break;
			}
		}
	}

	virtual void OnResize() override
	{
		this->vscroll->SetCapacityFromWidget(this, WID_CI_DESC);
	}

	void FindWindowPlacementAndResize(int def_width, int def_height) override
	{
		if (this->window_desc.GetPreferences().pref_height == 0) {
			def_height = this->nested_root->smallest_y + this->height_extra;
		}
		Window::FindWindowPlacementAndResize(def_width, def_height);
	}

	/**
	 * Some data on this window has become invalid.
	 * @param data Information about the changed data.
	 * @param gui_scope Whether the call is done from GUI scope. You may not do everything when not in GUI scope. See #InvalidateWindowData() for details.
	 */
	void OnInvalidateData([[maybe_unused]] int data = 0, [[maybe_unused]] bool gui_scope = true) override
	{
		if (!gui_scope) return;

		this->UpdateRailRoadTypes();
		this->ReInit();
	}
};

static WindowDesc _company_infrastructure_desc(__FILE__, __LINE__,
	WDP_AUTO, "company_infrastructure", 0, 0,
	WC_COMPANY_INFRASTRUCTURE, WC_NONE,
	{},
	_nested_company_infrastructure_widgets
);

/**
 * Open the infrastructure window of a company.
 * @param company Company to show infrastructure of.
 */
static void ShowCompanyInfrastructure(CompanyID company)
{
	if (!Company::IsValidID(company)) return;
	AllocateWindowDescFront<CompanyInfrastructureWindow>(_company_infrastructure_desc, company);
}

static constexpr NWidgetPart _nested_company_widgets[] = {
	NWidget(NWID_HORIZONTAL),
		NWidget(WWT_CLOSEBOX, COLOUR_GREY),
		NWidget(WWT_CAPTION, COLOUR_GREY, WID_C_CAPTION), SetStringTip(STR_COMPANY_VIEW_CAPTION, STR_TOOLTIP_WINDOW_TITLE_DRAG_THIS),
		NWidget(WWT_SHADEBOX, COLOUR_GREY),
		NWidget(WWT_STICKYBOX, COLOUR_GREY),
	EndContainer(),
	NWidget(WWT_PANEL, COLOUR_GREY),
		NWidget(NWID_HORIZONTAL), SetPIP(0, WidgetDimensions::unscaled.hsep_wide, 0), SetPadding(4),
			NWidget(NWID_VERTICAL), SetPIP(0, WidgetDimensions::unscaled.vsep_normal, 0),
				NWidget(WWT_EMPTY, INVALID_COLOUR, WID_C_FACE), SetMinimalSize(92, 119), SetFill(1, 0),
				NWidget(WWT_EMPTY, INVALID_COLOUR, WID_C_FACE_TITLE), SetFill(1, 1), SetMinimalTextLines(2, 0),
			EndContainer(),
			NWidget(NWID_VERTICAL), SetPIP(0, WidgetDimensions::unscaled.vsep_normal, 0),
				NWidget(NWID_HORIZONTAL), SetPIP(0, WidgetDimensions::unscaled.hsep_normal, 0),
					NWidget(NWID_VERTICAL), SetPIP(0, WidgetDimensions::unscaled.vsep_normal, 0),
						NWidget(WWT_TEXT, INVALID_COLOUR, WID_C_DESC_INAUGURATION), SetStringTip(STR_JUST_STRING2), SetFill(1, 0),
						NWidget(NWID_HORIZONTAL), SetPIP(0, WidgetDimensions::unscaled.hsep_normal, 0),
							NWidget(WWT_LABEL, INVALID_COLOUR, WID_C_DESC_COLOUR_SCHEME), SetStringTip(STR_COMPANY_VIEW_COLOUR_SCHEME_TITLE),
							NWidget(WWT_EMPTY, INVALID_COLOUR, WID_C_DESC_COLOUR_SCHEME_EXAMPLE), SetMinimalSize(30, 0), SetFill(1, 1),
						EndContainer(),
						NWidget(NWID_HORIZONTAL), SetPIP(0, WidgetDimensions::unscaled.hsep_normal, 0),
							NWidget(WWT_TEXT, INVALID_COLOUR, WID_C_DESC_VEHICLE), SetStringTip(STR_COMPANY_VIEW_VEHICLES_TITLE), SetAlignment(SA_LEFT | SA_TOP),
							NWidget(WWT_EMPTY, INVALID_COLOUR, WID_C_DESC_VEHICLE_COUNTS), SetMinimalTextLines(4, 0), SetFill(1, 1),
						EndContainer(),
					EndContainer(),
					NWidget(NWID_VERTICAL), SetPIP(0, WidgetDimensions::unscaled.vsep_normal, 0),
						NWidget(NWID_SELECTION, INVALID_COLOUR, WID_C_SELECT_VIEW_BUILD_HQ),
							NWidget(WWT_PUSHTXTBTN, COLOUR_GREY, WID_C_VIEW_HQ), SetStringTip(STR_COMPANY_VIEW_VIEW_HQ_BUTTON, STR_COMPANY_VIEW_VIEW_HQ_TOOLTIP),
							NWidget(WWT_TEXTBTN, COLOUR_GREY, WID_C_BUILD_HQ), SetStringTip(STR_COMPANY_VIEW_BUILD_HQ_BUTTON, STR_COMPANY_VIEW_BUILD_HQ_TOOLTIP),
						EndContainer(),
						NWidget(NWID_SELECTION, INVALID_COLOUR, WID_C_SELECT_RELOCATE),
							NWidget(WWT_TEXTBTN, COLOUR_GREY, WID_C_RELOCATE_HQ), SetStringTip(STR_COMPANY_VIEW_RELOCATE_HQ, STR_COMPANY_VIEW_RELOCATE_HQ_TOOLTIP),
							NWidget(NWID_SPACER),
						EndContainer(),
					EndContainer(),
				EndContainer(),

				NWidget(WWT_TEXT, INVALID_COLOUR, WID_C_DESC_COMPANY_VALUE), SetStringTip(STR_COMPANY_VIEW_COMPANY_VALUE), SetFill(1, 0),

				NWidget(NWID_HORIZONTAL), SetPIP(0, WidgetDimensions::unscaled.hsep_normal, 0),
					NWidget(WWT_TEXT, INVALID_COLOUR, WID_C_DESC_INFRASTRUCTURE), SetStringTip(STR_COMPANY_VIEW_INFRASTRUCTURE),  SetAlignment(SA_LEFT | SA_TOP),
					NWidget(WWT_EMPTY, INVALID_COLOUR, WID_C_DESC_INFRASTRUCTURE_COUNTS), SetMinimalTextLines(5, 0), SetFill(1, 0),
					NWidget(NWID_VERTICAL), SetPIPRatio(0, 0, 1),
						NWidget(WWT_PUSHTXTBTN, COLOUR_GREY, WID_C_VIEW_INFRASTRUCTURE), SetStringTip(STR_COMPANY_VIEW_INFRASTRUCTURE_BUTTON, STR_COMPANY_VIEW_INFRASTRUCTURE_TOOLTIP),
					EndContainer(),
				EndContainer(),
				NWidget(NWID_HORIZONTAL),
					NWidget(NWID_SELECTION, INVALID_COLOUR, WID_C_SELECT_DESC_OWNERS),
						NWidget(NWID_VERTICAL), SetPIP(5, 5, 4),
							NWidget(WWT_EMPTY, INVALID_COLOUR, WID_C_DESC_OWNERS), SetMinimalTextLines(MAX_COMPANY_SHARE_OWNERS, 0),
							NWidget(NWID_SPACER), SetFill(0, 1),
						EndContainer(),
					EndContainer(),
				EndContainer(),
				/* Multi player buttons. */
				NWidget(NWID_HORIZONTAL), SetPIP(0, WidgetDimensions::unscaled.hsep_normal, 0), SetPIPRatio(1, 0, 0),
					NWidget(NWID_VERTICAL), SetPIPRatio(1, 0, 0),
						NWidget(WWT_EMPTY, INVALID_COLOUR, WID_C_HAS_PASSWORD), SetFill(0, 0),
					EndContainer(),
					NWidget(NWID_VERTICAL), SetPIP(0, WidgetDimensions::unscaled.vsep_normal, 0),
						NWidget(NWID_SELECTION, INVALID_COLOUR, WID_C_SELECT_HOSTILE_TAKEOVER),
							NWidget(WWT_PUSHTXTBTN, COLOUR_GREY, WID_C_HOSTILE_TAKEOVER), SetStringTip(STR_COMPANY_VIEW_HOSTILE_TAKEOVER_BUTTON, STR_COMPANY_VIEW_HOSTILE_TAKEOVER_TOOLTIP),
						EndContainer(),
						NWidget(NWID_SELECTION, INVALID_COLOUR, WID_C_SELECT_GIVE_MONEY),
							NWidget(WWT_PUSHTXTBTN, COLOUR_GREY, WID_C_GIVE_MONEY), SetStringTip(STR_COMPANY_VIEW_GIVE_MONEY_BUTTON, STR_COMPANY_VIEW_GIVE_MONEY_TOOLTIP),
						EndContainer(),
						NWidget(NWID_SELECTION, INVALID_COLOUR, WID_C_SELECT_MULTIPLAYER),
							NWidget(WWT_PUSHTXTBTN, COLOUR_GREY, WID_C_COMPANY_PASSWORD), SetStringTip(STR_COMPANY_VIEW_PASSWORD, STR_COMPANY_VIEW_PASSWORD_TOOLTIP),
							NWidget(WWT_PUSHTXTBTN, COLOUR_GREY, WID_C_COMPANY_JOIN), SetStringTip(STR_COMPANY_VIEW_JOIN, STR_COMPANY_VIEW_JOIN_TOOLTIP),
						EndContainer(),
					EndContainer(),
				EndContainer(),
			EndContainer(),
		EndContainer(),
	EndContainer(),
	/* Button bars at the bottom. */
	NWidget(NWID_SELECTION, INVALID_COLOUR, WID_C_SELECT_BUTTONS),
		NWidget(NWID_HORIZONTAL, NWidContainerFlag::EqualSize),
			NWidget(WWT_PUSHTXTBTN, COLOUR_GREY, WID_C_NEW_FACE), SetFill(1, 0), SetStringTip(STR_COMPANY_VIEW_NEW_FACE_BUTTON, STR_COMPANY_VIEW_NEW_FACE_TOOLTIP),
			NWidget(WWT_PUSHTXTBTN, COLOUR_GREY, WID_C_COLOUR_SCHEME), SetFill(1, 0), SetStringTip(STR_COMPANY_VIEW_COLOUR_SCHEME_BUTTON, STR_COMPANY_VIEW_COLOUR_SCHEME_TOOLTIP),
			NWidget(WWT_PUSHTXTBTN, COLOUR_GREY, WID_C_PRESIDENT_NAME), SetFill(1, 0), SetStringTip(STR_COMPANY_VIEW_PRESIDENT_NAME_BUTTON, STR_COMPANY_VIEW_PRESIDENT_NAME_TOOLTIP),
			NWidget(WWT_PUSHTXTBTN, COLOUR_GREY, WID_C_COMPANY_NAME), SetFill(1, 0), SetStringTip(STR_COMPANY_VIEW_COMPANY_NAME_BUTTON, STR_COMPANY_VIEW_COMPANY_NAME_TOOLTIP),
		EndContainer(),
		NWidget(NWID_HORIZONTAL, NWidContainerFlag::EqualSize),
			NWidget(WWT_PUSHTXTBTN, COLOUR_GREY, WID_C_BUY_SHARE), SetFill(1, 0), SetStringTip(STR_COMPANY_VIEW_BUY_SHARE_BUTTON, STR_COMPANY_VIEW_BUY_SHARE_TOOLTIP),
			NWidget(WWT_PUSHTXTBTN, COLOUR_GREY, WID_C_SELL_SHARE), SetFill(1, 0), SetStringTip(STR_COMPANY_VIEW_SELL_SHARE_BUTTON, STR_COMPANY_VIEW_SELL_SHARE_TOOLTIP),
		EndContainer(),
	EndContainer(),
};

int GetAmountOwnedBy(const Company *c, Owner owner)
{
	return (c->share_owners[0] == owner) +
				 (c->share_owners[1] == owner) +
				 (c->share_owners[2] == owner) +
				 (c->share_owners[3] == owner);
}

/** Strings for the company vehicle counts */
static const StringID _company_view_vehicle_count_strings[] = {
	STR_COMPANY_VIEW_TRAINS, STR_COMPANY_VIEW_ROAD_VEHICLES, STR_COMPANY_VIEW_SHIPS, STR_COMPANY_VIEW_AIRCRAFT
};

/**
 * Window with general information about a company
 */
struct CompanyWindow : Window
{
	CompanyWidgets query_widget{};

	/** Display planes in the company window. */
	enum CompanyWindowPlanes : uint8_t {
		/* Display planes of the #WID_C_SELECT_MULTIPLAYER selection widget. */
		CWP_MP_C_PWD = 0, ///< Display the company password button.
		CWP_MP_C_JOIN,    ///< Display the join company button.

		/* Display planes of the #WID_C_SELECT_VIEW_BUILD_HQ selection widget. */
		CWP_VB_VIEW = 0,  ///< Display the view button
		CWP_VB_BUILD,     ///< Display the build button

		/* Display planes of the #WID_C_SELECT_RELOCATE selection widget. */
		CWP_RELOCATE_SHOW = 0, ///< Show the relocate HQ button.
		CWP_RELOCATE_HIDE,     ///< Hide the relocate HQ button.

		/* Display planes of the #WID_C_SELECT_BUTTONS selection widget. */
		CWP_BUTTONS_LOCAL = 0, ///< Buttons of the local company.
		CWP_BUTTONS_OTHER,     ///< Buttons of the other companies.
	};

	CompanyWindow(WindowDesc &desc, WindowNumber window_number) : Window(desc)
	{
		this->InitNested(window_number);
		this->owner = (Owner)this->window_number;
		this->OnInvalidateData();
	}

	void OnPaint() override
	{
		const Company *c = Company::Get((CompanyID)this->window_number);
		bool local = this->window_number == _local_company;

		if (!this->IsShaded()) {
			bool reinit = false;

			/* Button bar selection. */
			reinit |= this->GetWidget<NWidgetStacked>(WID_C_SELECT_BUTTONS)->SetDisplayedPlane(local ? CWP_BUTTONS_LOCAL : CWP_BUTTONS_OTHER);

			/* Build HQ button handling. */
			reinit |= this->GetWidget<NWidgetStacked>(WID_C_SELECT_VIEW_BUILD_HQ)->SetDisplayedPlane((local && c->location_of_HQ == INVALID_TILE) ? CWP_VB_BUILD : CWP_VB_VIEW);

			this->SetWidgetDisabledState(WID_C_VIEW_HQ, c->location_of_HQ == INVALID_TILE);

			/* Enable/disable 'Relocate HQ' button. */
			reinit |= this->GetWidget<NWidgetStacked>(WID_C_SELECT_RELOCATE)->SetDisplayedPlane((!local || c->location_of_HQ == INVALID_TILE) ? CWP_RELOCATE_HIDE : CWP_RELOCATE_SHOW);

			/* Owners of company */
			{
				int plane = SZSP_HORIZONTAL;
				for (size_t i = 0; i < std::size(c->share_owners); i++) {
					if (c->share_owners[i] != CompanyID::Invalid()) {
						plane = 0;
						break;
					}
				}
				reinit |= this->GetWidget<NWidgetStacked>(WID_C_SELECT_DESC_OWNERS)->SetDisplayedPlane(plane);
			}

			/* Enable/disable 'Give money' button. */
			reinit |= this->GetWidget<NWidgetStacked>(WID_C_SELECT_GIVE_MONEY)->SetDisplayedPlane((local || _local_company == COMPANY_SPECTATOR || !_settings_game.economy.give_money) ? SZSP_NONE : 0);

			/* Enable/disable 'Hostile Takeover' button. */
			reinit |= this->GetWidget<NWidgetStacked>(WID_C_SELECT_HOSTILE_TAKEOVER)->SetDisplayedPlane((local || _local_company == COMPANY_SPECTATOR || !c->is_ai || _networking || _settings_game.economy.allow_shares) ? SZSP_NONE : 0);

			/* Multiplayer buttons. */
			reinit |= this->GetWidget<NWidgetStacked>(WID_C_SELECT_MULTIPLAYER)->SetDisplayedPlane((!_networking) ? (int)SZSP_NONE : (int)(local ? CWP_MP_C_PWD : CWP_MP_C_JOIN));

			this->SetWidgetDisabledState(WID_C_COMPANY_JOIN, c->is_ai);

			if (reinit) {
				this->ReInit();
				return;
			}
		}

		this->DrawWidgets();
	}

	void UpdateWidgetSize(WidgetID widget, Dimension &size, [[maybe_unused]] const Dimension &padding, [[maybe_unused]] Dimension &fill, [[maybe_unused]] Dimension &resize) override
	{
		switch (widget) {
			case WID_C_FACE:
				size = maxdim(size, GetScaledSpriteSize(SPR_GRADIENT));
				break;

			case WID_C_DESC_COLOUR_SCHEME_EXAMPLE: {
				Point offset;
				Dimension d = GetSpriteSize(SPR_VEH_BUS_SW_VIEW, &offset);
				d.width -= offset.x;
				d.height -= offset.y;
				size = maxdim(size, d);
				break;
			}

			case WID_C_DESC_COMPANY_VALUE:
				/* INT64_MAX is arguably the maximum company value */
				size.width = GetStringBoundingBox(GetString(STR_COMPANY_VIEW_COMPANY_VALUE, INT64_MAX)).width;
				break;

			case WID_C_DESC_VEHICLE_COUNTS: {
				uint64_t max_value = GetParamMaxValue(5000); // Maximum number of vehicles
				for (const auto &count_string : _company_view_vehicle_count_strings) {
					size.width = std::max(size.width, GetStringBoundingBox(GetString(count_string, max_value)).width + padding.width);
				}
				break;
			}

			case WID_C_DESC_INFRASTRUCTURE_COUNTS: {
				uint64_t max_value = GetParamMaxValue(UINT_MAX);
				size.width = GetStringBoundingBox(GetString(STR_COMPANY_VIEW_INFRASTRUCTURE_RAIL, max_value)).width;
				size.width = std::max(size.width, GetStringBoundingBox(GetString(STR_COMPANY_VIEW_INFRASTRUCTURE_ROAD, max_value)).width);
				size.width = std::max(size.width, GetStringBoundingBox(GetString(STR_COMPANY_VIEW_INFRASTRUCTURE_WATER, max_value)).width);
				size.width = std::max(size.width, GetStringBoundingBox(GetString(STR_COMPANY_VIEW_INFRASTRUCTURE_STATION, max_value)).width);
				size.width = std::max(size.width, GetStringBoundingBox(GetString(STR_COMPANY_VIEW_INFRASTRUCTURE_AIRPORT, max_value)).width);
				size.width = std::max(size.width, GetStringBoundingBox(GetString(STR_COMPANY_VIEW_INFRASTRUCTURE_NONE, max_value)).width);
				size.width += padding.width;
				break;
			}

			case WID_C_DESC_OWNERS: {
				for (const Company *c2 : Company::Iterate()) {
					SetDParamMaxValue(0, 75);
					SetDParam(1, c2->index);

					size.width = std::max(size.width, GetStringBoundingBox(STR_COMPANY_VIEW_SHARES_OWNED_BY).width);
				}
				break;
			}

			case WID_C_VIEW_HQ:
			case WID_C_BUILD_HQ:
			case WID_C_RELOCATE_HQ:
			case WID_C_VIEW_INFRASTRUCTURE:
			case WID_C_GIVE_MONEY:
			case WID_C_HOSTILE_TAKEOVER:
			case WID_C_COMPANY_PASSWORD:
			case WID_C_COMPANY_JOIN:
				size.width = GetStringBoundingBox(STR_COMPANY_VIEW_VIEW_HQ_BUTTON).width;
				size.width = std::max(size.width, GetStringBoundingBox(STR_COMPANY_VIEW_BUILD_HQ_BUTTON).width);
				size.width = std::max(size.width, GetStringBoundingBox(STR_COMPANY_VIEW_RELOCATE_HQ).width);
				size.width = std::max(size.width, GetStringBoundingBox(STR_COMPANY_VIEW_INFRASTRUCTURE_BUTTON).width);
				size.width = std::max(size.width, GetStringBoundingBox(STR_COMPANY_VIEW_GIVE_MONEY_BUTTON).width);
				size.width = std::max(size.width, GetStringBoundingBox(STR_COMPANY_VIEW_HOSTILE_TAKEOVER_BUTTON).width);
				size.width = std::max(size.width, GetStringBoundingBox(STR_COMPANY_VIEW_PASSWORD).width);
				size.width = std::max(size.width, GetStringBoundingBox(STR_COMPANY_VIEW_JOIN).width);
				size.width += padding.width;
				break;


			case WID_C_HAS_PASSWORD:
				if (_networking) size = maxdim(size, GetSpriteSize(SPR_LOCK));
				break;
		}
	}

	void DrawVehicleCountsWidget(const Rect &r, const Company *c) const
	{
		static_assert(VEH_COMPANY_END == lengthof(_company_view_vehicle_count_strings));

		int y = r.top;
		for (VehicleType type = VEH_BEGIN; type < VEH_COMPANY_END; type++) {
			uint amount = c->group_all[type].num_vehicle;
			if (amount != 0) {
				DrawString(r.left, r.right, y, GetString(_company_view_vehicle_count_strings[type], amount));
				y += GetCharacterHeight(FS_NORMAL);
			}
		}

		if (y == r.top) {
			/* No String was emitted before, so there must be no vehicles at all. */
			DrawString(r.left, r.right, y, STR_COMPANY_VIEW_VEHICLES_NONE);
		}
	}

	void DrawInfrastructureCountsWidget(const Rect &r, const Company *c) const
	{
		int y = r.top;

		uint rail_pieces = c->infrastructure.signal + c->infrastructure.GetRailTotal();
		if (rail_pieces != 0) {
			DrawString(r.left, r.right, y, GetString(STR_COMPANY_VIEW_INFRASTRUCTURE_RAIL, rail_pieces));
			y += GetCharacterHeight(FS_NORMAL);
		}

		/* GetRoadTotal() skips tram pieces, but we actually want road and tram here. */
		uint road_pieces = std::accumulate(std::begin(c->infrastructure.road), std::end(c->infrastructure.road), 0U);
		if (road_pieces != 0) {
			DrawString(r.left, r.right, y, GetString(STR_COMPANY_VIEW_INFRASTRUCTURE_ROAD, road_pieces));
			y += GetCharacterHeight(FS_NORMAL);
		}

		if (c->infrastructure.water != 0) {
			DrawString(r.left, r.right, y, GetString(STR_COMPANY_VIEW_INFRASTRUCTURE_WATER, c->infrastructure.water));
			y += GetCharacterHeight(FS_NORMAL);
		}

		if (c->infrastructure.station != 0) {
			DrawString(r.left, r.right, y, GetString(STR_COMPANY_VIEW_INFRASTRUCTURE_STATION, c->infrastructure.station));
			y += GetCharacterHeight(FS_NORMAL);
		}

		if (c->infrastructure.airport != 0) {
			DrawString(r.left, r.right, y, GetString(STR_COMPANY_VIEW_INFRASTRUCTURE_AIRPORT, c->infrastructure.airport));
			y += GetCharacterHeight(FS_NORMAL);
		}

		if (y == r.top) {
			/* No String was emitted before, so there must be no infrastructure at all. */
			DrawString(r.left, r.right, y, STR_COMPANY_VIEW_INFRASTRUCTURE_NONE);
		}
	}

	void DrawWidget(const Rect &r, WidgetID widget) const override
	{
		const Company *c = Company::Get((CompanyID)this->window_number);
		switch (widget) {
			case WID_C_FACE:
				DrawCompanyManagerFace(c->face, c->colour, r);
				break;

			case WID_C_FACE_TITLE:
				DrawStringMultiLine(r, GetString(STR_COMPANY_VIEW_PRESIDENT_MANAGER_TITLE, c->index), TC_FROMSTRING, SA_HOR_CENTER);
				break;

			case WID_C_DESC_COLOUR_SCHEME_EXAMPLE: {
				Point offset;
				Dimension d = GetSpriteSize(SPR_VEH_BUS_SW_VIEW, &offset);
				d.height -= offset.y;
				DrawSprite(SPR_VEH_BUS_SW_VIEW, COMPANY_SPRITE_COLOUR(c->index), r.left - offset.x, CenterBounds(r.top, r.bottom, d.height) - offset.y);
				break;
			}

			case WID_C_DESC_VEHICLE_COUNTS:
				DrawVehicleCountsWidget(r, c);
				break;

			case WID_C_DESC_INFRASTRUCTURE_COUNTS:
				DrawInfrastructureCountsWidget(r, c);
				break;

			case WID_C_DESC_OWNERS: {
				uint y = r.top;

				for (const Company *c2 : Company::Iterate()) {
					uint amt = GetAmountOwnedBy(c, c2->index);
					if (amt != 0) {
						SetDParam(0, amt * 25);
						SetDParam(1, c2->index);

						DrawString(r.left, r.right, y, STR_COMPANY_VIEW_SHARES_OWNED_BY);
						y += GetCharacterHeight(FS_NORMAL);
					}
				}
				break;
			}

			case WID_C_HAS_PASSWORD:
				if (_networking && NetworkCompanyIsPassworded(c->index)) {
					DrawSprite(SPR_LOCK, PAL_NONE, r.left, r.top);
				}
				break;
		}
	}

	void SetStringParameters(WidgetID widget) const override
	{
		switch (widget) {
			case WID_C_CAPTION:
				SetDParam(0, (CompanyID)this->window_number);
				SetDParam(1, (CompanyID)this->window_number);
				break;

			case WID_C_DESC_INAUGURATION: {
				const Company *c = Company::Get(static_cast<CompanyID>(this->window_number));
				if (EconTime::UsingWallclockUnits() ) {
					SetDParam(0, STR_COMPANY_VIEW_INAUGURATED_TITLE_WALLCLOCK);
					SetDParam(1, c->inaugurated_year);
					SetDParam(2, c->display_inaugurated_period);
				} else {
					SetDParam(0, STR_COMPANY_VIEW_INAUGURATED_TITLE);
					SetDParam(1, c->inaugurated_year);
				}
				break;
			}

			case WID_C_DESC_COMPANY_VALUE:
				SetDParam(0, CalculateCompanyValue(Company::Get((CompanyID)this->window_number)));
				break;
		}
	}

	void OnResize() override
	{
		NWidgetResizeBase *wid = this->GetWidget<NWidgetResizeBase>(WID_C_FACE_TITLE);
		int y = GetStringHeight(GetString(STR_COMPANY_VIEW_PRESIDENT_MANAGER_TITLE, this->owner), wid->current_x);
		if (wid->UpdateVerticalSize(y)) this->ReInit(0, 0);
	}

	void OnClick([[maybe_unused]] Point pt, WidgetID widget, [[maybe_unused]] int click_count) override
	{
		switch (widget) {
			case WID_C_NEW_FACE: DoSelectCompanyManagerFace(this); break;

			case WID_C_COLOUR_SCHEME:
				ShowCompanyLiveryWindow((CompanyID)this->window_number, GroupID::Invalid());
				break;

			case WID_C_PRESIDENT_NAME:
				this->query_widget = WID_C_PRESIDENT_NAME;
				ShowQueryString(GetString(STR_PRESIDENT_NAME, this->window_number), STR_COMPANY_VIEW_PRESIDENT_S_NAME_QUERY_CAPTION, MAX_LENGTH_PRESIDENT_NAME_CHARS, this, CS_ALPHANUMERAL, QSF_ENABLE_DEFAULT | QSF_LEN_IN_CHARS);
				break;

			case WID_C_COMPANY_NAME:
				this->query_widget = WID_C_COMPANY_NAME;
				ShowQueryString(GetString(STR_COMPANY_NAME, this->window_number), STR_COMPANY_VIEW_COMPANY_NAME_QUERY_CAPTION, MAX_LENGTH_COMPANY_NAME_CHARS, this, CS_ALPHANUMERAL, QSF_ENABLE_DEFAULT | QSF_LEN_IN_CHARS);
				break;

			case WID_C_VIEW_HQ: {
				TileIndex tile = Company::Get((CompanyID)this->window_number)->location_of_HQ;
				if (_ctrl_pressed) {
					ShowExtraViewportWindow(tile);
				} else {
					ScrollMainWindowToTile(tile);
				}
				break;
			}

			case WID_C_BUILD_HQ:
				if ((uint8_t)this->window_number != _local_company) return;
				if (this->IsWidgetLowered(WID_C_BUILD_HQ)) {
					ResetObjectToPlace();
					this->RaiseButtons();
					break;
				}
				SetObjectToPlaceWnd(SPR_CURSOR_HQ, PAL_NONE, HT_RECT, this);
				SetTileSelectSize(2, 2);
				this->LowerWidget(WID_C_BUILD_HQ);
				this->SetWidgetDirty(WID_C_BUILD_HQ);
				break;

			case WID_C_RELOCATE_HQ:
				if (this->IsWidgetLowered(WID_C_RELOCATE_HQ)) {
					ResetObjectToPlace();
					this->RaiseButtons();
					break;
				}
				SetObjectToPlaceWnd(SPR_CURSOR_HQ, PAL_NONE, HT_RECT, this);
				SetTileSelectSize(2, 2);
				this->LowerWidget(WID_C_RELOCATE_HQ);
				this->SetWidgetDirty(WID_C_RELOCATE_HQ);
				break;

			case WID_C_VIEW_INFRASTRUCTURE:
				ShowCompanyInfrastructure((CompanyID)this->window_number);
				break;

			case WID_C_GIVE_MONEY:
				this->query_widget = WID_C_GIVE_MONEY;
				ShowQueryString({}, STR_COMPANY_VIEW_GIVE_MONEY_QUERY_CAPTION, 30, this, CS_NUMERAL, QSF_NONE);
				break;

			case WID_C_BUY_SHARE:
				Command<CMD_BUY_SHARE_IN_COMPANY>::Post(STR_ERROR_CAN_T_BUY_25_SHARE_IN_THIS, (CompanyID)this->window_number);
				break;

			case WID_C_SELL_SHARE:
				Command<CMD_SELL_SHARE_IN_COMPANY>::Post(STR_ERROR_CAN_T_SELL_25_SHARE_IN, (CompanyID)this->window_number);
				break;

			case WID_C_HOSTILE_TAKEOVER:
				ShowBuyCompanyDialog((CompanyID)this->window_number, true);
				break;

			case WID_C_COMPANY_PASSWORD:
				if (this->window_number == _local_company) ShowNetworkCompanyPasswordWindow(this);
				break;

			case WID_C_COMPANY_JOIN: {
				this->query_widget = WID_C_COMPANY_JOIN;
				CompanyID company = (CompanyID)this->window_number;
				if (_network_server) {
					NetworkServerDoMove(CLIENT_ID_SERVER, company);
					MarkWholeScreenDirty();
				} else if (NetworkCompanyIsPassworded(company)) {
					/* ask for the password */
					ShowQueryString({}, STR_NETWORK_NEED_COMPANY_PASSWORD_CAPTION, NETWORK_PASSWORD_LENGTH, this, CS_ALPHANUMERAL, QSF_PASSWORD);
				} else {
					/* just send the join command */
					NetworkClientRequestMove(company);
				}
				break;
			}
		}
	}

	void OnHundredthTick() override
	{
		/* redraw the window every now and then */
		this->SetDirty();
	}

	void OnPlaceObject([[maybe_unused]] Point pt, TileIndex tile) override
	{
		if (Command<CMD_BUILD_OBJECT>::Post(STR_ERROR_CAN_T_BUILD_COMPANY_HEADQUARTERS, tile, OBJECT_HQ, 0) && !_shift_pressed) {
			ResetObjectToPlace();
			this->RaiseButtons();
		}
	}

	void OnPlaceObjectAbort() override
	{
		this->RaiseButtons();
	}

	void OnQueryTextFinished(std::optional<std::string> str) override
	{
		if (!str.has_value()) return;

		switch (this->query_widget) {
			default: NOT_REACHED();

			case WID_C_GIVE_MONEY: {
				Money money = std::strtoull(str->c_str(), nullptr, 10) / GetCurrency().rate;
				Command<CMD_GIVE_MONEY>::Post(STR_ERROR_CAN_T_GIVE_MONEY, CommandCallback::GiveMoney, money, (CompanyID)this->window_number);
				break;
			}

			case WID_C_PRESIDENT_NAME:
				Command<CMD_RENAME_PRESIDENT>::Post(STR_ERROR_CAN_T_CHANGE_PRESIDENT, *str);
				break;

			case WID_C_COMPANY_NAME:
				Command<CMD_RENAME_COMPANY>::Post(STR_ERROR_CAN_T_CHANGE_COMPANY_NAME, *str);
				break;

			case WID_C_COMPANY_JOIN:
				NetworkClientRequestMove((CompanyID)this->window_number, *str);
				break;
		}
	}

	/**
	 * Some data on this window has become invalid.
	 * @param data Information about the changed data.
	 * @param gui_scope Whether the call is done from GUI scope. You may not do everything when not in GUI scope. See #InvalidateWindowData() for details.
	 */
	void OnInvalidateData(int data = 0, bool gui_scope = true) override
	{
		if (this->window_number != _local_company) {
			if (_settings_game.economy.allow_shares) { // Shares are allowed
				const Company *c = Company::Get(this->window_number);

				/* If all shares are owned by someone (none by nobody), disable buy button */
				this->SetWidgetDisabledState(WID_C_BUY_SHARE, GetAmountOwnedBy(c, INVALID_OWNER) == 0 ||
						/* Only 25% left to buy. If the company is human, disable buying it up.. TODO issues! */
						(GetAmountOwnedBy(c, INVALID_OWNER) == 1 && !c->is_ai) ||
						/* Spectators cannot do anything of course */
						_local_company == COMPANY_SPECTATOR);

				/* If the company doesn't own any shares, disable sell button */
				this->SetWidgetDisabledState(WID_C_SELL_SHARE, (GetAmountOwnedBy(c, _local_company) == 0) ||
						/* Spectators cannot do anything of course */
						_local_company == COMPANY_SPECTATOR);
			} else { // Shares are not allowed, disable buy/sell buttons
				this->DisableWidget(WID_C_BUY_SHARE);
				this->DisableWidget(WID_C_SELL_SHARE);
			}
		}

		if (gui_scope && data == 1) {
			/* Manually call OnResize to adjust minimum height of president name widget. */
			OnResize();
		}
	}
};

static WindowDesc _company_desc(__FILE__, __LINE__,
	WDP_AUTO, "company", 0, 0,
	WC_COMPANY, WC_NONE,
	{},
	_nested_company_widgets
);

/**
 * Show the window with the overview of the company.
 * @param company The company to show the window for.
 */
void ShowCompany(CompanyID company)
{
	if (!Company::IsValidID(company)) return;

	AllocateWindowDescFront<CompanyWindow>(_company_desc, company);
}

/**
 * Redraw all windows with company infrastructure counts.
 * @param company The company to redraw the windows of.
 */
void DirtyCompanyInfrastructureWindows(CompanyID company)
{
	SetWindowDirty(WC_COMPANY, company);
	SetWindowDirty(WC_COMPANY_INFRASTRUCTURE, company);
}

/**
 * Redraw all windows with all company infrastructure counts.
 */
void DirtyAllCompanyInfrastructureWindows()
{
	SetWindowClassesDirty(WC_COMPANY);
	SetWindowClassesDirty(WC_COMPANY_INFRASTRUCTURE);
}

struct BuyCompanyWindow : Window {
	BuyCompanyWindow(WindowDesc &desc, WindowNumber window_number, bool hostile_takeover) : Window(desc), hostile_takeover(hostile_takeover)
	{
		this->InitNested(window_number);
		this->owner = _local_company;
		const Company *c = Company::Get((CompanyID)this->window_number);
		this->company_value = hostile_takeover ? CalculateHostileTakeoverValue(c) : c->bankrupt_value;
	}

	void Close(int data = 0) override
	{
		const Company *c = Company::GetIfValid((CompanyID)this->window_number);
		if (!this->hostile_takeover && c != nullptr && c->bankrupt_asked.Test(this->owner) && _current_company == this->owner) {
			EnqueueDoCommandP<CMD_DECLINE_BUY_COMPANY>({}, CmdPayload<CMD_DECLINE_BUY_COMPANY>::Make((CompanyID)this->window_number), (StringID)0);
		}
		this->Window::Close();
	}

	void UpdateWidgetSize(WidgetID widget, Dimension &size, [[maybe_unused]] const Dimension &padding, [[maybe_unused]] Dimension &fill, [[maybe_unused]] Dimension &resize) override
	{
		switch (widget) {
			case WID_BC_FACE:
				size = GetScaledSpriteSize(SPR_GRADIENT);
				break;

			case WID_BC_QUESTION:
<<<<<<< HEAD
				const Company *c = Company::Get((CompanyID)this->window_number);
				SetDParam(0, c->index);
				SetDParam(1, this->company_value);
				size.height = GetStringHeight(this->hostile_takeover ? STR_BUY_COMPANY_HOSTILE_TAKEOVER : STR_BUY_COMPANY_MESSAGE, size.width);
=======
				const Company *c = Company::Get(this->window_number);
				size.height = GetStringHeight(GetString(this->hostile_takeover ? STR_BUY_COMPANY_HOSTILE_TAKEOVER : STR_BUY_COMPANY_MESSAGE, c->index, this->company_value), size.width);
>>>>>>> 321debf7
				break;
		}
	}

	void SetStringParameters(WidgetID widget) const override
	{
		switch (widget) {
			case WID_BC_CAPTION:
				SetDParam(0, Company::Get((CompanyID)this->window_number)->index);
				break;
		}
	}

	void DrawWidget(const Rect &r, WidgetID widget) const override
	{
		switch (widget) {
			case WID_BC_FACE: {
				const Company *c = Company::Get((CompanyID)this->window_number);
				DrawCompanyManagerFace(c->face, c->colour, r);
				break;
			}

			case WID_BC_QUESTION: {
<<<<<<< HEAD
				const Company *c = Company::Get((CompanyID)this->window_number);
				SetDParam(0, c->index);
				SetDParam(1, this->company_value);
				DrawStringMultiLine(r.left, r.right, r.top, r.bottom, this->hostile_takeover ? STR_BUY_COMPANY_HOSTILE_TAKEOVER : STR_BUY_COMPANY_MESSAGE, TC_FROMSTRING, SA_CENTER);
=======
				const Company *c = Company::Get(this->window_number);
				DrawStringMultiLine(r, GetString(this->hostile_takeover ? STR_BUY_COMPANY_HOSTILE_TAKEOVER : STR_BUY_COMPANY_MESSAGE, c->index, this->company_value), TC_FROMSTRING, SA_CENTER);
>>>>>>> 321debf7
				break;
			}
		}
	}

	void OnClick([[maybe_unused]] Point pt, WidgetID widget, [[maybe_unused]] int click_count) override
	{
		switch (widget) {
			case WID_BC_NO:
				this->Close();
				break;

			case WID_BC_YES:
				Command<CMD_BUY_COMPANY>::Post(STR_ERROR_CAN_T_BUY_COMPANY, (CompanyID)this->window_number, this->hostile_takeover);
				break;
		}
	}

	/**
	 * Check on a regular interval if the company value has changed.
	 */
	void OnHundredthTick() override
	{
		/* Value can't change when in bankruptcy. */
		if (!this->hostile_takeover) return;

		const Company *c = Company::Get((CompanyID)this->window_number);
		auto new_value = CalculateHostileTakeoverValue(c);
		if (new_value != this->company_value) {
			this->company_value = new_value;
			this->ReInit();
		}
	}

private:
	bool hostile_takeover = false; ///< Whether the window is showing a hostile takeover.
	Money company_value{}; ///< The value of the company for which the user can buy it.
};

static constexpr NWidgetPart _nested_buy_company_widgets[] = {
	NWidget(NWID_HORIZONTAL),
		NWidget(WWT_CLOSEBOX, COLOUR_LIGHT_BLUE),
		NWidget(WWT_CAPTION, COLOUR_LIGHT_BLUE, WID_BC_CAPTION), SetStringTip(STR_ERROR_MESSAGE_CAPTION_OTHER_COMPANY, STR_TOOLTIP_WINDOW_TITLE_DRAG_THIS),
	EndContainer(),
	NWidget(WWT_PANEL, COLOUR_LIGHT_BLUE),
		NWidget(NWID_VERTICAL), SetPIP(0, WidgetDimensions::unscaled.vsep_wide, 0), SetPadding(WidgetDimensions::unscaled.modalpopup),
			NWidget(NWID_HORIZONTAL), SetPIP(0, WidgetDimensions::unscaled.hsep_wide, 0),
				NWidget(WWT_EMPTY, INVALID_COLOUR, WID_BC_FACE), SetFill(0, 1),
				NWidget(WWT_EMPTY, INVALID_COLOUR, WID_BC_QUESTION), SetMinimalSize(240, 0), SetFill(1, 1),
			EndContainer(),
			NWidget(NWID_HORIZONTAL, NWidContainerFlag::EqualSize), SetPIP(100, WidgetDimensions::unscaled.hsep_wide, 100),
				NWidget(WWT_TEXTBTN, COLOUR_LIGHT_BLUE, WID_BC_NO), SetMinimalSize(60, 12), SetStringTip(STR_QUIT_NO), SetFill(1, 0),
				NWidget(WWT_TEXTBTN, COLOUR_LIGHT_BLUE, WID_BC_YES), SetMinimalSize(60, 12), SetStringTip(STR_QUIT_YES), SetFill(1, 0),
			EndContainer(),
		EndContainer(),
	EndContainer(),
};

static WindowDesc _buy_company_desc(__FILE__, __LINE__,
	WDP_AUTO, nullptr, 0, 0,
	WC_BUY_COMPANY, WC_NONE,
	WindowDefaultFlag::Construction,
	_nested_buy_company_widgets
);

/**
 * Show the query to buy another company.
 * @param company The company to buy.
 * @param hostile_takeover Whether this is a hostile takeover.
 */
void ShowBuyCompanyDialog(CompanyID company, bool hostile_takeover)
{
	auto window = BringWindowToFrontById(WC_BUY_COMPANY, company);
	if (window == nullptr) {
		new BuyCompanyWindow(_buy_company_desc, company, hostile_takeover);
	}
}<|MERGE_RESOLUTION|>--- conflicted
+++ resolved
@@ -408,16 +408,10 @@
 
 			case WID_CF_BALANCE_VALUE:
 			case WID_CF_LOAN_VALUE:
-<<<<<<< HEAD
-			case WID_CF_OWN_VALUE:
-				SetDParamMaxValue(0, this->max_money);
-				size.width = std::max(GetStringBoundingBox(STR_FINANCES_NEGATIVE_INCOME).width, GetStringBoundingBox(STR_FINANCES_POSITIVE_INCOME).width) + padding.width;
-=======
 			case WID_CF_OWN_VALUE: {
-				uint64_t max_value = GetParamMaxValue(CompanyFinancesWindow::max_money);
+				uint64_t max_value = GetParamMaxValue(this->max_money);
 				size.width = std::max(GetStringBoundingBox(GetString(STR_FINANCES_NEGATIVE_INCOME, max_value)).width, GetStringBoundingBox(GetString(STR_FINANCES_POSITIVE_INCOME, max_value)).width);
 				size.width += padding.width;
->>>>>>> 321debf7
 				break;
 			}
 
@@ -799,14 +793,8 @@
 
 				/* And group names */
 				for (const Group *g : Group::Iterate()) {
-<<<<<<< HEAD
 					if (g->owner == (CompanyID)this->window_number) {
-						SetDParam(0, g->index);
-						d = maxdim(d, GetStringBoundingBox(STR_GROUP_NAME));
-=======
-					if (g->owner == this->window_number) {
 						d = maxdim(d, GetStringBoundingBox(GetString(STR_GROUP_NAME, g->index)));
->>>>>>> 321debf7
 					}
 				}
 
@@ -1991,22 +1979,13 @@
 				uint count_width = GetStringBoundingBox(GetString(STR_JUST_COMMA, GetParamMaxValue(max_val))).width + WidgetDimensions::scaled.hsep_indent; // Reserve some wiggle room
 
 				if (_settings_game.economy.infrastructure_maintenance) {
-<<<<<<< HEAD
-					SetDParamMaxValue(0, this->GetTotalMaintenanceCost() * 12); // Convert to per year
-					this->total_width = GetStringBoundingBox(EconTime::UsingWallclockUnits() ? STR_COMPANY_INFRASTRUCTURE_VIEW_TOTAL_PERIOD : STR_COMPANY_INFRASTRUCTURE_VIEW_TOTAL_YEAR).width + WidgetDimensions::scaled.hsep_indent * 2;
-					size.width = std::max(size.width, this->total_width);
-
-					SetDParamMaxValue(0, max_cost * 12); // Convert to per year
-					count_width += std::max(this->total_width, GetStringBoundingBox(EconTime::UsingWallclockUnits() ? STR_COMPANY_INFRASTRUCTURE_VIEW_TOTAL_PERIOD : STR_COMPANY_INFRASTRUCTURE_VIEW_TOTAL_YEAR).width);
-=======
-					StringID str_total = TimerGameEconomy::UsingWallclockUnits() ? STR_COMPANY_INFRASTRUCTURE_VIEW_TOTAL_PERIOD : STR_COMPANY_INFRASTRUCTURE_VIEW_TOTAL_YEAR;
+					StringID str_total = EconTime::UsingWallclockUnits() ? STR_COMPANY_INFRASTRUCTURE_VIEW_TOTAL_PERIOD : STR_COMPANY_INFRASTRUCTURE_VIEW_TOTAL_YEAR;
 					/* Convert to per year */
 					this->total_width = GetStringBoundingBox(GetString(str_total, GetParamMaxValue(this->GetTotalMaintenanceCost() * 12))).width + WidgetDimensions::scaled.hsep_indent * 2;
 					size.width = std::max(size.width, this->total_width);
 
 					/* Convert to per year */
 					count_width += std::max(this->total_width, GetStringBoundingBox(GetString(str_total, GetParamMaxValue(max_cost * 12))).width);
->>>>>>> 321debf7
 				}
 
 				size.width = std::max(size.width, count_width);
@@ -2024,23 +2003,11 @@
 	 */
 	void DrawCountLine(int width, int &y, int count, Money monthly_cost) const
 	{
-<<<<<<< HEAD
-		SetDParam(0, count);
-		DrawString(0, width, y += GetCharacterHeight(FS_NORMAL), STR_JUST_COMMA, TC_WHITE, SA_RIGHT);
+		DrawString(0, width, y += GetCharacterHeight(FS_NORMAL), GetString(STR_JUST_COMMA, count), TC_WHITE, SA_RIGHT);
 
 		if (_settings_game.economy.infrastructure_maintenance) {
-			SetDParam(0, monthly_cost * 12); // Convert to per year
 			int left = _current_text_dir == TD_RTL ? width - this->total_width : 0;
-			DrawString(left, left + this->total_width, y, EconTime::UsingWallclockUnits() ? STR_COMPANY_INFRASTRUCTURE_VIEW_TOTAL_PERIOD : STR_COMPANY_INFRASTRUCTURE_VIEW_TOTAL_YEAR, TC_FROMSTRING, SA_RIGHT);
-=======
-		DrawString(r.left, r.right, y += GetCharacterHeight(FS_NORMAL), GetString(STR_JUST_COMMA, count), TC_WHITE, SA_RIGHT);
-
-		if (_settings_game.economy.infrastructure_maintenance) {
-			Rect tr = r.WithWidth(this->total_width, _current_text_dir == TD_RTL);
-			DrawString(tr.left, tr.right, y,
-				GetString(TimerGameEconomy::UsingWallclockUnits() ? STR_COMPANY_INFRASTRUCTURE_VIEW_TOTAL_PERIOD : STR_COMPANY_INFRASTRUCTURE_VIEW_TOTAL_YEAR, monthly_cost * 12),
-				TC_FROMSTRING, SA_RIGHT);
->>>>>>> 321debf7
+			DrawString(left, left + this->total_width, y, GetString(EconTime::UsingWallclockUnits() ? STR_COMPANY_INFRASTRUCTURE_VIEW_TOTAL_PERIOD : STR_COMPANY_INFRASTRUCTURE_VIEW_TOTAL_YEAR, monthly_cost * 12), TC_FROMSTRING, SA_RIGHT);
 		}
 	}
 
@@ -2162,14 +2129,8 @@
 					int left = _current_text_dir == TD_RTL ? width - this->total_width : 0;
 					GfxFillRect(left, y, left + this->total_width, y + WidgetDimensions::scaled.bevel.top - 1, PC_WHITE);
 					y += WidgetDimensions::scaled.vsep_normal;
-<<<<<<< HEAD
 					SetDParam(0, this->GetTotalMaintenanceCost() * 12); // Convert to per year
-					DrawString(left, left + this->total_width, y, EconTime::UsingWallclockUnits() ? STR_COMPANY_INFRASTRUCTURE_VIEW_TOTAL_PERIOD : STR_COMPANY_INFRASTRUCTURE_VIEW_TOTAL_YEAR, TC_FROMSTRING, SA_RIGHT);
-=======
-					DrawString(tr.left, tr.right, y,
-						GetString(TimerGameEconomy::UsingWallclockUnits() ? STR_COMPANY_INFRASTRUCTURE_VIEW_TOTAL_PERIOD : STR_COMPANY_INFRASTRUCTURE_VIEW_TOTAL_YEAR, this->GetTotalMaintenanceCost() * 12),
-						TC_FROMSTRING, SA_RIGHT);
->>>>>>> 321debf7
+					DrawString(left, left + this->total_width, y, GetString(EconTime::UsingWallclockUnits() ? STR_COMPANY_INFRASTRUCTURE_VIEW_TOTAL_PERIOD : STR_COMPANY_INFRASTRUCTURE_VIEW_TOTAL_YEAR, this->GetTotalMaintenanceCost() * 12), TC_FROMSTRING, SA_RIGHT);
 				}
 				break;
 			}
@@ -2869,15 +2830,8 @@
 				break;
 
 			case WID_BC_QUESTION:
-<<<<<<< HEAD
 				const Company *c = Company::Get((CompanyID)this->window_number);
-				SetDParam(0, c->index);
-				SetDParam(1, this->company_value);
-				size.height = GetStringHeight(this->hostile_takeover ? STR_BUY_COMPANY_HOSTILE_TAKEOVER : STR_BUY_COMPANY_MESSAGE, size.width);
-=======
-				const Company *c = Company::Get(this->window_number);
 				size.height = GetStringHeight(GetString(this->hostile_takeover ? STR_BUY_COMPANY_HOSTILE_TAKEOVER : STR_BUY_COMPANY_MESSAGE, c->index, this->company_value), size.width);
->>>>>>> 321debf7
 				break;
 		}
 	}
@@ -2901,15 +2855,8 @@
 			}
 
 			case WID_BC_QUESTION: {
-<<<<<<< HEAD
 				const Company *c = Company::Get((CompanyID)this->window_number);
-				SetDParam(0, c->index);
-				SetDParam(1, this->company_value);
-				DrawStringMultiLine(r.left, r.right, r.top, r.bottom, this->hostile_takeover ? STR_BUY_COMPANY_HOSTILE_TAKEOVER : STR_BUY_COMPANY_MESSAGE, TC_FROMSTRING, SA_CENTER);
-=======
-				const Company *c = Company::Get(this->window_number);
 				DrawStringMultiLine(r, GetString(this->hostile_takeover ? STR_BUY_COMPANY_HOSTILE_TAKEOVER : STR_BUY_COMPANY_MESSAGE, c->index, this->company_value), TC_FROMSTRING, SA_CENTER);
->>>>>>> 321debf7
 				break;
 			}
 		}
