/*
 * This file is part of OpenTTD.
 * OpenTTD is free software; you can redistribute it and/or modify it under the terms of the GNU General Public License as published by the Free Software Foundation, version 2.
 * OpenTTD is distributed in the hope that it will be useful, but WITHOUT ANY WARRANTY; without even the implied warranty of MERCHANTABILITY or FITNESS FOR A PARTICULAR PURPOSE.
 * See the GNU General Public License for more details. You should have received a copy of the GNU General Public License along with OpenTTD. If not, see <http://www.gnu.org/licenses/>.
 */

/** @file company_gui.cpp %Company related GUIs. */

#include "stdafx.h"
#include "currency.h"
#include "error.h"
#include "gui.h"
#include "window_gui.h"
#include "textbuf_gui.h"
#include "viewport_func.h"
#include "company_func.h"
#include "command_func.h"
#include "network/network.h"
#include "network/network_gui.h"
#include "network/network_func.h"
#include "newgrf.h"
#include "company_manager_face.h"
#include "strings_func.h"
#include "date_func.h"
#include "dropdown_type.h"
#include "dropdown_common_type.h"
#include "tilehighlight_func.h"
#include "company_base.h"
#include "core/geometry_func.hpp"
#include "object_type.h"
#include "rail.h"
#include "road.h"
#include "engine_base.h"
#include "window_func.h"
#include "road_func.h"
#include "water.h"
#include "station_func.h"
#include "zoom_func.h"
#include "sortlist_type.h"
#include "group_gui.h"
#include "core/backup_type.hpp"

#include "widgets/company_widget.h"

#include "safeguards.h"


static void DoSelectCompanyManagerFace(Window *parent);
static void ShowCompanyInfrastructure(CompanyID company);

/** List of revenues. */
static const std::initializer_list<ExpensesType> _expenses_list_revenue = {
	EXPENSES_TRAIN_REVENUE,
	EXPENSES_ROADVEH_REVENUE,
	EXPENSES_AIRCRAFT_REVENUE,
	EXPENSES_SHIP_REVENUE,
	EXPENSES_SHARING_INC,
};

/** List of operating expenses. */
static const std::initializer_list<ExpensesType> _expenses_list_operating_costs = {
	EXPENSES_TRAIN_RUN,
	EXPENSES_ROADVEH_RUN,
	EXPENSES_AIRCRAFT_RUN,
	EXPENSES_SHIP_RUN,
	EXPENSES_PROPERTY,
	EXPENSES_LOAN_INTEREST,
	EXPENSES_SHARING_COST,
};

/** List of capital expenses. */
static const std::initializer_list<ExpensesType> _expenses_list_capital_costs = {
	EXPENSES_CONSTRUCTION,
	EXPENSES_NEW_VEHICLES,
	EXPENSES_OTHER,
};

/** Expense list container. */
struct ExpensesList {
	const StringID title; ///< StringID of list title.
	const std::initializer_list<ExpensesType> &items; ///< List of expenses types.

	ExpensesList(StringID title, const std::initializer_list<ExpensesType> &list) : title(title), items(list)
	{
	}

	uint GetHeight() const
	{
		/* Add up the height of all the lines.  */
		return static_cast<uint>(this->items.size()) * GetCharacterHeight(FS_NORMAL);
	}

	/** Compute width of the expenses categories in pixels. */
	uint GetListWidth() const
	{
		uint width = 0;
		for (const ExpensesType &et : this->items) {
			width = std::max(width, GetStringBoundingBox(STR_FINANCES_SECTION_CONSTRUCTION + et).width);
		}
		return width;
	}
};

/** Types of expense lists */
static const std::initializer_list<ExpensesList> _expenses_list_types = {
	{ STR_FINANCES_REVENUE_TITLE,            _expenses_list_revenue },
	{ STR_FINANCES_OPERATING_EXPENSES_TITLE, _expenses_list_operating_costs },
	{ STR_FINANCES_CAPITAL_EXPENSES_TITLE,   _expenses_list_capital_costs },
};

/**
 * Get the total height of the "categories" column.
 * @return The total height in pixels.
 */
static uint GetTotalCategoriesHeight()
{
	/* There's an empty line and blockspace on the year row */
	uint total_height = GetCharacterHeight(FS_NORMAL) + WidgetDimensions::scaled.vsep_wide;

	for (const ExpensesList &list : _expenses_list_types) {
		/* Title + expense list + total line + total + blockspace after category */
		total_height += GetCharacterHeight(FS_NORMAL) + list.GetHeight() + WidgetDimensions::scaled.vsep_normal + GetCharacterHeight(FS_NORMAL) + WidgetDimensions::scaled.vsep_wide;
	}

	/* Total income */
	total_height += WidgetDimensions::scaled.vsep_normal + GetCharacterHeight(FS_NORMAL) + WidgetDimensions::scaled.vsep_wide;

	return total_height;
}

/**
 * Get the required width of the "categories" column, equal to the widest element.
 * @return The required width in pixels.
 */
static uint GetMaxCategoriesWidth()
{
	uint max_width = GetStringBoundingBox(EconTime::UsingWallclockUnits() ? STR_FINANCES_PERIOD_CAPTION : STR_FINANCES_YEAR_CAPTION).width;

	/* Loop through categories to check max widths. */
	for (const ExpensesList &list : _expenses_list_types) {
		/* Title of category */
		max_width = std::max(max_width, GetStringBoundingBox(list.title).width);
		/* Entries in category */
		max_width = std::max(max_width, list.GetListWidth() + WidgetDimensions::scaled.hsep_indent);
	}

	return max_width;
}

/**
 * Draw a category of expenses (revenue, operating expenses, capital expenses).
 */
static void DrawCategory(const Rect &r, int start_y, const ExpensesList &list)
{
	Rect tr = r.Indent(WidgetDimensions::scaled.hsep_indent, _current_text_dir == TD_RTL);

	tr.top = start_y;

	for (const ExpensesType &et : list.items) {
		DrawString(tr, STR_FINANCES_SECTION_CONSTRUCTION + et);
		tr.top += GetCharacterHeight(FS_NORMAL);
	}
}

/**
 * Draw the expenses categories.
 * @param r Available space for drawing.
 * @note The environment must provide padding at the left and right of \a r.
 */
static void DrawCategories(const Rect &r)
{
	int y = r.top;
	/* Draw description of 12-minute economic period. */
	DrawString(r.left, r.right, y, (EconTime::UsingWallclockUnits() ? STR_FINANCES_PERIOD_CAPTION : STR_FINANCES_YEAR_CAPTION), TC_FROMSTRING, SA_LEFT, true);
	y += GetCharacterHeight(FS_NORMAL) + WidgetDimensions::scaled.vsep_wide;

	for (const ExpensesList &list : _expenses_list_types) {
		/* Draw category title and advance y */
		DrawString(r.left, r.right, y, list.title, TC_FROMSTRING, SA_LEFT);
		y += GetCharacterHeight(FS_NORMAL);

		/* Draw category items and advance y */
		DrawCategory(r, y, list);
		y += list.GetHeight();

		/* Advance y by the height of the horizontal line between amounts and subtotal */
		y += WidgetDimensions::scaled.vsep_normal;

		/* Draw category total and advance y */
		DrawString(r.left, r.right, y, STR_FINANCES_TOTAL_CAPTION, TC_FROMSTRING, SA_RIGHT);
		y += GetCharacterHeight(FS_NORMAL);

		/* Advance y by a blockspace after this category block */
		y += WidgetDimensions::scaled.vsep_wide;
	}

	/* Draw total profit/loss */
	y += WidgetDimensions::scaled.vsep_normal;
	DrawString(r.left, r.right, y, STR_FINANCES_PROFIT, TC_FROMSTRING, SA_LEFT);
}

/**
 * Draw an amount of money.
 * @param amount Amount of money to draw,
 * @param left   Left coordinate of the space to draw in.
 * @param right  Right coordinate of the space to draw in.
 * @param top    Top coordinate of the space to draw in.
 * @param colour The TextColour of the string.
 */
static void DrawPrice(Money amount, int left, int right, int top, TextColour colour)
{
	StringID str = STR_FINANCES_NEGATIVE_INCOME;
	if (amount == 0) {
		str = STR_FINANCES_ZERO_INCOME;
	} else if (amount < 0) {
		amount = -amount;
		str = STR_FINANCES_POSITIVE_INCOME;
	}
	SetDParam(0, amount);
	DrawString(left, right, top, str, colour, SA_RIGHT);
}

/**
 * Draw a category of expenses/revenues in the year column.
 * @return The income sum of the category.
 */
static Money DrawYearCategory(const Rect &r, int start_y, const ExpensesList &list, const Expenses &tbl)
{
	int y = start_y;
	Money sum = 0;

	for (const ExpensesType &et : list.items) {
		Money cost = tbl[et];
		sum += cost;
		if (cost != 0) DrawPrice(cost, r.left, r.right, y, TC_BLACK);
		y += GetCharacterHeight(FS_NORMAL);
	}

	/* Draw the total at the bottom of the category. */
	GfxFillRect(r.left, y, r.right, y + WidgetDimensions::scaled.bevel.top - 1, PC_BLACK);
	y += WidgetDimensions::scaled.vsep_normal;
	if (sum != 0) DrawPrice(sum, r.left, r.right, y, TC_WHITE);

	/* Return the sum for the yearly total. */
	return sum;
}


/**
 * Draw a column with prices.
 * @param r    Available space for drawing.
 * @param year Year being drawn.
 * @param tbl  Reference to table of amounts for \a year.
 * @note The environment must provide padding at the left and right of \a r.
 */
static void DrawYearColumn(const Rect &r, int year, const Expenses &tbl)
{
	int y = r.top;
	Money sum;

	/* Year header */
	SetDParam(0, year);
	DrawString(r.left, r.right, y, STR_FINANCES_YEAR, TC_FROMSTRING, SA_RIGHT, true);
	y += GetCharacterHeight(FS_NORMAL) + WidgetDimensions::scaled.vsep_wide;

	/* Categories */
	for (const ExpensesList &list : _expenses_list_types) {
		y += GetCharacterHeight(FS_NORMAL);
		sum += DrawYearCategory(r, y, list, tbl);
		/* Expense list + expense category title + expense category total + blockspace after category */
		y += list.GetHeight() + WidgetDimensions::scaled.vsep_normal + GetCharacterHeight(FS_NORMAL) + WidgetDimensions::scaled.vsep_wide;
	}

	/* Total income. */
	GfxFillRect(r.left, y, r.right, y + WidgetDimensions::scaled.bevel.top - 1, PC_BLACK);
	y += WidgetDimensions::scaled.vsep_normal;
	DrawPrice(sum, r.left, r.right, y, TC_WHITE);
}

static constexpr NWidgetPart _nested_company_finances_widgets[] = {
	NWidget(NWID_HORIZONTAL),
		NWidget(WWT_CLOSEBOX, COLOUR_GREY),
		NWidget(WWT_CAPTION, COLOUR_GREY, WID_CF_CAPTION), SetDataTip(STR_FINANCES_CAPTION, STR_TOOLTIP_WINDOW_TITLE_DRAG_THIS),
		NWidget(WWT_IMGBTN, COLOUR_GREY, WID_CF_TOGGLE_SIZE), SetDataTip(SPR_LARGE_SMALL_WINDOW, STR_TOOLTIP_TOGGLE_LARGE_SMALL_WINDOW), SetAspect(WidgetDimensions::ASPECT_TOGGLE_SIZE),
		NWidget(WWT_SHADEBOX, COLOUR_GREY),
		NWidget(WWT_STICKYBOX, COLOUR_GREY),
	EndContainer(),
	NWidget(NWID_SELECTION, INVALID_COLOUR, WID_CF_SEL_PANEL),
		NWidget(WWT_PANEL, COLOUR_GREY),
			NWidget(NWID_HORIZONTAL), SetPadding(WidgetDimensions::unscaled.framerect), SetPIP(0, WidgetDimensions::unscaled.hsep_wide, 0),
				NWidget(WWT_EMPTY, COLOUR_GREY, WID_CF_EXPS_CATEGORY), SetMinimalSize(120, 0), SetFill(0, 0),
				NWidget(WWT_EMPTY, COLOUR_GREY, WID_CF_EXPS_PRICE1), SetMinimalSize(86, 0), SetFill(0, 0),
				NWidget(WWT_EMPTY, COLOUR_GREY, WID_CF_EXPS_PRICE2), SetMinimalSize(86, 0), SetFill(0, 0),
				NWidget(WWT_EMPTY, COLOUR_GREY, WID_CF_EXPS_PRICE3), SetMinimalSize(86, 0), SetFill(0, 0),
			EndContainer(),
		EndContainer(),
	EndContainer(),
	NWidget(WWT_PANEL, COLOUR_GREY),
		NWidget(NWID_HORIZONTAL), SetPadding(WidgetDimensions::unscaled.framerect), SetPIP(0, WidgetDimensions::unscaled.hsep_wide, 0), SetPIPRatio(0, 1, 2),
			NWidget(NWID_VERTICAL), // Vertical column with 'bank balance', 'loan'
				NWidget(WWT_TEXT, COLOUR_GREY), SetDataTip(STR_FINANCES_OWN_FUNDS_TITLE, STR_NULL),
				NWidget(WWT_TEXT, COLOUR_GREY), SetDataTip(STR_FINANCES_LOAN_TITLE, STR_NULL),
				NWidget(WWT_TEXT, COLOUR_GREY), SetDataTip(STR_FINANCES_BANK_BALANCE_TITLE, STR_NULL), SetPadding(WidgetDimensions::unscaled.vsep_normal, 0, 0, 0),
			EndContainer(),
			NWidget(NWID_VERTICAL), // Vertical column with bank balance amount, loan amount, and total.
				NWidget(WWT_TEXT, COLOUR_GREY, WID_CF_OWN_VALUE), SetDataTip(STR_FINANCES_TOTAL_CURRENCY, STR_NULL), SetAlignment(SA_VERT_CENTER | SA_RIGHT),
				NWidget(WWT_TEXT, COLOUR_GREY, WID_CF_LOAN_VALUE), SetDataTip(STR_FINANCES_TOTAL_CURRENCY, STR_NULL), SetAlignment(SA_VERT_CENTER | SA_RIGHT),
				NWidget(WWT_EMPTY, COLOUR_GREY, WID_CF_BALANCE_LINE), SetMinimalSize(0, WidgetDimensions::unscaled.vsep_normal),
				NWidget(WWT_TEXT, COLOUR_GREY, WID_CF_BALANCE_VALUE), SetDataTip(STR_FINANCES_BANK_BALANCE, STR_NULL), SetAlignment(SA_VERT_CENTER | SA_RIGHT),
			EndContainer(),
			NWidget(NWID_SELECTION, INVALID_COLOUR, WID_CF_SEL_MAXLOAN),
				NWidget(NWID_VERTICAL), SetPIPRatio(0, 0, 1), // Max loan information
					NWidget(WWT_TEXT, COLOUR_GREY, WID_CF_INTEREST_RATE), SetDataTip(STR_FINANCES_INTEREST_RATE, STR_NULL),
					NWidget(WWT_TEXT, COLOUR_GREY, WID_CF_MAXLOAN_VALUE), SetDataTip(STR_FINANCES_MAX_LOAN, STR_NULL),
				EndContainer(),
			EndContainer(),
		EndContainer(),
	EndContainer(),
	NWidget(NWID_SELECTION, INVALID_COLOUR, WID_CF_SEL_BUTTONS),
		NWidget(NWID_HORIZONTAL, NC_EQUALSIZE),
			NWidget(WWT_PUSHTXTBTN, COLOUR_GREY, WID_CF_INCREASE_LOAN), SetFill(1, 0), SetDataTip(STR_FINANCES_BORROW_BUTTON, STR_NULL),
			NWidget(WWT_PUSHTXTBTN, COLOUR_GREY, WID_CF_REPAY_LOAN), SetFill(1, 0), SetDataTip(STR_FINANCES_REPAY_BUTTON, STR_NULL),
			NWidget(WWT_PUSHTXTBTN, COLOUR_GREY, WID_CF_INFRASTRUCTURE), SetFill(1, 0), SetDataTip(STR_FINANCES_INFRASTRUCTURE_BUTTON, STR_COMPANY_VIEW_INFRASTRUCTURE_TOOLTIP),
		EndContainer(),
	EndContainer(),
};

/** Window class displaying the company finances. */
struct CompanyFinancesWindow : Window {
	Money max_money;        ///< The approximate maximum amount of money a company has had over the lifetime of this window
	bool small;             ///< Window is toggled to 'small'.
	int query_widget;       ///< The widget associated with the current text query input.

	CompanyFinancesWindow(WindowDesc *desc, CompanyID company) : Window(desc)
	{
		const Company *c = Company::Get(company);
		this->max_money = std::max<Money>(abs(c->money) * 2, INT32_MAX);
		this->small = false;
		this->CreateNestedTree();
		this->SetupWidgets();
		this->FinishInitNested(company);

		this->owner = (Owner)this->window_number;
	}

	void SetStringParameters(WidgetID widget) const override
	{
		switch (widget) {
			case WID_CF_CAPTION:
				SetDParam(0, (CompanyID)this->window_number);
				SetDParam(1, (CompanyID)this->window_number);
				break;

			case WID_CF_BALANCE_VALUE: {
				const Company *c = Company::Get((CompanyID)this->window_number);
				SetDParam(0, c->money);
				break;
			}

			case WID_CF_LOAN_VALUE: {
				const Company *c = Company::Get((CompanyID)this->window_number);
				SetDParam(0, c->current_loan);
				break;
			}

			case WID_CF_OWN_VALUE: {
				const Company *c = Company::Get((CompanyID)this->window_number);
				SetDParam(0, c->money - c->current_loan);
				break;
			}

			case WID_CF_INTEREST_RATE:
				SetDParam(0, _settings_game.difficulty.initial_interest);
				break;

			case WID_CF_MAXLOAN_VALUE: {
				const Company *c = Company::Get((CompanyID)this->window_number);
				SetDParam(0, c->GetMaxLoan());
				break;
			}

			case WID_CF_INCREASE_LOAN:
			case WID_CF_REPAY_LOAN:
				SetDParam(0, LOAN_INTERVAL);
				break;
		}
	}

	void UpdateWidgetSize(WidgetID widget, Dimension &size, [[maybe_unused]] const Dimension &padding, [[maybe_unused]] Dimension &fill, [[maybe_unused]] Dimension &resize) override
	{
		switch (widget) {
			case WID_CF_EXPS_CATEGORY:
				size.width  = GetMaxCategoriesWidth();
				size.height = GetTotalCategoriesHeight();
				break;

			case WID_CF_EXPS_PRICE1:
			case WID_CF_EXPS_PRICE2:
			case WID_CF_EXPS_PRICE3:
				size.height = GetTotalCategoriesHeight();
				[[fallthrough]];

			case WID_CF_BALANCE_VALUE:
			case WID_CF_LOAN_VALUE:
			case WID_CF_OWN_VALUE:
				SetDParamMaxValue(0, this->max_money);
				size.width = std::max(GetStringBoundingBox(STR_FINANCES_NEGATIVE_INCOME).width, GetStringBoundingBox(STR_FINANCES_POSITIVE_INCOME).width) + padding.width;
				break;

			case WID_CF_INTEREST_RATE:
				size.height = GetCharacterHeight(FS_NORMAL);
				break;
		}
	}

	void DrawWidget(const Rect &r, WidgetID widget) const override
	{
		switch (widget) {
			case WID_CF_EXPS_CATEGORY:
				DrawCategories(r);
				break;

			case WID_CF_EXPS_PRICE1:
			case WID_CF_EXPS_PRICE2:
			case WID_CF_EXPS_PRICE3: {
				const Company *c = Company::Get((CompanyID)this->window_number);
				YearDelta age = std::min<YearDelta>(c->age_years, 2);
				int wid_offset = widget - WID_CF_EXPS_PRICE1;
				if (wid_offset <= age.base()) {
					DrawYearColumn(r, EconTime::YearToDisplay(EconTime::CurYear().base() - (age.base() - wid_offset)), c->yearly_expenses[age.base() - wid_offset]);
				}
				break;
			}

			case WID_CF_BALANCE_LINE:
				GfxFillRect(r.left, r.top, r.right, r.top + WidgetDimensions::scaled.bevel.top - 1, PC_BLACK);
				break;
		}
	}

	/**
	 * Setup the widgets in the nested tree, such that the finances window is displayed properly.
	 * @note After setup, the window must be (re-)initialized.
	 */
	void SetupWidgets()
	{
		int plane = this->small ? SZSP_NONE : 0;
		this->GetWidget<NWidgetStacked>(WID_CF_SEL_PANEL)->SetDisplayedPlane(plane);
		this->GetWidget<NWidgetStacked>(WID_CF_SEL_MAXLOAN)->SetDisplayedPlane(plane);

		CompanyID company = (CompanyID)this->window_number;
		plane = (company != _local_company) ? SZSP_NONE : 0;
		this->GetWidget<NWidgetStacked>(WID_CF_SEL_BUTTONS)->SetDisplayedPlane(plane);
	}

	void OnPaint() override
	{
		if (!this->IsShaded()) {
			if (!this->small) {
				/* Check that the expenses panel height matches the height needed for the layout. */
				if (GetTotalCategoriesHeight() != this->GetWidget<NWidgetBase>(WID_CF_EXPS_CATEGORY)->current_y) {
					this->SetupWidgets();
					this->ReInit();
					return;
				}
			}

			/* Check that the loan buttons are shown only when the user owns the company. */
			CompanyID company = (CompanyID)this->window_number;
			int req_plane = (company != _local_company) ? SZSP_NONE : 0;
			if (req_plane != this->GetWidget<NWidgetStacked>(WID_CF_SEL_BUTTONS)->shown_plane) {
				this->SetupWidgets();
				this->ReInit();
				return;
			}

			const Company *c = Company::Get(company);
			this->SetWidgetDisabledState(WID_CF_INCREASE_LOAN, c->current_loan >= c->GetMaxLoan()); // Borrow button only shows when there is any more money to loan.
			this->SetWidgetDisabledState(WID_CF_REPAY_LOAN, company != _local_company || c->current_loan == 0); // Repay button only shows when there is any more money to repay.
		}

		this->DrawWidgets();
	}

	void OnClick([[maybe_unused]] Point pt, WidgetID widget, [[maybe_unused]] int click_count) override
	{
		switch (widget) {
			case WID_CF_TOGGLE_SIZE: // toggle size
				this->small = !this->small;
				this->SetupWidgets();
				if (this->IsShaded()) {
					/* Finances window is not resizable, so size hints given during unshading have no effect
					 * on the changed appearance of the window. */
					this->SetShaded(false);
				} else {
					this->ReInit();
				}
				break;

			case WID_CF_INCREASE_LOAN: // increase loan
				if (_shift_pressed) {
					this->query_widget = WID_CF_INCREASE_LOAN;
					SetDParam(0, 0);
					ShowQueryString(STR_JUST_INT, STR_FINANCES_BORROW_QUERY_CAPT, 20, this, CS_NUMERAL, QSF_ACCEPT_UNCHANGED);
				} else {
					DoCommandP(0, 0, _ctrl_pressed, CMD_INCREASE_LOAN | CMD_MSG(STR_ERROR_CAN_T_BORROW_ANY_MORE_MONEY));
				}
				break;

			case WID_CF_REPAY_LOAN: // repay loan
				if (_shift_pressed) {
					this->query_widget = WID_CF_REPAY_LOAN;
					SetDParam(0, 0);
					ShowQueryString(STR_JUST_INT, STR_FINANCES_REPAY_QUERY_CAPT, 20, this, CS_NUMERAL, QSF_ACCEPT_UNCHANGED);
				} else {
					DoCommandP(0, 0, _ctrl_pressed, CMD_DECREASE_LOAN | CMD_MSG(STR_ERROR_CAN_T_REPAY_LOAN));
				}
				break;

			case WID_CF_INFRASTRUCTURE: // show infrastructure details
				ShowCompanyInfrastructure((CompanyID)this->window_number);
				break;
		}
	}

	void OnQueryTextFinished(char *str) override
	{
		/* Was 'cancel' pressed or nothing entered? */
		if (str == nullptr || StrEmpty(str)) return;

		if (this->query_widget == WID_CF_INCREASE_LOAN) {
			const Company *c = Company::Get((CompanyID)this->window_number);
			Money amount = std::min<Money>(std::strtoull(str, nullptr, 10) / GetCurrency().rate, _economy.max_loan - c->current_loan);
			amount = LOAN_INTERVAL * CeilDivT<Money>(amount, LOAN_INTERVAL);
			DoCommandP(0, amount >> 32, (amount & 0xFFFFFFFC) | 2, CMD_INCREASE_LOAN | CMD_MSG(STR_ERROR_CAN_T_BORROW_ANY_MORE_MONEY));
		} else if (this->query_widget == WID_CF_REPAY_LOAN) {
			const Company *c = Company::Get((CompanyID)this->window_number);
			Money amount = std::min<Money>(std::strtoull(str, nullptr, 10) / GetCurrency().rate, c->current_loan);
			amount = LOAN_INTERVAL * CeilDivT<Money>(amount, LOAN_INTERVAL);
			DoCommandP(0, amount >> 32, (amount & 0xFFFFFFFC) | 2, CMD_DECREASE_LOAN | CMD_MSG(STR_ERROR_CAN_T_REPAY_LOAN));
		}
	}

	void OnHundredthTick() override
	{
		const Company *c = Company::Get((CompanyID)this->window_number);
		if (abs(c->money) > this->max_money) {
			this->max_money = std::max<Money>(abs(c->money) * 2, this->max_money * 4);
			this->SetupWidgets();
			this->ReInit();
		}
	}

	bool OnTooltip(Point pt, WidgetID widget, TooltipCloseCondition close_cond) override
	{
		switch (widget) {
			case WID_CF_INCREASE_LOAN: {
				SetDParam(0, STR_FINANCES_BORROW_TOOLTIP);
				GuiShowTooltips(this, STR_FINANCES_BORROW_TOOLTIP_EXTRA, close_cond, 1);
				return true;
			}

			case WID_CF_REPAY_LOAN: {
				SetDParam(0, STR_FINANCES_REPAY_TOOLTIP);
				GuiShowTooltips(this, STR_FINANCES_REPAY_TOOLTIP_EXTRA, close_cond, 1);
				return true;
			}

			default:
				return false;
		}
	}
};

static WindowDesc _company_finances_desc(__FILE__, __LINE__,
	WDP_AUTO, "company_finances", 0, 0,
	WC_FINANCES, WC_NONE,
	0,
	std::begin(_nested_company_finances_widgets), std::end(_nested_company_finances_widgets)
);

/**
 * Open the finances window of a company.
 * @param company Company to show finances of.
 * @pre is company a valid company.
 */
void ShowCompanyFinances(CompanyID company)
{
	if (!Company::IsValidID(company)) return;
	if (BringWindowToFrontById(WC_FINANCES, company)) return;

	new CompanyFinancesWindow(&_company_finances_desc, company);
}

/* Association of liveries to livery classes */
static const LiveryClass _livery_class[LS_END] = {
	LC_OTHER,
	LC_RAIL, LC_RAIL, LC_RAIL, LC_RAIL, LC_RAIL, LC_RAIL, LC_RAIL, LC_RAIL, LC_RAIL, LC_RAIL, LC_RAIL, LC_RAIL, LC_RAIL,
	LC_ROAD, LC_ROAD,
	LC_SHIP, LC_SHIP,
	LC_AIRCRAFT, LC_AIRCRAFT, LC_AIRCRAFT,
	LC_ROAD, LC_ROAD,
};

/**
 * Colour selection list item, with icon and string components.
 * @tparam TSprite Recolourable sprite to draw as icon.
 */
template <SpriteID TSprite = SPR_SQUARE>
class DropDownListColourItem : public DropDownIcon<DropDownString<DropDownListItem>> {
public:
	DropDownListColourItem(int colour, bool masked) : DropDownIcon<DropDownString<DropDownListItem>>(TSprite, GENERAL_SPRITE_COLOUR(colour % COLOUR_END), colour < COLOUR_END ? (STR_COLOUR_DARK_BLUE + colour) : STR_COLOUR_DEFAULT, colour, masked)
	{
	}
};

/** Company livery colour scheme window. */
struct SelectCompanyLiveryWindow : public Window {
private:
	uint32_t sel;
	LiveryClass livery_class;
	Dimension square;
	uint rows;
	uint line_height;
	GUIGroupList groups;
	Scrollbar *vscroll;

	void ShowColourDropDownMenu(uint32_t widget)
	{
		uint32_t used_colours = 0;
		const Livery *livery, *default_livery = nullptr;
		bool primary = widget == WID_SCL_PRI_COL_DROPDOWN;
		uint8_t default_col = 0;

		/* Disallow other company colours for the primary colour */
		if (this->livery_class < LC_GROUP_RAIL && HasBit(this->sel, LS_DEFAULT) && primary) {
			for (const Company *c : Company::Iterate()) {
				if (c->index != _local_company) SetBit(used_colours, c->colour);
			}
		}

		const Company *c = Company::Get((CompanyID)this->window_number);

		if (this->livery_class < LC_GROUP_RAIL) {
			/* Get the first selected livery to use as the default dropdown item */
			LiveryScheme scheme;
			for (scheme = LS_BEGIN; scheme < LS_END; scheme++) {
				if (HasBit(this->sel, scheme)) break;
			}
			if (scheme == LS_END) scheme = LS_DEFAULT;
			livery = &c->livery[scheme];
			if (scheme != LS_DEFAULT) default_livery = &c->livery[LS_DEFAULT];
		} else {
			const Group *g = Group::Get(this->sel);
			livery = &g->livery;
			if (g->parent == INVALID_GROUP) {
				default_livery = &c->livery[LS_DEFAULT];
			} else {
				const Group *pg = Group::Get(g->parent);
				default_livery = &pg->livery;
			}
		}

		DropDownList list;
		if (default_livery != nullptr) {
			/* Add COLOUR_END to put the colour out of range, but also allow us to show what the default is */
			default_col = (primary ? default_livery->colour1 : default_livery->colour2) + COLOUR_END;
			list.push_back(std::make_unique<DropDownListColourItem<>>(default_col, false));
		}
		for (Colours colour = COLOUR_BEGIN; colour != COLOUR_END; colour++) {
			list.push_back(std::make_unique<DropDownListColourItem<>>(colour, HasBit(used_colours, colour)));
		}

		uint8_t sel;
		if (default_livery == nullptr || HasBit(livery->in_use, primary ? 0 : 1)) {
			sel = primary ? livery->colour1 : livery->colour2;
		} else {
			sel = default_col;
		}
		ShowDropDownList(this, std::move(list), sel, widget);
	}

	void BuildGroupList(CompanyID owner)
	{
		if (!this->groups.NeedRebuild()) return;

		this->groups.clear();

		if (this->livery_class >= LC_GROUP_RAIL) {
			VehicleType vtype = (VehicleType)(this->livery_class - LC_GROUP_RAIL);

			BuildGuiGroupList(this->groups, false, owner, vtype);
		}

		this->groups.shrink_to_fit();
		this->groups.RebuildDone();
	}

	void SetRows()
	{
		if (this->livery_class < LC_GROUP_RAIL) {
			this->rows = 0;
			for (LiveryScheme scheme = LS_DEFAULT; scheme < LS_END; scheme++) {
				if (_livery_class[scheme] == this->livery_class && HasBit(_loaded_newgrf_features.used_liveries, scheme)) {
					this->rows++;
				}
			}
		} else {
			this->rows = (uint)this->groups.size();
		}

		this->vscroll->SetCount(this->rows);
	}

public:
	SelectCompanyLiveryWindow(WindowDesc *desc, CompanyID company, GroupID group) : Window(desc)
	{
		this->CreateNestedTree();
		this->vscroll = this->GetScrollbar(WID_SCL_MATRIX_SCROLLBAR);

		if (group == INVALID_GROUP) {
			this->livery_class = LC_OTHER;
			this->sel = 1;
			this->LowerWidget(WID_SCL_CLASS_GENERAL);
			this->BuildGroupList(company);
			this->SetRows();
		} else {
			this->SetSelectedGroup(company, group);
		}

		this->FinishInitNested(company);
		this->owner = company;
		this->InvalidateData(1);
	}

	void SetSelectedGroup(CompanyID company, GroupID group)
	{
		this->RaiseWidget(WID_SCL_CLASS_GENERAL + this->livery_class);
		const Group *g = Group::Get(group);
		switch (g->vehicle_type) {
			case VEH_TRAIN: this->livery_class = LC_GROUP_RAIL; break;
			case VEH_ROAD: this->livery_class = LC_GROUP_ROAD; break;
			case VEH_SHIP: this->livery_class = LC_GROUP_SHIP; break;
			case VEH_AIRCRAFT: this->livery_class = LC_GROUP_AIRCRAFT; break;
			default: NOT_REACHED();
		}
		this->sel = group;
		this->LowerWidget(WID_SCL_CLASS_GENERAL + this->livery_class);

		this->groups.ForceRebuild();
		this->BuildGroupList(company);
		this->SetRows();

		/* Position scrollbar to selected group */
		for (uint i = 0; i < this->rows; i++) {
			if (this->groups[i].group->index == sel) {
				this->vscroll->SetPosition(i - this->vscroll->GetCapacity() / 2);
				break;
			}
		}
	}

	void UpdateWidgetSize(WidgetID widget, Dimension &size, [[maybe_unused]] const Dimension &padding, [[maybe_unused]] Dimension &fill, [[maybe_unused]] Dimension &resize) override
	{
		switch (widget) {
			case WID_SCL_SPACER_DROPDOWN: {
				/* The matrix widget below needs enough room to print all the schemes. */
				Dimension d = {0, 0};
				for (LiveryScheme scheme = LS_DEFAULT; scheme < LS_END; scheme++) {
					d = maxdim(d, GetStringBoundingBox(STR_LIVERY_DEFAULT + scheme));
				}

				/* And group names */
				for (const Group *g : Group::Iterate()) {
					if (g->owner == (CompanyID)this->window_number) {
						SetDParam(0, g->index);
						d = maxdim(d, GetStringBoundingBox(STR_GROUP_NAME));
					}
				}

				size.width = std::max(size.width, 5 + d.width + padding.width);
				break;
			}

			case WID_SCL_MATRIX: {
				/* 11 items in the default rail class */
				this->square = GetSpriteSize(SPR_SQUARE);
				this->line_height = std::max(this->square.height, (uint)GetCharacterHeight(FS_NORMAL)) + padding.height;

				size.height = 5 * this->line_height;
				resize.width = 1;
				resize.height = this->line_height;
				break;
			}

			case WID_SCL_SEC_COL_DROPDOWN:
				if (!_loaded_newgrf_features.has_2CC) {
					size.width = 0;
					break;
				}
				[[fallthrough]];

			case WID_SCL_PRI_COL_DROPDOWN: {
				this->square = GetSpriteSize(SPR_SQUARE);
				int string_padding = this->square.width + WidgetDimensions::scaled.hsep_normal + padding.width;
				for (Colours colour = COLOUR_BEGIN; colour != COLOUR_END; colour++) {
					size.width = std::max(size.width, GetStringBoundingBox(STR_COLOUR_DARK_BLUE + colour).width + string_padding);
				}
				size.width = std::max(size.width, GetStringBoundingBox(STR_COLOUR_DEFAULT).width + string_padding);
				break;
			}
		}
	}

	void OnPaint() override
	{
		bool local = (CompanyID)this->window_number == _local_company;

		/* Disable dropdown controls if no scheme is selected */
		bool disabled = this->livery_class < LC_GROUP_RAIL ? (this->sel == 0) : (this->sel == INVALID_GROUP);
		this->SetWidgetDisabledState(WID_SCL_PRI_COL_DROPDOWN, !local || disabled);
		this->SetWidgetDisabledState(WID_SCL_SEC_COL_DROPDOWN, !local || disabled);

		this->BuildGroupList((CompanyID)this->window_number);

		this->DrawWidgets();
	}

	void SetStringParameters(WidgetID widget) const override
	{
		switch (widget) {
			case WID_SCL_CAPTION:
				SetDParam(0, (CompanyID)this->window_number);
				break;

			case WID_SCL_PRI_COL_DROPDOWN:
			case WID_SCL_SEC_COL_DROPDOWN: {
				const Company *c = Company::Get((CompanyID)this->window_number);
				bool primary = widget == WID_SCL_PRI_COL_DROPDOWN;
				StringID colour = STR_COLOUR_DEFAULT;

				if (this->livery_class < LC_GROUP_RAIL) {
					if (this->sel != 0) {
						LiveryScheme scheme = LS_DEFAULT;
						for (scheme = LS_BEGIN; scheme < LS_END; scheme++) {
							if (HasBit(this->sel, scheme)) break;
						}
						if (scheme == LS_END) scheme = LS_DEFAULT;
						const Livery *livery = &c->livery[scheme];
						if (scheme == LS_DEFAULT || HasBit(livery->in_use, primary ? 0 : 1)) {
							colour = STR_COLOUR_DARK_BLUE + (primary ? livery->colour1 : livery->colour2);
						}
					}
				} else {
					if (this->sel != INVALID_GROUP) {
						const Group *g = Group::Get(this->sel);
						const Livery *livery = &g->livery;
						if (HasBit(livery->in_use, primary ? 0 : 1)) {
							colour = STR_COLOUR_DARK_BLUE + (primary ? livery->colour1 : livery->colour2);
						}
					}
				}
				SetDParam(0, colour);
				break;
			}
		}
	}

	void DrawWidget(const Rect &r, WidgetID widget) const override
	{
		if (widget != WID_SCL_MATRIX) return;

		bool rtl = _current_text_dir == TD_RTL;

		/* Coordinates of scheme name column. */
		const NWidgetBase *nwi = this->GetWidget<NWidgetBase>(WID_SCL_SPACER_DROPDOWN);
		Rect sch = nwi->GetCurrentRect().Shrink(WidgetDimensions::scaled.framerect);
		/* Coordinates of first dropdown. */
		nwi = this->GetWidget<NWidgetBase>(WID_SCL_PRI_COL_DROPDOWN);
		Rect pri = nwi->GetCurrentRect().Shrink(WidgetDimensions::scaled.framerect);
		/* Coordinates of second dropdown. */
		nwi = this->GetWidget<NWidgetBase>(WID_SCL_SEC_COL_DROPDOWN);
		Rect sec = nwi->GetCurrentRect().Shrink(WidgetDimensions::scaled.framerect);

		Rect pri_squ = pri.WithWidth(this->square.width, rtl);
		Rect sec_squ = sec.WithWidth(this->square.width, rtl);

		pri = pri.Indent(this->square.width + WidgetDimensions::scaled.hsep_normal, rtl);
		sec = sec.Indent(this->square.width + WidgetDimensions::scaled.hsep_normal, rtl);

		Rect ir = r.WithHeight(this->resize.step_height).Shrink(WidgetDimensions::scaled.matrix);
		int square_offs = (ir.Height() - this->square.height) / 2;
		int text_offs   = (ir.Height() - GetCharacterHeight(FS_NORMAL)) / 2;

		int y = ir.top;

		/* Helper function to draw livery info. */
		auto draw_livery = [&](StringID str, const Livery &livery, bool is_selected, bool is_default_scheme, int indent) {
			/* Livery Label. */
			DrawString(sch.left + (rtl ? 0 : indent), sch.right - (rtl ? indent : 0), y + text_offs, str, is_selected ? TC_WHITE : TC_BLACK);

			/* Text below the first dropdown. */
			DrawSprite(SPR_SQUARE, GENERAL_SPRITE_COLOUR(livery.colour1), pri_squ.left, y + square_offs);
			DrawString(pri.left, pri.right, y + text_offs, (is_default_scheme || HasBit(livery.in_use, 0)) ? STR_COLOUR_DARK_BLUE + livery.colour1 : STR_COLOUR_DEFAULT, is_selected ? TC_WHITE : TC_GOLD);

			/* Text below the second dropdown. */
			if (sec.right > sec.left) { // Second dropdown has non-zero size.
				DrawSprite(SPR_SQUARE, GENERAL_SPRITE_COLOUR(livery.colour2), sec_squ.left, y + square_offs);
				DrawString(sec.left, sec.right, y + text_offs, (is_default_scheme || HasBit(livery.in_use, 1)) ? STR_COLOUR_DARK_BLUE + livery.colour2 : STR_COLOUR_DEFAULT, is_selected ? TC_WHITE : TC_GOLD);
			}

			y += this->line_height;
		};

		const Company *c = Company::Get((CompanyID)this->window_number);

		if (livery_class < LC_GROUP_RAIL) {
			int pos = this->vscroll->GetPosition();
			for (LiveryScheme scheme = LS_DEFAULT; scheme < LS_END; scheme++) {
				if (_livery_class[scheme] == this->livery_class && HasBit(_loaded_newgrf_features.used_liveries, scheme)) {
					if (pos-- > 0) continue;
					draw_livery(STR_LIVERY_DEFAULT + scheme, c->livery[scheme], HasBit(this->sel, scheme), scheme == LS_DEFAULT, 0);
				}
			}
		} else {
			auto [first, last] = this->vscroll->GetVisibleRangeIterators(this->groups);
			for (auto it = first; it != last; ++it) {
				const Group *g = it->group;
				SetDParam(0, g->index);
				draw_livery(STR_GROUP_NAME, g->livery, this->sel == g->index, false, it->indent * WidgetDimensions::scaled.hsep_indent);
			}

			if (this->vscroll->GetCount() == 0) {
				const StringID empty_labels[] = { STR_LIVERY_TRAIN_GROUP_EMPTY, STR_LIVERY_ROAD_VEHICLE_GROUP_EMPTY, STR_LIVERY_SHIP_GROUP_EMPTY, STR_LIVERY_AIRCRAFT_GROUP_EMPTY };
				VehicleType vtype = (VehicleType)(this->livery_class - LC_GROUP_RAIL);
				DrawString(ir.left, ir.right, y + text_offs, empty_labels[vtype], TC_BLACK);
			}
		}
	}

	void OnClick([[maybe_unused]] Point pt, WidgetID widget, [[maybe_unused]] int click_count) override
	{
		switch (widget) {
			/* Livery Class buttons */
			case WID_SCL_CLASS_GENERAL:
			case WID_SCL_CLASS_RAIL:
			case WID_SCL_CLASS_ROAD:
			case WID_SCL_CLASS_SHIP:
			case WID_SCL_CLASS_AIRCRAFT:
			case WID_SCL_GROUPS_RAIL:
			case WID_SCL_GROUPS_ROAD:
			case WID_SCL_GROUPS_SHIP:
			case WID_SCL_GROUPS_AIRCRAFT:
				this->RaiseWidget(WID_SCL_CLASS_GENERAL + this->livery_class);
				this->livery_class = (LiveryClass)(widget - WID_SCL_CLASS_GENERAL);
				this->LowerWidget(WID_SCL_CLASS_GENERAL + this->livery_class);

				/* Select the first item in the list */
				if (this->livery_class < LC_GROUP_RAIL) {
					this->sel = 0;
					for (LiveryScheme scheme = LS_DEFAULT; scheme < LS_END; scheme++) {
						if (_livery_class[scheme] == this->livery_class && HasBit(_loaded_newgrf_features.used_liveries, scheme)) {
							this->sel = 1 << scheme;
							break;
						}
					}
				} else {
					this->sel = INVALID_GROUP;
					this->groups.ForceRebuild();
					this->BuildGroupList((CompanyID)this->window_number);

					if (!this->groups.empty()) {
						this->sel = this->groups[0].group->index;
					}
				}

				this->SetRows();
				this->SetDirty();
				break;

			case WID_SCL_PRI_COL_DROPDOWN: // First colour dropdown
				ShowColourDropDownMenu(WID_SCL_PRI_COL_DROPDOWN);
				break;

			case WID_SCL_SEC_COL_DROPDOWN: // Second colour dropdown
				ShowColourDropDownMenu(WID_SCL_SEC_COL_DROPDOWN);
				break;

			case WID_SCL_MATRIX: {
				if (this->livery_class < LC_GROUP_RAIL) {
					uint row = this->vscroll->GetScrolledRowFromWidget(pt.y, this, widget);
					if (row >= this->rows) return;

					LiveryScheme j = (LiveryScheme)row;

					for (LiveryScheme scheme = LS_BEGIN; scheme <= j && scheme < LS_END; scheme++) {
						if (_livery_class[scheme] != this->livery_class || !HasBit(_loaded_newgrf_features.used_liveries, scheme)) j++;
					}
					assert(j < LS_END);

					if (_ctrl_pressed) {
						ToggleBit(this->sel, j);
					} else {
						this->sel = 1 << j;
					}
				} else {
					auto it = this->vscroll->GetScrolledItemFromWidget(this->groups, pt.y, this, widget);
					if (it == std::end(this->groups)) return;

					this->sel = it->group->index;
				}
				this->SetDirty();
				break;
			}
		}
	}

	void OnResize() override
	{
		this->vscroll->SetCapacityFromWidget(this, WID_SCL_MATRIX);
	}

	void OnDropdownSelect(WidgetID widget, int index) override
	{
		bool local = (CompanyID)this->window_number == _local_company;
		if (!local) return;

		Colours colour = static_cast<Colours>(index);
		if (colour >= COLOUR_END) colour = INVALID_COLOUR;

		if (this->livery_class < LC_GROUP_RAIL) {
			/* Set company colour livery */
			for (LiveryScheme scheme = LS_DEFAULT; scheme < LS_END; scheme++) {
				/* Changed colour for the selected scheme, or all visible schemes if CTRL is pressed. */
				if (HasBit(this->sel, scheme) || (_ctrl_pressed && _livery_class[scheme] == this->livery_class && HasBit(_loaded_newgrf_features.used_liveries, scheme))) {
					DoCommandP(0, scheme | (widget == WID_SCL_PRI_COL_DROPDOWN ? 0 : 256), index, CMD_SET_COMPANY_COLOUR);
				}
			}
		} else {
			/* Setting group livery */
			DoCommandP(0, this->sel, (widget == WID_SCL_PRI_COL_DROPDOWN ? 0 : 256) | (index << 16), CMD_SET_GROUP_LIVERY);
		}
	}

	/**
	 * Some data on this window has become invalid.
	 * @param data Information about the changed data.
	 * @param gui_scope Whether the call is done from GUI scope. You may not do everything when not in GUI scope. See #InvalidateWindowData() for details.
	 */
	void OnInvalidateData([[maybe_unused]] int data = 0, [[maybe_unused]] bool gui_scope = true) override
	{
		if (!gui_scope) return;

		if (data != -1) {
			/* data contains a VehicleType, rebuild list if it displayed */
			if (this->livery_class == data + LC_GROUP_RAIL) {
				this->groups.ForceRebuild();
				this->BuildGroupList((CompanyID)this->window_number);
				this->SetRows();

				if (!Group::IsValidID(this->sel)) {
					this->sel = INVALID_GROUP;
					if (!this->groups.empty()) this->sel = this->groups[0].group->index;
				}

				this->SetDirty();
			}
			return;
		}

		this->SetWidgetsDisabledState(true, WID_SCL_CLASS_RAIL, WID_SCL_CLASS_ROAD, WID_SCL_CLASS_SHIP, WID_SCL_CLASS_AIRCRAFT);

		bool current_class_valid = this->livery_class == LC_OTHER || this->livery_class >= LC_GROUP_RAIL;
		if (_settings_client.gui.liveries == LIT_ALL || (_settings_client.gui.liveries == LIT_COMPANY && this->window_number == _local_company)) {
			for (LiveryScheme scheme = LS_DEFAULT; scheme < LS_END; scheme++) {
				if (HasBit(_loaded_newgrf_features.used_liveries, scheme)) {
					if (_livery_class[scheme] == this->livery_class) current_class_valid = true;
					this->EnableWidget(WID_SCL_CLASS_GENERAL + _livery_class[scheme]);
				} else if (this->livery_class < LC_GROUP_RAIL) {
					ClrBit(this->sel, scheme);
				}
			}
		}

		if (!current_class_valid) {
			Point pt = {0, 0};
			this->OnClick(pt, WID_SCL_CLASS_GENERAL, 1);
		}
	}
};

static constexpr NWidgetPart _nested_select_company_livery_widgets[] = {
	NWidget(NWID_HORIZONTAL),
		NWidget(WWT_CLOSEBOX, COLOUR_GREY),
		NWidget(WWT_CAPTION, COLOUR_GREY, WID_SCL_CAPTION), SetDataTip(STR_LIVERY_CAPTION, STR_TOOLTIP_WINDOW_TITLE_DRAG_THIS),
		NWidget(WWT_SHADEBOX, COLOUR_GREY),
		NWidget(WWT_DEFSIZEBOX, COLOUR_GREY),
		NWidget(WWT_STICKYBOX, COLOUR_GREY),
	EndContainer(),
	NWidget(NWID_HORIZONTAL),
		NWidget(WWT_IMGBTN, COLOUR_GREY, WID_SCL_CLASS_GENERAL), SetMinimalSize(22, 22), SetFill(0, 1), SetDataTip(SPR_IMG_COMPANY_GENERAL, STR_LIVERY_GENERAL_TOOLTIP),
		NWidget(WWT_IMGBTN, COLOUR_GREY, WID_SCL_CLASS_RAIL), SetMinimalSize(22, 22), SetFill(0, 1), SetDataTip(SPR_IMG_TRAINLIST, STR_LIVERY_TRAIN_TOOLTIP),
		NWidget(WWT_IMGBTN, COLOUR_GREY, WID_SCL_CLASS_ROAD), SetMinimalSize(22, 22), SetFill(0, 1), SetDataTip(SPR_IMG_TRUCKLIST, STR_LIVERY_ROAD_VEHICLE_TOOLTIP),
		NWidget(WWT_IMGBTN, COLOUR_GREY, WID_SCL_CLASS_SHIP), SetMinimalSize(22, 22), SetFill(0, 1), SetDataTip(SPR_IMG_SHIPLIST, STR_LIVERY_SHIP_TOOLTIP),
		NWidget(WWT_IMGBTN, COLOUR_GREY, WID_SCL_CLASS_AIRCRAFT), SetMinimalSize(22, 22), SetFill(0, 1), SetDataTip(SPR_IMG_AIRPLANESLIST, STR_LIVERY_AIRCRAFT_TOOLTIP),
		NWidget(WWT_IMGBTN, COLOUR_GREY, WID_SCL_GROUPS_RAIL), SetMinimalSize(22, 22), SetFill(0, 1), SetDataTip(SPR_GROUP_LIVERY_TRAIN, STR_LIVERY_TRAIN_GROUP_TOOLTIP),
		NWidget(WWT_IMGBTN, COLOUR_GREY, WID_SCL_GROUPS_ROAD), SetMinimalSize(22, 22), SetFill(0, 1), SetDataTip(SPR_GROUP_LIVERY_ROADVEH, STR_LIVERY_ROAD_VEHICLE_GROUP_TOOLTIP),
		NWidget(WWT_IMGBTN, COLOUR_GREY, WID_SCL_GROUPS_SHIP), SetMinimalSize(22, 22), SetFill(0, 1), SetDataTip(SPR_GROUP_LIVERY_SHIP, STR_LIVERY_SHIP_GROUP_TOOLTIP),
		NWidget(WWT_IMGBTN, COLOUR_GREY, WID_SCL_GROUPS_AIRCRAFT), SetMinimalSize(22, 22), SetFill(0, 1), SetDataTip(SPR_GROUP_LIVERY_AIRCRAFT, STR_LIVERY_AIRCRAFT_GROUP_TOOLTIP),
		NWidget(WWT_PANEL, COLOUR_GREY), SetFill(1, 1), SetResize(1, 0), EndContainer(),
	EndContainer(),
	NWidget(NWID_HORIZONTAL),
		NWidget(WWT_MATRIX, COLOUR_GREY, WID_SCL_MATRIX), SetMinimalSize(275, 0), SetResize(1, 0), SetFill(1, 1), SetMatrixDataTip(1, 0, STR_LIVERY_PANEL_TOOLTIP), SetScrollbar(WID_SCL_MATRIX_SCROLLBAR),
		NWidget(NWID_VSCROLLBAR, COLOUR_GREY, WID_SCL_MATRIX_SCROLLBAR),
	EndContainer(),
	NWidget(NWID_HORIZONTAL),
		NWidget(WWT_PANEL, COLOUR_GREY, WID_SCL_SPACER_DROPDOWN), SetFill(1, 1), SetResize(1, 0), EndContainer(),
		NWidget(WWT_DROPDOWN, COLOUR_GREY, WID_SCL_PRI_COL_DROPDOWN), SetFill(0, 1), SetDataTip(STR_JUST_STRING, STR_LIVERY_PRIMARY_TOOLTIP),
		NWidget(WWT_DROPDOWN, COLOUR_GREY, WID_SCL_SEC_COL_DROPDOWN), SetFill(0, 1), SetDataTip(STR_JUST_STRING, STR_LIVERY_SECONDARY_TOOLTIP),
		NWidget(WWT_RESIZEBOX, COLOUR_GREY),
	EndContainer(),
};

static WindowDesc _select_company_livery_desc(__FILE__, __LINE__,
	WDP_AUTO, "company_color_scheme", 0, 0,
	WC_COMPANY_COLOUR, WC_NONE,
	0,
	std::begin(_nested_select_company_livery_widgets), std::end(_nested_select_company_livery_widgets)
);

void ShowCompanyLiveryWindow(CompanyID company, GroupID group)
{
	SelectCompanyLiveryWindow *w = (SelectCompanyLiveryWindow *)BringWindowToFrontById(WC_COMPANY_COLOUR, company);
	if (w == nullptr) {
		new SelectCompanyLiveryWindow(&_select_company_livery_desc, company, group);
	} else if (group != INVALID_GROUP) {
		w->SetSelectedGroup(company, group);
	}
}

/**
 * Draws the face of a company manager's face.
 * @param cmf   the company manager's face
 * @param colour the (background) colour of the gradient
 * @param r      position to draw the face
 */
void DrawCompanyManagerFace(CompanyManagerFace cmf, Colours colour, const Rect &r)
{
	GenderEthnicity ge = (GenderEthnicity)GetCompanyManagerFaceBits(cmf, CMFV_GEN_ETHN, GE_WM);

	/* Determine offset from centre of drawing rect. */
	Dimension d = GetSpriteSize(SPR_GRADIENT);
	int x = CenterBounds(r.left, r.right, d.width);
	int y = CenterBounds(r.top, r.bottom, d.height);

	bool has_moustache   = !HasBit(ge, GENDER_FEMALE) && GetCompanyManagerFaceBits(cmf, CMFV_HAS_MOUSTACHE,   ge) != 0;
	bool has_tie_earring = !HasBit(ge, GENDER_FEMALE) || GetCompanyManagerFaceBits(cmf, CMFV_HAS_TIE_EARRING, ge) != 0;
	bool has_glasses     = GetCompanyManagerFaceBits(cmf, CMFV_HAS_GLASSES, ge) != 0;
	PaletteID pal;

	/* Modify eye colour palette only if 2 or more valid values exist */
	if (_cmf_info[CMFV_EYE_COLOUR].valid_values[ge] < 2) {
		pal = PAL_NONE;
	} else {
		switch (GetCompanyManagerFaceBits(cmf, CMFV_EYE_COLOUR, ge)) {
			default: NOT_REACHED();
			case 0: pal = PALETTE_TO_BROWN; break;
			case 1: pal = PALETTE_TO_BLUE;  break;
			case 2: pal = PALETTE_TO_GREEN; break;
		}
	}

	/* Draw the gradient (background) */
	DrawSprite(SPR_GRADIENT, GENERAL_SPRITE_COLOUR(colour), x, y);

	for (CompanyManagerFaceVariable cmfv = CMFV_CHEEKS; cmfv < CMFV_END; cmfv++) {
		switch (cmfv) {
			case CMFV_MOUSTACHE:   if (!has_moustache)   continue; break;
			case CMFV_LIPS:
			case CMFV_NOSE:        if (has_moustache)    continue; break;
			case CMFV_TIE_EARRING: if (!has_tie_earring) continue; break;
			case CMFV_GLASSES:     if (!has_glasses)     continue; break;
			default: break;
		}
		DrawSprite(GetCompanyManagerFaceSprite(cmf, cmfv, ge), (cmfv == CMFV_EYEBROWS) ? pal : PAL_NONE, x, y);
	}
}

/** Nested widget description for the company manager face selection dialog */
static constexpr NWidgetPart _nested_select_company_manager_face_widgets[] = {
	NWidget(NWID_HORIZONTAL),
		NWidget(WWT_CLOSEBOX, COLOUR_GREY),
		NWidget(WWT_CAPTION, COLOUR_GREY, WID_SCMF_CAPTION), SetDataTip(STR_FACE_CAPTION, STR_TOOLTIP_WINDOW_TITLE_DRAG_THIS),
		NWidget(WWT_IMGBTN, COLOUR_GREY, WID_SCMF_TOGGLE_LARGE_SMALL), SetDataTip(SPR_LARGE_SMALL_WINDOW, STR_FACE_ADVANCED_TOOLTIP), SetAspect(WidgetDimensions::ASPECT_TOGGLE_SIZE),
	EndContainer(),
	NWidget(WWT_PANEL, COLOUR_GREY, WID_SCMF_SELECT_FACE),
		NWidget(NWID_HORIZONTAL), SetPIP(0, WidgetDimensions::unscaled.hsep_normal, 0), SetPadding(2),
			/* Left side */
			NWidget(NWID_VERTICAL), SetPIP(0, WidgetDimensions::unscaled.vsep_normal, 0),
				NWidget(NWID_HORIZONTAL), SetPIPRatio(1, 0, 1),
					NWidget(WWT_EMPTY, COLOUR_GREY, WID_SCMF_FACE), SetMinimalSize(92, 119), SetFill(1, 0),
				EndContainer(),
				NWidget(WWT_PUSHTXTBTN, COLOUR_GREY, WID_SCMF_RANDOM_NEW_FACE), SetFill(1, 0), SetDataTip(STR_FACE_NEW_FACE_BUTTON, STR_FACE_NEW_FACE_TOOLTIP),
				NWidget(NWID_SELECTION, INVALID_COLOUR, WID_SCMF_SEL_LOADSAVE), // Load/number/save buttons under the portrait in the advanced view.
					NWidget(NWID_VERTICAL), SetPIP(0, 0, 0), SetPIPRatio(1, 0, 1),
						NWidget(WWT_PUSHTXTBTN, COLOUR_GREY, WID_SCMF_LOAD), SetFill(1, 0), SetDataTip(STR_FACE_LOAD, STR_FACE_LOAD_TOOLTIP),
						NWidget(WWT_PUSHTXTBTN, COLOUR_GREY, WID_SCMF_FACECODE), SetFill(1, 0), SetDataTip(STR_FACE_FACECODE, STR_FACE_FACECODE_TOOLTIP),
						NWidget(WWT_PUSHTXTBTN, COLOUR_GREY, WID_SCMF_SAVE), SetFill(1, 0), SetDataTip(STR_FACE_SAVE, STR_FACE_SAVE_TOOLTIP),
					EndContainer(),
				EndContainer(),
			EndContainer(),
			/* Right side */
			NWidget(NWID_VERTICAL), SetPIP(0, WidgetDimensions::unscaled.vsep_normal, 0),
				NWidget(WWT_PUSHTXTBTN, COLOUR_GREY, WID_SCMF_TOGGLE_LARGE_SMALL_BUTTON), SetFill(1, 0), SetDataTip(STR_FACE_ADVANCED, STR_FACE_ADVANCED_TOOLTIP),
				NWidget(NWID_SELECTION, INVALID_COLOUR, WID_SCMF_SEL_MALEFEMALE), // Simple male/female face setting.
					NWidget(NWID_VERTICAL), SetPIPRatio(1, 0, 1),
						NWidget(WWT_TEXTBTN, COLOUR_GREY, WID_SCMF_MALE), SetFill(1, 0), SetDataTip(STR_FACE_MALE_BUTTON, STR_FACE_MALE_TOOLTIP),
						NWidget(WWT_TEXTBTN, COLOUR_GREY, WID_SCMF_FEMALE), SetFill(1, 0), SetDataTip(STR_FACE_FEMALE_BUTTON, STR_FACE_FEMALE_TOOLTIP),
					EndContainer(),
				EndContainer(),
				NWidget(NWID_SELECTION, INVALID_COLOUR, WID_SCMF_SEL_PARTS), // Advanced face parts setting.
					NWidget(NWID_VERTICAL), SetPIP(0, WidgetDimensions::unscaled.vsep_normal, 0),
						NWidget(NWID_HORIZONTAL, NC_EQUALSIZE),
							NWidget(WWT_TEXTBTN, COLOUR_GREY, WID_SCMF_MALE2), SetFill(1, 0), SetDataTip(STR_FACE_MALE_BUTTON, STR_FACE_MALE_TOOLTIP),
							NWidget(WWT_TEXTBTN, COLOUR_GREY, WID_SCMF_FEMALE2), SetFill(1, 0), SetDataTip(STR_FACE_FEMALE_BUTTON, STR_FACE_FEMALE_TOOLTIP),
						EndContainer(),
						NWidget(NWID_HORIZONTAL, NC_EQUALSIZE),
							NWidget(WWT_TEXTBTN, COLOUR_GREY, WID_SCMF_ETHNICITY_EUR), SetFill(1, 0), SetDataTip(STR_FACE_EUROPEAN, STR_FACE_SELECT_EUROPEAN),
							NWidget(WWT_TEXTBTN, COLOUR_GREY, WID_SCMF_ETHNICITY_AFR), SetFill(1, 0), SetDataTip(STR_FACE_AFRICAN, STR_FACE_SELECT_AFRICAN),
						EndContainer(),
						NWidget(NWID_VERTICAL),
							NWidget(NWID_HORIZONTAL), SetPIP(0, WidgetDimensions::unscaled.hsep_normal, 0),
								NWidget(WWT_TEXT, INVALID_COLOUR, WID_SCMF_HAS_MOUSTACHE_EARRING_TEXT), SetFill(1, 0),
									SetDataTip(STR_FACE_EYECOLOUR, STR_NULL), SetTextStyle(TC_GOLD), SetAlignment(SA_VERT_CENTER | SA_RIGHT),
								NWidget(WWT_PUSHTXTBTN, COLOUR_GREY, WID_SCMF_HAS_MOUSTACHE_EARRING), SetDataTip(STR_JUST_STRING1, STR_FACE_MOUSTACHE_EARRING_TOOLTIP), SetTextStyle(TC_WHITE),
							EndContainer(),
							NWidget(NWID_HORIZONTAL), SetPIP(0, WidgetDimensions::unscaled.hsep_normal, 0),
								NWidget(WWT_TEXT, INVALID_COLOUR, WID_SCMF_HAS_GLASSES_TEXT), SetFill(1, 0),
									SetDataTip(STR_FACE_GLASSES, STR_NULL), SetTextStyle(TC_GOLD), SetAlignment(SA_VERT_CENTER | SA_RIGHT),
								NWidget(WWT_PUSHTXTBTN, COLOUR_GREY, WID_SCMF_HAS_GLASSES), SetDataTip(STR_JUST_STRING1, STR_FACE_GLASSES_TOOLTIP), SetTextStyle(TC_WHITE),
							EndContainer(),
						EndContainer(),
						NWidget(NWID_VERTICAL),
							NWidget(NWID_HORIZONTAL), SetPIP(0, WidgetDimensions::unscaled.hsep_normal, 0),
								NWidget(WWT_TEXT, INVALID_COLOUR, WID_SCMF_HAIR_TEXT), SetFill(1, 0),
										SetDataTip(STR_FACE_HAIR, STR_NULL), SetTextStyle(TC_GOLD), SetAlignment(SA_VERT_CENTER | SA_RIGHT),
								NWidget(NWID_HORIZONTAL),
									NWidget(WWT_PUSHARROWBTN, COLOUR_GREY, WID_SCMF_HAIR_L), SetDataTip(AWV_DECREASE, STR_FACE_HAIR_TOOLTIP),
									NWidget(WWT_PUSHTXTBTN, COLOUR_GREY, WID_SCMF_HAIR), SetDataTip(STR_JUST_STRING1, STR_FACE_HAIR_TOOLTIP), SetTextStyle(TC_WHITE),
									NWidget(WWT_PUSHARROWBTN, COLOUR_GREY, WID_SCMF_HAIR_R), SetDataTip(AWV_INCREASE, STR_FACE_HAIR_TOOLTIP),
								EndContainer(),
							EndContainer(),
							NWidget(NWID_HORIZONTAL), SetPIP(0, WidgetDimensions::unscaled.hsep_normal, 0),
								NWidget(WWT_TEXT, INVALID_COLOUR, WID_SCMF_EYEBROWS_TEXT), SetFill(1, 0),
										SetDataTip(STR_FACE_EYEBROWS, STR_NULL), SetTextStyle(TC_GOLD), SetAlignment(SA_VERT_CENTER | SA_RIGHT),
								NWidget(NWID_HORIZONTAL),
									NWidget(WWT_PUSHARROWBTN, COLOUR_GREY, WID_SCMF_EYEBROWS_L), SetDataTip(AWV_DECREASE, STR_FACE_EYEBROWS_TOOLTIP),
									NWidget(WWT_PUSHTXTBTN, COLOUR_GREY, WID_SCMF_EYEBROWS), SetDataTip(STR_JUST_STRING1, STR_FACE_EYEBROWS_TOOLTIP), SetTextStyle(TC_WHITE),
									NWidget(WWT_PUSHARROWBTN, COLOUR_GREY, WID_SCMF_EYEBROWS_R), SetDataTip(AWV_INCREASE, STR_FACE_EYEBROWS_TOOLTIP),
								EndContainer(),
							EndContainer(),
							NWidget(NWID_HORIZONTAL), SetPIP(0, WidgetDimensions::unscaled.hsep_normal, 0),
								NWidget(WWT_TEXT, INVALID_COLOUR, WID_SCMF_EYECOLOUR_TEXT), SetFill(1, 0),
										SetDataTip(STR_FACE_EYECOLOUR, STR_NULL), SetTextStyle(TC_GOLD), SetAlignment(SA_VERT_CENTER | SA_RIGHT),
								NWidget(NWID_HORIZONTAL),
									NWidget(WWT_PUSHARROWBTN, COLOUR_GREY, WID_SCMF_EYECOLOUR_L), SetDataTip(AWV_DECREASE, STR_FACE_EYECOLOUR_TOOLTIP),
									NWidget(WWT_PUSHTXTBTN, COLOUR_GREY, WID_SCMF_EYECOLOUR), SetDataTip(STR_JUST_STRING1, STR_FACE_EYECOLOUR_TOOLTIP), SetTextStyle(TC_WHITE),
									NWidget(WWT_PUSHARROWBTN, COLOUR_GREY, WID_SCMF_EYECOLOUR_R), SetDataTip(AWV_INCREASE, STR_FACE_EYECOLOUR_TOOLTIP),
								EndContainer(),
							EndContainer(),
							NWidget(NWID_HORIZONTAL), SetPIP(0, WidgetDimensions::unscaled.hsep_normal, 0),
								NWidget(WWT_TEXT, INVALID_COLOUR, WID_SCMF_GLASSES_TEXT), SetFill(1, 0),
										SetDataTip(STR_FACE_GLASSES, STR_NULL), SetTextStyle(TC_GOLD), SetAlignment(SA_VERT_CENTER | SA_RIGHT),
								NWidget(NWID_HORIZONTAL),
									NWidget(WWT_PUSHARROWBTN, COLOUR_GREY, WID_SCMF_GLASSES_L), SetDataTip(AWV_DECREASE, STR_FACE_GLASSES_TOOLTIP_2),
									NWidget(WWT_PUSHTXTBTN, COLOUR_GREY, WID_SCMF_GLASSES), SetDataTip(STR_JUST_STRING1, STR_FACE_GLASSES_TOOLTIP_2), SetTextStyle(TC_WHITE),
									NWidget(WWT_PUSHARROWBTN, COLOUR_GREY, WID_SCMF_GLASSES_R), SetDataTip(AWV_INCREASE, STR_FACE_GLASSES_TOOLTIP_2),
								EndContainer(),
							EndContainer(),
							NWidget(NWID_HORIZONTAL), SetPIP(0, WidgetDimensions::unscaled.hsep_normal, 0),
								NWidget(WWT_TEXT, INVALID_COLOUR, WID_SCMF_NOSE_TEXT), SetFill(1, 0),
										SetDataTip(STR_FACE_NOSE, STR_NULL), SetTextStyle(TC_GOLD), SetAlignment(SA_VERT_CENTER | SA_RIGHT),
								NWidget(NWID_HORIZONTAL),
									NWidget(WWT_PUSHARROWBTN, COLOUR_GREY, WID_SCMF_NOSE_L), SetDataTip(AWV_DECREASE, STR_FACE_NOSE_TOOLTIP),
									NWidget(WWT_PUSHTXTBTN, COLOUR_GREY, WID_SCMF_NOSE), SetDataTip(STR_JUST_STRING1, STR_FACE_NOSE_TOOLTIP), SetTextStyle(TC_WHITE),
									NWidget(WWT_PUSHARROWBTN, COLOUR_GREY, WID_SCMF_NOSE_R), SetDataTip(AWV_INCREASE, STR_FACE_NOSE_TOOLTIP),
								EndContainer(),
							EndContainer(),
							NWidget(NWID_HORIZONTAL), SetPIP(0, WidgetDimensions::unscaled.hsep_normal, 0),
								NWidget(WWT_TEXT, INVALID_COLOUR, WID_SCMF_LIPS_MOUSTACHE_TEXT), SetFill(1, 0),
										SetDataTip(STR_FACE_MOUSTACHE, STR_NULL), SetTextStyle(TC_GOLD), SetAlignment(SA_VERT_CENTER | SA_RIGHT),
								NWidget(NWID_HORIZONTAL),
									NWidget(WWT_PUSHARROWBTN, COLOUR_GREY, WID_SCMF_LIPS_MOUSTACHE_L), SetDataTip(AWV_DECREASE, STR_FACE_LIPS_MOUSTACHE_TOOLTIP),
									NWidget(WWT_PUSHTXTBTN, COLOUR_GREY, WID_SCMF_LIPS_MOUSTACHE), SetDataTip(STR_JUST_STRING1, STR_FACE_LIPS_MOUSTACHE_TOOLTIP), SetTextStyle(TC_WHITE),
									NWidget(WWT_PUSHARROWBTN, COLOUR_GREY, WID_SCMF_LIPS_MOUSTACHE_R), SetDataTip(AWV_INCREASE, STR_FACE_LIPS_MOUSTACHE_TOOLTIP),
								EndContainer(),
							EndContainer(),
							NWidget(NWID_HORIZONTAL), SetPIP(0, WidgetDimensions::unscaled.hsep_normal, 0),
								NWidget(WWT_TEXT, INVALID_COLOUR, WID_SCMF_CHIN_TEXT), SetFill(1, 0),
										SetDataTip(STR_FACE_CHIN, STR_NULL), SetTextStyle(TC_GOLD), SetAlignment(SA_VERT_CENTER | SA_RIGHT),
								NWidget(NWID_HORIZONTAL),
									NWidget(WWT_PUSHARROWBTN, COLOUR_GREY, WID_SCMF_CHIN_L), SetDataTip(AWV_DECREASE, STR_FACE_CHIN_TOOLTIP),
									NWidget(WWT_PUSHTXTBTN, COLOUR_GREY, WID_SCMF_CHIN), SetDataTip(STR_JUST_STRING1, STR_FACE_CHIN_TOOLTIP), SetTextStyle(TC_WHITE),
									NWidget(WWT_PUSHARROWBTN, COLOUR_GREY, WID_SCMF_CHIN_R), SetDataTip(AWV_INCREASE, STR_FACE_CHIN_TOOLTIP),
								EndContainer(),
							EndContainer(),
							NWidget(NWID_HORIZONTAL), SetPIP(0, WidgetDimensions::unscaled.hsep_normal, 0),
								NWidget(WWT_TEXT, INVALID_COLOUR, WID_SCMF_JACKET_TEXT), SetFill(1, 0),
										SetDataTip(STR_FACE_JACKET, STR_NULL), SetTextStyle(TC_GOLD), SetAlignment(SA_VERT_CENTER | SA_RIGHT),
								NWidget(NWID_HORIZONTAL),
									NWidget(WWT_PUSHARROWBTN, COLOUR_GREY, WID_SCMF_JACKET_L), SetDataTip(AWV_DECREASE, STR_FACE_JACKET_TOOLTIP),
									NWidget(WWT_PUSHTXTBTN, COLOUR_GREY, WID_SCMF_JACKET), SetDataTip(STR_JUST_STRING1, STR_FACE_JACKET_TOOLTIP), SetTextStyle(TC_WHITE),
									NWidget(WWT_PUSHARROWBTN, COLOUR_GREY, WID_SCMF_JACKET_R), SetDataTip(AWV_INCREASE, STR_FACE_JACKET_TOOLTIP),
								EndContainer(),
							EndContainer(),
							NWidget(NWID_HORIZONTAL), SetPIP(0, WidgetDimensions::unscaled.hsep_normal, 0),
								NWidget(WWT_TEXT, INVALID_COLOUR, WID_SCMF_COLLAR_TEXT), SetFill(1, 0),
										SetDataTip(STR_FACE_COLLAR, STR_NULL), SetTextStyle(TC_GOLD), SetAlignment(SA_VERT_CENTER | SA_RIGHT),
								NWidget(NWID_HORIZONTAL),
									NWidget(WWT_PUSHARROWBTN, COLOUR_GREY, WID_SCMF_COLLAR_L), SetDataTip(AWV_DECREASE, STR_FACE_COLLAR_TOOLTIP),
									NWidget(WWT_PUSHTXTBTN, COLOUR_GREY, WID_SCMF_COLLAR), SetDataTip(STR_JUST_STRING1, STR_FACE_COLLAR_TOOLTIP), SetTextStyle(TC_WHITE),
									NWidget(WWT_PUSHARROWBTN, COLOUR_GREY, WID_SCMF_COLLAR_R), SetDataTip(AWV_INCREASE, STR_FACE_COLLAR_TOOLTIP),
								EndContainer(),
							EndContainer(),
							NWidget(NWID_HORIZONTAL), SetPIP(0, WidgetDimensions::unscaled.hsep_normal, 0),
								NWidget(WWT_TEXT, INVALID_COLOUR, WID_SCMF_TIE_EARRING_TEXT), SetFill(1, 0),
										SetDataTip(STR_FACE_EARRING, STR_NULL), SetTextStyle(TC_GOLD), SetAlignment(SA_VERT_CENTER | SA_RIGHT),
								NWidget(NWID_HORIZONTAL),
									NWidget(WWT_PUSHARROWBTN, COLOUR_GREY, WID_SCMF_TIE_EARRING_L), SetDataTip(AWV_DECREASE, STR_FACE_TIE_EARRING_TOOLTIP),
									NWidget(WWT_PUSHTXTBTN, COLOUR_GREY, WID_SCMF_TIE_EARRING), SetDataTip(STR_JUST_STRING1, STR_FACE_TIE_EARRING_TOOLTIP), SetTextStyle(TC_WHITE),
									NWidget(WWT_PUSHARROWBTN, COLOUR_GREY, WID_SCMF_TIE_EARRING_R), SetDataTip(AWV_INCREASE, STR_FACE_TIE_EARRING_TOOLTIP),
								EndContainer(),
							EndContainer(),
						EndContainer(),
					EndContainer(),
				EndContainer(),
			EndContainer(),
		EndContainer(),
	EndContainer(),
	NWidget(NWID_HORIZONTAL, NC_EQUALSIZE),
		NWidget(WWT_PUSHTXTBTN, COLOUR_GREY, WID_SCMF_CANCEL), SetFill(1, 0), SetDataTip(STR_BUTTON_CANCEL, STR_FACE_CANCEL_TOOLTIP),
		NWidget(WWT_PUSHTXTBTN, COLOUR_GREY, WID_SCMF_ACCEPT), SetFill(1, 0), SetDataTip(STR_BUTTON_OK, STR_FACE_OK_TOOLTIP),
	EndContainer(),
};

/** Management class for customizing the face of the company manager. */
class SelectCompanyManagerFaceWindow : public Window
{
	CompanyManagerFace face; ///< company manager face bits
	bool advanced; ///< advanced company manager face selection window

	GenderEthnicity ge; ///< Gender and ethnicity.
	bool is_female;     ///< Female face.
	bool is_moust_male; ///< Male face with a moustache.

	Dimension yesno_dim;  ///< Dimension of a yes/no button of a part in the advanced face window.
	Dimension number_dim; ///< Dimension of a number widget of a part in the advanced face window.

	/**
	 * Set parameters for value of face control buttons.
	 *
	 * @param widget_index   index of this widget in the window
	 * @param val            the value which will be displayed
	 * @param is_bool_widget is it a bool button
	 */
	void SetFaceStringParameters(WidgetID widget_index, uint8_t val, bool is_bool_widget) const
	{
		const NWidgetCore *nwi_widget = this->GetWidget<NWidgetCore>(widget_index);
		if (nwi_widget->IsDisabled()) {
			SetDParam(0, STR_EMPTY);
		} else {
			if (is_bool_widget) {
				/* if it a bool button write yes or no */
				SetDParam(0, (val != 0) ? STR_FACE_YES : STR_FACE_NO);
			} else {
				/* else write the value + 1 */
				SetDParam(0, STR_JUST_INT);
				SetDParam(1, val + 1);
			}
		}
	}

	void UpdateData()
	{
		this->ge = (GenderEthnicity)GB(this->face, _cmf_info[CMFV_GEN_ETHN].offset, _cmf_info[CMFV_GEN_ETHN].length); // get the gender and ethnicity
		this->is_female = HasBit(this->ge, GENDER_FEMALE); // get the gender: 0 == male and 1 == female
		this->is_moust_male = !is_female && GetCompanyManagerFaceBits(this->face, CMFV_HAS_MOUSTACHE, this->ge) != 0; // is a male face with moustache

		this->GetWidget<NWidgetCore>(WID_SCMF_HAS_MOUSTACHE_EARRING_TEXT)->widget_data = this->is_female ? STR_FACE_EARRING : STR_FACE_MOUSTACHE;
		this->GetWidget<NWidgetCore>(WID_SCMF_TIE_EARRING_TEXT)->widget_data           = this->is_female ? STR_FACE_EARRING : STR_FACE_TIE;
		this->GetWidget<NWidgetCore>(WID_SCMF_LIPS_MOUSTACHE_TEXT)->widget_data        = this->is_moust_male ? STR_FACE_MOUSTACHE : STR_FACE_LIPS;
	}

public:
	SelectCompanyManagerFaceWindow(WindowDesc *desc, Window *parent) : Window(desc)
	{
		this->advanced = false;
		this->CreateNestedTree();
		this->SelectDisplayPlanes(this->advanced);
		this->FinishInitNested(parent->window_number);
		this->parent = parent;
		this->owner = (Owner)this->window_number;
		this->face = Company::Get((CompanyID)this->window_number)->face;

		this->UpdateData();
	}

	/**
	 * Select planes to display to the user with the #NWID_SELECTION widgets #WID_SCMF_SEL_LOADSAVE, #WID_SCMF_SEL_MALEFEMALE, and #WID_SCMF_SEL_PARTS.
	 * @param advanced Display advanced face management window.
	 */
	void SelectDisplayPlanes(bool advanced)
	{
		this->GetWidget<NWidgetStacked>(WID_SCMF_SEL_LOADSAVE)->SetDisplayedPlane(advanced ? 0 : SZSP_NONE);
		this->GetWidget<NWidgetStacked>(WID_SCMF_SEL_PARTS)->SetDisplayedPlane(advanced ? 0 : SZSP_NONE);
		this->GetWidget<NWidgetStacked>(WID_SCMF_SEL_MALEFEMALE)->SetDisplayedPlane(advanced ? SZSP_NONE : 0);
		this->GetWidget<NWidgetCore>(WID_SCMF_RANDOM_NEW_FACE)->widget_data = advanced ? STR_FACE_RANDOM : STR_FACE_NEW_FACE_BUTTON;

		NWidgetCore *wi = this->GetWidget<NWidgetCore>(WID_SCMF_TOGGLE_LARGE_SMALL_BUTTON);
		if (advanced) {
			wi->SetDataTip(STR_FACE_SIMPLE, STR_FACE_SIMPLE_TOOLTIP);
		} else {
			wi->SetDataTip(STR_FACE_ADVANCED, STR_FACE_ADVANCED_TOOLTIP);
		}
	}

	void OnInit() override
	{
		/* Size of the boolean yes/no button. */
		Dimension yesno_dim = maxdim(GetStringBoundingBox(STR_FACE_YES), GetStringBoundingBox(STR_FACE_NO));
		yesno_dim.width  += WidgetDimensions::scaled.framerect.Horizontal();
		yesno_dim.height += WidgetDimensions::scaled.framerect.Vertical();
		/* Size of the number button + arrows. */
		Dimension number_dim = {0, 0};
		for (int val = 1; val <= 12; val++) {
			SetDParam(0, val);
			number_dim = maxdim(number_dim, GetStringBoundingBox(STR_JUST_INT));
		}
		uint arrows_width = GetSpriteSize(SPR_ARROW_LEFT).width + GetSpriteSize(SPR_ARROW_RIGHT).width + 2 * (WidgetDimensions::scaled.imgbtn.Horizontal());
		number_dim.width += WidgetDimensions::scaled.framerect.Horizontal() + arrows_width;
		number_dim.height += WidgetDimensions::scaled.framerect.Vertical();
		/* Compute width of both buttons. */
		yesno_dim.width = std::max(yesno_dim.width, number_dim.width);
		number_dim.width = yesno_dim.width - arrows_width;

		this->yesno_dim = yesno_dim;
		this->number_dim = number_dim;
	}

	void UpdateWidgetSize(WidgetID widget, Dimension &size, [[maybe_unused]] const Dimension &padding, [[maybe_unused]] Dimension &fill, [[maybe_unused]] Dimension &resize) override
	{
		switch (widget) {
			case WID_SCMF_HAS_MOUSTACHE_EARRING_TEXT:
				size = maxdim(size, GetStringBoundingBox(STR_FACE_EARRING));
				size = maxdim(size, GetStringBoundingBox(STR_FACE_MOUSTACHE));
				break;

			case WID_SCMF_TIE_EARRING_TEXT:
				size = maxdim(size, GetStringBoundingBox(STR_FACE_EARRING));
				size = maxdim(size, GetStringBoundingBox(STR_FACE_TIE));
				break;

			case WID_SCMF_LIPS_MOUSTACHE_TEXT:
				size = maxdim(size, GetStringBoundingBox(STR_FACE_LIPS));
				size = maxdim(size, GetStringBoundingBox(STR_FACE_MOUSTACHE));
				break;

			case WID_SCMF_FACE:
				size = maxdim(size, GetScaledSpriteSize(SPR_GRADIENT));
				break;

			case WID_SCMF_HAS_MOUSTACHE_EARRING:
			case WID_SCMF_HAS_GLASSES:
				size = this->yesno_dim;
				break;

			case WID_SCMF_EYECOLOUR:
			case WID_SCMF_CHIN:
			case WID_SCMF_EYEBROWS:
			case WID_SCMF_LIPS_MOUSTACHE:
			case WID_SCMF_NOSE:
			case WID_SCMF_HAIR:
			case WID_SCMF_JACKET:
			case WID_SCMF_COLLAR:
			case WID_SCMF_TIE_EARRING:
			case WID_SCMF_GLASSES:
				size = this->number_dim;
				break;
		}
	}

	void OnPaint() override
	{
		/* lower the non-selected gender button */
		this->SetWidgetsLoweredState(!this->is_female, WID_SCMF_MALE, WID_SCMF_MALE2);
		this->SetWidgetsLoweredState( this->is_female, WID_SCMF_FEMALE, WID_SCMF_FEMALE2);

		/* advanced company manager face selection window */

		/* lower the non-selected ethnicity button */
		this->SetWidgetLoweredState(WID_SCMF_ETHNICITY_EUR, !HasBit(this->ge, ETHNICITY_BLACK));
		this->SetWidgetLoweredState(WID_SCMF_ETHNICITY_AFR,  HasBit(this->ge, ETHNICITY_BLACK));


		/* Disable dynamically the widgets which CompanyManagerFaceVariable has less than 2 options
		 * (or in other words you haven't any choice).
		 * If the widgets depend on a HAS-variable and this is false the widgets will be disabled, too. */

		/* Eye colour buttons */
		this->SetWidgetsDisabledState(_cmf_info[CMFV_EYE_COLOUR].valid_values[this->ge] < 2,
				WID_SCMF_EYECOLOUR, WID_SCMF_EYECOLOUR_L, WID_SCMF_EYECOLOUR_R);

		/* Chin buttons */
		this->SetWidgetsDisabledState(_cmf_info[CMFV_CHIN].valid_values[this->ge] < 2,
				WID_SCMF_CHIN, WID_SCMF_CHIN_L, WID_SCMF_CHIN_R);

		/* Eyebrows buttons */
		this->SetWidgetsDisabledState(_cmf_info[CMFV_EYEBROWS].valid_values[this->ge] < 2,
				WID_SCMF_EYEBROWS, WID_SCMF_EYEBROWS_L, WID_SCMF_EYEBROWS_R);

		/* Lips or (if it a male face with a moustache) moustache buttons */
		this->SetWidgetsDisabledState(_cmf_info[this->is_moust_male ? CMFV_MOUSTACHE : CMFV_LIPS].valid_values[this->ge] < 2,
				WID_SCMF_LIPS_MOUSTACHE, WID_SCMF_LIPS_MOUSTACHE_L, WID_SCMF_LIPS_MOUSTACHE_R);

		/* Nose buttons | male faces with moustache haven't any nose options */
		this->SetWidgetsDisabledState(_cmf_info[CMFV_NOSE].valid_values[this->ge] < 2 || this->is_moust_male,
				WID_SCMF_NOSE, WID_SCMF_NOSE_L, WID_SCMF_NOSE_R);

		/* Hair buttons */
		this->SetWidgetsDisabledState(_cmf_info[CMFV_HAIR].valid_values[this->ge] < 2,
				WID_SCMF_HAIR, WID_SCMF_HAIR_L, WID_SCMF_HAIR_R);

		/* Jacket buttons */
		this->SetWidgetsDisabledState(_cmf_info[CMFV_JACKET].valid_values[this->ge] < 2,
				WID_SCMF_JACKET, WID_SCMF_JACKET_L, WID_SCMF_JACKET_R);

		/* Collar buttons */
		this->SetWidgetsDisabledState(_cmf_info[CMFV_COLLAR].valid_values[this->ge] < 2,
				WID_SCMF_COLLAR, WID_SCMF_COLLAR_L, WID_SCMF_COLLAR_R);

		/* Tie/earring buttons | female faces without earring haven't any earring options */
		this->SetWidgetsDisabledState(_cmf_info[CMFV_TIE_EARRING].valid_values[this->ge] < 2 ||
					(this->is_female && GetCompanyManagerFaceBits(this->face, CMFV_HAS_TIE_EARRING, this->ge) == 0),
				WID_SCMF_TIE_EARRING, WID_SCMF_TIE_EARRING_L, WID_SCMF_TIE_EARRING_R);

		/* Glasses buttons | faces without glasses haven't any glasses options */
		this->SetWidgetsDisabledState(_cmf_info[CMFV_GLASSES].valid_values[this->ge] < 2 || GetCompanyManagerFaceBits(this->face, CMFV_HAS_GLASSES, this->ge) == 0,
				WID_SCMF_GLASSES, WID_SCMF_GLASSES_L, WID_SCMF_GLASSES_R);

		this->DrawWidgets();
	}

	void SetStringParameters(WidgetID widget) const override
	{
		switch (widget) {
			case WID_SCMF_HAS_MOUSTACHE_EARRING:
				if (this->is_female) { // Only for female faces
					this->SetFaceStringParameters(WID_SCMF_HAS_MOUSTACHE_EARRING, GetCompanyManagerFaceBits(this->face, CMFV_HAS_TIE_EARRING, this->ge), true);
				} else { // Only for male faces
					this->SetFaceStringParameters(WID_SCMF_HAS_MOUSTACHE_EARRING, GetCompanyManagerFaceBits(this->face, CMFV_HAS_MOUSTACHE,   this->ge), true);
				}
				break;

			case WID_SCMF_TIE_EARRING:
				this->SetFaceStringParameters(WID_SCMF_TIE_EARRING, GetCompanyManagerFaceBits(this->face, CMFV_TIE_EARRING, this->ge), false);
				break;

			case WID_SCMF_LIPS_MOUSTACHE:
				if (this->is_moust_male) { // Only for male faces with moustache
					this->SetFaceStringParameters(WID_SCMF_LIPS_MOUSTACHE, GetCompanyManagerFaceBits(this->face, CMFV_MOUSTACHE, this->ge), false);
				} else { // Only for female faces or male faces without moustache
					this->SetFaceStringParameters(WID_SCMF_LIPS_MOUSTACHE, GetCompanyManagerFaceBits(this->face, CMFV_LIPS,      this->ge), false);
				}
				break;

			case WID_SCMF_HAS_GLASSES:
				this->SetFaceStringParameters(WID_SCMF_HAS_GLASSES, GetCompanyManagerFaceBits(this->face, CMFV_HAS_GLASSES, this->ge), true );
				break;

			case WID_SCMF_HAIR:
				this->SetFaceStringParameters(WID_SCMF_HAIR,        GetCompanyManagerFaceBits(this->face, CMFV_HAIR,        this->ge), false);
				break;

			case WID_SCMF_EYEBROWS:
				this->SetFaceStringParameters(WID_SCMF_EYEBROWS,    GetCompanyManagerFaceBits(this->face, CMFV_EYEBROWS,    this->ge), false);
				break;

			case WID_SCMF_EYECOLOUR:
				this->SetFaceStringParameters(WID_SCMF_EYECOLOUR,   GetCompanyManagerFaceBits(this->face, CMFV_EYE_COLOUR,  this->ge), false);
				break;

			case WID_SCMF_GLASSES:
				this->SetFaceStringParameters(WID_SCMF_GLASSES,     GetCompanyManagerFaceBits(this->face, CMFV_GLASSES,     this->ge), false);
				break;

			case WID_SCMF_NOSE:
				this->SetFaceStringParameters(WID_SCMF_NOSE,        GetCompanyManagerFaceBits(this->face, CMFV_NOSE,        this->ge), false);
				break;

			case WID_SCMF_CHIN:
				this->SetFaceStringParameters(WID_SCMF_CHIN,        GetCompanyManagerFaceBits(this->face, CMFV_CHIN,        this->ge), false);
				break;

			case WID_SCMF_JACKET:
				this->SetFaceStringParameters(WID_SCMF_JACKET,      GetCompanyManagerFaceBits(this->face, CMFV_JACKET,      this->ge), false);
				break;

			case WID_SCMF_COLLAR:
				this->SetFaceStringParameters(WID_SCMF_COLLAR,      GetCompanyManagerFaceBits(this->face, CMFV_COLLAR,      this->ge), false);
				break;
		}
	}

	void DrawWidget(const Rect &r, WidgetID widget) const override
	{
		switch (widget) {
			case WID_SCMF_FACE:
				DrawCompanyManagerFace(this->face, Company::Get((CompanyID)this->window_number)->colour, r);
				break;
		}
	}

	void OnClick([[maybe_unused]] Point pt, WidgetID widget, [[maybe_unused]] int click_count) override
	{
		switch (widget) {
			/* Toggle size, advanced/simple face selection */
			case WID_SCMF_TOGGLE_LARGE_SMALL:
			case WID_SCMF_TOGGLE_LARGE_SMALL_BUTTON:
				this->advanced = !this->advanced;
				this->SelectDisplayPlanes(this->advanced);
				this->ReInit();
				break;

			/* OK button */
			case WID_SCMF_ACCEPT:
				DoCommandP(0, 0, this->face, CMD_SET_COMPANY_MANAGER_FACE);
				[[fallthrough]];

			/* Cancel button */
			case WID_SCMF_CANCEL:
				this->Close();
				break;

			/* Load button */
			case WID_SCMF_LOAD:
				this->face = _company_manager_face;
				ScaleAllCompanyManagerFaceBits(this->face);
				ShowErrorMessage(STR_FACE_LOAD_DONE, INVALID_STRING_ID, WL_INFO);
				this->UpdateData();
				this->SetDirty();
				break;

			/* 'Company manager face number' button, view and/or set company manager face number */
			case WID_SCMF_FACECODE:
				SetDParam(0, this->face);
				ShowQueryString(STR_JUST_INT, STR_FACE_FACECODE_CAPTION, 10 + 1, this, CS_NUMERAL, QSF_NONE);
				break;

			/* Save button */
			case WID_SCMF_SAVE:
				_company_manager_face = this->face;
				ShowErrorMessage(STR_FACE_SAVE_DONE, INVALID_STRING_ID, WL_INFO);
				break;

			/* Toggle gender (male/female) button */
			case WID_SCMF_MALE:
			case WID_SCMF_FEMALE:
			case WID_SCMF_MALE2:
			case WID_SCMF_FEMALE2:
				SetCompanyManagerFaceBits(this->face, CMFV_GENDER, this->ge, (widget == WID_SCMF_FEMALE || widget == WID_SCMF_FEMALE2));
				ScaleAllCompanyManagerFaceBits(this->face);
				this->UpdateData();
				this->SetDirty();
				break;

			/* Randomize face button */
			case WID_SCMF_RANDOM_NEW_FACE:
				RandomCompanyManagerFaceBits(this->face, this->ge, this->advanced, _interactive_random);
				this->UpdateData();
				this->SetDirty();
				break;

			/* Toggle ethnicity (european/african) button */
			case WID_SCMF_ETHNICITY_EUR:
			case WID_SCMF_ETHNICITY_AFR:
				SetCompanyManagerFaceBits(this->face, CMFV_ETHNICITY, this->ge, widget - WID_SCMF_ETHNICITY_EUR);
				ScaleAllCompanyManagerFaceBits(this->face);
				this->UpdateData();
				this->SetDirty();
				break;

			default:
				/* Here all buttons from WID_SCMF_HAS_MOUSTACHE_EARRING to WID_SCMF_GLASSES_R are handled.
				 * First it checks which CompanyManagerFaceVariable is being changed, and then either
				 * a: invert the value for boolean variables, or
				 * b: it checks inside of IncreaseCompanyManagerFaceBits() if a left (_L) butten is pressed and then decrease else increase the variable */
				if (widget >= WID_SCMF_HAS_MOUSTACHE_EARRING && widget <= WID_SCMF_GLASSES_R) {
					CompanyManagerFaceVariable cmfv; // which CompanyManagerFaceVariable shall be edited

					if (widget < WID_SCMF_EYECOLOUR_L) { // Bool buttons
						switch (widget - WID_SCMF_HAS_MOUSTACHE_EARRING) {
							default: NOT_REACHED();
							case 0: cmfv = this->is_female ? CMFV_HAS_TIE_EARRING : CMFV_HAS_MOUSTACHE; break; // Has earring/moustache button
							case 1: cmfv = CMFV_HAS_GLASSES; break; // Has glasses button
						}
						SetCompanyManagerFaceBits(this->face, cmfv, this->ge, !GetCompanyManagerFaceBits(this->face, cmfv, this->ge));
						ScaleAllCompanyManagerFaceBits(this->face);
					} else { // Value buttons
						switch ((widget - WID_SCMF_EYECOLOUR_L) / 3) {
							default: NOT_REACHED();
							case 0: cmfv = CMFV_EYE_COLOUR; break;  // Eye colour buttons
							case 1: cmfv = CMFV_CHIN; break;        // Chin buttons
							case 2: cmfv = CMFV_EYEBROWS; break;    // Eyebrows buttons
							case 3: cmfv = this->is_moust_male ? CMFV_MOUSTACHE : CMFV_LIPS; break; // Moustache or lips buttons
							case 4: cmfv = CMFV_NOSE; break;        // Nose buttons
							case 5: cmfv = CMFV_HAIR; break;        // Hair buttons
							case 6: cmfv = CMFV_JACKET; break;      // Jacket buttons
							case 7: cmfv = CMFV_COLLAR; break;      // Collar buttons
							case 8: cmfv = CMFV_TIE_EARRING; break; // Tie/earring buttons
							case 9: cmfv = CMFV_GLASSES; break;     // Glasses buttons
						}
						/* 0 == left (_L), 1 == middle or 2 == right (_R) - button click */
						IncreaseCompanyManagerFaceBits(this->face, cmfv, this->ge, (((widget - WID_SCMF_EYECOLOUR_L) % 3) != 0) ? 1 : -1);
					}
					this->UpdateData();
					this->SetDirty();
				}
				break;
		}
	}

	void OnQueryTextFinished(char *str) override
	{
		if (str == nullptr) return;
		/* Set a new company manager face number */
		if (!StrEmpty(str)) {
			this->face = std::strtoul(str, nullptr, 10);
			ScaleAllCompanyManagerFaceBits(this->face);
			ShowErrorMessage(STR_FACE_FACECODE_SET, INVALID_STRING_ID, WL_INFO);
			this->UpdateData();
			this->SetDirty();
		} else {
			ShowErrorMessage(STR_FACE_FACECODE_ERR, INVALID_STRING_ID, WL_INFO);
		}
	}
};

/** Company manager face selection window description */
static WindowDesc _select_company_manager_face_desc(__FILE__, __LINE__,
	WDP_AUTO, nullptr, 0, 0,
	WC_COMPANY_MANAGER_FACE, WC_NONE,
	WDF_CONSTRUCTION,
	std::begin(_nested_select_company_manager_face_widgets), std::end(_nested_select_company_manager_face_widgets)
);

/**
 * Open the simple/advanced company manager face selection window
 *
 * @param parent the parent company window
 */
static void DoSelectCompanyManagerFace(Window *parent)
{
	if (!Company::IsValidID((CompanyID)parent->window_number)) return;

	if (BringWindowToFrontById(WC_COMPANY_MANAGER_FACE, parent->window_number)) return;
	new SelectCompanyManagerFaceWindow(&_select_company_manager_face_desc, parent);
}

static constexpr NWidgetPart _nested_company_infrastructure_widgets[] = {
	NWidget(NWID_HORIZONTAL),
		NWidget(WWT_CLOSEBOX, COLOUR_GREY),
		NWidget(WWT_CAPTION, COLOUR_GREY, WID_CI_CAPTION), SetDataTip(STR_COMPANY_INFRASTRUCTURE_VIEW_CAPTION, STR_TOOLTIP_WINDOW_TITLE_DRAG_THIS),
		NWidget(WWT_SHADEBOX, COLOUR_GREY),
		NWidget(WWT_STICKYBOX, COLOUR_GREY),
	EndContainer(),
	NWidget(WWT_PANEL, COLOUR_GREY),
		NWidget(NWID_HORIZONTAL),
			NWidget(NWID_VERTICAL), SetPIP(WidgetDimensions::unscaled.framerect.top, 0, WidgetDimensions::unscaled.framerect.bottom),
				NWidget(NWID_HORIZONTAL), SetPIP(2, 4, 2),
					NWidget(WWT_EMPTY, COLOUR_GREY, WID_CI_DESC), SetMinimalTextLines(2, 0), SetFill(1, 0), SetResize(0, 1), SetScrollbar(WID_CI_SCROLLBAR),
					NWidget(WWT_EMPTY, COLOUR_GREY, WID_CI_COUNT), SetMinimalTextLines(2, 0), SetFill(0, 1), SetResize(0, 1), SetScrollbar(WID_CI_SCROLLBAR),
				EndContainer(),
			EndContainer(),
			NWidget(NWID_VERTICAL),
				NWidget(NWID_VSCROLLBAR, COLOUR_GREY, WID_CI_SCROLLBAR),
				NWidget(WWT_RESIZEBOX, COLOUR_GREY),
			EndContainer(),
		EndContainer(),
	EndContainer(),
};

/**
 * Window with detailed information about the company's infrastructure.
 */
struct CompanyInfrastructureWindow : Window
{
	RailTypes railtypes; ///< Valid railtypes.
	RoadTypes roadtypes; ///< Valid roadtypes.

	uint total_width;    ///< String width of the total cost line.
	uint height_extra;   ///< Default extra height above minimum.

	Scrollbar *vscroll;  ///< Scrollbar

	CompanyInfrastructureWindow(WindowDesc *desc, WindowNumber window_number) : Window(desc)
	{
		this->UpdateRailRoadTypes();

		this->CreateNestedTree();
		this->vscroll = this->GetScrollbar(WID_CI_SCROLLBAR);
		this->vscroll->SetStepSize(GetCharacterHeight(FS_NORMAL));
		this->FinishInitNested(window_number);

		this->owner = (Owner)this->window_number;
	}

	void UpdateRailRoadTypes()
	{
		this->railtypes = RAILTYPES_NONE;
		this->roadtypes = ROADTYPES_NONE;

		/* Find the used railtypes. */
		for (const Engine *e : Engine::IterateType(VEH_TRAIN)) {
			if (!HasBit(e->info.climates, _settings_game.game_creation.landscape)) continue;

			this->railtypes |= GetRailTypeInfo(e->u.rail.railtype)->introduces_railtypes;
		}

		/* Get the date introduced railtypes as well. */
		this->railtypes = AddDateIntroducedRailTypes(this->railtypes, CalTime::MAX_DATE);

		/* Find the used roadtypes. */
		for (const Engine *e : Engine::IterateType(VEH_ROAD)) {
			if (!HasBit(e->info.climates, _settings_game.game_creation.landscape)) continue;

			this->roadtypes |= GetRoadTypeInfo(e->u.road.roadtype)->introduces_roadtypes;
		}

		/* Get the date introduced roadtypes as well. */
		this->roadtypes = AddDateIntroducedRoadTypes(this->roadtypes, CalTime::MAX_DATE);
		this->roadtypes &= ~_roadtypes_hidden_mask;
	}

	/** Get total infrastructure maintenance cost. */
	Money GetTotalMaintenanceCost() const
	{
		const Company *c = Company::Get((CompanyID)this->window_number);
		Money total;

		uint32_t rail_total = c->infrastructure.GetRailTotal();
		for (RailType rt = RAILTYPE_BEGIN; rt != RAILTYPE_END; rt++) {
			if (HasBit(this->railtypes, rt)) total += RailMaintenanceCost(rt, c->infrastructure.rail[rt], rail_total);
		}
		total += SignalMaintenanceCost(c->infrastructure.signal);

		uint32_t road_total = c->infrastructure.GetRoadTotal();
		uint32_t tram_total = c->infrastructure.GetTramTotal();
		for (RoadType rt = ROADTYPE_BEGIN; rt != ROADTYPE_END; rt++) {
			if (HasBit(this->roadtypes, rt)) total += RoadMaintenanceCost(rt, c->infrastructure.road[rt], RoadTypeIsRoad(rt) ? road_total : tram_total);
		}

		total += CanalMaintenanceCost(c->infrastructure.water);
		total += StationMaintenanceCost(c->infrastructure.station);
		total += AirportMaintenanceCost(c->index);

		return total;
	}

	void SetStringParameters(WidgetID widget) const override
	{
		switch (widget) {
			case WID_CI_CAPTION:
				SetDParam(0, (CompanyID)this->window_number);
				break;
		}
	}

	void UpdateWidgetSize(WidgetID widget, Dimension &size, [[maybe_unused]] const Dimension &padding, [[maybe_unused]] Dimension &fill, [[maybe_unused]] Dimension &resize) override
	{
		const Company *c = Company::Get((CompanyID)this->window_number);

		switch (widget) {
			case WID_CI_DESC: {
				uint rail_lines = 1; // Starts at 1 because a line is also required for the section title

				size.width = std::max(size.width, GetStringBoundingBox(STR_COMPANY_INFRASTRUCTURE_VIEW_RAIL_SECT).width);

				for (const auto &rt : _sorted_railtypes) {
					if (HasBit(this->railtypes, rt)) {
						rail_lines++;
						size.width = std::max(size.width, GetStringBoundingBox(GetRailTypeInfo(rt)->strings.name).width + WidgetDimensions::scaled.hsep_indent);
					}
				}
				if (this->railtypes != RAILTYPES_NONE) {
					rail_lines++;
					size.width = std::max(size.width, GetStringBoundingBox(STR_COMPANY_INFRASTRUCTURE_VIEW_SIGNALS).width + WidgetDimensions::scaled.hsep_indent);
				}

				uint road_lines = 1; // Starts at 1 because a line is also required for the section title
				uint tram_lines = 1;

				size.width = std::max(size.width, GetStringBoundingBox(STR_COMPANY_INFRASTRUCTURE_VIEW_ROAD_SECT).width);
				size.width = std::max(size.width, GetStringBoundingBox(STR_COMPANY_INFRASTRUCTURE_VIEW_TRAM_SECT).width);

				for (const auto &rt : _sorted_roadtypes) {
					if (HasBit(this->roadtypes, rt)) {
						if (RoadTypeIsRoad(rt)) {
							road_lines++;
						} else {
							tram_lines++;
						}
						size.width = std::max(size.width, GetStringBoundingBox(GetRoadTypeInfo(rt)->strings.name).width + WidgetDimensions::scaled.hsep_indent);
					}
				}

				size.width = std::max(size.width, GetStringBoundingBox(STR_COMPANY_INFRASTRUCTURE_VIEW_WATER_SECT).width);
				size.width = std::max(size.width, GetStringBoundingBox(STR_COMPANY_INFRASTRUCTURE_VIEW_CANALS).width + WidgetDimensions::scaled.hsep_indent);

				size.width = std::max(size.width, GetStringBoundingBox(STR_COMPANY_INFRASTRUCTURE_VIEW_STATION_SECT).width);
				size.width = std::max(size.width, GetStringBoundingBox(STR_COMPANY_INFRASTRUCTURE_VIEW_STATIONS).width + WidgetDimensions::scaled.hsep_indent);
				size.width = std::max(size.width, GetStringBoundingBox(STR_COMPANY_INFRASTRUCTURE_VIEW_AIRPORTS).width + WidgetDimensions::scaled.hsep_indent);

				size.width += padding.width;

				uint total_height = ((rail_lines + road_lines + tram_lines + 2 + 3) * GetCharacterHeight(FS_NORMAL)) + (4 * WidgetDimensions::scaled.vsep_sparse);

				/* Set height of the total line. */
				if (_settings_game.economy.infrastructure_maintenance) total_height += WidgetDimensions::scaled.vsep_sparse + WidgetDimensions::scaled.vsep_normal + GetCharacterHeight(FS_NORMAL);

				this->vscroll->SetCount(total_height);

				size.height = std::max(size.height, std::min<uint>(8 * GetCharacterHeight(FS_NORMAL), total_height));
				uint target_height = std::min<uint>(40 * GetCharacterHeight(FS_NORMAL), total_height);
				this->height_extra = (target_height > size.height) ? (target_height - size.height) : 0;
				break;
			}

			case WID_CI_COUNT: {
				/* Find the maximum count that is displayed. */
				uint32_t max_val = 1000;  // Some random number to reserve enough space.
				Money max_cost = 10000; // Some random number to reserve enough space.
				uint32_t rail_total = c->infrastructure.GetRailTotal();
				for (RailType rt = RAILTYPE_BEGIN; rt < RAILTYPE_END; rt++) {
					max_val = std::max(max_val, c->infrastructure.rail[rt]);
					max_cost = std::max(max_cost, RailMaintenanceCost(rt, c->infrastructure.rail[rt], rail_total));
				}
				max_val = std::max(max_val, c->infrastructure.signal);
				max_cost = std::max(max_cost, SignalMaintenanceCost(c->infrastructure.signal));
				uint32_t road_total = c->infrastructure.GetRoadTotal();
				uint32_t tram_total = c->infrastructure.GetTramTotal();
				for (RoadType rt = ROADTYPE_BEGIN; rt < ROADTYPE_END; rt++) {
					max_val = std::max(max_val, c->infrastructure.road[rt]);
					max_cost = std::max(max_cost, RoadMaintenanceCost(rt, c->infrastructure.road[rt], RoadTypeIsRoad(rt) ? road_total : tram_total));

				}
				max_val = std::max(max_val, c->infrastructure.water);
				max_cost = std::max(max_cost, CanalMaintenanceCost(c->infrastructure.water));
				max_val = std::max(max_val, c->infrastructure.station);
				max_cost = std::max(max_cost, StationMaintenanceCost(c->infrastructure.station));
				max_val = std::max(max_val, c->infrastructure.airport);
				max_cost = std::max(max_cost, AirportMaintenanceCost(c->index));

				SetDParamMaxValue(0, max_val);
				uint count_width = GetStringBoundingBox(STR_JUST_COMMA).width + WidgetDimensions::scaled.hsep_indent; // Reserve some wiggle room

				if (_settings_game.economy.infrastructure_maintenance) {
					SetDParamMaxValue(0, this->GetTotalMaintenanceCost() * 12); // Convert to per year
					this->total_width = GetStringBoundingBox(EconTime::UsingWallclockUnits() ? STR_COMPANY_INFRASTRUCTURE_VIEW_TOTAL_PERIOD : STR_COMPANY_INFRASTRUCTURE_VIEW_TOTAL_YEAR).width + WidgetDimensions::scaled.hsep_indent * 2;
					size.width = std::max(size.width, this->total_width);

					SetDParamMaxValue(0, max_cost * 12); // Convert to per year
					count_width += std::max(this->total_width, GetStringBoundingBox(EconTime::UsingWallclockUnits() ? STR_COMPANY_INFRASTRUCTURE_VIEW_TOTAL_PERIOD : STR_COMPANY_INFRASTRUCTURE_VIEW_TOTAL_YEAR).width);
				}

				size.width = std::max(size.width, count_width);
				break;
			}
		}
	}

	/**
	 * Helper for drawing the counts line.
	 * @param width        The width of the bounds to draw in.
	 * @param y            The y position to draw at.
	 * @param count        The count to show on this line.
	 * @param monthly_cost The monthly costs.
	 */
	void DrawCountLine(int width, int &y, int count, Money monthly_cost) const
	{
		SetDParam(0, count);
		DrawString(0, width, y += GetCharacterHeight(FS_NORMAL), STR_JUST_COMMA, TC_WHITE, SA_RIGHT);

		if (_settings_game.economy.infrastructure_maintenance) {
			SetDParam(0, monthly_cost * 12); // Convert to per year
			int left = _current_text_dir == TD_RTL ? width - this->total_width : 0;
			DrawString(left, left + this->total_width, y, EconTime::UsingWallclockUnits() ? STR_COMPANY_INFRASTRUCTURE_VIEW_TOTAL_PERIOD : STR_COMPANY_INFRASTRUCTURE_VIEW_TOTAL_YEAR, TC_FROMSTRING, SA_RIGHT);
		}
	}

	void DrawWidget(const Rect &r, WidgetID widget) const override
	{
		if (widget != WID_CI_DESC && widget != WID_CI_COUNT) return;

		const Company *c = Company::Get((CompanyID)this->window_number);

		int offs_left = _current_text_dir == TD_LTR ? WidgetDimensions::scaled.framerect.left : 0;
		int offs_right = _current_text_dir == TD_LTR ? 0 : WidgetDimensions::scaled.framerect.right;

		int width = r.right - r.left;

		/* Set up a clipping region for the panel. */
		DrawPixelInfo tmp_dpi;
		if (!FillDrawPixelInfo(&tmp_dpi, r.left, r.top, width + 1, r.bottom - r.top + 1)) return;

		AutoRestoreBackup dpi_backup(_cur_dpi, &tmp_dpi);

		int y = -this->vscroll->GetPosition();

		switch (widget) {
			case WID_CI_DESC: {
				DrawString(0, width, y, STR_COMPANY_INFRASTRUCTURE_VIEW_RAIL_SECT);

				if (this->railtypes != RAILTYPES_NONE) {
					/* Draw name of each valid railtype. */
					for (const auto &rt : _sorted_railtypes) {
						if (HasBit(this->railtypes, rt)) {
							DrawString(offs_left, width - offs_right, y += GetCharacterHeight(FS_NORMAL), GetRailTypeInfo(rt)->strings.name, TC_WHITE);
						}
					}
					DrawString(offs_left, width - offs_right, y += GetCharacterHeight(FS_NORMAL), STR_COMPANY_INFRASTRUCTURE_VIEW_SIGNALS);
				} else {
					/* No valid railtype. */
					DrawString(offs_left, width - offs_right, y += GetCharacterHeight(FS_NORMAL), STR_COMPANY_VIEW_INFRASTRUCTURE_NONE);
				}

				y += GetCharacterHeight(FS_NORMAL) + WidgetDimensions::scaled.vsep_sparse;

				DrawString(0, width, y, STR_COMPANY_INFRASTRUCTURE_VIEW_ROAD_SECT);

				/* Draw name of each valid roadtype. */
				for (const auto &rt : _sorted_roadtypes) {
					if (HasBit(this->roadtypes, rt) && RoadTypeIsRoad(rt)) {
						SetDParam(0, GetRoadTypeInfo(rt)->strings.name);
						DrawString(offs_left, width - offs_right, y += GetCharacterHeight(FS_NORMAL), STR_JUST_STRING, TC_WHITE);
					}
				}

				y += GetCharacterHeight(FS_NORMAL) + WidgetDimensions::scaled.vsep_sparse;

				DrawString(0, width, y, STR_COMPANY_INFRASTRUCTURE_VIEW_TRAM_SECT);

				/* Draw name of each valid roadtype. */
				for (const auto &rt : _sorted_roadtypes) {
					if (HasBit(this->roadtypes, rt) && RoadTypeIsTram(rt)) {
						SetDParam(0, GetRoadTypeInfo(rt)->strings.name);
						DrawString(offs_left, width - offs_right, y += GetCharacterHeight(FS_NORMAL), STR_JUST_STRING, TC_WHITE);
					}
				}

				y += GetCharacterHeight(FS_NORMAL) + WidgetDimensions::scaled.vsep_sparse;

				DrawString(0, width, y, STR_COMPANY_INFRASTRUCTURE_VIEW_WATER_SECT);
				DrawString(offs_left, width - offs_right, y += GetCharacterHeight(FS_NORMAL), STR_COMPANY_INFRASTRUCTURE_VIEW_CANALS);

				y += GetCharacterHeight(FS_NORMAL) + WidgetDimensions::scaled.vsep_sparse;

				DrawString(0, width, y, STR_COMPANY_INFRASTRUCTURE_VIEW_STATION_SECT);
				DrawString(offs_left, width - offs_right, y += GetCharacterHeight(FS_NORMAL), STR_COMPANY_INFRASTRUCTURE_VIEW_STATIONS);
				DrawString(offs_left, width - offs_right, y += GetCharacterHeight(FS_NORMAL), STR_COMPANY_INFRASTRUCTURE_VIEW_AIRPORTS);

				break;
			}

			case WID_CI_COUNT: {
				/* Draw infrastructure count for each valid railtype. */
				uint32_t rail_total = c->infrastructure.GetRailTotal();
				for (const auto &rt : _sorted_railtypes) {
					if (HasBit(this->railtypes, rt)) {
						this->DrawCountLine(width, y, c->infrastructure.rail[rt], RailMaintenanceCost(rt, c->infrastructure.rail[rt], rail_total));
					}
				}
				if (this->railtypes != RAILTYPES_NONE) {
					this->DrawCountLine(width, y, c->infrastructure.signal, SignalMaintenanceCost(c->infrastructure.signal));
				}

				y += GetCharacterHeight(FS_NORMAL) + WidgetDimensions::scaled.vsep_sparse;

				uint32_t road_total = c->infrastructure.GetRoadTotal();
				for (const auto &rt : _sorted_roadtypes) {
					if (HasBit(this->roadtypes, rt) && RoadTypeIsRoad(rt)) {
						this->DrawCountLine(width, y, c->infrastructure.road[rt], RoadMaintenanceCost(rt, c->infrastructure.road[rt], road_total));
					}
				}

				y += GetCharacterHeight(FS_NORMAL) + WidgetDimensions::scaled.vsep_sparse;

				uint32_t tram_total = c->infrastructure.GetTramTotal();
				for (const auto &rt : _sorted_roadtypes) {
					if (HasBit(this->roadtypes, rt) && RoadTypeIsTram(rt)) {
						this->DrawCountLine(width, y, c->infrastructure.road[rt], RoadMaintenanceCost(rt, c->infrastructure.road[rt], tram_total));
					}
				}

				y += GetCharacterHeight(FS_NORMAL) + WidgetDimensions::scaled.vsep_sparse;

				this->DrawCountLine(width, y, c->infrastructure.water, CanalMaintenanceCost(c->infrastructure.water));

				y += GetCharacterHeight(FS_NORMAL) + WidgetDimensions::scaled.vsep_sparse;

				this->DrawCountLine(width, y, c->infrastructure.station, StationMaintenanceCost(c->infrastructure.station));
				this->DrawCountLine(width, y, c->infrastructure.airport, AirportMaintenanceCost(c->index));

				if (_settings_game.economy.infrastructure_maintenance) {
					y += GetCharacterHeight(FS_NORMAL) + WidgetDimensions::scaled.vsep_sparse;
					int left = _current_text_dir == TD_RTL ? width - this->total_width : 0;
					GfxFillRect(left, y, left + this->total_width, y + WidgetDimensions::scaled.bevel.top - 1, PC_WHITE);
					y += WidgetDimensions::scaled.vsep_normal;
					SetDParam(0, this->GetTotalMaintenanceCost() * 12); // Convert to per year
					DrawString(left, left + this->total_width, y, EconTime::UsingWallclockUnits() ? STR_COMPANY_INFRASTRUCTURE_VIEW_TOTAL_PERIOD : STR_COMPANY_INFRASTRUCTURE_VIEW_TOTAL_YEAR, TC_FROMSTRING, SA_RIGHT);
				}
				break;
			}
		}
	}

	virtual void OnResize() override
	{
		this->vscroll->SetCapacityFromWidget(this, WID_CI_DESC);
	}

	void FindWindowPlacementAndResize(int def_width, int def_height) override
	{
		if (this->window_desc->GetPreferences().pref_height == 0) {
			def_height = this->nested_root->smallest_y + this->height_extra;
		}
		Window::FindWindowPlacementAndResize(def_width, def_height);
	}

	/**
	 * Some data on this window has become invalid.
	 * @param data Information about the changed data.
	 * @param gui_scope Whether the call is done from GUI scope. You may not do everything when not in GUI scope. See #InvalidateWindowData() for details.
	 */
	void OnInvalidateData([[maybe_unused]] int data = 0, [[maybe_unused]] bool gui_scope = true) override
	{
		if (!gui_scope) return;

		this->UpdateRailRoadTypes();
		this->ReInit();
	}
};

static WindowDesc _company_infrastructure_desc(__FILE__, __LINE__,
	WDP_AUTO, "company_infrastructure", 0, 0,
	WC_COMPANY_INFRASTRUCTURE, WC_NONE,
	0,
	std::begin(_nested_company_infrastructure_widgets), std::end(_nested_company_infrastructure_widgets)
);

/**
 * Open the infrastructure window of a company.
 * @param company Company to show infrastructure of.
 */
static void ShowCompanyInfrastructure(CompanyID company)
{
	if (!Company::IsValidID(company)) return;
	AllocateWindowDescFront<CompanyInfrastructureWindow>(&_company_infrastructure_desc, company);
}

static constexpr NWidgetPart _nested_company_widgets[] = {
	NWidget(NWID_HORIZONTAL),
		NWidget(WWT_CLOSEBOX, COLOUR_GREY),
		NWidget(WWT_CAPTION, COLOUR_GREY, WID_C_CAPTION), SetDataTip(STR_COMPANY_VIEW_CAPTION, STR_TOOLTIP_WINDOW_TITLE_DRAG_THIS),
		NWidget(WWT_SHADEBOX, COLOUR_GREY),
		NWidget(WWT_STICKYBOX, COLOUR_GREY),
	EndContainer(),
	NWidget(WWT_PANEL, COLOUR_GREY),
		NWidget(NWID_HORIZONTAL), SetPIP(0, WidgetDimensions::unscaled.hsep_wide, 0), SetPadding(4),
			NWidget(NWID_VERTICAL), SetPIP(0, WidgetDimensions::unscaled.vsep_normal, 0),
				NWidget(WWT_EMPTY, INVALID_COLOUR, WID_C_FACE), SetMinimalSize(92, 119), SetFill(1, 0),
				NWidget(WWT_EMPTY, INVALID_COLOUR, WID_C_FACE_TITLE), SetFill(1, 1), SetMinimalTextLines(2, 0),
			EndContainer(),
			NWidget(NWID_VERTICAL), SetPIP(0, WidgetDimensions::unscaled.vsep_normal, 0),
				NWidget(NWID_HORIZONTAL), SetPIP(0, WidgetDimensions::unscaled.hsep_normal, 0),
					NWidget(NWID_VERTICAL), SetPIP(0, WidgetDimensions::unscaled.vsep_normal, 0),
						NWidget(WWT_TEXT, COLOUR_GREY, WID_C_DESC_INAUGURATION), SetDataTip(STR_COMPANY_VIEW_INAUGURATED_TITLE, STR_NULL), SetFill(1, 0),
						NWidget(NWID_HORIZONTAL), SetPIP(0, WidgetDimensions::unscaled.hsep_normal, 0),
							NWidget(WWT_LABEL, COLOUR_GREY, WID_C_DESC_COLOUR_SCHEME), SetDataTip(STR_COMPANY_VIEW_COLOUR_SCHEME_TITLE, STR_NULL),
							NWidget(WWT_EMPTY, INVALID_COLOUR, WID_C_DESC_COLOUR_SCHEME_EXAMPLE), SetMinimalSize(30, 0), SetFill(1, 1),
						EndContainer(),
						NWidget(NWID_HORIZONTAL), SetPIP(0, WidgetDimensions::unscaled.hsep_normal, 0),
							NWidget(WWT_TEXT, COLOUR_GREY, WID_C_DESC_VEHICLE), SetDataTip(STR_COMPANY_VIEW_VEHICLES_TITLE, STR_NULL), SetAlignment(SA_LEFT | SA_TOP),
							NWidget(WWT_EMPTY, INVALID_COLOUR, WID_C_DESC_VEHICLE_COUNTS), SetMinimalTextLines(4, 0), SetFill(1, 1),
						EndContainer(),
					EndContainer(),
					NWidget(NWID_VERTICAL), SetPIP(0, WidgetDimensions::unscaled.vsep_normal, 0),
						NWidget(NWID_SELECTION, INVALID_COLOUR, WID_C_SELECT_VIEW_BUILD_HQ),
							NWidget(WWT_PUSHTXTBTN, COLOUR_GREY, WID_C_VIEW_HQ), SetDataTip(STR_COMPANY_VIEW_VIEW_HQ_BUTTON, STR_COMPANY_VIEW_VIEW_HQ_TOOLTIP),
							NWidget(WWT_TEXTBTN, COLOUR_GREY, WID_C_BUILD_HQ), SetDataTip(STR_COMPANY_VIEW_BUILD_HQ_BUTTON, STR_COMPANY_VIEW_BUILD_HQ_TOOLTIP),
						EndContainer(),
						NWidget(NWID_SELECTION, INVALID_COLOUR, WID_C_SELECT_RELOCATE),
							NWidget(WWT_TEXTBTN, COLOUR_GREY, WID_C_RELOCATE_HQ), SetDataTip(STR_COMPANY_VIEW_RELOCATE_HQ, STR_COMPANY_VIEW_RELOCATE_COMPANY_HEADQUARTERS),
							NWidget(NWID_SPACER),
						EndContainer(),
					EndContainer(),
				EndContainer(),

				NWidget(WWT_TEXT, COLOUR_GREY, WID_C_DESC_COMPANY_VALUE), SetDataTip(STR_COMPANY_VIEW_COMPANY_VALUE, STR_NULL), SetFill(1, 0),

				NWidget(NWID_HORIZONTAL), SetPIP(0, WidgetDimensions::unscaled.hsep_normal, 0),
					NWidget(WWT_TEXT, COLOUR_GREY, WID_C_DESC_INFRASTRUCTURE), SetDataTip(STR_COMPANY_VIEW_INFRASTRUCTURE, STR_NULL),  SetAlignment(SA_LEFT | SA_TOP),
					NWidget(WWT_EMPTY, INVALID_COLOUR, WID_C_DESC_INFRASTRUCTURE_COUNTS), SetMinimalTextLines(5, 0), SetFill(1, 0),
					NWidget(NWID_VERTICAL), SetPIPRatio(0, 0, 1),
						NWidget(WWT_PUSHTXTBTN, COLOUR_GREY, WID_C_VIEW_INFRASTRUCTURE), SetDataTip(STR_COMPANY_VIEW_INFRASTRUCTURE_BUTTON, STR_COMPANY_VIEW_INFRASTRUCTURE_TOOLTIP),
					EndContainer(),
				EndContainer(),
				NWidget(NWID_HORIZONTAL),
					NWidget(NWID_SELECTION, INVALID_COLOUR, WID_C_SELECT_DESC_OWNERS),
						NWidget(NWID_VERTICAL), SetPIP(5, 5, 4),
							NWidget(WWT_EMPTY, INVALID_COLOUR, WID_C_DESC_OWNERS), SetMinimalTextLines(MAX_COMPANY_SHARE_OWNERS, 0),
							NWidget(NWID_SPACER), SetFill(0, 1),
						EndContainer(),
					EndContainer(),
				EndContainer(),
				/* Multi player buttons. */
				NWidget(NWID_HORIZONTAL), SetPIP(0, WidgetDimensions::unscaled.hsep_normal, 0), SetPIPRatio(1, 0, 0),
					NWidget(NWID_VERTICAL), SetPIPRatio(1, 0, 0),
						NWidget(WWT_EMPTY, COLOUR_GREY, WID_C_HAS_PASSWORD), SetFill(0, 0),
					EndContainer(),
					NWidget(NWID_VERTICAL), SetPIP(0, WidgetDimensions::unscaled.vsep_normal, 0),
						NWidget(NWID_SELECTION, INVALID_COLOUR, WID_C_SELECT_HOSTILE_TAKEOVER),
							NWidget(WWT_PUSHTXTBTN, COLOUR_GREY, WID_C_HOSTILE_TAKEOVER), SetDataTip(STR_COMPANY_VIEW_HOSTILE_TAKEOVER_BUTTON, STR_COMPANY_VIEW_HOSTILE_TAKEOVER_TOOLTIP),
						EndContainer(),
						NWidget(NWID_SELECTION, INVALID_COLOUR, WID_C_SELECT_GIVE_MONEY),
							NWidget(WWT_PUSHTXTBTN, COLOUR_GREY, WID_C_GIVE_MONEY), SetDataTip(STR_COMPANY_VIEW_GIVE_MONEY_BUTTON, STR_COMPANY_VIEW_GIVE_MONEY_TOOLTIP),
						EndContainer(),
						NWidget(NWID_SELECTION, INVALID_COLOUR, WID_C_SELECT_MULTIPLAYER),
							NWidget(WWT_PUSHTXTBTN, COLOUR_GREY, WID_C_COMPANY_PASSWORD), SetDataTip(STR_COMPANY_VIEW_PASSWORD, STR_COMPANY_VIEW_PASSWORD_TOOLTIP),
							NWidget(WWT_PUSHTXTBTN, COLOUR_GREY, WID_C_COMPANY_JOIN), SetDataTip(STR_COMPANY_VIEW_JOIN, STR_COMPANY_VIEW_JOIN_TOOLTIP),
						EndContainer(),
					EndContainer(),
				EndContainer(),
			EndContainer(),
		EndContainer(),
	EndContainer(),
	/* Button bars at the bottom. */
	NWidget(NWID_SELECTION, INVALID_COLOUR, WID_C_SELECT_BUTTONS),
		NWidget(NWID_HORIZONTAL, NC_EQUALSIZE),
			NWidget(WWT_PUSHTXTBTN, COLOUR_GREY, WID_C_NEW_FACE), SetFill(1, 0), SetDataTip(STR_COMPANY_VIEW_NEW_FACE_BUTTON, STR_COMPANY_VIEW_NEW_FACE_TOOLTIP),
			NWidget(WWT_PUSHTXTBTN, COLOUR_GREY, WID_C_COLOUR_SCHEME), SetFill(1, 0), SetDataTip(STR_COMPANY_VIEW_COLOUR_SCHEME_BUTTON, STR_COMPANY_VIEW_COLOUR_SCHEME_TOOLTIP),
			NWidget(WWT_PUSHTXTBTN, COLOUR_GREY, WID_C_PRESIDENT_NAME), SetFill(1, 0), SetDataTip(STR_COMPANY_VIEW_PRESIDENT_NAME_BUTTON, STR_COMPANY_VIEW_PRESIDENT_NAME_TOOLTIP),
			NWidget(WWT_PUSHTXTBTN, COLOUR_GREY, WID_C_COMPANY_NAME), SetFill(1, 0), SetDataTip(STR_COMPANY_VIEW_COMPANY_NAME_BUTTON, STR_COMPANY_VIEW_COMPANY_NAME_TOOLTIP),
		EndContainer(),
		NWidget(NWID_HORIZONTAL, NC_EQUALSIZE),
			NWidget(WWT_PUSHTXTBTN, COLOUR_GREY, WID_C_BUY_SHARE), SetFill(1, 0), SetDataTip(STR_COMPANY_VIEW_BUY_SHARE_BUTTON, STR_COMPANY_VIEW_BUY_SHARE_TOOLTIP),
			NWidget(WWT_PUSHTXTBTN, COLOUR_GREY, WID_C_SELL_SHARE), SetFill(1, 0), SetDataTip(STR_COMPANY_VIEW_SELL_SHARE_BUTTON, STR_COMPANY_VIEW_SELL_SHARE_TOOLTIP),
		EndContainer(),
	EndContainer(),
};

int GetAmountOwnedBy(const Company *c, Owner owner)
{
	return (c->share_owners[0] == owner) +
				 (c->share_owners[1] == owner) +
				 (c->share_owners[2] == owner) +
				 (c->share_owners[3] == owner);
}

/** Strings for the company vehicle counts */
static const StringID _company_view_vehicle_count_strings[] = {
	STR_COMPANY_VIEW_TRAINS, STR_COMPANY_VIEW_ROAD_VEHICLES, STR_COMPANY_VIEW_SHIPS, STR_COMPANY_VIEW_AIRCRAFT
};

/**
 * Window with general information about a company
 */
struct CompanyWindow : Window
{
	CompanyWidgets query_widget;

	/** Display planes in the company window. */
	enum CompanyWindowPlanes {
		/* Display planes of the #WID_C_SELECT_MULTIPLAYER selection widget. */
		CWP_MP_C_PWD = 0, ///< Display the company password button.
		CWP_MP_C_JOIN,    ///< Display the join company button.

		/* Display planes of the #WID_C_SELECT_VIEW_BUILD_HQ selection widget. */
		CWP_VB_VIEW = 0,  ///< Display the view button
		CWP_VB_BUILD,     ///< Display the build button

		/* Display planes of the #WID_C_SELECT_RELOCATE selection widget. */
		CWP_RELOCATE_SHOW = 0, ///< Show the relocate HQ button.
		CWP_RELOCATE_HIDE,     ///< Hide the relocate HQ button.

		/* Display planes of the #WID_C_SELECT_BUTTONS selection widget. */
		CWP_BUTTONS_LOCAL = 0, ///< Buttons of the local company.
		CWP_BUTTONS_OTHER,     ///< Buttons of the other companies.
	};

	CompanyWindow(WindowDesc *desc, WindowNumber window_number) : Window(desc)
	{
		this->InitNested(window_number);
		this->owner = (Owner)this->window_number;
		this->OnInvalidateData();
	}

	void OnPaint() override
	{
		const Company *c = Company::Get((CompanyID)this->window_number);
		bool local = this->window_number == _local_company;

		if (!this->IsShaded()) {
			bool reinit = false;

			/* Button bar selection. */
			reinit |= this->GetWidget<NWidgetStacked>(WID_C_SELECT_BUTTONS)->SetDisplayedPlane(local ? CWP_BUTTONS_LOCAL : CWP_BUTTONS_OTHER);

			/* Build HQ button handling. */
			reinit |= this->GetWidget<NWidgetStacked>(WID_C_SELECT_VIEW_BUILD_HQ)->SetDisplayedPlane((local && c->location_of_HQ == INVALID_TILE) ? CWP_VB_BUILD : CWP_VB_VIEW);

			this->SetWidgetDisabledState(WID_C_VIEW_HQ, c->location_of_HQ == INVALID_TILE);

			/* Enable/disable 'Relocate HQ' button. */
			reinit |= this->GetWidget<NWidgetStacked>(WID_C_SELECT_RELOCATE)->SetDisplayedPlane((!local || c->location_of_HQ == INVALID_TILE) ? CWP_RELOCATE_HIDE : CWP_RELOCATE_SHOW);

			/* Owners of company */
			{
				int plane = SZSP_HORIZONTAL;
				for (size_t i = 0; i < std::size(c->share_owners); i++) {
					if (c->share_owners[i] != INVALID_COMPANY) {
						plane = 0;
						break;
					}
				}
				reinit |= this->GetWidget<NWidgetStacked>(WID_C_SELECT_DESC_OWNERS)->SetDisplayedPlane(plane);
			}

			/* Enable/disable 'Give money' button. */
			reinit |= this->GetWidget<NWidgetStacked>(WID_C_SELECT_GIVE_MONEY)->SetDisplayedPlane((local || _local_company == COMPANY_SPECTATOR || !_settings_game.economy.give_money) ? SZSP_NONE : 0);

			/* Enable/disable 'Hostile Takeover' button. */
			reinit |= this->GetWidget<NWidgetStacked>(WID_C_SELECT_HOSTILE_TAKEOVER)->SetDisplayedPlane((local || _local_company == COMPANY_SPECTATOR || !c->is_ai || _networking || _settings_game.economy.allow_shares) ? SZSP_NONE : 0);

			/* Multiplayer buttons. */
			reinit |= this->GetWidget<NWidgetStacked>(WID_C_SELECT_MULTIPLAYER)->SetDisplayedPlane((!_networking) ? (int)SZSP_NONE : (int)(local ? CWP_MP_C_PWD : CWP_MP_C_JOIN));

			this->SetWidgetDisabledState(WID_C_COMPANY_JOIN, c->is_ai);

			if (reinit) {
				this->ReInit();
				return;
			}
		}

		this->DrawWidgets();
	}

	void UpdateWidgetSize(WidgetID widget, Dimension &size, [[maybe_unused]] const Dimension &padding, [[maybe_unused]] Dimension &fill, [[maybe_unused]] Dimension &resize) override
	{
		switch (widget) {
			case WID_C_FACE:
				size = maxdim(size, GetScaledSpriteSize(SPR_GRADIENT));
				break;

			case WID_C_DESC_COLOUR_SCHEME_EXAMPLE: {
				Point offset;
				Dimension d = GetSpriteSize(SPR_VEH_BUS_SW_VIEW, &offset);
				d.width -= offset.x;
				d.height -= offset.y;
				size = maxdim(size, d);
				break;
			}

			case WID_C_DESC_COMPANY_VALUE:
				SetDParam(0, INT64_MAX); // Arguably the maximum company value
				size.width = GetStringBoundingBox(STR_COMPANY_VIEW_COMPANY_VALUE).width;
				break;

			case WID_C_DESC_VEHICLE_COUNTS:
				SetDParamMaxValue(0, 5000); // Maximum number of vehicles
				for (const auto &count_string : _company_view_vehicle_count_strings) {
					size.width = std::max(size.width, GetStringBoundingBox(count_string).width + padding.width);
				}
				break;

			case WID_C_DESC_INFRASTRUCTURE_COUNTS:
				SetDParamMaxValue(0, UINT_MAX);
				size.width = GetStringBoundingBox(STR_COMPANY_VIEW_INFRASTRUCTURE_RAIL).width;
				size.width = std::max(size.width, GetStringBoundingBox(STR_COMPANY_VIEW_INFRASTRUCTURE_ROAD).width);
				size.width = std::max(size.width, GetStringBoundingBox(STR_COMPANY_VIEW_INFRASTRUCTURE_WATER).width);
				size.width = std::max(size.width, GetStringBoundingBox(STR_COMPANY_VIEW_INFRASTRUCTURE_STATION).width);
				size.width = std::max(size.width, GetStringBoundingBox(STR_COMPANY_VIEW_INFRASTRUCTURE_AIRPORT).width);
				size.width = std::max(size.width, GetStringBoundingBox(STR_COMPANY_VIEW_INFRASTRUCTURE_NONE).width);
				size.width += padding.width;
				break;

			case WID_C_DESC_OWNERS: {
				for (const Company *c2 : Company::Iterate()) {
					SetDParamMaxValue(0, 75);
					SetDParam(1, c2->index);

					size.width = std::max(size.width, GetStringBoundingBox(STR_COMPANY_VIEW_SHARES_OWNED_BY).width);
				}
				break;
			}

			case WID_C_VIEW_HQ:
			case WID_C_BUILD_HQ:
			case WID_C_RELOCATE_HQ:
			case WID_C_VIEW_INFRASTRUCTURE:
			case WID_C_GIVE_MONEY:
			case WID_C_HOSTILE_TAKEOVER:
			case WID_C_COMPANY_PASSWORD:
			case WID_C_COMPANY_JOIN:
				size.width = GetStringBoundingBox(STR_COMPANY_VIEW_VIEW_HQ_BUTTON).width;
				size.width = std::max(size.width, GetStringBoundingBox(STR_COMPANY_VIEW_BUILD_HQ_BUTTON).width);
				size.width = std::max(size.width, GetStringBoundingBox(STR_COMPANY_VIEW_RELOCATE_HQ).width);
				size.width = std::max(size.width, GetStringBoundingBox(STR_COMPANY_VIEW_INFRASTRUCTURE_BUTTON).width);
				size.width = std::max(size.width, GetStringBoundingBox(STR_COMPANY_VIEW_GIVE_MONEY_BUTTON).width);
				size.width = std::max(size.width, GetStringBoundingBox(STR_COMPANY_VIEW_HOSTILE_TAKEOVER_BUTTON).width);
				size.width = std::max(size.width, GetStringBoundingBox(STR_COMPANY_VIEW_PASSWORD).width);
				size.width = std::max(size.width, GetStringBoundingBox(STR_COMPANY_VIEW_JOIN).width);
				size.width += padding.width;
				break;


			case WID_C_HAS_PASSWORD:
				if (_networking) size = maxdim(size, GetSpriteSize(SPR_LOCK));
				break;
		}
	}

	void DrawVehicleCountsWidget(const Rect &r, const Company *c) const
	{
		static_assert(VEH_COMPANY_END == lengthof(_company_view_vehicle_count_strings));

		int y = r.top;
		for (VehicleType type = VEH_BEGIN; type < VEH_COMPANY_END; type++) {
			uint amount = c->group_all[type].num_vehicle;
			if (amount != 0) {
				SetDParam(0, amount);
				DrawString(r.left, r.right, y, _company_view_vehicle_count_strings[type]);
				y += GetCharacterHeight(FS_NORMAL);
			}
		}

		if (y == r.top) {
			/* No String was emited before, so there must be no vehicles at all. */
			DrawString(r.left, r.right, y, STR_COMPANY_VIEW_VEHICLES_NONE);
		}
	}

	void DrawInfrastructureCountsWidget(const Rect &r, const Company *c) const
	{
		int y = r.top;

<<<<<<< HEAD
		uint rail_pieces = c->infrastructure.signal;
		for (uint32_t pieces : c->infrastructure.rail) rail_pieces += pieces;
=======
		uint rail_pieces = c->infrastructure.signal + c->infrastructure.GetRailTotal();
>>>>>>> 91217705
		if (rail_pieces != 0) {
			SetDParam(0, rail_pieces);
			DrawString(r.left, r.right, y, STR_COMPANY_VIEW_INFRASTRUCTURE_RAIL);
			y += GetCharacterHeight(FS_NORMAL);
		}

<<<<<<< HEAD
		uint road_pieces = 0;
		for (uint32_t pieces : c->infrastructure.road) road_pieces += pieces;
=======
		/* GetRoadTotal() skips tram pieces, but we actually want road and tram here. */
		uint road_pieces = std::accumulate(std::begin(c->infrastructure.road), std::end(c->infrastructure.road), 0U);
>>>>>>> 91217705
		if (road_pieces != 0) {
			SetDParam(0, road_pieces);
			DrawString(r.left, r.right, y, STR_COMPANY_VIEW_INFRASTRUCTURE_ROAD);
			y += GetCharacterHeight(FS_NORMAL);
		}

		if (c->infrastructure.water != 0) {
			SetDParam(0, c->infrastructure.water);
			DrawString(r.left, r.right, y, STR_COMPANY_VIEW_INFRASTRUCTURE_WATER);
			y += GetCharacterHeight(FS_NORMAL);
		}

		if (c->infrastructure.station != 0) {
			SetDParam(0, c->infrastructure.station);
			DrawString(r.left, r.right, y, STR_COMPANY_VIEW_INFRASTRUCTURE_STATION);
			y += GetCharacterHeight(FS_NORMAL);
		}

		if (c->infrastructure.airport != 0) {
			SetDParam(0, c->infrastructure.airport);
			DrawString(r.left, r.right, y, STR_COMPANY_VIEW_INFRASTRUCTURE_AIRPORT);
			y += GetCharacterHeight(FS_NORMAL);
		}

		if (y == r.top) {
			/* No String was emited before, so there must be no infrastructure at all. */
			DrawString(r.left, r.right, y, STR_COMPANY_VIEW_INFRASTRUCTURE_NONE);
		}
	}

	void DrawWidget(const Rect &r, WidgetID widget) const override
	{
		const Company *c = Company::Get((CompanyID)this->window_number);
		switch (widget) {
			case WID_C_FACE:
				DrawCompanyManagerFace(c->face, c->colour, r);
				break;

			case WID_C_FACE_TITLE:
				SetDParam(0, c->index);
				DrawStringMultiLine(r.left, r.right, r.top, r.bottom, STR_COMPANY_VIEW_PRESIDENT_MANAGER_TITLE, TC_FROMSTRING, SA_HOR_CENTER);
				break;

			case WID_C_DESC_COLOUR_SCHEME_EXAMPLE: {
				Point offset;
				Dimension d = GetSpriteSize(SPR_VEH_BUS_SW_VIEW, &offset);
				d.height -= offset.y;
				DrawSprite(SPR_VEH_BUS_SW_VIEW, COMPANY_SPRITE_COLOUR(c->index), r.left - offset.x, CenterBounds(r.top, r.bottom, d.height) - offset.y);
				break;
			}

			case WID_C_DESC_VEHICLE_COUNTS:
				DrawVehicleCountsWidget(r, c);
				break;

			case WID_C_DESC_INFRASTRUCTURE_COUNTS:
				DrawInfrastructureCountsWidget(r, c);
				break;

			case WID_C_DESC_OWNERS: {
				uint y = r.top;

				for (const Company *c2 : Company::Iterate()) {
					uint amt = GetAmountOwnedBy(c, c2->index);
					if (amt != 0) {
						SetDParam(0, amt * 25);
						SetDParam(1, c2->index);

						DrawString(r.left, r.right, y, STR_COMPANY_VIEW_SHARES_OWNED_BY);
						y += GetCharacterHeight(FS_NORMAL);
					}
				}
				break;
			}

			case WID_C_HAS_PASSWORD:
				if (_networking && NetworkCompanyIsPassworded(c->index)) {
					DrawSprite(SPR_LOCK, PAL_NONE, r.left, r.top);
				}
				break;
		}
	}

	void SetStringParameters(WidgetID widget) const override
	{
		switch (widget) {
			case WID_C_CAPTION:
				SetDParam(0, (CompanyID)this->window_number);
				SetDParam(1, (CompanyID)this->window_number);
				break;

			case WID_C_DESC_INAUGURATION:
				SetDParam(0, Company::Get((CompanyID)this->window_number)->InauguratedDisplayYear());
				break;

			case WID_C_DESC_COMPANY_VALUE:
				SetDParam(0, CalculateCompanyValue(Company::Get((CompanyID)this->window_number)));
				break;
		}
	}

	void OnResize() override
	{
		NWidgetResizeBase *wid = this->GetWidget<NWidgetResizeBase>(WID_C_FACE_TITLE);
		SetDParam(0, this->owner);
		int y = GetStringHeight(STR_COMPANY_VIEW_PRESIDENT_MANAGER_TITLE, wid->current_x);
		if (wid->UpdateVerticalSize(y)) this->ReInit(0, 0);
	}

	void OnClick([[maybe_unused]] Point pt, WidgetID widget, [[maybe_unused]] int click_count) override
	{
		switch (widget) {
			case WID_C_NEW_FACE: DoSelectCompanyManagerFace(this); break;

			case WID_C_COLOUR_SCHEME:
				ShowCompanyLiveryWindow((CompanyID)this->window_number, INVALID_GROUP);
				break;

			case WID_C_PRESIDENT_NAME:
				this->query_widget = WID_C_PRESIDENT_NAME;
				SetDParam(0, this->window_number);
				ShowQueryString(STR_PRESIDENT_NAME, STR_COMPANY_VIEW_PRESIDENT_S_NAME_QUERY_CAPTION, MAX_LENGTH_PRESIDENT_NAME_CHARS, this, CS_ALPHANUMERAL, QSF_ENABLE_DEFAULT | QSF_LEN_IN_CHARS);
				break;

			case WID_C_COMPANY_NAME:
				this->query_widget = WID_C_COMPANY_NAME;
				SetDParam(0, this->window_number);
				ShowQueryString(STR_COMPANY_NAME, STR_COMPANY_VIEW_COMPANY_NAME_QUERY_CAPTION, MAX_LENGTH_COMPANY_NAME_CHARS, this, CS_ALPHANUMERAL, QSF_ENABLE_DEFAULT | QSF_LEN_IN_CHARS);
				break;

			case WID_C_VIEW_HQ: {
				TileIndex tile = Company::Get((CompanyID)this->window_number)->location_of_HQ;
				if (_ctrl_pressed) {
					ShowExtraViewportWindow(tile);
				} else {
					ScrollMainWindowToTile(tile);
				}
				break;
			}

			case WID_C_BUILD_HQ:
				if ((uint8_t)this->window_number != _local_company) return;
				if (this->IsWidgetLowered(WID_C_BUILD_HQ)) {
					ResetObjectToPlace();
					this->RaiseButtons();
					break;
				}
				SetObjectToPlaceWnd(SPR_CURSOR_HQ, PAL_NONE, HT_RECT, this);
				SetTileSelectSize(2, 2);
				this->LowerWidget(WID_C_BUILD_HQ);
				this->SetWidgetDirty(WID_C_BUILD_HQ);
				break;

			case WID_C_RELOCATE_HQ:
				if (this->IsWidgetLowered(WID_C_RELOCATE_HQ)) {
					ResetObjectToPlace();
					this->RaiseButtons();
					break;
				}
				SetObjectToPlaceWnd(SPR_CURSOR_HQ, PAL_NONE, HT_RECT, this);
				SetTileSelectSize(2, 2);
				this->LowerWidget(WID_C_RELOCATE_HQ);
				this->SetWidgetDirty(WID_C_RELOCATE_HQ);
				break;

			case WID_C_VIEW_INFRASTRUCTURE:
				ShowCompanyInfrastructure((CompanyID)this->window_number);
				break;

			case WID_C_GIVE_MONEY:
				this->query_widget = WID_C_GIVE_MONEY;
				ShowQueryString(STR_EMPTY, STR_COMPANY_VIEW_GIVE_MONEY_QUERY_CAPTION, 30, this, CS_NUMERAL, QSF_NONE);
				break;

			case WID_C_BUY_SHARE:
				DoCommandP(0, this->window_number, 0, CMD_BUY_SHARE_IN_COMPANY | CMD_MSG(STR_ERROR_CAN_T_BUY_25_SHARE_IN_THIS));
				break;

			case WID_C_SELL_SHARE:
				DoCommandP(0, this->window_number, 0, CMD_SELL_SHARE_IN_COMPANY | CMD_MSG(STR_ERROR_CAN_T_SELL_25_SHARE_IN));
				break;

			case WID_C_HOSTILE_TAKEOVER:
				ShowBuyCompanyDialog((CompanyID)this->window_number, true);
				break;

			case WID_C_COMPANY_PASSWORD:
				if (this->window_number == _local_company) ShowNetworkCompanyPasswordWindow(this);
				break;

			case WID_C_COMPANY_JOIN: {
				this->query_widget = WID_C_COMPANY_JOIN;
				CompanyID company = (CompanyID)this->window_number;
				if (_network_server) {
					NetworkServerDoMove(CLIENT_ID_SERVER, company);
					MarkWholeScreenDirty();
				} else if (NetworkCompanyIsPassworded(company)) {
					/* ask for the password */
					ShowQueryString(STR_EMPTY, STR_NETWORK_NEED_COMPANY_PASSWORD_CAPTION, NETWORK_PASSWORD_LENGTH, this, CS_ALPHANUMERAL, QSF_PASSWORD);
				} else {
					/* just send the join command */
					NetworkClientRequestMove(company);
				}
				break;
			}
		}
	}

	void OnHundredthTick() override
	{
		/* redraw the window every now and then */
		this->SetDirty();
	}

	void OnPlaceObject([[maybe_unused]] Point pt, TileIndex tile) override
	{
		if (DoCommandP(tile, OBJECT_HQ, 0, CMD_BUILD_OBJECT | CMD_MSG(STR_ERROR_CAN_T_BUILD_COMPANY_HEADQUARTERS)) && !_shift_pressed) {
			ResetObjectToPlace();
			this->RaiseButtons();
		}
	}

	void OnPlaceObjectAbort() override
	{
		this->RaiseButtons();
	}

	void OnQueryTextFinished(char *str) override
	{
		if (str == nullptr) return;

		switch (this->query_widget) {
			default: NOT_REACHED();

			case WID_C_GIVE_MONEY:
				DoCommandPEx(0, this->window_number, 0, (std::strtoull(str, nullptr, 10) / GetCurrency().rate), CMD_GIVE_MONEY | CMD_MSG(STR_ERROR_CAN_T_GIVE_MONEY), CcGiveMoney);
				break;

			case WID_C_PRESIDENT_NAME:
				DoCommandP(0, 0, 0, CMD_RENAME_PRESIDENT | CMD_MSG(STR_ERROR_CAN_T_CHANGE_PRESIDENT), nullptr, str);
				break;

			case WID_C_COMPANY_NAME:
				DoCommandP(0, 0, 0, CMD_RENAME_COMPANY | CMD_MSG(STR_ERROR_CAN_T_CHANGE_COMPANY_NAME), nullptr, str);
				break;

			case WID_C_COMPANY_JOIN:
				NetworkClientRequestMove((CompanyID)this->window_number, str);
				break;
		}
	}

	/**
	 * Some data on this window has become invalid.
	 * @param data Information about the changed data.
	 * @param gui_scope Whether the call is done from GUI scope. You may not do everything when not in GUI scope. See #InvalidateWindowData() for details.
	 */
	void OnInvalidateData(int data = 0, bool gui_scope = true) override
	{
		if (this->window_number != _local_company) {
			if (_settings_game.economy.allow_shares) { // Shares are allowed
				const Company *c = Company::Get(this->window_number);

				/* If all shares are owned by someone (none by nobody), disable buy button */
				this->SetWidgetDisabledState(WID_C_BUY_SHARE, GetAmountOwnedBy(c, INVALID_OWNER) == 0 ||
						/* Only 25% left to buy. If the company is human, disable buying it up.. TODO issues! */
						(GetAmountOwnedBy(c, INVALID_OWNER) == 1 && !c->is_ai) ||
						/* Spectators cannot do anything of course */
						_local_company == COMPANY_SPECTATOR);

				/* If the company doesn't own any shares, disable sell button */
				this->SetWidgetDisabledState(WID_C_SELL_SHARE, (GetAmountOwnedBy(c, _local_company) == 0) ||
						/* Spectators cannot do anything of course */
						_local_company == COMPANY_SPECTATOR);
			} else { // Shares are not allowed, disable buy/sell buttons
				this->DisableWidget(WID_C_BUY_SHARE);
				this->DisableWidget(WID_C_SELL_SHARE);
			}
		}

		if (gui_scope && data == 1) {
			/* Manually call OnResize to adjust minimum height of president name widget. */
			OnResize();
		}
	}
};

static WindowDesc _company_desc(__FILE__, __LINE__,
	WDP_AUTO, "company", 0, 0,
	WC_COMPANY, WC_NONE,
	0,
	std::begin(_nested_company_widgets), std::end(_nested_company_widgets)
);

/**
 * Show the window with the overview of the company.
 * @param company The company to show the window for.
 */
void ShowCompany(CompanyID company)
{
	if (!Company::IsValidID(company)) return;

	AllocateWindowDescFront<CompanyWindow>(&_company_desc, company);
}

/**
 * Redraw all windows with company infrastructure counts.
 * @param company The company to redraw the windows of.
 */
void DirtyCompanyInfrastructureWindows(CompanyID company)
{
	SetWindowDirty(WC_COMPANY, company);
	SetWindowDirty(WC_COMPANY_INFRASTRUCTURE, company);
}

/**
 * Redraw all windows with all company infrastructure counts.
 */
void DirtyAllCompanyInfrastructureWindows()
{
	SetWindowClassesDirty(WC_COMPANY);
	SetWindowClassesDirty(WC_COMPANY_INFRASTRUCTURE);
}

struct BuyCompanyWindow : Window {
	BuyCompanyWindow(WindowDesc *desc, WindowNumber window_number, bool hostile_takeover) : Window(desc), hostile_takeover(hostile_takeover)
	{
		this->InitNested(window_number);
		this->owner = _local_company;
		const Company *c = Company::Get((CompanyID)this->window_number);
		this->company_value = hostile_takeover ? CalculateHostileTakeoverValue(c) : c->bankrupt_value;
	}

	void Close(int data = 0) override
	{
		const Company *c = Company::GetIfValid((CompanyID)this->window_number);
		if (!this->hostile_takeover && c != nullptr && HasBit(c->bankrupt_asked, this->owner) && _current_company == this->owner) {
			EnqueueDoCommandP(NewCommandContainerBasic(0, this->window_number, 0, CMD_DECLINE_BUY_COMPANY | CMD_NO_SHIFT_ESTIMATE));
		}
		this->Window::Close();
	}

	void UpdateWidgetSize(WidgetID widget, Dimension &size, [[maybe_unused]] const Dimension &padding, [[maybe_unused]] Dimension &fill, [[maybe_unused]] Dimension &resize) override
	{
		switch (widget) {
			case WID_BC_FACE:
				size = GetScaledSpriteSize(SPR_GRADIENT);
				break;

			case WID_BC_QUESTION:
				const Company *c = Company::Get((CompanyID)this->window_number);
				SetDParam(0, c->index);
				SetDParam(1, this->company_value);
				size.height = GetStringHeight(this->hostile_takeover ? STR_BUY_COMPANY_HOSTILE_TAKEOVER : STR_BUY_COMPANY_MESSAGE, size.width);
				break;
		}
	}

	void SetStringParameters(WidgetID widget) const override
	{
		switch (widget) {
			case WID_BC_CAPTION:
				SetDParam(0, STR_COMPANY_NAME);
				SetDParam(1, Company::Get((CompanyID)this->window_number)->index);
				break;
		}
	}

	void DrawWidget(const Rect &r, WidgetID widget) const override
	{
		switch (widget) {
			case WID_BC_FACE: {
				const Company *c = Company::Get((CompanyID)this->window_number);
				DrawCompanyManagerFace(c->face, c->colour, r);
				break;
			}

			case WID_BC_QUESTION: {
				const Company *c = Company::Get((CompanyID)this->window_number);
				SetDParam(0, c->index);
				SetDParam(1, this->company_value);
				DrawStringMultiLine(r.left, r.right, r.top, r.bottom, this->hostile_takeover ? STR_BUY_COMPANY_HOSTILE_TAKEOVER : STR_BUY_COMPANY_MESSAGE, TC_FROMSTRING, SA_CENTER);
				break;
			}
		}
	}

	void OnClick([[maybe_unused]] Point pt, WidgetID widget, [[maybe_unused]] int click_count) override
	{
		switch (widget) {
			case WID_BC_NO:
				this->Close();
				break;

			case WID_BC_YES:
				DoCommandP(0, this->window_number, (this->hostile_takeover ? 1 : 0), CMD_BUY_COMPANY | CMD_MSG(STR_ERROR_CAN_T_BUY_COMPANY));
				break;
		}
	}

	/**
	 * Check on a regular interval if the company value has changed.
	 */
	void OnHundredthTick() override
	{
		/* Value can't change when in bankruptcy. */
		if (!this->hostile_takeover) return;

		const Company *c = Company::Get((CompanyID)this->window_number);
		auto new_value = CalculateHostileTakeoverValue(c);
		if (new_value != this->company_value) {
			this->company_value = new_value;
			this->ReInit();
		}
	}

private:
	bool hostile_takeover; ///< Whether the window is showing a hostile takeover.
	Money company_value; ///< The value of the company for which the user can buy it.
};

static constexpr NWidgetPart _nested_buy_company_widgets[] = {
	NWidget(NWID_HORIZONTAL),
		NWidget(WWT_CLOSEBOX, COLOUR_LIGHT_BLUE),
		NWidget(WWT_CAPTION, COLOUR_LIGHT_BLUE, WID_BC_CAPTION), SetDataTip(STR_ERROR_MESSAGE_CAPTION_OTHER_COMPANY, STR_TOOLTIP_WINDOW_TITLE_DRAG_THIS),
	EndContainer(),
	NWidget(WWT_PANEL, COLOUR_LIGHT_BLUE),
		NWidget(NWID_VERTICAL), SetPIP(0, WidgetDimensions::unscaled.vsep_wide, 0), SetPadding(WidgetDimensions::unscaled.modalpopup),
			NWidget(NWID_HORIZONTAL), SetPIP(0, WidgetDimensions::unscaled.hsep_wide, 0),
				NWidget(WWT_EMPTY, INVALID_COLOUR, WID_BC_FACE), SetFill(0, 1),
				NWidget(WWT_EMPTY, INVALID_COLOUR, WID_BC_QUESTION), SetMinimalSize(240, 0), SetFill(1, 1),
			EndContainer(),
			NWidget(NWID_HORIZONTAL, NC_EQUALSIZE), SetPIP(100, WidgetDimensions::unscaled.hsep_wide, 100),
				NWidget(WWT_TEXTBTN, COLOUR_LIGHT_BLUE, WID_BC_NO), SetMinimalSize(60, 12), SetDataTip(STR_QUIT_NO, STR_NULL), SetFill(1, 0),
				NWidget(WWT_TEXTBTN, COLOUR_LIGHT_BLUE, WID_BC_YES), SetMinimalSize(60, 12), SetDataTip(STR_QUIT_YES, STR_NULL), SetFill(1, 0),
			EndContainer(),
		EndContainer(),
	EndContainer(),
};

static WindowDesc _buy_company_desc(__FILE__, __LINE__,
	WDP_AUTO, nullptr, 0, 0,
	WC_BUY_COMPANY, WC_NONE,
	WDF_CONSTRUCTION,
	std::begin(_nested_buy_company_widgets), std::end(_nested_buy_company_widgets)
);

/**
 * Show the query to buy another company.
 * @param company The company to buy.
 * @param hostile_takeover Whether this is a hostile takeover.
 */
void ShowBuyCompanyDialog(CompanyID company, bool hostile_takeover)
{
	auto window = BringWindowToFrontById(WC_BUY_COMPANY, company);
	if (window == nullptr) {
		new BuyCompanyWindow(&_buy_company_desc, company, hostile_takeover);
	}
}<|MERGE_RESOLUTION|>--- conflicted
+++ resolved
@@ -2455,25 +2455,15 @@
 	{
 		int y = r.top;
 
-<<<<<<< HEAD
-		uint rail_pieces = c->infrastructure.signal;
-		for (uint32_t pieces : c->infrastructure.rail) rail_pieces += pieces;
-=======
 		uint rail_pieces = c->infrastructure.signal + c->infrastructure.GetRailTotal();
->>>>>>> 91217705
 		if (rail_pieces != 0) {
 			SetDParam(0, rail_pieces);
 			DrawString(r.left, r.right, y, STR_COMPANY_VIEW_INFRASTRUCTURE_RAIL);
 			y += GetCharacterHeight(FS_NORMAL);
 		}
 
-<<<<<<< HEAD
-		uint road_pieces = 0;
-		for (uint32_t pieces : c->infrastructure.road) road_pieces += pieces;
-=======
 		/* GetRoadTotal() skips tram pieces, but we actually want road and tram here. */
 		uint road_pieces = std::accumulate(std::begin(c->infrastructure.road), std::end(c->infrastructure.road), 0U);
->>>>>>> 91217705
 		if (road_pieces != 0) {
 			SetDParam(0, road_pieces);
 			DrawString(r.left, r.right, y, STR_COMPANY_VIEW_INFRASTRUCTURE_ROAD);
