/*
 * This file is part of OpenTTD.
 * OpenTTD is free software; you can redistribute it and/or modify it under the terms of the GNU General Public License as published by the Free Software Foundation, version 2.
 * OpenTTD is distributed in the hope that it will be useful, but WITHOUT ANY WARRANTY; without even the implied warranty of MERCHANTABILITY or FITNESS FOR A PARTICULAR PURPOSE.
 * See the GNU General Public License for more details. You should have received a copy of the GNU General Public License along with OpenTTD. If not, see <http://www.gnu.org/licenses/>.
 */

/** @file company_gui.cpp %Company related GUIs. */

#include "stdafx.h"
#include "currency.h"
#include "error.h"
#include "gui.h"
#include "window_gui.h"
#include "textbuf_gui.h"
#include "viewport_func.h"
#include "company_func.h"
#include "command_func.h"
#include "network/network.h"
#include "network/network_gui.h"
#include "network/network_func.h"
#include "newgrf.h"
#include "company_manager_face.h"
#include "strings_func.h"
<<<<<<< HEAD
#include "date_func.h"
#include "widgets/dropdown_type.h"
=======
#include "timer/timer_game_economy.h"
#include "dropdown_type.h"
>>>>>>> f79ec795
#include "tilehighlight_func.h"
#include "company_base.h"
#include "core/geometry_func.hpp"
#include "object_type.h"
#include "rail.h"
#include "road.h"
#include "engine_base.h"
#include "window_func.h"
#include "road_func.h"
#include "water.h"
#include "station_func.h"
#include "zoom_func.h"
#include "sortlist_type.h"
<<<<<<< HEAD
#include "group_gui_list.h"
#include "core/backup_type.hpp"
=======
#include "company_cmd.h"
#include "economy_cmd.h"
#include "group_cmd.h"
#include "group_gui.h"
#include "misc_cmd.h"
#include "object_cmd.h"
#include "timer/timer.h"
#include "timer/timer_window.h"
>>>>>>> f79ec795

#include "widgets/company_widget.h"

#include "safeguards.h"


static void DoSelectCompanyManagerFace(Window *parent);
static void ShowCompanyInfrastructure(CompanyID company);

/** List of revenues. */
static const std::initializer_list<ExpensesType> _expenses_list_revenue = {
	EXPENSES_TRAIN_REVENUE,
	EXPENSES_ROADVEH_REVENUE,
	EXPENSES_AIRCRAFT_REVENUE,
	EXPENSES_SHIP_REVENUE,
	EXPENSES_SHARING_INC,
};

/** List of operating expenses. */
static const std::initializer_list<ExpensesType> _expenses_list_operating_costs = {
	EXPENSES_TRAIN_RUN,
	EXPENSES_ROADVEH_RUN,
	EXPENSES_AIRCRAFT_RUN,
	EXPENSES_SHIP_RUN,
	EXPENSES_PROPERTY,
	EXPENSES_LOAN_INTEREST,
	EXPENSES_SHARING_COST,
};

/** List of capital expenses. */
static const std::initializer_list<ExpensesType> _expenses_list_capital_costs = {
	EXPENSES_CONSTRUCTION,
	EXPENSES_NEW_VEHICLES,
	EXPENSES_OTHER,
};

/** Expense list container. */
struct ExpensesList {
	const StringID title; ///< StringID of list title.
	const std::initializer_list<ExpensesType> &items; ///< List of expenses types.

	ExpensesList(StringID title, const std::initializer_list<ExpensesType> &list) : title(title), items(list)
	{
	}

	uint GetHeight() const
	{
		/* Add up the height of all the lines.  */
		return static_cast<uint>(this->items.size()) * GetCharacterHeight(FS_NORMAL);
	}

	/** Compute width of the expenses categories in pixels. */
	uint GetListWidth() const
	{
		uint width = 0;
		for (const ExpensesType &et : this->items) {
			width = std::max(width, GetStringBoundingBox(STR_FINANCES_SECTION_CONSTRUCTION + et).width);
		}
		return width;
	}
};

/** Types of expense lists */
static const std::initializer_list<ExpensesList> _expenses_list_types = {
	{ STR_FINANCES_REVENUE_TITLE,            _expenses_list_revenue },
	{ STR_FINANCES_OPERATING_EXPENSES_TITLE, _expenses_list_operating_costs },
	{ STR_FINANCES_CAPITAL_EXPENSES_TITLE,   _expenses_list_capital_costs },
};

/**
 * Get the total height of the "categories" column.
 * @return The total height in pixels.
 */
static uint GetTotalCategoriesHeight()
{
	/* There's an empty line and blockspace on the year row */
	uint total_height = GetCharacterHeight(FS_NORMAL) + WidgetDimensions::scaled.vsep_wide;

	for (const ExpensesList &list : _expenses_list_types) {
		/* Title + expense list + total line + total + blockspace after category */
		total_height += GetCharacterHeight(FS_NORMAL) + list.GetHeight() + WidgetDimensions::scaled.vsep_normal + GetCharacterHeight(FS_NORMAL) + WidgetDimensions::scaled.vsep_wide;
	}

	/* Total income */
	total_height += WidgetDimensions::scaled.vsep_normal + GetCharacterHeight(FS_NORMAL) + WidgetDimensions::scaled.vsep_wide;

	return total_height;
}

/**
 * Get the required width of the "categories" column, equal to the widest element.
 * @return The required width in pixels.
 */
static uint GetMaxCategoriesWidth()
{
	uint max_width = GetStringBoundingBox(EconTime::UsingWallclockUnits() ? STR_FINANCES_PERIOD_CAPTION : STR_FINANCES_YEAR_CAPTION).width;

	/* Loop through categories to check max widths. */
	for (const ExpensesList &list : _expenses_list_types) {
		/* Title of category */
		max_width = std::max(max_width, GetStringBoundingBox(list.title).width);
		/* Entries in category */
		max_width = std::max(max_width, list.GetListWidth() + WidgetDimensions::scaled.hsep_indent);
	}

	return max_width;
}

/**
 * Draw a category of expenses (revenue, operating expenses, capital expenses).
 */
static void DrawCategory(const Rect &r, int start_y, const ExpensesList &list)
{
	Rect tr = r.Indent(WidgetDimensions::scaled.hsep_indent, _current_text_dir == TD_RTL);

	tr.top = start_y;

	for (const ExpensesType &et : list.items) {
		DrawString(tr, STR_FINANCES_SECTION_CONSTRUCTION + et);
		tr.top += GetCharacterHeight(FS_NORMAL);
	}
}

/**
 * Draw the expenses categories.
 * @param r Available space for drawing.
 * @note The environment must provide padding at the left and right of \a r.
 */
static void DrawCategories(const Rect &r)
{
	int y = r.top;
	/* Draw description of 12-minute economic period. */
	DrawString(r.left, r.right, y, (EconTime::UsingWallclockUnits() ? STR_FINANCES_PERIOD_CAPTION : STR_FINANCES_YEAR_CAPTION), TC_FROMSTRING, SA_LEFT, true);
	y += GetCharacterHeight(FS_NORMAL) + WidgetDimensions::scaled.vsep_wide;

	for (const ExpensesList &list : _expenses_list_types) {
		/* Draw category title and advance y */
		DrawString(r.left, r.right, y, list.title, TC_FROMSTRING, SA_LEFT);
		y += GetCharacterHeight(FS_NORMAL);

		/* Draw category items and advance y */
		DrawCategory(r, y, list);
		y += list.GetHeight();

		/* Advance y by the height of the horizontal line between amounts and subtotal */
		y += WidgetDimensions::scaled.vsep_normal;

		/* Draw category total and advance y */
		DrawString(r.left, r.right, y, STR_FINANCES_TOTAL_CAPTION, TC_FROMSTRING, SA_RIGHT);
		y += GetCharacterHeight(FS_NORMAL);

		/* Advance y by a blockspace after this category block */
		y += WidgetDimensions::scaled.vsep_wide;
	}

	/* Draw total profit/loss */
	y += WidgetDimensions::scaled.vsep_normal;
	DrawString(r.left, r.right, y, STR_FINANCES_PROFIT, TC_FROMSTRING, SA_LEFT);
}

/**
 * Draw an amount of money.
 * @param amount Amount of money to draw,
 * @param left   Left coordinate of the space to draw in.
 * @param right  Right coordinate of the space to draw in.
 * @param top    Top coordinate of the space to draw in.
 * @param colour The TextColour of the string.
 */
static void DrawPrice(Money amount, int left, int right, int top, TextColour colour)
{
	StringID str = STR_FINANCES_NEGATIVE_INCOME;
	if (amount == 0) {
		str = STR_FINANCES_ZERO_INCOME;
	} else if (amount < 0) {
		amount = -amount;
		str = STR_FINANCES_POSITIVE_INCOME;
	}
	SetDParam(0, amount);
	DrawString(left, right, top, str, colour, SA_RIGHT);
}

/**
 * Draw a category of expenses/revenues in the year column.
 * @return The income sum of the category.
 */
static Money DrawYearCategory(const Rect &r, int start_y, const ExpensesList &list, const Expenses &tbl)
{
	int y = start_y;
	Money sum = 0;

	for (const ExpensesType &et : list.items) {
		Money cost = tbl[et];
		sum += cost;
		if (cost != 0) DrawPrice(cost, r.left, r.right, y, TC_BLACK);
		y += GetCharacterHeight(FS_NORMAL);
	}

	/* Draw the total at the bottom of the category. */
	GfxFillRect(r.left, y, r.right, y + WidgetDimensions::scaled.bevel.top - 1, PC_BLACK);
	y += WidgetDimensions::scaled.vsep_normal;
	if (sum != 0) DrawPrice(sum, r.left, r.right, y, TC_WHITE);

	/* Return the sum for the yearly total. */
	return sum;
}


/**
 * Draw a column with prices.
 * @param r    Available space for drawing.
 * @param year Year being drawn.
 * @param tbl  Reference to table of amounts for \a year.
 * @note The environment must provide padding at the left and right of \a r.
 */
static void DrawYearColumn(const Rect &r, int year, const Expenses &tbl)
{
	int y = r.top;
	Money sum;

	/* Year header */
	SetDParam(0, year);
	DrawString(r.left, r.right, y, STR_FINANCES_YEAR, TC_FROMSTRING, SA_RIGHT, true);
	y += GetCharacterHeight(FS_NORMAL) + WidgetDimensions::scaled.vsep_wide;

	/* Categories */
	for (const ExpensesList &list : _expenses_list_types) {
		y += GetCharacterHeight(FS_NORMAL);
		sum += DrawYearCategory(r, y, list, tbl);
		/* Expense list + expense category title + expense category total + blockspace after category */
		y += list.GetHeight() + WidgetDimensions::scaled.vsep_normal + GetCharacterHeight(FS_NORMAL) + WidgetDimensions::scaled.vsep_wide;
	}

	/* Total income. */
	GfxFillRect(r.left, y, r.right, y + WidgetDimensions::scaled.bevel.top - 1, PC_BLACK);
	y += WidgetDimensions::scaled.vsep_normal;
	DrawPrice(sum, r.left, r.right, y, TC_WHITE);
}

static constexpr NWidgetPart _nested_company_finances_widgets[] = {
	NWidget(NWID_HORIZONTAL),
		NWidget(WWT_CLOSEBOX, COLOUR_GREY),
		NWidget(WWT_CAPTION, COLOUR_GREY, WID_CF_CAPTION), SetDataTip(STR_FINANCES_CAPTION, STR_TOOLTIP_WINDOW_TITLE_DRAG_THIS),
		NWidget(WWT_IMGBTN, COLOUR_GREY, WID_CF_TOGGLE_SIZE), SetDataTip(SPR_LARGE_SMALL_WINDOW, STR_TOOLTIP_TOGGLE_LARGE_SMALL_WINDOW),
		NWidget(WWT_SHADEBOX, COLOUR_GREY),
		NWidget(WWT_STICKYBOX, COLOUR_GREY),
	EndContainer(),
	NWidget(NWID_SELECTION, INVALID_COLOUR, WID_CF_SEL_PANEL),
		NWidget(WWT_PANEL, COLOUR_GREY),
			NWidget(NWID_HORIZONTAL), SetPadding(WidgetDimensions::unscaled.framerect), SetPIP(0, WidgetDimensions::unscaled.hsep_wide, 0),
				NWidget(WWT_EMPTY, COLOUR_GREY, WID_CF_EXPS_CATEGORY), SetMinimalSize(120, 0), SetFill(0, 0),
				NWidget(WWT_EMPTY, COLOUR_GREY, WID_CF_EXPS_PRICE1), SetMinimalSize(86, 0), SetFill(0, 0),
				NWidget(WWT_EMPTY, COLOUR_GREY, WID_CF_EXPS_PRICE2), SetMinimalSize(86, 0), SetFill(0, 0),
				NWidget(WWT_EMPTY, COLOUR_GREY, WID_CF_EXPS_PRICE3), SetMinimalSize(86, 0), SetFill(0, 0),
			EndContainer(),
		EndContainer(),
	EndContainer(),
	NWidget(WWT_PANEL, COLOUR_GREY),
		NWidget(NWID_HORIZONTAL), SetPadding(WidgetDimensions::unscaled.framerect), SetPIP(0, WidgetDimensions::unscaled.hsep_wide, 0), SetPIPRatio(0, 1, 2),
			NWidget(NWID_VERTICAL), // Vertical column with 'bank balance', 'loan'
				NWidget(WWT_TEXT, COLOUR_GREY), SetDataTip(STR_FINANCES_OWN_FUNDS_TITLE, STR_NULL),
				NWidget(WWT_TEXT, COLOUR_GREY), SetDataTip(STR_FINANCES_LOAN_TITLE, STR_NULL),
				NWidget(WWT_TEXT, COLOUR_GREY), SetDataTip(STR_FINANCES_BANK_BALANCE_TITLE, STR_NULL), SetPadding(WidgetDimensions::unscaled.vsep_normal, 0, 0, 0),
			EndContainer(),
			NWidget(NWID_VERTICAL), // Vertical column with bank balance amount, loan amount, and total.
				NWidget(WWT_TEXT, COLOUR_GREY, WID_CF_OWN_VALUE), SetDataTip(STR_FINANCES_TOTAL_CURRENCY, STR_NULL), SetAlignment(SA_VERT_CENTER | SA_RIGHT),
				NWidget(WWT_TEXT, COLOUR_GREY, WID_CF_LOAN_VALUE), SetDataTip(STR_FINANCES_TOTAL_CURRENCY, STR_NULL), SetAlignment(SA_VERT_CENTER | SA_RIGHT),
				NWidget(WWT_EMPTY, COLOUR_GREY, WID_CF_BALANCE_LINE), SetMinimalSize(0, WidgetDimensions::unscaled.vsep_normal),
				NWidget(WWT_TEXT, COLOUR_GREY, WID_CF_BALANCE_VALUE), SetDataTip(STR_FINANCES_BANK_BALANCE, STR_NULL), SetAlignment(SA_VERT_CENTER | SA_RIGHT),
			EndContainer(),
			NWidget(NWID_SELECTION, INVALID_COLOUR, WID_CF_SEL_MAXLOAN),
				NWidget(NWID_VERTICAL), SetPIPRatio(0, 0, 1), // Max loan information
					NWidget(WWT_TEXT, COLOUR_GREY, WID_CF_INTEREST_RATE), SetDataTip(STR_FINANCES_INTEREST_RATE, STR_NULL),
					NWidget(WWT_TEXT, COLOUR_GREY, WID_CF_MAXLOAN_VALUE), SetDataTip(STR_FINANCES_MAX_LOAN, STR_NULL),
				EndContainer(),
			EndContainer(),
		EndContainer(),
	EndContainer(),
	NWidget(NWID_SELECTION, INVALID_COLOUR, WID_CF_SEL_BUTTONS),
		NWidget(NWID_HORIZONTAL, NC_EQUALSIZE),
			NWidget(WWT_PUSHTXTBTN, COLOUR_GREY, WID_CF_INCREASE_LOAN), SetFill(1, 0), SetDataTip(STR_FINANCES_BORROW_BUTTON, STR_NULL),
			NWidget(WWT_PUSHTXTBTN, COLOUR_GREY, WID_CF_REPAY_LOAN), SetFill(1, 0), SetDataTip(STR_FINANCES_REPAY_BUTTON, STR_NULL),
			NWidget(WWT_PUSHTXTBTN, COLOUR_GREY, WID_CF_INFRASTRUCTURE), SetFill(1, 0), SetDataTip(STR_FINANCES_INFRASTRUCTURE_BUTTON, STR_COMPANY_VIEW_INFRASTRUCTURE_TOOLTIP),
		EndContainer(),
	EndContainer(),
};

/** Window class displaying the company finances. */
struct CompanyFinancesWindow : Window {
	Money max_money;        ///< The approximate maximum amount of money a company has had over the lifetime of this window
	bool small;             ///< Window is toggled to 'small'.
	int query_widget;       ///< The widget associated with the current text query input.

	CompanyFinancesWindow(WindowDesc *desc, CompanyID company) : Window(desc)
	{
		const Company *c = Company::Get(company);
		this->max_money = std::max<Money>(abs(c->money) * 2, INT32_MAX);
		this->small = false;
		this->CreateNestedTree();
		this->SetupWidgets();
		this->FinishInitNested(company);

		this->owner = (Owner)this->window_number;
	}

	void SetStringParameters(WidgetID widget) const override
	{
		switch (widget) {
			case WID_CF_CAPTION:
				SetDParam(0, (CompanyID)this->window_number);
				SetDParam(1, (CompanyID)this->window_number);
				break;

			case WID_CF_BALANCE_VALUE: {
				const Company *c = Company::Get((CompanyID)this->window_number);
				SetDParam(0, c->money);
				break;
			}

			case WID_CF_LOAN_VALUE: {
				const Company *c = Company::Get((CompanyID)this->window_number);
				SetDParam(0, c->current_loan);
				break;
			}

			case WID_CF_OWN_VALUE: {
				const Company *c = Company::Get((CompanyID)this->window_number);
				SetDParam(0, c->money - c->current_loan);
				break;
			}

			case WID_CF_INTEREST_RATE:
				SetDParam(0, _settings_game.difficulty.initial_interest);
				break;

			case WID_CF_MAXLOAN_VALUE: {
				const Company *c = Company::Get((CompanyID)this->window_number);
				SetDParam(0, c->GetMaxLoan());
				break;
			}

			case WID_CF_INCREASE_LOAN:
			case WID_CF_REPAY_LOAN:
				SetDParam(0, LOAN_INTERVAL);
				break;
		}
	}

	void UpdateWidgetSize(WidgetID widget, Dimension *size, [[maybe_unused]] const Dimension &padding, [[maybe_unused]] Dimension *fill, [[maybe_unused]] Dimension *resize) override
	{
		switch (widget) {
			case WID_CF_EXPS_CATEGORY:
				size->width  = GetMaxCategoriesWidth();
				size->height = GetTotalCategoriesHeight();
				break;

			case WID_CF_EXPS_PRICE1:
			case WID_CF_EXPS_PRICE2:
			case WID_CF_EXPS_PRICE3:
				size->height = GetTotalCategoriesHeight();
				[[fallthrough]];

			case WID_CF_BALANCE_VALUE:
			case WID_CF_LOAN_VALUE:
			case WID_CF_OWN_VALUE:
				SetDParamMaxValue(0, this->max_money);
				size->width = std::max(GetStringBoundingBox(STR_FINANCES_NEGATIVE_INCOME).width, GetStringBoundingBox(STR_FINANCES_POSITIVE_INCOME).width) + padding.width;
				break;

			case WID_CF_INTEREST_RATE:
				size->height = GetCharacterHeight(FS_NORMAL);
				break;
		}
	}

	void DrawWidget(const Rect &r, WidgetID widget) const override
	{
		switch (widget) {
			case WID_CF_EXPS_CATEGORY:
				DrawCategories(r);
				break;

			case WID_CF_EXPS_PRICE1:
			case WID_CF_EXPS_PRICE2:
			case WID_CF_EXPS_PRICE3: {
				const Company *c = Company::Get((CompanyID)this->window_number);
				YearDelta age = std::min<YearDelta>(c->age_years, 2);
				int wid_offset = widget - WID_CF_EXPS_PRICE1;
				if (wid_offset <= age.base()) {
					DrawYearColumn(r, EconTime::YearToDisplay(EconTime::CurYear().base() - (age.base() - wid_offset)), c->yearly_expenses[age.base() - wid_offset]);
				}
				break;
			}

			case WID_CF_BALANCE_LINE:
				GfxFillRect(r.left, r.top, r.right, r.top + WidgetDimensions::scaled.bevel.top - 1, PC_BLACK);
				break;
		}
	}

	/**
	 * Setup the widgets in the nested tree, such that the finances window is displayed properly.
	 * @note After setup, the window must be (re-)initialized.
	 */
	void SetupWidgets()
	{
		int plane = this->small ? SZSP_NONE : 0;
		this->GetWidget<NWidgetStacked>(WID_CF_SEL_PANEL)->SetDisplayedPlane(plane);
		this->GetWidget<NWidgetStacked>(WID_CF_SEL_MAXLOAN)->SetDisplayedPlane(plane);

		CompanyID company = (CompanyID)this->window_number;
		plane = (company != _local_company) ? SZSP_NONE : 0;
		this->GetWidget<NWidgetStacked>(WID_CF_SEL_BUTTONS)->SetDisplayedPlane(plane);
	}

	void OnPaint() override
	{
		if (!this->IsShaded()) {
			if (!this->small) {
				/* Check that the expenses panel height matches the height needed for the layout. */
				if (GetTotalCategoriesHeight() != this->GetWidget<NWidgetBase>(WID_CF_EXPS_CATEGORY)->current_y) {
					this->SetupWidgets();
					this->ReInit();
					return;
				}
			}

			/* Check that the loan buttons are shown only when the user owns the company. */
			CompanyID company = (CompanyID)this->window_number;
			int req_plane = (company != _local_company) ? SZSP_NONE : 0;
			if (req_plane != this->GetWidget<NWidgetStacked>(WID_CF_SEL_BUTTONS)->shown_plane) {
				this->SetupWidgets();
				this->ReInit();
				return;
			}

			const Company *c = Company::Get(company);
			this->SetWidgetDisabledState(WID_CF_INCREASE_LOAN, c->current_loan >= c->GetMaxLoan()); // Borrow button only shows when there is any more money to loan.
			this->SetWidgetDisabledState(WID_CF_REPAY_LOAN, company != _local_company || c->current_loan == 0); // Repay button only shows when there is any more money to repay.
		}

		this->DrawWidgets();
	}

	void OnClick([[maybe_unused]] Point pt, WidgetID widget, [[maybe_unused]] int click_count) override
	{
		switch (widget) {
			case WID_CF_TOGGLE_SIZE: // toggle size
				this->small = !this->small;
				this->SetupWidgets();
				if (this->IsShaded()) {
					/* Finances window is not resizable, so size hints given during unshading have no effect
					 * on the changed appearance of the window. */
					this->SetShaded(false);
				} else {
					this->ReInit();
				}
				break;

			case WID_CF_INCREASE_LOAN: // increase loan
				if (_shift_pressed) {
					this->query_widget = WID_CF_INCREASE_LOAN;
					SetDParam(0, 0);
					ShowQueryString(STR_JUST_INT, STR_FINANCES_BORROW_QUERY_CAPT, 20, this, CS_NUMERAL, QSF_ACCEPT_UNCHANGED);
				} else {
					DoCommandP(0, 0, _ctrl_pressed, CMD_INCREASE_LOAN | CMD_MSG(STR_ERROR_CAN_T_BORROW_ANY_MORE_MONEY));
				}
				break;

			case WID_CF_REPAY_LOAN: // repay loan
				if (_shift_pressed) {
					this->query_widget = WID_CF_REPAY_LOAN;
					SetDParam(0, 0);
					ShowQueryString(STR_JUST_INT, STR_FINANCES_REPAY_QUERY_CAPT, 20, this, CS_NUMERAL, QSF_ACCEPT_UNCHANGED);
				} else {
					DoCommandP(0, 0, _ctrl_pressed, CMD_DECREASE_LOAN | CMD_MSG(STR_ERROR_CAN_T_REPAY_LOAN));
				}
				break;

			case WID_CF_INFRASTRUCTURE: // show infrastructure details
				ShowCompanyInfrastructure((CompanyID)this->window_number);
				break;
		}
	}

	void OnQueryTextFinished(char *str) override
	{
		/* Was 'cancel' pressed or nothing entered? */
		if (str == nullptr || StrEmpty(str)) return;

		if (this->query_widget == WID_CF_INCREASE_LOAN) {
			const Company *c = Company::Get((CompanyID)this->window_number);
			Money amount = std::min<Money>(std::strtoull(str, nullptr, 10) / _currency->rate, _economy.max_loan - c->current_loan);
			amount = LOAN_INTERVAL * CeilDivT<Money>(amount, LOAN_INTERVAL);
			DoCommandP(0, amount >> 32, (amount & 0xFFFFFFFC) | 2, CMD_INCREASE_LOAN | CMD_MSG(STR_ERROR_CAN_T_BORROW_ANY_MORE_MONEY));
		} else if (this->query_widget == WID_CF_REPAY_LOAN) {
			const Company *c = Company::Get((CompanyID)this->window_number);
			Money amount = std::min<Money>(std::strtoull(str, nullptr, 10) / _currency->rate, c->current_loan);
			amount = LOAN_INTERVAL * CeilDivT<Money>(amount, LOAN_INTERVAL);
			DoCommandP(0, amount >> 32, (amount & 0xFFFFFFFC) | 2, CMD_DECREASE_LOAN | CMD_MSG(STR_ERROR_CAN_T_REPAY_LOAN));
		}
	}

	void OnHundredthTick() override
	{
		const Company *c = Company::Get((CompanyID)this->window_number);
		if (abs(c->money) > this->max_money) {
			this->max_money = std::max<Money>(abs(c->money) * 2, this->max_money * 4);
			this->SetupWidgets();
			this->ReInit();
		}
	}

	bool OnTooltip(Point pt, WidgetID widget, TooltipCloseCondition close_cond) override
	{
		switch (widget) {
			case WID_CF_INCREASE_LOAN: {
				SetDParam(0, STR_FINANCES_BORROW_TOOLTIP);
				GuiShowTooltips(this, STR_FINANCES_BORROW_TOOLTIP_EXTRA, close_cond, 1);
				return true;
			}

			case WID_CF_REPAY_LOAN: {
				SetDParam(0, STR_FINANCES_REPAY_TOOLTIP);
				GuiShowTooltips(this, STR_FINANCES_REPAY_TOOLTIP_EXTRA, close_cond, 1);
				return true;
			}

			default:
				return false;
		}
	}
};

static WindowDesc _company_finances_desc(__FILE__, __LINE__,
	WDP_AUTO, "company_finances", 0, 0,
	WC_FINANCES, WC_NONE,
	0,
	std::begin(_nested_company_finances_widgets), std::end(_nested_company_finances_widgets)
);

/**
 * Open the finances window of a company.
 * @param company Company to show finances of.
 * @pre is company a valid company.
 */
void ShowCompanyFinances(CompanyID company)
{
	if (!Company::IsValidID(company)) return;
	if (BringWindowToFrontById(WC_FINANCES, company)) return;

	new CompanyFinancesWindow(&_company_finances_desc, company);
}

/* List of colours for the livery window */
static const StringID _colour_dropdown[] = {
	STR_COLOUR_DARK_BLUE,
	STR_COLOUR_PALE_GREEN,
	STR_COLOUR_PINK,
	STR_COLOUR_YELLOW,
	STR_COLOUR_RED,
	STR_COLOUR_LIGHT_BLUE,
	STR_COLOUR_GREEN,
	STR_COLOUR_DARK_GREEN,
	STR_COLOUR_BLUE,
	STR_COLOUR_CREAM,
	STR_COLOUR_MAUVE,
	STR_COLOUR_PURPLE,
	STR_COLOUR_ORANGE,
	STR_COLOUR_BROWN,
	STR_COLOUR_GREY,
	STR_COLOUR_WHITE,
};

/* Association of liveries to livery classes */
static const LiveryClass _livery_class[LS_END] = {
	LC_OTHER,
	LC_RAIL, LC_RAIL, LC_RAIL, LC_RAIL, LC_RAIL, LC_RAIL, LC_RAIL, LC_RAIL, LC_RAIL, LC_RAIL, LC_RAIL, LC_RAIL, LC_RAIL,
	LC_ROAD, LC_ROAD,
	LC_SHIP, LC_SHIP,
	LC_AIRCRAFT, LC_AIRCRAFT, LC_AIRCRAFT,
	LC_ROAD, LC_ROAD,
};

/**
 * Colour selection list item, with icon and string components.
 * @tparam TSprite Recolourable sprite to draw as icon.
 */
template <SpriteID TSprite = SPR_SQUARE>
class DropDownListColourItem : public DropDownIcon<DropDownString<DropDownListItem>> {
public:
	DropDownListColourItem(int colour, bool masked) : DropDownIcon<DropDownString<DropDownListItem>>(TSprite, GENERAL_SPRITE_COLOUR(colour % COLOUR_END), colour < COLOUR_END ? _colour_dropdown[colour] : STR_COLOUR_DEFAULT, colour, masked)
	{
	}
};

/** Company livery colour scheme window. */
struct SelectCompanyLiveryWindow : public Window {
private:
	uint32_t sel;
	LiveryClass livery_class;
	Dimension square;
	uint rows;
	uint line_height;
	GUIGroupList groups;
	Scrollbar *vscroll;

	void ShowColourDropDownMenu(uint32_t widget)
	{
		uint32_t used_colours = 0;
		const Livery *livery, *default_livery = nullptr;
		bool primary = widget == WID_SCL_PRI_COL_DROPDOWN;
		uint8_t default_col = 0;

		/* Disallow other company colours for the primary colour */
		if (this->livery_class < LC_GROUP_RAIL && HasBit(this->sel, LS_DEFAULT) && primary) {
			for (const Company *c : Company::Iterate()) {
				if (c->index != _local_company) SetBit(used_colours, c->colour);
			}
		}

		const Company *c = Company::Get((CompanyID)this->window_number);

		if (this->livery_class < LC_GROUP_RAIL) {
			/* Get the first selected livery to use as the default dropdown item */
			LiveryScheme scheme;
			for (scheme = LS_BEGIN; scheme < LS_END; scheme++) {
				if (HasBit(this->sel, scheme)) break;
			}
			if (scheme == LS_END) scheme = LS_DEFAULT;
			livery = &c->livery[scheme];
			if (scheme != LS_DEFAULT) default_livery = &c->livery[LS_DEFAULT];
		} else {
			const Group *g = Group::Get(this->sel);
			livery = &g->livery;
			if (g->parent == INVALID_GROUP) {
				default_livery = &c->livery[LS_DEFAULT];
			} else {
				const Group *pg = Group::Get(g->parent);
				default_livery = &pg->livery;
			}
		}

		DropDownList list;
		if (default_livery != nullptr) {
			/* Add COLOUR_END to put the colour out of range, but also allow us to show what the default is */
			default_col = (primary ? default_livery->colour1 : default_livery->colour2) + COLOUR_END;
			list.push_back(std::make_unique<DropDownListColourItem<>>(default_col, false));
		}
		for (uint i = 0; i < lengthof(_colour_dropdown); i++) {
			list.push_back(std::make_unique<DropDownListColourItem<>>(i, HasBit(used_colours, i)));
		}

		uint8_t sel;
		if (default_livery == nullptr || HasBit(livery->in_use, primary ? 0 : 1)) {
			sel = primary ? livery->colour1 : livery->colour2;
		} else {
			sel = default_col;
		}
		ShowDropDownList(this, std::move(list), sel, widget);
	}

	void BuildGroupList(CompanyID owner)
	{
		if (!this->groups.NeedRebuild()) return;

		this->groups.clear();

		if (this->livery_class >= LC_GROUP_RAIL) {
			VehicleType vtype = (VehicleType)(this->livery_class - LC_GROUP_RAIL);
<<<<<<< HEAD

			for (const Group *g : Group::Iterate()) {
				if (g->owner == owner && g->vehicle_type == vtype) {
					list.push_back(g);
				}
			}

			list.ForceResort();
			SortGUIGroupList(list);

			AddChildren(list, INVALID_GROUP, 0);
=======
			BuildGuiGroupList(this->groups, false, owner, vtype);
>>>>>>> f79ec795
		}

		this->groups.shrink_to_fit();
		this->groups.RebuildDone();
	}

	void SetRows()
	{
		if (this->livery_class < LC_GROUP_RAIL) {
			this->rows = 0;
			for (LiveryScheme scheme = LS_DEFAULT; scheme < LS_END; scheme++) {
				if (_livery_class[scheme] == this->livery_class && HasBit(_loaded_newgrf_features.used_liveries, scheme)) {
					this->rows++;
				}
			}
		} else {
			this->rows = (uint)this->groups.size();
		}

		this->vscroll->SetCount(this->rows);
	}

public:
	SelectCompanyLiveryWindow(WindowDesc *desc, CompanyID company, GroupID group) : Window(desc)
	{
		this->CreateNestedTree();
		this->vscroll = this->GetScrollbar(WID_SCL_MATRIX_SCROLLBAR);

		if (group == INVALID_GROUP) {
			this->livery_class = LC_OTHER;
			this->sel = 1;
			this->LowerWidget(WID_SCL_CLASS_GENERAL);
			this->BuildGroupList(company);
			this->SetRows();
		} else {
			this->SetSelectedGroup(company, group);
		}

		this->FinishInitNested(company);
		this->owner = company;
		this->InvalidateData(1);
	}

	void SetSelectedGroup(CompanyID company, GroupID group)
	{
		this->RaiseWidget(WID_SCL_CLASS_GENERAL + this->livery_class);
		const Group *g = Group::Get(group);
		switch (g->vehicle_type) {
			case VEH_TRAIN: this->livery_class = LC_GROUP_RAIL; break;
			case VEH_ROAD: this->livery_class = LC_GROUP_ROAD; break;
			case VEH_SHIP: this->livery_class = LC_GROUP_SHIP; break;
			case VEH_AIRCRAFT: this->livery_class = LC_GROUP_AIRCRAFT; break;
			default: NOT_REACHED();
		}
		this->sel = group;
		this->LowerWidget(WID_SCL_CLASS_GENERAL + this->livery_class);

		this->groups.ForceRebuild();
		this->BuildGroupList(company);
		this->SetRows();

		/* Position scrollbar to selected group */
		for (uint i = 0; i < this->rows; i++) {
			if (this->groups[i].group->index == sel) {
				this->vscroll->SetPosition(i - this->vscroll->GetCapacity() / 2);
				break;
			}
		}
	}

	void UpdateWidgetSize(WidgetID widget, Dimension *size, [[maybe_unused]] const Dimension &padding, [[maybe_unused]] Dimension *fill, [[maybe_unused]] Dimension *resize) override
	{
		switch (widget) {
			case WID_SCL_SPACER_DROPDOWN: {
				/* The matrix widget below needs enough room to print all the schemes. */
				Dimension d = {0, 0};
				for (LiveryScheme scheme = LS_DEFAULT; scheme < LS_END; scheme++) {
					d = maxdim(d, GetStringBoundingBox(STR_LIVERY_DEFAULT + scheme));
				}

				/* And group names */
				for (const Group *g : Group::Iterate()) {
					if (g->owner == (CompanyID)this->window_number) {
						SetDParam(0, g->index);
						d = maxdim(d, GetStringBoundingBox(STR_GROUP_NAME));
					}
				}

				size->width = std::max(size->width, 5 + d.width + padding.width);
				break;
			}

			case WID_SCL_MATRIX: {
				/* 11 items in the default rail class */
				this->square = GetSpriteSize(SPR_SQUARE);
				this->line_height = std::max(this->square.height, (uint)GetCharacterHeight(FS_NORMAL)) + padding.height;

				size->height = 5 * this->line_height;
				resize->width = 1;
				resize->height = this->line_height;
				break;
			}

			case WID_SCL_SEC_COL_DROPDOWN:
				if (!_loaded_newgrf_features.has_2CC) {
					size->width = 0;
					break;
				}
				[[fallthrough]];

			case WID_SCL_PRI_COL_DROPDOWN: {
				this->square = GetSpriteSize(SPR_SQUARE);
				int string_padding = this->square.width + WidgetDimensions::scaled.hsep_normal + padding.width;
				for (const StringID *id = _colour_dropdown; id != endof(_colour_dropdown); id++) {
					size->width = std::max(size->width, GetStringBoundingBox(*id).width + string_padding);
				}
				size->width = std::max(size->width, GetStringBoundingBox(STR_COLOUR_DEFAULT).width + string_padding);
				break;
			}
		}
	}

	void OnPaint() override
	{
		bool local = (CompanyID)this->window_number == _local_company;

		/* Disable dropdown controls if no scheme is selected */
		bool disabled = this->livery_class < LC_GROUP_RAIL ? (this->sel == 0) : (this->sel == INVALID_GROUP);
		this->SetWidgetDisabledState(WID_SCL_PRI_COL_DROPDOWN, !local || disabled);
		this->SetWidgetDisabledState(WID_SCL_SEC_COL_DROPDOWN, !local || disabled);

		this->BuildGroupList((CompanyID)this->window_number);

		this->DrawWidgets();
	}

	void SetStringParameters(WidgetID widget) const override
	{
		switch (widget) {
			case WID_SCL_CAPTION:
				SetDParam(0, (CompanyID)this->window_number);
				break;

			case WID_SCL_PRI_COL_DROPDOWN:
			case WID_SCL_SEC_COL_DROPDOWN: {
				const Company *c = Company::Get((CompanyID)this->window_number);
				bool primary = widget == WID_SCL_PRI_COL_DROPDOWN;
				StringID colour = STR_COLOUR_DEFAULT;

				if (this->livery_class < LC_GROUP_RAIL) {
					if (this->sel != 0) {
						LiveryScheme scheme = LS_DEFAULT;
						for (scheme = LS_BEGIN; scheme < LS_END; scheme++) {
							if (HasBit(this->sel, scheme)) break;
						}
						if (scheme == LS_END) scheme = LS_DEFAULT;
						const Livery *livery = &c->livery[scheme];
						if (scheme == LS_DEFAULT || HasBit(livery->in_use, primary ? 0 : 1)) {
							colour = STR_COLOUR_DARK_BLUE + (primary ? livery->colour1 : livery->colour2);
						}
					}
				} else {
					if (this->sel != INVALID_GROUP) {
						const Group *g = Group::Get(this->sel);
						const Livery *livery = &g->livery;
						if (HasBit(livery->in_use, primary ? 0 : 1)) {
							colour = STR_COLOUR_DARK_BLUE + (primary ? livery->colour1 : livery->colour2);
						}
					}
				}
				SetDParam(0, colour);
				break;
			}
		}
	}

	void DrawWidget(const Rect &r, WidgetID widget) const override
	{
		if (widget != WID_SCL_MATRIX) return;

		bool rtl = _current_text_dir == TD_RTL;

		/* Coordinates of scheme name column. */
		const NWidgetBase *nwi = this->GetWidget<NWidgetBase>(WID_SCL_SPACER_DROPDOWN);
		Rect sch = nwi->GetCurrentRect().Shrink(WidgetDimensions::scaled.framerect);
		/* Coordinates of first dropdown. */
		nwi = this->GetWidget<NWidgetBase>(WID_SCL_PRI_COL_DROPDOWN);
		Rect pri = nwi->GetCurrentRect().Shrink(WidgetDimensions::scaled.framerect);
		/* Coordinates of second dropdown. */
		nwi = this->GetWidget<NWidgetBase>(WID_SCL_SEC_COL_DROPDOWN);
		Rect sec = nwi->GetCurrentRect().Shrink(WidgetDimensions::scaled.framerect);

		Rect pri_squ = pri.WithWidth(this->square.width, rtl);
		Rect sec_squ = sec.WithWidth(this->square.width, rtl);

		pri = pri.Indent(this->square.width + WidgetDimensions::scaled.hsep_normal, rtl);
		sec = sec.Indent(this->square.width + WidgetDimensions::scaled.hsep_normal, rtl);

		Rect ir = r.WithHeight(this->resize.step_height).Shrink(WidgetDimensions::scaled.matrix);
		int square_offs = (ir.Height() - this->square.height) / 2;
		int text_offs   = (ir.Height() - GetCharacterHeight(FS_NORMAL)) / 2;

		int y = ir.top;

		/* Helper function to draw livery info. */
		auto draw_livery = [&](StringID str, const Livery &livery, bool is_selected, bool is_default_scheme, int indent) {
			/* Livery Label. */
			DrawString(sch.left + (rtl ? 0 : indent), sch.right - (rtl ? indent : 0), y + text_offs, str, is_selected ? TC_WHITE : TC_BLACK);

			/* Text below the first dropdown. */
			DrawSprite(SPR_SQUARE, GENERAL_SPRITE_COLOUR(livery.colour1), pri_squ.left, y + square_offs);
			DrawString(pri.left, pri.right, y + text_offs, (is_default_scheme || HasBit(livery.in_use, 0)) ? STR_COLOUR_DARK_BLUE + livery.colour1 : STR_COLOUR_DEFAULT, is_selected ? TC_WHITE : TC_GOLD);

			/* Text below the second dropdown. */
			if (sec.right > sec.left) { // Second dropdown has non-zero size.
				DrawSprite(SPR_SQUARE, GENERAL_SPRITE_COLOUR(livery.colour2), sec_squ.left, y + square_offs);
				DrawString(sec.left, sec.right, y + text_offs, (is_default_scheme || HasBit(livery.in_use, 1)) ? STR_COLOUR_DARK_BLUE + livery.colour2 : STR_COLOUR_DEFAULT, is_selected ? TC_WHITE : TC_GOLD);
			}

			y += this->line_height;
		};

		const Company *c = Company::Get((CompanyID)this->window_number);

		if (livery_class < LC_GROUP_RAIL) {
			int pos = this->vscroll->GetPosition();
			for (LiveryScheme scheme = LS_DEFAULT; scheme < LS_END; scheme++) {
				if (_livery_class[scheme] == this->livery_class && HasBit(_loaded_newgrf_features.used_liveries, scheme)) {
					if (pos-- > 0) continue;
					draw_livery(STR_LIVERY_DEFAULT + scheme, c->livery[scheme], HasBit(this->sel, scheme), scheme == LS_DEFAULT, 0);
				}
			}
		} else {
			auto [first, last] = this->vscroll->GetVisibleRangeIterators(this->groups);
			for (auto it = first; it != last; ++it) {
				const Group *g = it->group;
				SetDParam(0, g->index);
				draw_livery(STR_GROUP_NAME, g->livery, this->sel == g->index, false, it->indent * WidgetDimensions::scaled.hsep_indent);
			}

			if (this->vscroll->GetCount() == 0) {
				const StringID empty_labels[] = { STR_LIVERY_TRAIN_GROUP_EMPTY, STR_LIVERY_ROAD_VEHICLE_GROUP_EMPTY, STR_LIVERY_SHIP_GROUP_EMPTY, STR_LIVERY_AIRCRAFT_GROUP_EMPTY };
				VehicleType vtype = (VehicleType)(this->livery_class - LC_GROUP_RAIL);
				DrawString(ir.left, ir.right, y + text_offs, empty_labels[vtype], TC_BLACK);
			}
		}
	}

	void OnClick([[maybe_unused]] Point pt, WidgetID widget, [[maybe_unused]] int click_count) override
	{
		switch (widget) {
			/* Livery Class buttons */
			case WID_SCL_CLASS_GENERAL:
			case WID_SCL_CLASS_RAIL:
			case WID_SCL_CLASS_ROAD:
			case WID_SCL_CLASS_SHIP:
			case WID_SCL_CLASS_AIRCRAFT:
			case WID_SCL_GROUPS_RAIL:
			case WID_SCL_GROUPS_ROAD:
			case WID_SCL_GROUPS_SHIP:
			case WID_SCL_GROUPS_AIRCRAFT:
				this->RaiseWidget(WID_SCL_CLASS_GENERAL + this->livery_class);
				this->livery_class = (LiveryClass)(widget - WID_SCL_CLASS_GENERAL);
				this->LowerWidget(WID_SCL_CLASS_GENERAL + this->livery_class);

				/* Select the first item in the list */
				if (this->livery_class < LC_GROUP_RAIL) {
					this->sel = 0;
					for (LiveryScheme scheme = LS_DEFAULT; scheme < LS_END; scheme++) {
						if (_livery_class[scheme] == this->livery_class && HasBit(_loaded_newgrf_features.used_liveries, scheme)) {
							this->sel = 1 << scheme;
							break;
						}
					}
				} else {
					this->sel = INVALID_GROUP;
					this->groups.ForceRebuild();
					this->BuildGroupList((CompanyID)this->window_number);

					if (!this->groups.empty()) {
						this->sel = this->groups[0].group->index;
					}
				}

				this->SetRows();
				this->SetDirty();
				break;

			case WID_SCL_PRI_COL_DROPDOWN: // First colour dropdown
				ShowColourDropDownMenu(WID_SCL_PRI_COL_DROPDOWN);
				break;

			case WID_SCL_SEC_COL_DROPDOWN: // Second colour dropdown
				ShowColourDropDownMenu(WID_SCL_SEC_COL_DROPDOWN);
				break;

			case WID_SCL_MATRIX: {
				if (this->livery_class < LC_GROUP_RAIL) {
					uint row = this->vscroll->GetScrolledRowFromWidget(pt.y, this, widget);
					if (row >= this->rows) return;

					LiveryScheme j = (LiveryScheme)row;

					for (LiveryScheme scheme = LS_BEGIN; scheme <= j && scheme < LS_END; scheme++) {
						if (_livery_class[scheme] != this->livery_class || !HasBit(_loaded_newgrf_features.used_liveries, scheme)) j++;
					}
					assert(j < LS_END);

					if (_ctrl_pressed) {
						ToggleBit(this->sel, j);
					} else {
						this->sel = 1 << j;
					}
				} else {
					auto it = this->vscroll->GetScrolledItemFromWidget(this->groups, pt.y, this, widget);
					if (it == std::end(this->groups)) return;

					this->sel = it->group->index;
				}
				this->SetDirty();
				break;
			}
		}
	}

	void OnResize() override
	{
		this->vscroll->SetCapacityFromWidget(this, WID_SCL_MATRIX);
	}

	void OnDropdownSelect(WidgetID widget, int index) override
	{
		bool local = (CompanyID)this->window_number == _local_company;
		if (!local) return;

		Colours colour = static_cast<Colours>(index);
		if (colour >= COLOUR_END) colour = INVALID_COLOUR;

		if (this->livery_class < LC_GROUP_RAIL) {
			/* Set company colour livery */
			for (LiveryScheme scheme = LS_DEFAULT; scheme < LS_END; scheme++) {
				/* Changed colour for the selected scheme, or all visible schemes if CTRL is pressed. */
				if (HasBit(this->sel, scheme) || (_ctrl_pressed && _livery_class[scheme] == this->livery_class && HasBit(_loaded_newgrf_features.used_liveries, scheme))) {
					DoCommandP(0, scheme | (widget == WID_SCL_PRI_COL_DROPDOWN ? 0 : 256), index, CMD_SET_COMPANY_COLOUR);
				}
			}
		} else {
			/* Setting group livery */
			DoCommandP(0, this->sel, (widget == WID_SCL_PRI_COL_DROPDOWN ? 0 : 256) | (index << 16), CMD_SET_GROUP_LIVERY);
		}
	}

	/**
	 * Some data on this window has become invalid.
	 * @param data Information about the changed data.
	 * @param gui_scope Whether the call is done from GUI scope. You may not do everything when not in GUI scope. See #InvalidateWindowData() for details.
	 */
	void OnInvalidateData([[maybe_unused]] int data = 0, [[maybe_unused]] bool gui_scope = true) override
	{
		if (!gui_scope) return;

		if (data != -1) {
			/* data contains a VehicleType, rebuild list if it displayed */
			if (this->livery_class == data + LC_GROUP_RAIL) {
				this->groups.ForceRebuild();
				this->BuildGroupList((CompanyID)this->window_number);
				this->SetRows();

				if (!Group::IsValidID(this->sel)) {
					this->sel = INVALID_GROUP;
					if (!this->groups.empty()) this->sel = this->groups[0].group->index;
				}

				this->SetDirty();
			}
			return;
		}

		this->SetWidgetsDisabledState(true, WID_SCL_CLASS_RAIL, WID_SCL_CLASS_ROAD, WID_SCL_CLASS_SHIP, WID_SCL_CLASS_AIRCRAFT);

		bool current_class_valid = this->livery_class == LC_OTHER || this->livery_class >= LC_GROUP_RAIL;
		if (_settings_client.gui.liveries == LIT_ALL || (_settings_client.gui.liveries == LIT_COMPANY && this->window_number == _local_company)) {
			for (LiveryScheme scheme = LS_DEFAULT; scheme < LS_END; scheme++) {
				if (HasBit(_loaded_newgrf_features.used_liveries, scheme)) {
					if (_livery_class[scheme] == this->livery_class) current_class_valid = true;
					this->EnableWidget(WID_SCL_CLASS_GENERAL + _livery_class[scheme]);
				} else if (this->livery_class < LC_GROUP_RAIL) {
					ClrBit(this->sel, scheme);
				}
			}
		}

		if (!current_class_valid) {
			Point pt = {0, 0};
			this->OnClick(pt, WID_SCL_CLASS_GENERAL, 1);
		}
	}
};

static constexpr NWidgetPart _nested_select_company_livery_widgets[] = {
	NWidget(NWID_HORIZONTAL),
		NWidget(WWT_CLOSEBOX, COLOUR_GREY),
		NWidget(WWT_CAPTION, COLOUR_GREY, WID_SCL_CAPTION), SetDataTip(STR_LIVERY_CAPTION, STR_TOOLTIP_WINDOW_TITLE_DRAG_THIS),
		NWidget(WWT_SHADEBOX, COLOUR_GREY),
		NWidget(WWT_DEFSIZEBOX, COLOUR_GREY),
		NWidget(WWT_STICKYBOX, COLOUR_GREY),
	EndContainer(),
	NWidget(NWID_HORIZONTAL),
		NWidget(WWT_IMGBTN, COLOUR_GREY, WID_SCL_CLASS_GENERAL), SetMinimalSize(22, 22), SetFill(0, 1), SetDataTip(SPR_IMG_COMPANY_GENERAL, STR_LIVERY_GENERAL_TOOLTIP),
		NWidget(WWT_IMGBTN, COLOUR_GREY, WID_SCL_CLASS_RAIL), SetMinimalSize(22, 22), SetFill(0, 1), SetDataTip(SPR_IMG_TRAINLIST, STR_LIVERY_TRAIN_TOOLTIP),
		NWidget(WWT_IMGBTN, COLOUR_GREY, WID_SCL_CLASS_ROAD), SetMinimalSize(22, 22), SetFill(0, 1), SetDataTip(SPR_IMG_TRUCKLIST, STR_LIVERY_ROAD_VEHICLE_TOOLTIP),
		NWidget(WWT_IMGBTN, COLOUR_GREY, WID_SCL_CLASS_SHIP), SetMinimalSize(22, 22), SetFill(0, 1), SetDataTip(SPR_IMG_SHIPLIST, STR_LIVERY_SHIP_TOOLTIP),
		NWidget(WWT_IMGBTN, COLOUR_GREY, WID_SCL_CLASS_AIRCRAFT), SetMinimalSize(22, 22), SetFill(0, 1), SetDataTip(SPR_IMG_AIRPLANESLIST, STR_LIVERY_AIRCRAFT_TOOLTIP),
		NWidget(WWT_IMGBTN, COLOUR_GREY, WID_SCL_GROUPS_RAIL), SetMinimalSize(22, 22), SetFill(0, 1), SetDataTip(SPR_GROUP_LIVERY_TRAIN, STR_LIVERY_TRAIN_GROUP_TOOLTIP),
		NWidget(WWT_IMGBTN, COLOUR_GREY, WID_SCL_GROUPS_ROAD), SetMinimalSize(22, 22), SetFill(0, 1), SetDataTip(SPR_GROUP_LIVERY_ROADVEH, STR_LIVERY_ROAD_VEHICLE_GROUP_TOOLTIP),
		NWidget(WWT_IMGBTN, COLOUR_GREY, WID_SCL_GROUPS_SHIP), SetMinimalSize(22, 22), SetFill(0, 1), SetDataTip(SPR_GROUP_LIVERY_SHIP, STR_LIVERY_SHIP_GROUP_TOOLTIP),
		NWidget(WWT_IMGBTN, COLOUR_GREY, WID_SCL_GROUPS_AIRCRAFT), SetMinimalSize(22, 22), SetFill(0, 1), SetDataTip(SPR_GROUP_LIVERY_AIRCRAFT, STR_LIVERY_AIRCRAFT_GROUP_TOOLTIP),
		NWidget(WWT_PANEL, COLOUR_GREY), SetFill(1, 1), SetResize(1, 0), EndContainer(),
	EndContainer(),
	NWidget(NWID_HORIZONTAL),
		NWidget(WWT_MATRIX, COLOUR_GREY, WID_SCL_MATRIX), SetMinimalSize(275, 0), SetResize(1, 0), SetFill(1, 1), SetMatrixDataTip(1, 0, STR_LIVERY_PANEL_TOOLTIP), SetScrollbar(WID_SCL_MATRIX_SCROLLBAR),
		NWidget(NWID_VSCROLLBAR, COLOUR_GREY, WID_SCL_MATRIX_SCROLLBAR),
	EndContainer(),
	NWidget(NWID_HORIZONTAL),
		NWidget(WWT_PANEL, COLOUR_GREY, WID_SCL_SPACER_DROPDOWN), SetFill(1, 1), SetResize(1, 0), EndContainer(),
		NWidget(WWT_DROPDOWN, COLOUR_GREY, WID_SCL_PRI_COL_DROPDOWN), SetFill(0, 1), SetDataTip(STR_JUST_STRING, STR_LIVERY_PRIMARY_TOOLTIP),
		NWidget(WWT_DROPDOWN, COLOUR_GREY, WID_SCL_SEC_COL_DROPDOWN), SetFill(0, 1), SetDataTip(STR_JUST_STRING, STR_LIVERY_SECONDARY_TOOLTIP),
		NWidget(WWT_RESIZEBOX, COLOUR_GREY),
	EndContainer(),
};

static WindowDesc _select_company_livery_desc(__FILE__, __LINE__,
	WDP_AUTO, "company_color_scheme", 0, 0,
	WC_COMPANY_COLOUR, WC_NONE,
	0,
	std::begin(_nested_select_company_livery_widgets), std::end(_nested_select_company_livery_widgets)
);

void ShowCompanyLiveryWindow(CompanyID company, GroupID group)
{
	SelectCompanyLiveryWindow *w = (SelectCompanyLiveryWindow *)BringWindowToFrontById(WC_COMPANY_COLOUR, company);
	if (w == nullptr) {
		new SelectCompanyLiveryWindow(&_select_company_livery_desc, company, group);
	} else if (group != INVALID_GROUP) {
		w->SetSelectedGroup(company, group);
	}
}

/**
 * Draws the face of a company manager's face.
 * @param cmf   the company manager's face
 * @param colour the (background) colour of the gradient
 * @param r      position to draw the face
 */
void DrawCompanyManagerFace(CompanyManagerFace cmf, Colours colour, const Rect &r)
{
	GenderEthnicity ge = (GenderEthnicity)GetCompanyManagerFaceBits(cmf, CMFV_GEN_ETHN, GE_WM);

	/* Determine offset from centre of drawing rect. */
	Dimension d = GetSpriteSize(SPR_GRADIENT);
	int x = CenterBounds(r.left, r.right, d.width);
	int y = CenterBounds(r.top, r.bottom, d.height);

	bool has_moustache   = !HasBit(ge, GENDER_FEMALE) && GetCompanyManagerFaceBits(cmf, CMFV_HAS_MOUSTACHE,   ge) != 0;
	bool has_tie_earring = !HasBit(ge, GENDER_FEMALE) || GetCompanyManagerFaceBits(cmf, CMFV_HAS_TIE_EARRING, ge) != 0;
	bool has_glasses     = GetCompanyManagerFaceBits(cmf, CMFV_HAS_GLASSES, ge) != 0;
	PaletteID pal;

	/* Modify eye colour palette only if 2 or more valid values exist */
	if (_cmf_info[CMFV_EYE_COLOUR].valid_values[ge] < 2) {
		pal = PAL_NONE;
	} else {
		switch (GetCompanyManagerFaceBits(cmf, CMFV_EYE_COLOUR, ge)) {
			default: NOT_REACHED();
			case 0: pal = PALETTE_TO_BROWN; break;
			case 1: pal = PALETTE_TO_BLUE;  break;
			case 2: pal = PALETTE_TO_GREEN; break;
		}
	}

	/* Draw the gradient (background) */
	DrawSprite(SPR_GRADIENT, GENERAL_SPRITE_COLOUR(colour), x, y);

	for (CompanyManagerFaceVariable cmfv = CMFV_CHEEKS; cmfv < CMFV_END; cmfv++) {
		switch (cmfv) {
			case CMFV_MOUSTACHE:   if (!has_moustache)   continue; break;
			case CMFV_LIPS:
			case CMFV_NOSE:        if (has_moustache)    continue; break;
			case CMFV_TIE_EARRING: if (!has_tie_earring) continue; break;
			case CMFV_GLASSES:     if (!has_glasses)     continue; break;
			default: break;
		}
		DrawSprite(GetCompanyManagerFaceSprite(cmf, cmfv, ge), (cmfv == CMFV_EYEBROWS) ? pal : PAL_NONE, x, y);
	}
}

/** Nested widget description for the company manager face selection dialog */
static constexpr NWidgetPart _nested_select_company_manager_face_widgets[] = {
	NWidget(NWID_HORIZONTAL),
		NWidget(WWT_CLOSEBOX, COLOUR_GREY),
		NWidget(WWT_CAPTION, COLOUR_GREY, WID_SCMF_CAPTION), SetDataTip(STR_FACE_CAPTION, STR_TOOLTIP_WINDOW_TITLE_DRAG_THIS),
		NWidget(WWT_IMGBTN, COLOUR_GREY, WID_SCMF_TOGGLE_LARGE_SMALL), SetDataTip(SPR_LARGE_SMALL_WINDOW, STR_FACE_ADVANCED_TOOLTIP),
	EndContainer(),
	NWidget(WWT_PANEL, COLOUR_GREY, WID_SCMF_SELECT_FACE),
		NWidget(NWID_HORIZONTAL), SetPIP(0, WidgetDimensions::unscaled.hsep_normal, 0), SetPadding(2),
			/* Left side */
			NWidget(NWID_VERTICAL), SetPIP(0, WidgetDimensions::unscaled.vsep_normal, 0),
				NWidget(NWID_HORIZONTAL), SetPIPRatio(1, 0, 1),
					NWidget(WWT_EMPTY, COLOUR_GREY, WID_SCMF_FACE), SetMinimalSize(92, 119), SetFill(1, 0),
				EndContainer(),
				NWidget(WWT_PUSHTXTBTN, COLOUR_GREY, WID_SCMF_RANDOM_NEW_FACE), SetFill(1, 0), SetDataTip(STR_FACE_NEW_FACE_BUTTON, STR_FACE_NEW_FACE_TOOLTIP),
				NWidget(NWID_SELECTION, INVALID_COLOUR, WID_SCMF_SEL_LOADSAVE), // Load/number/save buttons under the portrait in the advanced view.
					NWidget(NWID_VERTICAL), SetPIP(0, 0, 0), SetPIPRatio(1, 0, 1),
						NWidget(WWT_PUSHTXTBTN, COLOUR_GREY, WID_SCMF_LOAD), SetFill(1, 0), SetDataTip(STR_FACE_LOAD, STR_FACE_LOAD_TOOLTIP),
						NWidget(WWT_PUSHTXTBTN, COLOUR_GREY, WID_SCMF_FACECODE), SetFill(1, 0), SetDataTip(STR_FACE_FACECODE, STR_FACE_FACECODE_TOOLTIP),
						NWidget(WWT_PUSHTXTBTN, COLOUR_GREY, WID_SCMF_SAVE), SetFill(1, 0), SetDataTip(STR_FACE_SAVE, STR_FACE_SAVE_TOOLTIP),
					EndContainer(),
				EndContainer(),
			EndContainer(),
			/* Right side */
			NWidget(NWID_VERTICAL), SetPIP(0, WidgetDimensions::unscaled.vsep_normal, 0),
				NWidget(WWT_PUSHTXTBTN, COLOUR_GREY, WID_SCMF_TOGGLE_LARGE_SMALL_BUTTON), SetFill(1, 0), SetDataTip(STR_FACE_ADVANCED, STR_FACE_ADVANCED_TOOLTIP),
				NWidget(NWID_SELECTION, INVALID_COLOUR, WID_SCMF_SEL_MALEFEMALE), // Simple male/female face setting.
					NWidget(NWID_VERTICAL), SetPIPRatio(1, 0, 1),
						NWidget(WWT_TEXTBTN, COLOUR_GREY, WID_SCMF_MALE), SetFill(1, 0), SetDataTip(STR_FACE_MALE_BUTTON, STR_FACE_MALE_TOOLTIP),
						NWidget(WWT_TEXTBTN, COLOUR_GREY, WID_SCMF_FEMALE), SetFill(1, 0), SetDataTip(STR_FACE_FEMALE_BUTTON, STR_FACE_FEMALE_TOOLTIP),
					EndContainer(),
				EndContainer(),
				NWidget(NWID_SELECTION, INVALID_COLOUR, WID_SCMF_SEL_PARTS), // Advanced face parts setting.
					NWidget(NWID_VERTICAL), SetPIP(0, WidgetDimensions::unscaled.vsep_normal, 0),
						NWidget(NWID_HORIZONTAL, NC_EQUALSIZE),
							NWidget(WWT_TEXTBTN, COLOUR_GREY, WID_SCMF_MALE2), SetFill(1, 0), SetDataTip(STR_FACE_MALE_BUTTON, STR_FACE_MALE_TOOLTIP),
							NWidget(WWT_TEXTBTN, COLOUR_GREY, WID_SCMF_FEMALE2), SetFill(1, 0), SetDataTip(STR_FACE_FEMALE_BUTTON, STR_FACE_FEMALE_TOOLTIP),
						EndContainer(),
						NWidget(NWID_HORIZONTAL, NC_EQUALSIZE),
							NWidget(WWT_TEXTBTN, COLOUR_GREY, WID_SCMF_ETHNICITY_EUR), SetFill(1, 0), SetDataTip(STR_FACE_EUROPEAN, STR_FACE_SELECT_EUROPEAN),
							NWidget(WWT_TEXTBTN, COLOUR_GREY, WID_SCMF_ETHNICITY_AFR), SetFill(1, 0), SetDataTip(STR_FACE_AFRICAN, STR_FACE_SELECT_AFRICAN),
						EndContainer(),
						NWidget(NWID_VERTICAL),
							NWidget(NWID_HORIZONTAL), SetPIP(0, WidgetDimensions::unscaled.hsep_normal, 0),
								NWidget(WWT_TEXT, INVALID_COLOUR, WID_SCMF_HAS_MOUSTACHE_EARRING_TEXT), SetFill(1, 0),
									SetDataTip(STR_FACE_EYECOLOUR, STR_NULL), SetTextStyle(TC_GOLD), SetAlignment(SA_VERT_CENTER | SA_RIGHT),
								NWidget(WWT_PUSHTXTBTN, COLOUR_GREY, WID_SCMF_HAS_MOUSTACHE_EARRING), SetDataTip(STR_JUST_STRING1, STR_FACE_MOUSTACHE_EARRING_TOOLTIP), SetTextStyle(TC_WHITE),
							EndContainer(),
							NWidget(NWID_HORIZONTAL), SetPIP(0, WidgetDimensions::unscaled.hsep_normal, 0),
								NWidget(WWT_TEXT, INVALID_COLOUR, WID_SCMF_HAS_GLASSES_TEXT), SetFill(1, 0),
									SetDataTip(STR_FACE_GLASSES, STR_NULL), SetTextStyle(TC_GOLD), SetAlignment(SA_VERT_CENTER | SA_RIGHT),
								NWidget(WWT_PUSHTXTBTN, COLOUR_GREY, WID_SCMF_HAS_GLASSES), SetDataTip(STR_JUST_STRING1, STR_FACE_GLASSES_TOOLTIP), SetTextStyle(TC_WHITE),
							EndContainer(),
						EndContainer(),
						NWidget(NWID_VERTICAL),
							NWidget(NWID_HORIZONTAL), SetPIP(0, WidgetDimensions::unscaled.hsep_normal, 0),
								NWidget(WWT_TEXT, INVALID_COLOUR, WID_SCMF_HAIR_TEXT), SetFill(1, 0),
										SetDataTip(STR_FACE_HAIR, STR_NULL), SetTextStyle(TC_GOLD), SetAlignment(SA_VERT_CENTER | SA_RIGHT),
								NWidget(NWID_HORIZONTAL),
									NWidget(WWT_PUSHARROWBTN, COLOUR_GREY, WID_SCMF_HAIR_L), SetDataTip(AWV_DECREASE, STR_FACE_HAIR_TOOLTIP),
									NWidget(WWT_PUSHTXTBTN, COLOUR_GREY, WID_SCMF_HAIR), SetDataTip(STR_JUST_STRING1, STR_FACE_HAIR_TOOLTIP), SetTextStyle(TC_WHITE),
									NWidget(WWT_PUSHARROWBTN, COLOUR_GREY, WID_SCMF_HAIR_R), SetDataTip(AWV_INCREASE, STR_FACE_HAIR_TOOLTIP),
								EndContainer(),
							EndContainer(),
							NWidget(NWID_HORIZONTAL), SetPIP(0, WidgetDimensions::unscaled.hsep_normal, 0),
								NWidget(WWT_TEXT, INVALID_COLOUR, WID_SCMF_EYEBROWS_TEXT), SetFill(1, 0),
										SetDataTip(STR_FACE_EYEBROWS, STR_NULL), SetTextStyle(TC_GOLD), SetAlignment(SA_VERT_CENTER | SA_RIGHT),
								NWidget(NWID_HORIZONTAL),
									NWidget(WWT_PUSHARROWBTN, COLOUR_GREY, WID_SCMF_EYEBROWS_L), SetDataTip(AWV_DECREASE, STR_FACE_EYEBROWS_TOOLTIP),
									NWidget(WWT_PUSHTXTBTN, COLOUR_GREY, WID_SCMF_EYEBROWS), SetDataTip(STR_JUST_STRING1, STR_FACE_EYEBROWS_TOOLTIP), SetTextStyle(TC_WHITE),
									NWidget(WWT_PUSHARROWBTN, COLOUR_GREY, WID_SCMF_EYEBROWS_R), SetDataTip(AWV_INCREASE, STR_FACE_EYEBROWS_TOOLTIP),
								EndContainer(),
							EndContainer(),
							NWidget(NWID_HORIZONTAL), SetPIP(0, WidgetDimensions::unscaled.hsep_normal, 0),
								NWidget(WWT_TEXT, INVALID_COLOUR, WID_SCMF_EYECOLOUR_TEXT), SetFill(1, 0),
										SetDataTip(STR_FACE_EYECOLOUR, STR_NULL), SetTextStyle(TC_GOLD), SetAlignment(SA_VERT_CENTER | SA_RIGHT),
								NWidget(NWID_HORIZONTAL),
									NWidget(WWT_PUSHARROWBTN, COLOUR_GREY, WID_SCMF_EYECOLOUR_L), SetDataTip(AWV_DECREASE, STR_FACE_EYECOLOUR_TOOLTIP),
									NWidget(WWT_PUSHTXTBTN, COLOUR_GREY, WID_SCMF_EYECOLOUR), SetDataTip(STR_JUST_STRING1, STR_FACE_EYECOLOUR_TOOLTIP), SetTextStyle(TC_WHITE),
									NWidget(WWT_PUSHARROWBTN, COLOUR_GREY, WID_SCMF_EYECOLOUR_R), SetDataTip(AWV_INCREASE, STR_FACE_EYECOLOUR_TOOLTIP),
								EndContainer(),
							EndContainer(),
							NWidget(NWID_HORIZONTAL), SetPIP(0, WidgetDimensions::unscaled.hsep_normal, 0),
								NWidget(WWT_TEXT, INVALID_COLOUR, WID_SCMF_GLASSES_TEXT), SetFill(1, 0),
										SetDataTip(STR_FACE_GLASSES, STR_NULL), SetTextStyle(TC_GOLD), SetAlignment(SA_VERT_CENTER | SA_RIGHT),
								NWidget(NWID_HORIZONTAL),
									NWidget(WWT_PUSHARROWBTN, COLOUR_GREY, WID_SCMF_GLASSES_L), SetDataTip(AWV_DECREASE, STR_FACE_GLASSES_TOOLTIP_2),
									NWidget(WWT_PUSHTXTBTN, COLOUR_GREY, WID_SCMF_GLASSES), SetDataTip(STR_JUST_STRING1, STR_FACE_GLASSES_TOOLTIP_2), SetTextStyle(TC_WHITE),
									NWidget(WWT_PUSHARROWBTN, COLOUR_GREY, WID_SCMF_GLASSES_R), SetDataTip(AWV_INCREASE, STR_FACE_GLASSES_TOOLTIP_2),
								EndContainer(),
							EndContainer(),
							NWidget(NWID_HORIZONTAL), SetPIP(0, WidgetDimensions::unscaled.hsep_normal, 0),
								NWidget(WWT_TEXT, INVALID_COLOUR, WID_SCMF_NOSE_TEXT), SetFill(1, 0),
										SetDataTip(STR_FACE_NOSE, STR_NULL), SetTextStyle(TC_GOLD), SetAlignment(SA_VERT_CENTER | SA_RIGHT),
								NWidget(NWID_HORIZONTAL),
									NWidget(WWT_PUSHARROWBTN, COLOUR_GREY, WID_SCMF_NOSE_L), SetDataTip(AWV_DECREASE, STR_FACE_NOSE_TOOLTIP),
									NWidget(WWT_PUSHTXTBTN, COLOUR_GREY, WID_SCMF_NOSE), SetDataTip(STR_JUST_STRING1, STR_FACE_NOSE_TOOLTIP), SetTextStyle(TC_WHITE),
									NWidget(WWT_PUSHARROWBTN, COLOUR_GREY, WID_SCMF_NOSE_R), SetDataTip(AWV_INCREASE, STR_FACE_NOSE_TOOLTIP),
								EndContainer(),
							EndContainer(),
							NWidget(NWID_HORIZONTAL), SetPIP(0, WidgetDimensions::unscaled.hsep_normal, 0),
								NWidget(WWT_TEXT, INVALID_COLOUR, WID_SCMF_LIPS_MOUSTACHE_TEXT), SetFill(1, 0),
										SetDataTip(STR_FACE_MOUSTACHE, STR_NULL), SetTextStyle(TC_GOLD), SetAlignment(SA_VERT_CENTER | SA_RIGHT),
								NWidget(NWID_HORIZONTAL),
									NWidget(WWT_PUSHARROWBTN, COLOUR_GREY, WID_SCMF_LIPS_MOUSTACHE_L), SetDataTip(AWV_DECREASE, STR_FACE_LIPS_MOUSTACHE_TOOLTIP),
									NWidget(WWT_PUSHTXTBTN, COLOUR_GREY, WID_SCMF_LIPS_MOUSTACHE), SetDataTip(STR_JUST_STRING1, STR_FACE_LIPS_MOUSTACHE_TOOLTIP), SetTextStyle(TC_WHITE),
									NWidget(WWT_PUSHARROWBTN, COLOUR_GREY, WID_SCMF_LIPS_MOUSTACHE_R), SetDataTip(AWV_INCREASE, STR_FACE_LIPS_MOUSTACHE_TOOLTIP),
								EndContainer(),
							EndContainer(),
							NWidget(NWID_HORIZONTAL), SetPIP(0, WidgetDimensions::unscaled.hsep_normal, 0),
								NWidget(WWT_TEXT, INVALID_COLOUR, WID_SCMF_CHIN_TEXT), SetFill(1, 0),
										SetDataTip(STR_FACE_CHIN, STR_NULL), SetTextStyle(TC_GOLD), SetAlignment(SA_VERT_CENTER | SA_RIGHT),
								NWidget(NWID_HORIZONTAL),
									NWidget(WWT_PUSHARROWBTN, COLOUR_GREY, WID_SCMF_CHIN_L), SetDataTip(AWV_DECREASE, STR_FACE_CHIN_TOOLTIP),
									NWidget(WWT_PUSHTXTBTN, COLOUR_GREY, WID_SCMF_CHIN), SetDataTip(STR_JUST_STRING1, STR_FACE_CHIN_TOOLTIP), SetTextStyle(TC_WHITE),
									NWidget(WWT_PUSHARROWBTN, COLOUR_GREY, WID_SCMF_CHIN_R), SetDataTip(AWV_INCREASE, STR_FACE_CHIN_TOOLTIP),
								EndContainer(),
							EndContainer(),
							NWidget(NWID_HORIZONTAL), SetPIP(0, WidgetDimensions::unscaled.hsep_normal, 0),
								NWidget(WWT_TEXT, INVALID_COLOUR, WID_SCMF_JACKET_TEXT), SetFill(1, 0),
										SetDataTip(STR_FACE_JACKET, STR_NULL), SetTextStyle(TC_GOLD), SetAlignment(SA_VERT_CENTER | SA_RIGHT),
								NWidget(NWID_HORIZONTAL),
									NWidget(WWT_PUSHARROWBTN, COLOUR_GREY, WID_SCMF_JACKET_L), SetDataTip(AWV_DECREASE, STR_FACE_JACKET_TOOLTIP),
									NWidget(WWT_PUSHTXTBTN, COLOUR_GREY, WID_SCMF_JACKET), SetDataTip(STR_JUST_STRING1, STR_FACE_JACKET_TOOLTIP), SetTextStyle(TC_WHITE),
									NWidget(WWT_PUSHARROWBTN, COLOUR_GREY, WID_SCMF_JACKET_R), SetDataTip(AWV_INCREASE, STR_FACE_JACKET_TOOLTIP),
								EndContainer(),
							EndContainer(),
							NWidget(NWID_HORIZONTAL), SetPIP(0, WidgetDimensions::unscaled.hsep_normal, 0),
								NWidget(WWT_TEXT, INVALID_COLOUR, WID_SCMF_COLLAR_TEXT), SetFill(1, 0),
										SetDataTip(STR_FACE_COLLAR, STR_NULL), SetTextStyle(TC_GOLD), SetAlignment(SA_VERT_CENTER | SA_RIGHT),
								NWidget(NWID_HORIZONTAL),
									NWidget(WWT_PUSHARROWBTN, COLOUR_GREY, WID_SCMF_COLLAR_L), SetDataTip(AWV_DECREASE, STR_FACE_COLLAR_TOOLTIP),
									NWidget(WWT_PUSHTXTBTN, COLOUR_GREY, WID_SCMF_COLLAR), SetDataTip(STR_JUST_STRING1, STR_FACE_COLLAR_TOOLTIP), SetTextStyle(TC_WHITE),
									NWidget(WWT_PUSHARROWBTN, COLOUR_GREY, WID_SCMF_COLLAR_R), SetDataTip(AWV_INCREASE, STR_FACE_COLLAR_TOOLTIP),
								EndContainer(),
							EndContainer(),
							NWidget(NWID_HORIZONTAL), SetPIP(0, WidgetDimensions::unscaled.hsep_normal, 0),
								NWidget(WWT_TEXT, INVALID_COLOUR, WID_SCMF_TIE_EARRING_TEXT), SetFill(1, 0),
										SetDataTip(STR_FACE_EARRING, STR_NULL), SetTextStyle(TC_GOLD), SetAlignment(SA_VERT_CENTER | SA_RIGHT),
								NWidget(NWID_HORIZONTAL),
									NWidget(WWT_PUSHARROWBTN, COLOUR_GREY, WID_SCMF_TIE_EARRING_L), SetDataTip(AWV_DECREASE, STR_FACE_TIE_EARRING_TOOLTIP),
									NWidget(WWT_PUSHTXTBTN, COLOUR_GREY, WID_SCMF_TIE_EARRING), SetDataTip(STR_JUST_STRING1, STR_FACE_TIE_EARRING_TOOLTIP), SetTextStyle(TC_WHITE),
									NWidget(WWT_PUSHARROWBTN, COLOUR_GREY, WID_SCMF_TIE_EARRING_R), SetDataTip(AWV_INCREASE, STR_FACE_TIE_EARRING_TOOLTIP),
								EndContainer(),
							EndContainer(),
						EndContainer(),
					EndContainer(),
				EndContainer(),
			EndContainer(),
		EndContainer(),
	EndContainer(),
	NWidget(NWID_HORIZONTAL, NC_EQUALSIZE),
		NWidget(WWT_PUSHTXTBTN, COLOUR_GREY, WID_SCMF_CANCEL), SetFill(1, 0), SetDataTip(STR_BUTTON_CANCEL, STR_FACE_CANCEL_TOOLTIP),
		NWidget(WWT_PUSHTXTBTN, COLOUR_GREY, WID_SCMF_ACCEPT), SetFill(1, 0), SetDataTip(STR_BUTTON_OK, STR_FACE_OK_TOOLTIP),
	EndContainer(),
};

/** Management class for customizing the face of the company manager. */
class SelectCompanyManagerFaceWindow : public Window
{
	CompanyManagerFace face; ///< company manager face bits
	bool advanced; ///< advanced company manager face selection window

	GenderEthnicity ge; ///< Gender and ethnicity.
	bool is_female;     ///< Female face.
	bool is_moust_male; ///< Male face with a moustache.

	Dimension yesno_dim;  ///< Dimension of a yes/no button of a part in the advanced face window.
	Dimension number_dim; ///< Dimension of a number widget of a part in the advanced face window.

	/**
	 * Set parameters for value of face control buttons.
	 *
	 * @param widget_index   index of this widget in the window
	 * @param val            the value which will be displayed
	 * @param is_bool_widget is it a bool button
	 */
	void SetFaceStringParameters(WidgetID widget_index, uint8_t val, bool is_bool_widget) const
	{
		const NWidgetCore *nwi_widget = this->GetWidget<NWidgetCore>(widget_index);
		if (nwi_widget->IsDisabled()) {
			SetDParam(0, STR_EMPTY);
		} else {
			if (is_bool_widget) {
				/* if it a bool button write yes or no */
				SetDParam(0, (val != 0) ? STR_FACE_YES : STR_FACE_NO);
			} else {
				/* else write the value + 1 */
				SetDParam(0, STR_JUST_INT);
				SetDParam(1, val + 1);
			}
		}
	}

	void UpdateData()
	{
		this->ge = (GenderEthnicity)GB(this->face, _cmf_info[CMFV_GEN_ETHN].offset, _cmf_info[CMFV_GEN_ETHN].length); // get the gender and ethnicity
		this->is_female = HasBit(this->ge, GENDER_FEMALE); // get the gender: 0 == male and 1 == female
		this->is_moust_male = !is_female && GetCompanyManagerFaceBits(this->face, CMFV_HAS_MOUSTACHE, this->ge) != 0; // is a male face with moustache

		this->GetWidget<NWidgetCore>(WID_SCMF_HAS_MOUSTACHE_EARRING_TEXT)->widget_data = this->is_female ? STR_FACE_EARRING : STR_FACE_MOUSTACHE;
		this->GetWidget<NWidgetCore>(WID_SCMF_TIE_EARRING_TEXT)->widget_data           = this->is_female ? STR_FACE_EARRING : STR_FACE_TIE;
		this->GetWidget<NWidgetCore>(WID_SCMF_LIPS_MOUSTACHE_TEXT)->widget_data        = this->is_moust_male ? STR_FACE_MOUSTACHE : STR_FACE_LIPS;
	}

public:
	SelectCompanyManagerFaceWindow(WindowDesc *desc, Window *parent) : Window(desc)
	{
		this->advanced = false;
		this->CreateNestedTree();
		this->SelectDisplayPlanes(this->advanced);
		this->FinishInitNested(parent->window_number);
		this->parent = parent;
		this->owner = (Owner)this->window_number;
		this->face = Company::Get((CompanyID)this->window_number)->face;

		this->UpdateData();
	}

	/**
	 * Select planes to display to the user with the #NWID_SELECTION widgets #WID_SCMF_SEL_LOADSAVE, #WID_SCMF_SEL_MALEFEMALE, and #WID_SCMF_SEL_PARTS.
	 * @param advanced Display advanced face management window.
	 */
	void SelectDisplayPlanes(bool advanced)
	{
		this->GetWidget<NWidgetStacked>(WID_SCMF_SEL_LOADSAVE)->SetDisplayedPlane(advanced ? 0 : SZSP_NONE);
		this->GetWidget<NWidgetStacked>(WID_SCMF_SEL_PARTS)->SetDisplayedPlane(advanced ? 0 : SZSP_NONE);
		this->GetWidget<NWidgetStacked>(WID_SCMF_SEL_MALEFEMALE)->SetDisplayedPlane(advanced ? SZSP_NONE : 0);
		this->GetWidget<NWidgetCore>(WID_SCMF_RANDOM_NEW_FACE)->widget_data = advanced ? STR_FACE_RANDOM : STR_FACE_NEW_FACE_BUTTON;

		NWidgetCore *wi = this->GetWidget<NWidgetCore>(WID_SCMF_TOGGLE_LARGE_SMALL_BUTTON);
		if (advanced) {
			wi->SetDataTip(STR_FACE_SIMPLE, STR_FACE_SIMPLE_TOOLTIP);
		} else {
			wi->SetDataTip(STR_FACE_ADVANCED, STR_FACE_ADVANCED_TOOLTIP);
		}
	}

	void OnInit() override
	{
		/* Size of the boolean yes/no button. */
		Dimension yesno_dim = maxdim(GetStringBoundingBox(STR_FACE_YES), GetStringBoundingBox(STR_FACE_NO));
		yesno_dim.width  += WidgetDimensions::scaled.framerect.Horizontal();
		yesno_dim.height += WidgetDimensions::scaled.framerect.Vertical();
		/* Size of the number button + arrows. */
		Dimension number_dim = {0, 0};
		for (int val = 1; val <= 12; val++) {
			SetDParam(0, val);
			number_dim = maxdim(number_dim, GetStringBoundingBox(STR_JUST_INT));
		}
		uint arrows_width = GetSpriteSize(SPR_ARROW_LEFT).width + GetSpriteSize(SPR_ARROW_RIGHT).width + 2 * (WidgetDimensions::scaled.imgbtn.Horizontal());
		number_dim.width += WidgetDimensions::scaled.framerect.Horizontal() + arrows_width;
		number_dim.height += WidgetDimensions::scaled.framerect.Vertical();
		/* Compute width of both buttons. */
		yesno_dim.width = std::max(yesno_dim.width, number_dim.width);
		number_dim.width = yesno_dim.width - arrows_width;

		this->yesno_dim = yesno_dim;
		this->number_dim = number_dim;
	}

	void UpdateWidgetSize(WidgetID widget, Dimension *size, [[maybe_unused]] const Dimension &padding, [[maybe_unused]] Dimension *fill, [[maybe_unused]] Dimension *resize) override
	{
		switch (widget) {
			case WID_SCMF_HAS_MOUSTACHE_EARRING_TEXT:
				*size = maxdim(*size, GetStringBoundingBox(STR_FACE_EARRING));
				*size = maxdim(*size, GetStringBoundingBox(STR_FACE_MOUSTACHE));
				break;

			case WID_SCMF_TIE_EARRING_TEXT:
				*size = maxdim(*size, GetStringBoundingBox(STR_FACE_EARRING));
				*size = maxdim(*size, GetStringBoundingBox(STR_FACE_TIE));
				break;

			case WID_SCMF_LIPS_MOUSTACHE_TEXT:
				*size = maxdim(*size, GetStringBoundingBox(STR_FACE_LIPS));
				*size = maxdim(*size, GetStringBoundingBox(STR_FACE_MOUSTACHE));
				break;

			case WID_SCMF_FACE:
				*size = maxdim(*size, GetScaledSpriteSize(SPR_GRADIENT));
				break;

			case WID_SCMF_HAS_MOUSTACHE_EARRING:
			case WID_SCMF_HAS_GLASSES:
				*size = this->yesno_dim;
				break;

			case WID_SCMF_EYECOLOUR:
			case WID_SCMF_CHIN:
			case WID_SCMF_EYEBROWS:
			case WID_SCMF_LIPS_MOUSTACHE:
			case WID_SCMF_NOSE:
			case WID_SCMF_HAIR:
			case WID_SCMF_JACKET:
			case WID_SCMF_COLLAR:
			case WID_SCMF_TIE_EARRING:
			case WID_SCMF_GLASSES:
				*size = this->number_dim;
				break;
		}
	}

	void OnPaint() override
	{
		/* lower the non-selected gender button */
		this->SetWidgetsLoweredState(!this->is_female, WID_SCMF_MALE, WID_SCMF_MALE2);
		this->SetWidgetsLoweredState( this->is_female, WID_SCMF_FEMALE, WID_SCMF_FEMALE2);

		/* advanced company manager face selection window */

		/* lower the non-selected ethnicity button */
		this->SetWidgetLoweredState(WID_SCMF_ETHNICITY_EUR, !HasBit(this->ge, ETHNICITY_BLACK));
		this->SetWidgetLoweredState(WID_SCMF_ETHNICITY_AFR,  HasBit(this->ge, ETHNICITY_BLACK));


		/* Disable dynamically the widgets which CompanyManagerFaceVariable has less than 2 options
		 * (or in other words you haven't any choice).
		 * If the widgets depend on a HAS-variable and this is false the widgets will be disabled, too. */

		/* Eye colour buttons */
		this->SetWidgetsDisabledState(_cmf_info[CMFV_EYE_COLOUR].valid_values[this->ge] < 2,
				WID_SCMF_EYECOLOUR, WID_SCMF_EYECOLOUR_L, WID_SCMF_EYECOLOUR_R);

		/* Chin buttons */
		this->SetWidgetsDisabledState(_cmf_info[CMFV_CHIN].valid_values[this->ge] < 2,
				WID_SCMF_CHIN, WID_SCMF_CHIN_L, WID_SCMF_CHIN_R);

		/* Eyebrows buttons */
		this->SetWidgetsDisabledState(_cmf_info[CMFV_EYEBROWS].valid_values[this->ge] < 2,
				WID_SCMF_EYEBROWS, WID_SCMF_EYEBROWS_L, WID_SCMF_EYEBROWS_R);

		/* Lips or (if it a male face with a moustache) moustache buttons */
		this->SetWidgetsDisabledState(_cmf_info[this->is_moust_male ? CMFV_MOUSTACHE : CMFV_LIPS].valid_values[this->ge] < 2,
				WID_SCMF_LIPS_MOUSTACHE, WID_SCMF_LIPS_MOUSTACHE_L, WID_SCMF_LIPS_MOUSTACHE_R);

		/* Nose buttons | male faces with moustache haven't any nose options */
		this->SetWidgetsDisabledState(_cmf_info[CMFV_NOSE].valid_values[this->ge] < 2 || this->is_moust_male,
				WID_SCMF_NOSE, WID_SCMF_NOSE_L, WID_SCMF_NOSE_R);

		/* Hair buttons */
		this->SetWidgetsDisabledState(_cmf_info[CMFV_HAIR].valid_values[this->ge] < 2,
				WID_SCMF_HAIR, WID_SCMF_HAIR_L, WID_SCMF_HAIR_R);

		/* Jacket buttons */
		this->SetWidgetsDisabledState(_cmf_info[CMFV_JACKET].valid_values[this->ge] < 2,
				WID_SCMF_JACKET, WID_SCMF_JACKET_L, WID_SCMF_JACKET_R);

		/* Collar buttons */
		this->SetWidgetsDisabledState(_cmf_info[CMFV_COLLAR].valid_values[this->ge] < 2,
				WID_SCMF_COLLAR, WID_SCMF_COLLAR_L, WID_SCMF_COLLAR_R);

		/* Tie/earring buttons | female faces without earring haven't any earring options */
		this->SetWidgetsDisabledState(_cmf_info[CMFV_TIE_EARRING].valid_values[this->ge] < 2 ||
					(this->is_female && GetCompanyManagerFaceBits(this->face, CMFV_HAS_TIE_EARRING, this->ge) == 0),
				WID_SCMF_TIE_EARRING, WID_SCMF_TIE_EARRING_L, WID_SCMF_TIE_EARRING_R);

		/* Glasses buttons | faces without glasses haven't any glasses options */
		this->SetWidgetsDisabledState(_cmf_info[CMFV_GLASSES].valid_values[this->ge] < 2 || GetCompanyManagerFaceBits(this->face, CMFV_HAS_GLASSES, this->ge) == 0,
				WID_SCMF_GLASSES, WID_SCMF_GLASSES_L, WID_SCMF_GLASSES_R);

		this->DrawWidgets();
	}

	void SetStringParameters(WidgetID widget) const override
	{
		switch (widget) {
			case WID_SCMF_HAS_MOUSTACHE_EARRING:
				if (this->is_female) { // Only for female faces
					this->SetFaceStringParameters(WID_SCMF_HAS_MOUSTACHE_EARRING, GetCompanyManagerFaceBits(this->face, CMFV_HAS_TIE_EARRING, this->ge), true);
				} else { // Only for male faces
					this->SetFaceStringParameters(WID_SCMF_HAS_MOUSTACHE_EARRING, GetCompanyManagerFaceBits(this->face, CMFV_HAS_MOUSTACHE,   this->ge), true);
				}
				break;

			case WID_SCMF_TIE_EARRING:
				this->SetFaceStringParameters(WID_SCMF_TIE_EARRING, GetCompanyManagerFaceBits(this->face, CMFV_TIE_EARRING, this->ge), false);
				break;

			case WID_SCMF_LIPS_MOUSTACHE:
				if (this->is_moust_male) { // Only for male faces with moustache
					this->SetFaceStringParameters(WID_SCMF_LIPS_MOUSTACHE, GetCompanyManagerFaceBits(this->face, CMFV_MOUSTACHE, this->ge), false);
				} else { // Only for female faces or male faces without moustache
					this->SetFaceStringParameters(WID_SCMF_LIPS_MOUSTACHE, GetCompanyManagerFaceBits(this->face, CMFV_LIPS,      this->ge), false);
				}
				break;

			case WID_SCMF_HAS_GLASSES:
				this->SetFaceStringParameters(WID_SCMF_HAS_GLASSES, GetCompanyManagerFaceBits(this->face, CMFV_HAS_GLASSES, this->ge), true );
				break;

			case WID_SCMF_HAIR:
				this->SetFaceStringParameters(WID_SCMF_HAIR,        GetCompanyManagerFaceBits(this->face, CMFV_HAIR,        this->ge), false);
				break;

			case WID_SCMF_EYEBROWS:
				this->SetFaceStringParameters(WID_SCMF_EYEBROWS,    GetCompanyManagerFaceBits(this->face, CMFV_EYEBROWS,    this->ge), false);
				break;

			case WID_SCMF_EYECOLOUR:
				this->SetFaceStringParameters(WID_SCMF_EYECOLOUR,   GetCompanyManagerFaceBits(this->face, CMFV_EYE_COLOUR,  this->ge), false);
				break;

			case WID_SCMF_GLASSES:
				this->SetFaceStringParameters(WID_SCMF_GLASSES,     GetCompanyManagerFaceBits(this->face, CMFV_GLASSES,     this->ge), false);
				break;

			case WID_SCMF_NOSE:
				this->SetFaceStringParameters(WID_SCMF_NOSE,        GetCompanyManagerFaceBits(this->face, CMFV_NOSE,        this->ge), false);
				break;

			case WID_SCMF_CHIN:
				this->SetFaceStringParameters(WID_SCMF_CHIN,        GetCompanyManagerFaceBits(this->face, CMFV_CHIN,        this->ge), false);
				break;

			case WID_SCMF_JACKET:
				this->SetFaceStringParameters(WID_SCMF_JACKET,      GetCompanyManagerFaceBits(this->face, CMFV_JACKET,      this->ge), false);
				break;

			case WID_SCMF_COLLAR:
				this->SetFaceStringParameters(WID_SCMF_COLLAR,      GetCompanyManagerFaceBits(this->face, CMFV_COLLAR,      this->ge), false);
				break;
		}
	}

	void DrawWidget(const Rect &r, WidgetID widget) const override
	{
		switch (widget) {
			case WID_SCMF_FACE:
				DrawCompanyManagerFace(this->face, Company::Get((CompanyID)this->window_number)->colour, r);
				break;
		}
	}

	void OnClick([[maybe_unused]] Point pt, WidgetID widget, [[maybe_unused]] int click_count) override
	{
		switch (widget) {
			/* Toggle size, advanced/simple face selection */
			case WID_SCMF_TOGGLE_LARGE_SMALL:
			case WID_SCMF_TOGGLE_LARGE_SMALL_BUTTON:
				this->advanced = !this->advanced;
				this->SelectDisplayPlanes(this->advanced);
				this->ReInit();
				break;

			/* OK button */
			case WID_SCMF_ACCEPT:
				DoCommandP(0, 0, this->face, CMD_SET_COMPANY_MANAGER_FACE);
				[[fallthrough]];

			/* Cancel button */
			case WID_SCMF_CANCEL:
				this->Close();
				break;

			/* Load button */
			case WID_SCMF_LOAD:
				this->face = _company_manager_face;
				ScaleAllCompanyManagerFaceBits(this->face);
				ShowErrorMessage(STR_FACE_LOAD_DONE, INVALID_STRING_ID, WL_INFO);
				this->UpdateData();
				this->SetDirty();
				break;

			/* 'Company manager face number' button, view and/or set company manager face number */
			case WID_SCMF_FACECODE:
				SetDParam(0, this->face);
				ShowQueryString(STR_JUST_INT, STR_FACE_FACECODE_CAPTION, 10 + 1, this, CS_NUMERAL, QSF_NONE);
				break;

			/* Save button */
			case WID_SCMF_SAVE:
				_company_manager_face = this->face;
				ShowErrorMessage(STR_FACE_SAVE_DONE, INVALID_STRING_ID, WL_INFO);
				break;

			/* Toggle gender (male/female) button */
			case WID_SCMF_MALE:
			case WID_SCMF_FEMALE:
			case WID_SCMF_MALE2:
			case WID_SCMF_FEMALE2:
				SetCompanyManagerFaceBits(this->face, CMFV_GENDER, this->ge, (widget == WID_SCMF_FEMALE || widget == WID_SCMF_FEMALE2));
				ScaleAllCompanyManagerFaceBits(this->face);
				this->UpdateData();
				this->SetDirty();
				break;

			/* Randomize face button */
			case WID_SCMF_RANDOM_NEW_FACE:
				RandomCompanyManagerFaceBits(this->face, this->ge, this->advanced, _interactive_random);
				this->UpdateData();
				this->SetDirty();
				break;

			/* Toggle ethnicity (european/african) button */
			case WID_SCMF_ETHNICITY_EUR:
			case WID_SCMF_ETHNICITY_AFR:
				SetCompanyManagerFaceBits(this->face, CMFV_ETHNICITY, this->ge, widget - WID_SCMF_ETHNICITY_EUR);
				ScaleAllCompanyManagerFaceBits(this->face);
				this->UpdateData();
				this->SetDirty();
				break;

			default:
				/* Here all buttons from WID_SCMF_HAS_MOUSTACHE_EARRING to WID_SCMF_GLASSES_R are handled.
				 * First it checks which CompanyManagerFaceVariable is being changed, and then either
				 * a: invert the value for boolean variables, or
				 * b: it checks inside of IncreaseCompanyManagerFaceBits() if a left (_L) butten is pressed and then decrease else increase the variable */
				if (widget >= WID_SCMF_HAS_MOUSTACHE_EARRING && widget <= WID_SCMF_GLASSES_R) {
					CompanyManagerFaceVariable cmfv; // which CompanyManagerFaceVariable shall be edited

					if (widget < WID_SCMF_EYECOLOUR_L) { // Bool buttons
						switch (widget - WID_SCMF_HAS_MOUSTACHE_EARRING) {
							default: NOT_REACHED();
							case 0: cmfv = this->is_female ? CMFV_HAS_TIE_EARRING : CMFV_HAS_MOUSTACHE; break; // Has earring/moustache button
							case 1: cmfv = CMFV_HAS_GLASSES; break; // Has glasses button
						}
						SetCompanyManagerFaceBits(this->face, cmfv, this->ge, !GetCompanyManagerFaceBits(this->face, cmfv, this->ge));
						ScaleAllCompanyManagerFaceBits(this->face);
					} else { // Value buttons
						switch ((widget - WID_SCMF_EYECOLOUR_L) / 3) {
							default: NOT_REACHED();
							case 0: cmfv = CMFV_EYE_COLOUR; break;  // Eye colour buttons
							case 1: cmfv = CMFV_CHIN; break;        // Chin buttons
							case 2: cmfv = CMFV_EYEBROWS; break;    // Eyebrows buttons
							case 3: cmfv = this->is_moust_male ? CMFV_MOUSTACHE : CMFV_LIPS; break; // Moustache or lips buttons
							case 4: cmfv = CMFV_NOSE; break;        // Nose buttons
							case 5: cmfv = CMFV_HAIR; break;        // Hair buttons
							case 6: cmfv = CMFV_JACKET; break;      // Jacket buttons
							case 7: cmfv = CMFV_COLLAR; break;      // Collar buttons
							case 8: cmfv = CMFV_TIE_EARRING; break; // Tie/earring buttons
							case 9: cmfv = CMFV_GLASSES; break;     // Glasses buttons
						}
						/* 0 == left (_L), 1 == middle or 2 == right (_R) - button click */
						IncreaseCompanyManagerFaceBits(this->face, cmfv, this->ge, (((widget - WID_SCMF_EYECOLOUR_L) % 3) != 0) ? 1 : -1);
					}
					this->UpdateData();
					this->SetDirty();
				}
				break;
		}
	}

	void OnQueryTextFinished(char *str) override
	{
		if (str == nullptr) return;
		/* Set a new company manager face number */
		if (!StrEmpty(str)) {
			this->face = std::strtoul(str, nullptr, 10);
			ScaleAllCompanyManagerFaceBits(this->face);
			ShowErrorMessage(STR_FACE_FACECODE_SET, INVALID_STRING_ID, WL_INFO);
			this->UpdateData();
			this->SetDirty();
		} else {
			ShowErrorMessage(STR_FACE_FACECODE_ERR, INVALID_STRING_ID, WL_INFO);
		}
	}
};

/** Company manager face selection window description */
static WindowDesc _select_company_manager_face_desc(__FILE__, __LINE__,
	WDP_AUTO, nullptr, 0, 0,
	WC_COMPANY_MANAGER_FACE, WC_NONE,
	WDF_CONSTRUCTION,
	std::begin(_nested_select_company_manager_face_widgets), std::end(_nested_select_company_manager_face_widgets)
);

/**
 * Open the simple/advanced company manager face selection window
 *
 * @param parent the parent company window
 */
static void DoSelectCompanyManagerFace(Window *parent)
{
	if (!Company::IsValidID((CompanyID)parent->window_number)) return;

	if (BringWindowToFrontById(WC_COMPANY_MANAGER_FACE, parent->window_number)) return;
	new SelectCompanyManagerFaceWindow(&_select_company_manager_face_desc, parent);
}

static constexpr NWidgetPart _nested_company_infrastructure_widgets[] = {
	NWidget(NWID_HORIZONTAL),
		NWidget(WWT_CLOSEBOX, COLOUR_GREY),
		NWidget(WWT_CAPTION, COLOUR_GREY, WID_CI_CAPTION), SetDataTip(STR_COMPANY_INFRASTRUCTURE_VIEW_CAPTION, STR_TOOLTIP_WINDOW_TITLE_DRAG_THIS),
		NWidget(WWT_SHADEBOX, COLOUR_GREY),
		NWidget(WWT_STICKYBOX, COLOUR_GREY),
	EndContainer(),
	NWidget(WWT_PANEL, COLOUR_GREY),
		NWidget(NWID_HORIZONTAL),
			NWidget(NWID_VERTICAL), SetPIP(WidgetDimensions::unscaled.framerect.top, 0, WidgetDimensions::unscaled.framerect.bottom),
				NWidget(NWID_HORIZONTAL), SetPIP(2, 4, 2),
					NWidget(WWT_EMPTY, COLOUR_GREY, WID_CI_DESC), SetMinimalTextLines(2, 0), SetFill(1, 0), SetResize(0, 1), SetScrollbar(WID_CI_SCROLLBAR),
					NWidget(WWT_EMPTY, COLOUR_GREY, WID_CI_COUNT), SetMinimalTextLines(2, 0), SetFill(0, 1), SetResize(0, 1), SetScrollbar(WID_CI_SCROLLBAR),
				EndContainer(),
			EndContainer(),
			NWidget(NWID_VERTICAL),
				NWidget(NWID_VSCROLLBAR, COLOUR_GREY, WID_CI_SCROLLBAR),
				NWidget(WWT_RESIZEBOX, COLOUR_GREY),
			EndContainer(),
		EndContainer(),
	EndContainer(),
};

/**
 * Window with detailed information about the company's infrastructure.
 */
struct CompanyInfrastructureWindow : Window
{
	RailTypes railtypes; ///< Valid railtypes.
	RoadTypes roadtypes; ///< Valid roadtypes.

	uint total_width;    ///< String width of the total cost line.
	uint height_extra;   ///< Default extra height above minimum.

	Scrollbar *vscroll;  ///< Scrollbar

	CompanyInfrastructureWindow(WindowDesc *desc, WindowNumber window_number) : Window(desc)
	{
		this->UpdateRailRoadTypes();

		this->CreateNestedTree();
		this->vscroll = this->GetScrollbar(WID_CI_SCROLLBAR);
		this->vscroll->SetStepSize(GetCharacterHeight(FS_NORMAL));
		this->FinishInitNested(window_number);

		this->owner = (Owner)this->window_number;
	}

	void UpdateRailRoadTypes()
	{
		this->railtypes = RAILTYPES_NONE;
		this->roadtypes = ROADTYPES_NONE;

		/* Find the used railtypes. */
		for (const Engine *e : Engine::IterateType(VEH_TRAIN)) {
			if (!HasBit(e->info.climates, _settings_game.game_creation.landscape)) continue;

			this->railtypes |= GetRailTypeInfo(e->u.rail.railtype)->introduces_railtypes;
		}

		/* Get the date introduced railtypes as well. */
		this->railtypes = AddDateIntroducedRailTypes(this->railtypes, CalTime::MAX_DATE);

		/* Find the used roadtypes. */
		for (const Engine *e : Engine::IterateType(VEH_ROAD)) {
			if (!HasBit(e->info.climates, _settings_game.game_creation.landscape)) continue;

			this->roadtypes |= GetRoadTypeInfo(e->u.road.roadtype)->introduces_roadtypes;
		}

		/* Get the date introduced roadtypes as well. */
		this->roadtypes = AddDateIntroducedRoadTypes(this->roadtypes, CalTime::MAX_DATE);
		this->roadtypes &= ~_roadtypes_hidden_mask;
	}

	/** Get total infrastructure maintenance cost. */
	Money GetTotalMaintenanceCost() const
	{
		const Company *c = Company::Get((CompanyID)this->window_number);
		Money total;

		uint32_t rail_total = c->infrastructure.GetRailTotal();
		for (RailType rt = RAILTYPE_BEGIN; rt != RAILTYPE_END; rt++) {
			if (HasBit(this->railtypes, rt)) total += RailMaintenanceCost(rt, c->infrastructure.rail[rt], rail_total);
		}
		total += SignalMaintenanceCost(c->infrastructure.signal);

		uint32_t road_total = c->infrastructure.GetRoadTotal();
		uint32_t tram_total = c->infrastructure.GetTramTotal();
		for (RoadType rt = ROADTYPE_BEGIN; rt != ROADTYPE_END; rt++) {
			if (HasBit(this->roadtypes, rt)) total += RoadMaintenanceCost(rt, c->infrastructure.road[rt], RoadTypeIsRoad(rt) ? road_total : tram_total);
		}

		total += CanalMaintenanceCost(c->infrastructure.water);
		total += StationMaintenanceCost(c->infrastructure.station);
		total += AirportMaintenanceCost(c->index);

		return total;
	}

	void SetStringParameters(WidgetID widget) const override
	{
		switch (widget) {
			case WID_CI_CAPTION:
				SetDParam(0, (CompanyID)this->window_number);
				break;
		}
	}

	void UpdateWidgetSize(WidgetID widget, Dimension *size, [[maybe_unused]] const Dimension &padding, [[maybe_unused]] Dimension *fill, [[maybe_unused]] Dimension *resize) override
	{
		const Company *c = Company::Get((CompanyID)this->window_number);

		switch (widget) {
			case WID_CI_DESC: {
				uint rail_lines = 1; // Starts at 1 because a line is also required for the section title

				size->width = std::max(size->width, GetStringBoundingBox(STR_COMPANY_INFRASTRUCTURE_VIEW_RAIL_SECT).width);

				for (const auto &rt : _sorted_railtypes) {
					if (HasBit(this->railtypes, rt)) {
						rail_lines++;
						size->width = std::max(size->width, GetStringBoundingBox(GetRailTypeInfo(rt)->strings.name).width + WidgetDimensions::scaled.hsep_indent);
					}
				}
				if (this->railtypes != RAILTYPES_NONE) {
					rail_lines++;
					size->width = std::max(size->width, GetStringBoundingBox(STR_COMPANY_INFRASTRUCTURE_VIEW_SIGNALS).width + WidgetDimensions::scaled.hsep_indent);
				}

				uint road_lines = 1; // Starts at 1 because a line is also required for the section title
				uint tram_lines = 1;

				size->width = std::max(size->width, GetStringBoundingBox(STR_COMPANY_INFRASTRUCTURE_VIEW_ROAD_SECT).width);
				size->width = std::max(size->width, GetStringBoundingBox(STR_COMPANY_INFRASTRUCTURE_VIEW_TRAM_SECT).width);

				for (const auto &rt : _sorted_roadtypes) {
					if (HasBit(this->roadtypes, rt)) {
						if (RoadTypeIsRoad(rt)) {
							road_lines++;
						} else {
							tram_lines++;
						}
						size->width = std::max(size->width, GetStringBoundingBox(GetRoadTypeInfo(rt)->strings.name).width + WidgetDimensions::scaled.hsep_indent);
					}
				}

				size->width = std::max(size->width, GetStringBoundingBox(STR_COMPANY_INFRASTRUCTURE_VIEW_WATER_SECT).width);
				size->width = std::max(size->width, GetStringBoundingBox(STR_COMPANY_INFRASTRUCTURE_VIEW_CANALS).width + WidgetDimensions::scaled.hsep_indent);

				size->width = std::max(size->width, GetStringBoundingBox(STR_COMPANY_INFRASTRUCTURE_VIEW_STATION_SECT).width);
				size->width = std::max(size->width, GetStringBoundingBox(STR_COMPANY_INFRASTRUCTURE_VIEW_STATIONS).width + WidgetDimensions::scaled.hsep_indent);
				size->width = std::max(size->width, GetStringBoundingBox(STR_COMPANY_INFRASTRUCTURE_VIEW_AIRPORTS).width + WidgetDimensions::scaled.hsep_indent);

				size->width += padding.width;

				uint total_height = ((rail_lines + road_lines + tram_lines + 2 + 3) * GetCharacterHeight(FS_NORMAL)) + (4 * WidgetDimensions::scaled.vsep_sparse);

				/* Set height of the total line. */
				if (_settings_game.economy.infrastructure_maintenance) total_height += WidgetDimensions::scaled.vsep_sparse + WidgetDimensions::scaled.vsep_normal + GetCharacterHeight(FS_NORMAL);

				this->vscroll->SetCount(total_height);

				size->height = std::max(size->height, std::min<uint>(8 * GetCharacterHeight(FS_NORMAL), total_height));
				uint target_height = std::min<uint>(40 * GetCharacterHeight(FS_NORMAL), total_height);
				this->height_extra = (target_height > size->height) ? (target_height - size->height) : 0;
				break;
			}

			case WID_CI_COUNT: {
				/* Find the maximum count that is displayed. */
				uint32_t max_val = 1000;  // Some random number to reserve enough space.
				Money max_cost = 10000; // Some random number to reserve enough space.
				uint32_t rail_total = c->infrastructure.GetRailTotal();
				for (RailType rt = RAILTYPE_BEGIN; rt < RAILTYPE_END; rt++) {
					max_val = std::max(max_val, c->infrastructure.rail[rt]);
					max_cost = std::max(max_cost, RailMaintenanceCost(rt, c->infrastructure.rail[rt], rail_total));
				}
				max_val = std::max(max_val, c->infrastructure.signal);
				max_cost = std::max(max_cost, SignalMaintenanceCost(c->infrastructure.signal));
				uint32_t road_total = c->infrastructure.GetRoadTotal();
				uint32_t tram_total = c->infrastructure.GetTramTotal();
				for (RoadType rt = ROADTYPE_BEGIN; rt < ROADTYPE_END; rt++) {
					max_val = std::max(max_val, c->infrastructure.road[rt]);
					max_cost = std::max(max_cost, RoadMaintenanceCost(rt, c->infrastructure.road[rt], RoadTypeIsRoad(rt) ? road_total : tram_total));

				}
				max_val = std::max(max_val, c->infrastructure.water);
				max_cost = std::max(max_cost, CanalMaintenanceCost(c->infrastructure.water));
				max_val = std::max(max_val, c->infrastructure.station);
				max_cost = std::max(max_cost, StationMaintenanceCost(c->infrastructure.station));
				max_val = std::max(max_val, c->infrastructure.airport);
				max_cost = std::max(max_cost, AirportMaintenanceCost(c->index));

				SetDParamMaxValue(0, max_val);
				uint count_width = GetStringBoundingBox(STR_JUST_COMMA).width + WidgetDimensions::scaled.hsep_indent; // Reserve some wiggle room

				if (_settings_game.economy.infrastructure_maintenance) {
					SetDParamMaxValue(0, this->GetTotalMaintenanceCost() * 12); // Convert to per year
					this->total_width = GetStringBoundingBox(EconTime::UsingWallclockUnits() ? STR_COMPANY_INFRASTRUCTURE_VIEW_TOTAL_PERIOD : STR_COMPANY_INFRASTRUCTURE_VIEW_TOTAL_YEAR).width + WidgetDimensions::scaled.hsep_indent * 2;
					size->width = std::max(size->width, this->total_width);

					SetDParamMaxValue(0, max_cost * 12); // Convert to per year
					count_width += std::max(this->total_width, GetStringBoundingBox(EconTime::UsingWallclockUnits() ? STR_COMPANY_INFRASTRUCTURE_VIEW_TOTAL_PERIOD : STR_COMPANY_INFRASTRUCTURE_VIEW_TOTAL_YEAR).width);
				}

				size->width = std::max(size->width, count_width);
				break;
			}
		}
	}

	/**
	 * Helper for drawing the counts line.
	 * @param width        The width of the bounds to draw in.
	 * @param y            The y position to draw at.
	 * @param count        The count to show on this line.
	 * @param monthly_cost The monthly costs.
	 */
	void DrawCountLine(int width, int &y, int count, Money monthly_cost) const
	{
		SetDParam(0, count);
		DrawString(0, width, y += GetCharacterHeight(FS_NORMAL), STR_JUST_COMMA, TC_WHITE, SA_RIGHT);

		if (_settings_game.economy.infrastructure_maintenance) {
			SetDParam(0, monthly_cost * 12); // Convert to per year
			int left = _current_text_dir == TD_RTL ? width - this->total_width : 0;
			DrawString(left, left + this->total_width, y, EconTime::UsingWallclockUnits() ? STR_COMPANY_INFRASTRUCTURE_VIEW_TOTAL_PERIOD : STR_COMPANY_INFRASTRUCTURE_VIEW_TOTAL_YEAR, TC_FROMSTRING, SA_RIGHT);
		}
	}

	void DrawWidget(const Rect &r, WidgetID widget) const override
	{
		if (widget != WID_CI_DESC && widget != WID_CI_COUNT) return;

		const Company *c = Company::Get((CompanyID)this->window_number);

		int offs_left = _current_text_dir == TD_LTR ? WidgetDimensions::scaled.framerect.left : 0;
		int offs_right = _current_text_dir == TD_LTR ? 0 : WidgetDimensions::scaled.framerect.right;

		int width = r.right - r.left;

		/* Set up a clipping region for the panel. */
		DrawPixelInfo tmp_dpi;
		if (!FillDrawPixelInfo(&tmp_dpi, r.left, r.top, width + 1, r.bottom - r.top + 1)) return;

		AutoRestoreBackup dpi_backup(_cur_dpi, &tmp_dpi);

		int y = -this->vscroll->GetPosition();

		switch (widget) {
			case WID_CI_DESC: {
				DrawString(0, width, y, STR_COMPANY_INFRASTRUCTURE_VIEW_RAIL_SECT);

				if (this->railtypes != RAILTYPES_NONE) {
					/* Draw name of each valid railtype. */
					for (const auto &rt : _sorted_railtypes) {
						if (HasBit(this->railtypes, rt)) {
							DrawString(offs_left, width - offs_right, y += GetCharacterHeight(FS_NORMAL), GetRailTypeInfo(rt)->strings.name, TC_WHITE);
						}
					}
					DrawString(offs_left, width - offs_right, y += GetCharacterHeight(FS_NORMAL), STR_COMPANY_INFRASTRUCTURE_VIEW_SIGNALS);
				} else {
					/* No valid railtype. */
					DrawString(offs_left, width - offs_right, y += GetCharacterHeight(FS_NORMAL), STR_COMPANY_VIEW_INFRASTRUCTURE_NONE);
				}

				y += GetCharacterHeight(FS_NORMAL) + WidgetDimensions::scaled.vsep_sparse;

				DrawString(0, width, y, STR_COMPANY_INFRASTRUCTURE_VIEW_ROAD_SECT);

				/* Draw name of each valid roadtype. */
				for (const auto &rt : _sorted_roadtypes) {
					if (HasBit(this->roadtypes, rt) && RoadTypeIsRoad(rt)) {
						SetDParam(0, GetRoadTypeInfo(rt)->strings.name);
						DrawString(offs_left, width - offs_right, y += GetCharacterHeight(FS_NORMAL), STR_JUST_STRING, TC_WHITE);
					}
				}

				y += GetCharacterHeight(FS_NORMAL) + WidgetDimensions::scaled.vsep_sparse;

				DrawString(0, width, y, STR_COMPANY_INFRASTRUCTURE_VIEW_TRAM_SECT);

				/* Draw name of each valid roadtype. */
				for (const auto &rt : _sorted_roadtypes) {
					if (HasBit(this->roadtypes, rt) && RoadTypeIsTram(rt)) {
						SetDParam(0, GetRoadTypeInfo(rt)->strings.name);
						DrawString(offs_left, width - offs_right, y += GetCharacterHeight(FS_NORMAL), STR_JUST_STRING, TC_WHITE);
					}
				}

				y += GetCharacterHeight(FS_NORMAL) + WidgetDimensions::scaled.vsep_sparse;

				DrawString(0, width, y, STR_COMPANY_INFRASTRUCTURE_VIEW_WATER_SECT);
				DrawString(offs_left, width - offs_right, y += GetCharacterHeight(FS_NORMAL), STR_COMPANY_INFRASTRUCTURE_VIEW_CANALS);

				y += GetCharacterHeight(FS_NORMAL) + WidgetDimensions::scaled.vsep_sparse;

				DrawString(0, width, y, STR_COMPANY_INFRASTRUCTURE_VIEW_STATION_SECT);
				DrawString(offs_left, width - offs_right, y += GetCharacterHeight(FS_NORMAL), STR_COMPANY_INFRASTRUCTURE_VIEW_STATIONS);
				DrawString(offs_left, width - offs_right, y += GetCharacterHeight(FS_NORMAL), STR_COMPANY_INFRASTRUCTURE_VIEW_AIRPORTS);

				break;
			}

			case WID_CI_COUNT: {
				/* Draw infrastructure count for each valid railtype. */
				uint32_t rail_total = c->infrastructure.GetRailTotal();
				for (const auto &rt : _sorted_railtypes) {
					if (HasBit(this->railtypes, rt)) {
						this->DrawCountLine(width, y, c->infrastructure.rail[rt], RailMaintenanceCost(rt, c->infrastructure.rail[rt], rail_total));
					}
				}
				if (this->railtypes != RAILTYPES_NONE) {
					this->DrawCountLine(width, y, c->infrastructure.signal, SignalMaintenanceCost(c->infrastructure.signal));
				}

				y += GetCharacterHeight(FS_NORMAL) + WidgetDimensions::scaled.vsep_sparse;

				uint32_t road_total = c->infrastructure.GetRoadTotal();
				for (const auto &rt : _sorted_roadtypes) {
					if (HasBit(this->roadtypes, rt) && RoadTypeIsRoad(rt)) {
						this->DrawCountLine(width, y, c->infrastructure.road[rt], RoadMaintenanceCost(rt, c->infrastructure.road[rt], road_total));
					}
				}

				y += GetCharacterHeight(FS_NORMAL) + WidgetDimensions::scaled.vsep_sparse;

				uint32_t tram_total = c->infrastructure.GetTramTotal();
				for (const auto &rt : _sorted_roadtypes) {
					if (HasBit(this->roadtypes, rt) && RoadTypeIsTram(rt)) {
						this->DrawCountLine(width, y, c->infrastructure.road[rt], RoadMaintenanceCost(rt, c->infrastructure.road[rt], tram_total));
					}
				}

				y += GetCharacterHeight(FS_NORMAL) + WidgetDimensions::scaled.vsep_sparse;

				this->DrawCountLine(width, y, c->infrastructure.water, CanalMaintenanceCost(c->infrastructure.water));

				y += GetCharacterHeight(FS_NORMAL) + WidgetDimensions::scaled.vsep_sparse;

				this->DrawCountLine(width, y, c->infrastructure.station, StationMaintenanceCost(c->infrastructure.station));
				this->DrawCountLine(width, y, c->infrastructure.airport, AirportMaintenanceCost(c->index));

				if (_settings_game.economy.infrastructure_maintenance) {
					y += GetCharacterHeight(FS_NORMAL) + WidgetDimensions::scaled.vsep_sparse;
					int left = _current_text_dir == TD_RTL ? width - this->total_width : 0;
					GfxFillRect(left, y, left + this->total_width, y + WidgetDimensions::scaled.bevel.top - 1, PC_WHITE);
					y += WidgetDimensions::scaled.vsep_normal;
					SetDParam(0, this->GetTotalMaintenanceCost() * 12); // Convert to per year
					DrawString(left, left + this->total_width, y, EconTime::UsingWallclockUnits() ? STR_COMPANY_INFRASTRUCTURE_VIEW_TOTAL_PERIOD : STR_COMPANY_INFRASTRUCTURE_VIEW_TOTAL_YEAR, TC_FROMSTRING, SA_RIGHT);
				}
				break;
			}
		}
	}

	virtual void OnResize() override
	{
		this->vscroll->SetCapacityFromWidget(this, WID_CI_DESC);
	}

	void FindWindowPlacementAndResize(int def_width, int def_height) override
	{
		if (this->window_desc->GetPreferences().pref_height == 0) {
			def_height = this->nested_root->smallest_y + this->height_extra;
		}
		Window::FindWindowPlacementAndResize(def_width, def_height);
	}

	/**
	 * Some data on this window has become invalid.
	 * @param data Information about the changed data.
	 * @param gui_scope Whether the call is done from GUI scope. You may not do everything when not in GUI scope. See #InvalidateWindowData() for details.
	 */
	void OnInvalidateData([[maybe_unused]] int data = 0, [[maybe_unused]] bool gui_scope = true) override
	{
		if (!gui_scope) return;

		this->UpdateRailRoadTypes();
		this->ReInit();
	}
};

static WindowDesc _company_infrastructure_desc(__FILE__, __LINE__,
	WDP_AUTO, "company_infrastructure", 0, 0,
	WC_COMPANY_INFRASTRUCTURE, WC_NONE,
	0,
	std::begin(_nested_company_infrastructure_widgets), std::end(_nested_company_infrastructure_widgets)
);

/**
 * Open the infrastructure window of a company.
 * @param company Company to show infrastructure of.
 */
static void ShowCompanyInfrastructure(CompanyID company)
{
	if (!Company::IsValidID(company)) return;
	AllocateWindowDescFront<CompanyInfrastructureWindow>(&_company_infrastructure_desc, company);
}

static constexpr NWidgetPart _nested_company_widgets[] = {
	NWidget(NWID_HORIZONTAL),
		NWidget(WWT_CLOSEBOX, COLOUR_GREY),
		NWidget(WWT_CAPTION, COLOUR_GREY, WID_C_CAPTION), SetDataTip(STR_COMPANY_VIEW_CAPTION, STR_TOOLTIP_WINDOW_TITLE_DRAG_THIS),
		NWidget(WWT_SHADEBOX, COLOUR_GREY),
		NWidget(WWT_STICKYBOX, COLOUR_GREY),
	EndContainer(),
	NWidget(WWT_PANEL, COLOUR_GREY),
		NWidget(NWID_HORIZONTAL), SetPIP(0, WidgetDimensions::unscaled.hsep_wide, 0), SetPadding(4),
			NWidget(NWID_VERTICAL), SetPIP(0, WidgetDimensions::unscaled.vsep_normal, 0),
				NWidget(WWT_EMPTY, INVALID_COLOUR, WID_C_FACE), SetMinimalSize(92, 119), SetFill(1, 0),
				NWidget(WWT_EMPTY, INVALID_COLOUR, WID_C_FACE_TITLE), SetFill(1, 1), SetMinimalTextLines(2, 0),
			EndContainer(),
			NWidget(NWID_VERTICAL), SetPIP(0, WidgetDimensions::unscaled.vsep_normal, 0),
				NWidget(NWID_HORIZONTAL), SetPIP(0, WidgetDimensions::unscaled.hsep_normal, 0),
					NWidget(NWID_VERTICAL), SetPIP(0, WidgetDimensions::unscaled.vsep_normal, 0),
						NWidget(WWT_TEXT, COLOUR_GREY, WID_C_DESC_INAUGURATION), SetDataTip(STR_COMPANY_VIEW_INAUGURATED_TITLE, STR_NULL), SetFill(1, 0),
						NWidget(NWID_HORIZONTAL), SetPIP(0, WidgetDimensions::unscaled.hsep_normal, 0),
							NWidget(WWT_LABEL, COLOUR_GREY, WID_C_DESC_COLOUR_SCHEME), SetDataTip(STR_COMPANY_VIEW_COLOUR_SCHEME_TITLE, STR_NULL),
							NWidget(WWT_EMPTY, INVALID_COLOUR, WID_C_DESC_COLOUR_SCHEME_EXAMPLE), SetMinimalSize(30, 0), SetFill(1, 1),
						EndContainer(),
						NWidget(NWID_HORIZONTAL), SetPIP(0, WidgetDimensions::unscaled.hsep_normal, 0),
							NWidget(WWT_TEXT, COLOUR_GREY, WID_C_DESC_VEHICLE), SetDataTip(STR_COMPANY_VIEW_VEHICLES_TITLE, STR_NULL), SetAlignment(SA_LEFT | SA_TOP),
							NWidget(WWT_EMPTY, INVALID_COLOUR, WID_C_DESC_VEHICLE_COUNTS), SetMinimalTextLines(4, 0), SetFill(1, 1),
						EndContainer(),
					EndContainer(),
					NWidget(NWID_VERTICAL), SetPIP(0, WidgetDimensions::unscaled.vsep_normal, 0),
						NWidget(NWID_SELECTION, INVALID_COLOUR, WID_C_SELECT_VIEW_BUILD_HQ),
							NWidget(WWT_PUSHTXTBTN, COLOUR_GREY, WID_C_VIEW_HQ), SetDataTip(STR_COMPANY_VIEW_VIEW_HQ_BUTTON, STR_COMPANY_VIEW_VIEW_HQ_TOOLTIP),
							NWidget(WWT_TEXTBTN, COLOUR_GREY, WID_C_BUILD_HQ), SetDataTip(STR_COMPANY_VIEW_BUILD_HQ_BUTTON, STR_COMPANY_VIEW_BUILD_HQ_TOOLTIP),
						EndContainer(),
						NWidget(NWID_SELECTION, INVALID_COLOUR, WID_C_SELECT_RELOCATE),
							NWidget(WWT_TEXTBTN, COLOUR_GREY, WID_C_RELOCATE_HQ), SetDataTip(STR_COMPANY_VIEW_RELOCATE_HQ, STR_COMPANY_VIEW_RELOCATE_COMPANY_HEADQUARTERS),
							NWidget(NWID_SPACER),
						EndContainer(),
					EndContainer(),
				EndContainer(),

				NWidget(WWT_TEXT, COLOUR_GREY, WID_C_DESC_COMPANY_VALUE), SetDataTip(STR_COMPANY_VIEW_COMPANY_VALUE, STR_NULL), SetFill(1, 0),

				NWidget(NWID_HORIZONTAL), SetPIP(0, WidgetDimensions::unscaled.hsep_normal, 0),
					NWidget(WWT_TEXT, COLOUR_GREY, WID_C_DESC_INFRASTRUCTURE), SetDataTip(STR_COMPANY_VIEW_INFRASTRUCTURE, STR_NULL),  SetAlignment(SA_LEFT | SA_TOP),
					NWidget(WWT_EMPTY, INVALID_COLOUR, WID_C_DESC_INFRASTRUCTURE_COUNTS), SetMinimalTextLines(5, 0), SetFill(1, 0),
					NWidget(NWID_VERTICAL), SetPIPRatio(0, 0, 1),
						NWidget(WWT_PUSHTXTBTN, COLOUR_GREY, WID_C_VIEW_INFRASTRUCTURE), SetDataTip(STR_COMPANY_VIEW_INFRASTRUCTURE_BUTTON, STR_COMPANY_VIEW_INFRASTRUCTURE_TOOLTIP),
					EndContainer(),
				EndContainer(),
				NWidget(NWID_HORIZONTAL),
					NWidget(NWID_SELECTION, INVALID_COLOUR, WID_C_SELECT_DESC_OWNERS),
						NWidget(NWID_VERTICAL), SetPIP(5, 5, 4),
							NWidget(WWT_EMPTY, INVALID_COLOUR, WID_C_DESC_OWNERS), SetMinimalTextLines(MAX_COMPANY_SHARE_OWNERS, 0),
							NWidget(NWID_SPACER), SetFill(0, 1),
						EndContainer(),
					EndContainer(),
				EndContainer(),
				/* Multi player buttons. */
				NWidget(NWID_HORIZONTAL), SetPIP(0, WidgetDimensions::unscaled.hsep_normal, 0), SetPIPRatio(1, 0, 0),
					NWidget(NWID_VERTICAL), SetPIPRatio(1, 0, 0),
						NWidget(WWT_EMPTY, COLOUR_GREY, WID_C_HAS_PASSWORD), SetFill(0, 0),
					EndContainer(),
					NWidget(NWID_VERTICAL), SetPIP(0, WidgetDimensions::unscaled.vsep_normal, 0),
						NWidget(NWID_SELECTION, INVALID_COLOUR, WID_C_SELECT_HOSTILE_TAKEOVER),
							NWidget(WWT_PUSHTXTBTN, COLOUR_GREY, WID_C_HOSTILE_TAKEOVER), SetDataTip(STR_COMPANY_VIEW_HOSTILE_TAKEOVER_BUTTON, STR_COMPANY_VIEW_HOSTILE_TAKEOVER_TOOLTIP),
						EndContainer(),
						NWidget(NWID_SELECTION, INVALID_COLOUR, WID_C_SELECT_GIVE_MONEY),
							NWidget(WWT_PUSHTXTBTN, COLOUR_GREY, WID_C_GIVE_MONEY), SetDataTip(STR_COMPANY_VIEW_GIVE_MONEY_BUTTON, STR_COMPANY_VIEW_GIVE_MONEY_TOOLTIP),
						EndContainer(),
						NWidget(NWID_SELECTION, INVALID_COLOUR, WID_C_SELECT_MULTIPLAYER),
							NWidget(WWT_PUSHTXTBTN, COLOUR_GREY, WID_C_COMPANY_PASSWORD), SetDataTip(STR_COMPANY_VIEW_PASSWORD, STR_COMPANY_VIEW_PASSWORD_TOOLTIP),
							NWidget(WWT_PUSHTXTBTN, COLOUR_GREY, WID_C_COMPANY_JOIN), SetDataTip(STR_COMPANY_VIEW_JOIN, STR_COMPANY_VIEW_JOIN_TOOLTIP),
						EndContainer(),
					EndContainer(),
				EndContainer(),
			EndContainer(),
		EndContainer(),
	EndContainer(),
	/* Button bars at the bottom. */
	NWidget(NWID_SELECTION, INVALID_COLOUR, WID_C_SELECT_BUTTONS),
		NWidget(NWID_HORIZONTAL, NC_EQUALSIZE),
			NWidget(WWT_PUSHTXTBTN, COLOUR_GREY, WID_C_NEW_FACE), SetFill(1, 0), SetDataTip(STR_COMPANY_VIEW_NEW_FACE_BUTTON, STR_COMPANY_VIEW_NEW_FACE_TOOLTIP),
			NWidget(WWT_PUSHTXTBTN, COLOUR_GREY, WID_C_COLOUR_SCHEME), SetFill(1, 0), SetDataTip(STR_COMPANY_VIEW_COLOUR_SCHEME_BUTTON, STR_COMPANY_VIEW_COLOUR_SCHEME_TOOLTIP),
			NWidget(WWT_PUSHTXTBTN, COLOUR_GREY, WID_C_PRESIDENT_NAME), SetFill(1, 0), SetDataTip(STR_COMPANY_VIEW_PRESIDENT_NAME_BUTTON, STR_COMPANY_VIEW_PRESIDENT_NAME_TOOLTIP),
			NWidget(WWT_PUSHTXTBTN, COLOUR_GREY, WID_C_COMPANY_NAME), SetFill(1, 0), SetDataTip(STR_COMPANY_VIEW_COMPANY_NAME_BUTTON, STR_COMPANY_VIEW_COMPANY_NAME_TOOLTIP),
		EndContainer(),
		NWidget(NWID_HORIZONTAL, NC_EQUALSIZE),
			NWidget(WWT_PUSHTXTBTN, COLOUR_GREY, WID_C_BUY_SHARE), SetFill(1, 0), SetDataTip(STR_COMPANY_VIEW_BUY_SHARE_BUTTON, STR_COMPANY_VIEW_BUY_SHARE_TOOLTIP),
			NWidget(WWT_PUSHTXTBTN, COLOUR_GREY, WID_C_SELL_SHARE), SetFill(1, 0), SetDataTip(STR_COMPANY_VIEW_SELL_SHARE_BUTTON, STR_COMPANY_VIEW_SELL_SHARE_TOOLTIP),
		EndContainer(),
	EndContainer(),
};

int GetAmountOwnedBy(const Company *c, Owner owner)
{
	return (c->share_owners[0] == owner) +
				 (c->share_owners[1] == owner) +
				 (c->share_owners[2] == owner) +
				 (c->share_owners[3] == owner);
}

/** Strings for the company vehicle counts */
static const StringID _company_view_vehicle_count_strings[] = {
	STR_COMPANY_VIEW_TRAINS, STR_COMPANY_VIEW_ROAD_VEHICLES, STR_COMPANY_VIEW_SHIPS, STR_COMPANY_VIEW_AIRCRAFT
};

/**
 * Window with general information about a company
 */
struct CompanyWindow : Window
{
	CompanyWidgets query_widget;

	/** Display planes in the company window. */
	enum CompanyWindowPlanes {
		/* Display planes of the #WID_C_SELECT_MULTIPLAYER selection widget. */
		CWP_MP_C_PWD = 0, ///< Display the company password button.
		CWP_MP_C_JOIN,    ///< Display the join company button.

		/* Display planes of the #WID_C_SELECT_VIEW_BUILD_HQ selection widget. */
		CWP_VB_VIEW = 0,  ///< Display the view button
		CWP_VB_BUILD,     ///< Display the build button

		/* Display planes of the #WID_C_SELECT_RELOCATE selection widget. */
		CWP_RELOCATE_SHOW = 0, ///< Show the relocate HQ button.
		CWP_RELOCATE_HIDE,     ///< Hide the relocate HQ button.

		/* Display planes of the #WID_C_SELECT_BUTTONS selection widget. */
		CWP_BUTTONS_LOCAL = 0, ///< Buttons of the local company.
		CWP_BUTTONS_OTHER,     ///< Buttons of the other companies.
	};

	CompanyWindow(WindowDesc *desc, WindowNumber window_number) : Window(desc)
	{
		this->InitNested(window_number);
		this->owner = (Owner)this->window_number;
		this->OnInvalidateData();
	}

	void OnPaint() override
	{
		const Company *c = Company::Get((CompanyID)this->window_number);
		bool local = this->window_number == _local_company;

		if (!this->IsShaded()) {
			bool reinit = false;

			/* Button bar selection. */
			reinit |= this->GetWidget<NWidgetStacked>(WID_C_SELECT_BUTTONS)->SetDisplayedPlane(local ? CWP_BUTTONS_LOCAL : CWP_BUTTONS_OTHER);

			/* Build HQ button handling. */
			reinit |= this->GetWidget<NWidgetStacked>(WID_C_SELECT_VIEW_BUILD_HQ)->SetDisplayedPlane((local && c->location_of_HQ == INVALID_TILE) ? CWP_VB_BUILD : CWP_VB_VIEW);

			this->SetWidgetDisabledState(WID_C_VIEW_HQ, c->location_of_HQ == INVALID_TILE);

			/* Enable/disable 'Relocate HQ' button. */
			reinit |= this->GetWidget<NWidgetStacked>(WID_C_SELECT_RELOCATE)->SetDisplayedPlane((!local || c->location_of_HQ == INVALID_TILE) ? CWP_RELOCATE_HIDE : CWP_RELOCATE_SHOW);

			/* Owners of company */
			{
				int plane = SZSP_HORIZONTAL;
				for (size_t i = 0; i < std::size(c->share_owners); i++) {
					if (c->share_owners[i] != INVALID_COMPANY) {
						plane = 0;
						break;
					}
				}
				reinit |= this->GetWidget<NWidgetStacked>(WID_C_SELECT_DESC_OWNERS)->SetDisplayedPlane(plane);
			}

			/* Enable/disable 'Give money' button. */
			reinit |= this->GetWidget<NWidgetStacked>(WID_C_SELECT_GIVE_MONEY)->SetDisplayedPlane((local || _local_company == COMPANY_SPECTATOR || !_settings_game.economy.give_money) ? SZSP_NONE : 0);

			/* Enable/disable 'Hostile Takeover' button. */
			reinit |= this->GetWidget<NWidgetStacked>(WID_C_SELECT_HOSTILE_TAKEOVER)->SetDisplayedPlane((local || _local_company == COMPANY_SPECTATOR || !c->is_ai || _networking || _settings_game.economy.allow_shares) ? SZSP_NONE : 0);

			/* Multiplayer buttons. */
			reinit |= this->GetWidget<NWidgetStacked>(WID_C_SELECT_MULTIPLAYER)->SetDisplayedPlane((!_networking) ? (int)SZSP_NONE : (int)(local ? CWP_MP_C_PWD : CWP_MP_C_JOIN));

			this->SetWidgetDisabledState(WID_C_COMPANY_JOIN, c->is_ai);

			if (reinit) {
				this->ReInit();
				return;
			}
		}

		this->DrawWidgets();
	}

	void UpdateWidgetSize(WidgetID widget, Dimension *size, [[maybe_unused]] const Dimension &padding, [[maybe_unused]] Dimension *fill, [[maybe_unused]] Dimension *resize) override
	{
		switch (widget) {
			case WID_C_FACE:
				*size = maxdim(*size, GetScaledSpriteSize(SPR_GRADIENT));
				break;

			case WID_C_DESC_COLOUR_SCHEME_EXAMPLE: {
				Point offset;
				Dimension d = GetSpriteSize(SPR_VEH_BUS_SW_VIEW, &offset);
				d.width -= offset.x;
				d.height -= offset.y;
				*size = maxdim(*size, d);
				break;
			}

			case WID_C_DESC_COMPANY_VALUE:
				SetDParam(0, INT64_MAX); // Arguably the maximum company value
				size->width = GetStringBoundingBox(STR_COMPANY_VIEW_COMPANY_VALUE).width;
				break;

			case WID_C_DESC_VEHICLE_COUNTS:
				SetDParamMaxValue(0, 5000); // Maximum number of vehicles
				for (uint i = 0; i < lengthof(_company_view_vehicle_count_strings); i++) {
					size->width = std::max(size->width, GetStringBoundingBox(_company_view_vehicle_count_strings[i]).width + padding.width);
				}
				break;

			case WID_C_DESC_INFRASTRUCTURE_COUNTS:
				SetDParamMaxValue(0, UINT_MAX);
				size->width = GetStringBoundingBox(STR_COMPANY_VIEW_INFRASTRUCTURE_RAIL).width;
				size->width = std::max(size->width, GetStringBoundingBox(STR_COMPANY_VIEW_INFRASTRUCTURE_ROAD).width);
				size->width = std::max(size->width, GetStringBoundingBox(STR_COMPANY_VIEW_INFRASTRUCTURE_WATER).width);
				size->width = std::max(size->width, GetStringBoundingBox(STR_COMPANY_VIEW_INFRASTRUCTURE_STATION).width);
				size->width = std::max(size->width, GetStringBoundingBox(STR_COMPANY_VIEW_INFRASTRUCTURE_AIRPORT).width);
				size->width = std::max(size->width, GetStringBoundingBox(STR_COMPANY_VIEW_INFRASTRUCTURE_NONE).width);
				size->width += padding.width;
				break;

			case WID_C_DESC_OWNERS: {
				for (const Company *c2 : Company::Iterate()) {
					SetDParamMaxValue(0, 75);
					SetDParam(1, c2->index);

					size->width = std::max(size->width, GetStringBoundingBox(STR_COMPANY_VIEW_SHARES_OWNED_BY).width);
				}
				break;
			}

			case WID_C_VIEW_HQ:
			case WID_C_BUILD_HQ:
			case WID_C_RELOCATE_HQ:
			case WID_C_VIEW_INFRASTRUCTURE:
			case WID_C_GIVE_MONEY:
			case WID_C_HOSTILE_TAKEOVER:
			case WID_C_COMPANY_PASSWORD:
			case WID_C_COMPANY_JOIN:
				size->width = GetStringBoundingBox(STR_COMPANY_VIEW_VIEW_HQ_BUTTON).width;
				size->width = std::max(size->width, GetStringBoundingBox(STR_COMPANY_VIEW_BUILD_HQ_BUTTON).width);
				size->width = std::max(size->width, GetStringBoundingBox(STR_COMPANY_VIEW_RELOCATE_HQ).width);
				size->width = std::max(size->width, GetStringBoundingBox(STR_COMPANY_VIEW_INFRASTRUCTURE_BUTTON).width);
				size->width = std::max(size->width, GetStringBoundingBox(STR_COMPANY_VIEW_GIVE_MONEY_BUTTON).width);
				size->width = std::max(size->width, GetStringBoundingBox(STR_COMPANY_VIEW_HOSTILE_TAKEOVER_BUTTON).width);
				size->width = std::max(size->width, GetStringBoundingBox(STR_COMPANY_VIEW_PASSWORD).width);
				size->width = std::max(size->width, GetStringBoundingBox(STR_COMPANY_VIEW_JOIN).width);
				size->width += padding.width;
				break;


			case WID_C_HAS_PASSWORD:
				if (_networking) *size = maxdim(*size, GetSpriteSize(SPR_LOCK));
				break;
		}
	}

	void DrawVehicleCountsWidget(const Rect &r, const Company *c) const
	{
		static_assert(VEH_COMPANY_END == lengthof(_company_view_vehicle_count_strings));

		int y = r.top;
		for (VehicleType type = VEH_BEGIN; type < VEH_COMPANY_END; type++) {
			uint amount = c->group_all[type].num_vehicle;
			if (amount != 0) {
				SetDParam(0, amount);
				DrawString(r.left, r.right, y, _company_view_vehicle_count_strings[type]);
				y += GetCharacterHeight(FS_NORMAL);
			}
		}

		if (y == r.top) {
			/* No String was emited before, so there must be no vehicles at all. */
			DrawString(r.left, r.right, y, STR_COMPANY_VIEW_VEHICLES_NONE);
		}
	}

	void DrawInfrastructureCountsWidget(const Rect &r, const Company *c) const
	{
		int y = r.top;

		uint rail_pieces = c->infrastructure.signal;
		for (uint i = 0; i < lengthof(c->infrastructure.rail); i++) rail_pieces += c->infrastructure.rail[i];
		if (rail_pieces != 0) {
			SetDParam(0, rail_pieces);
			DrawString(r.left, r.right, y, STR_COMPANY_VIEW_INFRASTRUCTURE_RAIL);
			y += GetCharacterHeight(FS_NORMAL);
		}

		uint road_pieces = 0;
		for (uint i = 0; i < lengthof(c->infrastructure.road); i++) road_pieces += c->infrastructure.road[i];
		if (road_pieces != 0) {
			SetDParam(0, road_pieces);
			DrawString(r.left, r.right, y, STR_COMPANY_VIEW_INFRASTRUCTURE_ROAD);
			y += GetCharacterHeight(FS_NORMAL);
		}

		if (c->infrastructure.water != 0) {
			SetDParam(0, c->infrastructure.water);
			DrawString(r.left, r.right, y, STR_COMPANY_VIEW_INFRASTRUCTURE_WATER);
			y += GetCharacterHeight(FS_NORMAL);
		}

		if (c->infrastructure.station != 0) {
			SetDParam(0, c->infrastructure.station);
			DrawString(r.left, r.right, y, STR_COMPANY_VIEW_INFRASTRUCTURE_STATION);
			y += GetCharacterHeight(FS_NORMAL);
		}

		if (c->infrastructure.airport != 0) {
			SetDParam(0, c->infrastructure.airport);
			DrawString(r.left, r.right, y, STR_COMPANY_VIEW_INFRASTRUCTURE_AIRPORT);
			y += GetCharacterHeight(FS_NORMAL);
		}

		if (y == r.top) {
			/* No String was emited before, so there must be no infrastructure at all. */
			DrawString(r.left, r.right, y, STR_COMPANY_VIEW_INFRASTRUCTURE_NONE);
		}
	}

	void DrawWidget(const Rect &r, WidgetID widget) const override
	{
		const Company *c = Company::Get((CompanyID)this->window_number);
		switch (widget) {
			case WID_C_FACE:
				DrawCompanyManagerFace(c->face, c->colour, r);
				break;

			case WID_C_FACE_TITLE:
				SetDParam(0, c->index);
				DrawStringMultiLine(r.left, r.right, r.top, r.bottom, STR_COMPANY_VIEW_PRESIDENT_MANAGER_TITLE, TC_FROMSTRING, SA_HOR_CENTER);
				break;

			case WID_C_DESC_COLOUR_SCHEME_EXAMPLE: {
				Point offset;
				Dimension d = GetSpriteSize(SPR_VEH_BUS_SW_VIEW, &offset);
				d.height -= offset.y;
				DrawSprite(SPR_VEH_BUS_SW_VIEW, COMPANY_SPRITE_COLOUR(c->index), r.left - offset.x, CenterBounds(r.top, r.bottom, d.height) - offset.y);
				break;
			}

			case WID_C_DESC_VEHICLE_COUNTS:
				DrawVehicleCountsWidget(r, c);
				break;

			case WID_C_DESC_INFRASTRUCTURE_COUNTS:
				DrawInfrastructureCountsWidget(r, c);
				break;

			case WID_C_DESC_OWNERS: {
				uint y = r.top;

				for (const Company *c2 : Company::Iterate()) {
					uint amt = GetAmountOwnedBy(c, c2->index);
					if (amt != 0) {
						SetDParam(0, amt * 25);
						SetDParam(1, c2->index);

						DrawString(r.left, r.right, y, STR_COMPANY_VIEW_SHARES_OWNED_BY);
						y += GetCharacterHeight(FS_NORMAL);
					}
				}
				break;
			}

			case WID_C_HAS_PASSWORD:
				if (_networking && NetworkCompanyIsPassworded(c->index)) {
					DrawSprite(SPR_LOCK, PAL_NONE, r.left, r.top);
				}
				break;
		}
	}

	void SetStringParameters(WidgetID widget) const override
	{
		switch (widget) {
			case WID_C_CAPTION:
				SetDParam(0, (CompanyID)this->window_number);
				SetDParam(1, (CompanyID)this->window_number);
				break;

			case WID_C_DESC_INAUGURATION:
				SetDParam(0, Company::Get((CompanyID)this->window_number)->InauguratedDisplayYear());
				break;

			case WID_C_DESC_COMPANY_VALUE:
				SetDParam(0, CalculateCompanyValue(Company::Get((CompanyID)this->window_number)));
				break;
		}
	}

	void OnClick([[maybe_unused]] Point pt, WidgetID widget, [[maybe_unused]] int click_count) override
	{
		switch (widget) {
			case WID_C_NEW_FACE: DoSelectCompanyManagerFace(this); break;

			case WID_C_COLOUR_SCHEME:
				ShowCompanyLiveryWindow((CompanyID)this->window_number, INVALID_GROUP);
				break;

			case WID_C_PRESIDENT_NAME:
				this->query_widget = WID_C_PRESIDENT_NAME;
				SetDParam(0, this->window_number);
				ShowQueryString(STR_PRESIDENT_NAME, STR_COMPANY_VIEW_PRESIDENT_S_NAME_QUERY_CAPTION, MAX_LENGTH_PRESIDENT_NAME_CHARS, this, CS_ALPHANUMERAL, QSF_ENABLE_DEFAULT | QSF_LEN_IN_CHARS);
				break;

			case WID_C_COMPANY_NAME:
				this->query_widget = WID_C_COMPANY_NAME;
				SetDParam(0, this->window_number);
				ShowQueryString(STR_COMPANY_NAME, STR_COMPANY_VIEW_COMPANY_NAME_QUERY_CAPTION, MAX_LENGTH_COMPANY_NAME_CHARS, this, CS_ALPHANUMERAL, QSF_ENABLE_DEFAULT | QSF_LEN_IN_CHARS);
				break;

			case WID_C_VIEW_HQ: {
				TileIndex tile = Company::Get((CompanyID)this->window_number)->location_of_HQ;
				if (_ctrl_pressed) {
					ShowExtraViewportWindow(tile);
				} else {
					ScrollMainWindowToTile(tile);
				}
				break;
			}

			case WID_C_BUILD_HQ:
				if ((uint8_t)this->window_number != _local_company) return;
				if (this->IsWidgetLowered(WID_C_BUILD_HQ)) {
					ResetObjectToPlace();
					this->RaiseButtons();
					break;
				}
				SetObjectToPlaceWnd(SPR_CURSOR_HQ, PAL_NONE, HT_RECT, this);
				SetTileSelectSize(2, 2);
				this->LowerWidget(WID_C_BUILD_HQ);
				this->SetWidgetDirty(WID_C_BUILD_HQ);
				break;

			case WID_C_RELOCATE_HQ:
				if (this->IsWidgetLowered(WID_C_RELOCATE_HQ)) {
					ResetObjectToPlace();
					this->RaiseButtons();
					break;
				}
				SetObjectToPlaceWnd(SPR_CURSOR_HQ, PAL_NONE, HT_RECT, this);
				SetTileSelectSize(2, 2);
				this->LowerWidget(WID_C_RELOCATE_HQ);
				this->SetWidgetDirty(WID_C_RELOCATE_HQ);
				break;

			case WID_C_VIEW_INFRASTRUCTURE:
				ShowCompanyInfrastructure((CompanyID)this->window_number);
				break;

			case WID_C_GIVE_MONEY:
				this->query_widget = WID_C_GIVE_MONEY;
				ShowQueryString(STR_EMPTY, STR_COMPANY_VIEW_GIVE_MONEY_QUERY_CAPTION, 30, this, CS_NUMERAL, QSF_NONE);
				break;

			case WID_C_BUY_SHARE:
				DoCommandP(0, this->window_number, 0, CMD_BUY_SHARE_IN_COMPANY | CMD_MSG(STR_ERROR_CAN_T_BUY_25_SHARE_IN_THIS));
				break;

			case WID_C_SELL_SHARE:
				DoCommandP(0, this->window_number, 0, CMD_SELL_SHARE_IN_COMPANY | CMD_MSG(STR_ERROR_CAN_T_SELL_25_SHARE_IN));
				break;

			case WID_C_HOSTILE_TAKEOVER:
				ShowBuyCompanyDialog((CompanyID)this->window_number, true);
				break;

			case WID_C_COMPANY_PASSWORD:
				if (this->window_number == _local_company) ShowNetworkCompanyPasswordWindow(this);
				break;

			case WID_C_COMPANY_JOIN: {
				this->query_widget = WID_C_COMPANY_JOIN;
				CompanyID company = (CompanyID)this->window_number;
				if (_network_server) {
					NetworkServerDoMove(CLIENT_ID_SERVER, company);
					MarkWholeScreenDirty();
				} else if (NetworkCompanyIsPassworded(company)) {
					/* ask for the password */
					ShowQueryString(STR_EMPTY, STR_NETWORK_NEED_COMPANY_PASSWORD_CAPTION, NETWORK_PASSWORD_LENGTH, this, CS_ALPHANUMERAL, QSF_PASSWORD);
				} else {
					/* just send the join command */
					NetworkClientRequestMove(company);
				}
				break;
			}
		}
	}

	void OnHundredthTick() override
	{
		/* redraw the window every now and then */
		this->SetDirty();
	}

	void OnPlaceObject([[maybe_unused]] Point pt, TileIndex tile) override
	{
		if (DoCommandP(tile, OBJECT_HQ, 0, CMD_BUILD_OBJECT | CMD_MSG(STR_ERROR_CAN_T_BUILD_COMPANY_HEADQUARTERS)) && !_shift_pressed) {
			ResetObjectToPlace();
			this->RaiseButtons();
		}
	}

	void OnPlaceObjectAbort() override
	{
		this->RaiseButtons();
	}

	void OnQueryTextFinished(char *str) override
	{
		if (str == nullptr) return;

		switch (this->query_widget) {
			default: NOT_REACHED();

<<<<<<< HEAD
			case WID_C_GIVE_MONEY:
				DoCommandPEx(0, this->window_number, 0, (std::strtoull(str, nullptr, 10) / _currency->rate), CMD_GIVE_MONEY | CMD_MSG(STR_ERROR_CAN_T_GIVE_MONEY), CcGiveMoney);
=======
			case WID_C_GIVE_MONEY: {
				Money money = std::strtoull(str, nullptr, 10) / GetCurrency().rate;
				Command<CMD_GIVE_MONEY>::Post(STR_ERROR_CAN_T_GIVE_MONEY, money, (CompanyID)this->window_number);
>>>>>>> f79ec795
				break;

			case WID_C_PRESIDENT_NAME:
				DoCommandP(0, 0, 0, CMD_RENAME_PRESIDENT | CMD_MSG(STR_ERROR_CAN_T_CHANGE_PRESIDENT), nullptr, str);
				break;

			case WID_C_COMPANY_NAME:
				DoCommandP(0, 0, 0, CMD_RENAME_COMPANY | CMD_MSG(STR_ERROR_CAN_T_CHANGE_COMPANY_NAME), nullptr, str);
				break;

			case WID_C_COMPANY_JOIN:
				NetworkClientRequestMove((CompanyID)this->window_number, str);
				break;
		}
	}


	/**
	 * Some data on this window has become invalid.
	 * @param data Information about the changed data.
	 * @param gui_scope Whether the call is done from GUI scope. You may not do everything when not in GUI scope. See #InvalidateWindowData() for details.
	 */
	void OnInvalidateData(int data = 0, bool gui_scope = true) override
	{
		if (this->window_number == _local_company) return;

		if (_settings_game.economy.allow_shares) { // Shares are allowed
			const Company *c = Company::Get(this->window_number);

			/* If all shares are owned by someone (none by nobody), disable buy button */
			this->SetWidgetDisabledState(WID_C_BUY_SHARE, GetAmountOwnedBy(c, INVALID_OWNER) == 0 ||
					/* Only 25% left to buy. If the company is human, disable buying it up.. TODO issues! */
					(GetAmountOwnedBy(c, INVALID_OWNER) == 1 && !c->is_ai) ||
					/* Spectators cannot do anything of course */
					_local_company == COMPANY_SPECTATOR);

			/* If the company doesn't own any shares, disable sell button */
			this->SetWidgetDisabledState(WID_C_SELL_SHARE, (GetAmountOwnedBy(c, _local_company) == 0) ||
					/* Spectators cannot do anything of course */
					_local_company == COMPANY_SPECTATOR);
		} else { // Shares are not allowed, disable buy/sell buttons
			this->DisableWidget(WID_C_BUY_SHARE);
			this->DisableWidget(WID_C_SELL_SHARE);
		}
	}
};

static WindowDesc _company_desc(__FILE__, __LINE__,
	WDP_AUTO, "company", 0, 0,
	WC_COMPANY, WC_NONE,
	0,
	std::begin(_nested_company_widgets), std::end(_nested_company_widgets)
);

/**
 * Show the window with the overview of the company.
 * @param company The company to show the window for.
 */
void ShowCompany(CompanyID company)
{
	if (!Company::IsValidID(company)) return;

	AllocateWindowDescFront<CompanyWindow>(&_company_desc, company);
}

/**
 * Redraw all windows with company infrastructure counts.
 * @param company The company to redraw the windows of.
 */
void DirtyCompanyInfrastructureWindows(CompanyID company)
{
	SetWindowDirty(WC_COMPANY, company);
	SetWindowDirty(WC_COMPANY_INFRASTRUCTURE, company);
}

/**
 * Redraw all windows with all company infrastructure counts.
 */
void DirtyAllCompanyInfrastructureWindows()
{
	SetWindowClassesDirty(WC_COMPANY);
	SetWindowClassesDirty(WC_COMPANY_INFRASTRUCTURE);
}

struct BuyCompanyWindow : Window {
	BuyCompanyWindow(WindowDesc *desc, WindowNumber window_number, bool hostile_takeover) : Window(desc), hostile_takeover(hostile_takeover)
	{
		this->InitNested(window_number);
		this->owner = _local_company;
		const Company *c = Company::Get((CompanyID)this->window_number);
		this->company_value = hostile_takeover ? CalculateHostileTakeoverValue(c) : c->bankrupt_value;
	}

	void Close(int data = 0) override
	{
		const Company *c = Company::GetIfValid((CompanyID)this->window_number);
		if (!this->hostile_takeover && c != nullptr && HasBit(c->bankrupt_asked, this->owner) && _current_company == this->owner) {
			EnqueueDoCommandP(NewCommandContainerBasic(0, this->window_number, 0, CMD_DECLINE_BUY_COMPANY | CMD_NO_SHIFT_ESTIMATE));
		}
		this->Window::Close();
	}

	void UpdateWidgetSize(WidgetID widget, Dimension *size, const Dimension &padding, Dimension *fill, Dimension *resize) override
	{
		switch (widget) {
			case WID_BC_FACE:
				*size = GetScaledSpriteSize(SPR_GRADIENT);
				break;

			case WID_BC_QUESTION:
				const Company *c = Company::Get((CompanyID)this->window_number);
				SetDParam(0, c->index);
				SetDParam(1, this->company_value);
				size->height = GetStringHeight(this->hostile_takeover ? STR_BUY_COMPANY_HOSTILE_TAKEOVER : STR_BUY_COMPANY_MESSAGE, size->width);
				break;
		}
	}

	void SetStringParameters(WidgetID widget) const override
	{
		switch (widget) {
			case WID_BC_CAPTION:
				SetDParam(0, STR_COMPANY_NAME);
				SetDParam(1, Company::Get((CompanyID)this->window_number)->index);
				break;
		}
	}

	void DrawWidget(const Rect &r, WidgetID widget) const override
	{
		switch (widget) {
			case WID_BC_FACE: {
				const Company *c = Company::Get((CompanyID)this->window_number);
				DrawCompanyManagerFace(c->face, c->colour, r);
				break;
			}

			case WID_BC_QUESTION: {
				const Company *c = Company::Get((CompanyID)this->window_number);
				SetDParam(0, c->index);
				SetDParam(1, this->company_value);
				DrawStringMultiLine(r.left, r.right, r.top, r.bottom, this->hostile_takeover ? STR_BUY_COMPANY_HOSTILE_TAKEOVER : STR_BUY_COMPANY_MESSAGE, TC_FROMSTRING, SA_CENTER);
				break;
			}
		}
	}

	void OnClick([[maybe_unused]] Point pt, WidgetID widget, [[maybe_unused]] int click_count) override
	{
		switch (widget) {
			case WID_BC_NO:
				this->Close();
				break;

			case WID_BC_YES:
				DoCommandP(0, this->window_number, (this->hostile_takeover ? 1 : 0), CMD_BUY_COMPANY | CMD_MSG(STR_ERROR_CAN_T_BUY_COMPANY));
				break;
		}
	}

	/**
	 * Check on a regular interval if the company value has changed.
	 */
	void OnHundredthTick() override
	{
		/* Value can't change when in bankruptcy. */
		if (!this->hostile_takeover) return;

		const Company *c = Company::Get((CompanyID)this->window_number);
		auto new_value = CalculateHostileTakeoverValue(c);
		if (new_value != this->company_value) {
			this->company_value = new_value;
			this->ReInit();
		}
	}

private:
	bool hostile_takeover; ///< Whether the window is showing a hostile takeover.
	Money company_value; ///< The value of the company for which the user can buy it.
};

static constexpr NWidgetPart _nested_buy_company_widgets[] = {
	NWidget(NWID_HORIZONTAL),
		NWidget(WWT_CLOSEBOX, COLOUR_LIGHT_BLUE),
		NWidget(WWT_CAPTION, COLOUR_LIGHT_BLUE, WID_BC_CAPTION), SetDataTip(STR_ERROR_MESSAGE_CAPTION_OTHER_COMPANY, STR_TOOLTIP_WINDOW_TITLE_DRAG_THIS),
	EndContainer(),
	NWidget(WWT_PANEL, COLOUR_LIGHT_BLUE),
		NWidget(NWID_VERTICAL), SetPIP(0, WidgetDimensions::unscaled.vsep_wide, 0), SetPadding(WidgetDimensions::unscaled.modalpopup),
			NWidget(NWID_HORIZONTAL), SetPIP(0, WidgetDimensions::unscaled.hsep_wide, 0),
				NWidget(WWT_EMPTY, INVALID_COLOUR, WID_BC_FACE), SetFill(0, 1),
				NWidget(WWT_EMPTY, INVALID_COLOUR, WID_BC_QUESTION), SetMinimalSize(240, 0), SetFill(1, 1),
			EndContainer(),
			NWidget(NWID_HORIZONTAL, NC_EQUALSIZE), SetPIP(100, WidgetDimensions::unscaled.hsep_wide, 100),
				NWidget(WWT_TEXTBTN, COLOUR_LIGHT_BLUE, WID_BC_NO), SetMinimalSize(60, 12), SetDataTip(STR_QUIT_NO, STR_NULL), SetFill(1, 0),
				NWidget(WWT_TEXTBTN, COLOUR_LIGHT_BLUE, WID_BC_YES), SetMinimalSize(60, 12), SetDataTip(STR_QUIT_YES, STR_NULL), SetFill(1, 0),
			EndContainer(),
		EndContainer(),
	EndContainer(),
};

static WindowDesc _buy_company_desc(__FILE__, __LINE__,
	WDP_AUTO, nullptr, 0, 0,
	WC_BUY_COMPANY, WC_NONE,
	WDF_CONSTRUCTION,
	std::begin(_nested_buy_company_widgets), std::end(_nested_buy_company_widgets)
);

/**
 * Show the query to buy another company.
 * @param company The company to buy.
 * @param hostile_takeover Whether this is a hostile takeover.
 */
void ShowBuyCompanyDialog(CompanyID company, bool hostile_takeover)
{
	auto window = BringWindowToFrontById(WC_BUY_COMPANY, company);
	if (window == nullptr) {
		new BuyCompanyWindow(&_buy_company_desc, company, hostile_takeover);
	}
}<|MERGE_RESOLUTION|>--- conflicted
+++ resolved
@@ -22,13 +22,8 @@
 #include "newgrf.h"
 #include "company_manager_face.h"
 #include "strings_func.h"
-<<<<<<< HEAD
 #include "date_func.h"
-#include "widgets/dropdown_type.h"
-=======
-#include "timer/timer_game_economy.h"
 #include "dropdown_type.h"
->>>>>>> f79ec795
 #include "tilehighlight_func.h"
 #include "company_base.h"
 #include "core/geometry_func.hpp"
@@ -42,19 +37,8 @@
 #include "station_func.h"
 #include "zoom_func.h"
 #include "sortlist_type.h"
-<<<<<<< HEAD
-#include "group_gui_list.h"
+#include "group_gui.h"
 #include "core/backup_type.hpp"
-=======
-#include "company_cmd.h"
-#include "economy_cmd.h"
-#include "group_cmd.h"
-#include "group_gui.h"
-#include "misc_cmd.h"
-#include "object_cmd.h"
-#include "timer/timer.h"
-#include "timer/timer_window.h"
->>>>>>> f79ec795
 
 #include "widgets/company_widget.h"
 
@@ -546,12 +530,12 @@
 
 		if (this->query_widget == WID_CF_INCREASE_LOAN) {
 			const Company *c = Company::Get((CompanyID)this->window_number);
-			Money amount = std::min<Money>(std::strtoull(str, nullptr, 10) / _currency->rate, _economy.max_loan - c->current_loan);
+			Money amount = std::min<Money>(std::strtoull(str, nullptr, 10) / GetCurrency().rate, _economy.max_loan - c->current_loan);
 			amount = LOAN_INTERVAL * CeilDivT<Money>(amount, LOAN_INTERVAL);
 			DoCommandP(0, amount >> 32, (amount & 0xFFFFFFFC) | 2, CMD_INCREASE_LOAN | CMD_MSG(STR_ERROR_CAN_T_BORROW_ANY_MORE_MONEY));
 		} else if (this->query_widget == WID_CF_REPAY_LOAN) {
 			const Company *c = Company::Get((CompanyID)this->window_number);
-			Money amount = std::min<Money>(std::strtoull(str, nullptr, 10) / _currency->rate, c->current_loan);
+			Money amount = std::min<Money>(std::strtoull(str, nullptr, 10) / GetCurrency().rate, c->current_loan);
 			amount = LOAN_INTERVAL * CeilDivT<Money>(amount, LOAN_INTERVAL);
 			DoCommandP(0, amount >> 32, (amount & 0xFFFFFFFC) | 2, CMD_DECREASE_LOAN | CMD_MSG(STR_ERROR_CAN_T_REPAY_LOAN));
 		}
@@ -724,21 +708,8 @@
 
 		if (this->livery_class >= LC_GROUP_RAIL) {
 			VehicleType vtype = (VehicleType)(this->livery_class - LC_GROUP_RAIL);
-<<<<<<< HEAD
-
-			for (const Group *g : Group::Iterate()) {
-				if (g->owner == owner && g->vehicle_type == vtype) {
-					list.push_back(g);
-				}
-			}
-
-			list.ForceResort();
-			SortGUIGroupList(list);
-
-			AddChildren(list, INVALID_GROUP, 0);
-=======
+
 			BuildGuiGroupList(this->groups, false, owner, vtype);
->>>>>>> f79ec795
 		}
 
 		this->groups.shrink_to_fit();
@@ -2739,14 +2710,8 @@
 		switch (this->query_widget) {
 			default: NOT_REACHED();
 
-<<<<<<< HEAD
 			case WID_C_GIVE_MONEY:
-				DoCommandPEx(0, this->window_number, 0, (std::strtoull(str, nullptr, 10) / _currency->rate), CMD_GIVE_MONEY | CMD_MSG(STR_ERROR_CAN_T_GIVE_MONEY), CcGiveMoney);
-=======
-			case WID_C_GIVE_MONEY: {
-				Money money = std::strtoull(str, nullptr, 10) / GetCurrency().rate;
-				Command<CMD_GIVE_MONEY>::Post(STR_ERROR_CAN_T_GIVE_MONEY, money, (CompanyID)this->window_number);
->>>>>>> f79ec795
+				DoCommandPEx(0, this->window_number, 0, (std::strtoull(str, nullptr, 10) / GetCurrency().rate), CMD_GIVE_MONEY | CMD_MSG(STR_ERROR_CAN_T_GIVE_MONEY), CcGiveMoney);
 				break;
 
 			case WID_C_PRESIDENT_NAME:
