/*
 * This file is part of OpenTTD.
 * OpenTTD is free software; you can redistribute it and/or modify it under the terms of the GNU General Public License as published by the Free Software Foundation, version 2.
 * OpenTTD is distributed in the hope that it will be useful, but WITHOUT ANY WARRANTY; without even the implied warranty of MERCHANTABILITY or FITNESS FOR A PARTICULAR PURPOSE.
 * See the GNU General Public License for more details. You should have received a copy of the GNU General Public License along with OpenTTD. If not, see <http://www.gnu.org/licenses/>.
 */

/** @file company_gui.cpp %Company related GUIs. */

#include "stdafx.h"
#include "currency.h"
#include "error.h"
#include "gui.h"
#include "window_gui.h"
#include "textbuf_gui.h"
#include "viewport_func.h"
#include "company_func.h"
#include "command_func.h"
#include "network/network.h"
#include "network/network_gui.h"
#include "network/network_func.h"
#include "newgrf.h"
#include "company_manager_face.h"
#include "strings_func.h"
#include "date_func.h"
#include "widgets/dropdown_type.h"
#include "tilehighlight_func.h"
#include "company_base.h"
#include "core/geometry_func.hpp"
#include "object_type.h"
#include "rail.h"
#include "road.h"
#include "engine_base.h"
#include "window_func.h"
#include "road_func.h"
#include "water.h"
#include "station_func.h"
#include "zoom_func.h"
#include "sortlist_type.h"
#include "group_gui_list.h"
#include "core/backup_type.hpp"

#include "widgets/company_widget.h"

#include "safeguards.h"


/** Company GUI constants. */
#define EXP_SPACING (WidgetDimensions::scaled.vsep_normal * 2)

static void DoSelectCompanyManagerFace(Window *parent);
static void ShowCompanyInfrastructure(CompanyID company);

/** List of revenues. */
static ExpensesType _expenses_list_revenue[] = {
	EXPENSES_TRAIN_REVENUE,
	EXPENSES_ROADVEH_REVENUE,
	EXPENSES_AIRCRAFT_REVENUE,
	EXPENSES_SHIP_REVENUE,
	EXPENSES_SHARING_INC,
};

/** List of operating expenses. */
static ExpensesType _expenses_list_operating_costs[] = {
	EXPENSES_TRAIN_RUN,
	EXPENSES_ROADVEH_RUN,
	EXPENSES_AIRCRAFT_RUN,
	EXPENSES_SHIP_RUN,
	EXPENSES_PROPERTY,
	EXPENSES_LOAN_INTEREST,
	EXPENSES_SHARING_COST,
};

/** List of capital expenses. */
static ExpensesType _expenses_list_capital_costs[] = {
	EXPENSES_CONSTRUCTION,
	EXPENSES_NEW_VEHICLES,
	EXPENSES_OTHER,
};

/** Expense list container. */
struct ExpensesList {
	const ExpensesType *et;   ///< Expenses items.
	const uint length;        ///< Number of items in list.

	ExpensesList(ExpensesType *et, int length) : et(et), length(length)
	{
	}

	uint GetHeight() const
	{
		/* Add up the height of all the lines.  */
		return this->length * FONT_HEIGHT_NORMAL;
	}

	/** Compute width of the expenses categories in pixels. */
	uint GetListWidth() const
	{
		uint width = 0;
		for (uint i = 0; i < this->length; i++) {
			ExpensesType et = this->et[i];
			width = std::max(width, GetStringBoundingBox(STR_FINANCES_SECTION_CONSTRUCTION + et).width);
		}
		return width;
	}
};

/** Types of expense lists */
static const ExpensesList _expenses_list_types[] = {
	ExpensesList(_expenses_list_revenue, lengthof(_expenses_list_revenue)),
	ExpensesList(_expenses_list_operating_costs, lengthof(_expenses_list_operating_costs)),
	ExpensesList(_expenses_list_capital_costs, lengthof(_expenses_list_capital_costs)),
};

/**
 * Get the total height of the "categories" column.
 * @return The total height in pixels.
 */
static uint GetTotalCategoriesHeight()
{
	/* There's an empty line and blockspace on the year row */
	uint total_height = FONT_HEIGHT_NORMAL + WidgetDimensions::scaled.vsep_wide;

	for (uint i = 0; i < lengthof(_expenses_list_types); i++) {
		/* Title + expense list + total line + total + blockspace after category */
		total_height += FONT_HEIGHT_NORMAL + _expenses_list_types[i].GetHeight() + WidgetDimensions::scaled.vsep_normal + FONT_HEIGHT_NORMAL + WidgetDimensions::scaled.vsep_wide;
	}

	/* Total income */
	total_height += WidgetDimensions::scaled.vsep_normal + FONT_HEIGHT_NORMAL + WidgetDimensions::scaled.vsep_wide;

	return total_height;
}

/**
 * Get the required width of the "categories" column, equal to the widest element.
 * @return The required width in pixels.
 */
static uint GetMaxCategoriesWidth()
{
	uint max_width = 0;

	/* Loop through categories to check max widths. */
	for (uint i = 0; i < lengthof(_expenses_list_types); i++) {
		/* Title of category */
		max_width = std::max(max_width, GetStringBoundingBox(STR_FINANCES_REVENUE_TITLE + i).width);
		/* Entries in category */
		max_width = std::max(max_width, _expenses_list_types[i].GetListWidth() + WidgetDimensions::scaled.hsep_indent);
	}

	return max_width;
}

/**
 * Draw a category of expenses (revenue, operating expenses, capital expenses).
 */
static void DrawCategory(const Rect &r, int start_y, ExpensesList list)
{
	Rect tr = r.Indent(WidgetDimensions::scaled.hsep_indent, _current_text_dir == TD_RTL);

	tr.top = start_y;
	ExpensesType et;

	for (uint i = 0; i < list.length; i++) {
		et = list.et[i];
		DrawString(tr, STR_FINANCES_SECTION_CONSTRUCTION + et);
		tr.top += FONT_HEIGHT_NORMAL;
	}
}

/**
 * Draw the expenses categories.
 * @param r Available space for drawing.
 * @note The environment must provide padding at the left and right of \a r.
 */
static void DrawCategories(const Rect &r)
{
	/* Start with an empty space in the year row, plus the blockspace under the year. */
	int y = r.top + FONT_HEIGHT_NORMAL + WidgetDimensions::scaled.vsep_wide;

	for (uint i = 0; i < lengthof(_expenses_list_types); i++) {
		/* Draw category title and advance y */
		DrawString(r.left, r.right, y, (STR_FINANCES_REVENUE_TITLE + i), TC_FROMSTRING, SA_LEFT);
		y += FONT_HEIGHT_NORMAL;

		/* Draw category items and advance y */
		DrawCategory(r, y, _expenses_list_types[i]);
		y += _expenses_list_types[i].GetHeight();

		/* Advance y by the height of the horizontal line between amounts and subtotal */
		y += WidgetDimensions::scaled.vsep_normal;

		/* Draw category total and advance y */
		DrawString(r.left, r.right, y, STR_FINANCES_TOTAL_CAPTION, TC_FROMSTRING, SA_RIGHT);
		y += FONT_HEIGHT_NORMAL;

		/* Advance y by a blockspace after this category block */
		y += WidgetDimensions::scaled.vsep_wide;
	}

	/* Draw total profit/loss */
	y += WidgetDimensions::scaled.vsep_normal;
	DrawString(r.left, r.right, y, STR_FINANCES_PROFIT, TC_FROMSTRING, SA_LEFT);
}

/**
 * Draw an amount of money.
 * @param amount Amount of money to draw,
 * @param left   Left coordinate of the space to draw in.
 * @param right  Right coordinate of the space to draw in.
 * @param top    Top coordinate of the space to draw in.
 * @param colour The TextColour of the string.
 */
static void DrawPrice(Money amount, int left, int right, int top, TextColour colour)
{
	StringID str = STR_FINANCES_NEGATIVE_INCOME;
	if (amount == 0) {
		str = STR_FINANCES_ZERO_INCOME;
	} else if (amount < 0) {
		amount = -amount;
		str = STR_FINANCES_POSITIVE_INCOME;
	}
	SetDParam(0, amount);
	DrawString(left, right, top, str, colour, SA_RIGHT);
}

/**
 * Draw a category of expenses/revenues in the year column.
 * @return The income sum of the category.
 */
static Money DrawYearCategory (const Rect &r, int start_y, ExpensesList list, const Money(&tbl)[EXPENSES_END])
{
	int y = start_y;
	ExpensesType et;
	Money sum = 0;

	for (uint i = 0; i < list.length; i++) {
		et = list.et[i];
		Money cost = tbl[et];
		sum += cost;
		if (cost != 0) DrawPrice(cost, r.left, r.right, y, TC_BLACK);
		y += FONT_HEIGHT_NORMAL;
	}

	/* Draw the total at the bottom of the category. */
	GfxFillRect(r.left, y, r.right, y, PC_BLACK);
	y += WidgetDimensions::scaled.vsep_normal;
	if (sum != 0) DrawPrice(sum, r.left, r.right, y, TC_WHITE);

	/* Return the sum for the yearly total. */
	return sum;
}


/**
 * Draw a column with prices.
 * @param r    Available space for drawing.
 * @param year Year being drawn.
 * @param tbl  Reference to table of amounts for \a year.
 * @note The environment must provide padding at the left and right of \a r.
 */
static void DrawYearColumn(const Rect &r, int year, const Money (&tbl)[EXPENSES_END])
{
	int y = r.top;
	Money sum;

	/* Year header */
	SetDParam(0, year);
	DrawString(r.left, r.right, y, STR_FINANCES_YEAR, TC_FROMSTRING, SA_RIGHT, true);
	y += FONT_HEIGHT_NORMAL + WidgetDimensions::scaled.vsep_wide;

	/* Categories */
	for (uint i = 0; i < lengthof(_expenses_list_types); i++) {
		y += FONT_HEIGHT_NORMAL;
		sum += DrawYearCategory(r, y, _expenses_list_types[i], tbl);
		/* Expense list + expense category title + expense category total + blockspace after category */
		y += _expenses_list_types[i].GetHeight() + WidgetDimensions::scaled.vsep_normal + FONT_HEIGHT_NORMAL + WidgetDimensions::scaled.vsep_wide;
	}

	/* Total income. */
	GfxFillRect(r.left, y, r.right, y, PC_BLACK);
	y += WidgetDimensions::scaled.vsep_normal;
	DrawPrice(sum, r.left, r.right, y, TC_WHITE);
}

static const NWidgetPart _nested_company_finances_widgets[] = {
	NWidget(NWID_HORIZONTAL),
		NWidget(WWT_CLOSEBOX, COLOUR_GREY),
		NWidget(WWT_CAPTION, COLOUR_GREY, WID_CF_CAPTION), SetDataTip(STR_FINANCES_CAPTION, STR_TOOLTIP_WINDOW_TITLE_DRAG_THIS),
		NWidget(WWT_IMGBTN, COLOUR_GREY, WID_CF_TOGGLE_SIZE), SetDataTip(SPR_LARGE_SMALL_WINDOW, STR_TOOLTIP_TOGGLE_LARGE_SMALL_WINDOW),
		NWidget(WWT_SHADEBOX, COLOUR_GREY),
		NWidget(WWT_STICKYBOX, COLOUR_GREY),
	EndContainer(),
	NWidget(NWID_SELECTION, INVALID_COLOUR, WID_CF_SEL_PANEL),
		NWidget(WWT_PANEL, COLOUR_GREY),
			NWidget(NWID_HORIZONTAL), SetPadding(WidgetDimensions::unscaled.framerect), SetPIP(0, WidgetDimensions::unscaled.hsep_wide, 0),
				NWidget(WWT_EMPTY, COLOUR_GREY, WID_CF_EXPS_CATEGORY), SetMinimalSize(120, 0), SetFill(0, 0),
				NWidget(WWT_EMPTY, COLOUR_GREY, WID_CF_EXPS_PRICE1), SetMinimalSize(86, 0), SetFill(0, 0),
				NWidget(WWT_EMPTY, COLOUR_GREY, WID_CF_EXPS_PRICE2), SetMinimalSize(86, 0), SetFill(0, 0),
				NWidget(WWT_EMPTY, COLOUR_GREY, WID_CF_EXPS_PRICE3), SetMinimalSize(86, 0), SetFill(0, 0),
			EndContainer(),
		EndContainer(),
	EndContainer(),
	NWidget(WWT_PANEL, COLOUR_GREY),
		NWidget(NWID_HORIZONTAL), SetPadding(WidgetDimensions::unscaled.framerect),
			NWidget(NWID_VERTICAL), // Vertical column with 'bank balance', 'loan'
				NWidget(WWT_TEXT, COLOUR_GREY), SetDataTip(STR_FINANCES_OWN_FUNDS_TITLE, STR_NULL), SetFill(1, 0),
				NWidget(WWT_TEXT, COLOUR_GREY), SetDataTip(STR_FINANCES_LOAN_TITLE, STR_NULL), SetFill(1, 0),
				NWidget(NWID_SPACER), SetMinimalSize(0, 2), SetFill(1, 0),
				NWidget(WWT_TEXT, COLOUR_GREY), SetDataTip(STR_FINANCES_BANK_BALANCE_TITLE, STR_NULL), SetFill(1, 0),
				NWidget(NWID_SPACER), SetFill(0, 1),
			EndContainer(),
			NWidget(NWID_SPACER), SetFill(0, 0), SetMinimalSize(30, 0),
			NWidget(NWID_VERTICAL), // Vertical column with bank balance amount, loan amount, and total.
				NWidget(WWT_TEXT, COLOUR_GREY, WID_CF_OWN_VALUE), SetDataTip(STR_FINANCES_TOTAL_CURRENCY, STR_NULL), SetAlignment(SA_VERT_CENTER | SA_RIGHT),
				NWidget(WWT_TEXT, COLOUR_GREY, WID_CF_LOAN_VALUE), SetDataTip(STR_FINANCES_TOTAL_CURRENCY, STR_NULL), SetAlignment(SA_VERT_CENTER | SA_RIGHT),
				NWidget(WWT_EMPTY, COLOUR_GREY, WID_CF_BALANCE_LINE), SetMinimalSize(0, 2), SetFill(1, 0),
				NWidget(WWT_TEXT, COLOUR_GREY, WID_CF_BALANCE_VALUE), SetDataTip(STR_FINANCES_BANK_BALANCE, STR_NULL), SetAlignment(SA_VERT_CENTER | SA_RIGHT),
			EndContainer(),
			NWidget(NWID_SELECTION, INVALID_COLOUR, WID_CF_SEL_MAXLOAN),
				NWidget(NWID_HORIZONTAL),
					NWidget(NWID_SPACER), SetFill(0, 1), SetMinimalSize(25, 0),
					NWidget(NWID_VERTICAL), // Max loan information
						NWidget(WWT_TEXT, COLOUR_GREY, WID_CF_INTEREST_RATE), SetDataTip(STR_FINANCES_INTEREST_RATE, STR_NULL),
						NWidget(WWT_TEXT, COLOUR_GREY, WID_CF_MAXLOAN_VALUE), SetDataTip(STR_FINANCES_MAX_LOAN, STR_NULL),
						NWidget(NWID_SPACER), SetFill(0, 1),
					EndContainer(),
				EndContainer(),
			EndContainer(),
			NWidget(NWID_SPACER), SetFill(1, 1),
		EndContainer(),
	EndContainer(),
	NWidget(NWID_SELECTION, INVALID_COLOUR, WID_CF_SEL_BUTTONS),
		NWidget(NWID_HORIZONTAL, NC_EQUALSIZE),
			NWidget(WWT_PUSHTXTBTN, COLOUR_GREY, WID_CF_INCREASE_LOAN), SetFill(1, 0), SetDataTip(STR_FINANCES_BORROW_BUTTON, STR_NULL),
			NWidget(WWT_PUSHTXTBTN, COLOUR_GREY, WID_CF_REPAY_LOAN), SetFill(1, 0), SetDataTip(STR_FINANCES_REPAY_BUTTON, STR_NULL),
			NWidget(WWT_PUSHTXTBTN, COLOUR_GREY, WID_CF_INFRASTRUCTURE), SetFill(1, 0), SetDataTip(STR_FINANCES_INFRASTRUCTURE_BUTTON, STR_COMPANY_VIEW_INFRASTRUCTURE_TOOLTIP),
		EndContainer(),
	EndContainer(),
};

/** Window class displaying the company finances. */
struct CompanyFinancesWindow : Window {
	Money max_money;        ///< The approximate maximum amount of money a company has had over the lifetime of this window
	bool small;             ///< Window is toggled to 'small'.
	int query_widget;       ///< The widget associated with the current text query input.

	CompanyFinancesWindow(WindowDesc *desc, CompanyID company) : Window(desc)
	{
		const Company *c = Company::Get(company);
		this->max_money = std::max<Money>(abs(c->money) * 2, INT32_MAX);
		this->small = false;
		this->CreateNestedTree();
		this->SetupWidgets();
		this->FinishInitNested(company);

		this->owner = (Owner)this->window_number;
	}

	void SetStringParameters(int widget) const override
	{
		switch (widget) {
			case WID_CF_CAPTION:
				SetDParam(0, (CompanyID)this->window_number);
				SetDParam(1, (CompanyID)this->window_number);
				break;

			case WID_CF_BALANCE_VALUE: {
				const Company *c = Company::Get((CompanyID)this->window_number);
				SetDParam(0, c->money);
				break;
			}

			case WID_CF_LOAN_VALUE: {
				const Company *c = Company::Get((CompanyID)this->window_number);
				SetDParam(0, c->current_loan);
				break;
			}

			case WID_CF_OWN_VALUE: {
				const Company *c = Company::Get((CompanyID)this->window_number);
				SetDParam(0, c->money - c->current_loan);
				break;
			}

			case WID_CF_INTEREST_RATE:
				SetDParam(0, _settings_game.difficulty.initial_interest);
				break;

			case WID_CF_MAXLOAN_VALUE:
				SetDParam(0, _economy.max_loan);
				break;

			case WID_CF_INCREASE_LOAN:
			case WID_CF_REPAY_LOAN:
				SetDParam(0, LOAN_INTERVAL);
				break;
		}
	}

	void UpdateWidgetSize(int widget, Dimension *size, const Dimension &padding, Dimension *fill, Dimension *resize) override
	{
		switch (widget) {
			case WID_CF_EXPS_CATEGORY:
				size->width  = GetMaxCategoriesWidth();
				size->height = GetTotalCategoriesHeight();
				break;

			case WID_CF_EXPS_PRICE1:
			case WID_CF_EXPS_PRICE2:
			case WID_CF_EXPS_PRICE3:
				size->height = GetTotalCategoriesHeight();
				FALLTHROUGH;

			case WID_CF_BALANCE_VALUE:
			case WID_CF_LOAN_VALUE:
			case WID_CF_OWN_VALUE:
				SetDParamMaxValue(0, this->max_money);
				size->width = std::max(GetStringBoundingBox(STR_FINANCES_NEGATIVE_INCOME).width, GetStringBoundingBox(STR_FINANCES_POSITIVE_INCOME).width) + padding.width;
				break;

			case WID_CF_INTEREST_RATE:
				size->height = FONT_HEIGHT_NORMAL;
				break;
		}
	}

	void DrawWidget(const Rect &r, int widget) const override
	{
		switch (widget) {
			case WID_CF_EXPS_CATEGORY:
				DrawCategories(r);
				break;

			case WID_CF_EXPS_PRICE1:
			case WID_CF_EXPS_PRICE2:
			case WID_CF_EXPS_PRICE3: {
				const Company *c = Company::Get((CompanyID)this->window_number);
				int age = std::min(_cur_year - c->inaugurated_year, 2);
				int wid_offset = widget - WID_CF_EXPS_PRICE1;
				if (wid_offset <= age) {
					DrawYearColumn(r, _cur_year - (age - wid_offset), c->yearly_expenses[age - wid_offset]);
				}
				break;
			}

			case WID_CF_BALANCE_LINE:
				GfxFillRect(r.left, r.top, r.right, r.top, PC_BLACK);
				break;
		}
	}

	/**
	 * Setup the widgets in the nested tree, such that the finances window is displayed properly.
	 * @note After setup, the window must be (re-)initialized.
	 */
	void SetupWidgets()
	{
		int plane = this->small ? SZSP_NONE : 0;
		this->GetWidget<NWidgetStacked>(WID_CF_SEL_PANEL)->SetDisplayedPlane(plane);
		this->GetWidget<NWidgetStacked>(WID_CF_SEL_MAXLOAN)->SetDisplayedPlane(plane);

		CompanyID company = (CompanyID)this->window_number;
		plane = (company != _local_company) ? SZSP_NONE : 0;
		this->GetWidget<NWidgetStacked>(WID_CF_SEL_BUTTONS)->SetDisplayedPlane(plane);
	}

	void OnPaint() override
	{
		if (!this->IsShaded()) {
			if (!this->small) {
				/* Check that the expenses panel height matches the height needed for the layout. */
				if (GetTotalCategoriesHeight() != this->GetWidget<NWidgetBase>(WID_CF_EXPS_CATEGORY)->current_y) {
					this->SetupWidgets();
					this->ReInit();
					return;
				}
			}

			/* Check that the loan buttons are shown only when the user owns the company. */
			CompanyID company = (CompanyID)this->window_number;
			int req_plane = (company != _local_company) ? SZSP_NONE : 0;
			if (req_plane != this->GetWidget<NWidgetStacked>(WID_CF_SEL_BUTTONS)->shown_plane) {
				this->SetupWidgets();
				this->ReInit();
				return;
			}

			const Company *c = Company::Get(company);
			this->SetWidgetDisabledState(WID_CF_INCREASE_LOAN, c->current_loan == _economy.max_loan); // Borrow button only shows when there is any more money to loan.
			this->SetWidgetDisabledState(WID_CF_REPAY_LOAN, company != _local_company || c->current_loan == 0); // Repay button only shows when there is any more money to repay.
		}

		this->DrawWidgets();
	}

	void OnClick(Point pt, int widget, int click_count) override
	{
		switch (widget) {
			case WID_CF_TOGGLE_SIZE: // toggle size
				this->small = !this->small;
				this->SetupWidgets();
				if (this->IsShaded()) {
					/* Finances window is not resizable, so size hints given during unshading have no effect
					 * on the changed appearance of the window. */
					this->SetShaded(false);
				} else {
					this->ReInit();
				}
				break;

			case WID_CF_INCREASE_LOAN: // increase loan
				if (_shift_pressed) {
					this->query_widget = WID_CF_INCREASE_LOAN;
					SetDParam(0, 0);
					ShowQueryString(STR_JUST_INT, STR_FINANCES_BORROW_QUERY_CAPT, 20, this, CS_NUMERAL, QSF_ACCEPT_UNCHANGED);
				} else {
					DoCommandP(0, 0, _ctrl_pressed, CMD_INCREASE_LOAN | CMD_MSG(STR_ERROR_CAN_T_BORROW_ANY_MORE_MONEY));
				}
				break;

			case WID_CF_REPAY_LOAN: // repay loan
				if (_shift_pressed) {
					this->query_widget = WID_CF_REPAY_LOAN;
					SetDParam(0, 0);
					ShowQueryString(STR_JUST_INT, STR_FINANCES_REPAY_QUERY_CAPT, 20, this, CS_NUMERAL, QSF_ACCEPT_UNCHANGED);
				} else {
					DoCommandP(0, 0, _ctrl_pressed, CMD_DECREASE_LOAN | CMD_MSG(STR_ERROR_CAN_T_REPAY_LOAN));
				}
				break;

			case WID_CF_INFRASTRUCTURE: // show infrastructure details
				ShowCompanyInfrastructure((CompanyID)this->window_number);
				break;
		}
	}

	void OnQueryTextFinished(char *str) override
	{
		/* Was 'cancel' pressed or nothing entered? */
		if (str == nullptr || StrEmpty(str)) return;

		if (this->query_widget == WID_CF_INCREASE_LOAN) {
			const Company *c = Company::Get((CompanyID)this->window_number);
			Money amount = std::min<Money>(std::strtoull(str, nullptr, 10) / _currency->rate, _economy.max_loan - c->current_loan);
			amount = LOAN_INTERVAL * CeilDivT<Money>(amount, LOAN_INTERVAL);
			DoCommandP(0, amount >> 32, (amount & 0xFFFFFFFC) | 2, CMD_INCREASE_LOAN | CMD_MSG(STR_ERROR_CAN_T_BORROW_ANY_MORE_MONEY));
		} else if (this->query_widget == WID_CF_REPAY_LOAN) {
			const Company *c = Company::Get((CompanyID)this->window_number);
			Money amount = std::min<Money>(std::strtoull(str, nullptr, 10) / _currency->rate, c->current_loan);
			amount = LOAN_INTERVAL * CeilDivT<Money>(amount, LOAN_INTERVAL);
			DoCommandP(0, amount >> 32, (amount & 0xFFFFFFFC) | 2, CMD_DECREASE_LOAN | CMD_MSG(STR_ERROR_CAN_T_REPAY_LOAN));
		}
	}

	void OnHundredthTick() override
	{
		const Company *c = Company::Get((CompanyID)this->window_number);
		if (abs(c->money) > this->max_money) {
			this->max_money = std::max<Money>(abs(c->money) * 2, this->max_money * 4);
			this->SetupWidgets();
			this->ReInit();
		}
	}

	bool OnTooltip(Point pt, int widget, TooltipCloseCondition close_cond) override
	{
		switch (widget) {
			case WID_CF_INCREASE_LOAN: {
				uint64 arg = STR_FINANCES_BORROW_TOOLTIP;
				GuiShowTooltips(this, STR_FINANCES_BORROW_TOOLTIP_EXTRA, 1, &arg, close_cond);
				return true;
			}

			case WID_CF_REPAY_LOAN: {
				uint64 arg = STR_FINANCES_REPAY_TOOLTIP;
				GuiShowTooltips(this, STR_FINANCES_REPAY_TOOLTIP_EXTRA, 1, &arg, close_cond);
				return true;
			}

			default:
				return false;
		}
	}
};

static WindowDesc _company_finances_desc(
	WDP_AUTO, "company_finances", 0, 0,
	WC_FINANCES, WC_NONE,
	0,
	_nested_company_finances_widgets, lengthof(_nested_company_finances_widgets)
);

/**
 * Open the finances window of a company.
 * @param company Company to show finances of.
 * @pre is company a valid company.
 */
void ShowCompanyFinances(CompanyID company)
{
	if (!Company::IsValidID(company)) return;
	if (BringWindowToFrontById(WC_FINANCES, company)) return;

	new CompanyFinancesWindow(&_company_finances_desc, company);
}

/* List of colours for the livery window */
static const StringID _colour_dropdown[] = {
	STR_COLOUR_DARK_BLUE,
	STR_COLOUR_PALE_GREEN,
	STR_COLOUR_PINK,
	STR_COLOUR_YELLOW,
	STR_COLOUR_RED,
	STR_COLOUR_LIGHT_BLUE,
	STR_COLOUR_GREEN,
	STR_COLOUR_DARK_GREEN,
	STR_COLOUR_BLUE,
	STR_COLOUR_CREAM,
	STR_COLOUR_MAUVE,
	STR_COLOUR_PURPLE,
	STR_COLOUR_ORANGE,
	STR_COLOUR_BROWN,
	STR_COLOUR_GREY,
	STR_COLOUR_WHITE,
};

/* Association of liveries to livery classes */
static const LiveryClass _livery_class[LS_END] = {
	LC_OTHER,
	LC_RAIL, LC_RAIL, LC_RAIL, LC_RAIL, LC_RAIL, LC_RAIL, LC_RAIL, LC_RAIL, LC_RAIL, LC_RAIL, LC_RAIL, LC_RAIL, LC_RAIL,
	LC_ROAD, LC_ROAD,
	LC_SHIP, LC_SHIP,
	LC_AIRCRAFT, LC_AIRCRAFT, LC_AIRCRAFT,
	LC_ROAD, LC_ROAD,
};

class DropDownListColourItem : public DropDownListItem {
public:
	DropDownListColourItem(int result, bool masked) : DropDownListItem(result, masked) {}

	StringID String() const
	{
		return this->result >= COLOUR_END ? STR_COLOUR_DEFAULT : _colour_dropdown[this->result];
	}

	uint Width() const override
	{
		return ScaleGUITrad(28) + WidgetDimensions::scaled.hsep_normal + GetStringBoundingBox(this->String()).width + WidgetDimensions::scaled.dropdowntext.Horizontal();
	}

	uint Height(uint width) const override
	{
		return std::max(FONT_HEIGHT_NORMAL, ScaleGUITrad(12) + WidgetDimensions::scaled.vsep_normal);
	}

	bool Selectable() const override
	{
		return true;
	}

	void Draw(const Rect &r, bool sel, Colours bg_colour) const override
	{
		bool rtl = _current_text_dir == TD_RTL;
		int icon_y = CenterBounds(r.top, r.bottom, 0);
		int text_y = CenterBounds(r.top, r.bottom, FONT_HEIGHT_NORMAL);
		Rect tr = r.Shrink(WidgetDimensions::scaled.dropdowntext);
		DrawSprite(SPR_VEH_BUS_SIDE_VIEW, PALETTE_RECOLOUR_START + (this->result % COLOUR_END),
				   rtl ? tr.right - ScaleGUITrad(14) : tr.left + ScaleGUITrad(14),
				   icon_y);
		tr = tr.Indent(ScaleGUITrad(28) + WidgetDimensions::scaled.hsep_normal, rtl);
		DrawString(tr.left, tr.right, text_y, this->String(), sel ? TC_WHITE : TC_BLACK);
	}
};

/** Company livery colour scheme window. */
struct SelectCompanyLiveryWindow : public Window {
private:
	uint32 sel;
	LiveryClass livery_class;
	Dimension square;
	uint rows;
	uint line_height;
	GUIGroupList groups;
	std::vector<int> indents;
	Scrollbar *vscroll;

	void ShowColourDropDownMenu(uint32 widget)
	{
		uint32 used_colours = 0;
		const Livery *livery, *default_livery = nullptr;
		bool primary = widget == WID_SCL_PRI_COL_DROPDOWN;
		byte default_col = 0;

		/* Disallow other company colours for the primary colour */
		if (this->livery_class < LC_GROUP_RAIL && HasBit(this->sel, LS_DEFAULT) && primary) {
			for (const Company *c : Company::Iterate()) {
				if (c->index != _local_company) SetBit(used_colours, c->colour);
			}
		}

		const Company *c = Company::Get((CompanyID)this->window_number);

		if (this->livery_class < LC_GROUP_RAIL) {
			/* Get the first selected livery to use as the default dropdown item */
			LiveryScheme scheme;
			for (scheme = LS_BEGIN; scheme < LS_END; scheme++) {
				if (HasBit(this->sel, scheme)) break;
			}
			if (scheme == LS_END) scheme = LS_DEFAULT;
			livery = &c->livery[scheme];
			if (scheme != LS_DEFAULT) default_livery = &c->livery[LS_DEFAULT];
		} else {
			const Group *g = Group::Get(this->sel);
			livery = &g->livery;
			if (g->parent == INVALID_GROUP) {
				default_livery = &c->livery[LS_DEFAULT];
			} else {
				const Group *pg = Group::Get(g->parent);
				default_livery = &pg->livery;
			}
		}

		DropDownList list;
		if (default_livery != nullptr) {
			/* Add COLOUR_END to put the colour out of range, but also allow us to show what the default is */
			default_col = (primary ? default_livery->colour1 : default_livery->colour2) + COLOUR_END;
			list.emplace_back(new DropDownListColourItem(default_col, false));
		}
		for (uint i = 0; i < lengthof(_colour_dropdown); i++) {
			list.emplace_back(new DropDownListColourItem(i, HasBit(used_colours, i)));
		}

		byte sel = (default_livery == nullptr || HasBit(livery->in_use, primary ? 0 : 1)) ? (primary ? livery->colour1 : livery->colour2) : default_col;
		ShowDropDownList(this, std::move(list), sel, widget);
	}

	void AddChildren(GUIGroupList &source, GroupID parent, int indent)
	{
		for (const Group *g : source) {
			if (g->parent != parent) continue;
			this->groups.push_back(g);
			this->indents.push_back(indent);
			AddChildren(source, g->index, indent + 1);
		}
	}

	void BuildGroupList(CompanyID owner)
	{
		if (!this->groups.NeedRebuild()) return;

		this->groups.clear();
		this->indents.clear();

		if (this->livery_class >= LC_GROUP_RAIL) {
			GUIGroupList list;
			VehicleType vtype = (VehicleType)(this->livery_class - LC_GROUP_RAIL);

			for (const Group *g : Group::Iterate()) {
				if (g->owner == owner && g->vehicle_type == vtype) {
					list.push_back(g);
				}
			}

			list.ForceResort();
			SortGUIGroupList(list);

			AddChildren(list, INVALID_GROUP, 0);
		}

		this->groups.shrink_to_fit();
		this->groups.RebuildDone();
	}

	void SetRows()
	{
		if (this->livery_class < LC_GROUP_RAIL) {
			this->rows = 0;
			for (LiveryScheme scheme = LS_DEFAULT; scheme < LS_END; scheme++) {
				if (_livery_class[scheme] == this->livery_class && HasBit(_loaded_newgrf_features.used_liveries, scheme)) {
					this->rows++;
				}
			}
		} else {
			this->rows = (uint)this->groups.size();
		}

		this->vscroll->SetCount(this->rows);
	}

public:
	SelectCompanyLiveryWindow(WindowDesc *desc, CompanyID company, GroupID group) : Window(desc)
	{
		this->CreateNestedTree();
		this->vscroll = this->GetScrollbar(WID_SCL_MATRIX_SCROLLBAR);

		if (group == INVALID_GROUP) {
			this->livery_class = LC_OTHER;
			this->sel = 1;
			this->LowerWidget(WID_SCL_CLASS_GENERAL);
			this->BuildGroupList(company);
			this->SetRows();
		} else {
			this->SetSelectedGroup(company, group);
		}

		this->FinishInitNested(company);
		this->owner = company;
		this->InvalidateData(1);
	}

	void SetSelectedGroup(CompanyID company, GroupID group)
	{
		this->RaiseWidget(this->livery_class + WID_SCL_CLASS_GENERAL);
		const Group *g = Group::Get(group);
		switch (g->vehicle_type) {
			case VEH_TRAIN: this->livery_class = LC_GROUP_RAIL; break;
			case VEH_ROAD: this->livery_class = LC_GROUP_ROAD; break;
			case VEH_SHIP: this->livery_class = LC_GROUP_SHIP; break;
			case VEH_AIRCRAFT: this->livery_class = LC_GROUP_AIRCRAFT; break;
			default: NOT_REACHED();
		}
		this->sel = group;
		this->LowerWidget(this->livery_class + WID_SCL_CLASS_GENERAL);

		this->groups.ForceRebuild();
		this->BuildGroupList(company);
		this->SetRows();

		/* Position scrollbar to selected group */
		for (uint i = 0; i < this->rows; i++) {
			if (this->groups[i]->index == sel) {
				this->vscroll->SetPosition(i - this->vscroll->GetCapacity() / 2);
				break;
			}
		}
	}

	void UpdateWidgetSize(int widget, Dimension *size, const Dimension &padding, Dimension *fill, Dimension *resize) override
	{
		switch (widget) {
			case WID_SCL_SPACER_DROPDOWN: {
				/* The matrix widget below needs enough room to print all the schemes. */
				Dimension d = {0, 0};
				for (LiveryScheme scheme = LS_DEFAULT; scheme < LS_END; scheme++) {
					d = maxdim(d, GetStringBoundingBox(STR_LIVERY_DEFAULT + scheme));
				}

				/* And group names */
				for (const Group *g : Group::Iterate()) {
					if (g->owner == (CompanyID)this->window_number) {
						SetDParam(0, g->index);
						d = maxdim(d, GetStringBoundingBox(STR_GROUP_NAME));
					}
				}

				size->width = std::max(size->width, 5 + d.width + padding.width);
				break;
			}

			case WID_SCL_MATRIX: {
				/* 11 items in the default rail class */
				this->square = GetSpriteSize(SPR_SQUARE);
				this->line_height = std::max(this->square.height, (uint)FONT_HEIGHT_NORMAL) + padding.height;

				size->height = 11 * this->line_height;
				resize->width = 1;
				resize->height = this->line_height;
				break;
			}

			case WID_SCL_SEC_COL_DROPDOWN:
				if (!_loaded_newgrf_features.has_2CC) {
					size->width = 0;
					break;
				}
				FALLTHROUGH;

			case WID_SCL_PRI_COL_DROPDOWN: {
				this->square = GetSpriteSize(SPR_SQUARE);
				int string_padding = this->square.width + WidgetDimensions::scaled.hsep_normal + padding.width;
				for (const StringID *id = _colour_dropdown; id != endof(_colour_dropdown); id++) {
					size->width = std::max(size->width, GetStringBoundingBox(*id).width + string_padding);
				}
				size->width = std::max(size->width, GetStringBoundingBox(STR_COLOUR_DEFAULT).width + string_padding);
				break;
			}
		}
	}

	void OnPaint() override
	{
		bool local = (CompanyID)this->window_number == _local_company;

		/* Disable dropdown controls if no scheme is selected */
		bool disabled = this->livery_class < LC_GROUP_RAIL ? (this->sel == 0) : (this->sel == INVALID_GROUP);
		this->SetWidgetDisabledState(WID_SCL_PRI_COL_DROPDOWN, !local || disabled);
		this->SetWidgetDisabledState(WID_SCL_SEC_COL_DROPDOWN, !local || disabled);

		this->BuildGroupList((CompanyID)this->window_number);

		this->DrawWidgets();
	}

	void SetStringParameters(int widget) const override
	{
		switch (widget) {
			case WID_SCL_CAPTION:
				SetDParam(0, (CompanyID)this->window_number);
				break;

			case WID_SCL_PRI_COL_DROPDOWN:
			case WID_SCL_SEC_COL_DROPDOWN: {
				const Company *c = Company::Get((CompanyID)this->window_number);
				bool primary = widget == WID_SCL_PRI_COL_DROPDOWN;
				StringID colour = STR_COLOUR_DEFAULT;

				if (this->livery_class < LC_GROUP_RAIL) {
					if (this->sel != 0) {
						LiveryScheme scheme = LS_DEFAULT;
						for (scheme = LS_BEGIN; scheme < LS_END; scheme++) {
							if (HasBit(this->sel, scheme)) break;
						}
						if (scheme == LS_END) scheme = LS_DEFAULT;
						const Livery *livery = &c->livery[scheme];
						if (scheme == LS_DEFAULT || HasBit(livery->in_use, primary ? 0 : 1)) {
							colour = STR_COLOUR_DARK_BLUE + (primary ? livery->colour1 : livery->colour2);
						}
					}
				} else {
					if (this->sel != INVALID_GROUP) {
						const Group *g = Group::Get(this->sel);
						const Livery *livery = &g->livery;
						if (HasBit(livery->in_use, primary ? 0 : 1)) {
							colour = STR_COLOUR_DARK_BLUE + (primary ? livery->colour1 : livery->colour2);
						}
					}
				}
				SetDParam(0, colour);
				break;
			}
		}
	}

	void DrawWidget(const Rect &r, int widget) const override
	{
		if (widget != WID_SCL_MATRIX) return;

		bool rtl = _current_text_dir == TD_RTL;

		/* Coordinates of scheme name column. */
		const NWidgetBase *nwi = this->GetWidget<NWidgetBase>(WID_SCL_SPACER_DROPDOWN);
		Rect sch = nwi->GetCurrentRect().Shrink(WidgetDimensions::scaled.framerect);
		/* Coordinates of first dropdown. */
		nwi = this->GetWidget<NWidgetBase>(WID_SCL_PRI_COL_DROPDOWN);
		Rect pri = nwi->GetCurrentRect().Shrink(WidgetDimensions::scaled.framerect);
		/* Coordinates of second dropdown. */
		nwi = this->GetWidget<NWidgetBase>(WID_SCL_SEC_COL_DROPDOWN);
		Rect sec = nwi->GetCurrentRect().Shrink(WidgetDimensions::scaled.framerect);

		Rect pri_squ = pri.WithWidth(this->square.width, rtl);
		Rect sec_squ = sec.WithWidth(this->square.width, rtl);

		pri = pri.Indent(this->square.width + WidgetDimensions::scaled.hsep_normal, rtl);
		sec = sec.Indent(this->square.width + WidgetDimensions::scaled.hsep_normal, rtl);

		Rect ir = r.WithHeight(this->resize.step_height).Shrink(WidgetDimensions::scaled.matrix);
		int square_offs = (ir.Height() - this->square.height) / 2;
		int text_offs   = (ir.Height() - FONT_HEIGHT_NORMAL) / 2;

		int y = ir.top;

		/* Helper function to draw livery info. */
		auto draw_livery = [&](StringID str, const Livery &liv, bool sel, bool def, int indent) {
			/* Livery Label. */
			DrawString(sch.left + (rtl ? 0 : indent), sch.right - (rtl ? indent : 0), y + text_offs, str, sel ? TC_WHITE : TC_BLACK);

			/* Text below the first dropdown. */
			DrawSprite(SPR_SQUARE, GENERAL_SPRITE_COLOUR(liv.colour1), pri_squ.left, y + square_offs);
			DrawString(pri.left, pri.right, y + text_offs, (def || HasBit(liv.in_use, 0)) ? STR_COLOUR_DARK_BLUE + liv.colour1 : STR_COLOUR_DEFAULT, sel ? TC_WHITE : TC_GOLD);

			/* Text below the second dropdown. */
			if (sec.right > sec.left) { // Second dropdown has non-zero size.
				DrawSprite(SPR_SQUARE, GENERAL_SPRITE_COLOUR(liv.colour2), sec_squ.left, y + square_offs);
				DrawString(sec.left, sec.right, y + text_offs, (def || HasBit(liv.in_use, 1)) ? STR_COLOUR_DARK_BLUE + liv.colour2 : STR_COLOUR_DEFAULT, sel ? TC_WHITE : TC_GOLD);
			}

			y += this->line_height;
		};

		if (livery_class < LC_GROUP_RAIL) {
			int pos = this->vscroll->GetPosition();
			const Company *c = Company::Get((CompanyID)this->window_number);
			for (LiveryScheme scheme = LS_DEFAULT; scheme < LS_END; scheme++) {
				if (_livery_class[scheme] == this->livery_class && HasBit(_loaded_newgrf_features.used_liveries, scheme)) {
					if (pos-- > 0) continue;
					draw_livery(STR_LIVERY_DEFAULT + scheme, c->livery[scheme], HasBit(this->sel, scheme), scheme == LS_DEFAULT, 0);
				}
			}
		} else {
			uint max = static_cast<uint>(std::min<size_t>(this->vscroll->GetPosition() + this->vscroll->GetCapacity(), this->groups.size()));
			for (uint i = this->vscroll->GetPosition(); i < max; ++i) {
				const Group *g = this->groups[i];
				SetDParam(0, g->index);
				draw_livery(STR_GROUP_NAME, g->livery, this->sel == g->index, false, this->indents[i] * WidgetDimensions::scaled.hsep_indent);
			}
		}
	}

	void OnClick(Point pt, int widget, int click_count) override
	{
		switch (widget) {
			/* Livery Class buttons */
			case WID_SCL_CLASS_GENERAL:
			case WID_SCL_CLASS_RAIL:
			case WID_SCL_CLASS_ROAD:
			case WID_SCL_CLASS_SHIP:
			case WID_SCL_CLASS_AIRCRAFT:
			case WID_SCL_GROUPS_RAIL:
			case WID_SCL_GROUPS_ROAD:
			case WID_SCL_GROUPS_SHIP:
			case WID_SCL_GROUPS_AIRCRAFT:
				this->RaiseWidget(this->livery_class + WID_SCL_CLASS_GENERAL);
				this->livery_class = (LiveryClass)(widget - WID_SCL_CLASS_GENERAL);
				this->LowerWidget(this->livery_class + WID_SCL_CLASS_GENERAL);

				/* Select the first item in the list */
				if (this->livery_class < LC_GROUP_RAIL) {
					this->sel = 0;
					for (LiveryScheme scheme = LS_DEFAULT; scheme < LS_END; scheme++) {
						if (_livery_class[scheme] == this->livery_class && HasBit(_loaded_newgrf_features.used_liveries, scheme)) {
							this->sel = 1 << scheme;
							break;
						}
					}
				} else {
					this->sel = INVALID_GROUP;
					this->groups.ForceRebuild();
					this->BuildGroupList((CompanyID)this->window_number);

					if (this->groups.size() > 0) {
						this->sel = this->groups[0]->index;
					}
				}

				this->SetRows();
				this->SetDirty();
				break;

			case WID_SCL_PRI_COL_DROPDOWN: // First colour dropdown
				ShowColourDropDownMenu(WID_SCL_PRI_COL_DROPDOWN);
				break;

			case WID_SCL_SEC_COL_DROPDOWN: // Second colour dropdown
				ShowColourDropDownMenu(WID_SCL_SEC_COL_DROPDOWN);
				break;

			case WID_SCL_MATRIX: {
				uint row = this->vscroll->GetScrolledRowFromWidget(pt.y, this, WID_SCL_MATRIX);
				if (row >= this->rows) return;

				if (this->livery_class < LC_GROUP_RAIL) {
					LiveryScheme j = (LiveryScheme)row;

					for (LiveryScheme scheme = LS_BEGIN; scheme <= j && scheme < LS_END; scheme++) {
						if (_livery_class[scheme] != this->livery_class || !HasBit(_loaded_newgrf_features.used_liveries, scheme)) j++;
					}
					assert(j < LS_END);

					if (_ctrl_pressed) {
						ToggleBit(this->sel, j);
					} else {
						this->sel = 1 << j;
					}
				} else {
					this->sel = this->groups[row]->index;
				}
				this->SetDirty();
				break;
			}
		}
	}

	void OnResize() override
	{
		this->vscroll->SetCapacityFromWidget(this, WID_SCL_MATRIX);
	}

	void OnDropdownSelect(int widget, int index) override
	{
		bool local = (CompanyID)this->window_number == _local_company;
		if (!local) return;

		if (index >= COLOUR_END) index = INVALID_COLOUR;

		if (this->livery_class < LC_GROUP_RAIL) {
			/* Set company colour livery */
			for (LiveryScheme scheme = LS_DEFAULT; scheme < LS_END; scheme++) {
				/* Changed colour for the selected scheme, or all visible schemes if CTRL is pressed. */
				if (HasBit(this->sel, scheme) || (_ctrl_pressed && _livery_class[scheme] == this->livery_class && HasBit(_loaded_newgrf_features.used_liveries, scheme))) {
					DoCommandP(0, scheme | (widget == WID_SCL_PRI_COL_DROPDOWN ? 0 : 256), index, CMD_SET_COMPANY_COLOUR);
				}
			}
		} else {
			/* Setting group livery */
			DoCommandP(0, this->sel, (widget == WID_SCL_PRI_COL_DROPDOWN ? 0 : 256) | (index << 16), CMD_SET_GROUP_LIVERY);
		}
	}

	/**
	 * Some data on this window has become invalid.
	 * @param data Information about the changed data.
	 * @param gui_scope Whether the call is done from GUI scope. You may not do everything when not in GUI scope. See #InvalidateWindowData() for details.
	 */
	void OnInvalidateData(int data = 0, bool gui_scope = true) override
	{
		if (!gui_scope) return;

		if (data != -1) {
			/* data contains a VehicleType, rebuild list if it displayed */
			if (this->livery_class == data + LC_GROUP_RAIL) {
				this->groups.ForceRebuild();
				this->BuildGroupList((CompanyID)this->window_number);
				this->SetRows();

				if (!Group::IsValidID(this->sel)) {
					this->sel = INVALID_GROUP;
					if (this->groups.size() > 0) this->sel = this->groups[0]->index;
				}

				this->SetDirty();
			}
			return;
		}

		this->SetWidgetsDisabledState(true, WID_SCL_CLASS_RAIL, WID_SCL_CLASS_ROAD, WID_SCL_CLASS_SHIP, WID_SCL_CLASS_AIRCRAFT, WIDGET_LIST_END);

		bool current_class_valid = this->livery_class == LC_OTHER || this->livery_class >= LC_GROUP_RAIL;
		if (_settings_client.gui.liveries == LIT_ALL || (_settings_client.gui.liveries == LIT_COMPANY && this->window_number == _local_company)) {
			for (LiveryScheme scheme = LS_DEFAULT; scheme < LS_END; scheme++) {
				if (HasBit(_loaded_newgrf_features.used_liveries, scheme)) {
					if (_livery_class[scheme] == this->livery_class) current_class_valid = true;
					this->EnableWidget(WID_SCL_CLASS_GENERAL + _livery_class[scheme]);
				} else if (this->livery_class < LC_GROUP_RAIL) {
					ClrBit(this->sel, scheme);
				}
			}
		}

		if (!current_class_valid) {
			Point pt = {0, 0};
			this->OnClick(pt, WID_SCL_CLASS_GENERAL, 1);
		}
	}
};

static const NWidgetPart _nested_select_company_livery_widgets [] = {
	NWidget(NWID_HORIZONTAL),
		NWidget(WWT_CLOSEBOX, COLOUR_GREY),
		NWidget(WWT_CAPTION, COLOUR_GREY, WID_SCL_CAPTION), SetDataTip(STR_LIVERY_CAPTION, STR_TOOLTIP_WINDOW_TITLE_DRAG_THIS),
	EndContainer(),
	NWidget(NWID_HORIZONTAL),
		NWidget(WWT_IMGBTN, COLOUR_GREY, WID_SCL_CLASS_GENERAL), SetMinimalSize(22, 22), SetFill(0, 1), SetDataTip(SPR_IMG_COMPANY_GENERAL, STR_LIVERY_GENERAL_TOOLTIP),
		NWidget(WWT_IMGBTN, COLOUR_GREY, WID_SCL_CLASS_RAIL), SetMinimalSize(22, 22), SetFill(0, 1), SetDataTip(SPR_IMG_TRAINLIST, STR_LIVERY_TRAIN_TOOLTIP),
		NWidget(WWT_IMGBTN, COLOUR_GREY, WID_SCL_CLASS_ROAD), SetMinimalSize(22, 22), SetFill(0, 1), SetDataTip(SPR_IMG_TRUCKLIST, STR_LIVERY_ROAD_VEHICLE_TOOLTIP),
		NWidget(WWT_IMGBTN, COLOUR_GREY, WID_SCL_CLASS_SHIP), SetMinimalSize(22, 22), SetFill(0, 1), SetDataTip(SPR_IMG_SHIPLIST, STR_LIVERY_SHIP_TOOLTIP),
		NWidget(WWT_IMGBTN, COLOUR_GREY, WID_SCL_CLASS_AIRCRAFT), SetMinimalSize(22, 22), SetFill(0, 1), SetDataTip(SPR_IMG_AIRPLANESLIST, STR_LIVERY_AIRCRAFT_TOOLTIP),
		NWidget(WWT_IMGBTN, COLOUR_GREY, WID_SCL_GROUPS_RAIL), SetMinimalSize(22, 22), SetFill(0, 1), SetDataTip(SPR_GROUP_LIVERY_TRAIN, STR_LIVERY_TRAIN_TOOLTIP),
		NWidget(WWT_IMGBTN, COLOUR_GREY, WID_SCL_GROUPS_ROAD), SetMinimalSize(22, 22), SetFill(0, 1), SetDataTip(SPR_GROUP_LIVERY_ROADVEH, STR_LIVERY_ROAD_VEHICLE_TOOLTIP),
		NWidget(WWT_IMGBTN, COLOUR_GREY, WID_SCL_GROUPS_SHIP), SetMinimalSize(22, 22), SetFill(0, 1), SetDataTip(SPR_GROUP_LIVERY_SHIP, STR_LIVERY_SHIP_TOOLTIP),
		NWidget(WWT_IMGBTN, COLOUR_GREY, WID_SCL_GROUPS_AIRCRAFT), SetMinimalSize(22, 22), SetFill(0, 1), SetDataTip(SPR_GROUP_LIVERY_AIRCRAFT, STR_LIVERY_AIRCRAFT_TOOLTIP),
		NWidget(WWT_PANEL, COLOUR_GREY), SetMinimalSize(90, 22), SetFill(1, 1), EndContainer(),
	EndContainer(),
	NWidget(NWID_HORIZONTAL),
		NWidget(WWT_PANEL, COLOUR_GREY, WID_SCL_SPACER_DROPDOWN), SetMinimalSize(150, 12), SetFill(1, 1), EndContainer(),
		NWidget(WWT_DROPDOWN, COLOUR_GREY, WID_SCL_PRI_COL_DROPDOWN), SetMinimalSize(125, 12), SetFill(0, 1), SetDataTip(STR_JUST_STRING, STR_LIVERY_PRIMARY_TOOLTIP),
		NWidget(WWT_DROPDOWN, COLOUR_GREY, WID_SCL_SEC_COL_DROPDOWN), SetMinimalSize(125, 12), SetFill(0, 1),
				SetDataTip(STR_JUST_STRING, STR_LIVERY_SECONDARY_TOOLTIP),
	EndContainer(),
	NWidget(NWID_HORIZONTAL),
		NWidget(WWT_MATRIX, COLOUR_GREY, WID_SCL_MATRIX), SetMinimalSize(275, 0), SetResize(1, 0), SetFill(1, 1), SetMatrixDataTip(1, 0, STR_LIVERY_PANEL_TOOLTIP), SetScrollbar(WID_SCL_MATRIX_SCROLLBAR),
		NWidget(NWID_VERTICAL),
			NWidget(NWID_VSCROLLBAR, COLOUR_GREY, WID_SCL_MATRIX_SCROLLBAR),
			NWidget(WWT_RESIZEBOX, COLOUR_GREY),
		EndContainer(),
	EndContainer(),
};

static WindowDesc _select_company_livery_desc(
	WDP_AUTO, "company_livery", 0, 0,
	WC_COMPANY_COLOUR, WC_NONE,
	0,
	_nested_select_company_livery_widgets, lengthof(_nested_select_company_livery_widgets)
);

void ShowCompanyLiveryWindow(CompanyID company, GroupID group)
{
	SelectCompanyLiveryWindow *w = (SelectCompanyLiveryWindow *)BringWindowToFrontById(WC_COMPANY_COLOUR, company);
	if (w == nullptr) {
		new SelectCompanyLiveryWindow(&_select_company_livery_desc, company, group);
	} else if (group != INVALID_GROUP) {
		w->SetSelectedGroup(company, group);
	}
}

/**
 * Draws the face of a company manager's face.
 * @param cmf   the company manager's face
 * @param colour the (background) colour of the gradient
 * @param r      position to draw the face
 */
void DrawCompanyManagerFace(CompanyManagerFace cmf, int colour, const Rect &r)
{
	GenderEthnicity ge = (GenderEthnicity)GetCompanyManagerFaceBits(cmf, CMFV_GEN_ETHN, GE_WM);

	/* Determine offset from centre of drawing rect. */
	Dimension d = GetSpriteSize(SPR_GRADIENT);
	int x = CenterBounds(r.left, r.right, d.width);
	int y = CenterBounds(r.top, r.bottom, d.height);

	bool has_moustache   = !HasBit(ge, GENDER_FEMALE) && GetCompanyManagerFaceBits(cmf, CMFV_HAS_MOUSTACHE,   ge) != 0;
	bool has_tie_earring = !HasBit(ge, GENDER_FEMALE) || GetCompanyManagerFaceBits(cmf, CMFV_HAS_TIE_EARRING, ge) != 0;
	bool has_glasses     = GetCompanyManagerFaceBits(cmf, CMFV_HAS_GLASSES, ge) != 0;
	PaletteID pal;

	/* Modify eye colour palette only if 2 or more valid values exist */
	if (_cmf_info[CMFV_EYE_COLOUR].valid_values[ge] < 2) {
		pal = PAL_NONE;
	} else {
		switch (GetCompanyManagerFaceBits(cmf, CMFV_EYE_COLOUR, ge)) {
			default: NOT_REACHED();
			case 0: pal = PALETTE_TO_BROWN; break;
			case 1: pal = PALETTE_TO_BLUE;  break;
			case 2: pal = PALETTE_TO_GREEN; break;
		}
	}

	/* Draw the gradient (background) */
	DrawSprite(SPR_GRADIENT, GENERAL_SPRITE_COLOUR(colour), x, y);

	for (CompanyManagerFaceVariable cmfv = CMFV_CHEEKS; cmfv < CMFV_END; cmfv++) {
		switch (cmfv) {
			case CMFV_MOUSTACHE:   if (!has_moustache)   continue; break;
			case CMFV_LIPS:
			case CMFV_NOSE:        if (has_moustache)    continue; break;
			case CMFV_TIE_EARRING: if (!has_tie_earring) continue; break;
			case CMFV_GLASSES:     if (!has_glasses)     continue; break;
			default: break;
		}
		DrawSprite(GetCompanyManagerFaceSprite(cmf, cmfv, ge), (cmfv == CMFV_EYEBROWS) ? pal : PAL_NONE, x, y);
	}
}

/** Nested widget description for the company manager face selection dialog */
static const NWidgetPart _nested_select_company_manager_face_widgets[] = {
	NWidget(NWID_HORIZONTAL),
		NWidget(WWT_CLOSEBOX, COLOUR_GREY),
		NWidget(WWT_CAPTION, COLOUR_GREY, WID_SCMF_CAPTION), SetDataTip(STR_FACE_CAPTION, STR_TOOLTIP_WINDOW_TITLE_DRAG_THIS),
		NWidget(WWT_IMGBTN, COLOUR_GREY, WID_SCMF_TOGGLE_LARGE_SMALL), SetDataTip(SPR_LARGE_SMALL_WINDOW, STR_FACE_ADVANCED_TOOLTIP),
	EndContainer(),
	NWidget(WWT_PANEL, COLOUR_GREY, WID_SCMF_SELECT_FACE),
		NWidget(NWID_SPACER), SetMinimalSize(0, 2),
		NWidget(NWID_HORIZONTAL), SetPIP(2, 2, 2),
			NWidget(NWID_VERTICAL),
				NWidget(NWID_HORIZONTAL),
					NWidget(NWID_SPACER), SetFill(1, 0),
					NWidget(WWT_EMPTY, COLOUR_GREY, WID_SCMF_FACE), SetMinimalSize(92, 119),
					NWidget(NWID_SPACER), SetFill(1, 0),
				EndContainer(),
				NWidget(NWID_SPACER), SetMinimalSize(0, 2),
				NWidget(WWT_PUSHTXTBTN, COLOUR_GREY, WID_SCMF_RANDOM_NEW_FACE), SetFill(1, 0), SetDataTip(STR_FACE_NEW_FACE_BUTTON, STR_FACE_NEW_FACE_TOOLTIP),
				NWidget(NWID_SELECTION, INVALID_COLOUR, WID_SCMF_SEL_LOADSAVE), // Load/number/save buttons under the portrait in the advanced view.
					NWidget(NWID_VERTICAL),
						NWidget(NWID_SPACER), SetMinimalSize(0, 5), SetFill(0, 1),
						NWidget(WWT_PUSHTXTBTN, COLOUR_GREY, WID_SCMF_LOAD), SetFill(1, 0), SetDataTip(STR_FACE_LOAD, STR_FACE_LOAD_TOOLTIP),
						NWidget(WWT_PUSHTXTBTN, COLOUR_GREY, WID_SCMF_FACECODE), SetFill(1, 0), SetDataTip(STR_FACE_FACECODE, STR_FACE_FACECODE_TOOLTIP),
						NWidget(WWT_PUSHTXTBTN, COLOUR_GREY, WID_SCMF_SAVE), SetFill(1, 0), SetDataTip(STR_FACE_SAVE, STR_FACE_SAVE_TOOLTIP),
						NWidget(NWID_SPACER), SetMinimalSize(0, 5), SetFill(0, 1),
					EndContainer(),
				EndContainer(),
			EndContainer(),
			NWidget(NWID_VERTICAL),
				NWidget(WWT_PUSHTXTBTN, COLOUR_GREY, WID_SCMF_TOGGLE_LARGE_SMALL_BUTTON), SetFill(1, 0), SetDataTip(STR_FACE_ADVANCED, STR_FACE_ADVANCED_TOOLTIP),
				NWidget(NWID_SPACER), SetMinimalSize(0, 2),
				NWidget(NWID_SELECTION, INVALID_COLOUR, WID_SCMF_SEL_MALEFEMALE), // Simple male/female face setting.
					NWidget(NWID_VERTICAL),
						NWidget(NWID_SPACER), SetFill(0, 1),
						NWidget(WWT_TEXTBTN, COLOUR_GREY, WID_SCMF_MALE), SetFill(1, 0), SetDataTip(STR_FACE_MALE_BUTTON, STR_FACE_MALE_TOOLTIP),
						NWidget(WWT_TEXTBTN, COLOUR_GREY, WID_SCMF_FEMALE), SetFill(1, 0), SetDataTip(STR_FACE_FEMALE_BUTTON, STR_FACE_FEMALE_TOOLTIP),
						NWidget(NWID_SPACER), SetFill(0, 1),
					EndContainer(),
				EndContainer(),
				NWidget(NWID_SELECTION, INVALID_COLOUR, WID_SCMF_SEL_PARTS), // Advanced face parts setting.
					NWidget(NWID_VERTICAL),
						NWidget(NWID_SPACER), SetMinimalSize(0, 2),
						NWidget(NWID_HORIZONTAL, NC_EQUALSIZE),
							NWidget(WWT_TEXTBTN, COLOUR_GREY, WID_SCMF_MALE2), SetFill(1, 0), SetDataTip(STR_FACE_MALE_BUTTON, STR_FACE_MALE_TOOLTIP),
							NWidget(WWT_TEXTBTN, COLOUR_GREY, WID_SCMF_FEMALE2), SetFill(1, 0), SetDataTip(STR_FACE_FEMALE_BUTTON, STR_FACE_FEMALE_TOOLTIP),
						EndContainer(),
						NWidget(NWID_SPACER), SetMinimalSize(0, 2),
						NWidget(NWID_HORIZONTAL, NC_EQUALSIZE),
							NWidget(WWT_TEXTBTN, COLOUR_GREY, WID_SCMF_ETHNICITY_EUR), SetFill(1, 0), SetDataTip(STR_FACE_EUROPEAN, STR_FACE_SELECT_EUROPEAN),
							NWidget(WWT_TEXTBTN, COLOUR_GREY, WID_SCMF_ETHNICITY_AFR), SetFill(1, 0), SetDataTip(STR_FACE_AFRICAN, STR_FACE_SELECT_AFRICAN),
						EndContainer(),
						NWidget(NWID_SPACER), SetMinimalSize(0, 4),
						NWidget(NWID_HORIZONTAL),
							NWidget(WWT_TEXT, INVALID_COLOUR, WID_SCMF_HAS_MOUSTACHE_EARRING_TEXT), SetFill(1, 0), SetPadding(WidgetDimensions::unscaled.framerect),
								SetDataTip(STR_FACE_EYECOLOUR, STR_NULL), SetTextStyle(TC_GOLD), SetAlignment(SA_VERT_CENTER | SA_RIGHT),
							NWidget(WWT_PUSHTXTBTN, COLOUR_GREY, WID_SCMF_HAS_MOUSTACHE_EARRING), SetDataTip(STR_JUST_STRING, STR_FACE_MOUSTACHE_EARRING_TOOLTIP), SetTextStyle(TC_WHITE),
						EndContainer(),
						NWidget(NWID_HORIZONTAL),
							NWidget(WWT_TEXT, INVALID_COLOUR, WID_SCMF_HAS_GLASSES_TEXT), SetFill(1, 0), SetPadding(WidgetDimensions::unscaled.framerect),
								SetDataTip(STR_FACE_GLASSES, STR_NULL), SetTextStyle(TC_GOLD), SetAlignment(SA_VERT_CENTER | SA_RIGHT),
							NWidget(WWT_PUSHTXTBTN, COLOUR_GREY, WID_SCMF_HAS_GLASSES), SetDataTip(STR_JUST_STRING, STR_FACE_GLASSES_TOOLTIP), SetTextStyle(TC_WHITE),
						EndContainer(),
						NWidget(NWID_SPACER), SetMinimalSize(0, 2), SetFill(1, 0),
						NWidget(NWID_HORIZONTAL),
							NWidget(WWT_TEXT, INVALID_COLOUR, WID_SCMF_HAIR_TEXT), SetFill(1, 0), SetPadding(WidgetDimensions::unscaled.framerect),
								SetDataTip(STR_FACE_HAIR, STR_NULL), SetTextStyle(TC_GOLD), SetAlignment(SA_VERT_CENTER | SA_RIGHT),
							NWidget(WWT_PUSHARROWBTN, COLOUR_GREY, WID_SCMF_HAIR_L), SetDataTip(AWV_DECREASE, STR_FACE_HAIR_TOOLTIP),
							NWidget(WWT_PUSHTXTBTN, COLOUR_GREY, WID_SCMF_HAIR), SetDataTip(STR_JUST_STRING, STR_FACE_HAIR_TOOLTIP), SetTextStyle(TC_WHITE),
							NWidget(WWT_PUSHARROWBTN, COLOUR_GREY, WID_SCMF_HAIR_R), SetDataTip(AWV_INCREASE, STR_FACE_HAIR_TOOLTIP),
						EndContainer(),
						NWidget(NWID_HORIZONTAL),
							NWidget(WWT_TEXT, INVALID_COLOUR, WID_SCMF_EYEBROWS_TEXT), SetFill(1, 0), SetPadding(WidgetDimensions::unscaled.framerect),
								SetDataTip(STR_FACE_EYEBROWS, STR_NULL), SetTextStyle(TC_GOLD), SetAlignment(SA_VERT_CENTER | SA_RIGHT),
							NWidget(WWT_PUSHARROWBTN, COLOUR_GREY, WID_SCMF_EYEBROWS_L), SetDataTip(AWV_DECREASE, STR_FACE_EYEBROWS_TOOLTIP),
							NWidget(WWT_PUSHTXTBTN, COLOUR_GREY, WID_SCMF_EYEBROWS), SetDataTip(STR_JUST_STRING, STR_FACE_EYEBROWS_TOOLTIP), SetTextStyle(TC_WHITE),
							NWidget(WWT_PUSHARROWBTN, COLOUR_GREY, WID_SCMF_EYEBROWS_R), SetDataTip(AWV_INCREASE, STR_FACE_EYEBROWS_TOOLTIP),
						EndContainer(),
						NWidget(NWID_HORIZONTAL),
							NWidget(WWT_TEXT, INVALID_COLOUR, WID_SCMF_EYECOLOUR_TEXT), SetFill(1, 0), SetPadding(WidgetDimensions::unscaled.framerect),
								SetDataTip(STR_FACE_EYECOLOUR, STR_NULL), SetTextStyle(TC_GOLD), SetAlignment(SA_VERT_CENTER | SA_RIGHT),
							NWidget(WWT_PUSHARROWBTN, COLOUR_GREY, WID_SCMF_EYECOLOUR_L), SetDataTip(AWV_DECREASE, STR_FACE_EYECOLOUR_TOOLTIP),
							NWidget(WWT_PUSHTXTBTN, COLOUR_GREY, WID_SCMF_EYECOLOUR), SetDataTip(STR_JUST_STRING, STR_FACE_EYECOLOUR_TOOLTIP), SetTextStyle(TC_WHITE),
							NWidget(WWT_PUSHARROWBTN, COLOUR_GREY, WID_SCMF_EYECOLOUR_R), SetDataTip(AWV_INCREASE, STR_FACE_EYECOLOUR_TOOLTIP),
						EndContainer(),
						NWidget(NWID_HORIZONTAL),
							NWidget(WWT_TEXT, INVALID_COLOUR, WID_SCMF_GLASSES_TEXT), SetFill(1, 0), SetPadding(WidgetDimensions::unscaled.framerect),
								SetDataTip(STR_FACE_GLASSES, STR_NULL), SetTextStyle(TC_GOLD), SetAlignment(SA_VERT_CENTER | SA_RIGHT),
							NWidget(WWT_PUSHARROWBTN, COLOUR_GREY, WID_SCMF_GLASSES_L), SetDataTip(AWV_DECREASE, STR_FACE_GLASSES_TOOLTIP_2),
							NWidget(WWT_PUSHTXTBTN, COLOUR_GREY, WID_SCMF_GLASSES), SetDataTip(STR_JUST_STRING, STR_FACE_GLASSES_TOOLTIP_2), SetTextStyle(TC_WHITE),
							NWidget(WWT_PUSHARROWBTN, COLOUR_GREY, WID_SCMF_GLASSES_R), SetDataTip(AWV_INCREASE, STR_FACE_GLASSES_TOOLTIP_2),
						EndContainer(),
						NWidget(NWID_HORIZONTAL),
							NWidget(WWT_TEXT, INVALID_COLOUR, WID_SCMF_NOSE_TEXT), SetFill(1, 0),  SetPadding(WidgetDimensions::unscaled.framerect),
								SetDataTip(STR_FACE_NOSE, STR_NULL), SetTextStyle(TC_GOLD), SetAlignment(SA_VERT_CENTER | SA_RIGHT),
							NWidget(WWT_PUSHARROWBTN, COLOUR_GREY, WID_SCMF_NOSE_L), SetDataTip(AWV_DECREASE, STR_FACE_NOSE_TOOLTIP),
							NWidget(WWT_PUSHTXTBTN, COLOUR_GREY, WID_SCMF_NOSE), SetDataTip(STR_JUST_STRING, STR_FACE_NOSE_TOOLTIP), SetTextStyle(TC_WHITE),
							NWidget(WWT_PUSHARROWBTN, COLOUR_GREY, WID_SCMF_NOSE_R), SetDataTip(AWV_INCREASE, STR_FACE_NOSE_TOOLTIP),
						EndContainer(),
						NWidget(NWID_HORIZONTAL),
							NWidget(WWT_TEXT, INVALID_COLOUR, WID_SCMF_LIPS_MOUSTACHE_TEXT), SetFill(1, 0), SetPadding(WidgetDimensions::unscaled.framerect),
								SetDataTip(STR_FACE_MOUSTACHE, STR_NULL), SetTextStyle(TC_GOLD), SetAlignment(SA_VERT_CENTER | SA_RIGHT),
							NWidget(WWT_PUSHARROWBTN, COLOUR_GREY, WID_SCMF_LIPS_MOUSTACHE_L), SetDataTip(AWV_DECREASE, STR_FACE_LIPS_MOUSTACHE_TOOLTIP),
							NWidget(WWT_PUSHTXTBTN, COLOUR_GREY, WID_SCMF_LIPS_MOUSTACHE), SetDataTip(STR_JUST_STRING, STR_FACE_LIPS_MOUSTACHE_TOOLTIP), SetTextStyle(TC_WHITE),
							NWidget(WWT_PUSHARROWBTN, COLOUR_GREY, WID_SCMF_LIPS_MOUSTACHE_R), SetDataTip(AWV_INCREASE, STR_FACE_LIPS_MOUSTACHE_TOOLTIP),
						EndContainer(),
						NWidget(NWID_HORIZONTAL),
							NWidget(WWT_TEXT, INVALID_COLOUR, WID_SCMF_CHIN_TEXT), SetFill(1, 0), SetPadding(WidgetDimensions::unscaled.framerect),
								SetDataTip(STR_FACE_CHIN, STR_NULL), SetTextStyle(TC_GOLD), SetAlignment(SA_VERT_CENTER | SA_RIGHT),
							NWidget(WWT_PUSHARROWBTN, COLOUR_GREY, WID_SCMF_CHIN_L), SetDataTip(AWV_DECREASE, STR_FACE_CHIN_TOOLTIP),
							NWidget(WWT_PUSHTXTBTN, COLOUR_GREY, WID_SCMF_CHIN), SetDataTip(STR_JUST_STRING, STR_FACE_CHIN_TOOLTIP), SetTextStyle(TC_WHITE),
							NWidget(WWT_PUSHARROWBTN, COLOUR_GREY, WID_SCMF_CHIN_R), SetDataTip(AWV_INCREASE, STR_FACE_CHIN_TOOLTIP),
						EndContainer(),
						NWidget(NWID_HORIZONTAL),
							NWidget(WWT_TEXT, INVALID_COLOUR, WID_SCMF_JACKET_TEXT), SetFill(1, 0), SetPadding(WidgetDimensions::unscaled.framerect),
								SetDataTip(STR_FACE_JACKET, STR_NULL), SetTextStyle(TC_GOLD), SetAlignment(SA_VERT_CENTER | SA_RIGHT),
							NWidget(WWT_PUSHARROWBTN, COLOUR_GREY, WID_SCMF_JACKET_L), SetDataTip(AWV_DECREASE, STR_FACE_JACKET_TOOLTIP),
							NWidget(WWT_PUSHTXTBTN, COLOUR_GREY, WID_SCMF_JACKET), SetDataTip(STR_JUST_STRING, STR_FACE_JACKET_TOOLTIP), SetTextStyle(TC_WHITE),
							NWidget(WWT_PUSHARROWBTN, COLOUR_GREY, WID_SCMF_JACKET_R), SetDataTip(AWV_INCREASE, STR_FACE_JACKET_TOOLTIP),
						EndContainer(),
						NWidget(NWID_HORIZONTAL),
							NWidget(WWT_TEXT, INVALID_COLOUR, WID_SCMF_COLLAR_TEXT), SetFill(1, 0), SetPadding(WidgetDimensions::unscaled.framerect),
								SetDataTip(STR_FACE_COLLAR, STR_NULL), SetTextStyle(TC_GOLD), SetAlignment(SA_VERT_CENTER | SA_RIGHT),
							NWidget(WWT_PUSHARROWBTN, COLOUR_GREY, WID_SCMF_COLLAR_L), SetDataTip(AWV_DECREASE, STR_FACE_COLLAR_TOOLTIP),
							NWidget(WWT_PUSHTXTBTN, COLOUR_GREY, WID_SCMF_COLLAR), SetDataTip(STR_JUST_STRING, STR_FACE_COLLAR_TOOLTIP), SetTextStyle(TC_WHITE),
							NWidget(WWT_PUSHARROWBTN, COLOUR_GREY, WID_SCMF_COLLAR_R), SetDataTip(AWV_INCREASE, STR_FACE_COLLAR_TOOLTIP),
						EndContainer(),
						NWidget(NWID_HORIZONTAL),
							NWidget(WWT_TEXT, INVALID_COLOUR, WID_SCMF_TIE_EARRING_TEXT), SetFill(1, 0), SetPadding(WidgetDimensions::unscaled.framerect),
								SetDataTip(STR_FACE_EARRING, STR_NULL), SetTextStyle(TC_GOLD), SetAlignment(SA_VERT_CENTER | SA_RIGHT),
							NWidget(WWT_PUSHARROWBTN, COLOUR_GREY, WID_SCMF_TIE_EARRING_L), SetDataTip(AWV_DECREASE, STR_FACE_TIE_EARRING_TOOLTIP),
							NWidget(WWT_PUSHTXTBTN, COLOUR_GREY, WID_SCMF_TIE_EARRING), SetDataTip(STR_JUST_STRING, STR_FACE_TIE_EARRING_TOOLTIP), SetTextStyle(TC_WHITE),
							NWidget(WWT_PUSHARROWBTN, COLOUR_GREY, WID_SCMF_TIE_EARRING_R), SetDataTip(AWV_INCREASE, STR_FACE_TIE_EARRING_TOOLTIP),
						EndContainer(),
						NWidget(NWID_SPACER), SetFill(0, 1),
					EndContainer(),
				EndContainer(),
			EndContainer(),
		EndContainer(),
		NWidget(NWID_SPACER), SetMinimalSize(0, 2),
	EndContainer(),
	NWidget(NWID_HORIZONTAL, NC_EQUALSIZE),
		NWidget(WWT_PUSHTXTBTN, COLOUR_GREY, WID_SCMF_CANCEL), SetFill(1, 0), SetDataTip(STR_BUTTON_CANCEL, STR_FACE_CANCEL_TOOLTIP),
		NWidget(WWT_PUSHTXTBTN, COLOUR_GREY, WID_SCMF_ACCEPT), SetFill(1, 0), SetDataTip(STR_BUTTON_OK, STR_FACE_OK_TOOLTIP),
	EndContainer(),
};

/** Management class for customizing the face of the company manager. */
class SelectCompanyManagerFaceWindow : public Window
{
	CompanyManagerFace face; ///< company manager face bits
	bool advanced; ///< advanced company manager face selection window

	GenderEthnicity ge; ///< Gender and ethnicity.
	bool is_female;     ///< Female face.
	bool is_moust_male; ///< Male face with a moustache.

	Dimension yesno_dim;  ///< Dimension of a yes/no button of a part in the advanced face window.
	Dimension number_dim; ///< Dimension of a number widget of a part in the advanced face window.

	/**
	 * Set parameters for value of face control buttons.
	 *
	 * @param widget_index   index of this widget in the window
	 * @param val            the value which will be displayed
	 * @param is_bool_widget is it a bool button
	 */
	void SetFaceStringParameters(byte widget_index, uint8 val, bool is_bool_widget) const
	{
		const NWidgetCore *nwi_widget = this->GetWidget<NWidgetCore>(widget_index);
		if (nwi_widget->IsDisabled()) {
			SetDParam(0, STR_EMPTY);
		} else {
			if (is_bool_widget) {
				/* if it a bool button write yes or no */
				SetDParam(0, (val != 0) ? STR_FACE_YES : STR_FACE_NO);
			} else {
				/* else write the value + 1 */
				SetDParam(0, STR_JUST_INT);
				SetDParam(1, val + 1);
			}
		}
	}

	void UpdateData()
	{
		this->ge = (GenderEthnicity)GB(this->face, _cmf_info[CMFV_GEN_ETHN].offset, _cmf_info[CMFV_GEN_ETHN].length); // get the gender and ethnicity
		this->is_female = HasBit(this->ge, GENDER_FEMALE); // get the gender: 0 == male and 1 == female
		this->is_moust_male = !is_female && GetCompanyManagerFaceBits(this->face, CMFV_HAS_MOUSTACHE, this->ge) != 0; // is a male face with moustache

		this->GetWidget<NWidgetCore>(WID_SCMF_HAS_MOUSTACHE_EARRING_TEXT)->widget_data = this->is_female ? STR_FACE_EARRING : STR_FACE_MOUSTACHE;
		this->GetWidget<NWidgetCore>(WID_SCMF_TIE_EARRING_TEXT)->widget_data           = this->is_female ? STR_FACE_EARRING : STR_FACE_TIE;
		this->GetWidget<NWidgetCore>(WID_SCMF_LIPS_MOUSTACHE_TEXT)->widget_data        = this->is_moust_male ? STR_FACE_MOUSTACHE : STR_FACE_LIPS;
	}

public:
	SelectCompanyManagerFaceWindow(WindowDesc *desc, Window *parent) : Window(desc)
	{
		this->advanced = false;
		this->CreateNestedTree();
		this->SelectDisplayPlanes(this->advanced);
		this->FinishInitNested(parent->window_number);
		this->parent = parent;
		this->owner = (Owner)this->window_number;
		this->face = Company::Get((CompanyID)this->window_number)->face;

		this->UpdateData();
	}

	/**
	 * Select planes to display to the user with the #NWID_SELECTION widgets #WID_SCMF_SEL_LOADSAVE, #WID_SCMF_SEL_MALEFEMALE, and #WID_SCMF_SEL_PARTS.
	 * @param advanced Display advanced face management window.
	 */
	void SelectDisplayPlanes(bool advanced)
	{
		this->GetWidget<NWidgetStacked>(WID_SCMF_SEL_LOADSAVE)->SetDisplayedPlane(advanced ? 0 : SZSP_NONE);
		this->GetWidget<NWidgetStacked>(WID_SCMF_SEL_PARTS)->SetDisplayedPlane(advanced ? 0 : SZSP_NONE);
		this->GetWidget<NWidgetStacked>(WID_SCMF_SEL_MALEFEMALE)->SetDisplayedPlane(advanced ? SZSP_NONE : 0);
		this->GetWidget<NWidgetCore>(WID_SCMF_RANDOM_NEW_FACE)->widget_data = advanced ? STR_FACE_RANDOM : STR_FACE_NEW_FACE_BUTTON;

		NWidgetCore *wi = this->GetWidget<NWidgetCore>(WID_SCMF_TOGGLE_LARGE_SMALL_BUTTON);
		if (advanced) {
			wi->SetDataTip(STR_FACE_SIMPLE, STR_FACE_SIMPLE_TOOLTIP);
		} else {
			wi->SetDataTip(STR_FACE_ADVANCED, STR_FACE_ADVANCED_TOOLTIP);
		}
	}

	void OnInit() override
	{
		/* Size of the boolean yes/no button. */
		Dimension yesno_dim = maxdim(GetStringBoundingBox(STR_FACE_YES), GetStringBoundingBox(STR_FACE_NO));
		yesno_dim.width  += WidgetDimensions::scaled.framerect.Horizontal();
		yesno_dim.height += WidgetDimensions::scaled.framerect.Vertical();
		/* Size of the number button + arrows. */
		Dimension number_dim = {0, 0};
		for (int val = 1; val <= 12; val++) {
			SetDParam(0, val);
			number_dim = maxdim(number_dim, GetStringBoundingBox(STR_JUST_INT));
		}
		uint arrows_width = GetSpriteSize(SPR_ARROW_LEFT).width + GetSpriteSize(SPR_ARROW_RIGHT).width + 2 * (WidgetDimensions::scaled.imgbtn.Horizontal());
		number_dim.width += WidgetDimensions::scaled.framerect.Horizontal() + arrows_width;
		number_dim.height += WidgetDimensions::scaled.framerect.Vertical();
		/* Compute width of both buttons. */
		yesno_dim.width = std::max(yesno_dim.width, number_dim.width);
		number_dim.width = yesno_dim.width - arrows_width;

		this->yesno_dim = yesno_dim;
		this->number_dim = number_dim;
	}

	void UpdateWidgetSize(int widget, Dimension *size, const Dimension &padding, Dimension *fill, Dimension *resize) override
	{
		switch (widget) {
			case WID_SCMF_HAS_MOUSTACHE_EARRING_TEXT:
				*size = maxdim(*size, GetStringBoundingBox(STR_FACE_EARRING));
				*size = maxdim(*size, GetStringBoundingBox(STR_FACE_MOUSTACHE));
				break;

			case WID_SCMF_TIE_EARRING_TEXT:
				*size = maxdim(*size, GetStringBoundingBox(STR_FACE_EARRING));
				*size = maxdim(*size, GetStringBoundingBox(STR_FACE_TIE));
				break;

			case WID_SCMF_LIPS_MOUSTACHE_TEXT:
				*size = maxdim(*size, GetStringBoundingBox(STR_FACE_LIPS));
				*size = maxdim(*size, GetStringBoundingBox(STR_FACE_MOUSTACHE));
				break;

			case WID_SCMF_FACE: {
				Dimension face_size = GetScaledSpriteSize(SPR_GRADIENT);
				size->width  = std::max(size->width,  face_size.width);
				size->height = std::max(size->height, face_size.height);
				break;
			}

			case WID_SCMF_HAS_MOUSTACHE_EARRING:
			case WID_SCMF_HAS_GLASSES:
				*size = this->yesno_dim;
				break;

			case WID_SCMF_EYECOLOUR:
			case WID_SCMF_CHIN:
			case WID_SCMF_EYEBROWS:
			case WID_SCMF_LIPS_MOUSTACHE:
			case WID_SCMF_NOSE:
			case WID_SCMF_HAIR:
			case WID_SCMF_JACKET:
			case WID_SCMF_COLLAR:
			case WID_SCMF_TIE_EARRING:
			case WID_SCMF_GLASSES:
				*size = this->number_dim;
				break;
		}
	}

	void OnPaint() override
	{
		/* lower the non-selected gender button */
		this->SetWidgetsLoweredState(!this->is_female, WID_SCMF_MALE, WID_SCMF_MALE2, WIDGET_LIST_END);
		this->SetWidgetsLoweredState( this->is_female, WID_SCMF_FEMALE, WID_SCMF_FEMALE2, WIDGET_LIST_END);

		/* advanced company manager face selection window */

		/* lower the non-selected ethnicity button */
		this->SetWidgetLoweredState(WID_SCMF_ETHNICITY_EUR, !HasBit(this->ge, ETHNICITY_BLACK));
		this->SetWidgetLoweredState(WID_SCMF_ETHNICITY_AFR,  HasBit(this->ge, ETHNICITY_BLACK));


		/* Disable dynamically the widgets which CompanyManagerFaceVariable has less than 2 options
		 * (or in other words you haven't any choice).
		 * If the widgets depend on a HAS-variable and this is false the widgets will be disabled, too. */

		/* Eye colour buttons */
		this->SetWidgetsDisabledState(_cmf_info[CMFV_EYE_COLOUR].valid_values[this->ge] < 2,
				WID_SCMF_EYECOLOUR, WID_SCMF_EYECOLOUR_L, WID_SCMF_EYECOLOUR_R, WIDGET_LIST_END);

		/* Chin buttons */
		this->SetWidgetsDisabledState(_cmf_info[CMFV_CHIN].valid_values[this->ge] < 2,
				WID_SCMF_CHIN, WID_SCMF_CHIN_L, WID_SCMF_CHIN_R, WIDGET_LIST_END);

		/* Eyebrows buttons */
		this->SetWidgetsDisabledState(_cmf_info[CMFV_EYEBROWS].valid_values[this->ge] < 2,
				WID_SCMF_EYEBROWS, WID_SCMF_EYEBROWS_L, WID_SCMF_EYEBROWS_R, WIDGET_LIST_END);

		/* Lips or (if it a male face with a moustache) moustache buttons */
		this->SetWidgetsDisabledState(_cmf_info[this->is_moust_male ? CMFV_MOUSTACHE : CMFV_LIPS].valid_values[this->ge] < 2,
				WID_SCMF_LIPS_MOUSTACHE, WID_SCMF_LIPS_MOUSTACHE_L, WID_SCMF_LIPS_MOUSTACHE_R, WIDGET_LIST_END);

		/* Nose buttons | male faces with moustache haven't any nose options */
		this->SetWidgetsDisabledState(_cmf_info[CMFV_NOSE].valid_values[this->ge] < 2 || this->is_moust_male,
				WID_SCMF_NOSE, WID_SCMF_NOSE_L, WID_SCMF_NOSE_R, WIDGET_LIST_END);

		/* Hair buttons */
		this->SetWidgetsDisabledState(_cmf_info[CMFV_HAIR].valid_values[this->ge] < 2,
				WID_SCMF_HAIR, WID_SCMF_HAIR_L, WID_SCMF_HAIR_R, WIDGET_LIST_END);

		/* Jacket buttons */
		this->SetWidgetsDisabledState(_cmf_info[CMFV_JACKET].valid_values[this->ge] < 2,
				WID_SCMF_JACKET, WID_SCMF_JACKET_L, WID_SCMF_JACKET_R, WIDGET_LIST_END);

		/* Collar buttons */
		this->SetWidgetsDisabledState(_cmf_info[CMFV_COLLAR].valid_values[this->ge] < 2,
				WID_SCMF_COLLAR, WID_SCMF_COLLAR_L, WID_SCMF_COLLAR_R, WIDGET_LIST_END);

		/* Tie/earring buttons | female faces without earring haven't any earring options */
		this->SetWidgetsDisabledState(_cmf_info[CMFV_TIE_EARRING].valid_values[this->ge] < 2 ||
					(this->is_female && GetCompanyManagerFaceBits(this->face, CMFV_HAS_TIE_EARRING, this->ge) == 0),
				WID_SCMF_TIE_EARRING, WID_SCMF_TIE_EARRING_L, WID_SCMF_TIE_EARRING_R, WIDGET_LIST_END);

		/* Glasses buttons | faces without glasses haven't any glasses options */
		this->SetWidgetsDisabledState(_cmf_info[CMFV_GLASSES].valid_values[this->ge] < 2 || GetCompanyManagerFaceBits(this->face, CMFV_HAS_GLASSES, this->ge) == 0,
				WID_SCMF_GLASSES, WID_SCMF_GLASSES_L, WID_SCMF_GLASSES_R, WIDGET_LIST_END);

		this->DrawWidgets();
	}

	void SetStringParameters(int widget) const override
	{
		switch (widget) {
			case WID_SCMF_HAS_MOUSTACHE_EARRING:
				if (this->is_female) { // Only for female faces
					this->SetFaceStringParameters(WID_SCMF_HAS_MOUSTACHE_EARRING, GetCompanyManagerFaceBits(this->face, CMFV_HAS_TIE_EARRING, this->ge), true);
				} else { // Only for male faces
					this->SetFaceStringParameters(WID_SCMF_HAS_MOUSTACHE_EARRING, GetCompanyManagerFaceBits(this->face, CMFV_HAS_MOUSTACHE,   this->ge), true);
				}
				break;

			case WID_SCMF_TIE_EARRING:
				this->SetFaceStringParameters(WID_SCMF_TIE_EARRING, GetCompanyManagerFaceBits(this->face, CMFV_TIE_EARRING, this->ge), false);
				break;

			case WID_SCMF_LIPS_MOUSTACHE:
				if (this->is_moust_male) { // Only for male faces with moustache
					this->SetFaceStringParameters(WID_SCMF_LIPS_MOUSTACHE, GetCompanyManagerFaceBits(this->face, CMFV_MOUSTACHE, this->ge), false);
				} else { // Only for female faces or male faces without moustache
					this->SetFaceStringParameters(WID_SCMF_LIPS_MOUSTACHE, GetCompanyManagerFaceBits(this->face, CMFV_LIPS,      this->ge), false);
				}
				break;

			case WID_SCMF_HAS_GLASSES:
				this->SetFaceStringParameters(WID_SCMF_HAS_GLASSES, GetCompanyManagerFaceBits(this->face, CMFV_HAS_GLASSES, this->ge), true );
				break;

			case WID_SCMF_HAIR:
				this->SetFaceStringParameters(WID_SCMF_HAIR,        GetCompanyManagerFaceBits(this->face, CMFV_HAIR,        this->ge), false);
				break;

			case WID_SCMF_EYEBROWS:
				this->SetFaceStringParameters(WID_SCMF_EYEBROWS,    GetCompanyManagerFaceBits(this->face, CMFV_EYEBROWS,    this->ge), false);
				break;

			case WID_SCMF_EYECOLOUR:
				this->SetFaceStringParameters(WID_SCMF_EYECOLOUR,   GetCompanyManagerFaceBits(this->face, CMFV_EYE_COLOUR,  this->ge), false);
				break;

			case WID_SCMF_GLASSES:
				this->SetFaceStringParameters(WID_SCMF_GLASSES,     GetCompanyManagerFaceBits(this->face, CMFV_GLASSES,     this->ge), false);
				break;

			case WID_SCMF_NOSE:
				this->SetFaceStringParameters(WID_SCMF_NOSE,        GetCompanyManagerFaceBits(this->face, CMFV_NOSE,        this->ge), false);
				break;

			case WID_SCMF_CHIN:
				this->SetFaceStringParameters(WID_SCMF_CHIN,        GetCompanyManagerFaceBits(this->face, CMFV_CHIN,        this->ge), false);
				break;

			case WID_SCMF_JACKET:
				this->SetFaceStringParameters(WID_SCMF_JACKET,      GetCompanyManagerFaceBits(this->face, CMFV_JACKET,      this->ge), false);
				break;

			case WID_SCMF_COLLAR:
				this->SetFaceStringParameters(WID_SCMF_COLLAR,      GetCompanyManagerFaceBits(this->face, CMFV_COLLAR,      this->ge), false);
				break;
		}
	}

	void DrawWidget(const Rect &r, int widget) const override
	{
		switch (widget) {
			case WID_SCMF_FACE:
				DrawCompanyManagerFace(this->face, Company::Get((CompanyID)this->window_number)->colour, r);
				break;
		}
	}

	void OnClick(Point pt, int widget, int click_count) override
	{
		switch (widget) {
			/* Toggle size, advanced/simple face selection */
			case WID_SCMF_TOGGLE_LARGE_SMALL:
			case WID_SCMF_TOGGLE_LARGE_SMALL_BUTTON:
				this->advanced = !this->advanced;
				this->SelectDisplayPlanes(this->advanced);
				this->ReInit();
				break;

			/* OK button */
			case WID_SCMF_ACCEPT:
				DoCommandP(0, 0, this->face, CMD_SET_COMPANY_MANAGER_FACE);
				FALLTHROUGH;

			/* Cancel button */
			case WID_SCMF_CANCEL:
				delete this;
				break;

			/* Load button */
			case WID_SCMF_LOAD:
				this->face = _company_manager_face;
				ScaleAllCompanyManagerFaceBits(this->face);
				ShowErrorMessage(STR_FACE_LOAD_DONE, INVALID_STRING_ID, WL_INFO);
				this->UpdateData();
				this->SetDirty();
				break;

			/* 'Company manager face number' button, view and/or set company manager face number */
			case WID_SCMF_FACECODE:
				SetDParam(0, this->face);
				ShowQueryString(STR_JUST_INT, STR_FACE_FACECODE_CAPTION, 10 + 1, this, CS_NUMERAL, QSF_NONE);
				break;

			/* Save button */
			case WID_SCMF_SAVE:
				_company_manager_face = this->face;
				ShowErrorMessage(STR_FACE_SAVE_DONE, INVALID_STRING_ID, WL_INFO);
				break;

			/* Toggle gender (male/female) button */
			case WID_SCMF_MALE:
			case WID_SCMF_FEMALE:
			case WID_SCMF_MALE2:
			case WID_SCMF_FEMALE2:
				SetCompanyManagerFaceBits(this->face, CMFV_GENDER, this->ge, (widget == WID_SCMF_FEMALE || widget == WID_SCMF_FEMALE2));
				ScaleAllCompanyManagerFaceBits(this->face);
				this->UpdateData();
				this->SetDirty();
				break;

			/* Randomize face button */
			case WID_SCMF_RANDOM_NEW_FACE:
				RandomCompanyManagerFaceBits(this->face, this->ge, this->advanced, _interactive_random);
				this->UpdateData();
				this->SetDirty();
				break;

			/* Toggle ethnicity (european/african) button */
			case WID_SCMF_ETHNICITY_EUR:
			case WID_SCMF_ETHNICITY_AFR:
				SetCompanyManagerFaceBits(this->face, CMFV_ETHNICITY, this->ge, widget - WID_SCMF_ETHNICITY_EUR);
				ScaleAllCompanyManagerFaceBits(this->face);
				this->UpdateData();
				this->SetDirty();
				break;

			default:
				/* Here all buttons from WID_SCMF_HAS_MOUSTACHE_EARRING to WID_SCMF_GLASSES_R are handled.
				 * First it checks which CompanyManagerFaceVariable is being changed, and then either
				 * a: invert the value for boolean variables, or
				 * b: it checks inside of IncreaseCompanyManagerFaceBits() if a left (_L) butten is pressed and then decrease else increase the variable */
				if (widget >= WID_SCMF_HAS_MOUSTACHE_EARRING && widget <= WID_SCMF_GLASSES_R) {
					CompanyManagerFaceVariable cmfv; // which CompanyManagerFaceVariable shall be edited

					if (widget < WID_SCMF_EYECOLOUR_L) { // Bool buttons
						switch (widget - WID_SCMF_HAS_MOUSTACHE_EARRING) {
							default: NOT_REACHED();
							case 0: cmfv = this->is_female ? CMFV_HAS_TIE_EARRING : CMFV_HAS_MOUSTACHE; break; // Has earring/moustache button
							case 1: cmfv = CMFV_HAS_GLASSES; break; // Has glasses button
						}
						SetCompanyManagerFaceBits(this->face, cmfv, this->ge, !GetCompanyManagerFaceBits(this->face, cmfv, this->ge));
						ScaleAllCompanyManagerFaceBits(this->face);
					} else { // Value buttons
						switch ((widget - WID_SCMF_EYECOLOUR_L) / 3) {
							default: NOT_REACHED();
							case 0: cmfv = CMFV_EYE_COLOUR; break;  // Eye colour buttons
							case 1: cmfv = CMFV_CHIN; break;        // Chin buttons
							case 2: cmfv = CMFV_EYEBROWS; break;    // Eyebrows buttons
							case 3: cmfv = this->is_moust_male ? CMFV_MOUSTACHE : CMFV_LIPS; break; // Moustache or lips buttons
							case 4: cmfv = CMFV_NOSE; break;        // Nose buttons
							case 5: cmfv = CMFV_HAIR; break;        // Hair buttons
							case 6: cmfv = CMFV_JACKET; break;      // Jacket buttons
							case 7: cmfv = CMFV_COLLAR; break;      // Collar buttons
							case 8: cmfv = CMFV_TIE_EARRING; break; // Tie/earring buttons
							case 9: cmfv = CMFV_GLASSES; break;     // Glasses buttons
						}
						/* 0 == left (_L), 1 == middle or 2 == right (_R) - button click */
						IncreaseCompanyManagerFaceBits(this->face, cmfv, this->ge, (((widget - WID_SCMF_EYECOLOUR_L) % 3) != 0) ? 1 : -1);
					}
					this->UpdateData();
					this->SetDirty();
				}
				break;
		}
	}

	void OnQueryTextFinished(char *str) override
	{
		if (str == nullptr) return;
		/* Set a new company manager face number */
		if (!StrEmpty(str)) {
			this->face = std::strtoul(str, nullptr, 10);
			ScaleAllCompanyManagerFaceBits(this->face);
			ShowErrorMessage(STR_FACE_FACECODE_SET, INVALID_STRING_ID, WL_INFO);
			this->UpdateData();
			this->SetDirty();
		} else {
			ShowErrorMessage(STR_FACE_FACECODE_ERR, INVALID_STRING_ID, WL_INFO);
		}
	}
};

/** Company manager face selection window description */
static WindowDesc _select_company_manager_face_desc(
	WDP_AUTO, "company_face", 0, 0,
	WC_COMPANY_MANAGER_FACE, WC_NONE,
	WDF_CONSTRUCTION,
	_nested_select_company_manager_face_widgets, lengthof(_nested_select_company_manager_face_widgets)
);

/**
 * Open the simple/advanced company manager face selection window
 *
 * @param parent the parent company window
 */
static void DoSelectCompanyManagerFace(Window *parent)
{
	if (!Company::IsValidID((CompanyID)parent->window_number)) return;

	if (BringWindowToFrontById(WC_COMPANY_MANAGER_FACE, parent->window_number)) return;
	new SelectCompanyManagerFaceWindow(&_select_company_manager_face_desc, parent);
}

static const NWidgetPart _nested_company_infrastructure_widgets[] = {
	NWidget(NWID_HORIZONTAL),
		NWidget(WWT_CLOSEBOX, COLOUR_GREY),
		NWidget(WWT_CAPTION, COLOUR_GREY, WID_CI_CAPTION), SetDataTip(STR_COMPANY_INFRASTRUCTURE_VIEW_CAPTION, STR_TOOLTIP_WINDOW_TITLE_DRAG_THIS),
		NWidget(WWT_SHADEBOX, COLOUR_GREY),
		NWidget(WWT_STICKYBOX, COLOUR_GREY),
	EndContainer(),
	NWidget(WWT_PANEL, COLOUR_GREY),
		NWidget(NWID_HORIZONTAL),
			NWidget(NWID_VERTICAL), SetPIP(WidgetDimensions::unscaled.framerect.top, 0, WidgetDimensions::unscaled.framerect.bottom),
				NWidget(NWID_HORIZONTAL), SetPIP(2, 4, 2),
					NWidget(WWT_EMPTY, COLOUR_GREY, WID_CI_DESC), SetMinimalTextLines(2, 0), SetFill(1, 0), SetResize(0, 1), SetScrollbar(WID_CI_SCROLLBAR),
					NWidget(WWT_EMPTY, COLOUR_GREY, WID_CI_COUNT), SetMinimalTextLines(2, 0), SetFill(0, 1), SetResize(0, 1), SetScrollbar(WID_CI_SCROLLBAR),
				EndContainer(),
			EndContainer(),
			NWidget(NWID_VERTICAL),
				NWidget(NWID_VSCROLLBAR, COLOUR_GREY, WID_CI_SCROLLBAR),
				NWidget(WWT_RESIZEBOX, COLOUR_GREY),
			EndContainer(),
		EndContainer(),
	EndContainer(),
};

/**
 * Window with detailed information about the company's infrastructure.
 */
struct CompanyInfrastructureWindow : Window
{
	RailTypes railtypes; ///< Valid railtypes.
	RoadTypes roadtypes; ///< Valid roadtypes.

	uint total_width;    ///< String width of the total cost line.
	uint height_extra;   ///< Default extra height above minimum.

	Scrollbar *vscroll;  ///< Scrollbar

	CompanyInfrastructureWindow(WindowDesc *desc, WindowNumber window_number) : Window(desc)
	{
		this->UpdateRailRoadTypes();

		this->owner = (Owner)this->window_number;

		this->CreateNestedTree();
		this->vscroll = this->GetScrollbar(WID_CI_SCROLLBAR);
		this->vscroll->SetStepSize(FONT_HEIGHT_NORMAL);
		this->FinishInitNested(window_number);
	}

	void UpdateRailRoadTypes()
	{
		this->railtypes = RAILTYPES_NONE;
		this->roadtypes = ROADTYPES_NONE;

		/* Find the used railtypes. */
		for (const Engine *e : Engine::IterateType(VEH_TRAIN)) {
			if (!HasBit(e->info.climates, _settings_game.game_creation.landscape)) continue;

			this->railtypes |= GetRailTypeInfo(e->u.rail.railtype)->introduces_railtypes;
		}

		/* Get the date introduced railtypes as well. */
		this->railtypes = AddDateIntroducedRailTypes(this->railtypes, MAX_DAY);

		/* Find the used roadtypes. */
		for (const Engine *e : Engine::IterateType(VEH_ROAD)) {
			if (!HasBit(e->info.climates, _settings_game.game_creation.landscape)) continue;

			this->roadtypes |= GetRoadTypeInfo(e->u.road.roadtype)->introduces_roadtypes;
		}

		/* Get the date introduced roadtypes as well. */
		this->roadtypes = AddDateIntroducedRoadTypes(this->roadtypes, MAX_DAY);
		this->roadtypes &= ~_roadtypes_hidden_mask;
	}

	/** Get total infrastructure maintenance cost. */
	Money GetTotalMaintenanceCost() const
	{
		const Company *c = Company::Get((CompanyID)this->window_number);
		Money total;

		uint32 rail_total = c->infrastructure.GetRailTotal();
		for (RailType rt = RAILTYPE_BEGIN; rt != RAILTYPE_END; rt++) {
			if (HasBit(this->railtypes, rt)) total += RailMaintenanceCost(rt, c->infrastructure.rail[rt], rail_total);
		}
		total += SignalMaintenanceCost(c->infrastructure.signal);

		uint32 road_total = c->infrastructure.GetRoadTotal();
		uint32 tram_total = c->infrastructure.GetTramTotal();
		for (RoadType rt = ROADTYPE_BEGIN; rt != ROADTYPE_END; rt++) {
			if (HasBit(this->roadtypes, rt)) total += RoadMaintenanceCost(rt, c->infrastructure.road[rt], RoadTypeIsRoad(rt) ? road_total : tram_total);
		}

		total += CanalMaintenanceCost(c->infrastructure.water);
		total += StationMaintenanceCost(c->infrastructure.station);
		total += AirportMaintenanceCost(c->index);

		return total;
	}

	void SetStringParameters(int widget) const override
	{
		switch (widget) {
			case WID_CI_CAPTION:
				SetDParam(0, (CompanyID)this->window_number);
				break;
		}
	}

	void UpdateWidgetSize(int widget, Dimension *size, const Dimension &padding, Dimension *fill, Dimension *resize) override
	{
		const Company *c = Company::Get((CompanyID)this->window_number);

		switch (widget) {
			case WID_CI_DESC: {
				uint rail_lines = 1; // Starts at 1 because a line is also required for the section title

				size->width = std::max(size->width, GetStringBoundingBox(STR_COMPANY_INFRASTRUCTURE_VIEW_RAIL_SECT).width + padding.width);

				for (const auto &rt : _sorted_railtypes) {
					if (HasBit(this->railtypes, rt)) {
<<<<<<< HEAD
						rail_lines++;
						size->width = std::max(size->width, GetStringBoundingBox(GetRailTypeInfo(rt)->strings.name).width + WidgetDimensions::scaled.hsep_indent);
					}
				}
				if (this->railtypes != RAILTYPES_NONE) {
					rail_lines++;
					size->width = std::max(size->width, GetStringBoundingBox(STR_COMPANY_INFRASTRUCTURE_VIEW_SIGNALS).width + WidgetDimensions::scaled.hsep_indent);
=======
						lines++;
						size->width = std::max(size->width, GetStringBoundingBox(GetRailTypeInfo(rt)->strings.name).width + padding.width + WidgetDimensions::scaled.hsep_indent);
					}
				}
				if (this->railtypes != RAILTYPES_NONE) {
					lines++;
					size->width = std::max(size->width, GetStringBoundingBox(STR_COMPANY_INFRASTRUCTURE_VIEW_SIGNALS).width + padding.width + WidgetDimensions::scaled.hsep_indent);
>>>>>>> f814c863
				}

				uint road_lines = 1; // Starts at 1 because a line is also required for the section title
				uint tram_lines = 1;

<<<<<<< HEAD
				size->width = std::max(size->width, GetStringBoundingBox(STR_COMPANY_INFRASTRUCTURE_VIEW_ROAD_SECT).width);
				size->width = std::max(size->width, GetStringBoundingBox(STR_COMPANY_INFRASTRUCTURE_VIEW_TRAM_SECT).width);

				for (const auto &rt : _sorted_roadtypes) {
					if (HasBit(this->roadtypes, rt)) {
						if (RoadTypeIsRoad(rt)) {
							road_lines++;
						} else {
							tram_lines++;
						}
						size->width = std::max(size->width, GetStringBoundingBox(GetRoadTypeInfo(rt)->strings.name).width + WidgetDimensions::scaled.hsep_indent);
					}
				}

				size->width = std::max(size->width, GetStringBoundingBox(STR_COMPANY_INFRASTRUCTURE_VIEW_WATER_SECT).width);
				size->width = std::max(size->width, GetStringBoundingBox(STR_COMPANY_INFRASTRUCTURE_VIEW_CANALS).width + WidgetDimensions::scaled.hsep_indent);

				size->width = std::max(size->width, GetStringBoundingBox(STR_COMPANY_INFRASTRUCTURE_VIEW_STATION_SECT).width);
				size->width = std::max(size->width, GetStringBoundingBox(STR_COMPANY_INFRASTRUCTURE_VIEW_STATIONS).width + WidgetDimensions::scaled.hsep_indent);
				size->width = std::max(size->width, GetStringBoundingBox(STR_COMPANY_INFRASTRUCTURE_VIEW_AIRPORTS).width + WidgetDimensions::scaled.hsep_indent);

				uint total_height = ((rail_lines + road_lines + tram_lines + 2 + 3) * FONT_HEIGHT_NORMAL) + (4 * EXP_SPACING);

				/* Set height of the total line. */
				if (_settings_game.economy.infrastructure_maintenance) total_height += EXP_SPACING + WidgetDimensions::scaled.vsep_normal + FONT_HEIGHT_NORMAL;

				this->vscroll->SetCount(total_height);

				size->height = std::max(size->height, std::min<uint>(8 * FONT_HEIGHT_NORMAL, total_height));
				uint target_height = std::min<uint>(40 * FONT_HEIGHT_NORMAL, total_height);
				this->height_extra = (target_height > size->height) ? (target_height - size->height) : 0;
=======
			case WID_CI_ROAD_DESC:
			case WID_CI_TRAM_DESC: {
				uint lines = 1; // Starts at 1 because a line is also required for the section title

				size->width = std::max(size->width, GetStringBoundingBox(widget == WID_CI_ROAD_DESC ? STR_COMPANY_INFRASTRUCTURE_VIEW_ROAD_SECT : STR_COMPANY_INFRASTRUCTURE_VIEW_TRAM_SECT).width + padding.width);

				for (const auto &rt : _sorted_roadtypes) {
					if (HasBit(this->roadtypes, rt) && RoadTypeIsRoad(rt) == (widget == WID_CI_ROAD_DESC)) {
						lines++;
						size->width = std::max(size->width, GetStringBoundingBox(GetRoadTypeInfo(rt)->strings.name).width + padding.width + WidgetDimensions::scaled.hsep_indent);
					}
				}

				size->height = std::max(size->height, lines * FONT_HEIGHT_NORMAL);
				break;
			}

			case WID_CI_WATER_DESC:
				size->width = std::max(size->width, GetStringBoundingBox(STR_COMPANY_INFRASTRUCTURE_VIEW_WATER_SECT).width + padding.width);
				size->width = std::max(size->width, GetStringBoundingBox(STR_COMPANY_INFRASTRUCTURE_VIEW_CANALS).width + padding.width + WidgetDimensions::scaled.hsep_indent);
				break;

			case WID_CI_STATION_DESC:
				size->width = std::max(size->width, GetStringBoundingBox(STR_COMPANY_INFRASTRUCTURE_VIEW_STATION_SECT).width + padding.width);
				size->width = std::max(size->width, GetStringBoundingBox(STR_COMPANY_INFRASTRUCTURE_VIEW_STATIONS).width + padding.width + WidgetDimensions::scaled.hsep_indent);
				size->width = std::max(size->width, GetStringBoundingBox(STR_COMPANY_INFRASTRUCTURE_VIEW_AIRPORTS).width + padding.width + WidgetDimensions::scaled.hsep_indent);
>>>>>>> f814c863
				break;
			}

			case WID_CI_COUNT: {
				/* Find the maximum count that is displayed. */
				uint32 max_val = 1000;  // Some random number to reserve enough space.
				Money max_cost = 10000; // Some random number to reserve enough space.
				uint32 rail_total = c->infrastructure.GetRailTotal();
				for (RailType rt = RAILTYPE_BEGIN; rt < RAILTYPE_END; rt++) {
					max_val = std::max(max_val, c->infrastructure.rail[rt]);
					max_cost = std::max(max_cost, RailMaintenanceCost(rt, c->infrastructure.rail[rt], rail_total));
				}
				max_val = std::max(max_val, c->infrastructure.signal);
				max_cost = std::max(max_cost, SignalMaintenanceCost(c->infrastructure.signal));
				uint32 road_total = c->infrastructure.GetRoadTotal();
				uint32 tram_total = c->infrastructure.GetTramTotal();
				for (RoadType rt = ROADTYPE_BEGIN; rt < ROADTYPE_END; rt++) {
					max_val = std::max(max_val, c->infrastructure.road[rt]);
					max_cost = std::max(max_cost, RoadMaintenanceCost(rt, c->infrastructure.road[rt], RoadTypeIsRoad(rt) ? road_total : tram_total));

				}
				max_val = std::max(max_val, c->infrastructure.water);
				max_cost = std::max(max_cost, CanalMaintenanceCost(c->infrastructure.water));
				max_val = std::max(max_val, c->infrastructure.station);
				max_cost = std::max(max_cost, StationMaintenanceCost(c->infrastructure.station));
				max_val = std::max(max_val, c->infrastructure.airport);
				max_cost = std::max(max_cost, AirportMaintenanceCost(c->index));

				SetDParamMaxValue(0, max_val);
				uint count_width = GetStringBoundingBox(STR_JUST_COMMA).width + WidgetDimensions::scaled.hsep_indent; // Reserve some wiggle room

				if (_settings_game.economy.infrastructure_maintenance) {
					SetDParamMaxValue(0, this->GetTotalMaintenanceCost() * 12); // Convert to per year
					this->total_width = GetStringBoundingBox(STR_COMPANY_INFRASTRUCTURE_VIEW_TOTAL).width + WidgetDimensions::scaled.hsep_indent * 2;
					size->width = std::max(size->width, this->total_width);

					SetDParamMaxValue(0, max_cost * 12); // Convert to per year
					count_width += std::max(this->total_width, GetStringBoundingBox(STR_COMPANY_INFRASTRUCTURE_VIEW_TOTAL).width);
				}

				size->width = std::max(size->width, count_width);
				break;
			}
		}
	}

	/**
	 * Helper for drawing the counts line.
	 * @param width        The width of the bounds to draw in.
	 * @param y            The y position to draw at.
	 * @param count        The count to show on this line.
	 * @param monthly_cost The monthly costs.
	 */
	void DrawCountLine(int width, int &y, int count, Money monthly_cost) const
	{
		SetDParam(0, count);
		DrawString(0, width, y += FONT_HEIGHT_NORMAL, STR_JUST_COMMA, TC_WHITE, SA_RIGHT);

		if (_settings_game.economy.infrastructure_maintenance) {
			SetDParam(0, monthly_cost * 12); // Convert to per year
			int left = _current_text_dir == TD_RTL ? width - this->total_width : 0;
			DrawString(left, left + this->total_width, y, STR_COMPANY_INFRASTRUCTURE_VIEW_TOTAL, TC_FROMSTRING, SA_RIGHT);
		}
	}

	void DrawWidget(const Rect &r, int widget) const override
	{
		if (widget != WID_CI_DESC && widget != WID_CI_COUNT) return;

		const Company *c = Company::Get((CompanyID)this->window_number);

		int offs_left = _current_text_dir == TD_LTR ? WidgetDimensions::scaled.framerect.left : 0;
		int offs_right = _current_text_dir == TD_LTR ? 0 : WidgetDimensions::scaled.framerect.right;

		int width = r.right - r.left;

		/* Set up a clipping region for the panel. */
		DrawPixelInfo tmp_dpi;
		if (!FillDrawPixelInfo(&tmp_dpi, r.left, r.top, width + 1, r.bottom - r.top + 1)) return;

		AutoRestoreBackup dpi_backup(_cur_dpi, &tmp_dpi);

		int y = -this->vscroll->GetPosition();

		switch (widget) {
			case WID_CI_DESC: {
				DrawString(0, width, y, STR_COMPANY_INFRASTRUCTURE_VIEW_RAIL_SECT);

				if (this->railtypes != RAILTYPES_NONE) {
					/* Draw name of each valid railtype. */
					for (const auto &rt : _sorted_railtypes) {
						if (HasBit(this->railtypes, rt)) {
							DrawString(offs_left, width - offs_right, y += FONT_HEIGHT_NORMAL, GetRailTypeInfo(rt)->strings.name, TC_WHITE);
						}
					}
					DrawString(offs_left, width - offs_right, y += FONT_HEIGHT_NORMAL, STR_COMPANY_INFRASTRUCTURE_VIEW_SIGNALS);
				} else {
					/* No valid railtype. */
					DrawString(offs_left, width - offs_right, y += FONT_HEIGHT_NORMAL, STR_COMPANY_VIEW_INFRASTRUCTURE_NONE);
				}

				y += FONT_HEIGHT_NORMAL + EXP_SPACING;

				DrawString(0, width, y, STR_COMPANY_INFRASTRUCTURE_VIEW_ROAD_SECT);

				/* Draw name of each valid roadtype. */
				for (const auto &rt : _sorted_roadtypes) {
					if (HasBit(this->roadtypes, rt) && RoadTypeIsRoad(rt)) {
						SetDParam(0, GetRoadTypeInfo(rt)->strings.name);
						DrawString(offs_left, width - offs_right, y += FONT_HEIGHT_NORMAL, STR_JUST_STRING, TC_WHITE);
					}
				}

				y += FONT_HEIGHT_NORMAL + EXP_SPACING;

				DrawString(0, width, y, STR_COMPANY_INFRASTRUCTURE_VIEW_TRAM_SECT);

				/* Draw name of each valid roadtype. */
				for (const auto &rt : _sorted_roadtypes) {
					if (HasBit(this->roadtypes, rt) && RoadTypeIsTram(rt)) {
						SetDParam(0, GetRoadTypeInfo(rt)->strings.name);
						DrawString(offs_left, width - offs_right, y += FONT_HEIGHT_NORMAL, STR_JUST_STRING, TC_WHITE);
					}
				}

				y += FONT_HEIGHT_NORMAL + EXP_SPACING;

				DrawString(0, width, y, STR_COMPANY_INFRASTRUCTURE_VIEW_WATER_SECT);
				DrawString(offs_left, width - offs_right, y += FONT_HEIGHT_NORMAL, STR_COMPANY_INFRASTRUCTURE_VIEW_CANALS);

				y += FONT_HEIGHT_NORMAL + EXP_SPACING;

				DrawString(0, width, y, STR_COMPANY_INFRASTRUCTURE_VIEW_STATION_SECT);
				DrawString(offs_left, width - offs_right, y += FONT_HEIGHT_NORMAL, STR_COMPANY_INFRASTRUCTURE_VIEW_STATIONS);
				DrawString(offs_left, width - offs_right, y += FONT_HEIGHT_NORMAL, STR_COMPANY_INFRASTRUCTURE_VIEW_AIRPORTS);

				break;
			}

			case WID_CI_COUNT: {
				/* Draw infrastructure count for each valid railtype. */
				uint32 rail_total = c->infrastructure.GetRailTotal();
				for (const auto &rt : _sorted_railtypes) {
					if (HasBit(this->railtypes, rt)) {
						this->DrawCountLine(width, y, c->infrastructure.rail[rt], RailMaintenanceCost(rt, c->infrastructure.rail[rt], rail_total));
					}
				}
				if (this->railtypes != RAILTYPES_NONE) {
					this->DrawCountLine(width, y, c->infrastructure.signal, SignalMaintenanceCost(c->infrastructure.signal));
				}

				y += FONT_HEIGHT_NORMAL + EXP_SPACING;

				uint32 road_total = c->infrastructure.GetRoadTotal();
				for (const auto &rt : _sorted_roadtypes) {
					if (HasBit(this->roadtypes, rt) && RoadTypeIsRoad(rt)) {
						this->DrawCountLine(width, y, c->infrastructure.road[rt], RoadMaintenanceCost(rt, c->infrastructure.road[rt], road_total));
					}
				}

				y += FONT_HEIGHT_NORMAL + EXP_SPACING;

				uint32 tram_total = c->infrastructure.GetTramTotal();
				for (const auto &rt : _sorted_roadtypes) {
					if (HasBit(this->roadtypes, rt) && RoadTypeIsTram(rt)) {
						this->DrawCountLine(width, y, c->infrastructure.road[rt], RoadMaintenanceCost(rt, c->infrastructure.road[rt], tram_total));
					}
				}

				y += FONT_HEIGHT_NORMAL + EXP_SPACING;

				this->DrawCountLine(width, y, c->infrastructure.water, CanalMaintenanceCost(c->infrastructure.water));

				y += FONT_HEIGHT_NORMAL + EXP_SPACING;

				this->DrawCountLine(width, y, c->infrastructure.station, StationMaintenanceCost(c->infrastructure.station));
				this->DrawCountLine(width, y, c->infrastructure.airport, AirportMaintenanceCost(c->index));

				if (_settings_game.economy.infrastructure_maintenance) {
					y += FONT_HEIGHT_NORMAL + EXP_SPACING;
					int left = _current_text_dir == TD_RTL ? width - this->total_width : 0;
					GfxFillRect(left, y, left + this->total_width, y, PC_WHITE);
					y += WidgetDimensions::scaled.vsep_normal;
					SetDParam(0, this->GetTotalMaintenanceCost() * 12); // Convert to per year
					DrawString(left, left + this->total_width, y, STR_COMPANY_INFRASTRUCTURE_VIEW_TOTAL, TC_FROMSTRING, SA_RIGHT);
				}
				break;
			}
		}
	}

	virtual void OnResize() override
	{
		this->vscroll->SetCapacityFromWidget(this, WID_CI_DESC);
	}

	void FindWindowPlacementAndResize(int def_width, int def_height) override
	{
		if (this->window_desc->GetPreferences().pref_height == 0) {
			def_height = this->nested_root->smallest_y + this->height_extra;
		}
		Window::FindWindowPlacementAndResize(def_width, def_height);
	}

	/**
	 * Some data on this window has become invalid.
	 * @param data Information about the changed data.
	 * @param gui_scope Whether the call is done from GUI scope. You may not do everything when not in GUI scope. See #InvalidateWindowData() for details.
	 */
	void OnInvalidateData(int data = 0, bool gui_scope = true) override
	{
		if (!gui_scope) return;

		this->UpdateRailRoadTypes();
		this->ReInit();
	}
};

static WindowDesc _company_infrastructure_desc(
	WDP_AUTO, "company_infrastructure", 0, 0,
	WC_COMPANY_INFRASTRUCTURE, WC_NONE,
	0,
	_nested_company_infrastructure_widgets, lengthof(_nested_company_infrastructure_widgets)
);

/**
 * Open the infrastructure window of a company.
 * @param company Company to show infrastructure of.
 */
static void ShowCompanyInfrastructure(CompanyID company)
{
	if (!Company::IsValidID(company)) return;
	AllocateWindowDescFront<CompanyInfrastructureWindow>(&_company_infrastructure_desc, company);
}

static const NWidgetPart _nested_company_widgets[] = {
	NWidget(NWID_HORIZONTAL),
		NWidget(WWT_CLOSEBOX, COLOUR_GREY),
		NWidget(WWT_CAPTION, COLOUR_GREY, WID_C_CAPTION), SetDataTip(STR_COMPANY_VIEW_CAPTION, STR_TOOLTIP_WINDOW_TITLE_DRAG_THIS),
		NWidget(WWT_SHADEBOX, COLOUR_GREY),
		NWidget(WWT_STICKYBOX, COLOUR_GREY),
	EndContainer(),
	NWidget(WWT_PANEL, COLOUR_GREY),
		NWidget(NWID_HORIZONTAL), SetPIP(4, 6, 4),
			NWidget(NWID_VERTICAL), SetPIP(4, 2, 4),
				NWidget(WWT_EMPTY, INVALID_COLOUR, WID_C_FACE), SetMinimalSize(92, 119), SetFill(1, 0),
				NWidget(WWT_EMPTY, INVALID_COLOUR, WID_C_FACE_TITLE), SetFill(1, 1), SetMinimalTextLines(2, 0),
			EndContainer(),
			NWidget(NWID_VERTICAL),
				NWidget(NWID_HORIZONTAL),
					NWidget(NWID_VERTICAL), SetPIP(4, 5, 5),
						NWidget(WWT_TEXT, COLOUR_GREY, WID_C_DESC_INAUGURATION), SetDataTip(STR_COMPANY_VIEW_INAUGURATED_TITLE, STR_NULL), SetFill(1, 0),
						NWidget(NWID_HORIZONTAL), SetPIP(0, 5, 0),
							NWidget(WWT_LABEL, COLOUR_GREY, WID_C_DESC_COLOUR_SCHEME), SetDataTip(STR_COMPANY_VIEW_COLOUR_SCHEME_TITLE, STR_NULL),
							NWidget(WWT_EMPTY, INVALID_COLOUR, WID_C_DESC_COLOUR_SCHEME_EXAMPLE), SetMinimalSize(30, 0), SetFill(0, 1),
							NWidget(NWID_SPACER), SetFill(1, 0),
						EndContainer(),
						NWidget(NWID_HORIZONTAL), SetPIP(0, 4, 0),
							NWidget(NWID_VERTICAL),
								NWidget(WWT_TEXT, COLOUR_GREY, WID_C_DESC_VEHICLE), SetDataTip(STR_COMPANY_VIEW_VEHICLES_TITLE, STR_NULL),
								NWidget(NWID_SPACER), SetFill(0, 1),
							EndContainer(),
							NWidget(WWT_EMPTY, INVALID_COLOUR, WID_C_DESC_VEHICLE_COUNTS), SetMinimalTextLines(4, 0),
							NWidget(NWID_SPACER), SetFill(1, 0),
						EndContainer(),
					EndContainer(),
					NWidget(NWID_VERTICAL), SetPIP(4, 2, 4),
						NWidget(NWID_SELECTION, INVALID_COLOUR, WID_C_SELECT_VIEW_BUILD_HQ),
							NWidget(WWT_PUSHTXTBTN, COLOUR_GREY, WID_C_VIEW_HQ), SetDataTip(STR_COMPANY_VIEW_VIEW_HQ_BUTTON, STR_COMPANY_VIEW_VIEW_HQ_TOOLTIP),
							NWidget(WWT_TEXTBTN, COLOUR_GREY, WID_C_BUILD_HQ), SetDataTip(STR_COMPANY_VIEW_BUILD_HQ_BUTTON, STR_COMPANY_VIEW_BUILD_HQ_TOOLTIP),
						EndContainer(),
						NWidget(NWID_SELECTION, INVALID_COLOUR, WID_C_SELECT_RELOCATE),
							NWidget(WWT_TEXTBTN, COLOUR_GREY, WID_C_RELOCATE_HQ), SetDataTip(STR_COMPANY_VIEW_RELOCATE_HQ, STR_COMPANY_VIEW_RELOCATE_COMPANY_HEADQUARTERS),
							NWidget(NWID_SPACER),
						EndContainer(),
						NWidget(NWID_SPACER), SetFill(0, 1),
					EndContainer(),
				EndContainer(),
				NWidget(WWT_TEXT, COLOUR_GREY, WID_C_DESC_COMPANY_VALUE), SetDataTip(STR_COMPANY_VIEW_COMPANY_VALUE, STR_NULL), SetFill(1, 0),
				NWidget(NWID_VERTICAL), SetPIP(4, 2, 4),
					NWidget(NWID_HORIZONTAL), SetPIP(0, 4, 0),
						NWidget(NWID_VERTICAL),
							NWidget(WWT_TEXT, COLOUR_GREY, WID_C_DESC_INFRASTRUCTURE), SetDataTip(STR_COMPANY_VIEW_INFRASTRUCTURE, STR_NULL),
							NWidget(NWID_SPACER), SetFill(0, 1),
						EndContainer(),
						NWidget(WWT_EMPTY, INVALID_COLOUR, WID_C_DESC_INFRASTRUCTURE_COUNTS), SetMinimalTextLines(5, 0), SetFill(1, 0),
						NWidget(NWID_VERTICAL),
							NWidget(WWT_PUSHTXTBTN, COLOUR_GREY, WID_C_VIEW_INFRASTRUCTURE), SetDataTip(STR_COMPANY_VIEW_INFRASTRUCTURE_BUTTON, STR_COMPANY_VIEW_INFRASTRUCTURE_TOOLTIP),
							NWidget(NWID_SPACER),
						EndContainer(),
					EndContainer(),
				EndContainer(),
				NWidget(NWID_HORIZONTAL),
					NWidget(NWID_SELECTION, INVALID_COLOUR, WID_C_SELECT_DESC_OWNERS),
						NWidget(NWID_VERTICAL), SetPIP(5, 5, 4),
							NWidget(WWT_EMPTY, INVALID_COLOUR, WID_C_DESC_OWNERS), SetMinimalTextLines(MAX_COMPANY_SHARE_OWNERS, 0),
							NWidget(NWID_SPACER), SetFill(0, 1),
						EndContainer(),
					EndContainer(),
					NWidget(NWID_SPACER), SetFill(1, 0),
					NWidget(NWID_SELECTION, INVALID_COLOUR, WID_C_SELECT_GIVE_MONEY),
						NWidget(NWID_VERTICAL),
							NWidget(NWID_SPACER), SetFill(0, 1), SetMinimalSize(90, 0),
							NWidget(WWT_PUSHTXTBTN, COLOUR_GREY, WID_C_GIVE_MONEY), SetDataTip(STR_COMPANY_VIEW_GIVE_MONEY_BUTTON, STR_COMPANY_VIEW_GIVE_MONEY_TOOLTIP),
						EndContainer(),
					EndContainer(),
				EndContainer(),
				/* Multi player buttons. */
				NWidget(NWID_HORIZONTAL),
					NWidget(NWID_SPACER), SetFill(1, 0),
					NWidget(NWID_VERTICAL), SetPIP(4, 2, 4),
						NWidget(NWID_SPACER), SetMinimalSize(95, 0), SetFill(0, 1),
						NWidget(NWID_HORIZONTAL), SetPIP(0, 5, 0),
							NWidget(WWT_EMPTY, COLOUR_GREY, WID_C_HAS_PASSWORD),
							NWidget(NWID_VERTICAL),
								NWidget(NWID_SPACER), SetMinimalSize(90, 0), SetFill(0, 1),
								NWidget(NWID_SELECTION, INVALID_COLOUR, WID_C_SELECT_MULTIPLAYER),
									NWidget(WWT_PUSHTXTBTN, COLOUR_GREY, WID_C_COMPANY_PASSWORD), SetFill(1, 0), SetDataTip(STR_COMPANY_VIEW_PASSWORD, STR_COMPANY_VIEW_PASSWORD_TOOLTIP),
									NWidget(WWT_PUSHTXTBTN, COLOUR_GREY, WID_C_COMPANY_JOIN), SetFill(1, 0), SetDataTip(STR_COMPANY_VIEW_JOIN, STR_COMPANY_VIEW_JOIN_TOOLTIP),
								EndContainer(),
							EndContainer(),
						EndContainer(),
					EndContainer(),
				EndContainer(),
			EndContainer(),
		EndContainer(),
	EndContainer(),
	/* Button bars at the bottom. */
	NWidget(NWID_SELECTION, INVALID_COLOUR, WID_C_SELECT_BUTTONS),
		NWidget(NWID_HORIZONTAL, NC_EQUALSIZE),
			NWidget(WWT_PUSHTXTBTN, COLOUR_GREY, WID_C_NEW_FACE), SetFill(1, 0), SetDataTip(STR_COMPANY_VIEW_NEW_FACE_BUTTON, STR_COMPANY_VIEW_NEW_FACE_TOOLTIP),
			NWidget(WWT_PUSHTXTBTN, COLOUR_GREY, WID_C_COLOUR_SCHEME), SetFill(1, 0), SetDataTip(STR_COMPANY_VIEW_COLOUR_SCHEME_BUTTON, STR_COMPANY_VIEW_COLOUR_SCHEME_TOOLTIP),
			NWidget(WWT_PUSHTXTBTN, COLOUR_GREY, WID_C_PRESIDENT_NAME), SetFill(1, 0), SetDataTip(STR_COMPANY_VIEW_PRESIDENT_NAME_BUTTON, STR_COMPANY_VIEW_PRESIDENT_NAME_TOOLTIP),
			NWidget(WWT_PUSHTXTBTN, COLOUR_GREY, WID_C_COMPANY_NAME), SetFill(1, 0), SetDataTip(STR_COMPANY_VIEW_COMPANY_NAME_BUTTON, STR_COMPANY_VIEW_COMPANY_NAME_TOOLTIP),
		EndContainer(),
		NWidget(NWID_HORIZONTAL, NC_EQUALSIZE),
			NWidget(WWT_PUSHTXTBTN, COLOUR_GREY, WID_C_BUY_SHARE), SetFill(1, 0), SetDataTip(STR_COMPANY_VIEW_BUY_SHARE_BUTTON, STR_COMPANY_VIEW_BUY_SHARE_TOOLTIP),
			NWidget(WWT_PUSHTXTBTN, COLOUR_GREY, WID_C_SELL_SHARE), SetFill(1, 0), SetDataTip(STR_COMPANY_VIEW_SELL_SHARE_BUTTON, STR_COMPANY_VIEW_SELL_SHARE_TOOLTIP),
		EndContainer(),
	EndContainer(),
};

int GetAmountOwnedBy(const Company *c, Owner owner)
{
	return (c->share_owners[0] == owner) +
				 (c->share_owners[1] == owner) +
				 (c->share_owners[2] == owner) +
				 (c->share_owners[3] == owner);
}

/** Strings for the company vehicle counts */
static const StringID _company_view_vehicle_count_strings[] = {
	STR_COMPANY_VIEW_TRAINS, STR_COMPANY_VIEW_ROAD_VEHICLES, STR_COMPANY_VIEW_SHIPS, STR_COMPANY_VIEW_AIRCRAFT
};

/**
 * Window with general information about a company
 */
struct CompanyWindow : Window
{
	CompanyWidgets query_widget;

	/** Display planes in the company window. */
	enum CompanyWindowPlanes {
		/* Display planes of the #WID_C_SELECT_MULTIPLAYER selection widget. */
		CWP_MP_C_PWD = 0, ///< Display the company password button.
		CWP_MP_C_JOIN,    ///< Display the join company button.

		/* Display planes of the #WID_C_SELECT_VIEW_BUILD_HQ selection widget. */
		CWP_VB_VIEW = 0,  ///< Display the view button
		CWP_VB_BUILD,     ///< Display the build button

		/* Display planes of the #WID_C_SELECT_RELOCATE selection widget. */
		CWP_RELOCATE_SHOW = 0, ///< Show the relocate HQ button.
		CWP_RELOCATE_HIDE,     ///< Hide the relocate HQ button.

		/* Display planes of the #WID_C_SELECT_BUTTONS selection widget. */
		CWP_BUTTONS_LOCAL = 0, ///< Buttons of the local company.
		CWP_BUTTONS_OTHER,     ///< Buttons of the other companies.
	};

	CompanyWindow(WindowDesc *desc, WindowNumber window_number) : Window(desc)
	{
		this->InitNested(window_number);
		this->owner = (Owner)this->window_number;
		this->OnInvalidateData();
	}

	void OnPaint() override
	{
		const Company *c = Company::Get((CompanyID)this->window_number);
		bool local = this->window_number == _local_company;

		if (!this->IsShaded()) {
			bool reinit = false;

			/* Button bar selection. */
			int plane = local ? CWP_BUTTONS_LOCAL : CWP_BUTTONS_OTHER;
			NWidgetStacked *wi = this->GetWidget<NWidgetStacked>(WID_C_SELECT_BUTTONS);
			if (plane != wi->shown_plane) {
				wi->SetDisplayedPlane(plane);
				this->InvalidateData();
				reinit = true;
			}

			/* Build HQ button handling. */
			plane = (local && c->location_of_HQ == INVALID_TILE) ? CWP_VB_BUILD : CWP_VB_VIEW;
			wi = this->GetWidget<NWidgetStacked>(WID_C_SELECT_VIEW_BUILD_HQ);
			if (plane != wi->shown_plane) {
				wi->SetDisplayedPlane(plane);
				reinit = true;
			}

			this->SetWidgetDisabledState(WID_C_VIEW_HQ, c->location_of_HQ == INVALID_TILE);

			/* Enable/disable 'Relocate HQ' button. */
			plane = (!local || c->location_of_HQ == INVALID_TILE) ? CWP_RELOCATE_HIDE : CWP_RELOCATE_SHOW;
			wi = this->GetWidget<NWidgetStacked>(WID_C_SELECT_RELOCATE);
			if (plane != wi->shown_plane) {
				wi->SetDisplayedPlane(plane);
				reinit = true;
			}

			/* Owners of company */
			plane = SZSP_HORIZONTAL;
			for (uint i = 0; i < lengthof(c->share_owners); i++) {
				if (c->share_owners[i] != INVALID_COMPANY) {
					plane = 0;
					break;
				}
			}
			wi = this->GetWidget<NWidgetStacked>(WID_C_SELECT_DESC_OWNERS);
			if (plane != wi->shown_plane) {
				wi->SetDisplayedPlane(plane);
				reinit = true;
			}

			/* Enable/disable 'Give money' button. */
			plane = ((local || (_local_company == COMPANY_SPECTATOR)) ? SZSP_NONE : 0);
			wi = this->GetWidget<NWidgetStacked>(WID_C_SELECT_GIVE_MONEY);
			if (plane != wi->shown_plane) {
				wi->SetDisplayedPlane(plane);
				reinit = true;
			}

			/* Multiplayer buttons. */
			plane = ((!_networking) ? (int)SZSP_NONE : (int)(local ? CWP_MP_C_PWD : CWP_MP_C_JOIN));
			wi = this->GetWidget<NWidgetStacked>(WID_C_SELECT_MULTIPLAYER);
			if (plane != wi->shown_plane) {
				wi->SetDisplayedPlane(plane);
				reinit = true;
			}
			this->SetWidgetDisabledState(WID_C_COMPANY_JOIN,   c->is_ai);

			if (reinit) {
				this->ReInit();
				return;
			}
		}

		this->DrawWidgets();
	}

	void UpdateWidgetSize(int widget, Dimension *size, const Dimension &padding, Dimension *fill, Dimension *resize) override
	{
		switch (widget) {
			case WID_C_FACE: {
				Dimension face_size = GetScaledSpriteSize(SPR_GRADIENT);
				size->width  = std::max(size->width,  face_size.width);
				size->height = std::max(size->height, face_size.height);
				break;
			}

			case WID_C_DESC_COLOUR_SCHEME_EXAMPLE: {
				Point offset;
				Dimension d = GetSpriteSize(SPR_VEH_BUS_SW_VIEW, &offset);
				d.width -= offset.x;
				d.height -= offset.y;
				*size = maxdim(*size, d);
				break;
			}

			case WID_C_DESC_COMPANY_VALUE:
				SetDParam(0, INT64_MAX); // Arguably the maximum company value
				size->width = GetStringBoundingBox(STR_COMPANY_VIEW_COMPANY_VALUE).width;
				break;

			case WID_C_DESC_VEHICLE_COUNTS:
				SetDParamMaxValue(0, 5000); // Maximum number of vehicles
				for (uint i = 0; i < lengthof(_company_view_vehicle_count_strings); i++) {
					size->width = std::max(size->width, GetStringBoundingBox(_company_view_vehicle_count_strings[i]).width + padding.width);
				}
				break;

			case WID_C_DESC_INFRASTRUCTURE_COUNTS:
				SetDParamMaxValue(0, UINT_MAX);
				size->width = GetStringBoundingBox(STR_COMPANY_VIEW_INFRASTRUCTURE_RAIL).width;
				size->width = std::max(size->width, GetStringBoundingBox(STR_COMPANY_VIEW_INFRASTRUCTURE_ROAD).width);
				size->width = std::max(size->width, GetStringBoundingBox(STR_COMPANY_VIEW_INFRASTRUCTURE_WATER).width);
				size->width = std::max(size->width, GetStringBoundingBox(STR_COMPANY_VIEW_INFRASTRUCTURE_STATION).width);
				size->width = std::max(size->width, GetStringBoundingBox(STR_COMPANY_VIEW_INFRASTRUCTURE_AIRPORT).width);
				size->width = std::max(size->width, GetStringBoundingBox(STR_COMPANY_VIEW_INFRASTRUCTURE_NONE).width);
				size->width += padding.width;
				break;

			case WID_C_DESC_OWNERS: {
				for (const Company *c2 : Company::Iterate()) {
					SetDParamMaxValue(0, 75);
					SetDParam(1, c2->index);

					size->width = std::max(size->width, GetStringBoundingBox(STR_COMPANY_VIEW_SHARES_OWNED_BY).width);
				}
				break;
			}

			case WID_C_VIEW_HQ:
			case WID_C_BUILD_HQ:
			case WID_C_RELOCATE_HQ:
			case WID_C_VIEW_INFRASTRUCTURE:
			case WID_C_COMPANY_PASSWORD:
			case WID_C_COMPANY_JOIN:
				size->width = GetStringBoundingBox(STR_COMPANY_VIEW_VIEW_HQ_BUTTON).width;
				size->width = std::max(size->width, GetStringBoundingBox(STR_COMPANY_VIEW_BUILD_HQ_BUTTON).width);
				size->width = std::max(size->width, GetStringBoundingBox(STR_COMPANY_VIEW_RELOCATE_HQ).width);
				size->width = std::max(size->width, GetStringBoundingBox(STR_COMPANY_VIEW_INFRASTRUCTURE_BUTTON).width);
				size->width = std::max(size->width, GetStringBoundingBox(STR_COMPANY_VIEW_PASSWORD).width);
				size->width = std::max(size->width, GetStringBoundingBox(STR_COMPANY_VIEW_JOIN).width);
				size->width += padding.width;
				break;


			case WID_C_HAS_PASSWORD:
				*size = maxdim(*size, GetSpriteSize(SPR_LOCK));
				break;
		}
	}

	void DrawVehicleCountsWidget(const Rect &r, const Company *c) const
	{
		static_assert(VEH_COMPANY_END == lengthof(_company_view_vehicle_count_strings));

		int y = r.top;
		for (VehicleType type = VEH_BEGIN; type < VEH_COMPANY_END; type++) {
			uint amount = c->group_all[type].num_vehicle;
			if (amount != 0) {
				SetDParam(0, amount);
				DrawString(r.left, r.right, y, _company_view_vehicle_count_strings[type]);
				y += FONT_HEIGHT_NORMAL;
			}
		}

		if (y == r.top) {
			/* No String was emited before, so there must be no vehicles at all. */
			DrawString(r.left, r.right, y, STR_COMPANY_VIEW_VEHICLES_NONE);
		}
	}

	void DrawInfrastructureCountsWidget(const Rect &r, const Company *c) const
	{
		int y = r.top;

		uint rail_pieces = c->infrastructure.signal;
		for (uint i = 0; i < lengthof(c->infrastructure.rail); i++) rail_pieces += c->infrastructure.rail[i];
		if (rail_pieces != 0) {
			SetDParam(0, rail_pieces);
			DrawString(r.left, r.right, y, STR_COMPANY_VIEW_INFRASTRUCTURE_RAIL);
			y += FONT_HEIGHT_NORMAL;
		}

		uint road_pieces = 0;
		for (uint i = 0; i < lengthof(c->infrastructure.road); i++) road_pieces += c->infrastructure.road[i];
		if (road_pieces != 0) {
			SetDParam(0, road_pieces);
			DrawString(r.left, r.right, y, STR_COMPANY_VIEW_INFRASTRUCTURE_ROAD);
			y += FONT_HEIGHT_NORMAL;
		}

		if (c->infrastructure.water != 0) {
			SetDParam(0, c->infrastructure.water);
			DrawString(r.left, r.right, y, STR_COMPANY_VIEW_INFRASTRUCTURE_WATER);
			y += FONT_HEIGHT_NORMAL;
		}

		if (c->infrastructure.station != 0) {
			SetDParam(0, c->infrastructure.station);
			DrawString(r.left, r.right, y, STR_COMPANY_VIEW_INFRASTRUCTURE_STATION);
			y += FONT_HEIGHT_NORMAL;
		}

		if (c->infrastructure.airport != 0) {
			SetDParam(0, c->infrastructure.airport);
			DrawString(r.left, r.right, y, STR_COMPANY_VIEW_INFRASTRUCTURE_AIRPORT);
			y += FONT_HEIGHT_NORMAL;
		}

		if (y == r.top) {
			/* No String was emited before, so there must be no infrastructure at all. */
			DrawString(r.left, r.right, y, STR_COMPANY_VIEW_INFRASTRUCTURE_NONE);
		}
	}

	void DrawWidget(const Rect &r, int widget) const override
	{
		const Company *c = Company::Get((CompanyID)this->window_number);
		switch (widget) {
			case WID_C_FACE:
				DrawCompanyManagerFace(c->face, c->colour, r);
				break;

			case WID_C_FACE_TITLE:
				SetDParam(0, c->index);
				DrawStringMultiLine(r.left, r.right, r.top, r.bottom, STR_COMPANY_VIEW_PRESIDENT_MANAGER_TITLE, TC_FROMSTRING, SA_HOR_CENTER);
				break;

			case WID_C_DESC_COLOUR_SCHEME_EXAMPLE: {
				Point offset;
				Dimension d = GetSpriteSize(SPR_VEH_BUS_SW_VIEW, &offset);
				d.height -= offset.y;
				DrawSprite(SPR_VEH_BUS_SW_VIEW, COMPANY_SPRITE_COLOUR(c->index), r.left - offset.x, CenterBounds(r.top, r.bottom, d.height) - offset.y);
				break;
			}

			case WID_C_DESC_VEHICLE_COUNTS:
				DrawVehicleCountsWidget(r, c);
				break;

			case WID_C_DESC_INFRASTRUCTURE_COUNTS:
				DrawInfrastructureCountsWidget(r, c);
				break;

			case WID_C_DESC_OWNERS: {
				uint y = r.top;

				for (const Company *c2 : Company::Iterate()) {
					uint amt = GetAmountOwnedBy(c, c2->index);
					if (amt != 0) {
						SetDParam(0, amt * 25);
						SetDParam(1, c2->index);

						DrawString(r.left, r.right, y, STR_COMPANY_VIEW_SHARES_OWNED_BY);
						y += FONT_HEIGHT_NORMAL;
					}
				}
				break;
			}

			case WID_C_HAS_PASSWORD:
				if (_networking && NetworkCompanyIsPassworded(c->index)) {
					DrawSprite(SPR_LOCK, PAL_NONE, r.left, r.top);
				}
				break;
		}
	}

	void SetStringParameters(int widget) const override
	{
		switch (widget) {
			case WID_C_CAPTION:
				SetDParam(0, (CompanyID)this->window_number);
				SetDParam(1, (CompanyID)this->window_number);
				break;

			case WID_C_DESC_INAUGURATION:
				SetDParam(0, Company::Get((CompanyID)this->window_number)->inaugurated_year);
				break;

			case WID_C_DESC_COMPANY_VALUE:
				SetDParam(0, CalculateCompanyValue(Company::Get((CompanyID)this->window_number)));
				break;
		}
	}

	void OnClick(Point pt, int widget, int click_count) override
	{
		switch (widget) {
			case WID_C_NEW_FACE: DoSelectCompanyManagerFace(this); break;

			case WID_C_COLOUR_SCHEME:
				ShowCompanyLiveryWindow((CompanyID)this->window_number, INVALID_GROUP);
				break;

			case WID_C_PRESIDENT_NAME:
				this->query_widget = WID_C_PRESIDENT_NAME;
				SetDParam(0, this->window_number);
				ShowQueryString(STR_PRESIDENT_NAME, STR_COMPANY_VIEW_PRESIDENT_S_NAME_QUERY_CAPTION, MAX_LENGTH_PRESIDENT_NAME_CHARS, this, CS_ALPHANUMERAL, QSF_ENABLE_DEFAULT | QSF_LEN_IN_CHARS);
				break;

			case WID_C_COMPANY_NAME:
				this->query_widget = WID_C_COMPANY_NAME;
				SetDParam(0, this->window_number);
				ShowQueryString(STR_COMPANY_NAME, STR_COMPANY_VIEW_COMPANY_NAME_QUERY_CAPTION, MAX_LENGTH_COMPANY_NAME_CHARS, this, CS_ALPHANUMERAL, QSF_ENABLE_DEFAULT | QSF_LEN_IN_CHARS);
				break;

			case WID_C_VIEW_HQ: {
				TileIndex tile = Company::Get((CompanyID)this->window_number)->location_of_HQ;
				if (_ctrl_pressed) {
					ShowExtraViewportWindow(tile);
				} else {
					ScrollMainWindowToTile(tile);
				}
				break;
			}

			case WID_C_BUILD_HQ:
				if ((byte)this->window_number != _local_company) return;
				if (this->IsWidgetLowered(WID_C_BUILD_HQ)) {
					ResetObjectToPlace();
					this->RaiseButtons();
					break;
				}
				SetObjectToPlaceWnd(SPR_CURSOR_HQ, PAL_NONE, HT_RECT, this);
				SetTileSelectSize(2, 2);
				this->LowerWidget(WID_C_BUILD_HQ);
				this->SetWidgetDirty(WID_C_BUILD_HQ);
				break;

			case WID_C_RELOCATE_HQ:
				if (this->IsWidgetLowered(WID_C_RELOCATE_HQ)) {
					ResetObjectToPlace();
					this->RaiseButtons();
					break;
				}
				SetObjectToPlaceWnd(SPR_CURSOR_HQ, PAL_NONE, HT_RECT, this);
				SetTileSelectSize(2, 2);
				this->LowerWidget(WID_C_RELOCATE_HQ);
				this->SetWidgetDirty(WID_C_RELOCATE_HQ);
				break;

			case WID_C_VIEW_INFRASTRUCTURE:
				ShowCompanyInfrastructure((CompanyID)this->window_number);
				break;

			case WID_C_GIVE_MONEY:
				this->query_widget = WID_C_GIVE_MONEY;
				ShowQueryString(STR_EMPTY, STR_COMPANY_VIEW_GIVE_MONEY_QUERY_CAPTION, 30, this, CS_NUMERAL, QSF_NONE);
				break;

			case WID_C_BUY_SHARE:
				DoCommandP(0, this->window_number, 0, CMD_BUY_SHARE_IN_COMPANY | CMD_MSG(STR_ERROR_CAN_T_BUY_25_SHARE_IN_THIS));
				break;

			case WID_C_SELL_SHARE:
				DoCommandP(0, this->window_number, 0, CMD_SELL_SHARE_IN_COMPANY | CMD_MSG(STR_ERROR_CAN_T_SELL_25_SHARE_IN));
				break;

			case WID_C_COMPANY_PASSWORD:
				if (this->window_number == _local_company) ShowNetworkCompanyPasswordWindow(this);
				break;

			case WID_C_COMPANY_JOIN: {
				this->query_widget = WID_C_COMPANY_JOIN;
				CompanyID company = (CompanyID)this->window_number;
				if (_network_server) {
					NetworkServerDoMove(CLIENT_ID_SERVER, company);
					MarkWholeScreenDirty();
				} else if (NetworkCompanyIsPassworded(company)) {
					/* ask for the password */
					ShowQueryString(STR_EMPTY, STR_NETWORK_NEED_COMPANY_PASSWORD_CAPTION, NETWORK_PASSWORD_LENGTH, this, CS_ALPHANUMERAL, QSF_PASSWORD);
				} else {
					/* just send the join command */
					NetworkClientRequestMove(company);
				}
				break;
			}
		}
	}

	void OnHundredthTick() override
	{
		/* redraw the window every now and then */
		this->SetDirty();
	}

	void OnPlaceObject(Point pt, TileIndex tile) override
	{
		if (DoCommandP(tile, OBJECT_HQ, 0, CMD_BUILD_OBJECT | CMD_MSG(STR_ERROR_CAN_T_BUILD_COMPANY_HEADQUARTERS)) && !_shift_pressed) {
			ResetObjectToPlace();
			this->RaiseButtons();
		}
	}

	void OnPlaceObjectAbort() override
	{
		this->RaiseButtons();
	}

	void OnQueryTextFinished(char *str) override
	{
		if (str == nullptr) return;

		switch (this->query_widget) {
			default: NOT_REACHED();

			case WID_C_GIVE_MONEY:
				DoCommandPEx(0, this->window_number, 0, (std::strtoull(str, nullptr, 10) / _currency->rate), CMD_GIVE_MONEY | CMD_MSG(STR_ERROR_CAN_T_GIVE_MONEY), CcGiveMoney);
				break;

			case WID_C_PRESIDENT_NAME:
				DoCommandP(0, 0, 0, CMD_RENAME_PRESIDENT | CMD_MSG(STR_ERROR_CAN_T_CHANGE_PRESIDENT), nullptr, str);
				break;

			case WID_C_COMPANY_NAME:
				DoCommandP(0, 0, 0, CMD_RENAME_COMPANY | CMD_MSG(STR_ERROR_CAN_T_CHANGE_COMPANY_NAME), nullptr, str);
				break;

			case WID_C_COMPANY_JOIN:
				NetworkClientRequestMove((CompanyID)this->window_number, str);
				break;
		}
	}


	/**
	 * Some data on this window has become invalid.
	 * @param data Information about the changed data.
	 * @param gui_scope Whether the call is done from GUI scope. You may not do everything when not in GUI scope. See #InvalidateWindowData() for details.
	 */
	void OnInvalidateData(int data = 0, bool gui_scope = true) override
	{
		if (this->window_number == _local_company) return;

		if (_settings_game.economy.allow_shares) { // Shares are allowed
			const Company *c = Company::Get(this->window_number);

			/* If all shares are owned by someone (none by nobody), disable buy button */
			this->SetWidgetDisabledState(WID_C_BUY_SHARE, GetAmountOwnedBy(c, INVALID_OWNER) == 0 ||
					/* Only 25% left to buy. If the company is human, disable buying it up.. TODO issues! */
					(GetAmountOwnedBy(c, INVALID_OWNER) == 1 && !c->is_ai) ||
					/* Spectators cannot do anything of course */
					_local_company == COMPANY_SPECTATOR);

			/* If the company doesn't own any shares, disable sell button */
			this->SetWidgetDisabledState(WID_C_SELL_SHARE, (GetAmountOwnedBy(c, _local_company) == 0) ||
					/* Spectators cannot do anything of course */
					_local_company == COMPANY_SPECTATOR);
		} else { // Shares are not allowed, disable buy/sell buttons
			this->DisableWidget(WID_C_BUY_SHARE);
			this->DisableWidget(WID_C_SELL_SHARE);
		}
	}
};

static WindowDesc _company_desc(
	WDP_AUTO, "company", 0, 0,
	WC_COMPANY, WC_NONE,
	0,
	_nested_company_widgets, lengthof(_nested_company_widgets)
);

/**
 * Show the window with the overview of the company.
 * @param company The company to show the window for.
 */
void ShowCompany(CompanyID company)
{
	if (!Company::IsValidID(company)) return;

	AllocateWindowDescFront<CompanyWindow>(&_company_desc, company);
}

/**
 * Redraw all windows with company infrastructure counts.
 * @param company The company to redraw the windows of.
 */
void DirtyCompanyInfrastructureWindows(CompanyID company)
{
	SetWindowDirty(WC_COMPANY, company);
	SetWindowDirty(WC_COMPANY_INFRASTRUCTURE, company);
}

/**
 * Redraw all windows with all company infrastructure counts.
 */
void DirtyAllCompanyInfrastructureWindows()
{
	SetWindowClassesDirty(WC_COMPANY);
	SetWindowClassesDirty(WC_COMPANY_INFRASTRUCTURE);
}

struct BuyCompanyWindow : Window {
	BuyCompanyWindow(WindowDesc *desc, WindowNumber window_number) : Window(desc)
	{
		this->InitNested(window_number);
		this->owner = _local_company;
	}

	~BuyCompanyWindow()
	{
		const Company *c = Company::GetIfValid((CompanyID)this->window_number);
		if (c != nullptr && HasBit(c->bankrupt_asked, this->owner) && _current_company == this->owner) {
			EnqueueDoCommandP(NewCommandContainerBasic(0, this->window_number, 0, CMD_DECLINE_BUY_COMPANY | CMD_NO_SHIFT_ESTIMATE));
		}
	}

	void UpdateWidgetSize(int widget, Dimension *size, const Dimension &padding, Dimension *fill, Dimension *resize) override
	{
		switch (widget) {
			case WID_BC_FACE:
				*size = GetScaledSpriteSize(SPR_GRADIENT);
				break;

			case WID_BC_QUESTION:
				const Company *c = Company::Get((CompanyID)this->window_number);
				SetDParam(0, c->index);
				SetDParam(1, c->bankrupt_value);
				size->height = GetStringHeight(STR_BUY_COMPANY_MESSAGE, size->width);
				break;
		}
	}

	void SetStringParameters(int widget) const override
	{
		switch (widget) {
			case WID_BC_CAPTION:
				SetDParam(0, STR_COMPANY_NAME);
				SetDParam(1, Company::Get((CompanyID)this->window_number)->index);
				break;
		}
	}

	void DrawWidget(const Rect &r, int widget) const override
	{
		switch (widget) {
			case WID_BC_FACE: {
				const Company *c = Company::Get((CompanyID)this->window_number);
				DrawCompanyManagerFace(c->face, c->colour, r);
				break;
			}

			case WID_BC_QUESTION: {
				const Company *c = Company::Get((CompanyID)this->window_number);
				SetDParam(0, c->index);
				SetDParam(1, c->bankrupt_value);
				DrawStringMultiLine(r.left, r.right, r.top, r.bottom, STR_BUY_COMPANY_MESSAGE, TC_FROMSTRING, SA_CENTER);
				break;
			}
		}
	}

	void OnClick(Point pt, int widget, int click_count) override
	{
		switch (widget) {
			case WID_BC_NO:
				delete this;
				break;

			case WID_BC_YES:
				DoCommandP(0, this->window_number, 0, CMD_BUY_COMPANY | CMD_MSG(STR_ERROR_CAN_T_BUY_COMPANY));
				break;
		}
	}
};

static const NWidgetPart _nested_buy_company_widgets[] = {
	NWidget(NWID_HORIZONTAL),
		NWidget(WWT_CLOSEBOX, COLOUR_LIGHT_BLUE),
		NWidget(WWT_CAPTION, COLOUR_LIGHT_BLUE, WID_BC_CAPTION), SetDataTip(STR_ERROR_MESSAGE_CAPTION_OTHER_COMPANY, STR_TOOLTIP_WINDOW_TITLE_DRAG_THIS),
	EndContainer(),
	NWidget(WWT_PANEL, COLOUR_LIGHT_BLUE),
		NWidget(NWID_VERTICAL), SetPIP(8, 8, 8),
			NWidget(NWID_HORIZONTAL), SetPIP(8, 10, 8),
				NWidget(WWT_EMPTY, INVALID_COLOUR, WID_BC_FACE), SetFill(0, 1),
				NWidget(WWT_EMPTY, INVALID_COLOUR, WID_BC_QUESTION), SetMinimalSize(240, 0), SetFill(1, 1),
			EndContainer(),
			NWidget(NWID_HORIZONTAL, NC_EQUALSIZE), SetPIP(100, 10, 100),
				NWidget(WWT_TEXTBTN, COLOUR_LIGHT_BLUE, WID_BC_NO), SetMinimalSize(60, 12), SetDataTip(STR_QUIT_NO, STR_NULL), SetFill(1, 0),
				NWidget(WWT_TEXTBTN, COLOUR_LIGHT_BLUE, WID_BC_YES), SetMinimalSize(60, 12), SetDataTip(STR_QUIT_YES, STR_NULL), SetFill(1, 0),
			EndContainer(),
		EndContainer(),
	EndContainer(),
};

static WindowDesc _buy_company_desc(
	WDP_AUTO, nullptr, 0, 0,
	WC_BUY_COMPANY, WC_NONE,
	WDF_CONSTRUCTION,
	_nested_buy_company_widgets, lengthof(_nested_buy_company_widgets)
);

/**
 * Show the query to buy another company.
 * @param company The company to buy.
 */
void ShowBuyCompanyDialog(CompanyID company)
{
	AllocateWindowDescFront<BuyCompanyWindow>(&_buy_company_desc, company);
}<|MERGE_RESOLUTION|>--- conflicted
+++ resolved
@@ -1939,11 +1939,10 @@
 			case WID_CI_DESC: {
 				uint rail_lines = 1; // Starts at 1 because a line is also required for the section title
 
-				size->width = std::max(size->width, GetStringBoundingBox(STR_COMPANY_INFRASTRUCTURE_VIEW_RAIL_SECT).width + padding.width);
+				size->width = std::max(size->width, GetStringBoundingBox(STR_COMPANY_INFRASTRUCTURE_VIEW_RAIL_SECT).width);
 
 				for (const auto &rt : _sorted_railtypes) {
 					if (HasBit(this->railtypes, rt)) {
-<<<<<<< HEAD
 						rail_lines++;
 						size->width = std::max(size->width, GetStringBoundingBox(GetRailTypeInfo(rt)->strings.name).width + WidgetDimensions::scaled.hsep_indent);
 					}
@@ -1951,21 +1950,11 @@
 				if (this->railtypes != RAILTYPES_NONE) {
 					rail_lines++;
 					size->width = std::max(size->width, GetStringBoundingBox(STR_COMPANY_INFRASTRUCTURE_VIEW_SIGNALS).width + WidgetDimensions::scaled.hsep_indent);
-=======
-						lines++;
-						size->width = std::max(size->width, GetStringBoundingBox(GetRailTypeInfo(rt)->strings.name).width + padding.width + WidgetDimensions::scaled.hsep_indent);
-					}
-				}
-				if (this->railtypes != RAILTYPES_NONE) {
-					lines++;
-					size->width = std::max(size->width, GetStringBoundingBox(STR_COMPANY_INFRASTRUCTURE_VIEW_SIGNALS).width + padding.width + WidgetDimensions::scaled.hsep_indent);
->>>>>>> f814c863
 				}
 
 				uint road_lines = 1; // Starts at 1 because a line is also required for the section title
 				uint tram_lines = 1;
 
-<<<<<<< HEAD
 				size->width = std::max(size->width, GetStringBoundingBox(STR_COMPANY_INFRASTRUCTURE_VIEW_ROAD_SECT).width);
 				size->width = std::max(size->width, GetStringBoundingBox(STR_COMPANY_INFRASTRUCTURE_VIEW_TRAM_SECT).width);
 
@@ -1987,6 +1976,8 @@
 				size->width = std::max(size->width, GetStringBoundingBox(STR_COMPANY_INFRASTRUCTURE_VIEW_STATIONS).width + WidgetDimensions::scaled.hsep_indent);
 				size->width = std::max(size->width, GetStringBoundingBox(STR_COMPANY_INFRASTRUCTURE_VIEW_AIRPORTS).width + WidgetDimensions::scaled.hsep_indent);
 
+				size->width += padding.width;
+
 				uint total_height = ((rail_lines + road_lines + tram_lines + 2 + 3) * FONT_HEIGHT_NORMAL) + (4 * EXP_SPACING);
 
 				/* Set height of the total line. */
@@ -1997,34 +1988,6 @@
 				size->height = std::max(size->height, std::min<uint>(8 * FONT_HEIGHT_NORMAL, total_height));
 				uint target_height = std::min<uint>(40 * FONT_HEIGHT_NORMAL, total_height);
 				this->height_extra = (target_height > size->height) ? (target_height - size->height) : 0;
-=======
-			case WID_CI_ROAD_DESC:
-			case WID_CI_TRAM_DESC: {
-				uint lines = 1; // Starts at 1 because a line is also required for the section title
-
-				size->width = std::max(size->width, GetStringBoundingBox(widget == WID_CI_ROAD_DESC ? STR_COMPANY_INFRASTRUCTURE_VIEW_ROAD_SECT : STR_COMPANY_INFRASTRUCTURE_VIEW_TRAM_SECT).width + padding.width);
-
-				for (const auto &rt : _sorted_roadtypes) {
-					if (HasBit(this->roadtypes, rt) && RoadTypeIsRoad(rt) == (widget == WID_CI_ROAD_DESC)) {
-						lines++;
-						size->width = std::max(size->width, GetStringBoundingBox(GetRoadTypeInfo(rt)->strings.name).width + padding.width + WidgetDimensions::scaled.hsep_indent);
-					}
-				}
-
-				size->height = std::max(size->height, lines * FONT_HEIGHT_NORMAL);
-				break;
-			}
-
-			case WID_CI_WATER_DESC:
-				size->width = std::max(size->width, GetStringBoundingBox(STR_COMPANY_INFRASTRUCTURE_VIEW_WATER_SECT).width + padding.width);
-				size->width = std::max(size->width, GetStringBoundingBox(STR_COMPANY_INFRASTRUCTURE_VIEW_CANALS).width + padding.width + WidgetDimensions::scaled.hsep_indent);
-				break;
-
-			case WID_CI_STATION_DESC:
-				size->width = std::max(size->width, GetStringBoundingBox(STR_COMPANY_INFRASTRUCTURE_VIEW_STATION_SECT).width + padding.width);
-				size->width = std::max(size->width, GetStringBoundingBox(STR_COMPANY_INFRASTRUCTURE_VIEW_STATIONS).width + padding.width + WidgetDimensions::scaled.hsep_indent);
-				size->width = std::max(size->width, GetStringBoundingBox(STR_COMPANY_INFRASTRUCTURE_VIEW_AIRPORTS).width + padding.width + WidgetDimensions::scaled.hsep_indent);
->>>>>>> f814c863
 				break;
 			}
 
