/*
 * This file is part of OpenTTD.
 * OpenTTD is free software; you can redistribute it and/or modify it under the terms of the GNU General Public License as published by the Free Software Foundation, version 2.
 * OpenTTD is distributed in the hope that it will be useful, but WITHOUT ANY WARRANTY; without even the implied warranty of MERCHANTABILITY or FITNESS FOR A PARTICULAR PURPOSE.
 * See the GNU General Public License for more details. You should have received a copy of the GNU General Public License along with OpenTTD. If not, see <http://www.gnu.org/licenses/>.
 */

/** @file company_gui.cpp %Company related GUIs. */

#include "stdafx.h"
#include "currency.h"
#include "error.h"
#include "gui.h"
#include "window_gui.h"
#include "textbuf_gui.h"
#include "viewport_func.h"
#include "company_func.h"
#include "command_func.h"
#include "network/network.h"
#include "network/network_gui.h"
#include "network/network_func.h"
#include "newgrf.h"
#include "company_manager_face.h"
#include "strings_func.h"
#include "date_func.h"
#include "widgets/dropdown_type.h"
#include "tilehighlight_func.h"
#include "company_base.h"
#include "core/geometry_func.hpp"
#include "object_type.h"
#include "rail.h"
#include "road.h"
#include "engine_base.h"
#include "window_func.h"
#include "road_func.h"
#include "water.h"
#include "station_func.h"
#include "zoom_func.h"
#include "sortlist_type.h"
#include "group_gui_list.h"
#include "core/backup_type.hpp"

#include "widgets/company_widget.h"

#include "safeguards.h"


/** Company GUI constants. */
#define EXP_SPACING (WidgetDimensions::scaled.vsep_normal * 2)

static void DoSelectCompanyManagerFace(Window *parent);
static void ShowCompanyInfrastructure(CompanyID company);

/** List of revenues. */
static const std::initializer_list<ExpensesType> _expenses_list_revenue = {
	EXPENSES_TRAIN_REVENUE,
	EXPENSES_ROADVEH_REVENUE,
	EXPENSES_AIRCRAFT_REVENUE,
	EXPENSES_SHIP_REVENUE,
	EXPENSES_SHARING_INC,
};

/** List of operating expenses. */
static const std::initializer_list<ExpensesType> _expenses_list_operating_costs = {
	EXPENSES_TRAIN_RUN,
	EXPENSES_ROADVEH_RUN,
	EXPENSES_AIRCRAFT_RUN,
	EXPENSES_SHIP_RUN,
	EXPENSES_PROPERTY,
	EXPENSES_LOAN_INTEREST,
	EXPENSES_SHARING_COST,
};

/** List of capital expenses. */
static const std::initializer_list<ExpensesType> _expenses_list_capital_costs = {
	EXPENSES_CONSTRUCTION,
	EXPENSES_NEW_VEHICLES,
	EXPENSES_OTHER,
};

/** Expense list container. */
struct ExpensesList {
	const StringID title; ///< StringID of list title.
	const std::initializer_list<ExpensesType> &items; ///< List of expenses types.

	ExpensesList(StringID title, const std::initializer_list<ExpensesType> &list) : title(title), items(list)
	{
	}

	uint GetHeight() const
	{
		/* Add up the height of all the lines.  */
		return static_cast<uint>(this->items.size()) * GetCharacterHeight(FS_NORMAL);
	}

	/** Compute width of the expenses categories in pixels. */
	uint GetListWidth() const
	{
		uint width = 0;
		for (const ExpensesType &et : this->items) {
			width = std::max(width, GetStringBoundingBox(STR_FINANCES_SECTION_CONSTRUCTION + et).width);
		}
		return width;
	}
};

/** Types of expense lists */
static const std::initializer_list<ExpensesList> _expenses_list_types = {
	{ STR_FINANCES_REVENUE_TITLE,            _expenses_list_revenue },
	{ STR_FINANCES_OPERATING_EXPENSES_TITLE, _expenses_list_operating_costs },
	{ STR_FINANCES_CAPITAL_EXPENSES_TITLE,   _expenses_list_capital_costs },
};

/**
 * Get the total height of the "categories" column.
 * @return The total height in pixels.
 */
static uint GetTotalCategoriesHeight()
{
	/* There's an empty line and blockspace on the year row */
	uint total_height = GetCharacterHeight(FS_NORMAL) + WidgetDimensions::scaled.vsep_wide;

	for (const ExpensesList &list : _expenses_list_types) {
		/* Title + expense list + total line + total + blockspace after category */
		total_height += GetCharacterHeight(FS_NORMAL) + list.GetHeight() + WidgetDimensions::scaled.vsep_normal + GetCharacterHeight(FS_NORMAL) + WidgetDimensions::scaled.vsep_wide;
	}

	/* Total income */
	total_height += WidgetDimensions::scaled.vsep_normal + GetCharacterHeight(FS_NORMAL) + WidgetDimensions::scaled.vsep_wide;

	return total_height;
}

/**
 * Get the required width of the "categories" column, equal to the widest element.
 * @return The required width in pixels.
 */
static uint GetMaxCategoriesWidth()
{
	uint max_width = 0;

	/* Loop through categories to check max widths. */
	for (const ExpensesList &list : _expenses_list_types) {
		/* Title of category */
		max_width = std::max(max_width, GetStringBoundingBox(list.title).width);
		/* Entries in category */
		max_width = std::max(max_width, list.GetListWidth() + WidgetDimensions::scaled.hsep_indent);
	}

	return max_width;
}

/**
 * Draw a category of expenses (revenue, operating expenses, capital expenses).
 */
static void DrawCategory(const Rect &r, int start_y, const ExpensesList &list)
{
	Rect tr = r.Indent(WidgetDimensions::scaled.hsep_indent, _current_text_dir == TD_RTL);

	tr.top = start_y;

	for (const ExpensesType &et : list.items) {
		DrawString(tr, STR_FINANCES_SECTION_CONSTRUCTION + et);
		tr.top += GetCharacterHeight(FS_NORMAL);
	}
}

/**
 * Draw the expenses categories.
 * @param r Available space for drawing.
 * @note The environment must provide padding at the left and right of \a r.
 */
static void DrawCategories(const Rect &r)
{
	/* Start with an empty space in the year row, plus the blockspace under the year. */
	int y = r.top + GetCharacterHeight(FS_NORMAL) + WidgetDimensions::scaled.vsep_wide;

	for (const ExpensesList &list : _expenses_list_types) {
		/* Draw category title and advance y */
		DrawString(r.left, r.right, y, list.title, TC_FROMSTRING, SA_LEFT);
		y += GetCharacterHeight(FS_NORMAL);

		/* Draw category items and advance y */
		DrawCategory(r, y, list);
		y += list.GetHeight();

		/* Advance y by the height of the horizontal line between amounts and subtotal */
		y += WidgetDimensions::scaled.vsep_normal;

		/* Draw category total and advance y */
		DrawString(r.left, r.right, y, STR_FINANCES_TOTAL_CAPTION, TC_FROMSTRING, SA_RIGHT);
		y += GetCharacterHeight(FS_NORMAL);

		/* Advance y by a blockspace after this category block */
		y += WidgetDimensions::scaled.vsep_wide;
	}

	/* Draw total profit/loss */
	y += WidgetDimensions::scaled.vsep_normal;
	DrawString(r.left, r.right, y, STR_FINANCES_PROFIT, TC_FROMSTRING, SA_LEFT);
}

/**
 * Draw an amount of money.
 * @param amount Amount of money to draw,
 * @param left   Left coordinate of the space to draw in.
 * @param right  Right coordinate of the space to draw in.
 * @param top    Top coordinate of the space to draw in.
 * @param colour The TextColour of the string.
 */
static void DrawPrice(Money amount, int left, int right, int top, TextColour colour)
{
	StringID str = STR_FINANCES_NEGATIVE_INCOME;
	if (amount == 0) {
		str = STR_FINANCES_ZERO_INCOME;
	} else if (amount < 0) {
		amount = -amount;
		str = STR_FINANCES_POSITIVE_INCOME;
	}
	SetDParam(0, amount);
	DrawString(left, right, top, str, colour, SA_RIGHT);
}

/**
 * Draw a category of expenses/revenues in the year column.
 * @return The income sum of the category.
 */
static Money DrawYearCategory(const Rect &r, int start_y, const ExpensesList &list, const Expenses &tbl)
{
	int y = start_y;
	Money sum = 0;

	for (const ExpensesType &et : list.items) {
		Money cost = tbl[et];
		sum += cost;
		if (cost != 0) DrawPrice(cost, r.left, r.right, y, TC_BLACK);
		y += GetCharacterHeight(FS_NORMAL);
	}

	/* Draw the total at the bottom of the category. */
	GfxFillRect(r.left, y, r.right, y + WidgetDimensions::scaled.bevel.top - 1, PC_BLACK);
	y += WidgetDimensions::scaled.vsep_normal;
	if (sum != 0) DrawPrice(sum, r.left, r.right, y, TC_WHITE);

	/* Return the sum for the yearly total. */
	return sum;
}


/**
 * Draw a column with prices.
 * @param r    Available space for drawing.
 * @param year Year being drawn.
 * @param tbl  Reference to table of amounts for \a year.
 * @note The environment must provide padding at the left and right of \a r.
 */
static void DrawYearColumn(const Rect &r, int year, const Expenses &tbl)
{
	int y = r.top;
	Money sum;

	/* Year header */
	SetDParam(0, year);
	DrawString(r.left, r.right, y, STR_FINANCES_YEAR, TC_FROMSTRING, SA_RIGHT, true);
	y += GetCharacterHeight(FS_NORMAL) + WidgetDimensions::scaled.vsep_wide;

	/* Categories */
	for (const ExpensesList &list : _expenses_list_types) {
		y += GetCharacterHeight(FS_NORMAL);
		sum += DrawYearCategory(r, y, list, tbl);
		/* Expense list + expense category title + expense category total + blockspace after category */
		y += list.GetHeight() + WidgetDimensions::scaled.vsep_normal + GetCharacterHeight(FS_NORMAL) + WidgetDimensions::scaled.vsep_wide;
	}

	/* Total income. */
	GfxFillRect(r.left, y, r.right, y + WidgetDimensions::scaled.bevel.top - 1, PC_BLACK);
	y += WidgetDimensions::scaled.vsep_normal;
	DrawPrice(sum, r.left, r.right, y, TC_WHITE);
}

static const NWidgetPart _nested_company_finances_widgets[] = {
	NWidget(NWID_HORIZONTAL),
		NWidget(WWT_CLOSEBOX, COLOUR_GREY),
		NWidget(WWT_CAPTION, COLOUR_GREY, WID_CF_CAPTION), SetDataTip(STR_FINANCES_CAPTION, STR_TOOLTIP_WINDOW_TITLE_DRAG_THIS),
		NWidget(WWT_IMGBTN, COLOUR_GREY, WID_CF_TOGGLE_SIZE), SetDataTip(SPR_LARGE_SMALL_WINDOW, STR_TOOLTIP_TOGGLE_LARGE_SMALL_WINDOW),
		NWidget(WWT_SHADEBOX, COLOUR_GREY),
		NWidget(WWT_STICKYBOX, COLOUR_GREY),
	EndContainer(),
	NWidget(NWID_SELECTION, INVALID_COLOUR, WID_CF_SEL_PANEL),
		NWidget(WWT_PANEL, COLOUR_GREY),
			NWidget(NWID_HORIZONTAL), SetPadding(WidgetDimensions::unscaled.framerect), SetPIP(0, WidgetDimensions::unscaled.hsep_wide, 0),
				NWidget(WWT_EMPTY, COLOUR_GREY, WID_CF_EXPS_CATEGORY), SetMinimalSize(120, 0), SetFill(0, 0),
				NWidget(WWT_EMPTY, COLOUR_GREY, WID_CF_EXPS_PRICE1), SetMinimalSize(86, 0), SetFill(0, 0),
				NWidget(WWT_EMPTY, COLOUR_GREY, WID_CF_EXPS_PRICE2), SetMinimalSize(86, 0), SetFill(0, 0),
				NWidget(WWT_EMPTY, COLOUR_GREY, WID_CF_EXPS_PRICE3), SetMinimalSize(86, 0), SetFill(0, 0),
			EndContainer(),
		EndContainer(),
	EndContainer(),
	NWidget(WWT_PANEL, COLOUR_GREY),
		NWidget(NWID_HORIZONTAL), SetPadding(WidgetDimensions::unscaled.framerect), SetPIP(0, WidgetDimensions::unscaled.hsep_wide, 0), SetPIPRatio(0, 1, 2),
			NWidget(NWID_VERTICAL), // Vertical column with 'bank balance', 'loan'
				NWidget(WWT_TEXT, COLOUR_GREY), SetDataTip(STR_FINANCES_OWN_FUNDS_TITLE, STR_NULL),
				NWidget(WWT_TEXT, COLOUR_GREY), SetDataTip(STR_FINANCES_LOAN_TITLE, STR_NULL),
				NWidget(WWT_TEXT, COLOUR_GREY), SetDataTip(STR_FINANCES_BANK_BALANCE_TITLE, STR_NULL), SetPadding(WidgetDimensions::unscaled.vsep_normal, 0, 0, 0),
			EndContainer(),
			NWidget(NWID_VERTICAL), // Vertical column with bank balance amount, loan amount, and total.
				NWidget(WWT_TEXT, COLOUR_GREY, WID_CF_OWN_VALUE), SetDataTip(STR_FINANCES_TOTAL_CURRENCY, STR_NULL), SetAlignment(SA_VERT_CENTER | SA_RIGHT),
				NWidget(WWT_TEXT, COLOUR_GREY, WID_CF_LOAN_VALUE), SetDataTip(STR_FINANCES_TOTAL_CURRENCY, STR_NULL), SetAlignment(SA_VERT_CENTER | SA_RIGHT),
				NWidget(WWT_EMPTY, COLOUR_GREY, WID_CF_BALANCE_LINE), SetMinimalSize(0, WidgetDimensions::unscaled.vsep_normal),
				NWidget(WWT_TEXT, COLOUR_GREY, WID_CF_BALANCE_VALUE), SetDataTip(STR_FINANCES_BANK_BALANCE, STR_NULL), SetAlignment(SA_VERT_CENTER | SA_RIGHT),
			EndContainer(),
			NWidget(NWID_SELECTION, INVALID_COLOUR, WID_CF_SEL_MAXLOAN),
				NWidget(NWID_VERTICAL), SetPIPRatio(0, 0, 1), // Max loan information
					NWidget(WWT_TEXT, COLOUR_GREY, WID_CF_INTEREST_RATE), SetDataTip(STR_FINANCES_INTEREST_RATE, STR_NULL),
					NWidget(WWT_TEXT, COLOUR_GREY, WID_CF_MAXLOAN_VALUE), SetDataTip(STR_FINANCES_MAX_LOAN, STR_NULL),
				EndContainer(),
			EndContainer(),
		EndContainer(),
	EndContainer(),
	NWidget(NWID_SELECTION, INVALID_COLOUR, WID_CF_SEL_BUTTONS),
		NWidget(NWID_HORIZONTAL, NC_EQUALSIZE),
			NWidget(WWT_PUSHTXTBTN, COLOUR_GREY, WID_CF_INCREASE_LOAN), SetFill(1, 0), SetDataTip(STR_FINANCES_BORROW_BUTTON, STR_NULL),
			NWidget(WWT_PUSHTXTBTN, COLOUR_GREY, WID_CF_REPAY_LOAN), SetFill(1, 0), SetDataTip(STR_FINANCES_REPAY_BUTTON, STR_NULL),
			NWidget(WWT_PUSHTXTBTN, COLOUR_GREY, WID_CF_INFRASTRUCTURE), SetFill(1, 0), SetDataTip(STR_FINANCES_INFRASTRUCTURE_BUTTON, STR_COMPANY_VIEW_INFRASTRUCTURE_TOOLTIP),
		EndContainer(),
	EndContainer(),
};

/** Window class displaying the company finances. */
struct CompanyFinancesWindow : Window {
	Money max_money;        ///< The approximate maximum amount of money a company has had over the lifetime of this window
	bool small;             ///< Window is toggled to 'small'.
	int query_widget;       ///< The widget associated with the current text query input.

	CompanyFinancesWindow(WindowDesc *desc, CompanyID company) : Window(desc)
	{
		const Company *c = Company::Get(company);
		this->max_money = std::max<Money>(abs(c->money) * 2, INT32_MAX);
		this->small = false;
		this->CreateNestedTree();
		this->SetupWidgets();
		this->FinishInitNested(company);

		this->owner = (Owner)this->window_number;
	}

	void SetStringParameters(int widget) const override
	{
		switch (widget) {
			case WID_CF_CAPTION:
				SetDParam(0, (CompanyID)this->window_number);
				SetDParam(1, (CompanyID)this->window_number);
				break;

			case WID_CF_BALANCE_VALUE: {
				const Company *c = Company::Get((CompanyID)this->window_number);
				SetDParam(0, c->money);
				break;
			}

			case WID_CF_LOAN_VALUE: {
				const Company *c = Company::Get((CompanyID)this->window_number);
				SetDParam(0, c->current_loan);
				break;
			}

			case WID_CF_OWN_VALUE: {
				const Company *c = Company::Get((CompanyID)this->window_number);
				SetDParam(0, c->money - c->current_loan);
				break;
			}

			case WID_CF_INTEREST_RATE:
				SetDParam(0, _settings_game.difficulty.initial_interest);
				break;

			case WID_CF_MAXLOAN_VALUE:
				SetDParam(0, _economy.max_loan);
				break;

			case WID_CF_INCREASE_LOAN:
			case WID_CF_REPAY_LOAN:
				SetDParam(0, LOAN_INTERVAL);
				break;
		}
	}

	void UpdateWidgetSize(int widget, Dimension *size, [[maybe_unused]] const Dimension &padding, [[maybe_unused]] Dimension *fill, [[maybe_unused]] Dimension *resize) override
	{
		switch (widget) {
			case WID_CF_EXPS_CATEGORY:
				size->width  = GetMaxCategoriesWidth();
				size->height = GetTotalCategoriesHeight();
				break;

			case WID_CF_EXPS_PRICE1:
			case WID_CF_EXPS_PRICE2:
			case WID_CF_EXPS_PRICE3:
				size->height = GetTotalCategoriesHeight();
				FALLTHROUGH;

			case WID_CF_BALANCE_VALUE:
			case WID_CF_LOAN_VALUE:
			case WID_CF_OWN_VALUE:
				SetDParamMaxValue(0, this->max_money);
				size->width = std::max(GetStringBoundingBox(STR_FINANCES_NEGATIVE_INCOME).width, GetStringBoundingBox(STR_FINANCES_POSITIVE_INCOME).width) + padding.width;
				break;

			case WID_CF_INTEREST_RATE:
				size->height = GetCharacterHeight(FS_NORMAL);
				break;
		}
	}

	void DrawWidget(const Rect &r, int widget) const override
	{
		switch (widget) {
			case WID_CF_EXPS_CATEGORY:
				DrawCategories(r);
				break;

			case WID_CF_EXPS_PRICE1:
			case WID_CF_EXPS_PRICE2:
			case WID_CF_EXPS_PRICE3: {
				const Company *c = Company::Get((CompanyID)this->window_number);
				int age = std::min(_cur_year - c->inaugurated_year, 2);
				int wid_offset = widget - WID_CF_EXPS_PRICE1;
				if (wid_offset <= age) {
					DrawYearColumn(r, _cur_year - (age - wid_offset), c->yearly_expenses[age - wid_offset]);
				}
				break;
			}

			case WID_CF_BALANCE_LINE:
				GfxFillRect(r.left, r.top, r.right, r.top + WidgetDimensions::scaled.bevel.top - 1, PC_BLACK);
				break;
		}
	}

	/**
	 * Setup the widgets in the nested tree, such that the finances window is displayed properly.
	 * @note After setup, the window must be (re-)initialized.
	 */
	void SetupWidgets()
	{
		int plane = this->small ? SZSP_NONE : 0;
		this->GetWidget<NWidgetStacked>(WID_CF_SEL_PANEL)->SetDisplayedPlane(plane);
		this->GetWidget<NWidgetStacked>(WID_CF_SEL_MAXLOAN)->SetDisplayedPlane(plane);

		CompanyID company = (CompanyID)this->window_number;
		plane = (company != _local_company) ? SZSP_NONE : 0;
		this->GetWidget<NWidgetStacked>(WID_CF_SEL_BUTTONS)->SetDisplayedPlane(plane);
	}

	void OnPaint() override
	{
		if (!this->IsShaded()) {
			if (!this->small) {
				/* Check that the expenses panel height matches the height needed for the layout. */
				if (GetTotalCategoriesHeight() != this->GetWidget<NWidgetBase>(WID_CF_EXPS_CATEGORY)->current_y) {
					this->SetupWidgets();
					this->ReInit();
					return;
				}
			}

			/* Check that the loan buttons are shown only when the user owns the company. */
			CompanyID company = (CompanyID)this->window_number;
			int req_plane = (company != _local_company) ? SZSP_NONE : 0;
			if (req_plane != this->GetWidget<NWidgetStacked>(WID_CF_SEL_BUTTONS)->shown_plane) {
				this->SetupWidgets();
				this->ReInit();
				return;
			}

			const Company *c = Company::Get(company);
			this->SetWidgetDisabledState(WID_CF_INCREASE_LOAN, c->current_loan == _economy.max_loan); // Borrow button only shows when there is any more money to loan.
			this->SetWidgetDisabledState(WID_CF_REPAY_LOAN, company != _local_company || c->current_loan == 0); // Repay button only shows when there is any more money to repay.
		}

		this->DrawWidgets();
	}

	void OnClick([[maybe_unused]] Point pt, int widget, [[maybe_unused]] int click_count) override
	{
		switch (widget) {
			case WID_CF_TOGGLE_SIZE: // toggle size
				this->small = !this->small;
				this->SetupWidgets();
				if (this->IsShaded()) {
					/* Finances window is not resizable, so size hints given during unshading have no effect
					 * on the changed appearance of the window. */
					this->SetShaded(false);
				} else {
					this->ReInit();
				}
				break;

			case WID_CF_INCREASE_LOAN: // increase loan
				if (_shift_pressed) {
					this->query_widget = WID_CF_INCREASE_LOAN;
					SetDParam(0, 0);
					ShowQueryString(STR_JUST_INT, STR_FINANCES_BORROW_QUERY_CAPT, 20, this, CS_NUMERAL, QSF_ACCEPT_UNCHANGED);
				} else {
					DoCommandP(0, 0, _ctrl_pressed, CMD_INCREASE_LOAN | CMD_MSG(STR_ERROR_CAN_T_BORROW_ANY_MORE_MONEY));
				}
				break;

			case WID_CF_REPAY_LOAN: // repay loan
				if (_shift_pressed) {
					this->query_widget = WID_CF_REPAY_LOAN;
					SetDParam(0, 0);
					ShowQueryString(STR_JUST_INT, STR_FINANCES_REPAY_QUERY_CAPT, 20, this, CS_NUMERAL, QSF_ACCEPT_UNCHANGED);
				} else {
					DoCommandP(0, 0, _ctrl_pressed, CMD_DECREASE_LOAN | CMD_MSG(STR_ERROR_CAN_T_REPAY_LOAN));
				}
				break;

			case WID_CF_INFRASTRUCTURE: // show infrastructure details
				ShowCompanyInfrastructure((CompanyID)this->window_number);
				break;
		}
	}

	void OnQueryTextFinished(char *str) override
	{
		/* Was 'cancel' pressed or nothing entered? */
		if (str == nullptr || StrEmpty(str)) return;

		if (this->query_widget == WID_CF_INCREASE_LOAN) {
			const Company *c = Company::Get((CompanyID)this->window_number);
			Money amount = std::min<Money>(std::strtoull(str, nullptr, 10) / _currency->rate, _economy.max_loan - c->current_loan);
			amount = LOAN_INTERVAL * CeilDivT<Money>(amount, LOAN_INTERVAL);
			DoCommandP(0, amount >> 32, (amount & 0xFFFFFFFC) | 2, CMD_INCREASE_LOAN | CMD_MSG(STR_ERROR_CAN_T_BORROW_ANY_MORE_MONEY));
		} else if (this->query_widget == WID_CF_REPAY_LOAN) {
			const Company *c = Company::Get((CompanyID)this->window_number);
			Money amount = std::min<Money>(std::strtoull(str, nullptr, 10) / _currency->rate, c->current_loan);
			amount = LOAN_INTERVAL * CeilDivT<Money>(amount, LOAN_INTERVAL);
			DoCommandP(0, amount >> 32, (amount & 0xFFFFFFFC) | 2, CMD_DECREASE_LOAN | CMD_MSG(STR_ERROR_CAN_T_REPAY_LOAN));
		}
	}

	void OnHundredthTick() override
	{
		const Company *c = Company::Get((CompanyID)this->window_number);
		if (abs(c->money) > this->max_money) {
			this->max_money = std::max<Money>(abs(c->money) * 2, this->max_money * 4);
			this->SetupWidgets();
			this->ReInit();
		}
	}

	bool OnTooltip(Point pt, int widget, TooltipCloseCondition close_cond) override
	{
		switch (widget) {
			case WID_CF_INCREASE_LOAN: {
				SetDParam(0, STR_FINANCES_BORROW_TOOLTIP);
				GuiShowTooltips(this, STR_FINANCES_BORROW_TOOLTIP_EXTRA, close_cond, 1);
				return true;
			}

			case WID_CF_REPAY_LOAN: {
				SetDParam(0, STR_FINANCES_REPAY_TOOLTIP);
				GuiShowTooltips(this, STR_FINANCES_REPAY_TOOLTIP_EXTRA, close_cond, 1);
				return true;
			}

			default:
				return false;
		}
	}
};

static WindowDesc _company_finances_desc(__FILE__, __LINE__,
	WDP_AUTO, "company_finances", 0, 0,
	WC_FINANCES, WC_NONE,
	0,
	std::begin(_nested_company_finances_widgets), std::end(_nested_company_finances_widgets)
);

/**
 * Open the finances window of a company.
 * @param company Company to show finances of.
 * @pre is company a valid company.
 */
void ShowCompanyFinances(CompanyID company)
{
	if (!Company::IsValidID(company)) return;
	if (BringWindowToFrontById(WC_FINANCES, company)) return;

	new CompanyFinancesWindow(&_company_finances_desc, company);
}

/* List of colours for the livery window */
static const StringID _colour_dropdown[] = {
	STR_COLOUR_DARK_BLUE,
	STR_COLOUR_PALE_GREEN,
	STR_COLOUR_PINK,
	STR_COLOUR_YELLOW,
	STR_COLOUR_RED,
	STR_COLOUR_LIGHT_BLUE,
	STR_COLOUR_GREEN,
	STR_COLOUR_DARK_GREEN,
	STR_COLOUR_BLUE,
	STR_COLOUR_CREAM,
	STR_COLOUR_MAUVE,
	STR_COLOUR_PURPLE,
	STR_COLOUR_ORANGE,
	STR_COLOUR_BROWN,
	STR_COLOUR_GREY,
	STR_COLOUR_WHITE,
};

/* Association of liveries to livery classes */
static const LiveryClass _livery_class[LS_END] = {
	LC_OTHER,
	LC_RAIL, LC_RAIL, LC_RAIL, LC_RAIL, LC_RAIL, LC_RAIL, LC_RAIL, LC_RAIL, LC_RAIL, LC_RAIL, LC_RAIL, LC_RAIL, LC_RAIL,
	LC_ROAD, LC_ROAD,
	LC_SHIP, LC_SHIP,
	LC_AIRCRAFT, LC_AIRCRAFT, LC_AIRCRAFT,
	LC_ROAD, LC_ROAD,
};

class DropDownListColourItem : public DropDownListStringItem {
public:
	DropDownListColourItem(int result, bool masked) : DropDownListStringItem(result >= COLOUR_END ? STR_COLOUR_DEFAULT : _colour_dropdown[result], result, masked) {}

	uint Width() const override
	{
		return ScaleGUITrad(28) + WidgetDimensions::scaled.hsep_normal + GetStringBoundingBox(this->String()).width + WidgetDimensions::scaled.dropdowntext.Horizontal();
	}

	uint Height() const override
	{
		return std::max(GetCharacterHeight(FS_NORMAL), ScaleGUITrad(12) + WidgetDimensions::scaled.vsep_normal);
	}

	bool Selectable() const override
	{
		return true;
	}

	void Draw(const Rect &r, bool sel, Colours) const override
	{
		bool rtl = _current_text_dir == TD_RTL;
		int icon_y = CenterBounds(r.top, r.bottom, 0);
		int text_y = CenterBounds(r.top, r.bottom, GetCharacterHeight(FS_NORMAL));
		Rect tr = r.Shrink(WidgetDimensions::scaled.dropdowntext);
		DrawSprite(SPR_VEH_BUS_SIDE_VIEW, PALETTE_RECOLOUR_START + (this->result % COLOUR_END),
				   rtl ? tr.right - ScaleGUITrad(14) : tr.left + ScaleGUITrad(14),
				   icon_y);
		tr = tr.Indent(ScaleGUITrad(28) + WidgetDimensions::scaled.hsep_normal, rtl);
		DrawString(tr.left, tr.right, text_y, this->String(), sel ? TC_WHITE : TC_BLACK);
	}
};

/** Company livery colour scheme window. */
struct SelectCompanyLiveryWindow : public Window {
private:
	uint32 sel;
	LiveryClass livery_class;
	Dimension square;
	uint rows;
	uint line_height;
	GUIGroupList groups;
	std::vector<int> indents;
	Scrollbar *vscroll;

	void ShowColourDropDownMenu(uint32 widget)
	{
		uint32 used_colours = 0;
		const Livery *livery, *default_livery = nullptr;
		bool primary = widget == WID_SCL_PRI_COL_DROPDOWN;
		byte default_col = 0;

		/* Disallow other company colours for the primary colour */
		if (this->livery_class < LC_GROUP_RAIL && HasBit(this->sel, LS_DEFAULT) && primary) {
			for (const Company *c : Company::Iterate()) {
				if (c->index != _local_company) SetBit(used_colours, c->colour);
			}
		}

		const Company *c = Company::Get((CompanyID)this->window_number);

		if (this->livery_class < LC_GROUP_RAIL) {
			/* Get the first selected livery to use as the default dropdown item */
			LiveryScheme scheme;
			for (scheme = LS_BEGIN; scheme < LS_END; scheme++) {
				if (HasBit(this->sel, scheme)) break;
			}
			if (scheme == LS_END) scheme = LS_DEFAULT;
			livery = &c->livery[scheme];
			if (scheme != LS_DEFAULT) default_livery = &c->livery[LS_DEFAULT];
		} else {
			const Group *g = Group::Get(this->sel);
			livery = &g->livery;
			if (g->parent == INVALID_GROUP) {
				default_livery = &c->livery[LS_DEFAULT];
			} else {
				const Group *pg = Group::Get(g->parent);
				default_livery = &pg->livery;
			}
		}

		DropDownList list;
		if (default_livery != nullptr) {
			/* Add COLOUR_END to put the colour out of range, but also allow us to show what the default is */
			default_col = (primary ? default_livery->colour1 : default_livery->colour2) + COLOUR_END;
			list.push_back(std::make_unique<DropDownListColourItem>(default_col, false));
		}
		for (uint i = 0; i < lengthof(_colour_dropdown); i++) {
			list.push_back(std::make_unique<DropDownListColourItem>(i, HasBit(used_colours, i)));
		}

		byte sel = (default_livery == nullptr || HasBit(livery->in_use, primary ? 0 : 1)) ? (primary ? livery->colour1 : livery->colour2) : default_col;
		ShowDropDownList(this, std::move(list), sel, widget);
	}

	void AddChildren(GUIGroupList &source, GroupID parent, int indent)
	{
		for (const Group *g : source) {
			if (g->parent != parent) continue;
			this->groups.push_back(g);
			this->indents.push_back(indent);
			AddChildren(source, g->index, indent + 1);
		}
	}

	void BuildGroupList(CompanyID owner)
	{
		if (!this->groups.NeedRebuild()) return;

		this->groups.clear();
		this->indents.clear();

		if (this->livery_class >= LC_GROUP_RAIL) {
			GUIGroupList list;
			VehicleType vtype = (VehicleType)(this->livery_class - LC_GROUP_RAIL);

			for (const Group *g : Group::Iterate()) {
				if (g->owner == owner && g->vehicle_type == vtype) {
					list.push_back(g);
				}
			}

			list.ForceResort();
			SortGUIGroupList(list);

			AddChildren(list, INVALID_GROUP, 0);
		}

		this->groups.shrink_to_fit();
		this->groups.RebuildDone();
	}

	void SetRows()
	{
		if (this->livery_class < LC_GROUP_RAIL) {
			this->rows = 0;
			for (LiveryScheme scheme = LS_DEFAULT; scheme < LS_END; scheme++) {
				if (_livery_class[scheme] == this->livery_class && HasBit(_loaded_newgrf_features.used_liveries, scheme)) {
					this->rows++;
				}
			}
		} else {
			this->rows = (uint)this->groups.size();
		}

		this->vscroll->SetCount(this->rows);
	}

public:
	SelectCompanyLiveryWindow(WindowDesc *desc, CompanyID company, GroupID group) : Window(desc)
	{
		this->CreateNestedTree();
		this->vscroll = this->GetScrollbar(WID_SCL_MATRIX_SCROLLBAR);

		if (group == INVALID_GROUP) {
			this->livery_class = LC_OTHER;
			this->sel = 1;
			this->LowerWidget(WID_SCL_CLASS_GENERAL);
			this->BuildGroupList(company);
			this->SetRows();
		} else {
			this->SetSelectedGroup(company, group);
		}

		this->FinishInitNested(company);
		this->owner = company;
		this->InvalidateData(1);
	}

	void SetSelectedGroup(CompanyID company, GroupID group)
	{
		this->RaiseWidget(this->livery_class + WID_SCL_CLASS_GENERAL);
		const Group *g = Group::Get(group);
		switch (g->vehicle_type) {
			case VEH_TRAIN: this->livery_class = LC_GROUP_RAIL; break;
			case VEH_ROAD: this->livery_class = LC_GROUP_ROAD; break;
			case VEH_SHIP: this->livery_class = LC_GROUP_SHIP; break;
			case VEH_AIRCRAFT: this->livery_class = LC_GROUP_AIRCRAFT; break;
			default: NOT_REACHED();
		}
		this->sel = group;
		this->LowerWidget(this->livery_class + WID_SCL_CLASS_GENERAL);

		this->groups.ForceRebuild();
		this->BuildGroupList(company);
		this->SetRows();

		/* Position scrollbar to selected group */
		for (uint i = 0; i < this->rows; i++) {
			if (this->groups[i]->index == sel) {
				this->vscroll->SetPosition(i - this->vscroll->GetCapacity() / 2);
				break;
			}
		}
	}

	void UpdateWidgetSize(int widget, Dimension *size, [[maybe_unused]] const Dimension &padding, [[maybe_unused]] Dimension *fill, [[maybe_unused]] Dimension *resize) override
	{
		switch (widget) {
			case WID_SCL_SPACER_DROPDOWN: {
				/* The matrix widget below needs enough room to print all the schemes. */
				Dimension d = {0, 0};
				for (LiveryScheme scheme = LS_DEFAULT; scheme < LS_END; scheme++) {
					d = maxdim(d, GetStringBoundingBox(STR_LIVERY_DEFAULT + scheme));
				}

				/* And group names */
				for (const Group *g : Group::Iterate()) {
					if (g->owner == (CompanyID)this->window_number) {
						SetDParam(0, g->index);
						d = maxdim(d, GetStringBoundingBox(STR_GROUP_NAME));
					}
				}

				size->width = std::max(size->width, 5 + d.width + padding.width);
				break;
			}

			case WID_SCL_MATRIX: {
				/* 11 items in the default rail class */
				this->square = GetSpriteSize(SPR_SQUARE);
				this->line_height = std::max(this->square.height, (uint)GetCharacterHeight(FS_NORMAL)) + padding.height;

				size->height = 11 * this->line_height;
				resize->width = 1;
				resize->height = this->line_height;
				break;
			}

			case WID_SCL_SEC_COL_DROPDOWN:
				if (!_loaded_newgrf_features.has_2CC) {
					size->width = 0;
					break;
				}
				FALLTHROUGH;

			case WID_SCL_PRI_COL_DROPDOWN: {
				this->square = GetSpriteSize(SPR_SQUARE);
				int string_padding = this->square.width + WidgetDimensions::scaled.hsep_normal + padding.width;
				for (const StringID *id = _colour_dropdown; id != endof(_colour_dropdown); id++) {
					size->width = std::max(size->width, GetStringBoundingBox(*id).width + string_padding);
				}
				size->width = std::max(size->width, GetStringBoundingBox(STR_COLOUR_DEFAULT).width + string_padding);
				break;
			}
		}
	}

	void OnPaint() override
	{
		bool local = (CompanyID)this->window_number == _local_company;

		/* Disable dropdown controls if no scheme is selected */
		bool disabled = this->livery_class < LC_GROUP_RAIL ? (this->sel == 0) : (this->sel == INVALID_GROUP);
		this->SetWidgetDisabledState(WID_SCL_PRI_COL_DROPDOWN, !local || disabled);
		this->SetWidgetDisabledState(WID_SCL_SEC_COL_DROPDOWN, !local || disabled);

		this->BuildGroupList((CompanyID)this->window_number);

		this->DrawWidgets();
	}

	void SetStringParameters(int widget) const override
	{
		switch (widget) {
			case WID_SCL_CAPTION:
				SetDParam(0, (CompanyID)this->window_number);
				break;

			case WID_SCL_PRI_COL_DROPDOWN:
			case WID_SCL_SEC_COL_DROPDOWN: {
				const Company *c = Company::Get((CompanyID)this->window_number);
				bool primary = widget == WID_SCL_PRI_COL_DROPDOWN;
				StringID colour = STR_COLOUR_DEFAULT;

				if (this->livery_class < LC_GROUP_RAIL) {
					if (this->sel != 0) {
						LiveryScheme scheme = LS_DEFAULT;
						for (scheme = LS_BEGIN; scheme < LS_END; scheme++) {
							if (HasBit(this->sel, scheme)) break;
						}
						if (scheme == LS_END) scheme = LS_DEFAULT;
						const Livery *livery = &c->livery[scheme];
						if (scheme == LS_DEFAULT || HasBit(livery->in_use, primary ? 0 : 1)) {
							colour = STR_COLOUR_DARK_BLUE + (primary ? livery->colour1 : livery->colour2);
						}
					}
				} else {
					if (this->sel != INVALID_GROUP) {
						const Group *g = Group::Get(this->sel);
						const Livery *livery = &g->livery;
						if (HasBit(livery->in_use, primary ? 0 : 1)) {
							colour = STR_COLOUR_DARK_BLUE + (primary ? livery->colour1 : livery->colour2);
						}
					}
				}
				SetDParam(0, colour);
				break;
			}
		}
	}

	void DrawWidget(const Rect &r, int widget) const override
	{
		if (widget != WID_SCL_MATRIX) return;

		bool rtl = _current_text_dir == TD_RTL;

		/* Coordinates of scheme name column. */
		const NWidgetBase *nwi = this->GetWidget<NWidgetBase>(WID_SCL_SPACER_DROPDOWN);
		Rect sch = nwi->GetCurrentRect().Shrink(WidgetDimensions::scaled.framerect);
		/* Coordinates of first dropdown. */
		nwi = this->GetWidget<NWidgetBase>(WID_SCL_PRI_COL_DROPDOWN);
		Rect pri = nwi->GetCurrentRect().Shrink(WidgetDimensions::scaled.framerect);
		/* Coordinates of second dropdown. */
		nwi = this->GetWidget<NWidgetBase>(WID_SCL_SEC_COL_DROPDOWN);
		Rect sec = nwi->GetCurrentRect().Shrink(WidgetDimensions::scaled.framerect);

		Rect pri_squ = pri.WithWidth(this->square.width, rtl);
		Rect sec_squ = sec.WithWidth(this->square.width, rtl);

		pri = pri.Indent(this->square.width + WidgetDimensions::scaled.hsep_normal, rtl);
		sec = sec.Indent(this->square.width + WidgetDimensions::scaled.hsep_normal, rtl);

		Rect ir = r.WithHeight(this->resize.step_height).Shrink(WidgetDimensions::scaled.matrix);
		int square_offs = (ir.Height() - this->square.height) / 2;
		int text_offs   = (ir.Height() - GetCharacterHeight(FS_NORMAL)) / 2;

		int y = ir.top;

		/* Helper function to draw livery info. */
		auto draw_livery = [&](StringID str, const Livery &liv, bool sel, bool def, int indent) {
			/* Livery Label. */
			DrawString(sch.left + (rtl ? 0 : indent), sch.right - (rtl ? indent : 0), y + text_offs, str, sel ? TC_WHITE : TC_BLACK);

			/* Text below the first dropdown. */
			DrawSprite(SPR_SQUARE, GENERAL_SPRITE_COLOUR(liv.colour1), pri_squ.left, y + square_offs);
			DrawString(pri.left, pri.right, y + text_offs, (def || HasBit(liv.in_use, 0)) ? STR_COLOUR_DARK_BLUE + liv.colour1 : STR_COLOUR_DEFAULT, sel ? TC_WHITE : TC_GOLD);

			/* Text below the second dropdown. */
			if (sec.right > sec.left) { // Second dropdown has non-zero size.
				DrawSprite(SPR_SQUARE, GENERAL_SPRITE_COLOUR(liv.colour2), sec_squ.left, y + square_offs);
				DrawString(sec.left, sec.right, y + text_offs, (def || HasBit(liv.in_use, 1)) ? STR_COLOUR_DARK_BLUE + liv.colour2 : STR_COLOUR_DEFAULT, sel ? TC_WHITE : TC_GOLD);
			}

			y += this->line_height;
		};

		if (livery_class < LC_GROUP_RAIL) {
			int pos = this->vscroll->GetPosition();
			const Company *c = Company::Get((CompanyID)this->window_number);
			for (LiveryScheme scheme = LS_DEFAULT; scheme < LS_END; scheme++) {
				if (_livery_class[scheme] == this->livery_class && HasBit(_loaded_newgrf_features.used_liveries, scheme)) {
					if (pos-- > 0) continue;
					draw_livery(STR_LIVERY_DEFAULT + scheme, c->livery[scheme], HasBit(this->sel, scheme), scheme == LS_DEFAULT, 0);
				}
			}
		} else {
			uint max = static_cast<uint>(std::min<size_t>(this->vscroll->GetPosition() + this->vscroll->GetCapacity(), this->groups.size()));
			for (uint i = this->vscroll->GetPosition(); i < max; ++i) {
				const Group *g = this->groups[i];
				SetDParam(0, g->index);
				draw_livery(STR_GROUP_NAME, g->livery, this->sel == g->index, false, this->indents[i] * WidgetDimensions::scaled.hsep_indent);
			}
		}
	}

	void OnClick([[maybe_unused]] Point pt, int widget, [[maybe_unused]] int click_count) override
	{
		switch (widget) {
			/* Livery Class buttons */
			case WID_SCL_CLASS_GENERAL:
			case WID_SCL_CLASS_RAIL:
			case WID_SCL_CLASS_ROAD:
			case WID_SCL_CLASS_SHIP:
			case WID_SCL_CLASS_AIRCRAFT:
			case WID_SCL_GROUPS_RAIL:
			case WID_SCL_GROUPS_ROAD:
			case WID_SCL_GROUPS_SHIP:
			case WID_SCL_GROUPS_AIRCRAFT:
				this->RaiseWidget(this->livery_class + WID_SCL_CLASS_GENERAL);
				this->livery_class = (LiveryClass)(widget - WID_SCL_CLASS_GENERAL);
				this->LowerWidget(this->livery_class + WID_SCL_CLASS_GENERAL);

				/* Select the first item in the list */
				if (this->livery_class < LC_GROUP_RAIL) {
					this->sel = 0;
					for (LiveryScheme scheme = LS_DEFAULT; scheme < LS_END; scheme++) {
						if (_livery_class[scheme] == this->livery_class && HasBit(_loaded_newgrf_features.used_liveries, scheme)) {
							this->sel = 1 << scheme;
							break;
						}
					}
				} else {
					this->sel = INVALID_GROUP;
					this->groups.ForceRebuild();
					this->BuildGroupList((CompanyID)this->window_number);

					if (!this->groups.empty()) {
						this->sel = this->groups[0]->index;
					}
				}

				this->SetRows();
				this->SetDirty();
				break;

			case WID_SCL_PRI_COL_DROPDOWN: // First colour dropdown
				ShowColourDropDownMenu(WID_SCL_PRI_COL_DROPDOWN);
				break;

			case WID_SCL_SEC_COL_DROPDOWN: // Second colour dropdown
				ShowColourDropDownMenu(WID_SCL_SEC_COL_DROPDOWN);
				break;

			case WID_SCL_MATRIX: {
				uint row = this->vscroll->GetScrolledRowFromWidget(pt.y, this, WID_SCL_MATRIX);
				if (row >= this->rows) return;

				if (this->livery_class < LC_GROUP_RAIL) {
					LiveryScheme j = (LiveryScheme)row;

					for (LiveryScheme scheme = LS_BEGIN; scheme <= j && scheme < LS_END; scheme++) {
						if (_livery_class[scheme] != this->livery_class || !HasBit(_loaded_newgrf_features.used_liveries, scheme)) j++;
					}
					assert(j < LS_END);

					if (_ctrl_pressed) {
						ToggleBit(this->sel, j);
					} else {
						this->sel = 1 << j;
					}
				} else {
					this->sel = this->groups[row]->index;
				}
				this->SetDirty();
				break;
			}
		}
	}

	void OnResize() override
	{
		this->vscroll->SetCapacityFromWidget(this, WID_SCL_MATRIX);
	}

	void OnDropdownSelect(int widget, int index) override
	{
		bool local = (CompanyID)this->window_number == _local_company;
		if (!local) return;

		if (index >= COLOUR_END) index = INVALID_COLOUR;

		if (this->livery_class < LC_GROUP_RAIL) {
			/* Set company colour livery */
			for (LiveryScheme scheme = LS_DEFAULT; scheme < LS_END; scheme++) {
				/* Changed colour for the selected scheme, or all visible schemes if CTRL is pressed. */
				if (HasBit(this->sel, scheme) || (_ctrl_pressed && _livery_class[scheme] == this->livery_class && HasBit(_loaded_newgrf_features.used_liveries, scheme))) {
					DoCommandP(0, scheme | (widget == WID_SCL_PRI_COL_DROPDOWN ? 0 : 256), index, CMD_SET_COMPANY_COLOUR);
				}
			}
		} else {
			/* Setting group livery */
			DoCommandP(0, this->sel, (widget == WID_SCL_PRI_COL_DROPDOWN ? 0 : 256) | (index << 16), CMD_SET_GROUP_LIVERY);
		}
	}

	/**
	 * Some data on this window has become invalid.
	 * @param data Information about the changed data.
	 * @param gui_scope Whether the call is done from GUI scope. You may not do everything when not in GUI scope. See #InvalidateWindowData() for details.
	 */
	void OnInvalidateData([[maybe_unused]] int data = 0, [[maybe_unused]] bool gui_scope = true) override
	{
		if (!gui_scope) return;

		if (data != -1) {
			/* data contains a VehicleType, rebuild list if it displayed */
			if (this->livery_class == data + LC_GROUP_RAIL) {
				this->groups.ForceRebuild();
				this->BuildGroupList((CompanyID)this->window_number);
				this->SetRows();

				if (!Group::IsValidID(this->sel)) {
					this->sel = INVALID_GROUP;
					if (!this->groups.empty()) this->sel = this->groups[0]->index;
				}

				this->SetDirty();
			}
			return;
		}

		this->SetWidgetsDisabledState(true, WID_SCL_CLASS_RAIL, WID_SCL_CLASS_ROAD, WID_SCL_CLASS_SHIP, WID_SCL_CLASS_AIRCRAFT);

		bool current_class_valid = this->livery_class == LC_OTHER || this->livery_class >= LC_GROUP_RAIL;
		if (_settings_client.gui.liveries == LIT_ALL || (_settings_client.gui.liveries == LIT_COMPANY && this->window_number == _local_company)) {
			for (LiveryScheme scheme = LS_DEFAULT; scheme < LS_END; scheme++) {
				if (HasBit(_loaded_newgrf_features.used_liveries, scheme)) {
					if (_livery_class[scheme] == this->livery_class) current_class_valid = true;
					this->EnableWidget(WID_SCL_CLASS_GENERAL + _livery_class[scheme]);
				} else if (this->livery_class < LC_GROUP_RAIL) {
					ClrBit(this->sel, scheme);
				}
			}
		}

		if (!current_class_valid) {
			Point pt = {0, 0};
			this->OnClick(pt, WID_SCL_CLASS_GENERAL, 1);
		}
	}
};

static const NWidgetPart _nested_select_company_livery_widgets [] = {
	NWidget(NWID_HORIZONTAL),
		NWidget(WWT_CLOSEBOX, COLOUR_GREY),
		NWidget(WWT_CAPTION, COLOUR_GREY, WID_SCL_CAPTION), SetDataTip(STR_LIVERY_CAPTION, STR_TOOLTIP_WINDOW_TITLE_DRAG_THIS),
	EndContainer(),
	NWidget(NWID_HORIZONTAL),
		NWidget(WWT_IMGBTN, COLOUR_GREY, WID_SCL_CLASS_GENERAL), SetMinimalSize(22, 22), SetFill(0, 1), SetDataTip(SPR_IMG_COMPANY_GENERAL, STR_LIVERY_GENERAL_TOOLTIP),
		NWidget(WWT_IMGBTN, COLOUR_GREY, WID_SCL_CLASS_RAIL), SetMinimalSize(22, 22), SetFill(0, 1), SetDataTip(SPR_IMG_TRAINLIST, STR_LIVERY_TRAIN_TOOLTIP),
		NWidget(WWT_IMGBTN, COLOUR_GREY, WID_SCL_CLASS_ROAD), SetMinimalSize(22, 22), SetFill(0, 1), SetDataTip(SPR_IMG_TRUCKLIST, STR_LIVERY_ROAD_VEHICLE_TOOLTIP),
		NWidget(WWT_IMGBTN, COLOUR_GREY, WID_SCL_CLASS_SHIP), SetMinimalSize(22, 22), SetFill(0, 1), SetDataTip(SPR_IMG_SHIPLIST, STR_LIVERY_SHIP_TOOLTIP),
		NWidget(WWT_IMGBTN, COLOUR_GREY, WID_SCL_CLASS_AIRCRAFT), SetMinimalSize(22, 22), SetFill(0, 1), SetDataTip(SPR_IMG_AIRPLANESLIST, STR_LIVERY_AIRCRAFT_TOOLTIP),
		NWidget(WWT_IMGBTN, COLOUR_GREY, WID_SCL_GROUPS_RAIL), SetMinimalSize(22, 22), SetFill(0, 1), SetDataTip(SPR_GROUP_LIVERY_TRAIN, STR_LIVERY_TRAIN_TOOLTIP),
		NWidget(WWT_IMGBTN, COLOUR_GREY, WID_SCL_GROUPS_ROAD), SetMinimalSize(22, 22), SetFill(0, 1), SetDataTip(SPR_GROUP_LIVERY_ROADVEH, STR_LIVERY_ROAD_VEHICLE_TOOLTIP),
		NWidget(WWT_IMGBTN, COLOUR_GREY, WID_SCL_GROUPS_SHIP), SetMinimalSize(22, 22), SetFill(0, 1), SetDataTip(SPR_GROUP_LIVERY_SHIP, STR_LIVERY_SHIP_TOOLTIP),
		NWidget(WWT_IMGBTN, COLOUR_GREY, WID_SCL_GROUPS_AIRCRAFT), SetMinimalSize(22, 22), SetFill(0, 1), SetDataTip(SPR_GROUP_LIVERY_AIRCRAFT, STR_LIVERY_AIRCRAFT_TOOLTIP),
		NWidget(WWT_PANEL, COLOUR_GREY), SetMinimalSize(90, 22), SetFill(1, 1), EndContainer(),
	EndContainer(),
	NWidget(NWID_HORIZONTAL),
		NWidget(WWT_PANEL, COLOUR_GREY, WID_SCL_SPACER_DROPDOWN), SetMinimalSize(150, 12), SetFill(1, 1), EndContainer(),
		NWidget(WWT_DROPDOWN, COLOUR_GREY, WID_SCL_PRI_COL_DROPDOWN), SetMinimalSize(125, 12), SetFill(0, 1), SetDataTip(STR_JUST_STRING, STR_LIVERY_PRIMARY_TOOLTIP),
		NWidget(WWT_DROPDOWN, COLOUR_GREY, WID_SCL_SEC_COL_DROPDOWN), SetMinimalSize(125, 12), SetFill(0, 1),
				SetDataTip(STR_JUST_STRING, STR_LIVERY_SECONDARY_TOOLTIP),
	EndContainer(),
	NWidget(NWID_HORIZONTAL),
		NWidget(WWT_MATRIX, COLOUR_GREY, WID_SCL_MATRIX), SetMinimalSize(275, 0), SetResize(1, 0), SetFill(1, 1), SetMatrixDataTip(1, 0, STR_LIVERY_PANEL_TOOLTIP), SetScrollbar(WID_SCL_MATRIX_SCROLLBAR),
		NWidget(NWID_VERTICAL),
			NWidget(NWID_VSCROLLBAR, COLOUR_GREY, WID_SCL_MATRIX_SCROLLBAR),
			NWidget(WWT_RESIZEBOX, COLOUR_GREY),
		EndContainer(),
	EndContainer(),
};

static WindowDesc _select_company_livery_desc(__FILE__, __LINE__,
	WDP_AUTO, nullptr, 0, 0,
	WC_COMPANY_COLOUR, WC_NONE,
	0,
	std::begin(_nested_select_company_livery_widgets), std::end(_nested_select_company_livery_widgets)
);

void ShowCompanyLiveryWindow(CompanyID company, GroupID group)
{
	SelectCompanyLiveryWindow *w = (SelectCompanyLiveryWindow *)BringWindowToFrontById(WC_COMPANY_COLOUR, company);
	if (w == nullptr) {
		new SelectCompanyLiveryWindow(&_select_company_livery_desc, company, group);
	} else if (group != INVALID_GROUP) {
		w->SetSelectedGroup(company, group);
	}
}

/**
 * Draws the face of a company manager's face.
 * @param cmf   the company manager's face
 * @param colour the (background) colour of the gradient
 * @param r      position to draw the face
 */
void DrawCompanyManagerFace(CompanyManagerFace cmf, int colour, const Rect &r)
{
	GenderEthnicity ge = (GenderEthnicity)GetCompanyManagerFaceBits(cmf, CMFV_GEN_ETHN, GE_WM);

	/* Determine offset from centre of drawing rect. */
	Dimension d = GetSpriteSize(SPR_GRADIENT);
	int x = CenterBounds(r.left, r.right, d.width);
	int y = CenterBounds(r.top, r.bottom, d.height);

	bool has_moustache   = !HasBit(ge, GENDER_FEMALE) && GetCompanyManagerFaceBits(cmf, CMFV_HAS_MOUSTACHE,   ge) != 0;
	bool has_tie_earring = !HasBit(ge, GENDER_FEMALE) || GetCompanyManagerFaceBits(cmf, CMFV_HAS_TIE_EARRING, ge) != 0;
	bool has_glasses     = GetCompanyManagerFaceBits(cmf, CMFV_HAS_GLASSES, ge) != 0;
	PaletteID pal;

	/* Modify eye colour palette only if 2 or more valid values exist */
	if (_cmf_info[CMFV_EYE_COLOUR].valid_values[ge] < 2) {
		pal = PAL_NONE;
	} else {
		switch (GetCompanyManagerFaceBits(cmf, CMFV_EYE_COLOUR, ge)) {
			default: NOT_REACHED();
			case 0: pal = PALETTE_TO_BROWN; break;
			case 1: pal = PALETTE_TO_BLUE;  break;
			case 2: pal = PALETTE_TO_GREEN; break;
		}
	}

	/* Draw the gradient (background) */
	DrawSprite(SPR_GRADIENT, GENERAL_SPRITE_COLOUR(colour), x, y);

	for (CompanyManagerFaceVariable cmfv = CMFV_CHEEKS; cmfv < CMFV_END; cmfv++) {
		switch (cmfv) {
			case CMFV_MOUSTACHE:   if (!has_moustache)   continue; break;
			case CMFV_LIPS:
			case CMFV_NOSE:        if (has_moustache)    continue; break;
			case CMFV_TIE_EARRING: if (!has_tie_earring) continue; break;
			case CMFV_GLASSES:     if (!has_glasses)     continue; break;
			default: break;
		}
		DrawSprite(GetCompanyManagerFaceSprite(cmf, cmfv, ge), (cmfv == CMFV_EYEBROWS) ? pal : PAL_NONE, x, y);
	}
}

/** Nested widget description for the company manager face selection dialog */
static const NWidgetPart _nested_select_company_manager_face_widgets[] = {
	NWidget(NWID_HORIZONTAL),
		NWidget(WWT_CLOSEBOX, COLOUR_GREY),
		NWidget(WWT_CAPTION, COLOUR_GREY, WID_SCMF_CAPTION), SetDataTip(STR_FACE_CAPTION, STR_TOOLTIP_WINDOW_TITLE_DRAG_THIS),
		NWidget(WWT_IMGBTN, COLOUR_GREY, WID_SCMF_TOGGLE_LARGE_SMALL), SetDataTip(SPR_LARGE_SMALL_WINDOW, STR_FACE_ADVANCED_TOOLTIP),
	EndContainer(),
	NWidget(WWT_PANEL, COLOUR_GREY, WID_SCMF_SELECT_FACE),
		NWidget(NWID_HORIZONTAL), SetPIP(0, WidgetDimensions::unscaled.hsep_normal, 0), SetPadding(2),
			/* Left side */
			NWidget(NWID_VERTICAL), SetPIP(0, WidgetDimensions::unscaled.vsep_normal, 0),
				NWidget(NWID_HORIZONTAL), SetPIPRatio(1, 0, 1),
					NWidget(WWT_EMPTY, COLOUR_GREY, WID_SCMF_FACE), SetMinimalSize(92, 119), SetFill(1, 0),
				EndContainer(),
				NWidget(WWT_PUSHTXTBTN, COLOUR_GREY, WID_SCMF_RANDOM_NEW_FACE), SetFill(1, 0), SetDataTip(STR_FACE_NEW_FACE_BUTTON, STR_FACE_NEW_FACE_TOOLTIP),
				NWidget(NWID_SELECTION, INVALID_COLOUR, WID_SCMF_SEL_LOADSAVE), // Load/number/save buttons under the portrait in the advanced view.
					NWidget(NWID_VERTICAL), SetPIP(0, 0, 0), SetPIPRatio(1, 0, 1),
						NWidget(WWT_PUSHTXTBTN, COLOUR_GREY, WID_SCMF_LOAD), SetFill(1, 0), SetDataTip(STR_FACE_LOAD, STR_FACE_LOAD_TOOLTIP),
						NWidget(WWT_PUSHTXTBTN, COLOUR_GREY, WID_SCMF_FACECODE), SetFill(1, 0), SetDataTip(STR_FACE_FACECODE, STR_FACE_FACECODE_TOOLTIP),
						NWidget(WWT_PUSHTXTBTN, COLOUR_GREY, WID_SCMF_SAVE), SetFill(1, 0), SetDataTip(STR_FACE_SAVE, STR_FACE_SAVE_TOOLTIP),
					EndContainer(),
				EndContainer(),
			EndContainer(),
			/* Right side */
			NWidget(NWID_VERTICAL), SetPIP(0, WidgetDimensions::unscaled.vsep_normal, 0),
				NWidget(WWT_PUSHTXTBTN, COLOUR_GREY, WID_SCMF_TOGGLE_LARGE_SMALL_BUTTON), SetFill(1, 0), SetDataTip(STR_FACE_ADVANCED, STR_FACE_ADVANCED_TOOLTIP),
				NWidget(NWID_SELECTION, INVALID_COLOUR, WID_SCMF_SEL_MALEFEMALE), // Simple male/female face setting.
					NWidget(NWID_VERTICAL), SetPIPRatio(1, 0, 1),
						NWidget(WWT_TEXTBTN, COLOUR_GREY, WID_SCMF_MALE), SetFill(1, 0), SetDataTip(STR_FACE_MALE_BUTTON, STR_FACE_MALE_TOOLTIP),
						NWidget(WWT_TEXTBTN, COLOUR_GREY, WID_SCMF_FEMALE), SetFill(1, 0), SetDataTip(STR_FACE_FEMALE_BUTTON, STR_FACE_FEMALE_TOOLTIP),
					EndContainer(),
				EndContainer(),
				NWidget(NWID_SELECTION, INVALID_COLOUR, WID_SCMF_SEL_PARTS), // Advanced face parts setting.
					NWidget(NWID_VERTICAL), SetPIP(0, WidgetDimensions::unscaled.vsep_normal, 0),
						NWidget(NWID_HORIZONTAL, NC_EQUALSIZE),
							NWidget(WWT_TEXTBTN, COLOUR_GREY, WID_SCMF_MALE2), SetFill(1, 0), SetDataTip(STR_FACE_MALE_BUTTON, STR_FACE_MALE_TOOLTIP),
							NWidget(WWT_TEXTBTN, COLOUR_GREY, WID_SCMF_FEMALE2), SetFill(1, 0), SetDataTip(STR_FACE_FEMALE_BUTTON, STR_FACE_FEMALE_TOOLTIP),
						EndContainer(),
						NWidget(NWID_HORIZONTAL, NC_EQUALSIZE),
							NWidget(WWT_TEXTBTN, COLOUR_GREY, WID_SCMF_ETHNICITY_EUR), SetFill(1, 0), SetDataTip(STR_FACE_EUROPEAN, STR_FACE_SELECT_EUROPEAN),
							NWidget(WWT_TEXTBTN, COLOUR_GREY, WID_SCMF_ETHNICITY_AFR), SetFill(1, 0), SetDataTip(STR_FACE_AFRICAN, STR_FACE_SELECT_AFRICAN),
						EndContainer(),
						NWidget(NWID_VERTICAL),
							NWidget(NWID_HORIZONTAL), SetPIP(0, WidgetDimensions::unscaled.hsep_normal, 0),
								NWidget(WWT_TEXT, INVALID_COLOUR, WID_SCMF_HAS_MOUSTACHE_EARRING_TEXT), SetFill(1, 0),
									SetDataTip(STR_FACE_EYECOLOUR, STR_NULL), SetTextStyle(TC_GOLD), SetAlignment(SA_VERT_CENTER | SA_RIGHT),
								NWidget(WWT_PUSHTXTBTN, COLOUR_GREY, WID_SCMF_HAS_MOUSTACHE_EARRING), SetDataTip(STR_JUST_STRING1, STR_FACE_MOUSTACHE_EARRING_TOOLTIP), SetTextStyle(TC_WHITE),
							EndContainer(),
							NWidget(NWID_HORIZONTAL), SetPIP(0, WidgetDimensions::unscaled.hsep_normal, 0),
								NWidget(WWT_TEXT, INVALID_COLOUR, WID_SCMF_HAS_GLASSES_TEXT), SetFill(1, 0),
									SetDataTip(STR_FACE_GLASSES, STR_NULL), SetTextStyle(TC_GOLD), SetAlignment(SA_VERT_CENTER | SA_RIGHT),
								NWidget(WWT_PUSHTXTBTN, COLOUR_GREY, WID_SCMF_HAS_GLASSES), SetDataTip(STR_JUST_STRING1, STR_FACE_GLASSES_TOOLTIP), SetTextStyle(TC_WHITE),
							EndContainer(),
						EndContainer(),
						NWidget(NWID_VERTICAL),
							NWidget(NWID_HORIZONTAL), SetPIP(0, WidgetDimensions::unscaled.hsep_normal, 0),
								NWidget(WWT_TEXT, INVALID_COLOUR, WID_SCMF_HAIR_TEXT), SetFill(1, 0),
										SetDataTip(STR_FACE_HAIR, STR_NULL), SetTextStyle(TC_GOLD), SetAlignment(SA_VERT_CENTER | SA_RIGHT),
								NWidget(NWID_HORIZONTAL),
									NWidget(WWT_PUSHARROWBTN, COLOUR_GREY, WID_SCMF_HAIR_L), SetDataTip(AWV_DECREASE, STR_FACE_HAIR_TOOLTIP),
									NWidget(WWT_PUSHTXTBTN, COLOUR_GREY, WID_SCMF_HAIR), SetDataTip(STR_JUST_STRING1, STR_FACE_HAIR_TOOLTIP), SetTextStyle(TC_WHITE),
									NWidget(WWT_PUSHARROWBTN, COLOUR_GREY, WID_SCMF_HAIR_R), SetDataTip(AWV_INCREASE, STR_FACE_HAIR_TOOLTIP),
								EndContainer(),
							EndContainer(),
							NWidget(NWID_HORIZONTAL), SetPIP(0, WidgetDimensions::unscaled.hsep_normal, 0),
								NWidget(WWT_TEXT, INVALID_COLOUR, WID_SCMF_EYEBROWS_TEXT), SetFill(1, 0),
										SetDataTip(STR_FACE_EYEBROWS, STR_NULL), SetTextStyle(TC_GOLD), SetAlignment(SA_VERT_CENTER | SA_RIGHT),
								NWidget(NWID_HORIZONTAL),
									NWidget(WWT_PUSHARROWBTN, COLOUR_GREY, WID_SCMF_EYEBROWS_L), SetDataTip(AWV_DECREASE, STR_FACE_EYEBROWS_TOOLTIP),
									NWidget(WWT_PUSHTXTBTN, COLOUR_GREY, WID_SCMF_EYEBROWS), SetDataTip(STR_JUST_STRING1, STR_FACE_EYEBROWS_TOOLTIP), SetTextStyle(TC_WHITE),
									NWidget(WWT_PUSHARROWBTN, COLOUR_GREY, WID_SCMF_EYEBROWS_R), SetDataTip(AWV_INCREASE, STR_FACE_EYEBROWS_TOOLTIP),
								EndContainer(),
							EndContainer(),
							NWidget(NWID_HORIZONTAL), SetPIP(0, WidgetDimensions::unscaled.hsep_normal, 0),
								NWidget(WWT_TEXT, INVALID_COLOUR, WID_SCMF_EYECOLOUR_TEXT), SetFill(1, 0),
										SetDataTip(STR_FACE_EYECOLOUR, STR_NULL), SetTextStyle(TC_GOLD), SetAlignment(SA_VERT_CENTER | SA_RIGHT),
								NWidget(NWID_HORIZONTAL),
									NWidget(WWT_PUSHARROWBTN, COLOUR_GREY, WID_SCMF_EYECOLOUR_L), SetDataTip(AWV_DECREASE, STR_FACE_EYECOLOUR_TOOLTIP),
									NWidget(WWT_PUSHTXTBTN, COLOUR_GREY, WID_SCMF_EYECOLOUR), SetDataTip(STR_JUST_STRING1, STR_FACE_EYECOLOUR_TOOLTIP), SetTextStyle(TC_WHITE),
									NWidget(WWT_PUSHARROWBTN, COLOUR_GREY, WID_SCMF_EYECOLOUR_R), SetDataTip(AWV_INCREASE, STR_FACE_EYECOLOUR_TOOLTIP),
								EndContainer(),
							EndContainer(),
							NWidget(NWID_HORIZONTAL), SetPIP(0, WidgetDimensions::unscaled.hsep_normal, 0),
								NWidget(WWT_TEXT, INVALID_COLOUR, WID_SCMF_GLASSES_TEXT), SetFill(1, 0),
										SetDataTip(STR_FACE_GLASSES, STR_NULL), SetTextStyle(TC_GOLD), SetAlignment(SA_VERT_CENTER | SA_RIGHT),
								NWidget(NWID_HORIZONTAL),
									NWidget(WWT_PUSHARROWBTN, COLOUR_GREY, WID_SCMF_GLASSES_L), SetDataTip(AWV_DECREASE, STR_FACE_GLASSES_TOOLTIP_2),
									NWidget(WWT_PUSHTXTBTN, COLOUR_GREY, WID_SCMF_GLASSES), SetDataTip(STR_JUST_STRING1, STR_FACE_GLASSES_TOOLTIP_2), SetTextStyle(TC_WHITE),
									NWidget(WWT_PUSHARROWBTN, COLOUR_GREY, WID_SCMF_GLASSES_R), SetDataTip(AWV_INCREASE, STR_FACE_GLASSES_TOOLTIP_2),
								EndContainer(),
							EndContainer(),
							NWidget(NWID_HORIZONTAL), SetPIP(0, WidgetDimensions::unscaled.hsep_normal, 0),
								NWidget(WWT_TEXT, INVALID_COLOUR, WID_SCMF_NOSE_TEXT), SetFill(1, 0),
										SetDataTip(STR_FACE_NOSE, STR_NULL), SetTextStyle(TC_GOLD), SetAlignment(SA_VERT_CENTER | SA_RIGHT),
								NWidget(NWID_HORIZONTAL),
									NWidget(WWT_PUSHARROWBTN, COLOUR_GREY, WID_SCMF_NOSE_L), SetDataTip(AWV_DECREASE, STR_FACE_NOSE_TOOLTIP),
									NWidget(WWT_PUSHTXTBTN, COLOUR_GREY, WID_SCMF_NOSE), SetDataTip(STR_JUST_STRING1, STR_FACE_NOSE_TOOLTIP), SetTextStyle(TC_WHITE),
									NWidget(WWT_PUSHARROWBTN, COLOUR_GREY, WID_SCMF_NOSE_R), SetDataTip(AWV_INCREASE, STR_FACE_NOSE_TOOLTIP),
								EndContainer(),
							EndContainer(),
							NWidget(NWID_HORIZONTAL), SetPIP(0, WidgetDimensions::unscaled.hsep_normal, 0),
								NWidget(WWT_TEXT, INVALID_COLOUR, WID_SCMF_LIPS_MOUSTACHE_TEXT), SetFill(1, 0),
										SetDataTip(STR_FACE_MOUSTACHE, STR_NULL), SetTextStyle(TC_GOLD), SetAlignment(SA_VERT_CENTER | SA_RIGHT),
								NWidget(NWID_HORIZONTAL),
									NWidget(WWT_PUSHARROWBTN, COLOUR_GREY, WID_SCMF_LIPS_MOUSTACHE_L), SetDataTip(AWV_DECREASE, STR_FACE_LIPS_MOUSTACHE_TOOLTIP),
									NWidget(WWT_PUSHTXTBTN, COLOUR_GREY, WID_SCMF_LIPS_MOUSTACHE), SetDataTip(STR_JUST_STRING1, STR_FACE_LIPS_MOUSTACHE_TOOLTIP), SetTextStyle(TC_WHITE),
									NWidget(WWT_PUSHARROWBTN, COLOUR_GREY, WID_SCMF_LIPS_MOUSTACHE_R), SetDataTip(AWV_INCREASE, STR_FACE_LIPS_MOUSTACHE_TOOLTIP),
								EndContainer(),
							EndContainer(),
							NWidget(NWID_HORIZONTAL), SetPIP(0, WidgetDimensions::unscaled.hsep_normal, 0),
								NWidget(WWT_TEXT, INVALID_COLOUR, WID_SCMF_CHIN_TEXT), SetFill(1, 0),
										SetDataTip(STR_FACE_CHIN, STR_NULL), SetTextStyle(TC_GOLD), SetAlignment(SA_VERT_CENTER | SA_RIGHT),
								NWidget(NWID_HORIZONTAL),
									NWidget(WWT_PUSHARROWBTN, COLOUR_GREY, WID_SCMF_CHIN_L), SetDataTip(AWV_DECREASE, STR_FACE_CHIN_TOOLTIP),
									NWidget(WWT_PUSHTXTBTN, COLOUR_GREY, WID_SCMF_CHIN), SetDataTip(STR_JUST_STRING1, STR_FACE_CHIN_TOOLTIP), SetTextStyle(TC_WHITE),
									NWidget(WWT_PUSHARROWBTN, COLOUR_GREY, WID_SCMF_CHIN_R), SetDataTip(AWV_INCREASE, STR_FACE_CHIN_TOOLTIP),
								EndContainer(),
							EndContainer(),
							NWidget(NWID_HORIZONTAL), SetPIP(0, WidgetDimensions::unscaled.hsep_normal, 0),
								NWidget(WWT_TEXT, INVALID_COLOUR, WID_SCMF_JACKET_TEXT), SetFill(1, 0),
										SetDataTip(STR_FACE_JACKET, STR_NULL), SetTextStyle(TC_GOLD), SetAlignment(SA_VERT_CENTER | SA_RIGHT),
								NWidget(NWID_HORIZONTAL),
									NWidget(WWT_PUSHARROWBTN, COLOUR_GREY, WID_SCMF_JACKET_L), SetDataTip(AWV_DECREASE, STR_FACE_JACKET_TOOLTIP),
									NWidget(WWT_PUSHTXTBTN, COLOUR_GREY, WID_SCMF_JACKET), SetDataTip(STR_JUST_STRING1, STR_FACE_JACKET_TOOLTIP), SetTextStyle(TC_WHITE),
									NWidget(WWT_PUSHARROWBTN, COLOUR_GREY, WID_SCMF_JACKET_R), SetDataTip(AWV_INCREASE, STR_FACE_JACKET_TOOLTIP),
								EndContainer(),
							EndContainer(),
							NWidget(NWID_HORIZONTAL), SetPIP(0, WidgetDimensions::unscaled.hsep_normal, 0),
								NWidget(WWT_TEXT, INVALID_COLOUR, WID_SCMF_COLLAR_TEXT), SetFill(1, 0),
										SetDataTip(STR_FACE_COLLAR, STR_NULL), SetTextStyle(TC_GOLD), SetAlignment(SA_VERT_CENTER | SA_RIGHT),
								NWidget(NWID_HORIZONTAL),
									NWidget(WWT_PUSHARROWBTN, COLOUR_GREY, WID_SCMF_COLLAR_L), SetDataTip(AWV_DECREASE, STR_FACE_COLLAR_TOOLTIP),
									NWidget(WWT_PUSHTXTBTN, COLOUR_GREY, WID_SCMF_COLLAR), SetDataTip(STR_JUST_STRING1, STR_FACE_COLLAR_TOOLTIP), SetTextStyle(TC_WHITE),
									NWidget(WWT_PUSHARROWBTN, COLOUR_GREY, WID_SCMF_COLLAR_R), SetDataTip(AWV_INCREASE, STR_FACE_COLLAR_TOOLTIP),
								EndContainer(),
							EndContainer(),
							NWidget(NWID_HORIZONTAL), SetPIP(0, WidgetDimensions::unscaled.hsep_normal, 0),
								NWidget(WWT_TEXT, INVALID_COLOUR, WID_SCMF_TIE_EARRING_TEXT), SetFill(1, 0),
										SetDataTip(STR_FACE_EARRING, STR_NULL), SetTextStyle(TC_GOLD), SetAlignment(SA_VERT_CENTER | SA_RIGHT),
								NWidget(NWID_HORIZONTAL),
									NWidget(WWT_PUSHARROWBTN, COLOUR_GREY, WID_SCMF_TIE_EARRING_L), SetDataTip(AWV_DECREASE, STR_FACE_TIE_EARRING_TOOLTIP),
									NWidget(WWT_PUSHTXTBTN, COLOUR_GREY, WID_SCMF_TIE_EARRING), SetDataTip(STR_JUST_STRING1, STR_FACE_TIE_EARRING_TOOLTIP), SetTextStyle(TC_WHITE),
									NWidget(WWT_PUSHARROWBTN, COLOUR_GREY, WID_SCMF_TIE_EARRING_R), SetDataTip(AWV_INCREASE, STR_FACE_TIE_EARRING_TOOLTIP),
								EndContainer(),
							EndContainer(),
						EndContainer(),
					EndContainer(),
				EndContainer(),
			EndContainer(),
		EndContainer(),
	EndContainer(),
	NWidget(NWID_HORIZONTAL, NC_EQUALSIZE),
		NWidget(WWT_PUSHTXTBTN, COLOUR_GREY, WID_SCMF_CANCEL), SetFill(1, 0), SetDataTip(STR_BUTTON_CANCEL, STR_FACE_CANCEL_TOOLTIP),
		NWidget(WWT_PUSHTXTBTN, COLOUR_GREY, WID_SCMF_ACCEPT), SetFill(1, 0), SetDataTip(STR_BUTTON_OK, STR_FACE_OK_TOOLTIP),
	EndContainer(),
};

/** Management class for customizing the face of the company manager. */
class SelectCompanyManagerFaceWindow : public Window
{
	CompanyManagerFace face; ///< company manager face bits
	bool advanced; ///< advanced company manager face selection window

	GenderEthnicity ge; ///< Gender and ethnicity.
	bool is_female;     ///< Female face.
	bool is_moust_male; ///< Male face with a moustache.

	Dimension yesno_dim;  ///< Dimension of a yes/no button of a part in the advanced face window.
	Dimension number_dim; ///< Dimension of a number widget of a part in the advanced face window.

	/**
	 * Set parameters for value of face control buttons.
	 *
	 * @param widget_index   index of this widget in the window
	 * @param val            the value which will be displayed
	 * @param is_bool_widget is it a bool button
	 */
	void SetFaceStringParameters(byte widget_index, uint8 val, bool is_bool_widget) const
	{
		const NWidgetCore *nwi_widget = this->GetWidget<NWidgetCore>(widget_index);
		if (nwi_widget->IsDisabled()) {
			SetDParam(0, STR_EMPTY);
		} else {
			if (is_bool_widget) {
				/* if it a bool button write yes or no */
				SetDParam(0, (val != 0) ? STR_FACE_YES : STR_FACE_NO);
			} else {
				/* else write the value + 1 */
				SetDParam(0, STR_JUST_INT);
				SetDParam(1, val + 1);
			}
		}
	}

	void UpdateData()
	{
		this->ge = (GenderEthnicity)GB(this->face, _cmf_info[CMFV_GEN_ETHN].offset, _cmf_info[CMFV_GEN_ETHN].length); // get the gender and ethnicity
		this->is_female = HasBit(this->ge, GENDER_FEMALE); // get the gender: 0 == male and 1 == female
		this->is_moust_male = !is_female && GetCompanyManagerFaceBits(this->face, CMFV_HAS_MOUSTACHE, this->ge) != 0; // is a male face with moustache

		this->GetWidget<NWidgetCore>(WID_SCMF_HAS_MOUSTACHE_EARRING_TEXT)->widget_data = this->is_female ? STR_FACE_EARRING : STR_FACE_MOUSTACHE;
		this->GetWidget<NWidgetCore>(WID_SCMF_TIE_EARRING_TEXT)->widget_data           = this->is_female ? STR_FACE_EARRING : STR_FACE_TIE;
		this->GetWidget<NWidgetCore>(WID_SCMF_LIPS_MOUSTACHE_TEXT)->widget_data        = this->is_moust_male ? STR_FACE_MOUSTACHE : STR_FACE_LIPS;
	}

public:
	SelectCompanyManagerFaceWindow(WindowDesc *desc, Window *parent) : Window(desc)
	{
		this->advanced = false;
		this->CreateNestedTree();
		this->SelectDisplayPlanes(this->advanced);
		this->FinishInitNested(parent->window_number);
		this->parent = parent;
		this->owner = (Owner)this->window_number;
		this->face = Company::Get((CompanyID)this->window_number)->face;

		this->UpdateData();
	}

	/**
	 * Select planes to display to the user with the #NWID_SELECTION widgets #WID_SCMF_SEL_LOADSAVE, #WID_SCMF_SEL_MALEFEMALE, and #WID_SCMF_SEL_PARTS.
	 * @param advanced Display advanced face management window.
	 */
	void SelectDisplayPlanes(bool advanced)
	{
		this->GetWidget<NWidgetStacked>(WID_SCMF_SEL_LOADSAVE)->SetDisplayedPlane(advanced ? 0 : SZSP_NONE);
		this->GetWidget<NWidgetStacked>(WID_SCMF_SEL_PARTS)->SetDisplayedPlane(advanced ? 0 : SZSP_NONE);
		this->GetWidget<NWidgetStacked>(WID_SCMF_SEL_MALEFEMALE)->SetDisplayedPlane(advanced ? SZSP_NONE : 0);
		this->GetWidget<NWidgetCore>(WID_SCMF_RANDOM_NEW_FACE)->widget_data = advanced ? STR_FACE_RANDOM : STR_FACE_NEW_FACE_BUTTON;

		NWidgetCore *wi = this->GetWidget<NWidgetCore>(WID_SCMF_TOGGLE_LARGE_SMALL_BUTTON);
		if (advanced) {
			wi->SetDataTip(STR_FACE_SIMPLE, STR_FACE_SIMPLE_TOOLTIP);
		} else {
			wi->SetDataTip(STR_FACE_ADVANCED, STR_FACE_ADVANCED_TOOLTIP);
		}
	}

	void OnInit() override
	{
		/* Size of the boolean yes/no button. */
		Dimension yesno_dim = maxdim(GetStringBoundingBox(STR_FACE_YES), GetStringBoundingBox(STR_FACE_NO));
		yesno_dim.width  += WidgetDimensions::scaled.framerect.Horizontal();
		yesno_dim.height += WidgetDimensions::scaled.framerect.Vertical();
		/* Size of the number button + arrows. */
		Dimension number_dim = {0, 0};
		for (int val = 1; val <= 12; val++) {
			SetDParam(0, val);
			number_dim = maxdim(number_dim, GetStringBoundingBox(STR_JUST_INT));
		}
		uint arrows_width = GetSpriteSize(SPR_ARROW_LEFT).width + GetSpriteSize(SPR_ARROW_RIGHT).width + 2 * (WidgetDimensions::scaled.imgbtn.Horizontal());
		number_dim.width += WidgetDimensions::scaled.framerect.Horizontal() + arrows_width;
		number_dim.height += WidgetDimensions::scaled.framerect.Vertical();
		/* Compute width of both buttons. */
		yesno_dim.width = std::max(yesno_dim.width, number_dim.width);
		number_dim.width = yesno_dim.width - arrows_width;

		this->yesno_dim = yesno_dim;
		this->number_dim = number_dim;
	}

	void UpdateWidgetSize(int widget, Dimension *size, [[maybe_unused]] const Dimension &padding, [[maybe_unused]] Dimension *fill, [[maybe_unused]] Dimension *resize) override
	{
		switch (widget) {
			case WID_SCMF_HAS_MOUSTACHE_EARRING_TEXT:
				*size = maxdim(*size, GetStringBoundingBox(STR_FACE_EARRING));
				*size = maxdim(*size, GetStringBoundingBox(STR_FACE_MOUSTACHE));
				break;

			case WID_SCMF_TIE_EARRING_TEXT:
				*size = maxdim(*size, GetStringBoundingBox(STR_FACE_EARRING));
				*size = maxdim(*size, GetStringBoundingBox(STR_FACE_TIE));
				break;

			case WID_SCMF_LIPS_MOUSTACHE_TEXT:
				*size = maxdim(*size, GetStringBoundingBox(STR_FACE_LIPS));
				*size = maxdim(*size, GetStringBoundingBox(STR_FACE_MOUSTACHE));
				break;

			case WID_SCMF_FACE: {
				Dimension face_size = GetScaledSpriteSize(SPR_GRADIENT);
				size->width  = std::max(size->width,  face_size.width);
				size->height = std::max(size->height, face_size.height);
				break;
			}

			case WID_SCMF_HAS_MOUSTACHE_EARRING:
			case WID_SCMF_HAS_GLASSES:
				*size = this->yesno_dim;
				break;

			case WID_SCMF_EYECOLOUR:
			case WID_SCMF_CHIN:
			case WID_SCMF_EYEBROWS:
			case WID_SCMF_LIPS_MOUSTACHE:
			case WID_SCMF_NOSE:
			case WID_SCMF_HAIR:
			case WID_SCMF_JACKET:
			case WID_SCMF_COLLAR:
			case WID_SCMF_TIE_EARRING:
			case WID_SCMF_GLASSES:
				*size = this->number_dim;
				break;
		}
	}

	void OnPaint() override
	{
		/* lower the non-selected gender button */
		this->SetWidgetsLoweredState(!this->is_female, WID_SCMF_MALE, WID_SCMF_MALE2);
		this->SetWidgetsLoweredState( this->is_female, WID_SCMF_FEMALE, WID_SCMF_FEMALE2);

		/* advanced company manager face selection window */

		/* lower the non-selected ethnicity button */
		this->SetWidgetLoweredState(WID_SCMF_ETHNICITY_EUR, !HasBit(this->ge, ETHNICITY_BLACK));
		this->SetWidgetLoweredState(WID_SCMF_ETHNICITY_AFR,  HasBit(this->ge, ETHNICITY_BLACK));


		/* Disable dynamically the widgets which CompanyManagerFaceVariable has less than 2 options
		 * (or in other words you haven't any choice).
		 * If the widgets depend on a HAS-variable and this is false the widgets will be disabled, too. */

		/* Eye colour buttons */
		this->SetWidgetsDisabledState(_cmf_info[CMFV_EYE_COLOUR].valid_values[this->ge] < 2,
				WID_SCMF_EYECOLOUR, WID_SCMF_EYECOLOUR_L, WID_SCMF_EYECOLOUR_R);

		/* Chin buttons */
		this->SetWidgetsDisabledState(_cmf_info[CMFV_CHIN].valid_values[this->ge] < 2,
				WID_SCMF_CHIN, WID_SCMF_CHIN_L, WID_SCMF_CHIN_R);

		/* Eyebrows buttons */
		this->SetWidgetsDisabledState(_cmf_info[CMFV_EYEBROWS].valid_values[this->ge] < 2,
				WID_SCMF_EYEBROWS, WID_SCMF_EYEBROWS_L, WID_SCMF_EYEBROWS_R);

		/* Lips or (if it a male face with a moustache) moustache buttons */
		this->SetWidgetsDisabledState(_cmf_info[this->is_moust_male ? CMFV_MOUSTACHE : CMFV_LIPS].valid_values[this->ge] < 2,
				WID_SCMF_LIPS_MOUSTACHE, WID_SCMF_LIPS_MOUSTACHE_L, WID_SCMF_LIPS_MOUSTACHE_R);

		/* Nose buttons | male faces with moustache haven't any nose options */
		this->SetWidgetsDisabledState(_cmf_info[CMFV_NOSE].valid_values[this->ge] < 2 || this->is_moust_male,
				WID_SCMF_NOSE, WID_SCMF_NOSE_L, WID_SCMF_NOSE_R);

		/* Hair buttons */
		this->SetWidgetsDisabledState(_cmf_info[CMFV_HAIR].valid_values[this->ge] < 2,
				WID_SCMF_HAIR, WID_SCMF_HAIR_L, WID_SCMF_HAIR_R);

		/* Jacket buttons */
		this->SetWidgetsDisabledState(_cmf_info[CMFV_JACKET].valid_values[this->ge] < 2,
				WID_SCMF_JACKET, WID_SCMF_JACKET_L, WID_SCMF_JACKET_R);

		/* Collar buttons */
		this->SetWidgetsDisabledState(_cmf_info[CMFV_COLLAR].valid_values[this->ge] < 2,
				WID_SCMF_COLLAR, WID_SCMF_COLLAR_L, WID_SCMF_COLLAR_R);

		/* Tie/earring buttons | female faces without earring haven't any earring options */
		this->SetWidgetsDisabledState(_cmf_info[CMFV_TIE_EARRING].valid_values[this->ge] < 2 ||
					(this->is_female && GetCompanyManagerFaceBits(this->face, CMFV_HAS_TIE_EARRING, this->ge) == 0),
				WID_SCMF_TIE_EARRING, WID_SCMF_TIE_EARRING_L, WID_SCMF_TIE_EARRING_R);

		/* Glasses buttons | faces without glasses haven't any glasses options */
		this->SetWidgetsDisabledState(_cmf_info[CMFV_GLASSES].valid_values[this->ge] < 2 || GetCompanyManagerFaceBits(this->face, CMFV_HAS_GLASSES, this->ge) == 0,
				WID_SCMF_GLASSES, WID_SCMF_GLASSES_L, WID_SCMF_GLASSES_R);

		this->DrawWidgets();
	}

	void SetStringParameters(int widget) const override
	{
		switch (widget) {
			case WID_SCMF_HAS_MOUSTACHE_EARRING:
				if (this->is_female) { // Only for female faces
					this->SetFaceStringParameters(WID_SCMF_HAS_MOUSTACHE_EARRING, GetCompanyManagerFaceBits(this->face, CMFV_HAS_TIE_EARRING, this->ge), true);
				} else { // Only for male faces
					this->SetFaceStringParameters(WID_SCMF_HAS_MOUSTACHE_EARRING, GetCompanyManagerFaceBits(this->face, CMFV_HAS_MOUSTACHE,   this->ge), true);
				}
				break;

			case WID_SCMF_TIE_EARRING:
				this->SetFaceStringParameters(WID_SCMF_TIE_EARRING, GetCompanyManagerFaceBits(this->face, CMFV_TIE_EARRING, this->ge), false);
				break;

			case WID_SCMF_LIPS_MOUSTACHE:
				if (this->is_moust_male) { // Only for male faces with moustache
					this->SetFaceStringParameters(WID_SCMF_LIPS_MOUSTACHE, GetCompanyManagerFaceBits(this->face, CMFV_MOUSTACHE, this->ge), false);
				} else { // Only for female faces or male faces without moustache
					this->SetFaceStringParameters(WID_SCMF_LIPS_MOUSTACHE, GetCompanyManagerFaceBits(this->face, CMFV_LIPS,      this->ge), false);
				}
				break;

			case WID_SCMF_HAS_GLASSES:
				this->SetFaceStringParameters(WID_SCMF_HAS_GLASSES, GetCompanyManagerFaceBits(this->face, CMFV_HAS_GLASSES, this->ge), true );
				break;

			case WID_SCMF_HAIR:
				this->SetFaceStringParameters(WID_SCMF_HAIR,        GetCompanyManagerFaceBits(this->face, CMFV_HAIR,        this->ge), false);
				break;

			case WID_SCMF_EYEBROWS:
				this->SetFaceStringParameters(WID_SCMF_EYEBROWS,    GetCompanyManagerFaceBits(this->face, CMFV_EYEBROWS,    this->ge), false);
				break;

			case WID_SCMF_EYECOLOUR:
				this->SetFaceStringParameters(WID_SCMF_EYECOLOUR,   GetCompanyManagerFaceBits(this->face, CMFV_EYE_COLOUR,  this->ge), false);
				break;

			case WID_SCMF_GLASSES:
				this->SetFaceStringParameters(WID_SCMF_GLASSES,     GetCompanyManagerFaceBits(this->face, CMFV_GLASSES,     this->ge), false);
				break;

			case WID_SCMF_NOSE:
				this->SetFaceStringParameters(WID_SCMF_NOSE,        GetCompanyManagerFaceBits(this->face, CMFV_NOSE,        this->ge), false);
				break;

			case WID_SCMF_CHIN:
				this->SetFaceStringParameters(WID_SCMF_CHIN,        GetCompanyManagerFaceBits(this->face, CMFV_CHIN,        this->ge), false);
				break;

			case WID_SCMF_JACKET:
				this->SetFaceStringParameters(WID_SCMF_JACKET,      GetCompanyManagerFaceBits(this->face, CMFV_JACKET,      this->ge), false);
				break;

			case WID_SCMF_COLLAR:
				this->SetFaceStringParameters(WID_SCMF_COLLAR,      GetCompanyManagerFaceBits(this->face, CMFV_COLLAR,      this->ge), false);
				break;
		}
	}

	void DrawWidget(const Rect &r, int widget) const override
	{
		switch (widget) {
			case WID_SCMF_FACE:
				DrawCompanyManagerFace(this->face, Company::Get((CompanyID)this->window_number)->colour, r);
				break;
		}
	}

	void OnClick([[maybe_unused]] Point pt, int widget, [[maybe_unused]] int click_count) override
	{
		switch (widget) {
			/* Toggle size, advanced/simple face selection */
			case WID_SCMF_TOGGLE_LARGE_SMALL:
			case WID_SCMF_TOGGLE_LARGE_SMALL_BUTTON:
				this->advanced = !this->advanced;
				this->SelectDisplayPlanes(this->advanced);
				this->ReInit();
				break;

			/* OK button */
			case WID_SCMF_ACCEPT:
				DoCommandP(0, 0, this->face, CMD_SET_COMPANY_MANAGER_FACE);
				FALLTHROUGH;

			/* Cancel button */
			case WID_SCMF_CANCEL:
				this->Close();
				break;

			/* Load button */
			case WID_SCMF_LOAD:
				this->face = _company_manager_face;
				ScaleAllCompanyManagerFaceBits(this->face);
				ShowErrorMessage(STR_FACE_LOAD_DONE, INVALID_STRING_ID, WL_INFO);
				this->UpdateData();
				this->SetDirty();
				break;

			/* 'Company manager face number' button, view and/or set company manager face number */
			case WID_SCMF_FACECODE:
				SetDParam(0, this->face);
				ShowQueryString(STR_JUST_INT, STR_FACE_FACECODE_CAPTION, 10 + 1, this, CS_NUMERAL, QSF_NONE);
				break;

			/* Save button */
			case WID_SCMF_SAVE:
				_company_manager_face = this->face;
				ShowErrorMessage(STR_FACE_SAVE_DONE, INVALID_STRING_ID, WL_INFO);
				break;

			/* Toggle gender (male/female) button */
			case WID_SCMF_MALE:
			case WID_SCMF_FEMALE:
			case WID_SCMF_MALE2:
			case WID_SCMF_FEMALE2:
				SetCompanyManagerFaceBits(this->face, CMFV_GENDER, this->ge, (widget == WID_SCMF_FEMALE || widget == WID_SCMF_FEMALE2));
				ScaleAllCompanyManagerFaceBits(this->face);
				this->UpdateData();
				this->SetDirty();
				break;

			/* Randomize face button */
			case WID_SCMF_RANDOM_NEW_FACE:
				RandomCompanyManagerFaceBits(this->face, this->ge, this->advanced, _interactive_random);
				this->UpdateData();
				this->SetDirty();
				break;

			/* Toggle ethnicity (european/african) button */
			case WID_SCMF_ETHNICITY_EUR:
			case WID_SCMF_ETHNICITY_AFR:
				SetCompanyManagerFaceBits(this->face, CMFV_ETHNICITY, this->ge, widget - WID_SCMF_ETHNICITY_EUR);
				ScaleAllCompanyManagerFaceBits(this->face);
				this->UpdateData();
				this->SetDirty();
				break;

			default:
				/* Here all buttons from WID_SCMF_HAS_MOUSTACHE_EARRING to WID_SCMF_GLASSES_R are handled.
				 * First it checks which CompanyManagerFaceVariable is being changed, and then either
				 * a: invert the value for boolean variables, or
				 * b: it checks inside of IncreaseCompanyManagerFaceBits() if a left (_L) butten is pressed and then decrease else increase the variable */
				if (widget >= WID_SCMF_HAS_MOUSTACHE_EARRING && widget <= WID_SCMF_GLASSES_R) {
					CompanyManagerFaceVariable cmfv; // which CompanyManagerFaceVariable shall be edited

					if (widget < WID_SCMF_EYECOLOUR_L) { // Bool buttons
						switch (widget - WID_SCMF_HAS_MOUSTACHE_EARRING) {
							default: NOT_REACHED();
							case 0: cmfv = this->is_female ? CMFV_HAS_TIE_EARRING : CMFV_HAS_MOUSTACHE; break; // Has earring/moustache button
							case 1: cmfv = CMFV_HAS_GLASSES; break; // Has glasses button
						}
						SetCompanyManagerFaceBits(this->face, cmfv, this->ge, !GetCompanyManagerFaceBits(this->face, cmfv, this->ge));
						ScaleAllCompanyManagerFaceBits(this->face);
					} else { // Value buttons
						switch ((widget - WID_SCMF_EYECOLOUR_L) / 3) {
							default: NOT_REACHED();
							case 0: cmfv = CMFV_EYE_COLOUR; break;  // Eye colour buttons
							case 1: cmfv = CMFV_CHIN; break;        // Chin buttons
							case 2: cmfv = CMFV_EYEBROWS; break;    // Eyebrows buttons
							case 3: cmfv = this->is_moust_male ? CMFV_MOUSTACHE : CMFV_LIPS; break; // Moustache or lips buttons
							case 4: cmfv = CMFV_NOSE; break;        // Nose buttons
							case 5: cmfv = CMFV_HAIR; break;        // Hair buttons
							case 6: cmfv = CMFV_JACKET; break;      // Jacket buttons
							case 7: cmfv = CMFV_COLLAR; break;      // Collar buttons
							case 8: cmfv = CMFV_TIE_EARRING; break; // Tie/earring buttons
							case 9: cmfv = CMFV_GLASSES; break;     // Glasses buttons
						}
						/* 0 == left (_L), 1 == middle or 2 == right (_R) - button click */
						IncreaseCompanyManagerFaceBits(this->face, cmfv, this->ge, (((widget - WID_SCMF_EYECOLOUR_L) % 3) != 0) ? 1 : -1);
					}
					this->UpdateData();
					this->SetDirty();
				}
				break;
		}
	}

	void OnQueryTextFinished(char *str) override
	{
		if (str == nullptr) return;
		/* Set a new company manager face number */
		if (!StrEmpty(str)) {
			this->face = std::strtoul(str, nullptr, 10);
			ScaleAllCompanyManagerFaceBits(this->face);
			ShowErrorMessage(STR_FACE_FACECODE_SET, INVALID_STRING_ID, WL_INFO);
			this->UpdateData();
			this->SetDirty();
		} else {
			ShowErrorMessage(STR_FACE_FACECODE_ERR, INVALID_STRING_ID, WL_INFO);
		}
	}
};

/** Company manager face selection window description */
static WindowDesc _select_company_manager_face_desc(__FILE__, __LINE__,
	WDP_AUTO, nullptr, 0, 0,
	WC_COMPANY_MANAGER_FACE, WC_NONE,
	WDF_CONSTRUCTION,
	std::begin(_nested_select_company_manager_face_widgets), std::end(_nested_select_company_manager_face_widgets)
);

/**
 * Open the simple/advanced company manager face selection window
 *
 * @param parent the parent company window
 */
static void DoSelectCompanyManagerFace(Window *parent)
{
	if (!Company::IsValidID((CompanyID)parent->window_number)) return;

	if (BringWindowToFrontById(WC_COMPANY_MANAGER_FACE, parent->window_number)) return;
	new SelectCompanyManagerFaceWindow(&_select_company_manager_face_desc, parent);
}

static const NWidgetPart _nested_company_infrastructure_widgets[] = {
	NWidget(NWID_HORIZONTAL),
		NWidget(WWT_CLOSEBOX, COLOUR_GREY),
		NWidget(WWT_CAPTION, COLOUR_GREY, WID_CI_CAPTION), SetDataTip(STR_COMPANY_INFRASTRUCTURE_VIEW_CAPTION, STR_TOOLTIP_WINDOW_TITLE_DRAG_THIS),
		NWidget(WWT_SHADEBOX, COLOUR_GREY),
		NWidget(WWT_STICKYBOX, COLOUR_GREY),
	EndContainer(),
	NWidget(WWT_PANEL, COLOUR_GREY),
		NWidget(NWID_HORIZONTAL),
			NWidget(NWID_VERTICAL), SetPIP(WidgetDimensions::unscaled.framerect.top, 0, WidgetDimensions::unscaled.framerect.bottom),
				NWidget(NWID_HORIZONTAL), SetPIP(2, 4, 2),
					NWidget(WWT_EMPTY, COLOUR_GREY, WID_CI_DESC), SetMinimalTextLines(2, 0), SetFill(1, 0), SetResize(0, 1), SetScrollbar(WID_CI_SCROLLBAR),
					NWidget(WWT_EMPTY, COLOUR_GREY, WID_CI_COUNT), SetMinimalTextLines(2, 0), SetFill(0, 1), SetResize(0, 1), SetScrollbar(WID_CI_SCROLLBAR),
				EndContainer(),
			EndContainer(),
			NWidget(NWID_VERTICAL),
				NWidget(NWID_VSCROLLBAR, COLOUR_GREY, WID_CI_SCROLLBAR),
				NWidget(WWT_RESIZEBOX, COLOUR_GREY),
			EndContainer(),
		EndContainer(),
	EndContainer(),
};

/**
 * Window with detailed information about the company's infrastructure.
 */
struct CompanyInfrastructureWindow : Window
{
	RailTypes railtypes; ///< Valid railtypes.
	RoadTypes roadtypes; ///< Valid roadtypes.

	uint total_width;    ///< String width of the total cost line.
	uint height_extra;   ///< Default extra height above minimum.

	Scrollbar *vscroll;  ///< Scrollbar

	CompanyInfrastructureWindow(WindowDesc *desc, WindowNumber window_number) : Window(desc)
	{
		this->UpdateRailRoadTypes();

		this->owner = (Owner)this->window_number;

		this->CreateNestedTree();
		this->vscroll = this->GetScrollbar(WID_CI_SCROLLBAR);
		this->vscroll->SetStepSize(FONT_HEIGHT_NORMAL);
		this->FinishInitNested(window_number);
	}

	void UpdateRailRoadTypes()
	{
		this->railtypes = RAILTYPES_NONE;
		this->roadtypes = ROADTYPES_NONE;

		/* Find the used railtypes. */
		for (const Engine *e : Engine::IterateType(VEH_TRAIN)) {
			if (!HasBit(e->info.climates, _settings_game.game_creation.landscape)) continue;

			this->railtypes |= GetRailTypeInfo(e->u.rail.railtype)->introduces_railtypes;
		}

		/* Get the date introduced railtypes as well. */
		this->railtypes = AddDateIntroducedRailTypes(this->railtypes, MAX_DAY);

		/* Find the used roadtypes. */
		for (const Engine *e : Engine::IterateType(VEH_ROAD)) {
			if (!HasBit(e->info.climates, _settings_game.game_creation.landscape)) continue;

			this->roadtypes |= GetRoadTypeInfo(e->u.road.roadtype)->introduces_roadtypes;
		}

		/* Get the date introduced roadtypes as well. */
		this->roadtypes = AddDateIntroducedRoadTypes(this->roadtypes, MAX_DAY);
		this->roadtypes &= ~_roadtypes_hidden_mask;
	}

	/** Get total infrastructure maintenance cost. */
	Money GetTotalMaintenanceCost() const
	{
		const Company *c = Company::Get((CompanyID)this->window_number);
		Money total;

		uint32 rail_total = c->infrastructure.GetRailTotal();
		for (RailType rt = RAILTYPE_BEGIN; rt != RAILTYPE_END; rt++) {
			if (HasBit(this->railtypes, rt)) total += RailMaintenanceCost(rt, c->infrastructure.rail[rt], rail_total);
		}
		total += SignalMaintenanceCost(c->infrastructure.signal);

		uint32 road_total = c->infrastructure.GetRoadTotal();
		uint32 tram_total = c->infrastructure.GetTramTotal();
		for (RoadType rt = ROADTYPE_BEGIN; rt != ROADTYPE_END; rt++) {
			if (HasBit(this->roadtypes, rt)) total += RoadMaintenanceCost(rt, c->infrastructure.road[rt], RoadTypeIsRoad(rt) ? road_total : tram_total);
		}

		total += CanalMaintenanceCost(c->infrastructure.water);
		total += StationMaintenanceCost(c->infrastructure.station);
		total += AirportMaintenanceCost(c->index);

		return total;
	}

	void SetStringParameters(int widget) const override
	{
		switch (widget) {
			case WID_CI_CAPTION:
				SetDParam(0, (CompanyID)this->window_number);
				break;
		}
	}

	void UpdateWidgetSize(int widget, Dimension *size, [[maybe_unused]] const Dimension &padding, [[maybe_unused]] Dimension *fill, [[maybe_unused]] Dimension *resize) override
	{
		const Company *c = Company::Get((CompanyID)this->window_number);

		switch (widget) {
			case WID_CI_DESC: {
				uint rail_lines = 1; // Starts at 1 because a line is also required for the section title

				size->width = std::max(size->width, GetStringBoundingBox(STR_COMPANY_INFRASTRUCTURE_VIEW_RAIL_SECT).width);

				for (const auto &rt : _sorted_railtypes) {
					if (HasBit(this->railtypes, rt)) {
						rail_lines++;
						size->width = std::max(size->width, GetStringBoundingBox(GetRailTypeInfo(rt)->strings.name).width + WidgetDimensions::scaled.hsep_indent);
					}
				}
				if (this->railtypes != RAILTYPES_NONE) {
					rail_lines++;
					size->width = std::max(size->width, GetStringBoundingBox(STR_COMPANY_INFRASTRUCTURE_VIEW_SIGNALS).width + WidgetDimensions::scaled.hsep_indent);
				}

<<<<<<< HEAD
				uint road_lines = 1; // Starts at 1 because a line is also required for the section title
				uint tram_lines = 1;
=======
				size->height = std::max(size->height, lines * GetCharacterHeight(FS_NORMAL));
				break;
			}

			case WID_CI_ROAD_DESC:
			case WID_CI_TRAM_DESC: {
				uint lines = 1; // Starts at 1 because a line is also required for the section title
>>>>>>> 3902acb1

				size->width = std::max(size->width, GetStringBoundingBox(STR_COMPANY_INFRASTRUCTURE_VIEW_ROAD_SECT).width);
				size->width = std::max(size->width, GetStringBoundingBox(STR_COMPANY_INFRASTRUCTURE_VIEW_TRAM_SECT).width);

				for (const auto &rt : _sorted_roadtypes) {
					if (HasBit(this->roadtypes, rt)) {
						if (RoadTypeIsRoad(rt)) {
							road_lines++;
						} else {
							tram_lines++;
						}
						size->width = std::max(size->width, GetStringBoundingBox(GetRoadTypeInfo(rt)->strings.name).width + WidgetDimensions::scaled.hsep_indent);
					}
				}

<<<<<<< HEAD
				size->width = std::max(size->width, GetStringBoundingBox(STR_COMPANY_INFRASTRUCTURE_VIEW_WATER_SECT).width);
				size->width = std::max(size->width, GetStringBoundingBox(STR_COMPANY_INFRASTRUCTURE_VIEW_CANALS).width + WidgetDimensions::scaled.hsep_indent);
=======
				size->height = std::max(size->height, lines * GetCharacterHeight(FS_NORMAL));
				break;
			}
>>>>>>> 3902acb1

				size->width = std::max(size->width, GetStringBoundingBox(STR_COMPANY_INFRASTRUCTURE_VIEW_STATION_SECT).width);
				size->width = std::max(size->width, GetStringBoundingBox(STR_COMPANY_INFRASTRUCTURE_VIEW_STATIONS).width + WidgetDimensions::scaled.hsep_indent);
				size->width = std::max(size->width, GetStringBoundingBox(STR_COMPANY_INFRASTRUCTURE_VIEW_AIRPORTS).width + WidgetDimensions::scaled.hsep_indent);

				size->width += padding.width;

				uint total_height = ((rail_lines + road_lines + tram_lines + 2 + 3) * FONT_HEIGHT_NORMAL) + (4 * EXP_SPACING);

				/* Set height of the total line. */
				if (_settings_game.economy.infrastructure_maintenance) total_height += EXP_SPACING + WidgetDimensions::scaled.vsep_normal + FONT_HEIGHT_NORMAL;

				this->vscroll->SetCount(total_height);

				size->height = std::max(size->height, std::min<uint>(8 * FONT_HEIGHT_NORMAL, total_height));
				uint target_height = std::min<uint>(40 * FONT_HEIGHT_NORMAL, total_height);
				this->height_extra = (target_height > size->height) ? (target_height - size->height) : 0;
				break;
			}

			case WID_CI_COUNT: {
				/* Find the maximum count that is displayed. */
				uint32 max_val = 1000;  // Some random number to reserve enough space.
				Money max_cost = 10000; // Some random number to reserve enough space.
				uint32 rail_total = c->infrastructure.GetRailTotal();
				for (RailType rt = RAILTYPE_BEGIN; rt < RAILTYPE_END; rt++) {
					max_val = std::max(max_val, c->infrastructure.rail[rt]);
					max_cost = std::max(max_cost, RailMaintenanceCost(rt, c->infrastructure.rail[rt], rail_total));
				}
				max_val = std::max(max_val, c->infrastructure.signal);
				max_cost = std::max(max_cost, SignalMaintenanceCost(c->infrastructure.signal));
				uint32 road_total = c->infrastructure.GetRoadTotal();
				uint32 tram_total = c->infrastructure.GetTramTotal();
				for (RoadType rt = ROADTYPE_BEGIN; rt < ROADTYPE_END; rt++) {
					max_val = std::max(max_val, c->infrastructure.road[rt]);
					max_cost = std::max(max_cost, RoadMaintenanceCost(rt, c->infrastructure.road[rt], RoadTypeIsRoad(rt) ? road_total : tram_total));

				}
				max_val = std::max(max_val, c->infrastructure.water);
				max_cost = std::max(max_cost, CanalMaintenanceCost(c->infrastructure.water));
				max_val = std::max(max_val, c->infrastructure.station);
				max_cost = std::max(max_cost, StationMaintenanceCost(c->infrastructure.station));
				max_val = std::max(max_val, c->infrastructure.airport);
				max_cost = std::max(max_cost, AirportMaintenanceCost(c->index));

				SetDParamMaxValue(0, max_val);
				uint count_width = GetStringBoundingBox(STR_JUST_COMMA).width + WidgetDimensions::scaled.hsep_indent; // Reserve some wiggle room

				if (_settings_game.economy.infrastructure_maintenance) {
					SetDParamMaxValue(0, this->GetTotalMaintenanceCost() * 12); // Convert to per year
					this->total_width = GetStringBoundingBox(STR_COMPANY_INFRASTRUCTURE_VIEW_TOTAL).width + WidgetDimensions::scaled.hsep_indent * 2;
					size->width = std::max(size->width, this->total_width);

					SetDParamMaxValue(0, max_cost * 12); // Convert to per year
					count_width += std::max(this->total_width, GetStringBoundingBox(STR_COMPANY_INFRASTRUCTURE_VIEW_TOTAL).width);
				}

				size->width = std::max(size->width, count_width);
<<<<<<< HEAD
=======

				/* Set height of the total line. */
				if (widget == WID_CI_TOTAL) {
					size->height = _settings_game.economy.infrastructure_maintenance ? std::max<uint>(size->height, WidgetDimensions::scaled.vsep_normal + GetCharacterHeight(FS_NORMAL)) : 0;
				}
>>>>>>> 3902acb1
				break;
			}
		}
	}

	/**
	 * Helper for drawing the counts line.
	 * @param width        The width of the bounds to draw in.
	 * @param y            The y position to draw at.
	 * @param count        The count to show on this line.
	 * @param monthly_cost The monthly costs.
	 */
	void DrawCountLine(int width, int &y, int count, Money monthly_cost) const
	{
		SetDParam(0, count);
<<<<<<< HEAD
		DrawString(0, width, y += FONT_HEIGHT_NORMAL, STR_JUST_COMMA, TC_WHITE, SA_RIGHT);
=======
		DrawString(r.left, r.right, y += GetCharacterHeight(FS_NORMAL), STR_JUST_COMMA, TC_WHITE, SA_RIGHT);
>>>>>>> 3902acb1

		if (_settings_game.economy.infrastructure_maintenance) {
			SetDParam(0, monthly_cost * 12); // Convert to per year
			int left = _current_text_dir == TD_RTL ? width - this->total_width : 0;
			DrawString(left, left + this->total_width, y, STR_COMPANY_INFRASTRUCTURE_VIEW_TOTAL, TC_FROMSTRING, SA_RIGHT);
		}
	}

	void DrawWidget(const Rect &r, int widget) const override
	{
		if (widget != WID_CI_DESC && widget != WID_CI_COUNT) return;

		const Company *c = Company::Get((CompanyID)this->window_number);

		int offs_left = _current_text_dir == TD_LTR ? WidgetDimensions::scaled.framerect.left : 0;
		int offs_right = _current_text_dir == TD_LTR ? 0 : WidgetDimensions::scaled.framerect.right;

		int width = r.right - r.left;

		/* Set up a clipping region for the panel. */
		DrawPixelInfo tmp_dpi;
		if (!FillDrawPixelInfo(&tmp_dpi, r.left, r.top, width + 1, r.bottom - r.top + 1)) return;

		AutoRestoreBackup dpi_backup(_cur_dpi, &tmp_dpi);

		int y = -this->vscroll->GetPosition();

		switch (widget) {
			case WID_CI_DESC: {
				DrawString(0, width, y, STR_COMPANY_INFRASTRUCTURE_VIEW_RAIL_SECT);

				if (this->railtypes != RAILTYPES_NONE) {
					/* Draw name of each valid railtype. */
					for (const auto &rt : _sorted_railtypes) {
						if (HasBit(this->railtypes, rt)) {
<<<<<<< HEAD
							DrawString(offs_left, width - offs_right, y += FONT_HEIGHT_NORMAL, GetRailTypeInfo(rt)->strings.name, TC_WHITE);
						}
					}
					DrawString(offs_left, width - offs_right, y += FONT_HEIGHT_NORMAL, STR_COMPANY_INFRASTRUCTURE_VIEW_SIGNALS);
				} else {
					/* No valid railtype. */
					DrawString(offs_left, width - offs_right, y += FONT_HEIGHT_NORMAL, STR_COMPANY_VIEW_INFRASTRUCTURE_NONE);
=======
							DrawString(ir.left, ir.right, y += GetCharacterHeight(FS_NORMAL), GetRailTypeInfo(rt)->strings.name, TC_WHITE);
						}
					}
					DrawString(ir.left, ir.right, y += GetCharacterHeight(FS_NORMAL), STR_COMPANY_INFRASTRUCTURE_VIEW_SIGNALS);
				} else {
					/* No valid railtype. */
					DrawString(ir.left, ir.right, y += GetCharacterHeight(FS_NORMAL), STR_COMPANY_VIEW_INFRASTRUCTURE_NONE);
>>>>>>> 3902acb1
				}

				y += FONT_HEIGHT_NORMAL + EXP_SPACING;

				DrawString(0, width, y, STR_COMPANY_INFRASTRUCTURE_VIEW_ROAD_SECT);

				/* Draw name of each valid roadtype. */
				for (const auto &rt : _sorted_roadtypes) {
					if (HasBit(this->roadtypes, rt) && RoadTypeIsRoad(rt)) {
						SetDParam(0, GetRoadTypeInfo(rt)->strings.name);
						DrawString(offs_left, width - offs_right, y += FONT_HEIGHT_NORMAL, STR_JUST_STRING, TC_WHITE);
					}
				}

				y += FONT_HEIGHT_NORMAL + EXP_SPACING;

				DrawString(0, width, y, STR_COMPANY_INFRASTRUCTURE_VIEW_TRAM_SECT);

				/* Draw name of each valid roadtype. */
				for (const auto &rt : _sorted_roadtypes) {
					if (HasBit(this->roadtypes, rt) && RoadTypeIsTram(rt)) {
						SetDParam(0, GetRoadTypeInfo(rt)->strings.name);
						DrawString(offs_left, width - offs_right, y += FONT_HEIGHT_NORMAL, STR_JUST_STRING, TC_WHITE);
					}
				}

				y += FONT_HEIGHT_NORMAL + EXP_SPACING;

				DrawString(0, width, y, STR_COMPANY_INFRASTRUCTURE_VIEW_WATER_SECT);
				DrawString(offs_left, width - offs_right, y += FONT_HEIGHT_NORMAL, STR_COMPANY_INFRASTRUCTURE_VIEW_CANALS);

				y += FONT_HEIGHT_NORMAL + EXP_SPACING;

				DrawString(0, width, y, STR_COMPANY_INFRASTRUCTURE_VIEW_STATION_SECT);
				DrawString(offs_left, width - offs_right, y += FONT_HEIGHT_NORMAL, STR_COMPANY_INFRASTRUCTURE_VIEW_STATIONS);
				DrawString(offs_left, width - offs_right, y += FONT_HEIGHT_NORMAL, STR_COMPANY_INFRASTRUCTURE_VIEW_AIRPORTS);

				break;
			}

			case WID_CI_COUNT: {
				/* Draw infrastructure count for each valid railtype. */
				uint32 rail_total = c->infrastructure.GetRailTotal();
				for (const auto &rt : _sorted_railtypes) {
					if (HasBit(this->railtypes, rt)) {
						this->DrawCountLine(width, y, c->infrastructure.rail[rt], RailMaintenanceCost(rt, c->infrastructure.rail[rt], rail_total));
					}
				}
				if (this->railtypes != RAILTYPES_NONE) {
					this->DrawCountLine(width, y, c->infrastructure.signal, SignalMaintenanceCost(c->infrastructure.signal));
				}

				y += FONT_HEIGHT_NORMAL + EXP_SPACING;

				uint32 road_total = c->infrastructure.GetRoadTotal();
				for (const auto &rt : _sorted_roadtypes) {
<<<<<<< HEAD
					if (HasBit(this->roadtypes, rt) && RoadTypeIsRoad(rt)) {
						this->DrawCountLine(width, y, c->infrastructure.road[rt], RoadMaintenanceCost(rt, c->infrastructure.road[rt], road_total));
=======
					if (HasBit(this->roadtypes, rt) && RoadTypeIsRoad(rt) == (widget == WID_CI_ROAD_DESC)) {
						DrawString(ir.left, ir.right, y += GetCharacterHeight(FS_NORMAL), GetRoadTypeInfo(rt)->strings.name, TC_WHITE);
>>>>>>> 3902acb1
					}
				}

				y += FONT_HEIGHT_NORMAL + EXP_SPACING;

				uint32 tram_total = c->infrastructure.GetTramTotal();
				for (const auto &rt : _sorted_roadtypes) {
					if (HasBit(this->roadtypes, rt) && RoadTypeIsTram(rt)) {
						this->DrawCountLine(width, y, c->infrastructure.road[rt], RoadMaintenanceCost(rt, c->infrastructure.road[rt], tram_total));
					}
				}

<<<<<<< HEAD
				y += FONT_HEIGHT_NORMAL + EXP_SPACING;
=======
			case WID_CI_WATER_DESC:
				DrawString(r.left, r.right, y, STR_COMPANY_INFRASTRUCTURE_VIEW_WATER_SECT);
				DrawString(ir.left, ir.right, y += GetCharacterHeight(FS_NORMAL), STR_COMPANY_INFRASTRUCTURE_VIEW_CANALS);
				break;
>>>>>>> 3902acb1

				this->DrawCountLine(width, y, c->infrastructure.water, CanalMaintenanceCost(c->infrastructure.water));

				y += FONT_HEIGHT_NORMAL + EXP_SPACING;

				this->DrawCountLine(width, y, c->infrastructure.station, StationMaintenanceCost(c->infrastructure.station));
				this->DrawCountLine(width, y, c->infrastructure.airport, AirportMaintenanceCost(c->index));

				if (_settings_game.economy.infrastructure_maintenance) {
					y += FONT_HEIGHT_NORMAL + EXP_SPACING;
					int left = _current_text_dir == TD_RTL ? width - this->total_width : 0;
					GfxFillRect(left, y, left + this->total_width, y + WidgetDimensions::scaled.bevel.top - 1, PC_WHITE);
					y += WidgetDimensions::scaled.vsep_normal;
					SetDParam(0, this->GetTotalMaintenanceCost() * 12); // Convert to per year
					DrawString(left, left + this->total_width, y, STR_COMPANY_INFRASTRUCTURE_VIEW_TOTAL, TC_FROMSTRING, SA_RIGHT);
				}
				break;
			}
		}
	}

<<<<<<< HEAD
	virtual void OnResize() override
	{
		this->vscroll->SetCapacityFromWidget(this, WID_CI_DESC);
	}
=======
			case WID_CI_STATION_DESC:
				DrawString(r.left, r.right, y, STR_COMPANY_INFRASTRUCTURE_VIEW_STATION_SECT);
				DrawString(ir.left, ir.right, y += GetCharacterHeight(FS_NORMAL), STR_COMPANY_INFRASTRUCTURE_VIEW_STATIONS);
				DrawString(ir.left, ir.right, y += GetCharacterHeight(FS_NORMAL), STR_COMPANY_INFRASTRUCTURE_VIEW_AIRPORTS);
				break;
>>>>>>> 3902acb1

	void FindWindowPlacementAndResize(int def_width, int def_height) override
	{
		if (this->window_desc->GetPreferences().pref_height == 0) {
			def_height = this->nested_root->smallest_y + this->height_extra;
		}
		Window::FindWindowPlacementAndResize(def_width, def_height);
	}

	/**
	 * Some data on this window has become invalid.
	 * @param data Information about the changed data.
	 * @param gui_scope Whether the call is done from GUI scope. You may not do everything when not in GUI scope. See #InvalidateWindowData() for details.
	 */
	void OnInvalidateData([[maybe_unused]] int data = 0, [[maybe_unused]] bool gui_scope = true) override
	{
		if (!gui_scope) return;

		this->UpdateRailRoadTypes();
		this->ReInit();
	}
};

static WindowDesc _company_infrastructure_desc(__FILE__, __LINE__,
	WDP_AUTO, "company_infrastructure", 0, 0,
	WC_COMPANY_INFRASTRUCTURE, WC_NONE,
	0,
	std::begin(_nested_company_infrastructure_widgets), std::end(_nested_company_infrastructure_widgets)
);

/**
 * Open the infrastructure window of a company.
 * @param company Company to show infrastructure of.
 */
static void ShowCompanyInfrastructure(CompanyID company)
{
	if (!Company::IsValidID(company)) return;
	AllocateWindowDescFront<CompanyInfrastructureWindow>(&_company_infrastructure_desc, company);
}

static const NWidgetPart _nested_company_widgets[] = {
	NWidget(NWID_HORIZONTAL),
		NWidget(WWT_CLOSEBOX, COLOUR_GREY),
		NWidget(WWT_CAPTION, COLOUR_GREY, WID_C_CAPTION), SetDataTip(STR_COMPANY_VIEW_CAPTION, STR_TOOLTIP_WINDOW_TITLE_DRAG_THIS),
		NWidget(WWT_SHADEBOX, COLOUR_GREY),
		NWidget(WWT_STICKYBOX, COLOUR_GREY),
	EndContainer(),
	NWidget(WWT_PANEL, COLOUR_GREY),
		NWidget(NWID_HORIZONTAL), SetPIP(0, WidgetDimensions::unscaled.hsep_wide, 0), SetPadding(4),
			NWidget(NWID_VERTICAL), SetPIP(0, WidgetDimensions::unscaled.vsep_normal, 0),
				NWidget(WWT_EMPTY, INVALID_COLOUR, WID_C_FACE), SetMinimalSize(92, 119), SetFill(1, 0),
				NWidget(WWT_EMPTY, INVALID_COLOUR, WID_C_FACE_TITLE), SetFill(1, 1), SetMinimalTextLines(2, 0),
			EndContainer(),
			NWidget(NWID_VERTICAL), SetPIP(0, WidgetDimensions::unscaled.vsep_normal, 0),
				NWidget(NWID_HORIZONTAL), SetPIP(0, WidgetDimensions::unscaled.hsep_normal, 0),
					NWidget(NWID_VERTICAL), SetPIP(0, WidgetDimensions::unscaled.vsep_normal, 0),
						NWidget(WWT_TEXT, COLOUR_GREY, WID_C_DESC_INAUGURATION), SetDataTip(STR_COMPANY_VIEW_INAUGURATED_TITLE, STR_NULL), SetFill(1, 0),
						NWidget(NWID_HORIZONTAL), SetPIP(0, WidgetDimensions::unscaled.hsep_normal, 0),
							NWidget(WWT_LABEL, COLOUR_GREY, WID_C_DESC_COLOUR_SCHEME), SetDataTip(STR_COMPANY_VIEW_COLOUR_SCHEME_TITLE, STR_NULL),
							NWidget(WWT_EMPTY, INVALID_COLOUR, WID_C_DESC_COLOUR_SCHEME_EXAMPLE), SetMinimalSize(30, 0), SetFill(1, 1),
						EndContainer(),
						NWidget(NWID_HORIZONTAL), SetPIP(0, WidgetDimensions::unscaled.hsep_normal, 0),
							NWidget(WWT_TEXT, COLOUR_GREY, WID_C_DESC_VEHICLE), SetDataTip(STR_COMPANY_VIEW_VEHICLES_TITLE, STR_NULL), SetAlignment(SA_LEFT | SA_TOP),
							NWidget(WWT_EMPTY, INVALID_COLOUR, WID_C_DESC_VEHICLE_COUNTS), SetMinimalTextLines(4, 0), SetFill(1, 1),
						EndContainer(),
					EndContainer(),
					NWidget(NWID_VERTICAL), SetPIP(0, WidgetDimensions::unscaled.vsep_normal, 0),
						NWidget(NWID_SELECTION, INVALID_COLOUR, WID_C_SELECT_VIEW_BUILD_HQ),
							NWidget(WWT_PUSHTXTBTN, COLOUR_GREY, WID_C_VIEW_HQ), SetDataTip(STR_COMPANY_VIEW_VIEW_HQ_BUTTON, STR_COMPANY_VIEW_VIEW_HQ_TOOLTIP),
							NWidget(WWT_TEXTBTN, COLOUR_GREY, WID_C_BUILD_HQ), SetDataTip(STR_COMPANY_VIEW_BUILD_HQ_BUTTON, STR_COMPANY_VIEW_BUILD_HQ_TOOLTIP),
						EndContainer(),
						NWidget(NWID_SELECTION, INVALID_COLOUR, WID_C_SELECT_RELOCATE),
							NWidget(WWT_TEXTBTN, COLOUR_GREY, WID_C_RELOCATE_HQ), SetDataTip(STR_COMPANY_VIEW_RELOCATE_HQ, STR_COMPANY_VIEW_RELOCATE_COMPANY_HEADQUARTERS),
							NWidget(NWID_SPACER),
						EndContainer(),
					EndContainer(),
				EndContainer(),

				NWidget(WWT_TEXT, COLOUR_GREY, WID_C_DESC_COMPANY_VALUE), SetDataTip(STR_COMPANY_VIEW_COMPANY_VALUE, STR_NULL), SetFill(1, 0),

				NWidget(NWID_HORIZONTAL), SetPIP(0, WidgetDimensions::unscaled.hsep_normal, 0),
					NWidget(WWT_TEXT, COLOUR_GREY, WID_C_DESC_INFRASTRUCTURE), SetDataTip(STR_COMPANY_VIEW_INFRASTRUCTURE, STR_NULL),  SetAlignment(SA_LEFT | SA_TOP),
					NWidget(WWT_EMPTY, INVALID_COLOUR, WID_C_DESC_INFRASTRUCTURE_COUNTS), SetMinimalTextLines(5, 0), SetFill(1, 0),
					NWidget(NWID_VERTICAL), SetPIPRatio(0, 0, 1),
						NWidget(WWT_PUSHTXTBTN, COLOUR_GREY, WID_C_VIEW_INFRASTRUCTURE), SetDataTip(STR_COMPANY_VIEW_INFRASTRUCTURE_BUTTON, STR_COMPANY_VIEW_INFRASTRUCTURE_TOOLTIP),
					EndContainer(),
				EndContainer(),
				NWidget(NWID_HORIZONTAL),
					NWidget(NWID_SELECTION, INVALID_COLOUR, WID_C_SELECT_DESC_OWNERS),
						NWidget(NWID_VERTICAL), SetPIP(5, 5, 4),
							NWidget(WWT_EMPTY, INVALID_COLOUR, WID_C_DESC_OWNERS), SetMinimalTextLines(MAX_COMPANY_SHARE_OWNERS, 0),
							NWidget(NWID_SPACER), SetFill(0, 1),
						EndContainer(),
					EndContainer(),
				EndContainer(),
				/* Multi player buttons. */
				NWidget(NWID_HORIZONTAL), SetPIP(0, WidgetDimensions::unscaled.hsep_normal, 0), SetPIPRatio(1, 0, 0),
					NWidget(NWID_VERTICAL), SetPIPRatio(1, 0, 0),
						NWidget(WWT_EMPTY, COLOUR_GREY, WID_C_HAS_PASSWORD), SetFill(0, 0),
					EndContainer(),
					NWidget(NWID_VERTICAL), SetPIP(0, WidgetDimensions::unscaled.vsep_normal, 0),
						NWidget(NWID_SELECTION, INVALID_COLOUR, WID_C_SELECT_HOSTILE_TAKEOVER),
							NWidget(WWT_PUSHTXTBTN, COLOUR_GREY, WID_C_HOSTILE_TAKEOVER), SetDataTip(STR_COMPANY_VIEW_HOSTILE_TAKEOVER_BUTTON, STR_COMPANY_VIEW_HOSTILE_TAKEOVER_TOOLTIP),
						EndContainer(),
						NWidget(NWID_SELECTION, INVALID_COLOUR, WID_C_SELECT_GIVE_MONEY),
							NWidget(WWT_PUSHTXTBTN, COLOUR_GREY, WID_C_GIVE_MONEY), SetDataTip(STR_COMPANY_VIEW_GIVE_MONEY_BUTTON, STR_COMPANY_VIEW_GIVE_MONEY_TOOLTIP),
						EndContainer(),
						NWidget(NWID_SELECTION, INVALID_COLOUR, WID_C_SELECT_MULTIPLAYER),
							NWidget(WWT_PUSHTXTBTN, COLOUR_GREY, WID_C_COMPANY_PASSWORD), SetDataTip(STR_COMPANY_VIEW_PASSWORD, STR_COMPANY_VIEW_PASSWORD_TOOLTIP),
							NWidget(WWT_PUSHTXTBTN, COLOUR_GREY, WID_C_COMPANY_JOIN), SetDataTip(STR_COMPANY_VIEW_JOIN, STR_COMPANY_VIEW_JOIN_TOOLTIP),
						EndContainer(),
					EndContainer(),
				EndContainer(),
			EndContainer(),
		EndContainer(),
	EndContainer(),
	/* Button bars at the bottom. */
	NWidget(NWID_SELECTION, INVALID_COLOUR, WID_C_SELECT_BUTTONS),
		NWidget(NWID_HORIZONTAL, NC_EQUALSIZE),
			NWidget(WWT_PUSHTXTBTN, COLOUR_GREY, WID_C_NEW_FACE), SetFill(1, 0), SetDataTip(STR_COMPANY_VIEW_NEW_FACE_BUTTON, STR_COMPANY_VIEW_NEW_FACE_TOOLTIP),
			NWidget(WWT_PUSHTXTBTN, COLOUR_GREY, WID_C_COLOUR_SCHEME), SetFill(1, 0), SetDataTip(STR_COMPANY_VIEW_COLOUR_SCHEME_BUTTON, STR_COMPANY_VIEW_COLOUR_SCHEME_TOOLTIP),
			NWidget(WWT_PUSHTXTBTN, COLOUR_GREY, WID_C_PRESIDENT_NAME), SetFill(1, 0), SetDataTip(STR_COMPANY_VIEW_PRESIDENT_NAME_BUTTON, STR_COMPANY_VIEW_PRESIDENT_NAME_TOOLTIP),
			NWidget(WWT_PUSHTXTBTN, COLOUR_GREY, WID_C_COMPANY_NAME), SetFill(1, 0), SetDataTip(STR_COMPANY_VIEW_COMPANY_NAME_BUTTON, STR_COMPANY_VIEW_COMPANY_NAME_TOOLTIP),
		EndContainer(),
		NWidget(NWID_HORIZONTAL, NC_EQUALSIZE),
			NWidget(WWT_PUSHTXTBTN, COLOUR_GREY, WID_C_BUY_SHARE), SetFill(1, 0), SetDataTip(STR_COMPANY_VIEW_BUY_SHARE_BUTTON, STR_COMPANY_VIEW_BUY_SHARE_TOOLTIP),
			NWidget(WWT_PUSHTXTBTN, COLOUR_GREY, WID_C_SELL_SHARE), SetFill(1, 0), SetDataTip(STR_COMPANY_VIEW_SELL_SHARE_BUTTON, STR_COMPANY_VIEW_SELL_SHARE_TOOLTIP),
		EndContainer(),
	EndContainer(),
};

int GetAmountOwnedBy(const Company *c, Owner owner)
{
	return (c->share_owners[0] == owner) +
				 (c->share_owners[1] == owner) +
				 (c->share_owners[2] == owner) +
				 (c->share_owners[3] == owner);
}

/** Strings for the company vehicle counts */
static const StringID _company_view_vehicle_count_strings[] = {
	STR_COMPANY_VIEW_TRAINS, STR_COMPANY_VIEW_ROAD_VEHICLES, STR_COMPANY_VIEW_SHIPS, STR_COMPANY_VIEW_AIRCRAFT
};

/**
 * Window with general information about a company
 */
struct CompanyWindow : Window
{
	CompanyWidgets query_widget;

	/** Display planes in the company window. */
	enum CompanyWindowPlanes {
		/* Display planes of the #WID_C_SELECT_MULTIPLAYER selection widget. */
		CWP_MP_C_PWD = 0, ///< Display the company password button.
		CWP_MP_C_JOIN,    ///< Display the join company button.

		/* Display planes of the #WID_C_SELECT_VIEW_BUILD_HQ selection widget. */
		CWP_VB_VIEW = 0,  ///< Display the view button
		CWP_VB_BUILD,     ///< Display the build button

		/* Display planes of the #WID_C_SELECT_RELOCATE selection widget. */
		CWP_RELOCATE_SHOW = 0, ///< Show the relocate HQ button.
		CWP_RELOCATE_HIDE,     ///< Hide the relocate HQ button.

		/* Display planes of the #WID_C_SELECT_BUTTONS selection widget. */
		CWP_BUTTONS_LOCAL = 0, ///< Buttons of the local company.
		CWP_BUTTONS_OTHER,     ///< Buttons of the other companies.
	};

	CompanyWindow(WindowDesc *desc, WindowNumber window_number) : Window(desc)
	{
		this->InitNested(window_number);
		this->owner = (Owner)this->window_number;
		this->OnInvalidateData();
	}

	void OnPaint() override
	{
		const Company *c = Company::Get((CompanyID)this->window_number);
		bool local = this->window_number == _local_company;

		if (!this->IsShaded()) {
			bool reinit = false;

			/* Button bar selection. */
			int plane = local ? CWP_BUTTONS_LOCAL : CWP_BUTTONS_OTHER;
			NWidgetStacked *wi = this->GetWidget<NWidgetStacked>(WID_C_SELECT_BUTTONS);
			if (plane != wi->shown_plane) {
				wi->SetDisplayedPlane(plane);
				this->InvalidateData();
				reinit = true;
			}

			/* Build HQ button handling. */
			plane = (local && c->location_of_HQ == INVALID_TILE) ? CWP_VB_BUILD : CWP_VB_VIEW;
			wi = this->GetWidget<NWidgetStacked>(WID_C_SELECT_VIEW_BUILD_HQ);
			if (plane != wi->shown_plane) {
				wi->SetDisplayedPlane(plane);
				reinit = true;
			}

			this->SetWidgetDisabledState(WID_C_VIEW_HQ, c->location_of_HQ == INVALID_TILE);

			/* Enable/disable 'Relocate HQ' button. */
			plane = (!local || c->location_of_HQ == INVALID_TILE) ? CWP_RELOCATE_HIDE : CWP_RELOCATE_SHOW;
			wi = this->GetWidget<NWidgetStacked>(WID_C_SELECT_RELOCATE);
			if (plane != wi->shown_plane) {
				wi->SetDisplayedPlane(plane);
				reinit = true;
			}

			/* Owners of company */
			plane = SZSP_HORIZONTAL;
			for (uint i = 0; i < lengthof(c->share_owners); i++) {
				if (c->share_owners[i] != INVALID_COMPANY) {
					plane = 0;
					break;
				}
			}
			wi = this->GetWidget<NWidgetStacked>(WID_C_SELECT_DESC_OWNERS);
			if (plane != wi->shown_plane) {
				wi->SetDisplayedPlane(plane);
				reinit = true;
			}

			/* Enable/disable 'Give money' button. */
			plane = ((local || (_local_company == COMPANY_SPECTATOR)) ? SZSP_NONE : 0);
			wi = this->GetWidget<NWidgetStacked>(WID_C_SELECT_GIVE_MONEY);
			if (plane != wi->shown_plane) {
				wi->SetDisplayedPlane(plane);
				reinit = true;
			}
			/* Enable/disable 'Hostile Takeover' button. */
			plane = ((local || _local_company == COMPANY_SPECTATOR || !c->is_ai || _networking || _settings_game.economy.allow_shares) ? SZSP_NONE : 0);
			wi = this->GetWidget<NWidgetStacked>(WID_C_SELECT_HOSTILE_TAKEOVER);
			if (plane != wi->shown_plane) {
				wi->SetDisplayedPlane(plane);
				reinit = true;
			}

			/* Multiplayer buttons. */
			plane = ((!_networking) ? (int)SZSP_NONE : (int)(local ? CWP_MP_C_PWD : CWP_MP_C_JOIN));
			wi = this->GetWidget<NWidgetStacked>(WID_C_SELECT_MULTIPLAYER);
			if (plane != wi->shown_plane) {
				wi->SetDisplayedPlane(plane);
				reinit = true;
			}
			this->SetWidgetDisabledState(WID_C_COMPANY_JOIN,   c->is_ai);

			if (reinit) {
				this->ReInit();
				return;
			}
		}

		this->DrawWidgets();
	}

	void UpdateWidgetSize(int widget, Dimension *size, [[maybe_unused]] const Dimension &padding, [[maybe_unused]] Dimension *fill, [[maybe_unused]] Dimension *resize) override
	{
		switch (widget) {
			case WID_C_FACE: {
				Dimension face_size = GetScaledSpriteSize(SPR_GRADIENT);
				size->width  = std::max(size->width,  face_size.width);
				size->height = std::max(size->height, face_size.height);
				break;
			}

			case WID_C_DESC_COLOUR_SCHEME_EXAMPLE: {
				Point offset;
				Dimension d = GetSpriteSize(SPR_VEH_BUS_SW_VIEW, &offset);
				d.width -= offset.x;
				d.height -= offset.y;
				*size = maxdim(*size, d);
				break;
			}

			case WID_C_DESC_COMPANY_VALUE:
				SetDParam(0, INT64_MAX); // Arguably the maximum company value
				size->width = GetStringBoundingBox(STR_COMPANY_VIEW_COMPANY_VALUE).width;
				break;

			case WID_C_DESC_VEHICLE_COUNTS:
				SetDParamMaxValue(0, 5000); // Maximum number of vehicles
				for (uint i = 0; i < lengthof(_company_view_vehicle_count_strings); i++) {
					size->width = std::max(size->width, GetStringBoundingBox(_company_view_vehicle_count_strings[i]).width + padding.width);
				}
				break;

			case WID_C_DESC_INFRASTRUCTURE_COUNTS:
				SetDParamMaxValue(0, UINT_MAX);
				size->width = GetStringBoundingBox(STR_COMPANY_VIEW_INFRASTRUCTURE_RAIL).width;
				size->width = std::max(size->width, GetStringBoundingBox(STR_COMPANY_VIEW_INFRASTRUCTURE_ROAD).width);
				size->width = std::max(size->width, GetStringBoundingBox(STR_COMPANY_VIEW_INFRASTRUCTURE_WATER).width);
				size->width = std::max(size->width, GetStringBoundingBox(STR_COMPANY_VIEW_INFRASTRUCTURE_STATION).width);
				size->width = std::max(size->width, GetStringBoundingBox(STR_COMPANY_VIEW_INFRASTRUCTURE_AIRPORT).width);
				size->width = std::max(size->width, GetStringBoundingBox(STR_COMPANY_VIEW_INFRASTRUCTURE_NONE).width);
				size->width += padding.width;
				break;

			case WID_C_DESC_OWNERS: {
				for (const Company *c2 : Company::Iterate()) {
					SetDParamMaxValue(0, 75);
					SetDParam(1, c2->index);

					size->width = std::max(size->width, GetStringBoundingBox(STR_COMPANY_VIEW_SHARES_OWNED_BY).width);
				}
				break;
			}

			case WID_C_VIEW_HQ:
			case WID_C_BUILD_HQ:
			case WID_C_RELOCATE_HQ:
			case WID_C_VIEW_INFRASTRUCTURE:
			case WID_C_GIVE_MONEY:
			case WID_C_HOSTILE_TAKEOVER:
			case WID_C_COMPANY_PASSWORD:
			case WID_C_COMPANY_JOIN:
				size->width = GetStringBoundingBox(STR_COMPANY_VIEW_VIEW_HQ_BUTTON).width;
				size->width = std::max(size->width, GetStringBoundingBox(STR_COMPANY_VIEW_BUILD_HQ_BUTTON).width);
				size->width = std::max(size->width, GetStringBoundingBox(STR_COMPANY_VIEW_RELOCATE_HQ).width);
				size->width = std::max(size->width, GetStringBoundingBox(STR_COMPANY_VIEW_INFRASTRUCTURE_BUTTON).width);
				size->width = std::max(size->width, GetStringBoundingBox(STR_COMPANY_VIEW_GIVE_MONEY_BUTTON).width);
				size->width = std::max(size->width, GetStringBoundingBox(STR_COMPANY_VIEW_HOSTILE_TAKEOVER_BUTTON).width);
				size->width = std::max(size->width, GetStringBoundingBox(STR_COMPANY_VIEW_PASSWORD).width);
				size->width = std::max(size->width, GetStringBoundingBox(STR_COMPANY_VIEW_JOIN).width);
				size->width += padding.width;
				break;


			case WID_C_HAS_PASSWORD:
				if (_networking) *size = maxdim(*size, GetSpriteSize(SPR_LOCK));
				break;
		}
	}

	void DrawVehicleCountsWidget(const Rect &r, const Company *c) const
	{
		static_assert(VEH_COMPANY_END == lengthof(_company_view_vehicle_count_strings));

		int y = r.top;
		for (VehicleType type = VEH_BEGIN; type < VEH_COMPANY_END; type++) {
			uint amount = c->group_all[type].num_vehicle;
			if (amount != 0) {
				SetDParam(0, amount);
				DrawString(r.left, r.right, y, _company_view_vehicle_count_strings[type]);
				y += GetCharacterHeight(FS_NORMAL);
			}
		}

		if (y == r.top) {
			/* No String was emited before, so there must be no vehicles at all. */
			DrawString(r.left, r.right, y, STR_COMPANY_VIEW_VEHICLES_NONE);
		}
	}

	void DrawInfrastructureCountsWidget(const Rect &r, const Company *c) const
	{
		int y = r.top;

		uint rail_pieces = c->infrastructure.signal;
		for (uint i = 0; i < lengthof(c->infrastructure.rail); i++) rail_pieces += c->infrastructure.rail[i];
		if (rail_pieces != 0) {
			SetDParam(0, rail_pieces);
			DrawString(r.left, r.right, y, STR_COMPANY_VIEW_INFRASTRUCTURE_RAIL);
			y += GetCharacterHeight(FS_NORMAL);
		}

		uint road_pieces = 0;
		for (uint i = 0; i < lengthof(c->infrastructure.road); i++) road_pieces += c->infrastructure.road[i];
		if (road_pieces != 0) {
			SetDParam(0, road_pieces);
			DrawString(r.left, r.right, y, STR_COMPANY_VIEW_INFRASTRUCTURE_ROAD);
			y += GetCharacterHeight(FS_NORMAL);
		}

		if (c->infrastructure.water != 0) {
			SetDParam(0, c->infrastructure.water);
			DrawString(r.left, r.right, y, STR_COMPANY_VIEW_INFRASTRUCTURE_WATER);
			y += GetCharacterHeight(FS_NORMAL);
		}

		if (c->infrastructure.station != 0) {
			SetDParam(0, c->infrastructure.station);
			DrawString(r.left, r.right, y, STR_COMPANY_VIEW_INFRASTRUCTURE_STATION);
			y += GetCharacterHeight(FS_NORMAL);
		}

		if (c->infrastructure.airport != 0) {
			SetDParam(0, c->infrastructure.airport);
			DrawString(r.left, r.right, y, STR_COMPANY_VIEW_INFRASTRUCTURE_AIRPORT);
			y += GetCharacterHeight(FS_NORMAL);
		}

		if (y == r.top) {
			/* No String was emited before, so there must be no infrastructure at all. */
			DrawString(r.left, r.right, y, STR_COMPANY_VIEW_INFRASTRUCTURE_NONE);
		}
	}

	void DrawWidget(const Rect &r, int widget) const override
	{
		const Company *c = Company::Get((CompanyID)this->window_number);
		switch (widget) {
			case WID_C_FACE:
				DrawCompanyManagerFace(c->face, c->colour, r);
				break;

			case WID_C_FACE_TITLE:
				SetDParam(0, c->index);
				DrawStringMultiLine(r.left, r.right, r.top, r.bottom, STR_COMPANY_VIEW_PRESIDENT_MANAGER_TITLE, TC_FROMSTRING, SA_HOR_CENTER);
				break;

			case WID_C_DESC_COLOUR_SCHEME_EXAMPLE: {
				Point offset;
				Dimension d = GetSpriteSize(SPR_VEH_BUS_SW_VIEW, &offset);
				d.height -= offset.y;
				DrawSprite(SPR_VEH_BUS_SW_VIEW, COMPANY_SPRITE_COLOUR(c->index), r.left - offset.x, CenterBounds(r.top, r.bottom, d.height) - offset.y);
				break;
			}

			case WID_C_DESC_VEHICLE_COUNTS:
				DrawVehicleCountsWidget(r, c);
				break;

			case WID_C_DESC_INFRASTRUCTURE_COUNTS:
				DrawInfrastructureCountsWidget(r, c);
				break;

			case WID_C_DESC_OWNERS: {
				uint y = r.top;

				for (const Company *c2 : Company::Iterate()) {
					uint amt = GetAmountOwnedBy(c, c2->index);
					if (amt != 0) {
						SetDParam(0, amt * 25);
						SetDParam(1, c2->index);

						DrawString(r.left, r.right, y, STR_COMPANY_VIEW_SHARES_OWNED_BY);
						y += FONT_HEIGHT_NORMAL;
					}
				}
				break;
			}

			case WID_C_HAS_PASSWORD:
				if (_networking && NetworkCompanyIsPassworded(c->index)) {
					DrawSprite(SPR_LOCK, PAL_NONE, r.left, r.top);
				}
				break;
		}
	}

	void SetStringParameters(int widget) const override
	{
		switch (widget) {
			case WID_C_CAPTION:
				SetDParam(0, (CompanyID)this->window_number);
				SetDParam(1, (CompanyID)this->window_number);
				break;

			case WID_C_DESC_INAUGURATION:
				SetDParam(0, Company::Get((CompanyID)this->window_number)->inaugurated_year);
				break;

			case WID_C_DESC_COMPANY_VALUE:
				SetDParam(0, CalculateCompanyValue(Company::Get((CompanyID)this->window_number)));
				break;
		}
	}

	void OnClick([[maybe_unused]] Point pt, int widget, [[maybe_unused]] int click_count) override
	{
		switch (widget) {
			case WID_C_NEW_FACE: DoSelectCompanyManagerFace(this); break;

			case WID_C_COLOUR_SCHEME:
				ShowCompanyLiveryWindow((CompanyID)this->window_number, INVALID_GROUP);
				break;

			case WID_C_PRESIDENT_NAME:
				this->query_widget = WID_C_PRESIDENT_NAME;
				SetDParam(0, this->window_number);
				ShowQueryString(STR_PRESIDENT_NAME, STR_COMPANY_VIEW_PRESIDENT_S_NAME_QUERY_CAPTION, MAX_LENGTH_PRESIDENT_NAME_CHARS, this, CS_ALPHANUMERAL, QSF_ENABLE_DEFAULT | QSF_LEN_IN_CHARS);
				break;

			case WID_C_COMPANY_NAME:
				this->query_widget = WID_C_COMPANY_NAME;
				SetDParam(0, this->window_number);
				ShowQueryString(STR_COMPANY_NAME, STR_COMPANY_VIEW_COMPANY_NAME_QUERY_CAPTION, MAX_LENGTH_COMPANY_NAME_CHARS, this, CS_ALPHANUMERAL, QSF_ENABLE_DEFAULT | QSF_LEN_IN_CHARS);
				break;

			case WID_C_VIEW_HQ: {
				TileIndex tile = Company::Get((CompanyID)this->window_number)->location_of_HQ;
				if (_ctrl_pressed) {
					ShowExtraViewportWindow(tile);
				} else {
					ScrollMainWindowToTile(tile);
				}
				break;
			}

			case WID_C_BUILD_HQ:
				if ((byte)this->window_number != _local_company) return;
				if (this->IsWidgetLowered(WID_C_BUILD_HQ)) {
					ResetObjectToPlace();
					this->RaiseButtons();
					break;
				}
				SetObjectToPlaceWnd(SPR_CURSOR_HQ, PAL_NONE, HT_RECT, this);
				SetTileSelectSize(2, 2);
				this->LowerWidget(WID_C_BUILD_HQ);
				this->SetWidgetDirty(WID_C_BUILD_HQ);
				break;

			case WID_C_RELOCATE_HQ:
				if (this->IsWidgetLowered(WID_C_RELOCATE_HQ)) {
					ResetObjectToPlace();
					this->RaiseButtons();
					break;
				}
				SetObjectToPlaceWnd(SPR_CURSOR_HQ, PAL_NONE, HT_RECT, this);
				SetTileSelectSize(2, 2);
				this->LowerWidget(WID_C_RELOCATE_HQ);
				this->SetWidgetDirty(WID_C_RELOCATE_HQ);
				break;

			case WID_C_VIEW_INFRASTRUCTURE:
				ShowCompanyInfrastructure((CompanyID)this->window_number);
				break;

			case WID_C_GIVE_MONEY:
				this->query_widget = WID_C_GIVE_MONEY;
				ShowQueryString(STR_EMPTY, STR_COMPANY_VIEW_GIVE_MONEY_QUERY_CAPTION, 30, this, CS_NUMERAL, QSF_NONE);
				break;

			case WID_C_BUY_SHARE:
				DoCommandP(0, this->window_number, 0, CMD_BUY_SHARE_IN_COMPANY | CMD_MSG(STR_ERROR_CAN_T_BUY_25_SHARE_IN_THIS));
				break;

			case WID_C_SELL_SHARE:
				DoCommandP(0, this->window_number, 0, CMD_SELL_SHARE_IN_COMPANY | CMD_MSG(STR_ERROR_CAN_T_SELL_25_SHARE_IN));
				break;

			case WID_C_HOSTILE_TAKEOVER:
				ShowBuyCompanyDialog((CompanyID)this->window_number, true);
				break;

			case WID_C_COMPANY_PASSWORD:
				if (this->window_number == _local_company) ShowNetworkCompanyPasswordWindow(this);
				break;

			case WID_C_COMPANY_JOIN: {
				this->query_widget = WID_C_COMPANY_JOIN;
				CompanyID company = (CompanyID)this->window_number;
				if (_network_server) {
					NetworkServerDoMove(CLIENT_ID_SERVER, company);
					MarkWholeScreenDirty();
				} else if (NetworkCompanyIsPassworded(company)) {
					/* ask for the password */
					ShowQueryString(STR_EMPTY, STR_NETWORK_NEED_COMPANY_PASSWORD_CAPTION, NETWORK_PASSWORD_LENGTH, this, CS_ALPHANUMERAL, QSF_PASSWORD);
				} else {
					/* just send the join command */
					NetworkClientRequestMove(company);
				}
				break;
			}
		}
	}

	void OnHundredthTick() override
	{
		/* redraw the window every now and then */
		this->SetDirty();
	}

	void OnPlaceObject([[maybe_unused]] Point pt, TileIndex tile) override
	{
		if (DoCommandP(tile, OBJECT_HQ, 0, CMD_BUILD_OBJECT | CMD_MSG(STR_ERROR_CAN_T_BUILD_COMPANY_HEADQUARTERS)) && !_shift_pressed) {
			ResetObjectToPlace();
			this->RaiseButtons();
		}
	}

	void OnPlaceObjectAbort() override
	{
		this->RaiseButtons();
	}

	void OnQueryTextFinished(char *str) override
	{
		if (str == nullptr) return;

		switch (this->query_widget) {
			default: NOT_REACHED();

			case WID_C_GIVE_MONEY:
				DoCommandPEx(0, this->window_number, 0, (std::strtoull(str, nullptr, 10) / _currency->rate), CMD_GIVE_MONEY | CMD_MSG(STR_ERROR_CAN_T_GIVE_MONEY), CcGiveMoney);
				break;

			case WID_C_PRESIDENT_NAME:
				DoCommandP(0, 0, 0, CMD_RENAME_PRESIDENT | CMD_MSG(STR_ERROR_CAN_T_CHANGE_PRESIDENT), nullptr, str);
				break;

			case WID_C_COMPANY_NAME:
				DoCommandP(0, 0, 0, CMD_RENAME_COMPANY | CMD_MSG(STR_ERROR_CAN_T_CHANGE_COMPANY_NAME), nullptr, str);
				break;

			case WID_C_COMPANY_JOIN:
				NetworkClientRequestMove((CompanyID)this->window_number, str);
				break;
		}
	}


	/**
	 * Some data on this window has become invalid.
	 * @param data Information about the changed data.
	 * @param gui_scope Whether the call is done from GUI scope. You may not do everything when not in GUI scope. See #InvalidateWindowData() for details.
	 */
	void OnInvalidateData(int data = 0, bool gui_scope = true) override
	{
		if (this->window_number == _local_company) return;

		if (_settings_game.economy.allow_shares) { // Shares are allowed
			const Company *c = Company::Get(this->window_number);

			/* If all shares are owned by someone (none by nobody), disable buy button */
			this->SetWidgetDisabledState(WID_C_BUY_SHARE, GetAmountOwnedBy(c, INVALID_OWNER) == 0 ||
					/* Only 25% left to buy. If the company is human, disable buying it up.. TODO issues! */
					(GetAmountOwnedBy(c, INVALID_OWNER) == 1 && !c->is_ai) ||
					/* Spectators cannot do anything of course */
					_local_company == COMPANY_SPECTATOR);

			/* If the company doesn't own any shares, disable sell button */
			this->SetWidgetDisabledState(WID_C_SELL_SHARE, (GetAmountOwnedBy(c, _local_company) == 0) ||
					/* Spectators cannot do anything of course */
					_local_company == COMPANY_SPECTATOR);
		} else { // Shares are not allowed, disable buy/sell buttons
			this->DisableWidget(WID_C_BUY_SHARE);
			this->DisableWidget(WID_C_SELL_SHARE);
		}
	}
};

static WindowDesc _company_desc(__FILE__, __LINE__,
	WDP_AUTO, "company", 0, 0,
	WC_COMPANY, WC_NONE,
	0,
	std::begin(_nested_company_widgets), std::end(_nested_company_widgets)
);

/**
 * Show the window with the overview of the company.
 * @param company The company to show the window for.
 */
void ShowCompany(CompanyID company)
{
	if (!Company::IsValidID(company)) return;

	AllocateWindowDescFront<CompanyWindow>(&_company_desc, company);
}

/**
 * Redraw all windows with company infrastructure counts.
 * @param company The company to redraw the windows of.
 */
void DirtyCompanyInfrastructureWindows(CompanyID company)
{
	SetWindowDirty(WC_COMPANY, company);
	SetWindowDirty(WC_COMPANY_INFRASTRUCTURE, company);
}

/**
 * Redraw all windows with all company infrastructure counts.
 */
void DirtyAllCompanyInfrastructureWindows()
{
	SetWindowClassesDirty(WC_COMPANY);
	SetWindowClassesDirty(WC_COMPANY_INFRASTRUCTURE);
}

struct BuyCompanyWindow : Window {
	BuyCompanyWindow(WindowDesc *desc, WindowNumber window_number, bool hostile_takeover) : Window(desc), hostile_takeover(hostile_takeover)
	{
		this->InitNested(window_number);
		this->owner = _local_company;
		const Company *c = Company::Get((CompanyID)this->window_number);
		this->company_value = hostile_takeover ? CalculateHostileTakeoverValue(c) : c->bankrupt_value;
	}

	void Close(int data = 0) override
	{
		const Company *c = Company::GetIfValid((CompanyID)this->window_number);
		if (!this->hostile_takeover && c != nullptr && HasBit(c->bankrupt_asked, this->owner) && _current_company == this->owner) {
			EnqueueDoCommandP(NewCommandContainerBasic(0, this->window_number, 0, CMD_DECLINE_BUY_COMPANY | CMD_NO_SHIFT_ESTIMATE));
		}
		this->Window::Close();
	}

	void UpdateWidgetSize(int widget, Dimension *size, const Dimension &padding, Dimension *fill, Dimension *resize) override
	{
		switch (widget) {
			case WID_BC_FACE:
				*size = GetScaledSpriteSize(SPR_GRADIENT);
				break;

			case WID_BC_QUESTION:
				const Company *c = Company::Get((CompanyID)this->window_number);
				SetDParam(0, c->index);
				SetDParam(1, this->company_value);
				size->height = GetStringHeight(this->hostile_takeover ? STR_BUY_COMPANY_HOSTILE_TAKEOVER : STR_BUY_COMPANY_MESSAGE, size->width);
				break;
		}
	}

	void SetStringParameters(int widget) const override
	{
		switch (widget) {
			case WID_BC_CAPTION:
				SetDParam(0, STR_COMPANY_NAME);
				SetDParam(1, Company::Get((CompanyID)this->window_number)->index);
				break;
		}
	}

	void DrawWidget(const Rect &r, int widget) const override
	{
		switch (widget) {
			case WID_BC_FACE: {
				const Company *c = Company::Get((CompanyID)this->window_number);
				DrawCompanyManagerFace(c->face, c->colour, r);
				break;
			}

			case WID_BC_QUESTION: {
				const Company *c = Company::Get((CompanyID)this->window_number);
				SetDParam(0, c->index);
				SetDParam(1, this->company_value);
				DrawStringMultiLine(r.left, r.right, r.top, r.bottom, this->hostile_takeover ? STR_BUY_COMPANY_HOSTILE_TAKEOVER : STR_BUY_COMPANY_MESSAGE, TC_FROMSTRING, SA_CENTER);
				break;
			}
		}
	}

	void OnClick([[maybe_unused]] Point pt, int widget, [[maybe_unused]] int click_count) override
	{
		switch (widget) {
			case WID_BC_NO:
				this->Close();
				break;

			case WID_BC_YES:
				DoCommandP(0, this->window_number, (this->hostile_takeover ? 1 : 0), CMD_BUY_COMPANY | CMD_MSG(STR_ERROR_CAN_T_BUY_COMPANY));
				break;
		}
	}

	/**
	 * Check on a regular interval if the company value has changed.
	 */
	void OnHundredthTick() override
	{
		/* Value can't change when in bankruptcy. */
		if (!this->hostile_takeover) return;

		const Company *c = Company::Get((CompanyID)this->window_number);
		auto new_value = CalculateHostileTakeoverValue(c);
		if (new_value != this->company_value) {
			this->company_value = new_value;
			this->ReInit();
		}
	}

private:
	bool hostile_takeover; ///< Whether the window is showing a hostile takeover.
	Money company_value; ///< The value of the company for which the user can buy it.
};

static const NWidgetPart _nested_buy_company_widgets[] = {
	NWidget(NWID_HORIZONTAL),
		NWidget(WWT_CLOSEBOX, COLOUR_LIGHT_BLUE),
		NWidget(WWT_CAPTION, COLOUR_LIGHT_BLUE, WID_BC_CAPTION), SetDataTip(STR_ERROR_MESSAGE_CAPTION_OTHER_COMPANY, STR_TOOLTIP_WINDOW_TITLE_DRAG_THIS),
	EndContainer(),
	NWidget(WWT_PANEL, COLOUR_LIGHT_BLUE),
		NWidget(NWID_VERTICAL), SetPIP(0, WidgetDimensions::unscaled.vsep_wide, 0), SetPadding(WidgetDimensions::unscaled.modalpopup),
			NWidget(NWID_HORIZONTAL), SetPIP(0, WidgetDimensions::unscaled.hsep_wide, 0),
				NWidget(WWT_EMPTY, INVALID_COLOUR, WID_BC_FACE), SetFill(0, 1),
				NWidget(WWT_EMPTY, INVALID_COLOUR, WID_BC_QUESTION), SetMinimalSize(240, 0), SetFill(1, 1),
			EndContainer(),
			NWidget(NWID_HORIZONTAL, NC_EQUALSIZE), SetPIP(100, WidgetDimensions::unscaled.hsep_wide, 100),
				NWidget(WWT_TEXTBTN, COLOUR_LIGHT_BLUE, WID_BC_NO), SetMinimalSize(60, 12), SetDataTip(STR_QUIT_NO, STR_NULL), SetFill(1, 0),
				NWidget(WWT_TEXTBTN, COLOUR_LIGHT_BLUE, WID_BC_YES), SetMinimalSize(60, 12), SetDataTip(STR_QUIT_YES, STR_NULL), SetFill(1, 0),
			EndContainer(),
		EndContainer(),
	EndContainer(),
};

static WindowDesc _buy_company_desc(__FILE__, __LINE__,
	WDP_AUTO, nullptr, 0, 0,
	WC_BUY_COMPANY, WC_NONE,
	WDF_CONSTRUCTION,
	std::begin(_nested_buy_company_widgets), std::end(_nested_buy_company_widgets)
);

/**
 * Show the query to buy another company.
 * @param company The company to buy.
 * @param hostile_takeover Whether this is a hostile takeover.
 */
void ShowBuyCompanyDialog(CompanyID company, bool hostile_takeover)
{
	auto window = BringWindowToFrontById(WC_BUY_COMPANY, company);
	if (window == nullptr) {
		new BuyCompanyWindow(&_buy_company_desc, company, hostile_takeover);
	}
}<|MERGE_RESOLUTION|>--- conflicted
+++ resolved
@@ -1859,7 +1859,7 @@
 
 		this->CreateNestedTree();
 		this->vscroll = this->GetScrollbar(WID_CI_SCROLLBAR);
-		this->vscroll->SetStepSize(FONT_HEIGHT_NORMAL);
+		this->vscroll->SetStepSize(GetCharacterHeight(FS_NORMAL));
 		this->FinishInitNested(window_number);
 	}
 
@@ -1945,18 +1945,8 @@
 					size->width = std::max(size->width, GetStringBoundingBox(STR_COMPANY_INFRASTRUCTURE_VIEW_SIGNALS).width + WidgetDimensions::scaled.hsep_indent);
 				}
 
-<<<<<<< HEAD
 				uint road_lines = 1; // Starts at 1 because a line is also required for the section title
 				uint tram_lines = 1;
-=======
-				size->height = std::max(size->height, lines * GetCharacterHeight(FS_NORMAL));
-				break;
-			}
-
-			case WID_CI_ROAD_DESC:
-			case WID_CI_TRAM_DESC: {
-				uint lines = 1; // Starts at 1 because a line is also required for the section title
->>>>>>> 3902acb1
 
 				size->width = std::max(size->width, GetStringBoundingBox(STR_COMPANY_INFRASTRUCTURE_VIEW_ROAD_SECT).width);
 				size->width = std::max(size->width, GetStringBoundingBox(STR_COMPANY_INFRASTRUCTURE_VIEW_TRAM_SECT).width);
@@ -1972,14 +1962,8 @@
 					}
 				}
 
-<<<<<<< HEAD
 				size->width = std::max(size->width, GetStringBoundingBox(STR_COMPANY_INFRASTRUCTURE_VIEW_WATER_SECT).width);
 				size->width = std::max(size->width, GetStringBoundingBox(STR_COMPANY_INFRASTRUCTURE_VIEW_CANALS).width + WidgetDimensions::scaled.hsep_indent);
-=======
-				size->height = std::max(size->height, lines * GetCharacterHeight(FS_NORMAL));
-				break;
-			}
->>>>>>> 3902acb1
 
 				size->width = std::max(size->width, GetStringBoundingBox(STR_COMPANY_INFRASTRUCTURE_VIEW_STATION_SECT).width);
 				size->width = std::max(size->width, GetStringBoundingBox(STR_COMPANY_INFRASTRUCTURE_VIEW_STATIONS).width + WidgetDimensions::scaled.hsep_indent);
@@ -1987,15 +1971,15 @@
 
 				size->width += padding.width;
 
-				uint total_height = ((rail_lines + road_lines + tram_lines + 2 + 3) * FONT_HEIGHT_NORMAL) + (4 * EXP_SPACING);
+				uint total_height = ((rail_lines + road_lines + tram_lines + 2 + 3) * GetCharacterHeight(FS_NORMAL)) + (4 * EXP_SPACING);
 
 				/* Set height of the total line. */
-				if (_settings_game.economy.infrastructure_maintenance) total_height += EXP_SPACING + WidgetDimensions::scaled.vsep_normal + FONT_HEIGHT_NORMAL;
+				if (_settings_game.economy.infrastructure_maintenance) total_height += EXP_SPACING + WidgetDimensions::scaled.vsep_normal + GetCharacterHeight(FS_NORMAL);
 
 				this->vscroll->SetCount(total_height);
 
-				size->height = std::max(size->height, std::min<uint>(8 * FONT_HEIGHT_NORMAL, total_height));
-				uint target_height = std::min<uint>(40 * FONT_HEIGHT_NORMAL, total_height);
+				size->height = std::max(size->height, std::min<uint>(8 * GetCharacterHeight(FS_NORMAL), total_height));
+				uint target_height = std::min<uint>(40 * GetCharacterHeight(FS_NORMAL), total_height);
 				this->height_extra = (target_height > size->height) ? (target_height - size->height) : 0;
 				break;
 			}
@@ -2038,14 +2022,6 @@
 				}
 
 				size->width = std::max(size->width, count_width);
-<<<<<<< HEAD
-=======
-
-				/* Set height of the total line. */
-				if (widget == WID_CI_TOTAL) {
-					size->height = _settings_game.economy.infrastructure_maintenance ? std::max<uint>(size->height, WidgetDimensions::scaled.vsep_normal + GetCharacterHeight(FS_NORMAL)) : 0;
-				}
->>>>>>> 3902acb1
 				break;
 			}
 		}
@@ -2061,11 +2037,7 @@
 	void DrawCountLine(int width, int &y, int count, Money monthly_cost) const
 	{
 		SetDParam(0, count);
-<<<<<<< HEAD
-		DrawString(0, width, y += FONT_HEIGHT_NORMAL, STR_JUST_COMMA, TC_WHITE, SA_RIGHT);
-=======
-		DrawString(r.left, r.right, y += GetCharacterHeight(FS_NORMAL), STR_JUST_COMMA, TC_WHITE, SA_RIGHT);
->>>>>>> 3902acb1
+		DrawString(0, width, y += GetCharacterHeight(FS_NORMAL), STR_JUST_COMMA, TC_WHITE, SA_RIGHT);
 
 		if (_settings_game.economy.infrastructure_maintenance) {
 			SetDParam(0, monthly_cost * 12); // Convert to per year
@@ -2101,26 +2073,16 @@
 					/* Draw name of each valid railtype. */
 					for (const auto &rt : _sorted_railtypes) {
 						if (HasBit(this->railtypes, rt)) {
-<<<<<<< HEAD
-							DrawString(offs_left, width - offs_right, y += FONT_HEIGHT_NORMAL, GetRailTypeInfo(rt)->strings.name, TC_WHITE);
+							DrawString(offs_left, width - offs_right, y += GetCharacterHeight(FS_NORMAL), GetRailTypeInfo(rt)->strings.name, TC_WHITE);
 						}
 					}
-					DrawString(offs_left, width - offs_right, y += FONT_HEIGHT_NORMAL, STR_COMPANY_INFRASTRUCTURE_VIEW_SIGNALS);
+					DrawString(offs_left, width - offs_right, y += GetCharacterHeight(FS_NORMAL), STR_COMPANY_INFRASTRUCTURE_VIEW_SIGNALS);
 				} else {
 					/* No valid railtype. */
-					DrawString(offs_left, width - offs_right, y += FONT_HEIGHT_NORMAL, STR_COMPANY_VIEW_INFRASTRUCTURE_NONE);
-=======
-							DrawString(ir.left, ir.right, y += GetCharacterHeight(FS_NORMAL), GetRailTypeInfo(rt)->strings.name, TC_WHITE);
-						}
-					}
-					DrawString(ir.left, ir.right, y += GetCharacterHeight(FS_NORMAL), STR_COMPANY_INFRASTRUCTURE_VIEW_SIGNALS);
-				} else {
-					/* No valid railtype. */
-					DrawString(ir.left, ir.right, y += GetCharacterHeight(FS_NORMAL), STR_COMPANY_VIEW_INFRASTRUCTURE_NONE);
->>>>>>> 3902acb1
-				}
-
-				y += FONT_HEIGHT_NORMAL + EXP_SPACING;
+					DrawString(offs_left, width - offs_right, y += GetCharacterHeight(FS_NORMAL), STR_COMPANY_VIEW_INFRASTRUCTURE_NONE);
+				}
+
+				y += GetCharacterHeight(FS_NORMAL) + EXP_SPACING;
 
 				DrawString(0, width, y, STR_COMPANY_INFRASTRUCTURE_VIEW_ROAD_SECT);
 
@@ -2128,11 +2090,11 @@
 				for (const auto &rt : _sorted_roadtypes) {
 					if (HasBit(this->roadtypes, rt) && RoadTypeIsRoad(rt)) {
 						SetDParam(0, GetRoadTypeInfo(rt)->strings.name);
-						DrawString(offs_left, width - offs_right, y += FONT_HEIGHT_NORMAL, STR_JUST_STRING, TC_WHITE);
+						DrawString(offs_left, width - offs_right, y += GetCharacterHeight(FS_NORMAL), STR_JUST_STRING, TC_WHITE);
 					}
 				}
 
-				y += FONT_HEIGHT_NORMAL + EXP_SPACING;
+				y += GetCharacterHeight(FS_NORMAL) + EXP_SPACING;
 
 				DrawString(0, width, y, STR_COMPANY_INFRASTRUCTURE_VIEW_TRAM_SECT);
 
@@ -2140,20 +2102,20 @@
 				for (const auto &rt : _sorted_roadtypes) {
 					if (HasBit(this->roadtypes, rt) && RoadTypeIsTram(rt)) {
 						SetDParam(0, GetRoadTypeInfo(rt)->strings.name);
-						DrawString(offs_left, width - offs_right, y += FONT_HEIGHT_NORMAL, STR_JUST_STRING, TC_WHITE);
+						DrawString(offs_left, width - offs_right, y += GetCharacterHeight(FS_NORMAL), STR_JUST_STRING, TC_WHITE);
 					}
 				}
 
-				y += FONT_HEIGHT_NORMAL + EXP_SPACING;
+				y += GetCharacterHeight(FS_NORMAL) + EXP_SPACING;
 
 				DrawString(0, width, y, STR_COMPANY_INFRASTRUCTURE_VIEW_WATER_SECT);
-				DrawString(offs_left, width - offs_right, y += FONT_HEIGHT_NORMAL, STR_COMPANY_INFRASTRUCTURE_VIEW_CANALS);
-
-				y += FONT_HEIGHT_NORMAL + EXP_SPACING;
+				DrawString(offs_left, width - offs_right, y += GetCharacterHeight(FS_NORMAL), STR_COMPANY_INFRASTRUCTURE_VIEW_CANALS);
+
+				y += GetCharacterHeight(FS_NORMAL) + EXP_SPACING;
 
 				DrawString(0, width, y, STR_COMPANY_INFRASTRUCTURE_VIEW_STATION_SECT);
-				DrawString(offs_left, width - offs_right, y += FONT_HEIGHT_NORMAL, STR_COMPANY_INFRASTRUCTURE_VIEW_STATIONS);
-				DrawString(offs_left, width - offs_right, y += FONT_HEIGHT_NORMAL, STR_COMPANY_INFRASTRUCTURE_VIEW_AIRPORTS);
+				DrawString(offs_left, width - offs_right, y += GetCharacterHeight(FS_NORMAL), STR_COMPANY_INFRASTRUCTURE_VIEW_STATIONS);
+				DrawString(offs_left, width - offs_right, y += GetCharacterHeight(FS_NORMAL), STR_COMPANY_INFRASTRUCTURE_VIEW_AIRPORTS);
 
 				break;
 			}
@@ -2170,21 +2132,16 @@
 					this->DrawCountLine(width, y, c->infrastructure.signal, SignalMaintenanceCost(c->infrastructure.signal));
 				}
 
-				y += FONT_HEIGHT_NORMAL + EXP_SPACING;
+				y += GetCharacterHeight(FS_NORMAL) + EXP_SPACING;
 
 				uint32 road_total = c->infrastructure.GetRoadTotal();
 				for (const auto &rt : _sorted_roadtypes) {
-<<<<<<< HEAD
 					if (HasBit(this->roadtypes, rt) && RoadTypeIsRoad(rt)) {
 						this->DrawCountLine(width, y, c->infrastructure.road[rt], RoadMaintenanceCost(rt, c->infrastructure.road[rt], road_total));
-=======
-					if (HasBit(this->roadtypes, rt) && RoadTypeIsRoad(rt) == (widget == WID_CI_ROAD_DESC)) {
-						DrawString(ir.left, ir.right, y += GetCharacterHeight(FS_NORMAL), GetRoadTypeInfo(rt)->strings.name, TC_WHITE);
->>>>>>> 3902acb1
 					}
 				}
 
-				y += FONT_HEIGHT_NORMAL + EXP_SPACING;
+				y += GetCharacterHeight(FS_NORMAL) + EXP_SPACING;
 
 				uint32 tram_total = c->infrastructure.GetTramTotal();
 				for (const auto &rt : _sorted_roadtypes) {
@@ -2193,24 +2150,17 @@
 					}
 				}
 
-<<<<<<< HEAD
-				y += FONT_HEIGHT_NORMAL + EXP_SPACING;
-=======
-			case WID_CI_WATER_DESC:
-				DrawString(r.left, r.right, y, STR_COMPANY_INFRASTRUCTURE_VIEW_WATER_SECT);
-				DrawString(ir.left, ir.right, y += GetCharacterHeight(FS_NORMAL), STR_COMPANY_INFRASTRUCTURE_VIEW_CANALS);
-				break;
->>>>>>> 3902acb1
+				y += GetCharacterHeight(FS_NORMAL) + EXP_SPACING;
 
 				this->DrawCountLine(width, y, c->infrastructure.water, CanalMaintenanceCost(c->infrastructure.water));
 
-				y += FONT_HEIGHT_NORMAL + EXP_SPACING;
+				y += GetCharacterHeight(FS_NORMAL) + EXP_SPACING;
 
 				this->DrawCountLine(width, y, c->infrastructure.station, StationMaintenanceCost(c->infrastructure.station));
 				this->DrawCountLine(width, y, c->infrastructure.airport, AirportMaintenanceCost(c->index));
 
 				if (_settings_game.economy.infrastructure_maintenance) {
-					y += FONT_HEIGHT_NORMAL + EXP_SPACING;
+					y += GetCharacterHeight(FS_NORMAL) + EXP_SPACING;
 					int left = _current_text_dir == TD_RTL ? width - this->total_width : 0;
 					GfxFillRect(left, y, left + this->total_width, y + WidgetDimensions::scaled.bevel.top - 1, PC_WHITE);
 					y += WidgetDimensions::scaled.vsep_normal;
@@ -2222,18 +2172,10 @@
 		}
 	}
 
-<<<<<<< HEAD
 	virtual void OnResize() override
 	{
 		this->vscroll->SetCapacityFromWidget(this, WID_CI_DESC);
 	}
-=======
-			case WID_CI_STATION_DESC:
-				DrawString(r.left, r.right, y, STR_COMPANY_INFRASTRUCTURE_VIEW_STATION_SECT);
-				DrawString(ir.left, ir.right, y += GetCharacterHeight(FS_NORMAL), STR_COMPANY_INFRASTRUCTURE_VIEW_STATIONS);
-				DrawString(ir.left, ir.right, y += GetCharacterHeight(FS_NORMAL), STR_COMPANY_INFRASTRUCTURE_VIEW_AIRPORTS);
-				break;
->>>>>>> 3902acb1
 
 	void FindWindowPlacementAndResize(int def_width, int def_height) override
 	{
@@ -2674,7 +2616,7 @@
 						SetDParam(1, c2->index);
 
 						DrawString(r.left, r.right, y, STR_COMPANY_VIEW_SHARES_OWNED_BY);
-						y += FONT_HEIGHT_NORMAL;
+						y += GetCharacterHeight(FS_NORMAL);
 					}
 				}
 				break;
