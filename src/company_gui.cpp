--- conflicted
+++ resolved
@@ -524,19 +524,19 @@
 		}
 	}
 
-	void OnQueryTextFinished(char *str) override
+	void OnQueryTextFinished(std::optional<std::string> str) override
 	{
 		/* Was 'cancel' pressed or nothing entered? */
-		if (str == nullptr || StrEmpty(str)) return;
+		if (!str.has_value() || str->empty()) return;
 
 		if (this->query_widget == WID_CF_INCREASE_LOAN) {
 			const Company *c = Company::Get((CompanyID)this->window_number);
-			Money amount = std::min<Money>(std::strtoull(str, nullptr, 10) / GetCurrency().rate, _economy.max_loan - c->current_loan);
+			Money amount = std::min<Money>(std::strtoull(str->c_str(), nullptr, 10) / GetCurrency().rate, _economy.max_loan - c->current_loan);
 			amount = LOAN_INTERVAL * CeilDivT<Money>(amount, LOAN_INTERVAL);
 			DoCommandP(0, amount >> 32, (amount & 0xFFFFFFFC) | 2, CMD_INCREASE_LOAN | CMD_MSG(STR_ERROR_CAN_T_BORROW_ANY_MORE_MONEY));
 		} else if (this->query_widget == WID_CF_REPAY_LOAN) {
 			const Company *c = Company::Get((CompanyID)this->window_number);
-			Money amount = std::min<Money>(std::strtoull(str, nullptr, 10) / GetCurrency().rate, c->current_loan);
+			Money amount = std::min<Money>(std::strtoull(str->c_str(), nullptr, 10) / GetCurrency().rate, c->current_loan);
 			amount = LOAN_INTERVAL * CeilDivT<Money>(amount, LOAN_INTERVAL);
 			DoCommandP(0, amount >> 32, (amount & 0xFFFFFFFC) | 2, CMD_DECREASE_LOAN | CMD_MSG(STR_ERROR_CAN_T_REPAY_LOAN));
 		}
@@ -2697,34 +2697,20 @@
 		switch (this->query_widget) {
 			default: NOT_REACHED();
 
-<<<<<<< HEAD
 			case WID_C_GIVE_MONEY:
-				DoCommandPEx(0, this->window_number, 0, (std::strtoull(str, nullptr, 10) / GetCurrency().rate), CMD_GIVE_MONEY | CMD_MSG(STR_ERROR_CAN_T_GIVE_MONEY), CcGiveMoney);
-=======
-			case WID_C_GIVE_MONEY: {
-				Money money = std::strtoull(str->c_str(), nullptr, 10) / GetCurrency().rate;
-				Command<CMD_GIVE_MONEY>::Post(STR_ERROR_CAN_T_GIVE_MONEY, money, (CompanyID)this->window_number);
->>>>>>> 86e32631
+				DoCommandPEx(0, this->window_number, 0, (std::strtoull(str->c_str(), nullptr, 10) / GetCurrency().rate), CMD_GIVE_MONEY | CMD_MSG(STR_ERROR_CAN_T_GIVE_MONEY), CcGiveMoney);
 				break;
 
 			case WID_C_PRESIDENT_NAME:
-<<<<<<< HEAD
-				DoCommandP(0, 0, 0, CMD_RENAME_PRESIDENT | CMD_MSG(STR_ERROR_CAN_T_CHANGE_PRESIDENT), nullptr, str);
+				DoCommandP(0, 0, 0, CMD_RENAME_PRESIDENT | CMD_MSG(STR_ERROR_CAN_T_CHANGE_PRESIDENT), nullptr, str->c_str());
 				break;
 
 			case WID_C_COMPANY_NAME:
-				DoCommandP(0, 0, 0, CMD_RENAME_COMPANY | CMD_MSG(STR_ERROR_CAN_T_CHANGE_COMPANY_NAME), nullptr, str);
+				DoCommandP(0, 0, 0, CMD_RENAME_COMPANY | CMD_MSG(STR_ERROR_CAN_T_CHANGE_COMPANY_NAME), nullptr, str->c_str());
 				break;
 
 			case WID_C_COMPANY_JOIN:
-				NetworkClientRequestMove((CompanyID)this->window_number, str);
-=======
-				Command<CMD_RENAME_PRESIDENT>::Post(STR_ERROR_CAN_T_CHANGE_PRESIDENT, *str);
-				break;
-
-			case WID_C_COMPANY_NAME:
-				Command<CMD_RENAME_COMPANY>::Post(STR_ERROR_CAN_T_CHANGE_COMPANY_NAME, *str);
->>>>>>> 86e32631
+				NetworkClientRequestMove((CompanyID)this->window_number, *str);
 				break;
 		}
 	}
