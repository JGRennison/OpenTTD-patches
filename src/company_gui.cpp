/*
 * This file is part of OpenTTD.
 * OpenTTD is free software; you can redistribute it and/or modify it under the terms of the GNU General Public License as published by the Free Software Foundation, version 2.
 * OpenTTD is distributed in the hope that it will be useful, but WITHOUT ANY WARRANTY; without even the implied warranty of MERCHANTABILITY or FITNESS FOR A PARTICULAR PURPOSE.
 * See the GNU General Public License for more details. You should have received a copy of the GNU General Public License along with OpenTTD. If not, see <http://www.gnu.org/licenses/>.
 */

/** @file company_gui.cpp %Company related GUIs. */

#include "stdafx.h"
#include "currency.h"
#include "error.h"
#include "gui.h"
#include "window_gui.h"
#include "textbuf_gui.h"
#include "viewport_func.h"
#include "company_func.h"
#include "command_func.h"
#include "network/network.h"
#include "network/network_gui.h"
#include "network/network_func.h"
#include "newgrf.h"
#include "company_manager_face.h"
#include "strings_func.h"
#include "date_func.h"
#include "widgets/dropdown_type.h"
#include "tilehighlight_func.h"
#include "company_base.h"
#include "core/geometry_func.hpp"
#include "object_type.h"
#include "rail.h"
#include "road.h"
#include "engine_base.h"
#include "window_func.h"
#include "road_func.h"
#include "water.h"
#include "station_func.h"
#include "zoom_func.h"
#include "sortlist_type.h"

#include "widgets/company_widget.h"

#include "safeguards.h"


/** Company GUI constants. */
<<<<<<< HEAD
static const uint EXP_LINESPACE  = 2;      ///< Amount of vertical space for a horizontal (sub-)total line.
static const uint EXP_BLOCKSPACE = 10;     ///< Amount of vertical space between two blocks of numbers.
static const uint EXP_SPACING = 4;         ///< Amount of vertical padding between sections.
static const int  EXP_INDENT     = 10;     ///< Amount of horizontal space for an indented line.

=======
>>>>>>> 1c82200e
static void DoSelectCompanyManagerFace(Window *parent);
static void ShowCompanyInfrastructure(CompanyID company);

/** List of revenues. */
static ExpensesType _expenses_list_revenue[] = {
	EXPENSES_TRAIN_REVENUE,
	EXPENSES_ROADVEH_REVENUE,
	EXPENSES_AIRCRAFT_REVENUE,
	EXPENSES_SHIP_REVENUE,
	EXPENSES_SHARING_INC,
};

/** List of operating expenses. */
static ExpensesType _expenses_list_operating_costs[] = {
	EXPENSES_TRAIN_RUN,
	EXPENSES_ROADVEH_RUN,
	EXPENSES_AIRCRAFT_RUN,
	EXPENSES_SHIP_RUN,
	EXPENSES_PROPERTY,
	EXPENSES_LOAN_INTEREST,
	EXPENSES_SHARING_COST,
};

/** List of capital expenses. */
static ExpensesType _expenses_list_capital_costs[] = {
	EXPENSES_CONSTRUCTION,
	EXPENSES_NEW_VEHICLES,
	EXPENSES_OTHER,
};

/** Expense list container. */
struct ExpensesList {
	const ExpensesType *et;   ///< Expenses items.
	const uint length;        ///< Number of items in list.

	ExpensesList(ExpensesType *et, int length) : et(et), length(length)
	{
	}

	uint GetHeight() const
	{
		/* Add up the height of all the lines.  */
		return this->length * FONT_HEIGHT_NORMAL;
	}

	/** Compute width of the expenses categories in pixels. */
	uint GetListWidth() const
	{
		uint width = 0;
		for (uint i = 0; i < this->length; i++) {
			ExpensesType et = this->et[i];
			width = std::max(width, GetStringBoundingBox(STR_FINANCES_SECTION_CONSTRUCTION + et).width);
		}
		return width;
	}
};

/** Types of expense lists */
static const ExpensesList _expenses_list_types[] = {
	ExpensesList(_expenses_list_revenue, lengthof(_expenses_list_revenue)),
	ExpensesList(_expenses_list_operating_costs, lengthof(_expenses_list_operating_costs)),
	ExpensesList(_expenses_list_capital_costs, lengthof(_expenses_list_capital_costs)),
};

/**
 * Get the total height of the "categories" column.
 * @return The total height in pixels.
 */
static uint GetTotalCategoriesHeight()
{
	/* There's an empty line and blockspace on the year row */
	uint total_height = FONT_HEIGHT_NORMAL + WidgetDimensions::scaled.vsep_wide;

	for (uint i = 0; i < lengthof(_expenses_list_types); i++) {
		/* Title + expense list + total line + total + blockspace after category */
		total_height += FONT_HEIGHT_NORMAL + _expenses_list_types[i].GetHeight() + WidgetDimensions::scaled.vsep_normal + FONT_HEIGHT_NORMAL + WidgetDimensions::scaled.vsep_wide;
	}

	/* Total income */
	total_height += WidgetDimensions::scaled.vsep_normal + FONT_HEIGHT_NORMAL + WidgetDimensions::scaled.vsep_wide;

	return total_height;
}

/**
 * Get the required width of the "categories" column, equal to the widest element.
 * @return The required width in pixels.
 */
static uint GetMaxCategoriesWidth()
{
	uint max_width = 0;

	/* Loop through categories to check max widths. */
	for (uint i = 0; i < lengthof(_expenses_list_types); i++) {
		/* Title of category */
		max_width = std::max(max_width, GetStringBoundingBox(STR_FINANCES_REVENUE_TITLE + i).width);
		/* Entries in category */
<<<<<<< HEAD
		max_width = std::max(max_width, EXP_INDENT + _expenses_list_types[i].GetListWidth());
=======
		max_width = std::max(max_width, _expenses_list_types[i].GetListWidth() + WidgetDimensions::scaled.hsep_indent);
>>>>>>> 1c82200e
	}

	return max_width;
}

/**
 * Draw a category of expenses (revenue, operating expenses, capital expenses).
 */
static void DrawCategory(const Rect &r, int start_y, ExpensesList list)
{
	Rect tr = r.Indent(WidgetDimensions::scaled.hsep_indent, _current_text_dir == TD_RTL);

	tr.top = start_y;
	ExpensesType et;

	for (uint i = 0; i < list.length; i++) {
		et = list.et[i];
		DrawString(tr, STR_FINANCES_SECTION_CONSTRUCTION + et);
		tr.top += FONT_HEIGHT_NORMAL;
	}
}

/**
 * Draw the expenses categories.
 * @param r Available space for drawing.
 * @note The environment must provide padding at the left and right of \a r.
 */
static void DrawCategories(const Rect &r)
{
	/* Start with an empty space in the year row, plus the blockspace under the year. */
	int y = r.top + FONT_HEIGHT_NORMAL + WidgetDimensions::scaled.vsep_wide;

	for (uint i = 0; i < lengthof(_expenses_list_types); i++) {
		/* Draw category title and advance y */
		DrawString(r.left, r.right, y, (STR_FINANCES_REVENUE_TITLE + i), TC_FROMSTRING, SA_LEFT);
		y += FONT_HEIGHT_NORMAL;

		/* Draw category items and advance y */
		DrawCategory(r, y, _expenses_list_types[i]);
		y += _expenses_list_types[i].GetHeight();

		/* Advance y by the height of the horizontal line between amounts and subtotal */
		y += WidgetDimensions::scaled.vsep_normal;

		/* Draw category total and advance y */
		DrawString(r.left, r.right, y, STR_FINANCES_TOTAL_CAPTION, TC_FROMSTRING, SA_RIGHT);
		y += FONT_HEIGHT_NORMAL;

		/* Advance y by a blockspace after this category block */
		y += WidgetDimensions::scaled.vsep_wide;
	}

	/* Draw total profit/loss */
	y += WidgetDimensions::scaled.vsep_normal;
	DrawString(r.left, r.right, y, STR_FINANCES_PROFIT, TC_FROMSTRING, SA_LEFT);
}

/**
 * Draw an amount of money.
 * @param amount Amount of money to draw,
 * @param left   Left coordinate of the space to draw in.
 * @param right  Right coordinate of the space to draw in.
 * @param top    Top coordinate of the space to draw in.
 * @param colour The TextColour of the string.
 */
static void DrawPrice(Money amount, int left, int right, int top, TextColour colour)
{
	StringID str = STR_FINANCES_NEGATIVE_INCOME;
	if (amount == 0) {
		str = STR_FINANCES_ZERO_INCOME;
	} else if (amount < 0) {
		amount = -amount;
		str = STR_FINANCES_POSITIVE_INCOME;
	}
	SetDParam(0, amount);
	DrawString(left, right, top, str, colour, SA_RIGHT);
}

/**
 * Draw a category of expenses/revenues in the year column.
 * @return The income sum of the category.
 */
static Money DrawYearCategory (const Rect &r, int start_y, ExpensesList list, const Money(*tbl)[EXPENSES_END])
{
	int y = start_y;
	ExpensesType et;
	Money sum = 0;

	for (uint i = 0; i < list.length; i++) {
		et = list.et[i];
		Money cost = (*tbl)[et];
		sum += cost;
		if (cost != 0) DrawPrice(cost, r.left, r.right, y, TC_BLACK);
		y += FONT_HEIGHT_NORMAL;
	}

	/* Draw the total at the bottom of the category. */
	GfxFillRect(r.left, y, r.right, y, PC_BLACK);
	y += WidgetDimensions::scaled.vsep_normal;
	if (sum != 0) DrawPrice(sum, r.left, r.right, y, TC_WHITE);

	/* Return the sum for the yearly total. */
	return sum;
}


/**
 * Draw a column with prices.
 * @param r    Available space for drawing.
 * @param year Year being drawn.
 * @param tbl  Pointer to table of amounts for \a year.
 * @note The environment must provide padding at the left and right of \a r.
 */
static void DrawYearColumn(const Rect &r, int year, const Money (*tbl)[EXPENSES_END])
{
	int y = r.top;
	Money sum;

	/* Year header */
	SetDParam(0, year);
	DrawString(r.left, r.right, y, STR_FINANCES_YEAR, TC_FROMSTRING, SA_RIGHT, true);
	y += FONT_HEIGHT_NORMAL + WidgetDimensions::scaled.vsep_wide;

	/* Categories */
	for (uint i = 0; i < lengthof(_expenses_list_types); i++) {
		y += FONT_HEIGHT_NORMAL;
		sum += DrawYearCategory(r, y, _expenses_list_types[i], tbl);
		/* Expense list + expense category title + expense category total + blockspace after category */
		y += _expenses_list_types[i].GetHeight() + WidgetDimensions::scaled.vsep_normal + FONT_HEIGHT_NORMAL + WidgetDimensions::scaled.vsep_wide;
	}

	/* Total income. */
	GfxFillRect(r.left, y, r.right, y, PC_BLACK);
	y += WidgetDimensions::scaled.vsep_normal;
	DrawPrice(sum, r.left, r.right, y, TC_WHITE);
}

static const NWidgetPart _nested_company_finances_widgets[] = {
	NWidget(NWID_HORIZONTAL),
		NWidget(WWT_CLOSEBOX, COLOUR_GREY),
		NWidget(WWT_CAPTION, COLOUR_GREY, WID_CF_CAPTION), SetDataTip(STR_FINANCES_CAPTION, STR_TOOLTIP_WINDOW_TITLE_DRAG_THIS),
		NWidget(WWT_IMGBTN, COLOUR_GREY, WID_CF_TOGGLE_SIZE), SetDataTip(SPR_LARGE_SMALL_WINDOW, STR_TOOLTIP_TOGGLE_LARGE_SMALL_WINDOW),
		NWidget(WWT_SHADEBOX, COLOUR_GREY),
		NWidget(WWT_STICKYBOX, COLOUR_GREY),
	EndContainer(),
	NWidget(NWID_SELECTION, INVALID_COLOUR, WID_CF_SEL_PANEL),
		NWidget(WWT_PANEL, COLOUR_GREY),
			NWidget(NWID_HORIZONTAL), SetPadding(WidgetDimensions::unscaled.framerect), SetPIP(0, WidgetDimensions::unscaled.hsep_wide, 0),
				NWidget(WWT_EMPTY, COLOUR_GREY, WID_CF_EXPS_CATEGORY), SetMinimalSize(120, 0), SetFill(0, 0),
				NWidget(WWT_EMPTY, COLOUR_GREY, WID_CF_EXPS_PRICE1), SetMinimalSize(86, 0), SetFill(0, 0),
				NWidget(WWT_EMPTY, COLOUR_GREY, WID_CF_EXPS_PRICE2), SetMinimalSize(86, 0), SetFill(0, 0),
				NWidget(WWT_EMPTY, COLOUR_GREY, WID_CF_EXPS_PRICE3), SetMinimalSize(86, 0), SetFill(0, 0),
			EndContainer(),
		EndContainer(),
	EndContainer(),
	NWidget(WWT_PANEL, COLOUR_GREY),
		NWidget(NWID_HORIZONTAL), SetPadding(WidgetDimensions::unscaled.framerect),
			NWidget(NWID_VERTICAL), // Vertical column with 'bank balance', 'loan'
				NWidget(WWT_TEXT, COLOUR_GREY), SetDataTip(STR_FINANCES_OWN_FUNDS_TITLE, STR_NULL), SetFill(1, 0),
				NWidget(WWT_TEXT, COLOUR_GREY), SetDataTip(STR_FINANCES_LOAN_TITLE, STR_NULL), SetFill(1, 0),
				NWidget(NWID_SPACER), SetMinimalSize(0, 2), SetFill(1, 0),
				NWidget(WWT_TEXT, COLOUR_GREY), SetDataTip(STR_FINANCES_BANK_BALANCE_TITLE, STR_NULL), SetFill(1, 0),
				NWidget(NWID_SPACER), SetFill(0, 1),
			EndContainer(),
			NWidget(NWID_SPACER), SetFill(0, 0), SetMinimalSize(30, 0),
			NWidget(NWID_VERTICAL), // Vertical column with bank balance amount, loan amount, and total.
				NWidget(WWT_TEXT, COLOUR_GREY, WID_CF_OWN_VALUE), SetDataTip(STR_FINANCES_TOTAL_CURRENCY, STR_NULL), SetAlignment(SA_VERT_CENTER | SA_RIGHT),
				NWidget(WWT_TEXT, COLOUR_GREY, WID_CF_LOAN_VALUE), SetDataTip(STR_FINANCES_TOTAL_CURRENCY, STR_NULL), SetAlignment(SA_VERT_CENTER | SA_RIGHT),
				NWidget(WWT_EMPTY, COLOUR_GREY, WID_CF_BALANCE_LINE), SetMinimalSize(0, 2), SetFill(1, 0),
				NWidget(WWT_TEXT, COLOUR_GREY, WID_CF_BALANCE_VALUE), SetDataTip(STR_FINANCES_BANK_BALANCE, STR_NULL), SetAlignment(SA_VERT_CENTER | SA_RIGHT),
			EndContainer(),
			NWidget(NWID_SELECTION, INVALID_COLOUR, WID_CF_SEL_MAXLOAN),
				NWidget(NWID_HORIZONTAL),
					NWidget(NWID_SPACER), SetFill(0, 1), SetMinimalSize(25, 0),
					NWidget(NWID_VERTICAL), // Max loan information
						NWidget(WWT_TEXT, COLOUR_GREY, WID_CF_INTEREST_RATE), SetDataTip(STR_FINANCES_INTEREST_RATE, STR_NULL),
						NWidget(WWT_TEXT, COLOUR_GREY, WID_CF_MAXLOAN_VALUE), SetDataTip(STR_FINANCES_MAX_LOAN, STR_NULL),
						NWidget(NWID_SPACER), SetFill(0, 1),
					EndContainer(),
				EndContainer(),
			EndContainer(),
			NWidget(NWID_SPACER), SetFill(1, 1),
		EndContainer(),
	EndContainer(),
	NWidget(NWID_SELECTION, INVALID_COLOUR, WID_CF_SEL_BUTTONS),
		NWidget(NWID_HORIZONTAL, NC_EQUALSIZE),
			NWidget(WWT_PUSHTXTBTN, COLOUR_GREY, WID_CF_INCREASE_LOAN), SetFill(1, 0), SetDataTip(STR_FINANCES_BORROW_BUTTON, STR_NULL),
			NWidget(WWT_PUSHTXTBTN, COLOUR_GREY, WID_CF_REPAY_LOAN), SetFill(1, 0), SetDataTip(STR_FINANCES_REPAY_BUTTON, STR_NULL),
			NWidget(WWT_PUSHTXTBTN, COLOUR_GREY, WID_CF_INFRASTRUCTURE), SetFill(1, 0), SetDataTip(STR_FINANCES_INFRASTRUCTURE_BUTTON, STR_COMPANY_VIEW_INFRASTRUCTURE_TOOLTIP),
		EndContainer(),
	EndContainer(),
};

/** Window class displaying the company finances. */
struct CompanyFinancesWindow : Window {
	Money max_money;        ///< The approximate maximum amount of money a company has had over the lifetime of this window
	bool small;             ///< Window is toggled to 'small'.
	int query_widget;       ///< The widget associated with the current text query input.

	CompanyFinancesWindow(WindowDesc *desc, CompanyID company) : Window(desc)
	{
		const Company *c = Company::Get(company);
		this->max_money = std::max<Money>(abs(c->money) * 2, INT32_MAX);
		this->small = false;
		this->CreateNestedTree();
		this->SetupWidgets();
		this->FinishInitNested(company);

		this->owner = (Owner)this->window_number;
	}

	void SetStringParameters(int widget) const override
	{
		switch (widget) {
			case WID_CF_CAPTION:
				SetDParam(0, (CompanyID)this->window_number);
				SetDParam(1, (CompanyID)this->window_number);
				break;

			case WID_CF_BALANCE_VALUE: {
				const Company *c = Company::Get((CompanyID)this->window_number);
				SetDParam(0, c->money);
				break;
			}

			case WID_CF_LOAN_VALUE: {
				const Company *c = Company::Get((CompanyID)this->window_number);
				SetDParam(0, c->current_loan);
				break;
			}

			case WID_CF_OWN_VALUE: {
				const Company *c = Company::Get((CompanyID)this->window_number);
				SetDParam(0, c->money - c->current_loan);
				break;
			}

			case WID_CF_INTEREST_RATE:
				SetDParam(0, _settings_game.difficulty.initial_interest);
				break;

			case WID_CF_MAXLOAN_VALUE:
				SetDParam(0, _economy.max_loan);
				break;

			case WID_CF_INCREASE_LOAN:
			case WID_CF_REPAY_LOAN:
				SetDParam(0, LOAN_INTERVAL);
				break;
		}
	}

	void UpdateWidgetSize(int widget, Dimension *size, const Dimension &padding, Dimension *fill, Dimension *resize) override
	{
		switch (widget) {
			case WID_CF_EXPS_CATEGORY:
				size->width  = GetMaxCategoriesWidth();
				size->height = GetTotalCategoriesHeight();
				break;

			case WID_CF_EXPS_PRICE1:
			case WID_CF_EXPS_PRICE2:
			case WID_CF_EXPS_PRICE3:
				size->height = GetTotalCategoriesHeight();
				FALLTHROUGH;

			case WID_CF_BALANCE_VALUE:
			case WID_CF_LOAN_VALUE:
			case WID_CF_OWN_VALUE:
				SetDParamMaxValue(0, this->max_money);
				size->width = std::max(GetStringBoundingBox(STR_FINANCES_NEGATIVE_INCOME).width, GetStringBoundingBox(STR_FINANCES_POSITIVE_INCOME).width) + padding.width;
				break;

			case WID_CF_INTEREST_RATE:
				size->height = FONT_HEIGHT_NORMAL;
				break;
		}
	}

	void DrawWidget(const Rect &r, int widget) const override
	{
		switch (widget) {
			case WID_CF_EXPS_CATEGORY:
				DrawCategories(r);
				break;

			case WID_CF_EXPS_PRICE1:
			case WID_CF_EXPS_PRICE2:
			case WID_CF_EXPS_PRICE3: {
				const Company *c = Company::Get((CompanyID)this->window_number);
				int age = std::min(_cur_year - c->inaugurated_year, 2);
				int wid_offset = widget - WID_CF_EXPS_PRICE1;
				if (wid_offset <= age) {
					DrawYearColumn(r, _cur_year - (age - wid_offset), c->yearly_expenses + (age - wid_offset));
				}
				break;
			}

			case WID_CF_BALANCE_LINE:
				GfxFillRect(r.left, r.top, r.right, r.top, PC_BLACK);
				break;
		}
	}

	/**
	 * Setup the widgets in the nested tree, such that the finances window is displayed properly.
	 * @note After setup, the window must be (re-)initialized.
	 */
	void SetupWidgets()
	{
		int plane = this->small ? SZSP_NONE : 0;
		this->GetWidget<NWidgetStacked>(WID_CF_SEL_PANEL)->SetDisplayedPlane(plane);
		this->GetWidget<NWidgetStacked>(WID_CF_SEL_MAXLOAN)->SetDisplayedPlane(plane);

		CompanyID company = (CompanyID)this->window_number;
		plane = (company != _local_company) ? SZSP_NONE : 0;
		this->GetWidget<NWidgetStacked>(WID_CF_SEL_BUTTONS)->SetDisplayedPlane(plane);
	}

	void OnPaint() override
	{
		if (!this->IsShaded()) {
			if (!this->small) {
				/* Check that the expenses panel height matches the height needed for the layout. */
				if (GetTotalCategoriesHeight() != this->GetWidget<NWidgetBase>(WID_CF_EXPS_CATEGORY)->current_y) {
					this->SetupWidgets();
					this->ReInit();
					return;
				}
			}

			/* Check that the loan buttons are shown only when the user owns the company. */
			CompanyID company = (CompanyID)this->window_number;
			int req_plane = (company != _local_company) ? SZSP_NONE : 0;
			if (req_plane != this->GetWidget<NWidgetStacked>(WID_CF_SEL_BUTTONS)->shown_plane) {
				this->SetupWidgets();
				this->ReInit();
				return;
			}

			const Company *c = Company::Get(company);
			this->SetWidgetDisabledState(WID_CF_INCREASE_LOAN, c->current_loan == _economy.max_loan); // Borrow button only shows when there is any more money to loan.
			this->SetWidgetDisabledState(WID_CF_REPAY_LOAN, company != _local_company || c->current_loan == 0); // Repay button only shows when there is any more money to repay.
		}

		this->DrawWidgets();
	}

	void OnClick(Point pt, int widget, int click_count) override
	{
		switch (widget) {
			case WID_CF_TOGGLE_SIZE: // toggle size
				this->small = !this->small;
				this->SetupWidgets();
				if (this->IsShaded()) {
					/* Finances window is not resizable, so size hints given during unshading have no effect
					 * on the changed appearance of the window. */
					this->SetShaded(false);
				} else {
					this->ReInit();
				}
				break;

			case WID_CF_INCREASE_LOAN: // increase loan
				if (_shift_pressed) {
					this->query_widget = WID_CF_INCREASE_LOAN;
					SetDParam(0, 0);
					ShowQueryString(STR_JUST_INT, STR_FINANCES_BORROW_QUERY_CAPT, 20, this, CS_NUMERAL, QSF_ACCEPT_UNCHANGED);
				} else {
					DoCommandP(0, 0, _ctrl_pressed, CMD_INCREASE_LOAN | CMD_MSG(STR_ERROR_CAN_T_BORROW_ANY_MORE_MONEY));
				}
				break;

			case WID_CF_REPAY_LOAN: // repay loan
				if (_shift_pressed) {
					this->query_widget = WID_CF_REPAY_LOAN;
					SetDParam(0, 0);
					ShowQueryString(STR_JUST_INT, STR_FINANCES_REPAY_QUERY_CAPT, 20, this, CS_NUMERAL, QSF_ACCEPT_UNCHANGED);
				} else {
					DoCommandP(0, 0, _ctrl_pressed, CMD_DECREASE_LOAN | CMD_MSG(STR_ERROR_CAN_T_REPAY_LOAN));
				}
				break;

			case WID_CF_INFRASTRUCTURE: // show infrastructure details
				ShowCompanyInfrastructure((CompanyID)this->window_number);
				break;
		}
	}

	void OnQueryTextFinished(char *str) override
	{
		/* Was 'cancel' pressed or nothing entered? */
		if (str == nullptr || StrEmpty(str)) return;

		if (this->query_widget == WID_CF_INCREASE_LOAN) {
			const Company *c = Company::Get((CompanyID)this->window_number);
			Money amount = std::min<Money>(strtoull(str, nullptr, 10) / _currency->rate, _economy.max_loan - c->current_loan);
			amount = LOAN_INTERVAL * CeilDivT<Money>(amount, LOAN_INTERVAL);
			DoCommandP(0, amount >> 32, (amount & 0xFFFFFFFC) | 2, CMD_INCREASE_LOAN | CMD_MSG(STR_ERROR_CAN_T_BORROW_ANY_MORE_MONEY));
		} else if (this->query_widget == WID_CF_REPAY_LOAN) {
			const Company *c = Company::Get((CompanyID)this->window_number);
			Money amount = std::min<Money>(strtoull(str, nullptr, 10) / _currency->rate, c->current_loan);
			amount = LOAN_INTERVAL * CeilDivT<Money>(amount, LOAN_INTERVAL);
			DoCommandP(0, amount >> 32, (amount & 0xFFFFFFFC) | 2, CMD_DECREASE_LOAN | CMD_MSG(STR_ERROR_CAN_T_REPAY_LOAN));
		}
	}

	void OnHundredthTick() override
	{
		const Company *c = Company::Get((CompanyID)this->window_number);
		if (abs(c->money) > this->max_money) {
			this->max_money = std::max<Money>(abs(c->money) * 2, this->max_money * 4);
			this->SetupWidgets();
			this->ReInit();
		}
	}

	bool OnTooltip(Point pt, int widget, TooltipCloseCondition close_cond) override
	{
		switch (widget) {
			case WID_CF_INCREASE_LOAN: {
				uint64 arg = STR_FINANCES_BORROW_TOOLTIP;
				GuiShowTooltips(this, STR_FINANCES_BORROW_TOOLTIP_EXTRA, 1, &arg, close_cond);
				return true;
			}

			case WID_CF_REPAY_LOAN: {
				uint64 arg = STR_FINANCES_REPAY_TOOLTIP;
				GuiShowTooltips(this, STR_FINANCES_REPAY_TOOLTIP_EXTRA, 1, &arg, close_cond);
				return true;
			}

			default:
				return false;
		}
	}
};

static WindowDesc _company_finances_desc(
	WDP_AUTO, "company_finances", 0, 0,
	WC_FINANCES, WC_NONE,
	0,
	_nested_company_finances_widgets, lengthof(_nested_company_finances_widgets)
);

/**
 * Open the finances window of a company.
 * @param company Company to show finances of.
 * @pre is company a valid company.
 */
void ShowCompanyFinances(CompanyID company)
{
	if (!Company::IsValidID(company)) return;
	if (BringWindowToFrontById(WC_FINANCES, company)) return;

	new CompanyFinancesWindow(&_company_finances_desc, company);
}

/* List of colours for the livery window */
static const StringID _colour_dropdown[] = {
	STR_COLOUR_DARK_BLUE,
	STR_COLOUR_PALE_GREEN,
	STR_COLOUR_PINK,
	STR_COLOUR_YELLOW,
	STR_COLOUR_RED,
	STR_COLOUR_LIGHT_BLUE,
	STR_COLOUR_GREEN,
	STR_COLOUR_DARK_GREEN,
	STR_COLOUR_BLUE,
	STR_COLOUR_CREAM,
	STR_COLOUR_MAUVE,
	STR_COLOUR_PURPLE,
	STR_COLOUR_ORANGE,
	STR_COLOUR_BROWN,
	STR_COLOUR_GREY,
	STR_COLOUR_WHITE,
};

/* Association of liveries to livery classes */
static const LiveryClass _livery_class[LS_END] = {
	LC_OTHER,
	LC_RAIL, LC_RAIL, LC_RAIL, LC_RAIL, LC_RAIL, LC_RAIL, LC_RAIL, LC_RAIL, LC_RAIL, LC_RAIL, LC_RAIL, LC_RAIL, LC_RAIL,
	LC_ROAD, LC_ROAD,
	LC_SHIP, LC_SHIP,
	LC_AIRCRAFT, LC_AIRCRAFT, LC_AIRCRAFT,
	LC_ROAD, LC_ROAD,
};

class DropDownListColourItem : public DropDownListItem {
public:
	DropDownListColourItem(int result, bool masked) : DropDownListItem(result, masked) {}

	StringID String() const
	{
		return this->result >= COLOUR_END ? STR_COLOUR_DEFAULT : _colour_dropdown[this->result];
	}

	uint Height(uint width) const override
	{
		return std::max(FONT_HEIGHT_NORMAL, ScaleGUITrad(12) + 2);
	}

	bool Selectable() const override
	{
		return true;
	}

	void Draw(const Rect &r, bool sel, Colours bg_colour) const override
	{
		bool rtl = _current_text_dir == TD_RTL;
		int icon_y = CenterBounds(r.top, r.bottom, 0);
		int text_y = CenterBounds(r.top, r.bottom, FONT_HEIGHT_NORMAL);
		Rect tr = r.Shrink(WidgetDimensions::scaled.dropdowntext);
		DrawSprite(SPR_VEH_BUS_SIDE_VIEW, PALETTE_RECOLOUR_START + (this->result % COLOUR_END),
				   rtl ? tr.right - ScaleGUITrad(14) : tr.left + ScaleGUITrad(14),
				   icon_y);
		tr = tr.Indent(ScaleGUITrad(28) + WidgetDimensions::scaled.hsep_normal, rtl);
		DrawString(tr.left, tr.right, text_y, this->String(), sel ? TC_WHITE : TC_BLACK);
	}
};

typedef GUIList<const Group*> GUIGroupList;

/* cached values for GroupNameSorter to spare many GetString() calls */
static const Group *_last_group[2] = { nullptr, nullptr };

/** Company livery colour scheme window. */
struct SelectCompanyLiveryWindow : public Window {
private:
	uint32 sel;
	LiveryClass livery_class;
	Dimension square;
	uint rows;
	uint line_height;
	GUIGroupList groups;
	std::vector<int> indents;
	Scrollbar *vscroll;

	void ShowColourDropDownMenu(uint32 widget)
	{
		uint32 used_colours = 0;
		const Company *c;
		const Livery *livery, *default_livery = nullptr;
		bool primary = widget == WID_SCL_PRI_COL_DROPDOWN;
		byte default_col;

		/* Disallow other company colours for the primary colour */
		if (this->livery_class < LC_GROUP_RAIL && HasBit(this->sel, LS_DEFAULT) && primary) {
			for (const Company *c : Company::Iterate()) {
				if (c->index != _local_company) SetBit(used_colours, c->colour);
			}
		}

		c = Company::Get((CompanyID)this->window_number);

		if (this->livery_class < LC_GROUP_RAIL) {
			/* Get the first selected livery to use as the default dropdown item */
			LiveryScheme scheme;
			for (scheme = LS_BEGIN; scheme < LS_END; scheme++) {
				if (HasBit(this->sel, scheme)) break;
			}
			if (scheme == LS_END) scheme = LS_DEFAULT;
			livery = &c->livery[scheme];
			if (scheme != LS_DEFAULT) default_livery = &c->livery[LS_DEFAULT];
		} else {
			const Group *g = Group::Get(this->sel);
			livery = &g->livery;
			if (g->parent == INVALID_GROUP) {
				default_livery = &c->livery[LS_DEFAULT];
			} else {
				const Group *pg = Group::Get(g->parent);
				default_livery = &pg->livery;
			}
		}

		DropDownList list;
		if (default_livery != nullptr) {
			/* Add COLOUR_END to put the colour out of range, but also allow us to show what the default is */
			default_col = (primary ? default_livery->colour1 : default_livery->colour2) + COLOUR_END;
			list.emplace_back(new DropDownListColourItem(default_col, false));
		}
		for (uint i = 0; i < lengthof(_colour_dropdown); i++) {
			list.emplace_back(new DropDownListColourItem(i, HasBit(used_colours, i)));
		}

		byte sel = (default_livery == nullptr || HasBit(livery->in_use, primary ? 0 : 1)) ? (primary ? livery->colour1 : livery->colour2) : default_col;
		ShowDropDownList(this, std::move(list), sel, widget);
	}

	static bool GroupNameSorter(const Group * const &a, const Group * const &b)
	{
		static char         last_name[2][64] = { "", "" };

		if (a != _last_group[0]) {
			_last_group[0] = a;
			SetDParam(0, a->index);
			GetString(last_name[0], STR_GROUP_NAME, lastof(last_name[0]));
		}

		if (b != _last_group[1]) {
			_last_group[1] = b;
			SetDParam(0, b->index);
			GetString(last_name[1], STR_GROUP_NAME, lastof(last_name[1]));
		}

		int r = strnatcmp(last_name[0], last_name[1]); // Sort by name (natural sorting).
		if (r == 0) return a->index < b->index;
		return r < 0;
	}

	void AddChildren(GUIGroupList *source, GroupID parent, int indent)
	{
		for (const Group *g : *source) {
			if (g->parent != parent) continue;
			this->groups.push_back(g);
			this->indents.push_back(indent);
			AddChildren(source, g->index, indent + 1);
		}
	}

	void BuildGroupList(CompanyID owner)
	{
		if (!this->groups.NeedRebuild()) return;

		this->groups.clear();
		this->indents.clear();

		if (this->livery_class >= LC_GROUP_RAIL) {
			GUIGroupList list;
			VehicleType vtype = (VehicleType)(this->livery_class - LC_GROUP_RAIL);

			for (const Group *g : Group::Iterate()) {
				if (g->owner == owner && g->vehicle_type == vtype) {
					list.push_back(g);
				}
			}

			list.ForceResort();

			/* invalidate cached values for name sorter - group names could change */
			_last_group[0] = _last_group[1] = nullptr;

			list.Sort(&GroupNameSorter);

			AddChildren(&list, INVALID_GROUP, 0);
		}

		this->groups.shrink_to_fit();
		this->groups.RebuildDone();
	}

	void SetRows()
	{
		if (this->livery_class < LC_GROUP_RAIL) {
			this->rows = 0;
			for (LiveryScheme scheme = LS_DEFAULT; scheme < LS_END; scheme++) {
				if (_livery_class[scheme] == this->livery_class && HasBit(_loaded_newgrf_features.used_liveries, scheme)) {
					this->rows++;
				}
			}
		} else {
			this->rows = (uint)this->groups.size();
		}

		this->vscroll->SetCount(this->rows);
	}

public:
	SelectCompanyLiveryWindow(WindowDesc *desc, CompanyID company, GroupID group) : Window(desc)
	{
		this->CreateNestedTree();
		this->vscroll = this->GetScrollbar(WID_SCL_MATRIX_SCROLLBAR);

		if (group == INVALID_GROUP) {
			this->livery_class = LC_OTHER;
			this->sel = 1;
			this->LowerWidget(WID_SCL_CLASS_GENERAL);
			this->BuildGroupList(company);
			this->SetRows();
		} else {
			this->SetSelectedGroup(company, group);
		}

		this->FinishInitNested(company);
		this->owner = company;
		this->InvalidateData(1);
	}

	void SetSelectedGroup(CompanyID company, GroupID group)
	{
		this->RaiseWidget(this->livery_class + WID_SCL_CLASS_GENERAL);
		const Group *g = Group::Get(group);
		switch (g->vehicle_type) {
			case VEH_TRAIN: this->livery_class = LC_GROUP_RAIL; break;
			case VEH_ROAD: this->livery_class = LC_GROUP_ROAD; break;
			case VEH_SHIP: this->livery_class = LC_GROUP_SHIP; break;
			case VEH_AIRCRAFT: this->livery_class = LC_GROUP_AIRCRAFT; break;
			default: NOT_REACHED();
		}
		this->sel = group;
		this->LowerWidget(this->livery_class + WID_SCL_CLASS_GENERAL);

		this->groups.ForceRebuild();
		this->BuildGroupList(company);
		this->SetRows();

		/* Position scrollbar to selected group */
		for (uint i = 0; i < this->rows; i++) {
			if (this->groups[i]->index == sel) {
				this->vscroll->SetPosition(Clamp(i - this->vscroll->GetCapacity() / 2, 0, std::max(this->vscroll->GetCount() - this->vscroll->GetCapacity(), 0)));
				break;
			}
		}
	}

	void UpdateWidgetSize(int widget, Dimension *size, const Dimension &padding, Dimension *fill, Dimension *resize) override
	{
		switch (widget) {
			case WID_SCL_SPACER_DROPDOWN: {
				/* The matrix widget below needs enough room to print all the schemes. */
				Dimension d = {0, 0};
				for (LiveryScheme scheme = LS_DEFAULT; scheme < LS_END; scheme++) {
					d = maxdim(d, GetStringBoundingBox(STR_LIVERY_DEFAULT + scheme));
				}

				/* And group names */
				for (const Group *g : Group::Iterate()) {
					if (g->owner == (CompanyID)this->window_number) {
						SetDParam(0, g->index);
						d = maxdim(d, GetStringBoundingBox(STR_GROUP_NAME));
					}
				}

				size->width = std::max(size->width, 5 + d.width + padding.width);
				break;
			}

			case WID_SCL_MATRIX: {
				/* 11 items in the default rail class */
				this->square = GetSpriteSize(SPR_SQUARE);
				this->line_height = std::max(this->square.height, (uint)FONT_HEIGHT_NORMAL) + padding.height;

				size->height = 11 * this->line_height;
				resize->width = 1;
				resize->height = this->line_height;
				break;
			}

			case WID_SCL_SEC_COL_DROPDOWN:
				if (!_loaded_newgrf_features.has_2CC) {
					size->width = 0;
					break;
				}
				FALLTHROUGH;

			case WID_SCL_PRI_COL_DROPDOWN: {
				this->square = GetSpriteSize(SPR_SQUARE);
				int string_padding = this->square.width + WidgetDimensions::scaled.hsep_normal + padding.width;
				for (const StringID *id = _colour_dropdown; id != endof(_colour_dropdown); id++) {
					size->width = std::max(size->width, GetStringBoundingBox(*id).width + string_padding);
				}
				size->width = std::max(size->width, GetStringBoundingBox(STR_COLOUR_DEFAULT).width + string_padding);
				break;
			}
		}
	}

	void OnPaint() override
	{
		bool local = (CompanyID)this->window_number == _local_company;

		/* Disable dropdown controls if no scheme is selected */
		bool disabled = this->livery_class < LC_GROUP_RAIL ? (this->sel == 0) : (this->sel == INVALID_GROUP);
		this->SetWidgetDisabledState(WID_SCL_PRI_COL_DROPDOWN, !local || disabled);
		this->SetWidgetDisabledState(WID_SCL_SEC_COL_DROPDOWN, !local || disabled);

		this->BuildGroupList((CompanyID)this->window_number);

		this->DrawWidgets();
	}

	void SetStringParameters(int widget) const override
	{
		switch (widget) {
			case WID_SCL_CAPTION:
				SetDParam(0, (CompanyID)this->window_number);
				break;

			case WID_SCL_PRI_COL_DROPDOWN:
			case WID_SCL_SEC_COL_DROPDOWN: {
				const Company *c = Company::Get((CompanyID)this->window_number);
				bool primary = widget == WID_SCL_PRI_COL_DROPDOWN;
				StringID colour = STR_COLOUR_DEFAULT;

				if (this->livery_class < LC_GROUP_RAIL) {
					if (this->sel != 0) {
						LiveryScheme scheme = LS_DEFAULT;
						for (scheme = LS_BEGIN; scheme < LS_END; scheme++) {
							if (HasBit(this->sel, scheme)) break;
						}
						if (scheme == LS_END) scheme = LS_DEFAULT;
						const Livery *livery = &c->livery[scheme];
						if (scheme == LS_DEFAULT || HasBit(livery->in_use, primary ? 0 : 1)) {
							colour = STR_COLOUR_DARK_BLUE + (primary ? livery->colour1 : livery->colour2);
						}
					}
				} else {
					if (this->sel != INVALID_GROUP) {
						const Group *g = Group::Get(this->sel);
						const Livery *livery = &g->livery;
						if (HasBit(livery->in_use, primary ? 0 : 1)) {
							colour = STR_COLOUR_DARK_BLUE + (primary ? livery->colour1 : livery->colour2);
						}
					}
				}
				SetDParam(0, colour);
				break;
			}
		}
	}

	void DrawWidget(const Rect &r, int widget) const override
	{
		if (widget != WID_SCL_MATRIX) return;

		bool rtl = _current_text_dir == TD_RTL;

		/* Coordinates of scheme name column. */
		const NWidgetBase *nwi = this->GetWidget<NWidgetBase>(WID_SCL_SPACER_DROPDOWN);
		Rect sch = nwi->GetCurrentRect().Shrink(WidgetDimensions::scaled.framerect);
		/* Coordinates of first dropdown. */
		nwi = this->GetWidget<NWidgetBase>(WID_SCL_PRI_COL_DROPDOWN);
		Rect pri = nwi->GetCurrentRect().Shrink(WidgetDimensions::scaled.framerect);
		/* Coordinates of second dropdown. */
		nwi = this->GetWidget<NWidgetBase>(WID_SCL_SEC_COL_DROPDOWN);
		Rect sec = nwi->GetCurrentRect().Shrink(WidgetDimensions::scaled.framerect);

		Rect pri_squ = pri.WithWidth(this->square.width, rtl);
		Rect sec_squ = sec.WithWidth(this->square.width, rtl);

		pri = pri.Indent(this->square.width + WidgetDimensions::scaled.hsep_normal, rtl);
		sec = sec.Indent(this->square.width + WidgetDimensions::scaled.hsep_normal, rtl);

		Rect ir = r.WithHeight(this->resize.step_height).Shrink(WidgetDimensions::scaled.matrix);
		int square_offs = (ir.Height() - this->square.height) / 2;
		int text_offs   = (ir.Height() - FONT_HEIGHT_NORMAL) / 2;

		int y = ir.top;

		/* Helper function to draw livery info. */
		auto draw_livery = [&](StringID str, const Livery &liv, bool sel, bool def, int indent) {
			/* Livery Label. */
			DrawString(sch.left + (rtl ? 0 : indent), sch.right - (rtl ? indent : 0), y + text_offs, str, sel ? TC_WHITE : TC_BLACK);

			/* Text below the first dropdown. */
			DrawSprite(SPR_SQUARE, GENERAL_SPRITE_COLOUR(liv.colour1), pri_squ.left, y + square_offs);
			DrawString(pri.left, pri.right, y + text_offs, (def || HasBit(liv.in_use, 0)) ? STR_COLOUR_DARK_BLUE + liv.colour1 : STR_COLOUR_DEFAULT, sel ? TC_WHITE : TC_GOLD);

			/* Text below the second dropdown. */
			if (sec.right > sec.left) { // Second dropdown has non-zero size.
				DrawSprite(SPR_SQUARE, GENERAL_SPRITE_COLOUR(liv.colour2), sec_squ.left, y + square_offs);
				DrawString(sec.left, sec.right, y + text_offs, (def || HasBit(liv.in_use, 1)) ? STR_COLOUR_DARK_BLUE + liv.colour2 : STR_COLOUR_DEFAULT, sel ? TC_WHITE : TC_GOLD);
			}

			y += this->line_height;
		};

		if (livery_class < LC_GROUP_RAIL) {
			int pos = this->vscroll->GetPosition();
			const Company *c = Company::Get((CompanyID)this->window_number);
			for (LiveryScheme scheme = LS_DEFAULT; scheme < LS_END; scheme++) {
				if (_livery_class[scheme] == this->livery_class && HasBit(_loaded_newgrf_features.used_liveries, scheme)) {
					if (pos-- > 0) continue;
					draw_livery(STR_LIVERY_DEFAULT + scheme, c->livery[scheme], HasBit(this->sel, scheme), scheme == LS_DEFAULT, 0);
				}
			}
		} else {
			uint max = static_cast<uint>(std::min<size_t>(this->vscroll->GetPosition() + this->vscroll->GetCapacity(), this->groups.size()));
			for (uint i = this->vscroll->GetPosition(); i < max; ++i) {
				const Group *g = this->groups[i];
				SetDParam(0, g->index);
				draw_livery(STR_GROUP_NAME, g->livery, this->sel == g->index, false, this->indents[i] * WidgetDimensions::scaled.hsep_indent);
			}
		}
	}

	void OnClick(Point pt, int widget, int click_count) override
	{
		switch (widget) {
			/* Livery Class buttons */
			case WID_SCL_CLASS_GENERAL:
			case WID_SCL_CLASS_RAIL:
			case WID_SCL_CLASS_ROAD:
			case WID_SCL_CLASS_SHIP:
			case WID_SCL_CLASS_AIRCRAFT:
			case WID_SCL_GROUPS_RAIL:
			case WID_SCL_GROUPS_ROAD:
			case WID_SCL_GROUPS_SHIP:
			case WID_SCL_GROUPS_AIRCRAFT:
				this->RaiseWidget(this->livery_class + WID_SCL_CLASS_GENERAL);
				this->livery_class = (LiveryClass)(widget - WID_SCL_CLASS_GENERAL);
				this->LowerWidget(this->livery_class + WID_SCL_CLASS_GENERAL);

				/* Select the first item in the list */
				if (this->livery_class < LC_GROUP_RAIL) {
					this->sel = 0;
					for (LiveryScheme scheme = LS_DEFAULT; scheme < LS_END; scheme++) {
						if (_livery_class[scheme] == this->livery_class && HasBit(_loaded_newgrf_features.used_liveries, scheme)) {
							this->sel = 1 << scheme;
							break;
						}
					}
				} else {
					this->sel = INVALID_GROUP;
					this->groups.ForceRebuild();
					this->BuildGroupList((CompanyID)this->window_number);

					if (this->groups.size() > 0) {
						this->sel = this->groups[0]->index;
					}
				}

				this->SetRows();
				this->SetDirty();
				break;

			case WID_SCL_PRI_COL_DROPDOWN: // First colour dropdown
				ShowColourDropDownMenu(WID_SCL_PRI_COL_DROPDOWN);
				break;

			case WID_SCL_SEC_COL_DROPDOWN: // Second colour dropdown
				ShowColourDropDownMenu(WID_SCL_SEC_COL_DROPDOWN);
				break;

			case WID_SCL_MATRIX: {
				uint row = this->vscroll->GetScrolledRowFromWidget(pt.y, this, WID_SCL_MATRIX);
				if (row >= this->rows) return;

				if (this->livery_class < LC_GROUP_RAIL) {
					LiveryScheme j = (LiveryScheme)row;

					for (LiveryScheme scheme = LS_BEGIN; scheme <= j && scheme < LS_END; scheme++) {
						if (_livery_class[scheme] != this->livery_class || !HasBit(_loaded_newgrf_features.used_liveries, scheme)) j++;
					}
					assert(j < LS_END);

					if (_ctrl_pressed) {
						ToggleBit(this->sel, j);
					} else {
						this->sel = 1 << j;
					}
				} else {
					this->sel = this->groups[row]->index;
				}
				this->SetDirty();
				break;
			}
		}
	}

	void OnResize() override
	{
		this->vscroll->SetCapacityFromWidget(this, WID_SCL_MATRIX);
	}

	void OnDropdownSelect(int widget, int index) override
	{
		bool local = (CompanyID)this->window_number == _local_company;
		if (!local) return;

		if (index >= COLOUR_END) index = INVALID_COLOUR;

		if (this->livery_class < LC_GROUP_RAIL) {
			/* Set company colour livery */
			for (LiveryScheme scheme = LS_DEFAULT; scheme < LS_END; scheme++) {
				/* Changed colour for the selected scheme, or all visible schemes if CTRL is pressed. */
				if (HasBit(this->sel, scheme) || (_ctrl_pressed && _livery_class[scheme] == this->livery_class && HasBit(_loaded_newgrf_features.used_liveries, scheme))) {
					DoCommandP(0, scheme | (widget == WID_SCL_PRI_COL_DROPDOWN ? 0 : 256), index, CMD_SET_COMPANY_COLOUR);
				}
			}
		} else {
			/* Setting group livery */
			DoCommandP(0, this->sel, (widget == WID_SCL_PRI_COL_DROPDOWN ? 0 : 256) | (index << 16), CMD_SET_GROUP_LIVERY);
		}
	}

	/**
	 * Some data on this window has become invalid.
	 * @param data Information about the changed data.
	 * @param gui_scope Whether the call is done from GUI scope. You may not do everything when not in GUI scope. See #InvalidateWindowData() for details.
	 */
	void OnInvalidateData(int data = 0, bool gui_scope = true) override
	{
		if (!gui_scope) return;

		if (data != -1) {
			/* data contains a VehicleType, rebuild list if it displayed */
			if (this->livery_class == data + LC_GROUP_RAIL) {
				this->groups.ForceRebuild();
				this->BuildGroupList((CompanyID)this->window_number);
				this->SetRows();

				if (!Group::IsValidID(this->sel)) {
					this->sel = INVALID_GROUP;
					if (this->groups.size() > 0) this->sel = this->groups[0]->index;
				}

				this->SetDirty();
			}
			return;
		}

		this->SetWidgetsDisabledState(true, WID_SCL_CLASS_RAIL, WID_SCL_CLASS_ROAD, WID_SCL_CLASS_SHIP, WID_SCL_CLASS_AIRCRAFT, WIDGET_LIST_END);

		bool current_class_valid = this->livery_class == LC_OTHER || this->livery_class >= LC_GROUP_RAIL;
		if (_settings_client.gui.liveries == LIT_ALL || (_settings_client.gui.liveries == LIT_COMPANY && this->window_number == _local_company)) {
			for (LiveryScheme scheme = LS_DEFAULT; scheme < LS_END; scheme++) {
				if (HasBit(_loaded_newgrf_features.used_liveries, scheme)) {
					if (_livery_class[scheme] == this->livery_class) current_class_valid = true;
					this->EnableWidget(WID_SCL_CLASS_GENERAL + _livery_class[scheme]);
				} else if (this->livery_class < LC_GROUP_RAIL) {
					ClrBit(this->sel, scheme);
				}
			}
		}

		if (!current_class_valid) {
			Point pt = {0, 0};
			this->OnClick(pt, WID_SCL_CLASS_GENERAL, 1);
		}
	}
};

static const NWidgetPart _nested_select_company_livery_widgets [] = {
	NWidget(NWID_HORIZONTAL),
		NWidget(WWT_CLOSEBOX, COLOUR_GREY),
		NWidget(WWT_CAPTION, COLOUR_GREY, WID_SCL_CAPTION), SetDataTip(STR_LIVERY_CAPTION, STR_TOOLTIP_WINDOW_TITLE_DRAG_THIS),
	EndContainer(),
	NWidget(NWID_HORIZONTAL),
		NWidget(WWT_IMGBTN, COLOUR_GREY, WID_SCL_CLASS_GENERAL), SetMinimalSize(22, 22), SetFill(0, 1), SetDataTip(SPR_IMG_COMPANY_GENERAL, STR_LIVERY_GENERAL_TOOLTIP),
		NWidget(WWT_IMGBTN, COLOUR_GREY, WID_SCL_CLASS_RAIL), SetMinimalSize(22, 22), SetFill(0, 1), SetDataTip(SPR_IMG_TRAINLIST, STR_LIVERY_TRAIN_TOOLTIP),
		NWidget(WWT_IMGBTN, COLOUR_GREY, WID_SCL_CLASS_ROAD), SetMinimalSize(22, 22), SetFill(0, 1), SetDataTip(SPR_IMG_TRUCKLIST, STR_LIVERY_ROAD_VEHICLE_TOOLTIP),
		NWidget(WWT_IMGBTN, COLOUR_GREY, WID_SCL_CLASS_SHIP), SetMinimalSize(22, 22), SetFill(0, 1), SetDataTip(SPR_IMG_SHIPLIST, STR_LIVERY_SHIP_TOOLTIP),
		NWidget(WWT_IMGBTN, COLOUR_GREY, WID_SCL_CLASS_AIRCRAFT), SetMinimalSize(22, 22), SetFill(0, 1), SetDataTip(SPR_IMG_AIRPLANESLIST, STR_LIVERY_AIRCRAFT_TOOLTIP),
		NWidget(WWT_IMGBTN, COLOUR_GREY, WID_SCL_GROUPS_RAIL), SetMinimalSize(22, 22), SetFill(0, 1), SetDataTip(SPR_GROUP_LIVERY_TRAIN, STR_LIVERY_TRAIN_TOOLTIP),
		NWidget(WWT_IMGBTN, COLOUR_GREY, WID_SCL_GROUPS_ROAD), SetMinimalSize(22, 22), SetFill(0, 1), SetDataTip(SPR_GROUP_LIVERY_ROADVEH, STR_LIVERY_ROAD_VEHICLE_TOOLTIP),
		NWidget(WWT_IMGBTN, COLOUR_GREY, WID_SCL_GROUPS_SHIP), SetMinimalSize(22, 22), SetFill(0, 1), SetDataTip(SPR_GROUP_LIVERY_SHIP, STR_LIVERY_SHIP_TOOLTIP),
		NWidget(WWT_IMGBTN, COLOUR_GREY, WID_SCL_GROUPS_AIRCRAFT), SetMinimalSize(22, 22), SetFill(0, 1), SetDataTip(SPR_GROUP_LIVERY_AIRCRAFT, STR_LIVERY_AIRCRAFT_TOOLTIP),
		NWidget(WWT_PANEL, COLOUR_GREY), SetMinimalSize(90, 22), SetFill(1, 1), EndContainer(),
	EndContainer(),
	NWidget(NWID_HORIZONTAL),
		NWidget(WWT_PANEL, COLOUR_GREY, WID_SCL_SPACER_DROPDOWN), SetMinimalSize(150, 12), SetFill(1, 1), EndContainer(),
		NWidget(WWT_DROPDOWN, COLOUR_GREY, WID_SCL_PRI_COL_DROPDOWN), SetMinimalSize(125, 12), SetFill(0, 1), SetDataTip(STR_BLACK_STRING, STR_LIVERY_PRIMARY_TOOLTIP),
		NWidget(WWT_DROPDOWN, COLOUR_GREY, WID_SCL_SEC_COL_DROPDOWN), SetMinimalSize(125, 12), SetFill(0, 1),
				SetDataTip(STR_BLACK_STRING, STR_LIVERY_SECONDARY_TOOLTIP),
	EndContainer(),
	NWidget(NWID_HORIZONTAL),
		NWidget(WWT_MATRIX, COLOUR_GREY, WID_SCL_MATRIX), SetMinimalSize(275, 0), SetResize(1, 0), SetFill(1, 1), SetMatrixDataTip(1, 0, STR_LIVERY_PANEL_TOOLTIP), SetScrollbar(WID_SCL_MATRIX_SCROLLBAR),
		NWidget(NWID_VERTICAL),
			NWidget(NWID_VSCROLLBAR, COLOUR_GREY, WID_SCL_MATRIX_SCROLLBAR),
			NWidget(WWT_RESIZEBOX, COLOUR_GREY),
		EndContainer(),
	EndContainer(),
};

static WindowDesc _select_company_livery_desc(
	WDP_AUTO, "company_livery", 0, 0,
	WC_COMPANY_COLOUR, WC_NONE,
	0,
	_nested_select_company_livery_widgets, lengthof(_nested_select_company_livery_widgets)
);

void ShowCompanyLiveryWindow(CompanyID company, GroupID group)
{
	SelectCompanyLiveryWindow *w = (SelectCompanyLiveryWindow *)BringWindowToFrontById(WC_COMPANY_COLOUR, company);
	if (w == nullptr) {
		new SelectCompanyLiveryWindow(&_select_company_livery_desc, company, group);
	} else if (group != INVALID_GROUP) {
		w->SetSelectedGroup(company, group);
	}
}

/**
 * Draws the face of a company manager's face.
 * @param cmf   the company manager's face
 * @param colour the (background) colour of the gradient
 * @param x     x-position to draw the face
 * @param y     y-position to draw the face
 */
void DrawCompanyManagerFace(CompanyManagerFace cmf, int colour, int x, int y)
{
	GenderEthnicity ge = (GenderEthnicity)GetCompanyManagerFaceBits(cmf, CMFV_GEN_ETHN, GE_WM);

	bool has_moustache   = !HasBit(ge, GENDER_FEMALE) && GetCompanyManagerFaceBits(cmf, CMFV_HAS_MOUSTACHE,   ge) != 0;
	bool has_tie_earring = !HasBit(ge, GENDER_FEMALE) || GetCompanyManagerFaceBits(cmf, CMFV_HAS_TIE_EARRING, ge) != 0;
	bool has_glasses     = GetCompanyManagerFaceBits(cmf, CMFV_HAS_GLASSES, ge) != 0;
	PaletteID pal;

	/* Modify eye colour palette only if 2 or more valid values exist */
	if (_cmf_info[CMFV_EYE_COLOUR].valid_values[ge] < 2) {
		pal = PAL_NONE;
	} else {
		switch (GetCompanyManagerFaceBits(cmf, CMFV_EYE_COLOUR, ge)) {
			default: NOT_REACHED();
			case 0: pal = PALETTE_TO_BROWN; break;
			case 1: pal = PALETTE_TO_BLUE;  break;
			case 2: pal = PALETTE_TO_GREEN; break;
		}
	}

	/* Draw the gradient (background) */
	DrawSprite(SPR_GRADIENT, GENERAL_SPRITE_COLOUR(colour), x, y);

	for (CompanyManagerFaceVariable cmfv = CMFV_CHEEKS; cmfv < CMFV_END; cmfv++) {
		switch (cmfv) {
			case CMFV_MOUSTACHE:   if (!has_moustache)   continue; break;
			case CMFV_LIPS:
			case CMFV_NOSE:        if (has_moustache)    continue; break;
			case CMFV_TIE_EARRING: if (!has_tie_earring) continue; break;
			case CMFV_GLASSES:     if (!has_glasses)     continue; break;
			default: break;
		}
		DrawSprite(GetCompanyManagerFaceSprite(cmf, cmfv, ge), (cmfv == CMFV_EYEBROWS) ? pal : PAL_NONE, x, y);
	}
}

/** Nested widget description for the company manager face selection dialog */
static const NWidgetPart _nested_select_company_manager_face_widgets[] = {
	NWidget(NWID_HORIZONTAL),
		NWidget(WWT_CLOSEBOX, COLOUR_GREY),
		NWidget(WWT_CAPTION, COLOUR_GREY, WID_SCMF_CAPTION), SetDataTip(STR_FACE_CAPTION, STR_TOOLTIP_WINDOW_TITLE_DRAG_THIS),
		NWidget(WWT_IMGBTN, COLOUR_GREY, WID_SCMF_TOGGLE_LARGE_SMALL), SetDataTip(SPR_LARGE_SMALL_WINDOW, STR_FACE_ADVANCED_TOOLTIP),
	EndContainer(),
	NWidget(WWT_PANEL, COLOUR_GREY, WID_SCMF_SELECT_FACE),
		NWidget(NWID_SPACER), SetMinimalSize(0, 2),
		NWidget(NWID_HORIZONTAL), SetPIP(2, 2, 2),
			NWidget(NWID_VERTICAL),
				NWidget(NWID_HORIZONTAL),
					NWidget(NWID_SPACER), SetFill(1, 0),
					NWidget(WWT_EMPTY, COLOUR_GREY, WID_SCMF_FACE), SetMinimalSize(92, 119),
					NWidget(NWID_SPACER), SetFill(1, 0),
				EndContainer(),
				NWidget(NWID_SPACER), SetMinimalSize(0, 2),
				NWidget(WWT_PUSHTXTBTN, COLOUR_GREY, WID_SCMF_RANDOM_NEW_FACE), SetFill(1, 0), SetDataTip(STR_FACE_NEW_FACE_BUTTON, STR_FACE_NEW_FACE_TOOLTIP),
				NWidget(NWID_SELECTION, INVALID_COLOUR, WID_SCMF_SEL_LOADSAVE), // Load/number/save buttons under the portrait in the advanced view.
					NWidget(NWID_VERTICAL),
						NWidget(NWID_SPACER), SetMinimalSize(0, 5), SetFill(0, 1),
						NWidget(WWT_PUSHTXTBTN, COLOUR_GREY, WID_SCMF_LOAD), SetFill(1, 0), SetDataTip(STR_FACE_LOAD, STR_FACE_LOAD_TOOLTIP),
						NWidget(WWT_PUSHTXTBTN, COLOUR_GREY, WID_SCMF_FACECODE), SetFill(1, 0), SetDataTip(STR_FACE_FACECODE, STR_FACE_FACECODE_TOOLTIP),
						NWidget(WWT_PUSHTXTBTN, COLOUR_GREY, WID_SCMF_SAVE), SetFill(1, 0), SetDataTip(STR_FACE_SAVE, STR_FACE_SAVE_TOOLTIP),
						NWidget(NWID_SPACER), SetMinimalSize(0, 5), SetFill(0, 1),
					EndContainer(),
				EndContainer(),
			EndContainer(),
			NWidget(NWID_VERTICAL),
				NWidget(WWT_PUSHTXTBTN, COLOUR_GREY, WID_SCMF_TOGGLE_LARGE_SMALL_BUTTON), SetFill(1, 0), SetDataTip(STR_FACE_ADVANCED, STR_FACE_ADVANCED_TOOLTIP),
				NWidget(NWID_SPACER), SetMinimalSize(0, 2),
				NWidget(NWID_SELECTION, INVALID_COLOUR, WID_SCMF_SEL_MALEFEMALE), // Simple male/female face setting.
					NWidget(NWID_VERTICAL),
						NWidget(NWID_SPACER), SetFill(0, 1),
						NWidget(WWT_TEXTBTN, COLOUR_GREY, WID_SCMF_MALE), SetFill(1, 0), SetDataTip(STR_FACE_MALE_BUTTON, STR_FACE_MALE_TOOLTIP),
						NWidget(WWT_TEXTBTN, COLOUR_GREY, WID_SCMF_FEMALE), SetFill(1, 0), SetDataTip(STR_FACE_FEMALE_BUTTON, STR_FACE_FEMALE_TOOLTIP),
						NWidget(NWID_SPACER), SetFill(0, 1),
					EndContainer(),
				EndContainer(),
				NWidget(NWID_SELECTION, INVALID_COLOUR, WID_SCMF_SEL_PARTS), // Advanced face parts setting.
					NWidget(NWID_VERTICAL),
						NWidget(NWID_SPACER), SetMinimalSize(0, 2),
						NWidget(NWID_HORIZONTAL, NC_EQUALSIZE),
							NWidget(WWT_TEXTBTN, COLOUR_GREY, WID_SCMF_MALE2), SetFill(1, 0), SetDataTip(STR_FACE_MALE_BUTTON, STR_FACE_MALE_TOOLTIP),
							NWidget(WWT_TEXTBTN, COLOUR_GREY, WID_SCMF_FEMALE2), SetFill(1, 0), SetDataTip(STR_FACE_FEMALE_BUTTON, STR_FACE_FEMALE_TOOLTIP),
						EndContainer(),
						NWidget(NWID_SPACER), SetMinimalSize(0, 2),
						NWidget(NWID_HORIZONTAL, NC_EQUALSIZE),
							NWidget(WWT_TEXTBTN, COLOUR_GREY, WID_SCMF_ETHNICITY_EUR), SetFill(1, 0), SetDataTip(STR_FACE_EUROPEAN, STR_FACE_SELECT_EUROPEAN),
							NWidget(WWT_TEXTBTN, COLOUR_GREY, WID_SCMF_ETHNICITY_AFR), SetFill(1, 0), SetDataTip(STR_FACE_AFRICAN, STR_FACE_SELECT_AFRICAN),
						EndContainer(),
						NWidget(NWID_SPACER), SetMinimalSize(0, 4),
						NWidget(NWID_HORIZONTAL),
							NWidget(WWT_TEXT, INVALID_COLOUR, WID_SCMF_HAS_MOUSTACHE_EARRING_TEXT), SetFill(1, 0), SetPadding(WidgetDimensions::unscaled.framerect),
								SetDataTip(STR_FACE_EYECOLOUR, STR_NULL), SetTextColour(TC_GOLD), SetAlignment(SA_VERT_CENTER | SA_RIGHT),
							NWidget(WWT_PUSHTXTBTN, COLOUR_GREY, WID_SCMF_HAS_MOUSTACHE_EARRING), SetDataTip(STR_WHITE_STRING, STR_FACE_MOUSTACHE_EARRING_TOOLTIP),
						EndContainer(),
						NWidget(NWID_HORIZONTAL),
							NWidget(WWT_TEXT, INVALID_COLOUR, WID_SCMF_HAS_GLASSES_TEXT), SetFill(1, 0), SetPadding(WidgetDimensions::unscaled.framerect),
								SetDataTip(STR_FACE_GLASSES, STR_NULL), SetTextColour(TC_GOLD), SetAlignment(SA_VERT_CENTER | SA_RIGHT),
							NWidget(WWT_PUSHTXTBTN, COLOUR_GREY, WID_SCMF_HAS_GLASSES), SetDataTip(STR_WHITE_STRING, STR_FACE_GLASSES_TOOLTIP),
						EndContainer(),
						NWidget(NWID_SPACER), SetMinimalSize(0, 2), SetFill(1, 0),
						NWidget(NWID_HORIZONTAL),
							NWidget(WWT_TEXT, INVALID_COLOUR, WID_SCMF_HAIR_TEXT), SetFill(1, 0), SetPadding(WidgetDimensions::unscaled.framerect),
								SetDataTip(STR_FACE_HAIR, STR_NULL), SetTextColour(TC_GOLD), SetAlignment(SA_VERT_CENTER | SA_RIGHT),
							NWidget(WWT_PUSHARROWBTN, COLOUR_GREY, WID_SCMF_HAIR_L), SetDataTip(AWV_DECREASE, STR_FACE_HAIR_TOOLTIP),
							NWidget(WWT_PUSHTXTBTN, COLOUR_GREY, WID_SCMF_HAIR), SetDataTip(STR_WHITE_STRING, STR_FACE_HAIR_TOOLTIP),
							NWidget(WWT_PUSHARROWBTN, COLOUR_GREY, WID_SCMF_HAIR_R), SetDataTip(AWV_INCREASE, STR_FACE_HAIR_TOOLTIP),
						EndContainer(),
						NWidget(NWID_HORIZONTAL),
							NWidget(WWT_TEXT, INVALID_COLOUR, WID_SCMF_EYEBROWS_TEXT), SetFill(1, 0), SetPadding(WidgetDimensions::unscaled.framerect),
								SetDataTip(STR_FACE_EYEBROWS, STR_NULL), SetTextColour(TC_GOLD), SetAlignment(SA_VERT_CENTER | SA_RIGHT),
							NWidget(WWT_PUSHARROWBTN, COLOUR_GREY, WID_SCMF_EYEBROWS_L), SetDataTip(AWV_DECREASE, STR_FACE_EYEBROWS_TOOLTIP),
							NWidget(WWT_PUSHTXTBTN, COLOUR_GREY, WID_SCMF_EYEBROWS), SetDataTip(STR_WHITE_STRING, STR_FACE_EYEBROWS_TOOLTIP),
							NWidget(WWT_PUSHARROWBTN, COLOUR_GREY, WID_SCMF_EYEBROWS_R), SetDataTip(AWV_INCREASE, STR_FACE_EYEBROWS_TOOLTIP),
						EndContainer(),
						NWidget(NWID_HORIZONTAL),
							NWidget(WWT_TEXT, INVALID_COLOUR, WID_SCMF_EYECOLOUR_TEXT), SetFill(1, 0), SetPadding(WidgetDimensions::unscaled.framerect),
								SetDataTip(STR_FACE_EYECOLOUR, STR_NULL), SetTextColour(TC_GOLD), SetAlignment(SA_VERT_CENTER | SA_RIGHT),
							NWidget(WWT_PUSHARROWBTN, COLOUR_GREY, WID_SCMF_EYECOLOUR_L), SetDataTip(AWV_DECREASE, STR_FACE_EYECOLOUR_TOOLTIP),
							NWidget(WWT_PUSHTXTBTN, COLOUR_GREY, WID_SCMF_EYECOLOUR), SetDataTip(STR_WHITE_STRING, STR_FACE_EYECOLOUR_TOOLTIP),
							NWidget(WWT_PUSHARROWBTN, COLOUR_GREY, WID_SCMF_EYECOLOUR_R), SetDataTip(AWV_INCREASE, STR_FACE_EYECOLOUR_TOOLTIP),
						EndContainer(),
						NWidget(NWID_HORIZONTAL),
							NWidget(WWT_TEXT, INVALID_COLOUR, WID_SCMF_GLASSES_TEXT), SetFill(1, 0), SetPadding(WidgetDimensions::unscaled.framerect),
								SetDataTip(STR_FACE_GLASSES, STR_NULL), SetTextColour(TC_GOLD), SetAlignment(SA_VERT_CENTER | SA_RIGHT),
							NWidget(WWT_PUSHARROWBTN, COLOUR_GREY, WID_SCMF_GLASSES_L), SetDataTip(AWV_DECREASE, STR_FACE_GLASSES_TOOLTIP_2),
							NWidget(WWT_PUSHTXTBTN, COLOUR_GREY, WID_SCMF_GLASSES), SetDataTip(STR_WHITE_STRING, STR_FACE_GLASSES_TOOLTIP_2),
							NWidget(WWT_PUSHARROWBTN, COLOUR_GREY, WID_SCMF_GLASSES_R), SetDataTip(AWV_INCREASE, STR_FACE_GLASSES_TOOLTIP_2),
						EndContainer(),
						NWidget(NWID_HORIZONTAL),
							NWidget(WWT_TEXT, INVALID_COLOUR, WID_SCMF_NOSE_TEXT), SetFill(1, 0),  SetPadding(WidgetDimensions::unscaled.framerect),
								SetDataTip(STR_FACE_NOSE, STR_NULL), SetTextColour(TC_GOLD), SetAlignment(SA_VERT_CENTER | SA_RIGHT),
							NWidget(WWT_PUSHARROWBTN, COLOUR_GREY, WID_SCMF_NOSE_L), SetDataTip(AWV_DECREASE, STR_FACE_NOSE_TOOLTIP),
							NWidget(WWT_PUSHTXTBTN, COLOUR_GREY, WID_SCMF_NOSE), SetDataTip(STR_WHITE_STRING, STR_FACE_NOSE_TOOLTIP),
							NWidget(WWT_PUSHARROWBTN, COLOUR_GREY, WID_SCMF_NOSE_R), SetDataTip(AWV_INCREASE, STR_FACE_NOSE_TOOLTIP),
						EndContainer(),
						NWidget(NWID_HORIZONTAL),
							NWidget(WWT_TEXT, INVALID_COLOUR, WID_SCMF_LIPS_MOUSTACHE_TEXT), SetFill(1, 0), SetPadding(WidgetDimensions::unscaled.framerect),
								SetDataTip(STR_FACE_MOUSTACHE, STR_NULL), SetTextColour(TC_GOLD), SetAlignment(SA_VERT_CENTER | SA_RIGHT),
							NWidget(WWT_PUSHARROWBTN, COLOUR_GREY, WID_SCMF_LIPS_MOUSTACHE_L), SetDataTip(AWV_DECREASE, STR_FACE_LIPS_MOUSTACHE_TOOLTIP),
							NWidget(WWT_PUSHTXTBTN, COLOUR_GREY, WID_SCMF_LIPS_MOUSTACHE), SetDataTip(STR_WHITE_STRING, STR_FACE_LIPS_MOUSTACHE_TOOLTIP),
							NWidget(WWT_PUSHARROWBTN, COLOUR_GREY, WID_SCMF_LIPS_MOUSTACHE_R), SetDataTip(AWV_INCREASE, STR_FACE_LIPS_MOUSTACHE_TOOLTIP),
						EndContainer(),
						NWidget(NWID_HORIZONTAL),
							NWidget(WWT_TEXT, INVALID_COLOUR, WID_SCMF_CHIN_TEXT), SetFill(1, 0), SetPadding(WidgetDimensions::unscaled.framerect),
								SetDataTip(STR_FACE_CHIN, STR_NULL), SetTextColour(TC_GOLD), SetAlignment(SA_VERT_CENTER | SA_RIGHT),
							NWidget(WWT_PUSHARROWBTN, COLOUR_GREY, WID_SCMF_CHIN_L), SetDataTip(AWV_DECREASE, STR_FACE_CHIN_TOOLTIP),
							NWidget(WWT_PUSHTXTBTN, COLOUR_GREY, WID_SCMF_CHIN), SetDataTip(STR_WHITE_STRING, STR_FACE_CHIN_TOOLTIP),
							NWidget(WWT_PUSHARROWBTN, COLOUR_GREY, WID_SCMF_CHIN_R), SetDataTip(AWV_INCREASE, STR_FACE_CHIN_TOOLTIP),
						EndContainer(),
						NWidget(NWID_HORIZONTAL),
							NWidget(WWT_TEXT, INVALID_COLOUR, WID_SCMF_JACKET_TEXT), SetFill(1, 0), SetPadding(WidgetDimensions::unscaled.framerect),
								SetDataTip(STR_FACE_JACKET, STR_NULL), SetTextColour(TC_GOLD), SetAlignment(SA_VERT_CENTER | SA_RIGHT),
							NWidget(WWT_PUSHARROWBTN, COLOUR_GREY, WID_SCMF_JACKET_L), SetDataTip(AWV_DECREASE, STR_FACE_JACKET_TOOLTIP),
							NWidget(WWT_PUSHTXTBTN, COLOUR_GREY, WID_SCMF_JACKET), SetDataTip(STR_WHITE_STRING, STR_FACE_JACKET_TOOLTIP),
							NWidget(WWT_PUSHARROWBTN, COLOUR_GREY, WID_SCMF_JACKET_R), SetDataTip(AWV_INCREASE, STR_FACE_JACKET_TOOLTIP),
						EndContainer(),
						NWidget(NWID_HORIZONTAL),
							NWidget(WWT_TEXT, INVALID_COLOUR, WID_SCMF_COLLAR_TEXT), SetFill(1, 0), SetPadding(WidgetDimensions::unscaled.framerect),
								SetDataTip(STR_FACE_COLLAR, STR_NULL), SetTextColour(TC_GOLD), SetAlignment(SA_VERT_CENTER | SA_RIGHT),
							NWidget(WWT_PUSHARROWBTN, COLOUR_GREY, WID_SCMF_COLLAR_L), SetDataTip(AWV_DECREASE, STR_FACE_COLLAR_TOOLTIP),
							NWidget(WWT_PUSHTXTBTN, COLOUR_GREY, WID_SCMF_COLLAR), SetDataTip(STR_WHITE_STRING, STR_FACE_COLLAR_TOOLTIP),
							NWidget(WWT_PUSHARROWBTN, COLOUR_GREY, WID_SCMF_COLLAR_R), SetDataTip(AWV_INCREASE, STR_FACE_COLLAR_TOOLTIP),
						EndContainer(),
						NWidget(NWID_HORIZONTAL),
							NWidget(WWT_TEXT, INVALID_COLOUR, WID_SCMF_TIE_EARRING_TEXT), SetFill(1, 0), SetPadding(WidgetDimensions::unscaled.framerect),
								SetDataTip(STR_FACE_EARRING, STR_NULL), SetTextColour(TC_GOLD), SetAlignment(SA_VERT_CENTER | SA_RIGHT),
							NWidget(WWT_PUSHARROWBTN, COLOUR_GREY, WID_SCMF_TIE_EARRING_L), SetDataTip(AWV_DECREASE, STR_FACE_TIE_EARRING_TOOLTIP),
							NWidget(WWT_PUSHTXTBTN, COLOUR_GREY, WID_SCMF_TIE_EARRING), SetDataTip(STR_WHITE_STRING, STR_FACE_TIE_EARRING_TOOLTIP),
							NWidget(WWT_PUSHARROWBTN, COLOUR_GREY, WID_SCMF_TIE_EARRING_R), SetDataTip(AWV_INCREASE, STR_FACE_TIE_EARRING_TOOLTIP),
						EndContainer(),
						NWidget(NWID_SPACER), SetFill(0, 1),
					EndContainer(),
				EndContainer(),
			EndContainer(),
		EndContainer(),
		NWidget(NWID_SPACER), SetMinimalSize(0, 2),
	EndContainer(),
	NWidget(NWID_HORIZONTAL, NC_EQUALSIZE),
		NWidget(WWT_PUSHTXTBTN, COLOUR_GREY, WID_SCMF_CANCEL), SetFill(1, 0), SetDataTip(STR_BUTTON_CANCEL, STR_FACE_CANCEL_TOOLTIP),
		NWidget(WWT_PUSHTXTBTN, COLOUR_GREY, WID_SCMF_ACCEPT), SetFill(1, 0), SetDataTip(STR_BUTTON_OK, STR_FACE_OK_TOOLTIP),
	EndContainer(),
};

/** Management class for customizing the face of the company manager. */
class SelectCompanyManagerFaceWindow : public Window
{
	CompanyManagerFace face; ///< company manager face bits
	bool advanced; ///< advanced company manager face selection window

	GenderEthnicity ge; ///< Gender and ethnicity.
	bool is_female;     ///< Female face.
	bool is_moust_male; ///< Male face with a moustache.

	Dimension yesno_dim;  ///< Dimension of a yes/no button of a part in the advanced face window.
	Dimension number_dim; ///< Dimension of a number widget of a part in the advanced face window.

	/**
	 * Set parameters for value of face control buttons.
	 *
	 * @param widget_index   index of this widget in the window
	 * @param val            the value which will be displayed
	 * @param is_bool_widget is it a bool button
	 */
	void SetFaceStringParameters(byte widget_index, uint8 val, bool is_bool_widget) const
	{
		const NWidgetCore *nwi_widget = this->GetWidget<NWidgetCore>(widget_index);
		if (nwi_widget->IsDisabled()) {
			SetDParam(0, STR_EMPTY);
		} else {
			if (is_bool_widget) {
				/* if it a bool button write yes or no */
				SetDParam(0, (val != 0) ? STR_FACE_YES : STR_FACE_NO);
			} else {
				/* else write the value + 1 */
				SetDParam(0, STR_JUST_INT);
				SetDParam(1, val + 1);
			}
		}
	}

	void UpdateData()
	{
		this->ge = (GenderEthnicity)GB(this->face, _cmf_info[CMFV_GEN_ETHN].offset, _cmf_info[CMFV_GEN_ETHN].length); // get the gender and ethnicity
		this->is_female = HasBit(this->ge, GENDER_FEMALE); // get the gender: 0 == male and 1 == female
		this->is_moust_male = !is_female && GetCompanyManagerFaceBits(this->face, CMFV_HAS_MOUSTACHE, this->ge) != 0; // is a male face with moustache

		this->GetWidget<NWidgetCore>(WID_SCMF_HAS_MOUSTACHE_EARRING_TEXT)->widget_data = this->is_female ? STR_FACE_EARRING : STR_FACE_MOUSTACHE;
		this->GetWidget<NWidgetCore>(WID_SCMF_TIE_EARRING_TEXT)->widget_data           = this->is_female ? STR_FACE_EARRING : STR_FACE_TIE;
		this->GetWidget<NWidgetCore>(WID_SCMF_LIPS_MOUSTACHE_TEXT)->widget_data        = this->is_moust_male ? STR_FACE_MOUSTACHE : STR_FACE_LIPS;
	}

public:
	SelectCompanyManagerFaceWindow(WindowDesc *desc, Window *parent) : Window(desc)
	{
		this->advanced = false;
		this->CreateNestedTree();
		this->SelectDisplayPlanes(this->advanced);
		this->FinishInitNested(parent->window_number);
		this->parent = parent;
		this->owner = (Owner)this->window_number;
		this->face = Company::Get((CompanyID)this->window_number)->face;

		this->UpdateData();
	}

	/**
	 * Select planes to display to the user with the #NWID_SELECTION widgets #WID_SCMF_SEL_LOADSAVE, #WID_SCMF_SEL_MALEFEMALE, and #WID_SCMF_SEL_PARTS.
	 * @param advanced Display advanced face management window.
	 */
	void SelectDisplayPlanes(bool advanced)
	{
		this->GetWidget<NWidgetStacked>(WID_SCMF_SEL_LOADSAVE)->SetDisplayedPlane(advanced ? 0 : SZSP_NONE);
		this->GetWidget<NWidgetStacked>(WID_SCMF_SEL_PARTS)->SetDisplayedPlane(advanced ? 0 : SZSP_NONE);
		this->GetWidget<NWidgetStacked>(WID_SCMF_SEL_MALEFEMALE)->SetDisplayedPlane(advanced ? SZSP_NONE : 0);
		this->GetWidget<NWidgetCore>(WID_SCMF_RANDOM_NEW_FACE)->widget_data = advanced ? STR_FACE_RANDOM : STR_FACE_NEW_FACE_BUTTON;

		NWidgetCore *wi = this->GetWidget<NWidgetCore>(WID_SCMF_TOGGLE_LARGE_SMALL_BUTTON);
		if (advanced) {
			wi->SetDataTip(STR_FACE_SIMPLE, STR_FACE_SIMPLE_TOOLTIP);
		} else {
			wi->SetDataTip(STR_FACE_ADVANCED, STR_FACE_ADVANCED_TOOLTIP);
		}
	}

	void OnInit() override
	{
		/* Size of the boolean yes/no button. */
		Dimension yesno_dim = maxdim(GetStringBoundingBox(STR_FACE_YES), GetStringBoundingBox(STR_FACE_NO));
		yesno_dim.width  += WidgetDimensions::scaled.framerect.Horizontal();
		yesno_dim.height += WidgetDimensions::scaled.framerect.Vertical();
		/* Size of the number button + arrows. */
		Dimension number_dim = {0, 0};
		for (int val = 1; val <= 12; val++) {
			SetDParam(0, val);
			number_dim = maxdim(number_dim, GetStringBoundingBox(STR_JUST_INT));
		}
		uint arrows_width = GetSpriteSize(SPR_ARROW_LEFT).width + GetSpriteSize(SPR_ARROW_RIGHT).width + 2 * (WidgetDimensions::scaled.imgbtn.Horizontal());
		number_dim.width += WidgetDimensions::scaled.framerect.Horizontal() + arrows_width;
		number_dim.height += WidgetDimensions::scaled.framerect.Vertical();
		/* Compute width of both buttons. */
		yesno_dim.width = std::max(yesno_dim.width, number_dim.width);
		number_dim.width = yesno_dim.width - arrows_width;

		this->yesno_dim = yesno_dim;
		this->number_dim = number_dim;
	}

	void UpdateWidgetSize(int widget, Dimension *size, const Dimension &padding, Dimension *fill, Dimension *resize) override
	{
		switch (widget) {
			case WID_SCMF_HAS_MOUSTACHE_EARRING_TEXT:
				*size = maxdim(*size, GetStringBoundingBox(STR_FACE_EARRING));
				*size = maxdim(*size, GetStringBoundingBox(STR_FACE_MOUSTACHE));
				break;

			case WID_SCMF_TIE_EARRING_TEXT:
				*size = maxdim(*size, GetStringBoundingBox(STR_FACE_EARRING));
				*size = maxdim(*size, GetStringBoundingBox(STR_FACE_TIE));
				break;

			case WID_SCMF_LIPS_MOUSTACHE_TEXT:
				*size = maxdim(*size, GetStringBoundingBox(STR_FACE_LIPS));
				*size = maxdim(*size, GetStringBoundingBox(STR_FACE_MOUSTACHE));
				break;

			case WID_SCMF_FACE: {
				Dimension face_size = GetSpriteSize(SPR_GRADIENT);
				size->width  = std::max(size->width,  face_size.width);
				size->height = std::max(size->height, face_size.height);
				break;
			}

			case WID_SCMF_HAS_MOUSTACHE_EARRING:
			case WID_SCMF_HAS_GLASSES:
				*size = this->yesno_dim;
				break;

			case WID_SCMF_EYECOLOUR:
			case WID_SCMF_CHIN:
			case WID_SCMF_EYEBROWS:
			case WID_SCMF_LIPS_MOUSTACHE:
			case WID_SCMF_NOSE:
			case WID_SCMF_HAIR:
			case WID_SCMF_JACKET:
			case WID_SCMF_COLLAR:
			case WID_SCMF_TIE_EARRING:
			case WID_SCMF_GLASSES:
				*size = this->number_dim;
				break;
		}
	}

	void OnPaint() override
	{
		/* lower the non-selected gender button */
		this->SetWidgetsLoweredState(!this->is_female, WID_SCMF_MALE, WID_SCMF_MALE2, WIDGET_LIST_END);
		this->SetWidgetsLoweredState( this->is_female, WID_SCMF_FEMALE, WID_SCMF_FEMALE2, WIDGET_LIST_END);

		/* advanced company manager face selection window */

		/* lower the non-selected ethnicity button */
		this->SetWidgetLoweredState(WID_SCMF_ETHNICITY_EUR, !HasBit(this->ge, ETHNICITY_BLACK));
		this->SetWidgetLoweredState(WID_SCMF_ETHNICITY_AFR,  HasBit(this->ge, ETHNICITY_BLACK));


		/* Disable dynamically the widgets which CompanyManagerFaceVariable has less than 2 options
		 * (or in other words you haven't any choice).
		 * If the widgets depend on a HAS-variable and this is false the widgets will be disabled, too. */

		/* Eye colour buttons */
		this->SetWidgetsDisabledState(_cmf_info[CMFV_EYE_COLOUR].valid_values[this->ge] < 2,
				WID_SCMF_EYECOLOUR, WID_SCMF_EYECOLOUR_L, WID_SCMF_EYECOLOUR_R, WIDGET_LIST_END);

		/* Chin buttons */
		this->SetWidgetsDisabledState(_cmf_info[CMFV_CHIN].valid_values[this->ge] < 2,
				WID_SCMF_CHIN, WID_SCMF_CHIN_L, WID_SCMF_CHIN_R, WIDGET_LIST_END);

		/* Eyebrows buttons */
		this->SetWidgetsDisabledState(_cmf_info[CMFV_EYEBROWS].valid_values[this->ge] < 2,
				WID_SCMF_EYEBROWS, WID_SCMF_EYEBROWS_L, WID_SCMF_EYEBROWS_R, WIDGET_LIST_END);

		/* Lips or (if it a male face with a moustache) moustache buttons */
		this->SetWidgetsDisabledState(_cmf_info[this->is_moust_male ? CMFV_MOUSTACHE : CMFV_LIPS].valid_values[this->ge] < 2,
				WID_SCMF_LIPS_MOUSTACHE, WID_SCMF_LIPS_MOUSTACHE_L, WID_SCMF_LIPS_MOUSTACHE_R, WIDGET_LIST_END);

		/* Nose buttons | male faces with moustache haven't any nose options */
		this->SetWidgetsDisabledState(_cmf_info[CMFV_NOSE].valid_values[this->ge] < 2 || this->is_moust_male,
				WID_SCMF_NOSE, WID_SCMF_NOSE_L, WID_SCMF_NOSE_R, WIDGET_LIST_END);

		/* Hair buttons */
		this->SetWidgetsDisabledState(_cmf_info[CMFV_HAIR].valid_values[this->ge] < 2,
				WID_SCMF_HAIR, WID_SCMF_HAIR_L, WID_SCMF_HAIR_R, WIDGET_LIST_END);

		/* Jacket buttons */
		this->SetWidgetsDisabledState(_cmf_info[CMFV_JACKET].valid_values[this->ge] < 2,
				WID_SCMF_JACKET, WID_SCMF_JACKET_L, WID_SCMF_JACKET_R, WIDGET_LIST_END);

		/* Collar buttons */
		this->SetWidgetsDisabledState(_cmf_info[CMFV_COLLAR].valid_values[this->ge] < 2,
				WID_SCMF_COLLAR, WID_SCMF_COLLAR_L, WID_SCMF_COLLAR_R, WIDGET_LIST_END);

		/* Tie/earring buttons | female faces without earring haven't any earring options */
		this->SetWidgetsDisabledState(_cmf_info[CMFV_TIE_EARRING].valid_values[this->ge] < 2 ||
					(this->is_female && GetCompanyManagerFaceBits(this->face, CMFV_HAS_TIE_EARRING, this->ge) == 0),
				WID_SCMF_TIE_EARRING, WID_SCMF_TIE_EARRING_L, WID_SCMF_TIE_EARRING_R, WIDGET_LIST_END);

		/* Glasses buttons | faces without glasses haven't any glasses options */
		this->SetWidgetsDisabledState(_cmf_info[CMFV_GLASSES].valid_values[this->ge] < 2 || GetCompanyManagerFaceBits(this->face, CMFV_HAS_GLASSES, this->ge) == 0,
				WID_SCMF_GLASSES, WID_SCMF_GLASSES_L, WID_SCMF_GLASSES_R, WIDGET_LIST_END);

		this->DrawWidgets();
	}

	void SetStringParameters(int widget) const override
	{
		switch (widget) {
			case WID_SCMF_HAS_MOUSTACHE_EARRING:
				if (this->is_female) { // Only for female faces
					this->SetFaceStringParameters(WID_SCMF_HAS_MOUSTACHE_EARRING, GetCompanyManagerFaceBits(this->face, CMFV_HAS_TIE_EARRING, this->ge), true);
				} else { // Only for male faces
					this->SetFaceStringParameters(WID_SCMF_HAS_MOUSTACHE_EARRING, GetCompanyManagerFaceBits(this->face, CMFV_HAS_MOUSTACHE,   this->ge), true);
				}
				break;

			case WID_SCMF_TIE_EARRING:
				this->SetFaceStringParameters(WID_SCMF_TIE_EARRING, GetCompanyManagerFaceBits(this->face, CMFV_TIE_EARRING, this->ge), false);
				break;

			case WID_SCMF_LIPS_MOUSTACHE:
				if (this->is_moust_male) { // Only for male faces with moustache
					this->SetFaceStringParameters(WID_SCMF_LIPS_MOUSTACHE, GetCompanyManagerFaceBits(this->face, CMFV_MOUSTACHE, this->ge), false);
				} else { // Only for female faces or male faces without moustache
					this->SetFaceStringParameters(WID_SCMF_LIPS_MOUSTACHE, GetCompanyManagerFaceBits(this->face, CMFV_LIPS,      this->ge), false);
				}
				break;

			case WID_SCMF_HAS_GLASSES:
				this->SetFaceStringParameters(WID_SCMF_HAS_GLASSES, GetCompanyManagerFaceBits(this->face, CMFV_HAS_GLASSES, this->ge), true );
				break;

			case WID_SCMF_HAIR:
				this->SetFaceStringParameters(WID_SCMF_HAIR,        GetCompanyManagerFaceBits(this->face, CMFV_HAIR,        this->ge), false);
				break;

			case WID_SCMF_EYEBROWS:
				this->SetFaceStringParameters(WID_SCMF_EYEBROWS,    GetCompanyManagerFaceBits(this->face, CMFV_EYEBROWS,    this->ge), false);
				break;

			case WID_SCMF_EYECOLOUR:
				this->SetFaceStringParameters(WID_SCMF_EYECOLOUR,   GetCompanyManagerFaceBits(this->face, CMFV_EYE_COLOUR,  this->ge), false);
				break;

			case WID_SCMF_GLASSES:
				this->SetFaceStringParameters(WID_SCMF_GLASSES,     GetCompanyManagerFaceBits(this->face, CMFV_GLASSES,     this->ge), false);
				break;

			case WID_SCMF_NOSE:
				this->SetFaceStringParameters(WID_SCMF_NOSE,        GetCompanyManagerFaceBits(this->face, CMFV_NOSE,        this->ge), false);
				break;

			case WID_SCMF_CHIN:
				this->SetFaceStringParameters(WID_SCMF_CHIN,        GetCompanyManagerFaceBits(this->face, CMFV_CHIN,        this->ge), false);
				break;

			case WID_SCMF_JACKET:
				this->SetFaceStringParameters(WID_SCMF_JACKET,      GetCompanyManagerFaceBits(this->face, CMFV_JACKET,      this->ge), false);
				break;

			case WID_SCMF_COLLAR:
				this->SetFaceStringParameters(WID_SCMF_COLLAR,      GetCompanyManagerFaceBits(this->face, CMFV_COLLAR,      this->ge), false);
				break;
		}
	}

	void DrawWidget(const Rect &r, int widget) const override
	{
		switch (widget) {
			case WID_SCMF_FACE:
				DrawCompanyManagerFace(this->face, Company::Get((CompanyID)this->window_number)->colour, r.left, r.top);
				break;
		}
	}

	void OnClick(Point pt, int widget, int click_count) override
	{
		switch (widget) {
			/* Toggle size, advanced/simple face selection */
			case WID_SCMF_TOGGLE_LARGE_SMALL:
			case WID_SCMF_TOGGLE_LARGE_SMALL_BUTTON:
				this->advanced = !this->advanced;
				this->SelectDisplayPlanes(this->advanced);
				this->ReInit();
				break;

			/* OK button */
			case WID_SCMF_ACCEPT:
				DoCommandP(0, 0, this->face, CMD_SET_COMPANY_MANAGER_FACE);
				FALLTHROUGH;

			/* Cancel button */
			case WID_SCMF_CANCEL:
				delete this;
				break;

			/* Load button */
			case WID_SCMF_LOAD:
				this->face = _company_manager_face;
				ScaleAllCompanyManagerFaceBits(this->face);
				ShowErrorMessage(STR_FACE_LOAD_DONE, INVALID_STRING_ID, WL_INFO);
				this->UpdateData();
				this->SetDirty();
				break;

			/* 'Company manager face number' button, view and/or set company manager face number */
			case WID_SCMF_FACECODE:
				SetDParam(0, this->face);
				ShowQueryString(STR_JUST_INT, STR_FACE_FACECODE_CAPTION, 10 + 1, this, CS_NUMERAL, QSF_NONE);
				break;

			/* Save button */
			case WID_SCMF_SAVE:
				_company_manager_face = this->face;
				ShowErrorMessage(STR_FACE_SAVE_DONE, INVALID_STRING_ID, WL_INFO);
				break;

			/* Toggle gender (male/female) button */
			case WID_SCMF_MALE:
			case WID_SCMF_FEMALE:
			case WID_SCMF_MALE2:
			case WID_SCMF_FEMALE2:
				SetCompanyManagerFaceBits(this->face, CMFV_GENDER, this->ge, (widget == WID_SCMF_FEMALE || widget == WID_SCMF_FEMALE2));
				ScaleAllCompanyManagerFaceBits(this->face);
				this->UpdateData();
				this->SetDirty();
				break;

			/* Randomize face button */
			case WID_SCMF_RANDOM_NEW_FACE:
				RandomCompanyManagerFaceBits(this->face, this->ge, this->advanced);
				this->UpdateData();
				this->SetDirty();
				break;

			/* Toggle ethnicity (european/african) button */
			case WID_SCMF_ETHNICITY_EUR:
			case WID_SCMF_ETHNICITY_AFR:
				SetCompanyManagerFaceBits(this->face, CMFV_ETHNICITY, this->ge, widget - WID_SCMF_ETHNICITY_EUR);
				ScaleAllCompanyManagerFaceBits(this->face);
				this->UpdateData();
				this->SetDirty();
				break;

			default:
				/* Here all buttons from WID_SCMF_HAS_MOUSTACHE_EARRING to WID_SCMF_GLASSES_R are handled.
				 * First it checks which CompanyManagerFaceVariable is being changed, and then either
				 * a: invert the value for boolean variables, or
				 * b: it checks inside of IncreaseCompanyManagerFaceBits() if a left (_L) butten is pressed and then decrease else increase the variable */
				if (widget >= WID_SCMF_HAS_MOUSTACHE_EARRING && widget <= WID_SCMF_GLASSES_R) {
					CompanyManagerFaceVariable cmfv; // which CompanyManagerFaceVariable shall be edited

					if (widget < WID_SCMF_EYECOLOUR_L) { // Bool buttons
						switch (widget - WID_SCMF_HAS_MOUSTACHE_EARRING) {
							default: NOT_REACHED();
							case 0: cmfv = this->is_female ? CMFV_HAS_TIE_EARRING : CMFV_HAS_MOUSTACHE; break; // Has earring/moustache button
							case 1: cmfv = CMFV_HAS_GLASSES; break; // Has glasses button
						}
						SetCompanyManagerFaceBits(this->face, cmfv, this->ge, !GetCompanyManagerFaceBits(this->face, cmfv, this->ge));
						ScaleAllCompanyManagerFaceBits(this->face);
					} else { // Value buttons
						switch ((widget - WID_SCMF_EYECOLOUR_L) / 3) {
							default: NOT_REACHED();
							case 0: cmfv = CMFV_EYE_COLOUR; break;  // Eye colour buttons
							case 1: cmfv = CMFV_CHIN; break;        // Chin buttons
							case 2: cmfv = CMFV_EYEBROWS; break;    // Eyebrows buttons
							case 3: cmfv = this->is_moust_male ? CMFV_MOUSTACHE : CMFV_LIPS; break; // Moustache or lips buttons
							case 4: cmfv = CMFV_NOSE; break;        // Nose buttons
							case 5: cmfv = CMFV_HAIR; break;        // Hair buttons
							case 6: cmfv = CMFV_JACKET; break;      // Jacket buttons
							case 7: cmfv = CMFV_COLLAR; break;      // Collar buttons
							case 8: cmfv = CMFV_TIE_EARRING; break; // Tie/earring buttons
							case 9: cmfv = CMFV_GLASSES; break;     // Glasses buttons
						}
						/* 0 == left (_L), 1 == middle or 2 == right (_R) - button click */
						IncreaseCompanyManagerFaceBits(this->face, cmfv, this->ge, (((widget - WID_SCMF_EYECOLOUR_L) % 3) != 0) ? 1 : -1);
					}
					this->UpdateData();
					this->SetDirty();
				}
				break;
		}
	}

	void OnQueryTextFinished(char *str) override
	{
		if (str == nullptr) return;
		/* Set a new company manager face number */
		if (!StrEmpty(str)) {
			this->face = strtoul(str, nullptr, 10);
			ScaleAllCompanyManagerFaceBits(this->face);
			ShowErrorMessage(STR_FACE_FACECODE_SET, INVALID_STRING_ID, WL_INFO);
			this->UpdateData();
			this->SetDirty();
		} else {
			ShowErrorMessage(STR_FACE_FACECODE_ERR, INVALID_STRING_ID, WL_INFO);
		}
	}
};

/** Company manager face selection window description */
static WindowDesc _select_company_manager_face_desc(
	WDP_AUTO, "company_face", 0, 0,
	WC_COMPANY_MANAGER_FACE, WC_NONE,
	WDF_CONSTRUCTION,
	_nested_select_company_manager_face_widgets, lengthof(_nested_select_company_manager_face_widgets)
);

/**
 * Open the simple/advanced company manager face selection window
 *
 * @param parent the parent company window
 */
static void DoSelectCompanyManagerFace(Window *parent)
{
	if (!Company::IsValidID((CompanyID)parent->window_number)) return;

	if (BringWindowToFrontById(WC_COMPANY_MANAGER_FACE, parent->window_number)) return;
	new SelectCompanyManagerFaceWindow(&_select_company_manager_face_desc, parent);
}

static const NWidgetPart _nested_company_infrastructure_widgets[] = {
	NWidget(NWID_HORIZONTAL),
		NWidget(WWT_CLOSEBOX, COLOUR_GREY),
		NWidget(WWT_CAPTION, COLOUR_GREY, WID_CI_CAPTION), SetDataTip(STR_COMPANY_INFRASTRUCTURE_VIEW_CAPTION, STR_TOOLTIP_WINDOW_TITLE_DRAG_THIS),
		NWidget(WWT_SHADEBOX, COLOUR_GREY),
		NWidget(WWT_STICKYBOX, COLOUR_GREY),
	EndContainer(),
	NWidget(WWT_PANEL, COLOUR_GREY),
<<<<<<< HEAD
		NWidget(NWID_HORIZONTAL),
			NWidget(NWID_VERTICAL), SetPIP(WD_FRAMERECT_TOP, 0, WD_FRAMETEXT_BOTTOM),
				NWidget(NWID_HORIZONTAL), SetPIP(2, 4, 2),
					NWidget(WWT_EMPTY, COLOUR_GREY, WID_CI_DESC), SetMinimalTextLines(2, 0), SetFill(1, 0), SetResize(0, 1), SetScrollbar(WID_CI_SCROLLBAR),
					NWidget(WWT_EMPTY, COLOUR_GREY, WID_CI_COUNT), SetMinimalTextLines(2, 0), SetFill(0, 1), SetResize(0, 1), SetScrollbar(WID_CI_SCROLLBAR),
				EndContainer(),
			EndContainer(),
			NWidget(NWID_VERTICAL),
				NWidget(NWID_VSCROLLBAR, COLOUR_GREY, WID_CI_SCROLLBAR),
				NWidget(WWT_RESIZEBOX, COLOUR_GREY),
=======
		NWidget(NWID_VERTICAL), SetPadding(WidgetDimensions::unscaled.framerect), SetPIP(0, WidgetDimensions::unscaled.vsep_normal, 0),
			NWidget(NWID_HORIZONTAL), SetPIP(0, WidgetDimensions::unscaled.hsep_wide, 0),
				NWidget(WWT_EMPTY, COLOUR_GREY, WID_CI_RAIL_DESC), SetMinimalTextLines(2, 0), SetFill(1, 0),
				NWidget(WWT_EMPTY, COLOUR_GREY, WID_CI_RAIL_COUNT), SetMinimalTextLines(2, 0), SetFill(0, 1),
			EndContainer(),
			NWidget(NWID_HORIZONTAL), SetPIP(0, WidgetDimensions::unscaled.hsep_wide, 0),
				NWidget(WWT_EMPTY, COLOUR_GREY, WID_CI_ROAD_DESC), SetMinimalTextLines(2, 0), SetFill(1, 0),
				NWidget(WWT_EMPTY, COLOUR_GREY, WID_CI_ROAD_COUNT), SetMinimalTextLines(2, 0), SetFill(0, 1),
			EndContainer(),
			NWidget(NWID_HORIZONTAL), SetPIP(0, WidgetDimensions::unscaled.hsep_wide, 0),
				NWidget(WWT_EMPTY, COLOUR_GREY, WID_CI_TRAM_DESC), SetMinimalTextLines(2, 0), SetFill(1, 0),
				NWidget(WWT_EMPTY, COLOUR_GREY, WID_CI_TRAM_COUNT), SetMinimalTextLines(2, 0), SetFill(0, 1),
			EndContainer(),
			NWidget(NWID_HORIZONTAL), SetPIP(0, WidgetDimensions::unscaled.hsep_wide, 0),
				NWidget(WWT_EMPTY, COLOUR_GREY, WID_CI_WATER_DESC), SetMinimalTextLines(2, 0), SetFill(1, 0),
				NWidget(WWT_EMPTY, COLOUR_GREY, WID_CI_WATER_COUNT), SetMinimalTextLines(2, 0), SetFill(0, 1),
			EndContainer(),
			NWidget(NWID_HORIZONTAL), SetPIP(0, WidgetDimensions::unscaled.hsep_wide, 0),
				NWidget(WWT_EMPTY, COLOUR_GREY, WID_CI_STATION_DESC), SetMinimalTextLines(3, 0), SetFill(1, 0),
				NWidget(WWT_EMPTY, COLOUR_GREY, WID_CI_STATION_COUNT), SetMinimalTextLines(3, 0), SetFill(0, 1),
			EndContainer(),
			NWidget(NWID_HORIZONTAL), SetPIP(0, WidgetDimensions::unscaled.hsep_wide, 0),
				NWidget(WWT_EMPTY, COLOUR_GREY, WID_CI_TOTAL_DESC), SetFill(1, 0),
				NWidget(WWT_EMPTY, COLOUR_GREY, WID_CI_TOTAL), SetFill(0, 1),
>>>>>>> 1c82200e
			EndContainer(),
		EndContainer(),
	EndContainer(),
};

/**
 * Window with detailed information about the company's infrastructure.
 */
struct CompanyInfrastructureWindow : Window
{
	RailTypes railtypes; ///< Valid railtypes.
	RoadTypes roadtypes; ///< Valid roadtypes.

	uint total_width;    ///< String width of the total cost line.
	uint height_extra;   ///< Default extra height above minimum.

	Scrollbar *vscroll;  ///< Scrollbar

	CompanyInfrastructureWindow(WindowDesc *desc, WindowNumber window_number) : Window(desc)
	{
		this->UpdateRailRoadTypes();

		this->owner = (Owner)this->window_number;

		this->CreateNestedTree();
		this->vscroll = this->GetScrollbar(WID_CI_SCROLLBAR);
		this->vscroll->SetStepSize(FONT_HEIGHT_NORMAL);
		this->FinishInitNested(window_number);
	}

	void UpdateRailRoadTypes()
	{
		this->railtypes = RAILTYPES_NONE;
		this->roadtypes = ROADTYPES_NONE;

		/* Find the used railtypes. */
		for (const Engine *e : Engine::IterateType(VEH_TRAIN)) {
			if (!HasBit(e->info.climates, _settings_game.game_creation.landscape)) continue;

			this->railtypes |= GetRailTypeInfo(e->u.rail.railtype)->introduces_railtypes;
		}

		/* Get the date introduced railtypes as well. */
		this->railtypes = AddDateIntroducedRailTypes(this->railtypes, MAX_DAY);

		/* Find the used roadtypes. */
		for (const Engine *e : Engine::IterateType(VEH_ROAD)) {
			if (!HasBit(e->info.climates, _settings_game.game_creation.landscape)) continue;

			this->roadtypes |= GetRoadTypeInfo(e->u.road.roadtype)->introduces_roadtypes;
		}

		/* Get the date introduced roadtypes as well. */
		this->roadtypes = AddDateIntroducedRoadTypes(this->roadtypes, MAX_DAY);
		this->roadtypes &= ~_roadtypes_hidden_mask;
	}

	/** Get total infrastructure maintenance cost. */
	Money GetTotalMaintenanceCost() const
	{
		const Company *c = Company::Get((CompanyID)this->window_number);
		Money total;

		uint32 rail_total = c->infrastructure.GetRailTotal();
		for (RailType rt = RAILTYPE_BEGIN; rt != RAILTYPE_END; rt++) {
			if (HasBit(this->railtypes, rt)) total += RailMaintenanceCost(rt, c->infrastructure.rail[rt], rail_total);
		}
		total += SignalMaintenanceCost(c->infrastructure.signal);

		uint32 road_total = c->infrastructure.GetRoadTotal();
		uint32 tram_total = c->infrastructure.GetTramTotal();
		for (RoadType rt = ROADTYPE_BEGIN; rt != ROADTYPE_END; rt++) {
			if (HasBit(this->roadtypes, rt)) total += RoadMaintenanceCost(rt, c->infrastructure.road[rt], RoadTypeIsRoad(rt) ? road_total : tram_total);
		}

		total += CanalMaintenanceCost(c->infrastructure.water);
		total += StationMaintenanceCost(c->infrastructure.station);
		total += AirportMaintenanceCost(c->index);

		return total;
	}

	void SetStringParameters(int widget) const override
	{
		switch (widget) {
			case WID_CI_CAPTION:
				SetDParam(0, (CompanyID)this->window_number);
				break;
		}
	}

	void UpdateWidgetSize(int widget, Dimension *size, const Dimension &padding, Dimension *fill, Dimension *resize) override
	{
		const Company *c = Company::Get((CompanyID)this->window_number);

		switch (widget) {
			case WID_CI_DESC: {
				uint rail_lines = 1; // Starts at 1 because a line is also required for the section title

				size->width = std::max(size->width, GetStringBoundingBox(STR_COMPANY_INFRASTRUCTURE_VIEW_RAIL_SECT).width);

				for (const auto &rt : _sorted_railtypes) {
					if (HasBit(this->railtypes, rt)) {
						rail_lines++;
						SetDParam(0, GetRailTypeInfo(rt)->strings.name);
						size->width = std::max(size->width, GetStringBoundingBox(STR_WHITE_STRING).width + WidgetDimensions::scaled.hsep_indent);
					}
				}
				if (this->railtypes != RAILTYPES_NONE) {
<<<<<<< HEAD
					rail_lines++;
					size->width = std::max(size->width, GetStringBoundingBox(STR_COMPANY_INFRASTRUCTURE_VIEW_SIGNALS).width + WD_FRAMERECT_LEFT);
=======
					lines++;
					size->width = std::max(size->width, GetStringBoundingBox(STR_COMPANY_INFRASTRUCTURE_VIEW_SIGNALS).width + WidgetDimensions::scaled.hsep_indent);
>>>>>>> 1c82200e
				}

				uint road_lines = 1; // Starts at 1 because a line is also required for the section title
				uint tram_lines = 1;

				size->width = std::max(size->width, GetStringBoundingBox(STR_COMPANY_INFRASTRUCTURE_VIEW_ROAD_SECT).width);
				size->width = std::max(size->width, GetStringBoundingBox(STR_COMPANY_INFRASTRUCTURE_VIEW_TRAM_SECT).width);

				for (const auto &rt : _sorted_roadtypes) {
					if (HasBit(this->roadtypes, rt)) {
						if (RoadTypeIsRoad(rt)) {
							road_lines++;
						} else {
							tram_lines++;
						}
						SetDParam(0, GetRoadTypeInfo(rt)->strings.name);
						size->width = std::max(size->width, GetStringBoundingBox(STR_WHITE_STRING).width + WidgetDimensions::scaled.hsep_indent);
					}
				}

				size->width = std::max(size->width, GetStringBoundingBox(STR_COMPANY_INFRASTRUCTURE_VIEW_WATER_SECT).width);
<<<<<<< HEAD
				size->width = std::max(size->width, GetStringBoundingBox(STR_COMPANY_INFRASTRUCTURE_VIEW_CANALS).width + WD_FRAMERECT_LEFT);
=======
				size->width = std::max(size->width, GetStringBoundingBox(STR_COMPANY_INFRASTRUCTURE_VIEW_CANALS).width + WidgetDimensions::scaled.hsep_indent);
				break;
>>>>>>> 1c82200e

				size->width = std::max(size->width, GetStringBoundingBox(STR_COMPANY_INFRASTRUCTURE_VIEW_STATION_SECT).width);
<<<<<<< HEAD
				size->width = std::max(size->width, GetStringBoundingBox(STR_COMPANY_INFRASTRUCTURE_VIEW_STATIONS).width + WD_FRAMERECT_LEFT);
				size->width = std::max(size->width, GetStringBoundingBox(STR_COMPANY_INFRASTRUCTURE_VIEW_AIRPORTS).width + WD_FRAMERECT_LEFT);

				uint total_height = ((rail_lines + road_lines + tram_lines + 2 + 3) * FONT_HEIGHT_NORMAL) + (4 * EXP_SPACING);

				/* Set height of the total line. */
				if (_settings_game.economy.infrastructure_maintenance) total_height += EXP_SPACING + EXP_LINESPACE + FONT_HEIGHT_NORMAL;

				this->vscroll->SetCount(total_height);

				size->height = std::max(size->height, std::min<uint>(8 * FONT_HEIGHT_NORMAL, total_height));
				uint target_height = std::min<uint>(40 * FONT_HEIGHT_NORMAL, total_height);
				this->height_extra = (target_height > size->height) ? (target_height - size->height) : 0;
=======
				size->width = std::max(size->width, GetStringBoundingBox(STR_COMPANY_INFRASTRUCTURE_VIEW_STATIONS).width + WidgetDimensions::scaled.hsep_indent);
				size->width = std::max(size->width, GetStringBoundingBox(STR_COMPANY_INFRASTRUCTURE_VIEW_AIRPORTS).width + WidgetDimensions::scaled.hsep_indent);
>>>>>>> 1c82200e
				break;
			}

			case WID_CI_COUNT: {
				/* Find the maximum count that is displayed. */
				uint32 max_val = 1000;  // Some random number to reserve enough space.
				Money max_cost = 10000; // Some random number to reserve enough space.
				uint32 rail_total = c->infrastructure.GetRailTotal();
				for (RailType rt = RAILTYPE_BEGIN; rt < RAILTYPE_END; rt++) {
					max_val = std::max(max_val, c->infrastructure.rail[rt]);
					max_cost = std::max(max_cost, RailMaintenanceCost(rt, c->infrastructure.rail[rt], rail_total));
				}
				max_val = std::max(max_val, c->infrastructure.signal);
				max_cost = std::max(max_cost, SignalMaintenanceCost(c->infrastructure.signal));
				uint32 road_total = c->infrastructure.GetRoadTotal();
				uint32 tram_total = c->infrastructure.GetTramTotal();
				for (RoadType rt = ROADTYPE_BEGIN; rt < ROADTYPE_END; rt++) {
					max_val = std::max(max_val, c->infrastructure.road[rt]);
					max_cost = std::max(max_cost, RoadMaintenanceCost(rt, c->infrastructure.road[rt], RoadTypeIsRoad(rt) ? road_total : tram_total));

				}
				max_val = std::max(max_val, c->infrastructure.water);
				max_cost = std::max(max_cost, CanalMaintenanceCost(c->infrastructure.water));
				max_val = std::max(max_val, c->infrastructure.station);
				max_cost = std::max(max_cost, StationMaintenanceCost(c->infrastructure.station));
				max_val = std::max(max_val, c->infrastructure.airport);
				max_cost = std::max(max_cost, AirportMaintenanceCost(c->index));

				SetDParamMaxValue(0, max_val);
				uint count_width = GetStringBoundingBox(STR_WHITE_COMMA).width + WidgetDimensions::scaled.hsep_indent; // Reserve some wiggle room

				if (_settings_game.economy.infrastructure_maintenance) {
					SetDParamMaxValue(0, this->GetTotalMaintenanceCost() * 12); // Convert to per year
					this->total_width = GetStringBoundingBox(STR_COMPANY_INFRASTRUCTURE_VIEW_TOTAL).width + WidgetDimensions::scaled.hsep_indent * 2;
					size->width = std::max(size->width, this->total_width);

					SetDParamMaxValue(0, max_cost * 12); // Convert to per year
					count_width += std::max(this->total_width, GetStringBoundingBox(STR_COMPANY_INFRASTRUCTURE_VIEW_TOTAL).width);
				}

				size->width = std::max(size->width, count_width);
<<<<<<< HEAD
=======

				/* Set height of the total line. */
				if (widget == WID_CI_TOTAL) {
					size->height = _settings_game.economy.infrastructure_maintenance ? std::max<uint>(size->height, WidgetDimensions::scaled.vsep_normal + FONT_HEIGHT_NORMAL) : 0;
				}
>>>>>>> 1c82200e
				break;
			}
		}
	}

	/**
	 * Helper for drawing the counts line.
	 * @param width        The width of the bounds to draw in.
	 * @param y            The y position to draw at.
	 * @param count        The count to show on this line.
	 * @param monthly_cost The monthly costs.
	 */
	void DrawCountLine(int width, int &y, int count, Money monthly_cost) const
	{
		SetDParam(0, count);
		DrawString(0, width, y += FONT_HEIGHT_NORMAL, STR_WHITE_COMMA, TC_FROMSTRING, SA_RIGHT);

		if (_settings_game.economy.infrastructure_maintenance) {
			SetDParam(0, monthly_cost * 12); // Convert to per year
			int left = _current_text_dir == TD_RTL ? width - this->total_width : 0;
			DrawString(left, left + this->total_width, y, STR_COMPANY_INFRASTRUCTURE_VIEW_TOTAL, TC_FROMSTRING, SA_RIGHT);
		}
	}

	void DrawWidget(const Rect &r, int widget) const override
	{
		if (widget != WID_CI_DESC && widget != WID_CI_COUNT) return;

		const Company *c = Company::Get((CompanyID)this->window_number);
<<<<<<< HEAD

		int offs_left = _current_text_dir == TD_LTR ? WD_FRAMERECT_LEFT : 0;
		int offs_right = _current_text_dir == TD_LTR ? 0 : WD_FRAMERECT_LEFT;

		int width = r.right - r.left;

		/* Set up a clipping region for the panel. */
		DrawPixelInfo tmp_dpi;
		if (!FillDrawPixelInfo(&tmp_dpi, r.left, r.top, width + 1, r.bottom - r.top + 1)) return;

		DrawPixelInfo *old_dpi = _cur_dpi;
		_cur_dpi = &tmp_dpi;

		int y = -this->vscroll->GetPosition();

=======

		int y = r.top;

		Rect ir = r.Indent(WidgetDimensions::scaled.hsep_indent, _current_text_dir == TD_RTL);
>>>>>>> 1c82200e
		switch (widget) {
			case WID_CI_DESC: {
				DrawString(0, width, y, STR_COMPANY_INFRASTRUCTURE_VIEW_RAIL_SECT);

				if (this->railtypes != RAILTYPES_NONE) {
					/* Draw name of each valid railtype. */
					for (const auto &rt : _sorted_railtypes) {
						if (HasBit(this->railtypes, rt)) {
							SetDParam(0, GetRailTypeInfo(rt)->strings.name);
							DrawString(offs_left, width - offs_right, y += FONT_HEIGHT_NORMAL, STR_WHITE_STRING);
						}
					}
					DrawString(offs_left, width - offs_right, y += FONT_HEIGHT_NORMAL, STR_COMPANY_INFRASTRUCTURE_VIEW_SIGNALS);
				} else {
					/* No valid railtype. */
					DrawString(offs_left, width - offs_right, y += FONT_HEIGHT_NORMAL, STR_COMPANY_VIEW_INFRASTRUCTURE_NONE);
				}

				y += FONT_HEIGHT_NORMAL + EXP_SPACING;

				DrawString(0, width, y, STR_COMPANY_INFRASTRUCTURE_VIEW_ROAD_SECT);

				/* Draw name of each valid roadtype. */
				for (const auto &rt : _sorted_roadtypes) {
					if (HasBit(this->roadtypes, rt) && RoadTypeIsRoad(rt)) {
						SetDParam(0, GetRoadTypeInfo(rt)->strings.name);
						DrawString(offs_left, width - offs_right, y += FONT_HEIGHT_NORMAL, STR_WHITE_STRING);
					}
				}

				y += FONT_HEIGHT_NORMAL + EXP_SPACING;

				DrawString(0, width, y, STR_COMPANY_INFRASTRUCTURE_VIEW_TRAM_SECT);

				/* Draw name of each valid roadtype. */
				for (const auto &rt : _sorted_roadtypes) {
					if (HasBit(this->roadtypes, rt) && RoadTypeIsTram(rt)) {
						SetDParam(0, GetRoadTypeInfo(rt)->strings.name);
						DrawString(offs_left, width - offs_right, y += FONT_HEIGHT_NORMAL, STR_WHITE_STRING);
					}
				}

				y += FONT_HEIGHT_NORMAL + EXP_SPACING;

				DrawString(0, width, y, STR_COMPANY_INFRASTRUCTURE_VIEW_WATER_SECT);
				DrawString(offs_left, width - offs_right, y += FONT_HEIGHT_NORMAL, STR_COMPANY_INFRASTRUCTURE_VIEW_CANALS);

				y += FONT_HEIGHT_NORMAL + EXP_SPACING;

				DrawString(0, width, y, STR_COMPANY_INFRASTRUCTURE_VIEW_STATION_SECT);
				DrawString(offs_left, width - offs_right, y += FONT_HEIGHT_NORMAL, STR_COMPANY_INFRASTRUCTURE_VIEW_STATIONS);
				DrawString(offs_left, width - offs_right, y += FONT_HEIGHT_NORMAL, STR_COMPANY_INFRASTRUCTURE_VIEW_AIRPORTS);

				break;
			}

			case WID_CI_COUNT: {
				/* Draw infrastructure count for each valid railtype. */
				uint32 rail_total = c->infrastructure.GetRailTotal();
				for (const auto &rt : _sorted_railtypes) {
					if (HasBit(this->railtypes, rt)) {
						this->DrawCountLine(width, y, c->infrastructure.rail[rt], RailMaintenanceCost(rt, c->infrastructure.rail[rt], rail_total));
					}
				}
				if (this->railtypes != RAILTYPES_NONE) {
					this->DrawCountLine(width, y, c->infrastructure.signal, SignalMaintenanceCost(c->infrastructure.signal));
				}

				y += FONT_HEIGHT_NORMAL + EXP_SPACING;

				uint32 road_total = c->infrastructure.GetRoadTotal();
				for (const auto &rt : _sorted_roadtypes) {
					if (HasBit(this->roadtypes, rt) && RoadTypeIsRoad(rt)) {
						this->DrawCountLine(width, y, c->infrastructure.road[rt], RoadMaintenanceCost(rt, c->infrastructure.road[rt], road_total));
					}
				}

				y += FONT_HEIGHT_NORMAL + EXP_SPACING;

				uint32 tram_total = c->infrastructure.GetTramTotal();
				for (const auto &rt : _sorted_roadtypes) {
					if (HasBit(this->roadtypes, rt) && RoadTypeIsTram(rt)) {
						this->DrawCountLine(width, y, c->infrastructure.road[rt], RoadMaintenanceCost(rt, c->infrastructure.road[rt], tram_total));
					}
				}

				y += FONT_HEIGHT_NORMAL + EXP_SPACING;

				this->DrawCountLine(width, y, c->infrastructure.water, CanalMaintenanceCost(c->infrastructure.water));

				y += FONT_HEIGHT_NORMAL + EXP_SPACING;

				this->DrawCountLine(width, y, c->infrastructure.station, StationMaintenanceCost(c->infrastructure.station));
				this->DrawCountLine(width, y, c->infrastructure.airport, AirportMaintenanceCost(c->index));

				if (_settings_game.economy.infrastructure_maintenance) {
<<<<<<< HEAD
					y += FONT_HEIGHT_NORMAL + EXP_SPACING;
					int left = _current_text_dir == TD_RTL ? width - this->total_width : 0;
					GfxFillRect(left, y, left + this->total_width, y, PC_WHITE);
					y += EXP_LINESPACE;
=======
					Rect tr = r.WithWidth(this->total_width, _current_text_dir == TD_RTL);
					GfxFillRect(tr.left, y, tr.right, y, PC_WHITE);
					y += WidgetDimensions::scaled.vsep_normal;
>>>>>>> 1c82200e
					SetDParam(0, this->GetTotalMaintenanceCost() * 12); // Convert to per year
					DrawString(left, left + this->total_width, y, STR_COMPANY_INFRASTRUCTURE_VIEW_TOTAL, TC_FROMSTRING, SA_RIGHT);
				}
				break;
			}
		}

		/* Restore clipping region. */
		_cur_dpi = old_dpi;
	}

	virtual void OnResize() override
	{
		this->vscroll->SetCapacityFromWidget(this, WID_CI_DESC);
	}

	void FindWindowPlacementAndResize(int def_width, int def_height) override
	{
		if (this->window_desc->GetPreferences().pref_height == 0) {
			def_height = this->nested_root->smallest_y + this->height_extra;
		}
		Window::FindWindowPlacementAndResize(def_width, def_height);
	}

	/**
	 * Some data on this window has become invalid.
	 * @param data Information about the changed data.
	 * @param gui_scope Whether the call is done from GUI scope. You may not do everything when not in GUI scope. See #InvalidateWindowData() for details.
	 */
	void OnInvalidateData(int data = 0, bool gui_scope = true) override
	{
		if (!gui_scope) return;

		this->UpdateRailRoadTypes();
		this->ReInit();
	}
};

static WindowDesc _company_infrastructure_desc(
	WDP_AUTO, "company_infrastructure", 0, 0,
	WC_COMPANY_INFRASTRUCTURE, WC_NONE,
	0,
	_nested_company_infrastructure_widgets, lengthof(_nested_company_infrastructure_widgets)
);

/**
 * Open the infrastructure window of a company.
 * @param company Company to show infrastructure of.
 */
static void ShowCompanyInfrastructure(CompanyID company)
{
	if (!Company::IsValidID(company)) return;
	AllocateWindowDescFront<CompanyInfrastructureWindow>(&_company_infrastructure_desc, company);
}

static const NWidgetPart _nested_company_widgets[] = {
	NWidget(NWID_HORIZONTAL),
		NWidget(WWT_CLOSEBOX, COLOUR_GREY),
		NWidget(WWT_CAPTION, COLOUR_GREY, WID_C_CAPTION), SetDataTip(STR_COMPANY_VIEW_CAPTION, STR_TOOLTIP_WINDOW_TITLE_DRAG_THIS),
		NWidget(WWT_SHADEBOX, COLOUR_GREY),
		NWidget(WWT_STICKYBOX, COLOUR_GREY),
	EndContainer(),
	NWidget(WWT_PANEL, COLOUR_GREY),
		NWidget(NWID_HORIZONTAL), SetPIP(4, 6, 4),
			NWidget(NWID_VERTICAL), SetPIP(4, 2, 4),
				NWidget(WWT_EMPTY, INVALID_COLOUR, WID_C_FACE), SetMinimalSize(92, 119), SetFill(1, 0),
				NWidget(WWT_EMPTY, INVALID_COLOUR, WID_C_FACE_TITLE), SetFill(1, 1), SetMinimalTextLines(2, 0),
			EndContainer(),
			NWidget(NWID_VERTICAL),
				NWidget(NWID_HORIZONTAL),
					NWidget(NWID_VERTICAL), SetPIP(4, 5, 5),
						NWidget(WWT_TEXT, COLOUR_GREY, WID_C_DESC_INAUGURATION), SetDataTip(STR_COMPANY_VIEW_INAUGURATED_TITLE, STR_NULL), SetFill(1, 0),
						NWidget(NWID_HORIZONTAL), SetPIP(0, 5, 0),
							NWidget(WWT_LABEL, COLOUR_GREY, WID_C_DESC_COLOUR_SCHEME), SetDataTip(STR_COMPANY_VIEW_COLOUR_SCHEME_TITLE, STR_NULL),
							NWidget(WWT_EMPTY, INVALID_COLOUR, WID_C_DESC_COLOUR_SCHEME_EXAMPLE), SetMinimalSize(30, 0), SetFill(0, 1),
							NWidget(NWID_SPACER), SetFill(1, 0),
						EndContainer(),
						NWidget(NWID_HORIZONTAL), SetPIP(0, 4, 0),
							NWidget(NWID_VERTICAL),
								NWidget(WWT_TEXT, COLOUR_GREY, WID_C_DESC_VEHICLE), SetDataTip(STR_COMPANY_VIEW_VEHICLES_TITLE, STR_NULL),
								NWidget(NWID_SPACER), SetFill(0, 1),
							EndContainer(),
							NWidget(WWT_EMPTY, INVALID_COLOUR, WID_C_DESC_VEHICLE_COUNTS), SetMinimalTextLines(4, 0),
							NWidget(NWID_SPACER), SetFill(1, 0),
						EndContainer(),
					EndContainer(),
					NWidget(NWID_VERTICAL), SetPIP(4, 2, 4),
						NWidget(NWID_SELECTION, INVALID_COLOUR, WID_C_SELECT_VIEW_BUILD_HQ),
							NWidget(WWT_PUSHTXTBTN, COLOUR_GREY, WID_C_VIEW_HQ), SetDataTip(STR_COMPANY_VIEW_VIEW_HQ_BUTTON, STR_COMPANY_VIEW_VIEW_HQ_TOOLTIP),
							NWidget(WWT_TEXTBTN, COLOUR_GREY, WID_C_BUILD_HQ), SetDataTip(STR_COMPANY_VIEW_BUILD_HQ_BUTTON, STR_COMPANY_VIEW_BUILD_HQ_TOOLTIP),
						EndContainer(),
						NWidget(NWID_SELECTION, INVALID_COLOUR, WID_C_SELECT_RELOCATE),
							NWidget(WWT_TEXTBTN, COLOUR_GREY, WID_C_RELOCATE_HQ), SetDataTip(STR_COMPANY_VIEW_RELOCATE_HQ, STR_COMPANY_VIEW_RELOCATE_COMPANY_HEADQUARTERS),
							NWidget(NWID_SPACER),
						EndContainer(),
						NWidget(NWID_SPACER), SetFill(0, 1),
					EndContainer(),
				EndContainer(),
				NWidget(WWT_TEXT, COLOUR_GREY, WID_C_DESC_COMPANY_VALUE), SetDataTip(STR_COMPANY_VIEW_COMPANY_VALUE, STR_NULL), SetFill(1, 0),
				NWidget(NWID_VERTICAL), SetPIP(4, 2, 4),
					NWidget(NWID_HORIZONTAL), SetPIP(0, 4, 0),
						NWidget(NWID_VERTICAL),
							NWidget(WWT_TEXT, COLOUR_GREY, WID_C_DESC_INFRASTRUCTURE), SetDataTip(STR_COMPANY_VIEW_INFRASTRUCTURE, STR_NULL),
							NWidget(NWID_SPACER), SetFill(0, 1),
						EndContainer(),
						NWidget(WWT_EMPTY, INVALID_COLOUR, WID_C_DESC_INFRASTRUCTURE_COUNTS), SetMinimalTextLines(5, 0), SetFill(1, 0),
						NWidget(NWID_VERTICAL),
							NWidget(WWT_PUSHTXTBTN, COLOUR_GREY, WID_C_VIEW_INFRASTRUCTURE), SetDataTip(STR_COMPANY_VIEW_INFRASTRUCTURE_BUTTON, STR_COMPANY_VIEW_INFRASTRUCTURE_TOOLTIP),
							NWidget(NWID_SPACER),
						EndContainer(),
					EndContainer(),
				EndContainer(),
				NWidget(NWID_HORIZONTAL),
					NWidget(NWID_SELECTION, INVALID_COLOUR, WID_C_SELECT_DESC_OWNERS),
						NWidget(NWID_VERTICAL), SetPIP(5, 5, 4),
							NWidget(WWT_EMPTY, INVALID_COLOUR, WID_C_DESC_OWNERS), SetMinimalTextLines(MAX_COMPANY_SHARE_OWNERS, 0),
							NWidget(NWID_SPACER), SetFill(0, 1),
						EndContainer(),
					EndContainer(),
					NWidget(NWID_SPACER), SetFill(1, 0),
					NWidget(NWID_SELECTION, INVALID_COLOUR, WID_C_SELECT_GIVE_MONEY),
						NWidget(NWID_VERTICAL),
							NWidget(NWID_SPACER), SetFill(0, 1), SetMinimalSize(90, 0),
							NWidget(WWT_PUSHTXTBTN, COLOUR_GREY, WID_C_GIVE_MONEY), SetDataTip(STR_COMPANY_VIEW_GIVE_MONEY_BUTTON, STR_COMPANY_VIEW_GIVE_MONEY_TOOLTIP),
						EndContainer(),
					EndContainer(),
				EndContainer(),
				/* Multi player buttons. */
				NWidget(NWID_HORIZONTAL),
					NWidget(NWID_SPACER), SetFill(1, 0),
					NWidget(NWID_VERTICAL), SetPIP(4, 2, 4),
						NWidget(NWID_SPACER), SetMinimalSize(95, 0), SetFill(0, 1),
						NWidget(NWID_HORIZONTAL), SetPIP(0, 5, 0),
							NWidget(WWT_EMPTY, COLOUR_GREY, WID_C_HAS_PASSWORD),
							NWidget(NWID_VERTICAL),
								NWidget(NWID_SPACER), SetMinimalSize(90, 0), SetFill(0, 1),
								NWidget(NWID_SELECTION, INVALID_COLOUR, WID_C_SELECT_MULTIPLAYER),
									NWidget(WWT_PUSHTXTBTN, COLOUR_GREY, WID_C_COMPANY_PASSWORD), SetFill(1, 0), SetDataTip(STR_COMPANY_VIEW_PASSWORD, STR_COMPANY_VIEW_PASSWORD_TOOLTIP),
									NWidget(WWT_PUSHTXTBTN, COLOUR_GREY, WID_C_COMPANY_JOIN), SetFill(1, 0), SetDataTip(STR_COMPANY_VIEW_JOIN, STR_COMPANY_VIEW_JOIN_TOOLTIP),
								EndContainer(),
							EndContainer(),
						EndContainer(),
					EndContainer(),
				EndContainer(),
			EndContainer(),
		EndContainer(),
	EndContainer(),
	/* Button bars at the bottom. */
	NWidget(NWID_SELECTION, INVALID_COLOUR, WID_C_SELECT_BUTTONS),
		NWidget(NWID_HORIZONTAL, NC_EQUALSIZE),
			NWidget(WWT_PUSHTXTBTN, COLOUR_GREY, WID_C_NEW_FACE), SetFill(1, 0), SetDataTip(STR_COMPANY_VIEW_NEW_FACE_BUTTON, STR_COMPANY_VIEW_NEW_FACE_TOOLTIP),
			NWidget(WWT_PUSHTXTBTN, COLOUR_GREY, WID_C_COLOUR_SCHEME), SetFill(1, 0), SetDataTip(STR_COMPANY_VIEW_COLOUR_SCHEME_BUTTON, STR_COMPANY_VIEW_COLOUR_SCHEME_TOOLTIP),
			NWidget(WWT_PUSHTXTBTN, COLOUR_GREY, WID_C_PRESIDENT_NAME), SetFill(1, 0), SetDataTip(STR_COMPANY_VIEW_PRESIDENT_NAME_BUTTON, STR_COMPANY_VIEW_PRESIDENT_NAME_TOOLTIP),
			NWidget(WWT_PUSHTXTBTN, COLOUR_GREY, WID_C_COMPANY_NAME), SetFill(1, 0), SetDataTip(STR_COMPANY_VIEW_COMPANY_NAME_BUTTON, STR_COMPANY_VIEW_COMPANY_NAME_TOOLTIP),
		EndContainer(),
		NWidget(NWID_HORIZONTAL, NC_EQUALSIZE),
			NWidget(WWT_PUSHTXTBTN, COLOUR_GREY, WID_C_BUY_SHARE), SetFill(1, 0), SetDataTip(STR_COMPANY_VIEW_BUY_SHARE_BUTTON, STR_COMPANY_VIEW_BUY_SHARE_TOOLTIP),
			NWidget(WWT_PUSHTXTBTN, COLOUR_GREY, WID_C_SELL_SHARE), SetFill(1, 0), SetDataTip(STR_COMPANY_VIEW_SELL_SHARE_BUTTON, STR_COMPANY_VIEW_SELL_SHARE_TOOLTIP),
		EndContainer(),
	EndContainer(),
};

int GetAmountOwnedBy(const Company *c, Owner owner)
{
	return (c->share_owners[0] == owner) +
				 (c->share_owners[1] == owner) +
				 (c->share_owners[2] == owner) +
				 (c->share_owners[3] == owner);
}

/** Strings for the company vehicle counts */
static const StringID _company_view_vehicle_count_strings[] = {
	STR_COMPANY_VIEW_TRAINS, STR_COMPANY_VIEW_ROAD_VEHICLES, STR_COMPANY_VIEW_SHIPS, STR_COMPANY_VIEW_AIRCRAFT
};

/**
 * Window with general information about a company
 */
struct CompanyWindow : Window
{
	CompanyWidgets query_widget;

	/** Display planes in the company window. */
	enum CompanyWindowPlanes {
		/* Display planes of the #WID_C_SELECT_MULTIPLAYER selection widget. */
		CWP_MP_C_PWD = 0, ///< Display the company password button.
		CWP_MP_C_JOIN,    ///< Display the join company button.

		/* Display planes of the #WID_C_SELECT_VIEW_BUILD_HQ selection widget. */
		CWP_VB_VIEW = 0,  ///< Display the view button
		CWP_VB_BUILD,     ///< Display the build button

		/* Display planes of the #WID_C_SELECT_RELOCATE selection widget. */
		CWP_RELOCATE_SHOW = 0, ///< Show the relocate HQ button.
		CWP_RELOCATE_HIDE,     ///< Hide the relocate HQ button.

		/* Display planes of the #WID_C_SELECT_BUTTONS selection widget. */
		CWP_BUTTONS_LOCAL = 0, ///< Buttons of the local company.
		CWP_BUTTONS_OTHER,     ///< Buttons of the other companies.
	};

	CompanyWindow(WindowDesc *desc, WindowNumber window_number) : Window(desc)
	{
		this->InitNested(window_number);
		this->owner = (Owner)this->window_number;
		this->OnInvalidateData();
	}

	void OnPaint() override
	{
		const Company *c = Company::Get((CompanyID)this->window_number);
		bool local = this->window_number == _local_company;

		if (!this->IsShaded()) {
			bool reinit = false;

			/* Button bar selection. */
			int plane = local ? CWP_BUTTONS_LOCAL : CWP_BUTTONS_OTHER;
			NWidgetStacked *wi = this->GetWidget<NWidgetStacked>(WID_C_SELECT_BUTTONS);
			if (plane != wi->shown_plane) {
				wi->SetDisplayedPlane(plane);
				this->InvalidateData();
				reinit = true;
			}

			/* Build HQ button handling. */
			plane = (local && c->location_of_HQ == INVALID_TILE) ? CWP_VB_BUILD : CWP_VB_VIEW;
			wi = this->GetWidget<NWidgetStacked>(WID_C_SELECT_VIEW_BUILD_HQ);
			if (plane != wi->shown_plane) {
				wi->SetDisplayedPlane(plane);
				reinit = true;
			}

			this->SetWidgetDisabledState(WID_C_VIEW_HQ, c->location_of_HQ == INVALID_TILE);

			/* Enable/disable 'Relocate HQ' button. */
			plane = (!local || c->location_of_HQ == INVALID_TILE) ? CWP_RELOCATE_HIDE : CWP_RELOCATE_SHOW;
			wi = this->GetWidget<NWidgetStacked>(WID_C_SELECT_RELOCATE);
			if (plane != wi->shown_plane) {
				wi->SetDisplayedPlane(plane);
				reinit = true;
			}

			/* Owners of company */
			plane = SZSP_HORIZONTAL;
			for (uint i = 0; i < lengthof(c->share_owners); i++) {
				if (c->share_owners[i] != INVALID_COMPANY) {
					plane = 0;
					break;
				}
			}
			wi = this->GetWidget<NWidgetStacked>(WID_C_SELECT_DESC_OWNERS);
			if (plane != wi->shown_plane) {
				wi->SetDisplayedPlane(plane);
				reinit = true;
			}

			/* Enable/disable 'Give money' button. */
			plane = ((local || (_local_company == COMPANY_SPECTATOR)) ? SZSP_NONE : 0);
			wi = this->GetWidget<NWidgetStacked>(WID_C_SELECT_GIVE_MONEY);
			if (plane != wi->shown_plane) {
				wi->SetDisplayedPlane(plane);
				reinit = true;
			}

			/* Multiplayer buttons. */
			plane = ((!_networking) ? (int)SZSP_NONE : (int)(local ? CWP_MP_C_PWD : CWP_MP_C_JOIN));
			wi = this->GetWidget<NWidgetStacked>(WID_C_SELECT_MULTIPLAYER);
			if (plane != wi->shown_plane) {
				wi->SetDisplayedPlane(plane);
				reinit = true;
			}
			this->SetWidgetDisabledState(WID_C_COMPANY_JOIN,   c->is_ai);

			if (reinit) {
				this->ReInit();
				return;
			}
		}

		this->DrawWidgets();
	}

	void UpdateWidgetSize(int widget, Dimension *size, const Dimension &padding, Dimension *fill, Dimension *resize) override
	{
		switch (widget) {
			case WID_C_FACE: {
				Dimension face_size = GetSpriteSize(SPR_GRADIENT);
				size->width  = std::max(size->width,  face_size.width);
				size->height = std::max(size->height, face_size.height);
				break;
			}

			case WID_C_DESC_COLOUR_SCHEME_EXAMPLE: {
				Point offset;
				Dimension d = GetSpriteSize(SPR_VEH_BUS_SW_VIEW, &offset);
				d.width -= offset.x;
				d.height -= offset.y;
				*size = maxdim(*size, d);
				break;
			}

			case WID_C_DESC_COMPANY_VALUE:
				SetDParam(0, INT64_MAX); // Arguably the maximum company value
				size->width = GetStringBoundingBox(STR_COMPANY_VIEW_COMPANY_VALUE).width;
				break;

			case WID_C_DESC_VEHICLE_COUNTS:
				SetDParamMaxValue(0, 5000); // Maximum number of vehicles
				for (uint i = 0; i < lengthof(_company_view_vehicle_count_strings); i++) {
					size->width = std::max(size->width, GetStringBoundingBox(_company_view_vehicle_count_strings[i]).width);
				}
				break;

			case WID_C_DESC_INFRASTRUCTURE_COUNTS:
				SetDParamMaxValue(0, UINT_MAX);
				size->width = std::max(size->width, GetStringBoundingBox(STR_COMPANY_VIEW_INFRASTRUCTURE_RAIL).width);
				size->width = std::max(size->width, GetStringBoundingBox(STR_COMPANY_VIEW_INFRASTRUCTURE_ROAD).width);
				size->width = std::max(size->width, GetStringBoundingBox(STR_COMPANY_VIEW_INFRASTRUCTURE_WATER).width);
				size->width = std::max(size->width, GetStringBoundingBox(STR_COMPANY_VIEW_INFRASTRUCTURE_STATION).width);
				size->width = std::max(size->width, GetStringBoundingBox(STR_COMPANY_VIEW_INFRASTRUCTURE_AIRPORT).width);
				size->width = std::max(size->width, GetStringBoundingBox(STR_COMPANY_VIEW_INFRASTRUCTURE_NONE).width);
				break;

			case WID_C_DESC_OWNERS: {
				for (const Company *c2 : Company::Iterate()) {
					SetDParamMaxValue(0, 75);
					SetDParam(1, c2->index);

					size->width = std::max(size->width, GetStringBoundingBox(STR_COMPANY_VIEW_SHARES_OWNED_BY).width);
				}
				break;
			}

			case WID_C_VIEW_HQ:
			case WID_C_BUILD_HQ:
			case WID_C_RELOCATE_HQ:
			case WID_C_VIEW_INFRASTRUCTURE:
			case WID_C_COMPANY_PASSWORD:
			case WID_C_COMPANY_JOIN:
				size->width = std::max(size->width, GetStringBoundingBox(STR_COMPANY_VIEW_VIEW_HQ_BUTTON).width);
				size->width = std::max(size->width, GetStringBoundingBox(STR_COMPANY_VIEW_BUILD_HQ_BUTTON).width);
				size->width = std::max(size->width, GetStringBoundingBox(STR_COMPANY_VIEW_RELOCATE_HQ).width);
				size->width = std::max(size->width, GetStringBoundingBox(STR_COMPANY_VIEW_INFRASTRUCTURE_BUTTON).width);
				size->width = std::max(size->width, GetStringBoundingBox(STR_COMPANY_VIEW_PASSWORD).width);
				size->width = std::max(size->width, GetStringBoundingBox(STR_COMPANY_VIEW_JOIN).width);
				break;


			case WID_C_HAS_PASSWORD:
				*size = maxdim(*size, GetSpriteSize(SPR_LOCK));
				break;
		}
	}

	void DrawWidget(const Rect &r, int widget) const override
	{
		const Company *c = Company::Get((CompanyID)this->window_number);
		switch (widget) {
			case WID_C_FACE:
				DrawCompanyManagerFace(c->face, c->colour, r.left, r.top);
				break;

			case WID_C_FACE_TITLE:
				SetDParam(0, c->index);
				DrawStringMultiLine(r.left, r.right, r.top, r.bottom, STR_COMPANY_VIEW_PRESIDENT_MANAGER_TITLE, TC_FROMSTRING, SA_HOR_CENTER);
				break;

			case WID_C_DESC_COLOUR_SCHEME_EXAMPLE: {
				Point offset;
				Dimension d = GetSpriteSize(SPR_VEH_BUS_SW_VIEW, &offset);
				d.height -= offset.y;
				DrawSprite(SPR_VEH_BUS_SW_VIEW, COMPANY_SPRITE_COLOUR(c->index), r.left - offset.x, CenterBounds(r.top, r.bottom, d.height) - offset.y);
				break;
			}

			case WID_C_DESC_VEHICLE_COUNTS: {
				uint amounts[4];
				amounts[0] = c->group_all[VEH_TRAIN].num_vehicle;
				amounts[1] = c->group_all[VEH_ROAD].num_vehicle;
				amounts[2] = c->group_all[VEH_SHIP].num_vehicle;
				amounts[3] = c->group_all[VEH_AIRCRAFT].num_vehicle;

				int y = r.top;
				if (amounts[0] + amounts[1] + amounts[2] + amounts[3] == 0) {
					DrawString(r.left, r.right, y, STR_COMPANY_VIEW_VEHICLES_NONE);
				} else {
					static_assert(lengthof(amounts) == lengthof(_company_view_vehicle_count_strings));

					for (uint i = 0; i < lengthof(amounts); i++) {
						if (amounts[i] != 0) {
							SetDParam(0, amounts[i]);
							DrawString(r.left, r.right, y, _company_view_vehicle_count_strings[i]);
							y += FONT_HEIGHT_NORMAL;
						}
					}
				}
				break;
			}

			case WID_C_DESC_INFRASTRUCTURE_COUNTS: {
				uint y = r.top;

				/* Collect rail and road counts. */
				uint rail_pieces = c->infrastructure.signal;
				uint road_pieces = 0;
				for (uint i = 0; i < lengthof(c->infrastructure.rail); i++) rail_pieces += c->infrastructure.rail[i];
				for (uint i = 0; i < lengthof(c->infrastructure.road); i++) road_pieces += c->infrastructure.road[i];

				if (rail_pieces == 0 && road_pieces == 0 && c->infrastructure.water == 0 && c->infrastructure.station == 0 && c->infrastructure.airport == 0) {
					DrawString(r.left, r.right, y, STR_COMPANY_VIEW_INFRASTRUCTURE_NONE);
				} else {
					if (rail_pieces != 0) {
						SetDParam(0, rail_pieces);
						DrawString(r.left, r.right, y, STR_COMPANY_VIEW_INFRASTRUCTURE_RAIL);
						y += FONT_HEIGHT_NORMAL;
					}
					if (road_pieces != 0) {
						SetDParam(0, road_pieces);
						DrawString(r.left, r.right, y, STR_COMPANY_VIEW_INFRASTRUCTURE_ROAD);
						y += FONT_HEIGHT_NORMAL;
					}
					if (c->infrastructure.water != 0) {
						SetDParam(0, c->infrastructure.water);
						DrawString(r.left, r.right, y, STR_COMPANY_VIEW_INFRASTRUCTURE_WATER);
						y += FONT_HEIGHT_NORMAL;
					}
					if (c->infrastructure.station != 0) {
						SetDParam(0, c->infrastructure.station);
						DrawString(r.left, r.right, y, STR_COMPANY_VIEW_INFRASTRUCTURE_STATION);
						y += FONT_HEIGHT_NORMAL;
					}
					if (c->infrastructure.airport != 0) {
						SetDParam(0, c->infrastructure.airport);
						DrawString(r.left, r.right, y, STR_COMPANY_VIEW_INFRASTRUCTURE_AIRPORT);
					}
				}

				break;
			}

			case WID_C_DESC_OWNERS: {
				uint y = r.top;

				for (const Company *c2 : Company::Iterate()) {
					uint amt = GetAmountOwnedBy(c, c2->index);
					if (amt != 0) {
						SetDParam(0, amt * 25);
						SetDParam(1, c2->index);

						DrawString(r.left, r.right, y, STR_COMPANY_VIEW_SHARES_OWNED_BY);
						y += FONT_HEIGHT_NORMAL;
					}
				}
				break;
			}

			case WID_C_HAS_PASSWORD:
				if (_networking && NetworkCompanyIsPassworded(c->index)) {
					DrawSprite(SPR_LOCK, PAL_NONE, r.left, r.top);
				}
				break;
		}
	}

	void SetStringParameters(int widget) const override
	{
		switch (widget) {
			case WID_C_CAPTION:
				SetDParam(0, (CompanyID)this->window_number);
				SetDParam(1, (CompanyID)this->window_number);
				break;

			case WID_C_DESC_INAUGURATION:
				SetDParam(0, Company::Get((CompanyID)this->window_number)->inaugurated_year);
				break;

			case WID_C_DESC_COMPANY_VALUE:
				SetDParam(0, CalculateCompanyValue(Company::Get((CompanyID)this->window_number)));
				break;
		}
	}

	void OnClick(Point pt, int widget, int click_count) override
	{
		switch (widget) {
			case WID_C_NEW_FACE: DoSelectCompanyManagerFace(this); break;

			case WID_C_COLOUR_SCHEME:
				ShowCompanyLiveryWindow((CompanyID)this->window_number, INVALID_GROUP);
				break;

			case WID_C_PRESIDENT_NAME:
				this->query_widget = WID_C_PRESIDENT_NAME;
				SetDParam(0, this->window_number);
				ShowQueryString(STR_PRESIDENT_NAME, STR_COMPANY_VIEW_PRESIDENT_S_NAME_QUERY_CAPTION, MAX_LENGTH_PRESIDENT_NAME_CHARS, this, CS_ALPHANUMERAL, QSF_ENABLE_DEFAULT | QSF_LEN_IN_CHARS);
				break;

			case WID_C_COMPANY_NAME:
				this->query_widget = WID_C_COMPANY_NAME;
				SetDParam(0, this->window_number);
				ShowQueryString(STR_COMPANY_NAME, STR_COMPANY_VIEW_COMPANY_NAME_QUERY_CAPTION, MAX_LENGTH_COMPANY_NAME_CHARS, this, CS_ALPHANUMERAL, QSF_ENABLE_DEFAULT | QSF_LEN_IN_CHARS);
				break;

			case WID_C_VIEW_HQ: {
				TileIndex tile = Company::Get((CompanyID)this->window_number)->location_of_HQ;
				if (_ctrl_pressed) {
					ShowExtraViewportWindow(tile);
				} else {
					ScrollMainWindowToTile(tile);
				}
				break;
			}

			case WID_C_BUILD_HQ:
				if ((byte)this->window_number != _local_company) return;
				if (this->IsWidgetLowered(WID_C_BUILD_HQ)) {
					ResetObjectToPlace();
					this->RaiseButtons();
					break;
				}
				SetObjectToPlaceWnd(SPR_CURSOR_HQ, PAL_NONE, HT_RECT, this);
				SetTileSelectSize(2, 2);
				this->LowerWidget(WID_C_BUILD_HQ);
				this->SetWidgetDirty(WID_C_BUILD_HQ);
				break;

			case WID_C_RELOCATE_HQ:
				if (this->IsWidgetLowered(WID_C_RELOCATE_HQ)) {
					ResetObjectToPlace();
					this->RaiseButtons();
					break;
				}
				SetObjectToPlaceWnd(SPR_CURSOR_HQ, PAL_NONE, HT_RECT, this);
				SetTileSelectSize(2, 2);
				this->LowerWidget(WID_C_RELOCATE_HQ);
				this->SetWidgetDirty(WID_C_RELOCATE_HQ);
				break;

			case WID_C_VIEW_INFRASTRUCTURE:
				ShowCompanyInfrastructure((CompanyID)this->window_number);
				break;

			case WID_C_GIVE_MONEY:
				this->query_widget = WID_C_GIVE_MONEY;
				ShowQueryString(STR_EMPTY, STR_COMPANY_VIEW_GIVE_MONEY_QUERY_CAPTION, 30, this, CS_NUMERAL, QSF_NONE);
				break;

			case WID_C_BUY_SHARE:
				DoCommandP(0, this->window_number, 0, CMD_BUY_SHARE_IN_COMPANY | CMD_MSG(STR_ERROR_CAN_T_BUY_25_SHARE_IN_THIS));
				break;

			case WID_C_SELL_SHARE:
				DoCommandP(0, this->window_number, 0, CMD_SELL_SHARE_IN_COMPANY | CMD_MSG(STR_ERROR_CAN_T_SELL_25_SHARE_IN));
				break;

			case WID_C_COMPANY_PASSWORD:
				if (this->window_number == _local_company) ShowNetworkCompanyPasswordWindow(this);
				break;

			case WID_C_COMPANY_JOIN: {
				this->query_widget = WID_C_COMPANY_JOIN;
				CompanyID company = (CompanyID)this->window_number;
				if (_network_server) {
					NetworkServerDoMove(CLIENT_ID_SERVER, company);
					MarkWholeScreenDirty();
				} else if (NetworkCompanyIsPassworded(company)) {
					/* ask for the password */
					ShowQueryString(STR_EMPTY, STR_NETWORK_NEED_COMPANY_PASSWORD_CAPTION, NETWORK_PASSWORD_LENGTH, this, CS_ALPHANUMERAL, QSF_PASSWORD);
				} else {
					/* just send the join command */
					NetworkClientRequestMove(company);
				}
				break;
			}
		}
	}

	void OnHundredthTick() override
	{
		/* redraw the window every now and then */
		this->SetDirty();
	}

	void OnPlaceObject(Point pt, TileIndex tile) override
	{
		if (DoCommandP(tile, OBJECT_HQ, 0, CMD_BUILD_OBJECT | CMD_MSG(STR_ERROR_CAN_T_BUILD_COMPANY_HEADQUARTERS)) && !_shift_pressed) {
			ResetObjectToPlace();
			this->RaiseButtons();
		}
	}

	void OnPlaceObjectAbort() override
	{
		this->RaiseButtons();
	}

	void OnQueryTextFinished(char *str) override
	{
		if (str == nullptr) return;

		switch (this->query_widget) {
			default: NOT_REACHED();

			case WID_C_GIVE_MONEY:
				DoCommandP(0, (strtoull(str, nullptr, 10) / _currency->rate), this->window_number, CMD_GIVE_MONEY | CMD_MSG(STR_ERROR_CAN_T_GIVE_MONEY), CcGiveMoney, str);
				break;

			case WID_C_PRESIDENT_NAME:
				DoCommandP(0, 0, 0, CMD_RENAME_PRESIDENT | CMD_MSG(STR_ERROR_CAN_T_CHANGE_PRESIDENT), nullptr, str);
				break;

			case WID_C_COMPANY_NAME:
				DoCommandP(0, 0, 0, CMD_RENAME_COMPANY | CMD_MSG(STR_ERROR_CAN_T_CHANGE_COMPANY_NAME), nullptr, str);
				break;

			case WID_C_COMPANY_JOIN:
				NetworkClientRequestMove((CompanyID)this->window_number, str);
				break;
		}
	}


	/**
	 * Some data on this window has become invalid.
	 * @param data Information about the changed data.
	 * @param gui_scope Whether the call is done from GUI scope. You may not do everything when not in GUI scope. See #InvalidateWindowData() for details.
	 */
	void OnInvalidateData(int data = 0, bool gui_scope = true) override
	{
		if (this->window_number == _local_company) return;

		if (_settings_game.economy.allow_shares) { // Shares are allowed
			const Company *c = Company::Get(this->window_number);

			/* If all shares are owned by someone (none by nobody), disable buy button */
			this->SetWidgetDisabledState(WID_C_BUY_SHARE, GetAmountOwnedBy(c, INVALID_OWNER) == 0 ||
					/* Only 25% left to buy. If the company is human, disable buying it up.. TODO issues! */
					(GetAmountOwnedBy(c, INVALID_OWNER) == 1 && !c->is_ai) ||
					/* Spectators cannot do anything of course */
					_local_company == COMPANY_SPECTATOR);

			/* If the company doesn't own any shares, disable sell button */
			this->SetWidgetDisabledState(WID_C_SELL_SHARE, (GetAmountOwnedBy(c, _local_company) == 0) ||
					/* Spectators cannot do anything of course */
					_local_company == COMPANY_SPECTATOR);
		} else { // Shares are not allowed, disable buy/sell buttons
			this->DisableWidget(WID_C_BUY_SHARE);
			this->DisableWidget(WID_C_SELL_SHARE);
		}
	}
};

static WindowDesc _company_desc(
	WDP_AUTO, "company", 0, 0,
	WC_COMPANY, WC_NONE,
	0,
	_nested_company_widgets, lengthof(_nested_company_widgets)
);

/**
 * Show the window with the overview of the company.
 * @param company The company to show the window for.
 */
void ShowCompany(CompanyID company)
{
	if (!Company::IsValidID(company)) return;

	AllocateWindowDescFront<CompanyWindow>(&_company_desc, company);
}

/**
 * Redraw all windows with company infrastructure counts.
 * @param company The company to redraw the windows of.
 */
void DirtyCompanyInfrastructureWindows(CompanyID company)
{
	SetWindowDirty(WC_COMPANY, company);
	SetWindowDirty(WC_COMPANY_INFRASTRUCTURE, company);
}

/**
 * Redraw all windows with all company infrastructure counts.
 */
void DirtyAllCompanyInfrastructureWindows()
{
	SetWindowClassesDirty(WC_COMPANY);
	SetWindowClassesDirty(WC_COMPANY_INFRASTRUCTURE);
}

struct BuyCompanyWindow : Window {
	BuyCompanyWindow(WindowDesc *desc, WindowNumber window_number) : Window(desc)
	{
		this->InitNested(window_number);
		this->owner = _local_company;
	}

	~BuyCompanyWindow()
	{
		const Company *c = Company::GetIfValid((CompanyID)this->window_number);
		if (c != nullptr && HasBit(c->bankrupt_asked, this->owner) && _current_company == this->owner) {
			EnqueueDoCommandP(NewCommandContainerBasic(0, this->window_number, 0, CMD_DECLINE_BUY_COMPANY | CMD_NO_SHIFT_ESTIMATE));
		}
	}

	void UpdateWidgetSize(int widget, Dimension *size, const Dimension &padding, Dimension *fill, Dimension *resize) override
	{
		switch (widget) {
			case WID_BC_FACE:
				*size = GetSpriteSize(SPR_GRADIENT);
				break;

			case WID_BC_QUESTION:
				const Company *c = Company::Get((CompanyID)this->window_number);
				SetDParam(0, c->index);
				SetDParam(1, c->bankrupt_value);
				size->height = GetStringHeight(STR_BUY_COMPANY_MESSAGE, size->width);
				break;
		}
	}

	void SetStringParameters(int widget) const override
	{
		switch (widget) {
			case WID_BC_CAPTION:
				SetDParam(0, STR_COMPANY_NAME);
				SetDParam(1, Company::Get((CompanyID)this->window_number)->index);
				break;
		}
	}

	void DrawWidget(const Rect &r, int widget) const override
	{
		switch (widget) {
			case WID_BC_FACE: {
				const Company *c = Company::Get((CompanyID)this->window_number);
				DrawCompanyManagerFace(c->face, c->colour, r.left, r.top);
				break;
			}

			case WID_BC_QUESTION: {
				const Company *c = Company::Get((CompanyID)this->window_number);
				SetDParam(0, c->index);
				SetDParam(1, c->bankrupt_value);
				DrawStringMultiLine(r.left, r.right, r.top, r.bottom, STR_BUY_COMPANY_MESSAGE, TC_FROMSTRING, SA_CENTER);
				break;
			}
		}
	}

	void OnClick(Point pt, int widget, int click_count) override
	{
		switch (widget) {
			case WID_BC_NO:
				delete this;
				break;

			case WID_BC_YES:
				DoCommandP(0, this->window_number, 0, CMD_BUY_COMPANY | CMD_MSG(STR_ERROR_CAN_T_BUY_COMPANY));
				break;
		}
	}
};

static const NWidgetPart _nested_buy_company_widgets[] = {
	NWidget(NWID_HORIZONTAL),
		NWidget(WWT_CLOSEBOX, COLOUR_LIGHT_BLUE),
		NWidget(WWT_CAPTION, COLOUR_LIGHT_BLUE, WID_BC_CAPTION), SetDataTip(STR_ERROR_MESSAGE_CAPTION_OTHER_COMPANY, STR_TOOLTIP_WINDOW_TITLE_DRAG_THIS),
	EndContainer(),
	NWidget(WWT_PANEL, COLOUR_LIGHT_BLUE),
		NWidget(NWID_VERTICAL), SetPIP(8, 8, 8),
			NWidget(NWID_HORIZONTAL), SetPIP(8, 10, 8),
				NWidget(WWT_EMPTY, INVALID_COLOUR, WID_BC_FACE), SetFill(0, 1),
				NWidget(WWT_EMPTY, INVALID_COLOUR, WID_BC_QUESTION), SetMinimalSize(240, 0), SetFill(1, 1),
			EndContainer(),
			NWidget(NWID_HORIZONTAL, NC_EQUALSIZE), SetPIP(100, 10, 100),
				NWidget(WWT_TEXTBTN, COLOUR_LIGHT_BLUE, WID_BC_NO), SetMinimalSize(60, 12), SetDataTip(STR_QUIT_NO, STR_NULL), SetFill(1, 0),
				NWidget(WWT_TEXTBTN, COLOUR_LIGHT_BLUE, WID_BC_YES), SetMinimalSize(60, 12), SetDataTip(STR_QUIT_YES, STR_NULL), SetFill(1, 0),
			EndContainer(),
		EndContainer(),
	EndContainer(),
};

static WindowDesc _buy_company_desc(
	WDP_AUTO, nullptr, 0, 0,
	WC_BUY_COMPANY, WC_NONE,
	WDF_CONSTRUCTION,
	_nested_buy_company_widgets, lengthof(_nested_buy_company_widgets)
);

/**
 * Show the query to buy another company.
 * @param company The company to buy.
 */
void ShowBuyCompanyDialog(CompanyID company)
{
	AllocateWindowDescFront<BuyCompanyWindow>(&_buy_company_desc, company);
}<|MERGE_RESOLUTION|>--- conflicted
+++ resolved
@@ -44,14 +44,8 @@
 
 
 /** Company GUI constants. */
-<<<<<<< HEAD
-static const uint EXP_LINESPACE  = 2;      ///< Amount of vertical space for a horizontal (sub-)total line.
-static const uint EXP_BLOCKSPACE = 10;     ///< Amount of vertical space between two blocks of numbers.
-static const uint EXP_SPACING = 4;         ///< Amount of vertical padding between sections.
-static const int  EXP_INDENT     = 10;     ///< Amount of horizontal space for an indented line.
-
-=======
->>>>>>> 1c82200e
+#define EXP_SPACING (WidgetDimensions::scaled.vsep_normal * 2)
+
 static void DoSelectCompanyManagerFace(Window *parent);
 static void ShowCompanyInfrastructure(CompanyID company);
 
@@ -149,11 +143,7 @@
 		/* Title of category */
 		max_width = std::max(max_width, GetStringBoundingBox(STR_FINANCES_REVENUE_TITLE + i).width);
 		/* Entries in category */
-<<<<<<< HEAD
-		max_width = std::max(max_width, EXP_INDENT + _expenses_list_types[i].GetListWidth());
-=======
 		max_width = std::max(max_width, _expenses_list_types[i].GetListWidth() + WidgetDimensions::scaled.hsep_indent);
->>>>>>> 1c82200e
 	}
 
 	return max_width;
@@ -1860,9 +1850,8 @@
 		NWidget(WWT_STICKYBOX, COLOUR_GREY),
 	EndContainer(),
 	NWidget(WWT_PANEL, COLOUR_GREY),
-<<<<<<< HEAD
 		NWidget(NWID_HORIZONTAL),
-			NWidget(NWID_VERTICAL), SetPIP(WD_FRAMERECT_TOP, 0, WD_FRAMETEXT_BOTTOM),
+			NWidget(NWID_VERTICAL), SetPIP(WidgetDimensions::unscaled.framerect.top, 0, WidgetDimensions::unscaled.framerect.bottom),
 				NWidget(NWID_HORIZONTAL), SetPIP(2, 4, 2),
 					NWidget(WWT_EMPTY, COLOUR_GREY, WID_CI_DESC), SetMinimalTextLines(2, 0), SetFill(1, 0), SetResize(0, 1), SetScrollbar(WID_CI_SCROLLBAR),
 					NWidget(WWT_EMPTY, COLOUR_GREY, WID_CI_COUNT), SetMinimalTextLines(2, 0), SetFill(0, 1), SetResize(0, 1), SetScrollbar(WID_CI_SCROLLBAR),
@@ -1871,32 +1860,6 @@
 			NWidget(NWID_VERTICAL),
 				NWidget(NWID_VSCROLLBAR, COLOUR_GREY, WID_CI_SCROLLBAR),
 				NWidget(WWT_RESIZEBOX, COLOUR_GREY),
-=======
-		NWidget(NWID_VERTICAL), SetPadding(WidgetDimensions::unscaled.framerect), SetPIP(0, WidgetDimensions::unscaled.vsep_normal, 0),
-			NWidget(NWID_HORIZONTAL), SetPIP(0, WidgetDimensions::unscaled.hsep_wide, 0),
-				NWidget(WWT_EMPTY, COLOUR_GREY, WID_CI_RAIL_DESC), SetMinimalTextLines(2, 0), SetFill(1, 0),
-				NWidget(WWT_EMPTY, COLOUR_GREY, WID_CI_RAIL_COUNT), SetMinimalTextLines(2, 0), SetFill(0, 1),
-			EndContainer(),
-			NWidget(NWID_HORIZONTAL), SetPIP(0, WidgetDimensions::unscaled.hsep_wide, 0),
-				NWidget(WWT_EMPTY, COLOUR_GREY, WID_CI_ROAD_DESC), SetMinimalTextLines(2, 0), SetFill(1, 0),
-				NWidget(WWT_EMPTY, COLOUR_GREY, WID_CI_ROAD_COUNT), SetMinimalTextLines(2, 0), SetFill(0, 1),
-			EndContainer(),
-			NWidget(NWID_HORIZONTAL), SetPIP(0, WidgetDimensions::unscaled.hsep_wide, 0),
-				NWidget(WWT_EMPTY, COLOUR_GREY, WID_CI_TRAM_DESC), SetMinimalTextLines(2, 0), SetFill(1, 0),
-				NWidget(WWT_EMPTY, COLOUR_GREY, WID_CI_TRAM_COUNT), SetMinimalTextLines(2, 0), SetFill(0, 1),
-			EndContainer(),
-			NWidget(NWID_HORIZONTAL), SetPIP(0, WidgetDimensions::unscaled.hsep_wide, 0),
-				NWidget(WWT_EMPTY, COLOUR_GREY, WID_CI_WATER_DESC), SetMinimalTextLines(2, 0), SetFill(1, 0),
-				NWidget(WWT_EMPTY, COLOUR_GREY, WID_CI_WATER_COUNT), SetMinimalTextLines(2, 0), SetFill(0, 1),
-			EndContainer(),
-			NWidget(NWID_HORIZONTAL), SetPIP(0, WidgetDimensions::unscaled.hsep_wide, 0),
-				NWidget(WWT_EMPTY, COLOUR_GREY, WID_CI_STATION_DESC), SetMinimalTextLines(3, 0), SetFill(1, 0),
-				NWidget(WWT_EMPTY, COLOUR_GREY, WID_CI_STATION_COUNT), SetMinimalTextLines(3, 0), SetFill(0, 1),
-			EndContainer(),
-			NWidget(NWID_HORIZONTAL), SetPIP(0, WidgetDimensions::unscaled.hsep_wide, 0),
-				NWidget(WWT_EMPTY, COLOUR_GREY, WID_CI_TOTAL_DESC), SetFill(1, 0),
-				NWidget(WWT_EMPTY, COLOUR_GREY, WID_CI_TOTAL), SetFill(0, 1),
->>>>>>> 1c82200e
 			EndContainer(),
 		EndContainer(),
 	EndContainer(),
@@ -2006,13 +1969,8 @@
 					}
 				}
 				if (this->railtypes != RAILTYPES_NONE) {
-<<<<<<< HEAD
 					rail_lines++;
-					size->width = std::max(size->width, GetStringBoundingBox(STR_COMPANY_INFRASTRUCTURE_VIEW_SIGNALS).width + WD_FRAMERECT_LEFT);
-=======
-					lines++;
 					size->width = std::max(size->width, GetStringBoundingBox(STR_COMPANY_INFRASTRUCTURE_VIEW_SIGNALS).width + WidgetDimensions::scaled.hsep_indent);
->>>>>>> 1c82200e
 				}
 
 				uint road_lines = 1; // Starts at 1 because a line is also required for the section title
@@ -2034,32 +1992,22 @@
 				}
 
 				size->width = std::max(size->width, GetStringBoundingBox(STR_COMPANY_INFRASTRUCTURE_VIEW_WATER_SECT).width);
-<<<<<<< HEAD
-				size->width = std::max(size->width, GetStringBoundingBox(STR_COMPANY_INFRASTRUCTURE_VIEW_CANALS).width + WD_FRAMERECT_LEFT);
-=======
 				size->width = std::max(size->width, GetStringBoundingBox(STR_COMPANY_INFRASTRUCTURE_VIEW_CANALS).width + WidgetDimensions::scaled.hsep_indent);
-				break;
->>>>>>> 1c82200e
 
 				size->width = std::max(size->width, GetStringBoundingBox(STR_COMPANY_INFRASTRUCTURE_VIEW_STATION_SECT).width);
-<<<<<<< HEAD
-				size->width = std::max(size->width, GetStringBoundingBox(STR_COMPANY_INFRASTRUCTURE_VIEW_STATIONS).width + WD_FRAMERECT_LEFT);
-				size->width = std::max(size->width, GetStringBoundingBox(STR_COMPANY_INFRASTRUCTURE_VIEW_AIRPORTS).width + WD_FRAMERECT_LEFT);
+				size->width = std::max(size->width, GetStringBoundingBox(STR_COMPANY_INFRASTRUCTURE_VIEW_STATIONS).width + WidgetDimensions::scaled.hsep_indent);
+				size->width = std::max(size->width, GetStringBoundingBox(STR_COMPANY_INFRASTRUCTURE_VIEW_AIRPORTS).width + WidgetDimensions::scaled.hsep_indent);
 
 				uint total_height = ((rail_lines + road_lines + tram_lines + 2 + 3) * FONT_HEIGHT_NORMAL) + (4 * EXP_SPACING);
 
 				/* Set height of the total line. */
-				if (_settings_game.economy.infrastructure_maintenance) total_height += EXP_SPACING + EXP_LINESPACE + FONT_HEIGHT_NORMAL;
+				if (_settings_game.economy.infrastructure_maintenance) total_height += EXP_SPACING + WidgetDimensions::scaled.vsep_normal + FONT_HEIGHT_NORMAL;
 
 				this->vscroll->SetCount(total_height);
 
 				size->height = std::max(size->height, std::min<uint>(8 * FONT_HEIGHT_NORMAL, total_height));
 				uint target_height = std::min<uint>(40 * FONT_HEIGHT_NORMAL, total_height);
 				this->height_extra = (target_height > size->height) ? (target_height - size->height) : 0;
-=======
-				size->width = std::max(size->width, GetStringBoundingBox(STR_COMPANY_INFRASTRUCTURE_VIEW_STATIONS).width + WidgetDimensions::scaled.hsep_indent);
-				size->width = std::max(size->width, GetStringBoundingBox(STR_COMPANY_INFRASTRUCTURE_VIEW_AIRPORTS).width + WidgetDimensions::scaled.hsep_indent);
->>>>>>> 1c82200e
 				break;
 			}
 
@@ -2101,14 +2049,6 @@
 				}
 
 				size->width = std::max(size->width, count_width);
-<<<<<<< HEAD
-=======
-
-				/* Set height of the total line. */
-				if (widget == WID_CI_TOTAL) {
-					size->height = _settings_game.economy.infrastructure_maintenance ? std::max<uint>(size->height, WidgetDimensions::scaled.vsep_normal + FONT_HEIGHT_NORMAL) : 0;
-				}
->>>>>>> 1c82200e
 				break;
 			}
 		}
@@ -2138,10 +2078,9 @@
 		if (widget != WID_CI_DESC && widget != WID_CI_COUNT) return;
 
 		const Company *c = Company::Get((CompanyID)this->window_number);
-<<<<<<< HEAD
-
-		int offs_left = _current_text_dir == TD_LTR ? WD_FRAMERECT_LEFT : 0;
-		int offs_right = _current_text_dir == TD_LTR ? 0 : WD_FRAMERECT_LEFT;
+
+		int offs_left = _current_text_dir == TD_LTR ? WidgetDimensions::scaled.framerect.left : 0;
+		int offs_right = _current_text_dir == TD_LTR ? 0 : WidgetDimensions::scaled.framerect.right;
 
 		int width = r.right - r.left;
 
@@ -2154,12 +2093,6 @@
 
 		int y = -this->vscroll->GetPosition();
 
-=======
-
-		int y = r.top;
-
-		Rect ir = r.Indent(WidgetDimensions::scaled.hsep_indent, _current_text_dir == TD_RTL);
->>>>>>> 1c82200e
 		switch (widget) {
 			case WID_CI_DESC: {
 				DrawString(0, width, y, STR_COMPANY_INFRASTRUCTURE_VIEW_RAIL_SECT);
@@ -2256,16 +2189,10 @@
 				this->DrawCountLine(width, y, c->infrastructure.airport, AirportMaintenanceCost(c->index));
 
 				if (_settings_game.economy.infrastructure_maintenance) {
-<<<<<<< HEAD
 					y += FONT_HEIGHT_NORMAL + EXP_SPACING;
 					int left = _current_text_dir == TD_RTL ? width - this->total_width : 0;
 					GfxFillRect(left, y, left + this->total_width, y, PC_WHITE);
-					y += EXP_LINESPACE;
-=======
-					Rect tr = r.WithWidth(this->total_width, _current_text_dir == TD_RTL);
-					GfxFillRect(tr.left, y, tr.right, y, PC_WHITE);
 					y += WidgetDimensions::scaled.vsep_normal;
->>>>>>> 1c82200e
 					SetDParam(0, this->GetTotalMaintenanceCost() * 12); // Convert to per year
 					DrawString(left, left + this->total_width, y, STR_COMPANY_INFRASTRUCTURE_VIEW_TOTAL, TC_FROMSTRING, SA_RIGHT);
 				}
