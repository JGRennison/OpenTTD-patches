/*
 * This file is part of OpenTTD.
 * OpenTTD is free software; you can redistribute it and/or modify it under the terms of the GNU General Public License as published by the Free Software Foundation, version 2.
 * OpenTTD is distributed in the hope that it will be useful, but WITHOUT ANY WARRANTY; without even the implied warranty of MERCHANTABILITY or FITNESS FOR A PARTICULAR PURPOSE.
 * See the GNU General Public License for more details. You should have received a copy of the GNU General Public License along with OpenTTD. If not, see <http://www.gnu.org/licenses/>.
 */

/** @file company_gui.cpp %Company related GUIs. */

#include "stdafx.h"
#include "currency.h"
#include "error.h"
#include "gui.h"
#include "window_gui.h"
#include "textbuf_gui.h"
#include "viewport_func.h"
#include "company_func.h"
#include "command_func.h"
#include "network/network.h"
#include "network/network_gui.h"
#include "network/network_func.h"
#include "newgrf.h"
#include "company_manager_face.h"
#include "strings_func.h"
#include "date_func.h"
#include "dropdown_type.h"
#include "dropdown_common_type.h"
#include "tilehighlight_func.h"
#include "company_base.h"
#include "core/geometry_func.hpp"
#include "object_type.h"
#include "rail.h"
#include "road.h"
#include "engine_base.h"
#include "window_func.h"
#include "road_func.h"
#include "water.h"
#include "station_func.h"
#include "zoom_func.h"
#include "sortlist_type.h"
#include "group_gui.h"
#include "core/backup_type.hpp"

#include "widgets/company_widget.h"

#include "safeguards.h"


static void DoSelectCompanyManagerFace(Window *parent);
static void ShowCompanyInfrastructure(CompanyID company);

/** List of revenues. */
static const std::initializer_list<ExpensesType> _expenses_list_revenue = {
	EXPENSES_TRAIN_REVENUE,
	EXPENSES_ROADVEH_REVENUE,
	EXPENSES_AIRCRAFT_REVENUE,
	EXPENSES_SHIP_REVENUE,
	EXPENSES_SHARING_INC,
};

/** List of operating expenses. */
static const std::initializer_list<ExpensesType> _expenses_list_operating_costs = {
	EXPENSES_TRAIN_RUN,
	EXPENSES_ROADVEH_RUN,
	EXPENSES_AIRCRAFT_RUN,
	EXPENSES_SHIP_RUN,
	EXPENSES_PROPERTY,
	EXPENSES_LOAN_INTEREST,
	EXPENSES_SHARING_COST,
};

/** List of capital expenses. */
static const std::initializer_list<ExpensesType> _expenses_list_capital_costs = {
	EXPENSES_CONSTRUCTION,
	EXPENSES_NEW_VEHICLES,
	EXPENSES_OTHER,
};

/** Expense list container. */
struct ExpensesList {
	const StringID title; ///< StringID of list title.
	const std::initializer_list<ExpensesType> &items; ///< List of expenses types.

	ExpensesList(StringID title, const std::initializer_list<ExpensesType> &list) : title(title), items(list)
	{
	}

	uint GetHeight() const
	{
		/* Add up the height of all the lines.  */
		return static_cast<uint>(this->items.size()) * GetCharacterHeight(FS_NORMAL);
	}

	/** Compute width of the expenses categories in pixels. */
	uint GetListWidth() const
	{
		uint width = 0;
		for (const ExpensesType &et : this->items) {
			width = std::max(width, GetStringBoundingBox(STR_FINANCES_SECTION_CONSTRUCTION + et).width);
		}
		return width;
	}
};

/** Types of expense lists */
static const std::initializer_list<ExpensesList> _expenses_list_types = {
	{ STR_FINANCES_REVENUE_TITLE,            _expenses_list_revenue },
	{ STR_FINANCES_OPERATING_EXPENSES_TITLE, _expenses_list_operating_costs },
	{ STR_FINANCES_CAPITAL_EXPENSES_TITLE,   _expenses_list_capital_costs },
};

/**
 * Get the total height of the "categories" column.
 * @return The total height in pixels.
 */
static uint GetTotalCategoriesHeight()
{
	/* There's an empty line and blockspace on the year row */
	uint total_height = GetCharacterHeight(FS_NORMAL) + WidgetDimensions::scaled.vsep_wide;

	for (const ExpensesList &list : _expenses_list_types) {
		/* Title + expense list + total line + total + blockspace after category */
		total_height += GetCharacterHeight(FS_NORMAL) + list.GetHeight() + WidgetDimensions::scaled.vsep_normal + GetCharacterHeight(FS_NORMAL) + WidgetDimensions::scaled.vsep_wide;
	}

	/* Total income */
	total_height += WidgetDimensions::scaled.vsep_normal + GetCharacterHeight(FS_NORMAL) + WidgetDimensions::scaled.vsep_wide;

	return total_height;
}

/**
 * Get the required width of the "categories" column, equal to the widest element.
 * @return The required width in pixels.
 */
static uint GetMaxCategoriesWidth()
{
	uint max_width = GetStringBoundingBox(EconTime::UsingWallclockUnits() ? STR_FINANCES_PERIOD_CAPTION : STR_FINANCES_YEAR_CAPTION).width;

	/* Loop through categories to check max widths. */
	for (const ExpensesList &list : _expenses_list_types) {
		/* Title of category */
		max_width = std::max(max_width, GetStringBoundingBox(list.title).width);
		/* Entries in category */
		max_width = std::max(max_width, list.GetListWidth() + WidgetDimensions::scaled.hsep_indent);
	}

	return max_width;
}

/**
 * Draw a category of expenses (revenue, operating expenses, capital expenses).
 */
static void DrawCategory(const Rect &r, int start_y, const ExpensesList &list)
{
	Rect tr = r.Indent(WidgetDimensions::scaled.hsep_indent, _current_text_dir == TD_RTL);

	tr.top = start_y;

	for (const ExpensesType &et : list.items) {
		DrawString(tr, STR_FINANCES_SECTION_CONSTRUCTION + et);
		tr.top += GetCharacterHeight(FS_NORMAL);
	}
}

/**
 * Draw the expenses categories.
 * @param r Available space for drawing.
 * @note The environment must provide padding at the left and right of \a r.
 */
static void DrawCategories(const Rect &r)
{
	int y = r.top;
	/* Draw description of 12-minute economic period. */
	DrawString(r.left, r.right, y, (EconTime::UsingWallclockUnits() ? STR_FINANCES_PERIOD_CAPTION : STR_FINANCES_YEAR_CAPTION), TC_FROMSTRING, SA_LEFT, true);
	y += GetCharacterHeight(FS_NORMAL) + WidgetDimensions::scaled.vsep_wide;

	for (const ExpensesList &list : _expenses_list_types) {
		/* Draw category title and advance y */
		DrawString(r.left, r.right, y, list.title, TC_FROMSTRING, SA_LEFT);
		y += GetCharacterHeight(FS_NORMAL);

		/* Draw category items and advance y */
		DrawCategory(r, y, list);
		y += list.GetHeight();

		/* Advance y by the height of the horizontal line between amounts and subtotal */
		y += WidgetDimensions::scaled.vsep_normal;

		/* Draw category total and advance y */
		DrawString(r.left, r.right, y, STR_FINANCES_TOTAL_CAPTION, TC_FROMSTRING, SA_RIGHT);
		y += GetCharacterHeight(FS_NORMAL);

		/* Advance y by a blockspace after this category block */
		y += WidgetDimensions::scaled.vsep_wide;
	}

	/* Draw total profit/loss */
	y += WidgetDimensions::scaled.vsep_normal;
	DrawString(r.left, r.right, y, STR_FINANCES_PROFIT, TC_FROMSTRING, SA_LEFT);
}

/**
 * Draw an amount of money.
 * @param amount Amount of money to draw,
 * @param left   Left coordinate of the space to draw in.
 * @param right  Right coordinate of the space to draw in.
 * @param top    Top coordinate of the space to draw in.
 * @param colour The TextColour of the string.
 */
static void DrawPrice(Money amount, int left, int right, int top, TextColour colour)
{
	StringID str = STR_FINANCES_NEGATIVE_INCOME;
	if (amount == 0) {
		str = STR_FINANCES_ZERO_INCOME;
	} else if (amount < 0) {
		amount = -amount;
		str = STR_FINANCES_POSITIVE_INCOME;
	}
	SetDParam(0, amount);
	DrawString(left, right, top, str, colour, SA_RIGHT);
}

/**
 * Draw a category of expenses/revenues in the year column.
 * @return The income sum of the category.
 */
static Money DrawYearCategory(const Rect &r, int start_y, const ExpensesList &list, const Expenses &tbl)
{
	int y = start_y;
	Money sum = 0;

	for (const ExpensesType &et : list.items) {
		Money cost = tbl[et];
		sum += cost;
		if (cost != 0) DrawPrice(cost, r.left, r.right, y, TC_BLACK);
		y += GetCharacterHeight(FS_NORMAL);
	}

	/* Draw the total at the bottom of the category. */
	GfxFillRect(r.left, y, r.right, y + WidgetDimensions::scaled.bevel.top - 1, PC_BLACK);
	y += WidgetDimensions::scaled.vsep_normal;
	if (sum != 0) DrawPrice(sum, r.left, r.right, y, TC_WHITE);

	/* Return the sum for the yearly total. */
	return sum;
}


/**
 * Draw a column with prices.
 * @param r    Available space for drawing.
 * @param year Year being drawn.
 * @param tbl  Reference to table of amounts for \a year.
 * @note The environment must provide padding at the left and right of \a r.
 */
static void DrawYearColumn(const Rect &r, int year, const Expenses &tbl)
{
	int y = r.top;
	Money sum;

	/* Year header */
	SetDParam(0, year);
	DrawString(r.left, r.right, y, STR_FINANCES_YEAR, TC_FROMSTRING, SA_RIGHT, true);
	y += GetCharacterHeight(FS_NORMAL) + WidgetDimensions::scaled.vsep_wide;

	/* Categories */
	for (const ExpensesList &list : _expenses_list_types) {
		y += GetCharacterHeight(FS_NORMAL);
		sum += DrawYearCategory(r, y, list, tbl);
		/* Expense list + expense category title + expense category total + blockspace after category */
		y += list.GetHeight() + WidgetDimensions::scaled.vsep_normal + GetCharacterHeight(FS_NORMAL) + WidgetDimensions::scaled.vsep_wide;
	}

	/* Total income. */
	GfxFillRect(r.left, y, r.right, y + WidgetDimensions::scaled.bevel.top - 1, PC_BLACK);
	y += WidgetDimensions::scaled.vsep_normal;
	DrawPrice(sum, r.left, r.right, y, TC_WHITE);
}

static constexpr NWidgetPart _nested_company_finances_widgets[] = {
	NWidget(NWID_HORIZONTAL),
		NWidget(WWT_CLOSEBOX, COLOUR_GREY),
		NWidget(WWT_CAPTION, COLOUR_GREY, WID_CF_CAPTION), SetDataTip(STR_FINANCES_CAPTION, STR_TOOLTIP_WINDOW_TITLE_DRAG_THIS),
		NWidget(WWT_IMGBTN, COLOUR_GREY, WID_CF_TOGGLE_SIZE), SetDataTip(SPR_LARGE_SMALL_WINDOW, STR_TOOLTIP_TOGGLE_LARGE_SMALL_WINDOW),
		NWidget(WWT_SHADEBOX, COLOUR_GREY),
		NWidget(WWT_STICKYBOX, COLOUR_GREY),
	EndContainer(),
	NWidget(NWID_SELECTION, INVALID_COLOUR, WID_CF_SEL_PANEL),
		NWidget(WWT_PANEL, COLOUR_GREY),
			NWidget(NWID_HORIZONTAL), SetPadding(WidgetDimensions::unscaled.framerect), SetPIP(0, WidgetDimensions::unscaled.hsep_wide, 0),
				NWidget(WWT_EMPTY, COLOUR_GREY, WID_CF_EXPS_CATEGORY), SetMinimalSize(120, 0), SetFill(0, 0),
				NWidget(WWT_EMPTY, COLOUR_GREY, WID_CF_EXPS_PRICE1), SetMinimalSize(86, 0), SetFill(0, 0),
				NWidget(WWT_EMPTY, COLOUR_GREY, WID_CF_EXPS_PRICE2), SetMinimalSize(86, 0), SetFill(0, 0),
				NWidget(WWT_EMPTY, COLOUR_GREY, WID_CF_EXPS_PRICE3), SetMinimalSize(86, 0), SetFill(0, 0),
			EndContainer(),
		EndContainer(),
	EndContainer(),
	NWidget(WWT_PANEL, COLOUR_GREY),
		NWidget(NWID_HORIZONTAL), SetPadding(WidgetDimensions::unscaled.framerect), SetPIP(0, WidgetDimensions::unscaled.hsep_wide, 0), SetPIPRatio(0, 1, 2),
			NWidget(NWID_VERTICAL), // Vertical column with 'bank balance', 'loan'
				NWidget(WWT_TEXT, COLOUR_GREY), SetDataTip(STR_FINANCES_OWN_FUNDS_TITLE, STR_NULL),
				NWidget(WWT_TEXT, COLOUR_GREY), SetDataTip(STR_FINANCES_LOAN_TITLE, STR_NULL),
				NWidget(WWT_TEXT, COLOUR_GREY), SetDataTip(STR_FINANCES_BANK_BALANCE_TITLE, STR_NULL), SetPadding(WidgetDimensions::unscaled.vsep_normal, 0, 0, 0),
			EndContainer(),
			NWidget(NWID_VERTICAL), // Vertical column with bank balance amount, loan amount, and total.
				NWidget(WWT_TEXT, COLOUR_GREY, WID_CF_OWN_VALUE), SetDataTip(STR_FINANCES_TOTAL_CURRENCY, STR_NULL), SetAlignment(SA_VERT_CENTER | SA_RIGHT),
				NWidget(WWT_TEXT, COLOUR_GREY, WID_CF_LOAN_VALUE), SetDataTip(STR_FINANCES_TOTAL_CURRENCY, STR_NULL), SetAlignment(SA_VERT_CENTER | SA_RIGHT),
				NWidget(WWT_EMPTY, COLOUR_GREY, WID_CF_BALANCE_LINE), SetMinimalSize(0, WidgetDimensions::unscaled.vsep_normal),
				NWidget(WWT_TEXT, COLOUR_GREY, WID_CF_BALANCE_VALUE), SetDataTip(STR_FINANCES_BANK_BALANCE, STR_NULL), SetAlignment(SA_VERT_CENTER | SA_RIGHT),
			EndContainer(),
			NWidget(NWID_SELECTION, INVALID_COLOUR, WID_CF_SEL_MAXLOAN),
				NWidget(NWID_VERTICAL), SetPIPRatio(0, 0, 1), // Max loan information
					NWidget(WWT_TEXT, COLOUR_GREY, WID_CF_INTEREST_RATE), SetDataTip(STR_FINANCES_INTEREST_RATE, STR_NULL),
					NWidget(WWT_TEXT, COLOUR_GREY, WID_CF_MAXLOAN_VALUE), SetDataTip(STR_FINANCES_MAX_LOAN, STR_NULL),
				EndContainer(),
			EndContainer(),
		EndContainer(),
	EndContainer(),
	NWidget(NWID_SELECTION, INVALID_COLOUR, WID_CF_SEL_BUTTONS),
		NWidget(NWID_HORIZONTAL, NC_EQUALSIZE),
			NWidget(WWT_PUSHTXTBTN, COLOUR_GREY, WID_CF_INCREASE_LOAN), SetFill(1, 0), SetDataTip(STR_FINANCES_BORROW_BUTTON, STR_NULL),
			NWidget(WWT_PUSHTXTBTN, COLOUR_GREY, WID_CF_REPAY_LOAN), SetFill(1, 0), SetDataTip(STR_FINANCES_REPAY_BUTTON, STR_NULL),
			NWidget(WWT_PUSHTXTBTN, COLOUR_GREY, WID_CF_INFRASTRUCTURE), SetFill(1, 0), SetDataTip(STR_FINANCES_INFRASTRUCTURE_BUTTON, STR_COMPANY_VIEW_INFRASTRUCTURE_TOOLTIP),
		EndContainer(),
	EndContainer(),
};

/** Window class displaying the company finances. */
struct CompanyFinancesWindow : Window {
	Money max_money;        ///< The approximate maximum amount of money a company has had over the lifetime of this window
	bool small;             ///< Window is toggled to 'small'.
	int query_widget;       ///< The widget associated with the current text query input.

	CompanyFinancesWindow(WindowDesc *desc, CompanyID company) : Window(desc)
	{
		const Company *c = Company::Get(company);
		this->max_money = std::max<Money>(abs(c->money) * 2, INT32_MAX);
		this->small = false;
		this->CreateNestedTree();
		this->SetupWidgets();
		this->FinishInitNested(company);

		this->owner = (Owner)this->window_number;
	}

	void SetStringParameters(WidgetID widget) const override
	{
		switch (widget) {
			case WID_CF_CAPTION:
				SetDParam(0, (CompanyID)this->window_number);
				SetDParam(1, (CompanyID)this->window_number);
				break;

			case WID_CF_BALANCE_VALUE: {
				const Company *c = Company::Get((CompanyID)this->window_number);
				SetDParam(0, c->money);
				break;
			}

			case WID_CF_LOAN_VALUE: {
				const Company *c = Company::Get((CompanyID)this->window_number);
				SetDParam(0, c->current_loan);
				break;
			}

			case WID_CF_OWN_VALUE: {
				const Company *c = Company::Get((CompanyID)this->window_number);
				SetDParam(0, c->money - c->current_loan);
				break;
			}

			case WID_CF_INTEREST_RATE:
				SetDParam(0, _settings_game.difficulty.initial_interest);
				break;

			case WID_CF_MAXLOAN_VALUE: {
				const Company *c = Company::Get((CompanyID)this->window_number);
				SetDParam(0, c->GetMaxLoan());
				break;
			}

			case WID_CF_INCREASE_LOAN:
			case WID_CF_REPAY_LOAN:
				SetDParam(0, LOAN_INTERVAL);
				break;
		}
	}

	void UpdateWidgetSize(WidgetID widget, Dimension *size, [[maybe_unused]] const Dimension &padding, [[maybe_unused]] Dimension *fill, [[maybe_unused]] Dimension *resize) override
	{
		switch (widget) {
			case WID_CF_EXPS_CATEGORY:
				size->width  = GetMaxCategoriesWidth();
				size->height = GetTotalCategoriesHeight();
				break;

			case WID_CF_EXPS_PRICE1:
			case WID_CF_EXPS_PRICE2:
			case WID_CF_EXPS_PRICE3:
				size->height = GetTotalCategoriesHeight();
				[[fallthrough]];

			case WID_CF_BALANCE_VALUE:
			case WID_CF_LOAN_VALUE:
			case WID_CF_OWN_VALUE:
				SetDParamMaxValue(0, this->max_money);
				size->width = std::max(GetStringBoundingBox(STR_FINANCES_NEGATIVE_INCOME).width, GetStringBoundingBox(STR_FINANCES_POSITIVE_INCOME).width) + padding.width;
				break;

			case WID_CF_INTEREST_RATE:
				size->height = GetCharacterHeight(FS_NORMAL);
				break;
		}
	}

	void DrawWidget(const Rect &r, WidgetID widget) const override
	{
		switch (widget) {
			case WID_CF_EXPS_CATEGORY:
				DrawCategories(r);
				break;

			case WID_CF_EXPS_PRICE1:
			case WID_CF_EXPS_PRICE2:
			case WID_CF_EXPS_PRICE3: {
				const Company *c = Company::Get((CompanyID)this->window_number);
				YearDelta age = std::min<YearDelta>(c->age_years, 2);
				int wid_offset = widget - WID_CF_EXPS_PRICE1;
				if (wid_offset <= age.base()) {
					DrawYearColumn(r, EconTime::YearToDisplay(EconTime::CurYear().base() - (age.base() - wid_offset)), c->yearly_expenses[age.base() - wid_offset]);
				}
				break;
			}

			case WID_CF_BALANCE_LINE:
				GfxFillRect(r.left, r.top, r.right, r.top + WidgetDimensions::scaled.bevel.top - 1, PC_BLACK);
				break;
		}
	}

	/**
	 * Setup the widgets in the nested tree, such that the finances window is displayed properly.
	 * @note After setup, the window must be (re-)initialized.
	 */
	void SetupWidgets()
	{
		int plane = this->small ? SZSP_NONE : 0;
		this->GetWidget<NWidgetStacked>(WID_CF_SEL_PANEL)->SetDisplayedPlane(plane);
		this->GetWidget<NWidgetStacked>(WID_CF_SEL_MAXLOAN)->SetDisplayedPlane(plane);

		CompanyID company = (CompanyID)this->window_number;
		plane = (company != _local_company) ? SZSP_NONE : 0;
		this->GetWidget<NWidgetStacked>(WID_CF_SEL_BUTTONS)->SetDisplayedPlane(plane);
	}

	void OnPaint() override
	{
		if (!this->IsShaded()) {
			if (!this->small) {
				/* Check that the expenses panel height matches the height needed for the layout. */
				if (GetTotalCategoriesHeight() != this->GetWidget<NWidgetBase>(WID_CF_EXPS_CATEGORY)->current_y) {
					this->SetupWidgets();
					this->ReInit();
					return;
				}
			}

			/* Check that the loan buttons are shown only when the user owns the company. */
			CompanyID company = (CompanyID)this->window_number;
			int req_plane = (company != _local_company) ? SZSP_NONE : 0;
			if (req_plane != this->GetWidget<NWidgetStacked>(WID_CF_SEL_BUTTONS)->shown_plane) {
				this->SetupWidgets();
				this->ReInit();
				return;
			}

			const Company *c = Company::Get(company);
			this->SetWidgetDisabledState(WID_CF_INCREASE_LOAN, c->current_loan >= c->GetMaxLoan()); // Borrow button only shows when there is any more money to loan.
			this->SetWidgetDisabledState(WID_CF_REPAY_LOAN, company != _local_company || c->current_loan == 0); // Repay button only shows when there is any more money to repay.
		}

		this->DrawWidgets();
	}

	void OnClick([[maybe_unused]] Point pt, WidgetID widget, [[maybe_unused]] int click_count) override
	{
		switch (widget) {
			case WID_CF_TOGGLE_SIZE: // toggle size
				this->small = !this->small;
				this->SetupWidgets();
				if (this->IsShaded()) {
					/* Finances window is not resizable, so size hints given during unshading have no effect
					 * on the changed appearance of the window. */
					this->SetShaded(false);
				} else {
					this->ReInit();
				}
				break;

			case WID_CF_INCREASE_LOAN: // increase loan
				if (_shift_pressed) {
					this->query_widget = WID_CF_INCREASE_LOAN;
					SetDParam(0, 0);
					ShowQueryString(STR_JUST_INT, STR_FINANCES_BORROW_QUERY_CAPT, 20, this, CS_NUMERAL, QSF_ACCEPT_UNCHANGED);
				} else {
					DoCommandP(0, 0, _ctrl_pressed, CMD_INCREASE_LOAN | CMD_MSG(STR_ERROR_CAN_T_BORROW_ANY_MORE_MONEY));
				}
				break;

			case WID_CF_REPAY_LOAN: // repay loan
				if (_shift_pressed) {
					this->query_widget = WID_CF_REPAY_LOAN;
					SetDParam(0, 0);
					ShowQueryString(STR_JUST_INT, STR_FINANCES_REPAY_QUERY_CAPT, 20, this, CS_NUMERAL, QSF_ACCEPT_UNCHANGED);
				} else {
					DoCommandP(0, 0, _ctrl_pressed, CMD_DECREASE_LOAN | CMD_MSG(STR_ERROR_CAN_T_REPAY_LOAN));
				}
				break;

			case WID_CF_INFRASTRUCTURE: // show infrastructure details
				ShowCompanyInfrastructure((CompanyID)this->window_number);
				break;
		}
	}

	void OnQueryTextFinished(char *str) override
	{
		/* Was 'cancel' pressed or nothing entered? */
		if (str == nullptr || StrEmpty(str)) return;

		if (this->query_widget == WID_CF_INCREASE_LOAN) {
			const Company *c = Company::Get((CompanyID)this->window_number);
			Money amount = std::min<Money>(std::strtoull(str, nullptr, 10) / GetCurrency().rate, _economy.max_loan - c->current_loan);
			amount = LOAN_INTERVAL * CeilDivT<Money>(amount, LOAN_INTERVAL);
			DoCommandP(0, amount >> 32, (amount & 0xFFFFFFFC) | 2, CMD_INCREASE_LOAN | CMD_MSG(STR_ERROR_CAN_T_BORROW_ANY_MORE_MONEY));
		} else if (this->query_widget == WID_CF_REPAY_LOAN) {
			const Company *c = Company::Get((CompanyID)this->window_number);
			Money amount = std::min<Money>(std::strtoull(str, nullptr, 10) / GetCurrency().rate, c->current_loan);
			amount = LOAN_INTERVAL * CeilDivT<Money>(amount, LOAN_INTERVAL);
			DoCommandP(0, amount >> 32, (amount & 0xFFFFFFFC) | 2, CMD_DECREASE_LOAN | CMD_MSG(STR_ERROR_CAN_T_REPAY_LOAN));
		}
	}

	void OnHundredthTick() override
	{
		const Company *c = Company::Get((CompanyID)this->window_number);
		if (abs(c->money) > this->max_money) {
			this->max_money = std::max<Money>(abs(c->money) * 2, this->max_money * 4);
			this->SetupWidgets();
			this->ReInit();
		}
	}

	bool OnTooltip(Point pt, WidgetID widget, TooltipCloseCondition close_cond) override
	{
		switch (widget) {
			case WID_CF_INCREASE_LOAN: {
				SetDParam(0, STR_FINANCES_BORROW_TOOLTIP);
				GuiShowTooltips(this, STR_FINANCES_BORROW_TOOLTIP_EXTRA, close_cond, 1);
				return true;
			}

			case WID_CF_REPAY_LOAN: {
				SetDParam(0, STR_FINANCES_REPAY_TOOLTIP);
				GuiShowTooltips(this, STR_FINANCES_REPAY_TOOLTIP_EXTRA, close_cond, 1);
				return true;
			}

			default:
				return false;
		}
	}
};

static WindowDesc _company_finances_desc(__FILE__, __LINE__,
	WDP_AUTO, "company_finances", 0, 0,
	WC_FINANCES, WC_NONE,
	0,
	std::begin(_nested_company_finances_widgets), std::end(_nested_company_finances_widgets)
);

/**
 * Open the finances window of a company.
 * @param company Company to show finances of.
 * @pre is company a valid company.
 */
void ShowCompanyFinances(CompanyID company)
{
	if (!Company::IsValidID(company)) return;
	if (BringWindowToFrontById(WC_FINANCES, company)) return;

	new CompanyFinancesWindow(&_company_finances_desc, company);
}

/* Association of liveries to livery classes */
static const LiveryClass _livery_class[LS_END] = {
	LC_OTHER,
	LC_RAIL, LC_RAIL, LC_RAIL, LC_RAIL, LC_RAIL, LC_RAIL, LC_RAIL, LC_RAIL, LC_RAIL, LC_RAIL, LC_RAIL, LC_RAIL, LC_RAIL,
	LC_ROAD, LC_ROAD,
	LC_SHIP, LC_SHIP,
	LC_AIRCRAFT, LC_AIRCRAFT, LC_AIRCRAFT,
	LC_ROAD, LC_ROAD,
};

/**
 * Colour selection list item, with icon and string components.
 * @tparam TSprite Recolourable sprite to draw as icon.
 */
template <SpriteID TSprite = SPR_SQUARE>
class DropDownListColourItem : public DropDownIcon<DropDownString<DropDownListItem>> {
public:
	DropDownListColourItem(int colour, bool masked) : DropDownIcon<DropDownString<DropDownListItem>>(TSprite, GENERAL_SPRITE_COLOUR(colour % COLOUR_END), colour < COLOUR_END ? (STR_COLOUR_DARK_BLUE + colour) : STR_COLOUR_DEFAULT, colour, masked)
	{
	}
};

/** Company livery colour scheme window. */
struct SelectCompanyLiveryWindow : public Window {
private:
	uint32_t sel;
	LiveryClass livery_class;
	Dimension square;
	uint rows;
	uint line_height;
	GUIGroupList groups;
	Scrollbar *vscroll;

	void ShowColourDropDownMenu(uint32_t widget)
	{
		uint32_t used_colours = 0;
		const Livery *livery, *default_livery = nullptr;
		bool primary = widget == WID_SCL_PRI_COL_DROPDOWN;
		uint8_t default_col = 0;

		/* Disallow other company colours for the primary colour */
		if (this->livery_class < LC_GROUP_RAIL && HasBit(this->sel, LS_DEFAULT) && primary) {
			for (const Company *c : Company::Iterate()) {
				if (c->index != _local_company) SetBit(used_colours, c->colour);
			}
		}

		const Company *c = Company::Get((CompanyID)this->window_number);

		if (this->livery_class < LC_GROUP_RAIL) {
			/* Get the first selected livery to use as the default dropdown item */
			LiveryScheme scheme;
			for (scheme = LS_BEGIN; scheme < LS_END; scheme++) {
				if (HasBit(this->sel, scheme)) break;
			}
			if (scheme == LS_END) scheme = LS_DEFAULT;
			livery = &c->livery[scheme];
			if (scheme != LS_DEFAULT) default_livery = &c->livery[LS_DEFAULT];
		} else {
			const Group *g = Group::Get(this->sel);
			livery = &g->livery;
			if (g->parent == INVALID_GROUP) {
				default_livery = &c->livery[LS_DEFAULT];
			} else {
				const Group *pg = Group::Get(g->parent);
				default_livery = &pg->livery;
			}
		}

		DropDownList list;
		if (default_livery != nullptr) {
			/* Add COLOUR_END to put the colour out of range, but also allow us to show what the default is */
			default_col = (primary ? default_livery->colour1 : default_livery->colour2) + COLOUR_END;
			list.push_back(std::make_unique<DropDownListColourItem<>>(default_col, false));
		}
		for (Colours colour = COLOUR_BEGIN; colour != COLOUR_END; colour++) {
			list.push_back(std::make_unique<DropDownListColourItem<>>(colour, HasBit(used_colours, colour)));
		}

		uint8_t sel;
		if (default_livery == nullptr || HasBit(livery->in_use, primary ? 0 : 1)) {
			sel = primary ? livery->colour1 : livery->colour2;
		} else {
			sel = default_col;
		}
		ShowDropDownList(this, std::move(list), sel, widget);
	}

	void BuildGroupList(CompanyID owner)
	{
		if (!this->groups.NeedRebuild()) return;

		this->groups.clear();

		if (this->livery_class >= LC_GROUP_RAIL) {
			VehicleType vtype = (VehicleType)(this->livery_class - LC_GROUP_RAIL);

			BuildGuiGroupList(this->groups, false, owner, vtype);
		}

		this->groups.shrink_to_fit();
		this->groups.RebuildDone();
	}

	void SetRows()
	{
		if (this->livery_class < LC_GROUP_RAIL) {
			this->rows = 0;
			for (LiveryScheme scheme = LS_DEFAULT; scheme < LS_END; scheme++) {
				if (_livery_class[scheme] == this->livery_class && HasBit(_loaded_newgrf_features.used_liveries, scheme)) {
					this->rows++;
				}
			}
		} else {
			this->rows = (uint)this->groups.size();
		}

		this->vscroll->SetCount(this->rows);
	}

public:
	SelectCompanyLiveryWindow(WindowDesc *desc, CompanyID company, GroupID group) : Window(desc)
	{
		this->CreateNestedTree();
		this->vscroll = this->GetScrollbar(WID_SCL_MATRIX_SCROLLBAR);

		if (group == INVALID_GROUP) {
			this->livery_class = LC_OTHER;
			this->sel = 1;
			this->LowerWidget(WID_SCL_CLASS_GENERAL);
			this->BuildGroupList(company);
			this->SetRows();
		} else {
			this->SetSelectedGroup(company, group);
		}

		this->FinishInitNested(company);
		this->owner = company;
		this->InvalidateData(1);
	}

	void SetSelectedGroup(CompanyID company, GroupID group)
	{
		this->RaiseWidget(WID_SCL_CLASS_GENERAL + this->livery_class);
		const Group *g = Group::Get(group);
		switch (g->vehicle_type) {
			case VEH_TRAIN: this->livery_class = LC_GROUP_RAIL; break;
			case VEH_ROAD: this->livery_class = LC_GROUP_ROAD; break;
			case VEH_SHIP: this->livery_class = LC_GROUP_SHIP; break;
			case VEH_AIRCRAFT: this->livery_class = LC_GROUP_AIRCRAFT; break;
			default: NOT_REACHED();
		}
		this->sel = group;
		this->LowerWidget(WID_SCL_CLASS_GENERAL + this->livery_class);

		this->groups.ForceRebuild();
		this->BuildGroupList(company);
		this->SetRows();

		/* Position scrollbar to selected group */
		for (uint i = 0; i < this->rows; i++) {
			if (this->groups[i].group->index == sel) {
				this->vscroll->SetPosition(i - this->vscroll->GetCapacity() / 2);
				break;
			}
		}
	}

	void UpdateWidgetSize(WidgetID widget, Dimension *size, [[maybe_unused]] const Dimension &padding, [[maybe_unused]] Dimension *fill, [[maybe_unused]] Dimension *resize) override
	{
		switch (widget) {
			case WID_SCL_SPACER_DROPDOWN: {
				/* The matrix widget below needs enough room to print all the schemes. */
				Dimension d = {0, 0};
				for (LiveryScheme scheme = LS_DEFAULT; scheme < LS_END; scheme++) {
					d = maxdim(d, GetStringBoundingBox(STR_LIVERY_DEFAULT + scheme));
				}

				/* And group names */
				for (const Group *g : Group::Iterate()) {
					if (g->owner == (CompanyID)this->window_number) {
						SetDParam(0, g->index);
						d = maxdim(d, GetStringBoundingBox(STR_GROUP_NAME));
					}
				}

				size->width = std::max(size->width, 5 + d.width + padding.width);
				break;
			}

			case WID_SCL_MATRIX: {
				/* 11 items in the default rail class */
				this->square = GetSpriteSize(SPR_SQUARE);
				this->line_height = std::max(this->square.height, (uint)GetCharacterHeight(FS_NORMAL)) + padding.height;

				size->height = 5 * this->line_height;
				resize->width = 1;
				resize->height = this->line_height;
				break;
			}

			case WID_SCL_SEC_COL_DROPDOWN:
				if (!_loaded_newgrf_features.has_2CC) {
					size->width = 0;
					break;
				}
				[[fallthrough]];

			case WID_SCL_PRI_COL_DROPDOWN: {
				this->square = GetSpriteSize(SPR_SQUARE);
				int string_padding = this->square.width + WidgetDimensions::scaled.hsep_normal + padding.width;
				for (Colours colour = COLOUR_BEGIN; colour != COLOUR_END; colour++) {
					size->width = std::max(size->width, GetStringBoundingBox(STR_COLOUR_DARK_BLUE + colour).width + string_padding);
				}
				size->width = std::max(size->width, GetStringBoundingBox(STR_COLOUR_DEFAULT).width + string_padding);
				break;
			}
		}
	}

	void OnPaint() override
	{
		bool local = (CompanyID)this->window_number == _local_company;

		/* Disable dropdown controls if no scheme is selected */
		bool disabled = this->livery_class < LC_GROUP_RAIL ? (this->sel == 0) : (this->sel == INVALID_GROUP);
		this->SetWidgetDisabledState(WID_SCL_PRI_COL_DROPDOWN, !local || disabled);
		this->SetWidgetDisabledState(WID_SCL_SEC_COL_DROPDOWN, !local || disabled);

		this->BuildGroupList((CompanyID)this->window_number);

		this->DrawWidgets();
	}

	void SetStringParameters(WidgetID widget) const override
	{
		switch (widget) {
			case WID_SCL_CAPTION:
				SetDParam(0, (CompanyID)this->window_number);
				break;

			case WID_SCL_PRI_COL_DROPDOWN:
			case WID_SCL_SEC_COL_DROPDOWN: {
				const Company *c = Company::Get((CompanyID)this->window_number);
				bool primary = widget == WID_SCL_PRI_COL_DROPDOWN;
				StringID colour = STR_COLOUR_DEFAULT;

				if (this->livery_class < LC_GROUP_RAIL) {
					if (this->sel != 0) {
						LiveryScheme scheme = LS_DEFAULT;
						for (scheme = LS_BEGIN; scheme < LS_END; scheme++) {
							if (HasBit(this->sel, scheme)) break;
						}
						if (scheme == LS_END) scheme = LS_DEFAULT;
						const Livery *livery = &c->livery[scheme];
						if (scheme == LS_DEFAULT || HasBit(livery->in_use, primary ? 0 : 1)) {
							colour = STR_COLOUR_DARK_BLUE + (primary ? livery->colour1 : livery->colour2);
						}
					}
				} else {
					if (this->sel != INVALID_GROUP) {
						const Group *g = Group::Get(this->sel);
						const Livery *livery = &g->livery;
						if (HasBit(livery->in_use, primary ? 0 : 1)) {
							colour = STR_COLOUR_DARK_BLUE + (primary ? livery->colour1 : livery->colour2);
						}
					}
				}
				SetDParam(0, colour);
				break;
			}
		}
	}

	void DrawWidget(const Rect &r, WidgetID widget) const override
	{
		if (widget != WID_SCL_MATRIX) return;

		bool rtl = _current_text_dir == TD_RTL;

		/* Coordinates of scheme name column. */
		const NWidgetBase *nwi = this->GetWidget<NWidgetBase>(WID_SCL_SPACER_DROPDOWN);
		Rect sch = nwi->GetCurrentRect().Shrink(WidgetDimensions::scaled.framerect);
		/* Coordinates of first dropdown. */
		nwi = this->GetWidget<NWidgetBase>(WID_SCL_PRI_COL_DROPDOWN);
		Rect pri = nwi->GetCurrentRect().Shrink(WidgetDimensions::scaled.framerect);
		/* Coordinates of second dropdown. */
		nwi = this->GetWidget<NWidgetBase>(WID_SCL_SEC_COL_DROPDOWN);
		Rect sec = nwi->GetCurrentRect().Shrink(WidgetDimensions::scaled.framerect);

		Rect pri_squ = pri.WithWidth(this->square.width, rtl);
		Rect sec_squ = sec.WithWidth(this->square.width, rtl);

		pri = pri.Indent(this->square.width + WidgetDimensions::scaled.hsep_normal, rtl);
		sec = sec.Indent(this->square.width + WidgetDimensions::scaled.hsep_normal, rtl);

		Rect ir = r.WithHeight(this->resize.step_height).Shrink(WidgetDimensions::scaled.matrix);
		int square_offs = (ir.Height() - this->square.height) / 2;
		int text_offs   = (ir.Height() - GetCharacterHeight(FS_NORMAL)) / 2;

		int y = ir.top;

		/* Helper function to draw livery info. */
		auto draw_livery = [&](StringID str, const Livery &livery, bool is_selected, bool is_default_scheme, int indent) {
			/* Livery Label. */
			DrawString(sch.left + (rtl ? 0 : indent), sch.right - (rtl ? indent : 0), y + text_offs, str, is_selected ? TC_WHITE : TC_BLACK);

			/* Text below the first dropdown. */
			DrawSprite(SPR_SQUARE, GENERAL_SPRITE_COLOUR(livery.colour1), pri_squ.left, y + square_offs);
			DrawString(pri.left, pri.right, y + text_offs, (is_default_scheme || HasBit(livery.in_use, 0)) ? STR_COLOUR_DARK_BLUE + livery.colour1 : STR_COLOUR_DEFAULT, is_selected ? TC_WHITE : TC_GOLD);

			/* Text below the second dropdown. */
			if (sec.right > sec.left) { // Second dropdown has non-zero size.
				DrawSprite(SPR_SQUARE, GENERAL_SPRITE_COLOUR(livery.colour2), sec_squ.left, y + square_offs);
				DrawString(sec.left, sec.right, y + text_offs, (is_default_scheme || HasBit(livery.in_use, 1)) ? STR_COLOUR_DARK_BLUE + livery.colour2 : STR_COLOUR_DEFAULT, is_selected ? TC_WHITE : TC_GOLD);
			}

			y += this->line_height;
		};

		const Company *c = Company::Get((CompanyID)this->window_number);

		if (livery_class < LC_GROUP_RAIL) {
			int pos = this->vscroll->GetPosition();
			for (LiveryScheme scheme = LS_DEFAULT; scheme < LS_END; scheme++) {
				if (_livery_class[scheme] == this->livery_class && HasBit(_loaded_newgrf_features.used_liveries, scheme)) {
					if (pos-- > 0) continue;
					draw_livery(STR_LIVERY_DEFAULT + scheme, c->livery[scheme], HasBit(this->sel, scheme), scheme == LS_DEFAULT, 0);
				}
			}
		} else {
			auto [first, last] = this->vscroll->GetVisibleRangeIterators(this->groups);
			for (auto it = first; it != last; ++it) {
				const Group *g = it->group;
				SetDParam(0, g->index);
				draw_livery(STR_GROUP_NAME, g->livery, this->sel == g->index, false, it->indent * WidgetDimensions::scaled.hsep_indent);
			}

			if (this->vscroll->GetCount() == 0) {
				const StringID empty_labels[] = { STR_LIVERY_TRAIN_GROUP_EMPTY, STR_LIVERY_ROAD_VEHICLE_GROUP_EMPTY, STR_LIVERY_SHIP_GROUP_EMPTY, STR_LIVERY_AIRCRAFT_GROUP_EMPTY };
				VehicleType vtype = (VehicleType)(this->livery_class - LC_GROUP_RAIL);
				DrawString(ir.left, ir.right, y + text_offs, empty_labels[vtype], TC_BLACK);
			}
		}
	}

	void OnClick([[maybe_unused]] Point pt, WidgetID widget, [[maybe_unused]] int click_count) override
	{
		switch (widget) {
			/* Livery Class buttons */
			case WID_SCL_CLASS_GENERAL:
			case WID_SCL_CLASS_RAIL:
			case WID_SCL_CLASS_ROAD:
			case WID_SCL_CLASS_SHIP:
			case WID_SCL_CLASS_AIRCRAFT:
			case WID_SCL_GROUPS_RAIL:
			case WID_SCL_GROUPS_ROAD:
			case WID_SCL_GROUPS_SHIP:
			case WID_SCL_GROUPS_AIRCRAFT:
				this->RaiseWidget(WID_SCL_CLASS_GENERAL + this->livery_class);
				this->livery_class = (LiveryClass)(widget - WID_SCL_CLASS_GENERAL);
				this->LowerWidget(WID_SCL_CLASS_GENERAL + this->livery_class);

				/* Select the first item in the list */
				if (this->livery_class < LC_GROUP_RAIL) {
					this->sel = 0;
					for (LiveryScheme scheme = LS_DEFAULT; scheme < LS_END; scheme++) {
						if (_livery_class[scheme] == this->livery_class && HasBit(_loaded_newgrf_features.used_liveries, scheme)) {
							this->sel = 1 << scheme;
							break;
						}
					}
				} else {
					this->sel = INVALID_GROUP;
					this->groups.ForceRebuild();
					this->BuildGroupList((CompanyID)this->window_number);

					if (!this->groups.empty()) {
						this->sel = this->groups[0].group->index;
					}
				}

				this->SetRows();
				this->SetDirty();
				break;

			case WID_SCL_PRI_COL_DROPDOWN: // First colour dropdown
				ShowColourDropDownMenu(WID_SCL_PRI_COL_DROPDOWN);
				break;

			case WID_SCL_SEC_COL_DROPDOWN: // Second colour dropdown
				ShowColourDropDownMenu(WID_SCL_SEC_COL_DROPDOWN);
				break;

			case WID_SCL_MATRIX: {
				if (this->livery_class < LC_GROUP_RAIL) {
					uint row = this->vscroll->GetScrolledRowFromWidget(pt.y, this, widget);
					if (row >= this->rows) return;

					LiveryScheme j = (LiveryScheme)row;

					for (LiveryScheme scheme = LS_BEGIN; scheme <= j && scheme < LS_END; scheme++) {
						if (_livery_class[scheme] != this->livery_class || !HasBit(_loaded_newgrf_features.used_liveries, scheme)) j++;
					}
					assert(j < LS_END);

					if (_ctrl_pressed) {
						ToggleBit(this->sel, j);
					} else {
						this->sel = 1 << j;
					}
				} else {
					auto it = this->vscroll->GetScrolledItemFromWidget(this->groups, pt.y, this, widget);
					if (it == std::end(this->groups)) return;

					this->sel = it->group->index;
				}
				this->SetDirty();
				break;
			}
		}
	}

	void OnResize() override
	{
		this->vscroll->SetCapacityFromWidget(this, WID_SCL_MATRIX);
	}

	void OnDropdownSelect(WidgetID widget, int index) override
	{
		bool local = (CompanyID)this->window_number == _local_company;
		if (!local) return;

		Colours colour = static_cast<Colours>(index);
		if (colour >= COLOUR_END) colour = INVALID_COLOUR;

		if (this->livery_class < LC_GROUP_RAIL) {
			/* Set company colour livery */
			for (LiveryScheme scheme = LS_DEFAULT; scheme < LS_END; scheme++) {
				/* Changed colour for the selected scheme, or all visible schemes if CTRL is pressed. */
				if (HasBit(this->sel, scheme) || (_ctrl_pressed && _livery_class[scheme] == this->livery_class && HasBit(_loaded_newgrf_features.used_liveries, scheme))) {
					DoCommandP(0, scheme | (widget == WID_SCL_PRI_COL_DROPDOWN ? 0 : 256), index, CMD_SET_COMPANY_COLOUR);
				}
			}
		} else {
			/* Setting group livery */
			DoCommandP(0, this->sel, (widget == WID_SCL_PRI_COL_DROPDOWN ? 0 : 256) | (index << 16), CMD_SET_GROUP_LIVERY);
		}
	}

	/**
	 * Some data on this window has become invalid.
	 * @param data Information about the changed data.
	 * @param gui_scope Whether the call is done from GUI scope. You may not do everything when not in GUI scope. See #InvalidateWindowData() for details.
	 */
	void OnInvalidateData([[maybe_unused]] int data = 0, [[maybe_unused]] bool gui_scope = true) override
	{
		if (!gui_scope) return;

		if (data != -1) {
			/* data contains a VehicleType, rebuild list if it displayed */
			if (this->livery_class == data + LC_GROUP_RAIL) {
				this->groups.ForceRebuild();
				this->BuildGroupList((CompanyID)this->window_number);
				this->SetRows();

				if (!Group::IsValidID(this->sel)) {
					this->sel = INVALID_GROUP;
					if (!this->groups.empty()) this->sel = this->groups[0].group->index;
				}

				this->SetDirty();
			}
			return;
		}

		this->SetWidgetsDisabledState(true, WID_SCL_CLASS_RAIL, WID_SCL_CLASS_ROAD, WID_SCL_CLASS_SHIP, WID_SCL_CLASS_AIRCRAFT);

		bool current_class_valid = this->livery_class == LC_OTHER || this->livery_class >= LC_GROUP_RAIL;
		if (_settings_client.gui.liveries == LIT_ALL || (_settings_client.gui.liveries == LIT_COMPANY && this->window_number == _local_company)) {
			for (LiveryScheme scheme = LS_DEFAULT; scheme < LS_END; scheme++) {
				if (HasBit(_loaded_newgrf_features.used_liveries, scheme)) {
					if (_livery_class[scheme] == this->livery_class) current_class_valid = true;
					this->EnableWidget(WID_SCL_CLASS_GENERAL + _livery_class[scheme]);
				} else if (this->livery_class < LC_GROUP_RAIL) {
					ClrBit(this->sel, scheme);
				}
			}
		}

		if (!current_class_valid) {
			Point pt = {0, 0};
			this->OnClick(pt, WID_SCL_CLASS_GENERAL, 1);
		}
	}
};

static constexpr NWidgetPart _nested_select_company_livery_widgets[] = {
	NWidget(NWID_HORIZONTAL),
		NWidget(WWT_CLOSEBOX, COLOUR_GREY),
		NWidget(WWT_CAPTION, COLOUR_GREY, WID_SCL_CAPTION), SetDataTip(STR_LIVERY_CAPTION, STR_TOOLTIP_WINDOW_TITLE_DRAG_THIS),
		NWidget(WWT_SHADEBOX, COLOUR_GREY),
		NWidget(WWT_DEFSIZEBOX, COLOUR_GREY),
		NWidget(WWT_STICKYBOX, COLOUR_GREY),
	EndContainer(),
	NWidget(NWID_HORIZONTAL),
		NWidget(WWT_IMGBTN, COLOUR_GREY, WID_SCL_CLASS_GENERAL), SetMinimalSize(22, 22), SetFill(0, 1), SetDataTip(SPR_IMG_COMPANY_GENERAL, STR_LIVERY_GENERAL_TOOLTIP),
		NWidget(WWT_IMGBTN, COLOUR_GREY, WID_SCL_CLASS_RAIL), SetMinimalSize(22, 22), SetFill(0, 1), SetDataTip(SPR_IMG_TRAINLIST, STR_LIVERY_TRAIN_TOOLTIP),
		NWidget(WWT_IMGBTN, COLOUR_GREY, WID_SCL_CLASS_ROAD), SetMinimalSize(22, 22), SetFill(0, 1), SetDataTip(SPR_IMG_TRUCKLIST, STR_LIVERY_ROAD_VEHICLE_TOOLTIP),
		NWidget(WWT_IMGBTN, COLOUR_GREY, WID_SCL_CLASS_SHIP), SetMinimalSize(22, 22), SetFill(0, 1), SetDataTip(SPR_IMG_SHIPLIST, STR_LIVERY_SHIP_TOOLTIP),
		NWidget(WWT_IMGBTN, COLOUR_GREY, WID_SCL_CLASS_AIRCRAFT), SetMinimalSize(22, 22), SetFill(0, 1), SetDataTip(SPR_IMG_AIRPLANESLIST, STR_LIVERY_AIRCRAFT_TOOLTIP),
		NWidget(WWT_IMGBTN, COLOUR_GREY, WID_SCL_GROUPS_RAIL), SetMinimalSize(22, 22), SetFill(0, 1), SetDataTip(SPR_GROUP_LIVERY_TRAIN, STR_LIVERY_TRAIN_GROUP_TOOLTIP),
		NWidget(WWT_IMGBTN, COLOUR_GREY, WID_SCL_GROUPS_ROAD), SetMinimalSize(22, 22), SetFill(0, 1), SetDataTip(SPR_GROUP_LIVERY_ROADVEH, STR_LIVERY_ROAD_VEHICLE_GROUP_TOOLTIP),
		NWidget(WWT_IMGBTN, COLOUR_GREY, WID_SCL_GROUPS_SHIP), SetMinimalSize(22, 22), SetFill(0, 1), SetDataTip(SPR_GROUP_LIVERY_SHIP, STR_LIVERY_SHIP_GROUP_TOOLTIP),
		NWidget(WWT_IMGBTN, COLOUR_GREY, WID_SCL_GROUPS_AIRCRAFT), SetMinimalSize(22, 22), SetFill(0, 1), SetDataTip(SPR_GROUP_LIVERY_AIRCRAFT, STR_LIVERY_AIRCRAFT_GROUP_TOOLTIP),
		NWidget(WWT_PANEL, COLOUR_GREY), SetFill(1, 1), SetResize(1, 0), EndContainer(),
	EndContainer(),
	NWidget(NWID_HORIZONTAL),
		NWidget(WWT_MATRIX, COLOUR_GREY, WID_SCL_MATRIX), SetMinimalSize(275, 0), SetResize(1, 0), SetFill(1, 1), SetMatrixDataTip(1, 0, STR_LIVERY_PANEL_TOOLTIP), SetScrollbar(WID_SCL_MATRIX_SCROLLBAR),
		NWidget(NWID_VSCROLLBAR, COLOUR_GREY, WID_SCL_MATRIX_SCROLLBAR),
	EndContainer(),
	NWidget(NWID_HORIZONTAL),
		NWidget(WWT_PANEL, COLOUR_GREY, WID_SCL_SPACER_DROPDOWN), SetFill(1, 1), SetResize(1, 0), EndContainer(),
		NWidget(WWT_DROPDOWN, COLOUR_GREY, WID_SCL_PRI_COL_DROPDOWN), SetFill(0, 1), SetDataTip(STR_JUST_STRING, STR_LIVERY_PRIMARY_TOOLTIP),
		NWidget(WWT_DROPDOWN, COLOUR_GREY, WID_SCL_SEC_COL_DROPDOWN), SetFill(0, 1), SetDataTip(STR_JUST_STRING, STR_LIVERY_SECONDARY_TOOLTIP),
		NWidget(WWT_RESIZEBOX, COLOUR_GREY),
	EndContainer(),
};

static WindowDesc _select_company_livery_desc(__FILE__, __LINE__,
	WDP_AUTO, "company_color_scheme", 0, 0,
	WC_COMPANY_COLOUR, WC_NONE,
	0,
	std::begin(_nested_select_company_livery_widgets), std::end(_nested_select_company_livery_widgets)
);

void ShowCompanyLiveryWindow(CompanyID company, GroupID group)
{
	SelectCompanyLiveryWindow *w = (SelectCompanyLiveryWindow *)BringWindowToFrontById(WC_COMPANY_COLOUR, company);
	if (w == nullptr) {
		new SelectCompanyLiveryWindow(&_select_company_livery_desc, company, group);
	} else if (group != INVALID_GROUP) {
		w->SetSelectedGroup(company, group);
	}
}

/**
 * Draws the face of a company manager's face.
 * @param cmf   the company manager's face
 * @param colour the (background) colour of the gradient
 * @param r      position to draw the face
 */
void DrawCompanyManagerFace(CompanyManagerFace cmf, Colours colour, const Rect &r)
{
	GenderEthnicity ge = (GenderEthnicity)GetCompanyManagerFaceBits(cmf, CMFV_GEN_ETHN, GE_WM);

	/* Determine offset from centre of drawing rect. */
	Dimension d = GetSpriteSize(SPR_GRADIENT);
	int x = CenterBounds(r.left, r.right, d.width);
	int y = CenterBounds(r.top, r.bottom, d.height);

	bool has_moustache   = !HasBit(ge, GENDER_FEMALE) && GetCompanyManagerFaceBits(cmf, CMFV_HAS_MOUSTACHE,   ge) != 0;
	bool has_tie_earring = !HasBit(ge, GENDER_FEMALE) || GetCompanyManagerFaceBits(cmf, CMFV_HAS_TIE_EARRING, ge) != 0;
	bool has_glasses     = GetCompanyManagerFaceBits(cmf, CMFV_HAS_GLASSES, ge) != 0;
	PaletteID pal;

	/* Modify eye colour palette only if 2 or more valid values exist */
	if (_cmf_info[CMFV_EYE_COLOUR].valid_values[ge] < 2) {
		pal = PAL_NONE;
	} else {
		switch (GetCompanyManagerFaceBits(cmf, CMFV_EYE_COLOUR, ge)) {
			default: NOT_REACHED();
			case 0: pal = PALETTE_TO_BROWN; break;
			case 1: pal = PALETTE_TO_BLUE;  break;
			case 2: pal = PALETTE_TO_GREEN; break;
		}
	}

	/* Draw the gradient (background) */
	DrawSprite(SPR_GRADIENT, GENERAL_SPRITE_COLOUR(colour), x, y);

	for (CompanyManagerFaceVariable cmfv = CMFV_CHEEKS; cmfv < CMFV_END; cmfv++) {
		switch (cmfv) {
			case CMFV_MOUSTACHE:   if (!has_moustache)   continue; break;
			case CMFV_LIPS:
			case CMFV_NOSE:        if (has_moustache)    continue; break;
			case CMFV_TIE_EARRING: if (!has_tie_earring) continue; break;
			case CMFV_GLASSES:     if (!has_glasses)     continue; break;
			default: break;
		}
		DrawSprite(GetCompanyManagerFaceSprite(cmf, cmfv, ge), (cmfv == CMFV_EYEBROWS) ? pal : PAL_NONE, x, y);
	}
}

/** Nested widget description for the company manager face selection dialog */
static constexpr NWidgetPart _nested_select_company_manager_face_widgets[] = {
	NWidget(NWID_HORIZONTAL),
		NWidget(WWT_CLOSEBOX, COLOUR_GREY),
		NWidget(WWT_CAPTION, COLOUR_GREY, WID_SCMF_CAPTION), SetDataTip(STR_FACE_CAPTION, STR_TOOLTIP_WINDOW_TITLE_DRAG_THIS),
		NWidget(WWT_IMGBTN, COLOUR_GREY, WID_SCMF_TOGGLE_LARGE_SMALL), SetDataTip(SPR_LARGE_SMALL_WINDOW, STR_FACE_ADVANCED_TOOLTIP),
	EndContainer(),
	NWidget(WWT_PANEL, COLOUR_GREY, WID_SCMF_SELECT_FACE),
		NWidget(NWID_HORIZONTAL), SetPIP(0, WidgetDimensions::unscaled.hsep_normal, 0), SetPadding(2),
			/* Left side */
			NWidget(NWID_VERTICAL), SetPIP(0, WidgetDimensions::unscaled.vsep_normal, 0),
				NWidget(NWID_HORIZONTAL), SetPIPRatio(1, 0, 1),
					NWidget(WWT_EMPTY, COLOUR_GREY, WID_SCMF_FACE), SetMinimalSize(92, 119), SetFill(1, 0),
				EndContainer(),
				NWidget(WWT_PUSHTXTBTN, COLOUR_GREY, WID_SCMF_RANDOM_NEW_FACE), SetFill(1, 0), SetDataTip(STR_FACE_NEW_FACE_BUTTON, STR_FACE_NEW_FACE_TOOLTIP),
				NWidget(NWID_SELECTION, INVALID_COLOUR, WID_SCMF_SEL_LOADSAVE), // Load/number/save buttons under the portrait in the advanced view.
					NWidget(NWID_VERTICAL), SetPIP(0, 0, 0), SetPIPRatio(1, 0, 1),
						NWidget(WWT_PUSHTXTBTN, COLOUR_GREY, WID_SCMF_LOAD), SetFill(1, 0), SetDataTip(STR_FACE_LOAD, STR_FACE_LOAD_TOOLTIP),
						NWidget(WWT_PUSHTXTBTN, COLOUR_GREY, WID_SCMF_FACECODE), SetFill(1, 0), SetDataTip(STR_FACE_FACECODE, STR_FACE_FACECODE_TOOLTIP),
						NWidget(WWT_PUSHTXTBTN, COLOUR_GREY, WID_SCMF_SAVE), SetFill(1, 0), SetDataTip(STR_FACE_SAVE, STR_FACE_SAVE_TOOLTIP),
					EndContainer(),
				EndContainer(),
			EndContainer(),
			/* Right side */
			NWidget(NWID_VERTICAL), SetPIP(0, WidgetDimensions::unscaled.vsep_normal, 0),
				NWidget(WWT_PUSHTXTBTN, COLOUR_GREY, WID_SCMF_TOGGLE_LARGE_SMALL_BUTTON), SetFill(1, 0), SetDataTip(STR_FACE_ADVANCED, STR_FACE_ADVANCED_TOOLTIP),
				NWidget(NWID_SELECTION, INVALID_COLOUR, WID_SCMF_SEL_MALEFEMALE), // Simple male/female face setting.
					NWidget(NWID_VERTICAL), SetPIPRatio(1, 0, 1),
						NWidget(WWT_TEXTBTN, COLOUR_GREY, WID_SCMF_MALE), SetFill(1, 0), SetDataTip(STR_FACE_MALE_BUTTON, STR_FACE_MALE_TOOLTIP),
						NWidget(WWT_TEXTBTN, COLOUR_GREY, WID_SCMF_FEMALE), SetFill(1, 0), SetDataTip(STR_FACE_FEMALE_BUTTON, STR_FACE_FEMALE_TOOLTIP),
					EndContainer(),
				EndContainer(),
				NWidget(NWID_SELECTION, INVALID_COLOUR, WID_SCMF_SEL_PARTS), // Advanced face parts setting.
					NWidget(NWID_VERTICAL), SetPIP(0, WidgetDimensions::unscaled.vsep_normal, 0),
						NWidget(NWID_HORIZONTAL, NC_EQUALSIZE),
							NWidget(WWT_TEXTBTN, COLOUR_GREY, WID_SCMF_MALE2), SetFill(1, 0), SetDataTip(STR_FACE_MALE_BUTTON, STR_FACE_MALE_TOOLTIP),
							NWidget(WWT_TEXTBTN, COLOUR_GREY, WID_SCMF_FEMALE2), SetFill(1, 0), SetDataTip(STR_FACE_FEMALE_BUTTON, STR_FACE_FEMALE_TOOLTIP),
						EndContainer(),
						NWidget(NWID_HORIZONTAL, NC_EQUALSIZE),
							NWidget(WWT_TEXTBTN, COLOUR_GREY, WID_SCMF_ETHNICITY_EUR), SetFill(1, 0), SetDataTip(STR_FACE_EUROPEAN, STR_FACE_SELECT_EUROPEAN),
							NWidget(WWT_TEXTBTN, COLOUR_GREY, WID_SCMF_ETHNICITY_AFR), SetFill(1, 0), SetDataTip(STR_FACE_AFRICAN, STR_FACE_SELECT_AFRICAN),
						EndContainer(),
						NWidget(NWID_VERTICAL),
							NWidget(NWID_HORIZONTAL), SetPIP(0, WidgetDimensions::unscaled.hsep_normal, 0),
								NWidget(WWT_TEXT, INVALID_COLOUR, WID_SCMF_HAS_MOUSTACHE_EARRING_TEXT), SetFill(1, 0),
									SetDataTip(STR_FACE_EYECOLOUR, STR_NULL), SetTextStyle(TC_GOLD), SetAlignment(SA_VERT_CENTER | SA_RIGHT),
								NWidget(WWT_PUSHTXTBTN, COLOUR_GREY, WID_SCMF_HAS_MOUSTACHE_EARRING), SetDataTip(STR_JUST_STRING1, STR_FACE_MOUSTACHE_EARRING_TOOLTIP), SetTextStyle(TC_WHITE),
							EndContainer(),
							NWidget(NWID_HORIZONTAL), SetPIP(0, WidgetDimensions::unscaled.hsep_normal, 0),
								NWidget(WWT_TEXT, INVALID_COLOUR, WID_SCMF_HAS_GLASSES_TEXT), SetFill(1, 0),
									SetDataTip(STR_FACE_GLASSES, STR_NULL), SetTextStyle(TC_GOLD), SetAlignment(SA_VERT_CENTER | SA_RIGHT),
								NWidget(WWT_PUSHTXTBTN, COLOUR_GREY, WID_SCMF_HAS_GLASSES), SetDataTip(STR_JUST_STRING1, STR_FACE_GLASSES_TOOLTIP), SetTextStyle(TC_WHITE),
							EndContainer(),
						EndContainer(),
						NWidget(NWID_VERTICAL),
							NWidget(NWID_HORIZONTAL), SetPIP(0, WidgetDimensions::unscaled.hsep_normal, 0),
								NWidget(WWT_TEXT, INVALID_COLOUR, WID_SCMF_HAIR_TEXT), SetFill(1, 0),
										SetDataTip(STR_FACE_HAIR, STR_NULL), SetTextStyle(TC_GOLD), SetAlignment(SA_VERT_CENTER | SA_RIGHT),
								NWidget(NWID_HORIZONTAL),
									NWidget(WWT_PUSHARROWBTN, COLOUR_GREY, WID_SCMF_HAIR_L), SetDataTip(AWV_DECREASE, STR_FACE_HAIR_TOOLTIP),
									NWidget(WWT_PUSHTXTBTN, COLOUR_GREY, WID_SCMF_HAIR), SetDataTip(STR_JUST_STRING1, STR_FACE_HAIR_TOOLTIP), SetTextStyle(TC_WHITE),
									NWidget(WWT_PUSHARROWBTN, COLOUR_GREY, WID_SCMF_HAIR_R), SetDataTip(AWV_INCREASE, STR_FACE_HAIR_TOOLTIP),
								EndContainer(),
							EndContainer(),
							NWidget(NWID_HORIZONTAL), SetPIP(0, WidgetDimensions::unscaled.hsep_normal, 0),
								NWidget(WWT_TEXT, INVALID_COLOUR, WID_SCMF_EYEBROWS_TEXT), SetFill(1, 0),
										SetDataTip(STR_FACE_EYEBROWS, STR_NULL), SetTextStyle(TC_GOLD), SetAlignment(SA_VERT_CENTER | SA_RIGHT),
								NWidget(NWID_HORIZONTAL),
									NWidget(WWT_PUSHARROWBTN, COLOUR_GREY, WID_SCMF_EYEBROWS_L), SetDataTip(AWV_DECREASE, STR_FACE_EYEBROWS_TOOLTIP),
									NWidget(WWT_PUSHTXTBTN, COLOUR_GREY, WID_SCMF_EYEBROWS), SetDataTip(STR_JUST_STRING1, STR_FACE_EYEBROWS_TOOLTIP), SetTextStyle(TC_WHITE),
									NWidget(WWT_PUSHARROWBTN, COLOUR_GREY, WID_SCMF_EYEBROWS_R), SetDataTip(AWV_INCREASE, STR_FACE_EYEBROWS_TOOLTIP),
								EndContainer(),
							EndContainer(),
							NWidget(NWID_HORIZONTAL), SetPIP(0, WidgetDimensions::unscaled.hsep_normal, 0),
								NWidget(WWT_TEXT, INVALID_COLOUR, WID_SCMF_EYECOLOUR_TEXT), SetFill(1, 0),
										SetDataTip(STR_FACE_EYECOLOUR, STR_NULL), SetTextStyle(TC_GOLD), SetAlignment(SA_VERT_CENTER | SA_RIGHT),
								NWidget(NWID_HORIZONTAL),
									NWidget(WWT_PUSHARROWBTN, COLOUR_GREY, WID_SCMF_EYECOLOUR_L), SetDataTip(AWV_DECREASE, STR_FACE_EYECOLOUR_TOOLTIP),
									NWidget(WWT_PUSHTXTBTN, COLOUR_GREY, WID_SCMF_EYECOLOUR), SetDataTip(STR_JUST_STRING1, STR_FACE_EYECOLOUR_TOOLTIP), SetTextStyle(TC_WHITE),
									NWidget(WWT_PUSHARROWBTN, COLOUR_GREY, WID_SCMF_EYECOLOUR_R), SetDataTip(AWV_INCREASE, STR_FACE_EYECOLOUR_TOOLTIP),
								EndContainer(),
							EndContainer(),
							NWidget(NWID_HORIZONTAL), SetPIP(0, WidgetDimensions::unscaled.hsep_normal, 0),
								NWidget(WWT_TEXT, INVALID_COLOUR, WID_SCMF_GLASSES_TEXT), SetFill(1, 0),
										SetDataTip(STR_FACE_GLASSES, STR_NULL), SetTextStyle(TC_GOLD), SetAlignment(SA_VERT_CENTER | SA_RIGHT),
								NWidget(NWID_HORIZONTAL),
									NWidget(WWT_PUSHARROWBTN, COLOUR_GREY, WID_SCMF_GLASSES_L), SetDataTip(AWV_DECREASE, STR_FACE_GLASSES_TOOLTIP_2),
									NWidget(WWT_PUSHTXTBTN, COLOUR_GREY, WID_SCMF_GLASSES), SetDataTip(STR_JUST_STRING1, STR_FACE_GLASSES_TOOLTIP_2), SetTextStyle(TC_WHITE),
									NWidget(WWT_PUSHARROWBTN, COLOUR_GREY, WID_SCMF_GLASSES_R), SetDataTip(AWV_INCREASE, STR_FACE_GLASSES_TOOLTIP_2),
								EndContainer(),
							EndContainer(),
							NWidget(NWID_HORIZONTAL), SetPIP(0, WidgetDimensions::unscaled.hsep_normal, 0),
								NWidget(WWT_TEXT, INVALID_COLOUR, WID_SCMF_NOSE_TEXT), SetFill(1, 0),
										SetDataTip(STR_FACE_NOSE, STR_NULL), SetTextStyle(TC_GOLD), SetAlignment(SA_VERT_CENTER | SA_RIGHT),
								NWidget(NWID_HORIZONTAL),
									NWidget(WWT_PUSHARROWBTN, COLOUR_GREY, WID_SCMF_NOSE_L), SetDataTip(AWV_DECREASE, STR_FACE_NOSE_TOOLTIP),
									NWidget(WWT_PUSHTXTBTN, COLOUR_GREY, WID_SCMF_NOSE), SetDataTip(STR_JUST_STRING1, STR_FACE_NOSE_TOOLTIP), SetTextStyle(TC_WHITE),
									NWidget(WWT_PUSHARROWBTN, COLOUR_GREY, WID_SCMF_NOSE_R), SetDataTip(AWV_INCREASE, STR_FACE_NOSE_TOOLTIP),
								EndContainer(),
							EndContainer(),
							NWidget(NWID_HORIZONTAL), SetPIP(0, WidgetDimensions::unscaled.hsep_normal, 0),
								NWidget(WWT_TEXT, INVALID_COLOUR, WID_SCMF_LIPS_MOUSTACHE_TEXT), SetFill(1, 0),
										SetDataTip(STR_FACE_MOUSTACHE, STR_NULL), SetTextStyle(TC_GOLD), SetAlignment(SA_VERT_CENTER | SA_RIGHT),
								NWidget(NWID_HORIZONTAL),
									NWidget(WWT_PUSHARROWBTN, COLOUR_GREY, WID_SCMF_LIPS_MOUSTACHE_L), SetDataTip(AWV_DECREASE, STR_FACE_LIPS_MOUSTACHE_TOOLTIP),
									NWidget(WWT_PUSHTXTBTN, COLOUR_GREY, WID_SCMF_LIPS_MOUSTACHE), SetDataTip(STR_JUST_STRING1, STR_FACE_LIPS_MOUSTACHE_TOOLTIP), SetTextStyle(TC_WHITE),
									NWidget(WWT_PUSHARROWBTN, COLOUR_GREY, WID_SCMF_LIPS_MOUSTACHE_R), SetDataTip(AWV_INCREASE, STR_FACE_LIPS_MOUSTACHE_TOOLTIP),
								EndContainer(),
							EndContainer(),
							NWidget(NWID_HORIZONTAL), SetPIP(0, WidgetDimensions::unscaled.hsep_normal, 0),
								NWidget(WWT_TEXT, INVALID_COLOUR, WID_SCMF_CHIN_TEXT), SetFill(1, 0),
										SetDataTip(STR_FACE_CHIN, STR_NULL), SetTextStyle(TC_GOLD), SetAlignment(SA_VERT_CENTER | SA_RIGHT),
								NWidget(NWID_HORIZONTAL),
									NWidget(WWT_PUSHARROWBTN, COLOUR_GREY, WID_SCMF_CHIN_L), SetDataTip(AWV_DECREASE, STR_FACE_CHIN_TOOLTIP),
									NWidget(WWT_PUSHTXTBTN, COLOUR_GREY, WID_SCMF_CHIN), SetDataTip(STR_JUST_STRING1, STR_FACE_CHIN_TOOLTIP), SetTextStyle(TC_WHITE),
									NWidget(WWT_PUSHARROWBTN, COLOUR_GREY, WID_SCMF_CHIN_R), SetDataTip(AWV_INCREASE, STR_FACE_CHIN_TOOLTIP),
								EndContainer(),
							EndContainer(),
							NWidget(NWID_HORIZONTAL), SetPIP(0, WidgetDimensions::unscaled.hsep_normal, 0),
								NWidget(WWT_TEXT, INVALID_COLOUR, WID_SCMF_JACKET_TEXT), SetFill(1, 0),
										SetDataTip(STR_FACE_JACKET, STR_NULL), SetTextStyle(TC_GOLD), SetAlignment(SA_VERT_CENTER | SA_RIGHT),
								NWidget(NWID_HORIZONTAL),
									NWidget(WWT_PUSHARROWBTN, COLOUR_GREY, WID_SCMF_JACKET_L), SetDataTip(AWV_DECREASE, STR_FACE_JACKET_TOOLTIP),
									NWidget(WWT_PUSHTXTBTN, COLOUR_GREY, WID_SCMF_JACKET), SetDataTip(STR_JUST_STRING1, STR_FACE_JACKET_TOOLTIP), SetTextStyle(TC_WHITE),
									NWidget(WWT_PUSHARROWBTN, COLOUR_GREY, WID_SCMF_JACKET_R), SetDataTip(AWV_INCREASE, STR_FACE_JACKET_TOOLTIP),
								EndContainer(),
							EndContainer(),
							NWidget(NWID_HORIZONTAL), SetPIP(0, WidgetDimensions::unscaled.hsep_normal, 0),
								NWidget(WWT_TEXT, INVALID_COLOUR, WID_SCMF_COLLAR_TEXT), SetFill(1, 0),
										SetDataTip(STR_FACE_COLLAR, STR_NULL), SetTextStyle(TC_GOLD), SetAlignment(SA_VERT_CENTER | SA_RIGHT),
								NWidget(NWID_HORIZONTAL),
									NWidget(WWT_PUSHARROWBTN, COLOUR_GREY, WID_SCMF_COLLAR_L), SetDataTip(AWV_DECREASE, STR_FACE_COLLAR_TOOLTIP),
									NWidget(WWT_PUSHTXTBTN, COLOUR_GREY, WID_SCMF_COLLAR), SetDataTip(STR_JUST_STRING1, STR_FACE_COLLAR_TOOLTIP), SetTextStyle(TC_WHITE),
									NWidget(WWT_PUSHARROWBTN, COLOUR_GREY, WID_SCMF_COLLAR_R), SetDataTip(AWV_INCREASE, STR_FACE_COLLAR_TOOLTIP),
								EndContainer(),
							EndContainer(),
							NWidget(NWID_HORIZONTAL), SetPIP(0, WidgetDimensions::unscaled.hsep_normal, 0),
								NWidget(WWT_TEXT, INVALID_COLOUR, WID_SCMF_TIE_EARRING_TEXT), SetFill(1, 0),
										SetDataTip(STR_FACE_EARRING, STR_NULL), SetTextStyle(TC_GOLD), SetAlignment(SA_VERT_CENTER | SA_RIGHT),
								NWidget(NWID_HORIZONTAL),
									NWidget(WWT_PUSHARROWBTN, COLOUR_GREY, WID_SCMF_TIE_EARRING_L), SetDataTip(AWV_DECREASE, STR_FACE_TIE_EARRING_TOOLTIP),
									NWidget(WWT_PUSHTXTBTN, COLOUR_GREY, WID_SCMF_TIE_EARRING), SetDataTip(STR_JUST_STRING1, STR_FACE_TIE_EARRING_TOOLTIP), SetTextStyle(TC_WHITE),
									NWidget(WWT_PUSHARROWBTN, COLOUR_GREY, WID_SCMF_TIE_EARRING_R), SetDataTip(AWV_INCREASE, STR_FACE_TIE_EARRING_TOOLTIP),
								EndContainer(),
							EndContainer(),
						EndContainer(),
					EndContainer(),
				EndContainer(),
			EndContainer(),
		EndContainer(),
	EndContainer(),
	NWidget(NWID_HORIZONTAL, NC_EQUALSIZE),
		NWidget(WWT_PUSHTXTBTN, COLOUR_GREY, WID_SCMF_CANCEL), SetFill(1, 0), SetDataTip(STR_BUTTON_CANCEL, STR_FACE_CANCEL_TOOLTIP),
		NWidget(WWT_PUSHTXTBTN, COLOUR_GREY, WID_SCMF_ACCEPT), SetFill(1, 0), SetDataTip(STR_BUTTON_OK, STR_FACE_OK_TOOLTIP),
	EndContainer(),
};

/** Management class for customizing the face of the company manager. */
class SelectCompanyManagerFaceWindow : public Window
{
	CompanyManagerFace face; ///< company manager face bits
	bool advanced; ///< advanced company manager face selection window

	GenderEthnicity ge; ///< Gender and ethnicity.
	bool is_female;     ///< Female face.
	bool is_moust_male; ///< Male face with a moustache.

	Dimension yesno_dim;  ///< Dimension of a yes/no button of a part in the advanced face window.
	Dimension number_dim; ///< Dimension of a number widget of a part in the advanced face window.

	/**
	 * Set parameters for value of face control buttons.
	 *
	 * @param widget_index   index of this widget in the window
	 * @param val            the value which will be displayed
	 * @param is_bool_widget is it a bool button
	 */
	void SetFaceStringParameters(WidgetID widget_index, uint8_t val, bool is_bool_widget) const
	{
		const NWidgetCore *nwi_widget = this->GetWidget<NWidgetCore>(widget_index);
		if (nwi_widget->IsDisabled()) {
			SetDParam(0, STR_EMPTY);
		} else {
			if (is_bool_widget) {
				/* if it a bool button write yes or no */
				SetDParam(0, (val != 0) ? STR_FACE_YES : STR_FACE_NO);
			} else {
				/* else write the value + 1 */
				SetDParam(0, STR_JUST_INT);
				SetDParam(1, val + 1);
			}
		}
	}

	void UpdateData()
	{
		this->ge = (GenderEthnicity)GB(this->face, _cmf_info[CMFV_GEN_ETHN].offset, _cmf_info[CMFV_GEN_ETHN].length); // get the gender and ethnicity
		this->is_female = HasBit(this->ge, GENDER_FEMALE); // get the gender: 0 == male and 1 == female
		this->is_moust_male = !is_female && GetCompanyManagerFaceBits(this->face, CMFV_HAS_MOUSTACHE, this->ge) != 0; // is a male face with moustache

		this->GetWidget<NWidgetCore>(WID_SCMF_HAS_MOUSTACHE_EARRING_TEXT)->widget_data = this->is_female ? STR_FACE_EARRING : STR_FACE_MOUSTACHE;
		this->GetWidget<NWidgetCore>(WID_SCMF_TIE_EARRING_TEXT)->widget_data           = this->is_female ? STR_FACE_EARRING : STR_FACE_TIE;
		this->GetWidget<NWidgetCore>(WID_SCMF_LIPS_MOUSTACHE_TEXT)->widget_data        = this->is_moust_male ? STR_FACE_MOUSTACHE : STR_FACE_LIPS;
	}

public:
	SelectCompanyManagerFaceWindow(WindowDesc *desc, Window *parent) : Window(desc)
	{
		this->advanced = false;
		this->CreateNestedTree();
		this->SelectDisplayPlanes(this->advanced);
		this->FinishInitNested(parent->window_number);
		this->parent = parent;
		this->owner = (Owner)this->window_number;
		this->face = Company::Get((CompanyID)this->window_number)->face;

		this->UpdateData();
	}

	/**
	 * Select planes to display to the user with the #NWID_SELECTION widgets #WID_SCMF_SEL_LOADSAVE, #WID_SCMF_SEL_MALEFEMALE, and #WID_SCMF_SEL_PARTS.
	 * @param advanced Display advanced face management window.
	 */
	void SelectDisplayPlanes(bool advanced)
	{
		this->GetWidget<NWidgetStacked>(WID_SCMF_SEL_LOADSAVE)->SetDisplayedPlane(advanced ? 0 : SZSP_NONE);
		this->GetWidget<NWidgetStacked>(WID_SCMF_SEL_PARTS)->SetDisplayedPlane(advanced ? 0 : SZSP_NONE);
		this->GetWidget<NWidgetStacked>(WID_SCMF_SEL_MALEFEMALE)->SetDisplayedPlane(advanced ? SZSP_NONE : 0);
		this->GetWidget<NWidgetCore>(WID_SCMF_RANDOM_NEW_FACE)->widget_data = advanced ? STR_FACE_RANDOM : STR_FACE_NEW_FACE_BUTTON;

		NWidgetCore *wi = this->GetWidget<NWidgetCore>(WID_SCMF_TOGGLE_LARGE_SMALL_BUTTON);
		if (advanced) {
			wi->SetDataTip(STR_FACE_SIMPLE, STR_FACE_SIMPLE_TOOLTIP);
		} else {
			wi->SetDataTip(STR_FACE_ADVANCED, STR_FACE_ADVANCED_TOOLTIP);
		}
	}

	void OnInit() override
	{
		/* Size of the boolean yes/no button. */
		Dimension yesno_dim = maxdim(GetStringBoundingBox(STR_FACE_YES), GetStringBoundingBox(STR_FACE_NO));
		yesno_dim.width  += WidgetDimensions::scaled.framerect.Horizontal();
		yesno_dim.height += WidgetDimensions::scaled.framerect.Vertical();
		/* Size of the number button + arrows. */
		Dimension number_dim = {0, 0};
		for (int val = 1; val <= 12; val++) {
			SetDParam(0, val);
			number_dim = maxdim(number_dim, GetStringBoundingBox(STR_JUST_INT));
		}
		uint arrows_width = GetSpriteSize(SPR_ARROW_LEFT).width + GetSpriteSize(SPR_ARROW_RIGHT).width + 2 * (WidgetDimensions::scaled.imgbtn.Horizontal());
		number_dim.width += WidgetDimensions::scaled.framerect.Horizontal() + arrows_width;
		number_dim.height += WidgetDimensions::scaled.framerect.Vertical();
		/* Compute width of both buttons. */
		yesno_dim.width = std::max(yesno_dim.width, number_dim.width);
		number_dim.width = yesno_dim.width - arrows_width;

		this->yesno_dim = yesno_dim;
		this->number_dim = number_dim;
	}

	void UpdateWidgetSize(WidgetID widget, Dimension *size, [[maybe_unused]] const Dimension &padding, [[maybe_unused]] Dimension *fill, [[maybe_unused]] Dimension *resize) override
	{
		switch (widget) {
			case WID_SCMF_HAS_MOUSTACHE_EARRING_TEXT:
				*size = maxdim(*size, GetStringBoundingBox(STR_FACE_EARRING));
				*size = maxdim(*size, GetStringBoundingBox(STR_FACE_MOUSTACHE));
				break;

			case WID_SCMF_TIE_EARRING_TEXT:
				*size = maxdim(*size, GetStringBoundingBox(STR_FACE_EARRING));
				*size = maxdim(*size, GetStringBoundingBox(STR_FACE_TIE));
				break;

			case WID_SCMF_LIPS_MOUSTACHE_TEXT:
				*size = maxdim(*size, GetStringBoundingBox(STR_FACE_LIPS));
				*size = maxdim(*size, GetStringBoundingBox(STR_FACE_MOUSTACHE));
				break;

			case WID_SCMF_FACE:
				*size = maxdim(*size, GetScaledSpriteSize(SPR_GRADIENT));
				break;

			case WID_SCMF_HAS_MOUSTACHE_EARRING:
			case WID_SCMF_HAS_GLASSES:
				*size = this->yesno_dim;
				break;

			case WID_SCMF_EYECOLOUR:
			case WID_SCMF_CHIN:
			case WID_SCMF_EYEBROWS:
			case WID_SCMF_LIPS_MOUSTACHE:
			case WID_SCMF_NOSE:
			case WID_SCMF_HAIR:
			case WID_SCMF_JACKET:
			case WID_SCMF_COLLAR:
			case WID_SCMF_TIE_EARRING:
			case WID_SCMF_GLASSES:
				*size = this->number_dim;
				break;
		}
	}

	void OnPaint() override
	{
		/* lower the non-selected gender button */
		this->SetWidgetsLoweredState(!this->is_female, WID_SCMF_MALE, WID_SCMF_MALE2);
		this->SetWidgetsLoweredState( this->is_female, WID_SCMF_FEMALE, WID_SCMF_FEMALE2);

		/* advanced company manager face selection window */

		/* lower the non-selected ethnicity button */
		this->SetWidgetLoweredState(WID_SCMF_ETHNICITY_EUR, !HasBit(this->ge, ETHNICITY_BLACK));
		this->SetWidgetLoweredState(WID_SCMF_ETHNICITY_AFR,  HasBit(this->ge, ETHNICITY_BLACK));


		/* Disable dynamically the widgets which CompanyManagerFaceVariable has less than 2 options
		 * (or in other words you haven't any choice).
		 * If the widgets depend on a HAS-variable and this is false the widgets will be disabled, too. */

		/* Eye colour buttons */
		this->SetWidgetsDisabledState(_cmf_info[CMFV_EYE_COLOUR].valid_values[this->ge] < 2,
				WID_SCMF_EYECOLOUR, WID_SCMF_EYECOLOUR_L, WID_SCMF_EYECOLOUR_R);

		/* Chin buttons */
		this->SetWidgetsDisabledState(_cmf_info[CMFV_CHIN].valid_values[this->ge] < 2,
				WID_SCMF_CHIN, WID_SCMF_CHIN_L, WID_SCMF_CHIN_R);

		/* Eyebrows buttons */
		this->SetWidgetsDisabledState(_cmf_info[CMFV_EYEBROWS].valid_values[this->ge] < 2,
				WID_SCMF_EYEBROWS, WID_SCMF_EYEBROWS_L, WID_SCMF_EYEBROWS_R);

		/* Lips or (if it a male face with a moustache) moustache buttons */
		this->SetWidgetsDisabledState(_cmf_info[this->is_moust_male ? CMFV_MOUSTACHE : CMFV_LIPS].valid_values[this->ge] < 2,
				WID_SCMF_LIPS_MOUSTACHE, WID_SCMF_LIPS_MOUSTACHE_L, WID_SCMF_LIPS_MOUSTACHE_R);

		/* Nose buttons | male faces with moustache haven't any nose options */
		this->SetWidgetsDisabledState(_cmf_info[CMFV_NOSE].valid_values[this->ge] < 2 || this->is_moust_male,
				WID_SCMF_NOSE, WID_SCMF_NOSE_L, WID_SCMF_NOSE_R);

		/* Hair buttons */
		this->SetWidgetsDisabledState(_cmf_info[CMFV_HAIR].valid_values[this->ge] < 2,
				WID_SCMF_HAIR, WID_SCMF_HAIR_L, WID_SCMF_HAIR_R);

		/* Jacket buttons */
		this->SetWidgetsDisabledState(_cmf_info[CMFV_JACKET].valid_values[this->ge] < 2,
				WID_SCMF_JACKET, WID_SCMF_JACKET_L, WID_SCMF_JACKET_R);

		/* Collar buttons */
		this->SetWidgetsDisabledState(_cmf_info[CMFV_COLLAR].valid_values[this->ge] < 2,
				WID_SCMF_COLLAR, WID_SCMF_COLLAR_L, WID_SCMF_COLLAR_R);

		/* Tie/earring buttons | female faces without earring haven't any earring options */
		this->SetWidgetsDisabledState(_cmf_info[CMFV_TIE_EARRING].valid_values[this->ge] < 2 ||
					(this->is_female && GetCompanyManagerFaceBits(this->face, CMFV_HAS_TIE_EARRING, this->ge) == 0),
				WID_SCMF_TIE_EARRING, WID_SCMF_TIE_EARRING_L, WID_SCMF_TIE_EARRING_R);

		/* Glasses buttons | faces without glasses haven't any glasses options */
		this->SetWidgetsDisabledState(_cmf_info[CMFV_GLASSES].valid_values[this->ge] < 2 || GetCompanyManagerFaceBits(this->face, CMFV_HAS_GLASSES, this->ge) == 0,
				WID_SCMF_GLASSES, WID_SCMF_GLASSES_L, WID_SCMF_GLASSES_R);

		this->DrawWidgets();
	}

	void SetStringParameters(WidgetID widget) const override
	{
		switch (widget) {
			case WID_SCMF_HAS_MOUSTACHE_EARRING:
				if (this->is_female) { // Only for female faces
					this->SetFaceStringParameters(WID_SCMF_HAS_MOUSTACHE_EARRING, GetCompanyManagerFaceBits(this->face, CMFV_HAS_TIE_EARRING, this->ge), true);
				} else { // Only for male faces
					this->SetFaceStringParameters(WID_SCMF_HAS_MOUSTACHE_EARRING, GetCompanyManagerFaceBits(this->face, CMFV_HAS_MOUSTACHE,   this->ge), true);
				}
				break;

			case WID_SCMF_TIE_EARRING:
				this->SetFaceStringParameters(WID_SCMF_TIE_EARRING, GetCompanyManagerFaceBits(this->face, CMFV_TIE_EARRING, this->ge), false);
				break;

			case WID_SCMF_LIPS_MOUSTACHE:
				if (this->is_moust_male) { // Only for male faces with moustache
					this->SetFaceStringParameters(WID_SCMF_LIPS_MOUSTACHE, GetCompanyManagerFaceBits(this->face, CMFV_MOUSTACHE, this->ge), false);
				} else { // Only for female faces or male faces without moustache
					this->SetFaceStringParameters(WID_SCMF_LIPS_MOUSTACHE, GetCompanyManagerFaceBits(this->face, CMFV_LIPS,      this->ge), false);
				}
				break;

			case WID_SCMF_HAS_GLASSES:
				this->SetFaceStringParameters(WID_SCMF_HAS_GLASSES, GetCompanyManagerFaceBits(this->face, CMFV_HAS_GLASSES, this->ge), true );
				break;

			case WID_SCMF_HAIR:
				this->SetFaceStringParameters(WID_SCMF_HAIR,        GetCompanyManagerFaceBits(this->face, CMFV_HAIR,        this->ge), false);
				break;

			case WID_SCMF_EYEBROWS:
				this->SetFaceStringParameters(WID_SCMF_EYEBROWS,    GetCompanyManagerFaceBits(this->face, CMFV_EYEBROWS,    this->ge), false);
				break;

			case WID_SCMF_EYECOLOUR:
				this->SetFaceStringParameters(WID_SCMF_EYECOLOUR,   GetCompanyManagerFaceBits(this->face, CMFV_EYE_COLOUR,  this->ge), false);
				break;

			case WID_SCMF_GLASSES:
				this->SetFaceStringParameters(WID_SCMF_GLASSES,     GetCompanyManagerFaceBits(this->face, CMFV_GLASSES,     this->ge), false);
				break;

			case WID_SCMF_NOSE:
				this->SetFaceStringParameters(WID_SCMF_NOSE,        GetCompanyManagerFaceBits(this->face, CMFV_NOSE,        this->ge), false);
				break;

			case WID_SCMF_CHIN:
				this->SetFaceStringParameters(WID_SCMF_CHIN,        GetCompanyManagerFaceBits(this->face, CMFV_CHIN,        this->ge), false);
				break;

			case WID_SCMF_JACKET:
				this->SetFaceStringParameters(WID_SCMF_JACKET,      GetCompanyManagerFaceBits(this->face, CMFV_JACKET,      this->ge), false);
				break;

			case WID_SCMF_COLLAR:
				this->SetFaceStringParameters(WID_SCMF_COLLAR,      GetCompanyManagerFaceBits(this->face, CMFV_COLLAR,      this->ge), false);
				break;
		}
	}

	void DrawWidget(const Rect &r, WidgetID widget) const override
	{
		switch (widget) {
			case WID_SCMF_FACE:
				DrawCompanyManagerFace(this->face, Company::Get((CompanyID)this->window_number)->colour, r);
				break;
		}
	}

	void OnClick([[maybe_unused]] Point pt, WidgetID widget, [[maybe_unused]] int click_count) override
	{
		switch (widget) {
			/* Toggle size, advanced/simple face selection */
			case WID_SCMF_TOGGLE_LARGE_SMALL:
			case WID_SCMF_TOGGLE_LARGE_SMALL_BUTTON:
				this->advanced = !this->advanced;
				this->SelectDisplayPlanes(this->advanced);
				this->ReInit();
				break;

			/* OK button */
			case WID_SCMF_ACCEPT:
				DoCommandP(0, 0, this->face, CMD_SET_COMPANY_MANAGER_FACE);
				[[fallthrough]];

			/* Cancel button */
			case WID_SCMF_CANCEL:
				this->Close();
				break;

			/* Load button */
			case WID_SCMF_LOAD:
				this->face = _company_manager_face;
				ScaleAllCompanyManagerFaceBits(this->face);
				ShowErrorMessage(STR_FACE_LOAD_DONE, INVALID_STRING_ID, WL_INFO);
				this->UpdateData();
				this->SetDirty();
				break;

			/* 'Company manager face number' button, view and/or set company manager face number */
			case WID_SCMF_FACECODE:
				SetDParam(0, this->face);
				ShowQueryString(STR_JUST_INT, STR_FACE_FACECODE_CAPTION, 10 + 1, this, CS_NUMERAL, QSF_NONE);
				break;

			/* Save button */
			case WID_SCMF_SAVE:
				_company_manager_face = this->face;
				ShowErrorMessage(STR_FACE_SAVE_DONE, INVALID_STRING_ID, WL_INFO);
				break;

			/* Toggle gender (male/female) button */
			case WID_SCMF_MALE:
			case WID_SCMF_FEMALE:
			case WID_SCMF_MALE2:
			case WID_SCMF_FEMALE2:
				SetCompanyManagerFaceBits(this->face, CMFV_GENDER, this->ge, (widget == WID_SCMF_FEMALE || widget == WID_SCMF_FEMALE2));
				ScaleAllCompanyManagerFaceBits(this->face);
				this->UpdateData();
				this->SetDirty();
				break;

			/* Randomize face button */
			case WID_SCMF_RANDOM_NEW_FACE:
				RandomCompanyManagerFaceBits(this->face, this->ge, this->advanced, _interactive_random);
				this->UpdateData();
				this->SetDirty();
				break;

			/* Toggle ethnicity (european/african) button */
			case WID_SCMF_ETHNICITY_EUR:
			case WID_SCMF_ETHNICITY_AFR:
				SetCompanyManagerFaceBits(this->face, CMFV_ETHNICITY, this->ge, widget - WID_SCMF_ETHNICITY_EUR);
				ScaleAllCompanyManagerFaceBits(this->face);
				this->UpdateData();
				this->SetDirty();
				break;

			default:
				/* Here all buttons from WID_SCMF_HAS_MOUSTACHE_EARRING to WID_SCMF_GLASSES_R are handled.
				 * First it checks which CompanyManagerFaceVariable is being changed, and then either
				 * a: invert the value for boolean variables, or
				 * b: it checks inside of IncreaseCompanyManagerFaceBits() if a left (_L) butten is pressed and then decrease else increase the variable */
				if (widget >= WID_SCMF_HAS_MOUSTACHE_EARRING && widget <= WID_SCMF_GLASSES_R) {
					CompanyManagerFaceVariable cmfv; // which CompanyManagerFaceVariable shall be edited

					if (widget < WID_SCMF_EYECOLOUR_L) { // Bool buttons
						switch (widget - WID_SCMF_HAS_MOUSTACHE_EARRING) {
							default: NOT_REACHED();
							case 0: cmfv = this->is_female ? CMFV_HAS_TIE_EARRING : CMFV_HAS_MOUSTACHE; break; // Has earring/moustache button
							case 1: cmfv = CMFV_HAS_GLASSES; break; // Has glasses button
						}
						SetCompanyManagerFaceBits(this->face, cmfv, this->ge, !GetCompanyManagerFaceBits(this->face, cmfv, this->ge));
						ScaleAllCompanyManagerFaceBits(this->face);
					} else { // Value buttons
						switch ((widget - WID_SCMF_EYECOLOUR_L) / 3) {
							default: NOT_REACHED();
							case 0: cmfv = CMFV_EYE_COLOUR; break;  // Eye colour buttons
							case 1: cmfv = CMFV_CHIN; break;        // Chin buttons
							case 2: cmfv = CMFV_EYEBROWS; break;    // Eyebrows buttons
							case 3: cmfv = this->is_moust_male ? CMFV_MOUSTACHE : CMFV_LIPS; break; // Moustache or lips buttons
							case 4: cmfv = CMFV_NOSE; break;        // Nose buttons
							case 5: cmfv = CMFV_HAIR; break;        // Hair buttons
							case 6: cmfv = CMFV_JACKET; break;      // Jacket buttons
							case 7: cmfv = CMFV_COLLAR; break;      // Collar buttons
							case 8: cmfv = CMFV_TIE_EARRING; break; // Tie/earring buttons
							case 9: cmfv = CMFV_GLASSES; break;     // Glasses buttons
						}
						/* 0 == left (_L), 1 == middle or 2 == right (_R) - button click */
						IncreaseCompanyManagerFaceBits(this->face, cmfv, this->ge, (((widget - WID_SCMF_EYECOLOUR_L) % 3) != 0) ? 1 : -1);
					}
					this->UpdateData();
					this->SetDirty();
				}
				break;
		}
	}

	void OnQueryTextFinished(char *str) override
	{
		if (str == nullptr) return;
		/* Set a new company manager face number */
		if (!StrEmpty(str)) {
			this->face = std::strtoul(str, nullptr, 10);
			ScaleAllCompanyManagerFaceBits(this->face);
			ShowErrorMessage(STR_FACE_FACECODE_SET, INVALID_STRING_ID, WL_INFO);
			this->UpdateData();
			this->SetDirty();
		} else {
			ShowErrorMessage(STR_FACE_FACECODE_ERR, INVALID_STRING_ID, WL_INFO);
		}
	}
};

/** Company manager face selection window description */
static WindowDesc _select_company_manager_face_desc(__FILE__, __LINE__,
	WDP_AUTO, nullptr, 0, 0,
	WC_COMPANY_MANAGER_FACE, WC_NONE,
	WDF_CONSTRUCTION,
	std::begin(_nested_select_company_manager_face_widgets), std::end(_nested_select_company_manager_face_widgets)
);

/**
 * Open the simple/advanced company manager face selection window
 *
 * @param parent the parent company window
 */
static void DoSelectCompanyManagerFace(Window *parent)
{
	if (!Company::IsValidID((CompanyID)parent->window_number)) return;

	if (BringWindowToFrontById(WC_COMPANY_MANAGER_FACE, parent->window_number)) return;
	new SelectCompanyManagerFaceWindow(&_select_company_manager_face_desc, parent);
}

static constexpr NWidgetPart _nested_company_infrastructure_widgets[] = {
	NWidget(NWID_HORIZONTAL),
		NWidget(WWT_CLOSEBOX, COLOUR_GREY),
		NWidget(WWT_CAPTION, COLOUR_GREY, WID_CI_CAPTION), SetDataTip(STR_COMPANY_INFRASTRUCTURE_VIEW_CAPTION, STR_TOOLTIP_WINDOW_TITLE_DRAG_THIS),
		NWidget(WWT_SHADEBOX, COLOUR_GREY),
		NWidget(WWT_STICKYBOX, COLOUR_GREY),
	EndContainer(),
	NWidget(WWT_PANEL, COLOUR_GREY),
		NWidget(NWID_HORIZONTAL),
			NWidget(NWID_VERTICAL), SetPIP(WidgetDimensions::unscaled.framerect.top, 0, WidgetDimensions::unscaled.framerect.bottom),
				NWidget(NWID_HORIZONTAL), SetPIP(2, 4, 2),
					NWidget(WWT_EMPTY, COLOUR_GREY, WID_CI_DESC), SetMinimalTextLines(2, 0), SetFill(1, 0), SetResize(0, 1), SetScrollbar(WID_CI_SCROLLBAR),
					NWidget(WWT_EMPTY, COLOUR_GREY, WID_CI_COUNT), SetMinimalTextLines(2, 0), SetFill(0, 1), SetResize(0, 1), SetScrollbar(WID_CI_SCROLLBAR),
				EndContainer(),
			EndContainer(),
			NWidget(NWID_VERTICAL),
				NWidget(NWID_VSCROLLBAR, COLOUR_GREY, WID_CI_SCROLLBAR),
				NWidget(WWT_RESIZEBOX, COLOUR_GREY),
			EndContainer(),
		EndContainer(),
	EndContainer(),
};

/**
 * Window with detailed information about the company's infrastructure.
 */
struct CompanyInfrastructureWindow : Window
{
	RailTypes railtypes; ///< Valid railtypes.
	RoadTypes roadtypes; ///< Valid roadtypes.

	uint total_width;    ///< String width of the total cost line.
	uint height_extra;   ///< Default extra height above minimum.

	Scrollbar *vscroll;  ///< Scrollbar

	CompanyInfrastructureWindow(WindowDesc *desc, WindowNumber window_number) : Window(desc)
	{
		this->UpdateRailRoadTypes();

		this->CreateNestedTree();
		this->vscroll = this->GetScrollbar(WID_CI_SCROLLBAR);
		this->vscroll->SetStepSize(GetCharacterHeight(FS_NORMAL));
		this->FinishInitNested(window_number);

		this->owner = (Owner)this->window_number;
	}

	void UpdateRailRoadTypes()
	{
		this->railtypes = RAILTYPES_NONE;
		this->roadtypes = ROADTYPES_NONE;

		/* Find the used railtypes. */
		for (const Engine *e : Engine::IterateType(VEH_TRAIN)) {
			if (!HasBit(e->info.climates, _settings_game.game_creation.landscape)) continue;

			this->railtypes |= GetRailTypeInfo(e->u.rail.railtype)->introduces_railtypes;
		}

		/* Get the date introduced railtypes as well. */
		this->railtypes = AddDateIntroducedRailTypes(this->railtypes, CalTime::MAX_DATE);

		/* Find the used roadtypes. */
		for (const Engine *e : Engine::IterateType(VEH_ROAD)) {
			if (!HasBit(e->info.climates, _settings_game.game_creation.landscape)) continue;

			this->roadtypes |= GetRoadTypeInfo(e->u.road.roadtype)->introduces_roadtypes;
		}

		/* Get the date introduced roadtypes as well. */
		this->roadtypes = AddDateIntroducedRoadTypes(this->roadtypes, CalTime::MAX_DATE);
		this->roadtypes &= ~_roadtypes_hidden_mask;
	}

	/** Get total infrastructure maintenance cost. */
	Money GetTotalMaintenanceCost() const
	{
		const Company *c = Company::Get((CompanyID)this->window_number);
		Money total;

		uint32_t rail_total = c->infrastructure.GetRailTotal();
		for (RailType rt = RAILTYPE_BEGIN; rt != RAILTYPE_END; rt++) {
			if (HasBit(this->railtypes, rt)) total += RailMaintenanceCost(rt, c->infrastructure.rail[rt], rail_total);
		}
		total += SignalMaintenanceCost(c->infrastructure.signal);

		uint32_t road_total = c->infrastructure.GetRoadTotal();
		uint32_t tram_total = c->infrastructure.GetTramTotal();
		for (RoadType rt = ROADTYPE_BEGIN; rt != ROADTYPE_END; rt++) {
			if (HasBit(this->roadtypes, rt)) total += RoadMaintenanceCost(rt, c->infrastructure.road[rt], RoadTypeIsRoad(rt) ? road_total : tram_total);
		}

		total += CanalMaintenanceCost(c->infrastructure.water);
		total += StationMaintenanceCost(c->infrastructure.station);
		total += AirportMaintenanceCost(c->index);

		return total;
	}

	void SetStringParameters(WidgetID widget) const override
	{
		switch (widget) {
			case WID_CI_CAPTION:
				SetDParam(0, (CompanyID)this->window_number);
				break;
		}
	}

	void UpdateWidgetSize(WidgetID widget, Dimension *size, [[maybe_unused]] const Dimension &padding, [[maybe_unused]] Dimension *fill, [[maybe_unused]] Dimension *resize) override
	{
		const Company *c = Company::Get((CompanyID)this->window_number);

		switch (widget) {
			case WID_CI_DESC: {
				uint rail_lines = 1; // Starts at 1 because a line is also required for the section title

				size->width = std::max(size->width, GetStringBoundingBox(STR_COMPANY_INFRASTRUCTURE_VIEW_RAIL_SECT).width);

				for (const auto &rt : _sorted_railtypes) {
					if (HasBit(this->railtypes, rt)) {
						rail_lines++;
						size->width = std::max(size->width, GetStringBoundingBox(GetRailTypeInfo(rt)->strings.name).width + WidgetDimensions::scaled.hsep_indent);
					}
				}
				if (this->railtypes != RAILTYPES_NONE) {
					rail_lines++;
					size->width = std::max(size->width, GetStringBoundingBox(STR_COMPANY_INFRASTRUCTURE_VIEW_SIGNALS).width + WidgetDimensions::scaled.hsep_indent);
				}

				uint road_lines = 1; // Starts at 1 because a line is also required for the section title
				uint tram_lines = 1;

				size->width = std::max(size->width, GetStringBoundingBox(STR_COMPANY_INFRASTRUCTURE_VIEW_ROAD_SECT).width);
				size->width = std::max(size->width, GetStringBoundingBox(STR_COMPANY_INFRASTRUCTURE_VIEW_TRAM_SECT).width);

				for (const auto &rt : _sorted_roadtypes) {
					if (HasBit(this->roadtypes, rt)) {
						if (RoadTypeIsRoad(rt)) {
							road_lines++;
						} else {
							tram_lines++;
						}
						size->width = std::max(size->width, GetStringBoundingBox(GetRoadTypeInfo(rt)->strings.name).width + WidgetDimensions::scaled.hsep_indent);
					}
				}

				size->width = std::max(size->width, GetStringBoundingBox(STR_COMPANY_INFRASTRUCTURE_VIEW_WATER_SECT).width);
				size->width = std::max(size->width, GetStringBoundingBox(STR_COMPANY_INFRASTRUCTURE_VIEW_CANALS).width + WidgetDimensions::scaled.hsep_indent);

				size->width = std::max(size->width, GetStringBoundingBox(STR_COMPANY_INFRASTRUCTURE_VIEW_STATION_SECT).width);
				size->width = std::max(size->width, GetStringBoundingBox(STR_COMPANY_INFRASTRUCTURE_VIEW_STATIONS).width + WidgetDimensions::scaled.hsep_indent);
				size->width = std::max(size->width, GetStringBoundingBox(STR_COMPANY_INFRASTRUCTURE_VIEW_AIRPORTS).width + WidgetDimensions::scaled.hsep_indent);

				size->width += padding.width;

				uint total_height = ((rail_lines + road_lines + tram_lines + 2 + 3) * GetCharacterHeight(FS_NORMAL)) + (4 * WidgetDimensions::scaled.vsep_sparse);

				/* Set height of the total line. */
				if (_settings_game.economy.infrastructure_maintenance) total_height += WidgetDimensions::scaled.vsep_sparse + WidgetDimensions::scaled.vsep_normal + GetCharacterHeight(FS_NORMAL);

				this->vscroll->SetCount(total_height);

				size->height = std::max(size->height, std::min<uint>(8 * GetCharacterHeight(FS_NORMAL), total_height));
				uint target_height = std::min<uint>(40 * GetCharacterHeight(FS_NORMAL), total_height);
				this->height_extra = (target_height > size->height) ? (target_height - size->height) : 0;
				break;
			}

			case WID_CI_COUNT: {
				/* Find the maximum count that is displayed. */
				uint32_t max_val = 1000;  // Some random number to reserve enough space.
				Money max_cost = 10000; // Some random number to reserve enough space.
				uint32_t rail_total = c->infrastructure.GetRailTotal();
				for (RailType rt = RAILTYPE_BEGIN; rt < RAILTYPE_END; rt++) {
					max_val = std::max(max_val, c->infrastructure.rail[rt]);
					max_cost = std::max(max_cost, RailMaintenanceCost(rt, c->infrastructure.rail[rt], rail_total));
				}
				max_val = std::max(max_val, c->infrastructure.signal);
				max_cost = std::max(max_cost, SignalMaintenanceCost(c->infrastructure.signal));
				uint32_t road_total = c->infrastructure.GetRoadTotal();
				uint32_t tram_total = c->infrastructure.GetTramTotal();
				for (RoadType rt = ROADTYPE_BEGIN; rt < ROADTYPE_END; rt++) {
					max_val = std::max(max_val, c->infrastructure.road[rt]);
					max_cost = std::max(max_cost, RoadMaintenanceCost(rt, c->infrastructure.road[rt], RoadTypeIsRoad(rt) ? road_total : tram_total));

				}
				max_val = std::max(max_val, c->infrastructure.water);
				max_cost = std::max(max_cost, CanalMaintenanceCost(c->infrastructure.water));
				max_val = std::max(max_val, c->infrastructure.station);
				max_cost = std::max(max_cost, StationMaintenanceCost(c->infrastructure.station));
				max_val = std::max(max_val, c->infrastructure.airport);
				max_cost = std::max(max_cost, AirportMaintenanceCost(c->index));

				SetDParamMaxValue(0, max_val);
				uint count_width = GetStringBoundingBox(STR_JUST_COMMA).width + WidgetDimensions::scaled.hsep_indent; // Reserve some wiggle room

				if (_settings_game.economy.infrastructure_maintenance) {
					SetDParamMaxValue(0, this->GetTotalMaintenanceCost() * 12); // Convert to per year
					this->total_width = GetStringBoundingBox(EconTime::UsingWallclockUnits() ? STR_COMPANY_INFRASTRUCTURE_VIEW_TOTAL_PERIOD : STR_COMPANY_INFRASTRUCTURE_VIEW_TOTAL_YEAR).width + WidgetDimensions::scaled.hsep_indent * 2;
					size->width = std::max(size->width, this->total_width);

					SetDParamMaxValue(0, max_cost * 12); // Convert to per year
					count_width += std::max(this->total_width, GetStringBoundingBox(EconTime::UsingWallclockUnits() ? STR_COMPANY_INFRASTRUCTURE_VIEW_TOTAL_PERIOD : STR_COMPANY_INFRASTRUCTURE_VIEW_TOTAL_YEAR).width);
				}

				size->width = std::max(size->width, count_width);
				break;
			}
		}
	}

	/**
	 * Helper for drawing the counts line.
	 * @param width        The width of the bounds to draw in.
	 * @param y            The y position to draw at.
	 * @param count        The count to show on this line.
	 * @param monthly_cost The monthly costs.
	 */
	void DrawCountLine(int width, int &y, int count, Money monthly_cost) const
	{
		SetDParam(0, count);
		DrawString(0, width, y += GetCharacterHeight(FS_NORMAL), STR_JUST_COMMA, TC_WHITE, SA_RIGHT);

		if (_settings_game.economy.infrastructure_maintenance) {
			SetDParam(0, monthly_cost * 12); // Convert to per year
			int left = _current_text_dir == TD_RTL ? width - this->total_width : 0;
			DrawString(left, left + this->total_width, y, EconTime::UsingWallclockUnits() ? STR_COMPANY_INFRASTRUCTURE_VIEW_TOTAL_PERIOD : STR_COMPANY_INFRASTRUCTURE_VIEW_TOTAL_YEAR, TC_FROMSTRING, SA_RIGHT);
		}
	}

	void DrawWidget(const Rect &r, WidgetID widget) const override
	{
		if (widget != WID_CI_DESC && widget != WID_CI_COUNT) return;

		const Company *c = Company::Get((CompanyID)this->window_number);

		int offs_left = _current_text_dir == TD_LTR ? WidgetDimensions::scaled.framerect.left : 0;
		int offs_right = _current_text_dir == TD_LTR ? 0 : WidgetDimensions::scaled.framerect.right;

		int width = r.right - r.left;

		/* Set up a clipping region for the panel. */
		DrawPixelInfo tmp_dpi;
		if (!FillDrawPixelInfo(&tmp_dpi, r.left, r.top, width + 1, r.bottom - r.top + 1)) return;

		AutoRestoreBackup dpi_backup(_cur_dpi, &tmp_dpi);

		int y = -this->vscroll->GetPosition();

		switch (widget) {
			case WID_CI_DESC: {
				DrawString(0, width, y, STR_COMPANY_INFRASTRUCTURE_VIEW_RAIL_SECT);

				if (this->railtypes != RAILTYPES_NONE) {
					/* Draw name of each valid railtype. */
					for (const auto &rt : _sorted_railtypes) {
						if (HasBit(this->railtypes, rt)) {
							DrawString(offs_left, width - offs_right, y += GetCharacterHeight(FS_NORMAL), GetRailTypeInfo(rt)->strings.name, TC_WHITE);
						}
					}
					DrawString(offs_left, width - offs_right, y += GetCharacterHeight(FS_NORMAL), STR_COMPANY_INFRASTRUCTURE_VIEW_SIGNALS);
				} else {
					/* No valid railtype. */
					DrawString(offs_left, width - offs_right, y += GetCharacterHeight(FS_NORMAL), STR_COMPANY_VIEW_INFRASTRUCTURE_NONE);
				}

				y += GetCharacterHeight(FS_NORMAL) + WidgetDimensions::scaled.vsep_sparse;

				DrawString(0, width, y, STR_COMPANY_INFRASTRUCTURE_VIEW_ROAD_SECT);

				/* Draw name of each valid roadtype. */
				for (const auto &rt : _sorted_roadtypes) {
					if (HasBit(this->roadtypes, rt) && RoadTypeIsRoad(rt)) {
						SetDParam(0, GetRoadTypeInfo(rt)->strings.name);
						DrawString(offs_left, width - offs_right, y += GetCharacterHeight(FS_NORMAL), STR_JUST_STRING, TC_WHITE);
					}
				}

				y += GetCharacterHeight(FS_NORMAL) + WidgetDimensions::scaled.vsep_sparse;

				DrawString(0, width, y, STR_COMPANY_INFRASTRUCTURE_VIEW_TRAM_SECT);

				/* Draw name of each valid roadtype. */
				for (const auto &rt : _sorted_roadtypes) {
					if (HasBit(this->roadtypes, rt) && RoadTypeIsTram(rt)) {
						SetDParam(0, GetRoadTypeInfo(rt)->strings.name);
						DrawString(offs_left, width - offs_right, y += GetCharacterHeight(FS_NORMAL), STR_JUST_STRING, TC_WHITE);
					}
				}

				y += GetCharacterHeight(FS_NORMAL) + WidgetDimensions::scaled.vsep_sparse;

				DrawString(0, width, y, STR_COMPANY_INFRASTRUCTURE_VIEW_WATER_SECT);
				DrawString(offs_left, width - offs_right, y += GetCharacterHeight(FS_NORMAL), STR_COMPANY_INFRASTRUCTURE_VIEW_CANALS);

				y += GetCharacterHeight(FS_NORMAL) + WidgetDimensions::scaled.vsep_sparse;

				DrawString(0, width, y, STR_COMPANY_INFRASTRUCTURE_VIEW_STATION_SECT);
				DrawString(offs_left, width - offs_right, y += GetCharacterHeight(FS_NORMAL), STR_COMPANY_INFRASTRUCTURE_VIEW_STATIONS);
				DrawString(offs_left, width - offs_right, y += GetCharacterHeight(FS_NORMAL), STR_COMPANY_INFRASTRUCTURE_VIEW_AIRPORTS);

				break;
			}

			case WID_CI_COUNT: {
				/* Draw infrastructure count for each valid railtype. */
				uint32_t rail_total = c->infrastructure.GetRailTotal();
				for (const auto &rt : _sorted_railtypes) {
					if (HasBit(this->railtypes, rt)) {
						this->DrawCountLine(width, y, c->infrastructure.rail[rt], RailMaintenanceCost(rt, c->infrastructure.rail[rt], rail_total));
					}
				}
				if (this->railtypes != RAILTYPES_NONE) {
					this->DrawCountLine(width, y, c->infrastructure.signal, SignalMaintenanceCost(c->infrastructure.signal));
				}

				y += GetCharacterHeight(FS_NORMAL) + WidgetDimensions::scaled.vsep_sparse;

				uint32_t road_total = c->infrastructure.GetRoadTotal();
				for (const auto &rt : _sorted_roadtypes) {
					if (HasBit(this->roadtypes, rt) && RoadTypeIsRoad(rt)) {
						this->DrawCountLine(width, y, c->infrastructure.road[rt], RoadMaintenanceCost(rt, c->infrastructure.road[rt], road_total));
					}
				}

				y += GetCharacterHeight(FS_NORMAL) + WidgetDimensions::scaled.vsep_sparse;

				uint32_t tram_total = c->infrastructure.GetTramTotal();
				for (const auto &rt : _sorted_roadtypes) {
					if (HasBit(this->roadtypes, rt) && RoadTypeIsTram(rt)) {
						this->DrawCountLine(width, y, c->infrastructure.road[rt], RoadMaintenanceCost(rt, c->infrastructure.road[rt], tram_total));
					}
				}

				y += GetCharacterHeight(FS_NORMAL) + WidgetDimensions::scaled.vsep_sparse;

				this->DrawCountLine(width, y, c->infrastructure.water, CanalMaintenanceCost(c->infrastructure.water));

				y += GetCharacterHeight(FS_NORMAL) + WidgetDimensions::scaled.vsep_sparse;

				this->DrawCountLine(width, y, c->infrastructure.station, StationMaintenanceCost(c->infrastructure.station));
				this->DrawCountLine(width, y, c->infrastructure.airport, AirportMaintenanceCost(c->index));

				if (_settings_game.economy.infrastructure_maintenance) {
					y += GetCharacterHeight(FS_NORMAL) + WidgetDimensions::scaled.vsep_sparse;
					int left = _current_text_dir == TD_RTL ? width - this->total_width : 0;
					GfxFillRect(left, y, left + this->total_width, y + WidgetDimensions::scaled.bevel.top - 1, PC_WHITE);
					y += WidgetDimensions::scaled.vsep_normal;
					SetDParam(0, this->GetTotalMaintenanceCost() * 12); // Convert to per year
					DrawString(left, left + this->total_width, y, EconTime::UsingWallclockUnits() ? STR_COMPANY_INFRASTRUCTURE_VIEW_TOTAL_PERIOD : STR_COMPANY_INFRASTRUCTURE_VIEW_TOTAL_YEAR, TC_FROMSTRING, SA_RIGHT);
				}
				break;
			}
		}
	}

	virtual void OnResize() override
	{
		this->vscroll->SetCapacityFromWidget(this, WID_CI_DESC);
	}

	void FindWindowPlacementAndResize(int def_width, int def_height) override
	{
		if (this->window_desc->GetPreferences().pref_height == 0) {
			def_height = this->nested_root->smallest_y + this->height_extra;
		}
		Window::FindWindowPlacementAndResize(def_width, def_height);
	}

	/**
	 * Some data on this window has become invalid.
	 * @param data Information about the changed data.
	 * @param gui_scope Whether the call is done from GUI scope. You may not do everything when not in GUI scope. See #InvalidateWindowData() for details.
	 */
	void OnInvalidateData([[maybe_unused]] int data = 0, [[maybe_unused]] bool gui_scope = true) override
	{
		if (!gui_scope) return;

		this->UpdateRailRoadTypes();
		this->ReInit();
	}
};

static WindowDesc _company_infrastructure_desc(__FILE__, __LINE__,
	WDP_AUTO, "company_infrastructure", 0, 0,
	WC_COMPANY_INFRASTRUCTURE, WC_NONE,
	0,
	std::begin(_nested_company_infrastructure_widgets), std::end(_nested_company_infrastructure_widgets)
);

/**
 * Open the infrastructure window of a company.
 * @param company Company to show infrastructure of.
 */
static void ShowCompanyInfrastructure(CompanyID company)
{
	if (!Company::IsValidID(company)) return;
	AllocateWindowDescFront<CompanyInfrastructureWindow>(&_company_infrastructure_desc, company);
}

static constexpr NWidgetPart _nested_company_widgets[] = {
	NWidget(NWID_HORIZONTAL),
		NWidget(WWT_CLOSEBOX, COLOUR_GREY),
		NWidget(WWT_CAPTION, COLOUR_GREY, WID_C_CAPTION), SetDataTip(STR_COMPANY_VIEW_CAPTION, STR_TOOLTIP_WINDOW_TITLE_DRAG_THIS),
		NWidget(WWT_SHADEBOX, COLOUR_GREY),
		NWidget(WWT_STICKYBOX, COLOUR_GREY),
	EndContainer(),
	NWidget(WWT_PANEL, COLOUR_GREY),
		NWidget(NWID_HORIZONTAL), SetPIP(0, WidgetDimensions::unscaled.hsep_wide, 0), SetPadding(4),
			NWidget(NWID_VERTICAL), SetPIP(0, WidgetDimensions::unscaled.vsep_normal, 0),
				NWidget(WWT_EMPTY, INVALID_COLOUR, WID_C_FACE), SetMinimalSize(92, 119), SetFill(1, 0),
				NWidget(WWT_EMPTY, INVALID_COLOUR, WID_C_FACE_TITLE), SetFill(1, 1), SetMinimalTextLines(2, 0),
			EndContainer(),
			NWidget(NWID_VERTICAL), SetPIP(0, WidgetDimensions::unscaled.vsep_normal, 0),
				NWidget(NWID_HORIZONTAL), SetPIP(0, WidgetDimensions::unscaled.hsep_normal, 0),
					NWidget(NWID_VERTICAL), SetPIP(0, WidgetDimensions::unscaled.vsep_normal, 0),
						NWidget(WWT_TEXT, COLOUR_GREY, WID_C_DESC_INAUGURATION), SetDataTip(STR_COMPANY_VIEW_INAUGURATED_TITLE, STR_NULL), SetFill(1, 0),
						NWidget(NWID_HORIZONTAL), SetPIP(0, WidgetDimensions::unscaled.hsep_normal, 0),
							NWidget(WWT_LABEL, COLOUR_GREY, WID_C_DESC_COLOUR_SCHEME), SetDataTip(STR_COMPANY_VIEW_COLOUR_SCHEME_TITLE, STR_NULL),
							NWidget(WWT_EMPTY, INVALID_COLOUR, WID_C_DESC_COLOUR_SCHEME_EXAMPLE), SetMinimalSize(30, 0), SetFill(1, 1),
						EndContainer(),
						NWidget(NWID_HORIZONTAL), SetPIP(0, WidgetDimensions::unscaled.hsep_normal, 0),
							NWidget(WWT_TEXT, COLOUR_GREY, WID_C_DESC_VEHICLE), SetDataTip(STR_COMPANY_VIEW_VEHICLES_TITLE, STR_NULL), SetAlignment(SA_LEFT | SA_TOP),
							NWidget(WWT_EMPTY, INVALID_COLOUR, WID_C_DESC_VEHICLE_COUNTS), SetMinimalTextLines(4, 0), SetFill(1, 1),
						EndContainer(),
					EndContainer(),
					NWidget(NWID_VERTICAL), SetPIP(0, WidgetDimensions::unscaled.vsep_normal, 0),
						NWidget(NWID_SELECTION, INVALID_COLOUR, WID_C_SELECT_VIEW_BUILD_HQ),
							NWidget(WWT_PUSHTXTBTN, COLOUR_GREY, WID_C_VIEW_HQ), SetDataTip(STR_COMPANY_VIEW_VIEW_HQ_BUTTON, STR_COMPANY_VIEW_VIEW_HQ_TOOLTIP),
							NWidget(WWT_TEXTBTN, COLOUR_GREY, WID_C_BUILD_HQ), SetDataTip(STR_COMPANY_VIEW_BUILD_HQ_BUTTON, STR_COMPANY_VIEW_BUILD_HQ_TOOLTIP),
						EndContainer(),
						NWidget(NWID_SELECTION, INVALID_COLOUR, WID_C_SELECT_RELOCATE),
							NWidget(WWT_TEXTBTN, COLOUR_GREY, WID_C_RELOCATE_HQ), SetDataTip(STR_COMPANY_VIEW_RELOCATE_HQ, STR_COMPANY_VIEW_RELOCATE_COMPANY_HEADQUARTERS),
							NWidget(NWID_SPACER),
						EndContainer(),
					EndContainer(),
				EndContainer(),

				NWidget(WWT_TEXT, COLOUR_GREY, WID_C_DESC_COMPANY_VALUE), SetDataTip(STR_COMPANY_VIEW_COMPANY_VALUE, STR_NULL), SetFill(1, 0),

				NWidget(NWID_HORIZONTAL), SetPIP(0, WidgetDimensions::unscaled.hsep_normal, 0),
					NWidget(WWT_TEXT, COLOUR_GREY, WID_C_DESC_INFRASTRUCTURE), SetDataTip(STR_COMPANY_VIEW_INFRASTRUCTURE, STR_NULL),  SetAlignment(SA_LEFT | SA_TOP),
					NWidget(WWT_EMPTY, INVALID_COLOUR, WID_C_DESC_INFRASTRUCTURE_COUNTS), SetMinimalTextLines(5, 0), SetFill(1, 0),
					NWidget(NWID_VERTICAL), SetPIPRatio(0, 0, 1),
						NWidget(WWT_PUSHTXTBTN, COLOUR_GREY, WID_C_VIEW_INFRASTRUCTURE), SetDataTip(STR_COMPANY_VIEW_INFRASTRUCTURE_BUTTON, STR_COMPANY_VIEW_INFRASTRUCTURE_TOOLTIP),
					EndContainer(),
				EndContainer(),
				NWidget(NWID_HORIZONTAL),
					NWidget(NWID_SELECTION, INVALID_COLOUR, WID_C_SELECT_DESC_OWNERS),
						NWidget(NWID_VERTICAL), SetPIP(5, 5, 4),
							NWidget(WWT_EMPTY, INVALID_COLOUR, WID_C_DESC_OWNERS), SetMinimalTextLines(MAX_COMPANY_SHARE_OWNERS, 0),
							NWidget(NWID_SPACER), SetFill(0, 1),
						EndContainer(),
					EndContainer(),
				EndContainer(),
				/* Multi player buttons. */
				NWidget(NWID_HORIZONTAL), SetPIP(0, WidgetDimensions::unscaled.hsep_normal, 0), SetPIPRatio(1, 0, 0),
					NWidget(NWID_VERTICAL), SetPIPRatio(1, 0, 0),
						NWidget(WWT_EMPTY, COLOUR_GREY, WID_C_HAS_PASSWORD), SetFill(0, 0),
					EndContainer(),
					NWidget(NWID_VERTICAL), SetPIP(0, WidgetDimensions::unscaled.vsep_normal, 0),
						NWidget(NWID_SELECTION, INVALID_COLOUR, WID_C_SELECT_HOSTILE_TAKEOVER),
							NWidget(WWT_PUSHTXTBTN, COLOUR_GREY, WID_C_HOSTILE_TAKEOVER), SetDataTip(STR_COMPANY_VIEW_HOSTILE_TAKEOVER_BUTTON, STR_COMPANY_VIEW_HOSTILE_TAKEOVER_TOOLTIP),
						EndContainer(),
						NWidget(NWID_SELECTION, INVALID_COLOUR, WID_C_SELECT_GIVE_MONEY),
							NWidget(WWT_PUSHTXTBTN, COLOUR_GREY, WID_C_GIVE_MONEY), SetDataTip(STR_COMPANY_VIEW_GIVE_MONEY_BUTTON, STR_COMPANY_VIEW_GIVE_MONEY_TOOLTIP),
						EndContainer(),
						NWidget(NWID_SELECTION, INVALID_COLOUR, WID_C_SELECT_MULTIPLAYER),
							NWidget(WWT_PUSHTXTBTN, COLOUR_GREY, WID_C_COMPANY_PASSWORD), SetDataTip(STR_COMPANY_VIEW_PASSWORD, STR_COMPANY_VIEW_PASSWORD_TOOLTIP),
							NWidget(WWT_PUSHTXTBTN, COLOUR_GREY, WID_C_COMPANY_JOIN), SetDataTip(STR_COMPANY_VIEW_JOIN, STR_COMPANY_VIEW_JOIN_TOOLTIP),
						EndContainer(),
					EndContainer(),
				EndContainer(),
			EndContainer(),
		EndContainer(),
	EndContainer(),
	/* Button bars at the bottom. */
	NWidget(NWID_SELECTION, INVALID_COLOUR, WID_C_SELECT_BUTTONS),
		NWidget(NWID_HORIZONTAL, NC_EQUALSIZE),
			NWidget(WWT_PUSHTXTBTN, COLOUR_GREY, WID_C_NEW_FACE), SetFill(1, 0), SetDataTip(STR_COMPANY_VIEW_NEW_FACE_BUTTON, STR_COMPANY_VIEW_NEW_FACE_TOOLTIP),
			NWidget(WWT_PUSHTXTBTN, COLOUR_GREY, WID_C_COLOUR_SCHEME), SetFill(1, 0), SetDataTip(STR_COMPANY_VIEW_COLOUR_SCHEME_BUTTON, STR_COMPANY_VIEW_COLOUR_SCHEME_TOOLTIP),
			NWidget(WWT_PUSHTXTBTN, COLOUR_GREY, WID_C_PRESIDENT_NAME), SetFill(1, 0), SetDataTip(STR_COMPANY_VIEW_PRESIDENT_NAME_BUTTON, STR_COMPANY_VIEW_PRESIDENT_NAME_TOOLTIP),
			NWidget(WWT_PUSHTXTBTN, COLOUR_GREY, WID_C_COMPANY_NAME), SetFill(1, 0), SetDataTip(STR_COMPANY_VIEW_COMPANY_NAME_BUTTON, STR_COMPANY_VIEW_COMPANY_NAME_TOOLTIP),
		EndContainer(),
		NWidget(NWID_HORIZONTAL, NC_EQUALSIZE),
			NWidget(WWT_PUSHTXTBTN, COLOUR_GREY, WID_C_BUY_SHARE), SetFill(1, 0), SetDataTip(STR_COMPANY_VIEW_BUY_SHARE_BUTTON, STR_COMPANY_VIEW_BUY_SHARE_TOOLTIP),
			NWidget(WWT_PUSHTXTBTN, COLOUR_GREY, WID_C_SELL_SHARE), SetFill(1, 0), SetDataTip(STR_COMPANY_VIEW_SELL_SHARE_BUTTON, STR_COMPANY_VIEW_SELL_SHARE_TOOLTIP),
		EndContainer(),
	EndContainer(),
};

int GetAmountOwnedBy(const Company *c, Owner owner)
{
	return (c->share_owners[0] == owner) +
				 (c->share_owners[1] == owner) +
				 (c->share_owners[2] == owner) +
				 (c->share_owners[3] == owner);
}

/** Strings for the company vehicle counts */
static const StringID _company_view_vehicle_count_strings[] = {
	STR_COMPANY_VIEW_TRAINS, STR_COMPANY_VIEW_ROAD_VEHICLES, STR_COMPANY_VIEW_SHIPS, STR_COMPANY_VIEW_AIRCRAFT
};

/**
 * Window with general information about a company
 */
struct CompanyWindow : Window
{
	CompanyWidgets query_widget;

	/** Display planes in the company window. */
	enum CompanyWindowPlanes {
		/* Display planes of the #WID_C_SELECT_MULTIPLAYER selection widget. */
		CWP_MP_C_PWD = 0, ///< Display the company password button.
		CWP_MP_C_JOIN,    ///< Display the join company button.

		/* Display planes of the #WID_C_SELECT_VIEW_BUILD_HQ selection widget. */
		CWP_VB_VIEW = 0,  ///< Display the view button
		CWP_VB_BUILD,     ///< Display the build button

		/* Display planes of the #WID_C_SELECT_RELOCATE selection widget. */
		CWP_RELOCATE_SHOW = 0, ///< Show the relocate HQ button.
		CWP_RELOCATE_HIDE,     ///< Hide the relocate HQ button.

		/* Display planes of the #WID_C_SELECT_BUTTONS selection widget. */
		CWP_BUTTONS_LOCAL = 0, ///< Buttons of the local company.
		CWP_BUTTONS_OTHER,     ///< Buttons of the other companies.
	};

	CompanyWindow(WindowDesc *desc, WindowNumber window_number) : Window(desc)
	{
		this->InitNested(window_number);
		this->owner = (Owner)this->window_number;
		this->OnInvalidateData();
	}

	void OnPaint() override
	{
		const Company *c = Company::Get((CompanyID)this->window_number);
		bool local = this->window_number == _local_company;

		if (!this->IsShaded()) {
			bool reinit = false;

			/* Button bar selection. */
			reinit |= this->GetWidget<NWidgetStacked>(WID_C_SELECT_BUTTONS)->SetDisplayedPlane(local ? CWP_BUTTONS_LOCAL : CWP_BUTTONS_OTHER);

			/* Build HQ button handling. */
			reinit |= this->GetWidget<NWidgetStacked>(WID_C_SELECT_VIEW_BUILD_HQ)->SetDisplayedPlane((local && c->location_of_HQ == INVALID_TILE) ? CWP_VB_BUILD : CWP_VB_VIEW);

			this->SetWidgetDisabledState(WID_C_VIEW_HQ, c->location_of_HQ == INVALID_TILE);

			/* Enable/disable 'Relocate HQ' button. */
			reinit |= this->GetWidget<NWidgetStacked>(WID_C_SELECT_RELOCATE)->SetDisplayedPlane((!local || c->location_of_HQ == INVALID_TILE) ? CWP_RELOCATE_HIDE : CWP_RELOCATE_SHOW);

			/* Owners of company */
			{
				int plane = SZSP_HORIZONTAL;
				for (size_t i = 0; i < std::size(c->share_owners); i++) {
					if (c->share_owners[i] != INVALID_COMPANY) {
						plane = 0;
						break;
					}
				}
				reinit |= this->GetWidget<NWidgetStacked>(WID_C_SELECT_DESC_OWNERS)->SetDisplayedPlane(plane);
			}

			/* Enable/disable 'Give money' button. */
			reinit |= this->GetWidget<NWidgetStacked>(WID_C_SELECT_GIVE_MONEY)->SetDisplayedPlane((local || _local_company == COMPANY_SPECTATOR || !_settings_game.economy.give_money) ? SZSP_NONE : 0);

			/* Enable/disable 'Hostile Takeover' button. */
			reinit |= this->GetWidget<NWidgetStacked>(WID_C_SELECT_HOSTILE_TAKEOVER)->SetDisplayedPlane((local || _local_company == COMPANY_SPECTATOR || !c->is_ai || _networking || _settings_game.economy.allow_shares) ? SZSP_NONE : 0);

			/* Multiplayer buttons. */
			reinit |= this->GetWidget<NWidgetStacked>(WID_C_SELECT_MULTIPLAYER)->SetDisplayedPlane((!_networking) ? (int)SZSP_NONE : (int)(local ? CWP_MP_C_PWD : CWP_MP_C_JOIN));

			this->SetWidgetDisabledState(WID_C_COMPANY_JOIN, c->is_ai);

			if (reinit) {
				this->ReInit();
				return;
			}
		}

		this->DrawWidgets();
	}

	void UpdateWidgetSize(WidgetID widget, Dimension *size, [[maybe_unused]] const Dimension &padding, [[maybe_unused]] Dimension *fill, [[maybe_unused]] Dimension *resize) override
	{
		switch (widget) {
			case WID_C_FACE:
				*size = maxdim(*size, GetScaledSpriteSize(SPR_GRADIENT));
				break;

			case WID_C_DESC_COLOUR_SCHEME_EXAMPLE: {
				Point offset;
				Dimension d = GetSpriteSize(SPR_VEH_BUS_SW_VIEW, &offset);
				d.width -= offset.x;
				d.height -= offset.y;
				*size = maxdim(*size, d);
				break;
			}

			case WID_C_DESC_COMPANY_VALUE:
				SetDParam(0, INT64_MAX); // Arguably the maximum company value
				size->width = GetStringBoundingBox(STR_COMPANY_VIEW_COMPANY_VALUE).width;
				break;

			case WID_C_DESC_VEHICLE_COUNTS:
				SetDParamMaxValue(0, 5000); // Maximum number of vehicles
				for (uint i = 0; i < lengthof(_company_view_vehicle_count_strings); i++) {
					size->width = std::max(size->width, GetStringBoundingBox(_company_view_vehicle_count_strings[i]).width + padding.width);
				}
				break;

			case WID_C_DESC_INFRASTRUCTURE_COUNTS:
				SetDParamMaxValue(0, UINT_MAX);
				size->width = GetStringBoundingBox(STR_COMPANY_VIEW_INFRASTRUCTURE_RAIL).width;
				size->width = std::max(size->width, GetStringBoundingBox(STR_COMPANY_VIEW_INFRASTRUCTURE_ROAD).width);
				size->width = std::max(size->width, GetStringBoundingBox(STR_COMPANY_VIEW_INFRASTRUCTURE_WATER).width);
				size->width = std::max(size->width, GetStringBoundingBox(STR_COMPANY_VIEW_INFRASTRUCTURE_STATION).width);
				size->width = std::max(size->width, GetStringBoundingBox(STR_COMPANY_VIEW_INFRASTRUCTURE_AIRPORT).width);
				size->width = std::max(size->width, GetStringBoundingBox(STR_COMPANY_VIEW_INFRASTRUCTURE_NONE).width);
				size->width += padding.width;
				break;

			case WID_C_DESC_OWNERS: {
				for (const Company *c2 : Company::Iterate()) {
					SetDParamMaxValue(0, 75);
					SetDParam(1, c2->index);

					size->width = std::max(size->width, GetStringBoundingBox(STR_COMPANY_VIEW_SHARES_OWNED_BY).width);
				}
				break;
			}

			case WID_C_VIEW_HQ:
			case WID_C_BUILD_HQ:
			case WID_C_RELOCATE_HQ:
			case WID_C_VIEW_INFRASTRUCTURE:
			case WID_C_GIVE_MONEY:
			case WID_C_HOSTILE_TAKEOVER:
			case WID_C_COMPANY_PASSWORD:
			case WID_C_COMPANY_JOIN:
				size->width = GetStringBoundingBox(STR_COMPANY_VIEW_VIEW_HQ_BUTTON).width;
				size->width = std::max(size->width, GetStringBoundingBox(STR_COMPANY_VIEW_BUILD_HQ_BUTTON).width);
				size->width = std::max(size->width, GetStringBoundingBox(STR_COMPANY_VIEW_RELOCATE_HQ).width);
				size->width = std::max(size->width, GetStringBoundingBox(STR_COMPANY_VIEW_INFRASTRUCTURE_BUTTON).width);
				size->width = std::max(size->width, GetStringBoundingBox(STR_COMPANY_VIEW_GIVE_MONEY_BUTTON).width);
				size->width = std::max(size->width, GetStringBoundingBox(STR_COMPANY_VIEW_HOSTILE_TAKEOVER_BUTTON).width);
				size->width = std::max(size->width, GetStringBoundingBox(STR_COMPANY_VIEW_PASSWORD).width);
				size->width = std::max(size->width, GetStringBoundingBox(STR_COMPANY_VIEW_JOIN).width);
				size->width += padding.width;
				break;


			case WID_C_HAS_PASSWORD:
				if (_networking) *size = maxdim(*size, GetSpriteSize(SPR_LOCK));
				break;
		}
	}

	void DrawVehicleCountsWidget(const Rect &r, const Company *c) const
	{
		static_assert(VEH_COMPANY_END == lengthof(_company_view_vehicle_count_strings));

		int y = r.top;
		for (VehicleType type = VEH_BEGIN; type < VEH_COMPANY_END; type++) {
			uint amount = c->group_all[type].num_vehicle;
			if (amount != 0) {
				SetDParam(0, amount);
				DrawString(r.left, r.right, y, _company_view_vehicle_count_strings[type]);
				y += GetCharacterHeight(FS_NORMAL);
			}
		}

		if (y == r.top) {
			/* No String was emited before, so there must be no vehicles at all. */
			DrawString(r.left, r.right, y, STR_COMPANY_VIEW_VEHICLES_NONE);
		}
	}

	void DrawInfrastructureCountsWidget(const Rect &r, const Company *c) const
	{
		int y = r.top;

		uint rail_pieces = c->infrastructure.signal;
		for (uint i = 0; i < lengthof(c->infrastructure.rail); i++) rail_pieces += c->infrastructure.rail[i];
		if (rail_pieces != 0) {
			SetDParam(0, rail_pieces);
			DrawString(r.left, r.right, y, STR_COMPANY_VIEW_INFRASTRUCTURE_RAIL);
			y += GetCharacterHeight(FS_NORMAL);
		}

		uint road_pieces = 0;
		for (uint i = 0; i < lengthof(c->infrastructure.road); i++) road_pieces += c->infrastructure.road[i];
		if (road_pieces != 0) {
			SetDParam(0, road_pieces);
			DrawString(r.left, r.right, y, STR_COMPANY_VIEW_INFRASTRUCTURE_ROAD);
			y += GetCharacterHeight(FS_NORMAL);
		}

		if (c->infrastructure.water != 0) {
			SetDParam(0, c->infrastructure.water);
			DrawString(r.left, r.right, y, STR_COMPANY_VIEW_INFRASTRUCTURE_WATER);
			y += GetCharacterHeight(FS_NORMAL);
		}

		if (c->infrastructure.station != 0) {
			SetDParam(0, c->infrastructure.station);
			DrawString(r.left, r.right, y, STR_COMPANY_VIEW_INFRASTRUCTURE_STATION);
			y += GetCharacterHeight(FS_NORMAL);
		}

		if (c->infrastructure.airport != 0) {
			SetDParam(0, c->infrastructure.airport);
			DrawString(r.left, r.right, y, STR_COMPANY_VIEW_INFRASTRUCTURE_AIRPORT);
			y += GetCharacterHeight(FS_NORMAL);
		}

		if (y == r.top) {
			/* No String was emited before, so there must be no infrastructure at all. */
			DrawString(r.left, r.right, y, STR_COMPANY_VIEW_INFRASTRUCTURE_NONE);
		}
	}

	void DrawWidget(const Rect &r, WidgetID widget) const override
	{
		const Company *c = Company::Get((CompanyID)this->window_number);
		switch (widget) {
			case WID_C_FACE:
				DrawCompanyManagerFace(c->face, c->colour, r);
				break;

			case WID_C_FACE_TITLE:
				SetDParam(0, c->index);
				DrawStringMultiLine(r.left, r.right, r.top, r.bottom, STR_COMPANY_VIEW_PRESIDENT_MANAGER_TITLE, TC_FROMSTRING, SA_HOR_CENTER);
				break;

			case WID_C_DESC_COLOUR_SCHEME_EXAMPLE: {
				Point offset;
				Dimension d = GetSpriteSize(SPR_VEH_BUS_SW_VIEW, &offset);
				d.height -= offset.y;
				DrawSprite(SPR_VEH_BUS_SW_VIEW, COMPANY_SPRITE_COLOUR(c->index), r.left - offset.x, CenterBounds(r.top, r.bottom, d.height) - offset.y);
				break;
			}

			case WID_C_DESC_VEHICLE_COUNTS:
				DrawVehicleCountsWidget(r, c);
				break;

			case WID_C_DESC_INFRASTRUCTURE_COUNTS:
				DrawInfrastructureCountsWidget(r, c);
				break;

			case WID_C_DESC_OWNERS: {
				uint y = r.top;

				for (const Company *c2 : Company::Iterate()) {
					uint amt = GetAmountOwnedBy(c, c2->index);
					if (amt != 0) {
						SetDParam(0, amt * 25);
						SetDParam(1, c2->index);

						DrawString(r.left, r.right, y, STR_COMPANY_VIEW_SHARES_OWNED_BY);
						y += GetCharacterHeight(FS_NORMAL);
					}
				}
				break;
			}

			case WID_C_HAS_PASSWORD:
				if (_networking && NetworkCompanyIsPassworded(c->index)) {
					DrawSprite(SPR_LOCK, PAL_NONE, r.left, r.top);
				}
				break;
		}
	}

	void SetStringParameters(WidgetID widget) const override
	{
		switch (widget) {
			case WID_C_CAPTION:
				SetDParam(0, (CompanyID)this->window_number);
				SetDParam(1, (CompanyID)this->window_number);
				break;

			case WID_C_DESC_INAUGURATION:
				SetDParam(0, Company::Get((CompanyID)this->window_number)->InauguratedDisplayYear());
				break;

			case WID_C_DESC_COMPANY_VALUE:
				SetDParam(0, CalculateCompanyValue(Company::Get((CompanyID)this->window_number)));
				break;
		}
	}

	void OnResize() override
	{
		NWidgetResizeBase *wid = this->GetWidget<NWidgetResizeBase>(WID_C_FACE_TITLE);
		SetDParam(0, this->owner);
		int y = GetStringHeight(STR_COMPANY_VIEW_PRESIDENT_MANAGER_TITLE, wid->current_x);
		if (wid->UpdateVerticalSize(y)) this->ReInit(0, 0);
	}

	void OnClick([[maybe_unused]] Point pt, WidgetID widget, [[maybe_unused]] int click_count) override
	{
		switch (widget) {
			case WID_C_NEW_FACE: DoSelectCompanyManagerFace(this); break;

			case WID_C_COLOUR_SCHEME:
				ShowCompanyLiveryWindow((CompanyID)this->window_number, INVALID_GROUP);
				break;

			case WID_C_PRESIDENT_NAME:
				this->query_widget = WID_C_PRESIDENT_NAME;
				SetDParam(0, this->window_number);
				ShowQueryString(STR_PRESIDENT_NAME, STR_COMPANY_VIEW_PRESIDENT_S_NAME_QUERY_CAPTION, MAX_LENGTH_PRESIDENT_NAME_CHARS, this, CS_ALPHANUMERAL, QSF_ENABLE_DEFAULT | QSF_LEN_IN_CHARS);
				break;

			case WID_C_COMPANY_NAME:
				this->query_widget = WID_C_COMPANY_NAME;
				SetDParam(0, this->window_number);
				ShowQueryString(STR_COMPANY_NAME, STR_COMPANY_VIEW_COMPANY_NAME_QUERY_CAPTION, MAX_LENGTH_COMPANY_NAME_CHARS, this, CS_ALPHANUMERAL, QSF_ENABLE_DEFAULT | QSF_LEN_IN_CHARS);
				break;

			case WID_C_VIEW_HQ: {
				TileIndex tile = Company::Get((CompanyID)this->window_number)->location_of_HQ;
				if (_ctrl_pressed) {
					ShowExtraViewportWindow(tile);
				} else {
					ScrollMainWindowToTile(tile);
				}
				break;
			}

			case WID_C_BUILD_HQ:
				if ((uint8_t)this->window_number != _local_company) return;
				if (this->IsWidgetLowered(WID_C_BUILD_HQ)) {
					ResetObjectToPlace();
					this->RaiseButtons();
					break;
				}
				SetObjectToPlaceWnd(SPR_CURSOR_HQ, PAL_NONE, HT_RECT, this);
				SetTileSelectSize(2, 2);
				this->LowerWidget(WID_C_BUILD_HQ);
				this->SetWidgetDirty(WID_C_BUILD_HQ);
				break;

			case WID_C_RELOCATE_HQ:
				if (this->IsWidgetLowered(WID_C_RELOCATE_HQ)) {
					ResetObjectToPlace();
					this->RaiseButtons();
					break;
				}
				SetObjectToPlaceWnd(SPR_CURSOR_HQ, PAL_NONE, HT_RECT, this);
				SetTileSelectSize(2, 2);
				this->LowerWidget(WID_C_RELOCATE_HQ);
				this->SetWidgetDirty(WID_C_RELOCATE_HQ);
				break;

			case WID_C_VIEW_INFRASTRUCTURE:
				ShowCompanyInfrastructure((CompanyID)this->window_number);
				break;

			case WID_C_GIVE_MONEY:
				this->query_widget = WID_C_GIVE_MONEY;
				ShowQueryString(STR_EMPTY, STR_COMPANY_VIEW_GIVE_MONEY_QUERY_CAPTION, 30, this, CS_NUMERAL, QSF_NONE);
				break;

			case WID_C_BUY_SHARE:
				DoCommandP(0, this->window_number, 0, CMD_BUY_SHARE_IN_COMPANY | CMD_MSG(STR_ERROR_CAN_T_BUY_25_SHARE_IN_THIS));
				break;

			case WID_C_SELL_SHARE:
				DoCommandP(0, this->window_number, 0, CMD_SELL_SHARE_IN_COMPANY | CMD_MSG(STR_ERROR_CAN_T_SELL_25_SHARE_IN));
				break;

			case WID_C_HOSTILE_TAKEOVER:
				ShowBuyCompanyDialog((CompanyID)this->window_number, true);
				break;

			case WID_C_COMPANY_PASSWORD:
				if (this->window_number == _local_company) ShowNetworkCompanyPasswordWindow(this);
				break;

			case WID_C_COMPANY_JOIN: {
				this->query_widget = WID_C_COMPANY_JOIN;
				CompanyID company = (CompanyID)this->window_number;
				if (_network_server) {
					NetworkServerDoMove(CLIENT_ID_SERVER, company);
					MarkWholeScreenDirty();
				} else if (NetworkCompanyIsPassworded(company)) {
					/* ask for the password */
					ShowQueryString(STR_EMPTY, STR_NETWORK_NEED_COMPANY_PASSWORD_CAPTION, NETWORK_PASSWORD_LENGTH, this, CS_ALPHANUMERAL, QSF_PASSWORD);
				} else {
					/* just send the join command */
					NetworkClientRequestMove(company);
				}
				break;
			}
		}
	}

	void OnHundredthTick() override
	{
		/* redraw the window every now and then */
		this->SetDirty();
	}

	void OnPlaceObject([[maybe_unused]] Point pt, TileIndex tile) override
	{
		if (DoCommandP(tile, OBJECT_HQ, 0, CMD_BUILD_OBJECT | CMD_MSG(STR_ERROR_CAN_T_BUILD_COMPANY_HEADQUARTERS)) && !_shift_pressed) {
			ResetObjectToPlace();
			this->RaiseButtons();
		}
	}

	void OnPlaceObjectAbort() override
	{
		this->RaiseButtons();
	}

	void OnQueryTextFinished(char *str) override
	{
		if (str == nullptr) return;

		switch (this->query_widget) {
			default: NOT_REACHED();

			case WID_C_GIVE_MONEY:
				DoCommandPEx(0, this->window_number, 0, (std::strtoull(str, nullptr, 10) / GetCurrency().rate), CMD_GIVE_MONEY | CMD_MSG(STR_ERROR_CAN_T_GIVE_MONEY), CcGiveMoney);
				break;

			case WID_C_PRESIDENT_NAME:
				DoCommandP(0, 0, 0, CMD_RENAME_PRESIDENT | CMD_MSG(STR_ERROR_CAN_T_CHANGE_PRESIDENT), nullptr, str);
				break;

			case WID_C_COMPANY_NAME:
				DoCommandP(0, 0, 0, CMD_RENAME_COMPANY | CMD_MSG(STR_ERROR_CAN_T_CHANGE_COMPANY_NAME), nullptr, str);
				break;

			case WID_C_COMPANY_JOIN:
				NetworkClientRequestMove((CompanyID)this->window_number, str);
				break;
		}
	}

<<<<<<< HEAD

	/**
	 * Some data on this window has become invalid.
	 * @param data Information about the changed data.
	 * @param gui_scope Whether the call is done from GUI scope. You may not do everything when not in GUI scope. See #InvalidateWindowData() for details.
	 */
	void OnInvalidateData(int data = 0, bool gui_scope = true) override
	{
		if (this->window_number == _local_company) return;

		if (_settings_game.economy.allow_shares) { // Shares are allowed
			const Company *c = Company::Get(this->window_number);

			/* If all shares are owned by someone (none by nobody), disable buy button */
			this->SetWidgetDisabledState(WID_C_BUY_SHARE, GetAmountOwnedBy(c, INVALID_OWNER) == 0 ||
					/* Only 25% left to buy. If the company is human, disable buying it up.. TODO issues! */
					(GetAmountOwnedBy(c, INVALID_OWNER) == 1 && !c->is_ai) ||
					/* Spectators cannot do anything of course */
					_local_company == COMPANY_SPECTATOR);

			/* If the company doesn't own any shares, disable sell button */
			this->SetWidgetDisabledState(WID_C_SELL_SHARE, (GetAmountOwnedBy(c, _local_company) == 0) ||
					/* Spectators cannot do anything of course */
					_local_company == COMPANY_SPECTATOR);
		} else { // Shares are not allowed, disable buy/sell buttons
			this->DisableWidget(WID_C_BUY_SHARE);
			this->DisableWidget(WID_C_SELL_SHARE);
=======
	void OnInvalidateData([[maybe_unused]] int data = 0, [[maybe_unused]] bool gui_scope = true) override
	{
		if (gui_scope && data == 1) {
			/* Manually call OnResize to adjust minimum height of president name widget. */
			OnResize();
>>>>>>> 97bea563
		}
	}
};

static WindowDesc _company_desc(__FILE__, __LINE__,
	WDP_AUTO, "company", 0, 0,
	WC_COMPANY, WC_NONE,
	0,
	std::begin(_nested_company_widgets), std::end(_nested_company_widgets)
);

/**
 * Show the window with the overview of the company.
 * @param company The company to show the window for.
 */
void ShowCompany(CompanyID company)
{
	if (!Company::IsValidID(company)) return;

	AllocateWindowDescFront<CompanyWindow>(&_company_desc, company);
}

/**
 * Redraw all windows with company infrastructure counts.
 * @param company The company to redraw the windows of.
 */
void DirtyCompanyInfrastructureWindows(CompanyID company)
{
	SetWindowDirty(WC_COMPANY, company);
	SetWindowDirty(WC_COMPANY_INFRASTRUCTURE, company);
}

/**
 * Redraw all windows with all company infrastructure counts.
 */
void DirtyAllCompanyInfrastructureWindows()
{
	SetWindowClassesDirty(WC_COMPANY);
	SetWindowClassesDirty(WC_COMPANY_INFRASTRUCTURE);
}

struct BuyCompanyWindow : Window {
	BuyCompanyWindow(WindowDesc *desc, WindowNumber window_number, bool hostile_takeover) : Window(desc), hostile_takeover(hostile_takeover)
	{
		this->InitNested(window_number);
		this->owner = _local_company;
		const Company *c = Company::Get((CompanyID)this->window_number);
		this->company_value = hostile_takeover ? CalculateHostileTakeoverValue(c) : c->bankrupt_value;
	}

	void Close(int data = 0) override
	{
		const Company *c = Company::GetIfValid((CompanyID)this->window_number);
		if (!this->hostile_takeover && c != nullptr && HasBit(c->bankrupt_asked, this->owner) && _current_company == this->owner) {
			EnqueueDoCommandP(NewCommandContainerBasic(0, this->window_number, 0, CMD_DECLINE_BUY_COMPANY | CMD_NO_SHIFT_ESTIMATE));
		}
		this->Window::Close();
	}

	void UpdateWidgetSize(WidgetID widget, Dimension *size, const Dimension &padding, Dimension *fill, Dimension *resize) override
	{
		switch (widget) {
			case WID_BC_FACE:
				*size = GetScaledSpriteSize(SPR_GRADIENT);
				break;

			case WID_BC_QUESTION:
				const Company *c = Company::Get((CompanyID)this->window_number);
				SetDParam(0, c->index);
				SetDParam(1, this->company_value);
				size->height = GetStringHeight(this->hostile_takeover ? STR_BUY_COMPANY_HOSTILE_TAKEOVER : STR_BUY_COMPANY_MESSAGE, size->width);
				break;
		}
	}

	void SetStringParameters(WidgetID widget) const override
	{
		switch (widget) {
			case WID_BC_CAPTION:
				SetDParam(0, STR_COMPANY_NAME);
				SetDParam(1, Company::Get((CompanyID)this->window_number)->index);
				break;
		}
	}

	void DrawWidget(const Rect &r, WidgetID widget) const override
	{
		switch (widget) {
			case WID_BC_FACE: {
				const Company *c = Company::Get((CompanyID)this->window_number);
				DrawCompanyManagerFace(c->face, c->colour, r);
				break;
			}

			case WID_BC_QUESTION: {
				const Company *c = Company::Get((CompanyID)this->window_number);
				SetDParam(0, c->index);
				SetDParam(1, this->company_value);
				DrawStringMultiLine(r.left, r.right, r.top, r.bottom, this->hostile_takeover ? STR_BUY_COMPANY_HOSTILE_TAKEOVER : STR_BUY_COMPANY_MESSAGE, TC_FROMSTRING, SA_CENTER);
				break;
			}
		}
	}

	void OnClick([[maybe_unused]] Point pt, WidgetID widget, [[maybe_unused]] int click_count) override
	{
		switch (widget) {
			case WID_BC_NO:
				this->Close();
				break;

			case WID_BC_YES:
				DoCommandP(0, this->window_number, (this->hostile_takeover ? 1 : 0), CMD_BUY_COMPANY | CMD_MSG(STR_ERROR_CAN_T_BUY_COMPANY));
				break;
		}
	}

	/**
	 * Check on a regular interval if the company value has changed.
	 */
	void OnHundredthTick() override
	{
		/* Value can't change when in bankruptcy. */
		if (!this->hostile_takeover) return;

		const Company *c = Company::Get((CompanyID)this->window_number);
		auto new_value = CalculateHostileTakeoverValue(c);
		if (new_value != this->company_value) {
			this->company_value = new_value;
			this->ReInit();
		}
	}

private:
	bool hostile_takeover; ///< Whether the window is showing a hostile takeover.
	Money company_value; ///< The value of the company for which the user can buy it.
};

static constexpr NWidgetPart _nested_buy_company_widgets[] = {
	NWidget(NWID_HORIZONTAL),
		NWidget(WWT_CLOSEBOX, COLOUR_LIGHT_BLUE),
		NWidget(WWT_CAPTION, COLOUR_LIGHT_BLUE, WID_BC_CAPTION), SetDataTip(STR_ERROR_MESSAGE_CAPTION_OTHER_COMPANY, STR_TOOLTIP_WINDOW_TITLE_DRAG_THIS),
	EndContainer(),
	NWidget(WWT_PANEL, COLOUR_LIGHT_BLUE),
		NWidget(NWID_VERTICAL), SetPIP(0, WidgetDimensions::unscaled.vsep_wide, 0), SetPadding(WidgetDimensions::unscaled.modalpopup),
			NWidget(NWID_HORIZONTAL), SetPIP(0, WidgetDimensions::unscaled.hsep_wide, 0),
				NWidget(WWT_EMPTY, INVALID_COLOUR, WID_BC_FACE), SetFill(0, 1),
				NWidget(WWT_EMPTY, INVALID_COLOUR, WID_BC_QUESTION), SetMinimalSize(240, 0), SetFill(1, 1),
			EndContainer(),
			NWidget(NWID_HORIZONTAL, NC_EQUALSIZE), SetPIP(100, WidgetDimensions::unscaled.hsep_wide, 100),
				NWidget(WWT_TEXTBTN, COLOUR_LIGHT_BLUE, WID_BC_NO), SetMinimalSize(60, 12), SetDataTip(STR_QUIT_NO, STR_NULL), SetFill(1, 0),
				NWidget(WWT_TEXTBTN, COLOUR_LIGHT_BLUE, WID_BC_YES), SetMinimalSize(60, 12), SetDataTip(STR_QUIT_YES, STR_NULL), SetFill(1, 0),
			EndContainer(),
		EndContainer(),
	EndContainer(),
};

static WindowDesc _buy_company_desc(__FILE__, __LINE__,
	WDP_AUTO, nullptr, 0, 0,
	WC_BUY_COMPANY, WC_NONE,
	WDF_CONSTRUCTION,
	std::begin(_nested_buy_company_widgets), std::end(_nested_buy_company_widgets)
);

/**
 * Show the query to buy another company.
 * @param company The company to buy.
 * @param hostile_takeover Whether this is a hostile takeover.
 */
void ShowBuyCompanyDialog(CompanyID company, bool hostile_takeover)
{
	auto window = BringWindowToFrontById(WC_BUY_COMPANY, company);
	if (window == nullptr) {
		new BuyCompanyWindow(&_buy_company_desc, company, hostile_takeover);
	}
}<|MERGE_RESOLUTION|>--- conflicted
+++ resolved
@@ -2717,8 +2717,6 @@
 		}
 	}
 
-<<<<<<< HEAD
-
 	/**
 	 * Some data on this window has become invalid.
 	 * @param data Information about the changed data.
@@ -2726,32 +2724,30 @@
 	 */
 	void OnInvalidateData(int data = 0, bool gui_scope = true) override
 	{
-		if (this->window_number == _local_company) return;
-
-		if (_settings_game.economy.allow_shares) { // Shares are allowed
-			const Company *c = Company::Get(this->window_number);
-
-			/* If all shares are owned by someone (none by nobody), disable buy button */
-			this->SetWidgetDisabledState(WID_C_BUY_SHARE, GetAmountOwnedBy(c, INVALID_OWNER) == 0 ||
-					/* Only 25% left to buy. If the company is human, disable buying it up.. TODO issues! */
-					(GetAmountOwnedBy(c, INVALID_OWNER) == 1 && !c->is_ai) ||
-					/* Spectators cannot do anything of course */
-					_local_company == COMPANY_SPECTATOR);
-
-			/* If the company doesn't own any shares, disable sell button */
-			this->SetWidgetDisabledState(WID_C_SELL_SHARE, (GetAmountOwnedBy(c, _local_company) == 0) ||
-					/* Spectators cannot do anything of course */
-					_local_company == COMPANY_SPECTATOR);
-		} else { // Shares are not allowed, disable buy/sell buttons
-			this->DisableWidget(WID_C_BUY_SHARE);
-			this->DisableWidget(WID_C_SELL_SHARE);
-=======
-	void OnInvalidateData([[maybe_unused]] int data = 0, [[maybe_unused]] bool gui_scope = true) override
-	{
+		if (this->window_number != _local_company) {
+			if (_settings_game.economy.allow_shares) { // Shares are allowed
+				const Company *c = Company::Get(this->window_number);
+
+				/* If all shares are owned by someone (none by nobody), disable buy button */
+				this->SetWidgetDisabledState(WID_C_BUY_SHARE, GetAmountOwnedBy(c, INVALID_OWNER) == 0 ||
+						/* Only 25% left to buy. If the company is human, disable buying it up.. TODO issues! */
+						(GetAmountOwnedBy(c, INVALID_OWNER) == 1 && !c->is_ai) ||
+						/* Spectators cannot do anything of course */
+						_local_company == COMPANY_SPECTATOR);
+
+				/* If the company doesn't own any shares, disable sell button */
+				this->SetWidgetDisabledState(WID_C_SELL_SHARE, (GetAmountOwnedBy(c, _local_company) == 0) ||
+						/* Spectators cannot do anything of course */
+						_local_company == COMPANY_SPECTATOR);
+			} else { // Shares are not allowed, disable buy/sell buttons
+				this->DisableWidget(WID_C_BUY_SHARE);
+				this->DisableWidget(WID_C_SELL_SHARE);
+			}
+		}
+
 		if (gui_scope && data == 1) {
 			/* Manually call OnResize to adjust minimum height of president name widget. */
 			OnResize();
->>>>>>> 97bea563
 		}
 	}
 };
