/*
 * This file is part of OpenTTD.
 * OpenTTD is free software; you can redistribute it and/or modify it under the terms of the GNU General Public License as published by the Free Software Foundation, version 2.
 * OpenTTD is distributed in the hope that it will be useful, but WITHOUT ANY WARRANTY; without even the implied warranty of MERCHANTABILITY or FITNESS FOR A PARTICULAR PURPOSE.
 * See the GNU General Public License for more details. You should have received a copy of the GNU General Public License along with OpenTTD. If not, see <http://www.gnu.org/licenses/>.
 */

/** @file industry_gui.cpp GUIs related to industries. */

#include "stdafx.h"
#include "error.h"
#include "gui.h"
#include "settings_gui.h"
#include "sound_func.h"
#include "window_func.h"
#include "textbuf_gui.h"
#include "command_func.h"
#include "viewport_func.h"
#include "industry.h"
#include "town.h"
#include "cheat_type.h"
#include "newgrf_industries.h"
#include "newgrf_text.h"
#include "newgrf_debug.h"
#include "network/network.h"
#include "strings_func.h"
#include "company_func.h"
#include "tilehighlight_func.h"
#include "string_func.h"
#include "sortlist_type.h"
#include "dropdown_func.h"
#include "dropdown_common_type.h"
#include "company_base.h"
#include "core/geometry_func.hpp"
#include "core/random_func.hpp"
#include "core/backup_type.hpp"
#include "genworld.h"
#include "smallmap_gui.h"
#include "dropdown_type.h"
#include "clear_map.h"
#include "zoom_func.h"
#include "graph_gui.h"
#include "querystring_gui.h"
#include "stringfilter_type.h"
#include "hotkeys.h"

#include "widgets/industry_widget.h"

#include "table/strings.h"

#include <bitset>

#include "safeguards.h"

bool _ignore_restrictions;
static std::bitset<NUM_INDUSTRYTYPES> _displayed_industries; ///< Communication from the industry chain window to the smallmap window about what industries to display.
static std::bitset<NUM_INDUSTRYTYPES> _displayed_industries_in;
static std::bitset<NUM_INDUSTRYTYPES> _displayed_industries_out;

enum IndustryLinkMode {
	ILM_ALL,
	ILM_IN,
	ILM_OUT,
};
static IndustryLinkMode _link_mode = ILM_ALL;

const std::bitset<NUM_INDUSTRYTYPES> &GetIndustryLinkDisplayIndustries()
{
	switch (_link_mode) {
		case ILM_IN:
			return _displayed_industries_in;
		case ILM_OUT:
			return _displayed_industries_out;
		default:
			return _displayed_industries;
	}
}

/** Cargo suffix type (for which window is it requested) */
enum CargoSuffixType {
	CST_FUND,  ///< Fund-industry window
	CST_VIEW,  ///< View-industry window
	CST_DIR,   ///< Industry-directory window
};

/** Ways of displaying the cargo. */
enum CargoSuffixDisplay {
	CSD_CARGO,             ///< Display the cargo without sub-type (cb37 result 401).
	CSD_CARGO_AMOUNT,      ///< Display the cargo and amount (if useful), but no sub-type (cb37 result 400 or fail).
	CSD_CARGO_TEXT,        ///< Display then cargo and supplied string (cb37 result 800-BFF).
	CSD_CARGO_AMOUNT_TEXT, ///< Display then cargo, amount, and string (cb37 result 000-3FF).
};

/** Transfer storage of cargo suffix information. */
struct CargoSuffix {
	CargoSuffixDisplay display; ///< How to display the cargo and text.
	std::string text;           ///< Cargo suffix text.
};

extern void GenerateIndustries();
static void ShowIndustryCargoesWindow(IndustryType id);

/**
 * Gets the string to display after the cargo name (using callback 37)
 * @param cargo the cargo for which the suffix is requested, meaning depends on presence of flag 18 in prop 1A
 * @param cst the cargo suffix type (for which window is it requested). @see CargoSuffixType
 * @param ind the industry (nullptr if in fund window)
 * @param ind_type the industry type
 * @param indspec the industry spec
 * @param suffix is filled with the string to display
 */
static void GetCargoSuffix(uint cargo, CargoSuffixType cst, const Industry *ind, IndustryType ind_type, const IndustrySpec *indspec, CargoSuffix &suffix)
{
	suffix.text.clear();
	suffix.display = CSD_CARGO_AMOUNT;

	if (HasBit(indspec->callback_mask, CBM_IND_CARGO_SUFFIX)) {
		TileIndex t = (cst != CST_FUND) ? ind->location.tile : INVALID_TILE;
		uint16_t callback = GetIndustryCallback(CBID_INDUSTRY_CARGO_SUFFIX, 0, (cst << 8) | cargo, const_cast<Industry *>(ind), ind_type, t);
		if (callback == CALLBACK_FAILED) return;

		if (indspec->grf_prop.grffile->grf_version < 8) {
			if (GB(callback, 0, 8) == 0xFF) return;
			if (callback < 0x400) {
				StartTextRefStackUsage(indspec->grf_prop.grffile, 6);
				suffix.text = GetString(GetGRFStringID(indspec->grf_prop.grffile, 0xD000 + callback));
				StopTextRefStackUsage();
				suffix.display = CSD_CARGO_AMOUNT_TEXT;
				return;
			}
			ErrorUnknownCallbackResult(indspec->grf_prop.grfid, CBID_INDUSTRY_CARGO_SUFFIX, callback);
			return;

		} else { // GRF version 8 or higher.
			if (callback == 0x400) return;
			if (callback == 0x401) {
				suffix.display = CSD_CARGO;
				return;
			}
			if (callback < 0x400) {
				StartTextRefStackUsage(indspec->grf_prop.grffile, 6);
				suffix.text = GetString(GetGRFStringID(indspec->grf_prop.grffile, 0xD000 + callback));
				StopTextRefStackUsage();
				suffix.display = CSD_CARGO_AMOUNT_TEXT;
				return;
			}
			if (callback >= 0x800 && callback < 0xC00) {
				StartTextRefStackUsage(indspec->grf_prop.grffile, 6);
				suffix.text = GetString(GetGRFStringID(indspec->grf_prop.grffile, 0xD000 - 0x800 + callback));
				StopTextRefStackUsage();
				suffix.display = CSD_CARGO_TEXT;
				return;
			}
			ErrorUnknownCallbackResult(indspec->grf_prop.grfid, CBID_INDUSTRY_CARGO_SUFFIX, callback);
			return;
		}
	}
}

enum CargoSuffixInOut {
	CARGOSUFFIX_OUT = 0,
	CARGOSUFFIX_IN  = 1,
};

/**
 * Gets all strings to display after the cargoes of industries (using callback 37)
 * @param use_input get suffixes for output cargoes or input cargoes?
 * @param cst the cargo suffix type (for which window is it requested). @see CargoSuffixType
 * @param ind the industry (nullptr if in fund window)
 * @param ind_type the industry type
 * @param indspec the industry spec
 * @param cargoes array with cargotypes. for INVALID_CARGO no suffix will be determined
 * @param suffixes is filled with the suffixes
 */
template <typename TC, typename TS>
static inline void GetAllCargoSuffixes(CargoSuffixInOut use_input, CargoSuffixType cst, const Industry *ind, IndustryType ind_type, const IndustrySpec *indspec, const TC &cargoes, TS &suffixes)
{
	static_assert(std::tuple_size_v<std::remove_reference_t<decltype(cargoes)>> <= std::tuple_size_v<std::remove_reference_t<decltype(suffixes)>>);

	if (indspec->behaviour & INDUSTRYBEH_CARGOTYPES_UNLIMITED) {
		/* Reworked behaviour with new many-in-many-out scheme */
		for (size_t j = 0; j < std::size(suffixes); j++) {
			if (cargoes[j] != INVALID_CARGO) {
				uint8_t local_id = indspec->grf_prop.grffile->cargo_map[cargoes[j]]; // should we check the value for valid?
				uint cargotype = local_id << 16 | use_input;
				GetCargoSuffix(cargotype, cst, ind, ind_type, indspec, suffixes[j]);
			} else {
				suffixes[j].text.clear();
				suffixes[j].display = CSD_CARGO;
			}
		}
	} else {
		/* Compatible behaviour with old 3-in-2-out scheme */
		for (size_t j = 0; j < std::size(suffixes); j++) {
			suffixes[j].text.clear();
			suffixes[j].display = CSD_CARGO;
		}
		switch (use_input) {
			case CARGOSUFFIX_OUT:
				// Handle INDUSTRY_ORIGINAL_NUM_OUTPUTS cargoes
				if (cargoes[0] != INVALID_CARGO) GetCargoSuffix(3, cst, ind, ind_type, indspec, suffixes[0]);
				if (cargoes[1] != INVALID_CARGO) GetCargoSuffix(4, cst, ind, ind_type, indspec, suffixes[1]);
				break;
			case CARGOSUFFIX_IN:
				// Handle INDUSTRY_ORIGINAL_NUM_INPUTS cargoes
				if (cargoes[0] != INVALID_CARGO) GetCargoSuffix(0, cst, ind, ind_type, indspec, suffixes[0]);
				if (cargoes[1] != INVALID_CARGO) GetCargoSuffix(1, cst, ind, ind_type, indspec, suffixes[1]);
				if (cargoes[2] != INVALID_CARGO) GetCargoSuffix(2, cst, ind, ind_type, indspec, suffixes[2]);
				break;
			default:
				NOT_REACHED();
		}
	}
}

/**
 * Gets the strings to display after the cargo of industries (using callback 37)
 * @param use_input get suffixes for output cargo or input cargo?
 * @param cst the cargo suffix type (for which window is it requested). @see CargoSuffixType
 * @param ind the industry (nullptr if in fund window)
 * @param ind_type the industry type
 * @param indspec the industry spec
 * @param cargo cargotype. for INVALID_CARGO no suffix will be determined
 * @param slot accepts/produced slot number, used for old-style 3-in/2-out industries.
 * @param suffix is filled with the suffix
 */
void GetCargoSuffix(CargoSuffixInOut use_input, CargoSuffixType cst, const Industry *ind, IndustryType ind_type, const IndustrySpec *indspec, CargoID cargo, uint8_t slot, CargoSuffix &suffix)
{
	suffix.text.clear();
	suffix.display = CSD_CARGO;
	if (!IsValidCargoID(cargo)) return;
	if (indspec->behaviour & INDUSTRYBEH_CARGOTYPES_UNLIMITED) {
		uint8_t local_id = indspec->grf_prop.grffile->cargo_map[cargo]; // should we check the value for valid?
		uint cargotype = local_id << 16 | use_input;
		GetCargoSuffix(cargotype, cst, ind, ind_type, indspec, suffix);
	} else if (use_input == CARGOSUFFIX_IN) {
		if (slot < INDUSTRY_ORIGINAL_NUM_INPUTS) GetCargoSuffix(slot, cst, ind, ind_type, indspec, suffix);
	} else if (use_input == CARGOSUFFIX_OUT) {
		if (slot < INDUSTRY_ORIGINAL_NUM_OUTPUTS) GetCargoSuffix(slot + INDUSTRY_ORIGINAL_NUM_INPUTS, cst, ind, ind_type, indspec, suffix);
	}
}

std::array<IndustryType, NUM_INDUSTRYTYPES> _sorted_industry_types; ///< Industry types sorted by name.

/**
 * Initialize the list of sorted industry types.
 */
void SortIndustryTypes()
{
	std::string industry_spec_names[NUM_INDUSTRYTYPES]{};

	/* Add each industry type to the list. */
	for (IndustryType i = 0; i < NUM_INDUSTRYTYPES; i++) {
		_sorted_industry_types[i] = i;
		industry_spec_names[i] = GetString(GetIndustrySpec(i)->name);
	}

	/* Sort industry types by name. */
	std::sort(_sorted_industry_types.begin(), _sorted_industry_types.end(), [&](const IndustryType &a, const IndustryType &b) {
		int r = StrNaturalCompare(industry_spec_names[a], industry_spec_names[b]); // Sort by name (natural sorting).

		/* If the names are equal, sort by industry type. */
		return (r != 0) ? r < 0 : (a < b);
	});
}

/**
 * Command callback. In case of failure to build an industry, show an error message.
 * @param result Result of the command.
 * @param tile   Tile where the industry is placed.
 * @param p1     Additional data of the #CMD_BUILD_INDUSTRY command.
 * @param p2     Additional data of the #CMD_BUILD_INDUSTRY command.
 * @param cmd    Unused.
 */
void CcBuildIndustry(const CommandCost &result, TileIndex tile, uint32_t p1, uint32_t p2, uint64_t p3, uint32_t cmd)
{
	if (result.Succeeded()) return;

	uint8_t indtype = GB(p1, 0, 8);
	if (indtype < NUM_INDUSTRYTYPES) {
		const IndustrySpec *indsp = GetIndustrySpec(indtype);
		if (indsp->enabled) {
			SetDParam(0, indsp->name);
			ShowErrorMessage(STR_ERROR_CAN_T_BUILD_HERE, result.GetErrorMessage(), WL_INFO, TileX(tile) * TILE_SIZE, TileY(tile) * TILE_SIZE);
		}
	}
}

static constexpr NWidgetPart _nested_build_industry_widgets[] = {
	NWidget(NWID_HORIZONTAL),
		NWidget(WWT_CLOSEBOX, COLOUR_DARK_GREEN),
		NWidget(WWT_CAPTION, COLOUR_DARK_GREEN), SetDataTip(STR_FUND_INDUSTRY_CAPTION, STR_TOOLTIP_WINDOW_TITLE_DRAG_THIS),
		NWidget(WWT_SHADEBOX, COLOUR_DARK_GREEN),
		NWidget(WWT_DEFSIZEBOX, COLOUR_DARK_GREEN),
		NWidget(WWT_STICKYBOX, COLOUR_DARK_GREEN),
	EndContainer(),
	NWidget(NWID_SELECTION, COLOUR_DARK_GREEN, WID_DPI_SCENARIO_EDITOR_PANE),
		NWidget(NWID_VERTICAL),
			NWidget(WWT_TEXTBTN, COLOUR_DARK_GREEN, WID_DPI_CREATE_RANDOM_INDUSTRIES_WIDGET), SetMinimalSize(0, 12), SetFill(1, 0), SetResize(1, 0),
					SetDataTip(STR_FUND_INDUSTRY_MANY_RANDOM_INDUSTRIES, STR_FUND_INDUSTRY_MANY_RANDOM_INDUSTRIES_TOOLTIP),
			NWidget(WWT_TEXTBTN, COLOUR_DARK_GREEN, WID_DPI_REMOVE_ALL_INDUSTRIES_WIDGET), SetMinimalSize(0, 12), SetFill(1, 0), SetResize(1, 0),
					SetDataTip(STR_FUND_INDUSTRY_REMOVE_ALL_INDUSTRIES, STR_FUND_INDUSTRY_REMOVE_ALL_INDUSTRIES_TOOLTIP),
		EndContainer(),
	EndContainer(),
	NWidget(NWID_HORIZONTAL),
		NWidget(WWT_MATRIX, COLOUR_DARK_GREEN, WID_DPI_MATRIX_WIDGET), SetMatrixDataTip(1, 0, STR_FUND_INDUSTRY_SELECTION_TOOLTIP), SetFill(1, 0), SetResize(1, 1), SetScrollbar(WID_DPI_SCROLLBAR),
		NWidget(NWID_VSCROLLBAR, COLOUR_DARK_GREEN, WID_DPI_SCROLLBAR),
	EndContainer(),
	NWidget(WWT_PANEL, COLOUR_DARK_GREEN, WID_DPI_INFOPANEL), SetResize(1, 0),
	EndContainer(),
	NWidget(NWID_HORIZONTAL),
		NWidget(WWT_TEXTBTN, COLOUR_DARK_GREEN, WID_DPI_DISPLAY_WIDGET), SetFill(1, 0), SetResize(1, 0),
				SetDataTip(STR_INDUSTRY_DISPLAY_CHAIN, STR_INDUSTRY_DISPLAY_CHAIN_TOOLTIP),
		NWidget(WWT_TEXTBTN, COLOUR_DARK_GREEN, WID_DPI_FUND_WIDGET), SetFill(1, 0), SetResize(1, 0), SetDataTip(STR_JUST_STRING, STR_NULL),
		NWidget(WWT_RESIZEBOX, COLOUR_DARK_GREEN),
	EndContainer(),
};

/** Window definition of the dynamic place industries gui */
static WindowDesc _build_industry_desc(__FILE__, __LINE__,
	WDP_AUTO, "build_industry", 170, 212,
	WC_BUILD_INDUSTRY, WC_NONE,
	WDF_CONSTRUCTION,
	_nested_build_industry_widgets
);

/** Build (fund or prospect) a new industry, */
class BuildIndustryWindow : public Window {
	IndustryType selected_type;                 ///< industry corresponding to the above index
	std::vector<IndustryType> list;             ///< List of industries.
	bool enabled;                               ///< Availability state of the selected industry.
	Scrollbar *vscroll;
	Dimension legend;                           ///< Dimension of the legend 'blob'.

	/** The largest allowed minimum-width of the window, given in line heights */
	static const int MAX_MINWIDTH_LINEHEIGHTS = 20;

	void UpdateAvailability()
	{
		this->enabled = this->selected_type != INVALID_INDUSTRYTYPE && (_game_mode == GM_EDITOR || GetIndustryProbabilityCallback(this->selected_type, IACT_USERCREATION, 1) > 0);
	}

	void SetupArrays()
	{
		this->list.clear();

		/* Fill the arrays with industries.
		 * The tests performed after the enabled allow to load the industries
		 * In the same way they are inserted by grf (if any)
		 */
		for (IndustryType ind : _sorted_industry_types) {
			const IndustrySpec *indsp = GetIndustrySpec(ind);
			if (indsp->enabled) {
				/* Rule is that editor mode loads all industries.
				 * In game mode, all non raw industries are loaded too
				 * and raw ones are loaded only when setting allows it */
				if (_game_mode != GM_EDITOR && indsp->IsRawIndustry() && _settings_game.construction.raw_industry_construction == 0) {
					/* Unselect if the industry is no longer in the list */
					if (this->selected_type == ind) this->selected_type = INVALID_INDUSTRYTYPE;
					continue;
				}

				this->list.push_back(ind);
			}
		}

		/* First industry type is selected if the current selection is invalid. */
		if (this->selected_type == INVALID_INDUSTRYTYPE && !this->list.empty()) this->selected_type = this->list[0];

		this->UpdateAvailability();

		this->vscroll->SetCount(this->list.size());
	}

	/** Update status of the fund and display-chain widgets. */
	void SetButtons()
	{
		this->SetWidgetDisabledState(WID_DPI_FUND_WIDGET, this->selected_type != INVALID_INDUSTRYTYPE && !this->enabled);
		this->SetWidgetDisabledState(WID_DPI_DISPLAY_WIDGET, this->selected_type == INVALID_INDUSTRYTYPE && this->enabled);
	}

	/**
	 * Build a string of cargo names with suffixes attached.
	 * This is distinct from the CARGO_LIST string formatting code in two ways:
	 *  - This cargo list uses the order defined by the industry, rather than alphabetic.
	 *  - NewGRF-supplied suffix strings can be attached to each cargo.
	 *
	 * @param cargolist    Array of CargoID to display
	 * @param cargo_suffix Array of suffixes to attach to each cargo
	 * @param cargolistlen Length of arrays
	 * @param prefixstr    String to use for the first item
	 * @return A formatted raw string
	 */
	std::string MakeCargoListString(const std::span<const CargoID> cargolist, const std::span<const CargoSuffix> cargo_suffix, StringID prefixstr) const
	{
		assert(cargolist.size() == cargo_suffix.size());

		std::string cargostring;
		size_t numcargo = 0;
		size_t firstcargo = 0;

		for (size_t j = 0; j < cargolist.size(); j++) {
			if (!IsValidCargoID(cargolist[j])) continue;
			numcargo++;
			if (numcargo == 1) {
				firstcargo = j;
				continue;
			}
			SetDParam(0, CargoSpec::Get(cargolist[j])->name);
			SetDParamStr(1, cargo_suffix[j].text);
			AppendStringInPlace(cargostring, STR_INDUSTRY_VIEW_CARGO_LIST_EXTENSION);
		}

		if (numcargo > 0) {
			SetDParam(0, CargoSpec::Get(cargolist[firstcargo])->name);
			SetDParamStr(1, cargo_suffix[firstcargo].text);
			cargostring = GetString(prefixstr) + cargostring;
		} else {
			SetDParam(0, STR_JUST_NOTHING);
			SetDParamStr(1, "");
			cargostring = GetString(prefixstr);
		}

		return cargostring;
	}

public:
	BuildIndustryWindow() : Window(_build_industry_desc)
	{
		this->selected_type = INVALID_INDUSTRYTYPE;

		this->CreateNestedTree();
		this->vscroll = this->GetScrollbar(WID_DPI_SCROLLBAR);
		/* Show scenario editor tools in editor. */
		if (_game_mode != GM_EDITOR) {
			this->GetWidget<NWidgetStacked>(WID_DPI_SCENARIO_EDITOR_PANE)->SetDisplayedPlane(SZSP_HORIZONTAL);
		}
		this->FinishInitNested(0);

		this->SetButtons();
	}

	void OnInit() override
	{
		/* Width of the legend blob -- slightly larger than the smallmap legend blob. */
		this->legend.height = GetCharacterHeight(FS_SMALL);
		this->legend.width = this->legend.height * 9 / 6;

		this->SetupArrays();
	}

	void UpdateWidgetSize(WidgetID widget, Dimension &size, [[maybe_unused]] const Dimension &padding, [[maybe_unused]] Dimension &fill, [[maybe_unused]] Dimension &resize) override
	{
		switch (widget) {
			case WID_DPI_MATRIX_WIDGET: {
				SetDParamMaxDigits(0, 4);
				Dimension count = GetStringBoundingBox(STR_JUST_COMMA, FS_SMALL);
				Dimension d{};
				for (const auto &indtype : this->list) {
					d = maxdim(d, GetStringBoundingBox(GetIndustrySpec(indtype)->name));
				}
				resize.height = std::max<uint>({this->legend.height, d.height, count.height}) + padding.height;
				d.width += this->legend.width + WidgetDimensions::scaled.hsep_wide + WidgetDimensions::scaled.hsep_normal + count.width + padding.width;
				d.height = 5 * resize.height;
				size = maxdim(size, d);
				break;
			}

			case WID_DPI_INFOPANEL: {
				/* Extra line for cost outside of editor. */
				int height = 2 + (_game_mode == GM_EDITOR ? 0 : 1);
				uint extra_lines_req = 0;
				uint extra_lines_prd = 0;
				uint extra_lines_newgrf = 0;
				uint max_minwidth = GetCharacterHeight(FS_NORMAL) * MAX_MINWIDTH_LINEHEIGHTS;
				Dimension d = {0, 0};
				for (const auto &indtype : this->list) {
					const IndustrySpec *indsp = GetIndustrySpec(indtype);
					std::array<CargoSuffix, std::tuple_size_v<decltype(indsp->accepts_cargo)>> cargo_suffix{};

					/* Measure the accepted cargoes, if any. */
					GetAllCargoSuffixes(CARGOSUFFIX_IN, CST_FUND, nullptr, indtype, indsp, indsp->accepts_cargo, cargo_suffix);
					std::string cargostring = this->MakeCargoListString(indsp->accepts_cargo, cargo_suffix, STR_INDUSTRY_VIEW_REQUIRES_N_CARGO);
					Dimension strdim = GetStringBoundingBox(cargostring);
					if (strdim.width > max_minwidth) {
						extra_lines_req = std::max(extra_lines_req, strdim.width / max_minwidth + 1);
						strdim.width = max_minwidth;
					}
					d = maxdim(d, strdim);

					/* Measure the produced cargoes, if any. */
					GetAllCargoSuffixes(CARGOSUFFIX_OUT, CST_FUND, nullptr, indtype, indsp, indsp->produced_cargo, cargo_suffix);
					cargostring = this->MakeCargoListString(indsp->produced_cargo, cargo_suffix, STR_INDUSTRY_VIEW_PRODUCES_N_CARGO);
					strdim = GetStringBoundingBox(cargostring);
					if (strdim.width > max_minwidth) {
						extra_lines_prd = std::max(extra_lines_prd, strdim.width / max_minwidth + 1);
						strdim.width = max_minwidth;
					}
					d = maxdim(d, strdim);

					if (indsp->grf_prop.HasGrfFile()) {
						/* Reserve a few extra lines for text from an industry NewGRF. */
						extra_lines_newgrf = 4;
					}
				}

				/* Set it to something more sane :) */
				height += extra_lines_prd + extra_lines_req + extra_lines_newgrf;
				size.height = height * GetCharacterHeight(FS_NORMAL) + padding.height;
				size.width = d.width + padding.width;
				break;
			}

			case WID_DPI_FUND_WIDGET: {
				Dimension d = GetStringBoundingBox(STR_FUND_INDUSTRY_BUILD_NEW_INDUSTRY);
				d = maxdim(d, GetStringBoundingBox(STR_FUND_INDUSTRY_PROSPECT_NEW_INDUSTRY));
				d = maxdim(d, GetStringBoundingBox(STR_FUND_INDUSTRY_FUND_NEW_INDUSTRY));
				d.width += padding.width;
				d.height += padding.height;
				size = maxdim(size, d);
				break;
			}
		}
	}

	void SetStringParameters(WidgetID widget) const override
	{
		switch (widget) {
			case WID_DPI_FUND_WIDGET:
				/* Raw industries might be prospected. Show this fact by changing the string
				 * In Editor, you just build, while ingame, or you fund or you prospect */
				if (_game_mode == GM_EDITOR) {
					/* We've chosen many random industries but no industries have been specified */
					SetDParam(0, STR_FUND_INDUSTRY_BUILD_NEW_INDUSTRY);
				} else {
					if (this->selected_type != INVALID_INDUSTRYTYPE) {
						const IndustrySpec *indsp = GetIndustrySpec(this->selected_type);
						SetDParam(0, (_settings_game.construction.raw_industry_construction == 2 && indsp->IsRawIndustry()) ? STR_FUND_INDUSTRY_PROSPECT_NEW_INDUSTRY : STR_FUND_INDUSTRY_FUND_NEW_INDUSTRY);
					} else {
						SetDParam(0, STR_FUND_INDUSTRY_FUND_NEW_INDUSTRY);
					}
				}
				break;
		}
	}

	void DrawWidget(const Rect &r, WidgetID widget) const override
	{
		switch (widget) {
			case WID_DPI_MATRIX_WIDGET: {
				bool rtl = _current_text_dir == TD_RTL;
				Rect text = r.WithHeight(this->resize.step_height).Shrink(WidgetDimensions::scaled.matrix);
				Rect icon = text.WithWidth(this->legend.width, rtl);
				text = text.Indent(this->legend.width + WidgetDimensions::scaled.hsep_wide, rtl);

				/* Vertical offset for legend icon. */
				icon.top    = r.top + (this->resize.step_height - this->legend.height + 1) / 2;
				icon.bottom = icon.top + this->legend.height - 1;

				auto [first, last] = this->vscroll->GetVisibleRangeIterators(this->list);
				for (auto it = first; it != last; ++it) {
					IndustryType type = *it;
					bool selected = this->selected_type == type;
					const IndustrySpec *indsp = GetIndustrySpec(type);

					/* Draw the name of the industry in white is selected, otherwise, in orange */
					DrawString(text, indsp->name, selected ? TC_WHITE : TC_ORANGE);
					GfxFillRect(icon, selected ? PC_WHITE : PC_BLACK);
					GfxFillRect(icon.Shrink(WidgetDimensions::scaled.bevel), indsp->map_colour);
					SetDParam(0, Industry::GetIndustryTypeCount(type));
					DrawString(text, STR_JUST_COMMA, TC_BLACK, SA_RIGHT, false, FS_SMALL);

					text = text.Translate(0, this->resize.step_height);
					icon = icon.Translate(0, this->resize.step_height);
				}
				break;
			}

			case WID_DPI_INFOPANEL: {
				Rect ir = r.Shrink(WidgetDimensions::scaled.framerect);

				if (this->selected_type == INVALID_INDUSTRYTYPE) {
					DrawStringMultiLine(ir, STR_FUND_INDUSTRY_MANY_RANDOM_INDUSTRIES_TOOLTIP);
					break;
				}

				const IndustrySpec *indsp = GetIndustrySpec(this->selected_type);

				if (_game_mode != GM_EDITOR) {
					SetDParam(0, indsp->GetConstructionCost());
					DrawString(ir, STR_FUND_INDUSTRY_INDUSTRY_BUILD_COST);
					ir.top += GetCharacterHeight(FS_NORMAL);
				}

				std::array<CargoSuffix, std::tuple_size_v<decltype(indsp->accepts_cargo)>> cargo_suffix{};

				/* Draw the accepted cargoes, if any. Otherwise, will print "Nothing". */
				GetAllCargoSuffixes(CARGOSUFFIX_IN, CST_FUND, nullptr, this->selected_type, indsp, indsp->accepts_cargo, cargo_suffix);
				std::string cargostring = this->MakeCargoListString(indsp->accepts_cargo, cargo_suffix, STR_INDUSTRY_VIEW_REQUIRES_N_CARGO);
				ir.top = DrawStringMultiLine(ir, cargostring);

				/* Draw the produced cargoes, if any. Otherwise, will print "Nothing". */
				GetAllCargoSuffixes(CARGOSUFFIX_OUT, CST_FUND, nullptr, this->selected_type, indsp, indsp->produced_cargo, cargo_suffix);
				cargostring = this->MakeCargoListString(indsp->produced_cargo, cargo_suffix, STR_INDUSTRY_VIEW_PRODUCES_N_CARGO);
				ir.top = DrawStringMultiLine(ir, cargostring);

				/* Get the additional purchase info text, if it has not already been queried. */
				if (HasBit(indsp->callback_mask, CBM_IND_FUND_MORE_TEXT)) {
					uint16_t callback_res = GetIndustryCallback(CBID_INDUSTRY_FUND_MORE_TEXT, 0, 0, nullptr, this->selected_type, INVALID_TILE);
					if (callback_res != CALLBACK_FAILED && callback_res != 0x400) {
						if (callback_res > 0x400) {
							ErrorUnknownCallbackResult(indsp->grf_prop.grfid, CBID_INDUSTRY_FUND_MORE_TEXT, callback_res);
						} else {
							StringID str = GetGRFStringID(indsp->grf_prop.grfid, 0xD000 + callback_res);  // No. here's the new string
							if (str != STR_UNDEFINED) {
								StartTextRefStackUsage(indsp->grf_prop.grffile, 6);
								DrawStringMultiLine(ir, str, TC_YELLOW);
								StopTextRefStackUsage();
							}
						}
					}
				}
				break;
			}
		}
	}

	static void AskManyRandomIndustriesCallback(Window *, bool confirmed)
	{
		if (!confirmed) return;

		if (Town::GetNumItems() == 0) {
			ShowErrorMessage(STR_ERROR_CAN_T_GENERATE_INDUSTRIES, STR_ERROR_MUST_FOUND_TOWN_FIRST, WL_INFO);
		} else {
			Backup<bool> old_generating_world(_generating_world, true, FILE_LINE);
			BasePersistentStorageArray::SwitchMode(PSM_ENTER_GAMELOOP);
			GenerateIndustries();
			BasePersistentStorageArray::SwitchMode(PSM_LEAVE_GAMELOOP);
			old_generating_world.Restore();
		}
	}

	static void AskRemoveAllIndustriesCallback(Window *, bool confirmed)
	{
		if (!confirmed) return;

		for (Industry *industry : Industry::Iterate()) delete industry;

		/* Clear farmland. */
		for (TileIndex tile = 0; tile < MapSize(); tile++) {
			if (IsTileType(tile, MP_CLEAR) && GetRawClearGround(tile) == CLEAR_FIELDS) {
				MakeClear(tile, CLEAR_GRASS, 3);
			}
		}

		MarkWholeScreenDirty();
	}

	void OnClick(Point pt, WidgetID widget, int click_count) override
	{
		switch (widget) {
			case WID_DPI_CREATE_RANDOM_INDUSTRIES_WIDGET: {
				assert(_game_mode == GM_EDITOR);
				this->HandleButtonClick(WID_DPI_CREATE_RANDOM_INDUSTRIES_WIDGET);
				ShowQuery(STR_FUND_INDUSTRY_MANY_RANDOM_INDUSTRIES_CAPTION, STR_FUND_INDUSTRY_MANY_RANDOM_INDUSTRIES_QUERY, nullptr, AskManyRandomIndustriesCallback);
				break;
			}

			case WID_DPI_REMOVE_ALL_INDUSTRIES_WIDGET: {
				assert(_game_mode == GM_EDITOR);
				this->HandleButtonClick(WID_DPI_REMOVE_ALL_INDUSTRIES_WIDGET);
				ShowQuery(STR_FUND_INDUSTRY_REMOVE_ALL_INDUSTRIES_CAPTION, STR_FUND_INDUSTRY_REMOVE_ALL_INDUSTRIES_QUERY, nullptr, AskRemoveAllIndustriesCallback);
				break;
			}

			case WID_DPI_MATRIX_WIDGET: {
				auto it = this->vscroll->GetScrolledItemFromWidget(this->list, pt.y, this, WID_DPI_MATRIX_WIDGET);
				if (it != this->list.end()) { // Is it within the boundaries of available data?
					this->SelectIndustryType(*it);
					if (this->enabled && click_count > 1) this->OnClick(pt, WID_DPI_FUND_WIDGET, 1);
				}
				break;
			}

			case WID_DPI_DISPLAY_WIDGET:
				if (this->selected_type != INVALID_INDUSTRYTYPE) ShowIndustryCargoesWindow(this->selected_type);
				break;

			case WID_DPI_FUND_WIDGET: {
				if (this->selected_type != INVALID_INDUSTRYTYPE) {
					if (_game_mode != GM_EDITOR && _settings_game.construction.raw_industry_construction == 2 && GetIndustrySpec(this->selected_type)->IsRawIndustry()) {
<<<<<<< HEAD
						DoCommandP(0, this->selected_type, InteractiveRandom(), CMD_BUILD_INDUSTRY | CMD_MSG(STR_ERROR_CAN_T_CONSTRUCT_THIS_INDUSTRY));
=======
						Command<CMD_BUILD_INDUSTRY>::Post(STR_ERROR_CAN_T_CONSTRUCT_THIS_INDUSTRY, TileIndex{}, this->selected_type, 0, false, InteractiveRandom());
>>>>>>> 666f7bfe
						this->HandleButtonClick(WID_DPI_FUND_WIDGET);
					} else {
						HandlePlacePushButton(this, WID_DPI_FUND_WIDGET, SPR_CURSOR_INDUSTRY, HT_RECT);
					}
				}
				break;
			}
		}
	}

	void ScrollToSelected()
	{
		auto iter = std::find(this->list.begin(), this->list.end(), this->selected_type);
		if (iter != this->list.end()) {
			this->vscroll->ScrollTowards(iter - this->list.begin());
		}
	}

	void SelectIndustryType(IndustryType type)
	{
		this->selected_type = type;
		this->UpdateAvailability();

		const IndustrySpec *indsp = GetIndustrySpec(this->selected_type);

		this->SetDirty();

		if (_thd.GetCallbackWnd() == this &&
				((_game_mode != GM_EDITOR && _settings_game.construction.raw_industry_construction == 2 && indsp != nullptr && indsp->IsRawIndustry()) || !this->enabled)) {
			/* Reset the button state if going to prospecting or "build many industries" */
			this->RaiseButtons();
			ResetObjectToPlace();
		}

		this->SetButtons();
	}

	void OnResize() override
	{
		/* Adjust the number of items in the matrix depending of the resize */
		this->vscroll->SetCapacityFromWidget(this, WID_DPI_MATRIX_WIDGET);
	}

	void OnPlaceObject([[maybe_unused]] Point pt, TileIndex tile) override
	{
		bool success = true;
		/* We do not need to protect ourselves against "Random Many Industries" in this mode */
		const IndustrySpec *indsp = GetIndustrySpec(this->selected_type);
		uint32_t seed = InteractiveRandom();
		uint32_t layout_index = InteractiveRandomRange((uint32_t)indsp->layouts.size());

		if (_game_mode == GM_EDITOR) {
			/* Show error if no town exists at all */
			if (Town::GetNumItems() == 0) {
				SetDParam(0, indsp->name);
				ShowErrorMessage(STR_ERROR_CAN_T_BUILD_HERE, STR_ERROR_MUST_FOUND_TOWN_FIRST, WL_INFO, pt.x, pt.y);
				return;
			}

			Backup<CompanyID> cur_company(_current_company, OWNER_NONE, FILE_LINE);
			Backup<bool> old_generating_world(_generating_world, true, FILE_LINE);
			_ignore_restrictions = true;

			DoCommandP(tile, (layout_index << 8) | this->selected_type, seed,
					CMD_BUILD_INDUSTRY | CMD_MSG(STR_ERROR_CAN_T_CONSTRUCT_THIS_INDUSTRY), &CcBuildIndustry);

			cur_company.Restore();
			old_generating_world.Restore();
			_ignore_restrictions = false;
		} else {
			success = DoCommandP(tile, (layout_index << 8) | this->selected_type, seed, CMD_BUILD_INDUSTRY | CMD_MSG(STR_ERROR_CAN_T_CONSTRUCT_THIS_INDUSTRY));
		}

		/* If an industry has been built, just reset the cursor and the system */
		if (success && !_settings_client.gui.persistent_buildingtools) ResetObjectToPlace();
	}

	void OnHundredthTick() override
	{
		if (_game_mode == GM_EDITOR) return;
		if (this->selected_type == INVALID_INDUSTRYTYPE) return;

		bool enabled = this->enabled;
		this->UpdateAvailability();
		if (enabled != this->enabled) {
			this->SetButtons();
			this->SetDirty();
		}
	}

	void OnTimeout() override
	{
		this->RaiseButtons();
	}

	void OnPlaceObjectAbort() override
	{
		this->RaiseButtons();
	}

	/**
	 * Some data on this window has become invalid.
	 * @param data Information about the changed data.
	 * @param gui_scope Whether the call is done from GUI scope. You may not do everything when not in GUI scope. See #InvalidateWindowData() for details.
	 */
	void OnInvalidateData([[maybe_unused]] int data = 0, [[maybe_unused]] bool gui_scope = true) override
	{
		if (!gui_scope) return;
		this->SetupArrays();
		this->SetButtons();
		this->SetDirty();
	}
};

static BuildIndustryWindow *CreateBuildIndustryWindow()
{
	if (_game_mode != GM_EDITOR && !Company::IsValidID(_local_company)) return nullptr;
	Window *existing = BringWindowToFrontById(WC_BUILD_INDUSTRY, 0);
	if (existing != nullptr) return static_cast<BuildIndustryWindow *>(existing);
	return new BuildIndustryWindow();
}

void ShowBuildIndustryWindow()
{
	CreateBuildIndustryWindow();
}

void ShowBuildIndustryWindowForIndustryType(IndustryType industry_type)
{
	const IndustrySpec *indsp = GetIndustrySpec(industry_type);
	if (!indsp->enabled) return;
	if (_game_mode != GM_EDITOR && indsp->IsRawIndustry() && _settings_game.construction.raw_industry_construction == 0) return;

	BuildIndustryWindow *w = CreateBuildIndustryWindow();
	if (w == nullptr) return;

	w->SelectIndustryType(industry_type);
	w->ScrollToSelected();
}

static void UpdateIndustryProduction(Industry *i);

static inline bool IsProductionAlterable(const Industry *i)
{
	const IndustrySpec *is = GetIndustrySpec(i->type);
	bool has_prod = std::any_of(std::begin(is->production_rate), std::end(is->production_rate), [](auto rate) { return rate != 0; });
	return ((_game_mode == GM_EDITOR || _cheats.setup_prod.value) &&
			(has_prod || is->IsRawIndustry()) &&
			!_networking);
}

class IndustryViewWindow : public Window
{
	/** Modes for changing production */
	enum Editability {
		EA_NONE,              ///< Not alterable
		EA_MULTIPLIER,        ///< Allow changing the production multiplier
		EA_RATE,              ///< Allow changing the production rates
	};

	/** Specific lines in the info panel */
	enum InfoLine {
		IL_NONE,              ///< No line
		IL_MULTIPLIER,        ///< Production multiplier
		IL_RATE1,             ///< Production rate of cargo 1
		IL_RATE2,             ///< Production rate of cargo 2
	};

	Dimension cargo_icon_size; ///< Largest cargo icon dimension.
	Editability editable;     ///< Mode for changing production
	InfoLine editbox_line;    ///< The line clicked to open the edit box
	InfoLine clicked_line;    ///< The line of the button that has been clicked
	uint8_t clicked_button;   ///< The button that has been clicked (to raise)
	int production_offset_y;  ///< The offset of the production texts/buttons
	int info_height;          ///< Height needed for the #WID_IV_INFO panel
	int cheat_line_height;    ///< Height of each line for the #WID_IV_INFO panel

public:
	IndustryViewWindow(WindowDesc &desc, WindowNumber window_number) : Window(desc)
	{
		this->flags |= WF_DISABLE_VP_SCROLL;
		this->editbox_line = IL_NONE;
		this->clicked_line = IL_NONE;
		this->clicked_button = 0;
		this->info_height = WidgetDimensions::scaled.framerect.Vertical() + 2 * GetCharacterHeight(FS_NORMAL); // Info panel has at least two lines text.

		const Industry *i = Industry::Get(window_number);

		this->InitNested(window_number);
		NWidgetViewport *nvp = this->GetWidget<NWidgetViewport>(WID_IV_VIEWPORT);
		nvp->InitializeViewport(this, i->location.GetCenterTile(), ScaleZoomGUI(ZOOM_LVL_INDUSTRY));

		if (!i->IsCargoProduced()) this->DisableWidget(WID_IV_GRAPH);

		this->InvalidateData();
	}

	void Close(int data = 0) override
	{
		CloseWindowById(WC_INDUSTRY_PRODUCTION, this->window_number, false);
		this->Window::Close(data);
	}

	void OnInit() override
	{
		/* This only used when the cheat to alter industry production is enabled */
		this->cheat_line_height = std::max(SETTING_BUTTON_HEIGHT + WidgetDimensions::scaled.vsep_normal, GetCharacterHeight(FS_NORMAL));
		this->cargo_icon_size = GetLargestCargoIconSize();
	}

	void OnPaint() override
	{
		this->DrawWidgets();

		if (this->IsShaded()) return; // Don't draw anything when the window is shaded.

		const Rect r = this->GetWidget<NWidgetBase>(WID_IV_INFO)->GetCurrentRect();
		int expected = this->DrawInfo(r);
		if (expected != r.bottom) {
			this->info_height = expected - r.top + 1;
			this->ReInit();
			return;
		}
	}

	void DrawCargoIcon(const Rect &r, CargoID cid) const
	{
		bool rtl = _current_text_dir == TD_RTL;
		SpriteID icon = CargoSpec::Get(cid)->GetCargoIcon();
		Dimension d = GetSpriteSize(icon);
		Rect ir = r.WithWidth(this->cargo_icon_size.width, rtl).WithHeight(GetCharacterHeight(FS_NORMAL));
		DrawSprite(icon, PAL_NONE, CenterBounds(ir.left, ir.right, d.width), CenterBounds(ir.top, ir.bottom, this->cargo_icon_size.height));
	}

	/**
	 * Draw the text in the #WID_IV_INFO panel.
	 * @param r Rectangle of the panel.
	 * @return Expected position of the bottom edge of the panel.
	 */
	int DrawInfo(const Rect &r)
	{
		bool rtl = _current_text_dir == TD_RTL;
		Industry *i = Industry::Get(this->window_number);
		const IndustrySpec *ind = GetIndustrySpec(i->type);
		Rect ir = r.Shrink(WidgetDimensions::scaled.framerect);
		bool first = true;
		bool has_accept = false;

		if (i->prod_level == PRODLEVEL_CLOSURE) {
			DrawString(ir, STR_INDUSTRY_VIEW_INDUSTRY_ANNOUNCED_CLOSURE);
			ir.top += GetCharacterHeight(FS_NORMAL) + WidgetDimensions::scaled.vsep_wide;
		}

		const int label_indent = WidgetDimensions::scaled.hsep_normal + this->cargo_icon_size.width;
		bool stockpiling = HasBit(ind->callback_mask, CBM_IND_PRODUCTION_CARGO_ARRIVAL) || HasBit(ind->callback_mask, CBM_IND_PRODUCTION_256_TICKS);

		for (const auto &a : i->Accepted()) {
			if (a.cargo == INVALID_CARGO) continue;
			has_accept = true;
			if (first) {
				DrawString(ir, STR_INDUSTRY_VIEW_REQUIRES);
				ir.top += GetCharacterHeight(FS_NORMAL);
				first = false;
			}

			DrawCargoIcon(ir, a.cargo);

			CargoSuffix suffix;
			GetCargoSuffix(CARGOSUFFIX_IN, CST_VIEW, i, i->type, ind, a.cargo, &a - i->accepted.get(), suffix);

			SetDParam(0, CargoSpec::Get(a.cargo)->name);
			SetDParam(1, a.cargo);
			SetDParam(2, a.waiting);
			SetDParamStr(3, "");
			StringID str = STR_NULL;
			switch (suffix.display) {
				case CSD_CARGO_AMOUNT_TEXT:
					SetDParamStr(3, suffix.text);
					[[fallthrough]];
				case CSD_CARGO_AMOUNT:
					str = stockpiling ? STR_INDUSTRY_VIEW_ACCEPT_CARGO_AMOUNT : STR_INDUSTRY_VIEW_ACCEPT_CARGO;
					break;

				case CSD_CARGO_TEXT:
					SetDParamStr(3, suffix.text);
					[[fallthrough]];
				case CSD_CARGO:
					str = STR_INDUSTRY_VIEW_ACCEPT_CARGO;
					break;

				default:
					NOT_REACHED();
			}
			DrawString(ir.Indent(label_indent, rtl), str);
			ir.top += GetCharacterHeight(FS_NORMAL);
		}

		int line_height = this->editable == EA_RATE ? this->cheat_line_height : GetCharacterHeight(FS_NORMAL);
		int text_y_offset = (line_height - GetCharacterHeight(FS_NORMAL)) / 2;
		int button_y_offset = (line_height - SETTING_BUTTON_HEIGHT) / 2;
		first = true;
		for (const auto &p : i->Produced()) {
			if (p.cargo == INVALID_CARGO) continue;
			if (first) {
				if (has_accept) ir.top += WidgetDimensions::scaled.vsep_wide;
				if (EconTime::UsingWallclockUnits()) {
					DrawString(ir, ReplaceWallclockMinutesUnit() ? STR_INDUSTRY_VIEW_PRODUCTION_LAST_PRODUCTION_INTERVAL_TITLE : STR_INDUSTRY_VIEW_PRODUCTION_LAST_MINUTE_TITLE);
				} else {
					DrawString(ir, STR_INDUSTRY_VIEW_PRODUCTION_LAST_MONTH_TITLE);
				}
				ir.top += GetCharacterHeight(FS_NORMAL);
				if (this->editable == EA_RATE) this->production_offset_y = ir.top;
				first = false;
			}

			DrawCargoIcon(ir, p.cargo);

			CargoSuffix suffix;
			GetCargoSuffix(CARGOSUFFIX_OUT, CST_VIEW, i, i->type, ind, p.cargo, &p - i->produced.get(), suffix);

			SetDParam(0, p.cargo);
			SetDParam(1, p.history[LAST_MONTH].production);
			SetDParamStr(2, suffix.text);
			SetDParam(3, ToPercent8(p.history[LAST_MONTH].PctTransported()));
			DrawString(ir.Indent(label_indent + (this->editable == EA_RATE ? SETTING_BUTTON_WIDTH + WidgetDimensions::scaled.hsep_normal : 0), rtl).Translate(0, text_y_offset), STR_INDUSTRY_VIEW_TRANSPORTED);
			/* Let's put out those buttons.. */
			if (this->editable == EA_RATE) {
				DrawArrowButtons(ir.Indent(label_indent, rtl).WithWidth(SETTING_BUTTON_WIDTH, rtl).left, ir.top + button_y_offset, COLOUR_YELLOW, (this->clicked_line == IL_RATE1 + (&p - i->produced.get())) ? this->clicked_button : 0,
						p.rate > 0, p.rate < 255);
			}
			ir.top += line_height;
		}

		/* Display production multiplier if editable */
		if (this->editable == EA_MULTIPLIER) {
			line_height = this->cheat_line_height;
			text_y_offset = (line_height - GetCharacterHeight(FS_NORMAL)) / 2;
			button_y_offset = (line_height - SETTING_BUTTON_HEIGHT) / 2;
			ir.top += WidgetDimensions::scaled.vsep_wide;
			this->production_offset_y = ir.top;
			SetDParam(0, RoundDivSU(i->prod_level * 100, PRODLEVEL_DEFAULT));
			DrawString(ir.Indent(label_indent + SETTING_BUTTON_WIDTH + WidgetDimensions::scaled.hsep_normal, rtl).Translate(0, text_y_offset), STR_INDUSTRY_VIEW_PRODUCTION_LEVEL);
			DrawArrowButtons(ir.Indent(label_indent, rtl).WithWidth(SETTING_BUTTON_WIDTH, rtl).left, ir.top + button_y_offset, COLOUR_YELLOW, (this->clicked_line == IL_MULTIPLIER) ? this->clicked_button : 0,
					i->prod_level > PRODLEVEL_MINIMUM, i->prod_level < PRODLEVEL_MAXIMUM);
			ir.top += line_height;
		}

		/* Get the extra message for the GUI */
		if (HasBit(ind->callback_mask, CBM_IND_WINDOW_MORE_TEXT)) {
			uint16_t callback_res = GetIndustryCallback(CBID_INDUSTRY_WINDOW_MORE_TEXT, 0, 0, i, i->type, i->location.tile);
			if (callback_res != CALLBACK_FAILED && callback_res != 0x400) {
				if (callback_res > 0x400) {
					ErrorUnknownCallbackResult(ind->grf_prop.grfid, CBID_INDUSTRY_WINDOW_MORE_TEXT, callback_res);
				} else {
					StringID message = GetGRFStringID(ind->grf_prop.grffile, 0xD000 + callback_res);
					if (message != STR_NULL && message != STR_UNDEFINED) {
						ir.top += WidgetDimensions::scaled.vsep_wide;

						StartTextRefStackUsage(ind->grf_prop.grffile, 6);
						/* Use all the available space left from where we stand up to the
						 * end of the window. We ALSO enlarge the window if needed, so we
						 * can 'go' wild with the bottom of the window. */
						ir.top = DrawStringMultiLine(ir.left, ir.right, ir.top, UINT16_MAX, message, TC_BLACK);
						StopTextRefStackUsage();
					}
				}
			}
		}

		if (!i->text.empty()) {
			SetDParamStr(0, i->text);
			ir.top += WidgetDimensions::scaled.vsep_wide;
			ir.top = DrawStringMultiLine(ir.left, ir.right, ir.top, UINT16_MAX, STR_JUST_RAW_STRING, TC_BLACK);
		}

		/* Return required bottom position, the last pixel row plus some padding. */
		return ir.top - 1 + WidgetDimensions::scaled.framerect.bottom;
	}

	void SetStringParameters(WidgetID widget) const override
	{
		if (widget == WID_IV_CAPTION) SetDParam(0, this->window_number);
	}

	void UpdateWidgetSize(WidgetID widget, Dimension &size, [[maybe_unused]] const Dimension &padding, [[maybe_unused]] Dimension &fill, [[maybe_unused]] Dimension &resize) override
	{
		if (widget == WID_IV_INFO) size.height = this->info_height;
	}

	void OnClick([[maybe_unused]] Point pt, WidgetID widget, [[maybe_unused]] int click_count) override
	{
		switch (widget) {
			case WID_IV_INFO: {
				Industry *i = Industry::Get(this->window_number);
				InfoLine line = IL_NONE;

				switch (this->editable) {
					case EA_NONE: break;

					case EA_MULTIPLIER:
						if (IsInsideBS(pt.y, this->production_offset_y, this->cheat_line_height)) line = IL_MULTIPLIER;
						break;

					case EA_RATE:
						if (pt.y >= this->production_offset_y) {
							int row = (pt.y - this->production_offset_y) / this->cheat_line_height;
							for (const auto &p : i->Produced()) {
								if (p.cargo == INVALID_CARGO) continue;
								row--;
								if (row < 0) {
									line = (InfoLine)(IL_RATE1 + (&p - i->produced.get()));
									break;
								}
							}
						}
						break;
				}
				if (line == IL_NONE) return;

				bool rtl = _current_text_dir == TD_RTL;
				Rect r = this->GetWidget<NWidgetBase>(widget)->GetCurrentRect().Shrink(WidgetDimensions::scaled.framerect).Indent(this->cargo_icon_size.width + WidgetDimensions::scaled.hsep_normal, rtl);

				if (r.WithWidth(SETTING_BUTTON_WIDTH, rtl).Contains(pt)) {
					/* Clicked buttons, decrease or increase production */
					bool decrease = r.WithWidth(SETTING_BUTTON_WIDTH / 2, rtl).Contains(pt);
					switch (this->editable) {
						case EA_MULTIPLIER:
							if (decrease) {
								if (i->prod_level <= PRODLEVEL_MINIMUM) return;
								i->prod_level = static_cast<uint8_t>(std::max<uint>(i->prod_level / 2, PRODLEVEL_MINIMUM));
							} else {
								if (i->prod_level >= PRODLEVEL_MAXIMUM) return;
								i->prod_level = static_cast<uint8_t>(std::min<uint>(i->prod_level * 2, PRODLEVEL_MAXIMUM));
							}
							break;

						case EA_RATE:
							if (decrease) {
								if (i->produced[line - IL_RATE1].rate <= 0) return;
								i->produced[line - IL_RATE1].rate = std::max(i->produced[line - IL_RATE1].rate / 2, 0);
							} else {
								if (i->produced[line - IL_RATE1].rate >= 255) return;
								/* a zero production industry is unlikely to give anything but zero, so push it a little bit */
								int new_prod = i->produced[line - IL_RATE1].rate == 0 ? 1 : i->produced[line - IL_RATE1].rate * 2;
								i->produced[line - IL_RATE1].rate = ClampTo<uint8_t>(new_prod);
							}
							break;

						default: NOT_REACHED();
					}

					UpdateIndustryProduction(i);
					this->SetDirty();
					this->SetTimeout();
					this->clicked_line = line;
					this->clicked_button = (decrease ^ rtl) ? 1 : 2;
				} else if (r.Indent(SETTING_BUTTON_WIDTH + WidgetDimensions::scaled.hsep_normal, rtl).Contains(pt)) {
					/* clicked the text */
					this->editbox_line = line;
					switch (this->editable) {
						case EA_MULTIPLIER:
							SetDParam(0, RoundDivSU(i->prod_level * 100, PRODLEVEL_DEFAULT));
							ShowQueryString(STR_JUST_INT, STR_CONFIG_GAME_PRODUCTION_LEVEL, 10, this, CS_ALPHANUMERAL, QSF_NONE);
							break;

						case EA_RATE:
							SetDParam(0, i->produced[line - IL_RATE1].rate * 8);
							ShowQueryString(STR_JUST_INT, STR_CONFIG_GAME_PRODUCTION, 10, this, CS_ALPHANUMERAL, QSF_NONE);
							break;

						default: NOT_REACHED();
					}
				}
				break;
			}

			case WID_IV_GOTO: {
				Industry *i = Industry::Get(this->window_number);
				if (_ctrl_pressed) {
					ShowExtraViewportWindow(i->location.GetCenterTile());
				} else {
					ScrollMainWindowToTile(i->location.GetCenterTile());
				}
				break;
			}

			case WID_IV_DISPLAY: {
				Industry *i = Industry::Get(this->window_number);
				ShowIndustryCargoesWindow(i->type);
				break;
			}

			case WID_IV_GRAPH:
				ShowIndustryProductionGraph(this->window_number);
				break;
		}
	}

	void OnTimeout() override
	{
		this->clicked_line = IL_NONE;
		this->clicked_button = 0;
		this->SetDirty();
	}

	void OnResize() override
	{
		if (this->viewport != nullptr) {
			NWidgetViewport *nvp = this->GetWidget<NWidgetViewport>(WID_IV_VIEWPORT);
			nvp->UpdateViewportCoordinates(this);

			ScrollWindowToTile(Industry::Get(this->window_number)->location.GetCenterTile(), this, true); // Re-center viewport.
		}
	}

	void OnMouseWheel(int wheel) override
	{
		if (_settings_client.gui.scrollwheel_scrolling != SWS_OFF) {
			DoZoomInOutWindow(wheel < 0 ? ZOOM_IN : ZOOM_OUT, this);
		}
	}

	void OnQueryTextFinished(std::optional<std::string> str) override
	{
		if (!str.has_value() || str->empty()) return;

		Industry *i = Industry::Get(this->window_number);
		uint value = atoi(str->c_str());
		switch (this->editbox_line) {
			case IL_NONE: NOT_REACHED();

			case IL_MULTIPLIER:
				i->prod_level = ClampU(RoundDivSU(value * PRODLEVEL_DEFAULT, 100), PRODLEVEL_MINIMUM, PRODLEVEL_MAXIMUM);
				break;

			default:
				i->produced[this->editbox_line - IL_RATE1].rate = ClampU(RoundDivSU(value, 8), 0, 255);
				break;
		}
		UpdateIndustryProduction(i);
		this->SetDirty();
	}

	/**
	 * Some data on this window has become invalid.
	 * @param data Information about the changed data.
	 * @param gui_scope Whether the call is done from GUI scope. You may not do everything when not in GUI scope. See #InvalidateWindowData() for details.
	 */
	void OnInvalidateData([[maybe_unused]] int data = 0, [[maybe_unused]] bool gui_scope = true) override
	{
		if (!gui_scope) return;
		const Industry *i = Industry::Get(this->window_number);
		if (IsProductionAlterable(i)) {
			const IndustrySpec *ind = GetIndustrySpec(i->type);
			this->editable = ind->UsesOriginalEconomy() ? EA_MULTIPLIER : EA_RATE;
		} else {
			this->editable = EA_NONE;
		}
	}

	bool IsNewGRFInspectable() const override
	{
		return ::IsNewGRFInspectable(GSF_INDUSTRIES, this->window_number);
	}

	void ShowNewGRFInspectWindow() const override
	{
		::ShowNewGRFInspectWindow(GSF_INDUSTRIES, this->window_number);
	}
};

static void UpdateIndustryProduction(Industry *i)
{
	const IndustrySpec *indspec = GetIndustrySpec(i->type);
	if (indspec->UsesOriginalEconomy()) i->RecomputeProductionMultipliers();

	for (auto &p : i->Produced()) {
		if (p.cargo != INVALID_CARGO) {
			p.history[LAST_MONTH].production = _industry_cargo_scaler.Scale(8 * p.rate);
		}
	}
}

/** Widget definition of the view industry gui */
static constexpr NWidgetPart _nested_industry_view_widgets[] = {
	NWidget(NWID_HORIZONTAL),
		NWidget(WWT_CLOSEBOX, COLOUR_CREAM),
		NWidget(WWT_CAPTION, COLOUR_CREAM, WID_IV_CAPTION), SetDataTip(STR_INDUSTRY_VIEW_CAPTION, STR_TOOLTIP_WINDOW_TITLE_DRAG_THIS),
		NWidget(WWT_PUSHIMGBTN, COLOUR_CREAM, WID_IV_GOTO), SetAspect(WidgetDimensions::ASPECT_LOCATION), SetDataTip(SPR_GOTO_LOCATION, STR_INDUSTRY_VIEW_LOCATION_TOOLTIP),
		NWidget(WWT_DEBUGBOX, COLOUR_CREAM),
		NWidget(WWT_SHADEBOX, COLOUR_CREAM),
		NWidget(WWT_DEFSIZEBOX, COLOUR_CREAM),
		NWidget(WWT_STICKYBOX, COLOUR_CREAM),
	EndContainer(),
	NWidget(WWT_PANEL, COLOUR_CREAM),
		NWidget(WWT_INSET, COLOUR_CREAM), SetPadding(2, 2, 2, 2),
			NWidget(NWID_VIEWPORT, INVALID_COLOUR, WID_IV_VIEWPORT), SetMinimalSize(254, 86), SetFill(1, 0), SetResize(1, 1),
		EndContainer(),
	EndContainer(),
	NWidget(WWT_PANEL, COLOUR_CREAM, WID_IV_INFO), SetMinimalSize(260, 0), SetMinimalTextLines(2, WidgetDimensions::unscaled.framerect.Vertical()), SetResize(1, 0),
	EndContainer(),
	NWidget(NWID_HORIZONTAL),
		NWidget(WWT_PUSHTXTBTN, COLOUR_CREAM, WID_IV_DISPLAY), SetFill(1, 0), SetResize(1, 0), SetDataTip(STR_INDUSTRY_DISPLAY_CHAIN, STR_INDUSTRY_DISPLAY_CHAIN_TOOLTIP),
		NWidget(WWT_PUSHTXTBTN, COLOUR_CREAM, WID_IV_GRAPH), SetFill(1, 0), SetResize(1, 0), SetDataTip(STR_INDUSTRY_VIEW_PRODUCTION_GRAPH, STR_INDUSTRY_VIEW_PRODUCTION_GRAPH_TOOLTIP),
		NWidget(WWT_RESIZEBOX, COLOUR_CREAM),
	EndContainer(),
};

/** Window definition of the view industry gui */
static WindowDesc _industry_view_desc(__FILE__, __LINE__,
	WDP_AUTO, "view_industry", 260, 120,
	WC_INDUSTRY_VIEW, WC_NONE,
	0,
	_nested_industry_view_widgets
);

void ShowIndustryViewWindow(int industry)
{
	AllocateWindowDescFront<IndustryViewWindow>(_industry_view_desc, industry);
}

/** Widget definition of the industry directory gui */
static constexpr NWidgetPart _nested_industry_directory_widgets[] = {
	NWidget(NWID_HORIZONTAL),
		NWidget(WWT_CLOSEBOX, COLOUR_BROWN),
		NWidget(WWT_CAPTION, COLOUR_BROWN, WID_ID_CAPTION), SetDataTip(STR_INDUSTRY_DIRECTORY_CAPTION, STR_TOOLTIP_WINDOW_TITLE_DRAG_THIS),
		NWidget(WWT_SHADEBOX, COLOUR_BROWN),
		NWidget(WWT_DEFSIZEBOX, COLOUR_BROWN),
		NWidget(WWT_STICKYBOX, COLOUR_BROWN),
	EndContainer(),
	NWidget(NWID_HORIZONTAL),
		NWidget(NWID_VERTICAL),
			NWidget(NWID_HORIZONTAL),
				NWidget(WWT_TEXTBTN, COLOUR_BROWN, WID_ID_DROPDOWN_ORDER), SetDataTip(STR_BUTTON_SORT_BY, STR_TOOLTIP_SORT_ORDER),
				NWidget(WWT_DROPDOWN, COLOUR_BROWN, WID_ID_DROPDOWN_CRITERIA), SetDataTip(STR_JUST_STRING, STR_TOOLTIP_SORT_CRITERIA),
				NWidget(WWT_EDITBOX, COLOUR_BROWN, WID_ID_FILTER), SetFill(1, 0), SetResize(1, 0), SetDataTip(STR_LIST_FILTER_OSKTITLE, STR_LIST_FILTER_TOOLTIP),
			EndContainer(),
			NWidget(NWID_HORIZONTAL),
				NWidget(WWT_DROPDOWN, COLOUR_BROWN, WID_ID_FILTER_BY_ACC_CARGO), SetMinimalSize(225, 12), SetFill(0, 1), SetDataTip(STR_INDUSTRY_DIRECTORY_ACCEPTED_CARGO_FILTER, STR_TOOLTIP_FILTER_CRITERIA),
				NWidget(WWT_DROPDOWN, COLOUR_BROWN, WID_ID_FILTER_BY_PROD_CARGO), SetMinimalSize(225, 12), SetFill(0, 1), SetDataTip(STR_INDUSTRY_DIRECTORY_PRODUCED_CARGO_FILTER, STR_TOOLTIP_FILTER_CRITERIA),
				NWidget(WWT_PANEL, COLOUR_BROWN), SetResize(1, 0), EndContainer(),
			EndContainer(),
			NWidget(WWT_PANEL, COLOUR_BROWN, WID_ID_INDUSTRY_LIST), SetDataTip(0x0, STR_INDUSTRY_DIRECTORY_LIST_TOOLTIP), SetResize(1, 1), SetScrollbar(WID_ID_VSCROLLBAR),
			EndContainer(),
		EndContainer(),
		NWidget(NWID_VSCROLLBAR, COLOUR_BROWN, WID_ID_VSCROLLBAR),
	EndContainer(),
	NWidget(NWID_HORIZONTAL),
		NWidget(NWID_HSCROLLBAR, COLOUR_BROWN, WID_ID_HSCROLLBAR),
		NWidget(WWT_RESIZEBOX, COLOUR_BROWN),
	EndContainer(),
};

typedef GUIList<const Industry *, const CargoID &, const std::pair<CargoID, CargoID> &> GUIIndustryList;

/** Cargo filter functions */
/**
 * Check whether an industry accepts and produces a certain cargo pair.
 * @param industry The industry whose cargoes will being checked.
 * @param cargoes The accepted and produced cargo pair to look for.
 * @return bool Whether the given cargoes accepted and produced by the industry.
 */
static bool CargoFilter(const Industry * const *industry, const std::pair<CargoID, CargoID> &cargoes)
{
	auto accepted_cargo = cargoes.first;
	auto produced_cargo = cargoes.second;

	bool accepted_cargo_matches;

	switch (accepted_cargo) {
		case CargoFilterCriteria::CF_ANY:
			accepted_cargo_matches = true;
			break;

		case CargoFilterCriteria::CF_NONE:
			accepted_cargo_matches = !(*industry)->IsCargoAccepted();
			break;

		default:
			accepted_cargo_matches = (*industry)->IsCargoAccepted(accepted_cargo);
			break;
	}

	bool produced_cargo_matches;

	switch (produced_cargo) {
		case CargoFilterCriteria::CF_ANY:
			produced_cargo_matches = true;
			break;

		case CargoFilterCriteria::CF_NONE:
			produced_cargo_matches = !(*industry)->IsCargoProduced();
			break;

		default:
			produced_cargo_matches = (*industry)->IsCargoProduced(produced_cargo);
			break;
	}

	return accepted_cargo_matches && produced_cargo_matches;
}

static GUIIndustryList::FilterFunction * const _industry_filter_funcs[] = { &CargoFilter };

/** Enum referring to the Hotkeys in the industry directory window */
enum IndustryDirectoryHotkeys {
	IDHK_FOCUS_FILTER_BOX, ///< Focus the filter box
};
/**
 * The list of industries.
 */
class IndustryDirectoryWindow : public Window {
protected:
	/* Runtime saved values */
	static Listing last_sorting;

	/* Constants for sorting industries */
	static inline const StringID sorter_names[] = {
		STR_SORT_BY_NAME,
		STR_SORT_BY_TYPE,
		STR_SORT_BY_PRODUCTION,
		STR_SORT_BY_TRANSPORTED,
	};
	static const std::initializer_list<GUIIndustryList::SortFunction * const> sorter_funcs;

	GUIIndustryList industries{IndustryDirectoryWindow::produced_cargo_filter};
	Scrollbar *vscroll;
	Scrollbar *hscroll;

	CargoID produced_cargo_filter_criteria;     ///< Selected produced cargo filter index
	CargoID accepted_cargo_filter_criteria;     ///< Selected accepted cargo filter index
	static CargoID produced_cargo_filter;

	const int MAX_FILTER_LENGTH = 16;           ///< The max length of the filter, in chars
	StringFilter string_filter;                 ///< Filter for industries
	QueryString industry_editbox;               ///< Filter editbox

	enum class SorterType : uint8_t {
		ByName,        ///< Sorter type to sort by name
		ByType,        ///< Sorter type to sort by type
		ByProduction,  ///< Sorter type to sort by production amount
		ByTransported, ///< Sorter type to sort by transported percentage
	};

	/**
	 * Set produced cargo filter for the industry list.
	 * @param cid The cargo to be set
	 */
	void SetProducedCargoFilter(CargoID cid)
	{
		if (this->produced_cargo_filter_criteria != cid) {
			this->produced_cargo_filter_criteria = cid;
			/* deactivate filter if criteria is 'Show All', activate it otherwise */
			bool is_filtering_necessary = this->produced_cargo_filter_criteria != CargoFilterCriteria::CF_ANY || this->accepted_cargo_filter_criteria != CargoFilterCriteria::CF_ANY;

			this->industries.SetFilterState(is_filtering_necessary);
			this->industries.SetFilterType(0);
			this->industries.ForceRebuild();
		}
	}

	/**
	 * Set accepted cargo filter for the industry list.
	 * @param index The cargo to be set
	 */
	void SetAcceptedCargoFilter(CargoID cid)
	{
		if (this->accepted_cargo_filter_criteria != cid) {
			this->accepted_cargo_filter_criteria = cid;
			/* deactivate filter if criteria is 'Show All', activate it otherwise */
			bool is_filtering_necessary = this->produced_cargo_filter_criteria != CargoFilterCriteria::CF_ANY || this->accepted_cargo_filter_criteria != CargoFilterCriteria::CF_ANY;

			this->industries.SetFilterState(is_filtering_necessary);
			this->industries.SetFilterType(0);
			this->industries.ForceRebuild();
		}
	}

	StringID GetCargoFilterLabel(CargoID cid) const
	{
		switch (cid) {
			case CargoFilterCriteria::CF_ANY: return STR_INDUSTRY_DIRECTORY_FILTER_ALL_TYPES;
			case CargoFilterCriteria::CF_NONE: return STR_INDUSTRY_DIRECTORY_FILTER_NONE;
			default: return CargoSpec::Get(cid)->name;
		}
	}

	/**
	 * Populate the filter list and set the cargo filter criteria.
	 */
	void SetCargoFilterArray()
	{
		this->produced_cargo_filter_criteria = CargoFilterCriteria::CF_ANY;
		this->accepted_cargo_filter_criteria = CargoFilterCriteria::CF_ANY;

		this->industries.SetFilterFuncs(_industry_filter_funcs);

		bool is_filtering_necessary = this->produced_cargo_filter_criteria != CargoFilterCriteria::CF_ANY || this->accepted_cargo_filter_criteria != CargoFilterCriteria::CF_ANY;

		this->industries.SetFilterState(is_filtering_necessary);
	}

	/**
	 * Get the width needed to draw the longest industry line.
	 * @return Returns width of the longest industry line, including padding.
	 */
	uint GetIndustryListWidth() const
	{
		uint width = this->hscroll->GetCount();
		auto [first, last] = this->vscroll->GetVisibleRangeIterators(this->industries);
		for (auto it = first; it != last; ++it) {
			width = std::max(width, GetStringBoundingBox(this->GetIndustryString(*it)).width);
		}
		return width;
	}

	/** (Re)Build industries list */
	void BuildSortIndustriesList()
	{
		if (this->industries.NeedRebuild()) {
			this->industries.clear();
			this->industries.reserve(Industry::GetNumItems());

			for (const Industry *i : Industry::Iterate()) {
				if (this->string_filter.IsEmpty()) {
					this->industries.push_back(i);
					continue;
				}
				this->string_filter.ResetState();
				this->string_filter.AddLine(i->GetCachedName());
				if (this->string_filter.GetState()) this->industries.push_back(i);
			}

			this->industries.RebuildDone();

			auto filter = std::make_pair(this->accepted_cargo_filter_criteria, this->produced_cargo_filter_criteria);

			this->industries.Filter(filter);

			this->vscroll->SetCount(this->industries.size()); // Update scrollbar as well.
		}

		IndustryDirectoryWindow::produced_cargo_filter = this->produced_cargo_filter_criteria;
		this->industries.Sort();

		this->SetDirty();
	}

	/**
	 * Returns percents of cargo transported if industry produces this cargo, else -1
	 *
	 * @param p Industry produced cargo
	 * @return percents of cargo transported, or -1 if industry doesn't use this cargo slot
	 */
	static inline int GetCargoTransportedPercentsIfValid(const Industry::ProducedCargo &p)
	{
		if (p.cargo == INVALID_CARGO) return -1;
		return ToPercent8(p.history[LAST_MONTH].PctTransported());
	}

	/**
	 * Returns value representing industry's transported cargo
	 *  percentage for industry sorting
	 *
	 * @param i industry to check
	 * @return value used for sorting
	 */
	static int GetCargoTransportedSortValue(const Industry *i)
	{
		CargoID filter = IndustryDirectoryWindow::produced_cargo_filter;
		if (filter == CargoFilterCriteria::CF_NONE) return 0;

		int percentage = 0, produced_cargo_count = 0;
		for (auto &p : i->Produced()) {
			if (filter == CargoFilterCriteria::CF_ANY) {
				int transported = GetCargoTransportedPercentsIfValid(p);
				if (transported != -1) {
					produced_cargo_count++;
					percentage += transported;
				}
				if (produced_cargo_count == 0 && &p == &i->produced[i->produced_cargo_count - 1] && percentage == 0) {
					return transported;
				}
			} else if (filter == p.cargo) {
				return GetCargoTransportedPercentsIfValid(p);
			}
		}

		if (produced_cargo_count == 0) return percentage;
		return percentage / produced_cargo_count;
	}

	/** Sort industries by name */
	static bool IndustryNameSorter(const Industry * const &a, const Industry * const &b, const CargoID &)
	{
		int r = StrNaturalCompare(a->GetCachedName(), b->GetCachedName()); // Sort by name (natural sorting).
		if (r == 0) return a->index < b->index;
		return r < 0;
	}

	/** Sort industries by type and name */
	static bool IndustryTypeSorter(const Industry * const &a, const Industry * const &b, const CargoID &filter)
	{
		int it_a = 0;
		while (it_a != NUM_INDUSTRYTYPES && a->type != _sorted_industry_types[it_a]) it_a++;
		int it_b = 0;
		while (it_b != NUM_INDUSTRYTYPES && b->type != _sorted_industry_types[it_b]) it_b++;
		int r = it_a - it_b;
		return (r == 0) ? IndustryNameSorter(a, b, filter) : r < 0;
	}

	/** Sort industries by production and name */
	static bool IndustryProductionSorter(const Industry * const &a, const Industry * const &b, const CargoID &filter)
	{
		if (filter == CargoFilterCriteria::CF_NONE) return IndustryTypeSorter(a, b, filter);

		uint prod_a = 0, prod_b = 0;
		if (filter == CargoFilterCriteria::CF_ANY) {
			for (const auto &pa : a->Produced()) {
				if (pa.cargo != INVALID_CARGO) prod_a += pa.history[LAST_MONTH].production;
			}
			for (const auto &pb : b->Produced()) {
				if (pb.cargo != INVALID_CARGO) prod_b += pb.history[LAST_MONTH].production;
			}
		} else {
			int index_a = a->GetCargoProducedIndex(filter);
			if (index_a >= 0) prod_a = a->produced[index_a].history[LAST_MONTH].production;
			int index_b = b->GetCargoProducedIndex(filter);
			if (index_b >= 0) prod_b = b->produced[index_b].history[LAST_MONTH].production;
		}
		int r = prod_a - prod_b;

		return (r == 0) ? IndustryTypeSorter(a, b, filter) : r < 0;
	}

	/** Sort industries by transported cargo and name */
	static bool IndustryTransportedCargoSorter(const Industry * const &a, const Industry * const &b, const CargoID &filter)
	{
		int r = GetCargoTransportedSortValue(a) - GetCargoTransportedSortValue(b);
		return (r == 0) ? IndustryNameSorter(a, b, filter) : r < 0;
	}

	/**
	 * Get the StringID to draw and set the appropriate DParams.
	 * @param i the industry to get the StringID of.
	 * @return the StringID.
	 */
	StringID GetIndustryString(const Industry *i) const
	{
		const IndustrySpec *indsp = GetIndustrySpec(i->type);
		uint8_t p = 0;

		/* Industry name */
		SetDParam(p++, i->index);

		/* Get industry productions (CargoID, production, suffix, transported) */
		struct CargoInfo {
			CargoID cargo_id;    ///< Cargo ID.
			uint16_t production; ///< Production last month.
			uint transported;    ///< Percent transported last month.
			std::string suffix;  ///< Cargo suffix.

			CargoInfo(CargoID cargo_id, uint16_t production, uint transported, std::string &&suffix) : cargo_id(cargo_id), production(production), transported(transported), suffix(std::move(suffix)) {}
		};
		std::vector<CargoInfo> cargos;

		for (const auto &p : i->Produced()) {
			if (p.cargo == INVALID_CARGO) continue;
			CargoSuffix cargo_suffix;
			GetCargoSuffix(CARGOSUFFIX_OUT, CST_DIR, i, i->type, indsp, p.cargo, &p - i->produced.get(), cargo_suffix);
			cargos.emplace_back(p.cargo, p.history[LAST_MONTH].production, ToPercent8(p.history[LAST_MONTH].PctTransported()), std::move(cargo_suffix.text));
		}

		switch (static_cast<IndustryDirectoryWindow::SorterType>(this->industries.SortType())) {
			case IndustryDirectoryWindow::SorterType::ByName:
			case IndustryDirectoryWindow::SorterType::ByType:
			case IndustryDirectoryWindow::SorterType::ByProduction:
				/* Sort by descending production, then descending transported */
				std::sort(cargos.begin(), cargos.end(), [](const CargoInfo &a, const CargoInfo &b) {
					if (a.production != b.production) return a.production > b.production;
					return a.transported > b.transported;
				});
				break;

			case IndustryDirectoryWindow::SorterType::ByTransported:
				/* Sort by descending transported, then descending production */
				std::sort(cargos.begin(), cargos.end(), [](const CargoInfo &a, const CargoInfo &b) {
					if (a.transported != b.transported) return a.transported > b.transported;
					return a.production > b.production;
				});
				break;
		}

		/* If the produced cargo filter is active then move the filtered cargo to the beginning of the list,
		 * because this is the one the player interested in, and that way it is not hidden in the 'n' more cargos */
		const CargoID cid = this->produced_cargo_filter_criteria;
		if (cid != CargoFilterCriteria::CF_ANY && cid != CargoFilterCriteria::CF_NONE) {
			auto filtered_ci = std::ranges::find(cargos, cid, &CargoInfo::cargo_id);
			if (filtered_ci != cargos.end()) {
				std::rotate(cargos.begin(), filtered_ci, filtered_ci + 1);
			}
		}

		/* Display first 3 cargos */
		for (size_t j = 0; j < std::min<size_t>(3, cargos.size()); j++) {
			CargoInfo &ci = cargos[j];
			SetDParam(p++, STR_INDUSTRY_DIRECTORY_ITEM_INFO);
			SetDParam(p++, ci.cargo_id);
			SetDParam(p++, ci.production);
			SetDParamStr(p++, std::move(ci.suffix));
			SetDParam(p++, ci.transported);
		}

		/* Undisplayed cargos if any */
		SetDParam(p++, cargos.size() - 3);

		/* Drawing the right string */
		switch (cargos.size()) {
			case 0: return STR_INDUSTRY_DIRECTORY_ITEM_NOPROD;
			case 1: return STR_INDUSTRY_DIRECTORY_ITEM_PROD1;
			case 2: return STR_INDUSTRY_DIRECTORY_ITEM_PROD2;
			case 3: return STR_INDUSTRY_DIRECTORY_ITEM_PROD3;
			default: return STR_INDUSTRY_DIRECTORY_ITEM_PRODMORE;
		}
	}

public:
	IndustryDirectoryWindow(WindowDesc &desc, WindowNumber) : Window(desc), industry_editbox(MAX_FILTER_LENGTH * MAX_CHAR_LENGTH, MAX_FILTER_LENGTH)
	{
		this->CreateNestedTree();
		this->vscroll = this->GetScrollbar(WID_ID_VSCROLLBAR);
		this->hscroll = this->GetScrollbar(WID_ID_HSCROLLBAR);

		this->industries.SetListing(this->last_sorting);
		this->industries.SetSortFuncs(IndustryDirectoryWindow::sorter_funcs);
		this->industries.ForceRebuild();

		this->FinishInitNested(0);

		this->BuildSortIndustriesList();

		this->querystrings[WID_ID_FILTER] = &this->industry_editbox;
		this->industry_editbox.cancel_button = QueryString::ACTION_CLEAR;
	}

	void Close(int data = 0) override
	{
		this->last_sorting = this->industries.GetListing();
		this->Window::Close();
	}

	void OnInit() override
	{
		this->SetCargoFilterArray();
		this->hscroll->SetCount(0);
	}

	void SetStringParameters(WidgetID widget) const override
	{
		switch (widget) {
			case WID_ID_CAPTION:
				SetDParam(0, this->vscroll->GetCount());
				SetDParam(1, Industry::GetNumItems());
				break;

			case WID_ID_DROPDOWN_CRITERIA:
				SetDParam(0, IndustryDirectoryWindow::sorter_names[this->industries.SortType()]);
				break;

			case WID_ID_FILTER_BY_ACC_CARGO:
				SetDParam(0, this->GetCargoFilterLabel(this->accepted_cargo_filter_criteria));
				break;

			case WID_ID_FILTER_BY_PROD_CARGO:
				SetDParam(0, this->GetCargoFilterLabel(this->produced_cargo_filter_criteria));
				break;
		}
	}

	void DrawWidget(const Rect &r, WidgetID widget) const override
	{
		switch (widget) {
			case WID_ID_DROPDOWN_ORDER:
				this->DrawSortButtonState(widget, this->industries.IsDescSortOrder() ? SBS_DOWN : SBS_UP);
				break;

			case WID_ID_INDUSTRY_LIST: {
				Rect ir = r.Shrink(WidgetDimensions::scaled.framerect);

				/* Setup a clipping rectangle... */
				DrawPixelInfo tmp_dpi;
				if (!FillDrawPixelInfo(&tmp_dpi, ir)) return;
				/* ...but keep coordinates relative to the window. */
				tmp_dpi.left += ir.left;
				tmp_dpi.top += ir.top;

				AutoRestoreBackup dpi_backup(_cur_dpi, &tmp_dpi);

				ir = ScrollRect(ir, *this->hscroll, 1);

				if (this->industries.empty()) {
					DrawString(ir, STR_INDUSTRY_DIRECTORY_NONE);
					break;
				}
				const CargoID acf_cid = this->accepted_cargo_filter_criteria;
				auto [first, last] = this->vscroll->GetVisibleRangeIterators(this->industries);
				for (auto it = first; it != last; ++it) {
					TextColour tc = TC_FROMSTRING;
					if (acf_cid != CargoFilterCriteria::CF_ANY && acf_cid != CargoFilterCriteria::CF_NONE) {
						Industry *ind = const_cast<Industry *>(*it);
						if (IndustryTemporarilyRefusesCargo(ind, acf_cid)) {
							tc = TC_GREY | TC_FORCED;
						}
					}
					DrawString(ir, this->GetIndustryString(*it), tc);

					ir.top += this->resize.step_height;
				}
				break;
			}
		}
	}

	void UpdateWidgetSize(WidgetID widget, Dimension &size, [[maybe_unused]] const Dimension &padding, [[maybe_unused]] Dimension &fill, [[maybe_unused]] Dimension &resize) override
	{
		switch (widget) {
			case WID_ID_DROPDOWN_ORDER: {
				Dimension d = GetStringBoundingBox(this->GetWidget<NWidgetCore>(widget)->widget_data);
				d.width += padding.width + Window::SortButtonWidth() * 2; // Doubled since the string is centred and it also looks better.
				d.height += padding.height;
				size = maxdim(size, d);
				break;
			}

			case WID_ID_DROPDOWN_CRITERIA: {
				Dimension d = GetStringListBoundingBox(IndustryDirectoryWindow::sorter_names);
				d.width += padding.width;
				d.height += padding.height;
				size = maxdim(size, d);
				break;
			}

			case WID_ID_INDUSTRY_LIST: {
				Dimension d = GetStringBoundingBox(STR_INDUSTRY_DIRECTORY_NONE);
				resize.height = d.height;
				d.height *= 5;
				d.width += padding.width;
				d.height += padding.height;
				size = maxdim(size, d);
				break;
			}
		}
	}

	DropDownList BuildCargoDropDownList() const
	{
		DropDownList list;

		/* Add item for disabling filtering. */
		list.push_back(MakeDropDownListStringItem(this->GetCargoFilterLabel(CargoFilterCriteria::CF_ANY), CargoFilterCriteria::CF_ANY));
		/* Add item for industries not producing anything, e.g. power plants */
		list.push_back(MakeDropDownListStringItem(this->GetCargoFilterLabel(CargoFilterCriteria::CF_NONE), CargoFilterCriteria::CF_NONE));

		/* Add cargos */
		Dimension d = GetLargestCargoIconSize();
		for (const CargoSpec *cs : _sorted_standard_cargo_specs) {
			list.push_back(MakeDropDownListIconItem(d, cs->GetCargoIcon(), PAL_NONE, cs->name, cs->Index()));
		}

		return list;
	}

	void OnClick([[maybe_unused]] Point pt, WidgetID widget, [[maybe_unused]] int click_count) override
	{
		switch (widget) {
			case WID_ID_DROPDOWN_ORDER:
				this->industries.ToggleSortOrder();
				this->SetDirty();
				break;

			case WID_ID_DROPDOWN_CRITERIA:
				ShowDropDownMenu(this, IndustryDirectoryWindow::sorter_names, this->industries.SortType(), WID_ID_DROPDOWN_CRITERIA, 0, 0);
				break;

			case WID_ID_FILTER_BY_ACC_CARGO: // Cargo filter dropdown
				ShowDropDownList(this, this->BuildCargoDropDownList(), this->accepted_cargo_filter_criteria, widget);
				break;

			case WID_ID_FILTER_BY_PROD_CARGO: // Cargo filter dropdown
				ShowDropDownList(this, this->BuildCargoDropDownList(), this->produced_cargo_filter_criteria, widget);
				break;

			case WID_ID_INDUSTRY_LIST: {
				auto it = this->vscroll->GetScrolledItemFromWidget(this->industries, pt.y, this, WID_ID_INDUSTRY_LIST, WidgetDimensions::scaled.framerect.top);
				if (it != this->industries.end()) {
					if (_ctrl_pressed) {
						ShowExtraViewportWindow((*it)->location.tile);
					} else {
						ScrollMainWindowToTile((*it)->location.tile);
					}
				}
				break;
			}
		}
	}

	void OnDropdownSelect(WidgetID widget, int index) override
	{
		switch (widget) {
			case WID_ID_DROPDOWN_CRITERIA: {
				if (this->industries.SortType() != index) {
					this->industries.SetSortType(index);
					this->BuildSortIndustriesList();
				}
				break;
			}

			case WID_ID_FILTER_BY_ACC_CARGO: {
				this->SetAcceptedCargoFilter(index);
				this->BuildSortIndustriesList();
				break;
			}

			case WID_ID_FILTER_BY_PROD_CARGO: {
				this->SetProducedCargoFilter(index);
				this->BuildSortIndustriesList();
				break;
			}
		}
	}

	void OnResize() override
	{
		this->vscroll->SetCapacityFromWidget(this, WID_ID_INDUSTRY_LIST, WidgetDimensions::scaled.framerect.Vertical());
		this->hscroll->SetCapacityFromWidget(this, WID_ID_INDUSTRY_LIST, WidgetDimensions::scaled.framerect.Horizontal());
	}

	void OnEditboxChanged(WidgetID wid) override
	{
		if (wid == WID_ID_FILTER) {
			this->string_filter.SetFilterTerm(this->industry_editbox.text.buf);
			this->InvalidateData(IDIWD_FORCE_REBUILD);
		}
	}

	void OnPaint() override
	{
		if (this->industries.NeedRebuild()) this->BuildSortIndustriesList();
		this->hscroll->SetCount(this->GetIndustryListWidth());
		this->DrawWidgets();
	}

	void OnHundredthTick() override
	{
		this->industries.ForceResort();
		this->BuildSortIndustriesList();
	}

	/**
	 * Some data on this window has become invalid.
	 * @param data Information about the changed data.
	 * @param gui_scope Whether the call is done from GUI scope. You may not do everything when not in GUI scope. See #InvalidateWindowData() for details.
	 */
	void OnInvalidateData([[maybe_unused]] int data = 0, [[maybe_unused]] bool gui_scope = true) override
	{
		switch (data) {
			case IDIWD_FORCE_REBUILD:
				/* This needs to be done in command-scope to enforce rebuilding before resorting invalid data */
				this->industries.ForceRebuild();
				break;

			case IDIWD_PRODUCTION_CHANGE:
				if (this->industries.SortType() == 2) this->industries.ForceResort();
				break;

			default:
				this->industries.ForceResort();
				break;
		}
	}

	EventState OnHotkey(int hotkey) override
	{
		switch (hotkey) {
			case IDHK_FOCUS_FILTER_BOX:
				this->SetFocusedWidget(WID_ID_FILTER);
				SetFocusedWindow(this); // The user has asked to give focus to the text box, so make sure this window is focused.
				break;
			default:
				return ES_NOT_HANDLED;
		}
		return ES_HANDLED;
	}

	static HotkeyList hotkeys;
};

static Hotkey industrydirectory_hotkeys[] = {
	Hotkey('F', "focus_filter_box", IDHK_FOCUS_FILTER_BOX),
};
HotkeyList IndustryDirectoryWindow::hotkeys("industrydirectory", industrydirectory_hotkeys);

Listing IndustryDirectoryWindow::last_sorting = {false, 0};

/* Available station sorting functions. */
const std::initializer_list<GUIIndustryList::SortFunction * const> IndustryDirectoryWindow::sorter_funcs = {
	&IndustryNameSorter,
	&IndustryTypeSorter,
	&IndustryProductionSorter,
	&IndustryTransportedCargoSorter
};

CargoID IndustryDirectoryWindow::produced_cargo_filter = CargoFilterCriteria::CF_ANY;


/** Window definition of the industry directory gui */
static WindowDesc _industry_directory_desc(__FILE__, __LINE__,
	WDP_AUTO, "list_industries", 428, 190,
	WC_INDUSTRY_DIRECTORY, WC_NONE,
	0,
	_nested_industry_directory_widgets,
	&IndustryDirectoryWindow::hotkeys
);

void ShowIndustryDirectory()
{
	AllocateWindowDescFront<IndustryDirectoryWindow>(_industry_directory_desc, 0);
}

/** Widgets of the industry cargoes window. */
static constexpr NWidgetPart _nested_industry_cargoes_widgets[] = {
	NWidget(NWID_HORIZONTAL),
		NWidget(WWT_CLOSEBOX, COLOUR_BROWN),
		NWidget(WWT_CAPTION, COLOUR_BROWN, WID_IC_CAPTION), SetDataTip(STR_INDUSTRY_CARGOES_INDUSTRY_CAPTION, STR_TOOLTIP_WINDOW_TITLE_DRAG_THIS),
		NWidget(WWT_DEBUGBOX, COLOUR_BROWN),
		NWidget(WWT_SHADEBOX, COLOUR_BROWN),
		NWidget(WWT_DEFSIZEBOX, COLOUR_BROWN),
		NWidget(WWT_STICKYBOX, COLOUR_BROWN),
	EndContainer(),
	NWidget(NWID_HORIZONTAL),
		NWidget(NWID_VERTICAL),
			NWidget(WWT_PANEL, COLOUR_BROWN, WID_IC_PANEL), SetResize(1, 10), SetScrollbar(WID_IC_SCROLLBAR), EndContainer(),
			NWidget(NWID_HORIZONTAL),
				NWidget(NWID_BUTTON_DROPDOWN, COLOUR_BROWN, WID_IC_NOTIFY),
					SetDataTip(STR_INDUSTRY_CARGOES_NOTIFY_SMALLMAP, STR_INDUSTRY_CARGOES_NOTIFY_SMALLMAP_TOOLTIP),
				NWidget(WWT_PANEL, COLOUR_BROWN), SetFill(1, 0), SetResize(0, 0), EndContainer(),
				NWidget(WWT_DROPDOWN, COLOUR_BROWN, WID_IC_IND_DROPDOWN), SetFill(0, 0), SetResize(0, 0),
						SetDataTip(STR_INDUSTRY_CARGOES_SELECT_INDUSTRY, STR_INDUSTRY_CARGOES_SELECT_INDUSTRY_TOOLTIP),
				NWidget(WWT_DROPDOWN, COLOUR_BROWN, WID_IC_CARGO_DROPDOWN), SetFill(0, 0), SetResize(0, 0),
						SetDataTip(STR_INDUSTRY_CARGOES_SELECT_CARGO, STR_INDUSTRY_CARGOES_SELECT_CARGO_TOOLTIP),
			EndContainer(),
		EndContainer(),
		NWidget(NWID_VERTICAL),
			NWidget(NWID_VSCROLLBAR, COLOUR_BROWN, WID_IC_SCROLLBAR),
			NWidget(WWT_RESIZEBOX, COLOUR_BROWN),
		EndContainer(),
	EndContainer(),
};

/** Window description for the industry cargoes window. */
static WindowDesc _industry_cargoes_desc(__FILE__, __LINE__,
	WDP_AUTO, "industry_cargoes", 300, 210,
	WC_INDUSTRY_CARGOES, WC_NONE,
	0,
	_nested_industry_cargoes_widgets
);

/** Available types of field. */
enum CargoesFieldType {
	CFT_EMPTY,       ///< Empty field.
	CFT_SMALL_EMPTY, ///< Empty small field (for the header).
	CFT_INDUSTRY,    ///< Display industry.
	CFT_CARGO,       ///< Display cargo connections.
	CFT_CARGO_LABEL, ///< Display cargo labels.
	CFT_HEADER,      ///< Header text.
};

static const uint MAX_CARGOES = 16; ///< Maximum number of cargoes carried in a #CFT_CARGO field in #CargoesField.

/** Data about a single field in the #IndustryCargoesWindow panel. */
struct CargoesField {
	static int vert_inter_industry_space;
	static int blob_distance;

	static Dimension legend;
	static Dimension cargo_border;
	static Dimension cargo_line;
	static Dimension cargo_space;
	static Dimension cargo_stub;

	static const int INDUSTRY_LINE_COLOUR;
	static const int CARGO_LINE_COLOUR;

	static int small_height, normal_height;
	static int cargo_field_width;
	static int industry_width;
	static uint max_cargoes;

	using Cargoes = uint16_t;
	static_assert(std::numeric_limits<Cargoes>::digits >= MAX_CARGOES);

	CargoesFieldType type; ///< Type of field.
	union {
		struct {
			IndustryType ind_type;                 ///< Industry type (#NUM_INDUSTRYTYPES means 'houses').
			CargoID other_produced[MAX_CARGOES];   ///< Cargoes produced but not used in this figure.
			CargoID other_accepted[MAX_CARGOES];   ///< Cargoes accepted but not used in this figure.
		} industry; ///< Industry data (for #CFT_INDUSTRY).
		struct {
			CargoID vertical_cargoes[MAX_CARGOES]; ///< Cargoes running from top to bottom (cargo ID or #INVALID_CARGO).
			Cargoes supp_cargoes; ///< Cargoes in \c vertical_cargoes entering from the left.
			Cargoes cust_cargoes; ///< Cargoes in \c vertical_cargoes leaving to the right.
			uint8_t num_cargoes;                   ///< Number of cargoes.
			uint8_t top_end;                       ///< Stop at the top of the vertical cargoes.
			uint8_t bottom_end;                    ///< Stop at the bottom of the vertical cargoes.
		} cargo; ///< Cargo data (for #CFT_CARGO).
		struct {
			CargoID cargoes[MAX_CARGOES];          ///< Cargoes to display (or #INVALID_CARGO).
			bool left_align;                       ///< Align all cargo texts to the left (else align to the right).
		} cargo_label;   ///< Label data (for #CFT_CARGO_LABEL).
		StringID header; ///< Header text (for #CFT_HEADER).
	} u; // Data for each type.

	/**
	 * Make one of the empty fields (#CFT_EMPTY or #CFT_SMALL_EMPTY).
	 * @param type Type of empty field.
	 */
	void MakeEmpty(CargoesFieldType type)
	{
		this->type = type;
	}

	/**
	 * Make an industry type field.
	 * @param ind_type Industry type (#NUM_INDUSTRYTYPES means 'houses').
	 * @note #other_accepted and #other_produced should be filled later.
	 */
	void MakeIndustry(IndustryType ind_type)
	{
		this->type = CFT_INDUSTRY;
		this->u.industry.ind_type = ind_type;
		std::fill(std::begin(this->u.industry.other_accepted), std::end(this->u.industry.other_accepted), INVALID_CARGO);
		std::fill(std::begin(this->u.industry.other_produced), std::end(this->u.industry.other_produced), INVALID_CARGO);
	}

	/**
	 * Connect a cargo from an industry to the #CFT_CARGO column.
	 * @param cargo Cargo to connect.
	 * @param producer Cargo is produced (if \c false, cargo is assumed to be accepted).
	 * @return Horizontal connection index, or \c -1 if not accepted at all.
	 */
	int ConnectCargo(CargoID cargo, bool producer)
	{
		assert(this->type == CFT_CARGO);
		if (cargo == INVALID_CARGO) return -1;

		/* Find the vertical cargo column carrying the cargo. */
		int column = -1;
		for (int i = 0; i < this->u.cargo.num_cargoes; i++) {
			if (cargo == this->u.cargo.vertical_cargoes[i]) {
				column = i;
				break;
			}
		}
		if (column < 0) return -1;

		if (producer) {
			assert(!HasBit(this->u.cargo.supp_cargoes, column));
			SetBit(this->u.cargo.supp_cargoes, column);
		} else {
			assert(!HasBit(this->u.cargo.cust_cargoes, column));
			SetBit(this->u.cargo.cust_cargoes, column);
		}
		return column;
	}

	/**
	 * Does this #CFT_CARGO field have a horizontal connection?
	 * @return \c true if a horizontal connection exists, \c false otherwise.
	 */
	bool HasConnection()
	{
		assert(this->type == CFT_CARGO);

		return this->u.cargo.supp_cargoes != 0 || this->u.cargo.cust_cargoes != 0;
	}

	/**
	 * Make a piece of cargo column.
	 * @param cargoes Span of #CargoID (may contain #INVALID_CARGO).
	 * @note #supp_cargoes and #cust_cargoes should be filled in later.
	 */
	void MakeCargo(const std::span<const CargoID> cargoes)
	{
		this->type = CFT_CARGO;
		assert(std::size(cargoes) <= std::size(this->u.cargo.vertical_cargoes));
		auto insert = std::copy_if(std::begin(cargoes), std::end(cargoes), std::begin(this->u.cargo.vertical_cargoes), IsValidCargoID);
		this->u.cargo.num_cargoes = static_cast<uint8_t>(std::distance(std::begin(this->u.cargo.vertical_cargoes), insert));
		CargoIDComparator comparator;
		std::sort(std::begin(this->u.cargo.vertical_cargoes), insert, comparator);
		std::fill(insert, std::end(this->u.cargo.vertical_cargoes), INVALID_CARGO);
		this->u.cargo.top_end = false;
		this->u.cargo.bottom_end = false;
		this->u.cargo.supp_cargoes = 0;
		this->u.cargo.cust_cargoes = 0;
	}

	/**
	 * Make a field displaying cargo type names.
	 * @param cargoes    Span of #CargoID (may contain #INVALID_CARGO).
	 * @param left_align ALign texts to the left (else to the right).
	 */
	void MakeCargoLabel(const std::span<const CargoID> cargoes, bool left_align)
	{
		this->type = CFT_CARGO_LABEL;
		assert(std::size(cargoes) <= std::size(this->u.cargo_label.cargoes));
		auto insert = std::copy(std::begin(cargoes), std::end(cargoes), std::begin(this->u.cargo_label.cargoes));
		std::fill(insert, std::end(this->u.cargo_label.cargoes), INVALID_CARGO);
		this->u.cargo_label.left_align = left_align;
	}

	/**
	 * Make a header above an industry column.
	 * @param textid Text to display.
	 */
	void MakeHeader(StringID textid)
	{
		this->type = CFT_HEADER;
		this->u.header = textid;
	}

	/**
	 * For a #CFT_CARGO, compute the left position of the left-most vertical cargo connection.
	 * @param xpos Left position of the field.
	 * @return Left position of the left-most vertical cargo column.
	 */
	int GetCargoBase(int xpos) const
	{
		assert(this->type == CFT_CARGO);
		int n = this->u.cargo.num_cargoes;

		return xpos + cargo_field_width / 2 - (CargoesField::cargo_line.width * n + CargoesField::cargo_space.width * (n - 1)) / 2;
	}

	/**
	 * Draw the field.
	 * @param xpos Position of the left edge.
	 * @param ypos Position of the top edge.
	 */
	void Draw(int xpos, int ypos) const
	{
		switch (this->type) {
			case CFT_EMPTY:
			case CFT_SMALL_EMPTY:
				break;

			case CFT_HEADER:
				ypos += (small_height - GetCharacterHeight(FS_NORMAL)) / 2;
				DrawString(xpos, xpos + industry_width, ypos, this->u.header, TC_WHITE, SA_HOR_CENTER);
				break;

			case CFT_INDUSTRY: {
				int ypos1 = ypos + vert_inter_industry_space / 2;
				int ypos2 = ypos + normal_height - 1 - vert_inter_industry_space / 2;
				int xpos2 = xpos + industry_width - 1;
				DrawRectOutline({xpos, ypos1, xpos2, ypos2}, INDUSTRY_LINE_COLOUR);
				ypos += (normal_height - GetCharacterHeight(FS_NORMAL)) / 2;
				if (this->u.industry.ind_type < NUM_INDUSTRYTYPES) {
					const IndustrySpec *indsp = GetIndustrySpec(this->u.industry.ind_type);
					DrawString(xpos, xpos2, ypos, indsp->name, TC_WHITE, SA_HOR_CENTER);

					/* Draw the industry legend. */
					int blob_left, blob_right;
					if (_current_text_dir == TD_RTL) {
						blob_right = xpos2 - blob_distance;
						blob_left  = blob_right - CargoesField::legend.width;
					} else {
						blob_left  = xpos + blob_distance;
						blob_right = blob_left + CargoesField::legend.width;
					}
					GfxFillRect(blob_left,     ypos2 - blob_distance - CargoesField::legend.height,     blob_right,     ypos2 - blob_distance,     PC_BLACK); // Border
					GfxFillRect(blob_left + 1, ypos2 - blob_distance - CargoesField::legend.height + 1, blob_right - 1, ypos2 - blob_distance - 1, indsp->map_colour);
				} else {
					DrawString(xpos, xpos2, ypos, STR_INDUSTRY_CARGOES_HOUSES, TC_FROMSTRING, SA_HOR_CENTER);
				}

				/* Draw the other_produced/other_accepted cargoes. */
				std::span<const CargoID> other_right, other_left;
				if (_current_text_dir == TD_RTL) {
					other_right = this->u.industry.other_accepted;
					other_left  = this->u.industry.other_produced;
				} else {
					other_right = this->u.industry.other_produced;
					other_left  = this->u.industry.other_accepted;
				}
				ypos1 += CargoesField::cargo_border.height + (GetCharacterHeight(FS_NORMAL) - CargoesField::cargo_line.height) / 2;
				for (uint i = 0; i < CargoesField::max_cargoes; i++) {
					if (other_right[i] != INVALID_CARGO) {
						const CargoSpec *csp = CargoSpec::Get(other_right[i]);
						int xp = xpos + industry_width + CargoesField::cargo_stub.width;
						DrawHorConnection(xpos + industry_width, xp - 1, ypos1, csp);
						GfxDrawLine(xp, ypos1, xp, ypos1 + CargoesField::cargo_line.height - 1, CARGO_LINE_COLOUR);
					}
					if (other_left[i] != INVALID_CARGO) {
						const CargoSpec *csp = CargoSpec::Get(other_left[i]);
						int xp = xpos - CargoesField::cargo_stub.width;
						DrawHorConnection(xp + 1, xpos - 1, ypos1, csp);
						GfxDrawLine(xp, ypos1, xp, ypos1 + CargoesField::cargo_line.height - 1, CARGO_LINE_COLOUR);
					}
					ypos1 += GetCharacterHeight(FS_NORMAL) + CargoesField::cargo_space.height;
				}
				break;
			}

			case CFT_CARGO: {
				int cargo_base = this->GetCargoBase(xpos);
				int top = ypos + (this->u.cargo.top_end ? vert_inter_industry_space / 2 + 1 : 0);
				int bot = ypos - (this->u.cargo.bottom_end ? vert_inter_industry_space / 2 + 1 : 0) + normal_height - 1;
				int colpos = cargo_base;
				for (int i = 0; i < this->u.cargo.num_cargoes; i++) {
					if (this->u.cargo.top_end) GfxDrawLine(colpos, top - 1, colpos + CargoesField::cargo_line.width - 1, top - 1, CARGO_LINE_COLOUR);
					if (this->u.cargo.bottom_end) GfxDrawLine(colpos, bot + 1, colpos + CargoesField::cargo_line.width - 1, bot + 1, CARGO_LINE_COLOUR);
					GfxDrawLine(colpos, top, colpos, bot, CARGO_LINE_COLOUR);
					colpos++;
					const CargoSpec *csp = CargoSpec::Get(this->u.cargo.vertical_cargoes[i]);
					GfxFillRect(colpos, top, colpos + CargoesField::cargo_line.width - 2, bot, csp->legend_colour, FILLRECT_OPAQUE);
					colpos += CargoesField::cargo_line.width - 2;
					GfxDrawLine(colpos, top, colpos, bot, CARGO_LINE_COLOUR);
					colpos += 1 + CargoesField::cargo_space.width;
				}

				Cargoes hor_left, hor_right;
				if (_current_text_dir == TD_RTL) {
					hor_left  = this->u.cargo.cust_cargoes;
					hor_right = this->u.cargo.supp_cargoes;
				} else {
					hor_left  = this->u.cargo.supp_cargoes;
					hor_right = this->u.cargo.cust_cargoes;
				}
				ypos += CargoesField::cargo_border.height + vert_inter_industry_space / 2 + (GetCharacterHeight(FS_NORMAL) - CargoesField::cargo_line.height) / 2;
				for (uint i = 0; i < MAX_CARGOES; i++) {
					if (HasBit(hor_left, i)) {
						int col = i;
						int dx = 0;
						const CargoSpec *csp = CargoSpec::Get(this->u.cargo.vertical_cargoes[col]);
						for (; col > 0; col--) {
							int lf = cargo_base + col * CargoesField::cargo_line.width + (col - 1) * CargoesField::cargo_space.width;
							DrawHorConnection(lf, lf + CargoesField::cargo_space.width - dx, ypos, csp);
							dx = 1;
						}
						DrawHorConnection(xpos, cargo_base - dx, ypos, csp);
					}
					if (HasBit(hor_right, i)) {
						int col = i;
						int dx = 0;
						const CargoSpec *csp = CargoSpec::Get(this->u.cargo.vertical_cargoes[col]);
						for (; col < this->u.cargo.num_cargoes - 1; col++) {
							int lf = cargo_base + (col + 1) * CargoesField::cargo_line.width + col * CargoesField::cargo_space.width;
							DrawHorConnection(lf + dx - 1, lf + CargoesField::cargo_space.width - 1, ypos, csp);
							dx = 1;
						}
						DrawHorConnection(cargo_base + col * CargoesField::cargo_space.width + (col + 1) * CargoesField::cargo_line.width - 1 + dx, xpos + CargoesField::cargo_field_width - 1, ypos, csp);
					}
					ypos += GetCharacterHeight(FS_NORMAL) + CargoesField::cargo_space.height;
				}
				break;
			}

			case CFT_CARGO_LABEL:
				ypos += CargoesField::cargo_border.height + vert_inter_industry_space / 2;
				for (uint i = 0; i < MAX_CARGOES; i++) {
					if (this->u.cargo_label.cargoes[i] != INVALID_CARGO) {
						const CargoSpec *csp = CargoSpec::Get(this->u.cargo_label.cargoes[i]);
						DrawString(xpos + WidgetDimensions::scaled.framerect.left, xpos + industry_width - 1 - WidgetDimensions::scaled.framerect.right, ypos, csp->name, TC_WHITE,
								(this->u.cargo_label.left_align) ? SA_LEFT : SA_RIGHT);
					}
					ypos += GetCharacterHeight(FS_NORMAL) + CargoesField::cargo_space.height;
				}
				break;

			default:
				NOT_REACHED();
		}
	}

	/**
	 * Decide which cargo was clicked at in a #CFT_CARGO field.
	 * @param left  Left industry neighbour if available (else \c nullptr should be supplied).
	 * @param right Right industry neighbour if available (else \c nullptr should be supplied).
	 * @param pt    Click position in the cargo field.
	 * @return Cargo clicked at, or #INVALID_CARGO if none.
	 */
	CargoID CargoClickedAt(const CargoesField *left, const CargoesField *right, Point pt) const
	{
		assert(this->type == CFT_CARGO);

		/* Vertical matching. */
		int cpos = this->GetCargoBase(0);
		uint col;
		for (col = 0; col < this->u.cargo.num_cargoes; col++) {
			if (pt.x < cpos) break;
			if (pt.x < cpos + (int)CargoesField::cargo_line.width) return this->u.cargo.vertical_cargoes[col];
			cpos += CargoesField::cargo_line.width + CargoesField::cargo_space.width;
		}
		/* col = 0 -> left of first col, 1 -> left of 2nd col, ... this->u.cargo.num_cargoes right of last-col. */

		int vpos = (vert_inter_industry_space / 2) + (CargoesField::cargo_border.width / 2);
		uint row;
		for (row = 0; row < MAX_CARGOES; row++) {
			if (pt.y < vpos) return INVALID_CARGO;
			if (pt.y < vpos + (int)CargoesField::cargo_line.height) break;
			vpos += GetCharacterHeight(FS_NORMAL) + CargoesField::cargo_space.width;
		}
		if (row == MAX_CARGOES) return INVALID_CARGO;

		/* row = 0 -> at first horizontal row, row = 1 -> second horizontal row, 2 = 3rd horizontal row. */
		if (col == 0) {
			if (HasBit(this->u.cargo.supp_cargoes, row)) return this->u.cargo.vertical_cargoes[row];
			if (left != nullptr) {
				if (left->type == CFT_INDUSTRY) return left->u.industry.other_produced[row];
				if (left->type == CFT_CARGO_LABEL && !left->u.cargo_label.left_align) return left->u.cargo_label.cargoes[row];
			}
			return INVALID_CARGO;
		}
		if (col == this->u.cargo.num_cargoes) {
			if (HasBit(this->u.cargo.cust_cargoes, row)) return this->u.cargo.vertical_cargoes[row];
			if (right != nullptr) {
				if (right->type == CFT_INDUSTRY) return right->u.industry.other_accepted[row];
				if (right->type == CFT_CARGO_LABEL && right->u.cargo_label.left_align) return right->u.cargo_label.cargoes[row];
			}
			return INVALID_CARGO;
		}
		if (row >= col) {
			/* Clicked somewhere in-between vertical cargo connection.
			 * Since the horizontal connection is made in the same order as the vertical list, the above condition
			 * ensures we are left-below the main diagonal, thus at the supplying side.
			 */
			if (HasBit(this->u.cargo.supp_cargoes, row)) return this->u.cargo.vertical_cargoes[row];
			return INVALID_CARGO;
		}
		/* Clicked at a customer connection. */
		if (HasBit(this->u.cargo.cust_cargoes, row)) return this->u.cargo.vertical_cargoes[row];
		return INVALID_CARGO;
	}

	/**
	 * Decide what cargo the user clicked in the cargo label field.
	 * @param pt Click position in the cargo label field.
	 * @return Cargo clicked at, or #INVALID_CARGO if none.
	 */
	CargoID CargoLabelClickedAt(Point pt) const
	{
		assert(this->type == CFT_CARGO_LABEL);

		int vpos = vert_inter_industry_space / 2 + CargoesField::cargo_border.height;
		uint row;
		for (row = 0; row < MAX_CARGOES; row++) {
			if (pt.y < vpos) return INVALID_CARGO;
			if (pt.y < vpos + GetCharacterHeight(FS_NORMAL)) break;
			vpos += GetCharacterHeight(FS_NORMAL) + CargoesField::cargo_space.height;
		}
		if (row == MAX_CARGOES) return INVALID_CARGO;
		return this->u.cargo_label.cargoes[row];
	}

private:
	/**
	 * Draw a horizontal cargo connection.
	 * @param left  Left-most coordinate to draw.
	 * @param right Right-most coordinate to draw.
	 * @param top   Top coordinate of the cargo connection.
	 * @param csp   Cargo to draw.
	 */
	static void DrawHorConnection(int left, int right, int top, const CargoSpec *csp)
	{
		GfxDrawLine(left, top, right, top, CARGO_LINE_COLOUR);
		GfxFillRect(left, top + 1, right, top + CargoesField::cargo_line.height - 2, csp->legend_colour, FILLRECT_OPAQUE);
		GfxDrawLine(left, top + CargoesField::cargo_line.height - 1, right, top + CargoesField::cargo_line.height - 1, CARGO_LINE_COLOUR);
	}
};

static_assert(MAX_CARGOES >= std::tuple_size_v<decltype(IndustrySpec::produced_cargo)>);
static_assert(MAX_CARGOES >= std::tuple_size_v<decltype(IndustrySpec::accepts_cargo)>);

Dimension CargoesField::legend;       ///< Dimension of the legend blob.
Dimension CargoesField::cargo_border; ///< Dimensions of border between cargo lines and industry boxes.
Dimension CargoesField::cargo_line;   ///< Dimensions of cargo lines.
Dimension CargoesField::cargo_space;  ///< Dimensions of space between cargo lines.
Dimension CargoesField::cargo_stub;   ///< Dimensions of cargo stub (unconnected cargo line.)

int CargoesField::small_height;      ///< Height of the header row.
int CargoesField::normal_height;     ///< Height of the non-header rows.
int CargoesField::industry_width;    ///< Width of an industry field.
int CargoesField::cargo_field_width; ///< Width of a cargo field.
uint CargoesField::max_cargoes;      ///< Largest number of cargoes actually on any industry.
int CargoesField::vert_inter_industry_space; ///< Amount of space between two industries in a column.

int CargoesField::blob_distance; ///< Distance of the industry legend colour from the edge of the industry box.

const int CargoesField::INDUSTRY_LINE_COLOUR = PC_YELLOW; ///< Line colour of the industry type box.
const int CargoesField::CARGO_LINE_COLOUR    = PC_YELLOW; ///< Line colour around the cargo.

/** A single row of #CargoesField. */
struct CargoesRow {
	CargoesField columns[5]; ///< One row of fields.

	/**
	 * Connect industry production cargoes to the cargo column after it.
	 * @param column Column of the industry.
	 */
	void ConnectIndustryProduced(int column)
	{
		CargoesField *ind_fld   = this->columns + column;
		CargoesField *cargo_fld = this->columns + column + 1;
		assert(ind_fld->type == CFT_INDUSTRY && cargo_fld->type == CFT_CARGO);

		std::fill(std::begin(ind_fld->u.industry.other_produced), std::end(ind_fld->u.industry.other_produced), INVALID_CARGO);

		if (ind_fld->u.industry.ind_type < NUM_INDUSTRYTYPES) {
			CargoID others[MAX_CARGOES]; // Produced cargoes not carried in the cargo column.
			int other_count = 0;

			const IndustrySpec *indsp = GetIndustrySpec(ind_fld->u.industry.ind_type);
			assert(CargoesField::max_cargoes <= std::size(indsp->produced_cargo));
			for (uint i = 0; i < CargoesField::max_cargoes; i++) {
				int col = cargo_fld->ConnectCargo(indsp->produced_cargo[i], true);
				if (col < 0) others[other_count++] = indsp->produced_cargo[i];
			}

			/* Allocate other cargoes in the empty holes of the horizontal cargo connections. */
			for (uint i = 0; i < CargoesField::max_cargoes && other_count > 0; i++) {
				if (HasBit(cargo_fld->u.cargo.supp_cargoes, i)) ind_fld->u.industry.other_produced[i] = others[--other_count];
			}
		} else {
			/* Houses only display cargo that towns produce. */
			for (uint i = 0; i < cargo_fld->u.cargo.num_cargoes; i++) {
				CargoID cid = cargo_fld->u.cargo.vertical_cargoes[i];
				TownProductionEffect tpe = CargoSpec::Get(cid)->town_production_effect;
				if (tpe == TPE_PASSENGERS || tpe == TPE_MAIL) cargo_fld->ConnectCargo(cid, true);
			}
		}
	}

	/**
	 * Construct a #CFT_CARGO_LABEL field.
	 * @param column    Column to create the new field.
	 * @param accepting Display accepted cargo (if \c false, display produced cargo).
	 */
	void MakeCargoLabel(int column, bool accepting)
	{
		CargoID cargoes[MAX_CARGOES];
		std::fill(std::begin(cargoes), std::end(cargoes), INVALID_CARGO);

		CargoesField *label_fld = this->columns + column;
		CargoesField *cargo_fld = this->columns + (accepting ? column - 1 : column + 1);

		assert(cargo_fld->type == CFT_CARGO && label_fld->type == CFT_EMPTY);
		for (uint i = 0; i < cargo_fld->u.cargo.num_cargoes; i++) {
			int col = cargo_fld->ConnectCargo(cargo_fld->u.cargo.vertical_cargoes[i], !accepting);
			if (col >= 0) cargoes[col] = cargo_fld->u.cargo.vertical_cargoes[i];
		}
		label_fld->MakeCargoLabel(cargoes, accepting);
	}


	/**
	 * Connect industry accepted cargoes to the cargo column before it.
	 * @param column Column of the industry.
	 */
	void ConnectIndustryAccepted(int column)
	{
		CargoesField *ind_fld   = this->columns + column;
		CargoesField *cargo_fld = this->columns + column - 1;
		assert(ind_fld->type == CFT_INDUSTRY && cargo_fld->type == CFT_CARGO);

		std::fill(std::begin(ind_fld->u.industry.other_accepted), std::end(ind_fld->u.industry.other_accepted), INVALID_CARGO);

		if (ind_fld->u.industry.ind_type < NUM_INDUSTRYTYPES) {
			CargoID others[MAX_CARGOES]; // Accepted cargoes not carried in the cargo column.
			int other_count = 0;

			const IndustrySpec *indsp = GetIndustrySpec(ind_fld->u.industry.ind_type);
			assert(CargoesField::max_cargoes <= std::size(indsp->accepts_cargo));
			for (uint i = 0; i < CargoesField::max_cargoes; i++) {
				int col = cargo_fld->ConnectCargo(indsp->accepts_cargo[i], false);
				if (col < 0) others[other_count++] = indsp->accepts_cargo[i];
			}

			/* Allocate other cargoes in the empty holes of the horizontal cargo connections. */
			for (uint i = 0; i < CargoesField::max_cargoes && other_count > 0; i++) {
				if (!HasBit(cargo_fld->u.cargo.cust_cargoes, i)) ind_fld->u.industry.other_accepted[i] = others[--other_count];
			}
		} else {
			/* Houses only display what is demanded. */
			for (uint i = 0; i < cargo_fld->u.cargo.num_cargoes; i++) {
				for (const auto &hs : HouseSpec::Specs()) {
					if (!hs.enabled) continue;

					for (size_t j = 0; j < std::size(hs.accepts_cargo); j++) {
						if (hs.cargo_acceptance[j] > 0 && cargo_fld->u.cargo.vertical_cargoes[i] == hs.accepts_cargo[j]) {
							cargo_fld->ConnectCargo(cargo_fld->u.cargo.vertical_cargoes[i], false);
							goto next_cargo;
						}
					}
				}
next_cargo: ;
			}
		}
	}
};


/**
 * Window displaying the cargo connections around an industry (or cargo).
 *
 * The main display is constructed from 'fields', rectangles that contain an industry, piece of the cargo connection, cargo labels, or headers.
 * For a nice display, the following should be kept in mind:
 * - A #CFT_HEADER is always at the top of an column of #CFT_INDUSTRY fields.
 * - A #CFT_CARGO_LABEL field is also always put in a column of #CFT_INDUSTRY fields.
 * - The top row contains #CFT_HEADER and #CFT_SMALL_EMPTY fields.
 * - Cargo connections have a column of their own (#CFT_CARGO fields).
 * - Cargo accepted or produced by an industry, but not carried in a cargo connection, is drawn in the space of a cargo column attached to the industry.
 *   The information however is part of the industry.
 *
 * This results in the following invariants:
 * - Width of a #CFT_INDUSTRY column is large enough to hold all industry type labels, all cargo labels, and all header texts.
 * - Height of a #CFT_INDUSTRY is large enough to hold a header line, or a industry type line, \c N cargo labels
 *   (where \c N is the maximum number of cargoes connected between industries), \c N connections of cargo types, and space
 *   between two industry types (1/2 above it, and 1/2 underneath it).
 * - Width of a cargo field (#CFT_CARGO) is large enough to hold \c N vertical columns (one for each type of cargo).
 *   Also, space is needed between an industry and the leftmost/rightmost column to draw the non-carried cargoes.
 * - Height of a #CFT_CARGO field is equally high as the height of the #CFT_INDUSTRY.
 * - A field at the top (#CFT_HEADER or #CFT_SMALL_EMPTY) match the width of the fields below them (#CFT_INDUSTRY respectively
 *   #CFT_CARGO), the height should be sufficient to display the header text.
 *
 * When displaying the cargoes around an industry type, five columns are needed (supplying industries, accepted cargoes, the industry,
 * produced cargoes, customer industries). Displaying the industries around a cargo needs three columns (supplying industries, the cargo,
 * customer industries). The remaining two columns are set to #CFT_EMPTY with a width equal to the average of a cargo and an industry column.
 */
struct IndustryCargoesWindow : public Window {
	typedef std::vector<CargoesRow> Fields;

	Fields fields;  ///< Fields to display in the #WID_IC_PANEL.
	uint ind_cargo; ///< If less than #NUM_INDUSTRYTYPES, an industry type, else a cargo id + NUM_INDUSTRYTYPES.
	Dimension cargo_textsize; ///< Size to hold any cargo text, as well as STR_INDUSTRY_CARGOES_SELECT_CARGO.
	Dimension ind_textsize;   ///< Size to hold any industry type text, as well as STR_INDUSTRY_CARGOES_SELECT_INDUSTRY.
	Scrollbar *vscroll;

	IndustryCargoesWindow(int id) : Window(_industry_cargoes_desc)
	{
		this->OnInit();
		this->CreateNestedTree();
		this->vscroll = this->GetScrollbar(WID_IC_SCROLLBAR);
		this->FinishInitNested(0);
		this->OnInvalidateData(id);
	}

	void OnInit() override
	{
		/* Initialize static CargoesField size variables. */
		Dimension d = GetStringBoundingBox(STR_INDUSTRY_CARGOES_PRODUCERS);
		d = maxdim(d, GetStringBoundingBox(STR_INDUSTRY_CARGOES_CUSTOMERS));
		d.width  += WidgetDimensions::scaled.frametext.Horizontal();
		d.height += WidgetDimensions::scaled.frametext.Vertical();
		CargoesField::small_height = d.height;

		/* Size of the legend blob -- slightly larger than the smallmap legend blob. */
		CargoesField::legend.height = GetCharacterHeight(FS_SMALL);
		CargoesField::legend.width = CargoesField::legend.height * 9 / 6;

		/* Size of cargo lines. */
		CargoesField::cargo_line.width = ScaleGUITrad(6);
		CargoesField::cargo_line.height = CargoesField::cargo_line.width;

		/* Size of border between cargo lines and industry boxes. */
		CargoesField::cargo_border.width = CargoesField::cargo_line.width * 3 / 2;
		CargoesField::cargo_border.height = CargoesField::cargo_line.width / 2;

		/* Size of space between cargo lines. */
		CargoesField::cargo_space.width = CargoesField::cargo_line.width / 2;
		CargoesField::cargo_space.height = CargoesField::cargo_line.height / 2;

		/* Size of cargo stub (unconnected cargo line.) */
		CargoesField::cargo_stub.width = CargoesField::cargo_line.width / 2;
		CargoesField::cargo_stub.height = CargoesField::cargo_line.height; /* Unused */

		CargoesField::vert_inter_industry_space = WidgetDimensions::scaled.vsep_wide;
		CargoesField::blob_distance = WidgetDimensions::scaled.hsep_normal;

		/* Decide about the size of the box holding the text of an industry type. */
		this->ind_textsize.width = 0;
		this->ind_textsize.height = 0;
		CargoesField::max_cargoes = 0;
		for (IndustryType it = 0; it < NUM_INDUSTRYTYPES; it++) {
			const IndustrySpec *indsp = GetIndustrySpec(it);
			if (!indsp->enabled) continue;
			this->ind_textsize = maxdim(this->ind_textsize, GetStringBoundingBox(indsp->name));
			CargoesField::max_cargoes = std::max<uint>(CargoesField::max_cargoes, std::ranges::count_if(indsp->accepts_cargo, IsValidCargoID));
			CargoesField::max_cargoes = std::max<uint>(CargoesField::max_cargoes, std::ranges::count_if(indsp->produced_cargo, IsValidCargoID));
		}
		d.width = std::max(d.width, this->ind_textsize.width);
		d.height = this->ind_textsize.height;
		this->ind_textsize = maxdim(this->ind_textsize, GetStringBoundingBox(STR_INDUSTRY_CARGOES_SELECT_INDUSTRY));

		/* Compute max size of the cargo texts. */
		this->cargo_textsize.width = 0;
		this->cargo_textsize.height = 0;
		for (const CargoSpec *csp : CargoSpec::Iterate()) {
			if (!csp->IsValid()) continue;
			this->cargo_textsize = maxdim(this->cargo_textsize, GetStringBoundingBox(csp->name));
		}
		d = maxdim(d, this->cargo_textsize); // Box must also be wide enough to hold any cargo label.
		this->cargo_textsize = maxdim(this->cargo_textsize, GetStringBoundingBox(STR_INDUSTRY_CARGOES_SELECT_CARGO));

		d.width += WidgetDimensions::scaled.frametext.Horizontal();
		/* Ensure the height is enough for the industry type text, for the horizontal connections, and for the cargo labels. */
		uint min_ind_height = CargoesField::cargo_border.height * 2 + CargoesField::max_cargoes * GetCharacterHeight(FS_NORMAL) + (CargoesField::max_cargoes - 1) * CargoesField::cargo_space.height;
		d.height = std::max(d.height + WidgetDimensions::scaled.frametext.Vertical(), min_ind_height);

		CargoesField::industry_width = d.width;
		CargoesField::normal_height = d.height + CargoesField::vert_inter_industry_space;

		/* Width of a #CFT_CARGO field. */
		CargoesField::cargo_field_width = CargoesField::cargo_border.width * 2 + CargoesField::cargo_line.width * CargoesField::max_cargoes + CargoesField::cargo_space.width * (CargoesField::max_cargoes - 1);
	}

	void UpdateWidgetSize(WidgetID widget, Dimension &size, [[maybe_unused]] const Dimension &padding, [[maybe_unused]] Dimension &fill, [[maybe_unused]] Dimension &resize) override
	{
		switch (widget) {
			case WID_IC_PANEL:
				resize.height = CargoesField::normal_height;
				size.width = CargoesField::industry_width * 3 + CargoesField::cargo_field_width * 2 + WidgetDimensions::scaled.frametext.Horizontal();
				size.height = CargoesField::small_height + 2 * resize.height + WidgetDimensions::scaled.frametext.Vertical();
				break;

			case WID_IC_IND_DROPDOWN:
				size.width = std::max(size.width, this->ind_textsize.width + padding.width);
				break;

			case WID_IC_CARGO_DROPDOWN:
				size.width = std::max(size.width, this->cargo_textsize.width + padding.width);
				break;
		}
	}

	void SetStringParameters(WidgetID widget) const override
	{
		if (widget != WID_IC_CAPTION) return;

		if (this->ind_cargo < NUM_INDUSTRYTYPES) {
			const IndustrySpec *indsp = GetIndustrySpec(this->ind_cargo);
			SetDParam(0, indsp->name);
		} else {
			const CargoSpec *csp = CargoSpec::Get(this->ind_cargo - NUM_INDUSTRYTYPES);
			SetDParam(0, csp->name);
		}
	}

	/**
	 * Do the two sets of cargoes have a valid cargo in common?
	 * @param cargoes1 Span of the first cargo list.
	 * @param cargoes2 Span of the second cargo list.
	 * @return Arrays have at least one valid cargo in common.
	 */
	static bool HasCommonValidCargo(const std::span<const CargoID> cargoes1, const std::span<const CargoID> cargoes2)
	{
		for (const CargoID cid1 : cargoes1) {
			if (!IsValidCargoID(cid1)) continue;
			for (const CargoID cid2 : cargoes2) {
				if (cid1 == cid2) return true;
			}
		}
		return false;
	}

	/**
	 * Can houses be used to supply one of the cargoes?
	 * @param cargoes Span of cargo list.
	 * @return Houses can supply at least one of the cargoes.
	 */
	static bool HousesCanSupply(const std::span<const CargoID> cargoes)
	{
		for (const CargoID cid : cargoes) {
			if (!IsValidCargoID(cid)) continue;
			TownProductionEffect tpe = CargoSpec::Get(cid)->town_production_effect;
			if (tpe == TPE_PASSENGERS || tpe == TPE_MAIL) return true;
		}
		return false;
	}

	/**
	 * Can houses be used as customers of the produced cargoes?
	 * @param cargoes Span of cargo list.
	 * @return Houses can accept at least one of the cargoes.
	 */
	static bool HousesCanAccept(const std::span<const CargoID> cargoes)
	{
		HouseZones climate_mask;
		switch (_settings_game.game_creation.landscape) {
			case LT_TEMPERATE: climate_mask = HZ_TEMP; break;
			case LT_ARCTIC:    climate_mask = HZ_SUBARTC_ABOVE | HZ_SUBARTC_BELOW; break;
			case LT_TROPIC:    climate_mask = HZ_SUBTROPIC; break;
			case LT_TOYLAND:   climate_mask = HZ_TOYLND; break;
			default: NOT_REACHED();
		}
		for (const CargoID cid : cargoes) {
			if (!IsValidCargoID(cid)) continue;

			for (const auto &hs : HouseSpec::Specs()) {
				if (!hs.enabled || !(hs.building_availability & climate_mask)) continue;

				for (size_t j = 0; j < std::size(hs.accepts_cargo); j++) {
					if (hs.cargo_acceptance[j] > 0 && cid == hs.accepts_cargo[j]) return true;
				}
			}
		}
		return false;
	}

	/**
	 * Count how many industries have accepted cargoes in common with one of the supplied set.
	 * @param cargoes Cargoes to search.
	 * @return Number of industries that have an accepted cargo in common with the supplied set.
	 */
	static int CountMatchingAcceptingIndustries(const std::span<const CargoID> cargoes)
	{
		int count = 0;
		for (IndustryType it = 0; it < NUM_INDUSTRYTYPES; it++) {
			const IndustrySpec *indsp = GetIndustrySpec(it);
			if (!indsp->enabled) continue;

			if (HasCommonValidCargo(cargoes, indsp->accepts_cargo)) count++;
		}
		return count;
	}

	/**
	 * Count how many industries have produced cargoes in common with one of the supplied set.
	 * @param cargoes Cargoes to search.
	 * @return Number of industries that have a produced cargo in common with the supplied set.
	 */
	static int CountMatchingProducingIndustries(const std::span<const CargoID> cargoes)
	{
		int count = 0;
		for (IndustryType it = 0; it < NUM_INDUSTRYTYPES; it++) {
			const IndustrySpec *indsp = GetIndustrySpec(it);
			if (!indsp->enabled) continue;

			if (HasCommonValidCargo(cargoes, indsp->produced_cargo)) count++;
		}
		return count;
	}

	/**
	 * Shorten the cargo column to just the part between industries.
	 * @param column Column number of the cargo column.
	 * @param top    Current top row.
	 * @param bottom Current bottom row.
	 */
	void ShortenCargoColumn(int column, int top, int bottom)
	{
		while (top < bottom && !this->fields[top].columns[column].HasConnection()) {
			this->fields[top].columns[column].MakeEmpty(CFT_EMPTY);
			top++;
		}
		this->fields[top].columns[column].u.cargo.top_end = true;

		while (bottom > top && !this->fields[bottom].columns[column].HasConnection()) {
			this->fields[bottom].columns[column].MakeEmpty(CFT_EMPTY);
			bottom--;
		}
		this->fields[bottom].columns[column].u.cargo.bottom_end = true;
	}

	/**
	 * Place an industry in the fields.
	 * @param row Row of the new industry.
	 * @param col Column of the new industry.
	 * @param it  Industry to place.
	 */
	void PlaceIndustry(int row, int col, IndustryType it)
	{
		assert(this->fields[row].columns[col].type == CFT_EMPTY);
		this->fields[row].columns[col].MakeIndustry(it);
		if (col == 0) {
			this->fields[row].ConnectIndustryProduced(col);
		} else {
			this->fields[row].ConnectIndustryAccepted(col);
		}
	}

	/**
	 * Notify smallmap that new displayed industries have been selected (in #_displayed_industries).
	 */
	void NotifySmallmap()
	{
		if (!this->IsWidgetLowered(WID_IC_NOTIFY)) return;

		UpdateSmallMapSelectedIndustries();
	}

	/**
	 * Compute what and where to display for industry type \a it.
	 * @param displayed_it Industry type to display.
	 */
	void ComputeIndustryDisplay(IndustryType displayed_it)
	{
		this->GetWidget<NWidgetCore>(WID_IC_CAPTION)->widget_data = STR_INDUSTRY_CARGOES_INDUSTRY_CAPTION;
		this->ind_cargo = displayed_it;
		_displayed_industries.reset();
		_displayed_industries_in.reset();
		_displayed_industries_out.reset();
		_displayed_industries.set(displayed_it);
		_displayed_industries_in.set(displayed_it);
		_displayed_industries_out.set(displayed_it);

		this->fields.clear();
		CargoesRow &first_row = this->fields.emplace_back();
		first_row.columns[0].MakeHeader(STR_INDUSTRY_CARGOES_PRODUCERS);
		first_row.columns[1].MakeEmpty(CFT_SMALL_EMPTY);
		first_row.columns[2].MakeEmpty(CFT_SMALL_EMPTY);
		first_row.columns[3].MakeEmpty(CFT_SMALL_EMPTY);
		first_row.columns[4].MakeHeader(STR_INDUSTRY_CARGOES_CUSTOMERS);

		const IndustrySpec *central_sp = GetIndustrySpec(displayed_it);
		bool houses_supply = HousesCanSupply(central_sp->accepts_cargo);
		bool houses_accept = HousesCanAccept(central_sp->produced_cargo);
		/* Make a field consisting of two cargo columns. */
		int num_supp = CountMatchingProducingIndustries(central_sp->accepts_cargo) + houses_supply;
		int num_cust = CountMatchingAcceptingIndustries(central_sp->produced_cargo) + houses_accept;
		int num_indrows = std::max(3, std::max(num_supp, num_cust)); // One is needed for the 'it' industry, and 2 for the cargo labels.
		for (int i = 0; i < num_indrows; i++) {
			CargoesRow &row = this->fields.emplace_back();
			row.columns[0].MakeEmpty(CFT_EMPTY);
			row.columns[1].MakeCargo(central_sp->accepts_cargo);
			row.columns[2].MakeEmpty(CFT_EMPTY);
			row.columns[3].MakeCargo(central_sp->produced_cargo);
			row.columns[4].MakeEmpty(CFT_EMPTY);
		}
		/* Add central industry. */
		int central_row = 1 + num_indrows / 2;
		this->fields[central_row].columns[2].MakeIndustry(displayed_it);
		this->fields[central_row].ConnectIndustryProduced(2);
		this->fields[central_row].ConnectIndustryAccepted(2);

		/* Add cargo labels. */
		this->fields[central_row - 1].MakeCargoLabel(2, true);
		this->fields[central_row + 1].MakeCargoLabel(2, false);

		/* Add suppliers and customers of the 'it' industry. */
		int supp_count = 0;
		int cust_count = 0;
		for (IndustryType it : _sorted_industry_types) {
			const IndustrySpec *indsp = GetIndustrySpec(it);
			if (!indsp->enabled) continue;

			if (HasCommonValidCargo(central_sp->accepts_cargo, indsp->produced_cargo)) {
				this->PlaceIndustry(1 + supp_count * num_indrows / num_supp, 0, it);
				_displayed_industries.set(it);
				_displayed_industries_in.set(it);
				supp_count++;
			}
			if (HasCommonValidCargo(central_sp->produced_cargo, indsp->accepts_cargo)) {
				this->PlaceIndustry(1 + cust_count * num_indrows / num_cust, 4, it);
				_displayed_industries.set(it);
				_displayed_industries_out.set(it);
				cust_count++;
			}
		}
		if (houses_supply) {
			this->PlaceIndustry(1 + supp_count * num_indrows / num_supp, 0, NUM_INDUSTRYTYPES);
			supp_count++;
		}
		if (houses_accept) {
			this->PlaceIndustry(1 + cust_count * num_indrows / num_cust, 4, NUM_INDUSTRYTYPES);
			cust_count++;
		}

		this->ShortenCargoColumn(1, 1, num_indrows);
		this->ShortenCargoColumn(3, 1, num_indrows);
		this->vscroll->SetCount(num_indrows);
		this->SetDirty();
		this->NotifySmallmap();
	}

	/**
	 * Compute what and where to display for cargo id \a cid.
	 * @param cid Cargo id to display.
	 */
	void ComputeCargoDisplay(CargoID cid)
	{
		this->GetWidget<NWidgetCore>(WID_IC_CAPTION)->widget_data = STR_INDUSTRY_CARGOES_CARGO_CAPTION;
		this->ind_cargo = cid + NUM_INDUSTRYTYPES;
		_displayed_industries.reset();
		_displayed_industries_in.reset();
		_displayed_industries_out.reset();

		this->fields.clear();
		CargoesRow &first_row = this->fields.emplace_back();
		first_row.columns[0].MakeHeader(STR_INDUSTRY_CARGOES_PRODUCERS);
		first_row.columns[1].MakeEmpty(CFT_SMALL_EMPTY);
		first_row.columns[2].MakeHeader(STR_INDUSTRY_CARGOES_CUSTOMERS);
		first_row.columns[3].MakeEmpty(CFT_SMALL_EMPTY);
		first_row.columns[4].MakeEmpty(CFT_SMALL_EMPTY);

		auto cargoes = std::span(&cid, 1);
		bool houses_supply = HousesCanSupply(cargoes);
		bool houses_accept = HousesCanAccept(cargoes);
		int num_supp = CountMatchingProducingIndustries(cargoes) + houses_supply + 1; // Ensure room for the cargo label.
		int num_cust = CountMatchingAcceptingIndustries(cargoes) + houses_accept;
		int num_indrows = std::max(num_supp, num_cust);
		for (int i = 0; i < num_indrows; i++) {
			CargoesRow &row = this->fields.emplace_back();
			row.columns[0].MakeEmpty(CFT_EMPTY);
			row.columns[1].MakeCargo(cargoes);
			row.columns[2].MakeEmpty(CFT_EMPTY);
			row.columns[3].MakeEmpty(CFT_EMPTY);
			row.columns[4].MakeEmpty(CFT_EMPTY);
		}

		this->fields[num_indrows].MakeCargoLabel(0, false); // Add cargo labels at the left bottom.

		/* Add suppliers and customers of the cargo. */
		int supp_count = 0;
		int cust_count = 0;
		for (IndustryType it : _sorted_industry_types) {
			const IndustrySpec *indsp = GetIndustrySpec(it);
			if (!indsp->enabled) continue;

			if (HasCommonValidCargo(cargoes, indsp->produced_cargo)) {
				this->PlaceIndustry(1 + supp_count * num_indrows / num_supp, 0, it);
				_displayed_industries.set(it);
				_displayed_industries_in.set(it);
				supp_count++;
			}
			if (HasCommonValidCargo(cargoes, indsp->accepts_cargo)) {
				this->PlaceIndustry(1 + cust_count * num_indrows / num_cust, 2, it);
				_displayed_industries.set(it);
				_displayed_industries_out.set(it);
				cust_count++;
			}
		}
		if (houses_supply) {
			this->PlaceIndustry(1 + supp_count * num_indrows / num_supp, 0, NUM_INDUSTRYTYPES);
			supp_count++;
		}
		if (houses_accept) {
			this->PlaceIndustry(1 + cust_count * num_indrows / num_cust, 2, NUM_INDUSTRYTYPES);
			cust_count++;
		}

		this->ShortenCargoColumn(1, 1, num_indrows);
		this->vscroll->SetCount(num_indrows);
		this->SetDirty();
		this->NotifySmallmap();
	}

	/**
	 * Some data on this window has become invalid.
	 * @param data Information about the changed data.
	 * - data = 0 .. NUM_INDUSTRYTYPES - 1: Display the chain around the given industry.
	 * - data = NUM_INDUSTRYTYPES: Stop sending updates to the smallmap window.
	 * @param gui_scope Whether the call is done from GUI scope. You may not do everything when not in GUI scope. See #InvalidateWindowData() for details.
	 */
	void OnInvalidateData([[maybe_unused]] int data = 0, [[maybe_unused]] bool gui_scope = true) override
	{
		if (!gui_scope) return;
		if (data == NUM_INDUSTRYTYPES) {
			this->RaiseWidgetWhenLowered(WID_IC_NOTIFY);
			return;
		}

		assert(data >= 0 && data < NUM_INDUSTRYTYPES);
		this->ComputeIndustryDisplay(data);
	}

	void DrawWidget(const Rect &r, WidgetID widget) const override
	{
		if (widget != WID_IC_PANEL) return;

		Rect ir = r.Shrink(WidgetDimensions::scaled.bevel);
		DrawPixelInfo tmp_dpi;
		if (!FillDrawPixelInfo(&tmp_dpi, ir)) return;
		AutoRestoreBackup dpi_backup(_cur_dpi, &tmp_dpi);

		int left_pos = WidgetDimensions::scaled.frametext.left - WidgetDimensions::scaled.bevel.left;
		if (this->ind_cargo >= NUM_INDUSTRYTYPES) left_pos += (CargoesField::industry_width + CargoesField::cargo_field_width) / 2;
		int last_column = (this->ind_cargo < NUM_INDUSTRYTYPES) ? 4 : 2;

		const NWidgetBase *nwp = this->GetWidget<NWidgetBase>(WID_IC_PANEL);
		int vpos = WidgetDimensions::scaled.frametext.top - WidgetDimensions::scaled.bevel.top - this->vscroll->GetPosition() * nwp->resize_y;
		int row_height = CargoesField::small_height;
		for (const auto &field : this->fields) {
			if (vpos + row_height >= 0) {
				int xpos = left_pos;
				int col, dir;
				if (_current_text_dir == TD_RTL) {
					col = last_column;
					dir = -1;
				} else {
					col = 0;
					dir = 1;
				}
				while (col >= 0 && col <= last_column) {
					field.columns[col].Draw(xpos, vpos);
					xpos += (col & 1) ? CargoesField::cargo_field_width : CargoesField::industry_width;
					col += dir;
				}
			}
			vpos += row_height;
			if (vpos >= height) break;
			row_height = CargoesField::normal_height;
		}
	}

	/**
	 * Calculate in which field was clicked, and within the field, at what position.
	 * @param pt Clicked position in the #WID_IC_PANEL widget.
	 * @param fieldxy If \c true is returned, field x/y coordinate of \a pt.
	 * @param xy      If \c true is returned, x/y coordinate with in the field.
	 * @return Clicked at a valid position.
	 */
	bool CalculatePositionInWidget(Point pt, Point *fieldxy, Point *xy)
	{
		const NWidgetBase *nw = this->GetWidget<NWidgetBase>(WID_IC_PANEL);
		pt.x -= nw->pos_x;
		pt.y -= nw->pos_y;

		int vpos = WidgetDimensions::scaled.frametext.top + CargoesField::small_height - this->vscroll->GetPosition() * nw->resize_y;
		if (pt.y < vpos) return false;

		int row = (pt.y - vpos) / CargoesField::normal_height; // row is relative to row 1.
		if (row + 1 >= (int)this->fields.size()) return false;
		vpos = pt.y - vpos - row * CargoesField::normal_height; // Position in the row + 1 field
		row++; // rebase row to match index of this->fields.

		int xpos = 2 * WidgetDimensions::scaled.frametext.left + ((this->ind_cargo < NUM_INDUSTRYTYPES) ? 0 :  (CargoesField::industry_width + CargoesField::cargo_field_width) / 2);
		if (pt.x < xpos) return false;
		int column;
		for (column = 0; column <= 5; column++) {
			int width = (column & 1) ? CargoesField::cargo_field_width : CargoesField::industry_width;
			if (pt.x < xpos + width) break;
			xpos += width;
		}
		int num_columns = (this->ind_cargo < NUM_INDUSTRYTYPES) ? 4 : 2;
		if (column > num_columns) return false;
		xpos = pt.x - xpos;

		/* Return both positions, compensating for RTL languages (which works due to the equal symmetry in both displays). */
		fieldxy->y = row;
		xy->y = vpos;
		if (_current_text_dir == TD_RTL) {
			fieldxy->x = num_columns - column;
			xy->x = ((column & 1) ? CargoesField::cargo_field_width : CargoesField::industry_width) - xpos;
		} else {
			fieldxy->x = column;
			xy->x = xpos;
		}
		return true;
	}

	void OnClick([[maybe_unused]] Point pt, WidgetID widget, [[maybe_unused]] int click_count) override
	{
		switch (widget) {
			case WID_IC_PANEL: {
				Point fieldxy, xy;
				if (!CalculatePositionInWidget(pt, &fieldxy, &xy)) return;

				const CargoesField *fld = this->fields[fieldxy.y].columns + fieldxy.x;
				switch (fld->type) {
					case CFT_INDUSTRY:
						if (fld->u.industry.ind_type < NUM_INDUSTRYTYPES) this->ComputeIndustryDisplay(fld->u.industry.ind_type);
						break;

					case CFT_CARGO: {
						CargoesField *lft = (fieldxy.x > 0) ? this->fields[fieldxy.y].columns + fieldxy.x - 1 : nullptr;
						CargoesField *rgt = (fieldxy.x < 4) ? this->fields[fieldxy.y].columns + fieldxy.x + 1 : nullptr;
						CargoID cid = fld->CargoClickedAt(lft, rgt, xy);
						if (cid != INVALID_CARGO) this->ComputeCargoDisplay(cid);
						break;
					}

					case CFT_CARGO_LABEL: {
						CargoID cid = fld->CargoLabelClickedAt(xy);
						if (cid != INVALID_CARGO) this->ComputeCargoDisplay(cid);
						break;
					}

					default:
						break;
				}
				break;
			}

			case WID_IC_NOTIFY:
				if (this->GetWidget<NWidgetLeaf>(widget)->ButtonHit(pt)) {
					this->ToggleWidgetLoweredState(WID_IC_NOTIFY);
					this->SetWidgetDirty(WID_IC_NOTIFY);
					if (_settings_client.sound.click_beep) SndPlayFx(SND_15_BEEP);

					if (this->IsWidgetLowered(WID_IC_NOTIFY)) {
						_link_mode = ILM_ALL;
						if (FindWindowByClass(WC_SMALLMAP) == nullptr) ShowSmallMap();
						this->NotifySmallmap();
					}
				} else {
					DropDownList list;
					auto add_item = [&](StringID string, int result) {
						std::unique_ptr<DropDownListStringItem> item = std::make_unique<DropDownListStringItem>(string, result, false);
						item->SetColourFlags(TC_FORCED);
						list.emplace_back(std::move(item));
					};
					add_item(STR_INDUSTRY_CARGOES_NOTIFY_SMALLMAP_ALL, ILM_ALL);
					add_item(STR_INDUSTRY_CARGOES_PRODUCERS, ILM_IN);
					add_item(STR_INDUSTRY_CARGOES_CUSTOMERS, ILM_OUT);
					int selected = (this->IsWidgetLowered(WID_IC_NOTIFY)) ? (int)_link_mode : -1;
					ShowDropDownList(this, std::move(list), selected, WID_IC_NOTIFY);
				}
				break;

			case WID_IC_CARGO_DROPDOWN: {
				DropDownList lst;
				Dimension d = GetLargestCargoIconSize();
				for (const CargoSpec *cs : _sorted_standard_cargo_specs) {
					lst.push_back(MakeDropDownListIconItem(d, cs->GetCargoIcon(), PAL_NONE, cs->name, cs->Index()));
				}
				if (!lst.empty()) {
					int selected = (this->ind_cargo >= NUM_INDUSTRYTYPES) ? (int)(this->ind_cargo - NUM_INDUSTRYTYPES) : -1;
					ShowDropDownList(this, std::move(lst), selected, WID_IC_CARGO_DROPDOWN);
				}
				break;
			}

			case WID_IC_IND_DROPDOWN: {
				DropDownList lst;
				for (IndustryType ind : _sorted_industry_types) {
					const IndustrySpec *indsp = GetIndustrySpec(ind);
					if (!indsp->enabled) continue;
					lst.push_back(MakeDropDownListStringItem(indsp->name, ind));
				}
				if (!lst.empty()) {
					int selected = (this->ind_cargo < NUM_INDUSTRYTYPES) ? (int)this->ind_cargo : -1;
					ShowDropDownList(this, std::move(lst), selected, WID_IC_IND_DROPDOWN);
				}
				break;
			}
		}
	}

	void OnDropdownSelect(WidgetID widget, int index) override
	{
		if (index < 0) return;

		switch (widget) {
			case WID_IC_CARGO_DROPDOWN:
				this->ComputeCargoDisplay(index);
				break;

			case WID_IC_IND_DROPDOWN:
				this->ComputeIndustryDisplay(index);
				break;

			case WID_IC_NOTIFY:
				_link_mode = (IndustryLinkMode)index;
				this->LowerWidget(WID_IC_NOTIFY);
				this->SetWidgetDirty(WID_IC_NOTIFY);
				if (FindWindowByClass(WC_SMALLMAP) == nullptr) ShowSmallMap();
				this->NotifySmallmap();
				break;
		}
	}

	bool OnTooltip([[maybe_unused]] Point pt, WidgetID widget, TooltipCloseCondition close_cond) override
	{
		if (widget != WID_IC_PANEL) return false;

		Point fieldxy, xy;
		if (!CalculatePositionInWidget(pt, &fieldxy, &xy)) return false;

		const CargoesField *fld = this->fields[fieldxy.y].columns + fieldxy.x;
		CargoID cid = INVALID_CARGO;
		switch (fld->type) {
			case CFT_CARGO: {
				CargoesField *lft = (fieldxy.x > 0) ? this->fields[fieldxy.y].columns + fieldxy.x - 1 : nullptr;
				CargoesField *rgt = (fieldxy.x < 4) ? this->fields[fieldxy.y].columns + fieldxy.x + 1 : nullptr;
				cid = fld->CargoClickedAt(lft, rgt, xy);
				break;
			}

			case CFT_CARGO_LABEL: {
				cid = fld->CargoLabelClickedAt(xy);
				break;
			}

			case CFT_INDUSTRY:
				if (fld->u.industry.ind_type < NUM_INDUSTRYTYPES && (this->ind_cargo >= NUM_INDUSTRYTYPES || fieldxy.x != 2)) {
					GuiShowTooltips(this, STR_INDUSTRY_CARGOES_INDUSTRY_TOOLTIP, close_cond);
				}
				return true;

			default:
				break;
		}
		if (cid != INVALID_CARGO && (this->ind_cargo < NUM_INDUSTRYTYPES || cid != this->ind_cargo - NUM_INDUSTRYTYPES)) {
			const CargoSpec *csp = CargoSpec::Get(cid);
			SetDParam(0, csp->name);
			GuiShowTooltips(this, STR_INDUSTRY_CARGOES_CARGO_TOOLTIP, close_cond, 1);
			return true;
		}

		return false;
	}

	void OnResize() override
	{
		this->vscroll->SetCapacityFromWidget(this, WID_IC_PANEL, WidgetDimensions::scaled.framerect.Vertical() + CargoesField::small_height);
	}

	bool IsNewGRFInspectable() const override
	{
		return true;
	}

	void ShowNewGRFInspectWindow() const override
	{
		if (this->ind_cargo < NUM_INDUSTRYTYPES) {
			::ShowNewGRFInspectWindow(GSF_INDUSTRIES, this->ind_cargo | (1 << 26));
		} else {
			::ShowNewGRFInspectWindow(GSF_CARGOES, this->ind_cargo - NUM_INDUSTRYTYPES);
		}
	}
};

/**
 * Open the industry and cargoes window.
 * @param id Industry type to display, \c NUM_INDUSTRYTYPES selects a default industry type.
 */
static void ShowIndustryCargoesWindow(IndustryType id)
{
	if (id >= NUM_INDUSTRYTYPES) {
		for (IndustryType ind : _sorted_industry_types) {
			const IndustrySpec *indsp = GetIndustrySpec(ind);
			if (indsp->enabled) {
				id = ind;
				break;
			}
		}
		if (id >= NUM_INDUSTRYTYPES) return;
	}

	Window *w = BringWindowToFrontById(WC_INDUSTRY_CARGOES, 0);
	if (w != nullptr) {
		w->InvalidateData(id);
		return;
	}
	new IndustryCargoesWindow(id);
}

/** Open the industry and cargoes window with an industry. */
void ShowIndustryCargoesWindow()
{
	ShowIndustryCargoesWindow(NUM_INDUSTRYTYPES);
}

void ShowIndustryTooltip(Window *w, const TileIndex tile)
{
	if (!_settings_client.gui.industry_tooltip_show) return;
	if (!(_settings_client.gui.industry_tooltip_show_name || _settings_client.gui.industry_tooltip_show_produced ||
			_settings_client.gui.industry_tooltip_show_required || _settings_client.gui.industry_tooltip_show_stockpiled)) return;

	const Industry *industry = Industry::GetByTile(tile);
	const IndustrySpec *industry_spec = GetIndustrySpec(industry->type);

	std::string msg;

	if (_settings_client.gui.industry_tooltip_show_name) {
		// Print out the name of the industry.
		SetDParam(0, industry_spec->name);
		msg = GetString(STR_INDUSTRY_VIEW_NAME_TOOLTIP);
	}

	if (_settings_client.gui.industry_tooltip_show_required || _settings_client.gui.industry_tooltip_show_stockpiled) {
		// Have to query the stockpiling right now, in case callback 37 returns fail.
		bool stockpiling = HasBit(industry_spec->callback_mask, CBM_IND_PRODUCTION_CARGO_ARRIVAL) ||
				HasBit(industry_spec->callback_mask, CBM_IND_PRODUCTION_256_TICKS);

		if (_settings_client.gui.industry_tooltip_show_required) {
			// Print out required cargo.
			bool first = true;
			std::string required_cargo_list;

			for (const auto &a : industry->Accepted()) {
				if (a.cargo == INVALID_CARGO) {
					continue;
				}

				CargoSuffix suffix;
				GetCargoSuffix(CARGOSUFFIX_IN, CST_VIEW, industry, industry->type, industry_spec, a.cargo, &a - industry->accepted.get(), suffix);

				const bool is_stockpile_with_suffix = (suffix.display == CSD_CARGO_AMOUNT_TEXT);
				const bool is_stockpile_without_suffix = (suffix.display == CSD_CARGO_AMOUNT);
				const bool is_proper_stockpile_without_suffix = (is_stockpile_without_suffix && stockpiling); // If callback 37 fails, the result is interpreted as a stockpile, for some reason.
				if (is_stockpile_with_suffix || is_proper_stockpile_without_suffix) {
					if (_settings_client.gui.industry_tooltip_show_stockpiled) continue;
				}

				StringID format = STR_INDUSTRY_VIEW_REQUIRED_TOOLTIP_NEXT;
				if (first) {
					format = STR_INDUSTRY_VIEW_REQUIRED_TOOLTIP_FIRST;
					first = false;
				}

				SetDParam(0, CargoSpec::Get(a.cargo)->name);
				SetDParamStr(1, suffix.text);
				required_cargo_list += GetString(format);
			}

			if (!required_cargo_list.empty()) {
				if (!msg.empty()) msg += '\n';
				msg += required_cargo_list;
			}
		}

		// Print out stockpiled cargo.

		if (stockpiling && _settings_client.gui.industry_tooltip_show_stockpiled) {
			for (const auto &a : industry->Accepted()) {
				if (a.cargo == INVALID_CARGO) continue;

				CargoSuffix suffix;
				GetCargoSuffix(CARGOSUFFIX_IN, CST_VIEW, industry, industry->type, industry_spec, a.cargo, &a - industry->accepted.get(), suffix);

				if (suffix.display == CSD_CARGO || suffix.display == CSD_CARGO_TEXT) {
					continue;
				}

				if (!msg.empty()) msg += '\n';

				SetDParam(0, a.cargo);
				SetDParam(1, a.waiting);
				SetDParamStr(2, suffix.text);
				msg += GetString(STR_INDUSTRY_VIEW_STOCKPILED_TOOLTIP);
			}
		}
	}

	if (_settings_client.gui.industry_tooltip_show_produced) {
		// Print out amounts of produced cargo.

		for (const auto &p : industry->Produced()) {
			if (p.cargo == INVALID_CARGO) continue;

			if (!msg.empty()) msg += '\n';

			CargoSuffix suffix;
			GetCargoSuffix(CARGOSUFFIX_OUT, CST_VIEW, industry, industry->type, industry_spec, p.cargo, &p - industry->produced.get(), suffix);

			SetDParam(0, p.cargo);
			SetDParam(1, p.history[LAST_MONTH].production);
			SetDParamStr(2, suffix.text);
			SetDParam(3, ToPercent8(p.history[LAST_MONTH].PctTransported()));
			msg += GetString(STR_INDUSTRY_VIEW_TRANSPORTED_TOOLTIP_EXTENSION);
		}
	}

	if (!msg.empty()) {
		_temp_special_strings[0] = std::move(msg);
		GuiShowTooltips(w, SPECSTR_TEMP_START, TCC_HOVER_VIEWPORT);
	}
}<|MERGE_RESOLUTION|>--- conflicted
+++ resolved
@@ -689,11 +689,7 @@
 			case WID_DPI_FUND_WIDGET: {
 				if (this->selected_type != INVALID_INDUSTRYTYPE) {
 					if (_game_mode != GM_EDITOR && _settings_game.construction.raw_industry_construction == 2 && GetIndustrySpec(this->selected_type)->IsRawIndustry()) {
-<<<<<<< HEAD
 						DoCommandP(0, this->selected_type, InteractiveRandom(), CMD_BUILD_INDUSTRY | CMD_MSG(STR_ERROR_CAN_T_CONSTRUCT_THIS_INDUSTRY));
-=======
-						Command<CMD_BUILD_INDUSTRY>::Post(STR_ERROR_CAN_T_CONSTRUCT_THIS_INDUSTRY, TileIndex{}, this->selected_type, 0, false, InteractiveRandom());
->>>>>>> 666f7bfe
 						this->HandleButtonClick(WID_DPI_FUND_WIDGET);
 					} else {
 						HandlePlacePushButton(this, WID_DPI_FUND_WIDGET, SPR_CURSOR_INDUSTRY, HT_RECT);
