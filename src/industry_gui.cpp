--- conflicted
+++ resolved
@@ -195,27 +195,15 @@
 		}
 		switch (use_input) {
 			case CARGOSUFFIX_OUT:
-<<<<<<< HEAD
-				// Handle INDUSTRY_ORIGINAL_NUM_OUTPUTS cargoes
+				/* Handle INDUSTRY_ORIGINAL_NUM_OUTPUTS cargoes */
 				if (cargoes[0] != INVALID_CARGO) GetCargoSuffix(3, cst, ind, ind_type, indspec, suffixes[0]);
 				if (cargoes[1] != INVALID_CARGO) GetCargoSuffix(4, cst, ind, ind_type, indspec, suffixes[1]);
 				break;
 			case CARGOSUFFIX_IN:
-				// Handle INDUSTRY_ORIGINAL_NUM_INPUTS cargoes
+				/* Handle INDUSTRY_ORIGINAL_NUM_INPUTS cargoes */
 				if (cargoes[0] != INVALID_CARGO) GetCargoSuffix(0, cst, ind, ind_type, indspec, suffixes[0]);
 				if (cargoes[1] != INVALID_CARGO) GetCargoSuffix(1, cst, ind, ind_type, indspec, suffixes[1]);
 				if (cargoes[2] != INVALID_CARGO) GetCargoSuffix(2, cst, ind, ind_type, indspec, suffixes[2]);
-=======
-				/* Handle INDUSTRY_ORIGINAL_NUM_OUTPUTS cargoes */
-				if (IsValidCargoType(cargoes[0])) GetCargoSuffix(3, cst, ind, ind_type, indspec, suffixes[0]);
-				if (IsValidCargoType(cargoes[1])) GetCargoSuffix(4, cst, ind, ind_type, indspec, suffixes[1]);
-				break;
-			case CARGOSUFFIX_IN:
-				/* Handle INDUSTRY_ORIGINAL_NUM_INPUTS cargoes */
-				if (IsValidCargoType(cargoes[0])) GetCargoSuffix(0, cst, ind, ind_type, indspec, suffixes[0]);
-				if (IsValidCargoType(cargoes[1])) GetCargoSuffix(1, cst, ind, ind_type, indspec, suffixes[1]);
-				if (IsValidCargoType(cargoes[2])) GetCargoSuffix(2, cst, ind, ind_type, indspec, suffixes[2]);
->>>>>>> 7d03cee5
 				break;
 			default:
 				NOT_REACHED();
