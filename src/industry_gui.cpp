--- conflicted
+++ resolved
@@ -863,16 +863,6 @@
 		IL_RATE2,             ///< Production rate of cargo 2
 	};
 
-<<<<<<< HEAD
-	Dimension cargo_icon_size; ///< Largest cargo icon dimension.
-	Editability editable;     ///< Mode for changing production
-	InfoLine editbox_line;    ///< The line clicked to open the edit box
-	InfoLine clicked_line;    ///< The line of the button that has been clicked
-	uint8_t clicked_button;   ///< The button that has been clicked (to raise)
-	int production_offset_y;  ///< The offset of the production texts/buttons
-	int info_height;          ///< Height needed for the #WID_IV_INFO panel
-	int cheat_line_height;    ///< Height of each line for the #WID_IV_INFO panel
-=======
 	Dimension cargo_icon_size{}; ///< Largest cargo icon dimension.
 	Editability editable{}; ///< Mode for changing production
 	InfoLine editbox_line = IL_NONE; ///< The line clicked to open the edit box
@@ -881,7 +871,6 @@
 	int production_offset_y = 0; ///< The offset of the production texts/buttons
 	int info_height = 0; ///< Height needed for the #WID_IV_INFO panel
 	int cheat_line_height = 0; ///< Height of each line for the #WID_IV_INFO panel
->>>>>>> 94783fe2
 
 public:
 	IndustryViewWindow(WindowDesc &desc, WindowNumber window_number) : Window(desc)
@@ -1427,13 +1416,8 @@
 	Scrollbar *vscroll{};
 	Scrollbar *hscroll{};
 
-<<<<<<< HEAD
-	CargoType produced_cargo_filter_criteria;   ///< Selected produced cargo filter index
-	CargoType accepted_cargo_filter_criteria;   ///< Selected accepted cargo filter index
-=======
 	CargoType produced_cargo_filter_criteria{}; ///< Selected produced cargo filter index
 	CargoType accepted_cargo_filter_criteria{}; ///< Selected accepted cargo filter index
->>>>>>> 94783fe2
 	static CargoType produced_cargo_filter;
 
 	const int MAX_FILTER_LENGTH = 16; ///< The max length of the filter, in chars
@@ -2107,23 +2091,6 @@
 	CargoesFieldType type{}; ///< Type of field.
 	union {
 		struct {
-<<<<<<< HEAD
-			IndustryType ind_type;                   ///< Industry type (#NUM_INDUSTRYTYPES means 'houses').
-			CargoType other_produced[MAX_CARGOES];   ///< Cargoes produced but not used in this figure.
-			CargoType other_accepted[MAX_CARGOES];   ///< Cargoes accepted but not used in this figure.
-		} industry; ///< Industry data (for #CFT_INDUSTRY).
-		struct {
-			CargoType vertical_cargoes[MAX_CARGOES]; ///< Cargoes running from top to bottom (cargo type or #INVALID_CARGO).
-			Cargoes supp_cargoes;                    ///< Cargoes in \c vertical_cargoes entering from the left.
-			Cargoes cust_cargoes;                    ///< Cargoes in \c vertical_cargoes leaving to the right.
-			uint8_t num_cargoes;                     ///< Number of cargoes.
-			uint8_t top_end;                         ///< Stop at the top of the vertical cargoes.
-			uint8_t bottom_end;                      ///< Stop at the bottom of the vertical cargoes.
-		} cargo; ///< Cargo data (for #CFT_CARGO).
-		struct {
-			CargoType cargoes[MAX_CARGOES];          ///< Cargoes to display (or #INVALID_CARGO).
-			bool left_align;                         ///< Align all cargo texts to the left (else align to the right).
-=======
 			IndustryType ind_type; ///< Industry type (#NUM_INDUSTRYTYPES means 'houses').
 			std::array<CargoType, MAX_CARGOES> other_produced; ///< Cargoes produced but not used in this figure.
 			std::array<CargoType, MAX_CARGOES> other_accepted; ///< Cargoes accepted but not used in this figure.
@@ -2139,7 +2106,6 @@
 		struct {
 			std::array<CargoType, MAX_CARGOES> cargoes; ///< Cargoes to display (or #INVALID_CARGO).
 			bool left_align; ///< Align all cargo texts to the left (else align to the right).
->>>>>>> 94783fe2
 		} cargo_label;   ///< Label data (for #CFT_CARGO_LABEL).
 		StringID header; ///< Header text (for #CFT_HEADER).
 	} u{}; // Data for each type.
@@ -3229,7 +3195,7 @@
 				} else {
 					DropDownList list;
 					auto add_item = [&](StringID string, int result) {
-						std::unique_ptr<DropDownListStringItem> item = std::make_unique<DropDownListStringItem>(string, result, false);
+						std::unique_ptr<DropDownListStringItem> item = std::make_unique<DropDownListStringItem>(GetString(string), result, false);
 						item->SetColourFlags(TC_FORCED);
 						list.emplace_back(std::move(item));
 					};
