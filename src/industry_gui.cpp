/*
 * This file is part of OpenTTD.
 * OpenTTD is free software; you can redistribute it and/or modify it under the terms of the GNU General Public License as published by the Free Software Foundation, version 2.
 * OpenTTD is distributed in the hope that it will be useful, but WITHOUT ANY WARRANTY; without even the implied warranty of MERCHANTABILITY or FITNESS FOR A PARTICULAR PURPOSE.
 * See the GNU General Public License for more details. You should have received a copy of the GNU General Public License along with OpenTTD. If not, see <http://www.gnu.org/licenses/>.
 */

/** @file industry_gui.cpp GUIs related to industries. */

#include "stdafx.h"
#include "error.h"
#include "gui.h"
#include "settings_gui.h"
#include "sound_func.h"
#include "window_func.h"
#include "textbuf_gui.h"
#include "command_func.h"
#include "viewport_func.h"
#include "industry.h"
#include "town.h"
#include "cheat_type.h"
#include "newgrf_industries.h"
#include "newgrf_text.h"
#include "newgrf_debug.h"
#include "network/network.h"
#include "strings_func.h"
#include "company_func.h"
#include "tilehighlight_func.h"
#include "string_func.h"
#include "sortlist_type.h"
#include "dropdown_func.h"
#include "dropdown_common_type.h"
#include "company_base.h"
#include "core/geometry_func.hpp"
#include "core/random_func.hpp"
#include "core/backup_type.hpp"
#include "genworld.h"
#include "smallmap_gui.h"
#include "dropdown_type.h"
#include "clear_map.h"
#include "zoom_func.h"
<<<<<<< HEAD
=======
#include "industry_cmd.h"
#include "graph_gui.h"
>>>>>>> 36c735eb
#include "querystring_gui.h"
#include "stringfilter_type.h"
#include "hotkeys.h"

#include "widgets/industry_widget.h"

#include "table/strings.h"

#include <bitset>

#include "safeguards.h"

bool _ignore_restrictions;
static std::bitset<NUM_INDUSTRYTYPES> _displayed_industries; ///< Communication from the industry chain window to the smallmap window about what industries to display.
static std::bitset<NUM_INDUSTRYTYPES> _displayed_industries_in;
static std::bitset<NUM_INDUSTRYTYPES> _displayed_industries_out;

enum IndustryLinkMode {
	ILM_ALL,
	ILM_IN,
	ILM_OUT,
};
static IndustryLinkMode _link_mode = ILM_ALL;

const std::bitset<NUM_INDUSTRYTYPES> &GetIndustryLinkDisplayIndustries()
{
	switch (_link_mode) {
		case ILM_IN:
			return _displayed_industries_in;
		case ILM_OUT:
			return _displayed_industries_out;
		default:
			return _displayed_industries;
	}
}

/** Cargo suffix type (for which window is it requested) */
enum CargoSuffixType {
	CST_FUND,  ///< Fund-industry window
	CST_VIEW,  ///< View-industry window
	CST_DIR,   ///< Industry-directory window
};

/** Ways of displaying the cargo. */
enum CargoSuffixDisplay {
	CSD_CARGO,             ///< Display the cargo without sub-type (cb37 result 401).
	CSD_CARGO_AMOUNT,      ///< Display the cargo and amount (if useful), but no sub-type (cb37 result 400 or fail).
	CSD_CARGO_TEXT,        ///< Display then cargo and supplied string (cb37 result 800-BFF).
	CSD_CARGO_AMOUNT_TEXT, ///< Display then cargo, amount, and string (cb37 result 000-3FF).
};

/** Transfer storage of cargo suffix information. */
struct CargoSuffix {
	CargoSuffixDisplay display; ///< How to display the cargo and text.
	std::string text;           ///< Cargo suffix text.
};

extern void GenerateIndustries();
static void ShowIndustryCargoesWindow(IndustryType id);

/**
 * Gets the string to display after the cargo name (using callback 37)
 * @param cargo the cargo for which the suffix is requested, meaning depends on presence of flag 18 in prop 1A
 * @param cst the cargo suffix type (for which window is it requested). @see CargoSuffixType
 * @param ind the industry (nullptr if in fund window)
 * @param ind_type the industry type
 * @param indspec the industry spec
 * @param suffix is filled with the string to display
 */
static void GetCargoSuffix(uint cargo, CargoSuffixType cst, const Industry *ind, IndustryType ind_type, const IndustrySpec *indspec, CargoSuffix &suffix)
{
	suffix.text.clear();
	suffix.display = CSD_CARGO_AMOUNT;

	if (HasBit(indspec->callback_mask, CBM_IND_CARGO_SUFFIX)) {
		TileIndex t = (cst != CST_FUND) ? ind->location.tile : INVALID_TILE;
		uint16_t callback = GetIndustryCallback(CBID_INDUSTRY_CARGO_SUFFIX, 0, (cst << 8) | cargo, const_cast<Industry *>(ind), ind_type, t);
		if (callback == CALLBACK_FAILED) return;

		if (indspec->grf_prop.grffile->grf_version < 8) {
			if (GB(callback, 0, 8) == 0xFF) return;
			if (callback < 0x400) {
				StartTextRefStackUsage(indspec->grf_prop.grffile, 6);
				suffix.text = GetString(GetGRFStringID(indspec->grf_prop.grffile, 0xD000 + callback));
				StopTextRefStackUsage();
				suffix.display = CSD_CARGO_AMOUNT_TEXT;
				return;
			}
			ErrorUnknownCallbackResult(indspec->grf_prop.grffile->grfid, CBID_INDUSTRY_CARGO_SUFFIX, callback);
			return;

		} else { // GRF version 8 or higher.
			if (callback == 0x400) return;
			if (callback == 0x401) {
				suffix.display = CSD_CARGO;
				return;
			}
			if (callback < 0x400) {
				StartTextRefStackUsage(indspec->grf_prop.grffile, 6);
				suffix.text = GetString(GetGRFStringID(indspec->grf_prop.grffile, 0xD000 + callback));
				StopTextRefStackUsage();
				suffix.display = CSD_CARGO_AMOUNT_TEXT;
				return;
			}
			if (callback >= 0x800 && callback < 0xC00) {
				StartTextRefStackUsage(indspec->grf_prop.grffile, 6);
				suffix.text = GetString(GetGRFStringID(indspec->grf_prop.grffile, 0xD000 - 0x800 + callback));
				StopTextRefStackUsage();
				suffix.display = CSD_CARGO_TEXT;
				return;
			}
			ErrorUnknownCallbackResult(indspec->grf_prop.grffile->grfid, CBID_INDUSTRY_CARGO_SUFFIX, callback);
			return;
		}
	}
}

enum CargoSuffixInOut {
	CARGOSUFFIX_OUT = 0,
	CARGOSUFFIX_IN  = 1,
};

/**
 * Gets all strings to display after the cargoes of industries (using callback 37)
 * @param use_input get suffixes for output cargoes or input cargoes?
 * @param cst the cargo suffix type (for which window is it requested). @see CargoSuffixType
 * @param ind the industry (nullptr if in fund window)
 * @param ind_type the industry type
 * @param indspec the industry spec
 * @param cargoes array with cargotypes. for INVALID_CARGO no suffix will be determined
 * @param suffixes is filled with the suffixes
 */
template <typename TC, typename TS>
static inline void GetAllCargoSuffixes(CargoSuffixInOut use_input, CargoSuffixType cst, const Industry *ind, IndustryType ind_type, const IndustrySpec *indspec, const TC &cargoes, TS &suffixes)
{
	static_assert(std::tuple_size_v<std::remove_reference_t<decltype(cargoes)>> <= std::tuple_size_v<std::remove_reference_t<decltype(suffixes)>>);

	if (indspec->behaviour & INDUSTRYBEH_CARGOTYPES_UNLIMITED) {
		/* Reworked behaviour with new many-in-many-out scheme */
		for (size_t j = 0; j < std::size(suffixes); j++) {
			if (cargoes[j] != INVALID_CARGO) {
				uint8_t local_id = indspec->grf_prop.grffile->cargo_map[cargoes[j]]; // should we check the value for valid?
				uint cargotype = local_id << 16 | use_input;
				GetCargoSuffix(cargotype, cst, ind, ind_type, indspec, suffixes[j]);
			} else {
				suffixes[j].text.clear();
				suffixes[j].display = CSD_CARGO;
			}
		}
	} else {
		/* Compatible behaviour with old 3-in-2-out scheme */
		for (size_t j = 0; j < std::size(suffixes); j++) {
			suffixes[j].text.clear();
			suffixes[j].display = CSD_CARGO;
		}
		switch (use_input) {
			case CARGOSUFFIX_OUT:
				// Handle INDUSTRY_ORIGINAL_NUM_OUTPUTS cargoes
				if (cargoes[0] != INVALID_CARGO) GetCargoSuffix(3, cst, ind, ind_type, indspec, suffixes[0]);
				if (cargoes[1] != INVALID_CARGO) GetCargoSuffix(4, cst, ind, ind_type, indspec, suffixes[1]);
				break;
			case CARGOSUFFIX_IN:
				// Handle INDUSTRY_ORIGINAL_NUM_INPUTS cargoes
				if (cargoes[0] != INVALID_CARGO) GetCargoSuffix(0, cst, ind, ind_type, indspec, suffixes[0]);
				if (cargoes[1] != INVALID_CARGO) GetCargoSuffix(1, cst, ind, ind_type, indspec, suffixes[1]);
				if (cargoes[2] != INVALID_CARGO) GetCargoSuffix(2, cst, ind, ind_type, indspec, suffixes[2]);
				break;
			default:
				NOT_REACHED();
		}
	}
}

/**
 * Gets the strings to display after the cargo of industries (using callback 37)
 * @param use_input get suffixes for output cargo or input cargo?
 * @param cst the cargo suffix type (for which window is it requested). @see CargoSuffixType
 * @param ind the industry (nullptr if in fund window)
 * @param ind_type the industry type
 * @param indspec the industry spec
 * @param cargo cargotype. for INVALID_CARGO no suffix will be determined
 * @param slot accepts/produced slot number, used for old-style 3-in/2-out industries.
 * @param suffix is filled with the suffix
 */
void GetCargoSuffix(CargoSuffixInOut use_input, CargoSuffixType cst, const Industry *ind, IndustryType ind_type, const IndustrySpec *indspec, CargoID cargo, uint8_t slot, CargoSuffix &suffix)
{
	suffix.text.clear();
	suffix.display = CSD_CARGO;
	if (!IsValidCargoID(cargo)) return;
	if (indspec->behaviour & INDUSTRYBEH_CARGOTYPES_UNLIMITED) {
		uint8_t local_id = indspec->grf_prop.grffile->cargo_map[cargo]; // should we check the value for valid?
		uint cargotype = local_id << 16 | use_input;
		GetCargoSuffix(cargotype, cst, ind, ind_type, indspec, suffix);
	} else if (use_input == CARGOSUFFIX_IN) {
		if (slot < INDUSTRY_ORIGINAL_NUM_INPUTS) GetCargoSuffix(slot, cst, ind, ind_type, indspec, suffix);
	} else if (use_input == CARGOSUFFIX_OUT) {
		if (slot < INDUSTRY_ORIGINAL_NUM_OUTPUTS) GetCargoSuffix(slot + INDUSTRY_ORIGINAL_NUM_INPUTS, cst, ind, ind_type, indspec, suffix);
	}
}

std::array<IndustryType, NUM_INDUSTRYTYPES> _sorted_industry_types; ///< Industry types sorted by name.

/**
 * Initialize the list of sorted industry types.
 */
void SortIndustryTypes()
{
	std::string industry_spec_names[NUM_INDUSTRYTYPES]{};

	/* Add each industry type to the list. */
	for (IndustryType i = 0; i < NUM_INDUSTRYTYPES; i++) {
		_sorted_industry_types[i] = i;
		industry_spec_names[i] = GetString(GetIndustrySpec(i)->name);
	}

	/* Sort industry types by name. */
	std::sort(_sorted_industry_types.begin(), _sorted_industry_types.end(), [&](const IndustryType &a, const IndustryType &b) {
		int r = StrNaturalCompare(industry_spec_names[a], industry_spec_names[b]); // Sort by name (natural sorting).

		/* If the names are equal, sort by industry type. */
		return (r != 0) ? r < 0 : (a < b);
	});
}

/**
 * Command callback. In case of failure to build an industry, show an error message.
 * @param result Result of the command.
 * @param tile   Tile where the industry is placed.
 * @param p1     Additional data of the #CMD_BUILD_INDUSTRY command.
 * @param p2     Additional data of the #CMD_BUILD_INDUSTRY command.
 * @param cmd    Unused.
 */
void CcBuildIndustry(const CommandCost &result, TileIndex tile, uint32_t p1, uint32_t p2, uint64_t p3, uint32_t cmd)
{
	if (result.Succeeded()) return;

	uint8_t indtype = GB(p1, 0, 8);
	if (indtype < NUM_INDUSTRYTYPES) {
		const IndustrySpec *indsp = GetIndustrySpec(indtype);
		if (indsp->enabled) {
			SetDParam(0, indsp->name);
			ShowErrorMessage(STR_ERROR_CAN_T_BUILD_HERE, result.GetErrorMessage(), WL_INFO, TileX(tile) * TILE_SIZE, TileY(tile) * TILE_SIZE);
		}
	}
}

static constexpr NWidgetPart _nested_build_industry_widgets[] = {
	NWidget(NWID_HORIZONTAL),
		NWidget(WWT_CLOSEBOX, COLOUR_DARK_GREEN),
		NWidget(WWT_CAPTION, COLOUR_DARK_GREEN), SetDataTip(STR_FUND_INDUSTRY_CAPTION, STR_TOOLTIP_WINDOW_TITLE_DRAG_THIS),
		NWidget(WWT_SHADEBOX, COLOUR_DARK_GREEN),
		NWidget(WWT_DEFSIZEBOX, COLOUR_DARK_GREEN),
		NWidget(WWT_STICKYBOX, COLOUR_DARK_GREEN),
	EndContainer(),
	NWidget(NWID_SELECTION, COLOUR_DARK_GREEN, WID_DPI_SCENARIO_EDITOR_PANE),
		NWidget(NWID_VERTICAL),
			NWidget(WWT_TEXTBTN, COLOUR_DARK_GREEN, WID_DPI_CREATE_RANDOM_INDUSTRIES_WIDGET), SetMinimalSize(0, 12), SetFill(1, 0), SetResize(1, 0),
					SetDataTip(STR_FUND_INDUSTRY_MANY_RANDOM_INDUSTRIES, STR_FUND_INDUSTRY_MANY_RANDOM_INDUSTRIES_TOOLTIP),
			NWidget(WWT_TEXTBTN, COLOUR_DARK_GREEN, WID_DPI_REMOVE_ALL_INDUSTRIES_WIDGET), SetMinimalSize(0, 12), SetFill(1, 0), SetResize(1, 0),
					SetDataTip(STR_FUND_INDUSTRY_REMOVE_ALL_INDUSTRIES, STR_FUND_INDUSTRY_REMOVE_ALL_INDUSTRIES_TOOLTIP),
		EndContainer(),
	EndContainer(),
	NWidget(NWID_HORIZONTAL),
		NWidget(WWT_MATRIX, COLOUR_DARK_GREEN, WID_DPI_MATRIX_WIDGET), SetMatrixDataTip(1, 0, STR_FUND_INDUSTRY_SELECTION_TOOLTIP), SetFill(1, 0), SetResize(1, 1), SetScrollbar(WID_DPI_SCROLLBAR),
		NWidget(NWID_VSCROLLBAR, COLOUR_DARK_GREEN, WID_DPI_SCROLLBAR),
	EndContainer(),
	NWidget(WWT_PANEL, COLOUR_DARK_GREEN, WID_DPI_INFOPANEL), SetResize(1, 0),
	EndContainer(),
	NWidget(NWID_HORIZONTAL),
		NWidget(WWT_TEXTBTN, COLOUR_DARK_GREEN, WID_DPI_DISPLAY_WIDGET), SetFill(1, 0), SetResize(1, 0),
				SetDataTip(STR_INDUSTRY_DISPLAY_CHAIN, STR_INDUSTRY_DISPLAY_CHAIN_TOOLTIP),
		NWidget(WWT_TEXTBTN, COLOUR_DARK_GREEN, WID_DPI_FUND_WIDGET), SetFill(1, 0), SetResize(1, 0), SetDataTip(STR_JUST_STRING, STR_NULL),
		NWidget(WWT_RESIZEBOX, COLOUR_DARK_GREEN),
	EndContainer(),
};

/** Window definition of the dynamic place industries gui */
static WindowDesc _build_industry_desc(__FILE__, __LINE__,
	WDP_AUTO, "build_industry", 170, 212,
	WC_BUILD_INDUSTRY, WC_NONE,
	WDF_CONSTRUCTION,
	_nested_build_industry_widgets
);

/** Build (fund or prospect) a new industry, */
class BuildIndustryWindow : public Window {
	IndustryType selected_type;                 ///< industry corresponding to the above index
	std::vector<IndustryType> list;             ///< List of industries.
	bool enabled;                               ///< Availability state of the selected industry.
	Scrollbar *vscroll;
	Dimension legend;                           ///< Dimension of the legend 'blob'.

	/** The largest allowed minimum-width of the window, given in line heights */
	static const int MAX_MINWIDTH_LINEHEIGHTS = 20;

	void UpdateAvailability()
	{
		this->enabled = this->selected_type != INVALID_INDUSTRYTYPE && (_game_mode == GM_EDITOR || GetIndustryProbabilityCallback(this->selected_type, IACT_USERCREATION, 1) > 0);
	}

	void SetupArrays()
	{
		this->list.clear();

		/* Fill the arrays with industries.
		 * The tests performed after the enabled allow to load the industries
		 * In the same way they are inserted by grf (if any)
		 */
		for (IndustryType ind : _sorted_industry_types) {
			const IndustrySpec *indsp = GetIndustrySpec(ind);
			if (indsp->enabled) {
				/* Rule is that editor mode loads all industries.
				 * In game mode, all non raw industries are loaded too
				 * and raw ones are loaded only when setting allows it */
				if (_game_mode != GM_EDITOR && indsp->IsRawIndustry() && _settings_game.construction.raw_industry_construction == 0) {
					/* Unselect if the industry is no longer in the list */
					if (this->selected_type == ind) this->selected_type = INVALID_INDUSTRYTYPE;
					continue;
				}

				this->list.push_back(ind);
			}
		}

		/* First industry type is selected if the current selection is invalid. */
		if (this->selected_type == INVALID_INDUSTRYTYPE && !this->list.empty()) this->selected_type = this->list[0];

		this->UpdateAvailability();

		this->vscroll->SetCount(this->list.size());
	}

	/** Update status of the fund and display-chain widgets. */
	void SetButtons()
	{
		this->SetWidgetDisabledState(WID_DPI_FUND_WIDGET, this->selected_type != INVALID_INDUSTRYTYPE && !this->enabled);
		this->SetWidgetDisabledState(WID_DPI_DISPLAY_WIDGET, this->selected_type == INVALID_INDUSTRYTYPE && this->enabled);
	}

	/**
	 * Build a string of cargo names with suffixes attached.
	 * This is distinct from the CARGO_LIST string formatting code in two ways:
	 *  - This cargo list uses the order defined by the industry, rather than alphabetic.
	 *  - NewGRF-supplied suffix strings can be attached to each cargo.
	 *
	 * @param cargolist    Array of CargoID to display
	 * @param cargo_suffix Array of suffixes to attach to each cargo
	 * @param cargolistlen Length of arrays
	 * @param prefixstr    String to use for the first item
	 * @return A formatted raw string
	 */
	std::string MakeCargoListString(const std::span<const CargoID> cargolist, const std::span<const CargoSuffix> cargo_suffix, StringID prefixstr) const
	{
		assert(cargolist.size() == cargo_suffix.size());

		std::string cargostring;
		size_t numcargo = 0;
		size_t firstcargo = 0;

		for (size_t j = 0; j < cargolist.size(); j++) {
			if (!IsValidCargoID(cargolist[j])) continue;
			numcargo++;
			if (numcargo == 1) {
				firstcargo = j;
				continue;
			}
			SetDParam(0, CargoSpec::Get(cargolist[j])->name);
			SetDParamStr(1, cargo_suffix[j].text);
			AppendStringInPlace(cargostring, STR_INDUSTRY_VIEW_CARGO_LIST_EXTENSION);
		}

		if (numcargo > 0) {
			SetDParam(0, CargoSpec::Get(cargolist[firstcargo])->name);
			SetDParamStr(1, cargo_suffix[firstcargo].text);
			cargostring = GetString(prefixstr) + cargostring;
		} else {
			SetDParam(0, STR_JUST_NOTHING);
			SetDParamStr(1, "");
			cargostring = GetString(prefixstr);
		}

		return cargostring;
	}

public:
	BuildIndustryWindow() : Window(_build_industry_desc)
	{
		this->selected_type = INVALID_INDUSTRYTYPE;

		this->CreateNestedTree();
		this->vscroll = this->GetScrollbar(WID_DPI_SCROLLBAR);
		/* Show scenario editor tools in editor. */
		if (_game_mode != GM_EDITOR) {
			this->GetWidget<NWidgetStacked>(WID_DPI_SCENARIO_EDITOR_PANE)->SetDisplayedPlane(SZSP_HORIZONTAL);
		}
		this->FinishInitNested(0);

		this->SetButtons();
	}

	void OnInit() override
	{
		/* Width of the legend blob -- slightly larger than the smallmap legend blob. */
		this->legend.height = GetCharacterHeight(FS_SMALL);
		this->legend.width = this->legend.height * 9 / 6;

		this->SetupArrays();
	}

	void UpdateWidgetSize(WidgetID widget, Dimension &size, [[maybe_unused]] const Dimension &padding, [[maybe_unused]] Dimension &fill, [[maybe_unused]] Dimension &resize) override
	{
		switch (widget) {
			case WID_DPI_MATRIX_WIDGET: {
				SetDParamMaxDigits(0, 4);
				Dimension count = GetStringBoundingBox(STR_JUST_COMMA, FS_SMALL);
				Dimension d{};
				for (const auto &indtype : this->list) {
					d = maxdim(d, GetStringBoundingBox(GetIndustrySpec(indtype)->name));
				}
				resize.height = std::max<uint>({this->legend.height, d.height, count.height}) + padding.height;
				d.width += this->legend.width + WidgetDimensions::scaled.hsep_wide + WidgetDimensions::scaled.hsep_normal + count.width + padding.width;
				d.height = 5 * resize.height;
				size = maxdim(size, d);
				break;
			}

			case WID_DPI_INFOPANEL: {
				/* Extra line for cost outside of editor. */
				int height = 2 + (_game_mode == GM_EDITOR ? 0 : 1);
				uint extra_lines_req = 0;
				uint extra_lines_prd = 0;
				uint extra_lines_newgrf = 0;
				uint max_minwidth = GetCharacterHeight(FS_NORMAL) * MAX_MINWIDTH_LINEHEIGHTS;
				Dimension d = {0, 0};
				for (const auto &indtype : this->list) {
					const IndustrySpec *indsp = GetIndustrySpec(indtype);
					std::array<CargoSuffix, std::tuple_size_v<decltype(indsp->accepts_cargo)>> cargo_suffix{};

					/* Measure the accepted cargoes, if any. */
					GetAllCargoSuffixes(CARGOSUFFIX_IN, CST_FUND, nullptr, indtype, indsp, indsp->accepts_cargo, cargo_suffix);
					std::string cargostring = this->MakeCargoListString(indsp->accepts_cargo, cargo_suffix, STR_INDUSTRY_VIEW_REQUIRES_N_CARGO);
					Dimension strdim = GetStringBoundingBox(cargostring);
					if (strdim.width > max_minwidth) {
						extra_lines_req = std::max(extra_lines_req, strdim.width / max_minwidth + 1);
						strdim.width = max_minwidth;
					}
					d = maxdim(d, strdim);

					/* Measure the produced cargoes, if any. */
					GetAllCargoSuffixes(CARGOSUFFIX_OUT, CST_FUND, nullptr, indtype, indsp, indsp->produced_cargo, cargo_suffix);
					cargostring = this->MakeCargoListString(indsp->produced_cargo, cargo_suffix, STR_INDUSTRY_VIEW_PRODUCES_N_CARGO);
					strdim = GetStringBoundingBox(cargostring);
					if (strdim.width > max_minwidth) {
						extra_lines_prd = std::max(extra_lines_prd, strdim.width / max_minwidth + 1);
						strdim.width = max_minwidth;
					}
					d = maxdim(d, strdim);

					if (indsp->grf_prop.grffile != nullptr) {
						/* Reserve a few extra lines for text from an industry NewGRF. */
						extra_lines_newgrf = 4;
					}
				}

				/* Set it to something more sane :) */
				height += extra_lines_prd + extra_lines_req + extra_lines_newgrf;
				size.height = height * GetCharacterHeight(FS_NORMAL) + padding.height;
				size.width = d.width + padding.width;
				break;
			}

			case WID_DPI_FUND_WIDGET: {
				Dimension d = GetStringBoundingBox(STR_FUND_INDUSTRY_BUILD_NEW_INDUSTRY);
				d = maxdim(d, GetStringBoundingBox(STR_FUND_INDUSTRY_PROSPECT_NEW_INDUSTRY));
				d = maxdim(d, GetStringBoundingBox(STR_FUND_INDUSTRY_FUND_NEW_INDUSTRY));
				d.width += padding.width;
				d.height += padding.height;
				size = maxdim(size, d);
				break;
			}
		}
	}

	void SetStringParameters(WidgetID widget) const override
	{
		switch (widget) {
			case WID_DPI_FUND_WIDGET:
				/* Raw industries might be prospected. Show this fact by changing the string
				 * In Editor, you just build, while ingame, or you fund or you prospect */
				if (_game_mode == GM_EDITOR) {
					/* We've chosen many random industries but no industries have been specified */
					SetDParam(0, STR_FUND_INDUSTRY_BUILD_NEW_INDUSTRY);
				} else {
					if (this->selected_type != INVALID_INDUSTRYTYPE) {
						const IndustrySpec *indsp = GetIndustrySpec(this->selected_type);
						SetDParam(0, (_settings_game.construction.raw_industry_construction == 2 && indsp->IsRawIndustry()) ? STR_FUND_INDUSTRY_PROSPECT_NEW_INDUSTRY : STR_FUND_INDUSTRY_FUND_NEW_INDUSTRY);
					} else {
						SetDParam(0, STR_FUND_INDUSTRY_FUND_NEW_INDUSTRY);
					}
				}
				break;
		}
	}

	void DrawWidget(const Rect &r, WidgetID widget) const override
	{
		switch (widget) {
			case WID_DPI_MATRIX_WIDGET: {
				bool rtl = _current_text_dir == TD_RTL;
				Rect text = r.WithHeight(this->resize.step_height).Shrink(WidgetDimensions::scaled.matrix);
				Rect icon = text.WithWidth(this->legend.width, rtl);
				text = text.Indent(this->legend.width + WidgetDimensions::scaled.hsep_wide, rtl);

				/* Vertical offset for legend icon. */
				icon.top    = r.top + (this->resize.step_height - this->legend.height + 1) / 2;
				icon.bottom = icon.top + this->legend.height - 1;

				auto [first, last] = this->vscroll->GetVisibleRangeIterators(this->list);
				for (auto it = first; it != last; ++it) {
					IndustryType type = *it;
					bool selected = this->selected_type == type;
					const IndustrySpec *indsp = GetIndustrySpec(type);

					/* Draw the name of the industry in white is selected, otherwise, in orange */
					DrawString(text, indsp->name, selected ? TC_WHITE : TC_ORANGE);
					GfxFillRect(icon, selected ? PC_WHITE : PC_BLACK);
					GfxFillRect(icon.Shrink(WidgetDimensions::scaled.bevel), indsp->map_colour);
					SetDParam(0, Industry::GetIndustryTypeCount(type));
					DrawString(text, STR_JUST_COMMA, TC_BLACK, SA_RIGHT, false, FS_SMALL);

					text = text.Translate(0, this->resize.step_height);
					icon = icon.Translate(0, this->resize.step_height);
				}
				break;
			}

			case WID_DPI_INFOPANEL: {
				Rect ir = r.Shrink(WidgetDimensions::scaled.framerect);

				if (this->selected_type == INVALID_INDUSTRYTYPE) {
					DrawStringMultiLine(ir, STR_FUND_INDUSTRY_MANY_RANDOM_INDUSTRIES_TOOLTIP);
					break;
				}

				const IndustrySpec *indsp = GetIndustrySpec(this->selected_type);

				if (_game_mode != GM_EDITOR) {
					SetDParam(0, indsp->GetConstructionCost());
					DrawString(ir, STR_FUND_INDUSTRY_INDUSTRY_BUILD_COST);
					ir.top += GetCharacterHeight(FS_NORMAL);
				}

				std::array<CargoSuffix, std::tuple_size_v<decltype(indsp->accepts_cargo)>> cargo_suffix{};

				/* Draw the accepted cargoes, if any. Otherwise, will print "Nothing". */
				GetAllCargoSuffixes(CARGOSUFFIX_IN, CST_FUND, nullptr, this->selected_type, indsp, indsp->accepts_cargo, cargo_suffix);
				std::string cargostring = this->MakeCargoListString(indsp->accepts_cargo, cargo_suffix, STR_INDUSTRY_VIEW_REQUIRES_N_CARGO);
				ir.top = DrawStringMultiLine(ir, cargostring);

				/* Draw the produced cargoes, if any. Otherwise, will print "Nothing". */
				GetAllCargoSuffixes(CARGOSUFFIX_OUT, CST_FUND, nullptr, this->selected_type, indsp, indsp->produced_cargo, cargo_suffix);
				cargostring = this->MakeCargoListString(indsp->produced_cargo, cargo_suffix, STR_INDUSTRY_VIEW_PRODUCES_N_CARGO);
				ir.top = DrawStringMultiLine(ir, cargostring);

				/* Get the additional purchase info text, if it has not already been queried. */
				if (HasBit(indsp->callback_mask, CBM_IND_FUND_MORE_TEXT)) {
					uint16_t callback_res = GetIndustryCallback(CBID_INDUSTRY_FUND_MORE_TEXT, 0, 0, nullptr, this->selected_type, INVALID_TILE);
					if (callback_res != CALLBACK_FAILED && callback_res != 0x400) {
						if (callback_res > 0x400) {
							ErrorUnknownCallbackResult(indsp->grf_prop.grffile->grfid, CBID_INDUSTRY_FUND_MORE_TEXT, callback_res);
						} else {
							StringID str = GetGRFStringID(indsp->grf_prop.grffile->grfid, 0xD000 + callback_res);  // No. here's the new string
							if (str != STR_UNDEFINED) {
								StartTextRefStackUsage(indsp->grf_prop.grffile, 6);
								DrawStringMultiLine(ir, str, TC_YELLOW);
								StopTextRefStackUsage();
							}
						}
					}
				}
				break;
			}
		}
	}

	static void AskManyRandomIndustriesCallback(Window *, bool confirmed)
	{
		if (!confirmed) return;

		if (Town::GetNumItems() == 0) {
			ShowErrorMessage(STR_ERROR_CAN_T_GENERATE_INDUSTRIES, STR_ERROR_MUST_FOUND_TOWN_FIRST, WL_INFO);
		} else {
			Backup<bool> old_generating_world(_generating_world, true, FILE_LINE);
			BasePersistentStorageArray::SwitchMode(PSM_ENTER_GAMELOOP);
			GenerateIndustries();
			BasePersistentStorageArray::SwitchMode(PSM_LEAVE_GAMELOOP);
			old_generating_world.Restore();
		}
	}

	static void AskRemoveAllIndustriesCallback(Window *, bool confirmed)
	{
		if (!confirmed) return;

		for (Industry *industry : Industry::Iterate()) delete industry;

		/* Clear farmland. */
		for (TileIndex tile = 0; tile < MapSize(); tile++) {
			if (IsTileType(tile, MP_CLEAR) && GetRawClearGround(tile) == CLEAR_FIELDS) {
				MakeClear(tile, CLEAR_GRASS, 3);
			}
		}

		MarkWholeScreenDirty();
	}

	void OnClick(Point pt, WidgetID widget, int click_count) override
	{
		switch (widget) {
			case WID_DPI_CREATE_RANDOM_INDUSTRIES_WIDGET: {
				assert(_game_mode == GM_EDITOR);
				this->HandleButtonClick(WID_DPI_CREATE_RANDOM_INDUSTRIES_WIDGET);
				ShowQuery(STR_FUND_INDUSTRY_MANY_RANDOM_INDUSTRIES_CAPTION, STR_FUND_INDUSTRY_MANY_RANDOM_INDUSTRIES_QUERY, nullptr, AskManyRandomIndustriesCallback);
				break;
			}

			case WID_DPI_REMOVE_ALL_INDUSTRIES_WIDGET: {
				assert(_game_mode == GM_EDITOR);
				this->HandleButtonClick(WID_DPI_REMOVE_ALL_INDUSTRIES_WIDGET);
				ShowQuery(STR_FUND_INDUSTRY_REMOVE_ALL_INDUSTRIES_CAPTION, STR_FUND_INDUSTRY_REMOVE_ALL_INDUSTRIES_QUERY, nullptr, AskRemoveAllIndustriesCallback);
				break;
			}

			case WID_DPI_MATRIX_WIDGET: {
				auto it = this->vscroll->GetScrolledItemFromWidget(this->list, pt.y, this, WID_DPI_MATRIX_WIDGET);
				if (it != this->list.end()) { // Is it within the boundaries of available data?
					this->SelectIndustryType(*it);
					if (this->enabled && click_count > 1) this->OnClick(pt, WID_DPI_FUND_WIDGET, 1);
				}
				break;
			}

			case WID_DPI_DISPLAY_WIDGET:
				if (this->selected_type != INVALID_INDUSTRYTYPE) ShowIndustryCargoesWindow(this->selected_type);
				break;

			case WID_DPI_FUND_WIDGET: {
				if (this->selected_type != INVALID_INDUSTRYTYPE) {
					if (_game_mode != GM_EDITOR && _settings_game.construction.raw_industry_construction == 2 && GetIndustrySpec(this->selected_type)->IsRawIndustry()) {
						DoCommandP(0, this->selected_type, InteractiveRandom(), CMD_BUILD_INDUSTRY | CMD_MSG(STR_ERROR_CAN_T_CONSTRUCT_THIS_INDUSTRY));
						this->HandleButtonClick(WID_DPI_FUND_WIDGET);
					} else {
						HandlePlacePushButton(this, WID_DPI_FUND_WIDGET, SPR_CURSOR_INDUSTRY, HT_RECT);
					}
				}
				break;
			}
		}
	}

	void ScrollToSelected()
	{
		auto iter = std::find(this->list.begin(), this->list.end(), this->selected_type);
		if (iter != this->list.end()) {
			this->vscroll->ScrollTowards(iter - this->list.begin());
		}
	}

	void SelectIndustryType(IndustryType type)
	{
		this->selected_type = type;
		this->UpdateAvailability();

		const IndustrySpec *indsp = GetIndustrySpec(this->selected_type);

		this->SetDirty();

		if (_thd.GetCallbackWnd() == this &&
				((_game_mode != GM_EDITOR && _settings_game.construction.raw_industry_construction == 2 && indsp != nullptr && indsp->IsRawIndustry()) || !this->enabled)) {
			/* Reset the button state if going to prospecting or "build many industries" */
			this->RaiseButtons();
			ResetObjectToPlace();
		}

		this->SetButtons();
	}

	void OnResize() override
	{
		/* Adjust the number of items in the matrix depending of the resize */
		this->vscroll->SetCapacityFromWidget(this, WID_DPI_MATRIX_WIDGET);
	}

	void OnPlaceObject([[maybe_unused]] Point pt, TileIndex tile) override
	{
		bool success = true;
		/* We do not need to protect ourselves against "Random Many Industries" in this mode */
		const IndustrySpec *indsp = GetIndustrySpec(this->selected_type);
		uint32_t seed = InteractiveRandom();
		uint32_t layout_index = InteractiveRandomRange((uint32_t)indsp->layouts.size());

		if (_game_mode == GM_EDITOR) {
			/* Show error if no town exists at all */
			if (Town::GetNumItems() == 0) {
				SetDParam(0, indsp->name);
				ShowErrorMessage(STR_ERROR_CAN_T_BUILD_HERE, STR_ERROR_MUST_FOUND_TOWN_FIRST, WL_INFO, pt.x, pt.y);
				return;
			}

			Backup<CompanyID> cur_company(_current_company, OWNER_NONE, FILE_LINE);
			Backup<bool> old_generating_world(_generating_world, true, FILE_LINE);
			_ignore_restrictions = true;

			DoCommandP(tile, (layout_index << 8) | this->selected_type, seed,
					CMD_BUILD_INDUSTRY | CMD_MSG(STR_ERROR_CAN_T_CONSTRUCT_THIS_INDUSTRY), &CcBuildIndustry);

			cur_company.Restore();
			old_generating_world.Restore();
			_ignore_restrictions = false;
		} else {
			success = DoCommandP(tile, (layout_index << 8) | this->selected_type, seed, CMD_BUILD_INDUSTRY | CMD_MSG(STR_ERROR_CAN_T_CONSTRUCT_THIS_INDUSTRY));
		}

		/* If an industry has been built, just reset the cursor and the system */
		if (success && !_settings_client.gui.persistent_buildingtools) ResetObjectToPlace();
	}

	void OnHundredthTick() override
	{
		if (_game_mode == GM_EDITOR) return;
		if (this->selected_type == INVALID_INDUSTRYTYPE) return;

		bool enabled = this->enabled;
		this->UpdateAvailability();
		if (enabled != this->enabled) {
			this->SetButtons();
			this->SetDirty();
		}
	}

	void OnTimeout() override
	{
		this->RaiseButtons();
	}

	void OnPlaceObjectAbort() override
	{
		this->RaiseButtons();
	}

	/**
	 * Some data on this window has become invalid.
	 * @param data Information about the changed data.
	 * @param gui_scope Whether the call is done from GUI scope. You may not do everything when not in GUI scope. See #InvalidateWindowData() for details.
	 */
	void OnInvalidateData([[maybe_unused]] int data = 0, [[maybe_unused]] bool gui_scope = true) override
	{
		if (!gui_scope) return;
		this->SetupArrays();
		this->SetButtons();
		this->SetDirty();
	}
};

static BuildIndustryWindow *CreateBuildIndustryWindow()
{
	if (_game_mode != GM_EDITOR && !Company::IsValidID(_local_company)) return nullptr;
	Window *existing = BringWindowToFrontById(WC_BUILD_INDUSTRY, 0);
	if (existing != nullptr) return static_cast<BuildIndustryWindow *>(existing);
	return new BuildIndustryWindow();
}

void ShowBuildIndustryWindow()
{
	CreateBuildIndustryWindow();
}

void ShowBuildIndustryWindowForIndustryType(IndustryType industry_type)
{
	const IndustrySpec *indsp = GetIndustrySpec(industry_type);
	if (!indsp->enabled) return;
	if (_game_mode != GM_EDITOR && indsp->IsRawIndustry() && _settings_game.construction.raw_industry_construction == 0) return;

	BuildIndustryWindow *w = CreateBuildIndustryWindow();
	if (w == nullptr) return;

	w->SelectIndustryType(industry_type);
	w->ScrollToSelected();
}

static void UpdateIndustryProduction(Industry *i);

static inline bool IsProductionAlterable(const Industry *i)
{
	const IndustrySpec *is = GetIndustrySpec(i->type);
	bool has_prod = std::any_of(std::begin(is->production_rate), std::end(is->production_rate), [](auto rate) { return rate != 0; });
	return ((_game_mode == GM_EDITOR || _cheats.setup_prod.value) &&
			(has_prod || is->IsRawIndustry()) &&
			!_networking);
}

class IndustryViewWindow : public Window
{
	/** Modes for changing production */
	enum Editability {
		EA_NONE,              ///< Not alterable
		EA_MULTIPLIER,        ///< Allow changing the production multiplier
		EA_RATE,              ///< Allow changing the production rates
	};

	/** Specific lines in the info panel */
	enum InfoLine {
		IL_NONE,              ///< No line
		IL_MULTIPLIER,        ///< Production multiplier
		IL_RATE1,             ///< Production rate of cargo 1
		IL_RATE2,             ///< Production rate of cargo 2
	};

	Dimension cargo_icon_size; ///< Largest cargo icon dimension.
	Editability editable;     ///< Mode for changing production
	InfoLine editbox_line;    ///< The line clicked to open the edit box
	InfoLine clicked_line;    ///< The line of the button that has been clicked
	uint8_t clicked_button;   ///< The button that has been clicked (to raise)
	int production_offset_y;  ///< The offset of the production texts/buttons
	int info_height;          ///< Height needed for the #WID_IV_INFO panel
	int cheat_line_height;    ///< Height of each line for the #WID_IV_INFO panel

public:
	IndustryViewWindow(WindowDesc &desc, WindowNumber window_number) : Window(desc)
	{
		this->flags |= WF_DISABLE_VP_SCROLL;
		this->editbox_line = IL_NONE;
		this->clicked_line = IL_NONE;
		this->clicked_button = 0;
		this->info_height = WidgetDimensions::scaled.framerect.Vertical() + 2 * GetCharacterHeight(FS_NORMAL); // Info panel has at least two lines text.

		this->InitNested(window_number);
		NWidgetViewport *nvp = this->GetWidget<NWidgetViewport>(WID_IV_VIEWPORT);
		nvp->InitializeViewport(this, Industry::Get(window_number)->location.GetCenterTile(), ScaleZoomGUI(ZOOM_LVL_INDUSTRY));

		const Industry *i = Industry::Get(window_number);
		if (!i->IsCargoProduced()) this->DisableWidget(WID_IV_GRAPH);

		this->InvalidateData();
	}

	~IndustryViewWindow()
	{
		CloseWindowById(WC_INDUSTRY_PRODUCTION, this->window_number, false);
	}

	void OnInit() override
	{
		/* This only used when the cheat to alter industry production is enabled */
		this->cheat_line_height = std::max(SETTING_BUTTON_HEIGHT + WidgetDimensions::scaled.vsep_normal, GetCharacterHeight(FS_NORMAL));
		this->cargo_icon_size = GetLargestCargoIconSize();
	}

	void OnPaint() override
	{
		this->DrawWidgets();

		if (this->IsShaded()) return; // Don't draw anything when the window is shaded.

		const Rect r = this->GetWidget<NWidgetBase>(WID_IV_INFO)->GetCurrentRect();
		int expected = this->DrawInfo(r);
		if (expected != r.bottom) {
			this->info_height = expected - r.top + 1;
			this->ReInit();
			return;
		}
	}

	void DrawCargoIcon(const Rect &r, CargoID cid) const
	{
		bool rtl = _current_text_dir == TD_RTL;
		SpriteID icon = CargoSpec::Get(cid)->GetCargoIcon();
		Dimension d = GetSpriteSize(icon);
		Rect ir = r.WithWidth(this->cargo_icon_size.width, rtl).WithHeight(GetCharacterHeight(FS_NORMAL));
		DrawSprite(icon, PAL_NONE, CenterBounds(ir.left, ir.right, d.width), CenterBounds(ir.top, ir.bottom, this->cargo_icon_size.height));
	}

	/**
	 * Draw the text in the #WID_IV_INFO panel.
	 * @param r Rectangle of the panel.
	 * @return Expected position of the bottom edge of the panel.
	 */
	int DrawInfo(const Rect &r)
	{
		bool rtl = _current_text_dir == TD_RTL;
		Industry *i = Industry::Get(this->window_number);
		const IndustrySpec *ind = GetIndustrySpec(i->type);
		Rect ir = r.Shrink(WidgetDimensions::scaled.framerect);
		bool first = true;
		bool has_accept = false;

		if (i->prod_level == PRODLEVEL_CLOSURE) {
			DrawString(ir, STR_INDUSTRY_VIEW_INDUSTRY_ANNOUNCED_CLOSURE);
			ir.top += GetCharacterHeight(FS_NORMAL) + WidgetDimensions::scaled.vsep_wide;
		}

		const int label_indent = WidgetDimensions::scaled.hsep_normal + this->cargo_icon_size.width;
		bool stockpiling = HasBit(ind->callback_mask, CBM_IND_PRODUCTION_CARGO_ARRIVAL) || HasBit(ind->callback_mask, CBM_IND_PRODUCTION_256_TICKS);

		for (const auto &a : i->Accepted()) {
			if (a.cargo == INVALID_CARGO) continue;
			has_accept = true;
			if (first) {
				DrawString(ir, STR_INDUSTRY_VIEW_REQUIRES);
				ir.top += GetCharacterHeight(FS_NORMAL);
				first = false;
			}

			DrawCargoIcon(ir, a.cargo);

			CargoSuffix suffix;
			GetCargoSuffix(CARGOSUFFIX_IN, CST_VIEW, i, i->type, ind, a.cargo, &a - i->accepted.get(), suffix);

			SetDParam(0, CargoSpec::Get(a.cargo)->name);
			SetDParam(1, a.cargo);
			SetDParam(2, a.waiting);
			SetDParamStr(3, "");
			StringID str = STR_NULL;
			switch (suffix.display) {
				case CSD_CARGO_AMOUNT_TEXT:
					SetDParamStr(3, suffix.text);
					[[fallthrough]];
				case CSD_CARGO_AMOUNT:
					str = stockpiling ? STR_INDUSTRY_VIEW_ACCEPT_CARGO_AMOUNT : STR_INDUSTRY_VIEW_ACCEPT_CARGO;
					break;

				case CSD_CARGO_TEXT:
					SetDParamStr(3, suffix.text);
					[[fallthrough]];
				case CSD_CARGO:
					str = STR_INDUSTRY_VIEW_ACCEPT_CARGO;
					break;

				default:
					NOT_REACHED();
			}
			DrawString(ir.Indent(label_indent, rtl), str);
			ir.top += GetCharacterHeight(FS_NORMAL);
		}

		int line_height = this->editable == EA_RATE ? this->cheat_line_height : GetCharacterHeight(FS_NORMAL);
		int text_y_offset = (line_height - GetCharacterHeight(FS_NORMAL)) / 2;
		int button_y_offset = (line_height - SETTING_BUTTON_HEIGHT) / 2;
		first = true;
		for (const auto &p : i->Produced()) {
			if (p.cargo == INVALID_CARGO) continue;
			if (first) {
				if (has_accept) ir.top += WidgetDimensions::scaled.vsep_wide;
				if (EconTime::UsingWallclockUnits()) {
					DrawString(ir, ReplaceWallclockMinutesUnit() ? STR_INDUSTRY_VIEW_PRODUCTION_LAST_PRODUCTION_INTERVAL_TITLE : STR_INDUSTRY_VIEW_PRODUCTION_LAST_MINUTE_TITLE);
				} else {
					DrawString(ir, STR_INDUSTRY_VIEW_PRODUCTION_LAST_MONTH_TITLE);
				}
				ir.top += GetCharacterHeight(FS_NORMAL);
				if (this->editable == EA_RATE) this->production_offset_y = ir.top;
				first = false;
			}

			DrawCargoIcon(ir, p.cargo);

			CargoSuffix suffix;
			GetCargoSuffix(CARGOSUFFIX_OUT, CST_VIEW, i, i->type, ind, p.cargo, &p - i->produced.get(), suffix);

			SetDParam(0, p.cargo);
			SetDParam(1, p.history[LAST_MONTH].production);
			SetDParamStr(2, suffix.text);
			SetDParam(3, ToPercent8(p.history[LAST_MONTH].PctTransported()));
			DrawString(ir.Indent(label_indent + (this->editable == EA_RATE ? SETTING_BUTTON_WIDTH + WidgetDimensions::scaled.hsep_normal : 0), rtl).Translate(0, text_y_offset), STR_INDUSTRY_VIEW_TRANSPORTED);
			/* Let's put out those buttons.. */
			if (this->editable == EA_RATE) {
				DrawArrowButtons(ir.Indent(label_indent, rtl).WithWidth(SETTING_BUTTON_WIDTH, rtl).left, ir.top + button_y_offset, COLOUR_YELLOW, (this->clicked_line == IL_RATE1 + (&p - i->produced.get())) ? this->clicked_button : 0,
						p.rate > 0, p.rate < 255);
			}
			ir.top += line_height;
		}

		/* Display production multiplier if editable */
		if (this->editable == EA_MULTIPLIER) {
			line_height = this->cheat_line_height;
			text_y_offset = (line_height - GetCharacterHeight(FS_NORMAL)) / 2;
			button_y_offset = (line_height - SETTING_BUTTON_HEIGHT) / 2;
			ir.top += WidgetDimensions::scaled.vsep_wide;
			this->production_offset_y = ir.top;
			SetDParam(0, RoundDivSU(i->prod_level * 100, PRODLEVEL_DEFAULT));
			DrawString(ir.Indent(label_indent + SETTING_BUTTON_WIDTH + WidgetDimensions::scaled.hsep_normal, rtl).Translate(0, text_y_offset), STR_INDUSTRY_VIEW_PRODUCTION_LEVEL);
			DrawArrowButtons(ir.Indent(label_indent, rtl).WithWidth(SETTING_BUTTON_WIDTH, rtl).left, ir.top + button_y_offset, COLOUR_YELLOW, (this->clicked_line == IL_MULTIPLIER) ? this->clicked_button : 0,
					i->prod_level > PRODLEVEL_MINIMUM, i->prod_level < PRODLEVEL_MAXIMUM);
			ir.top += line_height;
		}

		/* Get the extra message for the GUI */
		if (HasBit(ind->callback_mask, CBM_IND_WINDOW_MORE_TEXT)) {
			uint16_t callback_res = GetIndustryCallback(CBID_INDUSTRY_WINDOW_MORE_TEXT, 0, 0, i, i->type, i->location.tile);
			if (callback_res != CALLBACK_FAILED && callback_res != 0x400) {
				if (callback_res > 0x400) {
					ErrorUnknownCallbackResult(ind->grf_prop.grffile->grfid, CBID_INDUSTRY_WINDOW_MORE_TEXT, callback_res);
				} else {
					StringID message = GetGRFStringID(ind->grf_prop.grffile, 0xD000 + callback_res);
					if (message != STR_NULL && message != STR_UNDEFINED) {
						ir.top += WidgetDimensions::scaled.vsep_wide;

						StartTextRefStackUsage(ind->grf_prop.grffile, 6);
						/* Use all the available space left from where we stand up to the
						 * end of the window. We ALSO enlarge the window if needed, so we
						 * can 'go' wild with the bottom of the window. */
						ir.top = DrawStringMultiLine(ir.left, ir.right, ir.top, UINT16_MAX, message, TC_BLACK);
						StopTextRefStackUsage();
					}
				}
			}
		}

		if (!i->text.empty()) {
			SetDParamStr(0, i->text);
			ir.top += WidgetDimensions::scaled.vsep_wide;
			ir.top = DrawStringMultiLine(ir.left, ir.right, ir.top, UINT16_MAX, STR_JUST_RAW_STRING, TC_BLACK);
		}

		/* Return required bottom position, the last pixel row plus some padding. */
		return ir.top - 1 + WidgetDimensions::scaled.framerect.bottom;
	}

	void SetStringParameters(WidgetID widget) const override
	{
		if (widget == WID_IV_CAPTION) SetDParam(0, this->window_number);
	}

	void UpdateWidgetSize(WidgetID widget, Dimension &size, [[maybe_unused]] const Dimension &padding, [[maybe_unused]] Dimension &fill, [[maybe_unused]] Dimension &resize) override
	{
		if (widget == WID_IV_INFO) size.height = this->info_height;
	}

	void OnClick([[maybe_unused]] Point pt, WidgetID widget, [[maybe_unused]] int click_count) override
	{
		switch (widget) {
			case WID_IV_INFO: {
				Industry *i = Industry::Get(this->window_number);
				InfoLine line = IL_NONE;

				switch (this->editable) {
					case EA_NONE: break;

					case EA_MULTIPLIER:
						if (IsInsideBS(pt.y, this->production_offset_y, this->cheat_line_height)) line = IL_MULTIPLIER;
						break;

					case EA_RATE:
						if (pt.y >= this->production_offset_y) {
							int row = (pt.y - this->production_offset_y) / this->cheat_line_height;
							for (const auto &p : i->Produced()) {
								if (p.cargo == INVALID_CARGO) continue;
								row--;
								if (row < 0) {
									line = (InfoLine)(IL_RATE1 + (&p - i->produced.get()));
									break;
								}
							}
						}
						break;
				}
				if (line == IL_NONE) return;

				bool rtl = _current_text_dir == TD_RTL;
				Rect r = this->GetWidget<NWidgetBase>(widget)->GetCurrentRect().Shrink(WidgetDimensions::scaled.framerect).Indent(this->cargo_icon_size.width + WidgetDimensions::scaled.hsep_normal, rtl);

				if (r.WithWidth(SETTING_BUTTON_WIDTH, rtl).Contains(pt)) {
					/* Clicked buttons, decrease or increase production */
					bool decrease = r.WithWidth(SETTING_BUTTON_WIDTH / 2, rtl).Contains(pt);
					switch (this->editable) {
						case EA_MULTIPLIER:
							if (decrease) {
								if (i->prod_level <= PRODLEVEL_MINIMUM) return;
								i->prod_level = static_cast<uint8_t>(std::max<uint>(i->prod_level / 2, PRODLEVEL_MINIMUM));
							} else {
								if (i->prod_level >= PRODLEVEL_MAXIMUM) return;
								i->prod_level = static_cast<uint8_t>(std::min<uint>(i->prod_level * 2, PRODLEVEL_MAXIMUM));
							}
							break;

						case EA_RATE:
							if (decrease) {
								if (i->produced[line - IL_RATE1].rate <= 0) return;
								i->produced[line - IL_RATE1].rate = std::max(i->produced[line - IL_RATE1].rate / 2, 0);
							} else {
								if (i->produced[line - IL_RATE1].rate >= 255) return;
								/* a zero production industry is unlikely to give anything but zero, so push it a little bit */
								int new_prod = i->produced[line - IL_RATE1].rate == 0 ? 1 : i->produced[line - IL_RATE1].rate * 2;
								i->produced[line - IL_RATE1].rate = ClampTo<uint8_t>(new_prod);
							}
							break;

						default: NOT_REACHED();
					}

					UpdateIndustryProduction(i);
					this->SetDirty();
					this->SetTimeout();
					this->clicked_line = line;
					this->clicked_button = (decrease ^ rtl) ? 1 : 2;
				} else if (r.Indent(SETTING_BUTTON_WIDTH + WidgetDimensions::scaled.hsep_normal, rtl).Contains(pt)) {
					/* clicked the text */
					this->editbox_line = line;
					switch (this->editable) {
						case EA_MULTIPLIER:
							SetDParam(0, RoundDivSU(i->prod_level * 100, PRODLEVEL_DEFAULT));
							ShowQueryString(STR_JUST_INT, STR_CONFIG_GAME_PRODUCTION_LEVEL, 10, this, CS_ALPHANUMERAL, QSF_NONE);
							break;

						case EA_RATE:
							SetDParam(0, i->produced[line - IL_RATE1].rate * 8);
							ShowQueryString(STR_JUST_INT, STR_CONFIG_GAME_PRODUCTION, 10, this, CS_ALPHANUMERAL, QSF_NONE);
							break;

						default: NOT_REACHED();
					}
				}
				break;
			}

			case WID_IV_GOTO: {
				Industry *i = Industry::Get(this->window_number);
				if (_ctrl_pressed) {
					ShowExtraViewportWindow(i->location.GetCenterTile());
				} else {
					ScrollMainWindowToTile(i->location.GetCenterTile());
				}
				break;
			}

			case WID_IV_DISPLAY: {
				Industry *i = Industry::Get(this->window_number);
				ShowIndustryCargoesWindow(i->type);
				break;
			}

			case WID_IV_GRAPH:
				ShowIndustryProductionGraph(this->window_number);
				break;
		}
	}

	void OnTimeout() override
	{
		this->clicked_line = IL_NONE;
		this->clicked_button = 0;
		this->SetDirty();
	}

	void OnResize() override
	{
		if (this->viewport != nullptr) {
			NWidgetViewport *nvp = this->GetWidget<NWidgetViewport>(WID_IV_VIEWPORT);
			nvp->UpdateViewportCoordinates(this);

			ScrollWindowToTile(Industry::Get(this->window_number)->location.GetCenterTile(), this, true); // Re-center viewport.
		}
	}

	void OnMouseWheel(int wheel) override
	{
		if (_settings_client.gui.scrollwheel_scrolling != SWS_OFF) {
			DoZoomInOutWindow(wheel < 0 ? ZOOM_IN : ZOOM_OUT, this);
		}
	}

	void OnQueryTextFinished(std::optional<std::string> str) override
	{
		if (!str.has_value() || str->empty()) return;

		Industry *i = Industry::Get(this->window_number);
		uint value = atoi(str->c_str());
		switch (this->editbox_line) {
			case IL_NONE: NOT_REACHED();

			case IL_MULTIPLIER:
				i->prod_level = ClampU(RoundDivSU(value * PRODLEVEL_DEFAULT, 100), PRODLEVEL_MINIMUM, PRODLEVEL_MAXIMUM);
				break;

			default:
				i->produced[this->editbox_line - IL_RATE1].rate = ClampU(RoundDivSU(value, 8), 0, 255);
				break;
		}
		UpdateIndustryProduction(i);
		this->SetDirty();
	}

	/**
	 * Some data on this window has become invalid.
	 * @param data Information about the changed data.
	 * @param gui_scope Whether the call is done from GUI scope. You may not do everything when not in GUI scope. See #InvalidateWindowData() for details.
	 */
	void OnInvalidateData([[maybe_unused]] int data = 0, [[maybe_unused]] bool gui_scope = true) override
	{
		if (!gui_scope) return;
		const Industry *i = Industry::Get(this->window_number);
		if (IsProductionAlterable(i)) {
			const IndustrySpec *ind = GetIndustrySpec(i->type);
			this->editable = ind->UsesOriginalEconomy() ? EA_MULTIPLIER : EA_RATE;
		} else {
			this->editable = EA_NONE;
		}
	}

	bool IsNewGRFInspectable() const override
	{
		return ::IsNewGRFInspectable(GSF_INDUSTRIES, this->window_number);
	}

	void ShowNewGRFInspectWindow() const override
	{
		::ShowNewGRFInspectWindow(GSF_INDUSTRIES, this->window_number);
	}
};

static void UpdateIndustryProduction(Industry *i)
{
	const IndustrySpec *indspec = GetIndustrySpec(i->type);
	if (indspec->UsesOriginalEconomy()) i->RecomputeProductionMultipliers();

	for (auto &p : i->Produced()) {
		if (p.cargo != INVALID_CARGO) {
			p.history[LAST_MONTH].production = _industry_cargo_scaler.Scale(8 * p.rate);
		}
	}
}

/** Widget definition of the view industry gui */
static constexpr NWidgetPart _nested_industry_view_widgets[] = {
	NWidget(NWID_HORIZONTAL),
		NWidget(WWT_CLOSEBOX, COLOUR_CREAM),
		NWidget(WWT_CAPTION, COLOUR_CREAM, WID_IV_CAPTION), SetDataTip(STR_INDUSTRY_VIEW_CAPTION, STR_TOOLTIP_WINDOW_TITLE_DRAG_THIS),
		NWidget(WWT_PUSHIMGBTN, COLOUR_CREAM, WID_IV_GOTO), SetAspect(WidgetDimensions::ASPECT_LOCATION), SetDataTip(SPR_GOTO_LOCATION, STR_INDUSTRY_VIEW_LOCATION_TOOLTIP),
		NWidget(WWT_DEBUGBOX, COLOUR_CREAM),
		NWidget(WWT_SHADEBOX, COLOUR_CREAM),
		NWidget(WWT_DEFSIZEBOX, COLOUR_CREAM),
		NWidget(WWT_STICKYBOX, COLOUR_CREAM),
	EndContainer(),
	NWidget(WWT_PANEL, COLOUR_CREAM),
		NWidget(WWT_INSET, COLOUR_CREAM), SetPadding(2, 2, 2, 2),
			NWidget(NWID_VIEWPORT, INVALID_COLOUR, WID_IV_VIEWPORT), SetMinimalSize(254, 86), SetFill(1, 0), SetResize(1, 1),
		EndContainer(),
	EndContainer(),
	NWidget(WWT_PANEL, COLOUR_CREAM, WID_IV_INFO), SetMinimalSize(260, 0), SetMinimalTextLines(2, WidgetDimensions::unscaled.framerect.Vertical()), SetResize(1, 0),
	EndContainer(),
	NWidget(NWID_HORIZONTAL),
		NWidget(WWT_PUSHTXTBTN, COLOUR_CREAM, WID_IV_DISPLAY), SetFill(1, 0), SetResize(1, 0), SetDataTip(STR_INDUSTRY_DISPLAY_CHAIN, STR_INDUSTRY_DISPLAY_CHAIN_TOOLTIP),
		NWidget(WWT_PUSHTXTBTN, COLOUR_CREAM, WID_IV_GRAPH), SetFill(1, 0), SetResize(1, 0), SetDataTip(STR_INDUSTRY_VIEW_PRODUCTION_GRAPH, STR_INDUSTRY_VIEW_PRODUCTION_GRAPH_TOOLTIP),
		NWidget(WWT_RESIZEBOX, COLOUR_CREAM),
	EndContainer(),
};

/** Window definition of the view industry gui */
static WindowDesc _industry_view_desc(__FILE__, __LINE__,
	WDP_AUTO, "view_industry", 260, 120,
	WC_INDUSTRY_VIEW, WC_NONE,
	0,
	_nested_industry_view_widgets
);

void ShowIndustryViewWindow(int industry)
{
	AllocateWindowDescFront<IndustryViewWindow>(_industry_view_desc, industry);
}

/** Widget definition of the industry directory gui */
static constexpr NWidgetPart _nested_industry_directory_widgets[] = {
	NWidget(NWID_HORIZONTAL),
		NWidget(WWT_CLOSEBOX, COLOUR_BROWN),
		NWidget(WWT_CAPTION, COLOUR_BROWN, WID_ID_CAPTION), SetDataTip(STR_INDUSTRY_DIRECTORY_CAPTION, STR_TOOLTIP_WINDOW_TITLE_DRAG_THIS),
		NWidget(WWT_SHADEBOX, COLOUR_BROWN),
		NWidget(WWT_DEFSIZEBOX, COLOUR_BROWN),
		NWidget(WWT_STICKYBOX, COLOUR_BROWN),
	EndContainer(),
	NWidget(NWID_HORIZONTAL),
		NWidget(NWID_VERTICAL),
			NWidget(NWID_HORIZONTAL),
				NWidget(WWT_TEXTBTN, COLOUR_BROWN, WID_ID_DROPDOWN_ORDER), SetDataTip(STR_BUTTON_SORT_BY, STR_TOOLTIP_SORT_ORDER),
				NWidget(WWT_DROPDOWN, COLOUR_BROWN, WID_ID_DROPDOWN_CRITERIA), SetDataTip(STR_JUST_STRING, STR_TOOLTIP_SORT_CRITERIA),
				NWidget(WWT_EDITBOX, COLOUR_BROWN, WID_ID_FILTER), SetFill(1, 0), SetResize(1, 0), SetDataTip(STR_LIST_FILTER_OSKTITLE, STR_LIST_FILTER_TOOLTIP),
			EndContainer(),
			NWidget(NWID_HORIZONTAL),
				NWidget(WWT_DROPDOWN, COLOUR_BROWN, WID_ID_FILTER_BY_ACC_CARGO), SetMinimalSize(225, 12), SetFill(0, 1), SetDataTip(STR_INDUSTRY_DIRECTORY_ACCEPTED_CARGO_FILTER, STR_TOOLTIP_FILTER_CRITERIA),
				NWidget(WWT_DROPDOWN, COLOUR_BROWN, WID_ID_FILTER_BY_PROD_CARGO), SetMinimalSize(225, 12), SetFill(0, 1), SetDataTip(STR_INDUSTRY_DIRECTORY_PRODUCED_CARGO_FILTER, STR_TOOLTIP_FILTER_CRITERIA),
				NWidget(WWT_PANEL, COLOUR_BROWN), SetResize(1, 0), EndContainer(),
			EndContainer(),
			NWidget(WWT_PANEL, COLOUR_BROWN, WID_ID_INDUSTRY_LIST), SetDataTip(0x0, STR_INDUSTRY_DIRECTORY_LIST_CAPTION), SetResize(1, 1), SetScrollbar(WID_ID_VSCROLLBAR),
			EndContainer(),
		EndContainer(),
		NWidget(NWID_VSCROLLBAR, COLOUR_BROWN, WID_ID_VSCROLLBAR),
	EndContainer(),
	NWidget(NWID_HORIZONTAL),
		NWidget(NWID_HSCROLLBAR, COLOUR_BROWN, WID_ID_HSCROLLBAR),
		NWidget(WWT_RESIZEBOX, COLOUR_BROWN),
	EndContainer(),
};

typedef GUIList<const Industry *, const CargoID &, const std::pair<CargoID, CargoID> &> GUIIndustryList;

/** Cargo filter functions */
/**
 * Check whether an industry accepts and produces a certain cargo pair.
 * @param industry The industry whose cargoes will being checked.
 * @param cargoes The accepted and produced cargo pair to look for.
 * @return bool Whether the given cargoes accepted and produced by the industry.
 */
static bool CargoFilter(const Industry * const *industry, const std::pair<CargoID, CargoID> &cargoes)
{
	auto accepted_cargo = cargoes.first;
	auto produced_cargo = cargoes.second;

	bool accepted_cargo_matches;

	switch (accepted_cargo) {
		case CargoFilterCriteria::CF_ANY:
			accepted_cargo_matches = true;
			break;

		case CargoFilterCriteria::CF_NONE:
			accepted_cargo_matches = !(*industry)->IsCargoAccepted();
			break;

		default:
			accepted_cargo_matches = (*industry)->IsCargoAccepted(accepted_cargo);
			break;
	}

	bool produced_cargo_matches;

	switch (produced_cargo) {
		case CargoFilterCriteria::CF_ANY:
			produced_cargo_matches = true;
			break;

		case CargoFilterCriteria::CF_NONE:
			produced_cargo_matches = !(*industry)->IsCargoProduced();
			break;

		default:
			produced_cargo_matches = (*industry)->IsCargoProduced(produced_cargo);
			break;
	}

	return accepted_cargo_matches && produced_cargo_matches;
}

static GUIIndustryList::FilterFunction * const _industry_filter_funcs[] = { &CargoFilter };

/** Enum referring to the Hotkeys in the industry directory window */
enum IndustryDirectoryHotkeys {
	IDHK_FOCUS_FILTER_BOX, ///< Focus the filter box
};
/**
 * The list of industries.
 */
class IndustryDirectoryWindow : public Window {
protected:
	/* Runtime saved values */
	static Listing last_sorting;

	/* Constants for sorting industries */
	static inline const StringID sorter_names[] = {
		STR_SORT_BY_NAME,
		STR_SORT_BY_TYPE,
		STR_SORT_BY_PRODUCTION,
		STR_SORT_BY_TRANSPORTED,
	};
	static const std::initializer_list<GUIIndustryList::SortFunction * const> sorter_funcs;

	GUIIndustryList industries{IndustryDirectoryWindow::produced_cargo_filter};
	Scrollbar *vscroll;
	Scrollbar *hscroll;

	CargoID produced_cargo_filter_criteria;     ///< Selected produced cargo filter index
	CargoID accepted_cargo_filter_criteria;     ///< Selected accepted cargo filter index
	static CargoID produced_cargo_filter;

	const int MAX_FILTER_LENGTH = 16;           ///< The max length of the filter, in chars
	StringFilter string_filter;                 ///< Filter for industries
	QueryString industry_editbox;               ///< Filter editbox

	enum class SorterType : uint8_t {
		ByName,        ///< Sorter type to sort by name
		ByType,        ///< Sorter type to sort by type
		ByProduction,  ///< Sorter type to sort by production amount
		ByTransported, ///< Sorter type to sort by transported percentage
	};

	/**
	 * Set produced cargo filter for the industry list.
	 * @param cid The cargo to be set
	 */
	void SetProducedCargoFilter(CargoID cid)
	{
		if (this->produced_cargo_filter_criteria != cid) {
			this->produced_cargo_filter_criteria = cid;
			/* deactivate filter if criteria is 'Show All', activate it otherwise */
			bool is_filtering_necessary = this->produced_cargo_filter_criteria != CargoFilterCriteria::CF_ANY || this->accepted_cargo_filter_criteria != CargoFilterCriteria::CF_ANY;

			this->industries.SetFilterState(is_filtering_necessary);
			this->industries.SetFilterType(0);
			this->industries.ForceRebuild();
		}
	}

	/**
	 * Set accepted cargo filter for the industry list.
	 * @param index The cargo to be set
	 */
	void SetAcceptedCargoFilter(CargoID cid)
	{
		if (this->accepted_cargo_filter_criteria != cid) {
			this->accepted_cargo_filter_criteria = cid;
			/* deactivate filter if criteria is 'Show All', activate it otherwise */
			bool is_filtering_necessary = this->produced_cargo_filter_criteria != CargoFilterCriteria::CF_ANY || this->accepted_cargo_filter_criteria != CargoFilterCriteria::CF_ANY;

			this->industries.SetFilterState(is_filtering_necessary);
			this->industries.SetFilterType(0);
			this->industries.ForceRebuild();
		}
	}

	StringID GetCargoFilterLabel(CargoID cid) const
	{
		switch (cid) {
			case CargoFilterCriteria::CF_ANY: return STR_INDUSTRY_DIRECTORY_FILTER_ALL_TYPES;
			case CargoFilterCriteria::CF_NONE: return STR_INDUSTRY_DIRECTORY_FILTER_NONE;
			default: return CargoSpec::Get(cid)->name;
		}
	}

	/**
	 * Populate the filter list and set the cargo filter criteria.
	 */
	void SetCargoFilterArray()
	{
		this->produced_cargo_filter_criteria = CargoFilterCriteria::CF_ANY;
		this->accepted_cargo_filter_criteria = CargoFilterCriteria::CF_ANY;

		this->industries.SetFilterFuncs(_industry_filter_funcs);

		bool is_filtering_necessary = this->produced_cargo_filter_criteria != CargoFilterCriteria::CF_ANY || this->accepted_cargo_filter_criteria != CargoFilterCriteria::CF_ANY;

		this->industries.SetFilterState(is_filtering_necessary);
	}

	/**
	 * Get the width needed to draw the longest industry line.
	 * @return Returns width of the longest industry line, including padding.
	 */
	uint GetIndustryListWidth() const
	{
		uint width = 0;
		for (const Industry *i : this->industries) {
			width = std::max(width, GetStringBoundingBox(this->GetIndustryString(i)).width);
		}
		return width + WidgetDimensions::scaled.framerect.Horizontal();
	}

	/** (Re)Build industries list */
	void BuildSortIndustriesList()
	{
		if (this->industries.NeedRebuild()) {
			this->industries.clear();
			this->industries.reserve(Industry::GetNumItems());

			for (const Industry *i : Industry::Iterate()) {
				if (this->string_filter.IsEmpty()) {
					this->industries.push_back(i);
					continue;
				}
				this->string_filter.ResetState();
				this->string_filter.AddLine(i->GetCachedName());
				if (this->string_filter.GetState()) this->industries.push_back(i);
			}

			this->industries.RebuildDone();

			auto filter = std::make_pair(this->accepted_cargo_filter_criteria, this->produced_cargo_filter_criteria);

			this->industries.Filter(filter);

			this->hscroll->SetCount(this->GetIndustryListWidth());
			this->vscroll->SetCount(this->industries.size()); // Update scrollbar as well.
		}

		IndustryDirectoryWindow::produced_cargo_filter = this->produced_cargo_filter_criteria;
		this->industries.Sort();

		this->SetDirty();
	}

	/**
	 * Returns percents of cargo transported if industry produces this cargo, else -1
	 *
<<<<<<< HEAD
	 * @param p Industry produced cargo
=======
	 * @param p industry produced cargo
>>>>>>> 36c735eb
	 * @return percents of cargo transported, or -1 if industry doesn't use this cargo slot
	 */
	static inline int GetCargoTransportedPercentsIfValid(const Industry::ProducedCargo &p)
	{
		if (p.cargo == INVALID_CARGO) return -1;
		return ToPercent8(p.history[LAST_MONTH].PctTransported());
	}

	/**
	 * Returns value representing industry's transported cargo
	 *  percentage for industry sorting
	 *
	 * @param i industry to check
	 * @return value used for sorting
	 */
	static int GetCargoTransportedSortValue(const Industry *i)
	{
		CargoID filter = IndustryDirectoryWindow::produced_cargo_filter;
		if (filter == CargoFilterCriteria::CF_NONE) return 0;

		int percentage = 0, produced_cargo_count = 0;
		for (auto &p : i->Produced()) {
			if (filter == CargoFilterCriteria::CF_ANY) {
				int transported = GetCargoTransportedPercentsIfValid(p);
				if (transported != -1) {
					produced_cargo_count++;
					percentage += transported;
				}
				if (produced_cargo_count == 0 && &p == &i->produced[i->produced_cargo_count - 1] && percentage == 0) {
					return transported;
				}
			} else if (filter == p.cargo) {
				return GetCargoTransportedPercentsIfValid(p);
			}
		}

		if (produced_cargo_count == 0) return percentage;
		return percentage / produced_cargo_count;
	}

	/** Sort industries by name */
	static bool IndustryNameSorter(const Industry * const &a, const Industry * const &b, const CargoID &)
	{
		int r = StrNaturalCompare(a->GetCachedName(), b->GetCachedName()); // Sort by name (natural sorting).
		if (r == 0) return a->index < b->index;
		return r < 0;
	}

	/** Sort industries by type and name */
	static bool IndustryTypeSorter(const Industry * const &a, const Industry * const &b, const CargoID &filter)
	{
		int it_a = 0;
		while (it_a != NUM_INDUSTRYTYPES && a->type != _sorted_industry_types[it_a]) it_a++;
		int it_b = 0;
		while (it_b != NUM_INDUSTRYTYPES && b->type != _sorted_industry_types[it_b]) it_b++;
		int r = it_a - it_b;
		return (r == 0) ? IndustryNameSorter(a, b, filter) : r < 0;
	}

	/** Sort industries by production and name */
	static bool IndustryProductionSorter(const Industry * const &a, const Industry * const &b, const CargoID &filter)
	{
		if (filter == CargoFilterCriteria::CF_NONE) return IndustryTypeSorter(a, b, filter);

		uint prod_a = 0, prod_b = 0;
		if (filter == CargoFilterCriteria::CF_ANY) {
			for (const auto &pa : a->Produced()) {
				if (pa.cargo != INVALID_CARGO) prod_a += pa.history[LAST_MONTH].production;
			}
			for (const auto &pb : b->Produced()) {
				if (pb.cargo != INVALID_CARGO) prod_b += pb.history[LAST_MONTH].production;
			}
		} else {
			int index_a = a->GetCargoProducedIndex(filter);
			if (index_a >= 0) prod_a = a->produced[index_a].history[LAST_MONTH].production;
			int index_b = b->GetCargoProducedIndex(filter);
			if (index_b >= 0) prod_b = b->produced[index_b].history[LAST_MONTH].production;
		}
		int r = prod_a - prod_b;

		return (r == 0) ? IndustryTypeSorter(a, b, filter) : r < 0;
	}

	/** Sort industries by transported cargo and name */
	static bool IndustryTransportedCargoSorter(const Industry * const &a, const Industry * const &b, const CargoID &filter)
	{
		int r = GetCargoTransportedSortValue(a) - GetCargoTransportedSortValue(b);
		return (r == 0) ? IndustryNameSorter(a, b, filter) : r < 0;
	}

	/**
	 * Get the StringID to draw and set the appropriate DParams.
	 * @param i the industry to get the StringID of.
	 * @return the StringID.
	 */
	StringID GetIndustryString(const Industry *i) const
	{
		const IndustrySpec *indsp = GetIndustrySpec(i->type);
		uint8_t p = 0;

		/* Industry name */
		SetDParam(p++, i->index);

		/* Get industry productions (CargoID, production, suffix, transported) */
		struct CargoInfo {
			CargoID cargo_id;    ///< Cargo ID.
			uint16_t production; ///< Production last month.
			uint transported;    ///< Percent transported last month.
			std::string suffix;  ///< Cargo suffix.

			CargoInfo(CargoID cargo_id, uint16_t production, uint transported, std::string &&suffix) : cargo_id(cargo_id), production(production), transported(transported), suffix(std::move(suffix)) {}
		};
		std::vector<CargoInfo> cargos;

		for (const auto &p : i->Produced()) {
			if (p.cargo == INVALID_CARGO) continue;
			CargoSuffix cargo_suffix;
			GetCargoSuffix(CARGOSUFFIX_OUT, CST_DIR, i, i->type, indsp, p.cargo, &p - i->produced.get(), cargo_suffix);
			cargos.emplace_back(p.cargo, p.history[LAST_MONTH].production, ToPercent8(p.history[LAST_MONTH].PctTransported()), std::move(cargo_suffix.text));
		}

		switch (static_cast<IndustryDirectoryWindow::SorterType>(this->industries.SortType())) {
			case IndustryDirectoryWindow::SorterType::ByName:
			case IndustryDirectoryWindow::SorterType::ByType:
			case IndustryDirectoryWindow::SorterType::ByProduction:
				/* Sort by descending production, then descending transported */
				std::sort(cargos.begin(), cargos.end(), [](const CargoInfo &a, const CargoInfo &b) {
					if (a.production != b.production) return a.production > b.production;
					return a.transported > b.transported;
				});
				break;

			case IndustryDirectoryWindow::SorterType::ByTransported:
				/* Sort by descending transported, then descending production */
				std::sort(cargos.begin(), cargos.end(), [](const CargoInfo &a, const CargoInfo &b) {
					if (a.transported != b.transported) return a.transported > b.transported;
					return a.production > b.production;
				});
				break;
		}

		/* If the produced cargo filter is active then move the filtered cargo to the beginning of the list,
		 * because this is the one the player interested in, and that way it is not hidden in the 'n' more cargos */
		const CargoID cid = this->produced_cargo_filter_criteria;
		if (cid != CargoFilterCriteria::CF_ANY && cid != CargoFilterCriteria::CF_NONE) {
			auto filtered_ci = std::find_if(cargos.begin(), cargos.end(), [cid](const CargoInfo &ci) -> bool {
				return ci.cargo_id == cid;
			});
			if (filtered_ci != cargos.end()) {
				std::rotate(cargos.begin(), filtered_ci, filtered_ci + 1);
			}
		}

		/* Display first 3 cargos */
		for (size_t j = 0; j < std::min<size_t>(3, cargos.size()); j++) {
			CargoInfo &ci = cargos[j];
			SetDParam(p++, STR_INDUSTRY_DIRECTORY_ITEM_INFO);
			SetDParam(p++, ci.cargo_id);
			SetDParam(p++, ci.production);
			SetDParamStr(p++, std::move(ci.suffix));
			SetDParam(p++, ci.transported);
		}

		/* Undisplayed cargos if any */
		SetDParam(p++, cargos.size() - 3);

		/* Drawing the right string */
		switch (cargos.size()) {
			case 0: return STR_INDUSTRY_DIRECTORY_ITEM_NOPROD;
			case 1: return STR_INDUSTRY_DIRECTORY_ITEM_PROD1;
			case 2: return STR_INDUSTRY_DIRECTORY_ITEM_PROD2;
			case 3: return STR_INDUSTRY_DIRECTORY_ITEM_PROD3;
			default: return STR_INDUSTRY_DIRECTORY_ITEM_PRODMORE;
		}
	}

public:
	IndustryDirectoryWindow(WindowDesc &desc, WindowNumber) : Window(desc), industry_editbox(MAX_FILTER_LENGTH * MAX_CHAR_LENGTH, MAX_FILTER_LENGTH)
	{
		this->CreateNestedTree();
		this->vscroll = this->GetScrollbar(WID_ID_VSCROLLBAR);
		this->hscroll = this->GetScrollbar(WID_ID_HSCROLLBAR);

		this->industries.SetListing(this->last_sorting);
		this->industries.SetSortFuncs(IndustryDirectoryWindow::sorter_funcs);
		this->industries.ForceRebuild();

		this->FinishInitNested(0);

		this->BuildSortIndustriesList();

		this->querystrings[WID_ID_FILTER] = &this->industry_editbox;
		this->industry_editbox.cancel_button = QueryString::ACTION_CLEAR;
	}

	void Close(int data = 0) override
	{
		this->last_sorting = this->industries.GetListing();
		this->Window::Close();
	}

	void OnInit() override
	{
		this->SetCargoFilterArray();
	}

	void SetStringParameters(WidgetID widget) const override
	{
		switch (widget) {
			case WID_ID_CAPTION:
				SetDParam(0, this->vscroll->GetCount());
				SetDParam(1, Industry::GetNumItems());
				break;

			case WID_ID_DROPDOWN_CRITERIA:
				SetDParam(0, IndustryDirectoryWindow::sorter_names[this->industries.SortType()]);
				break;

			case WID_ID_FILTER_BY_ACC_CARGO:
				SetDParam(0, this->GetCargoFilterLabel(this->accepted_cargo_filter_criteria));
				break;

			case WID_ID_FILTER_BY_PROD_CARGO:
				SetDParam(0, this->GetCargoFilterLabel(this->produced_cargo_filter_criteria));
				break;
		}
	}

	void DrawWidget(const Rect &r, WidgetID widget) const override
	{
		switch (widget) {
			case WID_ID_DROPDOWN_ORDER:
				this->DrawSortButtonState(widget, this->industries.IsDescSortOrder() ? SBS_DOWN : SBS_UP);
				break;

			case WID_ID_INDUSTRY_LIST: {
				Rect ir = r.Shrink(WidgetDimensions::scaled.framerect);

				/* Setup a clipping rectangle... */
				DrawPixelInfo tmp_dpi;
				if (!FillDrawPixelInfo(&tmp_dpi, ir)) return;
				/* ...but keep coordinates relative to the window. */
				tmp_dpi.left += ir.left;
				tmp_dpi.top += ir.top;

				AutoRestoreBackup dpi_backup(_cur_dpi, &tmp_dpi);

				ir = ScrollRect(ir, *this->hscroll, 1);

				if (this->industries.empty()) {
					DrawString(ir, STR_INDUSTRY_DIRECTORY_NONE);
					break;
				}
				const CargoID acf_cid = this->accepted_cargo_filter_criteria;
				auto [first, last] = this->vscroll->GetVisibleRangeIterators(this->industries);
				for (auto it = first; it != last; ++it) {
					TextColour tc = TC_FROMSTRING;
					if (acf_cid != CargoFilterCriteria::CF_ANY && acf_cid != CargoFilterCriteria::CF_NONE) {
						Industry *ind = const_cast<Industry *>(*it);
						if (IndustryTemporarilyRefusesCargo(ind, acf_cid)) {
							tc = TC_GREY | TC_FORCED;
						}
					}
					DrawString(ir, this->GetIndustryString(*it), tc);

					ir.top += this->resize.step_height;
				}
				break;
			}
		}
	}

	void UpdateWidgetSize(WidgetID widget, Dimension &size, [[maybe_unused]] const Dimension &padding, [[maybe_unused]] Dimension &fill, [[maybe_unused]] Dimension &resize) override
	{
		switch (widget) {
			case WID_ID_DROPDOWN_ORDER: {
				Dimension d = GetStringBoundingBox(this->GetWidget<NWidgetCore>(widget)->widget_data);
				d.width += padding.width + Window::SortButtonWidth() * 2; // Doubled since the string is centred and it also looks better.
				d.height += padding.height;
				size = maxdim(size, d);
				break;
			}

			case WID_ID_DROPDOWN_CRITERIA: {
				Dimension d = GetStringListBoundingBox(IndustryDirectoryWindow::sorter_names);
				d.width += padding.width;
				d.height += padding.height;
				size = maxdim(size, d);
				break;
			}

			case WID_ID_INDUSTRY_LIST: {
				Dimension d = GetStringBoundingBox(STR_INDUSTRY_DIRECTORY_NONE);
				resize.height = d.height;
				d.height *= 5;
				d.width += padding.width;
				d.height += padding.height;
				size = maxdim(size, d);
				break;
			}
		}
	}

	DropDownList BuildCargoDropDownList() const
	{
		DropDownList list;

		/* Add item for disabling filtering. */
		list.push_back(MakeDropDownListStringItem(this->GetCargoFilterLabel(CargoFilterCriteria::CF_ANY), CargoFilterCriteria::CF_ANY));
		/* Add item for industries not producing anything, e.g. power plants */
		list.push_back(MakeDropDownListStringItem(this->GetCargoFilterLabel(CargoFilterCriteria::CF_NONE), CargoFilterCriteria::CF_NONE));

		/* Add cargos */
		Dimension d = GetLargestCargoIconSize();
		for (const CargoSpec *cs : _sorted_standard_cargo_specs) {
			list.push_back(MakeDropDownListIconItem(d, cs->GetCargoIcon(), PAL_NONE, cs->name, cs->Index()));
		}

		return list;
	}

	void OnClick([[maybe_unused]] Point pt, WidgetID widget, [[maybe_unused]] int click_count) override
	{
		switch (widget) {
			case WID_ID_DROPDOWN_ORDER:
				this->industries.ToggleSortOrder();
				this->SetDirty();
				break;

			case WID_ID_DROPDOWN_CRITERIA:
				ShowDropDownMenu(this, IndustryDirectoryWindow::sorter_names, this->industries.SortType(), WID_ID_DROPDOWN_CRITERIA, 0, 0);
				break;

			case WID_ID_FILTER_BY_ACC_CARGO: // Cargo filter dropdown
				ShowDropDownList(this, this->BuildCargoDropDownList(), this->accepted_cargo_filter_criteria, widget);
				break;

			case WID_ID_FILTER_BY_PROD_CARGO: // Cargo filter dropdown
				ShowDropDownList(this, this->BuildCargoDropDownList(), this->produced_cargo_filter_criteria, widget);
				break;

			case WID_ID_INDUSTRY_LIST: {
				auto it = this->vscroll->GetScrolledItemFromWidget(this->industries, pt.y, this, WID_ID_INDUSTRY_LIST, WidgetDimensions::scaled.framerect.top);
				if (it != this->industries.end()) {
					if (_ctrl_pressed) {
						ShowExtraViewportWindow((*it)->location.tile);
					} else {
						ScrollMainWindowToTile((*it)->location.tile);
					}
				}
				break;
			}
		}
	}

	void OnDropdownSelect(WidgetID widget, int index) override
	{
		switch (widget) {
			case WID_ID_DROPDOWN_CRITERIA: {
				if (this->industries.SortType() != index) {
					this->industries.SetSortType(index);
					this->BuildSortIndustriesList();
				}
				break;
			}

			case WID_ID_FILTER_BY_ACC_CARGO: {
				this->SetAcceptedCargoFilter(index);
				this->BuildSortIndustriesList();
				break;
			}

			case WID_ID_FILTER_BY_PROD_CARGO: {
				this->SetProducedCargoFilter(index);
				this->BuildSortIndustriesList();
				break;
			}
		}
	}

	void OnResize() override
	{
		this->vscroll->SetCapacityFromWidget(this, WID_ID_INDUSTRY_LIST, WidgetDimensions::scaled.framerect.Vertical());
		this->hscroll->SetCapacityFromWidget(this, WID_ID_INDUSTRY_LIST, WidgetDimensions::scaled.framerect.Horizontal());
	}

	void OnEditboxChanged(WidgetID wid) override
	{
		if (wid == WID_ID_FILTER) {
			this->string_filter.SetFilterTerm(this->industry_editbox.text.buf);
			this->InvalidateData(IDIWD_FORCE_REBUILD);
		}
	}

	void OnPaint() override
	{
		if (this->industries.NeedRebuild()) this->BuildSortIndustriesList();
		this->DrawWidgets();
	}

	void OnHundredthTick() override
	{
		this->industries.ForceResort();
		this->BuildSortIndustriesList();
	}

	/**
	 * Some data on this window has become invalid.
	 * @param data Information about the changed data.
	 * @param gui_scope Whether the call is done from GUI scope. You may not do everything when not in GUI scope. See #InvalidateWindowData() for details.
	 */
	void OnInvalidateData([[maybe_unused]] int data = 0, [[maybe_unused]] bool gui_scope = true) override
	{
		switch (data) {
			case IDIWD_FORCE_REBUILD:
				/* This needs to be done in command-scope to enforce rebuilding before resorting invalid data */
				this->industries.ForceRebuild();
				break;

			case IDIWD_PRODUCTION_CHANGE:
				if (this->industries.SortType() == 2) this->industries.ForceResort();
				break;

			default:
				this->industries.ForceResort();
				break;
		}
	}

	EventState OnHotkey(int hotkey) override
	{
		switch (hotkey) {
			case IDHK_FOCUS_FILTER_BOX:
				this->SetFocusedWidget(WID_ID_FILTER);
				SetFocusedWindow(this); // The user has asked to give focus to the text box, so make sure this window is focused.
				break;
			default:
				return ES_NOT_HANDLED;
		}
		return ES_HANDLED;
	}

	static HotkeyList hotkeys;
};

static Hotkey industrydirectory_hotkeys[] = {
	Hotkey('F', "focus_filter_box", IDHK_FOCUS_FILTER_BOX),
};
HotkeyList IndustryDirectoryWindow::hotkeys("industrydirectory", industrydirectory_hotkeys);

Listing IndustryDirectoryWindow::last_sorting = {false, 0};

/* Available station sorting functions. */
const std::initializer_list<GUIIndustryList::SortFunction * const> IndustryDirectoryWindow::sorter_funcs = {
	&IndustryNameSorter,
	&IndustryTypeSorter,
	&IndustryProductionSorter,
	&IndustryTransportedCargoSorter
};

CargoID IndustryDirectoryWindow::produced_cargo_filter = CargoFilterCriteria::CF_ANY;


/** Window definition of the industry directory gui */
static WindowDesc _industry_directory_desc(__FILE__, __LINE__,
	WDP_AUTO, "list_industries", 428, 190,
	WC_INDUSTRY_DIRECTORY, WC_NONE,
	0,
	_nested_industry_directory_widgets,
	&IndustryDirectoryWindow::hotkeys
);

void ShowIndustryDirectory()
{
	AllocateWindowDescFront<IndustryDirectoryWindow>(_industry_directory_desc, 0);
}

/** Widgets of the industry cargoes window. */
static constexpr NWidgetPart _nested_industry_cargoes_widgets[] = {
	NWidget(NWID_HORIZONTAL),
		NWidget(WWT_CLOSEBOX, COLOUR_BROWN),
		NWidget(WWT_CAPTION, COLOUR_BROWN, WID_IC_CAPTION), SetDataTip(STR_INDUSTRY_CARGOES_INDUSTRY_CAPTION, STR_TOOLTIP_WINDOW_TITLE_DRAG_THIS),
		NWidget(WWT_DEBUGBOX, COLOUR_BROWN),
		NWidget(WWT_SHADEBOX, COLOUR_BROWN),
		NWidget(WWT_DEFSIZEBOX, COLOUR_BROWN),
		NWidget(WWT_STICKYBOX, COLOUR_BROWN),
	EndContainer(),
	NWidget(NWID_HORIZONTAL),
		NWidget(NWID_VERTICAL),
			NWidget(WWT_PANEL, COLOUR_BROWN, WID_IC_PANEL), SetResize(1, 10), SetScrollbar(WID_IC_SCROLLBAR), EndContainer(),
			NWidget(NWID_HORIZONTAL),
				NWidget(NWID_BUTTON_DROPDOWN, COLOUR_BROWN, WID_IC_NOTIFY),
					SetDataTip(STR_INDUSTRY_CARGOES_NOTIFY_SMALLMAP, STR_INDUSTRY_CARGOES_NOTIFY_SMALLMAP_TOOLTIP),
				NWidget(WWT_PANEL, COLOUR_BROWN), SetFill(1, 0), SetResize(0, 0), EndContainer(),
				NWidget(WWT_DROPDOWN, COLOUR_BROWN, WID_IC_IND_DROPDOWN), SetFill(0, 0), SetResize(0, 0),
						SetDataTip(STR_INDUSTRY_CARGOES_SELECT_INDUSTRY, STR_INDUSTRY_CARGOES_SELECT_INDUSTRY_TOOLTIP),
				NWidget(WWT_DROPDOWN, COLOUR_BROWN, WID_IC_CARGO_DROPDOWN), SetFill(0, 0), SetResize(0, 0),
						SetDataTip(STR_INDUSTRY_CARGOES_SELECT_CARGO, STR_INDUSTRY_CARGOES_SELECT_CARGO_TOOLTIP),
			EndContainer(),
		EndContainer(),
		NWidget(NWID_VERTICAL),
			NWidget(NWID_VSCROLLBAR, COLOUR_BROWN, WID_IC_SCROLLBAR),
			NWidget(WWT_RESIZEBOX, COLOUR_BROWN),
		EndContainer(),
	EndContainer(),
};

/** Window description for the industry cargoes window. */
static WindowDesc _industry_cargoes_desc(__FILE__, __LINE__,
	WDP_AUTO, "industry_cargoes", 300, 210,
	WC_INDUSTRY_CARGOES, WC_NONE,
	0,
	_nested_industry_cargoes_widgets
);

/** Available types of field. */
enum CargoesFieldType {
	CFT_EMPTY,       ///< Empty field.
	CFT_SMALL_EMPTY, ///< Empty small field (for the header).
	CFT_INDUSTRY,    ///< Display industry.
	CFT_CARGO,       ///< Display cargo connections.
	CFT_CARGO_LABEL, ///< Display cargo labels.
	CFT_HEADER,      ///< Header text.
};

static const uint MAX_CARGOES = 16; ///< Maximum number of cargoes carried in a #CFT_CARGO field in #CargoesField.

/** Data about a single field in the #IndustryCargoesWindow panel. */
struct CargoesField {
	static int vert_inter_industry_space;
	static int blob_distance;

	static Dimension legend;
	static Dimension cargo_border;
	static Dimension cargo_line;
	static Dimension cargo_space;
	static Dimension cargo_stub;

	static const int INDUSTRY_LINE_COLOUR;
	static const int CARGO_LINE_COLOUR;

	static int small_height, normal_height;
	static int cargo_field_width;
	static int industry_width;
	static uint max_cargoes;

	using Cargoes = uint16_t;
	static_assert(std::numeric_limits<Cargoes>::digits >= MAX_CARGOES);

	CargoesFieldType type; ///< Type of field.
	union {
		struct {
			IndustryType ind_type;                 ///< Industry type (#NUM_INDUSTRYTYPES means 'houses').
			CargoID other_produced[MAX_CARGOES];   ///< Cargoes produced but not used in this figure.
			CargoID other_accepted[MAX_CARGOES];   ///< Cargoes accepted but not used in this figure.
		} industry; ///< Industry data (for #CFT_INDUSTRY).
		struct {
			CargoID vertical_cargoes[MAX_CARGOES]; ///< Cargoes running from top to bottom (cargo ID or #INVALID_CARGO).
			Cargoes supp_cargoes; ///< Cargoes in \c vertical_cargoes entering from the left.
			Cargoes cust_cargoes; ///< Cargoes in \c vertical_cargoes leaving to the right.
			uint8_t num_cargoes;                   ///< Number of cargoes.
			uint8_t top_end;                       ///< Stop at the top of the vertical cargoes.
			uint8_t bottom_end;                    ///< Stop at the bottom of the vertical cargoes.
		} cargo; ///< Cargo data (for #CFT_CARGO).
		struct {
			CargoID cargoes[MAX_CARGOES];          ///< Cargoes to display (or #INVALID_CARGO).
			bool left_align;                       ///< Align all cargo texts to the left (else align to the right).
		} cargo_label;   ///< Label data (for #CFT_CARGO_LABEL).
		StringID header; ///< Header text (for #CFT_HEADER).
	} u; // Data for each type.

	/**
	 * Make one of the empty fields (#CFT_EMPTY or #CFT_SMALL_EMPTY).
	 * @param type Type of empty field.
	 */
	void MakeEmpty(CargoesFieldType type)
	{
		this->type = type;
	}

	/**
	 * Make an industry type field.
	 * @param ind_type Industry type (#NUM_INDUSTRYTYPES means 'houses').
	 * @note #other_accepted and #other_produced should be filled later.
	 */
	void MakeIndustry(IndustryType ind_type)
	{
		this->type = CFT_INDUSTRY;
		this->u.industry.ind_type = ind_type;
		std::fill(std::begin(this->u.industry.other_accepted), std::end(this->u.industry.other_accepted), INVALID_CARGO);
		std::fill(std::begin(this->u.industry.other_produced), std::end(this->u.industry.other_produced), INVALID_CARGO);
	}

	/**
	 * Connect a cargo from an industry to the #CFT_CARGO column.
	 * @param cargo Cargo to connect.
	 * @param producer Cargo is produced (if \c false, cargo is assumed to be accepted).
	 * @return Horizontal connection index, or \c -1 if not accepted at all.
	 */
	int ConnectCargo(CargoID cargo, bool producer)
	{
		assert(this->type == CFT_CARGO);
		if (cargo == INVALID_CARGO) return -1;

		/* Find the vertical cargo column carrying the cargo. */
		int column = -1;
		for (int i = 0; i < this->u.cargo.num_cargoes; i++) {
			if (cargo == this->u.cargo.vertical_cargoes[i]) {
				column = i;
				break;
			}
		}
		if (column < 0) return -1;

		if (producer) {
			assert(!HasBit(this->u.cargo.supp_cargoes, column));
			SetBit(this->u.cargo.supp_cargoes, column);
		} else {
			assert(!HasBit(this->u.cargo.cust_cargoes, column));
			SetBit(this->u.cargo.cust_cargoes, column);
		}
		return column;
	}

	/**
	 * Does this #CFT_CARGO field have a horizontal connection?
	 * @return \c true if a horizontal connection exists, \c false otherwise.
	 */
	bool HasConnection()
	{
		assert(this->type == CFT_CARGO);

		return this->u.cargo.supp_cargoes != 0 || this->u.cargo.cust_cargoes != 0;
	}

	/**
	 * Make a piece of cargo column.
	 * @param cargoes Span of #CargoID (may contain #INVALID_CARGO).
	 * @note #supp_cargoes and #cust_cargoes should be filled in later.
	 */
	void MakeCargo(const std::span<const CargoID> cargoes)
	{
		this->type = CFT_CARGO;
		assert(std::size(cargoes) <= std::size(this->u.cargo.vertical_cargoes));
		auto insert = std::copy_if(std::begin(cargoes), std::end(cargoes), std::begin(this->u.cargo.vertical_cargoes), IsValidCargoID);
		this->u.cargo.num_cargoes = static_cast<uint8_t>(std::distance(std::begin(this->u.cargo.vertical_cargoes), insert));
		CargoIDComparator comparator;
		std::sort(std::begin(this->u.cargo.vertical_cargoes), insert, comparator);
		std::fill(insert, std::end(this->u.cargo.vertical_cargoes), INVALID_CARGO);
		this->u.cargo.top_end = false;
		this->u.cargo.bottom_end = false;
		this->u.cargo.supp_cargoes = 0;
		this->u.cargo.cust_cargoes = 0;
	}

	/**
	 * Make a field displaying cargo type names.
	 * @param cargoes    Span of #CargoID (may contain #INVALID_CARGO).
	 * @param left_align ALign texts to the left (else to the right).
	 */
	void MakeCargoLabel(const std::span<const CargoID> cargoes, bool left_align)
	{
		this->type = CFT_CARGO_LABEL;
		assert(std::size(cargoes) <= std::size(this->u.cargo_label.cargoes));
		auto insert = std::copy(std::begin(cargoes), std::end(cargoes), std::begin(this->u.cargo_label.cargoes));
		std::fill(insert, std::end(this->u.cargo_label.cargoes), INVALID_CARGO);
		this->u.cargo_label.left_align = left_align;
	}

	/**
	 * Make a header above an industry column.
	 * @param textid Text to display.
	 */
	void MakeHeader(StringID textid)
	{
		this->type = CFT_HEADER;
		this->u.header = textid;
	}

	/**
	 * For a #CFT_CARGO, compute the left position of the left-most vertical cargo connection.
	 * @param xpos Left position of the field.
	 * @return Left position of the left-most vertical cargo column.
	 */
	int GetCargoBase(int xpos) const
	{
		assert(this->type == CFT_CARGO);
		int n = this->u.cargo.num_cargoes;

		return xpos + cargo_field_width / 2 - (CargoesField::cargo_line.width * n + CargoesField::cargo_space.width * (n - 1)) / 2;
	}

	/**
	 * Draw the field.
	 * @param xpos Position of the left edge.
	 * @param ypos Position of the top edge.
	 */
	void Draw(int xpos, int ypos) const
	{
		switch (this->type) {
			case CFT_EMPTY:
			case CFT_SMALL_EMPTY:
				break;

			case CFT_HEADER:
				ypos += (small_height - GetCharacterHeight(FS_NORMAL)) / 2;
				DrawString(xpos, xpos + industry_width, ypos, this->u.header, TC_WHITE, SA_HOR_CENTER);
				break;

			case CFT_INDUSTRY: {
				int ypos1 = ypos + vert_inter_industry_space / 2;
				int ypos2 = ypos + normal_height - 1 - vert_inter_industry_space / 2;
				int xpos2 = xpos + industry_width - 1;
				DrawRectOutline({xpos, ypos1, xpos2, ypos2}, INDUSTRY_LINE_COLOUR);
				ypos += (normal_height - GetCharacterHeight(FS_NORMAL)) / 2;
				if (this->u.industry.ind_type < NUM_INDUSTRYTYPES) {
					const IndustrySpec *indsp = GetIndustrySpec(this->u.industry.ind_type);
					DrawString(xpos, xpos2, ypos, indsp->name, TC_WHITE, SA_HOR_CENTER);

					/* Draw the industry legend. */
					int blob_left, blob_right;
					if (_current_text_dir == TD_RTL) {
						blob_right = xpos2 - blob_distance;
						blob_left  = blob_right - CargoesField::legend.width;
					} else {
						blob_left  = xpos + blob_distance;
						blob_right = blob_left + CargoesField::legend.width;
					}
					GfxFillRect(blob_left,     ypos2 - blob_distance - CargoesField::legend.height,     blob_right,     ypos2 - blob_distance,     PC_BLACK); // Border
					GfxFillRect(blob_left + 1, ypos2 - blob_distance - CargoesField::legend.height + 1, blob_right - 1, ypos2 - blob_distance - 1, indsp->map_colour);
				} else {
					DrawString(xpos, xpos2, ypos, STR_INDUSTRY_CARGOES_HOUSES, TC_FROMSTRING, SA_HOR_CENTER);
				}

				/* Draw the other_produced/other_accepted cargoes. */
				std::span<const CargoID> other_right, other_left;
				if (_current_text_dir == TD_RTL) {
					other_right = this->u.industry.other_accepted;
					other_left  = this->u.industry.other_produced;
				} else {
					other_right = this->u.industry.other_produced;
					other_left  = this->u.industry.other_accepted;
				}
				ypos1 += CargoesField::cargo_border.height + (GetCharacterHeight(FS_NORMAL) - CargoesField::cargo_line.height) / 2;
				for (uint i = 0; i < CargoesField::max_cargoes; i++) {
					if (other_right[i] != INVALID_CARGO) {
						const CargoSpec *csp = CargoSpec::Get(other_right[i]);
						int xp = xpos + industry_width + CargoesField::cargo_stub.width;
						DrawHorConnection(xpos + industry_width, xp - 1, ypos1, csp);
						GfxDrawLine(xp, ypos1, xp, ypos1 + CargoesField::cargo_line.height - 1, CARGO_LINE_COLOUR);
					}
					if (other_left[i] != INVALID_CARGO) {
						const CargoSpec *csp = CargoSpec::Get(other_left[i]);
						int xp = xpos - CargoesField::cargo_stub.width;
						DrawHorConnection(xp + 1, xpos - 1, ypos1, csp);
						GfxDrawLine(xp, ypos1, xp, ypos1 + CargoesField::cargo_line.height - 1, CARGO_LINE_COLOUR);
					}
					ypos1 += GetCharacterHeight(FS_NORMAL) + CargoesField::cargo_space.height;
				}
				break;
			}

			case CFT_CARGO: {
				int cargo_base = this->GetCargoBase(xpos);
				int top = ypos + (this->u.cargo.top_end ? vert_inter_industry_space / 2 + 1 : 0);
				int bot = ypos - (this->u.cargo.bottom_end ? vert_inter_industry_space / 2 + 1 : 0) + normal_height - 1;
				int colpos = cargo_base;
				for (int i = 0; i < this->u.cargo.num_cargoes; i++) {
					if (this->u.cargo.top_end) GfxDrawLine(colpos, top - 1, colpos + CargoesField::cargo_line.width - 1, top - 1, CARGO_LINE_COLOUR);
					if (this->u.cargo.bottom_end) GfxDrawLine(colpos, bot + 1, colpos + CargoesField::cargo_line.width - 1, bot + 1, CARGO_LINE_COLOUR);
					GfxDrawLine(colpos, top, colpos, bot, CARGO_LINE_COLOUR);
					colpos++;
					const CargoSpec *csp = CargoSpec::Get(this->u.cargo.vertical_cargoes[i]);
					GfxFillRect(colpos, top, colpos + CargoesField::cargo_line.width - 2, bot, csp->legend_colour, FILLRECT_OPAQUE);
					colpos += CargoesField::cargo_line.width - 2;
					GfxDrawLine(colpos, top, colpos, bot, CARGO_LINE_COLOUR);
					colpos += 1 + CargoesField::cargo_space.width;
				}

				Cargoes hor_left, hor_right;
				if (_current_text_dir == TD_RTL) {
					hor_left  = this->u.cargo.cust_cargoes;
					hor_right = this->u.cargo.supp_cargoes;
				} else {
					hor_left  = this->u.cargo.supp_cargoes;
					hor_right = this->u.cargo.cust_cargoes;
				}
				ypos += CargoesField::cargo_border.height + vert_inter_industry_space / 2 + (GetCharacterHeight(FS_NORMAL) - CargoesField::cargo_line.height) / 2;
				for (uint i = 0; i < MAX_CARGOES; i++) {
					if (HasBit(hor_left, i)) {
						int col = i;
						int dx = 0;
						const CargoSpec *csp = CargoSpec::Get(this->u.cargo.vertical_cargoes[col]);
						for (; col > 0; col--) {
							int lf = cargo_base + col * CargoesField::cargo_line.width + (col - 1) * CargoesField::cargo_space.width;
							DrawHorConnection(lf, lf + CargoesField::cargo_space.width - dx, ypos, csp);
							dx = 1;
						}
						DrawHorConnection(xpos, cargo_base - dx, ypos, csp);
					}
					if (HasBit(hor_right, i)) {
						int col = i;
						int dx = 0;
						const CargoSpec *csp = CargoSpec::Get(this->u.cargo.vertical_cargoes[col]);
						for (; col < this->u.cargo.num_cargoes - 1; col++) {
							int lf = cargo_base + (col + 1) * CargoesField::cargo_line.width + col * CargoesField::cargo_space.width;
							DrawHorConnection(lf + dx - 1, lf + CargoesField::cargo_space.width - 1, ypos, csp);
							dx = 1;
						}
						DrawHorConnection(cargo_base + col * CargoesField::cargo_space.width + (col + 1) * CargoesField::cargo_line.width - 1 + dx, xpos + CargoesField::cargo_field_width - 1, ypos, csp);
					}
					ypos += GetCharacterHeight(FS_NORMAL) + CargoesField::cargo_space.height;
				}
				break;
			}

			case CFT_CARGO_LABEL:
				ypos += CargoesField::cargo_border.height + vert_inter_industry_space / 2;
				for (uint i = 0; i < MAX_CARGOES; i++) {
					if (this->u.cargo_label.cargoes[i] != INVALID_CARGO) {
						const CargoSpec *csp = CargoSpec::Get(this->u.cargo_label.cargoes[i]);
						DrawString(xpos + WidgetDimensions::scaled.framerect.left, xpos + industry_width - 1 - WidgetDimensions::scaled.framerect.right, ypos, csp->name, TC_WHITE,
								(this->u.cargo_label.left_align) ? SA_LEFT : SA_RIGHT);
					}
					ypos += GetCharacterHeight(FS_NORMAL) + CargoesField::cargo_space.height;
				}
				break;

			default:
				NOT_REACHED();
		}
	}

	/**
	 * Decide which cargo was clicked at in a #CFT_CARGO field.
	 * @param left  Left industry neighbour if available (else \c nullptr should be supplied).
	 * @param right Right industry neighbour if available (else \c nullptr should be supplied).
	 * @param pt    Click position in the cargo field.
	 * @return Cargo clicked at, or #INVALID_CARGO if none.
	 */
	CargoID CargoClickedAt(const CargoesField *left, const CargoesField *right, Point pt) const
	{
		assert(this->type == CFT_CARGO);

		/* Vertical matching. */
		int cpos = this->GetCargoBase(0);
		uint col;
		for (col = 0; col < this->u.cargo.num_cargoes; col++) {
			if (pt.x < cpos) break;
			if (pt.x < cpos + (int)CargoesField::cargo_line.width) return this->u.cargo.vertical_cargoes[col];
			cpos += CargoesField::cargo_line.width + CargoesField::cargo_space.width;
		}
		/* col = 0 -> left of first col, 1 -> left of 2nd col, ... this->u.cargo.num_cargoes right of last-col. */

		int vpos = (vert_inter_industry_space / 2) + (CargoesField::cargo_border.width / 2);
		uint row;
		for (row = 0; row < MAX_CARGOES; row++) {
			if (pt.y < vpos) return INVALID_CARGO;
			if (pt.y < vpos + (int)CargoesField::cargo_line.height) break;
			vpos += GetCharacterHeight(FS_NORMAL) + CargoesField::cargo_space.width;
		}
		if (row == MAX_CARGOES) return INVALID_CARGO;

		/* row = 0 -> at first horizontal row, row = 1 -> second horizontal row, 2 = 3rd horizontal row. */
		if (col == 0) {
			if (HasBit(this->u.cargo.supp_cargoes, row)) return this->u.cargo.vertical_cargoes[row];
			if (left != nullptr) {
				if (left->type == CFT_INDUSTRY) return left->u.industry.other_produced[row];
				if (left->type == CFT_CARGO_LABEL && !left->u.cargo_label.left_align) return left->u.cargo_label.cargoes[row];
			}
			return INVALID_CARGO;
		}
		if (col == this->u.cargo.num_cargoes) {
			if (HasBit(this->u.cargo.cust_cargoes, row)) return this->u.cargo.vertical_cargoes[row];
			if (right != nullptr) {
				if (right->type == CFT_INDUSTRY) return right->u.industry.other_accepted[row];
				if (right->type == CFT_CARGO_LABEL && right->u.cargo_label.left_align) return right->u.cargo_label.cargoes[row];
			}
			return INVALID_CARGO;
		}
		if (row >= col) {
			/* Clicked somewhere in-between vertical cargo connection.
			 * Since the horizontal connection is made in the same order as the vertical list, the above condition
			 * ensures we are left-below the main diagonal, thus at the supplying side.
			 */
			if (HasBit(this->u.cargo.supp_cargoes, row)) return this->u.cargo.vertical_cargoes[row];
			return INVALID_CARGO;
		}
		/* Clicked at a customer connection. */
		if (HasBit(this->u.cargo.cust_cargoes, row)) return this->u.cargo.vertical_cargoes[row];
		return INVALID_CARGO;
	}

	/**
	 * Decide what cargo the user clicked in the cargo label field.
	 * @param pt Click position in the cargo label field.
	 * @return Cargo clicked at, or #INVALID_CARGO if none.
	 */
	CargoID CargoLabelClickedAt(Point pt) const
	{
		assert(this->type == CFT_CARGO_LABEL);

		int vpos = vert_inter_industry_space / 2 + CargoesField::cargo_border.height;
		uint row;
		for (row = 0; row < MAX_CARGOES; row++) {
			if (pt.y < vpos) return INVALID_CARGO;
			if (pt.y < vpos + GetCharacterHeight(FS_NORMAL)) break;
			vpos += GetCharacterHeight(FS_NORMAL) + CargoesField::cargo_space.height;
		}
		if (row == MAX_CARGOES) return INVALID_CARGO;
		return this->u.cargo_label.cargoes[row];
	}

private:
	/**
	 * Draw a horizontal cargo connection.
	 * @param left  Left-most coordinate to draw.
	 * @param right Right-most coordinate to draw.
	 * @param top   Top coordinate of the cargo connection.
	 * @param csp   Cargo to draw.
	 */
	static void DrawHorConnection(int left, int right, int top, const CargoSpec *csp)
	{
		GfxDrawLine(left, top, right, top, CARGO_LINE_COLOUR);
		GfxFillRect(left, top + 1, right, top + CargoesField::cargo_line.height - 2, csp->legend_colour, FILLRECT_OPAQUE);
		GfxDrawLine(left, top + CargoesField::cargo_line.height - 1, right, top + CargoesField::cargo_line.height - 1, CARGO_LINE_COLOUR);
	}
};

static_assert(MAX_CARGOES >= std::tuple_size_v<decltype(IndustrySpec::produced_cargo)>);
static_assert(MAX_CARGOES >= std::tuple_size_v<decltype(IndustrySpec::accepts_cargo)>);

Dimension CargoesField::legend;       ///< Dimension of the legend blob.
Dimension CargoesField::cargo_border; ///< Dimensions of border between cargo lines and industry boxes.
Dimension CargoesField::cargo_line;   ///< Dimensions of cargo lines.
Dimension CargoesField::cargo_space;  ///< Dimensions of space between cargo lines.
Dimension CargoesField::cargo_stub;   ///< Dimensions of cargo stub (unconnected cargo line.)

int CargoesField::small_height;      ///< Height of the header row.
int CargoesField::normal_height;     ///< Height of the non-header rows.
int CargoesField::industry_width;    ///< Width of an industry field.
int CargoesField::cargo_field_width; ///< Width of a cargo field.
uint CargoesField::max_cargoes;      ///< Largest number of cargoes actually on any industry.
int CargoesField::vert_inter_industry_space; ///< Amount of space between two industries in a column.

int CargoesField::blob_distance; ///< Distance of the industry legend colour from the edge of the industry box.

const int CargoesField::INDUSTRY_LINE_COLOUR = PC_YELLOW; ///< Line colour of the industry type box.
const int CargoesField::CARGO_LINE_COLOUR    = PC_YELLOW; ///< Line colour around the cargo.

/** A single row of #CargoesField. */
struct CargoesRow {
	CargoesField columns[5]; ///< One row of fields.

	/**
	 * Connect industry production cargoes to the cargo column after it.
	 * @param column Column of the industry.
	 */
	void ConnectIndustryProduced(int column)
	{
		CargoesField *ind_fld   = this->columns + column;
		CargoesField *cargo_fld = this->columns + column + 1;
		assert(ind_fld->type == CFT_INDUSTRY && cargo_fld->type == CFT_CARGO);

		std::fill(std::begin(ind_fld->u.industry.other_produced), std::end(ind_fld->u.industry.other_produced), INVALID_CARGO);

		if (ind_fld->u.industry.ind_type < NUM_INDUSTRYTYPES) {
			CargoID others[MAX_CARGOES]; // Produced cargoes not carried in the cargo column.
			int other_count = 0;

			const IndustrySpec *indsp = GetIndustrySpec(ind_fld->u.industry.ind_type);
			assert(CargoesField::max_cargoes <= std::size(indsp->produced_cargo));
			for (uint i = 0; i < CargoesField::max_cargoes; i++) {
				int col = cargo_fld->ConnectCargo(indsp->produced_cargo[i], true);
				if (col < 0) others[other_count++] = indsp->produced_cargo[i];
			}

			/* Allocate other cargoes in the empty holes of the horizontal cargo connections. */
			for (uint i = 0; i < CargoesField::max_cargoes && other_count > 0; i++) {
				if (HasBit(cargo_fld->u.cargo.supp_cargoes, i)) ind_fld->u.industry.other_produced[i] = others[--other_count];
			}
		} else {
			/* Houses only display cargo that towns produce. */
			for (uint i = 0; i < cargo_fld->u.cargo.num_cargoes; i++) {
				CargoID cid = cargo_fld->u.cargo.vertical_cargoes[i];
				TownProductionEffect tpe = CargoSpec::Get(cid)->town_production_effect;
				if (tpe == TPE_PASSENGERS || tpe == TPE_MAIL) cargo_fld->ConnectCargo(cid, true);
			}
		}
	}

	/**
	 * Construct a #CFT_CARGO_LABEL field.
	 * @param column    Column to create the new field.
	 * @param accepting Display accepted cargo (if \c false, display produced cargo).
	 */
	void MakeCargoLabel(int column, bool accepting)
	{
		CargoID cargoes[MAX_CARGOES];
		std::fill(std::begin(cargoes), std::end(cargoes), INVALID_CARGO);

		CargoesField *label_fld = this->columns + column;
		CargoesField *cargo_fld = this->columns + (accepting ? column - 1 : column + 1);

		assert(cargo_fld->type == CFT_CARGO && label_fld->type == CFT_EMPTY);
		for (uint i = 0; i < cargo_fld->u.cargo.num_cargoes; i++) {
			int col = cargo_fld->ConnectCargo(cargo_fld->u.cargo.vertical_cargoes[i], !accepting);
			if (col >= 0) cargoes[col] = cargo_fld->u.cargo.vertical_cargoes[i];
		}
		label_fld->MakeCargoLabel(cargoes, accepting);
	}


	/**
	 * Connect industry accepted cargoes to the cargo column before it.
	 * @param column Column of the industry.
	 */
	void ConnectIndustryAccepted(int column)
	{
		CargoesField *ind_fld   = this->columns + column;
		CargoesField *cargo_fld = this->columns + column - 1;
		assert(ind_fld->type == CFT_INDUSTRY && cargo_fld->type == CFT_CARGO);

		std::fill(std::begin(ind_fld->u.industry.other_accepted), std::end(ind_fld->u.industry.other_accepted), INVALID_CARGO);

		if (ind_fld->u.industry.ind_type < NUM_INDUSTRYTYPES) {
			CargoID others[MAX_CARGOES]; // Accepted cargoes not carried in the cargo column.
			int other_count = 0;

			const IndustrySpec *indsp = GetIndustrySpec(ind_fld->u.industry.ind_type);
			assert(CargoesField::max_cargoes <= std::size(indsp->accepts_cargo));
			for (uint i = 0; i < CargoesField::max_cargoes; i++) {
				int col = cargo_fld->ConnectCargo(indsp->accepts_cargo[i], false);
				if (col < 0) others[other_count++] = indsp->accepts_cargo[i];
			}

			/* Allocate other cargoes in the empty holes of the horizontal cargo connections. */
			for (uint i = 0; i < CargoesField::max_cargoes && other_count > 0; i++) {
				if (!HasBit(cargo_fld->u.cargo.cust_cargoes, i)) ind_fld->u.industry.other_accepted[i] = others[--other_count];
			}
		} else {
			/* Houses only display what is demanded. */
			for (uint i = 0; i < cargo_fld->u.cargo.num_cargoes; i++) {
				for (const auto &hs : HouseSpec::Specs()) {
					if (!hs.enabled) continue;

					for (size_t j = 0; j < std::size(hs.accepts_cargo); j++) {
						if (hs.cargo_acceptance[j] > 0 && cargo_fld->u.cargo.vertical_cargoes[i] == hs.accepts_cargo[j]) {
							cargo_fld->ConnectCargo(cargo_fld->u.cargo.vertical_cargoes[i], false);
							goto next_cargo;
						}
					}
				}
next_cargo: ;
			}
		}
	}
};


/**
 * Window displaying the cargo connections around an industry (or cargo).
 *
 * The main display is constructed from 'fields', rectangles that contain an industry, piece of the cargo connection, cargo labels, or headers.
 * For a nice display, the following should be kept in mind:
 * - A #CFT_HEADER is always at the top of an column of #CFT_INDUSTRY fields.
 * - A #CFT_CARGO_LABEL field is also always put in a column of #CFT_INDUSTRY fields.
 * - The top row contains #CFT_HEADER and #CFT_SMALL_EMPTY fields.
 * - Cargo connections have a column of their own (#CFT_CARGO fields).
 * - Cargo accepted or produced by an industry, but not carried in a cargo connection, is drawn in the space of a cargo column attached to the industry.
 *   The information however is part of the industry.
 *
 * This results in the following invariants:
 * - Width of a #CFT_INDUSTRY column is large enough to hold all industry type labels, all cargo labels, and all header texts.
 * - Height of a #CFT_INDUSTRY is large enough to hold a header line, or a industry type line, \c N cargo labels
 *   (where \c N is the maximum number of cargoes connected between industries), \c N connections of cargo types, and space
 *   between two industry types (1/2 above it, and 1/2 underneath it).
 * - Width of a cargo field (#CFT_CARGO) is large enough to hold \c N vertical columns (one for each type of cargo).
 *   Also, space is needed between an industry and the leftmost/rightmost column to draw the non-carried cargoes.
 * - Height of a #CFT_CARGO field is equally high as the height of the #CFT_INDUSTRY.
 * - A field at the top (#CFT_HEADER or #CFT_SMALL_EMPTY) match the width of the fields below them (#CFT_INDUSTRY respectively
 *   #CFT_CARGO), the height should be sufficient to display the header text.
 *
 * When displaying the cargoes around an industry type, five columns are needed (supplying industries, accepted cargoes, the industry,
 * produced cargoes, customer industries). Displaying the industries around a cargo needs three columns (supplying industries, the cargo,
 * customer industries). The remaining two columns are set to #CFT_EMPTY with a width equal to the average of a cargo and an industry column.
 */
struct IndustryCargoesWindow : public Window {
	typedef std::vector<CargoesRow> Fields;

	Fields fields;  ///< Fields to display in the #WID_IC_PANEL.
	uint ind_cargo; ///< If less than #NUM_INDUSTRYTYPES, an industry type, else a cargo id + NUM_INDUSTRYTYPES.
	Dimension cargo_textsize; ///< Size to hold any cargo text, as well as STR_INDUSTRY_CARGOES_SELECT_CARGO.
	Dimension ind_textsize;   ///< Size to hold any industry type text, as well as STR_INDUSTRY_CARGOES_SELECT_INDUSTRY.
	Scrollbar *vscroll;

	IndustryCargoesWindow(int id) : Window(_industry_cargoes_desc)
	{
		this->OnInit();
		this->CreateNestedTree();
		this->vscroll = this->GetScrollbar(WID_IC_SCROLLBAR);
		this->FinishInitNested(0);
		this->OnInvalidateData(id);
	}

	void OnInit() override
	{
		/* Initialize static CargoesField size variables. */
		Dimension d = GetStringBoundingBox(STR_INDUSTRY_CARGOES_PRODUCERS);
		d = maxdim(d, GetStringBoundingBox(STR_INDUSTRY_CARGOES_CUSTOMERS));
		d.width  += WidgetDimensions::scaled.frametext.Horizontal();
		d.height += WidgetDimensions::scaled.frametext.Vertical();
		CargoesField::small_height = d.height;

		/* Size of the legend blob -- slightly larger than the smallmap legend blob. */
		CargoesField::legend.height = GetCharacterHeight(FS_SMALL);
		CargoesField::legend.width = CargoesField::legend.height * 9 / 6;

		/* Size of cargo lines. */
		CargoesField::cargo_line.width = ScaleGUITrad(6);
		CargoesField::cargo_line.height = CargoesField::cargo_line.width;

		/* Size of border between cargo lines and industry boxes. */
		CargoesField::cargo_border.width = CargoesField::cargo_line.width * 3 / 2;
		CargoesField::cargo_border.height = CargoesField::cargo_line.width / 2;

		/* Size of space between cargo lines. */
		CargoesField::cargo_space.width = CargoesField::cargo_line.width / 2;
		CargoesField::cargo_space.height = CargoesField::cargo_line.height / 2;

		/* Size of cargo stub (unconnected cargo line.) */
		CargoesField::cargo_stub.width = CargoesField::cargo_line.width / 2;
		CargoesField::cargo_stub.height = CargoesField::cargo_line.height; /* Unused */

		CargoesField::vert_inter_industry_space = WidgetDimensions::scaled.vsep_wide;
		CargoesField::blob_distance = WidgetDimensions::scaled.hsep_normal;

		/* Decide about the size of the box holding the text of an industry type. */
		this->ind_textsize.width = 0;
		this->ind_textsize.height = 0;
		CargoesField::max_cargoes = 0;
		for (IndustryType it = 0; it < NUM_INDUSTRYTYPES; it++) {
			const IndustrySpec *indsp = GetIndustrySpec(it);
			if (!indsp->enabled) continue;
			this->ind_textsize = maxdim(this->ind_textsize, GetStringBoundingBox(indsp->name));
			CargoesField::max_cargoes = std::max<uint>(CargoesField::max_cargoes, std::count_if(indsp->accepts_cargo.begin(), indsp->accepts_cargo.end(), IsValidCargoID));
			CargoesField::max_cargoes = std::max<uint>(CargoesField::max_cargoes, std::count_if(indsp->produced_cargo.begin(), indsp->produced_cargo.end(), IsValidCargoID));
		}
		d.width = std::max(d.width, this->ind_textsize.width);
		d.height = this->ind_textsize.height;
		this->ind_textsize = maxdim(this->ind_textsize, GetStringBoundingBox(STR_INDUSTRY_CARGOES_SELECT_INDUSTRY));

		/* Compute max size of the cargo texts. */
		this->cargo_textsize.width = 0;
		this->cargo_textsize.height = 0;
		for (const CargoSpec *csp : CargoSpec::Iterate()) {
			if (!csp->IsValid()) continue;
			this->cargo_textsize = maxdim(this->cargo_textsize, GetStringBoundingBox(csp->name));
		}
		d = maxdim(d, this->cargo_textsize); // Box must also be wide enough to hold any cargo label.
		this->cargo_textsize = maxdim(this->cargo_textsize, GetStringBoundingBox(STR_INDUSTRY_CARGOES_SELECT_CARGO));

		d.width += WidgetDimensions::scaled.frametext.Horizontal();
		/* Ensure the height is enough for the industry type text, for the horizontal connections, and for the cargo labels. */
		uint min_ind_height = CargoesField::cargo_border.height * 2 + CargoesField::max_cargoes * GetCharacterHeight(FS_NORMAL) + (CargoesField::max_cargoes - 1) * CargoesField::cargo_space.height;
		d.height = std::max(d.height + WidgetDimensions::scaled.frametext.Vertical(), min_ind_height);

		CargoesField::industry_width = d.width;
		CargoesField::normal_height = d.height + CargoesField::vert_inter_industry_space;

		/* Width of a #CFT_CARGO field. */
		CargoesField::cargo_field_width = CargoesField::cargo_border.width * 2 + CargoesField::cargo_line.width * CargoesField::max_cargoes + CargoesField::cargo_space.width * (CargoesField::max_cargoes - 1);
	}

	void UpdateWidgetSize(WidgetID widget, Dimension &size, [[maybe_unused]] const Dimension &padding, [[maybe_unused]] Dimension &fill, [[maybe_unused]] Dimension &resize) override
	{
		switch (widget) {
			case WID_IC_PANEL:
				resize.height = CargoesField::normal_height;
				size.width = CargoesField::industry_width * 3 + CargoesField::cargo_field_width * 2 + WidgetDimensions::scaled.frametext.Horizontal();
				size.height = CargoesField::small_height + 2 * resize.height + WidgetDimensions::scaled.frametext.Vertical();
				break;

			case WID_IC_IND_DROPDOWN:
				size.width = std::max(size.width, this->ind_textsize.width + padding.width);
				break;

			case WID_IC_CARGO_DROPDOWN:
				size.width = std::max(size.width, this->cargo_textsize.width + padding.width);
				break;
		}
	}

	void SetStringParameters(WidgetID widget) const override
	{
		if (widget != WID_IC_CAPTION) return;

		if (this->ind_cargo < NUM_INDUSTRYTYPES) {
			const IndustrySpec *indsp = GetIndustrySpec(this->ind_cargo);
			SetDParam(0, indsp->name);
		} else {
			const CargoSpec *csp = CargoSpec::Get(this->ind_cargo - NUM_INDUSTRYTYPES);
			SetDParam(0, csp->name);
		}
	}

	/**
	 * Do the two sets of cargoes have a valid cargo in common?
	 * @param cargoes1 Span of the first cargo list.
	 * @param cargoes2 Span of the second cargo list.
	 * @return Arrays have at least one valid cargo in common.
	 */
	static bool HasCommonValidCargo(const std::span<const CargoID> cargoes1, const std::span<const CargoID> cargoes2)
	{
		for (const CargoID cid1 : cargoes1) {
			if (!IsValidCargoID(cid1)) continue;
			for (const CargoID cid2 : cargoes2) {
				if (cid1 == cid2) return true;
			}
		}
		return false;
	}

	/**
	 * Can houses be used to supply one of the cargoes?
	 * @param cargoes Span of cargo list.
	 * @return Houses can supply at least one of the cargoes.
	 */
	static bool HousesCanSupply(const std::span<const CargoID> cargoes)
	{
		for (const CargoID cid : cargoes) {
			if (!IsValidCargoID(cid)) continue;
			TownProductionEffect tpe = CargoSpec::Get(cid)->town_production_effect;
			if (tpe == TPE_PASSENGERS || tpe == TPE_MAIL) return true;
		}
		return false;
	}

	/**
	 * Can houses be used as customers of the produced cargoes?
	 * @param cargoes Span of cargo list.
	 * @return Houses can accept at least one of the cargoes.
	 */
	static bool HousesCanAccept(const std::span<const CargoID> cargoes)
	{
		HouseZones climate_mask;
		switch (_settings_game.game_creation.landscape) {
			case LT_TEMPERATE: climate_mask = HZ_TEMP; break;
			case LT_ARCTIC:    climate_mask = HZ_SUBARTC_ABOVE | HZ_SUBARTC_BELOW; break;
			case LT_TROPIC:    climate_mask = HZ_SUBTROPIC; break;
			case LT_TOYLAND:   climate_mask = HZ_TOYLND; break;
			default: NOT_REACHED();
		}
		for (const CargoID cid : cargoes) {
			if (!IsValidCargoID(cid)) continue;

			for (const auto &hs : HouseSpec::Specs()) {
				if (!hs.enabled || !(hs.building_availability & climate_mask)) continue;

				for (size_t j = 0; j < std::size(hs.accepts_cargo); j++) {
					if (hs.cargo_acceptance[j] > 0 && cid == hs.accepts_cargo[j]) return true;
				}
			}
		}
		return false;
	}

	/**
	 * Count how many industries have accepted cargoes in common with one of the supplied set.
	 * @param cargoes Cargoes to search.
	 * @return Number of industries that have an accepted cargo in common with the supplied set.
	 */
	static int CountMatchingAcceptingIndustries(const std::span<const CargoID> cargoes)
	{
		int count = 0;
		for (IndustryType it = 0; it < NUM_INDUSTRYTYPES; it++) {
			const IndustrySpec *indsp = GetIndustrySpec(it);
			if (!indsp->enabled) continue;

			if (HasCommonValidCargo(cargoes, indsp->accepts_cargo)) count++;
		}
		return count;
	}

	/**
	 * Count how many industries have produced cargoes in common with one of the supplied set.
	 * @param cargoes Cargoes to search.
	 * @return Number of industries that have a produced cargo in common with the supplied set.
	 */
	static int CountMatchingProducingIndustries(const std::span<const CargoID> cargoes)
	{
		int count = 0;
		for (IndustryType it = 0; it < NUM_INDUSTRYTYPES; it++) {
			const IndustrySpec *indsp = GetIndustrySpec(it);
			if (!indsp->enabled) continue;

			if (HasCommonValidCargo(cargoes, indsp->produced_cargo)) count++;
		}
		return count;
	}

	/**
	 * Shorten the cargo column to just the part between industries.
	 * @param column Column number of the cargo column.
	 * @param top    Current top row.
	 * @param bottom Current bottom row.
	 */
	void ShortenCargoColumn(int column, int top, int bottom)
	{
		while (top < bottom && !this->fields[top].columns[column].HasConnection()) {
			this->fields[top].columns[column].MakeEmpty(CFT_EMPTY);
			top++;
		}
		this->fields[top].columns[column].u.cargo.top_end = true;

		while (bottom > top && !this->fields[bottom].columns[column].HasConnection()) {
			this->fields[bottom].columns[column].MakeEmpty(CFT_EMPTY);
			bottom--;
		}
		this->fields[bottom].columns[column].u.cargo.bottom_end = true;
	}

	/**
	 * Place an industry in the fields.
	 * @param row Row of the new industry.
	 * @param col Column of the new industry.
	 * @param it  Industry to place.
	 */
	void PlaceIndustry(int row, int col, IndustryType it)
	{
		assert(this->fields[row].columns[col].type == CFT_EMPTY);
		this->fields[row].columns[col].MakeIndustry(it);
		if (col == 0) {
			this->fields[row].ConnectIndustryProduced(col);
		} else {
			this->fields[row].ConnectIndustryAccepted(col);
		}
	}

	/**
	 * Notify smallmap that new displayed industries have been selected (in #_displayed_industries).
	 */
	void NotifySmallmap()
	{
		if (!this->IsWidgetLowered(WID_IC_NOTIFY)) return;

		UpdateSmallMapSelectedIndustries();
	}

	/**
	 * Compute what and where to display for industry type \a it.
	 * @param displayed_it Industry type to display.
	 */
	void ComputeIndustryDisplay(IndustryType displayed_it)
	{
		this->GetWidget<NWidgetCore>(WID_IC_CAPTION)->widget_data = STR_INDUSTRY_CARGOES_INDUSTRY_CAPTION;
		this->ind_cargo = displayed_it;
		_displayed_industries.reset();
		_displayed_industries_in.reset();
		_displayed_industries_out.reset();
		_displayed_industries.set(displayed_it);
		_displayed_industries_in.set(displayed_it);
		_displayed_industries_out.set(displayed_it);

		this->fields.clear();
		CargoesRow &first_row = this->fields.emplace_back();
		first_row.columns[0].MakeHeader(STR_INDUSTRY_CARGOES_PRODUCERS);
		first_row.columns[1].MakeEmpty(CFT_SMALL_EMPTY);
		first_row.columns[2].MakeEmpty(CFT_SMALL_EMPTY);
		first_row.columns[3].MakeEmpty(CFT_SMALL_EMPTY);
		first_row.columns[4].MakeHeader(STR_INDUSTRY_CARGOES_CUSTOMERS);

		const IndustrySpec *central_sp = GetIndustrySpec(displayed_it);
		bool houses_supply = HousesCanSupply(central_sp->accepts_cargo);
		bool houses_accept = HousesCanAccept(central_sp->produced_cargo);
		/* Make a field consisting of two cargo columns. */
		int num_supp = CountMatchingProducingIndustries(central_sp->accepts_cargo) + houses_supply;
		int num_cust = CountMatchingAcceptingIndustries(central_sp->produced_cargo) + houses_accept;
		int num_indrows = std::max(3, std::max(num_supp, num_cust)); // One is needed for the 'it' industry, and 2 for the cargo labels.
		for (int i = 0; i < num_indrows; i++) {
			CargoesRow &row = this->fields.emplace_back();
			row.columns[0].MakeEmpty(CFT_EMPTY);
			row.columns[1].MakeCargo(central_sp->accepts_cargo);
			row.columns[2].MakeEmpty(CFT_EMPTY);
			row.columns[3].MakeCargo(central_sp->produced_cargo);
			row.columns[4].MakeEmpty(CFT_EMPTY);
		}
		/* Add central industry. */
		int central_row = 1 + num_indrows / 2;
		this->fields[central_row].columns[2].MakeIndustry(displayed_it);
		this->fields[central_row].ConnectIndustryProduced(2);
		this->fields[central_row].ConnectIndustryAccepted(2);

		/* Add cargo labels. */
		this->fields[central_row - 1].MakeCargoLabel(2, true);
		this->fields[central_row + 1].MakeCargoLabel(2, false);

		/* Add suppliers and customers of the 'it' industry. */
		int supp_count = 0;
		int cust_count = 0;
		for (IndustryType it : _sorted_industry_types) {
			const IndustrySpec *indsp = GetIndustrySpec(it);
			if (!indsp->enabled) continue;

			if (HasCommonValidCargo(central_sp->accepts_cargo, indsp->produced_cargo)) {
				this->PlaceIndustry(1 + supp_count * num_indrows / num_supp, 0, it);
				_displayed_industries.set(it);
				_displayed_industries_in.set(it);
				supp_count++;
			}
			if (HasCommonValidCargo(central_sp->produced_cargo, indsp->accepts_cargo)) {
				this->PlaceIndustry(1 + cust_count * num_indrows / num_cust, 4, it);
				_displayed_industries.set(it);
				_displayed_industries_out.set(it);
				cust_count++;
			}
		}
		if (houses_supply) {
			this->PlaceIndustry(1 + supp_count * num_indrows / num_supp, 0, NUM_INDUSTRYTYPES);
			supp_count++;
		}
		if (houses_accept) {
			this->PlaceIndustry(1 + cust_count * num_indrows / num_cust, 4, NUM_INDUSTRYTYPES);
			cust_count++;
		}

		this->ShortenCargoColumn(1, 1, num_indrows);
		this->ShortenCargoColumn(3, 1, num_indrows);
		this->vscroll->SetCount(num_indrows);
		this->SetDirty();
		this->NotifySmallmap();
	}

	/**
	 * Compute what and where to display for cargo id \a cid.
	 * @param cid Cargo id to display.
	 */
	void ComputeCargoDisplay(CargoID cid)
	{
		this->GetWidget<NWidgetCore>(WID_IC_CAPTION)->widget_data = STR_INDUSTRY_CARGOES_CARGO_CAPTION;
		this->ind_cargo = cid + NUM_INDUSTRYTYPES;
		_displayed_industries.reset();
		_displayed_industries_in.reset();
		_displayed_industries_out.reset();

		this->fields.clear();
		CargoesRow &first_row = this->fields.emplace_back();
		first_row.columns[0].MakeHeader(STR_INDUSTRY_CARGOES_PRODUCERS);
		first_row.columns[1].MakeEmpty(CFT_SMALL_EMPTY);
		first_row.columns[2].MakeHeader(STR_INDUSTRY_CARGOES_CUSTOMERS);
		first_row.columns[3].MakeEmpty(CFT_SMALL_EMPTY);
		first_row.columns[4].MakeEmpty(CFT_SMALL_EMPTY);

		auto cargoes = std::span(&cid, 1);
		bool houses_supply = HousesCanSupply(cargoes);
		bool houses_accept = HousesCanAccept(cargoes);
		int num_supp = CountMatchingProducingIndustries(cargoes) + houses_supply + 1; // Ensure room for the cargo label.
		int num_cust = CountMatchingAcceptingIndustries(cargoes) + houses_accept;
		int num_indrows = std::max(num_supp, num_cust);
		for (int i = 0; i < num_indrows; i++) {
			CargoesRow &row = this->fields.emplace_back();
			row.columns[0].MakeEmpty(CFT_EMPTY);
			row.columns[1].MakeCargo(cargoes);
			row.columns[2].MakeEmpty(CFT_EMPTY);
			row.columns[3].MakeEmpty(CFT_EMPTY);
			row.columns[4].MakeEmpty(CFT_EMPTY);
		}

		this->fields[num_indrows].MakeCargoLabel(0, false); // Add cargo labels at the left bottom.

		/* Add suppliers and customers of the cargo. */
		int supp_count = 0;
		int cust_count = 0;
		for (IndustryType it : _sorted_industry_types) {
			const IndustrySpec *indsp = GetIndustrySpec(it);
			if (!indsp->enabled) continue;

			if (HasCommonValidCargo(cargoes, indsp->produced_cargo)) {
				this->PlaceIndustry(1 + supp_count * num_indrows / num_supp, 0, it);
				_displayed_industries.set(it);
				_displayed_industries_in.set(it);
				supp_count++;
			}
			if (HasCommonValidCargo(cargoes, indsp->accepts_cargo)) {
				this->PlaceIndustry(1 + cust_count * num_indrows / num_cust, 2, it);
				_displayed_industries.set(it);
				_displayed_industries_out.set(it);
				cust_count++;
			}
		}
		if (houses_supply) {
			this->PlaceIndustry(1 + supp_count * num_indrows / num_supp, 0, NUM_INDUSTRYTYPES);
			supp_count++;
		}
		if (houses_accept) {
			this->PlaceIndustry(1 + cust_count * num_indrows / num_cust, 2, NUM_INDUSTRYTYPES);
			cust_count++;
		}

		this->ShortenCargoColumn(1, 1, num_indrows);
		this->vscroll->SetCount(num_indrows);
		this->SetDirty();
		this->NotifySmallmap();
	}

	/**
	 * Some data on this window has become invalid.
	 * @param data Information about the changed data.
	 * - data = 0 .. NUM_INDUSTRYTYPES - 1: Display the chain around the given industry.
	 * - data = NUM_INDUSTRYTYPES: Stop sending updates to the smallmap window.
	 * @param gui_scope Whether the call is done from GUI scope. You may not do everything when not in GUI scope. See #InvalidateWindowData() for details.
	 */
	void OnInvalidateData([[maybe_unused]] int data = 0, [[maybe_unused]] bool gui_scope = true) override
	{
		if (!gui_scope) return;
		if (data == NUM_INDUSTRYTYPES) {
			this->RaiseWidgetWhenLowered(WID_IC_NOTIFY);
			return;
		}

		assert(data >= 0 && data < NUM_INDUSTRYTYPES);
		this->ComputeIndustryDisplay(data);
	}

	void DrawWidget(const Rect &r, WidgetID widget) const override
	{
		if (widget != WID_IC_PANEL) return;

		Rect ir = r.Shrink(WidgetDimensions::scaled.bevel);
		DrawPixelInfo tmp_dpi;
		if (!FillDrawPixelInfo(&tmp_dpi, ir)) return;
		AutoRestoreBackup dpi_backup(_cur_dpi, &tmp_dpi);

		int left_pos = WidgetDimensions::scaled.frametext.left - WidgetDimensions::scaled.bevel.left;
		if (this->ind_cargo >= NUM_INDUSTRYTYPES) left_pos += (CargoesField::industry_width + CargoesField::cargo_field_width) / 2;
		int last_column = (this->ind_cargo < NUM_INDUSTRYTYPES) ? 4 : 2;

		const NWidgetBase *nwp = this->GetWidget<NWidgetBase>(WID_IC_PANEL);
		int vpos = WidgetDimensions::scaled.frametext.top - WidgetDimensions::scaled.bevel.top - this->vscroll->GetPosition() * nwp->resize_y;
		int row_height = CargoesField::small_height;
		for (const auto &field : this->fields) {
			if (vpos + row_height >= 0) {
				int xpos = left_pos;
				int col, dir;
				if (_current_text_dir == TD_RTL) {
					col = last_column;
					dir = -1;
				} else {
					col = 0;
					dir = 1;
				}
				while (col >= 0 && col <= last_column) {
					field.columns[col].Draw(xpos, vpos);
					xpos += (col & 1) ? CargoesField::cargo_field_width : CargoesField::industry_width;
					col += dir;
				}
			}
			vpos += row_height;
			if (vpos >= height) break;
			row_height = CargoesField::normal_height;
		}
	}

	/**
	 * Calculate in which field was clicked, and within the field, at what position.
	 * @param pt Clicked position in the #WID_IC_PANEL widget.
	 * @param fieldxy If \c true is returned, field x/y coordinate of \a pt.
	 * @param xy      If \c true is returned, x/y coordinate with in the field.
	 * @return Clicked at a valid position.
	 */
	bool CalculatePositionInWidget(Point pt, Point *fieldxy, Point *xy)
	{
		const NWidgetBase *nw = this->GetWidget<NWidgetBase>(WID_IC_PANEL);
		pt.x -= nw->pos_x;
		pt.y -= nw->pos_y;

		int vpos = WidgetDimensions::scaled.frametext.top + CargoesField::small_height - this->vscroll->GetPosition() * nw->resize_y;
		if (pt.y < vpos) return false;

		int row = (pt.y - vpos) / CargoesField::normal_height; // row is relative to row 1.
		if (row + 1 >= (int)this->fields.size()) return false;
		vpos = pt.y - vpos - row * CargoesField::normal_height; // Position in the row + 1 field
		row++; // rebase row to match index of this->fields.

		int xpos = 2 * WidgetDimensions::scaled.frametext.left + ((this->ind_cargo < NUM_INDUSTRYTYPES) ? 0 :  (CargoesField::industry_width + CargoesField::cargo_field_width) / 2);
		if (pt.x < xpos) return false;
		int column;
		for (column = 0; column <= 5; column++) {
			int width = (column & 1) ? CargoesField::cargo_field_width : CargoesField::industry_width;
			if (pt.x < xpos + width) break;
			xpos += width;
		}
		int num_columns = (this->ind_cargo < NUM_INDUSTRYTYPES) ? 4 : 2;
		if (column > num_columns) return false;
		xpos = pt.x - xpos;

		/* Return both positions, compensating for RTL languages (which works due to the equal symmetry in both displays). */
		fieldxy->y = row;
		xy->y = vpos;
		if (_current_text_dir == TD_RTL) {
			fieldxy->x = num_columns - column;
			xy->x = ((column & 1) ? CargoesField::cargo_field_width : CargoesField::industry_width) - xpos;
		} else {
			fieldxy->x = column;
			xy->x = xpos;
		}
		return true;
	}

	void OnClick([[maybe_unused]] Point pt, WidgetID widget, [[maybe_unused]] int click_count) override
	{
		switch (widget) {
			case WID_IC_PANEL: {
				Point fieldxy, xy;
				if (!CalculatePositionInWidget(pt, &fieldxy, &xy)) return;

				const CargoesField *fld = this->fields[fieldxy.y].columns + fieldxy.x;
				switch (fld->type) {
					case CFT_INDUSTRY:
						if (fld->u.industry.ind_type < NUM_INDUSTRYTYPES) this->ComputeIndustryDisplay(fld->u.industry.ind_type);
						break;

					case CFT_CARGO: {
						CargoesField *lft = (fieldxy.x > 0) ? this->fields[fieldxy.y].columns + fieldxy.x - 1 : nullptr;
						CargoesField *rgt = (fieldxy.x < 4) ? this->fields[fieldxy.y].columns + fieldxy.x + 1 : nullptr;
						CargoID cid = fld->CargoClickedAt(lft, rgt, xy);
						if (cid != INVALID_CARGO) this->ComputeCargoDisplay(cid);
						break;
					}

					case CFT_CARGO_LABEL: {
						CargoID cid = fld->CargoLabelClickedAt(xy);
						if (cid != INVALID_CARGO) this->ComputeCargoDisplay(cid);
						break;
					}

					default:
						break;
				}
				break;
			}

			case WID_IC_NOTIFY:
				if (this->GetWidget<NWidgetLeaf>(widget)->ButtonHit(pt)) {
					this->ToggleWidgetLoweredState(WID_IC_NOTIFY);
					this->SetWidgetDirty(WID_IC_NOTIFY);
					if (_settings_client.sound.click_beep) SndPlayFx(SND_15_BEEP);

					if (this->IsWidgetLowered(WID_IC_NOTIFY)) {
						_link_mode = ILM_ALL;
						if (FindWindowByClass(WC_SMALLMAP) == nullptr) ShowSmallMap();
						this->NotifySmallmap();
					}
				} else {
					DropDownList list;
					auto add_item = [&](StringID string, int result) {
						std::unique_ptr<DropDownListStringItem> item = std::make_unique<DropDownListStringItem>(string, result, false);
						item->SetColourFlags(TC_FORCED);
						list.emplace_back(std::move(item));
					};
					add_item(STR_INDUSTRY_CARGOES_NOTIFY_SMALLMAP_ALL, ILM_ALL);
					add_item(STR_INDUSTRY_CARGOES_PRODUCERS, ILM_IN);
					add_item(STR_INDUSTRY_CARGOES_CUSTOMERS, ILM_OUT);
					int selected = (this->IsWidgetLowered(WID_IC_NOTIFY)) ? (int)_link_mode : -1;
					ShowDropDownList(this, std::move(list), selected, WID_IC_NOTIFY);
				}
				break;

			case WID_IC_CARGO_DROPDOWN: {
				DropDownList lst;
				Dimension d = GetLargestCargoIconSize();
				for (const CargoSpec *cs : _sorted_standard_cargo_specs) {
					lst.push_back(MakeDropDownListIconItem(d, cs->GetCargoIcon(), PAL_NONE, cs->name, cs->Index()));
				}
				if (!lst.empty()) {
					int selected = (this->ind_cargo >= NUM_INDUSTRYTYPES) ? (int)(this->ind_cargo - NUM_INDUSTRYTYPES) : -1;
					ShowDropDownList(this, std::move(lst), selected, WID_IC_CARGO_DROPDOWN);
				}
				break;
			}

			case WID_IC_IND_DROPDOWN: {
				DropDownList lst;
				for (IndustryType ind : _sorted_industry_types) {
					const IndustrySpec *indsp = GetIndustrySpec(ind);
					if (!indsp->enabled) continue;
					lst.push_back(MakeDropDownListStringItem(indsp->name, ind));
				}
				if (!lst.empty()) {
					int selected = (this->ind_cargo < NUM_INDUSTRYTYPES) ? (int)this->ind_cargo : -1;
					ShowDropDownList(this, std::move(lst), selected, WID_IC_IND_DROPDOWN);
				}
				break;
			}
		}
	}

	void OnDropdownSelect(WidgetID widget, int index) override
	{
		if (index < 0) return;

		switch (widget) {
			case WID_IC_CARGO_DROPDOWN:
				this->ComputeCargoDisplay(index);
				break;

			case WID_IC_IND_DROPDOWN:
				this->ComputeIndustryDisplay(index);
				break;

			case WID_IC_NOTIFY:
				_link_mode = (IndustryLinkMode)index;
				this->LowerWidget(WID_IC_NOTIFY);
				this->SetWidgetDirty(WID_IC_NOTIFY);
				if (FindWindowByClass(WC_SMALLMAP) == nullptr) ShowSmallMap();
				this->NotifySmallmap();
				break;
		}
	}

	bool OnTooltip([[maybe_unused]] Point pt, WidgetID widget, TooltipCloseCondition close_cond) override
	{
		if (widget != WID_IC_PANEL) return false;

		Point fieldxy, xy;
		if (!CalculatePositionInWidget(pt, &fieldxy, &xy)) return false;

		const CargoesField *fld = this->fields[fieldxy.y].columns + fieldxy.x;
		CargoID cid = INVALID_CARGO;
		switch (fld->type) {
			case CFT_CARGO: {
				CargoesField *lft = (fieldxy.x > 0) ? this->fields[fieldxy.y].columns + fieldxy.x - 1 : nullptr;
				CargoesField *rgt = (fieldxy.x < 4) ? this->fields[fieldxy.y].columns + fieldxy.x + 1 : nullptr;
				cid = fld->CargoClickedAt(lft, rgt, xy);
				break;
			}

			case CFT_CARGO_LABEL: {
				cid = fld->CargoLabelClickedAt(xy);
				break;
			}

			case CFT_INDUSTRY:
				if (fld->u.industry.ind_type < NUM_INDUSTRYTYPES && (this->ind_cargo >= NUM_INDUSTRYTYPES || fieldxy.x != 2)) {
					GuiShowTooltips(this, STR_INDUSTRY_CARGOES_INDUSTRY_TOOLTIP, close_cond);
				}
				return true;

			default:
				break;
		}
		if (cid != INVALID_CARGO && (this->ind_cargo < NUM_INDUSTRYTYPES || cid != this->ind_cargo - NUM_INDUSTRYTYPES)) {
			const CargoSpec *csp = CargoSpec::Get(cid);
			SetDParam(0, csp->name);
			GuiShowTooltips(this, STR_INDUSTRY_CARGOES_CARGO_TOOLTIP, close_cond, 1);
			return true;
		}

		return false;
	}

	void OnResize() override
	{
		this->vscroll->SetCapacityFromWidget(this, WID_IC_PANEL, WidgetDimensions::scaled.framerect.Vertical() + CargoesField::small_height);
	}

	bool IsNewGRFInspectable() const override
	{
		return true;
	}

	void ShowNewGRFInspectWindow() const override
	{
		if (this->ind_cargo < NUM_INDUSTRYTYPES) {
			::ShowNewGRFInspectWindow(GSF_INDUSTRIES, this->ind_cargo | (1 << 26));
		} else {
			::ShowNewGRFInspectWindow(GSF_CARGOES, this->ind_cargo - NUM_INDUSTRYTYPES);
		}
	}
};

/**
 * Open the industry and cargoes window.
 * @param id Industry type to display, \c NUM_INDUSTRYTYPES selects a default industry type.
 */
static void ShowIndustryCargoesWindow(IndustryType id)
{
	if (id >= NUM_INDUSTRYTYPES) {
		for (IndustryType ind : _sorted_industry_types) {
			const IndustrySpec *indsp = GetIndustrySpec(ind);
			if (indsp->enabled) {
				id = ind;
				break;
			}
		}
		if (id >= NUM_INDUSTRYTYPES) return;
	}

	Window *w = BringWindowToFrontById(WC_INDUSTRY_CARGOES, 0);
	if (w != nullptr) {
		w->InvalidateData(id);
		return;
	}
	new IndustryCargoesWindow(id);
}

/** Open the industry and cargoes window with an industry. */
void ShowIndustryCargoesWindow()
{
	ShowIndustryCargoesWindow(NUM_INDUSTRYTYPES);
}

void ShowIndustryTooltip(Window *w, const TileIndex tile)
{
	if (!_settings_client.gui.industry_tooltip_show) return;
	if (!(_settings_client.gui.industry_tooltip_show_name || _settings_client.gui.industry_tooltip_show_produced ||
			_settings_client.gui.industry_tooltip_show_required || _settings_client.gui.industry_tooltip_show_stockpiled)) return;

	const Industry *industry = Industry::GetByTile(tile);
	const IndustrySpec *industry_spec = GetIndustrySpec(industry->type);

	std::string msg;

	if (_settings_client.gui.industry_tooltip_show_name) {
		// Print out the name of the industry.
		SetDParam(0, industry_spec->name);
		msg = GetString(STR_INDUSTRY_VIEW_NAME_TOOLTIP);
	}

	if (_settings_client.gui.industry_tooltip_show_required || _settings_client.gui.industry_tooltip_show_stockpiled) {
		// Have to query the stockpiling right now, in case callback 37 returns fail.
		bool stockpiling = HasBit(industry_spec->callback_mask, CBM_IND_PRODUCTION_CARGO_ARRIVAL) ||
				HasBit(industry_spec->callback_mask, CBM_IND_PRODUCTION_256_TICKS);

		if (_settings_client.gui.industry_tooltip_show_required) {
			// Print out required cargo.
			bool first = true;
			std::string required_cargo_list;

			for (const auto &a : industry->Accepted()) {
				if (a.cargo == INVALID_CARGO) {
					continue;
				}

				CargoSuffix suffix;
				GetCargoSuffix(CARGOSUFFIX_IN, CST_VIEW, industry, industry->type, industry_spec, a.cargo, &a - industry->accepted.get(), suffix);

				const bool is_stockpile_with_suffix = (suffix.display == CSD_CARGO_AMOUNT_TEXT);
				const bool is_stockpile_without_suffix = (suffix.display == CSD_CARGO_AMOUNT);
				const bool is_proper_stockpile_without_suffix = (is_stockpile_without_suffix && stockpiling); // If callback 37 fails, the result is interpreted as a stockpile, for some reason.
				if (is_stockpile_with_suffix || is_proper_stockpile_without_suffix) {
					if (_settings_client.gui.industry_tooltip_show_stockpiled) continue;
				}

				StringID format = STR_INDUSTRY_VIEW_REQUIRED_TOOLTIP_NEXT;
				if (first) {
					format = STR_INDUSTRY_VIEW_REQUIRED_TOOLTIP_FIRST;
					first = false;
				}

				SetDParam(0, CargoSpec::Get(a.cargo)->name);
				SetDParamStr(1, suffix.text);
				required_cargo_list += GetString(format);
			}

			if (!required_cargo_list.empty()) {
				if (!msg.empty()) msg += '\n';
				msg += required_cargo_list;
			}
		}

		// Print out stockpiled cargo.

		if (stockpiling && _settings_client.gui.industry_tooltip_show_stockpiled) {
			for (const auto &a : industry->Accepted()) {
				if (a.cargo == INVALID_CARGO) continue;

				CargoSuffix suffix;
				GetCargoSuffix(CARGOSUFFIX_IN, CST_VIEW, industry, industry->type, industry_spec, a.cargo, &a - industry->accepted.get(), suffix);

				if (suffix.display == CSD_CARGO || suffix.display == CSD_CARGO_TEXT) {
					continue;
				}

				if (!msg.empty()) msg += '\n';

				SetDParam(0, a.cargo);
				SetDParam(1, a.waiting);
				SetDParamStr(2, suffix.text);
				msg += GetString(STR_INDUSTRY_VIEW_STOCKPILED_TOOLTIP);
			}
		}
	}

	if (_settings_client.gui.industry_tooltip_show_produced) {
		// Print out amounts of produced cargo.

		for (const auto &p : industry->Produced()) {
			if (p.cargo == INVALID_CARGO) continue;

			if (!msg.empty()) msg += '\n';

			CargoSuffix suffix;
			GetCargoSuffix(CARGOSUFFIX_OUT, CST_VIEW, industry, industry->type, industry_spec, p.cargo, &p - industry->produced.get(), suffix);

			SetDParam(0, p.cargo);
			SetDParam(1, p.history[LAST_MONTH].production);
			SetDParamStr(2, suffix.text);
			SetDParam(3, ToPercent8(p.history[LAST_MONTH].PctTransported()));
			msg += GetString(STR_INDUSTRY_VIEW_TRANSPORTED_TOOLTIP_EXTENSION);
		}
	}

	if (!msg.empty()) {
		_temp_special_strings[0] = std::move(msg);
		GuiShowTooltips(w, SPECSTR_TEMP_START, TCC_HOVER_VIEWPORT);
	}
}<|MERGE_RESOLUTION|>--- conflicted
+++ resolved
@@ -39,11 +39,7 @@
 #include "dropdown_type.h"
 #include "clear_map.h"
 #include "zoom_func.h"
-<<<<<<< HEAD
-=======
-#include "industry_cmd.h"
 #include "graph_gui.h"
->>>>>>> 36c735eb
 #include "querystring_gui.h"
 #include "stringfilter_type.h"
 #include "hotkeys.h"
@@ -880,19 +876,21 @@
 		this->clicked_button = 0;
 		this->info_height = WidgetDimensions::scaled.framerect.Vertical() + 2 * GetCharacterHeight(FS_NORMAL); // Info panel has at least two lines text.
 
+		const Industry *i = Industry::Get(window_number);
+
 		this->InitNested(window_number);
 		NWidgetViewport *nvp = this->GetWidget<NWidgetViewport>(WID_IV_VIEWPORT);
-		nvp->InitializeViewport(this, Industry::Get(window_number)->location.GetCenterTile(), ScaleZoomGUI(ZOOM_LVL_INDUSTRY));
-
-		const Industry *i = Industry::Get(window_number);
+		nvp->InitializeViewport(this, i->location.GetCenterTile(), ScaleZoomGUI(ZOOM_LVL_INDUSTRY));
+
 		if (!i->IsCargoProduced()) this->DisableWidget(WID_IV_GRAPH);
 
 		this->InvalidateData();
 	}
 
-	~IndustryViewWindow()
+	void Close(int data = 0) override
 	{
 		CloseWindowById(WC_INDUSTRY_PRODUCTION, this->window_number, false);
+		this->Window::Close(data);
 	}
 
 	void OnInit() override
@@ -1543,11 +1541,7 @@
 	/**
 	 * Returns percents of cargo transported if industry produces this cargo, else -1
 	 *
-<<<<<<< HEAD
 	 * @param p Industry produced cargo
-=======
-	 * @param p industry produced cargo
->>>>>>> 36c735eb
 	 * @return percents of cargo transported, or -1 if industry doesn't use this cargo slot
 	 */
 	static inline int GetCargoTransportedPercentsIfValid(const Industry::ProducedCargo &p)
