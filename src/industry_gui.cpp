/*
 * This file is part of OpenTTD.
 * OpenTTD is free software; you can redistribute it and/or modify it under the terms of the GNU General Public License as published by the Free Software Foundation, version 2.
 * OpenTTD is distributed in the hope that it will be useful, but WITHOUT ANY WARRANTY; without even the implied warranty of MERCHANTABILITY or FITNESS FOR A PARTICULAR PURPOSE.
 * See the GNU General Public License for more details. You should have received a copy of the GNU General Public License along with OpenTTD. If not, see <http://www.gnu.org/licenses/>.
 */

/** @file industry_gui.cpp GUIs related to industries. */

#include "stdafx.h"
#include "error.h"
#include "gui.h"
#include "settings_gui.h"
#include "sound_func.h"
#include "window_func.h"
#include "textbuf_gui.h"
#include "command_func.h"
#include "viewport_func.h"
#include "industry.h"
#include "industry_cmd.h"
#include "town.h"
#include "cheat_type.h"
#include "newgrf_badge.h"
#include "newgrf_industries.h"
#include "newgrf_text.h"
#include "newgrf_debug.h"
#include "network/network.h"
#include "strings_func.h"
#include "company_func.h"
#include "tilehighlight_func.h"
#include "string_func.h"
#include "sortlist_type.h"
#include "dropdown_func.h"
#include "dropdown_common_type.h"
#include "company_base.h"
#include "core/geometry_func.hpp"
#include "core/random_func.hpp"
#include "core/backup_type.hpp"
#include "genworld.h"
#include "smallmap_gui.h"
#include "dropdown_type.h"
#include "clear_map.h"
#include "zoom_func.h"
#include "graph_gui.h"
#include "querystring_gui.h"
#include "stringfilter_type.h"
#include "hotkeys.h"

#include "widgets/industry_widget.h"

#include "table/strings.h"

#include <bitset>

#include "safeguards.h"

bool _ignore_restrictions;
static std::bitset<NUM_INDUSTRYTYPES> _displayed_industries; ///< Communication from the industry chain window to the smallmap window about what industries to display.
static std::bitset<NUM_INDUSTRYTYPES> _displayed_industries_in;
static std::bitset<NUM_INDUSTRYTYPES> _displayed_industries_out;

enum IndustryLinkMode {
	ILM_ALL,
	ILM_IN,
	ILM_OUT,
};
static IndustryLinkMode _link_mode = ILM_ALL;

const std::bitset<NUM_INDUSTRYTYPES> &GetIndustryLinkDisplayIndustries()
{
	switch (_link_mode) {
		case ILM_IN:
			return _displayed_industries_in;
		case ILM_OUT:
			return _displayed_industries_out;
		default:
			return _displayed_industries;
	}
}

/** Cargo suffix type (for which window is it requested) */
enum CargoSuffixType : uint8_t {
	CST_FUND,  ///< Fund-industry window
	CST_VIEW,  ///< View-industry window
	CST_DIR,   ///< Industry-directory window
};

/** Ways of displaying the cargo. */
enum CargoSuffixDisplay : uint8_t {
	CSD_CARGO,             ///< Display the cargo without sub-type (cb37 result 401).
	CSD_CARGO_AMOUNT,      ///< Display the cargo and amount (if useful), but no sub-type (cb37 result 400 or fail).
	CSD_CARGO_TEXT,        ///< Display then cargo and supplied string (cb37 result 800-BFF).
	CSD_CARGO_AMOUNT_TEXT, ///< Display then cargo, amount, and string (cb37 result 000-3FF).
};

/** Transfer storage of cargo suffix information. */
struct CargoSuffix {
	CargoSuffixDisplay display; ///< How to display the cargo and text.
	std::string text;           ///< Cargo suffix text.
};

extern void GenerateIndustries();
static void ShowIndustryCargoesWindow(IndustryType id);

/**
 * Gets the string to display after the cargo name (using callback 37)
 * @param cargo the cargo for which the suffix is requested, meaning depends on presence of flag 18 in prop 1A
 * @param cst the cargo suffix type (for which window is it requested). @see CargoSuffixType
 * @param ind the industry (nullptr if in fund window)
 * @param ind_type the industry type
 * @param indspec the industry spec
 * @param suffix is filled with the string to display
 */
static void GetCargoSuffix(uint cargo, CargoSuffixType cst, const Industry *ind, IndustryType ind_type, const IndustrySpec *indspec, CargoSuffix &suffix)
{
	suffix.text.clear();
	suffix.display = CSD_CARGO_AMOUNT;

	if (indspec->callback_mask.Test(IndustryCallbackMask::CargoSuffix)) {
		TileIndex t = (cst != CST_FUND) ? ind->location.tile : INVALID_TILE;
		uint16_t callback = GetIndustryCallback(CBID_INDUSTRY_CARGO_SUFFIX, 0, (cst << 8) | cargo, const_cast<Industry *>(ind), ind_type, t);
		if (callback == CALLBACK_FAILED) return;

		if (indspec->grf_prop.grffile->grf_version < 8) {
			if (GB(callback, 0, 8) == 0xFF) return;
			if (callback < 0x400) {
<<<<<<< HEAD
				StartTextRefStackUsage(indspec->grf_prop.grffile, 6);
				suffix.text = GetString(GetGRFStringID(indspec->grf_prop.grffile, GRFSTR_MISC_GRF_TEXT + callback));
				StopTextRefStackUsage();
=======
				suffix.text = GetGRFStringWithTextStack(indspec->grf_prop.grffile, GRFSTR_MISC_GRF_TEXT + callback, 6);
>>>>>>> 23ba18ad
				suffix.display = CSD_CARGO_AMOUNT_TEXT;
				return;
			}
			ErrorUnknownCallbackResult(indspec->grf_prop.grfid, CBID_INDUSTRY_CARGO_SUFFIX, callback);
			return;

		} else { // GRF version 8 or higher.
			if (callback == 0x400) return;
			if (callback == 0x401) {
				suffix.display = CSD_CARGO;
				return;
			}
			if (callback < 0x400) {
<<<<<<< HEAD
				StartTextRefStackUsage(indspec->grf_prop.grffile, 6);
				suffix.text = GetString(GetGRFStringID(indspec->grf_prop.grffile, GRFSTR_MISC_GRF_TEXT + callback));
				StopTextRefStackUsage();
=======
				suffix.text = GetGRFStringWithTextStack(indspec->grf_prop.grffile, GRFSTR_MISC_GRF_TEXT + callback, 6);
>>>>>>> 23ba18ad
				suffix.display = CSD_CARGO_AMOUNT_TEXT;
				return;
			}
			if (callback >= 0x800 && callback < 0xC00) {
<<<<<<< HEAD
				StartTextRefStackUsage(indspec->grf_prop.grffile, 6);
				suffix.text = GetString(GetGRFStringID(indspec->grf_prop.grffile, GRFSTR_MISC_GRF_TEXT - 0x800 + callback));
				StopTextRefStackUsage();
=======
				suffix.text = GetGRFStringWithTextStack(indspec->grf_prop.grffile, GRFSTR_MISC_GRF_TEXT + callback - 0x800, 6);
>>>>>>> 23ba18ad
				suffix.display = CSD_CARGO_TEXT;
				return;
			}
			ErrorUnknownCallbackResult(indspec->grf_prop.grfid, CBID_INDUSTRY_CARGO_SUFFIX, callback);
			return;
		}
	}
}

enum CargoSuffixInOut : uint8_t {
	CARGOSUFFIX_OUT = 0,
	CARGOSUFFIX_IN  = 1,
};

/**
 * Gets all strings to display after the cargoes of industries (using callback 37)
 * @param use_input get suffixes for output cargoes or input cargoes?
 * @param cst the cargo suffix type (for which window is it requested). @see CargoSuffixType
 * @param ind the industry (nullptr if in fund window)
 * @param ind_type the industry type
 * @param indspec the industry spec
 * @param cargoes array with cargotypes. for INVALID_CARGO no suffix will be determined
 * @param suffixes is filled with the suffixes
 */
template <typename TC, typename TS>
static inline void GetAllCargoSuffixes(CargoSuffixInOut use_input, CargoSuffixType cst, const Industry *ind, IndustryType ind_type, const IndustrySpec *indspec, const TC &cargoes, TS &suffixes)
{
	static_assert(std::tuple_size_v<std::remove_reference_t<decltype(cargoes)>> <= std::tuple_size_v<std::remove_reference_t<decltype(suffixes)>>);

	if (indspec->behaviour.Test(IndustryBehaviour::CargoTypesUnlimited)) {
		/* Reworked behaviour with new many-in-many-out scheme */
		for (size_t j = 0; j < std::size(suffixes); j++) {
			if (cargoes[j] != INVALID_CARGO) {
				uint8_t local_id = indspec->grf_prop.grffile->cargo_map[cargoes[j]]; // should we check the value for valid?
				uint cargotype = local_id << 16 | use_input;
				GetCargoSuffix(cargotype, cst, ind, ind_type, indspec, suffixes[j]);
			} else {
				suffixes[j].text.clear();
				suffixes[j].display = CSD_CARGO;
			}
		}
	} else {
		/* Compatible behaviour with old 3-in-2-out scheme */
		for (size_t j = 0; j < std::size(suffixes); j++) {
			suffixes[j].text.clear();
			suffixes[j].display = CSD_CARGO;
		}
		switch (use_input) {
			case CARGOSUFFIX_OUT:
				// Handle INDUSTRY_ORIGINAL_NUM_OUTPUTS cargoes
				if (cargoes[0] != INVALID_CARGO) GetCargoSuffix(3, cst, ind, ind_type, indspec, suffixes[0]);
				if (cargoes[1] != INVALID_CARGO) GetCargoSuffix(4, cst, ind, ind_type, indspec, suffixes[1]);
				break;
			case CARGOSUFFIX_IN:
				// Handle INDUSTRY_ORIGINAL_NUM_INPUTS cargoes
				if (cargoes[0] != INVALID_CARGO) GetCargoSuffix(0, cst, ind, ind_type, indspec, suffixes[0]);
				if (cargoes[1] != INVALID_CARGO) GetCargoSuffix(1, cst, ind, ind_type, indspec, suffixes[1]);
				if (cargoes[2] != INVALID_CARGO) GetCargoSuffix(2, cst, ind, ind_type, indspec, suffixes[2]);
				break;
			default:
				NOT_REACHED();
		}
	}
}

/**
 * Gets the strings to display after the cargo of industries (using callback 37)
 * @param use_input get suffixes for output cargo or input cargo?
 * @param cst the cargo suffix type (for which window is it requested). @see CargoSuffixType
 * @param ind the industry (nullptr if in fund window)
 * @param ind_type the industry type
 * @param indspec the industry spec
 * @param cargo cargotype. for INVALID_CARGO no suffix will be determined
 * @param slot accepts/produced slot number, used for old-style 3-in/2-out industries.
 * @param suffix is filled with the suffix
 */
void GetCargoSuffix(CargoSuffixInOut use_input, CargoSuffixType cst, const Industry *ind, IndustryType ind_type, const IndustrySpec *indspec, CargoType cargo, uint8_t slot, CargoSuffix &suffix)
{
	suffix.text.clear();
	suffix.display = CSD_CARGO;
	if (!IsValidCargoType(cargo)) return;
	if (indspec->behaviour.Test(IndustryBehaviour::CargoTypesUnlimited)) {
		uint8_t local_id = indspec->grf_prop.grffile->cargo_map[cargo]; // should we check the value for valid?
		uint cargotype = local_id << 16 | use_input;
		GetCargoSuffix(cargotype, cst, ind, ind_type, indspec, suffix);
	} else if (use_input == CARGOSUFFIX_IN) {
		if (slot < INDUSTRY_ORIGINAL_NUM_INPUTS) GetCargoSuffix(slot, cst, ind, ind_type, indspec, suffix);
	} else if (use_input == CARGOSUFFIX_OUT) {
		if (slot < INDUSTRY_ORIGINAL_NUM_OUTPUTS) GetCargoSuffix(slot + INDUSTRY_ORIGINAL_NUM_INPUTS, cst, ind, ind_type, indspec, suffix);
	}
}

std::array<IndustryType, NUM_INDUSTRYTYPES> _sorted_industry_types; ///< Industry types sorted by name.

/**
 * Initialize the list of sorted industry types.
 */
void SortIndustryTypes()
{
	std::string industry_spec_names[NUM_INDUSTRYTYPES]{};

	/* Add each industry type to the list. */
	for (IndustryType i = 0; i < NUM_INDUSTRYTYPES; i++) {
		_sorted_industry_types[i] = i;
		industry_spec_names[i] = GetString(GetIndustrySpec(i)->name);
	}

	/* Sort industry types by name. */
	std::sort(_sorted_industry_types.begin(), _sorted_industry_types.end(), [&](const IndustryType &a, const IndustryType &b) {
		int r = StrNaturalCompare(industry_spec_names[a], industry_spec_names[b]); // Sort by name (natural sorting).

		/* If the names are equal, sort by industry type. */
		return (r != 0) ? r < 0 : (a < b);
	});
}

/**
 * Command callback. In case of failure to build an industry, show an error message.
 * @param result Result of the command.
 * @param tile   Tile where the industry is placed.
 * @param indtype Industry type.
 */
void CcBuildIndustry(const CommandCost &result, TileIndex tile, IndustryType indtype, uint32_t first_layout, bool fund, uint32_t seed)
{
	if (result.Succeeded()) return;

	if (indtype < NUM_INDUSTRYTYPES) {
		const IndustrySpec *indsp = GetIndustrySpec(indtype);
		if (indsp->enabled) {
			ShowErrorMessage(GetEncodedString(STR_ERROR_CAN_T_BUILD_HERE, indsp->name),
				GetEncodedString(result.GetErrorMessage()), WL_INFO, TileX(tile) * TILE_SIZE, TileY(tile) * TILE_SIZE);
		}
	}
}

static constexpr NWidgetPart _nested_build_industry_widgets[] = {
	NWidget(NWID_HORIZONTAL),
		NWidget(WWT_CLOSEBOX, COLOUR_DARK_GREEN),
		NWidget(WWT_CAPTION, COLOUR_DARK_GREEN), SetStringTip(STR_FUND_INDUSTRY_CAPTION, STR_TOOLTIP_WINDOW_TITLE_DRAG_THIS),
		NWidget(WWT_SHADEBOX, COLOUR_DARK_GREEN),
		NWidget(WWT_DEFSIZEBOX, COLOUR_DARK_GREEN),
		NWidget(WWT_STICKYBOX, COLOUR_DARK_GREEN),
	EndContainer(),
	NWidget(NWID_SELECTION, COLOUR_DARK_GREEN, WID_DPI_SCENARIO_EDITOR_PANE),
		NWidget(NWID_VERTICAL),
			NWidget(WWT_TEXTBTN, COLOUR_DARK_GREEN, WID_DPI_CREATE_RANDOM_INDUSTRIES_WIDGET), SetMinimalSize(0, 12), SetFill(1, 0), SetResize(1, 0),
					SetStringTip(STR_FUND_INDUSTRY_MANY_RANDOM_INDUSTRIES, STR_FUND_INDUSTRY_MANY_RANDOM_INDUSTRIES_TOOLTIP),
			NWidget(WWT_TEXTBTN, COLOUR_DARK_GREEN, WID_DPI_REMOVE_ALL_INDUSTRIES_WIDGET), SetMinimalSize(0, 12), SetFill(1, 0), SetResize(1, 0),
					SetStringTip(STR_FUND_INDUSTRY_REMOVE_ALL_INDUSTRIES, STR_FUND_INDUSTRY_REMOVE_ALL_INDUSTRIES_TOOLTIP),
		EndContainer(),
	EndContainer(),
	NWidget(NWID_HORIZONTAL),
		NWidget(WWT_MATRIX, COLOUR_DARK_GREEN, WID_DPI_MATRIX_WIDGET), SetMatrixDataTip(1, 0, STR_FUND_INDUSTRY_SELECTION_TOOLTIP), SetFill(1, 0), SetResize(1, 1), SetScrollbar(WID_DPI_SCROLLBAR),
		NWidget(NWID_VSCROLLBAR, COLOUR_DARK_GREEN, WID_DPI_SCROLLBAR),
	EndContainer(),
	NWidget(WWT_PANEL, COLOUR_DARK_GREEN, WID_DPI_INFOPANEL), SetResize(1, 0),
	EndContainer(),
	NWidget(NWID_HORIZONTAL),
		NWidget(WWT_TEXTBTN, COLOUR_DARK_GREEN, WID_DPI_DISPLAY_WIDGET), SetFill(1, 0), SetResize(1, 0),
				SetStringTip(STR_INDUSTRY_DISPLAY_CHAIN, STR_INDUSTRY_DISPLAY_CHAIN_TOOLTIP),
		NWidget(WWT_TEXTBTN, COLOUR_DARK_GREEN, WID_DPI_FUND_WIDGET), SetFill(1, 0), SetResize(1, 0), SetStringTip(STR_JUST_STRING),
		NWidget(WWT_RESIZEBOX, COLOUR_DARK_GREEN),
	EndContainer(),
};

/** Window definition of the dynamic place industries gui */
static WindowDesc _build_industry_desc(__FILE__, __LINE__,
	WDP_AUTO, "build_industry", 170, 212,
	WC_BUILD_INDUSTRY, WC_NONE,
	WindowDefaultFlag::Construction,
	_nested_build_industry_widgets
);

/** Build (fund or prospect) a new industry, */
class BuildIndustryWindow : public Window {
	IndustryType selected_type;                 ///< industry corresponding to the above index
	std::vector<IndustryType> list;             ///< List of industries.
	bool enabled;                               ///< Availability state of the selected industry.
	Scrollbar *vscroll;
	Dimension legend;                           ///< Dimension of the legend 'blob'.
	GUIBadgeClasses badge_classes;

	/** The largest allowed minimum-width of the window, given in line heights */
	static const int MAX_MINWIDTH_LINEHEIGHTS = 20;

	void UpdateAvailability()
	{
		this->enabled = this->selected_type != IT_INVALID && (_game_mode == GM_EDITOR || GetIndustryProbabilityCallback(this->selected_type, IACT_USERCREATION, 1) > 0);
	}

	void SetupArrays()
	{
		this->list.clear();

		/* Fill the arrays with industries.
		 * The tests performed after the enabled allow to load the industries
		 * In the same way they are inserted by grf (if any)
		 */
		for (IndustryType ind : _sorted_industry_types) {
			const IndustrySpec *indsp = GetIndustrySpec(ind);
			if (indsp->enabled) {
				/* Rule is that editor mode loads all industries.
				 * In game mode, all non raw industries are loaded too
				 * and raw ones are loaded only when setting allows it */
				if (_game_mode != GM_EDITOR && indsp->IsRawIndustry() && _settings_game.construction.raw_industry_construction == 0) {
					/* Unselect if the industry is no longer in the list */
					if (this->selected_type == ind) this->selected_type = IT_INVALID;
					continue;
				}

				this->list.push_back(ind);
			}
		}

		/* First industry type is selected if the current selection is invalid. */
		if (this->selected_type == IT_INVALID && !this->list.empty()) this->selected_type = this->list[0];

		this->UpdateAvailability();

		this->vscroll->SetCount(this->list.size());
	}

	/** Update status of the fund and display-chain widgets. */
	void SetButtons()
	{
		this->SetWidgetDisabledState(WID_DPI_FUND_WIDGET, this->selected_type != IT_INVALID && !this->enabled);
		this->SetWidgetDisabledState(WID_DPI_DISPLAY_WIDGET, this->selected_type == IT_INVALID && this->enabled);
	}

	/**
	 * Build a string of cargo names with suffixes attached.
	 * This is distinct from the CARGO_LIST string formatting code in two ways:
	 *  - This cargo list uses the order defined by the industry, rather than alphabetic.
	 *  - NewGRF-supplied suffix strings can be attached to each cargo.
	 *
	 * @param cargolist    Array of CargoType to display
	 * @param cargo_suffix Array of suffixes to attach to each cargo
	 * @param cargolistlen Length of arrays
	 * @param prefixstr    String to use for the first item
	 * @return A formatted raw string
	 */
	std::string MakeCargoListString(const std::span<const CargoType> cargolist, const std::span<const CargoSuffix> cargo_suffix, StringID prefixstr) const
	{
		assert(cargolist.size() == cargo_suffix.size());

		std::string cargostring;
		size_t numcargo = 0;
		size_t firstcargo = 0;

		for (size_t j = 0; j < cargolist.size(); j++) {
			if (!IsValidCargoType(cargolist[j])) continue;
			numcargo++;
			if (numcargo == 1) {
				firstcargo = j;
				continue;
			}
			AppendStringInPlace(cargostring, STR_INDUSTRY_VIEW_CARGO_LIST_EXTENSION, CargoSpec::Get(cargolist[j])->name, cargo_suffix[j].text);
		}

		if (numcargo > 0) {
			cargostring = GetString(prefixstr, CargoSpec::Get(cargolist[firstcargo])->name, cargo_suffix[firstcargo].text) + cargostring;
		} else {
			cargostring = GetString(prefixstr, STR_JUST_NOTHING, "");
		}

		return cargostring;
	}

public:
	BuildIndustryWindow() : Window(_build_industry_desc)
	{
		this->selected_type = IT_INVALID;

		this->CreateNestedTree();
		this->vscroll = this->GetScrollbar(WID_DPI_SCROLLBAR);
		/* Show scenario editor tools in editor. */
		if (_game_mode != GM_EDITOR) {
			this->GetWidget<NWidgetStacked>(WID_DPI_SCENARIO_EDITOR_PANE)->SetDisplayedPlane(SZSP_HORIZONTAL);
		}
		this->FinishInitNested(0);

		this->SetButtons();
	}

	void OnInit() override
	{
		this->badge_classes = GUIBadgeClasses{GSF_INDUSTRIES};

		/* Width of the legend blob -- slightly larger than the smallmap legend blob. */
		this->legend.height = GetCharacterHeight(FS_SMALL);
		this->legend.width = this->legend.height * 9 / 6;

		this->SetupArrays();
	}

	void UpdateWidgetSize(WidgetID widget, Dimension &size, [[maybe_unused]] const Dimension &padding, [[maybe_unused]] Dimension &fill, [[maybe_unused]] Dimension &resize) override
	{
		switch (widget) {
			case WID_DPI_MATRIX_WIDGET: {
				SetDParamMaxDigits(0, 4);
				Dimension count = GetStringBoundingBox(STR_JUST_COMMA, FS_SMALL);
				Dimension d{};
				for (const auto &indtype : this->list) {
					d = maxdim(d, GetStringBoundingBox(GetIndustrySpec(indtype)->name));
				}
				resize.height = std::max<uint>({this->legend.height, d.height, count.height}) + padding.height;
				d.width += this->badge_classes.GetTotalColumnsWidth() + this->legend.width + WidgetDimensions::scaled.hsep_wide + WidgetDimensions::scaled.hsep_normal + count.width + padding.width;
				d.height = 5 * resize.height;
				size = maxdim(size, d);
				break;
			}

			case WID_DPI_INFOPANEL: {
				/* Extra line for cost outside of editor. */
				int height = 2 + (_game_mode == GM_EDITOR ? 0 : 1);
				uint extra_lines_req = 0;
				uint extra_lines_prd = 0;
				uint extra_lines_newgrf = 0;
				uint max_minwidth = GetCharacterHeight(FS_NORMAL) * MAX_MINWIDTH_LINEHEIGHTS;
				Dimension d = {0, 0};
				for (const auto &indtype : this->list) {
					const IndustrySpec *indsp = GetIndustrySpec(indtype);
					std::array<CargoSuffix, std::tuple_size_v<decltype(indsp->accepts_cargo)>> cargo_suffix{};

					/* Measure the accepted cargoes, if any. */
					GetAllCargoSuffixes(CARGOSUFFIX_IN, CST_FUND, nullptr, indtype, indsp, indsp->accepts_cargo, cargo_suffix);
					std::string cargostring = this->MakeCargoListString(indsp->accepts_cargo, cargo_suffix, STR_INDUSTRY_VIEW_REQUIRES_N_CARGO);
					Dimension strdim = GetStringBoundingBox(cargostring);
					if (strdim.width > max_minwidth) {
						extra_lines_req = std::max(extra_lines_req, strdim.width / max_minwidth + 1);
						strdim.width = max_minwidth;
					}
					d = maxdim(d, strdim);

					/* Measure the produced cargoes, if any. */
					GetAllCargoSuffixes(CARGOSUFFIX_OUT, CST_FUND, nullptr, indtype, indsp, indsp->produced_cargo, cargo_suffix);
					cargostring = this->MakeCargoListString(indsp->produced_cargo, cargo_suffix, STR_INDUSTRY_VIEW_PRODUCES_N_CARGO);
					strdim = GetStringBoundingBox(cargostring);
					if (strdim.width > max_minwidth) {
						extra_lines_prd = std::max(extra_lines_prd, strdim.width / max_minwidth + 1);
						strdim.width = max_minwidth;
					}
					d = maxdim(d, strdim);

					if (indsp->grf_prop.HasGrfFile()) {
						/* Reserve a few extra lines for text from an industry NewGRF. */
						extra_lines_newgrf = 4;
					}
				}

				/* Set it to something more sane :) */
				height += extra_lines_prd + extra_lines_req + extra_lines_newgrf;
				size.height = height * GetCharacterHeight(FS_NORMAL) + padding.height;
				size.width = d.width + padding.width;
				break;
			}

			case WID_DPI_FUND_WIDGET: {
				Dimension d = GetStringBoundingBox(STR_FUND_INDUSTRY_BUILD_NEW_INDUSTRY);
				d = maxdim(d, GetStringBoundingBox(STR_FUND_INDUSTRY_PROSPECT_NEW_INDUSTRY));
				d = maxdim(d, GetStringBoundingBox(STR_FUND_INDUSTRY_FUND_NEW_INDUSTRY));
				d.width += padding.width;
				d.height += padding.height;
				size = maxdim(size, d);
				break;
			}
		}
	}

	void SetStringParameters(WidgetID widget) const override
	{
		switch (widget) {
			case WID_DPI_FUND_WIDGET:
				/* Raw industries might be prospected. Show this fact by changing the string
				 * In Editor, you just build, while ingame, or you fund or you prospect */
				if (_game_mode == GM_EDITOR) {
					/* We've chosen many random industries but no industries have been specified */
					SetDParam(0, STR_FUND_INDUSTRY_BUILD_NEW_INDUSTRY);
				} else {
					if (this->selected_type != IT_INVALID) {
						const IndustrySpec *indsp = GetIndustrySpec(this->selected_type);
						SetDParam(0, (_settings_game.construction.raw_industry_construction == 2 && indsp->IsRawIndustry()) ? STR_FUND_INDUSTRY_PROSPECT_NEW_INDUSTRY : STR_FUND_INDUSTRY_FUND_NEW_INDUSTRY);
					} else {
						SetDParam(0, STR_FUND_INDUSTRY_FUND_NEW_INDUSTRY);
					}
				}
				break;
		}
	}

	void DrawWidget(const Rect &r, WidgetID widget) const override
	{
		switch (widget) {
			case WID_DPI_MATRIX_WIDGET: {
				bool rtl = _current_text_dir == TD_RTL;
				Rect text = r.WithHeight(this->resize.step_height).Shrink(WidgetDimensions::scaled.matrix);
				Rect icon = text.WithWidth(this->legend.width, rtl);
				text = text.Indent(this->legend.width + WidgetDimensions::scaled.hsep_wide, rtl);

				/* Vertical offset for legend icon. */
				icon.top    = r.top + (this->resize.step_height - this->legend.height + 1) / 2;
				icon.bottom = icon.top + this->legend.height - 1;

				auto badge_column_widths = badge_classes.GetColumnWidths();

				auto [first, last] = this->vscroll->GetVisibleRangeIterators(this->list);
				for (auto it = first; it != last; ++it) {
					IndustryType type = *it;
					bool selected = this->selected_type == type;
					const IndustrySpec *indsp = GetIndustrySpec(type);

					Rect tr = text;
					if (badge_column_widths.size() >= 1 && badge_column_widths[0] > 0) {
						DrawBadgeColumn(tr.WithWidth(badge_column_widths[0], rtl), 0, this->badge_classes, indsp->badges, GSF_INDUSTRIES, std::nullopt, PAL_NONE);
						tr = tr.Indent(badge_column_widths[0], rtl);
					}
					if (badge_column_widths.size() >= 2 && badge_column_widths[1] > 0) {
						DrawBadgeColumn(tr.WithWidth(badge_column_widths[1], !rtl), 0, this->badge_classes, indsp->badges, GSF_INDUSTRIES, std::nullopt, PAL_NONE);
						tr = tr.Indent(badge_column_widths[1], !rtl);
					}

					/* Draw the name of the industry in white is selected, otherwise, in orange */
					DrawString(tr, indsp->name, selected ? TC_WHITE : TC_ORANGE);
					GfxFillRect(icon, selected ? PC_WHITE : PC_BLACK);
					GfxFillRect(icon.Shrink(WidgetDimensions::scaled.bevel), indsp->map_colour);
					SetDParam(0, Industry::GetIndustryTypeCount(type));
					DrawString(tr, STR_JUST_COMMA, TC_BLACK, SA_RIGHT, false, FS_SMALL);

					text = text.Translate(0, this->resize.step_height);
					icon = icon.Translate(0, this->resize.step_height);
				}
				break;
			}

			case WID_DPI_INFOPANEL: {
				Rect ir = r.Shrink(WidgetDimensions::scaled.framerect);

				if (this->selected_type == IT_INVALID) {
					DrawStringMultiLine(ir, STR_FUND_INDUSTRY_MANY_RANDOM_INDUSTRIES_TOOLTIP);
					break;
				}

				const IndustrySpec *indsp = GetIndustrySpec(this->selected_type);

				if (_game_mode != GM_EDITOR) {
					SetDParam(0, indsp->GetConstructionCost());
					DrawString(ir, STR_FUND_INDUSTRY_INDUSTRY_BUILD_COST);
					ir.top += GetCharacterHeight(FS_NORMAL);
				}

				std::array<CargoSuffix, std::tuple_size_v<decltype(indsp->accepts_cargo)>> cargo_suffix{};

				/* Draw the accepted cargoes, if any. Otherwise, will print "Nothing". */
				GetAllCargoSuffixes(CARGOSUFFIX_IN, CST_FUND, nullptr, this->selected_type, indsp, indsp->accepts_cargo, cargo_suffix);
				std::string cargostring = this->MakeCargoListString(indsp->accepts_cargo, cargo_suffix, STR_INDUSTRY_VIEW_REQUIRES_N_CARGO);
				ir.top = DrawStringMultiLine(ir, cargostring);

				/* Draw the produced cargoes, if any. Otherwise, will print "Nothing". */
				GetAllCargoSuffixes(CARGOSUFFIX_OUT, CST_FUND, nullptr, this->selected_type, indsp, indsp->produced_cargo, cargo_suffix);
				cargostring = this->MakeCargoListString(indsp->produced_cargo, cargo_suffix, STR_INDUSTRY_VIEW_PRODUCES_N_CARGO);
				ir.top = DrawStringMultiLine(ir, cargostring);

				ir.top = DrawBadgeNameList(ir, indsp->badges, GSF_INDUSTRIES);

				/* Get the additional purchase info text, if it has not already been queried. */
				if (indsp->callback_mask.Test(IndustryCallbackMask::FundMoreText)) {
					uint16_t callback_res = GetIndustryCallback(CBID_INDUSTRY_FUND_MORE_TEXT, 0, 0, nullptr, this->selected_type, INVALID_TILE);
					if (callback_res != CALLBACK_FAILED && callback_res != 0x400) {
						if (callback_res > 0x400) {
							ErrorUnknownCallbackResult(indsp->grf_prop.grfid, CBID_INDUSTRY_FUND_MORE_TEXT, callback_res);
						} else {
							std::string str = GetGRFStringWithTextStack(indsp->grf_prop.grffile, GRFSTR_MISC_GRF_TEXT + callback_res, 6);
							if (!str.empty()) {
								DrawStringMultiLine(ir, str, TC_YELLOW);
							}
						}
					}
				}
				break;
			}
		}
	}

	static void AskManyRandomIndustriesCallback(Window *, bool confirmed)
	{
		if (!confirmed) return;

		if (Town::GetNumItems() == 0) {
			ShowErrorMessage(GetEncodedString(STR_ERROR_CAN_T_GENERATE_INDUSTRIES), GetEncodedString(STR_ERROR_MUST_FOUND_TOWN_FIRST), WL_INFO);
		} else {
			Backup<bool> old_generating_world(_generating_world, true, FILE_LINE);
			BasePersistentStorageArray::SwitchMode(PSM_ENTER_GAMELOOP);
			GenerateIndustries();
			BasePersistentStorageArray::SwitchMode(PSM_LEAVE_GAMELOOP);
			old_generating_world.Restore();
		}
	}

	static void AskRemoveAllIndustriesCallback(Window *, bool confirmed)
	{
		if (!confirmed) return;

		for (Industry *industry : Industry::Iterate()) delete industry;

		/* Clear farmland. */
		for (TileIndex tile(0); tile < Map::Size(); ++tile) {
			if (IsTileType(tile, MP_CLEAR) && GetClearGround(tile) == CLEAR_FIELDS) {
				MakeClear(tile, CLEAR_GRASS, 3);
			}
		}

		MarkWholeScreenDirty();
	}

	void OnClick(Point pt, WidgetID widget, int click_count) override
	{
		switch (widget) {
			case WID_DPI_CREATE_RANDOM_INDUSTRIES_WIDGET: {
				assert(_game_mode == GM_EDITOR);
				this->HandleButtonClick(WID_DPI_CREATE_RANDOM_INDUSTRIES_WIDGET);
				ShowQuery(
					GetEncodedString(STR_FUND_INDUSTRY_MANY_RANDOM_INDUSTRIES_CAPTION),
					GetEncodedString(STR_FUND_INDUSTRY_MANY_RANDOM_INDUSTRIES_QUERY),
					nullptr, AskManyRandomIndustriesCallback);
				break;
			}

			case WID_DPI_REMOVE_ALL_INDUSTRIES_WIDGET: {
				assert(_game_mode == GM_EDITOR);
				this->HandleButtonClick(WID_DPI_REMOVE_ALL_INDUSTRIES_WIDGET);
				ShowQuery(
					GetEncodedString(STR_FUND_INDUSTRY_REMOVE_ALL_INDUSTRIES_CAPTION),
					GetEncodedString(STR_FUND_INDUSTRY_REMOVE_ALL_INDUSTRIES_QUERY),
					nullptr, AskRemoveAllIndustriesCallback);
				break;
			}

			case WID_DPI_MATRIX_WIDGET: {
				auto it = this->vscroll->GetScrolledItemFromWidget(this->list, pt.y, this, WID_DPI_MATRIX_WIDGET);
				if (it != this->list.end()) { // Is it within the boundaries of available data?
					this->SelectIndustryType(*it);
					if (this->enabled && click_count > 1) this->OnClick(pt, WID_DPI_FUND_WIDGET, 1);
				}
				break;
			}

			case WID_DPI_DISPLAY_WIDGET:
				if (this->selected_type != IT_INVALID) ShowIndustryCargoesWindow(this->selected_type);
				break;

			case WID_DPI_FUND_WIDGET: {
				if (this->selected_type != IT_INVALID) {
					if (_game_mode != GM_EDITOR && _settings_game.construction.raw_industry_construction == 2 && GetIndustrySpec(this->selected_type)->IsRawIndustry()) {
						Command<CMD_BUILD_INDUSTRY>::Post(STR_ERROR_CAN_T_CONSTRUCT_THIS_INDUSTRY, TileIndex{}, this->selected_type, 0, false, InteractiveRandom());
						this->HandleButtonClick(WID_DPI_FUND_WIDGET);
					} else {
						HandlePlacePushButton(this, WID_DPI_FUND_WIDGET, SPR_CURSOR_INDUSTRY, HT_RECT);
					}
				}
				break;
			}
		}
	}

	void ScrollToSelected()
	{
		auto iter = std::find(this->list.begin(), this->list.end(), this->selected_type);
		if (iter != this->list.end()) {
			this->vscroll->ScrollTowards(iter - this->list.begin());
		}
	}

	void SelectIndustryType(IndustryType type)
	{
		this->selected_type = type;
		this->UpdateAvailability();

		const IndustrySpec *indsp = GetIndustrySpec(this->selected_type);

		this->SetDirty();

		if (_thd.GetCallbackWnd() == this &&
				((_game_mode != GM_EDITOR && _settings_game.construction.raw_industry_construction == 2 && indsp != nullptr && indsp->IsRawIndustry()) || !this->enabled)) {
			/* Reset the button state if going to prospecting or "build many industries" */
			this->RaiseButtons();
			ResetObjectToPlace();
		}

		this->SetButtons();
	}

	void OnResize() override
	{
		/* Adjust the number of items in the matrix depending of the resize */
		this->vscroll->SetCapacityFromWidget(this, WID_DPI_MATRIX_WIDGET);
	}

	void OnPlaceObject([[maybe_unused]] Point pt, TileIndex tile) override
	{
		bool success = true;
		/* We do not need to protect ourselves against "Random Many Industries" in this mode */
		const IndustrySpec *indsp = GetIndustrySpec(this->selected_type);
		uint32_t seed = InteractiveRandom();
		uint32_t layout_index = InteractiveRandomRange((uint32_t)indsp->layouts.size());

		if (_game_mode == GM_EDITOR) {
			/* Show error if no town exists at all */
			if (Town::GetNumItems() == 0) {
				ShowErrorMessage(GetEncodedString(STR_ERROR_CAN_T_BUILD_HERE, indsp->name),
					GetEncodedString(STR_ERROR_MUST_FOUND_TOWN_FIRST), WL_INFO, pt.x, pt.y);
				return;
			}

			Backup<CompanyID> cur_company(_current_company, OWNER_NONE, FILE_LINE);
			Backup<bool> old_generating_world(_generating_world, true, FILE_LINE);
			_ignore_restrictions = true;

			Command<CMD_BUILD_INDUSTRY>::Post(STR_ERROR_CAN_T_CONSTRUCT_THIS_INDUSTRY, CommandCallback::BuildIndustry, tile, this->selected_type, layout_index, false, seed);

			cur_company.Restore();
			old_generating_world.Restore();
			_ignore_restrictions = false;
		} else {
			success = Command<CMD_BUILD_INDUSTRY>::Post(STR_ERROR_CAN_T_CONSTRUCT_THIS_INDUSTRY, tile, this->selected_type, layout_index, false, seed);
		}

		/* If an industry has been built, just reset the cursor and the system */
		if (success && !_settings_client.gui.persistent_buildingtools) ResetObjectToPlace();
	}

	void OnHundredthTick() override
	{
		if (_game_mode == GM_EDITOR) return;
		if (this->selected_type == IT_INVALID) return;

		bool enabled = this->enabled;
		this->UpdateAvailability();
		if (enabled != this->enabled) {
			this->SetButtons();
			this->SetDirty();
		}
	}

	void OnTimeout() override
	{
		this->RaiseButtons();
	}

	void OnPlaceObjectAbort() override
	{
		this->RaiseButtons();
	}

	/**
	 * Some data on this window has become invalid.
	 * @param data Information about the changed data.
	 * @param gui_scope Whether the call is done from GUI scope. You may not do everything when not in GUI scope. See #InvalidateWindowData() for details.
	 */
	void OnInvalidateData([[maybe_unused]] int data = 0, [[maybe_unused]] bool gui_scope = true) override
	{
		if (!gui_scope) return;
		this->SetupArrays();
		this->SetButtons();
		this->SetDirty();
	}
};

static BuildIndustryWindow *CreateBuildIndustryWindow()
{
	if (_game_mode != GM_EDITOR && !Company::IsValidID(_local_company)) return nullptr;
	Window *existing = BringWindowToFrontById(WC_BUILD_INDUSTRY, 0);
	if (existing != nullptr) return static_cast<BuildIndustryWindow *>(existing);
	return new BuildIndustryWindow();
}

void ShowBuildIndustryWindow()
{
	CreateBuildIndustryWindow();
}

void ShowBuildIndustryWindowForIndustryType(IndustryType industry_type)
{
	const IndustrySpec *indsp = GetIndustrySpec(industry_type);
	if (!indsp->enabled) return;
	if (_game_mode != GM_EDITOR && indsp->IsRawIndustry() && _settings_game.construction.raw_industry_construction == 0) return;

	BuildIndustryWindow *w = CreateBuildIndustryWindow();
	if (w == nullptr) return;

	w->SelectIndustryType(industry_type);
	w->ScrollToSelected();
}

static void UpdateIndustryProduction(Industry *i);

static inline bool IsProductionAlterable(const Industry *i)
{
	const IndustrySpec *is = GetIndustrySpec(i->type);
	bool has_prod = std::any_of(std::begin(is->production_rate), std::end(is->production_rate), [](auto rate) { return rate != 0; });
	return ((_game_mode == GM_EDITOR || _cheats.setup_prod.value) &&
			(has_prod || is->IsRawIndustry()) &&
			!_networking);
}

class IndustryViewWindow : public Window
{
	/** Modes for changing production */
	enum Editability : uint8_t {
		EA_NONE,              ///< Not alterable
		EA_MULTIPLIER,        ///< Allow changing the production multiplier
		EA_RATE,              ///< Allow changing the production rates
	};

	/** Specific lines in the info panel */
	enum InfoLine : uint8_t {
		IL_NONE,              ///< No line
		IL_MULTIPLIER,        ///< Production multiplier
		IL_RATE1,             ///< Production rate of cargo 1
		IL_RATE2,             ///< Production rate of cargo 2
	};

	Dimension cargo_icon_size; ///< Largest cargo icon dimension.
	Editability editable;     ///< Mode for changing production
	InfoLine editbox_line;    ///< The line clicked to open the edit box
	InfoLine clicked_line;    ///< The line of the button that has been clicked
	uint8_t clicked_button;   ///< The button that has been clicked (to raise)
	int production_offset_y;  ///< The offset of the production texts/buttons
	int info_height;          ///< Height needed for the #WID_IV_INFO panel
	int cheat_line_height;    ///< Height of each line for the #WID_IV_INFO panel

public:
	IndustryViewWindow(WindowDesc &desc, WindowNumber window_number) : Window(desc)
	{
		this->flags.Set(WindowFlag::DisableVpScroll);
		this->editbox_line = IL_NONE;
		this->clicked_line = IL_NONE;
		this->clicked_button = 0;
		this->info_height = WidgetDimensions::scaled.framerect.Vertical() + 2 * GetCharacterHeight(FS_NORMAL); // Info panel has at least two lines text.

		const Industry *i = Industry::Get(window_number);

		this->InitNested(window_number);
		NWidgetViewport *nvp = this->GetWidget<NWidgetViewport>(WID_IV_VIEWPORT);
		nvp->InitializeViewport(this, i->location.GetCenterTile().base(), ScaleZoomGUI(ZOOM_LVL_INDUSTRY));

		if (!i->IsCargoProduced()) this->DisableWidget(WID_IV_GRAPH);

		this->InvalidateData();
	}

	void Close(int data = 0) override
	{
		CloseWindowById(WC_INDUSTRY_PRODUCTION, this->window_number, false);
		this->Window::Close(data);
	}

	void OnInit() override
	{
		/* This only used when the cheat to alter industry production is enabled */
		this->cheat_line_height = std::max(SETTING_BUTTON_HEIGHT + WidgetDimensions::scaled.vsep_normal, GetCharacterHeight(FS_NORMAL));
		this->cargo_icon_size = GetLargestCargoIconSize();
	}

	void OnPaint() override
	{
		this->DrawWidgets();

		if (this->IsShaded()) return; // Don't draw anything when the window is shaded.

		const Rect r = this->GetWidget<NWidgetBase>(WID_IV_INFO)->GetCurrentRect();
		int expected = this->DrawInfo(r);
		if (expected != r.bottom) {
			this->info_height = expected - r.top + 1;
			this->ReInit();
			return;
		}
	}

	void DrawCargoIcon(const Rect &r, CargoType cargo_type) const
	{
		bool rtl = _current_text_dir == TD_RTL;
		SpriteID icon = CargoSpec::Get(cargo_type)->GetCargoIcon();
		Dimension d = GetSpriteSize(icon);
		Rect ir = r.WithWidth(this->cargo_icon_size.width, rtl).WithHeight(GetCharacterHeight(FS_NORMAL));
		DrawSprite(icon, PAL_NONE, CenterBounds(ir.left, ir.right, d.width), CenterBounds(ir.top, ir.bottom, this->cargo_icon_size.height));
	}

	/**
	 * Draw the text in the #WID_IV_INFO panel.
	 * @param r Rectangle of the panel.
	 * @return Expected position of the bottom edge of the panel.
	 */
	int DrawInfo(const Rect &r)
	{
		bool rtl = _current_text_dir == TD_RTL;
		Industry *i = Industry::Get(this->window_number);
		const IndustrySpec *ind = GetIndustrySpec(i->type);
		Rect ir = r.Shrink(WidgetDimensions::scaled.framerect);
		bool first = true;
		bool has_accept = false;

		/* Use all the available space past the rect, so that we can enlarge the window if needed. */
		ir.bottom = INT_MAX;

		if (i->prod_level == PRODLEVEL_CLOSURE) {
			DrawString(ir, STR_INDUSTRY_VIEW_INDUSTRY_ANNOUNCED_CLOSURE);
			ir.top += GetCharacterHeight(FS_NORMAL) + WidgetDimensions::scaled.vsep_wide;
		}

		const int label_indent = WidgetDimensions::scaled.hsep_normal + this->cargo_icon_size.width;
		bool stockpiling = ind->callback_mask.Any({IndustryCallbackMask::ProductionCargoArrival, IndustryCallbackMask::Production256Ticks});

		for (const auto &a : i->Accepted()) {
			if (a.cargo == INVALID_CARGO) continue;
			has_accept = true;
			if (first) {
				DrawString(ir, STR_INDUSTRY_VIEW_REQUIRES);
				ir.top += GetCharacterHeight(FS_NORMAL);
				first = false;
			}

			DrawCargoIcon(ir, a.cargo);

			CargoSuffix suffix;
			GetCargoSuffix(CARGOSUFFIX_IN, CST_VIEW, i, i->type, ind, a.cargo, &a - i->accepted.get(), suffix);

			SetDParam(0, CargoSpec::Get(a.cargo)->name);
			SetDParam(1, a.cargo);
			SetDParam(2, a.waiting);
			SetDParamStr(3, "");
			StringID str = STR_NULL;
			switch (suffix.display) {
				case CSD_CARGO_AMOUNT_TEXT:
					SetDParamStr(3, suffix.text);
					[[fallthrough]];
				case CSD_CARGO_AMOUNT:
					str = stockpiling ? STR_INDUSTRY_VIEW_ACCEPT_CARGO_AMOUNT : STR_INDUSTRY_VIEW_ACCEPT_CARGO;
					break;

				case CSD_CARGO_TEXT:
					SetDParamStr(3, suffix.text);
					[[fallthrough]];
				case CSD_CARGO:
					str = STR_INDUSTRY_VIEW_ACCEPT_CARGO;
					break;

				default:
					NOT_REACHED();
			}
			DrawString(ir.Indent(label_indent, rtl), str);
			ir.top += GetCharacterHeight(FS_NORMAL);
		}

		int line_height = this->editable == EA_RATE ? this->cheat_line_height : GetCharacterHeight(FS_NORMAL);
		int text_y_offset = (line_height - GetCharacterHeight(FS_NORMAL)) / 2;
		int button_y_offset = (line_height - SETTING_BUTTON_HEIGHT) / 2;
		first = true;
		for (const auto &p : i->Produced()) {
			if (p.cargo == INVALID_CARGO) continue;
			if (first) {
				if (has_accept) ir.top += WidgetDimensions::scaled.vsep_wide;
				if (EconTime::UsingWallclockUnits()) {
					DrawString(ir, ReplaceWallclockMinutesUnit() ? STR_INDUSTRY_VIEW_PRODUCTION_LAST_PRODUCTION_INTERVAL_TITLE : STR_INDUSTRY_VIEW_PRODUCTION_LAST_MINUTE_TITLE);
				} else {
					DrawString(ir, STR_INDUSTRY_VIEW_PRODUCTION_LAST_MONTH_TITLE);
				}
				ir.top += GetCharacterHeight(FS_NORMAL);
				if (this->editable == EA_RATE) this->production_offset_y = ir.top;
				first = false;
			}

			DrawCargoIcon(ir, p.cargo);

			CargoSuffix suffix;
			GetCargoSuffix(CARGOSUFFIX_OUT, CST_VIEW, i, i->type, ind, p.cargo, &p - i->produced.get(), suffix);

			SetDParam(0, p.cargo);
			SetDParam(1, p.history[LAST_MONTH].production);
			SetDParamStr(2, suffix.text);
			SetDParam(3, ToPercent8(p.history[LAST_MONTH].PctTransported()));
			DrawString(ir.Indent(label_indent + (this->editable == EA_RATE ? SETTING_BUTTON_WIDTH + WidgetDimensions::scaled.hsep_normal : 0), rtl).Translate(0, text_y_offset), STR_INDUSTRY_VIEW_TRANSPORTED);
			/* Let's put out those buttons.. */
			if (this->editable == EA_RATE) {
				DrawArrowButtons(ir.Indent(label_indent, rtl).WithWidth(SETTING_BUTTON_WIDTH, rtl).left, ir.top + button_y_offset, COLOUR_YELLOW, (this->clicked_line == IL_RATE1 + (&p - i->produced.get())) ? this->clicked_button : 0,
						p.rate > 0, p.rate < 255);
			}
			ir.top += line_height;
		}

		/* Display production multiplier if editable */
		if (this->editable == EA_MULTIPLIER) {
			line_height = this->cheat_line_height;
			text_y_offset = (line_height - GetCharacterHeight(FS_NORMAL)) / 2;
			button_y_offset = (line_height - SETTING_BUTTON_HEIGHT) / 2;
			ir.top += WidgetDimensions::scaled.vsep_wide;
			this->production_offset_y = ir.top;
			SetDParam(0, RoundDivSU(i->prod_level * 100, PRODLEVEL_DEFAULT));
			DrawString(ir.Indent(label_indent + SETTING_BUTTON_WIDTH + WidgetDimensions::scaled.hsep_normal, rtl).Translate(0, text_y_offset), STR_INDUSTRY_VIEW_PRODUCTION_LEVEL);
			DrawArrowButtons(ir.Indent(label_indent, rtl).WithWidth(SETTING_BUTTON_WIDTH, rtl).left, ir.top + button_y_offset, COLOUR_YELLOW, (this->clicked_line == IL_MULTIPLIER) ? this->clicked_button : 0,
					i->prod_level > PRODLEVEL_MINIMUM, i->prod_level < PRODLEVEL_MAXIMUM);
			ir.top += line_height;
		}

		/* Get the extra message for the GUI */
		if (ind->callback_mask.Test(IndustryCallbackMask::WindowMoreText)) {
			uint16_t callback_res = GetIndustryCallback(CBID_INDUSTRY_WINDOW_MORE_TEXT, 0, 0, i, i->type, i->location.tile);
			if (callback_res != CALLBACK_FAILED && callback_res != 0x400) {
				if (callback_res > 0x400) {
					ErrorUnknownCallbackResult(ind->grf_prop.grfid, CBID_INDUSTRY_WINDOW_MORE_TEXT, callback_res);
				} else {
<<<<<<< HEAD
					StringID message = GetGRFStringID(ind->grf_prop.grffile, GRFSTR_MISC_GRF_TEXT + callback_res);
					if (message != STR_NULL && message != STR_UNDEFINED) {
=======
					std::string str = GetGRFStringWithTextStack(ind->grf_prop.grffile, GRFSTR_MISC_GRF_TEXT + callback_res, 6);
					if (!str.empty()) {
>>>>>>> 23ba18ad
						ir.top += WidgetDimensions::scaled.vsep_wide;
						ir.top = DrawStringMultiLine(ir, str, TC_YELLOW);
					}
				}
			}
		}

		if (!i->text.empty()) {
			SetDParamStr(0, i->text);
			ir.top += WidgetDimensions::scaled.vsep_wide;
			ir.top = DrawStringMultiLine(ir, STR_JUST_RAW_STRING, TC_BLACK);
		}

		/* Return required bottom position, the last pixel row plus some padding. */
		return ir.top - 1 + WidgetDimensions::scaled.framerect.bottom;
	}

	void SetStringParameters(WidgetID widget) const override
	{
		if (widget == WID_IV_CAPTION) SetDParam(0, this->window_number);
	}

	void UpdateWidgetSize(WidgetID widget, Dimension &size, [[maybe_unused]] const Dimension &padding, [[maybe_unused]] Dimension &fill, [[maybe_unused]] Dimension &resize) override
	{
		if (widget == WID_IV_INFO) size.height = this->info_height;
	}

	void OnClick([[maybe_unused]] Point pt, WidgetID widget, [[maybe_unused]] int click_count) override
	{
		switch (widget) {
			case WID_IV_INFO: {
				Industry *i = Industry::Get(this->window_number);
				InfoLine line = IL_NONE;

				switch (this->editable) {
					case EA_NONE: break;

					case EA_MULTIPLIER:
						if (IsInsideBS(pt.y, this->production_offset_y, this->cheat_line_height)) line = IL_MULTIPLIER;
						break;

					case EA_RATE:
						if (pt.y >= this->production_offset_y) {
							int row = (pt.y - this->production_offset_y) / this->cheat_line_height;
							for (const auto &p : i->Produced()) {
								if (p.cargo == INVALID_CARGO) continue;
								row--;
								if (row < 0) {
									line = (InfoLine)(IL_RATE1 + (&p - i->produced.get()));
									break;
								}
							}
						}
						break;
				}
				if (line == IL_NONE) return;

				bool rtl = _current_text_dir == TD_RTL;
				Rect r = this->GetWidget<NWidgetBase>(widget)->GetCurrentRect().Shrink(WidgetDimensions::scaled.framerect).Indent(this->cargo_icon_size.width + WidgetDimensions::scaled.hsep_normal, rtl);

				if (r.WithWidth(SETTING_BUTTON_WIDTH, rtl).Contains(pt)) {
					/* Clicked buttons, decrease or increase production */
					bool decrease = r.WithWidth(SETTING_BUTTON_WIDTH / 2, rtl).Contains(pt);
					switch (this->editable) {
						case EA_MULTIPLIER:
							if (decrease) {
								if (i->prod_level <= PRODLEVEL_MINIMUM) return;
								i->prod_level = static_cast<uint8_t>(std::max<uint>(i->prod_level / 2, PRODLEVEL_MINIMUM));
							} else {
								if (i->prod_level >= PRODLEVEL_MAXIMUM) return;
								i->prod_level = static_cast<uint8_t>(std::min<uint>(i->prod_level * 2, PRODLEVEL_MAXIMUM));
							}
							break;

						case EA_RATE:
							if (decrease) {
								if (i->produced[line - IL_RATE1].rate <= 0) return;
								i->produced[line - IL_RATE1].rate = std::max(i->produced[line - IL_RATE1].rate / 2, 0);
							} else {
								if (i->produced[line - IL_RATE1].rate >= 255) return;
								/* a zero production industry is unlikely to give anything but zero, so push it a little bit */
								int new_prod = i->produced[line - IL_RATE1].rate == 0 ? 1 : i->produced[line - IL_RATE1].rate * 2;
								i->produced[line - IL_RATE1].rate = ClampTo<uint8_t>(new_prod);
							}
							break;

						default: NOT_REACHED();
					}

					UpdateIndustryProduction(i);
					this->SetDirty();
					this->SetTimeout();
					this->clicked_line = line;
					this->clicked_button = (decrease ^ rtl) ? 1 : 2;
				} else if (r.Indent(SETTING_BUTTON_WIDTH + WidgetDimensions::scaled.hsep_normal, rtl).Contains(pt)) {
					/* clicked the text */
					this->editbox_line = line;
					switch (this->editable) {
						case EA_MULTIPLIER:
							ShowQueryString(GetString(STR_JUST_INT, RoundDivSU(i->prod_level * 100, PRODLEVEL_DEFAULT)), STR_CONFIG_GAME_PRODUCTION_LEVEL, 10, this, CS_ALPHANUMERAL, QSF_NONE);
							break;

						case EA_RATE:
							ShowQueryString(GetString(STR_JUST_INT, i->produced[line - IL_RATE1].rate * 8), STR_CONFIG_GAME_PRODUCTION, 10, this, CS_ALPHANUMERAL, QSF_NONE);
							break;

						default: NOT_REACHED();
					}
				}
				break;
			}

			case WID_IV_GOTO: {
				Industry *i = Industry::Get(this->window_number);
				if (_ctrl_pressed) {
					ShowExtraViewportWindow(i->location.GetCenterTile());
				} else {
					ScrollMainWindowToTile(i->location.GetCenterTile());
				}
				break;
			}

			case WID_IV_DISPLAY: {
				Industry *i = Industry::Get(this->window_number);
				ShowIndustryCargoesWindow(i->type);
				break;
			}

			case WID_IV_GRAPH:
				ShowIndustryProductionGraph(this->window_number);
				break;
		}
	}

	void OnTimeout() override
	{
		this->clicked_line = IL_NONE;
		this->clicked_button = 0;
		this->SetDirty();
	}

	void OnResize() override
	{
		if (this->viewport != nullptr) {
			NWidgetViewport *nvp = this->GetWidget<NWidgetViewport>(WID_IV_VIEWPORT);
			nvp->UpdateViewportCoordinates(this);

			ScrollWindowToTile(Industry::Get(this->window_number)->location.GetCenterTile(), this, true); // Re-center viewport.
		}
	}

	void OnMouseWheel(int wheel) override
	{
		if (_settings_client.gui.scrollwheel_scrolling != SWS_OFF) {
			DoZoomInOutWindow(wheel < 0 ? ZOOM_IN : ZOOM_OUT, this);
		}
	}

	void OnQueryTextFinished(std::optional<std::string> str) override
	{
		if (!str.has_value() || str->empty()) return;

		Industry *i = Industry::Get(this->window_number);
		uint value = atoi(str->c_str());
		switch (this->editbox_line) {
			case IL_NONE: NOT_REACHED();

			case IL_MULTIPLIER:
				i->prod_level = ClampU(RoundDivSU(value * PRODLEVEL_DEFAULT, 100), PRODLEVEL_MINIMUM, PRODLEVEL_MAXIMUM);
				break;

			default:
				i->produced[this->editbox_line - IL_RATE1].rate = ClampU(RoundDivSU(value, 8), 0, 255);
				break;
		}
		UpdateIndustryProduction(i);
		this->SetDirty();
	}

	/**
	 * Some data on this window has become invalid.
	 * @param data Information about the changed data.
	 * @param gui_scope Whether the call is done from GUI scope. You may not do everything when not in GUI scope. See #InvalidateWindowData() for details.
	 */
	void OnInvalidateData([[maybe_unused]] int data = 0, [[maybe_unused]] bool gui_scope = true) override
	{
		if (!gui_scope) return;
		const Industry *i = Industry::Get(this->window_number);
		if (IsProductionAlterable(i)) {
			const IndustrySpec *ind = GetIndustrySpec(i->type);
			this->editable = ind->UsesOriginalEconomy() ? EA_MULTIPLIER : EA_RATE;
		} else {
			this->editable = EA_NONE;
		}
	}

	bool IsNewGRFInspectable() const override
	{
		return ::IsNewGRFInspectable(GSF_INDUSTRIES, this->window_number);
	}

	void ShowNewGRFInspectWindow() const override
	{
		::ShowNewGRFInspectWindow(GSF_INDUSTRIES, this->window_number);
	}
};

static void UpdateIndustryProduction(Industry *i)
{
	const IndustrySpec *indspec = GetIndustrySpec(i->type);
	if (indspec->UsesOriginalEconomy()) i->RecomputeProductionMultipliers();

	for (auto &p : i->Produced()) {
		if (p.cargo != INVALID_CARGO) {
			p.history[LAST_MONTH].production = _industry_cargo_scaler.Scale(8 * p.rate);
		}
	}
}

/** Widget definition of the view industry gui */
static constexpr NWidgetPart _nested_industry_view_widgets[] = {
	NWidget(NWID_HORIZONTAL),
		NWidget(WWT_CLOSEBOX, COLOUR_CREAM),
		NWidget(WWT_CAPTION, COLOUR_CREAM, WID_IV_CAPTION), SetStringTip(STR_INDUSTRY_VIEW_CAPTION, STR_TOOLTIP_WINDOW_TITLE_DRAG_THIS),
		NWidget(WWT_PUSHIMGBTN, COLOUR_CREAM, WID_IV_GOTO), SetAspect(WidgetDimensions::ASPECT_LOCATION), SetSpriteTip(SPR_GOTO_LOCATION, STR_INDUSTRY_VIEW_LOCATION_TOOLTIP),
		NWidget(WWT_DEBUGBOX, COLOUR_CREAM),
		NWidget(WWT_SHADEBOX, COLOUR_CREAM),
		NWidget(WWT_DEFSIZEBOX, COLOUR_CREAM),
		NWidget(WWT_STICKYBOX, COLOUR_CREAM),
	EndContainer(),
	NWidget(WWT_PANEL, COLOUR_CREAM),
		NWidget(WWT_INSET, COLOUR_CREAM), SetPadding(2, 2, 2, 2),
			NWidget(NWID_VIEWPORT, INVALID_COLOUR, WID_IV_VIEWPORT), SetMinimalSize(254, 86), SetFill(1, 0), SetResize(1, 1),
		EndContainer(),
	EndContainer(),
	NWidget(WWT_PANEL, COLOUR_CREAM, WID_IV_INFO), SetMinimalSize(260, 0), SetMinimalTextLines(2, WidgetDimensions::unscaled.framerect.Vertical()), SetResize(1, 0),
	EndContainer(),
	NWidget(NWID_HORIZONTAL),
		NWidget(WWT_PUSHTXTBTN, COLOUR_CREAM, WID_IV_DISPLAY), SetFill(1, 0), SetResize(1, 0), SetStringTip(STR_INDUSTRY_DISPLAY_CHAIN, STR_INDUSTRY_DISPLAY_CHAIN_TOOLTIP),
		NWidget(WWT_PUSHTXTBTN, COLOUR_CREAM, WID_IV_GRAPH), SetFill(1, 0), SetResize(1, 0), SetStringTip(STR_INDUSTRY_VIEW_PRODUCTION_GRAPH, STR_INDUSTRY_VIEW_PRODUCTION_GRAPH_TOOLTIP),
		NWidget(WWT_RESIZEBOX, COLOUR_CREAM),
	EndContainer(),
};

/** Window definition of the view industry gui */
static WindowDesc _industry_view_desc(__FILE__, __LINE__,
	WDP_AUTO, "view_industry", 260, 120,
	WC_INDUSTRY_VIEW, WC_NONE,
	{},
	_nested_industry_view_widgets
);

void ShowIndustryViewWindow(IndustryID industry)
{
	AllocateWindowDescFront<IndustryViewWindow>(_industry_view_desc, industry);
}

/** Widget definition of the industry directory gui */
static constexpr NWidgetPart _nested_industry_directory_widgets[] = {
	NWidget(NWID_HORIZONTAL),
		NWidget(WWT_CLOSEBOX, COLOUR_BROWN),
		NWidget(WWT_CAPTION, COLOUR_BROWN, WID_ID_CAPTION), SetStringTip(STR_INDUSTRY_DIRECTORY_CAPTION, STR_TOOLTIP_WINDOW_TITLE_DRAG_THIS),
		NWidget(WWT_SHADEBOX, COLOUR_BROWN),
		NWidget(WWT_DEFSIZEBOX, COLOUR_BROWN),
		NWidget(WWT_STICKYBOX, COLOUR_BROWN),
	EndContainer(),
	NWidget(NWID_HORIZONTAL),
		NWidget(NWID_VERTICAL),
			NWidget(NWID_HORIZONTAL),
				NWidget(WWT_TEXTBTN, COLOUR_BROWN, WID_ID_DROPDOWN_ORDER), SetStringTip(STR_BUTTON_SORT_BY, STR_TOOLTIP_SORT_ORDER),
				NWidget(WWT_DROPDOWN, COLOUR_BROWN, WID_ID_DROPDOWN_CRITERIA), SetStringTip(STR_JUST_STRING, STR_TOOLTIP_SORT_CRITERIA),
				NWidget(WWT_EDITBOX, COLOUR_BROWN, WID_ID_FILTER), SetFill(1, 0), SetResize(1, 0), SetStringTip(STR_LIST_FILTER_OSKTITLE, STR_LIST_FILTER_TOOLTIP),
			EndContainer(),
			NWidget(NWID_HORIZONTAL),
				NWidget(WWT_DROPDOWN, COLOUR_BROWN, WID_ID_FILTER_BY_ACC_CARGO), SetMinimalSize(225, 12), SetFill(0, 1), SetStringTip(STR_INDUSTRY_DIRECTORY_ACCEPTED_CARGO_FILTER, STR_TOOLTIP_FILTER_CRITERIA),
				NWidget(WWT_DROPDOWN, COLOUR_BROWN, WID_ID_FILTER_BY_PROD_CARGO), SetMinimalSize(225, 12), SetFill(0, 1), SetStringTip(STR_INDUSTRY_DIRECTORY_PRODUCED_CARGO_FILTER, STR_TOOLTIP_FILTER_CRITERIA),
				NWidget(WWT_PANEL, COLOUR_BROWN), SetResize(1, 0), EndContainer(),
			EndContainer(),
			NWidget(WWT_PANEL, COLOUR_BROWN, WID_ID_INDUSTRY_LIST), SetToolTip(STR_INDUSTRY_DIRECTORY_LIST_TOOLTIP), SetResize(1, 1), SetScrollbar(WID_ID_VSCROLLBAR),
			EndContainer(),
		EndContainer(),
		NWidget(NWID_VSCROLLBAR, COLOUR_BROWN, WID_ID_VSCROLLBAR),
	EndContainer(),
	NWidget(NWID_HORIZONTAL),
		NWidget(NWID_HSCROLLBAR, COLOUR_BROWN, WID_ID_HSCROLLBAR),
		NWidget(WWT_RESIZEBOX, COLOUR_BROWN),
	EndContainer(),
};

typedef GUIList<const Industry *, const CargoType &, const std::pair<CargoType, CargoType> &> GUIIndustryList;

/** Cargo filter functions */
/**
 * Check whether an industry accepts and produces a certain cargo pair.
 * @param industry The industry whose cargoes will being checked.
 * @param cargoes The accepted and produced cargo pair to look for.
 * @return bool Whether the given cargoes accepted and produced by the industry.
 */
static bool CargoFilter(const Industry * const *industry, const std::pair<CargoType, CargoType> &cargoes)
{
	auto accepted_cargo = cargoes.first;
	auto produced_cargo = cargoes.second;

	bool accepted_cargo_matches;

	switch (accepted_cargo) {
		case CargoFilterCriteria::CF_ANY:
			accepted_cargo_matches = true;
			break;

		case CargoFilterCriteria::CF_NONE:
			accepted_cargo_matches = !(*industry)->IsCargoAccepted();
			break;

		default:
			accepted_cargo_matches = (*industry)->IsCargoAccepted(accepted_cargo);
			break;
	}

	bool produced_cargo_matches;

	switch (produced_cargo) {
		case CargoFilterCriteria::CF_ANY:
			produced_cargo_matches = true;
			break;

		case CargoFilterCriteria::CF_NONE:
			produced_cargo_matches = !(*industry)->IsCargoProduced();
			break;

		default:
			produced_cargo_matches = (*industry)->IsCargoProduced(produced_cargo);
			break;
	}

	return accepted_cargo_matches && produced_cargo_matches;
}

static GUIIndustryList::FilterFunction * const _industry_filter_funcs[] = { &CargoFilter };

/** Enum referring to the Hotkeys in the industry directory window */
enum IndustryDirectoryHotkeys : int32_t {
	IDHK_FOCUS_FILTER_BOX, ///< Focus the filter box
};
/**
 * The list of industries.
 */
class IndustryDirectoryWindow : public Window {
protected:
	/* Runtime saved values */
	static Listing last_sorting;

	/* Constants for sorting industries */
	static inline const StringID sorter_names[] = {
		STR_SORT_BY_NAME,
		STR_SORT_BY_TYPE,
		STR_SORT_BY_PRODUCTION,
		STR_SORT_BY_TRANSPORTED,
	};
	static const std::initializer_list<GUIIndustryList::SortFunction * const> sorter_funcs;

	GUIIndustryList industries{IndustryDirectoryWindow::produced_cargo_filter};
	Scrollbar *vscroll;
	Scrollbar *hscroll;

	CargoType produced_cargo_filter_criteria;   ///< Selected produced cargo filter index
	CargoType accepted_cargo_filter_criteria;   ///< Selected accepted cargo filter index
	static CargoType produced_cargo_filter;

	const int MAX_FILTER_LENGTH = 16;           ///< The max length of the filter, in chars
	StringFilter string_filter;                 ///< Filter for industries
	QueryString industry_editbox;               ///< Filter editbox

	enum class SorterType : uint8_t {
		ByName,        ///< Sorter type to sort by name
		ByType,        ///< Sorter type to sort by type
		ByProduction,  ///< Sorter type to sort by production amount
		ByTransported, ///< Sorter type to sort by transported percentage
	};

	/**
	 * Set produced cargo filter for the industry list.
	 * @param cargo_type The cargo to be set
	 */
	void SetProducedCargoFilter(CargoType cargo_type)
	{
		if (this->produced_cargo_filter_criteria != cargo_type) {
			this->produced_cargo_filter_criteria = cargo_type;
			/* deactivate filter if criteria is 'Show All', activate it otherwise */
			bool is_filtering_necessary = this->produced_cargo_filter_criteria != CargoFilterCriteria::CF_ANY || this->accepted_cargo_filter_criteria != CargoFilterCriteria::CF_ANY;

			this->industries.SetFilterState(is_filtering_necessary);
			this->industries.SetFilterType(0);
			this->industries.ForceRebuild();
		}
	}

	/**
	 * Set accepted cargo filter for the industry list.
	 * @param index The cargo to be set
	 */
	void SetAcceptedCargoFilter(CargoType cargo_type)
	{
		if (this->accepted_cargo_filter_criteria != cargo_type) {
			this->accepted_cargo_filter_criteria = cargo_type;
			/* deactivate filter if criteria is 'Show All', activate it otherwise */
			bool is_filtering_necessary = this->produced_cargo_filter_criteria != CargoFilterCriteria::CF_ANY || this->accepted_cargo_filter_criteria != CargoFilterCriteria::CF_ANY;

			this->industries.SetFilterState(is_filtering_necessary);
			this->industries.SetFilterType(0);
			this->industries.ForceRebuild();
		}
	}

	StringID GetCargoFilterLabel(CargoType cargo_type) const
	{
		switch (cargo_type) {
			case CargoFilterCriteria::CF_ANY: return STR_INDUSTRY_DIRECTORY_FILTER_ALL_TYPES;
			case CargoFilterCriteria::CF_NONE: return STR_INDUSTRY_DIRECTORY_FILTER_NONE;
			default: return CargoSpec::Get(cargo_type)->name;
		}
	}

	/**
	 * Populate the filter list and set the cargo filter criteria.
	 */
	void SetCargoFilterArray()
	{
		this->produced_cargo_filter_criteria = CargoFilterCriteria::CF_ANY;
		this->accepted_cargo_filter_criteria = CargoFilterCriteria::CF_ANY;

		this->industries.SetFilterFuncs(_industry_filter_funcs);

		bool is_filtering_necessary = this->produced_cargo_filter_criteria != CargoFilterCriteria::CF_ANY || this->accepted_cargo_filter_criteria != CargoFilterCriteria::CF_ANY;

		this->industries.SetFilterState(is_filtering_necessary);
	}

	/**
	 * Get the width needed to draw the longest industry line.
	 * @return Returns width of the longest industry line, including padding.
	 */
	uint GetIndustryListWidth() const
	{
		uint width = this->hscroll->GetCount();
		auto [first, last] = this->vscroll->GetVisibleRangeIterators(this->industries);
		for (auto it = first; it != last; ++it) {
			width = std::max(width, GetStringBoundingBox(this->GetIndustryString(*it)).width);
		}
		return width;
	}

	/** (Re)Build industries list */
	void BuildSortIndustriesList()
	{
		if (this->industries.NeedRebuild()) {
			this->industries.clear();
			this->industries.reserve(Industry::GetNumItems());

			for (const Industry *i : Industry::Iterate()) {
				if (this->string_filter.IsEmpty()) {
					this->industries.push_back(i);
					continue;
				}
				this->string_filter.ResetState();
				this->string_filter.AddLine(i->GetCachedName());
				if (this->string_filter.GetState()) this->industries.push_back(i);
			}

			this->industries.RebuildDone();

			auto filter = std::make_pair(this->accepted_cargo_filter_criteria, this->produced_cargo_filter_criteria);

			this->industries.Filter(filter);

			this->vscroll->SetCount(this->industries.size()); // Update scrollbar as well.
		}

		IndustryDirectoryWindow::produced_cargo_filter = this->produced_cargo_filter_criteria;
		this->industries.Sort();

		this->SetDirty();
	}

	/**
	 * Returns percents of cargo transported if industry produces this cargo, else -1
	 *
	 * @param p Industry produced cargo
	 * @return percents of cargo transported, or -1 if industry doesn't use this cargo slot
	 */
	static inline int GetCargoTransportedPercentsIfValid(const Industry::ProducedCargo &p)
	{
		if (p.cargo == INVALID_CARGO) return -1;
		return ToPercent8(p.history[LAST_MONTH].PctTransported());
	}

	/**
	 * Returns value representing industry's transported cargo
	 *  percentage for industry sorting
	 *
	 * @param i industry to check
	 * @return value used for sorting
	 */
	static int GetCargoTransportedSortValue(const Industry *i)
	{
		CargoType filter = IndustryDirectoryWindow::produced_cargo_filter;
		if (filter == CargoFilterCriteria::CF_NONE) return 0;

		int percentage = 0, produced_cargo_count = 0;
		for (auto &p : i->Produced()) {
			if (filter == CargoFilterCriteria::CF_ANY) {
				int transported = GetCargoTransportedPercentsIfValid(p);
				if (transported != -1) {
					produced_cargo_count++;
					percentage += transported;
				}
				if (produced_cargo_count == 0 && &p == &i->produced[i->produced_cargo_count - 1] && percentage == 0) {
					return transported;
				}
			} else if (filter == p.cargo) {
				return GetCargoTransportedPercentsIfValid(p);
			}
		}

		if (produced_cargo_count == 0) return percentage;
		return percentage / produced_cargo_count;
	}

	/** Sort industries by name */
	static bool IndustryNameSorter(const Industry * const &a, const Industry * const &b, const CargoType &)
	{
		int r = StrNaturalCompare(a->GetCachedName(), b->GetCachedName()); // Sort by name (natural sorting).
		if (r == 0) return a->index < b->index;
		return r < 0;
	}

	/** Sort industries by type and name */
	static bool IndustryTypeSorter(const Industry * const &a, const Industry * const &b, const CargoType &filter)
	{
		int it_a = 0;
		while (it_a != NUM_INDUSTRYTYPES && a->type != _sorted_industry_types[it_a]) it_a++;
		int it_b = 0;
		while (it_b != NUM_INDUSTRYTYPES && b->type != _sorted_industry_types[it_b]) it_b++;
		int r = it_a - it_b;
		return (r == 0) ? IndustryNameSorter(a, b, filter) : r < 0;
	}

	/** Sort industries by production and name */
	static bool IndustryProductionSorter(const Industry * const &a, const Industry * const &b, const CargoType &filter)
	{
		if (filter == CargoFilterCriteria::CF_NONE) return IndustryTypeSorter(a, b, filter);

		uint prod_a = 0, prod_b = 0;
		if (filter == CargoFilterCriteria::CF_ANY) {
			for (const auto &pa : a->Produced()) {
				if (pa.cargo != INVALID_CARGO) prod_a += pa.history[LAST_MONTH].production;
			}
			for (const auto &pb : b->Produced()) {
				if (pb.cargo != INVALID_CARGO) prod_b += pb.history[LAST_MONTH].production;
			}
		} else {
			int index_a = a->GetCargoProducedIndex(filter);
			if (index_a >= 0) prod_a = a->produced[index_a].history[LAST_MONTH].production;
			int index_b = b->GetCargoProducedIndex(filter);
			if (index_b >= 0) prod_b = b->produced[index_b].history[LAST_MONTH].production;
		}
		int r = prod_a - prod_b;

		return (r == 0) ? IndustryTypeSorter(a, b, filter) : r < 0;
	}

	/** Sort industries by transported cargo and name */
	static bool IndustryTransportedCargoSorter(const Industry * const &a, const Industry * const &b, const CargoType &filter)
	{
		int r = GetCargoTransportedSortValue(a) - GetCargoTransportedSortValue(b);
		return (r == 0) ? IndustryNameSorter(a, b, filter) : r < 0;
	}

	/**
	 * Get the StringID to draw and set the appropriate DParams.
	 * @param i the industry to get the StringID of.
	 * @return the StringID.
	 */
	StringID GetIndustryString(const Industry *i) const
	{
		const IndustrySpec *indsp = GetIndustrySpec(i->type);
		uint8_t p = 0;

		/* Industry name */
		SetDParam(p++, i->index);

		/* Get industry productions (CargoType, production, suffix, transported) */
		struct CargoInfo {
			CargoType cargo_type; ///< Cargo type.
			uint16_t production;  ///< Production last month.
			uint transported;     ///< Percent transported last month.
			std::string suffix;   ///< Cargo suffix.

			CargoInfo(CargoType cargo_type, uint16_t production, uint transported, std::string &&suffix) : cargo_type(cargo_type), production(production), transported(transported), suffix(std::move(suffix)) {}
		};
		std::vector<CargoInfo> cargos;

		for (const auto &p : i->Produced()) {
			if (p.cargo == INVALID_CARGO) continue;
			CargoSuffix cargo_suffix;
			GetCargoSuffix(CARGOSUFFIX_OUT, CST_DIR, i, i->type, indsp, p.cargo, &p - i->produced.get(), cargo_suffix);
			cargos.emplace_back(p.cargo, p.history[LAST_MONTH].production, ToPercent8(p.history[LAST_MONTH].PctTransported()), std::move(cargo_suffix.text));
		}

		switch (static_cast<IndustryDirectoryWindow::SorterType>(this->industries.SortType())) {
			case IndustryDirectoryWindow::SorterType::ByName:
			case IndustryDirectoryWindow::SorterType::ByType:
			case IndustryDirectoryWindow::SorterType::ByProduction:
				/* Sort by descending production, then descending transported */
				std::sort(cargos.begin(), cargos.end(), [](const CargoInfo &a, const CargoInfo &b) {
					if (a.production != b.production) return a.production > b.production;
					return a.transported > b.transported;
				});
				break;

			case IndustryDirectoryWindow::SorterType::ByTransported:
				/* Sort by descending transported, then descending production */
				std::sort(cargos.begin(), cargos.end(), [](const CargoInfo &a, const CargoInfo &b) {
					if (a.transported != b.transported) return a.transported > b.transported;
					return a.production > b.production;
				});
				break;
		}

		/* If the produced cargo filter is active then move the filtered cargo to the beginning of the list,
		 * because this is the one the player interested in, and that way it is not hidden in the 'n' more cargos */
		const CargoType cargo_type = this->produced_cargo_filter_criteria;
		if (cargo_type != CargoFilterCriteria::CF_ANY && cargo_type != CargoFilterCriteria::CF_NONE) {
			auto filtered_ci = std::ranges::find(cargos, cargo_type, &CargoInfo::cargo_type);
			if (filtered_ci != cargos.end()) {
				std::rotate(cargos.begin(), filtered_ci, filtered_ci + 1);
			}
		}

		/* Display first 3 cargos */
		for (size_t j = 0; j < std::min<size_t>(3, cargos.size()); j++) {
			CargoInfo &ci = cargos[j];
			SetDParam(p++, STR_INDUSTRY_DIRECTORY_ITEM_INFO);
			SetDParam(p++, ci.cargo_type);
			SetDParam(p++, ci.production);
			SetDParamStr(p++, std::move(ci.suffix));
			SetDParam(p++, ci.transported);
		}

		/* Undisplayed cargos if any */
		SetDParam(p++, cargos.size() - 3);

		/* Drawing the right string */
		switch (cargos.size()) {
			case 0: return STR_INDUSTRY_DIRECTORY_ITEM_NOPROD;
			case 1: return STR_INDUSTRY_DIRECTORY_ITEM_PROD1;
			case 2: return STR_INDUSTRY_DIRECTORY_ITEM_PROD2;
			case 3: return STR_INDUSTRY_DIRECTORY_ITEM_PROD3;
			default: return STR_INDUSTRY_DIRECTORY_ITEM_PRODMORE;
		}
	}

public:
	IndustryDirectoryWindow(WindowDesc &desc, WindowNumber) : Window(desc), industry_editbox(MAX_FILTER_LENGTH * MAX_CHAR_LENGTH, MAX_FILTER_LENGTH)
	{
		this->CreateNestedTree();
		this->vscroll = this->GetScrollbar(WID_ID_VSCROLLBAR);
		this->hscroll = this->GetScrollbar(WID_ID_HSCROLLBAR);

		this->industries.SetListing(this->last_sorting);
		this->industries.SetSortFuncs(IndustryDirectoryWindow::sorter_funcs);
		this->industries.ForceRebuild();

		this->FinishInitNested(0);

		this->BuildSortIndustriesList();

		this->querystrings[WID_ID_FILTER] = &this->industry_editbox;
		this->industry_editbox.cancel_button = QueryString::ACTION_CLEAR;
	}

	void Close(int data = 0) override
	{
		this->last_sorting = this->industries.GetListing();
		this->Window::Close();
	}

	void OnInit() override
	{
		this->SetCargoFilterArray();
		this->hscroll->SetCount(0);
	}

	void SetStringParameters(WidgetID widget) const override
	{
		switch (widget) {
			case WID_ID_CAPTION:
				SetDParam(0, this->vscroll->GetCount());
				SetDParam(1, Industry::GetNumItems());
				break;

			case WID_ID_DROPDOWN_CRITERIA:
				SetDParam(0, IndustryDirectoryWindow::sorter_names[this->industries.SortType()]);
				break;

			case WID_ID_FILTER_BY_ACC_CARGO:
				SetDParam(0, this->GetCargoFilterLabel(this->accepted_cargo_filter_criteria));
				break;

			case WID_ID_FILTER_BY_PROD_CARGO:
				SetDParam(0, this->GetCargoFilterLabel(this->produced_cargo_filter_criteria));
				break;
		}
	}

	void DrawWidget(const Rect &r, WidgetID widget) const override
	{
		switch (widget) {
			case WID_ID_DROPDOWN_ORDER:
				this->DrawSortButtonState(widget, this->industries.IsDescSortOrder() ? SBS_DOWN : SBS_UP);
				break;

			case WID_ID_INDUSTRY_LIST: {
				Rect ir = r.Shrink(WidgetDimensions::scaled.framerect);

				/* Setup a clipping rectangle... */
				DrawPixelInfo tmp_dpi;
				if (!FillDrawPixelInfo(&tmp_dpi, ir)) return;
				/* ...but keep coordinates relative to the window. */
				tmp_dpi.left += ir.left;
				tmp_dpi.top += ir.top;

				AutoRestoreBackup dpi_backup(_cur_dpi, &tmp_dpi);

				ir = ScrollRect(ir, *this->hscroll, 1);

				if (this->industries.empty()) {
					DrawString(ir, STR_INDUSTRY_DIRECTORY_NONE);
					break;
				}
				const CargoType acf_cargo_type = this->accepted_cargo_filter_criteria;
				auto [first, last] = this->vscroll->GetVisibleRangeIterators(this->industries);
				for (auto it = first; it != last; ++it) {
					TextColour tc = TC_FROMSTRING;
					if (acf_cargo_type != CargoFilterCriteria::CF_ANY && acf_cargo_type != CargoFilterCriteria::CF_NONE) {
						Industry *ind = const_cast<Industry *>(*it);
						if (IndustryTemporarilyRefusesCargo(ind, acf_cargo_type)) {
							tc = TC_GREY | TC_FORCED;
						}
					}
					DrawString(ir, this->GetIndustryString(*it), tc);

					ir.top += this->resize.step_height;
				}
				break;
			}
		}
	}

	void UpdateWidgetSize(WidgetID widget, Dimension &size, [[maybe_unused]] const Dimension &padding, [[maybe_unused]] Dimension &fill, [[maybe_unused]] Dimension &resize) override
	{
		switch (widget) {
			case WID_ID_DROPDOWN_ORDER: {
				Dimension d = GetStringBoundingBox(this->GetWidget<NWidgetCore>(widget)->GetString());
				d.width += padding.width + Window::SortButtonWidth() * 2; // Doubled since the string is centred and it also looks better.
				d.height += padding.height;
				size = maxdim(size, d);
				break;
			}

			case WID_ID_DROPDOWN_CRITERIA: {
				Dimension d = GetStringListBoundingBox(IndustryDirectoryWindow::sorter_names);
				d.width += padding.width;
				d.height += padding.height;
				size = maxdim(size, d);
				break;
			}

			case WID_ID_INDUSTRY_LIST: {
				Dimension d = GetStringBoundingBox(STR_INDUSTRY_DIRECTORY_NONE);
				resize.height = d.height;
				d.height *= 5;
				d.width += padding.width;
				d.height += padding.height;
				size = maxdim(size, d);
				break;
			}
		}
	}

	DropDownList BuildCargoDropDownList() const
	{
		DropDownList list;

		/* Add item for disabling filtering. */
		list.push_back(MakeDropDownListStringItem(this->GetCargoFilterLabel(CargoFilterCriteria::CF_ANY), CargoFilterCriteria::CF_ANY));
		/* Add item for industries not producing anything, e.g. power plants */
		list.push_back(MakeDropDownListStringItem(this->GetCargoFilterLabel(CargoFilterCriteria::CF_NONE), CargoFilterCriteria::CF_NONE));

		/* Add cargos */
		Dimension d = GetLargestCargoIconSize();
		for (const CargoSpec *cs : _sorted_standard_cargo_specs) {
			list.push_back(MakeDropDownListIconItem(d, cs->GetCargoIcon(), PAL_NONE, cs->name, cs->Index()));
		}

		return list;
	}

	void OnClick([[maybe_unused]] Point pt, WidgetID widget, [[maybe_unused]] int click_count) override
	{
		switch (widget) {
			case WID_ID_DROPDOWN_ORDER:
				this->industries.ToggleSortOrder();
				this->SetDirty();
				break;

			case WID_ID_DROPDOWN_CRITERIA:
				ShowDropDownMenu(this, IndustryDirectoryWindow::sorter_names, this->industries.SortType(), WID_ID_DROPDOWN_CRITERIA, 0, 0);
				break;

			case WID_ID_FILTER_BY_ACC_CARGO: // Cargo filter dropdown
				ShowDropDownList(this, this->BuildCargoDropDownList(), this->accepted_cargo_filter_criteria, widget);
				break;

			case WID_ID_FILTER_BY_PROD_CARGO: // Cargo filter dropdown
				ShowDropDownList(this, this->BuildCargoDropDownList(), this->produced_cargo_filter_criteria, widget);
				break;

			case WID_ID_INDUSTRY_LIST: {
				auto it = this->vscroll->GetScrolledItemFromWidget(this->industries, pt.y, this, WID_ID_INDUSTRY_LIST, WidgetDimensions::scaled.framerect.top);
				if (it != this->industries.end()) {
					if (_ctrl_pressed) {
						ShowExtraViewportWindow((*it)->location.tile);
					} else {
						ScrollMainWindowToTile((*it)->location.tile);
					}
				}
				break;
			}
		}
	}

	void OnDropdownSelect(WidgetID widget, int index) override
	{
		switch (widget) {
			case WID_ID_DROPDOWN_CRITERIA: {
				if (this->industries.SortType() != index) {
					this->industries.SetSortType(index);
					this->BuildSortIndustriesList();
				}
				break;
			}

			case WID_ID_FILTER_BY_ACC_CARGO: {
				this->SetAcceptedCargoFilter(index);
				this->BuildSortIndustriesList();
				break;
			}

			case WID_ID_FILTER_BY_PROD_CARGO: {
				this->SetProducedCargoFilter(index);
				this->BuildSortIndustriesList();
				break;
			}
		}
	}

	void OnResize() override
	{
		this->vscroll->SetCapacityFromWidget(this, WID_ID_INDUSTRY_LIST, WidgetDimensions::scaled.framerect.Vertical());
		this->hscroll->SetCapacityFromWidget(this, WID_ID_INDUSTRY_LIST, WidgetDimensions::scaled.framerect.Horizontal());
	}

	void OnEditboxChanged(WidgetID wid) override
	{
		if (wid == WID_ID_FILTER) {
			this->string_filter.SetFilterTerm(this->industry_editbox.text.GetText());
			this->InvalidateData(IDIWD_FORCE_REBUILD);
		}
	}

	void OnPaint() override
	{
		if (this->industries.NeedRebuild()) this->BuildSortIndustriesList();
		this->hscroll->SetCount(this->GetIndustryListWidth());
		this->DrawWidgets();
	}

	void OnHundredthTick() override
	{
		this->industries.ForceResort();
		this->BuildSortIndustriesList();
	}

	/**
	 * Some data on this window has become invalid.
	 * @param data Information about the changed data.
	 * @param gui_scope Whether the call is done from GUI scope. You may not do everything when not in GUI scope. See #InvalidateWindowData() for details.
	 */
	void OnInvalidateData([[maybe_unused]] int data = 0, [[maybe_unused]] bool gui_scope = true) override
	{
		switch (data) {
			case IDIWD_FORCE_REBUILD:
				/* This needs to be done in command-scope to enforce rebuilding before resorting invalid data */
				this->industries.ForceRebuild();
				break;

			case IDIWD_PRODUCTION_CHANGE:
				if (this->industries.SortType() == 2) this->industries.ForceResort();
				break;

			default:
				this->industries.ForceResort();
				break;
		}
	}

	EventState OnHotkey(int hotkey) override
	{
		switch (hotkey) {
			case IDHK_FOCUS_FILTER_BOX:
				this->SetFocusedWidget(WID_ID_FILTER);
				SetFocusedWindow(this); // The user has asked to give focus to the text box, so make sure this window is focused.
				break;
			default:
				return ES_NOT_HANDLED;
		}
		return ES_HANDLED;
	}

	static HotkeyList hotkeys;
};

static Hotkey industrydirectory_hotkeys[] = {
	Hotkey('F', "focus_filter_box", IDHK_FOCUS_FILTER_BOX),
};
HotkeyList IndustryDirectoryWindow::hotkeys("industrydirectory", industrydirectory_hotkeys);

Listing IndustryDirectoryWindow::last_sorting = {false, 0};

/* Available station sorting functions. */
const std::initializer_list<GUIIndustryList::SortFunction * const> IndustryDirectoryWindow::sorter_funcs = {
	&IndustryNameSorter,
	&IndustryTypeSorter,
	&IndustryProductionSorter,
	&IndustryTransportedCargoSorter
};

CargoType IndustryDirectoryWindow::produced_cargo_filter = CargoFilterCriteria::CF_ANY;


/** Window definition of the industry directory gui */
static WindowDesc _industry_directory_desc(__FILE__, __LINE__,
	WDP_AUTO, "list_industries", 428, 190,
	WC_INDUSTRY_DIRECTORY, WC_NONE,
	{},
	_nested_industry_directory_widgets,
	&IndustryDirectoryWindow::hotkeys
);

void ShowIndustryDirectory()
{
	AllocateWindowDescFront<IndustryDirectoryWindow>(_industry_directory_desc, 0);
}

/** Widgets of the industry cargoes window. */
static constexpr NWidgetPart _nested_industry_cargoes_widgets[] = {
	NWidget(NWID_HORIZONTAL),
		NWidget(WWT_CLOSEBOX, COLOUR_BROWN),
		NWidget(WWT_CAPTION, COLOUR_BROWN, WID_IC_CAPTION), SetStringTip(STR_INDUSTRY_CARGOES_INDUSTRY_CAPTION, STR_TOOLTIP_WINDOW_TITLE_DRAG_THIS),
		NWidget(WWT_DEBUGBOX, COLOUR_BROWN),
		NWidget(WWT_SHADEBOX, COLOUR_BROWN),
		NWidget(WWT_DEFSIZEBOX, COLOUR_BROWN),
		NWidget(WWT_STICKYBOX, COLOUR_BROWN),
	EndContainer(),
	NWidget(NWID_HORIZONTAL),
		NWidget(NWID_VERTICAL),
			NWidget(WWT_PANEL, COLOUR_BROWN, WID_IC_PANEL), SetResize(1, 10), SetScrollbar(WID_IC_SCROLLBAR), EndContainer(),
			NWidget(NWID_HORIZONTAL),
				NWidget(NWID_BUTTON_DROPDOWN, COLOUR_BROWN, WID_IC_NOTIFY),
					SetStringTip(STR_INDUSTRY_CARGOES_NOTIFY_SMALLMAP, STR_INDUSTRY_CARGOES_NOTIFY_SMALLMAP_TOOLTIP),
				NWidget(WWT_PANEL, COLOUR_BROWN), SetFill(1, 0), SetResize(0, 0), EndContainer(),
				NWidget(WWT_DROPDOWN, COLOUR_BROWN, WID_IC_IND_DROPDOWN), SetFill(0, 0), SetResize(0, 0),
						SetStringTip(STR_INDUSTRY_CARGOES_SELECT_INDUSTRY, STR_INDUSTRY_CARGOES_SELECT_INDUSTRY_TOOLTIP),
				NWidget(WWT_DROPDOWN, COLOUR_BROWN, WID_IC_CARGO_DROPDOWN), SetFill(0, 0), SetResize(0, 0),
						SetStringTip(STR_INDUSTRY_CARGOES_SELECT_CARGO, STR_INDUSTRY_CARGOES_SELECT_CARGO_TOOLTIP),
			EndContainer(),
		EndContainer(),
		NWidget(NWID_VERTICAL),
			NWidget(NWID_VSCROLLBAR, COLOUR_BROWN, WID_IC_SCROLLBAR),
			NWidget(WWT_RESIZEBOX, COLOUR_BROWN),
		EndContainer(),
	EndContainer(),
};

/** Window description for the industry cargoes window. */
static WindowDesc _industry_cargoes_desc(__FILE__, __LINE__,
	WDP_AUTO, "industry_cargoes", 300, 210,
	WC_INDUSTRY_CARGOES, WC_NONE,
	{},
	_nested_industry_cargoes_widgets
);

/** Available types of field. */
enum CargoesFieldType : uint8_t {
	CFT_EMPTY,       ///< Empty field.
	CFT_SMALL_EMPTY, ///< Empty small field (for the header).
	CFT_INDUSTRY,    ///< Display industry.
	CFT_CARGO,       ///< Display cargo connections.
	CFT_CARGO_LABEL, ///< Display cargo labels.
	CFT_HEADER,      ///< Header text.
};

static const uint MAX_CARGOES = 16; ///< Maximum number of cargoes carried in a #CFT_CARGO field in #CargoesField.

/** Data about a single field in the #IndustryCargoesWindow panel. */
struct CargoesField {
	static int vert_inter_industry_space;
	static int blob_distance;

	static Dimension legend;
	static Dimension cargo_border;
	static Dimension cargo_line;
	static Dimension cargo_space;
	static Dimension cargo_stub;

	static const int INDUSTRY_LINE_COLOUR;
	static const int CARGO_LINE_COLOUR;

	static int small_height, normal_height;
	static int cargo_field_width;
	static int industry_width;
	static uint max_cargoes;

	using Cargoes = uint16_t;
	static_assert(std::numeric_limits<Cargoes>::digits >= MAX_CARGOES);

	CargoesFieldType type; ///< Type of field.
	union {
		struct {
			IndustryType ind_type;                   ///< Industry type (#NUM_INDUSTRYTYPES means 'houses').
			CargoType other_produced[MAX_CARGOES];   ///< Cargoes produced but not used in this figure.
			CargoType other_accepted[MAX_CARGOES];   ///< Cargoes accepted but not used in this figure.
		} industry; ///< Industry data (for #CFT_INDUSTRY).
		struct {
			CargoType vertical_cargoes[MAX_CARGOES]; ///< Cargoes running from top to bottom (cargo type or #INVALID_CARGO).
			Cargoes supp_cargoes;                    ///< Cargoes in \c vertical_cargoes entering from the left.
			Cargoes cust_cargoes;                    ///< Cargoes in \c vertical_cargoes leaving to the right.
			uint8_t num_cargoes;                     ///< Number of cargoes.
			uint8_t top_end;                         ///< Stop at the top of the vertical cargoes.
			uint8_t bottom_end;                      ///< Stop at the bottom of the vertical cargoes.
		} cargo; ///< Cargo data (for #CFT_CARGO).
		struct {
			CargoType cargoes[MAX_CARGOES];          ///< Cargoes to display (or #INVALID_CARGO).
			bool left_align;                         ///< Align all cargo texts to the left (else align to the right).
		} cargo_label;   ///< Label data (for #CFT_CARGO_LABEL).
		StringID header; ///< Header text (for #CFT_HEADER).
	} u; // Data for each type.

	/**
	 * Make one of the empty fields (#CFT_EMPTY or #CFT_SMALL_EMPTY).
	 * @param type Type of empty field.
	 */
	void MakeEmpty(CargoesFieldType type)
	{
		this->type = type;
	}

	/**
	 * Make an industry type field.
	 * @param ind_type Industry type (#NUM_INDUSTRYTYPES means 'houses').
	 * @note #other_accepted and #other_produced should be filled later.
	 */
	void MakeIndustry(IndustryType ind_type)
	{
		this->type = CFT_INDUSTRY;
		this->u.industry.ind_type = ind_type;
		std::fill(std::begin(this->u.industry.other_accepted), std::end(this->u.industry.other_accepted), INVALID_CARGO);
		std::fill(std::begin(this->u.industry.other_produced), std::end(this->u.industry.other_produced), INVALID_CARGO);
	}

	/**
	 * Connect a cargo from an industry to the #CFT_CARGO column.
	 * @param cargo Cargo to connect.
	 * @param producer Cargo is produced (if \c false, cargo is assumed to be accepted).
	 * @return Horizontal connection index, or \c -1 if not accepted at all.
	 */
	int ConnectCargo(CargoType cargo, bool producer)
	{
		assert(this->type == CFT_CARGO);
		if (cargo == INVALID_CARGO) return -1;

		/* Find the vertical cargo column carrying the cargo. */
		int column = -1;
		for (int i = 0; i < this->u.cargo.num_cargoes; i++) {
			if (cargo == this->u.cargo.vertical_cargoes[i]) {
				column = i;
				break;
			}
		}
		if (column < 0) return -1;

		if (producer) {
			assert(!HasBit(this->u.cargo.supp_cargoes, column));
			SetBit(this->u.cargo.supp_cargoes, column);
		} else {
			assert(!HasBit(this->u.cargo.cust_cargoes, column));
			SetBit(this->u.cargo.cust_cargoes, column);
		}
		return column;
	}

	/**
	 * Does this #CFT_CARGO field have a horizontal connection?
	 * @return \c true if a horizontal connection exists, \c false otherwise.
	 */
	bool HasConnection()
	{
		assert(this->type == CFT_CARGO);

		return this->u.cargo.supp_cargoes != 0 || this->u.cargo.cust_cargoes != 0;
	}

	/**
	 * Make a piece of cargo column.
	 * @param cargoes Span of #CargoType (may contain #INVALID_CARGO).
	 * @note #supp_cargoes and #cust_cargoes should be filled in later.
	 */
	void MakeCargo(const std::span<const CargoType> cargoes)
	{
		this->type = CFT_CARGO;
		assert(std::size(cargoes) <= std::size(this->u.cargo.vertical_cargoes));
		auto insert = std::copy_if(std::begin(cargoes), std::end(cargoes), std::begin(this->u.cargo.vertical_cargoes), IsValidCargoType);
		this->u.cargo.num_cargoes = static_cast<uint8_t>(std::distance(std::begin(this->u.cargo.vertical_cargoes), insert));
		CargoTypeComparator comparator;
		std::sort(std::begin(this->u.cargo.vertical_cargoes), insert, comparator);
		std::fill(insert, std::end(this->u.cargo.vertical_cargoes), INVALID_CARGO);
		this->u.cargo.top_end = false;
		this->u.cargo.bottom_end = false;
		this->u.cargo.supp_cargoes = 0;
		this->u.cargo.cust_cargoes = 0;
	}

	/**
	 * Make a field displaying cargo type names.
	 * @param cargoes    Span of #CargoType (may contain #INVALID_CARGO).
	 * @param left_align ALign texts to the left (else to the right).
	 */
	void MakeCargoLabel(const std::span<const CargoType> cargoes, bool left_align)
	{
		this->type = CFT_CARGO_LABEL;
		assert(std::size(cargoes) <= std::size(this->u.cargo_label.cargoes));
		auto insert = std::copy(std::begin(cargoes), std::end(cargoes), std::begin(this->u.cargo_label.cargoes));
		std::fill(insert, std::end(this->u.cargo_label.cargoes), INVALID_CARGO);
		this->u.cargo_label.left_align = left_align;
	}

	/**
	 * Make a header above an industry column.
	 * @param textid Text to display.
	 */
	void MakeHeader(StringID textid)
	{
		this->type = CFT_HEADER;
		this->u.header = textid;
	}

	/**
	 * For a #CFT_CARGO, compute the left position of the left-most vertical cargo connection.
	 * @param xpos Left position of the field.
	 * @return Left position of the left-most vertical cargo column.
	 */
	int GetCargoBase(int xpos) const
	{
		assert(this->type == CFT_CARGO);
		int n = this->u.cargo.num_cargoes;

		return xpos + cargo_field_width / 2 - (CargoesField::cargo_line.width * n + CargoesField::cargo_space.width * (n - 1)) / 2;
	}

	/**
	 * Draw the field.
	 * @param xpos Position of the left edge.
	 * @param ypos Position of the top edge.
	 */
	void Draw(int xpos, int ypos) const
	{
		switch (this->type) {
			case CFT_EMPTY:
			case CFT_SMALL_EMPTY:
				break;

			case CFT_HEADER:
				ypos += (small_height - GetCharacterHeight(FS_NORMAL)) / 2;
				DrawString(xpos, xpos + industry_width, ypos, this->u.header, TC_WHITE, SA_HOR_CENTER);
				break;

			case CFT_INDUSTRY: {
				int ypos1 = ypos + vert_inter_industry_space / 2;
				int ypos2 = ypos + normal_height - 1 - vert_inter_industry_space / 2;
				int xpos2 = xpos + industry_width - 1;
				DrawRectOutline({xpos, ypos1, xpos2, ypos2}, INDUSTRY_LINE_COLOUR);
				ypos += (normal_height - GetCharacterHeight(FS_NORMAL)) / 2;
				if (this->u.industry.ind_type < NUM_INDUSTRYTYPES) {
					const IndustrySpec *indsp = GetIndustrySpec(this->u.industry.ind_type);
					DrawString(xpos, xpos2, ypos, indsp->name, TC_WHITE, SA_HOR_CENTER);

					/* Draw the industry legend. */
					int blob_left, blob_right;
					if (_current_text_dir == TD_RTL) {
						blob_right = xpos2 - blob_distance;
						blob_left  = blob_right - CargoesField::legend.width;
					} else {
						blob_left  = xpos + blob_distance;
						blob_right = blob_left + CargoesField::legend.width;
					}
					GfxFillRect(blob_left,     ypos2 - blob_distance - CargoesField::legend.height,     blob_right,     ypos2 - blob_distance,     PC_BLACK); // Border
					GfxFillRect(blob_left + 1, ypos2 - blob_distance - CargoesField::legend.height + 1, blob_right - 1, ypos2 - blob_distance - 1, indsp->map_colour);
				} else {
					DrawString(xpos, xpos2, ypos, STR_INDUSTRY_CARGOES_HOUSES, TC_FROMSTRING, SA_HOR_CENTER);
				}

				/* Draw the other_produced/other_accepted cargoes. */
				std::span<const CargoType> other_right, other_left;
				if (_current_text_dir == TD_RTL) {
					other_right = this->u.industry.other_accepted;
					other_left  = this->u.industry.other_produced;
				} else {
					other_right = this->u.industry.other_produced;
					other_left  = this->u.industry.other_accepted;
				}
				ypos1 += CargoesField::cargo_border.height + (GetCharacterHeight(FS_NORMAL) - CargoesField::cargo_line.height) / 2;
				for (uint i = 0; i < CargoesField::max_cargoes; i++) {
					if (other_right[i] != INVALID_CARGO) {
						const CargoSpec *csp = CargoSpec::Get(other_right[i]);
						int xp = xpos + industry_width + CargoesField::cargo_stub.width;
						DrawHorConnection(xpos + industry_width, xp - 1, ypos1, csp);
						GfxDrawLine(xp, ypos1, xp, ypos1 + CargoesField::cargo_line.height - 1, CARGO_LINE_COLOUR);
					}
					if (other_left[i] != INVALID_CARGO) {
						const CargoSpec *csp = CargoSpec::Get(other_left[i]);
						int xp = xpos - CargoesField::cargo_stub.width;
						DrawHorConnection(xp + 1, xpos - 1, ypos1, csp);
						GfxDrawLine(xp, ypos1, xp, ypos1 + CargoesField::cargo_line.height - 1, CARGO_LINE_COLOUR);
					}
					ypos1 += GetCharacterHeight(FS_NORMAL) + CargoesField::cargo_space.height;
				}
				break;
			}

			case CFT_CARGO: {
				int cargo_base = this->GetCargoBase(xpos);
				int top = ypos + (this->u.cargo.top_end ? vert_inter_industry_space / 2 + 1 : 0);
				int bot = ypos - (this->u.cargo.bottom_end ? vert_inter_industry_space / 2 + 1 : 0) + normal_height - 1;
				int colpos = cargo_base;
				for (int i = 0; i < this->u.cargo.num_cargoes; i++) {
					if (this->u.cargo.top_end) GfxDrawLine(colpos, top - 1, colpos + CargoesField::cargo_line.width - 1, top - 1, CARGO_LINE_COLOUR);
					if (this->u.cargo.bottom_end) GfxDrawLine(colpos, bot + 1, colpos + CargoesField::cargo_line.width - 1, bot + 1, CARGO_LINE_COLOUR);
					GfxDrawLine(colpos, top, colpos, bot, CARGO_LINE_COLOUR);
					colpos++;
					const CargoSpec *csp = CargoSpec::Get(this->u.cargo.vertical_cargoes[i]);
					GfxFillRect(colpos, top, colpos + CargoesField::cargo_line.width - 2, bot, csp->legend_colour, FILLRECT_OPAQUE);
					colpos += CargoesField::cargo_line.width - 2;
					GfxDrawLine(colpos, top, colpos, bot, CARGO_LINE_COLOUR);
					colpos += 1 + CargoesField::cargo_space.width;
				}

				Cargoes hor_left, hor_right;
				if (_current_text_dir == TD_RTL) {
					hor_left  = this->u.cargo.cust_cargoes;
					hor_right = this->u.cargo.supp_cargoes;
				} else {
					hor_left  = this->u.cargo.supp_cargoes;
					hor_right = this->u.cargo.cust_cargoes;
				}
				ypos += CargoesField::cargo_border.height + vert_inter_industry_space / 2 + (GetCharacterHeight(FS_NORMAL) - CargoesField::cargo_line.height) / 2;
				for (uint i = 0; i < MAX_CARGOES; i++) {
					if (HasBit(hor_left, i)) {
						int col = i;
						int dx = 0;
						const CargoSpec *csp = CargoSpec::Get(this->u.cargo.vertical_cargoes[col]);
						for (; col > 0; col--) {
							int lf = cargo_base + col * CargoesField::cargo_line.width + (col - 1) * CargoesField::cargo_space.width;
							DrawHorConnection(lf, lf + CargoesField::cargo_space.width - dx, ypos, csp);
							dx = 1;
						}
						DrawHorConnection(xpos, cargo_base - dx, ypos, csp);
					}
					if (HasBit(hor_right, i)) {
						int col = i;
						int dx = 0;
						const CargoSpec *csp = CargoSpec::Get(this->u.cargo.vertical_cargoes[col]);
						for (; col < this->u.cargo.num_cargoes - 1; col++) {
							int lf = cargo_base + (col + 1) * CargoesField::cargo_line.width + col * CargoesField::cargo_space.width;
							DrawHorConnection(lf + dx - 1, lf + CargoesField::cargo_space.width - 1, ypos, csp);
							dx = 1;
						}
						DrawHorConnection(cargo_base + col * CargoesField::cargo_space.width + (col + 1) * CargoesField::cargo_line.width - 1 + dx, xpos + CargoesField::cargo_field_width - 1, ypos, csp);
					}
					ypos += GetCharacterHeight(FS_NORMAL) + CargoesField::cargo_space.height;
				}
				break;
			}

			case CFT_CARGO_LABEL:
				ypos += CargoesField::cargo_border.height + vert_inter_industry_space / 2;
				for (uint i = 0; i < MAX_CARGOES; i++) {
					if (this->u.cargo_label.cargoes[i] != INVALID_CARGO) {
						const CargoSpec *csp = CargoSpec::Get(this->u.cargo_label.cargoes[i]);
						DrawString(xpos + WidgetDimensions::scaled.framerect.left, xpos + industry_width - 1 - WidgetDimensions::scaled.framerect.right, ypos, csp->name, TC_WHITE,
								(this->u.cargo_label.left_align) ? SA_LEFT : SA_RIGHT);
					}
					ypos += GetCharacterHeight(FS_NORMAL) + CargoesField::cargo_space.height;
				}
				break;

			default:
				NOT_REACHED();
		}
	}

	/**
	 * Decide which cargo was clicked at in a #CFT_CARGO field.
	 * @param left  Left industry neighbour if available (else \c nullptr should be supplied).
	 * @param right Right industry neighbour if available (else \c nullptr should be supplied).
	 * @param pt    Click position in the cargo field.
	 * @return Cargo clicked at, or #INVALID_CARGO if none.
	 */
	CargoType CargoClickedAt(const CargoesField *left, const CargoesField *right, Point pt) const
	{
		assert(this->type == CFT_CARGO);

		/* Vertical matching. */
		int cpos = this->GetCargoBase(0);
		uint col;
		for (col = 0; col < this->u.cargo.num_cargoes; col++) {
			if (pt.x < cpos) break;
			if (pt.x < cpos + (int)CargoesField::cargo_line.width) return this->u.cargo.vertical_cargoes[col];
			cpos += CargoesField::cargo_line.width + CargoesField::cargo_space.width;
		}
		/* col = 0 -> left of first col, 1 -> left of 2nd col, ... this->u.cargo.num_cargoes right of last-col. */

		int vpos = (vert_inter_industry_space / 2) + (CargoesField::cargo_border.width / 2);
		uint row;
		for (row = 0; row < MAX_CARGOES; row++) {
			if (pt.y < vpos) return INVALID_CARGO;
			if (pt.y < vpos + (int)CargoesField::cargo_line.height) break;
			vpos += GetCharacterHeight(FS_NORMAL) + CargoesField::cargo_space.width;
		}
		if (row == MAX_CARGOES) return INVALID_CARGO;

		/* row = 0 -> at first horizontal row, row = 1 -> second horizontal row, 2 = 3rd horizontal row. */
		if (col == 0) {
			if (HasBit(this->u.cargo.supp_cargoes, row)) return this->u.cargo.vertical_cargoes[row];
			if (left != nullptr) {
				if (left->type == CFT_INDUSTRY) return left->u.industry.other_produced[row];
				if (left->type == CFT_CARGO_LABEL && !left->u.cargo_label.left_align) return left->u.cargo_label.cargoes[row];
			}
			return INVALID_CARGO;
		}
		if (col == this->u.cargo.num_cargoes) {
			if (HasBit(this->u.cargo.cust_cargoes, row)) return this->u.cargo.vertical_cargoes[row];
			if (right != nullptr) {
				if (right->type == CFT_INDUSTRY) return right->u.industry.other_accepted[row];
				if (right->type == CFT_CARGO_LABEL && right->u.cargo_label.left_align) return right->u.cargo_label.cargoes[row];
			}
			return INVALID_CARGO;
		}
		if (row >= col) {
			/* Clicked somewhere in-between vertical cargo connection.
			 * Since the horizontal connection is made in the same order as the vertical list, the above condition
			 * ensures we are left-below the main diagonal, thus at the supplying side.
			 */
			if (HasBit(this->u.cargo.supp_cargoes, row)) return this->u.cargo.vertical_cargoes[row];
			return INVALID_CARGO;
		}
		/* Clicked at a customer connection. */
		if (HasBit(this->u.cargo.cust_cargoes, row)) return this->u.cargo.vertical_cargoes[row];
		return INVALID_CARGO;
	}

	/**
	 * Decide what cargo the user clicked in the cargo label field.
	 * @param pt Click position in the cargo label field.
	 * @return Cargo clicked at, or #INVALID_CARGO if none.
	 */
	CargoType CargoLabelClickedAt(Point pt) const
	{
		assert(this->type == CFT_CARGO_LABEL);

		int vpos = vert_inter_industry_space / 2 + CargoesField::cargo_border.height;
		uint row;
		for (row = 0; row < MAX_CARGOES; row++) {
			if (pt.y < vpos) return INVALID_CARGO;
			if (pt.y < vpos + GetCharacterHeight(FS_NORMAL)) break;
			vpos += GetCharacterHeight(FS_NORMAL) + CargoesField::cargo_space.height;
		}
		if (row == MAX_CARGOES) return INVALID_CARGO;
		return this->u.cargo_label.cargoes[row];
	}

private:
	/**
	 * Draw a horizontal cargo connection.
	 * @param left  Left-most coordinate to draw.
	 * @param right Right-most coordinate to draw.
	 * @param top   Top coordinate of the cargo connection.
	 * @param csp   Cargo to draw.
	 */
	static void DrawHorConnection(int left, int right, int top, const CargoSpec *csp)
	{
		GfxDrawLine(left, top, right, top, CARGO_LINE_COLOUR);
		GfxFillRect(left, top + 1, right, top + CargoesField::cargo_line.height - 2, csp->legend_colour, FILLRECT_OPAQUE);
		GfxDrawLine(left, top + CargoesField::cargo_line.height - 1, right, top + CargoesField::cargo_line.height - 1, CARGO_LINE_COLOUR);
	}
};

static_assert(MAX_CARGOES >= std::tuple_size_v<decltype(IndustrySpec::produced_cargo)>);
static_assert(MAX_CARGOES >= std::tuple_size_v<decltype(IndustrySpec::accepts_cargo)>);

Dimension CargoesField::legend;       ///< Dimension of the legend blob.
Dimension CargoesField::cargo_border; ///< Dimensions of border between cargo lines and industry boxes.
Dimension CargoesField::cargo_line;   ///< Dimensions of cargo lines.
Dimension CargoesField::cargo_space;  ///< Dimensions of space between cargo lines.
Dimension CargoesField::cargo_stub;   ///< Dimensions of cargo stub (unconnected cargo line.)

int CargoesField::small_height;      ///< Height of the header row.
int CargoesField::normal_height;     ///< Height of the non-header rows.
int CargoesField::industry_width;    ///< Width of an industry field.
int CargoesField::cargo_field_width; ///< Width of a cargo field.
uint CargoesField::max_cargoes;      ///< Largest number of cargoes actually on any industry.
int CargoesField::vert_inter_industry_space; ///< Amount of space between two industries in a column.

int CargoesField::blob_distance; ///< Distance of the industry legend colour from the edge of the industry box.

const int CargoesField::INDUSTRY_LINE_COLOUR = PC_YELLOW; ///< Line colour of the industry type box.
const int CargoesField::CARGO_LINE_COLOUR    = PC_YELLOW; ///< Line colour around the cargo.

/** A single row of #CargoesField. */
struct CargoesRow {
	CargoesField columns[5]; ///< One row of fields.

	/**
	 * Connect industry production cargoes to the cargo column after it.
	 * @param column Column of the industry.
	 */
	void ConnectIndustryProduced(int column)
	{
		CargoesField *ind_fld   = this->columns + column;
		CargoesField *cargo_fld = this->columns + column + 1;
		assert(ind_fld->type == CFT_INDUSTRY && cargo_fld->type == CFT_CARGO);

		std::fill(std::begin(ind_fld->u.industry.other_produced), std::end(ind_fld->u.industry.other_produced), INVALID_CARGO);

		if (ind_fld->u.industry.ind_type < NUM_INDUSTRYTYPES) {
			CargoType others[MAX_CARGOES]; // Produced cargoes not carried in the cargo column.
			int other_count = 0;

			const IndustrySpec *indsp = GetIndustrySpec(ind_fld->u.industry.ind_type);
			assert(CargoesField::max_cargoes <= std::size(indsp->produced_cargo));
			for (uint i = 0; i < CargoesField::max_cargoes; i++) {
				int col = cargo_fld->ConnectCargo(indsp->produced_cargo[i], true);
				if (col < 0) others[other_count++] = indsp->produced_cargo[i];
			}

			/* Allocate other cargoes in the empty holes of the horizontal cargo connections. */
			for (uint i = 0; i < CargoesField::max_cargoes && other_count > 0; i++) {
				if (HasBit(cargo_fld->u.cargo.supp_cargoes, i)) ind_fld->u.industry.other_produced[i] = others[--other_count];
			}
		} else {
			/* Houses only display cargo that towns produce. */
			for (uint i = 0; i < cargo_fld->u.cargo.num_cargoes; i++) {
				CargoType cargo_type = cargo_fld->u.cargo.vertical_cargoes[i];
				TownProductionEffect tpe = CargoSpec::Get(cargo_type)->town_production_effect;
				if (tpe == TPE_PASSENGERS || tpe == TPE_MAIL) cargo_fld->ConnectCargo(cargo_type, true);
			}
		}
	}

	/**
	 * Construct a #CFT_CARGO_LABEL field.
	 * @param column    Column to create the new field.
	 * @param accepting Display accepted cargo (if \c false, display produced cargo).
	 */
	void MakeCargoLabel(int column, bool accepting)
	{
		CargoType cargoes[MAX_CARGOES];
		std::fill(std::begin(cargoes), std::end(cargoes), INVALID_CARGO);

		CargoesField *label_fld = this->columns + column;
		CargoesField *cargo_fld = this->columns + (accepting ? column - 1 : column + 1);

		assert(cargo_fld->type == CFT_CARGO && label_fld->type == CFT_EMPTY);
		for (uint i = 0; i < cargo_fld->u.cargo.num_cargoes; i++) {
			int col = cargo_fld->ConnectCargo(cargo_fld->u.cargo.vertical_cargoes[i], !accepting);
			if (col >= 0) cargoes[col] = cargo_fld->u.cargo.vertical_cargoes[i];
		}
		label_fld->MakeCargoLabel(cargoes, accepting);
	}


	/**
	 * Connect industry accepted cargoes to the cargo column before it.
	 * @param column Column of the industry.
	 */
	void ConnectIndustryAccepted(int column)
	{
		CargoesField *ind_fld   = this->columns + column;
		CargoesField *cargo_fld = this->columns + column - 1;
		assert(ind_fld->type == CFT_INDUSTRY && cargo_fld->type == CFT_CARGO);

		std::fill(std::begin(ind_fld->u.industry.other_accepted), std::end(ind_fld->u.industry.other_accepted), INVALID_CARGO);

		if (ind_fld->u.industry.ind_type < NUM_INDUSTRYTYPES) {
			CargoType others[MAX_CARGOES]; // Accepted cargoes not carried in the cargo column.
			int other_count = 0;

			const IndustrySpec *indsp = GetIndustrySpec(ind_fld->u.industry.ind_type);
			assert(CargoesField::max_cargoes <= std::size(indsp->accepts_cargo));
			for (uint i = 0; i < CargoesField::max_cargoes; i++) {
				int col = cargo_fld->ConnectCargo(indsp->accepts_cargo[i], false);
				if (col < 0) others[other_count++] = indsp->accepts_cargo[i];
			}

			/* Allocate other cargoes in the empty holes of the horizontal cargo connections. */
			for (uint i = 0; i < CargoesField::max_cargoes && other_count > 0; i++) {
				if (!HasBit(cargo_fld->u.cargo.cust_cargoes, i)) ind_fld->u.industry.other_accepted[i] = others[--other_count];
			}
		} else {
			/* Houses only display what is demanded. */
			for (uint i = 0; i < cargo_fld->u.cargo.num_cargoes; i++) {
				for (const auto &hs : HouseSpec::Specs()) {
					if (!hs.enabled) continue;

					for (size_t j = 0; j < std::size(hs.accepts_cargo); j++) {
						if (hs.cargo_acceptance[j] > 0 && cargo_fld->u.cargo.vertical_cargoes[i] == hs.accepts_cargo[j]) {
							cargo_fld->ConnectCargo(cargo_fld->u.cargo.vertical_cargoes[i], false);
							goto next_cargo;
						}
					}
				}
next_cargo: ;
			}
		}
	}
};


/**
 * Window displaying the cargo connections around an industry (or cargo).
 *
 * The main display is constructed from 'fields', rectangles that contain an industry, piece of the cargo connection, cargo labels, or headers.
 * For a nice display, the following should be kept in mind:
 * - A #CFT_HEADER is always at the top of an column of #CFT_INDUSTRY fields.
 * - A #CFT_CARGO_LABEL field is also always put in a column of #CFT_INDUSTRY fields.
 * - The top row contains #CFT_HEADER and #CFT_SMALL_EMPTY fields.
 * - Cargo connections have a column of their own (#CFT_CARGO fields).
 * - Cargo accepted or produced by an industry, but not carried in a cargo connection, is drawn in the space of a cargo column attached to the industry.
 *   The information however is part of the industry.
 *
 * This results in the following invariants:
 * - Width of a #CFT_INDUSTRY column is large enough to hold all industry type labels, all cargo labels, and all header texts.
 * - Height of a #CFT_INDUSTRY is large enough to hold a header line, or a industry type line, \c N cargo labels
 *   (where \c N is the maximum number of cargoes connected between industries), \c N connections of cargo types, and space
 *   between two industry types (1/2 above it, and 1/2 underneath it).
 * - Width of a cargo field (#CFT_CARGO) is large enough to hold \c N vertical columns (one for each type of cargo).
 *   Also, space is needed between an industry and the leftmost/rightmost column to draw the non-carried cargoes.
 * - Height of a #CFT_CARGO field is equally high as the height of the #CFT_INDUSTRY.
 * - A field at the top (#CFT_HEADER or #CFT_SMALL_EMPTY) match the width of the fields below them (#CFT_INDUSTRY respectively
 *   #CFT_CARGO), the height should be sufficient to display the header text.
 *
 * When displaying the cargoes around an industry type, five columns are needed (supplying industries, accepted cargoes, the industry,
 * produced cargoes, customer industries). Displaying the industries around a cargo needs three columns (supplying industries, the cargo,
 * customer industries). The remaining two columns are set to #CFT_EMPTY with a width equal to the average of a cargo and an industry column.
 */
struct IndustryCargoesWindow : public Window {
	typedef std::vector<CargoesRow> Fields;

	Fields fields;  ///< Fields to display in the #WID_IC_PANEL.
	uint ind_cargo; ///< If less than #NUM_INDUSTRYTYPES, an industry type, else a cargo type + NUM_INDUSTRYTYPES.
	Dimension cargo_textsize; ///< Size to hold any cargo text, as well as STR_INDUSTRY_CARGOES_SELECT_CARGO.
	Dimension ind_textsize;   ///< Size to hold any industry type text, as well as STR_INDUSTRY_CARGOES_SELECT_INDUSTRY.
	Scrollbar *vscroll;

	IndustryCargoesWindow(int id) : Window(_industry_cargoes_desc)
	{
		this->OnInit();
		this->CreateNestedTree();
		this->vscroll = this->GetScrollbar(WID_IC_SCROLLBAR);
		this->FinishInitNested(0);
		this->OnInvalidateData(id);
	}

	void OnInit() override
	{
		/* Initialize static CargoesField size variables. */
		Dimension d = GetStringBoundingBox(STR_INDUSTRY_CARGOES_PRODUCERS);
		d = maxdim(d, GetStringBoundingBox(STR_INDUSTRY_CARGOES_CUSTOMERS));
		d.width  += WidgetDimensions::scaled.frametext.Horizontal();
		d.height += WidgetDimensions::scaled.frametext.Vertical();
		CargoesField::small_height = d.height;

		/* Size of the legend blob -- slightly larger than the smallmap legend blob. */
		CargoesField::legend.height = GetCharacterHeight(FS_SMALL);
		CargoesField::legend.width = CargoesField::legend.height * 9 / 6;

		/* Size of cargo lines. */
		CargoesField::cargo_line.width = ScaleGUITrad(6);
		CargoesField::cargo_line.height = CargoesField::cargo_line.width;

		/* Size of border between cargo lines and industry boxes. */
		CargoesField::cargo_border.width = CargoesField::cargo_line.width * 3 / 2;
		CargoesField::cargo_border.height = CargoesField::cargo_line.width / 2;

		/* Size of space between cargo lines. */
		CargoesField::cargo_space.width = CargoesField::cargo_line.width / 2;
		CargoesField::cargo_space.height = CargoesField::cargo_line.height / 2;

		/* Size of cargo stub (unconnected cargo line.) */
		CargoesField::cargo_stub.width = CargoesField::cargo_line.width / 2;
		CargoesField::cargo_stub.height = CargoesField::cargo_line.height; /* Unused */

		CargoesField::vert_inter_industry_space = WidgetDimensions::scaled.vsep_wide;
		CargoesField::blob_distance = WidgetDimensions::scaled.hsep_normal;

		/* Decide about the size of the box holding the text of an industry type. */
		this->ind_textsize.width = 0;
		this->ind_textsize.height = 0;
		CargoesField::max_cargoes = 0;
		for (IndustryType it = 0; it < NUM_INDUSTRYTYPES; it++) {
			const IndustrySpec *indsp = GetIndustrySpec(it);
			if (!indsp->enabled) continue;
			this->ind_textsize = maxdim(this->ind_textsize, GetStringBoundingBox(indsp->name));
			CargoesField::max_cargoes = std::max<uint>(CargoesField::max_cargoes, std::ranges::count_if(indsp->accepts_cargo, IsValidCargoType));
			CargoesField::max_cargoes = std::max<uint>(CargoesField::max_cargoes, std::ranges::count_if(indsp->produced_cargo, IsValidCargoType));
		}
		d.width = std::max(d.width, this->ind_textsize.width);
		d.height = this->ind_textsize.height;
		this->ind_textsize = maxdim(this->ind_textsize, GetStringBoundingBox(STR_INDUSTRY_CARGOES_SELECT_INDUSTRY));

		/* Compute max size of the cargo texts. */
		this->cargo_textsize.width = 0;
		this->cargo_textsize.height = 0;
		for (const CargoSpec *csp : CargoSpec::Iterate()) {
			if (!csp->IsValid()) continue;
			this->cargo_textsize = maxdim(this->cargo_textsize, GetStringBoundingBox(csp->name));
		}
		d = maxdim(d, this->cargo_textsize); // Box must also be wide enough to hold any cargo label.
		this->cargo_textsize = maxdim(this->cargo_textsize, GetStringBoundingBox(STR_INDUSTRY_CARGOES_SELECT_CARGO));

		d.width += WidgetDimensions::scaled.frametext.Horizontal();
		/* Ensure the height is enough for the industry type text, for the horizontal connections, and for the cargo labels. */
		uint min_ind_height = CargoesField::cargo_border.height * 2 + CargoesField::max_cargoes * GetCharacterHeight(FS_NORMAL) + (CargoesField::max_cargoes - 1) * CargoesField::cargo_space.height;
		d.height = std::max(d.height + WidgetDimensions::scaled.frametext.Vertical(), min_ind_height);

		CargoesField::industry_width = d.width;
		CargoesField::normal_height = d.height + CargoesField::vert_inter_industry_space;

		/* Width of a #CFT_CARGO field. */
		CargoesField::cargo_field_width = CargoesField::cargo_border.width * 2 + CargoesField::cargo_line.width * CargoesField::max_cargoes + CargoesField::cargo_space.width * (CargoesField::max_cargoes - 1);
	}

	void UpdateWidgetSize(WidgetID widget, Dimension &size, [[maybe_unused]] const Dimension &padding, [[maybe_unused]] Dimension &fill, [[maybe_unused]] Dimension &resize) override
	{
		switch (widget) {
			case WID_IC_PANEL:
				resize.height = CargoesField::normal_height;
				size.width = CargoesField::industry_width * 3 + CargoesField::cargo_field_width * 2 + WidgetDimensions::scaled.frametext.Horizontal();
				size.height = CargoesField::small_height + 2 * resize.height + WidgetDimensions::scaled.frametext.Vertical();
				break;

			case WID_IC_IND_DROPDOWN:
				size.width = std::max(size.width, this->ind_textsize.width + padding.width);
				break;

			case WID_IC_CARGO_DROPDOWN:
				size.width = std::max(size.width, this->cargo_textsize.width + padding.width);
				break;
		}
	}

	void SetStringParameters(WidgetID widget) const override
	{
		if (widget != WID_IC_CAPTION) return;

		if (this->ind_cargo < NUM_INDUSTRYTYPES) {
			const IndustrySpec *indsp = GetIndustrySpec(this->ind_cargo);
			SetDParam(0, indsp->name);
		} else {
			const CargoSpec *csp = CargoSpec::Get(this->ind_cargo - NUM_INDUSTRYTYPES);
			SetDParam(0, csp->name);
		}
	}

	/**
	 * Do the two sets of cargoes have a valid cargo in common?
	 * @param cargoes1 Span of the first cargo list.
	 * @param cargoes2 Span of the second cargo list.
	 * @return Arrays have at least one valid cargo in common.
	 */
	static bool HasCommonValidCargo(const std::span<const CargoType> cargoes1, const std::span<const CargoType> cargoes2)
	{
		for (const CargoType cargo_type1 : cargoes1) {
			if (!IsValidCargoType(cargo_type1)) continue;
			for (const CargoType cargo_type2 : cargoes2) {
				if (cargo_type1 == cargo_type2) return true;
			}
		}
		return false;
	}

	/**
	 * Can houses be used to supply one of the cargoes?
	 * @param cargoes Span of cargo list.
	 * @return Houses can supply at least one of the cargoes.
	 */
	static bool HousesCanSupply(const std::span<const CargoType> cargoes)
	{
		for (const CargoType cargo_type : cargoes) {
			if (!IsValidCargoType(cargo_type)) continue;
			TownProductionEffect tpe = CargoSpec::Get(cargo_type)->town_production_effect;
			if (tpe == TPE_PASSENGERS || tpe == TPE_MAIL) return true;
		}
		return false;
	}

	/**
	 * Can houses be used as customers of the produced cargoes?
	 * @param cargoes Span of cargo list.
	 * @return Houses can accept at least one of the cargoes.
	 */
	static bool HousesCanAccept(const std::span<const CargoType> cargoes)
	{
		HouseZones climate_mask;
		switch (_settings_game.game_creation.landscape) {
			case LandscapeType::Temperate: climate_mask = HZ_TEMP; break;
			case LandscapeType::Arctic:    climate_mask = HZ_SUBARTC_ABOVE | HZ_SUBARTC_BELOW; break;
			case LandscapeType::Tropic:    climate_mask = HZ_SUBTROPIC; break;
			case LandscapeType::Toyland:   climate_mask = HZ_TOYLND; break;
			default: NOT_REACHED();
		}
		for (const CargoType cargo_type : cargoes) {
			if (!IsValidCargoType(cargo_type)) continue;

			for (const auto &hs : HouseSpec::Specs()) {
				if (!hs.enabled || !(hs.building_availability & climate_mask)) continue;

				for (size_t j = 0; j < std::size(hs.accepts_cargo); j++) {
					if (hs.cargo_acceptance[j] > 0 && cargo_type == hs.accepts_cargo[j]) return true;
				}
			}
		}
		return false;
	}

	/**
	 * Count how many industries have accepted cargoes in common with one of the supplied set.
	 * @param cargoes Cargoes to search.
	 * @return Number of industries that have an accepted cargo in common with the supplied set.
	 */
	static int CountMatchingAcceptingIndustries(const std::span<const CargoType> cargoes)
	{
		int count = 0;
		for (IndustryType it = 0; it < NUM_INDUSTRYTYPES; it++) {
			const IndustrySpec *indsp = GetIndustrySpec(it);
			if (!indsp->enabled) continue;

			if (HasCommonValidCargo(cargoes, indsp->accepts_cargo)) count++;
		}
		return count;
	}

	/**
	 * Count how many industries have produced cargoes in common with one of the supplied set.
	 * @param cargoes Cargoes to search.
	 * @return Number of industries that have a produced cargo in common with the supplied set.
	 */
	static int CountMatchingProducingIndustries(const std::span<const CargoType> cargoes)
	{
		int count = 0;
		for (IndustryType it = 0; it < NUM_INDUSTRYTYPES; it++) {
			const IndustrySpec *indsp = GetIndustrySpec(it);
			if (!indsp->enabled) continue;

			if (HasCommonValidCargo(cargoes, indsp->produced_cargo)) count++;
		}
		return count;
	}

	/**
	 * Shorten the cargo column to just the part between industries.
	 * @param column Column number of the cargo column.
	 * @param top    Current top row.
	 * @param bottom Current bottom row.
	 */
	void ShortenCargoColumn(int column, int top, int bottom)
	{
		while (top < bottom && !this->fields[top].columns[column].HasConnection()) {
			this->fields[top].columns[column].MakeEmpty(CFT_EMPTY);
			top++;
		}
		this->fields[top].columns[column].u.cargo.top_end = true;

		while (bottom > top && !this->fields[bottom].columns[column].HasConnection()) {
			this->fields[bottom].columns[column].MakeEmpty(CFT_EMPTY);
			bottom--;
		}
		this->fields[bottom].columns[column].u.cargo.bottom_end = true;
	}

	/**
	 * Place an industry in the fields.
	 * @param row Row of the new industry.
	 * @param col Column of the new industry.
	 * @param it  Industry to place.
	 */
	void PlaceIndustry(int row, int col, IndustryType it)
	{
		assert(this->fields[row].columns[col].type == CFT_EMPTY);
		this->fields[row].columns[col].MakeIndustry(it);
		if (col == 0) {
			this->fields[row].ConnectIndustryProduced(col);
		} else {
			this->fields[row].ConnectIndustryAccepted(col);
		}
	}

	/**
	 * Notify smallmap that new displayed industries have been selected (in #_displayed_industries).
	 */
	void NotifySmallmap()
	{
		if (!this->IsWidgetLowered(WID_IC_NOTIFY)) return;

		UpdateSmallMapSelectedIndustries();
	}

	/**
	 * Compute what and where to display for industry type \a it.
	 * @param displayed_it Industry type to display.
	 */
	void ComputeIndustryDisplay(IndustryType displayed_it)
	{
		this->GetWidget<NWidgetCore>(WID_IC_CAPTION)->SetString(STR_INDUSTRY_CARGOES_INDUSTRY_CAPTION);
		this->ind_cargo = displayed_it;
		_displayed_industries.reset();
		_displayed_industries_in.reset();
		_displayed_industries_out.reset();
		_displayed_industries.set(displayed_it);
		_displayed_industries_in.set(displayed_it);
		_displayed_industries_out.set(displayed_it);

		this->fields.clear();
		CargoesRow &first_row = this->fields.emplace_back();
		first_row.columns[0].MakeHeader(STR_INDUSTRY_CARGOES_PRODUCERS);
		first_row.columns[1].MakeEmpty(CFT_SMALL_EMPTY);
		first_row.columns[2].MakeEmpty(CFT_SMALL_EMPTY);
		first_row.columns[3].MakeEmpty(CFT_SMALL_EMPTY);
		first_row.columns[4].MakeHeader(STR_INDUSTRY_CARGOES_CUSTOMERS);

		const IndustrySpec *central_sp = GetIndustrySpec(displayed_it);
		bool houses_supply = HousesCanSupply(central_sp->accepts_cargo);
		bool houses_accept = HousesCanAccept(central_sp->produced_cargo);
		/* Make a field consisting of two cargo columns. */
		int num_supp = CountMatchingProducingIndustries(central_sp->accepts_cargo) + houses_supply;
		int num_cust = CountMatchingAcceptingIndustries(central_sp->produced_cargo) + houses_accept;
		int num_indrows = std::max(3, std::max(num_supp, num_cust)); // One is needed for the 'it' industry, and 2 for the cargo labels.
		for (int i = 0; i < num_indrows; i++) {
			CargoesRow &row = this->fields.emplace_back();
			row.columns[0].MakeEmpty(CFT_EMPTY);
			row.columns[1].MakeCargo(central_sp->accepts_cargo);
			row.columns[2].MakeEmpty(CFT_EMPTY);
			row.columns[3].MakeCargo(central_sp->produced_cargo);
			row.columns[4].MakeEmpty(CFT_EMPTY);
		}
		/* Add central industry. */
		int central_row = 1 + num_indrows / 2;
		this->fields[central_row].columns[2].MakeIndustry(displayed_it);
		this->fields[central_row].ConnectIndustryProduced(2);
		this->fields[central_row].ConnectIndustryAccepted(2);

		/* Add cargo labels. */
		this->fields[central_row - 1].MakeCargoLabel(2, true);
		this->fields[central_row + 1].MakeCargoLabel(2, false);

		/* Add suppliers and customers of the 'it' industry. */
		int supp_count = 0;
		int cust_count = 0;
		for (IndustryType it : _sorted_industry_types) {
			const IndustrySpec *indsp = GetIndustrySpec(it);
			if (!indsp->enabled) continue;

			if (HasCommonValidCargo(central_sp->accepts_cargo, indsp->produced_cargo)) {
				this->PlaceIndustry(1 + supp_count * num_indrows / num_supp, 0, it);
				_displayed_industries.set(it);
				_displayed_industries_in.set(it);
				supp_count++;
			}
			if (HasCommonValidCargo(central_sp->produced_cargo, indsp->accepts_cargo)) {
				this->PlaceIndustry(1 + cust_count * num_indrows / num_cust, 4, it);
				_displayed_industries.set(it);
				_displayed_industries_out.set(it);
				cust_count++;
			}
		}
		if (houses_supply) {
			this->PlaceIndustry(1 + supp_count * num_indrows / num_supp, 0, NUM_INDUSTRYTYPES);
			supp_count++;
		}
		if (houses_accept) {
			this->PlaceIndustry(1 + cust_count * num_indrows / num_cust, 4, NUM_INDUSTRYTYPES);
			cust_count++;
		}

		this->ShortenCargoColumn(1, 1, num_indrows);
		this->ShortenCargoColumn(3, 1, num_indrows);
		this->vscroll->SetCount(num_indrows);
		this->SetDirty();
		this->NotifySmallmap();
	}

	/**
	 * Compute what and where to display for cargo type \a cargo_type.
	 * @param cargo_type Cargo type to display.
	 */
	void ComputeCargoDisplay(CargoType cargo_type)
	{
		this->GetWidget<NWidgetCore>(WID_IC_CAPTION)->SetString(STR_INDUSTRY_CARGOES_CARGO_CAPTION);
		this->ind_cargo = cargo_type + NUM_INDUSTRYTYPES;
		_displayed_industries.reset();
		_displayed_industries_in.reset();
		_displayed_industries_out.reset();

		this->fields.clear();
		CargoesRow &first_row = this->fields.emplace_back();
		first_row.columns[0].MakeHeader(STR_INDUSTRY_CARGOES_PRODUCERS);
		first_row.columns[1].MakeEmpty(CFT_SMALL_EMPTY);
		first_row.columns[2].MakeHeader(STR_INDUSTRY_CARGOES_CUSTOMERS);
		first_row.columns[3].MakeEmpty(CFT_SMALL_EMPTY);
		first_row.columns[4].MakeEmpty(CFT_SMALL_EMPTY);

		auto cargoes = std::span(&cargo_type, 1);
		bool houses_supply = HousesCanSupply(cargoes);
		bool houses_accept = HousesCanAccept(cargoes);
		int num_supp = CountMatchingProducingIndustries(cargoes) + houses_supply + 1; // Ensure room for the cargo label.
		int num_cust = CountMatchingAcceptingIndustries(cargoes) + houses_accept;
		int num_indrows = std::max(num_supp, num_cust);
		for (int i = 0; i < num_indrows; i++) {
			CargoesRow &row = this->fields.emplace_back();
			row.columns[0].MakeEmpty(CFT_EMPTY);
			row.columns[1].MakeCargo(cargoes);
			row.columns[2].MakeEmpty(CFT_EMPTY);
			row.columns[3].MakeEmpty(CFT_EMPTY);
			row.columns[4].MakeEmpty(CFT_EMPTY);
		}

		this->fields[num_indrows].MakeCargoLabel(0, false); // Add cargo labels at the left bottom.

		/* Add suppliers and customers of the cargo. */
		int supp_count = 0;
		int cust_count = 0;
		for (IndustryType it : _sorted_industry_types) {
			const IndustrySpec *indsp = GetIndustrySpec(it);
			if (!indsp->enabled) continue;

			if (HasCommonValidCargo(cargoes, indsp->produced_cargo)) {
				this->PlaceIndustry(1 + supp_count * num_indrows / num_supp, 0, it);
				_displayed_industries.set(it);
				_displayed_industries_in.set(it);
				supp_count++;
			}
			if (HasCommonValidCargo(cargoes, indsp->accepts_cargo)) {
				this->PlaceIndustry(1 + cust_count * num_indrows / num_cust, 2, it);
				_displayed_industries.set(it);
				_displayed_industries_out.set(it);
				cust_count++;
			}
		}
		if (houses_supply) {
			this->PlaceIndustry(1 + supp_count * num_indrows / num_supp, 0, NUM_INDUSTRYTYPES);
			supp_count++;
		}
		if (houses_accept) {
			this->PlaceIndustry(1 + cust_count * num_indrows / num_cust, 2, NUM_INDUSTRYTYPES);
			cust_count++;
		}

		this->ShortenCargoColumn(1, 1, num_indrows);
		this->vscroll->SetCount(num_indrows);
		this->SetDirty();
		this->NotifySmallmap();
	}

	/**
	 * Some data on this window has become invalid.
	 * @param data Information about the changed data.
	 * - data = 0 .. NUM_INDUSTRYTYPES - 1: Display the chain around the given industry.
	 * - data = NUM_INDUSTRYTYPES: Stop sending updates to the smallmap window.
	 * @param gui_scope Whether the call is done from GUI scope. You may not do everything when not in GUI scope. See #InvalidateWindowData() for details.
	 */
	void OnInvalidateData([[maybe_unused]] int data = 0, [[maybe_unused]] bool gui_scope = true) override
	{
		if (!gui_scope) return;
		if (data == NUM_INDUSTRYTYPES) {
			this->RaiseWidgetWhenLowered(WID_IC_NOTIFY);
			return;
		}

		assert(data >= 0 && data < NUM_INDUSTRYTYPES);
		this->ComputeIndustryDisplay(data);
	}

	void DrawWidget(const Rect &r, WidgetID widget) const override
	{
		if (widget != WID_IC_PANEL) return;

		Rect ir = r.Shrink(WidgetDimensions::scaled.bevel);
		DrawPixelInfo tmp_dpi;
		if (!FillDrawPixelInfo(&tmp_dpi, ir)) return;
		AutoRestoreBackup dpi_backup(_cur_dpi, &tmp_dpi);

		int left_pos = WidgetDimensions::scaled.frametext.left - WidgetDimensions::scaled.bevel.left;
		if (this->ind_cargo >= NUM_INDUSTRYTYPES) left_pos += (CargoesField::industry_width + CargoesField::cargo_field_width) / 2;
		int last_column = (this->ind_cargo < NUM_INDUSTRYTYPES) ? 4 : 2;

		const NWidgetBase *nwp = this->GetWidget<NWidgetBase>(WID_IC_PANEL);
		int vpos = WidgetDimensions::scaled.frametext.top - WidgetDimensions::scaled.bevel.top - this->vscroll->GetPosition() * nwp->resize_y;
		int row_height = CargoesField::small_height;
		for (const auto &field : this->fields) {
			if (vpos + row_height >= 0) {
				int xpos = left_pos;
				int col, dir;
				if (_current_text_dir == TD_RTL) {
					col = last_column;
					dir = -1;
				} else {
					col = 0;
					dir = 1;
				}
				while (col >= 0 && col <= last_column) {
					field.columns[col].Draw(xpos, vpos);
					xpos += (col & 1) ? CargoesField::cargo_field_width : CargoesField::industry_width;
					col += dir;
				}
			}
			vpos += row_height;
			if (vpos >= height) break;
			row_height = CargoesField::normal_height;
		}
	}

	/**
	 * Calculate in which field was clicked, and within the field, at what position.
	 * @param pt Clicked position in the #WID_IC_PANEL widget.
	 * @param fieldxy If \c true is returned, field x/y coordinate of \a pt.
	 * @param xy      If \c true is returned, x/y coordinate with in the field.
	 * @return Clicked at a valid position.
	 */
	bool CalculatePositionInWidget(Point pt, Point *fieldxy, Point *xy)
	{
		const NWidgetBase *nw = this->GetWidget<NWidgetBase>(WID_IC_PANEL);
		pt.x -= nw->pos_x;
		pt.y -= nw->pos_y;

		int vpos = WidgetDimensions::scaled.frametext.top + CargoesField::small_height - this->vscroll->GetPosition() * nw->resize_y;
		if (pt.y < vpos) return false;

		int row = (pt.y - vpos) / CargoesField::normal_height; // row is relative to row 1.
		if (row + 1 >= (int)this->fields.size()) return false;
		vpos = pt.y - vpos - row * CargoesField::normal_height; // Position in the row + 1 field
		row++; // rebase row to match index of this->fields.

		int xpos = 2 * WidgetDimensions::scaled.frametext.left + ((this->ind_cargo < NUM_INDUSTRYTYPES) ? 0 :  (CargoesField::industry_width + CargoesField::cargo_field_width) / 2);
		if (pt.x < xpos) return false;
		int column;
		for (column = 0; column <= 5; column++) {
			int width = (column & 1) ? CargoesField::cargo_field_width : CargoesField::industry_width;
			if (pt.x < xpos + width) break;
			xpos += width;
		}
		int num_columns = (this->ind_cargo < NUM_INDUSTRYTYPES) ? 4 : 2;
		if (column > num_columns) return false;
		xpos = pt.x - xpos;

		/* Return both positions, compensating for RTL languages (which works due to the equal symmetry in both displays). */
		fieldxy->y = row;
		xy->y = vpos;
		if (_current_text_dir == TD_RTL) {
			fieldxy->x = num_columns - column;
			xy->x = ((column & 1) ? CargoesField::cargo_field_width : CargoesField::industry_width) - xpos;
		} else {
			fieldxy->x = column;
			xy->x = xpos;
		}
		return true;
	}

	void OnClick([[maybe_unused]] Point pt, WidgetID widget, [[maybe_unused]] int click_count) override
	{
		switch (widget) {
			case WID_IC_PANEL: {
				Point fieldxy, xy;
				if (!CalculatePositionInWidget(pt, &fieldxy, &xy)) return;

				const CargoesField *fld = this->fields[fieldxy.y].columns + fieldxy.x;
				switch (fld->type) {
					case CFT_INDUSTRY:
						if (fld->u.industry.ind_type < NUM_INDUSTRYTYPES) this->ComputeIndustryDisplay(fld->u.industry.ind_type);
						break;

					case CFT_CARGO: {
						CargoesField *lft = (fieldxy.x > 0) ? this->fields[fieldxy.y].columns + fieldxy.x - 1 : nullptr;
						CargoesField *rgt = (fieldxy.x < 4) ? this->fields[fieldxy.y].columns + fieldxy.x + 1 : nullptr;
						CargoType cid = fld->CargoClickedAt(lft, rgt, xy);
						if (cid != INVALID_CARGO) this->ComputeCargoDisplay(cid);
						break;
					}

					case CFT_CARGO_LABEL: {
						CargoType cid = fld->CargoLabelClickedAt(xy);
						if (cid != INVALID_CARGO) this->ComputeCargoDisplay(cid);
						break;
					}

					default:
						break;
				}
				break;
			}

			case WID_IC_NOTIFY:
				if (this->GetWidget<NWidgetLeaf>(widget)->ButtonHit(pt)) {
					this->ToggleWidgetLoweredState(WID_IC_NOTIFY);
					this->SetWidgetDirty(WID_IC_NOTIFY);
					if (_settings_client.sound.click_beep) SndPlayFx(SND_15_BEEP);

					if (this->IsWidgetLowered(WID_IC_NOTIFY)) {
						_link_mode = ILM_ALL;
						if (FindWindowByClass(WC_SMALLMAP) == nullptr) ShowSmallMap();
						this->NotifySmallmap();
					}
				} else {
					DropDownList list;
					auto add_item = [&](StringID string, int result) {
						std::unique_ptr<DropDownListStringItem> item = std::make_unique<DropDownListStringItem>(string, result, false);
						item->SetColourFlags(TC_FORCED);
						list.emplace_back(std::move(item));
					};
					add_item(STR_INDUSTRY_CARGOES_NOTIFY_SMALLMAP_ALL, ILM_ALL);
					add_item(STR_INDUSTRY_CARGOES_PRODUCERS, ILM_IN);
					add_item(STR_INDUSTRY_CARGOES_CUSTOMERS, ILM_OUT);
					int selected = (this->IsWidgetLowered(WID_IC_NOTIFY)) ? (int)_link_mode : -1;
					ShowDropDownList(this, std::move(list), selected, WID_IC_NOTIFY);
				}
				break;

			case WID_IC_CARGO_DROPDOWN: {
				DropDownList lst;
				Dimension d = GetLargestCargoIconSize();
				for (const CargoSpec *cs : _sorted_standard_cargo_specs) {
					lst.push_back(MakeDropDownListIconItem(d, cs->GetCargoIcon(), PAL_NONE, cs->name, cs->Index()));
				}
				if (!lst.empty()) {
					int selected = (this->ind_cargo >= NUM_INDUSTRYTYPES) ? (int)(this->ind_cargo - NUM_INDUSTRYTYPES) : -1;
					ShowDropDownList(this, std::move(lst), selected, WID_IC_CARGO_DROPDOWN);
				}
				break;
			}

			case WID_IC_IND_DROPDOWN: {
				DropDownList lst;
				for (IndustryType ind : _sorted_industry_types) {
					const IndustrySpec *indsp = GetIndustrySpec(ind);
					if (!indsp->enabled) continue;
					lst.push_back(MakeDropDownListStringItem(indsp->name, ind));
				}
				if (!lst.empty()) {
					int selected = (this->ind_cargo < NUM_INDUSTRYTYPES) ? (int)this->ind_cargo : -1;
					ShowDropDownList(this, std::move(lst), selected, WID_IC_IND_DROPDOWN);
				}
				break;
			}
		}
	}

	void OnDropdownSelect(WidgetID widget, int index) override
	{
		if (index < 0) return;

		switch (widget) {
			case WID_IC_CARGO_DROPDOWN:
				this->ComputeCargoDisplay(index);
				break;

			case WID_IC_IND_DROPDOWN:
				this->ComputeIndustryDisplay(index);
				break;

			case WID_IC_NOTIFY:
				_link_mode = (IndustryLinkMode)index;
				this->LowerWidget(WID_IC_NOTIFY);
				this->SetWidgetDirty(WID_IC_NOTIFY);
				if (FindWindowByClass(WC_SMALLMAP) == nullptr) ShowSmallMap();
				this->NotifySmallmap();
				break;
		}
	}

	bool OnTooltip([[maybe_unused]] Point pt, WidgetID widget, TooltipCloseCondition close_cond) override
	{
		if (widget != WID_IC_PANEL) return false;

		Point fieldxy, xy;
		if (!CalculatePositionInWidget(pt, &fieldxy, &xy)) return false;

		const CargoesField *fld = this->fields[fieldxy.y].columns + fieldxy.x;
		CargoType cargo_type = INVALID_CARGO;
		switch (fld->type) {
			case CFT_CARGO: {
				CargoesField *lft = (fieldxy.x > 0) ? this->fields[fieldxy.y].columns + fieldxy.x - 1 : nullptr;
				CargoesField *rgt = (fieldxy.x < 4) ? this->fields[fieldxy.y].columns + fieldxy.x + 1 : nullptr;
				cargo_type = fld->CargoClickedAt(lft, rgt, xy);
				break;
			}

			case CFT_CARGO_LABEL: {
				cargo_type = fld->CargoLabelClickedAt(xy);
				break;
			}

			case CFT_INDUSTRY:
				if (fld->u.industry.ind_type < NUM_INDUSTRYTYPES && (this->ind_cargo >= NUM_INDUSTRYTYPES || fieldxy.x != 2)) {
					GuiShowTooltips(this, GetEncodedString(STR_INDUSTRY_CARGOES_INDUSTRY_TOOLTIP), close_cond);
				}
				return true;

			default:
				break;
		}
		if (cargo_type != INVALID_CARGO && (this->ind_cargo < NUM_INDUSTRYTYPES || cargo_type != this->ind_cargo - NUM_INDUSTRYTYPES)) {
			const CargoSpec *csp = CargoSpec::Get(cargo_type);
			GuiShowTooltips(this, GetEncodedString(STR_INDUSTRY_CARGOES_CARGO_TOOLTIP, csp->name), close_cond);
			return true;
		}

		return false;
	}

	void OnResize() override
	{
		this->vscroll->SetCapacityFromWidget(this, WID_IC_PANEL, WidgetDimensions::scaled.framerect.Vertical() + CargoesField::small_height);
	}

	bool IsNewGRFInspectable() const override
	{
		return true;
	}

	void ShowNewGRFInspectWindow() const override
	{
		if (this->ind_cargo < NUM_INDUSTRYTYPES) {
			::ShowNewGRFInspectWindow(GSF_INDUSTRIES, this->ind_cargo | (1 << 26));
		} else {
			::ShowNewGRFInspectWindow(GSF_CARGOES, this->ind_cargo - NUM_INDUSTRYTYPES);
		}
	}
};

/**
 * Open the industry and cargoes window.
 * @param id Industry type to display, \c NUM_INDUSTRYTYPES selects a default industry type.
 */
static void ShowIndustryCargoesWindow(IndustryType id)
{
	if (id >= NUM_INDUSTRYTYPES) {
		for (IndustryType ind : _sorted_industry_types) {
			const IndustrySpec *indsp = GetIndustrySpec(ind);
			if (indsp->enabled) {
				id = ind;
				break;
			}
		}
		if (id >= NUM_INDUSTRYTYPES) return;
	}

	Window *w = BringWindowToFrontById(WC_INDUSTRY_CARGOES, 0);
	if (w != nullptr) {
		w->InvalidateData(id);
		return;
	}
	new IndustryCargoesWindow(id);
}

/** Open the industry and cargoes window with an industry. */
void ShowIndustryCargoesWindow()
{
	ShowIndustryCargoesWindow(NUM_INDUSTRYTYPES);
}

void ShowIndustryTooltip(Window *w, const TileIndex tile)
{
	if (!_settings_client.gui.industry_tooltip_show) return;
	if (!(_settings_client.gui.industry_tooltip_show_name || _settings_client.gui.industry_tooltip_show_produced ||
			_settings_client.gui.industry_tooltip_show_required || _settings_client.gui.industry_tooltip_show_stockpiled)) return;

	const Industry *industry = Industry::GetByTile(tile);
	const IndustrySpec *industry_spec = GetIndustrySpec(industry->type);

	std::string msg;

	if (_settings_client.gui.industry_tooltip_show_name) {
		// Print out the name of the industry.
		SetDParam(0, industry_spec->name);
		msg = GetString(STR_INDUSTRY_VIEW_NAME_TOOLTIP);
	}

	if (_settings_client.gui.industry_tooltip_show_required || _settings_client.gui.industry_tooltip_show_stockpiled) {
		// Have to query the stockpiling right now, in case callback 37 returns fail.
		bool stockpiling = industry_spec->callback_mask.Test(IndustryCallbackMask::ProductionCargoArrival) ||
				industry_spec->callback_mask.Test(IndustryCallbackMask::Production256Ticks);

		if (_settings_client.gui.industry_tooltip_show_required) {
			// Print out required cargo.
			bool first = true;
			std::string required_cargo_list;

			for (const auto &a : industry->Accepted()) {
				if (a.cargo == INVALID_CARGO) {
					continue;
				}

				CargoSuffix suffix;
				GetCargoSuffix(CARGOSUFFIX_IN, CST_VIEW, industry, industry->type, industry_spec, a.cargo, &a - industry->accepted.get(), suffix);

				const bool is_stockpile_with_suffix = (suffix.display == CSD_CARGO_AMOUNT_TEXT);
				const bool is_stockpile_without_suffix = (suffix.display == CSD_CARGO_AMOUNT);
				const bool is_proper_stockpile_without_suffix = (is_stockpile_without_suffix && stockpiling); // If callback 37 fails, the result is interpreted as a stockpile, for some reason.
				if (is_stockpile_with_suffix || is_proper_stockpile_without_suffix) {
					if (_settings_client.gui.industry_tooltip_show_stockpiled) continue;
				}

				StringID format = STR_INDUSTRY_VIEW_REQUIRED_TOOLTIP_NEXT;
				if (first) {
					format = STR_INDUSTRY_VIEW_REQUIRED_TOOLTIP_FIRST;
					first = false;
				}

				SetDParam(0, CargoSpec::Get(a.cargo)->name);
				SetDParamStr(1, suffix.text);
				required_cargo_list += GetString(format);
			}

			if (!required_cargo_list.empty()) {
				if (!msg.empty()) msg += '\n';
				msg += required_cargo_list;
			}
		}

		// Print out stockpiled cargo.

		if (stockpiling && _settings_client.gui.industry_tooltip_show_stockpiled) {
			for (const auto &a : industry->Accepted()) {
				if (a.cargo == INVALID_CARGO) continue;

				CargoSuffix suffix;
				GetCargoSuffix(CARGOSUFFIX_IN, CST_VIEW, industry, industry->type, industry_spec, a.cargo, &a - industry->accepted.get(), suffix);

				if (suffix.display == CSD_CARGO || suffix.display == CSD_CARGO_TEXT) {
					continue;
				}

				if (!msg.empty()) msg += '\n';

				SetDParam(0, a.cargo);
				SetDParam(1, a.waiting);
				SetDParamStr(2, suffix.text);
				msg += GetString(STR_INDUSTRY_VIEW_STOCKPILED_TOOLTIP);
			}
		}
	}

	if (_settings_client.gui.industry_tooltip_show_produced) {
		// Print out amounts of produced cargo.

		for (const auto &p : industry->Produced()) {
			if (p.cargo == INVALID_CARGO) continue;

			if (!msg.empty()) msg += '\n';

			CargoSuffix suffix;
			GetCargoSuffix(CARGOSUFFIX_OUT, CST_VIEW, industry, industry->type, industry_spec, p.cargo, &p - industry->produced.get(), suffix);

			SetDParam(0, p.cargo);
			SetDParam(1, p.history[LAST_MONTH].production);
			SetDParamStr(2, suffix.text);
			SetDParam(3, ToPercent8(p.history[LAST_MONTH].PctTransported()));
			msg += GetString(STR_INDUSTRY_VIEW_TRANSPORTED_TOOLTIP_EXTENSION);
		}
	}

	if (!msg.empty()) {
		GuiShowTooltips(w, GetEncodedString(STR_JUST_RAW_STRING, std::move(msg)), TCC_HOVER_VIEWPORT);
	}
}<|MERGE_RESOLUTION|>--- conflicted
+++ resolved
@@ -124,13 +124,7 @@
 		if (indspec->grf_prop.grffile->grf_version < 8) {
 			if (GB(callback, 0, 8) == 0xFF) return;
 			if (callback < 0x400) {
-<<<<<<< HEAD
-				StartTextRefStackUsage(indspec->grf_prop.grffile, 6);
-				suffix.text = GetString(GetGRFStringID(indspec->grf_prop.grffile, GRFSTR_MISC_GRF_TEXT + callback));
-				StopTextRefStackUsage();
-=======
 				suffix.text = GetGRFStringWithTextStack(indspec->grf_prop.grffile, GRFSTR_MISC_GRF_TEXT + callback, 6);
->>>>>>> 23ba18ad
 				suffix.display = CSD_CARGO_AMOUNT_TEXT;
 				return;
 			}
@@ -144,24 +138,12 @@
 				return;
 			}
 			if (callback < 0x400) {
-<<<<<<< HEAD
-				StartTextRefStackUsage(indspec->grf_prop.grffile, 6);
-				suffix.text = GetString(GetGRFStringID(indspec->grf_prop.grffile, GRFSTR_MISC_GRF_TEXT + callback));
-				StopTextRefStackUsage();
-=======
 				suffix.text = GetGRFStringWithTextStack(indspec->grf_prop.grffile, GRFSTR_MISC_GRF_TEXT + callback, 6);
->>>>>>> 23ba18ad
 				suffix.display = CSD_CARGO_AMOUNT_TEXT;
 				return;
 			}
 			if (callback >= 0x800 && callback < 0xC00) {
-<<<<<<< HEAD
-				StartTextRefStackUsage(indspec->grf_prop.grffile, 6);
-				suffix.text = GetString(GetGRFStringID(indspec->grf_prop.grffile, GRFSTR_MISC_GRF_TEXT - 0x800 + callback));
-				StopTextRefStackUsage();
-=======
 				suffix.text = GetGRFStringWithTextStack(indspec->grf_prop.grffile, GRFSTR_MISC_GRF_TEXT + callback - 0x800, 6);
->>>>>>> 23ba18ad
 				suffix.display = CSD_CARGO_TEXT;
 				return;
 			}
@@ -1072,13 +1054,8 @@
 				if (callback_res > 0x400) {
 					ErrorUnknownCallbackResult(ind->grf_prop.grfid, CBID_INDUSTRY_WINDOW_MORE_TEXT, callback_res);
 				} else {
-<<<<<<< HEAD
-					StringID message = GetGRFStringID(ind->grf_prop.grffile, GRFSTR_MISC_GRF_TEXT + callback_res);
-					if (message != STR_NULL && message != STR_UNDEFINED) {
-=======
 					std::string str = GetGRFStringWithTextStack(ind->grf_prop.grffile, GRFSTR_MISC_GRF_TEXT + callback_res, 6);
 					if (!str.empty()) {
->>>>>>> 23ba18ad
 						ir.top += WidgetDimensions::scaled.vsep_wide;
 						ir.top = DrawStringMultiLine(ir, str, TC_YELLOW);
 					}
