--- conflicted
+++ resolved
@@ -361,23 +361,11 @@
 	 * @param prefixstr    String to use for the first item
 	 * @return A formatted raw string
 	 */
-<<<<<<< HEAD
-	std::string MakeCargoListString(const CargoID *cargolist, const CargoSuffix *cargo_suffix, size_t cargolistlen, StringID prefixstr) const
-=======
 	std::string MakeCargoListString(const std::span<const CargoID> cargolist, const std::span<const CargoSuffix> cargo_suffix, StringID prefixstr) const
->>>>>>> 90ca3515
 	{
 		assert(cargolist.size() == cargo_suffix.size());
 
 		std::string cargostring;
-<<<<<<< HEAD
-		size_t firstcargo = cargolistlen;
-
-		size_t j = 0;
-		for (; j < cargolistlen; j++) {
-			if (cargolist[j] == INVALID_CARGO) continue;
-			if (firstcargo == cargolistlen) {
-=======
 		size_t numcargo = 0;
 		size_t firstcargo;
 
@@ -385,28 +373,22 @@
 			if (!IsValidCargoID(cargolist[j])) continue;
 			numcargo++;
 			if (numcargo == 1) {
->>>>>>> 90ca3515
 				firstcargo = j;
-				j++;
-				break;
-			}
-		}
-
-		if (firstcargo < cargolistlen) {
+				continue;
+			}
+			SetDParam(0, CargoSpec::Get(cargolist[j])->name);
+			SetDParamStr(1, cargo_suffix[j].text);
+			cargostring += GetString(STR_INDUSTRY_VIEW_CARGO_LIST_EXTENSION);
+		}
+
+		if (numcargo > 0) {
 			SetDParam(0, CargoSpec::Get(cargolist[firstcargo])->name);
 			SetDParamStr(1, cargo_suffix[firstcargo].text);
-			GetString(StringBuilder(cargostring), prefixstr);
+			cargostring = GetString(prefixstr) + cargostring;
 		} else {
 			SetDParam(0, STR_JUST_NOTHING);
 			SetDParamStr(1, "");
-			GetString(StringBuilder(cargostring), prefixstr);
-		}
-
-		for (; j < cargolistlen; j++) {
-			if (cargolist[j] == INVALID_CARGO) continue;
-			SetDParam(0, CargoSpec::Get(cargolist[j])->name);
-			SetDParamStr(1, cargo_suffix[j].text);
-			GetString(StringBuilder(cargostring), STR_INDUSTRY_VIEW_CARGO_LIST_EXTENSION);
+			cargostring = GetString(prefixstr);
 		}
 
 		return cargostring;
@@ -466,11 +448,7 @@
 
 					/* Measure the accepted cargoes, if any. */
 					GetAllCargoSuffixes(CARGOSUFFIX_IN, CST_FUND, nullptr, indtype, indsp, indsp->accepts_cargo, cargo_suffix);
-<<<<<<< HEAD
-					std::string cargostring = this->MakeCargoListString(indsp->accepts_cargo.data(), cargo_suffix.data(), indsp->accepts_cargo.size(), STR_INDUSTRY_VIEW_REQUIRES_N_CARGO);
-=======
 					std::string cargostring = this->MakeCargoListString(indsp->accepts_cargo, cargo_suffix, STR_INDUSTRY_VIEW_REQUIRES_N_CARGO);
->>>>>>> 90ca3515
 					Dimension strdim = GetStringBoundingBox(cargostring);
 					if (strdim.width > max_minwidth) {
 						extra_lines_req = std::max(extra_lines_req, strdim.width / max_minwidth + 1);
@@ -480,11 +458,7 @@
 
 					/* Measure the produced cargoes, if any. */
 					GetAllCargoSuffixes(CARGOSUFFIX_OUT, CST_FUND, nullptr, indtype, indsp, indsp->produced_cargo, cargo_suffix);
-<<<<<<< HEAD
-					cargostring = this->MakeCargoListString(indsp->produced_cargo.data(), cargo_suffix.data(), indsp->produced_cargo.size(), STR_INDUSTRY_VIEW_PRODUCES_N_CARGO);
-=======
 					cargostring = this->MakeCargoListString(indsp->produced_cargo, cargo_suffix, STR_INDUSTRY_VIEW_PRODUCES_N_CARGO);
->>>>>>> 90ca3515
 					strdim = GetStringBoundingBox(cargostring);
 					if (strdim.width > max_minwidth) {
 						extra_lines_prd = std::max(extra_lines_prd, strdim.width / max_minwidth + 1);
@@ -590,20 +564,12 @@
 
 				/* Draw the accepted cargoes, if any. Otherwise, will print "Nothing". */
 				GetAllCargoSuffixes(CARGOSUFFIX_IN, CST_FUND, nullptr, this->selected_type, indsp, indsp->accepts_cargo, cargo_suffix);
-<<<<<<< HEAD
-				std::string cargostring = this->MakeCargoListString(indsp->accepts_cargo.data(), cargo_suffix.data(), indsp->accepts_cargo.size(), STR_INDUSTRY_VIEW_REQUIRES_N_CARGO);
-=======
 				std::string cargostring = this->MakeCargoListString(indsp->accepts_cargo, cargo_suffix, STR_INDUSTRY_VIEW_REQUIRES_N_CARGO);
->>>>>>> 90ca3515
 				ir.top = DrawStringMultiLine(ir, cargostring);
 
 				/* Draw the produced cargoes, if any. Otherwise, will print "Nothing". */
 				GetAllCargoSuffixes(CARGOSUFFIX_OUT, CST_FUND, nullptr, this->selected_type, indsp, indsp->produced_cargo, cargo_suffix);
-<<<<<<< HEAD
-				cargostring = this->MakeCargoListString(indsp->produced_cargo.data(), cargo_suffix.data(), indsp->produced_cargo.size(), STR_INDUSTRY_VIEW_PRODUCES_N_CARGO);
-=======
 				cargostring = this->MakeCargoListString(indsp->produced_cargo, cargo_suffix, STR_INDUSTRY_VIEW_PRODUCES_N_CARGO);
->>>>>>> 90ca3515
 				ir.top = DrawStringMultiLine(ir, cargostring);
 
 				/* Get the additional purchase info text, if it has not already been queried. */
@@ -2673,13 +2639,8 @@
 			const IndustrySpec *indsp = GetIndustrySpec(it);
 			if (!indsp->enabled) continue;
 			this->ind_textsize = maxdim(this->ind_textsize, GetStringBoundingBox(indsp->name));
-<<<<<<< HEAD
 			CargoesField::max_cargoes = std::max<uint>(CargoesField::max_cargoes, std::count_if(indsp->accepts_cargo.begin(), indsp->accepts_cargo.end(), IsValidCargoID));
 			CargoesField::max_cargoes = std::max<uint>(CargoesField::max_cargoes, std::count_if(indsp->produced_cargo.begin(), indsp->produced_cargo.end(), IsValidCargoID));
-=======
-			CargoesField::max_cargoes = std::max<uint>(CargoesField::max_cargoes, std::count_if(std::begin(indsp->accepts_cargo), std::end(indsp->accepts_cargo), IsValidCargoID));
-			CargoesField::max_cargoes = std::max<uint>(CargoesField::max_cargoes, std::count_if(std::begin(indsp->produced_cargo), std::end(indsp->produced_cargo), IsValidCargoID));
->>>>>>> 90ca3515
 		}
 		d.width = std::max(d.width, this->ind_textsize.width);
 		d.height = this->ind_textsize.height;
