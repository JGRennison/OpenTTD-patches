/*
 * This file is part of OpenTTD.
 * OpenTTD is free software; you can redistribute it and/or modify it under the terms of the GNU General Public License as published by the Free Software Foundation, version 2.
 * OpenTTD is distributed in the hope that it will be useful, but WITHOUT ANY WARRANTY; without even the implied warranty of MERCHANTABILITY or FITNESS FOR A PARTICULAR PURPOSE.
 * See the GNU General Public License for more details. You should have received a copy of the GNU General Public License along with OpenTTD. If not, see <http://www.gnu.org/licenses/>.
 */

/** @file industry_gui.cpp GUIs related to industries. */

#include "stdafx.h"
#include "error.h"
#include "gui.h"
#include "settings_gui.h"
#include "sound_func.h"
#include "window_func.h"
#include "textbuf_gui.h"
#include "command_func.h"
#include "viewport_func.h"
#include "industry.h"
#include "town.h"
#include "cheat_type.h"
#include "newgrf_industries.h"
#include "newgrf_text.h"
#include "newgrf_debug.h"
#include "network/network.h"
#include "strings_func.h"
#include "company_func.h"
#include "tilehighlight_func.h"
#include "string_func.h"
#include "sortlist_type.h"
#include "widgets/dropdown_func.h"
#include "company_base.h"
#include "core/geometry_func.hpp"
#include "core/random_func.hpp"
#include "core/backup_type.hpp"
#include "genworld.h"
#include "smallmap_gui.h"
#include "widgets/dropdown_type.h"
#include "widgets/industry_widget.h"
#include "clear_map.h"
#include "zoom_func.h"
#include "querystring_gui.h"
#include "stringfilter_type.h"

#include "table/strings.h"

#include <bitset>

#include "safeguards.h"

bool _ignore_restrictions;
static std::bitset<NUM_INDUSTRYTYPES> _displayed_industries; ///< Communication from the industry chain window to the smallmap window about what industries to display.
static std::bitset<NUM_INDUSTRYTYPES> _displayed_industries_in;
static std::bitset<NUM_INDUSTRYTYPES> _displayed_industries_out;

enum IndustryLinkMode {
	ILM_ALL,
	ILM_IN,
	ILM_OUT,
};
static IndustryLinkMode _link_mode = ILM_ALL;

const std::bitset<NUM_INDUSTRYTYPES> &GetIndustryLinkDisplayIndustries()
{
	switch (_link_mode) {
		case ILM_IN:
			return _displayed_industries_in;
		case ILM_OUT:
			return _displayed_industries_out;
		default:
			return _displayed_industries;
	}
}

/** Cargo suffix type (for which window is it requested) */
enum CargoSuffixType {
	CST_FUND,  ///< Fund-industry window
	CST_VIEW,  ///< View-industry window
	CST_DIR,   ///< Industry-directory window
};

/** Ways of displaying the cargo. */
enum CargoSuffixDisplay {
	CSD_CARGO,             ///< Display the cargo without sub-type (cb37 result 401).
	CSD_CARGO_AMOUNT,      ///< Display the cargo and amount (if useful), but no sub-type (cb37 result 400 or fail).
	CSD_CARGO_TEXT,        ///< Display then cargo and supplied string (cb37 result 800-BFF).
	CSD_CARGO_AMOUNT_TEXT, ///< Display then cargo, amount, and string (cb37 result 000-3FF).
};

/** Transfer storage of cargo suffix information. */
struct CargoSuffix {
	CargoSuffixDisplay display; ///< How to display the cargo and text.
	char text[512];             ///< Cargo suffix text.
};

extern void GenerateIndustries();
static void ShowIndustryCargoesWindow(IndustryType id);

/**
 * Gets the string to display after the cargo name (using callback 37)
 * @param cargo the cargo for which the suffix is requested, meaning depends on presence of flag 18 in prop 1A
 * @param cst the cargo suffix type (for which window is it requested). @see CargoSuffixType
 * @param ind the industry (nullptr if in fund window)
 * @param ind_type the industry type
 * @param indspec the industry spec
 * @param suffix is filled with the string to display
 */
static void GetCargoSuffix(uint cargo, CargoSuffixType cst, const Industry *ind, IndustryType ind_type, const IndustrySpec *indspec, CargoSuffix &suffix)
{
	suffix.text[0] = '\0';
	suffix.display = CSD_CARGO_AMOUNT;

	if (HasBit(indspec->callback_mask, CBM_IND_CARGO_SUFFIX)) {
		TileIndex t = (cst != CST_FUND) ? ind->location.tile : INVALID_TILE;
		uint16 callback = GetIndustryCallback(CBID_INDUSTRY_CARGO_SUFFIX, 0, (cst << 8) | cargo, const_cast<Industry *>(ind), ind_type, t);
		if (callback == CALLBACK_FAILED) return;

		if (indspec->grf_prop.grffile->grf_version < 8) {
			if (GB(callback, 0, 8) == 0xFF) return;
			if (callback < 0x400) {
				StartTextRefStackUsage(indspec->grf_prop.grffile, 6);
				GetString(suffix.text, GetGRFStringID(indspec->grf_prop.grffile->grfid, 0xD000 + callback), lastof(suffix.text));
				StopTextRefStackUsage();
				suffix.display = CSD_CARGO_AMOUNT_TEXT;
				return;
			}
			ErrorUnknownCallbackResult(indspec->grf_prop.grffile->grfid, CBID_INDUSTRY_CARGO_SUFFIX, callback);
			return;

		} else { // GRF version 8 or higher.
			if (callback == 0x400) return;
			if (callback == 0x401) {
				suffix.display = CSD_CARGO;
				return;
			}
			if (callback < 0x400) {
				StartTextRefStackUsage(indspec->grf_prop.grffile, 6);
				GetString(suffix.text, GetGRFStringID(indspec->grf_prop.grffile->grfid, 0xD000 + callback), lastof(suffix.text));
				StopTextRefStackUsage();
				suffix.display = CSD_CARGO_AMOUNT_TEXT;
				return;
			}
			if (callback >= 0x800 && callback < 0xC00) {
				StartTextRefStackUsage(indspec->grf_prop.grffile, 6);
				GetString(suffix.text, GetGRFStringID(indspec->grf_prop.grffile->grfid, 0xD000 - 0x800 + callback), lastof(suffix.text));
				StopTextRefStackUsage();
				suffix.display = CSD_CARGO_TEXT;
				return;
			}
			ErrorUnknownCallbackResult(indspec->grf_prop.grffile->grfid, CBID_INDUSTRY_CARGO_SUFFIX, callback);
			return;
		}
	}
}

enum CargoSuffixInOut {
	CARGOSUFFIX_OUT = 0,
	CARGOSUFFIX_IN  = 1,
};

/**
 * Gets all strings to display after the cargoes of industries (using callback 37)
 * @param use_input get suffixes for output cargoes or input cargoes?
 * @param cst the cargo suffix type (for which window is it requested). @see CargoSuffixType
 * @param ind the industry (nullptr if in fund window)
 * @param ind_type the industry type
 * @param indspec the industry spec
 * @param cargoes array with cargotypes. for CT_INVALID no suffix will be determined
 * @param suffixes is filled with the suffixes
 */
template <typename TC, typename TS>
static inline void GetAllCargoSuffixes(CargoSuffixInOut use_input, CargoSuffixType cst, const Industry *ind, IndustryType ind_type, const IndustrySpec *indspec, const TC &cargoes, TS &suffixes)
{
	static_assert(lengthof(cargoes) <= lengthof(suffixes));

	if (indspec->behaviour & INDUSTRYBEH_CARGOTYPES_UNLIMITED) {
		/* Reworked behaviour with new many-in-many-out scheme */
		for (uint j = 0; j < lengthof(suffixes); j++) {
			if (cargoes[j] != CT_INVALID) {
				byte local_id = indspec->grf_prop.grffile->cargo_map[cargoes[j]]; // should we check the value for valid?
				uint cargotype = local_id << 16 | use_input;
				GetCargoSuffix(cargotype, cst, ind, ind_type, indspec, suffixes[j]);
			} else {
				suffixes[j].text[0] = '\0';
				suffixes[j].display = CSD_CARGO;
			}
		}
	} else {
		/* Compatible behaviour with old 3-in-2-out scheme */
		for (uint j = 0; j < lengthof(suffixes); j++) {
			suffixes[j].text[0] = '\0';
			suffixes[j].display = CSD_CARGO;
		}
		switch (use_input) {
			case CARGOSUFFIX_OUT:
				if (cargoes[0] != CT_INVALID) GetCargoSuffix(3, cst, ind, ind_type, indspec, suffixes[0]);
				if (cargoes[1] != CT_INVALID) GetCargoSuffix(4, cst, ind, ind_type, indspec, suffixes[1]);
				break;
			case CARGOSUFFIX_IN:
				if (cargoes[0] != CT_INVALID) GetCargoSuffix(0, cst, ind, ind_type, indspec, suffixes[0]);
				if (cargoes[1] != CT_INVALID) GetCargoSuffix(1, cst, ind, ind_type, indspec, suffixes[1]);
				if (cargoes[2] != CT_INVALID) GetCargoSuffix(2, cst, ind, ind_type, indspec, suffixes[2]);
				break;
			default:
				NOT_REACHED();
		}
	}
}

std::array<IndustryType, NUM_INDUSTRYTYPES> _sorted_industry_types; ///< Industry types sorted by name.

/** Sort industry types by their name. */
static bool IndustryTypeNameSorter(const IndustryType &a, const IndustryType &b)
{
	static char industry_name[2][64];

	const IndustrySpec *indsp1 = GetIndustrySpec(a);
	GetString(industry_name[0], indsp1->name, lastof(industry_name[0]));

	const IndustrySpec *indsp2 = GetIndustrySpec(b);
	GetString(industry_name[1], indsp2->name, lastof(industry_name[1]));

	int r = StrNaturalCompare(industry_name[0], industry_name[1]); // Sort by name (natural sorting).

	/* If the names are equal, sort by industry type. */
	return (r != 0) ? r < 0 : (a < b);
}

/**
 * Initialize the list of sorted industry types.
 */
void SortIndustryTypes()
{
	/* Add each industry type to the list. */
	for (IndustryType i = 0; i < NUM_INDUSTRYTYPES; i++) {
		_sorted_industry_types[i] = i;
	}

	/* Sort industry types by name. */
	std::sort(_sorted_industry_types.begin(), _sorted_industry_types.end(), IndustryTypeNameSorter);
}

/**
 * Command callback. In case of failure to build an industry, show an error message.
 * @param result Result of the command.
 * @param tile   Tile where the industry is placed.
 * @param p1     Additional data of the #CMD_BUILD_INDUSTRY command.
 * @param p2     Additional data of the #CMD_BUILD_INDUSTRY command.
 * @param cmd    Unused.
 */
void CcBuildIndustry(const CommandCost &result, TileIndex tile, uint32 p1, uint32 p2, uint64 p3, uint32 cmd)
{
	if (result.Succeeded()) return;

	uint8 indtype = GB(p1, 0, 8);
	if (indtype < NUM_INDUSTRYTYPES) {
		const IndustrySpec *indsp = GetIndustrySpec(indtype);
		if (indsp->enabled) {
			SetDParam(0, indsp->name);
			ShowErrorMessage(STR_ERROR_CAN_T_BUILD_HERE, result.GetErrorMessage(), WL_INFO, TileX(tile) * TILE_SIZE, TileY(tile) * TILE_SIZE);
		}
	}
}

static const NWidgetPart _nested_build_industry_widgets[] = {
	NWidget(NWID_HORIZONTAL),
		NWidget(WWT_CLOSEBOX, COLOUR_DARK_GREEN),
		NWidget(WWT_CAPTION, COLOUR_DARK_GREEN), SetDataTip(STR_FUND_INDUSTRY_CAPTION, STR_TOOLTIP_WINDOW_TITLE_DRAG_THIS),
		NWidget(WWT_SHADEBOX, COLOUR_DARK_GREEN),
		NWidget(WWT_DEFSIZEBOX, COLOUR_DARK_GREEN),
		NWidget(WWT_STICKYBOX, COLOUR_DARK_GREEN),
	EndContainer(),
	NWidget(NWID_SELECTION, COLOUR_DARK_GREEN, WID_DPI_SCENARIO_EDITOR_PANE),
		NWidget(NWID_VERTICAL),
			NWidget(WWT_TEXTBTN, COLOUR_DARK_GREEN, WID_DPI_CREATE_RANDOM_INDUSTRIES_WIDGET), SetMinimalSize(0, 12), SetFill(1, 0), SetResize(1, 0),
					SetDataTip(STR_FUND_INDUSTRY_MANY_RANDOM_INDUSTRIES, STR_FUND_INDUSTRY_MANY_RANDOM_INDUSTRIES_TOOLTIP),
			NWidget(WWT_TEXTBTN, COLOUR_DARK_GREEN, WID_DPI_REMOVE_ALL_INDUSTRIES_WIDGET), SetMinimalSize(0, 12), SetFill(1, 0), SetResize(1, 0),
					SetDataTip(STR_FUND_INDUSTRY_REMOVE_ALL_INDUSTRIES, STR_FUND_INDUSTRY_REMOVE_ALL_INDUSTRIES_TOOLTIP),
		EndContainer(),
	EndContainer(),
	NWidget(NWID_HORIZONTAL),
		NWidget(WWT_MATRIX, COLOUR_DARK_GREEN, WID_DPI_MATRIX_WIDGET), SetMatrixDataTip(1, 0, STR_FUND_INDUSTRY_SELECTION_TOOLTIP), SetFill(1, 0), SetResize(1, 1), SetScrollbar(WID_DPI_SCROLLBAR),
		NWidget(NWID_VSCROLLBAR, COLOUR_DARK_GREEN, WID_DPI_SCROLLBAR),
	EndContainer(),
	NWidget(WWT_PANEL, COLOUR_DARK_GREEN, WID_DPI_INFOPANEL), SetResize(1, 0),
	EndContainer(),
	NWidget(NWID_HORIZONTAL),
		NWidget(WWT_TEXTBTN, COLOUR_DARK_GREEN, WID_DPI_DISPLAY_WIDGET), SetFill(1, 0), SetResize(1, 0),
				SetDataTip(STR_INDUSTRY_DISPLAY_CHAIN, STR_INDUSTRY_DISPLAY_CHAIN_TOOLTIP),
		NWidget(WWT_TEXTBTN, COLOUR_DARK_GREEN, WID_DPI_FUND_WIDGET), SetFill(1, 0), SetResize(1, 0), SetDataTip(STR_JUST_STRING, STR_NULL),
		NWidget(WWT_RESIZEBOX, COLOUR_DARK_GREEN),
	EndContainer(),
};

/** Window definition of the dynamic place industries gui */
static WindowDesc _build_industry_desc(__FILE__, __LINE__,
	WDP_AUTO, "build_industry", 170, 212,
	WC_BUILD_INDUSTRY, WC_NONE,
	WDF_CONSTRUCTION,
	std::begin(_nested_build_industry_widgets), std::end(_nested_build_industry_widgets)
);

/** Build (fund or prospect) a new industry, */
class BuildIndustryWindow : public Window {
	IndustryType selected_type;                 ///< industry corresponding to the above index
	std::vector<IndustryType> list;             ///< List of industries.
	bool enabled;                               ///< Availability state of the selected industry.
	Scrollbar *vscroll;
	Dimension legend;                           ///< Dimension of the legend 'blob'.

	/** The largest allowed minimum-width of the window, given in line heights */
	static const int MAX_MINWIDTH_LINEHEIGHTS = 20;

	void UpdateAvailability()
	{
		this->enabled = this->selected_type != INVALID_INDUSTRYTYPE && (_game_mode == GM_EDITOR || GetIndustryProbabilityCallback(this->selected_type, IACT_USERCREATION, 1) > 0);
	}

	void SetupArrays()
	{
		this->list.clear();

		/* Fill the arrays with industries.
		 * The tests performed after the enabled allow to load the industries
		 * In the same way they are inserted by grf (if any)
		 */
		for (IndustryType ind : _sorted_industry_types) {
			const IndustrySpec *indsp = GetIndustrySpec(ind);
			if (indsp->enabled) {
				/* Rule is that editor mode loads all industries.
				 * In game mode, all non raw industries are loaded too
				 * and raw ones are loaded only when setting allows it */
				if (_game_mode != GM_EDITOR && indsp->IsRawIndustry() && _settings_game.construction.raw_industry_construction == 0) {
					/* Unselect if the industry is no longer in the list */
					if (this->selected_type == ind) this->selected_type = INVALID_INDUSTRYTYPE;
					continue;
				}

				this->list.push_back(ind);
			}
		}

		/* First industry type is selected if the current selection is invalid. */
		if (this->selected_type == INVALID_INDUSTRYTYPE && !this->list.empty()) this->selected_type = this->list[0];

		this->UpdateAvailability();

		this->vscroll->SetCount(this->list.size());
	}

	/** Update status of the fund and display-chain widgets. */
	void SetButtons()
	{
		this->SetWidgetDisabledState(WID_DPI_FUND_WIDGET, this->selected_type != INVALID_INDUSTRYTYPE && !this->enabled);
		this->SetWidgetDisabledState(WID_DPI_DISPLAY_WIDGET, this->selected_type == INVALID_INDUSTRYTYPE && this->enabled);
	}

	/**
	 * Build a string of cargo names with suffixes attached.
	 * This is distinct from the CARGO_LIST string formatting code in two ways:
	 *  - This cargo list uses the order defined by the industry, rather than alphabetic.
	 *  - NewGRF-supplied suffix strings can be attached to each cargo.
	 *
	 * @param cargolist    Array of CargoID to display
	 * @param cargo_suffix Array of suffixes to attach to each cargo
	 * @param cargolistlen Length of arrays
	 * @param prefixstr    String to use for the first item
	 * @return A formatted raw string
	 */
	std::string MakeCargoListString(const CargoID *cargolist, const CargoSuffix *cargo_suffix, int cargolistlen, StringID prefixstr) const
	{
		std::string cargostring;
		char buf[1024];
		int numcargo = 0;
		int firstcargo = -1;

		for (int j = 0; j < cargolistlen; j++) {
			if (cargolist[j] == CT_INVALID) continue;
			numcargo++;
			if (firstcargo < 0) {
				firstcargo = j;
				continue;
			}
			SetDParam(0, CargoSpec::Get(cargolist[j])->name);
			SetDParamStr(1, cargo_suffix[j].text);
			GetString(buf, STR_INDUSTRY_VIEW_CARGO_LIST_EXTENSION, lastof(buf));
			cargostring += buf;
		}

		if (numcargo > 0) {
			SetDParam(0, CargoSpec::Get(cargolist[firstcargo])->name);
			SetDParamStr(1, cargo_suffix[firstcargo].text);
			GetString(buf, prefixstr, lastof(buf));
			cargostring = std::string(buf) + cargostring;
		} else {
			SetDParam(0, STR_JUST_NOTHING);
			SetDParamStr(1, "");
			GetString(buf, prefixstr, lastof(buf));
			cargostring = std::string(buf);
		}

		return cargostring;
	}

public:
	BuildIndustryWindow() : Window(&_build_industry_desc)
	{
		this->selected_type = INVALID_INDUSTRYTYPE;

		this->CreateNestedTree();
		this->vscroll = this->GetScrollbar(WID_DPI_SCROLLBAR);
		this->FinishInitNested(0);

		this->SetButtons();

		/* Show scenario editor tools in editor. */
		if (_game_mode != GM_EDITOR) {
			auto *se_tools = this->GetWidget<NWidgetStacked>(WID_DPI_SCENARIO_EDITOR_PANE);
			se_tools->SetDisplayedPlane(SZSP_HORIZONTAL);
			this->ReInit();
		}
	}

	void OnInit() override
	{
		/* Width of the legend blob -- slightly larger than the smallmap legend blob. */
		this->legend.height = GetCharacterHeight(FS_SMALL);
		this->legend.width = this->legend.height * 9 / 6;

		this->SetupArrays();
	}

	void UpdateWidgetSize(int widget, Dimension *size, [[maybe_unused]] const Dimension &padding, [[maybe_unused]] Dimension *fill, [[maybe_unused]] Dimension *resize) override
	{
		switch (widget) {
			case WID_DPI_MATRIX_WIDGET: {
				Dimension d = GetStringBoundingBox(STR_FUND_INDUSTRY_MANY_RANDOM_INDUSTRIES);
				for (const auto &indtype : this->list) {
					d = maxdim(d, GetStringBoundingBox(GetIndustrySpec(indtype)->name));
				}
				resize->height = std::max<uint>(this->legend.height, GetCharacterHeight(FS_NORMAL)) + padding.height;
				d.width += this->legend.width + WidgetDimensions::scaled.hsep_wide + padding.width;
				d.height = 5 * resize->height;
				*size = maxdim(*size, d);
				break;
			}

			case WID_DPI_INFOPANEL: {
				/* Extra line for cost outside of editor. */
				int height = 2 + (_game_mode == GM_EDITOR ? 0 : 1);
				uint extra_lines_req = 0;
				uint extra_lines_prd = 0;
				uint extra_lines_newgrf = 0;
				uint max_minwidth = GetCharacterHeight(FS_NORMAL) * MAX_MINWIDTH_LINEHEIGHTS;
				Dimension d = {0, 0};
				for (const auto &indtype : this->list) {
					const IndustrySpec *indsp = GetIndustrySpec(indtype);
					CargoSuffix cargo_suffix[lengthof(indsp->accepts_cargo)];

					/* Measure the accepted cargoes, if any. */
					GetAllCargoSuffixes(CARGOSUFFIX_IN, CST_FUND, nullptr, indtype, indsp, indsp->accepts_cargo, cargo_suffix);
					std::string cargostring = this->MakeCargoListString(indsp->accepts_cargo, cargo_suffix, lengthof(indsp->accepts_cargo), STR_INDUSTRY_VIEW_REQUIRES_N_CARGO);
					Dimension strdim = GetStringBoundingBox(cargostring);
					if (strdim.width > max_minwidth) {
						extra_lines_req = std::max(extra_lines_req, strdim.width / max_minwidth + 1);
						strdim.width = max_minwidth;
					}
					d = maxdim(d, strdim);

					/* Measure the produced cargoes, if any. */
					GetAllCargoSuffixes(CARGOSUFFIX_OUT, CST_FUND, nullptr, indtype, indsp, indsp->produced_cargo, cargo_suffix);
					cargostring = this->MakeCargoListString(indsp->produced_cargo, cargo_suffix, lengthof(indsp->produced_cargo), STR_INDUSTRY_VIEW_PRODUCES_N_CARGO);
					strdim = GetStringBoundingBox(cargostring);
					if (strdim.width > max_minwidth) {
						extra_lines_prd = std::max(extra_lines_prd, strdim.width / max_minwidth + 1);
						strdim.width = max_minwidth;
					}
					d = maxdim(d, strdim);

					if (indsp->grf_prop.grffile != nullptr) {
						/* Reserve a few extra lines for text from an industry NewGRF. */
						extra_lines_newgrf = 4;
					}
				}

				/* Set it to something more sane :) */
				height += extra_lines_prd + extra_lines_req + extra_lines_newgrf;
				size->height = height * GetCharacterHeight(FS_NORMAL) + padding.height;
				size->width = d.width + padding.width;
				break;
			}

			case WID_DPI_FUND_WIDGET: {
				Dimension d = GetStringBoundingBox(STR_FUND_INDUSTRY_BUILD_NEW_INDUSTRY);
				d = maxdim(d, GetStringBoundingBox(STR_FUND_INDUSTRY_PROSPECT_NEW_INDUSTRY));
				d = maxdim(d, GetStringBoundingBox(STR_FUND_INDUSTRY_FUND_NEW_INDUSTRY));
				d.width += padding.width;
				d.height += padding.height;
				*size = maxdim(*size, d);
				break;
			}
		}
	}

	void SetStringParameters(int widget) const override
	{
		switch (widget) {
			case WID_DPI_FUND_WIDGET:
				/* Raw industries might be prospected. Show this fact by changing the string
				 * In Editor, you just build, while ingame, or you fund or you prospect */
				if (_game_mode == GM_EDITOR) {
					/* We've chosen many random industries but no industries have been specified */
					SetDParam(0, STR_FUND_INDUSTRY_BUILD_NEW_INDUSTRY);
				} else {
					if (this->selected_type != INVALID_INDUSTRYTYPE) {
						const IndustrySpec *indsp = GetIndustrySpec(this->selected_type);
						SetDParam(0, (_settings_game.construction.raw_industry_construction == 2 && indsp->IsRawIndustry()) ? STR_FUND_INDUSTRY_PROSPECT_NEW_INDUSTRY : STR_FUND_INDUSTRY_FUND_NEW_INDUSTRY);
					} else {
						SetDParam(0, STR_FUND_INDUSTRY_FUND_NEW_INDUSTRY);
					}
				}
				break;
		}
	}

	void DrawWidget(const Rect &r, int widget) const override
	{
		switch (widget) {
			case WID_DPI_MATRIX_WIDGET: {
				bool rtl = _current_text_dir == TD_RTL;
				Rect text = r.WithHeight(this->resize.step_height).Shrink(WidgetDimensions::scaled.matrix);
				Rect icon = text.WithWidth(this->legend.width, rtl);
				text = text.Indent(this->legend.width + WidgetDimensions::scaled.hsep_wide, rtl);

				/* Vertical offset for legend icon. */
				icon.top    = r.top + (this->resize.step_height - this->legend.height + 1) / 2;
				icon.bottom = icon.top + this->legend.height - 1;

				for (uint16 i = this->vscroll->GetPosition(); this->vscroll->IsVisible(i) && i < this->vscroll->GetCount(); i++) {
					IndustryType type = this->list[i];
					bool selected = this->selected_type == type;
					const IndustrySpec *indsp = GetIndustrySpec(type);

					/* Draw the name of the industry in white is selected, otherwise, in orange */
					DrawString(text, indsp->name, selected ? TC_WHITE : TC_ORANGE);
					GfxFillRect(icon, selected ? PC_WHITE : PC_BLACK);
					GfxFillRect(icon.Shrink(WidgetDimensions::scaled.bevel), indsp->map_colour);
					SetDParam(0, Industry::GetIndustryTypeCount(type));
					DrawString(text, STR_JUST_COMMA, TC_BLACK, SA_RIGHT, false, FS_SMALL);

					text = text.Translate(0, this->resize.step_height);
					icon = icon.Translate(0, this->resize.step_height);
				}
				break;
			}

			case WID_DPI_INFOPANEL: {
				Rect ir = r.Shrink(WidgetDimensions::scaled.framerect);

				if (this->selected_type == INVALID_INDUSTRYTYPE) {
					DrawStringMultiLine(ir, STR_FUND_INDUSTRY_MANY_RANDOM_INDUSTRIES_TOOLTIP);
					break;
				}

				const IndustrySpec *indsp = GetIndustrySpec(this->selected_type);

				if (_game_mode != GM_EDITOR) {
					SetDParam(0, indsp->GetConstructionCost());
					DrawString(ir, STR_FUND_INDUSTRY_INDUSTRY_BUILD_COST);
					ir.top += GetCharacterHeight(FS_NORMAL);
				}

				CargoSuffix cargo_suffix[lengthof(indsp->accepts_cargo)];

				/* Draw the accepted cargoes, if any. Otherwise, will print "Nothing". */
				GetAllCargoSuffixes(CARGOSUFFIX_IN, CST_FUND, nullptr, this->selected_type, indsp, indsp->accepts_cargo, cargo_suffix);
				std::string cargostring = this->MakeCargoListString(indsp->accepts_cargo, cargo_suffix, lengthof(indsp->accepts_cargo), STR_INDUSTRY_VIEW_REQUIRES_N_CARGO);
				ir.top = DrawStringMultiLine(ir, cargostring);

				/* Draw the produced cargoes, if any. Otherwise, will print "Nothing". */
				GetAllCargoSuffixes(CARGOSUFFIX_OUT, CST_FUND, nullptr, this->selected_type, indsp, indsp->produced_cargo, cargo_suffix);
				cargostring = this->MakeCargoListString(indsp->produced_cargo, cargo_suffix, lengthof(indsp->produced_cargo), STR_INDUSTRY_VIEW_PRODUCES_N_CARGO);
				ir.top = DrawStringMultiLine(ir, cargostring);

				/* Get the additional purchase info text, if it has not already been queried. */
				if (HasBit(indsp->callback_mask, CBM_IND_FUND_MORE_TEXT)) {
					uint16 callback_res = GetIndustryCallback(CBID_INDUSTRY_FUND_MORE_TEXT, 0, 0, nullptr, this->selected_type, INVALID_TILE);
					if (callback_res != CALLBACK_FAILED && callback_res != 0x400) {
						if (callback_res > 0x400) {
							ErrorUnknownCallbackResult(indsp->grf_prop.grffile->grfid, CBID_INDUSTRY_FUND_MORE_TEXT, callback_res);
						} else {
							StringID str = GetGRFStringID(indsp->grf_prop.grffile->grfid, 0xD000 + callback_res);  // No. here's the new string
							if (str != STR_UNDEFINED) {
								StartTextRefStackUsage(indsp->grf_prop.grffile, 6);
								DrawStringMultiLine(ir, str, TC_YELLOW);
								StopTextRefStackUsage();
							}
						}
					}
				}
				break;
			}
		}
	}

	static void AskManyRandomIndustriesCallback(Window *, bool confirmed)
	{
		if (!confirmed) return;

		if (Town::GetNumItems() == 0) {
			ShowErrorMessage(STR_ERROR_CAN_T_GENERATE_INDUSTRIES, STR_ERROR_MUST_FOUND_TOWN_FIRST, WL_INFO);
		} else {
			Backup<bool> old_generating_world(_generating_world, true, FILE_LINE);
			BasePersistentStorageArray::SwitchMode(PSM_ENTER_GAMELOOP);
			GenerateIndustries();
			BasePersistentStorageArray::SwitchMode(PSM_LEAVE_GAMELOOP);
			old_generating_world.Restore();
		}
	}

	static void AskRemoveAllIndustriesCallback(Window *, bool confirmed)
	{
		if (!confirmed) return;

		for (Industry *industry : Industry::Iterate()) delete industry;

		/* Clear farmland. */
		for (TileIndex tile = 0; tile < MapSize(); tile++) {
			if (IsTileType(tile, MP_CLEAR) && GetRawClearGround(tile) == CLEAR_FIELDS) {
				MakeClear(tile, CLEAR_GRASS, 3);
			}
		}

		MarkWholeScreenDirty();
	}

	void OnClick([[maybe_unused]] Point pt, int widget, [[maybe_unused]] int click_count) override
	{
		switch (widget) {
			case WID_DPI_CREATE_RANDOM_INDUSTRIES_WIDGET: {
				assert(_game_mode == GM_EDITOR);
				this->HandleButtonClick(WID_DPI_CREATE_RANDOM_INDUSTRIES_WIDGET);
				ShowQuery(STR_FUND_INDUSTRY_MANY_RANDOM_INDUSTRIES_CAPTION, STR_FUND_INDUSTRY_MANY_RANDOM_INDUSTRIES_QUERY, nullptr, AskManyRandomIndustriesCallback);
				break;
			}

			case WID_DPI_REMOVE_ALL_INDUSTRIES_WIDGET: {
				assert(_game_mode == GM_EDITOR);
				this->HandleButtonClick(WID_DPI_REMOVE_ALL_INDUSTRIES_WIDGET);
				ShowQuery(STR_FUND_INDUSTRY_REMOVE_ALL_INDUSTRIES_CAPTION, STR_FUND_INDUSTRY_REMOVE_ALL_INDUSTRIES_QUERY, nullptr, AskRemoveAllIndustriesCallback);
				break;
			}

			case WID_DPI_MATRIX_WIDGET: {
				auto it = this->vscroll->GetScrolledItemFromWidget(this->list, pt.y, this, WID_DPI_MATRIX_WIDGET);
				if (it != this->list.end()) { // Is it within the boundaries of available data?
					this->selected_type = *it;
					this->UpdateAvailability();

					const IndustrySpec *indsp = GetIndustrySpec(this->selected_type);

					this->SetDirty();

					if (_thd.GetCallbackWnd() == this &&
							((_game_mode != GM_EDITOR && _settings_game.construction.raw_industry_construction == 2 && indsp != nullptr && indsp->IsRawIndustry()) || !this->enabled)) {
						/* Reset the button state if going to prospecting or "build many industries" */
						this->RaiseButtons();
						ResetObjectToPlace();
					}

					this->SetButtons();
					if (this->enabled && click_count > 1) this->OnClick(pt, WID_DPI_FUND_WIDGET, 1);
				}
				break;
			}

			case WID_DPI_DISPLAY_WIDGET:
				if (this->selected_type != INVALID_INDUSTRYTYPE) ShowIndustryCargoesWindow(this->selected_type);
				break;

			case WID_DPI_FUND_WIDGET: {
				if (this->selected_type != INVALID_INDUSTRYTYPE) {
					if (_game_mode != GM_EDITOR && _settings_game.construction.raw_industry_construction == 2 && GetIndustrySpec(this->selected_type)->IsRawIndustry()) {
						DoCommandP(0, this->selected_type, InteractiveRandom(), CMD_BUILD_INDUSTRY | CMD_MSG(STR_ERROR_CAN_T_CONSTRUCT_THIS_INDUSTRY));
						this->HandleButtonClick(WID_DPI_FUND_WIDGET);
					} else {
						HandlePlacePushButton(this, WID_DPI_FUND_WIDGET, SPR_CURSOR_INDUSTRY, HT_RECT);
					}
				}
				break;
			}
		}
	}

	void OnResize() override
	{
		/* Adjust the number of items in the matrix depending of the resize */
		this->vscroll->SetCapacityFromWidget(this, WID_DPI_MATRIX_WIDGET);
	}

	void OnPlaceObject([[maybe_unused]] Point pt, TileIndex tile) override
	{
		bool success = true;
		/* We do not need to protect ourselves against "Random Many Industries" in this mode */
		const IndustrySpec *indsp = GetIndustrySpec(this->selected_type);
		uint32 seed = InteractiveRandom();
		uint32 layout_index = InteractiveRandomRange((uint32)indsp->layouts.size());

		if (_game_mode == GM_EDITOR) {
			/* Show error if no town exists at all */
			if (Town::GetNumItems() == 0) {
				SetDParam(0, indsp->name);
				ShowErrorMessage(STR_ERROR_CAN_T_BUILD_HERE, STR_ERROR_MUST_FOUND_TOWN_FIRST, WL_INFO, pt.x, pt.y);
				return;
			}

			Backup<CompanyID> cur_company(_current_company, OWNER_NONE, FILE_LINE);
			Backup<bool> old_generating_world(_generating_world, true, FILE_LINE);
			_ignore_restrictions = true;

			DoCommandP(tile, (layout_index << 8) | this->selected_type, seed,
					CMD_BUILD_INDUSTRY | CMD_MSG(STR_ERROR_CAN_T_CONSTRUCT_THIS_INDUSTRY), &CcBuildIndustry);

			cur_company.Restore();
			old_generating_world.Restore();
			_ignore_restrictions = false;
		} else {
			success = DoCommandP(tile, (layout_index << 8) | this->selected_type, seed, CMD_BUILD_INDUSTRY | CMD_MSG(STR_ERROR_CAN_T_CONSTRUCT_THIS_INDUSTRY));
		}

		/* If an industry has been built, just reset the cursor and the system */
		if (success && !_settings_client.gui.persistent_buildingtools) ResetObjectToPlace();
	}

	void OnHundredthTick() override
	{
		if (_game_mode == GM_EDITOR) return;
		if (this->selected_type == INVALID_INDUSTRYTYPE) return;

		bool enabled = this->enabled;
		this->UpdateAvailability();
		if (enabled != this->enabled) {
			this->SetButtons();
			this->SetDirty();
		}
	}

	void OnTimeout() override
	{
		this->RaiseButtons();
	}

	void OnPlaceObjectAbort() override
	{
		this->RaiseButtons();
	}

	/**
	 * Some data on this window has become invalid.
	 * @param data Information about the changed data.
	 * @param gui_scope Whether the call is done from GUI scope. You may not do everything when not in GUI scope. See #InvalidateWindowData() for details.
	 */
	void OnInvalidateData([[maybe_unused]] int data = 0, [[maybe_unused]] bool gui_scope = true) override
	{
		if (!gui_scope) return;
		this->SetupArrays();
		this->SetButtons();
		this->SetDirty();
	}
};

void ShowBuildIndustryWindow()
{
	if (_game_mode != GM_EDITOR && !Company::IsValidID(_local_company)) return;
	if (BringWindowToFrontById(WC_BUILD_INDUSTRY, 0)) return;
	new BuildIndustryWindow();
}

static void UpdateIndustryProduction(Industry *i);

static inline bool IsProductionAlterable(const Industry *i)
{
	const IndustrySpec *is = GetIndustrySpec(i->type);
	bool has_prod = false;
	for (size_t j = 0; j < lengthof(is->production_rate); j++) {
		if (is->production_rate[j] != 0) {
			has_prod = true;
			break;
		}
	}
	return ((_game_mode == GM_EDITOR || _cheats.setup_prod.value) &&
			(has_prod || is->IsRawIndustry()) &&
			!_networking);
}

class IndustryViewWindow : public Window
{
	/** Modes for changing production */
	enum Editability {
		EA_NONE,              ///< Not alterable
		EA_MULTIPLIER,        ///< Allow changing the production multiplier
		EA_RATE,              ///< Allow changing the production rates
	};

	/** Specific lines in the info panel */
	enum InfoLine {
		IL_NONE,              ///< No line
		IL_MULTIPLIER,        ///< Production multiplier
		IL_RATE1,             ///< Production rate of cargo 1
		IL_RATE2,             ///< Production rate of cargo 2
	};

	Editability editable;     ///< Mode for changing production
	InfoLine editbox_line;    ///< The line clicked to open the edit box
	InfoLine clicked_line;    ///< The line of the button that has been clicked
	byte clicked_button;      ///< The button that has been clicked (to raise)
	int production_offset_y;  ///< The offset of the production texts/buttons
	int info_height;          ///< Height needed for the #WID_IV_INFO panel
	int cheat_line_height;    ///< Height of each line for the #WID_IV_INFO panel

public:
	IndustryViewWindow(WindowDesc *desc, WindowNumber window_number) : Window(desc)
	{
		this->flags |= WF_DISABLE_VP_SCROLL;
		this->editbox_line = IL_NONE;
		this->clicked_line = IL_NONE;
		this->clicked_button = 0;
		this->info_height = WidgetDimensions::scaled.framerect.Vertical() + 2 * GetCharacterHeight(FS_NORMAL); // Info panel has at least two lines text.

		this->InitNested(window_number);
		NWidgetViewport *nvp = this->GetWidget<NWidgetViewport>(WID_IV_VIEWPORT);
		nvp->InitializeViewport(this, Industry::Get(window_number)->location.GetCenterTile(), ScaleZoomGUI(ZOOM_LVL_INDUSTRY));

		this->InvalidateData();
	}

	void OnInit() override
	{
		/* This only used when the cheat to alter industry production is enabled */
		this->cheat_line_height = std::max(SETTING_BUTTON_HEIGHT + WidgetDimensions::scaled.vsep_normal, GetCharacterHeight(FS_NORMAL));
	}

	void OnPaint() override
	{
		this->DrawWidgets();

		if (this->IsShaded()) return; // Don't draw anything when the window is shaded.

		const Rect r = this->GetWidget<NWidgetBase>(WID_IV_INFO)->GetCurrentRect();
		int expected = this->DrawInfo(r);
		if (expected != r.bottom) {
			this->info_height = expected - r.top + 1;
			this->ReInit();
			return;
		}
	}

	/**
	 * Draw the text in the #WID_IV_INFO panel.
	 * @param r Rectangle of the panel.
	 * @return Expected position of the bottom edge of the panel.
	 */
	int DrawInfo(const Rect &r)
	{
		bool rtl = _current_text_dir == TD_RTL;
		Industry *i = Industry::Get(this->window_number);
		const IndustrySpec *ind = GetIndustrySpec(i->type);
		Rect ir = r.Shrink(WidgetDimensions::scaled.framerect);
		bool first = true;
		bool has_accept = false;

		if (i->prod_level == PRODLEVEL_CLOSURE) {
			DrawString(ir, STR_INDUSTRY_VIEW_INDUSTRY_ANNOUNCED_CLOSURE);
			ir.top += GetCharacterHeight(FS_NORMAL) + WidgetDimensions::scaled.vsep_wide;
		}

		CargoSuffix cargo_suffix[lengthof(i->accepts_cargo)];
		GetAllCargoSuffixes(CARGOSUFFIX_IN, CST_VIEW, i, i->type, ind, i->accepts_cargo, cargo_suffix);
		bool stockpiling = HasBit(ind->callback_mask, CBM_IND_PRODUCTION_CARGO_ARRIVAL) || HasBit(ind->callback_mask, CBM_IND_PRODUCTION_256_TICKS);

		for (byte j = 0; j < lengthof(i->accepts_cargo); j++) {
			if (i->accepts_cargo[j] == CT_INVALID) continue;
			has_accept = true;
			if (first) {
				DrawString(ir, STR_INDUSTRY_VIEW_REQUIRES);
				ir.top += GetCharacterHeight(FS_NORMAL);
				first = false;
			}
			SetDParam(0, CargoSpec::Get(i->accepts_cargo[j])->name);
			SetDParam(1, i->accepts_cargo[j]);
			SetDParam(2, i->incoming_cargo_waiting[j]);
			SetDParamStr(3, "");
			StringID str = STR_NULL;
			switch (cargo_suffix[j].display) {
				case CSD_CARGO_AMOUNT_TEXT:
					SetDParamStr(3, cargo_suffix[j].text);
					FALLTHROUGH;
				case CSD_CARGO_AMOUNT:
					str = stockpiling ? STR_INDUSTRY_VIEW_ACCEPT_CARGO_AMOUNT : STR_INDUSTRY_VIEW_ACCEPT_CARGO;
					break;

				case CSD_CARGO_TEXT:
					SetDParamStr(3, cargo_suffix[j].text);
					FALLTHROUGH;
				case CSD_CARGO:
					str = STR_INDUSTRY_VIEW_ACCEPT_CARGO;
					break;

				default:
					NOT_REACHED();
			}
			DrawString(ir.Indent(WidgetDimensions::scaled.hsep_indent, rtl), str);
			ir.top += GetCharacterHeight(FS_NORMAL);
		}

<<<<<<< HEAD
		GetAllCargoSuffixes(CARGOSUFFIX_OUT, CST_VIEW, i, i->type, ind, i->produced_cargo, cargo_suffix);
		int line_height = this->editable == EA_RATE ? this->cheat_line_height : FONT_HEIGHT_NORMAL;
		int text_y_offset = (line_height - FONT_HEIGHT_NORMAL) / 2;
=======
		int line_height = this->editable == EA_RATE ? this->cheat_line_height : GetCharacterHeight(FS_NORMAL);
		int text_y_offset = (line_height - GetCharacterHeight(FS_NORMAL)) / 2;
>>>>>>> 3902acb1
		int button_y_offset = (line_height - SETTING_BUTTON_HEIGHT) / 2;
		first = true;
		for (byte j = 0; j < lengthof(i->produced_cargo); j++) {
			if (i->produced_cargo[j] == CT_INVALID) continue;
			if (first) {
				if (has_accept) ir.top += WidgetDimensions::scaled.vsep_wide;
				DrawString(ir, STR_INDUSTRY_VIEW_PRODUCTION_LAST_MONTH_TITLE);
				ir.top += GetCharacterHeight(FS_NORMAL);
				if (this->editable == EA_RATE) this->production_offset_y = ir.top;
				first = false;
			}

			SetDParam(0, i->produced_cargo[j]);
			SetDParam(1, i->last_month_production[j]);
			SetDParamStr(2, cargo_suffix[j].text);
			SetDParam(3, ToPercent8(i->last_month_pct_transported[j]));
			DrawString(ir.Indent(WidgetDimensions::scaled.hsep_indent + (this->editable == EA_RATE ? SETTING_BUTTON_WIDTH + WidgetDimensions::scaled.hsep_normal : 0), rtl).Translate(0, text_y_offset), STR_INDUSTRY_VIEW_TRANSPORTED);
			/* Let's put out those buttons.. */
			if (this->editable == EA_RATE) {
				DrawArrowButtons(ir.Indent(WidgetDimensions::scaled.hsep_indent, rtl).WithWidth(SETTING_BUTTON_WIDTH, rtl).left, ir.top + button_y_offset, COLOUR_YELLOW, (this->clicked_line == IL_RATE1 + j) ? this->clicked_button : 0,
						i->production_rate[j] > 0, i->production_rate[j] < 255);
			}
			ir.top += line_height;
		}

		/* Display production multiplier if editable */
		if (this->editable == EA_MULTIPLIER) {
			line_height = this->cheat_line_height;
			text_y_offset = (line_height - GetCharacterHeight(FS_NORMAL)) / 2;
			button_y_offset = (line_height - SETTING_BUTTON_HEIGHT) / 2;
			ir.top += WidgetDimensions::scaled.vsep_wide;
			this->production_offset_y = ir.top;
			SetDParam(0, RoundDivSU(i->prod_level * 100, PRODLEVEL_DEFAULT));
			DrawString(ir.Indent(WidgetDimensions::scaled.hsep_indent + SETTING_BUTTON_WIDTH + WidgetDimensions::scaled.hsep_normal, rtl).Translate(0, text_y_offset), STR_INDUSTRY_VIEW_PRODUCTION_LEVEL);
			DrawArrowButtons(ir.Indent(WidgetDimensions::scaled.hsep_indent, rtl).WithWidth(SETTING_BUTTON_WIDTH, rtl).left, ir.top + button_y_offset, COLOUR_YELLOW, (this->clicked_line == IL_MULTIPLIER) ? this->clicked_button : 0,
					i->prod_level > PRODLEVEL_MINIMUM, i->prod_level < PRODLEVEL_MAXIMUM);
			ir.top += line_height;
		}

		/* Get the extra message for the GUI */
		if (HasBit(ind->callback_mask, CBM_IND_WINDOW_MORE_TEXT)) {
			uint16 callback_res = GetIndustryCallback(CBID_INDUSTRY_WINDOW_MORE_TEXT, 0, 0, i, i->type, i->location.tile);
			if (callback_res != CALLBACK_FAILED && callback_res != 0x400) {
				if (callback_res > 0x400) {
					ErrorUnknownCallbackResult(ind->grf_prop.grffile->grfid, CBID_INDUSTRY_WINDOW_MORE_TEXT, callback_res);
				} else {
					StringID message = GetGRFStringID(ind->grf_prop.grffile->grfid, 0xD000 + callback_res);
					if (message != STR_NULL && message != STR_UNDEFINED) {
						ir.top += WidgetDimensions::scaled.vsep_wide;

						StartTextRefStackUsage(ind->grf_prop.grffile, 6);
						/* Use all the available space left from where we stand up to the
						 * end of the window. We ALSO enlarge the window if needed, so we
						 * can 'go' wild with the bottom of the window. */
						ir.top = DrawStringMultiLine(ir.left, ir.right, ir.top, UINT16_MAX, message, TC_BLACK);
						StopTextRefStackUsage();
					}
				}
			}
		}

		if (!i->text.empty()) {
			SetDParamStr(0, i->text);
			ir.top += WidgetDimensions::scaled.vsep_wide;
			ir.top = DrawStringMultiLine(ir.left, ir.right, ir.top, UINT16_MAX, STR_JUST_RAW_STRING, TC_BLACK);
		}

		/* Return required bottom position, the last pixel row plus some padding. */
		return ir.top - 1 + WidgetDimensions::scaled.framerect.bottom;
	}

	void SetStringParameters(int widget) const override
	{
		if (widget == WID_IV_CAPTION) SetDParam(0, this->window_number);
	}

	void UpdateWidgetSize(int widget, Dimension *size, [[maybe_unused]] const Dimension &padding, [[maybe_unused]] Dimension *fill, [[maybe_unused]] Dimension *resize) override
	{
		if (widget == WID_IV_INFO) size->height = this->info_height;
	}

	void OnClick([[maybe_unused]] Point pt, int widget, [[maybe_unused]] int click_count) override
	{
		switch (widget) {
			case WID_IV_INFO: {
				Industry *i = Industry::Get(this->window_number);
				InfoLine line = IL_NONE;

				switch (this->editable) {
					case EA_NONE: break;

					case EA_MULTIPLIER:
						if (IsInsideBS(pt.y, this->production_offset_y, this->cheat_line_height)) line = IL_MULTIPLIER;
						break;

					case EA_RATE:
						if (pt.y >= this->production_offset_y) {
							int row = (pt.y - this->production_offset_y) / this->cheat_line_height;
							for (uint j = 0; j < lengthof(i->produced_cargo); j++) {
								if (i->produced_cargo[j] == CT_INVALID) continue;
								row--;
								if (row < 0) {
									line = (InfoLine)(IL_RATE1 + j);
									break;
								}
							}
						}
						break;
				}
				if (line == IL_NONE) return;

				bool rtl = _current_text_dir == TD_RTL;
				Rect r = this->GetWidget<NWidgetBase>(widget)->GetCurrentRect().Shrink(WidgetDimensions::scaled.framerect).Indent(WidgetDimensions::scaled.hsep_indent, rtl);

				if (r.WithWidth(SETTING_BUTTON_WIDTH, rtl).Contains(pt)) {
					/* Clicked buttons, decrease or increase production */
					bool decrease = r.WithWidth(SETTING_BUTTON_WIDTH / 2, rtl).Contains(pt);
					switch (this->editable) {
						case EA_MULTIPLIER:
							if (decrease) {
								if (i->prod_level <= PRODLEVEL_MINIMUM) return;
								i->prod_level = static_cast<byte>(std::max<uint>(i->prod_level / 2, PRODLEVEL_MINIMUM));
							} else {
								if (i->prod_level >= PRODLEVEL_MAXIMUM) return;
								i->prod_level = static_cast<byte>(std::min<uint>(i->prod_level * 2, PRODLEVEL_MAXIMUM));
							}
							break;

						case EA_RATE:
							if (decrease) {
								if (i->production_rate[line - IL_RATE1] <= 0) return;
								i->production_rate[line - IL_RATE1] = std::max(i->production_rate[line - IL_RATE1] / 2, 0);
							} else {
								if (i->production_rate[line - IL_RATE1] >= 255) return;
								/* a zero production industry is unlikely to give anything but zero, so push it a little bit */
								int new_prod = i->production_rate[line - IL_RATE1] == 0 ? 1 : i->production_rate[line - IL_RATE1] * 2;
								i->production_rate[line - IL_RATE1] = ClampTo<byte>(new_prod);
							}
							break;

						default: NOT_REACHED();
					}

					UpdateIndustryProduction(i);
					this->SetDirty();
					this->SetTimeout();
					this->clicked_line = line;
					this->clicked_button = (decrease ^ rtl) ? 1 : 2;
				} else if (r.Indent(SETTING_BUTTON_WIDTH + WidgetDimensions::scaled.hsep_normal, rtl).Contains(pt)) {
					/* clicked the text */
					this->editbox_line = line;
					switch (this->editable) {
						case EA_MULTIPLIER:
							SetDParam(0, RoundDivSU(i->prod_level * 100, PRODLEVEL_DEFAULT));
							ShowQueryString(STR_JUST_INT, STR_CONFIG_GAME_PRODUCTION_LEVEL, 10, this, CS_ALPHANUMERAL, QSF_NONE);
							break;

						case EA_RATE:
							SetDParam(0, i->production_rate[line - IL_RATE1] * 8);
							ShowQueryString(STR_JUST_INT, STR_CONFIG_GAME_PRODUCTION, 10, this, CS_ALPHANUMERAL, QSF_NONE);
							break;

						default: NOT_REACHED();
					}
				}
				break;
			}

			case WID_IV_GOTO: {
				Industry *i = Industry::Get(this->window_number);
				if (_ctrl_pressed) {
					ShowExtraViewportWindow(i->location.GetCenterTile());
				} else {
					ScrollMainWindowToTile(i->location.GetCenterTile());
				}
				break;
			}

			case WID_IV_DISPLAY: {
				Industry *i = Industry::Get(this->window_number);
				ShowIndustryCargoesWindow(i->type);
				break;
			}
		}
	}

	void OnTimeout() override
	{
		this->clicked_line = IL_NONE;
		this->clicked_button = 0;
		this->SetDirty();
	}

	void OnResize() override
	{
		if (this->viewport != nullptr) {
			NWidgetViewport *nvp = this->GetWidget<NWidgetViewport>(WID_IV_VIEWPORT);
			nvp->UpdateViewportCoordinates(this);

			ScrollWindowToTile(Industry::Get(this->window_number)->location.GetCenterTile(), this, true); // Re-center viewport.
		}
	}

	void OnQueryTextFinished(char *str) override
	{
		if (StrEmpty(str)) return;

		Industry *i = Industry::Get(this->window_number);
		uint value = atoi(str);
		switch (this->editbox_line) {
			case IL_NONE: NOT_REACHED();

			case IL_MULTIPLIER:
				i->prod_level = ClampU(RoundDivSU(value * PRODLEVEL_DEFAULT, 100), PRODLEVEL_MINIMUM, PRODLEVEL_MAXIMUM);
				break;

			default:
				i->production_rate[this->editbox_line - IL_RATE1] = ClampU(RoundDivSU(value, 8), 0, 255);
				break;
		}
		UpdateIndustryProduction(i);
		this->SetDirty();
	}

	/**
	 * Some data on this window has become invalid.
	 * @param data Information about the changed data.
	 * @param gui_scope Whether the call is done from GUI scope. You may not do everything when not in GUI scope. See #InvalidateWindowData() for details.
	 */
	void OnInvalidateData([[maybe_unused]] int data = 0, [[maybe_unused]] bool gui_scope = true) override
	{
		if (!gui_scope) return;
		const Industry *i = Industry::Get(this->window_number);
		if (IsProductionAlterable(i)) {
			const IndustrySpec *ind = GetIndustrySpec(i->type);
			this->editable = ind->UsesOriginalEconomy() ? EA_MULTIPLIER : EA_RATE;
		} else {
			this->editable = EA_NONE;
		}
	}

	bool IsNewGRFInspectable() const override
	{
		return ::IsNewGRFInspectable(GSF_INDUSTRIES, this->window_number);
	}

	void ShowNewGRFInspectWindow() const override
	{
		::ShowNewGRFInspectWindow(GSF_INDUSTRIES, this->window_number);
	}
};

static void UpdateIndustryProduction(Industry *i)
{
	const IndustrySpec *indspec = GetIndustrySpec(i->type);
	if (indspec->UsesOriginalEconomy()) i->RecomputeProductionMultipliers();

	for (byte j = 0; j < lengthof(i->produced_cargo); j++) {
		if (i->produced_cargo[j] != CT_INVALID) {
			i->last_month_production[j] = ScaleQuantity(8 * i->production_rate[j], _settings_game.economy.industry_cargo_scale_factor);
		}
	}
}

/** Widget definition of the view industry gui */
static const NWidgetPart _nested_industry_view_widgets[] = {
	NWidget(NWID_HORIZONTAL),
		NWidget(WWT_CLOSEBOX, COLOUR_CREAM),
		NWidget(WWT_CAPTION, COLOUR_CREAM, WID_IV_CAPTION), SetDataTip(STR_INDUSTRY_VIEW_CAPTION, STR_TOOLTIP_WINDOW_TITLE_DRAG_THIS),
		NWidget(WWT_PUSHIMGBTN, COLOUR_CREAM, WID_IV_GOTO), SetMinimalSize(12, 14), SetDataTip(SPR_GOTO_LOCATION, STR_INDUSTRY_VIEW_LOCATION_TOOLTIP),
		NWidget(WWT_DEBUGBOX, COLOUR_CREAM),
		NWidget(WWT_SHADEBOX, COLOUR_CREAM),
		NWidget(WWT_DEFSIZEBOX, COLOUR_CREAM),
		NWidget(WWT_STICKYBOX, COLOUR_CREAM),
	EndContainer(),
	NWidget(WWT_PANEL, COLOUR_CREAM),
		NWidget(WWT_INSET, COLOUR_CREAM), SetPadding(2, 2, 2, 2),
			NWidget(NWID_VIEWPORT, INVALID_COLOUR, WID_IV_VIEWPORT), SetMinimalSize(254, 86), SetFill(1, 0), SetResize(1, 1),
		EndContainer(),
	EndContainer(),
	NWidget(WWT_PANEL, COLOUR_CREAM, WID_IV_INFO), SetMinimalSize(260, 0), SetMinimalTextLines(2, WidgetDimensions::unscaled.framerect.Vertical()), SetResize(1, 0),
	EndContainer(),
	NWidget(NWID_HORIZONTAL),
		NWidget(WWT_PUSHTXTBTN, COLOUR_CREAM, WID_IV_DISPLAY), SetFill(1, 0), SetResize(1, 0), SetDataTip(STR_INDUSTRY_DISPLAY_CHAIN, STR_INDUSTRY_DISPLAY_CHAIN_TOOLTIP),
		NWidget(WWT_RESIZEBOX, COLOUR_CREAM),
	EndContainer(),
};

/** Window definition of the view industry gui */
static WindowDesc _industry_view_desc(__FILE__, __LINE__,
	WDP_AUTO, "view_industry", 260, 120,
	WC_INDUSTRY_VIEW, WC_NONE,
	0,
	std::begin(_nested_industry_view_widgets), std::end(_nested_industry_view_widgets)
);

void ShowIndustryViewWindow(int industry)
{
	AllocateWindowDescFront<IndustryViewWindow>(&_industry_view_desc, industry);
}

/** Widget definition of the industry directory gui */
static const NWidgetPart _nested_industry_directory_widgets[] = {
	NWidget(NWID_HORIZONTAL),
		NWidget(WWT_CLOSEBOX, COLOUR_BROWN),
		NWidget(WWT_CAPTION, COLOUR_BROWN), SetDataTip(STR_INDUSTRY_DIRECTORY_CAPTION, STR_TOOLTIP_WINDOW_TITLE_DRAG_THIS),
		NWidget(WWT_SHADEBOX, COLOUR_BROWN),
		NWidget(WWT_DEFSIZEBOX, COLOUR_BROWN),
		NWidget(WWT_STICKYBOX, COLOUR_BROWN),
	EndContainer(),
	NWidget(NWID_HORIZONTAL),
		NWidget(NWID_VERTICAL),
			NWidget(NWID_HORIZONTAL),
				NWidget(WWT_TEXTBTN, COLOUR_BROWN, WID_ID_DROPDOWN_ORDER), SetDataTip(STR_BUTTON_SORT_BY, STR_TOOLTIP_SORT_ORDER),
				NWidget(WWT_DROPDOWN, COLOUR_BROWN, WID_ID_DROPDOWN_CRITERIA), SetDataTip(STR_JUST_STRING, STR_TOOLTIP_SORT_CRITERIA),
				NWidget(WWT_EDITBOX, COLOUR_BROWN, WID_ID_FILTER), SetFill(1, 0), SetResize(1, 0), SetDataTip(STR_LIST_FILTER_OSKTITLE, STR_LIST_FILTER_TOOLTIP),
			EndContainer(),
			NWidget(NWID_HORIZONTAL),
				NWidget(WWT_DROPDOWN, COLOUR_BROWN, WID_ID_FILTER_BY_ACC_CARGO), SetMinimalSize(225, 12), SetFill(0, 1), SetDataTip(STR_INDUSTRY_DIRECTORY_ACCEPTED_CARGO_FILTER, STR_TOOLTIP_FILTER_CRITERIA),
				NWidget(WWT_DROPDOWN, COLOUR_BROWN, WID_ID_FILTER_BY_PROD_CARGO), SetMinimalSize(225, 12), SetFill(0, 1), SetDataTip(STR_INDUSTRY_DIRECTORY_PRODUCED_CARGO_FILTER, STR_TOOLTIP_FILTER_CRITERIA),
				NWidget(WWT_PANEL, COLOUR_BROWN), SetResize(1, 0), EndContainer(),
			EndContainer(),
			NWidget(WWT_PANEL, COLOUR_BROWN, WID_ID_INDUSTRY_LIST), SetDataTip(0x0, STR_INDUSTRY_DIRECTORY_LIST_CAPTION), SetResize(1, 1), SetScrollbar(WID_ID_VSCROLLBAR),
			EndContainer(),
		EndContainer(),
		NWidget(NWID_VSCROLLBAR, COLOUR_BROWN, WID_ID_VSCROLLBAR),
	EndContainer(),
	NWidget(NWID_HORIZONTAL),
		NWidget(NWID_HSCROLLBAR, COLOUR_BROWN, WID_ID_HSCROLLBAR),
		NWidget(WWT_RESIZEBOX, COLOUR_BROWN),
	EndContainer(),
};

typedef GUIList<const Industry *, const std::pair<CargoID, CargoID> &> GUIIndustryList;

/** Special cargo filter criteria */
enum CargoFilterSpecialType {
	CF_ANY  = CT_NO_REFIT, ///< Show all industries (i.e. no filtering)
	CF_NONE = CT_INVALID,  ///< Show only industries which do not produce/accept cargo
};

/** Cargo filter functions */
/**
 * Check whether an industry accepts and produces a certain cargo pair.
 * @param industry The industry whose cargoes will being checked.
 * @param cargoes The accepted and produced cargo pair to look for.
 * @return bool Whether the given cargoes accepted and produced by the industry.
 */
static bool CargoFilter(const Industry * const *industry, const std::pair<CargoID, CargoID> &cargoes)
{
	auto accepted_cargo = cargoes.first;
	auto produced_cargo = cargoes.second;

	bool accepted_cargo_matches;

	switch (accepted_cargo) {
		case CF_ANY:
			accepted_cargo_matches = true;
			break;

		case CF_NONE:
			accepted_cargo_matches = !(*industry)->IsCargoAccepted();
			break;

		default:
			accepted_cargo_matches = (*industry)->IsCargoAccepted(accepted_cargo);
			break;
	}

	bool produced_cargo_matches;

	switch (produced_cargo) {
		case CF_ANY:
			produced_cargo_matches = true;
			break;

		case CF_NONE:
			produced_cargo_matches = !(*industry)->IsCargoProduced();
			break;

		default:
			produced_cargo_matches = (*industry)->IsCargoProduced(produced_cargo);
			break;
	}

	return accepted_cargo_matches && produced_cargo_matches;
}

static GUIIndustryList::FilterFunction * const _filter_funcs[] = { &CargoFilter };


/**
 * The list of industries.
 */
class IndustryDirectoryWindow : public Window {
protected:
	/* Runtime saved values */
	static Listing last_sorting;

	/* Constants for sorting industries */
	static const StringID sorter_names[];
	static GUIIndustryList::SortFunction * const sorter_funcs[];

	GUIIndustryList industries;
	Scrollbar *vscroll;
	Scrollbar *hscroll;

	CargoID produced_cargo_filter_criteria;     ///< Selected produced cargo filter index
	CargoID accepted_cargo_filter_criteria;     ///< Selected accepted cargo filter index
	static CargoID produced_cargo_filter;

	const int MAX_FILTER_LENGTH = 16;           ///< The max length of the filter, in chars
	StringFilter string_filter;                 ///< Filter for industries
	QueryString industry_editbox;               ///< Filter editbox

	enum class SorterType : uint8 {
		ByName,        ///< Sorter type to sort by name
		ByType,        ///< Sorter type to sort by type
		ByProduction,  ///< Sorter type to sort by production amount
		ByTransported, ///< Sorter type to sort by transported percentage
	};

	/**
	 * Set cargo filter list item index.
	 * @param index The index of the cargo to be set
	 */
	void SetProducedCargoFilterIndex(byte index)
	{
		if (this->produced_cargo_filter_criteria != index) {
			this->produced_cargo_filter_criteria = index;
			/* deactivate filter if criteria is 'Show All', activate it otherwise */
			bool is_filtering_necessary = this->produced_cargo_filter_criteria != CF_ANY || this->accepted_cargo_filter_criteria != CF_ANY;

			this->industries.SetFilterState(is_filtering_necessary);
			this->industries.SetFilterType(0);
			this->industries.ForceRebuild();
		}
	}

	/**
	 * Set cargo filter list item index.
	 * @param index The index of the cargo to be set
	 */
	void SetAcceptedCargoFilterIndex(byte index)
	{
		if (this->accepted_cargo_filter_criteria != index) {
			this->accepted_cargo_filter_criteria = index;
			/* deactivate filter if criteria is 'Show All', activate it otherwise */
			bool is_filtering_necessary = this->produced_cargo_filter_criteria != CF_ANY || this->accepted_cargo_filter_criteria != CF_ANY;

			this->industries.SetFilterState(is_filtering_necessary);
			this->industries.SetFilterType(0);
			this->industries.ForceRebuild();
		}
	}

	StringID GetCargoFilterLabel(CargoID cid) const
	{
		switch (cid) {
			case CF_ANY: return STR_INDUSTRY_DIRECTORY_FILTER_ALL_TYPES;
			case CF_NONE: return STR_INDUSTRY_DIRECTORY_FILTER_NONE;
			default: return CargoSpec::Get(cid)->name;
		}
	}

	/**
	 * Populate the filter list and set the cargo filter criteria.
	 */
	void SetCargoFilterArray()
	{
		this->produced_cargo_filter_criteria = CF_ANY;
		this->accepted_cargo_filter_criteria = CF_ANY;

		this->industries.SetFilterFuncs(_filter_funcs);

		bool is_filtering_necessary = this->produced_cargo_filter_criteria != CF_ANY || this->accepted_cargo_filter_criteria != CF_ANY;

		this->industries.SetFilterState(is_filtering_necessary);
	}

	/**
	 * Get the width needed to draw the longest industry line.
	 * @return Returns width of the longest industry line, including padding.
	 */
	uint GetIndustryListWidth() const
	{
		uint width = 0;
		for (const Industry *i : this->industries) {
			width = std::max(width, GetStringBoundingBox(this->GetIndustryString(i)).width);
		}
		return width + WidgetDimensions::scaled.framerect.Horizontal();
	}

	/** (Re)Build industries list */
	void BuildSortIndustriesList()
	{
		if (this->industries.NeedRebuild()) {
			this->industries.clear();

			for (const Industry *i : Industry::Iterate()) {
				if (this->string_filter.IsEmpty()) {
					this->industries.push_back(i);
					continue;
				}
				this->string_filter.ResetState();
				this->string_filter.AddLine(i->GetCachedName());
				if (this->string_filter.GetState()) this->industries.push_back(i);
			}

			this->industries.shrink_to_fit();
			this->industries.RebuildDone();

			auto filter = std::make_pair(this->accepted_cargo_filter_criteria, this->produced_cargo_filter_criteria);

			this->industries.Filter(filter);

			this->hscroll->SetCount(this->GetIndustryListWidth());
			this->vscroll->SetCount(this->industries.size()); // Update scrollbar as well.
		}

		IndustryDirectoryWindow::produced_cargo_filter = this->produced_cargo_filter_criteria;
		this->industries.Sort();

		this->SetDirty();
	}

	/**
	 * Returns percents of cargo transported if industry produces this cargo, else -1
	 *
	 * @param i industry to check
	 * @param id cargo slot
	 * @return percents of cargo transported, or -1 if industry doesn't use this cargo slot
	 */
	static inline int GetCargoTransportedPercentsIfValid(const Industry *i, uint id)
	{
		assert(id < lengthof(i->produced_cargo));

		if (i->produced_cargo[id] == CT_INVALID) return -1;
		return ToPercent8(i->last_month_pct_transported[id]);
	}

	/**
	 * Returns value representing industry's transported cargo
	 *  percentage for industry sorting
	 *
	 * @param i industry to check
	 * @return value used for sorting
	 */
	static int GetCargoTransportedSortValue(const Industry *i)
	{
		CargoID filter = IndustryDirectoryWindow::produced_cargo_filter;
		if (filter == CF_NONE) return 0;

		int percentage = 0, produced_cargo_count = 0;
		for (uint id = 0; id < lengthof(i->produced_cargo); id++) {
			if (filter == CF_ANY) {
				int transported = GetCargoTransportedPercentsIfValid(i, id);
				if (transported != -1) {
					produced_cargo_count++;
					percentage += transported;
				}
				if (produced_cargo_count == 0 && id == lengthof(i->produced_cargo) - 1 && percentage == 0) {
					return transported;
				}
			} else if (filter == i->produced_cargo[id]) {
				return GetCargoTransportedPercentsIfValid(i, id);
			}
		}

		if (produced_cargo_count == 0) return percentage;
		return percentage / produced_cargo_count;
	}

	/** Sort industries by name */
	static bool IndustryNameSorter(const Industry * const &a, const Industry * const &b)
	{
		int r = StrNaturalCompare(a->GetCachedName(), b->GetCachedName()); // Sort by name (natural sorting).
		if (r == 0) return a->index < b->index;
		return r < 0;
	}

	/** Sort industries by type and name */
	static bool IndustryTypeSorter(const Industry * const &a, const Industry * const &b)
	{
		int it_a = 0;
		while (it_a != NUM_INDUSTRYTYPES && a->type != _sorted_industry_types[it_a]) it_a++;
		int it_b = 0;
		while (it_b != NUM_INDUSTRYTYPES && b->type != _sorted_industry_types[it_b]) it_b++;
		int r = it_a - it_b;
		return (r == 0) ? IndustryNameSorter(a, b) : r < 0;
	}

	/** Sort industries by production and name */
	static bool IndustryProductionSorter(const Industry * const &a, const Industry * const &b)
	{
		CargoID filter = IndustryDirectoryWindow::produced_cargo_filter;
		if (filter == CF_NONE) return IndustryTypeSorter(a, b);

		uint prod_a = 0, prod_b = 0;
		for (uint i = 0; i < lengthof(a->produced_cargo); i++) {
			if (filter == CF_ANY) {
				if (a->produced_cargo[i] != CT_INVALID) prod_a += a->last_month_production[i];
				if (b->produced_cargo[i] != CT_INVALID) prod_b += b->last_month_production[i];
			} else {
				if (a->produced_cargo[i] == filter) prod_a += a->last_month_production[i];
				if (b->produced_cargo[i] == filter) prod_b += b->last_month_production[i];
			}
		}
		int r = prod_a - prod_b;

		return (r == 0) ? IndustryTypeSorter(a, b) : r < 0;
	}

	/** Sort industries by transported cargo and name */
	static bool IndustryTransportedCargoSorter(const Industry * const &a, const Industry * const &b)
	{
		int r = GetCargoTransportedSortValue(a) - GetCargoTransportedSortValue(b);
		return (r == 0) ? IndustryNameSorter(a, b) : r < 0;
	}

	/**
	 * Get the StringID to draw and set the appropriate DParams.
	 * @param i the industry to get the StringID of.
	 * @return the StringID.
	 */
	StringID GetIndustryString(const Industry *i) const
	{
		const IndustrySpec *indsp = GetIndustrySpec(i->type);
		byte p = 0;

		/* Industry name */
		SetDParam(p++, i->index);

		static CargoSuffix cargo_suffix[lengthof(i->produced_cargo)];
		GetAllCargoSuffixes(CARGOSUFFIX_OUT, CST_DIR, i, i->type, indsp, i->produced_cargo, cargo_suffix);

		/* Get industry productions (CargoID, production, suffix, transported) */
		struct CargoInfo {
			CargoID cargo_id;
			uint16 production;
			const char *suffix;
			uint transported;
		};
		std::vector<CargoInfo> cargos;

		for (byte j = 0; j < lengthof(i->produced_cargo); j++) {
			if (i->produced_cargo[j] == CT_INVALID) continue;
			cargos.push_back({ i->produced_cargo[j], i->last_month_production[j], cargo_suffix[j].text, ToPercent8(i->last_month_pct_transported[j]) });
		}

		switch (static_cast<IndustryDirectoryWindow::SorterType>(this->industries.SortType())) {
			case IndustryDirectoryWindow::SorterType::ByName:
			case IndustryDirectoryWindow::SorterType::ByType:
			case IndustryDirectoryWindow::SorterType::ByProduction:
				/* Sort by descending production, then descending transported */
				std::sort(cargos.begin(), cargos.end(), [](const CargoInfo &a, const CargoInfo &b) {
					if (a.production != b.production) return a.production > b.production;
					return a.transported > b.transported;
				});
				break;

			case IndustryDirectoryWindow::SorterType::ByTransported:
				/* Sort by descending transported, then descending production */
				std::sort(cargos.begin(), cargos.end(), [](const CargoInfo &a, const CargoInfo &b) {
					if (a.transported != b.transported) return a.transported > b.transported;
					return a.production > b.production;
				});
				break;
		}

		/* If the produced cargo filter is active then move the filtered cargo to the beginning of the list,
		 * because this is the one the player interested in, and that way it is not hidden in the 'n' more cargos */
		const CargoID cid = this->produced_cargo_filter_criteria;
		if (cid != CF_ANY && cid != CF_NONE) {
			auto filtered_ci = std::find_if(cargos.begin(), cargos.end(), [cid](const CargoInfo &ci) -> bool {
				return ci.cargo_id == cid;
			});
			if (filtered_ci != cargos.end()) {
				std::rotate(cargos.begin(), filtered_ci, filtered_ci + 1);
			}
		}

		/* Display first 3 cargos */
		for (size_t j = 0; j < std::min<size_t>(3, cargos.size()); j++) {
			CargoInfo ci = cargos[j];
			SetDParam(p++, STR_INDUSTRY_DIRECTORY_ITEM_INFO);
			SetDParam(p++, ci.cargo_id);
			SetDParam(p++, ci.production);
			SetDParamStr(p++, ci.suffix);
			SetDParam(p++, ci.transported);
		}

		/* Undisplayed cargos if any */
		SetDParam(p++, cargos.size() - 3);

		/* Drawing the right string */
		switch (cargos.size()) {
			case 0: return STR_INDUSTRY_DIRECTORY_ITEM_NOPROD;
			case 1: return STR_INDUSTRY_DIRECTORY_ITEM_PROD1;
			case 2: return STR_INDUSTRY_DIRECTORY_ITEM_PROD2;
			case 3: return STR_INDUSTRY_DIRECTORY_ITEM_PROD3;
			default: return STR_INDUSTRY_DIRECTORY_ITEM_PRODMORE;
		}
	}

public:
	IndustryDirectoryWindow(WindowDesc *desc, WindowNumber) : Window(desc), industry_editbox(MAX_FILTER_LENGTH * MAX_CHAR_LENGTH, MAX_FILTER_LENGTH)
	{
		this->CreateNestedTree();
		this->vscroll = this->GetScrollbar(WID_ID_VSCROLLBAR);
		this->hscroll = this->GetScrollbar(WID_ID_HSCROLLBAR);

		this->industries.SetListing(this->last_sorting);
		this->industries.SetSortFuncs(IndustryDirectoryWindow::sorter_funcs);
		this->industries.ForceRebuild();

		this->FinishInitNested(0);

		this->BuildSortIndustriesList();

		this->querystrings[WID_ID_FILTER] = &this->industry_editbox;
		this->industry_editbox.cancel_button = QueryString::ACTION_CLEAR;
	}

	void Close(int data = 0) override
	{
		this->last_sorting = this->industries.GetListing();
		this->Window::Close();
	}

	void OnInit() override
	{
		this->SetCargoFilterArray();
	}

	void SetStringParameters(int widget) const override
	{
		switch (widget) {
			case WID_ID_DROPDOWN_CRITERIA:
				SetDParam(0, IndustryDirectoryWindow::sorter_names[this->industries.SortType()]);
				break;

			case WID_ID_FILTER_BY_ACC_CARGO:
				SetDParam(0, this->GetCargoFilterLabel(this->accepted_cargo_filter_criteria));
				break;

			case WID_ID_FILTER_BY_PROD_CARGO:
				SetDParam(0, this->GetCargoFilterLabel(this->produced_cargo_filter_criteria));
				break;
		}
	}

	void DrawWidget(const Rect &r, int widget) const override
	{
		switch (widget) {
			case WID_ID_DROPDOWN_ORDER:
				this->DrawSortButtonState(widget, this->industries.IsDescSortOrder() ? SBS_DOWN : SBS_UP);
				break;

			case WID_ID_INDUSTRY_LIST: {
				Rect ir = r.Shrink(WidgetDimensions::scaled.framerect);

				/* Setup a clipping rectangle... */
				DrawPixelInfo tmp_dpi;
				if (!FillDrawPixelInfo(&tmp_dpi, ir.left, ir.top, ir.Width(), ir.Height())) return;
				/* ...but keep coordinates relative to the window. */
				tmp_dpi.left += ir.left;
				tmp_dpi.top += ir.top;

				AutoRestoreBackup dpi_backup(_cur_dpi, &tmp_dpi);

				ir.left -= this->hscroll->GetPosition();
				ir.right += this->hscroll->GetCapacity() - this->hscroll->GetPosition();

				if (this->industries.empty()) {
					DrawString(ir, STR_INDUSTRY_DIRECTORY_NONE);
					break;
				}
				int n = 0;
				const CargoID acf_cid = this->accepted_cargo_filter_criteria;
				for (uint i = this->vscroll->GetPosition(); i < this->industries.size(); i++) {
					TextColour tc = TC_FROMSTRING;
					if (acf_cid != CF_ANY && acf_cid != CF_NONE) {
						Industry *ind = const_cast<Industry *>(this->industries[i]);
						if (IndustryTemporarilyRefusesCargo(ind, acf_cid)) {
							tc = TC_GREY | TC_FORCED;
						}
					}
					DrawString(ir, this->GetIndustryString(this->industries[i]), tc);

					ir.top += this->resize.step_height;
					if (++n == this->vscroll->GetCapacity()) break; // max number of industries in 1 window
				}
				break;
			}
		}
	}

	void UpdateWidgetSize(int widget, Dimension *size, [[maybe_unused]] const Dimension &padding, [[maybe_unused]] Dimension *fill, [[maybe_unused]] Dimension *resize) override
	{
		switch (widget) {
			case WID_ID_DROPDOWN_ORDER: {
				Dimension d = GetStringBoundingBox(this->GetWidget<NWidgetCore>(widget)->widget_data);
				d.width += padding.width + Window::SortButtonWidth() * 2; // Doubled since the string is centred and it also looks better.
				d.height += padding.height;
				*size = maxdim(*size, d);
				break;
			}

			case WID_ID_DROPDOWN_CRITERIA: {
				Dimension d = {0, 0};
				for (uint i = 0; IndustryDirectoryWindow::sorter_names[i] != INVALID_STRING_ID; i++) {
					d = maxdim(d, GetStringBoundingBox(IndustryDirectoryWindow::sorter_names[i]));
				}
				d.width += padding.width;
				d.height += padding.height;
				*size = maxdim(*size, d);
				break;
			}

			case WID_ID_INDUSTRY_LIST: {
				Dimension d = GetStringBoundingBox(STR_INDUSTRY_DIRECTORY_NONE);
				resize->height = d.height;
				d.height *= 5;
				d.width += padding.width;
				d.height += padding.height;
				*size = maxdim(*size, d);
				break;
			}
		}
	}

	DropDownList BuildCargoDropDownList() const
	{
		DropDownList list;

		/* Add item for disabling filtering. */
		list.push_back(std::make_unique<DropDownListStringItem>(this->GetCargoFilterLabel(CF_ANY), CF_ANY, false));
		/* Add item for industries not producing anything, e.g. power plants */
		list.push_back(std::make_unique<DropDownListStringItem>(this->GetCargoFilterLabel(CF_NONE), CF_NONE, false));

		/* Add cargos */
		for (const CargoSpec *cs : _sorted_standard_cargo_specs) {
			list.push_back(std::make_unique<DropDownListStringItem>(cs->name, cs->Index(), false));
		}

		return list;
	}

	void OnClick([[maybe_unused]] Point pt, int widget, [[maybe_unused]] int click_count) override
	{
		switch (widget) {
			case WID_ID_DROPDOWN_ORDER:
				this->industries.ToggleSortOrder();
				this->SetDirty();
				break;

			case WID_ID_DROPDOWN_CRITERIA:
				ShowDropDownMenu(this, IndustryDirectoryWindow::sorter_names, this->industries.SortType(), WID_ID_DROPDOWN_CRITERIA, 0, 0);
				break;

			case WID_ID_FILTER_BY_ACC_CARGO: // Cargo filter dropdown
				ShowDropDownList(this, this->BuildCargoDropDownList(), this->accepted_cargo_filter_criteria, widget);
				break;

			case WID_ID_FILTER_BY_PROD_CARGO: // Cargo filter dropdown
				ShowDropDownList(this, this->BuildCargoDropDownList(), this->produced_cargo_filter_criteria, widget);
				break;

			case WID_ID_INDUSTRY_LIST: {
				auto it = this->vscroll->GetScrolledItemFromWidget(this->industries, pt.y, this, WID_ID_INDUSTRY_LIST, WidgetDimensions::scaled.framerect.top);
				if (it != this->industries.end()) {
					if (_ctrl_pressed) {
						ShowExtraViewportWindow((*it)->location.tile);
					} else {
						ScrollMainWindowToTile((*it)->location.tile);
					}
				}
				break;
			}
		}
	}

	void OnDropdownSelect(int widget, int index) override
	{
		switch (widget) {
			case WID_ID_DROPDOWN_CRITERIA: {
				if (this->industries.SortType() != index) {
					this->industries.SetSortType(index);
					this->BuildSortIndustriesList();
				}
				break;
			}

			case WID_ID_FILTER_BY_ACC_CARGO: {
				this->SetAcceptedCargoFilterIndex(index);
				this->BuildSortIndustriesList();
				break;
			}

			case WID_ID_FILTER_BY_PROD_CARGO: {
				this->SetProducedCargoFilterIndex(index);
				this->BuildSortIndustriesList();
				break;
			}
		}
	}

	void OnResize() override
	{
		this->vscroll->SetCapacityFromWidget(this, WID_ID_INDUSTRY_LIST);
		this->hscroll->SetCapacityFromWidget(this, WID_ID_INDUSTRY_LIST);
	}

	void OnEditboxChanged(int wid) override
	{
		if (wid == WID_ID_FILTER) {
			this->string_filter.SetFilterTerm(this->industry_editbox.text.buf);
			this->InvalidateData(IDIWD_FORCE_REBUILD);
		}
	}

	void OnPaint() override
	{
		if (this->industries.NeedRebuild()) this->BuildSortIndustriesList();
		this->DrawWidgets();
	}

	void OnHundredthTick() override
	{
		this->industries.ForceResort();
		this->BuildSortIndustriesList();
	}

	/**
	 * Some data on this window has become invalid.
	 * @param data Information about the changed data.
	 * @param gui_scope Whether the call is done from GUI scope. You may not do everything when not in GUI scope. See #InvalidateWindowData() for details.
	 */
	void OnInvalidateData([[maybe_unused]] int data = 0, [[maybe_unused]] bool gui_scope = true) override
	{
		switch (data) {
			case IDIWD_FORCE_REBUILD:
				/* This needs to be done in command-scope to enforce rebuilding before resorting invalid data */
				this->industries.ForceRebuild();
				break;

			case IDIWD_PRODUCTION_CHANGE:
				if (this->industries.SortType() == 2) this->industries.ForceResort();
				break;

			default:
				this->industries.ForceResort();
				break;
		}
	}
};

Listing IndustryDirectoryWindow::last_sorting = {false, 0};

/* Available station sorting functions. */
GUIIndustryList::SortFunction * const IndustryDirectoryWindow::sorter_funcs[] = {
	&IndustryNameSorter,
	&IndustryTypeSorter,
	&IndustryProductionSorter,
	&IndustryTransportedCargoSorter
};

/* Names of the sorting functions */
const StringID IndustryDirectoryWindow::sorter_names[] = {
	STR_SORT_BY_NAME,
	STR_SORT_BY_TYPE,
	STR_SORT_BY_PRODUCTION,
	STR_SORT_BY_TRANSPORTED,
	INVALID_STRING_ID
};

CargoID IndustryDirectoryWindow::produced_cargo_filter = CF_ANY;


/** Window definition of the industry directory gui */
static WindowDesc _industry_directory_desc(__FILE__, __LINE__,
	WDP_AUTO, "list_industries", 428, 190,
	WC_INDUSTRY_DIRECTORY, WC_NONE,
	0,
	std::begin(_nested_industry_directory_widgets), std::end(_nested_industry_directory_widgets)
);

void ShowIndustryDirectory()
{
	AllocateWindowDescFront<IndustryDirectoryWindow>(&_industry_directory_desc, 0);
}

/** Widgets of the industry cargoes window. */
static const NWidgetPart _nested_industry_cargoes_widgets[] = {
	NWidget(NWID_HORIZONTAL),
		NWidget(WWT_CLOSEBOX, COLOUR_BROWN),
		NWidget(WWT_CAPTION, COLOUR_BROWN, WID_IC_CAPTION), SetDataTip(STR_INDUSTRY_CARGOES_INDUSTRY_CAPTION, STR_TOOLTIP_WINDOW_TITLE_DRAG_THIS),
		NWidget(WWT_DEBUGBOX, COLOUR_BROWN),
		NWidget(WWT_SHADEBOX, COLOUR_BROWN),
		NWidget(WWT_DEFSIZEBOX, COLOUR_BROWN),
		NWidget(WWT_STICKYBOX, COLOUR_BROWN),
	EndContainer(),
	NWidget(NWID_HORIZONTAL),
		NWidget(NWID_VERTICAL),
			NWidget(WWT_PANEL, COLOUR_BROWN, WID_IC_PANEL), SetResize(1, 10), SetScrollbar(WID_IC_SCROLLBAR), EndContainer(),
			NWidget(NWID_HORIZONTAL),
				NWidget(NWID_BUTTON_DROPDOWN, COLOUR_BROWN, WID_IC_NOTIFY),
					SetDataTip(STR_INDUSTRY_CARGOES_NOTIFY_SMALLMAP, STR_INDUSTRY_CARGOES_NOTIFY_SMALLMAP_TOOLTIP),
				NWidget(WWT_PANEL, COLOUR_BROWN), SetFill(1, 0), SetResize(0, 0), EndContainer(),
				NWidget(WWT_DROPDOWN, COLOUR_BROWN, WID_IC_IND_DROPDOWN), SetFill(0, 0), SetResize(0, 0),
						SetDataTip(STR_INDUSTRY_CARGOES_SELECT_INDUSTRY, STR_INDUSTRY_CARGOES_SELECT_INDUSTRY_TOOLTIP),
				NWidget(WWT_DROPDOWN, COLOUR_BROWN, WID_IC_CARGO_DROPDOWN), SetFill(0, 0), SetResize(0, 0),
						SetDataTip(STR_INDUSTRY_CARGOES_SELECT_CARGO, STR_INDUSTRY_CARGOES_SELECT_CARGO_TOOLTIP),
			EndContainer(),
		EndContainer(),
		NWidget(NWID_VERTICAL),
			NWidget(NWID_VSCROLLBAR, COLOUR_BROWN, WID_IC_SCROLLBAR),
			NWidget(WWT_RESIZEBOX, COLOUR_BROWN),
		EndContainer(),
	EndContainer(),
};

/** Window description for the industry cargoes window. */
static WindowDesc _industry_cargoes_desc(__FILE__, __LINE__,
	WDP_AUTO, "industry_cargoes", 300, 210,
	WC_INDUSTRY_CARGOES, WC_NONE,
	0,
	std::begin(_nested_industry_cargoes_widgets), std::end(_nested_industry_cargoes_widgets)
);

/** Available types of field. */
enum CargoesFieldType {
	CFT_EMPTY,       ///< Empty field.
	CFT_SMALL_EMPTY, ///< Empty small field (for the header).
	CFT_INDUSTRY,    ///< Display industry.
	CFT_CARGO,       ///< Display cargo connections.
	CFT_CARGO_LABEL, ///< Display cargo labels.
	CFT_HEADER,      ///< Header text.
};

static const uint MAX_CARGOES = 16; ///< Maximum number of cargoes carried in a #CFT_CARGO field in #CargoesField.

/** Data about a single field in the #IndustryCargoesWindow panel. */
struct CargoesField {
	static int vert_inter_industry_space;
	static int blob_distance;

	static Dimension legend;
	static Dimension cargo_border;
	static Dimension cargo_line;
	static Dimension cargo_space;
	static Dimension cargo_stub;

	static const int INDUSTRY_LINE_COLOUR;
	static const int CARGO_LINE_COLOUR;

	static int small_height, normal_height;
	static int cargo_field_width;
	static int industry_width;
	static uint max_cargoes;

	CargoesFieldType type; ///< Type of field.
	union {
		struct {
			IndustryType ind_type;                 ///< Industry type (#NUM_INDUSTRYTYPES means 'houses').
			CargoID other_produced[MAX_CARGOES];   ///< Cargoes produced but not used in this figure.
			CargoID other_accepted[MAX_CARGOES];   ///< Cargoes accepted but not used in this figure.
		} industry; ///< Industry data (for #CFT_INDUSTRY).
		struct {
			CargoID vertical_cargoes[MAX_CARGOES]; ///< Cargoes running from top to bottom (cargo ID or #CT_INVALID).
			uint8_t num_cargoes;                   ///< Number of cargoes.
			CargoID supp_cargoes[MAX_CARGOES];     ///< Cargoes entering from the left (index in #vertical_cargoes, or #CT_INVALID).
			uint8_t top_end;                       ///< Stop at the top of the vertical cargoes.
			CargoID cust_cargoes[MAX_CARGOES];     ///< Cargoes leaving to the right (index in #vertical_cargoes, or #CT_INVALID).
			uint8_t bottom_end;                    ///< Stop at the bottom of the vertical cargoes.
		} cargo; ///< Cargo data (for #CFT_CARGO).
		struct {
			CargoID cargoes[MAX_CARGOES];          ///< Cargoes to display (or #CT_INVALID).
			bool left_align;                       ///< Align all cargo texts to the left (else align to the right).
		} cargo_label;   ///< Label data (for #CFT_CARGO_LABEL).
		StringID header; ///< Header text (for #CFT_HEADER).
	} u; // Data for each type.

	/**
	 * Make one of the empty fields (#CFT_EMPTY or #CFT_SMALL_EMPTY).
	 * @param type Type of empty field.
	 */
	void MakeEmpty(CargoesFieldType type)
	{
		this->type = type;
	}

	/**
	 * Make an industry type field.
	 * @param ind_type Industry type (#NUM_INDUSTRYTYPES means 'houses').
	 * @note #other_accepted and #other_produced should be filled later.
	 */
	void MakeIndustry(IndustryType ind_type)
	{
		this->type = CFT_INDUSTRY;
		this->u.industry.ind_type = ind_type;
		std::fill(std::begin(this->u.industry.other_accepted), std::end(this->u.industry.other_accepted), CT_INVALID);
		std::fill(std::begin(this->u.industry.other_produced), std::end(this->u.industry.other_produced), CT_INVALID);
	}

	/**
	 * Connect a cargo from an industry to the #CFT_CARGO column.
	 * @param cargo Cargo to connect.
	 * @param producer Cargo is produced (if \c false, cargo is assumed to be accepted).
	 * @return Horizontal connection index, or \c -1 if not accepted at all.
	 */
	int ConnectCargo(CargoID cargo, bool producer)
	{
		assert(this->type == CFT_CARGO);
		if (cargo == CT_INVALID) return -1;

		/* Find the vertical cargo column carrying the cargo. */
		int column = -1;
		for (int i = 0; i < this->u.cargo.num_cargoes; i++) {
			if (cargo == this->u.cargo.vertical_cargoes[i]) {
				column = i;
				break;
			}
		}
		if (column < 0) return -1;

		if (producer) {
			assert(this->u.cargo.supp_cargoes[column] == CT_INVALID);
			this->u.cargo.supp_cargoes[column]  = column;
		} else {
			assert(this->u.cargo.cust_cargoes[column] == CT_INVALID);
			this->u.cargo.cust_cargoes[column] = column;
		}
		return column;
	}

	/**
	 * Does this #CFT_CARGO field have a horizontal connection?
	 * @return \c true if a horizontal connection exists, \c false otherwise.
	 */
	bool HasConnection()
	{
		assert(this->type == CFT_CARGO);

		for (uint i = 0; i < MAX_CARGOES; i++) {
			if (this->u.cargo.supp_cargoes[i] != CT_INVALID) return true;
			if (this->u.cargo.cust_cargoes[i] != CT_INVALID) return true;
		}
		return false;
	}

	/**
	 * Make a piece of cargo column.
	 * @param cargoes    Array of #CargoID (may contain #CT_INVALID).
	 * @param length     Number of cargoes in \a cargoes.
	 * @param count      Number of cargoes to display (should be at least the number of valid cargoes, or \c -1 to let the method compute it).
	 * @param top_end    This is the first cargo field of this column.
	 * @param bottom_end This is the last cargo field of this column.
	 * @note #supp_cargoes and #cust_cargoes should be filled in later.
	 */
	void MakeCargo(const CargoID *cargoes, uint length, int count = -1, bool top_end = false, bool bottom_end = false)
	{
		this->type = CFT_CARGO;
		auto insert = std::begin(this->u.cargo.vertical_cargoes);
		for (uint i = 0; insert != std::end(this->u.cargo.vertical_cargoes) && i < length; i++) {
			if (cargoes[i] != CT_INVALID) {
				*insert = cargoes[i];
				++insert;
			}
		}
		this->u.cargo.num_cargoes = (count < 0) ? static_cast<uint8_t>(insert - std::begin(this->u.cargo.vertical_cargoes)) : count;
		CargoIDComparator comparator;
		std::sort(std::begin(this->u.cargo.vertical_cargoes), insert, comparator);
		std::fill(insert, std::end(this->u.cargo.vertical_cargoes), CT_INVALID);
		this->u.cargo.top_end = top_end;
		this->u.cargo.bottom_end = bottom_end;
		std::fill(std::begin(this->u.cargo.supp_cargoes), std::end(this->u.cargo.supp_cargoes), CT_INVALID);
		std::fill(std::begin(this->u.cargo.cust_cargoes), std::end(this->u.cargo.cust_cargoes), CT_INVALID);
	}

	/**
	 * Make a field displaying cargo type names.
	 * @param cargoes    Array of #CargoID (may contain #CT_INVALID).
	 * @param length     Number of cargoes in \a cargoes.
	 * @param left_align ALign texts to the left (else to the right).
	 */
	void MakeCargoLabel(const CargoID *cargoes, uint length, bool left_align)
	{
		this->type = CFT_CARGO_LABEL;
		uint i;
		for (i = 0; i < MAX_CARGOES && i < length; i++) this->u.cargo_label.cargoes[i] = cargoes[i];
		for (; i < MAX_CARGOES; i++) this->u.cargo_label.cargoes[i] = CT_INVALID;
		this->u.cargo_label.left_align = left_align;
	}

	/**
	 * Make a header above an industry column.
	 * @param textid Text to display.
	 */
	void MakeHeader(StringID textid)
	{
		this->type = CFT_HEADER;
		this->u.header = textid;
	}

	/**
	 * For a #CFT_CARGO, compute the left position of the left-most vertical cargo connection.
	 * @param xpos Left position of the field.
	 * @return Left position of the left-most vertical cargo column.
	 */
	int GetCargoBase(int xpos) const
	{
		assert(this->type == CFT_CARGO);
		int n = this->u.cargo.num_cargoes;

		return xpos + cargo_field_width / 2 - (CargoesField::cargo_line.width * n + CargoesField::cargo_space.width * (n - 1)) / 2;
	}

	/**
	 * Draw the field.
	 * @param xpos Position of the left edge.
	 * @param ypos Position of the top edge.
	 */
	void Draw(int xpos, int ypos) const
	{
		switch (this->type) {
			case CFT_EMPTY:
			case CFT_SMALL_EMPTY:
				break;

			case CFT_HEADER:
				ypos += (small_height - GetCharacterHeight(FS_NORMAL)) / 2;
				DrawString(xpos, xpos + industry_width, ypos, this->u.header, TC_WHITE, SA_HOR_CENTER);
				break;

			case CFT_INDUSTRY: {
				int ypos1 = ypos + vert_inter_industry_space / 2;
				int ypos2 = ypos + normal_height - 1 - vert_inter_industry_space / 2;
				int xpos2 = xpos + industry_width - 1;
				GfxDrawLine(xpos,  ypos1, xpos2, ypos1, INDUSTRY_LINE_COLOUR);
				GfxDrawLine(xpos,  ypos1, xpos,  ypos2, INDUSTRY_LINE_COLOUR);
				GfxDrawLine(xpos,  ypos2, xpos2, ypos2, INDUSTRY_LINE_COLOUR);
				GfxDrawLine(xpos2, ypos1, xpos2, ypos2, INDUSTRY_LINE_COLOUR);
				ypos += (normal_height - GetCharacterHeight(FS_NORMAL)) / 2;
				if (this->u.industry.ind_type < NUM_INDUSTRYTYPES) {
					const IndustrySpec *indsp = GetIndustrySpec(this->u.industry.ind_type);
					DrawString(xpos, xpos2, ypos, indsp->name, TC_WHITE, SA_HOR_CENTER);

					/* Draw the industry legend. */
					int blob_left, blob_right;
					if (_current_text_dir == TD_RTL) {
						blob_right = xpos2 - blob_distance;
						blob_left  = blob_right - CargoesField::legend.width;
					} else {
						blob_left  = xpos + blob_distance;
						blob_right = blob_left + CargoesField::legend.width;
					}
					GfxFillRect(blob_left,     ypos2 - blob_distance - CargoesField::legend.height,     blob_right,     ypos2 - blob_distance,     PC_BLACK); // Border
					GfxFillRect(blob_left + 1, ypos2 - blob_distance - CargoesField::legend.height + 1, blob_right - 1, ypos2 - blob_distance - 1, indsp->map_colour);
				} else {
					DrawString(xpos, xpos2, ypos, STR_INDUSTRY_CARGOES_HOUSES, TC_FROMSTRING, SA_HOR_CENTER);
				}

				/* Draw the other_produced/other_accepted cargoes. */
				const CargoID *other_right, *other_left;
				if (_current_text_dir == TD_RTL) {
					other_right = this->u.industry.other_accepted;
					other_left  = this->u.industry.other_produced;
				} else {
					other_right = this->u.industry.other_produced;
					other_left  = this->u.industry.other_accepted;
				}
				ypos1 += CargoesField::cargo_border.height + (GetCharacterHeight(FS_NORMAL) - CargoesField::cargo_line.height) / 2;
				for (uint i = 0; i < CargoesField::max_cargoes; i++) {
					if (other_right[i] != CT_INVALID) {
						const CargoSpec *csp = CargoSpec::Get(other_right[i]);
						int xp = xpos + industry_width + CargoesField::cargo_stub.width;
						DrawHorConnection(xpos + industry_width, xp - 1, ypos1, csp);
						GfxDrawLine(xp, ypos1, xp, ypos1 + CargoesField::cargo_line.height - 1, CARGO_LINE_COLOUR);
					}
					if (other_left[i] != CT_INVALID) {
						const CargoSpec *csp = CargoSpec::Get(other_left[i]);
						int xp = xpos - CargoesField::cargo_stub.width;
						DrawHorConnection(xp + 1, xpos - 1, ypos1, csp);
						GfxDrawLine(xp, ypos1, xp, ypos1 + CargoesField::cargo_line.height - 1, CARGO_LINE_COLOUR);
					}
					ypos1 += GetCharacterHeight(FS_NORMAL) + CargoesField::cargo_space.height;
				}
				break;
			}

			case CFT_CARGO: {
				int cargo_base = this->GetCargoBase(xpos);
				int top = ypos + (this->u.cargo.top_end ? vert_inter_industry_space / 2 + 1 : 0);
				int bot = ypos - (this->u.cargo.bottom_end ? vert_inter_industry_space / 2 + 1 : 0) + normal_height - 1;
				int colpos = cargo_base;
				for (int i = 0; i < this->u.cargo.num_cargoes; i++) {
					if (this->u.cargo.top_end) GfxDrawLine(colpos, top - 1, colpos + CargoesField::cargo_line.width - 1, top - 1, CARGO_LINE_COLOUR);
					if (this->u.cargo.bottom_end) GfxDrawLine(colpos, bot + 1, colpos + CargoesField::cargo_line.width - 1, bot + 1, CARGO_LINE_COLOUR);
					GfxDrawLine(colpos, top, colpos, bot, CARGO_LINE_COLOUR);
					colpos++;
					const CargoSpec *csp = CargoSpec::Get(this->u.cargo.vertical_cargoes[i]);
					GfxFillRect(colpos, top, colpos + CargoesField::cargo_line.width - 2, bot, csp->legend_colour, FILLRECT_OPAQUE);
					colpos += CargoesField::cargo_line.width - 2;
					GfxDrawLine(colpos, top, colpos, bot, CARGO_LINE_COLOUR);
					colpos += 1 + CargoesField::cargo_space.width;
				}

				const CargoID *hor_left, *hor_right;
				if (_current_text_dir == TD_RTL) {
					hor_left  = this->u.cargo.cust_cargoes;
					hor_right = this->u.cargo.supp_cargoes;
				} else {
					hor_left  = this->u.cargo.supp_cargoes;
					hor_right = this->u.cargo.cust_cargoes;
				}
				ypos += CargoesField::cargo_border.height + vert_inter_industry_space / 2 + (GetCharacterHeight(FS_NORMAL) - CargoesField::cargo_line.height) / 2;
				for (uint i = 0; i < MAX_CARGOES; i++) {
					if (hor_left[i] != CT_INVALID) {
						int col = hor_left[i];
						int dx = 0;
						const CargoSpec *csp = CargoSpec::Get(this->u.cargo.vertical_cargoes[col]);
						for (; col > 0; col--) {
							int lf = cargo_base + col * CargoesField::cargo_line.width + (col - 1) * CargoesField::cargo_space.width;
							DrawHorConnection(lf, lf + CargoesField::cargo_space.width - dx, ypos, csp);
							dx = 1;
						}
						DrawHorConnection(xpos, cargo_base - dx, ypos, csp);
					}
					if (hor_right[i] != CT_INVALID) {
						int col = hor_right[i];
						int dx = 0;
						const CargoSpec *csp = CargoSpec::Get(this->u.cargo.vertical_cargoes[col]);
						for (; col < this->u.cargo.num_cargoes - 1; col++) {
							int lf = cargo_base + (col + 1) * CargoesField::cargo_line.width + col * CargoesField::cargo_space.width;
							DrawHorConnection(lf + dx - 1, lf + CargoesField::cargo_space.width - 1, ypos, csp);
							dx = 1;
						}
						DrawHorConnection(cargo_base + col * CargoesField::cargo_space.width + (col + 1) * CargoesField::cargo_line.width - 1 + dx, xpos + CargoesField::cargo_field_width - 1, ypos, csp);
					}
					ypos += GetCharacterHeight(FS_NORMAL) + CargoesField::cargo_space.height;
				}
				break;
			}

			case CFT_CARGO_LABEL:
				ypos += CargoesField::cargo_border.height + vert_inter_industry_space / 2;
				for (uint i = 0; i < MAX_CARGOES; i++) {
					if (this->u.cargo_label.cargoes[i] != CT_INVALID) {
						const CargoSpec *csp = CargoSpec::Get(this->u.cargo_label.cargoes[i]);
						DrawString(xpos + WidgetDimensions::scaled.framerect.left, xpos + industry_width - 1 - WidgetDimensions::scaled.framerect.right, ypos, csp->name, TC_WHITE,
								(this->u.cargo_label.left_align) ? SA_LEFT : SA_RIGHT);
					}
					ypos += GetCharacterHeight(FS_NORMAL) + CargoesField::cargo_space.height;
				}
				break;

			default:
				NOT_REACHED();
		}
	}

	/**
	 * Decide which cargo was clicked at in a #CFT_CARGO field.
	 * @param left  Left industry neighbour if available (else \c nullptr should be supplied).
	 * @param right Right industry neighbour if available (else \c nullptr should be supplied).
	 * @param pt    Click position in the cargo field.
	 * @return Cargo clicked at, or #CT_INVALID if none.
	 */
	CargoID CargoClickedAt(const CargoesField *left, const CargoesField *right, Point pt) const
	{
		assert(this->type == CFT_CARGO);

		/* Vertical matching. */
		int cpos = this->GetCargoBase(0);
		uint col;
		for (col = 0; col < this->u.cargo.num_cargoes; col++) {
			if (pt.x < cpos) break;
			if (pt.x < cpos + (int)CargoesField::cargo_line.width) return this->u.cargo.vertical_cargoes[col];
			cpos += CargoesField::cargo_line.width + CargoesField::cargo_space.width;
		}
		/* col = 0 -> left of first col, 1 -> left of 2nd col, ... this->u.cargo.num_cargoes right of last-col. */

		int vpos = vert_inter_industry_space / 2 + CargoesField::cargo_border.width;
		uint row;
		for (row = 0; row < MAX_CARGOES; row++) {
			if (pt.y < vpos) return CT_INVALID;
			if (pt.y < vpos + GetCharacterHeight(FS_NORMAL)) break;
			vpos += GetCharacterHeight(FS_NORMAL) + CargoesField::cargo_space.width;
		}
		if (row == MAX_CARGOES) return CT_INVALID;

		/* row = 0 -> at first horizontal row, row = 1 -> second horizontal row, 2 = 3rd horizontal row. */
		if (col == 0) {
			if (this->u.cargo.supp_cargoes[row] != CT_INVALID) return this->u.cargo.vertical_cargoes[this->u.cargo.supp_cargoes[row]];
			if (left != nullptr) {
				if (left->type == CFT_INDUSTRY) return left->u.industry.other_produced[row];
				if (left->type == CFT_CARGO_LABEL && !left->u.cargo_label.left_align) return left->u.cargo_label.cargoes[row];
			}
			return CT_INVALID;
		}
		if (col == this->u.cargo.num_cargoes) {
			if (this->u.cargo.cust_cargoes[row] != CT_INVALID) return this->u.cargo.vertical_cargoes[this->u.cargo.cust_cargoes[row]];
			if (right != nullptr) {
				if (right->type == CFT_INDUSTRY) return right->u.industry.other_accepted[row];
				if (right->type == CFT_CARGO_LABEL && right->u.cargo_label.left_align) return right->u.cargo_label.cargoes[row];
			}
			return CT_INVALID;
		}
		if (row >= col) {
			/* Clicked somewhere in-between vertical cargo connection.
			 * Since the horizontal connection is made in the same order as the vertical list, the above condition
			 * ensures we are left-below the main diagonal, thus at the supplying side.
			 */
			if (this->u.cargo.supp_cargoes[row] == CT_INVALID) return CT_INVALID;
			return this->u.cargo.vertical_cargoes[this->u.cargo.supp_cargoes[row]];
		} else {
			/* Clicked at a customer connection. */
			if (this->u.cargo.cust_cargoes[row] == CT_INVALID) return CT_INVALID;
			return this->u.cargo.vertical_cargoes[this->u.cargo.cust_cargoes[row]];
		}
		/* Clicked at a customer connection. */
		if (IsValidCargoID(this->u.cargo.cust_cargoes[row])) return this->u.cargo.vertical_cargoes[this->u.cargo.cust_cargoes[row]];
		return CT_INVALID;
	}

	/**
	 * Decide what cargo the user clicked in the cargo label field.
	 * @param pt Click position in the cargo label field.
	 * @return Cargo clicked at, or #CT_INVALID if none.
	 */
	CargoID CargoLabelClickedAt(Point pt) const
	{
		assert(this->type == CFT_CARGO_LABEL);

		int vpos = vert_inter_industry_space / 2 + CargoesField::cargo_border.height;
		uint row;
		for (row = 0; row < MAX_CARGOES; row++) {
			if (pt.y < vpos) return CT_INVALID;
			if (pt.y < vpos + GetCharacterHeight(FS_NORMAL)) break;
			vpos += GetCharacterHeight(FS_NORMAL) + CargoesField::cargo_space.height;
		}
		if (row == MAX_CARGOES) return CT_INVALID;
		return this->u.cargo_label.cargoes[row];
	}

private:
	/**
	 * Draw a horizontal cargo connection.
	 * @param left  Left-most coordinate to draw.
	 * @param right Right-most coordinate to draw.
	 * @param top   Top coordinate of the cargo connection.
	 * @param csp   Cargo to draw.
	 */
	static void DrawHorConnection(int left, int right, int top, const CargoSpec *csp)
	{
		GfxDrawLine(left, top, right, top, CARGO_LINE_COLOUR);
		GfxFillRect(left, top + 1, right, top + CargoesField::cargo_line.height - 2, csp->legend_colour, FILLRECT_OPAQUE);
		GfxDrawLine(left, top + CargoesField::cargo_line.height - 1, right, top + CargoesField::cargo_line.height - 1, CARGO_LINE_COLOUR);
	}
};

static_assert(MAX_CARGOES >= cpp_lengthof(IndustrySpec, produced_cargo));
static_assert(MAX_CARGOES >= cpp_lengthof(IndustrySpec, accepts_cargo));

Dimension CargoesField::legend;       ///< Dimension of the legend blob.
Dimension CargoesField::cargo_border; ///< Dimensions of border between cargo lines and industry boxes.
Dimension CargoesField::cargo_line;   ///< Dimensions of cargo lines.
Dimension CargoesField::cargo_space;  ///< Dimensions of space between cargo lines.
Dimension CargoesField::cargo_stub;   ///< Dimensions of cargo stub (unconnected cargo line.)

int CargoesField::small_height;      ///< Height of the header row.
int CargoesField::normal_height;     ///< Height of the non-header rows.
int CargoesField::industry_width;    ///< Width of an industry field.
int CargoesField::cargo_field_width; ///< Width of a cargo field.
uint CargoesField::max_cargoes;      ///< Largest number of cargoes actually on any industry.
int CargoesField::vert_inter_industry_space; ///< Amount of space between two industries in a column.

int CargoesField::blob_distance; ///< Distance of the industry legend colour from the edge of the industry box.

const int CargoesField::INDUSTRY_LINE_COLOUR = PC_YELLOW; ///< Line colour of the industry type box.
const int CargoesField::CARGO_LINE_COLOUR    = PC_YELLOW; ///< Line colour around the cargo.

/** A single row of #CargoesField. */
struct CargoesRow {
	CargoesField columns[5]; ///< One row of fields.

	/**
	 * Connect industry production cargoes to the cargo column after it.
	 * @param column Column of the industry.
	 */
	void ConnectIndustryProduced(int column)
	{
		CargoesField *ind_fld   = this->columns + column;
		CargoesField *cargo_fld = this->columns + column + 1;
		assert(ind_fld->type == CFT_INDUSTRY && cargo_fld->type == CFT_CARGO);

		std::fill(std::begin(ind_fld->u.industry.other_produced), std::end(ind_fld->u.industry.other_produced), CT_INVALID);

		if (ind_fld->u.industry.ind_type < NUM_INDUSTRYTYPES) {
			CargoID others[MAX_CARGOES]; // Produced cargoes not carried in the cargo column.
			int other_count = 0;

			const IndustrySpec *indsp = GetIndustrySpec(ind_fld->u.industry.ind_type);
			assert(CargoesField::max_cargoes <= lengthof(indsp->produced_cargo));
			for (uint i = 0; i < CargoesField::max_cargoes; i++) {
				int col = cargo_fld->ConnectCargo(indsp->produced_cargo[i], true);
				if (col < 0) others[other_count++] = indsp->produced_cargo[i];
			}

			/* Allocate other cargoes in the empty holes of the horizontal cargo connections. */
			for (uint i = 0; i < CargoesField::max_cargoes && other_count > 0; i++) {
				if (cargo_fld->u.cargo.supp_cargoes[i] == CT_INVALID) ind_fld->u.industry.other_produced[i] = others[--other_count];
			}
		} else {
			/* Houses only display what is demanded. */
			for (uint i = 0; i < cargo_fld->u.cargo.num_cargoes; i++) {
				CargoID cid = cargo_fld->u.cargo.vertical_cargoes[i];
				if (cid == CT_PASSENGERS || cid == CT_MAIL) cargo_fld->ConnectCargo(cid, true);
			}
		}
	}

	/**
	 * Construct a #CFT_CARGO_LABEL field.
	 * @param column    Column to create the new field.
	 * @param accepting Display accepted cargo (if \c false, display produced cargo).
	 */
	void MakeCargoLabel(int column, bool accepting)
	{
		CargoID cargoes[MAX_CARGOES];
		std::fill(std::begin(cargoes), std::end(cargoes), CT_INVALID);

		CargoesField *label_fld = this->columns + column;
		CargoesField *cargo_fld = this->columns + (accepting ? column - 1 : column + 1);

		assert(cargo_fld->type == CFT_CARGO && label_fld->type == CFT_EMPTY);
		for (uint i = 0; i < cargo_fld->u.cargo.num_cargoes; i++) {
			int col = cargo_fld->ConnectCargo(cargo_fld->u.cargo.vertical_cargoes[i], !accepting);
			if (col >= 0) cargoes[col] = cargo_fld->u.cargo.vertical_cargoes[i];
		}
		label_fld->MakeCargoLabel(cargoes, lengthof(cargoes), accepting);
	}


	/**
	 * Connect industry accepted cargoes to the cargo column before it.
	 * @param column Column of the industry.
	 */
	void ConnectIndustryAccepted(int column)
	{
		CargoesField *ind_fld   = this->columns + column;
		CargoesField *cargo_fld = this->columns + column - 1;
		assert(ind_fld->type == CFT_INDUSTRY && cargo_fld->type == CFT_CARGO);

		std::fill(std::begin(ind_fld->u.industry.other_accepted), std::end(ind_fld->u.industry.other_accepted), CT_INVALID);

		if (ind_fld->u.industry.ind_type < NUM_INDUSTRYTYPES) {
			CargoID others[MAX_CARGOES]; // Accepted cargoes not carried in the cargo column.
			int other_count = 0;

			const IndustrySpec *indsp = GetIndustrySpec(ind_fld->u.industry.ind_type);
			assert(CargoesField::max_cargoes <= lengthof(indsp->accepts_cargo));
			for (uint i = 0; i < CargoesField::max_cargoes; i++) {
				int col = cargo_fld->ConnectCargo(indsp->accepts_cargo[i], false);
				if (col < 0) others[other_count++] = indsp->accepts_cargo[i];
			}

			/* Allocate other cargoes in the empty holes of the horizontal cargo connections. */
			for (uint i = 0; i < CargoesField::max_cargoes && other_count > 0; i++) {
				if (cargo_fld->u.cargo.cust_cargoes[i] == CT_INVALID) ind_fld->u.industry.other_accepted[i] = others[--other_count];
			}
		} else {
			/* Houses only display what is demanded. */
			for (uint i = 0; i < cargo_fld->u.cargo.num_cargoes; i++) {
				for (uint h = 0; h < NUM_HOUSES; h++) {
					HouseSpec *hs = HouseSpec::Get(h);
					if (!hs->enabled) continue;

					for (uint j = 0; j < lengthof(hs->accepts_cargo); j++) {
						if (hs->cargo_acceptance[j] > 0 && cargo_fld->u.cargo.vertical_cargoes[i] == hs->accepts_cargo[j]) {
							cargo_fld->ConnectCargo(cargo_fld->u.cargo.vertical_cargoes[i], false);
							goto next_cargo;
						}
					}
				}
next_cargo: ;
			}
		}
	}
};


/**
 * Window displaying the cargo connections around an industry (or cargo).
 *
 * The main display is constructed from 'fields', rectangles that contain an industry, piece of the cargo connection, cargo labels, or headers.
 * For a nice display, the following should be kept in mind:
 * - A #CFT_HEADER is always at the top of an column of #CFT_INDUSTRY fields.
 * - A #CFT_CARGO_LABEL field is also always put in a column of #CFT_INDUSTRY fields.
 * - The top row contains #CFT_HEADER and #CFT_SMALL_EMPTY fields.
 * - Cargo connections have a column of their own (#CFT_CARGO fields).
 * - Cargo accepted or produced by an industry, but not carried in a cargo connection, is drawn in the space of a cargo column attached to the industry.
 *   The information however is part of the industry.
 *
 * This results in the following invariants:
 * - Width of a #CFT_INDUSTRY column is large enough to hold all industry type labels, all cargo labels, and all header texts.
 * - Height of a #CFT_INDUSTRY is large enough to hold a header line, or a industry type line, \c N cargo labels
 *   (where \c N is the maximum number of cargoes connected between industries), \c N connections of cargo types, and space
 *   between two industry types (1/2 above it, and 1/2 underneath it).
 * - Width of a cargo field (#CFT_CARGO) is large enough to hold \c N vertical columns (one for each type of cargo).
 *   Also, space is needed between an industry and the leftmost/rightmost column to draw the non-carried cargoes.
 * - Height of a #CFT_CARGO field is equally high as the height of the #CFT_INDUSTRY.
 * - A field at the top (#CFT_HEADER or #CFT_SMALL_EMPTY) match the width of the fields below them (#CFT_INDUSTRY respectively
 *   #CFT_CARGO), the height should be sufficient to display the header text.
 *
 * When displaying the cargoes around an industry type, five columns are needed (supplying industries, accepted cargoes, the industry,
 * produced cargoes, customer industries). Displaying the industries around a cargo needs three columns (supplying industries, the cargo,
 * customer industries). The remaining two columns are set to #CFT_EMPTY with a width equal to the average of a cargo and an industry column.
 */
struct IndustryCargoesWindow : public Window {
	typedef std::vector<CargoesRow> Fields;

	Fields fields;  ///< Fields to display in the #WID_IC_PANEL.
	uint ind_cargo; ///< If less than #NUM_INDUSTRYTYPES, an industry type, else a cargo id + NUM_INDUSTRYTYPES.
	Dimension cargo_textsize; ///< Size to hold any cargo text, as well as STR_INDUSTRY_CARGOES_SELECT_CARGO.
	Dimension ind_textsize;   ///< Size to hold any industry type text, as well as STR_INDUSTRY_CARGOES_SELECT_INDUSTRY.
	Scrollbar *vscroll;

	IndustryCargoesWindow(int id) : Window(&_industry_cargoes_desc)
	{
		this->OnInit();
		this->CreateNestedTree();
		this->vscroll = this->GetScrollbar(WID_IC_SCROLLBAR);
		this->FinishInitNested(0);
		this->OnInvalidateData(id);
	}

	void OnInit() override
	{
		/* Initialize static CargoesField size variables. */
		Dimension d = GetStringBoundingBox(STR_INDUSTRY_CARGOES_PRODUCERS);
		d = maxdim(d, GetStringBoundingBox(STR_INDUSTRY_CARGOES_CUSTOMERS));
		d.width  += WidgetDimensions::scaled.frametext.Horizontal();
		d.height += WidgetDimensions::scaled.frametext.Vertical();
		CargoesField::small_height = d.height;

		/* Size of the legend blob -- slightly larger than the smallmap legend blob. */
		CargoesField::legend.height = GetCharacterHeight(FS_SMALL);
		CargoesField::legend.width = CargoesField::legend.height * 9 / 6;

		/* Size of cargo lines. */
		CargoesField::cargo_line.width = ScaleGUITrad(6);
		CargoesField::cargo_line.height = CargoesField::cargo_line.width;

		/* Size of border between cargo lines and industry boxes. */
		CargoesField::cargo_border.width = CargoesField::cargo_line.width * 3 / 2;
		CargoesField::cargo_border.height = CargoesField::cargo_line.width / 2;

		/* Size of space between cargo lines. */
		CargoesField::cargo_space.width = CargoesField::cargo_line.width / 2;
		CargoesField::cargo_space.height = CargoesField::cargo_line.height / 2;

		/* Size of cargo stub (unconnected cargo line.) */
		CargoesField::cargo_stub.width = CargoesField::cargo_line.width / 2;
		CargoesField::cargo_stub.height = CargoesField::cargo_line.height; /* Unused */

		CargoesField::vert_inter_industry_space = WidgetDimensions::scaled.vsep_wide;
		CargoesField::blob_distance = WidgetDimensions::scaled.hsep_normal;

		/* Decide about the size of the box holding the text of an industry type. */
		this->ind_textsize.width = 0;
		this->ind_textsize.height = 0;
		CargoesField::max_cargoes = 0;
		for (IndustryType it = 0; it < NUM_INDUSTRYTYPES; it++) {
			const IndustrySpec *indsp = GetIndustrySpec(it);
			if (!indsp->enabled) continue;
			this->ind_textsize = maxdim(this->ind_textsize, GetStringBoundingBox(indsp->name));
			CargoesField::max_cargoes = std::max<uint>(CargoesField::max_cargoes, std::count_if(indsp->accepts_cargo, endof(indsp->accepts_cargo), IsValidCargoID));
			CargoesField::max_cargoes = std::max<uint>(CargoesField::max_cargoes, std::count_if(indsp->produced_cargo, endof(indsp->produced_cargo), IsValidCargoID));
		}
		d.width = std::max(d.width, this->ind_textsize.width);
		d.height = this->ind_textsize.height;
		this->ind_textsize = maxdim(this->ind_textsize, GetStringBoundingBox(STR_INDUSTRY_CARGOES_SELECT_INDUSTRY));

		/* Compute max size of the cargo texts. */
		this->cargo_textsize.width = 0;
		this->cargo_textsize.height = 0;
		for (const CargoSpec *csp : CargoSpec::Iterate()) {
			if (!csp->IsValid()) continue;
			this->cargo_textsize = maxdim(this->cargo_textsize, GetStringBoundingBox(csp->name));
		}
		d = maxdim(d, this->cargo_textsize); // Box must also be wide enough to hold any cargo label.
		this->cargo_textsize = maxdim(this->cargo_textsize, GetStringBoundingBox(STR_INDUSTRY_CARGOES_SELECT_CARGO));

		d.width += WidgetDimensions::scaled.frametext.Horizontal();
		/* Ensure the height is enough for the industry type text, for the horizontal connections, and for the cargo labels. */
		uint min_ind_height = CargoesField::cargo_border.height * 2 + CargoesField::max_cargoes * GetCharacterHeight(FS_NORMAL) + (CargoesField::max_cargoes - 1) * CargoesField::cargo_space.height;
		d.height = std::max(d.height + WidgetDimensions::scaled.frametext.Vertical(), min_ind_height);

		CargoesField::industry_width = d.width;
		CargoesField::normal_height = d.height + CargoesField::vert_inter_industry_space;

		/* Width of a #CFT_CARGO field. */
		CargoesField::cargo_field_width = CargoesField::cargo_border.width * 2 + CargoesField::cargo_line.width * CargoesField::max_cargoes + CargoesField::cargo_space.width * (CargoesField::max_cargoes - 1);
	}

	void UpdateWidgetSize(int widget, Dimension *size, [[maybe_unused]] const Dimension &padding, [[maybe_unused]] Dimension *fill, [[maybe_unused]] Dimension *resize) override
	{
		switch (widget) {
			case WID_IC_PANEL:
				resize->height = CargoesField::normal_height;
				size->width = CargoesField::industry_width * 3 + CargoesField::cargo_field_width * 2 + WidgetDimensions::scaled.frametext.Horizontal();
				size->height = CargoesField::small_height + 2 * resize->height + WidgetDimensions::scaled.frametext.Vertical();
				break;

			case WID_IC_IND_DROPDOWN:
				size->width = std::max(size->width, this->ind_textsize.width + padding.width);
				break;

			case WID_IC_CARGO_DROPDOWN:
				size->width = std::max(size->width, this->cargo_textsize.width + padding.width);
				break;
		}
	}


	CargoesFieldType type; ///< Type of field.
	void SetStringParameters  (int widget) const override
	{
		if (widget != WID_IC_CAPTION) return;

		if (this->ind_cargo < NUM_INDUSTRYTYPES) {
			const IndustrySpec *indsp = GetIndustrySpec(this->ind_cargo);
			SetDParam(0, indsp->name);
		} else {
			const CargoSpec *csp = CargoSpec::Get(this->ind_cargo - NUM_INDUSTRYTYPES);
			SetDParam(0, csp->name);
		}
	}

	/**
	 * Do the two sets of cargoes have a valid cargo in common?
	 * @param cargoes1 Base address of the first cargo array.
	 * @param length1  Number of cargoes in the first cargo array.
	 * @param cargoes2 Base address of the second cargo array.
	 * @param length2  Number of cargoes in the second cargo array.
	 * @return Arrays have at least one valid cargo in common.
	 */
	static bool HasCommonValidCargo(const CargoID *cargoes1, uint length1, const CargoID *cargoes2, uint length2)
	{
		while (length1 > 0) {
			if (*cargoes1 != CT_INVALID) {
				for (uint i = 0; i < length2; i++) if (*cargoes1 == cargoes2[i]) return true;
			}
			cargoes1++;
			length1--;
		}
		return false;
	}

	/**
	 * Can houses be used to supply one of the cargoes?
	 * @param cargoes Base address of the cargo array.
	 * @param length  Number of cargoes in the array.
	 * @return Houses can supply at least one of the cargoes.
	 */
	static bool HousesCanSupply(const CargoID *cargoes, uint length)
	{
		for (uint i = 0; i < length; i++) {
			if (cargoes[i] == CT_INVALID) continue;
			if (cargoes[i] == CT_PASSENGERS || cargoes[i] == CT_MAIL) return true;
		}
		return false;
	}

	/**
	 * Can houses be used as customers of the produced cargoes?
	 * @param cargoes Base address of the cargo array.
	 * @param length  Number of cargoes in the array.
	 * @return Houses can accept at least one of the cargoes.
	 */
	static bool HousesCanAccept(const CargoID *cargoes, uint length)
	{
		HouseZones climate_mask;
		switch (_settings_game.game_creation.landscape) {
			case LT_TEMPERATE: climate_mask = HZ_TEMP; break;
			case LT_ARCTIC:    climate_mask = HZ_SUBARTC_ABOVE | HZ_SUBARTC_BELOW; break;
			case LT_TROPIC:    climate_mask = HZ_SUBTROPIC; break;
			case LT_TOYLAND:   climate_mask = HZ_TOYLND; break;
			default: NOT_REACHED();
		}
		for (uint i = 0; i < length; i++) {
			if (cargoes[i] == CT_INVALID) continue;

			for (uint h = 0; h < NUM_HOUSES; h++) {
				HouseSpec *hs = HouseSpec::Get(h);
				if (!hs->enabled || !(hs->building_availability & climate_mask)) continue;

				for (uint j = 0; j < lengthof(hs->accepts_cargo); j++) {
					if (hs->cargo_acceptance[j] > 0 && cargoes[i] == hs->accepts_cargo[j]) return true;
				}
			}
		}
		return false;
	}

	/**
	 * Count how many industries have accepted cargoes in common with one of the supplied set.
	 * @param cargoes Cargoes to search.
	 * @param length  Number of cargoes in \a cargoes.
	 * @return Number of industries that have an accepted cargo in common with the supplied set.
	 */
	static int CountMatchingAcceptingIndustries(const CargoID *cargoes, uint length)
	{
		int count = 0;
		for (IndustryType it = 0; it < NUM_INDUSTRYTYPES; it++) {
			const IndustrySpec *indsp = GetIndustrySpec(it);
			if (!indsp->enabled) continue;

			if (HasCommonValidCargo(cargoes, length, indsp->accepts_cargo, lengthof(indsp->accepts_cargo))) count++;
		}
		return count;
	}

	/**
	 * Count how many industries have produced cargoes in common with one of the supplied set.
	 * @param cargoes Cargoes to search.
	 * @param length  Number of cargoes in \a cargoes.
	 * @return Number of industries that have a produced cargo in common with the supplied set.
	 */
	static int CountMatchingProducingIndustries(const CargoID *cargoes, uint length)
	{
		int count = 0;
		for (IndustryType it = 0; it < NUM_INDUSTRYTYPES; it++) {
			const IndustrySpec *indsp = GetIndustrySpec(it);
			if (!indsp->enabled) continue;

			if (HasCommonValidCargo(cargoes, length, indsp->produced_cargo, lengthof(indsp->produced_cargo))) count++;
		}
		return count;
	}

	/**
	 * Shorten the cargo column to just the part between industries.
	 * @param column Column number of the cargo column.
	 * @param top    Current top row.
	 * @param bottom Current bottom row.
	 */
	void ShortenCargoColumn(int column, int top, int bottom)
	{
		while (top < bottom && !this->fields[top].columns[column].HasConnection()) {
			this->fields[top].columns[column].MakeEmpty(CFT_EMPTY);
			top++;
		}
		this->fields[top].columns[column].u.cargo.top_end = true;

		while (bottom > top && !this->fields[bottom].columns[column].HasConnection()) {
			this->fields[bottom].columns[column].MakeEmpty(CFT_EMPTY);
			bottom--;
		}
		this->fields[bottom].columns[column].u.cargo.bottom_end = true;
	}

	/**
	 * Place an industry in the fields.
	 * @param row Row of the new industry.
	 * @param col Column of the new industry.
	 * @param it  Industry to place.
	 */
	void PlaceIndustry(int row, int col, IndustryType it)
	{
		assert(this->fields[row].columns[col].type == CFT_EMPTY);
		this->fields[row].columns[col].MakeIndustry(it);
		if (col == 0) {
			this->fields[row].ConnectIndustryProduced(col);
		} else {
			this->fields[row].ConnectIndustryAccepted(col);
		}
	}

	/**
	 * Notify smallmap that new displayed industries have been selected (in #_displayed_industries).
	 */
	void NotifySmallmap()
	{
		if (!this->IsWidgetLowered(WID_IC_NOTIFY)) return;

		UpdateSmallMapSelectedIndustries();
	}

	/**
	 * Compute what and where to display for industry type \a it.
	 * @param displayed_it Industry type to display.
	 */
	void ComputeIndustryDisplay(IndustryType displayed_it)
	{
		this->GetWidget<NWidgetCore>(WID_IC_CAPTION)->widget_data = STR_INDUSTRY_CARGOES_INDUSTRY_CAPTION;
		this->ind_cargo = displayed_it;
		_displayed_industries.reset();
		_displayed_industries_in.reset();
		_displayed_industries_out.reset();
		_displayed_industries.set(displayed_it);
		_displayed_industries_in.set(displayed_it);
		_displayed_industries_out.set(displayed_it);

		this->fields.clear();
		CargoesRow &first_row = this->fields.emplace_back();
		first_row.columns[0].MakeHeader(STR_INDUSTRY_CARGOES_PRODUCERS);
		first_row.columns[1].MakeEmpty(CFT_SMALL_EMPTY);
		first_row.columns[2].MakeEmpty(CFT_SMALL_EMPTY);
		first_row.columns[3].MakeEmpty(CFT_SMALL_EMPTY);
		first_row.columns[4].MakeHeader(STR_INDUSTRY_CARGOES_CUSTOMERS);

		const IndustrySpec *central_sp = GetIndustrySpec(displayed_it);
		bool houses_supply = HousesCanSupply(central_sp->accepts_cargo, lengthof(central_sp->accepts_cargo));
		bool houses_accept = HousesCanAccept(central_sp->produced_cargo, lengthof(central_sp->produced_cargo));
		/* Make a field consisting of two cargo columns. */
		int num_supp = CountMatchingProducingIndustries(central_sp->accepts_cargo, lengthof(central_sp->accepts_cargo)) + houses_supply;
		int num_cust = CountMatchingAcceptingIndustries(central_sp->produced_cargo, lengthof(central_sp->produced_cargo)) + houses_accept;
		int num_indrows = std::max(3, std::max(num_supp, num_cust)); // One is needed for the 'it' industry, and 2 for the cargo labels.
		for (int i = 0; i < num_indrows; i++) {
			CargoesRow &row = this->fields.emplace_back();
			row.columns[0].MakeEmpty(CFT_EMPTY);
			row.columns[1].MakeCargo(central_sp->accepts_cargo, lengthof(central_sp->accepts_cargo));
			row.columns[2].MakeEmpty(CFT_EMPTY);
			row.columns[3].MakeCargo(central_sp->produced_cargo, lengthof(central_sp->produced_cargo));
			row.columns[4].MakeEmpty(CFT_EMPTY);
		}
		/* Add central industry. */
		int central_row = 1 + num_indrows / 2;
		this->fields[central_row].columns[2].MakeIndustry(displayed_it);
		this->fields[central_row].ConnectIndustryProduced(2);
		this->fields[central_row].ConnectIndustryAccepted(2);

		/* Add cargo labels. */
		this->fields[central_row - 1].MakeCargoLabel(2, true);
		this->fields[central_row + 1].MakeCargoLabel(2, false);

		/* Add suppliers and customers of the 'it' industry. */
		int supp_count = 0;
		int cust_count = 0;
		for (IndustryType it : _sorted_industry_types) {
			const IndustrySpec *indsp = GetIndustrySpec(it);
			if (!indsp->enabled) continue;

			if (HasCommonValidCargo(central_sp->accepts_cargo, lengthof(central_sp->accepts_cargo), indsp->produced_cargo, lengthof(indsp->produced_cargo))) {
				this->PlaceIndustry(1 + supp_count * num_indrows / num_supp, 0, it);
				_displayed_industries.set(it);
				_displayed_industries_in.set(it);
				supp_count++;
			}
			if (HasCommonValidCargo(central_sp->produced_cargo, lengthof(central_sp->produced_cargo), indsp->accepts_cargo, lengthof(indsp->accepts_cargo))) {
				this->PlaceIndustry(1 + cust_count * num_indrows / num_cust, 4, it);
				_displayed_industries.set(it);
				_displayed_industries_out.set(it);
				cust_count++;
			}
		}
		if (houses_supply) {
			this->PlaceIndustry(1 + supp_count * num_indrows / num_supp, 0, NUM_INDUSTRYTYPES);
			supp_count++;
		}
		if (houses_accept) {
			this->PlaceIndustry(1 + cust_count * num_indrows / num_cust, 4, NUM_INDUSTRYTYPES);
			cust_count++;
		}

		this->ShortenCargoColumn(1, 1, num_indrows);
		this->ShortenCargoColumn(3, 1, num_indrows);
		this->vscroll->SetCount(num_indrows);
		this->SetDirty();
		this->NotifySmallmap();
	}

	/**
	 * Compute what and where to display for cargo id \a cid.
	 * @param cid Cargo id to display.
	 */
	void ComputeCargoDisplay(CargoID cid)
	{
		this->GetWidget<NWidgetCore>(WID_IC_CAPTION)->widget_data = STR_INDUSTRY_CARGOES_CARGO_CAPTION;
		this->ind_cargo = cid + NUM_INDUSTRYTYPES;
		_displayed_industries.reset();
		_displayed_industries_in.reset();
		_displayed_industries_out.reset();

		this->fields.clear();
		CargoesRow &first_row = this->fields.emplace_back();
		first_row.columns[0].MakeHeader(STR_INDUSTRY_CARGOES_PRODUCERS);
		first_row.columns[1].MakeEmpty(CFT_SMALL_EMPTY);
		first_row.columns[2].MakeHeader(STR_INDUSTRY_CARGOES_CUSTOMERS);
		first_row.columns[3].MakeEmpty(CFT_SMALL_EMPTY);
		first_row.columns[4].MakeEmpty(CFT_SMALL_EMPTY);

		bool houses_supply = HousesCanSupply(&cid, 1);
		bool houses_accept = HousesCanAccept(&cid, 1);
		int num_supp = CountMatchingProducingIndustries(&cid, 1) + houses_supply + 1; // Ensure room for the cargo label.
		int num_cust = CountMatchingAcceptingIndustries(&cid, 1) + houses_accept;
		int num_indrows = std::max(num_supp, num_cust);
		for (int i = 0; i < num_indrows; i++) {
			CargoesRow &row = this->fields.emplace_back();
			row.columns[0].MakeEmpty(CFT_EMPTY);
			row.columns[1].MakeCargo(&cid, 1);
			row.columns[2].MakeEmpty(CFT_EMPTY);
			row.columns[3].MakeEmpty(CFT_EMPTY);
			row.columns[4].MakeEmpty(CFT_EMPTY);
		}

		this->fields[num_indrows].MakeCargoLabel(0, false); // Add cargo labels at the left bottom.

		/* Add suppliers and customers of the cargo. */
		int supp_count = 0;
		int cust_count = 0;
		for (IndustryType it : _sorted_industry_types) {
			const IndustrySpec *indsp = GetIndustrySpec(it);
			if (!indsp->enabled) continue;

			if (HasCommonValidCargo(&cid, 1, indsp->produced_cargo, lengthof(indsp->produced_cargo))) {
				this->PlaceIndustry(1 + supp_count * num_indrows / num_supp, 0, it);
				_displayed_industries.set(it);
				_displayed_industries_in.set(it);
				supp_count++;
			}
			if (HasCommonValidCargo(&cid, 1, indsp->accepts_cargo, lengthof(indsp->accepts_cargo))) {
				this->PlaceIndustry(1 + cust_count * num_indrows / num_cust, 2, it);
				_displayed_industries.set(it);
				_displayed_industries_out.set(it);
				cust_count++;
			}
		}
		if (houses_supply) {
			this->PlaceIndustry(1 + supp_count * num_indrows / num_supp, 0, NUM_INDUSTRYTYPES);
			supp_count++;
		}
		if (houses_accept) {
			this->PlaceIndustry(1 + cust_count * num_indrows / num_cust, 2, NUM_INDUSTRYTYPES);
			cust_count++;
		}

		this->ShortenCargoColumn(1, 1, num_indrows);
		this->vscroll->SetCount(num_indrows);
		this->SetDirty();
		this->NotifySmallmap();
	}

	/**
	 * Some data on this window has become invalid.
	 * @param data Information about the changed data.
	 * - data = 0 .. NUM_INDUSTRYTYPES - 1: Display the chain around the given industry.
	 * - data = NUM_INDUSTRYTYPES: Stop sending updates to the smallmap window.
	 * @param gui_scope Whether the call is done from GUI scope. You may not do everything when not in GUI scope. See #InvalidateWindowData() for details.
	 */
	void OnInvalidateData([[maybe_unused]] int data = 0, [[maybe_unused]] bool gui_scope = true) override
	{
		if (!gui_scope) return;
		if (data == NUM_INDUSTRYTYPES) {
			this->RaiseWidgetWhenLowered(WID_IC_NOTIFY);
			return;
		}

		assert(data >= 0 && data < NUM_INDUSTRYTYPES);
		this->ComputeIndustryDisplay(data);
	}

	void DrawWidget(const Rect &r, int widget) const override
	{
		if (widget != WID_IC_PANEL) return;

		Rect ir = r.Shrink(WidgetDimensions::scaled.bevel);
		DrawPixelInfo tmp_dpi;
		if (!FillDrawPixelInfo(&tmp_dpi, ir.left, ir.top, ir.Width(), ir.Height())) return;
		AutoRestoreBackup dpi_backup(_cur_dpi, &tmp_dpi);

		int left_pos = WidgetDimensions::scaled.frametext.left - WidgetDimensions::scaled.bevel.left;
		if (this->ind_cargo >= NUM_INDUSTRYTYPES) left_pos += (CargoesField::industry_width + CargoesField::cargo_field_width) / 2;
		int last_column = (this->ind_cargo < NUM_INDUSTRYTYPES) ? 4 : 2;

		const NWidgetBase *nwp = this->GetWidget<NWidgetBase>(WID_IC_PANEL);
		int vpos = WidgetDimensions::scaled.frametext.top - WidgetDimensions::scaled.bevel.top - this->vscroll->GetPosition() * nwp->resize_y;
		int row_height = CargoesField::small_height;
		for (const auto &field : this->fields) {
			if (vpos + row_height >= 0) {
				int xpos = left_pos;
				int col, dir;
				if (_current_text_dir == TD_RTL) {
					col = last_column;
					dir = -1;
				} else {
					col = 0;
					dir = 1;
				}
				while (col >= 0 && col <= last_column) {
					field.columns[col].Draw(xpos, vpos);
					xpos += (col & 1) ? CargoesField::cargo_field_width : CargoesField::industry_width;
					col += dir;
				}
			}
			vpos += row_height;
			if (vpos >= height) break;
			row_height = CargoesField::normal_height;
		}
	}

	/**
	 * Calculate in which field was clicked, and within the field, at what position.
	 * @param pt Clicked position in the #WID_IC_PANEL widget.
	 * @param fieldxy If \c true is returned, field x/y coordinate of \a pt.
	 * @param xy      If \c true is returned, x/y coordinate with in the field.
	 * @return Clicked at a valid position.
	 */
	bool CalculatePositionInWidget(Point pt, Point *fieldxy, Point *xy)
	{
		const NWidgetBase *nw = this->GetWidget<NWidgetBase>(WID_IC_PANEL);
		pt.x -= nw->pos_x;
		pt.y -= nw->pos_y;

		int vpos = WidgetDimensions::scaled.framerect.top + CargoesField::small_height - this->vscroll->GetPosition() * nw->resize_y;
		if (pt.y < vpos) return false;

		int row = (pt.y - vpos) / CargoesField::normal_height; // row is relative to row 1.
		if (row + 1 >= (int)this->fields.size()) return false;
		vpos = pt.y - vpos - row * CargoesField::normal_height; // Position in the row + 1 field
		row++; // rebase row to match index of this->fields.

		int xpos = 2 * WidgetDimensions::scaled.framerect.left + ((this->ind_cargo < NUM_INDUSTRYTYPES) ? 0 :  (CargoesField::industry_width + CargoesField::cargo_field_width) / 2);
		if (pt.x < xpos) return false;
		int column;
		for (column = 0; column <= 5; column++) {
			int width = (column & 1) ? CargoesField::cargo_field_width : CargoesField::industry_width;
			if (pt.x < xpos + width) break;
			xpos += width;
		}
		int num_columns = (this->ind_cargo < NUM_INDUSTRYTYPES) ? 4 : 2;
		if (column > num_columns) return false;
		xpos = pt.x - xpos;

		/* Return both positions, compensating for RTL languages (which works due to the equal symmetry in both displays). */
		fieldxy->y = row;
		xy->y = vpos;
		if (_current_text_dir == TD_RTL) {
			fieldxy->x = num_columns - column;
			xy->x = ((column & 1) ? CargoesField::cargo_field_width : CargoesField::industry_width) - xpos;
		} else {
			fieldxy->x = column;
			xy->x = xpos;
		}
		return true;
	}

	void OnClick([[maybe_unused]] Point pt, int widget, [[maybe_unused]] int click_count) override
	{
		switch (widget) {
			case WID_IC_PANEL: {
				Point fieldxy, xy;
				if (!CalculatePositionInWidget(pt, &fieldxy, &xy)) return;

				const CargoesField *fld = this->fields[fieldxy.y].columns + fieldxy.x;
				switch (fld->type) {
					case CFT_INDUSTRY:
						if (fld->u.industry.ind_type < NUM_INDUSTRYTYPES) this->ComputeIndustryDisplay(fld->u.industry.ind_type);
						break;

					case CFT_CARGO: {
						CargoesField *lft = (fieldxy.x > 0) ? this->fields[fieldxy.y].columns + fieldxy.x - 1 : nullptr;
						CargoesField *rgt = (fieldxy.x < 4) ? this->fields[fieldxy.y].columns + fieldxy.x + 1 : nullptr;
						CargoID cid = fld->CargoClickedAt(lft, rgt, xy);
						if (cid != CT_INVALID) this->ComputeCargoDisplay(cid);
						break;
					}

					case CFT_CARGO_LABEL: {
						CargoID cid = fld->CargoLabelClickedAt(xy);
						if (cid != CT_INVALID) this->ComputeCargoDisplay(cid);
						break;
					}

					default:
						break;
				}
				break;
			}

			case WID_IC_NOTIFY:
				if (this->GetWidget<NWidgetLeaf>(widget)->ButtonHit(pt)) {
					this->ToggleWidgetLoweredState(WID_IC_NOTIFY);
					this->SetWidgetDirty(WID_IC_NOTIFY);
					if (_settings_client.sound.click_beep) SndPlayFx(SND_15_BEEP);

					if (this->IsWidgetLowered(WID_IC_NOTIFY)) {
						_link_mode = ILM_ALL;
						if (FindWindowByClass(WC_SMALLMAP) == nullptr) ShowSmallMap();
						this->NotifySmallmap();
					}
				} else {
					DropDownList list;
					auto add_item = [&](StringID string, int result) {
						std::unique_ptr<DropDownListStringItem> item(new DropDownListStringItem(string, result, false));
						item->SetColourFlags(TC_FORCED);
						list.emplace_back(std::move(item));
					};
					add_item(STR_INDUSTRY_CARGOES_NOTIFY_SMALLMAP_ALL, ILM_ALL);
					add_item(STR_INDUSTRY_CARGOES_PRODUCERS, ILM_IN);
					add_item(STR_INDUSTRY_CARGOES_CUSTOMERS, ILM_OUT);
					int selected = (this->IsWidgetLowered(WID_IC_NOTIFY)) ? (int)_link_mode : -1;
					ShowDropDownList(this, std::move(list), selected, WID_IC_NOTIFY);
				}
				break;

			case WID_IC_CARGO_DROPDOWN: {
				DropDownList lst;
				for (const CargoSpec *cs : _sorted_standard_cargo_specs) {
					lst.push_back(std::make_unique<DropDownListStringItem>(cs->name, cs->Index(), false));
				}
				if (!lst.empty()) {
					int selected = (this->ind_cargo >= NUM_INDUSTRYTYPES) ? (int)(this->ind_cargo - NUM_INDUSTRYTYPES) : -1;
					ShowDropDownList(this, std::move(lst), selected, WID_IC_CARGO_DROPDOWN);
				}
				break;
			}

			case WID_IC_IND_DROPDOWN: {
				DropDownList lst;
				for (IndustryType ind : _sorted_industry_types) {
					const IndustrySpec *indsp = GetIndustrySpec(ind);
					if (!indsp->enabled) continue;
					lst.push_back(std::make_unique<DropDownListStringItem>(indsp->name, ind, false));
				}
				if (!lst.empty()) {
					int selected = (this->ind_cargo < NUM_INDUSTRYTYPES) ? (int)this->ind_cargo : -1;
					ShowDropDownList(this, std::move(lst), selected, WID_IC_IND_DROPDOWN);
				}
				break;
			}
		}
	}

	void OnDropdownSelect(int widget, int index) override
	{
		if (index < 0) return;

		switch (widget) {
			case WID_IC_CARGO_DROPDOWN:
				this->ComputeCargoDisplay(index);
				break;

			case WID_IC_IND_DROPDOWN:
				this->ComputeIndustryDisplay(index);
				break;

			case WID_IC_NOTIFY:
				_link_mode = (IndustryLinkMode)index;
				this->LowerWidget(WID_IC_NOTIFY);
				this->SetWidgetDirty(WID_IC_NOTIFY);
				if (FindWindowByClass(WC_SMALLMAP) == nullptr) ShowSmallMap();
				this->NotifySmallmap();
				break;
		}
	}

	bool OnTooltip([[maybe_unused]] Point pt, int widget, TooltipCloseCondition close_cond) override
	{
		if (widget != WID_IC_PANEL) return false;

		Point fieldxy, xy;
		if (!CalculatePositionInWidget(pt, &fieldxy, &xy)) return false;

		const CargoesField *fld = this->fields[fieldxy.y].columns + fieldxy.x;
		CargoID cid = CT_INVALID;
		switch (fld->type) {
			case CFT_CARGO: {
				CargoesField *lft = (fieldxy.x > 0) ? this->fields[fieldxy.y].columns + fieldxy.x - 1 : nullptr;
				CargoesField *rgt = (fieldxy.x < 4) ? this->fields[fieldxy.y].columns + fieldxy.x + 1 : nullptr;
				cid = fld->CargoClickedAt(lft, rgt, xy);
				break;
			}

			case CFT_CARGO_LABEL: {
				cid = fld->CargoLabelClickedAt(xy);
				break;
			}

			case CFT_INDUSTRY:
				if (fld->u.industry.ind_type < NUM_INDUSTRYTYPES && (this->ind_cargo >= NUM_INDUSTRYTYPES || fieldxy.x != 2)) {
					GuiShowTooltips(this, STR_INDUSTRY_CARGOES_INDUSTRY_TOOLTIP, close_cond);
				}
				return true;

			default:
				break;
		}
		if (cid != CT_INVALID && (this->ind_cargo < NUM_INDUSTRYTYPES || cid != this->ind_cargo - NUM_INDUSTRYTYPES)) {
			const CargoSpec *csp = CargoSpec::Get(cid);
			SetDParam(0, csp->name);
			GuiShowTooltips(this, STR_INDUSTRY_CARGOES_CARGO_TOOLTIP, close_cond, 1);
			return true;
		}

		return false;
	}

	void OnResize() override
	{
		this->vscroll->SetCapacityFromWidget(this, WID_IC_PANEL, WidgetDimensions::scaled.framerect.top + CargoesField::small_height);
	}

	bool IsNewGRFInspectable() const override
	{
		return true;
	}

	void ShowNewGRFInspectWindow() const override
	{
		if (this->ind_cargo < NUM_INDUSTRYTYPES) {
			::ShowNewGRFInspectWindow(GSF_INDUSTRIES, this->ind_cargo | (1 << 26));
		} else {
			::ShowNewGRFInspectWindow(GSF_CARGOES, this->ind_cargo - NUM_INDUSTRYTYPES);
		}
	}
};

/**
 * Open the industry and cargoes window.
 * @param id Industry type to display, \c NUM_INDUSTRYTYPES selects a default industry type.
 */
static void ShowIndustryCargoesWindow(IndustryType id)
{
	if (id >= NUM_INDUSTRYTYPES) {
		for (IndustryType ind : _sorted_industry_types) {
			const IndustrySpec *indsp = GetIndustrySpec(ind);
			if (indsp->enabled) {
				id = ind;
				break;
			}
		}
		if (id >= NUM_INDUSTRYTYPES) return;
	}

	Window *w = BringWindowToFrontById(WC_INDUSTRY_CARGOES, 0);
	if (w != nullptr) {
		w->InvalidateData(id);
		return;
	}
	new IndustryCargoesWindow(id);
}

/** Open the industry and cargoes window with an industry. */
void ShowIndustryCargoesWindow()
{
	ShowIndustryCargoesWindow(NUM_INDUSTRYTYPES);
}

void ShowIndustryTooltip(Window *w, const TileIndex tile)
{
	if (!_settings_client.gui.industry_tooltip_show) return;
	if (!(_settings_client.gui.industry_tooltip_show_name || _settings_client.gui.industry_tooltip_show_produced ||
			_settings_client.gui.industry_tooltip_show_required || _settings_client.gui.industry_tooltip_show_stockpiled)) return;

	const Industry *industry = Industry::GetByTile(tile);
	const IndustrySpec *industry_spec = GetIndustrySpec(industry->type);

	std::string msg;

	if (_settings_client.gui.industry_tooltip_show_name) {
		// Print out the name of the industry.
		SetDParam(0, industry_spec->name);
		msg = GetString(STR_INDUSTRY_VIEW_NAME_TOOLTIP);
	}

	if (_settings_client.gui.industry_tooltip_show_required || _settings_client.gui.industry_tooltip_show_stockpiled) {
		const size_t accepted_cargo_count = lengthof(industry->accepts_cargo);

		CargoSuffix suffixes[accepted_cargo_count];
		GetAllCargoSuffixes(CARGOSUFFIX_IN, CST_VIEW, industry, industry->type, industry_spec, industry->accepts_cargo, suffixes);

		// Have to query the stockpiling right now, in case callback 37 returns fail.
		bool stockpiling = HasBit(industry_spec->callback_mask, CBM_IND_PRODUCTION_CARGO_ARRIVAL) ||
				HasBit(industry_spec->callback_mask, CBM_IND_PRODUCTION_256_TICKS);

		if (_settings_client.gui.industry_tooltip_show_required) {
			// Print out required cargo.
			bool first = true;
			std::string required_cargo_list;

			for (size_t i = 0; i < accepted_cargo_count; ++i) {
				CargoID required_cargo = industry->accepts_cargo[i];
				if (required_cargo == CT_INVALID) {
					continue;
				}

				const CargoSuffix &suffix = suffixes[i];

				const bool is_stockpile_with_suffix = (suffix.display == CSD_CARGO_AMOUNT_TEXT);
				const bool is_stockpile_without_suffix = (suffix.display == CSD_CARGO_AMOUNT);
				const bool is_proper_stockpile_without_suffix = (is_stockpile_without_suffix && stockpiling); // If callback 37 fails, the result is interpreted as a stockpile, for some reason.
				if (is_stockpile_with_suffix || is_proper_stockpile_without_suffix) {
					if (_settings_client.gui.industry_tooltip_show_stockpiled) continue;
				}

				StringID format = STR_INDUSTRY_VIEW_REQUIRED_TOOLTIP_NEXT;
				if (first) {
					format = STR_INDUSTRY_VIEW_REQUIRED_TOOLTIP_FIRST;
					first = false;
				}

				SetDParam(0, CargoSpec::Get(required_cargo)->name);
				SetDParamStr(1, suffix.text);
				required_cargo_list += GetString(format);
			}

			if (!required_cargo_list.empty()) {
				if (!msg.empty()) msg += '\n';
				msg += required_cargo_list;
			}
		}

		// Print out stockpiled cargo.

		if (stockpiling && _settings_client.gui.industry_tooltip_show_stockpiled) {
			for (size_t i = 0; i < accepted_cargo_count; ++i) {
				CargoID stockpiled_cargo = industry->accepts_cargo[i];
				if (stockpiled_cargo == CT_INVALID) continue;

				const CargoSuffix &suffix = suffixes[i];

				if (suffix.display == CSD_CARGO || suffix.display == CSD_CARGO_TEXT) {
					continue;
				}

				if (!msg.empty()) msg += '\n';

				SetDParam(0, stockpiled_cargo);
				SetDParam(1, industry->incoming_cargo_waiting[i]);
				SetDParamStr(2, suffix.text);
				msg += GetString(STR_INDUSTRY_VIEW_STOCKPILED_TOOLTIP);
			}
		}
	}

	if (_settings_client.gui.industry_tooltip_show_produced) {
		const size_t produced_cargo_count = lengthof(industry->produced_cargo);

		CargoSuffix suffixes[produced_cargo_count];
		GetAllCargoSuffixes(CARGOSUFFIX_OUT, CST_VIEW, industry, industry->type, industry_spec, industry->produced_cargo, suffixes);

		// Print out amounts of produced cargo.

		for (size_t i = 0; i < produced_cargo_count; i++) {
			CargoID produced_cargo = industry->produced_cargo[i];
			if (produced_cargo == CT_INVALID) continue;

			if (!msg.empty()) msg += '\n';

			SetDParam(0, produced_cargo);
			SetDParam(1, industry->last_month_production[i]);
			SetDParamStr(2, suffixes[i].text);
			SetDParam(3, ToPercent8(industry->last_month_pct_transported[i]));
			msg += GetString(STR_INDUSTRY_VIEW_TRANSPORTED_TOOLTIP_EXTENSION);
		}
	}

	if (!msg.empty()) {
		_temp_special_strings[0] = std::move(msg);
		GuiShowTooltips(w, SPECSTR_TEMP_START, TCC_HOVER_VIEWPORT);
	}
}<|MERGE_RESOLUTION|>--- conflicted
+++ resolved
@@ -913,14 +913,9 @@
 			ir.top += GetCharacterHeight(FS_NORMAL);
 		}
 
-<<<<<<< HEAD
 		GetAllCargoSuffixes(CARGOSUFFIX_OUT, CST_VIEW, i, i->type, ind, i->produced_cargo, cargo_suffix);
-		int line_height = this->editable == EA_RATE ? this->cheat_line_height : FONT_HEIGHT_NORMAL;
-		int text_y_offset = (line_height - FONT_HEIGHT_NORMAL) / 2;
-=======
 		int line_height = this->editable == EA_RATE ? this->cheat_line_height : GetCharacterHeight(FS_NORMAL);
 		int text_y_offset = (line_height - GetCharacterHeight(FS_NORMAL)) / 2;
->>>>>>> 3902acb1
 		int button_y_offset = (line_height - SETTING_BUTTON_HEIGHT) / 2;
 		first = true;
 		for (byte j = 0; j < lengthof(i->produced_cargo); j++) {
