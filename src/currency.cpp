--- conflicted
+++ resolved
@@ -20,63 +20,56 @@
 
 #include "safeguards.h"
 
-<<<<<<< HEAD
-	/*   exchange rate    prefix                       code
-	 *   |  separator       |        postfix            |  symbol_pos
-	 *   |   | Euro year    |           |               |     | name
-	 *   |   |  |           |           |               |     |  | */
-=======
-	/*   exchange rate                        prefix                             code
-	 *   |  separator                            |           postfix              |  symbol_pos
-	 *   |   |   Euro year                       |              |                 |     | name
-	 *   |   |    |                              |              |                 |     |  | */
->>>>>>> 666f7bfe
+	/*   exchange rate              prefix                       code
+	 *   |  separator                 |        postfix            |  symbol_pos
+	 *   |   | Euro year              |           |               |     | name
+	 *   |   |  |                     |           |               |     |  | */
 /** The original currency specifications. */
 static const std::array<CurrencySpec, CURRENCY_END> origin_currency_specs = {{
-	{    1, "", CF_NOEURO,                     "\u00a3",   "",             "GBP", 0, STR_GAME_OPTIONS_CURRENCY_GBP    }, ///< british pound
-	{    2, "", CF_NOEURO,                     "$",        "",             "USD", 0, STR_GAME_OPTIONS_CURRENCY_USD    }, ///< american dollar
-	{    2, "", CF_ISEURO,                     "\u20ac",   "",             "EUR", 0, STR_GAME_OPTIONS_CURRENCY_EUR    }, ///< euro
-	{  220, "", CF_NOEURO,                     "\u00a5",   "",             "JPY", 0, STR_GAME_OPTIONS_CURRENCY_JPY    }, ///< japanese yen
-	{   27, "", TimerGameCalendar::Year{2002}, "",         NBSP "S.",      "ATS", 1, STR_GAME_OPTIONS_CURRENCY_ATS    }, ///< austrian schilling
-	{   81, "", TimerGameCalendar::Year{2002}, "BEF" NBSP, "",             "BEF", 0, STR_GAME_OPTIONS_CURRENCY_BEF    }, ///< belgian franc
-	{    2, "", CF_NOEURO,                     "CHF" NBSP, "",             "CHF", 0, STR_GAME_OPTIONS_CURRENCY_CHF    }, ///< swiss franc
-	{   41, "", CF_NOEURO,                     "",         NBSP "K\u010d", "CZK", 1, STR_GAME_OPTIONS_CURRENCY_CZK    }, ///< czech koruna
-	{    4, "", TimerGameCalendar::Year{2002}, "DM" NBSP,  "",             "DEM", 0, STR_GAME_OPTIONS_CURRENCY_DEM    }, ///< deutsche mark
-	{   11, "", CF_NOEURO,                     "",         NBSP "kr",      "DKK", 1, STR_GAME_OPTIONS_CURRENCY_DKK    }, ///< danish krone
-	{  333, "", TimerGameCalendar::Year{2002}, "Pts" NBSP, "",             "ESP", 0, STR_GAME_OPTIONS_CURRENCY_ESP    }, ///< spanish peseta
-	{   12, "", TimerGameCalendar::Year{2002}, "",         NBSP "mk",      "FIM", 1, STR_GAME_OPTIONS_CURRENCY_FIM    }, ///< finnish markka
-	{   13, "", TimerGameCalendar::Year{2002}, "FF" NBSP,  "",             "FRF", 0, STR_GAME_OPTIONS_CURRENCY_FRF    }, ///< french franc
-	{  681, "", TimerGameCalendar::Year{2002}, "",         "Dr.",          "GRD", 1, STR_GAME_OPTIONS_CURRENCY_GRD    }, ///< greek drachma
-	{  378, "", CF_NOEURO,                     "",         NBSP "Ft",      "HUF", 1, STR_GAME_OPTIONS_CURRENCY_HUF    }, ///< hungarian forint
-	{  130, "", CF_NOEURO,                     "",         NBSP "Kr",      "ISK", 1, STR_GAME_OPTIONS_CURRENCY_ISK    }, ///< icelandic krona
-	{ 3873, "", TimerGameCalendar::Year{2002}, "",         NBSP "L.",      "ITL", 1, STR_GAME_OPTIONS_CURRENCY_ITL    }, ///< italian lira
-	{    4, "", TimerGameCalendar::Year{2002}, "NLG" NBSP, "",             "NLG", 0, STR_GAME_OPTIONS_CURRENCY_NLG    }, ///< dutch gulden
-	{   12, "", CF_NOEURO,                     "",         NBSP "Kr",      "NOK", 1, STR_GAME_OPTIONS_CURRENCY_NOK    }, ///< norwegian krone
-	{    6, "", CF_NOEURO,                     "",         NBSP "z\u0142", "PLN", 1, STR_GAME_OPTIONS_CURRENCY_PLN    }, ///< polish zloty
-	{    5, "", CF_NOEURO,                     "",         NBSP "Lei",     "RON", 1, STR_GAME_OPTIONS_CURRENCY_RON    }, ///< romanian leu
-	{   50, "", CF_NOEURO,                     "",         NBSP "p",       "RUR", 1, STR_GAME_OPTIONS_CURRENCY_RUR    }, ///< russian rouble
-	{  479, "", TimerGameCalendar::Year{2007}, "",         NBSP "SIT",     "SIT", 1, STR_GAME_OPTIONS_CURRENCY_SIT    }, ///< slovenian tolar
-	{   13, "", CF_NOEURO,                     "",         NBSP "Kr",      "SEK", 1, STR_GAME_OPTIONS_CURRENCY_SEK    }, ///< swedish krona
-	{    3, "", CF_NOEURO,                     "",         NBSP "TL",      "TRY", 1, STR_GAME_OPTIONS_CURRENCY_TRY    }, ///< turkish lira
-	{   60, "", TimerGameCalendar::Year{2009}, "",         NBSP "Sk",      "SKK", 1, STR_GAME_OPTIONS_CURRENCY_SKK    }, ///< slovak koruna
-	{    4, "", CF_NOEURO,                     "R$" NBSP,  "",             "BRL", 0, STR_GAME_OPTIONS_CURRENCY_BRL    }, ///< brazil real
-	{   31, "", TimerGameCalendar::Year{2011}, "",         NBSP "EEK",     "EEK", 1, STR_GAME_OPTIONS_CURRENCY_EEK    }, ///< estonian krooni
-	{    4, "", TimerGameCalendar::Year{2015}, "",         NBSP "Lt",      "LTL", 1, STR_GAME_OPTIONS_CURRENCY_LTL    }, ///< lithuanian litas
-	{ 1850, "", CF_NOEURO,                     "\u20a9",   "",             "KRW", 0, STR_GAME_OPTIONS_CURRENCY_KRW    }, ///< south korean won
-	{   13, "", CF_NOEURO,                     "R" NBSP,   "",             "ZAR", 0, STR_GAME_OPTIONS_CURRENCY_ZAR    }, ///< south african rand
-	{    1, "", CF_NOEURO,                     "",         "",             "",    2, STR_GAME_OPTIONS_CURRENCY_CUSTOM }, ///< custom currency {add further languages below}
-	{    3, "", CF_NOEURO,                     "",         NBSP "GEL",     "GEL", 1, STR_GAME_OPTIONS_CURRENCY_GEL    }, ///< Georgian Lari
-	{ 4901, "", CF_NOEURO,                     "",         NBSP "Rls",     "IRR", 1, STR_GAME_OPTIONS_CURRENCY_IRR    }, ///< Iranian Rial
-	{   80, "", CF_NOEURO,                     "",         NBSP "rub",     "RUB", 1, STR_GAME_OPTIONS_CURRENCY_RUB    }, ///< New Russian Ruble
-	{   24, "", CF_NOEURO,                     "$",        "",             "MXN", 0, STR_GAME_OPTIONS_CURRENCY_MXN    }, ///< Mexican peso
-	{   40, "", CF_NOEURO,                     "NTD" NBSP, "",             "NTD", 0, STR_GAME_OPTIONS_CURRENCY_NTD    }, ///< new taiwan dollar
-	{    8, "", CF_NOEURO,                     "\u00a5",   "",             "CNY", 0, STR_GAME_OPTIONS_CURRENCY_CNY    }, ///< chinese renminbi
-	{   10, "", CF_NOEURO,                     "HKD" NBSP, "",             "HKD", 0, STR_GAME_OPTIONS_CURRENCY_HKD    }, ///< hong kong dollar
-	{   90, "", CF_NOEURO,                     "\u20b9",   "",             "INR", 0, STR_GAME_OPTIONS_CURRENCY_INR    }, ///< Indian Rupee
-	{   19, "", CF_NOEURO,                     "Rp",       "",             "IDR", 0, STR_GAME_OPTIONS_CURRENCY_IDR    }, ///< Indonesian Rupiah
-	{    5, "", CF_NOEURO,                     "RM",       "",             "MYR", 0, STR_GAME_OPTIONS_CURRENCY_MYR    }, ///< Malaysian Ringgit
-	{    1, "", TimerGameCalendar::Year{2014}, "",         NBSP "Ls",      "LVL", 1, STR_GAME_OPTIONS_CURRENCY_LVL    }, ///< latvian lats
-	{  400, "", TimerGameCalendar::Year{2002}, "",         "$00",          "PTE", 1, STR_GAME_OPTIONS_CURRENCY_PTE    }, ///< portuguese escudo
+	{    1, "", CF_NOEURO,           "\u00a3",   "",             "GBP", 0, STR_GAME_OPTIONS_CURRENCY_GBP    }, ///< british pound
+	{    2, "", CF_NOEURO,           "$",        "",             "USD", 0, STR_GAME_OPTIONS_CURRENCY_USD    }, ///< american dollar
+	{    2, "", CF_ISEURO,           "\u20ac",   "",             "EUR", 0, STR_GAME_OPTIONS_CURRENCY_EUR    }, ///< euro
+	{  220, "", CF_NOEURO,           "\u00a5",   "",             "JPY", 0, STR_GAME_OPTIONS_CURRENCY_JPY    }, ///< japanese yen
+	{   27, "", CalTime::Year{2002}, "",         NBSP "S.",      "ATS", 1, STR_GAME_OPTIONS_CURRENCY_ATS    }, ///< austrian schilling
+	{   81, "", CalTime::Year{2002}, "BEF" NBSP, "",             "BEF", 0, STR_GAME_OPTIONS_CURRENCY_BEF    }, ///< belgian franc
+	{    2, "", CF_NOEURO,           "CHF" NBSP, "",             "CHF", 0, STR_GAME_OPTIONS_CURRENCY_CHF    }, ///< swiss franc
+	{   41, "", CF_NOEURO,           "",         NBSP "K\u010d", "CZK", 1, STR_GAME_OPTIONS_CURRENCY_CZK    }, ///< czech koruna
+	{    4, "", CalTime::Year{2002}, "DM" NBSP,  "",             "DEM", 0, STR_GAME_OPTIONS_CURRENCY_DEM    }, ///< deutsche mark
+	{   11, "", CF_NOEURO,           "",         NBSP "kr",      "DKK", 1, STR_GAME_OPTIONS_CURRENCY_DKK    }, ///< danish krone
+	{  333, "", CalTime::Year{2002}, "Pts" NBSP, "",             "ESP", 0, STR_GAME_OPTIONS_CURRENCY_ESP    }, ///< spanish peseta
+	{   12, "", CalTime::Year{2002}, "",         NBSP "mk",      "FIM", 1, STR_GAME_OPTIONS_CURRENCY_FIM    }, ///< finnish markka
+	{   13, "", CalTime::Year{2002}, "FF" NBSP,  "",             "FRF", 0, STR_GAME_OPTIONS_CURRENCY_FRF    }, ///< french franc
+	{  681, "", CalTime::Year{2002}, "",         "Dr.",          "GRD", 1, STR_GAME_OPTIONS_CURRENCY_GRD    }, ///< greek drachma
+	{  378, "", CF_NOEURO,           "",         NBSP "Ft",      "HUF", 1, STR_GAME_OPTIONS_CURRENCY_HUF    }, ///< hungarian forint
+	{  130, "", CF_NOEURO,           "",         NBSP "Kr",      "ISK", 1, STR_GAME_OPTIONS_CURRENCY_ISK    }, ///< icelandic krona
+	{ 3873, "", CalTime::Year{2002}, "",         NBSP "L.",      "ITL", 1, STR_GAME_OPTIONS_CURRENCY_ITL    }, ///< italian lira
+	{    4, "", CalTime::Year{2002}, "NLG" NBSP, "",             "NLG", 0, STR_GAME_OPTIONS_CURRENCY_NLG    }, ///< dutch gulden
+	{   12, "", CF_NOEURO,           "",         NBSP "Kr",      "NOK", 1, STR_GAME_OPTIONS_CURRENCY_NOK    }, ///< norwegian krone
+	{    6, "", CF_NOEURO,           "",         NBSP "z\u0142", "PLN", 1, STR_GAME_OPTIONS_CURRENCY_PLN    }, ///< polish zloty
+	{    5, "", CF_NOEURO,           "",         NBSP "Lei",     "RON", 1, STR_GAME_OPTIONS_CURRENCY_RON    }, ///< romanian leu
+	{   50, "", CF_NOEURO,           "",         NBSP "p",       "RUR", 1, STR_GAME_OPTIONS_CURRENCY_RUR    }, ///< russian rouble
+	{  479, "", CalTime::Year{2007}, "",         NBSP "SIT",     "SIT", 1, STR_GAME_OPTIONS_CURRENCY_SIT    }, ///< slovenian tolar
+	{   13, "", CF_NOEURO,           "",         NBSP "Kr",      "SEK", 1, STR_GAME_OPTIONS_CURRENCY_SEK    }, ///< swedish krona
+	{    3, "", CF_NOEURO,           "",         NBSP "TL",      "TRY", 1, STR_GAME_OPTIONS_CURRENCY_TRY    }, ///< turkish lira
+	{   60, "", CalTime::Year{2009}, "",         NBSP "Sk",      "SKK", 1, STR_GAME_OPTIONS_CURRENCY_SKK    }, ///< slovak koruna
+	{    4, "", CF_NOEURO,           "R$" NBSP,  "",             "BRL", 0, STR_GAME_OPTIONS_CURRENCY_BRL    }, ///< brazil real
+	{   31, "", CalTime::Year{2011}, "",         NBSP "EEK",     "EEK", 1, STR_GAME_OPTIONS_CURRENCY_EEK    }, ///< estonian krooni
+	{    4, "", CalTime::Year{2015}, "",         NBSP "Lt",      "LTL", 1, STR_GAME_OPTIONS_CURRENCY_LTL    }, ///< lithuanian litas
+	{ 1850, "", CF_NOEURO,           "\u20a9",   "",             "KRW", 0, STR_GAME_OPTIONS_CURRENCY_KRW    }, ///< south korean won
+	{   13, "", CF_NOEURO,           "R" NBSP,   "",             "ZAR", 0, STR_GAME_OPTIONS_CURRENCY_ZAR    }, ///< south african rand
+	{    1, "", CF_NOEURO,           "",         "",             "",    2, STR_GAME_OPTIONS_CURRENCY_CUSTOM }, ///< custom currency {add further languages below}
+	{    3, "", CF_NOEURO,           "",         NBSP "GEL",     "GEL", 1, STR_GAME_OPTIONS_CURRENCY_GEL    }, ///< Georgian Lari
+	{ 4901, "", CF_NOEURO,           "",         NBSP "Rls",     "IRR", 1, STR_GAME_OPTIONS_CURRENCY_IRR    }, ///< Iranian Rial
+	{   80, "", CF_NOEURO,           "",         NBSP "rub",     "RUB", 1, STR_GAME_OPTIONS_CURRENCY_RUB    }, ///< New Russian Ruble
+	{   24, "", CF_NOEURO,           "$",        "",             "MXN", 0, STR_GAME_OPTIONS_CURRENCY_MXN    }, ///< Mexican peso
+	{   40, "", CF_NOEURO,           "NTD" NBSP, "",             "NTD", 0, STR_GAME_OPTIONS_CURRENCY_NTD    }, ///< new taiwan dollar
+	{    8, "", CF_NOEURO,           "\u00a5",   "",             "CNY", 0, STR_GAME_OPTIONS_CURRENCY_CNY    }, ///< chinese renminbi
+	{   10, "", CF_NOEURO,           "HKD" NBSP, "",             "HKD", 0, STR_GAME_OPTIONS_CURRENCY_HKD    }, ///< hong kong dollar
+	{   90, "", CF_NOEURO,           "\u20b9",   "",             "INR", 0, STR_GAME_OPTIONS_CURRENCY_INR    }, ///< Indian Rupee
+	{   19, "", CF_NOEURO,           "Rp",       "",             "IDR", 0, STR_GAME_OPTIONS_CURRENCY_IDR    }, ///< Indonesian Rupiah
+	{    5, "", CF_NOEURO,           "RM",       "",             "MYR", 0, STR_GAME_OPTIONS_CURRENCY_MYR    }, ///< Malaysian Ringgit
+	{    1, "", CalTime::Year{2014}, "",         NBSP "Ls",      "LVL", 1, STR_GAME_OPTIONS_CURRENCY_LVL    }, ///< latvian lats
+	{  400, "", CalTime::Year{2002}, "",         "$00",          "PTE", 1, STR_GAME_OPTIONS_CURRENCY_PTE    }, ///< portuguese escudo
 }};
 
 /** Array of currencies used by the system */
@@ -137,7 +130,7 @@
 		CalTime::Year to_euro = _currency_specs[i].to_euro;
 
 		if (to_euro != CF_NOEURO && to_euro != CF_ISEURO && CalTime::CurYear() >= to_euro) continue;
-		if (to_euro == CF_ISEURO && CalTime::CurYear() < 2000) continue;
+		if (to_euro == CF_ISEURO && CalTime::CurYear() < MIN_EURO_YEAR) continue;
 		SetBit(mask, i);
 	}
 	SetBit(mask, CURRENCY_CUSTOM); // always allow custom currency
