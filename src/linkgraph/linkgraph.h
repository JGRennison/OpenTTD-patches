--- conflicted
+++ resolved
@@ -53,11 +53,12 @@
 	 * in a separate thread.
 	 */
 	struct BaseNode {
-		uint supply;             ///< Supply at the station.
-		uint demand;             ///< Acceptance at the station.
-		StationID station;       ///< Station ID.
-		TileIndex xy;            ///< Location of the station referred to by the node.
-		EconTime::Date last_update; ///< When the supply was last updated.
+		uint supply = 0;                          ///< Supply at the station.
+		uint demand = 0;                          ///< Acceptance at the station.
+		StationID station = StationID::Invalid(); ///< Station ID.
+		TileIndex xy = INVALID_TILE;              ///< Location of the station referred to by the node.
+		EconTime::Date last_update{};             ///< When the supply was last updated.
+
 		void Init(TileIndex xy = INVALID_TILE, StationID st = StationID::Invalid(), uint demand = 0);
 	};
 
@@ -68,21 +69,12 @@
 	 * the column as next_edge.
 	 */
 	struct BaseEdge {
-<<<<<<< HEAD
-		uint capacity;                 ///< Capacity of the link.
-		uint usage;                    ///< Usage of the link.
-		uint64_t travel_time_sum;      ///< Sum of the travel times of the link, in ticks.
-		EconTime::Date last_unrestricted_update; ///< When the unrestricted part of the link was last updated.
-		EconTime::Date last_restricted_update;   ///< When the restricted part of the link was last updated.
-		EconTime::Date last_aircraft_update;     ///< When aircraft capacity of the link was last updated.
-=======
-		uint capacity = 0; ///< Capacity of the link.
-		uint usage = 0; ///< Usage of the link.
-		uint64_t travel_time_sum = 0; ///< Sum of the travel times of the link, in ticks.
-		TimerGameEconomy::Date last_unrestricted_update{}; ///< When the unrestricted part of the link was last updated.
-		TimerGameEconomy::Date last_restricted_update{}; ///< When the restricted part of the link was last updated.
-		NodeID dest_node = INVALID_NODE; ///< Destination of the edge.
->>>>>>> 0428f8c6
+		uint capacity = 0;                         ///< Capacity of the link.
+		uint usage = 0;                            ///< Usage of the link.
+		uint64_t travel_time_sum = 0;              ///< Sum of the travel times of the link, in ticks.
+		EconTime::Date last_unrestricted_update{}; ///< When the unrestricted part of the link was last updated.
+		EconTime::Date last_restricted_update{};   ///< When the restricted part of the link was last updated.
+		EconTime::Date last_aircraft_update{};     ///< When aircraft capacity of the link was last updated.
 
 		void Init()
 		{
@@ -215,16 +207,7 @@
 	/**
 	 * A constant edge class.
 	 */
-<<<<<<< HEAD
 	typedef EdgeWrapper<const BaseEdge> ConstEdge;
-=======
-	struct BaseNode {
-		uint supply = 0; ///< Supply at the station.
-		uint demand = 0; ///< Acceptance at the station.
-		StationID station = StationID::Invalid(); ///< Station ID.
-		TileIndex xy = INVALID_TILE; ///< Location of the station referred to by the node.
-		TimerGameEconomy::Date last_update{}; ///< When the supply was last updated.
->>>>>>> 0428f8c6
 
 	/**
 	 * An updatable edge class.
@@ -411,11 +394,10 @@
 
 	friend void LinkGraphFixupAfterLoad(bool compression_was_date);
 
-<<<<<<< HEAD
-	CargoType cargo;         ///< Cargo of this component's link graph.
-	ScaledTickCounter last_compression; ///< Last time the capacities and supplies were compressed.
-	NodeVector nodes;      ///< Nodes in the component.
-	EdgeMatrix edges;      ///< Edges in the component.
+	CargoType cargo = INVALID_CARGO;      ///< Cargo of this component's link graph.
+	ScaledTickCounter last_compression{}; ///< Last time the capacities and supplies were compressed.
+	NodeVector nodes{};                   ///< Nodes in the component.
+	EdgeMatrix edges{};                   ///< Edges in the component.
 
 public:
 	const EdgeMatrix &GetEdges() const { return this->edges; }
@@ -499,11 +481,6 @@
 			}
 		}
 	}
-=======
-	CargoType cargo = INVALID_CARGO; ///< Cargo of this component's link graph.
-	TimerGameEconomy::Date last_compression{}; ///< Last time the capacities and supplies were compressed.
-	NodeVector nodes{}; ///< Nodes in the component.
->>>>>>> 0428f8c6
 };
 
 #endif /* LINKGRAPH_H */