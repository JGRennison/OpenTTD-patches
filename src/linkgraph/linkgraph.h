--- conflicted
+++ resolved
@@ -311,11 +311,7 @@
 	 * Real constructor.
 	 * @param cargo Cargo the link graph is about.
 	 */
-<<<<<<< HEAD
-	LinkGraph(CargoID cargo) : cargo(cargo), last_compression(_scaled_tick_counter) {}
-=======
-	LinkGraph(CargoType cargo) : cargo(cargo), last_compression(TimerGameEconomy::date) {}
->>>>>>> d1e001f1
+	LinkGraph(CargoType cargo) : cargo(cargo), last_compression(_scaled_tick_counter) {}
 
 	void Init(uint size);
 	void ShiftDates(EconTime::DateDelta interval);
@@ -397,13 +393,8 @@
 
 	friend void LinkGraphFixupAfterLoad(bool compression_was_date);
 
-<<<<<<< HEAD
-	CargoID cargo;         ///< Cargo of this component's link graph.
+	CargoType cargo;         ///< Cargo of this component's link graph.
 	ScaledTickCounter last_compression; ///< Last time the capacities and supplies were compressed.
-=======
-	CargoType cargo;         ///< Cargo of this component's link graph.
-	TimerGameEconomy::Date last_compression; ///< Last time the capacities and supplies were compressed.
->>>>>>> d1e001f1
 	NodeVector nodes;      ///< Nodes in the component.
 	EdgeMatrix edges;      ///< Edges in the component.
 
