/*
 * This file is part of OpenTTD.
 * OpenTTD is free software; you can redistribute it and/or modify it under the terms of the GNU General Public License as published by the Free Software Foundation, version 2.
 * OpenTTD is distributed in the hope that it will be useful, but WITHOUT ANY WARRANTY; without even the implied warranty of MERCHANTABILITY or FITNESS FOR A PARTICULAR PURPOSE.
 * See the GNU General Public License for more details. You should have received a copy of the GNU General Public License along with OpenTTD. If not, see <http://www.gnu.org/licenses/>.
 */

/** @file linkgraph.h Declaration of link graph classes used for cargo distribution. */

#ifndef LINKGRAPH_H
#define LINKGRAPH_H

#include "../core/pool_type.hpp"
#include "../core/bitmath_func.hpp"
#include "../station_base.h"
#include "../cargotype.h"
#include "../date_func.h"
#include "../sl/saveload_common.h"
#include "linkgraph_type.h"
#include "../3rdparty/cpp-btree/btree_map.h"
#include <utility>
#include <vector>

class LinkGraph;

/**
 * Type of the pool for link graph components. Each station can be in at up to
 * 32 link graphs. So we allow for plenty of them to be created.
 */
using LinkGraphPool = Pool<LinkGraph, LinkGraphID, 32>;
/** The actual pool with link graphs. */
extern LinkGraphPool _link_graph_pool;

namespace upstream_sl {
	SaveLoadTable GetLinkGraphDesc();
	SaveLoadTable GetLinkGraphJobDesc();
	class SlLinkgraphNode;
	class SlLinkgraphEdge;
}

/**
 * A connected component of a link graph. Contains a complete set of stations
 * connected by links as nodes and edges. Each component also holds a copy of
 * the link graph settings at the time of its creation. The global settings
 * might change between the creation and join time so we can't rely on them.
 */
class LinkGraph : public LinkGraphPool::PoolItem<&_link_graph_pool> {
public:

	/**
	 * Node of the link graph. contains all relevant information from the associated
	 * station. It's copied so that the link graph job can work on its own data set
	 * in a separate thread.
	 */
	struct BaseNode {
		uint supply = 0;                          ///< Supply at the station.
		uint demand = 0;                          ///< Acceptance at the station.
		StationID station = StationID::Invalid(); ///< Station ID.
		TileIndex xy = INVALID_TILE;              ///< Location of the station referred to by the node.
		EconTime::Date last_update{};             ///< When the supply was last updated.

		void Init(TileIndex xy = INVALID_TILE, StationID st = StationID::Invalid(), uint demand = 0);
	};

	/**
	 * An edge in the link graph. Corresponds to a link between two stations or at
	 * least the distance between them. Edges from one node to itself contain the
	 * ID of the opposite Node of the first active edge (i.e. not just distance) in
	 * the column as next_edge.
	 */
	struct BaseEdge {
		uint capacity = 0;                         ///< Capacity of the link.
		uint usage = 0;                            ///< Usage of the link.
		uint64_t travel_time_sum = 0;              ///< Sum of the travel times of the link, in ticks.
		EconTime::Date last_unrestricted_update{}; ///< When the unrestricted part of the link was last updated.
		EconTime::Date last_restricted_update{};   ///< When the restricted part of the link was last updated.
		EconTime::Date last_aircraft_update{};     ///< When aircraft capacity of the link was last updated.

		void Init()
		{
			this->capacity = 0;
			this->usage = 0;
			this->travel_time_sum = 0;
			this->last_unrestricted_update = EconTime::INVALID_DATE;
			this->last_restricted_update = EconTime::INVALID_DATE;
			this->last_aircraft_update = EconTime::INVALID_DATE;
		}

		BaseEdge() { this->Init(); }
	};

	typedef std::vector<BaseNode> NodeVector;
	typedef btree::btree_map<std::pair<NodeID, NodeID>, BaseEdge> EdgeMatrix;

	/**
	 * Wrapper for an edge (const or not) allowing retrieval, but no modification.
	 * @tparam Tedge Actual edge class, may be "const BaseEdge" or just "BaseEdge".
	 */
	template <typename Tedge>
	class EdgeWrapper {
	protected:
		Tedge *edge; ///< Actual edge to be used.

	public:

		/**
		 * Wrap a an edge.
		 * @param edge Edge to be wrapped.
		 */
		EdgeWrapper (Tedge &edge) : edge(&edge) {}

		/**
		 * Get edge's capacity.
		 * @return Capacity.
		 */
		uint Capacity() const { return this->edge->capacity; }

		/**
		 * Get edge's usage.
		 * @return Usage.
		 */
		uint Usage() const { return this->edge->usage; }

		/**
		 * Get edge's average travel time.
		 * @return Travel time, in ticks.
		 */
		uint32_t TravelTime() const { return this->edge->travel_time_sum / this->edge->capacity; }

		/**
		 * Get the date of the last update to the edge's unrestricted capacity.
		 * @return Last update.
		 */
		EconTime::Date LastUnrestrictedUpdate() const { return this->edge->last_unrestricted_update; }

		/**
		 * Get the date of the last update to the edge's restricted capacity.
		 * @return Last update.
		 */
		EconTime::Date LastRestrictedUpdate() const { return this->edge->last_restricted_update; }

		/**
		 * Get the date of the last update to the edge's aircraft capacity.
		 * @return Last update.
		 */
		EconTime::Date LastAircraftUpdate() const { return this->edge->last_aircraft_update; }

		/**
		 * Get the date of the last update to any part of the edge's capacity.
		 * @return Last update.
		 */
		EconTime::Date LastUpdate() const { return std::max(this->edge->last_unrestricted_update, this->edge->last_restricted_update); }
	};

<<<<<<< HEAD
	/**
	 * Wrapper for a node (const or not) allowing retrieval, but no modification.
	 * @tparam Tedge Actual node class, may be "const BaseNode" or just "BaseNode".
	 */
	template <typename Tnode>
	class NodeWrapper {
	protected:
		Tnode &node;          ///< Node being wrapped.
		NodeID index;         ///< ID of wrapped node.
=======
		void Update(uint capacity, uint usage, uint32_t time, EdgeUpdateModes modes);
		void Restrict() { this->last_unrestricted_update = EconomyTime::INVALID_DATE; }
		void Release() { this->last_restricted_update = EconomyTime::INVALID_DATE; }
>>>>>>> a87b8043

	public:

		/**
		 * Wrap a node.
		 * @param node Node to be wrapped.
		 * @param index ID of node to be wrapped.
		 */
		NodeWrapper(Tnode &node, NodeID index) : node(node), index(index) {}

		/**
		 * Get supply of wrapped node.
		 * @return Supply.
		 */
		uint Supply() const { return this->node.supply; }

		/**
		 * Get demand of wrapped node.
		 * @return Demand.
		 */
		uint Demand() const { return this->node.demand; }

		/**
		 * Get ID of station belonging to wrapped node.
		 * @return ID of node's station.
		 */
		StationID Station() const { return this->node.station; }

		/**
		 * Get node's last update.
		 * @return Last update.
		 */
		EconTime::Date LastUpdate() const { return this->node.last_update; }

		/**
		 * Get the location of the station associated with the node.
		 * @return Location of the station.
		 */
		TileIndex XY() const { return this->node.xy; }

		NodeID GetNodeID() const { return this->index; }
	};

	/**
	 * A constant edge class.
	 */
	typedef EdgeWrapper<const BaseEdge> ConstEdge;

	/**
	 * An updatable edge class.
	 */
	class Edge : public EdgeWrapper<BaseEdge> {
	public:
		/**
		 * Constructor
		 * @param edge Edge to be wrapped.
		 */
		Edge(BaseEdge &edge) : EdgeWrapper<BaseEdge>(edge) {}
		void Update(uint capacity, uint usage, uint32_t time, EdgeUpdateMode mode);
		void Restrict() { this->edge->last_unrestricted_update = EconTime::INVALID_DATE; }
		void Release() { this->edge->last_restricted_update = EconTime::INVALID_DATE; }
		void ClearAircraft() { this->edge->last_aircraft_update = EconTime::INVALID_DATE; }
	};

	/**
	 * Constant node class. Only retrieval operations are allowed on both the
	 * node itself and its edges.
	 */
	class ConstNode : public NodeWrapper<const BaseNode> {
	public:
		/**
		 * Constructor.
		 * @param lg LinkGraph to get the node from.
		 * @param node ID of the node.
		 */
		ConstNode(const LinkGraph *lg, NodeID node) :
			NodeWrapper<const BaseNode>(lg->nodes[node], node)
		{}
	};

	/**
	 * Updatable node class. The node itself as well as its edges can be modified.
	 */
	class Node : public NodeWrapper<BaseNode> {
	public:
		/**
		 * Constructor.
		 * @param lg LinkGraph to get the node from.
		 * @param node ID of the node.
		 */
		Node(LinkGraph *lg, NodeID node) :
			NodeWrapper<BaseNode>(lg->nodes[node], node)
		{}

		/**
		 * Update the node's supply and set last_update to the current date.
		 * @param supply Supply to be added.
		 */
		void UpdateSupply(uint supply)
		{
			this->node.supply += supply;
			this->node.last_update = EconTime::CurDate();
		}

		/**
		 * Update the node's location on the map.
		 * @param xy New location.
		 */
		void UpdateLocation(TileIndex xy)
		{
			this->node.xy = xy;
		}

		/**
		 * Set the node's demand.
		 * @param demand New demand for the node.
		 */
		void SetDemand(uint demand)
		{
<<<<<<< HEAD
			this->node.demand = demand;
=======
			this->demand = demand;
		}

		void AddEdge(NodeID to, uint capacity, uint usage, uint32_t time, EdgeUpdateModes modes);
		void UpdateEdge(NodeID to, uint capacity, uint usage, uint32_t time, EdgeUpdateModes modes);
		void RemoveEdge(NodeID to);

		/**
		 * Check if an edge to a destination is present.
		 * @param dest Wanted edge destination.
		 * @return True if an edge is present.
		 */
		bool HasEdgeTo(NodeID dest) const
		{
			return std::binary_search(this->edges.begin(), this->edges.end(), dest);
		}

		BaseEdge &operator[](NodeID to)
		{
			assert(this->HasEdgeTo(to));
			return *GetEdge(to);
		}

		const BaseEdge &operator[](NodeID to) const
		{
			assert(this->HasEdgeTo(to));
			return *GetEdge(to);
		}

	private:
		std::vector<BaseEdge>::iterator GetEdge(NodeID dest)
		{
			return std::lower_bound(this->edges.begin(), this->edges.end(), dest);
		}

		std::vector<BaseEdge>::const_iterator GetEdge(NodeID dest) const
		{
			return std::lower_bound(this->edges.begin(), this->edges.end(), dest);
>>>>>>> a87b8043
		}
	};

	/** Minimum effective distance for timeout calculation. */
	static const uint MIN_TIMEOUT_DISTANCE = 32;

	/** Number of days before deleting links served only by vehicles stopped in depot. */
	static constexpr EconTime::DateDelta STALE_LINK_DEPOT_TIMEOUT{1024};

	/** Minimum number of ticks between subsequent compressions of a LG. */
	static constexpr ScaledTickCounter COMPRESSION_INTERVAL = 256 * DAY_TICKS;

	/**
	 * Scale a value from a link graph of age orig_age for usage in one of age
	 * target_age. Make sure that the value stays > 0 if it was > 0 before.
	 * @param val Value to be scaled.
	 * @param target_age Age of the target link graph.
	 * @param orig_age Age of the original link graph.
	 * @return scaled value.
	 */
	inline static uint Scale(uint val, uint target_age, uint orig_age)
	{
		return val > 0 ? std::max(1U, val * target_age / orig_age) : 0;
	}

	/** Bare constructor, only for save/load. */
	LinkGraph() {}
	/**
	 * Real constructor.
	 * @param cargo Cargo the link graph is about.
	 */
	LinkGraph(CargoType cargo) : cargo(cargo), last_compression(_scaled_tick_counter) {}

	void Init(uint size);
	void ShiftDates(EconTime::DateDelta interval);
	void Compress();
	void Merge(LinkGraph *other);

	/* Splitting link graphs is intentionally not implemented.
	 * The overhead in determining connectedness would probably outweigh the
	 * benefit of having to deal with smaller graphs. In real world examples
	 * networks generally grow. Only rarely a network is permanently split.
	 * Reacting to temporary splits here would obviously create performance
	 * problems and detecting the temporary or permanent nature of splits isn't
	 * trivial. */

	/**
	 * Get a node with the specified id.
	 * @param num ID of the node.
	 * @return the Requested node.
	 */
	inline Node operator[](NodeID num) { return Node(this, num); }

	/**
	 * Get a const reference to a node with the specified id.
	 * @param num ID of the node.
	 * @return the Requested node.
	 */
	inline ConstNode operator[](NodeID num) const { return ConstNode(this, num); }

	/**
	 * Get the current size of the component.
	 * @return Size.
	 */
	inline NodeID Size() const { return (NodeID)this->nodes.size(); }

	/**
	 * Get date of last compression.
	 * @return Date of last compression.
	 */
	inline ScaledTickCounter LastCompression() const { return this->last_compression; }

	/**
	 * Get the cargo type this component's link graph refers to.
	 * @return Cargo type.
	 */
	inline CargoType Cargo() const { return this->cargo; }

	/**
	 * Scale a value to its monthly equivalent, based on last compression.
	 * @param base Value to be scaled.
	 * @return Scaled value.
	 */
	inline uint Monthly(uint base) const
	{
		return (uint)((static_cast<uint64_t>(base) * 30 * DAY_TICKS * DayLengthFactor()) / std::max<uint64_t>(_scaled_tick_counter - this->last_compression, DAY_TICKS));
	}

	NodeID AddNode(const Station *st);
	void RemoveNode(NodeID id);

	void UpdateEdge(NodeID from, NodeID to, uint capacity, uint usage, uint32_t time, EdgeUpdateMode mode);
	void RemoveEdge(NodeID from, NodeID to);

	inline uint32_t CalculateCostEstimate() const {
		return (uint32_t)this->Size() * (uint32_t)this->Size();
	}

protected:
	friend class LinkGraph::ConstNode;
	friend class LinkGraph::Node;
	friend struct LinkGraphNodeStructHandler;
	friend struct LinkGraphNonTableHelper;
	friend NamedSaveLoadTable GetLinkGraphDesc();
	friend NamedSaveLoadTable GetLinkGraphJobDesc();

	friend upstream_sl::SaveLoadTable upstream_sl::GetLinkGraphDesc();
	friend upstream_sl::SaveLoadTable upstream_sl::GetLinkGraphJobDesc();
	friend upstream_sl::SlLinkgraphNode;
	friend upstream_sl::SlLinkgraphEdge;

	friend void LinkGraphFixupAfterLoad(bool compression_was_date);

	CargoType cargo = INVALID_CARGO;      ///< Cargo of this component's link graph.
	ScaledTickCounter last_compression{}; ///< Last time the capacities and supplies were compressed.
	NodeVector nodes{};                   ///< Nodes in the component.
	EdgeMatrix edges{};                   ///< Edges in the component.

public:
	const EdgeMatrix &GetEdges() const { return this->edges; }

	const BaseEdge &GetBaseEdge(NodeID from, NodeID to) const
	{
		auto iter = this->edges.find(std::make_pair(from, to));
		if (iter != this->edges.end()) return iter->second;

		static LinkGraph::BaseEdge empty_edge = {};
		return empty_edge;
	}

	ConstEdge GetConstEdge(NodeID from, NodeID to) const { return ConstEdge(this->GetBaseEdge(from, to)); }

	template <typename F>
	void IterateEdgesFromNode(NodeID from_id, F proc) const
	{
		auto iter = this->edges.lower_bound(std::make_pair(from_id, (NodeID)0));
		while (iter != this->edges.end()) {
			NodeID from = iter->first.first;
			NodeID to = iter->first.second;
			if (from != from_id) return;
			if (from != to) {
				proc(from, to, ConstEdge(iter->second));
			}
			++iter;
		}
	}

	enum class EdgeIterationResult {
		None,
		EraseEdge,
	};

	struct EdgeIterationHelper {
		EdgeMatrix &edges;
		EdgeMatrix::iterator &iter;
		const NodeID from_id;
		const NodeID to_id;
		size_t expected_size;

		EdgeIterationHelper(EdgeMatrix &edges, EdgeMatrix::iterator &iter, NodeID from_id, NodeID to_id) :
				edges(edges), iter(iter), from_id(from_id), to_id(to_id), expected_size(0) {}

		Edge GetEdge() { return Edge(this->iter->second); }

		void RecordSize() { this->expected_size = this->edges.size(); }

		bool RefreshIterationIfSizeChanged()
		{
			if (this->expected_size != this->edges.size()) {
				/* Edges container has resized, our iterator is now invalid, so find it again */
				this->iter = this->edges.find(std::make_pair(this->from_id, this->to_id));
				return true;
			} else {
				return false;
			}
		}
	};

	template <typename F>
	void MutableIterateEdgesFromNode(NodeID from_id, F proc)
	{
		EdgeMatrix::iterator iter = this->edges.lower_bound(std::make_pair(from_id, (NodeID)0));
		while (iter != this->edges.end()) {
			NodeID from = iter->first.first;
			NodeID to = iter->first.second;
			if (from != from_id) return;
			EdgeIterationResult result = EdgeIterationResult::None;
			if (from != to) {
				result = proc(EdgeIterationHelper(this->edges, iter, from, to));
			}
			switch (result) {
				case EdgeIterationResult::None:
					++iter;
					break;
				case EdgeIterationResult::EraseEdge:
					iter = this->edges.erase(iter);
					break;
			}
		}
	}
};

#endif /* LINKGRAPH_H */<|MERGE_RESOLUTION|>--- conflicted
+++ resolved
@@ -152,7 +152,6 @@
 		EconTime::Date LastUpdate() const { return std::max(this->edge->last_unrestricted_update, this->edge->last_restricted_update); }
 	};
 
-<<<<<<< HEAD
 	/**
 	 * Wrapper for a node (const or not) allowing retrieval, but no modification.
 	 * @tparam Tedge Actual node class, may be "const BaseNode" or just "BaseNode".
@@ -162,11 +161,6 @@
 	protected:
 		Tnode &node;          ///< Node being wrapped.
 		NodeID index;         ///< ID of wrapped node.
-=======
-		void Update(uint capacity, uint usage, uint32_t time, EdgeUpdateModes modes);
-		void Restrict() { this->last_unrestricted_update = EconomyTime::INVALID_DATE; }
-		void Release() { this->last_restricted_update = EconomyTime::INVALID_DATE; }
->>>>>>> a87b8043
 
 	public:
 
@@ -225,7 +219,7 @@
 		 * @param edge Edge to be wrapped.
 		 */
 		Edge(BaseEdge &edge) : EdgeWrapper<BaseEdge>(edge) {}
-		void Update(uint capacity, uint usage, uint32_t time, EdgeUpdateMode mode);
+		void Update(uint capacity, uint usage, uint32_t time, EdgeUpdateModes modes);
 		void Restrict() { this->edge->last_unrestricted_update = EconTime::INVALID_DATE; }
 		void Release() { this->edge->last_restricted_update = EconTime::INVALID_DATE; }
 		void ClearAircraft() { this->edge->last_aircraft_update = EconTime::INVALID_DATE; }
@@ -286,48 +280,7 @@
 		 */
 		void SetDemand(uint demand)
 		{
-<<<<<<< HEAD
 			this->node.demand = demand;
-=======
-			this->demand = demand;
-		}
-
-		void AddEdge(NodeID to, uint capacity, uint usage, uint32_t time, EdgeUpdateModes modes);
-		void UpdateEdge(NodeID to, uint capacity, uint usage, uint32_t time, EdgeUpdateModes modes);
-		void RemoveEdge(NodeID to);
-
-		/**
-		 * Check if an edge to a destination is present.
-		 * @param dest Wanted edge destination.
-		 * @return True if an edge is present.
-		 */
-		bool HasEdgeTo(NodeID dest) const
-		{
-			return std::binary_search(this->edges.begin(), this->edges.end(), dest);
-		}
-
-		BaseEdge &operator[](NodeID to)
-		{
-			assert(this->HasEdgeTo(to));
-			return *GetEdge(to);
-		}
-
-		const BaseEdge &operator[](NodeID to) const
-		{
-			assert(this->HasEdgeTo(to));
-			return *GetEdge(to);
-		}
-
-	private:
-		std::vector<BaseEdge>::iterator GetEdge(NodeID dest)
-		{
-			return std::lower_bound(this->edges.begin(), this->edges.end(), dest);
-		}
-
-		std::vector<BaseEdge>::const_iterator GetEdge(NodeID dest) const
-		{
-			return std::lower_bound(this->edges.begin(), this->edges.end(), dest);
->>>>>>> a87b8043
 		}
 	};
 
@@ -419,7 +372,7 @@
 	NodeID AddNode(const Station *st);
 	void RemoveNode(NodeID id);
 
-	void UpdateEdge(NodeID from, NodeID to, uint capacity, uint usage, uint32_t time, EdgeUpdateMode mode);
+	void UpdateEdge(NodeID from, NodeID to, uint capacity, uint usage, uint32_t time, EdgeUpdateModes modes);
 	void RemoveEdge(NodeID from, NodeID to);
 
 	inline uint32_t CalculateCostEstimate() const {
