/*
 * This file is part of OpenTTD.
 * OpenTTD is free software; you can redistribute it and/or modify it under the terms of the GNU General Public License as published by the Free Software Foundation, version 2.
 * OpenTTD is distributed in the hope that it will be useful, but WITHOUT ANY WARRANTY; without even the implied warranty of MERCHANTABILITY or FITNESS FOR A PARTICULAR PURPOSE.
 * See the GNU General Public License for more details. You should have received a copy of the GNU General Public License along with OpenTTD. If not, see <http://www.gnu.org/licenses/>.
 */

/** @file linkgraph.h Declaration of link graph classes used for cargo distribution. */

#ifndef LINKGRAPH_H
#define LINKGRAPH_H

#include "../core/pool_type.hpp"
#include "../core/bitmath_func.hpp"
#include "../station_base.h"
#include "../cargotype.h"
#include "../date_func.h"
#include "../sl/saveload_common.h"
#include "linkgraph_type.h"
#include "../3rdparty/cpp-btree/btree_map.h"
#include <utility>
#include <vector>

class LinkGraph;

/**
 * Type of the pool for link graph components. Each station can be in at up to
 * 32 link graphs. So we allow for plenty of them to be created.
 */
typedef Pool<LinkGraph, LinkGraphID, 32, 0xFFFF> LinkGraphPool;
/** The actual pool with link graphs. */
extern LinkGraphPool _link_graph_pool;

namespace upstream_sl {
	SaveLoadTable GetLinkGraphDesc();
	SaveLoadTable GetLinkGraphJobDesc();
	class SlLinkgraphNode;
	class SlLinkgraphEdge;
}

/**
 * A connected component of a link graph. Contains a complete set of stations
 * connected by links as nodes and edges. Each component also holds a copy of
 * the link graph settings at the time of its creation. The global settings
 * might change between the creation and join time so we can't rely on them.
 */
class LinkGraph : public LinkGraphPool::PoolItem<&_link_graph_pool> {
public:

	/**
	 * Node of the link graph. contains all relevant information from the associated
	 * station. It's copied so that the link graph job can work on its own data set
	 * in a separate thread.
	 */
	struct BaseNode {
		uint supply;             ///< Supply at the station.
		uint demand;             ///< Acceptance at the station.
		StationID station;       ///< Station ID.
		TileIndex xy;            ///< Location of the station referred to by the node.
		EconTime::Date last_update; ///< When the supply was last updated.
		void Init(TileIndex xy = INVALID_TILE, StationID st = INVALID_STATION, uint demand = 0);
	};

	/**
	 * An edge in the link graph. Corresponds to a link between two stations or at
	 * least the distance between them. Edges from one node to itself contain the
	 * ID of the opposite Node of the first active edge (i.e. not just distance) in
	 * the column as next_edge.
	 */
	struct BaseEdge {
		uint capacity;                 ///< Capacity of the link.
		uint usage;                    ///< Usage of the link.
		uint64_t travel_time_sum;      ///< Sum of the travel times of the link, in ticks.
		EconTime::Date last_unrestricted_update; ///< When the unrestricted part of the link was last updated.
		EconTime::Date last_restricted_update;   ///< When the restricted part of the link was last updated.
		EconTime::Date last_aircraft_update;     ///< When aircraft capacity of the link was last updated.

		void Init()
		{
			this->capacity = 0;
			this->usage = 0;
			this->travel_time_sum = 0;
			this->last_unrestricted_update = EconTime::INVALID_DATE;
			this->last_restricted_update = EconTime::INVALID_DATE;
			this->last_aircraft_update = EconTime::INVALID_DATE;
		}

		BaseEdge() { this->Init(); }
	};

	typedef std::vector<BaseNode> NodeVector;
	typedef btree::btree_map<std::pair<NodeID, NodeID>, BaseEdge> EdgeMatrix;

	/**
	 * Wrapper for an edge (const or not) allowing retrieval, but no modification.
	 * @tparam Tedge Actual edge class, may be "const BaseEdge" or just "BaseEdge".
	 */
	template<typename Tedge>
	class EdgeWrapper {
	protected:
		Tedge *edge; ///< Actual edge to be used.

	public:

		/**
		 * Wrap a an edge.
		 * @param edge Edge to be wrapped.
		 */
		EdgeWrapper (Tedge &edge) : edge(&edge) {}

		/**
		 * Get edge's capacity.
		 * @return Capacity.
		 */
		uint Capacity() const { return this->edge->capacity; }

		/**
		 * Get edge's usage.
		 * @return Usage.
		 */
		uint Usage() const { return this->edge->usage; }

		/**
		 * Get edge's average travel time.
		 * @return Travel time, in ticks.
		 */
		uint32_t TravelTime() const { return this->edge->travel_time_sum / this->edge->capacity; }

		/**
		 * Get the date of the last update to the edge's unrestricted capacity.
		 * @return Last update.
		 */
		EconTime::Date LastUnrestrictedUpdate() const { return this->edge->last_unrestricted_update; }

		/**
		 * Get the date of the last update to the edge's restricted capacity.
		 * @return Last update.
		 */
		EconTime::Date LastRestrictedUpdate() const { return this->edge->last_restricted_update; }

		/**
		 * Get the date of the last update to the edge's aircraft capacity.
		 * @return Last update.
		 */
		EconTime::Date LastAircraftUpdate() const { return this->edge->last_aircraft_update; }

		/**
		 * Get the date of the last update to any part of the edge's capacity.
		 * @return Last update.
		 */
		EconTime::Date LastUpdate() const { return std::max(this->edge->last_unrestricted_update, this->edge->last_restricted_update); }
	};

	/**
	 * Wrapper for a node (const or not) allowing retrieval, but no modification.
	 * @tparam Tedge Actual node class, may be "const BaseNode" or just "BaseNode".
	 */
	template<typename Tnode>
	class NodeWrapper {
	protected:
		Tnode &node;          ///< Node being wrapped.
		NodeID index;         ///< ID of wrapped node.

	public:

		/**
		 * Wrap a node.
		 * @param node Node to be wrapped.
		 * @param index ID of node to be wrapped.
		 */
		NodeWrapper(Tnode &node, NodeID index) : node(node), index(index) {}

		/**
		 * Get supply of wrapped node.
		 * @return Supply.
		 */
		uint Supply() const { return this->node.supply; }

		/**
		 * Get demand of wrapped node.
		 * @return Demand.
		 */
		uint Demand() const { return this->node.demand; }

		/**
		 * Get ID of station belonging to wrapped node.
		 * @return ID of node's station.
		 */
		StationID Station() const { return this->node.station; }

		/**
		 * Get node's last update.
		 * @return Last update.
		 */
		EconTime::Date LastUpdate() const { return this->node.last_update; }

		/**
		 * Get the location of the station associated with the node.
		 * @return Location of the station.
		 */
		TileIndex XY() const { return this->node.xy; }

		NodeID GetNodeID() const { return this->index; }
	};

	/**
	 * A constant edge class.
	 */
	typedef EdgeWrapper<const BaseEdge> ConstEdge;

	/**
	 * An updatable edge class.
	 */
	class Edge : public EdgeWrapper<BaseEdge> {
	public:
		/**
		 * Constructor
		 * @param edge Edge to be wrapped.
		 */
		Edge(BaseEdge &edge) : EdgeWrapper<BaseEdge>(edge) {}
		void Update(uint capacity, uint usage, uint32_t time, EdgeUpdateMode mode);
		void Restrict() { this->edge->last_unrestricted_update = EconTime::INVALID_DATE; }
		void Release() { this->edge->last_restricted_update = EconTime::INVALID_DATE; }
		void ClearAircraft() { this->edge->last_aircraft_update = EconTime::INVALID_DATE; }
	};

	/**
	 * Constant node class. Only retrieval operations are allowed on both the
	 * node itself and its edges.
	 */
	class ConstNode : public NodeWrapper<const BaseNode> {
	public:
		/**
		 * Constructor.
		 * @param lg LinkGraph to get the node from.
		 * @param node ID of the node.
		 */
		ConstNode(const LinkGraph *lg, NodeID node) :
			NodeWrapper<const BaseNode>(lg->nodes[node], node)
		{}
	};

	/**
	 * Updatable node class. The node itself as well as its edges can be modified.
	 */
	class Node : public NodeWrapper<BaseNode> {
	public:
		/**
		 * Constructor.
		 * @param lg LinkGraph to get the node from.
		 * @param node ID of the node.
		 */
		Node(LinkGraph *lg, NodeID node) :
			NodeWrapper<BaseNode>(lg->nodes[node], node)
		{}

		/**
		 * Update the node's supply and set last_update to the current date.
		 * @param supply Supply to be added.
		 */
		void UpdateSupply(uint supply)
		{
			this->node.supply += supply;
			this->node.last_update = EconTime::CurDate();
		}

		/**
		 * Update the node's location on the map.
		 * @param xy New location.
		 */
		void UpdateLocation(TileIndex xy)
		{
			this->node.xy = xy;
		}

		/**
		 * Set the node's demand.
		 * @param demand New demand for the node.
		 */
		void SetDemand(uint demand)
		{
			this->node.demand = demand;
		}
	};

	/** Minimum effective distance for timeout calculation. */
	static const uint MIN_TIMEOUT_DISTANCE = 32;

	/** Number of days before deleting links served only by vehicles stopped in depot. */
<<<<<<< HEAD
	static constexpr DateDelta STALE_LINK_DEPOT_TIMEOUT = 1024;

	/** Minimum number of ticks between subsequent compressions of a LG. */
	static constexpr ScaledTickCounter COMPRESSION_INTERVAL = 256 * DAY_TICKS;
=======
	static constexpr TimerGameEconomy::Date STALE_LINK_DEPOT_TIMEOUT{1024};

	/** Minimum number of days between subsequent compressions of a LG. */
	static constexpr TimerGameEconomy::Date COMPRESSION_INTERVAL{256};
>>>>>>> 666f7bfe

	/**
	 * Scale a value from a link graph of age orig_age for usage in one of age
	 * target_age. Make sure that the value stays > 0 if it was > 0 before.
	 * @param val Value to be scaled.
	 * @param target_age Age of the target link graph.
	 * @param orig_age Age of the original link graph.
	 * @return scaled value.
	 */
	inline static uint Scale(uint val, uint target_age, uint orig_age)
	{
		return val > 0 ? std::max(1U, val * target_age / orig_age) : 0;
	}

	/** Bare constructor, only for save/load. */
	LinkGraph() : cargo(INVALID_CARGO), last_compression(0) {}
	/**
	 * Real constructor.
	 * @param cargo Cargo the link graph is about.
	 */
	LinkGraph(CargoID cargo) : cargo(cargo), last_compression(_scaled_tick_counter) {}

	void Init(uint size);
	void ShiftDates(DateDelta interval);
	void Compress();
	void Merge(LinkGraph *other);

	/* Splitting link graphs is intentionally not implemented.
	 * The overhead in determining connectedness would probably outweigh the
	 * benefit of having to deal with smaller graphs. In real world examples
	 * networks generally grow. Only rarely a network is permanently split.
	 * Reacting to temporary splits here would obviously create performance
	 * problems and detecting the temporary or permanent nature of splits isn't
	 * trivial. */

	/**
	 * Get a node with the specified id.
	 * @param num ID of the node.
	 * @return the Requested node.
	 */
	inline Node operator[](NodeID num) { return Node(this, num); }

	/**
	 * Get a const reference to a node with the specified id.
	 * @param num ID of the node.
	 * @return the Requested node.
	 */
	inline ConstNode operator[](NodeID num) const { return ConstNode(this, num); }

	/**
	 * Get the current size of the component.
	 * @return Size.
	 */
	inline NodeID Size() const { return (NodeID)this->nodes.size(); }

	/**
	 * Get date of last compression.
	 * @return Date of last compression.
	 */
	inline ScaledTickCounter LastCompression() const { return this->last_compression; }

	/**
	 * Get the cargo ID this component's link graph refers to.
	 * @return Cargo ID.
	 */
	inline CargoID Cargo() const { return this->cargo; }

	/**
	 * Scale a value to its monthly equivalent, based on last compression.
	 * @param base Value to be scaled.
	 * @return Scaled value.
	 */
	inline uint Monthly(uint base) const
	{
		return (uint)((static_cast<uint64_t>(base) * 30 * DAY_TICKS * DayLengthFactor()) / std::max<uint64_t>(_scaled_tick_counter - this->last_compression, DAY_TICKS));
	}

	NodeID AddNode(const Station *st);
	void RemoveNode(NodeID id);

	void UpdateEdge(NodeID from, NodeID to, uint capacity, uint usage, uint32_t time, EdgeUpdateMode mode);
	void RemoveEdge(NodeID from, NodeID to);

	inline uint64_t CalculateCostEstimate() const {
		uint64_t size_squared = (uint32_t)this->Size() * (uint32_t)this->Size();
		return size_squared * FindLastBit(size_squared * size_squared); // N^2 * 4log_2(N)
	}

protected:
	friend class LinkGraph::ConstNode;
	friend class LinkGraph::Node;
	friend struct LinkGraphNodeStructHandler;
	friend struct LinkGraphNonTableHelper;
	friend NamedSaveLoadTable GetLinkGraphDesc();
	friend NamedSaveLoadTable GetLinkGraphJobDesc();

	friend upstream_sl::SaveLoadTable upstream_sl::GetLinkGraphDesc();
	friend upstream_sl::SaveLoadTable upstream_sl::GetLinkGraphJobDesc();
	friend upstream_sl::SlLinkgraphNode;
	friend upstream_sl::SlLinkgraphEdge;

	friend void LinkGraphFixupAfterLoad(bool compression_was_date);

	CargoID cargo;         ///< Cargo of this component's link graph.
	ScaledTickCounter last_compression; ///< Last time the capacities and supplies were compressed.
	NodeVector nodes;      ///< Nodes in the component.
	EdgeMatrix edges;      ///< Edges in the component.

public:
	const EdgeMatrix &GetEdges() const { return this->edges; }

	const BaseEdge &GetBaseEdge(NodeID from, NodeID to) const
	{
		auto iter = this->edges.find(std::make_pair(from, to));
		if (iter != this->edges.end()) return iter->second;

		static LinkGraph::BaseEdge empty_edge = {};
		return empty_edge;
	}

	ConstEdge GetConstEdge(NodeID from, NodeID to) const { return ConstEdge(this->GetBaseEdge(from, to)); }

	template <typename F>
	void IterateEdgesFromNode(NodeID from_id, F proc) const
	{
		auto iter = this->edges.lower_bound(std::make_pair(from_id, (NodeID)0));
		while (iter != this->edges.end()) {
			NodeID from = iter->first.first;
			NodeID to = iter->first.second;
			if (from != from_id) return;
			if (from != to) {
				proc(from, to, ConstEdge(iter->second));
			}
			++iter;
		}
	}

	enum class EdgeIterationResult {
		None,
		EraseEdge,
	};

	struct EdgeIterationHelper {
		EdgeMatrix &edges;
		EdgeMatrix::iterator &iter;
		const NodeID from_id;
		const NodeID to_id;
		size_t expected_size;

		EdgeIterationHelper(EdgeMatrix &edges, EdgeMatrix::iterator &iter, NodeID from_id, NodeID to_id) :
				edges(edges), iter(iter), from_id(from_id), to_id(to_id), expected_size(0) {}

		Edge GetEdge() { return Edge(this->iter->second); }

		void RecordSize() { this->expected_size = this->edges.size(); }

		bool RefreshIterationIfSizeChanged()
		{
			if (this->expected_size != this->edges.size()) {
				/* Edges container has resized, our iterator is now invalid, so find it again */
				this->iter = this->edges.find(std::make_pair(this->from_id, this->to_id));
				return true;
			} else {
				return false;
			}
		}
	};

	template <typename F>
	void MutableIterateEdgesFromNode(NodeID from_id, F proc)
	{
		EdgeMatrix::iterator iter = this->edges.lower_bound(std::make_pair(from_id, (NodeID)0));
		while (iter != this->edges.end()) {
			NodeID from = iter->first.first;
			NodeID to = iter->first.second;
			if (from != from_id) return;
			EdgeIterationResult result = EdgeIterationResult::None;
			if (from != to) {
				result = proc(EdgeIterationHelper(this->edges, iter, from, to));
			}
			switch (result) {
				case EdgeIterationResult::None:
					++iter;
					break;
				case EdgeIterationResult::EraseEdge:
					iter = this->edges.erase(iter);
					break;
			}
		}
	}
};

#endif /* LINKGRAPH_H */<|MERGE_RESOLUTION|>--- conflicted
+++ resolved
@@ -287,17 +287,10 @@
 	static const uint MIN_TIMEOUT_DISTANCE = 32;
 
 	/** Number of days before deleting links served only by vehicles stopped in depot. */
-<<<<<<< HEAD
-	static constexpr DateDelta STALE_LINK_DEPOT_TIMEOUT = 1024;
+	static constexpr DateDelta STALE_LINK_DEPOT_TIMEOUT = DateDelta{1024};
 
 	/** Minimum number of ticks between subsequent compressions of a LG. */
 	static constexpr ScaledTickCounter COMPRESSION_INTERVAL = 256 * DAY_TICKS;
-=======
-	static constexpr TimerGameEconomy::Date STALE_LINK_DEPOT_TIMEOUT{1024};
-
-	/** Minimum number of days between subsequent compressions of a LG. */
-	static constexpr TimerGameEconomy::Date COMPRESSION_INTERVAL{256};
->>>>>>> 666f7bfe
 
 	/**
 	 * Scale a value from a link graph of age orig_age for usage in one of age
