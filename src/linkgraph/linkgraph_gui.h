/*
 * This file is part of OpenTTD.
 * OpenTTD is free software; you can redistribute it and/or modify it under the terms of the GNU General Public License as published by the Free Software Foundation, version 2.
 * OpenTTD is distributed in the hope that it will be useful, but WITHOUT ANY WARRANTY; without even the implied warranty of MERCHANTABILITY or FITNESS FOR A PARTICULAR PURPOSE.
 * See the GNU General Public License for more details. You should have received a copy of the GNU General Public License along with OpenTTD. If not, see <http://www.gnu.org/licenses/>.
 */

/** @file linkgraph_gui.h Declaration of linkgraph overlay GUI. */

#ifndef LINKGRAPH_GUI_H
#define LINKGRAPH_GUI_H

#include "../company_func.h"
#include "../station_base.h"
#include "../widget_type.h"
#include "../window_gui.h"
#include "linkgraph_base.h"
#include <map>
#include <vector>

/**
 * Monthly statistics for a link between two stations.
 * Only the cargo type of the most saturated linkgraph is taken into account.
 */
struct LinkProperties {
	LinkProperties() : capacity(0), usage(0), planned(0), cargo(INVALID_CARGO), time(0), shared(false) {}

	/** Return the usage of the link to display. */
	uint Usage() const { return std::max(this->usage, this->planned); }

	uint capacity;     ///< Capacity of the link.
	uint usage;        ///< Actual usage of the link.
	uint planned;      ///< Planned usage of the link.
	CargoType cargo;   ///< Cargo type of the link.
	uint32_t time;     ///< Travel time of the link.
	bool shared;       ///< If this is a shared link to be drawn dashed.

	bool operator==(const LinkProperties&) const = default;
};

/**
 * Handles drawing of links into some window.
 * The window must either be a smallmap or have a valid viewport.
 */
class LinkGraphOverlay {
public:
	struct StationSupplyInfo {
		StationID id;
		uint quantity;
		Point pt;

		bool operator==(const StationSupplyInfo&) const = default;
	};

	struct LinkInfo {
		StationID from_id;
		StationID to_id;
		Point from_pt;
		Point to_pt;
		LinkProperties prop;

		bool operator==(const LinkInfo&) const = default;
	};

	typedef std::vector<StationSupplyInfo> StationSupplyList;
	typedef std::vector<LinkInfo> LinkList;

	static const uint8_t LINK_COLOURS[][12];

	/**
	 * Create a link graph overlay for the specified window.
	 * @param w Window to be drawn into.
	 * @param wid ID of the widget to draw into.
	 * @param cargo_mask Bitmask of cargoes to be shown.
	 * @param company_mask Bitmask of companies to be shown.
	 * @param scale Desired thickness of lines and size of station dots.
	 */
	LinkGraphOverlay(Window *w, WidgetID wid, CargoTypes cargo_mask, CompanyMask company_mask, uint scale) :
			window(w), widget_id(wid), cargo_mask(cargo_mask), scale(scale), company_mask(company_mask), dirty(true)
	{}

	bool RebuildCacheCheckChanged();
	void RebuildCache(bool incremental = false);
	bool CacheStillValid() const;
	void MarkStationViewportLinksDirty(const Station *st);
	void PrepareDraw();
	void Draw(class Blitter *blitter, const DrawPixelInfo *dpi) const;
	void SetCargoMask(CargoTypes cargo_mask);
	void SetCompanyMask(CompanyMask company_mask);

	bool ShowTooltip(Point pt, TooltipCloseCondition close_cond);

	/** Mark the linkgraph dirty to be rebuilt next time Draw() is called. */
	void SetDirty() { this->dirty = true; }

	/** Get a bitmask of the currently shown cargoes. */
	CargoTypes GetCargoMask() const { return this->cargo_mask; }

	/** Get a bitmask of the currently shown companies. */
	CompanyMask GetCompanyMask() const { return this->company_mask; }

	uint64_t GetRebuildCounter() const { return this->rebuild_counter; }

protected:
	Window *window;                    ///< Window to be drawn into.
	const WidgetID widget_id;          ///< ID of Widget in Window to be drawn to.
	CargoTypes cargo_mask;             ///< Bitmask of cargos to be displayed.
	LinkList cached_links;             ///< Cache for links to reduce recalculation.
	StationSupplyList cached_stations; ///< Cache for stations to be drawn.
	Rect cached_region;                ///< Region covered by cached_links and cached_stations.
	uint scale;                        ///< Width of link lines.
	CompanyMask company_mask;          ///< Bitmask of companies to be displayed.
	bool dirty;                        ///< Set if overlay should be rebuilt.
	uint64_t last_update_number = 0;   ///< Last window update number
	uint64_t rebuild_counter = 0;      ///< Rebuild counter

	Point GetStationMiddle(const Station *st) const;

	void RefreshDrawCache();
	void DrawLinks(class Blitter *blitter, const DrawPixelInfo *dpi) const;
	void DrawStationDots(class Blitter *blitter, const DrawPixelInfo *dpi) const;
	void DrawContent(class Blitter *blitter, const DrawPixelInfo *dpi, Point pta, Point ptb, const LinkProperties &cargo) const;
	bool IsLinkVisible(Point pta, Point ptb, const DrawPixelInfo *dpi, int padding = 0) const;
	bool IsPointVisible(Point pt, const DrawPixelInfo *dpi, int padding = 0) const;
	void GetWidgetDpi(DrawPixelInfo *dpi, uint margin = 0) const;

	static void AddStats(CargoType new_cargo, uint new_cap, uint new_usg, uint new_plan, uint32_t time, bool new_shared, LinkProperties &cargo);
	static void DrawVertex(class Blitter *blitter, const DrawPixelInfo *dpi, int x, int y, int size, int colour, int border_colour);
};

void ShowLinkGraphLegend();

/**
 * Menu window to select cargoes and companies to show in a link graph overlay.
 */
struct LinkGraphLegendWindow : Window {
public:
	LinkGraphLegendWindow(WindowDesc &desc, int window_number);
	void SetOverlay(LinkGraphOverlay *overlay);

	void UpdateWidgetSize(WidgetID widget, Dimension &size, [[maybe_unused]] const Dimension &padding, [[maybe_unused]] Dimension &fill, [[maybe_unused]] Dimension &resize) override;
	void DrawWidget(const Rect &r, WidgetID widget) const override;
	bool OnTooltip([[maybe_unused]] Point pt, WidgetID widget, TooltipCloseCondition close_cond) override;
	void OnClick([[maybe_unused]] Point pt, WidgetID widget, [[maybe_unused]] int click_count) override;
	void OnInvalidateData(int data = 0, bool gui_scope = true) override;

private:
<<<<<<< HEAD
	LinkGraphOverlay *overlay;
	size_t num_cargo;
=======
	std::shared_ptr<LinkGraphOverlay> overlay{};
	size_t num_cargo = 0;
>>>>>>> 94783fe2

	void UpdateOverlayCompanies();
	void UpdateOverlayCargoes();
};

#endif /* LINKGRAPH_GUI_H */<|MERGE_RESOLUTION|>--- conflicted
+++ resolved
@@ -145,13 +145,8 @@
 	void OnInvalidateData(int data = 0, bool gui_scope = true) override;
 
 private:
-<<<<<<< HEAD
-	LinkGraphOverlay *overlay;
-	size_t num_cargo;
-=======
-	std::shared_ptr<LinkGraphOverlay> overlay{};
+	LinkGraphOverlay *overlay = nullptr;
 	size_t num_cargo = 0;
->>>>>>> 94783fe2
 
 	void UpdateOverlayCompanies();
 	void UpdateOverlayCargoes();
