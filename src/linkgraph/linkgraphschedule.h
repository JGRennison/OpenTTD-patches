--- conflicted
+++ resolved
@@ -50,11 +50,7 @@
 	friend upstream_sl::SaveLoadTable upstream_sl::GetLinkGraphScheduleDesc();
 
 protected:
-<<<<<<< HEAD
-	std::unique_ptr<ComponentHandler> handlers[6]; ///< Handlers to be run for each job.
-=======
 	std::array<std::unique_ptr<ComponentHandler>, 6> handlers{}; ///< Handlers to be run for each job.
->>>>>>> ffcc594e
 	GraphList schedule;            ///< Queue for new jobs.
 	JobList running;               ///< Currently running jobs.
 
