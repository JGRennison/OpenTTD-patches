/** @file mcf.cpp Definition of Multi-Commodity-Flow solver. */

#include "../stdafx.h"
#include "../core/math_func.hpp"
#include "mcf.h"
#include "../3rdparty/cpp-btree/btree_map.h"
#include <set>

#include "../safeguards.h"

typedef btree::btree_map<NodeID, Path *> PathViaMap;

/**
 * This is a priority queue item for Tannotation annotation values and IDs
 */
template<typename Tannotation>
class AnnoQueueItem {
public:
	typename Tannotation::AnnotationValueType cached_annotation;
	NodeID node_id;

	AnnoQueueItem(Tannotation *anno) : cached_annotation(anno->GetAnnotation()), node_id(anno->GetNode()) {}
};

/**
 * Distance-based annotation for use in the Dijkstra algorithm. This is close
 * to the original meaning of "annotation" in this context. Paths are rated
 * according to the sum of distances of their edges.
 */
class DistanceAnnotation final : public Path {
public:
	typedef uint AnnotationValueType;

	/**
	 * Constructor.
	 * @param n ID of node to be annotated.
	 * @param source If the node is the source of its path.
	 */
	DistanceAnnotation(NodeID n, bool source = false) : Path(n, source) {}

	bool IsBetter(const DistanceAnnotation *base, uint cap, int free_cap, uint dist) const;

	/**
	 * Return the actual value of the annotation, in this case the distance.
	 * @return Distance.
	 */
	inline uint GetAnnotation() const { return this->distance; }

	/**
	 * Update the cached annotation value
	 */
	inline void UpdateAnnotation() { }

	/**
	 * Compare two annotation values.
	 * @param x First annotation values.
	 * @param y Second annotation values.
	 * @return If x is better than y.
	 */
	static bool CompareAnnotations(uint x, uint y)
	{
		return x < y;
	}

	/**
	 * Compare two annotation queue items.
	 * @param x First annotation queue items.
	 * @param y Second annotation queue items.
	 * @return If x is better than y.
	 */
	static bool CompareQueueItems(const AnnoQueueItem<DistanceAnnotation> &x, const AnnoQueueItem<DistanceAnnotation> &y)
	{
		return std::tie(x.cached_annotation, x.node_id) < std::tie(y.cached_annotation, y.node_id);
	}
};
static_assert(std::is_trivially_destructible_v<DistanceAnnotation>);

/**
 * Capacity-based annotation for use in the Dijkstra algorithm. This annotation
 * rates paths according to the maximum capacity of their edges. The Dijkstra
 * algorithm still gives meaningful results like this as the capacity of a path
 * can only decrease or stay the same if you add more edges.
 */
class CapacityAnnotation final : public Path {
	int cached_annotation;

public:
	typedef int AnnotationValueType;


	/**
	 * Constructor.
	 * @param n ID of node to be annotated.
	 * @param source If the node is the source of its path.
	 */
	CapacityAnnotation(NodeID n, bool source = false) : Path(n, source) {}

	bool IsBetter(const CapacityAnnotation *base, uint cap, int free_cap, uint dist) const;

	/**
	 * Return the actual value of the annotation, in this case the capacity.
	 * @return Capacity.
	 */
	inline int GetAnnotation() const { return this->cached_annotation; }

	/**
	 * Update the cached annotation value
	 */
	inline void UpdateAnnotation()
	{
		this->cached_annotation = this->GetCapacityRatio();
	}

	/**
	 * Compare two annotation values.
	 * @param x First annotation values.
	 * @param y Second annotation values.
	 * @return If x is better than y.
	 */
	static bool CompareAnnotations(int x, int y)
	{
		/* Note that x and y are swapped, as a larger capacity is better */
		return y < x;
	}

	/**
	 * Compare two annotation queue items.
	 * @param x First annotation queue items.
	 * @param y Second annotation queue items.
	 * @return If x is better than y.
	 */
	static bool CompareQueueItems(const AnnoQueueItem<CapacityAnnotation> &x, const AnnoQueueItem<CapacityAnnotation> &y)
	{
		/* Note that x and y are swapped for cached_annotation, as a larger capacity is better */
		return std::tie(y.cached_annotation, x.node_id) < std::tie(x.cached_annotation, y.node_id);
	}
};
static_assert(std::is_trivially_destructible_v<CapacityAnnotation>);

/**
 * Iterator class for getting the edges in the order of their next_edge
 * members.
 */
class GraphEdgeIterator {
private:
	LinkGraphJob &job;    ///< Job being executed
	const Edge *i;        ///< Iterator pointing to current edge.
	const Edge *end;      ///< Iterator pointing beyond last edge.
	NodeID node;          ///< Source node
	const Edge *saved;    ///< Saved edge

public:

	/**
	 * Construct a GraphEdgeIterator.
	 * @param job Job to iterate on.
	 */
	GraphEdgeIterator(LinkGraphJob &job) : job(job),
		i(nullptr), end(nullptr), node(INVALID_NODE), saved(nullptr)
	{}

	/**
	 * Setup the node to start iterating at.
	 * @param node Node to start iterating at.
	 */
	void SetNode(NodeID, NodeID node)
	{
		Node node_anno = this->job[node];
		std::span<Edge> edges = node_anno.GetEdges();
		this->i = edges.data();
		this->end = edges.data() + edges.size();
		this->node = node;
	}

	/**
	 * Retrieve the ID of the node the next edge points to.
	 * @return Next edge's target node ID or INVALID_NODE.
	 */
	NodeID Next()
	{
		if (this->i == this->end) return INVALID_NODE;
		NodeID to = this->i->To();
		this->saved = this->i;
		++this->i;
		return to;
	}

	bool SavedEdge() const { return true; }

	const Edge &GetSavedEdge() { return *(this->saved); }
};

/**
 * Iterator class for getting edges from a FlowStatMap.
 */
class FlowEdgeIterator {
private:
	LinkGraphJob &job; ///< Link graph job we're working with.

	/** Lookup table for getting NodeIDs from StationIDs. */
	std::vector<NodeID> station_to_node;

	/** Current iterator in the shares map. */
	FlowStat::const_iterator it;

	/** End of the shares map. */
	FlowStat::const_iterator end;
public:

	/**
	 * Constructor.
	 * @param job Link graph job to work with.
	 */
	FlowEdgeIterator(LinkGraphJob &job) : job(job)
	{
		for (NodeID i = 0; i < job.Size(); ++i) {
			StationID st = job[i].Station();
			if (st >= this->station_to_node.size()) {
				this->station_to_node.resize(st + 1);
			}
			this->station_to_node[st] = i;
		}
	}

	/**
	 * Setup the node to retrieve edges from.
	 * @param source Root of the current path tree.
	 * @param node Current node to be checked for outgoing flows.
	 */
	void SetNode(NodeID source, NodeID node)
	{
		const FlowStatMap &flows = this->job[node].Flows();
		FlowStatMap::const_iterator it = flows.find(this->job[source].Station());
		if (it != flows.end()) {
			this->it = it->begin();
			this->end = it->end();
		} else {
			this->it = nullptr;
			this->end = nullptr;
		}
	}

	/**
	 * Get the next node for which a flow exists.
	 * @return ID of next node with flow.
	 */
	NodeID Next()
	{
		if (this->it == this->end) return INVALID_NODE;
		return this->station_to_node[(this->it++)->second];
	}

	bool SavedEdge() const { return false; }

	const Edge &GetSavedEdge() { NOT_REACHED(); }
};

/**
 * Determines if an extension to the given Path with the given parameters is
 * better than this path.
 * @param base Other path.
 * @param free_cap Capacity of the new edge to be added to base.
 * @param dist Distance of the new edge.
 * @return True if base + the new edge would be better than the path associated
 * with this annotation.
 */
bool DistanceAnnotation::IsBetter(const DistanceAnnotation *base, uint,
		int free_cap, uint dist) const
{
	/* If any of the paths is disconnected, the other one is better. If both
	 * are disconnected, this path is better.*/
	if (base->distance == UINT_MAX) {
		return false;
	} else if (this->distance == UINT_MAX) {
		return true;
	}

	if (free_cap > 0 && base->free_capacity > 0) {
		/* If both paths have capacity left, compare their distances.
		 * If the other path has capacity left and this one hasn't, the
		 * other one's better (thus, return true). */
		return this->free_capacity > 0 ? (base->distance + dist < this->distance) : true;
	} else {
		/* If the other path doesn't have capacity left, but this one has,
		 * the other one is worse (thus, return false).
		 * If both paths are out of capacity, do the regular distance
		 * comparison. */
		return this->free_capacity > 0 ? false : (base->distance + dist < this->distance);
	}
}

/**
 * Determines if an extension to the given Path with the given parameters is
 * better than this path.
 * @param base Other path.
 * @param free_cap Capacity of the new edge to be added to base.
 * @param dist Distance of the new edge.
 * @return True if base + the new edge would be better than the path associated
 * with this annotation.
 */
bool CapacityAnnotation::IsBetter(const CapacityAnnotation *base, uint cap,
		int free_cap, uint dist) const
{
	int min_cap = Path::GetCapacityRatio(std::min(base->free_capacity, free_cap), std::min(base->capacity, cap));
	int this_cap = this->GetAnnotation();
	if (min_cap == this_cap) {
		/* If the capacities are the same and the other path isn't disconnected
		 * choose the shorter path. */
		return base->distance == UINT_MAX ? false : (base->distance + dist < this->distance);
	} else {
		return min_cap > this_cap;
	}
}

template<class Tannotation>
struct MultiCommodityFlow::DijkstraState {
	std::vector<AnnoQueueItem<Tannotation>> anno_queue;
	std::vector<Tannotation> local_paths;

	DijkstraState(uint16_t job_size)
	{
		this->anno_queue.reserve(job_size);
		this->local_paths.reserve(job_size);
		static_assert(std::is_trivially_destructible_v<Tannotation>);
	}
};

/**
 * A slightly modified Dijkstra algorithm. Grades the paths not necessarily by
 * distance, but by the value Tannotation computes. It uses the max_saturation
 * setting to artificially decrease capacities.
 * @tparam Tannotation Annotation to be used.
 * @tparam Tedge_iterator Iterator to be used for getting outgoing edges.
 * @param source_node Node where the algorithm starts.
 * @param paths Container for the paths to be calculated.
 */
<<<<<<< HEAD
template<class Tannotation, class Tedge_iterator>
void MultiCommodityFlow::Dijkstra(NodeID source_node, PathVector &paths, DijkstraState<Tannotation> &state)
=======
template <class Tannotation, class Tedge_iterator>
void MultiCommodityFlow::Dijkstra(NodeID source_node, PathVector &paths)
>>>>>>> b653f875
{
	const uint size = this->job.Size();

	std::vector<AnnoQueueItem<Tannotation>> &anno_queue = state.anno_queue;
	anno_queue.clear();
	auto anno_queue_comp = [](const AnnoQueueItem<Tannotation> &a, const AnnoQueueItem<Tannotation> &b) {
		/* Note that arguments are passed in opposite order, as std::push_heap sorts largest items to front, but the queue should return the lowest/best items */
		return Tannotation::CompareQueueItems(b, a);
	};

	auto update_queue_anno = [&](NodeID id, Tannotation *anno) -> bool {
		auto it = std::find_if(anno_queue.begin(), anno_queue.end(), [&](const AnnoQueueItem<Tannotation> &item) {
			return item.node_id == id;
		});
		if (it == anno_queue.end()) return false; // Couldn't fine node

		/* Update annotation value */
		if (Tannotation::CompareAnnotations(it->cached_annotation, anno->GetAnnotation())) {
			/* Annotation is worse, moving the queue item backwards in the heap is awkward, so just remove it via moving it to the front */
			it->cached_annotation = Tannotation::CompareAnnotations(0, 1) ?
					std::numeric_limits<typename Tannotation::AnnotationValueType>::min() : std::numeric_limits<typename Tannotation::AnnotationValueType>::max();
			it->node_id = 0;
			std::push_heap(anno_queue.begin(), it + 1, anno_queue_comp);
			assert(anno_queue.front().node_id == 0);
			std::pop_heap(anno_queue.begin(), anno_queue.end(), anno_queue_comp);
			anno_queue.pop_back();
			dbg_assert(std::is_heap(anno_queue.begin(), anno_queue.end(), anno_queue_comp));
			return false;
		} else {
			/* Annotation is better or equal, queue item never needs to be moved away from front of heap */
			it->cached_annotation = anno->GetAnnotation();
			std::push_heap(anno_queue.begin(), it + 1, anno_queue_comp);
			dbg_assert(std::is_heap(anno_queue.begin(), anno_queue.end(), anno_queue_comp));
			return true;
		}
	};

	Tedge_iterator iter(this->job);

	state.local_paths.clear();
	for (NodeID node = 0; node < size; ++node) {
		Tannotation *anno = &state.local_paths.emplace_back(node, node == source_node);
		anno->UpdateAnnotation();
		if (node == source_node) {
			anno_queue.emplace_back(anno);
			std::push_heap(anno_queue.begin(), anno_queue.end(), anno_queue_comp);
			anno->SetAnnosSetFlag(true);
		}
	}
	Tannotation *local_paths = state.local_paths.data();
	while (!anno_queue.empty()) {
		NodeID from = anno_queue.front().node_id;
		std::pop_heap(anno_queue.begin(), anno_queue.end(), anno_queue_comp);
		anno_queue.pop_back();
		Tannotation *source = local_paths + from;

		iter.SetNode(source_node, from);
		for (NodeID to = iter.Next(); to != INVALID_NODE; to = iter.Next()) {
			if (to == from) continue; // Not a real edge but a consumption sign.
			const Edge &edge = iter.SavedEdge() ? iter.GetSavedEdge() : this->job[from].GetEdgeTo(to);
			uint capacity = edge.Capacity();
			if (this->max_saturation != UINT_MAX) {
				capacity *= this->max_saturation;
				capacity /= 100;
				if (capacity == 0) capacity = 1;
			}

			Tannotation *dest = local_paths + to;
			if (dest->IsBetter(source, capacity, capacity - edge.Flow(), edge.DistanceAnno())) {
				dest->Fork(source, capacity, capacity - edge.Flow(), edge.DistanceAnno());
				dest->UpdateAnnotation();
				if (!dest->GetAnnosSetFlag() || !update_queue_anno(to, dest)) {
					/* Add new item to queue */
					anno_queue.emplace_back(dest);
					std::push_heap(anno_queue.begin(), anno_queue.end(), anno_queue_comp);
					dest->SetAnnosSetFlag(true);
				}
			}
		}
	}

	/* Copy path nodes to path_allocator, fill output vector */
	paths.clear();
	paths.reserve(size);
	this->job.path_allocator.SetParameters(sizeof(Tannotation), (8192 - 32) / sizeof(Tannotation));
	for (NodeID node = 0; node < size; ++node) {
		/* Allocate and copy nodes */
		paths.push_back(new (this->job.path_allocator.Allocate()) Tannotation(local_paths[node]));
	}
	for (NodeID node = 0; node < size; ++node) {
		/* Fixup parent pointers */
		Path *path = paths[node];
		if (path->GetParent() != nullptr) {
			path->SetParent(paths[path->GetParent()->GetNode()]);
		}
	}
}

/**
 * Clean up paths that lead nowhere and the root path.
 * @param source_id ID of the root node.
 * @param paths Paths to be cleaned up.
 */
void MultiCommodityFlow::CleanupPaths(NodeID source_id, PathVector &paths)
{
	Path *source = paths[source_id];
	paths[source_id] = nullptr;
	for (PathVector::iterator i = paths.begin(); i != paths.end(); ++i) {
		Path *path = *i;
		if (path == nullptr) continue;
		if (path->GetParent() == source) path->Detach();
		while (path != source && path != nullptr && path->GetFlow() == 0) {
			Path *parent = path->GetParent();
			path->Detach();
			if (path->GetNumChildren() == 0) {
				paths[path->GetNode()] = nullptr;
				path->~Path();
				this->job.path_allocator.Free(path);
			}
			path = parent;
		}
	}
	source->~Path();
	this->job.path_allocator.Free(source);
	paths.clear();
}

/**
 * Push flow along a path and update the unsatisfied_demand of the associated
 * edge.
 * @param anno Distance annotation whose ends the path connects.
 * @param path End of the path the flow should be pushed on.
 * @param min_step_size Minimum flow size.
 * @param accuracy Accuracy of the calculation.
 * @param max_saturation If < UINT_MAX only push flow up to the given
 *                       saturation, otherwise the path can be "overloaded".
 */
uint MultiCommodityFlow::PushFlow(DemandAnnotation &anno, Path *path, uint min_step_size, uint accuracy,
		uint max_saturation)
{
	dbg_assert(anno.unsatisfied_demand > 0);
	uint flow = std::min(std::max(anno.demand / accuracy, min_step_size), anno.unsatisfied_demand);
	flow = path->AddFlow(flow, this->job, max_saturation);
	anno.unsatisfied_demand -= flow;
	return flow;
}

/**
 * Find the flow along a cycle including cycle_begin in path.
 * @param path Set of paths that form the cycle.
 * @param cycle_begin Path to start at.
 * @return Flow along the cycle.
 */
uint MCF1stPass::FindCycleFlow(const PathVector &path, const Path *cycle_begin)
{
	uint flow = UINT_MAX;
	const Path *cycle_end = cycle_begin;
	do {
		flow = std::min(flow, cycle_begin->GetFlow());
		cycle_begin = path[cycle_begin->GetNode()];
	} while (cycle_begin != cycle_end);
	return flow;
}

/**
 * Eliminate a cycle of the given flow in the given set of paths.
 * @param path Set of paths containing the cycle.
 * @param cycle_begin Part of the cycle to start at.
 * @param flow Flow along the cycle.
 */
void MCF1stPass::EliminateCycle(PathVector &path, Path *cycle_begin, uint flow)
{
	Path *cycle_end = cycle_begin;
	do {
		NodeID prev = cycle_begin->GetNode();
		cycle_begin->ReduceFlow(flow);
		if (cycle_begin->GetFlow() == 0) {
			PathList &node_paths = this->job[cycle_begin->GetParent()->GetNode()].Paths();
			for (PathList::reverse_iterator i = node_paths.rbegin(); i != node_paths.rend(); ++i) {
				if (*i == cycle_begin) {
					*i = nullptr;
					break;
				}
			}
		}
		cycle_begin = path[prev];
		Edge &edge = this->job[prev].GetEdgeTo(cycle_begin->GetNode());
		edge.RemoveFlow(flow);
	} while (cycle_begin != cycle_end);
}

/**
 * Eliminate cycles for origin_id in the graph. Start searching at next_id and
 * work recursively. Also "summarize" paths: Add up the flows along parallel
 * paths in one.
 * @param path Paths checked in parent calls to this method.
 * @param origin_id Origin of the paths to be checked.
 * @param next_id Next node to be checked.
 * @return If any cycles have been found and eliminated.
 */
bool MCF1stPass::EliminateCycles(PathVector &path, NodeID origin_id, NodeID next_id)
{
	Path *at_next_pos = path[next_id];

	/* this node has already been searched */
	if (at_next_pos == Path::invalid_path) return false;

	if (at_next_pos == nullptr) {
		/* Summarize paths; add up the paths with the same source and next hop
		 * in one path each. */
		PathList &paths = this->job[next_id].Paths();
		PathViaMap next_hops;
		uint holes = 0;
		for (PathList::reverse_iterator i = paths.rbegin(); i != paths.rend();) {
			Path *new_child = *i;
			if (new_child) {
				uint new_flow = new_child->GetFlow();
				if (new_flow == 0) break;
				if (new_child->GetOrigin() == origin_id) {
					PathViaMap::iterator via_it = next_hops.find(new_child->GetNode());
					if (via_it == next_hops.end()) {
						next_hops[new_child->GetNode()] = new_child;
					} else {
						Path *child = via_it->second;
						child->AddFlow(new_flow);
						new_child->ReduceFlow(new_flow);

						*i = nullptr;
						holes++;
					}
				}
			} else {
				holes++;
			}
			++i;
		}
		if (holes >= paths.size() / 8) {
			/* remove any holes */
			paths.erase(std::remove(paths.begin(), paths.end(), nullptr), paths.end());
		}

		bool found = false;
		/* Search the next hops for nodes we have already visited */
		for (PathViaMap::iterator via_it = next_hops.begin();
				via_it != next_hops.end(); ++via_it) {
			Path *child = via_it->second;
			if (child->GetFlow() > 0) {
				/* Push one child into the path vector and search this child's
				 * children. */
				path[next_id] = child;
				found = this->EliminateCycles(path, origin_id, child->GetNode()) || found;
			}
		}
		/* All paths departing from this node have been searched. Mark as
		 * resolved if no cycles found. If cycles were found further cycles
		 * could be found in this branch, thus it has to be searched again next
		 * time we spot it.
		 */
		path[next_id] = found ? nullptr : Path::invalid_path;
		return found;
	}

	/* This node has already been visited => we have a cycle.
	 * Backtrack to find the exact flow. */
	uint flow = this->FindCycleFlow(path, at_next_pos);
	if (flow > 0) {
		this->EliminateCycle(path, at_next_pos, flow);
		return true;
	}

	return false;
}

/**
 * Eliminate all cycles in the graph. Check paths starting at each node for
 * potential cycles.
 * @return If any cycles have been found and eliminated.
 */
bool MCF1stPass::EliminateCycles()
{
	bool cycles_found = false;
	uint16_t size = this->job.Size();
	PathVector path(size, nullptr);
	for (NodeID node = 0; node < size; ++node) {
		/* Starting at each node in the graph find all cycles involving this
		 * node. */
		std::fill(path.begin(), path.end(), (Path *)nullptr);
		cycles_found |= this->EliminateCycles(path, node, node);
	}
	return cycles_found;
}

/**
 * Run the first pass of the MCF calculation.
 * @param job Link graph job to calculate.
 */
MCF1stPass::MCF1stPass(LinkGraphJob &job) : MultiCommodityFlow(job)
{
	const uint16_t size = job.Size();
	PathVector paths;
	DijkstraState<DistanceAnnotation> state(size);
	uint accuracy = job.Settings().accuracy;
	bool more_loops;
	std::vector<bool> finished_sources(size);

	uint min_step_size = 1;
	const uint adjust_threshold = 50;
	if (size >= adjust_threshold) {
		uint64_t total_demand = 0;
		uint demand_count = 0;
		for (NodeID source = 0; source < size; ++source) {
			const Node &node = job[source];
			for (const DemandAnnotation &anno : node.GetDemandAnnotations()) {
				if (anno.unsatisfied_demand > 0) {
					total_demand += anno.unsatisfied_demand;
					demand_count++;
				}
			}
		}
		if (demand_count == 0) return;
		min_step_size = std::max<uint>(min_step_size, (total_demand * (1 + FindLastBit(size / adjust_threshold))) / (size * accuracy));
		accuracy = Clamp(IntSqrt((4 * accuracy * accuracy * size) / demand_count), CeilDiv(accuracy, 4), accuracy);
	}

	do {
		more_loops = false;
		for (NodeID source = 0; source < size; ++source) {
			if (finished_sources[source]) continue;

			/* First saturate the shortest paths. */
			this->Dijkstra<DistanceAnnotation, GraphEdgeIterator>(source, paths, state);

			bool source_demand_left = false;
			for (DemandAnnotation &anno : job[source].GetDemandAnnotations()) {
				NodeID dest = anno.dest;
				if (anno.unsatisfied_demand > 0) {
					Path *path = paths[dest];
					assert(path != nullptr);
					/* Generally only allow paths that don't exceed the
					 * available capacity. But if no demand has been assigned
					 * yet, make an exception and allow any valid path *once*. */
					if (path->GetFreeCapacity() > 0 && this->PushFlow(anno, path,
							min_step_size, accuracy, this->max_saturation) > 0) {
						/* If a path has been found there is a chance we can
						 * find more. */
						more_loops = more_loops || (anno.unsatisfied_demand > 0);
					} else if (anno.unsatisfied_demand == anno.demand &&
							path->GetFreeCapacity() > INT_MIN) {
						this->PushFlow(anno, path, min_step_size, accuracy, UINT_MAX);
					}
					if (anno.unsatisfied_demand > 0) source_demand_left = true;
				}
			}
			if (!source_demand_left) finished_sources[source] = true;
			this->CleanupPaths(source, paths);
		}
	} while ((more_loops || this->EliminateCycles()) && !job.IsJobAborted());
}

/**
 * Run the second pass of the MCF calculation which assigns all remaining
 * demands to existing paths.
 * @param job Link graph job to calculate.
 */
MCF2ndPass::MCF2ndPass(LinkGraphJob &job) : MultiCommodityFlow(job)
{
	this->max_saturation = UINT_MAX; // disable artificial cap on saturation
	const uint16_t size = job.Size();
	PathVector paths;
	DijkstraState<CapacityAnnotation> state(size);
	uint accuracy = job.Settings().accuracy;
	bool demand_left = true;
	std::vector<bool> finished_sources(size);
	while (demand_left && !job.IsJobAborted()) {
		demand_left = false;
		for (NodeID source = 0; source < size; ++source) {
			if (finished_sources[source]) continue;

			this->Dijkstra<CapacityAnnotation, FlowEdgeIterator>(source, paths, state);

			bool source_demand_left = false;
			for (DemandAnnotation &anno : this->job[source].GetDemandAnnotations()) {
				if (anno.unsatisfied_demand == 0) continue;
				Path *path = paths[anno.dest];
				if (path->GetFreeCapacity() > INT_MIN) {
					this->PushFlow(anno, path, 1, accuracy, UINT_MAX);
					if (anno.unsatisfied_demand > 0) {
						demand_left = true;
						source_demand_left = true;
					}
				}
			}
			if (!source_demand_left) finished_sources[source] = true;
			this->CleanupPaths(source, paths);
		}
	}
}<|MERGE_RESOLUTION|>--- conflicted
+++ resolved
@@ -13,7 +13,7 @@
 /**
  * This is a priority queue item for Tannotation annotation values and IDs
  */
-template<typename Tannotation>
+template <typename Tannotation>
 class AnnoQueueItem {
 public:
 	typename Tannotation::AnnotationValueType cached_annotation;
@@ -312,7 +312,7 @@
 	}
 }
 
-template<class Tannotation>
+template <class Tannotation>
 struct MultiCommodityFlow::DijkstraState {
 	std::vector<AnnoQueueItem<Tannotation>> anno_queue;
 	std::vector<Tannotation> local_paths;
@@ -334,13 +334,8 @@
  * @param source_node Node where the algorithm starts.
  * @param paths Container for the paths to be calculated.
  */
-<<<<<<< HEAD
-template<class Tannotation, class Tedge_iterator>
+template <class Tannotation, class Tedge_iterator>
 void MultiCommodityFlow::Dijkstra(NodeID source_node, PathVector &paths, DijkstraState<Tannotation> &state)
-=======
-template <class Tannotation, class Tedge_iterator>
-void MultiCommodityFlow::Dijkstra(NodeID source_node, PathVector &paths)
->>>>>>> b653f875
 {
 	const uint size = this->job.Size();
 
