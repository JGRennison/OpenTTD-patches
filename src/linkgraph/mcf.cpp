/** @file mcf.cpp Definition of Multi-Commodity-Flow solver. */

#include "../stdafx.h"
#include "../core/math_func.hpp"
#include "mcf.h"
#include "../3rdparty/cpp-btree/btree_map.h"
#include <set>

#include "../safeguards.h"

typedef btree::btree_map<NodeID, Path *> PathViaMap;

/**
 * This is a priority queue item for Tannotation annotation values and IDs
 */
template <typename Tannotation>
class AnnoQueueItem {
public:
	typename Tannotation::AnnotationValueType cached_annotation;
	NodeID node_id;

	AnnoQueueItem(Tannotation *anno) : cached_annotation(anno->GetAnnotation()), node_id(anno->GetNode()) {}
};

/**
 * Distance-based annotation for use in the Dijkstra algorithm. This is close
 * to the original meaning of "annotation" in this context. Paths are rated
 * according to the sum of distances of their edges.
 */
class DistanceAnnotation final : public Path {
public:
	typedef uint AnnotationValueType;

	/**
	 * Constructor.
	 * @param n ID of node to be annotated.
	 * @param source If the node is the source of its path.
	 */
	DistanceAnnotation(NodeID n, bool source = false) : Path(n, source) {}

	bool IsBetter(const DistanceAnnotation *base, uint cap, int free_cap, uint dist) const;

	/**
	 * Return the actual value of the annotation, in this case the distance.
	 * @return Distance.
	 */
	inline uint GetAnnotation() const { return this->distance; }

	/**
	 * Update the cached annotation value
	 */
	inline void UpdateAnnotation() { }

	/**
	 * Compare two annotation values.
	 * @param x First annotation values.
	 * @param y Second annotation values.
	 * @return If x is better than y.
	 */
	static bool CompareAnnotations(uint x, uint y)
	{
		return x < y;
	}

	/**
	 * Compare two annotation queue items.
	 * @param x First annotation queue items.
	 * @param y Second annotation queue items.
	 * @return If x is better than y.
	 */
	static bool CompareQueueItems(const AnnoQueueItem<DistanceAnnotation> &x, const AnnoQueueItem<DistanceAnnotation> &y)
	{
		return std::tie(x.cached_annotation, x.node_id) < std::tie(y.cached_annotation, y.node_id);
	}
};
static_assert(std::is_trivially_destructible_v<DistanceAnnotation>);

/**
 * Capacity-based annotation for use in the Dijkstra algorithm. This annotation
 * rates paths according to the maximum capacity of their edges. The Dijkstra
 * algorithm still gives meaningful results like this as the capacity of a path
 * can only decrease or stay the same if you add more edges.
 */
<<<<<<< HEAD
class CapacityAnnotation final : public Path {
	int cached_annotation;
=======
class CapacityAnnotation : public Path {
	int cached_annotation = 0;
>>>>>>> dc343ca1

public:
	typedef int AnnotationValueType;


	/**
	 * Constructor.
	 * @param n ID of node to be annotated.
	 * @param source If the node is the source of its path.
	 */
	CapacityAnnotation(NodeID n, bool source = false) : Path(n, source) {}

	bool IsBetter(const CapacityAnnotation *base, uint cap, int free_cap, uint dist) const;

	/**
	 * Return the actual value of the annotation, in this case the capacity.
	 * @return Capacity.
	 */
	inline int GetAnnotation() const { return this->cached_annotation; }

	/**
	 * Update the cached annotation value
	 */
	inline void UpdateAnnotation()
	{
		this->cached_annotation = this->GetCapacityRatio();
	}

	/**
	 * Compare two annotation values.
	 * @param x First annotation values.
	 * @param y Second annotation values.
	 * @return If x is better than y.
	 */
	static bool CompareAnnotations(int x, int y)
	{
		/* Note that x and y are swapped, as a larger capacity is better */
		return y < x;
	}

	/**
	 * Compare two annotation queue items.
	 * @param x First annotation queue items.
	 * @param y Second annotation queue items.
	 * @return If x is better than y.
	 */
	static bool CompareQueueItems(const AnnoQueueItem<CapacityAnnotation> &x, const AnnoQueueItem<CapacityAnnotation> &y)
	{
		/* Note that x and y are swapped for cached_annotation, as a larger capacity is better */
		return std::tie(y.cached_annotation, x.node_id) < std::tie(x.cached_annotation, y.node_id);
	}
};
static_assert(std::is_trivially_destructible_v<CapacityAnnotation>);

/**
 * Iterator class for getting the edges in the order of their next_edge
 * members.
 */
class GraphEdgeIterator {
private:
	LinkGraphJob &job;    ///< Job being executed
	const Edge *i;        ///< Iterator pointing to current edge.
	const Edge *end;      ///< Iterator pointing beyond last edge.
	NodeID node;          ///< Source node
	const Edge *saved;    ///< Saved edge

public:

	/**
	 * Construct a GraphEdgeIterator.
	 * @param job Job to iterate on.
	 */
	GraphEdgeIterator(LinkGraphJob &job) : job(job),
		i(nullptr), end(nullptr), node(INVALID_NODE), saved(nullptr)
	{}

	/**
	 * Setup the node to start iterating at.
	 * @param node Node to start iterating at.
	 */
	void SetNode(NodeID, NodeID node)
	{
		Node node_anno = this->job[node];
		std::span<Edge> edges = node_anno.GetEdges();
		this->i = edges.data();
		this->end = edges.data() + edges.size();
		this->node = node;
	}

	/**
	 * Retrieve the ID of the node the next edge points to.
	 * @return Next edge's target node ID or INVALID_NODE.
	 */
	NodeID Next()
	{
		if (this->i == this->end) return INVALID_NODE;
		NodeID to = this->i->To();
		this->saved = this->i;
		++this->i;
		return to;
	}

	bool SavedEdge() const { return true; }

	const Edge &GetSavedEdge() { return *(this->saved); }
};

/**
 * Iterator class for getting edges from a FlowStatMap.
 */
class FlowEdgeIterator {
private:
	LinkGraphJob &job; ///< Link graph job we're working with.

	/** Lookup table for getting NodeIDs from StationIDs. */
	TypedIndexContainer<std::vector<NodeID>, StationID> station_to_node;

	/** Current iterator in the shares map. */
	FlowStat::const_iterator it;

	/** End of the shares map. */
	FlowStat::const_iterator end;
public:

	/**
	 * Constructor.
	 * @param job Link graph job to work with.
	 */
	FlowEdgeIterator(LinkGraphJob &job) : job(job)
	{
		for (NodeID i = 0; i < job.Size(); ++i) {
			StationID st = job[i].Station();
			if (st >= this->station_to_node.size()) {
				this->station_to_node.resize(st + 1);
			}
			this->station_to_node[st] = i;
		}
	}

	/**
	 * Setup the node to retrieve edges from.
	 * @param source Root of the current path tree.
	 * @param node Current node to be checked for outgoing flows.
	 */
	void SetNode(NodeID source, NodeID node)
	{
		const FlowStatMap &flows = this->job[node].Flows();
		FlowStatMap::const_iterator it = flows.find(this->job[source].Station());
		if (it != flows.end()) {
			this->it = it->begin();
			this->end = it->end();
		} else {
			this->it = nullptr;
			this->end = nullptr;
		}
	}

	/**
	 * Get the next node for which a flow exists.
	 * @return ID of next node with flow.
	 */
	NodeID Next()
	{
		if (this->it == this->end) return INVALID_NODE;
		return this->station_to_node[(this->it++)->second];
	}

	bool SavedEdge() const { return false; }

	const Edge &GetSavedEdge() { NOT_REACHED(); }
};

/**
 * Determines if an extension to the given Path with the given parameters is
 * better than this path.
 * @param base Other path.
 * @param free_cap Capacity of the new edge to be added to base.
 * @param dist Distance of the new edge.
 * @return True if base + the new edge would be better than the path associated
 * with this annotation.
 */
bool DistanceAnnotation::IsBetter(const DistanceAnnotation *base, uint,
		int free_cap, uint dist) const
{
	/* If any of the paths is disconnected, the other one is better. If both
	 * are disconnected, this path is better.*/
	if (base->distance == UINT_MAX) {
		return false;
	} else if (this->distance == UINT_MAX) {
		return true;
	}

	if (free_cap > 0 && base->free_capacity > 0) {
		/* If both paths have capacity left, compare their distances.
		 * If the other path has capacity left and this one hasn't, the
		 * other one's better (thus, return true). */
		return this->free_capacity > 0 ? (base->distance + dist < this->distance) : true;
	} else {
		/* If the other path doesn't have capacity left, but this one has,
		 * the other one is worse (thus, return false).
		 * If both paths are out of capacity, do the regular distance
		 * comparison. */
		return this->free_capacity > 0 ? false : (base->distance + dist < this->distance);
	}
}

/**
 * Determines if an extension to the given Path with the given parameters is
 * better than this path.
 * @param base Other path.
 * @param free_cap Capacity of the new edge to be added to base.
 * @param dist Distance of the new edge.
 * @return True if base + the new edge would be better than the path associated
 * with this annotation.
 */
bool CapacityAnnotation::IsBetter(const CapacityAnnotation *base, uint cap,
		int free_cap, uint dist) const
{
	int min_cap = Path::GetCapacityRatio(std::min(base->free_capacity, free_cap), std::min(base->capacity, cap));
	int this_cap = this->GetAnnotation();
	if (min_cap == this_cap) {
		/* If the capacities are the same and the other path isn't disconnected
		 * choose the shorter path. */
		return base->distance == UINT_MAX ? false : (base->distance + dist < this->distance);
	} else {
		return min_cap > this_cap;
	}
}

template <class Tannotation>
struct MultiCommodityFlow::DijkstraState {
	std::vector<AnnoQueueItem<Tannotation>> anno_queue;
	std::vector<Tannotation> local_paths;

	DijkstraState(uint16_t job_size)
	{
		this->anno_queue.reserve(job_size);
		this->local_paths.reserve(job_size);
		static_assert(std::is_trivially_destructible_v<Tannotation>);
	}
};

/**
 * A slightly modified Dijkstra algorithm. Grades the paths not necessarily by
 * distance, but by the value Tannotation computes. It uses the max_saturation
 * setting to artificially decrease capacities.
 * @tparam Tannotation Annotation to be used.
 * @tparam Tedge_iterator Iterator to be used for getting outgoing edges.
 * @param source_node Node where the algorithm starts.
 * @param paths Container for the paths to be calculated.
 */
template <class Tannotation, class Tedge_iterator>
void MultiCommodityFlow::Dijkstra(NodeID source_node, PathVector &paths, DijkstraState<Tannotation> &state)
{
	const uint size = this->job.Size();

	std::vector<AnnoQueueItem<Tannotation>> &anno_queue = state.anno_queue;
	anno_queue.clear();
	auto anno_queue_comp = [](const AnnoQueueItem<Tannotation> &a, const AnnoQueueItem<Tannotation> &b) {
		/* Note that arguments are passed in opposite order, as std::push_heap sorts largest items to front, but the queue should return the lowest/best items */
		return Tannotation::CompareQueueItems(b, a);
	};

	auto update_queue_anno = [&](NodeID id, Tannotation *anno) -> bool {
		auto it = std::find_if(anno_queue.begin(), anno_queue.end(), [&](const AnnoQueueItem<Tannotation> &item) {
			return item.node_id == id;
		});
		if (it == anno_queue.end()) return false; // Couldn't fine node

		/* Update annotation value */
		if (Tannotation::CompareAnnotations(it->cached_annotation, anno->GetAnnotation())) {
			/* Annotation is worse, moving the queue item backwards in the heap is awkward, so just remove it via moving it to the front */
			it->cached_annotation = Tannotation::CompareAnnotations(0, 1) ?
					std::numeric_limits<typename Tannotation::AnnotationValueType>::min() : std::numeric_limits<typename Tannotation::AnnotationValueType>::max();
			it->node_id = 0;
			std::push_heap(anno_queue.begin(), it + 1, anno_queue_comp);
			assert(anno_queue.front().node_id == 0);
			std::pop_heap(anno_queue.begin(), anno_queue.end(), anno_queue_comp);
			anno_queue.pop_back();
			dbg_assert(std::is_heap(anno_queue.begin(), anno_queue.end(), anno_queue_comp));
			return false;
		} else {
			/* Annotation is better or equal, queue item never needs to be moved away from front of heap */
			it->cached_annotation = anno->GetAnnotation();
			std::push_heap(anno_queue.begin(), it + 1, anno_queue_comp);
			dbg_assert(std::is_heap(anno_queue.begin(), anno_queue.end(), anno_queue_comp));
			return true;
		}
	};

	Tedge_iterator iter(this->job);

	state.local_paths.clear();
	for (NodeID node = 0; node < size; ++node) {
		Tannotation *anno = &state.local_paths.emplace_back(node, node == source_node);
		anno->UpdateAnnotation();
		if (node == source_node) {
			anno_queue.emplace_back(anno);
			std::push_heap(anno_queue.begin(), anno_queue.end(), anno_queue_comp);
			anno->SetAnnosSetFlag(true);
		}
	}
	Tannotation *local_paths = state.local_paths.data();
	while (!anno_queue.empty()) {
		NodeID from = anno_queue.front().node_id;
		std::pop_heap(anno_queue.begin(), anno_queue.end(), anno_queue_comp);
		anno_queue.pop_back();
		Tannotation *source = local_paths + from;

		iter.SetNode(source_node, from);
		for (NodeID to = iter.Next(); to != INVALID_NODE; to = iter.Next()) {
			if (to == from) continue; // Not a real edge but a consumption sign.
			const Edge &edge = iter.SavedEdge() ? iter.GetSavedEdge() : this->job[from].GetEdgeTo(to);
			uint capacity = edge.Capacity();
			if (this->max_saturation != UINT_MAX) {
				capacity *= this->max_saturation;
				capacity /= 100;
				if (capacity == 0) capacity = 1;
			}

			Tannotation *dest = local_paths + to;
			if (dest->IsBetter(source, capacity, capacity - edge.Flow(), edge.DistanceAnno())) {
				dest->Fork(source, capacity, capacity - edge.Flow(), edge.DistanceAnno());
				dest->UpdateAnnotation();
				if (!dest->GetAnnosSetFlag() || !update_queue_anno(to, dest)) {
					/* Add new item to queue */
					anno_queue.emplace_back(dest);
					std::push_heap(anno_queue.begin(), anno_queue.end(), anno_queue_comp);
					dest->SetAnnosSetFlag(true);
				}
			}
		}
	}

	/* Copy path nodes to path_allocator, fill output vector */
	paths.clear();
	paths.reserve(size);
	this->job.path_allocator.SetParameters(sizeof(Tannotation), (8192 - 32) / sizeof(Tannotation));
	for (NodeID node = 0; node < size; ++node) {
		/* Allocate and copy nodes */
		paths.push_back(new (this->job.path_allocator.Allocate()) Tannotation(local_paths[node]));
	}
	for (NodeID node = 0; node < size; ++node) {
		/* Fixup parent pointers */
		Path *path = paths[node];
		if (path->GetParent() != nullptr) {
			path->SetParent(paths[path->GetParent()->GetNode()]);
		}
	}
}

/**
 * Clean up paths that lead nowhere and the root path.
 * @param source_id ID of the root node.
 * @param paths Paths to be cleaned up.
 */
void MultiCommodityFlow::CleanupPaths(NodeID source_id, PathVector &paths)
{
	Path *source = paths[source_id];
	paths[source_id] = nullptr;
	for (PathVector::iterator i = paths.begin(); i != paths.end(); ++i) {
		Path *path = *i;
		if (path == nullptr) continue;
		if (path->GetParent() == source) path->Detach();
		while (path != source && path != nullptr && path->GetFlow() == 0) {
			Path *parent = path->GetParent();
			path->Detach();
			if (path->GetNumChildren() == 0) {
				paths[path->GetNode()] = nullptr;
				path->~Path();
				this->job.path_allocator.Free(path);
			}
			path = parent;
		}
	}
	source->~Path();
	this->job.path_allocator.Free(source);
	paths.clear();
}

/**
 * Push flow along a path and update the unsatisfied_demand of the associated
 * edge.
 * @param anno Distance annotation whose ends the path connects.
 * @param path End of the path the flow should be pushed on.
 * @param min_step_size Minimum flow size.
 * @param accuracy Accuracy of the calculation.
 * @param max_saturation If < UINT_MAX only push flow up to the given
 *                       saturation, otherwise the path can be "overloaded".
 */
uint MultiCommodityFlow::PushFlow(DemandAnnotation &anno, Path *path, uint min_step_size, uint accuracy,
		uint max_saturation)
{
	dbg_assert(anno.unsatisfied_demand > 0);
	uint flow = std::min(std::max(anno.demand / accuracy, min_step_size), anno.unsatisfied_demand);
	flow = path->AddFlow(flow, this->job, max_saturation);
	anno.unsatisfied_demand -= flow;
	return flow;
}

/**
 * Find the flow along a cycle including cycle_begin in path.
 * @param path Set of paths that form the cycle.
 * @param cycle_begin Path to start at.
 * @return Flow along the cycle.
 */
uint MCF1stPass::FindCycleFlow(const PathVector &path, const Path *cycle_begin)
{
	uint flow = UINT_MAX;
	const Path *cycle_end = cycle_begin;
	do {
		flow = std::min(flow, cycle_begin->GetFlow());
		cycle_begin = path[cycle_begin->GetNode()];
	} while (cycle_begin != cycle_end);
	return flow;
}

/**
 * Eliminate a cycle of the given flow in the given set of paths.
 * @param path Set of paths containing the cycle.
 * @param cycle_begin Part of the cycle to start at.
 * @param flow Flow along the cycle.
 */
void MCF1stPass::EliminateCycle(PathVector &path, Path *cycle_begin, uint flow)
{
	Path *cycle_end = cycle_begin;
	do {
		NodeID prev = cycle_begin->GetNode();
		cycle_begin->ReduceFlow(flow);
		if (cycle_begin->GetFlow() == 0) {
			PathList &node_paths = this->job[cycle_begin->GetParent()->GetNode()].Paths();
			for (PathList::iterator i = node_paths.begin(); i != node_paths.end(); ++i) {
				if (*i == cycle_begin) {
					*i = nullptr;
					break;
				}
			}
		}
		cycle_begin = path[prev];
		Edge &edge = this->job[prev].GetEdgeTo(cycle_begin->GetNode());
		edge.RemoveFlow(flow);
	} while (cycle_begin != cycle_end);
}

/**
 * Eliminate cycles for origin_id in the graph. Start searching at next_id and
 * work recursively. Also "summarize" paths: Add up the flows along parallel
 * paths in one.
 * @param path Paths checked in parent calls to this method.
 * @param origin_id Origin of the paths to be checked.
 * @param next_id Next node to be checked.
 * @return If any cycles have been found and eliminated.
 */
bool MCF1stPass::EliminateCycles(PathVector &path, NodeID origin_id, NodeID next_id)
{
	Path *at_next_pos = path[next_id];

	/* this node has already been searched */
	if (at_next_pos == Path::invalid_path) return false;

	if (at_next_pos == nullptr) {
		/* Summarize paths; add up the paths with the same source and next hop
		 * in one path each. */
		PathList &paths = this->job[next_id].Paths();
		PathViaMap next_hops;
		uint holes = 0;
		for (PathList::iterator i = paths.begin(); i != paths.end();) {
			Path *new_child = *i;
			if (new_child != nullptr) {
				if (new_child->GetOrigin() == origin_id) {
					PathViaMap::iterator via_it = next_hops.find(new_child->GetNode());
					if (via_it == next_hops.end()) {
						next_hops[new_child->GetNode()] = new_child;
					} else {
						uint new_flow = new_child->GetFlow();
						Path *child = via_it->second;
						child->AddFlow(new_flow);
						new_child->ReduceFlow(new_flow);

						*i = nullptr;
						holes++;
					}
				}
			} else {
				holes++;
			}
			++i;
		}
		if (holes > paths.size() / 4) {
			/* remove any holes */
			paths.erase(std::remove(paths.begin(), paths.end(), nullptr), paths.end());
		}

		bool found = false;
		/* Search the next hops for nodes we have already visited */
		for (PathViaMap::iterator via_it = next_hops.begin();
				via_it != next_hops.end(); ++via_it) {
			Path *child = via_it->second;
			if (child->GetFlow() > 0) {
				/* Push one child into the path vector and search this child's
				 * children. */
				path[next_id] = child;
				found = this->EliminateCycles(path, origin_id, child->GetNode()) || found;
			}
		}
		/* All paths departing from this node have been searched. Mark as
		 * resolved if no cycles found. If cycles were found further cycles
		 * could be found in this branch, thus it has to be searched again next
		 * time we spot it.
		 */
		path[next_id] = found ? nullptr : Path::invalid_path;
		return found;
	}

	/* This node has already been visited => we have a cycle.
	 * Backtrack to find the exact flow. */
	uint flow = this->FindCycleFlow(path, at_next_pos);
	if (flow > 0) {
		this->EliminateCycle(path, at_next_pos, flow);
		return true;
	}

	return false;
}

/**
 * Eliminate all cycles in the graph. Check paths starting at each node for
 * potential cycles.
 * @return If any cycles have been found and eliminated.
 */
bool MCF1stPass::EliminateCycles()
{
	bool cycles_found = false;
	uint16_t size = this->job.Size();
	PathVector path(size, nullptr);
	for (NodeID node = 0; node < size; ++node) {
		/* Starting at each node in the graph find all cycles involving this
		 * node. */
		std::fill(path.begin(), path.end(), (Path *)nullptr);
		cycles_found |= this->EliminateCycles(path, node, node);
	}
	return cycles_found;
}

/**
 * Run the first pass of the MCF calculation.
 * @param job Link graph job to calculate.
 */
MCF1stPass::MCF1stPass(LinkGraphJob &job) : MultiCommodityFlow(job)
{
	const uint16_t size = job.Size();
	PathVector paths;
	DijkstraState<DistanceAnnotation> state(size);
	uint accuracy = job.Settings().accuracy;
	bool more_loops;
	std::vector<bool> finished_sources(size);

	uint min_step_size = 1;
	const uint adjust_threshold = 50;
	if (size >= adjust_threshold) {
		uint64_t total_demand = 0;
		uint demand_count = 0;
		for (NodeID source = 0; source < size; ++source) {
			const Node &node = job[source];
			for (const DemandAnnotation &anno : node.GetDemandAnnotations()) {
				if (anno.unsatisfied_demand > 0) {
					total_demand += anno.unsatisfied_demand;
					demand_count++;
				}
			}
		}
		if (demand_count == 0) return;
		min_step_size = std::max<uint>(min_step_size, (total_demand * (1 + FindLastBit(size / adjust_threshold))) / (size * accuracy));
		accuracy = Clamp(IntSqrt((4 * accuracy * accuracy * size) / demand_count), CeilDiv(accuracy, 4), accuracy);
	}

	do {
		more_loops = false;
		for (NodeID source = 0; source < size; ++source) {
			if (finished_sources[source]) continue;

			/* First saturate the shortest paths. */
			this->Dijkstra<DistanceAnnotation, GraphEdgeIterator>(source, paths, state);

			bool source_demand_left = false;
			for (DemandAnnotation &anno : job[source].GetDemandAnnotations()) {
				NodeID dest = anno.dest;
				if (anno.unsatisfied_demand > 0) {
					Path *path = paths[dest];
					assert(path != nullptr);
					/* Generally only allow paths that don't exceed the
					 * available capacity. But if no demand has been assigned
					 * yet, make an exception and allow any valid path *once*. */
					if (path->GetFreeCapacity() > 0 && this->PushFlow(anno, path,
							min_step_size, accuracy, this->max_saturation) > 0) {
						/* If a path has been found there is a chance we can
						 * find more. */
						more_loops = more_loops || (anno.unsatisfied_demand > 0);
					} else if (anno.unsatisfied_demand == anno.demand &&
							path->GetFreeCapacity() > INT_MIN) {
						this->PushFlow(anno, path, min_step_size, accuracy, UINT_MAX);
					}
					if (anno.unsatisfied_demand > 0) source_demand_left = true;
				}
			}
			if (!source_demand_left) finished_sources[source] = true;
			this->CleanupPaths(source, paths);
		}
	} while ((more_loops || this->EliminateCycles()) && !job.IsJobAborted());
}

/**
 * Run the second pass of the MCF calculation which assigns all remaining
 * demands to existing paths.
 * @param job Link graph job to calculate.
 */
MCF2ndPass::MCF2ndPass(LinkGraphJob &job) : MultiCommodityFlow(job)
{
	this->max_saturation = UINT_MAX; // disable artificial cap on saturation
	const uint16_t size = job.Size();
	PathVector paths;
	DijkstraState<CapacityAnnotation> state(size);
	uint accuracy = job.Settings().accuracy;
	bool demand_left = true;
	std::vector<bool> finished_sources(size);
	while (demand_left && !job.IsJobAborted()) {
		demand_left = false;
		for (NodeID source = 0; source < size; ++source) {
			if (finished_sources[source]) continue;

			this->Dijkstra<CapacityAnnotation, FlowEdgeIterator>(source, paths, state);

			bool source_demand_left = false;
			for (DemandAnnotation &anno : this->job[source].GetDemandAnnotations()) {
				if (anno.unsatisfied_demand == 0) continue;
				Path *path = paths[anno.dest];
				if (path->GetFreeCapacity() > INT_MIN) {
					this->PushFlow(anno, path, 1, accuracy, UINT_MAX);
					if (anno.unsatisfied_demand > 0) {
						demand_left = true;
						source_demand_left = true;
					}
				}
			}
			if (!source_demand_left) finished_sources[source] = true;
			this->CleanupPaths(source, paths);
		}
	}
}<|MERGE_RESOLUTION|>--- conflicted
+++ resolved
@@ -81,13 +81,8 @@
  * algorithm still gives meaningful results like this as the capacity of a path
  * can only decrease or stay the same if you add more edges.
  */
-<<<<<<< HEAD
 class CapacityAnnotation final : public Path {
-	int cached_annotation;
-=======
-class CapacityAnnotation : public Path {
 	int cached_annotation = 0;
->>>>>>> dc343ca1
 
 public:
 	typedef int AnnotationValueType;
