/*
 * This file is part of OpenTTD.
 * OpenTTD is free software; you can redistribute it and/or modify it under the terms of the GNU General Public License as published by the Free Software Foundation, version 2.
 * OpenTTD is distributed in the hope that it will be useful, but WITHOUT ANY WARRANTY; without even the implied warranty of MERCHANTABILITY or FITNESS FOR A PARTICULAR PURPOSE.
 * See the GNU General Public License for more details. You should have received a copy of the GNU General Public License along with OpenTTD. If not, see <http://www.gnu.org/licenses/>.
 */

/** @file linkgraphjob.cpp Definition of link graph job classes used for cargo distribution. */

#include "../stdafx.h"
#include "../core/pool_func.hpp"
#include "../window_func.h"
#include "linkgraphjob.h"
#include "linkgraphschedule.h"

#include "../safeguards.h"

/* Initialize the link-graph-job-pool */
LinkGraphJobPool _link_graph_job_pool("LinkGraphJob");
INSTANTIATE_POOL_METHODS(LinkGraphJob)

/**
 * Static instance of an invalid path.
 * Note: This instance is created on task start.
 *       Lazy creation on first usage results in a data race between the CDist threads.
 */
/* static */ Path *Path::invalid_path = new Path(INVALID_NODE, true);

static ScaledTickCounter GetLinkGraphJobJoinTick(uint duration_multiplier)
{
	ScaledTickCounter ticks = (_settings_game.linkgraph.recalc_time * DAY_TICKS * duration_multiplier) / SECONDS_PER_DAY;
	return ticks + _scaled_tick_counter;
}

/**
 * Create a link graph job from a link graph. The link graph will be copied so
 * that the calculations don't interfere with the normal operations on the
 * original. The job is immediately started.
 * @param orig Original LinkGraph to be copied.
 */
LinkGraphJob::LinkGraphJob(const LinkGraph &orig, uint duration_multiplier) :
		/* Copying the link graph here also copies its index member.
		 * This is on purpose. */
		link_graph(orig),
		settings(_settings_game.linkgraph),
		join_tick(GetLinkGraphJobJoinTick(duration_multiplier)),
		start_tick(_scaled_tick_counter),
		day_length_factor(::DayLengthFactor()),
		job_completed(false),
		job_aborted(false)
{
}

/**
 * Erase all flows originating at a specific node.
 * @param from StationID to erase flows for.
 */
void LinkGraphJob::EraseFlows(StationID from)
{
	for (NodeID node_id = 0; node_id < this->Size(); ++node_id) {
		(*this)[node_id].Flows().erase(from);
	}
}

void LinkGraphJob::SetJobGroup(std::shared_ptr<LinkGraphJobGroup> group)
{
	this->group = std::move(group);
}

/**
 * Join the calling thread with this job's thread if threading is enabled.
 */
void LinkGraphJob::JoinThread()
{
	if (this->group != nullptr) {
		this->group->JoinThread();
		this->group.reset();
	}
}

/**
 * Join the link graph job thread, if not already joined.
 */
LinkGraphJob::~LinkGraphJob()
{
	this->JoinThread();
}

/**
 * Join the link graph job thread, then merge/apply it.
 */
void LinkGraphJob::FinaliseJob()
{
	this->JoinThread();

	/* If the job has been aborted, the job state is invalid.
	 * This should never be reached, as once the job has been marked as aborted
	 * the only valid job operation is to clear the LinkGraphJob pool. */
	assert(!this->IsJobAborted());

	/* Link graph has been merged into another one. */
	if (!LinkGraph::IsValidID(this->link_graph.index)) return;

	uint16_t size = this->Size();
	for (NodeID node_id = 0; node_id < size; ++node_id) {
		Node from = (*this)[node_id];

		/* The station can have been deleted. Remove all flows originating from it then. */
		Station *st = Station::GetIfValid(from.Station());
		if (st == nullptr) {
			this->EraseFlows(from.Station());
			continue;
		}

		/* Link graph merging and station deletion may change around IDs. Make
		 * sure that everything is still consistent or ignore it otherwise. */
		GoodsEntry &ge = st->goods[this->Cargo()];
		if (ge.link_graph != this->link_graph.index || ge.node != node_id) {
			this->EraseFlows(from.Station());
			continue;
		}

		LinkGraph *lg = LinkGraph::Get(ge.link_graph);
		FlowStatMap &flows = from.Flows();
		FlowStatMap &geflows = ge.CreateData().flows;

		for (Edge &edge : from.GetEdges()) {
			if (edge.Flow() == 0) continue;
			StationID to = (*this)[edge.To()].Station();
			Station *st2 = Station::GetIfValid(to);
			LinkGraph::ConstEdge lg_edge = lg->GetConstEdge(edge.From(), edge.To());
			if (st2 == nullptr || st2->goods[this->Cargo()].link_graph != this->link_graph.index ||
					st2->goods[this->Cargo()].node != edge.To() ||
					lg_edge.LastUpdate() == EconTime::INVALID_DATE) {
				/* Edge has been removed. Delete flows. */
				StationIDStack erased = flows.DeleteFlows(to);
				/* Delete old flows for source stations which have been deleted
				 * from the new flows. This avoids flow cycles between old and
				 * new flows. */
				while (!erased.IsEmpty()) geflows.erase(erased.Pop());
			} else if (lg_edge.LastUnrestrictedUpdate() == EconTime::INVALID_DATE) {
				/* Edge is fully restricted. */
				flows.RestrictFlows(to);
			}
		}

		/* Swap shares and invalidate ones that are completely deleted. Don't
		 * really delete them as we could then end up with unroutable cargo
		 * somewhere. Do delete them and also reroute relevant cargo if
		 * automatic distribution has been turned off for that cargo. */
		for (FlowStatMap::iterator it(geflows.begin()); it != geflows.end();) {
			FlowStatMap::iterator new_it = flows.find(it->GetOrigin());
			if (new_it == flows.end()) {
				if (_settings_game.linkgraph.GetDistributionType(this->Cargo()) != DT_MANUAL) {
					if (it->Invalidate()) {
						StationID origin = it->GetOrigin();
						FlowStat shares(INVALID_STATION, INVALID_STATION, 1);
						it->SwapShares(shares);
						it = geflows.erase(it);
						for (FlowStat::const_iterator shares_it(shares.begin());
								shares_it != shares.end(); ++shares_it) {
							RerouteCargoFromSource(st, this->Cargo(), origin, shares_it->second, st->index);
						}
					} else {
						++it;
					}
				} else {
<<<<<<< HEAD
					FlowStat shares(INVALID_STATION, INVALID_STATION, 1);
					it->SwapShares(shares);
					it = geflows.erase(it);
					for (FlowStat::const_iterator shares_it(shares.begin());
							shares_it != shares.end(); ++shares_it) {
=======
					FlowStat shares(StationID::Invalid(), 1);
					it->second.SwapShares(shares);
					geflows.erase(it++);
					for (FlowStat::SharesMap::const_iterator shares_it(shares.GetShares()->begin());
							shares_it != shares.GetShares()->end(); ++shares_it) {
>>>>>>> 53dd1258
						RerouteCargo(st, this->Cargo(), shares_it->second, st->index);
					}
				}
			} else {
				it->SwapShares(*new_it);
				flows.erase(new_it);
				++it;
			}
		}
		for (FlowStatMap::iterator it(flows.begin()); it != flows.end(); ++it) {
			geflows.insert(std::move(*it));
		}
		geflows.SortStorage();
		ge.RemoveDataIfUnused();
		InvalidateWindowData(WC_STATION_VIEW, st->index, this->Cargo());
	}
}

/**
 * Initialize the link graph job: Resize nodes and edges and populate them.
 * This is done after the constructor so that we can do it in the calculation
 * thread without delaying the main game.
 */
void LinkGraphJob::Init()
{
	uint size = this->Size();
	this->nodes.resize(size);
	for (uint i = 0; i < size; ++i) {
		this->nodes[i].Init(this->link_graph[i].Supply());
	}

	/* Prioritize the fastest route for passengers, mail and express cargo,
	 * and the shortest route for other classes of cargo.
	 * In-between stops are punished with a 1 tile or 1 day penalty. */
	const bool express = IsLinkGraphCargoExpress(this->Cargo());
	const uint16_t aircraft_link_scale = this->Settings().aircraft_link_scale;

	size_t edge_count = 0;
	for (auto &it : this->link_graph.GetEdges()) {
		if (it.first.first == it.first.second) continue;
		edge_count++;
	}

	this->edges.resize(edge_count);
	size_t start_idx = 0;
	size_t idx = 0;
	NodeID last_from = INVALID_NODE;
	auto flush = [&]() {
		if (last_from == INVALID_NODE) return;
		this->nodes[last_from].edges = { this->edges.data() + start_idx, idx - start_idx };
	};
	for (auto &it : this->link_graph.GetEdges()) {
		if (it.first.first == it.first.second) continue;

		if (it.first.first != last_from) {
			flush();
			last_from = it.first.first;
			start_idx = idx;
		}

		LinkGraph::ConstEdge edge(it.second);

		auto calculate_distance = [&]() {
			return DistanceMaxPlusManhattan((*this)[it.first.first].XY(), (*this)[it.first.second].XY()) + 1;
		};

		uint distance_anno;
		if (express) {
			/* Compute a default travel time from the distance and an average speed of 1 tile/day. */
			distance_anno = (edge.TravelTime() != 0) ? edge.TravelTime() + DAY_TICKS : calculate_distance() * DAY_TICKS;
		} else {
			distance_anno = calculate_distance();
		}

		if (edge.LastAircraftUpdate() != EconTime::INVALID_DATE && aircraft_link_scale > 100) {
			distance_anno *= aircraft_link_scale;
			distance_anno /= 100;
		}

		this->edges[idx].InitEdge(it.first.first, it.first.second, edge.Capacity(), distance_anno);
		idx++;
	}
	flush();
}

/**
 * Initialize a Linkgraph job node. The underlying memory is expected to be
 * freshly allocated, without any constructors having been called.
 * @param supply Initial undelivered supply.
 */
void LinkGraphJob::NodeAnnotation::Init(uint supply)
{
	this->undelivered_supply = supply;
	this->received_demand = 0;
}

/**
 * Add this path as a new child to the given base path, thus making this path
 * a "fork" of the base path.
 * @param base Path to fork from.
 * @param cap Maximum capacity of the new leg.
 * @param free_cap Remaining free capacity of the new leg.
 * @param dist Distance of the new leg.
 */
void Path::Fork(Path *base, uint cap, int free_cap, uint dist)
{
	this->capacity = std::min(base->capacity, cap);
	this->free_capacity = std::min(base->free_capacity, free_cap);
	this->distance = base->distance + dist;
	assert(this->distance > 0);
	if (this->GetParent() != base) {
		this->Detach();
		this->SetParent(base);
		base->num_children++;
	}
	this->origin = base->origin;
}

/**
 * Push some flow along a path and register the path in the nodes it passes if
 * successful.
 * @param new_flow Amount of flow to push.
 * @param job Link graph job this node belongs to.
 * @param max_saturation Maximum saturation of edges.
 * @return Amount of flow actually pushed.
 */
uint Path::AddFlow(uint new_flow, LinkGraphJob &job, uint max_saturation)
{
	if (this->GetParent() != nullptr) {
		LinkGraphJob::Edge &edge = job[this->GetParent()->node].GetEdgeTo(this->node);
		if (max_saturation != UINT_MAX) {
			uint usable_cap = edge.Capacity() * max_saturation / 100;
			if (usable_cap > edge.Flow()) {
				new_flow = std::min(new_flow, usable_cap - edge.Flow());
			} else {
				return 0;
			}
		}
		new_flow = this->GetParent()->AddFlow(new_flow, job, max_saturation);
		if (this->flow == 0 && new_flow > 0) {
			job[this->GetParent()->node].Paths().push_back(this);
		}
		edge.AddFlow(new_flow);
	}
	this->flow += new_flow;
	return new_flow;
}

/**
 * Create a leg of a path in the link graph.
 * @param n Id of the link graph node this path passes.
 * @param source If true, this is the first leg of the path.
 */
Path::Path(NodeID n, bool source) :
	distance(source ? 0 : UINT_MAX),
	capacity(source ? UINT_MAX : 0),
	free_capacity(source ? INT_MAX : INT_MIN),
	flow(0), node(n), origin(source ? n : INVALID_NODE),
	num_children(0), parent_storage(0)
{}
<|MERGE_RESOLUTION|>--- conflicted
+++ resolved
@@ -154,7 +154,7 @@
 				if (_settings_game.linkgraph.GetDistributionType(this->Cargo()) != DT_MANUAL) {
 					if (it->Invalidate()) {
 						StationID origin = it->GetOrigin();
-						FlowStat shares(INVALID_STATION, INVALID_STATION, 1);
+						FlowStat shares(StationID::Invalid(), StationID::Invalid(), 1);
 						it->SwapShares(shares);
 						it = geflows.erase(it);
 						for (FlowStat::const_iterator shares_it(shares.begin());
@@ -165,19 +165,11 @@
 						++it;
 					}
 				} else {
-<<<<<<< HEAD
-					FlowStat shares(INVALID_STATION, INVALID_STATION, 1);
+					FlowStat shares(StationID::Invalid(), StationID::Invalid(), 1);
 					it->SwapShares(shares);
 					it = geflows.erase(it);
 					for (FlowStat::const_iterator shares_it(shares.begin());
 							shares_it != shares.end(); ++shares_it) {
-=======
-					FlowStat shares(StationID::Invalid(), 1);
-					it->second.SwapShares(shares);
-					geflows.erase(it++);
-					for (FlowStat::SharesMap::const_iterator shares_it(shares.GetShares()->begin());
-							shares_it != shares.GetShares()->end(); ++shares_it) {
->>>>>>> 53dd1258
 						RerouteCargo(st, this->Cargo(), shares_it->second, st->index);
 					}
 				}
