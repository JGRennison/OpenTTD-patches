/*
 * This file is part of OpenTTD.
 * OpenTTD is free software; you can redistribute it and/or modify it under the terms of the GNU General Public License as published by the Free Software Foundation, version 2.
 * OpenTTD is distributed in the hope that it will be useful, but WITHOUT ANY WARRANTY; without even the implied warranty of MERCHANTABILITY or FITNESS FOR A PARTICULAR PURPOSE.
 * See the GNU General Public License for more details. You should have received a copy of the GNU General Public License along with OpenTTD. If not, see <http://www.gnu.org/licenses/>.
 */

/** @file linkgraphschedule.cpp Definition of link graph schedule used for cargo distribution. */

#include "../stdafx.h"
#include "linkgraphschedule.h"
#include "init.h"
#include "demands.h"
#include "mcf.h"
#include "flowmapper.h"
#include "../framerate_type.h"
#include "../command_func.h"
#include "../network/network.h"
#include <algorithm>

#include "../safeguards.h"

/**
 * Static instance of LinkGraphSchedule.
 * Note: This instance is created on task start.
 *       Lazy creation on first usage results in a data race between the CDist threads.
 */
/* static */ LinkGraphSchedule LinkGraphSchedule::instance;

/**
 * Start the next job(s) in the schedule.
 *
 * The cost estimate of a link graph job is C ~ N^2 log N, where
 * N is the number of nodes in the job link graph.
 *
 * The cost estimate is summed for all running and scheduled jobs to form the total cost estimate T = sum C.
 * The clamped total cost estimate is calculated as U = min(1 << 25, T). This is to prevent excessively high cost budgets.
 * The nominal cycle time (in recalc intervals) required to schedule all jobs is calculated as S = 1 + max(0, log_2 U - 13).
 * The cost budget for an individual call to this method is given by U / S.
 * The last scheduled job may exceed the cost budget.
 *
 * The nominal duration of an individual job is D = N / 75
 *
 * The purpose of this algorithm is so that overall responsiveness is not hindered by large numbers of small/cheap
 * jobs which would previously need to be cycled through individually, but equally large/slow jobs have an extended
 * duration in which to execute, to avoid unnecessary pauses.
 */
void LinkGraphSchedule::SpawnNext()
{
	if (this->schedule.empty()) return;

	GraphList schedule_to_back;
	uint64 total_cost = 0;
	for (auto iter = this->schedule.begin(); iter != this->schedule.end();) {
		auto current = iter;
		++iter;
		const LinkGraph *lg = *current;

		if (lg->Size() < 2) {
			schedule_to_back.splice(schedule_to_back.end(), this->schedule, current);
		} else {
			total_cost += lg->CalculateCostEstimate();
		}
	}
	for (auto &it : this->running) {
		total_cost += it->Graph().CalculateCostEstimate();
	}
	uint64 clamped_total_cost = std::min<uint64>(total_cost, 1 << 25);
	uint log2_clamped_total_cost = FindLastBit(clamped_total_cost);
	uint scaling = log2_clamped_total_cost > 13 ? log2_clamped_total_cost - 12 : 1;
	uint64 cost_budget = clamped_total_cost / scaling;
	uint64 used_budget = 0;
	std::vector<LinkGraphJobGroup::JobInfo> jobs_to_execute;
	while (used_budget < cost_budget && !this->schedule.empty()) {
		LinkGraph *lg = this->schedule.front();
		assert(lg == LinkGraph::Get(lg->index));
		this->schedule.pop_front();
		uint64 cost = lg->CalculateCostEstimate();
		used_budget += cost;
		if (LinkGraphJob::CanAllocateItem()) {
			uint duration_multiplier = CeilDivT<uint64_t>(lg->Size(), 75);
			std::unique_ptr<LinkGraphJob> job(new LinkGraphJob(*lg, duration_multiplier));
			jobs_to_execute.emplace_back(job.get(), cost);
			if (this->running.empty() || job->JoinDateTicks() >= this->running.back()->JoinDateTicks()) {
				this->running.push_back(std::move(job));
				DEBUG(linkgraph, 3, "LinkGraphSchedule::SpawnNext(): Running job: id: %u, nodes: %u, cost: " OTTD_PRINTF64U ", duration_multiplier: %u",
						lg->index, lg->Size(), cost, duration_multiplier);
			} else {
				// find right place to insert
				auto iter = std::upper_bound(this->running.begin(), this->running.end(), job->JoinDateTicks(), [](DateTicks a, const std::unique_ptr<LinkGraphJob> &b) {
					return a < b->JoinDateTicks();
				});
				this->running.insert(iter, std::move(job));
				DEBUG(linkgraph, 3, "LinkGraphSchedule::SpawnNext(): Running job (re-ordering): id: %u, nodes: %u, cost: " OTTD_PRINTF64U ", duration_multiplier: %u",
						lg->index, lg->Size(), cost, duration_multiplier);
			}
		} else {
			NOT_REACHED();
		}
	}

	this->schedule.splice(this->schedule.end(), schedule_to_back);

	LinkGraphJobGroup::ExecuteJobSet(std::move(jobs_to_execute));

	DEBUG(linkgraph, 2, "LinkGraphSchedule::SpawnNext(): Linkgraph job totals: cost: " OTTD_PRINTF64U ", budget: " OTTD_PRINTF64U ", scaling: %u, scheduled: " PRINTF_SIZE ", running: " PRINTF_SIZE,
			total_cost, cost_budget, scaling, this->schedule.size(), this->running.size());
}

/**
 * Join the next finished job, if available.
 */
bool LinkGraphSchedule::IsJoinWithUnfinishedJobDue() const
{
	for (JobList::const_iterator it = this->running.begin(); it != this->running.end(); ++it) {
		if (!((*it)->IsScheduledToBeJoined(2))) {
			/* job is not due to be joined yet */
			return false;
		}
		if (!((*it)->IsJobCompleted())) {
			/* job is due to be joined, but is not completed */
			return true;
		}
	}
	return false;
}

/**
 * Join the next finished job, if available.
 */
void LinkGraphSchedule::JoinNext()
{
	while (!(this->running.empty())) {
		if (!this->running.front()->IsScheduledToBeJoined()) return;
		std::unique_ptr<LinkGraphJob> next = std::move(this->running.front());
		this->running.pop_front();
		LinkGraphID id = next->LinkGraphIndex();
		next->FinaliseJob(); // joins the thread and finalises the job
		assert(!next->IsJobAborted());
		next.reset();
		if (LinkGraph::IsValidID(id)) {
			LinkGraph *lg = LinkGraph::Get(id);
			this->Unqueue(lg); // Unqueue to avoid double-queueing recycled IDs.
			this->Queue(lg);
		}
	}
}

/**
 * Run all handlers for the given Job.
 * @param job Pointer to a link graph job.
 */
/* static */ void LinkGraphSchedule::Run(LinkGraphJob *job)
{
	for (uint i = 0; i < lengthof(instance.handlers); ++i) {
		if (job->IsJobAborted()) return;
		instance.handlers[i]->Run(*job);
	}

	/*
	 * Readers of this variable in another thread may see an out of date value.
	 * However this is OK as this will only happen just as a job is completing,
	 * and the real synchronisation is provided by the thread join operation.
	 * In the worst case the main thread will be paused for longer than
	 * strictly necessary before joining.
	 * This is just a hint variable to avoid performing the join excessively
	 * early and blocking the main thread.
	 */

	job->job_completed.store(true, std::memory_order_release);
}

/**
 * Start all threads in the running list. This is only useful for save/load.
 * Usually threads are started when the job is created.
 */
void LinkGraphSchedule::SpawnAll()
{
<<<<<<< HEAD
	std::vector<LinkGraphJobGroup::JobInfo> jobs_to_execute;
	for (JobList::iterator i = this->running.begin(); i != this->running.end(); ++i) {
		jobs_to_execute.emplace_back(i->get());
=======
	for (auto &it : this->running) {
		it->SpawnThread();
>>>>>>> 3a03a12a
	}
	LinkGraphJobGroup::ExecuteJobSet(std::move(jobs_to_execute));
}

/**
 * Clear all link graphs and jobs from the schedule.
 */
/* static */ void LinkGraphSchedule::Clear()
{
	for (auto &it : instance.running) {
		it->AbortJob();
	}
	instance.running.clear();
	instance.schedule.clear();
}

/**
 * Shift all dates (join dates and edge annotations) of link graphs and link
 * graph jobs by the number of days given.
 * @param interval Number of days to be added or subtracted.
 */
void LinkGraphSchedule::ShiftDates(int interval)
{
	for (LinkGraph *lg : LinkGraph::Iterate()) lg->ShiftDates(interval);
	for (LinkGraphJob *lgj : LinkGraphJob::Iterate()) lgj->ShiftJoinDate(interval);
}

/**
 * Create a link graph schedule and initialize its handlers.
 */
LinkGraphSchedule::LinkGraphSchedule()
{
	this->handlers[0].reset(new InitHandler);
	this->handlers[1].reset(new DemandHandler);
	this->handlers[2].reset(new MCFHandler<MCF1stPass>);
	this->handlers[3].reset(new FlowMapper(false));
	this->handlers[4].reset(new MCFHandler<MCF2ndPass>);
	this->handlers[5].reset(new FlowMapper(true));
}

/**
 * Delete a link graph schedule and its handlers.
 */
LinkGraphSchedule::~LinkGraphSchedule()
{
	this->Clear();
}

LinkGraphJobGroup::LinkGraphJobGroup(constructor_token token, std::vector<LinkGraphJob *> jobs) :
	jobs(std::move(jobs)) { }

void LinkGraphJobGroup::SpawnThread()
{
	/**
	 * Spawn a thread if possible and run the link graph job in the thread. If
	 * that's not possible run the job right now in the current thread.
	 */
	if (StartNewThread(&this->thread, "ottd:linkgraph", &(LinkGraphJobGroup::Run), this)) {
		for (auto &it : this->jobs) {
			it->SetJobGroup(this->shared_from_this());
		}
	} else {
		/* Of course this will hang a bit.
		 * On the other hand, if you want to play games which make this hang noticably
		 * on a platform without threads then you'll probably get other problems first.
		 * OK:
		 * If someone comes and tells me that this hangs for them, I'll implement a
		 * smaller grained "Step" method for all handlers and add some more ticks where
		 * "Step" is called. No problem in principle. */
		LinkGraphJobGroup::Run(this);
	}
}

void LinkGraphJobGroup::JoinThread()
{
	if (this->thread.joinable()) {
		this->thread.join();
	}
}

/**
 * Run all jobs for the given LinkGraphJobGroup. This method is tailored to
 * ThreadObject::New.
 * @param j Pointer to a LinkGraphJobGroup.
 */
/* static */ void LinkGraphJobGroup::Run(void *group)
{
	LinkGraphJobGroup *job_group = (LinkGraphJobGroup *)group;
	for (LinkGraphJob *job : job_group->jobs) {
		LinkGraphSchedule::Run(job);
	}
}

/* static */ void LinkGraphJobGroup::ExecuteJobSet(std::vector<JobInfo> jobs) {
	const uint thread_budget = 200000;

	std::sort(jobs.begin(), jobs.end(), [](const JobInfo &a, const JobInfo &b) {
		return std::make_pair(a.job->JoinDateTicks(), a.cost_estimate) < std::make_pair(b.job->JoinDateTicks(), b.cost_estimate);
	});

	std::vector<LinkGraphJob *> bucket;
	uint bucket_cost = 0;
	DateTicks bucket_join_date = 0;
	auto flush_bucket = [&]() {
		if (!bucket_cost) return;
		DEBUG(linkgraph, 2, "LinkGraphJobGroup::ExecuteJobSet: Creating Job Group: jobs: " PRINTF_SIZE ", cost: %u, join after: %d",
				bucket.size(), bucket_cost, bucket_join_date - ((_date * DAY_TICKS) + _date_fract));
		auto group = std::make_shared<LinkGraphJobGroup>(constructor_token(), std::move(bucket));
		group->SpawnThread();
		bucket_cost = 0;
		bucket.clear();
	};

	for (JobInfo &it : jobs) {
		if (bucket_cost && (bucket_join_date != it.job->JoinDateTicks() || (bucket_cost + it.cost_estimate > thread_budget))) flush_bucket();
		bucket_join_date = it.job->JoinDateTicks();
		bucket.push_back(it.job);
		bucket_cost += it.cost_estimate;
	}
	flush_bucket();
}

LinkGraphJobGroup::JobInfo::JobInfo(LinkGraphJob *job) :
		job(job), cost_estimate(job->Graph().CalculateCostEstimate()) { }

/**
 * Pause the game if in 2 _date_fract ticks, we would do a join with the next
 * link graph job, but it is still running.
 * The check is done 2 _date_fract ticks early instead of 1, as in multiplayer
 * calls to DoCommandP are executed after a delay of 1 _date_fract tick.
 * If we previously paused, unpause if the job is now ready to be joined with.
 */
void StateGameLoop_LinkGraphPauseControl()
{
	if (_pause_mode & PM_PAUSED_LINK_GRAPH) {
		/* We are paused waiting on a job, check the job every tick */
		if (!LinkGraphSchedule::instance.IsJoinWithUnfinishedJobDue()) {
			DoCommandP(0, PM_PAUSED_LINK_GRAPH, 0, CMD_PAUSE);
		}
	} else if (_pause_mode == PM_UNPAUSED && _tick_skip_counter == 0) {
		if (_settings_game.economy.day_length_factor == 1) {
			if (_date_fract != LinkGraphSchedule::SPAWN_JOIN_TICK - 2) return;
			if (_date % _settings_game.linkgraph.recalc_interval != (_settings_game.linkgraph.recalc_interval / SECONDS_PER_DAY) / 2) return;
		} else {
			int date_ticks = ((_date * DAY_TICKS) + _date_fract - (LinkGraphSchedule::SPAWN_JOIN_TICK - 2));
			int interval = std::max<int>(2, (_settings_game.linkgraph.recalc_interval * DAY_TICKS / (SECONDS_PER_DAY * _settings_game.economy.day_length_factor)));
			if (date_ticks % interval != interval / 2) return;
		}

		/* perform check one _date_fract tick before we would join */
		if (LinkGraphSchedule::instance.IsJoinWithUnfinishedJobDue()) {
			DoCommandP(0, PM_PAUSED_LINK_GRAPH, 1, CMD_PAUSE);
		}
	}
}

/**
 * Pause the game on load if we would do a join with the next link graph job,
 * but it is still running, and it would not be caught by a call to
 * StateGameLoop_LinkGraphPauseControl().
 */
void AfterLoad_LinkGraphPauseControl()
{
	if (LinkGraphSchedule::instance.IsJoinWithUnfinishedJobDue()) {
		_pause_mode |= PM_PAUSED_LINK_GRAPH;
	}
}

/**
 * Spawn or join a link graph job or compress a link graph if any link graph is
 * due to do so.
 */
void OnTick_LinkGraph()
{
	int offset;
	int interval;
	if (_settings_game.economy.day_length_factor == 1) {
		if (_date_fract != LinkGraphSchedule::SPAWN_JOIN_TICK) return;
		interval = _settings_game.linkgraph.recalc_interval / SECONDS_PER_DAY;
		offset = _date % interval;
	} else {
		interval = std::max<int>(2, (_settings_game.linkgraph.recalc_interval * DAY_TICKS / (SECONDS_PER_DAY * _settings_game.economy.day_length_factor)));
		offset = ((_date * DAY_TICKS) + _date_fract - LinkGraphSchedule::SPAWN_JOIN_TICK) % interval;
	}
	if (offset == 0) {
		LinkGraphSchedule::instance.SpawnNext();
	} else if (offset == interval / 2) {
		if (!_networking || _network_server) {
			PerformanceMeasurer::SetInactive(PFE_GL_LINKGRAPH);
			LinkGraphSchedule::instance.JoinNext();
		} else {
			PerformanceMeasurer framerate(PFE_GL_LINKGRAPH);
			LinkGraphSchedule::instance.JoinNext();
		}
	}
}

<|MERGE_RESOLUTION|>--- conflicted
+++ resolved
@@ -176,14 +176,9 @@
  */
 void LinkGraphSchedule::SpawnAll()
 {
-<<<<<<< HEAD
 	std::vector<LinkGraphJobGroup::JobInfo> jobs_to_execute;
-	for (JobList::iterator i = this->running.begin(); i != this->running.end(); ++i) {
-		jobs_to_execute.emplace_back(i->get());
-=======
 	for (auto &it : this->running) {
-		it->SpawnThread();
->>>>>>> 3a03a12a
+		jobs_to_execute.emplace_back(it.get());
 	}
 	LinkGraphJobGroup::ExecuteJobSet(std::move(jobs_to_execute));
 }
