--- conflicted
+++ resolved
@@ -16,10 +16,7 @@
 #include "../framerate_type.h"
 #include "../command_func.h"
 #include "../network/network.h"
-<<<<<<< HEAD
 #include <algorithm>
-=======
->>>>>>> 79cb9efa
 
 #include "../safeguards.h"
 
@@ -118,7 +115,7 @@
 bool LinkGraphSchedule::IsJoinWithUnfinishedJobDue() const
 {
 	for (JobList::const_iterator it = this->running.begin(); it != this->running.end(); ++it) {
-		if (!((*it)->IsFinished(2))) {
+		if (!((*it)->IsScheduledToBeJoined(2))) {
 			/* job is not due to be joined yet */
 			return false;
 		}
@@ -131,24 +128,12 @@
 }
 
 /**
- * Check if the next job is supposed to be finished, but has not yet completed.
- * @return True if job should be finished by now but is still running, false if not.
- */
-bool LinkGraphSchedule::IsJoinWithUnfinishedJobDue() const
-{
-	if (this->running.empty()) return false;
-	const LinkGraphJob *next = this->running.front();
-	return next->IsScheduledToBeJoined() && !next->IsJobCompleted();
-}
-
-/**
  * Join the next finished job, if available.
  */
 void LinkGraphSchedule::JoinNext()
 {
-<<<<<<< HEAD
 	while (!(this->running.empty())) {
-		if (!this->running.front()->IsFinished()) return;
+		if (!this->running.front()->IsScheduledToBeJoined()) return;
 		std::unique_ptr<LinkGraphJob> next = std::move(this->running.front());
 		this->running.pop_front();
 		LinkGraphID id = next->LinkGraphIndex();
@@ -160,18 +145,6 @@
 			this->Unqueue(lg); // Unqueue to avoid double-queueing recycled IDs.
 			this->Queue(lg);
 		}
-=======
-	if (this->running.empty()) return;
-	LinkGraphJob *next = this->running.front();
-	if (!next->IsScheduledToBeJoined()) return;
-	this->running.pop_front();
-	LinkGraphID id = next->LinkGraphIndex();
-	delete next; // implicitly joins the thread
-	if (LinkGraph::IsValidID(id)) {
-		LinkGraph *lg = LinkGraph::Get(id);
-		this->Unqueue(lg); // Unqueue to avoid double-queueing recycled IDs.
-		this->Queue(lg);
->>>>>>> 79cb9efa
 	}
 }
 
@@ -187,21 +160,6 @@
 	}
 
 	/*
-<<<<<<< HEAD
-	 * Note that this it not guaranteed to be an atomic write and there are no memory barriers or other protections.
-	 * Readers of this variable in another thread may see an out of date value.
-	 * However this is OK as this will only happen just as a job is completing, and the real synchronisation is provided
-	 * by the thread join operation. In the worst case the main thread will be paused for longer than strictly necessary before
-	 * joining.
-	 * This is just a hint variable to avoid performing the join excessively early and blocking the main thread.
-	 */
-
-#if defined(__GNUC__) || defined(__clang__)
-	__atomic_store_n(&(job->job_completed), true, __ATOMIC_RELAXED);
-#else
-	job->job_completed = true;
-#endif
-=======
 	 * Readers of this variable in another thread may see an out of date value.
 	 * However this is OK as this will only happen just as a job is completing,
 	 * and the real synchronisation is provided by the thread join operation.
@@ -212,7 +170,6 @@
 	 */
 
 	job->job_completed.store(true, std::memory_order_release);
->>>>>>> 79cb9efa
 }
 
 /**
@@ -350,9 +307,11 @@
 		job(job), cost_estimate(job->Graph().CalculateCostEstimate()) { }
 
 /**
- * Pause the game if on the next _date_fract tick, we would do a join with the next
+ * Pause the game if in 2 _date_fract ticks, we would do a join with the next
  * link graph job, but it is still running.
- * If we previous paused, unpause if the job is now ready to be joined with
+ * The check is done 2 _date_fract ticks early instead of 1, as in multiplayer
+ * calls to DoCommandP are executed after a delay of 1 _date_fract tick.
+ * If we previously paused, unpause if the job is now ready to be joined with.
  */
 void StateGameLoop_LinkGraphPauseControl()
 {
@@ -375,41 +334,6 @@
 		if (LinkGraphSchedule::instance.IsJoinWithUnfinishedJobDue()) {
 			DoCommandP(0, PM_PAUSED_LINK_GRAPH, 1, CMD_PAUSE);
 		}
-	}
-}
-
-/**
- * Pause the game on load if we would do a join with the next link graph job, but it is still running, and it would not
- * be caught by a call to StateGameLoop_LinkGraphPauseControl().
- */
-void AfterLoad_LinkGraphPauseControl()
-{
-	if (LinkGraphSchedule::instance.IsJoinWithUnfinishedJobDue()) {
-		_pause_mode |= PM_PAUSED_LINK_GRAPH;
-	}
-}
-
-/**
- * Pause the game if in 2 _date_fract ticks, we would do a join with the next
- * link graph job, but it is still running.
- * The check is done 2 _date_fract ticks early instead of 1, as in multiplayer
- * calls to DoCommandP are executed after a delay of 1 _date_fract tick.
- * If we previously paused, unpause if the job is now ready to be joined with.
- */
-void StateGameLoop_LinkGraphPauseControl()
-{
-	if (_pause_mode & PM_PAUSED_LINK_GRAPH) {
-		/* We are paused waiting on a job, check the job every tick. */
-		if (!LinkGraphSchedule::instance.IsJoinWithUnfinishedJobDue()) {
-			DoCommandP(0, PM_PAUSED_LINK_GRAPH, 0, CMD_PAUSE);
-		}
-	} else if (_pause_mode == PM_UNPAUSED &&
-			_date_fract == LinkGraphSchedule::SPAWN_JOIN_TICK - 2 &&
-			_date % _settings_game.linkgraph.recalc_interval == _settings_game.linkgraph.recalc_interval / 2 &&
-			LinkGraphSchedule::instance.IsJoinWithUnfinishedJobDue()) {
-		/* Perform check two _date_fract ticks before we would join, to make
-		 * sure it also works in multiplayer. */
-		DoCommandP(0, PM_PAUSED_LINK_GRAPH, 1, CMD_PAUSE);
 	}
 }
 
@@ -443,11 +367,7 @@
 	}
 	if (offset == 0) {
 		LinkGraphSchedule::instance.SpawnNext();
-<<<<<<< HEAD
 	} else if (offset == interval / 2) {
-=======
-	} else if (offset == _settings_game.linkgraph.recalc_interval / 2) {
->>>>>>> 79cb9efa
 		if (!_networking || _network_server) {
 			PerformanceMeasurer::SetInactive(PFE_GL_LINKGRAPH);
 			LinkGraphSchedule::instance.JoinNext();
