--- conflicted
+++ resolved
@@ -55,16 +55,11 @@
 			HopSet seen_hops;
 			LinkRefresher refresher(v, &seen_hops, allow_merge, is_full_loading, iter_cargo_mask);
 
-<<<<<<< HEAD
-			uint8_t flags = 0;
-			if (iter_cargo_mask & have_cargo_mask) flags |= 1 << HAS_CARGO;
-			if (v->type == VEH_AIRCRAFT) flags |= 1 << AIRCRAFT;
+			RefreshFlags flags = {};
+			if (iter_cargo_mask & have_cargo_mask) flags.Set(RefreshFlag::HasCargo);
+			if (v->type == VEH_AIRCRAFT) flags.Set(RefreshFlag::Aircraft);
 			refresher.RefreshLinks(first, first, { 0, TTT_NO_WAIT_TIME }, flags);
 		}
-=======
-	refresher.RefreshLinks(first, first, v->last_loading_station != StationID::Invalid() ? RefreshFlags{RefreshFlag::HasCargo} : RefreshFlags{});
-}
->>>>>>> 2ae84f3c
 
 		cargo_mask &= ~iter_cargo_mask;
 	}
@@ -231,11 +226,7 @@
  * @param num_hops Number of hops already taken by recursive calls to this method.
  * @return new next Order, and travel time so far.
  */
-<<<<<<< HEAD
-std::pair<const Order *, LinkRefresher::TimetableTravelTime> LinkRefresher::PredictNextOrder(const Order *cur, const Order *next, LinkRefresher::TimetableTravelTime travel, uint8_t flags, uint num_hops)
-=======
-const Order *LinkRefresher::PredictNextOrder(const Order *cur, const Order *next, RefreshFlags flags, uint num_hops)
->>>>>>> 2ae84f3c
+std::pair<const Order *, LinkRefresher::TimetableTravelTime> LinkRefresher::PredictNextOrder(const Order *cur, const Order *next, LinkRefresher::TimetableTravelTime travel, RefreshFlags flags, uint num_hops)
 {
 	/* next is good if it's either nullptr (then the caller will stop the
 	 * evaluation) or if it's not conditional and the caller allows it to be
@@ -305,7 +296,7 @@
  * @param travel_estimate Estimated travel time, only valid if non-zero.
  * @param flags RefreshFlags to give hints about the previous link and state carried over from that.
  */
-void LinkRefresher::RefreshStats(const Order *cur, const Order *next, uint32_t travel_estimate, uint8_t flags)
+void LinkRefresher::RefreshStats(const Order *cur, const Order *next, uint32_t travel_estimate, RefreshFlags flags)
 {
 	StationID next_station = next->GetDestination().ToStationID();
 	Station *st = Station::GetIfValid(cur->GetDestination().ToStationID());
@@ -342,7 +333,7 @@
 				time_estimate = Clamp<uint32_t>(travel_estimate, time_estimate / 3, time_estimate * 2);
 			}
 
-			if (HasBit(flags, AIRCRAFT)) restricted_modes.Set(EdgeUpdateMode::Aircraft);
+			if (flags.Test(RefreshFlag::Aircraft)) restricted_modes.Set(EdgeUpdateMode::Aircraft);
 
 			/* If the vehicle is currently full loading, increase the capacities at the station
 			 * where it is loading by an estimate of what it would have transported if it wasn't
@@ -382,11 +373,7 @@
  * @param flags RefreshFlags to give hints about the previous link and state carried over from that.
  * @param num_hops Number of hops already taken by recursive calls to this method.
  */
-<<<<<<< HEAD
-void LinkRefresher::RefreshLinks(const Order *cur, const Order *next, TimetableTravelTime travel, uint8_t flags, uint num_hops)
-=======
-void LinkRefresher::RefreshLinks(const Order *cur, const Order *next, RefreshFlags flags, uint num_hops)
->>>>>>> 2ae84f3c
+void LinkRefresher::RefreshLinks(const Order *cur, const Order *next, TimetableTravelTime travel, RefreshFlags flags, uint num_hops)
 {
 	while (next != nullptr) {
 
@@ -439,15 +426,9 @@
 		}
 
 		if (cur->IsType(OT_GOTO_STATION) || cur->IsType(OT_IMPLICIT)) {
-<<<<<<< HEAD
-			if (cur->CanLeaveWithCargo(HasBit(flags, HAS_CARGO), FindFirstBit(this->cargo_mask))) {
-				SetBit(flags, HAS_CARGO);
+			if (cur->CanLeaveWithCargo(flags.Test(RefreshFlag::HasCargo), FindFirstBit(this->cargo_mask))) {
+				flags.Set(RefreshFlag::HasCargo);
 				this->RefreshStats(cur, next, ((travel.flags & TTT_INVALID) == 0 && travel.time_so_far > 0) ? (uint32_t)travel.time_so_far : 0, flags);
-=======
-			if (cur->CanLeaveWithCargo(flags.Test(RefreshFlag::HasCargo))) {
-				flags.Set(RefreshFlag::HasCargo);
-				this->RefreshStats(cur, next);
->>>>>>> 2ae84f3c
 			} else {
 				flags.Reset(RefreshFlag::HasCargo);
 			}
