/*
 * This file is part of OpenTTD.
 * OpenTTD is free software; you can redistribute it and/or modify it under the terms of the GNU General Public License as published by the Free Software Foundation, version 2.
 * OpenTTD is distributed in the hope that it will be useful, but WITHOUT ANY WARRANTY; without even the implied warranty of MERCHANTABILITY or FITNESS FOR A PARTICULAR PURPOSE.
 * See the GNU General Public License for more details. You should have received a copy of the GNU General Public License along with OpenTTD. If not, see <http://www.gnu.org/licenses/>.
 */

/** @file refresh.h Declaration of link refreshing utility. */

#ifndef REFRESH_H
#define REFRESH_H

#include "../cargo_type.h"
#include "../vehicle_base.h"
#include "../3rdparty/cpp-btree/btree_set.h"
#include <vector>
#include <map>

/**
 * Utility to refresh links a consist will visit.
 */
class LinkRefresher {
public:
	static void Run(Vehicle *v, bool allow_merge = true, bool is_full_loading = false, CargoTypes cargo_mask = ALL_CARGOTYPES);

protected:
	/**
	 * Various flags about properties of the last examined link that might have
	 * an influence on the next one.
	 */
	enum RefreshFlags {
		USE_NEXT,     ///< There was a conditional jump. Try to use the given next order when looking for a new one.
		HAS_CARGO,    ///< Consist could leave the last stop where it could interact with cargo carrying cargo (i.e. not an "unload all" + "no loading" order).
		WAS_REFIT,    ///< Consist was refit since the last stop where it could interact with cargo.
		RESET_REFIT,  ///< Consist had a chance to load since the last refit and the refit capacities can be reset.
		IN_AUTOREFIT, ///< Currently doing an autorefit loop. Ignore the first autorefit order.
		AIRCRAFT,     ///< Vehicle is an aircraft.
	};

	/**
	 * Simulated cargo type and capacity for prediction of future links.
	 */
	struct RefitDesc {
<<<<<<< HEAD
		CargoID cargo;      ///< Cargo type the vehicle will be carrying.
=======
		CargoType cargo;    ///< Cargo type the vehicle will be carrying.
>>>>>>> d1e001f1
		uint16_t capacity;  ///< Capacity the vehicle will have.
		uint16_t remaining; ///< Capacity remaining from before the previous refit.
		RefitDesc(CargoType cargo, uint16_t capacity, uint16_t remaining) :
				cargo(cargo), capacity(capacity), remaining(remaining) {}
	};

	/**
	 * A hop the refresh algorithm might evaluate. If the same hop is seen again
	 * the evaluation is stopped. This of course is a fairly simple heuristic.
	 * Sequences of refit orders can produce vehicles with all kinds of
	 * different cargoes and remembering only one can lead to early termination
	 * of the algorithm. However, as the order language is Turing complete, we
	 * are facing the halting problem here. At some point we have to draw the
	 * line.
	 */
	struct Hop {
<<<<<<< HEAD
		VehicleOrderID from;  ///< Last order where vehicle could interact with cargo or absolute first order.
		VehicleOrderID to;    ///< Next order to be processed.
		CargoID cargo; ///< Cargo the consist is probably carrying or INVALID_CARGO if unknown.
		uint8_t flags; ///< Flags, for branches
=======
		OrderID from;  ///< Last order where vehicle could interact with cargo or absolute first order.
		OrderID to;    ///< Next order to be processed.
		CargoType cargo; ///< Cargo the consist is probably carrying or INVALID_CARGO if unknown.
>>>>>>> d1e001f1

		/**
		 * Default constructor should not be called but has to be visible for
		 * usage in std::set.
		 */
		Hop() {}

		/**
		 * Real constructor, only use this one.
		 * @param from First order of the hop.
		 * @param to Second order of the hop.
		 * @param cargo Cargo the consist is probably carrying when passing the hop.
		 */
<<<<<<< HEAD
		Hop(VehicleOrderID from, VehicleOrderID to, CargoID cargo, uint8_t flags = 0) : from(from), to(to), cargo(cargo), flags(flags) {}
		bool operator<(const Hop &other) const { return std::tie(this->from, this->to, this->cargo, this->flags) < std::tie(other.from, other.to, other.cargo, other.flags); }
		bool operator==(const Hop &other) const { return std::tie(this->from, this->to, this->cargo, this->flags) == std::tie(other.from, other.to, other.cargo, other.flags); }
		bool operator!=(const Hop &other) const { return !(*this == other); }
	};

	/** For TimetableTravelTime::flags */
	enum : uint {
		TTT_NO_WAIT_TIME       = 1 << 0,
		TTT_NO_TRAVEL_TIME     = 1 << 1,
		TTT_ALLOW_CONDITION    = 1 << 2,
		TTT_INVALID            = 1 << 3,
	};

	struct TimetableTravelTime {
		int time_so_far = 0;
		uint flags = 0;
=======
		Hop(OrderID from, OrderID to, CargoType cargo) : from(from), to(to), cargo(cargo) {}
		bool operator<(const Hop &other) const;
>>>>>>> d1e001f1
	};

	typedef std::vector<RefitDesc> RefitList;
	typedef btree::btree_set<Hop> HopSet;

	Vehicle *vehicle;           ///< Vehicle for which the links should be refreshed.
<<<<<<< HEAD
	CargoArray capacities{};    ///< Current added capacities per cargo ID in the consist.
=======
	CargoArray capacities{}; ///< Current added capacities per cargo type in the consist.
>>>>>>> d1e001f1
	RefitList refit_capacities; ///< Current state of capacity remaining from previous refits versus overall capacity per vehicle in the consist.
	HopSet *seen_hops;          ///< Hops already seen. If the same hop is seen twice we stop the algorithm. This is shared between all Refreshers of the same run.
	CargoType cargo;              ///< Cargo given in last refit order.
	bool allow_merge;           ///< If the refresher is allowed to merge or extend link graphs.
	bool is_full_loading;       ///< If the vehicle is full loading.
	CargoTypes cargo_mask;      ///< Bit-mask of cargo IDs to refresh.

	LinkRefresher(Vehicle *v, HopSet *seen_hops, bool allow_merge, bool is_full_loading, CargoTypes cargo_mask);

	bool HandleRefit(CargoType refit_cargo);
	void ResetRefit();
	void RefreshStats(const Order *cur, const Order *next,uint32_t travel_estimate, uint8_t flags);
	TimetableTravelTime UpdateTimetableTravelSoFar(const Order *from, const Order *to, TimetableTravelTime travel);
	std::pair<const Order *, TimetableTravelTime> PredictNextOrder(const Order *cur, const Order *next, TimetableTravelTime travel, uint8_t flags, uint num_hops = 0);

	void RefreshLinks(const Order *cur, const Order *next, TimetableTravelTime travel, uint8_t flags, uint num_hops = 0);
};

#endif /* REFRESH_H */<|MERGE_RESOLUTION|>--- conflicted
+++ resolved
@@ -41,11 +41,7 @@
 	 * Simulated cargo type and capacity for prediction of future links.
 	 */
 	struct RefitDesc {
-<<<<<<< HEAD
-		CargoID cargo;      ///< Cargo type the vehicle will be carrying.
-=======
 		CargoType cargo;    ///< Cargo type the vehicle will be carrying.
->>>>>>> d1e001f1
 		uint16_t capacity;  ///< Capacity the vehicle will have.
 		uint16_t remaining; ///< Capacity remaining from before the previous refit.
 		RefitDesc(CargoType cargo, uint16_t capacity, uint16_t remaining) :
@@ -62,16 +58,10 @@
 	 * line.
 	 */
 	struct Hop {
-<<<<<<< HEAD
 		VehicleOrderID from;  ///< Last order where vehicle could interact with cargo or absolute first order.
 		VehicleOrderID to;    ///< Next order to be processed.
-		CargoID cargo; ///< Cargo the consist is probably carrying or INVALID_CARGO if unknown.
-		uint8_t flags; ///< Flags, for branches
-=======
-		OrderID from;  ///< Last order where vehicle could interact with cargo or absolute first order.
-		OrderID to;    ///< Next order to be processed.
-		CargoType cargo; ///< Cargo the consist is probably carrying or INVALID_CARGO if unknown.
->>>>>>> d1e001f1
+		CargoType cargo;      ///< Cargo the consist is probably carrying or INVALID_CARGO if unknown.
+		uint8_t flags;        ///< Flags, for branches
 
 		/**
 		 * Default constructor should not be called but has to be visible for
@@ -85,8 +75,7 @@
 		 * @param to Second order of the hop.
 		 * @param cargo Cargo the consist is probably carrying when passing the hop.
 		 */
-<<<<<<< HEAD
-		Hop(VehicleOrderID from, VehicleOrderID to, CargoID cargo, uint8_t flags = 0) : from(from), to(to), cargo(cargo), flags(flags) {}
+		Hop(VehicleOrderID from, VehicleOrderID to, CargoType cargo, uint8_t flags = 0) : from(from), to(to), cargo(cargo), flags(flags) {}
 		bool operator<(const Hop &other) const { return std::tie(this->from, this->to, this->cargo, this->flags) < std::tie(other.from, other.to, other.cargo, other.flags); }
 		bool operator==(const Hop &other) const { return std::tie(this->from, this->to, this->cargo, this->flags) == std::tie(other.from, other.to, other.cargo, other.flags); }
 		bool operator!=(const Hop &other) const { return !(*this == other); }
@@ -103,24 +92,16 @@
 	struct TimetableTravelTime {
 		int time_so_far = 0;
 		uint flags = 0;
-=======
-		Hop(OrderID from, OrderID to, CargoType cargo) : from(from), to(to), cargo(cargo) {}
-		bool operator<(const Hop &other) const;
->>>>>>> d1e001f1
 	};
 
 	typedef std::vector<RefitDesc> RefitList;
 	typedef btree::btree_set<Hop> HopSet;
 
 	Vehicle *vehicle;           ///< Vehicle for which the links should be refreshed.
-<<<<<<< HEAD
 	CargoArray capacities{};    ///< Current added capacities per cargo ID in the consist.
-=======
-	CargoArray capacities{}; ///< Current added capacities per cargo type in the consist.
->>>>>>> d1e001f1
 	RefitList refit_capacities; ///< Current state of capacity remaining from previous refits versus overall capacity per vehicle in the consist.
 	HopSet *seen_hops;          ///< Hops already seen. If the same hop is seen twice we stop the algorithm. This is shared between all Refreshers of the same run.
-	CargoType cargo;              ///< Cargo given in last refit order.
+	CargoType cargo;            ///< Cargo given in last refit order.
 	bool allow_merge;           ///< If the refresher is allowed to merge or extend link graphs.
 	bool is_full_loading;       ///< If the vehicle is full loading.
 	CargoTypes cargo_mask;      ///< Bit-mask of cargo IDs to refresh.
