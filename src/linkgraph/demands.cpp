--- conflicted
+++ resolved
@@ -259,13 +259,8 @@
  * @param reachable_nodes Bitmap of reachable nodes.
  * @tparam Tscaler Scaler to be used for scaling demands.
  */
-<<<<<<< HEAD
-template<class Tscaler>
+template <class Tscaler>
 void DemandCalculator::CalcDemand(LinkGraphJob &job, const std::vector<bool> &reachable_nodes, Tscaler scaler)
-=======
-template <class Tscaler>
-void DemandCalculator::CalcDemand(LinkGraphJob &job, Tscaler scaler)
->>>>>>> b653f875
 {
 	NodeList supplies;
 	NodeList demands;
@@ -366,7 +361,7 @@
  * @param reachable_nodes Bitmap of reachable nodes.
  * @tparam Tscaler Scaler to be used for scaling demands.
  */
-template<class Tscaler>
+template <class Tscaler>
 void DemandCalculator::CalcMinimisedDistanceDemand(LinkGraphJob &job, const std::vector<bool> &reachable_nodes, Tscaler scaler)
 {
 	std::vector<NodeID> supplies;
