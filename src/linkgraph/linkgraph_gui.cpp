--- conflicted
+++ resolved
@@ -393,35 +393,6 @@
 }
 
 /**
-<<<<<<< HEAD
-=======
- * Add all "interesting" links between the given stations to the cache.
- * @param from The source station.
- * @param to The destination station.
- */
-void LinkGraphOverlay::AddLinks(const Station *from, const Station *to)
-{
-	for (CargoID c : SetCargoBitIterator(this->cargo_mask)) {
-		if (!CargoSpec::Get(c)->IsValid()) continue;
-		const GoodsEntry &ge = from->goods[c];
-		if (!LinkGraph::IsValidID(ge.link_graph) ||
-				ge.link_graph != to->goods[c].link_graph) {
-			continue;
-		}
-		const LinkGraph &lg = *LinkGraph::Get(ge.link_graph);
-		if (lg[ge.node].HasEdgeTo(to->goods[c].node)) {
-			ConstEdge &edge = lg[ge.node][to->goods[c].node];
-			this->AddStats(c, lg.Monthly(edge.capacity), lg.Monthly(edge.usage),
-					ge.HasData() ? ge.GetData().flows.GetFlowVia(to->index) : 0,
-					edge.TravelTime() / Ticks::DAY_TICKS,
-					from->owner == OWNER_NONE || to->owner == OWNER_NONE,
-					this->cached_links[from->index][to->index]);
-		}
-	}
-}
-
-/**
->>>>>>> b653f875
  * Add information from a given pair of link stat and flow stat to the given
  * link properties. The shown usage or plan is always the maximum of all link
  * stats involved.
