/*
 * This file is part of OpenTTD.
 * OpenTTD is free software; you can redistribute it and/or modify it under the terms of the GNU General Public License as published by the Free Software Foundation, version 2.
 * OpenTTD is distributed in the hope that it will be useful, but WITHOUT ANY WARRANTY; without even the implied warranty of MERCHANTABILITY or FITNESS FOR A PARTICULAR PURPOSE.
 * See the GNU General Public License for more details. You should have received a copy of the GNU General Public License along with OpenTTD. If not, see <http://www.gnu.org/licenses/>.
 */

/** @file linkgraph_gui.cpp Implementation of linkgraph overlay GUI. */

#include "../stdafx.h"
#include "../window_gui.h"
#include "../window_func.h"
#include "../company_base.h"
#include "../company_gui.h"
#include "../date_func.h"
#include "../viewport_func.h"
#include "../zoom_func.h"
#include "../smallmap_gui.h"
#include "../zoom_func.h"
#include "../landscape.h"
#include "../core/geometry_func.hpp"
#include "../widgets/link_graph_legend_widget.h"

#include "table/strings.h"

#include "../3rdparty/cpp-btree/btree_map.h"

#include <algorithm>

#include "../safeguards.h"

/**
 * Colours for the various "load" states of links. Ordered from "unused" to
 * "overloaded".
 */
const uint8_t LinkGraphOverlay::LINK_COLOURS[][12] = {
{
	0x0f, 0xd1, 0xd0, 0x57,
	0x55, 0x53, 0xbf, 0xbd,
	0xba, 0xb9, 0xb7, 0xb5
},
{
	0x0f, 0xd1, 0xd0, 0x57,
	0x55, 0x53, 0x96, 0x95,
	0x94, 0x93, 0x92, 0x91
},
{
	0x0f, 0x0b, 0x09, 0x07,
	0x05, 0x03, 0xbf, 0xbd,
	0xba, 0xb9, 0xb7, 0xb5
},
{
	0x0f, 0x0b, 0x0a, 0x09,
	0x08, 0x07, 0x06, 0x05,
	0x04, 0x03, 0x02, 0x01
}
};

/**
 * Get a DPI for the widget we will be drawing to.
 * @param dpi DrawPixelInfo to fill with the desired dimensions.
 */
void LinkGraphOverlay::GetWidgetDpi(DrawPixelInfo *dpi, uint margin) const
{
	const NWidgetBase *wi = this->window->GetWidget<NWidgetBase>(this->widget_id);
	dpi->left = dpi->top = -(int)margin;
	dpi->width = wi->current_x + 2 * margin;
	dpi->height = wi->current_y + 2 * margin;
}

bool LinkGraphOverlay::CacheStillValid() const
{
	if (this->window->viewport) {
		const Viewport *vp = this->window->viewport;
		Rect region { vp->virtual_left, vp->virtual_top,
				vp->virtual_left + vp->virtual_width, vp->virtual_top + vp->virtual_height };
		return (region.left >= this->cached_region.left &&
				region.right <= this->cached_region.right &&
				region.top >= this->cached_region.top &&
				region.bottom <= this->cached_region.bottom);
	} else {
		return true;
	}
}

void LinkGraphOverlay::MarkStationViewportLinksDirty(const Station *st)
{
	if (this->window->viewport) {
		Viewport *vp = this->window->viewport;
		const Point pt = RemapCoords2(TileX(st->xy) * TILE_SIZE, TileY(st->xy) * TILE_SIZE);
		const int padding = ScaleByZoom(3 * this->scale, vp->zoom);
		MarkViewportDirty(vp, pt.x - padding, pt.y - padding, pt.x + padding, pt.y - padding, VMDF_NOT_LANDSCAPE);

		const int block_radius = ScaleByZoom(10, vp->zoom);
		for (LinkList::iterator i(this->cached_links.begin()); i != this->cached_links.end(); ++i) {
			if (i->from_id == st->index) {
				const Station *stb = Station::GetIfValid(i->to_id);
				if (stb == nullptr) continue;
				MarkViewportLineDirty(vp, pt, RemapCoords2(TileX(stb->xy) * TILE_SIZE, TileY(stb->xy) * TILE_SIZE), block_radius, VMDF_NOT_LANDSCAPE);
			} else if (i->to_id == st->index) {
			const Station *sta = Station::GetIfValid(i->from_id);
			if (sta == nullptr) continue;
				MarkViewportLineDirty(vp, RemapCoords2(TileX(sta->xy) * TILE_SIZE, TileY(sta->xy) * TILE_SIZE), pt, block_radius, VMDF_NOT_LANDSCAPE);
			}
		}
	}
}

/**
 * Rebuild the cache using RebuildCache, and return whether a re-draw is required.
 */
bool LinkGraphOverlay::RebuildCacheCheckChanged()
{
	static LinkList prev_cached_links;
	static StationSupplyList prev_cached_stations;

	uint64_t prev_rebuild_counter = this->rebuild_counter;

	prev_cached_links.swap(this->cached_links);
	prev_cached_stations.swap(this->cached_stations);

	this->RebuildCache(false);

	if (prev_cached_links == this->cached_links && prev_cached_stations == this->cached_stations) {
		/* No change */
		this->rebuild_counter = prev_rebuild_counter;
		return false;
	}

	return true;
}

/**
 * Rebuild the cache and recalculate which links and stations to be shown.
 */
void LinkGraphOverlay::RebuildCache(bool incremental)
{
	if (!incremental) {
		this->dirty = false;
		this->cached_links.clear();
		this->cached_stations.clear();
		this->last_update_number = GetWindowUpdateNumber();
		this->rebuild_counter++;
	}
	if (this->company_mask == 0) return;

	const Rect old_cached_region = this->cached_region;
	DrawPixelInfo dpi;
	bool cache_all = false;
	if (this->window->viewport) {
		const Viewport *vp = this->window->viewport;
		const int pixel_margin = 256;
		const int vp_margin = ScaleByZoom(pixel_margin, vp->zoom);
		if (vp->zoom < ZOOM_LVL_DRAW_MAP) {
			this->GetWidgetDpi(&dpi, pixel_margin);
		} else {
			dpi.left = UnScaleByZoomLower(vp->virtual_left - vp_margin, vp->zoom);
			dpi.top = UnScaleByZoomLower(vp->virtual_top - vp_margin, vp->zoom);
			dpi.width = UnScaleByZoom(vp->virtual_width + vp_margin * 2, vp->zoom);
			dpi.height = UnScaleByZoom(vp->virtual_height + vp_margin * 2, vp->zoom);
		}
		this->cached_region = Rect({ vp->virtual_left - vp_margin, vp->virtual_top - vp_margin,
				vp->virtual_left + vp->virtual_width + vp_margin, vp->virtual_top + vp->virtual_height + vp_margin });
	} else {
		this->GetWidgetDpi(&dpi);
		cache_all = true;
	}

	struct LinkCacheItem {
		Point from_pt;
		Point to_pt;
		LinkProperties prop;
	};
	btree::btree_map<std::pair<StationID, StationID>, LinkCacheItem> link_cache_map;
	std::vector<StationID> incremental_station_exclude;
	std::vector<std::pair<StationID, StationID>> incremental_link_exclude;

	if (incremental) {
		incremental_station_exclude.reserve(this->cached_stations.size());
		for (StationSupplyList::iterator i(this->cached_stations.begin()); i != this->cached_stations.end(); ++i) {
			incremental_station_exclude.push_back(i->id);
		}
		incremental_link_exclude.reserve(this->cached_links.size());
		for (LinkList::iterator i(this->cached_links.begin()); i != this->cached_links.end(); ++i) {
			incremental_link_exclude.push_back(std::make_pair(i->from_id, i->to_id));
		}
	}

	auto AddLinks = [&](const Station *from, const Station *to, Point from_pt, Point to_pt, btree::btree_map<std::pair<StationID, StationID>, LinkCacheItem>::iterator insert_iter) {
		LinkCacheItem *item = nullptr;
		for (CargoID c : SetCargoBitIterator(this->cargo_mask)) {
			if (!CargoSpec::Get(c)->IsValid()) continue;
			const GoodsEntry &ge = from->goods[c];
			if (!LinkGraph::IsValidID(ge.link_graph) ||
					ge.link_graph != to->goods[c].link_graph) {
				continue;
			}
			const LinkGraph &lg = *LinkGraph::Get(ge.link_graph);
			ConstEdge edge = lg.GetConstEdge(ge.node, to->goods[c].node);
			if (edge.Capacity() > 0) {
				if (!item) {
					auto iter = link_cache_map.insert(insert_iter, std::make_pair(std::make_pair(from->index, to->index), LinkCacheItem()));
					item = &(iter->second);
					item->from_pt = from_pt;
					item->to_pt = to_pt;
				}
				this->AddStats(c, lg.Monthly(edge.Capacity()), lg.Monthly(edge.Usage()),
						ge.data != nullptr ? ge.data->flows.GetFlowVia(to->index) : 0,
						edge.TravelTime(),
						from->owner == OWNER_NONE || to->owner == OWNER_NONE,
						item->prop);
			}
		}
	};

	const size_t previous_cached_stations_count = this->cached_stations.size();
	for (const Station *sta : Station::Iterate()) {
		if (sta->rect.IsEmpty()) continue;

		if (incremental && std::binary_search(incremental_station_exclude.begin(), incremental_station_exclude.end(), sta->index)) continue;

		Point pta = this->GetStationMiddle(sta);

		StationID from = sta->index;

		uint supply = 0;
		for (CargoID c : SetCargoBitIterator(this->cargo_mask)) {
			if (!CargoSpec::Get(c)->IsValid()) continue;
			if (!LinkGraph::IsValidID(sta->goods[c].link_graph)) continue;
			const LinkGraph &lg = *LinkGraph::Get(sta->goods[c].link_graph);

			ConstNode from_node = lg[sta->goods[c].node];
			supply += lg.Monthly(from_node.Supply());
			lg.IterateEdgesFromNode(from_node.GetNodeID(), [&](NodeID from_id, NodeID to_id, ConstEdge edge) {
				StationID to = lg[to_id].Station();
				assert(from != to);
				if (!Station::IsValidID(to)) return;

				const Station *stb = Station::Get(to);
				assert(sta != stb);

				/* Show links between stations of selected companies or "neutral" ones like oilrigs. */
				if (stb->owner != OWNER_NONE && sta->owner != OWNER_NONE && !HasBit(this->company_mask, stb->owner)) return;
				if (stb->rect.IsEmpty()) return;

				if (incremental && std::binary_search(incremental_station_exclude.begin(), incremental_station_exclude.end(), to)) return;
				if (incremental && std::binary_search(incremental_link_exclude.begin(), incremental_link_exclude.end(), std::make_pair(from, to))) return;

				auto key = std::make_pair(from, to);
				auto iter = link_cache_map.lower_bound(key);
				if (iter != link_cache_map.end() && !(link_cache_map.key_comp()(key, iter->first))) {
					return;
				}

				Point ptb = this->GetStationMiddle(stb);

				if (!cache_all && !this->IsLinkVisible(pta, ptb, &dpi)) return;

				AddLinks(sta, stb, pta, ptb, iter);
			});
		}
		if (cache_all || this->IsPointVisible(pta, &dpi)) {
			this->cached_stations.push_back({ from, supply, pta });
		}
	}

	const size_t previous_cached_links_count = this->cached_links.size();
	this->cached_links.reserve(this->cached_links.size() + link_cache_map.size());
	for (auto &iter : link_cache_map) {
		this->cached_links.push_back({ iter.first.first, iter.first.second, iter.second.from_pt, iter.second.to_pt, iter.second.prop });
	}

	if (incremental && (this->cached_stations.size() > previous_cached_stations_count || this->cached_links.size() > previous_cached_links_count)) {
		/* Check if newly added stations/links are visible in previous cached area */
		DrawPixelInfo old_dpi;
		old_dpi.left = old_cached_region.left;
		old_dpi.top = old_cached_region.top;
		old_dpi.width = old_cached_region.right - old_cached_region.left;
		old_dpi.height = old_cached_region.bottom - old_cached_region.top;

		auto check_found = [&]() -> bool {
			for (size_t i = previous_cached_stations_count; i < this->cached_stations.size(); i++) {
				if (this->IsPointVisible(this->cached_stations[i].pt, &old_dpi)) return true;
			}
			for (size_t i = previous_cached_links_count; i < this->cached_links.size(); i++) {
				if (this->IsLinkVisible(this->cached_links[i].from_pt, this->cached_links[i].to_pt, &old_dpi)) return true;
			}
			return false;
		};
		if (check_found()) this->rebuild_counter++;
	}

	if (previous_cached_stations_count > 0) {
		std::inplace_merge(this->cached_stations.begin(), this->cached_stations.begin() + previous_cached_stations_count, this->cached_stations.end(),
				[](const StationSupplyInfo &a, const StationSupplyInfo &b) {
					return a.id < b.id;
				});
	}
	if (previous_cached_links_count > 0) {
		std::inplace_merge(this->cached_links.begin(), this->cached_links.begin() + previous_cached_links_count, this->cached_links.end(),
				[](const LinkInfo &a, const LinkInfo &b) {
					return std::make_pair(a.from_id, a.to_id) < std::make_pair(b.from_id, b.to_id);
				});
	}
}

/**
 * Determine if a certain point is inside the given DPI, with some lee way.
 * @param pt Point we are looking for.
 * @param dpi Visible area.
 * @param padding Extent of the point.
 * @return If the point or any of its 'extent' is inside the dpi.
 */
inline bool LinkGraphOverlay::IsPointVisible(Point pt, const DrawPixelInfo *dpi, int padding) const
{
	return pt.x > dpi->left - padding && pt.y > dpi->top - padding &&
			pt.x < dpi->left + dpi->width + padding &&
			pt.y < dpi->top + dpi->height + padding;
}

/**
 * Determine if a certain link crosses through the area given by the dpi with some lee way.
 * @param pta First end of the link.
 * @param ptb Second end of the link.
 * @param dpi Visible area.
 * @param padding Width or thickness of the link.
 * @return If the link or any of its "thickness" is visible. This may return false positives.
 */
inline bool LinkGraphOverlay::IsLinkVisible(Point pta, Point ptb, const DrawPixelInfo *dpi, int padding) const
{
	const int left = dpi->left - padding;
	const int right = dpi->left + dpi->width + padding;
	const int top = dpi->top - padding;
	const int bottom = dpi->top + dpi->height + padding;

	/*
	 * This method is an implementation of the Cohen-Sutherland line-clipping algorithm.
	 * See: https://en.wikipedia.org/wiki/Cohen%E2%80%93Sutherland_algorithm
	 */

	const uint8_t INSIDE = 0; // 0000
	const uint8_t LEFT   = 1; // 0001
	const uint8_t RIGHT  = 2; // 0010
	const uint8_t BOTTOM = 4; // 0100
	const uint8_t TOP    = 8; // 1000

	int x0 = pta.x;
	int y0 = pta.y;
	int x1 = ptb.x;
	int y1 = ptb.y;

	auto out_code = [&](int x, int y) -> unsigned char {
		uint8_t out = INSIDE;
		if (x < left) {
			out |= LEFT;
		} else if (x > right) {
			out |= RIGHT;
		}
		if (y < top) {
			out |= TOP;
		} else if (y > bottom) {
			out |= BOTTOM;
		}
		return out;
	};

	uint8_t c0 = out_code(x0, y0);
	uint8_t c1 = out_code(x1, y1);

	while (true) {
		if (c0 == 0 || c1 == 0) return true;
		if ((c0 & c1) != 0) return false;

		if (c0 & TOP) {           // point 0 is above the clip window
			x0 = x0 + (int)(((int64_t) (x1 - x0)) * ((int64_t) (top - y0)) / ((int64_t) (y1 - y0)));
			y0 = top;
		} else if (c0 & BOTTOM) { // point 0 is below the clip window
			x0 = x0 + (int)(((int64_t) (x1 - x0)) * ((int64_t) (bottom - y0)) / ((int64_t) (y1 - y0)));
			y0 = bottom;
		} else if (c0 & RIGHT) {  // point 0 is to the right of clip window
			y0 = y0 + (int)(((int64_t) (y1 - y0)) * ((int64_t) (right - x0)) / ((int64_t) (x1 - x0)));
			x0 = right;
		} else if (c0 & LEFT) {   // point 0 is to the left of clip window
			y0 = y0 + (int)(((int64_t) (y1 - y0)) * ((int64_t) (left - x0)) / ((int64_t) (x1 - x0)));
			x0 = left;
		}

		c0 = out_code(x0, y0);
	}

	NOT_REACHED();
}

/**
 * Add information from a given pair of link stat and flow stat to the given
 * link properties. The shown usage or plan is always the maximum of all link
 * stats involved.
 * @param new_cap Capacity of the new link.
 * @param new_usg Usage of the new link.
 * @param new_plan Planned flow for the new link.
 * @param new_shared If the new link is shared.
 * @param cargo LinkProperties to write the information to.
 */
/* static */ void LinkGraphOverlay::AddStats(CargoID new_cargo, uint new_cap, uint new_usg, uint new_plan, uint32_t time, bool new_shared, LinkProperties &cargo)
{
	/* multiply the numbers by 32 in order to avoid comparing to 0 too often. */
	if (cargo.capacity == 0 ||
			cargo.Usage() * 32 / (cargo.capacity + 1) < std::max(new_usg, new_plan) * 32 / (new_cap + 1)) {
		cargo.cargo = new_cargo;
		cargo.capacity = new_cap;
		cargo.usage = new_usg;
		cargo.planned = new_plan;
		cargo.time = time;
	}
	if (new_shared) cargo.shared = true;
}

void LinkGraphOverlay::RefreshDrawCache()
{
	static const Point INVALID_POINT = Point{ INT_MIN / 2, INT_MIN / 2 };

	for (StationSupplyList::iterator i(this->cached_stations.begin()); i != this->cached_stations.end(); ++i) {
		const Station *st = Station::GetIfValid(i->id);
		if (st == nullptr) {
			i->pt = INVALID_POINT;
			continue;
		}

		Point new_pt = this->GetStationMiddle(st);
		if (i->pt.x != new_pt.x || i->pt.y != new_pt.y) {
			i->pt = new_pt;
		}
	}

	for (LinkList::iterator i(this->cached_links.begin()); i != this->cached_links.end(); ++i) {
		const Station *sta = Station::GetIfValid(i->from_id);
		if (sta == nullptr) {
			i->from_pt = i->to_pt = INVALID_POINT;
			continue;
		}
		const Station *stb = Station::GetIfValid(i->to_id);
		if (stb == nullptr) {
			i->from_pt = i->to_pt = INVALID_POINT;
			continue;
		}

		i->from_pt = this->GetStationMiddle(sta);
		i->to_pt = this->GetStationMiddle(stb);
	}
}

/**
 * Prepare to draw the linkgraph overlay or some part of it.
 */
void LinkGraphOverlay::PrepareDraw()
{
	if (this->dirty) {
		this->RebuildCache();
	}
	if (this->last_update_number != GetWindowUpdateNumber() && (this->window->viewport == nullptr || this->window->viewport->zoom < ZOOM_LVL_DRAW_MAP)) {
		this->last_update_number = GetWindowUpdateNumber();
		this->RefreshDrawCache();
	}
}

/**
 * Draw the linkgraph overlay or some part of it, in the area given.
 * @param dpi Area to be drawn to.
 */
void LinkGraphOverlay::Draw(Blitter *blitter, const DrawPixelInfo *dpi) const
{
	this->DrawLinks(blitter, dpi);
	this->DrawStationDots(blitter, dpi);
}

/**
 * Draw the cached links or part of them into the given area.
 * @param dpi Area to be drawn to.
 */
void LinkGraphOverlay::DrawLinks(Blitter *blitter, const DrawPixelInfo *dpi) const
{
	int width = ScaleGUITrad(this->scale);
	for (const auto &i : this->cached_links) {
		if (!this->IsLinkVisible(i.from_pt, i.to_pt, dpi, width + 2)) continue;
		this->DrawContent(blitter, dpi, i.from_pt, i.to_pt, i.prop);
	}
}

/**
 * Draw one specific link.
 * @param pta Source of the link.
 * @param ptb Destination of the link.
 * @param cargo Properties of the link.
 */
void LinkGraphOverlay::DrawContent(Blitter *blitter, const DrawPixelInfo *dpi, Point pta, Point ptb, const LinkProperties &cargo) const
{
	uint usage_or_plan = std::min(cargo.capacity * 2 + 1, cargo.Usage());
	int colour = LinkGraphOverlay::LINK_COLOURS[_settings_client.gui.linkgraph_colours][usage_or_plan * lengthof(LinkGraphOverlay::LINK_COLOURS[0]) / (cargo.capacity * 2 + 2)];
	int width = ScaleGUITrad(this->scale);
	int dash = cargo.shared ? width * 4 : 0;

	/* Move line a bit 90° against its dominant direction to prevent it from
	 * being hidden below the grey line. */
	int side = _settings_game.vehicle.road_side ? 1 : -1;
	if (abs(pta.x - ptb.x) < abs(pta.y - ptb.y)) {
		int offset_x = (pta.y > ptb.y ? 1 : -1) * side * width;
		GfxDrawLine(blitter, dpi, pta.x + offset_x, pta.y, ptb.x + offset_x, ptb.y, colour, width, dash);
	} else {
		int offset_y = (pta.x < ptb.x ? 1 : -1) * side * width;
		GfxDrawLine(blitter, dpi, pta.x, pta.y + offset_y, ptb.x, ptb.y + offset_y, colour, width, dash);
	}

<<<<<<< HEAD
	GfxDrawLine(blitter, dpi, pta.x, pta.y, ptb.x, ptb.y, _colour_gradient[COLOUR_GREY][1], width);
=======
	GfxDrawLine(pta.x, pta.y, ptb.x, ptb.y, GetColourGradient(COLOUR_GREY, SHADE_DARKEST), width);
>>>>>>> 7b1e3cfe
}

/**
 * Draw dots for stations into the smallmap. The dots' sizes are determined by the amount of
 * cargo produced there, their colours by the type of cargo produced.
 */
void LinkGraphOverlay::DrawStationDots(Blitter *blitter, const DrawPixelInfo *dpi) const
{
	int width = ScaleGUITrad(this->scale);
	for (const auto &i : this->cached_stations) {
		const Point &pt = i.pt;
		if (!this->IsPointVisible(pt, dpi, 3 * width)) continue;

		const Station *st = Station::GetIfValid(i.id);
		if (st == nullptr) continue;

		uint r = width * 2 + width * 2 * std::min<uint>(200, i.quantity) / 200;

<<<<<<< HEAD
		LinkGraphOverlay::DrawVertex(blitter, dpi, pt.x, pt.y, r,
				_colour_gradient[st->owner != OWNER_NONE ?
						Company::Get(st->owner)->colour : COLOUR_GREY][5],
				_colour_gradient[COLOUR_GREY][1]);
=======
		LinkGraphOverlay::DrawVertex(pt.x, pt.y, r,
				GetColourGradient(st->owner != OWNER_NONE ?
						Company::Get(st->owner)->colour : COLOUR_GREY, SHADE_LIGHT),
				GetColourGradient(COLOUR_GREY, SHADE_DARKEST));
>>>>>>> 7b1e3cfe
	}
}

/**
 * Draw a square symbolizing a producer of cargo.
 * @param x X coordinate of the middle of the vertex.
 * @param y Y coordinate of the middle of the vertex.
 * @param size x and y extent of the vertex.
 * @param colour Colour with which the vertex will be filled.
 * @param border_colour Colour for the border of the vertex.
 */
/* static */ void LinkGraphOverlay::DrawVertex(Blitter *blitter, const DrawPixelInfo *dpi, int x, int y, int size, int colour, int border_colour)
{
	size--;
	int w1 = size / 2;
	int w2 = size / 2 + size % 2;
	int borderwidth = ScaleGUITrad(1);

<<<<<<< HEAD
	GfxFillRect(blitter, dpi, x - w1, y - w1, x + w2, y + w2, colour);

	w1++;
	w2++;
	GfxDrawLine(blitter, dpi, x - w1, y - w1, x + w2, y - w1, border_colour);
	GfxDrawLine(blitter, dpi, x - w1, y + w2, x + w2, y + w2, border_colour);
	GfxDrawLine(blitter, dpi, x - w1, y - w1, x - w1, y + w2, border_colour);
	GfxDrawLine(blitter, dpi, x + w2, y - w1, x + w2, y + w2, border_colour);
=======
	GfxFillRect(x - w1 - borderwidth, y - w1 - borderwidth, x + w2 + borderwidth, y + w2 + borderwidth, border_colour);
	GfxFillRect(x - w1, y - w1, x + w2, y + w2, colour);
>>>>>>> 7b1e3cfe
}

bool LinkGraphOverlay::ShowTooltip(Point pt, TooltipCloseCondition close_cond)
{
	for (LinkList::const_reverse_iterator i(this->cached_links.rbegin()); i != this->cached_links.rend(); ++i) {
		if (!Station::IsValidID(i->from_id)) continue;
		if (!Station::IsValidID(i->to_id)) continue;

		Point pta = i->from_pt;
		Point ptb = i->to_pt;

		/* Check the distance from the cursor to the line defined by the two stations. */
		auto check_distance = [&]() -> bool {
			int64_t a = ((int64_t)(ptb.x - pta.x) * (int64_t)(pta.y - pt.y) - (int64_t)(pta.x - pt.x) * (int64_t)(ptb.y - pta.y));
			int64_t b = ((int64_t)(ptb.x - pta.x) * (int64_t)(ptb.x - pta.x) + (int64_t)(ptb.y - pta.y) * (int64_t)(ptb.y - pta.y));
			if (b == 0) return false;
			return ((a * a) / b) <= 16;
		};
		const auto &link = i->prop;
		if ((link.Usage() > 0 || (_ctrl_pressed && link.capacity > 0)) &&
				pt.x + 2 >= std::min(pta.x, ptb.x) &&
				pt.x - 2 <= std::max(pta.x, ptb.x) &&
				pt.y + 2 >= std::min(pta.y, ptb.y) &&
				pt.y - 2 <= std::max(pta.y, ptb.y) &&
				check_distance()) {

			std::string buf;
			StringBuilder builder(buf);
			buf[0] = 0;

			auto add_travel_time = [&](uint32_t time) {
				if (time > 0) {
					if (_settings_time.time_in_minutes) {
						SetDParam(0, STR_TIMETABLE_MINUTES);
						SetDParam(1, time / _settings_time.ticks_per_minute);
						GetString(builder, STR_LINKGRAPH_STATS_TOOLTIP_TIME_EXTENSION_GENERAL);
					} else {
						SetDParam(0, time / (DAY_TICKS * DayLengthFactor()));
						GetString(builder, STR_LINKGRAPH_STATS_TOOLTIP_TIME_EXTENSION);
					}
				}
			};

			auto add_extra_info = [&](const LinkProperties &info_link) {
				if (info_link.usage < info_link.planned) {
					SetDParam(0, info_link.cargo);
					SetDParam(1, info_link.usage);
					GetString(builder, STR_LINKGRAPH_STATS_TOOLTIP_USAGE);
				} else if (info_link.planned < info_link.usage) {
					SetDParam(0, info_link.cargo);
					SetDParam(1, info_link.planned);
					GetString(builder, STR_LINKGRAPH_STATS_TOOLTIP_PLANNED);
				}
				SetDParam(0, info_link.cargo);
				SetDParam(1, info_link.capacity);
				GetString(builder, STR_LINKGRAPH_STATS_TOOLTIP_CAPACITY);
				add_travel_time(info_link.time);
			};

			if (_ctrl_pressed) {
				add_extra_info(link);
			}

			/* Fill buf with more information if this is a bidirectional link. */
			uint32_t back_time = 0;
			for (LinkList::const_reverse_iterator j = std::next(i); j != this->cached_links.rend(); ++j) {
				if (j->from_id == i->to_id && j->to_id == i->from_id) {
					back_time = j->prop.time;
					if (j->prop.Usage() > 0 || (_ctrl_pressed && j->prop.capacity > 0)) {
						if (_ctrl_pressed) builder += '\n';
						SetDParam(0, j->prop.cargo);
						SetDParam(1, j->prop.Usage());
						SetDParam(2, j->prop.Usage() * 100 / (j->prop.capacity + 1));
						GetString(builder, STR_LINKGRAPH_STATS_TOOLTIP_RETURN_EXTENSION);
						if (_ctrl_pressed) {
							add_extra_info(j->prop);
						}
					}
					break;
				}
			}
			if (!_ctrl_pressed) {
				/* Add information about the travel time if known. */
				add_travel_time(link.time ? (back_time ? ((link.time + back_time) / 2) : link.time) : back_time);
			}

			if (_ctrl_pressed) {
				/* Add distance information */
				builder += "\n\n";
				TileIndex t0 = Station::Get(i->from_id)->xy;
				TileIndex t1 = Station::Get(i->to_id)->xy;
				uint dx = Delta(TileX(t0), TileX(t1));
				uint dy = Delta(TileY(t0), TileY(t1));
				SetDParam(0, DistanceManhattan(t0, t1));
				SetDParam(1, IntSqrt64(((uint64_t)dx * (uint64_t)dx) + ((uint64_t)dy * (uint64_t)dy))); // Avoid overflow in DistanceSquare
				GetString(builder, STR_LINKGRAPH_STATS_TOOLTIP_DISTANCE);
			}

			SetDParam(0, link.cargo);
			SetDParam(1, link.Usage());
			SetDParam(2, i->from_id);
			SetDParam(3, i->to_id);
			SetDParam(4, link.Usage() * 100 / (link.capacity + 1));
			SetDParamStr(5, std::move(buf));
			GuiShowTooltips(this->window, EconTime::UsingWallclockUnits() ? STR_LINKGRAPH_STATS_TOOLTIP_MINUTE : STR_LINKGRAPH_STATS_TOOLTIP_MONTH, close_cond);
			return true;
		}
	}
	GuiShowTooltips(this->window, STR_NULL, close_cond);
	return false;
}

/**
 * Determine the middle of a station in the current window.
 * @param st The station we're looking for.
 * @return Middle point of the station in the current window.
 */
Point LinkGraphOverlay::GetStationMiddle(const Station *st) const
{
	if (this->window->viewport != nullptr) {
		return GetViewportStationMiddle(this->window->viewport, st);
	} else {
		/* assume this is a smallmap */
		return static_cast<const SmallMapWindow *>(this->window)->GetStationMiddle(st);
	}
}

/**
 * Set a new cargo mask and rebuild the cache.
 * @param cargo_mask New cargo mask.
 */
void LinkGraphOverlay::SetCargoMask(CargoTypes cargo_mask)
{
	this->cargo_mask = cargo_mask;
	this->RebuildCache();
	this->window->GetWidget<NWidgetBase>(this->widget_id)->SetDirty(this->window);
}

/**
 * Set a new company mask and rebuild the cache.
 * @param company_mask New company mask.
 */
void LinkGraphOverlay::SetCompanyMask(CompanyMask company_mask)
{
	this->company_mask = company_mask;
	this->RebuildCache();
	this->window->GetWidget<NWidgetBase>(this->widget_id)->SetDirty(this->window);
}

/** Make a number of rows with buttons for each company for the linkgraph legend window. */
std::unique_ptr<NWidgetBase> MakeCompanyButtonRowsLinkGraphGUI()
{
	return MakeCompanyButtonRows(WID_LGL_COMPANY_FIRST, WID_LGL_COMPANY_LAST, COLOUR_GREY, 3, STR_NULL);
}

std::unique_ptr<NWidgetBase> MakeSaturationLegendLinkGraphGUI()
{
	auto panel = std::make_unique<NWidgetVertical>(NC_EQUALSIZE);
	for (uint i = 0; i < lengthof(LinkGraphOverlay::LINK_COLOURS[0]); ++i) {
		auto wid = std::make_unique<NWidgetBackground>(WWT_PANEL, COLOUR_DARK_GREEN, i + WID_LGL_SATURATION_FIRST);
		wid->SetMinimalSize(50, 0);
		wid->SetMinimalTextLines(1, 0, FS_SMALL);
		wid->SetFill(1, 1);
		wid->SetResize(0, 0);
		panel->Add(std::move(wid));
	}
	return panel;
}

std::unique_ptr<NWidgetBase> MakeCargoesLegendLinkGraphGUI()
{
	uint num_cargo = static_cast<uint>(_sorted_cargo_specs.size());
	static const uint ENTRIES_PER_COL = 5;
	auto panel = std::make_unique<NWidgetHorizontal>(NC_EQUALSIZE);
	std::unique_ptr<NWidgetVertical> col = nullptr;

	for (uint i = 0; i < num_cargo; ++i) {
		if (i % ENTRIES_PER_COL == 0) {
			if (col != nullptr) panel->Add(std::move(col));
			col = std::make_unique<NWidgetVertical>(NC_EQUALSIZE);
		}
		auto wid = std::make_unique<NWidgetBackground>(WWT_PANEL, COLOUR_GREY, i + WID_LGL_CARGO_FIRST);
		wid->SetMinimalSize(25, 0);
		wid->SetMinimalTextLines(1, 0, FS_SMALL);
		wid->SetFill(1, 1);
		wid->SetResize(0, 0);
		col->Add(std::move(wid));
	}
	/* Fill up last row */
	for (uint i = num_cargo; i < Ceil(num_cargo, ENTRIES_PER_COL); ++i) {
		auto spc = std::make_unique<NWidgetSpacer>(25, 0);
		spc->SetMinimalTextLines(1, 0, FS_SMALL);
		spc->SetFill(1, 1);
		spc->SetResize(0, 0);
		col->Add(std::move(spc));
	}
	/* If there are no cargo specs defined, then col won't have been created so don't add it. */
	if (col != nullptr) panel->Add(std::move(col));
	return panel;
}


static constexpr NWidgetPart _nested_linkgraph_legend_widgets[] = {
	NWidget(NWID_HORIZONTAL),
		NWidget(WWT_CLOSEBOX, COLOUR_DARK_GREEN),
		NWidget(WWT_CAPTION, COLOUR_DARK_GREEN, WID_LGL_CAPTION), SetDataTip(STR_LINKGRAPH_LEGEND_CAPTION, STR_TOOLTIP_WINDOW_TITLE_DRAG_THIS),
		NWidget(WWT_SHADEBOX, COLOUR_DARK_GREEN),
		NWidget(WWT_STICKYBOX, COLOUR_DARK_GREEN),
	EndContainer(),
	NWidget(WWT_PANEL, COLOUR_DARK_GREEN),
		NWidget(NWID_HORIZONTAL), SetPadding(WidgetDimensions::unscaled.framerect), SetPIP(0, WidgetDimensions::unscaled.framerect.Horizontal(), 0),
			NWidget(WWT_PANEL, COLOUR_DARK_GREEN, WID_LGL_SATURATION),
				NWidgetFunction(MakeSaturationLegendLinkGraphGUI),
			EndContainer(),
			NWidget(WWT_PANEL, COLOUR_DARK_GREEN, WID_LGL_COMPANIES),
				NWidget(NWID_VERTICAL, NC_EQUALSIZE),
					NWidgetFunction(MakeCompanyButtonRowsLinkGraphGUI),
					NWidget(WWT_PUSHTXTBTN, COLOUR_GREY, WID_LGL_COMPANIES_ALL), SetDataTip(STR_LINKGRAPH_LEGEND_ALL, STR_NULL),
					NWidget(WWT_PUSHTXTBTN, COLOUR_GREY, WID_LGL_COMPANIES_NONE), SetDataTip(STR_LINKGRAPH_LEGEND_NONE, STR_NULL),
				EndContainer(),
			EndContainer(),
			NWidget(WWT_PANEL, COLOUR_DARK_GREEN, WID_LGL_CARGOES),
				NWidget(NWID_VERTICAL, NC_EQUALSIZE),
					NWidgetFunction(MakeCargoesLegendLinkGraphGUI),
					NWidget(WWT_PUSHTXTBTN, COLOUR_GREY, WID_LGL_CARGOES_ALL), SetDataTip(STR_LINKGRAPH_LEGEND_ALL, STR_NULL),
					NWidget(WWT_PUSHTXTBTN, COLOUR_GREY, WID_LGL_CARGOES_NONE), SetDataTip(STR_LINKGRAPH_LEGEND_NONE, STR_NULL),
				EndContainer(),
			EndContainer(),
		EndContainer(),
	EndContainer()
};

static_assert(WID_LGL_SATURATION_LAST - WID_LGL_SATURATION_FIRST ==
		lengthof(LinkGraphOverlay::LINK_COLOURS[0]) - 1);

static WindowDesc _linkgraph_legend_desc(__FILE__, __LINE__,
	WDP_AUTO, "toolbar_linkgraph", 0, 0,
	WC_LINKGRAPH_LEGEND, WC_NONE,
	0,
	std::begin(_nested_linkgraph_legend_widgets), std::end(_nested_linkgraph_legend_widgets)
);

/**
 * Open a link graph legend window.
 */
void ShowLinkGraphLegend()
{
	AllocateWindowDescFront<LinkGraphLegendWindow>(&_linkgraph_legend_desc, 0);
}

LinkGraphLegendWindow::LinkGraphLegendWindow(WindowDesc *desc, int window_number) : Window(desc)
{
	this->num_cargo = _sorted_cargo_specs.size();

	this->InitNested(window_number);
	this->InvalidateData(0);
	this->SetOverlay(GetMainWindow()->viewport->overlay);
}

/**
 * Set the overlay belonging to this menu and import its company/cargo settings.
 * @param overlay New overlay for this menu.
 */
void LinkGraphLegendWindow::SetOverlay(LinkGraphOverlay *overlay)
{
	this->overlay = overlay;
	CompanyMask companies = this->overlay->GetCompanyMask();
	for (uint c = 0; c < MAX_COMPANIES; c++) {
		if (!this->IsWidgetDisabled(WID_LGL_COMPANY_FIRST + c)) {
			this->SetWidgetLoweredState(WID_LGL_COMPANY_FIRST + c, HasBit(companies, c));
		}
	}
	CargoTypes cargoes = this->overlay->GetCargoMask();
	for (uint c = 0; c < this->num_cargo; c++) {
		this->SetWidgetLoweredState(WID_LGL_CARGO_FIRST + c, HasBit(cargoes, _sorted_cargo_specs[c]->Index()));
	}
}

void LinkGraphLegendWindow::UpdateWidgetSize(WidgetID widget, Dimension *size, [[maybe_unused]] const Dimension &padding, [[maybe_unused]] Dimension *fill, [[maybe_unused]] Dimension *resize)
{
	if (IsInsideMM(widget, WID_LGL_SATURATION_FIRST, WID_LGL_SATURATION_LAST + 1)) {
		StringID str = STR_NULL;
		if (widget == WID_LGL_SATURATION_FIRST) {
			str = STR_LINKGRAPH_LEGEND_UNUSED;
		} else if (widget == WID_LGL_SATURATION_LAST) {
			str = STR_LINKGRAPH_LEGEND_OVERLOADED;
		} else if (widget == (WID_LGL_SATURATION_LAST + WID_LGL_SATURATION_FIRST) / 2) {
			str = STR_LINKGRAPH_LEGEND_SATURATED;
		}
		if (str != STR_NULL) {
			Dimension dim = GetStringBoundingBox(str, FS_SMALL);
			dim.width += padding.width;
			dim.height += padding.height;
			*size = maxdim(*size, dim);
		}
	}
	if (IsInsideMM(widget, WID_LGL_CARGO_FIRST, WID_LGL_CARGO_LAST + 1)) {
		const CargoSpec *cargo = _sorted_cargo_specs[widget - WID_LGL_CARGO_FIRST];
		Dimension dim = GetStringBoundingBox(cargo->abbrev, FS_SMALL);
		dim.width += padding.width;
		dim.height += padding.height;
		*size = maxdim(*size, dim);
	}
}

void LinkGraphLegendWindow::DrawWidget(const Rect &r, WidgetID widget) const
{
	Rect br = r.Shrink(WidgetDimensions::scaled.bevel);
	if (IsInsideMM(widget, WID_LGL_COMPANY_FIRST, WID_LGL_COMPANY_LAST + 1)) {
		if (this->IsWidgetDisabled(widget)) return;
		CompanyID cid = (CompanyID)(widget - WID_LGL_COMPANY_FIRST);
		Dimension sprite_size = GetSpriteSize(SPR_COMPANY_ICON);
		DrawCompanyIcon(cid, CenterBounds(br.left, br.right, sprite_size.width), CenterBounds(br.top, br.bottom, sprite_size.height));
	}
	if (IsInsideMM(widget, WID_LGL_SATURATION_FIRST, WID_LGL_SATURATION_LAST + 1)) {
		uint8_t colour = LinkGraphOverlay::LINK_COLOURS[_settings_client.gui.linkgraph_colours][widget - WID_LGL_SATURATION_FIRST];
		GfxFillRect(br, colour);
		StringID str = STR_NULL;
		if (widget == WID_LGL_SATURATION_FIRST) {
			str = STR_LINKGRAPH_LEGEND_UNUSED;
		} else if (widget == WID_LGL_SATURATION_LAST) {
			str = STR_LINKGRAPH_LEGEND_OVERLOADED;
		} else if (widget == (WID_LGL_SATURATION_LAST + WID_LGL_SATURATION_FIRST) / 2) {
			str = STR_LINKGRAPH_LEGEND_SATURATED;
		}
		if (str != STR_NULL) {
			DrawString(br.left, br.right, CenterBounds(br.top, br.bottom, GetCharacterHeight(FS_SMALL)), str, GetContrastColour(colour) | TC_FORCED, SA_HOR_CENTER, false, FS_SMALL);
		}
	}
	if (IsInsideMM(widget, WID_LGL_CARGO_FIRST, WID_LGL_CARGO_LAST + 1)) {
		const CargoSpec *cargo = _sorted_cargo_specs[widget - WID_LGL_CARGO_FIRST];
		GfxFillRect(br, cargo->legend_colour);
		DrawString(br.left, br.right, CenterBounds(br.top, br.bottom, GetCharacterHeight(FS_SMALL)), cargo->abbrev, GetContrastColour(cargo->legend_colour, 73), SA_HOR_CENTER, false, FS_SMALL);
	}
}

bool LinkGraphLegendWindow::OnTooltip([[maybe_unused]] Point, WidgetID widget, TooltipCloseCondition close_cond)
{
	if (IsInsideMM(widget, WID_LGL_COMPANY_FIRST, WID_LGL_COMPANY_LAST + 1)) {
		if (this->IsWidgetDisabled(widget)) {
			GuiShowTooltips(this, STR_LINKGRAPH_LEGEND_SELECT_COMPANIES, close_cond);
		} else {
			CompanyID cid = (CompanyID)(widget - WID_LGL_COMPANY_FIRST);
			SetDParam(0, STR_LINKGRAPH_LEGEND_SELECT_COMPANIES);
			SetDParam(1, cid);
			GuiShowTooltips(this, STR_LINKGRAPH_LEGEND_COMPANY_TOOLTIP, close_cond, 2);
		}
		return true;
	}
	if (IsInsideMM(widget, WID_LGL_CARGO_FIRST, WID_LGL_CARGO_LAST + 1)) {
		const CargoSpec *cargo = _sorted_cargo_specs[widget - WID_LGL_CARGO_FIRST];
		GuiShowTooltips(this, cargo->name, close_cond);
		return true;
	}
	return false;
}

/**
 * Update the overlay with the new company selection.
 */
void LinkGraphLegendWindow::UpdateOverlayCompanies()
{
	uint32_t mask = 0;
	for (CompanyID c = COMPANY_FIRST; c < MAX_COMPANIES; c++) {
		if (this->IsWidgetDisabled(WID_LGL_COMPANY_FIRST + c)) continue;
		if (!this->IsWidgetLowered(WID_LGL_COMPANY_FIRST + c)) continue;
		SetBit(mask, c);
	}
	this->overlay->SetCompanyMask(mask);
}

/**
 * Update the overlay with the new cargo selection.
 */
void LinkGraphLegendWindow::UpdateOverlayCargoes()
{
	CargoTypes mask = 0;
	for (uint c = 0; c < num_cargo; c++) {
		if (!this->IsWidgetLowered(WID_LGL_CARGO_FIRST + c)) continue;
		SetBit(mask, _sorted_cargo_specs[c]->Index());
	}
	this->overlay->SetCargoMask(mask);
}

void LinkGraphLegendWindow::OnClick([[maybe_unused]] Point pt, WidgetID widget, [[maybe_unused]] int click_count)
{
	/* Check which button is clicked */
	if (IsInsideMM(widget, WID_LGL_COMPANY_FIRST, WID_LGL_COMPANY_LAST + 1)) {
		if (!this->IsWidgetDisabled(widget)) {
			this->ToggleWidgetLoweredState(widget);
			this->UpdateOverlayCompanies();
		}
	} else if (widget == WID_LGL_COMPANIES_ALL || widget == WID_LGL_COMPANIES_NONE) {
		for (CompanyID c = COMPANY_FIRST; c < MAX_COMPANIES; c++) {
			if (this->IsWidgetDisabled(WID_LGL_COMPANY_FIRST + c)) continue;
			this->SetWidgetLoweredState(WID_LGL_COMPANY_FIRST + c, widget == WID_LGL_COMPANIES_ALL);
		}
		this->UpdateOverlayCompanies();
		this->SetDirty();
	} else if (IsInsideMM(widget, WID_LGL_CARGO_FIRST, WID_LGL_CARGO_LAST + 1)) {
		this->ToggleWidgetLoweredState(widget);
		this->UpdateOverlayCargoes();
	} else if (widget == WID_LGL_CARGOES_ALL || widget == WID_LGL_CARGOES_NONE) {
		for (uint c = 0; c < this->num_cargo; c++) {
			this->SetWidgetLoweredState(WID_LGL_CARGO_FIRST + c, widget == WID_LGL_CARGOES_ALL);
		}
		this->UpdateOverlayCargoes();
	}
	this->SetDirty();
}

/**
 * Invalidate the data of this window if the cargoes or companies have changed.
 * @param data ignored
 * @param gui_scope ignored
 */
void LinkGraphLegendWindow::OnInvalidateData([[maybe_unused]] int data, [[maybe_unused]] bool gui_scope)
{
	if (this->num_cargo != _sorted_cargo_specs.size()) {
		this->Close();
		return;
	}

	/* Disable the companies who are not active */
	for (CompanyID i = COMPANY_FIRST; i < MAX_COMPANIES; i++) {
		this->SetWidgetDisabledState(WID_LGL_COMPANY_FIRST + i, !Company::IsValidID(i));
	}
}<|MERGE_RESOLUTION|>--- conflicted
+++ resolved
@@ -510,11 +510,7 @@
 		GfxDrawLine(blitter, dpi, pta.x, pta.y + offset_y, ptb.x, ptb.y + offset_y, colour, width, dash);
 	}
 
-<<<<<<< HEAD
-	GfxDrawLine(blitter, dpi, pta.x, pta.y, ptb.x, ptb.y, _colour_gradient[COLOUR_GREY][1], width);
-=======
-	GfxDrawLine(pta.x, pta.y, ptb.x, ptb.y, GetColourGradient(COLOUR_GREY, SHADE_DARKEST), width);
->>>>>>> 7b1e3cfe
+	GfxDrawLine(blitter, dpi, pta.x, pta.y, ptb.x, ptb.y, GetColourGradient(COLOUR_GREY, SHADE_DARKEST), width);
 }
 
 /**
@@ -533,17 +529,9 @@
 
 		uint r = width * 2 + width * 2 * std::min<uint>(200, i.quantity) / 200;
 
-<<<<<<< HEAD
 		LinkGraphOverlay::DrawVertex(blitter, dpi, pt.x, pt.y, r,
-				_colour_gradient[st->owner != OWNER_NONE ?
-						Company::Get(st->owner)->colour : COLOUR_GREY][5],
-				_colour_gradient[COLOUR_GREY][1]);
-=======
-		LinkGraphOverlay::DrawVertex(pt.x, pt.y, r,
-				GetColourGradient(st->owner != OWNER_NONE ?
-						Company::Get(st->owner)->colour : COLOUR_GREY, SHADE_LIGHT),
+				GetColourGradient(st->owner != OWNER_NONE ? Company::Get(st->owner)->colour : COLOUR_GREY, SHADE_LIGHT),
 				GetColourGradient(COLOUR_GREY, SHADE_DARKEST));
->>>>>>> 7b1e3cfe
 	}
 }
 
@@ -562,19 +550,8 @@
 	int w2 = size / 2 + size % 2;
 	int borderwidth = ScaleGUITrad(1);
 
-<<<<<<< HEAD
+	GfxFillRect(blitter, dpi, x - w1 - borderwidth, y - w1 - borderwidth, x + w2 + borderwidth, y + w2 + borderwidth, border_colour);
 	GfxFillRect(blitter, dpi, x - w1, y - w1, x + w2, y + w2, colour);
-
-	w1++;
-	w2++;
-	GfxDrawLine(blitter, dpi, x - w1, y - w1, x + w2, y - w1, border_colour);
-	GfxDrawLine(blitter, dpi, x - w1, y + w2, x + w2, y + w2, border_colour);
-	GfxDrawLine(blitter, dpi, x - w1, y - w1, x - w1, y + w2, border_colour);
-	GfxDrawLine(blitter, dpi, x + w2, y - w1, x + w2, y + w2, border_colour);
-=======
-	GfxFillRect(x - w1 - borderwidth, y - w1 - borderwidth, x + w2 + borderwidth, y + w2 + borderwidth, border_colour);
-	GfxFillRect(x - w1, y - w1, x + w2, y + w2, colour);
->>>>>>> 7b1e3cfe
 }
 
 bool LinkGraphOverlay::ShowTooltip(Point pt, TooltipCloseCondition close_cond)
