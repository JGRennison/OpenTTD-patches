--- conflicted
+++ resolved
@@ -144,25 +144,14 @@
 				auto oldd = std::move(GetActiveDriver(type));
 				GetActiveDriver(type) = d->CreateInstance();
 
-<<<<<<< HEAD
-				const char *err = newd->Start({});
+				const char *err = GetActiveDriver(type)->Start({});
 				if (err == nullptr) {
-=======
-				auto err = GetActiveDriver(type)->Start({});
-				if (!err) {
->>>>>>> 2ae84f3c
 					Debug(driver, 1, "Successfully probed {} driver '{}'", GetDriverTypeName(type), d->name);
 					return true;
 				}
 
-<<<<<<< HEAD
-				*GetActiveDriver(type) = oldd;
+				GetActiveDriver(type) = std::move(oldd);
 				Debug(driver, 1, "Probing {} driver '{}' failed with error: {}", GetDriverTypeName(type), d->name, err);
-				delete newd;
-=======
-				GetActiveDriver(type) = std::move(oldd);
-				Debug(driver, 1, "Probing {} driver '{}' failed with error: {}", GetDriverTypeName(type), d->name, *err);
->>>>>>> 2ae84f3c
 
 				if (type == Driver::DT_VIDEO && _video_hw_accel && d->UsesHardwareAcceleration()) {
 					_video_hw_accel = false;
@@ -195,19 +184,10 @@
 			if (!StrEqualsIgnoreCase(dname, d->name)) continue;
 
 			/* Found our driver, let's try it */
-<<<<<<< HEAD
-			Driver *newd = d->CreateInstance();
-
+			auto newd = d->CreateInstance();
 			const char *err = newd->Start(parms);
 			if (err != nullptr) {
-				delete newd;
-				UserError("Unable to load driver '{}'. The error was: {}", d->name, err);
-=======
-			auto newd = d->CreateInstance();
-			auto err = newd->Start(parms);
-			if (err) {
 				UserError("Unable to load driver '{}'. The error was: {}", d->name, *err);
->>>>>>> 2ae84f3c
 			}
 
 			Debug(driver, 1, "Successfully loaded {} driver '{}'", GetDriverTypeName(type), d->name);
