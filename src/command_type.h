--- conflicted
+++ resolved
@@ -742,37 +742,20 @@
  *
  * This enums defines some flags which can be used for the commands.
  */
-<<<<<<< HEAD
-enum DoCommandFlag : uint16_t {
-	DC_NONE                  = 0x000, ///< no flag is set
-	DC_EXEC                  = 0x001, ///< execute the given command
-	DC_AUTO                  = 0x002, ///< don't allow building on structures
-	DC_QUERY_COST            = 0x004, ///< query cost only,  don't build.
-	DC_NO_WATER              = 0x008, ///< don't allow building on water
-	// 0x010 is unused
-	DC_NO_TEST_TOWN_RATING   = 0x020, ///< town rating does not disallow you from building
-	DC_BANKRUPT              = 0x040, ///< company bankrupts, skip money check, skip vehicle on tile check in some cases
-	DC_AUTOREPLACE           = 0x080, ///< autoreplace/autorenew is in progress, this shall disable vehicle limits when building, and ignore certain restrictions when undoing things (like vehicle attach callback)
-	DC_NO_CARGO_CAP_CHECK    = 0x100, ///< when autoreplace/autorenew is in progress, this shall prevent truncating the amount of cargo in the vehicle to prevent testing the command to remove cargo
-	DC_ALL_TILES             = 0x200, ///< allow this command also on MP_VOID tiles
-	DC_NO_MODIFY_TOWN_RATING = 0x400, ///< do not change town rating
-	DC_FORCE_CLEAR_TILE      = 0x800, ///< do not only remove the object on the tile, but also clear any water left on it
-	DC_ALLOW_REMOVE_WATER    = 0x1000,///< always allow removing water
-	DC_TOWN                  = 0x2000,///< town operation
-=======
-enum DoCommandFlag : uint8_t {
-	Execute, ///< execute the given command
-	Auto, ///< don't allow building on structures
-	QueryCost, ///< query cost only,  don't build.
-	NoWater, ///< don't allow building on water
-	NoTestTownRating, ///< town rating does not disallow you from building
-	Bankrupt, ///< company bankrupts, skip money check, skip vehicle on tile check in some cases
-	AutoReplace, ///< autoreplace/autorenew is in progress, this shall disable vehicle limits when building, and ignore certain restrictions when undoing things (like vehicle attach callback)
+enum class DoCommandFlag : uint8_t {
+	Execute,              ///< execute the given command
+	Auto,                 ///< don't allow building on structures
+	QueryCost,            ///< query cost only,  don't build.
+	NoWater,              ///< don't allow building on water
+	NoTestTownRating,     ///< town rating does not disallow you from building
+	Bankrupt,             ///< company bankrupts, skip money check, skip vehicle on tile check in some cases
+	AutoReplace,          ///< autoreplace/autorenew is in progress, this shall disable vehicle limits when building, and ignore certain restrictions when undoing things (like vehicle attach callback)
 	NoCargoCapacityCheck, ///< when autoreplace/autorenew is in progress, this shall prevent truncating the amount of cargo in the vehicle to prevent testing the command to remove cargo
-	AllTiles, ///< allow this command also on MP_VOID tiles
-	NoModifyTownRating, ///< do not change town rating
-	ForceClearTile, ///< do not only remove the object on the tile, but also clear any water left on it
->>>>>>> c3d5e6d2
+	AllTiles,             ///< allow this command also on MP_VOID tiles
+	NoModifyTownRating,   ///< do not change town rating
+	ForceClearTile,       ///< do not only remove the object on the tile, but also clear any water left on it
+	AllowRemoveWater,     ///< always allow removing water
+	Town,                 ///< town operation
 };
 using DoCommandFlags = EnumBitSet<DoCommandFlag, uint16_t>;
 
@@ -801,34 +784,19 @@
  * This enumeration defines flags for the _command_proc_table.
  */
 enum CommandFlags : uint16_t {
-<<<<<<< HEAD
 	CMD_SERVER    =  0x001, ///< the command can only be initiated by the server
 	CMD_SPECTATOR =  0x002, ///< the command may be initiated by a spectator
 	CMD_OFFLINE   =  0x004, ///< the command cannot be executed in a multiplayer game; single-player only
-	CMD_AUTO      =  0x008, ///< set the DC_AUTO flag on this command
+	CMD_AUTO      =  0x008, ///< set the DoCommandFlag::Auto flag on this command
 	CMD_ALL_TILES =  0x010, ///< allow this command also on MP_VOID tiles
 	CMD_NO_TEST   =  0x020, ///< the command's output may differ between test and execute due to town rating changes etc.
-	CMD_NO_WATER  =  0x040, ///< set the DC_NO_WATER flag on this command
+	CMD_NO_WATER  =  0x040, ///< set the DoCommandFlag::NoWater flag on this command
 	CMD_CLIENT_ID =  0x080, ///< set p2 with the ClientID of the sending client.
 	CMD_DEITY     =  0x100, ///< the command may be executed by COMPANY_DEITY
 	CMD_STR_CTRL  =  0x200, ///< the command's string may contain control strings
 	CMD_NO_EST    =  0x400, ///< the command is never estimated.
 	CMD_SERVER_NS = 0x1000, ///< the command can only be initiated by the server (this is not executed in spectator mode)
 	CMD_LOG_AUX   = 0x2000, ///< the command should be logged in the auxiliary log instead of the main log
-=======
-	CMD_SERVER    = 0x001, ///< the command can only be initiated by the server
-	CMD_SPECTATOR = 0x002, ///< the command may be initiated by a spectator
-	CMD_OFFLINE   = 0x004, ///< the command cannot be executed in a multiplayer game; single-player only
-	CMD_AUTO      = 0x008, ///< set the DoCommandFlag::Auto flag on this command
-	CMD_ALL_TILES = 0x010, ///< allow this command also on MP_VOID tiles
-	CMD_NO_TEST   = 0x020, ///< the command's output may differ between test and execute due to town rating changes etc.
-	CMD_NO_WATER  = 0x040, ///< set the DoCommandFlag::NoWater flag on this command
-	CMD_CLIENT_ID = 0x080, ///< set p2 with the ClientID of the sending client.
-	CMD_DEITY     = 0x100, ///< the command may be executed by COMPANY_DEITY
-	CMD_STR_CTRL  = 0x200, ///< the command's string may contain control strings
-	CMD_NO_EST    = 0x400, ///< the command is never estimated.
-	CMD_LOCATION  = 0x800, ///< the command has implicit location argument.
->>>>>>> c3d5e6d2
 };
 DECLARE_ENUM_AS_BIT_SET(CommandFlags)
 
@@ -872,7 +840,6 @@
 
 	virtual void Serialise(struct BufferSerialisationRef buffer) const = 0;
 
-<<<<<<< HEAD
 	virtual void SanitiseStrings(StringValidationSettings settings) {}
 
 	/* FormatDebugSummary may be called when populating the crash log so should not allocate */
@@ -887,22 +854,6 @@
 template <typename T>
 struct CommandPayloadSerialisable : public CommandPayloadBase {
 	std::unique_ptr<CommandPayloadBase> Clone() const override;
-=======
-template <typename T> struct CommandFunctionTraitHelper;
-template <typename... Targs>
-struct CommandFunctionTraitHelper<CommandCost(*)(DoCommandFlags, Targs...)> {
-	using Args = std::tuple<std::decay_t<Targs>...>;
-	using RetTypes = void;
-	using CbArgs = Args;
-	using CbProcType = void(*)(Commands, const CommandCost &);
-};
-template <template <typename...> typename Tret, typename... Tretargs, typename... Targs>
-struct CommandFunctionTraitHelper<Tret<CommandCost, Tretargs...>(*)(DoCommandFlags, Targs...)> {
-	using Args = std::tuple<std::decay_t<Targs>...>;
-	using RetTypes = std::tuple<std::decay_t<Tretargs>...>;
-	using CbArgs = std::tuple<std::decay_t<Tretargs>..., std::decay_t<Targs>...>;
-	using CbProcType = void(*)(Commands, const CommandCost &, Tretargs...);
->>>>>>> c3d5e6d2
 };
 
 template <typename T>
@@ -946,8 +897,8 @@
 	 */
 	template <typename... T>
 	struct EMPTY_BASES BaseTupleCmdData : public CommandPayloadBase, public BaseTupleCmdDataTag {
-		using CommandProc = CommandCost(DoCommandFlag, TileIndex, typename CommandProcTupleAdapter::replace_string_t<T>...);
-		using CommandProcNoTile = CommandCost(DoCommandFlag, typename CommandProcTupleAdapter::replace_string_t<T>...);
+		using CommandProc = CommandCost(DoCommandFlags, TileIndex, typename CommandProcTupleAdapter::replace_string_t<T>...);
+		using CommandProcNoTile = CommandCost(DoCommandFlags, typename CommandProcTupleAdapter::replace_string_t<T>...);
 		using Tuple = std::tuple<T...>;
 		Tuple values;
 
@@ -1008,8 +959,8 @@
 
 	template <typename... Targs>
 	struct TupleHelper<std::tuple<Targs...>> {
-		using CommandProc = CommandCost(DoCommandFlag, TileIndex, typename CommandProcTupleAdapter::replace_string_t<std::remove_cvref_t<Targs>>...);
-		using CommandProcNoTile = CommandCost(DoCommandFlag, typename CommandProcTupleAdapter::replace_string_t<std::remove_cvref_t<Targs>>...);
+		using CommandProc = CommandCost(DoCommandFlags, TileIndex, typename CommandProcTupleAdapter::replace_string_t<std::remove_cvref_t<Targs>>...);
+		using CommandProcNoTile = CommandCost(DoCommandFlags, typename CommandProcTupleAdapter::replace_string_t<std::remove_cvref_t<Targs>>...);
 		using ValueTuple = std::tuple<std::remove_cvref_t<Targs>...>;
 		using ConstRefTuple = std::tuple<const std::remove_reference_t<Targs> &...>;
 
@@ -1060,8 +1011,8 @@
 
 template <>
 struct EMPTY_BASES CmdDataT<> final : public CommandPayloadSerialisable<CmdDataT<>>, public BaseTupleCmdDataTag {
-	using CommandProc = CommandCost(DoCommandFlag, TileIndex);
-	using CommandProcNoTile = CommandCost(DoCommandFlag);
+	using CommandProc = CommandCost(DoCommandFlags, TileIndex);
+	using CommandProcNoTile = CommandCost(DoCommandFlags);
 	using Tuple = std::tuple<>;
 
 	Tuple GetValues() const { return {}; }
@@ -1147,16 +1098,16 @@
 
 struct CommandExecData {
 	TileIndex tile;
-	DoCommandFlag flags;
+	DoCommandFlags flags;
 	const CommandPayloadBase &payload;
 };
 
 using CommandPayloadDeserialiser = std::unique_ptr<CommandPayloadBase>(DeserialisationBuffer &, StringValidationSettings default_string_validation);
 
 template <typename T>
-using CommandProcDirect = CommandCost(DoCommandFlag flags, TileIndex tile, const T &data);
+using CommandProcDirect = CommandCost(DoCommandFlags flags, TileIndex tile, const T &data);
 template <typename T>
-using CommandProcDirectNoTile = CommandCost(DoCommandFlag flags, const T &data);
+using CommandProcDirectNoTile = CommandCost(DoCommandFlags flags, const T &data);
 
 #ifdef CMD_DEFINE
 #define DEF_CMD_HANDLER(cmd_, proctype_, proc_, flags_, type_) \
