/*
 * This file is part of OpenTTD.
 * OpenTTD is free software; you can redistribute it and/or modify it under the terms of the GNU General Public License as published by the Free Software Foundation, version 2.
 * OpenTTD is distributed in the hope that it will be useful, but WITHOUT ANY WARRANTY; without even the implied warranty of MERCHANTABILITY or FITNESS FOR A PARTICULAR PURPOSE.
 * See the GNU General Public License for more details. You should have received a copy of the GNU General Public License along with OpenTTD. If not, see <http://www.gnu.org/licenses/>.
 */

/** @file command_type.h Types related to commands. */

#ifndef COMMAND_TYPE_H
#define COMMAND_TYPE_H

#include "economy_type.h"
#include "strings_type.h"
#include "tile_type.h"
#include "core/span_type.hpp"
#include "3rdparty/optional/ottd_optional.h"
#include <string>

struct GRFFile;

enum CommandCostIntlFlags : uint8 {
	CCIF_NONE                     = 0,
	CCIF_SUCCESS                  = 1 << 0,
	CCIF_INLINE_EXTRA_MSG         = 1 << 1,
	CCIF_INLINE_TILE              = 1 << 2,
	CCIF_INLINE_RESULT            = 1 << 3,
};
DECLARE_ENUM_AS_BIT_SET(CommandCostIntlFlags)

/**
 * Common return value for all commands. Wraps the cost and
 * a possible error message/state together.
 */
class CommandCost {
	Money cost;                                 ///< The cost of this action
	ExpensesType expense_type;                  ///< the type of expence as shown on the finances view
	CommandCostIntlFlags flags;                 ///< Flags: see CommandCostIntlFlags
	StringID message;                           ///< Warning message for when success is unset
	union {
		uint32 result = 0;
		StringID extra_message;                 ///< Additional warning message for when success is unset
		TileIndex tile;
	} inl;

	struct CommandCostAuxiliaryData {
		uint32 textref_stack[16] = {};
		const GRFFile *textref_stack_grffile = nullptr; ///< NewGRF providing the #TextRefStack content.
		uint textref_stack_size = 0;                    ///< Number of uint32 values to put on the #TextRefStack for the error message.
		StringID extra_message = INVALID_STRING_ID;     ///< Additional warning message for when success is unset
		TileIndex tile = INVALID_TILE;
		uint32 result = 0;
	};
	std::unique_ptr<CommandCostAuxiliaryData> aux_data;

	void AllocAuxData();
	bool AddInlineData(CommandCostIntlFlags inline_flag);

public:
	/**
	 * Creates a command cost return with no cost and no error
	 */
	CommandCost() : cost(0), expense_type(INVALID_EXPENSES), flags(CCIF_SUCCESS), message(INVALID_STRING_ID) {}

	/**
	 * Creates a command return value the is failed with the given message
	 */
	explicit CommandCost(StringID msg) : cost(0), expense_type(INVALID_EXPENSES), flags(CCIF_NONE), message(msg) {}

	CommandCost(const CommandCost &other);
	CommandCost(CommandCost &&other) = default;
	CommandCost &operator=(const CommandCost &other);
	CommandCost &operator=(CommandCost &&other) = default;

	/**
	 * Creates a command return value the is failed with the given message
	 */
	static CommandCost DualErrorMessage(StringID msg, StringID extra_msg)
	{
		CommandCost cc(msg);
		cc.flags |= CCIF_INLINE_EXTRA_MSG;
		cc.inl.extra_message = extra_msg;
		return cc;
	}

	/**
	 * Creates a command cost with given expense type and start cost of 0
	 * @param ex_t the expense type
	 */
	explicit CommandCost(ExpensesType ex_t) : cost(0), expense_type(ex_t), flags(CCIF_SUCCESS), message(INVALID_STRING_ID) {}

	/**
	 * Creates a command return value with the given start cost and expense type
	 * @param ex_t the expense type
	 * @param cst the initial cost of this command
	 */
	CommandCost(ExpensesType ex_t, const Money &cst) : cost(cst), expense_type(ex_t), flags(CCIF_SUCCESS), message(INVALID_STRING_ID) {}


	/**
	 * Adds the given cost to the cost of the command.
	 * @param cost the cost to add
	 */
	inline void AddCost(const Money &cost)
	{
		this->cost += cost;
	}

	void AddCost(const CommandCost &cmd_cost);

	/**
	 * Multiplies the cost of the command by the given factor.
	 * @param factor factor to multiply the costs with
	 */
	inline void MultiplyCost(int factor)
	{
		this->cost *= factor;
	}

	/**
	 * The costs as made up to this moment
	 * @return the costs
	 */
	inline Money GetCost() const
	{
		return this->cost;
	}

	/**
	 * The expense type of the cost
	 * @return the expense type
	 */
	inline ExpensesType GetExpensesType() const
	{
		return this->expense_type;
	}

	/**
	 * Makes this #CommandCost behave like an error command.
	 * @param message The error message.
	 */
	void MakeError(StringID message)
	{
		assert(message != INVALID_STRING_ID);
		this->flags &= ~(CCIF_SUCCESS | CCIF_INLINE_EXTRA_MSG);
		this->message = message;
		if (this->aux_data) this->aux_data->extra_message = INVALID_STRING_ID;
	}

	void UseTextRefStack(const GRFFile *grffile, uint num_registers);

	/**
	 * Returns the NewGRF providing the #TextRefStack of the error message.
	 * @return the NewGRF.
	 */
	const GRFFile *GetTextRefStackGRF() const
	{
		return this->aux_data != nullptr ? this->aux_data->textref_stack_grffile : 0;
	}

	/**
	 * Returns the number of uint32 values for the #TextRefStack of the error message.
	 * @return number of uint32 values.
	 */
	uint GetTextRefStackSize() const
	{
		return this->aux_data != nullptr ? this->aux_data->textref_stack_size : 0;
	}

	/**
	 * Returns a pointer to the values for the #TextRefStack of the error message.
	 * @return uint32 values for the #TextRefStack
	 */
	const uint32 *GetTextRefStack() const
	{
		return this->aux_data != nullptr ? this->aux_data->textref_stack : nullptr;
	}

	/**
	 * Returns the error message of a command
	 * @return the error message, if succeeded #INVALID_STRING_ID
	 */
	StringID GetErrorMessage() const
	{
		if (this->Succeeded()) return INVALID_STRING_ID;
		return this->message;
	}

	/**
	 * Returns the extra error message of a command
	 * @return the extra error message, if succeeded #INVALID_STRING_ID
	 */
	StringID GetExtraErrorMessage() const
	{
		if (this->Succeeded()) return INVALID_STRING_ID;
		if (this->flags & CCIF_INLINE_EXTRA_MSG) return this->inl.extra_message;
		return this->aux_data != nullptr ? this->aux_data->extra_message : INVALID_STRING_ID;
	}

	/**
	 * Did this command succeed?
	 * @return true if and only if it succeeded
	 */
	inline bool Succeeded() const
	{
		return (this->flags & CCIF_SUCCESS);
	}

	/**
	 * Did this command fail?
	 * @return true if and only if it failed
	 */
	inline bool Failed() const
	{
		return !(this->flags & CCIF_SUCCESS);
	}

	/**
	 * @param cmd_msg optional failure string as passed to DoCommand
	 * @return an allocated string summarising the command result
	 */
	char *AllocSummaryMessage(StringID cmd_msg = 0) const;

	/**
	 * Write a string summarising the command result
	 * @param buf buffer to write to
	 * @param last last byte in buffer
	 * @param cmd_msg optional failure string as passed to DoCommand
	 * @return the number of bytes written
	 */
	int WriteSummaryMessage(char *buf, char *last, StringID cmd_msg = 0) const;

	bool IsSuccessWithMessage() const
	{
		return this->Succeeded() && this->message != INVALID_STRING_ID;
	}

	void MakeSuccessWithMessage()
	{
		assert(this->message != INVALID_STRING_ID);
		this->flags |= CCIF_SUCCESS;
	}

	CommandCost UnwrapSuccessWithMessage() const
	{
		assert(this->IsSuccessWithMessage());
		CommandCost res = *this;
		res.flags &= ~CCIF_SUCCESS;
		return res;
	}

	TileIndex GetTile() const
	{
		if (this->flags & CCIF_INLINE_TILE) return this->inl.tile;
		return this->aux_data != nullptr ? this->aux_data->tile : INVALID_TILE;
	}

	void SetTile(TileIndex tile);

	uint32 GetResultData() const
	{
		if (this->flags & CCIF_INLINE_RESULT) return this->inl.result;
		return this->aux_data != nullptr ? this->aux_data->result : 0;
	}

	void SetResultData(uint32 result);
};

/**
 * List of commands.
 *
 * This enum defines all possible commands which can be executed to the game
 * engine. Observing the game like the query-tool or checking the profit of a
 * vehicle don't result in a command which should be executed in the engine
 * nor send to the server in a network game.
 *
 * @see _command_proc_table
 */
<<<<<<< HEAD
enum Commands
{
	CMD_BUILD_RAILROAD_TRACK,  ///< build a rail track
	CMD_REMOVE_RAILROAD_TRACK, ///< remove a rail track
	CMD_BUILD_SINGLE_RAIL,	   ///< build a single rail track
	CMD_REMOVE_SINGLE_RAIL,	   ///< remove a single rail track
	CMD_LANDSCAPE_CLEAR,	   ///< demolish a tile
	CMD_BUILD_BRIDGE,		   ///< build a bridge
	CMD_BUILD_RAIL_STATION,	   ///< build a rail station
	CMD_BUILD_TRAIN_DEPOT,	   ///< build a train depot
	CMD_BUILD_SIGNALS,		   ///< build a signal
	CMD_REMOVE_SIGNALS,		   ///< remove a signal
	CMD_TERRAFORM_LAND,		   ///< terraform a tile
	CMD_BUILD_OBJECT,		   ///< build an object
	CMD_PURCHASE_LAND_AREA,	   ///< purchase an area of landscape
	CMD_BUILD_OBJECT_AREA,	   ///< build an area of objects
	CMD_BUILD_HOUSE,		   ///< build a house
	CMD_BUILD_TUNNEL,		   ///< build a tunnel

	CMD_REMOVE_FROM_RAIL_STATION, ///< remove a (rectangle of) tiles from a rail station
	CMD_CONVERT_RAIL,			  ///< convert a rail type
=======
enum Commands {
	CMD_BUILD_RAILROAD_TRACK,         ///< build a rail track
	CMD_REMOVE_RAILROAD_TRACK,        ///< remove a rail track
	CMD_BUILD_SINGLE_RAIL,            ///< build a single rail track
	CMD_REMOVE_SINGLE_RAIL,           ///< remove a single rail track
	CMD_LANDSCAPE_CLEAR,              ///< demolish a tile
	CMD_BUILD_BRIDGE,                 ///< build a bridge
	CMD_BUILD_RAIL_STATION,           ///< build a rail station
	CMD_BUILD_TRAIN_DEPOT,            ///< build a train depot
	CMD_BUILD_SIGNALS,                ///< build a signal
	CMD_REMOVE_SIGNALS,               ///< remove a signal
	CMD_TERRAFORM_LAND,               ///< terraform a tile
	CMD_BUILD_OBJECT,                 ///< build an object
	CMD_PURCHASE_LAND_AREA,           ///< purchase an area of landscape
	CMD_BUILD_OBJECT_AREA,            ///< build an area of objects
	CMD_BUILD_HOUSE,                  ///< build a house
	CMD_BUILD_TUNNEL,                 ///< build a tunnel

	CMD_REMOVE_FROM_RAIL_STATION,     ///< remove a (rectangle of) tiles from a rail station
	CMD_CONVERT_RAIL,                 ///< convert a rail type
	CMD_CONVERT_RAIL_TRACK,           ///< convert a rail type (track)
>>>>>>> 8f92668e

	CMD_BUILD_RAIL_WAYPOINT,          ///< build a waypoint
	CMD_BUILD_ROAD_WAYPOINT,          ///< build a road waypoint
	CMD_RENAME_WAYPOINT,              ///< rename a waypoint
	CMD_SET_WAYPOINT_LABEL_HIDDEN,    ///< set whether waypoint label is hidden
	CMD_REMOVE_FROM_RAIL_WAYPOINT,    ///< remove a (rectangle of) tiles from a rail waypoint

	CMD_BUILD_ROAD_STOP,  ///< build a road stop
	CMD_REMOVE_ROAD_STOP, ///< remove a road stop
	CMD_BUILD_LONG_ROAD,  ///< build a complete road (not a "half" one)
	CMD_REMOVE_LONG_ROAD, ///< remove a complete road (not a "half" one)
	CMD_BUILD_ROAD,		  ///< build a "half" road
	CMD_BUILD_ROAD_DEPOT, ///< build a road depot
	CMD_CONVERT_ROAD,	  ///< convert a road type

	CMD_BUILD_AIRPORT, ///< build an airport

	CMD_BUILD_DOCK, ///< build a dock

	CMD_BUILD_SHIP_DEPOT, ///< build a ship depot
	CMD_BUILD_BUOY,		  ///< build a buoy

	CMD_PLANT_TREE, ///< plant a tree

	CMD_BUILD_VEHICLE,			///< build a vehicle
	CMD_SELL_VEHICLE,			///< sell a vehicle
	CMD_REFIT_VEHICLE,			///< refit the cargo space of a vehicle
	CMD_SEND_VEHICLE_TO_DEPOT,	///< send a vehicle to a depot
	CMD_SET_VEHICLE_VISIBILITY, ///< hide or unhide a vehicle in the build vehicle and autoreplace GUIs

	CMD_MOVE_RAIL_VEHICLE,		 ///< move a rail vehicle (in the depot)
	CMD_FORCE_TRAIN_PROCEED,	 ///< proceed a train to pass a red signal
	CMD_REVERSE_TRAIN_DIRECTION, ///< turn a train around

	CMD_CLEAR_ORDER_BACKUP,           ///< clear the order backup of a given user/tile
	CMD_MODIFY_ORDER,                 ///< modify an order (like set full-load)
	CMD_SKIP_TO_ORDER,                ///< skip an order to the next of specific one
	CMD_DELETE_ORDER,                 ///< delete an order
	CMD_INSERT_ORDER,                 ///< insert a new order
	CMD_DUPLICATE_ORDER,              ///< duplicate an order
	CMD_MASS_CHANGE_ORDER,            ///< mass change the target of an order

	CMD_CHANGE_SERVICE_INT, ///< change the server interval of a vehicle

	CMD_BUILD_INDUSTRY,               ///< build a new industry
	CMD_INDUSTRY_SET_FLAGS,           ///< change industry control flags
	CMD_INDUSTRY_SET_EXCLUSIVITY,     ///< change industry exclusive consumer/supplier
	CMD_INDUSTRY_SET_TEXT,            ///< change additional text for the industry

	CMD_SET_COMPANY_MANAGER_FACE, ///< set the manager's face of the company
	CMD_SET_COMPANY_COLOUR,		  ///< set the colour of the company

	CMD_INCREASE_LOAN, ///< increase the loan from the bank
	CMD_DECREASE_LOAN, ///< decrease the loan from the bank

	CMD_WANT_ENGINE_PREVIEW, ///< confirm the preview of an engine
	CMD_ENGINE_CTRL,		 ///< control availability of the engine for companies

	CMD_SET_VEHICLE_UNIT_NUMBER, ///< sets the unit number of a vehicle

	CMD_RENAME_VEHICLE,					  ///< rename a whole vehicle
	CMD_RENAME_ENGINE,					  ///< rename a engine (in the engine list)
	CMD_RENAME_COMPANY,					  ///< change the company name
	CMD_RENAME_PRESIDENT,				  ///< change the president name
	CMD_RENAME_STATION,					  ///< rename a station
	CMD_RENAME_DEPOT,					  ///< rename a depot
	CMD_EXCHANGE_STATION_NAMES,       ///< exchange station names
	CMD_SET_STATION_CARGO_ALLOWED_SUPPLY, ///< set station cargo allowed supply

	CMD_PLACE_SIGN,	 ///< place a sign
	CMD_RENAME_SIGN, ///< rename a sign

	CMD_TURN_ROADVEH, ///< turn a road vehicle around

	CMD_PAUSE, ///< pause the game

	CMD_BUY_SHARE_IN_COMPANY,  ///< buy a share from a company
	CMD_SELL_SHARE_IN_COMPANY, ///< sell a share from a company
	CMD_BUY_COMPANY,		   ///< buy a company which is bankrupt
	CMD_DECLINE_BUY_COMPANY,   ///< decline to buy a company which is bankrupt

	CMD_FOUND_TOWN,                   ///< found a town
	CMD_RENAME_TOWN,                  ///< rename a town
	CMD_RENAME_TOWN_NON_ADMIN,        ///< rename a town, non-admin command
	CMD_DO_TOWN_ACTION,               ///< do a action from the town detail window (like advertises or bribe)
	CMD_TOWN_SETTING_OVERRIDE,        ///< override a town setting
	CMD_TOWN_SETTING_OVERRIDE_NON_ADMIN, ///< override a town setting, non-admin command
	CMD_TOWN_CARGO_GOAL,              ///< set the goal of a cargo for a town
	CMD_TOWN_GROWTH_RATE,             ///< set the town growth rate
	CMD_TOWN_RATING,                  ///< set rating of a company in a town
	CMD_TOWN_SET_TEXT,                ///< set the custom text of a town
	CMD_EXPAND_TOWN,                  ///< expand a town
	CMD_DELETE_TOWN,                  ///< delete a town

	CMD_ORDER_REFIT, ///< change the refit information of an order (for "goto depot" )
	CMD_CLONE_ORDER, ///< clone (and share) an order
	CMD_CLEAR_AREA,	 ///< clear an area

	CMD_MONEY_CHEAT,		 ///< do the money cheat
	CMD_MONEY_CHEAT_ADMIN,	 ///< do the money cheat (admin mode)
	CMD_CHANGE_BANK_BALANCE, ///< change bank balance to charge costs or give money from a GS
	CMD_CHEAT_SETTING,		 ///< change a cheat setting
	CMD_BUILD_CANAL,		 ///< build a canal

	CMD_CREATE_SUBSIDY,			   ///< create a new subsidy
	CMD_COMPANY_CTRL,			   ///< used in multiplayer to create a new companies etc.
	CMD_CUSTOM_NEWS_ITEM,		   ///< create a custom news message
	CMD_CREATE_GOAL,			   ///< create a new goal
	CMD_REMOVE_GOAL,			   ///< remove a goal
	CMD_SET_GOAL_TEXT,			   ///< update goal text of a goal
	CMD_SET_GOAL_PROGRESS,		   ///< update goal progress text of a goal
	CMD_SET_GOAL_COMPLETED,		   ///< update goal completed status of a goal
	CMD_GOAL_QUESTION,			   ///< ask a goal related question
	CMD_GOAL_QUESTION_ANSWER,	   ///< answer(s) to CMD_GOAL_QUESTION
	CMD_CREATE_STORY_PAGE,		   ///< create a new story page
	CMD_CREATE_STORY_PAGE_ELEMENT, ///< create a new story page element
	CMD_UPDATE_STORY_PAGE_ELEMENT, ///< update a story page element
	CMD_SET_STORY_PAGE_TITLE,	   ///< update title of a story page
	CMD_SET_STORY_PAGE_DATE,	   ///< update date of a story page
	CMD_SHOW_STORY_PAGE,		   ///< show a story page
	CMD_REMOVE_STORY_PAGE,		   ///< remove a story page
	CMD_REMOVE_STORY_PAGE_ELEMENT, ///< remove a story page element
	CMD_SCROLL_VIEWPORT,		   ///< scroll main viewport of players
	CMD_STORY_PAGE_BUTTON,		   ///< selection via story page button

	CMD_LEVEL_LAND, ///< level land

	CMD_BUILD_LOCK, ///< build a lock

	CMD_BUILD_SIGNAL_TRACK,	 ///< add signals along a track (by dragging)
	CMD_REMOVE_SIGNAL_TRACK, ///< remove signals along a track (by dragging)

	CMD_GIVE_MONEY,				///< give money to another company
	CMD_CHANGE_SETTING,			///< change a setting
	CMD_CHANGE_COMPANY_SETTING, ///< change a company setting

	CMD_SET_AUTOREPLACE, ///< set an autoreplace entry

	CMD_TOGGLE_REUSE_DEPOT_VEHICLES,	///< toggle 'reuse depot vehicles' on template
	CMD_TOGGLE_KEEP_REMAINING_VEHICLES, ///< toggle 'keep remaining vehicles' on template
	CMD_TOGGLE_REFIT_AS_TEMPLATE,		///< toggle 'refit as template' on template
	CMD_TOGGLE_TMPL_REPLACE_OLD_ONLY,	///< toggle 'replace old vehicles only' on template
	CMD_RENAME_TMPL_REPLACE,          ///< rename a template

	CMD_VIRTUAL_TRAIN_FROM_TEMPLATE_VEHICLE, ///< Creates a virtual train from a template
	CMD_VIRTUAL_TRAIN_FROM_TRAIN,			 ///< Creates a virtual train from a regular train
	CMD_DELETE_VIRTUAL_TRAIN,				 ///< Delete a virtual train
	CMD_BUILD_VIRTUAL_RAIL_VEHICLE,			 ///< Build a virtual train
	CMD_REPLACE_TEMPLATE_VEHICLE,			 ///< Replace a template vehicle with another one based on a virtual train
	CMD_MOVE_VIRTUAL_RAIL_VEHICLE,    ///< Move a virtual rail vehicle
	CMD_SELL_VIRTUAL_VEHICLE,         ///< Sell a virtual vehicle

	CMD_CLONE_TEMPLATE_VEHICLE_FROM_TRAIN, ///< clone a train and create a new template vehicle based on it
	CMD_DELETE_TEMPLATE_VEHICLE,		   ///< delete a template vehicle

	CMD_ISSUE_TEMPLATE_REPLACEMENT,	 ///< issue a template replacement for a vehicle group
	CMD_DELETE_TEMPLATE_REPLACEMENT, ///< delete a template replacement from a vehicle group

	CMD_CLONE_VEHICLE,				 ///< clone a vehicle
	CMD_CLONE_VEHICLE_FROM_TEMPLATE, ///< clone a vehicle from a template
	CMD_START_STOP_VEHICLE,			 ///< start or stop a vehicle
	CMD_MASS_START_STOP,			 ///< start/stop all vehicles (in a depot)
	CMD_AUTOREPLACE_VEHICLE,		 ///< replace/renew a vehicle while it is in a depot
	CMD_TEMPLATE_REPLACE_VEHICLE,	 ///< template replace a vehicle while it is in a depot
	CMD_DEPOT_SELL_ALL_VEHICLES,	 ///< sell all vehicles which are in a given depot
	CMD_DEPOT_MASS_AUTOREPLACE,		 ///< force the autoreplace to take action in a given depot

	CMD_CREATE_GROUP,			   ///< create a new group
	CMD_DELETE_GROUP,			   ///< delete a group
	CMD_ALTER_GROUP,			   ///< alter a group
	CMD_CREATE_GROUP_FROM_LIST,	   ///< create and rename a new group from a vehicle list
	CMD_ADD_VEHICLE_GROUP,		   ///< add a vehicle to a group
	CMD_ADD_SHARED_VEHICLE_GROUP,  ///< add all other shared vehicles to a group which are missing
	CMD_REMOVE_ALL_VEHICLES_GROUP, ///< remove all vehicles from a group
	CMD_SET_GROUP_FLAG,			   ///< set/clear a flag for a group
	CMD_SET_GROUP_LIVERY,		   ///< set the livery for a group

	CMD_MOVE_ORDER,			   ///< move an order
	CMD_REVERSE_ORDER_LIST,	   ///< reverse order list
	CMD_CHANGE_TIMETABLE,	   ///< change the timetable for a vehicle
	CMD_BULK_CHANGE_TIMETABLE, ///< change the timetable for all orders of a vehicle
	CMD_SET_VEHICLE_ON_TIME,   ///< set the vehicle on time feature (timetable)
	CMD_AUTOFILL_TIMETABLE,	   ///< autofill the timetable
	CMD_AUTOMATE_TIMETABLE,	   ///< automate the timetable
	CMD_TIMETABLE_SEPARATION,  ///< auto timetable separation
	CMD_SET_TIMETABLE_START,   ///< set the date that a timetable should start

	CMD_OPEN_CLOSE_AIRPORT, ///< open/close an airport to incoming aircraft
	CMD_BUILD_TRAFFICLIGHTS,  ///< place traffic lights on a road crossing
	CMD_REMOVE_TRAFFICLIGHTS, ///< remove traffic lights

	CMD_BUILD_YIELDSIGN,  ///< place yield sign on a road crossing
	CMD_REMOVE_YIELDSIGN, ///< remove yield sign
	CMD_BUILD_STOPSIGN,	  ///< place stop sign on a road crossing
	CMD_REMOVE_STOPSIGN,  ///< remove stop sign
	CMD_CREATE_LEAGUE_TABLE,               ///< create a new league table
	CMD_CREATE_LEAGUE_TABLE_ELEMENT,       ///< create a new element in a league table
	CMD_UPDATE_LEAGUE_TABLE_ELEMENT_DATA,  ///< update the data fields of a league table element
	CMD_UPDATE_LEAGUE_TABLE_ELEMENT_SCORE, ///< update the score of a league table element
	CMD_REMOVE_LEAGUE_TABLE_ELEMENT,       ///< remove a league table element

	CMD_PROGRAM_TRACERESTRICT_SIGNAL, ///< modify a signal tracerestrict program
	CMD_CREATE_TRACERESTRICT_SLOT,    ///< create a tracerestrict slot
	CMD_ALTER_TRACERESTRICT_SLOT,     ///< alter a tracerestrict slot
	CMD_DELETE_TRACERESTRICT_SLOT,    ///< delete a tracerestrict slot
	CMD_ADD_VEHICLE_TRACERESTRICT_SLOT,    ///< add a vehicle to a tracerestrict slot
	CMD_REMOVE_VEHICLE_TRACERESTRICT_SLOT, ///< remove a vehicle from a tracerestrict slot
	CMD_CREATE_TRACERESTRICT_COUNTER,	   ///< create a tracerestrict counter
	CMD_ALTER_TRACERESTRICT_COUNTER,	   ///< alter a tracerestrict counter
	CMD_DELETE_TRACERESTRICT_COUNTER,	   ///< delete a tracerestrict counter

	CMD_INSERT_SIGNAL_INSTRUCTION, ///< insert a signal instruction
	CMD_MODIFY_SIGNAL_INSTRUCTION, ///< modifies a signal instruction
	CMD_REMOVE_SIGNAL_INSTRUCTION, ///< removes a signal instruction
	CMD_SIGNAL_PROGRAM_MGMT,	   ///< removes a signal program management command

	CMD_SCHEDULED_DISPATCH,						///< scheduled dispatch start
	CMD_SCHEDULED_DISPATCH_ADD,					///< scheduled dispatch add
	CMD_SCHEDULED_DISPATCH_REMOVE,				///< scheduled dispatch remove
	CMD_SCHEDULED_DISPATCH_SET_DURATION,		///< scheduled dispatch set schedule duration
	CMD_SCHEDULED_DISPATCH_SET_START_DATE,		///< scheduled dispatch set start date
	CMD_SCHEDULED_DISPATCH_SET_DELAY,			///< scheduled dispatch set maximum allow delay
	CMD_SCHEDULED_DISPATCH_RESET_LAST_DISPATCH, ///< scheduled dispatch reset last dispatch date
	CMD_SCHEDULED_DISPATCH_CLEAR,				///< scheduled dispatch clear schedule
	CMD_SCHEDULED_DISPATCH_ADD_NEW_SCHEDULE,	///< scheduled dispatch add new schedule
	CMD_SCHEDULED_DISPATCH_REMOVE_SCHEDULE,		///< scheduled dispatch remove schedule
	CMD_SCHEDULED_DISPATCH_RENAME_SCHEDULE,     ///< scheduled dispatch rename schedule
	CMD_SCHEDULED_DISPATCH_DUPLICATE_SCHEDULE,  ///< scheduled dispatch duplicate schedule
	CMD_SCHEDULED_DISPATCH_APPEND_VEHICLE_SCHEDULE, ///< scheduled dispatch append schedules from another vehicle

	CMD_ADD_PLAN,
	CMD_ADD_PLAN_LINE,
	CMD_REMOVE_PLAN,
	CMD_REMOVE_PLAN_LINE,
	CMD_CHANGE_PLAN_VISIBILITY,
	CMD_CHANGE_PLAN_COLOUR,
	CMD_RENAME_PLAN,

	CMD_DESYNC_CHECK, ///< Force desync checks to be run

	CMD_END, ///< Must ALWAYS be on the end of this list!! (period)
};

/**
 * List of flags for a command.
 *
 * This enums defines some flags which can be used for the commands.
 */
enum DoCommandFlag {
	DC_NONE                  = 0x000, ///< no flag is set
	DC_EXEC                  = 0x001, ///< execute the given command
	DC_AUTO                  = 0x002, ///< don't allow building on structures
	DC_QUERY_COST            = 0x004, ///< query cost only,  don't build.
	DC_NO_WATER              = 0x008, ///< don't allow building on water
	// 0x010 is unused
	DC_NO_TEST_TOWN_RATING   = 0x020, ///< town rating does not disallow you from building
	DC_BANKRUPT              = 0x040, ///< company bankrupts, skip money check, skip vehicle on tile check in some cases
	DC_AUTOREPLACE           = 0x080, ///< autoreplace/autorenew is in progress, this shall disable vehicle limits when building, and ignore certain restrictions when undoing things (like vehicle attach callback)
	DC_NO_CARGO_CAP_CHECK    = 0x100, ///< when autoreplace/autorenew is in progress, this shall prevent truncating the amount of cargo in the vehicle to prevent testing the command to remove cargo
	DC_ALL_TILES             = 0x200, ///< allow this command also on MP_VOID tiles
	DC_NO_MODIFY_TOWN_RATING = 0x400, ///< do not change town rating
	DC_FORCE_CLEAR_TILE      = 0x800, ///< do not only remove the object on the tile, but also clear any water left on it
	DC_ALLOW_REMOVE_WATER    = 0x1000,///< always allow removing water
	DC_TOWN                  = 0x2000,///< town operation
};
DECLARE_ENUM_AS_BIT_SET(DoCommandFlag)

/**
 * Used to combine a StringID with the command.
 *
 * This macro can be used to add a StringID (the error message to show) on a command-id
 * (CMD_xxx). Use the binary or-operator "|" to combine the command with the result from
 * this macro.
 *
 * @param x The StringID to combine with a command-id
 */
#define CMD_MSG(x) ((x) << 16)

/**
 * Defines some flags.
 *
 * This enumeration defines some flags which are binary-or'ed on a command.
 */
enum FlaggedCommands {
	CMD_NETWORK_COMMAND       = 0x0100, ///< execute the command without sending it on the network
	CMD_NO_SHIFT_ESTIMATE     = 0x0200, ///< do not check shift key state for whether to estimate command
	CMD_FLAGS_MASK            = 0xFF00, ///< mask for all command flags
	CMD_ID_MASK               = 0x00FF, ///< mask for the command ID
};

static_assert(CMD_END <= CMD_ID_MASK + 1);

/**
 * Command flags for the command table _command_proc_table.
 *
 * This enumeration defines flags for the _command_proc_table.
 */
enum CommandFlags {
	CMD_SERVER    =  0x001, ///< the command can only be initiated by the server
	CMD_SPECTATOR =  0x002, ///< the command may be initiated by a spectator
	CMD_OFFLINE   =  0x004, ///< the command cannot be executed in a multiplayer game; single-player only
	CMD_AUTO      =  0x008, ///< set the DC_AUTO flag on this command
	CMD_ALL_TILES =  0x010, ///< allow this command also on MP_VOID tiles
	CMD_NO_TEST   =  0x020, ///< the command's output may differ between test and execute due to town rating changes etc.
	CMD_NO_WATER  =  0x040, ///< set the DC_NO_WATER flag on this command
	CMD_CLIENT_ID =  0x080, ///< set p2 with the ClientID of the sending client.
	CMD_DEITY     =  0x100, ///< the command may be executed by COMPANY_DEITY
	CMD_STR_CTRL  =  0x200, ///< the command's string may contain control strings
	CMD_NO_EST    =  0x400, ///< the command is never estimated.
	CMD_PROCEX    =  0x800, ///< the command proc function has extended parameters
	CMD_SERVER_NS = 0x1000, ///< the command can only be initiated by the server (this is not executed in spectator mode)
	CMD_LOG_AUX   = 0x2000, ///< the command should be logged in the auxiliary log instead of the main log
	CMD_P1_TILE   = 0x4000, ///< use p1 for money text and error tile
};
DECLARE_ENUM_AS_BIT_SET(CommandFlags)

/** Types of commands we have. */
enum CommandType {
	CMDT_LANDSCAPE_CONSTRUCTION, ///< Construction and destruction of objects on the map.
	CMDT_VEHICLE_CONSTRUCTION,   ///< Construction, modification (incl. refit) and destruction of vehicles.
	CMDT_MONEY_MANAGEMENT,       ///< Management of money, i.e. loans and shares.
	CMDT_VEHICLE_MANAGEMENT,     ///< Stopping, starting, sending to depot, turning around, replace orders etc.
	CMDT_ROUTE_MANAGEMENT,       ///< Modifications to route management (orders, groups, etc).
	CMDT_OTHER_MANAGEMENT,       ///< Renaming stuff, changing company colours, placing signs, etc.
	CMDT_COMPANY_SETTING,        ///< Changing settings related to a company.
	CMDT_SERVER_SETTING,         ///< Pausing/removing companies/server settings.
	CMDT_CHEAT,                  ///< A cheat of some sorts.

	CMDT_END,                    ///< Magic end marker.
};

/** Different command pause levels. */
enum CommandPauseLevel {
	CMDPL_NO_ACTIONS,      ///< No user actions may be executed.
	CMDPL_NO_CONSTRUCTION, ///< No construction actions may be executed.
	CMDPL_NO_LANDSCAPING,  ///< No landscaping actions may be executed.
	CMDPL_ALL_ACTIONS,     ///< All actions may be executed.
};

struct CommandAuxiliaryBase;

/**
 * Defines the callback type for all command handler functions.
 *
 * This type defines the function header for all functions which handles a CMD_* command.
 * A command handler use the parameters to act according to the meaning of the command.
 * The tile parameter defines the tile to perform an action on.
 * The flag parameter is filled with flags from the DC_* enumeration. The parameters
 * p1 and p2 are filled with parameters for the command like "which road type", "which
 * order" or "direction". Each function should mentioned in there doxygen comments
 * the usage of these parameters.
 *
 * @param tile The tile to apply a command on
 * @param flags Flags for the command, from the DC_* enumeration
 * @param p1 Additional data for the command
 * @param p2 Additional data for the command
 * @param text Additional text
 * @return The CommandCost of the command, which can be succeeded or failed.
 */
typedef CommandCost CommandProc(TileIndex tile, DoCommandFlag flags, uint32 p1, uint32 p2, const char *text);
typedef CommandCost CommandProcEx(TileIndex tile, DoCommandFlag flags, uint32 p1, uint32 p2, uint64 p3, const char *text, const CommandAuxiliaryBase *aux_data);

/**
 * Define a command with the flags which belongs to it.
 *
 * This struct connect a command handler function with the flags created with
 * the #CMD_AUTO, #CMD_OFFLINE and #CMD_SERVER values.
 */
struct Command {
	union {
		CommandProc *proc;      ///< The procedure to actually execute
		CommandProcEx *procex;  ///< The procedure to actually execute, extended parameters
	};
	const char *name;   ///< A human readable name for the procedure
	CommandFlags flags; ///< The (command) flags to that apply to this command
	CommandType type;   ///< The type of command.

	Command(CommandProc *proc, const char *name, CommandFlags flags, CommandType type)
			: proc(proc), name(name), flags(flags & ~CMD_PROCEX), type(type) {}
	Command(CommandProcEx *procex, const char *name, CommandFlags flags, CommandType type)
			: procex(procex), name(name), flags(flags | CMD_PROCEX), type(type) {}

	inline CommandCost Execute(TileIndex tile, DoCommandFlag flags, uint32 p1, uint32 p2, uint64 p3, const char *text, const CommandAuxiliaryBase *aux_data) const {
		if (this->flags & CMD_PROCEX) {
			return this->procex(tile, flags, p1, p2, p3, text, aux_data);
		} else {
			return this->proc(tile, flags, p1, p2, text);
		}
	}
};

/**
 * Define a callback function for the client, after the command is finished.
 *
 * Functions of this type are called after the command is finished. The parameters
 * are from the #CommandProc callback type. The boolean parameter indicates if the
 * command succeeded or failed.
 *
 * @param result The result of the executed command
 * @param tile The tile of the command action
 * @param p1 Additional data of the command
 * @param p2 Additional data of the command
 * @param p3 Additional data of the command
 * @see CommandProc
 */
typedef void CommandCallback(const CommandCost &result, TileIndex tile, uint32 p1, uint32 p2, uint64 p3, uint32 cmd);

#define MAX_CMD_TEXT_LENGTH 32000

struct CommandSerialisationBuffer;

struct CommandAuxiliaryBase {
	virtual ~CommandAuxiliaryBase() {}

	virtual CommandAuxiliaryBase *Clone() const = 0;

	virtual opt::optional<span<const uint8>> GetDeserialisationSrc() const = 0;

	virtual void Serialise(CommandSerialisationBuffer &buffer) const = 0;
};

struct CommandAuxiliaryPtr : public std::unique_ptr<CommandAuxiliaryBase>
{
	using std::unique_ptr<CommandAuxiliaryBase>::unique_ptr;

	CommandAuxiliaryPtr() {};

	CommandAuxiliaryPtr(const CommandAuxiliaryPtr &other) :
			std::unique_ptr<CommandAuxiliaryBase>(CommandAuxiliaryPtr::Clone(other)) {}

	CommandAuxiliaryPtr& operator=(const CommandAuxiliaryPtr &other)
	{
		this->reset(CommandAuxiliaryPtr::Clone(other));
		return *this;
	}

private:
	static CommandAuxiliaryBase *Clone(const CommandAuxiliaryPtr &other)
	{
		return other != nullptr ? other->Clone() : nullptr;
	}
};

/**
 * Structure for buffering the build command when selecting a station to join.
 */
struct CommandContainer {
	TileIndex tile;                  ///< tile command being executed on.
	uint32 p1;                       ///< parameter p1.
	uint32 p2;                       ///< parameter p2.
	uint32 cmd;                      ///< command being executed.
	uint64 p3;                       ///< parameter p3. (here for alignment)
	CommandCallback *callback;       ///< any callback function executed upon successful completion of the command.
	std::string text;                ///< possible text sent for name changes etc.
	CommandAuxiliaryPtr aux_data;    ///< Auxiliary command data
};

inline CommandContainer NewCommandContainerBasic(TileIndex tile, uint32 p1, uint32 p2, uint32 cmd, CommandCallback *callback = nullptr)
{
	return { tile, p1, p2, cmd, 0, callback, {}, nullptr };
}

#endif /* COMMAND_TYPE_H */<|MERGE_RESOLUTION|>--- conflicted
+++ resolved
@@ -276,7 +276,6 @@
  *
  * @see _command_proc_table
  */
-<<<<<<< HEAD
 enum Commands
 {
 	CMD_BUILD_RAILROAD_TRACK,  ///< build a rail track
@@ -298,29 +297,7 @@
 
 	CMD_REMOVE_FROM_RAIL_STATION, ///< remove a (rectangle of) tiles from a rail station
 	CMD_CONVERT_RAIL,			  ///< convert a rail type
-=======
-enum Commands {
-	CMD_BUILD_RAILROAD_TRACK,         ///< build a rail track
-	CMD_REMOVE_RAILROAD_TRACK,        ///< remove a rail track
-	CMD_BUILD_SINGLE_RAIL,            ///< build a single rail track
-	CMD_REMOVE_SINGLE_RAIL,           ///< remove a single rail track
-	CMD_LANDSCAPE_CLEAR,              ///< demolish a tile
-	CMD_BUILD_BRIDGE,                 ///< build a bridge
-	CMD_BUILD_RAIL_STATION,           ///< build a rail station
-	CMD_BUILD_TRAIN_DEPOT,            ///< build a train depot
-	CMD_BUILD_SIGNALS,                ///< build a signal
-	CMD_REMOVE_SIGNALS,               ///< remove a signal
-	CMD_TERRAFORM_LAND,               ///< terraform a tile
-	CMD_BUILD_OBJECT,                 ///< build an object
-	CMD_PURCHASE_LAND_AREA,           ///< purchase an area of landscape
-	CMD_BUILD_OBJECT_AREA,            ///< build an area of objects
-	CMD_BUILD_HOUSE,                  ///< build a house
-	CMD_BUILD_TUNNEL,                 ///< build a tunnel
-
-	CMD_REMOVE_FROM_RAIL_STATION,     ///< remove a (rectangle of) tiles from a rail station
-	CMD_CONVERT_RAIL,                 ///< convert a rail type
 	CMD_CONVERT_RAIL_TRACK,           ///< convert a rail type (track)
->>>>>>> 8f92668e
 
 	CMD_BUILD_RAIL_WAYPOINT,          ///< build a waypoint
 	CMD_BUILD_ROAD_WAYPOINT,          ///< build a road waypoint
@@ -508,7 +485,7 @@
 	CMD_TIMETABLE_SEPARATION,  ///< auto timetable separation
 	CMD_SET_TIMETABLE_START,   ///< set the date that a timetable should start
 
-	CMD_OPEN_CLOSE_AIRPORT, ///< open/close an airport to incoming aircraft
+	CMD_OPEN_CLOSE_AIRPORT,           ///< open/close an airport to incoming aircraft
 	CMD_BUILD_TRAFFICLIGHTS,  ///< place traffic lights on a road crossing
 	CMD_REMOVE_TRAFFICLIGHTS, ///< remove traffic lights
 
