/*
 * This file is part of OpenTTD.
 * OpenTTD is free software; you can redistribute it and/or modify it under the terms of the GNU General Public License as published by the Free Software Foundation, version 2.
 * OpenTTD is distributed in the hope that it will be useful, but WITHOUT ANY WARRANTY; without even the implied warranty of MERCHANTABILITY or FITNESS FOR A PARTICULAR PURPOSE.
 * See the GNU General Public License for more details. You should have received a copy of the GNU General Public License along with OpenTTD. If not, see <http://www.gnu.org/licenses/>.
 */

/** @file command_type.h Types related to commands. */

#ifndef COMMAND_TYPE_H
#define COMMAND_TYPE_H

#include "company_type.h"
#include "economy_type.h"
#include "string_type.h"
#include "strings_type.h"
#include "tile_type.h"
#include "core/serialisation.hpp"
#include <optional>
#include <string>
#include <tuple>
#include <type_traits>

struct GRFFile;
enum ClientID : uint32_t;

enum CommandCostIntlFlags : uint8_t {
	CCIF_NONE                     = 0,
	CCIF_SUCCESS                  = 1 << 0,
	CCIF_VALID_RESULT             = 1 << 1,

	CCIF_TYPE_MASK                = 0xF0,
};
DECLARE_ENUM_AS_BIT_SET(CommandCostIntlFlags)

/**
 * Common return value for all commands. Wraps the cost and
 * a possible error message/state together.
 */
class CommandCost {
	Money cost;                                 ///< The cost of this action
	ExpensesType expense_type;                  ///< the type of expence as shown on the finances view
<<<<<<< HEAD
	CommandCostIntlFlags flags;                 ///< Flags: see CommandCostIntlFlags
	Owner owner = INVALID_COMPANY;              ///< Originator owner of error.
	StringID message;                           ///< Warning message for when success is unset

	enum class CommandCostInlineType {
		None,
		AuxiliaryData,
		ExtraMsg,
		Tile,
		Result,
		AdditionalCash,
	};

	CommandCostInlineType GetInlineType() const { return static_cast<CommandCostInlineType>(this->flags >> 4); }

	void SetInlineType(CommandCostInlineType inl_type)
	{
		this->flags &= ~CCIF_TYPE_MASK;
		this->flags |= static_cast<CommandCostIntlFlags>(to_underlying(inl_type) << 4);
	}

	struct CommandCostAuxiliaryData {
		Money additional_cash_required = 0;
		uint32_t textref_stack[16] = {};
		const GRFFile *textref_stack_grffile = nullptr; ///< NewGRF providing the #TextRefStack content.
		uint textref_stack_size = 0;                    ///< Number of uint32_t values to put on the #TextRefStack for the error message.
		EncodedString encoded_message;                  ///< Encoded error message, used if the error message includes parameters.
		StringID extra_message = INVALID_STRING_ID;     ///< Additional warning message for when success is unset
		TileIndex tile = INVALID_TILE;
		uint32_t result = 0;
	};
=======
	bool success;                               ///< Whether the command went fine up to this moment
	Owner owner = CompanyID::Invalid(); ///< Originator owner of error.
	const GRFFile *textref_stack_grffile = nullptr; ///< NewGRF providing the #TextRefStack content.
	uint textref_stack_size = 0; ///< Number of uint32_t values to put on the #TextRefStack for the error message.
	StringID extra_message = INVALID_STRING_ID; ///< Additional warning message for when success is unset
>>>>>>> 53dd1258

	union {
		uint32_t result = 0;
		StringID extra_message;                 ///< Additional warning message for when success is unset
		uint32_t tile;
		int64_t additional_cash_required;
		CommandCostAuxiliaryData *aux_data;
	} inl;

	void AllocAuxData();
	bool AddInlineData(CommandCostInlineType inl_type);

public:
	/**
	 * Creates a command cost return with no cost and no error
	 */
	CommandCost() : cost(0), expense_type(INVALID_EXPENSES), flags(CCIF_SUCCESS), message(INVALID_STRING_ID) {}

	/**
	 * Creates a command return value the is failed with the given message
	 */
	explicit CommandCost(StringID msg) : cost(0), expense_type(INVALID_EXPENSES), flags(CCIF_NONE), message(msg) {}

	CommandCost(const CommandCost &other);
	CommandCost &operator=(const CommandCost &other);

	CommandCost(CommandCost &&other) noexcept
	{
		*this = std::move(other);
	}

	CommandCost &operator=(CommandCost &&other) noexcept
	{
		this->cost = other.cost;
		this->expense_type = other.expense_type;
		this->flags = other.flags;
		this->message = other.message;
		this->inl = other.inl;
		other.flags = CCIF_NONE; // Clear any ownership of other.inl.aux_data
		return *this;
	}

	~CommandCost()
	{
		if (this->GetInlineType() == CommandCostInlineType::AuxiliaryData) delete this->inl.aux_data;
	}

	/**
	 * Creates a command return value the is failed with the given message
	 */
	static CommandCost DualErrorMessage(StringID msg, StringID extra_msg)
	{
		CommandCost cc(msg);
		cc.SetInlineType(CommandCostInlineType::ExtraMsg);
		cc.inl.extra_message = extra_msg;
		return cc;
	}

	/**
	 * Creates a command cost with given expense type and start cost of 0
	 * @param ex_t the expense type
	 */
	explicit CommandCost(ExpensesType ex_t) : cost(0), expense_type(ex_t), flags(CCIF_SUCCESS), message(INVALID_STRING_ID) {}

	/**
	 * Creates a command return value with the given start cost and expense type
	 * @param ex_t the expense type
	 * @param cst the initial cost of this command
	 */
	CommandCost(ExpensesType ex_t, const Money &cst) : cost(cst), expense_type(ex_t), flags(CCIF_SUCCESS), message(INVALID_STRING_ID) {}

	/**
	 * Set the 'owner' (the originator) of this error message. This is used to show a company owner's face if you
	 * attempt an action on something owned by other company.
	 */
	inline void SetErrorOwner(Owner owner)
	{
		this->owner = owner;
	}

	void SetEncodedMessage(EncodedString &&message);
	EncodedString &GetEncodedMessage();

	/**
	 * Get the originator owner for this error.
	 */
	inline CompanyID GetErrorOwner() const
	{
		return this->owner;
	}

	/**
	 * Adds the given cost to the cost of the command.
	 * @param cost the cost to add
	 */
	inline void AddCost(const Money &cost)
	{
		this->cost += cost;
	}

	void AddCost(const CommandCost &cmd_cost);

	/**
	 * Multiplies the cost of the command by the given factor.
	 * @param factor factor to multiply the costs with
	 */
	inline void MultiplyCost(int factor)
	{
		this->cost *= factor;
	}

	/**
	 * The costs as made up to this moment
	 * @return the costs
	 */
	inline Money GetCost() const
	{
		return this->cost;
	}

	/**
	 * The expense type of the cost
	 * @return the expense type
	 */
	inline ExpensesType GetExpensesType() const
	{
		return this->expense_type;
	}

	/**
	 * Makes this #CommandCost behave like an error command.
	 * @param message The error message.
	 */
	void MakeError(StringID message)
	{
		assert(message != INVALID_STRING_ID);
		this->flags &= ~CCIF_SUCCESS;
		this->message = message;

		/* Cleary any extra message */
		if (this->GetInlineType() == CommandCostInlineType::ExtraMsg) {
			this->SetInlineType(CommandCostInlineType::None);
		} else if (this->GetInlineType() == CommandCostInlineType::AuxiliaryData) {
			this->inl.aux_data->extra_message = INVALID_STRING_ID;
		}
	}

	void UseTextRefStack(const GRFFile *grffile, uint num_registers);

	/**
	 * Returns the NewGRF providing the #TextRefStack of the error message.
	 * @return the NewGRF.
	 */
	const GRFFile *GetTextRefStackGRF() const
	{
		return this->GetInlineType() == CommandCostInlineType::AuxiliaryData ? this->inl.aux_data->textref_stack_grffile : 0;
	}

	/**
	 * Returns the number of uint32_t values for the #TextRefStack of the error message.
	 * @return number of uint32_t values.
	 */
	uint GetTextRefStackSize() const
	{
		return this->GetInlineType() == CommandCostInlineType::AuxiliaryData ? this->inl.aux_data->textref_stack_size : 0;
	}

	/**
	 * Returns a pointer to the values for the #TextRefStack of the error message.
	 * @return uint32_t values for the #TextRefStack
	 */
	const uint32_t *GetTextRefStack() const
	{
		return this->GetInlineType() == CommandCostInlineType::AuxiliaryData ? this->inl.aux_data->textref_stack : nullptr;
	}

	/**
	 * Returns the error message of a command
	 * @return the error message, if succeeded #INVALID_STRING_ID
	 */
	StringID GetErrorMessage() const
	{
		if (this->Succeeded()) return INVALID_STRING_ID;
		return this->message;
	}

	/**
	 * Returns the extra error message of a command
	 * @return the extra error message, if succeeded #INVALID_STRING_ID
	 */
	StringID GetExtraErrorMessage() const
	{
		if (this->Succeeded()) return INVALID_STRING_ID;
		if (this->GetInlineType() == CommandCostInlineType::ExtraMsg) {
			return this->inl.extra_message;
		} else if (this->GetInlineType() == CommandCostInlineType::AuxiliaryData) {
			return this->inl.aux_data->extra_message;
		} else {
			return INVALID_STRING_ID;
		}
	}

	/**
	 * Did this command succeed?
	 * @return true if and only if it succeeded
	 */
	inline bool Succeeded() const
	{
		return (this->flags & CCIF_SUCCESS);
	}

	/**
	 * Did this command fail?
	 * @return true if and only if it failed
	 */
	inline bool Failed() const
	{
		return !(this->flags & CCIF_SUCCESS);
	}

	/**
	 * @param cmd_msg optional failure string as passed to DoCommand
	 * @return a string summarising the command result
	 */
	std::string SummaryMessage(StringID cmd_msg = 0) const;

	bool IsSuccessWithMessage() const
	{
		return this->Succeeded() && this->message != INVALID_STRING_ID;
	}

	void MakeSuccessWithMessage()
	{
		assert(this->message != INVALID_STRING_ID);
		this->flags |= CCIF_SUCCESS;
	}

	CommandCost UnwrapSuccessWithMessage() const
	{
		assert(this->IsSuccessWithMessage());
		CommandCost res = *this;
		res.flags &= ~CCIF_SUCCESS;
		return res;
	}

	TileIndex GetTile() const
	{
		if (this->GetInlineType() == CommandCostInlineType::Tile) {
			return TileIndex(this->inl.tile);
		} else if (this->GetInlineType() == CommandCostInlineType::AuxiliaryData) {
			return this->inl.aux_data->tile;
		} else {
			return INVALID_TILE;
		}
	}

	void SetTile(TileIndex tile);

	Money GetAdditionalCashRequired() const
	{
		if (this->GetInlineType() == CommandCostInlineType::AdditionalCash) {
			return this->inl.additional_cash_required;
		} else if (this->GetInlineType() == CommandCostInlineType::AuxiliaryData) {
			return this->inl.aux_data->additional_cash_required;
		} else {
			return 0;
		}
	}

	void SetAdditionalCashRequired(Money cash);

	bool HasResultData() const
	{
		return (this->flags & CCIF_VALID_RESULT);
	}

private:
	uint32_t GetResultDataIntl() const
	{
		if (this->GetInlineType() == CommandCostInlineType::Result) {
			return this->inl.result;
		} else if (this->GetInlineType() == CommandCostInlineType::AuxiliaryData) {
			return this->inl.aux_data->result;
		} else {
			return 0;
		}
	}

public:
	template <typename T = uint32_t>
	T GetResultData() const
	{
		if constexpr (std::is_base_of_v<struct PoolIDBase, T>) {
			return T(static_cast<typename T::BaseType>(this->GetResultDataIntl()));
		} else {
			return static_cast<T>(this->GetResultDataIntl());
		}
	}

	void SetResultData(uint32_t result);

	template <typename T> requires std::is_base_of_v<struct PoolIDBase, T>
	inline void SetResultData(T result) { this->SetResultData(static_cast<uint32_t>(result.base())); }
};

CommandCost CommandCostWithParam(StringID str, uint64_t value);
CommandCost CommandCostWithParam(StringID str, StringParameterAsBase auto value) { return CommandCostWithParam(str, value.base()); }

/**
 * Define a default return value for a failed command.
 *
 * This variable contains a CommandCost object with is declared as "failed".
 * Other functions just need to return this error if there is an error,
 * which doesn't need to specific by a StringID.
 */
static const CommandCost CMD_ERROR = CommandCost(INVALID_STRING_ID);

/**
 * List of commands.
 *
 * This enum defines all possible commands which can be executed to the game
 * engine. Observing the game like the query-tool or checking the profit of a
 * vehicle don't result in a command which should be executed in the engine
 * nor send to the server in a network game.
 *
 * @see _command_proc_table
 */
enum Commands : uint8_t {
	CMD_BUILD_RAILROAD_TRACK,         ///< build a rail track
	CMD_REMOVE_RAILROAD_TRACK,        ///< remove a rail track
	CMD_BUILD_SINGLE_RAIL,            ///< build a single rail track
	CMD_REMOVE_SINGLE_RAIL,           ///< remove a single rail track
	CMD_LANDSCAPE_CLEAR,              ///< demolish a tile
	CMD_BUILD_BRIDGE,                 ///< build a bridge
	CMD_BUILD_RAIL_STATION,           ///< build a rail station
	CMD_BUILD_TRAIN_DEPOT,            ///< build a train depot
	CMD_BUILD_SINGLE_SIGNAL,          ///< build a signal
	CMD_REMOVE_SINGLE_SIGNAL,         ///< remove a signal
	CMD_TERRAFORM_LAND,               ///< terraform a tile
	CMD_BUILD_OBJECT,                 ///< build an object
	CMD_PURCHASE_LAND_AREA,           ///< purchase an area of landscape
	CMD_BUILD_OBJECT_AREA,            ///< build an area of objects
	CMD_BUILD_TUNNEL,                 ///< build a tunnel

	CMD_REMOVE_FROM_RAIL_STATION,     ///< remove a (rectangle of) tiles from a rail station
	CMD_CONVERT_RAIL,                 ///< convert a rail type
	CMD_CONVERT_RAIL_TRACK,           ///< convert a rail type (track)

	CMD_BUILD_RAIL_WAYPOINT,          ///< build a waypoint
	CMD_RENAME_WAYPOINT,              ///< rename a waypoint
	CMD_REMOVE_FROM_RAIL_WAYPOINT,    ///< remove a (rectangle of) tiles from a rail waypoint

	CMD_BUILD_ROAD_WAYPOINT,          ///< build a road waypoint
	CMD_REMOVE_FROM_ROAD_WAYPOINT,    ///< remove a (rectangle of) tiles from a road waypoint

	CMD_SET_WAYPOINT_LABEL_HIDDEN,    ///< set whether waypoint label is hidden
	CMD_EXCHANGE_WAYPOINT_NAMES,      ///< exchange waypoint names

	CMD_BUILD_ROAD_STOP,              ///< build a road stop
	CMD_REMOVE_ROAD_STOP,             ///< remove a road stop
	CMD_BUILD_LONG_ROAD,              ///< build a complete road (not a "half" one)
	CMD_REMOVE_LONG_ROAD,             ///< remove a complete road (not a "half" one)
	CMD_BUILD_ROAD,                   ///< build a "half" road
	CMD_BUILD_ROAD_DEPOT,             ///< build a road depot
	CMD_CONVERT_ROAD,                 ///< convert a road type

	CMD_BUILD_AIRPORT,                ///< build an airport

	CMD_BUILD_DOCK,                   ///< build a dock

	CMD_BUILD_SHIP_DEPOT,             ///< build a ship depot
	CMD_BUILD_BUOY,                   ///< build a buoy

	CMD_PLANT_TREE,                   ///< plant a tree

	CMD_BUILD_VEHICLE,                ///< build a vehicle
	CMD_SELL_VEHICLE,                 ///< sell a vehicle
	CMD_REFIT_VEHICLE,                ///< refit the cargo space of a vehicle
	CMD_SEND_VEHICLE_TO_DEPOT,        ///< send a vehicle to a depot
	CMD_MASS_SEND_VEHICLE_TO_DEPOT,   ///< mass send vehicles to depots
	CMD_SET_VEHICLE_VISIBILITY,       ///< hide or unhide a vehicle in the build vehicle and autoreplace GUIs

	CMD_MOVE_RAIL_VEHICLE,            ///< move a rail vehicle (in the depot)
	CMD_FORCE_TRAIN_PROCEED,          ///< proceed a train to pass a red signal
	CMD_REVERSE_TRAIN_DIRECTION,      ///< turn a train around

	CMD_CLEAR_ORDER_BACKUP,           ///< clear the order backup of a given user/tile
	CMD_MODIFY_ORDER,                 ///< modify an order (like set full-load)
	CMD_SKIP_TO_ORDER,                ///< skip an order to the next of specific one
	CMD_DELETE_ORDER,                 ///< delete an order
	CMD_INSERT_ORDER,                 ///< insert a new order
	CMD_DUPLICATE_ORDER,              ///< duplicate an order
	CMD_MASS_CHANGE_ORDER,            ///< mass change the target of an order

	CMD_CHANGE_SERVICE_INT,           ///< change the service interval of a vehicle

	CMD_BUILD_INDUSTRY,               ///< build a new industry
	CMD_INDUSTRY_SET_FLAGS,           ///< change industry control flags
	CMD_INDUSTRY_SET_EXCLUSIVITY,     ///< change industry exclusive consumer/supplier
	CMD_INDUSTRY_SET_TEXT,            ///< change additional text for the industry
	CMD_INDUSTRY_SET_PRODUCTION,      ///< change industry production

	CMD_SET_COMPANY_MANAGER_FACE,     ///< set the manager's face of the company
	CMD_SET_COMPANY_COLOUR,           ///< set the colour of the company

	CMD_INCREASE_LOAN,                ///< increase the loan from the bank
	CMD_DECREASE_LOAN,                ///< decrease the loan from the bank
	CMD_SET_COMPANY_MAX_LOAN,         ///< sets the max loan for the company

	CMD_WANT_ENGINE_PREVIEW,          ///< confirm the preview of an engine
	CMD_ENGINE_CTRL,                  ///< control availability of the engine for companies

	CMD_RENAME_VEHICLE,               ///< rename a whole vehicle
	CMD_RENAME_ENGINE,                ///< rename a engine (in the engine list)
	CMD_RENAME_COMPANY,               ///< change the company name
	CMD_RENAME_PRESIDENT,             ///< change the president name
	CMD_RENAME_STATION,               ///< rename a station
	CMD_RENAME_DEPOT,                 ///< rename a depot
	CMD_EXCHANGE_STATION_NAMES,       ///< exchange station names
	CMD_SET_STATION_CARGO_ALLOWED_SUPPLY, ///< set station cargo allowed supply

	CMD_PLACE_SIGN,                   ///< place a sign
	CMD_RENAME_SIGN,                  ///< rename a sign

	CMD_TURN_ROADVEH,                 ///< turn a road vehicle around

	CMD_PAUSE,                        ///< pause the game

	CMD_BUY_SHARE_IN_COMPANY,         ///< buy a share from a company
	CMD_SELL_SHARE_IN_COMPANY,        ///< sell a share from a company
	CMD_BUY_COMPANY,                  ///< buy a company which is bankrupt
	CMD_DECLINE_BUY_COMPANY,          ///< decline to buy a company which is bankrupt

	CMD_FOUND_TOWN,                   ///< found a town
	CMD_RENAME_TOWN,                  ///< rename a town
	CMD_RENAME_TOWN_NON_ADMIN,        ///< rename a town, non-admin command
	CMD_DO_TOWN_ACTION,               ///< do a action from the town detail window (like advertises or bribe)
	CMD_TOWN_SETTING_OVERRIDE,        ///< override a town setting
	CMD_TOWN_SETTING_OVERRIDE_NON_ADMIN, ///< override a town setting, non-admin command
	CMD_TOWN_CARGO_GOAL,              ///< set the goal of a cargo for a town
	CMD_TOWN_GROWTH_RATE,             ///< set the town growth rate
	CMD_TOWN_RATING,                  ///< set rating of a company in a town
	CMD_TOWN_SET_TEXT,                ///< set the custom text of a town
	CMD_EXPAND_TOWN,                  ///< expand a town
	CMD_DELETE_TOWN,                  ///< delete a town
	CMD_PLACE_HOUSE,                  ///< place a house

	CMD_ORDER_REFIT,                  ///< change the refit information of an order (for "goto depot" )
	CMD_CLONE_ORDER,                  ///< clone (and share) an order
	CMD_CLEAR_AREA,                   ///< clear an area

	CMD_MONEY_CHEAT,                  ///< do the money cheat
	CMD_MONEY_CHEAT_ADMIN,            ///< do the money cheat (admin mode)
	CMD_CHANGE_BANK_BALANCE,          ///< change bank balance to charge costs or give money from a GS
	CMD_CHEAT_SETTING,                ///< change a cheat setting
	CMD_BUILD_CANAL,                  ///< build a canal

	CMD_CREATE_SUBSIDY,               ///< create a new subsidy
	CMD_COMPANY_CTRL,                 ///< used in multiplayer to create a new companies etc.
	CMD_COMPANY_ALLOW_LIST_CTRL,      ///< Used in multiplayer to add/remove a client's public key to/from the company's allow list.
	CMD_CUSTOM_NEWS_ITEM,             ///< create a custom news message
	CMD_CREATE_GOAL,                  ///< create a new goal
	CMD_REMOVE_GOAL,                  ///< remove a goal
	CMD_SET_GOAL_DESTINATION,         ///< update goal destination of a goal
	CMD_SET_GOAL_TEXT,                ///< update goal text of a goal
	CMD_SET_GOAL_PROGRESS,            ///< update goal progress text of a goal
	CMD_SET_GOAL_COMPLETED,           ///< update goal completed status of a goal
	CMD_GOAL_QUESTION,                ///< ask a goal related question
	CMD_GOAL_QUESTION_ANSWER,         ///< answer(s) to CMD_GOAL_QUESTION
	CMD_CREATE_STORY_PAGE,            ///< create a new story page
	CMD_CREATE_STORY_PAGE_ELEMENT,    ///< create a new story page element
	CMD_UPDATE_STORY_PAGE_ELEMENT,    ///< update a story page element
	CMD_SET_STORY_PAGE_TITLE,         ///< update title of a story page
	CMD_SET_STORY_PAGE_DATE,          ///< update date of a story page
	CMD_SHOW_STORY_PAGE,              ///< show a story page
	CMD_REMOVE_STORY_PAGE,            ///< remove a story page
	CMD_REMOVE_STORY_PAGE_ELEMENT,    ///< remove a story page element
	CMD_SCROLL_VIEWPORT,              ///< scroll main viewport of players
	CMD_STORY_PAGE_BUTTON,            ///< selection via story page button

	CMD_LEVEL_LAND,                   ///< level land

	CMD_BUILD_LOCK,                   ///< build a lock

	CMD_BUILD_SIGNAL_TRACK,           ///< add signals along a track (by dragging)
	CMD_REMOVE_SIGNAL_TRACK,          ///< remove signals along a track (by dragging)

	CMD_GIVE_MONEY,                   ///< give money to another company
	CMD_CHANGE_SETTING,               ///< change a setting
	CMD_CHANGE_COMPANY_SETTING,       ///< change a company setting

	CMD_SET_AUTOREPLACE,              ///< set an autoreplace entry

	CMD_CHANGE_TEMPLATE_FLAG,         ///< change template flag
	CMD_RENAME_TEMPLATE,              ///< rename a template

	CMD_VIRTUAL_TRAIN_FROM_TEMPLATE,  ///< Creates a virtual train from a template
	CMD_VIRTUAL_TRAIN_FROM_TRAIN,     ///< Creates a virtual train from a regular train
	CMD_DELETE_VIRTUAL_TRAIN,         ///< Delete a virtual train
	CMD_BUILD_VIRTUAL_RAIL_VEHICLE,   ///< Build a virtual train
	CMD_REPLACE_TEMPLATE,             ///< Replace a template vehicle with another one based on a virtual train
	CMD_MOVE_VIRTUAL_RAIL_VEHICLE,    ///< Move a virtual rail vehicle
	CMD_SELL_VIRTUAL_VEHICLE,         ///< Sell a virtual vehicle

	CMD_CLONE_TEMPLATE_FROM_TRAIN,    ///< clone a train and create a new template vehicle based on it
	CMD_DELETE_TEMPLATE_VEHICLE,      ///< delete a template vehicle

	CMD_ISSUE_TEMPLATE_REPLACEMENT,   ///< issue a template replacement for a vehicle group
	CMD_DELETE_TEMPLATE_REPLACEMENT,  ///< delete a template replacement from a vehicle group

	CMD_CLONE_VEHICLE,                ///< clone a vehicle
	CMD_CLONE_VEHICLE_FROM_TEMPLATE,  ///< clone a vehicle from a template
	CMD_START_STOP_VEHICLE,           ///< start or stop a vehicle
	CMD_MASS_START_STOP,              ///< start/stop all vehicles (in a depot)
	CMD_AUTOREPLACE_VEHICLE,          ///< replace/renew a vehicle while it is in a depot
	CMD_TEMPLATE_REPLACE_VEHICLE,     ///< template replace a vehicle while it is in a depot
	CMD_DEPOT_SELL_ALL_VEHICLES,      ///< sell all vehicles which are in a given depot
	CMD_DEPOT_MASS_AUTOREPLACE,       ///< force the autoreplace to take action in a given depot
	CMD_SET_TRAIN_SPEED_RESTRICTION,  ///< manually set train speed restriction

	CMD_CREATE_GROUP,                 ///< create a new group
	CMD_DELETE_GROUP,                 ///< delete a group
	CMD_ALTER_GROUP,                  ///< alter a group
	CMD_CREATE_GROUP_FROM_LIST,       ///< create and rename a new group from a vehicle list
	CMD_ADD_VEHICLE_GROUP,            ///< add a vehicle to a group
	CMD_ADD_SHARED_VEHICLE_GROUP,     ///< add all other shared vehicles to a group which are missing
	CMD_REMOVE_ALL_VEHICLES_GROUP,    ///< remove all vehicles from a group
	CMD_SET_GROUP_FLAG,               ///< set/clear a flag for a group
	CMD_SET_GROUP_LIVERY,             ///< set the livery for a group

	CMD_MOVE_ORDER,                   ///< move an order
	CMD_REVERSE_ORDER_LIST,           ///< reverse order list
	CMD_CHANGE_TIMETABLE,             ///< change the timetable for a vehicle
	CMD_BULK_CHANGE_TIMETABLE,        ///< change the timetable for all orders of a vehicle
	CMD_SET_VEHICLE_ON_TIME,          ///< set the vehicle on time feature (timetable)
	CMD_AUTOFILL_TIMETABLE,           ///< autofill the timetable
	CMD_AUTOMATE_TIMETABLE,           ///< automate the timetable
	CMD_TIMETABLE_SEPARATION,         ///< auto timetable separation
	CMD_SET_TIMETABLE_START,          ///< set the date that a timetable should start

	CMD_OPEN_CLOSE_AIRPORT,           ///< open/close an airport to incoming aircraft

	CMD_CREATE_LEAGUE_TABLE,               ///< create a new league table
	CMD_CREATE_LEAGUE_TABLE_ELEMENT,       ///< create a new element in a league table
	CMD_UPDATE_LEAGUE_TABLE_ELEMENT_DATA,  ///< update the data fields of a league table element
	CMD_UPDATE_LEAGUE_TABLE_ELEMENT_SCORE, ///< update the score of a league table element
	CMD_REMOVE_LEAGUE_TABLE_ELEMENT,       ///< remove a league table element

	CMD_PROGRAM_TRACERESTRICT_SIGNAL, ///< modify a signal tracerestrict program
	CMD_MANAGE_TRACERESTRICT_SIGNAL,  ///< modify a signal tracerestrict program (management)
	CMD_CREATE_TRACERESTRICT_SLOT,    ///< create a tracerestrict slot
	CMD_ALTER_TRACERESTRICT_SLOT,     ///< alter a tracerestrict slot
	CMD_DELETE_TRACERESTRICT_SLOT,    ///< delete a tracerestrict slot
	CMD_ADD_VEHICLE_TRACERESTRICT_SLOT,    ///< add a vehicle to a tracerestrict slot
	CMD_REMOVE_VEHICLE_TRACERESTRICT_SLOT, ///< remove a vehicle from a tracerestrict slot
	CMD_CREATE_TRACERESTRICT_SLOT_GROUP,   ///< create a tracerestrict slot group
	CMD_ALTER_TRACERESTRICT_SLOT_GROUP,    ///< alter a tracerestrict slot group
	CMD_DELETE_TRACERESTRICT_SLOT_GROUP,   ///< delete a tracerestrict slot group
	CMD_CREATE_TRACERESTRICT_COUNTER, ///< create a tracerestrict counter
	CMD_ALTER_TRACERESTRICT_COUNTER,  ///< alter a tracerestrict counter
	CMD_DELETE_TRACERESTRICT_COUNTER, ///< delete a tracerestrict counter

	CMD_PROGPRESIG_INSERT_INSTRUCTION,          ///< insert a signal instruction
	CMD_PROGPRESIG_MODIFY_INSTRUCTION,          ///< modifies a signal instruction
	CMD_PROGPRESIG_REMOVE_INSTRUCTION,          ///< removes a signal instruction
	CMD_PROGPRESIG_PROGRAM_MGMT,                ///< signal program management command

	CMD_SCH_DISPATCH,                           ///< scheduled dispatch start
	CMD_SCH_DISPATCH_ADD,                       ///< scheduled dispatch add
	CMD_SCH_DISPATCH_REMOVE,                    ///< scheduled dispatch remove
	CMD_SCH_DISPATCH_SET_DURATION,              ///< scheduled dispatch set schedule duration
	CMD_SCH_DISPATCH_SET_START_DATE,            ///< scheduled dispatch set start date
	CMD_SCH_DISPATCH_SET_DELAY,                 ///< scheduled dispatch set maximum allow delay
	CMD_SCH_DISPATCH_SET_REUSE_SLOTS,           ///< scheduled dispatch set whether to re-use dispatch slots
	CMD_SCH_DISPATCH_RESET_LAST_DISPATCH,       ///< scheduled dispatch reset last dispatch date
	CMD_SCH_DISPATCH_CLEAR,                     ///< scheduled dispatch clear schedule
	CMD_SCH_DISPATCH_ADD_NEW_SCHEDULE,          ///< scheduled dispatch add new schedule
	CMD_SCH_DISPATCH_REMOVE_SCHEDULE,           ///< scheduled dispatch remove schedule
	CMD_SCH_DISPATCH_RENAME_SCHEDULE,           ///< scheduled dispatch rename schedule
	CMD_SCH_DISPATCH_DUPLICATE_SCHEDULE,        ///< scheduled dispatch duplicate schedule
	CMD_SCH_DISPATCH_APPEND_VEH_SCHEDULE,       ///< scheduled dispatch append schedules from another vehicle
	CMD_SCH_DISPATCH_ADJUST,                    ///< scheduled dispatch adjust time offsets in schedule
	CMD_SCH_DISPATCH_ADJUST_SLOT,               ///< scheduled dispatch adjust time offset of single slot in schedule
	CMD_SCH_DISPATCH_SWAP_SCHEDULES,            ///< scheduled dispatch swap schedules in order
	CMD_SCH_DISPATCH_SET_SLOT_FLAGS,            ///< scheduled dispatch set flags of dispatch slot
	CMD_SCH_DISPATCH_RENAME_TAG,                ///< scheduled dispatch rename departure tag

	CMD_ADD_PLAN,
	CMD_ADD_PLAN_LINE,
	CMD_REMOVE_PLAN,
	CMD_REMOVE_PLAN_LINE,
	CMD_CHANGE_PLAN_VISIBILITY,
	CMD_CHANGE_PLAN_COLOUR,
	CMD_RENAME_PLAN,
	CMD_ACQUIRE_UNOWNED_PLAN,

	CMD_DESYNC_CHECK,                 ///< Force desync checks to be run

	CMD_END,                          ///< Must ALWAYS be on the end of this list!! (period)
};

/*** All command callbacks that exist ***/

enum class CommandCallback : uint8_t {
	None, ///< No callback

	/* ai/ai_instance.cpp */
	AI,

	/* airport_gui.cpp */
	BuildAirport,

	/* bridge_gui.cpp */
	BuildBridge,

	/* dock_gui.cpp */
	BuildDocks,
	PlaySound_CONSTRUCTION_WATER,

	/* depot_gui.cpp */
	CloneVehicle,

	/* game/game_instance.cpp */
	Game,

	/* group_gui.cpp */
	CreateGroup,
	AddVehicleNewGroup,

	/* industry_gui.cpp */
	BuildIndustry,

	/* main_gui.cpp */
	PlaySound_EXPLOSION,
	PlaceSign,
	Terraform,
	GiveMoney,

	/* plans_gui.cpp */
	AddPlan,

	/* rail_gui.cpp */
	PlaySound_CONSTRUCTION_RAIL,
	RailDepot,
	Station,
	BuildRailTunnel,

	/* road_gui.cpp */
	PlaySound_CONSTRUCTION_OTHER,
	BuildRoadTunnel,
	RoadDepot,
	RoadStop,

	/* train_gui.cpp */
	BuildWagon,

	/* town_gui.cpp */
	FoundTown,
	FoundRandomTown,

	/* vehicle_gui.cpp */
	BuildPrimaryVehicle,
	StartStopVehicle,

	/* tbtr_template_gui_create.cpp */
	SetVirtualTrain,
	VirtualTrainWagonsMoved,
	DeleteVirtualTrain,

	/* build_vehicle_gui.cpp */
	AddVirtualEngine,
	MoveNewVirtualEngine,

	/* schdispatch_gui.cpp */
	AddNewSchDispatchSchedule,
	SwapSchDispatchSchedules,
	AdjustSchDispatchSlot,

	/* tracerestrict_gui.cpp */
	CreateTraceRestrictSlot,
	CreateTraceRestrictCounter,

	End, ///< Must ALWAYS be on the end of this list
};

using CallbackParameter = uint32_t;

/** Defines the traits of a command. */
template <Commands Tcmd> struct CommandTraits;
template <Commands Tcmd> struct CommandHandlerTraits;

/**
 * List of flags for a command.
 *
 * This enums defines some flags which can be used for the commands.
 */
enum class DoCommandFlag : uint8_t {
	Execute,              ///< execute the given command
	Auto,                 ///< don't allow building on structures
	QueryCost,            ///< query cost only,  don't build.
	NoWater,              ///< don't allow building on water
	NoTestTownRating,     ///< town rating does not disallow you from building
	Bankrupt,             ///< company bankrupts, skip money check, skip vehicle on tile check in some cases
	AutoReplace,          ///< autoreplace/autorenew is in progress, this shall disable vehicle limits when building, and ignore certain restrictions when undoing things (like vehicle attach callback)
	NoCargoCapacityCheck, ///< when autoreplace/autorenew is in progress, this shall prevent truncating the amount of cargo in the vehicle to prevent testing the command to remove cargo
	AllTiles,             ///< allow this command also on MP_VOID tiles
	NoModifyTownRating,   ///< do not change town rating
	ForceClearTile,       ///< do not only remove the object on the tile, but also clear any water left on it
	AllowRemoveWater,     ///< always allow removing water
	Town,                 ///< town operation
};
using DoCommandFlags = EnumBitSet<DoCommandFlag, uint16_t>;

enum DoCommandIntlFlag : uint8_t {
	DCIF_NONE                = 0x0, ///< no flag is set
	DCIF_TYPE_CHECKED        = 0x1, ///< payload type has been checked
	DCIF_NETWORK_COMMAND     = 0x2, ///< execute the command without sending it on the network
	DCIF_NOT_MY_CMD          = 0x4, ///< not my own DoCommandP
};
DECLARE_ENUM_AS_BIT_SET(DoCommandIntlFlag)

/**
 * Used to combine a StringID with the command.
 *
 * This macro can be used to add a StringID (the error message to show) on a command-id
 * (CMD_xxx). Use the binary or-operator "|" to combine the command with the result from
 * this macro.
 *
 * @param x The StringID to combine with a command-id
 */
#define CMD_MSG(x) ((x) << 16)

/**
 * Command flags for the command table _command_proc_table.
 *
 * This enumeration defines flags for the _command_proc_table.
 */
enum class CommandFlag : uint8_t {
	Server,    ///< the command can only be initiated by the server
	Spectator, ///< the command may be initiated by a spectator
	Offline,   ///< the command cannot be executed in a multiplayer game; single-player only
	Auto,      ///< set the DoCommandFlag::Auto flag on this command
	AllTiles,  ///< allow this command also on MP_VOID tiles
	NoTest,    ///< the command's output may differ between test and execute due to town rating changes etc.
	NoWater,   ///< set the DoCommandFlag::NoWater flag on this command
	ClientID,  ///< set p2 with the ClientID of the sending client.
	Deity,     ///< the command may be executed by COMPANY_DEITY
	StrCtrl,   ///< the command's string may contain control strings
	NoEst,     ///< the command is never estimated.
	ServerNS,  ///< the command can only be initiated by the server (this is not executed in spectator mode).
	LogAux,    ///< the command should be logged in the auxiliary log instead of the main log.
};
using CommandFlags = EnumBitSet<CommandFlag, uint16_t>;

static constexpr CommandFlags CMD_SERVER{CommandFlag::Server};
static constexpr CommandFlags CMD_SPECTATOR{CommandFlag::Spectator};
static constexpr CommandFlags CMD_OFFLINE{CommandFlag::Offline};
static constexpr CommandFlags CMD_AUTO{CommandFlag::Auto};
static constexpr CommandFlags CMD_ALL_TILES{CommandFlag::AllTiles};
static constexpr CommandFlags CMD_NO_TEST{CommandFlag::NoTest};
static constexpr CommandFlags CMD_NO_WATER{CommandFlag::NoWater};
static constexpr CommandFlags CMD_CLIENT_ID{CommandFlag::ClientID};
static constexpr CommandFlags CMD_DEITY{CommandFlag::Deity};
static constexpr CommandFlags CMD_STR_CTRL{CommandFlag::StrCtrl};
static constexpr CommandFlags CMD_NO_EST{CommandFlag::NoEst};
static constexpr CommandFlags CMD_SERVER_NS{CommandFlag::ServerNS};
static constexpr CommandFlags CMD_LOG_AUX{CommandFlag::LogAux};

/** Types of commands we have. */
enum CommandType : uint8_t {
	CMDT_LANDSCAPE_CONSTRUCTION, ///< Construction and destruction of objects on the map.
	CMDT_VEHICLE_CONSTRUCTION,   ///< Construction, modification (incl. refit) and destruction of vehicles.
	CMDT_MONEY_MANAGEMENT,       ///< Management of money, i.e. loans and shares.
	CMDT_VEHICLE_MANAGEMENT,     ///< Stopping, starting, sending to depot, turning around, replace orders etc.
	CMDT_ROUTE_MANAGEMENT,       ///< Modifications to route management (orders, groups, etc).
	CMDT_OTHER_MANAGEMENT,       ///< Renaming stuff, changing company colours, placing signs, etc.
	CMDT_COMPANY_SETTING,        ///< Changing settings related to a company.
	CMDT_SERVER_SETTING,         ///< Pausing/removing companies/server settings.
	CMDT_CHEAT,                  ///< A cheat of some sorts.

	CMDT_END,                    ///< Magic end marker.
};

/** Different command pause levels. */
enum CommandPauseLevel : uint8_t {
	CMDPL_NO_ACTIONS,      ///< No user actions may be executed.
	CMDPL_NO_CONSTRUCTION, ///< No construction actions may be executed.
	CMDPL_NO_LANDSCAPING,  ///< No landscaping actions may be executed.
	CMDPL_ALL_ACTIONS,     ///< All actions may be executed.
};

/**
 * Abstract base type for command payloads.
 *
 * Implementing types should:
 * - Be final.
 * - Have a deserialisation function of the form below, which returns true on success:
 *   bool Deserialise(DeserialisationBuffer &buffer, StringValidationSettings default_string_validation);
 * - Have a FormatDebugSummary implementation where even remotely useful.
 * - Have a `ClientID &GetClientIDField()` function if used by commands with CMD_CLIENT_ID/CommandFlag::ClientID.
 */
struct CommandPayloadBase {
	virtual ~CommandPayloadBase() {}

	virtual std::unique_ptr<CommandPayloadBase> Clone() const = 0;

	virtual void Serialise(struct BufferSerialisationRef buffer) const = 0;

	virtual void SanitiseStrings(StringValidationSettings settings) {}

	/* FormatDebugSummary may be called when populating the crash log so should not allocate */
	virtual void FormatDebugSummary(struct format_target &) const {}

	inline void fmt_format_value(struct format_target &output) const
	{
		this->FormatDebugSummary(output);
	}
};

template <typename T>
struct CommandPayloadSerialisable : public CommandPayloadBase {
	std::unique_ptr<CommandPayloadBase> Clone() const override;
};

template <typename T>
std::unique_ptr<CommandPayloadBase> CommandPayloadSerialisable<T>::Clone() const
{
	static_assert(std::is_final_v<T>);
	return std::make_unique<T>(*static_cast<const T *>(this));
}

struct CommandPayloadSerialised final {
	std::vector<uint8_t> serialised_data;

	void Serialise(BufferSerialisationRef buffer) const { buffer.Send_binary(this->serialised_data.data(), this->serialised_data.size()); }
};

void SetPreCheckedCommandPayloadClientID(Commands cmd, CommandPayloadBase &payload, ClientID client_id);

template <typename T>
void SetCommandPayloadClientID(T &payload, ClientID client_id)
{
	if constexpr (requires { payload.GetClientIDField(); }) {
		if (payload.GetClientIDField() == (ClientID)0) payload.GetClientIDField() = client_id;
	} else {
		constexpr size_t idx = GetTupleIndexIgnoreCvRef<ClientID, decltype(payload.GetValues())>();
		static_assert(idx < std::tuple_size_v<std::remove_cvref_t<decltype(payload.GetValues())>>,
				"There must be exactly one ClientID value in the command payload tuple unless a GetClientIDField method is present");
		if (std::get<idx>(payload.GetValues()) == (ClientID)0) std::get<idx>(payload.GetValues()) = client_id;
	}
}

struct CommandProcTupleAdapter {
	template <typename T>
	using replace_string_t = std::conditional_t<std::is_same_v<std::string, T>, const std::string &, T>;
};

struct BaseTupleCmdDataTag{};

namespace TupleCmdDataDetail {
	/**
	 * For internal use by TupleCmdData, AutoFmtTupleCmdData.
	 */
	template <typename... T>
	struct EMPTY_BASES BaseTupleCmdData : public CommandPayloadBase, public BaseTupleCmdDataTag {
		using CommandProc = CommandCost(DoCommandFlags, TileIndex, typename CommandProcTupleAdapter::replace_string_t<T>...);
		using CommandProcNoTile = CommandCost(DoCommandFlags, typename CommandProcTupleAdapter::replace_string_t<T>...);
		using Tuple = std::tuple<T...>;
		Tuple values;

		template <typename... Args>
		BaseTupleCmdData(Args&& ... args) : values(std::forward<Args>(args)...) {}

		BaseTupleCmdData(Tuple&& values) : values(std::move(values)) {}

		virtual void Serialise(BufferSerialisationRef buffer) const override;
		virtual void SanitiseStrings(StringValidationSettings settings) override;
		bool Deserialise(DeserialisationBuffer &buffer, StringValidationSettings default_string_validation);

		Tuple &GetValues() { return this->values; }
		const Tuple &GetValues() const { return this->values; }
	};
};

template <typename Parent, typename... T>
struct TupleCmdData : public TupleCmdDataDetail::BaseTupleCmdData<T...> {
	using TupleCmdDataDetail::BaseTupleCmdData<T...>::BaseTupleCmdData;
	using Tuple = typename TupleCmdDataDetail::BaseTupleCmdData<T...>::Tuple;

	std::unique_ptr<CommandPayloadBase> Clone() const override;

	static Parent Make(T... args)
	{
		Parent out;
		out.values = Tuple(std::forward<T>(args)...);
		return out;
	}
};

template <typename Parent, typename... T>
std::unique_ptr<CommandPayloadBase> TupleCmdData<Parent, T...>::Clone() const
{
	static_assert(std::is_final_v<Parent>);
	return std::make_unique<Parent>(*static_cast<const Parent *>(this));
}

enum TupleCmdDataFlags : uint8_t {
	TCDF_NONE    =  0x0, ///< no flags
	TCDF_STRINGS =  0x1, ///< include strings in summary
};
DECLARE_ENUM_AS_BIT_SET(TupleCmdDataFlags)

template <typename Parent, TupleCmdDataFlags flags, typename... T>
struct AutoFmtTupleCmdData : public TupleCmdData<Parent, T...> {
	using TupleCmdData<Parent, T...>::TupleCmdData;
	static inline constexpr const char fmt_str[] = "";

	void FormatDebugSummary(struct format_target &output) const override;
};

template <typename Parent, typename T>
struct EMPTY_BASES TupleRefCmdData : public CommandPayloadSerialisable<Parent>, public T, public BaseTupleCmdDataTag {
private:
	template <typename H> struct TupleHelper;

	template <typename... Targs>
	struct TupleHelper<std::tuple<Targs...>> {
		using CommandProc = CommandCost(DoCommandFlags, TileIndex, typename CommandProcTupleAdapter::replace_string_t<std::remove_cvref_t<Targs>>...);
		using CommandProcNoTile = CommandCost(DoCommandFlags, typename CommandProcTupleAdapter::replace_string_t<std::remove_cvref_t<Targs>>...);
		using ValueTuple = std::tuple<std::remove_cvref_t<Targs>...>;
		using ConstRefTuple = std::tuple<const std::remove_reference_t<Targs> &...>;

		static_assert((std::is_lvalue_reference_v<Targs> && ...));
	};
	using Helper = TupleHelper<decltype(std::declval<T>().GetRefTuple())>;

public:
	using Tuple = typename Helper::ValueTuple;
	using CommandProc = typename Helper::CommandProc;
	using CommandProcNoTile = typename Helper::CommandProcNoTile;

private:
	template <typename H> struct MakeHelper;

	template <typename... Targs>
	struct MakeHelper<std::tuple<Targs...>> {
		Parent operator()(Targs... args) const
		{
			Parent out;
			out.T::GetRefTuple() = std::forward_as_tuple(args...);
			return out;
		}
	};

public:
	static inline constexpr MakeHelper<Tuple> Make{};

	virtual void Serialise(BufferSerialisationRef buffer) const override;
	virtual void SanitiseStrings(StringValidationSettings settings) override;
	bool Deserialise(DeserialisationBuffer &buffer, StringValidationSettings default_string_validation);

	auto GetValues() { return this->T::GetRefTuple(); }
	typename Helper::ConstRefTuple GetValues() const { return typename Helper::ConstRefTuple(const_cast<TupleRefCmdData *>(this)->GetValues()); }
};

/** Wrapper for commands to handle the most common case where no custom/special behaviour is required. */
template <typename... T>
struct EMPTY_BASES CmdDataT final : public AutoFmtTupleCmdData<CmdDataT<T...>, TCDF_NONE, T...> {};

/** Specialisation for string which doesn't bother implementing FormatDebugSummary at all. */
template <>
struct EMPTY_BASES CmdDataT<std::string> final : public TupleCmdData<CmdDataT<std::string>, std::string> {};
template <>
struct EMPTY_BASES CmdDataT<std::string, std::string> final : public TupleCmdData<CmdDataT<std::string, std::string>, std::string, std::string> {};
template <>
struct EMPTY_BASES CmdDataT<std::string, std::string, std::string> final : public TupleCmdData<CmdDataT<std::string, std::string, std::string>, std::string, std::string, std::string> {};

template <>
struct EMPTY_BASES CmdDataT<> final : public CommandPayloadSerialisable<CmdDataT<>>, public BaseTupleCmdDataTag {
	using CommandProc = CommandCost(DoCommandFlags, TileIndex);
	using CommandProcNoTile = CommandCost(DoCommandFlags);
	using Tuple = std::tuple<>;

	Tuple GetValues() const { return {}; }
	void Serialise(BufferSerialisationRef buffer) const override {}
	bool Deserialise(DeserialisationBuffer &buffer, StringValidationSettings default_string_validation) { return true; }
	static inline CmdDataT<> Make() { return CmdDataT<>{}; }
};
using EmptyCmdData = CmdDataT<>;

template <Commands Tcmd>
struct BaseCommandContainer {
	static inline constexpr Commands cmd = Tcmd;
	StringID error_msg{};                                ///< error message
	TileIndex tile{};                                    ///< tile command being executed on.
	typename CommandTraits<Tcmd>::PayloadType payload{}; ///< payload

	BaseCommandContainer() = default;
	BaseCommandContainer(StringID error_msg, TileIndex tile, typename CommandTraits<Tcmd>::PayloadType payload)
			: error_msg(error_msg), tile(tile), payload(std::move(payload)) {}
};

template <Commands Tcmd>
struct CommandContainer : public BaseCommandContainer<Tcmd> {
	CommandCallback callback = CommandCallback::None;    ///< any callback function executed upon successful completion of the command.
	CallbackParameter callback_param{};                  ///< callback function parameter.

	CommandContainer() = default;
	CommandContainer(StringID error_msg, TileIndex tile, typename CommandTraits<Tcmd>::PayloadType payload, CommandCallback callback = CommandCallback::None, CallbackParameter callback_param = 0)
			: BaseCommandContainer<Tcmd>(error_msg, tile, std::move(payload)), callback(callback), callback_param(callback_param) {}
};

struct SerialisedBaseCommandContainer {
	Commands cmd{};                              ///< command being executed.
	StringID error_msg{};                        ///< error message
	TileIndex tile{};                            ///< tile command being executed on.
	CommandPayloadSerialised payload{};          ///< serialised payload

	void Serialise(BufferSerialisationRef buffer) const;
};

struct DynBaseCommandContainer {
	Commands cmd{};                              ///< command being executed.
	StringID error_msg{};                        ///< error message
	TileIndex tile{};                            ///< tile command being executed on.
	std::unique_ptr<CommandPayloadBase> payload; ///< payload

	DynBaseCommandContainer() = default;
	DynBaseCommandContainer(Commands cmd, StringID error_msg, TileIndex tile, std::unique_ptr<CommandPayloadBase> payload)
			: cmd(cmd), error_msg(error_msg), tile(tile), payload(std::move(payload)) {}

	template <Commands Tcmd>
	DynBaseCommandContainer(const BaseCommandContainer<Tcmd> &src) : cmd(Tcmd), error_msg(src.error_msg), tile(src.tile), payload(src.payload.Clone()) {}

	DynBaseCommandContainer(DynBaseCommandContainer &&) = default;
	DynBaseCommandContainer(const DynBaseCommandContainer &src) { *this = src; }
	DynBaseCommandContainer &operator=(DynBaseCommandContainer &&other) = default;

	DynBaseCommandContainer &operator=(const DynBaseCommandContainer &other)
	{
		this->cmd = other.cmd;
		this->error_msg = other.error_msg;
		this->tile = other.tile;
		this->payload = (other.payload != nullptr) ? other.payload->Clone() : nullptr;
		return *this;
	}

	void Serialise(BufferSerialisationRef buffer) const;
	const char *Deserialise(DeserialisationBuffer &buffer);
};

struct DynCommandContainer {
	DynBaseCommandContainer command{};
	CommandCallback callback = CommandCallback::None; ///< any callback function executed upon successful completion of the command.
	CallbackParameter callback_param{};

	DynCommandContainer() = default;
	DynCommandContainer(Commands cmd, StringID error_msg, TileIndex tile, std::unique_ptr<CommandPayloadBase> payload, CommandCallback callback, CallbackParameter callback_param)
			: command(cmd, error_msg, tile, std::move(payload)), callback(callback), callback_param(callback_param) {}

	template <Commands Tcmd>
	DynCommandContainer(const CommandContainer<Tcmd> &src) : command(src), callback(src.callback), callback_param(src.callback_param) {}
};

struct CommandExecData {
	TileIndex tile;
	DoCommandFlags flags;
	const CommandPayloadBase &payload;
};

using CommandPayloadDeserialiser = std::unique_ptr<CommandPayloadBase>(DeserialisationBuffer &, StringValidationSettings default_string_validation);

template <typename T>
using CommandProcDirect = CommandCost(DoCommandFlags flags, TileIndex tile, const T &data);
template <typename T>
using CommandProcDirectNoTile = CommandCost(DoCommandFlags flags, const T &data);

#ifdef CMD_DEFINE
#define DEF_CMD_HANDLER(cmd_, proctype_, proc_, flags_, type_) \
template <> struct CommandHandlerTraits<cmd_> { \
	static constexpr auto &proc = proc_; \
	static inline constexpr const char *name = #proc_; \
};
#else
#define DEF_CMD_HANDLER(cmd_, proctype_, proc_, flags_, type_)
#endif

#define DEF_CMD_PROC_GENERAL(cmd_, proctype_, proc_, payload_, flags_, type_, input_no_tile_, output_no_tile_) \
proctype_ proc_; \
DEF_CMD_HANDLER(cmd_, proctype_, proc_, flags_, type_) \
template <> struct CommandTraits<cmd_> { \
	using PayloadType = payload_; \
	static constexpr Commands cmd = cmd_; \
	static constexpr CommandFlags flags = flags_; \
	static constexpr CommandType type = type_; \
	static constexpr bool input_no_tile = input_no_tile_; \
	static constexpr bool output_no_tile = output_no_tile_; \
};

/*
 * Command macro variants:
 *
 * DEF_CMD_TUPLE:
 * Command<...>::Do/Post assemble the payload according the payload's Tuple typedef, using Payload::Make(...).
 * The payload is unpacked at the other end for the call to the handler.
 *
 * DEF_CMD_DIRECT:
 * The payload is passed to DoCommand/DoCommandP directly and forwarded to the command handler as a `const T &` with no packing/unpacking
 *
 * Suffixes:
 * <none>: Normal command, call and handler both use the tile index
 * _LT:    Location tile only, the call on the input side uses the tile index (for error message location, etc), but this is not passed to the command handler. For scripts the tile index is omitted.
 * _NT:    No tile, neither the call nor handler use the tile index
 */

#define DEF_CMD_DIRECT(cmd_, proc_, flags_, type_, payload_) DEF_CMD_PROC_GENERAL(cmd_, CommandProcDirect<payload_>, proc_, payload_, flags_, type_, false, false)
#define DEF_CMD_DIRECT_LT(cmd_, proc_, flags_, type_, payload_) DEF_CMD_PROC_GENERAL(cmd_, CommandProcDirectNoTile<payload_>, proc_, payload_, flags_, type_, false, true)
#define DEF_CMD_DIRECT_NT(cmd_, proc_, flags_, type_, payload_) DEF_CMD_PROC_GENERAL(cmd_, CommandProcDirectNoTile<payload_>, proc_, payload_, flags_, type_, true, true)

/* The .../__VA_ARGS__ part is the payload type, this is to support template types which include comma ',' characters. */
#define DEF_CMD_TUPLE(cmd_, proc_, flags_, type_, ...) \
namespace cmd_detail { using payload_ ## cmd_ = __VA_ARGS__ ; }; \
DEF_CMD_PROC_GENERAL(cmd_, cmd_detail::payload_ ## cmd_ ::CommandProc, proc_, cmd_detail::payload_ ## cmd_, flags_, type_, false, false)
#define DEF_CMD_TUPLE_LT(cmd_, proc_, flags_, type_, ...) \
namespace cmd_detail { using payload_ ## cmd_ = __VA_ARGS__ ; }; \
DEF_CMD_PROC_GENERAL(cmd_, cmd_detail::payload_ ## cmd_ ::CommandProcNoTile, proc_, cmd_detail::payload_ ## cmd_, flags_, type_, false, true)
#define DEF_CMD_TUPLE_NT(cmd_, proc_, flags_, type_, ...) \
namespace cmd_detail { using payload_ ## cmd_ = __VA_ARGS__ ; }; \
DEF_CMD_PROC_GENERAL(cmd_, cmd_detail::payload_ ## cmd_ ::CommandProcNoTile, proc_, cmd_detail::payload_ ## cmd_, flags_, type_, true, true)

template <Commands Tcmd>
using CmdPayload = typename CommandTraits<Tcmd>::PayloadType;

#endif /* COMMAND_TYPE_H */<|MERGE_RESOLUTION|>--- conflicted
+++ resolved
@@ -40,9 +40,8 @@
 class CommandCost {
 	Money cost;                                 ///< The cost of this action
 	ExpensesType expense_type;                  ///< the type of expence as shown on the finances view
-<<<<<<< HEAD
 	CommandCostIntlFlags flags;                 ///< Flags: see CommandCostIntlFlags
-	Owner owner = INVALID_COMPANY;              ///< Originator owner of error.
+	Owner owner = CompanyID::Invalid();         ///< Originator owner of error.
 	StringID message;                           ///< Warning message for when success is unset
 
 	enum class CommandCostInlineType {
@@ -72,13 +71,6 @@
 		TileIndex tile = INVALID_TILE;
 		uint32_t result = 0;
 	};
-=======
-	bool success;                               ///< Whether the command went fine up to this moment
-	Owner owner = CompanyID::Invalid(); ///< Originator owner of error.
-	const GRFFile *textref_stack_grffile = nullptr; ///< NewGRF providing the #TextRefStack content.
-	uint textref_stack_size = 0; ///< Number of uint32_t values to put on the #TextRefStack for the error message.
-	StringID extra_message = INVALID_STRING_ID; ///< Additional warning message for when success is unset
->>>>>>> 53dd1258
 
 	union {
 		uint32_t result = 0;
