/*
 * This file is part of OpenTTD.
 * OpenTTD is free software; you can redistribute it and/or modify it under the terms of the GNU General Public License as published by the Free Software Foundation, version 2.
 * OpenTTD is distributed in the hope that it will be useful, but WITHOUT ANY WARRANTY; without even the implied warranty of MERCHANTABILITY or FITNESS FOR A PARTICULAR PURPOSE.
 * See the GNU General Public License for more details. You should have received a copy of the GNU General Public License along with OpenTTD. If not, see <http://www.gnu.org/licenses/>.
 */

/** @file water_cmd.cpp Handling of water tiles. */

#include "stdafx.h"
#include "cmd_helper.h"
#include "landscape.h"
#include "viewport_func.h"
#include "command_func.h"
#include "town.h"
#include "news_func.h"
#include "depot_base.h"
#include "depot_func.h"
#include "water.h"
#include "industry_map.h"
#include "newgrf_canal.h"
#include "strings_func.h"
#include "vehicle_func.h"
#include "sound_func.h"
#include "company_func.h"
#include "clear_map.h"
#include "tree_map.h"
#include "aircraft.h"
#include "effectvehicle_func.h"
#include "tunnelbridge_map.h"
#include "station_base.h"
#include "ai/ai.hpp"
#include "game/game.hpp"
#include "core/random_func.hpp"
#include "core/backup_type.hpp"
#include "date_func.h"
#include "company_base.h"
#include "company_gui.h"
#include "newgrf_generic.h"
#include "industry.h"
#include "pathfinder/water_regions.h"
#include "object_base.h"
#include "object_map.h"
#include "newgrf_object.h"

#include "table/strings.h"

#include "safeguards.h"

/**
 * Describes from which directions a specific slope can be flooded (if the tile is floodable at all).
 */
static const uint8_t _flood_from_dirs[] = {
	(1 << DIR_NW) | (1 << DIR_SW) | (1 << DIR_SE) | (1 << DIR_NE), // SLOPE_FLAT
	(1 << DIR_NE) | (1 << DIR_SE),                                 // SLOPE_W
	(1 << DIR_NW) | (1 << DIR_NE),                                 // SLOPE_S
	(1 << DIR_NE),                                                 // SLOPE_SW
	(1 << DIR_NW) | (1 << DIR_SW),                                 // SLOPE_E
	0,                                                             // SLOPE_EW
	(1 << DIR_NW),                                                 // SLOPE_SE
	(1 << DIR_N ) | (1 << DIR_NW) | (1 << DIR_NE),                 // SLOPE_WSE, SLOPE_STEEP_S
	(1 << DIR_SW) | (1 << DIR_SE),                                 // SLOPE_N
	(1 << DIR_SE),                                                 // SLOPE_NW
	0,                                                             // SLOPE_NS
	(1 << DIR_E ) | (1 << DIR_NE) | (1 << DIR_SE),                 // SLOPE_NWS, SLOPE_STEEP_W
	(1 << DIR_SW),                                                 // SLOPE_NE
	(1 << DIR_S ) | (1 << DIR_SW) | (1 << DIR_SE),                 // SLOPE_ENW, SLOPE_STEEP_N
	(1 << DIR_W ) | (1 << DIR_SW) | (1 << DIR_NW),                 // SLOPE_SEN, SLOPE_STEEP_E
};

/**
 * Marks tile dirty if it is a canal or river tile.
 * Called to avoid glitches when flooding tiles next to canal tile.
 *
 * @param tile tile to check
 */
static inline void MarkTileDirtyIfCanalOrRiver(TileIndex tile)
{
	if (IsValidTile(tile) && IsTileType(tile, MP_WATER) && (IsCanal(tile) || IsRiver(tile))) MarkTileDirtyByTile(tile);
}

/**
 * Marks the tiles around a tile as dirty, if they are canals or rivers.
 *
 * @param tile The center of the tile where all other tiles are marked as dirty
 * @ingroup dirty
 */
static void MarkCanalsAndRiversAroundDirty(TileIndex tile)
{
	for (Direction dir = DIR_BEGIN; dir < DIR_END; dir++) {
		MarkTileDirtyIfCanalOrRiver(tile + TileOffsByDir(dir));
	}
}

<<<<<<< HEAD
void ClearNeighbourNonFloodingStates(TileIndex tile)
{
	for (Direction dir = DIR_BEGIN; dir < DIR_END; dir++) {
=======
/**
 * Clear non-flooding state of the tiles around a tile.
 * @param tile The centre of the tile where other tiles' non-flooding state is cleared.
 */
void ClearNeighbourNonFloodingStates(TileIndex tile)
{
	for (Direction dir = DIR_BEGIN; dir != DIR_END; dir++) {
>>>>>>> c9bd21d5
		TileIndex dest = tile + TileOffsByDir(dir);
		if (IsValidTile(dest) && IsTileType(dest, MP_WATER)) SetNonFloodingWaterTile(dest, false);
	}
}

/**
 * Build a ship depot.
 * @param tile tile where ship depot is built
 * @param flags type of operation
 * @param p1 bit 0 depot orientation (Axis)
 * @param p2 unused
 * @param text unused
 * @return the cost of this operation or an error
 */
CommandCost CmdBuildShipDepot(TileIndex tile, DoCommandFlag flags, uint32_t p1, uint32_t p2, const char *text)
{
	Axis axis = Extract<Axis, 0, 1>(p1);

	TileIndex tile2 = tile + TileOffsByAxis(axis);

	if (!HasTileWaterGround(tile) || !HasTileWaterGround(tile2)) {
		return_cmd_error(STR_ERROR_MUST_BE_BUILT_ON_WATER);
	}

	if (IsBridgeAbove(tile) || IsBridgeAbove(tile2)) return_cmd_error(STR_ERROR_MUST_DEMOLISH_BRIDGE_FIRST);

	if (!IsTileFlat(tile) || !IsTileFlat(tile2)) {
		/* Prevent depots on rapids */
		return_cmd_error(STR_ERROR_SITE_UNSUITABLE);
	}

	if (!Depot::CanAllocateItem()) return CMD_ERROR;

	WaterClass wc1 = GetWaterClass(tile);
	WaterClass wc2 = GetWaterClass(tile2);
	CommandCost cost = CommandCost(EXPENSES_CONSTRUCTION, _price[PR_BUILD_DEPOT_SHIP]);

	bool add_cost = !IsWaterTile(tile);
	CommandCost ret = DoCommand(tile, 0, 0, flags | DC_AUTO | DC_ALLOW_REMOVE_WATER, CMD_LANDSCAPE_CLEAR);
	if (ret.Failed()) return ret;
	if (add_cost) {
		cost.AddCost(ret);
	}
	add_cost = !IsWaterTile(tile2);
	ret = DoCommand(tile2, 0, 0, flags | DC_AUTO | DC_ALLOW_REMOVE_WATER, CMD_LANDSCAPE_CLEAR);
	if (ret.Failed()) return ret;
	if (add_cost) {
		cost.AddCost(ret);
	}

	if (flags & DC_EXEC) {
		InvalidateWaterRegion(tile);
		InvalidateWaterRegion(tile2);

		Depot *depot = new Depot(tile);
		depot->build_date = CalTime::CurDate();

		uint new_water_infra = 2 * LOCK_DEPOT_TILE_FACTOR;
		/* Update infrastructure counts after the tile clears earlier.
		 * Clearing object tiles may result in water tiles which are already accounted for in the water infrastructure total.
		 * See: MakeWaterKeepingClass() */
		if (wc1 == WATER_CLASS_CANAL && !(HasTileWaterClass(tile) && GetWaterClass(tile) == WATER_CLASS_CANAL && IsTileOwner(tile, _current_company))) new_water_infra++;
		if (wc2 == WATER_CLASS_CANAL && !(HasTileWaterClass(tile2) && GetWaterClass(tile2) == WATER_CLASS_CANAL && IsTileOwner(tile2, _current_company))) new_water_infra++;

		Company::Get(_current_company)->infrastructure.water += new_water_infra;
		DirtyCompanyInfrastructureWindows(_current_company);

		MakeShipDepot(tile,  _current_company, depot->index, DEPOT_PART_NORTH, axis, wc1);
		MakeShipDepot(tile2, _current_company, depot->index, DEPOT_PART_SOUTH, axis, wc2);
		CheckForDockingTile(tile);
		CheckForDockingTile(tile2);
		MarkTileDirtyByTile(tile);
		MarkTileDirtyByTile(tile2);
		MakeDefaultName(depot);
	}

	return cost;
}

bool IsPossibleDockingTile(TileIndex t)
{
	assert(IsValidTile(t));
	switch (GetTileType(t)) {
		case MP_WATER:
			if (IsLock(t) && GetLockPart(t) == LOCK_PART_MIDDLE) return false;
			[[fallthrough]];
		case MP_RAILWAY:
		case MP_STATION:
		case MP_TUNNELBRIDGE:
			return TrackdirBitsToTrackBits(GetTileTrackdirBits(t, TRANSPORT_WATER, 0)) != TRACK_BIT_NONE;

		default:
			return false;
	}
}

/**
 * Mark the supplied tile as a docking tile if it is suitable for docking.
 * Tiles surrounding the tile are tested to be docks with correct orientation.
 * @param t Tile to test.
 */
void CheckForDockingTile(TileIndex t)
{
	for (DiagDirection d = DIAGDIR_BEGIN; d != DIAGDIR_END; d++) {
		TileIndex tile = t + TileOffsByDiagDir(d);
		if (!IsValidTile(tile)) continue;

		if (IsDockTile(tile) && IsDockWaterPart(tile)) {
			Station *st = Station::GetByTile(tile);
			st->docking_station.Add(t);
			st->docking_tiles.push_back(t);
			SetDockingTile(t, true);
		}
		if (IsTileType(tile, MP_INDUSTRY)) {
			Station *st = Industry::GetByTile(tile)->neutral_station;
			if (st != nullptr) {
				st->docking_station.Add(t);
				st->docking_tiles.push_back(t);
				SetDockingTile(t, true);
			}
		}
		if (IsTileType(tile, MP_STATION) && IsOilRig(tile)) {
			Station::GetByTile(tile)->docking_station.Add(t);
			SetDockingTile(t, true);
		}
	}
}

void MakeWaterKeepingClass(TileIndex tile, Owner o)
{
	WaterClass wc = GetWaterClass(tile);

	/* Autoslope might turn an originally canal or river tile into land */
	auto [slope, z] = GetTileSlopeZ(tile);

	if (slope != SLOPE_FLAT) {
		if (wc == WATER_CLASS_CANAL) {
			/* If we clear the canal, we have to remove it from the infrastructure count as well. */
			Company *c = Company::GetIfValid(o);
			if (c != nullptr) {
				c->infrastructure.water--;
				DirtyCompanyInfrastructureWindows(c->index);
			}
			/* Sloped canals are locks and no natural water remains whatever the slope direction */
			wc = WATER_CLASS_INVALID;
		}

		/* Only river water should be restored on appropriate slopes. Other water would be invalid on slopes */
		if (wc != WATER_CLASS_RIVER || GetInclinedSlopeDirection(slope) == INVALID_DIAGDIR) {
			wc = WATER_CLASS_INVALID;
		}
	}

	if (wc == WATER_CLASS_SEA && z > 0) {
		/* Update company infrastructure count. */
		Company *c = Company::GetIfValid(o);
		if (c != nullptr) {
			c->infrastructure.water++;
			DirtyCompanyInfrastructureWindows(c->index);
		}

		wc = WATER_CLASS_CANAL;
	}

	/* Zero map array and terminate animation */
	DoClearSquare(tile);
	InvalidateWaterRegion(tile);

	/* Maybe change to water */
	switch (wc) {
		case WATER_CLASS_SEA:   MakeSea(tile);                break;
		case WATER_CLASS_CANAL: MakeCanal(tile, o, Random()); break;
		case WATER_CLASS_RIVER: MakeRiver(tile, Random());    break;
		default: break;
	}

	if (wc != WATER_CLASS_INVALID) CheckForDockingTile(tile);
	MarkTileDirtyByTile(tile);
}

static CommandCost RemoveShipDepot(TileIndex tile, DoCommandFlag flags)
{
	if (!IsShipDepot(tile)) return CMD_ERROR;

	CommandCost ret = CheckTileOwnership(tile);
	if (ret.Failed()) return ret;

	TileIndex tile2 = GetOtherShipDepotTile(tile);

	/* do not check for ship on tile when company goes bankrupt */
	if (!(flags & DC_BANKRUPT)) {
		CommandCost ret = EnsureNoVehicleOnGround(tile);
		if (ret.Succeeded()) ret = EnsureNoVehicleOnGround(tile2);
		if (ret.Failed()) return ret;
	}

	bool do_clear = (flags & DC_FORCE_CLEAR_TILE) != 0;

	if (flags & DC_EXEC) {
		delete Depot::GetByTile(tile);

		Company *c = Company::GetIfValid(GetTileOwner(tile));
		if (c != nullptr) {
			c->infrastructure.water -= 2 * LOCK_DEPOT_TILE_FACTOR;
			if (do_clear && GetWaterClass(tile) == WATER_CLASS_CANAL) c->infrastructure.water--;
			DirtyCompanyInfrastructureWindows(c->index);
		}

		if (!do_clear) MakeWaterKeepingClass(tile,  GetTileOwner(tile));
		MakeWaterKeepingClass(tile2, GetTileOwner(tile2));
	}

	return CommandCost(EXPENSES_CONSTRUCTION, _price[PR_CLEAR_DEPOT_SHIP]);
}

/**
 * Builds a lock.
 * @param tile Central tile of the lock.
 * @param dir Uphill direction.
 * @param flags Operation to perform.
 * @return The cost in case of success, or an error code if it failed.
 */
static CommandCost DoBuildLock(TileIndex tile, DiagDirection dir, DoCommandFlag flags)
{
	CommandCost cost(EXPENSES_CONSTRUCTION);

	TileIndexDiff delta = TileOffsByDiagDir(dir);
	CommandCost ret = EnsureNoVehicleOnGround(tile);
	if (ret.Succeeded()) ret = EnsureNoVehicleOnGround(tile + delta);
	if (ret.Succeeded()) ret = EnsureNoVehicleOnGround(tile - delta);
	if (ret.Failed()) return ret;

	/* middle tile */
	WaterClass wc_middle = HasTileWaterGround(tile) ? GetWaterClass(tile) : WATER_CLASS_CANAL;
	ret = DoCommand(tile, 0, 0, flags, CMD_LANDSCAPE_CLEAR);
	if (ret.Failed()) return ret;
	cost.AddCost(ret);

	/* lower tile */
	if (!IsWaterTile(tile - delta)) {
		ret = DoCommand(tile - delta, 0, 0, flags, CMD_LANDSCAPE_CLEAR);
		if (ret.Failed()) return ret;
		cost.AddCost(ret);
		cost.AddCost(_price[PR_BUILD_CANAL]);
	}
	if (!IsTileFlat(tile - delta)) {
		return_cmd_error(STR_ERROR_LAND_SLOPED_IN_WRONG_DIRECTION);
	}
	WaterClass wc_lower = IsWaterTile(tile - delta) ? GetWaterClass(tile - delta) : WATER_CLASS_CANAL;

	/* upper tile */
	if (!IsWaterTile(tile + delta)) {
		ret = DoCommand(tile + delta, 0, 0, flags, CMD_LANDSCAPE_CLEAR);
		if (ret.Failed()) return ret;
		cost.AddCost(ret);
		cost.AddCost(_price[PR_BUILD_CANAL]);
	}
	if (!IsTileFlat(tile + delta)) {
		return_cmd_error(STR_ERROR_LAND_SLOPED_IN_WRONG_DIRECTION);
	}
	WaterClass wc_upper = IsWaterTile(tile + delta) ? GetWaterClass(tile + delta) : WATER_CLASS_CANAL;

	if (IsBridgeAbove(tile) || IsBridgeAbove(tile - delta) || IsBridgeAbove(tile + delta)) {
		return_cmd_error(STR_ERROR_MUST_DEMOLISH_BRIDGE_FIRST);
	}

	if (flags & DC_EXEC) {
		InvalidateWaterRegion(tile);
		InvalidateWaterRegion(tile + delta);
		InvalidateWaterRegion(tile - delta);

		/* Update company infrastructure counts. */
		Company *c = Company::GetIfValid(_current_company);
		if (c != nullptr) {
			/* Counts for the water. */
			if (!IsWaterTile(tile - delta)) c->infrastructure.water++;
			if (!IsWaterTile(tile + delta)) c->infrastructure.water++;
			/* Count for the lock itself. */
			c->infrastructure.water += 3 * LOCK_DEPOT_TILE_FACTOR; // Lock is three tiles.
			DirtyCompanyInfrastructureWindows(_current_company);
		}

		MakeLock(tile, _current_company, dir, wc_lower, wc_upper, wc_middle);
		CheckForDockingTile(tile - delta);
		CheckForDockingTile(tile + delta);
		MarkTileDirtyByTile(tile);
		MarkTileDirtyByTile(tile - delta);
		MarkTileDirtyByTile(tile + delta);
		MarkCanalsAndRiversAroundDirty(tile - delta);
		MarkCanalsAndRiversAroundDirty(tile + delta);
		InvalidateWaterRegion(tile - delta);
		InvalidateWaterRegion(tile + delta);
	}
	cost.AddCost(_price[PR_BUILD_LOCK]);

	return cost;
}

/**
 * Remove a lock.
 * @param tile Central tile of the lock.
 * @param flags Operation to perform.
 * @return The cost in case of success, or an error code if it failed.
 */
static CommandCost RemoveLock(TileIndex tile, DoCommandFlag flags)
{
	if (GetTileOwner(tile) != OWNER_NONE) {
		CommandCost ret = CheckTileOwnership(tile);
		if (ret.Failed()) return ret;
	}

	TileIndexDiff delta = TileOffsByDiagDir(GetLockDirection(tile));

	/* make sure no vehicle is on the tile. */
	CommandCost ret = EnsureNoVehicleOnGround(tile);
	if (ret.Succeeded()) ret = EnsureNoVehicleOnGround(tile + delta);
	if (ret.Succeeded()) ret = EnsureNoVehicleOnGround(tile - delta);
	if (ret.Failed()) return ret;

	if (flags & DC_EXEC) {
		/* Remove middle part from company infrastructure count. */
		Company *c = Company::GetIfValid(GetTileOwner(tile));
		if (c != nullptr) {
			c->infrastructure.water -= 3 * LOCK_DEPOT_TILE_FACTOR; // three parts of the lock.
			DirtyCompanyInfrastructureWindows(c->index);
		}

		if (GetWaterClass(tile) == WATER_CLASS_RIVER) {
			MakeRiver(tile, Random());
		} else {
			DoClearSquare(tile);
			ClearNeighbourNonFloodingStates(tile);
		}
		MakeWaterKeepingClass(tile + delta, GetTileOwner(tile + delta));
		MakeWaterKeepingClass(tile - delta, GetTileOwner(tile - delta));
		MarkCanalsAndRiversAroundDirty(tile);
		MarkCanalsAndRiversAroundDirty(tile - delta);
		MarkCanalsAndRiversAroundDirty(tile + delta);
	}

	return CommandCost(EXPENSES_CONSTRUCTION, _price[PR_CLEAR_LOCK]);
}

/**
 * Builds a lock.
 * @param tile tile where to place the lock
 * @param flags type of operation
 * @param p1 unused
 * @param p2 unused
 * @param text unused
 * @return the cost of this operation or an error
 */
CommandCost CmdBuildLock(TileIndex tile, DoCommandFlag flags, uint32_t p1, uint32_t p2, const char *text)
{
	DiagDirection dir = GetInclinedSlopeDirection(GetTileSlope(tile));
	if (dir == INVALID_DIAGDIR) return_cmd_error(STR_ERROR_LAND_SLOPED_IN_WRONG_DIRECTION);

	return DoBuildLock(tile, dir, flags);
}

/** Callback to create non-desert around a river tile. */
void RiverModifyDesertZone(TileIndex tile, void *)
{
	if (GetTropicZone(tile) == TROPICZONE_DESERT) SetTropicZone(tile, TROPICZONE_NORMAL);
}

/**
 * Make a river tile and remove desert directly around it.
 * @param tile The tile to change into river and create non-desert around
 */
void MakeRiverAndModifyDesertZoneAround(TileIndex tile)
{
	MakeRiver(tile, Random());
	MarkTileDirtyByTile(tile);

	/* Remove desert directly around the river tile. */
	IterateCurvedCircularTileArea(tile, RIVER_OFFSET_DESERT_DISTANCE, RiverModifyDesertZone, nullptr);
}

/**
 * Build a piece of canal.
 * @param tile end tile of stretch-dragging
 * @param flags type of operation
 * @param p1 start tile of stretch-dragging
 * @param p2 various bitstuffed data
 *  bits  0-1: waterclass to build. sea and river can only be built in scenario editor, unless enable_build_river is enabled
 *  bit     2: Whether to use the Orthogonal (0) or Diagonal (1) iterator.
 * @param text unused
 * @return the cost of this operation or an error
 */
CommandCost CmdBuildCanal(TileIndex tile, DoCommandFlag flags, uint32_t p1, uint32_t p2, const char *text)
{
	WaterClass wc = Extract<WaterClass, 0, 2>(p2);
	if (p1 >= MapSize() || wc == WATER_CLASS_INVALID) return CMD_ERROR;

	/* Outside of the editor you can only build canals, not oceans */
	if (_game_mode != GM_EDITOR) {
		if (HasBit(p2, 2)) return CMD_ERROR;
		if (wc == WATER_CLASS_RIVER) {
			if (!_settings_game.construction.enable_build_river && _current_company != OWNER_DEITY) {
				return CMD_ERROR;
			}
		} else if (wc != WATER_CLASS_CANAL) {
			return CMD_ERROR;
		}
	}

	CommandCost cost(EXPENSES_CONSTRUCTION);

	OrthogonalOrDiagonalTileIterator iter(tile, p1, HasBit(p2, 2));
	for (; *iter != INVALID_TILE; ++iter) {
		TileIndex current_tile = *iter;
		CommandCost ret;

		Slope slope = GetTileSlope(current_tile);
		if (slope != SLOPE_FLAT && (wc != WATER_CLASS_RIVER || !IsInclinedSlope(slope))) {
			return_cmd_error(STR_ERROR_FLAT_LAND_REQUIRED);
		}

		bool water = IsWaterTile(current_tile);

		/* Outside the editor, prevent building canals over your own or OWNER_NONE owned canals */
		if (water && IsCanal(current_tile) && _game_mode != GM_EDITOR && (IsTileOwner(current_tile, _current_company) || IsTileOwner(current_tile, OWNER_NONE))) continue;

		ret = DoCommand(current_tile, 0, 0, flags, CMD_LANDSCAPE_CLEAR);
		if (ret.Failed()) return ret;

		if (!water) cost.AddCost(ret);

		if (flags & DC_EXEC) {
			InvalidateWaterRegion(current_tile);

			if (IsTileType(current_tile, MP_WATER) && IsCanal(current_tile)) {
				Owner owner = GetTileOwner(current_tile);
				if (Company::IsValidID(owner)) {
					Company::Get(owner)->infrastructure.water--;
					DirtyCompanyInfrastructureWindows(owner);
				}
			}

			switch (wc) {
				case WATER_CLASS_RIVER:
					MakeRiver(current_tile, Random());
					if (_game_mode == GM_EDITOR) {
						IterateCurvedCircularTileArea(current_tile, _settings_game.game_creation.river_tropics_width, RiverModifyDesertZone, nullptr);
					}
					break;

				case WATER_CLASS_SEA:
					if (TileHeight(current_tile) == 0) {
						MakeSea(current_tile);
						break;
					}
					[[fallthrough]];

				default:
					MakeCanal(current_tile, _current_company, Random());
					if (Company::IsValidID(_current_company)) {
						Company::Get(_current_company)->infrastructure.water++;
						DirtyCompanyInfrastructureWindows(_current_company);
					}
					break;
			}
			MarkTileDirtyByTile(current_tile);
			MarkCanalsAndRiversAroundDirty(current_tile);
			CheckForDockingTile(current_tile);
		}

		cost.AddCost(_price[PR_BUILD_CANAL]);
		if (wc == WATER_CLASS_RIVER) {
			cost.AddCost(_price[PR_BUILD_CANAL] * 3);
		}
	}

	if (cost.GetCost() == 0) {
		return_cmd_error(STR_ERROR_ALREADY_BUILT);
	} else {
		return cost;
	}
}


static CommandCost ClearTile_Water(TileIndex tile, DoCommandFlag flags)
{
	if (flags & DC_EXEC) InvalidateWaterRegion(tile);

	switch (GetWaterTileType(tile)) {
		case WATER_TILE_CLEAR: {
			if (flags & DC_NO_WATER) return_cmd_error(STR_ERROR_CAN_T_BUILD_ON_WATER);

			if (!IsCanal(tile) && _game_mode != GM_EDITOR && !_settings_game.construction.enable_remove_water && !(flags & DC_ALLOW_REMOVE_WATER)
					&& _current_company != OWNER_WATER) {
				return_cmd_error(STR_ERROR_CAN_T_BUILD_ON_WATER);
			}

			Money base_cost = IsCanal(tile) ? _price[PR_CLEAR_CANAL] : _price[PR_CLEAR_WATER];
			/* Make sure freeform edges are allowed or it's not an edge tile. */
			if (!_settings_game.construction.freeform_edges && (!IsInsideMM(TileX(tile), 1, MapMaxX() - 1) ||
					!IsInsideMM(TileY(tile), 1, MapMaxY() - 1))) {
				return_cmd_error(STR_ERROR_TOO_CLOSE_TO_EDGE_OF_MAP);
			}

			/* Make sure no vehicle is on the tile */
			CommandCost ret = EnsureNoVehicleOnGround(tile);
			if (ret.Failed()) return ret;

			Owner owner = GetTileOwner(tile);
			if (owner != OWNER_WATER && owner != OWNER_NONE) {
				CommandCost ret = CheckTileOwnership(tile);
				if (ret.Failed()) return ret;
			}

			if (flags & DC_EXEC) {
				if (IsCanal(tile) && Company::IsValidID(owner)) {
					Company::Get(owner)->infrastructure.water--;
					DirtyCompanyInfrastructureWindows(owner);
				}
				bool remove = IsDockingTile(tile);
				DoClearSquare(tile);
				MarkCanalsAndRiversAroundDirty(tile);
<<<<<<< HEAD
				if (remove) RemoveDockingTile(tile);
=======
>>>>>>> c9bd21d5
				ClearNeighbourNonFloodingStates(tile);
			}

			return CommandCost(EXPENSES_CONSTRUCTION, base_cost);
		}

		case WATER_TILE_COAST: {
			Slope slope = GetTileSlope(tile);

			/* Make sure no vehicle is on the tile */
			CommandCost ret = EnsureNoVehicleOnGround(tile);
			if (ret.Failed()) return ret;

			if (IsSlopeWithOneCornerRaised(slope)) {
				if (_game_mode != GM_EDITOR && !_settings_game.construction.enable_remove_water && !(flags & DC_ALLOW_REMOVE_WATER)) return_cmd_error(STR_ERROR_CAN_T_BUILD_ON_WATER);
				ret = CommandCost(EXPENSES_CONSTRUCTION, _price[PR_CLEAR_WATER]);
			} else {
				ret = CommandCost(EXPENSES_CONSTRUCTION, _price[PR_CLEAR_ROUGH]);
			}
			if (flags & DC_EXEC) {
				bool remove = IsDockingTile(tile);
				DoClearSquare(tile);
				MarkCanalsAndRiversAroundDirty(tile);
<<<<<<< HEAD
				if (remove) RemoveDockingTile(tile);
=======
>>>>>>> c9bd21d5
				ClearNeighbourNonFloodingStates(tile);
			}
			return ret;
		}

		case WATER_TILE_LOCK: {
			static const TileIndexDiffC _lock_tomiddle_offs[][DIAGDIR_END] = {
				/*   NE       SE        SW      NW       */
				{ { 0,  0}, {0,  0}, { 0, 0}, {0,  0} }, // LOCK_PART_MIDDLE
				{ {-1,  0}, {0,  1}, { 1, 0}, {0, -1} }, // LOCK_PART_LOWER
				{ { 1,  0}, {0, -1}, {-1, 0}, {0,  1} }, // LOCK_PART_UPPER
			};

			if (flags & DC_AUTO) return_cmd_error(STR_ERROR_BUILDING_MUST_BE_DEMOLISHED);
			if (_current_company == OWNER_WATER) return CMD_ERROR;
			/* move to the middle tile.. */
			return RemoveLock(tile + ToTileIndexDiff(_lock_tomiddle_offs[GetLockPart(tile)][GetLockDirection(tile)]), flags);
		}

		case WATER_TILE_DEPOT:
			if (flags & DC_AUTO) return_cmd_error(STR_ERROR_BUILDING_MUST_BE_DEMOLISHED);
			return RemoveShipDepot(tile, flags);

		default:
			NOT_REACHED();
	}
}

void ForceClearWaterTile(TileIndex tile)
{
	if (IsWaterTile(tile) && IsCanal(tile)) {
		Owner owner = GetTileOwner(tile);
		if (Company::IsValidID(owner)) {
			Company::Get(owner)->infrastructure.water--;
			DirtyCompanyInfrastructureWindows(owner);
		}
	}
	bool remove = IsDockingTile(tile);
	DoClearSquare(tile);
	MarkCanalsAndRiversAroundDirty(tile);
	if (remove) RemoveDockingTile(tile);
	ClearNeighbourNonFloodingStates(tile);
}

/**
 * return true if a tile is a water tile wrt. a certain direction.
 *
 * @param tile The tile of interest.
 * @param from The direction of interest.
 * @return true iff the tile is water in the view of 'from'.
 *
 */
bool IsWateredTile(TileIndex tile, Direction from)
{
	switch (GetTileType(tile)) {
		case MP_WATER:
			switch (GetWaterTileType(tile)) {
				default: NOT_REACHED();
				case WATER_TILE_DEPOT: case WATER_TILE_CLEAR: return true;
				case WATER_TILE_LOCK: return DiagDirToAxis(GetLockDirection(tile)) == DiagDirToAxis(DirToDiagDir(from));

				case WATER_TILE_COAST:
					switch (GetTileSlope(tile)) {
						case SLOPE_W: return (from == DIR_SE) || (from == DIR_E) || (from == DIR_NE);
						case SLOPE_S: return (from == DIR_NE) || (from == DIR_N) || (from == DIR_NW);
						case SLOPE_E: return (from == DIR_NW) || (from == DIR_W) || (from == DIR_SW);
						case SLOPE_N: return (from == DIR_SW) || (from == DIR_S) || (from == DIR_SE);
						default: return false;
					}
			}

		case MP_RAILWAY:
			if (GetRailGroundType(tile) == RAIL_GROUND_WATER) {
				assert_tile(IsPlainRail(tile), tile);
				switch (GetTileSlope(tile)) {
					case SLOPE_W: return (from == DIR_SE) || (from == DIR_E) || (from == DIR_NE);
					case SLOPE_S: return (from == DIR_NE) || (from == DIR_N) || (from == DIR_NW);
					case SLOPE_E: return (from == DIR_NW) || (from == DIR_W) || (from == DIR_SW);
					case SLOPE_N: return (from == DIR_SW) || (from == DIR_S) || (from == DIR_SE);
					default: return false;
				}
			}
			return false;

		case MP_STATION:
			if (IsOilRig(tile)) {
				/* Do not draw waterborders inside of industries.
				 * Note: There is no easy way to detect the industry of an oilrig tile. */
				TileIndex src_tile = tile + TileOffsByDir(from);
				if ((IsTileType(src_tile, MP_STATION) && IsOilRig(src_tile)) ||
				    (IsTileType(src_tile, MP_INDUSTRY))) return true;

				return IsTileOnWater(tile);
			}
			return (IsDock(tile) && IsTileFlat(tile)) || IsBuoy(tile);

		case MP_INDUSTRY: {
			/* Do not draw waterborders inside of industries.
			 * Note: There is no easy way to detect the industry of an oilrig tile. */
			TileIndex src_tile = tile + TileOffsByDir(from);
			if ((IsTileType(src_tile, MP_STATION) && IsOilRig(src_tile)) ||
			    (IsTileType(src_tile, MP_INDUSTRY) && GetIndustryIndex(src_tile) == GetIndustryIndex(tile))) return true;

			return IsTileOnWater(tile);
		}

		case MP_OBJECT: return IsTileOnWater(tile);

		case MP_TUNNELBRIDGE: return GetTunnelBridgeTransportType(tile) == TRANSPORT_WATER && ReverseDiagDir(GetTunnelBridgeDirection(tile)) == DirToDiagDir(from);

		case MP_VOID: return true; // consider map border as water, esp. for rivers

		default:          return false;
	}
}

/**
 * Draw a water sprite, potentially with a NewGRF-modified sprite offset.
 * @param base    Sprite base.
 * @param offset  Sprite offset.
 * @param feature The type of sprite that is drawn.
 * @param tile    Tile index to draw.
 */
static void DrawWaterSprite(SpriteID base, uint offset, CanalFeature feature, TileIndex tile)
{
	if (base != SPR_FLAT_WATER_TILE) {
		/* Only call offset callback if the sprite is NewGRF-provided. */
		offset = GetCanalSpriteOffset(feature, tile, offset);
	}
	DrawGroundSprite(base + offset, PAL_NONE);
}

/**
 * Draw canal or river edges.
 * @param canal  True if canal edges should be drawn, false for river edges.
 * @param offset Sprite offset.
 * @param tile   Tile to draw.
 */
static void DrawWaterEdges(bool canal, uint offset, TileIndex tile)
{
	CanalFeature feature;
	SpriteID base = 0;
	if (canal) {
		feature = CF_DIKES;
		base = GetCanalSprite(CF_DIKES, tile);
		if (base == 0) base = SPR_CANAL_DIKES_BASE;
	} else {
		feature = CF_RIVER_EDGE;
		base = GetCanalSprite(CF_RIVER_EDGE, tile);
		if (base == 0) return; // Don't draw if no sprites provided.
	}

	uint wa;

	/* determine the edges around with water. */
	wa  = IsWateredTile(TileAddXY(tile, -1,  0), DIR_SW) << 0;
	wa += IsWateredTile(TileAddXY(tile,  0,  1), DIR_NW) << 1;
	wa += IsWateredTile(TileAddXY(tile,  1,  0), DIR_NE) << 2;
	wa += IsWateredTile(TileAddXY(tile,  0, -1), DIR_SE) << 3;

	if (!(wa & 1)) DrawWaterSprite(base, offset,     feature, tile);
	if (!(wa & 2)) DrawWaterSprite(base, offset + 1, feature, tile);
	if (!(wa & 4)) DrawWaterSprite(base, offset + 2, feature, tile);
	if (!(wa & 8)) DrawWaterSprite(base, offset + 3, feature, tile);

	/* right corner */
	switch (wa & 0x03) {
		case 0: DrawWaterSprite(base, offset + 4, feature, tile); break;
		case 3: if (!IsWateredTile(TileAddXY(tile, -1, 1), DIR_W)) DrawWaterSprite(base, offset + 8, feature, tile); break;
	}

	/* bottom corner */
	switch (wa & 0x06) {
		case 0: DrawWaterSprite(base, offset + 5, feature, tile); break;
		case 6: if (!IsWateredTile(TileAddXY(tile, 1, 1), DIR_N)) DrawWaterSprite(base, offset + 9, feature, tile); break;
	}

	/* left corner */
	switch (wa & 0x0C) {
		case  0: DrawWaterSprite(base, offset + 6, feature, tile); break;
		case 12: if (!IsWateredTile(TileAddXY(tile, 1, -1), DIR_E)) DrawWaterSprite(base, offset + 10, feature, tile); break;
	}

	/* upper corner */
	switch (wa & 0x09) {
		case 0: DrawWaterSprite(base, offset + 7, feature, tile); break;
		case 9: if (!IsWateredTile(TileAddXY(tile, -1, -1), DIR_S)) DrawWaterSprite(base, offset + 11, feature, tile); break;
	}
}

/** Draw a plain sea water tile with no edges */
static void DrawSeaWater(TileIndex)
{
	DrawGroundSprite(SPR_FLAT_WATER_TILE, PAL_NONE);
}

/** draw a canal styled water tile with dikes around */
static void DrawCanalWater(TileIndex tile)
{
	SpriteID image = SPR_FLAT_WATER_TILE;
	if (HasBit(_water_feature[CF_WATERSLOPE].flags, CFF_HAS_FLAT_SPRITE)) {
		/* First water slope sprite is flat water. */
		image = GetCanalSprite(CF_WATERSLOPE, tile);
		if (image == 0) image = SPR_FLAT_WATER_TILE;
	}
	DrawWaterSprite(image, 0, CF_WATERSLOPE, tile);

	DrawWaterEdges(true, 0, tile);
}

#include "table/water_land.h"

/**
 * Draw a build sprite sequence for water tiles.
 * If buildings are invisible, nothing will be drawn.
 * @param ti      Tile info.
 * @param dtss     Sprite sequence to draw.
 * @param base    Base sprite.
 * @param offset  Additional sprite offset.
 * @param palette Palette to use.
 */
static void DrawWaterTileStruct(const TileInfo *ti, const DrawTileSeqStruct *dtss, SpriteID base, uint offset, PaletteID palette, CanalFeature feature)
{
	/* Don't draw if buildings are invisible. */
	if (IsInvisibilitySet(TO_BUILDINGS)) return;

	for (; !dtss->IsTerminator(); dtss++) {
		uint tile_offs = offset + dtss->image.sprite;
		if (feature < CF_END) tile_offs = GetCanalSpriteOffset(feature, ti->tile, tile_offs);
		AddSortableSpriteToDraw(base + tile_offs, palette,
			ti->x + dtss->delta_x, ti->y + dtss->delta_y,
			dtss->size_x, dtss->size_y,
			dtss->size_z, ti->z + dtss->delta_z,
			IsTransparencySet(TO_BUILDINGS));
	}
}

/** Draw a lock tile. */
static void DrawWaterLock(const TileInfo *ti)
{
	int part = GetLockPart(ti->tile);
	const DrawTileSprites &dts = _lock_display_data[part][GetLockDirection(ti->tile)];

	/* Draw ground sprite. */
	SpriteID image = dts.ground.sprite;

	SpriteID water_base = GetCanalSprite(CF_WATERSLOPE, ti->tile);
	if (water_base == 0) {
		/* Use default sprites. */
		water_base = SPR_CANALS_BASE;
	} else if (HasBit(_water_feature[CF_WATERSLOPE].flags, CFF_HAS_FLAT_SPRITE)) {
		/* NewGRF supplies a flat sprite as first sprite. */
		if (image == SPR_FLAT_WATER_TILE) {
			image = water_base;
		} else {
			image++;
		}
	}

	if (image < 5) image += water_base;
	DrawGroundSprite(image, PAL_NONE);

	/* Draw structures. */
	uint     zoffs = 0;
	SpriteID base  = GetCanalSprite(CF_LOCKS, ti->tile);

	if (base == 0) {
		/* If no custom graphics, use defaults. */
		base = SPR_LOCK_BASE;
		uint8_t z_threshold = part == LOCK_PART_UPPER ? 8 : 0;
		zoffs = ti->z > z_threshold ? 24 : 0;
	}

	DrawWaterTileStruct(ti, dts.seq, base, zoffs, PAL_NONE, CF_LOCKS);
}

/** Draw a ship depot tile. */
static void DrawWaterDepot(const TileInfo *ti)
{
	DrawWaterClassGround(ti);
	DrawWaterTileStruct(ti, _shipdepot_display_data[GetShipDepotAxis(ti->tile)][GetShipDepotPart(ti->tile)].seq, 0, 0, COMPANY_SPRITE_COLOUR(GetTileOwner(ti->tile)), CF_END);
}

static void DrawRiverWater(const TileInfo *ti)
{
	SpriteID image = SPR_FLAT_WATER_TILE;
	uint     offset = 0;
	uint     edges_offset = 0;

	if (ti->tileh != SLOPE_FLAT || HasBit(_water_feature[CF_RIVER_SLOPE].flags, CFF_HAS_FLAT_SPRITE)) {
		image = GetCanalSprite(CF_RIVER_SLOPE, ti->tile);
		if (image == 0) {
			switch (ti->tileh) {
				case SLOPE_NW: image = SPR_WATER_SLOPE_Y_DOWN; break;
				case SLOPE_SW: image = SPR_WATER_SLOPE_X_UP;   break;
				case SLOPE_SE: image = SPR_WATER_SLOPE_Y_UP;   break;
				case SLOPE_NE: image = SPR_WATER_SLOPE_X_DOWN; break;
				default:       image = SPR_FLAT_WATER_TILE;    break;
			}
		} else {
			/* Flag bit 0 indicates that the first sprite is flat water. */
			offset = HasBit(_water_feature[CF_RIVER_SLOPE].flags, CFF_HAS_FLAT_SPRITE) ? 1 : 0;

			switch (ti->tileh) {
				case SLOPE_SE:              edges_offset += 12; break;
				case SLOPE_NE: offset += 1; edges_offset += 24; break;
				case SLOPE_SW: offset += 2; edges_offset += 36; break;
				case SLOPE_NW: offset += 3; edges_offset += 48; break;
				default:       offset  = 0; break;
			}

			offset = GetCanalSpriteOffset(CF_RIVER_SLOPE, ti->tile, offset);
		}
	}

	DrawGroundSprite(image + offset, PAL_NONE);

	/* Draw river edges if available. */
	DrawWaterEdges(false, edges_offset, ti->tile);
}

void DrawShoreTile(Slope tileh)
{
	/* Converts the enum Slope into an offset based on SPR_SHORE_BASE.
	 * This allows to calculate the proper sprite to display for this Slope */
	static const uint8_t tileh_to_shoresprite[32] = {
		0, 1, 2, 3, 4, 16, 6, 7, 8, 9, 17, 11, 12, 13, 14, 0,
		0, 0, 0, 0, 0,  0, 0, 0, 0, 0,  0,  5,  0, 10, 15, 0,
	};

	assert(!IsHalftileSlope(tileh)); // Halftile slopes need to get handled earlier.
	assert(tileh != SLOPE_FLAT);     // Shore is never flat

	assert((tileh != SLOPE_EW) && (tileh != SLOPE_NS)); // No suitable sprites for current flooding behaviour

	DrawGroundSprite(SPR_SHORE_BASE + tileh_to_shoresprite[tileh], PAL_NONE);
}

void DrawWaterClassGround(const TileInfo *ti)
{
	switch (GetWaterClass(ti->tile)) {
		case WATER_CLASS_SEA:   DrawSeaWater(ti->tile); break;
		case WATER_CLASS_CANAL: DrawCanalWater(ti->tile); break;
		case WATER_CLASS_RIVER: DrawRiverWater(ti); break;
		default: NOT_REACHED();
	}
}

static void DrawTile_Water(TileInfo *ti, DrawTileProcParams params)
{
	switch (GetWaterTileType(ti->tile)) {
		case WATER_TILE_CLEAR:
			if (!params.no_ground_tiles) DrawWaterClassGround(ti);
			DrawBridgeMiddle(ti);
			break;

		case WATER_TILE_COAST: {
			if (!params.no_ground_tiles) DrawShoreTile(ti->tileh);
			DrawBridgeMiddle(ti);
			break;
		}

		case WATER_TILE_LOCK:
			DrawWaterLock(ti);
			break;

		case WATER_TILE_DEPOT:
			DrawWaterDepot(ti);
			break;
	}
}

void DrawShipDepotSprite(int x, int y, Axis axis, DepotPart part)
{
	const DrawTileSprites &dts = _shipdepot_display_data[axis][part];

	DrawSprite(dts.ground.sprite, dts.ground.pal, x, y);
	DrawOrigTileSeqInGUI(x, y, &dts, COMPANY_SPRITE_COLOUR(_local_company));
}


static int GetSlopePixelZ_Water(TileIndex tile, uint x, uint y, bool)
{
	auto [tileh, z] = GetTilePixelSlope(tile);

	return z + GetPartialPixelZ(x & 0xF, y & 0xF, tileh);
}

static Foundation GetFoundation_Water(TileIndex, Slope)
{
	return FOUNDATION_NONE;
}

static void GetTileDesc_Water(TileIndex tile, TileDesc *td)
{
	switch (GetWaterTileType(tile)) {
		case WATER_TILE_CLEAR:
			switch (GetWaterClass(tile)) {
				case WATER_CLASS_SEA:   td->str = STR_LAI_WATER_DESCRIPTION_WATER; break;
				case WATER_CLASS_CANAL: td->str = STR_LAI_WATER_DESCRIPTION_CANAL; break;
				case WATER_CLASS_RIVER: td->str = STR_LAI_WATER_DESCRIPTION_RIVER; break;
				default: NOT_REACHED();
			}
			break;
		case WATER_TILE_COAST: td->str = STR_LAI_WATER_DESCRIPTION_COAST_OR_RIVERBANK; break;
		case WATER_TILE_LOCK : td->str = STR_LAI_WATER_DESCRIPTION_LOCK;               break;
		case WATER_TILE_DEPOT:
			td->str = STR_LAI_WATER_DESCRIPTION_SHIP_DEPOT;
			td->build_date = Depot::GetByTile(tile)->build_date;
			break;
		default: NOT_REACHED();
	}

	td->owner[0] = GetTileOwner(tile);
}

/**
 * Handle the flooding of a vehicle. This sets the vehicle state to crashed,
 * creates a newsitem and dirties the necessary windows.
 * @param v The vehicle to flood.
 */
static void FloodVehicle(Vehicle *v)
{
	uint victims = v->Crash(true);

	AI::NewEvent(v->owner, new ScriptEventVehicleCrashed(v->index, v->tile, ScriptEventVehicleCrashed::CRASH_FLOODED, victims));
	Game::NewEvent(new ScriptEventVehicleCrashed(v->index, v->tile, ScriptEventVehicleCrashed::CRASH_FLOODED, victims));
	SetDParam(0, victims);
	AddTileNewsItem(STR_NEWS_DISASTER_FLOOD_VEHICLE, NT_ACCIDENT, v->tile);
	CreateEffectVehicleRel(v, 4, 4, 8, EV_EXPLOSION_LARGE);
	if (_settings_client.sound.disaster) SndPlayVehicleFx(SND_12_EXPLOSION, v);
}

/**
 * Flood a vehicle if we are allowed to flood it, i.e. when it is on the ground.
 * @param v    The vehicle to test for flooding.
 * @param data The z of level to flood.
 * @return nullptr as we always want to remove everything.
 */
static Vehicle *FloodAircraftProc(Vehicle *v, void *data)
{
	if ((v->vehstatus & VS_CRASHED) != 0) return nullptr;

	if (!IsAirportTile(v->tile) || GetTileMaxZ(v->tile) != 0) return nullptr;
	if (v->subtype == AIR_SHADOW) return nullptr;

	/* We compare v->z_pos against delta_z + 1 because the shadow
	 * is at delta_z and the actual aircraft at delta_z + 1. */
	const Station *st = Station::GetByTile(v->tile);
	const AirportFTAClass *airport = st->airport.GetFTA();
	if (v->z_pos != airport->delta_z + 1) return nullptr;

	FloodVehicle(v);

	return nullptr;
}

/**
 * Flood a vehicle if we are allowed to flood it, i.e. when it is on the ground.
 * @param v    The vehicle to test for flooding.
 * @param data The z of level to flood.
 * @return nullptr as we always want to remove everything.
 */
static Vehicle *FloodVehicleProc(Vehicle *v, void *data)
{
	if ((v->vehstatus & VS_CRASHED) != 0) return nullptr;

	int z = static_cast<int>(reinterpret_cast<intptr_t>(data));
	if (v->z_pos > z) return nullptr;
	FloodVehicle(v->First());

	return nullptr;
}

static void FindFloodVehicle(TileIndex tile, int z)
{
	FindVehicleOnPos(tile, VEH_AIRCRAFT, reinterpret_cast<void *>(static_cast<intptr_t>(z)), &FloodAircraftProc);
	FindVehicleOnPos(tile, VEH_TRAIN, reinterpret_cast<void *>(static_cast<intptr_t>(z)), &FloodVehicleProc);
	FindVehicleOnPos(tile, VEH_ROAD, reinterpret_cast<void *>(static_cast<intptr_t>(z)), &FloodVehicleProc);
}

/**
 * Finds a vehicle to flood.
 * It does not find vehicles that are already crashed on bridges, i.e. flooded.
 * @param tile the tile where to find a vehicle to flood
 */
static void FloodVehicles(TileIndex tile)
{
	int z = 0;

	if (IsAirportTile(tile)) {
		const Station *st = Station::GetByTile(tile);
		for (TileIndex airport_tile : st->airport) {
			if (st->TileBelongsToAirport(airport_tile)) FindFloodVehicle(airport_tile, z);
		}

		/* No vehicle could be flooded on this airport anymore */
		return;
	}

	if (!IsBridgeTile(tile)) {
		FindFloodVehicle(tile, z);
		return;
	}

	TileIndex end = GetOtherBridgeEnd(tile);
	z = GetBridgePixelHeight(tile);

	FindFloodVehicle(tile, z);
	FindFloodVehicle(end, z);
}

/**
 * Returns the behaviour of a tile during flooding.
 *
 * @return Behaviour of the tile
 */
FloodingBehaviour GetFloodingBehaviour(TileIndex tile)
{
	/* FLOOD_ACTIVE:  'single-corner-raised'-coast, sea, sea-shipdepots, sea-buoys, sea-docks (water part), rail with flooded halftile, sea-water-industries, sea-oilrigs
	 * FLOOD_DRYUP:   coast with more than one corner raised, coast with rail-track, coast with trees
	 * FLOOD_PASSIVE: (not used)
	 * FLOOD_NONE:    canals, rivers, everything else
	 */
	switch (GetTileType(tile)) {
		case MP_WATER:
			if (IsCoast(tile)) {
				Slope tileh = GetTileSlope(tile);
				return (IsSlopeWithOneCornerRaised(tileh) ? FLOOD_ACTIVE : FLOOD_DRYUP);
			}
			[[fallthrough]];
		case MP_STATION:
		case MP_INDUSTRY:
			return (GetWaterClass(tile) == WATER_CLASS_SEA) ? FLOOD_ACTIVE : FLOOD_NONE;

		case MP_RAILWAY:
			if (GetRailGroundType(tile) == RAIL_GROUND_WATER) {
				return (IsSlopeWithOneCornerRaised(GetTileSlope(tile)) ? FLOOD_ACTIVE : FLOOD_DRYUP);
			}
			return FLOOD_NONE;

		case MP_TREES:
			return (GetTreeGround(tile) == TREE_GROUND_SHORE ? FLOOD_DRYUP : FLOOD_NONE);

		case MP_OBJECT:
			return (GetObjectGroundType(tile) == OBJECT_GROUND_SHORE ? FLOOD_DRYUP : ((GetWaterClass(tile) == WATER_CLASS_SEA) ? FLOOD_ACTIVE : FLOOD_NONE));

		case MP_VOID:
			return _settings_game.construction.flood_from_edges ? FLOOD_ACTIVE : FLOOD_NONE;

		default:
			return FLOOD_NONE;
	}
}

/**
 * Floods a tile.
 */
static void DoFloodTile(TileIndex target)
{
	assert_tile(!IsTileType(target, MP_WATER), target);

	bool flooded = false; // Will be set to true if something is changed.

	Backup<CompanyID> cur_company(_current_company, OWNER_WATER, FILE_LINE);

	Slope tileh = GetTileSlope(target);
	if (tileh != SLOPE_FLAT) {
		/* make coast.. */
		switch (GetTileType(target)) {
			case MP_RAILWAY: {
				if (!IsPlainRail(target)) break;
				FloodVehicles(target);
				flooded = FloodHalftile(target);
				break;
			}

			case MP_TREES:
				if (!IsSlopeWithOneCornerRaised(tileh)) {
					SetTreeGroundDensity(target, TREE_GROUND_SHORE, 3);
					MarkTileDirtyByTile(target);
					flooded = true;
					break;
				}
				[[fallthrough]];

			case MP_CLEAR:
				if (DoCommand(target, 0, 0, DC_EXEC, CMD_LANDSCAPE_CLEAR).Succeeded()) {
					MakeShore(target);
					MarkTileDirtyByTile(target);
					flooded = true;
				}
				break;

			case MP_OBJECT: {
				const ObjectSpec *spec = ObjectSpec::GetByTile(target);
				if ((spec->ctrl_flags & OBJECT_CTRL_FLAG_USE_LAND_GROUND) && (spec->ctrl_flags & OBJECT_CTRL_FLAG_EDGE_FOUNDATION)) {
					Object *obj = Object::GetByTile(target);
					uint8_t flags = spec->edge_foundation[obj->view];
					DiagDirection edge = (DiagDirection)GB(flags, 0, 2);
					Slope incline = InclinedSlope(edge);
					if (!(tileh & incline) && !(flags & OBJECT_EF_FLAG_FOUNDATION_LOWER)) {
						/* object is on the lower edge with no foundation, and now underwater, clear the tile and then flood it */
						if (DoCommand(target, 0, 0, DC_EXEC, CMD_LANDSCAPE_CLEAR).Succeeded()) {
							MakeShore(target);
							MarkTileDirtyByTile(target);
							flooded = true;
						}
						break;
					}
					SetWaterClass(target, WATER_CLASS_SEA);
					SetObjectGroundTypeDensity(target, OBJECT_GROUND_SHORE, 3);
					MarkTileDirtyByTile(target, VMDF_NOT_MAP_MODE);
					flooded = true;
				} else if ((spec->ctrl_flags & OBJECT_CTRL_FLAG_USE_LAND_GROUND) && (spec->flags & OBJECT_FLAG_HAS_NO_FOUNDATION)) {
					SetWaterClass(target, WATER_CLASS_SEA);
					SetObjectGroundTypeDensity(target, OBJECT_GROUND_SHORE, 3);
					MarkTileDirtyByTile(target, VMDF_NOT_MAP_MODE);
					flooded = true;
				}
				break;
			}

			default:
				break;
		}
	} else {
		/* Flood vehicles */
		FloodVehicles(target);

		/* flood flat tile */
		if (DoCommand(target, 0, 0, DC_EXEC, CMD_LANDSCAPE_CLEAR).Succeeded()) {
			MakeSea(target);
			MarkTileDirtyByTile(target);
			flooded = true;
		}
	}

	if (flooded) {
		InvalidateWaterRegion(target);

		/* Mark surrounding canal tiles dirty too to avoid glitches */
		MarkCanalsAndRiversAroundDirty(target);

		/* update signals if needed */
		UpdateSignalsInBuffer();

		if (IsPossibleDockingTile(target)) CheckForDockingTile(target);
	}

	cur_company.Restore();
}

/**
 * Drys a tile up.
 */
static void DoDryUp(TileIndex tile)
{
	Backup<CompanyID> cur_company(_current_company, OWNER_WATER, FILE_LINE);

	switch (GetTileType(tile)) {
		case MP_RAILWAY:
			assert_tile(IsPlainRail(tile), tile);
			assert_tile(GetRailGroundType(tile) == RAIL_GROUND_WATER, tile);

			RailGroundType new_ground;
			switch (GetTrackBits(tile)) {
				case TRACK_BIT_UPPER: new_ground = RAIL_GROUND_FENCE_HORIZ1; break;
				case TRACK_BIT_LOWER: new_ground = RAIL_GROUND_FENCE_HORIZ2; break;
				case TRACK_BIT_LEFT:  new_ground = RAIL_GROUND_FENCE_VERT1;  break;
				case TRACK_BIT_RIGHT: new_ground = RAIL_GROUND_FENCE_VERT2;  break;
				default: NOT_REACHED();
			}
			SetRailGroundType(tile, new_ground);
			MarkTileDirtyByTile(tile);
			break;

		case MP_TREES:
			SetTreeGroundDensity(tile, TREE_GROUND_GRASS, 3);
			MarkTileDirtyByTile(tile, VMDF_NOT_MAP_MODE);
			break;

		case MP_WATER:
			assert_tile(IsCoast(tile), tile);

			if (DoCommand(tile, 0, 0, DC_EXEC, CMD_LANDSCAPE_CLEAR).Succeeded()) {
				MakeClear(tile, CLEAR_GRASS, 3);
				MarkTileDirtyByTile(tile);
			}
			break;

		case MP_OBJECT:
			SetWaterClass(tile, WATER_CLASS_INVALID);
			SetObjectGroundTypeDensity(tile, OBJECT_GROUND_GRASS, 3);
			MarkTileDirtyByTile(tile, VMDF_NOT_MAP_MODE);
			break;

		default: NOT_REACHED();
	}

	cur_company.Restore();
}

/**
 * Let a water tile floods its diagonal adjoining tiles
 * called from tunnelbridge_cmd, and by TileLoop_Industry() and TileLoop_Track()
 *
 * @param tile the water/shore tile that floods
 */
void TileLoop_Water(TileIndex tile)
{
	if (IsTileType(tile, MP_WATER)) {
		AmbientSoundEffect(tile);
		if (IsNonFloodingWaterTile(tile)) return;
	}

<<<<<<< HEAD
	/* At day lengths > 4, handle flooding in auxiliary tile loop */
	if (DayLengthFactor() > 4 && _game_mode != GM_EDITOR) return;

	if (IsNonFloodingWaterTile(tile)) return;

	TileLoopWaterFlooding(GetFloodingBehaviour(tile), tile);
}

void TileLoopWaterFlooding(FloodingBehaviour flooding_behaviour, TileIndex tile)
{
	switch (flooding_behaviour) {
		case FLOOD_ACTIVE: {
			int non_water_neighbours = 0;
=======
	switch (GetFloodingBehaviour(tile)) {
		case FLOOD_ACTIVE: {
			bool continue_flooding = false;
>>>>>>> c9bd21d5
			for (Direction dir = DIR_BEGIN; dir < DIR_END; dir++) {
				TileIndex dest = AddTileIndexDiffCWrap(tile, TileIndexDiffCByDir(dir));
				/* Contrary to drying up, flooding does not consider MP_VOID tiles. */
				if (!IsValidTile(dest)) continue;
				/* do not try to flood water tiles - increases performance a lot */
				if (IsTileType(dest, MP_WATER)) continue;

<<<<<<< HEAD
				non_water_neighbours++;
=======
				/* Buoys and docks cannot be flooded, and when removed turn into flooding water. */
				if (IsTileType(dest, MP_STATION) && (IsBuoy(dest) || IsDock(dest))) continue;

				/* This neighbour tile might be floodable later if the tile is cleared, so allow flooding to continue. */
				continue_flooding = true;
>>>>>>> c9bd21d5

				/* TREE_GROUND_SHORE is the sign of a previous flood. */
				if (IsTileType(dest, MP_TREES) && GetTreeGround(dest) == TREE_GROUND_SHORE) continue;
				if (IsTileType(dest, MP_OBJECT) && (GetObjectEffectiveFoundationType(dest) != OEFT_NONE || GetObjectGroundType(dest) == OBJECT_GROUND_SHORE)) continue;

				auto [slope_dest, z_dest] = GetFoundationSlope(dest);
				if (z_dest > 0) continue;

				if (!HasBit(_flood_from_dirs[slope_dest & ~SLOPE_HALFTILE_MASK & ~SLOPE_STEEP], ReverseDir(dir))) continue;

				DoFloodTile(dest);
			}
<<<<<<< HEAD
			if (non_water_neighbours == 0 && IsTileType(tile, MP_WATER)) SetNonFloodingWaterTile(tile, true);
=======
			if (!continue_flooding && IsTileType(tile, MP_WATER)) SetNonFloodingWaterTile(tile, true);
>>>>>>> c9bd21d5
			break;
		}

		case FLOOD_DRYUP: {
			Slope slope_here = std::get<0>(GetFoundationSlope(tile)) & ~SLOPE_HALFTILE_MASK & ~SLOPE_STEEP;
			for (Direction dir : SetBitIterator<Direction>(_flood_from_dirs[slope_here])) {
				TileIndex dest = AddTileIndexDiffCWrap(tile, TileIndexDiffCByDir(dir));
				/* Contrary to flooding, drying up does consider MP_VOID tiles. */
				if (dest == INVALID_TILE) continue;

				FloodingBehaviour dest_behaviour = GetFloodingBehaviour(dest);
				if ((dest_behaviour == FLOOD_ACTIVE) || (dest_behaviour == FLOOD_PASSIVE)) return;
			}
			DoDryUp(tile);
			break;
		}

		default: return;
	}
}

void ConvertGroundTilesIntoWaterTiles()
{
	for (TileIndex tile = 0; tile < MapSize(); ++tile) {
		auto [slope, z] = GetTileSlopeZ(tile);
		if (IsTileType(tile, MP_CLEAR) && z == 0) {
			/* Make both water for tiles at level 0
			 * and make shore, as that looks much better
			 * during the generation. */
			switch (slope) {
				case SLOPE_FLAT:
					MakeSea(tile);
					break;

				case SLOPE_N:
				case SLOPE_E:
				case SLOPE_S:
				case SLOPE_W:
					MakeShore(tile);
					break;

				default:
					for (Direction dir : SetBitIterator<Direction>(_flood_from_dirs[slope & ~SLOPE_STEEP])) {
						TileIndex dest = TileAddByDir(tile, dir);
						Slope slope_dest = GetTileSlope(dest) & ~SLOPE_STEEP;
						if (slope_dest == SLOPE_FLAT || IsSlopeWithOneCornerRaised(slope_dest) || IsTileType(dest, MP_VOID)) {
							MakeShore(tile);
							break;
						}
					}
					break;
			}
		}
	}
}

static TrackStatus GetTileTrackStatus_Water(TileIndex tile, TransportType mode, uint, DiagDirection)
{
	static const TrackBits coast_tracks[] = {TRACK_BIT_NONE, TRACK_BIT_RIGHT, TRACK_BIT_UPPER, TRACK_BIT_NONE, TRACK_BIT_LEFT, TRACK_BIT_NONE, TRACK_BIT_NONE,
		TRACK_BIT_NONE, TRACK_BIT_LOWER, TRACK_BIT_NONE, TRACK_BIT_NONE, TRACK_BIT_NONE, TRACK_BIT_NONE, TRACK_BIT_NONE, TRACK_BIT_NONE, TRACK_BIT_NONE};

	TrackBits ts;

	if (mode != TRANSPORT_WATER) return 0;

	switch (GetWaterTileType(tile)) {
		case WATER_TILE_CLEAR: ts = ((GetWaterClass(tile) < WATER_CLASS_RIVER) || IsTileFlat(tile)) ? TRACK_BIT_ALL : TRACK_BIT_NONE; break;
		case WATER_TILE_COAST: ts = coast_tracks[GetTileSlope(tile) & 0xF]; break;
		case WATER_TILE_LOCK:  ts = DiagDirToDiagTrackBits(GetLockDirection(tile)); break;
		case WATER_TILE_DEPOT: ts = AxisToTrackBits(GetShipDepotAxis(tile)); break;
		default: return 0;
	}
	if (TileX(tile) == 0) {
		/* NE border: remove tracks that connects NE tile edge */
		ts &= ~(TRACK_BIT_X | TRACK_BIT_UPPER | TRACK_BIT_RIGHT);
	}
	if (TileY(tile) == 0) {
		/* NW border: remove tracks that connects NW tile edge */
		ts &= ~(TRACK_BIT_Y | TRACK_BIT_LEFT | TRACK_BIT_UPPER);
	}
	return CombineTrackStatus(TrackBitsToTrackdirBits(ts), TRACKDIR_BIT_NONE);
}

static bool ClickTile_Water(TileIndex tile)
{
	if (GetWaterTileType(tile) == WATER_TILE_DEPOT) {
		ShowDepotWindow(GetShipDepotNorthTile(tile), VEH_SHIP);
		return true;
	}
	return false;
}

static void ChangeTileOwner_Water(TileIndex tile, Owner old_owner, Owner new_owner)
{
	if (!IsTileOwner(tile, old_owner)) return;

	bool is_lock_middle = IsLock(tile) && GetLockPart(tile) == LOCK_PART_MIDDLE;

	/* No need to dirty company windows here, we'll redraw the whole screen anyway. */
	if (is_lock_middle) Company::Get(old_owner)->infrastructure.water -= 3 * LOCK_DEPOT_TILE_FACTOR; // Lock has three parts.
	if (new_owner != INVALID_OWNER) {
		if (is_lock_middle) Company::Get(new_owner)->infrastructure.water += 3 * LOCK_DEPOT_TILE_FACTOR; // Lock has three parts.
		/* Only subtract from the old owner here if the new owner is valid,
		 * otherwise we clear ship depots and canal water below. */
		if (GetWaterClass(tile) == WATER_CLASS_CANAL && !is_lock_middle) {
			Company::Get(old_owner)->infrastructure.water--;
			Company::Get(new_owner)->infrastructure.water++;
		}
		if (IsShipDepot(tile)) {
			Company::Get(old_owner)->infrastructure.water -= LOCK_DEPOT_TILE_FACTOR;
			Company::Get(new_owner)->infrastructure.water += LOCK_DEPOT_TILE_FACTOR;
		}

		SetTileOwner(tile, new_owner);
		return;
	}

	/* Remove depot */
	if (IsShipDepot(tile)) DoCommand(tile, 0, 0, DC_EXEC | DC_BANKRUPT, CMD_LANDSCAPE_CLEAR);

	/* Set owner of canals and locks ... and also canal under dock there was before.
	 * Check if the new owner after removing depot isn't OWNER_WATER. */
	if (IsTileOwner(tile, old_owner)) {
		if (GetWaterClass(tile) == WATER_CLASS_CANAL && !is_lock_middle) Company::Get(old_owner)->infrastructure.water--;
		SetTileOwner(tile, OWNER_NONE);
	}
}

static VehicleEnterTileStatus VehicleEnter_Water(Vehicle *, TileIndex, int, int)
{
	return VETSB_CONTINUE;
}

static CommandCost TerraformTile_Water(TileIndex tile, DoCommandFlag flags, int, Slope)
{
	/* Canals can't be terraformed */
	if (IsWaterTile(tile) && IsCanal(tile)) return_cmd_error(STR_ERROR_MUST_DEMOLISH_CANAL_FIRST);

	return DoCommand(tile, 0, 0, flags, CMD_LANDSCAPE_CLEAR);
}


extern const TileTypeProcs _tile_type_water_procs = {
	DrawTile_Water,           // draw_tile_proc
	GetSlopePixelZ_Water,     // get_slope_z_proc
	ClearTile_Water,          // clear_tile_proc
	nullptr,                     // add_accepted_cargo_proc
	GetTileDesc_Water,        // get_tile_desc_proc
	GetTileTrackStatus_Water, // get_tile_track_status_proc
	ClickTile_Water,          // click_tile_proc
	nullptr,                     // animate_tile_proc
	TileLoop_Water,           // tile_loop_proc
	ChangeTileOwner_Water,    // change_tile_owner_proc
	nullptr,                     // add_produced_cargo_proc
	VehicleEnter_Water,       // vehicle_enter_tile_proc
	GetFoundation_Water,      // get_foundation_proc
	TerraformTile_Water,      // terraform_tile_proc
};<|MERGE_RESOLUTION|>--- conflicted
+++ resolved
@@ -92,19 +92,9 @@
 	}
 }
 
-<<<<<<< HEAD
 void ClearNeighbourNonFloodingStates(TileIndex tile)
 {
 	for (Direction dir = DIR_BEGIN; dir < DIR_END; dir++) {
-=======
-/**
- * Clear non-flooding state of the tiles around a tile.
- * @param tile The centre of the tile where other tiles' non-flooding state is cleared.
- */
-void ClearNeighbourNonFloodingStates(TileIndex tile)
-{
-	for (Direction dir = DIR_BEGIN; dir != DIR_END; dir++) {
->>>>>>> c9bd21d5
 		TileIndex dest = tile + TileOffsByDir(dir);
 		if (IsValidTile(dest) && IsTileType(dest, MP_WATER)) SetNonFloodingWaterTile(dest, false);
 	}
@@ -625,10 +615,7 @@
 				bool remove = IsDockingTile(tile);
 				DoClearSquare(tile);
 				MarkCanalsAndRiversAroundDirty(tile);
-<<<<<<< HEAD
 				if (remove) RemoveDockingTile(tile);
-=======
->>>>>>> c9bd21d5
 				ClearNeighbourNonFloodingStates(tile);
 			}
 
@@ -652,10 +639,7 @@
 				bool remove = IsDockingTile(tile);
 				DoClearSquare(tile);
 				MarkCanalsAndRiversAroundDirty(tile);
-<<<<<<< HEAD
 				if (remove) RemoveDockingTile(tile);
-=======
->>>>>>> c9bd21d5
 				ClearNeighbourNonFloodingStates(tile);
 			}
 			return ret;
@@ -1367,12 +1351,8 @@
  */
 void TileLoop_Water(TileIndex tile)
 {
-	if (IsTileType(tile, MP_WATER)) {
-		AmbientSoundEffect(tile);
-		if (IsNonFloodingWaterTile(tile)) return;
-	}
-
-<<<<<<< HEAD
+	if (IsTileType(tile, MP_WATER)) AmbientSoundEffect(tile);
+
 	/* At day lengths > 4, handle flooding in auxiliary tile loop */
 	if (DayLengthFactor() > 4 && _game_mode != GM_EDITOR) return;
 
@@ -1385,12 +1365,7 @@
 {
 	switch (flooding_behaviour) {
 		case FLOOD_ACTIVE: {
-			int non_water_neighbours = 0;
-=======
-	switch (GetFloodingBehaviour(tile)) {
-		case FLOOD_ACTIVE: {
 			bool continue_flooding = false;
->>>>>>> c9bd21d5
 			for (Direction dir = DIR_BEGIN; dir < DIR_END; dir++) {
 				TileIndex dest = AddTileIndexDiffCWrap(tile, TileIndexDiffCByDir(dir));
 				/* Contrary to drying up, flooding does not consider MP_VOID tiles. */
@@ -1398,15 +1373,11 @@
 				/* do not try to flood water tiles - increases performance a lot */
 				if (IsTileType(dest, MP_WATER)) continue;
 
-<<<<<<< HEAD
-				non_water_neighbours++;
-=======
 				/* Buoys and docks cannot be flooded, and when removed turn into flooding water. */
 				if (IsTileType(dest, MP_STATION) && (IsBuoy(dest) || IsDock(dest))) continue;
 
 				/* This neighbour tile might be floodable later if the tile is cleared, so allow flooding to continue. */
 				continue_flooding = true;
->>>>>>> c9bd21d5
 
 				/* TREE_GROUND_SHORE is the sign of a previous flood. */
 				if (IsTileType(dest, MP_TREES) && GetTreeGround(dest) == TREE_GROUND_SHORE) continue;
@@ -1419,11 +1390,7 @@
 
 				DoFloodTile(dest);
 			}
-<<<<<<< HEAD
-			if (non_water_neighbours == 0 && IsTileType(tile, MP_WATER)) SetNonFloodingWaterTile(tile, true);
-=======
 			if (!continue_flooding && IsTileType(tile, MP_WATER)) SetNonFloodingWaterTile(tile, true);
->>>>>>> c9bd21d5
 			break;
 		}
 
