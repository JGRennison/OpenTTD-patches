--- conflicted
+++ resolved
@@ -456,11 +456,7 @@
 }
 
 /** Callback to create non-desert around a river tile. */
-<<<<<<< HEAD
 void RiverModifyDesertZone(TileIndex tile, void *)
-=======
-static bool RiverModifyDesertZone(TileIndex tile, void *)
->>>>>>> 36c735eb
 {
 	if (GetTropicZone(tile) == TROPICZONE_DESERT) SetTropicZone(tile, TROPICZONE_NORMAL);
 }
