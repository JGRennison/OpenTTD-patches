/*
 * This file is part of OpenTTD.
 * OpenTTD is free software; you can redistribute it and/or modify it under the terms of the GNU General Public License as published by the Free Software Foundation, version 2.
 * OpenTTD is distributed in the hope that it will be useful, but WITHOUT ANY WARRANTY; without even the implied warranty of MERCHANTABILITY or FITNESS FOR A PARTICULAR PURPOSE.
 * See the GNU General Public License for more details. You should have received a copy of the GNU General Public License along with OpenTTD. If not, see <http://www.gnu.org/licenses/>.
 */

/** @file water_cmd.cpp Handling of water tiles. */

#include "stdafx.h"
#include "cmd_helper.h"
#include "landscape.h"
#include "viewport_func.h"
#include "command_func.h"
#include "town.h"
#include "news_func.h"
#include "depot_base.h"
#include "depot_func.h"
#include "water.h"
#include "industry_map.h"
#include "newgrf_canal.h"
#include "strings_func.h"
#include "vehicle_func.h"
#include "sound_func.h"
#include "company_func.h"
#include "clear_map.h"
#include "tree_map.h"
#include "aircraft.h"
#include "effectvehicle_func.h"
#include "tunnelbridge_map.h"
#include "station_base.h"
#include "ai/ai.hpp"
#include "game/game.hpp"
#include "core/random_func.hpp"
#include "core/backup_type.hpp"
#include "date_func.h"
#include "company_base.h"
#include "company_gui.h"
#include "newgrf_generic.h"
#include "industry.h"
#include "object_base.h"
#include "object_map.h"
#include "newgrf_object.h"

#include "table/strings.h"

#include "safeguards.h"

/**
 * Describes from which directions a specific slope can be flooded (if the tile is floodable at all).
 */
static const uint8 _flood_from_dirs[] = {
	(1 << DIR_NW) | (1 << DIR_SW) | (1 << DIR_SE) | (1 << DIR_NE), // SLOPE_FLAT
	(1 << DIR_NE) | (1 << DIR_SE),                                 // SLOPE_W
	(1 << DIR_NW) | (1 << DIR_NE),                                 // SLOPE_S
	(1 << DIR_NE),                                                 // SLOPE_SW
	(1 << DIR_NW) | (1 << DIR_SW),                                 // SLOPE_E
	0,                                                             // SLOPE_EW
	(1 << DIR_NW),                                                 // SLOPE_SE
	(1 << DIR_N ) | (1 << DIR_NW) | (1 << DIR_NE),                 // SLOPE_WSE, SLOPE_STEEP_S
	(1 << DIR_SW) | (1 << DIR_SE),                                 // SLOPE_N
	(1 << DIR_SE),                                                 // SLOPE_NW
	0,                                                             // SLOPE_NS
	(1 << DIR_E ) | (1 << DIR_NE) | (1 << DIR_SE),                 // SLOPE_NWS, SLOPE_STEEP_W
	(1 << DIR_SW),                                                 // SLOPE_NE
	(1 << DIR_S ) | (1 << DIR_SW) | (1 << DIR_SE),                 // SLOPE_ENW, SLOPE_STEEP_N
	(1 << DIR_W ) | (1 << DIR_SW) | (1 << DIR_NW),                 // SLOPE_SEN, SLOPE_STEEP_E
};

/**
 * Marks tile dirty if it is a canal or river tile.
 * Called to avoid glitches when flooding tiles next to canal tile.
 *
 * @param tile tile to check
 */
static inline void MarkTileDirtyIfCanalOrRiver(TileIndex tile)
{
	if (IsValidTile(tile) && IsTileType(tile, MP_WATER) && (IsCanal(tile) || IsRiver(tile))) MarkTileDirtyByTile(tile);
}

/**
 * Marks the tiles around a tile as dirty, if they are canals or rivers.
 *
 * @param tile The center of the tile where all other tiles are marked as dirty
 * @ingroup dirty
 */
static void MarkCanalsAndRiversAroundDirty(TileIndex tile)
{
	for (Direction dir = DIR_BEGIN; dir < DIR_END; dir++) {
		MarkTileDirtyIfCanalOrRiver(tile + TileOffsByDir(dir));
	}
}

void ClearNeighbourNonFloodingStates(TileIndex tile)
{
	for (Direction dir = DIR_BEGIN; dir < DIR_END; dir++) {
		TileIndex dest = tile + TileOffsByDir(dir);
		if (IsValidTile(dest) && IsTileType(dest, MP_WATER)) SetNonFloodingWaterTile(dest, false);
	}
}

/**
 * Build a ship depot.
 * @param tile tile where ship depot is built
 * @param flags type of operation
 * @param p1 bit 0 depot orientation (Axis)
 * @param p2 unused
 * @param text unused
 * @return the cost of this operation or an error
 */
CommandCost CmdBuildShipDepot(TileIndex tile, DoCommandFlag flags, uint32 p1, uint32 p2, const char *text)
{
	Axis axis = Extract<Axis, 0, 1>(p1);

	TileIndex tile2 = tile + (axis == AXIS_X ? TileDiffXY(1, 0) : TileDiffXY(0, 1));

	if (!HasTileWaterGround(tile) || !HasTileWaterGround(tile2)) {
		return_cmd_error(STR_ERROR_MUST_BE_BUILT_ON_WATER);
	}

	if (IsBridgeAbove(tile) || IsBridgeAbove(tile2)) return_cmd_error(STR_ERROR_MUST_DEMOLISH_BRIDGE_FIRST);

	if (!IsTileFlat(tile) || !IsTileFlat(tile2)) {
		/* Prevent depots on rapids */
		return_cmd_error(STR_ERROR_SITE_UNSUITABLE);
	}

	if (!Depot::CanAllocateItem()) return CMD_ERROR;

	WaterClass wc1 = GetWaterClass(tile);
	WaterClass wc2 = GetWaterClass(tile2);
	CommandCost cost = CommandCost(EXPENSES_CONSTRUCTION, _price[PR_BUILD_DEPOT_SHIP]);

	bool add_cost = !IsWaterTile(tile);
	CommandCost ret = DoCommand(tile, 0, 0, flags | DC_AUTO | DC_ALLOW_REMOVE_WATER, CMD_LANDSCAPE_CLEAR);
	if (ret.Failed()) return ret;
	if (add_cost) {
		cost.AddCost(ret);
	}
	add_cost = !IsWaterTile(tile2);
	ret = DoCommand(tile2, 0, 0, flags | DC_AUTO | DC_ALLOW_REMOVE_WATER, CMD_LANDSCAPE_CLEAR);
	if (ret.Failed()) return ret;
	if (add_cost) {
		cost.AddCost(ret);
	}

	if (flags & DC_EXEC) {
		Depot *depot = new Depot(tile);
		depot->build_date = _date;

		uint new_water_infra = 2 * LOCK_DEPOT_TILE_FACTOR;
		/* Update infrastructure counts after the tile clears earlier.
		 * Clearing object tiles may result in water tiles which are already accounted for in the water infrastructure total.
		 * See: MakeWaterKeepingClass() */
		if (wc1 == WATER_CLASS_CANAL && !(HasTileWaterClass(tile) && GetWaterClass(tile) == WATER_CLASS_CANAL && IsTileOwner(tile, _current_company))) new_water_infra++;
		if (wc2 == WATER_CLASS_CANAL && !(HasTileWaterClass(tile2) && GetWaterClass(tile2) == WATER_CLASS_CANAL && IsTileOwner(tile2, _current_company))) new_water_infra++;

		Company::Get(_current_company)->infrastructure.water += new_water_infra;
		DirtyCompanyInfrastructureWindows(_current_company);

		MakeShipDepot(tile,  _current_company, depot->index, DEPOT_PART_NORTH, axis, wc1);
		MakeShipDepot(tile2, _current_company, depot->index, DEPOT_PART_SOUTH, axis, wc2);
		CheckForDockingTile(tile);
		CheckForDockingTile(tile2);
		MarkTileDirtyByTile(tile);
		MarkTileDirtyByTile(tile2);
		MakeDefaultName(depot);
	}

	return cost;
}

bool IsPossibleDockingTile(TileIndex t)
{
	assert(IsValidTile(t));
	switch (GetTileType(t)) {
		case MP_WATER:
			if (IsLock(t) && GetLockPart(t) == LOCK_PART_MIDDLE) return false;
			FALLTHROUGH;
		case MP_RAILWAY:
		case MP_STATION:
		case MP_TUNNELBRIDGE:
			return TrackdirBitsToTrackBits(GetTileTrackdirBits(t, TRANSPORT_WATER, 0)) != TRACK_BIT_NONE;

		default:
			return false;
	}
}

/**
 * Mark the supplied tile as a docking tile if it is suitable for docking.
 * Tiles surrounding the tile are tested to be docks with correct orientation.
 * @param t Tile to test.
 */
void CheckForDockingTile(TileIndex t)
{
	for (DiagDirection d = DIAGDIR_BEGIN; d != DIAGDIR_END; d++) {
		TileIndex tile = t + TileOffsByDiagDir(d);
		if (!IsValidTile(tile)) continue;

<<<<<<< HEAD
		if (IsDockTile(tile) && IsValidDockingDirectionForDock(tile, d)) {
			Station *st = Station::GetByTile(tile);
			st->docking_station.Add(t);
			st->docking_tiles.push_back(t);
=======
		if (IsDockTile(tile) && IsDockWaterPart(tile)) {
			Station::GetByTile(tile)->docking_station.Add(t);
>>>>>>> 077b08bb
			SetDockingTile(t, true);
		}
		if (IsTileType(tile, MP_INDUSTRY)) {
			Station *st = Industry::GetByTile(tile)->neutral_station;
			if (st != nullptr) {
				st->docking_station.Add(t);
				st->docking_tiles.push_back(t);
				SetDockingTile(t, true);
			}
		}
		if (IsTileType(tile, MP_STATION) && IsOilRig(tile)) {
			Station::GetByTile(tile)->docking_station.Add(t);
			SetDockingTile(t, true);
		}
	}
}

void MakeWaterKeepingClass(TileIndex tile, Owner o)
{
	WaterClass wc = GetWaterClass(tile);

	/* Autoslope might turn an originally canal or river tile into land */
	int z;
	Slope slope = GetTileSlope(tile, &z);

	if (slope != SLOPE_FLAT) {
		if (wc == WATER_CLASS_CANAL) {
			/* If we clear the canal, we have to remove it from the infrastructure count as well. */
			Company *c = Company::GetIfValid(o);
			if (c != nullptr) {
				c->infrastructure.water--;
				DirtyCompanyInfrastructureWindows(c->index);
			}
			/* Sloped canals are locks and no natural water remains whatever the slope direction */
			wc = WATER_CLASS_INVALID;
		}

		/* Only river water should be restored on appropriate slopes. Other water would be invalid on slopes */
		if (wc != WATER_CLASS_RIVER || GetInclinedSlopeDirection(slope) == INVALID_DIAGDIR) {
			wc = WATER_CLASS_INVALID;
		}
	}

	if (wc == WATER_CLASS_SEA && z > 0) {
		/* Update company infrastructure count. */
		Company *c = Company::GetIfValid(o);
		if (c != nullptr) {
			c->infrastructure.water++;
			DirtyCompanyInfrastructureWindows(c->index);
		}

		wc = WATER_CLASS_CANAL;
	}

	/* Zero map array and terminate animation */
	DoClearSquare(tile);

	/* Maybe change to water */
	switch (wc) {
		case WATER_CLASS_SEA:   MakeSea(tile);                break;
		case WATER_CLASS_CANAL: MakeCanal(tile, o, Random()); break;
		case WATER_CLASS_RIVER: MakeRiver(tile, Random());    break;
		default: break;
	}

	if (wc != WATER_CLASS_INVALID) CheckForDockingTile(tile);
	MarkTileDirtyByTile(tile);
}

static CommandCost RemoveShipDepot(TileIndex tile, DoCommandFlag flags)
{
	if (!IsShipDepot(tile)) return CMD_ERROR;

	CommandCost ret = CheckTileOwnership(tile);
	if (ret.Failed()) return ret;

	TileIndex tile2 = GetOtherShipDepotTile(tile);

	/* do not check for ship on tile when company goes bankrupt */
	if (!(flags & DC_BANKRUPT)) {
		CommandCost ret = EnsureNoVehicleOnGround(tile);
		if (ret.Succeeded()) ret = EnsureNoVehicleOnGround(tile2);
		if (ret.Failed()) return ret;
	}

	if (flags & DC_EXEC) {
		delete Depot::GetByTile(tile);

		Company *c = Company::GetIfValid(GetTileOwner(tile));
		if (c != nullptr) {
			c->infrastructure.water -= 2 * LOCK_DEPOT_TILE_FACTOR;
			DirtyCompanyInfrastructureWindows(c->index);
		}

		MakeWaterKeepingClass(tile,  GetTileOwner(tile));
		MakeWaterKeepingClass(tile2, GetTileOwner(tile2));
	}

	return CommandCost(EXPENSES_CONSTRUCTION, _price[PR_CLEAR_DEPOT_SHIP]);
}

/**
 * Builds a lock.
 * @param tile Central tile of the lock.
 * @param dir Uphill direction.
 * @param flags Operation to perform.
 * @return The cost in case of success, or an error code if it failed.
 */
static CommandCost DoBuildLock(TileIndex tile, DiagDirection dir, DoCommandFlag flags)
{
	CommandCost cost(EXPENSES_CONSTRUCTION);

	int delta = TileOffsByDiagDir(dir);
	CommandCost ret = EnsureNoVehicleOnGround(tile);
	if (ret.Succeeded()) ret = EnsureNoVehicleOnGround(tile + delta);
	if (ret.Succeeded()) ret = EnsureNoVehicleOnGround(tile - delta);
	if (ret.Failed()) return ret;

	/* middle tile */
	WaterClass wc_middle = HasTileWaterGround(tile) ? GetWaterClass(tile) : WATER_CLASS_CANAL;
	ret = DoCommand(tile, 0, 0, flags, CMD_LANDSCAPE_CLEAR);
	if (ret.Failed()) return ret;
	cost.AddCost(ret);

	/* lower tile */
	if (!IsWaterTile(tile - delta)) {
		ret = DoCommand(tile - delta, 0, 0, flags, CMD_LANDSCAPE_CLEAR);
		if (ret.Failed()) return ret;
		cost.AddCost(ret);
		cost.AddCost(_price[PR_BUILD_CANAL]);
	}
	if (!IsTileFlat(tile - delta)) {
		return_cmd_error(STR_ERROR_LAND_SLOPED_IN_WRONG_DIRECTION);
	}
	WaterClass wc_lower = IsWaterTile(tile - delta) ? GetWaterClass(tile - delta) : WATER_CLASS_CANAL;

	/* upper tile */
	if (!IsWaterTile(tile + delta)) {
		ret = DoCommand(tile + delta, 0, 0, flags, CMD_LANDSCAPE_CLEAR);
		if (ret.Failed()) return ret;
		cost.AddCost(ret);
		cost.AddCost(_price[PR_BUILD_CANAL]);
	}
	if (!IsTileFlat(tile + delta)) {
		return_cmd_error(STR_ERROR_LAND_SLOPED_IN_WRONG_DIRECTION);
	}
	WaterClass wc_upper = IsWaterTile(tile + delta) ? GetWaterClass(tile + delta) : WATER_CLASS_CANAL;

	if (IsBridgeAbove(tile) || IsBridgeAbove(tile - delta) || IsBridgeAbove(tile + delta)) {
		return_cmd_error(STR_ERROR_MUST_DEMOLISH_BRIDGE_FIRST);
	}

	if (flags & DC_EXEC) {
		/* Update company infrastructure counts. */
		Company *c = Company::GetIfValid(_current_company);
		if (c != nullptr) {
			/* Counts for the water. */
			if (!IsWaterTile(tile - delta)) c->infrastructure.water++;
			if (!IsWaterTile(tile + delta)) c->infrastructure.water++;
			/* Count for the lock itself. */
			c->infrastructure.water += 3 * LOCK_DEPOT_TILE_FACTOR; // Lock is three tiles.
			DirtyCompanyInfrastructureWindows(_current_company);
		}

		MakeLock(tile, _current_company, dir, wc_lower, wc_upper, wc_middle);
		CheckForDockingTile(tile - delta);
		CheckForDockingTile(tile + delta);
		MarkTileDirtyByTile(tile);
		MarkTileDirtyByTile(tile - delta);
		MarkTileDirtyByTile(tile + delta);
		MarkCanalsAndRiversAroundDirty(tile - delta);
		MarkCanalsAndRiversAroundDirty(tile + delta);
	}
	cost.AddCost(_price[PR_BUILD_LOCK]);

	return cost;
}

/**
 * Remove a lock.
 * @param tile Central tile of the lock.
 * @param flags Operation to perform.
 * @return The cost in case of success, or an error code if it failed.
 */
static CommandCost RemoveLock(TileIndex tile, DoCommandFlag flags)
{
	if (GetTileOwner(tile) != OWNER_NONE) {
		CommandCost ret = CheckTileOwnership(tile);
		if (ret.Failed()) return ret;
	}

	TileIndexDiff delta = TileOffsByDiagDir(GetLockDirection(tile));

	/* make sure no vehicle is on the tile. */
	CommandCost ret = EnsureNoVehicleOnGround(tile);
	if (ret.Succeeded()) ret = EnsureNoVehicleOnGround(tile + delta);
	if (ret.Succeeded()) ret = EnsureNoVehicleOnGround(tile - delta);
	if (ret.Failed()) return ret;

	if (flags & DC_EXEC) {
		/* Remove middle part from company infrastructure count. */
		Company *c = Company::GetIfValid(GetTileOwner(tile));
		if (c != nullptr) {
			c->infrastructure.water -= 3 * LOCK_DEPOT_TILE_FACTOR; // three parts of the lock.
			DirtyCompanyInfrastructureWindows(c->index);
		}

		if (GetWaterClass(tile) == WATER_CLASS_RIVER) {
			MakeRiver(tile, Random());
		} else {
			DoClearSquare(tile);
			ClearNeighbourNonFloodingStates(tile);
		}
		MakeWaterKeepingClass(tile + delta, GetTileOwner(tile + delta));
		MakeWaterKeepingClass(tile - delta, GetTileOwner(tile - delta));
		MarkCanalsAndRiversAroundDirty(tile);
		MarkCanalsAndRiversAroundDirty(tile - delta);
		MarkCanalsAndRiversAroundDirty(tile + delta);
	}

	return CommandCost(EXPENSES_CONSTRUCTION, _price[PR_CLEAR_LOCK]);
}

/**
 * Builds a lock.
 * @param tile tile where to place the lock
 * @param flags type of operation
 * @param p1 unused
 * @param p2 unused
 * @param text unused
 * @return the cost of this operation or an error
 */
CommandCost CmdBuildLock(TileIndex tile, DoCommandFlag flags, uint32 p1, uint32 p2, const char *text)
{
	DiagDirection dir = GetInclinedSlopeDirection(GetTileSlope(tile));
	if (dir == INVALID_DIAGDIR) return_cmd_error(STR_ERROR_LAND_SLOPED_IN_WRONG_DIRECTION);

	return DoBuildLock(tile, dir, flags);
}

/** Callback to create non-desert around a river tile. */
bool RiverModifyDesertZone(TileIndex tile, void *)
{
	if (GetTropicZone(tile) == TROPICZONE_DESERT) SetTropicZone(tile, TROPICZONE_NORMAL);
	return false;
}

/**
 * Make a river tile and remove desert directly around it.
 * @param tile The tile to change into river and create non-desert around
 */
void MakeRiverAndModifyDesertZoneAround(TileIndex tile) {
	MakeRiver(tile, Random());
	MarkTileDirtyByTile(tile);

	/* Remove desert directly around the river tile. */
	CircularTileSearch(&tile, RIVER_OFFSET_DESERT_DISTANCE, RiverModifyDesertZone, nullptr);
}

/**
 * Build a piece of canal.
 * @param tile end tile of stretch-dragging
 * @param flags type of operation
 * @param p1 start tile of stretch-dragging
 * @param p2 various bitstuffed data
 *  bits  0-1: waterclass to build. sea and river can only be built in scenario editor, unless enable_build_river is enabled
 *  bit     2: Whether to use the Orthogonal (0) or Diagonal (1) iterator.
 * @param text unused
 * @return the cost of this operation or an error
 */
CommandCost CmdBuildCanal(TileIndex tile, DoCommandFlag flags, uint32 p1, uint32 p2, const char *text)
{
	WaterClass wc = Extract<WaterClass, 0, 2>(p2);
	if (p1 >= MapSize() || wc == WATER_CLASS_INVALID) return CMD_ERROR;

	/* Outside of the editor you can only build canals, not oceans */
	if (_game_mode != GM_EDITOR) {
		if (HasBit(p2, 2)) return CMD_ERROR;
		if (wc == WATER_CLASS_RIVER) {
			if (!_settings_game.construction.enable_build_river && _current_company != OWNER_DEITY) {
				return CMD_ERROR;
			}
		} else if (wc != WATER_CLASS_CANAL) {
			return CMD_ERROR;
		}
	}

	CommandCost cost(EXPENSES_CONSTRUCTION);

	OrthogonalOrDiagonalTileIterator iter(tile, p1, HasBit(p2, 2));
	for (; *iter != INVALID_TILE; ++iter) {
		TileIndex current_tile = *iter;
		CommandCost ret;

		Slope slope = GetTileSlope(current_tile);
		if (slope != SLOPE_FLAT && (wc != WATER_CLASS_RIVER || !IsInclinedSlope(slope))) {
			return_cmd_error(STR_ERROR_FLAT_LAND_REQUIRED);
		}

		bool water = IsWaterTile(current_tile);

		/* Outside the editor, prevent building canals over your own or OWNER_NONE owned canals */
		if (water && IsCanal(current_tile) && _game_mode != GM_EDITOR && (IsTileOwner(current_tile, _current_company) || IsTileOwner(current_tile, OWNER_NONE))) continue;

		ret = DoCommand(current_tile, 0, 0, flags, CMD_LANDSCAPE_CLEAR);
		if (ret.Failed()) return ret;

		if (!water) cost.AddCost(ret);

		if (flags & DC_EXEC) {
			if (IsTileType(current_tile, MP_WATER) && IsCanal(current_tile)) {
				Owner owner = GetTileOwner(current_tile);
				if (Company::IsValidID(owner)) {
					Company::Get(owner)->infrastructure.water--;
					DirtyCompanyInfrastructureWindows(owner);
				}
			}

			switch (wc) {
				case WATER_CLASS_RIVER:
					MakeRiver(current_tile, Random());
					if (_game_mode == GM_EDITOR) {
						TileIndex tile2 = current_tile;
						CircularTileSearch(&tile2, _settings_game.game_creation.river_tropics_width, RiverModifyDesertZone, nullptr);
					}
					break;

				case WATER_CLASS_SEA:
					if (TileHeight(current_tile) == 0) {
						MakeSea(current_tile);
						break;
					}
					FALLTHROUGH;

				default:
					MakeCanal(current_tile, _current_company, Random());
					if (Company::IsValidID(_current_company)) {
						Company::Get(_current_company)->infrastructure.water++;
						DirtyCompanyInfrastructureWindows(_current_company);
					}
					break;
			}
			MarkTileDirtyByTile(current_tile);
			MarkCanalsAndRiversAroundDirty(current_tile);
			CheckForDockingTile(current_tile);
		}

		cost.AddCost(_price[PR_BUILD_CANAL]);
		if (wc == WATER_CLASS_RIVER) {
			cost.AddCost(_price[PR_BUILD_CANAL] * 3);
		}
	}

	if (cost.GetCost() == 0) {
		return_cmd_error(STR_ERROR_ALREADY_BUILT);
	} else {
		return cost;
	}
}

static CommandCost ClearTile_Water(TileIndex tile, DoCommandFlag flags)
{
	switch (GetWaterTileType(tile)) {
		case WATER_TILE_CLEAR: {
			if (flags & DC_NO_WATER) return_cmd_error(STR_ERROR_CAN_T_BUILD_ON_WATER);

			if (!IsCanal(tile) && _game_mode != GM_EDITOR && !_settings_game.construction.enable_remove_water && !(flags & DC_ALLOW_REMOVE_WATER)
					&& _current_company != OWNER_WATER) {
				return_cmd_error(STR_ERROR_CAN_T_BUILD_ON_WATER);
			}

			Money base_cost = IsCanal(tile) ? _price[PR_CLEAR_CANAL] : _price[PR_CLEAR_WATER];
			/* Make sure freeform edges are allowed or it's not an edge tile. */
			if (!_settings_game.construction.freeform_edges && (!IsInsideMM(TileX(tile), 1, MapMaxX() - 1) ||
					!IsInsideMM(TileY(tile), 1, MapMaxY() - 1))) {
				return_cmd_error(STR_ERROR_TOO_CLOSE_TO_EDGE_OF_MAP);
			}

			/* Make sure no vehicle is on the tile */
			CommandCost ret = EnsureNoVehicleOnGround(tile);
			if (ret.Failed()) return ret;

			Owner owner = GetTileOwner(tile);
			if (owner != OWNER_WATER && owner != OWNER_NONE) {
				CommandCost ret = CheckTileOwnership(tile);
				if (ret.Failed()) return ret;
			}

			if (flags & DC_EXEC) {
				if (IsCanal(tile) && Company::IsValidID(owner)) {
					Company::Get(owner)->infrastructure.water--;
					DirtyCompanyInfrastructureWindows(owner);
				}
				bool remove = IsDockingTile(tile);
				DoClearSquare(tile);
				MarkCanalsAndRiversAroundDirty(tile);
				if (remove) RemoveDockingTile(tile);
				ClearNeighbourNonFloodingStates(tile);
			}

			return CommandCost(EXPENSES_CONSTRUCTION, base_cost);
		}

		case WATER_TILE_COAST: {
			Slope slope = GetTileSlope(tile);

			/* Make sure no vehicle is on the tile */
			CommandCost ret = EnsureNoVehicleOnGround(tile);
			if (ret.Failed()) return ret;

			if (IsSlopeWithOneCornerRaised(slope)) {
				if (_game_mode != GM_EDITOR && !_settings_game.construction.enable_remove_water && !(flags & DC_ALLOW_REMOVE_WATER)) return_cmd_error(STR_ERROR_CAN_T_BUILD_ON_WATER);
				ret = CommandCost(EXPENSES_CONSTRUCTION, _price[PR_CLEAR_WATER]);
			} else {
				ret = CommandCost(EXPENSES_CONSTRUCTION, _price[PR_CLEAR_ROUGH]);
			}
			if (flags & DC_EXEC) {
				bool remove = IsDockingTile(tile);
				DoClearSquare(tile);
				MarkCanalsAndRiversAroundDirty(tile);
				if (remove) RemoveDockingTile(tile);
				ClearNeighbourNonFloodingStates(tile);
			}
			return ret;
		}

		case WATER_TILE_LOCK: {
			static const TileIndexDiffC _lock_tomiddle_offs[][DIAGDIR_END] = {
				/*   NE       SE        SW      NW       */
				{ { 0,  0}, {0,  0}, { 0, 0}, {0,  0} }, // LOCK_PART_MIDDLE
				{ {-1,  0}, {0,  1}, { 1, 0}, {0, -1} }, // LOCK_PART_LOWER
				{ { 1,  0}, {0, -1}, {-1, 0}, {0,  1} }, // LOCK_PART_UPPER
			};

			if (flags & DC_AUTO) return_cmd_error(STR_ERROR_BUILDING_MUST_BE_DEMOLISHED);
			if (_current_company == OWNER_WATER) return CMD_ERROR;
			/* move to the middle tile.. */
			return RemoveLock(tile + ToTileIndexDiff(_lock_tomiddle_offs[GetLockPart(tile)][GetLockDirection(tile)]), flags);
		}

		case WATER_TILE_DEPOT:
			if (flags & DC_AUTO) return_cmd_error(STR_ERROR_BUILDING_MUST_BE_DEMOLISHED);
			return RemoveShipDepot(tile, flags);

		default:
			NOT_REACHED();
	}
}

void ForceClearWaterTile(TileIndex tile)
{
	bool remove = IsDockingTile(tile);
	DoClearSquare(tile);
	MarkCanalsAndRiversAroundDirty(tile);
	if (remove) RemoveDockingTile(tile);
	ClearNeighbourNonFloodingStates(tile);
}

/**
 * return true if a tile is a water tile wrt. a certain direction.
 *
 * @param tile The tile of interest.
 * @param from The direction of interest.
 * @return true iff the tile is water in the view of 'from'.
 *
 */
bool IsWateredTile(TileIndex tile, Direction from)
{
	switch (GetTileType(tile)) {
		case MP_WATER:
			switch (GetWaterTileType(tile)) {
				default: NOT_REACHED();
				case WATER_TILE_DEPOT: case WATER_TILE_CLEAR: return true;
				case WATER_TILE_LOCK: return DiagDirToAxis(GetLockDirection(tile)) == DiagDirToAxis(DirToDiagDir(from));

				case WATER_TILE_COAST:
					switch (GetTileSlope(tile)) {
						case SLOPE_W: return (from == DIR_SE) || (from == DIR_E) || (from == DIR_NE);
						case SLOPE_S: return (from == DIR_NE) || (from == DIR_N) || (from == DIR_NW);
						case SLOPE_E: return (from == DIR_NW) || (from == DIR_W) || (from == DIR_SW);
						case SLOPE_N: return (from == DIR_SW) || (from == DIR_S) || (from == DIR_SE);
						default: return false;
					}
			}

		case MP_RAILWAY:
			if (GetRailGroundType(tile) == RAIL_GROUND_WATER) {
				assert_tile(IsPlainRail(tile), tile);
				switch (GetTileSlope(tile)) {
					case SLOPE_W: return (from == DIR_SE) || (from == DIR_E) || (from == DIR_NE);
					case SLOPE_S: return (from == DIR_NE) || (from == DIR_N) || (from == DIR_NW);
					case SLOPE_E: return (from == DIR_NW) || (from == DIR_W) || (from == DIR_SW);
					case SLOPE_N: return (from == DIR_SW) || (from == DIR_S) || (from == DIR_SE);
					default: return false;
				}
			}
			return false;

		case MP_STATION:
			if (IsOilRig(tile)) {
				/* Do not draw waterborders inside of industries.
				 * Note: There is no easy way to detect the industry of an oilrig tile. */
				TileIndex src_tile = tile + TileOffsByDir(from);
				if ((IsTileType(src_tile, MP_STATION) && IsOilRig(src_tile)) ||
				    (IsTileType(src_tile, MP_INDUSTRY))) return true;

				return IsTileOnWater(tile);
			}
			return (IsDock(tile) && IsTileFlat(tile)) || IsBuoy(tile);

		case MP_INDUSTRY: {
			/* Do not draw waterborders inside of industries.
			 * Note: There is no easy way to detect the industry of an oilrig tile. */
			TileIndex src_tile = tile + TileOffsByDir(from);
			if ((IsTileType(src_tile, MP_STATION) && IsOilRig(src_tile)) ||
			    (IsTileType(src_tile, MP_INDUSTRY) && GetIndustryIndex(src_tile) == GetIndustryIndex(tile))) return true;

			return IsTileOnWater(tile);
		}

		case MP_OBJECT: return IsTileOnWater(tile);

		case MP_TUNNELBRIDGE: return GetTunnelBridgeTransportType(tile) == TRANSPORT_WATER && ReverseDiagDir(GetTunnelBridgeDirection(tile)) == DirToDiagDir(from);

		case MP_VOID: return true; // consider map border as water, esp. for rivers

		default:          return false;
	}
}

/**
 * Draw a water sprite, potentially with a NewGRF-modified sprite offset.
 * @param base    Sprite base.
 * @param offset  Sprite offset.
 * @param feature The type of sprite that is drawn.
 * @param tile    Tile index to draw.
 */
static void DrawWaterSprite(SpriteID base, uint offset, CanalFeature feature, TileIndex tile)
{
	if (base != SPR_FLAT_WATER_TILE) {
		/* Only call offset callback if the sprite is NewGRF-provided. */
		offset = GetCanalSpriteOffset(feature, tile, offset);
	}
	DrawGroundSprite(base + offset, PAL_NONE);
}

/**
 * Draw canal or river edges.
 * @param canal  True if canal edges should be drawn, false for river edges.
 * @param offset Sprite offset.
 * @param tile   Tile to draw.
 */
static void DrawWaterEdges(bool canal, uint offset, TileIndex tile)
{
	CanalFeature feature;
	SpriteID base = 0;
	if (canal) {
		feature = CF_DIKES;
		base = GetCanalSprite(CF_DIKES, tile);
		if (base == 0) base = SPR_CANAL_DIKES_BASE;
	} else {
		feature = CF_RIVER_EDGE;
		base = GetCanalSprite(CF_RIVER_EDGE, tile);
		if (base == 0) return; // Don't draw if no sprites provided.
	}

	uint wa;

	/* determine the edges around with water. */
	wa  = IsWateredTile(TILE_ADDXY(tile, -1,  0), DIR_SW) << 0;
	wa += IsWateredTile(TILE_ADDXY(tile,  0,  1), DIR_NW) << 1;
	wa += IsWateredTile(TILE_ADDXY(tile,  1,  0), DIR_NE) << 2;
	wa += IsWateredTile(TILE_ADDXY(tile,  0, -1), DIR_SE) << 3;

	if (!(wa & 1)) DrawWaterSprite(base, offset,     feature, tile);
	if (!(wa & 2)) DrawWaterSprite(base, offset + 1, feature, tile);
	if (!(wa & 4)) DrawWaterSprite(base, offset + 2, feature, tile);
	if (!(wa & 8)) DrawWaterSprite(base, offset + 3, feature, tile);

	/* right corner */
	switch (wa & 0x03) {
		case 0: DrawWaterSprite(base, offset + 4, feature, tile); break;
		case 3: if (!IsWateredTile(TILE_ADDXY(tile, -1, 1), DIR_W)) DrawWaterSprite(base, offset + 8, feature, tile); break;
	}

	/* bottom corner */
	switch (wa & 0x06) {
		case 0: DrawWaterSprite(base, offset + 5, feature, tile); break;
		case 6: if (!IsWateredTile(TILE_ADDXY(tile, 1, 1), DIR_N)) DrawWaterSprite(base, offset + 9, feature, tile); break;
	}

	/* left corner */
	switch (wa & 0x0C) {
		case  0: DrawWaterSprite(base, offset + 6, feature, tile); break;
		case 12: if (!IsWateredTile(TILE_ADDXY(tile, 1, -1), DIR_E)) DrawWaterSprite(base, offset + 10, feature, tile); break;
	}

	/* upper corner */
	switch (wa & 0x09) {
		case 0: DrawWaterSprite(base, offset + 7, feature, tile); break;
		case 9: if (!IsWateredTile(TILE_ADDXY(tile, -1, -1), DIR_S)) DrawWaterSprite(base, offset + 11, feature, tile); break;
	}
}

/** Draw a plain sea water tile with no edges */
static void DrawSeaWater(TileIndex)
{
	DrawGroundSprite(SPR_FLAT_WATER_TILE, PAL_NONE);
}

/** draw a canal styled water tile with dikes around */
static void DrawCanalWater(TileIndex tile)
{
	SpriteID image = SPR_FLAT_WATER_TILE;
	if (HasBit(_water_feature[CF_WATERSLOPE].flags, CFF_HAS_FLAT_SPRITE)) {
		/* First water slope sprite is flat water. */
		image = GetCanalSprite(CF_WATERSLOPE, tile);
		if (image == 0) image = SPR_FLAT_WATER_TILE;
	}
	DrawWaterSprite(image, 0, CF_WATERSLOPE, tile);

	DrawWaterEdges(true, 0, tile);
}

#include "table/water_land.h"

/**
 * Draw a build sprite sequence for water tiles.
 * If buildings are invisible, nothing will be drawn.
 * @param ti      Tile info.
 * @param dtss     Sprite sequence to draw.
 * @param base    Base sprite.
 * @param offset  Additional sprite offset.
 * @param palette Palette to use.
 */
static void DrawWaterTileStruct(const TileInfo *ti, const DrawTileSeqStruct *dtss, SpriteID base, uint offset, PaletteID palette, CanalFeature feature)
{
	/* Don't draw if buildings are invisible. */
	if (IsInvisibilitySet(TO_BUILDINGS)) return;

	for (; !dtss->IsTerminator(); dtss++) {
		uint tile_offs = offset + dtss->image.sprite;
		if (feature < CF_END) tile_offs = GetCanalSpriteOffset(feature, ti->tile, tile_offs);
		AddSortableSpriteToDraw(base + tile_offs, palette,
			ti->x + dtss->delta_x, ti->y + dtss->delta_y,
			dtss->size_x, dtss->size_y,
			dtss->size_z, ti->z + dtss->delta_z,
			IsTransparencySet(TO_BUILDINGS));
	}
}

/** Draw a lock tile. */
static void DrawWaterLock(const TileInfo *ti)
{
	int part = GetLockPart(ti->tile);
	const DrawTileSprites &dts = _lock_display_data[part][GetLockDirection(ti->tile)];

	/* Draw ground sprite. */
	SpriteID image = dts.ground.sprite;

	SpriteID water_base = GetCanalSprite(CF_WATERSLOPE, ti->tile);
	if (water_base == 0) {
		/* Use default sprites. */
		water_base = SPR_CANALS_BASE;
	} else if (HasBit(_water_feature[CF_WATERSLOPE].flags, CFF_HAS_FLAT_SPRITE)) {
		/* NewGRF supplies a flat sprite as first sprite. */
		if (image == SPR_FLAT_WATER_TILE) {
			image = water_base;
		} else {
			image++;
		}
	}

	if (image < 5) image += water_base;
	DrawGroundSprite(image, PAL_NONE);

	/* Draw structures. */
	uint     zoffs = 0;
	SpriteID base  = GetCanalSprite(CF_LOCKS, ti->tile);

	if (base == 0) {
		/* If no custom graphics, use defaults. */
		base = SPR_LOCK_BASE;
		uint8 z_threshold = part == LOCK_PART_UPPER ? 8 : 0;
		zoffs = ti->z > z_threshold ? 24 : 0;
	}

	DrawWaterTileStruct(ti, dts.seq, base, zoffs, PAL_NONE, CF_LOCKS);
}

/** Draw a ship depot tile. */
static void DrawWaterDepot(const TileInfo *ti)
{
	DrawWaterClassGround(ti);
	DrawWaterTileStruct(ti, _shipdepot_display_data[GetShipDepotAxis(ti->tile)][GetShipDepotPart(ti->tile)].seq, 0, 0, COMPANY_SPRITE_COLOUR(GetTileOwner(ti->tile)), CF_END);
}

static void DrawRiverWater(const TileInfo *ti)
{
	SpriteID image = SPR_FLAT_WATER_TILE;
	uint     offset = 0;
	uint     edges_offset = 0;

	if (ti->tileh != SLOPE_FLAT || HasBit(_water_feature[CF_RIVER_SLOPE].flags, CFF_HAS_FLAT_SPRITE)) {
		image = GetCanalSprite(CF_RIVER_SLOPE, ti->tile);
		if (image == 0) {
			switch (ti->tileh) {
				case SLOPE_NW: image = SPR_WATER_SLOPE_Y_DOWN; break;
				case SLOPE_SW: image = SPR_WATER_SLOPE_X_UP;   break;
				case SLOPE_SE: image = SPR_WATER_SLOPE_Y_UP;   break;
				case SLOPE_NE: image = SPR_WATER_SLOPE_X_DOWN; break;
				default:       image = SPR_FLAT_WATER_TILE;    break;
			}
		} else {
			/* Flag bit 0 indicates that the first sprite is flat water. */
			offset = HasBit(_water_feature[CF_RIVER_SLOPE].flags, CFF_HAS_FLAT_SPRITE) ? 1 : 0;

			switch (ti->tileh) {
				case SLOPE_SE:              edges_offset += 12; break;
				case SLOPE_NE: offset += 1; edges_offset += 24; break;
				case SLOPE_SW: offset += 2; edges_offset += 36; break;
				case SLOPE_NW: offset += 3; edges_offset += 48; break;
				default:       offset  = 0; break;
			}

			offset = GetCanalSpriteOffset(CF_RIVER_SLOPE, ti->tile, offset);
		}
	}

	DrawGroundSprite(image + offset, PAL_NONE);

	/* Draw river edges if available. */
	DrawWaterEdges(false, edges_offset, ti->tile);
}

void DrawShoreTile(Slope tileh)
{
	/* Converts the enum Slope into an offset based on SPR_SHORE_BASE.
	 * This allows to calculate the proper sprite to display for this Slope */
	static const byte tileh_to_shoresprite[32] = {
		0, 1, 2, 3, 4, 16, 6, 7, 8, 9, 17, 11, 12, 13, 14, 0,
		0, 0, 0, 0, 0,  0, 0, 0, 0, 0,  0,  5,  0, 10, 15, 0,
	};

	assert(!IsHalftileSlope(tileh)); // Halftile slopes need to get handled earlier.
	assert(tileh != SLOPE_FLAT);     // Shore is never flat

	assert((tileh != SLOPE_EW) && (tileh != SLOPE_NS)); // No suitable sprites for current flooding behaviour

	DrawGroundSprite(SPR_SHORE_BASE + tileh_to_shoresprite[tileh], PAL_NONE);
}

void DrawWaterClassGround(const TileInfo *ti)
{
	switch (GetWaterClass(ti->tile)) {
		case WATER_CLASS_SEA:   DrawSeaWater(ti->tile); break;
		case WATER_CLASS_CANAL: DrawCanalWater(ti->tile); break;
		case WATER_CLASS_RIVER: DrawRiverWater(ti); break;
		default: NOT_REACHED();
	}
}

static void DrawTile_Water(TileInfo *ti, DrawTileProcParams params)
{
	switch (GetWaterTileType(ti->tile)) {
		case WATER_TILE_CLEAR:
			if (!params.no_ground_tiles) DrawWaterClassGround(ti);
			DrawBridgeMiddle(ti);
			break;

		case WATER_TILE_COAST: {
			if (!params.no_ground_tiles) DrawShoreTile(ti->tileh);
			DrawBridgeMiddle(ti);
			break;
		}

		case WATER_TILE_LOCK:
			DrawWaterLock(ti);
			break;

		case WATER_TILE_DEPOT:
			DrawWaterDepot(ti);
			break;
	}
}

void DrawShipDepotSprite(int x, int y, Axis axis, DepotPart part)
{
	const DrawTileSprites &dts = _shipdepot_display_data[axis][part];

	DrawSprite(dts.ground.sprite, dts.ground.pal, x, y);
	DrawOrigTileSeqInGUI(x, y, &dts, COMPANY_SPRITE_COLOUR(_local_company));
}


static int GetSlopePixelZ_Water(TileIndex tile, uint x, uint y, bool)
{
	int z;
	Slope tileh = GetTilePixelSlope(tile, &z);

	return z + GetPartialPixelZ(x & 0xF, y & 0xF, tileh);
}

static Foundation GetFoundation_Water(TileIndex, Slope)
{
	return FOUNDATION_NONE;
}

static void GetTileDesc_Water(TileIndex tile, TileDesc *td)
{
	switch (GetWaterTileType(tile)) {
		case WATER_TILE_CLEAR:
			switch (GetWaterClass(tile)) {
				case WATER_CLASS_SEA:   td->str = STR_LAI_WATER_DESCRIPTION_WATER; break;
				case WATER_CLASS_CANAL: td->str = STR_LAI_WATER_DESCRIPTION_CANAL; break;
				case WATER_CLASS_RIVER: td->str = STR_LAI_WATER_DESCRIPTION_RIVER; break;
				default: NOT_REACHED();
			}
			break;
		case WATER_TILE_COAST: td->str = STR_LAI_WATER_DESCRIPTION_COAST_OR_RIVERBANK; break;
		case WATER_TILE_LOCK : td->str = STR_LAI_WATER_DESCRIPTION_LOCK;               break;
		case WATER_TILE_DEPOT:
			td->str = STR_LAI_WATER_DESCRIPTION_SHIP_DEPOT;
			td->build_date = Depot::GetByTile(tile)->build_date;
			break;
		default: NOT_REACHED();
	}

	td->owner[0] = GetTileOwner(tile);
}

/**
 * Handle the flooding of a vehicle. This sets the vehicle state to crashed,
 * creates a newsitem and dirties the necessary windows.
 * @param v The vehicle to flood.
 */
static void FloodVehicle(Vehicle *v)
{
	uint pass = v->Crash(true);

	AI::NewEvent(v->owner, new ScriptEventVehicleCrashed(v->index, v->tile, ScriptEventVehicleCrashed::CRASH_FLOODED));
	Game::NewEvent(new ScriptEventVehicleCrashed(v->index, v->tile, ScriptEventVehicleCrashed::CRASH_FLOODED));
	SetDParam(0, pass);
	AddTileNewsItem(STR_NEWS_DISASTER_FLOOD_VEHICLE, NT_ACCIDENT, v->tile);
	CreateEffectVehicleRel(v, 4, 4, 8, EV_EXPLOSION_LARGE);
	if (_settings_client.sound.disaster) SndPlayVehicleFx(SND_12_EXPLOSION, v);
}

/**
 * Flood a vehicle if we are allowed to flood it, i.e. when it is on the ground.
 * @param v    The vehicle to test for flooding.
 * @param data The z of level to flood.
 * @return nullptr as we always want to remove everything.
 */
static Vehicle *FloodAircraftProc(Vehicle *v, void *data)
{
	if ((v->vehstatus & VS_CRASHED) != 0) return nullptr;

	if (!IsAirportTile(v->tile) || GetTileMaxZ(v->tile) != 0) return nullptr;
	if (v->subtype == AIR_SHADOW) return nullptr;

	/* We compare v->z_pos against delta_z + 1 because the shadow
	 * is at delta_z and the actual aircraft at delta_z + 1. */
	const Station *st = Station::GetByTile(v->tile);
	const AirportFTAClass *airport = st->airport.GetFTA();
	if (v->z_pos != airport->delta_z + 1) return nullptr;

	FloodVehicle(v);

	return nullptr;
}

/**
 * Flood a vehicle if we are allowed to flood it, i.e. when it is on the ground.
 * @param v    The vehicle to test for flooding.
 * @param data The z of level to flood.
 * @return nullptr as we always want to remove everything.
 */
static Vehicle *FloodVehicleProc(Vehicle *v, void *data)
{
	if ((v->vehstatus & VS_CRASHED) != 0) return nullptr;

	int z = static_cast<int>(reinterpret_cast<intptr_t>(data));
	if (v->z_pos > z) return nullptr;
	FloodVehicle(v->First());

	return nullptr;
}

static void FindFloodVehicle(TileIndex tile, int z)
{
	FindVehicleOnPos(tile, VEH_AIRCRAFT, reinterpret_cast<void *>(static_cast<intptr_t>(z)), &FloodAircraftProc);
	FindVehicleOnPos(tile, VEH_TRAIN, reinterpret_cast<void *>(static_cast<intptr_t>(z)), &FloodVehicleProc);
	FindVehicleOnPos(tile, VEH_ROAD, reinterpret_cast<void *>(static_cast<intptr_t>(z)), &FloodVehicleProc);
}

/**
 * Finds a vehicle to flood.
 * It does not find vehicles that are already crashed on bridges, i.e. flooded.
 * @param tile the tile where to find a vehicle to flood
 */
static void FloodVehicles(TileIndex tile)
{
	int z = 0;

	if (IsAirportTile(tile)) {
		const Station *st = Station::GetByTile(tile);
		for (TileIndex airport_tile : st->airport) {
			if (st->TileBelongsToAirport(airport_tile)) FindFloodVehicle(airport_tile, z);
		}

		/* No vehicle could be flooded on this airport anymore */
		return;
	}

	if (!IsBridgeTile(tile)) {
		FindFloodVehicle(tile, z);
		return;
	}

	TileIndex end = GetOtherBridgeEnd(tile);
	z = GetBridgePixelHeight(tile);

	FindFloodVehicle(tile, z);
	FindFloodVehicle(end, z);
}

/**
 * Returns the behaviour of a tile during flooding.
 *
 * @return Behaviour of the tile
 */
FloodingBehaviour GetFloodingBehaviour(TileIndex tile)
{
	/* FLOOD_ACTIVE:  'single-corner-raised'-coast, sea, sea-shipdepots, sea-buoys, sea-docks (water part), rail with flooded halftile, sea-water-industries, sea-oilrigs
	 * FLOOD_DRYUP:   coast with more than one corner raised, coast with rail-track, coast with trees
	 * FLOOD_PASSIVE: (not used)
	 * FLOOD_NONE:    canals, rivers, everything else
	 */
	switch (GetTileType(tile)) {
		case MP_WATER:
			if (IsCoast(tile)) {
				Slope tileh = GetTileSlope(tile);
				return (IsSlopeWithOneCornerRaised(tileh) ? FLOOD_ACTIVE : FLOOD_DRYUP);
			}
			FALLTHROUGH;
		case MP_STATION:
		case MP_INDUSTRY:
			return (GetWaterClass(tile) == WATER_CLASS_SEA) ? FLOOD_ACTIVE : FLOOD_NONE;

		case MP_RAILWAY:
			if (GetRailGroundType(tile) == RAIL_GROUND_WATER) {
				return (IsSlopeWithOneCornerRaised(GetTileSlope(tile)) ? FLOOD_ACTIVE : FLOOD_DRYUP);
			}
			return FLOOD_NONE;

		case MP_TREES:
			return (GetTreeGround(tile) == TREE_GROUND_SHORE ? FLOOD_DRYUP : FLOOD_NONE);

		case MP_OBJECT:
			return (GetObjectGroundType(tile) == OBJECT_GROUND_SHORE ? FLOOD_DRYUP : ((GetWaterClass(tile) == WATER_CLASS_SEA) ? FLOOD_ACTIVE : FLOOD_NONE));

		case MP_VOID:
			return _settings_game.construction.flood_from_edges ? FLOOD_ACTIVE : FLOOD_NONE;

		default:
			return FLOOD_NONE;
	}
}

/**
 * Floods a tile.
 */
void DoFloodTile(TileIndex target)
{
	assert_tile(!IsTileType(target, MP_WATER), target);

	bool flooded = false; // Will be set to true if something is changed.

	Backup<CompanyID> cur_company(_current_company, OWNER_WATER, FILE_LINE);

	Slope tileh = GetTileSlope(target);
	if (tileh != SLOPE_FLAT) {
		/* make coast.. */
		switch (GetTileType(target)) {
			case MP_RAILWAY: {
				if (!IsPlainRail(target)) break;
				FloodVehicles(target);
				flooded = FloodHalftile(target);
				break;
			}

			case MP_TREES:
				if (!IsSlopeWithOneCornerRaised(tileh)) {
					SetTreeGroundDensity(target, TREE_GROUND_SHORE, 3);
					MarkTileDirtyByTile(target);
					flooded = true;
					break;
				}
				FALLTHROUGH;

			case MP_CLEAR:
				if (DoCommand(target, 0, 0, DC_EXEC, CMD_LANDSCAPE_CLEAR).Succeeded()) {
					MakeShore(target);
					MarkTileDirtyByTile(target);
					flooded = true;
				}
				break;

			case MP_OBJECT: {
				const ObjectSpec *spec = ObjectSpec::GetByTile(target);
				if ((spec->ctrl_flags & OBJECT_CTRL_FLAG_USE_LAND_GROUND) && (spec->ctrl_flags & OBJECT_CTRL_FLAG_EDGE_FOUNDATION)) {
					Object *obj = Object::GetByTile(target);
					uint8 flags = spec->edge_foundation[obj->view];
					DiagDirection edge = (DiagDirection)GB(flags, 0, 2);
					Slope incline = InclinedSlope(edge);
					if (!(tileh & incline) && !(flags & OBJECT_EF_FLAG_FOUNDATION_LOWER)) {
						/* object is on the lower edge with no foundation, and now underwater, clear the tile and then flood it */
						if (DoCommand(target, 0, 0, DC_EXEC, CMD_LANDSCAPE_CLEAR).Succeeded()) {
							MakeShore(target);
							MarkTileDirtyByTile(target);
							flooded = true;
						}
						break;
					}
					SetWaterClass(target, WATER_CLASS_SEA);
					SetObjectGroundTypeDensity(target, OBJECT_GROUND_SHORE, 3);
					MarkTileDirtyByTile(target, VMDF_NOT_MAP_MODE);
					flooded = true;
				}
				break;
			}

			default:
				break;
		}
	} else {
		/* Flood vehicles */
		FloodVehicles(target);

		/* flood flat tile */
		if (DoCommand(target, 0, 0, DC_EXEC, CMD_LANDSCAPE_CLEAR).Succeeded()) {
			MakeSea(target);
			MarkTileDirtyByTile(target);
			flooded = true;
		}
	}

	if (flooded) {
		/* Mark surrounding canal tiles dirty too to avoid glitches */
		MarkCanalsAndRiversAroundDirty(target);

		/* update signals if needed */
		UpdateSignalsInBuffer();

		if (IsPossibleDockingTile(target)) CheckForDockingTile(target);
	}

	cur_company.Restore();
}

/**
 * Drys a tile up.
 */
static void DoDryUp(TileIndex tile)
{
	Backup<CompanyID> cur_company(_current_company, OWNER_WATER, FILE_LINE);

	switch (GetTileType(tile)) {
		case MP_RAILWAY:
			assert_tile(IsPlainRail(tile), tile);
			assert_tile(GetRailGroundType(tile) == RAIL_GROUND_WATER, tile);

			RailGroundType new_ground;
			switch (GetTrackBits(tile)) {
				case TRACK_BIT_UPPER: new_ground = RAIL_GROUND_FENCE_HORIZ1; break;
				case TRACK_BIT_LOWER: new_ground = RAIL_GROUND_FENCE_HORIZ2; break;
				case TRACK_BIT_LEFT:  new_ground = RAIL_GROUND_FENCE_VERT1;  break;
				case TRACK_BIT_RIGHT: new_ground = RAIL_GROUND_FENCE_VERT2;  break;
				default: NOT_REACHED();
			}
			SetRailGroundType(tile, new_ground);
			MarkTileDirtyByTile(tile);
			break;

		case MP_TREES:
			SetTreeGroundDensity(tile, TREE_GROUND_GRASS, 3);
			MarkTileDirtyByTile(tile, VMDF_NOT_MAP_MODE);
			break;

		case MP_WATER:
			assert_tile(IsCoast(tile), tile);

			if (DoCommand(tile, 0, 0, DC_EXEC, CMD_LANDSCAPE_CLEAR).Succeeded()) {
				MakeClear(tile, CLEAR_GRASS, 3);
				MarkTileDirtyByTile(tile);
			}
			break;

		case MP_OBJECT:
			SetWaterClass(tile, WATER_CLASS_INVALID);
			SetObjectGroundTypeDensity(tile, OBJECT_GROUND_GRASS, 3);
			MarkTileDirtyByTile(tile, VMDF_NOT_MAP_MODE);
			break;

		default: NOT_REACHED();
	}

	cur_company.Restore();
}

/**
 * Let a water tile floods its diagonal adjoining tiles
 * called from tunnelbridge_cmd, and by TileLoop_Industry() and TileLoop_Track()
 *
 * @param tile the water/shore tile that floods
 */
void TileLoop_Water(TileIndex tile)
{
	if (IsTileType(tile, MP_WATER)) AmbientSoundEffect(tile);

	/* At day lengths > 4, handle flooding in auxiliary tile loop */
	if (_settings_game.economy.day_length_factor > 4 && _game_mode != GM_EDITOR) return;

	if (IsNonFloodingWaterTile(tile)) return;

	TileLoopWaterFlooding(GetFloodingBehaviour(tile), tile);
}

void TileLoopWaterFlooding(FloodingBehaviour flooding_behaviour, TileIndex tile)
{
	switch (flooding_behaviour) {
		case FLOOD_ACTIVE: {
			int non_water_neighbours = 0;
			for (Direction dir = DIR_BEGIN; dir < DIR_END; dir++) {
				TileIndex dest = tile + TileOffsByDir(dir);
				if (!IsValidTile(dest)) continue;
				/* do not try to flood water tiles - increases performance a lot */
				if (IsTileType(dest, MP_WATER)) continue;

				non_water_neighbours++;

				/* TREE_GROUND_SHORE is the sign of a previous flood. */
				if (IsTileType(dest, MP_TREES) && GetTreeGround(dest) == TREE_GROUND_SHORE) continue;
				if (IsTileType(dest, MP_OBJECT) && (GetObjectEffectiveFoundationType(dest) != OEFT_NONE || GetObjectGroundType(dest) == OBJECT_GROUND_SHORE)) continue;

				int z_dest;
				Slope slope_dest = GetFoundationSlope(dest, &z_dest) & ~SLOPE_HALFTILE_MASK & ~SLOPE_STEEP;
				if (z_dest > 0) continue;

				if (!HasBit(_flood_from_dirs[slope_dest], ReverseDir(dir))) continue;

				DoFloodTile(dest);
			}
			if (non_water_neighbours == 0 && IsTileType(tile, MP_WATER)) SetNonFloodingWaterTile(tile, true);
			break;
		}

		case FLOOD_DRYUP: {
			Slope slope_here = GetFoundationSlope(tile) & ~SLOPE_HALFTILE_MASK & ~SLOPE_STEEP;
			for (uint dir : SetBitIterator(_flood_from_dirs[slope_here])) {
				TileIndex dest = tile + TileOffsByDir((Direction)dir);
				if (dest >= MapSize()) continue;

				FloodingBehaviour dest_behaviour = GetFloodingBehaviour(dest);
				if ((dest_behaviour == FLOOD_ACTIVE) || (dest_behaviour == FLOOD_PASSIVE)) return;
			}
			DoDryUp(tile);
			break;
		}

		default: return;
	}
}

void ConvertGroundTilesIntoWaterTiles()
{
	int z;

	for (TileIndex tile = 0; tile < MapSize(); ++tile) {
		Slope slope = GetTileSlope(tile, &z);
		if (IsTileType(tile, MP_CLEAR) && z == 0) {
			/* Make both water for tiles at level 0
			 * and make shore, as that looks much better
			 * during the generation. */
			switch (slope) {
				case SLOPE_FLAT:
					MakeSea(tile);
					break;

				case SLOPE_N:
				case SLOPE_E:
				case SLOPE_S:
				case SLOPE_W:
					MakeShore(tile);
					break;

				default:
					for (uint dir : SetBitIterator(_flood_from_dirs[slope & ~SLOPE_STEEP])) {
						TileIndex dest = TileAddByDir(tile, (Direction)dir);
						Slope slope_dest = GetTileSlope(dest) & ~SLOPE_STEEP;
						if (slope_dest == SLOPE_FLAT || IsSlopeWithOneCornerRaised(slope_dest) || IsTileType(dest, MP_VOID)) {
							MakeShore(tile);
							break;
						}
					}
					break;
			}
		}
	}
}

static TrackStatus GetTileTrackStatus_Water(TileIndex tile, TransportType mode, uint, DiagDirection)
{
	static const TrackBits coast_tracks[] = {TRACK_BIT_NONE, TRACK_BIT_RIGHT, TRACK_BIT_UPPER, TRACK_BIT_NONE, TRACK_BIT_LEFT, TRACK_BIT_NONE, TRACK_BIT_NONE,
		TRACK_BIT_NONE, TRACK_BIT_LOWER, TRACK_BIT_NONE, TRACK_BIT_NONE, TRACK_BIT_NONE, TRACK_BIT_NONE, TRACK_BIT_NONE, TRACK_BIT_NONE, TRACK_BIT_NONE};

	TrackBits ts;

	if (mode != TRANSPORT_WATER) return 0;

	switch (GetWaterTileType(tile)) {
		case WATER_TILE_CLEAR: ts = IsTileFlat(tile) ? TRACK_BIT_ALL : TRACK_BIT_NONE; break;
		case WATER_TILE_COAST: ts = coast_tracks[GetTileSlope(tile) & 0xF]; break;
		case WATER_TILE_LOCK:  ts = DiagDirToDiagTrackBits(GetLockDirection(tile)); break;
		case WATER_TILE_DEPOT: ts = AxisToTrackBits(GetShipDepotAxis(tile)); break;
		default: return 0;
	}
	if (TileX(tile) == 0) {
		/* NE border: remove tracks that connects NE tile edge */
		ts &= ~(TRACK_BIT_X | TRACK_BIT_UPPER | TRACK_BIT_RIGHT);
	}
	if (TileY(tile) == 0) {
		/* NW border: remove tracks that connects NW tile edge */
		ts &= ~(TRACK_BIT_Y | TRACK_BIT_LEFT | TRACK_BIT_UPPER);
	}
	return CombineTrackStatus(TrackBitsToTrackdirBits(ts), TRACKDIR_BIT_NONE);
}

static bool ClickTile_Water(TileIndex tile)
{
	if (GetWaterTileType(tile) == WATER_TILE_DEPOT) {
		ShowDepotWindow(GetShipDepotNorthTile(tile), VEH_SHIP);
		return true;
	}
	return false;
}

static void ChangeTileOwner_Water(TileIndex tile, Owner old_owner, Owner new_owner)
{
	if (!IsTileOwner(tile, old_owner)) return;

	bool is_lock_middle = IsLock(tile) && GetLockPart(tile) == LOCK_PART_MIDDLE;

	/* No need to dirty company windows here, we'll redraw the whole screen anyway. */
	if (is_lock_middle) Company::Get(old_owner)->infrastructure.water -= 3 * LOCK_DEPOT_TILE_FACTOR; // Lock has three parts.
	if (new_owner != INVALID_OWNER) {
		if (is_lock_middle) Company::Get(new_owner)->infrastructure.water += 3 * LOCK_DEPOT_TILE_FACTOR; // Lock has three parts.
		/* Only subtract from the old owner here if the new owner is valid,
		 * otherwise we clear ship depots and canal water below. */
		if (GetWaterClass(tile) == WATER_CLASS_CANAL && !is_lock_middle) {
			Company::Get(old_owner)->infrastructure.water--;
			Company::Get(new_owner)->infrastructure.water++;
		}
		if (IsShipDepot(tile)) {
			Company::Get(old_owner)->infrastructure.water -= LOCK_DEPOT_TILE_FACTOR;
			Company::Get(new_owner)->infrastructure.water += LOCK_DEPOT_TILE_FACTOR;
		}

		SetTileOwner(tile, new_owner);
		return;
	}

	/* Remove depot */
	if (IsShipDepot(tile)) DoCommand(tile, 0, 0, DC_EXEC | DC_BANKRUPT, CMD_LANDSCAPE_CLEAR);

	/* Set owner of canals and locks ... and also canal under dock there was before.
	 * Check if the new owner after removing depot isn't OWNER_WATER. */
	if (IsTileOwner(tile, old_owner)) {
		if (GetWaterClass(tile) == WATER_CLASS_CANAL && !is_lock_middle) Company::Get(old_owner)->infrastructure.water--;
		SetTileOwner(tile, OWNER_NONE);
	}
}

static VehicleEnterTileStatus VehicleEnter_Water(Vehicle *, TileIndex, int, int)
{
	return VETSB_CONTINUE;
}

static CommandCost TerraformTile_Water(TileIndex tile, DoCommandFlag flags, int, Slope)
{
	/* Canals can't be terraformed */
	if (IsWaterTile(tile) && IsCanal(tile)) return_cmd_error(STR_ERROR_MUST_DEMOLISH_CANAL_FIRST);

	return DoCommand(tile, 0, 0, flags, CMD_LANDSCAPE_CLEAR);
}


extern const TileTypeProcs _tile_type_water_procs = {
	DrawTile_Water,           // draw_tile_proc
	GetSlopePixelZ_Water,     // get_slope_z_proc
	ClearTile_Water,          // clear_tile_proc
	nullptr,                     // add_accepted_cargo_proc
	GetTileDesc_Water,        // get_tile_desc_proc
	GetTileTrackStatus_Water, // get_tile_track_status_proc
	ClickTile_Water,          // click_tile_proc
	nullptr,                     // animate_tile_proc
	TileLoop_Water,           // tile_loop_proc
	ChangeTileOwner_Water,    // change_tile_owner_proc
	nullptr,                     // add_produced_cargo_proc
	VehicleEnter_Water,       // vehicle_enter_tile_proc
	GetFoundation_Water,      // get_foundation_proc
	TerraformTile_Water,      // terraform_tile_proc
};<|MERGE_RESOLUTION|>--- conflicted
+++ resolved
@@ -198,15 +198,10 @@
 		TileIndex tile = t + TileOffsByDiagDir(d);
 		if (!IsValidTile(tile)) continue;
 
-<<<<<<< HEAD
-		if (IsDockTile(tile) && IsValidDockingDirectionForDock(tile, d)) {
+		if (IsDockTile(tile) && IsDockWaterPart(tile)) {
 			Station *st = Station::GetByTile(tile);
 			st->docking_station.Add(t);
 			st->docking_tiles.push_back(t);
-=======
-		if (IsDockTile(tile) && IsDockWaterPart(tile)) {
-			Station::GetByTile(tile)->docking_station.Add(t);
->>>>>>> 077b08bb
 			SetDockingTile(t, true);
 		}
 		if (IsTileType(tile, MP_INDUSTRY)) {
