--- conflicted
+++ resolved
@@ -1396,15 +1396,8 @@
 
 void ConvertGroundTilesIntoWaterTiles()
 {
-<<<<<<< HEAD
-	int z;
-
 	for (TileIndex tile = 0; tile < MapSize(); ++tile) {
-		Slope slope = GetTileSlope(tile, &z);
-=======
-	for (TileIndex tile = 0; tile < Map::Size(); ++tile) {
 		auto [slope, z] = GetTileSlopeZ(tile);
->>>>>>> ce3d0097
 		if (IsTileType(tile, MP_CLEAR) && z == 0) {
 			/* Make both water for tiles at level 0
 			 * and make shore, as that looks much better
