--- conflicted
+++ resolved
@@ -1393,14 +1393,9 @@
 		case FLOOD_DRYUP: {
 			Slope slope_here = std::get<0>(GetFoundationSlope(tile)) & ~SLOPE_HALFTILE_MASK & ~SLOPE_STEEP;
 			for (uint dir : SetBitIterator(_flood_from_dirs[slope_here])) {
-<<<<<<< HEAD
-				TileIndex dest = tile + TileOffsByDir((Direction)dir);
-				if (dest >= MapSize()) continue;
-=======
 				TileIndex dest = AddTileIndexDiffCWrap(tile, TileIndexDiffCByDir(static_cast<Direction>(dir)));
 				/* Contrary to flooding, drying up does consider MP_VOID tiles. */
 				if (dest == INVALID_TILE) continue;
->>>>>>> 3105f639
 
 				FloodingBehaviour dest_behaviour = GetFloodingBehaviour(dest);
 				if ((dest_behaviour == FLOOD_ACTIVE) || (dest_behaviour == FLOOD_PASSIVE)) return;
