/*
 * This file is part of OpenTTD.
 * OpenTTD is free software; you can redistribute it and/or modify it under the terms of the GNU General Public License as published by the Free Software Foundation, version 2.
 * OpenTTD is distributed in the hope that it will be useful, but WITHOUT ANY WARRANTY; without even the implied warranty of MERCHANTABILITY or FITNESS FOR A PARTICULAR PURPOSE.
 * See the GNU General Public License for more details. You should have received a copy of the GNU General Public License along with OpenTTD. If not, see <http://www.gnu.org/licenses/>.
 */

/* @file midifile.cpp Parser for standard MIDI files */

#include "midifile.hpp"
#include "../fileio_func.h"
#include "../fileio_type.h"
#include "../string_func.h"
#include "../core/endian_func.hpp"
#include "../core/mem_func.hpp"
#include "../base_media_base.h"
#include "midi.h"

#include "../console_func.h"
#include "../console_internal.h"

/* SMF reader based on description at: http://www.somascape.org/midi/tech/mfile.html */


static MidiFile *_midifile_instance = nullptr;

/**
 * Retrieve a well-known MIDI system exclusive message.
 * @param msg Which sysex message to retrieve
 * @param[out] length Receives the length of the returned buffer
 * @return Pointer to byte buffer with sysex message
 */
const uint8_t *MidiGetStandardSysexMessage(MidiSysexMessage msg, size_t &length)
{
	static uint8_t reset_gm_sysex[] = { 0xF0, 0x7E, 0x7F, 0x09, 0x01, 0xF7 };
	static uint8_t reset_gs_sysex[] = { 0xF0, 0x41, 0x10, 0x42, 0x12, 0x40, 0x00, 0x7F, 0x00, 0x41, 0xF7 };
	static uint8_t reset_xg_sysex[] = { 0xF0, 0x43, 0x10, 0x4C, 0x00, 0x00, 0x7E, 0x00, 0xF7 };
	static uint8_t roland_reverb_sysex[] = { 0xF0, 0x41, 0x10, 0x42, 0x12, 0x40, 0x01, 0x30, 0x02, 0x04, 0x00, 0x40, 0x40, 0x00, 0x00, 0x09, 0xF7 };

	switch (msg) {
		case MidiSysexMessage::ResetGM:
			length = lengthof(reset_gm_sysex);
			return reset_gm_sysex;
		case MidiSysexMessage::ResetGS:
			length = lengthof(reset_gs_sysex);
			return reset_gs_sysex;
		case MidiSysexMessage::ResetXG:
			length = lengthof(reset_xg_sysex);
			return reset_xg_sysex;
		case MidiSysexMessage::RolandSetReverb:
			length = lengthof(roland_reverb_sysex);
			return roland_reverb_sysex;
		default:
			NOT_REACHED();
	}
}

/**
 * Owning byte buffer readable as a stream.
 * RAII-compliant to make teardown in error situations easier.
 */
class ByteBuffer {
	std::vector<uint8_t> buf{};
	size_t pos = 0;
public:
	/**
	 * Construct buffer from data in a file.
	 * If file does not have sufficient bytes available, the object is constructed
	 * in an error state, that causes all further function calls to fail.
	 * @param file file to read from at current position
	 * @param len number of bytes to read
	 */
	ByteBuffer(FileHandle &file, size_t len)
	{
		this->buf.resize(len);
		if (fread(this->buf.data(), 1, len, file) != len) {
			/* invalid state */
			this->buf.clear();
		}
	}

	/**
	 * Return whether the buffer was constructed successfully.
	 * @return true is the buffer contains data
	 */
	bool IsValid() const
	{
		return !this->buf.empty();
	}

	/**
	 * Return whether reading has reached the end of the buffer.
	 * @return true if there are no more bytes available to read
	 */
	bool IsEnd() const
	{
		return this->pos >= this->buf.size();
	}

	/**
	 * Read a single byte from the buffer.
	 * @param[out] b returns the read value
	 * @return true if a byte was available for reading
	 */
	bool ReadByte(uint8_t &b)
	{
		if (this->IsEnd()) return false;
		b = this->buf[this->pos++];
		return true;
	}

	/**
	 * Read a MIDI file variable length value.
	 * Each byte encodes 7 bits of the value, most-significant bits are encoded first.
	 * If the most significant bit in a byte is set, there are further bytes encoding the value.
	 * @param[out] res returns the read value
	 * @return true if there was data available
	 */
	bool ReadVariableLength(uint32_t &res)
	{
		res = 0;
		uint8_t b = 0;
		do {
			if (this->IsEnd()) return false;
			b = this->buf[this->pos++];
			res = (res << 7) | (b & 0x7F);
		} while (b & 0x80);
		return true;
	}

	/**
	 * Read bytes into a buffer.
	 * @param[out] dest buffer to copy into
	 * @param length number of bytes to read
	 * @return true if the requested number of bytes were available
	 */
	bool ReadBuffer(uint8_t *dest, size_t length)
	{
		if (this->IsEnd()) return false;
		if (this->buf.size() - this->pos < length) return false;
		std::copy(std::begin(this->buf) + this->pos, std::begin(this->buf) + this->pos + length, dest);
		this->pos += length;
		return true;
	}

	/**
	 * Read bytes into a MidiFile::DataBlock.
	 * @param[out] dest DataBlock to copy into
	 * @param length number of bytes to read
	 * @return true if the requested number of bytes were available
	 */
	bool ReadDataBlock(MidiFile::DataBlock *dest, size_t length)
	{
		if (this->IsEnd()) return false;
		if (this->buf.size() - this->pos < length) return false;
		dest->data.insert(dest->data.end(), std::begin(this->buf) + this->pos, std::begin(this->buf) + this->pos + length);
		this->pos += length;
		return true;
	}

	/**
	 * Skip over a number of bytes in the buffer.
	 * @param count number of bytes to skip over
	 * @return true if there were enough bytes available
	 */
	bool Skip(size_t count)
	{
		if (this->IsEnd()) return false;
		if (this->buf.size() - this->pos < count) return false;
		this->pos += count;
		return true;
	}

	/**
	 * Go a number of bytes back to re-read.
	 * @param count number of bytes to go back
	 * @return true if at least count bytes had been read previously
	 */
	bool Rewind(size_t count)
	{
		if (count > this->pos) return false;
		this->pos -= count;
		return true;
	}
};

static bool ReadTrackChunk(FileHandle &file, MidiFile &target)
{
	uint8_t buf[4];

	const uint8_t magic[] = { 'M', 'T', 'r', 'k' };
	if (fread(buf, sizeof(magic), 1, file) != 1) {
		return false;
	}
	if (memcmp(magic, buf, sizeof(magic)) != 0) {
		return false;
	}

	/* Read chunk length and then the whole chunk */
	uint32_t chunk_length;
	if (fread(&chunk_length, 1, 4, file) != 4) {
		return false;
	}
	chunk_length = FROM_BE32(chunk_length);

	ByteBuffer chunk(file, chunk_length);
	if (!chunk.IsValid()) {
		return false;
	}

	MidiFile::DataBlock *block = &target.blocks.emplace_back();

	uint8_t last_status = 0;
	bool running_sysex = false;
	while (!chunk.IsEnd()) {
		/* Read deltatime for event, start new block */
		uint32_t deltatime = 0;
		if (!chunk.ReadVariableLength(deltatime)) {
			return false;
		}
		if (deltatime > 0) {
			block = &target.blocks.emplace_back(block->ticktime + deltatime);
		}

		/* Read status byte */
		uint8_t status;
		if (!chunk.ReadByte(status)) {
			return false;
		}

		if ((status & 0x80) == 0) {
			/* High bit not set means running status message, status is same as last
			 * convert to explicit status */
			chunk.Rewind(1);
			status = last_status;
			goto running_status;
		} else if ((status & 0xF0) != 0xF0) {
			/* Regular channel message */
			last_status = status;
		running_status:
			switch (status & 0xF0) {
				case MIDIST_NOTEOFF:
				case MIDIST_NOTEON:
				case MIDIST_POLYPRESS:
				case MIDIST_CONTROLLER:
				case MIDIST_PITCHBEND:
					/* 3 byte messages */
					block->data.push_back(status);
					if (!chunk.ReadDataBlock(block, 2)) {
						return false;
					}
					break;
				case MIDIST_PROGCHG:
				case MIDIST_CHANPRESS:
					/* 2 byte messages */
					block->data.push_back(status);
					if (!chunk.ReadByte(buf[0])) {
						return false;
					}
					block->data.push_back(buf[0]);
					break;
				default:
					NOT_REACHED();
			}
		} else if (status == MIDIST_SMF_META) {
			/* Meta event, read event type byte and data length */
			if (!chunk.ReadByte(buf[0])) {
				return false;
			}
			uint32_t length = 0;
			if (!chunk.ReadVariableLength(length)) {
				return false;
			}
			switch (buf[0]) {
				case 0x2F:
					/* end of track, no more data (length != 0 is illegal) */
					return (length == 0);
				case 0x51:
					/* tempo change */
					if (length != 3) return false;
					if (!chunk.ReadBuffer(buf, 3)) return false;
					target.tempos.push_back(MidiFile::TempoChange(block->ticktime, buf[0] << 16 | buf[1] << 8 | buf[2]));
					break;
				default:
					/* unimportant meta event, skip over it */
					if (!chunk.Skip(length)) {
						return false;
					}
					break;
			}
		} else if (status == MIDIST_SYSEX || (status == MIDIST_SMF_ESCAPE  && running_sysex)) {
			/* System exclusive message */
			uint32_t length = 0;
			if (!chunk.ReadVariableLength(length)) {
				return false;
			}
			block->data.push_back(0xF0);
			if (!chunk.ReadDataBlock(block, length)) {
				return false;
			}
			if (block->data.back() != 0xF7) {
				/* Engage Casio weirdo mode - convert to normal sysex */
				running_sysex = true;
				block->data.push_back(0xF7);
			} else {
				running_sysex = false;
			}
		} else if (status == MIDIST_SMF_ESCAPE) {
			/* Escape sequence */
			uint32_t length = 0;
			if (!chunk.ReadVariableLength(length)) {
				return false;
			}
			if (!chunk.ReadDataBlock(block, length)) {
				return false;
			}
		} else {
			/* Messages undefined in standard midi files:
			 * 0xF1 - MIDI time code quarter frame
			 * 0xF2 - Song position pointer
			 * 0xF3 - Song select
			 * 0xF4 - undefined/reserved
			 * 0xF5 - undefined/reserved
			 * 0xF6 - Tune request for analog synths
			 * 0xF8..0xFE - System real-time messages
			 */
			return false;
		}
	}

	NOT_REACHED();
}

template <typename T>
bool TicktimeAscending(const T &a, const T &b)
{
	return a.ticktime < b.ticktime;
}

static bool FixupMidiData(MidiFile &target)
{
	/* Sort all tempo changes and events */
	std::sort(target.tempos.begin(), target.tempos.end(), TicktimeAscending<MidiFile::TempoChange>);
	std::sort(target.blocks.begin(), target.blocks.end(), TicktimeAscending<MidiFile::DataBlock>);

	if (target.tempos.empty()) {
		/* No tempo information, assume 120 bpm (500,000 microseconds per beat */
		target.tempos.push_back(MidiFile::TempoChange(0, 500000));
	}
	/* Add sentinel tempo at end */
	target.tempos.push_back(MidiFile::TempoChange(UINT32_MAX, 0));

	/* Merge blocks with identical tick times */
	std::vector<MidiFile::DataBlock> merged_blocks;
	uint32_t last_ticktime = 0;
	for (size_t i = 0; i < target.blocks.size(); i++) {
		MidiFile::DataBlock &block = target.blocks[i];
		if (block.data.empty()) {
			continue;
		} else if (block.ticktime > last_ticktime || merged_blocks.empty()) {
			merged_blocks.push_back(block);
			last_ticktime = block.ticktime;
		} else {
			merged_blocks.back().data.insert(merged_blocks.back().data.end(), block.data.begin(), block.data.end());
		}
	}
	std::swap(merged_blocks, target.blocks);

	/* Annotate blocks with real time */
	last_ticktime = 0;
	uint32_t last_realtime = 0;
	size_t cur_tempo = 0, cur_block = 0;
	while (cur_block < target.blocks.size()) {
		MidiFile::DataBlock &block = target.blocks[cur_block];
		MidiFile::TempoChange &tempo = target.tempos[cur_tempo];
		MidiFile::TempoChange &next_tempo = target.tempos[cur_tempo + 1];
		if (block.ticktime <= next_tempo.ticktime) {
			/* block is within the current tempo */
			int64_t tickdiff = block.ticktime - last_ticktime;
			last_ticktime = block.ticktime;
			last_realtime += uint32_t(tickdiff * tempo.tempo / target.tickdiv);
			block.realtime = last_realtime;
			cur_block++;
		} else {
			/* tempo change occurs before this block */
			int64_t tickdiff = next_tempo.ticktime - last_ticktime;
			last_ticktime = next_tempo.ticktime;
			last_realtime += uint32_t(tickdiff * tempo.tempo / target.tickdiv); // current tempo until the tempo change
			cur_tempo++;
		}
	}

	return true;
}

/**
 * Read the header of a standard MIDI file.
 * @param[in] filename name of file to read from
 * @param[out] header filled with data read
 * @return true if the file could be opened and contained a header with correct format
 */
bool MidiFile::ReadSMFHeader(const char *filename, SMFHeader &header)
{
	auto file = FioFOpenFile(filename, "rb", Subdirectory::BASESET_DIR);
	if (!file.has_value()) return false;
	bool result = ReadSMFHeader(*file, header);
	return result;
}

/**
 * Read the header of a standard MIDI file.
 * The function will consume 14 bytes from the current file pointer position.
 * @param[in] file open file to read from (should be in binary mode)
 * @param[out] header filled with data read
 * @return true if a header in correct format could be read from the file
 */
bool MidiFile::ReadSMFHeader(FileHandle &file, SMFHeader &header)
{
	/* Try to read header, fixed size */
	uint8_t buffer[14];
	if (fread(buffer, sizeof(buffer), 1, file) != 1) {
		return false;
	}

	/* Check magic, 'MThd' followed by 4 byte length indicator (always = 6 in SMF) */
	const uint8_t magic[] = { 'M', 'T', 'h', 'd', 0x00, 0x00, 0x00, 0x06 };
	if (MemCmpT(buffer, magic, sizeof(magic)) != 0) {
		return false;
	}

	/* Read the parameters of the file */
	header.format = (buffer[8] << 8) | buffer[9];
	header.tracks = (buffer[10] << 8) | buffer[11];
	header.tickdiv = (buffer[12] << 8) | buffer[13];
	return true;
}

/**
 * Load a standard MIDI file.
 * @param filename name of the file to load
 * @returns true if loaded was successful
 */
bool MidiFile::LoadFile(const char *filename)
{
	_midifile_instance = this;

	this->blocks.clear();
	this->tempos.clear();
	this->tickdiv = 0;

	auto file = FioFOpenFile(filename, "rb", Subdirectory::BASESET_DIR);
	if (!file.has_value()) return false;

	SMFHeader header;
	if (!ReadSMFHeader(*file, header)) return false;

	/* Only format 0 (single-track) and format 1 (multi-track single-song) are accepted for now */
	if (header.format != 0 && header.format != 1) return false;
	/* Doesn't support SMPTE timecode files */
	if ((header.tickdiv & 0x8000) != 0) return false;

	this->tickdiv = header.tickdiv;

	for (; header.tracks > 0; header.tracks--) {
		if (!ReadTrackChunk(*file, *this)) {
			return false;
		}
	}

	return FixupMidiData(*this);
}


/**
 * Decoder for "MPS MIDI" format data.
 * This format for MIDI music is also used in a few other Microprose games contemporary with Transport Tycoon.
 *
 * The song data are usually packed inside a CAT file, with one CAT chunk per song. The song titles are used as names for the CAT chunks.
 *
 * Unlike the Standard MIDI File format, which is based on the IFF structure, the MPS MIDI format is best described as two linked lists of sub-tracks,
 * the first list contains a number of reusable "segments", and the second list contains the "master tracks". Each list is prefixed with a byte
 * giving the number of elements in the list, and the actual list is just a byte count (BE16 format) for the segment/track followed by the actual data,
 * there is no index as such, so the entire data must be seeked through to build an index.
 *
 * The actual MIDI data inside each track is almost standard MIDI, prefixing every event with a delay, encoded using the same variable-length format
 * used in SMF. A few status codes have changed meaning in MPS MIDI: 0xFE changes control from master track to a segment, 0xFD returns from a segment
 * to the master track, and 0xFF is used to end the song. (In Standard MIDI all those values must only occur in real-time data.)
 *
 * As implemented in the original decoder, there is no support for recursively calling segments from segments, i.e. code 0xFE must only occur in
 * a master track, and code 0xFD must only occur in a segment. There are no checks made for this, it's assumed that the only input data will ever
 * be the original game music, not music from other games, or new productions.
 *
 * Additionally, some program change and controller events are given special meaning, see comments in the code.
 */
struct MpsMachine {
	/** Starting parameter and playback status for one channel/track */
	struct Channel {
<<<<<<< HEAD
		uint8_t cur_program;    ///< program selected, used for velocity scaling (lookup into programvelocities array)
		uint8_t running_status; ///< last midi status code seen
		uint16_t delay;         ///< frames until next command
		uint32_t playpos;       ///< next byte to play this channel from
		uint32_t startpos;      ///< start position of master track
		uint32_t returnpos;     ///< next return position after playing a segment
		Channel() : cur_program(0xFF), running_status(0), delay(0), playpos(0), startpos(0), returnpos(0) { }
	};
	Channel channels[16];           ///< playback status for each MIDI channel
	std::vector<uint32_t> segments; ///< pointers into songdata to repeatable data segments
	int16_t tempo_ticks;            ///< ticker that increments when playing a frame, decrements before playing a frame
	int16_t current_tempo;          ///< threshold for actually playing a frame
	int16_t initial_tempo;          ///< starting tempo of song
	bool shouldplayflag;            ///< not-end-of-song flag
=======
		uint8_t cur_program = 0xFF; ///< program selected, used for velocity scaling (lookup into programvelocities array)
		uint8_t running_status = 0; ///< last midi status code seen
		uint16_t delay = 0; ///< frames until next command
		uint32_t playpos = 0; ///< next byte to play this channel from
		uint32_t startpos = 0; ///< start position of master track
		uint32_t returnpos = 0; ///< next return position after playing a segment
	};
	std::array<Channel, 16> channels{}; ///< playback status for each MIDI channel
	std::vector<uint32_t> segments{}; ///< pointers into songdata to repeatable data segments
	int16_t tempo_ticks = 0; ///< ticker that increments when playing a frame, decrements before playing a frame
	int16_t current_tempo = 0; ///< threshold for actually playing a frame
	int16_t initial_tempo = 0; ///< starting tempo of song
	bool shouldplayflag = false; ///< not-end-of-song flag
>>>>>>> dc343ca1

	static const int TEMPO_RATE;
	static const uint8_t programvelocities[128];

	const uint8_t *songdata = nullptr; ///< raw data array
	size_t songdatalen = 0; ///< length of song data
	MidiFile &target; ///< recipient of data

	/** Overridden MIDI status codes used in the data format */
	enum MpsMidiStatus : uint8_t {
		MPSMIDIST_SEGMENT_RETURN = 0xFD, ///< resume playing master track from stored position
		MPSMIDIST_SEGMENT_CALL   = 0xFE, ///< store current position of master track playback, and begin playback of a segment
		MPSMIDIST_ENDSONG        = 0xFF, ///< immediately end the song
	};

	static void AddMidiData(MidiFile::DataBlock &block, uint8_t b1, uint8_t b2)
	{
		block.data.push_back(b1);
		block.data.push_back(b2);
	}
	static void AddMidiData(MidiFile::DataBlock &block, uint8_t b1, uint8_t b2, uint8_t b3)
	{
		block.data.push_back(b1);
		block.data.push_back(b2);
		block.data.push_back(b3);
	}

	/**
	 * Construct a TTD DOS music format decoder.
	 * @param data Buffer of song data from CAT file, ownership remains with caller
	 * @param length Length of the data buffer in bytes
	 * @param target MidiFile object to add decoded data to
	 */
	MpsMachine(const uint8_t *data, size_t length, MidiFile &target)
		: songdata(data), songdatalen(length), target(target)
	{
		uint32_t pos = 0;
		int loopmax;
		int loopidx;

		/* First byte is the initial "tempo" */
		this->initial_tempo = this->songdata[pos++];

		/* Next byte is a count of callable segments */
		loopmax = this->songdata[pos++];
		for (loopidx = 0; loopidx < loopmax; loopidx++) {
			/* Segments form a linked list in the stream,
			 * first two bytes in each is an offset to the next.
			 * Two bytes between offset to next and start of data
			 * are unaccounted for. */
			this->segments.push_back(pos + 4);
			pos += FROM_LE16(*(const int16_t *)(this->songdata + pos));
		}

		/* After segments follows list of master tracks for each channel,
		 * also prefixed with a byte counting actual tracks. */
		loopmax = this->songdata[pos++];
		for (loopidx = 0; loopidx < loopmax; loopidx++) {
			/* Similar structure to segments list, but also has
			 * the MIDI channel number as a byte before the offset
			 * to next track. */
			uint8_t ch = this->songdata[pos++];
			this->channels[ch].startpos = pos + 4;
			pos += FROM_LE16(*(const int16_t *)(this->songdata + pos));
		}
	}

	/**
	 * Read an SMF-style variable length value (note duration) from songdata.
	 * @param pos Position to read from, updated to point to next byte after the value read
	 * @return Value read from data stream
	 */
	uint16_t ReadVariableLength(uint32_t &pos)
	{
		uint8_t b = 0;
		uint16_t res = 0;
		do {
			b = this->songdata[pos++];
			res = (res << 7) + (b & 0x7F);
		} while (b & 0x80);
		return res;
	}

	/**
	 * Prepare for playback from the beginning. Resets the song pointer for every track to the beginning.
	 */
	void RestartSong()
	{
		for (int ch = 0; ch < 16; ch++) {
			Channel &chandata = this->channels[ch];
			if (chandata.startpos != 0) {
				/* Active track, set position to beginning */
				chandata.playpos = chandata.startpos;
				chandata.delay = this->ReadVariableLength(chandata.playpos);
			} else {
				/* Inactive track, mark as such */
				chandata.playpos = 0;
				chandata.delay = 0;
			}
		}
	}

	/**
	 * Play one frame of data from one channel
	 */
	uint16_t PlayChannelFrame(MidiFile::DataBlock &outblock, int channel)
	{
		uint16_t newdelay = 0;
		uint8_t b1, b2;
		Channel &chandata = this->channels[channel];

		do {
			/* Read command/status byte */
			b1 = this->songdata[chandata.playpos++];

			/* Command 0xFE, call segment from master track */
			if (b1 == MPSMIDIST_SEGMENT_CALL) {
				b1 = this->songdata[chandata.playpos++];
				chandata.returnpos = chandata.playpos;
				chandata.playpos = this->segments[b1];
				newdelay = this->ReadVariableLength(chandata.playpos);
				if (newdelay == 0) {
					continue;
				}
				return newdelay;
			}

			/* Command 0xFD, return from segment to master track */
			if (b1 == MPSMIDIST_SEGMENT_RETURN) {
				chandata.playpos = chandata.returnpos;
				chandata.returnpos = 0;
				newdelay = this->ReadVariableLength(chandata.playpos);
				if (newdelay == 0) {
					continue;
				}
				return newdelay;
			}

			/* Command 0xFF, end of song */
			if (b1 == MPSMIDIST_ENDSONG) {
				this->shouldplayflag = false;
				return 0;
			}

			/* Regular MIDI channel message status byte */
			if (b1 >= 0x80) {
				/* Save the status byte as running status for the channel
				 * and read another byte for first parameter to command */
				chandata.running_status = b1;
				b1 = this->songdata[chandata.playpos++];
			}

			switch (chandata.running_status & 0xF0) {
				case MIDIST_NOTEOFF:
				case MIDIST_NOTEON:
					b2 = this->songdata[chandata.playpos++];
					if (b2 != 0) {
						/* Note on, read velocity and scale according to rules */
						int16_t velocity;
						if (channel == 9) {
							/* Percussion channel, fixed velocity scaling not in the table */
							velocity = (int16_t)b2 * 0x50;
						} else {
							/* Regular channel, use scaling from table */
							velocity = b2 * programvelocities[chandata.cur_program];
						}
						b2 = (velocity / 128) & 0x00FF;
						AddMidiData(outblock, MIDIST_NOTEON + channel, b1, b2);
					} else {
						/* Note off */
						AddMidiData(outblock, MIDIST_NOTEON + channel, b1, 0);
					}
					break;
				case MIDIST_CONTROLLER:
					b2 = this->songdata[chandata.playpos++];
					if (b1 == MIDICT_MODE_MONO) {
						/* Unknown what the purpose of this is.
						 * Occurs in "Can't get There from Here" and in "Aliens Ate my Railway" a few times each.
						 * Possibly intended to give hints to other (non-GM) music drivers decoding the song.
						 */
						break;
					} else if (b1 == 0) {
						/* Standard MIDI controller 0 is "bank select", override meaning to change tempo.
						 * This is not actually used in any of the original songs. */
						if (b2 != 0) {
							this->current_tempo = ((int)b2) * 48 / 60;
						}
						break;
					} else if (b1 == MIDICT_EFFECTS1) {
						/* Override value of this controller, default mapping is Reverb Send Level according to MMA RP-023.
						 * Unknown what the purpose of this particular value is. */
						b2 = 30;
					}
					AddMidiData(outblock, MIDIST_CONTROLLER + channel, b1, b2);
					break;
				case MIDIST_PROGCHG:
					if (b1 == 0x7E) {
						/* Program change to "Applause" is originally used
						 * to cause the song to loop, but that gets handled
						 * separately in the output driver here.
						 * Just end the song. */
						this->shouldplayflag = false;
						break;
					}
					/* Used for note velocity scaling lookup */
					chandata.cur_program = b1;
					/* Two programs translated to a third, this is likely to
					 * provide three different velocity scalings of "brass". */
					if (b1 == 0x57 || b1 == 0x3F) {
						b1 = 0x3E;
					}
					AddMidiData(outblock, MIDIST_PROGCHG + channel, b1);
					break;
				case MIDIST_PITCHBEND:
					b2 = this->songdata[chandata.playpos++];
					AddMidiData(outblock, MIDIST_PITCHBEND + channel, b1, b2);
					break;
				default:
					break;
			}

			newdelay = this->ReadVariableLength(chandata.playpos);
		} while (newdelay == 0);

		return newdelay;
	}

	/**
	 * Play one frame of data into a block.
	 */
	bool PlayFrame(MidiFile::DataBlock &block)
	{
		/* Update tempo/ticks counter */
		this->tempo_ticks -= this->current_tempo;
		if (this->tempo_ticks > 0) {
			return true;
		}
		this->tempo_ticks += TEMPO_RATE;

		/* Look over all channels, play those active */
		for (int ch = 0; ch < 16; ch++) {
			Channel &chandata = this->channels[ch];
			if (chandata.playpos != 0) {
				if (chandata.delay == 0) {
					chandata.delay = this->PlayChannelFrame(block, ch);
				}
				chandata.delay--;
			}
		}

		return this->shouldplayflag;
	}

	/**
	 * Perform playback of whole song.
	 */
	bool PlayInto()
	{
		/* Tempo seems to be handled as TEMPO_RATE = 148 ticks per second.
		 * Use this as the tickdiv, and define the tempo to be somewhat less than one second (1M microseconds) per quarter note.
		 * This value was found experimentally to give a very close approximation of the correct playback speed.
		 * MIDI software loading exported files will show a bogus tempo, but playback will be correct. */
		this->target.tickdiv = TEMPO_RATE;
		this->target.tempos.push_back(MidiFile::TempoChange(0, 980500));

		/* Initialize playback simulation */
		this->RestartSong();
		this->shouldplayflag = true;
		this->current_tempo = (int32_t)this->initial_tempo * 24 / 60;
		this->tempo_ticks = this->current_tempo;

		/* Always reset percussion channel to program 0 */
		this->target.blocks.push_back(MidiFile::DataBlock());
		AddMidiData(this->target.blocks.back(), MIDIST_PROGCHG + 9, 0x00);

		/* Technically should be an endless loop, but having
		 * a maximum (about 10 minutes) avoids getting stuck,
		 * in case of corrupted data. */
		for (uint32_t tick = 0; tick < 100000; tick += 1) {
			auto &block = this->target.blocks.emplace_back();
			block.ticktime = tick;
			if (!this->PlayFrame(block)) {
				break;
			}
		}
		return true;
	}
};
/** Frames/ticks per second for music playback */
const int MpsMachine::TEMPO_RATE = 148;
/** Base note velocities for various GM programs */
const uint8_t MpsMachine::programvelocities[128] = {
	100, 100, 100, 100, 100,  90, 100, 100, 100, 100, 100,  90, 100, 100, 100, 100,
	100, 100,  85, 100, 100, 100, 100, 100, 100, 100, 100, 100,  90,  90, 110,  80,
	100, 100, 100,  90,  70, 100, 100, 100, 100, 100, 100, 100, 100, 100, 100, 100,
	100, 100,  90, 100, 100, 100, 100, 100, 100, 120, 100, 100, 100, 120, 100, 127,
	100, 100,  90, 100, 100, 100, 100, 100, 100,  95, 100, 100, 100, 100, 100, 100,
	100, 100, 100, 100, 100, 100, 100, 115, 100, 100, 100, 100, 100, 100, 100, 100,
	100, 100, 100, 100, 100, 100, 100, 100, 100, 100, 100, 100, 100, 100, 100, 100,
	100, 100, 100, 100, 100, 100, 100, 100, 100, 100, 100, 100, 100, 100, 100, 100,
};

/**
 * Create MIDI data from song data for the original Microprose music drivers.
 * @param data pointer to block of data
 * @param length size of data in bytes
 * @return true if the data could be loaded
 */
bool MidiFile::LoadMpsData(const uint8_t *data, size_t length)
{
	_midifile_instance = this;

	MpsMachine machine(data, length, *this);
	return machine.PlayInto() && FixupMidiData(*this);
}

bool MidiFile::LoadSong(const MusicSongInfo &song)
{
	switch (song.filetype) {
		case MTT_STANDARDMIDI:
			return this->LoadFile(song.filename.c_str());
		case MTT_MPSMIDI:
		{
			auto songdata = GetMusicCatEntryData(song.filename, song.cat_index);
			if (songdata.has_value()) {
				bool result = this->LoadMpsData(songdata->data(), songdata->size());
				return result;
			} else {
				return false;
			}
		}
		default:
			NOT_REACHED();
	}
}

/**
 * Move data from other to this, and clears other.
 * @param other object containing loaded data to take over
 */
void MidiFile::MoveFrom(MidiFile &other)
{
	std::swap(this->blocks, other.blocks);
	std::swap(this->tempos, other.tempos);
	this->tickdiv = other.tickdiv;

	_midifile_instance = this;

	other.blocks.clear();
	other.tempos.clear();
	other.tickdiv = 0;
}

static void WriteVariableLen(FileHandle &f, uint32_t value)
{
	if (value <= 0x7F) {
		uint8_t tb = value;
		fwrite(&tb, 1, 1, f);
	} else if (value <= 0x3FFF) {
		uint8_t tb[2];
		tb[1] =  value & 0x7F;         value >>= 7;
		tb[0] = (value & 0x7F) | 0x80; value >>= 7;
		fwrite(tb, 1, sizeof(tb), f);
	} else if (value <= 0x1FFFFF) {
		uint8_t tb[3];
		tb[2] =  value & 0x7F;         value >>= 7;
		tb[1] = (value & 0x7F) | 0x80; value >>= 7;
		tb[0] = (value & 0x7F) | 0x80; value >>= 7;
		fwrite(tb, 1, sizeof(tb), f);
	} else if (value <= 0x0FFFFFFF) {
		uint8_t tb[4];
		tb[3] =  value & 0x7F;         value >>= 7;
		tb[2] = (value & 0x7F) | 0x80; value >>= 7;
		tb[1] = (value & 0x7F) | 0x80; value >>= 7;
		tb[0] = (value & 0x7F) | 0x80; value >>= 7;
		fwrite(tb, 1, sizeof(tb), f);
	}
}

/**
 * Write a Standard MIDI File containing the decoded music.
 * @param filename Name of file to write to
 * @return True if the file was written to completion
 */
bool MidiFile::WriteSMF(const char *filename)
{
	auto of = FioFOpenFile(filename, "wb", Subdirectory::NO_DIRECTORY);
	if (!of.has_value()) return false;
	auto &f = *of;

	/* SMF header */
	const uint8_t fileheader[] = {
		'M', 'T', 'h', 'd',     // block name
		0x00, 0x00, 0x00, 0x06, // BE32 block length, always 6 bytes
		0x00, 0x00,             // writing format 0 (all in one track)
		0x00, 0x01,             // containing 1 track (BE16)
		(uint8_t)(this->tickdiv >> 8), (uint8_t)this->tickdiv, // tickdiv in BE16
	};
	fwrite(fileheader, sizeof(fileheader), 1, f);

	/* Track header */
	const uint8_t trackheader[] = {
		'M', 'T', 'r', 'k', // block name
		0, 0, 0, 0,         // BE32 block length, unknown at this time
	};
	fwrite(trackheader, sizeof(trackheader), 1, f);
	/* Determine position to write the actual track block length at */
	size_t tracksizepos = ftell(f) - 4;

	/* Write blocks in sequence */
	uint32_t lasttime = 0;
	size_t nexttempoindex = 0;
	for (size_t bi = 0; bi < this->blocks.size(); bi++) {
		DataBlock &block = this->blocks[bi];
		TempoChange &nexttempo = this->tempos[nexttempoindex];

		uint32_t timediff = block.ticktime - lasttime;

		/* Check if there is a tempo change before this block */
		if (nexttempo.ticktime < block.ticktime) {
			timediff = nexttempo.ticktime - lasttime;
		}

		/* Write delta time for block */
		lasttime += timediff;
		bool needtime = false;
		WriteVariableLen(f, timediff);

		/* Write tempo change if there is one */
		if (nexttempo.ticktime <= block.ticktime) {
			uint8_t tempobuf[6] = { MIDIST_SMF_META, 0x51, 0x03, 0, 0, 0 };
			tempobuf[3] = (nexttempo.tempo & 0x00FF0000) >> 16;
			tempobuf[4] = (nexttempo.tempo & 0x0000FF00) >>  8;
			tempobuf[5] = (nexttempo.tempo & 0x000000FF);
			fwrite(tempobuf, sizeof(tempobuf), 1, f);
			nexttempoindex++;
			needtime = true;
		}
		/* If a tempo change occurred between two blocks, rather than
		 * at start of this one, start over with delta time for the block. */
		if (nexttempo.ticktime < block.ticktime) {
			/* Start loop over at same index */
			bi--;
			continue;
		}

		/* Write each block data command */
		uint8_t *dp = block.data.data();
		while (dp < block.data.data() + block.data.size()) {
			/* Always zero delta time inside blocks */
			if (needtime) {
				fputc(0, f);
			}
			needtime = true;

			/* Check message type and write appropriate number of bytes */
			switch (*dp & 0xF0) {
				case MIDIST_NOTEOFF:
				case MIDIST_NOTEON:
				case MIDIST_POLYPRESS:
				case MIDIST_CONTROLLER:
				case MIDIST_PITCHBEND:
					fwrite(dp, 1, 3, f);
					dp += 3;
					continue;
				case MIDIST_PROGCHG:
				case MIDIST_CHANPRESS:
					fwrite(dp, 1, 2, f);
					dp += 2;
					continue;
			}

			/* Sysex needs to measure length and write that as well */
			if (*dp == MIDIST_SYSEX) {
				fwrite(dp, 1, 1, f);
				dp++;
				uint8_t *sysexend = dp;
				while (*sysexend != MIDIST_ENDSYSEX) sysexend++;
				ptrdiff_t sysexlen = sysexend - dp;
				WriteVariableLen(f, sysexlen);
				fwrite(dp, 1, sysexend - dp, f);
				dp = sysexend + 1;
				continue;
			}

			/* Fail for any other commands */
			return false;
		}
	}

	/* End of track marker */
	static const uint8_t track_end_marker[] = { 0x00, MIDIST_SMF_META, 0x2F, 0x00 };
	fwrite(&track_end_marker, sizeof(track_end_marker), 1, f);

	/* Fill out the RIFF block length */
	size_t trackendpos = ftell(f);
	fseek(f, tracksizepos, SEEK_SET);
	uint32_t tracksize = (uint32_t)(trackendpos - tracksizepos - 4); // blindly assume we never produce files larger than 2 GB
	tracksize = TO_BE32(tracksize);
	fwrite(&tracksize, 4, 1, f);

	return true;
}

/**
 * Get the name of a Standard MIDI File for a given song.
 * For songs already in SMF format, just returns the original.
 * Otherwise the song is converted, written to a temporary-ish file, and the written filename is returned.
 * @param song Song definition to query
 * @return Full filename string, empty string if failed
 */
std::string MidiFile::GetSMFFile(const MusicSongInfo &song)
{
	if (song.filetype == MTT_STANDARDMIDI) {
		std::string filename = FioFindFullPath(Subdirectory::BASESET_DIR, song.filename);
		if (!filename.empty()) return filename;
		filename = FioFindFullPath(Subdirectory::OLD_GM_DIR, song.filename);
		if (!filename.empty()) return filename;

		return std::string();
	}

	if (song.filetype != MTT_MPSMIDI) return std::string();

	char basename[MAX_PATH];
	{
		const char *fnstart = StrLastPathSegment(song.filename);

		/* Remove all '.' characters from filename */
		char *wp = basename;
		for (const char *rp = fnstart; *rp != '\0'; rp++) {
			if (*rp != '.') *wp++ = *rp;
		}
		*wp++ = '\0';
	}

	std::string tempdirname = FioGetDirectory(Searchpath::SP_AUTODOWNLOAD_DIR, Subdirectory::BASESET_DIR);
	tempdirname += basename;
	AppendPathSeparator(tempdirname);
	FioCreateDirectory(tempdirname);

	std::string output_filename = tempdirname + std::to_string(song.cat_index) + ".mid";

	if (FileExists(output_filename)) {
		/* If the file already exists, assume it's the correct decoded data */
		return output_filename;
	}

	auto songdata = GetMusicCatEntryData(song.filename, song.cat_index);
	if (!songdata.has_value()) return std::string();

	MidiFile midifile;
	if (!midifile.LoadMpsData(songdata->data(), songdata->size())) {
		return std::string();
	}

	if (midifile.WriteSMF(output_filename.c_str())) {
		return output_filename;
	} else {
		return std::string();
	}
}


static bool CmdDumpSMF(uint8_t argc, char *argv[])
{
	if (argc == 0) {
		IConsolePrint(CC_WARNING, "Write the current song to a Standard MIDI File. Usage: 'dumpsmf <filename>'");
		return true;
	}
	if (argc != 2) {
		IConsolePrint(CC_WARNING, "You must specify a filename to write MIDI data to.");
		return false;
	}

	if (_midifile_instance == nullptr) {
		IConsolePrint(CC_ERROR, "There is no MIDI file loaded currently, make sure music is playing, and you're using a driver that works with raw MIDI.");
		return false;
	}

	format_buffer fnbuf;
	fnbuf.format("{}{}", FiosGetScreenshotDir(), argv[1]);

	IConsolePrint(CC_INFO, "Dumping MIDI to: {}", fnbuf);

	if (_midifile_instance->WriteSMF(fnbuf.c_str())) {
		IConsolePrint(CC_INFO, "File written successfully.");
		return true;
	} else {
		IConsolePrint(CC_ERROR, "An error occurred writing MIDI file.");
		return false;
	}
}

static void RegisterConsoleMidiCommands()
{
	static bool registered = false;
	if (!registered) {
		IConsole::CmdRegister("dumpsmf", CmdDumpSMF);
		registered = true;
	}
}

MidiFile::MidiFile()
{
	RegisterConsoleMidiCommands();
}

MidiFile::~MidiFile()
{
	if (_midifile_instance == this) {
		_midifile_instance = nullptr;
	}
}
<|MERGE_RESOLUTION|>--- conflicted
+++ resolved
@@ -495,22 +495,6 @@
 struct MpsMachine {
 	/** Starting parameter and playback status for one channel/track */
 	struct Channel {
-<<<<<<< HEAD
-		uint8_t cur_program;    ///< program selected, used for velocity scaling (lookup into programvelocities array)
-		uint8_t running_status; ///< last midi status code seen
-		uint16_t delay;         ///< frames until next command
-		uint32_t playpos;       ///< next byte to play this channel from
-		uint32_t startpos;      ///< start position of master track
-		uint32_t returnpos;     ///< next return position after playing a segment
-		Channel() : cur_program(0xFF), running_status(0), delay(0), playpos(0), startpos(0), returnpos(0) { }
-	};
-	Channel channels[16];           ///< playback status for each MIDI channel
-	std::vector<uint32_t> segments; ///< pointers into songdata to repeatable data segments
-	int16_t tempo_ticks;            ///< ticker that increments when playing a frame, decrements before playing a frame
-	int16_t current_tempo;          ///< threshold for actually playing a frame
-	int16_t initial_tempo;          ///< starting tempo of song
-	bool shouldplayflag;            ///< not-end-of-song flag
-=======
 		uint8_t cur_program = 0xFF; ///< program selected, used for velocity scaling (lookup into programvelocities array)
 		uint8_t running_status = 0; ///< last midi status code seen
 		uint16_t delay = 0; ///< frames until next command
@@ -524,7 +508,6 @@
 	int16_t current_tempo = 0; ///< threshold for actually playing a frame
 	int16_t initial_tempo = 0; ///< starting tempo of song
 	bool shouldplayflag = false; ///< not-end-of-song flag
->>>>>>> dc343ca1
 
 	static const int TEMPO_RATE;
 	static const uint8_t programvelocities[128];
