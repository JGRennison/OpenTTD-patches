--- conflicted
+++ resolved
@@ -21,11 +21,7 @@
 
 	void Stop() override;
 
-<<<<<<< HEAD
-	/* virtual */ void PlaySong(const MusicSongInfo &song);
-=======
 	void PlaySong(const MusicSongInfo &song) override;
->>>>>>> 01261dae
 
 	void StopSong() override;
 
