/*
 * This file is part of OpenTTD.
 * OpenTTD is free software; you can redistribute it and/or modify it under the terms of the GNU General Public License as published by the Free Software Foundation, version 2.
 * OpenTTD is distributed in the hope that it will be useful, but WITHOUT ANY WARRANTY; without even the implied warranty of MERCHANTABILITY or FITNESS FOR A PARTICULAR PURPOSE.
 * See the GNU General Public License for more details. You should have received a copy of the GNU General Public License along with OpenTTD. If not, see <http://www.gnu.org/licenses/>.
 */

/* @file midifile.hpp Parser for standard MIDI files */

#ifndef MUSIC_MIDIFILE_HPP
#define MUSIC_MIDIFILE_HPP

#include "../stdafx.h"
#include "../fileio_type.h"
#include "midi.h"
#include <vector>
#include <string>

struct MusicSongInfo;

struct MidiFile {
	struct DataBlock {
		uint32_t ticktime;         ///< tick number since start of file this block should be triggered at
		uint32_t realtime = 0;     ///< real-time (microseconds) since start of file this block should be triggered at
		std::vector<uint8_t> data; ///< raw midi data contained in block
		DataBlock(uint32_t _ticktime = 0) : ticktime(_ticktime) { }
	};
	struct TempoChange {
		uint32_t ticktime; ///< tick number since start of file this tempo change occurs at
		uint32_t tempo;    ///< new tempo in microseconds per tick
		TempoChange(uint32_t _ticktime, uint32_t _tempo) : ticktime(_ticktime), tempo(_tempo) { }
	};

<<<<<<< HEAD
	std::vector<DataBlock> blocks;   ///< sequential time-annotated data of file, merged to a single track
	std::vector<TempoChange> tempos; ///< list of tempo changes in file
	uint16_t tickdiv;                ///< ticks per quarter note
=======
	std::vector<DataBlock> blocks{}; ///< sequential time-annotated data of file, merged to a single track
	std::vector<TempoChange> tempos{}; ///< list of tempo changes in file
	uint16_t tickdiv = 0; ///< ticks per quarter note
>>>>>>> dc343ca1

	MidiFile();
	~MidiFile();

	bool LoadFile(const char *filename);
	bool LoadMpsData(const uint8_t *data, size_t length);
	bool LoadSong(const MusicSongInfo &song);
	void MoveFrom(MidiFile &other);

	bool WriteSMF(const char *filename);

	static std::string GetSMFFile(const MusicSongInfo &song);
	static bool ReadSMFHeader(const char *filename, SMFHeader &header);
	static bool ReadSMFHeader(FileHandle &file, SMFHeader &header);
};

#endif /* MUSIC_MIDIFILE_HPP */<|MERGE_RESOLUTION|>--- conflicted
+++ resolved
@@ -31,15 +31,9 @@
 		TempoChange(uint32_t _ticktime, uint32_t _tempo) : ticktime(_ticktime), tempo(_tempo) { }
 	};
 
-<<<<<<< HEAD
-	std::vector<DataBlock> blocks;   ///< sequential time-annotated data of file, merged to a single track
-	std::vector<TempoChange> tempos; ///< list of tempo changes in file
-	uint16_t tickdiv;                ///< ticks per quarter note
-=======
 	std::vector<DataBlock> blocks{}; ///< sequential time-annotated data of file, merged to a single track
 	std::vector<TempoChange> tempos{}; ///< list of tempo changes in file
 	uint16_t tickdiv = 0; ///< ticks per quarter note
->>>>>>> dc343ca1
 
 	MidiFile();
 	~MidiFile();
