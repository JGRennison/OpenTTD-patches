--- conflicted
+++ resolved
@@ -19,13 +19,8 @@
 
 struct MidiFile {
 	struct DataBlock {
-<<<<<<< HEAD
 		uint32_t ticktime;      ///< tick number since start of file this block should be triggered at
-		uint32_t realtime;      ///< real-time (microseconds) since start of file this block should be triggered at
-=======
-		uint32_t ticktime; ///< tick number since start of file this block should be triggered at
-		uint32_t realtime = 0; ///< real-time (microseconds) since start of file this block should be triggered at
->>>>>>> 1addeddc
+		uint32_t realtime = 0;  ///< real-time (microseconds) since start of file this block should be triggered at
 		std::vector<byte> data; ///< raw midi data contained in block
 		DataBlock(uint32_t _ticktime = 0) : ticktime(_ticktime) { }
 	};
