/*
 * This file is part of OpenTTD.
 * OpenTTD is free software; you can redistribute it and/or modify it under the terms of the GNU General Public License as published by the Free Software Foundation, version 2.
 * OpenTTD is distributed in the hope that it will be useful, but WITHOUT ANY WARRANTY; without even the implied warranty of MERCHANTABILITY or FITNESS FOR A PARTICULAR PURPOSE.
 * See the GNU General Public License for more details. You should have received a copy of the GNU General Public License along with OpenTTD. If not, see <http://www.gnu.org/licenses/>.
 */

/** @file dmusic.cpp Playing music via DirectMusic. */

#define INITGUID
#include "../stdafx.h"
#ifdef WIN32_LEAN_AND_MEAN
#	undef WIN32_LEAN_AND_MEAN // Don't exclude rarely-used stuff from Windows headers
#endif
#include "../debug.h"
#include "../os/windows/win32.h"
#include "../core/mem_func.hpp"
#include "../thread.h"
#include "../fileio_func.h"
#include "../base_media_base.h"
#include "dmusic.h"
#include "midifile.hpp"
#include "midi.h"

#include <windows.h>
#include <dmksctrl.h>
#include <dmusicc.h>
#include <mutex>

#include "../safeguards.h"

#if defined(_MSC_VER)
#	pragma comment(lib, "ole32.lib")
#endif /* defined(_MSC_VER) */

static const int MS_TO_REFTIME = 1000 * 10; ///< DirectMusic time base is 100 ns.
static const int MIDITIME_TO_REFTIME = 10;  ///< Time base of the midi file reader is 1 us.


#define FOURCC_INFO  mmioFOURCC('I', 'N', 'F', 'O')
#define FOURCC_fmt   mmioFOURCC('f', 'm', 't', ' ')
#define FOURCC_data  mmioFOURCC('d', 'a', 't', 'a')

/** A DLS file. */
struct DLSFile {
	/** An instrument region maps a note range to wave data. */
	struct DLSRegion {
		RGNHEADER hdr;
		WAVELINK wave;
		WSMPL wave_sample;

		std::vector<WLOOP> wave_loops;
		std::vector<CONNECTION> articulators;
	};

	/** Instrument definition read from a DLS file. */
	struct DLSInstrument {
		INSTHEADER hdr;

		std::vector<CONNECTION> articulators;
		std::vector<DLSRegion> regions;
	};

	/** Wave data definition from a DLS file. */
	struct DLSWave {
		long file_offset;

		PCMWAVEFORMAT fmt;
		std::vector<BYTE> data;

		WSMPL wave_sample;
		std::vector<WLOOP> wave_loops;

		bool operator ==(long offset) const
		{
			return this->file_offset == offset;
		}
	};

	std::vector<DLSInstrument> instruments;
	std::vector<POOLCUE> pool_cues;
	std::vector<DLSWave> waves;

	/** Try loading a DLS file into memory. */
	bool LoadFile(const wchar_t *file);

private:
	/** Load an articulation structure from a DLS file. */
	bool ReadDLSArticulation(FILE *f, DWORD list_length, std::vector<CONNECTION> &out);
	/** Load a list of regions from a DLS file. */
	bool ReadDLSRegionList(FILE *f, DWORD list_length, DLSInstrument &instrument);
	/** Load a single region from a DLS file. */
	bool ReadDLSRegion(FILE *f, DWORD list_length, std::vector<DLSRegion> &out);
	/** Load a list of instruments from a DLS file. */
	bool ReadDLSInstrumentList(FILE *f, DWORD list_length);
	/** Load a single instrument from a DLS file. */
	bool ReadDLSInstrument(FILE *f, DWORD list_length);
	/** Load a list of waves from a DLS file. */
	bool ReadDLSWaveList(FILE *f, DWORD list_length);
	/** Load a single wave from a DLS file. */
	bool ReadDLSWave(FILE *f, DWORD list_length, long offset);
};

/** A RIFF chunk header. */
PACK_N(struct ChunkHeader {
	FOURCC type;  ///< Chunk type.
	DWORD length; ///< Length of the chunk, not including the chunk header itself.
}, 2);

/** Buffer format for a DLS wave download. */
PACK_N(struct WAVE_DOWNLOAD {
	DMUS_DOWNLOADINFO   dlInfo;
	ULONG               ulOffsetTable[2];
	DMUS_WAVE           dmWave;
	DMUS_WAVEDATA       dmWaveData;
}, 2);

struct PlaybackSegment {
	uint32_t start, end;
	size_t start_block;
	bool loop;
};

struct DMusicPlayback {
	bool shutdown;    ///< flag to indicate playback thread shutdown
	bool playing;     ///< flag indicating that playback is active
	bool do_start;    ///< flag for starting playback of next_file at next opportunity
	bool do_stop;     ///< flag for stopping playback at next opportunity

	int preload_time; ///< preload time for music blocks.
	uint8_t new_volume; ///< volume setting to change to

	MidiFile next_file;           ///< upcoming file to play
	PlaybackSegment next_segment; ///< segment info for upcoming file

	/** Handle to our worker thread. */
	std::thread dmusic_thread;
	/** Event to signal the thread that it should look at a state change. */
	HANDLE thread_event = nullptr;
	/** Lock access to playback data that is not thread-safe. */
	std::mutex thread_mutex;

	void StopThread()
	{
		if (this->dmusic_thread.joinable()) {
			this->shutdown = true;
			SetEvent(this->thread_event);
			this->dmusic_thread.join();
		}
	}

	~DMusicPlayback()
	{
		this->StopThread();
	}
};
static DMusicPlayback _playback;

/** The direct music object manages buffers and ports. */
static IDirectMusic *_music = nullptr;
/** The port object lets us send MIDI data to the synthesizer. */
static IDirectMusicPort *_port = nullptr;
/** The buffer object collects the data to sent. */
static IDirectMusicBuffer *_buffer = nullptr;
/** List of downloaded DLS instruments. */
static std::vector<IDirectMusicDownload *> _dls_downloads;


static FMusicDriver_DMusic iFMusicDriver_DMusic;


bool DLSFile::ReadDLSArticulation(FILE *f, DWORD list_length, std::vector<CONNECTION> &out)
{
	while (list_length > 0) {
		ChunkHeader chunk;
		if (fread(&chunk, sizeof(chunk), 1, f) != 1) return false;
		list_length -= chunk.length + sizeof(chunk);

		if (chunk.type == FOURCC_ART1) {
			CONNECTIONLIST conns;
			if (fread(&conns, sizeof(conns), 1, f) != 1) return false;
			fseek(f, conns.cbSize - sizeof(conns), SEEK_CUR);

			/* Read all defined articulations. */
			for (ULONG i = 0; i < conns.cConnections; i++) {
				CONNECTION con;
				if (fread(&con, sizeof(con), 1, f) != 1) return false;
				out.push_back(con);
			}
		} else {
			fseek(f, chunk.length, SEEK_CUR);
		}
	}

	return true;
}

bool DLSFile::ReadDLSRegion(FILE *f, DWORD list_length, std::vector<DLSRegion> &out)
{
	out.push_back(DLSRegion());
	DLSRegion &region = out.back();

	/* Set default values. */
	region.wave_sample.cbSize = 0;

	while (list_length > 0) {
		ChunkHeader chunk;
		if (fread(&chunk, sizeof(chunk), 1, f) != 1) return false;
		list_length -= chunk.length + sizeof(chunk);

		if (chunk.type == FOURCC_LIST) {
			/* Unwrap list header. */
			if (fread(&chunk.type, sizeof(chunk.type), 1, f) != 1) return false;
			chunk.length -= sizeof(chunk.type);
		}

		switch (chunk.type) {
			case FOURCC_RGNH:
				if (fread(&region.hdr, sizeof(region.hdr), 1, f) != 1) return false;
				break;

			case FOURCC_WSMP:
				if (fread(&region.wave_sample, sizeof(region.wave_sample), 1, f) != 1) return false;
				fseek(f, region.wave_sample.cbSize - sizeof(region.wave_sample), SEEK_CUR);

				/* Read all defined sample loops. */
				for (ULONG i = 0; i < region.wave_sample.cSampleLoops; i++) {
					WLOOP loop;
					if (fread(&loop, sizeof(loop), 1, f) != 1) return false;
					region.wave_loops.push_back(loop);
				}
				break;

			case FOURCC_WLNK:
				if (fread(&region.wave, sizeof(region.wave), 1, f) != 1) return false;
				break;

			case FOURCC_LART: // List chunk
				if (!this->ReadDLSArticulation(f, chunk.length, region.articulators)) return false;
				break;

			case FOURCC_INFO:
				/* We don't care about info stuff. */
				fseek(f, chunk.length, SEEK_CUR);
				break;

			default:
				DEBUG(driver, 7, "DLS: Ignoring unknown chunk %c%c%c%c", (char)(chunk.type & 0xFF), (char)((chunk.type >> 8) & 0xFF), (char)((chunk.type >> 16) & 0xFF), (char)((chunk.type >> 24) & 0xFF));
				fseek(f, chunk.length, SEEK_CUR);
				break;
		}
	}

	return true;
}

bool DLSFile::ReadDLSRegionList(FILE *f, DWORD list_length, DLSInstrument &instrument)
{
	while (list_length > 0) {
		ChunkHeader chunk;
		if (fread(&chunk, sizeof(chunk), 1, f) != 1) return false;
		list_length -= chunk.length + sizeof(chunk);

		if (chunk.type == FOURCC_LIST) {
			FOURCC list_type;
			if (fread(&list_type, sizeof(list_type), 1, f) != 1) return false;

			if (list_type == FOURCC_RGN) {
				this->ReadDLSRegion(f, chunk.length - sizeof(list_type), instrument.regions);
			} else {
				DEBUG(driver, 7, "DLS: Ignoring unknown list chunk of type %c%c%c%c", (char)(list_type & 0xFF), (char)((list_type >> 8) & 0xFF), (char)((list_type >> 16) & 0xFF), (char)((list_type >> 24) & 0xFF));
				fseek(f, chunk.length - sizeof(list_type), SEEK_CUR);
			}
		} else {
			DEBUG(driver, 7, "DLS: Ignoring chunk %c%c%c%c", (char)(chunk.type & 0xFF), (char)((chunk.type >> 8) & 0xFF), (char)((chunk.type >> 16) & 0xFF), (char)((chunk.type >> 24) & 0xFF));
			fseek(f, chunk.length, SEEK_CUR);
		}
	}

	return true;
}

bool DLSFile::ReadDLSInstrument(FILE *f, DWORD list_length)
{
	this->instruments.push_back(DLSInstrument());
	DLSInstrument &instrument = this->instruments.back();

	while (list_length > 0) {
		ChunkHeader chunk;
		if (fread(&chunk, sizeof(chunk), 1, f) != 1) return false;
		list_length -= chunk.length + sizeof(chunk);

		if (chunk.type == FOURCC_LIST) {
			/* Unwrap list header. */
			if (fread(&chunk.type, sizeof(chunk.type), 1, f) != 1) return false;
			chunk.length -= sizeof(chunk.type);
		}

		switch (chunk.type) {
			case FOURCC_INSH:
				if (fread(&instrument.hdr, sizeof(instrument.hdr), 1, f) != 1) return false;
				break;

			case FOURCC_LART: // List chunk
				if (!this->ReadDLSArticulation(f, chunk.length, instrument.articulators)) return false;
				break;

			case FOURCC_LRGN: // List chunk
				if (!this->ReadDLSRegionList(f, chunk.length, instrument)) return false;
				break;

			case FOURCC_INFO:
				/* We don't care about info stuff. */
				fseek(f, chunk.length, SEEK_CUR);
				break;

			default:
				DEBUG(driver, 7, "DLS: Ignoring unknown chunk %c%c%c%c", (char)(chunk.type & 0xFF), (char)((chunk.type >> 8) & 0xFF), (char)((chunk.type >> 16) & 0xFF), (char)((chunk.type >> 24) & 0xFF));
				fseek(f, chunk.length, SEEK_CUR);
				break;
		}
	}

	return true;
}

bool DLSFile::ReadDLSInstrumentList(FILE *f, DWORD list_length)
{
	while (list_length > 0) {
		ChunkHeader chunk;
		if (fread(&chunk, sizeof(chunk), 1, f) != 1) return false;
		list_length -= chunk.length + sizeof(chunk);

		if (chunk.type == FOURCC_LIST) {
			FOURCC list_type;
			if (fread(&list_type, sizeof(list_type), 1, f) != 1) return false;

			if (list_type == FOURCC_INS) {
				DEBUG(driver, 6, "DLS: Reading instrument %d", (int)instruments.size());

				if (!this->ReadDLSInstrument(f, chunk.length - sizeof(list_type))) return false;
			} else {
				DEBUG(driver, 7, "DLS: Ignoring unknown list chunk of type %c%c%c%c", (char)(list_type & 0xFF), (char)((list_type >> 8) & 0xFF), (char)((list_type >> 16) & 0xFF), (char)((list_type >> 24) & 0xFF));
				fseek(f, chunk.length - sizeof(list_type), SEEK_CUR);
			}
		} else {
			DEBUG(driver, 7, "DLS: Ignoring chunk %c%c%c%c", (char)(chunk.type & 0xFF), (char)((chunk.type >> 8) & 0xFF), (char)((chunk.type >> 16) & 0xFF), (char)((chunk.type >> 24) & 0xFF));
			fseek(f, chunk.length, SEEK_CUR);
		}
	}

	return true;
}

bool DLSFile::ReadDLSWave(FILE *f, DWORD list_length, long offset)
{
	this->waves.push_back(DLSWave());
	DLSWave &wave = this->waves.back();

	/* Set default values. */
	MemSetT(&wave.wave_sample, 0);
	wave.wave_sample.cbSize = sizeof(WSMPL);
	wave.wave_sample.usUnityNote = 60;
	wave.file_offset = offset; // Store file offset so we can resolve the wave pool table later on.

	while (list_length > 0) {
		ChunkHeader chunk;
		if (fread(&chunk, sizeof(chunk), 1, f) != 1) return false;
		list_length -= chunk.length + sizeof(chunk);

		if (chunk.type == FOURCC_LIST) {
			/* Unwrap list header. */
			if (fread(&chunk.type, sizeof(chunk.type), 1, f) != 1) return false;
			chunk.length -= sizeof(chunk.type);
		}

		switch (chunk.type) {
			case FOURCC_fmt:
				if (fread(&wave.fmt, sizeof(wave.fmt), 1, f) != 1) return false;
				if (chunk.length > sizeof(wave.fmt)) fseek(f, chunk.length - sizeof(wave.fmt), SEEK_CUR);
				break;

			case FOURCC_WSMP:
				if (fread(&wave.wave_sample, sizeof(wave.wave_sample), 1, f) != 1) return false;
				fseek(f, wave.wave_sample.cbSize - sizeof(wave.wave_sample), SEEK_CUR);

				/* Read all defined sample loops. */
				for (ULONG i = 0; i < wave.wave_sample.cSampleLoops; i++) {
					WLOOP loop;
					if (fread(&loop, sizeof(loop), 1, f) != 1) return false;
					wave.wave_loops.push_back(loop);
				}
				break;

			case FOURCC_data:
				wave.data.resize(chunk.length);
				if (fread(&wave.data[0], sizeof(BYTE), wave.data.size(), f) != wave.data.size()) return false;
				break;

			case FOURCC_INFO:
				/* We don't care about info stuff. */
				fseek(f, chunk.length, SEEK_CUR);
				break;

			default:
				DEBUG(driver, 7, "DLS: Ignoring unknown chunk %c%c%c%c", (char)(chunk.type & 0xFF), (char)((chunk.type >> 8) & 0xFF), (char)((chunk.type >> 16) & 0xFF), (char)((chunk.type >> 24) & 0xFF));
				fseek(f, chunk.length, SEEK_CUR);
				break;
		}
	}

	return true;
}

bool DLSFile::ReadDLSWaveList(FILE *f, DWORD list_length)
{
	long base_offset = ftell(f);

	while (list_length > 0) {
		long chunk_offset = ftell(f);

		ChunkHeader chunk;
		if (fread(&chunk, sizeof(chunk), 1, f) != 1) return false;
		list_length -= chunk.length + sizeof(chunk);

		if (chunk.type == FOURCC_LIST) {
			FOURCC list_type;
			if (fread(&list_type, sizeof(list_type), 1, f) != 1) return false;

			if (list_type == FOURCC_wave) {
				DEBUG(driver, 6, "DLS: Reading wave %d", (int)waves.size());

				if (!this->ReadDLSWave(f, chunk.length - sizeof(list_type), chunk_offset - base_offset)) return false;
			} else {
				DEBUG(driver, 7, "DLS: Ignoring unknown list chunk of type %c%c%c%c", (char)(list_type & 0xFF), (char)((list_type >> 8) & 0xFF), (char)((list_type >> 16) & 0xFF), (char)((list_type >> 24) & 0xFF));
				fseek(f, chunk.length - sizeof(list_type), SEEK_CUR);
			}
		} else {
			DEBUG(driver, 7, "DLS: Ignoring chunk %c%c%c%c", (char)(chunk.type & 0xFF), (char)((chunk.type >> 8) & 0xFF), (char)((chunk.type >> 16) & 0xFF), (char)((chunk.type >> 24) & 0xFF));
			fseek(f, chunk.length, SEEK_CUR);
		}
	}

	return true;
}

bool DLSFile::LoadFile(const wchar_t *file)
{
	DEBUG(driver, 2, "DMusic: Try to load DLS file %s", FS2OTTD(file).c_str());

	FILE *f = _wfopen(file, L"rb");
	if (f == nullptr) return false;

	FileCloser f_scope(f);

	/* Check DLS file header. */
	ChunkHeader hdr;
	FOURCC dls_type;
	if (fread(&hdr, sizeof(hdr), 1, f) != 1) return false;
	if (fread(&dls_type, sizeof(dls_type), 1, f) != 1) return false;
	if (hdr.type != FOURCC_RIFF || dls_type != FOURCC_DLS) return false;

	hdr.length -= sizeof(FOURCC);

	DEBUG(driver, 2, "DMusic: Parsing DLS file");

	DLSHEADER header;
	MemSetT(&header, 0);

	/* Iterate over all chunks in the file. */
	while (hdr.length > 0) {
		ChunkHeader chunk;
		if (fread(&chunk, sizeof(chunk), 1, f) != 1) return false;
		hdr.length -= chunk.length + sizeof(chunk);

		if (chunk.type == FOURCC_LIST) {
			/* Unwrap list header. */
			if (fread(&chunk.type, sizeof(chunk.type), 1, f) != 1) return false;
			chunk.length -= sizeof(chunk.type);
		}

		switch (chunk.type) {
			case FOURCC_COLH:
				if (fread(&header, sizeof(header), 1, f) != 1) return false;
				break;

			case FOURCC_LINS: // List chunk
				if (!this->ReadDLSInstrumentList(f, chunk.length)) return false;
				break;

			case FOURCC_WVPL: // List chunk
				if (!this->ReadDLSWaveList(f, chunk.length)) return false;
				break;

			case FOURCC_PTBL:
				POOLTABLE ptbl;
				if (fread(&ptbl, sizeof(ptbl), 1, f) != 1) return false;
				fseek(f, ptbl.cbSize - sizeof(ptbl), SEEK_CUR);

				/* Read all defined cues. */
				for (ULONG i = 0; i < ptbl.cCues; i++) {
					POOLCUE cue;
					if (fread(&cue, sizeof(cue), 1, f) != 1) return false;
					this->pool_cues.push_back(cue);
				}
				break;

			case FOURCC_INFO:
				/* We don't care about info stuff. */
				fseek(f, chunk.length, SEEK_CUR);
				break;

			default:
				DEBUG(driver, 7, "DLS: Ignoring unknown chunk %c%c%c%c", (char)(chunk.type & 0xFF), (char)((chunk.type >> 8) & 0xFF), (char)((chunk.type >> 16) & 0xFF), (char)((chunk.type >> 24) & 0xFF));
				fseek(f, chunk.length, SEEK_CUR);
				break;
		}
	}

	/* Have we read as many instruments as indicated? */
	if (header.cInstruments != this->instruments.size()) return false;

	/* Resolve wave pool table. */
	for (std::vector<POOLCUE>::iterator cue = this->pool_cues.begin(); cue != this->pool_cues.end(); cue++) {
		std::vector<DLSWave>::iterator w = std::find(this->waves.begin(), this->waves.end(), cue->ulOffset);
		if (w != this->waves.end()) {
			cue->ulOffset = (ULONG)(w - this->waves.begin());
		} else {
			cue->ulOffset = 0;
		}
	}

	return true;
}


static uint8_t ScaleVolume(uint8_t original, uint8_t scale)
{
	return original * scale / 127;
}

static void TransmitChannelMsg(IDirectMusicBuffer *buffer, REFERENCE_TIME rt, uint8_t status, uint8_t p1, uint8_t p2 = 0)
{
	if (buffer->PackStructured(rt, 0, status | (p1 << 8) | (p2 << 16)) == E_OUTOFMEMORY) {
		/* Buffer is full, clear it and try again. */
		_port->PlayBuffer(buffer);
		buffer->Flush();

		buffer->PackStructured(rt, 0, status | (p1 << 8) | (p2 << 16));
	}
}

static void TransmitSysex(IDirectMusicBuffer *buffer, REFERENCE_TIME rt, const uint8_t *&msg_start, size_t &remaining)
{
	/* Find end of message. */
	const uint8_t *msg_end = msg_start;
	while (*msg_end != MIDIST_ENDSYSEX) msg_end++;
	msg_end++; // Also include SysEx end byte.

	if (buffer->PackUnstructured(rt, 0, msg_end - msg_start, const_cast<LPBYTE>(msg_start)) == E_OUTOFMEMORY) {
		/* Buffer is full, clear it and try again. */
		_port->PlayBuffer(buffer);
		buffer->Flush();

		buffer->PackUnstructured(rt, 0, msg_end - msg_start, const_cast<LPBYTE>(msg_start));
	}

	/* Update position in buffer. */
	remaining -= msg_end - msg_start;
	msg_start = msg_end;
}

static void TransmitStandardSysex(IDirectMusicBuffer *buffer, REFERENCE_TIME rt, MidiSysexMessage msg)
{
	size_t length = 0;
	const uint8_t *data = MidiGetStandardSysexMessage(msg, length);
	TransmitSysex(buffer, rt, data, length);
}

/** Transmit 'Note off' messages to all MIDI channels. */
static void TransmitNotesOff(IDirectMusicBuffer *buffer, REFERENCE_TIME block_time, REFERENCE_TIME cur_time)
{
	for (int ch = 0; ch < 16; ch++) {
		TransmitChannelMsg(buffer, block_time + 10, MIDIST_CONTROLLER | ch, MIDICT_MODE_ALLNOTESOFF, 0);
		TransmitChannelMsg(buffer, block_time + 10, MIDIST_CONTROLLER | ch, MIDICT_SUSTAINSW, 0);
		TransmitChannelMsg(buffer, block_time + 10, MIDIST_CONTROLLER | ch, MIDICT_MODE_RESETALLCTRL, 0);
	}

	/* Performing a GM reset stops all sound and resets all parameters. */
	TransmitStandardSysex(buffer, block_time + 20, MidiSysexMessage::ResetGM);
	TransmitStandardSysex(buffer, block_time + 30, MidiSysexMessage::RolandSetReverb);

	/* Explicitly flush buffer to make sure the messages are processed,
	 * as we want sound to stop immediately. */
	_port->PlayBuffer(buffer);
	buffer->Flush();

	/* Wait until message time has passed. */
	Sleep(Clamp((block_time - cur_time) / MS_TO_REFTIME, 5, 1000));
}

static void MidiThreadProc()
{
	DEBUG(driver, 2, "DMusic: Entering playback thread");

	REFERENCE_TIME last_volume_time = 0; // timestamp of the last volume change
	REFERENCE_TIME block_time = 0;       // timestamp of the last block sent to the port
	REFERENCE_TIME playback_start_time;  // timestamp current file began playback
	MidiFile current_file;               // file currently being played from
	PlaybackSegment current_segment;     // segment info for current playback
	size_t current_block = 0;            // next block index to send
	uint8_t current_volume = 0;          // current effective volume setting
	uint8_t channel_volumes[16];         // last seen volume controller values in raw data

	/* Get pointer to the reference clock of our output port. */
	IReferenceClock *clock;
	_port->GetLatencyClock(&clock);

	REFERENCE_TIME cur_time;
	clock->GetTime(&cur_time);

	_port->PlayBuffer(_buffer);
	_buffer->Flush();

	DWORD next_timeout = 1000;
	while (true) {
		/* Wait for a signal from the GUI thread or until the time for the next event has come. */
		DWORD wfso = WaitForSingleObject(_playback.thread_event, next_timeout);

		if (_playback.shutdown) {
			_playback.playing = false;
			break;
		}

		if (_playback.do_stop) {
			DEBUG(driver, 2, "DMusic thread: Stopping playback");

			/* Turn all notes off and wait a bit to allow the messages to be handled. */
			clock->GetTime(&cur_time);
			TransmitNotesOff(_buffer, block_time, cur_time);

			_playback.playing = false;
			_playback.do_stop = false;
			block_time = 0;
			next_timeout = 1000;
			continue;
		}

		if (wfso == WAIT_OBJECT_0) {
			if (_playback.do_start) {
				DEBUG(driver, 2, "DMusic thread: Starting playback");
				{
					/* New scope to limit the time the mutex is locked. */
					std::lock_guard<std::mutex> lock(_playback.thread_mutex);

					current_file.MoveFrom(_playback.next_file);
					std::swap(_playback.next_segment, current_segment);
					current_segment.start_block = 0;
					current_block = 0;
					_playback.playing = true;
					_playback.do_start = false;
				}

				/* Reset playback device between songs. */
				clock->GetTime(&cur_time);
				TransmitNotesOff(_buffer, block_time, cur_time);

				MemSetT<uint8_t>(channel_volumes, 127, lengthof(channel_volumes));
				/* Invalidate current volume. */
				current_volume = UINT8_MAX;
				last_volume_time = 0;

				/* Take the current time plus the preload time as the music start time. */
				clock->GetTime(&playback_start_time);
				playback_start_time += _playback.preload_time * MS_TO_REFTIME;
			}
		}

		if (_playback.playing) {
			/* skip beginning of file? */
			if (current_segment.start > 0 && current_block == 0 && current_segment.start_block == 0) {
				/* find first block after start time and pretend playback started earlier
				 * this is to allow all blocks prior to the actual start to still affect playback,
				 * as they may contain important controller and program changes */
				size_t preload_bytes = 0;
				for (size_t bl = 0; bl < current_file.blocks.size(); bl++) {
					MidiFile::DataBlock &block = current_file.blocks[bl];
					preload_bytes += block.data.size();
					if (block.ticktime >= current_segment.start) {
						if (current_segment.loop) {
							DEBUG(driver, 2, "DMusic: timer: loop from block %d (ticktime %d, realtime %.3f, bytes %d)", (int)bl, (int)block.ticktime, ((int)block.realtime) / 1000.0, (int)preload_bytes);
							current_segment.start_block = bl;
							break;
						} else {
							/* Skip the transmission delay compensation performed in the Win32 MIDI driver.
							 * The DMusic driver will most likely be used with the MS softsynth, which is not subject to transmission delays.
							 */
							DEBUG(driver, 2, "DMusic: timer: start from block %d (ticktime %d, realtime %.3f, bytes %d)", (int)bl, (int)block.ticktime, ((int)block.realtime) / 1000.0, (int)preload_bytes);
							playback_start_time -= block.realtime * MIDITIME_TO_REFTIME;
							break;
						}
					}
				}
			}

			/* Get current playback timestamp. */
			REFERENCE_TIME current_time;
			clock->GetTime(&current_time);

			/* Check for volume change. */
			if (current_volume != _playback.new_volume) {
				if (current_time - last_volume_time > 10 * MS_TO_REFTIME) {
					DEBUG(driver, 2, "DMusic thread: volume change");
					current_volume = _playback.new_volume;
					last_volume_time = current_time;
					for (int ch = 0; ch < 16; ch++) {
						int vol = ScaleVolume(channel_volumes[ch], current_volume);
						TransmitChannelMsg(_buffer, block_time + 1, MIDIST_CONTROLLER | ch, MIDICT_CHANVOLUME, vol);
					}
					_port->PlayBuffer(_buffer);
					_buffer->Flush();
				}
			}

			while (current_block < current_file.blocks.size()) {
				MidiFile::DataBlock &block = current_file.blocks[current_block];

				/* check that block isn't at end-of-song override */
				if (current_segment.end > 0 && block.ticktime >= current_segment.end) {
					if (current_segment.loop) {
						DEBUG(driver, 2, "DMusic thread: Looping song");
						current_block = current_segment.start_block;
						playback_start_time = current_time - current_file.blocks[current_block].realtime * MIDITIME_TO_REFTIME;
					} else {
						_playback.do_stop = true;
					}
					next_timeout = 0;
					break;
				}
				/* check that block is not in the future */
				REFERENCE_TIME playback_time = current_time - playback_start_time;
				if (block.realtime * MIDITIME_TO_REFTIME > playback_time +  3 *_playback.preload_time * MS_TO_REFTIME) {
					/* Stop the thread loop until we are at the preload time of the next block. */
					next_timeout = Clamp(((int64_t)block.realtime * MIDITIME_TO_REFTIME - playback_time) / MS_TO_REFTIME - _playback.preload_time, 0, 1000);
					DEBUG(driver, 9, "DMusic thread: Next event in %lu ms (music %u, ref " OTTD_PRINTF64 ")", next_timeout, block.realtime * MIDITIME_TO_REFTIME, playback_time);
					break;
				}

				/* Timestamp of the current block. */
				block_time = playback_start_time + block.realtime * MIDITIME_TO_REFTIME;
				DEBUG(driver, 9, "DMusic thread: Streaming block " PRINTF_SIZE " (cur=" OTTD_PRINTF64 ", block=" OTTD_PRINTF64 ")", current_block, (long long)(current_time / MS_TO_REFTIME), (long long)(block_time / MS_TO_REFTIME));

				const uint8_t *data = block.data.data();
				size_t remaining = block.data.size();
				uint8_t last_status = 0;
				while (remaining > 0) {
					/* MidiFile ought to have converted everything out of running status,
					 * but handle it anyway just to be safe */
					uint8_t status = data[0];
					if (status & 0x80) {
						last_status = status;
						data++;
						remaining--;
					} else {
						status = last_status;
					}
					switch (status & 0xF0) {
						case MIDIST_PROGCHG:
						case MIDIST_CHANPRESS:
							/* 2 byte channel messages */
							TransmitChannelMsg(_buffer, block_time, status, data[0]);
							data++;
							remaining--;
							break;
						case MIDIST_NOTEOFF:
						case MIDIST_NOTEON:
						case MIDIST_POLYPRESS:
						case MIDIST_PITCHBEND:
							/* 3 byte channel messages */
							TransmitChannelMsg(_buffer, block_time, status, data[0], data[1]);
							data += 2;
							remaining -= 2;
							break;
						case MIDIST_CONTROLLER:
							/* controller change */
							if (data[0] == MIDICT_CHANVOLUME) {
								/* volume controller, adjust for user volume */
								channel_volumes[status & 0x0F] = data[1];
								int vol = ScaleVolume(data[1], current_volume);
								TransmitChannelMsg(_buffer, block_time, status, data[0], vol);
							} else {
								/* handle other controllers normally */
								TransmitChannelMsg(_buffer, block_time, status, data[0], data[1]);
							}
							data += 2;
							remaining -= 2;
							break;
						case 0xF0:
							/* system messages */
							switch (status) {
								case MIDIST_SYSEX: /* system exclusive */
									TransmitSysex(_buffer, block_time, data, remaining);
									break;
								case MIDIST_TC_QFRAME: /* time code quarter frame */
								case MIDIST_SONGSEL: /* song select */
									data++;
									remaining--;
									break;
								case MIDIST_SONGPOSPTR: /* song position pointer */
									data += 2;
									remaining -= 2;
									break;
								default: /* remaining have no data bytes */
									break;
							}
							break;
					}
				}

				current_block++;
			}

			/* Anything in the playback buffer? Send it down the port. */
			DWORD used_buffer = 0;
			_buffer->GetUsedBytes(&used_buffer);
			if (used_buffer > 0) {
				_port->PlayBuffer(_buffer);
				_buffer->Flush();
			}

			/* end? */
			if (current_block == current_file.blocks.size()) {
				if (current_segment.loop) {
					current_block = current_segment.start_block;
					playback_start_time = block_time - current_file.blocks[current_block].realtime * MIDITIME_TO_REFTIME;
				} else {
					_playback.do_stop = true;
				}
				next_timeout = 0;
			}
		}
	}

	DEBUG(driver, 2, "DMusic: Exiting playback thread");

	/* Turn all notes off and wait a bit to allow the messages to be handled by real hardware. */
	clock->GetTime(&cur_time);
	TransmitNotesOff(_buffer, block_time, cur_time);
	Sleep(_playback.preload_time * 4);

	clock->Release();
}

static void * DownloadArticulationData(int base_offset, void *data, const std::vector<CONNECTION> &artic)
{
	DMUS_ARTICULATION2 *art = (DMUS_ARTICULATION2 *)data;
	art->ulArtIdx = base_offset + 1;
	art->ulFirstExtCkIdx = 0;
	art->ulNextArtIdx = 0;

	CONNECTIONLIST *con_list = (CONNECTIONLIST *)(art + 1);
	con_list->cbSize = sizeof(CONNECTIONLIST);
	con_list->cConnections = (ULONG)artic.size();
	MemCpyT((CONNECTION *)(con_list + 1), &artic.front(), artic.size());

	return (CONNECTION *)(con_list + 1) + artic.size();
}

static const char *LoadDefaultDLSFile(const char *user_dls)
{
	DMUS_PORTCAPS caps;
	MemSetT(&caps, 0);
	caps.dwSize = sizeof(DMUS_PORTCAPS);
	_port->GetCaps(&caps);

	/* Nothing to unless it is a synth with instrument download that doesn't come with GM voices by default. */
	if ((caps.dwFlags & (DMUS_PC_DLS | DMUS_PC_DLS2)) != 0 && (caps.dwFlags & DMUS_PC_GMINHARDWARE) == 0) {
		DLSFile dls_file;

		if (user_dls == nullptr) {
			/* Try loading the default GM DLS file stored in the registry. */
			HKEY hkDM;
			if (SUCCEEDED(RegOpenKeyEx(HKEY_LOCAL_MACHINE, L"Software\\Microsoft\\DirectMusic", 0, KEY_READ, &hkDM))) {
				wchar_t dls_path[MAX_PATH];
				DWORD buf_size = sizeof(dls_path); // Buffer size as to be given in bytes!
				if (SUCCEEDED(RegQueryValueEx(hkDM, L"GMFilePath", nullptr, nullptr, (LPBYTE)dls_path, &buf_size))) {
					wchar_t expand_path[MAX_PATH * 2];
<<<<<<< HEAD
					ExpandEnvironmentStrings(dls_path, expand_path, lengthof(expand_path));
					if (!dls_file.LoadFile(expand_path)) DEBUG(driver, 1, "Failed to load default GM DLS file from registry");
=======
					ExpandEnvironmentStrings(dls_path, expand_path, static_cast<DWORD>(std::size(expand_path)));
					if (!dls_file.LoadFile(expand_path)) Debug(driver, 1, "Failed to load default GM DLS file from registry");
>>>>>>> 3316b274
				}
				RegCloseKey(hkDM);
			}

			/* If we couldn't load the file from the registry, try again at the default install path of the GM DLS file. */
			if (dls_file.instruments.empty()) {
				static const wchar_t *DLS_GM_FILE = L"%windir%\\System32\\drivers\\gm.dls";
				wchar_t path[MAX_PATH];
				ExpandEnvironmentStrings(DLS_GM_FILE, path, static_cast<DWORD>(std::size(path)));

				if (!dls_file.LoadFile(path)) return "Can't load GM DLS collection";
			}
		} else {
			if (!dls_file.LoadFile(OTTD2FS(user_dls).c_str())) return "Can't load GM DLS collection";
		}

		/* Get download port and allocate download IDs. */
		IDirectMusicPortDownload *download_port = nullptr;
		if (FAILED(_port->QueryInterface(IID_IDirectMusicPortDownload, (LPVOID *)&download_port))) return "Can't get download port";

		DWORD dlid_wave = 0, dlid_inst = 0;
		if (FAILED(download_port->GetDLId(&dlid_wave, (DWORD)dls_file.waves.size())) || FAILED(download_port->GetDLId(&dlid_inst, (DWORD)dls_file.instruments.size()))) {
			download_port->Release();
			return "Can't get enough DLS ids";
		}

		DWORD dwAppend = 0;
		download_port->GetAppend(&dwAppend);

		/* Download wave data. */
		for (DWORD i = 0; i < dls_file.waves.size(); i++) {
			IDirectMusicDownload *dl_wave = nullptr;
			if (FAILED(download_port->AllocateBuffer((DWORD)(sizeof(WAVE_DOWNLOAD) + dwAppend * dls_file.waves[i].fmt.wf.nBlockAlign + dls_file.waves[i].data.size()), &dl_wave))) {
				download_port->Release();
				return "Can't allocate wave download buffer";
			}

			WAVE_DOWNLOAD *wave;
			DWORD wave_size = 0;
			if (FAILED(dl_wave->GetBuffer((LPVOID *)&wave, &wave_size))) {
				dl_wave->Release();
				download_port->Release();
				return "Can't get wave download buffer";
			}

			/* Fill download data. */
			MemSetT(wave, 0);
			wave->dlInfo.dwDLType = DMUS_DOWNLOADINFO_WAVE;
			wave->dlInfo.cbSize = wave_size;
			wave->dlInfo.dwDLId = dlid_wave + i;
			wave->dlInfo.dwNumOffsetTableEntries = 2;
			wave->ulOffsetTable[0] = offsetof(WAVE_DOWNLOAD, dmWave);
			wave->ulOffsetTable[1] = offsetof(WAVE_DOWNLOAD, dmWaveData);
			wave->dmWave.ulWaveDataIdx = 1;
			MemCpyT((PCMWAVEFORMAT *)&wave->dmWave.WaveformatEx, &dls_file.waves[i].fmt, 1);
			wave->dmWaveData.cbSize = (DWORD)dls_file.waves[i].data.size();
			MemCpyT(wave->dmWaveData.byData, &dls_file.waves[i].data[0], dls_file.waves[i].data.size());

			_dls_downloads.push_back(dl_wave);
			if (FAILED(download_port->Download(dl_wave))) {
				download_port->Release();
				return "Downloading DLS wave failed";
			}
		}

		/* Download instrument data. */
		for (DWORD i = 0; i < dls_file.instruments.size(); i++) {
			DWORD offsets = 1 + (DWORD)dls_file.instruments[i].regions.size();

			/* Calculate download size for the instrument. */
			size_t i_size = sizeof(DMUS_DOWNLOADINFO) + sizeof(DMUS_INSTRUMENT);
			if (!dls_file.instruments[i].articulators.empty()) {
				/* Articulations are stored as two chunks, one containing meta data and one with the actual articulation data. */
				offsets += 2;
				i_size += sizeof(DMUS_ARTICULATION2) + sizeof(CONNECTIONLIST) + sizeof(CONNECTION) * dls_file.instruments[i].articulators.size();
			}

			for (std::vector<DLSFile::DLSRegion>::iterator rgn = dls_file.instruments[i].regions.begin(); rgn != dls_file.instruments[i].regions.end(); rgn++) {
				if (!rgn->articulators.empty()) {
					offsets += 2;
					i_size += sizeof(DMUS_ARTICULATION2) + sizeof(CONNECTIONLIST) + sizeof(CONNECTION) * rgn->articulators.size();
				}

				/* Region size depends on the number of wave loops. The size of the
				 * declared structure already accounts for one loop. */
				if (rgn->wave_sample.cbSize != 0) {
					i_size += sizeof(DMUS_REGION) - sizeof(DMUS_REGION::WLOOP) + sizeof(WLOOP) * rgn->wave_loops.size();
				} else {
					i_size += sizeof(DMUS_REGION) - sizeof(DMUS_REGION::WLOOP) + sizeof(WLOOP) * dls_file.waves[dls_file.pool_cues[rgn->wave.ulTableIndex].ulOffset].wave_loops.size();
				}
			}

			i_size += offsets * sizeof(ULONG);

			/* Allocate download buffer. */
			IDirectMusicDownload *dl_inst = nullptr;
			if (FAILED(download_port->AllocateBuffer((DWORD)i_size, &dl_inst))) {
				download_port->Release();
				return "Can't allocate instrument download buffer";
			}

			void *instrument;
			DWORD inst_size = 0;
			if (FAILED(dl_inst->GetBuffer((LPVOID *)&instrument, &inst_size))) {
				dl_inst->Release();
				download_port->Release();
				return "Can't get instrument download buffer";
			}
			char *inst_base = (char *)instrument;

			/* Fill download header. */
			DMUS_DOWNLOADINFO *d_info = (DMUS_DOWNLOADINFO *)instrument;
			d_info->dwDLType = DMUS_DOWNLOADINFO_INSTRUMENT2;
			d_info->cbSize = inst_size;
			d_info->dwDLId = dlid_inst + i;
			d_info->dwNumOffsetTableEntries = offsets;
			instrument = d_info + 1;

			/* Download offset table; contains the offsets of all chunks relative to the buffer start. */
			ULONG *offset_table = (ULONG *)instrument;
			instrument = offset_table + offsets;
			int last_offset = 0;

			/* Instrument header. */
			DMUS_INSTRUMENT *inst_data = (DMUS_INSTRUMENT *)instrument;
			MemSetT(inst_data, 0);
			offset_table[last_offset++] = (char *)inst_data - inst_base;
			inst_data->ulPatch = (dls_file.instruments[i].hdr.Locale.ulBank & F_INSTRUMENT_DRUMS) | ((dls_file.instruments[i].hdr.Locale.ulBank & 0x7F7F) << 8) | (dls_file.instruments[i].hdr.Locale.ulInstrument & 0x7F);
			instrument = inst_data + 1;

			/* Write global articulations. */
			if (!dls_file.instruments[i].articulators.empty()) {
				inst_data->ulGlobalArtIdx = last_offset;
				offset_table[last_offset++] = (char *)instrument - inst_base;
				offset_table[last_offset++] = (char *)instrument + sizeof(DMUS_ARTICULATION2) - inst_base;

				instrument = DownloadArticulationData(inst_data->ulGlobalArtIdx, instrument, dls_file.instruments[i].articulators);
				assert((char *)instrument - inst_base <= (ptrdiff_t)inst_size);
			}

			/* Write out regions. */
			inst_data->ulFirstRegionIdx = last_offset;
			for (uint j = 0; j < dls_file.instruments[i].regions.size(); j++) {
				DLSFile::DLSRegion &rgn = dls_file.instruments[i].regions[j];

				DMUS_REGION *inst_region = (DMUS_REGION *)instrument;
				offset_table[last_offset++] = (char *)inst_region - inst_base;
				inst_region->RangeKey = rgn.hdr.RangeKey;
				inst_region->RangeVelocity = rgn.hdr.RangeVelocity;
				inst_region->fusOptions = rgn.hdr.fusOptions;
				inst_region->usKeyGroup = rgn.hdr.usKeyGroup;
				inst_region->ulFirstExtCkIdx = 0;

				ULONG wave_id = dls_file.pool_cues[rgn.wave.ulTableIndex].ulOffset;
				inst_region->WaveLink = rgn.wave;
				inst_region->WaveLink.ulTableIndex = wave_id + dlid_wave;

				/* The wave sample data will be taken from the region, if defined, otherwise from the wave itself. */
				if (rgn.wave_sample.cbSize != 0) {
					inst_region->WSMP = rgn.wave_sample;
					if (!rgn.wave_loops.empty()) MemCpyT(inst_region->WLOOP, &rgn.wave_loops.front(), rgn.wave_loops.size());

					instrument = (char *)(inst_region + 1) - sizeof(DMUS_REGION::WLOOP) + sizeof(WLOOP) * rgn.wave_loops.size();
				} else {
					inst_region->WSMP = rgn.wave_sample;
					if (!dls_file.waves[wave_id].wave_loops.empty()) MemCpyT(inst_region->WLOOP, &dls_file.waves[wave_id].wave_loops.front(), dls_file.waves[wave_id].wave_loops.size());

					instrument = (char *)(inst_region + 1) - sizeof(DMUS_REGION::WLOOP) + sizeof(WLOOP) * dls_file.waves[wave_id].wave_loops.size();
				}

				/* Write local articulator data. */
				if (!rgn.articulators.empty()) {
					inst_region->ulRegionArtIdx = last_offset;
					offset_table[last_offset++] = (char *)instrument - inst_base;
					offset_table[last_offset++] = (char *)instrument + sizeof(DMUS_ARTICULATION2) - inst_base;

					instrument = DownloadArticulationData(inst_region->ulRegionArtIdx, instrument, rgn.articulators);
				} else {
					inst_region->ulRegionArtIdx = 0;
				}
				assert((char *)instrument - inst_base <= (ptrdiff_t)inst_size);

				/* Link to the next region unless this was the last one.*/
				inst_region->ulNextRegionIdx = j < dls_file.instruments[i].regions.size() - 1 ? last_offset : 0;
			}

			_dls_downloads.push_back(dl_inst);
			if (FAILED(download_port->Download(dl_inst))) {
				download_port->Release();
				return "Downloading DLS instrument failed";
			}
		}

		download_port->Release();
	}

	return nullptr;
}


std::optional<std::string_view> MusicDriver_DMusic::Start(const StringList &parm)
{
	/* Initialize COM */
	if (FAILED(CoInitializeEx(nullptr, COINIT_MULTITHREADED))) return "COM initialization failed";

	/* Create the DirectMusic object */
	if (FAILED(CoCreateInstance(
				CLSID_DirectMusic,
				nullptr,
				CLSCTX_INPROC,
				IID_IDirectMusic,
				(LPVOID*)&_music
			))) {
		return "Failed to create the music object";
	}

	/* Assign sound output device. */
	if (FAILED(_music->SetDirectSound(nullptr, nullptr))) return "Can't set DirectSound interface";

	/* MIDI events need to be send to the synth in time before their playback time
	 * has come. By default, we try send any events at least 50 ms before playback. */
	_playback.preload_time = GetDriverParamInt(parm, "preload", 50);

	int pIdx = GetDriverParamInt(parm, "port", -1);
	if (_debug_driver_level > 0) {
		/* Print all valid output ports. */
		char desc[DMUS_MAX_DESCRIPTION];

		DMUS_PORTCAPS caps;
		MemSetT(&caps, 0);
		caps.dwSize = sizeof(DMUS_PORTCAPS);

		DEBUG(driver, 1, "Detected DirectMusic ports:");
		for (int i = 0; _music->EnumPort(i, &caps) == S_OK; i++) {
			if (caps.dwClass == DMUS_PC_OUTPUTCLASS) {
				DEBUG(driver, 1, " %d: %s%s", i, convert_from_fs(caps.wszDescription, desc, lengthof(desc)), i == pIdx ? " (selected)" : "");
			}
		}
	}

	GUID guidPort;
	if (pIdx >= 0) {
		/* Check if the passed port is a valid port. */
		DMUS_PORTCAPS caps;
		MemSetT(&caps, 0);
		caps.dwSize = sizeof(DMUS_PORTCAPS);
		if (FAILED(_music->EnumPort(pIdx, &caps))) return "Supplied port parameter is not a valid port";
		if (caps.dwClass != DMUS_PC_OUTPUTCLASS) return "Supplied port parameter is not an output port";
		guidPort = caps.guidPort;
	} else {
		if (FAILED(_music->GetDefaultPort(&guidPort))) return "Can't query default music port";
	}

	/* Create new port. */
	DMUS_PORTPARAMS params;
	MemSetT(&params, 0);
	params.dwSize = sizeof(DMUS_PORTPARAMS);
	params.dwValidParams = DMUS_PORTPARAMS_CHANNELGROUPS;
	params.dwChannelGroups = 1;
	if (FAILED(_music->CreatePort(guidPort, &params, &_port, nullptr))) return "Failed to create port";
	/* Activate port. */
	if (FAILED(_port->Activate(TRUE))) return "Failed to activate port";

	/* Create playback buffer. */
	DMUS_BUFFERDESC desc;
	MemSetT(&desc, 0);
	desc.dwSize = sizeof(DMUS_BUFFERDESC);
	desc.guidBufferFormat = KSDATAFORMAT_SUBTYPE_DIRECTMUSIC;
	desc.cbBuffer = 1024;
	if (FAILED(_music->CreateMusicBuffer(&desc, &_buffer, nullptr))) return "Failed to create music buffer";

	/* On soft-synths (e.g. the default DirectMusic one), we might need to load a wavetable set to get music. */
	const char *dls = LoadDefaultDLSFile(GetDriverParam(parm, "dls"));
	if (dls != nullptr) return dls;

	/* Create playback thread and synchronization primitives. */
	_playback.thread_event = CreateEvent(nullptr, FALSE, FALSE, nullptr);
	if (_playback.thread_event == nullptr) return "Can't create thread shutdown event";

	if (!StartNewThread(&_playback.dmusic_thread, "ottd:dmusic", &MidiThreadProc)) return "Can't create MIDI output thread";

	return std::nullopt;
}


MusicDriver_DMusic::~MusicDriver_DMusic()
{
	this->Stop();
}


void MusicDriver_DMusic::Stop()
{
	_playback.StopThread();

	/* Unloaded any instruments we loaded. */
	if (!_dls_downloads.empty()) {
		IDirectMusicPortDownload *download_port = nullptr;
		_port->QueryInterface(IID_IDirectMusicPortDownload, (LPVOID *)&download_port);

		/* Instruments refer to waves. As the waves are at the beginning of the download list,
		 * do the unload from the back so that references are cleared properly. */
		for (std::vector<IDirectMusicDownload *>::reverse_iterator i = _dls_downloads.rbegin(); download_port != nullptr && i != _dls_downloads.rend(); i++) {
			download_port->Unload(*i);
			(*i)->Release();
		}
		_dls_downloads.clear();

		if (download_port != nullptr) download_port->Release();
	}

	if (_buffer != nullptr) {
		_buffer->Release();
		_buffer = nullptr;
	}

	if (_port != nullptr) {
		_port->Activate(FALSE);
		_port->Release();
		_port = nullptr;
	}

	if (_music != nullptr) {
		_music->Release();
		_music = nullptr;
	}

	CloseHandle(_playback.thread_event);

	CoUninitialize();
}


void MusicDriver_DMusic::PlaySong(const MusicSongInfo &song)
{
	std::lock_guard<std::mutex> lock(_playback.thread_mutex);

	if (!_playback.next_file.LoadSong(song)) return;

	_playback.next_segment.start = song.override_start;
	_playback.next_segment.end = song.override_end;
	_playback.next_segment.loop = song.loop;

	_playback.do_start = true;
	SetEvent(_playback.thread_event);
}


void MusicDriver_DMusic::StopSong()
{
	_playback.do_stop = true;
	SetEvent(_playback.thread_event);
}


bool MusicDriver_DMusic::IsSongPlaying()
{
	return _playback.playing || _playback.do_start;
}


void MusicDriver_DMusic::SetVolume(uint8_t vol)
{
	_playback.new_volume = vol;
}<|MERGE_RESOLUTION|>--- conflicted
+++ resolved
@@ -885,13 +885,8 @@
 				DWORD buf_size = sizeof(dls_path); // Buffer size as to be given in bytes!
 				if (SUCCEEDED(RegQueryValueEx(hkDM, L"GMFilePath", nullptr, nullptr, (LPBYTE)dls_path, &buf_size))) {
 					wchar_t expand_path[MAX_PATH * 2];
-<<<<<<< HEAD
-					ExpandEnvironmentStrings(dls_path, expand_path, lengthof(expand_path));
+					ExpandEnvironmentStrings(dls_path, expand_path, static_cast<DWORD>(std::size(expand_path)));
 					if (!dls_file.LoadFile(expand_path)) DEBUG(driver, 1, "Failed to load default GM DLS file from registry");
-=======
-					ExpandEnvironmentStrings(dls_path, expand_path, static_cast<DWORD>(std::size(expand_path)));
-					if (!dls_file.LoadFile(expand_path)) Debug(driver, 1, "Failed to load default GM DLS file from registry");
->>>>>>> 3316b274
 				}
 				RegCloseKey(hkDM);
 			}
@@ -1092,7 +1087,7 @@
 }
 
 
-std::optional<std::string_view> MusicDriver_DMusic::Start(const StringList &parm)
+const char *MusicDriver_DMusic::Start(const StringList &parm)
 {
 	/* Initialize COM */
 	if (FAILED(CoInitializeEx(nullptr, COINIT_MULTITHREADED))) return "COM initialization failed";
@@ -1173,7 +1168,7 @@
 
 	if (!StartNewThread(&_playback.dmusic_thread, "ottd:dmusic", &MidiThreadProc)) return "Can't create MIDI output thread";
 
-	return std::nullopt;
+	return nullptr;
 }
 
 
