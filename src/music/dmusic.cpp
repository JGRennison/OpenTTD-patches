/* $Id$ */

/*
 * This file is part of OpenTTD.
 * OpenTTD is free software; you can redistribute it and/or modify it under the terms of the GNU General Public License as published by the Free Software Foundation, version 2.
 * OpenTTD is distributed in the hope that it will be useful, but WITHOUT ANY WARRANTY; without even the implied warranty of MERCHANTABILITY or FITNESS FOR A PARTICULAR PURPOSE.
 * See the GNU General Public License for more details. You should have received a copy of the GNU General Public License along with OpenTTD. If not, see <http://www.gnu.org/licenses/>.
 */

/** @file dmusic.cpp Playing music via DirectMusic. */

#ifdef WIN32_ENABLE_DIRECTMUSIC_SUPPORT

#define INITGUID
#include "../stdafx.h"
#ifdef WIN32_LEAN_AND_MEAN
	#undef WIN32_LEAN_AND_MEAN // Don't exclude rarely-used stuff from Windows headers
#endif
#include "../debug.h"
#include "../os/windows/win32.h"
#include "../core/mem_func.hpp"
<<<<<<< HEAD
#include "../thread/thread.h"
=======
#include "../thread.h"
>>>>>>> 01261dae
#include "../fileio_func.h"
#include "../base_media_base.h"
#include "dmusic.h"
#include "midifile.hpp"
#include "midi.h"

#include <windows.h>
#include <dmksctrl.h>
#include <dmusicc.h>
#include <algorithm>
<<<<<<< HEAD
=======
#include <mutex>
>>>>>>> 01261dae

#include "../safeguards.h"

#if defined(_MSC_VER)
#	pragma comment(lib, "ole32.lib")
#endif /* defined(_MSC_VER) */

static const int MS_TO_REFTIME = 1000 * 10; ///< DirectMusic time base is 100 ns.
static const int MIDITIME_TO_REFTIME = 10;  ///< Time base of the midi file reader is 1 us.


#define FOURCC_INFO  mmioFOURCC('I','N','F','O')
#define FOURCC_fmt   mmioFOURCC('f','m','t',' ')
#define FOURCC_data  mmioFOURCC('d','a','t','a')

/** A DLS file. */
struct DLSFile {
	/** An instrument region maps a note range to wave data. */
	struct DLSRegion {
		RGNHEADER hdr;
		WAVELINK wave;
		WSMPL wave_sample;

		std::vector<WLOOP> wave_loops;
		std::vector<CONNECTION> articulators;
	};

	/** Instrument definition read from a DLS file. */
	struct DLSInstrument {
		INSTHEADER hdr;

		std::vector<CONNECTION> articulators;
		std::vector<DLSRegion> regions;
	};

	/** Wave data definition from a DLS file. */
	struct DLSWave {
		long file_offset;

		PCMWAVEFORMAT fmt;
		std::vector<BYTE> data;

		WSMPL wave_sample;
		std::vector<WLOOP> wave_loops;

		bool operator ==(long offset) const {
			return this->file_offset == offset;
		}
	};

	std::vector<DLSInstrument> instruments;
	std::vector<POOLCUE> pool_cues;
	std::vector<DLSWave> waves;

	/** Try loading a DLS file into memory. */
	bool LoadFile(const TCHAR *file);

private:
	/** Load an articulation structure from a DLS file. */
	bool ReadDLSArticulation(FILE *f, DWORD list_length, std::vector<CONNECTION> &out);
	/** Load a list of regions from a DLS file. */
	bool ReadDLSRegionList(FILE *f, DWORD list_length, DLSInstrument &instrument);
	/** Load a single region from a DLS file. */
	bool ReadDLSRegion(FILE *f, DWORD list_length, std::vector<DLSRegion> &out);
	/** Load a list of instruments from a DLS file. */
	bool ReadDLSInstrumentList(FILE *f, DWORD list_length);
	/** Load a single instrument from a DLS file. */
	bool ReadDLSInstrument(FILE *f, DWORD list_length);
	/** Load a list of waves from a DLS file. */
	bool ReadDLSWaveList(FILE *f, DWORD list_length);
	/** Load a single wave from a DLS file. */
	bool ReadDLSWave(FILE *f, DWORD list_length, long offset);
};

/** A RIFF chunk header. */
PACK_N(struct ChunkHeader {
	FOURCC type;  ///< Chunk type.
	DWORD length; ///< Length of the chunk, not including the chunk header itself.
}, 2);

/** Buffer format for a DLS wave download. */
PACK_N(struct WAVE_DOWNLOAD {
	DMUS_DOWNLOADINFO   dlInfo;
	ULONG               ulOffsetTable[2];
	DMUS_WAVE           dmWave;
	DMUS_WAVEDATA       dmWaveData;
}, 2);

struct PlaybackSegment {
	uint32 start, end;
	size_t start_block;
	bool loop;
};

static struct {
	bool shutdown;    ///< flag to indicate playback thread shutdown
	bool playing;     ///< flag indicating that playback is active
	bool do_start;    ///< flag for starting playback of next_file at next opportunity
	bool do_stop;     ///< flag for stopping playback at next opportunity

	int preload_time; ///< preload time for music blocks.
	byte new_volume;  ///< volume setting to change to

	MidiFile next_file;           ///< upcoming file to play
	PlaybackSegment next_segment; ///< segment info for upcoming file
} _playback;

/** Handle to our worker thread. */
<<<<<<< HEAD
static ThreadObject *_dmusic_thread = NULL;
/** Event to signal the thread that it should look at a state change. */
static HANDLE _thread_event = NULL;
/** Lock access to playback data that is not thread-safe. */
static ThreadMutex *_thread_mutex = NULL;
=======
static std::thread _dmusic_thread;
/** Event to signal the thread that it should look at a state change. */
static HANDLE _thread_event = NULL;
/** Lock access to playback data that is not thread-safe. */
static std::mutex _thread_mutex;
>>>>>>> 01261dae

/** The direct music object manages buffers and ports. */
static IDirectMusic *_music = NULL;
/** The port object lets us send MIDI data to the synthesizer. */
static IDirectMusicPort *_port = NULL;
/** The buffer object collects the data to sent. */
static IDirectMusicBuffer *_buffer = NULL;
/** List of downloaded DLS instruments. */
static std::vector<IDirectMusicDownload *> _dls_downloads;


static FMusicDriver_DMusic iFMusicDriver_DMusic;


bool DLSFile::ReadDLSArticulation(FILE *f, DWORD list_length, std::vector<CONNECTION> &out)
{
	while (list_length > 0) {
		ChunkHeader chunk;
		if (fread(&chunk, sizeof(chunk), 1, f) != 1) return false;
		list_length -= chunk.length + sizeof(chunk);

		if (chunk.type == FOURCC_ART1) {
			CONNECTIONLIST conns;
			if (fread(&conns, sizeof(conns), 1, f) != 1) return false;
			fseek(f, conns.cbSize - sizeof(conns), SEEK_CUR);

			/* Read all defined articulations. */
			for (ULONG i = 0; i < conns.cConnections; i++) {
				CONNECTION con;
				if (fread(&con, sizeof(con), 1, f) != 1) return false;
				out.push_back(con);
			}
		} else {
			fseek(f, chunk.length, SEEK_CUR);
		}
	}

	return true;
}

bool DLSFile::ReadDLSRegion(FILE *f, DWORD list_length, std::vector<DLSRegion> &out)
{
	out.push_back(DLSRegion());
	DLSRegion &region = out.back();

	/* Set default values. */
	region.wave_sample.cbSize = 0;

	while (list_length > 0) {
		ChunkHeader chunk;
		if (fread(&chunk, sizeof(chunk), 1, f) != 1) return false;
		list_length -= chunk.length + sizeof(chunk);

		if (chunk.type == FOURCC_LIST) {
			/* Unwrap list header. */
			if (fread(&chunk.type, sizeof(chunk.type), 1, f) != 1) return false;
			chunk.length -= sizeof(chunk.type);
		}

		switch (chunk.type) {
			case FOURCC_RGNH:
				if (fread(&region.hdr, sizeof(region.hdr), 1, f) != 1) return false;
				break;

			case FOURCC_WSMP:
				if (fread(&region.wave_sample, sizeof(region.wave_sample), 1, f) != 1) return false;
				fseek(f, region.wave_sample.cbSize - sizeof(region.wave_sample), SEEK_CUR);

				/* Read all defined sample loops. */
				for (ULONG i = 0; i < region.wave_sample.cSampleLoops; i++) {
					WLOOP loop;
					if (fread(&loop, sizeof(loop), 1, f) != 1) return false;
					region.wave_loops.push_back(loop);
				}
				break;

			case FOURCC_WLNK:
				if (fread(&region.wave, sizeof(region.wave), 1, f) != 1) return false;
				break;

			case FOURCC_LART: // List chunk
				if (!this->ReadDLSArticulation(f, chunk.length, region.articulators)) return false;
				break;

			case FOURCC_INFO:
				/* We don't care about info stuff. */
				fseek(f, chunk.length, SEEK_CUR);
				break;

			default:
				DEBUG(driver, 7, "DLS: Ignoring unkown chunk %c%c%c%c", (char)(chunk.type & 0xFF), (char)((chunk.type >> 8) & 0xFF), (char)((chunk.type >> 16) & 0xFF), (char)((chunk.type >> 24) & 0xFF));
				fseek(f, chunk.length, SEEK_CUR);
				break;
		}
	}

	return true;
}

bool DLSFile::ReadDLSRegionList(FILE *f, DWORD list_length, DLSInstrument &instrument)
{
	while (list_length > 0) {
		ChunkHeader chunk;
		if (fread(&chunk, sizeof(chunk), 1, f) != 1) return false;
		list_length -= chunk.length + sizeof(chunk);

		if (chunk.type == FOURCC_LIST) {
			FOURCC list_type;
			if (fread(&list_type, sizeof(list_type), 1, f) != 1) return false;

			if (list_type == FOURCC_RGN) {
				this->ReadDLSRegion(f, chunk.length - sizeof(list_type), instrument.regions);
			} else {
				DEBUG(driver, 7, "DLS: Ignoring unkown list chunk of type %c%c%c%c", (char)(list_type & 0xFF), (char)((list_type >> 8) & 0xFF), (char)((list_type >> 16) & 0xFF), (char)((list_type >> 24) & 0xFF));
				fseek(f, chunk.length - sizeof(list_type), SEEK_CUR);
			}
		} else {
			DEBUG(driver, 7, "DLS: Ignoring chunk %c%c%c%c", (char)(chunk.type & 0xFF), (char)((chunk.type >> 8) & 0xFF), (char)((chunk.type >> 16) & 0xFF), (char)((chunk.type >> 24) & 0xFF));
			fseek(f, chunk.length, SEEK_CUR);
		}
	}

	return true;
}

bool DLSFile::ReadDLSInstrument(FILE *f, DWORD list_length)
{
	this->instruments.push_back(DLSInstrument());
	DLSInstrument &instrument = this->instruments.back();

	while (list_length > 0) {
		ChunkHeader chunk;
		if (fread(&chunk, sizeof(chunk), 1, f) != 1) return false;
		list_length -= chunk.length + sizeof(chunk);

		if (chunk.type == FOURCC_LIST) {
			/* Unwrap list header. */
			if (fread(&chunk.type, sizeof(chunk.type), 1, f) != 1) return false;
			chunk.length -= sizeof(chunk.type);
		}

		switch (chunk.type) {
			case FOURCC_INSH:
				if (fread(&instrument.hdr, sizeof(instrument.hdr), 1, f) != 1) return false;
				break;

			case FOURCC_LART: // List chunk
				if (!this->ReadDLSArticulation(f, chunk.length, instrument.articulators)) return false;
				break;

			case FOURCC_LRGN: // List chunk
				if (!this->ReadDLSRegionList(f, chunk.length, instrument)) return false;
				break;

			case FOURCC_INFO:
				/* We don't care about info stuff. */
				fseek(f, chunk.length, SEEK_CUR);
				break;

			default:
				DEBUG(driver, 7, "DLS: Ignoring unkown chunk %c%c%c%c", (char)(chunk.type & 0xFF), (char)((chunk.type >> 8) & 0xFF), (char)((chunk.type >> 16) & 0xFF), (char)((chunk.type >> 24) & 0xFF));
				fseek(f, chunk.length, SEEK_CUR);
				break;
		}
	}

	return true;
}

bool DLSFile::ReadDLSInstrumentList(FILE *f, DWORD list_length)
{
	while (list_length > 0) {
		ChunkHeader chunk;
		if (fread(&chunk, sizeof(chunk), 1, f) != 1) return false;
		list_length -= chunk.length + sizeof(chunk);

		if (chunk.type == FOURCC_LIST) {
			FOURCC list_type;
			if (fread(&list_type, sizeof(list_type), 1, f) != 1) return false;

			if (list_type == FOURCC_INS) {
				DEBUG(driver, 6, "DLS: Reading instrument %d", (int)instruments.size());

				if (!this->ReadDLSInstrument(f, chunk.length - sizeof(list_type))) return false;
			} else {
				DEBUG(driver, 7, "DLS: Ignoring unkown list chunk of type %c%c%c%c", (char)(list_type & 0xFF), (char)((list_type >> 8) & 0xFF), (char)((list_type >> 16) & 0xFF), (char)((list_type >> 24) & 0xFF));
				fseek(f, chunk.length - sizeof(list_type), SEEK_CUR);
			}
		} else {
			DEBUG(driver, 7, "DLS: Ignoring chunk %c%c%c%c", (char)(chunk.type & 0xFF), (char)((chunk.type >> 8) & 0xFF), (char)((chunk.type >> 16) & 0xFF), (char)((chunk.type >> 24) & 0xFF));
			fseek(f, chunk.length, SEEK_CUR);
		}
	}

	return true;
}

bool DLSFile::ReadDLSWave(FILE *f, DWORD list_length, long offset)
{
	this->waves.push_back(DLSWave());
	DLSWave &wave = this->waves.back();

	/* Set default values. */
	MemSetT(&wave.wave_sample, 0);
	wave.wave_sample.cbSize = sizeof(WSMPL);
	wave.wave_sample.usUnityNote = 60;
	wave.file_offset = offset; // Store file offset so we can resolve the wave pool table later on.

	while (list_length > 0) {
		ChunkHeader chunk;
		if (fread(&chunk, sizeof(chunk), 1, f) != 1) return false;
		list_length -= chunk.length + sizeof(chunk);

		if (chunk.type == FOURCC_LIST) {
			/* Unwrap list header. */
			if (fread(&chunk.type, sizeof(chunk.type), 1, f) != 1) return false;
			chunk.length -= sizeof(chunk.type);
		}

		switch (chunk.type) {
			case FOURCC_fmt:
				if (fread(&wave.fmt, sizeof(wave.fmt), 1, f) != 1) return false;
				if (chunk.length > sizeof(wave.fmt)) fseek(f, chunk.length - sizeof(wave.fmt), SEEK_CUR);
				break;

			case FOURCC_WSMP:
				if (fread(&wave.wave_sample, sizeof(wave.wave_sample), 1, f) != 1) return false;
				fseek(f, wave.wave_sample.cbSize - sizeof(wave.wave_sample), SEEK_CUR);

				/* Read all defined sample loops. */
				for (ULONG i = 0; i < wave.wave_sample.cSampleLoops; i++) {
					WLOOP loop;
					if (fread(&loop, sizeof(loop), 1, f) != 1) return false;
					wave.wave_loops.push_back(loop);
				}
				break;

			case FOURCC_data:
				wave.data.resize(chunk.length);
				if (fread(&wave.data[0], sizeof(BYTE), wave.data.size(), f) != wave.data.size()) return false;
				break;

			case FOURCC_INFO:
				/* We don't care about info stuff. */
				fseek(f, chunk.length, SEEK_CUR);
				break;

			default:
				DEBUG(driver, 7, "DLS: Ignoring unkown chunk %c%c%c%c", (char)(chunk.type & 0xFF), (char)((chunk.type >> 8) & 0xFF), (char)((chunk.type >> 16) & 0xFF), (char)((chunk.type >> 24) & 0xFF));
				fseek(f, chunk.length, SEEK_CUR);
				break;
		}
	}

	return true;
}

bool DLSFile::ReadDLSWaveList(FILE *f, DWORD list_length)
{
	long base_offset = ftell(f);

	while (list_length > 0) {
		long chunk_offset = ftell(f);

		ChunkHeader chunk;
		if (fread(&chunk, sizeof(chunk), 1, f) != 1) return false;
		list_length -= chunk.length + sizeof(chunk);

		if (chunk.type == FOURCC_LIST) {
			FOURCC list_type;
			if (fread(&list_type, sizeof(list_type), 1, f) != 1) return false;

			if (list_type == FOURCC_wave) {
				DEBUG(driver, 6, "DLS: Reading wave %d", (int)waves.size());

				if (!this->ReadDLSWave(f, chunk.length - sizeof(list_type), chunk_offset - base_offset)) return false;
			} else {
				DEBUG(driver, 7, "DLS: Ignoring unkown list chunk of type %c%c%c%c", (char)(list_type & 0xFF), (char)((list_type >> 8) & 0xFF), (char)((list_type >> 16) & 0xFF), (char)((list_type >> 24) & 0xFF));
				fseek(f, chunk.length - sizeof(list_type), SEEK_CUR);
			}
		} else {
			DEBUG(driver, 7, "DLS: Ignoring chunk %c%c%c%c", (char)(chunk.type & 0xFF), (char)((chunk.type >> 8) & 0xFF), (char)((chunk.type >> 16) & 0xFF), (char)((chunk.type >> 24) & 0xFF));
			fseek(f, chunk.length, SEEK_CUR);
		}
	}

	return true;
}

bool DLSFile::LoadFile(const TCHAR *file)
{
	DEBUG(driver, 2, "DMusic: Try to load DLS file %s", FS2OTTD(file));

	FILE *f = _tfopen(file, _T("rb"));
	if (f == NULL) return false;

	FileCloser f_scope(f);

	/* Check DLS file header. */
	ChunkHeader hdr;
	FOURCC dls_type;
	if (fread(&hdr, sizeof(hdr), 1, f) != 1) return false;
	if (fread(&dls_type, sizeof(dls_type), 1, f) != 1) return false;
	if (hdr.type != FOURCC_RIFF || dls_type != FOURCC_DLS) return false;

	hdr.length -= sizeof(FOURCC);

	DEBUG(driver, 2, "DMusic: Parsing DLS file");

	DLSHEADER header;
	MemSetT(&header, 0);

	/* Iterate over all chunks in the file. */
	while (hdr.length > 0) {
		ChunkHeader chunk;
		if (fread(&chunk, sizeof(chunk), 1, f) != 1) return false;
		hdr.length -= chunk.length + sizeof(chunk);

		if (chunk.type == FOURCC_LIST) {
			/* Unwrap list header. */
			if (fread(&chunk.type, sizeof(chunk.type), 1, f) != 1) return false;
			chunk.length -= sizeof(chunk.type);
		}

		switch (chunk.type) {
			case FOURCC_COLH:
				if (fread(&header, sizeof(header), 1, f) != 1) return false;
				break;

			case FOURCC_LINS: // List chunk
				if (!this->ReadDLSInstrumentList(f, chunk.length)) return false;
				break;

			case FOURCC_WVPL: // List chunk
				if (!this->ReadDLSWaveList(f, chunk.length)) return false;
				break;

			case FOURCC_PTBL:
				POOLTABLE ptbl;
				if (fread(&ptbl, sizeof(ptbl), 1, f) != 1) return false;
				fseek(f, ptbl.cbSize - sizeof(ptbl), SEEK_CUR);

				/* Read all defined cues. */
				for (ULONG i = 0; i < ptbl.cCues; i++) {
					POOLCUE cue;
					if (fread(&cue, sizeof(cue), 1, f) != 1) return false;
					this->pool_cues.push_back(cue);
				}
				break;

			case FOURCC_INFO:
				/* We don't care about info stuff. */
				fseek(f, chunk.length, SEEK_CUR);
				break;

			default:
				DEBUG(driver, 7, "DLS: Ignoring unkown chunk %c%c%c%c", (char)(chunk.type & 0xFF), (char)((chunk.type >> 8) & 0xFF), (char)((chunk.type >> 16) & 0xFF), (char)((chunk.type >> 24) & 0xFF));
				fseek(f, chunk.length, SEEK_CUR);
				break;
		}
	}

	/* Have we read as many instruments as indicated? */
	if (header.cInstruments != this->instruments.size()) return false;

	/* Resolve wave pool table. */
	for (std::vector<POOLCUE>::iterator cue = this->pool_cues.begin(); cue != this->pool_cues.end(); cue++) {
		std::vector<DLSWave>::iterator w = std::find(this->waves.begin(), this->waves.end(), cue->ulOffset);
		if (w != this->waves.end()) {
			cue->ulOffset = (ULONG)(w - this->waves.begin());
		} else {
			cue->ulOffset = 0;
		}
	}

	return true;
}


static byte ScaleVolume(byte original, byte scale)
{
	return original * scale / 127;
}

static void TransmitChannelMsg(IDirectMusicBuffer *buffer, REFERENCE_TIME rt, byte status, byte p1, byte p2 = 0)
{
	if (buffer->PackStructured(rt, 0, status | (p1 << 8) | (p2 << 16)) == E_OUTOFMEMORY) {
		/* Buffer is full, clear it and try again. */
		_port->PlayBuffer(buffer);
		buffer->Flush();

		buffer->PackStructured(rt, 0, status | (p1 << 8) | (p2 << 16));
	}
}

static void TransmitSysex(IDirectMusicBuffer *buffer, REFERENCE_TIME rt, byte *&msg_start, size_t &remaining)
{
	/* Find end of message. */
	byte *msg_end = msg_start;
	while (*msg_end != MIDIST_ENDSYSEX) msg_end++;
	msg_end++; // Also include SysEx end byte.

	if (buffer->PackUnstructured(rt, 0, msg_end - msg_start, msg_start) == E_OUTOFMEMORY) {
		/* Buffer is full, clear it and try again. */
		_port->PlayBuffer(buffer);
		buffer->Flush();

		buffer->PackUnstructured(rt, 0, msg_end - msg_start, msg_start);
	}

	/* Update position in buffer. */
	remaining -= msg_end - msg_start;
	msg_start = msg_end;
}

static void TransmitSysexConst(IDirectMusicBuffer *buffer, REFERENCE_TIME rt, byte *msg_start, size_t length)
{
	TransmitSysex(buffer, rt, msg_start, length);
}

/** Transmit 'Note off' messages to all MIDI channels. */
static void TransmitNotesOff(IDirectMusicBuffer *buffer, REFERENCE_TIME block_time, REFERENCE_TIME cur_time)
{
	for (int ch = 0; ch < 16; ch++) {
		TransmitChannelMsg(_buffer, block_time + 10, MIDIST_CONTROLLER | ch, MIDICT_MODE_ALLNOTESOFF, 0);
		TransmitChannelMsg(_buffer, block_time + 10, MIDIST_CONTROLLER | ch, MIDICT_SUSTAINSW, 0);
		TransmitChannelMsg(_buffer, block_time + 10, MIDIST_CONTROLLER | ch, MIDICT_MODE_RESETALLCTRL, 0);
	}
	/* Explicitly flush buffer to make sure the note off messages are processed
	 * before we send any additional control messages. */
	_port->PlayBuffer(_buffer);
	_buffer->Flush();

	/* Some songs change the "Pitch bend range" registered parameter. If
	 * this doesn't get reset, everything else will start sounding wrong. */
	for (int ch = 0; ch < 16; ch++) {
		/* Running status, only need status for first message
		 * Select RPN 00.00, set value to 02.00, and de-select again */
		TransmitChannelMsg(_buffer, block_time + 10, MIDIST_CONTROLLER | ch, MIDICT_RPN_SELECT_LO, 0x00);
		TransmitChannelMsg(_buffer, block_time + 10, MIDICT_RPN_SELECT_HI, 0x00);
		TransmitChannelMsg(_buffer, block_time + 10, MIDICT_DATAENTRY, 0x02);
		TransmitChannelMsg(_buffer, block_time + 10, MIDICT_DATAENTRY_LO, 0x00);
		TransmitChannelMsg(_buffer, block_time + 10, MIDICT_RPN_SELECT_LO, 0x7F);
		TransmitChannelMsg(_buffer, block_time + 10, MIDICT_RPN_SELECT_HI, 0x7F);

		_port->PlayBuffer(_buffer);
		_buffer->Flush();
	}

	/* Wait until message time has passed. */
	Sleep(Clamp((block_time - cur_time) / MS_TO_REFTIME, 5, 1000));
}

<<<<<<< HEAD
static void MidiThreadProc(void *)
=======
static void MidiThreadProc()
>>>>>>> 01261dae
{
	DEBUG(driver, 2, "DMusic: Entering playback thread");

	REFERENCE_TIME last_volume_time = 0; // timestamp of the last volume change
	REFERENCE_TIME block_time = 0;       // timestamp of the last block sent to the port
	REFERENCE_TIME playback_start_time;  // timestamp current file began playback
	MidiFile current_file;               // file currently being played from
	PlaybackSegment current_segment;     // segment info for current playback
	size_t current_block = 0;            // next block index to send
	byte current_volume = 0;             // current effective volume setting
	byte channel_volumes[16];            // last seen volume controller values in raw data

	/* Get pointer to the reference clock of our output port. */
	IReferenceClock *clock;
	_port->GetLatencyClock(&clock);

	REFERENCE_TIME cur_time;
	clock->GetTime(&cur_time);

	/* Standard "Enable General MIDI" message */
	static byte gm_enable_sysex[] = { 0xF0, 0x7E, 0x00, 0x09, 0x01, 0xF7 };
	TransmitSysexConst(_buffer, cur_time, &gm_enable_sysex[0], sizeof(gm_enable_sysex));
	/* Roland-specific reverb room control, used by the original game */
	static byte roland_reverb_sysex[] = { 0xF0, 0x41, 0x10, 0x42, 0x12, 0x40, 0x01, 0x30, 0x02, 0x04, 0x00, 0x40, 0x40, 0x00, 0x00, 0x09, 0xF7 };
	TransmitSysexConst(_buffer, cur_time, &roland_reverb_sysex[0], sizeof(roland_reverb_sysex));

	_port->PlayBuffer(_buffer);
	_buffer->Flush();

	DWORD next_timeout = 1000;
	while (true) {
		/* Wait for a signal from the GUI thread or until the time for the next event has come. */
		DWORD wfso = WaitForSingleObject(_thread_event, next_timeout);

		if (_playback.shutdown) {
			_playback.playing = false;
			break;
		}

		if (_playback.do_stop) {
			DEBUG(driver, 2, "DMusic thread: Stopping playback");

			/* Turn all notes off and wait a bit to allow the messages to be handled. */
			clock->GetTime(&cur_time);
			TransmitNotesOff(_buffer, block_time, cur_time);

			_playback.playing = false;
			_playback.do_stop = false;
			block_time = 0;
			next_timeout = 1000;
			continue;
		}

		if (wfso == WAIT_OBJECT_0) {
			if (_playback.do_start) {
				DEBUG(driver, 2, "DMusic thread: Starting playback");
				{
					/* New scope to limit the time the mutex is locked. */
<<<<<<< HEAD
					ThreadMutexLocker lock(_thread_mutex);
=======
					std::lock_guard<std::mutex> lock(_thread_mutex);
>>>>>>> 01261dae

					current_file.MoveFrom(_playback.next_file);
					std::swap(_playback.next_segment, current_segment);
					current_segment.start_block = 0;
					current_block = 0;
					_playback.playing = true;
					_playback.do_start = false;
				}

				/* Turn all notes off in case we are seeking between music titles. */
				clock->GetTime(&cur_time);
				TransmitNotesOff(_buffer, block_time, cur_time);

				MemSetT<byte>(channel_volumes, 127, lengthof(channel_volumes));

				/* Take the current time plus the preload time as the music start time. */
				clock->GetTime(&playback_start_time);
				playback_start_time += _playback.preload_time * MS_TO_REFTIME;
			}
		}

		if (_playback.playing) {
			/* skip beginning of file? */
			if (current_segment.start > 0 && current_block == 0 && current_segment.start_block == 0) {
				/* find first block after start time and pretend playback started earlier
				 * this is to allow all blocks prior to the actual start to still affect playback,
				 * as they may contain important controller and program changes */
				size_t preload_bytes = 0;
				for (size_t bl = 0; bl < current_file.blocks.size(); bl++) {
					MidiFile::DataBlock &block = current_file.blocks[bl];
<<<<<<< HEAD
					preload_bytes += block.data.Length();
=======
					preload_bytes += block.data.size();
>>>>>>> 01261dae
					if (block.ticktime >= current_segment.start) {
						if (current_segment.loop) {
							DEBUG(driver, 2, "DMusic: timer: loop from block %d (ticktime %d, realtime %.3f, bytes %d)", (int)bl, (int)block.ticktime, ((int)block.realtime) / 1000.0, (int)preload_bytes);
							current_segment.start_block = bl;
							break;
						} else {
							/* Skip the transmission delay compensation performed in the Win32 MIDI driver.
							 * The DMusic driver will most likely be used with the MS softsynth, which is not subject to transmission delays.
							 */
							DEBUG(driver, 2, "DMusic: timer: start from block %d (ticktime %d, realtime %.3f, bytes %d)", (int)bl, (int)block.ticktime, ((int)block.realtime) / 1000.0, (int)preload_bytes);
							playback_start_time -= block.realtime * MIDITIME_TO_REFTIME;
							break;
						}
					}
				}
			}

			/* Get current playback timestamp. */
			REFERENCE_TIME current_time;
			clock->GetTime(&current_time);

			/* Check for volume change. */
			if (current_volume != _playback.new_volume) {
				if (current_time - last_volume_time > 10 * MS_TO_REFTIME) {
					DEBUG(driver, 2, "DMusic thread: volume change");
					current_volume = _playback.new_volume;
					last_volume_time = current_time;
					for (int ch = 0; ch < 16; ch++) {
						int vol = ScaleVolume(channel_volumes[ch], current_volume);
						TransmitChannelMsg(_buffer, block_time + 1, MIDIST_CONTROLLER | ch, MIDICT_CHANVOLUME, vol);
					}
					_port->PlayBuffer(_buffer);
					_buffer->Flush();
				}
			}

			while (current_block < current_file.blocks.size()) {
				MidiFile::DataBlock &block = current_file.blocks[current_block];

				/* check that block isn't at end-of-song override */
				if (current_segment.end > 0 && block.ticktime >= current_segment.end) {
					if (current_segment.loop) {
						DEBUG(driver, 2, "DMusic thread: Looping song");
						current_block = current_segment.start_block;
						playback_start_time = current_time - current_file.blocks[current_block].realtime * MIDITIME_TO_REFTIME;
					} else {
						_playback.do_stop = true;
					}
					next_timeout = 0;
					break;
				}
				/* check that block is not in the future */
				REFERENCE_TIME playback_time = current_time - playback_start_time;
				if (block.realtime * MIDITIME_TO_REFTIME > playback_time +  3 *_playback.preload_time * MS_TO_REFTIME) {
					/* Stop the thread loop until we are at the preload time of the next block. */
					next_timeout = Clamp(((int64)block.realtime * MIDITIME_TO_REFTIME - playback_time) / MS_TO_REFTIME - _playback.preload_time, 0, 1000);
					DEBUG(driver, 9, "DMusic thread: Next event in %lu ms (music %u, ref " OTTD_PRINTF64 ")", next_timeout, block.realtime * MIDITIME_TO_REFTIME, playback_time);
					break;
				}

				/* Timestamp of the current block. */
				block_time = playback_start_time + block.realtime * MIDITIME_TO_REFTIME;
				DEBUG(driver, 9, "DMusic thread: Streaming block " PRINTF_SIZE " (cur=" OTTD_PRINTF64 ", block=" OTTD_PRINTF64 ")", current_block, (long long)(current_time / MS_TO_REFTIME), (long long)(block_time / MS_TO_REFTIME));

<<<<<<< HEAD
				byte *data = block.data.Begin();
				size_t remaining = block.data.Length();
=======
				byte *data = block.data.data();
				size_t remaining = block.data.size();
>>>>>>> 01261dae
				byte last_status = 0;
				while (remaining > 0) {
					/* MidiFile ought to have converted everything out of running status,
					 * but handle it anyway just to be safe */
					byte status = data[0];
					if (status & 0x80) {
						last_status = status;
						data++;
						remaining--;
					} else {
						status = last_status;
					}
					switch (status & 0xF0) {
						case MIDIST_PROGCHG:
						case MIDIST_CHANPRESS:
							/* 2 byte channel messages */
							TransmitChannelMsg(_buffer, block_time, status, data[0]);
							data++;
							remaining--;
							break;
						case MIDIST_NOTEOFF:
						case MIDIST_NOTEON:
						case MIDIST_POLYPRESS:
						case MIDIST_PITCHBEND:
							/* 3 byte channel messages */
							TransmitChannelMsg(_buffer, block_time, status, data[0], data[1]);
							data += 2;
							remaining -= 2;
							break;
						case MIDIST_CONTROLLER:
							/* controller change */
							if (data[0] == MIDICT_CHANVOLUME) {
								/* volume controller, adjust for user volume */
								channel_volumes[status & 0x0F] = data[1];
								int vol = ScaleVolume(data[1], current_volume);
								TransmitChannelMsg(_buffer, block_time, status, data[0], vol);
							} else {
								/* handle other controllers normally */
								TransmitChannelMsg(_buffer, block_time, status, data[0], data[1]);
							}
							data += 2;
							remaining -= 2;
							break;
						case 0xF0:
							/* system messages */
							switch (status) {
								case MIDIST_SYSEX: /* system exclusive */
									TransmitSysex(_buffer, block_time, data, remaining);
									break;
								case MIDIST_TC_QFRAME: /* time code quarter frame */
								case MIDIST_SONGSEL: /* song select */
									data++;
									remaining--;
									break;
								case MIDIST_SONGPOSPTR: /* song position pointer */
									data += 2;
									remaining -= 2;
									break;
								default: /* remaining have no data bytes */
									break;
							}
							break;
					}
				}

				current_block++;
			}

			/* Anything in the playback buffer? Send it down the port. */
			DWORD used_buffer = 0;
			_buffer->GetUsedBytes(&used_buffer);
			if (used_buffer > 0) {
				_port->PlayBuffer(_buffer);
				_buffer->Flush();
			}

			/* end? */
			if (current_block == current_file.blocks.size()) {
				if (current_segment.loop) {
					current_block = current_segment.start_block;
					playback_start_time = block_time - current_file.blocks[current_block].realtime * MIDITIME_TO_REFTIME;
				} else {
					_playback.do_stop = true;
				}
				next_timeout = 0;
			}
		}
	}

	DEBUG(driver, 2, "DMusic: Exiting playback thread");

	/* Turn all notes off and wait a bit to allow the messages to be handled by real hardware. */
	clock->GetTime(&cur_time);
	TransmitNotesOff(_buffer, block_time, cur_time);
	Sleep(_playback.preload_time * 4);

	clock->Release();
}

static void * DownloadArticulationData(int base_offset, void *data, const std::vector<CONNECTION> &artic)
{
	DMUS_ARTICULATION2 *art = (DMUS_ARTICULATION2 *)data;
	art->ulArtIdx = base_offset + 1;
	art->ulFirstExtCkIdx = 0;
	art->ulNextArtIdx = 0;

	CONNECTIONLIST *con_list = (CONNECTIONLIST *)(art + 1);
	con_list->cbSize = sizeof(CONNECTIONLIST);
	con_list->cConnections = (ULONG)artic.size();
	MemCpyT((CONNECTION *)(con_list + 1), &artic.front(), artic.size());

	return (CONNECTION *)(con_list + 1) + artic.size();
}

static const char *LoadDefaultDLSFile(const char *user_dls)
{
	DMUS_PORTCAPS caps;
	MemSetT(&caps, 0);
	caps.dwSize = sizeof(DMUS_PORTCAPS);
	_port->GetCaps(&caps);

	/* Nothing to unless it is a synth with instrument download that doesn't come with GM voices by default. */
	if ((caps.dwFlags & (DMUS_PC_DLS | DMUS_PC_DLS2)) != 0 && (caps.dwFlags & DMUS_PC_GMINHARDWARE) == 0) {
		DLSFile dls_file;

		if (user_dls == NULL) {
			/* Try loading the default GM DLS file stored in the registry. */
			HKEY hkDM;
			if (SUCCEEDED(RegOpenKeyEx(HKEY_LOCAL_MACHINE, _T("Software\\Microsoft\\DirectMusic"), 0, KEY_READ, &hkDM))) {
				TCHAR dls_path[MAX_PATH];
				DWORD buf_size = sizeof(dls_path); // Buffer size as to be given in bytes!
				if (SUCCEEDED(RegQueryValueEx(hkDM, _T("GMFilePath"), NULL, NULL, (LPBYTE)dls_path, &buf_size))) {
					TCHAR expand_path[MAX_PATH * 2];
					ExpandEnvironmentStrings(dls_path, expand_path, lengthof(expand_path));
					if (!dls_file.LoadFile(expand_path)) DEBUG(driver, 1, "Failed to load default GM DLS file from registry");
				}
				RegCloseKey(hkDM);
			}

			/* If we couldn't load the file from the registry, try again at the default install path of the GM DLS file. */
			if (dls_file.instruments.size() == 0) {
				static const TCHAR *DLS_GM_FILE = _T("%windir%\\System32\\drivers\\gm.dls");
				TCHAR path[MAX_PATH];
				ExpandEnvironmentStrings(DLS_GM_FILE, path, lengthof(path));

				if (!dls_file.LoadFile(path)) return "Can't load GM DLS collection";
			}
		} else {
			if (!dls_file.LoadFile(OTTD2FS(user_dls))) return "Can't load GM DLS collection";
		}

		/* Get download port and allocate download IDs. */
		IDirectMusicPortDownload *download_port = NULL;
		if (FAILED(_port->QueryInterface(IID_IDirectMusicPortDownload, (LPVOID *)&download_port))) return "Can't get download port";

		DWORD dlid_wave = 0, dlid_inst = 0;
		if (FAILED(download_port->GetDLId(&dlid_wave, (DWORD)dls_file.waves.size())) || FAILED(download_port->GetDLId(&dlid_inst, (DWORD)dls_file.instruments.size()))) {
			download_port->Release();
			return "Can't get enough DLS ids";
		}

		DWORD dwAppend = 0;
		download_port->GetAppend(&dwAppend);

		/* Download wave data. */
		for (DWORD i = 0; i < dls_file.waves.size(); i++) {
			IDirectMusicDownload *dl_wave = NULL;
			if (FAILED(download_port->AllocateBuffer((DWORD)(sizeof(WAVE_DOWNLOAD) + dwAppend * dls_file.waves[i].fmt.wf.nBlockAlign + dls_file.waves[i].data.size()), &dl_wave))) {
				download_port->Release();
				return "Can't allocate wave download buffer";
			}

			WAVE_DOWNLOAD *wave;
			DWORD wave_size = 0;
			if (FAILED(dl_wave->GetBuffer((LPVOID *)&wave, &wave_size))) {
				dl_wave->Release();
				download_port->Release();
				return "Can't get wave download buffer";
			}

			/* Fill download data. */
			MemSetT(wave, 0);
			wave->dlInfo.dwDLType = DMUS_DOWNLOADINFO_WAVE;
			wave->dlInfo.cbSize = wave_size;
			wave->dlInfo.dwDLId = dlid_wave + i;
			wave->dlInfo.dwNumOffsetTableEntries = 2;
			wave->ulOffsetTable[0] = offsetof(WAVE_DOWNLOAD, dmWave);
			wave->ulOffsetTable[1] = offsetof(WAVE_DOWNLOAD, dmWaveData);
			wave->dmWave.ulWaveDataIdx = 1;
			MemCpyT((PCMWAVEFORMAT *)&wave->dmWave.WaveformatEx, &dls_file.waves[i].fmt, 1);
			wave->dmWaveData.cbSize = (DWORD)dls_file.waves[i].data.size();
			MemCpyT(wave->dmWaveData.byData, &dls_file.waves[i].data[0], dls_file.waves[i].data.size());

			_dls_downloads.push_back(dl_wave);
			if (FAILED(download_port->Download(dl_wave))) {
				download_port->Release();
				return "Downloading DLS wave failed";
			}
		}

		/* Download instrument data. */
		for (DWORD i = 0; i < dls_file.instruments.size(); i++) {
			DWORD offsets = 1 + (DWORD)dls_file.instruments[i].regions.size();

			/* Calculate download size for the instrument. */
			size_t i_size = sizeof(DMUS_DOWNLOADINFO) + sizeof(DMUS_INSTRUMENT);
			if (dls_file.instruments[i].articulators.size() > 0) {
				/* Articulations are stored as two chunks, one containing meta data and one with the actual articulation data. */
				offsets += 2;
				i_size += sizeof(DMUS_ARTICULATION2) + sizeof(CONNECTIONLIST) + sizeof(CONNECTION) * dls_file.instruments[i].articulators.size();
			}

			for (std::vector<DLSFile::DLSRegion>::iterator rgn = dls_file.instruments[i].regions.begin(); rgn != dls_file.instruments[i].regions.end(); rgn++) {
				if (rgn->articulators.size() > 0) {
					offsets += 2;
					i_size += sizeof(DMUS_ARTICULATION2) + sizeof(CONNECTIONLIST) + sizeof(CONNECTION) * rgn->articulators.size();
				}

				/* Region size depends on the number of wave loops. The size of the
				 * declared structure already accounts for one loop. */
				if (rgn->wave_sample.cbSize != 0) {
					i_size += sizeof(DMUS_REGION) - sizeof(DMUS_REGION::WLOOP) + sizeof(WLOOP) * rgn->wave_loops.size();
				} else {
					i_size += sizeof(DMUS_REGION) - sizeof(DMUS_REGION::WLOOP) + sizeof(WLOOP) * dls_file.waves[dls_file.pool_cues[rgn->wave.ulTableIndex].ulOffset].wave_loops.size();
				}
			}

			i_size += offsets * sizeof(ULONG);

			/* Allocate download buffer. */
			IDirectMusicDownload *dl_inst = NULL;
			if (FAILED(download_port->AllocateBuffer((DWORD)i_size, &dl_inst))) {
				download_port->Release();
				return "Can't allocate instrument download buffer";
			}

			void *instrument;
			DWORD inst_size = 0;
			if (FAILED(dl_inst->GetBuffer((LPVOID *)&instrument, &inst_size))) {
				dl_inst->Release();
				download_port->Release();
				return "Can't get instrument download buffer";
			}
			char *inst_base = (char *)instrument;

			/* Fill download header. */
			DMUS_DOWNLOADINFO *d_info = (DMUS_DOWNLOADINFO *)instrument;
			d_info->dwDLType = DMUS_DOWNLOADINFO_INSTRUMENT2;
			d_info->cbSize = inst_size;
			d_info->dwDLId = dlid_inst + i;
			d_info->dwNumOffsetTableEntries = offsets;
			instrument = d_info + 1;

			/* Download offset table; contains the offsets of all chunks relative to the buffer start. */
			ULONG *offset_table = (ULONG *)instrument;
			instrument = offset_table + offsets;
			int last_offset = 0;

			/* Instrument header. */
			DMUS_INSTRUMENT *inst_data = (DMUS_INSTRUMENT *)instrument;
			MemSetT(inst_data, 0);
			offset_table[last_offset++] = (char *)inst_data - inst_base;
			inst_data->ulPatch = (dls_file.instruments[i].hdr.Locale.ulBank & F_INSTRUMENT_DRUMS) | ((dls_file.instruments[i].hdr.Locale.ulBank & 0x7F7F) << 8) | (dls_file.instruments[i].hdr.Locale.ulInstrument & 0x7F);
			instrument = inst_data + 1;

			/* Write global articulations. */
			if (dls_file.instruments[i].articulators.size() > 0) {
				inst_data->ulGlobalArtIdx = last_offset;
				offset_table[last_offset++] = (char *)instrument - inst_base;
				offset_table[last_offset++] = (char *)instrument + sizeof(DMUS_ARTICULATION2) - inst_base;

				instrument = DownloadArticulationData(inst_data->ulGlobalArtIdx, instrument, dls_file.instruments[i].articulators);
				assert((char *)instrument - inst_base <= (ptrdiff_t)inst_size);
			}

			/* Write out regions. */
			inst_data->ulFirstRegionIdx = last_offset;
			for (uint j = 0; j < dls_file.instruments[i].regions.size(); j++) {
				DLSFile::DLSRegion &rgn = dls_file.instruments[i].regions[j];

				DMUS_REGION *inst_region = (DMUS_REGION *)instrument;
				offset_table[last_offset++] = (char *)inst_region - inst_base;
				inst_region->RangeKey = rgn.hdr.RangeKey;
				inst_region->RangeVelocity = rgn.hdr.RangeVelocity;
				inst_region->fusOptions = rgn.hdr.fusOptions;
				inst_region->usKeyGroup = rgn.hdr.usKeyGroup;
				inst_region->ulFirstExtCkIdx = 0;

				ULONG wave_id = dls_file.pool_cues[rgn.wave.ulTableIndex].ulOffset;
				inst_region->WaveLink = rgn.wave;
				inst_region->WaveLink.ulTableIndex = wave_id + dlid_wave;

				/* The wave sample data will be taken from the region, if defined, otherwise from the wave itself. */
				if (rgn.wave_sample.cbSize != 0) {
					inst_region->WSMP = rgn.wave_sample;
					if (rgn.wave_loops.size() > 0) MemCpyT(inst_region->WLOOP, &rgn.wave_loops.front(), rgn.wave_loops.size());

					instrument = (char *)(inst_region + 1) - sizeof(DMUS_REGION::WLOOP) + sizeof(WLOOP) * rgn.wave_loops.size();
				} else {
					inst_region->WSMP = rgn.wave_sample;
					if (dls_file.waves[wave_id].wave_loops.size() > 0) MemCpyT(inst_region->WLOOP, &dls_file.waves[wave_id].wave_loops.front(), dls_file.waves[wave_id].wave_loops.size());

					instrument = (char *)(inst_region + 1) - sizeof(DMUS_REGION::WLOOP) + sizeof(WLOOP) * dls_file.waves[wave_id].wave_loops.size();
				}

				/* Write local articulator data. */
				if (rgn.articulators.size() > 0) {
					inst_region->ulRegionArtIdx = last_offset;
					offset_table[last_offset++] = (char *)instrument - inst_base;
					offset_table[last_offset++] = (char *)instrument + sizeof(DMUS_ARTICULATION2) - inst_base;

					instrument = DownloadArticulationData(inst_region->ulRegionArtIdx, instrument, rgn.articulators);
				} else {
					inst_region->ulRegionArtIdx = 0;
				}
				assert((char *)instrument - inst_base <= (ptrdiff_t)inst_size);

				/* Link to the next region unless this was the last one.*/
				inst_region->ulNextRegionIdx = j < dls_file.instruments[i].regions.size() - 1 ? last_offset : 0;
			}

			_dls_downloads.push_back(dl_inst);
			if (FAILED(download_port->Download(dl_inst))) {
				download_port->Release();
				return "Downloading DLS instrument failed";
			}
		}

		download_port->Release();
	}

	return NULL;
}


const char *MusicDriver_DMusic::Start(const char * const *parm)
{
	/* Initialize COM */
	if (FAILED(CoInitializeEx(NULL, COINITBASE_MULTITHREADED))) return "COM initialization failed";

	/* Create the DirectMusic object */
	if (FAILED(CoCreateInstance(
				CLSID_DirectMusic,
				NULL,
				CLSCTX_INPROC,
				IID_IDirectMusic,
				(LPVOID*)&_music
			))) {
		return "Failed to create the music object";
	}

	/* Assign sound output device. */
	if (FAILED(_music->SetDirectSound(NULL, NULL))) return "Can't set DirectSound interface";

	/* MIDI events need to be send to the synth in time before their playback time
	 * has come. By default, we try send any events at least 50 ms before playback. */
	_playback.preload_time = GetDriverParamInt(parm, "preload", 50);

	int pIdx = GetDriverParamInt(parm, "port", -1);
	if (_debug_driver_level > 0) {
		/* Print all valid output ports. */
		char desc[DMUS_MAX_DESCRIPTION];

		DMUS_PORTCAPS caps;
		MemSetT(&caps, 0);
		caps.dwSize = sizeof(DMUS_PORTCAPS);

		DEBUG(driver, 1, "Detected DirectMusic ports:");
		for (int i = 0; _music->EnumPort(i, &caps) == S_OK; i++) {
			if (caps.dwClass == DMUS_PC_OUTPUTCLASS) {
				/* Description is UNICODE even for ANSI build. */
				DEBUG(driver, 1, " %d: %s%s", i, convert_from_fs(caps.wszDescription, desc, lengthof(desc)), i == pIdx ? " (selected)" : "");
			}
		}
	}

	GUID guidPort;
	if (pIdx >= 0) {
		/* Check if the passed port is a valid port. */
		DMUS_PORTCAPS caps;
		MemSetT(&caps, 0);
		caps.dwSize = sizeof(DMUS_PORTCAPS);
		if (FAILED(_music->EnumPort(pIdx, &caps))) return "Supplied port parameter is not a valid port";
		if (caps.dwClass != DMUS_PC_OUTPUTCLASS) return "Supplied port parameter is not an output port";
		guidPort = caps.guidPort;
	} else {
		if (FAILED(_music->GetDefaultPort(&guidPort))) return "Can't query default music port";
	}

	/* Create new port. */
	DMUS_PORTPARAMS params;
	MemSetT(&params, 0);
	params.dwSize = sizeof(DMUS_PORTPARAMS);
	params.dwValidParams = DMUS_PORTPARAMS_CHANNELGROUPS;
	params.dwChannelGroups = 1;
	if (FAILED(_music->CreatePort(guidPort, &params, &_port, NULL))) return "Failed to create port";
	/* Activate port. */
	if (FAILED(_port->Activate(TRUE))) return "Failed to activate port";

	/* Create playback buffer. */
	DMUS_BUFFERDESC desc;
	MemSetT(&desc, 0);
	desc.dwSize = sizeof(DMUS_BUFFERDESC);
	desc.guidBufferFormat = KSDATAFORMAT_SUBTYPE_DIRECTMUSIC;
	desc.cbBuffer = 1024;
	if (FAILED(_music->CreateMusicBuffer(&desc, &_buffer, NULL))) return "Failed to create music buffer";

	/* On soft-synths (e.g. the default DirectMusic one), we might need to load a wavetable set to get music. */
	const char *dls = LoadDefaultDLSFile(GetDriverParam(parm, "dls"));
	if (dls != NULL) return dls;

	/* Create playback thread and synchronization primitives. */
	_thread_event = CreateEvent(NULL, FALSE, FALSE, NULL);
	if (_thread_event == NULL) return "Can't create thread shutdown event";
<<<<<<< HEAD
	_thread_mutex = ThreadMutex::New();
	if (_thread_mutex == NULL) return "Can't create thread mutex";

	if (!ThreadObject::New(&MidiThreadProc, this, &_dmusic_thread, "ottd:dmusic")) return "Can't create MIDI output thread";
=======

	if (!StartNewThread(&_dmusic_thread, "ottd:dmusic", &MidiThreadProc)) return "Can't create MIDI output thread";
>>>>>>> 01261dae

	return NULL;
}


MusicDriver_DMusic::~MusicDriver_DMusic()
{
	this->Stop();
}


void MusicDriver_DMusic::Stop()
{
<<<<<<< HEAD
	if (_dmusic_thread != NULL) {
		_playback.shutdown = true;
		SetEvent(_thread_event);
		_dmusic_thread->Join();
=======
	if (_dmusic_thread.joinable()) {
		_playback.shutdown = true;
		SetEvent(_thread_event);
		_dmusic_thread.join();
>>>>>>> 01261dae
	}

	/* Unloaded any instruments we loaded. */
	if (_dls_downloads.size() > 0) {
		IDirectMusicPortDownload *download_port = NULL;
		_port->QueryInterface(IID_IDirectMusicPortDownload, (LPVOID *)&download_port);

		/* Instruments refer to waves. As the waves are at the beginning of the download list,
		 * do the unload from the back so that references are cleared properly. */
		for (std::vector<IDirectMusicDownload *>::reverse_iterator i = _dls_downloads.rbegin(); download_port != NULL && i != _dls_downloads.rend(); i++) {
			download_port->Unload(*i);
			(*i)->Release();
		}
		_dls_downloads.clear();

		if (download_port != NULL) download_port->Release();
	}

	if (_buffer != NULL) {
		_buffer->Release();
		_buffer = NULL;
	}

	if (_port != NULL) {
		_port->Activate(FALSE);
		_port->Release();
		_port = NULL;
	}

	if (_music != NULL) {
		_music->Release();
		_music = NULL;
	}

	CloseHandle(_thread_event);
<<<<<<< HEAD
	delete _thread_mutex;
=======
>>>>>>> 01261dae

	CoUninitialize();
}


void MusicDriver_DMusic::PlaySong(const MusicSongInfo &song)
{
<<<<<<< HEAD
	ThreadMutexLocker lock(_thread_mutex);
=======
	std::lock_guard<std::mutex> lock(_thread_mutex);
>>>>>>> 01261dae

	if (!_playback.next_file.LoadSong(song)) return;

	_playback.next_segment.start = song.override_start;
	_playback.next_segment.end = song.override_end;
	_playback.next_segment.loop = song.loop;

	_playback.do_start = true;
	SetEvent(_thread_event);
}


void MusicDriver_DMusic::StopSong()
{
	_playback.do_stop = true;
	SetEvent(_thread_event);
}


bool MusicDriver_DMusic::IsSongPlaying()
{
	return _playback.playing || _playback.do_start;
}


void MusicDriver_DMusic::SetVolume(byte vol)
{
	_playback.new_volume = vol;
}


#endif /* WIN32_ENABLE_DIRECTMUSIC_SUPPORT */<|MERGE_RESOLUTION|>--- conflicted
+++ resolved
@@ -19,11 +19,7 @@
 #include "../debug.h"
 #include "../os/windows/win32.h"
 #include "../core/mem_func.hpp"
-<<<<<<< HEAD
-#include "../thread/thread.h"
-=======
 #include "../thread.h"
->>>>>>> 01261dae
 #include "../fileio_func.h"
 #include "../base_media_base.h"
 #include "dmusic.h"
@@ -34,10 +30,7 @@
 #include <dmksctrl.h>
 #include <dmusicc.h>
 #include <algorithm>
-<<<<<<< HEAD
-=======
 #include <mutex>
->>>>>>> 01261dae
 
 #include "../safeguards.h"
 
@@ -146,19 +139,11 @@
 } _playback;
 
 /** Handle to our worker thread. */
-<<<<<<< HEAD
-static ThreadObject *_dmusic_thread = NULL;
-/** Event to signal the thread that it should look at a state change. */
-static HANDLE _thread_event = NULL;
-/** Lock access to playback data that is not thread-safe. */
-static ThreadMutex *_thread_mutex = NULL;
-=======
 static std::thread _dmusic_thread;
 /** Event to signal the thread that it should look at a state change. */
 static HANDLE _thread_event = NULL;
 /** Lock access to playback data that is not thread-safe. */
 static std::mutex _thread_mutex;
->>>>>>> 01261dae
 
 /** The direct music object manages buffers and ports. */
 static IDirectMusic *_music = NULL;
@@ -612,11 +597,7 @@
 	Sleep(Clamp((block_time - cur_time) / MS_TO_REFTIME, 5, 1000));
 }
 
-<<<<<<< HEAD
-static void MidiThreadProc(void *)
-=======
 static void MidiThreadProc()
->>>>>>> 01261dae
 {
 	DEBUG(driver, 2, "DMusic: Entering playback thread");
 
@@ -675,11 +656,7 @@
 				DEBUG(driver, 2, "DMusic thread: Starting playback");
 				{
 					/* New scope to limit the time the mutex is locked. */
-<<<<<<< HEAD
-					ThreadMutexLocker lock(_thread_mutex);
-=======
 					std::lock_guard<std::mutex> lock(_thread_mutex);
->>>>>>> 01261dae
 
 					current_file.MoveFrom(_playback.next_file);
 					std::swap(_playback.next_segment, current_segment);
@@ -710,11 +687,7 @@
 				size_t preload_bytes = 0;
 				for (size_t bl = 0; bl < current_file.blocks.size(); bl++) {
 					MidiFile::DataBlock &block = current_file.blocks[bl];
-<<<<<<< HEAD
-					preload_bytes += block.data.Length();
-=======
 					preload_bytes += block.data.size();
->>>>>>> 01261dae
 					if (block.ticktime >= current_segment.start) {
 						if (current_segment.loop) {
 							DEBUG(driver, 2, "DMusic: timer: loop from block %d (ticktime %d, realtime %.3f, bytes %d)", (int)bl, (int)block.ticktime, ((int)block.realtime) / 1000.0, (int)preload_bytes);
@@ -779,13 +752,8 @@
 				block_time = playback_start_time + block.realtime * MIDITIME_TO_REFTIME;
 				DEBUG(driver, 9, "DMusic thread: Streaming block " PRINTF_SIZE " (cur=" OTTD_PRINTF64 ", block=" OTTD_PRINTF64 ")", current_block, (long long)(current_time / MS_TO_REFTIME), (long long)(block_time / MS_TO_REFTIME));
 
-<<<<<<< HEAD
-				byte *data = block.data.Begin();
-				size_t remaining = block.data.Length();
-=======
 				byte *data = block.data.data();
 				size_t remaining = block.data.size();
->>>>>>> 01261dae
 				byte last_status = 0;
 				while (remaining > 0) {
 					/* MidiFile ought to have converted everything out of running status,
@@ -1200,15 +1168,8 @@
 	/* Create playback thread and synchronization primitives. */
 	_thread_event = CreateEvent(NULL, FALSE, FALSE, NULL);
 	if (_thread_event == NULL) return "Can't create thread shutdown event";
-<<<<<<< HEAD
-	_thread_mutex = ThreadMutex::New();
-	if (_thread_mutex == NULL) return "Can't create thread mutex";
-
-	if (!ThreadObject::New(&MidiThreadProc, this, &_dmusic_thread, "ottd:dmusic")) return "Can't create MIDI output thread";
-=======
 
 	if (!StartNewThread(&_dmusic_thread, "ottd:dmusic", &MidiThreadProc)) return "Can't create MIDI output thread";
->>>>>>> 01261dae
 
 	return NULL;
 }
@@ -1222,17 +1183,10 @@
 
 void MusicDriver_DMusic::Stop()
 {
-<<<<<<< HEAD
-	if (_dmusic_thread != NULL) {
-		_playback.shutdown = true;
-		SetEvent(_thread_event);
-		_dmusic_thread->Join();
-=======
 	if (_dmusic_thread.joinable()) {
 		_playback.shutdown = true;
 		SetEvent(_thread_event);
 		_dmusic_thread.join();
->>>>>>> 01261dae
 	}
 
 	/* Unloaded any instruments we loaded. */
@@ -1268,10 +1222,6 @@
 	}
 
 	CloseHandle(_thread_event);
-<<<<<<< HEAD
-	delete _thread_mutex;
-=======
->>>>>>> 01261dae
 
 	CoUninitialize();
 }
@@ -1279,11 +1229,7 @@
 
 void MusicDriver_DMusic::PlaySong(const MusicSongInfo &song)
 {
-<<<<<<< HEAD
-	ThreadMutexLocker lock(_thread_mutex);
-=======
 	std::lock_guard<std::mutex> lock(_thread_mutex);
->>>>>>> 01261dae
 
 	if (!_playback.next_file.LoadSong(song)) return;
 
