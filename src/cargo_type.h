--- conflicted
+++ resolved
@@ -146,34 +146,4 @@
 	}
 };
 
-<<<<<<< HEAD
-
-/** Types of cargo source and destination */
-enum class SourceType : uint8_t {
-	Industry,     ///< Source/destination is an industry
-	Town,         ///< Source/destination is a town
-	Headquarters, ///< Source/destination are company headquarters
-};
-
-typedef uint16_t SourceID; ///< Contains either industry ID, town ID or company ID (or INVALID_SOURCE)
-static const SourceID INVALID_SOURCE = 0xFFFF; ///< Invalid/unknown index of source
-
-/** A location from where cargo can come from (or go to). Specifically industries, towns and headquarters. */
-struct Source {
-	SourceID id; ///< Index of industry/town/HQ, INVALID_SOURCE if unknown/invalid.
-	SourceType type; ///< Type of \c source_id.
-
-	auto operator<=>(const Source &source) const = default;
-
-	template <typename T>
-	void Serialise(T &&buffer) const { buffer.Send_generic_seq(this->id, this->type); }
-
-	template <typename T, typename V>
-	bool Deserialise(T &buffer, V &&default_string_validation) { buffer.Recv_generic_seq(default_string_validation, this->id, this->type); return true; }
-
-	void fmt_format_value(struct format_target &output) const;
-};
-
-=======
->>>>>>> e972033e
 #endif /* CARGO_TYPE_H */