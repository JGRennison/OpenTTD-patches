--- conflicted
+++ resolved
@@ -70,14 +70,11 @@
 		if (lc->ct != GLCT_REVISION) return;
 		SlObject(lc, this->GetLoadDescription());
 		if (IsSavegameVersionBefore(SLV_STRING_GAMELOG)) {
-<<<<<<< HEAD
 			lc->revision.text = stredup(_old_revision_text, lastof(_old_revision_text));
 		} else {
 			lc->revision.text = stredup(_revision_text.c_str());
-=======
-			static_cast<LoggedChangeRevision *>(lc)->text = StrMakeValid(std::string_view(std::begin(SlGamelogRevision::revision_text), std::end(SlGamelogRevision::revision_text)));
->>>>>>> ef55cc79
-		}
+		}
+		StrMakeValidInPlace(lc->revision.text);
 	}
 
 	void LoadCheck(LoggedChange *lc) const override { this->Load(lc); }
