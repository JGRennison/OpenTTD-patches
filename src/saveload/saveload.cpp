--- conflicted
+++ resolved
@@ -49,19 +49,11 @@
 std::string CopyFromOldName(StringID id);
 
 extern uint8_t SlSaveToTempBufferSetup();
-extern std::span<byte> SlSaveToTempBufferRestore(uint8_t state);
+extern std::span<uint8_t> SlSaveToTempBufferRestore(uint8_t state);
 extern void SlCopyBytesRead(void *ptr, size_t length);
 extern void SlCopyBytesWrite(void *ptr, size_t length);
 
-<<<<<<< HEAD
 namespace upstream_sl {
-=======
-uint32_t _ttdp_version;         ///< version of TTDP savegame (if applicable)
-SaveLoadVersion _sl_version;  ///< the major savegame version identifier
-uint8_t   _sl_minor_version;     ///< the minor savegame version, DO NOT USE!
-std::string _savegame_format; ///< how to compress savegames
-bool _do_autosave;            ///< are we doing an autosave at the moment?
->>>>>>> 6c5a8f55
 
 /** What are we currently doing? */
 enum SaveLoadAction {
@@ -78,126 +70,11 @@
 	NL_CALCLENGTH = 2, ///< need to calculate the length
 };
 
-<<<<<<< HEAD
-=======
-/** Save in chunks of 128 KiB. */
-static const size_t MEMORY_CHUNK_SIZE = 128 * 1024;
-
-/** A buffer for reading (and buffering) savegame data. */
-struct ReadBuffer {
-	uint8_t buf[MEMORY_CHUNK_SIZE]; ///< Buffer we're going to read from.
-	uint8_t *bufp;                  ///< Location we're at reading the buffer.
-	uint8_t *bufe;                  ///< End of the buffer we can read from.
-	std::shared_ptr<LoadFilter> reader; ///< The filter used to actually read.
-	size_t read;                 ///< The amount of read bytes so far from the filter.
-
-	/**
-	 * Initialise our variables.
-	 * @param reader The filter to actually read data.
-	 */
-	ReadBuffer(std::shared_ptr<LoadFilter> reader) : bufp(nullptr), bufe(nullptr), reader(reader), read(0)
-	{
-	}
-
-	inline uint8_t ReadByte()
-	{
-		if (this->bufp == this->bufe) {
-			size_t len = this->reader->Read(this->buf, lengthof(this->buf));
-			if (len == 0) SlErrorCorrupt("Unexpected end of chunk");
-
-			this->read += len;
-			this->bufp = this->buf;
-			this->bufe = this->buf + len;
-		}
-
-		return *this->bufp++;
-	}
-
-	/**
-	 * Get the size of the memory dump made so far.
-	 * @return The size.
-	 */
-	size_t GetSize() const
-	{
-		return this->read - (this->bufe - this->bufp);
-	}
-};
-
-
-/** Container for dumping the savegame (quickly) to memory. */
-struct MemoryDumper {
-	std::vector<uint8_t *> blocks; ///< Buffer with blocks of allocated memory.
-	uint8_t *buf;                  ///< Buffer we're going to write to.
-	uint8_t *bufe;                 ///< End of the buffer we write to.
-
-	/** Initialise our variables. */
-	MemoryDumper() : buf(nullptr), bufe(nullptr)
-	{
-	}
-
-	~MemoryDumper()
-	{
-		for (auto p : this->blocks) {
-			free(p);
-		}
-	}
-
-	/**
-	 * Write a single byte into the dumper.
-	 * @param b The byte to write.
-	 */
-	inline void WriteByte(uint8_t b)
-	{
-		/* Are we at the end of this chunk? */
-		if (this->buf == this->bufe) {
-			this->buf = CallocT<uint8_t>(MEMORY_CHUNK_SIZE);
-			this->blocks.push_back(this->buf);
-			this->bufe = this->buf + MEMORY_CHUNK_SIZE;
-		}
-
-		*this->buf++ = b;
-	}
-
-	/**
-	 * Flush this dumper into a writer.
-	 * @param writer The filter we want to use.
-	 */
-	void Flush(std::shared_ptr<SaveFilter> writer)
-	{
-		uint i = 0;
-		size_t t = this->GetSize();
-
-		while (t > 0) {
-			size_t to_write = std::min(MEMORY_CHUNK_SIZE, t);
-
-			writer->Write(this->blocks[i++], to_write);
-			t -= to_write;
-		}
-
-		writer->Finish();
-	}
-
-	/**
-	 * Get the size of the memory dump made so far.
-	 * @return The size.
-	 */
-	size_t GetSize() const
-	{
-		return this->blocks.size() * MEMORY_CHUNK_SIZE - (this->bufe - this->buf);
-	}
-};
-
->>>>>>> 6c5a8f55
 /** The saveload struct, containing reader-writer functions, buffer, version, etc. */
 struct SaveLoadParams {
 	SaveLoadAction action;               ///< are we doing a save or a load atm.
 	NeedLength need_length;              ///< working in NeedLength (Autolength) mode?
-<<<<<<< HEAD
-	byte block_mode;                     ///< ???
-=======
-	uint8_t block_mode;                     ///< ???
-	bool error;                          ///< did an error occur or not
->>>>>>> 6c5a8f55
+	uint8_t block_mode;                  ///< ???
 
 	size_t obj_len;                      ///< the length of the current object we are busy with
 	int array_index, last_array_index;   ///< in the case of an array, the current and last positions
@@ -318,139 +195,6 @@
 }
 
 /**
-<<<<<<< HEAD
-=======
- * Error handler. Sets everything up to show an error message and to clean
- * up the mess of a partial savegame load.
- * @param string The translatable error message to show.
- * @param extra_msg An extra error message coming from one of the APIs.
- * @note This function does never return as it throws an exception to
- *       break out of all the saveload code.
- */
-[[noreturn]] void SlError(StringID string, const std::string &extra_msg)
-{
-	/* Distinguish between loading into _load_check_data vs. normal save/load. */
-	if (_sl.action == SLA_LOAD_CHECK) {
-		_load_check_data.error = string;
-		_load_check_data.error_msg = extra_msg;
-	} else {
-		_sl.error_str = string;
-		_sl.extra_msg = extra_msg;
-	}
-
-	/* We have to nullptr all pointers here; we might be in a state where
-	 * the pointers are actually filled with indices, which means that
-	 * when we access them during cleaning the pool dereferences of
-	 * those indices will be made with segmentation faults as result. */
-	if (_sl.action == SLA_LOAD || _sl.action == SLA_PTRS) SlNullPointers();
-
-	/* Logging could be active. */
-	_gamelog.StopAnyAction();
-
-	throw std::exception();
-}
-
-/**
- * Error handler for corrupt savegames. Sets everything up to show the
- * error message and to clean up the mess of a partial savegame load.
- * @param msg Location the corruption has been spotted.
- * @note This function does never return as it throws an exception to
- *       break out of all the saveload code.
- */
-[[noreturn]] void SlErrorCorrupt(const std::string &msg)
-{
-	SlError(STR_GAME_SAVELOAD_ERROR_BROKEN_SAVEGAME, msg);
-}
-
-
-typedef void (*AsyncSaveFinishProc)();                      ///< Callback for when the savegame loading is finished.
-static std::atomic<AsyncSaveFinishProc> _async_save_finish; ///< Callback to call when the savegame loading is finished.
-static std::thread _save_thread;                            ///< The thread we're using to compress and write a savegame
-
-/**
- * Called by save thread to tell we finished saving.
- * @param proc The callback to call when saving is done.
- */
-static void SetAsyncSaveFinish(AsyncSaveFinishProc proc)
-{
-	if (_exit_game) return;
-	while (_async_save_finish.load(std::memory_order_acquire) != nullptr) CSleep(10);
-
-	_async_save_finish.store(proc, std::memory_order_release);
-}
-
-/**
- * Handle async save finishes.
- */
-void ProcessAsyncSaveFinish()
-{
-	AsyncSaveFinishProc proc = _async_save_finish.exchange(nullptr, std::memory_order_acq_rel);
-	if (proc == nullptr) return;
-
-	proc();
-
-	if (_save_thread.joinable()) {
-		_save_thread.join();
-	}
-}
-
-/**
- * Wrapper for reading a byte from the buffer.
- * @return The read byte.
- */
-uint8_t SlReadByte()
-{
-	return _sl.reader->ReadByte();
-}
-
-/**
- * Wrapper for writing a byte to the dumper.
- * @param b The byte to write.
- */
-void SlWriteByte(uint8_t b)
-{
-	_sl.dumper->WriteByte(b);
-}
-
-static inline int SlReadUint16()
-{
-	int x = SlReadByte() << 8;
-	return x | SlReadByte();
-}
-
-static inline uint32_t SlReadUint32()
-{
-	uint32_t x = SlReadUint16() << 16;
-	return x | SlReadUint16();
-}
-
-static inline uint64_t SlReadUint64()
-{
-	uint32_t x = SlReadUint32();
-	uint32_t y = SlReadUint32();
-	return (uint64_t)x << 32 | y;
-}
-
-static inline void SlWriteUint16(uint16_t v)
-{
-	SlWriteByte(GB(v, 8, 8));
-	SlWriteByte(GB(v, 0, 8));
-}
-
-static inline void SlWriteUint32(uint32_t v)
-{
-	SlWriteUint16(GB(v, 16, 16));
-	SlWriteUint16(GB(v,  0, 16));
-}
-
-static inline void SlWriteUint64(uint64_t x)
-{
-	SlWriteUint32((uint32_t)(x >> 32));
-	SlWriteUint32((uint32_t)x);
-}
-
-/**
->>>>>>> 6c5a8f55
  * Read in the header descriptor of an object or an array.
  * If the highest bit is set (7), then the index is bigger than 127
  * elements, so use the next byte to read in the real value.
@@ -760,11 +504,6 @@
  */
 static void SlCopyBytes(void *ptr, size_t length)
 {
-<<<<<<< HEAD
-=======
-	uint8_t *p = (uint8_t *)ptr;
-
->>>>>>> 6c5a8f55
 	switch (_sl.action) {
 		case SLA_LOAD_CHECK:
 		case SLA_LOAD:
@@ -795,11 +534,7 @@
 	switch (GetVarMemType(conv)) {
 		case SLE_VAR_BL:  return (*(const bool   *)ptr != 0);
 		case SLE_VAR_I8:  return *(const int8_t  *)ptr;
-<<<<<<< HEAD
-		case SLE_VAR_U8:  return *(const byte    *)ptr;
-=======
-		case SLE_VAR_U8:  return *(const uint8_t  *)ptr;
->>>>>>> 6c5a8f55
+		case SLE_VAR_U8:  return *(const uint8_t *)ptr;
 		case SLE_VAR_I16: return *(const int16_t *)ptr;
 		case SLE_VAR_U16: return *(const uint16_t*)ptr;
 		case SLE_VAR_I32: return *(const int32_t *)ptr;
@@ -823,11 +558,7 @@
 	switch (GetVarMemType(conv)) {
 		case SLE_VAR_BL:  *(bool    *)ptr = (val != 0);  break;
 		case SLE_VAR_I8:  *(int8_t  *)ptr = val; break;
-<<<<<<< HEAD
-		case SLE_VAR_U8:  *(byte    *)ptr = val; break;
-=======
-		case SLE_VAR_U8:  *(uint8_t  *)ptr = val; break;
->>>>>>> 6c5a8f55
+		case SLE_VAR_U8:  *(uint8_t *)ptr = val; break;
 		case SLE_VAR_I16: *(int16_t *)ptr = val; break;
 		case SLE_VAR_U16: *(uint16_t*)ptr = val; break;
 		case SLE_VAR_I32: *(int32_t *)ptr = val; break;
@@ -875,11 +606,7 @@
 			/* Read a value from the file */
 			switch (GetVarFileType(conv)) {
 				case SLE_FILE_I8:  x = (int8_t  )SlReadByte();   break;
-<<<<<<< HEAD
-				case SLE_FILE_U8:  x = (byte    )SlReadByte();   break;
-=======
-				case SLE_FILE_U8:  x = (uint8_t  )SlReadByte();   break;
->>>>>>> 6c5a8f55
+				case SLE_FILE_U8:  x = (uint8_t )SlReadByte();   break;
 				case SLE_FILE_I16: x = (int16_t )SlReadUint16(); break;
 				case SLE_FILE_U16: x = (uint16_t)SlReadUint16(); break;
 				case SLE_FILE_I32: x = (int32_t )SlReadUint32(); break;
@@ -2110,7 +1837,7 @@
 	_sl.need_length = NL_NONE;
 	uint8_t state = SlSaveToTempBufferSetup();
 	proc(arg);
-	std::span<byte> result = SlSaveToTempBufferRestore(state);
+	std::span<uint8_t> result = SlSaveToTempBufferRestore(state);
 	_sl.need_length = NL_WANTLENGTH;
 	SlSetLength(result.size());
 	SlCopyBytesWrite(result.data(), result.size());
@@ -2141,13 +1868,9 @@
  */
 static void SlLoadChunk(const ChunkHandler &ch)
 {
-<<<<<<< HEAD
-	byte m = SlReadByte();
+	uint8_t m = SlReadByte();
 	size_t len;
 	size_t endoffs;
-=======
-	uint8_t m = SlReadByte();
->>>>>>> 6c5a8f55
 
 	_sl.block_mode = m & CH_TYPE_MASK;
 	_sl.obj_len = 0;
@@ -2195,13 +1918,9 @@
  */
 static void SlLoadCheckChunk(const ChunkHandler &ch)
 {
-<<<<<<< HEAD
-	byte m = SlReadByte();
+	uint8_t m = SlReadByte();
 	size_t len;
 	size_t endoffs;
-=======
-	uint8_t m = SlReadByte();
->>>>>>> 6c5a8f55
 
 	_sl.block_mode = m & CH_TYPE_MASK;
 	_sl.obj_len = 0;
@@ -2323,660 +2042,9 @@
 	assert(_sl.action == SLA_PTRS);
 }
 
-<<<<<<< HEAD
 void SlFixPointerChunkByID(uint32_t id)
 {
 	_sl.action = SLA_PTRS;
-=======
-
-/** Yes, simply reading from a file. */
-struct FileReader : LoadFilter {
-	FILE *file; ///< The file to read from.
-	long begin; ///< The begin of the file.
-
-	/**
-	 * Create the file reader, so it reads from a specific file.
-	 * @param file The file to read from.
-	 */
-	FileReader(FILE *file) : LoadFilter(nullptr), file(file), begin(ftell(file))
-	{
-	}
-
-	/** Make sure everything is cleaned up. */
-	~FileReader()
-	{
-		if (this->file != nullptr) {
-			_game_session_stats.savegame_size = ftell(this->file) - this->begin;
-			fclose(this->file);
-		}
-		this->file = nullptr;
-	}
-
-	size_t Read(uint8_t *buf, size_t size) override
-	{
-		/* We're in the process of shutting down, i.e. in "failure" mode. */
-		if (this->file == nullptr) return 0;
-
-		return fread(buf, 1, size, this->file);
-	}
-
-	void Reset() override
-	{
-		clearerr(this->file);
-		if (fseek(this->file, this->begin, SEEK_SET)) {
-			Debug(sl, 1, "Could not reset the file reading");
-		}
-	}
-};
-
-/** Yes, simply writing to a file. */
-struct FileWriter : SaveFilter {
-	FILE *file; ///< The file to write to.
-
-	/**
-	 * Create the file writer, so it writes to a specific file.
-	 * @param file The file to write to.
-	 */
-	FileWriter(FILE *file) : SaveFilter(nullptr), file(file)
-	{
-	}
-
-	/** Make sure everything is cleaned up. */
-	~FileWriter()
-	{
-		this->Finish();
-	}
-
-	void Write(uint8_t *buf, size_t size) override
-	{
-		/* We're in the process of shutting down, i.e. in "failure" mode. */
-		if (this->file == nullptr) return;
-
-		if (fwrite(buf, 1, size, this->file) != size) SlError(STR_GAME_SAVELOAD_ERROR_FILE_NOT_WRITEABLE);
-	}
-
-	void Finish() override
-	{
-		if (this->file != nullptr) {
-			_game_session_stats.savegame_size = ftell(this->file);
-			fclose(this->file);
-		}
-		this->file = nullptr;
-	}
-};
-
-/*******************************************
- ********** START OF LZO CODE **************
- *******************************************/
-
-#ifdef WITH_LZO
-#include <lzo/lzo1x.h>
-
-/** Buffer size for the LZO compressor */
-static const uint LZO_BUFFER_SIZE = 8192;
-
-/** Filter using LZO compression. */
-struct LZOLoadFilter : LoadFilter {
-	/**
-	 * Initialise this filter.
-	 * @param chain The next filter in this chain.
-	 */
-	LZOLoadFilter(std::shared_ptr<LoadFilter> chain) : LoadFilter(chain)
-	{
-		if (lzo_init() != LZO_E_OK) SlError(STR_GAME_SAVELOAD_ERROR_BROKEN_INTERNAL_ERROR, "cannot initialize decompressor");
-	}
-
-	size_t Read(uint8_t *buf, size_t ssize) override
-	{
-		assert(ssize >= LZO_BUFFER_SIZE);
-
-		/* Buffer size is from the LZO docs plus the chunk header size. */
-		uint8_t out[LZO_BUFFER_SIZE + LZO_BUFFER_SIZE / 16 + 64 + 3 + sizeof(uint32_t) * 2];
-		uint32_t tmp[2];
-		uint32_t size;
-		lzo_uint len = ssize;
-
-		/* Read header*/
-		if (this->chain->Read((uint8_t*)tmp, sizeof(tmp)) != sizeof(tmp)) SlError(STR_GAME_SAVELOAD_ERROR_FILE_NOT_READABLE, "File read failed");
-
-		/* Check if size is bad */
-		((uint32_t*)out)[0] = size = tmp[1];
-
-		if (_sl_version != SL_MIN_VERSION) {
-			tmp[0] = TO_BE32(tmp[0]);
-			size = TO_BE32(size);
-		}
-
-		if (size >= sizeof(out)) SlErrorCorrupt("Inconsistent size");
-
-		/* Read block */
-		if (this->chain->Read(out + sizeof(uint32_t), size) != size) SlError(STR_GAME_SAVELOAD_ERROR_FILE_NOT_READABLE);
-
-		/* Verify checksum */
-		if (tmp[0] != lzo_adler32(0, out, size + sizeof(uint32_t))) SlErrorCorrupt("Bad checksum");
-
-		/* Decompress */
-		int ret = lzo1x_decompress_safe(out + sizeof(uint32_t) * 1, size, buf, &len, nullptr);
-		if (ret != LZO_E_OK) SlError(STR_GAME_SAVELOAD_ERROR_FILE_NOT_READABLE);
-		return len;
-	}
-};
-
-/** Filter using LZO compression. */
-struct LZOSaveFilter : SaveFilter {
-	/**
-	 * Initialise this filter.
-	 * @param chain             The next filter in this chain.
-	 */
-	LZOSaveFilter(std::shared_ptr<SaveFilter> chain, uint8_t) : SaveFilter(chain)
-	{
-		if (lzo_init() != LZO_E_OK) SlError(STR_GAME_SAVELOAD_ERROR_BROKEN_INTERNAL_ERROR, "cannot initialize compressor");
-	}
-
-	void Write(uint8_t *buf, size_t size) override
-	{
-		const lzo_bytep in = buf;
-		/* Buffer size is from the LZO docs plus the chunk header size. */
-		uint8_t out[LZO_BUFFER_SIZE + LZO_BUFFER_SIZE / 16 + 64 + 3 + sizeof(uint32_t) * 2];
-		uint8_t wrkmem[LZO1X_1_MEM_COMPRESS];
-		lzo_uint outlen;
-
-		do {
-			/* Compress up to LZO_BUFFER_SIZE bytes at once. */
-			lzo_uint len = size > LZO_BUFFER_SIZE ? LZO_BUFFER_SIZE : (lzo_uint)size;
-			lzo1x_1_compress(in, len, out + sizeof(uint32_t) * 2, &outlen, wrkmem);
-			((uint32_t*)out)[1] = TO_BE32((uint32_t)outlen);
-			((uint32_t*)out)[0] = TO_BE32(lzo_adler32(0, out + sizeof(uint32_t), outlen + sizeof(uint32_t)));
-			this->chain->Write(out, outlen + sizeof(uint32_t) * 2);
-
-			/* Move to next data chunk. */
-			size -= len;
-			in += len;
-		} while (size > 0);
-	}
-};
-
-#endif /* WITH_LZO */
-
-/*********************************************
- ******** START OF NOCOMP CODE (uncompressed)*
- *********************************************/
-
-/** Filter without any compression. */
-struct NoCompLoadFilter : LoadFilter {
-	/**
-	 * Initialise this filter.
-	 * @param chain The next filter in this chain.
-	 */
-	NoCompLoadFilter(std::shared_ptr<LoadFilter> chain) : LoadFilter(chain)
-	{
-	}
-
-	size_t Read(uint8_t *buf, size_t size) override
-	{
-		return this->chain->Read(buf, size);
-	}
-};
-
-/** Filter without any compression. */
-struct NoCompSaveFilter : SaveFilter {
-	/**
-	 * Initialise this filter.
-	 * @param chain             The next filter in this chain.
-	 */
-	NoCompSaveFilter(std::shared_ptr<SaveFilter> chain, uint8_t) : SaveFilter(chain)
-	{
-	}
-
-	void Write(uint8_t *buf, size_t size) override
-	{
-		this->chain->Write(buf, size);
-	}
-};
-
-/********************************************
- ********** START OF ZLIB CODE **************
- ********************************************/
-
-#if defined(WITH_ZLIB)
-#include <zlib.h>
-
-/** Filter using Zlib compression. */
-struct ZlibLoadFilter : LoadFilter {
-	z_stream z;                        ///< Stream state we are reading from.
-	uint8_t fread_buf[MEMORY_CHUNK_SIZE]; ///< Buffer for reading from the file.
-
-	/**
-	 * Initialise this filter.
-	 * @param chain The next filter in this chain.
-	 */
-	ZlibLoadFilter(std::shared_ptr<LoadFilter> chain) : LoadFilter(chain)
-	{
-		memset(&this->z, 0, sizeof(this->z));
-		if (inflateInit(&this->z) != Z_OK) SlError(STR_GAME_SAVELOAD_ERROR_BROKEN_INTERNAL_ERROR, "cannot initialize decompressor");
-	}
-
-	/** Clean everything up. */
-	~ZlibLoadFilter()
-	{
-		inflateEnd(&this->z);
-	}
-
-	size_t Read(uint8_t *buf, size_t size) override
-	{
-		this->z.next_out  = buf;
-		this->z.avail_out = (uint)size;
-
-		do {
-			/* read more bytes from the file? */
-			if (this->z.avail_in == 0) {
-				this->z.next_in = this->fread_buf;
-				this->z.avail_in = (uint)this->chain->Read(this->fread_buf, sizeof(this->fread_buf));
-			}
-
-			/* inflate the data */
-			int r = inflate(&this->z, 0);
-			if (r == Z_STREAM_END) break;
-
-			if (r != Z_OK) SlError(STR_GAME_SAVELOAD_ERROR_BROKEN_INTERNAL_ERROR, "inflate() failed");
-		} while (this->z.avail_out != 0);
-
-		return size - this->z.avail_out;
-	}
-};
-
-/** Filter using Zlib compression. */
-struct ZlibSaveFilter : SaveFilter {
-	z_stream z; ///< Stream state we are writing to.
-	uint8_t fwrite_buf[MEMORY_CHUNK_SIZE]; ///< Buffer for writing to the file.
-
-	/**
-	 * Initialise this filter.
-	 * @param chain             The next filter in this chain.
-	 * @param compression_level The requested level of compression.
-	 */
-	ZlibSaveFilter(std::shared_ptr<SaveFilter> chain, uint8_t compression_level) : SaveFilter(chain)
-	{
-		memset(&this->z, 0, sizeof(this->z));
-		if (deflateInit(&this->z, compression_level) != Z_OK) SlError(STR_GAME_SAVELOAD_ERROR_BROKEN_INTERNAL_ERROR, "cannot initialize compressor");
-	}
-
-	/** Clean up what we allocated. */
-	~ZlibSaveFilter()
-	{
-		deflateEnd(&this->z);
-	}
-
-	/**
-	 * Helper loop for writing the data.
-	 * @param p    The bytes to write.
-	 * @param len  Amount of bytes to write.
-	 * @param mode Mode for deflate.
-	 */
-	void WriteLoop(uint8_t *p, size_t len, int mode)
-	{
-		uint n;
-		this->z.next_in = p;
-		this->z.avail_in = (uInt)len;
-		do {
-			this->z.next_out = this->fwrite_buf;
-			this->z.avail_out = sizeof(this->fwrite_buf);
-
-			/**
-			 * For the poor next soul who sees many valgrind warnings of the
-			 * "Conditional jump or move depends on uninitialised value(s)" kind:
-			 * According to the author of zlib it is not a bug and it won't be fixed.
-			 * http://groups.google.com/group/comp.compression/browse_thread/thread/b154b8def8c2a3ef/cdf9b8729ce17ee2
-			 * [Mark Adler, Feb 24 2004, 'zlib-1.2.1 valgrind warnings' in the newsgroup comp.compression]
-			 */
-			int r = deflate(&this->z, mode);
-
-			/* bytes were emitted? */
-			if ((n = sizeof(this->fwrite_buf) - this->z.avail_out) != 0) {
-				this->chain->Write(this->fwrite_buf, n);
-			}
-			if (r == Z_STREAM_END) break;
-
-			if (r != Z_OK) SlError(STR_GAME_SAVELOAD_ERROR_BROKEN_INTERNAL_ERROR, "zlib returned error code");
-		} while (this->z.avail_in || !this->z.avail_out);
-	}
-
-	void Write(uint8_t *buf, size_t size) override
-	{
-		this->WriteLoop(buf, size, 0);
-	}
-
-	void Finish() override
-	{
-		this->WriteLoop(nullptr, 0, Z_FINISH);
-		this->chain->Finish();
-	}
-};
-
-#endif /* WITH_ZLIB */
-
-/********************************************
- ********** START OF LZMA CODE **************
- ********************************************/
-
-#if defined(WITH_LIBLZMA)
-#include <lzma.h>
-
-/**
- * Have a copy of an initialised LZMA stream. We need this as it's
- * impossible to "re"-assign LZMA_STREAM_INIT to a variable in some
- * compilers, i.e. LZMA_STREAM_INIT can't be used to set something.
- * This var has to be used instead.
- */
-static const lzma_stream _lzma_init = LZMA_STREAM_INIT;
-
-/** Filter without any compression. */
-struct LZMALoadFilter : LoadFilter {
-	lzma_stream lzma;                  ///< Stream state that we are reading from.
-	uint8_t fread_buf[MEMORY_CHUNK_SIZE]; ///< Buffer for reading from the file.
-
-	/**
-	 * Initialise this filter.
-	 * @param chain The next filter in this chain.
-	 */
-	LZMALoadFilter(std::shared_ptr<LoadFilter> chain) : LoadFilter(chain), lzma(_lzma_init)
-	{
-		/* Allow saves up to 256 MB uncompressed */
-		if (lzma_auto_decoder(&this->lzma, 1 << 28, 0) != LZMA_OK) SlError(STR_GAME_SAVELOAD_ERROR_BROKEN_INTERNAL_ERROR, "cannot initialize decompressor");
-	}
-
-	/** Clean everything up. */
-	~LZMALoadFilter()
-	{
-		lzma_end(&this->lzma);
-	}
-
-	size_t Read(uint8_t *buf, size_t size) override
-	{
-		this->lzma.next_out  = buf;
-		this->lzma.avail_out = size;
-
-		do {
-			/* read more bytes from the file? */
-			if (this->lzma.avail_in == 0) {
-				this->lzma.next_in  = this->fread_buf;
-				this->lzma.avail_in = this->chain->Read(this->fread_buf, sizeof(this->fread_buf));
-			}
-
-			/* inflate the data */
-			lzma_ret r = lzma_code(&this->lzma, LZMA_RUN);
-			if (r == LZMA_STREAM_END) break;
-			if (r != LZMA_OK) SlError(STR_GAME_SAVELOAD_ERROR_BROKEN_INTERNAL_ERROR, "liblzma returned error code");
-		} while (this->lzma.avail_out != 0);
-
-		return size - this->lzma.avail_out;
-	}
-};
-
-/** Filter using LZMA compression. */
-struct LZMASaveFilter : SaveFilter {
-	lzma_stream lzma; ///< Stream state that we are writing to.
-	uint8_t fwrite_buf[MEMORY_CHUNK_SIZE]; ///< Buffer for writing to the file.
-
-	/**
-	 * Initialise this filter.
-	 * @param chain             The next filter in this chain.
-	 * @param compression_level The requested level of compression.
-	 */
-	LZMASaveFilter(std::shared_ptr<SaveFilter> chain, uint8_t compression_level) : SaveFilter(chain), lzma(_lzma_init)
-	{
-		if (lzma_easy_encoder(&this->lzma, compression_level, LZMA_CHECK_CRC32) != LZMA_OK) SlError(STR_GAME_SAVELOAD_ERROR_BROKEN_INTERNAL_ERROR, "cannot initialize compressor");
-	}
-
-	/** Clean up what we allocated. */
-	~LZMASaveFilter()
-	{
-		lzma_end(&this->lzma);
-	}
-
-	/**
-	 * Helper loop for writing the data.
-	 * @param p      The bytes to write.
-	 * @param len    Amount of bytes to write.
-	 * @param action Action for lzma_code.
-	 */
-	void WriteLoop(uint8_t *p, size_t len, lzma_action action)
-	{
-		size_t n;
-		this->lzma.next_in = p;
-		this->lzma.avail_in = len;
-		do {
-			this->lzma.next_out = this->fwrite_buf;
-			this->lzma.avail_out = sizeof(this->fwrite_buf);
-
-			lzma_ret r = lzma_code(&this->lzma, action);
-
-			/* bytes were emitted? */
-			if ((n = sizeof(this->fwrite_buf) - this->lzma.avail_out) != 0) {
-				this->chain->Write(this->fwrite_buf, n);
-			}
-			if (r == LZMA_STREAM_END) break;
-			if (r != LZMA_OK) SlError(STR_GAME_SAVELOAD_ERROR_BROKEN_INTERNAL_ERROR, "liblzma returned error code");
-		} while (this->lzma.avail_in || !this->lzma.avail_out);
-	}
-
-	void Write(uint8_t *buf, size_t size) override
-	{
-		this->WriteLoop(buf, size, LZMA_RUN);
-	}
-
-	void Finish() override
-	{
-		this->WriteLoop(nullptr, 0, LZMA_FINISH);
-		this->chain->Finish();
-	}
-};
-
-#endif /* WITH_LIBLZMA */
-
-/*******************************************
- ************* END OF CODE *****************
- *******************************************/
-
-/** The format for a reader/writer type of a savegame */
-struct SaveLoadFormat {
-	const char *name;                     ///< name of the compressor/decompressor (debug-only)
-	uint32_t tag;                           ///< the 4-letter tag by which it is identified in the savegame
-
-	std::shared_ptr<LoadFilter> (*init_load)(std::shared_ptr<LoadFilter> chain); ///< Constructor for the load filter.
-	std::shared_ptr<SaveFilter> (*init_write)(std::shared_ptr<SaveFilter> chain, uint8_t compression); ///< Constructor for the save filter.
-
-	uint8_t min_compression;                 ///< the minimum compression level of this format
-	uint8_t default_compression;             ///< the default compression level of this format
-	uint8_t max_compression;                 ///< the maximum compression level of this format
-};
-
-/** The different saveload formats known/understood by OpenTTD. */
-static const SaveLoadFormat _saveload_formats[] = {
-#if defined(WITH_LZO)
-	/* Roughly 75% larger than zlib level 6 at only ~7% of the CPU usage. */
-	{"lzo",    TO_BE32X('OTTD'), CreateLoadFilter<LZOLoadFilter>,    CreateSaveFilter<LZOSaveFilter>,    0, 0, 0},
-#else
-	{"lzo",    TO_BE32X('OTTD'), nullptr,                            nullptr,                            0, 0, 0},
-#endif
-	/* Roughly 5 times larger at only 1% of the CPU usage over zlib level 6. */
-	{"none",   TO_BE32X('OTTN'), CreateLoadFilter<NoCompLoadFilter>, CreateSaveFilter<NoCompSaveFilter>, 0, 0, 0},
-#if defined(WITH_ZLIB)
-	/* After level 6 the speed reduction is significant (1.5x to 2.5x slower per level), but the reduction in filesize is
-	 * fairly insignificant (~1% for each step). Lower levels become ~5-10% bigger by each level than level 6 while level
-	 * 1 is "only" 3 times as fast. Level 0 results in uncompressed savegames at about 8 times the cost of "none". */
-	{"zlib",   TO_BE32X('OTTZ'), CreateLoadFilter<ZlibLoadFilter>,   CreateSaveFilter<ZlibSaveFilter>,   0, 6, 9},
-#else
-	{"zlib",   TO_BE32X('OTTZ'), nullptr,                            nullptr,                            0, 0, 0},
-#endif
-#if defined(WITH_LIBLZMA)
-	/* Level 2 compression is speed wise as fast as zlib level 6 compression (old default), but results in ~10% smaller saves.
-	 * Higher compression levels are possible, and might improve savegame size by up to 25%, but are also up to 10 times slower.
-	 * The next significant reduction in file size is at level 4, but that is already 4 times slower. Level 3 is primarily 50%
-	 * slower while not improving the filesize, while level 0 and 1 are faster, but don't reduce savegame size much.
-	 * It's OTTX and not e.g. OTTL because liblzma is part of xz-utils and .tar.xz is preferred over .tar.lzma. */
-	{"lzma",   TO_BE32X('OTTX'), CreateLoadFilter<LZMALoadFilter>,   CreateSaveFilter<LZMASaveFilter>,   0, 2, 9},
-#else
-	{"lzma",   TO_BE32X('OTTX'), nullptr,                            nullptr,                            0, 0, 0},
-#endif
-};
-
-/**
- * Return the savegameformat of the game. Whether it was created with ZLIB compression
- * uncompressed, or another type
- * @param full_name Name of the savegame format. If empty it picks the first available one
- * @param compression_level Output for telling what compression level we want.
- * @return Pointer to SaveLoadFormat struct giving all characteristics of this type of savegame
- */
-static const SaveLoadFormat *GetSavegameFormat(const std::string &full_name, uint8_t *compression_level)
-{
-	const SaveLoadFormat *def = lastof(_saveload_formats);
-
-	/* find default savegame format, the highest one with which files can be written */
-	while (!def->init_write) def--;
-
-	if (!full_name.empty()) {
-		/* Get the ":..." of the compression level out of the way */
-		size_t separator = full_name.find(':');
-		bool has_comp_level = separator != std::string::npos;
-		const std::string name(full_name, 0, has_comp_level ? separator : full_name.size());
-
-		for (const SaveLoadFormat *slf = &_saveload_formats[0]; slf != endof(_saveload_formats); slf++) {
-			if (slf->init_write != nullptr && name.compare(slf->name) == 0) {
-				*compression_level = slf->default_compression;
-				if (has_comp_level) {
-					const std::string complevel(full_name, separator + 1);
-
-					/* Get the level and determine whether all went fine. */
-					size_t processed;
-					long level = std::stol(complevel, &processed, 10);
-					if (processed == 0 || level != Clamp(level, slf->min_compression, slf->max_compression)) {
-						SetDParamStr(0, complevel);
-						ShowErrorMessage(STR_CONFIG_ERROR, STR_CONFIG_ERROR_INVALID_SAVEGAME_COMPRESSION_LEVEL, WL_CRITICAL);
-					} else {
-						*compression_level = level;
-					}
-				}
-				return slf;
-			}
-		}
-
-		SetDParamStr(0, name);
-		SetDParamStr(1, def->name);
-		ShowErrorMessage(STR_CONFIG_ERROR, STR_CONFIG_ERROR_INVALID_SAVEGAME_COMPRESSION_ALGORITHM, WL_CRITICAL);
-	}
-	*compression_level = def->default_compression;
-	return def;
-}
-
-/* actual loader/saver function */
-void InitializeGame(uint size_x, uint size_y, bool reset_date, bool reset_settings);
-extern bool AfterLoadGame();
-extern bool LoadOldSaveGame(const std::string &file);
-
-/**
- * Clear temporary data that is passed between various saveload phases.
- */
-static void ResetSaveloadData()
-{
-	ResetTempEngineData();
-	ResetLabelMaps();
-	ResetOldWaypoints();
-}
-
-/**
- * Clear/free saveload state.
- */
-static inline void ClearSaveLoadState()
-{
-	_sl.dumper = nullptr;
-	_sl.sf = nullptr;
-	_sl.reader = nullptr;
-	_sl.lf = nullptr;
-}
-
-/** Update the gui accordingly when starting saving and set locks on saveload. */
-static void SaveFileStart()
-{
-	SetMouseCursorBusy(true);
-
-	InvalidateWindowData(WC_STATUS_BAR, 0, SBI_SAVELOAD_START);
-	_sl.saveinprogress = true;
-}
-
-/** Update the gui accordingly when saving is done and release locks on saveload. */
-static void SaveFileDone()
-{
-	SetMouseCursorBusy(false);
-
-	InvalidateWindowData(WC_STATUS_BAR, 0, SBI_SAVELOAD_FINISH);
-	_sl.saveinprogress = false;
-
-#ifdef __EMSCRIPTEN__
-	EM_ASM(if (window["openttd_syncfs"]) openttd_syncfs());
-#endif
-}
-
-/** Set the error message from outside of the actual loading/saving of the game (AfterLoadGame and friends) */
-void SetSaveLoadError(StringID str)
-{
-	_sl.error_str = str;
-}
-
-/** Get the string representation of the error message */
-const char *GetSaveLoadErrorString()
-{
-	SetDParam(0, _sl.error_str);
-	SetDParamStr(1, _sl.extra_msg);
-
-	static std::string err_str;
-	err_str = GetString(_sl.action == SLA_SAVE ? STR_ERROR_GAME_SAVE_FAILED : STR_ERROR_GAME_LOAD_FAILED);
-	return err_str.c_str();
-}
-
-/** Show a gui message when saving has failed */
-static void SaveFileError()
-{
-	SetDParamStr(0, GetSaveLoadErrorString());
-	ShowErrorMessage(STR_JUST_RAW_STRING, INVALID_STRING_ID, WL_ERROR);
-	SaveFileDone();
-}
-
-/**
- * We have written the whole game into memory, _memory_savegame, now find
- * and appropriate compressor and start writing to file.
- */
-static SaveOrLoadResult SaveFileToDisk(bool threaded)
-{
-	try {
-		uint8_t compression;
-		const SaveLoadFormat *fmt = GetSavegameFormat(_savegame_format, &compression);
-
-		/* We have written our stuff to memory, now write it to file! */
-		uint32_t hdr[2] = { fmt->tag, TO_BE32(SAVEGAME_VERSION << 16) };
-		_sl.sf->Write((uint8_t*)hdr, sizeof(hdr));
-
-		_sl.sf = fmt->init_write(_sl.sf, compression);
-		_sl.dumper->Flush(_sl.sf);
-
-		ClearSaveLoadState();
-
-		if (threaded) SetAsyncSaveFinish(SaveFileDone);
-
-		return SL_OK;
-	} catch (...) {
-		ClearSaveLoadState();
-
-		AsyncSaveFinishProc asfp = SaveFileDone;
-
-		/* We don't want to shout when saving is just
-		 * cancelled due to a client disconnecting. */
-		if (_sl.error_str != STR_NETWORK_ERROR_LOSTCONNECTION) {
-			/* Skip the "colour" character */
-			Debug(sl, 0, "{}", GetSaveLoadErrorString() + 3);
-			asfp = SaveFileError;
-		}
->>>>>>> 6c5a8f55
 
 	const ChunkHandler *ch = SlFindChunkHandler(id);
 	if (ch == nullptr) SlErrorCorrupt("Unknown chunk type");
@@ -3009,12 +2077,7 @@
 	_sl.block_mode = ch.type;
 	_sl.expect_table_header = (_sl.block_mode == CH_TABLE || _sl.block_mode == CH_SPARSE_TABLE);
 
-<<<<<<< HEAD
 	_sl.need_length = (_sl.expect_table_header || _sl.block_mode == CH_RIFF) ? NL_WANTLENGTH : NL_NONE;
-=======
-	uint32_t hdr[2];
-	if (_sl.lf->Read((uint8_t*)hdr, sizeof(hdr)) != sizeof(hdr)) SlError(STR_GAME_SAVELOAD_ERROR_FILE_NOT_READABLE);
->>>>>>> 6c5a8f55
 
 	switch (_sl.block_mode) {
 		case CH_RIFF:
