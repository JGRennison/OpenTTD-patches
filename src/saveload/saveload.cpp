/*
 * This file is part of OpenTTD.
 * OpenTTD is free software; you can redistribute it and/or modify it under the terms of the GNU General Public License as published by the Free Software Foundation, version 2.
 * OpenTTD is distributed in the hope that it will be useful, but WITHOUT ANY WARRANTY; without even the implied warranty of MERCHANTABILITY or FITNESS FOR A PARTICULAR PURPOSE.
 * See the GNU General Public License for more details. You should have received a copy of the GNU General Public License along with OpenTTD. If not, see <http://www.gnu.org/licenses/>.
 */

/**
 * @file saveload.cpp
 * All actions handling saving and loading goes on in this file. The general actions
 * are as follows for saving a game (loading is analogous):
 * <ol>
 * <li>initialize the writer by creating a temporary memory-buffer for it
 * <li>go through all to-be saved elements, each 'chunk' (#ChunkHandler) prefixed by a label
 * <li>use their description array (#SaveLoad) to know what elements to save and in what version
 *    of the game it was active (used when loading)
 * <li>write all data byte-by-byte to the temporary buffer so it is endian-safe
 * <li>when the buffer is full; flush it to the output (eg save to file) (_sl.buf, _sl.bufp, _sl.bufe)
 * <li>repeat this until everything is done, and flush any remaining output to file
 * </ol>
 */

#include "../stdafx.h"

#include "saveload.h"
#include "../debug.h"
#include "../string_func.h"
#include "../string_func_extra.h"
#include "../strings_func.h"
#include "../core/bitmath_func.hpp"
#include "../vehicle_base.h"
#include "../station_base.h"
#include "../linkgraph/linkgraph.h"
#include "../linkgraph/linkgraphjob.h"
#include "../town.h"
#include "../roadstop_base.h"
#include "../autoreplace_base.h"
#include "../core/ring_buffer.hpp"

#include <atomic>
#include <vector>
#include <string>
#include <map>
#include <list>

#include "../safeguards.h"

StringID RemapOldStringID(StringID s);
std::string CopyFromOldName(StringID id);

extern uint8_t SlSaveToTempBufferSetup();
extern std::span<uint8_t> SlSaveToTempBufferRestore(uint8_t state);
extern void SlCopyBytesRead(void *ptr, size_t length);
extern void SlCopyBytesWrite(void *ptr, size_t length);

namespace upstream_sl {

/** What are we currently doing? */
enum SaveLoadAction {
	SLA_LOAD,        ///< loading
	SLA_SAVE,        ///< saving
	SLA_PTRS,        ///< fixing pointers
	SLA_NULL,        ///< null all pointers (on loading error)
	SLA_LOAD_CHECK,  ///< partial loading into #_load_check_data
};

enum NeedLength {
	NL_NONE = 0,       ///< not working in NeedLength mode
	NL_WANTLENGTH = 1, ///< writing length and data
	NL_CALCLENGTH = 2, ///< need to calculate the length
};

/** The saveload struct, containing reader-writer functions, buffer, version, etc. */
struct SaveLoadParams {
	SaveLoadAction action;               ///< are we doing a save or a load atm.
	NeedLength need_length;              ///< working in NeedLength (Autolength) mode?
	uint8_t block_mode;                  ///< ???

	size_t obj_len;                      ///< the length of the current object we are busy with
	int array_index, last_array_index;   ///< in the case of an array, the current and last positions
	bool expect_table_header;            ///< In the case of a table, if the header is saved/loaded.
};

static SaveLoadParams _sl; ///< Parameters used for/at saveload.

static const std::vector<ChunkHandlerRef> &ChunkHandlers()
{
	/* These define the chunks */
	extern const ChunkHandlerTable _gamelog_chunk_handlers;
	extern const ChunkHandlerTable _map_chunk_handlers;
	extern const ChunkHandlerTable _misc_chunk_handlers;
	//extern const ChunkHandlerTable _name_chunk_handlers;
	extern const ChunkHandlerTable _cheat_chunk_handlers;
	extern const ChunkHandlerTable _setting_chunk_handlers;
	extern const ChunkHandlerTable _company_chunk_handlers;
	extern const ChunkHandlerTable _engine_chunk_handlers;
	extern const ChunkHandlerTable _veh_chunk_handlers;
	//extern const ChunkHandlerTable _waypoint_chunk_handlers;
	extern const ChunkHandlerTable _depot_chunk_handlers;
	extern const ChunkHandlerTable _order_chunk_handlers;
	extern const ChunkHandlerTable _town_chunk_handlers;
	extern const ChunkHandlerTable _sign_chunk_handlers;
	extern const ChunkHandlerTable _station_chunk_handlers;
	extern const ChunkHandlerTable _industry_chunk_handlers;
	extern const ChunkHandlerTable _economy_chunk_handlers;
	extern const ChunkHandlerTable _subsidy_chunk_handlers;
	extern const ChunkHandlerTable _cargomonitor_chunk_handlers;
	extern const ChunkHandlerTable _goal_chunk_handlers;
	extern const ChunkHandlerTable _story_page_chunk_handlers;
	extern const ChunkHandlerTable _league_chunk_handlers;
	extern const ChunkHandlerTable _ai_chunk_handlers;
	extern const ChunkHandlerTable _game_chunk_handlers;
	extern const ChunkHandlerTable _animated_tile_chunk_handlers;
	extern const ChunkHandlerTable _newgrf_chunk_handlers;
	extern const ChunkHandlerTable _group_chunk_handlers;
	extern const ChunkHandlerTable _cargopacket_chunk_handlers;
	extern const ChunkHandlerTable _autoreplace_chunk_handlers;
	extern const ChunkHandlerTable _labelmaps_chunk_handlers;
	extern const ChunkHandlerTable _linkgraph_chunk_handlers;
	extern const ChunkHandlerTable _airport_chunk_handlers;
	extern const ChunkHandlerTable _object_chunk_handlers;
	extern const ChunkHandlerTable _persistent_storage_chunk_handlers;
	extern const ChunkHandlerTable _water_region_chunk_handlers;
	extern const ChunkHandlerTable _randomizer_chunk_handlers;

	/** List of all chunks in a savegame. */
	static const ChunkHandlerTable _chunk_handler_tables[] = {
		_gamelog_chunk_handlers,
		_map_chunk_handlers,
		_misc_chunk_handlers,
		//_name_chunk_handlers,
		_cheat_chunk_handlers,
		_setting_chunk_handlers,
		_veh_chunk_handlers,
		//_waypoint_chunk_handlers,
		_depot_chunk_handlers,
		_order_chunk_handlers,
		_industry_chunk_handlers,
		_economy_chunk_handlers,
		_subsidy_chunk_handlers,
		_cargomonitor_chunk_handlers,
		_goal_chunk_handlers,
		_story_page_chunk_handlers,
		_league_chunk_handlers,
		_engine_chunk_handlers,
		_town_chunk_handlers,
		_sign_chunk_handlers,
		_station_chunk_handlers,
		_company_chunk_handlers,
		_ai_chunk_handlers,
		_game_chunk_handlers,
		_animated_tile_chunk_handlers,
		_newgrf_chunk_handlers,
		_group_chunk_handlers,
		_cargopacket_chunk_handlers,
		_autoreplace_chunk_handlers,
		_labelmaps_chunk_handlers,
		_linkgraph_chunk_handlers,
		_airport_chunk_handlers,
		_object_chunk_handlers,
		_persistent_storage_chunk_handlers,
		_water_region_chunk_handlers,
		_randomizer_chunk_handlers,
	};

	static std::vector<ChunkHandlerRef> _chunk_handlers;

	if (_chunk_handlers.empty()) {
		for (auto &chunk_handler_table : _chunk_handler_tables) {
			for (auto &chunk_handler : chunk_handler_table) {
				_chunk_handlers.push_back(chunk_handler);
			}
		}
	}

	return _chunk_handlers;
}

/** Null all pointers (convert index -> nullptr) */
void SlNullPointers()
{
	_sl.action = SLA_NULL;

	/* We don't want any savegame conversion code to run
	 * during NULLing; especially those that try to get
	 * pointers from other pools. */
	_sl_version = MAX_LOAD_SAVEGAME_VERSION;

	for (const ChunkHandler &ch : ChunkHandlers()) {
		DEBUG(sl, 3, "Nulling pointers for %c%c%c%c", ch.id >> 24, ch.id >> 16, ch.id >> 8, ch.id);
		ch.FixPointers();
	}

	assert(_sl.action == SLA_NULL);
}

/**
 * Read in the header descriptor of an object or an array.
 * If the highest bit is set (7), then the index is bigger than 127
 * elements, so use the next byte to read in the real value.
 * The actual value is then both bytes added with the first shifted
 * 8 bits to the left, and dropping the highest bit (which only indicated a big index).
 * x = ((x & 0x7F) << 8) + SlReadByte();
 * @return Return the value of the index
 */
static uint SlReadSimpleGamma()
{
	uint i = SlReadByte();
	if (HasBit(i, 7)) {
		i &= ~0x80;
		if (HasBit(i, 6)) {
			i &= ~0x40;
			if (HasBit(i, 5)) {
				i &= ~0x20;
				if (HasBit(i, 4)) {
					i &= ~0x10;
					if (HasBit(i, 3)) {
						SlErrorCorrupt("Unsupported gamma");
					}
					i = SlReadByte(); // 32 bits only.
				}
				i = (i << 8) | SlReadByte();
			}
			i = (i << 8) | SlReadByte();
		}
		i = (i << 8) | SlReadByte();
	}
	return i;
}

/**
 * Write the header descriptor of an object or an array.
 * If the element is bigger than 127, use 2 bytes for saving
 * and use the highest byte of the first written one as a notice
 * that the length consists of 2 bytes, etc.. like this:
 * 0xxxxxxx
 * 10xxxxxx xxxxxxxx
 * 110xxxxx xxxxxxxx xxxxxxxx
 * 1110xxxx xxxxxxxx xxxxxxxx xxxxxxxx
 * 11110--- xxxxxxxx xxxxxxxx xxxxxxxx xxxxxxxx
 * We could extend the scheme ad infinum to support arbitrarily
 * large chunks, but as sizeof(size_t) == 4 is still very common
 * we don't support anything above 32 bits. That's why in the last
 * case the 3 most significant bits are unused.
 * @param i Index being written
 */

static void SlWriteSimpleGamma(size_t i)
{
	if (i >= (1 << 7)) {
		if (i >= (1 << 14)) {
			if (i >= (1 << 21)) {
				if (i >= (1 << 28)) {
					assert(i <= UINT32_MAX); // We can only support 32 bits for now.
					SlWriteByte((uint8_t)(0xF0));
					SlWriteByte((uint8_t)(i >> 24));
				} else {
					SlWriteByte((uint8_t)(0xE0 | (i >> 24)));
				}
				SlWriteByte((uint8_t)(i >> 16));
			} else {
				SlWriteByte((uint8_t)(0xC0 | (i >> 16)));
			}
			SlWriteByte((uint8_t)(i >> 8));
		} else {
			SlWriteByte((uint8_t)(0x80 | (i >> 8)));
		}
	}
	SlWriteByte((uint8_t)i);
}

/** Return how many bytes used to encode a gamma value */
static inline uint SlGetGammaLength(size_t i)
{
	return 1 + (i >= (1 << 7)) + (i >= (1 << 14)) + (i >= (1 << 21)) + (i >= (1 << 28));
}

static inline uint SlReadSparseIndex()
{
	return SlReadSimpleGamma();
}

static inline void SlWriteSparseIndex(uint index)
{
	SlWriteSimpleGamma(index);
}

static inline uint SlReadArrayLength()
{
	return SlReadSimpleGamma();
}

static inline void SlWriteArrayLength(size_t length)
{
	SlWriteSimpleGamma(length);
}

static inline uint SlGetArrayLength(size_t length)
{
	return SlGetGammaLength(length);
}

/**
 * Return the type as saved/loaded inside the savegame.
 */
static uint8_t GetSavegameFileType(const SaveLoad &sld)
{
	switch (sld.cmd) {
		case SL_VAR:
			return GetVarFileType(sld.conv); break;

		case SL_STR:
		case SL_STDSTR:
		case SL_ARR:
		case SL_VECTOR:
		case SL_RING:
			return GetVarFileType(sld.conv) | SLE_FILE_HAS_LENGTH_FIELD; break;

		case SL_REF:
			return IsSavegameVersionBefore(SLV_69) ? SLE_FILE_U16 : SLE_FILE_U32;

		case SL_REFLIST:
		case SL_REFRING:
		case SL_REFVEC:
			return (IsSavegameVersionBefore(SLV_69) ? SLE_FILE_U16 : SLE_FILE_U32) | SLE_FILE_HAS_LENGTH_FIELD;

		case SL_SAVEBYTE:
			return SLE_FILE_U8;

		case SL_STRUCT:
		case SL_STRUCTLIST:
			return SLE_FILE_STRUCT | SLE_FILE_HAS_LENGTH_FIELD;

		default: NOT_REACHED();
	}
}

/**
 * Return the size in bytes of a certain type of normal/atomic variable
 * as it appears in memory. See VarTypes
 * @param conv VarType type of variable that is used for calculating the size
 * @return Return the size of this type in bytes
 */
static inline uint SlCalcConvMemLen(VarType conv)
{
	switch (GetVarMemType(conv)) {
<<<<<<< HEAD
		case SLE_VAR_STRB:
=======
		case SLE_VAR_BL: return sizeof(bool);
		case SLE_VAR_I8: return sizeof(int8_t);
		case SLE_VAR_U8: return sizeof(uint8_t);
		case SLE_VAR_I16: return sizeof(int16_t);
		case SLE_VAR_U16: return sizeof(uint16_t);
		case SLE_VAR_I32: return sizeof(int32_t);
		case SLE_VAR_U32: return sizeof(uint32_t);
		case SLE_VAR_I64: return sizeof(int64_t);
		case SLE_VAR_U64: return sizeof(uint64_t);
		case SLE_VAR_NULL: return 0;

>>>>>>> ef55cc79
		case SLE_VAR_STR:
		case SLE_VAR_STRQ:
			return SlReadArrayLength();

		case SLE_VAR_NAME:
		default:
			NOT_REACHED();
	}
}

/**
 * Return the size in bytes of a certain type of normal/atomic variable
 * as it appears in a saved game. See VarTypes
 * @param conv VarType type of variable that is used for calculating the size
 * @return Return the size of this type in bytes
 */
static inline uint8_t SlCalcConvFileLen(VarType conv)
{
	switch (GetVarFileType(conv)) {
		case SLE_FILE_END: return 0;
		case SLE_FILE_I8: return sizeof(int8_t);
		case SLE_FILE_U8: return sizeof(uint8_t);
		case SLE_FILE_I16: return sizeof(int16_t);
		case SLE_FILE_U16: return sizeof(uint16_t);
		case SLE_FILE_I32: return sizeof(int32_t);
		case SLE_FILE_U32: return sizeof(uint32_t);
		case SLE_FILE_I64: return sizeof(int64_t);
		case SLE_FILE_U64: return sizeof(uint64_t);
		case SLE_FILE_STRINGID: return sizeof(uint16_t);

		case SLE_FILE_STRING:
			return SlReadArrayLength();

		case SLE_FILE_STRUCT:
		default:
<<<<<<< HEAD
			uint8_t type = GetVarFileType(conv);
			assert_msg(type < lengthof(conv_file_size), "%u, %u", (uint)type, (uint)lengthof(conv_file_size));
			return conv_file_size[type];
=======
			NOT_REACHED();
>>>>>>> ef55cc79
	}
}

/** Return the size in bytes of a reference (pointer) */
static inline size_t SlCalcRefLen()
{
	return IsSavegameVersionBefore(SLV_69) ? 2 : 4;
}

void SlSetArrayIndex(uint index)
{
	_sl.need_length = NL_WANTLENGTH;
	_sl.array_index = index;
}

static size_t _next_offs;

/**
 * Iterate through the elements of an array and read the whole thing
 * @return The index of the object, or -1 if we have reached the end of current block
 */
int SlIterateArray()
{
	int index;

	/* After reading in the whole array inside the loop
	 * we must have read in all the data, so we must be at end of current block. */
	if (_next_offs != 0 && SlGetBytesRead() != _next_offs) SlErrorCorrupt("Invalid chunk size");

	for (;;) {
		uint length = SlReadArrayLength();
		if (length == 0) {
			assert(!_sl.expect_table_header);
			_next_offs = 0;
			return -1;
		}

		_sl.obj_len = --length;
		_next_offs = SlGetBytesRead() + length;

		if (_sl.expect_table_header) {
			_sl.expect_table_header = false;
			return INT32_MAX;
		}

		switch (_sl.block_mode) {
			case CH_SPARSE_TABLE:
			case CH_SPARSE_ARRAY: index = (int)SlReadSparseIndex(); break;
			case CH_TABLE:
			case CH_ARRAY:        index = _sl.array_index++; break;
			default:
				DEBUG(sl, 0, "SlIterateArray error");
				return -1; // error
		}

		if (length != 0) return index;
	}
}

/**
 * Skip an array or sparse array
 */
void SlSkipArray()
{
	while (SlIterateArray() != -1) {
		SlSkipBytes(_next_offs - SlGetBytesRead());
	}
}

/**
 * Sets the length of either a RIFF object or the number of items in an array.
 * This lets us load an object or an array of arbitrary size
 * @param length The length of the sought object/array
 */
void SlSetLength(size_t length)
{
	assert(_sl.action == SLA_SAVE);

	switch (_sl.need_length) {
		case NL_WANTLENGTH:
			_sl.need_length = NL_NONE;
			if ((_sl.block_mode == CH_TABLE || _sl.block_mode == CH_SPARSE_TABLE) && _sl.expect_table_header) {
				_sl.expect_table_header = false;
				SlWriteArrayLength(length + 1);
				break;
			}

			switch (_sl.block_mode) {
				case CH_RIFF:
					/* Ugly encoding of >16M RIFF chunks
					 * The lower 24 bits are normal
					 * The uppermost 4 bits are bits 24:27 */
					assert(length < (1 << 28));
					SlWriteUint32((uint32_t)((length & 0xFFFFFF) | ((length >> 24) << 28)));
					break;
				case CH_TABLE:
				case CH_ARRAY:
					assert(_sl.last_array_index <= _sl.array_index);
					while (++_sl.last_array_index <= _sl.array_index) {
						SlWriteArrayLength(1);
					}
					SlWriteArrayLength(length + 1);
					break;
				case CH_SPARSE_TABLE:
				case CH_SPARSE_ARRAY:
					SlWriteArrayLength(length + 1 + SlGetArrayLength(_sl.array_index)); // Also include length of sparse index.
					SlWriteSparseIndex(_sl.array_index);
					break;
				default: NOT_REACHED();
			}
			break;

		case NL_CALCLENGTH:
			_sl.obj_len += (int)length;
			break;

		default: NOT_REACHED();
	}
}

/**
 * Save/Load bytes. These do not need to be converted to Little/Big Endian
 * so directly write them or read them to/from file
 * @param ptr The source or destination of the object being manipulated
 * @param length number of bytes this fast CopyBytes lasts
 */
static void SlCopyBytes(void *ptr, size_t length)
{
	switch (_sl.action) {
		case SLA_LOAD_CHECK:
		case SLA_LOAD:
			SlCopyBytesRead(ptr, length);
			break;
		case SLA_SAVE:
			SlCopyBytesWrite(ptr, length);
			break;
		default: NOT_REACHED();
	}
}

/** Get the length of the current object */
size_t SlGetFieldLength()
{
	return _sl.obj_len;
}

/**
 * Return a signed-long version of the value of a setting
 * @param ptr pointer to the variable
 * @param conv type of variable, can be a non-clean
 * type, eg one with other flags because it is parsed
 * @return returns the value of the pointer-setting
 */
int64_t ReadValue(const void *ptr, VarType conv)
{
	switch (GetVarMemType(conv)) {
		case SLE_VAR_BL:  return (*(const bool   *)ptr != 0);
		case SLE_VAR_I8:  return *(const int8_t  *)ptr;
		case SLE_VAR_U8:  return *(const uint8_t *)ptr;
		case SLE_VAR_I16: return *(const int16_t *)ptr;
		case SLE_VAR_U16: return *(const uint16_t*)ptr;
		case SLE_VAR_I32: return *(const int32_t *)ptr;
		case SLE_VAR_U32: return *(const uint32_t*)ptr;
		case SLE_VAR_I64: return *(const int64_t *)ptr;
		case SLE_VAR_U64: return *(const uint64_t*)ptr;
		case SLE_VAR_NULL:return 0;
		default: NOT_REACHED();
	}
}

/**
 * Write the value of a setting
 * @param ptr pointer to the variable
 * @param conv type of variable, can be a non-clean type, eg
 *             with other flags. It is parsed upon read
 * @param val the new value being given to the variable
 */
void WriteValue(void *ptr, VarType conv, int64_t val)
{
	switch (GetVarMemType(conv)) {
		case SLE_VAR_BL:  *(bool    *)ptr = (val != 0);  break;
		case SLE_VAR_I8:  *(int8_t  *)ptr = val; break;
		case SLE_VAR_U8:  *(uint8_t *)ptr = val; break;
		case SLE_VAR_I16: *(int16_t *)ptr = val; break;
		case SLE_VAR_U16: *(uint16_t*)ptr = val; break;
		case SLE_VAR_I32: *(int32_t *)ptr = val; break;
		case SLE_VAR_U32: *(uint32_t*)ptr = val; break;
		case SLE_VAR_I64: *(int64_t *)ptr = val; break;
		case SLE_VAR_U64: *(uint64_t*)ptr = val; break;
		case SLE_VAR_NAME: *reinterpret_cast<std::string *>(ptr) = CopyFromOldName(val); break;
		case SLE_VAR_NULL: break;
		default: NOT_REACHED();
	}
}

/**
 * Handle all conversion and typechecking of variables here.
 * In the case of saving, read in the actual value from the struct
 * and then write them to file, endian safely. Loading a value
 * goes exactly the opposite way
 * @param ptr The object being filled/read
 * @param conv VarType type of the current element of the struct
 */
static void SlSaveLoadConv(void *ptr, VarType conv)
{
	switch (_sl.action) {
		case SLA_SAVE: {
			int64_t x = ReadValue(ptr, conv);

			/* Write the value to the file and check if its value is in the desired range */
			switch (GetVarFileType(conv)) {
				case SLE_FILE_I8: assert(x >= -128 && x <= 127);     SlWriteByte(x);break;
				case SLE_FILE_U8: assert(x >= 0 && x <= 255);        SlWriteByte(x);break;
				case SLE_FILE_I16:assert(x >= -32768 && x <= 32767); SlWriteUint16(x);break;
				case SLE_FILE_STRINGID:
				case SLE_FILE_U16:assert(x >= 0 && x <= 65535);      SlWriteUint16(x);break;
				case SLE_FILE_I32:
				case SLE_FILE_U32:                                   SlWriteUint32((uint32_t)x);break;
				case SLE_FILE_I64:
				case SLE_FILE_U64:                                   SlWriteUint64(x);break;
				default: NOT_REACHED();
			}
			break;
		}
		case SLA_LOAD_CHECK:
		case SLA_LOAD: {
			int64_t x;
			/* Read a value from the file */
			switch (GetVarFileType(conv)) {
				case SLE_FILE_I8:  x = (int8_t  )SlReadByte();   break;
				case SLE_FILE_U8:  x = (uint8_t )SlReadByte();   break;
				case SLE_FILE_I16: x = (int16_t )SlReadUint16(); break;
				case SLE_FILE_U16: x = (uint16_t)SlReadUint16(); break;
				case SLE_FILE_I32: x = (int32_t )SlReadUint32(); break;
				case SLE_FILE_U32: x = (uint32_t)SlReadUint32(); break;
				case SLE_FILE_I64: x = (int64_t )SlReadUint64(); break;
				case SLE_FILE_U64: x = (uint64_t)SlReadUint64(); break;
				case SLE_FILE_STRINGID: x = RemapOldStringID((uint16_t)SlReadUint16()); break;
				default: NOT_REACHED();
			}

			/* Write The value to the struct. These ARE endian safe. */
			WriteValue(ptr, conv, x);
			break;
		}
		case SLA_PTRS: break;
		case SLA_NULL: break;
		default: NOT_REACHED();
	}
}

/**
 * Calculate the net length of a string. This is in almost all cases
 * just strlen(), but if the string is not properly terminated, we'll
 * resort to the maximum length of the buffer.
 * @param ptr pointer to the stringbuffer
 * @param length maximum length of the string (buffer). If -1 we don't care
 * about a maximum length, but take string length as it is.
 * @return return the net length of the string
 */
static inline size_t SlCalcNetStringLen(const char *ptr, size_t length)
{
	if (ptr == nullptr) return 0;
	return std::min(strlen(ptr), length - 1);
}

/**
 * Calculate the gross length of the string that it
 * will occupy in the savegame. This includes the real length, returned
 * by SlCalcNetStringLen and the length that the index will occupy.
 * @param ptr pointer to the stringbuffer
 * @param length maximum length of the string (buffer size, etc.)
 * @param conv type of data been used
 * @return return the gross length of the string
 */
static inline size_t SlCalcStringLen(const void *ptr, size_t length, VarType conv)
{
	size_t len;
	const char *str;

	switch (GetVarMemType(conv)) {
		default: NOT_REACHED();
		case SLE_VAR_STR:
		case SLE_VAR_STRQ:
			str = *(const char * const *)ptr;
			len = SIZE_MAX;
			break;
		case SLE_VAR_STRB:
			str = (const char *)ptr;
			len = length;
			break;
	}

	len = SlCalcNetStringLen(str, len);
	return len + SlGetArrayLength(len); // also include the length of the index
}

/**
 * Calculate the gross length of the string that it
 * will occupy in the savegame. This includes the real length, returned
 * by SlCalcNetStringLen and the length that the index will occupy.
 * @param ptr Pointer to the \c std::string.
 * @return The gross length of the string.
 */
static inline size_t SlCalcStdStringLen(const void *ptr)
{
	const std::string *str = reinterpret_cast<const std::string *>(ptr);

	size_t len = str->length();
	return len + SlGetArrayLength(len); // also include the length of the index
}

/**
 * Save/Load a string.
 * @param ptr the string being manipulated
 * @param length of the string (full length)
 * @param conv must be SLE_FILE_STRING
 */
static void SlString(void *ptr, size_t length, VarType conv)
{
	switch (_sl.action) {
		case SLA_SAVE: {
			size_t len;
			switch (GetVarMemType(conv)) {
				default: NOT_REACHED();
				case SLE_VAR_STRB:
					len = SlCalcNetStringLen((char *)ptr, length);
					break;
				case SLE_VAR_STR:
				case SLE_VAR_STRQ:
					ptr = *(char **)ptr;
					len = SlCalcNetStringLen((char *)ptr, SIZE_MAX);
					break;
			}

			SlWriteArrayLength(len);
			SlCopyBytes(ptr, len);
			break;
		}
		case SLA_LOAD_CHECK:
		case SLA_LOAD: {
			size_t len = SlReadArrayLength();

			switch (GetVarMemType(conv)) {
				default: NOT_REACHED();
				case SLE_VAR_NULL:
					SlSkipBytes(len);
					return;
				case SLE_VAR_STRB:
					if (len >= length) {
						DEBUG(sl, 1, "String length in savegame is bigger than buffer, truncating");
						SlCopyBytes(ptr, length);
						SlSkipBytes(len - length);
						len = length - 1;
					} else {
						SlCopyBytes(ptr, len);
					}
					break;
				case SLE_VAR_STR:
				case SLE_VAR_STRQ: // Malloc'd string, free previous incarnation, and allocate
					free(*(char **)ptr);
					if (len == 0) {
						*(char **)ptr = nullptr;
						return;
					} else {
						*(char **)ptr = MallocT<char>(len + 1); // terminating '\0'
						ptr = *(char **)ptr;
						SlCopyBytes(ptr, len);
					}
					break;
			}

			((char *)ptr)[len] = '\0'; // properly terminate the string
			StringValidationSettings settings = SVS_REPLACE_WITH_QUESTION_MARK;
			if ((conv & SLF_ALLOW_CONTROL) != 0) {
				settings = settings | SVS_ALLOW_CONTROL_CODE;
				if (IsSavegameVersionBefore(SLV_169)) {
					str_fix_scc_encoded((char *)ptr, (char *)ptr + len);
				}
			}
			if ((conv & SLF_ALLOW_NEWLINE) != 0) {
				settings = settings | SVS_ALLOW_NEWLINE;
			}
			StrMakeValidInPlace((char *)ptr, (char *)ptr + len, settings);
			break;
		}
		case SLA_PTRS: break;
		case SLA_NULL: break;
		default: NOT_REACHED();
	}
}

/**
 * Save/Load a \c std::string.
 * @param ptr the string being manipulated
 * @param conv must be SLE_FILE_STRING
 */
static void SlStdString(void *ptr, VarType conv)
{
	std::string *str = reinterpret_cast<std::string *>(ptr);

	switch (_sl.action) {
		case SLA_SAVE: {
			size_t len = str->length();
			SlWriteArrayLength(len);
			SlCopyBytes(const_cast<void *>(static_cast<const void *>(str->c_str())), len);
			break;
		}

		case SLA_LOAD_CHECK:
		case SLA_LOAD: {
			size_t len = SlReadArrayLength();
			if (GetVarMemType(conv) == SLE_VAR_NULL) {
				SlSkipBytes(len);
				return;
			}

			str->resize(len);
			SlCopyBytes(str->data(), len);

			StringValidationSettings settings = SVS_REPLACE_WITH_QUESTION_MARK;
			if ((conv & SLF_ALLOW_CONTROL) != 0) {
				settings = settings | SVS_ALLOW_CONTROL_CODE;
				if (IsSavegameVersionBefore(SLV_169)) {
					char *buf = str->data();
					str->resize(str_fix_scc_encoded(buf, buf + str->size()) - buf);
				}
			}
			if ((conv & SLF_ALLOW_NEWLINE) != 0) {
				settings = settings | SVS_ALLOW_NEWLINE;
			}

			StrMakeValidInPlace(*str, settings);
		}

		case SLA_PTRS: break;
		case SLA_NULL: break;
		default: NOT_REACHED();
	}
}

/**
 * Internal function to save/Load a list of SL_VARs.
 * SlCopy() and SlArray() are very similar, with the exception of the header.
 * This function represents the common part.
 * @param object The object being manipulated.
 * @param length The length of the object in elements
 * @param conv VarType type of the items.
 */
static void SlCopyInternal(void *object, size_t length, VarType conv)
{
	if (GetVarMemType(conv) == SLE_VAR_NULL) {
		assert(_sl.action != SLA_SAVE); // Use SL_NULL if you want to write null-bytes
		SlSkipBytes(length * SlCalcConvFileLen(conv));
		return;
	}

	/* NOTICE - handle some buggy stuff, in really old versions everything was saved
	 * as a byte-type. So detect this, and adjust object size accordingly */
	if (_sl.action != SLA_SAVE && _sl_version == 0) {
		/* all objects except difficulty settings */
		if (conv == SLE_INT16 || conv == SLE_UINT16 || conv == SLE_STRINGID ||
				conv == SLE_INT32 || conv == SLE_UINT32) {
			SlCopyBytes(object, length * SlCalcConvFileLen(conv));
			return;
		}
		/* used for conversion of Money 32bit->64bit */
		if (conv == (SLE_FILE_I32 | SLE_VAR_I64)) {
			for (uint i = 0; i < length; i++) {
				((int64_t*)object)[i] = (int32_t)BSWAP32(SlReadUint32());
			}
			return;
		}
	}

	/* If the size of elements is 1 byte both in file and memory, no special
	 * conversion is needed, use specialized copy-copy function to speed up things */
	if (conv == SLE_INT8 || conv == SLE_UINT8) {
		SlCopyBytes(object, length);
	} else {
		uint8_t *a = (uint8_t*)object;
		uint8_t mem_size = SlCalcConvMemLen(conv);

		for (; length != 0; length --) {
			SlSaveLoadConv(a, conv);
			a += mem_size; // get size
		}
	}
}

/**
 * Copy a list of SL_VARs to/from a savegame.
 * These entries are copied as-is, and you as caller have to make sure things
 * like length-fields are calculated correctly.
 * @param object The object being manipulated.
 * @param length The length of the object in elements
 * @param conv VarType type of the items.
 */
void SlCopy(void *object, size_t length, VarType conv)
{
	if (_sl.action == SLA_PTRS || _sl.action == SLA_NULL) return;

	/* Automatically calculate the length? */
	if (_sl.need_length != NL_NONE) {
		SlSetLength(length * SlCalcConvFileLen(conv));
		/* Determine length only? */
		if (_sl.need_length == NL_CALCLENGTH) return;
	}

	SlCopyInternal(object, length, conv);
}

/**
 * Return the size in bytes of a certain type of atomic array
 * @param length The length of the array counted in elements
 * @param conv VarType type of the variable that is used in calculating the size
 */
static inline size_t SlCalcArrayLen(size_t length, VarType conv)
{
	return SlCalcConvFileLen(conv) * length + SlGetArrayLength(length);
}

/**
 * Save/Load the length of the array followed by the array of SL_VAR elements.
 * @param array The array being manipulated
 * @param length The length of the array in elements
 * @param conv VarType type of the atomic array (int, uint8_t, uint64_t, etc.)
 */
static void SlArray(void *array, size_t length, VarType conv)
{
	switch (_sl.action) {
		case SLA_SAVE:
			SlWriteArrayLength(length);
			SlCopyInternal(array, length, conv);
			return;

		case SLA_LOAD_CHECK:
		case SLA_LOAD: {
			if (!IsSavegameVersionBefore(SLV_SAVELOAD_LIST_LENGTH)) {
				size_t sv_length = SlReadArrayLength();
				if (GetVarMemType(conv) == SLE_VAR_NULL) {
					/* We don't know this field, so we assume the length in the savegame is correct. */
					length = sv_length;
				} else if (sv_length != length) {
					/* If the SLE_ARR changes size, a savegame bump is required
					 * and the developer should have written conversion lines.
					 * Error out to make this more visible. */
					SlErrorCorrupt("Fixed-length array is of wrong length");
				}
			}

			SlCopyInternal(array, length, conv);
			return;
		}

		case SLA_PTRS:
		case SLA_NULL:
			return;

		default:
			NOT_REACHED();
	}
}

/**
 * Pointers cannot be saved to a savegame, so this functions gets
 * the index of the item, and if not available, it hussles with
 * pointers (looks really bad :()
 * Remember that a nullptr item has value 0, and all
 * indices have +1, so vehicle 0 is saved as index 1.
 * @param obj The object that we want to get the index of
 * @param rt SLRefType type of the object the index is being sought of
 * @return Return the pointer converted to an index of the type pointed to
 */
static size_t ReferenceToInt(const void *obj, SLRefType rt)
{
	assert(_sl.action == SLA_SAVE);

	if (obj == nullptr) return 0;

	switch (rt) {
		case REF_VEHICLE_OLD: // Old vehicles we save as new ones
		case REF_VEHICLE:   return ((const  Vehicle*)obj)->index + 1;
		case REF_STATION:   return ((const  Station*)obj)->index + 1;
		case REF_TOWN:      return ((const     Town*)obj)->index + 1;
		case REF_ORDER:     return ((const    Order*)obj)->index + 1;
		case REF_ROADSTOPS: return ((const RoadStop*)obj)->index + 1;
		case REF_ENGINE_RENEWS:  return ((const       EngineRenew*)obj)->index + 1;
		case REF_CARGO_PACKET:   return ((const       CargoPacket*)obj)->index + 1;
		case REF_ORDERLIST:      return ((const         OrderList*)obj)->index + 1;
		case REF_STORAGE:        return ((const PersistentStorage*)obj)->index + 1;
		case REF_LINK_GRAPH:     return ((const         LinkGraph*)obj)->index + 1;
		case REF_LINK_GRAPH_JOB: return ((const      LinkGraphJob*)obj)->index + 1;
		default: NOT_REACHED();
	}
}

/**
 * Pointers cannot be loaded from a savegame, so this function
 * gets the index from the savegame and returns the appropriate
 * pointer from the already loaded base.
 * Remember that an index of 0 is a nullptr pointer so all indices
 * are +1 so vehicle 0 is saved as 1.
 * @param index The index that is being converted to a pointer
 * @param rt SLRefType type of the object the pointer is sought of
 * @return Return the index converted to a pointer of any type
 */
static void *IntToReference(size_t index, SLRefType rt)
{
	static_assert(sizeof(size_t) <= sizeof(void *));

	assert(_sl.action == SLA_PTRS);

	/* After version 4.3 REF_VEHICLE_OLD is saved as REF_VEHICLE,
	 * and should be loaded like that */
	if (rt == REF_VEHICLE_OLD && !IsSavegameVersionBefore(SLV_4, 4)) {
		rt = REF_VEHICLE;
	}

	/* No need to look up nullptr pointers, just return immediately */
	if (index == (rt == REF_VEHICLE_OLD ? 0xFFFF : 0)) return nullptr;

	/* Correct index. Old vehicles were saved differently:
	 * invalid vehicle was 0xFFFF, now we use 0x0000 for everything invalid. */
	if (rt != REF_VEHICLE_OLD) index--;

	switch (rt) {
		case REF_ORDERLIST:
			if (OrderList::IsValidID(index)) return OrderList::Get(index);
			SlErrorCorrupt("Referencing invalid OrderList");

		case REF_ORDER:
			if (Order::IsValidID(index)) return Order::Get(index);
			/* in old versions, invalid order was used to mark end of order list */
			if (IsSavegameVersionBefore(SLV_5, 2)) return nullptr;
			SlErrorCorrupt("Referencing invalid Order");

		case REF_VEHICLE_OLD:
		case REF_VEHICLE:
			if (Vehicle::IsValidID(index)) return Vehicle::Get(index);
			SlErrorCorrupt("Referencing invalid Vehicle");

		case REF_STATION:
			if (Station::IsValidID(index)) return Station::Get(index);
			SlErrorCorrupt("Referencing invalid Station");

		case REF_TOWN:
			if (Town::IsValidID(index)) return Town::Get(index);
			SlErrorCorrupt("Referencing invalid Town");

		case REF_ROADSTOPS:
			if (RoadStop::IsValidID(index)) return RoadStop::Get(index);
			SlErrorCorrupt("Referencing invalid RoadStop");

		case REF_ENGINE_RENEWS:
			if (EngineRenew::IsValidID(index)) return EngineRenew::Get(index);
			SlErrorCorrupt("Referencing invalid EngineRenew");

		case REF_CARGO_PACKET:
			if (CargoPacket::IsValidID(index)) return CargoPacket::Get(index);
			SlErrorCorrupt("Referencing invalid CargoPacket");

		case REF_STORAGE:
			if (PersistentStorage::IsValidID(index)) return PersistentStorage::Get(index);
			SlErrorCorrupt("Referencing invalid PersistentStorage");

		case REF_LINK_GRAPH:
			if (LinkGraph::IsValidID(index)) return LinkGraph::Get(index);
			SlErrorCorrupt("Referencing invalid LinkGraph");

		case REF_LINK_GRAPH_JOB:
			if (LinkGraphJob::IsValidID(index)) return LinkGraphJob::Get(index);
			SlErrorCorrupt("Referencing invalid LinkGraphJob");

		default: NOT_REACHED();
	}
}

/**
 * Handle conversion for references.
 * @param ptr The object being filled/read.
 * @param conv VarType type of the current element of the struct.
 */
void SlSaveLoadRef(void *ptr, VarType conv)
{
	switch (_sl.action) {
		case SLA_SAVE:
			SlWriteUint32((uint32_t)ReferenceToInt(*(void **)ptr, (SLRefType)conv));
			break;
		case SLA_LOAD_CHECK:
		case SLA_LOAD:
			*(size_t *)ptr = IsSavegameVersionBefore(SLV_69) ? (size_t)SlReadUint16() : SlReadUint32();
			break;
		case SLA_PTRS:
			*(void **)ptr = IntToReference(*(size_t *)ptr, (SLRefType)conv);
			break;
		case SLA_NULL:
			*(void **)ptr = nullptr;
			break;
		default: NOT_REACHED();
	}
}

template <typename T, typename U>
using ring_buffer_sl = ring_buffer<T>;

/**
 * Template class to help with list-like types.
 */
template <template<typename, typename> typename Tstorage, typename Tvar, typename Tallocator = std::allocator<Tvar>>
class SlStorageHelper {
	typedef Tstorage<Tvar, Tallocator> SlStorageT;
public:
	/**
	 * Internal templated helper to return the size in bytes of a list-like type.
	 * @param storage The storage to find the size of
	 * @param conv VarType type of variable that is used for calculating the size
	 * @param cmd The SaveLoadType ware are saving/loading.
	 */
	static size_t SlCalcLen(const void *storage, VarType conv, SaveLoadType cmd = SL_VAR)
	{
		assert(cmd == SL_VAR || cmd == SL_REF);

		const SlStorageT *list = static_cast<const SlStorageT *>(storage);

		int type_size = SlGetArrayLength(list->size());
		int item_size = SlCalcConvFileLen(cmd == SL_VAR ? conv : (VarType)SLE_FILE_U32);
		return list->size() * item_size + type_size;
	}

	static void SlSaveLoadMember(SaveLoadType cmd, Tvar *item, VarType conv)
	{
		switch (cmd) {
			case SL_VAR: SlSaveLoadConv(item, conv); break;
			case SL_REF: SlSaveLoadRef(item, conv); break;
			default:
				NOT_REACHED();
		}
	}

	/**
	 * Internal templated helper to save/load a list-like type.
	 * @param storage The storage being manipulated.
	 * @param conv VarType type of variable that is used for calculating the size.
	 * @param cmd The SaveLoadType ware are saving/loading.
	 */
	static void SlSaveLoad(void *storage, VarType conv, SaveLoadType cmd = SL_VAR)
	{
		assert(cmd == SL_VAR || cmd == SL_REF);

		SlStorageT *list = static_cast<SlStorageT *>(storage);

		switch (_sl.action) {
			case SLA_SAVE:
				SlWriteArrayLength(list->size());

				for (auto &item : *list) {
					SlSaveLoadMember(cmd, &item, conv);
				}
				break;

			case SLA_LOAD_CHECK:
			case SLA_LOAD: {
				size_t length;
				switch (cmd) {
					case SL_VAR: length = IsSavegameVersionBefore(SLV_SAVELOAD_LIST_LENGTH) ? SlReadUint32() : SlReadArrayLength(); break;
					case SL_REF: length = IsSavegameVersionBefore(SLV_69) ? SlReadUint16() : IsSavegameVersionBefore(SLV_SAVELOAD_LIST_LENGTH) ? SlReadUint32() : SlReadArrayLength(); break;
					default: NOT_REACHED();
				}

				/* Load each value and push to the end of the storage. */
				for (size_t i = 0; i < length; i++) {
					Tvar &data = list->emplace_back();
					SlSaveLoadMember(cmd, &data, conv);
				}
				break;
			}

			case SLA_PTRS:
				for (auto &item : *list) {
					SlSaveLoadMember(cmd, &item, conv);
				}
				break;

			case SLA_NULL:
				list->clear();
				break;

			default: NOT_REACHED();
		}
	}
};

/**
 * Return the size in bytes of a list.
 * @param list The std::list to find the size of.
 * @param conv VarType type of variable that is used for calculating the size.
 */
static inline size_t SlCalcRefListLen(const void *list, VarType conv)
{
	return SlStorageHelper<std::list, void *>::SlCalcLen(list, conv, SL_REF);
}

/**
 * Return the size in bytes of a ring buffer.
 * @param list The ring buffer to find the size of.
 * @param conv VarType type of variable that is used for calculating the size.
 */
static inline size_t SlCalcRefRingLen(const void *list, VarType conv)
{
	return SlStorageHelper<ring_buffer_sl, void *>::SlCalcLen(list, conv, SL_REF);
}

/**
 * Return the size in bytes of a vector.
 * @param list The std::vector to find the size of.
 * @param conv VarType type of variable that is used for calculating the size.
 */
static inline size_t SlCalcRefVectorLen(const void *list, VarType conv)
{
	return SlStorageHelper<std::vector, void *>::SlCalcLen(list, conv, SL_REF);
}

/**
 * Save/Load a list.
 * @param list The list being manipulated.
 * @param conv VarType type of variable that is used for calculating the size.
 */
static void SlRefList(void *list, VarType conv)
{
	/* Automatically calculate the length? */
	if (_sl.need_length != NL_NONE) {
		SlSetLength(SlCalcRefListLen(list, conv));
		/* Determine length only? */
		if (_sl.need_length == NL_CALCLENGTH) return;
	}

	SlStorageHelper<std::list, void *>::SlSaveLoad(list, conv, SL_REF);
}

/**
 * Save/Load a ring buffer.
 * @param list The list being manipulated.
 * @param conv VarType type of variable that is used for calculating the size.
 */
static void SlRefRing(void *list, VarType conv)
{
	/* Automatically calculate the length? */
	if (_sl.need_length != NL_NONE) {
		SlSetLength(SlCalcRefRingLen(list, conv));
		/* Determine length only? */
		if (_sl.need_length == NL_CALCLENGTH) return;
	}

	SlStorageHelper<ring_buffer_sl, void *>::SlSaveLoad(list, conv, SL_REF);
}

/**
 * Save/Load a vector.
 * @param list The list being manipulated.
 * @param conv VarType type of variable that is used for calculating the size.
 */
static void SlRefVector(void *list, VarType conv)
{
	/* Automatically calculate the length? */
	if (_sl.need_length != NL_NONE) {
		SlSetLength(SlCalcRefVectorLen(list, conv));
		/* Determine length only? */
		if (_sl.need_length == NL_CALCLENGTH) return;
	}

	SlStorageHelper<std::vector, void *>::SlSaveLoad(list, conv, SL_REF);
}

/**
 * Return the size in bytes of a ring buffer.
 * @param ring The ring buffer to find the size of
 * @param conv VarType type of variable that is used for calculating the size
 */
static inline size_t SlCalcRingLen(const void *ring, VarType conv)
{
	switch (GetVarMemType(conv)) {
		case SLE_VAR_BL: return SlStorageHelper<ring_buffer_sl, bool>::SlCalcLen(ring, conv);
		case SLE_VAR_I8: return SlStorageHelper<ring_buffer_sl, int8_t>::SlCalcLen(ring, conv);
		case SLE_VAR_U8: return SlStorageHelper<ring_buffer_sl, uint8_t>::SlCalcLen(ring, conv);
		case SLE_VAR_I16: return SlStorageHelper<ring_buffer_sl, int16_t>::SlCalcLen(ring, conv);
		case SLE_VAR_U16: return SlStorageHelper<ring_buffer_sl, uint16_t>::SlCalcLen(ring, conv);
		case SLE_VAR_I32: return SlStorageHelper<ring_buffer_sl, int32_t>::SlCalcLen(ring, conv);
		case SLE_VAR_U32: return SlStorageHelper<ring_buffer_sl, uint32_t>::SlCalcLen(ring, conv);
		case SLE_VAR_I64: return SlStorageHelper<ring_buffer_sl, int64_t>::SlCalcLen(ring, conv);
		case SLE_VAR_U64: return SlStorageHelper<ring_buffer_sl, uint64_t>::SlCalcLen(ring, conv);
		default: NOT_REACHED();
	}
}

/**
 * Save/load a ring buffer.
 * @param ring The ring buffer being manipulated
 * @param conv VarType type of variable that is used for calculating the size
 */
static void SlRing(void *ring, VarType conv)
{
	switch (GetVarMemType(conv)) {
		case SLE_VAR_BL: SlStorageHelper<ring_buffer_sl, bool>::SlSaveLoad(ring, conv); break;
		case SLE_VAR_I8: SlStorageHelper<ring_buffer_sl, int8_t>::SlSaveLoad(ring, conv); break;
		case SLE_VAR_U8: SlStorageHelper<ring_buffer_sl, uint8_t>::SlSaveLoad(ring, conv); break;
		case SLE_VAR_I16: SlStorageHelper<ring_buffer_sl, int16_t>::SlSaveLoad(ring, conv); break;
		case SLE_VAR_U16: SlStorageHelper<ring_buffer_sl, uint16_t>::SlSaveLoad(ring, conv); break;
		case SLE_VAR_I32: SlStorageHelper<ring_buffer_sl, int32_t>::SlSaveLoad(ring, conv); break;
		case SLE_VAR_U32: SlStorageHelper<ring_buffer_sl, uint32_t>::SlSaveLoad(ring, conv); break;
		case SLE_VAR_I64: SlStorageHelper<ring_buffer_sl, int64_t>::SlSaveLoad(ring, conv); break;
		case SLE_VAR_U64: SlStorageHelper<ring_buffer_sl, uint64_t>::SlSaveLoad(ring, conv); break;
		default: NOT_REACHED();
	}
}

/**
 * Return the size in bytes of a std::vector.
 * @param vector The std::vector to find the size of
 * @param conv VarType type of variable that is used for calculating the size
 */
static inline size_t SlCalcVectorLen(const void *vector, VarType conv)
{
	switch (GetVarMemType(conv)) {
		case SLE_VAR_BL: NOT_REACHED(); // Not supported
		case SLE_VAR_I8: return SlStorageHelper<std::vector, int8_t>::SlCalcLen(vector, conv);
		case SLE_VAR_U8: return SlStorageHelper<std::vector, uint8_t>::SlCalcLen(vector, conv);
		case SLE_VAR_I16: return SlStorageHelper<std::vector, int16_t>::SlCalcLen(vector, conv);
		case SLE_VAR_U16: return SlStorageHelper<std::vector, uint16_t>::SlCalcLen(vector, conv);
		case SLE_VAR_I32: return SlStorageHelper<std::vector, int32_t>::SlCalcLen(vector, conv);
		case SLE_VAR_U32: return SlStorageHelper<std::vector, uint32_t>::SlCalcLen(vector, conv);
		case SLE_VAR_I64: return SlStorageHelper<std::vector, int64_t>::SlCalcLen(vector, conv);
		case SLE_VAR_U64: return SlStorageHelper<std::vector, uint64_t>::SlCalcLen(vector, conv);
		default: NOT_REACHED();
	}
}

/**
 * Save/load a std::vector.
 * @param vector The std::vector being manipulated
 * @param conv VarType type of variable that is used for calculating the size
 */
static void SlVector(void *vector, VarType conv)
{
	switch (GetVarMemType(conv)) {
		case SLE_VAR_BL: NOT_REACHED(); // Not supported
		case SLE_VAR_I8: SlStorageHelper<std::vector, int8_t>::SlSaveLoad(vector, conv); break;
		case SLE_VAR_U8: SlStorageHelper<std::vector, uint8_t>::SlSaveLoad(vector, conv); break;
		case SLE_VAR_I16: SlStorageHelper<std::vector, int16_t>::SlSaveLoad(vector, conv); break;
		case SLE_VAR_U16: SlStorageHelper<std::vector, uint16_t>::SlSaveLoad(vector, conv); break;
		case SLE_VAR_I32: SlStorageHelper<std::vector, int32_t>::SlSaveLoad(vector, conv); break;
		case SLE_VAR_U32: SlStorageHelper<std::vector, uint32_t>::SlSaveLoad(vector, conv); break;
		case SLE_VAR_I64: SlStorageHelper<std::vector, int64_t>::SlSaveLoad(vector, conv); break;
		case SLE_VAR_U64: SlStorageHelper<std::vector, uint64_t>::SlSaveLoad(vector, conv); break;
		default: NOT_REACHED();
	}
}

/** Are we going to save this object or not? */
static inline bool SlIsObjectValidInSavegame(const SaveLoad &sld)
{
	return (_sl_version >= sld.version_from && _sl_version < sld.version_to);
}

/**
 * Calculate the size of the table header.
 * @param slt The SaveLoad table with objects to save/load.
 * @return size of given object.
 */
static size_t SlCalcTableHeader(const SaveLoadTable &slt)
{
	size_t length = 0;

	for (auto &sld : slt) {
		if (!SlIsObjectValidInSavegame(sld)) continue;

		length += SlCalcConvFileLen(SLE_UINT8);
		length += SlCalcStdStringLen(&sld.name);
	}

	length += SlCalcConvFileLen(SLE_UINT8); // End-of-list entry.

	for (auto &sld : slt) {
		if (!SlIsObjectValidInSavegame(sld)) continue;
		if (sld.cmd == SL_STRUCTLIST || sld.cmd == SL_STRUCT) {
			length += SlCalcTableHeader(sld.handler->GetDescription());
		}
	}

	return length;
}

/**
 * Calculate the size of an object.
 * @param object to be measured.
 * @param slt The SaveLoad table with objects to save/load.
 * @return size of given object.
 */
size_t SlCalcObjLength(const void *object, const SaveLoadTable &slt)
{
	size_t length = 0;

	/* Need to determine the length and write a length tag. */
	for (auto &sld : slt) {
		length += SlCalcObjMemberLength(object, sld);
	}
	return length;
}

size_t SlCalcObjMemberLength(const void *object, const SaveLoad &sld)
{
	assert(_sl.action == SLA_SAVE);

	if (!SlIsObjectValidInSavegame(sld)) return 0;

	switch (sld.cmd) {
		case SL_VAR: return SlCalcConvFileLen(sld.conv);
		case SL_REF: return SlCalcRefLen();
		case SL_ARR: return SlCalcArrayLen(sld.length, sld.conv);
		case SL_STR: return SlCalcStringLen(GetVariableAddress(object, sld), sld.length, sld.conv);
		case SL_REFLIST: return SlCalcRefListLen(GetVariableAddress(object, sld), sld.conv);
		case SL_REFRING: return SlCalcRefRingLen(GetVariableAddress(object, sld), sld.conv);
		case SL_REFVEC: return SlCalcRefVectorLen(GetVariableAddress(object, sld), sld.conv);
		case SL_RING: return SlCalcRingLen(GetVariableAddress(object, sld), sld.conv);
		case SL_VECTOR: return SlCalcVectorLen(GetVariableAddress(object, sld), sld.conv);
		case SL_STDSTR: return SlCalcStdStringLen(GetVariableAddress(object, sld));
		case SL_SAVEBYTE: return 1; // a byte is logically of size 1
		case SL_NULL: return SlCalcConvFileLen(sld.conv) * sld.length;

		case SL_STRUCT:
		case SL_STRUCTLIST: {
			NeedLength old_need_length = _sl.need_length;
			size_t old_obj_len = _sl.obj_len;

			_sl.need_length = NL_CALCLENGTH;
			_sl.obj_len = 0;

			/* Pretend that we are saving to collect the object size. Other
			 * means are difficult, as we don't know the length of the list we
			 * are about to store. */
			sld.handler->Save(const_cast<void *>(object));
			size_t length = _sl.obj_len;

			_sl.obj_len = old_obj_len;
			_sl.need_length = old_need_length;

			if (sld.cmd == SL_STRUCT) {
				length += SlGetArrayLength(1);
			}

			return length;
		}

		default: NOT_REACHED();
	}
	return 0;
}

static bool SlObjectMember(void *object, const SaveLoad &sld)
{
	if (!SlIsObjectValidInSavegame(sld)) return false;

	VarType conv = GB(sld.conv, 0, 8);
	switch (sld.cmd) {
		case SL_VAR:
		case SL_REF:
		case SL_ARR:
		case SL_STR:
		case SL_REFLIST:
		case SL_REFRING:
		case SL_REFVEC:
		case SL_RING:
		case SL_VECTOR:
		case SL_STDSTR: {
			void *ptr = GetVariableAddress(object, sld);

			switch (sld.cmd) {
				case SL_VAR: SlSaveLoadConv(ptr, conv); break;
				case SL_REF: SlSaveLoadRef(ptr, conv); break;
				case SL_ARR: SlArray(ptr, sld.length, conv); break;
				case SL_STR: SlString(ptr, sld.length, sld.conv); break;
				case SL_REFLIST: SlRefList(ptr, conv); break;
				case SL_REFRING: SlRefRing(ptr, conv); break;
				case SL_REFVEC: SlRefVector(ptr, conv); break;
				case SL_RING: SlRing(ptr, conv); break;
				case SL_VECTOR: SlVector(ptr, conv); break;
				case SL_STDSTR: SlStdString(ptr, sld.conv); break;
				default: NOT_REACHED();
			}
			break;
		}

		/* SL_SAVEBYTE writes a value to the savegame to identify the type of an object.
		 * When loading, the value is read explicitly with SlReadByte() to determine which
		 * object description to use. */
		case SL_SAVEBYTE: {
			void *ptr = GetVariableAddress(object, sld);

			switch (_sl.action) {
				case SLA_SAVE: SlWriteByte(*(uint8_t *)ptr); break;
				case SLA_LOAD_CHECK:
				case SLA_LOAD:
				case SLA_PTRS:
				case SLA_NULL: break;
				default: NOT_REACHED();
			}
			break;
		}

		case SL_NULL: {
			assert(GetVarMemType(sld.conv) == SLE_VAR_NULL);

			switch (_sl.action) {
				case SLA_LOAD_CHECK:
				case SLA_LOAD: SlSkipBytes(SlCalcConvFileLen(sld.conv) * sld.length); break;
				case SLA_SAVE: for (int i = 0; i < SlCalcConvFileLen(sld.conv) * sld.length; i++) SlWriteByte(0); break;
				case SLA_PTRS:
				case SLA_NULL: break;
				default: NOT_REACHED();
			}
			break;
		}

		case SL_STRUCT:
		case SL_STRUCTLIST:
			switch (_sl.action) {
				case SLA_SAVE: {
					if (sld.cmd == SL_STRUCT) {
						/* Store in the savegame if this struct was written or not. */
						SlSetStructListLength(SlCalcObjMemberLength(object, sld) > SlGetArrayLength(1) ? 1 : 0);
					}
					sld.handler->Save(object);
					break;
				}

				case SLA_LOAD_CHECK: {
					if (sld.cmd == SL_STRUCT && !IsSavegameVersionBefore(SLV_SAVELOAD_LIST_LENGTH)) {
						SlGetStructListLength(1);
					}
					sld.handler->LoadCheck(object);
					break;
				}

				case SLA_LOAD: {
					if (sld.cmd == SL_STRUCT && !IsSavegameVersionBefore(SLV_SAVELOAD_LIST_LENGTH)) {
						SlGetStructListLength(1);
					}
					sld.handler->Load(object);
					break;
				}

				case SLA_PTRS:
					sld.handler->FixPointers(object);
					break;

				case SLA_NULL: break;
				default: NOT_REACHED();
			}
			break;

		default: NOT_REACHED();
	}
	return true;
}

/**
 * Set the length of this list.
 * @param The length of the list.
 */
void SlSetStructListLength(size_t length)
{
	/* Automatically calculate the length? */
	if (_sl.need_length != NL_NONE) {
		SlSetLength(SlGetArrayLength(length));
		if (_sl.need_length == NL_CALCLENGTH) return;
	}

	SlWriteArrayLength(length);
}

/**
 * Get the length of this list; if it exceeds the limit, error out.
 * @param limit The maximum size the list can be.
 * @return The length of the list.
 */
size_t SlGetStructListLength(size_t limit)
{
	size_t length = SlReadArrayLength();
	if (length > limit) SlErrorCorrupt("List exceeds storage size");

	return length;
}

/**
 * Main SaveLoad function.
 * @param object The object that is being saved or loaded.
 * @param slt The SaveLoad table with objects to save/load.
 */
void SlObject(void *object, const SaveLoadTable &slt)
{
	/* Automatically calculate the length? */
	if (_sl.need_length != NL_NONE) {
		SlSetLength(SlCalcObjLength(object, slt));
		if (_sl.need_length == NL_CALCLENGTH) return;
	}

	for (auto &sld : slt) {
		SlObjectMember(object, sld);
	}
}

/**
 * Handler that is assigned when there is a struct read in the savegame which
 * is not known to the code. This means we are going to skip it.
 */
class SlSkipHandler : public SaveLoadHandler {
	void Save(void *) const override
	{
		NOT_REACHED();
	}

	void Load(void *object) const override
	{
		size_t length = SlGetStructListLength(UINT32_MAX);
		for (; length > 0; length--) {
			SlObject(object, this->GetLoadDescription());
		}
	}

	void LoadCheck(void *object) const override
	{
		this->Load(object);
	}

	virtual SaveLoadTable GetDescription() const override
	{
		return {};
	}

	virtual SaveLoadCompatTable GetCompatDescription() const override
	{
		NOT_REACHED();
	}
};

/**
 * Save or Load a table header.
 * @note a table-header can never contain more than 65535 fields.
 * @param slt The SaveLoad table with objects to save/load.
 * @return When loading, the ordered SaveLoad array to use; otherwise an empty list.
 */
std::vector<SaveLoad> SlTableHeader(const SaveLoadTable &slt)
{
	/* You can only use SlTableHeader if you are a CH_TABLE. */
	assert(_sl.block_mode == CH_TABLE || _sl.block_mode == CH_SPARSE_TABLE);

	switch (_sl.action) {
		case SLA_LOAD_CHECK:
		case SLA_LOAD: {
			std::vector<SaveLoad> saveloads;

			/* Build a key lookup mapping based on the available fields. */
			std::map<std::string, const SaveLoad *> key_lookup;
			for (auto &sld : slt) {
				if (!SlIsObjectValidInSavegame(sld)) continue;

				/* Check that there is only one active SaveLoad for a given name. */
				assert(key_lookup.find(sld.name) == key_lookup.end());
				key_lookup[sld.name] = &sld;
			}

			while (true) {
				uint8_t type = 0;
				SlSaveLoadConv(&type, SLE_UINT8);
				if (type == SLE_FILE_END) break;

				std::string key;
				SlStdString(&key, SLE_STR);

				auto sld_it = key_lookup.find(key);
				if (sld_it == key_lookup.end()) {
					/* SLA_LOADCHECK triggers this debug statement a lot and is perfectly normal. */
					DEBUG(sl, _sl.action == SLA_LOAD ? 2 : 6, "Field '%s' of type 0x%02X not found, skipping", key.c_str(), type);

					std::shared_ptr<SaveLoadHandler> handler = nullptr;
					SaveLoadType saveload_type;
					switch (type & SLE_FILE_TYPE_MASK) {
						case SLE_FILE_STRING:
							/* Strings are always marked with SLE_FILE_HAS_LENGTH_FIELD, as they are a list of chars. */
							saveload_type = SL_STR;
							break;

						case SLE_FILE_STRUCT:
							/* Structs are always marked with SLE_FILE_HAS_LENGTH_FIELD as SL_STRUCT is seen as a list of 0/1 in length. */
							saveload_type = SL_STRUCTLIST;
							handler = std::make_shared<SlSkipHandler>();
							break;

						default:
							saveload_type = (type & SLE_FILE_HAS_LENGTH_FIELD) ? SL_ARR : SL_VAR;
							break;
					}

					/* We don't know this field, so read to nothing. */
					saveloads.push_back({key, saveload_type, ((VarType)type & SLE_FILE_TYPE_MASK) | SLE_VAR_NULL, 1, SL_MIN_VERSION, SL_MAX_VERSION, nullptr, 0, handler});
					continue;
				}

				/* Validate the type of the field. If it is changed, the
				 * savegame should have been bumped so we know how to do the
				 * conversion. If this error triggers, that clearly didn't
				 * happen and this is a friendly poke to the developer to bump
				 * the savegame version and add conversion code. */
				uint8_t correct_type = GetSavegameFileType(*sld_it->second);
				if (correct_type != type) {
					DEBUG(sl, 1, "Field type for '%s' was expected to be 0x%02X but 0x%02X was found", key.c_str(), correct_type, type);
					SlErrorCorrupt("Field type is different than expected");
				}
				saveloads.push_back(*sld_it->second);
			}

			for (auto &sld : saveloads) {
				if (sld.cmd == SL_STRUCTLIST || sld.cmd == SL_STRUCT) {
					sld.handler->load_description = SlTableHeader(sld.handler->GetDescription());
				}
			}

			return saveloads;
		}

		case SLA_SAVE: {
			/* Automatically calculate the length? */
			if (_sl.need_length != NL_NONE) {
				SlSetLength(SlCalcTableHeader(slt));
				if (_sl.need_length == NL_CALCLENGTH) break;
			}

			for (auto &sld : slt) {
				if (!SlIsObjectValidInSavegame(sld)) continue;
				/* Make sure we are not storing empty keys. */
				assert(!sld.name.empty());

				uint8_t type = GetSavegameFileType(sld);
				assert(type != SLE_FILE_END);

				SlSaveLoadConv(&type, SLE_UINT8);
				SlStdString(const_cast<std::string *>(&sld.name), SLE_STR);
			}

			/* Add an end-of-header marker. */
			uint8_t type = SLE_FILE_END;
			SlSaveLoadConv(&type, SLE_UINT8);

			/* After the table, write down any sub-tables we might have. */
			for (auto &sld : slt) {
				if (!SlIsObjectValidInSavegame(sld)) continue;
				if (sld.cmd == SL_STRUCTLIST || sld.cmd == SL_STRUCT) {
					/* SlCalcTableHeader already looks in sub-lists, so avoid the length being added twice. */
					NeedLength old_need_length = _sl.need_length;
					_sl.need_length = NL_NONE;

					SlTableHeader(sld.handler->GetDescription());

					_sl.need_length = old_need_length;
				}
			}

			break;
		}

		default: NOT_REACHED();
	}

	return std::vector<SaveLoad>();
}

/**
 * Load a table header in a savegame compatible way. If the savegame was made
 * before table headers were added, it will fall back to the
 * SaveLoadCompatTable for the order of fields while loading.
 *
 * @note You only have to call this function if the chunk existed as a
 * non-table type before converting it to a table. New chunks created as
 * table can call SlTableHeader() directly.
 *
 * @param slt The SaveLoad table with objects to save/load.
 * @param slct The SaveLoadCompat table the original order of the fields.
 * @return When loading, the ordered SaveLoad array to use; otherwise an empty list.
 */
std::vector<SaveLoad> SlCompatTableHeader(const SaveLoadTable &slt, const SaveLoadCompatTable &slct)
{
	assert(_sl.action == SLA_LOAD || _sl.action == SLA_LOAD_CHECK);
	/* CH_TABLE / CH_SPARSE_TABLE always have a header. */
	if (_sl.block_mode == CH_TABLE || _sl.block_mode == CH_SPARSE_TABLE) return SlTableHeader(slt);

	std::vector<SaveLoad> saveloads;

	/* Build a key lookup mapping based on the available fields. */
	std::map<std::string, std::vector<const SaveLoad *>> key_lookup;
	for (auto &sld : slt) {
		/* All entries should have a name; otherwise the entry should just be removed. */
		assert(!sld.name.empty());

		key_lookup[sld.name].push_back(&sld);
	}

	for (auto &slc : slct) {
		if (slc.name.empty()) {
			/* In old savegames there can be data we no longer care for. We
			 * skip this by simply reading the amount of bytes indicated and
			 * send those to /dev/null. */
			saveloads.push_back({"", SL_NULL, GetVarFileType(slc.null_type) | SLE_VAR_NULL, slc.null_length, slc.version_from, slc.version_to, nullptr, 0, nullptr});
		} else {
			auto sld_it = key_lookup.find(slc.name);
			/* If this branch triggers, it means that an entry in the
			 * SaveLoadCompat list is not mentioned in the SaveLoad list. Did
			 * you rename a field in one and not in the other? */
			if (sld_it == key_lookup.end()) {
				/* This isn't an assert, as that leaves no information what
				 * field was to blame. This way at least we have breadcrumbs. */
				DEBUG(sl, 0, "internal error: saveload compatibility field '%s' not found", slc.name.c_str());
				SlErrorCorrupt("Internal error with savegame compatibility");
			}
			for (auto &sld : sld_it->second) {
				saveloads.push_back(*sld);
			}
		}
	}

	for (auto &sld : saveloads) {
		if (!SlIsObjectValidInSavegame(sld)) continue;
		if (sld.cmd == SL_STRUCTLIST || sld.cmd == SL_STRUCT) {
			sld.handler->load_description = SlCompatTableHeader(sld.handler->GetDescription(), sld.handler->GetCompatDescription());
		}
	}

	return saveloads;
}

/**
 * Save or Load (a list of) global variables.
 * @param slt The SaveLoad table with objects to save/load.
 */
void SlGlobList(const SaveLoadTable &slt)
{
	SlObject(nullptr, slt);
}

/**
 * Do something of which I have no idea what it is :P
 * @param proc The callback procedure that is called
 * @param arg The variable that will be used for the callback procedure
 */
void SlAutolength(AutolengthProc *proc, void *arg)
{
	assert(_sl.action == SLA_SAVE);
	assert(_sl.need_length == NL_WANTLENGTH);

	_sl.need_length = NL_NONE;
	uint8_t state = SlSaveToTempBufferSetup();
	proc(arg);
	std::span<uint8_t> result = SlSaveToTempBufferRestore(state);
	_sl.need_length = NL_WANTLENGTH;
	SlSetLength(result.size());
	SlCopyBytesWrite(result.data(), result.size());
}

void ChunkHandler::LoadCheck(size_t len) const
{
	switch (_sl.block_mode) {
		case CH_TABLE:
		case CH_SPARSE_TABLE:
			SlTableHeader({});
			[[fallthrough]];
		case CH_ARRAY:
		case CH_SPARSE_ARRAY:
			SlSkipArray();
			break;
		case CH_RIFF:
			SlSkipBytes(len);
			break;
		default:
			NOT_REACHED();
	}
}

/**
 * Load a chunk of data (eg vehicles, stations, etc.)
 * @param ch The chunkhandler that will be used for the operation
 */
static void SlLoadChunk(const ChunkHandler &ch)
{
	uint8_t m = SlReadByte();
	size_t len;
	size_t endoffs;

	_sl.block_mode = m & CH_TYPE_MASK;
	_sl.obj_len = 0;
	_sl.expect_table_header = (_sl.block_mode == CH_TABLE || _sl.block_mode == CH_SPARSE_TABLE);

	/* The header should always be at the start. Read the length; the
	 * Load() should as first action process the header. */
	if (_sl.expect_table_header) {
		SlIterateArray();
	}

	switch (_sl.block_mode) {
		case CH_TABLE:
		case CH_ARRAY:
			_sl.array_index = 0;
			ch.Load();
			if (_next_offs != 0) SlErrorCorrupt("Invalid array length");
			break;
		case CH_SPARSE_TABLE:
		case CH_SPARSE_ARRAY:
			ch.Load();
			if (_next_offs != 0) SlErrorCorrupt("Invalid array length");
			break;
		case CH_RIFF:
			/* Read length */
			len = (SlReadByte() << 16) | ((m >> 4) << 24);
			len += SlReadUint16();
			_sl.obj_len = len;
			endoffs = SlGetBytesRead() + len;
			ch.Load();
			if (SlGetBytesRead() != endoffs) SlErrorCorrupt("Invalid chunk size");
			break;
		default:
			SlErrorCorrupt("Invalid chunk type");
			break;
	}

	if (_sl.expect_table_header) SlErrorCorrupt("Table chunk without header");
}

/**
 * Load a chunk of data for checking savegames.
 * If the chunkhandler is nullptr, the chunk is skipped.
 * @param ch The chunkhandler that will be used for the operation
 */
static void SlLoadCheckChunk(const ChunkHandler &ch)
{
	uint8_t m = SlReadByte();
	size_t len;
	size_t endoffs;

	_sl.block_mode = m & CH_TYPE_MASK;
	_sl.obj_len = 0;
	_sl.expect_table_header = (_sl.block_mode == CH_TABLE || _sl.block_mode == CH_SPARSE_TABLE);

	/* The header should always be at the start. Read the length; the
	 * LoadCheck() should as first action process the header. */
	if (_sl.expect_table_header) {
		SlIterateArray();
	}

	switch (_sl.block_mode) {
		case CH_TABLE:
		case CH_ARRAY:
			_sl.array_index = 0;
			ch.LoadCheck();
			break;
		case CH_SPARSE_TABLE:
		case CH_SPARSE_ARRAY:
			ch.LoadCheck();
			break;
		case CH_RIFF:
			/* Read length */
			len = (SlReadByte() << 16) | ((m >> 4) << 24);
			len += SlReadUint16();
			_sl.obj_len = len;
			endoffs = SlGetBytesRead() + len;
			ch.LoadCheck(len);
			if (SlGetBytesRead() != endoffs) SlErrorCorrupt("Invalid chunk size");
			break;
		default:
			SlErrorCorrupt("Invalid chunk type");
			break;
	}

	if (_sl.expect_table_header) SlErrorCorrupt("Table chunk without header");
}

/**
 * Find the ChunkHandler that will be used for processing the found
 * chunk in the savegame or in memory
 * @param id the chunk in question
 * @return returns the appropriate chunkhandler
 */
static const ChunkHandler *SlFindChunkHandler(uint32_t id)
{
	for (const ChunkHandler &ch : ChunkHandlers()) if (ch.id == id) return &ch;
	return nullptr;
}

/** Load all chunks */
void SlLoadChunks()
{
	_sl.action = SLA_LOAD;

	uint32_t id;
	const ChunkHandler *ch;

	for (id = SlReadUint32(); id != 0; id = SlReadUint32()) {
		DEBUG(sl, 2, "Loading chunk %c%c%c%c", id >> 24, id >> 16, id >> 8, id);

		ch = SlFindChunkHandler(id);
		if (ch == nullptr) SlErrorCorrupt("Unknown chunk type");
		SlLoadChunk(*ch);
	}
}

/** Load a chunk */
void SlLoadChunkByID(uint32_t id)
{
	_sl.action = SLA_LOAD;

	DEBUG(sl, 2, "Loading chunk %c%c%c%c", id >> 24, id >> 16, id >> 8, id);

	const ChunkHandler *ch = SlFindChunkHandler(id);
	if (ch == nullptr) SlErrorCorrupt("Unknown chunk type");
	SlLoadChunk(*ch);
}

/** Load all chunks for savegame checking */
void SlLoadCheckChunks()
{
	_sl.action = SLA_LOAD_CHECK;

	uint32_t id;
	const ChunkHandler *ch;

	for (id = SlReadUint32(); id != 0; id = SlReadUint32()) {
		DEBUG(sl, 2, "Loading chunk %c%c%c%c", id >> 24, id >> 16, id >> 8, id);

		ch = SlFindChunkHandler(id);
		if (ch == nullptr) SlErrorCorrupt("Unknown chunk type");
		SlLoadCheckChunk(*ch);
	}
}

/** Load a chunk for savegame checking */
void SlLoadCheckChunkByID(uint32_t id)
{
	_sl.action = SLA_LOAD_CHECK;

	DEBUG(sl, 2, "Loading chunk %c%c%c%c", id >> 24, id >> 16, id >> 8, id);

	const ChunkHandler *ch = SlFindChunkHandler(id);
	if (ch == nullptr) SlErrorCorrupt("Unknown chunk type");
	SlLoadCheckChunk(*ch);
}

/** Fix all pointers (convert index -> pointer) */
void SlFixPointers()
{
	_sl.action = SLA_PTRS;

	for (const ChunkHandler &ch : ChunkHandlers()) {
		DEBUG(sl, 3, "Fixing pointers for %c%c%c%c", ch.id >> 24, ch.id >> 16, ch.id >> 8, ch.id);
		ch.FixPointers();
	}

	assert(_sl.action == SLA_PTRS);
}

void SlFixPointerChunkByID(uint32_t id)
{
	_sl.action = SLA_PTRS;

	const ChunkHandler *ch = SlFindChunkHandler(id);
	if (ch == nullptr) SlErrorCorrupt("Unknown chunk type");
	DEBUG(sl, 3, "Fixing pointers for %c%c%c%c", ch->id >> 24, ch->id >> 16, ch->id >> 8, ch->id);
	ch->FixPointers();
}

void SlNullPointerChunkByID(uint32_t id)
{
	_sl.action = SLA_NULL;

	const ChunkHandler *ch = SlFindChunkHandler(id);
	if (ch == nullptr) SlErrorCorrupt("Unknown chunk type");
	DEBUG(sl, 3, "Nulling pointers for %c%c%c%c", ch->id >> 24, ch->id >> 16, ch->id >> 8, ch->id);
	ch->FixPointers();
}

/**
 * Save a chunk of data (eg. vehicles, stations, etc.). Each chunk is
 * prefixed by an ID identifying it, followed by data, and terminator where appropriate
 * @param ch The chunkhandler that will be used for the operation
 */
static void SlSaveChunk(const ChunkHandler &ch)
{
	if (ch.type == CH_READONLY) return;

	SlWriteUint32(ch.id);
	DEBUG(sl, 2, "Saving chunk %c%c%c%c", ch.id >> 24, ch.id >> 16, ch.id >> 8, ch.id);

	_sl.block_mode = ch.type;
	_sl.expect_table_header = (_sl.block_mode == CH_TABLE || _sl.block_mode == CH_SPARSE_TABLE);

	_sl.need_length = (_sl.expect_table_header || _sl.block_mode == CH_RIFF) ? NL_WANTLENGTH : NL_NONE;

	switch (_sl.block_mode) {
		case CH_RIFF:
			ch.Save();
			break;
		case CH_TABLE:
		case CH_ARRAY:
			_sl.last_array_index = 0;
			SlWriteByte(_sl.block_mode);
			ch.Save();
			SlWriteArrayLength(0); // Terminate arrays
			break;
		case CH_SPARSE_TABLE:
		case CH_SPARSE_ARRAY:
			SlWriteByte(_sl.block_mode);
			ch.Save();
			SlWriteArrayLength(0); // Terminate arrays
			break;
		default: NOT_REACHED();
	}

	if (_sl.expect_table_header) SlErrorCorrupt("Table chunk without header");
}

/** Save a chunk of data */
void SlSaveChunkChunkByID(uint32_t id)
{
	const ChunkHandler *ch = SlFindChunkHandler(id);
	if (ch == nullptr) SlErrorCorrupt("Unknown chunk type");

	_sl.action = SLA_SAVE;
	SlSaveChunk(*ch);
}

/** Reset state prior to a load */
void SlResetLoadState()
{
	_next_offs = 0;
}

SaveLoadTable SaveLoadHandler::GetLoadDescription() const
{
	assert(this->load_description.has_value());
	return *this->load_description;
}

}<|MERGE_RESOLUTION|>--- conflicted
+++ resolved
@@ -344,9 +344,6 @@
 static inline uint SlCalcConvMemLen(VarType conv)
 {
 	switch (GetVarMemType(conv)) {
-<<<<<<< HEAD
-		case SLE_VAR_STRB:
-=======
 		case SLE_VAR_BL: return sizeof(bool);
 		case SLE_VAR_I8: return sizeof(int8_t);
 		case SLE_VAR_U8: return sizeof(uint8_t);
@@ -358,7 +355,7 @@
 		case SLE_VAR_U64: return sizeof(uint64_t);
 		case SLE_VAR_NULL: return 0;
 
->>>>>>> ef55cc79
+		case SLE_VAR_STRB:
 		case SLE_VAR_STR:
 		case SLE_VAR_STRQ:
 			return SlReadArrayLength();
@@ -394,13 +391,7 @@
 
 		case SLE_FILE_STRUCT:
 		default:
-<<<<<<< HEAD
-			uint8_t type = GetVarFileType(conv);
-			assert_msg(type < lengthof(conv_file_size), "%u, %u", (uint)type, (uint)lengthof(conv_file_size));
-			return conv_file_size[type];
-=======
 			NOT_REACHED();
->>>>>>> ef55cc79
 	}
 }
 
