--- conflicted
+++ resolved
@@ -713,19 +713,11 @@
  */
 static inline byte SlCalcConvFileLen(VarType conv)
 {
-<<<<<<< HEAD
-	byte length = GB(conv, 0, 4);
-	if (length == SLE_FILE_VEHORDERID) return SlXvIsFeaturePresent(XSLFI_MORE_VEHICLE_ORDERS) ? 2 : 1;
+	uint8 type = GetVarFileType(conv);
+	if (type == SLE_FILE_VEHORDERID) return SlXvIsFeaturePresent(XSLFI_MORE_VEHICLE_ORDERS) ? 2 : 1;
 	static const byte conv_file_size[] = {1, 1, 2, 2, 4, 4, 8, 8, 2};
-	assert(length < lengthof(conv_file_size));
-	return conv_file_size[length];
-=======
-	static const byte conv_file_size[] = {1, 1, 2, 2, 4, 4, 8, 8, 2};
-
-	uint8 type = GetVarFileType(conv);
 	assert(type < lengthof(conv_file_size));
 	return conv_file_size[type];
->>>>>>> ed3946e2
 }
 
 /** Return the size in bytes of a reference (pointer) */
@@ -1154,19 +1146,13 @@
 		case SLA_LOAD_CHECK:
 		case SLA_LOAD: {
 			size_t len = SlReadArrayLength();
-<<<<<<< HEAD
-			str.resize(len);
-			SlCopyBytes(str.data(), len);
-=======
 			if (GetVarMemType(conv) == SLE_VAR_NULL) {
 				SlSkipBytes(len);
 				return;
 			}
 
-			char *buf = AllocaM(char, len + 1);
-			SlCopyBytes(buf, len);
-			buf[len] = '\0'; // properly terminate the string
->>>>>>> ed3946e2
+			str.resize(len);
+			SlCopyBytes(str.data(), len);
 
 			StringValidationSettings settings = SVS_REPLACE_WITH_QUESTION_MARK;
 			if ((conv & SLF_ALLOW_CONTROL) != 0) {
@@ -1367,59 +1353,6 @@
 }
 
 /**
-<<<<<<< HEAD
- * Return the size in bytes of a list
- * @param list The std::list to find the size of
- */
- template<typename PtrList>
-static inline size_t SlCalcListLen(const void *list)
-{
-	const PtrList *l = (const PtrList *) list;
-
-	int type_size = IsSavegameVersionBefore(SLV_69) ? 2 : 4;
-	/* Each entry is saved as type_size bytes, plus type_size bytes are used for the length
-	 * of the list */
-	return l->size() * type_size + type_size;
-}
-
-/**
- * Return the size in bytes of a list
- * @param list The std::list to find the size of
- */
- template<typename PtrList>
-static inline size_t SlCalcVarListLen(const void *list, size_t item_size)
-{
-	const PtrList *l = (const PtrList *) list;
-	/* Each entry is saved as item_size bytes, plus 4 bytes are used for the length
-	 * of the list */
-	return l->size() * item_size + 4;
-}
-
-/**
- * Save/Load a list.
- * @param list The list being manipulated
- * @param conv SLRefType type of the list (Vehicle *, Station *, etc)
- */
-template<typename PtrList>
-static void SlList(void *list, SLRefType conv)
-{
-	/* Automatically calculate the length? */
-	if (_sl.need_length != NL_NONE) {
-		SlSetLength(SlCalcListLen<PtrList>(list));
-	}
-
-	PtrList *l = (PtrList *)list;
-
-	switch (_sl.action) {
-		case SLA_SAVE: {
-			SlWriteUint32((uint32)l->size());
-
-			typename PtrList::iterator iter;
-			for (iter = l->begin(); iter != l->end(); ++iter) {
-				void *ptr = *iter;
-				SlWriteUint32((uint32)ReferenceToInt(ptr, conv));
-			}
-=======
  * Handle conversion for references.
  * @param ptr The object being filled/read.
  * @param conv VarType type of the current element of the struct.
@@ -1429,27 +1362,13 @@
 	switch (_sl.action) {
 		case SLA_SAVE:
 			SlWriteUint32((uint32)ReferenceToInt(*(void **)ptr, (SLRefType)conv));
->>>>>>> ed3946e2
 			break;
 		case SLA_LOAD_CHECK:
 		case SLA_LOAD:
 			*(size_t *)ptr = IsSavegameVersionBefore(SLV_69) ? SlReadUint16() : SlReadUint32();
 			break;
-<<<<<<< HEAD
-		}
-		case SLA_PTRS: {
-			PtrList temp = *l;
-
-			l->clear();
-			typename PtrList::iterator iter;
-			for (iter = temp.begin(); iter != temp.end(); ++iter) {
-				void *ptr = IntToReference((size_t)*iter, conv);
-				l->push_back(ptr);
-			}
-=======
 		case SLA_PTRS:
 			*(void **)ptr = IntToReference(*(size_t *)ptr, (SLRefType)conv);
->>>>>>> ed3946e2
 			break;
 		case SLA_NULL:
 			*(void **)ptr = nullptr;
@@ -1458,57 +1377,6 @@
 	}
 }
 
-<<<<<<< HEAD
-/**
- * Save/Load a list.
- * @param list The list being manipulated
- * @param conv VarType type of the list
- */
-template<typename PtrList>
-static void SlVarList(void *list, VarType conv)
-{
-	const size_t size_len = SlCalcConvMemLen(conv);
-	/* Automatically calculate the length? */
-	if (_sl.need_length != NL_NONE) {
-		SlSetLength(SlCalcVarListLen<PtrList>(list, size_len));
-	}
-
-	PtrList *l = (PtrList *)list;
-
-	switch (_sl.action) {
-		case SLA_SAVE: {
-			SlWriteUint32((uint32)l->size());
-
-			typename PtrList::iterator iter;
-			for (iter = l->begin(); iter != l->end(); ++iter) {
-				SlSaveLoadConv(&(*iter), conv);
-			}
-			break;
-		}
-		case SLA_LOAD_CHECK:
-		case SLA_LOAD: {
-			size_t length = SlReadUint32();
-			l->resize(length);
-
-			typename PtrList::iterator iter;
-			iter = l->begin();
-
-			for (size_t i = 0; i < length; i++) {
-				SlSaveLoadConv(&(*iter), conv);
-				++iter;
-			}
-			break;
-		}
-		case SLA_PTRS: break;
-		case SLA_NULL:
-			l->clear();
-			break;
-		default: NOT_REACHED();
-	}
-}
-
-=======
->>>>>>> ed3946e2
 /**
  * Template class to help with list-like types.
  */
@@ -1601,9 +1469,28 @@
  * @param list The std::list to find the size of.
  * @param conv VarType type of variable that is used for calculating the size.
  */
-static inline size_t SlCalcRefListLen(const void *list, VarType conv)
-{
-	return SlStorageHelper<std::list, void *>::SlCalcLen(list, conv, SL_REF);
+ template<typename PtrList>
+static inline size_t SlCalcRefListLen(const void *list)
+{
+	const PtrList *l = (const PtrList *) list;
+
+	int type_size = IsSavegameVersionBefore(SLV_69) ? 2 : 4;
+	/* Each entry is saved as type_size bytes, plus type_size bytes are used for the length
+	 * of the list */
+	return l->size() * type_size + type_size;
+}
+
+/**
+ * Return the size in bytes of a list
+ * @param list The std::list to find the size of
+ */
+ template<typename PtrList>
+static inline size_t SlCalcVarListLen(const void *list, size_t item_size)
+{
+	const PtrList *l = (const PtrList *) list;
+	/* Each entry is saved as item_size bytes, plus 4 bytes are used for the length
+	 * of the list */
+	return l->size() * item_size + 4;
 }
 
 /**
@@ -1611,16 +1498,102 @@
  * @param list The list being manipulated.
  * @param conv VarType type of variable that is used for calculating the size.
  */
-static void SlRefList(void *list, VarType conv)
+template<typename PtrList>
+static void SlRefList(void *list, SLRefType conv)
 {
 	/* Automatically calculate the length? */
 	if (_sl.need_length != NL_NONE) {
-		SlSetLength(SlCalcRefListLen(list, conv));
-		/* Determine length only? */
-		if (_sl.need_length == NL_CALCLENGTH) return;
-	}
-
-	SlStorageHelper<std::list, void *>::SlSaveLoad(list, conv, SL_REF);
+		SlSetLength(SlCalcRefListLen<PtrList>(list));
+	}
+
+	PtrList *l = (PtrList *)list;
+
+	switch (_sl.action) {
+		case SLA_SAVE: {
+			SlWriteUint32((uint32)l->size());
+
+			typename PtrList::iterator iter;
+			for (iter = l->begin(); iter != l->end(); ++iter) {
+				void *ptr = *iter;
+				SlWriteUint32((uint32)ReferenceToInt(ptr, conv));
+			}
+			break;
+		}
+		case SLA_LOAD_CHECK:
+		case SLA_LOAD: {
+			size_t length = IsSavegameVersionBefore(SLV_69) ? SlReadUint16() : SlReadUint32();
+
+			/* Load each reference and push to the end of the list */
+			for (size_t i = 0; i < length; i++) {
+				size_t data = IsSavegameVersionBefore(SLV_69) ? SlReadUint16() : SlReadUint32();
+				l->push_back((void *)data);
+			}
+			break;
+		}
+		case SLA_PTRS: {
+			PtrList temp = *l;
+
+			l->clear();
+			typename PtrList::iterator iter;
+			for (iter = temp.begin(); iter != temp.end(); ++iter) {
+				void *ptr = IntToReference((size_t)*iter, conv);
+				l->push_back(ptr);
+			}
+			break;
+		}
+		case SLA_NULL:
+			l->clear();
+			break;
+		default: NOT_REACHED();
+	}
+}
+
+/**
+ * Save/Load a list.
+ * @param list The list being manipulated
+ * @param conv VarType type of the list
+ */
+template<typename PtrList>
+static void SlVarList(void *list, VarType conv)
+{
+	const size_t size_len = SlCalcConvMemLen(conv);
+	/* Automatically calculate the length? */
+	if (_sl.need_length != NL_NONE) {
+		SlSetLength(SlCalcVarListLen<PtrList>(list, size_len));
+	}
+
+	PtrList *l = (PtrList *)list;
+
+	switch (_sl.action) {
+		case SLA_SAVE: {
+			SlWriteUint32((uint32)l->size());
+
+			typename PtrList::iterator iter;
+			for (iter = l->begin(); iter != l->end(); ++iter) {
+				SlSaveLoadConv(&(*iter), conv);
+			}
+			break;
+		}
+		case SLA_LOAD_CHECK:
+		case SLA_LOAD: {
+			size_t length = SlReadUint32();
+			l->resize(length);
+
+			typename PtrList::iterator iter;
+			iter = l->begin();
+
+			for (size_t i = 0; i < length; i++) {
+				SlSaveLoadConv(&(*iter), conv);
+				++iter;
+			}
+			break;
+		}
+		case SLA_PTRS: break;
+		case SLA_NULL:
+			l->clear();
+			break;
+		default: NOT_REACHED();
+	}
 }
 
 /**
@@ -1668,29 +1641,7 @@
 /** Are we going to save this object or not? */
 static inline bool SlIsObjectValidInSavegame(const SaveLoad &sld)
 {
-<<<<<<< HEAD
-	if (!sld.ext_feature_test.IsFeaturePresent(_sl_version, sld.version_from, sld.version_to)) return false;
-	if (sld.conv & SLF_NOT_IN_SAVE) return false;
-
-	return true;
-}
-
-/**
- * Are we going to load this variable when loading a savegame or not?
- * @note If the variable is skipped it is skipped in the savegame
- * bytestream itself as well, so there is no need to skip it somewhere else
- */
-static inline bool SlSkipVariableOnLoad(const SaveLoad &sld)
-{
-	if ((sld.conv & SLF_NO_NETWORK_SYNC) && _sl.action != SLA_SAVE && _networking && !_network_server) {
-		SlSkipBytes(SlCalcConvMemLen(sld.conv) * sld.length);
-		return true;
-	}
-
-	return false;
-=======
-	return (_sl_version >= sld.version_from && _sl_version < sld.version_to);
->>>>>>> ed3946e2
+	return sld.ext_feature_test.IsFeaturePresent(_sl_version, sld.version_from, sld.version_to);
 }
 
 /**
@@ -1719,13 +1670,9 @@
 		case SL_REF:
 		case SL_ARR:
 		case SL_STR:
-<<<<<<< HEAD
-		case SL_LST:
+		case SL_REFLIST:
 		case SL_PTRDEQ:
 		case SL_VEC:
-=======
-		case SL_REFLIST:
->>>>>>> ed3946e2
 		case SL_DEQUE:
 		case SL_STDSTR:
 		case SL_VARVEC:
@@ -1737,13 +1684,9 @@
 				case SL_REF: return SlCalcRefLen();
 				case SL_ARR: return SlCalcArrayLen(sld.length, sld.conv);
 				case SL_STR: return SlCalcStringLen(GetVariableAddress(object, sld), sld.length, sld.conv);
-<<<<<<< HEAD
-				case SL_LST: return SlCalcListLen<std::list<void *>>(GetVariableAddress(object, sld));
-				case SL_PTRDEQ: return SlCalcListLen<std::deque<void *>>(GetVariableAddress(object, sld));
-				case SL_VEC: return SlCalcListLen<std::vector<void *>>(GetVariableAddress(object, sld));
-=======
-				case SL_REFLIST: return SlCalcRefListLen(GetVariableAddress(object, sld), sld.conv);
->>>>>>> ed3946e2
+				case SL_REFLIST: return SlCalcRefListLen<std::list<void *>>(GetVariableAddress(object, sld));
+				case SL_PTRDEQ: return SlCalcRefListLen<std::deque<void *>>(GetVariableAddress(object, sld));
+				case SL_VEC: return SlCalcRefListLen<std::vector<void *>>(GetVariableAddress(object, sld));
 				case SL_DEQUE: return SlCalcDequeLen(GetVariableAddress(object, sld), sld.conv);
 				case SL_VARVEC: {
 					const size_t size_len = SlCalcConvMemLen(sld.conv);
@@ -1815,16 +1758,10 @@
 	}
 }
 
-<<<<<<< HEAD
 void SlFilterObject(const SaveLoadTable &slt, std::vector<SaveLoad> &save);
 
 static void SlFilterObjectMember(const SaveLoad &sld, std::vector<SaveLoad> &save)
-=======
-static bool SlObjectMember(void *object, const SaveLoad &sld)
->>>>>>> ed3946e2
-{
-	void *ptr = GetVariableAddress(object, sld);
-
+{
 	assert(IsVariableSizeRight(sld));
 
 	switch (sld.cmd) {
@@ -1832,7 +1769,7 @@
 		case SL_REF:
 		case SL_ARR:
 		case SL_STR:
-		case SL_LST:
+		case SL_REFLIST:
 		case SL_PTRDEQ:
 		case SL_VEC:
 		case SL_DEQUE:
@@ -1840,7 +1777,6 @@
 		case SL_VARVEC:
 			/* CONDITIONAL saveload types depend on the savegame version */
 			if (!SlIsObjectValidInSavegame(sld)) return;
-			if (SlSkipVariableOnLoad(sld)) return;
 
 			switch (_sl.action) {
 				case SLA_SAVE:
@@ -1851,7 +1787,7 @@
 				case SLA_NULL:
 					switch (sld.cmd) {
 						case SL_REF:
-						case SL_LST:
+						case SL_REFLIST:
 						case SL_PTRDEQ:
 						case SL_VEC:
 							break;
@@ -1902,8 +1838,10 @@
 }
 
 template <SaveLoadAction action, bool check_version>
-bool SlObjectMemberGeneric(void *ptr, const SaveLoad &sld)
-{
+bool SlObjectMemberGeneric(void *object, const SaveLoad &sld)
+{
+	void *ptr = GetVariableAddress(object, sld);
+
 	if (check_version) assert(IsVariableSizeRight(sld));
 
 	VarType conv = GB(sld.conv, 0, 8);
@@ -1912,21 +1850,15 @@
 		case SL_REF:
 		case SL_ARR:
 		case SL_STR:
-<<<<<<< HEAD
-		case SL_LST:
+		case SL_REFLIST:
 		case SL_PTRDEQ:
 		case SL_VEC:
-=======
-		case SL_REFLIST:
->>>>>>> ed3946e2
 		case SL_DEQUE:
 		case SL_STDSTR:
 		case SL_VARVEC:
 			/* CONDITIONAL saveload types depend on the savegame version */
-<<<<<<< HEAD
 			if (check_version) {
 				if (!SlIsObjectValidInSavegame(sld)) return false;
-				if (SlSkipVariableOnLoad(sld)) return false;
 			}
 
 			switch (sld.cmd) {
@@ -1951,19 +1883,9 @@
 					break;
 				case SL_ARR: SlArray(ptr, sld.length, conv); break;
 				case SL_STR: SlString(ptr, sld.length, sld.conv); break;
-				case SL_LST: SlList<std::list<void *>>(ptr, (SLRefType)conv); break;
-				case SL_PTRDEQ: SlList<std::deque<void *>>(ptr, (SLRefType)conv); break;
-				case SL_VEC: SlList<std::vector<void *>>(ptr, (SLRefType)conv); break;
-=======
-			if (!SlIsObjectValidInSavegame(sld)) return false;
-
-			switch (sld.cmd) {
-				case SL_VAR: SlSaveLoadConv(ptr, conv); break;
-				case SL_REF: SlSaveLoadRef(ptr, conv); break;
-				case SL_ARR: SlArray(ptr, sld.length, conv); break;
-				case SL_STR: SlString(ptr, sld.length, sld.conv); break;
-				case SL_REFLIST: SlRefList(ptr, conv); break;
->>>>>>> ed3946e2
+				case SL_REFLIST: SlRefList<std::list<void *>>(ptr, (SLRefType)conv); break;
+				case SL_PTRDEQ: SlRefList<std::deque<void *>>(ptr, (SLRefType)conv); break;
+				case SL_VEC: SlRefList<std::vector<void *>>(ptr, (SLRefType)conv); break;
 				case SL_DEQUE: SlDeque(ptr, conv); break;
 				case SL_VARVEC: {
 					const size_t size_len = SlCalcConvMemLen(sld.conv);
@@ -2009,18 +1931,18 @@
 	return true;
 }
 
-bool SlObjectMember(void *ptr, const SaveLoad &sld)
+bool SlObjectMember(void *object, const SaveLoad &sld)
 {
 	switch (_sl.action) {
 		case SLA_SAVE:
-			return SlObjectMemberGeneric<SLA_SAVE, true>(ptr, sld);
+			return SlObjectMemberGeneric<SLA_SAVE, true>(object, sld);
 		case SLA_LOAD_CHECK:
 		case SLA_LOAD:
-			return SlObjectMemberGeneric<SLA_LOAD, true>(ptr, sld);
+			return SlObjectMemberGeneric<SLA_LOAD, true>(object, sld);
 		case SLA_PTRS:
-			return SlObjectMemberGeneric<SLA_PTRS, true>(ptr, sld);
+			return SlObjectMemberGeneric<SLA_PTRS, true>(object, sld);
 		case SLA_NULL:
-			return SlObjectMemberGeneric<SLA_NULL, true>(ptr, sld);
+			return SlObjectMemberGeneric<SLA_NULL, true>(object, sld);
 		default: NOT_REACHED();
 	}
 }
@@ -2046,8 +1968,7 @@
 void SlObjectIterateBase(void *object, const SaveLoadTable &slt)
 {
 	for (auto &sld : slt) {
-		void *ptr = sld.global ? sld.address : GetVariableAddress(object, sld);
-		SlObjectMemberGeneric<action, check_version>(ptr, sld);
+		SlObjectMemberGeneric<action, check_version>(object, sld);
 	}
 }
 
