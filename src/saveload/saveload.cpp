/*
 * This file is part of OpenTTD.
 * OpenTTD is free software; you can redistribute it and/or modify it under the terms of the GNU General Public License as published by the Free Software Foundation, version 2.
 * OpenTTD is distributed in the hope that it will be useful, but WITHOUT ANY WARRANTY; without even the implied warranty of MERCHANTABILITY or FITNESS FOR A PARTICULAR PURPOSE.
 * See the GNU General Public License for more details. You should have received a copy of the GNU General Public License along with OpenTTD. If not, see <http://www.gnu.org/licenses/>.
 */

/**
 * @file saveload.cpp
 * All actions handling saving and loading goes on in this file. The general actions
 * are as follows for saving a game (loading is analogous):
 * <ol>
 * <li>initialize the writer by creating a temporary memory-buffer for it
 * <li>go through all to-be saved elements, each 'chunk' (#ChunkHandler) prefixed by a label
 * <li>use their description array (#SaveLoad) to know what elements to save and in what version
 *    of the game it was active (used when loading)
 * <li>write all data byte-by-byte to the temporary buffer so it is endian-safe
 * <li>when the buffer is full; flush it to the output (eg save to file) (_sl.buf, _sl.bufp, _sl.bufe)
 * <li>repeat this until everything is done, and flush any remaining output to file
 * </ol>
 */

#include "../stdafx.h"

#include "saveload.h"
#include "../debug.h"
#include "../string_func.h"
#include "../strings_func.h"
#include "../core/bitmath_func.hpp"
#include "../vehicle_base.h"
#include "../station_base.h"
#include "../linkgraph/linkgraph.h"
#include "../linkgraph/linkgraphjob.h"
#include "../town.h"
#include "../roadstop_base.h"
#include "../autoreplace_base.h"
#include "../core/string_builder.hpp"
#include "../core/string_consumer.hpp"
#include "../3rdparty/cpp-ring-buffer/ring_buffer.hpp"

#include <atomic>
#include <vector>
#include <string>
#include <map>
#include <list>

#include "../safeguards.h"

StringID RemapOldStringID(StringID s);
std::string CopyFromOldName(StringID id);

extern uint8_t SlSaveToTempBufferSetup();
extern std::span<uint8_t> SlSaveToTempBufferRestore(uint8_t state);

namespace upstream_sl {

/** What are we currently doing? */
enum SaveLoadAction : uint8_t {
	SLA_LOAD,        ///< loading
	SLA_SAVE,        ///< saving
	SLA_PTRS,        ///< fixing pointers
	SLA_NULL,        ///< null all pointers (on loading error)
	SLA_LOAD_CHECK,  ///< partial loading into #_load_check_data
};

enum NeedLength : uint8_t {
	NL_NONE = 0,       ///< not working in NeedLength mode
	NL_WANTLENGTH = 1, ///< writing length and data
	NL_CALCLENGTH = 2, ///< need to calculate the length
};

<<<<<<< HEAD
=======
/** Save in chunks of 128 KiB. */
static const size_t MEMORY_CHUNK_SIZE = 128 * 1024;

/** A buffer for reading (and buffering) savegame data. */
struct ReadBuffer {
	uint8_t buf[MEMORY_CHUNK_SIZE]; ///< Buffer we're going to read from.
	uint8_t *bufp = nullptr; ///< Location we're at reading the buffer.
	uint8_t *bufe = nullptr; ///< End of the buffer we can read from.
	std::shared_ptr<LoadFilter> reader{}; ///< The filter used to actually read.
	size_t read = 0; ///< The amount of read bytes so far from the filter.

	/**
	 * Initialise our variables.
	 * @param reader The filter to actually read data.
	 */
	ReadBuffer(std::shared_ptr<LoadFilter> reader) : reader(std::move(reader))
	{
	}

	inline uint8_t ReadByte()
	{
		if (this->bufp == this->bufe) {
			size_t len = this->reader->Read(this->buf, lengthof(this->buf));
			if (len == 0) SlErrorCorrupt("Unexpected end of chunk");

			this->read += len;
			this->bufp = this->buf;
			this->bufe = this->buf + len;
		}

		return *this->bufp++;
	}

	/**
	 * Get the size of the memory dump made so far.
	 * @return The size.
	 */
	size_t GetSize() const
	{
		return this->read - (this->bufe - this->bufp);
	}
};


/** Container for dumping the savegame (quickly) to memory. */
struct MemoryDumper {
	std::vector<std::unique_ptr<uint8_t[]>> blocks{}; ///< Buffer with blocks of allocated memory.
	uint8_t *buf = nullptr; ///< Buffer we're going to write to.
	uint8_t *bufe = nullptr; ///< End of the buffer we write to.

	/**
	 * Write a single byte into the dumper.
	 * @param b The byte to write.
	 */
	inline void WriteByte(uint8_t b)
	{
		/* Are we at the end of this chunk? */
		if (this->buf == this->bufe) {
			this->buf = this->blocks.emplace_back(std::make_unique<uint8_t[]>(MEMORY_CHUNK_SIZE)).get();
			this->bufe = this->buf + MEMORY_CHUNK_SIZE;
		}

		*this->buf++ = b;
	}

	/**
	 * Flush this dumper into a writer.
	 * @param writer The filter we want to use.
	 */
	void Flush(std::shared_ptr<SaveFilter> writer)
	{
		uint i = 0;
		size_t t = this->GetSize();

		while (t > 0) {
			size_t to_write = std::min(MEMORY_CHUNK_SIZE, t);

			writer->Write(this->blocks[i++].get(), to_write);
			t -= to_write;
		}

		writer->Finish();
	}

	/**
	 * Get the size of the memory dump made so far.
	 * @return The size.
	 */
	size_t GetSize() const
	{
		return this->blocks.size() * MEMORY_CHUNK_SIZE - (this->bufe - this->buf);
	}
};

>>>>>>> a87b8043
/** The saveload struct, containing reader-writer functions, buffer, version, etc. */
struct SaveLoadParams {
	SaveLoadAction action;               ///< are we doing a save or a load atm.
	NeedLength need_length;              ///< working in NeedLength (Autolength) mode?
	uint8_t block_mode;                  ///< ???

	size_t obj_len;                      ///< the length of the current object we are busy with
	int array_index, last_array_index;   ///< in the case of an array, the current and last positions
	bool expect_table_header;            ///< In the case of a table, if the header is saved/loaded.
};

static SaveLoadParams _sl; ///< Parameters used for/at saveload.

static const std::vector<ChunkHandlerRef> &ChunkHandlers()
{
	/* These define the chunks */
	extern const ChunkHandlerTable _gamelog_chunk_handlers;
	extern const ChunkHandlerTable _map_chunk_handlers;
	extern const ChunkHandlerTable _misc_chunk_handlers;
	//extern const ChunkHandlerTable _name_chunk_handlers;
	extern const ChunkHandlerTable _cheat_chunk_handlers;
	extern const ChunkHandlerTable _setting_chunk_handlers;
	extern const ChunkHandlerTable _company_chunk_handlers;
	extern const ChunkHandlerTable _engine_chunk_handlers;
	extern const ChunkHandlerTable _veh_chunk_handlers;
	//extern const ChunkHandlerTable _waypoint_chunk_handlers;
	extern const ChunkHandlerTable _depot_chunk_handlers;
	extern const ChunkHandlerTable _order_chunk_handlers;
	extern const ChunkHandlerTable _town_chunk_handlers;
	extern const ChunkHandlerTable _sign_chunk_handlers;
	extern const ChunkHandlerTable _station_chunk_handlers;
	extern const ChunkHandlerTable _industry_chunk_handlers;
	extern const ChunkHandlerTable _economy_chunk_handlers;
	extern const ChunkHandlerTable _subsidy_chunk_handlers;
	extern const ChunkHandlerTable _cargomonitor_chunk_handlers;
	extern const ChunkHandlerTable _goal_chunk_handlers;
	extern const ChunkHandlerTable _story_page_chunk_handlers;
	extern const ChunkHandlerTable _league_chunk_handlers;
	extern const ChunkHandlerTable _ai_chunk_handlers;
	extern const ChunkHandlerTable _game_chunk_handlers;
	extern const ChunkHandlerTable _animated_tile_chunk_handlers;
	extern const ChunkHandlerTable _newgrf_chunk_handlers;
	extern const ChunkHandlerTable _group_chunk_handlers;
	extern const ChunkHandlerTable _cargopacket_chunk_handlers;
	extern const ChunkHandlerTable _autoreplace_chunk_handlers;
	extern const ChunkHandlerTable _labelmaps_chunk_handlers;
	extern const ChunkHandlerTable _linkgraph_chunk_handlers;
	extern const ChunkHandlerTable _airport_chunk_handlers;
	extern const ChunkHandlerTable _object_chunk_handlers;
	extern const ChunkHandlerTable _persistent_storage_chunk_handlers;
	extern const ChunkHandlerTable _water_region_chunk_handlers;
	extern const ChunkHandlerTable _randomizer_chunk_handlers;

	/** List of all chunks in a savegame. */
	static const ChunkHandlerTable _chunk_handler_tables[] = {
		_gamelog_chunk_handlers,
		_map_chunk_handlers,
		_misc_chunk_handlers,
		//_name_chunk_handlers,
		_cheat_chunk_handlers,
		_setting_chunk_handlers,
		_veh_chunk_handlers,
		//_waypoint_chunk_handlers,
		_depot_chunk_handlers,
		_order_chunk_handlers,
		_industry_chunk_handlers,
		_economy_chunk_handlers,
		_subsidy_chunk_handlers,
		_cargomonitor_chunk_handlers,
		_goal_chunk_handlers,
		_story_page_chunk_handlers,
		_league_chunk_handlers,
		_engine_chunk_handlers,
		_town_chunk_handlers,
		_sign_chunk_handlers,
		_station_chunk_handlers,
		_company_chunk_handlers,
		_ai_chunk_handlers,
		_game_chunk_handlers,
		_animated_tile_chunk_handlers,
		_newgrf_chunk_handlers,
		_group_chunk_handlers,
		_cargopacket_chunk_handlers,
		_autoreplace_chunk_handlers,
		_labelmaps_chunk_handlers,
		_linkgraph_chunk_handlers,
		_airport_chunk_handlers,
		_object_chunk_handlers,
		_persistent_storage_chunk_handlers,
		_water_region_chunk_handlers,
		_randomizer_chunk_handlers,
	};

	static std::vector<ChunkHandlerRef> _chunk_handlers;

	if (_chunk_handlers.empty()) {
		for (auto &chunk_handler_table : _chunk_handler_tables) {
			for (auto &chunk_handler : chunk_handler_table) {
				_chunk_handlers.push_back(chunk_handler);
			}
		}
	}

	return _chunk_handlers;
}

/** Null all pointers (convert index -> nullptr) */
void SlNullPointers()
{
	_sl.action = SLA_NULL;

	/* We don't want any savegame conversion code to run
	 * during NULLing; especially those that try to get
	 * pointers from other pools. */
	_sl_version = MAX_LOAD_SAVEGAME_VERSION;

	for (const ChunkHandler &ch : ChunkHandlers()) {
		Debug(sl, 3, "Nulling pointers for {:c}{:c}{:c}{:c}", ch.id >> 24, ch.id >> 16, ch.id >> 8, ch.id);
		ch.FixPointers();
	}

	assert(_sl.action == SLA_NULL);
}

/**
 * Read in the header descriptor of an object or an array.
 * If the highest bit is set (7), then the index is bigger than 127
 * elements, so use the next byte to read in the real value.
 * The actual value is then both bytes added with the first shifted
 * 8 bits to the left, and dropping the highest bit (which only indicated a big index).
 * x = ((x & 0x7F) << 8) + SlReadByte();
 * @return Return the value of the index
 */
static uint SlReadSimpleGamma()
{
	uint i = SlReadByte();
	if (HasBit(i, 7)) {
		i &= ~0x80;
		if (HasBit(i, 6)) {
			i &= ~0x40;
			if (HasBit(i, 5)) {
				i &= ~0x20;
				if (HasBit(i, 4)) {
					i &= ~0x10;
					if (HasBit(i, 3)) {
						SlErrorCorrupt("Unsupported gamma");
					}
					i = SlReadByte(); // 32 bits only.
				}
				i = (i << 8) | SlReadByte();
			}
			i = (i << 8) | SlReadByte();
		}
		i = (i << 8) | SlReadByte();
	}
	return i;
}

/**
 * Write the header descriptor of an object or an array.
 * If the element is bigger than 127, use 2 bytes for saving
 * and use the highest byte of the first written one as a notice
 * that the length consists of 2 bytes, etc.. like this:
 * 0xxxxxxx
 * 10xxxxxx xxxxxxxx
 * 110xxxxx xxxxxxxx xxxxxxxx
 * 1110xxxx xxxxxxxx xxxxxxxx xxxxxxxx
 * 11110--- xxxxxxxx xxxxxxxx xxxxxxxx xxxxxxxx
 * We could extend the scheme ad infinum to support arbitrarily
 * large chunks, but as sizeof(size_t) == 4 is still very common
 * we don't support anything above 32 bits. That's why in the last
 * case the 3 most significant bits are unused.
 * @param i Index being written
 */

static void SlWriteSimpleGamma(size_t i)
{
	if (i >= (1 << 7)) {
		if (i >= (1 << 14)) {
			if (i >= (1 << 21)) {
				if (i >= (1 << 28)) {
					assert(i <= UINT32_MAX); // We can only support 32 bits for now.
					SlWriteByte((uint8_t)(0xF0));
					SlWriteByte((uint8_t)(i >> 24));
				} else {
					SlWriteByte((uint8_t)(0xE0 | (i >> 24)));
				}
				SlWriteByte((uint8_t)(i >> 16));
			} else {
				SlWriteByte((uint8_t)(0xC0 | (i >> 16)));
			}
			SlWriteByte((uint8_t)(i >> 8));
		} else {
			SlWriteByte((uint8_t)(0x80 | (i >> 8)));
		}
	}
	SlWriteByte((uint8_t)i);
}

/** Return how many bytes used to encode a gamma value */
static inline uint SlGetGammaLength(size_t i)
{
	return 1 + (i >= (1 << 7)) + (i >= (1 << 14)) + (i >= (1 << 21)) + (i >= (1 << 28));
}

static inline uint SlReadSparseIndex()
{
	return SlReadSimpleGamma();
}

static inline void SlWriteSparseIndex(uint index)
{
	SlWriteSimpleGamma(index);
}

static inline uint SlReadArrayLength()
{
	return SlReadSimpleGamma();
}

static inline void SlWriteArrayLength(size_t length)
{
	SlWriteSimpleGamma(length);
}

static inline uint SlGetArrayLength(size_t length)
{
	return SlGetGammaLength(length);
}

/**
 * Return the type as saved/loaded inside the savegame.
 */
static uint8_t GetSavegameFileType(const SaveLoad &sld)
{
	switch (sld.cmd) {
		case SL_VAR:
			return GetVarFileType(sld.conv); break;

		case SL_STR:
		case SL_STDSTR:
		case SL_ARR:
		case SL_VECTOR:
		case SL_RING:
			return GetVarFileType(sld.conv) | SLE_FILE_HAS_LENGTH_FIELD; break;

		case SL_REF:
			return IsSavegameVersionBefore(SLV_69) ? SLE_FILE_U16 : SLE_FILE_U32;

		case SL_REFLIST:
		case SL_REFVECTOR:
		case SL_REFRING:
			return (IsSavegameVersionBefore(SLV_69) ? SLE_FILE_U16 : SLE_FILE_U32) | SLE_FILE_HAS_LENGTH_FIELD;

		case SL_SAVEBYTE:
			return SLE_FILE_U8;

		case SL_STRUCT:
		case SL_STRUCTLIST:
			return SLE_FILE_STRUCT | SLE_FILE_HAS_LENGTH_FIELD;

		default: NOT_REACHED();
	}
}

/**
 * Return the size in bytes of a certain type of normal/atomic variable
 * as it appears in memory. See VarTypes
 * @param conv VarType type of variable that is used for calculating the size
 * @return Return the size of this type in bytes
 */
static inline uint SlCalcConvMemLen(VarType conv)
{
	switch (GetVarMemType(conv)) {
		case SLE_VAR_BL: return sizeof(bool);
		case SLE_VAR_I8: return sizeof(int8_t);
		case SLE_VAR_U8: return sizeof(uint8_t);
		case SLE_VAR_I16: return sizeof(int16_t);
		case SLE_VAR_U16: return sizeof(uint16_t);
		case SLE_VAR_I32: return sizeof(int32_t);
		case SLE_VAR_U32: return sizeof(uint32_t);
		case SLE_VAR_I64: return sizeof(int64_t);
		case SLE_VAR_U64: return sizeof(uint64_t);
		case SLE_VAR_NULL: return 0;

		case SLE_VAR_STR:
		case SLE_VAR_STRQ:
			return SlReadArrayLength();

		case SLE_VAR_NAME:
		default:
			NOT_REACHED();
	}
}

/**
 * Return the size in bytes of a certain type of normal/atomic variable
 * as it appears in a saved game. See VarTypes
 * @param conv VarType type of variable that is used for calculating the size
 * @return Return the size of this type in bytes
 */
static inline uint8_t SlCalcConvFileLen(VarType conv)
{
	switch (GetVarFileType(conv)) {
		case SLE_FILE_END: return 0;
		case SLE_FILE_I8: return sizeof(int8_t);
		case SLE_FILE_U8: return sizeof(uint8_t);
		case SLE_FILE_I16: return sizeof(int16_t);
		case SLE_FILE_U16: return sizeof(uint16_t);
		case SLE_FILE_I32: return sizeof(int32_t);
		case SLE_FILE_U32: return sizeof(uint32_t);
		case SLE_FILE_I64: return sizeof(int64_t);
		case SLE_FILE_U64: return sizeof(uint64_t);
		case SLE_FILE_STRINGID: return sizeof(uint16_t);

		case SLE_FILE_STRING:
			return SlReadArrayLength();

		case SLE_FILE_STRUCT:
		default:
			NOT_REACHED();
	}
}

/** Return the size in bytes of a reference (pointer) */
static inline size_t SlCalcRefLen()
{
	return IsSavegameVersionBefore(SLV_69) ? 2 : 4;
}

void SlSetArrayIndex(uint index)
{
	_sl.need_length = NL_WANTLENGTH;
	_sl.array_index = index;
}

static size_t _next_offs;

/**
 * Iterate through the elements of an array and read the whole thing
 * @return The index of the object, or -1 if we have reached the end of current block
 */
int SlIterateArray()
{
	int index;

	/* After reading in the whole array inside the loop
	 * we must have read in all the data, so we must be at end of current block. */
	if (_next_offs != 0 && SlGetBytesRead() != _next_offs) SlErrorCorrupt("Invalid chunk size");

	for (;;) {
		uint length = SlReadArrayLength();
		if (length == 0) {
			assert(!_sl.expect_table_header);
			_next_offs = 0;
			return -1;
		}

		_sl.obj_len = --length;
		_next_offs = SlGetBytesRead() + length;

		if (_sl.expect_table_header) {
			_sl.expect_table_header = false;
			return INT32_MAX;
		}

		switch (_sl.block_mode) {
			case CH_SPARSE_TABLE:
			case CH_SPARSE_ARRAY: index = (int)SlReadSparseIndex(); break;
			case CH_TABLE:
			case CH_ARRAY:        index = _sl.array_index++; break;
			default:
				Debug(sl, 0, "SlIterateArray error");
				return -1; // error
		}

		if (length != 0) return index;
	}
}

/**
 * Skip an array or sparse array
 */
void SlSkipArray()
{
	while (SlIterateArray() != -1) {
		SlSkipBytes(_next_offs - SlGetBytesRead());
	}
}

/**
 * Sets the length of either a RIFF object or the number of items in an array.
 * This lets us load an object or an array of arbitrary size
 * @param length The length of the sought object/array
 */
void SlSetLength(size_t length)
{
	assert(_sl.action == SLA_SAVE);

	switch (_sl.need_length) {
		case NL_WANTLENGTH:
			_sl.need_length = NL_NONE;
			if ((_sl.block_mode == CH_TABLE || _sl.block_mode == CH_SPARSE_TABLE) && _sl.expect_table_header) {
				_sl.expect_table_header = false;
				SlWriteArrayLength(length + 1);
				break;
			}

			switch (_sl.block_mode) {
				case CH_RIFF:
					/* Ugly encoding of >16M RIFF chunks
					 * The lower 24 bits are normal
					 * The uppermost 4 bits are bits 24:27 */
					assert(length < (1 << 28));
					SlWriteUint32((uint32_t)((length & 0xFFFFFF) | ((length >> 24) << 28)));
					break;
				case CH_TABLE:
				case CH_ARRAY:
					assert(_sl.last_array_index <= _sl.array_index);
					while (++_sl.last_array_index <= _sl.array_index) {
						SlWriteArrayLength(1);
					}
					SlWriteArrayLength(length + 1);
					break;
				case CH_SPARSE_TABLE:
				case CH_SPARSE_ARRAY:
					SlWriteArrayLength(length + 1 + SlGetArrayLength(_sl.array_index)); // Also include length of sparse index.
					SlWriteSparseIndex(_sl.array_index);
					break;
				default: NOT_REACHED();
			}
			break;

		case NL_CALCLENGTH:
			_sl.obj_len += (int)length;
			break;

		default: NOT_REACHED();
	}
}

/**
 * Save/Load bytes. These do not need to be converted to Little/Big Endian
 * so directly write them or read them to/from file
 * @param ptr The source or destination of the object being manipulated
 * @param length number of bytes this fast CopyBytes lasts
 */
static void SlCopyBytes(void *ptr, size_t length)
{
	switch (_sl.action) {
		case SLA_LOAD_CHECK:
		case SLA_LOAD:
			SlCopyBytesRead(ptr, length);
			break;
		case SLA_SAVE:
			SlCopyBytesWrite(ptr, length);
			break;
		default: NOT_REACHED();
	}
}

/** Get the length of the current object */
size_t SlGetFieldLength()
{
	return _sl.obj_len;
}

/**
 * Return a signed-long version of the value of a setting
 * @param ptr pointer to the variable
 * @param conv type of variable, can be a non-clean
 * type, eg one with other flags because it is parsed
 * @return returns the value of the pointer-setting
 */
int64_t ReadValue(const void *ptr, VarType conv)
{
	switch (GetVarMemType(conv)) {
		case SLE_VAR_BL:  return (*(const bool   *)ptr != 0);
		case SLE_VAR_I8:  return *(const int8_t  *)ptr;
		case SLE_VAR_U8:  return *(const uint8_t *)ptr;
		case SLE_VAR_I16: return *(const int16_t *)ptr;
		case SLE_VAR_U16: return *(const uint16_t*)ptr;
		case SLE_VAR_I32: return *(const int32_t *)ptr;
		case SLE_VAR_U32: return *(const uint32_t*)ptr;
		case SLE_VAR_I64: return *(const int64_t *)ptr;
		case SLE_VAR_U64: return *(const uint64_t*)ptr;
		case SLE_VAR_NULL:return 0;
		default: NOT_REACHED();
	}
}

/**
 * Write the value of a setting
 * @param ptr pointer to the variable
 * @param conv type of variable, can be a non-clean type, eg
 *             with other flags. It is parsed upon read
 * @param val the new value being given to the variable
 */
void WriteValue(void *ptr, VarType conv, int64_t val)
{
	switch (GetVarMemType(conv)) {
		case SLE_VAR_BL:  *(bool    *)ptr = (val != 0);  break;
		case SLE_VAR_I8:  *(int8_t  *)ptr = val; break;
		case SLE_VAR_U8:  *(uint8_t *)ptr = val; break;
		case SLE_VAR_I16: *(int16_t *)ptr = val; break;
		case SLE_VAR_U16: *(uint16_t*)ptr = val; break;
		case SLE_VAR_I32: *(int32_t *)ptr = val; break;
		case SLE_VAR_U32: *(uint32_t*)ptr = val; break;
		case SLE_VAR_I64: *(int64_t *)ptr = val; break;
		case SLE_VAR_U64: *(uint64_t*)ptr = val; break;
		case SLE_VAR_NAME: *reinterpret_cast<std::string *>(ptr) = CopyFromOldName(val); break;
		case SLE_VAR_NULL: break;
		default: NOT_REACHED();
	}
}

/**
 * Handle all conversion and typechecking of variables here.
 * In the case of saving, read in the actual value from the struct
 * and then write them to file, endian safely. Loading a value
 * goes exactly the opposite way
 * @param ptr The object being filled/read
 * @param conv VarType type of the current element of the struct
 */
static void SlSaveLoadConv(void *ptr, VarType conv)
{
	switch (_sl.action) {
		case SLA_SAVE: {
			int64_t x = ReadValue(ptr, conv);

			/* Write the value to the file and check if its value is in the desired range */
			switch (GetVarFileType(conv)) {
				case SLE_FILE_I8: assert(x >= -128 && x <= 127);     SlWriteByte(x);break;
				case SLE_FILE_U8: assert(x >= 0 && x <= 255);        SlWriteByte(x);break;
				case SLE_FILE_I16:assert(x >= -32768 && x <= 32767); SlWriteUint16(x);break;
				case SLE_FILE_STRINGID:
				case SLE_FILE_U16:assert(x >= 0 && x <= 65535);      SlWriteUint16(x);break;
				case SLE_FILE_I32:
				case SLE_FILE_U32:                                   SlWriteUint32((uint32_t)x);break;
				case SLE_FILE_I64:
				case SLE_FILE_U64:                                   SlWriteUint64(x);break;
				default: NOT_REACHED();
			}
			break;
		}
		case SLA_LOAD_CHECK:
		case SLA_LOAD: {
			int64_t x;
			/* Read a value from the file */
			switch (GetVarFileType(conv)) {
				case SLE_FILE_I8:  x = (int8_t  )SlReadByte();   break;
				case SLE_FILE_U8:  x = (uint8_t )SlReadByte();   break;
				case SLE_FILE_I16: x = (int16_t )SlReadUint16(); break;
				case SLE_FILE_U16: x = (uint16_t)SlReadUint16(); break;
				case SLE_FILE_I32: x = (int32_t )SlReadUint32(); break;
				case SLE_FILE_U32: x = (uint32_t)SlReadUint32(); break;
				case SLE_FILE_I64: x = (int64_t )SlReadUint64(); break;
				case SLE_FILE_U64: x = (uint64_t)SlReadUint64(); break;
				case SLE_FILE_STRINGID: x = RemapOldStringID((uint16_t)SlReadUint16()); break;
				default: NOT_REACHED();
			}

			/* Write The value to the struct. These ARE endian safe. */
			WriteValue(ptr, conv, x);
			break;
		}
		case SLA_PTRS: break;
		case SLA_NULL: break;
		default: NOT_REACHED();
	}
}

/**
 * Calculate the net length of a string. This is in almost all cases
 * just strlen(), but if the string is not properly terminated, we'll
 * resort to the maximum length of the buffer.
 * @param ptr pointer to the stringbuffer
 * @param length maximum length of the string (buffer). If -1 we don't care
 * about a maximum length, but take string length as it is.
 * @return return the net length of the string
 */
static inline size_t SlCalcNetStringLen(const char *ptr, size_t length)
{
	if (ptr == nullptr) return 0;
	return std::min(strlen(ptr), length - 1);
}

/**
 * Calculate the gross length of the string that it
 * will occupy in the savegame. This includes the real length, returned
 * by SlCalcNetStringLen and the length that the index will occupy.
 * @param ptr pointer to the stringbuffer
 * @param length maximum length of the string (buffer size, etc.)
 * @param conv type of data been used
 * @return return the gross length of the string
 */
static inline size_t SlCalcStringLen(const void *ptr, size_t length, VarType conv)
{
	size_t len;
	const char *str;

	switch (GetVarMemType(conv)) {
		default: NOT_REACHED();
		case SLE_VAR_STR:
		case SLE_VAR_STRQ:
			str = *(const char * const *)ptr;
			len = SIZE_MAX;
			break;
	}

	len = SlCalcNetStringLen(str, len);
	return len + SlGetArrayLength(len); // also include the length of the index
}

/**
 * Calculate the gross length of the string that it
 * will occupy in the savegame. This includes the real length, returned
 * by SlCalcNetStringLen and the length that the index will occupy.
 * @param ptr Pointer to the \c std::string.
 * @return The gross length of the string.
 */
static inline size_t SlCalcStdStringLen(const void *ptr)
{
	const std::string *str = reinterpret_cast<const std::string *>(ptr);

	size_t len = str->length();
	return len + SlGetArrayLength(len); // also include the length of the index
}

void FixSCCEncoded(std::string &str, bool fix_code)
{
	if (str.empty()) return;

	/* We need to convert from old escape-style encoding to record separator encoding.
	 * Initial `<SCC_ENCODED><STRINGID>` stays the same.
	 *
	 * `:<SCC_ENCODED><STRINGID>` becomes `<RS><SCC_ENCODED><STRINGID>`
	 * `:<HEX>`                   becomes `<RS><SCC_ENCODED_NUMERIC><HEX>`
	 * `:"<STRING>"`              becomes `<RS><SCC_ENCODED_STRING><STRING>`
	 */
	std::string result;
	auto output = std::back_inserter(result);

	bool is_encoded = false; // Set if we determine by the presence of SCC_ENCODED that the string is an encoded string.
	bool in_string = false; // Set if we in a string, between double-quotes.
	bool need_type = true; // Set if a parameter type needs to be emitted.

	for (auto it = std::begin(str); it != std::end(str); /* nothing */) {
		size_t len = Utf8EncodedCharLen(*it);
		if (len == 0 || it + len > std::end(str)) break;

		char32_t c;
		Utf8Decode(&c, &*it);
		if (c == SCC_ENCODED || (fix_code && (c == 0xE028 || c == 0xE02A))) {
			Utf8Encode(output, SCC_ENCODED);
			need_type = false;
			is_encoded = true;
			it += len;
			continue;
		}

		/* If the first character is not SCC_ENCODED then we don't have to do any conversion. */
		if (!is_encoded) return;

		if (c == '"') {
			in_string = !in_string;
			if (in_string && need_type) {
				/* Started a new string parameter. */
				Utf8Encode(output, SCC_ENCODED_STRING);
				need_type = false;
			}
			it += len;
			continue;
		}

		if (!in_string && c == ':') {
			*output = SCC_RECORD_SEPARATOR;
			need_type = true;
			it += len;
			continue;
		}
		if (need_type) {
			/* Started a new numeric parameter. */
			Utf8Encode(output, SCC_ENCODED_NUMERIC);
			need_type = false;
		}

		Utf8Encode(output, c);
		it += len;
	}

	str = std::move(result);
}

/**
 * Scan the string for SCC_ENCODED_NUMERIC with negative values, and reencode them as uint64_t.
 * @param str the string to fix.
 */
void FixSCCEncodedNegative(std::string &str)
{
	if (str.empty()) return;

	StringConsumer consumer(str);

	/* Check whether this is an encoded string */
	if (!consumer.ReadUtf8If(SCC_ENCODED)) return;

	format_buffer result;
	StringBuilder builder(result);
	builder.PutUtf8(SCC_ENCODED);
	while (consumer.AnyBytesLeft()) {
		/* Copy until next record */
		builder.Put(consumer.ReadUntilUtf8(SCC_RECORD_SEPARATOR, StringConsumer::READ_ONE_SEPARATOR));

		/* Check whether this is a numeric parameter */
		if (!consumer.ReadUtf8If(SCC_ENCODED_NUMERIC)) continue;
		builder.PutUtf8(SCC_ENCODED_NUMERIC);

		/* First try unsigned */
		if (auto u = consumer.TryReadIntegerBase<uint64_t>(16); u.has_value()) {
			builder.PutIntegerBase<uint64_t>(*u, 16);
		} else {
			/* Read as signed, store as unsigned */
			auto s = consumer.ReadIntegerBase<int64_t>(16);
			builder.PutIntegerBase<uint64_t>(static_cast<uint64_t>(s), 16);
		}
	}

	str.assign(result);
}

/**
 * Save/Load a \c std::string.
 * @param ptr the string being manipulated
 * @param conv must be SLE_FILE_STRING
 */
static void SlStdString(void *ptr, VarType conv)
{
	std::string *str = reinterpret_cast<std::string *>(ptr);

	switch (_sl.action) {
		case SLA_SAVE: {
			size_t len = str->length();
			SlWriteArrayLength(len);
			SlCopyBytes(const_cast<void *>(static_cast<const void *>(str->c_str())), len);
			break;
		}

		case SLA_LOAD_CHECK:
		case SLA_LOAD: {
			size_t len = SlReadArrayLength();
			if (GetVarMemType(conv) == SLE_VAR_NULL) {
				SlSkipBytes(len);
				return;
			}

			SlReadString(*str, len);

			StringValidationSettings settings = SVS_REPLACE_WITH_QUESTION_MARK;
			if ((conv & SLF_ALLOW_CONTROL) != 0) {
				settings = settings | SVS_ALLOW_CONTROL_CODE;
				if (IsSavegameVersionBefore(SLV_ENCODED_STRING_FORMAT)) FixSCCEncoded(*str, IsSavegameVersionBefore(SLV_169));
				if (IsSavegameVersionBefore(SLV_FIX_SCC_ENCODED_NEGATIVE)) FixSCCEncodedNegative(*str);
			}
			if ((conv & SLF_ALLOW_NEWLINE) != 0) {
				settings = settings | SVS_ALLOW_NEWLINE;
			}

			StrMakeValidInPlace(*str, settings);
		}

		case SLA_PTRS: break;
		case SLA_NULL: break;
		default: NOT_REACHED();
	}
}

/**
 * Save/Load a string.
 * @param ptr the string being manipulated
 * @param length of the string (full length)
 * @param conv must be SLE_FILE_STRING
 */
static void SlString(void *ptr, size_t length, VarType conv)
{
	switch (_sl.action) {
		case SLA_SAVE: {
			size_t len;
			switch (GetVarMemType(conv)) {
				default: NOT_REACHED();
				case SLE_VAR_STR:
				case SLE_VAR_STRQ:
					ptr = *(char **)ptr;
					len = SlCalcNetStringLen((char *)ptr, SIZE_MAX);
					break;
			}

			SlWriteArrayLength(len);
			SlCopyBytes(ptr, len);
			break;
		}
		case SLA_LOAD_CHECK:
		case SLA_LOAD: {
			if ((conv & SLF_ALLOW_CONTROL) != 0 && IsSavegameVersionBefore(SLV_ENCODED_STRING_FORMAT) && GetVarMemType(conv) != SLE_VAR_NULL) {
				/* Use std::string load path */
				std::string buffer;
				SlStdString(reinterpret_cast<void *>(&buffer), conv);
				free(*(char **)ptr);
				if (buffer.empty()) {
					*(char **)ptr = nullptr;
				} else {
					*(char **)ptr = stredup(buffer.data(), buffer.data() + buffer.size());
				}
				break;
			}

			size_t len = SlReadArrayLength();

			switch (GetVarMemType(conv)) {
				default: NOT_REACHED();
				case SLE_VAR_NULL:
					SlSkipBytes(len);
					return;
				case SLE_VAR_STR:
				case SLE_VAR_STRQ: // Malloc'd string, free previous incarnation, and allocate
					free(*(char **)ptr);
					if (len == 0) {
						*(char **)ptr = nullptr;
						return;
					} else {
						*(char **)ptr = MallocT<char>(len + 1); // terminating '\0'
						ptr = *(char **)ptr;
						SlCopyBytes(ptr, len);
					}
					break;
			}

			((char *)ptr)[len] = '\0'; // properly terminate the string
			StringValidationSettings settings = SVS_REPLACE_WITH_QUESTION_MARK;
			if ((conv & SLF_ALLOW_CONTROL) != 0) {
				settings = settings | SVS_ALLOW_CONTROL_CODE;
			}
			if ((conv & SLF_ALLOW_NEWLINE) != 0) {
				settings = settings | SVS_ALLOW_NEWLINE;
			}
			StrMakeValidInPlace((char *)ptr, (char *)ptr + len, settings);
			break;
		}
		case SLA_PTRS: break;
		case SLA_NULL: break;
		default: NOT_REACHED();
	}
}

/**
 * Internal function to save/Load a list of SL_VARs.
 * SlCopy() and SlArray() are very similar, with the exception of the header.
 * This function represents the common part.
 * @param object The object being manipulated.
 * @param length The length of the object in elements
 * @param conv VarType type of the items.
 */
static void SlCopyInternal(void *object, size_t length, VarType conv)
{
	if (GetVarMemType(conv) == SLE_VAR_NULL) {
		assert(_sl.action != SLA_SAVE); // Use SL_NULL if you want to write null-bytes
		SlSkipBytes(length * SlCalcConvFileLen(conv));
		return;
	}

	/* NOTICE - handle some buggy stuff, in really old versions everything was saved
	 * as a byte-type. So detect this, and adjust object size accordingly */
	if (_sl.action != SLA_SAVE && _sl_version == 0) {
		/* all objects except difficulty settings */
		if (conv == SLE_INT16 || conv == SLE_UINT16 || conv == SLE_STRINGID ||
				conv == SLE_INT32 || conv == SLE_UINT32) {
			SlCopyBytes(object, length * SlCalcConvFileLen(conv));
			return;
		}
		/* used for conversion of Money 32bit->64bit */
		if (conv == (SLE_FILE_I32 | SLE_VAR_I64)) {
			for (uint i = 0; i < length; i++) {
				((int64_t*)object)[i] = (int32_t)std::byteswap(SlReadUint32());
			}
			return;
		}
	}

	/* If the size of elements is 1 byte both in file and memory, no special
	 * conversion is needed, use specialized copy-copy function to speed up things */
	if (conv == SLE_INT8 || conv == SLE_UINT8) {
		SlCopyBytes(object, length);
	} else {
		uint8_t *a = (uint8_t*)object;
		uint8_t mem_size = SlCalcConvMemLen(conv);

		for (; length != 0; length --) {
			SlSaveLoadConv(a, conv);
			a += mem_size; // get size
		}
	}
}

/**
 * Copy a list of SL_VARs to/from a savegame.
 * These entries are copied as-is, and you as caller have to make sure things
 * like length-fields are calculated correctly.
 * @param object The object being manipulated.
 * @param length The length of the object in elements
 * @param conv VarType type of the items.
 */
void SlCopy(void *object, size_t length, VarType conv)
{
	if (_sl.action == SLA_PTRS || _sl.action == SLA_NULL) return;

	/* Automatically calculate the length? */
	if (_sl.need_length != NL_NONE) {
		SlSetLength(length * SlCalcConvFileLen(conv));
		/* Determine length only? */
		if (_sl.need_length == NL_CALCLENGTH) return;
	}

	SlCopyInternal(object, length, conv);
}

/**
 * Return the size in bytes of a certain type of atomic array
 * @param length The length of the array counted in elements
 * @param conv VarType type of the variable that is used in calculating the size
 */
static inline size_t SlCalcArrayLen(size_t length, VarType conv)
{
	return SlCalcConvFileLen(conv) * length + SlGetArrayLength(length);
}

/**
 * Save/Load the length of the array followed by the array of SL_VAR elements.
 * @param array The array being manipulated
 * @param length The length of the array in elements
 * @param conv VarType type of the atomic array (int, uint8_t, uint64_t, etc.)
 */
static void SlArray(void *array, size_t length, VarType conv)
{
	switch (_sl.action) {
		case SLA_SAVE:
			SlWriteArrayLength(length);
			SlCopyInternal(array, length, conv);
			return;

		case SLA_LOAD_CHECK:
		case SLA_LOAD: {
			if (!IsSavegameVersionBefore(SLV_SAVELOAD_LIST_LENGTH)) {
				size_t sv_length = SlReadArrayLength();
				if (GetVarMemType(conv) == SLE_VAR_NULL) {
					/* We don't know this field, so we assume the length in the savegame is correct. */
					length = sv_length;
				} else if (sv_length != length) {
					/* If the SLE_ARR changes size, a savegame bump is required
					 * and the developer should have written conversion lines.
					 * Error out to make this more visible. */
					SlErrorCorrupt("Fixed-length array is of wrong length");
				}
			}

			SlCopyInternal(array, length, conv);
			return;
		}

		case SLA_PTRS:
		case SLA_NULL:
			return;

		default:
			NOT_REACHED();
	}
}

/**
 * Pointers cannot be saved to a savegame, so this functions gets
 * the index of the item, and if not available, it hussles with
 * pointers (looks really bad :()
 * Remember that a nullptr item has value 0, and all
 * indices have +1, so vehicle 0 is saved as index 1.
 * @param obj The object that we want to get the index of
 * @param rt SLRefType type of the object the index is being sought of
 * @return Return the pointer converted to an index of the type pointed to
 */
static size_t ReferenceToInt(const void *obj, SLRefType rt)
{
	assert(_sl.action == SLA_SAVE);

	if (obj == nullptr) return 0;

	switch (rt) {
		case REF_VEHICLE_OLD: // Old vehicles we save as new ones
		case REF_VEHICLE:   return ((const  Vehicle*)obj)->index + 1;
		case REF_STATION:   return ((const  Station*)obj)->index + 1;
		case REF_TOWN:      return ((const     Town*)obj)->index + 1;
		case REF_ORDER:     return ((const OrderPoolItem*)obj)->index + 1;
		case REF_ROADSTOPS: return ((const RoadStop*)obj)->index + 1;
		case REF_ENGINE_RENEWS:  return ((const       EngineRenew*)obj)->index + 1;
		case REF_CARGO_PACKET:   return ((const       CargoPacket*)obj)->index + 1;
		case REF_ORDERLIST:      return ((const         OrderList*)obj)->index + 1;
		case REF_STORAGE:        return ((const PersistentStorage*)obj)->index + 1;
		case REF_LINK_GRAPH:     return ((const         LinkGraph*)obj)->index + 1;
		case REF_LINK_GRAPH_JOB: return ((const      LinkGraphJob*)obj)->index + 1;
		default: NOT_REACHED();
	}
}

/**
 * Pointers cannot be loaded from a savegame, so this function
 * gets the index from the savegame and returns the appropriate
 * pointer from the already loaded base.
 * Remember that an index of 0 is a nullptr pointer so all indices
 * are +1 so vehicle 0 is saved as 1.
 * @param index The index that is being converted to a pointer
 * @param rt SLRefType type of the object the pointer is sought of
 * @return Return the index converted to a pointer of any type
 */
static void *IntToReference(size_t index, SLRefType rt)
{
	static_assert(sizeof(size_t) <= sizeof(void *));

	assert(_sl.action == SLA_PTRS);

	/* After version 4.3 REF_VEHICLE_OLD is saved as REF_VEHICLE,
	 * and should be loaded like that */
	if (rt == REF_VEHICLE_OLD && !IsSavegameVersionBefore(SLV_4, 4)) {
		rt = REF_VEHICLE;
	}

	/* No need to look up nullptr pointers, just return immediately */
	if (index == (rt == REF_VEHICLE_OLD ? 0xFFFF : 0)) return nullptr;

	/* Correct index. Old vehicles were saved differently:
	 * invalid vehicle was 0xFFFF, now we use 0x0000 for everything invalid. */
	if (rt != REF_VEHICLE_OLD) index--;

	switch (rt) {
		case REF_ORDERLIST:
			if (OrderList::IsValidID(index)) return OrderList::Get(index);
			SlErrorCorrupt("Referencing invalid OrderList");

		case REF_ORDER:
			if (OrderPoolItem::IsValidID(index)) return OrderPoolItem::Get(index);
			/* in old versions, invalid order was used to mark end of order list */
			if (IsSavegameVersionBefore(SLV_5, 2)) return nullptr;
			SlErrorCorrupt("Referencing invalid Order");

		case REF_VEHICLE_OLD:
		case REF_VEHICLE:
			if (Vehicle::IsValidID(index)) return Vehicle::Get(index);
			SlErrorCorrupt("Referencing invalid Vehicle");

		case REF_STATION:
			if (Station::IsValidID(index)) return Station::Get(index);
			SlErrorCorrupt("Referencing invalid Station");

		case REF_TOWN:
			if (Town::IsValidID(index)) return Town::Get(index);
			SlErrorCorrupt("Referencing invalid Town");

		case REF_ROADSTOPS:
			if (RoadStop::IsValidID(index)) return RoadStop::Get(index);
			SlErrorCorrupt("Referencing invalid RoadStop");

		case REF_ENGINE_RENEWS:
			if (EngineRenew::IsValidID(index)) return EngineRenew::Get(index);
			SlErrorCorrupt("Referencing invalid EngineRenew");

		case REF_CARGO_PACKET:
			if (CargoPacket::IsValidID(index)) return CargoPacket::Get(index);
			SlErrorCorrupt("Referencing invalid CargoPacket");

		case REF_STORAGE:
			if (PersistentStorage::IsValidID(index)) return PersistentStorage::Get(index);
			SlErrorCorrupt("Referencing invalid PersistentStorage");

		case REF_LINK_GRAPH:
			if (LinkGraph::IsValidID(index)) return LinkGraph::Get(index);
			SlErrorCorrupt("Referencing invalid LinkGraph");

		case REF_LINK_GRAPH_JOB:
			if (LinkGraphJob::IsValidID(index)) return LinkGraphJob::Get(index);
			SlErrorCorrupt("Referencing invalid LinkGraphJob");

		default: NOT_REACHED();
	}
}

/**
 * Handle conversion for references.
 * @param ptr The object being filled/read.
 * @param conv VarType type of the current element of the struct.
 */
void SlSaveLoadRef(void *ptr, VarType conv)
{
	switch (_sl.action) {
		case SLA_SAVE:
			SlWriteUint32((uint32_t)ReferenceToInt(*(void **)ptr, (SLRefType)conv));
			break;
		case SLA_LOAD_CHECK:
		case SLA_LOAD:
			*(size_t *)ptr = IsSavegameVersionBefore(SLV_69) ? (size_t)SlReadUint16() : SlReadUint32();
			break;
		case SLA_PTRS:
			*(void **)ptr = IntToReference(*(size_t *)ptr, (SLRefType)conv);
			break;
		case SLA_NULL:
			*(void **)ptr = nullptr;
			break;
		default: NOT_REACHED();
	}
}

/**
 * Template class to help with list-like types.
 */
template <template <typename, typename> typename Tstorage, typename Tvar, typename Tallocator = std::allocator<Tvar>>
class SlStorageHelper {
	typedef Tstorage<Tvar, Tallocator> SlStorageT;
public:
	/**
	 * Internal templated helper to return the size in bytes of a list-like type.
	 * @param storage The storage to find the size of
	 * @param conv VarType type of variable that is used for calculating the size
	 * @param cmd The SaveLoadType ware are saving/loading.
	 */
	static size_t SlCalcLen(const void *storage, VarType conv, SaveLoadType cmd = SL_VAR)
	{
		assert(cmd == SL_VAR || cmd == SL_REF);

		const SlStorageT *list = static_cast<const SlStorageT *>(storage);


		int type_size = SlGetArrayLength(list->size());
		int item_size = SlCalcConvFileLen(cmd == SL_VAR ? conv : (VarType)SLE_FILE_U32);
		return list->size() * item_size + type_size;
	}

	static void SlSaveLoadMember(SaveLoadType cmd, Tvar *item, VarType conv)
	{
		switch (cmd) {
			case SL_VAR: SlSaveLoadConv(item, conv); break;
			case SL_REF: SlSaveLoadRef(item, conv); break;
			case SL_STDSTR: SlStdString(item, conv); break;
			default:
				NOT_REACHED();
		}
	}

	/**
	 * Internal templated helper to save/load a list-like type.
	 * @param storage The storage being manipulated.
	 * @param conv VarType type of variable that is used for calculating the size.
	 * @param cmd The SaveLoadType ware are saving/loading.
	 */
	static void SlSaveLoad(void *storage, VarType conv, SaveLoadType cmd = SL_VAR)
	{
		assert(cmd == SL_VAR || cmd == SL_REF || cmd == SL_STDSTR);

		SlStorageT *list = static_cast<SlStorageT *>(storage);

		switch (_sl.action) {
			case SLA_SAVE:
				SlWriteArrayLength(list->size());

				for (auto &item : *list) {
					SlSaveLoadMember(cmd, &item, conv);
				}
				break;

			case SLA_LOAD_CHECK:
			case SLA_LOAD: {
				size_t length;
				switch (cmd) {
					case SL_VAR: length = IsSavegameVersionBefore(SLV_SAVELOAD_LIST_LENGTH) ? SlReadUint32() : SlReadArrayLength(); break;
					case SL_REF: length = IsSavegameVersionBefore(SLV_69) ? SlReadUint16() : IsSavegameVersionBefore(SLV_SAVELOAD_LIST_LENGTH) ? SlReadUint32() : SlReadArrayLength(); break;
					case SL_STDSTR: length = SlReadArrayLength(); break;
					default: NOT_REACHED();
				}

				list->clear();
				if constexpr (std::is_same_v<SlStorageT, std::vector<Tvar, Tallocator>>) {
					list->reserve(length);
				}

				/* Load each value and push to the end of the storage. */
				for (size_t i = 0; i < length; i++) {
					Tvar &data = list->emplace_back();
					SlSaveLoadMember(cmd, &data, conv);
				}
				break;
			}

			case SLA_PTRS:
				for (auto &item : *list) {
					SlSaveLoadMember(cmd, &item, conv);
				}
				break;

			case SLA_NULL:
				list->clear();
				break;

			default: NOT_REACHED();
		}
	}
};

/**
 * Return the size in bytes of a list.
 * @param list The std::list to find the size of.
 * @param conv VarType type of variable that is used for calculating the size.
 */
static inline size_t SlCalcRefListLen(const void *list, VarType conv)
{
	return SlStorageHelper<std::list, void *>::SlCalcLen(list, conv, SL_REF);
}

/**
 * Save/Load a list.
 * @param list The list being manipulated.
 * @param conv VarType type of variable that is used for calculating the size.
 */
static void SlRefList(void *list, VarType conv)
{
	/* Automatically calculate the length? */
	if (_sl.need_length != NL_NONE) {
		SlSetLength(SlCalcRefListLen(list, conv));
		/* Determine length only? */
		if (_sl.need_length == NL_CALCLENGTH) return;
	}

	SlStorageHelper<std::list, void *>::SlSaveLoad(list, conv, SL_REF);
}

/**
 * Return the size in bytes of a vector.
 * @param vector The std::vector to find the size of.
 * @param conv VarType type of variable that is used for calculating the size.
 */
static inline size_t SlCalcRefVectorLen(const void *vector, VarType conv)
{
	return SlStorageHelper<std::vector, void *>::SlCalcLen(vector, conv, SL_REF);
}

/**
 * Save/Load a vector.
 * @param vector The vector being manipulated.
 * @param conv VarType type of variable that is used for calculating the size.
 */
static void SlRefVector(void *vector, VarType conv)
{
	/* Automatically calculate the length? */
	if (_sl.need_length != NL_NONE) {
		SlSetLength(SlCalcRefVectorLen(vector, conv));
		/* Determine length only? */
		if (_sl.need_length == NL_CALCLENGTH) return;
	}

	SlStorageHelper<std::vector, void *>::SlSaveLoad(vector, conv, SL_REF);
}

/**
 * Return the size in bytes of a ring buffer.
 * @param list The ring buffer to find the size of.
 * @param conv VarType type of variable that is used for calculating the size.
 */
static inline size_t SlCalcRefRingLen(const void *list, VarType conv)
{
	return SlStorageHelper<jgr::ring_buffer, void *>::SlCalcLen(list, conv, SL_REF);
}

/**
 * Save/Load a ring buffer.
 * @param list The list being manipulated.
 * @param conv VarType type of variable that is used for calculating the size.
 */
static void SlRefRing(void *list, VarType conv)
{
	/* Automatically calculate the length? */
	if (_sl.need_length != NL_NONE) {
		SlSetLength(SlCalcRefRingLen(list, conv));
		/* Determine length only? */
		if (_sl.need_length == NL_CALCLENGTH) return;
	}

	SlStorageHelper<jgr::ring_buffer, void *>::SlSaveLoad(list, conv, SL_REF);
}

/**
 * Return the size in bytes of a ring buffer.
 * @param ring The ring buffer to find the size of
 * @param conv VarType type of variable that is used for calculating the size
 */
static inline size_t SlCalcRingLen(const void *ring, VarType conv)
{
	switch (GetVarMemType(conv)) {
		case SLE_VAR_BL: return SlStorageHelper<jgr::ring_buffer, bool>::SlCalcLen(ring, conv);
		case SLE_VAR_I8: return SlStorageHelper<jgr::ring_buffer, int8_t>::SlCalcLen(ring, conv);
		case SLE_VAR_U8: return SlStorageHelper<jgr::ring_buffer, uint8_t>::SlCalcLen(ring, conv);
		case SLE_VAR_I16: return SlStorageHelper<jgr::ring_buffer, int16_t>::SlCalcLen(ring, conv);
		case SLE_VAR_U16: return SlStorageHelper<jgr::ring_buffer, uint16_t>::SlCalcLen(ring, conv);
		case SLE_VAR_I32: return SlStorageHelper<jgr::ring_buffer, int32_t>::SlCalcLen(ring, conv);
		case SLE_VAR_U32: return SlStorageHelper<jgr::ring_buffer, uint32_t>::SlCalcLen(ring, conv);
		case SLE_VAR_I64: return SlStorageHelper<jgr::ring_buffer, int64_t>::SlCalcLen(ring, conv);
		case SLE_VAR_U64: return SlStorageHelper<jgr::ring_buffer, uint64_t>::SlCalcLen(ring, conv);

		case SLE_VAR_STR:
			/* Strings are a length-prefixed field type in the savegame table format,
			 * these may not be directly stored in another length-prefixed container type. */
			NOT_REACHED();

		default: NOT_REACHED();
	}
}

/**
 * Save/load a ring buffer.
 * @param ring The ring buffer being manipulated
 * @param conv VarType type of variable that is used for calculating the size
 */
static void SlRing(void *ring, VarType conv)
{
	switch (GetVarMemType(conv)) {
		case SLE_VAR_BL: SlStorageHelper<jgr::ring_buffer, bool>::SlSaveLoad(ring, conv); break;
		case SLE_VAR_I8: SlStorageHelper<jgr::ring_buffer, int8_t>::SlSaveLoad(ring, conv); break;
		case SLE_VAR_U8: SlStorageHelper<jgr::ring_buffer, uint8_t>::SlSaveLoad(ring, conv); break;
		case SLE_VAR_I16: SlStorageHelper<jgr::ring_buffer, int16_t>::SlSaveLoad(ring, conv); break;
		case SLE_VAR_U16: SlStorageHelper<jgr::ring_buffer, uint16_t>::SlSaveLoad(ring, conv); break;
		case SLE_VAR_I32: SlStorageHelper<jgr::ring_buffer, int32_t>::SlSaveLoad(ring, conv); break;
		case SLE_VAR_U32: SlStorageHelper<jgr::ring_buffer, uint32_t>::SlSaveLoad(ring, conv); break;
		case SLE_VAR_I64: SlStorageHelper<jgr::ring_buffer, int64_t>::SlSaveLoad(ring, conv); break;
		case SLE_VAR_U64: SlStorageHelper<jgr::ring_buffer, uint64_t>::SlSaveLoad(ring, conv); break;

		case SLE_VAR_STR:
			/* Strings are a length-prefixed field type in the savegame table format,
			 * these may not be directly stored in another length-prefixed container type.
			 * This is permitted for load-related actions, because invalid fields of this type are present
			 * from SLV_COMPANY_ALLOW_LIST up to SLV_COMPANY_ALLOW_LIST_V2. */
			assert(_sl.action != SLA_SAVE);
			SlStorageHelper<jgr::ring_buffer, std::string>::SlSaveLoad(ring, conv, SL_STDSTR);
			break;

		default: NOT_REACHED();
	}
}

/**
 * Return the size in bytes of a std::vector.
 * @param vector The std::vector to find the size of
 * @param conv VarType type of variable that is used for calculating the size
 */
static inline size_t SlCalcVectorLen(const void *vector, VarType conv)
{
	switch (GetVarMemType(conv)) {
		case SLE_VAR_BL: NOT_REACHED(); // Not supported
		case SLE_VAR_I8: return SlStorageHelper<std::vector, int8_t>::SlCalcLen(vector, conv);
		case SLE_VAR_U8: return SlStorageHelper<std::vector, uint8_t>::SlCalcLen(vector, conv);
		case SLE_VAR_I16: return SlStorageHelper<std::vector, int16_t>::SlCalcLen(vector, conv);
		case SLE_VAR_U16: return SlStorageHelper<std::vector, uint16_t>::SlCalcLen(vector, conv);
		case SLE_VAR_I32: return SlStorageHelper<std::vector, int32_t>::SlCalcLen(vector, conv);
		case SLE_VAR_U32: return SlStorageHelper<std::vector, uint32_t>::SlCalcLen(vector, conv);
		case SLE_VAR_I64: return SlStorageHelper<std::vector, int64_t>::SlCalcLen(vector, conv);
		case SLE_VAR_U64: return SlStorageHelper<std::vector, uint64_t>::SlCalcLen(vector, conv);

		case SLE_VAR_STR:
			/* Strings are a length-prefixed field type in the savegame table format,
			 * these may not be directly stored in another length-prefixed container type. */
			NOT_REACHED();

		default: NOT_REACHED();
	}
}

/**
 * Save/load a std::vector.
 * @param vector The std::vector being manipulated
 * @param conv VarType type of variable that is used for calculating the size
 */
static void SlVector(void *vector, VarType conv)
{
	switch (GetVarMemType(conv)) {
		case SLE_VAR_BL: NOT_REACHED(); // Not supported
		case SLE_VAR_I8: SlStorageHelper<std::vector, int8_t>::SlSaveLoad(vector, conv); break;
		case SLE_VAR_U8: SlStorageHelper<std::vector, uint8_t>::SlSaveLoad(vector, conv); break;
		case SLE_VAR_I16: SlStorageHelper<std::vector, int16_t>::SlSaveLoad(vector, conv); break;
		case SLE_VAR_U16: SlStorageHelper<std::vector, uint16_t>::SlSaveLoad(vector, conv); break;
		case SLE_VAR_I32: SlStorageHelper<std::vector, int32_t>::SlSaveLoad(vector, conv); break;
		case SLE_VAR_U32: SlStorageHelper<std::vector, uint32_t>::SlSaveLoad(vector, conv); break;
		case SLE_VAR_I64: SlStorageHelper<std::vector, int64_t>::SlSaveLoad(vector, conv); break;
		case SLE_VAR_U64: SlStorageHelper<std::vector, uint64_t>::SlSaveLoad(vector, conv); break;

		case SLE_VAR_STR:
			/* Strings are a length-prefixed field type in the savegame table format,
			 * these may not be directly stored in another length-prefixed container type.
			 * This is permitted for load-related actions, because invalid fields of this type are present
			 * from SLV_COMPANY_ALLOW_LIST up to SLV_COMPANY_ALLOW_LIST_V2. */
			assert(_sl.action != SLA_SAVE);
			SlStorageHelper<std::vector, std::string>::SlSaveLoad(vector, conv, SL_STDSTR);
			break;

		default: NOT_REACHED();
	}
}

/** Are we going to save this object or not? */
static inline bool SlIsObjectValidInSavegame(const SaveLoad &sld)
{
	return (_sl_version >= sld.version_from && _sl_version < sld.version_to);
}

/**
 * Calculate the size of the table header.
 * @param slt The SaveLoad table with objects to save/load.
 * @return size of given object.
 */
static size_t SlCalcTableHeader(const SaveLoadTable &slt)
{
	size_t length = 0;

	for (auto &sld : slt) {
		if (!SlIsObjectValidInSavegame(sld)) continue;

		length += SlCalcConvFileLen(SLE_UINT8);
		length += SlCalcStdStringLen(&sld.name);
	}

	length += SlCalcConvFileLen(SLE_UINT8); // End-of-list entry.

	for (auto &sld : slt) {
		if (!SlIsObjectValidInSavegame(sld)) continue;
		if (sld.cmd == SL_STRUCTLIST || sld.cmd == SL_STRUCT) {
			length += SlCalcTableHeader(sld.handler->GetDescription());
		}
	}

	return length;
}

/**
 * Calculate the size of an object.
 * @param object to be measured.
 * @param slt The SaveLoad table with objects to save/load.
 * @return size of given object.
 */
size_t SlCalcObjLength(const void *object, const SaveLoadTable &slt)
{
	size_t length = 0;

	/* Need to determine the length and write a length tag. */
	for (auto &sld : slt) {
		length += SlCalcObjMemberLength(object, sld);
	}
	return length;
}

size_t SlCalcObjMemberLength(const void *object, const SaveLoad &sld)
{
	assert(_sl.action == SLA_SAVE);

	if (!SlIsObjectValidInSavegame(sld)) return 0;

	switch (sld.cmd) {
		case SL_VAR: return SlCalcConvFileLen(sld.conv);
		case SL_REF: return SlCalcRefLen();
		case SL_ARR: return SlCalcArrayLen(sld.length, sld.conv);
		case SL_STR: return SlCalcStringLen(GetVariableAddress(object, sld), sld.length, sld.conv);
		case SL_REFLIST: return SlCalcRefListLen(GetVariableAddress(object, sld), sld.conv);
		case SL_REFVECTOR: return SlCalcRefVectorLen(GetVariableAddress(object, sld), sld.conv);
		case SL_REFRING: return SlCalcRefRingLen(GetVariableAddress(object, sld), sld.conv);
		case SL_RING: return SlCalcRingLen(GetVariableAddress(object, sld), sld.conv);
		case SL_VECTOR: return SlCalcVectorLen(GetVariableAddress(object, sld), sld.conv);
		case SL_STDSTR: return SlCalcStdStringLen(GetVariableAddress(object, sld));
		case SL_SAVEBYTE: return 1; // a byte is logically of size 1
		case SL_NULL: return SlCalcConvFileLen(sld.conv) * sld.length;

		case SL_STRUCT:
		case SL_STRUCTLIST: {
			NeedLength old_need_length = _sl.need_length;
			size_t old_obj_len = _sl.obj_len;

			_sl.need_length = NL_CALCLENGTH;
			_sl.obj_len = 0;

			/* Pretend that we are saving to collect the object size. Other
			 * means are difficult, as we don't know the length of the list we
			 * are about to store. */
			sld.handler->Save(const_cast<void *>(object));
			size_t length = _sl.obj_len;

			_sl.obj_len = old_obj_len;
			_sl.need_length = old_need_length;

			if (sld.cmd == SL_STRUCT) {
				length += SlGetArrayLength(1);
			}

			return length;
		}

		default: NOT_REACHED();
	}
	return 0;
}

static bool SlObjectMember(void *object, const SaveLoad &sld)
{
	if (!SlIsObjectValidInSavegame(sld)) return false;

	VarType conv = GB(sld.conv, 0, 8);
	switch (sld.cmd) {
		case SL_VAR:
		case SL_REF:
		case SL_ARR:
		case SL_STR:
		case SL_REFLIST:
		case SL_REFVECTOR:
		case SL_REFRING:
		case SL_RING:
		case SL_VECTOR:
		case SL_STDSTR: {
			void *ptr = GetVariableAddress(object, sld);

			switch (sld.cmd) {
				case SL_VAR: SlSaveLoadConv(ptr, conv); break;
				case SL_REF: SlSaveLoadRef(ptr, conv); break;
				case SL_ARR: SlArray(ptr, sld.length, conv); break;
				case SL_STR: SlString(ptr, sld.length, sld.conv); break;
				case SL_REFLIST: SlRefList(ptr, conv); break;
				case SL_REFVECTOR: SlRefVector(ptr, conv); break;
				case SL_REFRING: SlRefRing(ptr, conv); break;
				case SL_RING: SlRing(ptr, conv); break;
				case SL_VECTOR: SlVector(ptr, conv); break;
				case SL_STDSTR: SlStdString(ptr, sld.conv); break;
				default: NOT_REACHED();
			}
			break;
		}

		/* SL_SAVEBYTE writes a value to the savegame to identify the type of an object.
		 * When loading, the value is read explicitly with SlReadByte() to determine which
		 * object description to use. */
		case SL_SAVEBYTE: {
			void *ptr = GetVariableAddress(object, sld);

			switch (_sl.action) {
				case SLA_SAVE: SlWriteByte(*(uint8_t *)ptr); break;
				case SLA_LOAD_CHECK:
				case SLA_LOAD:
				case SLA_PTRS:
				case SLA_NULL: break;
				default: NOT_REACHED();
			}
			break;
		}

		case SL_NULL: {
			assert(GetVarMemType(sld.conv) == SLE_VAR_NULL);

			switch (_sl.action) {
				case SLA_LOAD_CHECK:
				case SLA_LOAD: SlSkipBytes(SlCalcConvFileLen(sld.conv) * sld.length); break;
				case SLA_SAVE: for (int i = 0; i < SlCalcConvFileLen(sld.conv) * sld.length; i++) SlWriteByte(0); break;
				case SLA_PTRS:
				case SLA_NULL: break;
				default: NOT_REACHED();
			}
			break;
		}

		case SL_STRUCT:
		case SL_STRUCTLIST:
			switch (_sl.action) {
				case SLA_SAVE: {
					if (sld.cmd == SL_STRUCT) {
						/* Store in the savegame if this struct was written or not. */
						SlSetStructListLength(SlCalcObjMemberLength(object, sld) > SlGetArrayLength(1) ? 1 : 0);
					}
					sld.handler->Save(object);
					break;
				}

				case SLA_LOAD_CHECK: {
					if (sld.cmd == SL_STRUCT && !IsSavegameVersionBefore(SLV_SAVELOAD_LIST_LENGTH)) {
						SlGetStructListLength(1);
					}
					sld.handler->LoadCheck(object);
					break;
				}

				case SLA_LOAD: {
					if (sld.cmd == SL_STRUCT && !IsSavegameVersionBefore(SLV_SAVELOAD_LIST_LENGTH)) {
						SlGetStructListLength(1);
					}
					sld.handler->Load(object);
					break;
				}

				case SLA_PTRS:
					sld.handler->FixPointers(object);
					break;

				case SLA_NULL: break;
				default: NOT_REACHED();
			}
			break;

		default: NOT_REACHED();
	}
	return true;
}

/**
 * Set the length of this list.
 * @param The length of the list.
 */
void SlSetStructListLength(size_t length)
{
	/* Automatically calculate the length? */
	if (_sl.need_length != NL_NONE) {
		SlSetLength(SlGetArrayLength(length));
		if (_sl.need_length == NL_CALCLENGTH) return;
	}

	SlWriteArrayLength(length);
}

/**
 * Get the length of this list; if it exceeds the limit, error out.
 * @param limit The maximum size the list can be.
 * @return The length of the list.
 */
size_t SlGetStructListLength(size_t limit)
{
	size_t length = SlReadArrayLength();
	if (length > limit) SlErrorCorrupt("List exceeds storage size");

	return length;
}

/**
 * Main SaveLoad function.
 * @param object The object that is being saved or loaded.
 * @param slt The SaveLoad table with objects to save/load.
 */
void SlObject(void *object, const SaveLoadTable &slt)
{
	/* Automatically calculate the length? */
	if (_sl.need_length != NL_NONE) {
		SlSetLength(SlCalcObjLength(object, slt));
		if (_sl.need_length == NL_CALCLENGTH) return;
	}

	for (auto &sld : slt) {
		SlObjectMember(object, sld);
	}
}

/**
 * Handler that is assigned when there is a struct read in the savegame which
 * is not known to the code. This means we are going to skip it.
 */
class SlSkipHandler : public SaveLoadHandler {
	void Save(void *) const override
	{
		NOT_REACHED();
	}

	void Load(void *object) const override
	{
		size_t length = SlGetStructListLength(UINT32_MAX);
		for (; length > 0; length--) {
			SlObject(object, this->GetLoadDescription());
		}
	}

	void LoadCheck(void *object) const override
	{
		this->Load(object);
	}

	virtual SaveLoadTable GetDescription() const override
	{
		return {};
	}

	virtual SaveLoadCompatTable GetCompatDescription() const override
	{
		NOT_REACHED();
	}
};

/**
 * Save or Load a table header.
 * @note a table-header can never contain more than 65535 fields.
 * @param slt The SaveLoad table with objects to save/load.
 * @return When loading, the ordered SaveLoad array to use; otherwise an empty list.
 */
std::vector<SaveLoad> SlTableHeader(const SaveLoadTable &slt)
{
	/* You can only use SlTableHeader if you are a CH_TABLE. */
	assert(_sl.block_mode == CH_TABLE || _sl.block_mode == CH_SPARSE_TABLE);

	switch (_sl.action) {
		case SLA_LOAD_CHECK:
		case SLA_LOAD: {
			std::vector<SaveLoad> saveloads;

			/* Build a key lookup mapping based on the available fields. */
			std::map<std::string, const SaveLoad *> key_lookup;
			for (auto &sld : slt) {
				if (!SlIsObjectValidInSavegame(sld)) continue;

				/* Check that there is only one active SaveLoad for a given name. */
				assert(key_lookup.find(sld.name) == key_lookup.end());
				key_lookup[sld.name] = &sld;
			}

			while (true) {
				uint8_t type = 0;
				SlSaveLoadConv(&type, SLE_UINT8);
				if (type == SLE_FILE_END) break;

				std::string key;
				SlStdString(&key, SLE_STR);

				auto sld_it = key_lookup.find(key);
				if (sld_it == key_lookup.end()) {
					/* SLA_LOADCHECK triggers this debug statement a lot and is perfectly normal. */
					Debug(sl, _sl.action == SLA_LOAD ? 2 : 6, "Field '{}' of type 0x{:02X} not found, skipping", key, type);

					std::shared_ptr<SaveLoadHandler> handler = nullptr;
					SaveLoadType saveload_type;
					switch (type & SLE_FILE_TYPE_MASK) {
						case SLE_FILE_STRING:
							/* Strings are always marked with SLE_FILE_HAS_LENGTH_FIELD, as they are a list of chars. */
							saveload_type = SL_STR;
							break;

						case SLE_FILE_STRUCT:
							/* Structs are always marked with SLE_FILE_HAS_LENGTH_FIELD as SL_STRUCT is seen as a list of 0/1 in length. */
							saveload_type = SL_STRUCTLIST;
							handler = std::make_shared<SlSkipHandler>();
							break;

						default:
							saveload_type = (type & SLE_FILE_HAS_LENGTH_FIELD) ? SL_ARR : SL_VAR;
							break;
					}

					/* We don't know this field, so read to nothing. */
					saveloads.push_back({std::move(key), saveload_type, ((VarType)type & SLE_FILE_TYPE_MASK) | SLE_VAR_NULL, 1, SL_MIN_VERSION, SL_MAX_VERSION, nullptr, 0, std::move(handler)});
					continue;
				}

				/* Validate the type of the field. If it is changed, the
				 * savegame should have been bumped so we know how to do the
				 * conversion. If this error triggers, that clearly didn't
				 * happen and this is a friendly poke to the developer to bump
				 * the savegame version and add conversion code. */
				uint8_t correct_type = GetSavegameFileType(*sld_it->second);
				if (correct_type != type) {
					Debug(sl, 1, "Field type for '{}' was expected to be 0x{:02X} but 0x{:02X} was found", key, correct_type, type);
					SlErrorCorrupt("Field type is different than expected");
				}
				saveloads.push_back(*sld_it->second);
			}

			for (auto &sld : saveloads) {
				if (sld.cmd == SL_STRUCTLIST || sld.cmd == SL_STRUCT) {
					sld.handler->load_description = SlTableHeader(sld.handler->GetDescription());
				}
			}

			return saveloads;
		}

		case SLA_SAVE: {
			/* Automatically calculate the length? */
			if (_sl.need_length != NL_NONE) {
				SlSetLength(SlCalcTableHeader(slt));
				if (_sl.need_length == NL_CALCLENGTH) break;
			}

			for (auto &sld : slt) {
				if (!SlIsObjectValidInSavegame(sld)) continue;
				/* Make sure we are not storing empty keys. */
				assert(!sld.name.empty());

				uint8_t type = GetSavegameFileType(sld);
				assert(type != SLE_FILE_END);

				SlSaveLoadConv(&type, SLE_UINT8);
				SlStdString(const_cast<std::string *>(&sld.name), SLE_STR);
			}

			/* Add an end-of-header marker. */
			uint8_t type = SLE_FILE_END;
			SlSaveLoadConv(&type, SLE_UINT8);

			/* After the table, write down any sub-tables we might have. */
			for (auto &sld : slt) {
				if (!SlIsObjectValidInSavegame(sld)) continue;
				if (sld.cmd == SL_STRUCTLIST || sld.cmd == SL_STRUCT) {
					/* SlCalcTableHeader already looks in sub-lists, so avoid the length being added twice. */
					NeedLength old_need_length = _sl.need_length;
					_sl.need_length = NL_NONE;

					SlTableHeader(sld.handler->GetDescription());

					_sl.need_length = old_need_length;
				}
			}

			break;
		}

		default: NOT_REACHED();
	}

	return std::vector<SaveLoad>();
}

/**
 * Load a table header in a savegame compatible way. If the savegame was made
 * before table headers were added, it will fall back to the
 * SaveLoadCompatTable for the order of fields while loading.
 *
 * @note You only have to call this function if the chunk existed as a
 * non-table type before converting it to a table. New chunks created as
 * table can call SlTableHeader() directly.
 *
 * @param slt The SaveLoad table with objects to save/load.
 * @param slct The SaveLoadCompat table the original order of the fields.
 * @return When loading, the ordered SaveLoad array to use; otherwise an empty list.
 */
std::vector<SaveLoad> SlCompatTableHeader(const SaveLoadTable &slt, const SaveLoadCompatTable &slct)
{
	assert(_sl.action == SLA_LOAD || _sl.action == SLA_LOAD_CHECK);
	/* CH_TABLE / CH_SPARSE_TABLE always have a header. */
	if (_sl.block_mode == CH_TABLE || _sl.block_mode == CH_SPARSE_TABLE) return SlTableHeader(slt);

	std::vector<SaveLoad> saveloads;

	/* Build a key lookup mapping based on the available fields. */
	std::map<std::string, std::vector<const SaveLoad *>> key_lookup;
	for (auto &sld : slt) {
		/* All entries should have a name; otherwise the entry should just be removed. */
		assert(!sld.name.empty());

		key_lookup[sld.name].push_back(&sld);
	}

	for (auto &slc : slct) {
		if (slc.name.empty()) {
			/* In old savegames there can be data we no longer care for. We
			 * skip this by simply reading the amount of bytes indicated and
			 * send those to /dev/null. */
			saveloads.push_back({"", SL_NULL, GetVarFileType(slc.null_type) | SLE_VAR_NULL, slc.null_length, slc.version_from, slc.version_to, nullptr, 0, nullptr});
		} else {
			auto sld_it = key_lookup.find(slc.name);
			/* If this branch triggers, it means that an entry in the
			 * SaveLoadCompat list is not mentioned in the SaveLoad list. Did
			 * you rename a field in one and not in the other? */
			if (sld_it == key_lookup.end()) {
				/* This isn't an assert, as that leaves no information what
				 * field was to blame. This way at least we have breadcrumbs. */
				Debug(sl, 0, "internal error: saveload compatibility field '{}' not found", slc.name);
				SlErrorCorrupt("Internal error with savegame compatibility");
			}
			for (auto &sld : sld_it->second) {
				saveloads.push_back(*sld);
			}
		}
	}

	for (auto &sld : saveloads) {
		if (!SlIsObjectValidInSavegame(sld)) continue;
		if (sld.cmd == SL_STRUCTLIST || sld.cmd == SL_STRUCT) {
			sld.handler->load_description = SlCompatTableHeader(sld.handler->GetDescription(), sld.handler->GetCompatDescription());
		}
	}

	return saveloads;
}

/**
 * Save or Load (a list of) global variables.
 * @param slt The SaveLoad table with objects to save/load.
 */
void SlGlobList(const SaveLoadTable &slt)
{
	SlObject(nullptr, slt);
}

/**
 * Do something of which I have no idea what it is :P
 * @param proc The callback procedure that is called
 * @param arg The variable that will be used for the callback procedure
 */
void SlAutolength(AutolengthProc *proc, int arg)
{
	assert(_sl.action == SLA_SAVE);
	assert(_sl.need_length == NL_WANTLENGTH);

	_sl.need_length = NL_NONE;
	uint8_t state = SlSaveToTempBufferSetup();
	proc(arg);
	std::span<uint8_t> result = SlSaveToTempBufferRestore(state);
	_sl.need_length = NL_WANTLENGTH;
	SlSetLength(result.size());
	SlCopyBytesWrite(result.data(), result.size());
}

void ChunkHandler::LoadCheck(size_t len) const
{
	switch (_sl.block_mode) {
		case CH_TABLE:
		case CH_SPARSE_TABLE:
			SlTableHeader({});
			[[fallthrough]];
		case CH_ARRAY:
		case CH_SPARSE_ARRAY:
			SlSkipArray();
			break;
		case CH_RIFF:
			SlSkipBytes(len);
			break;
		default:
			NOT_REACHED();
	}
}

/**
 * Load a chunk of data (eg vehicles, stations, etc.)
 * @param ch The chunkhandler that will be used for the operation
 */
static void SlLoadChunk(const ChunkHandler &ch)
{
	uint8_t m = SlReadByte();
	size_t len;
	size_t endoffs;

	_sl.block_mode = m & CH_TYPE_MASK;
	_sl.obj_len = 0;
	_sl.expect_table_header = (_sl.block_mode == CH_TABLE || _sl.block_mode == CH_SPARSE_TABLE);

	/* The header should always be at the start. Read the length; the
	 * Load() should as first action process the header. */
	if (_sl.expect_table_header) {
		if (SlIterateArray() != INT32_MAX) SlErrorCorrupt("Table chunk without header");
	}

	switch (_sl.block_mode) {
		case CH_TABLE:
		case CH_ARRAY:
			_sl.array_index = 0;
			ch.Load();
			if (_next_offs != 0) SlErrorCorrupt("Invalid array length");
			break;
		case CH_SPARSE_TABLE:
		case CH_SPARSE_ARRAY:
			ch.Load();
			if (_next_offs != 0) SlErrorCorrupt("Invalid array length");
			break;
		case CH_RIFF:
			/* Read length */
			len = (SlReadByte() << 16) | ((m >> 4) << 24);
			len += SlReadUint16();
			_sl.obj_len = len;
			endoffs = SlGetBytesRead() + len;
			ch.Load();
			if (SlGetBytesRead() != endoffs) SlErrorCorrupt("Invalid chunk size");
			break;
		default:
			SlErrorCorrupt("Invalid chunk type");
			break;
	}

	if (_sl.expect_table_header) SlErrorCorrupt("Table chunk without header");
}

/**
 * Load a chunk of data for checking savegames.
 * If the chunkhandler is nullptr, the chunk is skipped.
 * @param ch The chunkhandler that will be used for the operation
 */
static void SlLoadCheckChunk(const ChunkHandler &ch)
{
	uint8_t m = SlReadByte();
	size_t len;
	size_t endoffs;

	_sl.block_mode = m & CH_TYPE_MASK;
	_sl.obj_len = 0;
	_sl.expect_table_header = (_sl.block_mode == CH_TABLE || _sl.block_mode == CH_SPARSE_TABLE);

	/* The header should always be at the start. Read the length; the
	 * LoadCheck() should as first action process the header. */
	if (_sl.expect_table_header) {
		if (SlIterateArray() != INT32_MAX) SlErrorCorrupt("Table chunk without header");
	}

	switch (_sl.block_mode) {
		case CH_TABLE:
		case CH_ARRAY:
			_sl.array_index = 0;
			ch.LoadCheck();
			break;
		case CH_SPARSE_TABLE:
		case CH_SPARSE_ARRAY:
			ch.LoadCheck();
			break;
		case CH_RIFF:
			/* Read length */
			len = (SlReadByte() << 16) | ((m >> 4) << 24);
			len += SlReadUint16();
			_sl.obj_len = len;
			endoffs = SlGetBytesRead() + len;
			ch.LoadCheck(len);
			if (SlGetBytesRead() != endoffs) SlErrorCorrupt("Invalid chunk size");
			break;
		default:
			SlErrorCorrupt("Invalid chunk type");
			break;
	}

	if (_sl.expect_table_header) SlErrorCorrupt("Table chunk without header");
}

/**
 * Find the ChunkHandler that will be used for processing the found
 * chunk in the savegame or in memory
 * @param id the chunk in question
 * @return returns the appropriate chunkhandler
 */
static const ChunkHandler *SlFindChunkHandler(uint32_t id)
{
	for (const ChunkHandler &ch : ChunkHandlers()) if (ch.id == id) return &ch;
	return nullptr;
}

/** Load all chunks */
void SlLoadChunks()
{
	_sl.action = SLA_LOAD;

	uint32_t id;
	const ChunkHandler *ch;

	for (id = SlReadUint32(); id != 0; id = SlReadUint32()) {
		Debug(sl, 2, "Loading chunk {:c}{:c}{:c}{:c}", id >> 24, id >> 16, id >> 8, id);

		ch = SlFindChunkHandler(id);
		if (ch == nullptr) SlErrorCorrupt("Unknown chunk type");
		SlLoadChunk(*ch);
	}
}

/** Load a chunk */
void SlLoadChunkByID(uint32_t id)
{
	_sl.action = SLA_LOAD;

	Debug(sl, 2, "Loading chunk {:c}{:c}{:c}{:c}", id >> 24, id >> 16, id >> 8, id);

	const ChunkHandler *ch = SlFindChunkHandler(id);
	if (ch == nullptr) SlErrorCorrupt("Unknown chunk type");
	SlLoadChunk(*ch);
}

/** Load all chunks for savegame checking */
void SlLoadCheckChunks()
{
	_sl.action = SLA_LOAD_CHECK;

	uint32_t id;
	const ChunkHandler *ch;

	for (id = SlReadUint32(); id != 0; id = SlReadUint32()) {
		Debug(sl, 2, "Loading chunk {:c}{:c}{:c}{:c}", id >> 24, id >> 16, id >> 8, id);

		ch = SlFindChunkHandler(id);
		if (ch == nullptr) SlErrorCorrupt("Unknown chunk type");
		SlLoadCheckChunk(*ch);
	}
}

/** Load a chunk for savegame checking */
void SlLoadCheckChunkByID(uint32_t id)
{
	_sl.action = SLA_LOAD_CHECK;

	Debug(sl, 2, "Loading chunk {:c}{:c}{:c}{:c}", id >> 24, id >> 16, id >> 8, id);

	const ChunkHandler *ch = SlFindChunkHandler(id);
	if (ch == nullptr) SlErrorCorrupt("Unknown chunk type");
	SlLoadCheckChunk(*ch);
}

/** Fix all pointers (convert index -> pointer) */
void SlFixPointers()
{
	_sl.action = SLA_PTRS;

	for (const ChunkHandler &ch : ChunkHandlers()) {
		Debug(sl, 3, "Fixing pointers for {:c}{:c}{:c}{:c}", ch.id >> 24, ch.id >> 16, ch.id >> 8, ch.id);
		ch.FixPointers();
	}

	assert(_sl.action == SLA_PTRS);
}

<<<<<<< HEAD
void SlFixPointerChunkByID(uint32_t id)
{
	_sl.action = SLA_PTRS;
=======

/** Yes, simply reading from a file. */
struct FileReader : LoadFilter {
	std::optional<FileHandle> file; ///< The file to read from.
	long begin; ///< The begin of the file.

	/**
	 * Create the file reader, so it reads from a specific file.
	 * @param file The file to read from.
	 */
	FileReader(FileHandle &&file) : LoadFilter(nullptr), file(std::move(file)), begin(ftell(*this->file))
	{
	}

	/** Make sure everything is cleaned up. */
	~FileReader()
	{
		if (this->file.has_value()) {
			_game_session_stats.savegame_size = ftell(*this->file) - this->begin;
		}
	}

	size_t Read(uint8_t *buf, size_t size) override
	{
		/* We're in the process of shutting down, i.e. in "failure" mode. */
		if (!this->file.has_value()) return 0;

		return fread(buf, 1, size, *this->file);
	}

	void Reset() override
	{
		clearerr(*this->file);
		if (fseek(*this->file, this->begin, SEEK_SET)) {
			Debug(sl, 1, "Could not reset the file reading");
		}
	}
};

/** Yes, simply writing to a file. */
struct FileWriter : SaveFilter {
	std::optional<FileHandle> file; ///< The file to write to.

	/**
	 * Create the file writer, so it writes to a specific file.
	 * @param file The file to write to.
	 */
	FileWriter(FileHandle &&file) : SaveFilter(nullptr), file(std::move(file))
	{
	}

	/** Make sure everything is cleaned up. */
	~FileWriter()
	{
		this->Finish();
	}

	void Write(uint8_t *buf, size_t size) override
	{
		/* We're in the process of shutting down, i.e. in "failure" mode. */
		if (!this->file.has_value()) return;

		if (fwrite(buf, 1, size, *this->file) != size) SlError(STR_GAME_SAVELOAD_ERROR_FILE_NOT_WRITEABLE);
	}

	void Finish() override
	{
		if (this->file.has_value()) {
			_game_session_stats.savegame_size = ftell(*this->file);
			this->file.reset();
		}
	}
};

/*******************************************
 ********** START OF LZO CODE **************
 *******************************************/

#ifdef WITH_LZO
#include <lzo/lzo1x.h>

/** Buffer size for the LZO compressor */
static const uint LZO_BUFFER_SIZE = 8192;

/** Filter using LZO compression. */
struct LZOLoadFilter : LoadFilter {
	/**
	 * Initialise this filter.
	 * @param chain The next filter in this chain.
	 */
	LZOLoadFilter(std::shared_ptr<LoadFilter> chain) : LoadFilter(std::move(chain))
	{
		if (lzo_init() != LZO_E_OK) SlError(STR_GAME_SAVELOAD_ERROR_BROKEN_INTERNAL_ERROR, "cannot initialize decompressor");
	}

	size_t Read(uint8_t *buf, size_t ssize) override
	{
		assert(ssize >= LZO_BUFFER_SIZE);

		/* Buffer size is from the LZO docs plus the chunk header size. */
		uint8_t out[LZO_BUFFER_SIZE + LZO_BUFFER_SIZE / 16 + 64 + 3 + sizeof(uint32_t) * 2];
		uint32_t tmp[2];
		uint32_t size;
		lzo_uint len = ssize;

		/* Read header*/
		if (this->chain->Read((uint8_t*)tmp, sizeof(tmp)) != sizeof(tmp)) SlError(STR_GAME_SAVELOAD_ERROR_FILE_NOT_READABLE, "File read failed");

		/* Check if size is bad */
		((uint32_t*)out)[0] = size = tmp[1];

		if (_sl_version != SL_MIN_VERSION) {
			tmp[0] = TO_BE32(tmp[0]);
			size = TO_BE32(size);
		}

		if (size >= sizeof(out)) SlErrorCorrupt("Inconsistent size");

		/* Read block */
		if (this->chain->Read(out + sizeof(uint32_t), size) != size) SlError(STR_GAME_SAVELOAD_ERROR_FILE_NOT_READABLE);

		/* Verify checksum */
		if (tmp[0] != lzo_adler32(0, out, size + sizeof(uint32_t))) SlErrorCorrupt("Bad checksum");

		/* Decompress */
		int ret = lzo1x_decompress_safe(out + sizeof(uint32_t) * 1, size, buf, &len, nullptr);
		if (ret != LZO_E_OK) SlError(STR_GAME_SAVELOAD_ERROR_FILE_NOT_READABLE);
		return len;
	}
};

/** Filter using LZO compression. */
struct LZOSaveFilter : SaveFilter {
	/**
	 * Initialise this filter.
	 * @param chain             The next filter in this chain.
	 */
	LZOSaveFilter(std::shared_ptr<SaveFilter> chain, uint8_t) : SaveFilter(std::move(chain))
	{
		if (lzo_init() != LZO_E_OK) SlError(STR_GAME_SAVELOAD_ERROR_BROKEN_INTERNAL_ERROR, "cannot initialize compressor");
	}

	void Write(uint8_t *buf, size_t size) override
	{
		const lzo_bytep in = buf;
		/* Buffer size is from the LZO docs plus the chunk header size. */
		uint8_t out[LZO_BUFFER_SIZE + LZO_BUFFER_SIZE / 16 + 64 + 3 + sizeof(uint32_t) * 2];
		uint8_t wrkmem[LZO1X_1_MEM_COMPRESS];
		lzo_uint outlen;

		do {
			/* Compress up to LZO_BUFFER_SIZE bytes at once. */
			lzo_uint len = size > LZO_BUFFER_SIZE ? LZO_BUFFER_SIZE : (lzo_uint)size;
			lzo1x_1_compress(in, len, out + sizeof(uint32_t) * 2, &outlen, wrkmem);
			((uint32_t*)out)[1] = TO_BE32((uint32_t)outlen);
			((uint32_t*)out)[0] = TO_BE32(lzo_adler32(0, out + sizeof(uint32_t), outlen + sizeof(uint32_t)));
			this->chain->Write(out, outlen + sizeof(uint32_t) * 2);

			/* Move to next data chunk. */
			size -= len;
			in += len;
		} while (size > 0);
	}
};

#endif /* WITH_LZO */

/*********************************************
 ******** START OF NOCOMP CODE (uncompressed)*
 *********************************************/

/** Filter without any compression. */
struct NoCompLoadFilter : LoadFilter {
	/**
	 * Initialise this filter.
	 * @param chain The next filter in this chain.
	 */
	NoCompLoadFilter(std::shared_ptr<LoadFilter> chain) : LoadFilter(std::move(chain))
	{
	}

	size_t Read(uint8_t *buf, size_t size) override
	{
		return this->chain->Read(buf, size);
	}
};

/** Filter without any compression. */
struct NoCompSaveFilter : SaveFilter {
	/**
	 * Initialise this filter.
	 * @param chain             The next filter in this chain.
	 */
	NoCompSaveFilter(std::shared_ptr<SaveFilter> chain, uint8_t) : SaveFilter(std::move(chain))
	{
	}

	void Write(uint8_t *buf, size_t size) override
	{
		this->chain->Write(buf, size);
	}
};

/********************************************
 ********** START OF ZLIB CODE **************
 ********************************************/

#if defined(WITH_ZLIB)
#include <zlib.h>

/** Filter using Zlib compression. */
struct ZlibLoadFilter : LoadFilter {
	z_stream z;                        ///< Stream state we are reading from.
	uint8_t fread_buf[MEMORY_CHUNK_SIZE]; ///< Buffer for reading from the file.

	/**
	 * Initialise this filter.
	 * @param chain The next filter in this chain.
	 */
	ZlibLoadFilter(std::shared_ptr<LoadFilter> chain) : LoadFilter(std::move(chain))
	{
		memset(&this->z, 0, sizeof(this->z));
		if (inflateInit(&this->z) != Z_OK) SlError(STR_GAME_SAVELOAD_ERROR_BROKEN_INTERNAL_ERROR, "cannot initialize decompressor");
	}

	/** Clean everything up. */
	~ZlibLoadFilter()
	{
		inflateEnd(&this->z);
	}

	size_t Read(uint8_t *buf, size_t size) override
	{
		this->z.next_out  = buf;
		this->z.avail_out = (uint)size;

		do {
			/* read more bytes from the file? */
			if (this->z.avail_in == 0) {
				this->z.next_in = this->fread_buf;
				this->z.avail_in = (uint)this->chain->Read(this->fread_buf, sizeof(this->fread_buf));
			}

			/* inflate the data */
			int r = inflate(&this->z, 0);
			if (r == Z_STREAM_END) break;

			if (r != Z_OK) SlError(STR_GAME_SAVELOAD_ERROR_BROKEN_INTERNAL_ERROR, "inflate() failed");
		} while (this->z.avail_out != 0);

		return size - this->z.avail_out;
	}
};

/** Filter using Zlib compression. */
struct ZlibSaveFilter : SaveFilter {
	z_stream z; ///< Stream state we are writing to.
	uint8_t fwrite_buf[MEMORY_CHUNK_SIZE]; ///< Buffer for writing to the file.

	/**
	 * Initialise this filter.
	 * @param chain             The next filter in this chain.
	 * @param compression_level The requested level of compression.
	 */
	ZlibSaveFilter(std::shared_ptr<SaveFilter> chain, uint8_t compression_level) : SaveFilter(std::move(chain))
	{
		memset(&this->z, 0, sizeof(this->z));
		if (deflateInit(&this->z, compression_level) != Z_OK) SlError(STR_GAME_SAVELOAD_ERROR_BROKEN_INTERNAL_ERROR, "cannot initialize compressor");
	}

	/** Clean up what we allocated. */
	~ZlibSaveFilter()
	{
		deflateEnd(&this->z);
	}

	/**
	 * Helper loop for writing the data.
	 * @param p    The bytes to write.
	 * @param len  Amount of bytes to write.
	 * @param mode Mode for deflate.
	 */
	void WriteLoop(uint8_t *p, size_t len, int mode)
	{
		uint n;
		this->z.next_in = p;
		this->z.avail_in = (uInt)len;
		do {
			this->z.next_out = this->fwrite_buf;
			this->z.avail_out = sizeof(this->fwrite_buf);

			/**
			 * For the poor next soul who sees many valgrind warnings of the
			 * "Conditional jump or move depends on uninitialised value(s)" kind:
			 * According to the author of zlib it is not a bug and it won't be fixed.
			 * http://groups.google.com/group/comp.compression/browse_thread/thread/b154b8def8c2a3ef/cdf9b8729ce17ee2
			 * [Mark Adler, Feb 24 2004, 'zlib-1.2.1 valgrind warnings' in the newsgroup comp.compression]
			 */
			int r = deflate(&this->z, mode);

			/* bytes were emitted? */
			if ((n = sizeof(this->fwrite_buf) - this->z.avail_out) != 0) {
				this->chain->Write(this->fwrite_buf, n);
			}
			if (r == Z_STREAM_END) break;

			if (r != Z_OK) SlError(STR_GAME_SAVELOAD_ERROR_BROKEN_INTERNAL_ERROR, "zlib returned error code");
		} while (this->z.avail_in || !this->z.avail_out);
	}

	void Write(uint8_t *buf, size_t size) override
	{
		this->WriteLoop(buf, size, 0);
	}

	void Finish() override
	{
		this->WriteLoop(nullptr, 0, Z_FINISH);
		this->chain->Finish();
	}
};

#endif /* WITH_ZLIB */

/********************************************
 ********** START OF LZMA CODE **************
 ********************************************/

#if defined(WITH_LIBLZMA)
#include <lzma.h>

/**
 * Have a copy of an initialised LZMA stream. We need this as it's
 * impossible to "re"-assign LZMA_STREAM_INIT to a variable in some
 * compilers, i.e. LZMA_STREAM_INIT can't be used to set something.
 * This var has to be used instead.
 */
static const lzma_stream _lzma_init = LZMA_STREAM_INIT;

/** Filter without any compression. */
struct LZMALoadFilter : LoadFilter {
	lzma_stream lzma;                  ///< Stream state that we are reading from.
	uint8_t fread_buf[MEMORY_CHUNK_SIZE]; ///< Buffer for reading from the file.

	/**
	 * Initialise this filter.
	 * @param chain The next filter in this chain.
	 */
	LZMALoadFilter(std::shared_ptr<LoadFilter> chain) : LoadFilter(std::move(chain)), lzma(_lzma_init)
	{
		/* Allow saves up to 256 MB uncompressed */
		if (lzma_auto_decoder(&this->lzma, 1 << 28, 0) != LZMA_OK) SlError(STR_GAME_SAVELOAD_ERROR_BROKEN_INTERNAL_ERROR, "cannot initialize decompressor");
	}

	/** Clean everything up. */
	~LZMALoadFilter()
	{
		lzma_end(&this->lzma);
	}

	size_t Read(uint8_t *buf, size_t size) override
	{
		this->lzma.next_out  = buf;
		this->lzma.avail_out = size;

		do {
			/* read more bytes from the file? */
			if (this->lzma.avail_in == 0) {
				this->lzma.next_in  = this->fread_buf;
				this->lzma.avail_in = this->chain->Read(this->fread_buf, sizeof(this->fread_buf));
			}

			/* inflate the data */
			lzma_ret r = lzma_code(&this->lzma, LZMA_RUN);
			if (r == LZMA_STREAM_END) break;
			if (r != LZMA_OK) SlError(STR_GAME_SAVELOAD_ERROR_BROKEN_INTERNAL_ERROR, "liblzma returned error code");
		} while (this->lzma.avail_out != 0);

		return size - this->lzma.avail_out;
	}
};

/** Filter using LZMA compression. */
struct LZMASaveFilter : SaveFilter {
	lzma_stream lzma; ///< Stream state that we are writing to.
	uint8_t fwrite_buf[MEMORY_CHUNK_SIZE]; ///< Buffer for writing to the file.

	/**
	 * Initialise this filter.
	 * @param chain             The next filter in this chain.
	 * @param compression_level The requested level of compression.
	 */
	LZMASaveFilter(std::shared_ptr<SaveFilter> chain, uint8_t compression_level) : SaveFilter(std::move(chain)), lzma(_lzma_init)
	{
		if (lzma_easy_encoder(&this->lzma, compression_level, LZMA_CHECK_CRC32) != LZMA_OK) SlError(STR_GAME_SAVELOAD_ERROR_BROKEN_INTERNAL_ERROR, "cannot initialize compressor");
	}

	/** Clean up what we allocated. */
	~LZMASaveFilter()
	{
		lzma_end(&this->lzma);
	}

	/**
	 * Helper loop for writing the data.
	 * @param p      The bytes to write.
	 * @param len    Amount of bytes to write.
	 * @param action Action for lzma_code.
	 */
	void WriteLoop(uint8_t *p, size_t len, lzma_action action)
	{
		size_t n;
		this->lzma.next_in = p;
		this->lzma.avail_in = len;
		do {
			this->lzma.next_out = this->fwrite_buf;
			this->lzma.avail_out = sizeof(this->fwrite_buf);

			lzma_ret r = lzma_code(&this->lzma, action);

			/* bytes were emitted? */
			if ((n = sizeof(this->fwrite_buf) - this->lzma.avail_out) != 0) {
				this->chain->Write(this->fwrite_buf, n);
			}
			if (r == LZMA_STREAM_END) break;
			if (r != LZMA_OK) SlError(STR_GAME_SAVELOAD_ERROR_BROKEN_INTERNAL_ERROR, "liblzma returned error code");
		} while (this->lzma.avail_in || !this->lzma.avail_out);
	}

	void Write(uint8_t *buf, size_t size) override
	{
		this->WriteLoop(buf, size, LZMA_RUN);
	}

	void Finish() override
	{
		this->WriteLoop(nullptr, 0, LZMA_FINISH);
		this->chain->Finish();
	}
};

#endif /* WITH_LIBLZMA */

/*******************************************
 ************* END OF CODE *****************
 *******************************************/

/** The format for a reader/writer type of a savegame */
struct SaveLoadFormat {
	const char *name;                     ///< name of the compressor/decompressor (debug-only)
	uint32_t tag;                           ///< the 4-letter tag by which it is identified in the savegame

	std::shared_ptr<LoadFilter> (*init_load)(std::shared_ptr<LoadFilter> chain); ///< Constructor for the load filter.
	std::shared_ptr<SaveFilter> (*init_write)(std::shared_ptr<SaveFilter> chain, uint8_t compression); ///< Constructor for the save filter.

	uint8_t min_compression;                 ///< the minimum compression level of this format
	uint8_t default_compression;             ///< the default compression level of this format
	uint8_t max_compression;                 ///< the maximum compression level of this format
};

static const uint32_t SAVEGAME_TAG_LZO = TO_BE32('OTTD');
static const uint32_t SAVEGAME_TAG_NONE = TO_BE32('OTTN');
static const uint32_t SAVEGAME_TAG_ZLIB = TO_BE32('OTTZ');
static const uint32_t SAVEGAME_TAG_LZMA = TO_BE32('OTTX');

/** The different saveload formats known/understood by OpenTTD. */
static const SaveLoadFormat _saveload_formats[] = {
#if defined(WITH_LZO)
	/* Roughly 75% larger than zlib level 6 at only ~7% of the CPU usage. */
	{"lzo",  SAVEGAME_TAG_LZO,  CreateLoadFilter<LZOLoadFilter>,    CreateSaveFilter<LZOSaveFilter>,    0, 0, 0},
#else
	{"lzo",  SAVEGAME_TAG_LZO,  nullptr,                            nullptr,                            0, 0, 0},
#endif
	/* Roughly 5 times larger at only 1% of the CPU usage over zlib level 6. */
	{"none", SAVEGAME_TAG_NONE, CreateLoadFilter<NoCompLoadFilter>, CreateSaveFilter<NoCompSaveFilter>, 0, 0, 0},
#if defined(WITH_ZLIB)
	/* After level 6 the speed reduction is significant (1.5x to 2.5x slower per level), but the reduction in filesize is
	 * fairly insignificant (~1% for each step). Lower levels become ~5-10% bigger by each level than level 6 while level
	 * 1 is "only" 3 times as fast. Level 0 results in uncompressed savegames at about 8 times the cost of "none". */
	{"zlib", SAVEGAME_TAG_ZLIB, CreateLoadFilter<ZlibLoadFilter>,   CreateSaveFilter<ZlibSaveFilter>,   0, 6, 9},
#else
	{"zlib", SAVEGAME_TAG_ZLIB, nullptr,                            nullptr,                            0, 0, 0},
#endif
#if defined(WITH_LIBLZMA)
	/* Level 2 compression is speed wise as fast as zlib level 6 compression (old default), but results in ~10% smaller saves.
	 * Higher compression levels are possible, and might improve savegame size by up to 25%, but are also up to 10 times slower.
	 * The next significant reduction in file size is at level 4, but that is already 4 times slower. Level 3 is primarily 50%
	 * slower while not improving the filesize, while level 0 and 1 are faster, but don't reduce savegame size much.
	 * It's OTTX and not e.g. OTTL because liblzma is part of xz-utils and .tar.xz is preferred over .tar.lzma. */
	{"lzma", SAVEGAME_TAG_LZMA, CreateLoadFilter<LZMALoadFilter>,   CreateSaveFilter<LZMASaveFilter>,   0, 2, 9},
#else
	{"lzma", SAVEGAME_TAG_LZMA, nullptr,                            nullptr,                            0, 0, 0},
#endif
};

/**
 * Return the savegameformat of the game. Whether it was created with ZLIB compression
 * uncompressed, or another type
 * @param full_name Name of the savegame format. If empty it picks the first available one
 * @return Pair containing reference to SaveLoadFormat struct giving all characteristics of this type of savegame, and a compression level to use.
 */
static std::pair<const SaveLoadFormat &, uint8_t> GetSavegameFormat(const std::string &full_name)
{
	/* Find default savegame format, the highest one with which files can be written. */
	auto it = std::find_if(std::rbegin(_saveload_formats), std::rend(_saveload_formats), [](const auto &slf) { return slf.init_write != nullptr; });
	if (it == std::rend(_saveload_formats)) SlError(STR_GAME_SAVELOAD_ERROR_BROKEN_INTERNAL_ERROR, "no writeable savegame formats");

	const SaveLoadFormat &def = *it;

	if (!full_name.empty()) {
		/* Get the ":..." of the compression level out of the way */
		size_t separator = full_name.find(':');
		bool has_comp_level = separator != std::string::npos;
		const std::string name(full_name, 0, has_comp_level ? separator : full_name.size());

		for (const auto &slf : _saveload_formats) {
			if (slf.init_write != nullptr && name.compare(slf.name) == 0) {
				if (has_comp_level) {
					const std::string complevel(full_name, separator + 1);

					/* Get the level and determine whether all went fine. */
					size_t processed;
					long level = std::stol(complevel, &processed, 10);
					if (processed == 0 || level != Clamp(level, slf.min_compression, slf.max_compression)) {
						ShowErrorMessage(
							GetEncodedString(STR_CONFIG_ERROR),
							GetEncodedString(STR_CONFIG_ERROR_INVALID_SAVEGAME_COMPRESSION_LEVEL, complevel),
							WL_CRITICAL);
					} else {
						return {slf, ClampTo<uint8_t>(level)};
					}
				}
				return {slf, slf.default_compression};
			}
		}

		ShowErrorMessage(
			GetEncodedString(STR_CONFIG_ERROR),
			GetEncodedString(STR_CONFIG_ERROR_INVALID_SAVEGAME_COMPRESSION_ALGORITHM, name, def.name),
			WL_CRITICAL);
	}
	return {def, def.default_compression};
}

/* actual loader/saver function */
void InitializeGame(uint size_x, uint size_y, bool reset_date, bool reset_settings);
extern bool AfterLoadGame();
extern bool LoadOldSaveGame(const std::string &file);

/**
 * Clear temporary data that is passed between various saveload phases.
 */
static void ResetSaveloadData()
{
	ResetTempEngineData();
	ClearRailTypeLabelList();
	ClearRoadTypeLabelList();
	ResetOldWaypoints();
}

/**
 * Clear/free saveload state.
 */
static inline void ClearSaveLoadState()
{
	_sl.dumper = nullptr;
	_sl.sf = nullptr;
	_sl.reader = nullptr;
	_sl.lf = nullptr;
}

/** Update the gui accordingly when starting saving and set locks on saveload. */
static void SaveFileStart()
{
	SetMouseCursorBusy(true);

	InvalidateWindowData(WC_STATUS_BAR, 0, SBI_SAVELOAD_START);
	_sl.saveinprogress = true;
}

/** Update the gui accordingly when saving is done and release locks on saveload. */
static void SaveFileDone()
{
	SetMouseCursorBusy(false);

	InvalidateWindowData(WC_STATUS_BAR, 0, SBI_SAVELOAD_FINISH);
	_sl.saveinprogress = false;

#ifdef __EMSCRIPTEN__
	EM_ASM(if (window["openttd_syncfs"]) openttd_syncfs());
#endif
}

/** Set the error message from outside of the actual loading/saving of the game (AfterLoadGame and friends) */
void SetSaveLoadError(StringID str)
{
	_sl.error_str = str;
}

/** Return the appropriate initial string for an error depending on whether we are saving or loading. */
EncodedString GetSaveLoadErrorType()
{
	return GetEncodedString(_sl.action == SLA_SAVE ? STR_ERROR_GAME_SAVE_FAILED : STR_ERROR_GAME_LOAD_FAILED);
}

/** Return the description of the error. **/
EncodedString GetSaveLoadErrorMessage()
{
	return GetEncodedString(_sl.error_str, _sl.extra_msg);
}

/** Show a gui message when saving has failed */
static void SaveFileError()
{
	ShowErrorMessage(GetSaveLoadErrorType(), GetSaveLoadErrorMessage(), WL_ERROR);
	SaveFileDone();
}

/**
 * We have written the whole game into memory, _memory_savegame, now find
 * and appropriate compressor and start writing to file.
 */
static SaveOrLoadResult SaveFileToDisk(bool threaded)
{
	try {
		auto [fmt, compression] = GetSavegameFormat(_savegame_format);

		/* We have written our stuff to memory, now write it to file! */
		uint32_t hdr[2] = { fmt.tag, TO_BE32(SAVEGAME_VERSION << 16) };
		_sl.sf->Write((uint8_t*)hdr, sizeof(hdr));

		_sl.sf = fmt.init_write(_sl.sf, compression);
		_sl.dumper->Flush(_sl.sf);

		ClearSaveLoadState();

		if (threaded) SetAsyncSaveFinish(SaveFileDone);

		return SL_OK;
	} catch (...) {
		ClearSaveLoadState();

		AsyncSaveFinishProc asfp = SaveFileDone;

		/* We don't want to shout when saving is just
		 * cancelled due to a client disconnecting. */
		if (_sl.error_str != STR_NETWORK_ERROR_LOSTCONNECTION) {
			/* Skip the "colour" character */
			Debug(sl, 0, "{}", GetSaveLoadErrorType().GetDecodedString().substr(3) + GetSaveLoadErrorMessage().GetDecodedString());
			asfp = SaveFileError;
		}

		if (threaded) {
			SetAsyncSaveFinish(asfp);
		} else {
			asfp();
		}
		return SL_ERROR;
	}
}

void WaitTillSaved()
{
	if (!_save_thread.joinable()) return;

	_save_thread.join();

	/* Make sure every other state is handled properly as well. */
	ProcessAsyncSaveFinish();
}

/**
 * Actually perform the saving of the savegame.
 * General tactics is to first save the game to memory, then write it to file
 * using the writer, either in threaded mode if possible, or single-threaded.
 * @param writer   The filter to write the savegame to.
 * @param threaded Whether to try to perform the saving asynchronously.
 * @return Return the result of the action. #SL_OK or #SL_ERROR
 */
static SaveOrLoadResult DoSave(std::shared_ptr<SaveFilter> writer, bool threaded)
{
	assert(!_sl.saveinprogress);

	_sl.dumper = std::make_unique<MemoryDumper>();
	_sl.sf = std::move(writer);

	_sl_version = SAVEGAME_VERSION;

	SaveViewportBeforeSaveGame();
	SlSaveChunks();

	SaveFileStart();

	if (!threaded || !StartNewThread(&_save_thread, "ottd:savegame", &SaveFileToDisk, true)) {
		if (threaded) Debug(sl, 1, "Cannot create savegame thread, reverting to single-threaded mode...");

		SaveOrLoadResult result = SaveFileToDisk(false);
		SaveFileDone();

		return result;
	}

	return SL_OK;
}

/**
 * Save the game using a (writer) filter.
 * @param writer   The filter to write the savegame to.
 * @param threaded Whether to try to perform the saving asynchronously.
 * @return Return the result of the action. #SL_OK or #SL_ERROR
 */
SaveOrLoadResult SaveWithFilter(std::shared_ptr<SaveFilter> writer, bool threaded)
{
	try {
		_sl.action = SLA_SAVE;
		return DoSave(std::move(writer), threaded);
	} catch (...) {
		ClearSaveLoadState();
		return SL_ERROR;
	}
}

/**
 * Determines the SaveLoadFormat that is connected to the given tag.
 * When the given tag is known, that format is chosen and a check on the validity of the version is performed.
 * Otherwise a fallback to an ancient buggy format using LZO is chosen.
 * @param tag The tag from the header describing the savegame compression/format.
 * @param raw_version The raw version from the savegame header.
 * @return The SaveLoadFormat to use for attempting to open the savegame.
 */
static const SaveLoadFormat *DetermineSaveLoadFormat(uint32_t tag, uint32_t raw_version)
{
	auto fmt = std::ranges::find(_saveload_formats, tag, &SaveLoadFormat::tag);
	if (fmt != std::end(_saveload_formats)) {
		/* Check version number */
		_sl_version = (SaveLoadVersion)(TO_BE32(raw_version) >> 16);
		/* Minor is not used anymore from version 18.0, but it is still needed
		 * in versions before that (4 cases) which can't be removed easy.
		 * Therefore it is loaded, but never saved (or, it saves a 0 in any scenario). */
		_sl_minor_version = (TO_BE32(raw_version) >> 8) & 0xFF;

		Debug(sl, 1, "Loading savegame version {}", _sl_version);

		/* Is the version higher than the current? */
		if (_sl_version > SAVEGAME_VERSION) SlError(STR_GAME_SAVELOAD_ERROR_TOO_NEW_SAVEGAME);
		if (_sl_version >= SLV_START_PATCHPACKS && _sl_version <= SLV_END_PATCHPACKS) SlError(STR_GAME_SAVELOAD_ERROR_PATCHPACK);
		return fmt;
	}

	Debug(sl, 0, "Unknown savegame type, trying to load it as the buggy format");
	_sl.lf->Reset();
	_sl_version = SL_MIN_VERSION;
	_sl_minor_version = 0;

	/* Try to find the LZO savegame format; it uses 'OTTD' as tag. */
	fmt = std::ranges::find(_saveload_formats, SAVEGAME_TAG_LZO, &SaveLoadFormat::tag);
	if (fmt == std::end(_saveload_formats)) {
		/* Who removed the LZO savegame format definition? When built without LZO support,
		 * the formats must still list it just without a method to read the file.
		 * The caller of this function has to check for the existence of load function. */
		NOT_REACHED();
	}
	return fmt;
}

/**
 * Actually perform the loading of a "non-old" savegame.
 * @param reader     The filter to read the savegame from.
 * @param load_check Whether to perform the checking ("preview") or actually load the game.
 * @return Return the result of the action. #SL_OK or #SL_REINIT ("unload" the game)
 */
static SaveOrLoadResult DoLoad(std::shared_ptr<LoadFilter> reader, bool load_check)
{
	_sl.lf = std::move(reader);

	if (load_check) {
		/* Clear previous check data */
		_load_check_data.Clear();
		/* Mark SL_LOAD_CHECK as supported for this savegame. */
		_load_check_data.checkable = true;
	}

	uint32_t hdr[2];
	if (_sl.lf->Read((uint8_t*)hdr, sizeof(hdr)) != sizeof(hdr)) SlError(STR_GAME_SAVELOAD_ERROR_FILE_NOT_READABLE);

	/* see if we have any loader for this type. */
	const SaveLoadFormat *fmt = DetermineSaveLoadFormat(hdr[0], hdr[1]);

	/* loader for this savegame type is not implemented? */
	if (fmt->init_load == nullptr) {
		SlError(STR_GAME_SAVELOAD_ERROR_BROKEN_INTERNAL_ERROR, fmt::format("Loader for '{}' is not available.", fmt->name));
	}

	_sl.lf = fmt->init_load(_sl.lf);
	_sl.reader = std::make_unique<ReadBuffer>(_sl.lf);
	_next_offs = 0;

	if (!load_check) {
		ResetSaveloadData();

		/* Old maps were hardcoded to 256x256 and thus did not contain
		 * any mapsize information. Pre-initialize to 256x256 to not to
		 * confuse old games */
		InitializeGame(256, 256, true, true);

		_gamelog.Reset();

		if (IsSavegameVersionBefore(SLV_4)) {
			/*
			 * NewGRFs were introduced between 0.3,4 and 0.3.5, which both
			 * shared savegame version 4. Anything before that 'obviously'
			 * does not have any NewGRFs. Between the introduction and
			 * savegame version 41 (just before 0.5) the NewGRF settings
			 * were not stored in the savegame and they were loaded by
			 * using the settings from the main menu.
			 * So, to recap:
			 * - savegame version  <  4:  do not load any NewGRFs.
			 * - savegame version >= 41:  load NewGRFs from savegame, which is
			 *                            already done at this stage by
			 *                            overwriting the main menu settings.
			 * - other savegame versions: use main menu settings.
			 *
			 * This means that users *can* crash savegame version 4..40
			 * savegames if they set incompatible NewGRFs in the main menu,
			 * but can't crash anymore for savegame version < 4 savegames.
			 *
			 * Note: this is done here because AfterLoadGame is also called
			 * for TTO/TTD/TTDP savegames which have their own NewGRF logic.
			 */
			ClearGRFConfigList(_grfconfig);
		}
	}

	if (load_check) {
		/* Load chunks into _load_check_data.
		 * No pools are loaded. References are not possible, and thus do not need resolving. */
		SlLoadCheckChunks();
	} else {
		/* Load chunks and resolve references */
		SlLoadChunks();
		SlFixPointers();
	}

	ClearSaveLoadState();

	_savegame_type = SGT_OTTD;

	if (load_check) {
		/* The only part from AfterLoadGame() we need */
		_load_check_data.grf_compatibility = IsGoodGRFConfigList(_load_check_data.grfconfig);
	} else {
		_gamelog.StartAction(GLAT_LOAD);

		/* After loading fix up savegame for any internal changes that
		 * might have occurred since then. If it fails, load back the old game. */
		if (!AfterLoadGame()) {
			_gamelog.StopAction();
			return SL_REINIT;
		}

		_gamelog.StopAction();
	}
>>>>>>> a87b8043

	const ChunkHandler *ch = SlFindChunkHandler(id);
	if (ch == nullptr) SlErrorCorrupt("Unknown chunk type");
	Debug(sl, 3, "Fixing pointers for {:c}{:c}{:c}{:c}", ch->id >> 24, ch->id >> 16, ch->id >> 8, ch->id);
	ch->FixPointers();
}

void SlNullPointerChunkByID(uint32_t id)
{
<<<<<<< HEAD
	_sl.action = SLA_NULL;
=======
	try {
		_sl.action = SLA_LOAD;
		return DoLoad(std::move(reader), false);
	} catch (...) {
		ClearSaveLoadState();
		return SL_REINIT;
	}
}

/**
 * Main Save or Load function where the high-level saveload functions are
 * handled. It opens the savegame, selects format and checks versions
 * @param filename The name of the savegame being created/loaded
 * @param fop Save or load mode. Load can also be a TTD(Patch) game.
 * @param sb The sub directory to save the savegame in
 * @param threaded True when threaded saving is allowed
 * @return Return the result of the action. #SL_OK, #SL_ERROR, or #SL_REINIT ("unload" the game)
 */
SaveOrLoadResult SaveOrLoad(const std::string &filename, SaveLoadOperation fop, DetailedFileType dft, Subdirectory sb, bool threaded)
{
	/* An instance of saving is already active, so don't go saving again */
	if (_sl.saveinprogress && fop == SLO_SAVE && dft == DFT_GAME_FILE && threaded) {
		/* if not an autosave, but a user action, show error message */
		if (!_do_autosave) ShowErrorMessage(GetEncodedString(STR_ERROR_SAVE_STILL_IN_PROGRESS), {}, WL_ERROR);
		return SL_OK;
	}
	WaitTillSaved();

	try {
		/* Load a TTDLX or TTDPatch game */
		if (fop == SLO_LOAD && dft == DFT_OLD_GAME_FILE) {
			ResetSaveloadData();

			InitializeGame(256, 256, true, true); // set a mapsize of 256x256 for TTDPatch games or it might get confused

			/* TTD/TTO savegames have no NewGRFs, TTDP savegame have them
			 * and if so a new NewGRF list will be made in LoadOldSaveGame.
			 * Note: this is done here because AfterLoadGame is also called
			 * for OTTD savegames which have their own NewGRF logic. */
			ClearGRFConfigList(_grfconfig);
			_gamelog.Reset();
			if (!LoadOldSaveGame(filename)) return SL_REINIT;
			_sl_version = SL_MIN_VERSION;
			_sl_minor_version = 0;
			_gamelog.StartAction(GLAT_LOAD);
			if (!AfterLoadGame()) {
				_gamelog.StopAction();
				return SL_REINIT;
			}
			_gamelog.StopAction();
			return SL_OK;
		}

		assert(dft == DFT_GAME_FILE);
		switch (fop) {
			case SLO_CHECK:
				_sl.action = SLA_LOAD_CHECK;
				break;

			case SLO_LOAD:
				_sl.action = SLA_LOAD;
				break;

			case SLO_SAVE:
				_sl.action = SLA_SAVE;
				break;

			default: NOT_REACHED();
		}

		auto fh = (fop == SLO_SAVE) ? FioFOpenFile(filename, "wb", sb) : FioFOpenFile(filename, "rb", sb);

		/* Make it a little easier to load savegames from the console */
		if (!fh.has_value() && fop != SLO_SAVE) fh = FioFOpenFile(filename, "rb", SAVE_DIR);
		if (!fh.has_value() && fop != SLO_SAVE) fh = FioFOpenFile(filename, "rb", BASE_DIR);
		if (!fh.has_value() && fop != SLO_SAVE) fh = FioFOpenFile(filename, "rb", SCENARIO_DIR);

		if (!fh.has_value()) {
			SlError(fop == SLO_SAVE ? STR_GAME_SAVELOAD_ERROR_FILE_NOT_WRITEABLE : STR_GAME_SAVELOAD_ERROR_FILE_NOT_READABLE);
		}

		if (fop == SLO_SAVE) { // SAVE game
			Debug(desync, 1, "save: {:08x}; {:02x}; {}", TimerGameEconomy::date, TimerGameEconomy::date_fract, filename);
			if (!_settings_client.gui.threaded_saves) threaded = false;

			return DoSave(std::make_shared<FileWriter>(std::move(*fh)), threaded);
		}

		/* LOAD game */
		assert(fop == SLO_LOAD || fop == SLO_CHECK);
		Debug(desync, 1, "load: {}", filename);
		return DoLoad(std::make_shared<FileReader>(std::move(*fh)), fop == SLO_CHECK);
	} catch (...) {
		/* This code may be executed both for old and new save games. */
		ClearSaveLoadState();

		/* Skip the "colour" character */
		if (fop != SLO_CHECK) Debug(sl, 0, "{}", GetSaveLoadErrorType().GetDecodedString().substr(3) + GetSaveLoadErrorMessage().GetDecodedString());
>>>>>>> a87b8043

	const ChunkHandler *ch = SlFindChunkHandler(id);
	if (ch == nullptr) SlErrorCorrupt("Unknown chunk type");
	Debug(sl, 3, "Nulling pointers for {:c}{:c}{:c}{:c}", ch->id >> 24, ch->id >> 16, ch->id >> 8, ch->id);
	ch->FixPointers();
}

/**
 * Save a chunk of data (eg. vehicles, stations, etc.). Each chunk is
 * prefixed by an ID identifying it, followed by data, and terminator where appropriate
 * @param ch The chunkhandler that will be used for the operation
 */
static void SlSaveChunk(const ChunkHandler &ch)
{
	if (ch.type == CH_READONLY) return;

	SlWriteUint32(ch.id);
	Debug(sl, 2, "Saving chunk {:c}{:c}{:c}{:c}", ch.id >> 24, ch.id >> 16, ch.id >> 8, ch.id);

	_sl.block_mode = ch.type;
	_sl.expect_table_header = (_sl.block_mode == CH_TABLE || _sl.block_mode == CH_SPARSE_TABLE);

	_sl.need_length = (_sl.expect_table_header || _sl.block_mode == CH_RIFF) ? NL_WANTLENGTH : NL_NONE;

	switch (_sl.block_mode) {
		case CH_RIFF:
			ch.Save();
			break;
		case CH_TABLE:
		case CH_ARRAY:
			_sl.last_array_index = 0;
			SlWriteByte(_sl.block_mode);
			ch.Save();
			SlWriteArrayLength(0); // Terminate arrays
			break;
		case CH_SPARSE_TABLE:
		case CH_SPARSE_ARRAY:
			SlWriteByte(_sl.block_mode);
			ch.Save();
			SlWriteArrayLength(0); // Terminate arrays
			break;
		default: NOT_REACHED();
	}

	if (_sl.expect_table_header) SlErrorCorrupt("Table chunk without header");
}

/** Save a chunk of data */
void SlSaveChunkChunkByID(uint32_t id)
{
	const ChunkHandler *ch = SlFindChunkHandler(id);
	if (ch == nullptr) SlErrorCorrupt("Unknown chunk type");

	_sl.action = SLA_SAVE;
	SlSaveChunk(*ch);
}

/** Reset state prior to a load */
void SlResetLoadState()
{
	_next_offs = 0;
}

SaveLoadTable SaveLoadHandler::GetLoadDescription() const
{
	assert(this->load_description.has_value());
	return *this->load_description;
}

}<|MERGE_RESOLUTION|>--- conflicted
+++ resolved
@@ -69,103 +69,6 @@
 	NL_CALCLENGTH = 2, ///< need to calculate the length
 };
 
-<<<<<<< HEAD
-=======
-/** Save in chunks of 128 KiB. */
-static const size_t MEMORY_CHUNK_SIZE = 128 * 1024;
-
-/** A buffer for reading (and buffering) savegame data. */
-struct ReadBuffer {
-	uint8_t buf[MEMORY_CHUNK_SIZE]; ///< Buffer we're going to read from.
-	uint8_t *bufp = nullptr; ///< Location we're at reading the buffer.
-	uint8_t *bufe = nullptr; ///< End of the buffer we can read from.
-	std::shared_ptr<LoadFilter> reader{}; ///< The filter used to actually read.
-	size_t read = 0; ///< The amount of read bytes so far from the filter.
-
-	/**
-	 * Initialise our variables.
-	 * @param reader The filter to actually read data.
-	 */
-	ReadBuffer(std::shared_ptr<LoadFilter> reader) : reader(std::move(reader))
-	{
-	}
-
-	inline uint8_t ReadByte()
-	{
-		if (this->bufp == this->bufe) {
-			size_t len = this->reader->Read(this->buf, lengthof(this->buf));
-			if (len == 0) SlErrorCorrupt("Unexpected end of chunk");
-
-			this->read += len;
-			this->bufp = this->buf;
-			this->bufe = this->buf + len;
-		}
-
-		return *this->bufp++;
-	}
-
-	/**
-	 * Get the size of the memory dump made so far.
-	 * @return The size.
-	 */
-	size_t GetSize() const
-	{
-		return this->read - (this->bufe - this->bufp);
-	}
-};
-
-
-/** Container for dumping the savegame (quickly) to memory. */
-struct MemoryDumper {
-	std::vector<std::unique_ptr<uint8_t[]>> blocks{}; ///< Buffer with blocks of allocated memory.
-	uint8_t *buf = nullptr; ///< Buffer we're going to write to.
-	uint8_t *bufe = nullptr; ///< End of the buffer we write to.
-
-	/**
-	 * Write a single byte into the dumper.
-	 * @param b The byte to write.
-	 */
-	inline void WriteByte(uint8_t b)
-	{
-		/* Are we at the end of this chunk? */
-		if (this->buf == this->bufe) {
-			this->buf = this->blocks.emplace_back(std::make_unique<uint8_t[]>(MEMORY_CHUNK_SIZE)).get();
-			this->bufe = this->buf + MEMORY_CHUNK_SIZE;
-		}
-
-		*this->buf++ = b;
-	}
-
-	/**
-	 * Flush this dumper into a writer.
-	 * @param writer The filter we want to use.
-	 */
-	void Flush(std::shared_ptr<SaveFilter> writer)
-	{
-		uint i = 0;
-		size_t t = this->GetSize();
-
-		while (t > 0) {
-			size_t to_write = std::min(MEMORY_CHUNK_SIZE, t);
-
-			writer->Write(this->blocks[i++].get(), to_write);
-			t -= to_write;
-		}
-
-		writer->Finish();
-	}
-
-	/**
-	 * Get the size of the memory dump made so far.
-	 * @return The size.
-	 */
-	size_t GetSize() const
-	{
-		return this->blocks.size() * MEMORY_CHUNK_SIZE - (this->bufe - this->buf);
-	}
-};
-
->>>>>>> a87b8043
 /** The saveload struct, containing reader-writer functions, buffer, version, etc. */
 struct SaveLoadParams {
 	SaveLoadAction action;               ///< are we doing a save or a load atm.
@@ -2282,874 +2185,9 @@
 	assert(_sl.action == SLA_PTRS);
 }
 
-<<<<<<< HEAD
 void SlFixPointerChunkByID(uint32_t id)
 {
 	_sl.action = SLA_PTRS;
-=======
-
-/** Yes, simply reading from a file. */
-struct FileReader : LoadFilter {
-	std::optional<FileHandle> file; ///< The file to read from.
-	long begin; ///< The begin of the file.
-
-	/**
-	 * Create the file reader, so it reads from a specific file.
-	 * @param file The file to read from.
-	 */
-	FileReader(FileHandle &&file) : LoadFilter(nullptr), file(std::move(file)), begin(ftell(*this->file))
-	{
-	}
-
-	/** Make sure everything is cleaned up. */
-	~FileReader()
-	{
-		if (this->file.has_value()) {
-			_game_session_stats.savegame_size = ftell(*this->file) - this->begin;
-		}
-	}
-
-	size_t Read(uint8_t *buf, size_t size) override
-	{
-		/* We're in the process of shutting down, i.e. in "failure" mode. */
-		if (!this->file.has_value()) return 0;
-
-		return fread(buf, 1, size, *this->file);
-	}
-
-	void Reset() override
-	{
-		clearerr(*this->file);
-		if (fseek(*this->file, this->begin, SEEK_SET)) {
-			Debug(sl, 1, "Could not reset the file reading");
-		}
-	}
-};
-
-/** Yes, simply writing to a file. */
-struct FileWriter : SaveFilter {
-	std::optional<FileHandle> file; ///< The file to write to.
-
-	/**
-	 * Create the file writer, so it writes to a specific file.
-	 * @param file The file to write to.
-	 */
-	FileWriter(FileHandle &&file) : SaveFilter(nullptr), file(std::move(file))
-	{
-	}
-
-	/** Make sure everything is cleaned up. */
-	~FileWriter()
-	{
-		this->Finish();
-	}
-
-	void Write(uint8_t *buf, size_t size) override
-	{
-		/* We're in the process of shutting down, i.e. in "failure" mode. */
-		if (!this->file.has_value()) return;
-
-		if (fwrite(buf, 1, size, *this->file) != size) SlError(STR_GAME_SAVELOAD_ERROR_FILE_NOT_WRITEABLE);
-	}
-
-	void Finish() override
-	{
-		if (this->file.has_value()) {
-			_game_session_stats.savegame_size = ftell(*this->file);
-			this->file.reset();
-		}
-	}
-};
-
-/*******************************************
- ********** START OF LZO CODE **************
- *******************************************/
-
-#ifdef WITH_LZO
-#include <lzo/lzo1x.h>
-
-/** Buffer size for the LZO compressor */
-static const uint LZO_BUFFER_SIZE = 8192;
-
-/** Filter using LZO compression. */
-struct LZOLoadFilter : LoadFilter {
-	/**
-	 * Initialise this filter.
-	 * @param chain The next filter in this chain.
-	 */
-	LZOLoadFilter(std::shared_ptr<LoadFilter> chain) : LoadFilter(std::move(chain))
-	{
-		if (lzo_init() != LZO_E_OK) SlError(STR_GAME_SAVELOAD_ERROR_BROKEN_INTERNAL_ERROR, "cannot initialize decompressor");
-	}
-
-	size_t Read(uint8_t *buf, size_t ssize) override
-	{
-		assert(ssize >= LZO_BUFFER_SIZE);
-
-		/* Buffer size is from the LZO docs plus the chunk header size. */
-		uint8_t out[LZO_BUFFER_SIZE + LZO_BUFFER_SIZE / 16 + 64 + 3 + sizeof(uint32_t) * 2];
-		uint32_t tmp[2];
-		uint32_t size;
-		lzo_uint len = ssize;
-
-		/* Read header*/
-		if (this->chain->Read((uint8_t*)tmp, sizeof(tmp)) != sizeof(tmp)) SlError(STR_GAME_SAVELOAD_ERROR_FILE_NOT_READABLE, "File read failed");
-
-		/* Check if size is bad */
-		((uint32_t*)out)[0] = size = tmp[1];
-
-		if (_sl_version != SL_MIN_VERSION) {
-			tmp[0] = TO_BE32(tmp[0]);
-			size = TO_BE32(size);
-		}
-
-		if (size >= sizeof(out)) SlErrorCorrupt("Inconsistent size");
-
-		/* Read block */
-		if (this->chain->Read(out + sizeof(uint32_t), size) != size) SlError(STR_GAME_SAVELOAD_ERROR_FILE_NOT_READABLE);
-
-		/* Verify checksum */
-		if (tmp[0] != lzo_adler32(0, out, size + sizeof(uint32_t))) SlErrorCorrupt("Bad checksum");
-
-		/* Decompress */
-		int ret = lzo1x_decompress_safe(out + sizeof(uint32_t) * 1, size, buf, &len, nullptr);
-		if (ret != LZO_E_OK) SlError(STR_GAME_SAVELOAD_ERROR_FILE_NOT_READABLE);
-		return len;
-	}
-};
-
-/** Filter using LZO compression. */
-struct LZOSaveFilter : SaveFilter {
-	/**
-	 * Initialise this filter.
-	 * @param chain             The next filter in this chain.
-	 */
-	LZOSaveFilter(std::shared_ptr<SaveFilter> chain, uint8_t) : SaveFilter(std::move(chain))
-	{
-		if (lzo_init() != LZO_E_OK) SlError(STR_GAME_SAVELOAD_ERROR_BROKEN_INTERNAL_ERROR, "cannot initialize compressor");
-	}
-
-	void Write(uint8_t *buf, size_t size) override
-	{
-		const lzo_bytep in = buf;
-		/* Buffer size is from the LZO docs plus the chunk header size. */
-		uint8_t out[LZO_BUFFER_SIZE + LZO_BUFFER_SIZE / 16 + 64 + 3 + sizeof(uint32_t) * 2];
-		uint8_t wrkmem[LZO1X_1_MEM_COMPRESS];
-		lzo_uint outlen;
-
-		do {
-			/* Compress up to LZO_BUFFER_SIZE bytes at once. */
-			lzo_uint len = size > LZO_BUFFER_SIZE ? LZO_BUFFER_SIZE : (lzo_uint)size;
-			lzo1x_1_compress(in, len, out + sizeof(uint32_t) * 2, &outlen, wrkmem);
-			((uint32_t*)out)[1] = TO_BE32((uint32_t)outlen);
-			((uint32_t*)out)[0] = TO_BE32(lzo_adler32(0, out + sizeof(uint32_t), outlen + sizeof(uint32_t)));
-			this->chain->Write(out, outlen + sizeof(uint32_t) * 2);
-
-			/* Move to next data chunk. */
-			size -= len;
-			in += len;
-		} while (size > 0);
-	}
-};
-
-#endif /* WITH_LZO */
-
-/*********************************************
- ******** START OF NOCOMP CODE (uncompressed)*
- *********************************************/
-
-/** Filter without any compression. */
-struct NoCompLoadFilter : LoadFilter {
-	/**
-	 * Initialise this filter.
-	 * @param chain The next filter in this chain.
-	 */
-	NoCompLoadFilter(std::shared_ptr<LoadFilter> chain) : LoadFilter(std::move(chain))
-	{
-	}
-
-	size_t Read(uint8_t *buf, size_t size) override
-	{
-		return this->chain->Read(buf, size);
-	}
-};
-
-/** Filter without any compression. */
-struct NoCompSaveFilter : SaveFilter {
-	/**
-	 * Initialise this filter.
-	 * @param chain             The next filter in this chain.
-	 */
-	NoCompSaveFilter(std::shared_ptr<SaveFilter> chain, uint8_t) : SaveFilter(std::move(chain))
-	{
-	}
-
-	void Write(uint8_t *buf, size_t size) override
-	{
-		this->chain->Write(buf, size);
-	}
-};
-
-/********************************************
- ********** START OF ZLIB CODE **************
- ********************************************/
-
-#if defined(WITH_ZLIB)
-#include <zlib.h>
-
-/** Filter using Zlib compression. */
-struct ZlibLoadFilter : LoadFilter {
-	z_stream z;                        ///< Stream state we are reading from.
-	uint8_t fread_buf[MEMORY_CHUNK_SIZE]; ///< Buffer for reading from the file.
-
-	/**
-	 * Initialise this filter.
-	 * @param chain The next filter in this chain.
-	 */
-	ZlibLoadFilter(std::shared_ptr<LoadFilter> chain) : LoadFilter(std::move(chain))
-	{
-		memset(&this->z, 0, sizeof(this->z));
-		if (inflateInit(&this->z) != Z_OK) SlError(STR_GAME_SAVELOAD_ERROR_BROKEN_INTERNAL_ERROR, "cannot initialize decompressor");
-	}
-
-	/** Clean everything up. */
-	~ZlibLoadFilter()
-	{
-		inflateEnd(&this->z);
-	}
-
-	size_t Read(uint8_t *buf, size_t size) override
-	{
-		this->z.next_out  = buf;
-		this->z.avail_out = (uint)size;
-
-		do {
-			/* read more bytes from the file? */
-			if (this->z.avail_in == 0) {
-				this->z.next_in = this->fread_buf;
-				this->z.avail_in = (uint)this->chain->Read(this->fread_buf, sizeof(this->fread_buf));
-			}
-
-			/* inflate the data */
-			int r = inflate(&this->z, 0);
-			if (r == Z_STREAM_END) break;
-
-			if (r != Z_OK) SlError(STR_GAME_SAVELOAD_ERROR_BROKEN_INTERNAL_ERROR, "inflate() failed");
-		} while (this->z.avail_out != 0);
-
-		return size - this->z.avail_out;
-	}
-};
-
-/** Filter using Zlib compression. */
-struct ZlibSaveFilter : SaveFilter {
-	z_stream z; ///< Stream state we are writing to.
-	uint8_t fwrite_buf[MEMORY_CHUNK_SIZE]; ///< Buffer for writing to the file.
-
-	/**
-	 * Initialise this filter.
-	 * @param chain             The next filter in this chain.
-	 * @param compression_level The requested level of compression.
-	 */
-	ZlibSaveFilter(std::shared_ptr<SaveFilter> chain, uint8_t compression_level) : SaveFilter(std::move(chain))
-	{
-		memset(&this->z, 0, sizeof(this->z));
-		if (deflateInit(&this->z, compression_level) != Z_OK) SlError(STR_GAME_SAVELOAD_ERROR_BROKEN_INTERNAL_ERROR, "cannot initialize compressor");
-	}
-
-	/** Clean up what we allocated. */
-	~ZlibSaveFilter()
-	{
-		deflateEnd(&this->z);
-	}
-
-	/**
-	 * Helper loop for writing the data.
-	 * @param p    The bytes to write.
-	 * @param len  Amount of bytes to write.
-	 * @param mode Mode for deflate.
-	 */
-	void WriteLoop(uint8_t *p, size_t len, int mode)
-	{
-		uint n;
-		this->z.next_in = p;
-		this->z.avail_in = (uInt)len;
-		do {
-			this->z.next_out = this->fwrite_buf;
-			this->z.avail_out = sizeof(this->fwrite_buf);
-
-			/**
-			 * For the poor next soul who sees many valgrind warnings of the
-			 * "Conditional jump or move depends on uninitialised value(s)" kind:
-			 * According to the author of zlib it is not a bug and it won't be fixed.
-			 * http://groups.google.com/group/comp.compression/browse_thread/thread/b154b8def8c2a3ef/cdf9b8729ce17ee2
-			 * [Mark Adler, Feb 24 2004, 'zlib-1.2.1 valgrind warnings' in the newsgroup comp.compression]
-			 */
-			int r = deflate(&this->z, mode);
-
-			/* bytes were emitted? */
-			if ((n = sizeof(this->fwrite_buf) - this->z.avail_out) != 0) {
-				this->chain->Write(this->fwrite_buf, n);
-			}
-			if (r == Z_STREAM_END) break;
-
-			if (r != Z_OK) SlError(STR_GAME_SAVELOAD_ERROR_BROKEN_INTERNAL_ERROR, "zlib returned error code");
-		} while (this->z.avail_in || !this->z.avail_out);
-	}
-
-	void Write(uint8_t *buf, size_t size) override
-	{
-		this->WriteLoop(buf, size, 0);
-	}
-
-	void Finish() override
-	{
-		this->WriteLoop(nullptr, 0, Z_FINISH);
-		this->chain->Finish();
-	}
-};
-
-#endif /* WITH_ZLIB */
-
-/********************************************
- ********** START OF LZMA CODE **************
- ********************************************/
-
-#if defined(WITH_LIBLZMA)
-#include <lzma.h>
-
-/**
- * Have a copy of an initialised LZMA stream. We need this as it's
- * impossible to "re"-assign LZMA_STREAM_INIT to a variable in some
- * compilers, i.e. LZMA_STREAM_INIT can't be used to set something.
- * This var has to be used instead.
- */
-static const lzma_stream _lzma_init = LZMA_STREAM_INIT;
-
-/** Filter without any compression. */
-struct LZMALoadFilter : LoadFilter {
-	lzma_stream lzma;                  ///< Stream state that we are reading from.
-	uint8_t fread_buf[MEMORY_CHUNK_SIZE]; ///< Buffer for reading from the file.
-
-	/**
-	 * Initialise this filter.
-	 * @param chain The next filter in this chain.
-	 */
-	LZMALoadFilter(std::shared_ptr<LoadFilter> chain) : LoadFilter(std::move(chain)), lzma(_lzma_init)
-	{
-		/* Allow saves up to 256 MB uncompressed */
-		if (lzma_auto_decoder(&this->lzma, 1 << 28, 0) != LZMA_OK) SlError(STR_GAME_SAVELOAD_ERROR_BROKEN_INTERNAL_ERROR, "cannot initialize decompressor");
-	}
-
-	/** Clean everything up. */
-	~LZMALoadFilter()
-	{
-		lzma_end(&this->lzma);
-	}
-
-	size_t Read(uint8_t *buf, size_t size) override
-	{
-		this->lzma.next_out  = buf;
-		this->lzma.avail_out = size;
-
-		do {
-			/* read more bytes from the file? */
-			if (this->lzma.avail_in == 0) {
-				this->lzma.next_in  = this->fread_buf;
-				this->lzma.avail_in = this->chain->Read(this->fread_buf, sizeof(this->fread_buf));
-			}
-
-			/* inflate the data */
-			lzma_ret r = lzma_code(&this->lzma, LZMA_RUN);
-			if (r == LZMA_STREAM_END) break;
-			if (r != LZMA_OK) SlError(STR_GAME_SAVELOAD_ERROR_BROKEN_INTERNAL_ERROR, "liblzma returned error code");
-		} while (this->lzma.avail_out != 0);
-
-		return size - this->lzma.avail_out;
-	}
-};
-
-/** Filter using LZMA compression. */
-struct LZMASaveFilter : SaveFilter {
-	lzma_stream lzma; ///< Stream state that we are writing to.
-	uint8_t fwrite_buf[MEMORY_CHUNK_SIZE]; ///< Buffer for writing to the file.
-
-	/**
-	 * Initialise this filter.
-	 * @param chain             The next filter in this chain.
-	 * @param compression_level The requested level of compression.
-	 */
-	LZMASaveFilter(std::shared_ptr<SaveFilter> chain, uint8_t compression_level) : SaveFilter(std::move(chain)), lzma(_lzma_init)
-	{
-		if (lzma_easy_encoder(&this->lzma, compression_level, LZMA_CHECK_CRC32) != LZMA_OK) SlError(STR_GAME_SAVELOAD_ERROR_BROKEN_INTERNAL_ERROR, "cannot initialize compressor");
-	}
-
-	/** Clean up what we allocated. */
-	~LZMASaveFilter()
-	{
-		lzma_end(&this->lzma);
-	}
-
-	/**
-	 * Helper loop for writing the data.
-	 * @param p      The bytes to write.
-	 * @param len    Amount of bytes to write.
-	 * @param action Action for lzma_code.
-	 */
-	void WriteLoop(uint8_t *p, size_t len, lzma_action action)
-	{
-		size_t n;
-		this->lzma.next_in = p;
-		this->lzma.avail_in = len;
-		do {
-			this->lzma.next_out = this->fwrite_buf;
-			this->lzma.avail_out = sizeof(this->fwrite_buf);
-
-			lzma_ret r = lzma_code(&this->lzma, action);
-
-			/* bytes were emitted? */
-			if ((n = sizeof(this->fwrite_buf) - this->lzma.avail_out) != 0) {
-				this->chain->Write(this->fwrite_buf, n);
-			}
-			if (r == LZMA_STREAM_END) break;
-			if (r != LZMA_OK) SlError(STR_GAME_SAVELOAD_ERROR_BROKEN_INTERNAL_ERROR, "liblzma returned error code");
-		} while (this->lzma.avail_in || !this->lzma.avail_out);
-	}
-
-	void Write(uint8_t *buf, size_t size) override
-	{
-		this->WriteLoop(buf, size, LZMA_RUN);
-	}
-
-	void Finish() override
-	{
-		this->WriteLoop(nullptr, 0, LZMA_FINISH);
-		this->chain->Finish();
-	}
-};
-
-#endif /* WITH_LIBLZMA */
-
-/*******************************************
- ************* END OF CODE *****************
- *******************************************/
-
-/** The format for a reader/writer type of a savegame */
-struct SaveLoadFormat {
-	const char *name;                     ///< name of the compressor/decompressor (debug-only)
-	uint32_t tag;                           ///< the 4-letter tag by which it is identified in the savegame
-
-	std::shared_ptr<LoadFilter> (*init_load)(std::shared_ptr<LoadFilter> chain); ///< Constructor for the load filter.
-	std::shared_ptr<SaveFilter> (*init_write)(std::shared_ptr<SaveFilter> chain, uint8_t compression); ///< Constructor for the save filter.
-
-	uint8_t min_compression;                 ///< the minimum compression level of this format
-	uint8_t default_compression;             ///< the default compression level of this format
-	uint8_t max_compression;                 ///< the maximum compression level of this format
-};
-
-static const uint32_t SAVEGAME_TAG_LZO = TO_BE32('OTTD');
-static const uint32_t SAVEGAME_TAG_NONE = TO_BE32('OTTN');
-static const uint32_t SAVEGAME_TAG_ZLIB = TO_BE32('OTTZ');
-static const uint32_t SAVEGAME_TAG_LZMA = TO_BE32('OTTX');
-
-/** The different saveload formats known/understood by OpenTTD. */
-static const SaveLoadFormat _saveload_formats[] = {
-#if defined(WITH_LZO)
-	/* Roughly 75% larger than zlib level 6 at only ~7% of the CPU usage. */
-	{"lzo",  SAVEGAME_TAG_LZO,  CreateLoadFilter<LZOLoadFilter>,    CreateSaveFilter<LZOSaveFilter>,    0, 0, 0},
-#else
-	{"lzo",  SAVEGAME_TAG_LZO,  nullptr,                            nullptr,                            0, 0, 0},
-#endif
-	/* Roughly 5 times larger at only 1% of the CPU usage over zlib level 6. */
-	{"none", SAVEGAME_TAG_NONE, CreateLoadFilter<NoCompLoadFilter>, CreateSaveFilter<NoCompSaveFilter>, 0, 0, 0},
-#if defined(WITH_ZLIB)
-	/* After level 6 the speed reduction is significant (1.5x to 2.5x slower per level), but the reduction in filesize is
-	 * fairly insignificant (~1% for each step). Lower levels become ~5-10% bigger by each level than level 6 while level
-	 * 1 is "only" 3 times as fast. Level 0 results in uncompressed savegames at about 8 times the cost of "none". */
-	{"zlib", SAVEGAME_TAG_ZLIB, CreateLoadFilter<ZlibLoadFilter>,   CreateSaveFilter<ZlibSaveFilter>,   0, 6, 9},
-#else
-	{"zlib", SAVEGAME_TAG_ZLIB, nullptr,                            nullptr,                            0, 0, 0},
-#endif
-#if defined(WITH_LIBLZMA)
-	/* Level 2 compression is speed wise as fast as zlib level 6 compression (old default), but results in ~10% smaller saves.
-	 * Higher compression levels are possible, and might improve savegame size by up to 25%, but are also up to 10 times slower.
-	 * The next significant reduction in file size is at level 4, but that is already 4 times slower. Level 3 is primarily 50%
-	 * slower while not improving the filesize, while level 0 and 1 are faster, but don't reduce savegame size much.
-	 * It's OTTX and not e.g. OTTL because liblzma is part of xz-utils and .tar.xz is preferred over .tar.lzma. */
-	{"lzma", SAVEGAME_TAG_LZMA, CreateLoadFilter<LZMALoadFilter>,   CreateSaveFilter<LZMASaveFilter>,   0, 2, 9},
-#else
-	{"lzma", SAVEGAME_TAG_LZMA, nullptr,                            nullptr,                            0, 0, 0},
-#endif
-};
-
-/**
- * Return the savegameformat of the game. Whether it was created with ZLIB compression
- * uncompressed, or another type
- * @param full_name Name of the savegame format. If empty it picks the first available one
- * @return Pair containing reference to SaveLoadFormat struct giving all characteristics of this type of savegame, and a compression level to use.
- */
-static std::pair<const SaveLoadFormat &, uint8_t> GetSavegameFormat(const std::string &full_name)
-{
-	/* Find default savegame format, the highest one with which files can be written. */
-	auto it = std::find_if(std::rbegin(_saveload_formats), std::rend(_saveload_formats), [](const auto &slf) { return slf.init_write != nullptr; });
-	if (it == std::rend(_saveload_formats)) SlError(STR_GAME_SAVELOAD_ERROR_BROKEN_INTERNAL_ERROR, "no writeable savegame formats");
-
-	const SaveLoadFormat &def = *it;
-
-	if (!full_name.empty()) {
-		/* Get the ":..." of the compression level out of the way */
-		size_t separator = full_name.find(':');
-		bool has_comp_level = separator != std::string::npos;
-		const std::string name(full_name, 0, has_comp_level ? separator : full_name.size());
-
-		for (const auto &slf : _saveload_formats) {
-			if (slf.init_write != nullptr && name.compare(slf.name) == 0) {
-				if (has_comp_level) {
-					const std::string complevel(full_name, separator + 1);
-
-					/* Get the level and determine whether all went fine. */
-					size_t processed;
-					long level = std::stol(complevel, &processed, 10);
-					if (processed == 0 || level != Clamp(level, slf.min_compression, slf.max_compression)) {
-						ShowErrorMessage(
-							GetEncodedString(STR_CONFIG_ERROR),
-							GetEncodedString(STR_CONFIG_ERROR_INVALID_SAVEGAME_COMPRESSION_LEVEL, complevel),
-							WL_CRITICAL);
-					} else {
-						return {slf, ClampTo<uint8_t>(level)};
-					}
-				}
-				return {slf, slf.default_compression};
-			}
-		}
-
-		ShowErrorMessage(
-			GetEncodedString(STR_CONFIG_ERROR),
-			GetEncodedString(STR_CONFIG_ERROR_INVALID_SAVEGAME_COMPRESSION_ALGORITHM, name, def.name),
-			WL_CRITICAL);
-	}
-	return {def, def.default_compression};
-}
-
-/* actual loader/saver function */
-void InitializeGame(uint size_x, uint size_y, bool reset_date, bool reset_settings);
-extern bool AfterLoadGame();
-extern bool LoadOldSaveGame(const std::string &file);
-
-/**
- * Clear temporary data that is passed between various saveload phases.
- */
-static void ResetSaveloadData()
-{
-	ResetTempEngineData();
-	ClearRailTypeLabelList();
-	ClearRoadTypeLabelList();
-	ResetOldWaypoints();
-}
-
-/**
- * Clear/free saveload state.
- */
-static inline void ClearSaveLoadState()
-{
-	_sl.dumper = nullptr;
-	_sl.sf = nullptr;
-	_sl.reader = nullptr;
-	_sl.lf = nullptr;
-}
-
-/** Update the gui accordingly when starting saving and set locks on saveload. */
-static void SaveFileStart()
-{
-	SetMouseCursorBusy(true);
-
-	InvalidateWindowData(WC_STATUS_BAR, 0, SBI_SAVELOAD_START);
-	_sl.saveinprogress = true;
-}
-
-/** Update the gui accordingly when saving is done and release locks on saveload. */
-static void SaveFileDone()
-{
-	SetMouseCursorBusy(false);
-
-	InvalidateWindowData(WC_STATUS_BAR, 0, SBI_SAVELOAD_FINISH);
-	_sl.saveinprogress = false;
-
-#ifdef __EMSCRIPTEN__
-	EM_ASM(if (window["openttd_syncfs"]) openttd_syncfs());
-#endif
-}
-
-/** Set the error message from outside of the actual loading/saving of the game (AfterLoadGame and friends) */
-void SetSaveLoadError(StringID str)
-{
-	_sl.error_str = str;
-}
-
-/** Return the appropriate initial string for an error depending on whether we are saving or loading. */
-EncodedString GetSaveLoadErrorType()
-{
-	return GetEncodedString(_sl.action == SLA_SAVE ? STR_ERROR_GAME_SAVE_FAILED : STR_ERROR_GAME_LOAD_FAILED);
-}
-
-/** Return the description of the error. **/
-EncodedString GetSaveLoadErrorMessage()
-{
-	return GetEncodedString(_sl.error_str, _sl.extra_msg);
-}
-
-/** Show a gui message when saving has failed */
-static void SaveFileError()
-{
-	ShowErrorMessage(GetSaveLoadErrorType(), GetSaveLoadErrorMessage(), WL_ERROR);
-	SaveFileDone();
-}
-
-/**
- * We have written the whole game into memory, _memory_savegame, now find
- * and appropriate compressor and start writing to file.
- */
-static SaveOrLoadResult SaveFileToDisk(bool threaded)
-{
-	try {
-		auto [fmt, compression] = GetSavegameFormat(_savegame_format);
-
-		/* We have written our stuff to memory, now write it to file! */
-		uint32_t hdr[2] = { fmt.tag, TO_BE32(SAVEGAME_VERSION << 16) };
-		_sl.sf->Write((uint8_t*)hdr, sizeof(hdr));
-
-		_sl.sf = fmt.init_write(_sl.sf, compression);
-		_sl.dumper->Flush(_sl.sf);
-
-		ClearSaveLoadState();
-
-		if (threaded) SetAsyncSaveFinish(SaveFileDone);
-
-		return SL_OK;
-	} catch (...) {
-		ClearSaveLoadState();
-
-		AsyncSaveFinishProc asfp = SaveFileDone;
-
-		/* We don't want to shout when saving is just
-		 * cancelled due to a client disconnecting. */
-		if (_sl.error_str != STR_NETWORK_ERROR_LOSTCONNECTION) {
-			/* Skip the "colour" character */
-			Debug(sl, 0, "{}", GetSaveLoadErrorType().GetDecodedString().substr(3) + GetSaveLoadErrorMessage().GetDecodedString());
-			asfp = SaveFileError;
-		}
-
-		if (threaded) {
-			SetAsyncSaveFinish(asfp);
-		} else {
-			asfp();
-		}
-		return SL_ERROR;
-	}
-}
-
-void WaitTillSaved()
-{
-	if (!_save_thread.joinable()) return;
-
-	_save_thread.join();
-
-	/* Make sure every other state is handled properly as well. */
-	ProcessAsyncSaveFinish();
-}
-
-/**
- * Actually perform the saving of the savegame.
- * General tactics is to first save the game to memory, then write it to file
- * using the writer, either in threaded mode if possible, or single-threaded.
- * @param writer   The filter to write the savegame to.
- * @param threaded Whether to try to perform the saving asynchronously.
- * @return Return the result of the action. #SL_OK or #SL_ERROR
- */
-static SaveOrLoadResult DoSave(std::shared_ptr<SaveFilter> writer, bool threaded)
-{
-	assert(!_sl.saveinprogress);
-
-	_sl.dumper = std::make_unique<MemoryDumper>();
-	_sl.sf = std::move(writer);
-
-	_sl_version = SAVEGAME_VERSION;
-
-	SaveViewportBeforeSaveGame();
-	SlSaveChunks();
-
-	SaveFileStart();
-
-	if (!threaded || !StartNewThread(&_save_thread, "ottd:savegame", &SaveFileToDisk, true)) {
-		if (threaded) Debug(sl, 1, "Cannot create savegame thread, reverting to single-threaded mode...");
-
-		SaveOrLoadResult result = SaveFileToDisk(false);
-		SaveFileDone();
-
-		return result;
-	}
-
-	return SL_OK;
-}
-
-/**
- * Save the game using a (writer) filter.
- * @param writer   The filter to write the savegame to.
- * @param threaded Whether to try to perform the saving asynchronously.
- * @return Return the result of the action. #SL_OK or #SL_ERROR
- */
-SaveOrLoadResult SaveWithFilter(std::shared_ptr<SaveFilter> writer, bool threaded)
-{
-	try {
-		_sl.action = SLA_SAVE;
-		return DoSave(std::move(writer), threaded);
-	} catch (...) {
-		ClearSaveLoadState();
-		return SL_ERROR;
-	}
-}
-
-/**
- * Determines the SaveLoadFormat that is connected to the given tag.
- * When the given tag is known, that format is chosen and a check on the validity of the version is performed.
- * Otherwise a fallback to an ancient buggy format using LZO is chosen.
- * @param tag The tag from the header describing the savegame compression/format.
- * @param raw_version The raw version from the savegame header.
- * @return The SaveLoadFormat to use for attempting to open the savegame.
- */
-static const SaveLoadFormat *DetermineSaveLoadFormat(uint32_t tag, uint32_t raw_version)
-{
-	auto fmt = std::ranges::find(_saveload_formats, tag, &SaveLoadFormat::tag);
-	if (fmt != std::end(_saveload_formats)) {
-		/* Check version number */
-		_sl_version = (SaveLoadVersion)(TO_BE32(raw_version) >> 16);
-		/* Minor is not used anymore from version 18.0, but it is still needed
-		 * in versions before that (4 cases) which can't be removed easy.
-		 * Therefore it is loaded, but never saved (or, it saves a 0 in any scenario). */
-		_sl_minor_version = (TO_BE32(raw_version) >> 8) & 0xFF;
-
-		Debug(sl, 1, "Loading savegame version {}", _sl_version);
-
-		/* Is the version higher than the current? */
-		if (_sl_version > SAVEGAME_VERSION) SlError(STR_GAME_SAVELOAD_ERROR_TOO_NEW_SAVEGAME);
-		if (_sl_version >= SLV_START_PATCHPACKS && _sl_version <= SLV_END_PATCHPACKS) SlError(STR_GAME_SAVELOAD_ERROR_PATCHPACK);
-		return fmt;
-	}
-
-	Debug(sl, 0, "Unknown savegame type, trying to load it as the buggy format");
-	_sl.lf->Reset();
-	_sl_version = SL_MIN_VERSION;
-	_sl_minor_version = 0;
-
-	/* Try to find the LZO savegame format; it uses 'OTTD' as tag. */
-	fmt = std::ranges::find(_saveload_formats, SAVEGAME_TAG_LZO, &SaveLoadFormat::tag);
-	if (fmt == std::end(_saveload_formats)) {
-		/* Who removed the LZO savegame format definition? When built without LZO support,
-		 * the formats must still list it just without a method to read the file.
-		 * The caller of this function has to check for the existence of load function. */
-		NOT_REACHED();
-	}
-	return fmt;
-}
-
-/**
- * Actually perform the loading of a "non-old" savegame.
- * @param reader     The filter to read the savegame from.
- * @param load_check Whether to perform the checking ("preview") or actually load the game.
- * @return Return the result of the action. #SL_OK or #SL_REINIT ("unload" the game)
- */
-static SaveOrLoadResult DoLoad(std::shared_ptr<LoadFilter> reader, bool load_check)
-{
-	_sl.lf = std::move(reader);
-
-	if (load_check) {
-		/* Clear previous check data */
-		_load_check_data.Clear();
-		/* Mark SL_LOAD_CHECK as supported for this savegame. */
-		_load_check_data.checkable = true;
-	}
-
-	uint32_t hdr[2];
-	if (_sl.lf->Read((uint8_t*)hdr, sizeof(hdr)) != sizeof(hdr)) SlError(STR_GAME_SAVELOAD_ERROR_FILE_NOT_READABLE);
-
-	/* see if we have any loader for this type. */
-	const SaveLoadFormat *fmt = DetermineSaveLoadFormat(hdr[0], hdr[1]);
-
-	/* loader for this savegame type is not implemented? */
-	if (fmt->init_load == nullptr) {
-		SlError(STR_GAME_SAVELOAD_ERROR_BROKEN_INTERNAL_ERROR, fmt::format("Loader for '{}' is not available.", fmt->name));
-	}
-
-	_sl.lf = fmt->init_load(_sl.lf);
-	_sl.reader = std::make_unique<ReadBuffer>(_sl.lf);
-	_next_offs = 0;
-
-	if (!load_check) {
-		ResetSaveloadData();
-
-		/* Old maps were hardcoded to 256x256 and thus did not contain
-		 * any mapsize information. Pre-initialize to 256x256 to not to
-		 * confuse old games */
-		InitializeGame(256, 256, true, true);
-
-		_gamelog.Reset();
-
-		if (IsSavegameVersionBefore(SLV_4)) {
-			/*
-			 * NewGRFs were introduced between 0.3,4 and 0.3.5, which both
-			 * shared savegame version 4. Anything before that 'obviously'
-			 * does not have any NewGRFs. Between the introduction and
-			 * savegame version 41 (just before 0.5) the NewGRF settings
-			 * were not stored in the savegame and they were loaded by
-			 * using the settings from the main menu.
-			 * So, to recap:
-			 * - savegame version  <  4:  do not load any NewGRFs.
-			 * - savegame version >= 41:  load NewGRFs from savegame, which is
-			 *                            already done at this stage by
-			 *                            overwriting the main menu settings.
-			 * - other savegame versions: use main menu settings.
-			 *
-			 * This means that users *can* crash savegame version 4..40
-			 * savegames if they set incompatible NewGRFs in the main menu,
-			 * but can't crash anymore for savegame version < 4 savegames.
-			 *
-			 * Note: this is done here because AfterLoadGame is also called
-			 * for TTO/TTD/TTDP savegames which have their own NewGRF logic.
-			 */
-			ClearGRFConfigList(_grfconfig);
-		}
-	}
-
-	if (load_check) {
-		/* Load chunks into _load_check_data.
-		 * No pools are loaded. References are not possible, and thus do not need resolving. */
-		SlLoadCheckChunks();
-	} else {
-		/* Load chunks and resolve references */
-		SlLoadChunks();
-		SlFixPointers();
-	}
-
-	ClearSaveLoadState();
-
-	_savegame_type = SGT_OTTD;
-
-	if (load_check) {
-		/* The only part from AfterLoadGame() we need */
-		_load_check_data.grf_compatibility = IsGoodGRFConfigList(_load_check_data.grfconfig);
-	} else {
-		_gamelog.StartAction(GLAT_LOAD);
-
-		/* After loading fix up savegame for any internal changes that
-		 * might have occurred since then. If it fails, load back the old game. */
-		if (!AfterLoadGame()) {
-			_gamelog.StopAction();
-			return SL_REINIT;
-		}
-
-		_gamelog.StopAction();
-	}
->>>>>>> a87b8043
 
 	const ChunkHandler *ch = SlFindChunkHandler(id);
 	if (ch == nullptr) SlErrorCorrupt("Unknown chunk type");
@@ -3159,108 +2197,7 @@
 
 void SlNullPointerChunkByID(uint32_t id)
 {
-<<<<<<< HEAD
 	_sl.action = SLA_NULL;
-=======
-	try {
-		_sl.action = SLA_LOAD;
-		return DoLoad(std::move(reader), false);
-	} catch (...) {
-		ClearSaveLoadState();
-		return SL_REINIT;
-	}
-}
-
-/**
- * Main Save or Load function where the high-level saveload functions are
- * handled. It opens the savegame, selects format and checks versions
- * @param filename The name of the savegame being created/loaded
- * @param fop Save or load mode. Load can also be a TTD(Patch) game.
- * @param sb The sub directory to save the savegame in
- * @param threaded True when threaded saving is allowed
- * @return Return the result of the action. #SL_OK, #SL_ERROR, or #SL_REINIT ("unload" the game)
- */
-SaveOrLoadResult SaveOrLoad(const std::string &filename, SaveLoadOperation fop, DetailedFileType dft, Subdirectory sb, bool threaded)
-{
-	/* An instance of saving is already active, so don't go saving again */
-	if (_sl.saveinprogress && fop == SLO_SAVE && dft == DFT_GAME_FILE && threaded) {
-		/* if not an autosave, but a user action, show error message */
-		if (!_do_autosave) ShowErrorMessage(GetEncodedString(STR_ERROR_SAVE_STILL_IN_PROGRESS), {}, WL_ERROR);
-		return SL_OK;
-	}
-	WaitTillSaved();
-
-	try {
-		/* Load a TTDLX or TTDPatch game */
-		if (fop == SLO_LOAD && dft == DFT_OLD_GAME_FILE) {
-			ResetSaveloadData();
-
-			InitializeGame(256, 256, true, true); // set a mapsize of 256x256 for TTDPatch games or it might get confused
-
-			/* TTD/TTO savegames have no NewGRFs, TTDP savegame have them
-			 * and if so a new NewGRF list will be made in LoadOldSaveGame.
-			 * Note: this is done here because AfterLoadGame is also called
-			 * for OTTD savegames which have their own NewGRF logic. */
-			ClearGRFConfigList(_grfconfig);
-			_gamelog.Reset();
-			if (!LoadOldSaveGame(filename)) return SL_REINIT;
-			_sl_version = SL_MIN_VERSION;
-			_sl_minor_version = 0;
-			_gamelog.StartAction(GLAT_LOAD);
-			if (!AfterLoadGame()) {
-				_gamelog.StopAction();
-				return SL_REINIT;
-			}
-			_gamelog.StopAction();
-			return SL_OK;
-		}
-
-		assert(dft == DFT_GAME_FILE);
-		switch (fop) {
-			case SLO_CHECK:
-				_sl.action = SLA_LOAD_CHECK;
-				break;
-
-			case SLO_LOAD:
-				_sl.action = SLA_LOAD;
-				break;
-
-			case SLO_SAVE:
-				_sl.action = SLA_SAVE;
-				break;
-
-			default: NOT_REACHED();
-		}
-
-		auto fh = (fop == SLO_SAVE) ? FioFOpenFile(filename, "wb", sb) : FioFOpenFile(filename, "rb", sb);
-
-		/* Make it a little easier to load savegames from the console */
-		if (!fh.has_value() && fop != SLO_SAVE) fh = FioFOpenFile(filename, "rb", SAVE_DIR);
-		if (!fh.has_value() && fop != SLO_SAVE) fh = FioFOpenFile(filename, "rb", BASE_DIR);
-		if (!fh.has_value() && fop != SLO_SAVE) fh = FioFOpenFile(filename, "rb", SCENARIO_DIR);
-
-		if (!fh.has_value()) {
-			SlError(fop == SLO_SAVE ? STR_GAME_SAVELOAD_ERROR_FILE_NOT_WRITEABLE : STR_GAME_SAVELOAD_ERROR_FILE_NOT_READABLE);
-		}
-
-		if (fop == SLO_SAVE) { // SAVE game
-			Debug(desync, 1, "save: {:08x}; {:02x}; {}", TimerGameEconomy::date, TimerGameEconomy::date_fract, filename);
-			if (!_settings_client.gui.threaded_saves) threaded = false;
-
-			return DoSave(std::make_shared<FileWriter>(std::move(*fh)), threaded);
-		}
-
-		/* LOAD game */
-		assert(fop == SLO_LOAD || fop == SLO_CHECK);
-		Debug(desync, 1, "load: {}", filename);
-		return DoLoad(std::make_shared<FileReader>(std::move(*fh)), fop == SLO_CHECK);
-	} catch (...) {
-		/* This code may be executed both for old and new save games. */
-		ClearSaveLoadState();
-
-		/* Skip the "colour" character */
-		if (fop != SLO_CHECK) Debug(sl, 0, "{}", GetSaveLoadErrorType().GetDecodedString().substr(3) + GetSaveLoadErrorMessage().GetDecodedString());
->>>>>>> a87b8043
 
 	const ChunkHandler *ch = SlFindChunkHandler(id);
 	if (ch == nullptr) SlErrorCorrupt("Unknown chunk type");
