/*
 * This file is part of OpenTTD.
 * OpenTTD is free software; you can redistribute it and/or modify it under the terms of the GNU General Public License as published by the Free Software Foundation, version 2.
 * OpenTTD is distributed in the hope that it will be useful, but WITHOUT ANY WARRANTY; without even the implied warranty of MERCHANTABILITY or FITNESS FOR A PARTICULAR PURPOSE.
 * See the GNU General Public License for more details. You should have received a copy of the GNU General Public License along with OpenTTD. If not, see <http://www.gnu.org/licenses/>.
 */

/** @file linkgraph_sl.cpp Code handling saving and loading of link graphs */

#include "../stdafx.h"
#include "../linkgraph/linkgraph.h"
#include "../linkgraph/linkgraphjob.h"
#include "../linkgraph/linkgraphschedule.h"
#include "../network/network.h"
#include "../settings_internal.h"
#include "saveload.h"

#include "../safeguards.h"

typedef LinkGraph::BaseNode Node;
typedef LinkGraph::BaseEdge Edge;

const SettingDesc *GetSettingDescription(uint index);

static uint16 _num_nodes;

/**
 * Get a SaveLoad array for a link graph.
 * @return SaveLoad array for link graph.
 */
const SaveLoad *GetLinkGraphDesc()
{
	static const SaveLoad link_graph_desc[] = {
		 SLE_VAR(LinkGraph, last_compression, SLE_INT32),
		SLEG_VAR(_num_nodes,                  SLE_UINT16),
		 SLE_VAR(LinkGraph, cargo,            SLE_UINT8),
		 SLE_END()
	};
	return link_graph_desc;
}

void GetLinkGraphJobDayLengthScaleAfterLoad(LinkGraphJob *lgj)
{
	lgj->join_date_ticks *= DAY_TICKS;
	lgj->join_date_ticks += LinkGraphSchedule::SPAWN_JOIN_TICK;
	lgj->start_date_ticks = lgj->join_date_ticks - (lgj->Settings().recalc_time * DAY_TICKS);
}

/**
 * Get a SaveLoad array for a link graph job. The settings struct is derived from
 * the global settings saveload array. The exact entries are calculated when the function
 * is called the first time.
 * It's necessary to keep a copy of the settings for each link graph job so that you can
 * change the settings while in-game and still not mess with current link graph runs.
 * Of course the settings have to be saved and loaded, too, to avoid desyncs.
 * @return Array of SaveLoad structs.
 */
const SaveLoad *GetLinkGraphJobDesc()
{
	static std::vector<SaveLoad> saveloads;
	static const char *prefix = "linkgraph.";

	/* Build the SaveLoad array on first call and don't touch it later on */
	if (saveloads.size() == 0) {
		size_t offset_gamesettings = cpp_offsetof(GameSettings, linkgraph);
		size_t offset_component = cpp_offsetof(LinkGraphJob, settings);

		size_t prefixlen = strlen(prefix);

		int setting = 0;
		const SettingDesc *desc = GetSettingDescription(setting);
		while (desc->save.cmd != SL_END) {
			if (desc->desc.name != nullptr && strncmp(desc->desc.name, prefix, prefixlen) == 0) {
				SaveLoad sl = desc->save;
				char *&address = reinterpret_cast<char *&>(sl.address);
				address -= offset_gamesettings;
				address += offset_component;
				saveloads.push_back(sl);
			}
			desc = GetSettingDescription(++setting);
		}

		const SaveLoad job_desc[] = {
			SLE_VAR(LinkGraphJob, join_date_ticks,  SLE_INT32),
			SLE_CONDVAR_X(LinkGraphJob, start_date_ticks,  SLE_INT32, SL_MIN_VERSION, SL_MAX_VERSION, SlXvFeatureTest(XSLFTO_AND, XSLFI_LINKGRAPH_DAY_SCALE)),
			SLE_VAR(LinkGraphJob, link_graph.index, SLE_UINT16),
			SLE_END()
		};

		int i = 0;
		do {
			saveloads.push_back(job_desc[i++]);
		} while (saveloads[saveloads.size() - 1].cmd != SL_END);
	}

	return &saveloads[0];
}

/**
 * Get a SaveLoad array for the link graph schedule.
 * @return SaveLoad array for the link graph schedule.
 */
const SaveLoad *GetLinkGraphScheduleDesc()
{
	static const SaveLoad schedule_desc[] = {
		SLE_LST(LinkGraphSchedule, schedule, REF_LINK_GRAPH),
		SLE_LST(LinkGraphSchedule, running,  REF_LINK_GRAPH_JOB),
		SLE_END()
	};
	return schedule_desc;
}

/* Edges and nodes are saved in the correct order, so we don't need to save their IDs. */

/**
 * SaveLoad desc for a link graph node.
 */
static const SaveLoad _node_desc[] = {
	SLE_CONDVAR(Node, xy,          SLE_UINT32, SLV_191, SL_MAX_VERSION),
	    SLE_VAR(Node, supply,      SLE_UINT32),
	    SLE_VAR(Node, demand,      SLE_UINT32),
	    SLE_VAR(Node, station,     SLE_UINT16),
	    SLE_VAR(Node, last_update, SLE_INT32),
	    SLE_END()
};

/**
 * SaveLoad desc for a link graph edge.
 */
static const SaveLoad _edge_desc[] = {
	SLE_CONDNULL(4, SL_MIN_VERSION, SLV_191), // distance
	     SLE_VAR(Edge, capacity,                 SLE_UINT32),
	     SLE_VAR(Edge, usage,                    SLE_UINT32),
	     SLE_VAR(Edge, last_unrestricted_update, SLE_INT32),
	 SLE_CONDVAR(Edge, last_restricted_update,   SLE_INT32, SLV_187, SL_MAX_VERSION),
	     SLE_VAR(Edge, next_edge,                SLE_UINT16),
	     SLE_END()
};

std::vector<SaveLoad> _filtered_node_desc;
std::vector<SaveLoad> _filtered_edge_desc;
std::vector<SaveLoad> _filtered_job_desc;

static void FilterDescs()
{
	_filtered_node_desc = SlFilterObject(_node_desc);
	_filtered_edge_desc = SlFilterObject(_edge_desc);
	_filtered_job_desc = SlFilterObject(GetLinkGraphJobDesc());
}

/**
 * Save a link graph.
 * @param lg Link graph to be saved or loaded.
 */
void Save_LinkGraph(LinkGraph &lg)
{
	uint size = lg.Size();
	for (NodeID from = 0; from < size; ++from) {
		Node *node = &lg.nodes[from];
		SlObjectSaveFiltered(node, _filtered_node_desc.data());
		/* ... but as that wasted a lot of space we save a sparse matrix now. */
		for (NodeID to = from; to != INVALID_NODE; to = lg.edges[from][to].next_edge) {
			SlObjectSaveFiltered(&lg.edges[from][to], _filtered_edge_desc.data());
		}
	}
}

/**
 * Load a link graph.
 * @param lg Link graph to be saved or loaded.
 */
void Load_LinkGraph(LinkGraph &lg)
{
	uint size = lg.Size();
	for (NodeID from = 0; from < size; ++from) {
		Node *node = &lg.nodes[from];
		SlObjectLoadFiltered(node, _filtered_node_desc.data());
		if (IsSavegameVersionBefore(SLV_191)) {
			/* We used to save the full matrix ... */
			for (NodeID to = 0; to < size; ++to) {
				SlObjectLoadFiltered(&lg.edges[from][to], _filtered_edge_desc.data());
			}
		} else {
			/* ... but as that wasted a lot of space we save a sparse matrix now. */
			for (NodeID to = from; to != INVALID_NODE; to = lg.edges[from][to].next_edge) {
<<<<<<< HEAD
				SlObjectLoadFiltered(&lg.edges[from][to], _filtered_edge_desc.data());
=======
				if (to >= size) SlErrorCorrupt("Link graph structure overflow");
				SlObject(&lg.edges[from][to], _edge_desc);
>>>>>>> fe3cd185
			}
		}
	}
}

/**
 * Save a link graph job.
 * @param lgj LinkGraphJob to be saved.
 */
static void DoSave_LGRJ(LinkGraphJob *lgj)
{
	SlObjectSaveFiltered(lgj, _filtered_job_desc.data());
	_num_nodes = lgj->Size();
	SlObjectSaveFiltered(const_cast<LinkGraph *>(&lgj->Graph()), GetLinkGraphDesc()); // GetLinkGraphDesc has no conditionals
	Save_LinkGraph(const_cast<LinkGraph &>(lgj->Graph()));
}

/**
 * Save a link graph.
 * @param lg LinkGraph to be saved.
 */
static void DoSave_LGRP(LinkGraph *lg)
{
	_num_nodes = lg->Size();
	SlObjectSaveFiltered(lg, GetLinkGraphDesc()); // GetLinkGraphDesc has no conditionals
	Save_LinkGraph(*lg);
}

/**
 * Load all link graphs.
 */
static void Load_LGRP()
{
	FilterDescs();
	int index;
	while ((index = SlIterateArray()) != -1) {
		if (!LinkGraph::CanAllocateItem()) {
			/* Impossible as they have been present in previous game. */
			NOT_REACHED();
		}
		LinkGraph *lg = new (index) LinkGraph();
		SlObjectLoadFiltered(lg, GetLinkGraphDesc()); // GetLinkGraphDesc has no conditionals
		lg->Init(_num_nodes);
		Load_LinkGraph(*lg);
	}
}

/**
 * Load all link graph jobs.
 */
static void Load_LGRJ()
{
	FilterDescs();
	int index;
	while ((index = SlIterateArray()) != -1) {
		if (!LinkGraphJob::CanAllocateItem()) {
			/* Impossible as they have been present in previous game. */
			NOT_REACHED();
		}
		LinkGraphJob *lgj = new (index) LinkGraphJob();
		SlObjectLoadFiltered(lgj, _filtered_job_desc.data());
		if (SlXvIsFeatureMissing(XSLFI_LINKGRAPH_DAY_SCALE)) {
			GetLinkGraphJobDayLengthScaleAfterLoad(lgj);
		}
		LinkGraph &lg = const_cast<LinkGraph &>(lgj->Graph());
		SlObjectLoadFiltered(&lg, GetLinkGraphDesc()); // GetLinkGraphDesc has no conditionals
		lg.Init(_num_nodes);
		Load_LinkGraph(lg);
	}
}

/**
 * Load the link graph schedule.
 */
static void Load_LGRS()
{
	SlObject(&LinkGraphSchedule::instance, GetLinkGraphScheduleDesc());
}

/**
 * Spawn the threads for running link graph calculations.
 * Has to be done after loading as the cargo classes might have changed.
 */
void AfterLoadLinkGraphs()
{
	if (IsSavegameVersionBefore(SLV_191)) {
		for (LinkGraph *lg : LinkGraph::Iterate()) {
			for (NodeID node_id = 0; node_id < lg->Size(); ++node_id) {
				const Station *st = Station::GetIfValid((*lg)[node_id].Station());
				if (st != nullptr) (*lg)[node_id].UpdateLocation(st->xy);
			}
		}

		for (LinkGraphJob *lgj : LinkGraphJob::Iterate()) {
			LinkGraph *lg = &(const_cast<LinkGraph &>(lgj->Graph()));
			for (NodeID node_id = 0; node_id < lg->Size(); ++node_id) {
				const Station *st = Station::GetIfValid((*lg)[node_id].Station());
				if (st != nullptr) (*lg)[node_id].UpdateLocation(st->xy);
			}
		}
	}

	LinkGraphSchedule::instance.SpawnAll();

	if (!_networking || _network_server) {
		AfterLoad_LinkGraphPauseControl();
	}
}

/**
 * Save all link graphs.
 */
static void Save_LGRP()
{
	FilterDescs();
	for (LinkGraph *lg : LinkGraph::Iterate()) {
		SlSetArrayIndex(lg->index);
		SlAutolength((AutolengthProc*)DoSave_LGRP, lg);
	}
}

/**
 * Save all link graph jobs.
 */
static void Save_LGRJ()
{
	FilterDescs();
	for (LinkGraphJob *lgj : LinkGraphJob::Iterate()) {
		SlSetArrayIndex(lgj->index);
		SlAutolength((AutolengthProc*)DoSave_LGRJ, lgj);
	}
}

/**
 * Save the link graph schedule.
 */
static void Save_LGRS()
{
	SlObject(&LinkGraphSchedule::instance, GetLinkGraphScheduleDesc());
}

/**
 * Substitute pointers in link graph schedule.
 */
static void Ptrs_LGRS()
{
	SlObject(&LinkGraphSchedule::instance, GetLinkGraphScheduleDesc());
}

extern const ChunkHandler _linkgraph_chunk_handlers[] = {
	{ 'LGRP', Save_LGRP, Load_LGRP, nullptr,   nullptr, CH_ARRAY },
	{ 'LGRJ', Save_LGRJ, Load_LGRJ, nullptr,   nullptr, CH_ARRAY },
	{ 'LGRS', Save_LGRS, Load_LGRS, Ptrs_LGRS, nullptr, CH_LAST  }
};<|MERGE_RESOLUTION|>--- conflicted
+++ resolved
@@ -183,12 +183,8 @@
 		} else {
 			/* ... but as that wasted a lot of space we save a sparse matrix now. */
 			for (NodeID to = from; to != INVALID_NODE; to = lg.edges[from][to].next_edge) {
-<<<<<<< HEAD
+				if (to >= size) SlErrorCorrupt("Link graph structure overflow");
 				SlObjectLoadFiltered(&lg.edges[from][to], _filtered_edge_desc.data());
-=======
-				if (to >= size) SlErrorCorrupt("Link graph structure overflow");
-				SlObject(&lg.edges[from][to], _edge_desc);
->>>>>>> fe3cd185
 			}
 		}
 	}
