--- conflicted
+++ resolved
@@ -277,7 +277,7 @@
 	SLE_CONDVAR(CompanyProperties, inaugurated_year,      SLE_FILE_U8  | SLE_VAR_I32,  SL_MIN_VERSION, SLV_31),
 	SLE_CONDVAR(CompanyProperties, inaugurated_year,      SLE_INT32,                  SLV_31, SL_MAX_VERSION),
 
-	    SLE_ARR(CompanyProperties, share_owners,          SLE_UINT8, 4),
+	SLE_CONDNULL_X(4, SL_MIN_VERSION, SL_MAX_VERSION, SlXvFeatureTest(XSLFTO_AND, XSLFI_NO_COMPANY_SHARES, 0, 0)), // share_owners
 
 	    SLE_VAR(CompanyProperties, num_valid_stat_ent,    SLE_UINT8),
 
@@ -541,7 +541,6 @@
 	}
 }
 
-<<<<<<< HEAD
 static void Ptrs_PLYR()
 {
 	for (Company *c : Company::Iterate()) {
@@ -551,9 +550,6 @@
 
 extern void LoadSettingsPlyx(bool skip);
 extern void SaveSettingsPlyx();
-=======
-	SLE_CONDVAR(CompanyProperties, num_valid_stat_ent,    SLE_UINT8,                   SL_MIN_VERSION, SLV_SAVELOAD_LIST_LENGTH),
->>>>>>> 908be596
 
 static void Load_PLYX()
 {
