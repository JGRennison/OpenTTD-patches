/*
 * This file is part of OpenTTD.
 * OpenTTD is free software; you can redistribute it and/or modify it under the terms of the GNU General Public License as published by the Free Software Foundation, version 2.
 * OpenTTD is distributed in the hope that it will be useful, but WITHOUT ANY WARRANTY; without even the implied warranty of MERCHANTABILITY or FITNESS FOR A PARTICULAR PURPOSE.
 * See the GNU General Public License for more details. You should have received a copy of the GNU General Public License along with OpenTTD. If not, see <http://www.gnu.org/licenses/>.
 */

/** @file saveload.h Functions/types related to saving and loading games. */

#ifndef SAVELOAD_H
#define SAVELOAD_H

#include "../sl/saveload_common.h"
#include "../fileio_type.h"
#include "../fios.h"
#include "../strings_type.h"
#include "../core/ring_buffer.hpp"
#include <optional>
#include <string>
#include <vector>
#include <list>

extern SaveLoadVersion _sl_version;
extern uint8_t         _sl_minor_version;
extern const SaveLoadVersion SAVEGAME_VERSION;
extern const SaveLoadVersion MAX_LOAD_SAVEGAME_VERSION;

namespace upstream_sl {

typedef void AutolengthProc(int);

/** Type of a chunk. */
enum ChunkType {
	CH_RIFF = 0,
	CH_ARRAY = 1,
	CH_SPARSE_ARRAY = 2,
	CH_TABLE = 3,
	CH_SPARSE_TABLE = 4,

	CH_TYPE_MASK = 0xf, ///< All ChunkType values have to be within this mask.
	CH_READONLY, ///< Chunk is never saved.
};

/** Handlers and description of chunk. */
struct ChunkHandler {
	uint32_t id;                        ///< Unique ID (4 letters).
	ChunkType type;                     ///< Type of the chunk. @see ChunkType

	ChunkHandler(uint32_t id, ChunkType type) : id(id), type(type) {}

	virtual ~ChunkHandler() = default;

	/**
	 * Save the chunk.
	 * Must be overridden, unless Chunk type is CH_READONLY.
	 */
	virtual void Save() const { NOT_REACHED(); }

	/**
	 * Load the chunk.
	 * Must be overridden.
	 */
	virtual void Load() const = 0;

	/**
	 * Fix the pointers.
	 * Pointers are saved using the index of the pointed object.
	 * On load, pointers are filled with indices and need to be fixed to point to the real object.
	 * Must be overridden if the chunk saves any pointer.
	 */
	virtual void FixPointers() const {}

	/**
	 * Load the chunk for game preview.
	 * Default implementation just skips the data.
	 * @param len Number of bytes to skip.
	 */
	virtual void LoadCheck(size_t len = 0) const;
};

/** A reference to ChunkHandler. */
using ChunkHandlerRef = std::reference_wrapper<const ChunkHandler>;

/** A table of ChunkHandler entries. */
using ChunkHandlerTable = std::span<const ChunkHandlerRef>;

/** A table of SaveLoadCompat entries. */
using SaveLoadCompatTable = std::span<const struct SaveLoadCompat>;

/** Handler for saving/loading an object to/from disk. */
class SaveLoadHandler {
public:
	std::optional<std::vector<SaveLoad>> load_description;

	virtual ~SaveLoadHandler() = default;

	/**
	 * Save the object to disk.
	 * @param object The object to store.
	 */
	virtual void Save([[maybe_unused]] void *object) const {}

	/**
	 * Load the object from disk.
	 * @param object The object to load.
	 */
	virtual void Load([[maybe_unused]] void *object) const {}

	/**
	 * Similar to load, but used only to validate savegames.
	 * @param object The object to load.
	 */
	virtual void LoadCheck([[maybe_unused]] void *object) const {}

	/**
	 * A post-load callback to fix #SL_REF integers into pointers.
	 * @param object The object to fix.
	 */
	virtual void FixPointers([[maybe_unused]] void *object) const {}

	/**
	 * Get the description of the fields in the savegame.
	 */
	virtual SaveLoadTable GetDescription() const = 0;

	/**
	 * Get the pre-header description of the fields in the savegame.
	 */
	virtual SaveLoadCompatTable GetCompatDescription() const = 0;

	/**
	 * Get the description for how to load the chunk. Depending on the
	 * savegame version this can either use the headers in the savegame or
	 * fall back to backwards compatibility and uses hard-coded headers.
	 */
	SaveLoadTable GetLoadDescription() const;
};

/**
 * Default handler for saving/loading an object to/from disk.
 *
 * This handles a few common things for handlers, meaning the actual handler
 * needs less code.
 *
 * Usage: class SlMine : public DefaultSaveLoadHandler<SlMine, MyObject> {}
 *
 * @tparam TImpl The class initializing this template.
 * @tparam TObject The class of the object using this SaveLoadHandler.
 */
template <class TImpl, class TObject>
class DefaultSaveLoadHandler : public SaveLoadHandler {
public:
	SaveLoadTable GetDescription() const override { return static_cast<const TImpl *>(this)->description; }
	SaveLoadCompatTable GetCompatDescription() const override { return static_cast<const TImpl *>(this)->compat_description; }

	virtual void Save([[maybe_unused]] TObject *object) const {}
	void Save(void *object) const override { this->Save(static_cast<TObject *>(object)); }

	virtual void Load([[maybe_unused]] TObject *object) const {}
	void Load(void *object) const override { this->Load(static_cast<TObject *>(object)); }

	virtual void LoadCheck([[maybe_unused]] TObject *object) const {}
	void LoadCheck(void *object) const override { this->LoadCheck(static_cast<TObject *>(object)); }

	virtual void FixPointers([[maybe_unused]] TObject *object) const {}
	void FixPointers(void *object) const override { this->FixPointers(static_cast<TObject *>(object)); }
};

/** Type of reference (#SLE_REF, #SLE_CONDREF). */
enum SLRefType {
	REF_ORDER          =  0, ///< Load/save a reference to an order.
	REF_VEHICLE        =  1, ///< Load/save a reference to a vehicle.
	REF_STATION        =  2, ///< Load/save a reference to a station.
	REF_TOWN           =  3, ///< Load/save a reference to a town.
	REF_VEHICLE_OLD    =  4, ///< Load/save an old-style reference to a vehicle (for pre-4.4 savegames).
	REF_ROADSTOPS      =  5, ///< Load/save a reference to a bus/truck stop.
	REF_ENGINE_RENEWS  =  6, ///< Load/save a reference to an engine renewal (autoreplace).
	REF_CARGO_PACKET   =  7, ///< Load/save a reference to a cargo packet.
	REF_ORDERLIST      =  8, ///< Load/save a reference to an orderlist.
	REF_STORAGE        =  9, ///< Load/save a reference to a persistent storage.
	REF_LINK_GRAPH     = 10, ///< Load/save a reference to a link graph.
	REF_LINK_GRAPH_JOB = 11, ///< Load/save a reference to a link graph job.
};

/**
 * VarTypes is the general bitmasked magic type that tells us
 * certain characteristics about the variable it refers to. For example
 * SLE_FILE_* gives the size(type) as it would be in the savegame and
 * SLE_VAR_* the size(type) as it is in memory during runtime. These are
 * the first 8 bits (0-3 SLE_FILE, 4-7 SLE_VAR).
 * Bits 8-15 are reserved for various flags as explained below
 */
enum VarTypes {
	/* 4 bits allocated a maximum of 16 types for NumberType.
	 * NOTE: the SLE_FILE_NNN values are stored in the savegame! */
	SLE_FILE_END      =  0, ///< Used to mark end-of-header in tables.
	SLE_FILE_I8       =  1,
	SLE_FILE_U8       =  2,
	SLE_FILE_I16      =  3,
	SLE_FILE_U16      =  4,
	SLE_FILE_I32      =  5,
	SLE_FILE_U32      =  6,
	SLE_FILE_I64      =  7,
	SLE_FILE_U64      =  8,
	SLE_FILE_STRINGID =  9, ///< StringID offset into strings-array
	SLE_FILE_STRING   = 10,
	SLE_FILE_STRUCT   = 11,
	/* 4 more possible file-primitives */

	SLE_FILE_TYPE_MASK = 0xf, ///< Mask to get the file-type (and not any flags).
	SLE_FILE_HAS_LENGTH_FIELD = 1 << 4, ///< Bit stored in savegame to indicate field has a length field for each entry.

	/* 4 bits allocated a maximum of 16 types for NumberType */
	SLE_VAR_BL    =  0 << 4,
	SLE_VAR_I8    =  1 << 4,
	SLE_VAR_U8    =  2 << 4,
	SLE_VAR_I16   =  3 << 4,
	SLE_VAR_U16   =  4 << 4,
	SLE_VAR_I32   =  5 << 4,
	SLE_VAR_U32   =  6 << 4,
	SLE_VAR_I64   =  7 << 4,
	SLE_VAR_U64   =  8 << 4,
	SLE_VAR_NULL  =  9 << 4, ///< useful to write zeros in savegame.
	SLE_VAR_STRB  = 10 << 4, ///< string (with pre-allocated buffer)
	SLE_VAR_STR   = 12 << 4, ///< string pointer
	SLE_VAR_STRQ  = 13 << 4, ///< string pointer enclosed in quotes
	SLE_VAR_NAME  = 14 << 4, ///< old custom name to be converted to a char pointer
	/* 1 more possible memory-primitives */

	/* Shortcut values */
	SLE_VAR_CHAR = SLE_VAR_I8,

	/* Default combinations of variables. As savegames change, so can variables
	 * and thus it is possible that the saved value and internal size do not
	 * match and you need to specify custom combo. The defaults are listed here */
	SLE_BOOL         = SLE_FILE_I8  | SLE_VAR_BL,
	SLE_INT8         = SLE_FILE_I8  | SLE_VAR_I8,
	SLE_UINT8        = SLE_FILE_U8  | SLE_VAR_U8,
	SLE_INT16        = SLE_FILE_I16 | SLE_VAR_I16,
	SLE_UINT16       = SLE_FILE_U16 | SLE_VAR_U16,
	SLE_INT32        = SLE_FILE_I32 | SLE_VAR_I32,
	SLE_UINT32       = SLE_FILE_U32 | SLE_VAR_U32,
	SLE_INT64        = SLE_FILE_I64 | SLE_VAR_I64,
	SLE_UINT64       = SLE_FILE_U64 | SLE_VAR_U64,
	SLE_CHAR         = SLE_FILE_I8  | SLE_VAR_CHAR,
	SLE_STRINGID     = SLE_FILE_STRINGID | SLE_VAR_U32,
	SLE_STRINGBUF    = SLE_FILE_STRING   | SLE_VAR_STRB,
	SLE_STRING       = SLE_FILE_STRING   | SLE_VAR_STR,
	SLE_STRINGQUOTE  = SLE_FILE_STRING   | SLE_VAR_STRQ,
	SLE_NAME         = SLE_FILE_STRINGID | SLE_VAR_NAME,

	/* Shortcut values */
	SLE_UINT  = SLE_UINT32,
	SLE_INT   = SLE_INT32,
	SLE_STRB  = SLE_STRINGBUF,
	SLE_STR   = SLE_STRING,
	SLE_STRQ  = SLE_STRINGQUOTE,

	/* 8 bits allocated for a maximum of 8 flags
	 * Flags directing saving/loading of a variable */
	SLF_ALLOW_CONTROL   = 1 << 8, ///< Allow control codes in the strings.
	SLF_ALLOW_NEWLINE   = 1 << 9, ///< Allow new lines in the strings.
};

typedef uint32_t VarType;

/** Type of data saved. */
enum SaveLoadType : uint8_t {
	SL_VAR         =  0, ///< Save/load a variable.
	SL_REF         =  1, ///< Save/load a reference.
	SL_STRUCT      =  2, ///< Save/load a struct.

	SL_STR         =  3, ///< Save/load a string.
	SL_STDSTR      =  4, ///< Save/load a \c std::string.

	SL_ARR         =  5, ///< Save/load a fixed-size array of #SL_VAR elements.
	SL_RING        =  6, ///< Save/load a ring of #SL_VAR elements.
	SL_VECTOR      =  7, ///< Save/load a vector of #SL_VAR elements.
	SL_REFLIST     =  8, ///< Save/load a list of #SL_REF elements.
	SL_STRUCTLIST  =  9, ///< Save/load a list of structs.

	SL_SAVEBYTE    = 10, ///< Save (but not load) a byte.
	SL_NULL        = 11, ///< Save null-bytes and load to nowhere.

<<<<<<< HEAD
	SL_REFRING,          ///< Save/load a ring of #SL_REF elements.
	SL_REFVEC,           ///< Save/load a vector of #SL_REF elements.
=======
	SL_REFVECTOR   = 12, ///< Save/load a vector of #SL_REF elements.
>>>>>>> b6aece5b
};

typedef void *SaveLoadAddrProc(void *base, size_t extra);

/** SaveLoad type struct. Do NOT use this directly but use the SLE_ macros defined just below! */
struct SaveLoad {
	std::string name;    ///< Name of this field (optional, used for tables).
	SaveLoadType cmd;    ///< The action to take with the saved/loaded type, All types need different action.
	VarType conv;        ///< Type of the variable to be saved; this field combines both FileVarType and MemVarType.
	uint16_t length;     ///< (Conditional) length of the variable (eg. arrays) (max array size is 65536 elements).
	SaveLoadVersion version_from;   ///< Save/load the variable starting from this savegame version.
	SaveLoadVersion version_to;     ///< Save/load the variable before this savegame version.
	SaveLoadAddrProc *address_proc; ///< Callback proc the get the actual variable address in memory.
	size_t extra_data;              ///< Extra data for the callback proc.
	std::shared_ptr<SaveLoadHandler> handler; ///< Custom handler for Save/Load procs.
};

/**
 * SaveLoad information for backwards compatibility.
 *
 * At SLV_SETTINGS_NAME a new method of keeping track of fields in a savegame
 * was added, where the order of fields is no longer important. For older
 * savegames we still need to know the correct order. This struct is the glue
 * to make that happen.
 */
struct SaveLoadCompat {
	std::string name;             ///< Name of the field.
	VarTypes null_type;           ///< The type associated with the NULL field; defaults to SLE_FILE_U8 to just count bytes.
	uint16_t null_length;         ///< Length of the NULL field.
	SaveLoadVersion version_from; ///< Save/load the variable starting from this savegame version.
	SaveLoadVersion version_to;   ///< Save/load the variable before this savegame version.
};

/**
 * Get the NumberType of a setting. This describes the integer type
 * as it is represented in memory
 * @param type VarType holding information about the variable-type
 * @return the SLE_VAR_* part of a variable-type description
 */
inline constexpr VarType GetVarMemType(VarType type)
{
	return type & 0xF0; // GB(type, 4, 4) << 4;
}

/**
 * Get the FileType of a setting. This describes the integer type
 * as it is represented in a savegame/file
 * @param type VarType holding information about the file-type
 * @return the SLE_FILE_* part of a variable-type description
 */
inline constexpr VarType GetVarFileType(VarType type)
{
	return type & 0xF; // GB(type, 0, 4);
}

/**
 * Check if the given saveload type is a numeric type.
 * @param conv the type to check
 * @return True if it's a numeric type.
 */
inline constexpr bool IsNumericType(VarType conv)
{
	return GetVarMemType(conv) <= SLE_VAR_U64;
}

/**
 * Return expect size in bytes of a VarType
 * @param type VarType to get size of.
 * @return size of type in bytes.
 */
inline constexpr size_t SlVarSize(VarType type)
{
	switch (GetVarMemType(type)) {
		case SLE_VAR_BL: return sizeof(bool);
		case SLE_VAR_I8: return sizeof(int8_t);
		case SLE_VAR_U8: return sizeof(uint8_t);
		case SLE_VAR_I16: return sizeof(int16_t);
		case SLE_VAR_U16: return sizeof(uint16_t);
		case SLE_VAR_I32: return sizeof(int32_t);
		case SLE_VAR_U32: return sizeof(uint32_t);
		case SLE_VAR_I64: return sizeof(int64_t);
		case SLE_VAR_U64: return sizeof(uint64_t);
		case SLE_VAR_NULL: return sizeof(void *);
		case SLE_VAR_STR: return sizeof(std::string);
		case SLE_VAR_STRQ: return sizeof(std::string);
		case SLE_VAR_NAME: return sizeof(std::string);
		default: NOT_REACHED();
	}
}

/**
 * Check if a saveload cmd/type/length entry matches the size of the variable.
 * @param cmd SaveLoadType of entry.
 * @param type VarType of entry.
 * @param length Array length of entry.
 * @param size Actual size of variable.
 * @return true iff the sizes match.
 */
inline constexpr bool SlCheckVarSize(SaveLoadType cmd, VarType type, size_t length, size_t size)
{
	switch (cmd) {
		case SL_VAR: return SlVarSize(type) == size;
		case SL_REF: return sizeof(void *) == size;
		case SL_STR: return sizeof(void *) == size;
		case SL_STDSTR: return SlVarSize(type) == size;
		case SL_ARR: return SlVarSize(type) * length <= size; // Partial load of array is permitted.
		case SL_RING: return sizeof(ring_buffer<void *>) == size;
		case SL_VECTOR: return sizeof(std::vector<void *>) == size;
		case SL_REFLIST: return sizeof(std::list<void *>) == size;
<<<<<<< HEAD
		case SL_REFRING: return sizeof(ring_buffer<void *>) == size;
		case SL_REFVEC: return sizeof(std::vector<void *>) == size;
=======
		case SL_REFVECTOR: return sizeof(std::vector<void *>) == size;
>>>>>>> b6aece5b
		case SL_SAVEBYTE: return true;
		default: NOT_REACHED();
	}
}

/**
 * Storage of simple variables, references (pointers), and arrays.
 * @param cmd      Load/save type. @see SaveLoadType
 * @param name     Field name for table chunks.
 * @param base     Name of the class or struct containing the variable.
 * @param variable Name of the variable in the class or struct referenced by \a base.
 * @param type     Storage of the data in memory and in the savegame.
 * @param length   Number of elements in the array.
 * @param from     First savegame version that has the field.
 * @param to       Last savegame version that has the field.
 * @param extra    Extra data to pass to the address callback function.
 * @note In general, it is better to use one of the SLE_* macros below.
 */
#define SLE_GENERAL_NAME(cmd, name, base, variable, type, length, from, to, extra) \
	SaveLoad {name, cmd, type, length, from, to, [] (void *b, size_t) -> void * { \
		static_assert(SlCheckVarSize(cmd, type, length, sizeof(static_cast<base *>(b)->variable))); \
		assert(b != nullptr); \
		return const_cast<void *>(static_cast<const void *>(std::addressof(static_cast<base *>(b)->variable))); \
	}, extra, nullptr}

/**
 * Storage of simple variables, references (pointers), and arrays with a custom name.
 * @param cmd      Load/save type. @see SaveLoadType
 * @param base     Name of the class or struct containing the variable.
 * @param variable Name of the variable in the class or struct referenced by \a base.
 * @param type     Storage of the data in memory and in the savegame.
 * @param length   Number of elements in the array.
 * @param from     First savegame version that has the field.
 * @param to       Last savegame version that has the field.
 * @param extra    Extra data to pass to the address callback function.
 * @note In general, it is better to use one of the SLE_* macros below.
 */
#define SLE_GENERAL(cmd, base, variable, type, length, from, to, extra) SLE_GENERAL_NAME(cmd, #variable, base, variable, type, length, from, to, extra)

/**
 * Storage of a variable in some savegame versions.
 * @param base     Name of the class or struct containing the variable.
 * @param variable Name of the variable in the class or struct referenced by \a base.
 * @param type     Storage of the data in memory and in the savegame.
 * @param from     First savegame version that has the field.
 * @param to       Last savegame version that has the field.
 */
#define SLE_CONDVAR(base, variable, type, from, to) SLE_GENERAL(SL_VAR, base, variable, type, 0, from, to, 0)

/**
 * Storage of a variable in some savegame versions.
 * @param base     Name of the class or struct containing the variable.
 * @param variable Name of the variable in the class or struct referenced by \a base.
 * @param name     Field name for table chunks.
 * @param type     Storage of the data in memory and in the savegame.
 * @param from     First savegame version that has the field.
 * @param to       Last savegame version that has the field.
 */
#define SLE_CONDVARNAME(base, variable, name, type, from, to) SLE_GENERAL_NAME(SL_VAR, name, base, variable, type, 0, from, to, 0)

/**
 * Storage of a reference in some savegame versions.
 * @param base     Name of the class or struct containing the variable.
 * @param variable Name of the variable in the class or struct referenced by \a base.
 * @param type     Type of the reference, a value from #SLRefType.
 * @param from     First savegame version that has the field.
 * @param to       Last savegame version that has the field.
 */
#define SLE_CONDREF(base, variable, type, from, to) SLE_GENERAL(SL_REF, base, variable, type, 0, from, to, 0)

/**
 * Storage of a fixed-size array of #SL_VAR elements in some savegame versions.
 * @param base     Name of the class or struct containing the array.
 * @param variable Name of the variable in the class or struct referenced by \a base.
 * @param type     Storage of the data in memory and in the savegame.
 * @param length   Number of elements in the array.
 * @param from     First savegame version that has the array.
 * @param to       Last savegame version that has the array.
 */
#define SLE_CONDARR(base, variable, type, length, from, to) SLE_GENERAL(SL_ARR, base, variable, type, length, from, to, 0)

/**
 * Storage of a string in some savegame versions.
 * @param base     Name of the class or struct containing the string.
 * @param variable Name of the variable in the class or struct referenced by \a base.
 * @param type     Storage of the data in memory and in the savegame.
 * @param length   Number of elements in the string (only used for fixed size buffers).
 * @param from     First savegame version that has the string.
 * @param to       Last savegame version that has the string.
 */
#define SLE_CONDSTR(base, variable, type, length, from, to) SLE_GENERAL(SL_STR, base, variable, type, length, from, to, 0)

/**
 * Storage of a \c std::string in some savegame versions.
 * @param base     Name of the class or struct containing the string.
 * @param variable Name of the variable in the class or struct referenced by \a base.
 * @param type     Storage of the data in memory and in the savegame.
 * @param from     First savegame version that has the string.
 * @param to       Last savegame version that has the string.
 */
#define SLE_CONDSSTR(base, variable, type, from, to) SLE_GENERAL(SL_STDSTR, base, variable, type, 0, from, to, 0)

/**
 * Storage of a list of #SL_REF elements in some savegame versions.
 * @param base     Name of the class or struct containing the list.
 * @param variable Name of the variable in the class or struct referenced by \a base.
 * @param type     Storage of the data in memory and in the savegame.
 * @param from     First savegame version that has the list.
 * @param to       Last savegame version that has the list.
 */
#define SLE_CONDREFLIST(base, variable, type, from, to) SLE_GENERAL(SL_REFLIST, base, variable, type, 0, from, to, 0)

/**
 * Storage of a ring of #SL_REF elements in some savegame versions.
 * @param base     Name of the class or struct containing the list.
 * @param variable Name of the variable in the class or struct referenced by \a base.
 * @param type     Storage of the data in memory and in the savegame.
 * @param from     First savegame version that has the list.
 * @param to       Last savegame version that has the list.
 */
#define SLE_CONDREFRING(base, variable, type, from, to) SLE_GENERAL(SL_REFRING, base, variable, type, 0, from, to, 0)

/**
 * Storage of a vector of #SL_REF elements in some savegame versions.
<<<<<<< HEAD
=======
 * @param base     Name of the class or struct containing the vector.
 * @param variable Name of the variable in the class or struct referenced by \a base.
 * @param type     Storage of the data in memory and in the savegame.
 * @param from     First savegame version that has the vector.
 * @param to       Last savegame version that has the vector.
 */
#define SLE_CONDREFVECTOR(base, variable, type, from, to) SLE_GENERAL(SL_REFVECTOR, base, variable, type, 0, from, to, 0)

/**
 * Storage of a vector of #SL_VAR elements in some savegame versions.
>>>>>>> b6aece5b
 * @param base     Name of the class or struct containing the list.
 * @param variable Name of the variable in the class or struct referenced by \a base.
 * @param type     Storage of the data in memory and in the savegame.
 * @param from     First savegame version that has the list.
 * @param to       Last savegame version that has the list.
 */
#define SLE_CONDREFVEC(base, variable, type, from, to) SLE_GENERAL(SL_REFVEC, base, variable, type, 0, from, to, 0)

/**
 * Storage of a ring of #SL_VAR elements in some savegame versions.
 * @param base     Name of the class or struct containing the list.
 * @param variable Name of the variable in the class or struct referenced by \a base.
 * @param type     Storage of the data in memory and in the savegame.
 * @param from     First savegame version that has the list.
 * @param to       Last savegame version that has the list.
 */
#define SLE_CONDRING(base, variable, type, from, to) SLE_GENERAL(SL_RING, base, variable, type, 0, from, to, 0)

/**
 * Storage of a vector of #SL_VAR elements in some savegame versions.
 * @param base     Name of the class or struct containing the list.
 * @param variable Name of the variable in the class or struct referenced by \a base.
 * @param type     Storage of the data in memory and in the savegame.
 * @param from     First savegame version that has the list.
 * @param to       Last savegame version that has the list.
 */
#define SLE_CONDVECTOR(base, variable, type, from, to) SLE_GENERAL(SL_VECTOR, base, variable, type, 0, from, to, 0)

/**
 * Storage of a variable in every version of a savegame.
 * @param base     Name of the class or struct containing the variable.
 * @param variable Name of the variable in the class or struct referenced by \a base.
 * @param type     Storage of the data in memory and in the savegame.
 */
#define SLE_VAR(base, variable, type) SLE_CONDVAR(base, variable, type, SL_MIN_VERSION, SL_MAX_VERSION)
#define SLE_VAR2(base, name, variable, type) SLE_CONDVARNAME(base, variable, name, type, SL_MIN_VERSION, SL_MAX_VERSION)

/**
 * Storage of a variable in every version of a savegame.
 * @param base     Name of the class or struct containing the variable.
 * @param variable Name of the variable in the class or struct referenced by \a base.
 * @param name     Field name for table chunks.
 * @param type     Storage of the data in memory and in the savegame.
 */
#define SLE_VARNAME(base, variable, name, type) SLE_CONDVARNAME(base, variable, name, type, SL_MIN_VERSION, SL_MAX_VERSION)

/**
 * Storage of a reference in every version of a savegame.
 * @param base     Name of the class or struct containing the variable.
 * @param variable Name of the variable in the class or struct referenced by \a base.
 * @param type     Type of the reference, a value from #SLRefType.
 */
#define SLE_REF(base, variable, type) SLE_CONDREF(base, variable, type, SL_MIN_VERSION, SL_MAX_VERSION)

/**
 * Storage of fixed-size array of #SL_VAR elements in every version of a savegame.
 * @param base     Name of the class or struct containing the array.
 * @param variable Name of the variable in the class or struct referenced by \a base.
 * @param type     Storage of the data in memory and in the savegame.
 * @param length   Number of elements in the array.
 */
#define SLE_ARR(base, variable, type, length) SLE_CONDARR(base, variable, type, length, SL_MIN_VERSION, SL_MAX_VERSION)

/**
 * Storage of a string in every savegame version.
 * @param base     Name of the class or struct containing the string.
 * @param variable Name of the variable in the class or struct referenced by \a base.
 * @param type     Storage of the data in memory and in the savegame.
 * @param length   Number of elements in the string (only used for fixed size buffers).
 */
#define SLE_STR(base, variable, type, length) SLE_CONDSTR(base, variable, type, length, SL_MIN_VERSION, SL_MAX_VERSION)

/**
 * Storage of a \c std::string in every savegame version.
 * @param base     Name of the class or struct containing the string.
 * @param variable Name of the variable in the class or struct referenced by \a base.
 * @param type     Storage of the data in memory and in the savegame.
 */
#define SLE_SSTR(base, variable, type) SLE_CONDSSTR(base, variable, type, SL_MIN_VERSION, SL_MAX_VERSION)

/**
 * Storage of a list of #SL_REF elements in every savegame version.
 * @param base     Name of the class or struct containing the list.
 * @param variable Name of the variable in the class or struct referenced by \a base.
 * @param type     Storage of the data in memory and in the savegame.
 */
#define SLE_REFLIST(base, variable, type) SLE_CONDREFLIST(base, variable, type, SL_MIN_VERSION, SL_MAX_VERSION)

/**
 * Storage of a ring of #SL_REF elements in every savegame version.
 * @param base     Name of the class or struct containing the list.
 * @param variable Name of the variable in the class or struct referenced by \a base.
 * @param type     Storage of the data in memory and in the savegame.
 */
#define SLE_REFRING(base, variable, type) SLE_CONDREFRING(base, variable, type, SL_MIN_VERSION, SL_MAX_VERSION)

/**
 * Storage of a vector of #SL_REF elements in every savegame version.
 * @param base     Name of the class or struct containing the list.
 * @param variable Name of the variable in the class or struct referenced by \a base.
 * @param type     Storage of the data in memory and in the savegame.
 */
#define SLE_REFVEC(base, variable, type) SLE_CONDREFVEC(base, variable, type, SL_MIN_VERSION, SL_MAX_VERSION)

/**
 * Storage of a vector of #SL_REF elements in every savegame version.
 * @param base     Name of the class or struct containing the vector.
 * @param variable Name of the variable in the class or struct referenced by \a base.
 * @param type     Storage of the data in memory and in the savegame.
 */
#define SLE_REFVECTOR(base, variable, type) SLE_CONDREFVECTOR(base, variable, type, SL_MIN_VERSION, SL_MAX_VERSION)

/**
 * Only write byte during saving; never read it during loading.
 * When using SLE_SAVEBYTE you will have to read this byte before the table
 * this is in is read. This also means SLE_SAVEBYTE can only be used at the
 * top of a chunk.
 * This is intended to be used to indicate what type of entry this is in a
 * list of entries.
 * @param base     Name of the class or struct containing the variable.
 * @param variable Name of the variable in the class or struct referenced by \a base.
 */
#define SLE_SAVEBYTE(base, variable) SLE_GENERAL(SL_SAVEBYTE, base, variable, 0, 0, SL_MIN_VERSION, SL_MAX_VERSION, 0)

/**
 * Storage of global simple variables, references (pointers), and arrays.
 * @param name     The name of the field.
 * @param cmd      Load/save type. @see SaveLoadType
 * @param variable Name of the global variable.
 * @param type     Storage of the data in memory and in the savegame.
 * @param from     First savegame version that has the field.
 * @param to       Last savegame version that has the field.
 * @param extra    Extra data to pass to the address callback function.
 * @note In general, it is better to use one of the SLEG_* macros below.
 */
#define SLEG_GENERAL(name, cmd, variable, type, length, from, to, extra) \
	SaveLoad {name, cmd, type, length, from, to, [] (void *, size_t) -> void * { \
		static_assert(SlCheckVarSize(cmd, type, length, sizeof(variable))); \
		return static_cast<void *>(std::addressof(variable)); }, extra, nullptr}

/**
 * Storage of a global variable in some savegame versions.
 * @param name     The name of the field.
 * @param variable Name of the global variable.
 * @param type     Storage of the data in memory and in the savegame.
 * @param from     First savegame version that has the field.
 * @param to       Last savegame version that has the field.
 */
#define SLEG_CONDVAR(name, variable, type, from, to) SLEG_GENERAL(name, SL_VAR, variable, type, 0, from, to, 0)

/**
 * Storage of a global reference in some savegame versions.
 * @param name     The name of the field.
 * @param variable Name of the global variable.
 * @param type     Storage of the data in memory and in the savegame.
 * @param from     First savegame version that has the field.
 * @param to       Last savegame version that has the field.
 */
#define SLEG_CONDREF(name, variable, type, from, to) SLEG_GENERAL(name, SL_REF, variable, type, 0, from, to, 0)

/**
 * Storage of a global fixed-size array of #SL_VAR elements in some savegame versions.
 * @param name     The name of the field.
 * @param variable Name of the global variable.
 * @param type     Storage of the data in memory and in the savegame.
 * @param length   Number of elements in the array.
 * @param from     First savegame version that has the array.
 * @param to       Last savegame version that has the array.
 */
#define SLEG_CONDARR(name, variable, type, length, from, to) SLEG_GENERAL(name, SL_ARR, variable, type, length, from, to, 0)

/**
 * Storage of a global string in some savegame versions.
 * @param name     The name of the field.
 * @param variable Name of the global variable.
 * @param type     Storage of the data in memory and in the savegame.
 * @param length   Number of elements in the string (only used for fixed size buffers).
 * @param from     First savegame version that has the string.
 * @param to       Last savegame version that has the string.
 */
#define SLEG_CONDSTR(name, variable, type, length, from, to) SLEG_GENERAL(name, SL_STR, variable, type, length, from, to, 0)

/**
 * Storage of a global \c std::string in some savegame versions.
 * @param name     The name of the field.
 * @param variable Name of the global variable.
 * @param type     Storage of the data in memory and in the savegame.
 * @param from     First savegame version that has the string.
 * @param to       Last savegame version that has the string.
 */
#define SLEG_CONDSSTR(name, variable, type, from, to) SLEG_GENERAL(name, SL_STDSTR, variable, type, 0, from, to, 0)

/**
 * Storage of a structs in some savegame versions.
 * @param name     The name of the field.
 * @param handler  SaveLoadHandler for the structs.
 * @param from     First savegame version that has the struct.
 * @param to       Last savegame version that has the struct.
 */
#define SLEG_CONDSTRUCT(name, handler, from, to) SaveLoad {name, SL_STRUCT, 0, 0, from, to, nullptr, 0, std::make_shared<handler>()}

/**
 * Storage of a global reference list in some savegame versions.
 * @param name     The name of the field.
 * @param variable Name of the global variable.
 * @param type     Storage of the data in memory and in the savegame.
 * @param from     First savegame version that has the list.
 * @param to       Last savegame version that has the list.
 */
#define SLEG_CONDREFLIST(name, variable, type, from, to) SLEG_GENERAL(name, SL_REFLIST, variable, type, 0, from, to, 0)

/**
 * Storage of a global reference ring in some savegame versions.
 * @param name     The name of the field.
 * @param variable Name of the global variable.
 * @param type     Storage of the data in memory and in the savegame.
 * @param from     First savegame version that has the list.
 * @param to       Last savegame version that has the list.
 */
#define SLEG_CONDREFRING(name, variable, type, from, to) SLEG_GENERAL(name, SL_REFRING, variable, type, 0, from, to, 0)

/**
 * Storage of a global reference vector in some savegame versions.
 * @param name     The name of the field.
 * @param variable Name of the global variable.
 * @param type     Storage of the data in memory and in the savegame.
 * @param from     First savegame version that has the list.
 * @param to       Last savegame version that has the list.
 */
#define SLEG_CONDREFVEC(name, variable, type, from, to) SLEG_GENERAL(name, SL_REFVEC, variable, type, 0, from, to, 0)

/**
 * Storage of a global vector of #SL_VAR elements in some savegame versions.
 * @param name     The name of the field.
 * @param variable Name of the global variable.
 * @param type     Storage of the data in memory and in the savegame.
 * @param from     First savegame version that has the list.
 * @param to       Last savegame version that has the list.
 */
#define SLEG_CONDVECTOR(name, variable, type, from, to) SLEG_GENERAL(name, SL_VECTOR, variable, type, 0, from, to, 0)

/**
 * Storage of a list of structs in some savegame versions.
 * @param name     The name of the field.
 * @param handler  SaveLoadHandler for the list of structs.
 * @param from     First savegame version that has the list.
 * @param to       Last savegame version that has the list.
 */
#define SLEG_CONDSTRUCTLIST(name, handler, from, to) SaveLoad {name, SL_STRUCTLIST, 0, 0, from, to, nullptr, 0, std::make_shared<handler>()}

/**
 * Storage of a global variable in every savegame version.
 * @param name     The name of the field.
 * @param variable Name of the global variable.
 * @param type     Storage of the data in memory and in the savegame.
 */
#define SLEG_VAR(name, variable, type) SLEG_CONDVAR(name, variable, type, SL_MIN_VERSION, SL_MAX_VERSION)

/**
 * Storage of a global reference in every savegame version.
 * @param name     The name of the field.
 * @param variable Name of the global variable.
 * @param type     Storage of the data in memory and in the savegame.
 */
#define SLEG_REF(name, variable, type) SLEG_CONDREF(name, variable, type, SL_MIN_VERSION, SL_MAX_VERSION)

/**
 * Storage of a global fixed-size array of #SL_VAR elements in every savegame version.
 * @param name     The name of the field.
 * @param variable Name of the global variable.
 * @param type     Storage of the data in memory and in the savegame.
 */
#define SLEG_ARR(name, variable, type) SLEG_CONDARR(name, variable, type, lengthof(variable), SL_MIN_VERSION, SL_MAX_VERSION)

/**
 * Storage of a global string in every savegame version.
 * @param name     The name of the field.
 * @param variable Name of the global variable.
 * @param type     Storage of the data in memory and in the savegame.
 */
#define SLEG_STR(name, variable, type) SLEG_CONDSTR(name, variable, type, sizeof(variable), SL_MIN_VERSION, SL_MAX_VERSION)

/**
 * Storage of a global \c std::string in every savegame version.
 * @param name     The name of the field.
 * @param variable Name of the global variable.
 * @param type     Storage of the data in memory and in the savegame.
 */
#define SLEG_SSTR(name, variable, type) SLEG_CONDSSTR(name, variable, type, SL_MIN_VERSION, SL_MAX_VERSION)

/**
 * Storage of a structs in every savegame version.
 * @param name     The name of the field.
 * @param handler SaveLoadHandler for the structs.
 */
#define SLEG_STRUCT(name, handler) SLEG_CONDSTRUCT(name, handler, SL_MIN_VERSION, SL_MAX_VERSION)

/**
 * Storage of a global reference list in every savegame version.
 * @param name     The name of the field.
 * @param variable Name of the global variable.
 * @param type     Storage of the data in memory and in the savegame.
 */
#define SLEG_REFLIST(name, variable, type) SLEG_CONDREFLIST(name, variable, type, SL_MIN_VERSION, SL_MAX_VERSION)

/**
 * Storage of a global reference ring in every savegame version.
 * @param name     The name of the field.
 * @param variable Name of the global variable.
 * @param type     Storage of the data in memory and in the savegame.
 */
#define SLEG_REFRING(name, variable, type) SLEG_CONDREFRING(name, variable, type, SL_MIN_VERSION, SL_MAX_VERSION)

/**
 * Storage of a global vector of #SL_VAR elements in every savegame version.
 * @param name     The name of the field.
 * @param variable Name of the global variable.
 * @param type     Storage of the data in memory and in the savegame.
 */
#define SLEG_VECTOR(name, variable, type) SLEG_CONDVECTOR(name, variable, type, SL_MIN_VERSION, SL_MAX_VERSION)

/**
 * Storage of a list of structs in every savegame version.
 * @param name    The name of the field.
 * @param handler SaveLoadHandler for the list of structs.
 */
#define SLEG_STRUCTLIST(name, handler) SLEG_CONDSTRUCTLIST(name, handler, SL_MIN_VERSION, SL_MAX_VERSION)

/**
 * Field name where the real SaveLoad can be located.
 * @param name The name of the field.
 */
#define SLC_VAR(name) {name, SLE_FILE_U8, 0, SL_MIN_VERSION, SL_MAX_VERSION}

/**
 * Empty space in every savegame version.
 * @param length Length of the empty space in bytes.
 * @param from   First savegame version that has the empty space.
 * @param to     Last savegame version that has the empty space.
 */
#define SLC_NULL(length, from, to) {{}, SLE_FILE_U8, length, from, to}

/**
 * Checks whether the savegame is below \a major.\a minor.
 * @param major Major number of the version to check against.
 * @param minor Minor number of the version to check against. If \a minor is 0 or not specified, only the major number is checked.
 * @return Savegame version is earlier than the specified version.
 */
inline bool IsSavegameVersionBefore(SaveLoadVersion major, uint8_t minor = 0)
{
	return _sl_version < major || (minor > 0 && _sl_version == major && _sl_minor_version < minor);
}

/**
 * Checks whether the savegame is below or at \a major. This should be used to repair data from existing
 * savegames which is no longer corrupted in new savegames, but for which otherwise no savegame
 * bump is required.
 * @param major Major number of the version to check against.
 * @return Savegame version is at most the specified version.
 */
inline bool IsSavegameVersionBeforeOrAt(SaveLoadVersion major)
{
	return _sl_version <= major;
}

/**
 * Get the address of the variable. Null-variables don't have an address,
 * everything else has a callback function that returns the address based
 * on the saveload data and the current object for non-globals.
 */
inline void *GetVariableAddress(const void *object, const SaveLoad &sld)
{
	/* Entry is a null-variable, mostly used to read old savegames etc. */
	if (GetVarMemType(sld.conv) == SLE_VAR_NULL) {
		assert(sld.address_proc == nullptr);
		return nullptr;
	}

	/* Everything else should be a non-null pointer. */
	assert(sld.address_proc != nullptr);
	return sld.address_proc(const_cast<void *>(object), sld.extra_data);
}

int64_t ReadValue(const void *ptr, VarType conv);
void WriteValue(void *ptr, VarType conv, int64_t val);

void SlSetArrayIndex(uint index);
int SlIterateArray();

void SlSetStructListLength(size_t length);
size_t SlGetStructListLength(size_t limit);

void SlAutolength(AutolengthProc *proc, int arg);
size_t SlGetFieldLength();
void SlSetLength(size_t length);
size_t SlCalcObjMemberLength(const void *object, const SaveLoad &sld);
size_t SlCalcObjLength(const void *object, const SaveLoadTable &slt);

void SlGlobList(const SaveLoadTable &slt);
void SlCopy(void *object, size_t length, VarType conv);
std::vector<SaveLoad> SlTableHeader(const SaveLoadTable &slt);
std::vector<SaveLoad> SlCompatTableHeader(const SaveLoadTable &slt, const SaveLoadCompatTable &slct);
void SlObject(void *object, const SaveLoadTable &slt);

/**
 * Default handler for saving/loading a vector to/from disk.
 *
 * This handles a few common things for handlers, meaning the actual handler
 * needs less code.
 *
 * @tparam TImpl The class initializing this template.
 * @tparam TObject The class of the object using this SaveLoadHandler.
 * @tparam TElementType The type of the elements contained within the vector.
 * @tparam MAX_LENGTH maximum number of elements to load.
 */
template <class TImpl, class TObject, class TElementType, size_t MAX_LENGTH = UINT32_MAX>
class VectorSaveLoadHandler : public DefaultSaveLoadHandler<TImpl, TObject> {
public:
	/**
	 * Get instance of vector to load/save.
	 * @param object Object containing vector.
	 * @returns Vector to load/save.
	 */
	virtual std::vector<TElementType> &GetVector(TObject *object) const = 0;

	/**
	 * Get number of elements to load into vector.
	 * @returns Number of elements to load into the vector.
	 * @note This is only overridden if the number of elements comes from a different location due to savegame changes.
	 */
	virtual size_t GetLength() const { return SlGetStructListLength(MAX_LENGTH); }

	void Save(TObject *object) const override
	{
		auto &vector = this->GetVector(object);
		SlSetStructListLength(vector.size());

		for (auto &item : vector) {
			SlObject(&item, this->GetDescription());
		}
	}

	void Load(TObject *object) const override
	{
		auto &vector = this->GetVector(object);
		size_t count = this->GetLength();

		vector.reserve(count);
		while (count-- > 0) {
			auto &item = vector.emplace_back();
			SlObject(&item, this->GetLoadDescription());
		}
	}
};

}

#endif /* SAVELOAD_H */<|MERGE_RESOLUTION|>--- conflicted
+++ resolved
@@ -282,12 +282,9 @@
 	SL_SAVEBYTE    = 10, ///< Save (but not load) a byte.
 	SL_NULL        = 11, ///< Save null-bytes and load to nowhere.
 
-<<<<<<< HEAD
+	SL_REFVECTOR   = 12, ///< Save/load a vector of #SL_REF elements.
+
 	SL_REFRING,          ///< Save/load a ring of #SL_REF elements.
-	SL_REFVEC,           ///< Save/load a vector of #SL_REF elements.
-=======
-	SL_REFVECTOR   = 12, ///< Save/load a vector of #SL_REF elements.
->>>>>>> b6aece5b
 };
 
 typedef void *SaveLoadAddrProc(void *base, size_t extra);
@@ -397,12 +394,8 @@
 		case SL_RING: return sizeof(ring_buffer<void *>) == size;
 		case SL_VECTOR: return sizeof(std::vector<void *>) == size;
 		case SL_REFLIST: return sizeof(std::list<void *>) == size;
-<<<<<<< HEAD
+		case SL_REFVECTOR: return sizeof(std::vector<void *>) == size;
 		case SL_REFRING: return sizeof(ring_buffer<void *>) == size;
-		case SL_REFVEC: return sizeof(std::vector<void *>) == size;
-=======
-		case SL_REFVECTOR: return sizeof(std::vector<void *>) == size;
->>>>>>> b6aece5b
 		case SL_SAVEBYTE: return true;
 		default: NOT_REACHED();
 	}
@@ -516,6 +509,16 @@
 #define SLE_CONDREFLIST(base, variable, type, from, to) SLE_GENERAL(SL_REFLIST, base, variable, type, 0, from, to, 0)
 
 /**
+ * Storage of a vector of #SL_REF elements in some savegame versions.
+ * @param base     Name of the class or struct containing the vector.
+ * @param variable Name of the variable in the class or struct referenced by \a base.
+ * @param type     Storage of the data in memory and in the savegame.
+ * @param from     First savegame version that has the vector.
+ * @param to       Last savegame version that has the vector.
+ */
+#define SLE_CONDREFVECTOR(base, variable, type, from, to) SLE_GENERAL(SL_REFVECTOR, base, variable, type, 0, from, to, 0)
+
+/**
  * Storage of a ring of #SL_REF elements in some savegame versions.
  * @param base     Name of the class or struct containing the list.
  * @param variable Name of the variable in the class or struct referenced by \a base.
@@ -526,46 +529,23 @@
 #define SLE_CONDREFRING(base, variable, type, from, to) SLE_GENERAL(SL_REFRING, base, variable, type, 0, from, to, 0)
 
 /**
- * Storage of a vector of #SL_REF elements in some savegame versions.
-<<<<<<< HEAD
-=======
- * @param base     Name of the class or struct containing the vector.
- * @param variable Name of the variable in the class or struct referenced by \a base.
- * @param type     Storage of the data in memory and in the savegame.
- * @param from     First savegame version that has the vector.
- * @param to       Last savegame version that has the vector.
- */
-#define SLE_CONDREFVECTOR(base, variable, type, from, to) SLE_GENERAL(SL_REFVECTOR, base, variable, type, 0, from, to, 0)
-
-/**
- * Storage of a vector of #SL_VAR elements in some savegame versions.
->>>>>>> b6aece5b
+ * Storage of a ring of #SL_VAR elements in some savegame versions.
  * @param base     Name of the class or struct containing the list.
  * @param variable Name of the variable in the class or struct referenced by \a base.
  * @param type     Storage of the data in memory and in the savegame.
  * @param from     First savegame version that has the list.
  * @param to       Last savegame version that has the list.
  */
-#define SLE_CONDREFVEC(base, variable, type, from, to) SLE_GENERAL(SL_REFVEC, base, variable, type, 0, from, to, 0)
-
-/**
- * Storage of a ring of #SL_VAR elements in some savegame versions.
+#define SLE_CONDRING(base, variable, type, from, to) SLE_GENERAL(SL_RING, base, variable, type, 0, from, to, 0)
+
+/**
+ * Storage of a vector of #SL_VAR elements in some savegame versions.
  * @param base     Name of the class or struct containing the list.
  * @param variable Name of the variable in the class or struct referenced by \a base.
  * @param type     Storage of the data in memory and in the savegame.
  * @param from     First savegame version that has the list.
  * @param to       Last savegame version that has the list.
  */
-#define SLE_CONDRING(base, variable, type, from, to) SLE_GENERAL(SL_RING, base, variable, type, 0, from, to, 0)
-
-/**
- * Storage of a vector of #SL_VAR elements in some savegame versions.
- * @param base     Name of the class or struct containing the list.
- * @param variable Name of the variable in the class or struct referenced by \a base.
- * @param type     Storage of the data in memory and in the savegame.
- * @param from     First savegame version that has the list.
- * @param to       Last savegame version that has the list.
- */
 #define SLE_CONDVECTOR(base, variable, type, from, to) SLE_GENERAL(SL_VECTOR, base, variable, type, 0, from, to, 0)
 
 /**
@@ -629,28 +609,20 @@
 #define SLE_REFLIST(base, variable, type) SLE_CONDREFLIST(base, variable, type, SL_MIN_VERSION, SL_MAX_VERSION)
 
 /**
+ * Storage of a vector of #SL_REF elements in every savegame version.
+ * @param base     Name of the class or struct containing the vector.
+ * @param variable Name of the variable in the class or struct referenced by \a base.
+ * @param type     Storage of the data in memory and in the savegame.
+ */
+#define SLE_REFVECTOR(base, variable, type) SLE_CONDREFVECTOR(base, variable, type, SL_MIN_VERSION, SL_MAX_VERSION)
+
+/**
  * Storage of a ring of #SL_REF elements in every savegame version.
  * @param base     Name of the class or struct containing the list.
  * @param variable Name of the variable in the class or struct referenced by \a base.
  * @param type     Storage of the data in memory and in the savegame.
  */
 #define SLE_REFRING(base, variable, type) SLE_CONDREFRING(base, variable, type, SL_MIN_VERSION, SL_MAX_VERSION)
-
-/**
- * Storage of a vector of #SL_REF elements in every savegame version.
- * @param base     Name of the class or struct containing the list.
- * @param variable Name of the variable in the class or struct referenced by \a base.
- * @param type     Storage of the data in memory and in the savegame.
- */
-#define SLE_REFVEC(base, variable, type) SLE_CONDREFVEC(base, variable, type, SL_MIN_VERSION, SL_MAX_VERSION)
-
-/**
- * Storage of a vector of #SL_REF elements in every savegame version.
- * @param base     Name of the class or struct containing the vector.
- * @param variable Name of the variable in the class or struct referenced by \a base.
- * @param type     Storage of the data in memory and in the savegame.
- */
-#define SLE_REFVECTOR(base, variable, type) SLE_CONDREFVECTOR(base, variable, type, SL_MIN_VERSION, SL_MAX_VERSION)
 
 /**
  * Only write byte during saving; never read it during loading.
@@ -760,16 +732,6 @@
  * @param to       Last savegame version that has the list.
  */
 #define SLEG_CONDREFRING(name, variable, type, from, to) SLEG_GENERAL(name, SL_REFRING, variable, type, 0, from, to, 0)
-
-/**
- * Storage of a global reference vector in some savegame versions.
- * @param name     The name of the field.
- * @param variable Name of the global variable.
- * @param type     Storage of the data in memory and in the savegame.
- * @param from     First savegame version that has the list.
- * @param to       Last savegame version that has the list.
- */
-#define SLEG_CONDREFVEC(name, variable, type, from, to) SLEG_GENERAL(name, SL_REFVEC, variable, type, 0, from, to, 0)
 
 /**
  * Storage of a global vector of #SL_VAR elements in some savegame versions.
