/*
 * This file is part of OpenTTD.
 * OpenTTD is free software; you can redistribute it and/or modify it under the terms of the GNU General Public License as published by the Free Software Foundation, version 2.
 * OpenTTD is distributed in the hope that it will be useful, but WITHOUT ANY WARRANTY; without even the implied warranty of MERCHANTABILITY or FITNESS FOR A PARTICULAR PURPOSE.
 * See the GNU General Public License for more details. You should have received a copy of the GNU General Public License along with OpenTTD. If not, see <http://www.gnu.org/licenses/>.
 */

/** @file saveload.h Functions/types related to saving and loading games. */

#ifndef SAVELOAD_H
#define SAVELOAD_H

#include "../sl/saveload_common.h"
#include "../fileio_type.h"
#include "../fios.h"
#include "../strings_type.h"
#include "../core/ring_buffer.hpp"
#include <optional>
#include <string>
#include <vector>
#include <list>

extern SaveLoadVersion _sl_version;
extern byte            _sl_minor_version;
extern const SaveLoadVersion SAVEGAME_VERSION;
extern const SaveLoadVersion MAX_LOAD_SAVEGAME_VERSION;

namespace upstream_sl {

typedef void AutolengthProc(void *arg);

/** Type of a chunk. */
enum ChunkType {
	CH_RIFF = 0,
	CH_ARRAY = 1,
	CH_SPARSE_ARRAY = 2,
	CH_TABLE = 3,
	CH_SPARSE_TABLE = 4,

	CH_TYPE_MASK = 0xf, ///< All ChunkType values have to be within this mask.
	CH_READONLY, ///< Chunk is never saved.
};

/** Handlers and description of chunk. */
struct ChunkHandler {
	uint32_t id;                        ///< Unique ID (4 letters).
	ChunkType type;                     ///< Type of the chunk. @see ChunkType

	ChunkHandler(uint32_t id, ChunkType type) : id(id), type(type) {}

	virtual ~ChunkHandler() = default;

	/**
	 * Save the chunk.
	 * Must be overridden, unless Chunk type is CH_READONLY.
	 */
	virtual void Save() const { NOT_REACHED(); }

	/**
	 * Load the chunk.
	 * Must be overridden.
	 */
	virtual void Load() const = 0;

	/**
	 * Fix the pointers.
	 * Pointers are saved using the index of the pointed object.
	 * On load, pointers are filled with indices and need to be fixed to point to the real object.
	 * Must be overridden if the chunk saves any pointer.
	 */
	virtual void FixPointers() const {}

	/**
	 * Load the chunk for game preview.
	 * Default implementation just skips the data.
	 * @param len Number of bytes to skip.
	 */
	virtual void LoadCheck(size_t len = 0) const;
};

/** A reference to ChunkHandler. */
using ChunkHandlerRef = std::reference_wrapper<const ChunkHandler>;

/** A table of ChunkHandler entries. */
using ChunkHandlerTable = std::span<const ChunkHandlerRef>;

/** A table of SaveLoadCompat entries. */
using SaveLoadCompatTable = std::span<const struct SaveLoadCompat>;

/** Handler for saving/loading an object to/from disk. */
class SaveLoadHandler {
public:
	std::optional<std::vector<SaveLoad>> load_description;

	virtual ~SaveLoadHandler() = default;

	/**
	 * Save the object to disk.
	 * @param object The object to store.
	 */
	virtual void Save([[maybe_unused]] void *object) const {}

	/**
	 * Load the object from disk.
	 * @param object The object to load.
	 */
	virtual void Load([[maybe_unused]] void *object) const {}

	/**
	 * Similar to load, but used only to validate savegames.
	 * @param object The object to load.
	 */
	virtual void LoadCheck([[maybe_unused]] void *object) const {}

	/**
	 * A post-load callback to fix #SL_REF integers into pointers.
	 * @param object The object to fix.
	 */
	virtual void FixPointers([[maybe_unused]] void *object) const {}

	/**
	 * Get the description of the fields in the savegame.
	 */
	virtual SaveLoadTable GetDescription() const = 0;

	/**
	 * Get the pre-header description of the fields in the savegame.
	 */
	virtual SaveLoadCompatTable GetCompatDescription() const = 0;

	/**
	 * Get the description for how to load the chunk. Depending on the
	 * savegame version this can either use the headers in the savegame or
	 * fall back to backwards compatibility and uses hard-coded headers.
	 */
	SaveLoadTable GetLoadDescription() const;
};

/**
 * Default handler for saving/loading an object to/from disk.
 *
 * This handles a few common things for handlers, meaning the actual handler
 * needs less code.
 *
 * Usage: class SlMine : public DefaultSaveLoadHandler<SlMine, MyObject> {}
 *
 * @tparam TImpl The class initializing this template.
 * @tparam TObject The class of the object using this SaveLoadHandler.
 */
template <class TImpl, class TObject>
class DefaultSaveLoadHandler : public SaveLoadHandler {
public:
	SaveLoadTable GetDescription() const override { return static_cast<const TImpl *>(this)->description; }
	SaveLoadCompatTable GetCompatDescription() const override { return static_cast<const TImpl *>(this)->compat_description; }

	virtual void Save([[maybe_unused]] TObject *object) const {}
	void Save(void *object) const override { this->Save(static_cast<TObject *>(object)); }

	virtual void Load([[maybe_unused]] TObject *object) const {}
	void Load(void *object) const override { this->Load(static_cast<TObject *>(object)); }

	virtual void LoadCheck([[maybe_unused]] TObject *object) const {}
	void LoadCheck(void *object) const override { this->LoadCheck(static_cast<TObject *>(object)); }

	virtual void FixPointers([[maybe_unused]] TObject *object) const {}
	void FixPointers(void *object) const override { this->FixPointers(static_cast<TObject *>(object)); }
};

/** Type of reference (#SLE_REF, #SLE_CONDREF). */
enum SLRefType {
	REF_ORDER          =  0, ///< Load/save a reference to an order.
	REF_VEHICLE        =  1, ///< Load/save a reference to a vehicle.
	REF_STATION        =  2, ///< Load/save a reference to a station.
	REF_TOWN           =  3, ///< Load/save a reference to a town.
	REF_VEHICLE_OLD    =  4, ///< Load/save an old-style reference to a vehicle (for pre-4.4 savegames).
	REF_ROADSTOPS      =  5, ///< Load/save a reference to a bus/truck stop.
	REF_ENGINE_RENEWS  =  6, ///< Load/save a reference to an engine renewal (autoreplace).
	REF_CARGO_PACKET   =  7, ///< Load/save a reference to a cargo packet.
	REF_ORDERLIST      =  8, ///< Load/save a reference to an orderlist.
	REF_STORAGE        =  9, ///< Load/save a reference to a persistent storage.
	REF_LINK_GRAPH     = 10, ///< Load/save a reference to a link graph.
	REF_LINK_GRAPH_JOB = 11, ///< Load/save a reference to a link graph job.
};

/**
 * VarTypes is the general bitmasked magic type that tells us
 * certain characteristics about the variable it refers to. For example
 * SLE_FILE_* gives the size(type) as it would be in the savegame and
 * SLE_VAR_* the size(type) as it is in memory during runtime. These are
 * the first 8 bits (0-3 SLE_FILE, 4-7 SLE_VAR).
 * Bits 8-15 are reserved for various flags as explained below
 */
enum VarTypes {
	/* 4 bits allocated a maximum of 16 types for NumberType.
	 * NOTE: the SLE_FILE_NNN values are stored in the savegame! */
	SLE_FILE_END      =  0, ///< Used to mark end-of-header in tables.
	SLE_FILE_I8       =  1,
	SLE_FILE_U8       =  2,
	SLE_FILE_I16      =  3,
	SLE_FILE_U16      =  4,
	SLE_FILE_I32      =  5,
	SLE_FILE_U32      =  6,
	SLE_FILE_I64      =  7,
	SLE_FILE_U64      =  8,
	SLE_FILE_STRINGID =  9, ///< StringID offset into strings-array
	SLE_FILE_STRING   = 10,
	SLE_FILE_STRUCT   = 11,
	/* 4 more possible file-primitives */

	SLE_FILE_TYPE_MASK = 0xf, ///< Mask to get the file-type (and not any flags).
	SLE_FILE_HAS_LENGTH_FIELD = 1 << 4, ///< Bit stored in savegame to indicate field has a length field for each entry.

	/* 4 bits allocated a maximum of 16 types for NumberType */
	SLE_VAR_BL    =  0 << 4,
	SLE_VAR_I8    =  1 << 4,
	SLE_VAR_U8    =  2 << 4,
	SLE_VAR_I16   =  3 << 4,
	SLE_VAR_U16   =  4 << 4,
	SLE_VAR_I32   =  5 << 4,
	SLE_VAR_U32   =  6 << 4,
	SLE_VAR_I64   =  7 << 4,
	SLE_VAR_U64   =  8 << 4,
	SLE_VAR_NULL  =  9 << 4, ///< useful to write zeros in savegame.
	SLE_VAR_STRB  = 10 << 4, ///< string (with pre-allocated buffer)
	SLE_VAR_STR   = 12 << 4, ///< string pointer
	SLE_VAR_STRQ  = 13 << 4, ///< string pointer enclosed in quotes
	SLE_VAR_NAME  = 14 << 4, ///< old custom name to be converted to a char pointer
	/* 1 more possible memory-primitives */

	/* Shortcut values */
	SLE_VAR_CHAR = SLE_VAR_I8,

	/* Default combinations of variables. As savegames change, so can variables
	 * and thus it is possible that the saved value and internal size do not
	 * match and you need to specify custom combo. The defaults are listed here */
	SLE_BOOL         = SLE_FILE_I8  | SLE_VAR_BL,
	SLE_INT8         = SLE_FILE_I8  | SLE_VAR_I8,
	SLE_UINT8        = SLE_FILE_U8  | SLE_VAR_U8,
	SLE_INT16        = SLE_FILE_I16 | SLE_VAR_I16,
	SLE_UINT16       = SLE_FILE_U16 | SLE_VAR_U16,
	SLE_INT32        = SLE_FILE_I32 | SLE_VAR_I32,
	SLE_UINT32       = SLE_FILE_U32 | SLE_VAR_U32,
	SLE_INT64        = SLE_FILE_I64 | SLE_VAR_I64,
	SLE_UINT64       = SLE_FILE_U64 | SLE_VAR_U64,
	SLE_CHAR         = SLE_FILE_I8  | SLE_VAR_CHAR,
	SLE_STRINGID     = SLE_FILE_STRINGID | SLE_VAR_U32,
	SLE_STRINGBUF    = SLE_FILE_STRING   | SLE_VAR_STRB,
	SLE_STRING       = SLE_FILE_STRING   | SLE_VAR_STR,
	SLE_STRINGQUOTE  = SLE_FILE_STRING   | SLE_VAR_STRQ,
	SLE_NAME         = SLE_FILE_STRINGID | SLE_VAR_NAME,

	/* Shortcut values */
	SLE_UINT  = SLE_UINT32,
	SLE_INT   = SLE_INT32,
	SLE_STRB  = SLE_STRINGBUF,
	SLE_STR   = SLE_STRING,
	SLE_STRQ  = SLE_STRINGQUOTE,

	/* 8 bits allocated for a maximum of 8 flags
	 * Flags directing saving/loading of a variable */
	SLF_ALLOW_CONTROL   = 1 << 8, ///< Allow control codes in the strings.
	SLF_ALLOW_NEWLINE   = 1 << 9, ///< Allow new lines in the strings.
};

typedef uint32_t VarType;

/** Type of data saved. */
enum SaveLoadType : byte {
	SL_VAR         =  0, ///< Save/load a variable.
	SL_REF         =  1, ///< Save/load a reference.
	SL_STRUCT      =  2, ///< Save/load a struct.

	SL_STR         =  3, ///< Save/load a string.
	SL_STDSTR      =  4, ///< Save/load a \c std::string.

	SL_ARR         =  5, ///< Save/load a fixed-size array of #SL_VAR elements.
	SL_RING        =  6, ///< Save/load a ring of #SL_VAR elements.
	SL_VECTOR      =  7, ///< Save/load a vector of #SL_VAR elements.
	SL_REFLIST     =  8, ///< Save/load a list of #SL_REF elements.
	SL_STRUCTLIST  =  9, ///< Save/load a list of structs.

	SL_SAVEBYTE    = 10, ///< Save (but not load) a byte.
	SL_NULL        = 11, ///< Save null-bytes and load to nowhere.

	SL_REFRING,          ///< Save/load a ring of #SL_REF elements.
	SL_REFVEC,           ///< Save/load a vector of #SL_REF elements.
};

typedef void *SaveLoadAddrProc(void *base, size_t extra);

/** SaveLoad type struct. Do NOT use this directly but use the SLE_ macros defined just below! */
struct SaveLoad {
	std::string name;    ///< Name of this field (optional, used for tables).
	SaveLoadType cmd;    ///< The action to take with the saved/loaded type, All types need different action.
	VarType conv;        ///< Type of the variable to be saved; this field combines both FileVarType and MemVarType.
	uint16_t length;     ///< (Conditional) length of the variable (eg. arrays) (max array size is 65536 elements).
	SaveLoadVersion version_from;   ///< Save/load the variable starting from this savegame version.
	SaveLoadVersion version_to;     ///< Save/load the variable before this savegame version.
	size_t size;                    ///< The sizeof size.
	SaveLoadAddrProc *address_proc; ///< Callback proc the get the actual variable address in memory.
	size_t extra_data;              ///< Extra data for the callback proc.
	std::shared_ptr<SaveLoadHandler> handler; ///< Custom handler for Save/Load procs.
};

/**
 * SaveLoad information for backwards compatibility.
 *
 * At SLV_SETTINGS_NAME a new method of keeping track of fields in a savegame
 * was added, where the order of fields is no longer important. For older
 * savegames we still need to know the correct order. This struct is the glue
 * to make that happen.
 */
struct SaveLoadCompat {
<<<<<<< HEAD
	std::string name;             ///< Name of the field.
	uint16_t length;              ///< Length of the NULL field.
=======
	std::string name; ///< Name of the field.
	VarTypes null_type; ///< The type associated with the NULL field; defaults to SLE_FILE_U8 to just count bytes.
	uint16_t null_length; ///< Length of the NULL field.
>>>>>>> 555a3793
	SaveLoadVersion version_from; ///< Save/load the variable starting from this savegame version.
	SaveLoadVersion version_to; ///< Save/load the variable before this savegame version.
};

/**
 * Get the NumberType of a setting. This describes the integer type
 * as it is represented in memory
 * @param type VarType holding information about the variable-type
 * @return the SLE_VAR_* part of a variable-type description
 */
inline constexpr VarType GetVarMemType(VarType type)
{
	return type & 0xF0; // GB(type, 4, 4) << 4;
}

/**
 * Get the FileType of a setting. This describes the integer type
 * as it is represented in a savegame/file
 * @param type VarType holding information about the file-type
 * @return the SLE_FILE_* part of a variable-type description
 */
inline constexpr VarType GetVarFileType(VarType type)
{
	return type & 0xF; // GB(type, 0, 4);
}

/**
 * Check if the given saveload type is a numeric type.
 * @param conv the type to check
 * @return True if it's a numeric type.
 */
inline constexpr bool IsNumericType(VarType conv)
{
	return GetVarMemType(conv) <= SLE_VAR_U64;
}

/**
 * Return expect size in bytes of a VarType
 * @param type VarType to get size of.
 * @return size of type in bytes.
 */
inline constexpr size_t SlVarSize(VarType type)
{
	switch (GetVarMemType(type)) {
		case SLE_VAR_BL: return sizeof(bool);
		case SLE_VAR_I8: return sizeof(int8_t);
		case SLE_VAR_U8: return sizeof(uint8_t);
		case SLE_VAR_I16: return sizeof(int16_t);
		case SLE_VAR_U16: return sizeof(uint16_t);
		case SLE_VAR_I32: return sizeof(int32_t);
		case SLE_VAR_U32: return sizeof(uint32_t);
		case SLE_VAR_I64: return sizeof(int64_t);
		case SLE_VAR_U64: return sizeof(uint64_t);
		case SLE_VAR_NULL: return sizeof(void *);
		case SLE_VAR_STR: return sizeof(std::string);
		case SLE_VAR_STRQ: return sizeof(std::string);
		case SLE_VAR_NAME: return sizeof(std::string);
		default: NOT_REACHED();
	}
}

/**
 * Check if a saveload cmd/type/length entry matches the size of the variable.
 * @param cmd SaveLoadType of entry.
 * @param type VarType of entry.
 * @param length Array length of entry.
 * @param size Actual size of variable.
 * @return true iff the sizes match.
 */
inline constexpr bool SlCheckVarSize(SaveLoadType cmd, VarType type, size_t length, size_t size)
{
	switch (cmd) {
		case SL_VAR: return SlVarSize(type) == size;
		case SL_REF: return sizeof(void *) == size;
		case SL_STR: return sizeof(void *) == size;
		case SL_STDSTR: return SlVarSize(type) == size;
		case SL_ARR: return SlVarSize(type) * length <= size; // Partial load of array is permitted.
		case SL_RING: return sizeof(ring_buffer<void *>) == size;
		case SL_VECTOR: return sizeof(std::vector<void *>) == size;
		case SL_REFLIST: return sizeof(std::list<void *>) == size;
		case SL_REFRING: return sizeof(ring_buffer<void *>) == size;
		case SL_REFVEC: return sizeof(std::vector<void *>) == size;
		case SL_SAVEBYTE: return true;
		default: NOT_REACHED();
	}
}

/**
 * Storage of simple variables, references (pointers), and arrays.
 * @param cmd      Load/save type. @see SaveLoadType
 * @param name     Field name for table chunks.
 * @param base     Name of the class or struct containing the variable.
 * @param variable Name of the variable in the class or struct referenced by \a base.
 * @param type     Storage of the data in memory and in the savegame.
 * @param length   Number of elements in the array.
 * @param from     First savegame version that has the field.
 * @param to       Last savegame version that has the field.
 * @param extra    Extra data to pass to the address callback function.
 * @note In general, it is better to use one of the SLE_* macros below.
 */
#define SLE_GENERAL_NAME(cmd, name, base, variable, type, length, from, to, extra) \
	SaveLoad {name, cmd, type, length, from, to, cpp_sizeof(base, variable), [] (void *b, size_t) -> void * { \
		static_assert(SlCheckVarSize(cmd, type, length, sizeof(static_cast<base *>(b)->variable))); \
		assert(b != nullptr); \
		return const_cast<void *>(static_cast<const void *>(std::addressof(static_cast<base *>(b)->variable))); \
	}, extra, nullptr}

/**
 * Storage of simple variables, references (pointers), and arrays with a custom name.
 * @param cmd      Load/save type. @see SaveLoadType
 * @param base     Name of the class or struct containing the variable.
 * @param variable Name of the variable in the class or struct referenced by \a base.
 * @param type     Storage of the data in memory and in the savegame.
 * @param length   Number of elements in the array.
 * @param from     First savegame version that has the field.
 * @param to       Last savegame version that has the field.
 * @param extra    Extra data to pass to the address callback function.
 * @note In general, it is better to use one of the SLE_* macros below.
 */
#define SLE_GENERAL(cmd, base, variable, type, length, from, to, extra) SLE_GENERAL_NAME(cmd, #variable, base, variable, type, length, from, to, extra)

/**
 * Storage of a variable in some savegame versions.
 * @param base     Name of the class or struct containing the variable.
 * @param variable Name of the variable in the class or struct referenced by \a base.
 * @param type     Storage of the data in memory and in the savegame.
 * @param from     First savegame version that has the field.
 * @param to       Last savegame version that has the field.
 */
#define SLE_CONDVAR(base, variable, type, from, to) SLE_GENERAL(SL_VAR, base, variable, type, 0, from, to, 0)

/**
 * Storage of a variable in some savegame versions.
 * @param base     Name of the class or struct containing the variable.
 * @param variable Name of the variable in the class or struct referenced by \a base.
 * @param name     Field name for table chunks.
 * @param type     Storage of the data in memory and in the savegame.
 * @param from     First savegame version that has the field.
 * @param to       Last savegame version that has the field.
 */
#define SLE_CONDVARNAME(base, variable, name, type, from, to) SLE_GENERAL_NAME(SL_VAR, name, base, variable, type, 0, from, to, 0)

/**
 * Storage of a reference in some savegame versions.
 * @param base     Name of the class or struct containing the variable.
 * @param variable Name of the variable in the class or struct referenced by \a base.
 * @param type     Type of the reference, a value from #SLRefType.
 * @param from     First savegame version that has the field.
 * @param to       Last savegame version that has the field.
 */
#define SLE_CONDREF(base, variable, type, from, to) SLE_GENERAL(SL_REF, base, variable, type, 0, from, to, 0)

/**
 * Storage of a fixed-size array of #SL_VAR elements in some savegame versions.
 * @param base     Name of the class or struct containing the array.
 * @param variable Name of the variable in the class or struct referenced by \a base.
 * @param type     Storage of the data in memory and in the savegame.
 * @param length   Number of elements in the array.
 * @param from     First savegame version that has the array.
 * @param to       Last savegame version that has the array.
 */
#define SLE_CONDARR(base, variable, type, length, from, to) SLE_GENERAL(SL_ARR, base, variable, type, length, from, to, 0)

/**
 * Storage of a string in some savegame versions.
 * @param base     Name of the class or struct containing the string.
 * @param variable Name of the variable in the class or struct referenced by \a base.
 * @param type     Storage of the data in memory and in the savegame.
 * @param length   Number of elements in the string (only used for fixed size buffers).
 * @param from     First savegame version that has the string.
 * @param to       Last savegame version that has the string.
 */
#define SLE_CONDSTR(base, variable, type, length, from, to) SLE_GENERAL(SL_STR, base, variable, type, length, from, to, 0)

/**
 * Storage of a \c std::string in some savegame versions.
 * @param base     Name of the class or struct containing the string.
 * @param variable Name of the variable in the class or struct referenced by \a base.
 * @param type     Storage of the data in memory and in the savegame.
 * @param from     First savegame version that has the string.
 * @param to       Last savegame version that has the string.
 */
#define SLE_CONDSSTR(base, variable, type, from, to) SLE_GENERAL(SL_STDSTR, base, variable, type, 0, from, to, 0)

/**
 * Storage of a list of #SL_REF elements in some savegame versions.
 * @param base     Name of the class or struct containing the list.
 * @param variable Name of the variable in the class or struct referenced by \a base.
 * @param type     Storage of the data in memory and in the savegame.
 * @param from     First savegame version that has the list.
 * @param to       Last savegame version that has the list.
 */
#define SLE_CONDREFLIST(base, variable, type, from, to) SLE_GENERAL(SL_REFLIST, base, variable, type, 0, from, to, 0)

/**
 * Storage of a ring of #SL_REF elements in some savegame versions.
 * @param base     Name of the class or struct containing the list.
 * @param variable Name of the variable in the class or struct referenced by \a base.
 * @param type     Storage of the data in memory and in the savegame.
 * @param from     First savegame version that has the list.
 * @param to       Last savegame version that has the list.
 */
#define SLE_CONDREFRING(base, variable, type, from, to) SLE_GENERAL(SL_REFRING, base, variable, type, 0, from, to, 0)

/**
 * Storage of a vector of #SL_REF elements in some savegame versions.
 * @param base     Name of the class or struct containing the list.
 * @param variable Name of the variable in the class or struct referenced by \a base.
 * @param type     Storage of the data in memory and in the savegame.
 * @param from     First savegame version that has the list.
 * @param to       Last savegame version that has the list.
 */
#define SLE_CONDREFVEC(base, variable, type, from, to) SLE_GENERAL(SL_REFVEC, base, variable, type, 0, from, to, 0)

/**
 * Storage of a ring of #SL_VAR elements in some savegame versions.
 * @param base     Name of the class or struct containing the list.
 * @param variable Name of the variable in the class or struct referenced by \a base.
 * @param type     Storage of the data in memory and in the savegame.
 * @param from     First savegame version that has the list.
 * @param to       Last savegame version that has the list.
 */
#define SLE_CONDRING(base, variable, type, from, to) SLE_GENERAL(SL_RING, base, variable, type, 0, from, to, 0)

/**
 * Storage of a variable in every version of a savegame.
 * @param base     Name of the class or struct containing the variable.
 * @param variable Name of the variable in the class or struct referenced by \a base.
 * @param type     Storage of the data in memory and in the savegame.
 */
#define SLE_VAR(base, variable, type) SLE_CONDVAR(base, variable, type, SL_MIN_VERSION, SL_MAX_VERSION)
#define SLE_VAR2(base, name, variable, type) SLE_CONDVARNAME(base, variable, name, type, SL_MIN_VERSION, SL_MAX_VERSION)

/**
 * Storage of a variable in every version of a savegame.
 * @param base     Name of the class or struct containing the variable.
 * @param variable Name of the variable in the class or struct referenced by \a base.
 * @param name     Field name for table chunks.
 * @param type     Storage of the data in memory and in the savegame.
 */
#define SLE_VARNAME(base, variable, name, type) SLE_CONDVARNAME(base, variable, name, type, SL_MIN_VERSION, SL_MAX_VERSION)

/**
 * Storage of a reference in every version of a savegame.
 * @param base     Name of the class or struct containing the variable.
 * @param variable Name of the variable in the class or struct referenced by \a base.
 * @param type     Type of the reference, a value from #SLRefType.
 */
#define SLE_REF(base, variable, type) SLE_CONDREF(base, variable, type, SL_MIN_VERSION, SL_MAX_VERSION)

/**
 * Storage of fixed-size array of #SL_VAR elements in every version of a savegame.
 * @param base     Name of the class or struct containing the array.
 * @param variable Name of the variable in the class or struct referenced by \a base.
 * @param type     Storage of the data in memory and in the savegame.
 * @param length   Number of elements in the array.
 */
#define SLE_ARR(base, variable, type, length) SLE_CONDARR(base, variable, type, length, SL_MIN_VERSION, SL_MAX_VERSION)

/**
 * Storage of a string in every savegame version.
 * @param base     Name of the class or struct containing the string.
 * @param variable Name of the variable in the class or struct referenced by \a base.
 * @param type     Storage of the data in memory and in the savegame.
 * @param length   Number of elements in the string (only used for fixed size buffers).
 */
#define SLE_STR(base, variable, type, length) SLE_CONDSTR(base, variable, type, length, SL_MIN_VERSION, SL_MAX_VERSION)

/**
 * Storage of a \c std::string in every savegame version.
 * @param base     Name of the class or struct containing the string.
 * @param variable Name of the variable in the class or struct referenced by \a base.
 * @param type     Storage of the data in memory and in the savegame.
 */
#define SLE_SSTR(base, variable, type) SLE_CONDSSTR(base, variable, type, SL_MIN_VERSION, SL_MAX_VERSION)

/**
 * Storage of a list of #SL_REF elements in every savegame version.
 * @param base     Name of the class or struct containing the list.
 * @param variable Name of the variable in the class or struct referenced by \a base.
 * @param type     Storage of the data in memory and in the savegame.
 */
#define SLE_REFLIST(base, variable, type) SLE_CONDREFLIST(base, variable, type, SL_MIN_VERSION, SL_MAX_VERSION)

/**
 * Storage of a ring of #SL_REF elements in every savegame version.
 * @param base     Name of the class or struct containing the list.
 * @param variable Name of the variable in the class or struct referenced by \a base.
 * @param type     Storage of the data in memory and in the savegame.
 */
#define SLE_REFRING(base, variable, type) SLE_CONDREFRING(base, variable, type, SL_MIN_VERSION, SL_MAX_VERSION)

/**
 * Storage of a vector of #SL_REF elements in every savegame version.
 * @param base     Name of the class or struct containing the list.
 * @param variable Name of the variable in the class or struct referenced by \a base.
 * @param type     Storage of the data in memory and in the savegame.
 */
#define SLE_REFVEC(base, variable, type) SLE_CONDREFVEC(base, variable, type, SL_MIN_VERSION, SL_MAX_VERSION)

/**
 * Only write byte during saving; never read it during loading.
 * When using SLE_SAVEBYTE you will have to read this byte before the table
 * this is in is read. This also means SLE_SAVEBYTE can only be used at the
 * top of a chunk.
 * This is intended to be used to indicate what type of entry this is in a
 * list of entries.
 * @param base     Name of the class or struct containing the variable.
 * @param variable Name of the variable in the class or struct referenced by \a base.
 */
#define SLE_SAVEBYTE(base, variable) SLE_GENERAL(SL_SAVEBYTE, base, variable, 0, 0, SL_MIN_VERSION, SL_MAX_VERSION, 0)

/**
 * Storage of global simple variables, references (pointers), and arrays.
 * @param name     The name of the field.
 * @param cmd      Load/save type. @see SaveLoadType
 * @param variable Name of the global variable.
 * @param type     Storage of the data in memory and in the savegame.
 * @param from     First savegame version that has the field.
 * @param to       Last savegame version that has the field.
 * @param extra    Extra data to pass to the address callback function.
 * @note In general, it is better to use one of the SLEG_* macros below.
 */
#define SLEG_GENERAL(name, cmd, variable, type, length, from, to, extra) \
	SaveLoad {name, cmd, type, length, from, to, sizeof(variable), [] (void *, size_t) -> void * { \
		static_assert(SlCheckVarSize(cmd, type, length, sizeof(variable))); \
		return static_cast<void *>(std::addressof(variable)); }, extra, nullptr}

/**
 * Storage of a global variable in some savegame versions.
 * @param name     The name of the field.
 * @param variable Name of the global variable.
 * @param type     Storage of the data in memory and in the savegame.
 * @param from     First savegame version that has the field.
 * @param to       Last savegame version that has the field.
 */
#define SLEG_CONDVAR(name, variable, type, from, to) SLEG_GENERAL(name, SL_VAR, variable, type, 0, from, to, 0)

/**
 * Storage of a global reference in some savegame versions.
 * @param name     The name of the field.
 * @param variable Name of the global variable.
 * @param type     Storage of the data in memory and in the savegame.
 * @param from     First savegame version that has the field.
 * @param to       Last savegame version that has the field.
 */
#define SLEG_CONDREF(name, variable, type, from, to) SLEG_GENERAL(name, SL_REF, variable, type, 0, from, to, 0)

/**
 * Storage of a global fixed-size array of #SL_VAR elements in some savegame versions.
 * @param name     The name of the field.
 * @param variable Name of the global variable.
 * @param type     Storage of the data in memory and in the savegame.
 * @param length   Number of elements in the array.
 * @param from     First savegame version that has the array.
 * @param to       Last savegame version that has the array.
 */
#define SLEG_CONDARR(name, variable, type, length, from, to) SLEG_GENERAL(name, SL_ARR, variable, type, length, from, to, 0)

/**
 * Storage of a global string in some savegame versions.
 * @param name     The name of the field.
 * @param variable Name of the global variable.
 * @param type     Storage of the data in memory and in the savegame.
 * @param length   Number of elements in the string (only used for fixed size buffers).
 * @param from     First savegame version that has the string.
 * @param to       Last savegame version that has the string.
 */
#define SLEG_CONDSTR(name, variable, type, length, from, to) SLEG_GENERAL(name, SL_STR, variable, type, length, from, to, 0)

/**
 * Storage of a global \c std::string in some savegame versions.
 * @param name     The name of the field.
 * @param variable Name of the global variable.
 * @param type     Storage of the data in memory and in the savegame.
 * @param from     First savegame version that has the string.
 * @param to       Last savegame version that has the string.
 */
#define SLEG_CONDSSTR(name, variable, type, from, to) SLEG_GENERAL(name, SL_STDSTR, variable, type, 0, from, to, 0)

/**
 * Storage of a structs in some savegame versions.
 * @param name     The name of the field.
 * @param handler  SaveLoadHandler for the structs.
 * @param from     First savegame version that has the struct.
 * @param to       Last savegame version that has the struct.
 */
#define SLEG_CONDSTRUCT(name, handler, from, to) SaveLoad {name, SL_STRUCT, 0, 0, from, to, 0, nullptr, 0, std::make_shared<handler>()}

/**
 * Storage of a global reference list in some savegame versions.
 * @param name     The name of the field.
 * @param variable Name of the global variable.
 * @param type     Storage of the data in memory and in the savegame.
 * @param from     First savegame version that has the list.
 * @param to       Last savegame version that has the list.
 */
#define SLEG_CONDREFLIST(name, variable, type, from, to) SLEG_GENERAL(name, SL_REFLIST, variable, type, 0, from, to, 0)

/**
 * Storage of a global reference ring in some savegame versions.
 * @param name     The name of the field.
 * @param variable Name of the global variable.
 * @param type     Storage of the data in memory and in the savegame.
 * @param from     First savegame version that has the list.
 * @param to       Last savegame version that has the list.
 */
#define SLEG_CONDREFRING(name, variable, type, from, to) SLEG_GENERAL(name, SL_REFRING, variable, type, 0, from, to, 0)

/**
 * Storage of a global reference vector in some savegame versions.
 * @param name     The name of the field.
 * @param variable Name of the global variable.
 * @param type     Storage of the data in memory and in the savegame.
 * @param from     First savegame version that has the list.
 * @param to       Last savegame version that has the list.
 */
#define SLEG_CONDREFVEC(name, variable, type, from, to) SLEG_GENERAL(name, SL_REFVEC, variable, type, 0, from, to, 0)

/**
 * Storage of a global vector of #SL_VAR elements in some savegame versions.
 * @param name     The name of the field.
 * @param variable Name of the global variable.
 * @param type     Storage of the data in memory and in the savegame.
 * @param from     First savegame version that has the list.
 * @param to       Last savegame version that has the list.
 */
#define SLEG_CONDVECTOR(name, variable, type, from, to) SLEG_GENERAL(name, SL_VECTOR, variable, type, 0, from, to, 0)

/**
 * Storage of a list of structs in some savegame versions.
 * @param name     The name of the field.
 * @param handler  SaveLoadHandler for the list of structs.
 * @param from     First savegame version that has the list.
 * @param to       Last savegame version that has the list.
 */
#define SLEG_CONDSTRUCTLIST(name, handler, from, to) SaveLoad {name, SL_STRUCTLIST, 0, 0, from, to, 0, nullptr, 0, std::make_shared<handler>()}

/**
 * Storage of a global variable in every savegame version.
 * @param name     The name of the field.
 * @param variable Name of the global variable.
 * @param type     Storage of the data in memory and in the savegame.
 */
#define SLEG_VAR(name, variable, type) SLEG_CONDVAR(name, variable, type, SL_MIN_VERSION, SL_MAX_VERSION)

/**
 * Storage of a global reference in every savegame version.
 * @param name     The name of the field.
 * @param variable Name of the global variable.
 * @param type     Storage of the data in memory and in the savegame.
 */
#define SLEG_REF(name, variable, type) SLEG_CONDREF(name, variable, type, SL_MIN_VERSION, SL_MAX_VERSION)

/**
 * Storage of a global fixed-size array of #SL_VAR elements in every savegame version.
 * @param name     The name of the field.
 * @param variable Name of the global variable.
 * @param type     Storage of the data in memory and in the savegame.
 */
#define SLEG_ARR(name, variable, type) SLEG_CONDARR(name, variable, type, lengthof(variable), SL_MIN_VERSION, SL_MAX_VERSION)

/**
 * Storage of a global string in every savegame version.
 * @param name     The name of the field.
 * @param variable Name of the global variable.
 * @param type     Storage of the data in memory and in the savegame.
 */
#define SLEG_STR(name, variable, type) SLEG_CONDSTR(name, variable, type, sizeof(variable), SL_MIN_VERSION, SL_MAX_VERSION)

/**
 * Storage of a global \c std::string in every savegame version.
 * @param name     The name of the field.
 * @param variable Name of the global variable.
 * @param type     Storage of the data in memory and in the savegame.
 */
#define SLEG_SSTR(name, variable, type) SLEG_CONDSSTR(name, variable, type, SL_MIN_VERSION, SL_MAX_VERSION)

/**
 * Storage of a structs in every savegame version.
 * @param name     The name of the field.
 * @param handler SaveLoadHandler for the structs.
 */
#define SLEG_STRUCT(name, handler) SLEG_CONDSTRUCT(name, handler, SL_MIN_VERSION, SL_MAX_VERSION)

/**
 * Storage of a global reference list in every savegame version.
 * @param name     The name of the field.
 * @param variable Name of the global variable.
 * @param type     Storage of the data in memory and in the savegame.
 */
#define SLEG_REFLIST(name, variable, type) SLEG_CONDREFLIST(name, variable, type, SL_MIN_VERSION, SL_MAX_VERSION)

/**
 * Storage of a global reference ring in every savegame version.
 * @param name     The name of the field.
 * @param variable Name of the global variable.
 * @param type     Storage of the data in memory and in the savegame.
 */
#define SLEG_REFRING(name, variable, type) SLEG_CONDREFRING(name, variable, type, SL_MIN_VERSION, SL_MAX_VERSION)

/**
 * Storage of a global vector of #SL_VAR elements in every savegame version.
 * @param name     The name of the field.
 * @param variable Name of the global variable.
 * @param type     Storage of the data in memory and in the savegame.
 */
#define SLEG_VECTOR(name, variable, type) SLEG_CONDVECTOR(name, variable, type, SL_MIN_VERSION, SL_MAX_VERSION)

/**
 * Storage of a list of structs in every savegame version.
 * @param name    The name of the field.
 * @param handler SaveLoadHandler for the list of structs.
 */
#define SLEG_STRUCTLIST(name, handler) SLEG_CONDSTRUCTLIST(name, handler, SL_MIN_VERSION, SL_MAX_VERSION)

/**
 * Field name where the real SaveLoad can be located.
 * @param name The name of the field.
 */
#define SLC_VAR(name) {name, SLE_FILE_U8, 0, SL_MIN_VERSION, SL_MAX_VERSION}

/**
 * Empty space in every savegame version.
 * @param length Length of the empty space in bytes.
 * @param from   First savegame version that has the empty space.
 * @param to     Last savegame version that has the empty space.
 */
#define SLC_NULL(length, from, to) {{}, SLE_FILE_U8, length, from, to}

/**
 * Empty space in every savegame version that was filled with a string.
 * @param length Number of strings in the empty space.
 * @param from   First savegame version that has the empty space.
 * @param to     Last savegame version that has the empty space.
 */
#define SLC_NULL_STR(length, from, to) {{}, SLE_FILE_STRING, length, from, to}

/** End marker of compat variables save or load. */
#define SLC_END() {{}, 0, 0, SL_MIN_VERSION, SL_MIN_VERSION}

/**
 * Checks whether the savegame is below \a major.\a minor.
 * @param major Major number of the version to check against.
 * @param minor Minor number of the version to check against. If \a minor is 0 or not specified, only the major number is checked.
 * @return Savegame version is earlier than the specified version.
 */
inline bool IsSavegameVersionBefore(SaveLoadVersion major, byte minor = 0)
{
	return _sl_version < major || (minor > 0 && _sl_version == major && _sl_minor_version < minor);
}

/**
 * Checks whether the savegame is below or at \a major. This should be used to repair data from existing
 * savegames which is no longer corrupted in new savegames, but for which otherwise no savegame
 * bump is required.
 * @param major Major number of the version to check against.
 * @return Savegame version is at most the specified version.
 */
inline bool IsSavegameVersionBeforeOrAt(SaveLoadVersion major)
{
	return _sl_version <= major;
}

/**
 * Get the address of the variable. Null-variables don't have an address,
 * everything else has a callback function that returns the address based
 * on the saveload data and the current object for non-globals.
 */
inline void *GetVariableAddress(const void *object, const SaveLoad &sld)
{
	/* Entry is a null-variable, mostly used to read old savegames etc. */
	if (GetVarMemType(sld.conv) == SLE_VAR_NULL) {
		assert(sld.address_proc == nullptr);
		return nullptr;
	}

	/* Everything else should be a non-null pointer. */
	assert(sld.address_proc != nullptr);
	return sld.address_proc(const_cast<void *>(object), sld.extra_data);
}

int64_t ReadValue(const void *ptr, VarType conv);
void WriteValue(void *ptr, VarType conv, int64_t val);

void SlSetArrayIndex(uint index);
int SlIterateArray();

void SlSetStructListLength(size_t length);
size_t SlGetStructListLength(size_t limit);

void SlAutolength(AutolengthProc *proc, void *arg);
size_t SlGetFieldLength();
void SlSetLength(size_t length);
size_t SlCalcObjMemberLength(const void *object, const SaveLoad &sld);
size_t SlCalcObjLength(const void *object, const SaveLoadTable &slt);

void SlGlobList(const SaveLoadTable &slt);
void SlCopy(void *object, size_t length, VarType conv);
std::vector<SaveLoad> SlTableHeader(const SaveLoadTable &slt);
std::vector<SaveLoad> SlCompatTableHeader(const SaveLoadTable &slt, const SaveLoadCompatTable &slct);
void SlObject(void *object, const SaveLoadTable &slt);

}

#endif /* SAVELOAD_H */<|MERGE_RESOLUTION|>--- conflicted
+++ resolved
@@ -311,16 +311,11 @@
  * to make that happen.
  */
 struct SaveLoadCompat {
-<<<<<<< HEAD
 	std::string name;             ///< Name of the field.
-	uint16_t length;              ///< Length of the NULL field.
-=======
-	std::string name; ///< Name of the field.
-	VarTypes null_type; ///< The type associated with the NULL field; defaults to SLE_FILE_U8 to just count bytes.
-	uint16_t null_length; ///< Length of the NULL field.
->>>>>>> 555a3793
+	VarTypes null_type;           ///< The type associated with the NULL field; defaults to SLE_FILE_U8 to just count bytes.
+	uint16_t null_length;         ///< Length of the NULL field.
 	SaveLoadVersion version_from; ///< Save/load the variable starting from this savegame version.
-	SaveLoadVersion version_to; ///< Save/load the variable before this savegame version.
+	SaveLoadVersion version_to;   ///< Save/load the variable before this savegame version.
 };
 
 /**
