/* $Id$ */

/*
 * This file is part of OpenTTD.
 * OpenTTD is free software; you can redistribute it and/or modify it under the terms of the GNU General Public License as published by the Free Software Foundation, version 2.
 * OpenTTD is distributed in the hope that it will be useful, but WITHOUT ANY WARRANTY; without even the implied warranty of MERCHANTABILITY or FITNESS FOR A PARTICULAR PURPOSE.
 * See the GNU General Public License for more details. You should have received a copy of the GNU General Public License along with OpenTTD. If not, see <http://www.gnu.org/licenses/>.
 */

/** @file extended_ver_sl.cpp Functions related to handling save/load extended version info.
 *
 * Known extended features are stored in _sl_xv_feature_versions, features which are currently enabled/in use and their versions are stored in the savegame.
 * On load, the list of features and their versions are loaded from the savegame. If the savegame contains a feature which is either unknown, or has too high a version,
 * loading can be either aborted, or the feature can be ignored if the the feature flags in the savegame indicate that it can be ignored. The savegame may also list any additional
 * chunk IDs which are associated with an extended feature, these can be discarded if the feature is discarded.
 * This information is stored in the SLXI chunk, the contents of which has the following format:
 *
 * uint32                               chunk version
 * uint32                               chunk flags
 * uint32                               number of sub chunks/features
 *     For each of N sub chunk/feature:
 *     uint32                           feature flags (SlxiSubChunkFlags)
 *     uint16                           feature version
 *     SLE_STR                          feature name
 *     uint32*                          extra data length [only present iff feature flags & XSCF_EXTRA_DATA_PRESENT]
 *         N bytes                      extra data
 *     uint32*                          chunk ID list count [only present iff feature flags & XSCF_CHUNK_ID_LIST_PRESENT]
 *         N x uint32                   chunk ID list
 */

#include "../stdafx.h"
#include "../debug.h"
#include "saveload.h"
#include "extended_ver_sl.h"
#include "../timetable.h"
#include "../map_func.h"

#include <vector>

#include "../safeguards.h"

uint16 _sl_xv_feature_versions[XSLFI_SIZE];                 ///< array of all known feature types and their current versions
bool _sl_is_ext_version;                                    ///< is this an extended savegame version, with more info in the SLXI chunk?
bool _sl_is_faked_ext;                                      ///< is this a faked extended savegame version, with no SLXI chunk?
std::vector<uint32> _sl_xv_discardable_chunk_ids;           ///< list of chunks IDs which we can discard if no chunk loader exists

static const uint32 _sl_xv_slxi_chunk_version = 0;          ///< current version os SLXI chunk

const SlxiSubChunkInfo _sl_xv_sub_chunk_infos[] = {
<<<<<<< HEAD
	{ XSLFI_TRACE_RESTRICT,         XSCF_NULL,                9,   9, "tracerestrict",             NULL, NULL, "TRRM,TRRP,TRRS" },
	{ XSLFI_TRACE_RESTRICT_OWNER,   XSCF_NULL,                1,   1, "tracerestrict_owner",       NULL, NULL, NULL        },
	{ XSLFI_TRACE_RESTRICT_ORDRCND, XSCF_NULL,                1,   1, "tracerestrict_order_cond",  NULL, NULL, NULL        },
	{ XSLFI_PROG_SIGS,              XSCF_NULL,                1,   1, "programmable_signals",      NULL, NULL, "SPRG"      },
	{ XSLFI_ADJACENT_CROSSINGS,     XSCF_NULL,                1,   1, "adjacent_crossings",        NULL, NULL, NULL        },
	{ XSLFI_SAFER_CROSSINGS,        XSCF_NULL,                1,   1, "safer_crossings",           NULL, NULL, NULL        },
	{ XSLFI_DEPARTURE_BOARDS,       XSCF_IGNORABLE_UNKNOWN,   1,   1, "departure_boards",          NULL, NULL, NULL        },
	{ XSLFI_TIMETABLES_START_TICKS, XSCF_NULL,                2,   2, "timetable_start_ticks",     NULL, NULL, NULL        },
	{ XSLFI_TOWN_CARGO_ADJ,         XSCF_IGNORABLE_UNKNOWN,   2,   2, "town_cargo_adj",            NULL, NULL, NULL        },
	{ XSLFI_SIG_TUNNEL_BRIDGE,      XSCF_NULL,                7,   7, "signal_tunnel_bridge",      NULL, NULL, "XBSS"      },
	{ XSLFI_IMPROVED_BREAKDOWNS,    XSCF_NULL,                6,   6, "improved_breakdowns",       NULL, NULL, NULL        },
	{ XSLFI_TT_WAIT_IN_DEPOT,       XSCF_NULL,                1,   1, "tt_wait_in_depot",          NULL, NULL, NULL        },
	{ XSLFI_AUTO_TIMETABLE,         XSCF_NULL,                4,   4, "auto_timetables",           NULL, NULL, NULL        },
	{ XSLFI_VEHICLE_REPAIR_COST,    XSCF_NULL,                2,   2, "vehicle_repair_cost",       NULL, NULL, NULL        },
	{ XSLFI_ENH_VIEWPORT_PLANS,     XSCF_IGNORABLE_ALL,       2,   2, "enh_viewport_plans",        NULL, NULL, "PLAN"      },
	{ XSLFI_INFRA_SHARING,          XSCF_NULL,                2,   2, "infra_sharing",             NULL, NULL, "CPDP"      },
	{ XSLFI_VARIABLE_DAY_LENGTH,    XSCF_NULL,                2,   2, "variable_day_length",       NULL, NULL, NULL        },
	{ XSLFI_ORDER_OCCUPANCY,        XSCF_NULL,                2,   2, "order_occupancy",           NULL, NULL, NULL        },
	{ XSLFI_MORE_COND_ORDERS,       XSCF_NULL,                1,   1, "more_cond_orders",          NULL, NULL, NULL        },
	{ XSLFI_EXTRA_LARGE_MAP,        XSCF_NULL,                0,   1, "extra_large_map",           NULL, NULL, NULL        },
	{ XSLFI_REVERSE_AT_WAYPOINT,    XSCF_NULL,                1,   1, "reverse_at_waypoint",       NULL, NULL, NULL        },
	{ XSLFI_VEH_LIFETIME_PROFIT,    XSCF_NULL,                1,   1, "veh_lifetime_profit",       NULL, NULL, NULL        },
	{ XSLFI_LINKGRAPH_DAY_SCALE,    XSCF_NULL,                1,   1, "linkgraph_day_scale",       NULL, NULL, NULL        },
	{ XSLFI_TEMPLATE_REPLACEMENT,   XSCF_NULL,                4,   4, "template_replacement",      NULL, NULL, "TRPL,TMPL" },
	{ XSLFI_MORE_RAIL_TYPES,        XSCF_NULL,                0,   1, "more_rail_types",           NULL, NULL, NULL        },
	{ XSLFI_CARGO_TYPE_ORDERS,      XSCF_NULL,                3,   3, "cargo_type_orders",         NULL, NULL, "ORDX,VEOX" },
	{ XSLFI_EXTENDED_GAMELOG,       XSCF_NULL,                1,   1, "extended_gamelog",          NULL, NULL, NULL        },
	{ XSLFI_STATION_CATCHMENT_INC,  XSCF_NULL,                1,   1, "station_catchment_inc",     NULL, NULL, NULL        },
	{ XSLFI_CUSTOM_BRIDGE_HEADS,    XSCF_NULL,                2,   2, "custom_bridge_heads",       NULL, NULL, NULL        },
	{ XSLFI_CHUNNEL,                XSCF_NULL,                1,   1, "chunnel",                   NULL, NULL, "TUNN"      },
	{ XSLFI_SCHEDULED_DISPATCH,     XSCF_NULL,                1,   1, "scheduled_dispatch",        NULL, NULL, NULL        },
	{ XSLFI_MORE_TOWN_GROWTH_RATES, XSCF_NULL,                1,   1, "more_town_growth_rates",    NULL, NULL, NULL        },
	{ XSLFI_MULTIPLE_DOCKS,         XSCF_NULL,                1,   1, "multiple_docks",            NULL, NULL, "DOCK"      },
	{ XSLFI_TIMETABLE_EXTRA,        XSCF_NULL,                5,   5, "timetable_extra",           NULL, NULL, "ORDX"      },
	{ XSLFI_TRAIN_FLAGS_EXTRA,      XSCF_NULL,                1,   1, "train_flags_extra",         NULL, NULL, NULL        },
	{ XSLFI_TRAIN_THROUGH_LOAD,     XSCF_NULL,                2,   2, "train_through_load",        NULL, NULL, NULL        },
	{ XSLFI_ORDER_EXTRA_DATA,       XSCF_NULL,                1,   1, "order_extra_data",          NULL, NULL, NULL        },
	{ XSLFI_WHOLE_MAP_CHUNK,        XSCF_NULL,                2,   2, "whole_map_chunk",           NULL, NULL, "WMAP"      },
	{ XSLFI_ST_LAST_VEH_TYPE,       XSCF_NULL,                1,   1, "station_last_veh_type",     NULL, NULL, NULL        },
	{ XSLFI_SELL_AT_DEPOT_ORDER,    XSCF_NULL,                1,   1, "sell_at_depot_order",       NULL, NULL, NULL        },
=======
	{ XSLFI_ENH_VIEWPORT_PLANS,     XSCF_IGNORABLE_ALL,       3,   3, "enh_viewport_plans",        NULL, NULL, "PLAN"      },
>>>>>>> 98da7019
	{ XSLFI_NULL, XSCF_NULL, 0, 0, NULL, NULL, NULL, NULL },// This is the end marker
};

/**
 * Extended save/load feature test
 *
 * First performs a tradional check on the provided @p savegame_version against @p savegame_version_from and @p savegame_version_to.
 * Then, if the feature set in the constructor is not XSLFI_NULL, also check than the feature version is inclusively bounded by @p min_version and @p max_version,
 * and return the combination of the two tests using the operator defined in the constructor.
 * Otherwise just returns the result of the savegame version test
 */
bool SlXvFeatureTest::IsFeaturePresent(uint16 savegame_version, uint16 savegame_version_from, uint16 savegame_version_to) const
{
	bool savegame_version_ok = savegame_version >= savegame_version_from && savegame_version <= savegame_version_to;

	if (this->functor) return (*this->functor)(savegame_version, savegame_version_ok);

	if (this->feature == XSLFI_NULL) return savegame_version_ok;

	bool feature_ok = SlXvIsFeaturePresent(this->feature, this->min_version, this->max_version);

	switch (op) {
		case XSLFTO_OR:
			return savegame_version_ok || feature_ok;

		case XSLFTO_AND:
			return savegame_version_ok && feature_ok;

		default:
			NOT_REACHED();
			return false;
	}
}

/**
 * Returns true if @p feature is present and has a version inclusively bounded by @p min_version and @p max_version
 */
bool SlXvIsFeaturePresent(SlXvFeatureIndex feature, uint16 min_version, uint16 max_version)
{
	assert(feature < XSLFI_SIZE);
	return _sl_xv_feature_versions[feature] >= min_version && _sl_xv_feature_versions[feature] <= max_version;
}

/**
 * Returns true if @p feature is present and has a version inclusively bounded by @p min_version and @p max_version
 */
const char *SlXvGetFeatureName(SlXvFeatureIndex feature)
{
	const SlxiSubChunkInfo *info = _sl_xv_sub_chunk_infos;
	for (; info->index != XSLFI_NULL; ++info) {
		if (info->index == feature) {
			return info->name;
		}
	}
	return "(unknown feature)";
}

/**
 * Resets all extended feature versions to 0
 */
void SlXvResetState()
{
	_sl_is_ext_version = false;
	_sl_is_faked_ext = false;
	_sl_xv_discardable_chunk_ids.clear();
	memset(_sl_xv_feature_versions, 0, sizeof(_sl_xv_feature_versions));
}

/**
 * Resets all extended feature versions to their currently enabled versions, i.e. versions suitable for saving
 */
void SlXvSetCurrentState()
{
	SlXvResetState();
	_sl_is_ext_version = true;

	const SlxiSubChunkInfo *info = _sl_xv_sub_chunk_infos;
	for (; info->index != XSLFI_NULL; ++info) {
		_sl_xv_feature_versions[info->index] = info->save_version;
	}
	if (MapSizeX() > 8192 || MapSizeY() > 8192) {
		_sl_xv_feature_versions[XSLFI_EXTRA_LARGE_MAP] = 1;
	}
}

/**
 * Check for "special" savegame versions (i.e. known patchpacks) and set correct savegame version, settings, etc.
 */
void SlXvCheckSpecialSavegameVersions()
{
	// Checks for special savegame versions go here
	extern uint16 _sl_version;

	if (_sl_version == 2000) {
		DEBUG(sl, 1, "Loading a trace restrict patch savegame version %d as version 194", _sl_version);
		_sl_version = 194;
		_sl_is_faked_ext = true;
		_sl_xv_feature_versions[XSLFI_TRACE_RESTRICT] = 1;
	}
	if (_sl_version == 2001) {
		DEBUG(sl, 1, "Loading a trace restrict patch savegame version %d as version 195", _sl_version);
		_sl_version = 195;
		_sl_is_faked_ext = true;
		_sl_xv_feature_versions[XSLFI_TRACE_RESTRICT] = 6;
	}
	if (_sl_version == 2002) {
		DEBUG(sl, 1, "Loading a trace restrict patch savegame version %d as version 196", _sl_version);
		_sl_version = 196;
		_sl_is_faked_ext = true;
		_sl_xv_feature_versions[XSLFI_TRACE_RESTRICT] = 6;
	}

	if (_sl_version == 220) { /* SL_SPRING_2013_v2_0_102 */
		DEBUG(sl, 1, "Loading a SpringPP 2013 v2.0.102 savegame version %d as version 187", _sl_version);

		_sl_version = 187;
		_sl_is_faked_ext = true;
		_sl_xv_feature_versions[XSLFI_SPRINGPP] = 1;
	} else if (_sl_version == 221) { /* SL_SPRING_2013_v2_1_108 */
		DEBUG(sl, 1, "Loading a SpringPP 2013 v2.1.108 savegame version %d as version 188", _sl_version);

		_sl_version = 188;
		_sl_is_faked_ext = true;
		_sl_xv_feature_versions[XSLFI_SPRINGPP] = 2;
	} else if (_sl_version == 222) { /* SL_SPRING_2013_v2_1_147 */
		DEBUG(sl, 1, "Loading a SpringPP 2013 v2.1.147 savegame version %d as version 194", _sl_version);

		_sl_version = 194;
		_sl_is_faked_ext = true;
		_sl_xv_feature_versions[XSLFI_SPRINGPP] = 4; // Note that this break in numbering is deliberate
	} else if (_sl_version == 223) { /* SL_SPRING_2013_v2_3_XXX */
		DEBUG(sl, 1, "Loading a SpringPP 2013 v2.3.xxx savegame version %d as version 194", _sl_version);

		_sl_version = 194;
		_sl_is_faked_ext = true;
		_sl_xv_feature_versions[XSLFI_SPRINGPP] = 3; // Note that this break in numbering is deliberate
	} else if (_sl_version == 224) { /* SL_SPRING_2013_v2_3_b3 */
		DEBUG(sl, 1, "Loading a SpringPP 2013 v2.3.b3 savegame version %d as version 194", _sl_version);

		_sl_version = 194;
		_sl_is_faked_ext = true;
		_sl_xv_feature_versions[XSLFI_SPRINGPP] = 5;
	} else if (_sl_version == 225) { /* SL_SPRING_2013_v2_3_b4 */
		DEBUG(sl, 1, "Loading a SpringPP 2013 v2.3.b4 savegame version %d as version 194", _sl_version);

		_sl_version = 194;
		_sl_is_faked_ext = true;
		_sl_xv_feature_versions[XSLFI_SPRINGPP] = 6;
	} else if (_sl_version == 226) { /* SL_SPRING_2013_v2_3_b5 */
		DEBUG(sl, 1, "Loading a SpringPP 2013 v2.3.b5 savegame version %d as version 195", _sl_version);

		_sl_version = 195;
		_sl_is_faked_ext = true;
		_sl_xv_feature_versions[XSLFI_SPRINGPP] = 7;
	} else if (_sl_version == 227) { /* SL_SPRING_2013_v2_4 */
		DEBUG(sl, 1, "Loading a SpringPP 2013 v2.4 savegame version %d as version 195", _sl_version);

		_sl_version = 195;
		_sl_is_faked_ext = true;
		_sl_xv_feature_versions[XSLFI_SPRINGPP] = 8;
	}

	if (_sl_xv_feature_versions[XSLFI_SPRINGPP]) {
		_sl_xv_feature_versions[XSLFI_RIFF_HEADER_60_BIT] = 1;
		_sl_xv_feature_versions[XSLFI_HEIGHT_8_BIT] = 1;
		_sl_xv_feature_versions[XSLFI_MIGHT_USE_PAX_SIGNALS] = 1;
		_sl_xv_feature_versions[XSLFI_TRAFFIC_LIGHTS] = 1;
		_sl_xv_feature_versions[XSLFI_RAIL_AGEING] = 1;

		_sl_xv_feature_versions[XSLFI_TIMETABLES_START_TICKS] = 1;
		_sl_xv_feature_versions[XSLFI_VEHICLE_REPAIR_COST] = 1;
		_sl_xv_feature_versions[XSLFI_IMPROVED_BREAKDOWNS] = 1;
		_sl_xv_feature_versions[XSLFI_INFRA_SHARING] = 1;
		_sl_xv_feature_versions[XSLFI_AUTO_TIMETABLE] = 1;
		_sl_xv_feature_versions[XSLFI_MORE_COND_ORDERS] = 1;
		_sl_xv_feature_versions[XSLFI_SIG_TUNNEL_BRIDGE] = 1;

		_sl_xv_discardable_chunk_ids.push_back('SNOW');
	}
}

/**
 * Return true if this chunk has been marked as discardable
 */
bool SlXvIsChunkDiscardable(uint32 id)
{
	for(size_t i = 0; i < _sl_xv_discardable_chunk_ids.size(); i++) {
		if (_sl_xv_discardable_chunk_ids[i] == id) {
			return true;
		}
	}
	return false;
}

/**
 * Writes a chunk ID list string to the savegame, returns the number of chunks written
 * In dry run mode, only returns the number of chunk which would have been written
 */
static uint32 WriteChunkIdList(const char *chunk_list, bool dry_run)
{
	unsigned int chunk_count = 0;  // number of chunks output
	unsigned int id_offset = 0;    // how far are we into the ID
	for (; *chunk_list != 0; chunk_list++) {
		if (id_offset == 4) {
			assert(*chunk_list == ',');
			id_offset = 0;
		} else {
			if (!dry_run) {
				SlWriteByte(*chunk_list);
			}
			if (id_offset == 3) {
				chunk_count++;
			}
			id_offset++;
		}
	}
	assert(id_offset == 4);
	return chunk_count;
}

static void Save_SLXI()
{
	SlXvSetCurrentState();

	static const SaveLoad _xlsi_sub_chunk_desc[] = {
		SLE_STR(SlxiSubChunkInfo, name,           SLE_STR, 0),
		SLE_END()
	};

	// calculate lengths
	uint32 item_count = 0;
	uint32 length = 12;
	std::vector<uint32> extra_data_lengths;
	std::vector<uint32> chunk_counts;
	extra_data_lengths.resize(XSLFI_SIZE);
	chunk_counts.resize(XSLFI_SIZE);
	const SlxiSubChunkInfo *info = _sl_xv_sub_chunk_infos;
	for (; info->index != XSLFI_NULL; ++info) {
		if (_sl_xv_feature_versions[info->index] > 0) {
			item_count++;
			length += 6;
			length += SlCalcObjLength(info, _xlsi_sub_chunk_desc);
			if (info->save_proc) {
				uint32 extra_data_length = info->save_proc(info, true);
				if (extra_data_length) {
					extra_data_lengths[info->index] = extra_data_length;
					length += 4 + extra_data_length;
				}
			}
			if (info->chunk_list) {
				uint32 chunk_count = WriteChunkIdList(info->chunk_list, true);
				if (chunk_count) {
					chunk_counts[info->index] = chunk_count;
					length += 4 * (1 + chunk_count);
				}
			}
		}
	}

	// write header
	SlSetLength(length);
	SlWriteUint32(_sl_xv_slxi_chunk_version);               // chunk version
	SlWriteUint32(0);                                       // flags
	SlWriteUint32(item_count);                              // item count

	// write data
	info = _sl_xv_sub_chunk_infos;
	for (; info->index != XSLFI_NULL; ++info) {
		uint16 save_version = _sl_xv_feature_versions[info->index];
		if (save_version > 0) {
			SlxiSubChunkFlags flags = info->flags;
			assert(!(flags & (XSCF_EXTRA_DATA_PRESENT | XSCF_CHUNK_ID_LIST_PRESENT)));
			uint32 extra_data_length = extra_data_lengths[info->index];
			uint32 chunk_count = chunk_counts[info->index];
			if (extra_data_length > 0) flags |= XSCF_EXTRA_DATA_PRESENT;
			if (chunk_count > 0) flags |= XSCF_CHUNK_ID_LIST_PRESENT;
			SlWriteUint32(flags);
			SlWriteUint16(save_version);
			SlObject(const_cast<SlxiSubChunkInfo *>(info), _xlsi_sub_chunk_desc);

			if (extra_data_length > 0) {
				SlWriteUint32(extra_data_length);
				size_t written = SlGetBytesWritten();
				info->save_proc(info, false);
				assert(SlGetBytesWritten() == written + extra_data_length);
			}
			if (chunk_count > 0) {
				SlWriteUint32(chunk_count);
				size_t written = SlGetBytesWritten();
				WriteChunkIdList(info->chunk_list, false);
				assert(SlGetBytesWritten() == written + (chunk_count * 4));
			}
		}
	}
}

static void Load_SLXI()
{
	if (_sl_is_faked_ext || !_sl_is_ext_version) {
		SlErrorCorrupt("SXLI chunk is unexpectedly present");
	}

	SlXvResetState();
	_sl_is_ext_version = true;

	uint32 version = SlReadUint32();
	if (version > _sl_xv_slxi_chunk_version) SlErrorCorruptFmt("SLXI chunk: version: %u is too new (expected max: %u)", version, _sl_xv_slxi_chunk_version);

	uint32 chunk_flags = SlReadUint32();
	// flags are not in use yet, reserve for future expansion
	if (chunk_flags != 0) SlErrorCorruptFmt("SLXI chunk: unknown chunk header flags: 0x%X", chunk_flags);

	char name_buffer[256];
	const SaveLoadGlobVarList xlsi_sub_chunk_name_desc[] = {
		SLEG_STR(name_buffer, SLE_STRB),
		SLEG_END()
	};

	uint32 item_count = SlReadUint32();
	for (uint32 i = 0; i < item_count; i++) {
		SlxiSubChunkFlags flags = static_cast<SlxiSubChunkFlags>(SlReadUint32());
		uint16 version = SlReadUint16();
		SlGlobList(xlsi_sub_chunk_name_desc);

		// linearly scan through feature list until found name match
		bool found = false;
		const SlxiSubChunkInfo *info = _sl_xv_sub_chunk_infos;
		for (; info->index != XSLFI_NULL; ++info) {
			if (strcmp(name_buffer, info->name) == 0) {
				found = true;
				break;
			}
		}

		bool discard_chunks = false;
		if (found) {
			if (version > info->max_version) {
				if (flags & XSCF_IGNORABLE_VERSION) {
					// version too large but carry on regardless
					discard_chunks = true;
					if (flags & XSCF_EXTRA_DATA_PRESENT) {
						SlSkipBytes(SlReadUint32()); // skip extra data field
					}
					DEBUG(sl, 1, "SLXI chunk: too large version for feature: '%s', version: %d, max version: %d, ignoring", name_buffer, version, info->max_version);
				} else {
					SlErrorCorruptFmt("SLXI chunk: too large version for feature: '%s', version: %d, max version: %d", name_buffer, version, info->max_version);
				}
			} else {
				// success path :)

				_sl_xv_feature_versions[info->index] = version;
				if (flags & XSCF_EXTRA_DATA_PRESENT) {
					uint32 extra_data_size = SlReadUint32();
					if (extra_data_size) {
						if (info->load_proc) {
							size_t read = SlGetBytesRead();
							info->load_proc(info, extra_data_size);
							if (SlGetBytesRead() != read + extra_data_size) {
								SlErrorCorruptFmt("SLXI chunk: feature: %s, version: %d, extra data length mismatch", name_buffer, version);
							}
						} else {
							SlErrorCorruptFmt("SLXI chunk: feature: %s, version: %d, unexpectedly includes extra data", name_buffer, version);
						}
					}
				}

				DEBUG(sl, 1, "SLXI chunk: found known feature: '%s', version: %d, max version: %d", name_buffer, version, info->max_version);
			}
		} else {
			if (flags & XSCF_IGNORABLE_UNKNOWN) {
				// not found but carry on regardless
				discard_chunks = true;
				if (flags & XSCF_EXTRA_DATA_PRESENT) {
					SlSkipBytes(SlReadUint32()); // skip extra data field
				}
				DEBUG(sl, 1, "SLXI chunk: unknown feature: '%s', version: %d, ignoring", name_buffer, version);
			} else {
				SlErrorCorruptFmt("SLXI chunk: unknown feature: %s, version: %d", name_buffer, version);
			}
		}

		// at this point the extra data field should have been consumed
		// handle chunk ID list field
		if (flags & XSCF_CHUNK_ID_LIST_PRESENT) {
			uint32 chunk_count = SlReadUint32();
			for (uint32 j = 0; j < chunk_count; j++) {
				uint32 chunk_id = SlReadUint32();
				if (discard_chunks) {
					_sl_xv_discardable_chunk_ids.push_back(chunk_id);
					DEBUG(sl, 2, "SLXI chunk: unknown feature: '%s', discarding chunk: %c%c%c%c", name_buffer, chunk_id >> 24, chunk_id >> 16, chunk_id >> 8, chunk_id);
				}
			}
		}
	}
}

extern const ChunkHandler _version_ext_chunk_handlers[] = {
	{ 'SLXI', Save_SLXI, Load_SLXI, NULL, Load_SLXI, CH_RIFF | CH_LAST},
};<|MERGE_RESOLUTION|>--- conflicted
+++ resolved
@@ -47,7 +47,6 @@
 static const uint32 _sl_xv_slxi_chunk_version = 0;          ///< current version os SLXI chunk
 
 const SlxiSubChunkInfo _sl_xv_sub_chunk_infos[] = {
-<<<<<<< HEAD
 	{ XSLFI_TRACE_RESTRICT,         XSCF_NULL,                9,   9, "tracerestrict",             NULL, NULL, "TRRM,TRRP,TRRS" },
 	{ XSLFI_TRACE_RESTRICT_OWNER,   XSCF_NULL,                1,   1, "tracerestrict_owner",       NULL, NULL, NULL        },
 	{ XSLFI_TRACE_RESTRICT_ORDRCND, XSCF_NULL,                1,   1, "tracerestrict_order_cond",  NULL, NULL, NULL        },
@@ -62,7 +61,7 @@
 	{ XSLFI_TT_WAIT_IN_DEPOT,       XSCF_NULL,                1,   1, "tt_wait_in_depot",          NULL, NULL, NULL        },
 	{ XSLFI_AUTO_TIMETABLE,         XSCF_NULL,                4,   4, "auto_timetables",           NULL, NULL, NULL        },
 	{ XSLFI_VEHICLE_REPAIR_COST,    XSCF_NULL,                2,   2, "vehicle_repair_cost",       NULL, NULL, NULL        },
-	{ XSLFI_ENH_VIEWPORT_PLANS,     XSCF_IGNORABLE_ALL,       2,   2, "enh_viewport_plans",        NULL, NULL, "PLAN"      },
+	{ XSLFI_ENH_VIEWPORT_PLANS,     XSCF_IGNORABLE_ALL,       3,   3, "enh_viewport_plans",        NULL, NULL, "PLAN"      },
 	{ XSLFI_INFRA_SHARING,          XSCF_NULL,                2,   2, "infra_sharing",             NULL, NULL, "CPDP"      },
 	{ XSLFI_VARIABLE_DAY_LENGTH,    XSCF_NULL,                2,   2, "variable_day_length",       NULL, NULL, NULL        },
 	{ XSLFI_ORDER_OCCUPANCY,        XSCF_NULL,                2,   2, "order_occupancy",           NULL, NULL, NULL        },
@@ -88,9 +87,6 @@
 	{ XSLFI_WHOLE_MAP_CHUNK,        XSCF_NULL,                2,   2, "whole_map_chunk",           NULL, NULL, "WMAP"      },
 	{ XSLFI_ST_LAST_VEH_TYPE,       XSCF_NULL,                1,   1, "station_last_veh_type",     NULL, NULL, NULL        },
 	{ XSLFI_SELL_AT_DEPOT_ORDER,    XSCF_NULL,                1,   1, "sell_at_depot_order",       NULL, NULL, NULL        },
-=======
-	{ XSLFI_ENH_VIEWPORT_PLANS,     XSCF_IGNORABLE_ALL,       3,   3, "enh_viewport_plans",        NULL, NULL, "PLAN"      },
->>>>>>> 98da7019
 	{ XSLFI_NULL, XSCF_NULL, 0, 0, NULL, NULL, NULL, NULL },// This is the end marker
 };
 
