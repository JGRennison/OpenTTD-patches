/* $Id$ */

/*
 * This file is part of OpenTTD.
 * OpenTTD is free software; you can redistribute it and/or modify it under the terms of the GNU General Public License as published by the Free Software Foundation, version 2.
 * OpenTTD is distributed in the hope that it will be useful, but WITHOUT ANY WARRANTY; without even the implied warranty of MERCHANTABILITY or FITNESS FOR A PARTICULAR PURPOSE.
 * See the GNU General Public License for more details. You should have received a copy of the GNU General Public License along with OpenTTD. If not, see <http://www.gnu.org/licenses/>.
 */

/** @file extended_ver_sl.cpp Functions related to handling save/load extended version info.
 *
 * Known extended features are stored in _sl_xv_feature_versions, features which are currently enabled/in use and their versions are stored in the savegame.
 * On load, the list of features and their versions are loaded from the savegame. If the savegame contains a feature which is either unknown, or has too high a version,
 * loading can be either aborted, or the feature can be ignored if the the feature flags in the savegame indicate that it can be ignored. The savegame may also list any additional
 * chunk IDs which are associated with an extended feature, these can be discarded if the feature is discarded.
 * This information is stored in the SLXI chunk, the contents of which has the following format:
 *
 * uint32                               chunk version
 * uint32                               chunk flags
 * uint32                               number of sub chunks/features
 *     For each of N sub chunk/feature:
 *     uint32                           feature flags (SlxiSubChunkFlags)
 *     uint16                           feature version
 *     SLE_STR                          feature name
 *     uint32*                          extra data length [only present iff feature flags & XSCF_EXTRA_DATA_PRESENT]
 *         N bytes                      extra data
 *     uint32*                          chunk ID list count [only present iff feature flags & XSCF_CHUNK_ID_LIST_PRESENT]
 *         N x uint32                   chunk ID list
 */

#include "../stdafx.h"
#include "../debug.h"
#include "saveload.h"
#include "extended_ver_sl.h"
#include "../timetable.h"
#include "../map_func.h"

#include <vector>

#include "../safeguards.h"

uint16 _sl_xv_feature_versions[XSLFI_SIZE];                 ///< array of all known feature types and their current versions
bool _sl_is_ext_version;                                    ///< is this an extended savegame version, with more info in the SLXI chunk?
bool _sl_is_faked_ext;                                      ///< is this a faked extended savegame version, with no SLXI chunk?
std::vector<uint32> _sl_xv_discardable_chunk_ids;           ///< list of chunks IDs which we can discard if no chunk loader exists

static const uint32 _sl_xv_slxi_chunk_version = 0;          ///< current version os SLXI chunk

const SlxiSubChunkInfo _sl_xv_sub_chunk_infos[] = {
<<<<<<< HEAD
	{ XSLFI_TRACE_RESTRICT,         XSCF_NULL,                8,   8, "tracerestrict",             NULL, NULL, "TRRM,TRRP,TRRS" },
	{ XSLFI_TRACE_RESTRICT_OWNER,   XSCF_NULL,                1,   1, "tracerestrict_owner",       NULL, NULL, NULL        },
	{ XSLFI_PROG_SIGS,              XSCF_NULL,                1,   1, "programmable_signals",      NULL, NULL, "SPRG"      },
	{ XSLFI_ADJACENT_CROSSINGS,     XSCF_NULL,                1,   1, "adjacent_crossings",        NULL, NULL, NULL        },
	{ XSLFI_SAFER_CROSSINGS,        XSCF_NULL,                1,   1, "safer_crossings",           NULL, NULL, NULL        },
	{ XSLFI_DEPARTURE_BOARDS,       XSCF_IGNORABLE_UNKNOWN,   1,   1, "departure_boards",          NULL, NULL, NULL        },
	{ XSLFI_TIMETABLES_START_TICKS, XSCF_NULL,                2,   2, "timetable_start_ticks",     NULL, NULL, NULL        },
	{ XSLFI_TOWN_CARGO_ADJ,         XSCF_IGNORABLE_UNKNOWN,   2,   2, "town_cargo_adj",            NULL, NULL, NULL        },
	{ XSLFI_SIG_TUNNEL_BRIDGE,      XSCF_NULL,                4,   4, "signal_tunnel_bridge",      NULL, NULL, "XBSS"      },
	{ XSLFI_IMPROVED_BREAKDOWNS,    XSCF_NULL,                5,   5, "improved_breakdowns",       NULL, NULL, NULL        },
	{ XSLFI_TT_WAIT_IN_DEPOT,       XSCF_NULL,                1,   1, "tt_wait_in_depot",          NULL, NULL, NULL        },
	{ XSLFI_AUTO_TIMETABLE,         XSCF_NULL,                4,   4, "auto_timetables",           NULL, NULL, NULL        },
	{ XSLFI_VEHICLE_REPAIR_COST,    XSCF_NULL,                2,   2, "vehicle_repair_cost",       NULL, NULL, NULL        },
	{ XSLFI_ENH_VIEWPORT_PLANS,     XSCF_IGNORABLE_ALL,       1,   1, "enh_viewport_plans",        NULL, NULL, "PLAN,PLLN" },
	{ XSLFI_INFRA_SHARING,          XSCF_NULL,                1,   1, "infra_sharing",             NULL, NULL, NULL        },
	{ XSLFI_VARIABLE_DAY_LENGTH,    XSCF_NULL,                1,   1, "variable_day_length",       NULL, NULL, NULL        },
	{ XSLFI_ORDER_OCCUPANCY,        XSCF_NULL,                2,   2, "order_occupancy",           NULL, NULL, NULL        },
	{ XSLFI_MORE_COND_ORDERS,       XSCF_NULL,                1,   1, "more_cond_orders",          NULL, NULL, NULL        },
	{ XSLFI_EXTRA_LARGE_MAP,        XSCF_NULL,                0,   1, "extra_large_map",           NULL, NULL, NULL        },
	{ XSLFI_REVERSE_AT_WAYPOINT,    XSCF_NULL,                1,   1, "reverse_at_waypoint",       NULL, NULL, NULL        },
	{ XSLFI_VEH_LIFETIME_PROFIT,    XSCF_NULL,                1,   1, "veh_lifetime_profit",       NULL, NULL, NULL        },
	{ XSLFI_LINKGRAPH_DAY_SCALE,    XSCF_NULL,                1,   1, "linkgraph_day_scale",       NULL, NULL, NULL        },
	{ XSLFI_TEMPLATE_REPLACEMENT,   XSCF_NULL,                3,   3, "template_replacement",      NULL, NULL, "TRPL,TMPL" },
	{ XSLFI_MORE_RAIL_TYPES,        XSCF_NULL,                1,   1, "more_rail_types",           NULL, NULL, NULL        },
	{ XSLFI_CARGO_TYPE_ORDERS,      XSCF_NULL,                2,   2, "cargo_type_orders",         NULL, NULL, "ORDX,VEOX" },
	{ XSLFI_EXTENDED_GAMELOG,       XSCF_NULL,                1,   1, "extended_gamelog",          NULL, NULL, NULL        },
	{ XSLFI_STATION_CATCHMENT_INC,  XSCF_NULL,                1,   1, "station_catchment_inc",     NULL, NULL, NULL        },
	{ XSLFI_CUSTOM_BRIDGE_HEADS,    XSCF_NULL,                1,   1, "custom_bridge_heads",       NULL, NULL, NULL        },
	{ XSLFI_CHUNNEL,                XSCF_NULL,                1,   1, "chunnel",                   NULL, NULL, "TUNN"      },
	{ XSLFI_SCHEDULED_DISPATCH,     XSCF_NULL,                1,   1, "scheduled_dispatch",        NULL, NULL, NULL        },
	{ XSLFI_MORE_TOWN_GROWTH_RATES, XSCF_NULL,                1,   1, "more_town_growth_rates",    NULL, NULL, NULL        },
	{ XSLFI_MULTIPLE_DOCKS,         XSCF_NULL,                1,   1, "multiple_docks",            NULL, NULL, "DOCK"      },
	{ XSLFI_TIMETABLE_EXTRA,        XSCF_NULL,                1,   1, "timetable_extra",           NULL, NULL, "ORDX"      },
=======
	{ XSLFI_IMPROVED_BREAKDOWNS,    XSCF_NULL,                6,   6, "improved_breakdowns",       NULL, NULL, NULL        },
>>>>>>> 0a80aec6
	{ XSLFI_NULL, XSCF_NULL, 0, 0, NULL, NULL, NULL, NULL },// This is the end marker
};

/**
 * Extended save/load feature test
 *
 * First performs a tradional check on the provided @p savegame_version against @p savegame_version_from and @p savegame_version_to.
 * Then, if the feature set in the constructor is not XSLFI_NULL, also check than the feature version is inclusively bounded by @p min_version and @p max_version,
 * and return the combination of the two tests using the operator defined in the constructor.
 * Otherwise just returns the result of the savegame version test
 */
bool SlXvFeatureTest::IsFeaturePresent(uint16 savegame_version, uint16 savegame_version_from, uint16 savegame_version_to) const
{
	bool savegame_version_ok = savegame_version >= savegame_version_from && savegame_version <= savegame_version_to;

	if (this->feature == XSLFI_NULL) return savegame_version_ok;

	bool feature_ok = SlXvIsFeaturePresent(this->feature, this->min_version, this->max_version);

	switch (op) {
		case XSLFTO_OR:
			return savegame_version_ok || feature_ok;

		case XSLFTO_AND:
			return savegame_version_ok && feature_ok;

		default:
			NOT_REACHED();
			return false;
	}
}

/**
 * Returns true if @p feature is present and has a version inclusively bounded by @p min_version and @p max_version
 */
bool SlXvIsFeaturePresent(SlXvFeatureIndex feature, uint16 min_version, uint16 max_version)
{
	assert(feature < XSLFI_SIZE);
	return _sl_xv_feature_versions[feature] >= min_version && _sl_xv_feature_versions[feature] <= max_version;
}

/**
 * Returns true if @p feature is present and has a version inclusively bounded by @p min_version and @p max_version
 */
const char *SlXvGetFeatureName(SlXvFeatureIndex feature)
{
	const SlxiSubChunkInfo *info = _sl_xv_sub_chunk_infos;
	for (; info->index != XSLFI_NULL; ++info) {
		if (info->index == feature) {
			return info->name;
		}
	}
	return "(unknown feature)";
}

/**
 * Resets all extended feature versions to 0
 */
void SlXvResetState()
{
	_sl_is_ext_version = false;
	_sl_is_faked_ext = false;
	_sl_xv_discardable_chunk_ids.clear();
	memset(_sl_xv_feature_versions, 0, sizeof(_sl_xv_feature_versions));
}

/**
 * Resets all extended feature versions to their currently enabled versions, i.e. versions suitable for saving
 */
void SlXvSetCurrentState()
{
	SlXvResetState();
	_sl_is_ext_version = true;

	const SlxiSubChunkInfo *info = _sl_xv_sub_chunk_infos;
	for (; info->index != XSLFI_NULL; ++info) {
		_sl_xv_feature_versions[info->index] = info->save_version;
	}
	if (MapSizeX() > 8192 || MapSizeY() > 8192) {
		_sl_xv_feature_versions[XSLFI_EXTRA_LARGE_MAP] = 1;
	}
}

/**
 * Check for "special" savegame versions (i.e. known patchpacks) and set correct savegame version, settings, etc.
 */
void SlXvCheckSpecialSavegameVersions()
{
	// Checks for special savegame versions go here
	extern uint16 _sl_version;

	if (_sl_version == 2000) {
		DEBUG(sl, 1, "Loading a trace restrict patch savegame version %d as version 194", _sl_version);
		_sl_version = 194;
		_sl_is_faked_ext = true;
		_sl_xv_feature_versions[XSLFI_TRACE_RESTRICT] = 1;
	}
	if (_sl_version == 2001) {
		DEBUG(sl, 1, "Loading a trace restrict patch savegame version %d as version 195", _sl_version);
		_sl_version = 195;
		_sl_is_faked_ext = true;
		_sl_xv_feature_versions[XSLFI_TRACE_RESTRICT] = 6;
	}
	if (_sl_version == 2002) {
		DEBUG(sl, 1, "Loading a trace restrict patch savegame version %d as version 196", _sl_version);
		_sl_version = 196;
		_sl_is_faked_ext = true;
		_sl_xv_feature_versions[XSLFI_TRACE_RESTRICT] = 6;
	}

	if (_sl_version == 220) { /* SL_SPRING_2013_v2_0_102 */
		DEBUG(sl, 1, "Loading a SpringPP 2013 v2.0.102 savegame version %d as version 187", _sl_version);

		_sl_version = 187;
		_sl_is_faked_ext = true;
		_sl_xv_feature_versions[XSLFI_SPRINGPP] = 1;
	} else if (_sl_version == 221) { /* SL_SPRING_2013_v2_1_108 */
		DEBUG(sl, 1, "Loading a SpringPP 2013 v2.1.108 savegame version %d as version 188", _sl_version);

		_sl_version = 188;
		_sl_is_faked_ext = true;
		_sl_xv_feature_versions[XSLFI_SPRINGPP] = 2;
	} else if (_sl_version == 222) { /* SL_SPRING_2013_v2_1_147 */
		DEBUG(sl, 1, "Loading a SpringPP 2013 v2.1.147 savegame version %d as version 194", _sl_version);

		_sl_version = 194;
		_sl_is_faked_ext = true;
		_sl_xv_feature_versions[XSLFI_SPRINGPP] = 4; // Note that this break in numbering is deliberate
	} else if (_sl_version == 223) { /* SL_SPRING_2013_v2_3_XXX */
		DEBUG(sl, 1, "Loading a SpringPP 2013 v2.3.xxx savegame version %d as version 194", _sl_version);

		_sl_version = 194;
		_sl_is_faked_ext = true;
		_sl_xv_feature_versions[XSLFI_SPRINGPP] = 3; // Note that this break in numbering is deliberate
	} else if (_sl_version == 224) { /* SL_SPRING_2013_v2_3_b3 */
		DEBUG(sl, 1, "Loading a SpringPP 2013 v2.3.b3 savegame version %d as version 194", _sl_version);

		_sl_version = 194;
		_sl_is_faked_ext = true;
		_sl_xv_feature_versions[XSLFI_SPRINGPP] = 5;
	} else if (_sl_version == 225) { /* SL_SPRING_2013_v2_3_b4 */
		DEBUG(sl, 1, "Loading a SpringPP 2013 v2.3.b4 savegame version %d as version 194", _sl_version);

		_sl_version = 194;
		_sl_is_faked_ext = true;
		_sl_xv_feature_versions[XSLFI_SPRINGPP] = 6;
	} else if (_sl_version == 226) { /* SL_SPRING_2013_v2_3_b5 */
		DEBUG(sl, 1, "Loading a SpringPP 2013 v2.3.b5 savegame version %d as version 195", _sl_version);

		_sl_version = 195;
		_sl_is_faked_ext = true;
		_sl_xv_feature_versions[XSLFI_SPRINGPP] = 7;
	} else if (_sl_version == 227) { /* SL_SPRING_2013_v2_4 */
		DEBUG(sl, 1, "Loading a SpringPP 2013 v2.4 savegame version %d as version 195", _sl_version);

		_sl_version = 195;
		_sl_is_faked_ext = true;
		_sl_xv_feature_versions[XSLFI_SPRINGPP] = 8;
	}

	if (_sl_xv_feature_versions[XSLFI_SPRINGPP]) {
		_sl_xv_feature_versions[XSLFI_RIFF_HEADER_60_BIT] = 1;
		_sl_xv_feature_versions[XSLFI_HEIGHT_8_BIT] = 1;
		_sl_xv_feature_versions[XSLFI_MIGHT_USE_PAX_SIGNALS] = 1;
		_sl_xv_feature_versions[XSLFI_TRAFFIC_LIGHTS] = 1;
		_sl_xv_feature_versions[XSLFI_RAIL_AGEING] = 1;

		_sl_xv_feature_versions[XSLFI_TIMETABLES_START_TICKS] = 1;
		_sl_xv_feature_versions[XSLFI_VEHICLE_REPAIR_COST] = 1;
		_sl_xv_feature_versions[XSLFI_IMPROVED_BREAKDOWNS] = 1;
		_sl_xv_feature_versions[XSLFI_INFRA_SHARING] = 1;
		_sl_xv_feature_versions[XSLFI_AUTO_TIMETABLE] = 1;
		_sl_xv_feature_versions[XSLFI_MORE_COND_ORDERS] = 1;
		_sl_xv_feature_versions[XSLFI_SIG_TUNNEL_BRIDGE] = 1;

		_sl_xv_discardable_chunk_ids.push_back('SNOW');
	}
}

/**
 * Return true if this chunk has been marked as discardable
 */
bool SlXvIsChunkDiscardable(uint32 id)
{
	for(size_t i = 0; i < _sl_xv_discardable_chunk_ids.size(); i++) {
		if (_sl_xv_discardable_chunk_ids[i] == id) {
			return true;
		}
	}
	return false;
}

/**
 * Writes a chunk ID list string to the savegame, returns the number of chunks written
 * In dry run mode, only returns the number of chunk which would have been written
 */
static uint32 WriteChunkIdList(const char *chunk_list, bool dry_run)
{
	unsigned int chunk_count = 0;  // number of chunks output
	unsigned int id_offset = 0;    // how far are we into the ID
	for (; *chunk_list != 0; chunk_list++) {
		if (id_offset == 4) {
			assert(*chunk_list == ',');
			id_offset = 0;
		} else {
			if (!dry_run) {
				SlWriteByte(*chunk_list);
			}
			if (id_offset == 3) {
				chunk_count++;
			}
			id_offset++;
		}
	}
	assert(id_offset == 4);
	return chunk_count;
}

static void Save_SLXI()
{
	SlXvSetCurrentState();

	static const SaveLoad _xlsi_sub_chunk_desc[] = {
		SLE_STR(SlxiSubChunkInfo, name,           SLE_STR, 0),
		SLE_END()
	};

	// calculate lengths
	uint32 item_count = 0;
	uint32 length = 12;
	std::vector<uint32> extra_data_lengths;
	std::vector<uint32> chunk_counts;
	extra_data_lengths.resize(XSLFI_SIZE);
	chunk_counts.resize(XSLFI_SIZE);
	const SlxiSubChunkInfo *info = _sl_xv_sub_chunk_infos;
	for (; info->index != XSLFI_NULL; ++info) {
		if (_sl_xv_feature_versions[info->index] > 0) {
			item_count++;
			length += 6;
			length += SlCalcObjLength(info, _xlsi_sub_chunk_desc);
			if (info->save_proc) {
				uint32 extra_data_length = info->save_proc(info, true);
				if (extra_data_length) {
					extra_data_lengths[info->index] = extra_data_length;
					length += 4 + extra_data_length;
				}
			}
			if (info->chunk_list) {
				uint32 chunk_count = WriteChunkIdList(info->chunk_list, true);
				if (chunk_count) {
					chunk_counts[info->index] = chunk_count;
					length += 4 * (1 + chunk_count);
				}
			}
		}
	}

	// write header
	SlSetLength(length);
	SlWriteUint32(_sl_xv_slxi_chunk_version);               // chunk version
	SlWriteUint32(0);                                       // flags
	SlWriteUint32(item_count);                              // item count

	// write data
	info = _sl_xv_sub_chunk_infos;
	for (; info->index != XSLFI_NULL; ++info) {
		uint16 save_version = _sl_xv_feature_versions[info->index];
		if (save_version > 0) {
			SlxiSubChunkFlags flags = info->flags;
			assert(!(flags & (XSCF_EXTRA_DATA_PRESENT | XSCF_CHUNK_ID_LIST_PRESENT)));
			uint32 extra_data_length = extra_data_lengths[info->index];
			uint32 chunk_count = chunk_counts[info->index];
			if (extra_data_length > 0) flags |= XSCF_EXTRA_DATA_PRESENT;
			if (chunk_count > 0) flags |= XSCF_CHUNK_ID_LIST_PRESENT;
			SlWriteUint32(flags);
			SlWriteUint16(save_version);
			SlObject(const_cast<SlxiSubChunkInfo *>(info), _xlsi_sub_chunk_desc);

			if (extra_data_length > 0) {
				SlWriteUint32(extra_data_length);
				size_t written = SlGetBytesWritten();
				info->save_proc(info, false);
				assert(SlGetBytesWritten() == written + extra_data_length);
			}
			if (chunk_count > 0) {
				SlWriteUint32(chunk_count);
				size_t written = SlGetBytesWritten();
				WriteChunkIdList(info->chunk_list, false);
				assert(SlGetBytesWritten() == written + (chunk_count * 4));
			}
		}
	}
}

static void Load_SLXI()
{
	if (_sl_is_faked_ext || !_sl_is_ext_version) {
		SlErrorCorrupt("SXLI chunk is unexpectedly present");
	}

	SlXvResetState();
	_sl_is_ext_version = true;

	uint32 version = SlReadUint32();
	if (version > _sl_xv_slxi_chunk_version) SlErrorCorruptFmt("SLXI chunk: version: %u is too new (expected max: %u)", version, _sl_xv_slxi_chunk_version);

	uint32 chunk_flags = SlReadUint32();
	// flags are not in use yet, reserve for future expansion
	if (chunk_flags != 0) SlErrorCorruptFmt("SLXI chunk: unknown chunk header flags: 0x%X", chunk_flags);

	char name_buffer[256];
	const SaveLoadGlobVarList xlsi_sub_chunk_name_desc[] = {
		SLEG_STR(name_buffer, SLE_STRB),
		SLEG_END()
	};

	uint32 item_count = SlReadUint32();
	for (uint32 i = 0; i < item_count; i++) {
		SlxiSubChunkFlags flags = static_cast<SlxiSubChunkFlags>(SlReadUint32());
		uint16 version = SlReadUint16();
		SlGlobList(xlsi_sub_chunk_name_desc);

		// linearly scan through feature list until found name match
		bool found = false;
		const SlxiSubChunkInfo *info = _sl_xv_sub_chunk_infos;
		for (; info->index != XSLFI_NULL; ++info) {
			if (strcmp(name_buffer, info->name) == 0) {
				found = true;
				break;
			}
		}

		bool discard_chunks = false;
		if (found) {
			if (version > info->max_version) {
				if (flags & XSCF_IGNORABLE_VERSION) {
					// version too large but carry on regardless
					discard_chunks = true;
					if (flags & XSCF_EXTRA_DATA_PRESENT) {
						SlSkipBytes(SlReadUint32()); // skip extra data field
					}
					DEBUG(sl, 1, "SLXI chunk: too large version for feature: '%s', version: %d, max version: %d, ignoring", name_buffer, version, info->max_version);
				} else {
					SlErrorCorruptFmt("SLXI chunk: too large version for feature: '%s', version: %d, max version: %d", name_buffer, version, info->max_version);
				}
			} else {
				// success path :)

				_sl_xv_feature_versions[info->index] = version;
				if (flags & XSCF_EXTRA_DATA_PRESENT) {
					uint32 extra_data_size = SlReadUint32();
					if (extra_data_size) {
						if (info->load_proc) {
							size_t read = SlGetBytesRead();
							info->load_proc(info, extra_data_size);
							if (SlGetBytesRead() != read + extra_data_size) {
								SlErrorCorruptFmt("SLXI chunk: feature: %s, version: %d, extra data length mismatch", name_buffer, version);
							}
						} else {
							SlErrorCorruptFmt("SLXI chunk: feature: %s, version: %d, unexpectedly includes extra data", name_buffer, version);
						}
					}
				}

				DEBUG(sl, 1, "SLXI chunk: found known feature: '%s', version: %d, max version: %d", name_buffer, version, info->max_version);
			}
		} else {
			if (flags & XSCF_IGNORABLE_UNKNOWN) {
				// not found but carry on regardless
				discard_chunks = true;
				if (flags & XSCF_EXTRA_DATA_PRESENT) {
					SlSkipBytes(SlReadUint32()); // skip extra data field
				}
				DEBUG(sl, 1, "SLXI chunk: unknown feature: '%s', version: %d, ignoring", name_buffer, version);
			} else {
				SlErrorCorruptFmt("SLXI chunk: unknown feature: %s, version: %d", name_buffer, version);
			}
		}

		// at this point the extra data field should have been consumed
		// handle chunk ID list field
		if (flags & XSCF_CHUNK_ID_LIST_PRESENT) {
			uint32 chunk_count = SlReadUint32();
			for (uint32 j = 0; j < chunk_count; j++) {
				uint32 chunk_id = SlReadUint32();
				if (discard_chunks) {
					_sl_xv_discardable_chunk_ids.push_back(chunk_id);
					DEBUG(sl, 2, "SLXI chunk: unknown feature: '%s', discarding chunk: %c%c%c%c", name_buffer, chunk_id >> 24, chunk_id >> 16, chunk_id >> 8, chunk_id);
				}
			}
		}
	}
}

extern const ChunkHandler _version_ext_chunk_handlers[] = {
	{ 'SLXI', Save_SLXI, Load_SLXI, NULL, Load_SLXI, CH_RIFF | CH_LAST},
};<|MERGE_RESOLUTION|>--- conflicted
+++ resolved
@@ -47,7 +47,6 @@
 static const uint32 _sl_xv_slxi_chunk_version = 0;          ///< current version os SLXI chunk
 
 const SlxiSubChunkInfo _sl_xv_sub_chunk_infos[] = {
-<<<<<<< HEAD
 	{ XSLFI_TRACE_RESTRICT,         XSCF_NULL,                8,   8, "tracerestrict",             NULL, NULL, "TRRM,TRRP,TRRS" },
 	{ XSLFI_TRACE_RESTRICT_OWNER,   XSCF_NULL,                1,   1, "tracerestrict_owner",       NULL, NULL, NULL        },
 	{ XSLFI_PROG_SIGS,              XSCF_NULL,                1,   1, "programmable_signals",      NULL, NULL, "SPRG"      },
@@ -57,7 +56,7 @@
 	{ XSLFI_TIMETABLES_START_TICKS, XSCF_NULL,                2,   2, "timetable_start_ticks",     NULL, NULL, NULL        },
 	{ XSLFI_TOWN_CARGO_ADJ,         XSCF_IGNORABLE_UNKNOWN,   2,   2, "town_cargo_adj",            NULL, NULL, NULL        },
 	{ XSLFI_SIG_TUNNEL_BRIDGE,      XSCF_NULL,                4,   4, "signal_tunnel_bridge",      NULL, NULL, "XBSS"      },
-	{ XSLFI_IMPROVED_BREAKDOWNS,    XSCF_NULL,                5,   5, "improved_breakdowns",       NULL, NULL, NULL        },
+	{ XSLFI_IMPROVED_BREAKDOWNS,    XSCF_NULL,                6,   6, "improved_breakdowns",       NULL, NULL, NULL        },
 	{ XSLFI_TT_WAIT_IN_DEPOT,       XSCF_NULL,                1,   1, "tt_wait_in_depot",          NULL, NULL, NULL        },
 	{ XSLFI_AUTO_TIMETABLE,         XSCF_NULL,                4,   4, "auto_timetables",           NULL, NULL, NULL        },
 	{ XSLFI_VEHICLE_REPAIR_COST,    XSCF_NULL,                2,   2, "vehicle_repair_cost",       NULL, NULL, NULL        },
@@ -81,9 +80,6 @@
 	{ XSLFI_MORE_TOWN_GROWTH_RATES, XSCF_NULL,                1,   1, "more_town_growth_rates",    NULL, NULL, NULL        },
 	{ XSLFI_MULTIPLE_DOCKS,         XSCF_NULL,                1,   1, "multiple_docks",            NULL, NULL, "DOCK"      },
 	{ XSLFI_TIMETABLE_EXTRA,        XSCF_NULL,                1,   1, "timetable_extra",           NULL, NULL, "ORDX"      },
-=======
-	{ XSLFI_IMPROVED_BREAKDOWNS,    XSCF_NULL,                6,   6, "improved_breakdowns",       NULL, NULL, NULL        },
->>>>>>> 0a80aec6
 	{ XSLFI_NULL, XSCF_NULL, 0, 0, NULL, NULL, NULL, NULL },// This is the end marker
 };
 
