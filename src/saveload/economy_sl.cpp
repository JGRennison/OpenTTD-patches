/* $Id$ */

/*
 * This file is part of OpenTTD.
 * OpenTTD is free software; you can redistribute it and/or modify it under the terms of the GNU General Public License as published by the Free Software Foundation, version 2.
 * OpenTTD is distributed in the hope that it will be useful, but WITHOUT ANY WARRANTY; without even the implied warranty of MERCHANTABILITY or FITNESS FOR A PARTICULAR PURPOSE.
 * See the GNU General Public License for more details. You should have received a copy of the GNU General Public License along with OpenTTD. If not, see <http://www.gnu.org/licenses/>.
 */

/** @file economy_sl.cpp Code handling saving and loading of economy data */

#include "../stdafx.h"
#include "../economy_func.h"
#include "../economy_base.h"

#include "saveload.h"

#include "../safeguards.h"

/** Prices in pre 126 savegames */
static void Load_PRIC()
{
	/* Old games store 49 base prices, very old games store them as int32 */
	int vt = IsSavegameVersionBefore(SLV_65) ? SLE_FILE_I32 : SLE_FILE_I64;
	SlArray(nullptr, 49, vt | SLE_VAR_NULL);
	SlArray(nullptr, 49, SLE_FILE_U16 | SLE_VAR_NULL);
}

/** Cargo payment rates in pre 126 savegames */
static void Load_CAPR()
{
	uint num_cargo = IsSavegameVersionBefore(SLV_55) ? 12 : IsSavegameVersionBefore(SLV_EXTEND_CARGOTYPES) ? 32 : NUM_CARGO;
	int vt = IsSavegameVersionBefore(SLV_65) ? SLE_FILE_I32 : SLE_FILE_I64;
	SlArray(nullptr, num_cargo, vt | SLE_VAR_NULL);
	SlArray(nullptr, num_cargo, SLE_FILE_U16 | SLE_VAR_NULL);
}

static const SaveLoad _economy_desc[] = {
	SLE_CONDNULL(4,                                                                  SL_MIN_VERSION, SLV_65),             // max_loan
	SLE_CONDNULL(8,                                                                 SLV_65, SLV_144), // max_loan
	SLE_CONDVAR(Economy, old_max_loan_unround,          SLE_FILE_I32 | SLE_VAR_I64,  SL_MIN_VERSION, SLV_65),
	SLE_CONDVAR(Economy, old_max_loan_unround,          SLE_INT64,                  SLV_65, SLV_126),
	SLE_CONDVAR(Economy, old_max_loan_unround_fract,    SLE_UINT16,                 SLV_70, SLV_126),
	SLE_CONDVAR(Economy, inflation_prices,              SLE_UINT64,                SLV_126, SL_MAX_VERSION),
	SLE_CONDVAR(Economy, inflation_payment,             SLE_UINT64,                SLV_126, SL_MAX_VERSION),
	    SLE_VAR(Economy, fluct,                         SLE_INT16),
	    SLE_VAR(Economy, interest_rate,                 SLE_UINT8),
	    SLE_VAR(Economy, infl_amount,                   SLE_UINT8),
	    SLE_VAR(Economy, infl_amount_pr,                SLE_UINT8),
	SLE_CONDVAR(Economy, industry_daily_change_counter, SLE_UINT32,                SLV_102, SL_MAX_VERSION),
	    SLE_END()
};

/** Economy variables */
static void Save_ECMY()
{
	SlObject(&_economy, _economy_desc);
}

/** Economy variables */
static void Load_ECMY()
{
	SlObject(&_economy, _economy_desc);
	StartupIndustryDailyChanges(IsSavegameVersionBefore(SLV_102));  // old savegames will need to be initialized
}

static const SaveLoad _cargopayment_desc[] = {
	    SLE_REF(CargoPayment, front,           REF_VEHICLE),
	    SLE_VAR(CargoPayment, route_profit,    SLE_INT64),
	    SLE_VAR(CargoPayment, visual_profit,   SLE_INT64),
	SLE_CONDVAR(CargoPayment, visual_transfer, SLE_INT64, SLV_181, SL_MAX_VERSION),
	    SLE_END()
};

static void Save_CAPY()
{
	CargoPayment *cp;
	FOR_ALL_CARGO_PAYMENTS(cp) {
		SlSetArrayIndex(cp->index);
		SlObject(cp, _cargopayment_desc);
	}
}

static void Load_CAPY()
{
	int index;

	while ((index = SlIterateArray()) != -1) {
		CargoPayment *cp = new (index) CargoPayment();
		SlObject(cp, _cargopayment_desc);
	}
}

static void Ptrs_CAPY()
{
	CargoPayment *cp;
	FOR_ALL_CARGO_PAYMENTS(cp) {
		SlObject(cp, _cargopayment_desc);
	}
}


extern const ChunkHandler _economy_chunk_handlers[] = {
<<<<<<< HEAD
	{ 'CAPY', Save_CAPY,     Load_CAPY,     Ptrs_CAPY, NULL, CH_ARRAY},
	{ 'PRIC', NULL,          Load_PRIC,     NULL,      NULL, CH_RIFF },
	{ 'CAPR', NULL,          Load_CAPR,     NULL,      NULL, CH_RIFF },
	{ 'ECMY', Save_ECMY,     Load_ECMY,     NULL,      NULL, CH_RIFF | CH_LAST},
=======
	{ 'CAPY', Save_CAPY,     Load_CAPY,     Ptrs_CAPY, nullptr, CH_ARRAY},
	{ 'PRIC', nullptr,          Load_PRIC,     nullptr,      nullptr, CH_RIFF | CH_AUTO_LENGTH},
	{ 'CAPR', nullptr,          Load_CAPR,     nullptr,      nullptr, CH_RIFF | CH_AUTO_LENGTH},
	{ 'ECMY', Save_ECMY,     Load_ECMY,     nullptr,      nullptr, CH_RIFF | CH_LAST},
>>>>>>> 7c8e7c6b
};<|MERGE_RESOLUTION|>--- conflicted
+++ resolved
@@ -101,15 +101,8 @@
 
 
 extern const ChunkHandler _economy_chunk_handlers[] = {
-<<<<<<< HEAD
-	{ 'CAPY', Save_CAPY,     Load_CAPY,     Ptrs_CAPY, NULL, CH_ARRAY},
-	{ 'PRIC', NULL,          Load_PRIC,     NULL,      NULL, CH_RIFF },
-	{ 'CAPR', NULL,          Load_CAPR,     NULL,      NULL, CH_RIFF },
-	{ 'ECMY', Save_ECMY,     Load_ECMY,     NULL,      NULL, CH_RIFF | CH_LAST},
-=======
 	{ 'CAPY', Save_CAPY,     Load_CAPY,     Ptrs_CAPY, nullptr, CH_ARRAY},
-	{ 'PRIC', nullptr,          Load_PRIC,     nullptr,      nullptr, CH_RIFF | CH_AUTO_LENGTH},
-	{ 'CAPR', nullptr,          Load_CAPR,     nullptr,      nullptr, CH_RIFF | CH_AUTO_LENGTH},
+	{ 'PRIC', nullptr,          Load_PRIC,     nullptr,      nullptr, CH_RIFF },
+	{ 'CAPR', nullptr,          Load_CAPR,     nullptr,      nullptr, CH_RIFF },
 	{ 'ECMY', Save_ECMY,     Load_ECMY,     nullptr,      nullptr, CH_RIFF | CH_LAST},
->>>>>>> 7c8e7c6b
 };