/*
 * This file is part of OpenTTD.
 * OpenTTD is free software; you can redistribute it and/or modify it under the terms of the GNU General Public License as published by the Free Software Foundation, version 2.
 * OpenTTD is distributed in the hope that it will be useful, but WITHOUT ANY WARRANTY; without even the implied warranty of MERCHANTABILITY or FITNESS FOR A PARTICULAR PURPOSE.
 * See the GNU General Public License for more details. You should have received a copy of the GNU General Public License along with OpenTTD. If not, see <http://www.gnu.org/licenses/>.
 */

/** @file map_sl.cpp Code handling saving and loading of map */

#include "../stdafx.h"
#include "../map_func.h"
#include "../core/bitmath_func.hpp"
#include "../core/endian_func.hpp"
#include "../core/endian_type.hpp"
#include "../fios.h"
#include <array>

#include "saveload.h"
#include "saveload_buffer.h"

#include "../safeguards.h"

static uint32 _map_dim_x;
static uint32 _map_dim_y;

<<<<<<< HEAD
extern bool _sl_maybe_chillpp;

static const SaveLoadGlobVarList _map_dimensions[] = {
=======
static const SaveLoad _map_dimensions[] = {
>>>>>>> f8dd5dd0
	SLEG_CONDVAR(_map_dim_x, SLE_UINT32, SLV_6, SL_MAX_VERSION),
	SLEG_CONDVAR(_map_dim_y, SLE_UINT32, SLV_6, SL_MAX_VERSION),
};

static void Save_MAPS()
{
	_map_dim_x = MapSizeX();
	_map_dim_y = MapSizeY();
	SlGlobList(_map_dimensions);
}

static void Load_MAPS()
{
	SlGlobList(_map_dimensions);
	if (!ValidateMapSize(_map_dim_x, _map_dim_y)) {
		SlErrorCorruptFmt("Invalid map size: %u x %u", _map_dim_x, _map_dim_y);
	}
	AllocateMap(_map_dim_x, _map_dim_y);
}

static void Check_MAPS()
{
	SlGlobList(_map_dimensions);
	_load_check_data.map_size_x = _map_dim_x;
	_load_check_data.map_size_y = _map_dim_y;
}

static const uint MAP_SL_BUF_SIZE = 4096;

static void Load_MAPT()
{
	std::array<byte, MAP_SL_BUF_SIZE> buf;
	TileIndex size = MapSize();

	for (TileIndex i = 0; i != size;) {
		SlArray(buf.data(), MAP_SL_BUF_SIZE, SLE_UINT8);
		for (uint j = 0; j != MAP_SL_BUF_SIZE; j++) _m[i++].type = buf[j];
	}
}

static void Check_MAPH_common()
{
	if (_sl_maybe_chillpp && (SlGetFieldLength() == 0 || SlGetFieldLength() == _map_dim_x * _map_dim_y * 2)) {
		_sl_maybe_chillpp = false;
		extern void SlXvChillPPSpecialSavegameVersions();
		SlXvChillPPSpecialSavegameVersions();
	}
}

static void Check_MAPH()
{
	Check_MAPH_common();
	SlSkipBytes(SlGetFieldLength());
}

static void Load_MAPH()
{
	Check_MAPH_common();
	if (SlXvIsFeaturePresent(XSLFI_CHILLPP)) {
		if (SlGetFieldLength() != 0) {
			_sl_xv_feature_versions[XSLFI_HEIGHT_8_BIT] = 2;
			std::array<uint16, MAP_SL_BUF_SIZE> buf;
			TileIndex size = MapSize();

			for (TileIndex i = 0; i != size;) {
				SlArray(buf.data(), MAP_SL_BUF_SIZE, SLE_UINT16);
				for (uint j = 0; j != MAP_SL_BUF_SIZE; j++) _m[i++].height = buf[j];
			}
		}
		return;
	}

	std::array<byte, MAP_SL_BUF_SIZE> buf;
	TileIndex size = MapSize();

	for (TileIndex i = 0; i != size;) {
		SlArray(buf.data(), MAP_SL_BUF_SIZE, SLE_UINT8);
		for (uint j = 0; j != MAP_SL_BUF_SIZE; j++) _m[i++].height = buf[j];
	}
}

static void Load_MAP1()
{
	std::array<byte, MAP_SL_BUF_SIZE> buf;
	TileIndex size = MapSize();

	for (TileIndex i = 0; i != size;) {
		SlArray(buf.data(), MAP_SL_BUF_SIZE, SLE_UINT8);
		for (uint j = 0; j != MAP_SL_BUF_SIZE; j++) _m[i++].m1 = buf[j];
	}
}

static void Load_MAP2()
{
	std::array<uint16, MAP_SL_BUF_SIZE> buf;
	TileIndex size = MapSize();

	for (TileIndex i = 0; i != size;) {
		SlArray(buf.data(), MAP_SL_BUF_SIZE,
			/* In those versions the m2 was 8 bits */
			IsSavegameVersionBefore(SLV_5) ? SLE_FILE_U8 | SLE_VAR_U16 : SLE_UINT16
		);
		for (uint j = 0; j != MAP_SL_BUF_SIZE; j++) _m[i++].m2 = buf[j];
	}
}

static void Load_MAP3()
{
	std::array<byte, MAP_SL_BUF_SIZE> buf;
	TileIndex size = MapSize();

	for (TileIndex i = 0; i != size;) {
		SlArray(buf.data(), MAP_SL_BUF_SIZE, SLE_UINT8);
		for (uint j = 0; j != MAP_SL_BUF_SIZE; j++) _m[i++].m3 = buf[j];
	}
}

static void Load_MAP4()
{
	std::array<byte, MAP_SL_BUF_SIZE> buf;
	TileIndex size = MapSize();

	for (TileIndex i = 0; i != size;) {
		SlArray(buf.data(), MAP_SL_BUF_SIZE, SLE_UINT8);
		for (uint j = 0; j != MAP_SL_BUF_SIZE; j++) _m[i++].m4 = buf[j];
	}
}

static void Load_MAP5()
{
	std::array<byte, MAP_SL_BUF_SIZE> buf;
	TileIndex size = MapSize();

	for (TileIndex i = 0; i != size;) {
		SlArray(buf.data(), MAP_SL_BUF_SIZE, SLE_UINT8);
		for (uint j = 0; j != MAP_SL_BUF_SIZE; j++) _m[i++].m5 = buf[j];
	}
}

static void Load_MAP6()
{
	std::array<byte, MAP_SL_BUF_SIZE> buf;
	TileIndex size = MapSize();

	if (IsSavegameVersionBefore(SLV_42)) {
		for (TileIndex i = 0; i != size;) {
			/* 1024, otherwise we overflow on 64x64 maps! */
			SlArray(buf.data(), 1024, SLE_UINT8);
			for (uint j = 0; j != 1024; j++) {
				_me[i++].m6 = GB(buf[j], 0, 2);
				_me[i++].m6 = GB(buf[j], 2, 2);
				_me[i++].m6 = GB(buf[j], 4, 2);
				_me[i++].m6 = GB(buf[j], 6, 2);
			}
		}
	} else {
		for (TileIndex i = 0; i != size;) {
			SlArray(buf.data(), MAP_SL_BUF_SIZE, SLE_UINT8);
			for (uint j = 0; j != MAP_SL_BUF_SIZE; j++) _me[i++].m6 = buf[j];
		}
	}
}

static void Load_MAP7()
{
	std::array<byte, MAP_SL_BUF_SIZE> buf;
	TileIndex size = MapSize();

	for (TileIndex i = 0; i != size;) {
		SlArray(buf.data(), MAP_SL_BUF_SIZE, SLE_UINT8);
		for (uint j = 0; j != MAP_SL_BUF_SIZE; j++) _me[i++].m7 = buf[j];
	}
}

static void Load_MAP8()
{
	std::array<uint16, MAP_SL_BUF_SIZE> buf;
	TileIndex size = MapSize();

	for (TileIndex i = 0; i != size;) {
		SlArray(buf.data(), MAP_SL_BUF_SIZE, SLE_UINT16);
		for (uint j = 0; j != MAP_SL_BUF_SIZE; j++) _me[i++].m8 = buf[j];
	}
}

static void Load_WMAP()
{
	static_assert(sizeof(Tile) == 8);
	static_assert(sizeof(TileExtended) == 4);
	assert(_sl_xv_feature_versions[XSLFI_WHOLE_MAP_CHUNK] == 1 || _sl_xv_feature_versions[XSLFI_WHOLE_MAP_CHUNK] == 2);

	ReadBuffer *reader = ReadBuffer::GetCurrent();
	const TileIndex size = MapSize();

#if TTD_ENDIAN == TTD_LITTLE_ENDIAN
	reader->CopyBytes((byte *) _m, size * 8);
#else
	for (TileIndex i = 0; i != size; i++) {
		reader->CheckBytes(8);
		_m[i].type = reader->RawReadByte();
		_m[i].height = reader->RawReadByte();
		uint16 m2 = reader->RawReadByte();
		m2 |= ((uint16) reader->RawReadByte()) << 8;
		_m[i].m2 = m2;
		_m[i].m1 = reader->RawReadByte();
		_m[i].m3 = reader->RawReadByte();
		_m[i].m4 = reader->RawReadByte();
		_m[i].m5 = reader->RawReadByte();
	}
#endif

	if (_sl_xv_feature_versions[XSLFI_WHOLE_MAP_CHUNK] == 1) {
		for (TileIndex i = 0; i != size; i++) {
			reader->CheckBytes(2);
			_me[i].m6 = reader->RawReadByte();
			_me[i].m7 = reader->RawReadByte();
		}
	} else if (_sl_xv_feature_versions[XSLFI_WHOLE_MAP_CHUNK] == 2) {
#if TTD_ENDIAN == TTD_LITTLE_ENDIAN
		reader->CopyBytes((byte *) _me, size * 4);
#else
		for (TileIndex i = 0; i != size; i++) {
			reader->CheckBytes(4);
			_me[i].m6 = reader->RawReadByte();
			_me[i].m7 = reader->RawReadByte();
			uint16 m8 = reader->RawReadByte();
			m8 |= ((uint16) reader->RawReadByte()) << 8;
			_me[i].m8 = m8;
		}
#endif
	} else {
		NOT_REACHED();
	}
}

static void Save_WMAP()
{
	static_assert(sizeof(Tile) == 8);
	static_assert(sizeof(TileExtended) == 4);
	assert(_sl_xv_feature_versions[XSLFI_WHOLE_MAP_CHUNK] == 2);

	MemoryDumper *dumper = MemoryDumper::GetCurrent();
	const TileIndex size = MapSize();
	SlSetLength(size * 12);

#if TTD_ENDIAN == TTD_LITTLE_ENDIAN
	dumper->CopyBytes((byte *) _m, size * 8);
	dumper->CopyBytes((byte *) _me, size * 4);
#else
	for (TileIndex i = 0; i != size; i++) {
		dumper->CheckBytes(8);
		dumper->RawWriteByte(_m[i].type);
		dumper->RawWriteByte(_m[i].height);
		dumper->RawWriteByte(GB(_m[i].m2, 0, 8));
		dumper->RawWriteByte(GB(_m[i].m2, 8, 8));
		dumper->RawWriteByte(_m[i].m1);
		dumper->RawWriteByte(_m[i].m3);
		dumper->RawWriteByte(_m[i].m4);
		dumper->RawWriteByte(_m[i].m5);
	}
	for (TileIndex i = 0; i != size; i++) {
		dumper->CheckBytes(4);
		dumper->RawWriteByte(_me[i].m6);
		dumper->RawWriteByte(_me[i].m7);
		dumper->RawWriteByte(GB(_me[i].m8, 0, 8));
		dumper->RawWriteByte(GB(_me[i].m8, 8, 8));
	}
#endif
}

extern const ChunkHandler _map_chunk_handlers[] = {
	{ 'MAPS', Save_MAPS, Load_MAPS, nullptr, Check_MAPS, CH_RIFF },
	{ 'MAPT', nullptr,      Load_MAPT, nullptr, nullptr,       CH_RIFF },
	{ 'MAPH', nullptr,      Load_MAPH, nullptr, Check_MAPH,    CH_RIFF },
	{ 'MAPO', nullptr,      Load_MAP1, nullptr, nullptr,       CH_RIFF },
	{ 'MAP2', nullptr,      Load_MAP2, nullptr, nullptr,       CH_RIFF },
	{ 'M3LO', nullptr,      Load_MAP3, nullptr, nullptr,       CH_RIFF },
	{ 'M3HI', nullptr,      Load_MAP4, nullptr, nullptr,       CH_RIFF },
	{ 'MAP5', nullptr,      Load_MAP5, nullptr, nullptr,       CH_RIFF },
	{ 'MAPE', nullptr,      Load_MAP6, nullptr, nullptr,       CH_RIFF },
	{ 'MAP7', nullptr,      Load_MAP7, nullptr, nullptr,       CH_RIFF },
	{ 'MAP8', nullptr,      Load_MAP8, nullptr, nullptr,       CH_RIFF },
	{ 'WMAP', Save_WMAP,    Load_WMAP, nullptr, nullptr,       CH_RIFF | CH_LAST },
};<|MERGE_RESOLUTION|>--- conflicted
+++ resolved
@@ -23,13 +23,9 @@
 static uint32 _map_dim_x;
 static uint32 _map_dim_y;
 
-<<<<<<< HEAD
 extern bool _sl_maybe_chillpp;
 
-static const SaveLoadGlobVarList _map_dimensions[] = {
-=======
 static const SaveLoad _map_dimensions[] = {
->>>>>>> f8dd5dd0
 	SLEG_CONDVAR(_map_dim_x, SLE_UINT32, SLV_6, SL_MAX_VERSION),
 	SLEG_CONDVAR(_map_dim_y, SLE_UINT32, SLV_6, SL_MAX_VERSION),
 };
