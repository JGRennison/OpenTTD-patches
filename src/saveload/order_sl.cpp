/* $Id$ */

/*
 * This file is part of OpenTTD.
 * OpenTTD is free software; you can redistribute it and/or modify it under the terms of the GNU General Public License as published by the Free Software Foundation, version 2.
 * OpenTTD is distributed in the hope that it will be useful, but WITHOUT ANY WARRANTY; without even the implied warranty of MERCHANTABILITY or FITNESS FOR A PARTICULAR PURPOSE.
 * See the GNU General Public License for more details. You should have received a copy of the GNU General Public License along with OpenTTD. If not, see <http://www.gnu.org/licenses/>.
 */

/** @file order_sl.cpp Code handling saving and loading of orders */

#include "../stdafx.h"
#include "../order_backup.h"
#include "../settings_type.h"
#include "../network/network.h"

#include "saveload_internal.h"

#include "../safeguards.h"

/**
 * Converts this order from an old savegame's version;
 * it moves all bits to the new location.
 */
void Order::ConvertFromOldSavegame()
{
	uint8 old_flags = this->flags;
	this->flags = 0;

	/* First handle non-stop - use value from savegame if possible, else use value from config file */
	if (_settings_client.gui.sg_new_nonstop || (IsSavegameVersionBefore(SLV_22) && _savegame_type != SGT_TTO && _savegame_type != SGT_TTD && _settings_client.gui.new_nonstop)) {
		/* OFB_NON_STOP */
		this->SetNonStopType((old_flags & 8) ? ONSF_NO_STOP_AT_ANY_STATION : ONSF_NO_STOP_AT_INTERMEDIATE_STATIONS);
	} else {
		this->SetNonStopType((old_flags & 8) ? ONSF_NO_STOP_AT_INTERMEDIATE_STATIONS : ONSF_STOP_EVERYWHERE);
	}

	switch (this->GetType()) {
		/* Only a few types need the other savegame conversions. */
		case OT_GOTO_DEPOT: case OT_GOTO_STATION: case OT_LOADING: break;
		default: return;
	}

	if (this->GetType() != OT_GOTO_DEPOT) {
		/* Then the load flags */
		if ((old_flags & 2) != 0) { // OFB_UNLOAD
			this->SetLoadType(OLFB_NO_LOAD);
		} else if ((old_flags & 4) == 0) { // !OFB_FULL_LOAD
			this->SetLoadType(OLF_LOAD_IF_POSSIBLE);
		} else {
			/* old OTTD versions stored full_load_any in config file - assume it was enabled when loading */
			this->SetLoadType(_settings_client.gui.sg_full_load_any || IsSavegameVersionBefore(SLV_22) ? OLF_FULL_LOAD_ANY : OLFB_FULL_LOAD);
		}

		if (this->IsType(OT_GOTO_STATION)) this->SetStopLocation(OSL_PLATFORM_FAR_END);

		/* Finally fix the unload flags */
		if ((old_flags & 1) != 0) { // OFB_TRANSFER
			this->SetUnloadType(OUFB_TRANSFER);
		} else if ((old_flags & 2) != 0) { // OFB_UNLOAD
			this->SetUnloadType(OUFB_UNLOAD);
		} else {
			this->SetUnloadType(OUF_UNLOAD_IF_POSSIBLE);
		}
	} else {
		/* Then the depot action flags */
		this->SetDepotActionType(((old_flags & 6) == 4) ? ODATFB_HALT : ODATF_SERVICE_ONLY);

		/* Finally fix the depot type flags */
		uint t = ((old_flags & 6) == 6) ? ODTFB_SERVICE : ODTF_MANUAL;
		if ((old_flags & 2) != 0) t |= ODTFB_PART_OF_ORDERS;
		this->SetDepotOrderType((OrderDepotTypeFlags)t);
	}
}

/**
 * Unpacks a order from savegames with version 4 and lower
 * @param packed packed order
 * @return unpacked order
 */
static Order UnpackVersion4Order(uint16 packed)
{
	return Order(GB(packed, 8, 8) << 16 | GB(packed, 4, 4) << 8 | GB(packed, 0, 4));
}

/**
 * Unpacks a order from savegames made with TTD(Patch)
 * @param packed packed order
 * @return unpacked order
 */
Order UnpackOldOrder(uint16 packed)
{
	Order order = UnpackVersion4Order(packed);

	/*
	 * Sanity check
	 * TTD stores invalid orders as OT_NOTHING with non-zero flags/station
	 */
	if (order.IsType(OT_NOTHING) && packed != 0) order.MakeDummy();

	return order;
}

const SaveLoad *GetOrderDescription()
{
	static const SaveLoad _order_desc[] = {
		     SLE_VAR(Order, type,           SLE_UINT8),
		     SLE_VAR(Order, flags,          SLE_UINT8),
		SLE_CONDNULL_X(1, 0, SL_MAX_VERSION, SlXvFeatureTest(XSLFTO_AND, XSLFI_SPRINGPP)),
		     SLE_VAR(Order, dest,           SLE_UINT16),
		     SLE_REF(Order, next,           REF_ORDER),
<<<<<<< HEAD
		 SLE_CONDVAR(Order, refit_cargo,    SLE_UINT8,   36, SL_MAX_VERSION),
		SLE_CONDNULL(1,                                  36, 181), // refit_subtype
		SLE_CONDVAR_X(Order, occupancy,     SLE_UINT8,    0, SL_MAX_VERSION, SlXvFeatureTest(XSLFTO_AND, XSLFI_ORDER_OCCUPANCY)),
		SLE_CONDVAR_X(Order, wait_time,     SLE_FILE_U16 | SLE_VAR_U32,  67, SL_MAX_VERSION, SlXvFeatureTest(XSLFTO_AND, XSLFI_TIMETABLE_EXTRA, 0, 5)),
		SLE_CONDVAR_X(Order, wait_time,     SLE_UINT32,                  67, SL_MAX_VERSION, SlXvFeatureTest(XSLFTO_AND, XSLFI_TIMETABLE_EXTRA, 6)),
		SLE_CONDVAR_X(Order, travel_time,   SLE_FILE_U16 | SLE_VAR_U32,  67, SL_MAX_VERSION, SlXvFeatureTest(XSLFTO_AND, XSLFI_TIMETABLE_EXTRA, 0, 5)),
		SLE_CONDVAR_X(Order, travel_time,   SLE_UINT32,                  67, SL_MAX_VERSION, SlXvFeatureTest(XSLFTO_AND, XSLFI_TIMETABLE_EXTRA, 6)),
		 SLE_CONDVAR(Order, max_speed,      SLE_UINT16, 172, SL_MAX_VERSION),
		SLE_CONDVAR_X(Order, jump_counter,  SLE_INT8,     0, SL_MAX_VERSION, SlXvFeatureTest(XSLFTO_AND, XSLFI_MORE_COND_ORDERS)),
=======
		 SLE_CONDVAR(Order, refit_cargo,    SLE_UINT8,   SLV_36, SL_MAX_VERSION),
		SLE_CONDNULL(1,                                  SLV_36, SLV_182), // refit_subtype
		 SLE_CONDVAR(Order, wait_time,      SLE_UINT16,  SLV_67, SL_MAX_VERSION),
		 SLE_CONDVAR(Order, travel_time,    SLE_UINT16,  SLV_67, SL_MAX_VERSION),
		 SLE_CONDVAR(Order, max_speed,      SLE_UINT16, SLV_172, SL_MAX_VERSION),
>>>>>>> 46b5b015

		/* Leftover from the minor savegame version stuff
		 * We will never use those free bytes, but we have to keep this line to allow loading of old savegames */
		SLE_CONDNULL(10,                                  SLV_5,  SLV_36),
		     SLE_END()
	};

	return _order_desc;
}

static void Save_ORDR()
{
	Order *order;

	FOR_ALL_ORDERS(order) {
		SlSetArrayIndex(order->index);
		SlObject(order, GetOrderDescription());
	}
}

static void Load_ORDR()
{
	if (IsSavegameVersionBefore(SLV_5, 2)) {
		/* Version older than 5.2 did not have a ->next pointer. Convert them
		 * (in the old days, the orderlist was 5000 items big) */
		size_t len = SlGetFieldLength();

		if (IsSavegameVersionBefore(SLV_5)) {
			/* Pre-version 5 had another layout for orders
			 * (uint16 instead of uint32) */
			len /= sizeof(uint16);
			uint16 *orders = MallocT<uint16>(len + 1);

			SlArray(orders, len, SLE_UINT16);

			for (size_t i = 0; i < len; ++i) {
				Order *o = new (i) Order();
				o->AssignOrder(UnpackVersion4Order(orders[i]));
			}

			free(orders);
		} else if (IsSavegameVersionBefore(SLV_5, 2)) {
			len /= sizeof(uint32);
			uint32 *orders = MallocT<uint32>(len + 1);

			SlArray(orders, len, SLE_UINT32);

			for (size_t i = 0; i < len; ++i) {
				new (i) Order(orders[i]);
			}

			free(orders);
		}

		/* Update all the next pointer */
		Order *o;
		FOR_ALL_ORDERS(o) {
			/* Delete invalid orders */
			if (o->IsType(OT_NOTHING)) {
				delete o;
				continue;
			}
			/* The orders were built like this:
			 * While the order is valid, set the previous will get its next pointer set */
			Order *prev = Order::GetIfValid(order_index - 1);
			if (prev != NULL) prev->next = o;
		}
	} else {
		int index;

		while ((index = SlIterateArray()) != -1) {
			Order *order = new (index) Order();
			SlObject(order, GetOrderDescription());
			if (IsSavegameVersionBefore(SLV_190)) {
				order->SetTravelTimetabled(order->GetTravelTime() > 0);
				order->SetWaitTimetabled(order->GetWaitTime() > 0);
			} else if (order->IsType(OT_CONDITIONAL) && SlXvIsFeatureMissing(XSLFI_TIMETABLE_EXTRA)) {
				order->SetWaitTimetabled(order->GetWaitTime() > 0);
			}
		}
	}
}

const SaveLoad *GetOrderExtraInfoDescription()
{
	static const SaveLoad _order_extra_info_desc[] = {
		SLE_CONDARR_X(OrderExtraInfo, cargo_type_flags, SLE_UINT8, 32,        0, SL_MAX_VERSION, SlXvFeatureTest(XSLFTO_AND, XSLFI_CARGO_TYPE_ORDERS, 1, 2)),
		SLE_CONDARR_X(OrderExtraInfo, cargo_type_flags, SLE_UINT8, NUM_CARGO, 0, SL_MAX_VERSION, SlXvFeatureTest(XSLFTO_AND, XSLFI_CARGO_TYPE_ORDERS, 3)),
		SLE_CONDVAR_X(OrderExtraInfo, xflags,           SLE_UINT8,            0, SL_MAX_VERSION, SlXvFeatureTest(XSLFTO_AND, XSLFI_TIMETABLE_EXTRA)),
		SLE_CONDVAR_X(OrderExtraInfo, xdata,           SLE_UINT32,            0, SL_MAX_VERSION, SlXvFeatureTest(XSLFTO_AND, XSLFI_ORDER_EXTRA_DATA)),
		SLE_END()
	};

	return _order_extra_info_desc;
}

void Save_ORDX()
{
	Order *order;

	FOR_ALL_ORDERS(order) {
		if (order->extra) {
			SlSetArrayIndex(order->index);
			SlObject(order->extra.get(), GetOrderExtraInfoDescription());
		}
	}
}

void Load_ORDX()
{
	int index;
	while ((index = SlIterateArray()) != -1) {
		Order *order = Order::GetIfValid(index);
		assert(order != NULL);
		order->AllocExtraInfo();
		SlObject(order->extra.get(), GetOrderExtraInfoDescription());
	}
}

static void Ptrs_ORDR()
{
	/* Orders from old savegames have pointers corrected in Load_ORDR */
	if (IsSavegameVersionBefore(SLV_5, 2)) return;

	Order *o;

	FOR_ALL_ORDERS(o) {
		SlObject(o, GetOrderDescription());
	}
}

const SaveLoad *GetOrderListDescription()
{
	static const SaveLoad _orderlist_desc[] = {
		      SLE_REF(OrderList, first,                                    REF_ORDER),
		SLE_CONDVARVEC_X(OrderList, scheduled_dispatch,                    SLE_UINT32, 0, SL_MAX_VERSION, SlXvFeatureTest(XSLFTO_AND, XSLFI_SCHEDULED_DISPATCH)),
		SLE_CONDVAR_X(OrderList, scheduled_dispatch_duration,              SLE_UINT32, 0, SL_MAX_VERSION, SlXvFeatureTest(XSLFTO_AND, XSLFI_SCHEDULED_DISPATCH)),
		SLE_CONDVAR_X(OrderList, scheduled_dispatch_start_date,            SLE_INT32,  0, SL_MAX_VERSION, SlXvFeatureTest(XSLFTO_AND, XSLFI_SCHEDULED_DISPATCH)),
		SLE_CONDVAR_X(OrderList, scheduled_dispatch_start_full_date_fract, SLE_UINT16, 0, SL_MAX_VERSION, SlXvFeatureTest(XSLFTO_AND, XSLFI_SCHEDULED_DISPATCH)),
		SLE_CONDVAR_X(OrderList, scheduled_dispatch_last_dispatch,         SLE_INT32,  0, SL_MAX_VERSION, SlXvFeatureTest(XSLFTO_AND, XSLFI_SCHEDULED_DISPATCH)),
		SLE_CONDVAR_X(OrderList, scheduled_dispatch_max_delay,             SLE_INT32,  0, SL_MAX_VERSION, SlXvFeatureTest(XSLFTO_AND, XSLFI_SCHEDULED_DISPATCH)),
		SLE_END()
	};

	return _orderlist_desc;
}

static void Save_ORDL()
{
	OrderList *list;

	FOR_ALL_ORDER_LISTS(list) {
		SlSetArrayIndex(list->index);
		SlObject(list, GetOrderListDescription());
	}
}

static void Load_ORDL()
{
	int index;

	while ((index = SlIterateArray()) != -1) {
		/* set num_orders to 0 so it's a valid OrderList */
		OrderList *list = new (index) OrderList(0);
		SlObject(list, GetOrderListDescription());
	}

}

void Ptrs_ORDL()
{
	OrderList *list;

	FOR_ALL_ORDER_LISTS(list) {
		SlObject(list, GetOrderListDescription());
		list->ReindexOrderList();
	}
}

const SaveLoad *GetOrderBackupDescription()
{
	static const SaveLoad _order_backup_desc[] = {
		     SLE_VAR(OrderBackup, user,                     SLE_UINT32),
		     SLE_VAR(OrderBackup, tile,                     SLE_UINT32),
		     SLE_VAR(OrderBackup, group,                    SLE_UINT16),
		 SLE_CONDVAR(OrderBackup, service_interval,         SLE_FILE_U32 | SLE_VAR_U16,  SL_MIN_VERSION, SLV_192),
		 SLE_CONDVAR(OrderBackup, service_interval,         SLE_UINT16,                SLV_192, SL_MAX_VERSION),
		     SLE_STR(OrderBackup, name,                     SLE_STR, 0),
		SLE_CONDNULL(2,                                                                  SL_MIN_VERSION, SLV_192), // clone (2 bytes of pointer, i.e. garbage)
		 SLE_CONDREF(OrderBackup, clone,                    REF_VEHICLE,               SLV_192, SL_MAX_VERSION),
		     SLE_VAR(OrderBackup, cur_real_order_index,     SLE_UINT8),
<<<<<<< HEAD
		 SLE_CONDVAR(OrderBackup, cur_implicit_order_index, SLE_UINT8,                 176, SL_MAX_VERSION),
		SLE_CONDVAR_X(OrderBackup, cur_timetable_order_index, SLE_UINT8,                 0, SL_MAX_VERSION, SlXvFeatureTest(XSLFTO_AND, XSLFI_TIMETABLE_EXTRA)),
		 SLE_CONDVAR(OrderBackup, current_order_time,       SLE_UINT32,                176, SL_MAX_VERSION),
		 SLE_CONDVAR(OrderBackup, lateness_counter,         SLE_INT32,                 176, SL_MAX_VERSION),
		 SLE_CONDVAR(OrderBackup, timetable_start,          SLE_INT32,                 176, SL_MAX_VERSION),
		SLE_CONDVAR_X(OrderBackup,timetable_start_subticks, SLE_UINT16,                  0, SL_MAX_VERSION, SlXvFeatureTest(XSLFTO_AND, XSLFI_TIMETABLES_START_TICKS, 2)),
		 SLE_CONDVAR(OrderBackup, vehicle_flags,            SLE_FILE_U8 | SLE_VAR_U16, 176, 179),
		 SLE_CONDVAR(OrderBackup, vehicle_flags,            SLE_UINT16,                180, SL_MAX_VERSION),
=======
		 SLE_CONDVAR(OrderBackup, cur_implicit_order_index, SLE_UINT8,                 SLV_176, SL_MAX_VERSION),
		 SLE_CONDVAR(OrderBackup, current_order_time,       SLE_UINT32,                SLV_176, SL_MAX_VERSION),
		 SLE_CONDVAR(OrderBackup, lateness_counter,         SLE_INT32,                 SLV_176, SL_MAX_VERSION),
		 SLE_CONDVAR(OrderBackup, timetable_start,          SLE_INT32,                 SLV_176, SL_MAX_VERSION),
		 SLE_CONDVAR(OrderBackup, vehicle_flags,            SLE_FILE_U8 | SLE_VAR_U16, SLV_176, SLV_180),
		 SLE_CONDVAR(OrderBackup, vehicle_flags,            SLE_UINT16,                SLV_180, SL_MAX_VERSION),
>>>>>>> 46b5b015
		     SLE_REF(OrderBackup, orders,                   REF_ORDER),
		     SLE_END()
	};

	return _order_backup_desc;
}

static void Save_BKOR()
{
	/* We only save this when we're a network server
	 * as we want this information on our clients. For
	 * normal games this information isn't needed. */
	if (!_networking || !_network_server) return;

	OrderBackup *ob;
	FOR_ALL_ORDER_BACKUPS(ob) {
		SlSetArrayIndex(ob->index);
		SlObject(ob, GetOrderBackupDescription());
	}
}

void Load_BKOR()
{
	int index;

	while ((index = SlIterateArray()) != -1) {
		/* set num_orders to 0 so it's a valid OrderList */
		OrderBackup *ob = new (index) OrderBackup();
		SlObject(ob, GetOrderBackupDescription());
	}
}

static void Ptrs_BKOR()
{
	OrderBackup *ob;
	FOR_ALL_ORDER_BACKUPS(ob) {
		SlObject(ob, GetOrderBackupDescription());
	}
}

extern const ChunkHandler _order_chunk_handlers[] = {
	{ 'BKOR', Save_BKOR, Load_BKOR, Ptrs_BKOR, NULL, CH_ARRAY},
	{ 'ORDR', Save_ORDR, Load_ORDR, Ptrs_ORDR, NULL, CH_ARRAY},
	{ 'ORDL', Save_ORDL, Load_ORDL, Ptrs_ORDL, NULL, CH_ARRAY},
	{ 'ORDX', Save_ORDX, Load_ORDX, NULL,      NULL, CH_SPARSE_ARRAY | CH_LAST},
};<|MERGE_RESOLUTION|>--- conflicted
+++ resolved
@@ -106,26 +106,18 @@
 	static const SaveLoad _order_desc[] = {
 		     SLE_VAR(Order, type,           SLE_UINT8),
 		     SLE_VAR(Order, flags,          SLE_UINT8),
-		SLE_CONDNULL_X(1, 0, SL_MAX_VERSION, SlXvFeatureTest(XSLFTO_AND, XSLFI_SPRINGPP)),
+		SLE_CONDNULL_X(1, SL_MIN_VERSION, SL_MAX_VERSION, SlXvFeatureTest(XSLFTO_AND, XSLFI_SPRINGPP)),
 		     SLE_VAR(Order, dest,           SLE_UINT16),
 		     SLE_REF(Order, next,           REF_ORDER),
-<<<<<<< HEAD
-		 SLE_CONDVAR(Order, refit_cargo,    SLE_UINT8,   36, SL_MAX_VERSION),
-		SLE_CONDNULL(1,                                  36, 181), // refit_subtype
-		SLE_CONDVAR_X(Order, occupancy,     SLE_UINT8,    0, SL_MAX_VERSION, SlXvFeatureTest(XSLFTO_AND, XSLFI_ORDER_OCCUPANCY)),
-		SLE_CONDVAR_X(Order, wait_time,     SLE_FILE_U16 | SLE_VAR_U32,  67, SL_MAX_VERSION, SlXvFeatureTest(XSLFTO_AND, XSLFI_TIMETABLE_EXTRA, 0, 5)),
-		SLE_CONDVAR_X(Order, wait_time,     SLE_UINT32,                  67, SL_MAX_VERSION, SlXvFeatureTest(XSLFTO_AND, XSLFI_TIMETABLE_EXTRA, 6)),
-		SLE_CONDVAR_X(Order, travel_time,   SLE_FILE_U16 | SLE_VAR_U32,  67, SL_MAX_VERSION, SlXvFeatureTest(XSLFTO_AND, XSLFI_TIMETABLE_EXTRA, 0, 5)),
-		SLE_CONDVAR_X(Order, travel_time,   SLE_UINT32,                  67, SL_MAX_VERSION, SlXvFeatureTest(XSLFTO_AND, XSLFI_TIMETABLE_EXTRA, 6)),
-		 SLE_CONDVAR(Order, max_speed,      SLE_UINT16, 172, SL_MAX_VERSION),
-		SLE_CONDVAR_X(Order, jump_counter,  SLE_INT8,     0, SL_MAX_VERSION, SlXvFeatureTest(XSLFTO_AND, XSLFI_MORE_COND_ORDERS)),
-=======
 		 SLE_CONDVAR(Order, refit_cargo,    SLE_UINT8,   SLV_36, SL_MAX_VERSION),
 		SLE_CONDNULL(1,                                  SLV_36, SLV_182), // refit_subtype
-		 SLE_CONDVAR(Order, wait_time,      SLE_UINT16,  SLV_67, SL_MAX_VERSION),
-		 SLE_CONDVAR(Order, travel_time,    SLE_UINT16,  SLV_67, SL_MAX_VERSION),
+		SLE_CONDVAR_X(Order, occupancy,     SLE_UINT8,           SL_MIN_VERSION, SL_MAX_VERSION, SlXvFeatureTest(XSLFTO_AND, XSLFI_ORDER_OCCUPANCY)),
+		SLE_CONDVAR_X(Order, wait_time,     SLE_FILE_U16 | SLE_VAR_U32,  SLV_67, SL_MAX_VERSION, SlXvFeatureTest(XSLFTO_AND, XSLFI_TIMETABLE_EXTRA, 0, 5)),
+		SLE_CONDVAR_X(Order, wait_time,     SLE_UINT32,                  SLV_67, SL_MAX_VERSION, SlXvFeatureTest(XSLFTO_AND, XSLFI_TIMETABLE_EXTRA, 6)),
+		SLE_CONDVAR_X(Order, travel_time,   SLE_FILE_U16 | SLE_VAR_U32,  SLV_67, SL_MAX_VERSION, SlXvFeatureTest(XSLFTO_AND, XSLFI_TIMETABLE_EXTRA, 0, 5)),
+		SLE_CONDVAR_X(Order, travel_time,   SLE_UINT32,                  SLV_67, SL_MAX_VERSION, SlXvFeatureTest(XSLFTO_AND, XSLFI_TIMETABLE_EXTRA, 6)),
 		 SLE_CONDVAR(Order, max_speed,      SLE_UINT16, SLV_172, SL_MAX_VERSION),
->>>>>>> 46b5b015
+		SLE_CONDVAR_X(Order, jump_counter,  SLE_INT8,            SL_MIN_VERSION, SL_MAX_VERSION, SlXvFeatureTest(XSLFTO_AND, XSLFI_MORE_COND_ORDERS)),
 
 		/* Leftover from the minor savegame version stuff
 		 * We will never use those free bytes, but we have to keep this line to allow loading of old savegames */
@@ -212,10 +204,10 @@
 const SaveLoad *GetOrderExtraInfoDescription()
 {
 	static const SaveLoad _order_extra_info_desc[] = {
-		SLE_CONDARR_X(OrderExtraInfo, cargo_type_flags, SLE_UINT8, 32,        0, SL_MAX_VERSION, SlXvFeatureTest(XSLFTO_AND, XSLFI_CARGO_TYPE_ORDERS, 1, 2)),
-		SLE_CONDARR_X(OrderExtraInfo, cargo_type_flags, SLE_UINT8, NUM_CARGO, 0, SL_MAX_VERSION, SlXvFeatureTest(XSLFTO_AND, XSLFI_CARGO_TYPE_ORDERS, 3)),
-		SLE_CONDVAR_X(OrderExtraInfo, xflags,           SLE_UINT8,            0, SL_MAX_VERSION, SlXvFeatureTest(XSLFTO_AND, XSLFI_TIMETABLE_EXTRA)),
-		SLE_CONDVAR_X(OrderExtraInfo, xdata,           SLE_UINT32,            0, SL_MAX_VERSION, SlXvFeatureTest(XSLFTO_AND, XSLFI_ORDER_EXTRA_DATA)),
+		SLE_CONDARR_X(OrderExtraInfo, cargo_type_flags, SLE_UINT8, 32,        SL_MIN_VERSION, SL_MAX_VERSION, SlXvFeatureTest(XSLFTO_AND, XSLFI_CARGO_TYPE_ORDERS, 1, 2)),
+		SLE_CONDARR_X(OrderExtraInfo, cargo_type_flags, SLE_UINT8, NUM_CARGO, SL_MIN_VERSION, SL_MAX_VERSION, SlXvFeatureTest(XSLFTO_AND, XSLFI_CARGO_TYPE_ORDERS, 3)),
+		SLE_CONDVAR_X(OrderExtraInfo, xflags,           SLE_UINT8,            SL_MIN_VERSION, SL_MAX_VERSION, SlXvFeatureTest(XSLFTO_AND, XSLFI_TIMETABLE_EXTRA)),
+		SLE_CONDVAR_X(OrderExtraInfo, xdata,           SLE_UINT32,            SL_MIN_VERSION, SL_MAX_VERSION, SlXvFeatureTest(XSLFTO_AND, XSLFI_ORDER_EXTRA_DATA)),
 		SLE_END()
 	};
 
@@ -261,12 +253,12 @@
 {
 	static const SaveLoad _orderlist_desc[] = {
 		      SLE_REF(OrderList, first,                                    REF_ORDER),
-		SLE_CONDVARVEC_X(OrderList, scheduled_dispatch,                    SLE_UINT32, 0, SL_MAX_VERSION, SlXvFeatureTest(XSLFTO_AND, XSLFI_SCHEDULED_DISPATCH)),
-		SLE_CONDVAR_X(OrderList, scheduled_dispatch_duration,              SLE_UINT32, 0, SL_MAX_VERSION, SlXvFeatureTest(XSLFTO_AND, XSLFI_SCHEDULED_DISPATCH)),
-		SLE_CONDVAR_X(OrderList, scheduled_dispatch_start_date,            SLE_INT32,  0, SL_MAX_VERSION, SlXvFeatureTest(XSLFTO_AND, XSLFI_SCHEDULED_DISPATCH)),
-		SLE_CONDVAR_X(OrderList, scheduled_dispatch_start_full_date_fract, SLE_UINT16, 0, SL_MAX_VERSION, SlXvFeatureTest(XSLFTO_AND, XSLFI_SCHEDULED_DISPATCH)),
-		SLE_CONDVAR_X(OrderList, scheduled_dispatch_last_dispatch,         SLE_INT32,  0, SL_MAX_VERSION, SlXvFeatureTest(XSLFTO_AND, XSLFI_SCHEDULED_DISPATCH)),
-		SLE_CONDVAR_X(OrderList, scheduled_dispatch_max_delay,             SLE_INT32,  0, SL_MAX_VERSION, SlXvFeatureTest(XSLFTO_AND, XSLFI_SCHEDULED_DISPATCH)),
+		SLE_CONDVARVEC_X(OrderList, scheduled_dispatch,                    SLE_UINT32, SL_MIN_VERSION, SL_MAX_VERSION, SlXvFeatureTest(XSLFTO_AND, XSLFI_SCHEDULED_DISPATCH)),
+		SLE_CONDVAR_X(OrderList, scheduled_dispatch_duration,              SLE_UINT32, SL_MIN_VERSION, SL_MAX_VERSION, SlXvFeatureTest(XSLFTO_AND, XSLFI_SCHEDULED_DISPATCH)),
+		SLE_CONDVAR_X(OrderList, scheduled_dispatch_start_date,            SLE_INT32,  SL_MIN_VERSION, SL_MAX_VERSION, SlXvFeatureTest(XSLFTO_AND, XSLFI_SCHEDULED_DISPATCH)),
+		SLE_CONDVAR_X(OrderList, scheduled_dispatch_start_full_date_fract, SLE_UINT16, SL_MIN_VERSION, SL_MAX_VERSION, SlXvFeatureTest(XSLFTO_AND, XSLFI_SCHEDULED_DISPATCH)),
+		SLE_CONDVAR_X(OrderList, scheduled_dispatch_last_dispatch,         SLE_INT32,  SL_MIN_VERSION, SL_MAX_VERSION, SlXvFeatureTest(XSLFTO_AND, XSLFI_SCHEDULED_DISPATCH)),
+		SLE_CONDVAR_X(OrderList, scheduled_dispatch_max_delay,             SLE_INT32,  SL_MIN_VERSION, SL_MAX_VERSION, SlXvFeatureTest(XSLFTO_AND, XSLFI_SCHEDULED_DISPATCH)),
 		SLE_END()
 	};
 
@@ -317,23 +309,14 @@
 		SLE_CONDNULL(2,                                                                  SL_MIN_VERSION, SLV_192), // clone (2 bytes of pointer, i.e. garbage)
 		 SLE_CONDREF(OrderBackup, clone,                    REF_VEHICLE,               SLV_192, SL_MAX_VERSION),
 		     SLE_VAR(OrderBackup, cur_real_order_index,     SLE_UINT8),
-<<<<<<< HEAD
-		 SLE_CONDVAR(OrderBackup, cur_implicit_order_index, SLE_UINT8,                 176, SL_MAX_VERSION),
-		SLE_CONDVAR_X(OrderBackup, cur_timetable_order_index, SLE_UINT8,                 0, SL_MAX_VERSION, SlXvFeatureTest(XSLFTO_AND, XSLFI_TIMETABLE_EXTRA)),
-		 SLE_CONDVAR(OrderBackup, current_order_time,       SLE_UINT32,                176, SL_MAX_VERSION),
-		 SLE_CONDVAR(OrderBackup, lateness_counter,         SLE_INT32,                 176, SL_MAX_VERSION),
-		 SLE_CONDVAR(OrderBackup, timetable_start,          SLE_INT32,                 176, SL_MAX_VERSION),
-		SLE_CONDVAR_X(OrderBackup,timetable_start_subticks, SLE_UINT16,                  0, SL_MAX_VERSION, SlXvFeatureTest(XSLFTO_AND, XSLFI_TIMETABLES_START_TICKS, 2)),
-		 SLE_CONDVAR(OrderBackup, vehicle_flags,            SLE_FILE_U8 | SLE_VAR_U16, 176, 179),
-		 SLE_CONDVAR(OrderBackup, vehicle_flags,            SLE_UINT16,                180, SL_MAX_VERSION),
-=======
 		 SLE_CONDVAR(OrderBackup, cur_implicit_order_index, SLE_UINT8,                 SLV_176, SL_MAX_VERSION),
+		SLE_CONDVAR_X(OrderBackup, cur_timetable_order_index, SLE_UINT8,        SL_MIN_VERSION, SL_MAX_VERSION, SlXvFeatureTest(XSLFTO_AND, XSLFI_TIMETABLE_EXTRA)),
 		 SLE_CONDVAR(OrderBackup, current_order_time,       SLE_UINT32,                SLV_176, SL_MAX_VERSION),
 		 SLE_CONDVAR(OrderBackup, lateness_counter,         SLE_INT32,                 SLV_176, SL_MAX_VERSION),
 		 SLE_CONDVAR(OrderBackup, timetable_start,          SLE_INT32,                 SLV_176, SL_MAX_VERSION),
+		SLE_CONDVAR_X(OrderBackup,timetable_start_subticks, SLE_UINT16,         SL_MIN_VERSION, SL_MAX_VERSION, SlXvFeatureTest(XSLFTO_AND, XSLFI_TIMETABLES_START_TICKS, 2)),
 		 SLE_CONDVAR(OrderBackup, vehicle_flags,            SLE_FILE_U8 | SLE_VAR_U16, SLV_176, SLV_180),
 		 SLE_CONDVAR(OrderBackup, vehicle_flags,            SLE_UINT16,                SLV_180, SL_MAX_VERSION),
->>>>>>> 46b5b015
 		     SLE_REF(OrderBackup, orders,                   REF_ORDER),
 		     SLE_END()
 	};
