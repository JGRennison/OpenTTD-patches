/*
 * This file is part of OpenTTD.
 * OpenTTD is free software; you can redistribute it and/or modify it under the terms of the GNU General Public License as published by the Free Software Foundation, version 2.
 * OpenTTD is distributed in the hope that it will be useful, but WITHOUT ANY WARRANTY; without even the implied warranty of MERCHANTABILITY or FITNESS FOR A PARTICULAR PURPOSE.
 * See the GNU General Public License for more details. You should have received a copy of the GNU General Public License along with OpenTTD. If not, see <http://www.gnu.org/licenses/>.
 */

/** @file order_sl.cpp Code handling saving and loading of orders */

#include "../stdafx.h"

#include "saveload.h"
#include "compat/order_sl_compat.h"

#include "../order_backup.h"
#include "../order_base.h"
#include "../settings_type.h"
#include "../network/network.h"

#include "../safeguards.h"

extern void RegisterOrderPoolItemReference(std::vector<Order> *orders, uint32_t ref);

namespace upstream_sl {

static uint32_t _order_item_ref;

SaveLoadTable GetOrderDescription()
{
	static const SaveLoad _order_desc[] = {
		     SLE_VAR(Order, type,           SLE_UINT8),
		     SLE_VAR(Order, flags,          SLE_FILE_U8 | SLE_VAR_U16),
		     SLE_VAR(Order, dest,           SLE_UINT16),
		    SLEG_VAR("next", _order_item_ref, SLE_UINT32),
		 SLE_CONDVAR(Order, refit_cargo,    SLE_UINT8,   SLV_36, SL_MAX_VERSION),
		 SLE_CONDVAR(Order, wait_time,      SLE_FILE_U16 | SLE_VAR_U32,  SLV_67, SL_MAX_VERSION),
		 SLE_CONDVAR(Order, travel_time,    SLE_FILE_U16 | SLE_VAR_U32,  SLV_67, SL_MAX_VERSION),
		 SLE_CONDVAR(Order, max_speed,      SLE_UINT16, SLV_172, SL_MAX_VERSION),
	};

	return _order_desc;
}

struct ORDRChunkHandler : ChunkHandler {
	ORDRChunkHandler() : ChunkHandler('ORDR', CH_TABLE) {}

	void Save() const override
	{
		NOT_REACHED();
	}

	void Load() const override
	{
		if (IsSavegameVersionBefore(SLV_5, 2)) {
<<<<<<< HEAD
			NOT_REACHED();
=======
			/* Version older than 5.2 did not have a ->next pointer. Convert them
			 * (in the old days, the orderlist was 5000 items big) */
			size_t len = SlGetFieldLength();

			if (IsSavegameVersionBefore(SLV_5)) {
				/* Pre-version 5 had another layout for orders
				 * (uint16_t instead of uint32_t) */
				len /= sizeof(uint16_t);
				std::vector<uint16_t> orders(len);

				SlCopy(&orders[0], len, SLE_UINT16);

				for (size_t i = 0; i < len; ++i) {
					Order *o = new (i) Order();
					o->AssignOrder(UnpackVersion4Order(orders[i]));
				}
			} else if (IsSavegameVersionBefore(SLV_5, 2)) {
				len /= sizeof(uint32_t);
				std::vector<uint32_t> orders(len);

				SlCopy(&orders[0], len, SLE_UINT32);

				for (size_t i = 0; i < len; ++i) {
					new (i) Order(GB(orders[i], 0, 8), GB(orders[i], 8, 8), GB(orders[i], 16, 16));
				}
			}

			/* Update all the next pointer */
			for (Order *o : Order::Iterate()) {
				size_t order_index = o->index.base();
				/* Delete invalid orders */
				if (o->IsType(OT_NOTHING)) {
					delete o;
					continue;
				}
				/* The orders were built like this:
				 * While the order is valid, set the previous will get its next pointer set */
				Order *prev = Order::GetIfValid(order_index - 1);
				if (prev != nullptr) prev->next = o;
			}
>>>>>>> 29294111
		} else {
			const std::vector<SaveLoad> slt = SlCompatTableHeader(GetOrderDescription(), _order_sl_compat);

			int index;

			while ((index = SlIterateArray()) != -1) {
				OrderPoolItem *item = new (index) OrderPoolItem();
				SlObject(&item->order, slt);
				item->next_ref = _order_item_ref;
			}
		}
	}
};

template <typename T>
class SlOrders : public VectorSaveLoadHandler<SlOrders<T>, T, Order> {
public:
	static inline const SaveLoad description[] = {
		SLE_VAR(Order, type,        SLE_UINT8),
		SLE_VAR(Order, flags,       SLE_FILE_U8 | SLE_VAR_U16),
		SLE_VAR(Order, dest,        SLE_UINT16),
		SLE_VAR(Order, refit_cargo, SLE_UINT8),
		SLE_VAR(Order, wait_time,   SLE_FILE_U16 | SLE_VAR_U32),
		SLE_VAR(Order, travel_time, SLE_FILE_U16 | SLE_VAR_U32),
		SLE_VAR(Order, max_speed,   SLE_UINT16),
	};
	static inline const SaveLoadCompatTable compat_description = {};

	std::vector<Order> &GetVector(T *container) const override { return container->orders; }

	void LoadCheck(T *container) const override { this->Load(container); }
};

/* Instantiate SlOrders classes. */
template class SlOrders<OrderList>;
template class SlOrders<OrderBackup>;

SaveLoadTable GetOrderListDescription()
{
	static const SaveLoad _orderlist_desc[] = {
		SLEG_CONDVAR("first",  _order_item_ref,    SLE_UINT32, SL_MIN_VERSION, SLV_ORDERS_OWNED_BY_ORDERLIST),
		SLEG_CONDSTRUCTLIST("orders", SlOrders<OrderList>, SLV_ORDERS_OWNED_BY_ORDERLIST, SL_MAX_VERSION),
	};

	return _orderlist_desc;
}

struct ORDLChunkHandler : ChunkHandler {
	ORDLChunkHandler() : ChunkHandler('ORDL', CH_TABLE) {}

	void Save() const override
	{
		NOT_REACHED();
	}

	void Load() const override
	{
		const std::vector<SaveLoad> slt = SlCompatTableHeader(GetOrderListDescription(), _orderlist_sl_compat);
		const bool old_mode = IsSavegameVersionBefore(SLV_ORDERS_OWNED_BY_ORDERLIST);

		int index;

		while ((index = SlIterateArray()) != -1) {
			/* set num_orders to 0 so it's a valid OrderList */
			OrderList *list = new (OrderListID(index)) OrderList();
			SlObject(list, slt);
			if (old_mode) {
				RegisterOrderPoolItemReference(&list->GetOrderVector(), _order_item_ref);
			}
		}
	}
};

SaveLoadTable GetOrderBackupDescription()
{
	static const SaveLoad _order_backup_desc[] = {
		     SLE_VAR(OrderBackup, user,                     SLE_UINT32),
		     SLE_VAR(OrderBackup, tile,                     SLE_UINT32),
		     SLE_VAR(OrderBackup, group,                    SLE_UINT16),
		 SLE_CONDVAR(OrderBackup, service_interval,         SLE_FILE_U32 | SLE_VAR_U16,  SL_MIN_VERSION, SLV_192),
		 SLE_CONDVAR(OrderBackup, service_interval,         SLE_UINT16,                SLV_192, SL_MAX_VERSION),
		     SLE_STR(OrderBackup, name,                     SLE_STR, 0),
		 SLE_CONDREF(OrderBackup, clone,                    REF_VEHICLE,               SLV_192, SL_MAX_VERSION),
		     SLE_VAR(OrderBackup, cur_real_order_index,     SLE_FILE_U8 | SLE_VAR_U16),
		 SLE_CONDVAR(OrderBackup, cur_implicit_order_index, SLE_FILE_U8 | SLE_VAR_U16, SLV_176, SL_MAX_VERSION),
		 SLE_CONDVAR(OrderBackup, current_order_time,       SLE_UINT32,                SLV_176, SL_MAX_VERSION),
		 SLE_CONDVAR(OrderBackup, lateness_counter,         SLE_INT32,                 SLV_176, SL_MAX_VERSION),
		 SLE_CONDVAR(OrderBackup, timetable_start,          SLE_FILE_I32 | SLE_VAR_I64, SLV_176, SLV_TIMETABLE_START_TICKS_FIX),
		 SLE_CONDVAR(OrderBackup, timetable_start,          SLE_FILE_U64 | SLE_VAR_I64, SLV_TIMETABLE_START_TICKS_FIX, SL_MAX_VERSION),
		 SLE_CONDVAR(OrderBackup, vehicle_flags,            SLE_FILE_U8  | SLE_VAR_U32, SLV_176, SLV_180),
		 SLE_CONDVAR(OrderBackup, vehicle_flags,            SLE_FILE_U16 | SLE_VAR_U32, SLV_180, SL_MAX_VERSION),
		SLEG_CONDVAR("orders",    _order_item_ref,          SLE_UINT32,                 SL_MIN_VERSION, SLV_ORDERS_OWNED_BY_ORDERLIST),
		SLEG_CONDSTRUCTLIST("orders", SlOrders<OrderBackup>, SLV_ORDERS_OWNED_BY_ORDERLIST, SL_MAX_VERSION),
	};

	return _order_backup_desc;
}

struct BKORChunkHandler : ChunkHandler {
	BKORChunkHandler() : ChunkHandler('BKOR', CH_TABLE) {}

	void Save() const override
	{
		NOT_REACHED();
	}

	void Load() const override
	{
		const std::vector<SaveLoad> slt = SlCompatTableHeader(GetOrderBackupDescription(), _order_backup_sl_compat);
		const bool old_mode = IsSavegameVersionBefore(SLV_ORDERS_OWNED_BY_ORDERLIST);

		int index;

		while ((index = SlIterateArray()) != -1) {
			/* set num_orders to 0 so it's a valid OrderList */
			OrderBackup *ob = new (index) OrderBackup();
			SlObject(ob, slt);
			if (ob->cur_real_order_index == 0xFF) ob->cur_real_order_index = INVALID_VEH_ORDER_ID;
			if (ob->cur_implicit_order_index == 0xFF) ob->cur_implicit_order_index = INVALID_VEH_ORDER_ID;
			if (old_mode) {
				RegisterOrderPoolItemReference(&ob->orders, _order_item_ref);
			}
		}
	}

	void FixPointers() const override
	{
		for (OrderBackup *ob : OrderBackup::Iterate()) {
			SlObject(ob, GetOrderBackupDescription());
		}
	}
};

static const BKORChunkHandler BKOR;
static const ORDRChunkHandler ORDR;
static const ORDLChunkHandler ORDL;
static const ChunkHandlerRef order_chunk_handlers[] = {
	BKOR,
	ORDR,
	ORDL,
};

extern const ChunkHandlerTable _order_chunk_handlers(order_chunk_handlers);

}<|MERGE_RESOLUTION|>--- conflicted
+++ resolved
@@ -52,57 +52,14 @@
 	void Load() const override
 	{
 		if (IsSavegameVersionBefore(SLV_5, 2)) {
-<<<<<<< HEAD
 			NOT_REACHED();
-=======
-			/* Version older than 5.2 did not have a ->next pointer. Convert them
-			 * (in the old days, the orderlist was 5000 items big) */
-			size_t len = SlGetFieldLength();
-
-			if (IsSavegameVersionBefore(SLV_5)) {
-				/* Pre-version 5 had another layout for orders
-				 * (uint16_t instead of uint32_t) */
-				len /= sizeof(uint16_t);
-				std::vector<uint16_t> orders(len);
-
-				SlCopy(&orders[0], len, SLE_UINT16);
-
-				for (size_t i = 0; i < len; ++i) {
-					Order *o = new (i) Order();
-					o->AssignOrder(UnpackVersion4Order(orders[i]));
-				}
-			} else if (IsSavegameVersionBefore(SLV_5, 2)) {
-				len /= sizeof(uint32_t);
-				std::vector<uint32_t> orders(len);
-
-				SlCopy(&orders[0], len, SLE_UINT32);
-
-				for (size_t i = 0; i < len; ++i) {
-					new (i) Order(GB(orders[i], 0, 8), GB(orders[i], 8, 8), GB(orders[i], 16, 16));
-				}
-			}
-
-			/* Update all the next pointer */
-			for (Order *o : Order::Iterate()) {
-				size_t order_index = o->index.base();
-				/* Delete invalid orders */
-				if (o->IsType(OT_NOTHING)) {
-					delete o;
-					continue;
-				}
-				/* The orders were built like this:
-				 * While the order is valid, set the previous will get its next pointer set */
-				Order *prev = Order::GetIfValid(order_index - 1);
-				if (prev != nullptr) prev->next = o;
-			}
->>>>>>> 29294111
 		} else {
 			const std::vector<SaveLoad> slt = SlCompatTableHeader(GetOrderDescription(), _order_sl_compat);
 
 			int index;
 
 			while ((index = SlIterateArray()) != -1) {
-				OrderPoolItem *item = new (index) OrderPoolItem();
+				OrderPoolItem *item = new (OrderID(index)) OrderPoolItem();
 				SlObject(&item->order, slt);
 				item->next_ref = _order_item_ref;
 			}
@@ -211,7 +168,7 @@
 
 		while ((index = SlIterateArray()) != -1) {
 			/* set num_orders to 0 so it's a valid OrderList */
-			OrderBackup *ob = new (index) OrderBackup();
+			OrderBackup *ob = new (OrderBackupID(index)) OrderBackup();
 			SlObject(ob, slt);
 			if (ob->cur_real_order_index == 0xFF) ob->cur_real_order_index = INVALID_VEH_ORDER_ID;
 			if (ob->cur_implicit_order_index == 0xFF) ob->cur_implicit_order_index = INVALID_VEH_ORDER_ID;
