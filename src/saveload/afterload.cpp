/* $Id$ */

/*
 * This file is part of OpenTTD.
 * OpenTTD is free software; you can redistribute it and/or modify it under the terms of the GNU General Public License as published by the Free Software Foundation, version 2.
 * OpenTTD is distributed in the hope that it will be useful, but WITHOUT ANY WARRANTY; without even the implied warranty of MERCHANTABILITY or FITNESS FOR A PARTICULAR PURPOSE.
 * See the GNU General Public License for more details. You should have received a copy of the GNU General Public License along with OpenTTD. If not, see <http://www.gnu.org/licenses/>.
 */

/** @file afterload.cpp Code updating data after game load */

#include "../stdafx.h"
#include "../void_map.h"
#include "../signs_base.h"
#include "../depot_base.h"
#include "../tunnel_base.h"
#include "../fios.h"
#include "../gamelog_internal.h"
#include "../network/network.h"
#include "../network/network_func.h"
#include "../gfxinit.h"
#include "../viewport_func.h"
#include "../industry.h"
#include "../clear_map.h"
#include "../vehicle_func.h"
#include "../string_func.h"
#include "../date_func.h"
#include "../roadveh.h"
#include "../train.h"
#include "../station_base.h"
#include "../waypoint_base.h"
#include "../roadstop_base.h"
#include "../dock_base.h"
#include "../tunnelbridge_map.h"
#include "../pathfinder/yapf/yapf_cache.h"
#include "../elrail_func.h"
#include "../signs_func.h"
#include "../aircraft.h"
#include "../object_map.h"
#include "../object_base.h"
#include "../tree_map.h"
#include "../company_func.h"
#include "../road_cmd.h"
#include "../ai/ai.hpp"
#include "../ai/ai_gui.hpp"
#include "../town.h"
#include "../economy_base.h"
#include "../animated_tile_func.h"
#include "../subsidy_base.h"
#include "../subsidy_func.h"
#include "../newgrf.h"
#include "../engine_func.h"
#include "../rail_gui.h"
#include "../core/backup_type.hpp"
#include "../core/mem_func.hpp"
#include "../smallmap_gui.h"
#include "../news_func.h"
#include "../order_backup.h"
#include "../error.h"
#include "../disaster_vehicle.h"
#include "../tracerestrict.h"
#include "../tunnel_map.h"
#include "../bridge_signal_map.h"


#include "saveload_internal.h"

#include <signal.h>
#include <algorithm>

#include "../safeguards.h"

extern Company *DoStartupNewCompany(bool is_ai, CompanyID company = INVALID_COMPANY);

/**
 * Makes a tile canal or water depending on the surroundings.
 *
 * Must only be used for converting old savegames. Use WaterClass now.
 *
 * This as for example docks and shipdepots do not store
 * whether the tile used to be canal or 'normal' water.
 * @param t the tile to change.
 * @param include_invalid_water_class Also consider WATER_CLASS_INVALID, i.e. industry tiles on land
 */
void SetWaterClassDependingOnSurroundings(TileIndex t, bool include_invalid_water_class)
{
	/* If the slope is not flat, we always assume 'land' (if allowed). Also for one-corner-raised-shores.
	 * Note: Wrt. autosloping under industry tiles this is the most fool-proof behaviour. */
	if (!IsTileFlat(t)) {
		if (include_invalid_water_class) {
			SetWaterClass(t, WATER_CLASS_INVALID);
			return;
		} else {
			SlErrorCorrupt("Invalid water class for dry tile");
		}
	}

	/* Mark tile dirty in all cases */
	MarkTileDirtyByTile(t);

	if (TileX(t) == 0 || TileY(t) == 0 || TileX(t) == MapMaxX() - 1 || TileY(t) == MapMaxY() - 1) {
		/* tiles at map borders are always WATER_CLASS_SEA */
		SetWaterClass(t, WATER_CLASS_SEA);
		return;
	}

	bool has_water = false;
	bool has_canal = false;
	bool has_river = false;

	for (DiagDirection dir = DIAGDIR_BEGIN; dir < DIAGDIR_END; dir++) {
		TileIndex neighbour = TileAddByDiagDir(t, dir);
		switch (GetTileType(neighbour)) {
			case MP_WATER:
				/* clear water and shipdepots have already a WaterClass associated */
				if (IsCoast(neighbour)) {
					has_water = true;
				} else if (!IsLock(neighbour)) {
					switch (GetWaterClass(neighbour)) {
						case WATER_CLASS_SEA:   has_water = true; break;
						case WATER_CLASS_CANAL: has_canal = true; break;
						case WATER_CLASS_RIVER: has_river = true; break;
						default: SlErrorCorrupt("Invalid water class for tile");
					}
				}
				break;

			case MP_RAILWAY:
				/* Shore or flooded halftile */
				has_water |= (GetRailGroundType(neighbour) == RAIL_GROUND_WATER);
				break;

			case MP_TREES:
				/* trees on shore */
				has_water |= (GB(_m[neighbour].m2, 4, 2) == TREE_GROUND_SHORE);
				break;

			default: break;
		}
	}

	if (!has_water && !has_canal && !has_river && include_invalid_water_class) {
		SetWaterClass(t, WATER_CLASS_INVALID);
		return;
	}

	if (has_river && !has_canal) {
		SetWaterClass(t, WATER_CLASS_RIVER);
	} else if (has_canal || !has_water) {
		SetWaterClass(t, WATER_CLASS_CANAL);
	} else {
		SetWaterClass(t, WATER_CLASS_SEA);
	}
}

static void ConvertTownOwner()
{
	for (TileIndex tile = 0; tile != MapSize(); tile++) {
		switch (GetTileType(tile)) {
			case MP_ROAD:
				if (GB(_m[tile].m5, 4, 2) == ROAD_TILE_CROSSING && HasBit(_m[tile].m3, 7)) {
					_m[tile].m3 = OWNER_TOWN;
				}
				FALLTHROUGH;

			case MP_TUNNELBRIDGE:
				if (_m[tile].m1 & 0x80) SetTileOwner(tile, OWNER_TOWN);
				break;

			default: break;
		}
	}
}

/* since savegame version 4.1, exclusive transport rights are stored at towns */
static void UpdateExclusiveRights()
{
	Town *t;

	FOR_ALL_TOWNS(t) {
		t->exclusivity = INVALID_COMPANY;
	}

	/* FIXME old exclusive rights status is not being imported (stored in s->blocked_months_obsolete)
	 *   could be implemented this way:
	 * 1.) Go through all stations
	 *     Build an array town_blocked[ town_id ][ company_id ]
	 *     that stores if at least one station in that town is blocked for a company
	 * 2.) Go through that array, if you find a town that is not blocked for
	 *     one company, but for all others, then give him exclusivity.
	 */
}

static const byte convert_currency[] = {
	 0,  1, 12,  8,  3,
	10, 14, 19,  4,  5,
	 9, 11, 13,  6, 17,
	16, 22, 21,  7, 15,
	18,  2, 20,
};

/* since savegame version 4.2 the currencies are arranged differently */
static void UpdateCurrencies()
{
	_settings_game.locale.currency = convert_currency[_settings_game.locale.currency];
}

/* Up to revision 1413 the invisible tiles at the southern border have not been
 * MP_VOID, even though they should have. This is fixed by this function
 */
static void UpdateVoidTiles()
{
	uint i;

	for (i = 0; i < MapMaxY(); ++i) MakeVoid(i * MapSizeX() + MapMaxX());
	for (i = 0; i < MapSizeX(); ++i) MakeVoid(MapSizeX() * MapMaxY() + i);
}

static inline RailType UpdateRailType(RailType rt, RailType min)
{
	return rt >= min ? (RailType)(rt + 1): rt;
}

/**
 * Update the viewport coordinates of all signs.
 */
void UpdateAllVirtCoords()
{
	UpdateAllStationVirtCoords();
	UpdateAllSignVirtCoords();
	UpdateAllTownVirtCoords();
}

/**
 * Initialization of the windows and several kinds of caches.
 * This is not done directly in AfterLoadGame because these
 * functions require that all saveload conversions have been
 * done. As people tend to add savegame conversion stuff after
 * the intialization of the windows and caches quite some bugs
 * had been made.
 * Moving this out of there is both cleaner and less bug-prone.
 */
static void InitializeWindowsAndCaches()
{
	/* Initialize windows */
	ResetWindowSystem();
	SetupColoursAndInitialWindow();

	/* Update coordinates of the signs. */
	UpdateAllVirtCoords();
	ResetViewportAfterLoadGame();

	Company *c;
	FOR_ALL_COMPANIES(c) {
		/* For each company, verify (while loading a scenario) that the inauguration date is the current year and set it
		 * accordingly if it is not the case.  No need to set it on companies that are not been used already,
		 * thus the MIN_YEAR (which is really nothing more than Zero, initialized value) test */
		if (_file_to_saveload.abstract_ftype == FT_SCENARIO && c->inaugurated_year != MIN_YEAR) {
			c->inaugurated_year = _cur_year;
		}
	}

	/* Count number of objects per type */
	Object *o;
	FOR_ALL_OBJECTS(o) {
		Object::IncTypeCount(o->type);
	}

	/* Identify owners of persistent storage arrays */
	Industry *i;
	FOR_ALL_INDUSTRIES(i) {
		if (i->psa != NULL) {
			i->psa->feature = GSF_INDUSTRIES;
			i->psa->tile = i->location.tile;
		}
	}
	Station *s;
	FOR_ALL_STATIONS(s) {
		if (s->airport.psa != NULL) {
			s->airport.psa->feature = GSF_AIRPORTS;
			s->airport.psa->tile = s->airport.tile;
		}
	}
	Town *t;
	FOR_ALL_TOWNS(t) {
		for (std::list<PersistentStorage *>::iterator it = t->psa_list.begin(); it != t->psa_list.end(); ++it) {
			(*it)->feature = GSF_FAKE_TOWNS;
			(*it)->tile = t->xy;
		}
	}

	RecomputePrices();

	GroupStatistics::UpdateAfterLoad();

	Station::RecomputeIndustriesNearForAll();
	RebuildSubsidisedSourceAndDestinationCache();

	/* Towns have a noise controlled number of airports system
	 * So each airport's noise value must be added to the town->noise_reached value
	 * Reset each town's noise_reached value to '0' before. */
	UpdateAirportsNoise();

	CheckTrainsLengths();
	ShowNewGRFError();
	ShowAIDebugWindowIfAIError();

	/* Rebuild the smallmap list of owners. */
	BuildOwnerLegend();
}

#ifdef WITH_SIGACTION
static struct sigaction _prev_segfault;
static struct sigaction _prev_abort;
static struct sigaction _prev_fpe;

static void CDECL HandleSavegameLoadCrash(int signum, siginfo_t *si, void *context);
#else
typedef void (CDECL *SignalHandlerPointer)(int);
static SignalHandlerPointer _prev_segfault = NULL;
static SignalHandlerPointer _prev_abort    = NULL;
static SignalHandlerPointer _prev_fpe      = NULL;

static void CDECL HandleSavegameLoadCrash(int signum);
#endif

/**
 * Replaces signal handlers of SIGSEGV and SIGABRT
 * and stores pointers to original handlers in memory.
 */
static void SetSignalHandlers()
{
#ifdef WITH_SIGACTION
	struct sigaction sa;
	memset(&sa, 0, sizeof(sa));
	sa.sa_flags = SA_SIGINFO | SA_RESTART;
	sigemptyset(&sa.sa_mask);
	sa.sa_sigaction = HandleSavegameLoadCrash;
	sigaction(SIGSEGV, &sa, &_prev_segfault);
	sigaction(SIGABRT, &sa, &_prev_abort);
	sigaction(SIGFPE,  &sa, &_prev_fpe);
#else
	_prev_segfault = signal(SIGSEGV, HandleSavegameLoadCrash);
	_prev_abort    = signal(SIGABRT, HandleSavegameLoadCrash);
	_prev_fpe      = signal(SIGFPE,  HandleSavegameLoadCrash);
#endif
}

/**
 * Resets signal handlers back to original handlers.
 */
static void ResetSignalHandlers()
{
#ifdef WITH_SIGACTION
	sigaction(SIGSEGV, &_prev_segfault, NULL);
	sigaction(SIGABRT, &_prev_abort, NULL);
	sigaction(SIGFPE,  &_prev_fpe, NULL);
#else
	signal(SIGSEGV, _prev_segfault);
	signal(SIGABRT, _prev_abort);
	signal(SIGFPE,  _prev_fpe);
#endif
}

/**
 * Try to find the overridden GRF identifier of the given GRF.
 * @param c the GRF to get the 'previous' version of.
 * @return the GRF identifier or \a c if none could be found.
 */
static const GRFIdentifier *GetOverriddenIdentifier(const GRFConfig *c)
{
	const LoggedAction *la = &_gamelog_action[_gamelog_actions - 1];
	if (la->at != GLAT_LOAD) return &c->ident;

	const LoggedChange *lcend = &la->change[la->changes];
	for (const LoggedChange *lc = la->change; lc != lcend; lc++) {
		if (lc->ct == GLCT_GRFCOMPAT && lc->grfcompat.grfid == c->ident.grfid) return &lc->grfcompat;
	}

	return &c->ident;
}

/** Was the saveload crash because of missing NewGRFs? */
static bool _saveload_crash_with_missing_newgrfs = false;

/**
 * Did loading the savegame cause a crash? If so,
 * were NewGRFs missing?
 * @return when the saveload crashed due to missing NewGRFs.
 */
bool SaveloadCrashWithMissingNewGRFs()
{
	return _saveload_crash_with_missing_newgrfs;
}

/**
 * Signal handler used to give a user a more useful report for crashes during
 * the savegame loading process; especially when there's problems with the
 * NewGRFs that are required by the savegame.
 * @param signum received signal
 */
#ifdef WITH_SIGACTION
static void CDECL HandleSavegameLoadCrash(int signum, siginfo_t *si, void *context)
#else
static void CDECL HandleSavegameLoadCrash(int signum)
#endif
{
	ResetSignalHandlers();

	char buffer[8192];
	char *p = buffer;
	p += seprintf(p, lastof(buffer), "Loading your savegame caused OpenTTD to crash.\n");

	for (const GRFConfig *c = _grfconfig; !_saveload_crash_with_missing_newgrfs && c != NULL; c = c->next) {
		_saveload_crash_with_missing_newgrfs = HasBit(c->flags, GCF_COMPATIBLE) || c->status == GCS_NOT_FOUND;
	}

	if (_saveload_crash_with_missing_newgrfs) {
		p += seprintf(p, lastof(buffer),
			"This is most likely caused by a missing NewGRF or a NewGRF that\n"
			"has been loaded as replacement for a missing NewGRF. OpenTTD\n"
			"cannot easily determine whether a replacement NewGRF is of a newer\n"
			"or older version.\n"
			"It will load a NewGRF with the same GRF ID as the missing NewGRF.\n"
			"This means that if the author makes incompatible NewGRFs with the\n"
			"same GRF ID OpenTTD cannot magically do the right thing. In most\n"
			"cases OpenTTD will load the savegame and not crash, but this is an\n"
			"exception.\n"
			"Please load the savegame with the appropriate NewGRFs installed.\n"
			"The missing/compatible NewGRFs are:\n");

		for (const GRFConfig *c = _grfconfig; c != NULL; c = c->next) {
			if (HasBit(c->flags, GCF_COMPATIBLE)) {
				const GRFIdentifier *replaced = GetOverriddenIdentifier(c);
				char buf[40];
				md5sumToString(buf, lastof(buf), replaced->md5sum);
				p += seprintf(p, lastof(buffer), "NewGRF %08X (checksum %s) not found.\n  Loaded NewGRF \"%s\" with same GRF ID instead.\n", BSWAP32(c->ident.grfid), buf, c->filename);
			}
			if (c->status == GCS_NOT_FOUND) {
				char buf[40];
				md5sumToString(buf, lastof(buf), c->ident.md5sum);
				p += seprintf(p, lastof(buffer), "NewGRF %08X (%s) not found; checksum %s.\n", BSWAP32(c->ident.grfid), c->filename, buf);
			}
		}
	} else {
		p += seprintf(p, lastof(buffer),
			"This is probably caused by a corruption in the savegame.\n"
			"Please file a bug report and attach this savegame.\n");
	}

	ShowInfo(buffer);

#ifdef WITH_SIGACTION
	struct sigaction call;
#else
	SignalHandlerPointer call = NULL;
#endif
	switch (signum) {
		case SIGSEGV: call = _prev_segfault; break;
		case SIGABRT: call = _prev_abort; break;
		case SIGFPE:  call = _prev_fpe; break;
		default: NOT_REACHED();
	}
#ifdef WITH_SIGACTION
	if (call.sa_flags & SA_SIGINFO) {
		if (call.sa_sigaction != NULL) call.sa_sigaction(signum, si, context);
	} else {
		if (call.sa_handler != NULL) call.sa_handler(signum);
	}
#else
	if (call != NULL) call(signum);
#endif

}

/**
 * Tries to change owner of this rail tile to a valid owner. In very old versions it could happen that
 * a rail track had an invalid owner. When conversion isn't possible, track is removed.
 * @param t tile to update
 */
static void FixOwnerOfRailTrack(TileIndex t)
{
	assert(!Company::IsValidID(GetTileOwner(t)) && (IsLevelCrossingTile(t) || IsPlainRailTile(t)));

	/* remove leftover rail piece from crossing (from very old savegames) */
	Train *v = NULL, *w;
	FOR_ALL_TRAINS(w) {
		if (w->tile == t) {
			v = w;
			break;
		}
	}

	if (v != NULL) {
		/* when there is a train on crossing (it could happen in TTD), set owner of crossing to train owner */
		SetTileOwner(t, v->owner);
		return;
	}

	/* try to find any connected rail */
	for (DiagDirection dd = DIAGDIR_BEGIN; dd < DIAGDIR_END; dd++) {
		TileIndex tt = t + TileOffsByDiagDir(dd);
		if (GetTileTrackStatus(t, TRANSPORT_RAIL, 0, dd) != 0 &&
				GetTileTrackStatus(tt, TRANSPORT_RAIL, 0, ReverseDiagDir(dd)) != 0 &&
				Company::IsValidID(GetTileOwner(tt))) {
			SetTileOwner(t, GetTileOwner(tt));
			return;
		}
	}

	if (IsLevelCrossingTile(t)) {
		/* else change the crossing to normal road (road vehicles won't care) */
		MakeRoadNormal(t, GetCrossingRoadBits(t), GetRoadTypes(t), GetTownIndex(t),
			GetRoadOwner(t, ROADTYPE_ROAD), GetRoadOwner(t, ROADTYPE_TRAM));
		return;
	}

	/* if it's not a crossing, make it clean land */
	MakeClear(t, CLEAR_GRASS, 0);
}

/**
 * Fixes inclination of a vehicle. Older OpenTTD versions didn't update the bits correctly.
 * @param v vehicle
 * @param dir vehicle's direction, or # INVALID_DIR if it can be ignored
 * @return inclination bits to set
 */
static uint FixVehicleInclination(Vehicle *v, Direction dir)
{
	/* Compute place where this vehicle entered the tile */
	int entry_x = v->x_pos;
	int entry_y = v->y_pos;
	switch (dir) {
		case DIR_NE: entry_x |= TILE_UNIT_MASK; break;
		case DIR_NW: entry_y |= TILE_UNIT_MASK; break;
		case DIR_SW: entry_x &= ~TILE_UNIT_MASK; break;
		case DIR_SE: entry_y &= ~TILE_UNIT_MASK; break;
		case INVALID_DIR: break;
		default: NOT_REACHED();
	}
	byte entry_z = GetSlopePixelZ(entry_x, entry_y);

	/* Compute middle of the tile. */
	int middle_x = (v->x_pos & ~TILE_UNIT_MASK) + TILE_SIZE / 2;
	int middle_y = (v->y_pos & ~TILE_UNIT_MASK) + TILE_SIZE / 2;
	byte middle_z = GetSlopePixelZ(middle_x, middle_y);

	/* middle_z == entry_z, no height change. */
	if (middle_z == entry_z) return 0;

	/* middle_z < entry_z, we are going downwards. */
	if (middle_z < entry_z) return 1U << GVF_GOINGDOWN_BIT;

	/* middle_z > entry_z, we are going upwards. */
	return 1U << GVF_GOINGUP_BIT;
}

/**
 * Checks for the possibility that a bridge may be on this tile
 * These are in fact all the tile types on which a bridge can be found
 * @param t The tile to analyze
 * @return True if a bridge might have been present prior to savegame 194.
 */
static inline bool MayHaveBridgeAbove(TileIndex t)
{
	return IsTileType(t, MP_CLEAR) || IsTileType(t, MP_RAILWAY) || IsTileType(t, MP_ROAD) ||
			IsTileType(t, MP_WATER) || IsTileType(t, MP_TUNNELBRIDGE) || IsTileType(t, MP_OBJECT);
}

TileIndex GetOtherTunnelBridgeEndOld(TileIndex tile)
{
	DiagDirection dir = GetTunnelBridgeDirection(tile);
	TileIndexDiff delta = TileOffsByDiagDir(dir);
	int z = GetTileZ(tile);

	dir = ReverseDiagDir(dir);
	do {
		tile += delta;
	} while (
		!IsTunnelTile(tile) ||
		GetTunnelBridgeDirection(tile) != dir ||
		GetTileZ(tile) != z
	);

	return tile;
}


/**
 * Perform a (large) amount of savegame conversion *magic* in order to
 * load older savegames and to fill the caches for various purposes.
 * @return True iff conversion went without a problem.
 */
bool AfterLoadGame()
{
	SetSignalHandlers();

	TileIndex map_size = MapSize();

	extern TileIndex _cur_tileloop_tile; // From landscape.cpp.
	/* The LFSR used in RunTileLoop iteration cannot have a zeroed state, make it non-zeroed. */
	if (_cur_tileloop_tile == 0) _cur_tileloop_tile = 1;

	if (IsSavegameVersionBefore(98)) GamelogOldver();

	GamelogTestRevision();
	GamelogTestMode();

	if (IsSavegameVersionBefore(98)) GamelogGRFAddList(_grfconfig);

	if (IsSavegameVersionBefore(119)) {
		_pause_mode = (_pause_mode == 2) ? PM_PAUSED_NORMAL : PM_UNPAUSED;
	} else if (_network_dedicated && (_pause_mode & PM_PAUSED_ERROR) != 0) {
		DEBUG(net, 0, "The loading savegame was paused due to an error state.");
		DEBUG(net, 0, "  The savegame cannot be used for multiplayer!");
		/* Restore the signals */
		ResetSignalHandlers();
		return false;
	} else if (!_networking || _network_server) {
		/* If we are in single player, i.e. not networking, and loading the
		 * savegame or we are loading the savegame as network server we do
		 * not want to be bothered by being paused because of the automatic
		 * reason of a network server, e.g. joining clients or too few
		 * active clients. Note that resetting these values for a network
		 * client are very bad because then the client is going to execute
		 * the game loop when the server is not, i.e. it desyncs. */
		_pause_mode &= ~PMB_PAUSED_NETWORK;
	}

	/* In very old versions, size of train stations was stored differently.
	 * They had swapped width and height if station was built along the Y axis.
	 * TTO and TTD used 3 bits for width/height, while OpenTTD used 4.
	 * Because the data stored by TTDPatch are unusable for rail stations > 7x7,
	 * recompute the width and height. Doing this unconditionally for all old
	 * savegames simplifies the code. */
	if (IsSavegameVersionBefore(2)) {
		Station *st;
		FOR_ALL_STATIONS(st) {
			st->train_station.w = st->train_station.h = 0;
		}
		for (TileIndex t = 0; t < map_size; t++) {
			if (!IsTileType(t, MP_STATION)) continue;
			if (_m[t].m5 > 7) continue; // is it a rail station tile?
			st = Station::Get(_m[t].m2);
			assert(st->train_station.tile != 0);
			int dx = TileX(t) - TileX(st->train_station.tile);
			int dy = TileY(t) - TileY(st->train_station.tile);
			assert(dx >= 0 && dy >= 0);
			st->train_station.w = max<uint>(st->train_station.w, dx + 1);
			st->train_station.h = max<uint>(st->train_station.h, dy + 1);
		}
	}

	if (IsSavegameVersionBefore(194) && SlXvIsFeatureMissing(XSLFI_HEIGHT_8_BIT)) {
		_settings_game.construction.max_heightlevel = 15;

		/* In old savegame versions, the heightlevel was coded in bits 0..3 of the type field */
		for (TileIndex t = 0; t < map_size; t++) {
			_m[t].height = GB(_m[t].type, 0, 4);
			SB(_m[t].type, 0, 2, GB(_me[t].m6, 0, 2));
			SB(_me[t].m6, 0, 2, 0);
			if (MayHaveBridgeAbove(t)) {
				SB(_m[t].type, 2, 2, GB(_me[t].m6, 6, 2));
				SB(_me[t].m6, 6, 2, 0);
			} else {
				SB(_m[t].type, 2, 2, 0);
			}
		}
	} else if (SlXvIsFeaturePresent(XSLFI_HEIGHT_8_BIT)) {
		for (TileIndex t = 0; t < map_size; t++) {
			SB(_m[t].type, 0, 2, GB(_me[t].m6, 0, 2));
			SB(_me[t].m6, 0, 2, 0);
			if (MayHaveBridgeAbove(t)) {
				SB(_m[t].type, 2, 2, GB(_me[t].m6, 6, 2));
				SB(_me[t].m6, 6, 2, 0);
			} else {
				SB(_m[t].type, 2, 2, 0);
			}
		}
	}

	/* in version 2.1 of the savegame, town owner was unified. */
	if (IsSavegameVersionBefore(2, 1)) ConvertTownOwner();

	/* from version 4.1 of the savegame, exclusive rights are stored at towns */
	if (IsSavegameVersionBefore(4, 1)) UpdateExclusiveRights();

	/* from version 4.2 of the savegame, currencies are in a different order */
	if (IsSavegameVersionBefore(4, 2)) UpdateCurrencies();

	/* In old version there seems to be a problem that water is owned by
	 * OWNER_NONE, not OWNER_WATER.. I can't replicate it for the current
	 * (4.3) version, so I just check when versions are older, and then
	 * walk through the whole map.. */
	if (IsSavegameVersionBefore(4, 3)) {
		for (TileIndex t = 0; t < map_size; t++) {
			if (IsTileType(t, MP_WATER) && GetTileOwner(t) >= MAX_COMPANIES) {
				SetTileOwner(t, OWNER_WATER);
			}
		}
	}

	if (IsSavegameVersionBefore(84)) {
		Company *c;
		FOR_ALL_COMPANIES(c) {
			c->name = CopyFromOldName(c->name_1);
			if (c->name != NULL) c->name_1 = STR_SV_UNNAMED;
			c->president_name = CopyFromOldName(c->president_name_1);
			if (c->president_name != NULL) c->president_name_1 = SPECSTR_PRESIDENT_NAME;
		}

		Station *st;
		FOR_ALL_STATIONS(st) {
			st->name = CopyFromOldName(st->string_id);
			/* generating new name would be too much work for little effect, use the station name fallback */
			if (st->name != NULL) st->string_id = STR_SV_STNAME_FALLBACK;
		}

		Town *t;
		FOR_ALL_TOWNS(t) {
			t->name = CopyFromOldName(t->townnametype);
			if (t->name != NULL) t->townnametype = SPECSTR_TOWNNAME_START + _settings_game.game_creation.town_name;
		}
	}

	/* From this point the old names array is cleared. */
	ResetOldNames();

	if (IsSavegameVersionBefore(106)) {
		/* no station is determined by 'tile == INVALID_TILE' now (instead of '0') */
		Station *st;
		FOR_ALL_STATIONS(st) {
			if (st->airport.tile       == 0) st->airport.tile       = INVALID_TILE;
			if (st->dock_station.tile  == 0) st->dock_station.tile  = INVALID_TILE;
			if (st->train_station.tile == 0) st->train_station.tile = INVALID_TILE;
		}

		/* the same applies to Company::location_of_HQ */
		Company *c;
		FOR_ALL_COMPANIES(c) {
			if (c->location_of_HQ == 0 || (IsSavegameVersionBefore(4) && c->location_of_HQ == 0xFFFF)) {
				c->location_of_HQ = INVALID_TILE;
			}
		}
	}

	/* convert road side to my format. */
	if (_settings_game.vehicle.road_side) _settings_game.vehicle.road_side = 1;

	/* Check if all NewGRFs are present, we are very strict in MP mode */
	GRFListCompatibility gcf_res = IsGoodGRFConfigList(_grfconfig);
	for (GRFConfig *c = _grfconfig; c != NULL; c = c->next) {
		if (c->status == GCS_NOT_FOUND) {
			GamelogGRFRemove(c->ident.grfid);
		} else if (HasBit(c->flags, GCF_COMPATIBLE)) {
			GamelogGRFCompatible(&c->ident);
		}
	}

	if (_networking && gcf_res != GLC_ALL_GOOD) {
		SetSaveLoadError(STR_NETWORK_ERROR_CLIENT_NEWGRF_MISMATCH);
		/* Restore the signals */
		ResetSignalHandlers();
		return false;
	}

	/* The value of _date_fract got divided, so make sure that old games are converted correctly. */
	if (IsSavegameVersionBefore(11, 1) || (IsSavegameVersionBefore(147) && _date_fract > DAY_TICKS)) _date_fract /= 885;

	if (SlXvIsFeaturePresent(XSLFI_SPRINGPP)) {
		assert(_settings_game.economy.day_length_factor >= 1);
		_tick_skip_counter = _date_fract % _settings_game.economy.day_length_factor;
		_date_fract /= _settings_game.economy.day_length_factor;
		assert(_date_fract < DAY_TICKS);
		assert(_tick_skip_counter < _settings_game.economy.day_length_factor);
	}

	/* Set day length factor to 1 if loading a pre day length savegame */
	if (SlXvIsFeatureMissing(XSLFI_VARIABLE_DAY_LENGTH) && SlXvIsFeatureMissing(XSLFI_SPRINGPP)) {
		_settings_game.economy.day_length_factor = 1;
	}

	/* Update current year
	 * must be done before loading sprites as some newgrfs check it */
	SetDate(_date, _date_fract);

	/*
	 * Force the old behaviour for compatibility reasons with old savegames. As new
	 * settings can only be loaded from new savegames loading old savegames with new
	 * versions of OpenTTD will normally initialize settings newer than the savegame
	 * version with "new game" defaults which the player can define to their liking.
	 * For some settings we override that to keep the behaviour the same as when the
	 * game was saved.
	 *
	 * Note that there is no non-stop in here. This is because the setting could have
	 * either value in TTDPatch. To convert it properly the user has to make sure the
	 * right value has been chosen in the settings. Otherwise we will be converting
	 * it incorrectly in half of the times without a means to correct that.
	 */
	if (IsSavegameVersionBefore(4, 2)) _settings_game.station.modified_catchment = false;
	if (IsSavegameVersionBefore(6, 1)) _settings_game.pf.forbid_90_deg = false;
	if (IsSavegameVersionBefore(21))   _settings_game.vehicle.train_acceleration_model = 0;
	if (IsSavegameVersionBefore(90))   _settings_game.vehicle.plane_speed = 4;
	if (IsSavegameVersionBefore(95))   _settings_game.vehicle.dynamic_engines = 0;
	if (IsSavegameVersionBefore(96))   _settings_game.economy.station_noise_level = false;
	if (IsSavegameVersionBefore(133)) {
		_settings_game.vehicle.train_slope_steepness = 3;
	}
	if (IsSavegameVersionBefore(134))  _settings_game.economy.feeder_payment_share = 75;
	if (IsSavegameVersionBefore(138))  _settings_game.vehicle.plane_crashes = 2;
	if (IsSavegameVersionBefore(139)) {
		_settings_game.vehicle.roadveh_acceleration_model = 0;
		_settings_game.vehicle.roadveh_slope_steepness = 7;
	}
	if (IsSavegameVersionBefore(143))  _settings_game.economy.allow_town_level_crossings = true;
	if (IsSavegameVersionBefore(159)) {
		_settings_game.vehicle.max_train_length = 50;
		_settings_game.construction.max_bridge_length = 64;
		_settings_game.construction.max_tunnel_length = 64;
	}
	if (IsSavegameVersionBefore(166))  _settings_game.economy.infrastructure_maintenance = false;
	if (IsSavegameVersionBefore(183)) {
		_settings_game.linkgraph.distribution_pax = DT_MANUAL;
		_settings_game.linkgraph.distribution_mail = DT_MANUAL;
		_settings_game.linkgraph.distribution_armoured = DT_MANUAL;
		_settings_game.linkgraph.distribution_default = DT_MANUAL;
	}

	/* Load the sprites */
	GfxLoadSprites();
	LoadStringWidthTable();

	/* Copy temporary data to Engine pool */
	CopyTempEngineData();

	/* Connect front and rear engines of multiheaded trains and converts
	 * subtype to the new format */
	if (IsSavegameVersionBefore(17, 1)) ConvertOldMultiheadToNew();

	/* Connect front and rear engines of multiheaded trains */
	ConnectMultiheadedTrains();

	/* Fix the CargoPackets *and* fix the caches of CargoLists.
	 * If this isn't done before Stations and especially Vehicles are
	 * running their AfterLoad we might get in trouble. In the case of
	 * vehicles we could give the wrong (cached) count of items in a
	 * vehicle which causes different results when getting their caches
	 * filled; and that could eventually lead to desyncs. */
	CargoPacket::AfterLoad();

	/* Oilrig was moved from id 15 to 9. We have to do this conversion
	 * here as AfterLoadVehicles can check it indirectly via the newgrf
	 * code. */
	if (IsSavegameVersionBefore(139)) {
		Station *st;
		FOR_ALL_STATIONS(st) {
			if (st->airport.tile != INVALID_TILE && st->airport.type == 15) {
				st->airport.type = AT_OILRIG;
			}
		}
	}


	if (SlXvIsFeaturePresent(XSLFI_SPRINGPP)) {
		/*
		 * Reject huge airports
		 * Annoyingly SpringPP v2.0.102 has a bug where it uses the same ID for AT_INTERCONTINENTAL2 and AT_OILRIG.
		 * Do this here as AfterLoadVehicles might also check it indirectly via the newgrf code.
		 */
		Station *st;
		FOR_ALL_STATIONS(st) {
			if (st->airport.tile == INVALID_TILE) continue;
			StringID err = INVALID_STRING_ID;
			if (st->airport.type == 9) {
				if (st->dock_station.tile != INVALID_TILE && IsOilRig(st->dock_station.tile)) {
					/* this airport is probably an oil rig, not a huge airport */
				} else {
					err = STR_GAME_SAVELOAD_ERROR_HUGE_AIRPORTS_PRESENT;
				}
				st->airport.type = AT_OILRIG;
			} else if (st->airport.type == 10) {
				err = STR_GAME_SAVELOAD_ERROR_HUGE_AIRPORTS_PRESENT;
			}
			if (err != INVALID_STRING_ID) {
				SetSaveLoadError(err);
				/* Restore the signals */
				ResetSignalHandlers();
				return false;
			}
		}
	}

	if (SlXvIsFeaturePresent(XSLFI_SPRINGPP, 1, 1)) {
		/*
		 * Reject helicopters aproaching oil rigs using the wrong aircraft movement data
		 * Annoyingly SpringPP v2.0.102 has a bug where it uses the same ID for AT_INTERCONTINENTAL2 and AT_OILRIG
		 * Do this here as AfterLoadVehicles can also check it indirectly via the newgrf code.
		 */
		Aircraft *v;
		FOR_ALL_AIRCRAFT(v) {
			Station *st = GetTargetAirportIfValid(v);
			if (st != NULL && ((st->dock_station.tile != INVALID_TILE && IsOilRig(st->dock_station.tile)) || st->airport.type == AT_OILRIG)) {
				/* aircraft is on approach to an oil rig, bail out now */
				SetSaveLoadError(STR_GAME_SAVELOAD_ERROR_HELI_OILRIG_BUG);
				/* Restore the signals */
				ResetSignalHandlers();
				return false;
			}
		}
	}

	/* Update all vehicles */
	AfterLoadVehicles(true);

	/* Update template vehicles */
	AfterLoadTemplateVehicles();

	/* Make sure there is an AI attached to an AI company */
	{
		Company *c;
		FOR_ALL_COMPANIES(c) {
			if (c->is_ai && c->ai_instance == NULL) AI::StartNew(c->index);
		}
	}

	/* make sure there is a town in the game */
	if (_game_mode == GM_NORMAL && Town::GetNumItems() == 0) {
		SetSaveLoadError(STR_ERROR_NO_TOWN_IN_SCENARIO);
		/* Restore the signals */
		ResetSignalHandlers();
		return false;
	}

	/* The void tiles on the southern border used to belong to a wrong class (pre 4.3).
	 * This problem appears in savegame version 21 too, see r3455. But after loading the
	 * savegame and saving again, the buggy map array could be converted to new savegame
	 * version. It didn't show up before r12070. */
	if (IsSavegameVersionBefore(87)) UpdateVoidTiles();

	/* If Load Scenario / New (Scenario) Game is used,
	 *  a company does not exist yet. So create one here.
	 * 1 exception: network-games. Those can have 0 companies
	 *   But this exception is not true for non-dedicated network servers! */
	if (!Company::IsValidID(COMPANY_FIRST) && (!_networking || (_networking && _network_server && !_network_dedicated))) {
		DoStartupNewCompany(false);
		Company *c = Company::Get(COMPANY_FIRST);
		c->settings = _settings_client.company;
	}

	/* Fix the cache for cargo payments. */
	CargoPayment *cp;
	FOR_ALL_CARGO_PAYMENTS(cp) {
		cp->front->cargo_payment = cp;
		cp->current_station = cp->front->last_station_visited;
	}

	if (IsSavegameVersionBefore(72)) {
		/* Locks in very old savegames had OWNER_WATER as owner */
		for (TileIndex t = 0; t < MapSize(); t++) {
			switch (GetTileType(t)) {
				default: break;

				case MP_WATER:
					if (GetWaterTileType(t) == WATER_TILE_LOCK && GetTileOwner(t) == OWNER_WATER) SetTileOwner(t, OWNER_NONE);
					break;

				case MP_STATION: {
					if (HasBit(_me[t].m6, 3)) SetBit(_me[t].m6, 2);
					StationGfx gfx = GetStationGfx(t);
					StationType st;
					if (       IsInsideMM(gfx,   0,   8)) { // Rail station
						st = STATION_RAIL;
						SetStationGfx(t, gfx - 0);
					} else if (IsInsideMM(gfx,   8,  67)) { // Airport
						st = STATION_AIRPORT;
						SetStationGfx(t, gfx - 8);
					} else if (IsInsideMM(gfx,  67,  71)) { // Truck
						st = STATION_TRUCK;
						SetStationGfx(t, gfx - 67);
					} else if (IsInsideMM(gfx,  71,  75)) { // Bus
						st = STATION_BUS;
						SetStationGfx(t, gfx - 71);
					} else if (gfx == 75) {                 // Oil rig
						st = STATION_OILRIG;
						SetStationGfx(t, gfx - 75);
					} else if (IsInsideMM(gfx,  76,  82)) { // Dock
						st = STATION_DOCK;
						SetStationGfx(t, gfx - 76);
					} else if (gfx == 82) {                 // Buoy
						st = STATION_BUOY;
						SetStationGfx(t, gfx - 82);
					} else if (IsInsideMM(gfx,  83, 168)) { // Extended airport
						st = STATION_AIRPORT;
						SetStationGfx(t, gfx - 83 + 67 - 8);
					} else if (IsInsideMM(gfx, 168, 170)) { // Drive through truck
						st = STATION_TRUCK;
						SetStationGfx(t, gfx - 168 + GFX_TRUCK_BUS_DRIVETHROUGH_OFFSET);
					} else if (IsInsideMM(gfx, 170, 172)) { // Drive through bus
						st = STATION_BUS;
						SetStationGfx(t, gfx - 170 + GFX_TRUCK_BUS_DRIVETHROUGH_OFFSET);
					} else {
						/* Restore the signals */
						ResetSignalHandlers();
						return false;
					}
					SB(_me[t].m6, 3, 3, st);
					break;
				}
			}
		}
	}

	if (SlXvIsFeatureMissing(XSLFI_MULTIPLE_DOCKS)) {
		/* Dock type has changed. */
		Station *st;
		FOR_ALL_STATIONS(st) {
			if (st->dock_station.tile == INVALID_TILE) continue;
			assert(Dock::CanAllocateItem());
			if (IsOilRig(st->dock_station.tile)) {
				/* Set dock station tile to dest tile instead of station. */
				st->docks = new Dock(st->dock_station.tile, st->dock_station.tile + ToTileIndexDiff({ 1, 0 }));
			} else if (IsDock(st->dock_station.tile)) {
				/* A normal two-tiles dock. */
				st->docks = new Dock(st->dock_station.tile, TileAddByDiagDir(st->dock_station.tile, GetDockDirection(st->dock_station.tile)));
			} else if (IsBuoy(st->dock_station.tile)) {
				/* A buoy. */
			} else {
				NOT_REACHED();
			}
		}
	}

	for (TileIndex t = 0; t < map_size; t++) {
		switch (GetTileType(t)) {
			case MP_STATION: {
				BaseStation *bst = BaseStation::GetByTile(t);

				/* Set up station spread */
				bst->rect.BeforeAddTile(t, StationRect::ADD_FORCE);

				/* Waypoints don't have road stops/oil rigs in the old format */
				if (!Station::IsExpected(bst)) break;
				Station *st = Station::From(bst);

				switch (GetStationType(t)) {
					case STATION_TRUCK:
					case STATION_BUS:
						if (IsSavegameVersionBefore(6)) {
							/* Before version 5 you could not have more than 250 stations.
							 * Version 6 adds large maps, so you could only place 253*253
							 * road stops on a map (no freeform edges) = 64009. So, yes
							 * someone could in theory create such a full map to trigger
							 * this assertion, it's safe to assume that's only something
							 * theoretical and does not happen in normal games. */
							assert(RoadStop::CanAllocateItem());

							/* From this version on there can be multiple road stops of the
							 * same type per station. Convert the existing stops to the new
							 * internal data structure. */
							RoadStop *rs = new RoadStop(t);

							RoadStop **head =
								IsTruckStop(t) ? &st->truck_stops : &st->bus_stops;
							*head = rs;
						}
						break;

					case STATION_OILRIG: {
						/* Very old savegames sometimes have phantom oil rigs, i.e.
						 * an oil rig which got shut down, but not completely removed from
						 * the map
						 */
						TileIndex t1 = TILE_ADDXY(t, 0, 1);
						if (IsTileType(t1, MP_INDUSTRY) &&
								GetIndustryGfx(t1) == GFX_OILRIG_1) {
							/* The internal encoding of oil rigs was changed twice.
							 * It was 3 (till 2.2) and later 5 (till 5.1).
							 * Setting it unconditionally does not hurt.
							 */
							Station::GetByTile(t)->airport.type = AT_OILRIG;
						} else {
							DeleteOilRig(t);
						}
						break;
					}

					default: break;
				}
				break;
			}

			default: break;
		}
	}

	/* In version 2.2 of the savegame, we have new airports, so status of all aircraft is reset.
	 * This has to be called after the oilrig airport_type update above ^^^ ! */
	if (IsSavegameVersionBefore(2, 2)) UpdateOldAircraft();

	/* In version 6.1 we put the town index in the map-array. To do this, we need
	 *  to use m2 (16bit big), so we need to clean m2, and that is where this is
	 *  all about ;) */
	if (IsSavegameVersionBefore(6, 1)) {
		for (TileIndex t = 0; t < map_size; t++) {
			switch (GetTileType(t)) {
				case MP_HOUSE:
					_m[t].m4 = _m[t].m2;
					SetTownIndex(t, CalcClosestTownFromTile(t)->index);
					break;

				case MP_ROAD:
					_m[t].m4 |= (_m[t].m2 << 4);
					if ((GB(_m[t].m5, 4, 2) == ROAD_TILE_CROSSING ? (Owner)_m[t].m3 : GetTileOwner(t)) == OWNER_TOWN) {
						SetTownIndex(t, CalcClosestTownFromTile(t)->index);
					} else {
						SetTownIndex(t, 0);
					}
					break;

				default: break;
			}
		}
	}

	/* Force the freeform edges to false for old savegames. */
	if (IsSavegameVersionBefore(111)) {
		_settings_game.construction.freeform_edges = false;
	}

	/* From version 9.0, we update the max passengers of a town (was sometimes negative
	 *  before that. */
	if (IsSavegameVersionBefore(9)) {
		Town *t;
		FOR_ALL_TOWNS(t) UpdateTownMaxPass(t);
	}

	/* From version 16.0, we included autorenew on engines, which are now saved, but
	 *  of course, we do need to initialize them for older savegames. */
	if (IsSavegameVersionBefore(16)) {
		Company *c;
		FOR_ALL_COMPANIES(c) {
			c->engine_renew_list            = NULL;
			c->settings.engine_renew        = false;
			c->settings.engine_renew_months = 6;
			c->settings.engine_renew_money  = 100000;
		}

		/* When loading a game, _local_company is not yet set to the correct value.
		 * However, in a dedicated server we are a spectator, so nothing needs to
		 * happen. In case we are not a dedicated server, the local company always
		 * becomes company 0, unless we are in the scenario editor where all the
		 * companies are 'invalid'.
		 */
		c = Company::GetIfValid(COMPANY_FIRST);
		if (!_network_dedicated && c != NULL) {
			c->settings = _settings_client.company;
		}
	}

	if (IsSavegameVersionBefore(48)) {
		for (TileIndex t = 0; t < map_size; t++) {
			switch (GetTileType(t)) {
				case MP_RAILWAY:
					if (IsPlainRail(t)) {
						/* Swap ground type and signal type for plain rail tiles, so the
						 * ground type uses the same bits as for depots and waypoints. */
						uint tmp = GB(_m[t].m4, 0, 4);
						SB(_m[t].m4, 0, 4, GB(_m[t].m2, 0, 4));
						SB(_m[t].m2, 0, 4, tmp);
					} else if (HasBit(_m[t].m5, 2)) {
						/* Split waypoint and depot rail type and remove the subtype. */
						ClrBit(_m[t].m5, 2);
						ClrBit(_m[t].m5, 6);
					}
					break;

				case MP_ROAD:
					/* Swap m3 and m4, so the track type for rail crossings is the
					 * same as for normal rail. */
					Swap(_m[t].m3, _m[t].m4);
					break;

				default: break;
			}
		}
	}

	if (IsSavegameVersionBefore(61)) {
		/* Added the RoadType */
		bool old_bridge = IsSavegameVersionBefore(42);
		for (TileIndex t = 0; t < map_size; t++) {
			switch (GetTileType(t)) {
				case MP_ROAD:
					SB(_m[t].m5, 6, 2, GB(_m[t].m5, 4, 2));
					switch (GetRoadTileType(t)) {
						default: SlErrorCorrupt("Invalid road tile type");
						case ROAD_TILE_NORMAL:
							SB(_m[t].m4, 0, 4, GB(_m[t].m5, 0, 4));
							SB(_m[t].m4, 4, 4, 0);
							SB(_me[t].m6, 2, 4, 0);
							break;
						case ROAD_TILE_CROSSING:
							SB(_m[t].m4, 5, 2, GB(_m[t].m5, 2, 2));
							break;
						case ROAD_TILE_DEPOT:    break;
					}
					SetRoadTypes(t, ROADTYPES_ROAD);
					break;

				case MP_STATION:
					if (IsRoadStop(t)) SetRoadTypes(t, ROADTYPES_ROAD);
					break;

				case MP_TUNNELBRIDGE:
					/* Middle part of "old" bridges */
					if (old_bridge && IsBridge(t) && HasBit(_m[t].m5, 6)) break;
					if (((old_bridge && IsBridge(t)) ? (TransportType)GB(_m[t].m5, 1, 2) : GetTunnelBridgeTransportType(t)) == TRANSPORT_ROAD) {
						SetRoadTypes(t, ROADTYPES_ROAD);
					}
					break;

				default: break;
			}
		}
	}

	if (IsSavegameVersionBefore(114)) {
		bool fix_roadtypes = !IsSavegameVersionBefore(61);
		bool old_bridge = IsSavegameVersionBefore(42);

		for (TileIndex t = 0; t < map_size; t++) {
			switch (GetTileType(t)) {
				case MP_ROAD:
					if (fix_roadtypes) SetRoadTypes(t, (RoadTypes)GB(_me[t].m7, 5, 3));
					SB(_me[t].m7, 5, 1, GB(_m[t].m3, 7, 1)); // snow/desert
					switch (GetRoadTileType(t)) {
						default: SlErrorCorrupt("Invalid road tile type");
						case ROAD_TILE_NORMAL:
							SB(_me[t].m7, 0, 4, GB(_m[t].m3, 0, 4));  // road works
							SB(_me[t].m6, 3, 3, GB(_m[t].m3, 4, 3));  // ground
							SB(_m[t].m3, 0, 4, GB(_m[t].m4, 4, 4));   // tram bits
							SB(_m[t].m3, 4, 4, GB(_m[t].m5, 0, 4));   // tram owner
							SB(_m[t].m5, 0, 4, GB(_m[t].m4, 0, 4));   // road bits
							break;

						case ROAD_TILE_CROSSING:
							SB(_me[t].m7, 0, 5, GB(_m[t].m4, 0, 5));  // road owner
							SB(_me[t].m6, 3, 3, GB(_m[t].m3, 4, 3));  // ground
							SB(_m[t].m3, 4, 4, GB(_m[t].m5, 0, 4));   // tram owner
							SB(_m[t].m5, 0, 1, GB(_m[t].m4, 6, 1));   // road axis
							SB(_m[t].m5, 5, 1, GB(_m[t].m4, 5, 1));   // crossing state
							break;

						case ROAD_TILE_DEPOT:
							break;
					}
					if (!IsRoadDepot(t) && !HasTownOwnedRoad(t)) {
						const Town *town = CalcClosestTownFromTile(t);
						if (town != NULL) SetTownIndex(t, town->index);
					}
					_m[t].m4 = 0;
					break;

				case MP_STATION:
					if (!IsRoadStop(t)) break;

					if (fix_roadtypes) SetRoadTypes(t, (RoadTypes)GB(_m[t].m3, 0, 3));
					SB(_me[t].m7, 0, 5, HasBit(_me[t].m6, 2) ? OWNER_TOWN : GetTileOwner(t));
					SB(_m[t].m3, 4, 4, _m[t].m1);
					_m[t].m4 = 0;
					break;

				case MP_TUNNELBRIDGE:
					if (old_bridge && IsBridge(t) && HasBit(_m[t].m5, 6)) break;
					if (((old_bridge && IsBridge(t)) ? (TransportType)GB(_m[t].m5, 1, 2) : GetTunnelBridgeTransportType(t)) == TRANSPORT_ROAD) {
						if (fix_roadtypes) SetRoadTypes(t, (RoadTypes)GB(_m[t].m3, 0, 3));

						Owner o = GetTileOwner(t);
						SB(_me[t].m7, 0, 5, o); // road owner
						SB(_m[t].m3, 4, 4, o == OWNER_NONE ? OWNER_TOWN : o); // tram owner
					}
					SB(_me[t].m6, 2, 4, GB(_m[t].m2, 4, 4)); // bridge type
					SB(_me[t].m7, 5, 1, GB(_m[t].m4, 7, 1)); // snow/desert

					_m[t].m2 = 0;
					_m[t].m4 = 0;
					break;

				default: break;
			}
		}
	}

	if (IsSavegameVersionBefore(42)) {
		Vehicle *v;

		for (TileIndex t = 0; t < map_size; t++) {
			if (MayHaveBridgeAbove(t)) ClearBridgeMiddle(t);
			if (IsBridgeTile(t)) {
				if (HasBit(_m[t].m5, 6)) { // middle part
					Axis axis = (Axis)GB(_m[t].m5, 0, 1);

					if (HasBit(_m[t].m5, 5)) { // transport route under bridge?
						if (GB(_m[t].m5, 3, 2) == TRANSPORT_RAIL) {
							MakeRailNormal(
								t,
								GetTileOwner(t),
								axis == AXIS_X ? TRACK_BIT_Y : TRACK_BIT_X,
								GetRailType(t)
							);
						} else {
							TownID town = IsTileOwner(t, OWNER_TOWN) ? ClosestTownFromTile(t, UINT_MAX)->index : 0;

							MakeRoadNormal(
								t,
								axis == AXIS_X ? ROAD_Y : ROAD_X,
								ROADTYPES_ROAD,
								town,
								GetTileOwner(t), OWNER_NONE
							);
						}
					} else {
						if (GB(_m[t].m5, 3, 2) == 0) {
							MakeClear(t, CLEAR_GRASS, 3);
						} else {
							if (!IsTileFlat(t)) {
								MakeShore(t);
							} else {
								if (GetTileOwner(t) == OWNER_WATER) {
									MakeSea(t);
								} else {
									MakeCanal(t, GetTileOwner(t), Random());
								}
							}
						}
					}
					SetBridgeMiddle(t, axis);
				} else { // ramp
					Axis axis = (Axis)GB(_m[t].m5, 0, 1);
					uint north_south = GB(_m[t].m5, 5, 1);
					DiagDirection dir = ReverseDiagDir(XYNSToDiagDir(axis, north_south));
					TransportType type = (TransportType)GB(_m[t].m5, 1, 2);

					_m[t].m5 = 1 << 7 | type << 2 | dir;
				}
			}
		}

		FOR_ALL_VEHICLES(v) {
			if (!v->IsGroundVehicle()) continue;
			if (IsBridgeTile(v->tile)) {
				DiagDirection dir = GetTunnelBridgeDirection(v->tile);

				if (dir != DirToDiagDir(v->direction)) continue;
				switch (dir) {
					default: SlErrorCorrupt("Invalid vehicle direction");
					case DIAGDIR_NE: if ((v->x_pos & 0xF) !=  0)            continue; break;
					case DIAGDIR_SE: if ((v->y_pos & 0xF) != TILE_SIZE - 1) continue; break;
					case DIAGDIR_SW: if ((v->x_pos & 0xF) != TILE_SIZE - 1) continue; break;
					case DIAGDIR_NW: if ((v->y_pos & 0xF) !=  0)            continue; break;
				}
			} else if (v->z_pos > GetSlopePixelZ(v->x_pos, v->y_pos)) {
				v->tile = GetNorthernBridgeEnd(v->tile);
			} else {
				continue;
			}
			if (v->type == VEH_TRAIN) {
				Train::From(v)->track = TRACK_BIT_WORMHOLE;
			} else {
				RoadVehicle::From(v)->state = RVSB_WORMHOLE;
			}
		}
	}

<<<<<<< HEAD
	if (SlXvIsFeaturePresent(XSLFI_SIG_TUNNEL_BRIDGE, 1, 6)) {
		/* m2 signal state bit allocation has shrunk */
		for (TileIndex t = 0; t < map_size; t++) {
			if (IsTileType(t, MP_TUNNELBRIDGE) && GetTunnelBridgeTransportType(t) == TRANSPORT_RAIL && IsBridge(t) && IsTunnelBridgeSignalSimulationEntrance(t)) {
				extern void ShiftBridgeEntranceSimulatedSignalsExtended(TileIndex t, int shift, uint64 in);
				const uint shift = 15 - BRIDGE_M2_SIGNAL_STATE_COUNT;
				ShiftBridgeEntranceSimulatedSignalsExtended(t, shift, GB(_m[t].m2, BRIDGE_M2_SIGNAL_STATE_COUNT, shift));
				SB(_m[t].m2, 0, 15, GB(_m[t].m2, 0, 15) << shift);
			}
		}
	}

	if (!SlXvIsFeaturePresent(XSLFI_CUSTOM_BRIDGE_HEADS, 2)) {
		/* change map bits for rail bridge heads */
		for (TileIndex t = 0; t < map_size; t++) {
			if (IsBridgeTile(t) && GetTunnelBridgeTransportType(t) == TRANSPORT_RAIL) {
				SetCustomBridgeHeadTrackBits(t, DiagDirToDiagTrackBits(GetTunnelBridgeDirection(t)));
				SetBridgeReservationTrackBits(t, HasBit(_m[t].m5, 4) ? DiagDirToDiagTrackBits(GetTunnelBridgeDirection(t)) : TRACK_BIT_NONE);
				ClrBit(_m[t].m5, 4);
=======
	/* Railtype moved from m3 to m8 in version 200. */
	if (IsSavegameVersionBefore(200)) {
		for (TileIndex t = 0; t < map_size; t++) {
			switch (GetTileType(t)) {
				case MP_RAILWAY:
					SetRailType(t, (RailType)GB(_m[t].m3, 0, 4));
					break;

				case MP_ROAD:
					if (IsLevelCrossing(t)) {
						SetRailType(t, (RailType)GB(_m[t].m3, 0, 4));
					}
					break;

				case MP_STATION:
					if (HasStationRail(t)) {
						SetRailType(t, (RailType)GB(_m[t].m3, 0, 4));
					}
					break;

				case MP_TUNNELBRIDGE:
					if (GetTunnelBridgeTransportType(t) == TRANSPORT_RAIL) {
						SetRailType(t, (RailType)GB(_m[t].m3, 0, 4));
					}
					break;

				default:
					break;
>>>>>>> bf8d7df7
			}
		}
	}

	/* Elrails got added in rev 24 */
	if (IsSavegameVersionBefore(24)) {
		RailType min_rail = RAILTYPE_ELECTRIC;

		Train *v;
		FOR_ALL_TRAINS(v) {
			RailType rt = RailVehInfo(v->engine_type)->railtype;

			v->railtype = rt;
			if (rt == RAILTYPE_ELECTRIC) min_rail = RAILTYPE_RAIL;
		}

		/* .. so we convert the entire map from normal to elrail (so maintain "fairness") */
		for (TileIndex t = 0; t < map_size; t++) {
			switch (GetTileType(t)) {
				case MP_RAILWAY:
					SetRailType(t, UpdateRailType(GetRailType(t), min_rail));
					break;

				case MP_ROAD:
					if (IsLevelCrossing(t)) {
						SetRailType(t, UpdateRailType(GetRailType(t), min_rail));
					}
					break;

				case MP_STATION:
					if (HasStationRail(t)) {
						SetRailType(t, UpdateRailType(GetRailType(t), min_rail));
					}
					break;

				case MP_TUNNELBRIDGE:
					if (GetTunnelBridgeTransportType(t) == TRANSPORT_RAIL) {
						SetRailType(t, UpdateRailType(GetRailType(t), min_rail));
					}
					break;

				default:
					break;
			}
		}

		FOR_ALL_TRAINS(v) {
			if (v->IsFrontEngine() || v->IsFreeWagon()) v->ConsistChanged(CCF_TRACK);
		}

	}

	/* In version 16.1 of the savegame a company can decide if trains, which get
	 * replaced, shall keep their old length. In all prior versions, just default
	 * to false */
	if (IsSavegameVersionBefore(16, 1)) {
		Company *c;
		FOR_ALL_COMPANIES(c) c->settings.renew_keep_length = false;
	}

	if (IsSavegameVersionBefore(123)) {
		/* Waypoints became subclasses of stations ... */
		MoveWaypointsToBaseStations();
		/* ... and buoys were moved to waypoints. */
		MoveBuoysToWaypoints();
	}

	/* From version 15, we moved a semaphore bit from bit 2 to bit 3 in m4, making
	 *  room for PBS. Now in version 21 move it back :P. */
	if (IsSavegameVersionBefore(21) && !IsSavegameVersionBefore(15)) {
		for (TileIndex t = 0; t < map_size; t++) {
			switch (GetTileType(t)) {
				case MP_RAILWAY:
					if (HasSignals(t)) {
						/* Original signal type/variant was stored in m4 but since saveload
						 * version 48 they are in m2. The bits has been already moved to m2
						 * (see the code somewhere above) so don't use m4, use m2 instead. */

						/* convert PBS signals to combo-signals */
						if (HasBit(_m[t].m2, 2)) SB(_m[t].m2, 0, 2, SIGTYPE_COMBO);

						/* move the signal variant back */
						SB(_m[t].m2, 2, 1, HasBit(_m[t].m2, 3) ? SIG_SEMAPHORE : SIG_ELECTRIC);
						ClrBit(_m[t].m2, 3);
					}

					/* Clear PBS reservation on track */
					if (!IsRailDepotTile(t)) {
						SB(_m[t].m4, 4, 4, 0);
					} else {
						ClrBit(_m[t].m3, 6);
					}
					break;

				case MP_STATION: // Clear PBS reservation on station
					ClrBit(_m[t].m3, 6);
					break;

				default: break;
			}
		}
	}

	if (IsSavegameVersionBefore(25)) {
		RoadVehicle *rv;
		FOR_ALL_ROADVEHICLES(rv) {
			rv->vehstatus &= ~0x40;
		}
	}

	if (IsSavegameVersionBefore(26)) {
		Station *st;
		FOR_ALL_STATIONS(st) {
			for (CargoID c = 0; c < NUM_CARGO; c++) {
				st->goods[c].last_vehicle_type = VEH_INVALID;
			}
		}
	}

	YapfNotifyTrackLayoutChange(INVALID_TILE, INVALID_TRACK);

	if (IsSavegameVersionBefore(34)) {
		Company *c;
		FOR_ALL_COMPANIES(c) ResetCompanyLivery(c);
	}

	Company *c;
	FOR_ALL_COMPANIES(c) {
		c->avail_railtypes = GetCompanyRailtypes(c->index);
		c->avail_roadtypes = GetCompanyRoadtypes(c->index);
	}

	if (!IsSavegameVersionBefore(27)) AfterLoadStations();

	/* Time starts at 0 instead of 1920.
	 * Account for this in older games by adding an offset */
	if (IsSavegameVersionBefore(31)) {
		Station *st;
		Waypoint *wp;
		Engine *e;
		Industry *i;
		Vehicle *v;

		_date += DAYS_TILL_ORIGINAL_BASE_YEAR;
		_cur_year += ORIGINAL_BASE_YEAR;

		FOR_ALL_STATIONS(st)  st->build_date      += DAYS_TILL_ORIGINAL_BASE_YEAR;
		FOR_ALL_WAYPOINTS(wp) wp->build_date      += DAYS_TILL_ORIGINAL_BASE_YEAR;
		FOR_ALL_ENGINES(e)    e->intro_date       += DAYS_TILL_ORIGINAL_BASE_YEAR;
		FOR_ALL_COMPANIES(c)  c->inaugurated_year += ORIGINAL_BASE_YEAR;
		FOR_ALL_INDUSTRIES(i) i->last_prod_year   += ORIGINAL_BASE_YEAR;

		FOR_ALL_VEHICLES(v) {
			v->date_of_last_service += DAYS_TILL_ORIGINAL_BASE_YEAR;
			v->build_year += ORIGINAL_BASE_YEAR;
		}
	}

	/* From 32 on we save the industry who made the farmland.
	 *  To give this prettiness to old savegames, we remove all farmfields and
	 *  plant new ones. */
	if (IsSavegameVersionBefore(32)) {
		Industry *i;

		for (TileIndex t = 0; t < map_size; t++) {
			if (IsTileType(t, MP_CLEAR) && IsClearGround(t, CLEAR_FIELDS)) {
				/* remove fields */
				MakeClear(t, CLEAR_GRASS, 3);
			}
		}

		FOR_ALL_INDUSTRIES(i) {
			uint j;

			if (GetIndustrySpec(i->type)->behaviour & INDUSTRYBEH_PLANT_ON_BUILT) {
				for (j = 0; j != 50; j++) PlantRandomFarmField(i);
			}
		}
	}

	/* Setting no refit flags to all orders in savegames from before refit in orders were added */
	if (IsSavegameVersionBefore(36)) {
		Order *order;
		Vehicle *v;

		FOR_ALL_ORDERS(order) {
			order->SetRefit(CT_NO_REFIT);
		}

		FOR_ALL_VEHICLES(v) {
			v->current_order.SetRefit(CT_NO_REFIT);
		}
	}

	/* from version 38 we have optional elrails, since we cannot know the
	 * preference of a user, let elrails enabled; it can be disabled manually */
	if (IsSavegameVersionBefore(38)) _settings_game.vehicle.disable_elrails = false;
	/* do the same as when elrails were enabled/disabled manually just now */
	SettingsDisableElrail(_settings_game.vehicle.disable_elrails);
	InitializeRailGUI();

	/* From version 53, the map array was changed for house tiles to allow
	 * space for newhouses grf features. A new byte, m7, was also added. */
	if (IsSavegameVersionBefore(53)) {
		for (TileIndex t = 0; t < map_size; t++) {
			if (IsTileType(t, MP_HOUSE)) {
				if (GB(_m[t].m3, 6, 2) != TOWN_HOUSE_COMPLETED) {
					/* Move the construction stage from m3[7..6] to m5[5..4].
					 * The construction counter does not have to move. */
					SB(_m[t].m5, 3, 2, GB(_m[t].m3, 6, 2));
					SB(_m[t].m3, 6, 2, 0);

					/* The "house is completed" bit is now in m6[2]. */
					SetHouseCompleted(t, false);
				} else {
					/* The "lift has destination" bit has been moved from
					 * m5[7] to m7[0]. */
					SB(_me[t].m7, 0, 1, HasBit(_m[t].m5, 7));
					ClrBit(_m[t].m5, 7);

					/* The "lift is moving" bit has been removed, as it does
					 * the same job as the "lift has destination" bit. */
					ClrBit(_m[t].m1, 7);

					/* The position of the lift goes from m1[7..0] to m6[7..2],
					 * making m1 totally free, now. The lift position does not
					 * have to be a full byte since the maximum value is 36. */
					SetLiftPosition(t, GB(_m[t].m1, 0, 6 ));

					_m[t].m1 = 0;
					_m[t].m3 = 0;
					SetHouseCompleted(t, true);
				}
			}
		}
	}

	/* Check and update house and town values */
	UpdateHousesAndTowns();

	if (IsSavegameVersionBefore(43)) {
		for (TileIndex t = 0; t < map_size; t++) {
			if (IsTileType(t, MP_INDUSTRY)) {
				switch (GetIndustryGfx(t)) {
					case GFX_POWERPLANT_SPARKS:
						_m[t].m3 = GB(_m[t].m1, 2, 5);
						break;

					case GFX_OILWELL_ANIMATED_1:
					case GFX_OILWELL_ANIMATED_2:
					case GFX_OILWELL_ANIMATED_3:
						_m[t].m3 = GB(_m[t].m1, 0, 2);
						break;

					case GFX_COAL_MINE_TOWER_ANIMATED:
					case GFX_COPPER_MINE_TOWER_ANIMATED:
					case GFX_GOLD_MINE_TOWER_ANIMATED:
						 _m[t].m3 = _m[t].m1;
						 break;

					default: // No animation states to change
						break;
				}
			}
		}
	}

	if (IsSavegameVersionBefore(45)) {
		Vehicle *v;
		/* Originally just the fact that some cargo had been paid for was
		 * stored to stop people cheating and cashing in several times. This
		 * wasn't enough though as it was cleared when the vehicle started
		 * loading again, even if it didn't actually load anything, so now the
		 * amount that has been paid is stored. */
		FOR_ALL_VEHICLES(v) {
			ClrBit(v->vehicle_flags, 2);
		}
	}

	/* Buoys do now store the owner of the previous water tile, which can never
	 * be OWNER_NONE. So replace OWNER_NONE with OWNER_WATER. */
	if (IsSavegameVersionBefore(46)) {
		Waypoint *wp;
		FOR_ALL_WAYPOINTS(wp) {
			if ((wp->facilities & FACIL_DOCK) != 0 && IsTileOwner(wp->xy, OWNER_NONE) && TileHeight(wp->xy) == 0) SetTileOwner(wp->xy, OWNER_WATER);
		}
	}

	if (IsSavegameVersionBefore(50)) {
		Aircraft *v;
		/* Aircraft units changed from 8 mph to 1 km-ish/h */
		FOR_ALL_AIRCRAFT(v) {
			if (v->subtype <= AIR_AIRCRAFT) {
				const AircraftVehicleInfo *avi = AircraftVehInfo(v->engine_type);
				v->cur_speed *= 128;
				v->cur_speed /= 10;
				v->acceleration = avi->acceleration;
			}
		}
	}

	if (IsSavegameVersionBefore(49)) FOR_ALL_COMPANIES(c) c->face = ConvertFromOldCompanyManagerFace(c->face);

	if (IsSavegameVersionBefore(52)) {
		for (TileIndex t = 0; t < map_size; t++) {
			if (IsTileType(t, MP_OBJECT) && _m[t].m5 == OBJECT_STATUE) {
				_m[t].m2 = CalcClosestTownFromTile(t)->index;
			}
		}
	}

	/* A setting containing the proportion of towns that grow twice as
	 * fast was added in version 54. From version 56 this is now saved in the
	 * town as cities can be built specifically in the scenario editor. */
	if (IsSavegameVersionBefore(56)) {
		Town *t;

		FOR_ALL_TOWNS(t) {
			if (_settings_game.economy.larger_towns != 0 && (t->index % _settings_game.economy.larger_towns) == 0) {
				t->larger_town = true;
			}
		}
	}

	if (IsSavegameVersionBefore(57)) {
		Vehicle *v;
		/* Added a FIFO queue of vehicles loading at stations */
		FOR_ALL_VEHICLES(v) {
			if ((v->type != VEH_TRAIN || Train::From(v)->IsFrontEngine()) &&  // for all locs
					!(v->vehstatus & (VS_STOPPED | VS_CRASHED)) && // not stopped or crashed
					v->current_order.IsType(OT_LOADING)) {         // loading
				Station::Get(v->last_station_visited)->loading_vehicles.push_back(v);

				/* The loading finished flag is *only* set when actually completely
				 * finished. Because the vehicle is loading, it is not finished. */
				ClrBit(v->vehicle_flags, VF_LOADING_FINISHED);
			}
		}
	} else if (IsSavegameVersionBefore(59)) {
		/* For some reason non-loading vehicles could be in the station's loading vehicle list */

		Station *st;
		FOR_ALL_STATIONS(st) {
			st->loading_vehicles.erase(std::remove_if(st->loading_vehicles.begin(), st->loading_vehicles.end(),
				[](Vehicle *v) {
					return !v->current_order.IsType(OT_LOADING);
				}), st->loading_vehicles.end());
		}
	}

	if (IsSavegameVersionBefore(58)) {
		/* Setting difficulty industry_density other than zero get bumped to +1
		 * since a new option (very low at position 1) has been added */
		if (_settings_game.difficulty.industry_density > 0) {
			_settings_game.difficulty.industry_density++;
		}

		/* Same goes for number of towns, although no test is needed, just an increment */
		_settings_game.difficulty.number_towns++;
	}

	if (IsSavegameVersionBefore(64)) {
		/* Since now we allow different signal types and variants on a single tile.
		 * Move signal states to m4 to make room and clone the signal type/variant. */
		for (TileIndex t = 0; t < map_size; t++) {
			if (IsTileType(t, MP_RAILWAY) && HasSignals(t)) {
				/* move signal states */
				SetSignalStates(t, GB(_m[t].m2, 4, 4));
				SB(_m[t].m2, 4, 4, 0);
				/* clone signal type and variant */
				SB(_m[t].m2, 4, 3, GB(_m[t].m2, 0, 3));
			}
		}
	}

	if (IsSavegameVersionBefore(69)) {
		/* In some old savegames a bit was cleared when it should not be cleared */
		RoadVehicle *rv;
		FOR_ALL_ROADVEHICLES(rv) {
			if (rv->state == 250 || rv->state == 251) {
				SetBit(rv->state, 2);
			}
		}
	}

	if (IsSavegameVersionBefore(70)) {
		/* Added variables to support newindustries */
		Industry *i;
		FOR_ALL_INDUSTRIES(i) i->founder = OWNER_NONE;
	}

	/* From version 82, old style canals (above sealevel (0), WATER owner) are no longer supported.
	    Replace the owner for those by OWNER_NONE. */
	if (IsSavegameVersionBefore(82)) {
		for (TileIndex t = 0; t < map_size; t++) {
			if (IsTileType(t, MP_WATER) &&
					GetWaterTileType(t) == WATER_TILE_CLEAR &&
					GetTileOwner(t) == OWNER_WATER &&
					TileHeight(t) != 0) {
				SetTileOwner(t, OWNER_NONE);
			}
		}
	}

	/*
	 * Add the 'previous' owner to the ship depots so we can reset it with
	 * the correct values when it gets destroyed. This prevents that
	 * someone can remove canals owned by somebody else and it prevents
	 * making floods using the removal of ship depots.
	 */
	if (IsSavegameVersionBefore(83)) {
		for (TileIndex t = 0; t < map_size; t++) {
			if (IsShipDepotTile(t)) {
				_m[t].m4 = (TileHeight(t) == 0) ? OWNER_WATER : OWNER_NONE;
			}
		}
	}

	if (IsSavegameVersionBefore(74)) {
		Station *st;
		FOR_ALL_STATIONS(st) {
			for (CargoID c = 0; c < NUM_CARGO; c++) {
				st->goods[c].last_speed = 0;
				if (st->goods[c].cargo.AvailableCount() != 0) SetBit(st->goods[c].status, GoodsEntry::GES_RATING);
			}
		}
	}

	if (IsSavegameVersionBefore(78)) {
		Industry *i;
		uint j;
		FOR_ALL_INDUSTRIES(i) {
			const IndustrySpec *indsp = GetIndustrySpec(i->type);
			for (j = 0; j < lengthof(i->produced_cargo); j++) {
				i->produced_cargo[j] = indsp->produced_cargo[j];
			}
			for (j = 0; j < lengthof(i->accepts_cargo); j++) {
				i->accepts_cargo[j] = indsp->accepts_cargo[j];
			}
		}
	}

	/* Before version 81, the density of grass was always stored as zero, and
	 * grassy trees were always drawn fully grassy. Furthermore, trees on rough
	 * land used to have zero density, now they have full density. Therefore,
	 * make all grassy/rough land trees have a density of 3. */
	if (IsSavegameVersionBefore(81)) {
		for (TileIndex t = 0; t < map_size; t++) {
			if (GetTileType(t) == MP_TREES) {
				TreeGround groundType = (TreeGround)GB(_m[t].m2, 4, 2);
				if (groundType != TREE_GROUND_SNOW_DESERT) SB(_m[t].m2, 6, 2, 3);
			}
		}
	}


	if (IsSavegameVersionBefore(93)) {
		/* Rework of orders. */
		Order *order;
		FOR_ALL_ORDERS(order) order->ConvertFromOldSavegame();

		Vehicle *v;
		FOR_ALL_VEHICLES(v) {
			if (v->orders.list != NULL && v->orders.list->GetFirstOrder() != NULL && v->orders.list->GetFirstOrder()->IsType(OT_NOTHING)) {
				v->orders.list->FreeChain();
				v->orders.list = NULL;
			}

			v->current_order.ConvertFromOldSavegame();
			if (v->type == VEH_ROAD && v->IsPrimaryVehicle() && v->FirstShared() == v) {
				FOR_VEHICLE_ORDERS(v, order) order->SetNonStopType(ONSF_NO_STOP_AT_INTERMEDIATE_STATIONS);
			}
		}
	} else if (IsSavegameVersionBefore(94)) {
		/* Unload and transfer are now mutual exclusive. */
		Order *order;
		FOR_ALL_ORDERS(order) {
			if ((order->GetUnloadType() & (OUFB_UNLOAD | OUFB_TRANSFER)) == (OUFB_UNLOAD | OUFB_TRANSFER)) {
				order->SetUnloadType(OUFB_TRANSFER);
				order->SetLoadType(OLFB_NO_LOAD);
			}
		}

		Vehicle *v;
		FOR_ALL_VEHICLES(v) {
			if ((v->current_order.GetUnloadType() & (OUFB_UNLOAD | OUFB_TRANSFER)) == (OUFB_UNLOAD | OUFB_TRANSFER)) {
				v->current_order.SetUnloadType(OUFB_TRANSFER);
				v->current_order.SetLoadType(OLFB_NO_LOAD);
			}
		}
	}

	if (IsSavegameVersionBefore(84)) {
		/* Set all share owners to INVALID_COMPANY for
		 * 1) all inactive companies
		 *     (when inactive companies were stored in the savegame - TTD, TTDP and some
		 *      *really* old revisions of OTTD; else it is already set in InitializeCompanies())
		 * 2) shares that are owned by inactive companies or self
		 *     (caused by cheating clients in earlier revisions) */
		FOR_ALL_COMPANIES(c) {
			for (uint i = 0; i < 4; i++) {
				CompanyID company = c->share_owners[i];
				if (company == INVALID_COMPANY) continue;
				if (!Company::IsValidID(company) || company == c->index) c->share_owners[i] = INVALID_COMPANY;
			}
		}
	}

	/* The water class was moved/unified. */
	if (IsSavegameVersionBefore(146)) {
		for (TileIndex t = 0; t < map_size; t++) {
			switch (GetTileType(t)) {
				case MP_STATION:
					switch (GetStationType(t)) {
						case STATION_OILRIG:
						case STATION_DOCK:
						case STATION_BUOY:
							SetWaterClass(t, (WaterClass)GB(_m[t].m3, 0, 2));
							SB(_m[t].m3, 0, 2, 0);
							break;

						default:
							SetWaterClass(t, WATER_CLASS_INVALID);
							break;
					}
					break;

				case MP_WATER:
					SetWaterClass(t, (WaterClass)GB(_m[t].m3, 0, 2));
					SB(_m[t].m3, 0, 2, 0);
					break;

				case MP_OBJECT:
					SetWaterClass(t, WATER_CLASS_INVALID);
					break;

				default:
					/* No water class. */
					break;
			}
		}
	}

	if (IsSavegameVersionBefore(86)) {
		for (TileIndex t = 0; t < map_size; t++) {
			/* Move river flag and update canals to use water class */
			if (IsTileType(t, MP_WATER)) {
				if (GetWaterClass(t) != WATER_CLASS_RIVER) {
					if (IsWater(t)) {
						Owner o = GetTileOwner(t);
						if (o == OWNER_WATER) {
							MakeSea(t);
						} else {
							MakeCanal(t, o, Random());
						}
					} else if (IsShipDepot(t)) {
						Owner o = (Owner)_m[t].m4; // Original water owner
						SetWaterClass(t, o == OWNER_WATER ? WATER_CLASS_SEA : WATER_CLASS_CANAL);
					}
				}
			}
		}

		/* Update locks, depots, docks and buoys to have a water class based
		 * on its neighbouring tiles. Done after river and canal updates to
		 * ensure neighbours are correct. */
		for (TileIndex t = 0; t < map_size; t++) {
			if (!IsTileFlat(t)) continue;

			if (IsTileType(t, MP_WATER) && IsLock(t)) SetWaterClassDependingOnSurroundings(t, false);
			if (IsTileType(t, MP_STATION) && (IsDock(t) || IsBuoy(t))) SetWaterClassDependingOnSurroundings(t, false);
		}
	}

	if (IsSavegameVersionBefore(87)) {
		for (TileIndex t = 0; t < map_size; t++) {
			/* skip oil rigs at borders! */
			if ((IsTileType(t, MP_WATER) || IsBuoyTile(t)) &&
					(TileX(t) == 0 || TileY(t) == 0 || TileX(t) == MapMaxX() - 1 || TileY(t) == MapMaxY() - 1)) {
				/* Some version 86 savegames have wrong water class at map borders (under buoy, or after removing buoy).
				 * This conversion has to be done before buoys with invalid owner are removed. */
				SetWaterClass(t, WATER_CLASS_SEA);
			}

			if (IsBuoyTile(t) || IsDriveThroughStopTile(t) || IsTileType(t, MP_WATER)) {
				Owner o = GetTileOwner(t);
				if (o < MAX_COMPANIES && !Company::IsValidID(o)) {
					Backup<CompanyByte> cur_company(_current_company, o, FILE_LINE);
					ChangeTileOwner(t, o, INVALID_OWNER);
					cur_company.Restore();
				}
				if (IsBuoyTile(t)) {
					/* reset buoy owner to OWNER_NONE in the station struct
					 * (even if it is owned by active company) */
					Waypoint::GetByTile(t)->owner = OWNER_NONE;
				}
			} else if (IsTileType(t, MP_ROAD)) {
				/* works for all RoadTileType */
				for (RoadType rt = ROADTYPE_ROAD; rt < ROADTYPE_END; rt++) {
					/* update even non-existing road types to update tile owner too */
					Owner o = GetRoadOwner(t, rt);
					if (o < MAX_COMPANIES && !Company::IsValidID(o)) SetRoadOwner(t, rt, OWNER_NONE);
				}
				if (IsLevelCrossing(t)) {
					if (!Company::IsValidID(GetTileOwner(t))) FixOwnerOfRailTrack(t);
				}
			} else if (IsPlainRailTile(t)) {
				if (!Company::IsValidID(GetTileOwner(t))) FixOwnerOfRailTrack(t);
			}
		}

		/* Convert old PF settings to new */
		if (_settings_game.pf.yapf.rail_use_yapf || IsSavegameVersionBefore(28)) {
			_settings_game.pf.pathfinder_for_trains = VPF_YAPF;
		} else {
			_settings_game.pf.pathfinder_for_trains = VPF_NPF;
		}

		if (_settings_game.pf.yapf.road_use_yapf || IsSavegameVersionBefore(28)) {
			_settings_game.pf.pathfinder_for_roadvehs = VPF_YAPF;
		} else {
			_settings_game.pf.pathfinder_for_roadvehs = VPF_NPF;
		}

		if (_settings_game.pf.yapf.ship_use_yapf) {
			_settings_game.pf.pathfinder_for_ships = VPF_YAPF;
		} else {
			_settings_game.pf.pathfinder_for_ships = (_settings_game.pf.new_pathfinding_all ? VPF_NPF : VPF_OPF);
		}
	}

	if (IsSavegameVersionBefore(88)) {
		/* Profits are now with 8 bit fract */
		Vehicle *v;
		FOR_ALL_VEHICLES(v) {
			v->profit_this_year <<= 8;
			v->profit_last_year <<= 8;
			v->running_ticks = 0;
		}
	}

	if (IsSavegameVersionBefore(91)) {
		/* Increase HouseAnimationFrame from 5 to 7 bits */
		for (TileIndex t = 0; t < map_size; t++) {
			if (IsTileType(t, MP_HOUSE) && GetHouseType(t) >= NEW_HOUSE_OFFSET) {
				SB(_me[t].m6, 2, 6, GB(_me[t].m6, 3, 5));
				SB(_m[t].m3, 5, 1, 0);
			}
		}
	}

	if (IsSavegameVersionBefore(62)) {
		/* Remove all trams from savegames without tram support.
		 * There would be trams without tram track under causing crashes sooner or later. */
		RoadVehicle *v;
		FOR_ALL_ROADVEHICLES(v) {
			if (v->First() == v && HasBit(EngInfo(v->engine_type)->misc_flags, EF_ROAD_TRAM)) {
				ShowErrorMessage(STR_WARNING_LOADGAME_REMOVED_TRAMS, INVALID_STRING_ID, WL_CRITICAL);
				delete v;
			}
		}
	}

	if (IsSavegameVersionBefore(99)) {
		for (TileIndex t = 0; t < map_size; t++) {
			/* Set newly introduced WaterClass of industry tiles */
			if (IsTileType(t, MP_STATION) && IsOilRig(t)) {
				SetWaterClassDependingOnSurroundings(t, true);
			}
			if (IsTileType(t, MP_INDUSTRY)) {
				if ((GetIndustrySpec(GetIndustryType(t))->behaviour & INDUSTRYBEH_BUILT_ONWATER) != 0) {
					SetWaterClassDependingOnSurroundings(t, true);
				} else {
					SetWaterClass(t, WATER_CLASS_INVALID);
				}
			}

			/* Replace "house construction year" with "house age" */
			if (IsTileType(t, MP_HOUSE) && IsHouseCompleted(t)) {
				_m[t].m5 = Clamp(_cur_year - (_m[t].m5 + ORIGINAL_BASE_YEAR), 0, 0xFF);
			}
		}
	}

	/* Tunnel pool has to be initiated before reservations. */
	if (SlXvIsFeatureMissing(XSLFI_CHUNNEL)) {
		for (TileIndex t = 0; t < map_size; t++) {
			if (IsTunnelTile(t)) {
				DiagDirection dir = GetTunnelBridgeDirection(t);
				if (dir == DIAGDIR_SE || dir == DIAGDIR_SW) {
					TileIndex start_tile = t;
					TileIndex end_tile = GetOtherTunnelBridgeEndOld(start_tile);

					if (!Tunnel::CanAllocateItem()) {
						SetSaveLoadError(STR_ERROR_TUNNEL_TOO_MANY);
						/* Restore the signals */
						ResetSignalHandlers();
						return false;
					}

					const Tunnel *t = new Tunnel(start_tile, end_tile, TileHeight(start_tile), false);

					SetTunnelIndex(start_tile, t->index);
					SetTunnelIndex(end_tile, t->index);
				}
			}
		}
	}

	/* Move the signal variant back up one bit for PBS. We don't convert the old PBS
	 * format here, as an old layout wouldn't work properly anyway. To be safe, we
	 * clear any possible PBS reservations as well. */
	if (IsSavegameVersionBefore(100)) {
		for (TileIndex t = 0; t < map_size; t++) {
			switch (GetTileType(t)) {
				case MP_RAILWAY:
					if (HasSignals(t)) {
						/* move the signal variant */
						SetSignalVariant(t, TRACK_UPPER, HasBit(_m[t].m2, 2) ? SIG_SEMAPHORE : SIG_ELECTRIC);
						SetSignalVariant(t, TRACK_LOWER, HasBit(_m[t].m2, 6) ? SIG_SEMAPHORE : SIG_ELECTRIC);
						ClrBit(_m[t].m2, 2);
						ClrBit(_m[t].m2, 6);
					}

					/* Clear PBS reservation on track */
					if (IsRailDepot(t)) {
						SetDepotReservation(t, false);
					} else {
						SetTrackReservation(t, TRACK_BIT_NONE);
					}
					break;

				case MP_ROAD: // Clear PBS reservation on crossing
					if (IsLevelCrossing(t)) SetCrossingReservation(t, false);
					break;

				case MP_STATION: // Clear PBS reservation on station
					if (HasStationRail(t)) SetRailStationReservation(t, false);
					break;

				case MP_TUNNELBRIDGE: // Clear PBS reservation on tunnels/bridges
					if (GetTunnelBridgeTransportType(t) == TRANSPORT_RAIL) UnreserveAcrossRailTunnelBridge(t);
					break;

				default: break;
			}
		}
	}

	/* Reserve all tracks trains are currently on. */
	if (IsSavegameVersionBefore(101)) {
		const Train *t;
		FOR_ALL_TRAINS(t) {
			if (t->First() == t) t->ReserveTrackUnderConsist();
		}
	}

	if (IsSavegameVersionBefore(102)) {
		for (TileIndex t = 0; t < map_size; t++) {
			/* Now all crossings should be in correct state */
			if (IsLevelCrossingTile(t)) UpdateLevelCrossing(t, false);
		}
	}

	if (IsSavegameVersionBefore(103)) {
		/* Non-town-owned roads now store the closest town */
		UpdateNearestTownForRoadTiles(false);

		/* signs with invalid owner left from older savegames */
		Sign *si;
		FOR_ALL_SIGNS(si) {
			if (si->owner != OWNER_NONE && !Company::IsValidID(si->owner)) si->owner = OWNER_NONE;
		}

		/* Station can get named based on an industry type, but the current ones
		 * are not, so mark them as if they are not named by an industry. */
		Station *st;
		FOR_ALL_STATIONS(st) {
			st->indtype = IT_INVALID;
		}
	}

	if (IsSavegameVersionBefore(104)) {
		Aircraft *a;
		FOR_ALL_AIRCRAFT(a) {
			/* Set engine_type of shadow and rotor */
			if (!a->IsNormalAircraft()) {
				a->engine_type = a->First()->engine_type;
			}
		}

		/* More companies ... */
		Company *c;
		FOR_ALL_COMPANIES(c) {
			if (c->bankrupt_asked == 0xFF) c->bankrupt_asked = 0xFFFF;
		}

		Engine *e;
		FOR_ALL_ENGINES(e) {
			if (e->company_avail == 0xFF) e->company_avail = 0xFFFF;
		}

		Town *t;
		FOR_ALL_TOWNS(t) {
			if (t->have_ratings == 0xFF) t->have_ratings = 0xFFFF;
			for (uint i = 8; i != MAX_COMPANIES; i++) t->ratings[i] = RATING_INITIAL;
		}
	}

	if (IsSavegameVersionBefore(112)) {
		for (TileIndex t = 0; t < map_size; t++) {
			/* Check for HQ bit being set, instead of using map accessor,
			 * since we've already changed it code-wise */
			if (IsTileType(t, MP_OBJECT) && HasBit(_m[t].m5, 7)) {
				/* Move size and part identification of HQ out of the m5 attribute,
				 * on new locations */
				_m[t].m3 = GB(_m[t].m5, 0, 5);
				_m[t].m5 = OBJECT_HQ;
			}
		}
	}
	if (IsSavegameVersionBefore(144)) {
		for (TileIndex t = 0; t < map_size; t++) {
			if (!IsTileType(t, MP_OBJECT)) continue;

			/* Reordering/generalisation of the object bits. */
			ObjectType type = _m[t].m5;
			SB(_me[t].m6, 2, 4, type == OBJECT_HQ ? GB(_m[t].m3, 2, 3) : 0);
			_m[t].m3 = type == OBJECT_HQ ? GB(_m[t].m3, 1, 1) | GB(_m[t].m3, 0, 1) << 4 : 0;

			/* Make sure those bits are clear as well! */
			_m[t].m4 = 0;
			_me[t].m7 = 0;
		}
	}

	if (IsSavegameVersionBefore(147) && Object::GetNumItems() == 0) {
		/* Make real objects for object tiles. */
		for (TileIndex t = 0; t < map_size; t++) {
			if (!IsTileType(t, MP_OBJECT)) continue;

			if (Town::GetNumItems() == 0) {
				/* No towns, so remove all objects! */
				DoClearSquare(t);
			} else {
				uint offset = _m[t].m3;

				/* Also move the animation state. */
				_m[t].m3 = GB(_me[t].m6, 2, 4);
				SB(_me[t].m6, 2, 4, 0);

				if (offset == 0) {
					/* No offset, so make the object. */
					ObjectType type = _m[t].m5;
					int size = type == OBJECT_HQ ? 2 : 1;

					if (!Object::CanAllocateItem()) {
						/* Nice... you managed to place 64k lighthouses and
						 * antennae on the map... boohoo. */
						SlError(STR_ERROR_TOO_MANY_OBJECTS);
					}

					Object *o = new Object();
					o->location.tile = t;
					o->location.w    = size;
					o->location.h    = size;
					o->build_date    = _date;
					o->town          = type == OBJECT_STATUE ? Town::Get(_m[t].m2) : CalcClosestTownFromTile(t, UINT_MAX);
					_m[t].m2 = o->index;
					Object::IncTypeCount(type);
				} else {
					/* We're at an offset, so get the ID from our "root". */
					TileIndex northern_tile = t - TileXY(GB(offset, 0, 4), GB(offset, 4, 4));
					assert_tile(IsTileType(northern_tile, MP_OBJECT), northern_tile);
					_m[t].m2 = _m[northern_tile].m2;
				}
			}
		}
	}

	if (IsSavegameVersionBefore(113)) {
		/* allow_town_roads is added, set it if town_layout wasn't TL_NO_ROADS */
		if (_settings_game.economy.town_layout == 0) { // was TL_NO_ROADS
			_settings_game.economy.allow_town_roads = false;
			_settings_game.economy.town_layout = TL_BETTER_ROADS;
		} else {
			_settings_game.economy.allow_town_roads = true;
			_settings_game.economy.town_layout = _settings_game.economy.town_layout - 1;
		}

		/* Initialize layout of all towns. Older versions were using different
		 * generator for random town layout, use it if needed. */
		Town *t;
		FOR_ALL_TOWNS(t) {
			if (_settings_game.economy.town_layout != TL_RANDOM) {
				t->layout = _settings_game.economy.town_layout;
				continue;
			}

			/* Use old layout randomizer code */
			byte layout = TileHash(TileX(t->xy), TileY(t->xy)) % 6;
			switch (layout) {
				default: break;
				case 5: layout = 1; break;
				case 0: layout = 2; break;
			}
			t->layout = layout - 1;
		}
	}

	if (IsSavegameVersionBefore(114)) {
		/* There could be (deleted) stations with invalid owner, set owner to OWNER NONE.
		 * The conversion affects oil rigs and buoys too, but it doesn't matter as
		 * they have st->owner == OWNER_NONE already. */
		Station *st;
		FOR_ALL_STATIONS(st) {
			if (!Company::IsValidID(st->owner)) st->owner = OWNER_NONE;
		}
	}

	/* Trains could now stop in a specific location. */
	if (IsSavegameVersionBefore(117)) {
		Order *o;
		FOR_ALL_ORDERS(o) {
			if (o->IsType(OT_GOTO_STATION)) o->SetStopLocation(OSL_PLATFORM_FAR_END);
		}
	}

	if (IsSavegameVersionBefore(120)) {
		extern VehicleDefaultSettings _old_vds;
		Company *c;
		FOR_ALL_COMPANIES(c) {
			c->settings.vehicle = _old_vds;
		}
	}

	if (IsSavegameVersionBefore(121)) {
		/* Delete small ufos heading for non-existing vehicles */
		Vehicle *v;
		FOR_ALL_DISASTERVEHICLES(v) {
			if (v->subtype == 2 /* ST_SMALL_UFO */ && v->current_order.GetDestination() != 0) {
				const Vehicle *u = Vehicle::GetIfValid(v->dest_tile);
				if (u == NULL || u->type != VEH_ROAD || !RoadVehicle::From(u)->IsFrontEngine()) {
					delete v;
				}
			}
		}

		/* We didn't store cargo payment yet, so make them for vehicles that are
		 * currently at a station and loading/unloading. If they don't get any
		 * payment anymore they just removed in the next load/unload cycle.
		 * However, some 0.7 versions might have cargo payment. For those we just
		 * add cargopayment for the vehicles that don't have it.
		 */
		Station *st;
		FOR_ALL_STATIONS(st) {
			for (Vehicle *v : st->loading_vehicles) {
				/* There are always as many CargoPayments as Vehicles. We need to make the
				 * assert() in Pool::GetNew() happy by calling CanAllocateItem(). */
				assert_compile(CargoPaymentPool::MAX_SIZE == VehiclePool::MAX_SIZE);
				assert(CargoPayment::CanAllocateItem());
				if (v->cargo_payment == NULL) v->cargo_payment = new CargoPayment(v);
			}
		}
	}

	if (IsSavegameVersionBefore(122)) {
		/* Animated tiles would sometimes not be actually animated or
		 * in case of old savegames duplicate. */

		extern SmallVector<TileIndex, 256> _animated_tiles;

		for (TileIndex *tile = _animated_tiles.Begin(); tile < _animated_tiles.End(); /* Nothing */) {
			/* Remove if tile is not animated */
			bool remove = _tile_type_procs[GetTileType(*tile)]->animate_tile_proc == NULL;

			/* and remove if duplicate */
			for (TileIndex *j = _animated_tiles.Begin(); !remove && j < tile; j++) {
				remove = *tile == *j;
			}

			if (remove) {
				DeleteAnimatedTile(*tile);
			} else {
				tile++;
			}
		}
	}

	if (IsSavegameVersionBefore(124) && !IsSavegameVersionBefore(1)) {
		/* The train station tile area was added, but for really old (TTDPatch) it's already valid. */
		Waypoint *wp;
		FOR_ALL_WAYPOINTS(wp) {
			if (wp->facilities & FACIL_TRAIN) {
				wp->train_station.tile = wp->xy;
				wp->train_station.w = 1;
				wp->train_station.h = 1;
			} else {
				wp->train_station.tile = INVALID_TILE;
				wp->train_station.w = 0;
				wp->train_station.h = 0;
			}
		}
	}

	if (IsSavegameVersionBefore(125)) {
		/* Convert old subsidies */
		Subsidy *s;
		FOR_ALL_SUBSIDIES(s) {
			if (s->remaining < 12) {
				/* Converting nonawarded subsidy */
				s->remaining = 12 - s->remaining; // convert "age" to "remaining"
				s->awarded = INVALID_COMPANY; // not awarded to anyone
				const CargoSpec *cs = CargoSpec::Get(s->cargo_type);
				switch (cs->town_effect) {
					case TE_PASSENGERS:
					case TE_MAIL:
						/* Town -> Town */
						s->src_type = s->dst_type = ST_TOWN;
						if (Town::IsValidID(s->src) && Town::IsValidID(s->dst)) continue;
						break;
					case TE_GOODS:
					case TE_FOOD:
						/* Industry -> Town */
						s->src_type = ST_INDUSTRY;
						s->dst_type = ST_TOWN;
						if (Industry::IsValidID(s->src) && Town::IsValidID(s->dst)) continue;
						break;
					default:
						/* Industry -> Industry */
						s->src_type = s->dst_type = ST_INDUSTRY;
						if (Industry::IsValidID(s->src) && Industry::IsValidID(s->dst)) continue;
						break;
				}
			} else {
				/* Do our best for awarded subsidies. The original source or destination industry
				 * can't be determined anymore for awarded subsidies, so invalidate them.
				 * Town -> Town subsidies are converted using simple heuristic */
				s->remaining = 24 - s->remaining; // convert "age of awarded subsidy" to "remaining"
				const CargoSpec *cs = CargoSpec::Get(s->cargo_type);
				switch (cs->town_effect) {
					case TE_PASSENGERS:
					case TE_MAIL: {
						/* Town -> Town */
						const Station *ss = Station::GetIfValid(s->src);
						const Station *sd = Station::GetIfValid(s->dst);
						if (ss != NULL && sd != NULL && ss->owner == sd->owner &&
								Company::IsValidID(ss->owner)) {
							s->src_type = s->dst_type = ST_TOWN;
							s->src = ss->town->index;
							s->dst = sd->town->index;
							s->awarded = ss->owner;
							continue;
						}
						break;
					}
					default:
						break;
				}
			}
			/* Awarded non-town subsidy or invalid source/destination, invalidate */
			delete s;
		}
	}

	if (IsSavegameVersionBefore(126)) {
		/* Recompute inflation based on old unround loan limit
		 * Note: Max loan is 500000. With an inflation of 4% across 170 years
		 *       that results in a max loan of about 0.7 * 2^31.
		 *       So taking the 16 bit fractional part into account there are plenty of bits left
		 *       for unmodified savegames ...
		 */
		uint64 aimed_inflation = (_economy.old_max_loan_unround << 16 | _economy.old_max_loan_unround_fract) / _settings_game.difficulty.max_loan;

		/* ... well, just clamp it then. */
		if (aimed_inflation > MAX_INFLATION) aimed_inflation = MAX_INFLATION;

		/* Simulate the inflation, so we also get the payment inflation */
		while (_economy.inflation_prices < aimed_inflation) {
			if (AddInflation(false)) break;
		}
	}

	if (IsSavegameVersionBefore(128)) {
		const Depot *d;
		FOR_ALL_DEPOTS(d) {
			_m[d->xy].m2 = d->index;
			if (IsTileType(d->xy, MP_WATER)) _m[GetOtherShipDepotTile(d->xy)].m2 = d->index;
		}
	}

	/* The behaviour of force_proceed has been changed. Now
	 * it counts signals instead of some random time out. */
	if (IsSavegameVersionBefore(131)) {
		Train *t;
		FOR_ALL_TRAINS(t) {
			if (t->force_proceed != TFP_NONE) {
				t->force_proceed = TFP_STUCK;
			}
		}
	}

	/* The bits for the tree ground and tree density have
	 * been swapped (m2 bits 7..6 and 5..4. */
	if (IsSavegameVersionBefore(135)) {
		for (TileIndex t = 0; t < map_size; t++) {
			if (IsTileType(t, MP_CLEAR)) {
				if (GetRawClearGround(t) == CLEAR_SNOW) {
					SetClearGroundDensity(t, CLEAR_GRASS, GetClearDensity(t));
					SetBit(_m[t].m3, 4);
				} else {
					ClrBit(_m[t].m3, 4);
				}
			}
			if (IsTileType(t, MP_TREES)) {
				uint density = GB(_m[t].m2, 6, 2);
				uint ground = GB(_m[t].m2, 4, 2);
				uint counter = GB(_m[t].m2, 0, 4);
				_m[t].m2 = ground << 6 | density << 4 | counter;
			}
		}
	}

	/* Wait counter and load/unload ticks got split. */
	if (IsSavegameVersionBefore(136)) {
		Aircraft *a;
		FOR_ALL_AIRCRAFT(a) {
			a->turn_counter = a->current_order.IsType(OT_LOADING) ? 0 : a->load_unload_ticks;
		}

		Train *t;
		FOR_ALL_TRAINS(t) {
			t->wait_counter = t->current_order.IsType(OT_LOADING) ? 0 : t->load_unload_ticks;
		}
	}

	/* Airport tile animation uses animation frame instead of other graphics id */
	if (IsSavegameVersionBefore(137)) {
		struct AirportTileConversion {
			byte old_start;
			byte num_frames;
		};
		static const AirportTileConversion atc[] = {
			{31,  12}, // APT_RADAR_GRASS_FENCE_SW
			{50,   4}, // APT_GRASS_FENCE_NE_FLAG
			{62,   2}, // 1 unused tile
			{66,  12}, // APT_RADAR_FENCE_SW
			{78,  12}, // APT_RADAR_FENCE_NE
			{101, 10}, // 9 unused tiles
			{111,  8}, // 7 unused tiles
			{119, 15}, // 14 unused tiles (radar)
			{140,  4}, // APT_GRASS_FENCE_NE_FLAG_2
		};
		for (TileIndex t = 0; t < map_size; t++) {
			if (IsAirportTile(t)) {
				StationGfx old_gfx = GetStationGfx(t);
				byte offset = 0;
				for (uint i = 0; i < lengthof(atc); i++) {
					if (old_gfx < atc[i].old_start) {
						SetStationGfx(t, old_gfx - offset);
						break;
					}
					if (old_gfx < atc[i].old_start + atc[i].num_frames) {
						SetAnimationFrame(t, old_gfx - atc[i].old_start);
						SetStationGfx(t, atc[i].old_start - offset);
						break;
					}
					offset += atc[i].num_frames - 1;
				}
			}
		}
	}

	if (IsSavegameVersionBefore(140)) {
		Station *st;
		FOR_ALL_STATIONS(st) {
			if (st->airport.tile != INVALID_TILE) {
				st->airport.w = st->airport.GetSpec()->size_x;
				st->airport.h = st->airport.GetSpec()->size_y;
			}
		}
	}

	if (IsSavegameVersionBefore(141)) {
		for (TileIndex t = 0; t < map_size; t++) {
			/* Reset tropic zone for VOID tiles, they shall not have any. */
			if (IsTileType(t, MP_VOID)) SetTropicZone(t, TROPICZONE_NORMAL);
		}

		/* We need to properly number/name the depots.
		 * The first step is making sure none of the depots uses the
		 * 'default' names, after that we can assign the names. */
		Depot *d;
		FOR_ALL_DEPOTS(d) d->town_cn = UINT16_MAX;

		FOR_ALL_DEPOTS(d) MakeDefaultName(d);
	}

	if (IsSavegameVersionBefore(142)) {
		Depot *d;
		FOR_ALL_DEPOTS(d) d->build_date = _date;
	}

	if (SlXvIsFeatureMissing(XSLFI_INFRA_SHARING)) {
		Company *c;
		FOR_ALL_COMPANIES(c) {
			/* yearly_expenses has 3*15 entries now, saveload code gave us 3*13.
			 * Move the old data to the right place in the new array and clear the new data.
			 * The move has to be done in reverse order (first 2, then 1). */
			MemMoveT(&c->yearly_expenses[2][0], &c->yearly_expenses[1][11], 13);
			MemMoveT(&c->yearly_expenses[1][0], &c->yearly_expenses[0][13], 13);
			/* Clear the old location of just-moved data, so sharing income/expenses is set to 0 */
			MemSetT(&c->yearly_expenses[0][13], 0, 2);
			MemSetT(&c->yearly_expenses[1][13], 0, 2);
		}
	}

	/* In old versions it was possible to remove an airport while a plane was
	 * taking off or landing. This gives all kind of problems when building
	 * another airport in the same station so we don't allow that anymore.
	 * For old savegames with such aircraft we just throw them in the air and
	 * treat the aircraft like they were flying already. */
	if (IsSavegameVersionBefore(146)) {
		Aircraft *v;
		FOR_ALL_AIRCRAFT(v) {
			if (!v->IsNormalAircraft()) continue;
			Station *st = GetTargetAirportIfValid(v);
			if (st == NULL && v->state != FLYING) {
				v->state = FLYING;
				UpdateAircraftCache(v);
				AircraftNextAirportPos_and_Order(v);
				/* get aircraft back on running altitude */
				if ((v->vehstatus & VS_CRASHED) == 0) {
					GetAircraftFlightLevelBounds(v, &v->z_pos, NULL);
					SetAircraftPosition(v, v->x_pos, v->y_pos, GetAircraftFlightLevel(v));
				}
			}
		}
	}

	/* Move the animation frame to the same location (m7) for all objects. */
	if (IsSavegameVersionBefore(147)) {
		for (TileIndex t = 0; t < map_size; t++) {
			switch (GetTileType(t)) {
				case MP_HOUSE:
					if (GetHouseType(t) >= NEW_HOUSE_OFFSET) {
						uint per_proc = _me[t].m7;
						_me[t].m7 = GB(_me[t].m6, 2, 6) | (GB(_m[t].m3, 5, 1) << 6);
						SB(_m[t].m3, 5, 1, 0);
						SB(_me[t].m6, 2, 6, min(per_proc, 63));
					}
					break;

				case MP_INDUSTRY: {
					uint rand = _me[t].m7;
					_me[t].m7 = _m[t].m3;
					_m[t].m3 = rand;
					break;
				}

				case MP_OBJECT:
					_me[t].m7 = _m[t].m3;
					_m[t].m3 = 0;
					break;

				default:
					/* For stations/airports it's already at m7 */
					break;
			}
		}
	}

	/* Add (random) colour to all objects. */
	if (IsSavegameVersionBefore(148)) {
		Object *o;
		FOR_ALL_OBJECTS(o) {
			Owner owner = GetTileOwner(o->location.tile);
			o->colour = (owner == OWNER_NONE) ? Random() & 0xF : Company::Get(owner)->livery->colour1;
		}
	}

	if (IsSavegameVersionBefore(149)) {
		for (TileIndex t = 0; t < map_size; t++) {
			if (!IsTileType(t, MP_STATION)) continue;
			if (!IsBuoy(t) && !IsOilRig(t) && !(IsDock(t) && IsTileFlat(t))) {
				SetWaterClass(t, WATER_CLASS_INVALID);
			}
		}

		/* Waypoints with custom name may have a non-unique town_cn,
		 * renumber those. First set all affected waypoints to the
		 * highest possible number to get them numbered in the
		 * order they have in the pool. */
		Waypoint *wp;
		FOR_ALL_WAYPOINTS(wp) {
			if (wp->name != NULL) wp->town_cn = UINT16_MAX;
		}

		FOR_ALL_WAYPOINTS(wp) {
			if (wp->name != NULL) MakeDefaultName(wp);
		}
	}

	if (IsSavegameVersionBefore(152)) {
		_industry_builder.Reset(); // Initialize industry build data.

		/* The moment vehicles go from hidden to visible changed. This means
		 * that vehicles don't always get visible anymore causing things to
		 * get messed up just after loading the savegame. This fixes that. */
		Vehicle *v;
		FOR_ALL_VEHICLES(v) {
			/* Not all vehicle types can be inside a tunnel. Furthermore,
			 * testing IsTunnelTile() for invalid tiles causes a crash. */
			if (!v->IsGroundVehicle()) continue;

			/* Is the vehicle in a tunnel? */
			if (!IsTunnelTile(v->tile)) continue;

			/* Is the vehicle actually at a tunnel entrance/exit? */
			TileIndex vtile = TileVirtXY(v->x_pos, v->y_pos);
			if (!IsTunnelTile(vtile)) continue;

			/* Are we actually in this tunnel? Or maybe a lower tunnel? */
			if (GetSlopePixelZ(v->x_pos, v->y_pos) != v->z_pos) continue;

			/* What way are we going? */
			const DiagDirection dir = GetTunnelBridgeDirection(vtile);
			const DiagDirection vdir = DirToDiagDir(v->direction);

			/* Have we passed the visibility "switch" state already? */
			byte pos = (DiagDirToAxis(vdir) == AXIS_X ? v->x_pos : v->y_pos) & TILE_UNIT_MASK;
			byte frame = (vdir == DIAGDIR_NE || vdir == DIAGDIR_NW) ? TILE_SIZE - 1 - pos : pos;
			extern const byte _tunnel_visibility_frame[DIAGDIR_END];

			/* Should the vehicle be hidden or not? */
			bool hidden;
			if (dir == vdir) { // Entering tunnel
				hidden = frame >= _tunnel_visibility_frame[dir];
				v->tile = vtile;
			} else if (dir == ReverseDiagDir(vdir)) { // Leaving tunnel
				hidden = frame < TILE_SIZE - _tunnel_visibility_frame[dir];
				/* v->tile changes at the moment when the vehicle leaves the tunnel. */
				v->tile = hidden ? GetOtherTunnelBridgeEndOld(vtile) : vtile;
			} else {
				/* We could get here in two cases:
				 * - for road vehicles, it is reversing at the end of the tunnel
				 * - it is crashed in the tunnel entry (both train or RV destroyed by UFO)
				 * Whatever case it is, do not change anything and use the old values.
				 * Especially changing RV's state would break its reversing in the middle. */
				continue;
			}

			if (hidden) {
				v->vehstatus |= VS_HIDDEN;

				switch (v->type) {
					case VEH_TRAIN: Train::From(v)->track       = TRACK_BIT_WORMHOLE; break;
					case VEH_ROAD:  RoadVehicle::From(v)->state = RVSB_WORMHOLE;      break;
					default: NOT_REACHED();
				}
			} else {
				v->vehstatus &= ~VS_HIDDEN;

				switch (v->type) {
					case VEH_TRAIN: Train::From(v)->track       = DiagDirToDiagTrackBits(vdir); break;
					case VEH_ROAD:  RoadVehicle::From(v)->state = DiagDirToDiagTrackdir(vdir); RoadVehicle::From(v)->frame = frame; break;
					default: NOT_REACHED();
				}
			}
		}
	}

	if (IsSavegameVersionBefore(153)) {
		RoadVehicle *rv;
		FOR_ALL_ROADVEHICLES(rv) {
			if (rv->state == RVSB_IN_DEPOT || rv->state == RVSB_WORMHOLE) continue;

			bool loading = rv->current_order.IsType(OT_LOADING) || rv->current_order.IsType(OT_LEAVESTATION);
			if (HasBit(rv->state, RVS_IN_ROAD_STOP)) {
				extern const byte _road_stop_stop_frame[];
				SB(rv->state, RVS_ENTERED_STOP, 1, loading || rv->frame > _road_stop_stop_frame[rv->state - RVSB_IN_ROAD_STOP + (_settings_game.vehicle.road_side << RVS_DRIVE_SIDE)]);
			} else if (HasBit(rv->state, RVS_IN_DT_ROAD_STOP)) {
				SB(rv->state, RVS_ENTERED_STOP, 1, loading || rv->frame > RVC_DRIVE_THROUGH_STOP_FRAME);
			}
		}
	}

	if (IsSavegameVersionBefore(156)) {
		/* The train's pathfinder lost flag got moved. */
		Train *t;
		FOR_ALL_TRAINS(t) {
			if (!HasBit(t->flags, 5)) continue;

			ClrBit(t->flags, 5);
			SetBit(t->vehicle_flags, VF_PATHFINDER_LOST);
		}

		/* Introduced terraform/clear limits. */
		Company *c;
		FOR_ALL_COMPANIES(c) {
			c->terraform_limit = _settings_game.construction.terraform_frame_burst << 16;
			c->clear_limit     = _settings_game.construction.clear_frame_burst << 16;
		}
	}

	if (IsSavegameVersionBefore(158)) {
		Vehicle *v;
		FOR_ALL_VEHICLES(v) {
			switch (v->type) {
				case VEH_TRAIN: {
					Train *t = Train::From(v);

					/* Clear old GOINGUP / GOINGDOWN flags.
					 * It was changed in savegame version 139, but savegame
					 * version 158 doesn't use these bits, so it doesn't hurt
					 * to clear them unconditionally. */
					ClrBit(t->flags, 1);
					ClrBit(t->flags, 2);

					/* Clear both bits first. */
					ClrBit(t->gv_flags, GVF_GOINGUP_BIT);
					ClrBit(t->gv_flags, GVF_GOINGDOWN_BIT);

					/* Crashed vehicles can't be going up/down. */
					if (t->vehstatus & VS_CRASHED) break;

					/* Only X/Y tracks can be sloped. */
					if (t->track != TRACK_BIT_X && t->track != TRACK_BIT_Y) break;

					t->gv_flags |= FixVehicleInclination(t, t->direction);
					break;
				}
				case VEH_ROAD: {
					RoadVehicle *rv = RoadVehicle::From(v);
					ClrBit(rv->gv_flags, GVF_GOINGUP_BIT);
					ClrBit(rv->gv_flags, GVF_GOINGDOWN_BIT);

					/* Crashed vehicles can't be going up/down. */
					if (rv->vehstatus & VS_CRASHED) break;

					if (rv->state == RVSB_IN_DEPOT || rv->state == RVSB_WORMHOLE) break;

					TrackStatus ts = GetTileTrackStatus(rv->tile, TRANSPORT_ROAD, rv->compatible_roadtypes);
					TrackBits trackbits = TrackStatusToTrackBits(ts);

					/* Only X/Y tracks can be sloped. */
					if (trackbits != TRACK_BIT_X && trackbits != TRACK_BIT_Y) break;

					Direction dir = rv->direction;

					/* Test if we are reversing. */
					Axis a = trackbits == TRACK_BIT_X ? AXIS_X : AXIS_Y;
					if (AxisToDirection(a) != dir &&
							AxisToDirection(a) != ReverseDir(dir)) {
						/* When reversing, the road vehicle is on the edge of the tile,
						 * so it can be safely compared to the middle of the tile. */
						dir = INVALID_DIR;
					}

					rv->gv_flags |= FixVehicleInclination(rv, dir);
					break;
				}
				case VEH_SHIP:
					break;

				default:
					continue;
			}

			if (IsBridgeTile(v->tile) && TileVirtXY(v->x_pos, v->y_pos) == v->tile) {
				/* In old versions, z_pos was 1 unit lower on bridge heads.
				 * However, this invalid state could be converted to new savegames
				 * by loading and saving the game in a new version. */
				v->z_pos = GetSlopePixelZ(v->x_pos, v->y_pos);
				DiagDirection dir = GetTunnelBridgeDirection(v->tile);
				if (v->type == VEH_TRAIN && !(v->vehstatus & VS_CRASHED) &&
						v->direction != DiagDirToDir(dir)) {
					/* If the train has left the bridge, it shouldn't have
					 * track == TRACK_BIT_WORMHOLE - this could happen
					 * when the train was reversed while on the last "tick"
					 * on the ramp before leaving the ramp to the bridge. */
					Train::From(v)->track = DiagDirToDiagTrackBits(dir);
				}
			}

			/* If the vehicle is really above v->tile (not in a wormhole),
			 * it should have set v->z_pos correctly. */
			assert(v->tile != TileVirtXY(v->x_pos, v->y_pos) || v->z_pos == GetSlopePixelZ(v->x_pos, v->y_pos));
		}

		/* Fill Vehicle::cur_real_order_index */
		FOR_ALL_VEHICLES(v) {
			if (!v->IsPrimaryVehicle()) continue;

			/* Older versions are less strict with indices being in range and fix them on the fly */
			if (v->cur_implicit_order_index >= v->GetNumOrders()) v->cur_implicit_order_index = 0;

			v->cur_real_order_index = v->cur_implicit_order_index;
			v->UpdateRealOrderIndex();
		}
	}

	if (IsSavegameVersionBefore(159)) {
		/* If the savegame is old (before version 100), then the value of 255
		 * for these settings did not mean "disabled". As such everything
		 * before then did reverse.
		 * To simplify stuff we disable all turning around or we do not
		 * disable anything at all. So, if some reversing was disabled we
		 * will keep reversing disabled, otherwise it'll be turned on. */
		_settings_game.pf.reverse_at_signals = IsSavegameVersionBefore(100) || (_settings_game.pf.wait_oneway_signal != 255 && _settings_game.pf.wait_twoway_signal != 255 && _settings_game.pf.wait_for_pbs_path != 255);

		Train *t;
		FOR_ALL_TRAINS(t) {
			_settings_game.vehicle.max_train_length = max<uint8>(_settings_game.vehicle.max_train_length, CeilDiv(t->gcache.cached_total_length, TILE_SIZE));
		}
	}

	if (IsSavegameVersionBefore(160)) {
		/* Setting difficulty industry_density other than zero get bumped to +1
		 * since a new option (minimal at position 1) has been added */
		if (_settings_game.difficulty.industry_density > 0) {
			_settings_game.difficulty.industry_density++;
		}
	}

	if (IsSavegameVersionBefore(161)) {
		/* Before savegame version 161, persistent storages were not stored in a pool. */

		if (!IsSavegameVersionBefore(76)) {
			Industry *ind;
			FOR_ALL_INDUSTRIES(ind) {
				assert(ind->psa != NULL);

				/* Check if the old storage was empty. */
				bool is_empty = true;
				for (uint i = 0; i < sizeof(ind->psa->storage); i++) {
					if (ind->psa->GetValue(i) != 0) {
						is_empty = false;
						break;
					}
				}

				if (!is_empty) {
					ind->psa->grfid = _industry_mngr.GetGRFID(ind->type);
				} else {
					delete ind->psa;
					ind->psa = NULL;
				}
			}
		}

		if (!IsSavegameVersionBefore(145)) {
			Station *st;
			FOR_ALL_STATIONS(st) {
				if (!(st->facilities & FACIL_AIRPORT)) continue;
				assert(st->airport.psa != NULL);

				/* Check if the old storage was empty. */
				bool is_empty = true;
				for (uint i = 0; i < sizeof(st->airport.psa->storage); i++) {
					if (st->airport.psa->GetValue(i) != 0) {
						is_empty = false;
						break;
					}
				}

				if (!is_empty) {
					st->airport.psa->grfid = _airport_mngr.GetGRFID(st->airport.type);
				} else {
					delete st->airport.psa;
					st->airport.psa = NULL;

				}
			}
		}
	}

	/* This triggers only when old snow_lines were copied into the snow_line_height. */
	if (IsSavegameVersionBefore(164) && _settings_game.game_creation.snow_line_height >= MIN_SNOWLINE_HEIGHT * TILE_HEIGHT) {
		_settings_game.game_creation.snow_line_height /= TILE_HEIGHT;
	}

	if (IsSavegameVersionBefore(164) && !IsSavegameVersionBefore(32)) {
		/* We store 4 fences in the field tiles instead of only SE and SW. */
		for (TileIndex t = 0; t < map_size; t++) {
			if (!IsTileType(t, MP_CLEAR) && !IsTileType(t, MP_TREES)) continue;
			if (IsTileType(t, MP_CLEAR) && IsClearGround(t, CLEAR_FIELDS)) continue;
			uint fence = GB(_m[t].m4, 5, 3);
			if (fence != 0 && IsTileType(TILE_ADDXY(t, 1, 0), MP_CLEAR) && IsClearGround(TILE_ADDXY(t, 1, 0), CLEAR_FIELDS)) {
				SetFence(TILE_ADDXY(t, 1, 0), DIAGDIR_NE, fence);
			}
			fence = GB(_m[t].m4, 2, 3);
			if (fence != 0 && IsTileType(TILE_ADDXY(t, 0, 1), MP_CLEAR) && IsClearGround(TILE_ADDXY(t, 0, 1), CLEAR_FIELDS)) {
				SetFence(TILE_ADDXY(t, 0, 1), DIAGDIR_NW, fence);
			}
			SB(_m[t].m4, 2, 3, 0);
			SB(_m[t].m4, 5, 3, 0);
		}
	}

	/* The center of train vehicles was changed, fix up spacing. */
	if (IsSavegameVersionBefore(164)) FixupTrainLengths();

	if (IsSavegameVersionBefore(165)) {
		Town *t;

		FOR_ALL_TOWNS(t) {
			/* Set the default cargo requirement for town growth */
			switch (_settings_game.game_creation.landscape) {
				case LT_ARCTIC:
					if (FindFirstCargoWithTownEffect(TE_FOOD) != NULL) t->goal[TE_FOOD] = TOWN_GROWTH_WINTER;
					break;

				case LT_TROPIC:
					if (FindFirstCargoWithTownEffect(TE_FOOD) != NULL) t->goal[TE_FOOD] = TOWN_GROWTH_DESERT;
					if (FindFirstCargoWithTownEffect(TE_WATER) != NULL) t->goal[TE_WATER] = TOWN_GROWTH_DESERT;
					break;
			}
		}
	}

	if (IsSavegameVersionBefore(165)) {
		/* Adjust zoom level to account for new levels */
		_saved_scrollpos_zoom = _saved_scrollpos_zoom + ZOOM_LVL_SHIFT;
		_saved_scrollpos_x *= ZOOM_LVL_BASE;
		_saved_scrollpos_y *= ZOOM_LVL_BASE;
	}

	/* When any NewGRF has been changed the availability of some vehicles might
	 * have been changed too. e->company_avail must be set to 0 in that case
	 * which is done by StartupEngines(). */
	if (gcf_res != GLC_ALL_GOOD) StartupEngines();

	if (IsSavegameVersionBefore(166)) {
		/* Update cargo acceptance map of towns. */
		for (TileIndex t = 0; t < map_size; t++) {
			if (!IsTileType(t, MP_HOUSE)) continue;
			Town::Get(GetTownIndex(t))->cargo_accepted.Add(t);
		}

		Town *town;
		FOR_ALL_TOWNS(town) {
			UpdateTownCargoes(town);
		}
	}

	/* Set some breakdown-related variables to the correct values. */
	if (SlXvIsFeatureMissing(XSLFI_IMPROVED_BREAKDOWNS)) {
		Train *v;
		FOR_ALL_TRAINS(v) {
			if (v->IsFrontEngine()) {
				if (v->breakdown_ctr == 1) SetBit(v->flags, VRF_BREAKDOWN_STOPPED);
			} else if (v->IsEngine() || v->IsMultiheaded()) {
				/** Non-front engines could have a reliability of 0.
				 * Set it to the reliability of the front engine or the maximum, whichever is lower. */
				const Engine *e = Engine::Get(v->engine_type);
				v->reliability_spd_dec = e->reliability_spd_dec;
				v->reliability = min(v->First()->reliability, e->reliability);
			}
		}
	}
	if (!SlXvIsFeaturePresent(XSLFI_IMPROVED_BREAKDOWNS, 3)) {
		Vehicle *v;
		FOR_ALL_VEHICLES(v) {
			switch(v->type) {
				case VEH_TRAIN:
				case VEH_ROAD:
					v->breakdown_chance_factor = 128;
					break;

				case VEH_SHIP:
					v->breakdown_chance_factor = 64;
					break;

				case VEH_AIRCRAFT:
					v->breakdown_chance_factor = Clamp(64 + (AircraftVehInfo(v->engine_type)->max_speed >> 3), 0, 255);
					v->breakdown_severity = 40;
					break;

				default:
					break;
			}
		}
	}
	if (!SlXvIsFeaturePresent(XSLFI_IMPROVED_BREAKDOWNS, 4)) {
		Vehicle *v;
		FOR_ALL_VEHICLES(v) {
			switch(v->type) {
				case VEH_AIRCRAFT:
					if (v->breakdown_type == BREAKDOWN_AIRCRAFT_SPEED && v->breakdown_severity == 0) {
						v->breakdown_severity = max(1, min(v->vcache.cached_max_speed >> 4, 255));
					}
					break;

				default:
					break;
			}
		}
	}

	/* The road owner of standard road stops was not properly accounted for. */
	if (IsSavegameVersionBefore(172)) {
		for (TileIndex t = 0; t < map_size; t++) {
			if (!IsStandardRoadStopTile(t)) continue;
			Owner o = GetTileOwner(t);
			SetRoadOwner(t, ROADTYPE_ROAD, o);
			SetRoadOwner(t, ROADTYPE_TRAM, o);
		}
	}

	if (IsSavegameVersionBefore(175)) {
		/* Introduced tree planting limit. */
		Company *c;
		FOR_ALL_COMPANIES(c) c->tree_limit = _settings_game.construction.tree_frame_burst << 16;
	}

	if (IsSavegameVersionBefore(177)) {
		/* Fix too high inflation rates */
		if (_economy.inflation_prices > MAX_INFLATION) _economy.inflation_prices = MAX_INFLATION;
		if (_economy.inflation_payment > MAX_INFLATION) _economy.inflation_payment = MAX_INFLATION;

		/* We have to convert the quarters of bankruptcy into months of bankruptcy */
		FOR_ALL_COMPANIES(c) {
			c->months_of_bankruptcy = 3 * c->months_of_bankruptcy;
		}
	}

	if (IsSavegameVersionBefore(178)) {
		extern uint8 _old_diff_level;
		/* Initialise script settings profile */
		_settings_game.script.settings_profile = IsInsideMM(_old_diff_level, SP_BEGIN, SP_END) ? _old_diff_level : (uint)SP_MEDIUM;
	}

	if (IsSavegameVersionBefore(182)) {
		Aircraft *v;
		/* Aircraft acceleration variable was bonkers */
		FOR_ALL_AIRCRAFT(v) {
			if (v->subtype <= AIR_AIRCRAFT) {
				const AircraftVehicleInfo *avi = AircraftVehInfo(v->engine_type);
				v->acceleration = avi->acceleration;
			}
		}

		/* Blocked tiles could be reserved due to a bug, which causes
		 * other places to assert upon e.g. station reconstruction. */
		for (TileIndex t = 0; t < map_size; t++) {
			if (HasStationTileRail(t) && IsStationTileBlocked(t)) {
				SetRailStationReservation(t, false);
			}
		}
	}

	if (IsSavegameVersionBefore(184)) {
		/* The global units configuration is split up in multiple configurations. */
		extern uint8 _old_units;
		_settings_game.locale.units_velocity = Clamp(_old_units, 0, 2);
		_settings_game.locale.units_power    = Clamp(_old_units, 0, 2);
		_settings_game.locale.units_weight   = Clamp(_old_units, 1, 2);
		_settings_game.locale.units_volume   = Clamp(_old_units, 1, 2);
		_settings_game.locale.units_force    = 2;
		_settings_game.locale.units_height   = Clamp(_old_units, 0, 2);
	}

	if (IsSavegameVersionBefore(186)) {
		/* Move ObjectType from map to pool */
		for (TileIndex t = 0; t < map_size; t++) {
			if (IsTileType(t, MP_OBJECT)) {
				Object *o = Object::Get(_m[t].m2);
				o->type = _m[t].m5;
				_m[t].m5 = 0; // zero upper bits of (now bigger) ObjectID
			}
		}
	}

	if (SlXvIsFeaturePresent(XSLFI_SPRINGPP)) {
		// re-arrange vehicle_flags
		Vehicle *v;
		FOR_ALL_VEHICLES(v) {
			SB(v->vehicle_flags, VF_AUTOMATE_TIMETABLE, 1, GB(v->vehicle_flags, 6, 1));
			SB(v->vehicle_flags, VF_STOP_LOADING, 4, GB(v->vehicle_flags, 7, 4));
		}
	}

	if (IsSavegameVersionBefore(188)) {
		/* Fix articulated road vehicles.
		 * Some curves were shorter than other curves.
		 * Now they have the same length, but that means that trailing articulated parts will
		 * take longer to go through the curve than the parts in front which already left the courve.
		 * So, make articulated parts catch up. */
		RoadVehicle *v;
		bool roadside = _settings_game.vehicle.road_side == 1;
		SmallVector<uint, 16> skip_frames;
		FOR_ALL_ROADVEHICLES(v) {
			if (!v->IsFrontEngine()) continue;
			skip_frames.Clear();
			TileIndex prev_tile = v->tile;
			uint prev_tile_skip = 0;
			uint cur_skip = 0;
			for (RoadVehicle *u = v; u != NULL; u = u->Next()) {
				if (u->tile != prev_tile) {
					prev_tile_skip = cur_skip;
					prev_tile = u->tile;
				} else {
					cur_skip = prev_tile_skip;
				}

				uint *this_skip = skip_frames.Append();
				*this_skip = prev_tile_skip;

				/* The following 3 curves now take longer than before */
				switch (u->state) {
					case 2:
						cur_skip++;
						if (u->frame <= (roadside ? 9 : 5)) *this_skip = cur_skip;
						break;

					case 4:
						cur_skip++;
						if (u->frame <= (roadside ? 5 : 9)) *this_skip = cur_skip;
						break;

					case 5:
						cur_skip++;
						if (u->frame <= (roadside ? 4 : 2)) *this_skip = cur_skip;
						break;

					default:
						break;
				}
			}
			while (cur_skip > skip_frames[0]) {
				RoadVehicle *u = v;
				RoadVehicle *prev = NULL;
				for (uint *it = skip_frames.Begin(); it != skip_frames.End(); ++it, prev = u, u = u->Next()) {
					extern bool IndividualRoadVehicleController(RoadVehicle *v, const RoadVehicle *prev);
					if (*it >= cur_skip) IndividualRoadVehicleController(u, prev);
				}
				cur_skip--;
			}
		}
	}

	if (SlXvIsFeatureMissing(XSLFI_REVERSE_AT_WAYPOINT)) {
		Train *t;
		FOR_ALL_TRAINS(t) {
			t->reverse_distance = 0;
		}
	}

	/*
	 * Only keep order-backups for network clients (and when replaying).
	 * If we are a network server or not networking, then we just loaded a previously
	 * saved-by-server savegame. There are no clients with a backup, so clear it.
	 * Furthermore before savegame version 192 the actual content was always corrupt.
	 */
	if (!_networking || _network_server || IsSavegameVersionBefore(192)) {
#ifndef DEBUG_DUMP_COMMANDS
		/* Note: We cannot use CleanPool since that skips part of the destructor
		 * and then leaks un-reachable Orders in the order pool. */
		OrderBackup *ob;
		FOR_ALL_ORDER_BACKUPS(ob) {
			delete ob;
		}
#endif
	}

	if (IsSavegameVersionBefore(198)) {
		/* Convert towns growth_rate and grow_counter to ticks */
		Town *t;
		FOR_ALL_TOWNS(t) {
			/* 0x8000 = TOWN_GROWTH_RATE_CUSTOM previously */
			if (t->growth_rate & 0x8000) SetBit(t->flags, TOWN_CUSTOM_GROWTH);
			if (t->growth_rate != TOWN_GROWTH_RATE_NONE) {
				t->growth_rate = TownTicksToGameTicks(t->growth_rate & ~0x8000);
			}
			/* Add t->index % TOWN_GROWTH_TICKS to spread growth across ticks. */
			t->grow_counter = TownTicksToGameTicks(t->grow_counter) + t->index % TOWN_GROWTH_TICKS;
		}
	}

	if (SlXvIsFeatureMissing(XSLFI_TIMETABLES_START_TICKS)) {
		// savegame timetable start is in days, but we want it in ticks, fix it up
		Vehicle *v;
		FOR_ALL_VEHICLES(v) {
			if (v->timetable_start != 0) {
				v->timetable_start *= DAY_TICKS;
			}
		}
	}
	if (!SlXvIsFeaturePresent(XSLFI_TIMETABLES_START_TICKS, 2)) {
		Vehicle *v;
		FOR_ALL_VEHICLES(v) {
			v->timetable_start_subticks = 0;
		}
	}

	if (SlXvIsFeaturePresent(XSLFI_SPRINGPP, 1, 1)) {
		/*
		 * Cost scaling changes:
		 * SpringPP v2.0.102 divides all prices by the difficulty factor, effectively making things about 8 times cheaper.
		 * Adjust the inflation factor to compensate for this, as otherwise the game is unplayable on load if inflation has been running for a while.
		 * To avoid making things too cheap, clamp the price inflation factor to no lower than the payment inflation factor.
		 */

		DEBUG(sl, 3, "Inflation prices: %f", _economy.inflation_prices / 65536.0);
		DEBUG(sl, 3, "Inflation payments: %f", _economy.inflation_payment / 65536.0);

		_economy.inflation_prices >>= 3;
		if (_economy.inflation_prices < _economy.inflation_payment) {
			_economy.inflation_prices = _economy.inflation_payment;
		}

		DEBUG(sl, 3, "New inflation prices: %f", _economy.inflation_prices / 65536.0);
	}

	if (SlXvIsFeaturePresent(XSLFI_MIGHT_USE_PAX_SIGNALS) || SlXvIsFeatureMissing(XSLFI_TRACE_RESTRICT)) {
		for (TileIndex t = 0; t < map_size; t++) {
			if (HasStationTileRail(t)) {
				/* clear station PAX bit */
				ClrBit(_me[t].m6, 6);
			}
			if (IsTileType(t, MP_RAILWAY) && HasSignals(t)) {
				/*
				 * tracerestrict uses same bit as 1st PAX signals bit
				 * only conditionally clear the bit, don't bother checking for whether to set it
				 */
				if (IsRestrictedSignal(t)) {
					TraceRestrictSetIsSignalRestrictedBit(t);
				}

				/* clear 2nd signal PAX bit */
				ClrBit(_m[t].m2, 13);
			}
		}
	}

	if (SlXvIsFeaturePresent(XSLFI_TRAFFIC_LIGHTS)) {
		/* remove traffic lights */
		for (TileIndex t = 0; t < map_size; t++) {
			if (IsTileType(t, MP_ROAD) && (GetRoadTileType(t) == ROAD_TILE_NORMAL)) {
				DeleteAnimatedTile(t);
				ClrBit(_me[t].m7, 4);
			}
		}
	}

	if (SlXvIsFeaturePresent(XSLFI_RAIL_AGEING)) {
		/* remove rail aging data */
		for (TileIndex t = 0; t < map_size; t++) {
			if (IsPlainRailTile(t)) {
				SB(_me[t].m7, 0, 8, 0);
			}
		}
	}

	if (SlXvIsFeaturePresent(XSLFI_SPRINGPP)) {
		/* convert wait for cargo orders to ordinary load if possible */
		Order *order;
		FOR_ALL_ORDERS(order) {
			if (order->GetLoadType() == static_cast<OrderLoadFlags>(1)) order->SetLoadType(OLF_LOAD_IF_POSSIBLE);
		}
	}

	if (SlXvIsFeaturePresent(XSLFI_SIG_TUNNEL_BRIDGE, 1, 1)) {
		/* set the semaphore bit to match what it would have been in v1 */
		/* clear the PBS bit, update the end signal state */
		for (TileIndex t = 0; t < map_size; t++) {
			if (IsTileType(t, MP_TUNNELBRIDGE) && GetTunnelBridgeTransportType(t) == TRANSPORT_RAIL && IsTunnelBridgeWithSignalSimulation(t)) {
				SetTunnelBridgeSemaphore(t, _cur_year < _settings_client.gui.semaphore_build_before);
				SetTunnelBridgePBS(t, false);
				UpdateSignalsOnSegment(t, INVALID_DIAGDIR, GetTileOwner(t));
			}
		}
	}
	if (SlXvIsFeaturePresent(XSLFI_SIG_TUNNEL_BRIDGE, 1, 2)) {
		/* red/green signal state bit for tunnel entrances moved
		 * to no longer re-use signalled tunnel exit bit
		 */
		for (TileIndex t = 0; t < map_size; t++) {
			if (IsTileType(t, MP_TUNNELBRIDGE) && GetTunnelBridgeTransportType(t) == TRANSPORT_RAIL && IsTunnelBridgeWithSignalSimulation(t)) {
				if (HasBit(_m[t].m5, 5)) {
					/* signalled tunnel entrance */
					SignalState state = HasBit(_m[t].m5, 6) ? SIGNAL_STATE_RED : SIGNAL_STATE_GREEN;
					ClrBit(_m[t].m5, 6);
					SetTunnelBridgeEntranceSignalState(t, state);
				}
			}
		}
	}
	if (SlXvIsFeaturePresent(XSLFI_SIG_TUNNEL_BRIDGE, 1, 4)) {
		/* load_unload_ticks --> tunnel_bridge_signal_num */
		Train *t;
		FOR_ALL_TRAINS(t) {
			TileIndex tile = t->tile;
			if (IsTileType(tile, MP_TUNNELBRIDGE) && GetTunnelBridgeTransportType(tile) == TRANSPORT_RAIL && IsTunnelBridgeWithSignalSimulation(tile)) {
				t->tunnel_bridge_signal_num = t->load_unload_ticks;
				t->load_unload_ticks = 0;
			}
		}
	}
	if (SlXvIsFeaturePresent(XSLFI_SIG_TUNNEL_BRIDGE, 1, 5)) {
		/* entrance and exit signal red/green states now have separate bits */
		for (TileIndex t = 0; t < map_size; t++) {
			if (IsTileType(t, MP_TUNNELBRIDGE) && GetTunnelBridgeTransportType(t) == TRANSPORT_RAIL && IsTunnelBridgeSignalSimulationExit(t)) {
				SetTunnelBridgeExitSignalState(t, HasBit(_me[t].m6, 0) ? SIGNAL_STATE_GREEN : SIGNAL_STATE_RED);
			}
		}
	}

	if (SlXvIsFeatureMissing(XSLFI_CUSTOM_BRIDGE_HEADS)) {
		/* ensure that previously unused custom bridge-head bits are cleared */
		for (TileIndex t = 0; t < map_size; t++) {
			if (IsBridgeTile(t) && GetTunnelBridgeTransportType(t) == TRANSPORT_ROAD) {
				SB(_m[t].m2, 0, 8, 0);
			}
		}
	}

	/* Station acceptance is some kind of cache */
	if (IsSavegameVersionBefore(127)) {
		Station *st;
		FOR_ALL_STATIONS(st) UpdateStationAcceptance(st, false);
	}

	// setting moved from game settings to company settings
	if (SlXvIsFeaturePresent(XSLFI_ORDER_OCCUPANCY, 1, 1)) {
		Company *c;
		FOR_ALL_COMPANIES(c) {
			c->settings.order_occupancy_smoothness = _settings_game.order.old_occupancy_smoothness;
		}
	}

	/* Set lifetime vehicle profit to 0 if lifetime profit feature is missing */
	if (SlXvIsFeatureMissing(XSLFI_VEH_LIFETIME_PROFIT)) {
		Vehicle *v;
		FOR_ALL_VEHICLES(v) v->profit_lifetime = 0;
	}

	// Before this version we didn't store the 5th bit of the tracktype here.
	// So set it to 0 just in case there was garbage in there.
	if (SlXvIsFeatureMissing(XSLFI_MORE_RAIL_TYPES)) {
		for (TileIndex t = 0; t < map_size; t++) {
			if (GetTileType(t) == MP_RAILWAY ||
					IsLevelCrossingTile(t) ||
					IsRailStationTile(t) ||
					IsRailWaypointTile(t) ||
					IsRailTunnelBridgeTile(t)) {
				ClrBit(_m[t].m1, 7);
			}
		}
	}

	if (SlXvIsFeaturePresent(XSLFI_AUTO_TIMETABLE, 1, 3)) {
		Vehicle *v;
		FOR_ALL_VEHICLES(v) SB(v->vehicle_flags, VF_TIMETABLE_SEPARATION, 1, _settings_game.order.old_timetable_separation);
	}

	/* Set 0.1 increment town cargo scale factor setting from old 1 increment setting */
	if (!SlXvIsFeaturePresent(XSLFI_TOWN_CARGO_ADJ, 2)) {
		_settings_game.economy.town_cargo_scale_factor = _settings_game.economy.old_town_cargo_factor * 10;
	}

	/* Set day length factor to 1 if loading a pre day length savegame */
	if (SlXvIsFeatureMissing(XSLFI_VARIABLE_DAY_LENGTH) && SlXvIsFeatureMissing(XSLFI_SPRINGPP)) {
		_settings_game.economy.day_length_factor = 1;
	}

	if (SlXvIsFeatureMissing(XSLFI_SAFER_CROSSINGS)) {
		for (TileIndex t = 0; t < map_size; t++) {
			if (IsLevelCrossingTile(t)) {
				SetCrossingOccupiedByRoadVehicle(t, EnsureNoRoadVehicleOnGround(t).Failed());
			}
		}
	}

	if (SlXvIsFeatureMissing(XSLFI_TIMETABLE_EXTRA)) {
		Vehicle *v;
		FOR_ALL_VEHICLES(v) {
			v->cur_timetable_order_index = v->GetNumManualOrders() > 0 ? v->cur_real_order_index : INVALID_VEH_ORDER_ID;
		}
		OrderBackup *bckup;
		FOR_ALL_ORDER_BACKUPS(bckup) {
			bckup->cur_timetable_order_index = INVALID_VEH_ORDER_ID;
		}
		Order *order;
		FOR_ALL_ORDERS(order) {
			if (order->IsType(OT_CONDITIONAL)) {
				if (order->GetTravelTime() != 0) {
					DEBUG(sl, 1, "Fixing: order->GetTravelTime() != 0, %u", order->GetTravelTime());
					order->SetTravelTime(0);
				}
			}
		}
		OrderList *order_list;
		FOR_ALL_ORDER_LISTS(order_list) {
			order_list->DebugCheckSanity();
		}
	}

	if (SlXvIsFeaturePresent(XSLFI_TRAIN_THROUGH_LOAD, 0, 1)) {
		Vehicle *v;
		FOR_ALL_VEHICLES(v) {
			if (v->cargo_payment == nullptr) {
				for (Vehicle *u = v; u != NULL; u = u->Next()) {
					if (HasBit(v->vehicle_flags, VF_CARGO_UNLOADING)) ClrBit(v->vehicle_flags, VF_CARGO_UNLOADING);
				}
			}
		}
	}

	/* Road stops is 'only' updating some caches */
	AfterLoadRoadStops();
	AfterLoadLabelMaps();
	AfterLoadCompanyStats();
	AfterLoadStoryBook();

	GamelogPrintDebug(1);

	InitializeWindowsAndCaches();
	/* Restore the signals */
	ResetSignalHandlers();

	AfterLoadLinkGraphs();

	AfterLoadTraceRestrict();
	AfterLoadTemplateVehiclesUpdateImage();

	/* Show this message last to avoid covering up an error message if we bail out part way */
	switch (gcf_res) {
		case GLC_COMPATIBLE: ShowErrorMessage(STR_NEWGRF_COMPATIBLE_LOAD_WARNING, INVALID_STRING_ID, WL_CRITICAL); break;
		case GLC_NOT_FOUND:  ShowErrorMessage(STR_NEWGRF_DISABLED_WARNING, INVALID_STRING_ID, WL_CRITICAL); _pause_mode = PM_PAUSED_ERROR; break;
		default: break;
	}

	return true;
}

/**
 * Reload all NewGRF files during a running game. This is a cut-down
 * version of AfterLoadGame().
 * XXX - We need to reset the vehicle position hash because with a non-empty
 * hash AfterLoadVehicles() will loop infinitely. We need AfterLoadVehicles()
 * to recalculate vehicle data as some NewGRF vehicle sets could have been
 * removed or added and changed statistics
 */
void ReloadNewGRFData()
{
	RailTypeLabel rail_type_label_map[RAILTYPE_END];
	for (RailType rt = RAILTYPE_BEGIN; rt != RAILTYPE_END; rt++) {
		rail_type_label_map[rt] = GetRailTypeInfo(rt)->label;
	}

	/* reload grf data */
	GfxLoadSprites();
	LoadStringWidthTable();
	RecomputePrices();
	/* reload vehicles */
	ResetVehicleHash();
	AfterLoadVehicles(false);
	StartupEngines();
	GroupStatistics::UpdateAfterLoad();
	/* update station graphics */
	AfterLoadStations();
	/* Update company statistics. */
	AfterLoadCompanyStats();
	/* Check and update house and town values */
	UpdateHousesAndTowns();
	/* Delete news referring to no longer existing entities */
	DeleteInvalidEngineNews();
	/* Update livery selection windows */
	for (CompanyID i = COMPANY_FIRST; i < MAX_COMPANIES; i++) InvalidateWindowData(WC_COMPANY_COLOUR, i);
	/* Update company infrastructure counts. */
	InvalidateWindowClassesData(WC_COMPANY_INFRASTRUCTURE);
	/* redraw the whole screen */
	MarkWholeScreenDirty();
	CheckTrainsLengths();
	AfterLoadTemplateVehiclesUpdateImage();

	RailType rail_type_translate_map[RAILTYPE_END];
	for (RailType old_type = RAILTYPE_BEGIN; old_type != RAILTYPE_END; old_type++) {
		RailType new_type = GetRailTypeByLabel(rail_type_label_map[old_type]);
		rail_type_translate_map[old_type] = (new_type == INVALID_RAILTYPE) ? RAILTYPE_RAIL : new_type;
	}

	/* Restore correct railtype for all rail tiles.*/
	const TileIndex map_size = MapSize();
	for (TileIndex t = 0; t < map_size; t++) {
		if (GetTileType(t) == MP_RAILWAY ||
				IsLevelCrossingTile(t) ||
				IsRailStationTile(t) ||
				IsRailWaypointTile(t) ||
				IsRailTunnelBridgeTile(t)) {
			SetRailType(t, rail_type_translate_map[GetRailType(t)]);
		}
	}
}<|MERGE_RESOLUTION|>--- conflicted
+++ resolved
@@ -1372,7 +1372,44 @@
 		}
 	}
 
-<<<<<<< HEAD
+	/* Railtype moved from m3 to m8 in version 200. */
+	if (IsSavegameVersionBefore(200)) {
+		const bool has_extra_bit = SlXvIsFeaturePresent(XSLFI_MORE_RAIL_TYPES, 1, 1);
+		auto update_railtype = [&](TileIndex t) {
+			uint rt = GB(_m[t].m3, 0, 4);
+			if (has_extra_bit) rt |= (GB(_m[t].m1, 7, 1) << 4);
+			SetRailType(t, (RailType)rt);
+		};
+		for (TileIndex t = 0; t < map_size; t++) {
+			switch (GetTileType(t)) {
+				case MP_RAILWAY:
+					update_railtype(t);
+					break;
+
+				case MP_ROAD:
+					if (IsLevelCrossing(t)) {
+						update_railtype(t);
+					}
+					break;
+
+				case MP_STATION:
+					if (HasStationRail(t)) {
+						update_railtype(t);
+					}
+					break;
+
+				case MP_TUNNELBRIDGE:
+					if (GetTunnelBridgeTransportType(t) == TRANSPORT_RAIL) {
+						update_railtype(t);
+					}
+					break;
+
+				default:
+					break;
+			}
+		}
+	}
+
 	if (SlXvIsFeaturePresent(XSLFI_SIG_TUNNEL_BRIDGE, 1, 6)) {
 		/* m2 signal state bit allocation has shrunk */
 		for (TileIndex t = 0; t < map_size; t++) {
@@ -1392,36 +1429,6 @@
 				SetCustomBridgeHeadTrackBits(t, DiagDirToDiagTrackBits(GetTunnelBridgeDirection(t)));
 				SetBridgeReservationTrackBits(t, HasBit(_m[t].m5, 4) ? DiagDirToDiagTrackBits(GetTunnelBridgeDirection(t)) : TRACK_BIT_NONE);
 				ClrBit(_m[t].m5, 4);
-=======
-	/* Railtype moved from m3 to m8 in version 200. */
-	if (IsSavegameVersionBefore(200)) {
-		for (TileIndex t = 0; t < map_size; t++) {
-			switch (GetTileType(t)) {
-				case MP_RAILWAY:
-					SetRailType(t, (RailType)GB(_m[t].m3, 0, 4));
-					break;
-
-				case MP_ROAD:
-					if (IsLevelCrossing(t)) {
-						SetRailType(t, (RailType)GB(_m[t].m3, 0, 4));
-					}
-					break;
-
-				case MP_STATION:
-					if (HasStationRail(t)) {
-						SetRailType(t, (RailType)GB(_m[t].m3, 0, 4));
-					}
-					break;
-
-				case MP_TUNNELBRIDGE:
-					if (GetTunnelBridgeTransportType(t) == TRANSPORT_RAIL) {
-						SetRailType(t, (RailType)GB(_m[t].m3, 0, 4));
-					}
-					break;
-
-				default:
-					break;
->>>>>>> bf8d7df7
 			}
 		}
 	}
@@ -3460,20 +3467,6 @@
 		FOR_ALL_VEHICLES(v) v->profit_lifetime = 0;
 	}
 
-	// Before this version we didn't store the 5th bit of the tracktype here.
-	// So set it to 0 just in case there was garbage in there.
-	if (SlXvIsFeatureMissing(XSLFI_MORE_RAIL_TYPES)) {
-		for (TileIndex t = 0; t < map_size; t++) {
-			if (GetTileType(t) == MP_RAILWAY ||
-					IsLevelCrossingTile(t) ||
-					IsRailStationTile(t) ||
-					IsRailWaypointTile(t) ||
-					IsRailTunnelBridgeTile(t)) {
-				ClrBit(_m[t].m1, 7);
-			}
-		}
-	}
-
 	if (SlXvIsFeaturePresent(XSLFI_AUTO_TIMETABLE, 1, 3)) {
 		Vehicle *v;
 		FOR_ALL_VEHICLES(v) SB(v->vehicle_flags, VF_TIMETABLE_SEPARATION, 1, _settings_game.order.old_timetable_separation);
