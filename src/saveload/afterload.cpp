--- conflicted
+++ resolved
@@ -985,7 +985,6 @@
 	 * filled; and that could eventually lead to desyncs. */
 	CargoPacket::AfterLoad();
 
-<<<<<<< HEAD
 	if (SlXvIsFeaturePresent(XSLFI_SPRINGPP)) {
 		/*
 		 * Reject huge airports
@@ -1058,10 +1057,6 @@
 
 	/* Update template vehicles */
 	AfterLoadTemplateVehicles();
-=======
-	/* Update all vehicles: Phase 1 */
-	AfterLoadVehiclesPhase1(true);
->>>>>>> e50c1774
 
 	/* make sure there is a town in the game */
 	if (_game_mode == GM_NORMAL && Town::GetNumItems() == 0) {
@@ -2844,10 +2839,7 @@
 		}
 	}
 
-<<<<<<< HEAD
-=======
 	/* Oilrig was moved from id 15 to 9. */
->>>>>>> e50c1774
 	if (IsSavegameVersionBefore(SLV_139)) {
 		for (Station *st : Station::Iterate()) {
 			if (st->airport.tile != INVALID_TILE && st->airport.type == 15) {
@@ -3464,7 +3456,6 @@
 	/* In version 2.2 of the savegame, we have new airports, so status of all aircraft is reset.
 	 * This has to be called after all map array updates */
 	if (IsSavegameVersionBefore(SLV_2, 2)) UpdateOldAircraft();
-<<<<<<< HEAD
 
 	if (SlXvIsFeaturePresent(XSLFI_SPRINGPP)) {
 		// re-arrange vehicle_flags
@@ -3488,8 +3479,6 @@
 			SB(v->vehicle_flags, VF_STOP_LOADING, 9, 0);
 		}
 	}
-=======
->>>>>>> e50c1774
 
 	if (IsSavegameVersionBefore(SLV_188)) {
 		/* Fix articulated road vehicles.
@@ -4601,13 +4590,10 @@
 	LoadStringWidthTable();
 	/* reload vehicles */
 	ResetVehicleHash();
-<<<<<<< HEAD
 	AfterLoadEngines();
 	AnalyseIndustryTileSpriteGroups();
 	extern void AnalyseHouseSpriteGroups();
 	AnalyseHouseSpriteGroups();
-=======
->>>>>>> e50c1774
 	AfterLoadVehiclesPhase1(false);
 	AfterLoadVehiclesPhase2(false);
 	StartupEngines();
